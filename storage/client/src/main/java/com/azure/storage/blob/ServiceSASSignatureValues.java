--- conflicted
+++ resolved
@@ -177,40 +177,16 @@
     /**
      * The specific resource.
      */
-<<<<<<< HEAD
     public String resource() {
         return resource;
-=======
-    public String containerName() {
-        return containerName;
-    }
-
-    /**
-     * The name of the container the SAS user may access.
-     */
-    public ServiceSASSignatureValues containerName(String containerName) {
-        this.containerName = containerName;
-        return this;
-    }
-
-    /**
-     * The name of the blob the SAS user may access.
-     */
-    public String blobName() {
-        return blobName;
->>>>>>> f5d73b8d
-    }
+    }
+
 
     /**
      * The specific resource.
      */
-<<<<<<< HEAD
     public ServiceSASSignatureValues resource(String resource) {
         this.resource = resource;
-=======
-    public ServiceSASSignatureValues blobName(String blobName) {
-        this.blobName = blobName;
->>>>>>> f5d73b8d
         return this;
     }
 
@@ -416,21 +392,12 @@
         }
     }
 
-<<<<<<< HEAD
     private String stringToSign(final String verifiedPermissions, final String resource) {
-=======
-    private String stringToSign(final String verifiedPermissions, final String resource,
-            final SharedKeyCredential sharedKeyCredentials) {
->>>>>>> f5d73b8d
         return String.join("\n",
                 verifiedPermissions == null ? "" : verifiedPermissions,
                 this.startTime == null ? "" : Utility.ISO_8601_UTC_DATE_FORMATTER.format(this.startTime),
                 this.expiryTime == null ? "" : Utility.ISO_8601_UTC_DATE_FORMATTER.format(this.expiryTime),
-<<<<<<< HEAD
                 this.canonicalName == null ? "" : this.canonicalName,
-=======
-                getCanonicalName(sharedKeyCredentials.accountName()),
->>>>>>> f5d73b8d
                 this.identifier == null ? "" : this.identifier,
                 this.ipRange == null ? (new IPRange()).toString() : this.ipRange.toString(),
                 this.protocol == null ? "" : protocol.toString(),
