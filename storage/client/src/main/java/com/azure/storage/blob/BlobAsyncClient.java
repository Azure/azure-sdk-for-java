--- conflicted
+++ resolved
@@ -3,31 +3,19 @@
 
 package com.azure.storage.blob;
 
-<<<<<<< HEAD
+
 import com.azure.core.http.HttpPipeline;
 import com.azure.core.http.policy.HttpPipelinePolicy;
-import com.azure.core.http.rest.ResponseBase;
-import com.azure.core.util.Context;
-import com.azure.storage.blob.implementation.AzureBlobStorageImpl;
-=======
 import com.azure.core.http.HttpResponse;
 import com.azure.core.http.rest.Response;
 import com.azure.core.http.rest.SimpleResponse;
 import com.azure.core.http.rest.VoidResponse;
 import com.azure.core.implementation.util.FluxUtil;
 import com.azure.storage.blob.implementation.AzureBlobStorageBuilder;
->>>>>>> f5d73b8d
-import com.azure.storage.blob.models.AccessTier;
-import com.azure.storage.blob.models.BlobAccessConditions;
-import com.azure.storage.blob.models.BlobHTTPHeaders;
-import com.azure.storage.blob.models.BlobRange;
-import com.azure.storage.blob.models.BlobStartCopyFromURLHeaders;
-import com.azure.storage.blob.models.DeleteSnapshotsOptionType;
-import com.azure.storage.blob.models.LeaseAccessConditions;
-import com.azure.storage.blob.models.Metadata;
-import com.azure.storage.blob.models.ModifiedAccessConditions;
-import com.azure.storage.blob.models.ReliableDownloadOptions;
-import com.azure.storage.blob.models.StorageAccountInfo;
+
+import com.azure.storage.blob.models.*;
+import com.azure.storage.common.credentials.SharedKeyCredential;
+import com.azure.storage.common.policy.SharedKeyCredentialPolicy;
 import io.netty.buffer.ByteBuf;
 import reactor.core.publisher.Flux;
 import reactor.core.publisher.Mono;
@@ -39,9 +27,7 @@
 import java.net.MalformedURLException;
 import java.net.URL;
 import java.nio.ByteBuffer;
-<<<<<<< HEAD
 import java.time.OffsetDateTime;
-=======
 import java.nio.channels.AsynchronousFileChannel;
 import java.nio.file.Paths;
 import java.nio.file.StandardOpenOption;
@@ -49,8 +35,6 @@
 import java.util.ArrayList;
 import java.util.List;
 import java.util.concurrent.TimeoutException;
->>>>>>> f5d73b8d
-
 /**
  * Client to a blob of any type: block, append, or page. It may only be instantiated through a {@link BlobClientBuilder} or via
  * the method {@link ContainerAsyncClient#getBlobAsyncClient(String)}. This class does not hold any state about a particular
@@ -774,6 +758,16 @@
             .map(rb -> new SimpleResponse<>(rb, new StorageAccountInfo(rb.deserializedHeaders())));
     }
 
+    /**
+     * Generates a SAS token with the specified expiryTime, permissions and userDelegationKey
+     */
+    public String generateSAS(OffsetDateTime expiryTime, String permissions, UserDelegationKey userDelegationKey) {
+        return generateSAS(null /* version */, null /* sasProtocol */, null /* startTime */,
+            expiryTime, permissions, null /* ipRange */, null /* identifier */,
+            null /* cacheControl */, null /* contentDisposition */,
+            null /* contentEncoding */, null /* contentLanguage */, null /* contentType */,
+            userDelegationKey);
+    }
 
     /**
      * Generates a SAS token with the specified expiryTime and permissions
@@ -786,6 +780,17 @@
     }
 
     /**
+     * Generates a SAS token with the specified identifier and userDelegationKey
+     */
+    public String generateSAS (String identifier, UserDelegationKey userDelegationKey) {
+        return generateSAS(null /* version */, null /* sasProtocol */, null /* startTime */,
+            null /* expiryTime */, null /* permissions */, null /* ipRange */, identifier,
+            null /* cacheControl */, null /* contentDisposition */,
+            null /* contentEncoding */, null /* contentLanguage */, null /* contentType */,
+            userDelegationKey);
+    }
+
+    /**
      * Generates a SAS token with the specified identifier
      */
     public String generateSAS (String identifier) {
@@ -812,6 +817,18 @@
     public String generateSAS(String version, SASProtocol sasProtocol, OffsetDateTime startTime, OffsetDateTime expiryTime,
                               String permissions, IPRange ipRange, String identifier, String cacheControl, String contentDisposition,
                               String contentEncoding, String contentLanguage, String contentType) {
+
+        return this.generateSAS(version, sasProtocol, startTime, expiryTime, permissions, ipRange, identifier,
+            cacheControl, contentDisposition, contentEncoding, contentLanguage, contentType, null /* userDelegationKey*/);
+    }
+
+    /**
+     * Generates a SAS token with the specified version, sasProtocol, startTime, expiryTime, permissions, ipRange, identifier,
+     * cacheControl, contentDisposition, contentEncoding, contentLanguage, contentType and userDelegationKey
+     */
+    public String generateSAS(String version, SASProtocol sasProtocol, OffsetDateTime startTime, OffsetDateTime expiryTime,
+                              String permissions, IPRange ipRange, String identifier, String cacheControl, String contentDisposition,
+                              String contentEncoding, String contentLanguage, String contentType, UserDelegationKey userDelegationKey) {
 
         ServiceSASSignatureValues serviceSASSignatureValues = new ServiceSASSignatureValues();
 
@@ -831,20 +848,26 @@
         serviceSASSignatureValues.contentLanguage(contentLanguage);
         serviceSASSignatureValues.contentType(contentType);
 
-        SharedKeyCredentials sharedKeyCredentials = getSharedKeyCredentials();
+        SharedKeyCredential sharedKeyCredentials = getSharedKeyCredentials();
 
         ServiceSASSignatureValues values = configureServiceSASSignatureValues(serviceSASSignatureValues, sharedKeyCredentials);
 
-        SASQueryParameters sasQueryParameters = values.generateSASQueryParameters(sharedKeyCredentials);
-
-        return sasQueryParameters.encode();
+        SASQueryParameters sasQueryParameters = null;
+        if(userDelegationKey == null) {
+            sasQueryParameters = values.generateSASQueryParameters(sharedKeyCredentials);
+        } else {
+            sasQueryParameters = values.generateSASQueryParameters(userDelegationKey, sharedKeyCredentials.accountName());
+        }
+
+
+        return sasQueryParameters == null? null : sasQueryParameters.encode();
     }
 
     /**
      * Sets serviceSASSignatureValues parameters dependent on the current blob type
      */
     protected ServiceSASSignatureValues configureServiceSASSignatureValues(ServiceSASSignatureValues serviceSASSignatureValues,
-                                                                           SharedKeyCredentials sharedKeyCredentials) {
+                                                                           SharedKeyCredential sharedKeyCredentials) {
 
         String urlString = this.blobAsyncRawClient.azureBlobStorage.url();
 
@@ -867,13 +890,15 @@
 
         // Validate permissions
         String permissions = serviceSASSignatureValues.permissions();
-        serviceSASSignatureValues.permissions(BlobSASPermission.parse(permissions).toString());
+        if(permissions!=null){
+            serviceSASSignatureValues.permissions(BlobSASPermission.parse(permissions).toString());
+        }
 
         // Set canonicalName
-        String accountName = sharedKeyCredentials.getAccountName();
+        String accountName = sharedKeyCredentials.accountName();
 
         StringBuilder canonicalName = new StringBuilder("/blob");
-        canonicalName.append('/').append(accountName).append('/').append(url.getPath());
+        canonicalName.append('/').append(accountName).append(url.getPath());
         serviceSASSignatureValues.canonicalName(canonicalName.toString());
 
         return serviceSASSignatureValues;
@@ -883,14 +908,14 @@
      * Gets the sharedKeyCredentials for a blob resource
      */
 
-    protected SharedKeyCredentials getSharedKeyCredentials() {
+    protected SharedKeyCredential getSharedKeyCredentials() {
         HttpPipeline httpPipeline = this.blobAsyncRawClient.azureBlobStorage.httpPipeline();
         int numPolicies = httpPipeline.getPolicyCount();
         for(int i = 0; i < numPolicies; i++){
             HttpPipelinePolicy httpPipelinePolicy = httpPipeline.getPolicy(i);
-            if(httpPipelinePolicy instanceof SharedKeyCredentials){
-                SharedKeyCredentials sharedKeyCredentials = (SharedKeyCredentials) httpPipelinePolicy;
-                return sharedKeyCredentials;
+            if(httpPipelinePolicy instanceof SharedKeyCredentialPolicy){
+                SharedKeyCredentialPolicy sharedKeyCredentialPolicy = (SharedKeyCredentialPolicy) httpPipelinePolicy;
+                return sharedKeyCredentialPolicy.sharedKeyCredential();
             }
         }
         return null;
