--- conflicted
+++ resolved
@@ -23,21 +23,12 @@
         builder = new BlobAsyncClientBuilder();
     }
 
-<<<<<<< HEAD
-    public BlobAsyncClient buildAsync() {
-        return new BlobAsyncClient(this.build());
-    }
-
-    public BlobClient buildSync() {
-        return new BlobClient(this.build());
-=======
     /**
      * Constructs an instance of BlobClient based on the configurations stored in the builder.
      * @return a new client instance
      */
     public BlobClient build() {
         return new BlobClient(builder.build());
->>>>>>> 9ec606a8
     }
 
     /**
