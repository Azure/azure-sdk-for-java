--- conflicted
+++ resolved
@@ -18,6 +18,8 @@
 import reactor.core.publisher.Flux;
 import reactor.core.publisher.Mono;
 
+import java.net.MalformedURLException;
+import java.net.URL;
 import java.time.OffsetDateTime;
 
 /**
@@ -53,14 +55,13 @@
      * @return
      *      A new {@link BlobServiceClientBuilder} instance.
      */
-<<<<<<< HEAD
     public static BlobServiceClientBuilder builder() {
         return new BlobServiceClientBuilder();
-=======
+    }
+
     public BlobServiceAsyncClient(BlobServiceClientBuilder builder) {
         this.builder = builder;
         this.blobServiceAsyncRawClient = new BlobServiceAsyncRawClient(builder.buildImpl());
->>>>>>> 42a1c5f2
     }
 
     /**
