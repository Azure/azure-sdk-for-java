// Copyright (c) Microsoft Corporation. All rights reserved.
// Licensed under the MIT License.

package com.azure.storage.blob;

import com.azure.core.http.HttpPipeline;
import com.azure.core.http.rest.ResponseBase;
import com.azure.core.util.Context;
import com.azure.storage.blob.implementation.AzureBlobStorageBuilder;
import com.azure.storage.blob.models.*;
import io.netty.buffer.ByteBuf;
import reactor.core.publisher.Flux;
import reactor.core.publisher.Mono;

import java.net.URL;

/**
 * Represents a URL to a page blob. It may be obtained by direct construction or via the create method on a
 * {@link ContainerAsyncClient} object. This class does not hold any state about a particular blob but is instead a convenient
 * way of sending off appropriate requests to the resource on the service. Please refer to the
 * <a href=https://docs.microsoft.com/en-us/rest/api/storageservices/understanding-block-blobs--append-blobs--and-page-blobs>Azure Docs</a>
 * for more information.
 */
public final class PageBlobAsyncClient extends BlobAsyncClient {

    private PageBlobAsyncRawClient pageBlobAsyncRawClient;

    /**
     * Indicates the number of bytes in a page.
     */
    public static final int PAGE_BYTES = 512;

    /**
     * Indicates the maximum number of bytes that may be sent in a call to putPage.
     */
    public static final int MAX_PUT_PAGES_BYTES = 4 * Constants.MB;

    PageBlobAsyncClient(AzureBlobStorageImpl azureBlobStorage) {
        super(azureBlobStorage);
        this.pageBlobAsyncRawClient = new PageBlobAsyncRawClient(azureBlobStorage);
    }

    /**
<<<<<<< HEAD
     * Creates a {@code PageBlobAsyncRawClient} object pointing to the account specified by the URL and using the provided
     * pipeline to make HTTP requests.
     *
     */
    public PageBlobAsyncClient(AzureBlobStorageBuilder azureBlobStorageBuilder) {
        super(azureBlobStorageBuilder);
=======
     * @return a new client appendBlobClientBuilder instance.
     */
    public static PageBlobAsyncClientBuilder builder() {
        return new PageBlobAsyncClientBuilder();
>>>>>>> 9ccf61bc
    }


    /**
     * Creates a page blob of the specified length. Call PutPage to upload data data to a page blob.
     * For more information, see the
     * <a href="https://docs.microsoft.com/rest/api/storageservices/put-blob">Azure Docs</a>.
     *
     * @param size
     *         Specifies the maximum size for the page blob, up to 8 TB. The page blob size must be aligned to a
     *         512-byte boundary.
     *
     * @return Emits the successful response.
     *
     * @apiNote ## Sample Code \n
     * [!code-java[Sample_Code](../azure-storage-java/src/test/java/com/microsoft/azure/storage/Samples.java?name=page_blob_basic "Sample code for PageBlobAsyncRawClient.create")] \n
     * For more samples, please see the [Samples file](%https://github.com/Azure/azure-storage-java/blob/master/src/test/java/com/microsoft/azure/storage/Samples.java)
     */
    public Mono<PageBlobCreateHeaders> create(long size) {
        return this.create(size, null, null, null, null, null);
    }

    /**
     * Creates a page blob of the specified length. Call PutPage to upload data data to a page blob.
     * For more information, see the
     * <a href="https://docs.microsoft.com/rest/api/storageservices/put-blob">Azure Docs</a>.
     *
     * @param size
     *         Specifies the maximum size for the page blob, up to 8 TB. The page blob size must be aligned to a
     *         512-byte boundary.
     * @param sequenceNumber
     *         A user-controlled value that you can use to track requests. The value of the sequence number must be
     *         between 0 and 2^63 - 1.The default value is 0.
     * @param headers
     *         {@link BlobHTTPHeaders}
     * @param metadata
     *         {@link Metadata}
     * @param accessConditions
     *         {@link BlobAccessConditions}
     * @param context
     *         {@code Context} offers a means of passing arbitrary data (key/value pairs) to an
     *         {@link HttpPipeline}'s policy objects. Most applications do not need to pass
     *         arbitrary data to the pipeline and can pass {@code Context.NONE} or {@code null}. Each context object is
     *         immutable. The {@code withContext} with data method creates a new {@code Context} object that refers to
     *         its parent, forming a linked list.
     *
     * @return Emits the successful response.
     *
     * @apiNote ## Sample Code \n
     * [!code-java[Sample_Code](../azure-storage-java/src/test/java/com/microsoft/azure/storage/Samples.java?name=page_blob_basic "Sample code for PageBlobAsyncRawClient.create")] \n
     * For more samples, please see the [Samples file](%https://github.com/Azure/azure-storage-java/blob/master/src/test/java/com/microsoft/azure/storage/Samples.java)
     */
    public Mono<PageBlobCreateHeaders> create(long size, Long sequenceNumber, BlobHTTPHeaders headers,
            Metadata metadata, BlobAccessConditions accessConditions, Context context) {
        return pageBlobAsyncRawClient
            .create(size, sequenceNumber, headers, metadata, accessConditions, context)
            .map(ResponseBase::deserializedHeaders);
    }

    /**
     * Writes 1 or more pages to the page blob. The start and end offsets must be a multiple of 512.
     * For more information, see the
     * <a href="https://docs.microsoft.com/rest/api/storageservices/put-page">Azure Docs</a>.
     * <p>
     * Note that the data passed must be replayable if retries are enabled (the default). In other words, the
     * {@code Flowable} must produce the same data each time it is subscribed to.
     *
     * @param pageRange
     *         A {@link PageRange} object. Given that pages must be aligned with 512-byte boundaries, the start offset must
     *         be a modulus of 512 and the end offset must be a modulus of 512 - 1. Examples of valid byte ranges are
     *         0-511, 512-1023, etc.
     * @param body
     *         The data to upload. Note that this {@code Flowable} must be replayable if retries are enabled
     *         (the default). In other words, the Flowable must produce the same data each time it is subscribed to.
     *
     * @return Emits the successful response.
     *
     * @apiNote ## Sample Code \n
     * [!code-java[Sample_Code](../azure-storage-java/src/test/java/com/microsoft/azure/storage/Samples.java?name=page_blob_basic "Sample code for PageBlobAsyncRawClient.uploadPages")] \n
     * For more samples, please see the [Samples file](%https://github.com/Azure/azure-storage-java/blob/master/src/test/java/com/microsoft/azure/storage/Samples.java)
     */
    public Mono<PageBlobUploadPagesHeaders> uploadPages(PageRange pageRange, Flux<ByteBuf> body) {
        return this.uploadPages(pageRange, body, null, null);
    }

    /**
     * Writes 1 or more pages to the page blob. The start and end offsets must be a multiple of 512.
     * For more information, see the
     * <a href="https://docs.microsoft.com/rest/api/storageservices/put-page">Azure Docs</a>.
     * <p>
     * Note that the data passed must be replayable if retries are enabled (the default). In other words, the
     * {@code Flowable} must produce the same data each time it is subscribed to.
     *
     * @param pageRange
     *         A {@link PageRange} object. Given that pages must be aligned with 512-byte boundaries, the start offset
     *         must be a modulus of 512 and the end offset must be a modulus of 512 - 1. Examples of valid byte ranges
     *         are 0-511, 512-1023, etc.
     * @param body
     *         The data to upload. Note that this {@code Flowable} must be replayable if retries are enabled
     *         (the default). In other words, the Flowable must produce the same data each time it is subscribed to.
     * @param pageBlobAccessConditions
     *         {@link PageBlobAccessConditions}
     * @param context
     *         {@code Context} offers a means of passing arbitrary data (key/value pairs) to an
     *         {@link HttpPipeline}'s policy objects. Most applications do not need to pass
     *         arbitrary data to the pipeline and can pass {@code Context.NONE} or {@code null}. Each context object is
     *         immutable. The {@code withContext} with data method creates a new {@code Context} object that refers to
     *         its parent, forming a linked list.
     *
     * @return Emits the successful response.
     *
     * @apiNote ## Sample Code \n
     * [!code-java[Sample_Code](../azure-storage-java/src/test/java/com/microsoft/azure/storage/Samples.java?name=page_blob_basic "Sample code for PageBlobAsyncRawClient.uploadPages")] \n
     * For more samples, please see the [Samples file](%https://github.com/Azure/azure-storage-java/blob/master/src/test/java/com/microsoft/azure/storage/Samples.java)
     */
    public Mono<PageBlobUploadPagesHeaders> uploadPages(PageRange pageRange, Flux<ByteBuf> body,
            PageBlobAccessConditions pageBlobAccessConditions, Context context) {
        return pageBlobAsyncRawClient
            .uploadPages(pageRange, body, pageBlobAccessConditions, context)
            .map(ResponseBase::deserializedHeaders);
    }

    /**
     * Writes 1 or more pages from the source page blob to this page blob. The start and end offsets must be a multiple
     * of 512.
     * For more information, see the
     * <a href="https://docs.microsoft.com/rest/api/storageservices/put-page">Azure Docs</a>.
     * <p>
     *
     * @param range
     *          A {@link PageRange} object. Given that pages must be aligned with 512-byte boundaries, the start offset
     *          must be a modulus of 512 and the end offset must be a modulus of 512 - 1. Examples of valid byte ranges
     *          are 0-511, 512-1023, etc.
     * @param sourceURL
     *          The url to the blob that will be the source of the copy.  A source blob in the same storage account can be
     *          authenticated via Shared Key. However, if the source is a blob in another account, the source blob must
     *          either be public or must be authenticated via a shared access signature. If the source blob is public, no
     *          authentication is required to perform the operation.
     * @param sourceOffset
     *          The source offset to copy from.  Pass null or 0 to copy from the beginning of source page blob.
     *
     * @return Emits the successful response.
     *
     * @apiNote ## Sample Code \n
     * [!code-java[Sample_Code](../azure-storage-java/src/test/java/com/microsoft/azure/storage/Samples.java?name=page_from_url "Sample code for PageBlobAsyncRawClient.uploadPagesFromURL")]
     * For more samples, please see the [Samples file](%https://github.com/Azure/azure-storage-java/blob/master/src/test/java/com/microsoft/azure/storage/Samples.java)
     */
    public Mono<PageBlobUploadPagesFromURLHeaders> uploadPagesFromURL(PageRange range, URL sourceURL, Long sourceOffset) {
        return this.uploadPagesFromURL(range, sourceURL, sourceOffset, null, null,
                null, null);
    }

    /**
     * Writes 1 or more pages from the source page blob to this page blob. The start and end offsets must be a multiple
     * of 512.
     * For more information, see the
     * <a href="https://docs.microsoft.com/rest/api/storageservices/put-page">Azure Docs</a>.
     * <p>
     *
     * @param range
     *          The destination {@link PageRange} range. Given that pages must be aligned with 512-byte boundaries, the start offset
     *          must be a modulus of 512 and the end offset must be a modulus of 512 - 1. Examples of valid byte ranges
     *          are 0-511, 512-1023, etc.
     * @param sourceURL
     *          The url to the blob that will be the source of the copy.  A source blob in the same storage account can be
     *          authenticated via Shared Key. However, if the source is a blob in another account, the source blob must
     *          either be public or must be authenticated via a shared access signature. If the source blob is public, no
     *          authentication is required to perform the operation.
     * @param sourceOffset
     *          The source offset to copy from.  Pass null or 0 to copy from the beginning of source blob.
     * @param sourceContentMD5
     *          An MD5 hash of the block content from the source blob. If specified, the service will calculate the MD5
     *          of the received data and fail the request if it does not match the provided MD5.
     * @param destAccessConditions
     *          {@link PageBlobAccessConditions}
     * @param sourceAccessConditions
     *          {@link SourceModifiedAccessConditions}
     * @param context
     *          {@code Context} offers a means of passing arbitrary data (key/value pairs) to an
     *          {@link HttpPipeline}'s policy objects. Most applications do not need to pass
     *          arbitrary data to the pipeline and can pass {@code Context.NONE} or {@code null}. Each context object is
     *          immutable. The {@code withContext} with data method creates a new {@code Context} object that refers to
     *          its parent, forming a linked list.
     *
     * @return Emits the successful response.
     *
     * @apiNote ## Sample Code \n
     * [!code-java[Sample_Code](../azure-storage-java/src/test/java/com/microsoft/azure/storage/Samples.java?name=page_from_url "Sample code for PageBlobAsyncRawClient.uploadPagesFromURL")]
     * For more samples, please see the [Samples file](%https://github.com/Azure/azure-storage-java/blob/master/src/test/java/com/microsoft/azure/storage/Samples.java)
     */
    public Mono<PageBlobUploadPagesFromURLHeaders> uploadPagesFromURL(PageRange range, URL sourceURL, Long sourceOffset,
            byte[] sourceContentMD5, PageBlobAccessConditions destAccessConditions,
            SourceModifiedAccessConditions sourceAccessConditions, Context context) {

        return pageBlobAsyncRawClient
            .uploadPagesFromURL(range, sourceURL, sourceOffset, sourceContentMD5, destAccessConditions, sourceAccessConditions, context)
            .map(ResponseBase::deserializedHeaders);
    }

    /**
     * Frees the specified pages from the page blob.
     * For more information, see the
     * <a href="https://docs.microsoft.com/rest/api/storageservices/put-page">Azure Docs</a>.
     *
     * @param pageRange
     *         A {@link PageRange} object. Given that pages must be aligned with 512-byte boundaries, the start offset
     *         must be a modulus of 512 and the end offset must be a modulus of 512 - 1. Examples of valid byte ranges
     *         are 0-511, 512-1023, etc.
     *
     * @return Emits the successful response.
     *
     * @apiNote ## Sample Code \n
     * [!code-java[Sample_Code](../azure-storage-java/src/test/java/com/microsoft/azure/storage/Samples.java?name=page_blob_basic "Sample code for PageBlobAsyncRawClient.clearPages")] \n
     * For more samples, please see the [Samples file](%https://github.com/Azure/azure-storage-java/blob/master/src/test/java/com/microsoft/azure/storage/Samples.java)
     */
    public Mono<PageBlobClearPagesHeaders> clearPages(PageRange pageRange) {
        return this.clearPages(pageRange, null, null);
    }

    /**
     * Frees the specified pages from the page blob.
     * For more information, see the
     * <a href="https://docs.microsoft.com/rest/api/storageservices/put-page">Azure Docs</a>.
     *
     * @param pageRange
     *         A {@link PageRange} object. Given that pages must be aligned with 512-byte boundaries, the start offset
     *         must be a modulus of 512 and the end offset must be a modulus of 512 - 1. Examples of valid byte ranges
     *         are 0-511, 512-1023, etc.
     * @param context
     *         {@code Context} offers a means of passing arbitrary data (key/value pairs) to an
     *         {@link HttpPipeline}'s policy objects. Most applications do not need to pass
     *         arbitrary data to the pipeline and can pass {@code Context.NONE} or {@code null}. Each context object is
     *         immutable. The {@code withContext} with data method creates a new {@code Context} object that refers to
     *         its parent, forming a linked list.
     * @param pageBlobAccessConditions
     *         {@link PageBlobAccessConditions}
     *
     * @return Emits the successful response.
     *
     * @apiNote ## Sample Code \n
     * [!code-java[Sample_Code](../azure-storage-java/src/test/java/com/microsoft/azure/storage/Samples.java?name=page_blob_basic "Sample code for PageBlobAsyncRawClient.clearPages")] \n
     * For more samples, please see the [Samples file](%https://github.com/Azure/azure-storage-java/blob/master/src/test/java/com/microsoft/azure/storage/Samples.java)
     */
    public Mono<PageBlobClearPagesHeaders> clearPages(PageRange pageRange,
            PageBlobAccessConditions pageBlobAccessConditions, Context context) {
        return pageBlobAsyncRawClient
            .clearPages(pageRange, pageBlobAccessConditions, context)
            .map(ResponseBase::deserializedHeaders);
    }

    /**
     * Returns the list of valid page ranges for a page blob or snapshot of a page blob.
     * For more information, see the <a href="https://docs.microsoft.com/rest/api/storageservices/get-page-ranges">Azure Docs</a>.
     *
     * @param blobRange
     *         {@link BlobRange}
     *
     * @return Emits the successful response.
     *
     * @apiNote ## Sample Code \n
     * [!code-java[Sample_Code](../azure-storage-java/src/test/java/com/microsoft/azure/storage/Samples.java?name=page_blob_basic "Sample code for PageBlobAsyncRawClient.getPageRanges")] \n
     * For more samples, please see the [Samples file](%https://github.com/Azure/azure-storage-java/blob/master/src/test/java/com/microsoft/azure/storage/Samples.java)
     */
    public Flux<PageRange> getPageRanges(BlobRange blobRange) {
        return this.getPageRanges(blobRange, null, null);
    }

    /**
     * Returns the list of valid page ranges for a page blob or snapshot of a page blob.
     * For more information, see the <a href="https://docs.microsoft.com/rest/api/storageservices/get-page-ranges">Azure Docs</a>.
     *
     * @param blobRange
     *         {@link BlobRange}
     * @param accessConditions
     *         {@link BlobAccessConditions}
     * @param context
     *         {@code Context} offers a means of passing arbitrary data (key/value pairs) to an
     *         {@link HttpPipeline}'s policy objects. Most applications do not need to pass
     *         arbitrary data to the pipeline and can pass {@code Context.NONE} or {@code null}. Each context object is
     *         immutable. The {@code withContext} with data method creates a new {@code Context} object that refers to
     *         its parent, forming a linked list.
     *
     * @return Emits the successful response.
     *
     * @apiNote ## Sample Code \n
     * [!code-java[Sample_Code](../azure-storage-java/src/test/java/com/microsoft/azure/storage/Samples.java?name=page_blob_basic "Sample code for PageBlobAsyncRawClient.getPageRanges")] \n
     * For more samples, please see the [Samples file](%https://github.com/Azure/azure-storage-java/blob/master/src/test/java/com/microsoft/azure/storage/Samples.java)
     */
    public Flux<PageRange> getPageRanges(BlobRange blobRange,
                                                            BlobAccessConditions accessConditions, Context context) {
        return pageBlobAsyncRawClient
            .getPageRanges(blobRange, accessConditions, context)
            .flatMapMany(response -> Flux.fromIterable(response.value().pageRange()));
    }

    /**
     * Gets the collection of page ranges that differ between a specified snapshot and this page blob.
     * For more information, see the <a href="https://docs.microsoft.com/rest/api/storageservices/get-page-ranges">Azure Docs</a>.
     *
     * @param blobRange
     *         {@link BlobRange}
     * @param prevSnapshot
     *         Specifies that the response will contain only pages that were changed between target blob and previous
     *         snapshot. Changed pages include both updated and cleared pages. The target
     *         blob may be a snapshot, as long as the snapshot specified by prevsnapshot is the older of the two.
     *
     * @return Emits the successful response.
     *
     * @apiNote ## Sample Code \n
     * [!code-java[Sample_Code](../azure-storage-java/src/test/java/com/microsoft/azure/storage/Samples.java?name=page_diff "Sample code for PageBlobAsyncRawClient.getPageRangesDiff")] \n
     * For more samples, please see the [Samples file](%https://github.com/Azure/azure-storage-java/blob/master/src/test/java/com/microsoft/azure/storage/Samples.java)
     */
    public Flux<PageRange> getPageRangesDiff(BlobRange blobRange, String prevSnapshot) {
        return this.getPageRangesDiff(blobRange, prevSnapshot, null, null);
    }

    /**
     * Gets the collection of page ranges that differ between a specified snapshot and this page blob.
     * For more information, see the <a href="https://docs.microsoft.com/rest/api/storageservices/get-page-ranges">Azure Docs</a>.
     *
     * @param blobRange
     *         {@link BlobRange}
     * @param prevSnapshot
     *         Specifies that the response will contain only pages that were changed between target blob and previous
     *         snapshot. Changed pages include both updated and cleared pages. The target
     *         blob may be a snapshot, as long as the snapshot specified by prevsnapshot is the older of the two.
     * @param accessConditions
     *         {@link BlobAccessConditions}
     * @param context
     *         {@code Context} offers a means of passing arbitrary data (key/value pairs) to an
     *         {@link HttpPipeline}'s policy objects. Most applications do not need to pass
     *         arbitrary data to the pipeline and can pass {@code Context.NONE} or {@code null}. Each context object is
     *         immutable. The {@code withContext} with data method creates a new {@code Context} object that refers to
     *         its parent, forming a linked list.
     *
     * @return Emits the successful response.
     *
     * @apiNote ## Sample Code \n
     * [!code-java[Sample_Code](../azure-storage-java/src/test/java/com/microsoft/azure/storage/Samples.java?name=page_diff "Sample code for PageBlobAsyncRawClient.getPageRangesDiff")] \n
     * For more samples, please see the [Samples file](%https://github.com/Azure/azure-storage-java/blob/master/src/test/java/com/microsoft/azure/storage/Samples.java)
     */
    public Flux<PageRange> getPageRangesDiff(BlobRange blobRange, String prevSnapshot,
            BlobAccessConditions accessConditions, Context context) {
        return pageBlobAsyncRawClient
            .getPageRangesDiff(blobRange, prevSnapshot, accessConditions, context)
            .flatMapMany(response -> Flux.fromIterable(response.value().pageRange()));
    }

    /**
     * Resizes the page blob to the specified size (which must be a multiple of 512).
     * For more information, see the <a href="https://docs.microsoft.com/rest/api/storageservices/set-blob-properties">Azure Docs</a>.
     *
     * @param size
     *         Resizes a page blob to the specified size. If the specified value is less than the current size of the
     *         blob, then all pages above the specified value are cleared.
     *
     * @return Emits the successful response.
     *
     * @apiNote ## Sample Code \n
     * [!code-java[Sample_Code](../azure-storage-java/src/test/java/com/microsoft/azure/storage/Samples.java?name=page_blob_basic "Sample code for PageBlobAsyncRawClient.resize")] \n
     * For more samples, please see the [Samples file](%https://github.com/Azure/azure-storage-java/blob/master/src/test/java/com/microsoft/azure/storage/Samples.java)
     */
    public Mono<PageBlobResizeHeaders> resize(long size) {
        return this.resize(size, null, null);
    }

    /**
     * Resizes the page blob to the specified size (which must be a multiple of 512).
     * For more information, see the <a href="https://docs.microsoft.com/rest/api/storageservices/set-blob-properties">Azure Docs</a>.
     *
     * @param size
     *         Resizes a page blob to the specified size. If the specified value is less than the current size of the
     *         blob, then all pages above the specified value are cleared.
     * @param accessConditions
     *         {@link BlobAccessConditions}
     * @param context
     *         {@code Context} offers a means of passing arbitrary data (key/value pairs) to an
     *         {@link HttpPipeline}'s policy objects. Most applications do not need to pass
     *         arbitrary data to the pipeline and can pass {@code Context.NONE} or {@code null}. Each context object is
     *         immutable. The {@code withContext} with data method creates a new {@code Context} object that refers to
     *         its parent, forming a linked list.
     *
     * @return Emits the successful response.
     *
     * @apiNote ## Sample Code \n
     * [!code-java[Sample_Code](../azure-storage-java/src/test/java/com/microsoft/azure/storage/Samples.java?name=page_blob_basic "Sample code for PageBlobAsyncRawClient.resize")] \n
     * For more samples, please see the [Samples file](%https://github.com/Azure/azure-storage-java/blob/master/src/test/java/com/microsoft/azure/storage/Samples.java)
     */
    public Mono<PageBlobResizeHeaders> resize(long size, BlobAccessConditions accessConditions, Context context) {
        return pageBlobAsyncRawClient
            .resize(size, accessConditions, context)
            .map(ResponseBase::deserializedHeaders);
    }

    /**
     * Sets the page blob's sequence number.
     * For more information, see the <a href="https://docs.microsoft.com/rest/api/storageservices/set-blob-properties">Azure Docs</a>.
     *
     * @param action
     *         Indicates how the service should modify the blob's sequence number.
     * @param sequenceNumber
     *         The blob's sequence number. The sequence number is a user-controlled property that you can use to track
     *         requests and manage concurrency issues.
     *
     * @return Emits the successful response.
     *
     * @apiNote ## Sample Code \n
     * [!code-java[Sample_Code](../azure-storage-java/src/test/java/com/microsoft/azure/storage/Samples.java?name=page_blob_basic "Sample code for PageBlobAsyncRawClient.updateSequenceNumber")] \n
     * For more samples, please see the [Samples file](%https://github.com/Azure/azure-storage-java/blob/master/src/test/java/com/microsoft/azure/storage/Samples.java)
     */
    public Mono<PageBlobUpdateSequenceNumberHeaders> updateSequenceNumber(SequenceNumberActionType action,
            Long sequenceNumber) {
        return this.updateSequenceNumber(action, sequenceNumber, null, null);
    }

    /**
     * Sets the page blob's sequence number.
     * For more information, see the <a href="https://docs.microsoft.com/rest/api/storageservices/set-blob-properties">Azure Docs</a>.
     *
     * @param action
     *         Indicates how the service should modify the blob's sequence number.
     * @param sequenceNumber
     *         The blob's sequence number. The sequence number is a user-controlled property that you can use to track
     *         requests and manage concurrency issues.
     * @param accessConditions
     *         {@link BlobAccessConditions}
     * @param context
     *         {@code Context} offers a means of passing arbitrary data (key/value pairs) to an
     *         {@link HttpPipeline}'s policy objects. Most applications do not need to pass
     *         arbitrary data to the pipeline and can pass {@code Context.NONE} or {@code null}. Each context object is
     *         immutable. The {@code withContext} with data method creates a new {@code Context} object that refers to
     *         its parent, forming a linked list.
     *
     * @return Emits the successful response.
     *
     * @apiNote ## Sample Code \n
     * [!code-java[Sample_Code](../azure-storage-java/src/test/java/com/microsoft/azure/storage/Samples.java?name=page_blob_basic "Sample code for PageBlobAsyncRawClient.updateSequenceNumber")] \n
     * For more samples, please see the [Samples file](%https://github.com/Azure/azure-storage-java/blob/master/src/test/java/com/microsoft/azure/storage/Samples.java)
     */
    public Mono<PageBlobUpdateSequenceNumberHeaders> updateSequenceNumber(SequenceNumberActionType action,
            Long sequenceNumber, BlobAccessConditions accessConditions, Context context) {
        return pageBlobAsyncRawClient
            .updateSequenceNumber(action, sequenceNumber, accessConditions, context)
            .map(ResponseBase::deserializedHeaders);
    }

    /**
     * Begins an operation to start an incremental copy from one page blob's snapshot to this page
     * blob. The snapshot is copied such that only the differential changes between the previously copied snapshot are
     * transferred to the destination. The copied snapshots are complete copies of the original snapshot and can be read
     * or copied from as usual. For more information, see
     * the Azure Docs <a href="https://docs.microsoft.com/rest/api/storageservices/incremental-copy-blob">here</a> and
     * <a href="https://docs.microsoft.com/en-us/azure/virtual-machines/windows/incremental-snapshots">here</a>.
     *
     * @param source
     *         The source page blob.
     * @param snapshot
     *         The snapshot on the copy source.
     *
     * @return Emits the successful response.
     */
    public Mono<CopyStatusType> copyIncremental(URL source, String snapshot) {
        return this.copyIncremental(source, snapshot, null, null);
    }

    /**
     * Begins an operation to start an incremental copy from one page blob's snapshot to this page
     * blob. The snapshot is copied such that only the differential changes between the previously copied snapshot are
     * transferred to the destination. The copied snapshots are complete copies of the original snapshot and can be read
     * or copied from as usual. For more information, see
     * the Azure Docs <a href="https://docs.microsoft.com/rest/api/storageservices/incremental-copy-blob">here</a> and
     * <a href="https://docs.microsoft.com/en-us/azure/virtual-machines/windows/incremental-snapshots">here</a>.
     *
     * @param source
     *         The source page blob.
     * @param snapshot
     *         The snapshot on the copy source.
     * @param modifiedAccessConditions
     *         Standard HTTP Access conditions related to the modification of data. ETag and LastModifiedTime are used
     *         to construct conditions related to when the blob was changed relative to the given request. The request
     *         will fail if the specified condition is not satisfied.
     * @param context
     *         {@code Context} offers a means of passing arbitrary data (key/value pairs) to an
     *         {@link HttpPipeline}'s policy objects. Most applications do not need to pass
     *         arbitrary data to the pipeline and can pass {@code Context.NONE} or {@code null}. Each context object is
     *         immutable. The {@code withContext} with data method creates a new {@code Context} object that refers to its
     *         parent, forming a linked list.
     *
     * @return Emits the successful response.
     */
    public Mono<CopyStatusType> copyIncremental(URL source, String snapshot,
            ModifiedAccessConditions modifiedAccessConditions, Context context) {
        return pageBlobAsyncRawClient
            .copyIncremental(source, snapshot, modifiedAccessConditions, context)
            .map(response -> response.deserializedHeaders().copyStatus());
    }
}<|MERGE_RESOLUTION|>--- conflicted
+++ resolved
@@ -7,6 +7,7 @@
 import com.azure.core.http.rest.ResponseBase;
 import com.azure.core.util.Context;
 import com.azure.storage.blob.implementation.AzureBlobStorageBuilder;
+import com.azure.storage.blob.implementation.AzureBlobStorageImpl;
 import com.azure.storage.blob.models.*;
 import io.netty.buffer.ByteBuf;
 import reactor.core.publisher.Flux;
@@ -41,19 +42,10 @@
     }
 
     /**
-<<<<<<< HEAD
-     * Creates a {@code PageBlobAsyncRawClient} object pointing to the account specified by the URL and using the provided
-     * pipeline to make HTTP requests.
-     *
-     */
-    public PageBlobAsyncClient(AzureBlobStorageBuilder azureBlobStorageBuilder) {
-        super(azureBlobStorageBuilder);
-=======
      * @return a new client appendBlobClientBuilder instance.
      */
     public static PageBlobAsyncClientBuilder builder() {
         return new PageBlobAsyncClientBuilder();
->>>>>>> 9ccf61bc
     }
 
 
