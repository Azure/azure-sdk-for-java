// Copyright (c) Microsoft Corporation. All rights reserved.
// Licensed under the MIT License.

package com.azure.storage.blob;

import com.azure.core.http.HttpPipeline;
import com.azure.core.util.Context;
import com.azure.storage.blob.implementation.AzureBlobStorageBuilder;
import com.azure.storage.blob.implementation.AzureBlobStorageImpl;
import com.azure.storage.blob.models.*;
import io.netty.buffer.ByteBuf;
import reactor.core.publisher.Flux;
import reactor.core.publisher.Mono;

import java.net.URL;
import java.time.Duration;
import java.util.List;

/**
 * Represents a URL to a block blob. It may be obtained by direct construction or via the create method on a
 * {@link ContainerAsyncClient} object. This class does not hold any state about a particular blob but is instead a convenient
 * way of sending off appropriate requests to the resource on the service. Please refer to the
 * <a href=https://docs.microsoft.com/en-us/rest/api/storageservices/understanding-block-blobs--append-blobs--and-page-blobs>Azure Docs</a>
 * for more information on block blobs.
 */
public final class BlockBlobClient extends BlobClient {

    private BlockBlobAsyncClient blockBlobAsyncClient;
    /**
     * Indicates the maximum number of bytes that can be sent in a call to upload.
     */
    public static final int MAX_UPLOAD_BLOB_BYTES = 256 * Constants.MB;

    /**
     * Indicates the maximum number of bytes that can be sent in a call to stageBlock.
     */
    public static final int MAX_STAGE_BLOCK_BYTES = 100 * Constants.MB;

    /**
     * Indicates the maximum number of blocks allowed in a block blob.
     */
    public static final int MAX_BLOCKS = 50000;

<<<<<<< HEAD
    /**
     * Creates a {@code BlockBlobAsyncRawClient} object pointing to the account specified by the URL and using the provided
     * pipeline to make HTTP requests.
     */
    BlockBlobClient(AzureBlobStorageBuilder azureBlobStorageBuilder) {
        super(azureBlobStorageBuilder);
        blockBlobAsyncClient = new BlockBlobAsyncClient(azureBlobStorageBuilder);
=======
    BlockBlobClient(AzureBlobStorageImpl azureBlobStorage) {
        super(azureBlobStorage);
        this.blockBlobAsyncClient = new BlockBlobAsyncClient(azureBlobStorage);
    }

    /**
     * @return a new client appendBlobClientBuilder instance.
     */
    public static BlockBlobClientBuilder blockBlobClientBuilder() {
        return new BlockBlobClientBuilder();
>>>>>>> 9ccf61bc
    }

    /**
     * Creates a new block blob, or updates the content of an existing block blob.
     * Updating an existing block blob overwrites any existing metadata on the blob. Partial updates are not
     * supported with PutBlob; the content of the existing blob is overwritten with the new content. To
     * perform a partial update of a block blob's, use PutBlock and PutBlockList.
     * For more information, see the
     * <a href="https://docs.microsoft.com/rest/api/storageservices/put-blob">Azure Docs</a>.
     * <p>
     * Note that the data passed must be replayable if retries are enabled (the default). In other words, the
     * {@code Flowable} must produce the same data each time it is subscribed to.
     * <p>
     * For more efficient bulk-upload scenarios, please refer to the {@link TransferManager} for convenience methods.
     *
     * @param data
     *         The data to write to the blob. Note that this {@code Flowable} must be replayable if retries are enabled
     *         (the default). In other words, the Flowable must produce the same data each time it is subscribed to.
     * @param length
     *         The exact length of the data. It is important that this value match precisely the length of the data
     *         emitted by the {@code Flowable}.
     *
     * @return Emits the successful response.
     *
     * @apiNote ## Sample Code \n
     * [!code-java[Sample_Code](../azure-storage-java/src/test/java/com/microsoft/azure/storage/Samples.java?name=upload_download "Sample code for BlockBlobAsyncRawClient.upload")] \n
     * For more samples, please see the [Samples file](%https://github.com/Azure/azure-storage-java/blob/master/src/test/java/com/microsoft/azure/storage/Samples.java)
     */
    public BlockBlobUploadHeaders upload(Flux<ByteBuf> data, long length) {
        return this.upload(data, length, null, null, null, null, null);
    }

    /**
     * Creates a new block blob, or updates the content of an existing block blob.
     * Updating an existing block blob overwrites any existing metadata on the blob. Partial updates are not
     * supported with PutBlob; the content of the existing blob is overwritten with the new content. To
     * perform a partial update of a block blob's, use PutBlock and PutBlockList.
     * For more information, see the
     * <a href="https://docs.microsoft.com/rest/api/storageservices/put-blob">Azure Docs</a>.
     * <p>
     * Note that the data passed must be replayable if retries are enabled (the default). In other words, the
     * {@code Flowable} must produce the same data each time it is subscribed to.
     * <p>
     * For more efficient bulk-upload scenarios, please refer to the {@link TransferManager} for convenience methods.
     *
     * @param data
     *         The data to write to the blob. Note that this {@code Flowable} must be replayable if retries are enabled
     *         (the default). In other words, the Flowable must produce the same data each time it is subscribed to.
     * @param length
     *         The exact length of the data. It is important that this value match precisely the length of the data
     *         emitted by the {@code Flowable}.
     * @param headers
     *         {@link BlobHTTPHeaders}
     * @param metadata
     *         {@link Metadata}
     * @param accessConditions
     *         {@link BlobAccessConditions}
     * @param context
     *         {@code Context} offers a means of passing arbitrary data (key/value pairs) to an
     *         {@link HttpPipeline}'s policy objects. Most applications do not need to pass
     *         arbitrary data to the pipeline and can pass {@code Context.NONE} or {@code null}. Each context object is
     *         immutable. The {@code withContext} with data method creates a new {@code Context} object that refers to
     *         its parent, forming a linked list.
     *
     * @return Emits the successful response.
     *
     * @apiNote ## Sample Code \n
     * [!code-java[Sample_Code](../azure-storage-java/src/test/java/com/microsoft/azure/storage/Samples.java?name=upload_download "Sample code for BlockBlobAsyncRawClient.upload")] \n
     * For more samples, please see the [Samples file](%https://github.com/Azure/azure-storage-java/blob/master/src/test/java/com/microsoft/azure/storage/Samples.java)
     */
    public BlockBlobUploadHeaders upload(Flux<ByteBuf> data, long length, BlobHTTPHeaders headers,
                                         Metadata metadata, BlobAccessConditions accessConditions, Duration timeout, Context context) {
        Mono<BlockBlobUploadHeaders> response = blockBlobAsyncClient.upload(data, length, headers, metadata, accessConditions, context);

        return timeout == null?
            response.block():
            response.block(timeout);
    }

    /**
     * Uploads the specified block to the block blob's "staging area" to be later committed by a call to
     * commitBlockList. For more information, see the
     * <a href="https://docs.microsoft.com/rest/api/storageservices/put-block">Azure Docs</a>.
     * <p>
     * Note that the data passed must be replayable if retries are enabled (the default). In other words, the
     * {@code Flowable} must produce the same data each time it is subscribed to.
     *
     * @param base64BlockID
     *         A Base64 encoded {@code String} that specifies the ID for this block. Note that all block ids for a given
     *         blob must be the same length.
     * @param data
     *         The data to write to the block. Note that this {@code Flowable} must be replayable if retries are enabled
     *         (the default). In other words, the Flowable must produce the same data each time it is subscribed to.
     * @param length
     *         The exact length of the data. It is important that this value match precisely the length of the data
     *         emitted by the {@code Flowable}.
     *
     * @return Emits the successful response.
     *
     * @apiNote ## Sample Code \n
     * [!code-java[Sample_Code](../azure-storage-java/src/test/java/com/microsoft/azure/storage/Samples.java?name=blocks "Sample code for BlockBlobAsyncRawClient.stageBlock")] \n
     * For more samples, please see the [Samples file](%https://github.com/Azure/azure-storage-java/blob/master/src/test/java/com/microsoft/azure/storage/Samples.java)
     */
    public void stageBlock(String base64BlockID, Flux<ByteBuf> data,
                                                         long length) {
        this.stageBlock(base64BlockID, data, length, null, null, null);
    }

    /**
     * Uploads the specified block to the block blob's "staging area" to be later committed by a call to
     * commitBlockList. For more information, see the
     * <a href="https://docs.microsoft.com/rest/api/storageservices/put-block">Azure Docs</a>.
     * <p>
     * Note that the data passed must be replayable if retries are enabled (the default). In other words, the
     * {@code Flowable} must produce the same data each time it is subscribed to.
     *
     * @param base64BlockID
     *         A Base64 encoded {@code String} that specifies the ID for this block. Note that all block ids for a given
     *         blob must be the same length.
     * @param data
     *         The data to write to the block. Note that this {@code Flowable} must be replayable if retries are enabled
     *         (the default). In other words, the Flowable must produce the same data each time it is subscribed to.
     * @param length
     *         The exact length of the data. It is important that this value match precisely the length of the data
     *         emitted by the {@code Flowable}.
     * @param leaseAccessConditions
     *         By setting lease access conditions, requests will fail if the provided lease does not match the active
     *         lease on the blob.
     * @param context
     *         {@code Context} offers a means of passing arbitrary data (key/value pairs) to an
     *         {@link HttpPipeline}'s policy objects. Most applications do not need to pass
     *         arbitrary data to the pipeline and can pass {@code Context.NONE} or {@code null}. Each context object is
     *         immutable. The {@code withContext} with data method creates a new {@code Context} object that refers to
     *         its parent, forming a linked list.
     *
     * @return Emits the successful response.
     *
     * @apiNote ## Sample Code \n
     * [!code-java[Sample_Code](../azure-storage-java/src/test/java/com/microsoft/azure/storage/Samples.java?name=blocks "Sample code for BlockBlobAsyncRawClient.stageBlock")] \n
     * For more samples, please see the [Samples file](%https://github.com/Azure/azure-storage-java/blob/master/src/test/java/com/microsoft/azure/storage/Samples.java)
     */
    public void stageBlock(String base64BlockID, Flux<ByteBuf> data, long length,
            LeaseAccessConditions leaseAccessConditions, Duration timeout, Context context) {
        Mono<Void> response = blockBlobAsyncClient.stageBlock(base64BlockID, data, length, leaseAccessConditions, context);
        if (timeout == null) {
            response.block();
        } else {
            response.block(timeout);
        }
    }

    /**
     * Creates a new block to be committed as part of a blob where the contents are read from a URL. For more
     * information, see the <a href="https://docs.microsoft.com/en-us/rest/api/storageservices/put-block-from-url">Azure Docs</a>.
     *
     * @param base64BlockID
     *         A Base64 encoded {@code String} that specifies the ID for this block. Note that all block ids for a given
     *         blob must be the same length.
     * @param sourceURL
     *         The url to the blob that will be the source of the copy.  A source blob in the same storage account can be
     *         authenticated via Shared Key. However, if the source is a blob in another account, the source blob must
     *         either be public or must be authenticated via a shared access signature. If the source blob is public, no
     *         authentication is required to perform the operation.
     * @param sourceRange
     *         {@link BlobRange}
     *
     * @return Emits the successful response.
     *
     * @apiNote ## Sample Code \n
     * [!code-java[Sample_Code](../azure-storage-java/src/test/java/com/microsoft/azure/storage/Samples.java?name=block_from_url "Sample code for BlockBlobAsyncRawClient.stageBlockFromURL")]
     * For more samples, please see the [Samples file](%https://github.com/Azure/azure-storage-java/blob/master/src/test/java/com/microsoft/azure/storage/Samples.java)
     */
    public void stageBlockFromURL(String base64BlockID, URL sourceURL,
            BlobRange sourceRange) {
        this.stageBlockFromURL(base64BlockID, sourceURL, sourceRange, null,
                null, null, null, null);
    }

    /**
     * Creates a new block to be committed as part of a blob where the contents are read from a URL. For more
     * information, see the <a href="https://docs.microsoft.com/en-us/rest/api/storageservices/put-block-from-url">Azure Docs</a>.
     *
     * @param base64BlockID
     *         A Base64 encoded {@code String} that specifies the ID for this block. Note that all block ids for a given
     *         blob must be the same length.
     * @param sourceURL
     *         The url to the blob that will be the source of the copy.  A source blob in the same storage account can
     *         be authenticated via Shared Key. However, if the source is a blob in another account, the source blob
     *         must either be public or must be authenticated via a shared access signature. If the source blob is
     *         public, no authentication is required to perform the operation.
     * @param sourceRange
     *         {@link BlobRange}
     * @param sourceContentMD5
     *         An MD5 hash of the block content from the source blob. If specified, the service will calculate the MD5
     *         of the received data and fail the request if it does not match the provided MD5.
     * @param leaseAccessConditions
     *         By setting lease access conditions, requests will fail if the provided lease does not match the active
     *         lease on the blob.
     * @param sourceModifiedAccessConditions
     *         {@link SourceModifiedAccessConditions}
     * @param context
     *         {@code Context} offers a means of passing arbitrary data (key/value pairs) to an
     *         {@link HttpPipeline}'s policy objects. Most applications do not need to pass
     *         arbitrary data to the pipeline and can pass {@code Context.NONE} or {@code null}. Each context object is
     *         immutable. The {@code withContext} with data method creates a new {@code Context} object that refers to
     *         its parent, forming a linked list.
     *
     * @return Emits the successful response.
     *
     * @apiNote ## Sample Code \n
     * [!code-java[Sample_Code](../azure-storage-java/src/test/java/com/microsoft/azure/storage/Samples.java?name=block_from_url "Sample code for BlockBlobAsyncRawClient.stageBlockFromURL")]
     * For more samples, please see the [Samples file](%https://github.com/Azure/azure-storage-java/blob/master/src/test/java/com/microsoft/azure/storage/Samples.java)
     */
    public void stageBlockFromURL(String base64BlockID, URL sourceURL,
            BlobRange sourceRange, byte[] sourceContentMD5, LeaseAccessConditions leaseAccessConditions,
            SourceModifiedAccessConditions sourceModifiedAccessConditions, Duration timeout, Context context) {
        Mono<Void> response = blockBlobAsyncClient.stageBlockFromURL(base64BlockID, sourceURL, sourceRange, sourceContentMD5, leaseAccessConditions, sourceModifiedAccessConditions, context);
        if (timeout == null) {
            response.block();
        } else {
            response.block(timeout);
        }
    }

    /**
     * Returns the list of blocks that have been uploaded as part of a block blob using the specified block list filter.
     * For more information, see the
     * <a href="https://docs.microsoft.com/rest/api/storageservices/get-block-list">Azure Docs</a>.
     *
     * @param listType
     *         Specifies which type of blocks to return.
     *
     * @return Emits the successful response.
     *
     * @apiNote ## Sample Code \n
     * [!code-java[Sample_Code](../azure-storage-java/src/test/java/com/microsoft/azure/storage/Samples.java?name=blocks "Sample code for BlockBlobAsyncRawClient.getBlockList")] \n
     * For more samples, please see the [Samples file](%https://github.com/Azure/azure-storage-java/blob/master/src/test/java/com/microsoft/azure/storage/Samples.java)
     */
    public BlockBlobGetBlockListHeaders getBlockList(BlockListType listType) {
        return this.getBlockList(listType, null, null, null);
    }

    /**
     * Returns the list of blocks that have been uploaded as part of a block blob using the specified block list filter.
     * For more information, see the
     * <a href="https://docs.microsoft.com/rest/api/storageservices/get-block-list">Azure Docs</a>.
     *
     * @param listType
     *         Specifies which type of blocks to return.
     * @param leaseAccessConditions
     *         By setting lease access conditions, requests will fail if the provided lease does not match the active
     *         lease on the blob.
     * @param context
     *         {@code Context} offers a means of passing arbitrary data (key/value pairs) to an
     *         {@link HttpPipeline}'s policy objects. Most applications do not need to pass
     *         arbitrary data to the pipeline and can pass {@code Context.NONE} or {@code null}. Each context object is
     *         immutable. The {@code withContext} with data method creates a new {@code Context} object that refers to
     *         its parent, forming a linked list.
     *
     * @return Emits the successful response.
     *
     * @apiNote ## Sample Code \n
     * [!code-java[Sample_Code](../azure-storage-java/src/test/java/com/microsoft/azure/storage/Samples.java?name=blocks "Sample code for BlockBlobAsyncRawClient.getBlockList")] \n
     * For more samples, please see the [Samples file](%https://github.com/Azure/azure-storage-java/blob/master/src/test/java/com/microsoft/azure/storage/Samples.java)
     */
    public BlockBlobGetBlockListHeaders getBlockList(BlockListType listType,
            LeaseAccessConditions leaseAccessConditions, Duration timeout, Context context) {
        Mono<BlockBlobGetBlockListHeaders> response = blockBlobAsyncClient.getBlockList(listType, leaseAccessConditions, context);

        return timeout == null?
            response.block():
            response.block(timeout);
    }

    /**
     * Writes a blob by specifying the list of block IDs that are to make up the blob.
     * In order to be written as part of a blob, a block must have been successfully written
     * to the server in a prior stageBlock operation. You can call commitBlockList to update a blob
     * by uploading only those blocks that have changed, then committing the new and existing
     * blocks together. Any blocks not specified in the block list and permanently deleted.
     * For more information, see the
     * <a href="https://docs.microsoft.com/rest/api/storageservices/put-block-list">Azure Docs</a>.
     * <p>
     * For more efficient bulk-upload scenarios, please refer to the {@link TransferManager} for convenience methods.
     *
     * @param base64BlockIDs
     *         A list of base64 encode {@code String}s that specifies the block IDs to be committed.
     *
     * @return Emits the successful response.
     *
     * @apiNote ## Sample Code \n
     * [!code-java[Sample_Code](../azure-storage-java/src/test/java/com/microsoft/azure/storage/Samples.java?name=blocks "Sample code for BlockBlobAsyncRawClient.commitBlockList")] \n
     * For more samples, please see the [Samples file](%https://github.com/Azure/azure-storage-java/blob/master/src/test/java/com/microsoft/azure/storage/Samples.java)
     */
    public BlockBlobCommitBlockListHeaders commitBlockList(List<String> base64BlockIDs) {
        return this.commitBlockList(base64BlockIDs, null, null, null, null, null);
    }

    /**
     * Writes a blob by specifying the list of block IDs that are to make up the blob.
     * In order to be written as part of a blob, a block must have been successfully written
     * to the server in a prior stageBlock operation. You can call commitBlockList to update a blob
     * by uploading only those blocks that have changed, then committing the new and existing
     * blocks together. Any blocks not specified in the block list and permanently deleted.
     * For more information, see the
     * <a href="https://docs.microsoft.com/rest/api/storageservices/put-block-list">Azure Docs</a>.
     * <p>
     * For more efficient bulk-upload scenarios, please refer to the {@link TransferManager} for convenience methods.
     *
     * @param base64BlockIDs
     *         A list of base64 encode {@code String}s that specifies the block IDs to be committed.
     * @param headers
     *         {@link BlobHTTPHeaders}
     * @param metadata
     *         {@link Metadata}
     * @param accessConditions
     *         {@link BlobAccessConditions}
     * @param context
     *         {@code Context} offers a means of passing arbitrary data (key/value pairs) to an
     *         {@link HttpPipeline}'s policy objects. Most applications do not need to pass
     *         arbitrary data to the pipeline and can pass {@code Context.NONE} or {@code null}. Each context object is
     *         immutable. The {@code withContext} with data method creates a new {@code Context} object that refers to
     *         its parent, forming a linked list.
     *
     * @return Emits the successful response.
     *
     * @apiNote ## Sample Code \n
     * [!code-java[Sample_Code](../azure-storage-java/src/test/java/com/microsoft/azure/storage/Samples.java?name=blocks "Sample code for BlockBlobAsyncRawClient.commitBlockList")] \n
     * For more samples, please see the [Samples file](%https://github.com/Azure/azure-storage-java/blob/master/src/test/java/com/microsoft/azure/storage/Samples.java)
     */
    public BlockBlobCommitBlockListHeaders commitBlockList(List<String> base64BlockIDs,
            BlobHTTPHeaders headers, Metadata metadata, BlobAccessConditions accessConditions, Duration timeout, Context context) {
        Mono<BlockBlobCommitBlockListHeaders> response = blockBlobAsyncClient.commitBlockList(base64BlockIDs, headers, metadata, accessConditions, context);
        return timeout == null?
            response.block():
            response.block(timeout);
    }
}<|MERGE_RESOLUTION|>--- conflicted
+++ resolved
@@ -41,15 +41,6 @@
      */
     public static final int MAX_BLOCKS = 50000;
 
-<<<<<<< HEAD
-    /**
-     * Creates a {@code BlockBlobAsyncRawClient} object pointing to the account specified by the URL and using the provided
-     * pipeline to make HTTP requests.
-     */
-    BlockBlobClient(AzureBlobStorageBuilder azureBlobStorageBuilder) {
-        super(azureBlobStorageBuilder);
-        blockBlobAsyncClient = new BlockBlobAsyncClient(azureBlobStorageBuilder);
-=======
     BlockBlobClient(AzureBlobStorageImpl azureBlobStorage) {
         super(azureBlobStorage);
         this.blockBlobAsyncClient = new BlockBlobAsyncClient(azureBlobStorage);
@@ -60,7 +51,6 @@
      */
     public static BlockBlobClientBuilder blockBlobClientBuilder() {
         return new BlockBlobClientBuilder();
->>>>>>> 9ccf61bc
     }
 
     /**
