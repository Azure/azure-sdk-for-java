--- conflicted
+++ resolved
@@ -128,13 +128,8 @@
         // buffer strategy for UX study only
         byte[] bufferedData = new byte[(int)length];
         data.read(bufferedData);
-<<<<<<< HEAD
 
         Mono<Void> upload = blockBlobAsyncClient
-=======
-        
-        Mono<BlockBlobUploadHeaders> response = blockBlobAsyncClient
->>>>>>> 2f35f65e
             .upload(Flux.just(ByteBuffer.wrap(bufferedData)), length, headers, metadata, accessConditions, context);
 
         try {
