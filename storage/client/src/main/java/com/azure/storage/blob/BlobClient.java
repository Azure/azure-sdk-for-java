--- conflicted
+++ resolved
@@ -3,11 +3,6 @@
 
 package com.azure.storage.blob;
 
-<<<<<<< HEAD
-import com.azure.storage.blob.implementation.AzureBlobStorageBuilder;
-import com.azure.storage.blob.implementation.AzureBlobStorageImpl;
-import com.azure.storage.blob.models.*;
-=======
 import com.azure.storage.blob.models.AccessTier;
 import com.azure.storage.blob.models.BlobGetAccountInfoHeaders;
 import com.azure.storage.blob.models.BlobGetPropertiesHeaders;
@@ -16,7 +11,6 @@
 import com.azure.storage.blob.models.DeleteSnapshotsOptionType;
 import com.azure.storage.blob.models.LeaseAccessConditions;
 import com.azure.storage.blob.models.ModifiedAccessConditions;
->>>>>>> 9ec606a8
 import reactor.core.publisher.Flux;
 import reactor.core.publisher.Mono;
 
@@ -43,13 +37,8 @@
     /**
      * @return a new client builder instance.
      */
-<<<<<<< HEAD
-    BlobClient(AzureBlobStorageBuilder azureBlobStorageBuilder) {
-        blobAsyncClient = new BlobAsyncClient(azureBlobStorageBuilder);
-=======
     public static BlobClientBuilder builder() {
         return new BlobClientBuilder();
->>>>>>> 9ec606a8
     }
 
     /**
