--- conflicted
+++ resolved
@@ -3,27 +3,10 @@
 
 package com.azure.storage.blob;
 
-<<<<<<< HEAD
-import com.azure.core.http.HttpPipeline;
-import com.azure.core.http.policy.HttpPipelinePolicy;
-import com.azure.storage.blob.implementation.AzureBlobStorageImpl;
-import com.azure.storage.blob.models.*;
-import reactor.core.publisher.Flux;
-=======
 import com.azure.core.http.rest.Response;
 import com.azure.core.http.rest.VoidResponse;
-import com.azure.storage.blob.models.AccessTier;
-import com.azure.storage.blob.models.BlobAccessConditions;
-import com.azure.storage.blob.models.BlobHTTPHeaders;
-import com.azure.storage.blob.models.BlobRange;
-import com.azure.storage.blob.models.BlobStartCopyFromURLHeaders;
-import com.azure.storage.blob.models.DeleteSnapshotsOptionType;
-import com.azure.storage.blob.models.LeaseAccessConditions;
-import com.azure.storage.blob.models.Metadata;
-import com.azure.storage.blob.models.ModifiedAccessConditions;
-import com.azure.storage.blob.models.ReliableDownloadOptions;
-import com.azure.storage.blob.models.StorageAccountInfo;
->>>>>>> f5d73b8d
+import com.azure.storage.blob.models.*;
+import com.sun.applet2.preloader.event.UserDeclinedEvent;
 import reactor.core.publisher.Mono;
 
 import java.io.IOException;
@@ -804,10 +787,24 @@
     }
 
     /**
+     * Generates a SAS token with the specified expiryTime, permissions and userDelegationKey
+     */
+    public String generateSAS(OffsetDateTime expiryTime, String permissions, UserDelegationKey userDelegationKey) {
+        return blobAsyncClient.generateSAS(expiryTime, permissions, userDelegationKey);
+    }
+
+    /**
      * Generates a SAS token with the specified expiryTime and permissions
      */
     public String generateSAS(OffsetDateTime expiryTime, String permissions) {
         return blobAsyncClient.generateSAS(expiryTime, permissions);
+    }
+
+    /**
+     * Generates a SAS token with the specified identifier and userDelegationKey
+     */
+    public String generateSAS (String identifier, UserDelegationKey userDelegationKey) {
+        return blobAsyncClient.generateSAS(identifier, userDelegationKey);
     }
 
     /**
@@ -835,4 +832,15 @@
         return blobAsyncClient.generateSAS(version, sasProtocol, startTime, expiryTime, permissions, ipRange, identifier,
             cacheControl, contentDisposition, contentEncoding, contentLanguage, contentType);
     }
+
+    /**
+     * Generates a SAS token with the specified version, sasProtocol, startTime, expiryTime, permissions, ipRange, identifier,
+     * cacheControl, contentDisposition, contentEncoding, contentLanguage, contentType and userDelegationKey
+     */
+    public String generateSAS(String version, SASProtocol sasProtocol, OffsetDateTime startTime, OffsetDateTime expiryTime,
+                              String permissions, IPRange ipRange, String identifier, String cacheControl, String contentDisposition,
+                              String contentEncoding, String contentLanguage, String contentType, UserDelegationKey userDelegationKey) {
+        return blobAsyncClient.generateSAS(version, sasProtocol, startTime, expiryTime, permissions, ipRange, identifier,
+            cacheControl, contentDisposition, contentEncoding, contentLanguage, contentType, userDelegationKey);
+    }
 }