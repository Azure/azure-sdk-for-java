// Copyright (c) Microsoft Corporation. All rights reserved.
// Licensed under the MIT License.

package com.azure.storage.blob;

import com.azure.core.http.rest.ResponseBase;
import com.azure.core.util.Context;
import com.azure.storage.blob.implementation.AzureBlobStorageBuilder;
import com.azure.storage.blob.implementation.AzureBlobStorageImpl;
import com.azure.storage.blob.models.*;
import reactor.core.publisher.Flux;
import reactor.core.publisher.Mono;

import java.net.MalformedURLException;
import java.net.URL;
import java.sql.Blob;
import java.util.List;

import static com.azure.storage.blob.Utility.safeURLEncode;

/**
 * Represents a URL to a container. It may be obtained by direct construction or via the create method on a
 * {@link BlobServiceAsyncRawClient} object. This class does not hold any state about a particular blob but is instead a convenient way
 * of sending off appropriate requests to the resource on the service. It may also be used to construct URLs to blobs.
 * Please refer to the
 * <a href=https://docs.microsoft.com/en-us/azure/storage/blobs/storage-blobs-introduction>Azure Docs</a>
 * for more information on containers.
 */
public final class ContainerAsyncClient {

    ContainerAsyncRawClient containerAsyncRawClient;

    public static final String ROOT_CONTAINER_NAME = "$root";

    public static final String STATIC_WEBSITE_CONTAINER_NAME = "$web";

    public static final String LOG_CONTAINER_NAME = "$logs";

    ContainerAsyncClient(AzureBlobStorageImpl azureBlobStorage) {
        this.containerAsyncRawClient = new ContainerAsyncRawClient(azureBlobStorage);
    }

    /**
<<<<<<< HEAD
     * Creates a {@code ContainerAsyncClient} object pointing to the account specified by the URL and using the provided
     * pipeline to make HTTP requests.
     */
    ContainerAsyncClient(AzureBlobStorageBuilder azureBlobStorageBuilder) {
        containerAsyncRawClient = new ContainerAsyncRawClient(azureBlobStorageBuilder);
=======
     * @return a new client builder instance.
     */
    public static ContainerAsyncClientBuilder builder() {
        return new ContainerAsyncClientBuilder();
>>>>>>> 9ec606a8
    }

    /**
     * Creates a new {@link BlockBlobAsyncRawClient} object by concatenating the blobName to the end of
     * ContainerAsyncClient's URL. The new BlockBlobAsyncRawClient uses the same request policy pipeline as the ContainerAsyncClient.
     * To change the pipeline, create the BlockBlobAsyncRawClient and then call its WithPipeline method passing in the
     * desired pipeline object. Or, call this package's NewBlockBlobAsyncClient instead of calling this object's
     * NewBlockBlobAsyncClient method.
     *
     * @param blobName
     *         A {@code String} representing the name of the blob.
     *
     * @return A new {@link BlockBlobAsyncRawClient} object which references the blob with the specified name in this container.
     */
    public BlockBlobAsyncClient createBlockBlobAsyncClient(String blobName) {
        AzureBlobStorageImpl newAzureBlobStorage = containerAsyncRawClient.createNewAzureBlobStorage(blobName);
        return new BlockBlobAsyncClient(newAzureBlobStorage);
    }

    /**
     * Creates creates a new PageBlobAsyncRawClient object by concatenating blobName to the end of
     * ContainerAsyncClient's URL. The new PageBlobAsyncRawClient uses the same request policy pipeline as the ContainerAsyncClient.
     * To change the pipeline, create the PageBlobAsyncRawClient and then call its WithPipeline method passing in the
     * desired pipeline object. Or, call this package's NewPageBlobAsyncClient instead of calling this object's
     * NewPageBlobAsyncClient method.
     *
     * @param blobName
     *         A {@code String} representing the name of the blob.
     *
     * @return A new {@link PageBlobAsyncRawClient} object which references the blob with the specified name in this container.
     */
    public PageBlobAsyncClient createPageBlobAsyncClient(String blobName) {
        AzureBlobStorageImpl newAzureBlobStorage = containerAsyncRawClient.createNewAzureBlobStorage(blobName);
        return new PageBlobAsyncClient(newAzureBlobStorage);
    }

    /**
     * Creates creates a new AppendBlobAsyncRawClient object by concatenating blobName to the end of
     * ContainerAsyncClient's URL. The new AppendBlobAsyncRawClient uses the same request policy pipeline as the ContainerAsyncClient.
     * To change the pipeline, create the AppendBlobAsyncRawClient and then call its WithPipeline method passing in the
     * desired pipeline object. Or, call this package's NewAppendBlobAsyncClient instead of calling this object's
     * NewAppendBlobAsyncClient method.
     *
     * @param blobName
     *         A {@code String} representing the name of the blob.
     *
     * @return A new {@link AppendBlobAsyncRawClient} object which references the blob with the specified name in this container.
     */
    public AppendBlobAsyncClient createAppendBlobAsyncClient(String blobName) {
        AzureBlobStorageImpl newAzureBlobStorage = containerAsyncRawClient.createNewAzureBlobStorage(blobName);
        return new AppendBlobAsyncClient(newAzureBlobStorage);
    }

    /**
     * Creates a new BlobAsyncRawClient object by concatenating blobName to the end of
     * ContainerAsyncClient's URL. The new BlobAsyncRawClient uses the same request policy pipeline as the ContainerAsyncClient.
     * To change the pipeline, create the BlobAsyncRawClient and then call its WithPipeline method passing in the
     * desired pipeline object. Or, call this package's createBlobAsyncClient instead of calling this object's
     * createBlobAsyncClient method.
     *
     * @param blobName
     *         A {@code String} representing the name of the blob.
     *
     * @return A new {@link BlobAsyncRawClient} object which references the blob with the specified name in this container.
     */
    public BlobAsyncClient createBlobAsyncClient(String blobName) {
        AzureBlobStorageImpl newAzureBlobStorage = containerAsyncRawClient.createNewAzureBlobStorage(blobName);
        return new BlobAsyncClient(newAzureBlobStorage);
    }

    /**
     * Creates a new container within a storage account. If a container with the same name already exists, the operation
     * fails. For more information, see the
     * <a href="https://docs.microsoft.com/rest/api/storageservices/create-container">Azure Docs</a>.
     *
     * @return Emits the successful response.
     *
     * @apiNote ## Sample Code \n
     * [!code-java[Sample_Code](../azure-storage-java/src/test/java/com/microsoft/azure/storage/Samples.java?name=container_basic "Sample code for ContainerAsyncClient.create")] \n
     * For more samples, please see the [Samples file](%https://github.com/Azure/azure-storage-java/blob/master/src/test/java/com/microsoft/azure/storage/Samples.java)
     */
    public Mono<Void> create() {
        return this.create(null, null, null);
    }

    /**
     * Creates a new container within a storage account. If a container with the same name already exists, the operation
     * fails. For more information, see the
     * <a href="https://docs.microsoft.com/rest/api/storageservices/create-container">Azure Docs</a>.
     *
     * @param metadata
     *         {@link Metadata}
     * @param accessType
     *         Specifies how the data in this container is available to the public. See the x-ms-blob-public-access header
     *         in the Azure Docs for more information. Pass null for no public access.
     * @param context
     *         {@code Context} offers a means of passing arbitrary data (key/value pairs) to an
     *         {@link com.azure.core.http.HttpPipeline}'s policy objects. Most applications do not need to pass
     *         arbitrary data to the pipeline and can pass {@code Context.NONE} or {@code null}. Each context object is
     *         immutable. The {@code withContext} with data method creates a new {@code Context} object that refers to its
     *         parent, forming a linked list.
     *
     * @return Emits the successful response.
     *
     * @apiNote ## Sample Code \n
     * [!code-java[Sample_Code](../azure-storage-java/src/test/java/com/microsoft/azure/storage/Samples.java?name=container_basic "Sample code for ContainerAsyncClient.create")] \n
     * For more samples, please see the [Samples file](%https://github.com/Azure/azure-storage-java/blob/master/src/test/java/com/microsoft/azure/storage/Samples.java)
     */
    public Mono<Void> create(Metadata metadata, PublicAccessType accessType, Context context) {
        return containerAsyncRawClient
            .create(metadata, accessType, context)
            .then();
    }

    /**
     * Marks the specified container for deletion. The container and any blobs contained within it are later
     * deleted during garbage collection. For more information, see the
     * <a href="https://docs.microsoft.com/rest/api/storageservices/delete-container">Azure Docs</a>.
     *
     * @return Emits the successful response.
     *
     * @apiNote ## Sample Code \n
     * [!code-java[Sample_Code](../azure-storage-java/src/test/java/com/microsoft/azure/storage/Samples.java?name=container_basic "Sample code for ContainerAsyncClient.delete")] \n
     * For more samples, please see the [Samples file](%https://github.com/Azure/azure-storage-java/blob/master/src/test/java/com/microsoft/azure/storage/Samples.java)
     */
    public Mono<Void> delete() {
        return this.delete(null, null);
    }

    /**
     * Marks the specified container for deletion. The container and any blobs contained within it are later
     * deleted during garbage collection. For more information, see the
     * <a href="https://docs.microsoft.com/rest/api/storageservices/delete-container">Azure Docs</a>.
     *
     * @param accessConditions
     *         {@link ContainerAccessConditions}
     * @param context
     *         {@code Context} offers a means of passing arbitrary data (key/value pairs) to an
     *         {@link com.azure.core.http.HttpPipeline}'s policy objects. Most applications do not need to pass
     *         arbitrary data to the pipeline and can pass {@code Context.NONE} or {@code null}. Each context object is
     *         immutable. The {@code withContext} with data method creates a new {@code Context} object that refers to its
     *         parent, forming a linked list.
     *
     * @return Emits the successful response.
     *
     * @apiNote ## Sample Code \n
     * [!code-java[Sample_Code](../azure-storage-java/src/test/java/com/microsoft/azure/storage/Samples.java?name=container_basic "Sample code for ContainerAsyncClient.delete")] \n
     * For more samples, please see the [Samples file](%https://github.com/Azure/azure-storage-java/blob/master/src/test/java/com/microsoft/azure/storage/Samples.java)
     */
    public Mono<Void> delete(ContainerAccessConditions accessConditions, Context context) {
        return containerAsyncRawClient
            .delete(accessConditions, context)
            .then();
    }

    /**
     * Returns the container's metadata and system properties. For more information, see the
     * <a href="https://docs.microsoft.com/rest/api/storageservices/get-container-metadata">Azure Docs</a>.
     *
     * @return Emits the successful response.
     *
     * @apiNote ## Sample Code \n
     * [!code-java[Sample_Code](../azure-storage-java/src/test/java/com/microsoft/azure/storage/Samples.java?name=container_basic "Sample code for ContainerAsyncClient.getProperties")] \n
     * For more samples, please see the [Samples file](%https://github.com/Azure/azure-storage-java/blob/master/src/test/java/com/microsoft/azure/storage/Samples.java)
     */
    public Mono<ContainerGetPropertiesHeaders> getProperties() {
        return this.getProperties(null, null);
    }

    /**
     * Returns the container's metadata and system properties. For more information, see the
     * <a href="https://docs.microsoft.com/rest/api/storageservices/get-container-metadata">Azure Docs</a>.
     *
     * @param leaseAccessConditions
     *         By setting lease access conditions, requests will fail if the provided lease does not match the active
     *         lease on the blob.
     * @param context
     *         {@code Context} offers a means of passing arbitrary data (key/value pairs) to an
     *         {@link com.azure.core.http.HttpPipeline}'s policy objects. Most applications do not need to pass
     *         arbitrary data to the pipeline and can pass {@code Context.NONE} or {@code null}. Each context object is
     *         immutable. The {@code withContext} with data method creates a new {@code Context} object that refers to its
     *         parent, forming a linked list.
     *
     * @return Emits the successful response.
     *
     * @apiNote ## Sample Code \n
     * [!code-java[Sample_Code](../azure-storage-java/src/test/java/com/microsoft/azure/storage/Samples.java?name=container_basic "Sample code for ContainerAsyncClient.getProperties")] \n
     * For more samples, please see the [Samples file](%https://github.com/Azure/azure-storage-java/blob/master/src/test/java/com/microsoft/azure/storage/Samples.java)
     */
    public Mono<ContainerGetPropertiesHeaders> getProperties(LeaseAccessConditions leaseAccessConditions,
            Context context) {
        return containerAsyncRawClient
            .getProperties(leaseAccessConditions, context)
            .map(ResponseBase::deserializedHeaders);
    }

    /**
     * Sets the container's metadata. For more information, see the
     * <a href="https://docs.microsoft.com/rest/api/storageservices/set-container-metadata">Azure Docs</a>.
     *
     * @param metadata
     *         {@link Metadata}
     *
     * @return Emits the successful response.
     *
     * @apiNote ## Sample Code \n
     * [!code-java[Sample_Code](../azure-storage-java/src/test/java/com/microsoft/azure/storage/Samples.java?name=container_basic "Sample code for ContainerAsyncClient.setMetadata")] \n
     * For more samples, please see the [Samples file](%https://github.com/Azure/azure-storage-java/blob/master/src/test/java/com/microsoft/azure/storage/Samples.java)
     */
    public Mono<Void> setMetadata(Metadata metadata) {
        return this.setMetadata(metadata, null, null);
    }

    /**
     * Sets the container's metadata. For more information, see the
     * <a href="https://docs.microsoft.com/rest/api/storageservices/set-container-metadata">Azure Docs</a>.
     *
     * @param metadata
     *         {@link Metadata}
     * @param accessConditions
     *         {@link ContainerAccessConditions}
     * @param context
     *         {@code Context} offers a means of passing arbitrary data (key/value pairs) to an
     *         {@link com.azure.core.http.HttpPipeline}'s policy objects. Most applications do not need to pass
     *         arbitrary data to the pipeline and can pass {@code Context.NONE} or {@code null}. Each context object is
     *         immutable. The {@code withContext} with data method creates a new {@code Context} object that refers to its
     *         parent, forming a linked list.
     *
     * @return Emits the successful response.
     *
     * @apiNote ## Sample Code \n
     * [!code-java[Sample_Code](../azure-storage-java/src/test/java/com/microsoft/azure/storage/Samples.java?name=container_basic "Sample code for ContainerAsyncClient.setMetadata")] \n
     * For more samples, please see the [Samples file](%https://github.com/Azure/azure-storage-java/blob/master/src/test/java/com/microsoft/azure/storage/Samples.java)
     */
    public Mono<Void> setMetadata(Metadata metadata,
            ContainerAccessConditions accessConditions, Context context) {
        return containerAsyncRawClient
            .setMetadata(metadata, accessConditions, context)
            .then();
    }

    /**
     * Returns the container's permissions. The permissions indicate whether container's blobs may be accessed publicly.
     * For more information, see the
     * <a href="https://docs.microsoft.com/rest/api/storageservices/get-container-acl">Azure Docs</a>.
     *
     * @return Emits the successful response.
     *
     * @apiNote ## Sample Code \n
     * [!code-java[Sample_Code](../azure-storage-java/src/test/java/com/microsoft/azure/storage/Samples.java?name=container_policy "Sample code for ContainerAsyncClient.getAccessPolicy")] \n
     * For more samples, please see the [Samples file](%https://github.com/Azure/azure-storage-java/blob/master/src/test/java/com/microsoft/azure/storage/Samples.java)
     */
    public Mono<ContainerGetAccessPolicyHeaders> getAccessPolicy() {
        return this.getAccessPolicy(null, null);
    }

    /**
     * Returns the container's permissions. The permissions indicate whether container's blobs may be accessed publicly.
     * For more information, see the
     * <a href="https://docs.microsoft.com/rest/api/storageservices/get-container-acl">Azure Docs</a>.
     *
     * @param leaseAccessConditions
     *         By setting lease access conditions, requests will fail if the provided lease does not match the active
     *         lease on the blob.
     * @param context
     *         {@code Context} offers a means of passing arbitrary data (key/value pairs) to an
     *         {@link com.azure.core.http.HttpPipeline}'s policy objects. Most applications do not need to pass
     *         arbitrary data to the pipeline and can pass {@code Context.NONE} or {@code null}. Each context object is
     *         immutable. The {@code withContext} with data method creates a new {@code Context} object that refers to its
     *         parent, forming a linked list.
     *
     * @return Emits the successful response.
     *
     * @apiNote ## Sample Code \n
     * [!code-java[Sample_Code](../azure-storage-java/src/test/java/com/microsoft/azure/storage/Samples.java?name=container_policy "Sample code for ContainerAsyncClient.getAccessPolicy")] \n
     * For more samples, please see the [Samples file](%https://github.com/Azure/azure-storage-java/blob/master/src/test/java/com/microsoft/azure/storage/Samples.java)
     */
    public Mono<ContainerGetAccessPolicyHeaders> getAccessPolicy(LeaseAccessConditions leaseAccessConditions,
            Context context) {
        return containerAsyncRawClient
            .getAccessPolicy(leaseAccessConditions, context)
            .map(ResponseBase::deserializedHeaders);
    }

    /**
     * Sets the container's permissions. The permissions indicate whether blobs in a container may be accessed publicly.
     * Note that, for each signed identifier, we will truncate the start and expiry times to the nearest second to
     * ensure the time formatting is compatible with the service. For more information, see the
     * <a href="https://docs.microsoft.com/rest/api/storageservices/set-container-acl">Azure Docs</a>.
     *
     * @param accessType
     *         Specifies how the data in this container is available to the public. See the x-ms-blob-public-access header
     *         in the Azure Docs for more information. Pass null for no public access.
     * @param identifiers
     *         A list of {@link SignedIdentifier} objects that specify the permissions for the container. Please see
     *         <a href="https://docs.microsoft.com/en-us/rest/api/storageservices/establishing-a-stored-access-policy">here</a>
     *         for more information. Passing null will clear all access policies.
     *
     * @return Emits the successful response.
     *
     * @apiNote ## Sample Code \n
     * [!code-java[Sample_Code](../azure-storage-java/src/test/java/com/microsoft/azure/storage/Samples.java?name=container_policy "Sample code for ContainerAsyncClient.setAccessPolicy")] \n
     * For more samples, please see the [Samples file](%https://github.com/Azure/azure-storage-java/blob/master/src/test/java/com/microsoft/azure/storage/Samples.java)
     */
    public Mono<Void> setAccessPolicy(PublicAccessType accessType,
            List<SignedIdentifier> identifiers) {
        return this.setAccessPolicy(accessType, identifiers, null, null);
    }

    /**
     * Sets the container's permissions. The permissions indicate whether blobs in a container may be accessed publicly.
     * Note that, for each signed identifier, we will truncate the start and expiry times to the nearest second to
     * ensure the time formatting is compatible with the service. For more information, see the
     * <a href="https://docs.microsoft.com/rest/api/storageservices/set-container-acl">Azure Docs</a>.
     *
     * @param accessType
     *         Specifies how the data in this container is available to the public. See the x-ms-blob-public-access header
     *         in the Azure Docs for more information. Pass null for no public access.
     * @param identifiers
     *         A list of {@link SignedIdentifier} objects that specify the permissions for the container. Please see
     *         <a href="https://docs.microsoft.com/en-us/rest/api/storageservices/establishing-a-stored-access-policy">here</a>
     *         for more information. Passing null will clear all access policies.
     * @param accessConditions
     *         {@link ContainerAccessConditions}
     * @param context
     *         {@code Context} offers a means of passing arbitrary data (key/value pairs) to an
     *         {@link com.azure.core.http.HttpPipeline}'s policy objects. Most applications do not need to pass
     *         arbitrary data to the pipeline and can pass {@code Context.NONE} or {@code null}. Each context object is
     *         immutable. The {@code withContext} with data method creates a new {@code Context} object that refers to its
     *         parent, forming a linked list.
     *
     * @return Emits the successful response.
     *
     * @apiNote ## Sample Code \n
     * [!code-java[Sample_Code](../azure-storage-java/src/test/java/com/microsoft/azure/storage/Samples.java?name=container_policy "Sample code for ContainerAsyncClient.setAccessPolicy")] \n
     * For more samples, please see the [Samples file](%https://github.com/Azure/azure-storage-java/blob/master/src/test/java/com/microsoft/azure/storage/Samples.java)
     */
    public Mono<Void> setAccessPolicy(PublicAccessType accessType,
                                      List<SignedIdentifier> identifiers, ContainerAccessConditions accessConditions, Context context) {
        return containerAsyncRawClient
            .setAccessPolicy(accessType, identifiers, accessConditions, context)
            .then();
    }

    // TODO: figure out if this is meant to stay private or change to public
    private boolean validateNoEtag(ModifiedAccessConditions modifiedAccessConditions) {
        if (modifiedAccessConditions == null) {
            return true;
        }
        return modifiedAccessConditions.ifMatch() == null && modifiedAccessConditions.ifNoneMatch() == null;
    }

    // TODO: Lease methods not in the skeleton
    /**
     * Acquires a lease on the container for delete operations. The lease duration must be between 15 to
     * 60 seconds, or infinite (-1). For more information, see the
     * <a href="https://docs.microsoft.com/rest/api/storageservices/lease-container">Azure Docs</a>.
     *
     * @apiNote
     * ## Sample Code \n
     * [!code-java[Sample_Code](../azure-storage-java/src/test/java/com/microsoft/azure/storage/Samples.java?name=container_lease "Sample code for ContainerAsyncClient.acquireLease")] \n
     * For more samples, please see the [Samples file](%https://github.com/Azure/azure-storage-java/blob/New-Storage-SDK-V10-Preview/src/test/java/com/microsoft/azure/storage/Samples.java)
     *
     * @param proposedId
     *      A {@code String} in any valid GUID format.
     * @param duration
     *         The duration of the lease, in seconds, or negative one (-1) for a lease that never expires.
     *         A non-infinite lease can be between 15 and 60 seconds.
     *
     * @return Emits the successful response.
     *
     * @apiNote ## Sample Code \n
     * [!code-java[Sample_Code](../azure-storage-java/src/test/java/com/microsoft/azure/storage/Samples.java?name=container_lease "Sample code for ContainerAsyncClient.acquireLease")] \n
     * For more samples, please see the [Samples file](%https://github.com/Azure/azure-storage-java/blob/master/src/test/java/com/microsoft/azure/storage/Samples.java)
     */
    public Mono<ContainersAcquireLeaseResponse> acquireLease(String proposedId, int duration) {
        return containerAsyncRawClient.acquireLease(proposedId, duration, null, null);
    }

    /**
     * Acquires a lease on the container for delete operations. The lease duration must be between 15 to
     * 60 seconds, or infinite (-1). For more information, see the
     * <a href="https://docs.microsoft.com/rest/api/storageservices/lease-container">Azure Docs</a>.
     *
     * @param proposedID
     *         A {@code String} in any valid GUID format.
     * @param duration
     *         The duration of the lease, in seconds, or negative one (-1) for a lease that never expires.
     *         A non-infinite lease can be between 15 and 60 seconds.
     * @param modifiedAccessConditions
     *         Standard HTTP Access conditions related to the modification of data. ETag and LastModifiedTime are used
     *         to construct conditions related to when the blob was changed relative to the given request. The request
     *         will fail if the specified condition is not satisfied.
     * @param context
     *         {@code Context} offers a means of passing arbitrary data (key/value pairs) to an
     *         {@link com.azure.core.http.HttpPipeline}'s policy objects. Most applications do not need to pass
     *         arbitrary data to the pipeline and can pass {@code Context.NONE} or {@code null}. Each context object is
     *         immutable. The {@code withContext} with data method creates a new {@code Context} object that refers to its
     *         parent, forming a linked list.
     *
     * @return Emits the successful response.
     *
     * @apiNote ## Sample Code \n
     * [!code-java[Sample_Code](../azure-storage-java/src/test/java/com/microsoft/azure/storage/Samples.java?name=container_lease "Sample code for ContainerAsyncClient.acquireLease")] \n
     * For more samples, please see the [Samples file](%https://github.com/Azure/azure-storage-java/blob/master/src/test/java/com/microsoft/azure/storage/Samples.java)
     */
    public Mono<ContainersAcquireLeaseResponse> acquireLease(String proposedID, int duration,
            ModifiedAccessConditions modifiedAccessConditions, Context context) {
        return containerAsyncRawClient.acquireLease(proposedID, duration, modifiedAccessConditions, context);
    }

    /**
     * Renews the container's previously-acquired lease. For more information, see the
     * <a href="https://docs.microsoft.com/rest/api/storageservices/lease-container">Azure Docs</a>.
     *
     * @param leaseID
     *         The leaseId of the active lease on the container.
     *
     * @return Emits the successful response.
     *
     * @apiNote ## Sample Code \n
     * [!code-java[Sample_Code](../azure-storage-java/src/test/java/com/microsoft/azure/storage/Samples.java?name=container_lease "Sample code for ContainerAsyncClient.renewLease")] \n
     * For more samples, please see the [Samples file](%https://github.com/Azure/azure-storage-java/blob/master/src/test/java/com/microsoft/azure/storage/Samples.java)
     */
    public Mono<ContainersRenewLeaseResponse> renewLease(String leaseID) {
        return containerAsyncRawClient.renewLease(leaseID, null, null);
    }

    /**
     * Renews the container's previously-acquired lease. For more information, see the
     * <a href="https://docs.microsoft.com/rest/api/storageservices/lease-container">Azure Docs</a>.
     *
     * @param leaseID
     *         The leaseId of the active lease on the container.
     * @param modifiedAccessConditions
     *         Standard HTTP Access conditions related to the modification of data. ETag and LastModifiedTime are used
     *         to construct conditions related to when the blob was changed relative to the given request. The request
     *         will fail if the specified condition is not satisfied.
     * @param context
     *         {@code Context} offers a means of passing arbitrary data (key/value pairs) to an
     *         {@link com.azure.core.http.HttpPipeline}'s policy objects. Most applications do not need to pass
     *         arbitrary data to the pipeline and can pass {@code Context.NONE} or {@code null}. Each context object is
     *         immutable. The {@code withContext} with data method creates a new {@code Context} object that refers to its
     *         parent, forming a linked list.
     *
     * @return Emits the successful response.
     *
     * @apiNote ## Sample Code \n
     * [!code-java[Sample_Code](../azure-storage-java/src/test/java/com/microsoft/azure/storage/Samples.java?name=container_lease "Sample code for ContainerAsyncClient.renewLease")] \n
     * For more samples, please see the [Samples file](%https://github.com/Azure/azure-storage-java/blob/master/src/test/java/com/microsoft/azure/storage/Samples.java)
     */
    public Mono<ContainersRenewLeaseResponse> renewLease(String leaseID,
            ModifiedAccessConditions modifiedAccessConditions, Context context) {
        return containerAsyncRawClient.renewLease(leaseID, modifiedAccessConditions, context);
    }

    /**
     * Releases the container's previously-acquired lease. For more information, see the
     * <a href="https://docs.microsoft.com/rest/api/storageservices/lease-container">Azure Docs</a>.
     *
     * @param leaseID
     *         The leaseId of the active lease on the container.
     *
     * @return Emits the successful response.
     *
     * @apiNote ## Sample Code \n
     * [!code-java[Sample_Code](../azure-storage-java/src/test/java/com/microsoft/azure/storage/Samples.java?name=container_lease "Sample code for ContainerAsyncClient.releaseLease")] \n
     * For more samples, please see the [Samples file](%https://github.com/Azure/azure-storage-java/blob/master/src/test/java/com/microsoft/azure/storage/Samples.java)
     */
    public Mono<ContainersReleaseLeaseResponse> releaseLease(String leaseID) {
        return containerAsyncRawClient.releaseLease(leaseID, null, null);
    }

    /**
     * Releases the container's previously-acquired lease. For more information, see the
     * <a href="https://docs.microsoft.com/rest/api/storageservices/lease-container">Azure Docs</a>.
     *
     * @param leaseID
     *         The leaseId of the active lease on the container.
     * @param modifiedAccessConditions
     *         Standard HTTP Access conditions related to the modification of data. ETag and LastModifiedTime are used
     *         to construct conditions related to when the blob was changed relative to the given request. The request
     *         will fail if the specified condition is not satisfied.
     * @param context
     *         {@code Context} offers a means of passing arbitrary data (key/value pairs) to an
     *         {@link com.azure.core.http.HttpPipeline}'s policy objects. Most applications do not need to pass
     *         arbitrary data to the pipeline and can pass {@code Context.NONE} or {@code null}. Each context object is
     *         immutable. The {@code withContext} with data method creates a new {@code Context} object that refers to its
     *         parent, forming a linked list.
     *
     * @return Emits the successful response.
     *
     * @apiNote ## Sample Code \n
     * [!code-java[Sample_Code](../azure-storage-java/src/test/java/com/microsoft/azure/storage/Samples.java?name=container_lease "Sample code for ContainerAsyncClient.releaseLease")] \n
     * For more samples, please see the [Samples file](%https://github.com/Azure/azure-storage-java/blob/master/src/test/java/com/microsoft/azure/storage/Samples.java)
     */
    public Mono<ContainersReleaseLeaseResponse> releaseLease(String leaseID,
            ModifiedAccessConditions modifiedAccessConditions, Context context) {
        return containerAsyncRawClient.releaseLease(leaseID, modifiedAccessConditions, context);
    }

    /**
     * Breaks the container's previously-acquired lease. For more information, see the
     * <a href="https://docs.microsoft.com/rest/api/storageservices/lease-container">Azure Docs</a>.
     *
     * @apiNote
     * ## Sample Code \n
     * [!code-java[Sample_Code](../azure-storage-java/src/test/java/com/microsoft/azure/storage/Samples.java?name=container_lease "Sample code for ContainerAsyncClient.breakLease")] \n
     * For more samples, please see the [Samples file](%https://github.com/Azure/azure-storage-java/blob/New-Storage-SDK-V10-Preview/src/test/java/com/microsoft/azure/storage/Samples.java)
     *
     * @return Emits the successful response.
     */
    public Mono<ContainersBreakLeaseResponse> breakLease() {
        return containerAsyncRawClient.breakLease(null, null, null);
    }

    /**
     * Breaks the container's previously-acquired lease. For more information, see the
     * <a href="https://docs.microsoft.com/rest/api/storageservices/lease-container">Azure Docs</a>.
     *
     * @param breakPeriodInSeconds
     *         An optional {@code Integer} representing the proposed duration of seconds that the lease should continue
     *         before it is broken, between 0 and 60 seconds. This break period is only used if it is shorter than the time
     *         remaining on the lease. If longer, the time remaining on the lease is used. A new lease will not be
     *         available before the break period has expired, but the lease may be held for longer than the break period.
     * @param context
     *         {@code Context} offers a means of passing arbitrary data (key/value pairs) to an
     *         {@link com.azure.core.http.HttpPipeline}'s policy objects. Most applications do not need to pass
     *         arbitrary data to the pipeline and can pass {@code Context.NONE} or {@code null}. Each context object is
     *         immutable. The {@code withContext} with data method creates a new {@code Context} object that refers to its
     *         parent, forming a linked list.
     * @param modifiedAccessConditions
     *         Standard HTTP Access conditions related to the modification of data. ETag and LastModifiedTime are used
     *         to construct conditions related to when the blob was changed relative to the given request. The request
     *         will fail if the specified condition is not satisfied.
     *
     * @return Emits the successful response.
     *
     * @apiNote ## Sample Code \n
     * [!code-java[Sample_Code](../azure-storage-java/src/test/java/com/microsoft/azure/storage/Samples.java?name=container_lease "Sample code for ContainerAsyncClient.breakLease")] \n
     * For more samples, please see the [Samples file](%https://github.com/Azure/azure-storage-java/blob/master/src/test/java/com/microsoft/azure/storage/Samples.java)
     */
    public Mono<ContainersBreakLeaseResponse> breakLease(Integer breakPeriodInSeconds,
            ModifiedAccessConditions modifiedAccessConditions, Context context) {
        return containerAsyncRawClient.breakLease(breakPeriodInSeconds, modifiedAccessConditions, context);
    }

    /**
     * Changes the container's leaseAccessConditions. For more information, see the
     * <a href="https://docs.microsoft.com/rest/api/storageservices/lease-container">Azure Docs</a>.
     *
     * @param leaseID
     *         The leaseId of the active lease on the container.
     * @param proposedID
     *         A {@code String} in any valid GUID format.
     *
     * @return Emits the successful response.
     *
     * @apiNote ## Sample Code \n
     * [!code-java[Sample_Code](../azure-storage-java/src/test/java/com/microsoft/azure/storage/Samples.java?name=container_lease "Sample code for ContainerAsyncClient.changeLease")] \n
     * For more samples, please see the [Samples file](%https://github.com/Azure/azure-storage-java/blob/master/src/test/java/com/microsoft/azure/storage/Samples.java)
     */
    public Mono<ContainersChangeLeaseResponse> changeLease(String leaseID, String proposedID) {
        return containerAsyncRawClient.changeLease(leaseID, proposedID, null, null);
    }

    /**
     * Changes the container's leaseAccessConditions. For more information, see the
     * <a href="https://docs.microsoft.com/rest/api/storageservices/lease-container">Azure Docs</a>.
     *
     * @param leaseID
     *         The leaseId of the active lease on the container.
     * @param proposedID
     *         A {@code String} in any valid GUID format.
     * @param modifiedAccessConditions
     *         Standard HTTP Access conditions related to the modification of data. ETag and LastModifiedTime are used
     *         to construct conditions related to when the blob was changed relative to the given request. The request
     *         will fail if the specified condition is not satisfied.
     * @param context
     *         {@code Context} offers a means of passing arbitrary data (key/value pairs) to an
     *         {@link com.azure.core.http.HttpPipeline}'s policy objects. Most applications do not need to pass
     *         arbitrary data to the pipeline and can pass {@code Context.NONE} or {@code null}. Each context object is
     *         immutable. The {@code withContext} with data method creates a new {@code Context} object that refers to its
     *         parent, forming a linked list.
     *
     * @return Emits the successful response.
     *
     * @apiNote ## Sample Code \n
     * [!code-java[Sample_Code](../azure-storage-java/src/test/java/com/microsoft/azure/storage/Samples.java?name=container_lease "Sample code for ContainerAsyncClient.changeLease")] \n
     * For more samples, please see the [Samples file](%https://github.com/Azure/azure-storage-java/blob/master/src/test/java/com/microsoft/azure/storage/Samples.java)
     */
    public Mono<ContainersChangeLeaseResponse> changeLease(String leaseID, String proposedID,
            ModifiedAccessConditions modifiedAccessConditions, Context context) {
        return containerAsyncRawClient.changeLease(leaseID, proposedID, modifiedAccessConditions, context);
    }

    /**
     * Returns a single segment of blobs starting from the specified Marker. Use an empty
     * marker to start enumeration from the beginning. Blob names are returned in lexicographic order.
     * After getting a segment, process it, and then call ListBlobs again (passing the the previously-returned
     * Marker) to get the next segment. For more information, see the
     * <a href="https://docs.microsoft.com/rest/api/storageservices/list-blobs">Azure Docs</a>.
     *
     * @param options
     *         {@link ListBlobsOptions}
     *
     * @return Emits the successful response.
     *
     * @apiNote ## Sample Code \n
     * [!code-java[Sample_Code](../azure-storage-java/src/test/java/com/microsoft/azure/storage/Samples.java?name=list_blobs_flat "Sample code for ContainerAsyncClient.listBlobsFlatSegment")] \n
     * [!code-java[Sample_Code](../azure-storage-java/src/test/java/com/microsoft/azure/storage/Samples.java?name=list_blobs_flat_helper "helper code for ContainerAsyncClient.listBlobsFlatSegment")] \n
     * For more samples, please see the [Samples file](%https://github.com/Azure/azure-storage-java/blob/master/src/test/java/com/microsoft/azure/storage/Samples.java)
     */
    public Flux<BlobItem> listBlobsFlatSegment(ListBlobsOptions options) {
        return this.listBlobsFlatSegment(options, null);
    }

    /**
     * Returns a single segment of blobs starting from the specified Marker. Use an empty
     * marker to start enumeration from the beginning. Blob names are returned in lexicographic order.
     * After getting a segment, process it, and then call ListBlobs again (passing the the previously-returned
     * Marker) to get the next segment. For more information, see the
     * <a href="https://docs.microsoft.com/rest/api/storageservices/list-blobs">Azure Docs</a>.
     *
     * @param options
     *         {@link ListBlobsOptions}
     * @param context
     *         {@code Context} offers a means of passing arbitrary data (key/value pairs) to an
     *         {@link com.azure.core.http.HttpPipeline}'s policy objects. Most applications do not need to pass
     *         arbitrary data to the pipeline and can pass {@code Context.NONE} or {@code null}. Each context object is
     *         immutable. The {@code withContext} with data method creates a new {@code Context} object that refers to its
     *         parent, forming a linked list.
     *
     * @return Emits the successful response.
     *
     * @apiNote ## Sample Code \n
     * [!code-java[Sample_Code](../azure-storage-java/src/test/java/com/microsoft/azure/storage/Samples.java?name=list_blobs_flat "Sample code for ContainerAsyncClient.listBlobsFlatSegment")] \n
     * [!code-java[Sample_Code](../azure-storage-java/src/test/java/com/microsoft/azure/storage/Samples.java?name=list_blobs_flat_helper "helper code for ContainerAsyncClient.listBlobsFlatSegment")] \n
     * For more samples, please see the [Samples file](%https://github.com/Azure/azure-storage-java/blob/master/src/test/java/com/microsoft/azure/storage/Samples.java)
     */

    public Flux<BlobItem> listBlobsFlatSegment(ListBlobsOptions options, Context context) {
        return containerAsyncRawClient
            .listBlobsFlatSegment(null, options, context)
            .flatMapMany(response -> listBlobsFlatSegmentHelper(response.value().marker(), options, context, response));
    }

    private Flux<BlobItem> listBlobsFlatSegmentHelper(String marker, ListBlobsOptions options,
                                                      Context context, ContainersListBlobFlatSegmentResponse response){
        Flux<BlobItem> result = Flux.fromIterable(response.value().segment().blobItems());

        if (response.value().nextMarker() != null) {
            // Recursively add the continuation items to the observable.
            result = result.concatWith(containerAsyncRawClient.listBlobsFlatSegment(marker, options,
                context)
                .flatMapMany((r) ->
                    listBlobsFlatSegmentHelper(response.value().nextMarker(), options, context, r)));
        }

        return result;
    }

    /**
     * Returns a single segment of blobs and blob prefixes starting from the specified Marker. Use an empty
     * marker to start enumeration from the beginning. Blob names are returned in lexicographic order.
     * After getting a segment, process it, and then call ListBlobs again (passing the the previously-returned
     * Marker) to get the next segment. For more information, see the
     * <a href="https://docs.microsoft.com/rest/api/storageservices/list-blobs">Azure Docs</a>.
     *
     * @param marker
     *         Identifies the portion of the list to be returned with the next list operation.
     *         This value is returned in the response of a previous list operation as the
     *         ListBlobsHierarchySegmentResponse.body().nextMarker(). Set to null to list the first segment.
     * @param delimiter
     *         The operation returns a BlobPrefix element in the response body that acts as a placeholder for all blobs
     *         whose names begin with the same substring up to the appearance of the delimiter character. The delimiter may
     *         be a single character or a string.
     * @param options
     *         {@link ListBlobsOptions}
     *
     * @return Emits the successful response.
     *
     * @apiNote ## Sample Code \n
     * [!code-java[Sample_Code](../azure-storage-java/src/test/java/com/microsoft/azure/storage/Samples.java?name=list_blobs_hierarchy "Sample code for ContainerAsyncClient.listBlobsHierarchySegment")] \n
     * [!code-java[Sample_Code](../azure-storage-java/src/test/java/com/microsoft/azure/storage/Samples.java?name=list_blobs_hierarchy_helper "helper code for ContainerAsyncClient.listBlobsHierarchySegment")] \n
     * For more samples, please see the [Samples file](%https://github.com/Azure/azure-storage-java/blob/master/src/test/java/com/microsoft/azure/storage/Samples.java)
     */
    public Flux<BlobHierarchyListSegment> listBlobsHierarchySegment(String marker, String delimiter,
            ListBlobsOptions options) {
        return this.listBlobsHierarchySegment(marker, delimiter, options, null);
    }

    /**
     * Returns a single segment of blobs and blob prefixes starting from the specified Marker. Use an empty
     * marker to start enumeration from the beginning. Blob names are returned in lexicographic order.
     * After getting a segment, process it, and then call ListBlobs again (passing the the previously-returned
     * Marker) to get the next segment. For more information, see the
     * <a href="https://docs.microsoft.com/rest/api/storageservices/list-blobs">Azure Docs</a>.
     *
     * @param marker
     *         Identifies the portion of the list to be returned with the next list operation.
     *         This value is returned in the response of a previous list operation as the
     *         ListBlobsHierarchySegmentResponse.body().nextMarker(). Set to null to list the first segment.
     * @param delimiter
     *         The operation returns a BlobPrefix element in the response body that acts as a placeholder for all blobs
     *         whose names begin with the same substring up to the appearance of the delimiter character. The delimiter may
     *         be a single character or a string.
     * @param options
     *         {@link ListBlobsOptions}
     * @param context
     *         {@code Context} offers a means of passing arbitrary data (key/value pairs) to an
     *         {@link com.azure.core.http.HttpPipeline}'s policy objects. Most applications do not need to pass
     *         arbitrary data to the pipeline and can pass {@code Context.NONE} or {@code null}. Each context object is
     *         immutable. The {@code withContext} with data method creates a new {@code Context} object that refers to its
     *         parent, forming a linked list.
     *
     * @return Emits the successful response.
     *
     * @apiNote ## Sample Code \n
     * [!code-java[Sample_Code](../azure-storage-java/src/test/java/com/microsoft/azure/storage/Samples.java?name=list_blobs_hierarchy "Sample code for ContainerAsyncClient.listBlobsHierarchySegment")] \n
     * [!code-java[Sample_Code](../azure-storage-java/src/test/java/com/microsoft/azure/storage/Samples.java?name=list_blobs_hierarchy_helper "helper code for ContainerAsyncClient.listBlobsHierarchySegment")] \n
     * For more samples, please see the [Samples file](%https://github.com/Azure/azure-storage-java/blob/master/src/test/java/com/microsoft/azure/storage/Samples.java)
     */
    public Flux<BlobHierarchyListSegment> listBlobsHierarchySegment(String marker, String delimiter,
            ListBlobsOptions options, Context context) {
        return containerAsyncRawClient
            .listBlobsHierarchySegment(marker, delimiter, options, context)
            .flatMapMany();
    }

    /**
     * Returns the sku name and account kind for the account. For more information, please see the
     * <a href="https://docs.microsoft.com/en-us/rest/api/storageservices/get-account-information">Azure Docs</a>.
     *
     * @return Emits the successful response.
     *
     * @apiNote ## Sample Code \n
     * [!code-java[Sample_Code](../azure-storage-java/src/test/java/com/microsoft/azure/storage/Samples.java?name=account_info "Sample code for ContainerAsyncClient.getAccountInfo")] \n
     * For more samples, please see the [Samples file] (https://github.com/Azure/azure-storage-java/blob/master/src/test/java/com/microsoft/azure/storage/Samples.java)
     */
    public Mono<ContainerGetAccountInfoHeaders> getAccountInfo() {
        return this.getAccountInfo(null);
    }

    /**
     * Returns the sku name and account kind for the account. For more information, please see the
     * <a href="https://docs.microsoft.com/en-us/rest/api/storageservices/get-account-information">Azure Docs</a>.
     *
     * @param context
     *         {@code Context} offers a means of passing arbitrary data (key/value pairs) to an
     *         {@link com.azure.core.http.HttpPipeline}'s policy objects. Most applications do not need to pass
     *         arbitrary data to the pipeline and can pass {@code Context.NONE} or {@code null}. Each context object is
     *         immutable. The {@code withContext} with data method creates a new {@code Context} object that refers to its
     *         parent, forming a linked list.
     *
     * @return Emits the successful response.
     *
     * @apiNote ## Sample Code \n
     * [!code-java[Sample_Code](../azure-storage-java/src/test/java/com/microsoft/azure/storage/Samples.java?name=account_info "Sample code for ContainerAsyncClient.getAccountInfo")] \n
     * For more samples, please see the [Samples file] (https://github.com/Azure/azure-storage-java/blob/master/src/test/java/com/microsoft/azure/storage/Samples.java)
     */
    public Mono<ContainerGetAccountInfoHeaders> getAccountInfo(Context context) {
        return containerAsyncRawClient
            .getAccountInfo(context)
            .map(ResponseBase::deserializedHeaders);
    }
}<|MERGE_RESOLUTION|>--- conflicted
+++ resolved
@@ -41,18 +41,10 @@
     }
 
     /**
-<<<<<<< HEAD
-     * Creates a {@code ContainerAsyncClient} object pointing to the account specified by the URL and using the provided
-     * pipeline to make HTTP requests.
-     */
-    ContainerAsyncClient(AzureBlobStorageBuilder azureBlobStorageBuilder) {
-        containerAsyncRawClient = new ContainerAsyncRawClient(azureBlobStorageBuilder);
-=======
      * @return a new client builder instance.
      */
     public static ContainerAsyncClientBuilder builder() {
         return new ContainerAsyncClientBuilder();
->>>>>>> 9ec606a8
     }
 
     /**
