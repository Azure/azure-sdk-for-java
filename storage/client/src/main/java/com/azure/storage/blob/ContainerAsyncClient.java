--- conflicted
+++ resolved
@@ -39,17 +39,12 @@
 
     public static final String LOG_CONTAINER_NAME = "$logs";
 
-<<<<<<< HEAD
     /**
      * Package-private constructor for use by {@link ContainerClientBuilder}.
-     * @param azureBlobStorage the API client for blob storage API
-     */
-    ContainerAsyncClient(AzureBlobStorageImpl azureBlobStorage) {
-        this.containerAsyncRawClient = new ContainerAsyncRawClient(azureBlobStorage);
-=======
+     * @param builder the container client builder
+     */
     ContainerAsyncClient(ContainerClientBuilder builder) {
         this.containerAsyncRawClient = new ContainerAsyncRawClient(builder.buildImpl());
->>>>>>> 42a1c5f2
     }
 
     /**
@@ -634,12 +629,7 @@
      * @return
      *      A reactive response emitting the listed blobs, flattened.
      */
-<<<<<<< HEAD
-    public Flux<BlobItem> listBlobsFlatSegment(ListBlobsOptions options, Context context) {
-=======
-
     public Flux<BlobItem> listBlobsFlat(ListBlobsOptions options, Context context) {
->>>>>>> 42a1c5f2
         return containerAsyncRawClient
             .listBlobsFlatSegment(null, options, context)
             .flatMapMany(response -> listBlobsFlatHelper(response.value().marker(), options, context, response));
