--- conflicted
+++ resolved
@@ -142,13 +142,8 @@
     public Mono<Void> upload(Flux<ByteBuffer> data, long length, BlobHTTPHeaders headers,
             Metadata metadata, BlobAccessConditions accessConditions, Context context) {
         return blockBlobAsyncRawClient
-<<<<<<< HEAD
-            .upload(data.map(nettyBuf -> Unpooled.wrappedBuffer(nettyBuf.array())), length, headers, metadata, accessConditions, context)
-            .then();
-=======
             .upload(data.map(Unpooled::wrappedBuffer), length, headers, metadata, accessConditions, context)
-            .map(ResponseBase::deserializedHeaders);
->>>>>>> 2f35f65e
+            .then();
     }
 
     public Mono<Void> uploadFromFile(String filePath) {
