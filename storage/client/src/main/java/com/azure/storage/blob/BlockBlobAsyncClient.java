--- conflicted
+++ resolved
@@ -3,23 +3,11 @@
 
 package com.azure.storage.blob;
 
-<<<<<<< HEAD
-import com.azure.core.http.HttpPipeline;
 import com.azure.core.http.rest.ResponseBase;
-=======
->>>>>>> 9ccf61bc
 import com.azure.core.util.Context;
 import com.azure.storage.blob.implementation.AzureBlobStorageBuilder;
 import com.azure.storage.blob.implementation.AzureBlobStorageImpl;
-import com.azure.storage.blob.models.BlobHTTPHeaders;
-import com.azure.storage.blob.models.BlockBlobsCommitBlockListResponse;
-import com.azure.storage.blob.models.BlockBlobsGetBlockListResponse;
-import com.azure.storage.blob.models.BlockBlobsStageBlockFromURLResponse;
-import com.azure.storage.blob.models.BlockBlobsStageBlockResponse;
-import com.azure.storage.blob.models.BlockBlobsUploadResponse;
-import com.azure.storage.blob.models.BlockListType;
-import com.azure.storage.blob.models.LeaseAccessConditions;
-import com.azure.storage.blob.models.SourceModifiedAccessConditions;
+import com.azure.storage.blob.models.*;
 import io.netty.buffer.ByteBuf;
 import reactor.core.publisher.Flux;
 import reactor.core.publisher.Mono;
@@ -53,19 +41,9 @@
      */
     public static final int MAX_BLOCKS = 50000;
 
-<<<<<<< HEAD
-    /**
-     * Creates a {@code BlockBlobAsyncRawClient} object pointing to the account specified by the URL and using the provided
-     * pipeline to make HTTP requests.
-     */
-    BlockBlobAsyncClient(AzureBlobStorageBuilder azureBlobStorageBuilder) {
-        super(azureBlobStorageBuilder);
-        blockBlobAsyncRawClient = new BlockBlobAsyncRawClient(azureBlobStorageBuilder);
-=======
     BlockBlobAsyncClient(AzureBlobStorageImpl azureBlobStorage) {
         super(azureBlobStorage);
         blockBlobAsyncRawClient = new BlockBlobAsyncRawClient(azureBlobStorage);
->>>>>>> 9ccf61bc
     }
 
     /**
