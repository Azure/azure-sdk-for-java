// Copyright (c) Microsoft Corporation. All rights reserved.
// Licensed under the MIT License.
package com.azure.storage.queue;

import com.azure.core.http.HttpPipeline;
<<<<<<< HEAD
import com.azure.core.http.rest.Response;
import com.azure.core.http.rest.SimpleResponse;
import com.azure.core.http.rest.VoidResponse;
import com.azure.core.util.Context;
=======
import com.azure.storage.queue.implementation.AzureQueueStorageBuilder;
>>>>>>> 7425f2c9
import com.azure.storage.queue.implementation.AzureQueueStorageImpl;
import com.azure.storage.queue.models.DequeuedMessage;
import com.azure.storage.queue.models.EnqueuedMessage;
import com.azure.storage.queue.models.MessageIdUpdateHeaders;
import com.azure.storage.queue.models.MessageIdsUpdateResponse;
import com.azure.storage.queue.models.PeekedMessage;
import com.azure.storage.queue.models.QueueGetPropertiesHeaders;
import com.azure.storage.queue.models.QueueMessage;
import com.azure.storage.queue.models.QueueProperties;
import com.azure.storage.queue.models.QueuesGetPropertiesResponse;
import com.azure.storage.queue.models.SignedIdentifier;
import com.azure.storage.queue.models.UpdatedMessage;
import reactor.core.publisher.Flux;
import reactor.core.publisher.Mono;

import java.net.URL;
import java.time.Duration;
import java.util.List;
import java.util.Map;

/**
 * Queue async client
 */
public final class QueueAsyncClient {
    private final AzureQueueStorageImpl client;
    private final String queueName;

<<<<<<< HEAD
    /**
     * Constructor used by QueueServiceAsyncClient
     * @param client Client that interacts with the service interfaces
     * @param queueName Name of the queue
     */
    QueueAsyncClient(AzureQueueStorageImpl client, String queueName) {
        this.queueName = queueName;
        this.client = new AzureQueueStorageImpl(client.httpPipeline())
            .withUrl(client.url())
            .withVersion(client.version());
    }

    /**
     * Constructor used by the builder
     * @param endpoint URL of the queue
     * @param httpPipeline Http pipeline
     * @param queueName Name of the queue
     */
    QueueAsyncClient(URL endpoint, HttpPipeline httpPipeline, String queueName) {
        this.queueName = queueName;
        this.client = new AzureQueueStorageImpl(httpPipeline)
            .withUrl(endpoint.toString());
    }

    /**
     * @return a new client builder instance
=======
    private QueueAsyncClient(URL endpoint, HttpPipeline httpPipeline) {
        super(httpPipeline);
        this.endpoint = endpoint.toString();
        this.generateClient = new AzureQueueStorageBuilder().pipeline(httpPipeline).url(this.endpoint).build();
        this.apiVersion = this.generateClient.version();
    }

    /**
     * Creates a appendBlobClientBuilder that can configure options for the SecretAsyncClient before creating an instance of it.
     * @return A new appendBlobClientBuilder to create a SecretAsyncClient from.
>>>>>>> 7425f2c9
     */
    public static QueueAsyncClientBuilder builder() {
        return new QueueAsyncClientBuilder();
    }

    /**
     * @return the URL of the queue
     */
    public String getUrl() {
        return client.url();
    }

    /**
     * Creates a queue with no metadata
     * @return an empty response
     */
    public Mono<VoidResponse> create() {
        return create(null);
    }

    /**
     * Creates a queue with metadata
     * @param metadata Metadata to set on the queue
     * @return an empty response
     */
    public Mono<VoidResponse> create(Map<String, String> metadata) {
        return client.queues().createWithRestResponseAsync(queueName, null, metadata, null, Context.NONE)
            .map(VoidResponse::new);
    }

    /**
     * Deletes the queue
     * @return an empty response
     */
    public Mono<VoidResponse> delete() {
        return client.queues().deleteWithRestResponseAsync(queueName, Context.NONE)
            .map(VoidResponse::new);
    }

    /**
     * @return the properties of the queue
     */
    public Mono<Response<QueueProperties>> getProperties() {
        return client.queues().getPropertiesWithRestResponseAsync(queueName, Context.NONE)
            .map(this::getQueuePropertiesResponse);
    }

    /**
     * Sets the metadata of the queue
     * @param metadata Metadata to set on the queue
     * @return an empty response
     */
    public Mono<VoidResponse> setMetadata(Map<String, String> metadata) {
        return client.queues().setMetadataWithRestResponseAsync(queueName, null, metadata, null, Context.NONE)
            .map(VoidResponse::new);
    }

    /**
     * @return the access policies of the queue
     */
    public Flux<SignedIdentifier> getAccessPolicy() {
        return client.queues().getAccessPolicyWithRestResponseAsync(queueName, Context.NONE)
            .flatMapMany(response -> Flux.fromIterable(response.value()));
    }

    /**
     * Sets access policies of the queue
     * @param permissions Access policies to set on the queue
     * @return an empty response
     */
    public Mono<VoidResponse> setAccessPolicy(List<SignedIdentifier> permissions) {
        return client.queues().setAccessPolicyWithRestResponseAsync(queueName, permissions, null,  null, Context.NONE)
            .map(VoidResponse::new);
    }

    /**
     * Deletes all messages in the queue
     * @return an empty response
     */
    public Mono<VoidResponse> clearMessages() {
        return client.messages().clearWithRestResponseAsync(queueName, Context.NONE)
            .map(VoidResponse::new);
    }

    /**
     * Adds a message to the queue
     * @param messageText Message text
     * @return the enqueued message information
     */
    public Mono<Response<EnqueuedMessage>> enqueueMessage(String messageText) {
        return enqueueMessage(messageText, Duration.ofSeconds(0), Duration.ofDays(7));
    }

    /**
     * Adds a message to the queue
     * @param messageText Message text
     * @param visibilityTimeout How long the message is invisible in the queue in seconds, default is 0 seconds
     * @param timeToLive How long the message will stay in the queue in seconds, default is 7 days
     * @return the enqueued message information
     */
    public Mono<Response<EnqueuedMessage>> enqueueMessage(String messageText, Duration visibilityTimeout, Duration timeToLive) {
        Integer visibilityTimeoutInSeconds = (visibilityTimeout == null) ? null : (int) visibilityTimeout.getSeconds();
        Integer timeToLiveInSeconds = (timeToLive == null) ? null : (int) timeToLive.getSeconds();
        QueueMessage message = new QueueMessage().messageText(messageText);

        return client.messages().enqueueWithRestResponseAsync(queueName, message, visibilityTimeoutInSeconds, timeToLiveInSeconds, null, null, Context.NONE)
            .map(response -> new SimpleResponse<>(response, response.value().get(0)));
    }

    /**
     * Retrieves a message from the queue
     * @return dequeued message information
     */
    public Flux<DequeuedMessage> dequeueMessages() {
        return dequeueMessages(1, Duration.ofSeconds(30));
    }

    /**
     * Retrieves a maximum number of messages from the queue
     * @param maxMessages Maximum number of messages to get, must be in the range (0, 32], default is 1
     * @return dequeued message information
     */
    public Flux<DequeuedMessage> dequeueMessages(Integer maxMessages) {
        return dequeueMessages(maxMessages, Duration.ofSeconds(30));
    }

    /**
     * Retrieves messages from the queue
     * @param maxMessages Maximum number of messages to get, must be in the range (0, 32], default is 1
     * @param visibilityTimeout How long the message is invisible in the queue in seconds, default is 30 seconds
     * @return dequeued message information
     */
    public Flux<DequeuedMessage> dequeueMessages(Integer maxMessages, Duration visibilityTimeout) {
        Integer visibilityTimeoutInSeconds = (visibilityTimeout == null) ? null : (int) visibilityTimeout.getSeconds();
        return client.messages().dequeueWithRestResponseAsync(queueName, maxMessages, visibilityTimeoutInSeconds, null, null, Context.NONE)
            .flatMapMany(response -> Flux.fromIterable(response.value()));
    }

    /**
     * Peeks at messages in the queue
     * @return peeked message information
     */
    public Flux<PeekedMessage> peekMessages() {
        return peekMessages(1);
    }

    /**
     * Peeks at messages in the queue
     * @param maxMessages Maximum number of messages to peek, must be in the range (0, 32], default is 1
     * @return peeked message information
     */
    public Flux<PeekedMessage> peekMessages(Integer maxMessages) {
        return client.messages().peekWithRestResponseAsync(queueName, maxMessages, null, null, Context.NONE)
            .flatMapMany(response -> Flux.fromIterable(response.value()));
    }

    /**
     * Updates the message in the queue
     * @param messageText Updated value for the message
     * @param messageId Id of the message
     * @param popReceipt Unique identifier that must match the message for it to be updated
     * @param visibilityTimeout How long the message will be invisible in the queue in seconds
     * @return the updated message information
     */
    public Mono<Response<UpdatedMessage>> updateMessage(String messageText, String messageId, String popReceipt, Duration visibilityTimeout) {
        QueueMessage message = new QueueMessage().messageText(messageText);
        return client.messageIds().updateWithRestResponseAsync(queueName, messageId, message, popReceipt, (int) visibilityTimeout.getSeconds(), Context.NONE)
            .map(this::getUpdatedMessageResponse);
    }

    /**
     * Deletes the message from the queue
     * @param messageId Id of the message
     * @param popReceipt Unique identifier that must match the message for it to be deleted
     * @return an empty response
     */
    public Mono<VoidResponse> deleteMessage(String messageId, String popReceipt) {
        return client.messageIds().deleteWithRestResponseAsync(queueName, messageId, popReceipt, Context.NONE)
            .map(VoidResponse::new);
    }

    /*
     * Maps the HTTP headers returned from the service to the expected response type
     * @param response Service response
     * @return Mapped response
     */
    private Response<QueueProperties> getQueuePropertiesResponse(QueuesGetPropertiesResponse response) {
        QueueGetPropertiesHeaders propertiesHeaders = response.deserializedHeaders();
        QueueProperties properties = new QueueProperties(propertiesHeaders.metadata(), propertiesHeaders.approximateMessagesCount());
        return new SimpleResponse<>(response, properties);
    }

    /*
     * Maps the HTTP headers returned from the service to the expected response type
     * @param response Service response
     * @return Mapped response
     */
    private Response<UpdatedMessage> getUpdatedMessageResponse(MessageIdsUpdateResponse response) {
        MessageIdUpdateHeaders headers = response.deserializedHeaders();
        UpdatedMessage updatedMessage = new UpdatedMessage(headers.popReceipt(), headers.timeNextVisible());
        return new SimpleResponse<>(response, updatedMessage);
    }
}<|MERGE_RESOLUTION|>--- conflicted
+++ resolved
@@ -3,14 +3,11 @@
 package com.azure.storage.queue;
 
 import com.azure.core.http.HttpPipeline;
-<<<<<<< HEAD
 import com.azure.core.http.rest.Response;
 import com.azure.core.http.rest.SimpleResponse;
 import com.azure.core.http.rest.VoidResponse;
 import com.azure.core.util.Context;
-=======
 import com.azure.storage.queue.implementation.AzureQueueStorageBuilder;
->>>>>>> 7425f2c9
 import com.azure.storage.queue.implementation.AzureQueueStorageImpl;
 import com.azure.storage.queue.models.DequeuedMessage;
 import com.azure.storage.queue.models.EnqueuedMessage;
@@ -38,7 +35,6 @@
     private final AzureQueueStorageImpl client;
     private final String queueName;
 
-<<<<<<< HEAD
     /**
      * Constructor used by QueueServiceAsyncClient
      * @param client Client that interacts with the service interfaces
@@ -46,9 +42,11 @@
      */
     QueueAsyncClient(AzureQueueStorageImpl client, String queueName) {
         this.queueName = queueName;
-        this.client = new AzureQueueStorageImpl(client.httpPipeline())
-            .withUrl(client.url())
-            .withVersion(client.version());
+
+        this.client = new AzureQueueStorageBuilder().pipeline(client.httpPipeline())
+            .url(client.url())
+            .version(client.version())
+            .build();
     }
 
     /**
@@ -59,24 +57,14 @@
      */
     QueueAsyncClient(URL endpoint, HttpPipeline httpPipeline, String queueName) {
         this.queueName = queueName;
-        this.client = new AzureQueueStorageImpl(httpPipeline)
-            .withUrl(endpoint.toString());
+
+        this.client = new AzureQueueStorageBuilder().pipeline(httpPipeline)
+            .url(endpoint.toString())
+            .build();
     }
 
     /**
      * @return a new client builder instance
-=======
-    private QueueAsyncClient(URL endpoint, HttpPipeline httpPipeline) {
-        super(httpPipeline);
-        this.endpoint = endpoint.toString();
-        this.generateClient = new AzureQueueStorageBuilder().pipeline(httpPipeline).url(this.endpoint).build();
-        this.apiVersion = this.generateClient.version();
-    }
-
-    /**
-     * Creates a appendBlobClientBuilder that can configure options for the SecretAsyncClient before creating an instance of it.
-     * @return A new appendBlobClientBuilder to create a SecretAsyncClient from.
->>>>>>> 7425f2c9
      */
     public static QueueAsyncClientBuilder builder() {
         return new QueueAsyncClientBuilder();
