// Copyright (c) Microsoft Corporation. All rights reserved.
// Licensed under the MIT License.

package com.azure.storage.blob;

import com.azure.core.http.HttpPipeline;
import com.azure.core.util.Context;
import com.azure.storage.blob.models.BlobItem;
import com.azure.storage.blob.models.LeaseAccessConditions;
import com.azure.storage.blob.models.ModifiedAccessConditions;
import com.azure.storage.blob.models.PublicAccessType;
import com.azure.storage.blob.models.SignedIdentifier;
import reactor.core.publisher.Flux;
import reactor.core.publisher.Mono;

import java.net.MalformedURLException;
import java.net.URL;
import java.time.Duration;
import java.util.List;

/**
<<<<<<< HEAD
 * Client to a container. It may only be instantiated through a a {@link ContainerClientBuilder} or via the method
 * {@link BlobServiceClient#createContainerClient(String)}. This class does not hold any
 * state about a particular container but is instead a convenient way of sending off appropriate requests to
=======
 * Client to a container. It may be obtained through a {@link ContainerClientBuilder} or via the method
 * {@link StorageClient#createContainerClient(String)}. This class does not hold any
 * state about a particular blob but is instead a convenient way of sending off appropriate requests to
>>>>>>> 2d5821af
 * the resource on the service. It may also be used to construct URLs to blobs.
 *
 * <p>
 * This client contains operations on a container. Operations on a blob are available on {@link BlobClient} through
 * {@link #createBlobClient(String)}, and operations on the service are available on {@link BlobServiceClient}.
 *
 * <p>
 * Please refer to the <a href=https://docs.microsoft.com/en-us/azure/storage/blobs/storage-blobs-introduction>Azure Docs</a>
 * for more information on containers.
 */
public final class ContainerClient {

    private ContainerAsyncClient containerAsyncClient;
    private ContainerClientBuilder builder;

    public static final String ROOT_CONTAINER_NAME = "$root";

    public static final String STATIC_WEBSITE_CONTAINER_NAME = "$web";

    public static final String LOG_CONTAINER_NAME = "$logs";

    /**
     * Package-private constructor for use by {@link ContainerClientBuilder}.
     * @param builder the container client builder
     */
    ContainerClient(ContainerClientBuilder builder) {
        this.builder = builder;
        this.containerAsyncClient  = new ContainerAsyncClient(builder);
    }

    /**
     * @return a new client {@link ContainerClientBuilder} instance.
     */
    public static ContainerClientBuilder containerClientBuilder() {
        return new ContainerClientBuilder();
    }

    /**
     * Creates a new {@link BlockBlobClient} object by concatenating the blobName to the end of
     * ContainerAsyncClient's URL. The new BlockBlobClient uses the same request policy pipeline as the ContainerAsyncClient.
     * To change the pipeline, create the BlockBlobClient and then call its WithPipeline method passing in the
     * desired pipeline object. Or, call this package's NewBlockBlobAsyncClient instead of calling this object's
     * NewBlockBlobAsyncClient method.
     *
     * @param blobName
     *         A {@code String} representing the name of the blob.
     *
     * @return A new {@link BlockBlobClient} object which references the blob with the specified name in this container.
     */
    public BlockBlobClient createBlockBlobClient(String blobName) {
        try {
            return new BlockBlobClient(this.builder.copyBuilder().endpoint(Utility.appendToURLPath(new URL(builder.endpoint()), blobName).toString()).buildImpl());
        } catch (MalformedURLException e) {
            throw new RuntimeException(e);
        }
    }

    /**
     * Creates creates a new PageBlobClient object by concatenating blobName to the end of
     * ContainerAsyncClient's URL. The new PageBlobClient uses the same request policy pipeline as the ContainerAsyncClient.
     * To change the pipeline, create the PageBlobClient and then call its WithPipeline method passing in the
     * desired pipeline object. Or, call this package's NewPageBlobAsyncClient instead of calling this object's
     * NewPageBlobAsyncClient method.
     *
     * @param blobName
     *         A {@code String} representing the name of the blob.
     *
     * @return A new {@link PageBlobClient} object which references the blob with the specified name in this container.
     */
    public PageBlobClient createPageBlobClient(String blobName) {
        try {
            return new PageBlobClient(this.builder.copyBuilder().endpoint(Utility.appendToURLPath(new URL(builder.endpoint()), blobName).toString()).buildImpl());
        } catch (MalformedURLException e) {
            throw new RuntimeException(e);
        }
    }

    /**
     * Creates creates a new AppendBlobClient object by concatenating blobName to the end of
     * ContainerAsyncClient's URL. The new AppendBlobClient uses the same request policy pipeline as the ContainerAsyncClient.
     * To change the pipeline, create the AppendBlobClient and then call its WithPipeline method passing in the
     * desired pipeline object. Or, call this package's NewAppendBlobAsyncClient instead of calling this object's
     * NewAppendBlobAsyncClient method.
     *
     * @param blobName
     *         A {@code String} representing the name of the blob.
     *
     * @return A new {@link AppendBlobClient} object which references the blob with the specified name in this container.
     */
    public AppendBlobClient createAppendBlobClient(String blobName) {
        try {
            return new AppendBlobClient(this.builder.copyBuilder().endpoint(Utility.appendToURLPath(new URL(builder.endpoint()), blobName).toString()).buildImpl());
        } catch (MalformedURLException e) {
            throw new RuntimeException(e);
        }
    }

    /**
     * Creates a new BlobClient object by concatenating blobName to the end of
     * ContainerAsyncClient's URL. The new BlobClient uses the same request policy pipeline as the ContainerAsyncClient.
     * To change the pipeline, create the BlobClient and then call its WithPipeline method passing in the
     * desired pipeline object. Or, call this package's createBlobAsyncClient instead of calling this object's
     * createBlobAsyncClient method.
     *
     * @param blobName
     *         A {@code String} representing the name of the blob.
     *
     * @return A new {@link BlobClient} object which references the blob with the specified name in this container.
     */
    public BlobClient createBlobClient(String blobName) {
        try {
            return new BlobClient(this.builder.copyBuilder().endpoint(Utility.appendToURLPath(new URL(builder.endpoint()), blobName).toString()).buildImpl());
        } catch (MalformedURLException e) {
            throw new RuntimeException(e);
        }
    }

    /**
     * Creates a new container within a storage account. If a container with the same name already exists, the operation
     * fails. For more information, see the
     * <a href="https://docs.microsoft.com/rest/api/storageservices/create-container">Azure Docs</a>.
     */
    public void create() {
        this.create(null, null, null, null);
    }

    /**
     * Creates a new container within a storage account. If a container with the same name already exists, the operation
     * fails. For more information, see the
     * <a href="https://docs.microsoft.com/rest/api/storageservices/create-container">Azure Docs</a>.
     *
     * @param metadata
     *         {@link Metadata}
     * @param accessType
     *         Specifies how the data in this container is available to the public. See the x-ms-blob-public-access header
     *         in the Azure Docs for more information. Pass null for no public access.
     * @param timeout
     *         An optional timeout value beyond which a {@link RuntimeException} will be raised.
     * @param context
     *         {@code Context} offers a means of passing arbitrary data (key/value pairs) to an
     *         {@link com.azure.core.http.HttpPipeline}'s policy objects. Most applications do not need to pass
     *         arbitrary data to the pipeline and can pass {@code Context.NONE} or {@code null}. Each context object is
     *         immutable. The {@code withContext} with data method creates a new {@code Context} object that refers to its
     *         parent, forming a linked list.
     */
    public void create(Metadata metadata, PublicAccessType accessType, Duration timeout, Context context) {
        Mono<Void> response = containerAsyncClient.create(metadata, accessType, context);

        if (timeout == null) {
            response.block();
        } else {
            response.block(timeout);
        }
    }

    /**
     * Marks the specified container for deletion. The container and any blobs contained within it are later
     * deleted during garbage collection. For more information, see the
     * <a href="https://docs.microsoft.com/rest/api/storageservices/delete-container">Azure Docs</a>.
     */
    public void delete() {
        this.delete(null, null, null);
    }

    /**
     * Marks the specified container for deletion. The container and any blobs contained within it are later
     * deleted during garbage collection. For more information, see the
     * <a href="https://docs.microsoft.com/rest/api/storageservices/delete-container">Azure Docs</a>.
     *
     * @param accessConditions
     *         {@link ContainerAccessConditions}
     * @param timeout
     *         An optional timeout value beyond which a {@link RuntimeException} will be raised.
     * @param context
     *         {@code Context} offers a means of passing arbitrary data (key/value pairs) to an
     *         {@link com.azure.core.http.HttpPipeline}'s policy objects. Most applications do not need to pass
     *         arbitrary data to the pipeline and can pass {@code Context.NONE} or {@code null}. Each context object is
     *         immutable. The {@code withContext} with data method creates a new {@code Context} object that refers to its
     *         parent, forming a linked list.
     */
    public void delete(ContainerAccessConditions accessConditions, Duration timeout, Context context) {
        Mono<Void> response = containerAsyncClient.delete(accessConditions, context);

        if (timeout == null) {
            response.block();
        } else {
            response.block(timeout);
        }
    }

    /**
     * Returns the container's metadata and system properties. For more information, see the
     * <a href="https://docs.microsoft.com/rest/api/storageservices/get-container-metadata">Azure Docs</a>.
     *
     * @return
     *      The container properties.
     */
    public ContainerProperties getProperties() {
        return this.getProperties(null, null, null);
    }

    /**
     * Returns the container's metadata and system properties. For more information, see the
     * <a href="https://docs.microsoft.com/rest/api/storageservices/get-container-metadata">Azure Docs</a>.
     *
     * @param leaseAccessConditions
     *         By setting lease access conditions, requests will fail if the provided lease does not match the active
     *         lease on the blob.
     * @param timeout
     *         An optional timeout value beyond which a {@link RuntimeException} will be raised.
     * @param context
     *         {@code Context} offers a means of passing arbitrary data (key/value pairs) to an
     *         {@link com.azure.core.http.HttpPipeline}'s policy objects. Most applications do not need to pass
     *         arbitrary data to the pipeline and can pass {@code Context.NONE} or {@code null}. Each context object is
     *         immutable. The {@code withContext} with data method creates a new {@code Context} object that refers to its
     *         parent, forming a linked list.
     *
     * @return
     *      The container properties.
     */
    public ContainerProperties getProperties(LeaseAccessConditions leaseAccessConditions,
            Duration timeout, Context context) {
        Mono<ContainerProperties> response = containerAsyncClient.getProperties(leaseAccessConditions, context);

        return timeout == null
            ? response.block()
            : response.block(timeout);
    }

    /**
     * Sets the container's metadata. For more information, see the
     * <a href="https://docs.microsoft.com/rest/api/storageservices/set-container-metadata">Azure Docs</a>.
     *
     * @param metadata
     *         {@link Metadata}
     */
    public void setMetadata(Metadata metadata) {
        this.setMetadata(metadata, null, null, null);
    }

    /**
     * Sets the container's metadata. For more information, see the
     * <a href="https://docs.microsoft.com/rest/api/storageservices/set-container-metadata">Azure Docs</a>.
     *
     * @param metadata
     *         {@link Metadata}
     * @param accessConditions
     *         {@link ContainerAccessConditions}
     * @param timeout
     *         An optional timeout value beyond which a {@link RuntimeException} will be raised.
     * @param context
     *         {@code Context} offers a means of passing arbitrary data (key/value pairs) to an
     *         {@link com.azure.core.http.HttpPipeline}'s policy objects. Most applications do not need to pass
     *         arbitrary data to the pipeline and can pass {@code Context.NONE} or {@code null}. Each context object is
     *         immutable. The {@code withContext} with data method creates a new {@code Context} object that refers to its
     *         parent, forming a linked list.
     */
    public void setMetadata(Metadata metadata,
            ContainerAccessConditions accessConditions, Duration timeout, Context context) {
        Mono<Void> response = containerAsyncClient.setMetadata(metadata, accessConditions, context);

        if (timeout == null) {
            response.block();
        } else {
            response.block(timeout);
        }
    }

    /**
     * Returns the container's permissions. The permissions indicate whether container's blobs may be accessed publicly.
     * For more information, see the
     * <a href="https://docs.microsoft.com/rest/api/storageservices/get-container-acl">Azure Docs</a>.
     *
     * @return
     *      The container access policy.
     */
    public PublicAccessType getAccessPolicy() {
        return this.getAccessPolicy(null, null, null);
    }

    /**
     * Returns the container's permissions. The permissions indicate whether container's blobs may be accessed publicly.
     * For more information, see the
     * <a href="https://docs.microsoft.com/rest/api/storageservices/get-container-acl">Azure Docs</a>.
     *
     * @param leaseAccessConditions
     *         By setting lease access conditions, requests will fail if the provided lease does not match the active
     *         lease on the blob.
     * @param timeout
     *         An optional timeout value beyond which a {@link RuntimeException} will be raised.
     * @param context
     *         {@code Context} offers a means of passing arbitrary data (key/value pairs) to an
     *         {@link com.azure.core.http.HttpPipeline}'s policy objects. Most applications do not need to pass
     *         arbitrary data to the pipeline and can pass {@code Context.NONE} or {@code null}. Each context object is
     *         immutable. The {@code withContext} with data method creates a new {@code Context} object that refers to its
     *         parent, forming a linked list.
     *
     * @return
     *      The container access policy.
     */
    public PublicAccessType getAccessPolicy(LeaseAccessConditions leaseAccessConditions,
            Duration timeout, Context context) {
        Mono<PublicAccessType> response = containerAsyncClient.getAccessPolicy(leaseAccessConditions, context);

        return timeout == null
            ? response.block()
            : response.block(timeout);
    }

    /**
     * Sets the container's permissions. The permissions indicate whether blobs in a container may be accessed publicly.
     * Note that, for each signed identifier, we will truncate the start and expiry times to the nearest second to
     * ensure the time formatting is compatible with the service. For more information, see the
     * <a href="https://docs.microsoft.com/rest/api/storageservices/set-container-acl">Azure Docs</a>.
     *
     * @param accessType
     *         Specifies how the data in this container is available to the public. See the x-ms-blob-public-access header
     *         in the Azure Docs for more information. Pass null for no public access.
     * @param identifiers
     *         A list of {@link SignedIdentifier} objects that specify the permissions for the container. Please see
     *         <a href="https://docs.microsoft.com/en-us/rest/api/storageservices/establishing-a-stored-access-policy">here</a>
     *         for more information. Passing null will clear all access policies.
     */
    public void setAccessPolicy(PublicAccessType accessType,
            List<SignedIdentifier> identifiers) {
        this.setAccessPolicy(accessType, identifiers, null, null,null);
    }

    /**
     * Sets the container's permissions. The permissions indicate whether blobs in a container may be accessed publicly.
     * Note that, for each signed identifier, we will truncate the start and expiry times to the nearest second to
     * ensure the time formatting is compatible with the service. For more information, see the
     * <a href="https://docs.microsoft.com/rest/api/storageservices/set-container-acl">Azure Docs</a>.
     *
     * @param accessType
     *         Specifies how the data in this container is available to the public. See the x-ms-blob-public-access header
     *         in the Azure Docs for more information. Pass null for no public access.
     * @param identifiers
     *         A list of {@link SignedIdentifier} objects that specify the permissions for the container. Please see
     *         <a href="https://docs.microsoft.com/en-us/rest/api/storageservices/establishing-a-stored-access-policy">here</a>
     *         for more information. Passing null will clear all access policies.
     * @param accessConditions
     *         {@link ContainerAccessConditions}
     * @param timeout
     *         An optional timeout value beyond which a {@link RuntimeException} will be raised.
     * @param context
     *         {@code Context} offers a means of passing arbitrary data (key/value pairs) to an
     *         {@link com.azure.core.http.HttpPipeline}'s policy objects. Most applications do not need to pass
     *         arbitrary data to the pipeline and can pass {@code Context.NONE} or {@code null}. Each context object is
     *         immutable. The {@code withContext} with data method creates a new {@code Context} object that refers to its
     *         parent, forming a linked list.
     */
    public void setAccessPolicy(PublicAccessType accessType,
                                      List<SignedIdentifier> identifiers, ContainerAccessConditions accessConditions,
                                Duration timeout, Context context) {
        Mono<Void> response = containerAsyncClient.setAccessPolicy(accessType, identifiers, accessConditions, context);

        if (timeout == null) {
            response.block();
        } else {
            response.block(timeout);
        }
    }

    /**
     * Returns a lazy loaded list of blobs in this container, with folder structures flattened.
     * The returned {@link Iterable} can be iterated through while new items are automatically
     * retrieved as needed.
     *
     * <p>
     * Blob names are returned in lexicographic order.
     *
     * <p>
     * For more information, see the
     * <a href="https://docs.microsoft.com/rest/api/storageservices/list-blobs">Azure Docs</a>.
     *
<<<<<<< HEAD
     * @param options
     *         {@link ListBlobsOptions} Optional. Configures which blobs
     *
=======
>>>>>>> 2d5821af
     * @return
     *      The listed blobs, flattened.
     */
    public Iterable<BlobItem> listBlobsFlat() {
        return this.listBlobsFlat(new ListBlobsOptions(), null, null);
    }

    /**
     * Returns a lazy loaded list of blobs in this container, with folder structures flattened.
     * The returned {@link Iterable} can be iterated through while new items are automatically
     * retrieved as needed.
     *
     * <p>
     * Blob names are returned in lexicographic order.
     *
     * <p>
     * For more information, see the
     * <a href="https://docs.microsoft.com/rest/api/storageservices/list-blobs">Azure Docs</a>.
     *
     * @param options
     *         {@link ListBlobsOptions}
     * @param timeout
     *         An optional timeout value beyond which a {@link RuntimeException} will be raised.
     * @param context
     *         {@code Context} offers a means of passing arbitrary data (key/value pairs) to an
     *         {@link com.azure.core.http.HttpPipeline}'s policy objects. Most applications do not need to pass
     *         arbitrary data to the pipeline and can pass {@code Context.NONE} or {@code null}. Each context object is
     *         immutable. The {@code withContext} with data method creates a new {@code Context} object that refers to its
     *         parent, forming a linked list.
     *
     * @return
     *      The listed blobs, flattened.
     */
    public Iterable<BlobItem> listBlobsFlat(ListBlobsOptions options, Duration timeout, Context context) {
        Flux<BlobItem> response = containerAsyncClient.listBlobsFlat(options, context);

        return timeout == null ?
            response.toIterable():
            response.timeout(timeout).toIterable();
    }

    /**
     * Returns a single segment of blobs and blob prefixes starting from the specified Marker. Use an empty
     * marker to start enumeration from the beginning. Blob names are returned in lexicographic order.
     * After getting a segment, process it, and then call ListBlobs again (passing the the previously-returned
     * Marker) to get the next segment. For more information, see the
     * <a href="https://docs.microsoft.com/rest/api/storageservices/list-blobs">Azure Docs</a>.
     *
     * @param marker
     *         Identifies the portion of the list to be returned with the next list operation.
     *         This value is returned in the response of a previous list operation as the
     *         ListBlobsHierarchySegmentResponse.body().nextMarker(). Set to null to list the first segment.
     * @param delimiter
     *         The operation returns a BlobPrefix element in the response body that acts as a placeholder for all blobs
     *         whose names begin with the same substring up to the appearance of the delimiter character. The delimiter may
     *         be a single character or a string.
     * @param options
     *         {@link ListBlobsOptions}
     *
     * @return Emits the successful response.
     *
     * @apiNote ## Sample Code \n
     * [!code-java[Sample_Code](../azure-storage-java/src/test/java/com/microsoft/azure/storage/Samples.java?name=list_blobs_hierarchy "Sample code for ContainerAsyncClient.listBlobsHierarchySegment")] \n
     * [!code-java[Sample_Code](../azure-storage-java/src/test/java/com/microsoft/azure/storage/Samples.java?name=list_blobs_hierarchy_helper "helper code for ContainerAsyncClient.listBlobsHierarchySegment")] \n
     * For more samples, please see the [Samples file](%https://github.com/Azure/azure-storage-java/blob/master/src/test/java/com/microsoft/azure/storage/Samples.java)
     */
//    public Iterable<BlobHierarchyListSegment> listBlobsHierarchySegment(String marker, String delimiter,
//            ListBlobsOptions options) {
//        return this.listBlobsHierarchySegment(marker, delimiter, options, null, null);
//    }

    /**
     * Returns a single segment of blobs and blob prefixes starting from the specified Marker. Use an empty
     * marker to start enumeration from the beginning. Blob names are returned in lexicographic order.
     * After getting a segment, process it, and then call ListBlobs again (passing the the previously-returned
     * Marker) to get the next segment. For more information, see the
     * <a href="https://docs.microsoft.com/rest/api/storageservices/list-blobs">Azure Docs</a>.
     *
     * @param marker
     *         Identifies the portion of the list to be returned with the next list operation.
     *         This value is returned in the response of a previous list operation as the
     *         ListBlobsHierarchySegmentResponse.body().nextMarker(). Set to null to list the first segment.
     * @param delimiter
     *         The operation returns a BlobPrefix element in the response body that acts as a placeholder for all blobs
     *         whose names begin with the same substring up to the appearance of the delimiter character. The delimiter may
     *         be a single character or a string.
     * @param options
     *         {@link ListBlobsOptions}
     * @param context
     *         {@code Context} offers a means of passing arbitrary data (key/value pairs) to an
     *         {@link HttpPipeline}'s policy objects. Most applications do not need to pass
     *         arbitrary data to the pipeline and can pass {@code Context.NONE} or {@code null}. Each context object is
     *         immutable. The {@code withContext} with data method creates a new {@code Context} object that refers to its
     *         parent, forming a linked list.
     *
     * @return Emits the successful response.
     *
     * @apiNote ## Sample Code \n
     * [!code-java[Sample_Code](../azure-storage-java/src/test/java/com/microsoft/azure/storage/Samples.java?name=list_blobs_hierarchy "Sample code for ContainerAsyncClient.listBlobsHierarchySegment")] \n
     * [!code-java[Sample_Code](../azure-storage-java/src/test/java/com/microsoft/azure/storage/Samples.java?name=list_blobs_hierarchy_helper "helper code for ContainerAsyncClient.listBlobsHierarchySegment")] \n
     * For more samples, please see the [Samples file](%https://github.com/Azure/azure-storage-java/blob/master/src/test/java/com/microsoft/azure/storage/Samples.java)
     */
//    public Iterable<BlobHierarchyListSegment> listBlobsHierarchySegment(String marker, String delimiter,
//            ListBlobsOptions options, Duration timeout, Context context) {
//        Flux<BlobHierarchyListSegment> response = containerAsyncClient.listBlobsHierarchySegment(marker, delimiter, options, context);
//
//        return timeout == null ?
//            response.toIterable():
//            response.timeout(timeout).toIterable();
//    }

    /**
     * Acquires a lease on the blob for write and delete operations. The lease duration must be between 15 to 60
     * seconds, or infinite (-1).
     *
     * @param proposedId
     *      A {@code String} in any valid GUID format. May be null.
     * @param duration
     *         The  duration of the lease, in seconds, or negative one (-1) for a lease that
     *         never expires. A non-infinite lease can be between 15 and 60 seconds.
     *
     * @return
     *      The lease ID.
     */
    public String acquireLease(String proposedId, int duration) {
        return this.acquireLease(proposedId, duration, null, null);
    }

    /**
     * Acquires a lease on the blob for write and delete operations. The lease duration must be between 15 to 60
     * seconds, or infinite (-1).
     *
     * @param proposedID
     *         A {@code String} in any valid GUID format. May be null.
     * @param duration
     *         The  duration of the lease, in seconds, or negative one (-1) for a lease that
     *         never expires. A non-infinite lease can be between 15 and 60 seconds.
     * @param modifiedAccessConditions
     *         Standard HTTP Access conditions related to the modification of data. ETag and LastModifiedTime are used
     *         to construct conditions related to when the blob was changed relative to the given request. The request
     *         will fail if the specified condition is not satisfied.
     * @param timeout
     *         An optional timeout value beyond which a {@link RuntimeException} will be raised.
     *
     * @return
     *      The lease ID.
     */
    public String acquireLease(String proposedID, int duration,
        ModifiedAccessConditions modifiedAccessConditions, Duration timeout) {
        Mono<String> response = containerAsyncClient
            .acquireLease(proposedID, duration, modifiedAccessConditions, null /*context*/);

        return timeout == null
            ? response.block()
            : response.block(timeout);
    }

    /**
     * Renews the blob's previously-acquired lease.
     *
     * @param leaseID
     *         The leaseId of the active lease on the blob.
     *
     * @return
     *      The renewed lease ID.
     */
    public String renewLease(String leaseID) {
        return this.renewLease(leaseID, null, null);
    }

    /**
     * Renews the blob's previously-acquired lease.
     *
     * @param leaseID
     *         The leaseId of the active lease on the blob.
     * @param modifiedAccessConditions
     *         Standard HTTP Access conditions related to the modification of data. ETag and LastModifiedTime are used
     *         to construct conditions related to when the blob was changed relative to the given request. The request
     *         will fail if the specified condition is not satisfied.
     * @param timeout
     *         An optional timeout value beyond which a {@link RuntimeException} will be raised.
     *
     * @return
     *      The renewed lease ID.
     */
    public String renewLease(String leaseID, ModifiedAccessConditions modifiedAccessConditions,
        Duration timeout) {
        Mono<String> response = containerAsyncClient
            .renewLease(leaseID, modifiedAccessConditions, null /*context*/);

        return timeout == null
            ? response.block()
            : response.block(timeout);
    }

    /**
     * Releases the blob's previously-acquired lease.
     *
     * @param leaseID
     *         The leaseId of the active lease on the blob.
     */
    public void releaseLease(String leaseID) {
        this.releaseLease(leaseID, null, null);
    }

    /**
     * Releases the blob's previously-acquired lease.
     *
     * @param leaseID
     *         The leaseId of the active lease on the blob.
     * @param modifiedAccessConditions
     *         Standard HTTP Access conditions related to the modification of data. ETag and LastModifiedTime are used
     *         to construct conditions related to when the blob was changed relative to the given request. The request
     *         will fail if the specified condition is not satisfied.
     * @param timeout
     *         An optional timeout value beyond which a {@link RuntimeException} will be raised.
     */
    public void releaseLease(String leaseID,
        ModifiedAccessConditions modifiedAccessConditions, Duration timeout) {
        Mono<Void> response = containerAsyncClient
            .releaseLease(leaseID, modifiedAccessConditions, null /*context*/);

        if (timeout == null) {
            response.block();
        } else {
            response.block(timeout);
        }
    }

    /**
     * BreakLease breaks the blob's previously-acquired lease (if it exists). Pass the LeaseBreakDefault (-1) constant
     * to break a fixed-duration lease when it expires or an infinite lease immediately.
     *
     * @return
     *      The remaining time in the broken lease in seconds.
     */
    public int breakLease() {
        return this.breakLease(null, null, null);
    }

    /**
     * BreakLease breaks the blob's previously-acquired lease (if it exists). Pass the LeaseBreakDefault (-1) constant
     * to break a fixed-duration lease when it expires or an infinite lease immediately.
     *
     * @param breakPeriodInSeconds
     *         An optional {@code Integer} representing the proposed duration of seconds that the lease should continue
     *         before it is broken, between 0 and 60 seconds. This break period is only used if it is shorter than the
     *         time remaining on the lease. If longer, the time remaining on the lease is used. A new lease will not be
     *         available before the break period has expired, but the lease may be held for longer than the break
     *         period.
     * @param modifiedAccessConditions
     *         Standard HTTP Access conditions related to the modification of data. ETag and LastModifiedTime are used
     *         to construct conditions related to when the blob was changed relative to the given request. The request
     *         will fail if the specified condition is not satisfied.
     * @param timeout
     *         An optional timeout value beyond which a {@link RuntimeException} will be raised.
     *
     * @return
     *      The remaining time in the broken lease in seconds.
     */
    public int breakLease(Integer breakPeriodInSeconds,
        ModifiedAccessConditions modifiedAccessConditions, Duration timeout) {
        Mono<Integer> response = containerAsyncClient
            .breakLease(breakPeriodInSeconds, modifiedAccessConditions, null /*context*/);

        return timeout == null
            ? response.block()
            : response.block(timeout);
    }

    /**
     * ChangeLease changes the blob's lease ID.
     *
     * @param leaseId
     *         The leaseId of the active lease on the blob.
     * @param proposedID
     *         A {@code String} in any valid GUID format.
     *
     * @return
     *      The new lease ID.
     */
    public String changeLease(String leaseId, String proposedID) {
        return this.changeLease(leaseId, proposedID, null, null);
    }

    /**
     * ChangeLease changes the blob's lease ID.  For more information, see the <a href="https://docs.microsoft.com/rest/api/storageservices/lease-blob">Azure Docs</a>.
     *
     * @param leaseId
     *         The leaseId of the active lease on the blob.
     * @param proposedID
     *         A {@code String} in any valid GUID format.
     * @param modifiedAccessConditions
     *         Standard HTTP Access conditions related to the modification of data. ETag and LastModifiedTime are used
     *         to construct conditions related to when the blob was changed relative to the given request. The request
     *         will fail if the specified condition is not satisfied.
     * @param timeout
     *         An optional timeout value beyond which a {@link RuntimeException} will be raised.
     *
     * @return The new lease ID.
     */
    public String changeLease(String leaseId, String proposedID,
        ModifiedAccessConditions modifiedAccessConditions, Duration timeout) {
        Mono<String> response = containerAsyncClient
            .changeLease(leaseId, proposedID, modifiedAccessConditions, null /*context*/);

        return timeout == null
            ? response.block()
            : response.block(timeout);
    }

    /**
     * Returns the sku name and account kind for the account. For more information, please see the
     * <a href="https://docs.microsoft.com/en-us/rest/api/storageservices/get-account-information">Azure Docs</a>.
     *
     * @return
     *      The account info.
     */
    public StorageAccountInfo getAccountInfo() {
        return this.getAccountInfo(null, null);
    }

    /**
     * Returns the sku name and account kind for the account. For more information, please see the
     * <a href="https://docs.microsoft.com/en-us/rest/api/storageservices/get-account-information">Azure Docs</a>.
     *
     * @param timeout
     *         An optional timeout value beyond which a {@link RuntimeException} will be raised.
     * @param context
     *         {@code Context} offers a means of passing arbitrary data (key/value pairs) to an
     *         {@link com.azure.core.http.HttpPipeline}'s policy objects. Most applications do not need to pass
     *         arbitrary data to the pipeline and can pass {@code Context.NONE} or {@code null}. Each context object is
     *         immutable. The {@code withContext} with data method creates a new {@code Context} object that refers to its
     *         parent, forming a linked list.
     *
     * @return
     *      The account info.
     */
    public StorageAccountInfo getAccountInfo(Duration timeout, Context context) {
        Mono<StorageAccountInfo> response = containerAsyncClient.getAccountInfo(context);

        return timeout == null ?
            response.block():
            response.block(timeout);
    }
}<|MERGE_RESOLUTION|>--- conflicted
+++ resolved
@@ -19,20 +19,14 @@
 import java.util.List;
 
 /**
-<<<<<<< HEAD
  * Client to a container. It may only be instantiated through a a {@link ContainerClientBuilder} or via the method
- * {@link BlobServiceClient#createContainerClient(String)}. This class does not hold any
+ * {@link StorageClient#createContainerClient(String)}. This class does not hold any
  * state about a particular container but is instead a convenient way of sending off appropriate requests to
-=======
- * Client to a container. It may be obtained through a {@link ContainerClientBuilder} or via the method
- * {@link StorageClient#createContainerClient(String)}. This class does not hold any
- * state about a particular blob but is instead a convenient way of sending off appropriate requests to
->>>>>>> 2d5821af
  * the resource on the service. It may also be used to construct URLs to blobs.
  *
  * <p>
  * This client contains operations on a container. Operations on a blob are available on {@link BlobClient} through
- * {@link #createBlobClient(String)}, and operations on the service are available on {@link BlobServiceClient}.
+ * {@link #createBlobClient(String)}, and operations on the service are available on {@link StorageClient}.
  *
  * <p>
  * Please refer to the <a href=https://docs.microsoft.com/en-us/azure/storage/blobs/storage-blobs-introduction>Azure Docs</a>
@@ -404,12 +398,6 @@
      * For more information, see the
      * <a href="https://docs.microsoft.com/rest/api/storageservices/list-blobs">Azure Docs</a>.
      *
-<<<<<<< HEAD
-     * @param options
-     *         {@link ListBlobsOptions} Optional. Configures which blobs
-     *
-=======
->>>>>>> 2d5821af
      * @return
      *      The listed blobs, flattened.
      */
