--- conflicted
+++ resolved
@@ -44,15 +44,10 @@
 
     /**
      * Creates a {@code BlockBlobAsyncRawClient} object pointing to the account specified by the URL and using the provided
-<<<<<<< HEAD
-     * pipeline to make HTTP requests.
-     *
-=======
->>>>>>> 9ccf61bc
-     */
-    BlockBlobRawClient(AzureBlobStorageBuilder azureBlobStorageBuilder) {
-        super(azureBlobStorageBuilder);
-        this.blockBlobAsyncRawClient = new BlockBlobAsyncRawClient(azureBlobStorageBuilder);
+     */
+    BlockBlobRawClient(AzureBlobStorageImpl azureBlobStorage) {
+        super(azureBlobStorage);
+        this.blockBlobAsyncRawClient = new BlockBlobAsyncRawClient(azureBlobStorage);
     }
 
     /**
