// Copyright (c) Microsoft Corporation. All rights reserved.
// Licensed under the MIT License.

package com.azure.storage.blob;

import com.azure.core.http.HttpPipeline;
import com.azure.core.http.rest.Response;
import com.azure.core.http.rest.ResponseBase;
import com.azure.core.util.Context;
import com.azure.storage.blob.implementation.AzureBlobStorageBuilder;
import com.azure.storage.blob.implementation.AzureBlobStorageImpl;
import com.azure.storage.blob.models.*;
import io.netty.buffer.ByteBuf;
import reactor.core.publisher.Flux;
import reactor.core.publisher.Mono;

import java.net.URL;
import java.time.Duration;

/**
 * Represents a URL to a page blob. It may be obtained by direct construction or via the create method on a
 * {@link ContainerAsyncClient} object. This class does not hold any state about a particular blob but is instead a convenient
 * way of sending off appropriate requests to the resource on the service. Please refer to the
 * <a href=https://docs.microsoft.com/en-us/rest/api/storageservices/understanding-block-blobs--append-blobs--and-page-blobs>Azure Docs</a>
 * for more information.
 */
public final class PageBlobRawClient extends BlobRawClient {

    private PageBlobAsyncRawClient pageBlobAsyncRawClient;

    /**
     * Indicates the number of bytes in a page.
     */
    public static final int PAGE_BYTES = 512;

    /**
     * Indicates the maximum number of bytes that may be sent in a call to putPage.
     */
    public static final int MAX_PUT_PAGES_BYTES = 4 * Constants.MB;

    /**
     * Creates a {@code PageBlobAsyncRawClient} object pointing to the account specified by the URL and using the provided
<<<<<<< HEAD
     * pipeline to make HTTP requests.
     */
    public PageBlobRawClient(AzureBlobStorageBuilder azureBlobStorageBuilder) {
        super(azureBlobStorageBuilder);
=======
     */
    public PageBlobRawClient(AzureBlobStorageImpl azureBlobStorage) {
        super(azureBlobStorage);
        this.pageBlobAsyncRawClient = new PageBlobAsyncRawClient(azureBlobStorage);
    }

    // TODO: Figure out if this method needs to change to public to access method in wrappers
    private static String pageRangeToString(PageRange pageRange) {
        if (pageRange.start() < 0 || pageRange.end() <= 0) {
            throw new IllegalArgumentException("PageRange's start and end values must be greater than or equal to "
                    + "0 if specified.");
        }
        if (pageRange.start() % PageBlobRawClient.PAGE_BYTES != 0) {
            throw new IllegalArgumentException("PageRange's start value must be a multiple of 512.");
        }
        if (pageRange.end() % PageBlobRawClient.PAGE_BYTES != PageBlobRawClient.PAGE_BYTES - 1) {
            throw new IllegalArgumentException("PageRange's end value must be 1 less than a multiple of 512.");
        }
        if (pageRange.end() <= pageRange.start()) {
            throw new IllegalArgumentException("PageRange's End value must be after the start.");
        }
        return new StringBuilder("bytes=").append(pageRange.start()).append('-').append(pageRange.end()).toString();
>>>>>>> 9ccf61bc
    }

    /**
     * Creates a page blob of the specified length. Call PutPage to upload data data to a page blob.
     * For more information, see the
     * <a href="https://docs.microsoft.com/rest/api/storageservices/put-blob">Azure Docs</a>.
     *
     * @param size
     *         Specifies the maximum size for the page blob, up to 8 TB. The page blob size must be aligned to a
     *         512-byte boundary.
     *
     * @return Emits the successful response.
     *
     * @apiNote ## Sample Code \n
     * [!code-java[Sample_Code](../azure-storage-java/src/test/java/com/microsoft/azure/storage/Samples.java?name=page_blob_basic "Sample code for PageBlobAsyncRawClient.create")] \n
     * For more samples, please see the [Samples file](%https://github.com/Azure/azure-storage-java/blob/master/src/test/java/com/microsoft/azure/storage/Samples.java)
     */
    public PageBlobsCreateResponse create(long size) {
        return this.create(size, null, null, null, null, null, null);
    }

    /**
     * Creates a page blob of the specified length. Call PutPage to upload data data to a page blob.
     * For more information, see the
     * <a href="https://docs.microsoft.com/rest/api/storageservices/put-blob">Azure Docs</a>.
     *
     * @param size
     *         Specifies the maximum size for the page blob, up to 8 TB. The page blob size must be aligned to a
     *         512-byte boundary.
     * @param sequenceNumber
     *         A user-controlled value that you can use to track requests. The value of the sequence number must be
     *         between 0 and 2^63 - 1.The default value is 0.
     * @param headers
     *         {@link BlobHTTPHeaders}
     * @param metadata
     *         {@link Metadata}
     * @param accessConditions
     *         {@link BlobAccessConditions}
     * @param context
     *         {@code Context} offers a means of passing arbitrary data (key/value pairs) to an
     *         {@link HttpPipeline}'s policy objects. Most applications do not need to pass
     *         arbitrary data to the pipeline and can pass {@code Context.NONE} or {@code null}. Each context object is
     *         immutable. The {@code withContext} with data method creates a new {@code Context} object that refers to
     *         its parent, forming a linked list.
     *
     * @return Emits the successful response.
     *
     * @apiNote ## Sample Code \n
     * [!code-java[Sample_Code](../azure-storage-java/src/test/java/com/microsoft/azure/storage/Samples.java?name=page_blob_basic "Sample code for PageBlobAsyncRawClient.create")] \n
     * For more samples, please see the [Samples file](%https://github.com/Azure/azure-storage-java/blob/master/src/test/java/com/microsoft/azure/storage/Samples.java)
     */
    public PageBlobsCreateResponse create(long size, Long sequenceNumber, BlobHTTPHeaders headers,
                                          Metadata metadata, BlobAccessConditions accessConditions, Duration timeout, Context context) {
        Mono<PageBlobsCreateResponse> response = pageBlobAsyncRawClient.create(size, sequenceNumber, headers, metadata, accessConditions, context);
        return timeout == null?
            response.block():
            response.block(timeout);
    }

    /**
     * Writes 1 or more pages to the page blob. The start and end offsets must be a multiple of 512.
     * For more information, see the
     * <a href="https://docs.microsoft.com/rest/api/storageservices/put-page">Azure Docs</a>.
     * <p>
     * Note that the data passed must be replayable if retries are enabled (the default). In other words, the
     * {@code Flowable} must produce the same data each time it is subscribed to.
     *
     * @param pageRange
     *         A {@link PageRange} object. Given that pages must be aligned with 512-byte boundaries, the start offset must
     *         be a modulus of 512 and the end offset must be a modulus of 512 - 1. Examples of valid byte ranges are
     *         0-511, 512-1023, etc.
     * @param body
     *         The data to upload. Note that this {@code Flowable} must be replayable if retries are enabled
     *         (the default). In other words, the Flowable must produce the same data each time it is subscribed to.
     *
     * @return Emits the successful response.
     *
     * @apiNote ## Sample Code \n
     * [!code-java[Sample_Code](../azure-storage-java/src/test/java/com/microsoft/azure/storage/Samples.java?name=page_blob_basic "Sample code for PageBlobAsyncRawClient.uploadPages")] \n
     * For more samples, please see the [Samples file](%https://github.com/Azure/azure-storage-java/blob/master/src/test/java/com/microsoft/azure/storage/Samples.java)
     */
    public PageBlobsUploadPagesResponse uploadPages(PageRange pageRange, Flux<ByteBuf> body) {
        return this.uploadPages(pageRange, body, null, null, null);
    }

    /**
     * Writes 1 or more pages to the page blob. The start and end offsets must be a multiple of 512.
     * For more information, see the
     * <a href="https://docs.microsoft.com/rest/api/storageservices/put-page">Azure Docs</a>.
     * <p>
     * Note that the data passed must be replayable if retries are enabled (the default). In other words, the
     * {@code Flowable} must produce the same data each time it is subscribed to.
     *
     * @param pageRange
     *         A {@link PageRange} object. Given that pages must be aligned with 512-byte boundaries, the start offset
     *         must be a modulus of 512 and the end offset must be a modulus of 512 - 1. Examples of valid byte ranges
     *         are 0-511, 512-1023, etc.
     * @param body
     *         The data to upload. Note that this {@code Flowable} must be replayable if retries are enabled
     *         (the default). In other words, the Flowable must produce the same data each time it is subscribed to.
     * @param pageBlobAccessConditions
     *         {@link PageBlobAccessConditions}
     * @param context
     *         {@code Context} offers a means of passing arbitrary data (key/value pairs) to an
     *         {@link HttpPipeline}'s policy objects. Most applications do not need to pass
     *         arbitrary data to the pipeline and can pass {@code Context.NONE} or {@code null}. Each context object is
     *         immutable. The {@code withContext} with data method creates a new {@code Context} object that refers to
     *         its parent, forming a linked list.
     *
     * @return Emits the successful response.
     *
     * @apiNote ## Sample Code \n
     * [!code-java[Sample_Code](../azure-storage-java/src/test/java/com/microsoft/azure/storage/Samples.java?name=page_blob_basic "Sample code for PageBlobAsyncRawClient.uploadPages")] \n
     * For more samples, please see the [Samples file](%https://github.com/Azure/azure-storage-java/blob/master/src/test/java/com/microsoft/azure/storage/Samples.java)
     */
    public PageBlobsUploadPagesResponse uploadPages(PageRange pageRange, Flux<ByteBuf> body,
            PageBlobAccessConditions pageBlobAccessConditions, Duration timeout, Context context) {
        Mono<PageBlobsUploadPagesResponse> response = pageBlobAsyncRawClient.uploadPages(pageRange, body, pageBlobAccessConditions, context);
        return timeout == null?
            response.block():
            response.block(timeout);
    }

    /**
     * Writes 1 or more pages from the source page blob to this page blob. The start and end offsets must be a multiple
     * of 512.
     * For more information, see the
     * <a href="https://docs.microsoft.com/rest/api/storageservices/put-page">Azure Docs</a>.
     * <p>
     *
     * @param range
     *          A {@link PageRange} object. Given that pages must be aligned with 512-byte boundaries, the start offset
     *          must be a modulus of 512 and the end offset must be a modulus of 512 - 1. Examples of valid byte ranges
     *          are 0-511, 512-1023, etc.
     * @param sourceURL
     *          The url to the blob that will be the source of the copy.  A source blob in the same storage account can be
     *          authenticated via Shared Key. However, if the source is a blob in another account, the source blob must
     *          either be public or must be authenticated via a shared access signature. If the source blob is public, no
     *          authentication is required to perform the operation.
     * @param sourceOffset
     *          The source offset to copy from.  Pass null or 0 to copy from the beginning of source page blob.
     *
     * @return Emits the successful response.
     *
     * @apiNote ## Sample Code \n
     * [!code-java[Sample_Code](../azure-storage-java/src/test/java/com/microsoft/azure/storage/Samples.java?name=page_from_url "Sample code for PageBlobAsyncRawClient.uploadPagesFromURL")]
     * For more samples, please see the [Samples file](%https://github.com/Azure/azure-storage-java/blob/master/src/test/java/com/microsoft/azure/storage/Samples.java)
     */
    public PageBlobsUploadPagesFromURLResponse uploadPagesFromURL(PageRange range, URL sourceURL, Long sourceOffset) {
        return this.uploadPagesFromURL(range, sourceURL, sourceOffset, null, null,
                null, null, null);
    }

    /**
     * Writes 1 or more pages from the source page blob to this page blob. The start and end offsets must be a multiple
     * of 512.
     * For more information, see the
     * <a href="https://docs.microsoft.com/rest/api/storageservices/put-page">Azure Docs</a>.
     * <p>
     *
     * @param range
     *          The destination {@link PageRange} range. Given that pages must be aligned with 512-byte boundaries, the start offset
     *          must be a modulus of 512 and the end offset must be a modulus of 512 - 1. Examples of valid byte ranges
     *          are 0-511, 512-1023, etc.
     * @param sourceURL
     *          The url to the blob that will be the source of the copy.  A source blob in the same storage account can be
     *          authenticated via Shared Key. However, if the source is a blob in another account, the source blob must
     *          either be public or must be authenticated via a shared access signature. If the source blob is public, no
     *          authentication is required to perform the operation.
     * @param sourceOffset
     *          The source offset to copy from.  Pass null or 0 to copy from the beginning of source blob.
     * @param sourceContentMD5
     *          An MD5 hash of the block content from the source blob. If specified, the service will calculate the MD5
     *          of the received data and fail the request if it does not match the provided MD5.
     * @param destAccessConditions
     *          {@link PageBlobAccessConditions}
     * @param sourceAccessConditions
     *          {@link SourceModifiedAccessConditions}
     * @param context
     *          {@code Context} offers a means of passing arbitrary data (key/value pairs) to an
     *          {@link HttpPipeline}'s policy objects. Most applications do not need to pass
     *          arbitrary data to the pipeline and can pass {@code Context.NONE} or {@code null}. Each context object is
     *          immutable. The {@code withContext} with data method creates a new {@code Context} object that refers to
     *          its parent, forming a linked list.
     *
     * @return Emits the successful response.
     *
     * @apiNote ## Sample Code \n
     * [!code-java[Sample_Code](../azure-storage-java/src/test/java/com/microsoft/azure/storage/Samples.java?name=page_from_url "Sample code for PageBlobAsyncRawClient.uploadPagesFromURL")]
     * For more samples, please see the [Samples file](%https://github.com/Azure/azure-storage-java/blob/master/src/test/java/com/microsoft/azure/storage/Samples.java)
     */
    public PageBlobsUploadPagesFromURLResponse uploadPagesFromURL(PageRange range, URL sourceURL, Long sourceOffset,
            byte[] sourceContentMD5, PageBlobAccessConditions destAccessConditions,
            SourceModifiedAccessConditions sourceAccessConditions, Duration timeout, Context context) {

        Mono<PageBlobsUploadPagesFromURLResponse> response = pageBlobAsyncRawClient.uploadPagesFromURL(range, sourceURL, sourceOffset, sourceContentMD5, destAccessConditions, sourceAccessConditions, context);
        return timeout == null?
            response.block():
            response.block(timeout);
    }

    /**
     * Frees the specified pages from the page blob.
     * For more information, see the
     * <a href="https://docs.microsoft.com/rest/api/storageservices/put-page">Azure Docs</a>.
     *
     * @param pageRange
     *         A {@link PageRange} object. Given that pages must be aligned with 512-byte boundaries, the start offset
     *         must be a modulus of 512 and the end offset must be a modulus of 512 - 1. Examples of valid byte ranges
     *         are 0-511, 512-1023, etc.
     *
     * @return Emits the successful response.
     *
     * @apiNote ## Sample Code \n
     * [!code-java[Sample_Code](../azure-storage-java/src/test/java/com/microsoft/azure/storage/Samples.java?name=page_blob_basic "Sample code for PageBlobAsyncRawClient.clearPages")] \n
     * For more samples, please see the [Samples file](%https://github.com/Azure/azure-storage-java/blob/master/src/test/java/com/microsoft/azure/storage/Samples.java)
     */
    public PageBlobsClearPagesResponse clearPages(PageRange pageRange) {
        return this.clearPages(pageRange, null, null, null);
    }

    /**
     * Frees the specified pages from the page blob.
     * For more information, see the
     * <a href="https://docs.microsoft.com/rest/api/storageservices/put-page">Azure Docs</a>.
     *
     * @param pageRange
     *         A {@link PageRange} object. Given that pages must be aligned with 512-byte boundaries, the start offset
     *         must be a modulus of 512 and the end offset must be a modulus of 512 - 1. Examples of valid byte ranges
     *         are 0-511, 512-1023, etc.
     * @param context
     *         {@code Context} offers a means of passing arbitrary data (key/value pairs) to an
     *         {@link HttpPipeline}'s policy objects. Most applications do not need to pass
     *         arbitrary data to the pipeline and can pass {@code Context.NONE} or {@code null}. Each context object is
     *         immutable. The {@code withContext} with data method creates a new {@code Context} object that refers to
     *         its parent, forming a linked list.
     * @param pageBlobAccessConditions
     *         {@link PageBlobAccessConditions}
     *
     * @return Emits the successful response.
     *
     * @apiNote ## Sample Code \n
     * [!code-java[Sample_Code](../azure-storage-java/src/test/java/com/microsoft/azure/storage/Samples.java?name=page_blob_basic "Sample code for PageBlobAsyncRawClient.clearPages")] \n
     * For more samples, please see the [Samples file](%https://github.com/Azure/azure-storage-java/blob/master/src/test/java/com/microsoft/azure/storage/Samples.java)
     */
    public PageBlobsClearPagesResponse clearPages(PageRange pageRange,
            PageBlobAccessConditions pageBlobAccessConditions, Duration timeout, Context context) {
        Mono<PageBlobsClearPagesResponse> response = pageBlobAsyncRawClient.clearPages(pageRange, pageBlobAccessConditions, context);
        return timeout == null?
            response.block():
            response.block(timeout);
    }

    /**
     * Returns the list of valid page ranges for a page blob or snapshot of a page blob.
     * For more information, see the <a href="https://docs.microsoft.com/rest/api/storageservices/get-page-ranges">Azure Docs</a>.
     *
     * @param blobRange
     *         {@link BlobRange}
     *
     * @return Emits the successful response.
     *
     * @apiNote ## Sample Code \n
     * [!code-java[Sample_Code](../azure-storage-java/src/test/java/com/microsoft/azure/storage/Samples.java?name=page_blob_basic "Sample code for PageBlobAsyncRawClient.getPageRanges")] \n
     * For more samples, please see the [Samples file](%https://github.com/Azure/azure-storage-java/blob/master/src/test/java/com/microsoft/azure/storage/Samples.java)
     */
    public PageBlobsGetPageRangesResponse getPageRanges(BlobRange blobRange) {
        return this.getPageRanges(blobRange, null, null, null);
    }

    /**
     * Returns the list of valid page ranges for a page blob or snapshot of a page blob.
     * For more information, see the <a href="https://docs.microsoft.com/rest/api/storageservices/get-page-ranges">Azure Docs</a>.
     *
     * @param blobRange
     *         {@link BlobRange}
     * @param accessConditions
     *         {@link BlobAccessConditions}
     * @param context
     *         {@code Context} offers a means of passing arbitrary data (key/value pairs) to an
     *         {@link HttpPipeline}'s policy objects. Most applications do not need to pass
     *         arbitrary data to the pipeline and can pass {@code Context.NONE} or {@code null}. Each context object is
     *         immutable. The {@code withContext} with data method creates a new {@code Context} object that refers to
     *         its parent, forming a linked list.
     *
     * @return Emits the successful response.
     *
     * @apiNote ## Sample Code \n
     * [!code-java[Sample_Code](../azure-storage-java/src/test/java/com/microsoft/azure/storage/Samples.java?name=page_blob_basic "Sample code for PageBlobAsyncRawClient.getPageRanges")] \n
     * For more samples, please see the [Samples file](%https://github.com/Azure/azure-storage-java/blob/master/src/test/java/com/microsoft/azure/storage/Samples.java)
     */
    public PageBlobsGetPageRangesResponse getPageRanges(BlobRange blobRange,
            BlobAccessConditions accessConditions, Duration timeout, Context context) {
        Mono<PageBlobsGetPageRangesResponse> response = pageBlobAsyncRawClient.getPageRanges(blobRange, accessConditions, context);
        return timeout == null?
            response.block():
            response.block(timeout);
    }

    /**
     * Gets the collection of page ranges that differ between a specified snapshot and this page blob.
     * For more information, see the <a href="https://docs.microsoft.com/rest/api/storageservices/get-page-ranges">Azure Docs</a>.
     *
     * @param blobRange
     *         {@link BlobRange}
     * @param prevSnapshot
     *         Specifies that the response will contain only pages that were changed between target blob and previous
     *         snapshot. Changed pages include both updated and cleared pages. The target
     *         blob may be a snapshot, as long as the snapshot specified by prevsnapshot is the older of the two.
     *
     * @return Emits the successful response.
     *
     * @apiNote ## Sample Code \n
     * [!code-java[Sample_Code](../azure-storage-java/src/test/java/com/microsoft/azure/storage/Samples.java?name=page_diff "Sample code for PageBlobAsyncRawClient.getPageRangesDiff")] \n
     * For more samples, please see the [Samples file](%https://github.com/Azure/azure-storage-java/blob/master/src/test/java/com/microsoft/azure/storage/Samples.java)
     */
    public PageBlobsGetPageRangesDiffResponse getPageRangesDiff(BlobRange blobRange, String prevSnapshot) {
        return this.getPageRangesDiff(blobRange, prevSnapshot, null, null, null);
    }

    /**
     * Gets the collection of page ranges that differ between a specified snapshot and this page blob.
     * For more information, see the <a href="https://docs.microsoft.com/rest/api/storageservices/get-page-ranges">Azure Docs</a>.
     *
     * @param blobRange
     *         {@link BlobRange}
     * @param prevSnapshot
     *         Specifies that the response will contain only pages that were changed between target blob and previous
     *         snapshot. Changed pages include both updated and cleared pages. The target
     *         blob may be a snapshot, as long as the snapshot specified by prevsnapshot is the older of the two.
     * @param accessConditions
     *         {@link BlobAccessConditions}
     * @param context
     *         {@code Context} offers a means of passing arbitrary data (key/value pairs) to an
     *         {@link HttpPipeline}'s policy objects. Most applications do not need to pass
     *         arbitrary data to the pipeline and can pass {@code Context.NONE} or {@code null}. Each context object is
     *         immutable. The {@code withContext} with data method creates a new {@code Context} object that refers to
     *         its parent, forming a linked list.
     *
     * @return Emits the successful response.
     *
     * @apiNote ## Sample Code \n
     * [!code-java[Sample_Code](../azure-storage-java/src/test/java/com/microsoft/azure/storage/Samples.java?name=page_diff "Sample code for PageBlobAsyncRawClient.getPageRangesDiff")] \n
     * For more samples, please see the [Samples file](%https://github.com/Azure/azure-storage-java/blob/master/src/test/java/com/microsoft/azure/storage/Samples.java)
     */
    public PageBlobsGetPageRangesDiffResponse getPageRangesDiff(BlobRange blobRange, String prevSnapshot,
            BlobAccessConditions accessConditions, Duration timeout, Context context) {
        Mono<PageBlobsGetPageRangesDiffResponse> response =pageBlobAsyncRawClient.getPageRangesDiff(blobRange, prevSnapshot, accessConditions, context);
        return timeout == null?
            response.block():
            response.block(timeout);
    }

    /**
     * Resizes the page blob to the specified size (which must be a multiple of 512).
     * For more information, see the <a href="https://docs.microsoft.com/rest/api/storageservices/set-blob-properties">Azure Docs</a>.
     *
     * @param size
     *         Resizes a page blob to the specified size. If the specified value is less than the current size of the
     *         blob, then all pages above the specified value are cleared.
     *
     * @return Emits the successful response.
     *
     * @apiNote ## Sample Code \n
     * [!code-java[Sample_Code](../azure-storage-java/src/test/java/com/microsoft/azure/storage/Samples.java?name=page_blob_basic "Sample code for PageBlobAsyncRawClient.resize")] \n
     * For more samples, please see the [Samples file](%https://github.com/Azure/azure-storage-java/blob/master/src/test/java/com/microsoft/azure/storage/Samples.java)
     */
    public PageBlobsResizeResponse resize(long size) {
        return this.resize(size, null, null, null);
    }

    /**
     * Resizes the page blob to the specified size (which must be a multiple of 512).
     * For more information, see the <a href="https://docs.microsoft.com/rest/api/storageservices/set-blob-properties">Azure Docs</a>.
     *
     * @param size
     *         Resizes a page blob to the specified size. If the specified value is less than the current size of the
     *         blob, then all pages above the specified value are cleared.
     * @param accessConditions
     *         {@link BlobAccessConditions}
     * @param context
     *         {@code Context} offers a means of passing arbitrary data (key/value pairs) to an
     *         {@link HttpPipeline}'s policy objects. Most applications do not need to pass
     *         arbitrary data to the pipeline and can pass {@code Context.NONE} or {@code null}. Each context object is
     *         immutable. The {@code withContext} with data method creates a new {@code Context} object that refers to
     *         its parent, forming a linked list.
     *
     * @return Emits the successful response.
     *
     * @apiNote ## Sample Code \n
     * [!code-java[Sample_Code](../azure-storage-java/src/test/java/com/microsoft/azure/storage/Samples.java?name=page_blob_basic "Sample code for PageBlobAsyncRawClient.resize")] \n
     * For more samples, please see the [Samples file](%https://github.com/Azure/azure-storage-java/blob/master/src/test/java/com/microsoft/azure/storage/Samples.java)
     */
    public PageBlobsResizeResponse resize(long size, BlobAccessConditions accessConditions, Duration timeout, Context context) {
        Mono<PageBlobsResizeResponse> response = pageBlobAsyncRawClient.resize(size, accessConditions, context);
        return timeout == null?
            response.block():
            response.block(timeout);
    }

    /**
     * Sets the page blob's sequence number.
     * For more information, see the <a href="https://docs.microsoft.com/rest/api/storageservices/set-blob-properties">Azure Docs</a>.
     *
     * @param action
     *         Indicates how the service should modify the blob's sequence number.
     * @param sequenceNumber
     *         The blob's sequence number. The sequence number is a user-controlled property that you can use to track
     *         requests and manage concurrency issues.
     *
     * @return Emits the successful response.
     *
     * @apiNote ## Sample Code \n
     * [!code-java[Sample_Code](../azure-storage-java/src/test/java/com/microsoft/azure/storage/Samples.java?name=page_blob_basic "Sample code for PageBlobAsyncRawClient.updateSequenceNumber")] \n
     * For more samples, please see the [Samples file](%https://github.com/Azure/azure-storage-java/blob/master/src/test/java/com/microsoft/azure/storage/Samples.java)
     */
    public PageBlobsUpdateSequenceNumberResponse updateSequenceNumber(SequenceNumberActionType action,
            Long sequenceNumber) {
        return this.updateSequenceNumber(action, sequenceNumber, null, null, null);
    }

    /**
     * Sets the page blob's sequence number.
     * For more information, see the <a href="https://docs.microsoft.com/rest/api/storageservices/set-blob-properties">Azure Docs</a>.
     *
     * @param action
     *         Indicates how the service should modify the blob's sequence number.
     * @param sequenceNumber
     *         The blob's sequence number. The sequence number is a user-controlled property that you can use to track
     *         requests and manage concurrency issues.
     * @param accessConditions
     *         {@link BlobAccessConditions}
     * @param context
     *         {@code Context} offers a means of passing arbitrary data (key/value pairs) to an
     *         {@link HttpPipeline}'s policy objects. Most applications do not need to pass
     *         arbitrary data to the pipeline and can pass {@code Context.NONE} or {@code null}. Each context object is
     *         immutable. The {@code withContext} with data method creates a new {@code Context} object that refers to
     *         its parent, forming a linked list.
     *
     * @return Emits the successful response.
     *
     * @apiNote ## Sample Code \n
     * [!code-java[Sample_Code](../azure-storage-java/src/test/java/com/microsoft/azure/storage/Samples.java?name=page_blob_basic "Sample code for PageBlobAsyncRawClient.updateSequenceNumber")] \n
     * For more samples, please see the [Samples file](%https://github.com/Azure/azure-storage-java/blob/master/src/test/java/com/microsoft/azure/storage/Samples.java)
     */
    public PageBlobsUpdateSequenceNumberResponse updateSequenceNumber(SequenceNumberActionType action,
            Long sequenceNumber, BlobAccessConditions accessConditions, Duration timeout, Context context) {
        Mono<PageBlobsUpdateSequenceNumberResponse> response = pageBlobAsyncRawClient.updateSequenceNumber(action, sequenceNumber, accessConditions, context);
        return timeout == null?
            response.block():
            response.block(timeout);
    }

    /**
     * Begins an operation to start an incremental copy from one page blob's snapshot to this page
     * blob. The snapshot is copied such that only the differential changes between the previously copied snapshot are
     * transferred to the destination. The copied snapshots are complete copies of the original snapshot and can be read
     * or copied from as usual. For more information, see
     * the Azure Docs <a href="https://docs.microsoft.com/rest/api/storageservices/incremental-copy-blob">here</a> and
     * <a href="https://docs.microsoft.com/en-us/azure/virtual-machines/windows/incremental-snapshots">here</a>.
     *
     * @param source
     *         The source page blob.
     * @param snapshot
     *         The snapshot on the copy source.
     *
     * @return Emits the successful response.
     */
    public PageBlobsCopyIncrementalResponse copyIncremental(URL source, String snapshot) {
        return this.copyIncremental(source, snapshot, null, null, null);
    }

    /**
     * Begins an operation to start an incremental copy from one page blob's snapshot to this page
     * blob. The snapshot is copied such that only the differential changes between the previously copied snapshot are
     * transferred to the destination. The copied snapshots are complete copies of the original snapshot and can be read
     * or copied from as usual. For more information, see
     * the Azure Docs <a href="https://docs.microsoft.com/rest/api/storageservices/incremental-copy-blob">here</a> and
     * <a href="https://docs.microsoft.com/en-us/azure/virtual-machines/windows/incremental-snapshots">here</a>.
     *
     * @param source
     *         The source page blob.
     * @param snapshot
     *         The snapshot on the copy source.
     * @param modifiedAccessConditions
     *         Standard HTTP Access conditions related to the modification of data. ETag and LastModifiedTime are used
     *         to construct conditions related to when the blob was changed relative to the given request. The request
     *         will fail if the specified condition is not satisfied.
     * @param context
     *         {@code Context} offers a means of passing arbitrary data (key/value pairs) to an
     *         {@link HttpPipeline}'s policy objects. Most applications do not need to pass
     *         arbitrary data to the pipeline and can pass {@code Context.NONE} or {@code null}. Each context object is
     *         immutable. The {@code withContext} with data method creates a new {@code Context} object that refers to its
     *         parent, forming a linked list.
     *
     * @return Emits the successful response.
     */
    public PageBlobsCopyIncrementalResponse copyIncremental(URL source, String snapshot,
            ModifiedAccessConditions modifiedAccessConditions, Duration timeout, Context context) {
        Mono<PageBlobsCopyIncrementalResponse> response = pageBlobAsyncRawClient.copyIncremental(source, snapshot, modifiedAccessConditions, context);
        return timeout == null?
            response.block():
            response.block(timeout);
    }
}<|MERGE_RESOLUTION|>--- conflicted
+++ resolved
@@ -40,12 +40,6 @@
 
     /**
      * Creates a {@code PageBlobAsyncRawClient} object pointing to the account specified by the URL and using the provided
-<<<<<<< HEAD
-     * pipeline to make HTTP requests.
-     */
-    public PageBlobRawClient(AzureBlobStorageBuilder azureBlobStorageBuilder) {
-        super(azureBlobStorageBuilder);
-=======
      */
     public PageBlobRawClient(AzureBlobStorageImpl azureBlobStorage) {
         super(azureBlobStorage);
@@ -68,7 +62,6 @@
             throw new IllegalArgumentException("PageRange's End value must be after the start.");
         }
         return new StringBuilder("bytes=").append(pageRange.start()).append('-').append(pageRange.end()).toString();
->>>>>>> 9ccf61bc
     }
 
     /**
