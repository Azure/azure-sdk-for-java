// Copyright (c) Microsoft Corporation. All rights reserved.
// Licensed under the MIT License.

package com.azure.storage.blob;

import com.azure.core.http.HttpPipeline;
import com.azure.core.util.Context;
import com.azure.storage.blob.implementation.AzureBlobStorageBuilder;
import com.azure.storage.blob.implementation.AzureBlobStorageImpl;
import com.azure.storage.blob.models.*;
import reactor.core.publisher.Flux;
import reactor.core.publisher.Mono;

import java.net.MalformedURLException;
import java.net.URL;
import java.time.Duration;
import java.time.OffsetDateTime;

/**
 * Client to a blob service. It may be obtained through a {@link BlobServiceClientBuilder}.
 * This class does not hold any state about a particular storage account but is
 * instead a convenient way of sending off appropriate requests to the resource on the service.
 * It may also be used to construct URLs to blobs and containers.
 * Please see <a href=https://docs.microsoft.com/en-us/azure/storage/blobs/storage-blobs-introduction>here</a> for more
 * information on containers.
 */
public final class BlobServiceClient {

    private BlobServiceAsyncClient blobServiceAsyncClient;
    private BlobServiceClientBuilder builder;

    /**
     * Package-private constructor for use by {@link BlobServiceClientBuilder}.
     * @param azureBlobStorage the API client for blob storage API
     */
    BlobServiceClient(AzureBlobStorageImpl azureBlobStorage) {
        this.blobServiceAsyncClient = new BlobServiceAsyncClient(azureBlobStorage);
    }

    /**
     * Static method for getting a new builder for this class.
     *
     * @return
     *      A new {@link BlobServiceClientBuilder} instance.
     */
<<<<<<< HEAD
    public static BlobServiceClientBuilder builder() {
        return new BlobServiceClientBuilder();
=======
    public BlobServiceClient(BlobServiceClientBuilder builder) {
        this.builder = builder;
        this.blobServiceAsyncClient = new BlobServiceAsyncClient(builder);
>>>>>>> 42a1c5f2
    }

    /**
     * Creates a {@link ContainerClient} object pointing to the specified container. This method does not create a
     * container. It simply constructs the URL to the container and offers access to methods relevant to containers.
     *
     * @param containerName
     *     The name of the container to point to.
     * @return
     *     A {@link ContainerClient} object pointing to the specified container
     */
    public ContainerClient createContainerClient(String containerName) {
        try {
            return new ContainerClient(this.builder.copyAsContainerBuilder().endpoint(Utility.appendToURLPath(new URL(builder.endpoint()), containerName).toString()));
        } catch (MalformedURLException e) {
            throw new RuntimeException(e);
        }
    }

    /**
     * Returns a Mono segment of containers starting from the specified Marker.
     * Use an empty marker to start enumeration from the beginning. Container names are returned in lexicographic order.
     * After getting a segment, process it, and then call ListContainers again (passing the the previously-returned
     * Marker) to get the next segment. For more information, see
     * the <a href="https://docs.microsoft.com/rest/api/storageservices/list-containers2">Azure Docs</a>.
     *
     * @param marker
     *         Identifies the portion of the list to be returned with the next list operation.
     *         This value is returned in the response of a previous list operation as the
     *         ListContainersSegmentResponse.body().nextMarker(). Set to null to list the first segment.
     * @param options
     *         A {@link ListContainersOptions} which specifies what data should be returned by the service.
     *
     * @return
     *      The list of containers.
     */
    public Iterable<ContainerItem> listContainersSegment(String marker,
                                                                             ListContainersOptions options) {
        return this.listContainersSegment(marker, options, null, null);
    }

    /**
     * Returns a Mono segment of containers starting from the specified Marker.
     * Use an empty marker to start enumeration from the beginning. Container names are returned in lexicographic order.
     * After getting a segment, process it, and then call ListContainers again (passing the the previously-returned
     * Marker) to get the next segment. For more information, see
     * the <a href="https://docs.microsoft.com/rest/api/storageservices/list-containers2">Azure Docs</a>.
     *
     * @param marker
     *         Identifies the portion of the list to be returned with the next list operation.
     *         This value is returned in the response of a previous list operation as the
     *         ListContainersSegmentResponse.body().nextMarker(). Set to null to list the first segment.
     * @param options
     *         A {@link ListContainersOptions} which specifies what data should be returned by the service.
     * @param timeout
     *         An optional timeout value beyond which a {@link RuntimeException} will be raised.
     * @param context
     *         {@code Context} offers a means of passing arbitrary data (key/value pairs) to an
     *         {@link HttpPipeline}'s policy objects. Most applications do not need to pass
     *         arbitrary data to the pipeline and can pass {@code Context.NONE} or {@code null}. Each context object is
     *         immutable. The {@code withContext} with data method creates a new {@code Context} object that refers to
     *         its parent, forming a linked list.
     *
     * @return
     *      The list of containers.
     */
    public Iterable<ContainerItem> listContainersSegment(String marker,
                                                         ListContainersOptions options, Duration timeout, Context context) {
        Flux<ContainerItem> response = blobServiceAsyncClient.listContainersSegment(marker, options, context);

        return timeout == null ?
            response.toIterable():
            response.timeout(timeout).toIterable();
    }

    /**
     * Gets the properties of a storage account’s Blob service. For more information, see the
     * <a href="https://docs.microsoft.com/en-us/rest/api/storageservices/get-blob-service-properties">Azure Docs</a>.
     *
     * @return
     *      The blob service properties.
     */
    public ServiceGetPropertiesHeaders getProperties() {
        return this.getProperties(null, null);
    }

    /**
     * Gets the properties of a storage account’s Blob service. For more information, see the
     * <a href="https://docs.microsoft.com/en-us/rest/api/storageservices/get-blob-service-properties">Azure Docs</a>.
     *
     * @param timeout
     *         An optional timeout value beyond which a {@link RuntimeException} will be raised.
     * @param context
     *         {@code Context} offers a means of passing arbitrary data (key/value pairs) to an
     *         {@link HttpPipeline}'s policy objects. Most applications do not need to pass
     *         arbitrary data to the pipeline and can pass {@code Context.NONE} or {@code null}. Each context object is
     *         immutable. The {@code withContext} with data method creates a new {@code Context} object that refers to
     *         its parent, forming a linked list.
     *
     * @return
     *      The blob service properties.
     */
    public ServiceGetPropertiesHeaders getProperties(Duration timeout, Context context) {

        Mono<ServiceGetPropertiesHeaders> response = blobServiceAsyncClient.getProperties(context);

        return timeout == null ?
            response.block():
            response.block(timeout);
    }

    /**
     * Sets properties for a storage account's Blob service endpoint. For more information, see the
     * <a href="https://docs.microsoft.com/en-us/rest/api/storageservices/set-blob-service-properties">Azure Docs</a>.
     * Note that setting the default service version has no effect when using this client because this client explicitly
     * sets the version header on each request, overriding the default.
     *
     * @param properties
     *         Configures the service.
     *
     * @return
     *      The blob service properties.
     */
    public ServiceSetPropertiesHeaders setProperties(StorageServiceProperties properties) {
        return this.setProperties(properties, null, null);
    }

    /**
     * Sets properties for a storage account's Blob service endpoint. For more information, see the
     * <a href="https://docs.microsoft.com/en-us/rest/api/storageservices/set-blob-service-properties">Azure Docs</a>.
     * Note that setting the default service version has no effect when using this client because this client explicitly
     * sets the version header on each request, overriding the default.
     *
     * @param properties
     *         Configures the service.
     * @param timeout
     *         An optional timeout value beyond which a {@link RuntimeException} will be raised.
     * @param context
     *         {@code Context} offers a means of passing arbitrary data (key/value pairs) to an
     *         {@link HttpPipeline}'s policy objects. Most applications do not need to pass
     *         arbitrary data to the pipeline and can pass {@code Context.NONE} or {@code null}. Each context object is
     *         immutable. The {@code withContext} with data method creates a new {@code Context} object that refers to
     *         its parent, forming a linked list.
     *
     * @return
     *      The blob service properties.
     */
    public ServiceSetPropertiesHeaders setProperties(StorageServiceProperties properties, Duration timeout, Context context) {
        Mono<ServiceSetPropertiesHeaders> response = blobServiceAsyncClient.setProperties(properties, context);

        return timeout == null ?
            response.block():
            response.block(timeout);
    }

    /**
     * Gets a user delegation key for use with this account's blob storage.
     * Note: This method call is only valid when using {@link TokenCredentials} in this object's {@link HttpPipeline}.
     *
     * @param start
     *         Start time for the key's validity. Null indicates immediate start.
     * @param expiry
     *         Expiration of the key's validity.
     *
     * @return
     *      The user delegation key.
     */
    public ServiceGetUserDelegationKeyHeaders getUserDelegationKey(OffsetDateTime start, OffsetDateTime expiry) {
        return this.getUserDelegationKey(start, expiry, null, null);
    }

    /**
     * Gets a user delegation key for use with this account's blob storage.
     * Note: This method call is only valid when using {@link TokenCredentials} in this object's {@link HttpPipeline}.
     *
     * @param start
     *         Start time for the key's validity. Null indicates immediate start.
     * @param expiry
     *         Expiration of the key's validity.
     * @param timeout
     *         An optional timeout value beyond which a {@link RuntimeException} will be raised.
     * @param context
     *         {@code Context} offers a means of passing arbitrary data (key/value pairs) to an
     *         {@link HttpPipeline}'s policy objects. Most applications do not need to pass
     *         arbitrary data to the pipeline and can pass {@code Context.NONE} or {@code null}. Each context object is
     *         immutable. The {@code withContext} with data method creates a new {@code Context} object that refers to
     *         its parent, forming a linked list.
     *
     * @return
     *      The user delegation key.
     */
    public ServiceGetUserDelegationKeyHeaders getUserDelegationKey(OffsetDateTime start, OffsetDateTime expiry,
            Duration timeout, Context context) {
        Mono<ServiceGetUserDelegationKeyHeaders> response = blobServiceAsyncClient.getUserDelegationKey(start, expiry, context);

        return timeout == null ?
            response.block():
            response.block(timeout);
    }

    /**
     * Retrieves statistics related to replication for the Blob service. It is only available on the secondary
     * location endpoint when read-access geo-redundant replication is enabled for the storage account. For more
     * information, see the
     * <a href="https://docs.microsoft.com/en-us/rest/api/storageservices/get-blob-service-stats">Azure Docs</a>.
     *
     * @return
     *      The blob service statistics.
     */
    public ServiceGetStatisticsHeaders getStatistics() {
        return this.getStatistics(null, null);
    }

    /**
     * Retrieves statistics related to replication for the Blob service. It is only available on the secondary
     * location endpoint when read-access geo-redundant replication is enabled for the storage account. For more
     * information, see the
     * <a href="https://docs.microsoft.com/en-us/rest/api/storageservices/get-blob-service-stats">Azure Docs</a>.
     *
     * @param timeout
     *         An optional timeout value beyond which a {@link RuntimeException} will be raised.
     * @param context
     *         {@code Context} offers a means of passing arbitrary data (key/value pairs) to an
     *         {@link HttpPipeline}'s policy objects. Most applications do not need to pass
     *         arbitrary data to the pipeline and can pass {@code Context.NONE} or {@code null}. Each context object is
     *         immutable. The {@code withContext} with data method creates a new {@code Context} object that refers to
     *         its parent, forming a linked list.
     *
     * @return
     *      The blob service statistics.
     */
    public ServiceGetStatisticsHeaders getStatistics(Duration timeout, Context context) {
        Mono<ServiceGetStatisticsHeaders> response = blobServiceAsyncClient.getStatistics(context);

        return timeout == null ?
            response.block():
            response.block(timeout);
    }

    /**
     * Returns the sku name and account kind for the account. For more information, please see the
     * <a href="https://docs.microsoft.com/en-us/rest/api/storageservices/get-account-information">Azure Docs</a>.
     *
     * @return
     *      The blob service account info.
     */
    public ServiceGetAccountInfoHeaders getAccountInfo() {
        return this.getAccountInfo(null, null);
    }

    /**
     * Returns the sku name and account kind for the account. For more information, please see the
     * <a href="https://docs.microsoft.com/en-us/rest/api/storageservices/get-account-information">Azure Docs</a>.
     *
     * @param timeout
     *         An optional timeout value beyond which a {@link RuntimeException} will be raised.
     * @param context
     *         {@code Context} offers a means of passing arbitrary data (key/value pairs) to an
     *         {@link HttpPipeline}'s policy objects. Most applications do not need to pass
     *         arbitrary data to the pipeline and can pass {@code Context.NONE} or {@code null}. Each context object is
     *         immutable. The {@code withContext} with data method creates a new {@code Context} object that refers to
     *         its parent, forming a linked list.
     *
     * @return
     *      The blob service account info.
     */
    public ServiceGetAccountInfoHeaders getAccountInfo(Duration timeout, Context context) {
        Mono<ServiceGetAccountInfoHeaders> response = blobServiceAsyncClient.getAccountInfo(context);

        return timeout == null ?
            response.block():
            response.block(timeout);
    }
}<|MERGE_RESOLUTION|>--- conflicted
+++ resolved
@@ -43,14 +43,17 @@
      * @return
      *      A new {@link BlobServiceClientBuilder} instance.
      */
-<<<<<<< HEAD
     public static BlobServiceClientBuilder builder() {
         return new BlobServiceClientBuilder();
-=======
-    public BlobServiceClient(BlobServiceClientBuilder builder) {
+    }
+
+    /**
+     * Package-private constructor for use by {@link BlobServiceClientBuilder}.
+     * @param builder the blob service client builder
+     */
+    BlobServiceClient(BlobServiceClientBuilder builder) {
         this.builder = builder;
         this.blobServiceAsyncClient = new BlobServiceAsyncClient(builder);
->>>>>>> 42a1c5f2
     }
 
     /**
