--- conflicted
+++ resolved
@@ -67,21 +67,11 @@
      *     A {@link ContainerClient} object pointing to the specified container
      */
     public ContainerClient createContainerClient(String containerName) {
-<<<<<<< HEAD
-        AzureBlobStorageImpl azureBlobStorage = blobServiceAsyncClient.blobServiceAsyncRawClient.azureBlobStorage;
-        UrlBuilder urlBuilder = UrlBuilder.parse(azureBlobStorage.url());
-        urlBuilder.withPath("/" + containerName);
-        return new ContainerClient(new AzureBlobStorageBuilder()
-            .url(urlBuilder.toString())
-            .pipeline(azureBlobStorage.httpPipeline())
-            .build());
-=======
         try {
             return new ContainerClient(this.builder.copyAsContainerBuilder().endpoint(Utility.appendToURLPath(new URL(builder.endpoint()), containerName).toString()));
         } catch (MalformedURLException e) {
             throw new RuntimeException(e);
         }
->>>>>>> f06bde34
     }
 
     /**
