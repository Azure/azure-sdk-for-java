--- conflicted
+++ resolved
@@ -7,12 +7,9 @@
 import com.azure.core.http.policy.HttpLogDetailLevel
 import com.azure.core.http.policy.HttpPipelinePolicy
 import com.azure.core.util.Context
-<<<<<<< HEAD
-import com.azure.core.util.configuration.Configuration
-=======
+
 import com.azure.core.util.configuration.ConfigurationManager
 import com.azure.identity.credential.EnvironmentCredential
->>>>>>> f5d73b8d
 import com.azure.storage.blob.models.*
 import com.azure.storage.common.credentials.SharedKeyCredential
 import org.junit.Assume
@@ -203,17 +200,17 @@
         // TODO: logging?
 
         return StorageClient.storageClientBuilder()
-            .endpoint("https://" + creds.accountName() + ".blob.core.windows.net")
+            .endpoint("http://" + creds.accountName() + ".blob.core.windows.net")
             .httpClient(getHttpClient())
             .httpLogDetailLevel(HttpLogDetailLevel.BASIC)
-            .credentials(creds)
+            .credential(creds)
             .buildClient()
     }
 
     static void cleanupContainers() throws MalformedURLException {
         StorageClient serviceURL = StorageClient.storageClientBuilder()
             .endpoint("http://" + primaryCreds.accountName() + ".blob.core.windows.net")
-            .credentials(primaryCreds)
+            .credential(primaryCreds)
             .buildClient()
         // There should not be more than 5000 containers from these tests
         for (ContainerItem c : serviceURL.listContainers()) {
@@ -561,7 +558,7 @@
     def getOAuthServiceURL() {
         return StorageClient.storageClientBuilder()
             .endpoint(String.format("https://%s.blob.core.windows.net/", primaryCreds.accountName()))
-            .credentials(new EnvironmentCredential()) // AZURE_TENANT_ID, AZURE_CLIENT_ID, AZURE_CLIENT_SECRET
+            .credential(new EnvironmentCredential()) // AZURE_TENANT_ID, AZURE_CLIENT_ID, AZURE_CLIENT_SECRET
             .buildClient()
     }
 
