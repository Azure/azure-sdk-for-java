--- conflicted
+++ resolved
@@ -18,7 +18,6 @@
 import spock.lang.Specification
 
 import java.nio.ByteBuffer
-import java.nio.charset.Charset
 import java.nio.charset.StandardCharsets
 import java.time.OffsetDateTime
 import java.util.concurrent.Executors
@@ -230,11 +229,7 @@
             new ListContainersOptions().withPrefix(containerPrefix))) {
             ContainerClient containerURL = serviceURL.createContainerClient(c.name())
             if (c.properties().leaseState().equals(LeaseStateType.LEASED)) {
-<<<<<<< HEAD
                 containerURL.breakLease(0, null, null).block()
-=======
-                containerURL.breakLease(0, null, null)
->>>>>>> 603a06fb
             }
             containerURL.delete()
         }
