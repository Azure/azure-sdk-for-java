--- conflicted
+++ resolved
@@ -3,6 +3,7 @@
 
 package com.azure.storage.blob
 
+import com.azure.core.annotations.HEAD
 import com.azure.core.http.*
 import com.azure.core.http.policy.HttpLogDetailLevel
 import com.azure.core.http.policy.HttpPipelinePolicy
@@ -211,11 +212,7 @@
     static StorageClient getGenericServiceURL(SharedKeyCredentials creds) {
         // TODO: logging?
 
-<<<<<<< HEAD
-        return BlobServiceClient.blobServiceClientBuilder()
-=======
-        return StorageClient.builder()
->>>>>>> 2d5821af
+        return StorageClient.blobServiceClientBuilder()
             .endpoint("https://" + creds.getAccountName() + ".blob.core.windows.net")
             .httpClient(getHttpClient())
             .httpLogDetailLevel(HttpLogDetailLevel.BASIC)
@@ -224,11 +221,7 @@
     }
 
     static void cleanupContainers() throws MalformedURLException {
-<<<<<<< HEAD
-        BlobServiceClient serviceURL = BlobServiceClient.blobServiceClientBuilder()
-=======
-        StorageClient serviceURL = StorageClient.builder()
->>>>>>> 2d5821af
+        StorageClient serviceURL = StorageClient.blobServiceClientBuilder()
             .endpoint("http://" + primaryCreds.accountName + ".blob.core.windows.net")
             .credentials(primaryCreds)
             .buildClient()
@@ -599,11 +592,7 @@
         def credential = new ClientCredential(servicePrincipalId, servicePrincipalKey)
         def token = new AuthenticationContext(authority, false, Executors.newFixedThreadPool(1)).acquireToken("https://storage.azure.com", credential, null).get().accessToken
 
-<<<<<<< HEAD
-        return BlobServiceClient.blobServiceClientBuilder()
-=======
-        return StorageClient.builder()
->>>>>>> 2d5821af
+        return StorageClient.blobServiceClientBuilder()
             .endpoint(String.format("https://%s.blob.core.windows.net/", primaryCreds.accountName))
             .credentials(new TokenCredentials(token))
             .buildClient()
