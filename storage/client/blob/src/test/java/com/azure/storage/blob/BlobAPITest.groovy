// Copyright (c) Microsoft Corporation. All rights reserved.
// Licensed under the MIT License.

package com.azure.storage.blob

import com.azure.core.http.HttpHeaders
import com.azure.core.http.rest.Response
import com.azure.core.http.rest.VoidResponse
import com.azure.core.implementation.util.ImplUtils
import com.azure.storage.blob.models.*
import spock.lang.Unroll

import java.nio.ByteBuffer
import java.security.MessageDigest
import java.time.OffsetDateTime

class BlobAPITest extends APISpec {
    BlobClient bu

    def setup() {
        bu = cu.getBlockBlobClient(generateBlobName())
        bu.upload(defaultInputStream.get(), defaultDataSize)
    }

    def "Download all null"() {
        when:
        ByteArrayOutputStream stream = new ByteArrayOutputStream()
        VoidResponse response = bu.download(stream)
        ByteBuffer body = ByteBuffer.wrap(stream.toByteArray())
        HttpHeaders headers = response.headers()

        then:
        body == defaultData
        ImplUtils.isNullOrEmpty(getMetadataFromHeaders(headers))
        headers.value("Content-Length") != null
        headers.value("Content-Type") != null
        headers.value("Content-Range") == null
        headers.value("Content-MD5") != null
        headers.value("Content-Encoding") == null
        headers.value("Cache-Control") == null
        headers.value("Content-Disposition") == null
        headers.value("Content-Language") == null
        headers.value("x-ms-blob-sequence-number") == null
        headers.value("x-ms-blob-type") == BlobType.BLOCK_BLOB.toString()
        headers.value("x-ms-copy-completion-time") == null
        headers.value("x-ms-copy-status-description") == null
        headers.value("x-ms-copy-id") == null
        headers.value("x-ms-copy-progress") == null
        headers.value("x-ms-copy-source") == null
        headers.value("x-ms-copy-status") == null
        headers.value("x-ms-lease-duration") == null
        headers.value("x-ms-lease-state") == LeaseStateType.AVAILABLE.toString()
        headers.value("x-ms-lease-status") == LeaseStatusType.UNLOCKED.toString()
        headers.value("Accept-Ranges") == "bytes"
        headers.value("x-ms-blob-committed-block-count") == null
        headers.value("x-ms-server-encrypted") != null
        headers.value("x-ms-blob-content-md5") == null
    }

    def "Download empty file"() {
        setup:
        bu = cu.getAppendBlobClient("emptyAppendBlob")
        bu.create()

        when:
        def outStream = new ByteArrayOutputStream()
        bu.download(outStream)
        def result = outStream.toByteArray()

        then:
        notThrown(StorageException)
        result.length == 0
    }

    /*
    This is to test the appropriate integration of DownloadResponse, including setting the correct range values on
    HTTPGetterInfo.
     */
//    def "Download with retry range"() {
//        /*
//        We are going to make a request for some range on a blob. The Flux returned will throw an exception, forcing
//        a retry per the ReliableDownloadOptions. The next request should have the same range header, which was generated
//        from the count and offset values in HTTPGetterInfo that was constructed on the initial call to download. We
//        don't need to check the data here, but we want to ensure that the correct range is set each time. This will
//        test the correction of a bug that was found which caused HTTPGetterInfo to have an incorrect offset when it was
//        constructed in BlobClient.download().
//         */
//        setup:
//        HttpPipelinePolicy mockPolicy = Mock(HttpPipelinePolicy) {
//            process(_ as HttpPipelineCallContext, _ as HttpPipelineNextPolicy) >> {
//                HttpPipelineCallContext context, HttpPipelineNextPolicy next ->
//                    HttpRequest request = context.httpRequest()
//                    if (request.headers().value("x-ms-range") != "bytes=2-6") {
//                        return Mono.error(new IllegalArgumentException("The range header was not set correctly on retry."))
//                    }
//                    else {
//                        // ETag can be a dummy value. It's not validated, but DownloadResponse requires one
//                        // TODO stub responses failing azure.core.implementation checks; too many nulls
//                        return Mono.just(getStubResponseForBlobDownload(206, Flux.error(new IOException()), "etag"))
//                    }
//            }
//        }
//
//        BlobClient bu2 = new BlobClientBuilder()
//            .endpoint(bu.getBlobUrl().toString())
//            .credential(primaryCreds)
//            .addPolicy(mockPolicy)
//            .buildClient()
//
//        when:
//        def range = new BlobRange(2, 5L)
//        def options = new ReliableDownloadOptions().maxRetryRequests(3)
//        bu2.download(new ByteArrayOutputStream(), options, range, null, false, null)
//
//        then:
//        /*
//        Because the dummy Flux always throws an error. This will also validate that an IllegalArgumentException is
//        NOT thrown because the types would not match.
//         */
//        def e = thrown(RuntimeException)
//        e.getCause() instanceof IOException
//    }

    def "Download min"() {
        when:
        def outStream = new ByteArrayOutputStream()
        bu.download(outStream)
        byte[] result = outStream.toByteArray()

        then:
        result == defaultData.array()
    }

    @Unroll
    def "Download range"() {
        setup:
        BlobRange range = (count == null) ? new BlobRange(offset) : new BlobRange(offset, count)

        when:
        def outStream = new ByteArrayOutputStream()
        bu.download(outStream, null, range, null, false, null)
        String bodyStr = outStream.toString()

        then:
        bodyStr == expectedData

        where:
        offset | count || expectedData
        0      | null  || defaultText
        0      | 5L     || defaultText.substring(0, 5)
        3      | 2L    || defaultText.substring(3, 3 + 2)
    }

    @Unroll
    def "Download AC"() {
        setup:
        match = setupBlobMatchCondition(bu, match)
        leaseID = setupBlobLeaseCondition(bu, leaseID)
        BlobAccessConditions bac = new BlobAccessConditions()
            .leaseAccessConditions(new LeaseAccessConditions().leaseId(leaseID))
            .modifiedAccessConditions(new ModifiedAccessConditions().ifModifiedSince(modified)
                .ifUnmodifiedSince(unmodified)
                .ifMatch(match)
                .ifNoneMatch(noneMatch))

        when:
        def response = bu.download(new ByteArrayOutputStream(), null, null, bac, false, null)

        then:
        response.statusCode() == 200

        where:
        modified | unmodified | match        | noneMatch   | leaseID
        null     | null       | null         | null        | null
        oldDate  | null       | null         | null        | null
        null     | newDate    | null         | null        | null
        null     | null       | receivedEtag | null        | null
        null     | null       | null         | garbageEtag | null
        null     | null       | null         | null        | receivedLeaseID
    }

    @Unroll
    def "Download AC fail"() {
        setup:
        setupBlobLeaseCondition(bu, leaseID)
        BlobAccessConditions bac = new BlobAccessConditions()
            .leaseAccessConditions(new LeaseAccessConditions().leaseId(leaseID))
            .modifiedAccessConditions(new ModifiedAccessConditions()
                .ifModifiedSince(modified)
                .ifUnmodifiedSince(unmodified)
                .ifMatch(match)
                .ifNoneMatch(setupBlobMatchCondition(bu, noneMatch)))

        when:
        bu.download(new ByteArrayOutputStream(), null, null, bac, false, null).statusCode() == 206

        then:
        thrown(StorageException)

        where:
        modified | unmodified | match       | noneMatch    | leaseID
        newDate  | null       | null        | null         | null
        null     | oldDate    | null        | null         | null
        null     | null       | garbageEtag | null         | null
        null     | null       | null        | receivedEtag | null
        null     | null       | null        | null         | garbageLeaseID
    }

    def "Download md5"() {
        when:
        VoidResponse response = bu.download(new ByteArrayOutputStream(), null, new BlobRange(0 ,3), null, true, null)
        byte[] contentMD5 = response.headers().value("content-md5").getBytes()

        then:
        contentMD5 == Base64.getEncoder().encode(MessageDigest.getInstance("MD5").digest(defaultText.substring(0, 3).getBytes()))
    }

    def "Download error"() {
        setup:
        bu = cu.getBlockBlobClient(generateBlobName())

        when:
        bu.download(null, null, null, null, false, null)

        then:
        thrown(StorageException)
    }

    def "Download snapshot"() {
        when:
        ByteArrayOutputStream originalStream = new ByteArrayOutputStream()
        bu.download(originalStream)

        BlockBlobClient bu2 = bu.asBlockBlobClient()
        BlobClient bu3 = bu.createSnapshot().value()
        bu2.upload(new ByteArrayInputStream("ABC".getBytes()), 3)

        then:
<<<<<<< HEAD
=======
        BlobClient bu3 = new BlobClientBuilder()
            .endpoint(bu.getBlobUrl().toString())
            .snapshot(snapshot)
            .credential(primaryCreds)
            .buildBlobClient()
>>>>>>> 570632c8
        ByteArrayOutputStream snapshotStream = new ByteArrayOutputStream()
        bu3.download(snapshotStream)
        snapshotStream.toByteArray() == originalStream.toByteArray()
    }

    def "Get properties default"() {
        when:
        Response<BlobProperties> response = bu.getProperties(null, null)
        HttpHeaders headers = response.headers()

        then:
        validateBasicHeaders(headers)
        ImplUtils.isNullOrEmpty(getMetadataFromHeaders(headers))
        headers.value("x-ms-blob-type") == BlobType.BLOCK_BLOB.toString()
        headers.value("x-ms-copy-completion-time") == null // tested in "copy"
        headers.value("x-ms-copy-status-description") == null // only returned when the service has errors; cannot validate.
        headers.value("x-ms-copy-id") == null // tested in "abort copy"
        headers.value("x-ms-copy-progress") == null // tested in "copy"
        headers.value("x-ms-copy-source") == null // tested in "copy"
        headers.value("x-ms-copy-status") == null // tested in "copy"
        headers.value("x-ms-incremental-copy") == null // tested in PageBlob."start incremental copy"
        headers.value("x-ms-copy-destination-snapshot") == null // tested in PageBlob."start incremental copy"
        headers.value("x-ms-lease-duration") == null // tested in "acquire lease"
        headers.value("x-ms-lease-state") == LeaseStateType.AVAILABLE.toString()
        headers.value("x-ms-lease-status") == LeaseStatusType.UNLOCKED.toString()
        headers.value("Content-Length") != null
        headers.value("Content-Type") != null
        headers.value("Content-MD5") != null
        headers.value("Content-Encoding") == null // tested in "set HTTP headers"
        headers.value("Content-Disposition") == null // tested in "set HTTP headers"
        headers.value("Content-Language") == null // tested in "set HTTP headers"
        headers.value("Cache-Control") == null // tested in "set HTTP headers"
        headers.value("x-ms-blob-sequence-number") == null // tested in PageBlob."create sequence number"
        headers.value("Accept-Ranges") == "bytes"
        headers.value("x-ms-blob-committed-block-count") == null // tested in AppendBlob."append block"
        Boolean.parseBoolean(headers.value("x-ms-server-encrypted"))
        headers.value("x-ms-access-tier") == AccessTier.HOT.toString()
        Boolean.parseBoolean(headers.value("x-ms-access-tier-inferred"))
        headers.value("x-ms-archive-status") == null
        headers.value("x-ms-creation-time") != null
    }

    def "Get properties min"() {
        expect:
        bu.getProperties().statusCode() == 200
    }

    @Unroll
    def "Get properties AC"() {
        setup:
        BlobAccessConditions bac = new BlobAccessConditions()
            .leaseAccessConditions(new LeaseAccessConditions().leaseId(setupBlobLeaseCondition(bu, leaseID)))
            .modifiedAccessConditions(new ModifiedAccessConditions()
                .ifModifiedSince(modified)
                .ifUnmodifiedSince(unmodified)
                .ifMatch(setupBlobMatchCondition(bu, match))
                .ifNoneMatch(noneMatch))

        expect:
        bu.getProperties(bac, null).statusCode() == 200

        where:
        modified | unmodified | match        | noneMatch   | leaseID
        null     | null       | null         | null        | null
        oldDate  | null       | null         | null        | null
        null     | newDate    | null         | null        | null
        null     | null       | receivedEtag | null        | null
        null     | null       | null         | garbageEtag | null
        null     | null       | null         | null        | receivedLeaseID
    }

    @Unroll
    def "Get properties AC fail"() {
        setup:
        BlobAccessConditions bac = new BlobAccessConditions()
            .leaseAccessConditions(new LeaseAccessConditions().leaseId(setupBlobLeaseCondition(bu, leaseID)))
            .modifiedAccessConditions(new ModifiedAccessConditions()
                .ifModifiedSince(modified)
                .ifUnmodifiedSince(unmodified)
                .ifMatch(match)
                .ifNoneMatch(setupBlobMatchCondition(bu, noneMatch)))

        when:
        bu.getProperties(bac, null)

        then:
        thrown(StorageException)

        where:
        modified | unmodified | match       | noneMatch    | leaseID
        newDate  | null       | null        | null         | null
        null     | oldDate    | null        | null         | null
        null     | null       | garbageEtag | null         | null
        null     | null       | null        | receivedEtag | null
        null     | null       | null        | null         | garbageLeaseID
    }

    def "Get properties error"() {
        setup:
        bu = cu.getBlockBlobClient(generateBlobName())

        when:
        bu.getProperties(null, null)

        then:
        thrown(StorageException)
    }

    def "Set HTTP headers null"() {
        setup:
        VoidResponse response = bu.setHTTPHeaders(null)

        expect:
        response.statusCode() == 200
        validateBasicHeaders(response.headers())
    }

    // TODO (alzimmer): Figure out why getProperties returns null after setHTTPHeaders
    /*def "Set HTTP headers min"() {
        when:
        BlobProperties properties = bu.getProperties().value()
        BlobHTTPHeaders headers = new BlobHTTPHeaders()
            .blobContentEncoding(properties.contentEncoding())
            .blobContentDisposition(properties.contentDisposition())
            .blobContentType("type")
            .blobCacheControl(properties.cacheControl())
            .blobContentLanguage(properties.contentLanguage())
            .blobContentMD5(Base64.getDecoder().decode(properties.contentMD5()))

        bu.setHTTPHeaders(headers)

        then:
        bu.getProperties().headers().value("x-ms-blob-content-type") == "type"
    }*/

    /*@Unroll
    def "Set HTTP headers headers"() {
        setup:
        BlobHTTPHeaders putHeaders = new BlobHTTPHeaders().blobCacheControl(cacheControl)
            .blobContentDisposition(contentDisposition)
            .blobContentEncoding(contentEncoding)
            .blobContentLanguage(contentLanguage)
            .blobContentMD5(contentMD5)
            .blobContentType(contentType)

        bu.setHTTPHeaders(putHeaders)

        Response<BlobProperties> response = bu.getProperties()

        expect:
        validateBlobProperties(response, cacheControl, contentDisposition, contentEncoding, contentLanguage, contentMD5, contentType)

        where:
        cacheControl | contentDisposition | contentEncoding | contentLanguage | contentMD5                                                                               | contentType
        null         | null               | null            | null            | null                                                                                     | null
        "control"    | "disposition"      | "encoding"      | "language"      | Base64.getEncoder().encode(MessageDigest.getInstance("MD5").digest(defaultData.array())) | "type"
    }*/


    @Unroll
    def "Set HTTP headers AC"() {
        setup:
        match = setupBlobMatchCondition(bu, match)
        leaseID = setupBlobLeaseCondition(bu, leaseID)
        BlobAccessConditions bac = new BlobAccessConditions()
            .leaseAccessConditions(new LeaseAccessConditions().leaseId(leaseID))
            .modifiedAccessConditions(new ModifiedAccessConditions()
                .ifModifiedSince(modified)
                .ifUnmodifiedSince(unmodified)
                .ifMatch(match)
                .ifNoneMatch(noneMatch))

        expect:
        bu.setHTTPHeaders(null, bac, null).statusCode() == 200

        where:
        modified | unmodified | match        | noneMatch   | leaseID
        null     | null       | null         | null        | null
        oldDate  | null       | null         | null        | null
        null     | newDate    | null         | null        | null
        null     | null       | receivedEtag | null        | null
        null     | null       | null         | garbageEtag | null
        null     | null       | null         | null        | receivedLeaseID
    }

    @Unroll
    def "Set HTTP headers AC fail"() {
        setup:
        noneMatch = setupBlobMatchCondition(bu, noneMatch)
        setupBlobLeaseCondition(bu, leaseID)
        BlobAccessConditions bac = new BlobAccessConditions()
            .leaseAccessConditions(new LeaseAccessConditions().leaseId(leaseID))
            .modifiedAccessConditions(new ModifiedAccessConditions()
                .ifModifiedSince(modified)
                .ifUnmodifiedSince(unmodified)
                .ifMatch(match)
                .ifNoneMatch(noneMatch))

        when:
        bu.setHTTPHeaders(null, bac, null)

        then:
        thrown(StorageException)

        where:
        modified | unmodified | match       | noneMatch    | leaseID
        newDate  | null       | null        | null         | null
        null     | oldDate    | null        | null         | null
        null     | null       | garbageEtag | null         | null
        null     | null       | null        | receivedEtag | null
        null     | null       | null        | null         | garbageLeaseID
    }

    def "Set HTTP headers error"() {
        setup:
        bu = cu.getBlockBlobClient(generateBlobName())

        when:
        bu.setHTTPHeaders(null, null, null)

        then:
        thrown(StorageException)
    }

    def "Set metadata all null"() {
        setup:
        VoidResponse response = bu.setMetadata(null, null, null)

        expect:
        bu.getProperties(null, null).value().metadata().size() == 0
        response.statusCode() == 200
        validateBasicHeaders(response.headers())
        Boolean.parseBoolean(response.headers().value("x-ms-request-server-encrypted"))
    }

    def "Set metadata min"() {
        setup:
        Metadata metadata = new Metadata()
        metadata.put("foo", "bar")

        when:
        bu.setMetadata(metadata)

        then:
        bu.getProperties().value().metadata() == metadata
    }

    @Unroll
    def "Set metadata metadata"() {
        setup:
        Metadata metadata = new Metadata()
        if (key1 != null && value1 != null) {
            metadata.put(key1, value1)
        }
        if (key2 != null && value2 != null) {
            metadata.put(key2, value2)
        }

        expect:
        bu.setMetadata(metadata, null, null).statusCode() == statusCode
        bu.getProperties(null, null).value().metadata() == metadata

        where:
        key1  | value1 | key2   | value2 || statusCode
        null  | null   | null   | null   || 200
        "foo" | "bar"  | "fizz" | "buzz" || 200
    }

    @Unroll
    def "Set metadata AC"() {
        setup:
        match = setupBlobMatchCondition(bu, match)
        leaseID = setupBlobLeaseCondition(bu, leaseID)
        BlobAccessConditions bac = new BlobAccessConditions()
            .leaseAccessConditions(new LeaseAccessConditions().leaseId(leaseID))
            .modifiedAccessConditions(new ModifiedAccessConditions()
                .ifModifiedSince(modified)
                .ifUnmodifiedSince(unmodified)
                .ifMatch(match)
                .ifNoneMatch(noneMatch))

        expect:
        bu.setMetadata(null, bac, null).statusCode() == 200

        where:
        modified | unmodified | match        | noneMatch   | leaseID
        null     | null       | null         | null        | null
        oldDate  | null       | null         | null        | null
        null     | newDate    | null         | null        | null
        null     | null       | receivedEtag | null        | null
        null     | null       | null         | garbageEtag | null
        null     | null       | null         | null        | receivedLeaseID
    }

    @Unroll
    def "Set metadata AC fail"() {
        setup:
        noneMatch = setupBlobMatchCondition(bu, noneMatch)
        setupBlobLeaseCondition(bu, leaseID)

        BlobAccessConditions bac = new BlobAccessConditions()
            .leaseAccessConditions(new LeaseAccessConditions().leaseId(leaseID))
            .modifiedAccessConditions(new ModifiedAccessConditions()
                .ifModifiedSince(modified)
                .ifUnmodifiedSince(unmodified)
                .ifMatch(match)
                .ifNoneMatch(noneMatch))

        when:
        bu.setMetadata(null, bac, null)

        then:
        thrown(StorageException)

        where:
        modified | unmodified | match       | noneMatch    | leaseID
        newDate  | null       | null        | null         | null
        null     | oldDate    | null        | null         | null
        null     | null       | garbageEtag | null         | null
        null     | null       | null        | receivedEtag | null
        null     | null       | null        | null         | garbageLeaseID
    }

    def "Set metadata error"() {
        setup:
        bu = cu.getBlockBlobClient(generateBlobName())

        when:
        bu.setMetadata(null, null, null)

        then:
        thrown(StorageException)
    }

    @Unroll
    def "Acquire lease"() {
        setup:
        String leaseId = bu.acquireLease(proposedID, leaseTime, null, null).value()

        when:
        HttpHeaders headers = bu.getProperties(null, null).headers()

        then:
        headers.value("x-ms-lease-state") == leaseState.toString()
        headers.value("x-ms-lease-duration") == leaseDuration.toString()
        leaseId != null
        validateBasicHeaders(headers)

        where:
        proposedID                   | leaseTime || leaseState            | leaseDuration
        null                         | -1        || LeaseStateType.LEASED | LeaseDurationType.INFINITE
        null                         | 25        || LeaseStateType.LEASED | LeaseDurationType.FIXED
        UUID.randomUUID().toString() | -1        || LeaseStateType.LEASED | LeaseDurationType.INFINITE
    }

    def "Acquire lease min"() {
        setup:
        bu.acquireLease(null, -1).statusCode() == 201
    }

    @Unroll
    def "Acquire lease AC"() {
        setup:
        match = setupBlobMatchCondition(bu, match)
        def mac = new ModifiedAccessConditions()
            .ifModifiedSince(modified)
            .ifUnmodifiedSince(unmodified)
            .ifMatch(match)
            .ifNoneMatch(noneMatch)

        expect:
        bu.acquireLease(null, -1, mac, null).statusCode() == 201

        where:
        modified | unmodified | match        | noneMatch
        null     | null       | null         | null
        oldDate  | null       | null         | null
        null     | newDate    | null         | null
        null     | null       | receivedEtag | null
        null     | null       | null         | garbageEtag
    }

    @Unroll
    def "Acquire lease AC fail"() {
        setup:
        noneMatch = setupBlobMatchCondition(bu, noneMatch)
        def mac = new ModifiedAccessConditions()
            .ifModifiedSince(modified)
            .ifUnmodifiedSince(unmodified)
            .ifMatch(match)
            .ifNoneMatch(noneMatch)

        when:
        bu.acquireLease(null, -1, mac, null)

        then:
        thrown(StorageException)

        where:
        modified | unmodified | match       | noneMatch
        newDate  | null       | null        | null
        null     | oldDate    | null        | null
        null     | null       | garbageEtag | null
        null     | null       | null        | receivedEtag
    }

    def "Acquire lease error"() {
        setup:
        bu = cu.getBlockBlobClient(generateBlobName())

        when:
        bu.acquireLease(null, 20, null, null)

        then:
        thrown(StorageException)
    }

    def "Renew lease"() {
        setup:
        String leaseID = setupBlobLeaseCondition(bu, receivedLeaseID)

        Thread.sleep(16000) // Wait for the lease to expire to ensure we are actually renewing it
        Response<String> renewLeaseResponse = bu.renewLease(leaseID, null, null)

        expect:
        bu.getProperties(null, null).headers().value("x-ms-lease-state") == LeaseStateType.LEASED.toString()
        validateBasicHeaders(renewLeaseResponse.headers())
        renewLeaseResponse.value() != null
    }

    def "Renew lease min"() {
        setup:
        String leaseID = setupBlobLeaseCondition(bu, receivedLeaseID)

        expect:
        bu.renewLease(leaseID).statusCode() == 200
    }

    @Unroll
    def "Renew lease AC"() {
        setup:
        match = setupBlobMatchCondition(bu, match)
        String leaseID = setupBlobLeaseCondition(bu, receivedLeaseID)
        def mac = new ModifiedAccessConditions()
            .ifModifiedSince(modified)
            .ifUnmodifiedSince(unmodified)
            .ifMatch(match)
            .ifNoneMatch(noneMatch)

        expect:
        bu.renewLease(leaseID, mac, null).statusCode() == 200

        where:
        modified | unmodified | match        | noneMatch
        null     | null       | null         | null
        oldDate  | null       | null         | null
        null     | newDate    | null         | null
        null     | null       | receivedEtag | null
        null     | null       | null         | garbageEtag
    }

    @Unroll
    def "Renew lease AC fail"() {
        noneMatch = setupBlobMatchCondition(bu, noneMatch)
        String leaseID = setupBlobLeaseCondition(bu, receivedLeaseID)
        def mac = new ModifiedAccessConditions()
            .ifModifiedSince(modified)
            .ifUnmodifiedSince(unmodified)
            .ifMatch(match)
            .ifNoneMatch(noneMatch)

        when:
        bu.renewLease(leaseID, mac, null)

        then:
        thrown(StorageException)

        where:
        modified | unmodified | match       | noneMatch
        newDate  | null       | null        | null
        null     | oldDate    | null        | null
        null     | null       | garbageEtag | null
        null     | null       | null        | receivedEtag
    }

    def "Renew lease error"() {
        setup:
        bu = cu.getBlockBlobClient(generateBlobName())

        when:
        bu.renewLease("id", null, null)

        then:
        thrown(StorageException)
    }

    def "Release lease"() {
        setup:
        String leaseID = setupBlobLeaseCondition(bu, receivedLeaseID)

        HttpHeaders headers = bu.releaseLease(leaseID, null, null).headers()

        expect:
        bu.getProperties(null, null).headers().value("x-ms-lease-state") == LeaseStateType.AVAILABLE.toString()
        validateBasicHeaders(headers)
    }

    def "Release lease min"() {
        setup:
        String leaseID = setupBlobLeaseCondition(bu, receivedLeaseID)

        expect:
        bu.releaseLease(leaseID).statusCode() == 200
    }

    @Unroll
    def "Release lease AC"() {
        setup:
        match = setupBlobMatchCondition(bu, match)
        String leaseID = setupBlobLeaseCondition(bu, receivedLeaseID)
        def mac = new ModifiedAccessConditions()
            .ifModifiedSince(modified)
            .ifUnmodifiedSince(unmodified)
            .ifMatch(match)
            .ifNoneMatch(noneMatch)

        expect:
        bu.releaseLease(leaseID, mac, null).statusCode() == 200

        where:
        modified | unmodified | match        | noneMatch
        null     | null       | null         | null
        oldDate  | null       | null         | null
        null     | newDate    | null         | null
        null     | null       | receivedEtag | null
        null     | null       | null         | garbageEtag
    }

    @Unroll
    def "Release lease AC fail"() {
        setup:
        noneMatch = setupBlobMatchCondition(bu, noneMatch)
        String leaseID = setupBlobLeaseCondition(bu, receivedLeaseID)
        def mac = new ModifiedAccessConditions()
            .ifModifiedSince(modified)
            .ifUnmodifiedSince(unmodified)
            .ifMatch(match)
            .ifNoneMatch(noneMatch)

        when:
        bu.releaseLease(leaseID, mac, null)

        then:
        thrown(StorageException)

        where:
        modified | unmodified | match       | noneMatch
        newDate  | null       | null        | null
        null     | oldDate    | null        | null
        null     | null       | garbageEtag | null
        null     | null       | null        | receivedEtag
    }

    def "Release lease error"() {
        setup:
        bu = cu.getBlockBlobClient(generateBlobName())

        when:
        bu.releaseLease("id", null, null)

        then:
        thrown(StorageException)
    }

    @Unroll
    def "Break lease"() {
        setup:
        bu.acquireLease(UUID.randomUUID().toString(), leaseTime, null, null)

        Response<Integer> breakLeaseResponse = bu.breakLease(breakPeriod, null, null)
        String leaseState = bu.getProperties(null, null).headers().value("x-ms-lease-state")

        expect:
        leaseState == LeaseStateType.BROKEN.toString() || leaseState == LeaseStateType.BREAKING.toString()
        breakLeaseResponse.value() <= remainingTime
        validateBasicHeaders(breakLeaseResponse.headers())

        where:
        leaseTime | breakPeriod | remainingTime
            -1        | null        | 0
            -1        | 20          | 25
            20        | 15          | 16
    }

    def "Break lease min"() {
        setup:
        setupBlobLeaseCondition(bu, receivedLeaseID)

        expect:
        bu.breakLease().statusCode() == 202
    }

    @Unroll
    def "Break lease AC"() {
        setup:
        match = setupBlobMatchCondition(bu, match)
        setupBlobLeaseCondition(bu, receivedLeaseID)
        def mac = new ModifiedAccessConditions()
            .ifModifiedSince(modified)
            .ifUnmodifiedSince(unmodified)
            .ifMatch(match)
            .ifNoneMatch(noneMatch)

        expect:
        bu.breakLease(null, mac, null).statusCode() == 202

        where:
        modified | unmodified | match        | noneMatch
        null     | null       | null         | null
        oldDate  | null       | null         | null
        null     | newDate    | null         | null
        null     | null       | receivedEtag | null
        null     | null       | null         | garbageEtag
    }

    @Unroll
    def "Break lease AC fail"() {
        setup:
        noneMatch = setupBlobMatchCondition(bu, noneMatch)
        setupBlobLeaseCondition(bu, receivedLeaseID)
        def mac = new ModifiedAccessConditions()
            .ifModifiedSince(modified)
            .ifUnmodifiedSince(unmodified)
            .ifMatch(match)
            .ifNoneMatch(noneMatch)

        when:
        bu.breakLease(null, mac, null)

        then:
        thrown(StorageException)

        where:
        modified | unmodified | match       | noneMatch
        newDate  | null       | null        | null
        null     | oldDate    | null        | null
        null     | null       | garbageEtag | null
        null     | null       | null        | receivedEtag
    }

    def "Break lease error"() {
        setup:
        bu = cu.getBlockBlobClient(generateBlobName())

        when:
        bu.breakLease(null, null, null)

        then:
        thrown(StorageException)
    }

    def "Change lease"() {
        setup:
        Response<String> acquireLeaseResponse = bu.acquireLease(UUID.randomUUID().toString(), 15)
        Response<String> changeLeaseResponse = bu.changeLease(acquireLeaseResponse.value(), UUID.randomUUID().toString())

        expect:
        bu.releaseLease(changeLeaseResponse.value(), null, null).statusCode() == 200
        validateBasicHeaders(changeLeaseResponse.headers())
    }

    def "Change lease min"() {
        setup:
        def leaseID = setupBlobLeaseCondition(bu, receivedLeaseID)

        expect:
        bu.changeLease(leaseID, UUID.randomUUID().toString()).statusCode() == 200
    }

    @Unroll
    def "Change lease AC"() {
        setup:
        match = setupBlobMatchCondition(bu, match)
        String leaseID = setupBlobLeaseCondition(bu, receivedLeaseID)
        def mac = new ModifiedAccessConditions()
            .ifModifiedSince(modified)
            .ifUnmodifiedSince(unmodified)
            .ifMatch(match)
            .ifNoneMatch(noneMatch)

        expect:
        bu.changeLease(leaseID, UUID.randomUUID().toString(), mac, null).statusCode() == 200

        where:
        modified | unmodified | match        | noneMatch
        null     | null       | null         | null
        oldDate  | null       | null         | null
        null     | newDate    | null         | null
        null     | null       | receivedEtag | null
        null     | null       | null         | garbageEtag
    }

    @Unroll
    def "Change lease AC fail"() {
        setup:
        noneMatch = setupBlobMatchCondition(bu, noneMatch)
        String leaseID = setupBlobLeaseCondition(bu, receivedLeaseID)
        def mac = new ModifiedAccessConditions()
            .ifModifiedSince(modified)
            .ifUnmodifiedSince(unmodified)
            .ifMatch(match)
            .ifNoneMatch(noneMatch)

        when:
        bu.changeLease(leaseID, UUID.randomUUID().toString(), mac, null)

        then:
        thrown(StorageException)

        where:
        modified | unmodified | match       | noneMatch
        newDate  | null       | null        | null
        null     | oldDate    | null        | null
        null     | null       | garbageEtag | null
        null     | null       | null        | receivedEtag
    }

    def "Change lease error"() {
        setup:
        bu = cu.getBlockBlobClient(generateBlobName())

        when:
        bu.changeLease("id", "id", null, null)

        then:
        thrown(StorageException)
    }

    def "Snapshot"() {
        when:
<<<<<<< HEAD
        Response<BlobClient> snapshotResponse = bu.createSnapshot()
        BlobClient bu2 = snapshotResponse.value()
=======
        Response<String> snapshotResponse = bu.createSnapshot()
        BlobClient bu2 = new BlobClientBuilder()
            .endpoint(bu.getBlobUrl().toString())
            .credential(primaryCreds)
            .snapshot(snapshotResponse.value())
            .buildBlobClient()
>>>>>>> 570632c8

        then:
        bu2.getProperties().statusCode() == 200
        validateBasicHeaders(snapshotResponse.headers())
    }

    def "Snapshot min"() {
        expect:
        bu.createSnapshot().statusCode() == 201
    }

    @Unroll
    def "Snapshot metadata"() {
        setup:
        Metadata metadata = new Metadata()
        if (key1 != null && value1 != null) {
            metadata.put(key1, value1)
        }
        if (key2 != null && value2 != null) {
            metadata.put(key2, value2)
        }

<<<<<<< HEAD
        Response<BlobClient> response = bu.createSnapshot(metadata, null, null)
        BlobClient bu2 = response.value()
=======
        Response<String> response = bu.createSnapshot(metadata, null, null)
        BlobClient bu2 = new BlobClientBuilder()
            .endpoint(bu.getBlobUrl().toString())
            .credential(primaryCreds)
            .snapshot(response.value())
            .buildBlobClient()
>>>>>>> 570632c8

        expect:
        response.statusCode() == 201
        bu2.getProperties().value().metadata() == metadata

        where:
        key1  | value1 | key2   | value2
        null  | null   | null   | null
        "foo" | "bar"  | "fizz" | "buzz"
    }

    @Unroll
    def "Snapshot AC"() {
        setup:
        match = setupBlobMatchCondition(bu, match)
        leaseID = setupBlobLeaseCondition(bu, leaseID)
        BlobAccessConditions bac = new BlobAccessConditions()
            .leaseAccessConditions(new LeaseAccessConditions().leaseId(leaseID))
            .modifiedAccessConditions(new ModifiedAccessConditions()
                .ifModifiedSince(modified)
                .ifUnmodifiedSince(unmodified)
                .ifMatch(match)
                .ifNoneMatch(noneMatch))

        expect:
        bu.createSnapshot(null, bac, null).statusCode() == 201

        where:
        modified | unmodified | match        | noneMatch   | leaseID
        null     | null       | null         | null        | null
        oldDate  | null       | null         | null        | null
        null     | newDate    | null         | null        | null
        null     | null       | receivedEtag | null        | null
        null     | null       | null         | garbageEtag | null
        null     | null       | null         | null        | receivedLeaseID
    }

    @Unroll
    def "Snapshot AC fail"() {
        setup:
        noneMatch = setupBlobMatchCondition(bu, noneMatch)
        setupBlobLeaseCondition(bu, leaseID)
        BlobAccessConditions bac = new BlobAccessConditions()
            .leaseAccessConditions(new LeaseAccessConditions().leaseId(leaseID))
            .modifiedAccessConditions(new ModifiedAccessConditions()
                .ifModifiedSince(modified)
                .ifUnmodifiedSince(unmodified)
                .ifMatch(match)
                .ifNoneMatch(noneMatch))


        when:
        bu.createSnapshot(null, bac, null)

        then:
        thrown(StorageException)

        where:
        modified | unmodified | match       | noneMatch    | leaseID
        newDate  | null       | null        | null         | null
        null     | oldDate    | null        | null         | null
        null     | null       | garbageEtag | null         | null
        null     | null       | null        | receivedEtag | null
        null     | null       | null        | null         | garbageLeaseID
    }

    def "Snapshot error"() {
        setup:
        bu = cu.getBlockBlobClient(generateBlobName())

        when:
        bu.createSnapshot(null, null, null)

        then:
        thrown(StorageException)
    }

    def "Copy"() {
        setup:
        BlobClient bu2 = cu.getBlockBlobClient(generateBlobName())
        HttpHeaders headers =
            bu2.startCopyFromURL(bu.getBlobUrl(), null, null, null, null).headers()

        when:
        while (bu2.getProperties(null, null).headers().value("x-ms-copy-status") == CopyStatusType.PENDING.toString()) {
            sleep(1000)
        }
        HttpHeaders headers2 = bu2.getProperties(null, null).headers()

        then:
        headers2.value("x-ms-copy-status") == CopyStatusType.SUCCESS.toString()
        headers2.value("x-ms-copy-completion-time") != null
        headers2.value("x-ms-copy-progress") != null
        headers2.value("x-ms-copy-source") != null
        validateBasicHeaders(headers)
        headers.value("x-ms-copy-id") != null
    }

    def "Copy min"() {
        expect:
        bu.startCopyFromURL(bu.getBlobUrl()).statusCode() == 202
    }

    @Unroll
    def "Copy metadata"() {
        setup:
        BlobClient bu2 = cu.getBlockBlobClient(generateBlobName())
        Metadata metadata = new Metadata()
        if (key1 != null && value1 != null) {
            metadata.put(key1, value1)
        }
        if (key2 != null && value2 != null) {
            metadata.put(key2, value2)
        }

        String status =
            bu2.startCopyFromURL(bu.getBlobUrl(), metadata, null, null, null)
                .headers().value("x-ms-copy-status")

        OffsetDateTime start = OffsetDateTime.now()
        while (status != CopyStatusType.SUCCESS.toString()) {
            sleep(1000)
            status = bu2.getProperties().headers().value("x-ms-copy-status")
            OffsetDateTime currentTime = OffsetDateTime.now()
            if (status == CopyStatusType.FAILED.toString() || currentTime.minusMinutes(1) == start) {
                throw new Exception("Copy failed or took too long")
            }
        }

        expect:
        getMetadataFromHeaders(bu2.getProperties().headers()) == metadata

        where:
        key1  | value1 | key2   | value2
        null  | null   | null   | null
        "foo" | "bar"  | "fizz" | "buzz"
    }

    @Unroll
    def "Copy source AC"() {
        setup:
        BlobClient bu2 = cu.getBlockBlobClient(generateBlobName())
        match = setupBlobMatchCondition(bu, match)
        def mac = new ModifiedAccessConditions()
            .ifModifiedSince(modified)
            .ifUnmodifiedSince(unmodified)
            .ifMatch(match)
            .ifNoneMatch(noneMatch)

        expect:
        bu2.startCopyFromURL(bu.getBlobUrl(), null, mac, null, null).statusCode() == 202

        where:
        modified | unmodified | match        | noneMatch
        null     | null       | null         | null
        oldDate  | null       | null         | null
        null     | newDate    | null         | null
        null     | null       | receivedEtag | null
        null     | null       | null         | garbageEtag
    }

    @Unroll
    def "Copy source AC fail"() {
        setup:
        BlobClient bu2 = cu.getBlockBlobClient(generateBlobName())
        noneMatch = setupBlobMatchCondition(bu, noneMatch)
        def mac = new ModifiedAccessConditions()
            .ifModifiedSince(modified)
            .ifUnmodifiedSince(unmodified)
            .ifMatch(match)
            .ifNoneMatch(noneMatch)

        when:
        bu2.startCopyFromURL(bu.getBlobUrl(), null, mac, null, null)

        then:
        thrown(StorageException)

        where:
        modified | unmodified | match       | noneMatch
        newDate  | null       | null        | null
        null     | oldDate    | null        | null
        null     | null       | garbageEtag | null
        null     | null       | null        | receivedEtag
    }

    @Unroll
    def "Copy dest AC"() {
        setup:
        BlobClient bu2 = cu.getBlockBlobClient(generateBlobName())
        bu2.upload(defaultInputStream.get(), defaultDataSize)
        match = setupBlobMatchCondition(bu2, match)
        leaseID = setupBlobLeaseCondition(bu2, leaseID)
        BlobAccessConditions bac = new BlobAccessConditions()
            .leaseAccessConditions(new LeaseAccessConditions().leaseId(leaseID))
            .modifiedAccessConditions(new ModifiedAccessConditions()
                .ifModifiedSince(modified)
                .ifUnmodifiedSince(unmodified)
                .ifMatch(match)
                .ifNoneMatch(noneMatch))


        expect:
        bu2.startCopyFromURL(bu.getBlobUrl(), null, null, bac, null).statusCode() == 202

        where:
        modified | unmodified | match        | noneMatch   | leaseID
        null     | null       | null         | null        | null
        oldDate  | null       | null         | null        | null
        null     | newDate    | null         | null        | null
        null     | null       | receivedEtag | null        | null
        null     | null       | null         | garbageEtag | null
        null     | null       | null         | null        | receivedLeaseID
    }

    @Unroll
    def "Copy dest AC fail"() {
        setup:
        BlobClient bu2 = cu.getBlockBlobClient(generateBlobName())
        bu2.upload(defaultInputStream.get(), defaultDataSize)
        noneMatch = setupBlobMatchCondition(bu2, noneMatch)
        setupBlobLeaseCondition(bu2, leaseID)
        BlobAccessConditions bac = new BlobAccessConditions()
            .leaseAccessConditions(new LeaseAccessConditions().leaseId(leaseID))
            .modifiedAccessConditions(new ModifiedAccessConditions()
                .ifModifiedSince(modified)
                .ifUnmodifiedSince(unmodified)
                .ifMatch(match)
                .ifNoneMatch(noneMatch))

        when:
        bu2.startCopyFromURL(bu.getBlobUrl(), null, null, bac, null)

        then:
        thrown(StorageException)

        where:
        modified | unmodified | match       | noneMatch    | leaseID
        newDate  | null       | null        | null         | null
        null     | oldDate    | null        | null         | null
        null     | null       | garbageEtag | null         | null
        null     | null       | null        | receivedEtag | null
        null     | null       | null        | null         | garbageLeaseID
    }

    def "Abort copy lease fail"() {
        // Data has to be large enough and copied between accounts to give us enough time to abort
        bu.asBlockBlobClient()
            .upload(new ByteArrayInputStream(getRandomByteArray(8 * 1024 * 1024)), 8 * 1024 * 1024)
        // So we don't have to create a SAS.
        cu.setAccessPolicy(PublicAccessType.BLOB, null)

        ContainerClient cu2 = alternateServiceURL.getContainerClient(generateBlobName())
        cu2.create()
        BlockBlobClient bu2 = cu2.getBlockBlobClient(generateBlobName())
        bu2.upload(defaultInputStream.get(), defaultDataSize)
        String leaseID = setupBlobLeaseCondition(bu2, receivedLeaseID)

        when:
        String copyID =
            bu2.startCopyFromURL(bu.getBlobUrl(), null, null,
                new BlobAccessConditions().leaseAccessConditions(new LeaseAccessConditions().leaseId(leaseID)), null).value()
        bu2.abortCopyFromURL(copyID, new LeaseAccessConditions().leaseId(garbageLeaseID), null)

        then:
        def e = thrown(StorageException)
        e.statusCode() == 412
        cu2.delete()
    }

    def "Abort copy"() {
        setup:
        // Data has to be large enough and copied between accounts to give us enough time to abort
        bu.asBlockBlobClient().upload(new ByteArrayInputStream(getRandomByteArray(8 * 1024 * 1024)), 8 * 1024 * 1024)
        // So we don't have to create a SAS.
        cu.setAccessPolicy(PublicAccessType.BLOB, null)

        ContainerClient cu2 = alternateServiceURL.getContainerClient(generateBlobName())
        cu2.create()
        BlobClient bu2 = cu2.getBlobClient(generateBlobName())

        when:
        String copyID = bu2.startCopyFromURL(bu.getBlobUrl()).value()
        VoidResponse response = bu2.abortCopyFromURL(copyID)
        HttpHeaders headers = response.headers()

        then:
        response.statusCode() == 204
        headers.value("x-ms-request-id") != null
        headers.value("x-ms-version") != null
        headers.value("Date") != null
        // Normal test cleanup will not clean up containers in the alternate account.
        cu2.delete().statusCode() == 202
    }

    def "Abort copy min"() {
        setup:
        // Data has to be large enough and copied between accounts to give us enough time to abort
        bu.asBlockBlobClient().upload(new ByteArrayInputStream(getRandomByteArray(8 * 1024 * 1024)), 8 * 1024 * 1024)
        // So we don't have to create a SAS.
        cu.setAccessPolicy(PublicAccessType.BLOB, null)

        ContainerClient cu2 = alternateServiceURL.getContainerClient(generateBlobName())
        cu2.create()
        BlobClient bu2 = cu2.getBlobClient(generateBlobName())

        when:
        String copyID =
            bu2.startCopyFromURL(bu.getBlobUrl()).value()

        then:
        bu2.abortCopyFromURL(copyID).statusCode() == 204
    }

    def "Abort copy lease"() {
        setup:
        // Data has to be large enough and copied between accounts to give us enough time to abort
        bu.asBlockBlobClient().upload(new ByteArrayInputStream(getRandomByteArray(8 * 1024 * 1024)), 8 * 1024 * 1024)
        // So we don't have to create a SAS.
        cu.setAccessPolicy(PublicAccessType.BLOB, null)

        ContainerClient cu2 = alternateServiceURL.getContainerClient(generateContainerName())
        cu2.create()
        BlockBlobClient bu2 = cu2.getBlockBlobClient(generateBlobName())
        bu2.upload(defaultInputStream.get(), defaultDataSize)
        String leaseID = setupBlobLeaseCondition(bu2, receivedLeaseID)

        when:
        String copyID =
            bu2.startCopyFromURL(bu.getBlobUrl(), null, null,
                new BlobAccessConditions().leaseAccessConditions(new LeaseAccessConditions().leaseId(leaseID)), null).value()

        then:
        bu2.abortCopyFromURL(copyID, new LeaseAccessConditions().leaseId(leaseID), null).statusCode() == 204
        // Normal test cleanup will not clean up containers in the alternate account.
        cu2.delete()
    }

    def "Copy error"() {
        setup:
        bu = cu.getBlockBlobClient(generateBlobName())

        when:
        bu.startCopyFromURL(new URL("http://www.error.com"))

        then:
        thrown(StorageException)
    }

    def "Abort copy error"() {
        setup:
        bu = cu.getBlockBlobClient(generateBlobName())

        when:
        bu.abortCopyFromURL("id")

        then:
        thrown(StorageException)
    }

    def "Sync copy"() {
        setup:
        // Sync copy is a deep copy, which requires either sas or public access.
        cu.setAccessPolicy(PublicAccessType.CONTAINER, null)
        BlobClient bu2 = cu.getBlockBlobClient(generateBlobName())
        HttpHeaders headers = bu2.copyFromURL(bu.getBlobUrl(), null, null,null, null).headers()

        expect:
        headers.value("x-ms-copy-status") == SyncCopyStatusType.SUCCESS.toString()
        headers.value("x-ms-copy-id") != null
        validateBasicHeaders(headers)
    }

    def "Sync copy min"() {
        setup:
        cu.setAccessPolicy(PublicAccessType.CONTAINER, null)
        BlobClient bu2 = cu.getBlockBlobClient(generateBlobName())

        expect:
        bu2.copyFromURL(bu.getBlobUrl()).statusCode() == 202
    }

    @Unroll
    def "Sync copy metadata"() {
        setup:
        cu.setAccessPolicy(PublicAccessType.CONTAINER, null)
        BlobClient bu2 = cu.getBlockBlobClient(generateBlobName())
        Metadata metadata = new Metadata()
        if (key1 != null && value1 != null) {
            metadata.put(key1, value1)
        }
        if (key2 != null && value2 != null) {
            metadata.put(key2, value2)
        }

        when:
        bu2.copyFromURL(bu.getBlobUrl(), metadata, null, null, null)

        then:
        getMetadataFromHeaders(bu2.getProperties().headers()) == metadata

        where:
        key1  | value1 | key2   | value2
        null  | null   | null   | null
        "foo" | "bar"  | "fizz" | "buzz"
    }

    @Unroll
    def "Sync copy source AC"() {
        setup:
        cu.setAccessPolicy(PublicAccessType.CONTAINER, null)
        BlobClient bu2 = cu.getBlockBlobClient(generateBlobName())
        match = setupBlobMatchCondition(bu, match)
        def mac = new ModifiedAccessConditions()
            .ifModifiedSince(modified)
            .ifUnmodifiedSince(unmodified)
            .ifMatch(match)
            .ifNoneMatch(noneMatch)

        expect:
        bu2.copyFromURL(bu.getBlobUrl(), null, mac, null, null).statusCode() == 202

        where:
        modified | unmodified | match        | noneMatch
        null     | null       | null         | null
        oldDate  | null       | null         | null
        null     | newDate    | null         | null
        null     | null       | receivedEtag | null
        null     | null       | null         | garbageEtag
    }

    @Unroll
    def "Sync copy source AC fail"() {
        setup:
        cu.setAccessPolicy(PublicAccessType.CONTAINER, null)
        BlobClient bu2 = cu.getBlockBlobClient(generateBlobName())
        noneMatch = setupBlobMatchCondition(bu, noneMatch)
        def mac = new ModifiedAccessConditions()
            .ifModifiedSince(modified)
            .ifUnmodifiedSince(unmodified)
            .ifMatch(match)
            .ifNoneMatch(noneMatch)

        when:
        bu2.copyFromURL(bu.getBlobUrl(), null, mac, null, null)

        then:
        thrown(StorageException)

        where:
        modified | unmodified | match       | noneMatch
        newDate  | null       | null        | null
        null     | oldDate    | null        | null
        null     | null       | garbageEtag | null
        null     | null       | null        | receivedEtag
    }

    @Unroll
    def "Sync copy dest AC"() {
        setup:
        cu.setAccessPolicy(PublicAccessType.CONTAINER, null)
        BlobClient bu2 = cu.getBlockBlobClient(generateBlobName())
        bu2.upload(defaultInputStream.get(), defaultDataSize)
        match = setupBlobMatchCondition(bu2, match)
        leaseID = setupBlobLeaseCondition(bu2, leaseID)
        BlobAccessConditions bac = new BlobAccessConditions()
            .leaseAccessConditions(new LeaseAccessConditions().leaseId(leaseID))
            .modifiedAccessConditions(new ModifiedAccessConditions()
                .ifModifiedSince(modified)
                .ifUnmodifiedSince(unmodified)
                .ifMatch(match)
                .ifNoneMatch(noneMatch))

        expect:
        bu2.copyFromURL(bu.getBlobUrl(), null, null, bac, null).statusCode() == 202

        where:
        modified | unmodified | match        | noneMatch   | leaseID
        null     | null       | null         | null        | null
        oldDate  | null       | null         | null        | null
        null     | newDate    | null         | null        | null
        null     | null       | receivedEtag | null        | null
        null     | null       | null         | garbageEtag | null
        null     | null       | null         | null        | receivedLeaseID
    }

    @Unroll
    def "Sync copy dest AC fail"() {
        setup:
        cu.setAccessPolicy(PublicAccessType.CONTAINER, null)
        BlobClient bu2 = cu.getBlockBlobClient(generateBlobName())
        bu2.upload(defaultInputStream.get(), defaultDataSize)
        noneMatch = setupBlobMatchCondition(bu2, noneMatch)
        setupBlobLeaseCondition(bu2, leaseID)
        BlobAccessConditions bac = new BlobAccessConditions()
            .leaseAccessConditions(new LeaseAccessConditions().leaseId(leaseID))
            .modifiedAccessConditions(new ModifiedAccessConditions()
                .ifModifiedSince(modified)
                .ifUnmodifiedSince(unmodified)
                .ifMatch(match)
                .ifNoneMatch(noneMatch))

        when:
        bu2.copyFromURL(bu.getBlobUrl(), null, null, bac, null)

        then:
        thrown(StorageException)

        where:
        modified | unmodified | match       | noneMatch    | leaseID
        newDate  | null       | null        | null         | null
        null     | oldDate    | null        | null         | null
        null     | null       | garbageEtag | null         | null
        null     | null       | null        | receivedEtag | null
        null     | null       | null        | null         | garbageLeaseID
    }

    def "Sync copy error"() {
        setup:
        def bu2 = cu.getBlockBlobClient(generateBlobName())

        when:
        bu2.copyFromURL(bu.getBlobUrl())

        then:
        thrown(StorageException)
    }

    def "Delete"() {
        when:
        VoidResponse response = bu.delete()
        HttpHeaders headers = response.headers()

        then:
        response.statusCode() == 202
        headers.value("x-ms-request-id") != null
        headers.value("x-ms-version") != null
        headers.value("Date") != null
    }

    def "Delete min"() {
        expect:
        bu.delete().statusCode() == 202
    }

    @Unroll
    def "Delete options"() {
        setup:
        bu.createSnapshot()
        // Create an extra blob so the list isn't empty (null) when we delete base blob, too
        BlockBlobClient bu2 = cu.getBlockBlobClient(generateBlobName())
        bu2.upload(defaultInputStream.get(), defaultDataSize)

        when:
        bu.delete(option, null, null)

        then:
        Iterator<BlobItem> blobs = cu.listBlobsFlat().iterator()

        int blobCount = 0
        for ( ; blobs.hasNext(); blobCount++ )
            blobs.next()

        blobCount == blobsRemaining

        where:
        option                            | blobsRemaining
        DeleteSnapshotsOptionType.INCLUDE | 1
        DeleteSnapshotsOptionType.ONLY    | 2
    }

    @Unroll
    def "Delete AC"() {
        setup:
        match = setupBlobMatchCondition(bu, match)
        leaseID = setupBlobLeaseCondition(bu, leaseID)
        BlobAccessConditions bac = new BlobAccessConditions()
            .leaseAccessConditions(new LeaseAccessConditions().leaseId(leaseID))
            .modifiedAccessConditions(new ModifiedAccessConditions()
                .ifModifiedSince(modified)
                .ifUnmodifiedSince(unmodified)
                .ifMatch(match)
                .ifNoneMatch(noneMatch))

        expect:
        bu.delete(DeleteSnapshotsOptionType.INCLUDE, bac, null).statusCode() == 202

        where:
        modified | unmodified | match        | noneMatch   | leaseID
        null     | null       | null         | null        | null
        oldDate  | null       | null         | null        | null
        null     | newDate    | null         | null        | null
        null     | null       | receivedEtag | null        | null
        null     | null       | null         | garbageEtag | null
        null     | null       | null         | null        | receivedLeaseID
    }

    @Unroll
    def "Delete AC fail"() {
        setup:
        noneMatch = setupBlobMatchCondition(bu, noneMatch)
        setupBlobLeaseCondition(bu, leaseID)
        BlobAccessConditions bac = new BlobAccessConditions()
            .leaseAccessConditions(new LeaseAccessConditions().leaseId(leaseID))
            .modifiedAccessConditions(new ModifiedAccessConditions()
                .ifModifiedSince(modified)
                .ifUnmodifiedSince(unmodified)
                .ifMatch(match)
                .ifNoneMatch(noneMatch))

        when:
        bu.delete(DeleteSnapshotsOptionType.INCLUDE, bac, null)

        then:
        thrown(StorageException)

        where:
        modified | unmodified | match       | noneMatch    | leaseID
        newDate  | null       | null        | null         | null
        null     | oldDate    | null        | null         | null
        null     | null       | garbageEtag | null         | null
        null     | null       | null        | receivedEtag | null
        null     | null       | null        | null         | garbageLeaseID
    }

    def "Blob delete error"() {
        setup:
        bu = cu.getBlockBlobClient(generateBlobName())

        when:
        bu.delete(null, null, null)

        then:
        thrown(StorageException)
    }

    @Unroll
    def "Set tier block blob"() {
        setup:
        ContainerClient cu = blobStorageServiceURL.getContainerClient(generateContainerName())
        BlockBlobClient bu = cu.getBlockBlobClient(generateBlobName())
        cu.create()
        bu.upload(defaultInputStream.get(), defaultData.remaining())

        when:
        VoidResponse initialResponse = bu.setTier(tier)
        HttpHeaders headers = initialResponse.headers()

        then:
        initialResponse.statusCode() == 200 || initialResponse.statusCode() == 202
        headers.value("x-ms-version") != null
        headers.value("x-ms-request-id") != null
        bu.getProperties().headers().value("x-ms-access-tier") == tier.toString()
        cu.listBlobsFlat().iterator().next().properties().accessTier() == tier

        where:
        tier               | _
        AccessTier.HOT     | _
        AccessTier.COOL    | _
        AccessTier.ARCHIVE | _
    }

    @Unroll
    def "Set tier page blob"() {
        setup:
        ContainerClient cu = premiumServiceURL.getContainerClient(generateContainerName())
        cu.create()

        PageBlobClient bu = cu.getPageBlobClient(generateBlobName())
        bu.create(512)

        when:
        bu.setTier(tier, null, null)

        then:
        bu.getProperties().headers().value("x-ms-access-tier") == tier.toString()
        cu.listBlobsFlat().iterator().next().properties().accessTier() == tier
        cu.delete()

        where:
        tier           | _
        AccessTier.P4  | _
        AccessTier.P6  | _
        AccessTier.P10 | _
        AccessTier.P20 | _
        AccessTier.P30 | _
        AccessTier.P40 | _
        AccessTier.P50 | _
    }

    def "Set tier min"() {
        setup:
        ContainerClient cu = blobStorageServiceURL.getContainerClient(generateContainerName())
        BlockBlobClient bu = cu.getBlockBlobClient(generateBlobName())
        cu.create()
        bu.upload(defaultInputStream.get(), defaultData.remaining())

        when:
        int statusCode = bu.setTier(AccessTier.HOT).statusCode()

        then:
        statusCode == 200 || statusCode == 202
    }

    def "Set tier inferred"() {
        setup:
        ContainerClient cu = blobStorageServiceURL.getContainerClient(generateBlobName())
        BlockBlobClient bu = cu.getBlockBlobClient(generateBlobName())
        cu.create()
        bu.upload(defaultInputStream.get(), defaultDataSize)

        when:
        boolean inferred1 = Boolean.parseBoolean(bu.getProperties().headers().value("x-ms-access-tier-inferred"))
        Boolean inferredList1 = cu.listBlobsFlat().iterator().next().properties().accessTierInferred()

        bu.setTier(AccessTier.HOT)

        boolean inferred2 = Boolean.parseBoolean(bu.getProperties().headers().value("x-ms-access-tier-inferred"))
        Boolean inferredList2 = cu.listBlobsFlat().iterator().next().properties().accessTierInferred()

        then:
        inferred1
        inferredList1
        !inferred2
        inferredList2 == null
    }

    @Unroll
    def "Set tier archive status"() {
        setup:
        ContainerClient cu = blobStorageServiceURL.getContainerClient(generateBlobName())
        BlockBlobClient bu = cu.getBlockBlobClient(generateBlobName())
        cu.create()
        bu.upload(defaultInputStream.get(), defaultDataSize)

        when:
        bu.setTier(sourceTier)
        bu.setTier(destTier)

        then:
        bu.getProperties().headers().value("x-ms-archive-status") == status.toString()
        cu.listBlobsFlat().iterator().next().properties().archiveStatus() == status

        where:
        sourceTier         | destTier        | status
        AccessTier.ARCHIVE | AccessTier.COOL | ArchiveStatus.REHYDRATE_PENDING_TO_COOL
        AccessTier.ARCHIVE | AccessTier.HOT  | ArchiveStatus.REHYDRATE_PENDING_TO_HOT
    }

    def "Set tier error"() {
        setup:
        ContainerClient cu = blobStorageServiceURL.getContainerClient(generateBlobName())
        BlockBlobClient bu = cu.getBlockBlobClient(generateBlobName())
        cu.create()
        bu.upload(defaultInputStream.get(), defaultDataSize)

        when:
        bu.setTier(AccessTier.fromString("garbage"))

        then:
        def e = thrown(StorageException)
        e.errorCode() == StorageErrorCode.INVALID_HEADER_VALUE
    }

    def "Set tier illegal argument"() {
        when:
        bu.setTier(null)

        then:
        thrown(IllegalArgumentException)
    }

    def "Set tier lease"() {
        setup:
        ContainerClient cu = blobStorageServiceURL.getContainerClient(generateBlobName())
        BlockBlobClient bu = cu.getBlockBlobClient(generateBlobName())
        cu.create()
        bu.upload(defaultInputStream.get(), defaultDataSize)
        def leaseID = setupBlobLeaseCondition(bu, receivedLeaseID)

        when:
        bu.setTier(AccessTier.HOT, new LeaseAccessConditions().leaseId(leaseID), null)

        then:
        notThrown(StorageException)
    }

    def "Set tier lease fail"() {
        setup:
        ContainerClient cu = blobStorageServiceURL.getContainerClient(generateBlobName())
        BlockBlobClient bu = cu.getBlockBlobClient(generateBlobName())
        cu.create()
        bu.upload(defaultInputStream.get(), defaultDataSize)

        when:
        bu.setTier(AccessTier.HOT, new LeaseAccessConditions().leaseId("garbage"), null)

        then:
        thrown(StorageException)
    }

    def "Undelete"() {
        setup:
        enableSoftDelete()
        bu.delete()

        when:
        HttpHeaders headers = bu.undelete().headers()
        bu.getProperties()

        then:
        notThrown(StorageException)
        headers.value("x-ms-request-id") != null
        headers.value("x-ms-version") != null
        headers.value("Date") != null

        disableSoftDelete() == null
    }

    def "Undelete min"() {
        setup:
        enableSoftDelete()
        bu.delete()

        expect:
        bu.undelete().statusCode() == 200
    }

    def "Undelete error"() {
        bu = cu.getBlockBlobClient(generateBlobName())

        when:
        bu.undelete()

        then:
        thrown(StorageException)
    }

    def "Get account info"() {
        when:
        Response<StorageAccountInfo> response = primaryServiceURL.getAccountInfo()

        then:
        response.headers().value("Date") != null
        response.headers().value("x-ms-request-id") != null
        response.headers().value("x-ms-version") != null
        response.value().accountKind() != null
        response.value().skuName() != null
    }

    def "Get account info min"() {
        expect:
        bu.getAccountInfo().statusCode() == 200
    }

    def "Get account info error"() {
        when:
        StorageClient serviceURL = new StorageClientBuilder()
            .endpoint(primaryServiceURL.getAccountUrl().toString())
            .buildClient()
        serviceURL.getContainerClient(generateContainerName()).getBlobClient(generateBlobName())
            .getAccountInfo(null)

        then:
        thrown(StorageException)
    }
}<|MERGE_RESOLUTION|>--- conflicted
+++ resolved
@@ -236,14 +236,6 @@
         bu2.upload(new ByteArrayInputStream("ABC".getBytes()), 3)
 
         then:
-<<<<<<< HEAD
-=======
-        BlobClient bu3 = new BlobClientBuilder()
-            .endpoint(bu.getBlobUrl().toString())
-            .snapshot(snapshot)
-            .credential(primaryCreds)
-            .buildBlobClient()
->>>>>>> 570632c8
         ByteArrayOutputStream snapshotStream = new ByteArrayOutputStream()
         bu3.download(snapshotStream)
         snapshotStream.toByteArray() == originalStream.toByteArray()
@@ -984,17 +976,8 @@
 
     def "Snapshot"() {
         when:
-<<<<<<< HEAD
         Response<BlobClient> snapshotResponse = bu.createSnapshot()
         BlobClient bu2 = snapshotResponse.value()
-=======
-        Response<String> snapshotResponse = bu.createSnapshot()
-        BlobClient bu2 = new BlobClientBuilder()
-            .endpoint(bu.getBlobUrl().toString())
-            .credential(primaryCreds)
-            .snapshot(snapshotResponse.value())
-            .buildBlobClient()
->>>>>>> 570632c8
 
         then:
         bu2.getProperties().statusCode() == 200
@@ -1017,17 +1000,8 @@
             metadata.put(key2, value2)
         }
 
-<<<<<<< HEAD
         Response<BlobClient> response = bu.createSnapshot(metadata, null, null)
         BlobClient bu2 = response.value()
-=======
-        Response<String> response = bu.createSnapshot(metadata, null, null)
-        BlobClient bu2 = new BlobClientBuilder()
-            .endpoint(bu.getBlobUrl().toString())
-            .credential(primaryCreds)
-            .snapshot(response.value())
-            .buildBlobClient()
->>>>>>> 570632c8
 
         expect:
         response.statusCode() == 201
