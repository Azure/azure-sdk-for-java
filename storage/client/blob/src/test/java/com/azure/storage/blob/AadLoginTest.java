// Copyright (c) Microsoft Corporation. All rights reserved.
// Licensed under the MIT License.

package com.azure.storage.blob;

import com.azure.core.util.configuration.ConfigurationManager;
import com.azure.identity.credential.EnvironmentCredential;
import com.azure.storage.blob.models.ContainerItem;
import org.junit.BeforeClass;

import java.util.Random;

public class AadLoginTest {
    private static final Random RANDOM = new Random();
    private static BlobServiceClient storageClient;

    @BeforeClass
    public static void setup() {
<<<<<<< HEAD
        String endpoint = String.format("https://%s.blob.core.windows.net", ConfigurationManager.getConfiguration().get("PRIMARY_STORAGE_ACCOUNT_KEY"));
        storageClient = new StorageClientBuilder()
            .endpoint(endpoint)
=======
        storageClient = new BlobServiceClientBuilder()
            .endpoint("https://" + System.getenv("ACCOUNT_NAME") + ".blob.core.windows.net")
>>>>>>> 77a64628
            .credential(new EnvironmentCredential())
//            .httpClient(HttpClient.createDefault().proxy(() -> new ProxyOptions(Type.HTTP, new InetSocketAddress("localhost", 8888))))
            .buildClient();
    }

    //@Test
    public void listContainers() {
        for (ContainerItem item : storageClient.listContainers()) {
            System.out.println(item.name());
        }
    }
}<|MERGE_RESOLUTION|>--- conflicted
+++ resolved
@@ -16,14 +16,9 @@
 
     @BeforeClass
     public static void setup() {
-<<<<<<< HEAD
         String endpoint = String.format("https://%s.blob.core.windows.net", ConfigurationManager.getConfiguration().get("PRIMARY_STORAGE_ACCOUNT_KEY"));
-        storageClient = new StorageClientBuilder()
+        storageClient = new BlobServiceClientBuilder()
             .endpoint(endpoint)
-=======
-        storageClient = new BlobServiceClientBuilder()
-            .endpoint("https://" + System.getenv("ACCOUNT_NAME") + ".blob.core.windows.net")
->>>>>>> 77a64628
             .credential(new EnvironmentCredential())
 //            .httpClient(HttpClient.createDefault().proxy(() -> new ProxyOptions(Type.HTTP, new InetSocketAddress("localhost", 8888))))
             .buildClient();
