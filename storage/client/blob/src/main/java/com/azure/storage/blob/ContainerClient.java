// Copyright (c) Microsoft Corporation. All rights reserved.
// Licensed under the MIT License.

package com.azure.storage.blob;

import com.azure.core.http.rest.Response;
import com.azure.core.http.rest.VoidResponse;
import com.azure.storage.blob.models.BlobItem;
import com.azure.storage.blob.models.ContainerAccessConditions;
import com.azure.storage.blob.models.ContainerAccessPolicies;
import com.azure.storage.blob.models.LeaseAccessConditions;
import com.azure.storage.blob.models.ListBlobsOptions;
import com.azure.storage.blob.models.Metadata;
import com.azure.storage.blob.models.ModifiedAccessConditions;
import com.azure.storage.blob.models.PublicAccessType;
import com.azure.storage.blob.models.SignedIdentifier;
import com.azure.storage.blob.models.StorageAccountInfo;
import com.azure.storage.blob.models.UserDelegationKey;
import reactor.core.publisher.Flux;
import reactor.core.publisher.Mono;

import java.net.URL;
import java.time.Duration;
import java.time.OffsetDateTime;
import java.util.List;

/**
 * Client to a container. It may only be instantiated through a {@link ContainerClientBuilder} or via the method {@link
 * StorageClient#getContainerClient(String)}. This class does not hold any state about a particular container but is
 * instead a convenient way of sending off appropriate requests to the resource on the service. It may also be used to
 * construct URLs to blobs.
 *
 * <p>
 * This client contains operations on a container. Operations on a blob are available on {@link BlobClient} through
 * {@link #getBlobClient(String)}, and operations on the service are available on {@link StorageClient}.
 *
 * <p>
 * Please refer to the <a href=https://docs.microsoft.com/en-us/azure/storage/blobs/storage-blobs-introduction>Azure
 * Docs</a> for more information on containers.
 */
public final class ContainerClient {
    private ContainerAsyncClient containerAsyncClient;

    public static final String ROOT_CONTAINER_NAME = ContainerAsyncClient.ROOT_CONTAINER_NAME;

    public static final String STATIC_WEBSITE_CONTAINER_NAME = ContainerAsyncClient.STATIC_WEBSITE_CONTAINER_NAME;

    public static final String LOG_CONTAINER_NAME = ContainerAsyncClient.LOG_CONTAINER_NAME;

    /**
     * Package-private constructor for use by {@link ContainerClientBuilder}.
     *
     * @param containerAsyncClient the async container client
     */
    ContainerClient(ContainerAsyncClient containerAsyncClient) {
        this.containerAsyncClient = containerAsyncClient;
    }

    /**
     * Creates a new {@link BlockBlobClient} object by concatenating the blobName to the end of ContainerAsyncClient's
     * URL. The new BlockBlobClient uses the same request policy pipeline as the ContainerAsyncClient. To change the
     * pipeline, create the BlockBlobClient and then call its WithPipeline method passing in the desired pipeline
     * object. Or, call this package's NewBlockBlobAsyncClient instead of calling this object's NewBlockBlobAsyncClient
     * method.
     *
     * @param blobName A {@code String} representing the name of the blob.
     * @return A new {@link BlockBlobClient} object which references the blob with the specified name in this container.
     */
    public BlockBlobClient getBlockBlobClient(String blobName) {
        return new BlockBlobClient(containerAsyncClient.getBlockBlobAsyncClient(blobName));
    }

    /**
     * Creates a new {@link BlockBlobClient} object by concatenating the blobName to the end of ContainerAsyncClient's
     * URL. The new BlockBlobClient uses the same request policy pipeline as the ContainerAsyncClient. To change the
     * pipeline, create the BlockBlobClient and then call its WithPipeline method passing in the desired pipeline
     * object. Or, call this package's NewBlockBlobAsyncClient instead of calling this object's NewBlockBlobAsyncClient
     * method.
     *
     * @param blobName A {@code String} representing the name of the blob.
     * @param snapshot the snapshot identifier for the blob.
     * @return A new {@link BlockBlobClient} object which references the blob with the specified name in this container.
     */
    public BlockBlobClient getBlockBlobClient(String blobName, String snapshot) {
        return new BlockBlobClient(containerAsyncClient.getBlockBlobAsyncClient(blobName, snapshot));
    }

    /**
     * Creates creates a new PageBlobClient object by concatenating blobName to the end of ContainerAsyncClient's URL.
     * The new PageBlobClient uses the same request policy pipeline as the ContainerAsyncClient. To change the pipeline,
     * create the PageBlobClient and then call its WithPipeline method passing in the desired pipeline object. Or, call
     * this package's NewPageBlobAsyncClient instead of calling this object's NewPageBlobAsyncClient method.
     *
     * @param blobName A {@code String} representing the name of the blob.
     * @return A new {@link PageBlobClient} object which references the blob with the specified name in this container.
     */
    public PageBlobClient getPageBlobClient(String blobName) {
        return new PageBlobClient(containerAsyncClient.getPageBlobAsyncClient(blobName));
    }

    /**
     * Creates creates a new PageBlobClient object by concatenating blobName to the end of ContainerAsyncClient's URL.
     * The new PageBlobClient uses the same request policy pipeline as the ContainerAsyncClient. To change the pipeline,
     * create the PageBlobClient and then call its WithPipeline method passing in the desired pipeline object. Or, call
     * this package's NewPageBlobAsyncClient instead of calling this object's NewPageBlobAsyncClient method.
     *
     * @param blobName A {@code String} representing the name of the blob.
     * @param snapshot the snapshot identifier for the blob.
     * @return A new {@link PageBlobClient} object which references the blob with the specified name in this container.
     */
    public PageBlobClient getPageBlobClient(String blobName, String snapshot) {
        return new PageBlobClient(containerAsyncClient.getPageBlobAsyncClient(blobName, snapshot));
    }

    /**
     * Creates creates a new AppendBlobClient object by concatenating blobName to the end of ContainerAsyncClient's URL.
     * The new AppendBlobClient uses the same request policy pipeline as the ContainerAsyncClient. To change the
     * pipeline, create the AppendBlobClient and then call its WithPipeline method passing in the desired pipeline
     * object. Or, call this package's NewAppendBlobAsyncClient instead of calling this object's
     * NewAppendBlobAsyncClient method.
     *
     * @param blobName A {@code String} representing the name of the blob.
     * @return A new {@link AppendBlobClient} object which references the blob with the specified name in this
     * container.
     */
    public AppendBlobClient getAppendBlobClient(String blobName) {
        return new AppendBlobClient(containerAsyncClient.getAppendBlobAsyncClient(blobName));
    }

    /**
<<<<<<< HEAD
=======
     * Creates creates a new AppendBlobClient object by concatenating blobName to the end of ContainerAsyncClient's URL.
     * The new AppendBlobClient uses the same request policy pipeline as the ContainerAsyncClient. To change the
     * pipeline, create the AppendBlobClient and then call its WithPipeline method passing in the desired pipeline
     * object. Or, call this package's NewAppendBlobAsyncClient instead of calling this object's
     * NewAppendBlobAsyncClient method.
     *
     * @param blobName A {@code String} representing the name of the blob.
     * @param snapshot the snapshot identifier for the blob.
     * @return A new {@link AppendBlobClient} object which references the blob with the specified name in this
     * container.
     */
    public AppendBlobClient getAppendBlobClient(String blobName, String snapshot) {
        return new AppendBlobClient(containerAsyncClient.getAppendBlobAsyncClient(blobName, snapshot));
    }

    /**
>>>>>>> ea2f43a0
     * Initializes a new BlobClient object by concatenating blobName to the end of ContainerAsyncClient's URL. The new
     * BlobClient uses the same request policy pipeline as the ContainerAsyncClient. To change the pipeline, create the
     * BlobClient and then call its WithPipeline method passing in the desired pipeline object. Or, call this package's
     * getBlobAsyncClient instead of calling this object's getBlobAsyncClient method.
     *
     * @param blobName A {@code String} representing the name of the blob.
     * @return A new {@link BlobClient} object which references the blob with the specified name in this container.
     */
    public BlobClient getBlobClient(String blobName) {
        return new BlobClient(containerAsyncClient.getBlobAsyncClient(blobName));
    }

    /**
     * Initializes a new BlobClient object by concatenating blobName to the end of ContainerAsyncClient's URL. The new
     * BlobClient uses the same request policy pipeline as the ContainerAsyncClient. To change the pipeline, create the
     * BlobClient and then call its WithPipeline method passing in the desired pipeline object. Or, call this package's
     * getBlobAsyncClient instead of calling this object's getBlobAsyncClient method.
     *
     * @param blobName A {@code String} representing the name of the blob.
     * @param snapshot the snapshot identifier for the blob.
     * @return A new {@link BlobClient} object which references the blob with the specified name in this container.
     */
    public BlobClient getBlobClient(String blobName, String snapshot) {
        return new BlobClient(containerAsyncClient.getBlobAsyncClient(blobName, snapshot));
    }

    /**
     * Initializes a {@link StorageClient} object pointing to the storage account this container is in.
     *
     * @return A {@link StorageClient} object pointing to the specified storage account
     */
    public StorageClient getStorageClient() {
        return new StorageClient(containerAsyncClient.getStorageAsyncClient());
    }

    /**
     * Gets the URL of the container represented by this client.
     *
     * @return the URL.
     */
    public URL getContainerUrl() {
        return containerAsyncClient.getContainerUrl();
    }

    /**
     * Gets if the container this client represents exists in the cloud.
     *
     * @return true if the container exists, false if it doesn't
     */
    public Response<Boolean> exists() {
        return this.exists(null);
    }

    /**
     * Gets if the container this client represents exists in the cloud.
     *
     * @param timeout An optional timeout value beyond which a {@link RuntimeException} will be raised.
     * @return true if the container exists, false if it doesn't
     */
    public Response<Boolean> exists(Duration timeout) {
        Mono<Response<Boolean>> response = containerAsyncClient.exists();

        return Utility.blockWithOptionalTimeout(response, timeout);
    }

    /**
     * Creates a new container within a storage account. If a container with the same name already exists, the operation
     * fails. For more information, see the
     * <a href="https://docs.microsoft.com/rest/api/storageservices/create-container">Azure Docs</a>.
     *
     * @return A response containing status code and HTTP headers
     */
    public VoidResponse create() {
        return this.create(null, null, null);
    }

    /**
     * Creates a new container within a storage account. If a container with the same name already exists, the operation
     * fails. For more information, see the
     * <a href="https://docs.microsoft.com/rest/api/storageservices/create-container">Azure Docs</a>.
     *
     * @param metadata {@link Metadata}
     * @param accessType Specifies how the data in this container is available to the public. See the
     * x-ms-blob-public-access header in the Azure Docs for more information. Pass null for no public access.
     * @param timeout An optional timeout value beyond which a {@link RuntimeException} will be raised.
     * @return A response containing status code and HTTP headers
     */
    public VoidResponse create(Metadata metadata, PublicAccessType accessType, Duration timeout) {
        Mono<VoidResponse> response = containerAsyncClient.create(metadata, accessType);

        return Utility.blockWithOptionalTimeout(response, timeout);
    }

    /**
     * Marks the specified container for deletion. The container and any blobs contained within it are later deleted
     * during garbage collection. For more information, see the
     * <a href="https://docs.microsoft.com/rest/api/storageservices/delete-container">Azure Docs</a>.
     *
     * @return A response containing status code and HTTP headers
     */
    public VoidResponse delete() {
        return this.delete(null, null);
    }

    /**
     * Marks the specified container for deletion. The container and any blobs contained within it are later deleted
     * during garbage collection. For more information, see the
     * <a href="https://docs.microsoft.com/rest/api/storageservices/delete-container">Azure Docs</a>.
     *
     * @param accessConditions {@link ContainerAccessConditions}
     * @param timeout An optional timeout value beyond which a {@link RuntimeException} will be raised.
     * @return A response containing status code and HTTP headers
     */
    public VoidResponse delete(ContainerAccessConditions accessConditions, Duration timeout) {
        Mono<VoidResponse> response = containerAsyncClient.delete(accessConditions);

        return Utility.blockWithOptionalTimeout(response, timeout);
    }

    /**
     * Returns the container's metadata and system properties. For more information, see the
     * <a href="https://docs.microsoft.com/rest/api/storageservices/get-container-metadata">Azure Docs</a>.
     *
     * @return The container properties.
     */
    public Response<ContainerProperties> getProperties() {
        return this.getProperties(null, null);
    }

    /**
     * Returns the container's metadata and system properties. For more information, see the
     * <a href="https://docs.microsoft.com/rest/api/storageservices/get-container-metadata">Azure Docs</a>.
     *
     * @param leaseAccessConditions By setting lease access conditions, requests will fail if the provided lease does
     * not match the active lease on the blob.
     * @param timeout An optional timeout value beyond which a {@link RuntimeException} will be raised.
     * @return The container properties.
     */
    public Response<ContainerProperties> getProperties(LeaseAccessConditions leaseAccessConditions,
                                                       Duration timeout) {
        Mono<Response<ContainerProperties>> response = containerAsyncClient.getProperties(leaseAccessConditions);

        return Utility.blockWithOptionalTimeout(response, timeout);
    }

    /**
     * Sets the container's metadata. For more information, see the
     * <a href="https://docs.microsoft.com/rest/api/storageservices/set-container-metadata">Azure Docs</a>.
     *
     * @param metadata {@link Metadata}
     * @return A response containing status code and HTTP headers
     */
    public VoidResponse setMetadata(Metadata metadata) {
        return this.setMetadata(metadata, null, null);
    }

    /**
     * Sets the container's metadata. For more information, see the
     * <a href="https://docs.microsoft.com/rest/api/storageservices/set-container-metadata">Azure Docs</a>.
     *
     * @param metadata {@link Metadata}
     * @param accessConditions {@link ContainerAccessConditions}
     * @param timeout An optional timeout value beyond which a {@link RuntimeException} will be raised.
     * @return A response containing status code and HTTP headers
     */
    public VoidResponse setMetadata(Metadata metadata,
                                    ContainerAccessConditions accessConditions, Duration timeout) {
        Mono<VoidResponse> response = containerAsyncClient.setMetadata(metadata, accessConditions);

        return Utility.blockWithOptionalTimeout(response, timeout);
    }

    /**
     * Returns the container's permissions. The permissions indicate whether container's blobs may be accessed publicly.
     * For more information, see the
     * <a href="https://docs.microsoft.com/rest/api/storageservices/get-container-acl">Azure Docs</a>.
     *
     * @return The container access policy.
     */
    public Response<ContainerAccessPolicies> getAccessPolicy() {
        return this.getAccessPolicy(null, null);
    }

    /**
     * Returns the container's permissions. The permissions indicate whether container's blobs may be accessed publicly.
     * For more information, see the
     * <a href="https://docs.microsoft.com/rest/api/storageservices/get-container-acl">Azure Docs</a>.
     *
     * @param leaseAccessConditions By setting lease access conditions, requests will fail if the provided lease does
     * not match the active lease on the blob.
     * @param timeout An optional timeout value beyond which a {@link RuntimeException} will be raised.
     * @return The container access policy.
     */
    public Response<ContainerAccessPolicies> getAccessPolicy(LeaseAccessConditions leaseAccessConditions,
                                                             Duration timeout) {
        Mono<Response<ContainerAccessPolicies>> response = containerAsyncClient.getAccessPolicy(leaseAccessConditions);

        return Utility.blockWithOptionalTimeout(response, timeout);
    }

    /**
     * Sets the container's permissions. The permissions indicate whether blobs in a container may be accessed publicly.
     * Note that, for each signed identifier, we will truncate the start and expiry times to the nearest second to
     * ensure the time formatting is compatible with the service. For more information, see the
     * <a href="https://docs.microsoft.com/rest/api/storageservices/set-container-acl">Azure Docs</a>.
     *
     * @param accessType Specifies how the data in this container is available to the public. See the
     * x-ms-blob-public-access header in the Azure Docs for more information. Pass null for no public access.
     * @param identifiers A list of {@link SignedIdentifier} objects that specify the permissions for the container.
     * Please see
     * <a href="https://docs.microsoft.com/en-us/rest/api/storageservices/establishing-a-stored-access-policy">here</a>
     * for more information. Passing null will clear all access policies.
     * @return A response containing status code and HTTP headers
     */
    public VoidResponse setAccessPolicy(PublicAccessType accessType,
                                        List<SignedIdentifier> identifiers) {
        return this.setAccessPolicy(accessType, identifiers, null, null);
    }

    /**
     * Sets the container's permissions. The permissions indicate whether blobs in a container may be accessed publicly.
     * Note that, for each signed identifier, we will truncate the start and expiry times to the nearest second to
     * ensure the time formatting is compatible with the service. For more information, see the
     * <a href="https://docs.microsoft.com/rest/api/storageservices/set-container-acl">Azure Docs</a>.
     *
     * @param accessType Specifies how the data in this container is available to the public. See the
     * x-ms-blob-public-access header in the Azure Docs for more information. Pass null for no public access.
     * @param identifiers A list of {@link SignedIdentifier} objects that specify the permissions for the container.
     * Please see
     * <a href="https://docs.microsoft.com/en-us/rest/api/storageservices/establishing-a-stored-access-policy">here</a>
     * for more information. Passing null will clear all access policies.
     * @param accessConditions {@link ContainerAccessConditions}
     * @param timeout An optional timeout value beyond which a {@link RuntimeException} will be raised.
     * @return A response containing status code and HTTP headers
     */
    public VoidResponse setAccessPolicy(PublicAccessType accessType,
                                        List<SignedIdentifier> identifiers, ContainerAccessConditions accessConditions,
                                        Duration timeout) {
        Mono<VoidResponse> response = containerAsyncClient.setAccessPolicy(accessType, identifiers, accessConditions);

        return Utility.blockWithOptionalTimeout(response, timeout);
    }

    /**
     * Returns a lazy loaded list of blobs in this container, with folder structures flattened. The returned {@link
     * Iterable} can be iterated through while new items are automatically retrieved as needed.
     *
     * <p>
     * Blob names are returned in lexicographic order.
     *
     * <p>
     * For more information, see the
     * <a href="https://docs.microsoft.com/rest/api/storageservices/list-blobs">Azure Docs</a>.
     *
     * @return The listed blobs, flattened.
     */
    public Iterable<BlobItem> listBlobsFlat() {
        return this.listBlobsFlat(new ListBlobsOptions(), null);
    }

    /**
     * Returns a lazy loaded list of blobs in this container, with folder structures flattened. The returned {@link
     * Iterable} can be iterated through while new items are automatically retrieved as needed.
     *
     * <p>
     * Blob names are returned in lexicographic order.
     *
     * <p>
     * For more information, see the
     * <a href="https://docs.microsoft.com/rest/api/storageservices/list-blobs">Azure Docs</a>.
     *
     * @param options {@link ListBlobsOptions}
     * @param timeout An optional timeout value beyond which a {@link RuntimeException} will be raised.
     * @return The listed blobs, flattened.
     */
    public Iterable<BlobItem> listBlobsFlat(ListBlobsOptions options, Duration timeout) {
        Flux<BlobItem> response = containerAsyncClient.listBlobsFlat(options);

        return timeout == null ? response.toIterable() : response.timeout(timeout).toIterable();
    }

    /**
     * Returns a reactive Publisher emitting all the blobs and directories (prefixes) under the given directory
     * (prefix). Directories will have {@link BlobItem#isPrefix()} set to true.
     *
     * <p>
     * Blob names are returned in lexicographic order. For more information, see the
     * <a href="https://docs.microsoft.com/rest/api/storageservices/list-blobs">Azure Docs</a>.
     *
     * <p>
     * E.g. listing a container containing a 'foo' folder, which contains blobs 'foo1' and 'foo2', and a blob on the
     * root level 'bar', will return the following results when prefix=null:
     *
     * <ul>
     * <li>foo/ (isPrefix = true)
     * <li>bar (isPrefix = false)
     * </ul>
     * <p>
     * will return the following results when prefix="foo/":
     *
     * <ul>
     * <li>foo/foo1 (isPrefix = false)
     * <li>foo/foo2 (isPrefix = false)
     * </ul>
     *
     * @param directory The directory to list blobs underneath
     * @return A reactive response emitting the prefixes and blobs.
     */
    public Iterable<BlobItem> listBlobsHierarchy(String directory) {
        return this.listBlobsHierarchy("/", new ListBlobsOptions().prefix(directory), null);
    }

    /**
     * Returns a reactive Publisher emitting all the blobs and prefixes (directories) under the given prefix
     * (directory). Directories will have {@link BlobItem#isPrefix()} set to true.
     *
     * <p>
     * Blob names are returned in lexicographic order. For more information, see the
     * <a href="https://docs.microsoft.com/rest/api/storageservices/list-blobs">Azure Docs</a>.
     *
     * <p>
     * E.g. listing a container containing a 'foo' folder, which contains blobs 'foo1' and 'foo2', and a blob on the
     * root level 'bar', will return the following results when prefix=null:
     *
     * <ul>
     * <li>foo/ (isPrefix = true)
     * <li>bar (isPrefix = false)
     * </ul>
     * <p>
     * will return the following results when prefix="foo/":
     *
     * <ul>
     * <li>foo/foo1 (isPrefix = false)
     * <li>foo/foo2 (isPrefix = false)
     * </ul>
     *
     * @param delimiter The delimiter for blob hierarchy, "/" for hierarchy based on directories
     * @param options {@link ListBlobsOptions}
     * @param timeout An optional timeout value beyond which a {@link RuntimeException} will be raised.
     * @return A reactive response emitting the prefixes and blobs.
     */
    public Iterable<BlobItem> listBlobsHierarchy(String delimiter, ListBlobsOptions options, Duration timeout) {
        Flux<BlobItem> response = containerAsyncClient.listBlobsHierarchy(delimiter, options);

        return timeout == null ? response.toIterable() : response.timeout(timeout).toIterable();
    }

    /**
     * Acquires a lease on the blob for write and delete operations. The lease duration must be between 15 to 60
     * seconds, or infinite (-1).
     *
     * @param proposedId A {@code String} in any valid GUID format. May be null.
     * @param duration The  duration of the lease, in seconds, or negative one (-1) for a lease that never expires. A
     * non-infinite lease can be between 15 and 60 seconds.
     * @return The lease ID.
     */
    public Response<String> acquireLease(String proposedId, int duration) {
        return this.acquireLease(proposedId, duration, null, null);
    }

    /**
     * Acquires a lease on the blob for write and delete operations. The lease duration must be between 15 to 60
     * seconds, or infinite (-1).
     *
     * @param proposedID A {@code String} in any valid GUID format. May be null.
     * @param duration The  duration of the lease, in seconds, or negative one (-1) for a lease that never expires. A
     * non-infinite lease can be between 15 and 60 seconds.
     * @param modifiedAccessConditions Standard HTTP Access conditions related to the modification of data. ETag and
     * LastModifiedTime are used to construct conditions related to when the blob was changed relative to the given
     * request. The request will fail if the specified condition is not satisfied.
     * @param timeout An optional timeout value beyond which a {@link RuntimeException} will be raised.
     * @return The lease ID.
     */
    public Response<String> acquireLease(String proposedID, int duration,
                                         ModifiedAccessConditions modifiedAccessConditions, Duration timeout) {
        Mono<Response<String>> response = containerAsyncClient
            .acquireLease(proposedID, duration, modifiedAccessConditions);

        return Utility.blockWithOptionalTimeout(response, timeout);
    }

    /**
     * Renews the blob's previously-acquired lease.
     *
     * @param leaseID The leaseId of the active lease on the blob.
     * @return The renewed lease ID.
     */
    public Response<String> renewLease(String leaseID) {
        return this.renewLease(leaseID, null, null);
    }

    /**
     * Renews the blob's previously-acquired lease.
     *
     * @param leaseID The leaseId of the active lease on the blob.
     * @param modifiedAccessConditions Standard HTTP Access conditions related to the modification of data. ETag and
     * LastModifiedTime are used to construct conditions related to when the blob was changed relative to the given
     * request. The request will fail if the specified condition is not satisfied.
     * @param timeout An optional timeout value beyond which a {@link RuntimeException} will be raised.
     * @return The renewed lease ID.
     */
    public Response<String> renewLease(String leaseID, ModifiedAccessConditions modifiedAccessConditions,
                                       Duration timeout) {
        Mono<Response<String>> response = containerAsyncClient
            .renewLease(leaseID, modifiedAccessConditions);

        return Utility.blockWithOptionalTimeout(response, timeout);
    }

    /**
     * Releases the blob's previously-acquired lease.
     *
     * @param leaseID The leaseId of the active lease on the blob.
     * @return A response containing status code and HTTP headers
     */
    public VoidResponse releaseLease(String leaseID) {
        return this.releaseLease(leaseID, null, null);
    }

    /**
     * Releases the blob's previously-acquired lease.
     *
     * @param leaseID The leaseId of the active lease on the blob.
     * @param modifiedAccessConditions Standard HTTP Access conditions related to the modification of data. ETag and
     * LastModifiedTime are used to construct conditions related to when the blob was changed relative to the given
     * request. The request will fail if the specified condition is not satisfied.
     * @param timeout An optional timeout value beyond which a {@link RuntimeException} will be raised.
     * @return A response containing status code and HTTP headers.
     */
    public VoidResponse releaseLease(String leaseID,
                                     ModifiedAccessConditions modifiedAccessConditions, Duration timeout) {
        Mono<VoidResponse> response = containerAsyncClient
            .releaseLease(leaseID, modifiedAccessConditions);

        return Utility.blockWithOptionalTimeout(response, timeout);
    }

    /**
     * BreakLease breaks the blob's previously-acquired lease (if it exists). Pass the LeaseBreakDefault (-1) constant
     * to break a fixed-duration lease when it expires or an infinite lease immediately.
     *
     * @return The remaining time in the broken lease.
     */
    public Response<Duration> breakLease() {
        return this.breakLease(null, null, null);
    }

    /**
     * BreakLease breaks the blob's previously-acquired lease (if it exists). Pass the LeaseBreakDefault (-1) constant
     * to break a fixed-duration lease when it expires or an infinite lease immediately.
     *
     * @param breakPeriodInSeconds An optional {@code Integer} representing the proposed duration of seconds that the
     * lease should continue before it is broken, between 0 and 60 seconds. This break period is only used if it is
     * shorter than the time remaining on the lease. If longer, the time remaining on the lease is used. A new lease
     * will not be available before the break period has expired, but the lease may be held for longer than the break
     * period.
     * @param modifiedAccessConditions Standard HTTP Access conditions related to the modification of data. ETag and
     * LastModifiedTime are used to construct conditions related to when the blob was changed relative to the given
     * request. The request will fail if the specified condition is not satisfied.
     * @param timeout An optional timeout value beyond which a {@link RuntimeException} will be raised.
     * @return The remaining time in the broken lease.
     */
    public Response<Duration> breakLease(Integer breakPeriodInSeconds,
                                         ModifiedAccessConditions modifiedAccessConditions, Duration timeout) {
        Mono<Response<Duration>> response = containerAsyncClient
            .breakLease(breakPeriodInSeconds, modifiedAccessConditions);

        return Utility.blockWithOptionalTimeout(response, timeout);
    }

    /**
     * ChangeLease changes the blob's lease ID.
     *
     * @param leaseId The leaseId of the active lease on the blob.
     * @param proposedID A {@code String} in any valid GUID format.
     * @return The new lease ID.
     */
    public Response<String> changeLease(String leaseId, String proposedID) {
        return this.changeLease(leaseId, proposedID, null, null);
    }

    /**
     * ChangeLease changes the blob's lease ID.  For more information, see the <a href="https://docs.microsoft.com/rest/api/storageservices/lease-blob">Azure
     * Docs</a>.
     *
     * @param leaseId The leaseId of the active lease on the blob.
     * @param proposedID A {@code String} in any valid GUID format.
     * @param modifiedAccessConditions Standard HTTP Access conditions related to the modification of data. ETag and
     * LastModifiedTime are used to construct conditions related to when the blob was changed relative to the given
     * request. The request will fail if the specified condition is not satisfied.
     * @param timeout An optional timeout value beyond which a {@link RuntimeException} will be raised.
     * @return The new lease ID.
     */
    public Response<String> changeLease(String leaseId, String proposedID,
                                        ModifiedAccessConditions modifiedAccessConditions, Duration timeout) {
        Mono<Response<String>> response = containerAsyncClient
            .changeLease(leaseId, proposedID, modifiedAccessConditions);

        return Utility.blockWithOptionalTimeout(response, timeout);
    }

    /**
     * Returns the sku name and account kind for the account. For more information, please see the
     * <a href="https://docs.microsoft.com/en-us/rest/api/storageservices/get-account-information">Azure Docs</a>.
     *
     * @param timeout An optional timeout value beyond which a {@link RuntimeException} will be raised.
     * @return The account info.
     */
    public Response<StorageAccountInfo> getAccountInfo(Duration timeout) {
        Mono<Response<StorageAccountInfo>> response = containerAsyncClient.getAccountInfo();

        return Utility.blockWithOptionalTimeout(response, timeout);
    }

    /**
     * Generates a user delegation SAS token with the specified parameters
     *
     * @param userDelegationKey The {@code UserDelegationKey} user delegation key for the SAS
     * @param accountName The {@code String} account name for the SAS
     * @param permissions The {@code ContainerSASPermissions} permission for the SAS
     * @param expiryTime The {@code OffsetDateTime} expiry time for the SAS
     * @return A string that represents the SAS token
     */
    public String generateUserDelegationSAS(UserDelegationKey userDelegationKey, String accountName,
                                            ContainerSASPermission permissions, OffsetDateTime expiryTime) {
        return this.containerAsyncClient.generateUserDelegationSAS(userDelegationKey, accountName, permissions,
            expiryTime);
    }

    /**
     * Generates a user delegation SAS token with the specified parameters
     *
     * @param userDelegationKey The {@code UserDelegationKey} user delegation key for the SAS
     * @param accountName The {@code String} account name for the SAS
     * @param permissions The {@code ContainerSASPermissions} permission for the SAS
     * @param expiryTime The {@code OffsetDateTime} expiry time for the SAS
     * @param startTime An optional {@code OffsetDateTime} start time for the SAS
     * @param version An optional {@code String} version for the SAS
     * @param sasProtocol An optional {@code SASProtocol} protocol for the SAS
     * @param ipRange An optional {@code IPRange} ip address range for the SAS
     * @return A string that represents the SAS token
     */
    public String generateUserDelegationSAS(UserDelegationKey userDelegationKey, String accountName,
                                            ContainerSASPermission permissions, OffsetDateTime expiryTime, OffsetDateTime startTime, String version,
                                            SASProtocol sasProtocol, IPRange ipRange) {
        return this.containerAsyncClient.generateUserDelegationSAS(userDelegationKey, accountName, permissions,
            expiryTime, startTime, version, sasProtocol, ipRange);
    }

    /**
     * Generates a user delegation SAS token with the specified parameters
     *
     * @param userDelegationKey The {@code UserDelegationKey} user delegation key for the SAS
     * @param accountName The {@code String} account name for the SAS
     * @param permissions The {@code ContainerSASPermissions} permission for the SAS
     * @param expiryTime The {@code OffsetDateTime} expiry time for the SAS
     * @param startTime An optional {@code OffsetDateTime} start time for the SAS
     * @param version An optional {@code String} version for the SAS
     * @param sasProtocol An optional {@code SASProtocol} protocol for the SAS
     * @param ipRange An optional {@code IPRange} ip address range for the SAS
     * @param cacheControl An optional {@code String} cache-control header for the SAS.
     * @param contentDisposition An optional {@code String} content-disposition header for the SAS.
     * @param contentEncoding An optional {@code String} content-encoding header for the SAS.
     * @param contentLanguage An optional {@code String} content-language header for the SAS.
     * @param contentType An optional {@code String} content-type header for the SAS.
     * @return A string that represents the SAS token
     */
    public String generateUserDelegationSAS(UserDelegationKey userDelegationKey, String accountName,
                                            ContainerSASPermission permissions, OffsetDateTime expiryTime, OffsetDateTime startTime, String version,
                                            SASProtocol sasProtocol, IPRange ipRange, String cacheControl, String contentDisposition,
                                            String contentEncoding, String contentLanguage, String contentType) {
        return this.containerAsyncClient.generateUserDelegationSAS(userDelegationKey, accountName, permissions,
            expiryTime, startTime, version, sasProtocol, ipRange, cacheControl, contentDisposition, contentEncoding,
            contentLanguage, contentType);
    }

    /**
     * Generates a SAS token with the specified parameters
     *
     * @param permissions The {@code ContainerSASPermissions} permission for the SAS
     * @param expiryTime The {@code OffsetDateTime} expiry time for the SAS
     * @return A string that represents the SAS token
     */
    public String generateSAS(ContainerSASPermission permissions, OffsetDateTime expiryTime) {
        return this.containerAsyncClient.generateSAS(permissions, expiryTime);
    }

    /**
     * Generates a SAS token with the specified parameters
     *
     * @param identifier The {@code String} name of the access policy on the container this SAS references if any
     * @return A string that represents the SAS token
     */
    public String generateSAS(String identifier) {
        return this.containerAsyncClient.generateSAS(identifier);
    }

    /**
     * Generates a SAS token with the specified parameters
     *
     * @param identifier The {@code String} name of the access policy on the container this SAS references if any
     * @param permissions The {@code ContainerSASPermissions} permission for the SAS
     * @param expiryTime The {@code OffsetDateTime} expiry time for the SAS
     * @param startTime An optional {@code OffsetDateTime} start time for the SAS
     * @param version An optional {@code String} version for the SAS
     * @param sasProtocol An optional {@code SASProtocol} protocol for the SAS
     * @param ipRange An optional {@code IPRange} ip address range for the SAS
     * @return A string that represents the SAS token
     */
    public String generateSAS(String identifier, ContainerSASPermission permissions, OffsetDateTime expiryTime,
                              OffsetDateTime startTime, String version, SASProtocol sasProtocol, IPRange ipRange) {
        return this.containerAsyncClient.generateSAS(identifier, permissions, expiryTime, startTime, version,
            sasProtocol, ipRange);
    }

    /**
     * Generates a SAS token with the specified parameters
     *
     * @param identifier The {@code String} name of the access policy on the container this SAS references if any
     * @param permissions The {@code ContainerSASPermissions} permission for the SAS
     * @param expiryTime The {@code OffsetDateTime} expiry time for the SAS
     * @param startTime An optional {@code OffsetDateTime} start time for the SAS
     * @param version An optional {@code String} version for the SAS
     * @param sasProtocol An optional {@code SASProtocol} protocol for the SAS
     * @param ipRange An optional {@code IPRange} ip address range for the SAS
     * @param cacheControl An optional {@code String} cache-control header for the SAS.
     * @param contentDisposition An optional {@code String} content-disposition header for the SAS.
     * @param contentEncoding An optional {@code String} content-encoding header for the SAS.
     * @param contentLanguage An optional {@code String} content-language header for the SAS.
     * @param contentType An optional {@code String} content-type header for the SAS.
     * @return A string that represents the SAS token
     */
    public String generateSAS(String identifier, ContainerSASPermission permissions, OffsetDateTime expiryTime,
                              OffsetDateTime startTime, String version, SASProtocol sasProtocol, IPRange ipRange, String cacheControl,
                              String contentDisposition, String contentEncoding, String contentLanguage, String contentType) {
        return this.containerAsyncClient.generateSAS(identifier, permissions, expiryTime, startTime, version,
            sasProtocol, ipRange, cacheControl, contentDisposition, contentEncoding, contentLanguage, contentType);
    }
}<|MERGE_RESOLUTION|>--- conflicted
+++ resolved
@@ -128,8 +128,6 @@
     }
 
     /**
-<<<<<<< HEAD
-=======
      * Creates creates a new AppendBlobClient object by concatenating blobName to the end of ContainerAsyncClient's URL.
      * The new AppendBlobClient uses the same request policy pipeline as the ContainerAsyncClient. To change the
      * pipeline, create the AppendBlobClient and then call its WithPipeline method passing in the desired pipeline
@@ -146,7 +144,6 @@
     }
 
     /**
->>>>>>> ea2f43a0
      * Initializes a new BlobClient object by concatenating blobName to the end of ContainerAsyncClient's URL. The new
      * BlobClient uses the same request policy pipeline as the ContainerAsyncClient. To change the pipeline, create the
      * BlobClient and then call its WithPipeline method passing in the desired pipeline object. Or, call this package's
