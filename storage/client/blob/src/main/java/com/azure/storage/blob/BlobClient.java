// Copyright (c) Microsoft Corporation. All rights reserved.
// Licensed under the MIT License.

package com.azure.storage.blob;

import com.azure.core.http.rest.Response;
import com.azure.core.http.rest.SimpleResponse;
import com.azure.core.http.rest.VoidResponse;
import com.azure.storage.blob.models.AccessTier;
import com.azure.storage.blob.models.BlobAccessConditions;
import com.azure.storage.blob.models.BlobHTTPHeaders;
import com.azure.storage.blob.models.BlobRange;
import com.azure.storage.blob.models.BlobStartCopyFromURLHeaders;
import com.azure.storage.blob.models.DeleteSnapshotsOptionType;
import com.azure.storage.blob.models.LeaseAccessConditions;
import com.azure.storage.blob.models.Metadata;
import com.azure.storage.blob.models.ModifiedAccessConditions;
import com.azure.storage.blob.models.ReliableDownloadOptions;
import com.azure.storage.blob.models.StorageAccountInfo;
import com.azure.storage.blob.models.UserDelegationKey;
import reactor.core.publisher.Mono;

import java.io.IOException;
import java.io.OutputStream;
import java.io.UncheckedIOException;
import java.net.URL;
import java.time.Duration;
import java.time.OffsetDateTime;

/**
 * Client to a blob of any type: block, append, or page. It may only be instantiated through a {@link BlobClientBuilder}
 * or via the method {@link ContainerClient#getBlobClient(String)}. This class does not hold any state about a
 * particular blob, but is instead a convenient way of sending appropriate requests to the resource on the service.
 *
 * <p>
 * This client offers the ability to download blobs. Note that uploading data is specific to each type of blob. Please
 * refer to the {@link BlockBlobClient}, {@link PageBlobClient}, or {@link AppendBlobClient} for upload options. This
 * client can be converted into one of these clients easily through the methods {@link #asBlockBlobClient}, {@link
 * #asPageBlobClient}, and {@link #asAppendBlobClient}.
 *
 * <p>
 * This client contains operations on a blob. Operations on a container are available on {@link ContainerClient}, and
 * operations on the service are available on {@link StorageClient}.
 *
 * <p>
 * Please refer to the <a href=https://docs.microsoft.com/en-us/rest/api/storageservices/understanding-block-blobs--append-blobs--and-page-blobs>Azure
 * Docs</a> for more information.
 */
@SuppressWarnings({"unused", "WeakerAccess"})
public class BlobClient {
    private final BlobAsyncClient blobAsyncClient;

    /**
     * Package-private constructor for use by {@link BlobClientBuilder}.
     *
     * @param blobAsyncClient the async blob client
     */
    BlobClient(BlobAsyncClient blobAsyncClient) {
        this.blobAsyncClient = blobAsyncClient;
    }

    /**
     * Creates a new {@link BlockBlobClient} to this resource, maintaining configurations. Only do this for blobs that
     * are known to be block blobs.
     *
     * @return A {@link BlockBlobClient} to this resource.
     */
    public BlockBlobClient asBlockBlobClient() {
        return new BlockBlobClient(blobAsyncClient.asBlockBlobAsyncClient());
    }

    /**
     * Creates a new {@link AppendBlobClient} to this resource, maintaining configurations. Only do this for blobs that
     * are known to be append blobs.
     *
     * @return A {@link AppendBlobClient} to this resource.
     */
    public AppendBlobClient asAppendBlobClient() {
        return new AppendBlobClient(blobAsyncClient.asAppendBlobAsyncClient());
    }

    /**
     * Creates a new {@link PageBlobClient} to this resource, maintaining configurations. Only do this for blobs that
     * are known to be page blobs.
     *
     * @return A {@link PageBlobClient} to this resource.
     */
    public PageBlobClient asPageBlobClient() {
        return new PageBlobClient(blobAsyncClient.asPageBlobAsyncClient());
    }

    /**
<<<<<<< HEAD
     * Creates a new {@link BlobClient} linked to the {@code snapshot} of this blob resource.
     *
     * @param snapshot the identifier for a specific snapshot of this blob
     * @return a {@link BlobClient} used to interact with the specific snapshot.
     */
    public BlobClient getSnapshotClient(String snapshot) {
        return new BlobClient(blobAsyncClient.getSnapshotClient(snapshot));
    }

    /**
=======
>>>>>>> 570632c8
     * Initializes a {@link ContainerClient} object pointing to the container this blob is in. This method does not
     * create a container. It simply constructs the URL to the container and offers access to methods relevant to
     * containers.
     *
     * @return A {@link ContainerClient} object pointing to the container containing the blob
     */
    public ContainerClient getContainerClient() {
        return new ContainerClient(blobAsyncClient.getContainerAsyncClient());
    }

    /**
     * Gets the URL of the blob represented by this client.
     *
     * @return the URL.
     */
    public URL getBlobUrl() {
        return blobAsyncClient.getBlobUrl();
    }

    /**
     * Opens a blob input stream to download the blob.
     * <p>
     *
     * @return An <code>InputStream</code> object that represents the stream to use for reading from the blob.
     * @throws StorageException If a storage service error occurred.
     */
    public final BlobInputStream openInputStream() {
        return openInputStream(new BlobRange(0), null);
    }

    /**
     * Opens a blob input stream to download the specified range of the blob.
     * <p>
     *
     * @param range {@link BlobRange}
     * @param accessConditions An {@link BlobAccessConditions} object that represents the access conditions for the
     * blob.
     * @return An <code>InputStream</code> object that represents the stream to use for reading from the blob.
     * @throws StorageException If a storage service error occurred.
     */
    public final BlobInputStream openInputStream(BlobRange range, BlobAccessConditions accessConditions) {
        return new BlobInputStream(blobAsyncClient, range.offset(), range.count(), accessConditions);
    }

    /**
     * Gets if the container this client represents exists in the cloud.
     *
     * @return true if the container exists, false if it doesn't
     */
    public Response<Boolean> exists() {
        return this.exists(null);
    }

    /**
     * Gets if the container this client represents exists in the cloud.
     *
     * @param timeout An optional timeout value beyond which a {@link RuntimeException} will be raised.
     * @return true if the container exists, false if it doesn't
     */
    public Response<Boolean> exists(Duration timeout) {
        Mono<Response<Boolean>> response = blobAsyncClient.exists();

        return Utility.blockWithOptionalTimeout(response, timeout);
    }

    /**
     * Copies the data at the source URL to a blob. For more information, see the
     * <a href="https://docs.microsoft.com/rest/api/storageservices/copy-blob">Azure Docs</a>
     *
     * @param sourceURL The source URL to copy from. URLs outside of Azure may only be copied to block blobs.
     * @return The copy ID for the long running operation.
     */
    public Response<String> startCopyFromURL(URL sourceURL) {
        return this.startCopyFromURL(sourceURL, null, null, null, null);
    }

    /**
     * Copies the data at the source URL to a blob. For more information, see the
     * <a href="https://docs.microsoft.com/rest/api/storageservices/copy-blob">Azure Docs</a>
     *
     * @param sourceURL The source URL to copy from. URLs outside of Azure may only be copied to block blobs.
     * @param metadata {@link Metadata}
     * @param sourceModifiedAccessConditions {@link ModifiedAccessConditions} against the source. Standard HTTP Access
     * conditions related to the modification of data. ETag and LastModifiedTime are used to construct conditions
     * related to when the blob was changed relative to the given request. The request will fail if the specified
     * condition is not satisfied.
     * @param destAccessConditions {@link BlobAccessConditions} against the destination.
     * @param timeout An optional timeout value beyond which a {@link RuntimeException} will be raised.
     * @return The copy ID for the long running operation.
     */
    public Response<String> startCopyFromURL(URL sourceURL, Metadata metadata,
                                             ModifiedAccessConditions sourceModifiedAccessConditions, BlobAccessConditions destAccessConditions,
                                             Duration timeout) {
        Mono<Response<String>> response = blobAsyncClient
            .startCopyFromURL(sourceURL, metadata, sourceModifiedAccessConditions, destAccessConditions);

        return Utility.blockWithOptionalTimeout(response, timeout);
    }

    /**
     * Stops a pending copy that was previously started and leaves a destination blob with 0 length and metadata.
     *
     * @param copyId The id of the copy operation to abort. Returned as the {@code copyId} field on the {@link
     * BlobStartCopyFromURLHeaders} object.
     * @return A response containing status code and HTTP headers.
     */
    public VoidResponse abortCopyFromURL(String copyId) {
        return this.abortCopyFromURL(copyId, null, null);
    }

    /**
     * Stops a pending copy that was previously started and leaves a destination blob with 0 length and metadata.
     *
     * @param copyId The id of the copy operation to abort. Returned as the {@code copyId} field on the {@link
     * BlobStartCopyFromURLHeaders} object.
     * @param leaseAccessConditions By setting lease access conditions, requests will fail if the provided lease does
     * not match the active lease on the blob.
     * @param timeout An optional timeout value beyond which a {@link RuntimeException} will be raised.
     * @return A response containing status code and HTTP headers.
     */
    public VoidResponse abortCopyFromURL(String copyId, LeaseAccessConditions leaseAccessConditions, Duration timeout) {
        Mono<VoidResponse> response = blobAsyncClient
            .abortCopyFromURL(copyId, leaseAccessConditions);

        return Utility.blockWithOptionalTimeout(response, timeout);
    }

    /**
     * Copies the data at the source URL to a blob and waits for the copy to complete before returning a response.
     *
     * @param copySource The source URL to copy from.
     * @return The copy ID for the long running operation.
     */
    public Response<String> copyFromURL(URL copySource) {
        return this.copyFromURL(copySource, null, null, null, null);
    }

    /**
     * Copies the data at the source URL to a blob and waits for the copy to complete before returning a response.
     *
     * @param copySource The source URL to copy from. URLs outside of Azure may only be copied to block blobs.
     * @param metadata {@link Metadata}
     * @param sourceModifiedAccessConditions {@link ModifiedAccessConditions} against the source. Standard HTTP Access
     * conditions related to the modification of data. ETag and LastModifiedTime are used to construct conditions
     * related to when the blob was changed relative to the given request. The request will fail if the specified
     * condition is not satisfied.
     * @param destAccessConditions {@link BlobAccessConditions} against the destination.
     * @param timeout An optional timeout value beyond which a {@link RuntimeException} will be raised.
     * @return The copy ID for the long running operation.
     */
    public Response<String> copyFromURL(URL copySource, Metadata metadata,
                                        ModifiedAccessConditions sourceModifiedAccessConditions, BlobAccessConditions destAccessConditions,
                                        Duration timeout) {
        Mono<Response<String>> response = blobAsyncClient
            .copyFromURL(copySource, metadata, sourceModifiedAccessConditions, destAccessConditions);

        return Utility.blockWithOptionalTimeout(response, timeout);
    }

    /**
     * Downloads the entire blob into an output stream. Uploading data must be done from the {@link BlockBlobClient},
     * {@link PageBlobClient}, or {@link AppendBlobClient}.
     *
     * @param stream A non-null {@link OutputStream} instance where the downloaded data will be written.
     * @return A response containing status code and HTTP headers.
     * @throws UncheckedIOException If an I/O error occurs.
     */
    public VoidResponse download(OutputStream stream) {
        return this.download(stream, null, null, null, false, null);
    }

    /**
     * Downloads a range of bytes from a blob into an output stream. Uploading data must be done from the {@link
     * BlockBlobClient}, {@link PageBlobClient}, or {@link AppendBlobClient}.
     *
     * @param stream A non-null {@link OutputStream} instance where the downloaded data will be written.
     * @param options {@link ReliableDownloadOptions}
     * @param range {@link BlobRange}
     * @param accessConditions {@link BlobAccessConditions}
     * @param rangeGetContentMD5 Whether the contentMD5 for the specified blob range should be returned.
     * @param timeout An optional timeout value beyond which a {@link RuntimeException} will be raised.
     * @return A response containing status code and HTTP headers.
     * @throws UncheckedIOException If an I/O error occurs.
     */
    public VoidResponse download(OutputStream stream, ReliableDownloadOptions options, BlobRange range,
                                 BlobAccessConditions accessConditions, boolean rangeGetContentMD5, Duration timeout) {
        Mono<VoidResponse> download = blobAsyncClient
            .download(range, accessConditions, rangeGetContentMD5, options)
            .flatMapMany(res -> res.value()
                .doOnNext(bf -> {
                    try {
                        stream.write(bf.array());
                    } catch (IOException e) {
                        throw new UncheckedIOException(e);
                    }
                }).map(bf -> res))
            .last()
            .map(VoidResponse::new);

        return Utility.blockWithOptionalTimeout(download, timeout);
    }

    /**
     * Downloads the entire blob into a file specified by the path. The file will be created if it doesn't exist.
     * Uploading data must be done from the {@link BlockBlobClient}, {@link PageBlobClient}, or {@link
     * AppendBlobClient}.
     *
     * @param filePath A non-null {@link OutputStream} instance where the downloaded data will be written.
     * @throws IOException If an I/O error occurs
     */
    public void downloadToFile(String filePath) throws IOException {
        blobAsyncClient.downloadToFile(filePath);
    }

    /**
     * Downloads a range of bytes  blob into a file specified by the path. The file will be created if it doesn't exist.
     * Uploading data must be done from the {@link BlockBlobClient}, {@link PageBlobClient}, or {@link
     * AppendBlobClient}.
     *
     * @param filePath A non-null {@link OutputStream} instance where the downloaded data will be written.
     * @param options {@link ReliableDownloadOptions}
     * @param range {@link BlobRange}
     * @param blockSize the size of a chunk to download at a time, in bytes
     * @param accessConditions {@link BlobAccessConditions}
     * @param rangeGetContentMD5 Whether the contentMD5 for the specified blob range should be returned.
     * @param timeout An optional timeout value beyond which a {@link RuntimeException} will be raised.
     * @throws IOException If an I/O error occurs
     */
    public void downloadToFile(String filePath, ReliableDownloadOptions options, BlobRange range, Integer blockSize,
                               BlobAccessConditions accessConditions, boolean rangeGetContentMD5, Duration timeout) throws IOException {
        Mono<Void> download = blobAsyncClient.downloadToFile(filePath, range, blockSize, accessConditions, rangeGetContentMD5, options);

        try {
            Utility.blockWithOptionalTimeout(download, timeout);
        } catch (UncheckedIOException e) {
            throw e.getCause();
        }
    }

    /**
     * Deletes the specified blob or snapshot. Note that deleting a blob also deletes all its snapshots.
     *
     * @return A response containing status code and HTTP headers.
     */
    public VoidResponse delete() {
        return this.delete(null, null, null);
    }

    /**
     * Deletes the specified blob or snapshot. Note that deleting a blob also deletes all its snapshots.
     *
     * @param deleteBlobSnapshotOptions Specifies the behavior for deleting the snapshots on this blob. {@code Include}
     * will delete the base blob and all snapshots. {@code Only} will delete only the snapshots. If a snapshot is being
     * deleted, you must pass null.
     * @param accessConditions {@link BlobAccessConditions}
     * @param timeout An optional timeout value beyond which a {@link RuntimeException} will be raised.
     * @return A response containing status code and HTTP headers.
     */
    public VoidResponse delete(DeleteSnapshotsOptionType deleteBlobSnapshotOptions,
                               BlobAccessConditions accessConditions, Duration timeout) {
        Mono<VoidResponse> response = blobAsyncClient
            .delete(deleteBlobSnapshotOptions, accessConditions);

        return Utility.blockWithOptionalTimeout(response, timeout);
    }

    /**
     * Returns the blob's metadata and properties.
     *
     * @return The blob properties and metadata.
     */
    public Response<BlobProperties> getProperties() {
        return this.getProperties(null, null);
    }

    /**
     * Returns the blob's metadata and properties.
     *
     * @param accessConditions {@link BlobAccessConditions}
     * @param timeout An optional timeout value beyond which a {@link RuntimeException} will be raised.
     * @return The blob properties and metadata.
     */
    public Response<BlobProperties> getProperties(BlobAccessConditions accessConditions, Duration timeout) {
        Mono<Response<BlobProperties>> response = blobAsyncClient
            .getProperties(accessConditions);

        return Utility.blockWithOptionalTimeout(response, timeout);
    }

    /**
     * Changes a blob's HTTP header properties. if only one HTTP header is updated, the others will all be erased. In
     * order to preserve existing values, they must be passed alongside the header being changed. For more information,
     * see the
     * <a href="https://docs.microsoft.com/rest/api/storageservices/set-blob-properties">Azure Docs</a>.
     *
     * @param headers {@link BlobHTTPHeaders}
     * @return A response containing status code and HTTP headers.
     */
    public VoidResponse setHTTPHeaders(BlobHTTPHeaders headers) {
        return this.setHTTPHeaders(headers, null, null);
    }

    /**
     * Changes a blob's HTTP header properties. if only one HTTP header is updated, the others will all be erased. In
     * order to preserve existing values, they must be passed alongside the header being changed. For more information,
     * see the
     * <a href="https://docs.microsoft.com/rest/api/storageservices/set-blob-properties">Azure Docs</a>.
     *
     * @param headers {@link BlobHTTPHeaders}
     * @param accessConditions {@link BlobAccessConditions}
     * @param timeout An optional timeout value beyond which a {@link RuntimeException} will be raised.
     * @return A response containing status code and HTTP headers.
     */
    public VoidResponse setHTTPHeaders(BlobHTTPHeaders headers, BlobAccessConditions accessConditions,
                                       Duration timeout) {
        Mono<VoidResponse> response = blobAsyncClient
            .setHTTPHeaders(headers, accessConditions);

        return Utility.blockWithOptionalTimeout(response, timeout);
    }

    /**
     * Changes a blob's metadata. The specified metadata in this method will replace existing metadata. If old values
     * must be preserved, they must be downloaded and included in the call to this method. For more information, see the
     * <a href="https://docs.microsoft.com/rest/api/storageservices/set-blob-metadata">Azure Docs</a>.
     *
     * @param metadata {@link Metadata}
     * @return A response containing status code and HTTP headers.
     */
    public VoidResponse setMetadata(Metadata metadata) {
        return this.setMetadata(metadata, null, null);
    }

    /**
     * Changes a blob's metadata. The specified metadata in this method will replace existing metadata. If old values
     * must be preserved, they must be downloaded and included in the call to this method. For more information, see the
     * <a href="https://docs.microsoft.com/rest/api/storageservices/set-blob-metadata">Azure Docs</a>.
     *
     * @param metadata {@link Metadata}
     * @param accessConditions {@link BlobAccessConditions}
     * @param timeout An optional timeout value beyond which a {@link RuntimeException} will be raised.
     * @return A response containing status code and HTTP headers.
     */
    public VoidResponse setMetadata(Metadata metadata, BlobAccessConditions accessConditions, Duration timeout) {
        Mono<VoidResponse> response = blobAsyncClient
            .setMetadata(metadata, accessConditions);

        return Utility.blockWithOptionalTimeout(response, timeout);
    }

    /**
     * Creates a read-only snapshot of the blob.
     *
<<<<<<< HEAD
     * @return A response containing a {@link BlobClient} which is used to interact with the created snapshot, use
     * {@link BlobClient#getSnapshotId()} to get the identifier for the snapshot.
=======
     * @return The ID of the new snapshot.
>>>>>>> 570632c8
     */
    public Response<BlobClient> createSnapshot() {
        return this.createSnapshot(null, null, null);
    }

    /**
<<<<<<< HEAD
     * Creates a read-only snapshot of the blob.
=======
     * Creates a read-only snapshot of a blob.
>>>>>>> 570632c8
     *
     * @param metadata {@link Metadata}
     * @param accessConditions {@link BlobAccessConditions}
     * @param timeout An optional timeout value beyond which a {@link RuntimeException} will be raised.
<<<<<<< HEAD
     * @return A response containing a {@link BlobClient} which is used to interact with the created snapshot, use
     * {@link BlobClient#getSnapshotId()} to get the identifier for the snapshot.
=======
     * @return The ID of the new snapshot.
>>>>>>> 570632c8
     */
    public Response<BlobClient> createSnapshot(Metadata metadata, BlobAccessConditions accessConditions, Duration timeout) {
        Mono<Response<BlobClient>> response = blobAsyncClient
            .createSnapshot(metadata, accessConditions)
            .map(rb -> new SimpleResponse<>(rb, new BlobClient(rb.value())));

        return Utility.blockWithOptionalTimeout(response, timeout);
    }

    /**
     * Sets the tier on a blob. The operation is allowed on a page blob in a premium storage account or a block blob in
     * a blob storage or GPV2 account. A premium page blob's tier determines the allowed size, IOPS, and bandwidth of
     * the blob. A block blob's tier determines the Hot/Cool/Archive storage type. This does not update the blob's
     * etag.
     *
     * @param tier The new tier for the blob.
     * @return A response containing status code and HTTP headers.
     */
    public VoidResponse setTier(AccessTier tier) {
        return this.setTier(tier, null, null);
    }

    /**
     * Sets the tier on a blob. The operation is allowed on a page blob in a premium storage account or a block blob in
     * a blob storage or GPV2 account. A premium page blob's tier determines the allowed size, IOPS, and bandwidth of
     * the blob. A block blob's tier determines the Hot/Cool/Archive storage type. This does not update the blob's
     * etag.
     *
     * @param tier The new tier for the blob.
     * @param leaseAccessConditions By setting lease access conditions, requests will fail if the provided lease does
     * not match the active lease on the blob.
     * @param timeout An optional timeout value beyond which a {@link RuntimeException} will be raised.
     * @return A response containing status code and HTTP headers.
     */
    public VoidResponse setTier(AccessTier tier, LeaseAccessConditions leaseAccessConditions, Duration timeout) {
        Mono<VoidResponse> response = blobAsyncClient
            .setTier(tier, leaseAccessConditions);

        return Utility.blockWithOptionalTimeout(response, timeout);
    }

    /**
     * Undelete restores the content and metadata of a soft-deleted blob and/or any associated soft-deleted snapshots.
     *
     * @return A response containing status code and HTTP headers.
     */
    public VoidResponse undelete() {
        return this.undelete(null);
    }

    /**
     * Undelete restores the content and metadata of a soft-deleted blob and/or any associated soft-deleted snapshots.
     *
     * @param timeout An optional timeout value beyond which a {@link RuntimeException} will be raised.
     * @return A response containing status code and HTTP headers.
     */
    public VoidResponse undelete(Duration timeout) {
        Mono<VoidResponse> response = blobAsyncClient
            .undelete();

        return Utility.blockWithOptionalTimeout(response, timeout);
    }

    /**
     * Acquires a lease on the blob for write and delete operations. The lease duration must be between 15 to 60
     * seconds, or infinite (-1).
     *
     * @param proposedId A {@code String} in any valid GUID format. May be null.
     * @param duration The  duration of the lease, in seconds, or negative one (-1) for a lease that never expires. A
     * non-infinite lease can be between 15 and 60 seconds.
     * @return The lease ID.
     */
    public Response<String> acquireLease(String proposedId, int duration) {
        return this.acquireLease(proposedId, duration, null, null);
    }

    /**
     * Acquires a lease on the blob for write and delete operations. The lease duration must be between 15 to 60
     * seconds, or infinite (-1).
     *
     * @param proposedID A {@code String} in any valid GUID format. May be null.
     * @param duration The  duration of the lease, in seconds, or negative one (-1) for a lease that never expires. A
     * non-infinite lease can be between 15 and 60 seconds.
     * @param modifiedAccessConditions Standard HTTP Access conditions related to the modification of data. ETag and
     * LastModifiedTime are used to construct conditions related to when the blob was changed relative to the given
     * request. The request will fail if the specified condition is not satisfied.
     * @param timeout An optional timeout value beyond which a {@link RuntimeException} will be raised.
     * @return The lease ID.
     */
    public Response<String> acquireLease(String proposedID, int duration,
                                         ModifiedAccessConditions modifiedAccessConditions, Duration timeout) {
        Mono<Response<String>> response = blobAsyncClient
            .acquireLease(proposedID, duration, modifiedAccessConditions);

        return Utility.blockWithOptionalTimeout(response, timeout);
    }

    /**
     * Renews the blob's previously-acquired lease.
     *
     * @param leaseID The leaseId of the active lease on the blob.
     * @return The renewed lease ID.
     */
    public Response<String> renewLease(String leaseID) {
        return this.renewLease(leaseID, null, null);
    }

    /**
     * Renews the blob's previously-acquired lease.
     *
     * @param leaseID The leaseId of the active lease on the blob.
     * @param modifiedAccessConditions Standard HTTP Access conditions related to the modification of data. ETag and
     * LastModifiedTime are used to construct conditions related to when the blob was changed relative to the given
     * request. The request will fail if the specified condition is not satisfied.
     * @param timeout An optional timeout value beyond which a {@link RuntimeException} will be raised.
     * @return The renewed lease ID.
     */
    public Response<String> renewLease(String leaseID, ModifiedAccessConditions modifiedAccessConditions,
                                       Duration timeout) {
        Mono<Response<String>> response = blobAsyncClient
            .renewLease(leaseID, modifiedAccessConditions);

        return Utility.blockWithOptionalTimeout(response, timeout);
    }

    /**
     * Releases the blob's previously-acquired lease.
     *
     * @param leaseID The leaseId of the active lease on the blob.
     * @return A response containing status code and HTTP headers.
     */
    public VoidResponse releaseLease(String leaseID) {
        return this.releaseLease(leaseID, null, null);
    }

    /**
     * Releases the blob's previously-acquired lease.
     *
     * @param leaseID The leaseId of the active lease on the blob.
     * @param modifiedAccessConditions Standard HTTP Access conditions related to the modification of data. ETag and
     * LastModifiedTime are used to construct conditions related to when the blob was changed relative to the given
     * request. The request will fail if the specified condition is not satisfied.
     * @param timeout An optional timeout value beyond which a {@link RuntimeException} will be raised.
     * @return A response containing status code and HTTP headers.
     */
    public VoidResponse releaseLease(String leaseID,
                                     ModifiedAccessConditions modifiedAccessConditions, Duration timeout) {
        Mono<VoidResponse> response = blobAsyncClient
            .releaseLease(leaseID, modifiedAccessConditions);

        return Utility.blockWithOptionalTimeout(response, timeout);
    }

    /**
     * BreakLease breaks the blob's previously-acquired lease (if it exists). Pass the LeaseBreakDefault (-1) constant
     * to break a fixed-duration lease when it expires or an infinite lease immediately.
     *
     * @return The remaining time in the broken lease in seconds.
     */
    public Response<Integer> breakLease() {
        return this.breakLease(null, null, null);
    }

    /**
     * BreakLease breaks the blob's previously-acquired lease (if it exists). Pass the LeaseBreakDefault (-1) constant
     * to break a fixed-duration lease when it expires or an infinite lease immediately.
     *
     * @param breakPeriodInSeconds An optional {@code Integer} representing the proposed duration of seconds that the
     * lease should continue before it is broken, between 0 and 60 seconds. This break period is only used if it is
     * shorter than the time remaining on the lease. If longer, the time remaining on the lease is used. A new lease
     * will not be available before the break period has expired, but the lease may be held for longer than the break
     * period.
     * @param modifiedAccessConditions Standard HTTP Access conditions related to the modification of data. ETag and
     * LastModifiedTime are used to construct conditions related to when the blob was changed relative to the given
     * request. The request will fail if the specified condition is not satisfied.
     * @param timeout An optional timeout value beyond which a {@link RuntimeException} will be raised.
     * @return The remaining time in the broken lease in seconds.
     */
    public Response<Integer> breakLease(Integer breakPeriodInSeconds,
                                        ModifiedAccessConditions modifiedAccessConditions, Duration timeout) {
        Mono<Response<Integer>> response = blobAsyncClient
            .breakLease(breakPeriodInSeconds, modifiedAccessConditions);

        return Utility.blockWithOptionalTimeout(response, timeout);
    }

    /**
     * ChangeLease changes the blob's lease ID.
     *
     * @param leaseId The leaseId of the active lease on the blob.
     * @param proposedID A {@code String} in any valid GUID format.
     * @return The new lease ID.
     */
    public Response<String> changeLease(String leaseId, String proposedID) {
        return this.changeLease(leaseId, proposedID, null, null);
    }

    /**
     * ChangeLease changes the blob's lease ID.  For more information, see the <a href="https://docs.microsoft.com/rest/api/storageservices/lease-blob">Azure
     * Docs</a>.
     *
     * @param leaseId The leaseId of the active lease on the blob.
     * @param proposedID A {@code String} in any valid GUID format.
     * @param modifiedAccessConditions Standard HTTP Access conditions related to the modification of data. ETag and
     * LastModifiedTime are used to construct conditions related to when the blob was changed relative to the given
     * request. The request will fail if the specified condition is not satisfied.
     * @param timeout An optional timeout value beyond which a {@link RuntimeException} will be raised.
     * @return The new lease ID.
     */
    public Response<String> changeLease(String leaseId, String proposedID,
                                        ModifiedAccessConditions modifiedAccessConditions, Duration timeout) {
        Mono<Response<String>> response = blobAsyncClient
            .changeLease(leaseId, proposedID, modifiedAccessConditions);

        return Utility.blockWithOptionalTimeout(response, timeout);
    }

    /**
     * Returns the sku name and account kind for the account. For more information, please see the <a
     * href="https://docs.microsoft.com/en-us/rest/api/storageservices/get-account-information">Azure Docs</a>.
     *
     * @return The sku name and account kind.
     */
    public Response<StorageAccountInfo> getAccountInfo() {
        return this.getAccountInfo(null);
    }

    /**
     * Returns the sku name and account kind for the account. For more information, please see the <a
     * href="https://docs.microsoft.com/en-us/rest/api/storageservices/get-account-information">Azure Docs</a>.
     *
     * @param timeout An optional timeout value beyond which a {@link RuntimeException} will be raised.
     * @return The sku name and account kind.
     */
    public Response<StorageAccountInfo> getAccountInfo(Duration timeout) {
        Mono<Response<StorageAccountInfo>> response = blobAsyncClient
            .getAccountInfo();

        return Utility.blockWithOptionalTimeout(response, timeout);
    }

    /**
     * Generates a user delegation SAS token with the specified parameters
     *
     * @param userDelegationKey The {@code UserDelegationKey} user delegation key for the SAS
     * @param accountName The {@code String} account name for the SAS
     * @param permissions The {@code ContainerSASPermissions} permission for the SAS
     * @param expiryTime The {@code OffsetDateTime} expiry time for the SAS
     * @return A string that represents the SAS token
     */
    public String generateUserDelegationSAS(UserDelegationKey userDelegationKey, String accountName,
                                            BlobSASPermission permissions, OffsetDateTime expiryTime) {
        return this.blobAsyncClient.generateUserDelegationSAS(userDelegationKey, accountName, permissions, expiryTime);
    }

    /**
     * Generates a user delegation SAS token with the specified parameters
     *
     * @param userDelegationKey The {@code UserDelegationKey} user delegation key for the SAS
     * @param accountName The {@code String} account name for the SAS
     * @param permissions The {@code ContainerSASPermissions} permission for the SAS
     * @param expiryTime The {@code OffsetDateTime} expiry time for the SAS
     * @param startTime An optional {@code OffsetDateTime} start time for the SAS
     * @param version An optional {@code String} version for the SAS
     * @param sasProtocol An optional {@code SASProtocol} protocol for the SAS
     * @param ipRange An optional {@code IPRange} ip address range for the SAS
     * @return A string that represents the SAS token
     */
    public String generateUserDelegationSAS(UserDelegationKey userDelegationKey, String accountName,
                                            BlobSASPermission permissions, OffsetDateTime expiryTime, OffsetDateTime startTime, String version,
                                            SASProtocol sasProtocol, IPRange ipRange) {
        return this.blobAsyncClient.generateUserDelegationSAS(userDelegationKey, accountName, permissions, expiryTime,
            startTime, version, sasProtocol, ipRange);
    }

    /**
     * Generates a user delegation SAS token with the specified parameters
     *
     * @param userDelegationKey The {@code UserDelegationKey} user delegation key for the SAS
     * @param accountName The {@code String} account name for the SAS
     * @param permissions The {@code ContainerSASPermissions} permission for the SAS
     * @param expiryTime The {@code OffsetDateTime} expiry time for the SAS
     * @param startTime An optional {@code OffsetDateTime} start time for the SAS
     * @param version An optional {@code String} version for the SAS
     * @param sasProtocol An optional {@code SASProtocol} protocol for the SAS
     * @param ipRange An optional {@code IPRange} ip address range for the SAS
     * @param cacheControl An optional {@code String} cache-control header for the SAS.
     * @param contentDisposition An optional {@code String} content-disposition header for the SAS.
     * @param contentEncoding An optional {@code String} content-encoding header for the SAS.
     * @param contentLanguage An optional {@code String} content-language header for the SAS.
     * @param contentType An optional {@code String} content-type header for the SAS.
     * @return A string that represents the SAS token
     */
    public String generateUserDelegationSAS(UserDelegationKey userDelegationKey, String accountName,
                                            BlobSASPermission permissions, OffsetDateTime expiryTime, OffsetDateTime startTime, String version,
                                            SASProtocol sasProtocol, IPRange ipRange, String cacheControl, String contentDisposition,
                                            String contentEncoding, String contentLanguage, String contentType) {
        return this.blobAsyncClient.generateUserDelegationSAS(userDelegationKey, accountName, permissions, expiryTime,
            startTime, version, sasProtocol, ipRange, cacheControl, contentDisposition, contentEncoding,
            contentLanguage, contentType);
    }

    /**
     * Generates a SAS token with the specified parameters
     *
     * @param expiryTime The {@code OffsetDateTime} expiry time for the SAS
     * @param permissions The {@code ContainerSASPermissions} permission for the SAS
     * @return A string that represents the SAS token
     */
    public String generateSAS(OffsetDateTime expiryTime, BlobSASPermission permissions) {
        return this.blobAsyncClient.generateSAS(permissions, expiryTime);
    }

    /**
     * Generates a SAS token with the specified parameters
     *
     * @param identifier The {@code String} name of the access policy on the container this SAS references if any
     * @return A string that represents the SAS token
     */
    public String generateSAS(String identifier) {
        return this.blobAsyncClient.generateSAS(identifier);
    }

    /**
     * Generates a SAS token with the specified parameters
     *
     * @param identifier The {@code String} name of the access policy on the container this SAS references if any
     * @param permissions The {@code ContainerSASPermissions} permission for the SAS
     * @param expiryTime The {@code OffsetDateTime} expiry time for the SAS
     * @param startTime An optional {@code OffsetDateTime} start time for the SAS
     * @param version An optional {@code String} version for the SAS
     * @param sasProtocol An optional {@code SASProtocol} protocol for the SAS
     * @param ipRange An optional {@code IPRange} ip address range for the SAS
     * @return A string that represents the SAS token
     */
    public String generateSAS(String identifier, BlobSASPermission permissions, OffsetDateTime expiryTime,
                              OffsetDateTime startTime, String version, SASProtocol sasProtocol, IPRange ipRange) {
        return this.blobAsyncClient.generateSAS(identifier, permissions, expiryTime, startTime, version, sasProtocol,
            ipRange);
    }

    /**
     * Generates a SAS token with the specified parameters
     *
     * @param identifier The {@code String} name of the access policy on the container this SAS references if any
     * @param permissions The {@code ContainerSASPermissions} permission for the SAS
     * @param expiryTime The {@code OffsetDateTime} expiry time for the SAS
     * @param startTime An optional {@code OffsetDateTime} start time for the SAS
     * @param version An optional {@code String} version for the SAS
     * @param sasProtocol An optional {@code SASProtocol} protocol for the SAS
     * @param ipRange An optional {@code IPRange} ip address range for the SAS
     * @param cacheControl An optional {@code String} cache-control header for the SAS.
     * @param contentDisposition An optional {@code String} content-disposition header for the SAS.
     * @param contentEncoding An optional {@code String} content-encoding header for the SAS.
     * @param contentLanguage An optional {@code String} content-language header for the SAS.
     * @param contentType An optional {@code String} content-type header for the SAS.
     * @return A string that represents the SAS token
     */
    public String generateSAS(String identifier, BlobSASPermission permissions, OffsetDateTime expiryTime,
                              OffsetDateTime startTime, String version, SASProtocol sasProtocol, IPRange ipRange, String cacheControl,
                              String contentDisposition, String contentEncoding, String contentLanguage, String contentType) {
        return this.blobAsyncClient.generateSAS(identifier, permissions, expiryTime, startTime, version, sasProtocol,
            ipRange, cacheControl, contentDisposition, contentEncoding, contentLanguage, contentType);
    }

    /**
     * Gets the snapshotId for a blob resource
     *
     * @return A string that represents the snapshotId of the snapshot blob
     */
    public String getSnapshotId() {
        return this.blobAsyncClient.getSnapshotId();
    }

    /**
     * Determines if a blob is a snapshot
     *
     * @return A boolean that indicates if a blob is a snapshot
     */
    public boolean isSnapshot() {
        return this.blobAsyncClient.isSnapshot();
    }
}<|MERGE_RESOLUTION|>--- conflicted
+++ resolved
@@ -46,7 +46,6 @@
  * Please refer to the <a href=https://docs.microsoft.com/en-us/rest/api/storageservices/understanding-block-blobs--append-blobs--and-page-blobs>Azure
  * Docs</a> for more information.
  */
-@SuppressWarnings({"unused", "WeakerAccess"})
 public class BlobClient {
     private final BlobAsyncClient blobAsyncClient;
 
@@ -90,7 +89,6 @@
     }
 
     /**
-<<<<<<< HEAD
      * Creates a new {@link BlobClient} linked to the {@code snapshot} of this blob resource.
      *
      * @param snapshot the identifier for a specific snapshot of this blob
@@ -101,8 +99,6 @@
     }
 
     /**
-=======
->>>>>>> 570632c8
      * Initializes a {@link ContainerClient} object pointing to the container this blob is in. This method does not
      * create a container. It simply constructs the URL to the container and offers access to methods relevant to
      * containers.
@@ -456,33 +452,21 @@
     /**
      * Creates a read-only snapshot of the blob.
      *
-<<<<<<< HEAD
      * @return A response containing a {@link BlobClient} which is used to interact with the created snapshot, use
      * {@link BlobClient#getSnapshotId()} to get the identifier for the snapshot.
-=======
-     * @return The ID of the new snapshot.
->>>>>>> 570632c8
      */
     public Response<BlobClient> createSnapshot() {
         return this.createSnapshot(null, null, null);
     }
 
     /**
-<<<<<<< HEAD
      * Creates a read-only snapshot of the blob.
-=======
-     * Creates a read-only snapshot of a blob.
->>>>>>> 570632c8
      *
      * @param metadata {@link Metadata}
      * @param accessConditions {@link BlobAccessConditions}
      * @param timeout An optional timeout value beyond which a {@link RuntimeException} will be raised.
-<<<<<<< HEAD
      * @return A response containing a {@link BlobClient} which is used to interact with the created snapshot, use
      * {@link BlobClient#getSnapshotId()} to get the identifier for the snapshot.
-=======
-     * @return The ID of the new snapshot.
->>>>>>> 570632c8
      */
     public Response<BlobClient> createSnapshot(Metadata metadata, BlobAccessConditions accessConditions, Duration timeout) {
         Mono<Response<BlobClient>> response = blobAsyncClient
