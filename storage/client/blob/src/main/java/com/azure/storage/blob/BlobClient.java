// Copyright (c) Microsoft Corporation. All rights reserved.
// Licensed under the MIT License.

package com.azure.storage.blob;

import com.azure.core.http.rest.Response;
import com.azure.core.http.rest.SimpleResponse;
import com.azure.core.http.rest.VoidResponse;
import com.azure.storage.blob.models.AccessTier;
import com.azure.storage.blob.models.BlobAccessConditions;
import com.azure.storage.blob.models.BlobHTTPHeaders;
import com.azure.storage.blob.models.BlobRange;
import com.azure.storage.blob.models.BlobStartCopyFromURLHeaders;
import com.azure.storage.blob.models.DeleteSnapshotsOptionType;
import com.azure.storage.blob.models.LeaseAccessConditions;
import com.azure.storage.blob.models.Metadata;
import com.azure.storage.blob.models.ModifiedAccessConditions;
import com.azure.storage.blob.models.ReliableDownloadOptions;
import com.azure.storage.blob.models.StorageAccountInfo;
import com.azure.storage.blob.models.UserDelegationKey;
import reactor.core.publisher.Mono;

import java.io.IOException;
import java.io.OutputStream;
import java.io.UncheckedIOException;
import java.net.URL;
import java.time.Duration;
import java.time.OffsetDateTime;

/**
 * Client to a blob of any type: block, append, or page. It may only be instantiated through a {@link BlobClientBuilder}
 * or via the method {@link ContainerClient#getBlobClient(String)}. This class does not hold any state about a
 * particular blob, but is instead a convenient way of sending appropriate requests to the resource on the service.
 *
 * <p>
 * This client offers the ability to download blobs. Note that uploading data is specific to each type of blob. Please
 * refer to the {@link BlockBlobClient}, {@link PageBlobClient}, or {@link AppendBlobClient} for upload options. This
 * client can be converted into one of these clients easily through the methods {@link #asBlockBlobClient}, {@link
 * #asPageBlobClient}, and {@link #asAppendBlobClient}.
 *
 * <p>
 * This client contains operations on a blob. Operations on a container are available on {@link ContainerClient}, and
 * operations on the service are available on {@link BlobServiceClient}.
 *
 * <p>
 * Please refer to the <a href=https://docs.microsoft.com/en-us/rest/api/storageservices/understanding-block-blobs--append-blobs--and-page-blobs>Azure
 * Docs</a> for more information.
 */
public class BlobClient {
    private final BlobAsyncClient blobAsyncClient;

    /**
     * Package-private constructor for use by {@link BlobClientBuilder}.
     *
     * @param blobAsyncClient the async blob client
     */
    BlobClient(BlobAsyncClient blobAsyncClient) {
        this.blobAsyncClient = blobAsyncClient;
    }

    /**
     * Creates a new {@link BlockBlobClient} to this resource, maintaining configurations. Only do this for blobs that
     * are known to be block blobs.
     *
     * @return A {@link BlockBlobClient} to this resource.
     */
    public BlockBlobClient asBlockBlobClient() {
        return new BlockBlobClient(blobAsyncClient.asBlockBlobAsyncClient());
    }

    /**
     * Creates a new {@link AppendBlobClient} to this resource, maintaining configurations. Only do this for blobs that
     * are known to be append blobs.
     *
     * @return A {@link AppendBlobClient} to this resource.
     */
    public AppendBlobClient asAppendBlobClient() {
        return new AppendBlobClient(blobAsyncClient.asAppendBlobAsyncClient());
    }

    /**
     * Creates a new {@link PageBlobClient} to this resource, maintaining configurations. Only do this for blobs that
     * are known to be page blobs.
     *
     * @return A {@link PageBlobClient} to this resource.
     */
    public PageBlobClient asPageBlobClient() {
        return new PageBlobClient(blobAsyncClient.asPageBlobAsyncClient());
    }

    /**
     * Creates a new {@link BlobClient} linked to the {@code snapshot} of this blob resource.
     *
     * @param snapshot the identifier for a specific snapshot of this blob
     * @return a {@link BlobClient} used to interact with the specific snapshot.
     */
    public BlobClient getSnapshotClient(String snapshot) {
        return new BlobClient(blobAsyncClient.getSnapshotClient(snapshot));
    }

    /**
     * Initializes a {@link ContainerClient} object pointing to the container this blob is in. This method does not
     * create a container. It simply constructs the URL to the container and offers access to methods relevant to
     * containers.
     *
     * @return A {@link ContainerClient} object pointing to the container containing the blob
     */
    public ContainerClient getContainerClient() {
        return new ContainerClient(blobAsyncClient.getContainerAsyncClient());
    }

    /**
     * Gets the URL of the blob represented by this client.
     *
     * @return the URL.
     */
    public URL getBlobUrl() {
        return blobAsyncClient.getBlobUrl();
    }

    /**
     * Opens a blob input stream to download the blob.
     * <p>
     *
     * @return An <code>InputStream</code> object that represents the stream to use for reading from the blob.
     * @throws StorageException If a storage service error occurred.
     */
    public final BlobInputStream openInputStream() {
        return openInputStream(new BlobRange(0), null);
    }

    /**
     * Opens a blob input stream to download the specified range of the blob.
     * <p>
     *
     * @param range {@link BlobRange}
     * @param accessConditions An {@link BlobAccessConditions} object that represents the access conditions for the
     * blob.
     * @return An <code>InputStream</code> object that represents the stream to use for reading from the blob.
     * @throws StorageException If a storage service error occurred.
     */
    public final BlobInputStream openInputStream(BlobRange range, BlobAccessConditions accessConditions) {
        return new BlobInputStream(blobAsyncClient, range.offset(), range.count(), accessConditions);
    }

    /**
     * Gets if the container this client represents exists in the cloud.
     *
     * <p><strong>Code Samples</strong></p>
     *
     * {@codesnippet com.azure.storage.blob.BlobClient.exists}
     *
     * @return true if the container exists, false if it doesn't
     */
    public Response<Boolean> exists() {
        return this.exists(null);
    }

    /**
     * Gets if the container this client represents exists in the cloud.
     *
     * <p><strong>Code Samples</strong></p>
     *
     * {@codesnippet com.azure.storage.blob.BlobClient.exists#Duration}
     *
     * @param timeout An optional timeout value beyond which a {@link RuntimeException} will be raised.
     * @return true if the container exists, false if it doesn't
     */
    public Response<Boolean> exists(Duration timeout) {
        Mono<Response<Boolean>> response = blobAsyncClient.exists();

        return Utility.blockWithOptionalTimeout(response, timeout);
    }

    /**
     * Copies the data at the source URL to a blob.
     *
     * <p><strong>Code Samples</strong></p>
     *
     * {@codesnippet com.azure.storage.blob.BlobClient.startCopyFromURL#URL}
     *
     * <p>For more information, see the
     * <a href="https://docs.microsoft.com/en-us/rest/api/storageservices/copy-blob">Azure Docs</a></p>
     *
     * @param sourceURL The source URL to copy from. URLs outside of Azure may only be copied to block blobs.
     * @return The copy ID for the long running operation.
     */
    public Response<String> startCopyFromURL(URL sourceURL) {
        return this.startCopyFromURL(sourceURL, null, null, null, null);
    }

    /**
     * Copies the data at the source URL to a blob.
     *
     * <p><strong>Code Samples</strong></p>
     *
     * {@codesnippet com.azure.storage.blob.BlobClient.startCopyFromURL#URL-Metadata-ModifiedAccessConditions-BlobAccessConditions-Duration}
     *
     * <p>For more information, see the
     * <a href="https://docs.microsoft.com/en-us/rest/api/storageservices/copy-blob">Azure Docs</a></p>
     *
     * @param sourceURL The source URL to copy from. URLs outside of Azure may only be copied to block blobs.
     * @param metadata {@link Metadata}
     * @param sourceModifiedAccessConditions {@link ModifiedAccessConditions} against the source. Standard HTTP Access
     * conditions related to the modification of data. ETag and LastModifiedTime are used to construct conditions
     * related to when the blob was changed relative to the given request. The request will fail if the specified
     * condition is not satisfied.
     * @param destAccessConditions {@link BlobAccessConditions} against the destination.
     * @param timeout An optional timeout value beyond which a {@link RuntimeException} will be raised.
     * @return The copy ID for the long running operation.
     */
    public Response<String> startCopyFromURL(URL sourceURL, Metadata metadata, ModifiedAccessConditions sourceModifiedAccessConditions,
                                             BlobAccessConditions destAccessConditions, Duration timeout) {
        Mono<Response<String>> response = blobAsyncClient
            .startCopyFromURL(sourceURL, metadata, sourceModifiedAccessConditions, destAccessConditions);

        return Utility.blockWithOptionalTimeout(response, timeout);
    }

    /**
     * Stops a pending copy that was previously started and leaves a destination blob with 0 length and metadata.
     *
     * <p><strong>Code Samples</strong></p>
     *
     * {@codesnippet com.azure.storage.blob.BlobClient.abortCopyFromURL#String}
     *
     * <p>For more information, see the
     * <a href="https://docs.microsoft.com/en-us/rest/api/storageservices/abort-copy-blob">Azure Docs</a></p>
     *
     * @param copyId The id of the copy operation to abort. Returned as the {@code copyId} field on the {@link
     * BlobStartCopyFromURLHeaders} object.
     * @return A response containing status code and HTTP headers.
     */
    public VoidResponse abortCopyFromURL(String copyId) {
        return this.abortCopyFromURL(copyId, null, null);
    }

    /**
     * Stops a pending copy that was previously started and leaves a destination blob with 0 length and metadata.
     *
     * <p><strong>Code Samples</strong></p>
     *
     * {@codesnippet com.azure.storage.blob.BlobClient.abortCopyFromURL#String-LeaseAccessConditions-Duration}
     *
     * <p>For more information, see the
     * <a href="https://docs.microsoft.com/en-us/rest/api/storageservices/abort-copy-blob">Azure Docs</a></p>
     *
     * @param copyId The id of the copy operation to abort. Returned as the {@code copyId} field on the {@link
     * BlobStartCopyFromURLHeaders} object.
     * @param leaseAccessConditions By setting lease access conditions, requests will fail if the provided lease does
     * not match the active lease on the blob.
     * @param timeout An optional timeout value beyond which a {@link RuntimeException} will be raised.
     * @return A response containing status code and HTTP headers.
     */
    public VoidResponse abortCopyFromURL(String copyId, LeaseAccessConditions leaseAccessConditions, Duration timeout) {
        Mono<VoidResponse> response = blobAsyncClient
            .abortCopyFromURL(copyId, leaseAccessConditions);

        return Utility.blockWithOptionalTimeout(response, timeout);
    }

    /**
     * Copies the data at the source URL to a blob and waits for the copy to complete before returning a response.
     *
     * <p><strong>Code Samples</strong></p>
     *
     * {@codesnippet com.azure.storage.blob.BlobClient.copyFromURL#URL}
     *
     * <p>For more information, see the
     * <a href="https://docs.microsoft.com/en-us/rest/api/storageservices/copy-blob">Azure Docs</a></p>
     *
     * @param copySource The source URL to copy from.
     * @return The copy ID for the long running operation.
     */
    public Response<String> copyFromURL(URL copySource) {
        return this.copyFromURL(copySource, null, null, null, null);
    }

    /**
     * Copies the data at the source URL to a blob and waits for the copy to complete before returning a response.
     *
     * <p><strong>Code Samples</strong></p>
     *
     * {@codesnippet com.azure.storage.blob.BlobClient.copyFromURL#URL-Metadata-ModifiedAccessConditions-BlobAccessConditions-Duration}
     *
     * <p>For more information, see the
     * <a href="https://docs.microsoft.com/en-us/rest/api/storageservices/copy-blob">Azure Docs</a></p>
     *
     * @param copySource The source URL to copy from. URLs outside of Azure may only be copied to block blobs.
     * @param metadata {@link Metadata}
     * @param sourceModifiedAccessConditions {@link ModifiedAccessConditions} against the source. Standard HTTP Access
     * conditions related to the modification of data. ETag and LastModifiedTime are used to construct conditions
     * related to when the blob was changed relative to the given request. The request will fail if the specified
     * condition is not satisfied.
     * @param destAccessConditions {@link BlobAccessConditions} against the destination.
     * @param timeout An optional timeout value beyond which a {@link RuntimeException} will be raised.
     * @return The copy ID for the long running operation.
     */
    public Response<String> copyFromURL(URL copySource, Metadata metadata, ModifiedAccessConditions sourceModifiedAccessConditions,
                                        BlobAccessConditions destAccessConditions, Duration timeout) {
        Mono<Response<String>> response = blobAsyncClient
            .copyFromURL(copySource, metadata, sourceModifiedAccessConditions, destAccessConditions);

        return Utility.blockWithOptionalTimeout(response, timeout);
    }

    /**
     * Downloads the entire blob into an output stream. Uploading data must be done from the {@link BlockBlobClient},
     * {@link PageBlobClient}, or {@link AppendBlobClient}.
     *
     * <p><strong>Code Samples</strong></p>
     *
     * {@codesnippet com.azure.storage.blob.BlobClient.download#OutputStream}
     *
     * <p>For more information, see the
     * <a href="https://docs.microsoft.com/en-us/rest/api/storageservices/get-blob">Azure Docs</a></p>
     *
     * @param stream A non-null {@link OutputStream} instance where the downloaded data will be written.
     * @return A response containing status code and HTTP headers.
     * @throws UncheckedIOException If an I/O error occurs.
     */
    public VoidResponse download(OutputStream stream) {
        return this.download(stream, null, null, null, false, null);
    }

    /**
     * Downloads a range of bytes from a blob into an output stream. Uploading data must be done from the {@link
     * BlockBlobClient}, {@link PageBlobClient}, or {@link AppendBlobClient}.
     *
     * <p><strong>Code Samples</strong></p>
     *
     * {@codesnippet com.azure.storage.blob.BlobClient.download#OutputStream-BlobRange-ReliableDownloadOptions-BlobAccessConditions-boolean-Duration}
     *
     * <p>For more information, see the
     * <a href="https://docs.microsoft.com/en-us/rest/api/storageservices/get-blob">Azure Docs</a></p>
     *
     * @param stream A non-null {@link OutputStream} instance where the downloaded data will be written.
     * @param range {@link BlobRange}
     * @param options {@link ReliableDownloadOptions}
     * @param accessConditions {@link BlobAccessConditions}
     * @param rangeGetContentMD5 Whether the contentMD5 for the specified blob range should be returned.
     * @param timeout An optional timeout value beyond which a {@link RuntimeException} will be raised.
     * @return A response containing status code and HTTP headers.
     * @throws UncheckedIOException If an I/O error occurs.
     */
    public VoidResponse download(OutputStream stream, BlobRange range, ReliableDownloadOptions options,
                                 BlobAccessConditions accessConditions, boolean rangeGetContentMD5, Duration timeout) {
        Mono<VoidResponse> download = blobAsyncClient
            .download(range, options, accessConditions, rangeGetContentMD5)
            .flatMapMany(res -> res.value()
                .doOnNext(bf -> {
                    try {
                        stream.write(bf.array());
                    } catch (IOException e) {
                        throw new UncheckedIOException(e);
                    }
                }).map(bf -> res))
            .last()
            .map(VoidResponse::new);

        return Utility.blockWithOptionalTimeout(download, timeout);
    }

    /**
     * Downloads the entire blob into a file specified by the path. The file will be created if it doesn't exist.
     * Uploading data must be done from the {@link BlockBlobClient}, {@link PageBlobClient}, or {@link
     * AppendBlobClient}.
     *
     * <p><strong>Code Samples</strong></p>
     *
     * {@codesnippet com.azure.storage.blob.BlobClient.downloadToFile#String}
     *
     * <p>For more information, see the
     * <a href="https://docs.microsoft.com/en-us/rest/api/storageservices/get-blob">Azure Docs</a></p>
     *
     * @param filePath A non-null {@link OutputStream} instance where the downloaded data will be written.
     * @throws UncheckedIOException If an I/O error occurs
     */
    public void downloadToFile(String filePath) {
        blobAsyncClient.downloadToFile(filePath);
    }

    /**
     * Downloads a range of bytes  blob into a file specified by the path. The file will be created if it doesn't exist.
     * Uploading data must be done from the {@link BlockBlobClient}, {@link PageBlobClient}, or {@link
     * AppendBlobClient}.
     *
     * <p><strong>Code Samples</strong></p>
     *
     * {@codesnippet com.azure.storage.blob.BlobClient.downloadToFile#String-BlobRange-Integer-ReliableDownloadOptions-BlobAccessConditions-boolean-Duration}
     *
     * <p>For more information, see the
     * <a href="https://docs.microsoft.com/en-us/rest/api/storageservices/get-blob">Azure Docs</a></p>
     *
     * @param filePath A non-null {@link OutputStream} instance where the downloaded data will be written.
     * @param range {@link BlobRange}
     * @param blockSize the size of a chunk to download at a time, in bytes
     * @param options {@link ReliableDownloadOptions}
     * @param accessConditions {@link BlobAccessConditions}
     * @param rangeGetContentMD5 Whether the contentMD5 for the specified blob range should be returned.
     * @param timeout An optional timeout value beyond which a {@link RuntimeException} will be raised.
     * @throws UncheckedIOException If an I/O error occurs
     */
    public void downloadToFile(String filePath, BlobRange range, Integer blockSize, ReliableDownloadOptions options,
                               BlobAccessConditions accessConditions, boolean rangeGetContentMD5, Duration timeout) {
        Mono<Void> download = blobAsyncClient.downloadToFile(filePath, range, blockSize, options, accessConditions, rangeGetContentMD5);

        Utility.blockWithOptionalTimeout(download, timeout);
    }

    /**
     * Deletes the specified blob or snapshot. Note that deleting a blob also deletes all its snapshots.
     *
     * <p><strong>Code Samples</strong></p>
     *
     * {@codesnippet com.azure.storage.blob.BlobClient.delete}
     *
     * <p>For more information, see the
     * <a href="https://docs.microsoft.com/en-us/rest/api/storageservices/delete-blob">Azure Docs</a></p>
     *
     * @return A response containing status code and HTTP headers.
     */
    public VoidResponse delete() {
        return this.delete(null, null, null);
    }

    /**
     * Deletes the specified blob or snapshot. Note that deleting a blob also deletes all its snapshots.
     *
     * <p><strong>Code Samples</strong></p>
     *
     * {@codesnippet com.azure.storage.blob.BlobClient.delete#DeleteSnapshotsOptionType-BlobAccessConditions-Duration}
     *
     * <p>For more information, see the
     * <a href="https://docs.microsoft.com/en-us/rest/api/storageservices/delete-blob">Azure Docs</a></p>
     *
     * @param deleteBlobSnapshotOptions Specifies the behavior for deleting the snapshots on this blob. {@code Include}
     * will delete the base blob and all snapshots. {@code Only} will delete only the snapshots. If a snapshot is being
     * deleted, you must pass null.
     * @param accessConditions {@link BlobAccessConditions}
     * @param timeout An optional timeout value beyond which a {@link RuntimeException} will be raised.
     * @return A response containing status code and HTTP headers.
     */
    public VoidResponse delete(DeleteSnapshotsOptionType deleteBlobSnapshotOptions,
                               BlobAccessConditions accessConditions, Duration timeout) {
        Mono<VoidResponse> response = blobAsyncClient
            .delete(deleteBlobSnapshotOptions, accessConditions);

        return Utility.blockWithOptionalTimeout(response, timeout);
    }

    /**
     * Returns the blob's metadata and properties.
     *
     * <p><strong>Code Samples</strong></p>
     *
     * {@codesnippet com.azure.storage.blob.BlobClient.getProperties}
     *
     * <p>For more information, see the
     * <a href="https://docs.microsoft.com/en-us/rest/api/storageservices/get-blob-properties">Azure Docs</a></p>
     *
     * @return The blob properties and metadata.
     */
    public Response<BlobProperties> getProperties() {
        return this.getProperties(null, null);
    }

    /**
     * Returns the blob's metadata and properties.
     *
     * <p><strong>Code Samples</strong></p>
     *
     * {@codesnippet com.azure.storage.blob.BlobClient.getProperties#BlobAccessConditions-Duration}
     *
     * <p>For more information, see the
     * <a href="https://docs.microsoft.com/en-us/rest/api/storageservices/get-blob-properties">Azure Docs</a></p>
     *
     * @param accessConditions {@link BlobAccessConditions}
     * @param timeout An optional timeout value beyond which a {@link RuntimeException} will be raised.
     * @return The blob properties and metadata.
     */
    public Response<BlobProperties> getProperties(BlobAccessConditions accessConditions, Duration timeout) {
        Mono<Response<BlobProperties>> response = blobAsyncClient
            .getProperties(accessConditions);

        return Utility.blockWithOptionalTimeout(response, timeout);
    }

    /**
     * Changes a blob's HTTP header properties. if only one HTTP header is updated, the others will all be erased. In
     * order to preserve existing values, they must be passed alongside the header being changed.
     *
     * <p><strong>Code Samples</strong></p>
     *
     * {@codesnippet com.azure.storage.blob.BlobClient.setHTTPHeaders#BlobHTTPHeaders}
     *
     * <p>For more information, see the
     * <a href="https://docs.microsoft.com/en-us/rest/api/storageservices/set-blob-properties">Azure Docs</a></p>
     *
     * @param headers {@link BlobHTTPHeaders}
     * @return A response containing status code and HTTP headers.
     */
    public VoidResponse setHTTPHeaders(BlobHTTPHeaders headers) {
        return this.setHTTPHeaders(headers, null, null);
    }

    /**
     * Changes a blob's HTTP header properties. if only one HTTP header is updated, the others will all be erased. In
     * order to preserve existing values, they must be passed alongside the header being changed.
     *
     * <p><strong>Code Samples</strong></p>
     *
     * {@codesnippet com.azure.storage.blob.BlobClient.setHTTPHeaders#BlobHTTPHeaders-BlobAccessConditions-Duration}
     *
     * <p>For more information, see the
     * <a href="https://docs.microsoft.com/en-us/rest/api/storageservices/set-blob-properties">Azure Docs</a></p>
     *
     * @param headers {@link BlobHTTPHeaders}
     * @param accessConditions {@link BlobAccessConditions}
     * @param timeout An optional timeout value beyond which a {@link RuntimeException} will be raised.
     * @return A response containing status code and HTTP headers.
     */
    public VoidResponse setHTTPHeaders(BlobHTTPHeaders headers, BlobAccessConditions accessConditions,
                                       Duration timeout) {
        Mono<VoidResponse> response = blobAsyncClient
            .setHTTPHeaders(headers, accessConditions);

        return Utility.blockWithOptionalTimeout(response, timeout);
    }

    /**
     * Changes a blob's metadata. The specified metadata in this method will replace existing metadata. If old values
     * must be preserved, they must be downloaded and included in the call to this method.
     *
     * <p><strong>Code Samples</strong></p>
     *
     * {@codesnippet com.azure.storage.blob.BlobClient.setMetadata#Metadata}
     *
     * <p>For more information, see the
     * <a href="https://docs.microsoft.com/en-us/rest/api/storageservices/set-blob-metadata">Azure Docs</a></p>
     *
     * @param metadata {@link Metadata}
     * @return A response containing status code and HTTP headers.
     */
    public VoidResponse setMetadata(Metadata metadata) {
        return this.setMetadata(metadata, null, null);
    }

    /**
     * Changes a blob's metadata. The specified metadata in this method will replace existing metadata. If old values
     * must be preserved, they must be downloaded and included in the call to this method.
     *
     * <p><strong>Code Samples</strong></p>
     *
     * {@codesnippet com.azure.storage.blob.BlobClient.setMetadata#Metadata-BlobAccessConditions-Duration}
     *
     * <p>For more information, see the
     * <a href="https://docs.microsoft.com/en-us/rest/api/storageservices/set-blob-metadata">Azure Docs</a></p>
     *
     * @param metadata {@link Metadata}
     * @param accessConditions {@link BlobAccessConditions}
     * @param timeout An optional timeout value beyond which a {@link RuntimeException} will be raised.
     * @return A response containing status code and HTTP headers.
     */
    public VoidResponse setMetadata(Metadata metadata, BlobAccessConditions accessConditions, Duration timeout) {
        Mono<VoidResponse> response = blobAsyncClient
            .setMetadata(metadata, accessConditions);

        return Utility.blockWithOptionalTimeout(response, timeout);
    }

    /**
     * Creates a read-only snapshot of the blob.
     *
<<<<<<< HEAD
     * @return A response containing a {@link BlobClient} which is used to interact with the created snapshot, use
     * {@link BlobClient#getSnapshotId()} to get the identifier for the snapshot.
=======
     * <p><strong>Code Samples</strong></p>
     *
     * {@codesnippet com.azure.storage.blob.BlobClient.createSnapshot}
     *
     * <p>For more information, see the
     * <a href="https://docs.microsoft.com/en-us/rest/api/storageservices/snapshot-blob">Azure Docs</a></p>
     *
     * @return The ID of the new snapshot.
>>>>>>> dee7408d
     */
    public Response<BlobClient> createSnapshot() {
        return this.createSnapshot(null, null, null);
    }

    /**
     * Creates a read-only snapshot of the blob.
     *
     * <p><strong>Code Samples</strong></p>
     *
     * {@codesnippet com.azure.storage.blob.BlobClient.createSnapshot#Metadata-BlobAccessConditions-Duration}
     *
     * <p>For more information, see the
     * <a href="https://docs.microsoft.com/en-us/rest/api/storageservices/snapshot-blob">Azure Docs</a></p>
     *
     * @param metadata {@link Metadata}
     * @param accessConditions {@link BlobAccessConditions}
     * @param timeout An optional timeout value beyond which a {@link RuntimeException} will be raised.
     * @return A response containing a {@link BlobClient} which is used to interact with the created snapshot, use
     * {@link BlobClient#getSnapshotId()} to get the identifier for the snapshot.
     */
    public Response<BlobClient> createSnapshot(Metadata metadata, BlobAccessConditions accessConditions, Duration timeout) {
        Mono<Response<BlobClient>> response = blobAsyncClient
            .createSnapshot(metadata, accessConditions)
            .map(rb -> new SimpleResponse<>(rb, new BlobClient(rb.value())));

        return Utility.blockWithOptionalTimeout(response, timeout);
    }

    /**
     * Sets the tier on a blob. The operation is allowed on a page blob in a premium storage account or a block blob in
     * a blob storage or GPV2 account. A premium page blob's tier determines the allowed size, IOPS, and bandwidth of
     * the blob. A block blob's tier determines the Hot/Cool/Archive storage type. This does not update the blob's
     * etag.
     *
     * <p><strong>Code Samples</strong></p>
     *
     * {@codesnippet com.azure.storage.blob.BlobClient.setTier#AccessTier}
     *
     * <p>For more information, see the
     * <a href="https://docs.microsoft.com/en-us/rest/api/storageservices/set-blob-tier">Azure Docs</a></p>
     *
     * @param tier The new tier for the blob.
     * @return A response containing status code and HTTP headers.
     */
    public VoidResponse setTier(AccessTier tier) {
        return this.setTier(tier, null, null);
    }

    /**
     * Sets the tier on a blob. The operation is allowed on a page blob in a premium storage account or a block blob in
     * a blob storage or GPV2 account. A premium page blob's tier determines the allowed size, IOPS, and bandwidth of
     * the blob. A block blob's tier determines the Hot/Cool/Archive storage type. This does not update the blob's
     * etag.
     *
     * <p><strong>Code Samples</strong></p>
     *
     * {@codesnippet com.azure.storage.blob.BlobClient.setTier#AccessTier-LeaseAccessConditions-Duration}
     *
     * <p>For more information, see the
     * <a href="https://docs.microsoft.com/en-us/rest/api/storageservices/set-blob-tier">Azure Docs</a></p>
     *
     * @param tier The new tier for the blob.
     * @param leaseAccessConditions By setting lease access conditions, requests will fail if the provided lease does
     * not match the active lease on the blob.
     * @param timeout An optional timeout value beyond which a {@link RuntimeException} will be raised.
     * @return A response containing status code and HTTP headers.
     */
    public VoidResponse setTier(AccessTier tier, LeaseAccessConditions leaseAccessConditions, Duration timeout) {
        Mono<VoidResponse> response = blobAsyncClient
            .setTier(tier, leaseAccessConditions);

        return Utility.blockWithOptionalTimeout(response, timeout);
    }

    /**
     * Undelete restores the content and metadata of a soft-deleted blob and/or any associated soft-deleted snapshots.
     *
     * <p><strong>Code Samples</strong></p>
     *
     * {@codesnippet com.azure.storage.blob.BlobClient.undelete}
     *
     * <p>For more information, see the
     * <a href="https://docs.microsoft.com/en-us/rest/api/storageservices/undelete-blob">Azure Docs</a></p>
     *
     * @return A response containing status code and HTTP headers.
     */
    public VoidResponse undelete() {
        return this.undelete(null);
    }

    /**
     * Undelete restores the content and metadata of a soft-deleted blob and/or any associated soft-deleted snapshots.
     *
     * <p><strong>Code Samples</strong></p>
     *
     * {@codesnippet com.azure.storage.blob.BlobClient.undelete#Duration}
     *
     * <p>For more information, see the
     * <a href="https://docs.microsoft.com/en-us/rest/api/storageservices/undelete-blob">Azure Docs</a></p>
     *
     * @param timeout An optional timeout value beyond which a {@link RuntimeException} will be raised.
     * @return A response containing status code and HTTP headers.
     */
    public VoidResponse undelete(Duration timeout) {
        Mono<VoidResponse> response = blobAsyncClient
            .undelete();

        return Utility.blockWithOptionalTimeout(response, timeout);
    }

    /**
     * Acquires a lease on the blob for write and delete operations. The lease duration must be between 15 to 60
     * seconds, or infinite (-1).
     *
     * <p><strong>Code Samples</strong></p>
     *
     * {@codesnippet com.azure.storage.blob.BlobClient.acquireLease#String-int}
     *
     * <p>For more information, see the
     * <a href="https://docs.microsoft.com/en-us/rest/api/storageservices/lease-blob">Azure Docs</a></p>
     *
     * @param proposedId A {@code String} in any valid GUID format. May be null.
     * @param duration The  duration of the lease, in seconds, or negative one (-1) for a lease that never expires. A
     * non-infinite lease can be between 15 and 60 seconds.
     * @return The lease ID.
     */
    public Response<String> acquireLease(String proposedId, int duration) {
        return this.acquireLease(proposedId, duration, null, null);
    }

    /**
     * Acquires a lease on the blob for write and delete operations. The lease duration must be between 15 to 60
     * seconds, or infinite (-1).
     *
     * <p><strong>Code Samples</strong></p>
     *
     * {@codesnippet com.azure.storage.blob.BlobClient.acquireLease#String-int-ModifiedAccessConditions-Duration}
     *
     * <p>For more information, see the
     * <a href="https://docs.microsoft.com/en-us/rest/api/storageservices/lease-blob">Azure Docs</a></p>
     *
     * @param proposedId A {@code String} in any valid GUID format. May be null.
     * @param duration The  duration of the lease, in seconds, or negative one (-1) for a lease that never expires. A
     * non-infinite lease can be between 15 and 60 seconds.
     * @param modifiedAccessConditions Standard HTTP Access conditions related to the modification of data. ETag and
     * LastModifiedTime are used to construct conditions related to when the blob was changed relative to the given
     * request. The request will fail if the specified condition is not satisfied.
     * @param timeout An optional timeout value beyond which a {@link RuntimeException} will be raised.
     * @return The lease ID.
     */
    public Response<String> acquireLease(String proposedId, int duration,
                                         ModifiedAccessConditions modifiedAccessConditions, Duration timeout) {
        Mono<Response<String>> response = blobAsyncClient
            .acquireLease(proposedId, duration, modifiedAccessConditions);

        return Utility.blockWithOptionalTimeout(response, timeout);
    }

    /**
     * Renews the blob's previously-acquired lease.
     *
     * <p><strong>Code Samples</strong></p>
     *
     * {@codesnippet com.azure.storage.blob.BlobClient.renewLease#String}
     *
     * <p>For more information, see the
     * <a href="https://docs.microsoft.com/en-us/rest/api/storageservices/lease-blob">Azure Docs</a></p>
     *
     * @param leaseId The leaseId of the active lease on the blob.
     * @return The renewed lease ID.
     */
    public Response<String> renewLease(String leaseId) {
        return this.renewLease(leaseId, null, null);
    }

    /**
     * Renews the blob's previously-acquired lease.
     *
     * <p><strong>Code Samples</strong></p>
     *
     * {@codesnippet com.azure.storage.blob.BlobClient.renewLease#String-ModifiedAccessConditions-Duration}
     *
     * <p>For more information, see the
     * <a href="https://docs.microsoft.com/en-us/rest/api/storageservices/lease-blob">Azure Docs</a></p>
     *
     * @param leaseId The leaseId of the active lease on the blob.
     * @param modifiedAccessConditions Standard HTTP Access conditions related to the modification of data. ETag and
     * LastModifiedTime are used to construct conditions related to when the blob was changed relative to the given
     * request. The request will fail if the specified condition is not satisfied.
     * @param timeout An optional timeout value beyond which a {@link RuntimeException} will be raised.
     * @return The renewed lease ID.
     */
    public Response<String> renewLease(String leaseId, ModifiedAccessConditions modifiedAccessConditions, Duration timeout) {
        Mono<Response<String>> response = blobAsyncClient
            .renewLease(leaseId, modifiedAccessConditions);

        return Utility.blockWithOptionalTimeout(response, timeout);
    }

    /**
     * Releases the blob's previously-acquired lease.
     *
     * <p><strong>Code Samples</strong></p>
     *
     * {@codesnippet com.azure.storage.blob.BlobClient.releaseLease#String}
     *
     * <p>For more information, see the
     * <a href="https://docs.microsoft.com/en-us/rest/api/storageservices/lease-blob">Azure Docs</a></p>
     *
     * @param leaseId The leaseId of the active lease on the blob.
     * @return A response containing status code and HTTP headers.
     */
    public VoidResponse releaseLease(String leaseId) {
        return this.releaseLease(leaseId, null, null);
    }

    /**
     * Releases the blob's previously-acquired lease.
     *
     * <p><strong>Code Samples</strong></p>
     *
     * {@codesnippet com.azure.storage.blob.BlobClient.releaseLease#String-ModifiedAccessConditions-Duration}
     *
     * <p>For more information, see the
     * <a href="https://docs.microsoft.com/en-us/rest/api/storageservices/lease-blob">Azure Docs</a></p>
     *
     * @param leaseId The leaseId of the active lease on the blob.
     * @param modifiedAccessConditions Standard HTTP Access conditions related to the modification of data. ETag and
     * LastModifiedTime are used to construct conditions related to when the blob was changed relative to the given
     * request. The request will fail if the specified condition is not satisfied.
     * @param timeout An optional timeout value beyond which a {@link RuntimeException} will be raised.
     * @return A response containing status code and HTTP headers.
     */
    public VoidResponse releaseLease(String leaseId, ModifiedAccessConditions modifiedAccessConditions, Duration timeout) {
        Mono<VoidResponse> response = blobAsyncClient.releaseLease(leaseId, modifiedAccessConditions);

        return Utility.blockWithOptionalTimeout(response, timeout);
    }

    /**
     * BreakLease breaks the blob's previously-acquired lease (if it exists). Pass the LeaseBreakDefault (-1) constant
     * to break a fixed-duration lease when it expires or an infinite lease immediately.
     *
     * <p><strong>Code Samples</strong></p>
     *
     * {@codesnippet com.azure.storage.blob.BlobClient.breakLease}
     *
     * <p>For more information, see the
     * <a href="https://docs.microsoft.com/en-us/rest/api/storageservices/lease-blob">Azure Docs</a></p>
     *
     * @return The remaining time in the broken lease in seconds.
     */
    public Response<Integer> breakLease() {
        return this.breakLease(null, null, null);
    }

    /**
     * BreakLease breaks the blob's previously-acquired lease (if it exists). Pass the LeaseBreakDefault (-1) constant
     * to break a fixed-duration lease when it expires or an infinite lease immediately.
     *
     * <p><strong>Code Samples</strong></p>
     *
     * {@codesnippet com.azure.storage.blob.BlobClient.breakLease#Integer-ModifiedAccessConditions-Duration}
     *
     * <p>For more information, see the
     * <a href="https://docs.microsoft.com/en-us/rest/api/storageservices/lease-blob">Azure Docs</a></p>
     *
     * @param breakPeriodInSeconds An optional {@code Integer} representing the proposed duration of seconds that the
     * lease should continue before it is broken, between 0 and 60 seconds. This break period is only used if it is
     * shorter than the time remaining on the lease. If longer, the time remaining on the lease is used. A new lease
     * will not be available before the break period has expired, but the lease may be held for longer than the break
     * period.
     * @param modifiedAccessConditions Standard HTTP Access conditions related to the modification of data. ETag and
     * LastModifiedTime are used to construct conditions related to when the blob was changed relative to the given
     * request. The request will fail if the specified condition is not satisfied.
     * @param timeout An optional timeout value beyond which a {@link RuntimeException} will be raised.
     * @return The remaining time in the broken lease in seconds.
     */
    public Response<Integer> breakLease(Integer breakPeriodInSeconds, ModifiedAccessConditions modifiedAccessConditions, Duration timeout) {
        Mono<Response<Integer>> response = blobAsyncClient
            .breakLease(breakPeriodInSeconds, modifiedAccessConditions);

        return Utility.blockWithOptionalTimeout(response, timeout);
    }

    /**
     * ChangeLease changes the blob's lease ID.
     *
     * <p><strong>Code Samples</strong></p>
     *
     * {@codesnippet com.azure.storage.blob.BlobClient.changeLease#String-String}
     *
     * <p>For more information, see the
     * <a href="https://docs.microsoft.com/en-us/rest/api/storageservices/lease-blob">Azure Docs</a></p>
     *
     * @param leaseId The leaseId of the active lease on the blob.
     * @param proposedId A {@code String} in any valid GUID format.
     * @return The new lease ID.
     */
    public Response<String> changeLease(String leaseId, String proposedId) {
        return this.changeLease(leaseId, proposedId, null, null);
    }

    /**
     * ChangeLease changes the blob's lease ID.
     *
     * <p><strong>Code Samples</strong></p>
     *
     * {@codesnippet com.azure.storage.blob.BlobClient.changeLease#String-String-ModifiedAccessConditions-Duration}
     *
     * <p>For more information, see the
     * <a href="https://docs.microsoft.com/en-us/rest/api/storageservices/lease-blob">Azure Docs</a></p>
     *
     * @param leaseId The leaseId of the active lease on the blob.
     * @param proposedId A {@code String} in any valid GUID format.
     * @param modifiedAccessConditions Standard HTTP Access conditions related to the modification of data. ETag and
     * LastModifiedTime are used to construct conditions related to when the blob was changed relative to the given
     * request. The request will fail if the specified condition is not satisfied.
     * @param timeout An optional timeout value beyond which a {@link RuntimeException} will be raised.
     * @return The new lease ID.
     */
    public Response<String> changeLease(String leaseId, String proposedId, ModifiedAccessConditions modifiedAccessConditions, Duration timeout) {
        Mono<Response<String>> response = blobAsyncClient.changeLease(leaseId, proposedId, modifiedAccessConditions);

        return Utility.blockWithOptionalTimeout(response, timeout);
    }

    /**
     * Returns the sku name and account kind for the account.
     *
     * <p><strong>Code Samples</strong></p>
     *
     * {@codesnippet com.azure.storage.blob.BlobClient.getAccountInfo}
     *
     * <p>For more information, see the
     * <a href="https://docs.microsoft.com/en-us/rest/api/storageservices/get-account-information">Azure Docs</a></p>
     *
     * @return The sku name and account kind.
     */
    public Response<StorageAccountInfo> getAccountInfo() {
        return this.getAccountInfo(null);
    }

    /**
     * Returns the sku name and account kind for the account.
     *
     * <p><strong>Code Samples</strong></p>
     *
     * {@codesnippet com.azure.storage.blob.BlobClient.getAccountInfo#Duration}
     *
     * <p>For more information, see the
     * <a href="https://docs.microsoft.com/en-us/rest/api/storageservices/get-account-information">Azure Docs</a></p>
     *
     * @param timeout An optional timeout value beyond which a {@link RuntimeException} will be raised.
     * @return The sku name and account kind.
     */
    public Response<StorageAccountInfo> getAccountInfo(Duration timeout) {
        Mono<Response<StorageAccountInfo>> response = blobAsyncClient
            .getAccountInfo();

        return Utility.blockWithOptionalTimeout(response, timeout);
    }

    /**
     * Generates a user delegation SAS token with the specified parameters
     *
     * @param userDelegationKey The {@code UserDelegationKey} user delegation key for the SAS
     * @param accountName The {@code String} account name for the SAS
     * @param permissions The {@code ContainerSASPermissions} permission for the SAS
     * @param expiryTime The {@code OffsetDateTime} expiry time for the SAS
     * @return A string that represents the SAS token
     */
    public String generateUserDelegationSAS(UserDelegationKey userDelegationKey, String accountName,
                                            BlobSASPermission permissions, OffsetDateTime expiryTime) {
        return this.blobAsyncClient.generateUserDelegationSAS(userDelegationKey, accountName, permissions, expiryTime);
    }

    /**
     * Generates a user delegation SAS token with the specified parameters
     *
     * @param userDelegationKey The {@code UserDelegationKey} user delegation key for the SAS
     * @param accountName The {@code String} account name for the SAS
     * @param permissions The {@code ContainerSASPermissions} permission for the SAS
     * @param expiryTime The {@code OffsetDateTime} expiry time for the SAS
     * @param startTime An optional {@code OffsetDateTime} start time for the SAS
     * @param version An optional {@code String} version for the SAS
     * @param sasProtocol An optional {@code SASProtocol} protocol for the SAS
     * @param ipRange An optional {@code IPRange} ip address range for the SAS
     * @return A string that represents the SAS token
     */
    public String generateUserDelegationSAS(UserDelegationKey userDelegationKey, String accountName,
                                            BlobSASPermission permissions, OffsetDateTime expiryTime, OffsetDateTime startTime, String version,
                                            SASProtocol sasProtocol, IPRange ipRange) {
        return this.blobAsyncClient.generateUserDelegationSAS(userDelegationKey, accountName, permissions, expiryTime,
            startTime, version, sasProtocol, ipRange);
    }

    /**
     * Generates a user delegation SAS token with the specified parameters
     *
     * @param userDelegationKey The {@code UserDelegationKey} user delegation key for the SAS
     * @param accountName The {@code String} account name for the SAS
     * @param permissions The {@code ContainerSASPermissions} permission for the SAS
     * @param expiryTime The {@code OffsetDateTime} expiry time for the SAS
     * @param startTime An optional {@code OffsetDateTime} start time for the SAS
     * @param version An optional {@code String} version for the SAS
     * @param sasProtocol An optional {@code SASProtocol} protocol for the SAS
     * @param ipRange An optional {@code IPRange} ip address range for the SAS
     * @param cacheControl An optional {@code String} cache-control header for the SAS.
     * @param contentDisposition An optional {@code String} content-disposition header for the SAS.
     * @param contentEncoding An optional {@code String} content-encoding header for the SAS.
     * @param contentLanguage An optional {@code String} content-language header for the SAS.
     * @param contentType An optional {@code String} content-type header for the SAS.
     * @return A string that represents the SAS token
     */
    public String generateUserDelegationSAS(UserDelegationKey userDelegationKey, String accountName,
                                            BlobSASPermission permissions, OffsetDateTime expiryTime, OffsetDateTime startTime, String version,
                                            SASProtocol sasProtocol, IPRange ipRange, String cacheControl, String contentDisposition,
                                            String contentEncoding, String contentLanguage, String contentType) {
        return this.blobAsyncClient.generateUserDelegationSAS(userDelegationKey, accountName, permissions, expiryTime,
            startTime, version, sasProtocol, ipRange, cacheControl, contentDisposition, contentEncoding,
            contentLanguage, contentType);
    }

    /**
     * Generates a SAS token with the specified parameters
     *
     * @param expiryTime The {@code OffsetDateTime} expiry time for the SAS
     * @param permissions The {@code ContainerSASPermissions} permission for the SAS
     * @return A string that represents the SAS token
     */
    public String generateSAS(OffsetDateTime expiryTime, BlobSASPermission permissions) {
        return this.blobAsyncClient.generateSAS(permissions, expiryTime);
    }

    /**
     * Generates a SAS token with the specified parameters
     *
     * @param identifier The {@code String} name of the access policy on the container this SAS references if any
     * @return A string that represents the SAS token
     */
    public String generateSAS(String identifier) {
        return this.blobAsyncClient.generateSAS(identifier);
    }

    /**
     * Generates a SAS token with the specified parameters
     *
     * @param identifier The {@code String} name of the access policy on the container this SAS references if any
     * @param permissions The {@code ContainerSASPermissions} permission for the SAS
     * @param expiryTime The {@code OffsetDateTime} expiry time for the SAS
     * @param startTime An optional {@code OffsetDateTime} start time for the SAS
     * @param version An optional {@code String} version for the SAS
     * @param sasProtocol An optional {@code SASProtocol} protocol for the SAS
     * @param ipRange An optional {@code IPRange} ip address range for the SAS
     * @return A string that represents the SAS token
     */
    public String generateSAS(String identifier, BlobSASPermission permissions, OffsetDateTime expiryTime,
                              OffsetDateTime startTime, String version, SASProtocol sasProtocol, IPRange ipRange) {
        return this.blobAsyncClient.generateSAS(identifier, permissions, expiryTime, startTime, version, sasProtocol,
            ipRange);
    }

    /**
     * Generates a SAS token with the specified parameters
     *
     * @param identifier The {@code String} name of the access policy on the container this SAS references if any
     * @param permissions The {@code ContainerSASPermissions} permission for the SAS
     * @param expiryTime The {@code OffsetDateTime} expiry time for the SAS
     * @param startTime An optional {@code OffsetDateTime} start time for the SAS
     * @param version An optional {@code String} version for the SAS
     * @param sasProtocol An optional {@code SASProtocol} protocol for the SAS
     * @param ipRange An optional {@code IPRange} ip address range for the SAS
     * @param cacheControl An optional {@code String} cache-control header for the SAS.
     * @param contentDisposition An optional {@code String} content-disposition header for the SAS.
     * @param contentEncoding An optional {@code String} content-encoding header for the SAS.
     * @param contentLanguage An optional {@code String} content-language header for the SAS.
     * @param contentType An optional {@code String} content-type header for the SAS.
     * @return A string that represents the SAS token
     */
    public String generateSAS(String identifier, BlobSASPermission permissions, OffsetDateTime expiryTime,
                              OffsetDateTime startTime, String version, SASProtocol sasProtocol, IPRange ipRange, String cacheControl,
                              String contentDisposition, String contentEncoding, String contentLanguage, String contentType) {
        return this.blobAsyncClient.generateSAS(identifier, permissions, expiryTime, startTime, version, sasProtocol,
            ipRange, cacheControl, contentDisposition, contentEncoding, contentLanguage, contentType);
    }

    /**
     * Gets the snapshotId for a blob resource
     *
     * @return A string that represents the snapshotId of the snapshot blob
     */
    public String getSnapshotId() {
        return this.blobAsyncClient.getSnapshotId();
    }

    /**
     * Determines if a blob is a snapshot
     *
     * @return A boolean that indicates if a blob is a snapshot
     */
    public boolean isSnapshot() {
        return this.blobAsyncClient.isSnapshot();
    }
}<|MERGE_RESOLUTION|>--- conflicted
+++ resolved
@@ -572,19 +572,15 @@
     /**
      * Creates a read-only snapshot of the blob.
      *
-<<<<<<< HEAD
+     * <p><strong>Code Samples</strong></p>
+     *
+     * {@codesnippet com.azure.storage.blob.BlobClient.createSnapshot}
+     *
+     * <p>For more information, see the
+     * <a href="https://docs.microsoft.com/en-us/rest/api/storageservices/snapshot-blob">Azure Docs</a></p>
+     *
      * @return A response containing a {@link BlobClient} which is used to interact with the created snapshot, use
      * {@link BlobClient#getSnapshotId()} to get the identifier for the snapshot.
-=======
-     * <p><strong>Code Samples</strong></p>
-     *
-     * {@codesnippet com.azure.storage.blob.BlobClient.createSnapshot}
-     *
-     * <p>For more information, see the
-     * <a href="https://docs.microsoft.com/en-us/rest/api/storageservices/snapshot-blob">Azure Docs</a></p>
-     *
-     * @return The ID of the new snapshot.
->>>>>>> dee7408d
      */
     public Response<BlobClient> createSnapshot() {
         return this.createSnapshot(null, null, null);
