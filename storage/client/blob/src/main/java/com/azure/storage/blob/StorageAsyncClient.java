--- conflicted
+++ resolved
@@ -163,42 +163,6 @@
      * [!code-java[Sample_Code](../azure-storage-java/src/test/java/com/microsoft/azure/storage/Samples.java?name=service_list_helper "Helper code for ServiceURL.listContainersSegment")] \n
      * For more samples, please see the [Samples file](%https://github.com/Azure/azure-storage-java/blob/master/src/test/java/com/microsoft/azure/storage/Samples.java)
      */
-<<<<<<< HEAD
-    public Flux<ContainerItem> listContainers(ListContainersOptions options) {
-        return listContainersSegment(null, options)
-            .flatMapMany(response -> listContainersHelper(response.value().marker(), options, response));
-=======
-    private Mono<ServicesListContainersSegmentResponse> listContainersSegment(String marker, ListContainersOptions options) {
-        options = options == null ? new ListContainersOptions() : options;
-
-        return postProcessResponse(
-            this.azureBlobStorage.services().listContainersSegmentWithRestResponseAsync(
-                options.prefix(), marker, options.maxResults(), options.details().toIncludeType(), null,
-                null, Context.NONE));
->>>>>>> be429c33
-    }
-
-    /*
-     * Returns a Mono segment of containers starting from the specified Marker.
-     * Use an empty marker to start enumeration from the beginning. Container names are returned in lexicographic order.
-     * After getting a segment, process it, and then call ListContainers again (passing the the previously-returned
-     * Marker) to get the next segment. For more information, see
-     * the <a href="https://docs.microsoft.com/rest/api/storageservices/list-containers2">Azure Docs</a>.
-     *
-     * @param marker
-     *         Identifies the portion of the list to be returned with the next list operation.
-     *         This value is returned in the response of a previous list operation as the
-     *         ListContainersSegmentResponse.body().nextMarker(). Set to null to list the first segment.
-     * @param options
-     *         A {@link ListContainersOptions} which specifies what data should be returned by the service.
-     *
-     * @return Emits the successful response.
-     *
-     * @apiNote ## Sample Code \n
-     * [!code-java[Sample_Code](../azure-storage-java/src/test/java/com/microsoft/azure/storage/Samples.java?name=service_list "Sample code for ServiceURL.listContainersSegment")] \n
-     * [!code-java[Sample_Code](../azure-storage-java/src/test/java/com/microsoft/azure/storage/Samples.java?name=service_list_helper "Helper code for ServiceURL.listContainersSegment")] \n
-     * For more samples, please see the [Samples file](%https://github.com/Azure/azure-storage-java/blob/master/src/test/java/com/microsoft/azure/storage/Samples.java)
-     */
     private Mono<ServicesListContainersSegmentResponse> listContainersSegment(String marker, ListContainersOptions options) {
         options = options == null ? new ListContainersOptions() : options;
 
@@ -252,11 +216,8 @@
      * Gets a user delegation key for use with this account's blob storage. Note: This method call is only valid when
      * using {@link TokenCredential} in this object's {@link HttpPipeline}.
      *
-<<<<<<< HEAD
-=======
      * @param start Start time for the key's validity. Null indicates immediate start.
      * @param expiry Expiration of the key's validity.
->>>>>>> be429c33
      * @return A reactive response containing the user delegation key.
      * @throws IllegalArgumentException If {@code start} isn't null and is after {@code expiry}.
      */
