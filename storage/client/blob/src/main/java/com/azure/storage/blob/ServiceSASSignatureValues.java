--- conflicted
+++ resolved
@@ -381,15 +381,9 @@
         }
 
         return new SASQueryParameters(this.version, null, null,
-<<<<<<< HEAD
-                this.protocol, this.startTime, this.expiryTime, this.ipRange, this.identifier, this.resource,
-                this.permissions, signature, this.cacheControl, this.contentDisposition, this.contentEncoding,
-                this.contentLanguage, this.contentType, null /* delegate */);
-=======
             this.protocol, this.startTime, this.expiryTime, this.ipRange, this.identifier, resource,
             this.permissions, signature, this.cacheControl, this.contentDisposition, this.contentEncoding,
             this.contentLanguage, this.contentType, null /* delegate */);
->>>>>>> e3f43d63
     }
 
     /**
@@ -446,23 +440,6 @@
 
     private String stringToSign() {
         return String.join("\n",
-<<<<<<< HEAD
-                this.permissions == null ? "" : this.permissions,
-                this.startTime == null ? "" : Utility.ISO_8601_UTC_DATE_FORMATTER.format(this.startTime),
-                this.expiryTime == null ? "" : Utility.ISO_8601_UTC_DATE_FORMATTER.format(this.expiryTime),
-                this.canonicalName == null ? "" : this.canonicalName,
-                this.identifier == null ? "" : this.identifier,
-                this.ipRange == null ? (new IPRange()).toString() : this.ipRange.toString(),
-                this.protocol == null ? "" : protocol.toString(),
-                this.version == null ? "" : this.version,
-                this.resource == null ? "" : getResource(),
-                this.snapshotId == null ? "" : this.snapshotId,
-                this.cacheControl == null ? "" : this.cacheControl,
-                this.contentDisposition == null ? "" : this.contentDisposition,
-                this.contentEncoding == null ? "" : this.contentEncoding,
-                this.contentLanguage == null ? "" : this.contentLanguage,
-                this.contentType == null ? "" : this.contentType
-=======
             this.permissions == null ? "" : this.permissions,
             this.startTime == null ? "" : Utility.ISO_8601_UTC_DATE_FORMATTER.format(this.startTime),
             this.expiryTime == null ? "" : Utility.ISO_8601_UTC_DATE_FORMATTER.format(this.expiryTime),
@@ -478,34 +455,11 @@
             this.contentEncoding == null ? "" : this.contentEncoding,
             this.contentLanguage == null ? "" : this.contentLanguage,
             this.contentType == null ? "" : this.contentType
->>>>>>> e3f43d63
         );
     }
 
     private String stringToSign(final UserDelegationKey key) {
         return String.join("\n",
-<<<<<<< HEAD
-                this.permissions == null ? "" : this.permissions,
-                this.startTime == null ? "" : Utility.ISO_8601_UTC_DATE_FORMATTER.format(this.startTime),
-                this.expiryTime == null ? "" : Utility.ISO_8601_UTC_DATE_FORMATTER.format(this.expiryTime),
-                this.canonicalName == null ? "" : this.canonicalName,
-                key.signedOid() == null ? "" : key.signedOid(),
-                key.signedTid() == null ? "" : key.signedTid(),
-                key.signedStart() == null ? "" : Utility.ISO_8601_UTC_DATE_FORMATTER.format(key.signedStart()),
-                key.signedExpiry() == null ? "" : Utility.ISO_8601_UTC_DATE_FORMATTER.format(key.signedExpiry()),
-                key.signedService() == null ? "" : key.signedService(),
-                key.signedVersion() == null ? "" : key.signedVersion(),
-                this.ipRange == null ? new IPRange().toString() : this.ipRange.toString(),
-                this.protocol == null ? "" : this.protocol.toString(),
-                this.version == null ? "" : this.version,
-                this.resource == null ? "" : getResource(),
-                this.snapshotId == null ? "" : this.snapshotId,
-                this.cacheControl == null ? "" : this.cacheControl,
-                this.contentDisposition == null ? "" : this.contentDisposition,
-                this.contentEncoding == null ? "" : this.contentEncoding,
-                this.contentLanguage == null ? "" : this.contentLanguage,
-                this.contentType == null ? "" : this.contentType
-=======
             this.permissions == null ? "" : this.permissions,
             this.startTime == null ? "" : Utility.ISO_8601_UTC_DATE_FORMATTER.format(this.startTime),
             this.expiryTime == null ? "" : Utility.ISO_8601_UTC_DATE_FORMATTER.format(this.expiryTime),
@@ -526,7 +480,6 @@
             this.contentEncoding == null ? "" : this.contentEncoding,
             this.contentLanguage == null ? "" : this.contentLanguage,
             this.contentType == null ? "" : this.contentType
->>>>>>> e3f43d63
         );
     }
 
