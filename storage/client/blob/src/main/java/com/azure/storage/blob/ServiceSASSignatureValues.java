// Copyright (c) Microsoft Corporation. All rights reserved.
// Licensed under the MIT License.

package com.azure.storage.blob;

import com.azure.storage.blob.models.UserDelegationKey;
import com.azure.storage.common.credentials.SharedKeyCredential;

import java.net.MalformedURLException;
import java.net.URL;
import java.security.InvalidKeyException;
import java.time.OffsetDateTime;

/**
 * ServiceSASSignatureValues is used to generate a Shared Access Signature (SAS) for an Azure Storage service. Once all
 * the values here are set appropriately, call generateSASQueryParameters to obtain a representation of the SAS which
 * can actually be applied to blob urls. Note: that both this class and {@link SASQueryParameters} exist because the
 * former is mutable and a logical representation while the latter is immutable and used to generate actual REST
 * requests.
 * <p>
 * Please see <a href=https://docs.microsoft.com/en-us/azure/storage/common/storage-dotnet-shared-access-signature-part-1>here</a>
 * for more conceptual information on SAS.
 * <p>
 * Please see <a href=https://docs.microsoft.com/en-us/rest/api/storageservices/constructing-a-service-sas>here </a> for
 * more details on each value, including which are required.
 *
<<<<<<< HEAD
 * <p>Please see
 * <a href=https://github.com/Azure/azure-storage-java/blob/master/src/test/java/com/microsoft/azure/storage/Samples.java>here</a>
 * for additional samples.</p>
=======
 * @apiNote ## Sample Code \n [!code-java[Sample_Code](../azure-storage-java/src/test/java/com/microsoft/azure/storage/Samples.java?name=service_sas
 * "Sample code for ServiceSASSignatureValues")] \n For more samples, please see the [Samples
 * file](%https://github.com/Azure/azure-storage-java/blob/master/src/test/java/com/microsoft/azure/storage/Samples.java)
>>>>>>> ea2f43a0
 */
public final class ServiceSASSignatureValues {

    private String version = Constants.HeaderConstants.TARGET_STORAGE_VERSION;

    private SASProtocol protocol;

    private OffsetDateTime startTime;

    private OffsetDateTime expiryTime;

    private String permissions;

    private IPRange ipRange;

    private String canonicalName;

    private String resource;

    private String snapshotId;

    private String identifier;

    private String cacheControl;

    private String contentDisposition;

    private String contentEncoding;

    private String contentLanguage;

    private String contentType;

    /**
     * Creates an object with empty values for all fields.
     */
    public ServiceSASSignatureValues() {
    }

    /**
     * Creates an object with the specified expiry time and permissions
     *
<<<<<<< HEAD
     * @param expiryTime Time the SAS becomes valid
     * @param permissions Permissions granted by the SAS
=======
     * @param expiryTime
     * @param permissions
>>>>>>> ea2f43a0
     */
    ServiceSASSignatureValues(OffsetDateTime expiryTime, String permissions) {
        this.expiryTime = expiryTime;
        this.permissions = permissions;
    }

    /**
     * Creates an object with the specified identifier
     *
<<<<<<< HEAD
     * @param identifier Identifier for the SAS
=======
     * @param identifier
>>>>>>> ea2f43a0
     */
    ServiceSASSignatureValues(String identifier) {
        this.identifier = identifier;
    }

    ServiceSASSignatureValues(String version, SASProtocol sasProtocol, OffsetDateTime startTime,
                              OffsetDateTime expiryTime, String permission, IPRange ipRange, String identifier, String cacheControl,
                              String contentDisposition, String contentEncoding, String contentLanguage, String contentType) {
        if (version != null) {
            this.version = version;
        }
        this.protocol = sasProtocol;
        this.startTime = startTime;
        this.expiryTime = expiryTime;
        this.permissions = permission;
        this.ipRange = ipRange;
        this.identifier = identifier;
        this.cacheControl = cacheControl;
        this.contentDisposition = contentDisposition;
        this.contentEncoding = contentEncoding;
        this.contentLanguage = contentLanguage;
        this.contentType = contentType;
    }

    /**
<<<<<<< HEAD
     * @return the version of the service this SAS will target. If not specified, it will default to the version targeted
     * by the library.
=======
     * The version of the service this SAS will target. If not specified, it will default to the version targeted by the
     * library.
>>>>>>> ea2f43a0
     */
    public String version() {
        return version;
    }

    /**
     * Sets the version of the service this SAS will target. If not specified, it will default to the version targeted
     * by the library.
     *
     * @param version Version to target
     * @return the updated ServiceSASSignatureValues object
     */
    public ServiceSASSignatureValues version(String version) {
        this.version = version;
        return this;
    }

    /**
     * @return the {@link SASProtocol} which determines the protocols allowed by the SAS.
     */
    public SASProtocol protocol() {
        return protocol;
    }

    /**
     * Sets the {@link SASProtocol} which determines the protocols allowed by the SAS.
     *
     * @param protocol Protocol for the SAS
     * @return the updated ServiceSASSignatureValues object
     */
    public ServiceSASSignatureValues protocol(SASProtocol protocol) {
        this.protocol = protocol;
        return this;
    }

    /**
     * @return when the SAS will take effect.
     */
    public OffsetDateTime startTime() {
        return startTime;
    }

    /**
     * Sets when the SAS will take effect.
     *
     * @param startTime When the SAS takes effect
     * @return the updated ServiceSASSignatureValues object
     */
    public ServiceSASSignatureValues startTime(OffsetDateTime startTime) {
        this.startTime = startTime;
        return this;
    }

    /**
     * @return the time after which the SAS will no longer work.
     */
    public OffsetDateTime expiryTime() {
        return expiryTime;
    }

    /**
     * Sets the time after which the SAS will no longer work.
     *
     * @param expiryTime When the SAS will no longer work
     * @return the updated ServiceSASSignatureValues object
     */
    public ServiceSASSignatureValues expiryTime(OffsetDateTime expiryTime) {
        this.expiryTime = expiryTime;
        return this;
    }

    /**
     * @return the permissions string allowed by the SAS. Please refer to either {@link ContainerSASPermission} or
     * {@link BlobSASPermission} depending on the resource being accessed for help determining the pernissions allowed.
     */
    public String permissions() {
        return permissions;
    }

    /**
     * Sets the permissions string allowed by the SAS. Please refer to either {@link ContainerSASPermission} or
     * {@link BlobSASPermission} depending on the resource being accessed for help constructing the permissions string.
     *
     * @param permissions Permissions string for the SAS
     * @return the updated ServiceSASSignatureValues object
     */
    public ServiceSASSignatureValues permissions(String permissions) {
        this.permissions = permissions;
        return this;
    }

    /**
     * @return the {@link IPRange} which determines the IP ranges that are allowed to use the SAS.
     */
    public IPRange ipRange() {
        return ipRange;
    }

    /**
     * Sets the {@link IPRange} which determines the IP ranges that are allowed to use the SAS.
     *
     * @param ipRange Allowed IP range to set
     * @return the updated ServiceSASSignatureValues object
     */
    public ServiceSASSignatureValues ipRange(IPRange ipRange) {
        this.ipRange = ipRange;
        return this;
    }

    /**
<<<<<<< HEAD
     * @return the resource the SAS user may access.
=======
     * The resource the SAS user may access.
>>>>>>> ea2f43a0
     */
    public String resource() {
        return resource;
    }

    /**
<<<<<<< HEAD
     * Sets the resource the SAS user may access.
     *
     * @param resource Allowed resources string to set
     * @return the updated ServiceSASSignatureValues object
=======
     * The resource the SAS user may access.
>>>>>>> ea2f43a0
     */
    public ServiceSASSignatureValues resource(String resource) {
        this.resource = resource;
        return this;
    }

    /**
<<<<<<< HEAD
     * @return the canonical name of the object the SAS user may access.
     */
    public String canonicalName() {
        return canonicalName;
    }

    /**
     * Sets the canonical name of the object the SAS user may access.
     *
     * @param canonicalName Canonical name of the object the SAS grants access
     * @return the updated ServiceSASSignatureValues object
     */
    public ServiceSASSignatureValues canonicalName(String canonicalName) {
        this.canonicalName = canonicalName;
=======
     * The canonical name of the object the SAS user may access.
     */
    public String canonicalName() {
        return canonicalName;
    }

    /**
     * The canonical name of the object the SAS user may access.
     */
    public ServiceSASSignatureValues canonicalName(String canonicalName) {
        this.canonicalName = canonicalName;
        return this;
    }

    /**
     * The canonical name of the object the SAS user may access.
     *
     * @throws RuntimeException If urlString is a malformed URL.
     */
    public ServiceSASSignatureValues canonicalName(String urlString, String accountName) {
        URL url = null;
        try {
            url = new URL(urlString);
        } catch (MalformedURLException e) {
            throw new RuntimeException(e);
        }

        StringBuilder canonicalName = new StringBuilder("/blob");
        canonicalName.append('/').append(accountName).append(url.getPath());
        this.canonicalName = canonicalName.toString();

>>>>>>> ea2f43a0
        return this;
    }

    /**
     * Sets the canonical name of the object the SAS user may access. Constructs a canonical name of
     * "/blob/{accountName}{Path of urlString}".
     *
     * @param urlString URL string that contains the path to the object
     * @param accountName Name of the account that contains the object
     * @return the updated ServiceSASSignatureValues object
     * @throws RuntimeException If {@code urlString} is a malformed URL.
     */
    public ServiceSASSignatureValues canonicalName(String urlString, String accountName) {
        URL url;
        try {
            url = new URL(urlString);
        } catch (MalformedURLException e) {
            throw new RuntimeException(e);
        }

        this.canonicalName = String.format("/blob/%s%s", accountName, url.getPath());
        return this;
    }

    /**
     * @return the specific snapshot the SAS user may access.
     */
    public String snapshotId() {
        return this.snapshotId;
    }

    /**
     * Sets the specific snapshot the SAS user may access.
     *
     * @param snapshotId Identifier of the snapshot
     * @return the updated ServiceSASSignatureValues object
     */
    public ServiceSASSignatureValues snapshotId(String snapshotId) {
        this.snapshotId = snapshotId;
        return this;
    }

    /**
     * @return the name of the access policy on the container this SAS references if any. Please see
     * <a href="https://docs.microsoft.com/en-us/rest/api/storageservices/establishing-a-stored-access-policy">here</a>
     * for more information.
     */
    public String identifier() {
        return identifier;
    }

    /**
     * Sets the name of the access policy on the container this SAS references if any. Please see
     * <a href="https://docs.microsoft.com/en-us/rest/api/storageservices/establishing-a-stored-access-policy">here</a>
     * for more information.
     *
     * @param identifier Name of the access policy
     * @return the updated ServiceSASSignatureValues object
     */
    public ServiceSASSignatureValues identifier(String identifier) {
        this.identifier = identifier;
        return this;
    }

    /**
     * @return the cache-control header for the SAS.
     */
    public String cacheControl() {
        return cacheControl;
    }

    /**
     * Sets the cache-control header for the SAS.
     *
     * @param cacheControl Cache-Control header value
     * @return the updated ServiceSASSignatureValues object
     */
    public ServiceSASSignatureValues cacheControl(String cacheControl) {
        this.cacheControl = cacheControl;
        return this;
    }

    /**
     * @return the content-disposition header for the SAS.
     */
    public String contentDisposition() {
        return contentDisposition;
    }

    /**
     * Sets the content-disposition header for the SAS.
     *
     * @param contentDisposition Content-Disposition header value
     * @return the updated ServiceSASSignatureValues object
     */
    public ServiceSASSignatureValues contentDisposition(String contentDisposition) {
        this.contentDisposition = contentDisposition;
        return this;
    }

    /**
     * @return the content-encoding header for the SAS.
     */
    public String contentEncoding() {
        return contentEncoding;
    }

    /**
     * Sets the content-encoding header for the SAS.
     *
     * @param contentEncoding Content-Encoding header value
     * @return the updated ServiceSASSignatureValues object
     */
    public ServiceSASSignatureValues contentEncoding(String contentEncoding) {
        this.contentEncoding = contentEncoding;
        return this;
    }

    /**
     * @return the content-language header for the SAS.
     */
    public String contentLanguage() {
        return contentLanguage;
    }

    /**
     * Sets the content-language header for the SAS.
     *
     * @param contentLanguage Content-Language header value
     * @return the updated ServiceSASSignatureValues object
     */
    public ServiceSASSignatureValues contentLanguage(String contentLanguage) {
        this.contentLanguage = contentLanguage;
        return this;
    }

    /**
     * @return the content-type header for the SAS.
     */
    public String contentType() {
        return contentType;
    }

    /**
     * Sets the content-type header for the SAS.
     *
     * @param contentType Content-Type header value
     * @return the updated ServiceSASSignatureValues object
     */
    public ServiceSASSignatureValues contentType(String contentType) {
        this.contentType = contentType;
        return this;
    }

    /**
     * Uses an account's shared key credential to sign these signature values to produce the proper SAS query
     * parameters.
     *
     * @param sharedKeyCredentials A {@link SharedKeyCredential} object used to sign the SAS values.
     * @return {@link SASQueryParameters}
     * @throws Error If the accountKey is not a valid Base64-encoded string.
     */
    public SASQueryParameters generateSASQueryParameters(SharedKeyCredential sharedKeyCredentials) {
        Utility.assertNotNull("sharedKeyCredentials", sharedKeyCredentials);
        assertGenerateOK(false);

        // Signature is generated on the un-url-encoded values.
        final String stringToSign = stringToSign();

        String signature;
        try {
            signature = sharedKeyCredentials.computeHmac256(stringToSign);
        } catch (InvalidKeyException e) {
            throw new Error(e); // The key should have been validated by now. If it is no longer valid here, we fail.
        }

        return new SASQueryParameters(this.version, null, null,
            this.protocol, this.startTime, this.expiryTime, this.ipRange, this.identifier, resource,
            this.permissions, signature, this.cacheControl, this.contentDisposition, this.contentEncoding,
            this.contentLanguage, this.contentType, null /* delegate */);
    }

    /**
     * Uses a user delegation key to sign these signature values to produce the proper SAS query parameters.
     *
     * @param delegationKey A {@link UserDelegationKey} object used to sign the SAS values.
     * @return {@link SASQueryParameters}
     * @throws Error If the accountKey is not a valid Base64-encoded string.
     */
    public SASQueryParameters generateSASQueryParameters(UserDelegationKey delegationKey) {
        Utility.assertNotNull("delegationKey", delegationKey);
        assertGenerateOK(true);

        // Signature is generated on the un-url-encoded values.
        final String stringToSign = stringToSign(delegationKey);

        String signature;
        try {
            signature = Utility.delegateComputeHmac256(delegationKey, stringToSign);
        } catch (InvalidKeyException e) {
            throw new Error(e); // The key should have been validated by now. If it is no longer valid here, we fail.
        }

        return new SASQueryParameters(this.version, null, null,
            this.protocol, this.startTime, this.expiryTime, this.ipRange, null /* identifier */, resource,
            this.permissions, signature, this.cacheControl, this.contentDisposition, this.contentEncoding,
            this.contentLanguage, this.contentType, delegationKey);
    }

    /**
     * Common assertions for generateSASQueryParameters overloads.
     */
    private void assertGenerateOK(boolean usingUserDelegation) {
        Utility.assertNotNull("version", this.version);
        Utility.assertNotNull("canonicalName", this.canonicalName);

<<<<<<< HEAD
        // If a UserDelegation key or a SignedIdentifier is not being used both expiryDate and permissions must be set.
        if (usingUserDelegation || identifier == null) {
            Utility.assertNotNull("expiryTime", this.expiryTime);
            Utility.assertNotNull("permissions", this.permissions);
        } else if (!usingUserDelegation) {
            // Otherwise a SignedIdentifier must be used.
            Utility.assertNotNull("identifier", this.identifier);
        }

        if (Constants.UrlConstants.SAS_CONTAINER_CONSTANT.equals(this.resource) && this.snapshotId != null) {
            throw new IllegalArgumentException("Cannot set a snapshotId without resource being a blob.");
=======
        // Ensure either (expiryTime and permissions) or (identifier) is set
        if (this.expiryTime == null || this.permissions == null) {
            // Identifier is not required if user delegation is being used
            if (!usingUserDelegation) {
                Utility.assertNotNull("identifier", this.identifier);
            }
        } else {
            Utility.assertNotNull("expiryTime", this.expiryTime);
            Utility.assertNotNull("permissions", this.permissions);
        }

        if (this.resource != null && this.resource.equals(Constants.UrlConstants.SAS_CONTAINER_CONSTANT)) {
            if (this.snapshotId != null) {
                throw new IllegalArgumentException("Cannot set a snapshotId without resource being a blob.");
            }
>>>>>>> ea2f43a0
        }
    }

    private String stringToSign() {
        return String.join("\n",
            this.permissions == null ? "" : this.permissions,
            this.startTime == null ? "" : Utility.ISO_8601_UTC_DATE_FORMATTER.format(this.startTime),
            this.expiryTime == null ? "" : Utility.ISO_8601_UTC_DATE_FORMATTER.format(this.expiryTime),
            this.canonicalName == null ? "" : this.canonicalName,
            this.identifier == null ? "" : this.identifier,
            this.ipRange == null ? (new IPRange()).toString() : this.ipRange.toString(),
            this.protocol == null ? "" : protocol.toString(),
            this.version == null ? "" : this.version,
            this.resource == null ? "" : this.resource,
            this.snapshotId == null ? "" : this.snapshotId,
            this.cacheControl == null ? "" : this.cacheControl,
            this.contentDisposition == null ? "" : this.contentDisposition,
            this.contentEncoding == null ? "" : this.contentEncoding,
            this.contentLanguage == null ? "" : this.contentLanguage,
            this.contentType == null ? "" : this.contentType
        );
    }

    private String stringToSign(final UserDelegationKey key) {
        return String.join("\n",
            this.permissions == null ? "" : this.permissions,
            this.startTime == null ? "" : Utility.ISO_8601_UTC_DATE_FORMATTER.format(this.startTime),
            this.expiryTime == null ? "" : Utility.ISO_8601_UTC_DATE_FORMATTER.format(this.expiryTime),
            this.canonicalName == null ? "" : this.canonicalName,
            key.signedOid() == null ? "" : key.signedOid(),
            key.signedTid() == null ? "" : key.signedTid(),
            key.signedStart() == null ? "" : Utility.ISO_8601_UTC_DATE_FORMATTER.format(key.signedStart()),
            key.signedExpiry() == null ? "" : Utility.ISO_8601_UTC_DATE_FORMATTER.format(key.signedExpiry()),
            key.signedService() == null ? "" : key.signedService(),
            key.signedVersion() == null ? "" : key.signedVersion(),
            this.ipRange == null ? new IPRange().toString() : this.ipRange.toString(),
            this.protocol == null ? "" : this.protocol.toString(),
            this.version == null ? "" : this.version,
            this.resource == null ? "" : this.resource,
            this.snapshotId == null ? "" : this.snapshotId,
            this.cacheControl == null ? "" : this.cacheControl,
            this.contentDisposition == null ? "" : this.contentDisposition,
            this.contentEncoding == null ? "" : this.contentEncoding,
            this.contentLanguage == null ? "" : this.contentLanguage,
            this.contentType == null ? "" : this.contentType
        );
    }
}<|MERGE_RESOLUTION|>--- conflicted
+++ resolved
@@ -3,6 +3,7 @@
 
 package com.azure.storage.blob;
 
+import com.azure.core.annotations.HEAD;
 import com.azure.storage.blob.models.UserDelegationKey;
 import com.azure.storage.common.credentials.SharedKeyCredential;
 
@@ -24,15 +25,9 @@
  * Please see <a href=https://docs.microsoft.com/en-us/rest/api/storageservices/constructing-a-service-sas>here </a> for
  * more details on each value, including which are required.
  *
-<<<<<<< HEAD
  * <p>Please see
  * <a href=https://github.com/Azure/azure-storage-java/blob/master/src/test/java/com/microsoft/azure/storage/Samples.java>here</a>
  * for additional samples.</p>
-=======
- * @apiNote ## Sample Code \n [!code-java[Sample_Code](../azure-storage-java/src/test/java/com/microsoft/azure/storage/Samples.java?name=service_sas
- * "Sample code for ServiceSASSignatureValues")] \n For more samples, please see the [Samples
- * file](%https://github.com/Azure/azure-storage-java/blob/master/src/test/java/com/microsoft/azure/storage/Samples.java)
->>>>>>> ea2f43a0
  */
 public final class ServiceSASSignatureValues {
 
@@ -75,13 +70,8 @@
     /**
      * Creates an object with the specified expiry time and permissions
      *
-<<<<<<< HEAD
      * @param expiryTime Time the SAS becomes valid
      * @param permissions Permissions granted by the SAS
-=======
-     * @param expiryTime
-     * @param permissions
->>>>>>> ea2f43a0
      */
     ServiceSASSignatureValues(OffsetDateTime expiryTime, String permissions) {
         this.expiryTime = expiryTime;
@@ -91,11 +81,7 @@
     /**
      * Creates an object with the specified identifier
      *
-<<<<<<< HEAD
      * @param identifier Identifier for the SAS
-=======
-     * @param identifier
->>>>>>> ea2f43a0
      */
     ServiceSASSignatureValues(String identifier) {
         this.identifier = identifier;
@@ -121,13 +107,8 @@
     }
 
     /**
-<<<<<<< HEAD
      * @return the version of the service this SAS will target. If not specified, it will default to the version targeted
      * by the library.
-=======
-     * The version of the service this SAS will target. If not specified, it will default to the version targeted by the
-     * library.
->>>>>>> ea2f43a0
      */
     public String version() {
         return version;
@@ -238,25 +219,17 @@
     }
 
     /**
-<<<<<<< HEAD
      * @return the resource the SAS user may access.
-=======
-     * The resource the SAS user may access.
->>>>>>> ea2f43a0
      */
     public String resource() {
         return resource;
     }
 
     /**
-<<<<<<< HEAD
      * Sets the resource the SAS user may access.
      *
      * @param resource Allowed resources string to set
      * @return the updated ServiceSASSignatureValues object
-=======
-     * The resource the SAS user may access.
->>>>>>> ea2f43a0
      */
     public ServiceSASSignatureValues resource(String resource) {
         this.resource = resource;
@@ -264,7 +237,6 @@
     }
 
     /**
-<<<<<<< HEAD
      * @return the canonical name of the object the SAS user may access.
      */
     public String canonicalName() {
@@ -279,39 +251,6 @@
      */
     public ServiceSASSignatureValues canonicalName(String canonicalName) {
         this.canonicalName = canonicalName;
-=======
-     * The canonical name of the object the SAS user may access.
-     */
-    public String canonicalName() {
-        return canonicalName;
-    }
-
-    /**
-     * The canonical name of the object the SAS user may access.
-     */
-    public ServiceSASSignatureValues canonicalName(String canonicalName) {
-        this.canonicalName = canonicalName;
-        return this;
-    }
-
-    /**
-     * The canonical name of the object the SAS user may access.
-     *
-     * @throws RuntimeException If urlString is a malformed URL.
-     */
-    public ServiceSASSignatureValues canonicalName(String urlString, String accountName) {
-        URL url = null;
-        try {
-            url = new URL(urlString);
-        } catch (MalformedURLException e) {
-            throw new RuntimeException(e);
-        }
-
-        StringBuilder canonicalName = new StringBuilder("/blob");
-        canonicalName.append('/').append(accountName).append(url.getPath());
-        this.canonicalName = canonicalName.toString();
-
->>>>>>> ea2f43a0
         return this;
     }
 
@@ -528,7 +467,6 @@
         Utility.assertNotNull("version", this.version);
         Utility.assertNotNull("canonicalName", this.canonicalName);
 
-<<<<<<< HEAD
         // If a UserDelegation key or a SignedIdentifier is not being used both expiryDate and permissions must be set.
         if (usingUserDelegation || identifier == null) {
             Utility.assertNotNull("expiryTime", this.expiryTime);
@@ -540,23 +478,6 @@
 
         if (Constants.UrlConstants.SAS_CONTAINER_CONSTANT.equals(this.resource) && this.snapshotId != null) {
             throw new IllegalArgumentException("Cannot set a snapshotId without resource being a blob.");
-=======
-        // Ensure either (expiryTime and permissions) or (identifier) is set
-        if (this.expiryTime == null || this.permissions == null) {
-            // Identifier is not required if user delegation is being used
-            if (!usingUserDelegation) {
-                Utility.assertNotNull("identifier", this.identifier);
-            }
-        } else {
-            Utility.assertNotNull("expiryTime", this.expiryTime);
-            Utility.assertNotNull("permissions", this.permissions);
-        }
-
-        if (this.resource != null && this.resource.equals(Constants.UrlConstants.SAS_CONTAINER_CONSTANT)) {
-            if (this.snapshotId != null) {
-                throw new IllegalArgumentException("Cannot set a snapshotId without resource being a blob.");
-            }
->>>>>>> ea2f43a0
         }
     }
 
