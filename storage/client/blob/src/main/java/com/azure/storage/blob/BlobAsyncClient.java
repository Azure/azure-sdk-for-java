--- conflicted
+++ resolved
@@ -24,16 +24,12 @@
 import com.azure.storage.blob.models.ReliableDownloadOptions;
 import com.azure.storage.blob.models.SourceModifiedAccessConditions;
 import com.azure.storage.blob.models.StorageAccountInfo;
-<<<<<<< HEAD
 import com.azure.storage.blob.models.StorageException;
 import com.azure.storage.blob.models.UserDelegationKey;
 import com.azure.storage.common.Constants;
 import com.azure.storage.common.IPRange;
 import com.azure.storage.common.SASProtocol;
 import com.azure.storage.common.Utility;
-=======
-import com.azure.storage.blob.models.UserDelegationKey;
->>>>>>> ea2f43a0
 import com.azure.storage.common.credentials.SharedKeyCredential;
 import io.netty.buffer.ByteBuf;
 import reactor.core.publisher.Flux;
@@ -52,8 +48,6 @@
 import java.time.OffsetDateTime;
 import java.util.ArrayList;
 import java.util.List;
-
-import static com.azure.storage.blob.Utility.postProcessResponse;
 
 /**
  * Client to a blob of any type: block, append, or page. It may only be instantiated through a {@link BlobClientBuilder}
@@ -80,7 +74,6 @@
  * operation, until {@code .subscribe()} is called on the reactive response. You can simply convert one of these
  * responses to a {@link java.util.concurrent.CompletableFuture} object through {@link Mono#toFuture()}.
  */
-@SuppressWarnings({"unused", "WeakerAccess"})
 public class BlobAsyncClient {
     private static final int BLOB_DEFAULT_DOWNLOAD_BLOCK_SIZE = 4 * Constants.MB;
     private static final int BLOB_MAX_DOWNLOAD_BLOCK_SIZE = 100 * Constants.MB;
@@ -217,11 +210,7 @@
             .sourceIfMatch(sourceModifiedAccessConditions.ifMatch())
             .sourceIfNoneMatch(sourceModifiedAccessConditions.ifNoneMatch());
 
-<<<<<<< HEAD
         return PostProcessor.postProcessResponse(this.azureBlobStorage.blobs().startCopyFromURLWithRestResponseAsync(
-=======
-        return postProcessResponse(this.azureBlobStorage.blobs().startCopyFromURLWithRestResponseAsync(
->>>>>>> ea2f43a0
             null, null, sourceURL, null, metadata, null, sourceConditions,
             destAccessConditions.modifiedAccessConditions(), destAccessConditions.leaseAccessConditions(), Context.NONE))
             .map(rb -> new SimpleResponse<>(rb, rb.deserializedHeaders().copyId()));
@@ -248,11 +237,7 @@
      * @return A reactive response signalling completion.
      */
     public Mono<VoidResponse> abortCopyFromURL(String copyId, LeaseAccessConditions leaseAccessConditions) {
-<<<<<<< HEAD
         return PostProcessor.postProcessResponse(this.azureBlobStorage.blobs().abortCopyFromURLWithRestResponseAsync(
-=======
-        return postProcessResponse(this.azureBlobStorage.blobs().abortCopyFromURLWithRestResponseAsync(
->>>>>>> ea2f43a0
             null, null, copyId, null, null, leaseAccessConditions, Context.NONE))
             .map(VoidResponse::new);
     }
@@ -292,11 +277,7 @@
             .sourceIfMatch(sourceModifiedAccessConditions.ifMatch())
             .sourceIfNoneMatch(sourceModifiedAccessConditions.ifNoneMatch());
 
-<<<<<<< HEAD
         return PostProcessor.postProcessResponse(this.azureBlobStorage.blobs().copyFromURLWithRestResponseAsync(
-=======
-        return postProcessResponse(this.azureBlobStorage.blobs().copyFromURLWithRestResponseAsync(
->>>>>>> ea2f43a0
             null, null, copySource, null, metadata, null, sourceConditions,
             destAccessConditions.modifiedAccessConditions(), destAccessConditions.leaseAccessConditions(), Context.NONE))
             .map(rb -> new SimpleResponse<>(rb, rb.deserializedHeaders().copyId()));
@@ -355,11 +336,7 @@
 
         // TODO: range is BlobRange but expected as String
         // TODO: figure out correct response
-<<<<<<< HEAD
         return PostProcessor.postProcessResponse(this.azureBlobStorage.blobs().downloadWithRestResponseAsync(
-=======
-        return postProcessResponse(this.azureBlobStorage.blobs().downloadWithRestResponseAsync(
->>>>>>> ea2f43a0
             null, null, snapshot, null, null, range.toHeaderValue(), getMD5,
             null, null, null, null,
             accessConditions.leaseAccessConditions(), accessConditions.modifiedAccessConditions(), Context.NONE))
@@ -483,11 +460,7 @@
     public Mono<VoidResponse> delete(DeleteSnapshotsOptionType deleteBlobSnapshotOptions, BlobAccessConditions accessConditions) {
         accessConditions = accessConditions == null ? new BlobAccessConditions() : accessConditions;
 
-<<<<<<< HEAD
         return PostProcessor.postProcessResponse(this.azureBlobStorage.blobs().deleteWithRestResponseAsync(
-=======
-        return postProcessResponse(this.azureBlobStorage.blobs().deleteWithRestResponseAsync(
->>>>>>> ea2f43a0
             null, null, snapshot, null, null, deleteBlobSnapshotOptions,
             null, accessConditions.leaseAccessConditions(), accessConditions.modifiedAccessConditions(),
             Context.NONE))
@@ -512,11 +485,7 @@
     public Mono<Response<BlobProperties>> getProperties(BlobAccessConditions accessConditions) {
         accessConditions = accessConditions == null ? new BlobAccessConditions() : accessConditions;
 
-<<<<<<< HEAD
         return PostProcessor.postProcessResponse(this.azureBlobStorage.blobs().getPropertiesWithRestResponseAsync(
-=======
-        return postProcessResponse(this.azureBlobStorage.blobs().getPropertiesWithRestResponseAsync(
->>>>>>> ea2f43a0
             null, null, snapshot, null, null, null,
             null, null, null, accessConditions.leaseAccessConditions(),
             accessConditions.modifiedAccessConditions(), Context.NONE))
@@ -549,11 +518,7 @@
     public Mono<VoidResponse> setHTTPHeaders(BlobHTTPHeaders headers, BlobAccessConditions accessConditions) {
         accessConditions = accessConditions == null ? new BlobAccessConditions() : accessConditions;
 
-<<<<<<< HEAD
         return PostProcessor.postProcessResponse(this.azureBlobStorage.blobs().setHTTPHeadersWithRestResponseAsync(
-=======
-        return postProcessResponse(this.azureBlobStorage.blobs().setHTTPHeadersWithRestResponseAsync(
->>>>>>> ea2f43a0
             null, null, null, null, headers,
             accessConditions.leaseAccessConditions(), accessConditions.modifiedAccessConditions(), Context.NONE))
             .map(VoidResponse::new);
@@ -584,11 +549,7 @@
         metadata = metadata == null ? new Metadata() : metadata;
         accessConditions = accessConditions == null ? new BlobAccessConditions() : accessConditions;
 
-<<<<<<< HEAD
         return PostProcessor.postProcessResponse(this.azureBlobStorage.blobs().setMetadataWithRestResponseAsync(
-=======
-        return postProcessResponse(this.azureBlobStorage.blobs().setMetadataWithRestResponseAsync(
->>>>>>> ea2f43a0
             null, null, null, metadata, null, null,
             null, null, accessConditions.leaseAccessConditions(),
             accessConditions.modifiedAccessConditions(), Context.NONE))
@@ -615,11 +576,7 @@
         metadata = metadata == null ? new Metadata() : metadata;
         accessConditions = accessConditions == null ? new BlobAccessConditions() : accessConditions;
 
-<<<<<<< HEAD
         return PostProcessor.postProcessResponse(this.azureBlobStorage.blobs().createSnapshotWithRestResponseAsync(
-=======
-        return postProcessResponse(this.azureBlobStorage.blobs().createSnapshotWithRestResponseAsync(
->>>>>>> ea2f43a0
             null, null, null, metadata, null, null,
             null, null, accessConditions.modifiedAccessConditions(),
             accessConditions.leaseAccessConditions(), Context.NONE))
@@ -653,11 +610,7 @@
     public Mono<VoidResponse> setTier(AccessTier tier, LeaseAccessConditions leaseAccessConditions) {
         Utility.assertNotNull("tier", tier);
 
-<<<<<<< HEAD
         return PostProcessor.postProcessResponse(this.azureBlobStorage.blobs().setTierWithRestResponseAsync(
-=======
-        return postProcessResponse(this.azureBlobStorage.blobs().setTierWithRestResponseAsync(
->>>>>>> ea2f43a0
             null, null, tier, null, null, leaseAccessConditions, Context.NONE))
             .map(VoidResponse::new);
     }
@@ -668,11 +621,7 @@
      * @return A reactive response signalling completion.
      */
     public Mono<VoidResponse> undelete() {
-<<<<<<< HEAD
         return PostProcessor.postProcessResponse(this.azureBlobStorage.blobs().undeleteWithRestResponseAsync(null,
-=======
-        return postProcessResponse(this.azureBlobStorage.blobs().undeleteWithRestResponseAsync(null,
->>>>>>> ea2f43a0
             null, Context.NONE))
             .map(VoidResponse::new);
     }
@@ -710,11 +659,7 @@
             throw new IllegalArgumentException("Duration must be -1 or between 15 and 60.");
         }
 
-<<<<<<< HEAD
         return PostProcessor.postProcessResponse(this.azureBlobStorage.blobs().acquireLeaseWithRestResponseAsync(
-=======
-        return postProcessResponse(this.azureBlobStorage.blobs().acquireLeaseWithRestResponseAsync(
->>>>>>> ea2f43a0
             null, null, null, duration, proposedID, null,
             modifiedAccessConditions, Context.NONE))
             .map(rb -> new SimpleResponse<>(rb, rb.deserializedHeaders().leaseId()));
@@ -740,11 +685,7 @@
      * @return A reactive response containing the renewed lease ID.
      */
     public Mono<Response<String>> renewLease(String leaseID, ModifiedAccessConditions modifiedAccessConditions) {
-<<<<<<< HEAD
         return PostProcessor.postProcessResponse(this.azureBlobStorage.blobs().renewLeaseWithRestResponseAsync(null,
-=======
-        return postProcessResponse(this.azureBlobStorage.blobs().renewLeaseWithRestResponseAsync(null,
->>>>>>> ea2f43a0
             null, leaseID, null, null, modifiedAccessConditions, Context.NONE))
             .map(rb -> new SimpleResponse<>(rb, rb.deserializedHeaders().leaseId()));
     }
@@ -769,11 +710,7 @@
      * @return A reactive response signalling completion.
      */
     public Mono<VoidResponse> releaseLease(String leaseID, ModifiedAccessConditions modifiedAccessConditions) {
-<<<<<<< HEAD
         return PostProcessor.postProcessResponse(this.azureBlobStorage.blobs().releaseLeaseWithRestResponseAsync(null,
-=======
-        return postProcessResponse(this.azureBlobStorage.blobs().releaseLeaseWithRestResponseAsync(null,
->>>>>>> ea2f43a0
             null, leaseID, null, null, modifiedAccessConditions, Context.NONE))
             .map(VoidResponse::new);
     }
@@ -803,11 +740,7 @@
      * @return A reactive response containing the remaining time in the broken lease in seconds.
      */
     public Mono<Response<Integer>> breakLease(Integer breakPeriodInSeconds, ModifiedAccessConditions modifiedAccessConditions) {
-<<<<<<< HEAD
         return PostProcessor.postProcessResponse(this.azureBlobStorage.blobs().breakLeaseWithRestResponseAsync(null,
-=======
-        return postProcessResponse(this.azureBlobStorage.blobs().breakLeaseWithRestResponseAsync(null,
->>>>>>> ea2f43a0
             null, null, breakPeriodInSeconds, null, modifiedAccessConditions, Context.NONE))
             .map(rb -> new SimpleResponse<>(rb, rb.deserializedHeaders().leaseTime()));
     }
@@ -835,11 +768,7 @@
      * @return A reactive response containing the new lease ID.
      */
     public Mono<Response<String>> changeLease(String leaseId, String proposedID, ModifiedAccessConditions modifiedAccessConditions) {
-<<<<<<< HEAD
         return PostProcessor.postProcessResponse(this.azureBlobStorage.blobs().changeLeaseWithRestResponseAsync(null,
-=======
-        return postProcessResponse(this.azureBlobStorage.blobs().changeLeaseWithRestResponseAsync(null,
->>>>>>> ea2f43a0
             null, leaseId, proposedID, null, null, modifiedAccessConditions, Context.NONE))
             .map(rb -> new SimpleResponse<>(rb, rb.deserializedHeaders().leaseId()));
     }
@@ -852,11 +781,7 @@
      */
     // TODO (unknown): determine this return type
     public Mono<Response<StorageAccountInfo>> getAccountInfo() {
-<<<<<<< HEAD
         return PostProcessor.postProcessResponse(
-=======
-        return postProcessResponse(
->>>>>>> ea2f43a0
             this.azureBlobStorage.blobs().getAccountInfoWithRestResponseAsync(null, null, Context.NONE))
             .map(rb -> new SimpleResponse<>(rb, new StorageAccountInfo(rb.deserializedHeaders())));
     }
