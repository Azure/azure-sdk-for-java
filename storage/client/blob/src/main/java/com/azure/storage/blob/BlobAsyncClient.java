--- conflicted
+++ resolved
@@ -185,25 +185,6 @@
      * Copies the data at the source URL to a blob. For more information, see the
      * <a href="https://docs.microsoft.com/rest/api/storageservices/copy-blob">Azure Docs</a>
      *
-<<<<<<< HEAD
-     * @param sourceURL
-     *         The source URL to copy from. URLs outside of Azure may only be copied to block blobs.
-     * @param metadata
-     *         {@link Metadata}
-     * @param sourceModifiedAccessConditions
-     *         {@link ModifiedAccessConditions} against the source. Standard HTTP Access conditions related to the
-     *         modification of data. ETag and LastModifiedTime are used to construct conditions related to when the blob
-     *         was changed relative to the given request. The request will fail if the specified condition is not
-     *         satisfied.
-     * @param destAccessConditions
-     *         {@link BlobAccessConditions} against the destination.
-     *
-     * @return
-     *      A reactive response containing the copy ID for the long running operation.
-     */
-    public Mono<Response<String>> startCopyFromURL(URL sourceURL, Metadata metadata,
-            ModifiedAccessConditions sourceModifiedAccessConditions, BlobAccessConditions destAccessConditions) {
-=======
      * @param sourceURL The source URL to copy from. URLs outside of Azure may only be copied to block blobs.
      * @param metadata {@link Metadata}
      * @param sourceModifiedAccessConditions {@link ModifiedAccessConditions} against the source. Standard HTTP Access
@@ -214,7 +195,6 @@
      * @return A reactive response containing the copy ID for the long running operation.
      */
     public Mono<Response<String>> startCopyFromURL(URL sourceURL, Metadata metadata, ModifiedAccessConditions sourceModifiedAccessConditions, BlobAccessConditions destAccessConditions) {
->>>>>>> e3f43d63
         metadata = metadata == null ? new Metadata() : metadata;
         sourceModifiedAccessConditions = sourceModifiedAccessConditions == null
             ? new ModifiedAccessConditions() : sourceModifiedAccessConditions;
@@ -228,11 +208,7 @@
             .sourceIfNoneMatch(sourceModifiedAccessConditions.ifNoneMatch());
 
         return postProcessResponse(this.azureBlobStorage.blobs().startCopyFromURLWithRestResponseAsync(
-<<<<<<< HEAD
-            null, null,  sourceURL, null, metadata, null, sourceConditions,
-=======
             null, null, sourceURL, null, metadata, null, sourceConditions,
->>>>>>> e3f43d63
             destAccessConditions.modifiedAccessConditions(), destAccessConditions.leaseAccessConditions(), Context.NONE))
             .map(rb -> new SimpleResponse<>(rb, rb.deserializedHeaders().copyId()));
     }
@@ -276,25 +252,6 @@
     /**
      * Copies the data at the source URL to a blob and waits for the copy to complete before returning a response.
      *
-<<<<<<< HEAD
-     * @param copySource
-     *         The source URL to copy from. URLs outside of Azure may only be copied to block blobs.
-     * @param metadata
-     *         {@link Metadata}
-     * @param sourceModifiedAccessConditions
-     *         {@link ModifiedAccessConditions} against the source. Standard HTTP Access conditions related to the
-     *         modification of data. ETag and LastModifiedTime are used to construct conditions related to when the blob
-     *         was changed relative to the given request. The request will fail if the specified condition is not
-     *         satisfied.
-     * @param destAccessConditions
-     *         {@link BlobAccessConditions} against the destination.
-     *
-     * @return
-     *      A reactive response containing the copy ID for the long running operation.
-     */
-    public Mono<Response<String>> copyFromURL(URL copySource, Metadata metadata,
-                                    ModifiedAccessConditions sourceModifiedAccessConditions, BlobAccessConditions destAccessConditions) {
-=======
      * @param copySource The source URL to copy from. URLs outside of Azure may only be copied to block blobs.
      * @param metadata {@link Metadata}
      * @param sourceModifiedAccessConditions {@link ModifiedAccessConditions} against the source. Standard HTTP Access
@@ -305,7 +262,6 @@
      * @return A reactive response containing the copy ID for the long running operation.
      */
     public Mono<Response<String>> copyFromURL(URL copySource, Metadata metadata, ModifiedAccessConditions sourceModifiedAccessConditions, BlobAccessConditions destAccessConditions) {
->>>>>>> e3f43d63
         metadata = metadata == null ? new Metadata() : metadata;
         sourceModifiedAccessConditions = sourceModifiedAccessConditions == null
             ? new ModifiedAccessConditions() : sourceModifiedAccessConditions;
@@ -344,12 +300,7 @@
      * @param options {@link ReliableDownloadOptions}
      * @return A reactive response containing the blob data.
      */
-<<<<<<< HEAD
-    public Mono<Response<Flux<ByteBuffer>>> download(BlobRange range, BlobAccessConditions accessConditions,
-            boolean rangeGetContentMD5, ReliableDownloadOptions options) {
-=======
     public Mono<Response<Flux<ByteBuffer>>> download(BlobRange range, BlobAccessConditions accessConditions, boolean rangeGetContentMD5, ReliableDownloadOptions options) {
->>>>>>> e3f43d63
         return this.download(range, accessConditions, rangeGetContentMD5)
             .map(response -> new SimpleResponse<>(
                 response.rawResponse(),
@@ -363,20 +314,6 @@
      * Note that the response body has reliable download functionality built in, meaning that a failed download stream
      * will be automatically retried. This behavior may be configured with {@link ReliableDownloadOptions}.
      *
-<<<<<<< HEAD
-     * @param range
-     *         {@link BlobRange}
-     * @param accessConditions
-     *         {@link BlobAccessConditions}
-     * @param rangeGetContentMD5
-     *         Whether the contentMD5 for the specified blob range should be returned.
-     *
-     * @return Emits the successful response.
-     *
-     * @apiNote ## Sample Code \n
-     * [!code-java[Sample_Code](../azure-storage-java/src/test/java/com/microsoft/azure/storage/Samples.java?name=upload_download "Sample code for BlobAsyncClient.download")] \n
-     * For more samples, please see the [Samples file](%https://github.com/Azure/azure-storage-java/blob/master/src/test/java/com/microsoft/azure/storage/Samples.java)
-=======
      * @param range {@link BlobRange}
      * @param accessConditions {@link BlobAccessConditions}
      * @param rangeGetContentMD5 Whether the contentMD5 for the specified blob range should be returned.
@@ -384,7 +321,6 @@
      * @apiNote ## Sample Code \n [!code-java[Sample_Code](../azure-storage-java/src/test/java/com/microsoft/azure/storage/Samples.java?name=upload_download
      * "Sample code for BlobAsyncClient.download")] \n For more samples, please see the [Samples
      * file](%https://github.com/Azure/azure-storage-java/blob/master/src/test/java/com/microsoft/azure/storage/Samples.java)
->>>>>>> e3f43d63
      */
     Mono<DownloadResponse> download(BlobRange range, BlobAccessConditions accessConditions, boolean rangeGetContentMD5) {
         range = range == null ? new BlobRange(0) : range;
@@ -400,13 +336,8 @@
         return postProcessResponse(this.azureBlobStorage.blobs().downloadWithRestResponseAsync(
             null, null, snapshot, null, null, range.toHeaderValue(), getMD5,
             null, null, null, null,
-<<<<<<< HEAD
-            accessConditions.leaseAccessConditions(),  accessConditions.modifiedAccessConditions(), Context.NONE))
-            // Convert the autorest response to a DownloadResponse, which enable reliable download.
-=======
             accessConditions.leaseAccessConditions(), accessConditions.modifiedAccessConditions(), Context.NONE))
             // Convert the autorest response to a DownloadAsyncResponse, which enable reliable download.
->>>>>>> e3f43d63
             .map(response -> {
                 // If there wasn't an etag originally specified, lock on the one returned.
                 info.eTag(response.deserializedHeaders().eTag());
@@ -523,12 +454,7 @@
      * @param accessConditions {@link BlobAccessConditions}
      * @return A reactive response signalling completion.
      */
-<<<<<<< HEAD
-    public Mono<VoidResponse> delete(DeleteSnapshotsOptionType deleteBlobSnapshotOptions,
-            BlobAccessConditions accessConditions) {
-=======
     public Mono<VoidResponse> delete(DeleteSnapshotsOptionType deleteBlobSnapshotOptions, BlobAccessConditions accessConditions) {
->>>>>>> e3f43d63
         accessConditions = accessConditions == null ? new BlobAccessConditions() : accessConditions;
 
         return postProcessResponse(this.azureBlobStorage.blobs().deleteWithRestResponseAsync(
@@ -714,20 +640,6 @@
      * Acquires a lease on the blob for write and delete operations. The lease duration must be between 15 to 60
      * seconds, or infinite (-1).
      *
-<<<<<<< HEAD
-     * @param proposedID
-     *         A {@code String} in any valid GUID format. May be null.
-     * @param duration
-     *         The  duration of the lease, in seconds, or negative one (-1) for a lease that
-     *         never expires. A non-infinite lease can be between 15 and 60 seconds.
-     * @param modifiedAccessConditions
-     *         Standard HTTP Access conditions related to the modification of data. ETag and LastModifiedTime are used
-     *         to construct conditions related to when the blob was changed relative to the given request. The request
-     *         will fail if the specified condition is not satisfied.
-     *
-     * @return
-     *      A reactive response containing the lease ID.
-=======
      * @param proposedID A {@code String} in any valid GUID format. May be null.
      * @param duration The  duration of the lease, in seconds, or negative one (-1) for a lease that never expires. A
      * non-infinite lease can be between 15 and 60 seconds.
@@ -735,7 +647,6 @@
      * LastModifiedTime are used to construct conditions related to when the blob was changed relative to the given
      * request. The request will fail if the specified condition is not satisfied.
      * @return A reactive response containing the lease ID.
->>>>>>> e3f43d63
      * @throws IllegalArgumentException If {@code duration} is outside the bounds of 15 to 60 or isn't -1.
      */
     public Mono<Response<String>> acquireLease(String proposedID, int duration, ModifiedAccessConditions modifiedAccessConditions) {
