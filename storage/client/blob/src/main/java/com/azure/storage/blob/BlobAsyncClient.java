// Copyright (c) Microsoft Corporation. All rights reserved.
// Licensed under the MIT License.

package com.azure.storage.blob;

import com.azure.core.http.HttpResponse;
import com.azure.core.http.rest.Response;
import com.azure.core.http.rest.SimpleResponse;
import com.azure.core.http.rest.VoidResponse;
import com.azure.core.implementation.http.UrlBuilder;
import com.azure.core.implementation.util.FluxUtil;
import com.azure.core.util.Context;
import com.azure.storage.blob.implementation.AzureBlobStorageBuilder;
import com.azure.storage.blob.implementation.AzureBlobStorageImpl;
import com.azure.storage.blob.models.AccessTier;
import com.azure.storage.blob.models.BlobAccessConditions;
import com.azure.storage.blob.models.BlobHTTPHeaders;
import com.azure.storage.blob.models.BlobRange;
import com.azure.storage.blob.models.BlobStartCopyFromURLHeaders;
import com.azure.storage.blob.models.DeleteSnapshotsOptionType;
import com.azure.storage.blob.models.LeaseAccessConditions;
import com.azure.storage.blob.models.Metadata;
import com.azure.storage.blob.models.ModifiedAccessConditions;
import com.azure.storage.blob.models.ReliableDownloadOptions;
import com.azure.storage.blob.models.SourceModifiedAccessConditions;
import com.azure.storage.blob.models.StorageAccountInfo;
import com.azure.storage.blob.models.UserDelegationKey;
import com.azure.storage.common.credentials.SharedKeyCredential;
import io.netty.buffer.ByteBuf;
import reactor.core.publisher.Flux;
import reactor.core.publisher.Mono;
import reactor.core.scheduler.Schedulers;

import java.io.IOException;
import java.io.OutputStream;
import java.io.UncheckedIOException;
import java.net.MalformedURLException;
import java.net.URL;
import java.nio.ByteBuffer;
import java.nio.channels.AsynchronousFileChannel;
import java.nio.file.Paths;
import java.nio.file.StandardOpenOption;
import java.time.OffsetDateTime;
import java.util.ArrayList;
import java.util.List;

import static com.azure.storage.blob.Utility.postProcessResponse;

/**
 * Client to a blob of any type: block, append, or page. It may only be instantiated through a {@link BlobClientBuilder}
 * or via the method {@link ContainerAsyncClient#getBlobAsyncClient(String)}. This class does not hold any state about a
 * particular blob, but is instead a convenient way of sending appropriate requests to the resource on the service.
 *
 * <p>
 * This client offers the ability to download blobs. Note that uploading data is specific to each type of blob. Please
 * refer to the {@link BlockBlobClient}, {@link PageBlobClient}, or {@link AppendBlobClient} for upload options. This
 * client can be converted into one of these clients easily through the methods {@link #asBlockBlobAsyncClient}, {@link
 * #asPageBlobAsyncClient}, and {@link #asAppendBlobAsyncClient()}.
 *
 * <p>
 * This client contains operations on a blob. Operations on a container are available on {@link ContainerAsyncClient},
 * and operations on the service are available on {@link BlobServiceAsyncClient}.
 *
 * <p>
 * Please refer to the <a href=https://docs.microsoft.com/en-us/rest/api/storageservices/understanding-block-blobs--append-blobs--and-page-blobs>Azure
 * Docs</a> for more information.
 *
 * <p>
 * Note this client is an async client that returns reactive responses from Spring Reactor Core project
 * (https://projectreactor.io/). Calling the methods in this client will <strong>NOT</strong> start the actual network
 * operation, until {@code .subscribe()} is called on the reactive response. You can simply convert one of these
 * responses to a {@link java.util.concurrent.CompletableFuture} object through {@link Mono#toFuture()}.
 */
public class BlobAsyncClient {
    private static final int BLOB_DEFAULT_DOWNLOAD_BLOCK_SIZE = 4 * Constants.MB;
    private static final int BLOB_MAX_DOWNLOAD_BLOCK_SIZE = 100 * Constants.MB;

    final AzureBlobStorageImpl azureBlobStorage;
    protected final String snapshot;

    /**
     * Package-private constructor for use by {@link BlobClientBuilder}.
     *
     * @param azureBlobStorage the API client for blob storage
     */
    BlobAsyncClient(AzureBlobStorageImpl azureBlobStorage, String snapshot) {
        this.azureBlobStorage = azureBlobStorage;
        this.snapshot = snapshot;
    }

    /**
     * Creates a new {@link BlockBlobAsyncClient} to this resource, maintaining configurations. Only do this for blobs
     * that are known to be block blobs.
     *
     * @return A {@link BlockBlobAsyncClient} to this resource.
     */
    public BlockBlobAsyncClient asBlockBlobAsyncClient() {
        return new BlockBlobAsyncClient(new AzureBlobStorageBuilder()
            .url(getBlobUrl().toString())
<<<<<<< HEAD
            .pipeline(azureBlobStorage.httpPipeline())
            .build(), snapshot);
=======
            .pipeline(azureBlobStorage.getHttpPipeline()), snapshot);
>>>>>>> dee7408d
    }

    /**
     * Creates a new {@link AppendBlobAsyncClient} to this resource, maintaining configurations. Only do this for blobs
     * that are known to be append blobs.
     *
     * @return A {@link AppendBlobAsyncClient} to this resource.
     */
    public AppendBlobAsyncClient asAppendBlobAsyncClient() {
        return new AppendBlobAsyncClient(new AzureBlobStorageBuilder()
            .url(getBlobUrl().toString())
<<<<<<< HEAD
            .pipeline(azureBlobStorage.httpPipeline())
            .build(), snapshot);
=======
            .pipeline(azureBlobStorage.getHttpPipeline()), snapshot);
>>>>>>> dee7408d
    }

    /**
     * Creates a new {@link PageBlobAsyncClient} to this resource, maintaining configurations. Only do this for blobs
     * that are known to be page blobs.
     *
     * @return A {@link PageBlobAsyncClient} to this resource.
     */
    public PageBlobAsyncClient asPageBlobAsyncClient() {
        return new PageBlobAsyncClient(new AzureBlobStorageBuilder()
            .url(getBlobUrl().toString())
<<<<<<< HEAD
            .pipeline(azureBlobStorage.httpPipeline())
            .build(), snapshot);
    }

    /**
     * Creates a new {@link BlobAsyncClient} linked to the {@code snapshot} of this blob resource.
     *
     * @param snapshot the identifier for a specific snapshot of this blob
     * @return a {@link BlobAsyncClient} used to interact with the specific snapshot.
     */
    public BlobAsyncClient getSnapshotClient(String snapshot) {
        return new BlobAsyncClient(new AzureBlobStorageBuilder()
            .url(getBlobUrl().toString())
            .pipeline(azureBlobStorage.httpPipeline())
            .build(), snapshot);
=======
            .pipeline(azureBlobStorage.getHttpPipeline()), snapshot);
>>>>>>> dee7408d
    }

    /**
     * Initializes a {@link ContainerAsyncClient} object pointing to the container this blob is in. This method does not
     * create a container. It simply constructs the client to the container and offers access to methods relevant to
     * containers.
     *
     * @return A {@link ContainerAsyncClient} object pointing to the container containing the blob
     */
    public ContainerAsyncClient getContainerAsyncClient() {
        BlobURLParts parts = URLParser.parse(getBlobUrl());
        return new ContainerAsyncClient(new AzureBlobStorageBuilder()
            .url(String.format("%s://%s/%s", parts.scheme(), parts.host(), parts.containerName()))
<<<<<<< HEAD
            .pipeline(azureBlobStorage.httpPipeline())
            .build());
=======
            .pipeline(azureBlobStorage.getHttpPipeline()));
>>>>>>> dee7408d
    }

    /**
     * Gets the URL of the blob represented by this client.
     *
     * @return the URL.
     * @throws RuntimeException If the blob is using a malformed URL.
     */
    public URL getBlobUrl() {
        try {
            UrlBuilder urlBuilder = UrlBuilder.parse(azureBlobStorage.getUrl());
            if (snapshot != null) {
                urlBuilder.query("snapshot=" + snapshot);
            }
            return urlBuilder.toURL();
        } catch (MalformedURLException e) {
            throw new RuntimeException(String.format("Invalid URL on %s: %s" + getClass().getSimpleName(), azureBlobStorage.getUrl()), e);
        }
    }

    /**
     * Determines if the blob this client represents exists in the cloud.
     *
     * <p><strong>Code Samples</strong></p>
     *
     * {@codesnippet com.azure.storage.blob.BlobAsyncClient.exists}
     *
     * @return true if the blob exists, false if it doesn't
     */
    public Mono<Response<Boolean>> exists() {
        return this.getProperties()
            .map(cp -> (Response<Boolean>) new SimpleResponse<>(cp, true))
            .onErrorResume(t -> t instanceof StorageException && ((StorageException) t).statusCode() == 404, t -> {
                HttpResponse response = ((StorageException) t).response();
                return Mono.just(new SimpleResponse<>(response.request(), response.statusCode(), response.headers(), false));
            });
    }

    /**
     * Copies the data at the source URL to a blob.
     *
     * <p><strong>Code Samples</strong></p>
     *
     * {@codesnippet com.azure.storage.blob.BlobAsyncClient.startCopyFromURL#URL}
     *
     * <p>For more information, see the
     * <a href="https://docs.microsoft.com/rest/api/storageservices/copy-blob">Azure Docs</a></p>
     *
     * @param sourceURL The source URL to copy from. URLs outside of Azure may only be copied to block blobs.
     * @return A reactive response containing the copy ID for the long running operation.
     */
    public Mono<Response<String>> startCopyFromURL(URL sourceURL) {
        return this.startCopyFromURL(sourceURL, null, null, null);
    }

    /**
     * Copies the data at the source URL to a blob.
     *
     * <p><strong>Code Samples</strong></p>
     *
     * {@codesnippet com.azure.storage.blob.BlobAsyncClient.startCopyFromURL#URL-Metadata-ModifiedAccessConditions-BlobAccessConditions}
     *
     * <p>For more information, see the
     * <a href="https://docs.microsoft.com/rest/api/storageservices/copy-blob">Azure Docs</a></p>
     *
     * @param sourceURL The source URL to copy from. URLs outside of Azure may only be copied to block blobs.
     * @param metadata {@link Metadata}
     * @param sourceModifiedAccessConditions {@link ModifiedAccessConditions} against the source. Standard HTTP Access
     * conditions related to the modification of data. ETag and LastModifiedTime are used to construct conditions
     * related to when the blob was changed relative to the given request. The request will fail if the specified
     * condition is not satisfied.
     * @param destAccessConditions {@link BlobAccessConditions} against the destination.
     * @return A reactive response containing the copy ID for the long running operation.
     */
    public Mono<Response<String>> startCopyFromURL(URL sourceURL, Metadata metadata, ModifiedAccessConditions sourceModifiedAccessConditions, BlobAccessConditions destAccessConditions) {
        metadata = metadata == null ? new Metadata() : metadata;
        sourceModifiedAccessConditions = sourceModifiedAccessConditions == null
            ? new ModifiedAccessConditions() : sourceModifiedAccessConditions;
        destAccessConditions = destAccessConditions == null ? new BlobAccessConditions() : destAccessConditions;

        // We want to hide the SourceAccessConditions type from the user for consistency's sake, so we convert here.
        SourceModifiedAccessConditions sourceConditions = new SourceModifiedAccessConditions()
            .sourceIfModifiedSince(sourceModifiedAccessConditions.ifModifiedSince())
            .sourceIfUnmodifiedSince(sourceModifiedAccessConditions.ifUnmodifiedSince())
            .sourceIfMatch(sourceModifiedAccessConditions.ifMatch())
            .sourceIfNoneMatch(sourceModifiedAccessConditions.ifNoneMatch());

        return postProcessResponse(this.azureBlobStorage.blobs().startCopyFromURLWithRestResponseAsync(
            null, null, sourceURL, null, metadata, null, sourceConditions,
            destAccessConditions.modifiedAccessConditions(), destAccessConditions.leaseAccessConditions(), Context.NONE))
            .map(rb -> new SimpleResponse<>(rb, rb.deserializedHeaders().copyId()));
    }

    /**
     * Stops a pending copy that was previously started and leaves a destination blob with 0 length and metadata.
     *
     * <p><strong>Code Samples</strong></p>
     *
     * {@codesnippet com.azure.storage.blob.BlobAsyncClient.abortCopyFromURL#String}
     *
     * <p>For more information, see the
     * <a href="https://docs.microsoft.com/en-us/rest/api/storageservices/abort-copy-blob">Azure Docs</a></p>
     *
     * @param copyId The id of the copy operation to abort. Returned as the {@code copyId} field on the {@link
     * BlobStartCopyFromURLHeaders} object.
     * @return A reactive response signalling completion.
     */
    public Mono<VoidResponse> abortCopyFromURL(String copyId) {
        return this.abortCopyFromURL(copyId, null);
    }

    /**
     * Stops a pending copy that was previously started and leaves a destination blob with 0 length and metadata.
     *
     * <p><strong>Code Samples</strong></p>
     *
     * {@codesnippet com.azure.storage.blob.BlobAsyncClient.abortCopyFromURL#String-LeaseAccessConditions}
     *
     * <p>For more information, see the
     * <a href="https://docs.microsoft.com/en-us/rest/api/storageservices/abort-copy-blob">Azure Docs</a></p>
     *
     * @param copyId The id of the copy operation to abort. Returned as the {@code copyId} field on the {@link
     * BlobStartCopyFromURLHeaders} object.
     * @param leaseAccessConditions By setting lease access conditions, requests will fail if the provided lease does
     * not match the active lease on the blob.
     * @return A reactive response signalling completion.
     */
    public Mono<VoidResponse> abortCopyFromURL(String copyId, LeaseAccessConditions leaseAccessConditions) {
        return postProcessResponse(this.azureBlobStorage.blobs().abortCopyFromURLWithRestResponseAsync(
            null, null, copyId, null, null, leaseAccessConditions, Context.NONE))
            .map(VoidResponse::new);
    }

    /**
     * Copies the data at the source URL to a blob and waits for the copy to complete before returning a response.
     *
     * <p><strong>Code Samples</strong></p>
     *
     * {@codesnippet com.azure.storage.blob.BlobAsyncClient.copyFromURL#URL}
     *
     * <p>For more information, see the
     * <a href="https://docs.microsoft.com/en-us/rest/api/storageservices/copy-blob">Azure Docs</a></p>
     *
     * @param copySource The source URL to copy from.
     * @return A reactive response containing the copy ID for the long running operation.
     */
    public Mono<Response<String>> copyFromURL(URL copySource) {
        return this.copyFromURL(copySource, null, null, null);
    }

    /**
     * Copies the data at the source URL to a blob and waits for the copy to complete before returning a response.
     *
     * <p><strong>Code Samples</strong></p>
     *
     * {@codesnippet com.azure.storage.blob.BlobAsyncClient.copyFromURL#URL-Metadata-ModifiedAccessConditions-BlobAccessConditions}
     *
     * <p>For more information, see the
     * <a href="https://docs.microsoft.com/en-us/rest/api/storageservices/copy-blob">Azure Docs</a></p>
     *
     * @param copySource The source URL to copy from. URLs outside of Azure may only be copied to block blobs.
     * @param metadata {@link Metadata}
     * @param sourceModifiedAccessConditions {@link ModifiedAccessConditions} against the source. Standard HTTP Access
     * conditions related to the modification of data. ETag and LastModifiedTime are used to construct conditions
     * related to when the blob was changed relative to the given request. The request will fail if the specified
     * condition is not satisfied.
     * @param destAccessConditions {@link BlobAccessConditions} against the destination.
     * @return A reactive response containing the copy ID for the long running operation.
     */
    public Mono<Response<String>> copyFromURL(URL copySource, Metadata metadata, ModifiedAccessConditions sourceModifiedAccessConditions, BlobAccessConditions destAccessConditions) {
        metadata = metadata == null ? new Metadata() : metadata;
        sourceModifiedAccessConditions = sourceModifiedAccessConditions == null
            ? new ModifiedAccessConditions() : sourceModifiedAccessConditions;
        destAccessConditions = destAccessConditions == null ? new BlobAccessConditions() : destAccessConditions;

        // We want to hide the SourceAccessConditions type from the user for consistency's sake, so we convert here.
        SourceModifiedAccessConditions sourceConditions = new SourceModifiedAccessConditions()
            .sourceIfModifiedSince(sourceModifiedAccessConditions.ifModifiedSince())
            .sourceIfUnmodifiedSince(sourceModifiedAccessConditions.ifUnmodifiedSince())
            .sourceIfMatch(sourceModifiedAccessConditions.ifMatch())
            .sourceIfNoneMatch(sourceModifiedAccessConditions.ifNoneMatch());

        return postProcessResponse(this.azureBlobStorage.blobs().copyFromURLWithRestResponseAsync(
            null, null, copySource, null, metadata, null, sourceConditions,
            destAccessConditions.modifiedAccessConditions(), destAccessConditions.leaseAccessConditions(), Context.NONE))
            .map(rb -> new SimpleResponse<>(rb, rb.deserializedHeaders().copyId()));
    }

    /**
     * Reads the entire blob. Uploading data must be done from the {@link BlockBlobClient}, {@link PageBlobClient}, or
     * {@link AppendBlobClient}.
     *
     * <p><strong>Code Samples</strong></p>
     *
     * {@codesnippet com.azure.storage.blob.BlobAsyncClient.download}
     *
     * <p>For more information, see the
     * <a href="https://docs.microsoft.com/en-us/rest/api/storageservices/get-blob">Azure Docs</a></p>
     *
     * @return A reactive response containing the blob data.
     */
    public Mono<Response<Flux<ByteBuffer>>> download() {
        return this.download(null, null, null, false);
    }

    /**
     * Reads a range of bytes from a blob. Uploading data must be done from the {@link BlockBlobClient}, {@link
     * PageBlobClient}, or {@link AppendBlobClient}.
     *
     * <p><strong>Code Samples</strong></p>
     *
     * {@codesnippet com.azure.storage.blob.BlobAsyncClient.download#BlobRange-ReliableDownloadOptions-BlobAccessConditions-boolean}
     *
     * <p>For more information, see the
     * <a href="https://docs.microsoft.com/en-us/rest/api/storageservices/get-blob">Azure Docs</a></p>
     *
     * @param range {@link BlobRange}
     * @param options {@link ReliableDownloadOptions}
     * @param accessConditions {@link BlobAccessConditions}
     * @param rangeGetContentMD5 Whether the contentMD5 for the specified blob range should be returned.
     * @return A reactive response containing the blob data.
     */
    public Mono<Response<Flux<ByteBuffer>>> download(BlobRange range, ReliableDownloadOptions options, BlobAccessConditions accessConditions, boolean rangeGetContentMD5) {
        return this.download(range, accessConditions, rangeGetContentMD5)
            .map(response -> new SimpleResponse<>(
                response.rawResponse(),
                response.body(options).map(ByteBuf::nioBuffer).switchIfEmpty(Flux.just(ByteBuffer.allocate(0)))));
    }

    /**
     * Reads a range of bytes from a blob. The response also includes the blob's properties and metadata. For more
     * information, see the <a href="https://docs.microsoft.com/rest/api/storageservices/get-blob">Azure Docs</a>.
     * <p>
     * Note that the response body has reliable download functionality built in, meaning that a failed download stream
     * will be automatically retried. This behavior may be configured with {@link ReliableDownloadOptions}.
     *
     * @param range {@link BlobRange}
     * @param accessConditions {@link BlobAccessConditions}
     * @param rangeGetContentMD5 Whether the contentMD5 for the specified blob range should be returned.
     * @return Emits the successful response.
     * @apiNote ## Sample Code \n [!code-java[Sample_Code](../azure-storage-java/src/test/java/com/microsoft/azure/storage/Samples.java?name=upload_download
     * "Sample code for BlobAsyncClient.download")] \n For more samples, please see the [Samples
     * file](%https://github.com/Azure/azure-storage-java/blob/master/src/test/java/com/microsoft/azure/storage/Samples.java)
     */
    Mono<DownloadAsyncResponse> download(BlobRange range, BlobAccessConditions accessConditions, boolean rangeGetContentMD5) {
        range = range == null ? new BlobRange(0) : range;
        Boolean getMD5 = rangeGetContentMD5 ? rangeGetContentMD5 : null;
        accessConditions = accessConditions == null ? new BlobAccessConditions() : accessConditions;
        HTTPGetterInfo info = new HTTPGetterInfo()
            .offset(range.offset())
            .count(range.count())
            .eTag(accessConditions.modifiedAccessConditions().ifMatch());

        // TODO: range is BlobRange but expected as String
        // TODO: figure out correct response
        return postProcessResponse(this.azureBlobStorage.blobs().downloadWithRestResponseAsync(
            null, null, snapshot, null, null, range.toHeaderValue(), getMD5,
            null, null, null, null,
            accessConditions.leaseAccessConditions(), accessConditions.modifiedAccessConditions(), Context.NONE))
            // Convert the autorest response to a DownloadAsyncResponse, which enable reliable download.
            .map(response -> {
                // If there wasn't an etag originally specified, lock on the one returned.
                info.eTag(response.deserializedHeaders().eTag());
                return new DownloadAsyncResponse(response, info,
                    // In the event of a stream failure, make a new request to pick up where we left off.
                    newInfo ->
                        this.download(new BlobRange(newInfo.offset(), newInfo.count()),
                            new BlobAccessConditions().modifiedAccessConditions(
                                new ModifiedAccessConditions().ifMatch(info.eTag())), false));
            });
    }

    /**
     * Downloads the entire blob into a file specified by the path. The file will be created if it doesn't exist.
     * Uploading data must be done from the {@link BlockBlobClient}, {@link PageBlobClient}, or {@link
     * AppendBlobClient}.
     * <p>
     * This method makes an extra HTTP call to get the length of the blob in the beginning. To avoid this extra call,
     * use the other overload providing the {@link BlobRange} parameter.
     *
     * <p><strong>Code Samples</strong></p>
     *
     * {@codesnippet com.azure.storage.blob.BlobAsyncClient.downloadToFile#String}
     *
     * <p>For more information, see the
     * <a href="https://docs.microsoft.com/en-us/rest/api/storageservices/get-blob">Azure Docs</a></p>
     *
     * @param filePath A non-null {@link OutputStream} instance where the downloaded data will be written.
     * @return An empty response
     */
    public Mono<Void> downloadToFile(String filePath) {
        return this.downloadToFile(filePath, null, BLOB_DEFAULT_DOWNLOAD_BLOCK_SIZE, null, null, false);
    }

    /**
     * Downloads a range of bytes  blob into a file specified by the path. The file will be created if it doesn't exist.
     * Uploading data must be done from the {@link BlockBlobClient}, {@link PageBlobClient}, or {@link
     * AppendBlobClient}.
     * <p>
     * This method makes an extra HTTP call to get the length of the blob in the beginning. To avoid this extra call,
     * provide the {@link BlobRange} parameter.
     *
     * <p><strong>Code Samples</strong></p>
     *
     * {@codesnippet com.azure.storage.blob.BlobAsyncClient.downloadToFile#String-BlobRange-Integer-ReliableDownloadOptions-BlobAccessConditions-boolean}
     *
     * <p>For more information, see the
     * <a href="https://docs.microsoft.com/en-us/rest/api/storageservices/get-blob">Azure Docs</a></p>
     *
     * @param filePath A non-null {@link OutputStream} instance where the downloaded data will be written.
     * @param range {@link BlobRange}
     * @param blockSize the size of a chunk to download at a time, in bytes
     * @param options {@link ReliableDownloadOptions}
     * @param accessConditions {@link BlobAccessConditions}
     * @param rangeGetContentMD5 Whether the contentMD5 for the specified blob range should be returned.
     * @return An empty response
     * @throws IllegalArgumentException If {@code blockSize} is less than 0 or greater than 100MB.
     * @throws UncheckedIOException If an I/O error occurs.
     */
    public Mono<Void> downloadToFile(String filePath, BlobRange range, Integer blockSize, ReliableDownloadOptions options,
                                     BlobAccessConditions accessConditions, boolean rangeGetContentMD5) {
        if (blockSize < 0 || blockSize > BLOB_MAX_DOWNLOAD_BLOCK_SIZE) {
            throw new IllegalArgumentException("Block size should not exceed 100MB");
        }

        return Mono.using(() -> downloadToFileResourceSupplier(filePath),
            channel -> Mono.justOrEmpty(range)
                .switchIfEmpty(getFullBlobRange(accessConditions))
                .flatMapMany(rg -> Flux.fromIterable(sliceBlobRange(rg, blockSize)))
                .flatMap(chunk -> this.download(chunk, accessConditions, rangeGetContentMD5)
                    .subscribeOn(Schedulers.elastic())
                    .flatMap(dar -> FluxUtil.bytebufStreamToFile(dar.body(options), channel, chunk.offset() - (range == null ? 0 : range.offset()))))
                .then(), this::downloadToFileCleanup);
    }

    private AsynchronousFileChannel downloadToFileResourceSupplier(String filePath) {
        try {
            return AsynchronousFileChannel.open(Paths.get(filePath), StandardOpenOption.READ, StandardOpenOption.WRITE);
        } catch (IOException e) {
            throw new UncheckedIOException(e);
        }
    }

    private void downloadToFileCleanup(AsynchronousFileChannel channel) {
        try {
            channel.close();
        } catch (IOException e) {
            throw new UncheckedIOException(e);
        }
    }

    private Mono<BlobRange> getFullBlobRange(BlobAccessConditions accessConditions) {
        return getProperties(accessConditions).map(rb -> new BlobRange(0, rb.value().blobSize()));
    }

    private List<BlobRange> sliceBlobRange(BlobRange blobRange, Integer blockSize) {
        if (blockSize == null) {
            blockSize = BLOB_DEFAULT_DOWNLOAD_BLOCK_SIZE;
        }
        long offset = blobRange.offset();
        long length = blobRange.count();
        List<BlobRange> chunks = new ArrayList<>();
        for (long pos = offset; pos < offset + length; pos += blockSize) {
            long count = blockSize;
            if (pos + count > offset + length) {
                count = offset + length - pos;
            }
            chunks.add(new BlobRange(pos, count));
        }
        return chunks;
    }

    /**
     * Deletes the specified blob or snapshot. Note that deleting a blob also deletes all its snapshots.
     *
     * <p><strong>Code Samples</strong></p>
     *
     * {@codesnippet com.azure.storage.blob.BlobAsyncClient.delete}
     *
     * <p>For more information, see the
     * <a href="https://docs.microsoft.com/en-us/rest/api/storageservices/delete-blob">Azure Docs</a></p>
     *
     * @return A reactive response signalling completion.
     */
    public Mono<VoidResponse> delete() {
        return this.delete(null, null);
    }

    /**
     * Deletes the specified blob or snapshot. Note that deleting a blob also deletes all its snapshots.
     *
     * <p><strong>Code Samples</strong></p>
     *
     * {@codesnippet com.azure.storage.blob.BlobAsyncClient.delete#DeleteSnapshotsOptionType-BlobAccessConditions}
     *
     * <p>For more information, see the
     * <a href="https://docs.microsoft.com/en-us/rest/api/storageservices/delete-blob">Azure Docs</a></p>
     *
     * @param deleteBlobSnapshotOptions Specifies the behavior for deleting the snapshots on this blob. {@code Include}
     * will delete the base blob and all snapshots. {@code Only} will delete only the snapshots. If a snapshot is being
     * deleted, you must pass null.
     * @param accessConditions {@link BlobAccessConditions}
     * @return A reactive response signalling completion.
     */
    public Mono<VoidResponse> delete(DeleteSnapshotsOptionType deleteBlobSnapshotOptions, BlobAccessConditions accessConditions) {
        accessConditions = accessConditions == null ? new BlobAccessConditions() : accessConditions;

        return postProcessResponse(this.azureBlobStorage.blobs().deleteWithRestResponseAsync(
            null, null, snapshot, null, null, deleteBlobSnapshotOptions,
            null, accessConditions.leaseAccessConditions(), accessConditions.modifiedAccessConditions(),
            Context.NONE))
            .map(VoidResponse::new);
    }

    /**
     * Returns the blob's metadata and properties.
     *
     * <p><strong>Code Samples</strong></p>
     *
     * {@codesnippet com.azure.storage.blob.BlobAsyncClient.getProperties}
     *
     * <p>For more information, see the
     * <a href="https://docs.microsoft.com/en-us/rest/api/storageservices/get-blob-properties">Azure Docs</a></p>
     *
     * @return A reactive response containing the blob properties and metadata.
     */
    public Mono<Response<BlobProperties>> getProperties() {
        return this.getProperties(null);
    }

    /**
     * Returns the blob's metadata and properties.
     *
     * <p><strong>Code Samples</strong></p>
     *
     * {@codesnippet com.azure.storage.blob.BlobAsyncClient.getProperties#BlobAccessConditions}
     *
     * <p>For more information, see the
     * <a href="https://docs.microsoft.com/en-us/rest/api/storageservices/get-blob-properties">Azure Docs</a></p>
     *
     * @param accessConditions {@link BlobAccessConditions}
     * @return A reactive response containing the blob properties and metadata.
     */
    public Mono<Response<BlobProperties>> getProperties(BlobAccessConditions accessConditions) {
        accessConditions = accessConditions == null ? new BlobAccessConditions() : accessConditions;

        return postProcessResponse(this.azureBlobStorage.blobs().getPropertiesWithRestResponseAsync(
            null, null, snapshot, null, null, null,
            null, null, null, accessConditions.leaseAccessConditions(),
            accessConditions.modifiedAccessConditions(), Context.NONE))
            .map(rb -> new SimpleResponse<>(rb, new BlobProperties(rb.deserializedHeaders())));
    }

    /**
     * Changes a blob's HTTP header properties. if only one HTTP header is updated, the others will all be erased. In
     * order to preserve existing values, they must be passed alongside the header being changed.
     *
     * <p><strong>Code Samples</strong></p>
     *
     * {@codesnippet com.azure.storage.blob.BlobAsyncClient.setHTTPHeaders#BlobHTTPHeaders}
     *
     * <p>For more information, see the
     * <a href="https://docs.microsoft.com/en-us/rest/api/storageservices/set-blob-properties">Azure Docs</a></p>
     *
     * @param headers {@link BlobHTTPHeaders}
     * @return A reactive response signalling completion.
     */
    public Mono<VoidResponse> setHTTPHeaders(BlobHTTPHeaders headers) {
        return this.setHTTPHeaders(headers, null);
    }

    /**
     * Changes a blob's HTTP header properties. if only one HTTP header is updated, the others will all be erased. In
     * order to preserve existing values, they must be passed alongside the header being changed.
     *
     * <p><strong>Code Samples</strong></p>
     *
     * {@codesnippet com.azure.storage.blob.BlobAsyncClient.setHTTPHeaders#BlobHTTPHeaders-BlobAccessConditions}
     *
     * <p>For more information, see the
     * <a href="https://docs.microsoft.com/en-us/rest/api/storageservices/set-blob-properties">Azure Docs</a></p>
     *
     * @param headers {@link BlobHTTPHeaders}
     * @param accessConditions {@link BlobAccessConditions}
     * @return A reactive response signalling completion.
     */
    public Mono<VoidResponse> setHTTPHeaders(BlobHTTPHeaders headers, BlobAccessConditions accessConditions) {
        accessConditions = accessConditions == null ? new BlobAccessConditions() : accessConditions;

        return postProcessResponse(this.azureBlobStorage.blobs().setHTTPHeadersWithRestResponseAsync(
            null, null, null, null, headers,
            accessConditions.leaseAccessConditions(), accessConditions.modifiedAccessConditions(), Context.NONE))
            .map(VoidResponse::new);
    }

    /**
     * Changes a blob's metadata. The specified metadata in this method will replace existing metadata. If old values
     * must be preserved, they must be downloaded and included in the call to this method.
     *
     * <p><strong>Code Samples</strong></p>
     *
     * {@codesnippet com.azure.storage.blob.BlobAsyncClient.setMetadata#Metadata}
     *
     * <p>For more information, see the
     * <a href="https://docs.microsoft.com/en-us/rest/api/storageservices/set-blob-metadata">Azure Docs</a></p>
     *
     * @param metadata {@link Metadata}
     * @return A reactive response signalling completion.
     */
    public Mono<VoidResponse> setMetadata(Metadata metadata) {
        return this.setMetadata(metadata, null);
    }

    /**
     * Changes a blob's metadata. The specified metadata in this method will replace existing metadata. If old values
     * must be preserved, they must be downloaded and included in the call to this method.
     *
     * <p><strong>Code Samples</strong></p>
     *
     * {@codesnippet com.azure.storage.blob.BlobAsyncClient.setMetadata#Metadata-BlobAccessConditions}
     *
     * <p>For more information, see the
     * <a href="https://docs.microsoft.com/en-us/rest/api/storageservices/set-blob-metadata">Azure Docs</a></p>
     *
     * @param metadata {@link Metadata}
     * @param accessConditions {@link BlobAccessConditions}
     * @return A reactive response signalling completion.
     */
    public Mono<VoidResponse> setMetadata(Metadata metadata, BlobAccessConditions accessConditions) {
        metadata = metadata == null ? new Metadata() : metadata;
        accessConditions = accessConditions == null ? new BlobAccessConditions() : accessConditions;

        return postProcessResponse(this.azureBlobStorage.blobs().setMetadataWithRestResponseAsync(
            null, null, null, metadata, null, null,
            null, null, accessConditions.leaseAccessConditions(),
            accessConditions.modifiedAccessConditions(), Context.NONE))
            .map(VoidResponse::new);
    }

    /**
     * Creates a read-only snapshot of the blob.
     *
<<<<<<< HEAD
     * @return A response containing a {@link BlobAsyncClient} which is used to interact with the created snapshot, use
     * {@link BlobAsyncClient#getSnapshotId()} to get the identifier for the snapshot.
=======
     * <p><strong>Code Samples</strong></p>
     *
     * {@codesnippet com.azure.storage.blob.BlobAsyncClient.createSnapshot}
     *
     * <p>For more information, see the
     * <a href="https://docs.microsoft.com/en-us/rest/api/storageservices/snapshot-blob">Azure Docs</a></p>
     *
     * @return A reactive response containing the ID of the new snapshot.
>>>>>>> dee7408d
     */
    public Mono<Response<BlobAsyncClient>> createSnapshot() {
        return this.createSnapshot(null, null);
    }

    /**
     * Creates a read-only snapshot of the blob.
     *
     * <p><strong>Code Samples</strong></p>
     *
     * {@codesnippet com.azure.storage.blob.BlobAsyncClient.createSnapshot#Metadata-BlobAccessConditions}
     *
     * <p>For more information, see the
     * <a href="https://docs.microsoft.com/en-us/rest/api/storageservices/snapshot-blob">Azure Docs</a></p>
     *
     * @param metadata {@link Metadata}
     * @param accessConditions {@link BlobAccessConditions}
     * @return A response containing a {@link BlobAsyncClient} which is used to interact with the created snapshot, use
     * {@link BlobAsyncClient#getSnapshotId()} to get the identifier for the snapshot.
     */
    public Mono<Response<BlobAsyncClient>> createSnapshot(Metadata metadata, BlobAccessConditions accessConditions) {
        metadata = metadata == null ? new Metadata() : metadata;
        accessConditions = accessConditions == null ? new BlobAccessConditions() : accessConditions;

        return postProcessResponse(this.azureBlobStorage.blobs().createSnapshotWithRestResponseAsync(
            null, null, null, metadata, null, null,
            null, null, accessConditions.modifiedAccessConditions(),
            accessConditions.leaseAccessConditions(), Context.NONE))
            .map(rb -> new SimpleResponse<>(rb, this.getSnapshotClient(rb.deserializedHeaders().snapshot())));
    }

    /**
     * Sets the tier on a blob. The operation is allowed on a page blob in a premium storage account or a block blob in
     * a blob storage or GPV2 account. A premium page blob's tier determines the allowed size, IOPS, and bandwidth of
     * the blob. A block blob's tier determines the Hot/Cool/Archive storage type. This does not update the blob's
     * etag.
     *
     * <p><strong>Code Samples</strong></p>
     *
     * {@codesnippet com.azure.storage.blob.BlobAsyncClient.setTier#AccessTier}
     *
     * <p>For more information, see the
     * <a href="https://docs.microsoft.com/en-us/rest/api/storageservices/set-blob-tier">Azure Docs</a></p>
     *
     * @param tier The new tier for the blob.
     * @return A reactive response signalling completion.
     */
    public Mono<VoidResponse> setTier(AccessTier tier) {
        return this.setTier(tier, null);
    }

    /**
     * Sets the tier on a blob. The operation is allowed on a page blob in a premium storage account or a block blob in
     * a blob storage or GPV2 account. A premium page blob's tier determines the allowed size, IOPS, and bandwidth of
     * the blob. A block blob's tier determines the Hot/Cool/Archive storage type. This does not update the blob's
     * etag.
     *
     * <p><strong>Code Samples</strong></p>
     *
     * {@codesnippet com.azure.storage.blob.BlobAsyncClient.setTier#AccessTier-LeaseAccessConditions}
     *
     * <p>For more information, see the
     * <a href="https://docs.microsoft.com/en-us/rest/api/storageservices/set-blob-tier">Azure Docs</a></p>
     *
     * @param tier The new tier for the blob.
     * @param leaseAccessConditions By setting lease access conditions, requests will fail if the provided lease does
     * not match the active lease on the blob.
     * @return A reactive response signalling completion.
     */
    public Mono<VoidResponse> setTier(AccessTier tier, LeaseAccessConditions leaseAccessConditions) {
        Utility.assertNotNull("tier", tier);

        return postProcessResponse(this.azureBlobStorage.blobs().setTierWithRestResponseAsync(
            null, null, tier, null, null, leaseAccessConditions, Context.NONE))
            .map(VoidResponse::new);
    }

    /**
     * Undelete restores the content and metadata of a soft-deleted blob and/or any associated soft-deleted snapshots.
     *
     * <p><strong>Code Samples</strong></p>
     *
     * {@codesnippet com.azure.storage.blob.BlobAsyncClient.undelete}
     *
     * <p>For more information, see the
     * <a href="https://docs.microsoft.com/en-us/rest/api/storageservices/undelete-blob">Azure Docs</a></p>
     *
     * @return A reactive response signalling completion.
     */
    public Mono<VoidResponse> undelete() {
        return postProcessResponse(this.azureBlobStorage.blobs().undeleteWithRestResponseAsync(null,
            null, Context.NONE))
            .map(VoidResponse::new);
    }

    /**
     * Acquires a lease on the blob for write and delete operations. The lease duration must be between 15 to 60
     * seconds, or infinite (-1).
     *
     * <p><strong>Code Samples</strong></p>
     *
     * {@codesnippet com.azure.storage.blob.BlobAsyncClient.acquireLease#String-int}
     *
     * <p>For more information, see the
     * <a href="https://docs.microsoft.com/en-us/rest/api/storageservices/lease-blob">Azure Docs</a></p>
     *
     * @param proposedId A {@code String} in any valid GUID format. May be null.
     * @param duration The  duration of the lease, in seconds, or negative one (-1) for a lease that never expires. A
     * non-infinite lease can be between 15 and 60 seconds.
     * @return A reactive response containing the lease ID.
     */
    public Mono<Response<String>> acquireLease(String proposedId, int duration) {
        return this.acquireLease(proposedId, duration, null);
    }

    /**
     * Acquires a lease on the blob for write and delete operations. The lease duration must be between 15 to 60
     * seconds, or infinite (-1).
     *
     * <p><strong>Code Samples</strong></p>
     *
     * {@codesnippet com.azure.storage.blob.BlobAsyncClient.acquireLease#String-int-ModifiedAccessConditions}
     *
     * <p>For more information, see the
     * <a href="https://docs.microsoft.com/en-us/rest/api/storageservices/lease-blob">Azure Docs</a></p>
     *
     * @param proposedId A {@code String} in any valid GUID format. May be null.
     * @param duration The  duration of the lease, in seconds, or negative one (-1) for a lease that never expires. A
     * non-infinite lease can be between 15 and 60 seconds.
     * @param modifiedAccessConditions Standard HTTP Access conditions related to the modification of data. ETag and
     * LastModifiedTime are used to construct conditions related to when the blob was changed relative to the given
     * request. The request will fail if the specified condition is not satisfied.
     * @return A reactive response containing the lease ID.
     * @throws IllegalArgumentException If {@code duration} is outside the bounds of 15 to 60 or isn't -1.
     */
    public Mono<Response<String>> acquireLease(String proposedId, int duration, ModifiedAccessConditions modifiedAccessConditions) {
        if (!(duration == -1 || (duration >= 15 && duration <= 60))) {
            // Throwing is preferred to Mono.error because this will error out immediately instead of waiting until
            // subscription.
            throw new IllegalArgumentException("Duration must be -1 or between 15 and 60.");
        }

        return postProcessResponse(this.azureBlobStorage.blobs().acquireLeaseWithRestResponseAsync(
            null, null, null, duration, proposedId, null,
            modifiedAccessConditions, Context.NONE))
            .map(rb -> new SimpleResponse<>(rb, rb.deserializedHeaders().leaseId()));
    }

    /**
     * Renews the blob's previously-acquired lease.
     *
     * <p><strong>Code Samples</strong></p>
     *
     * {@codesnippet com.azure.storage.blob.BlobAsyncClient.renewLease#String}
     *
     * <p>For more information, see the
     * <a href="https://docs.microsoft.com/en-us/rest/api/storageservices/lease-blob">Azure Docs</a></p>
     *
     * @param leaseId The leaseId of the active lease on the blob.
     * @return A reactive response containing the renewed lease ID.
     */
    public Mono<Response<String>> renewLease(String leaseId) {
        return this.renewLease(leaseId, null);
    }

    /**
     * Renews the blob's previously-acquired lease.
     *
     * <p><strong>Code Samples</strong></p>
     *
     * {@codesnippet com.azure.storage.blob.BlobAsyncClient.renewLease#String-ModifiedAccessConditions}
     *
     * <p>For more information, see the
     * <a href="https://docs.microsoft.com/en-us/rest/api/storageservices/lease-blob">Azure Docs</a></p>
     *
     * @param leaseId The leaseId of the active lease on the blob.
     * @param modifiedAccessConditions Standard HTTP Access conditions related to the modification of data. ETag and
     * LastModifiedTime are used to construct conditions related to when the blob was changed relative to the given
     * request. The request will fail if the specified condition is not satisfied.
     * @return A reactive response containing the renewed lease ID.
     */
    public Mono<Response<String>> renewLease(String leaseId, ModifiedAccessConditions modifiedAccessConditions) {
        return postProcessResponse(this.azureBlobStorage.blobs().renewLeaseWithRestResponseAsync(null,
            null, leaseId, null, null, modifiedAccessConditions, Context.NONE))
            .map(rb -> new SimpleResponse<>(rb, rb.deserializedHeaders().leaseId()));
    }

    /**
     * Releases the blob's previously-acquired lease.
     *
     * <p><strong>Code Samples</strong></p>
     *
     * {@codesnippet com.azure.storage.blob.BlobAsyncClient.releaseLease#String}
     *
     * <p>For more information, see the
     * <a href="https://docs.microsoft.com/en-us/rest/api/storageservices/lease-blob">Azure Docs</a></p>
     *
     * @param leaseId The leaseId of the active lease on the blob.
     * @return A reactive response signalling completion.
     */
    public Mono<VoidResponse> releaseLease(String leaseId) {
        return this.releaseLease(leaseId, null);
    }

    /**
     * Releases the blob's previously-acquired lease.
     *
     * <p><strong>Code Samples</strong></p>
     *
     * {@codesnippet com.azure.storage.blob.BlobAsyncClient.releaseLease#String-ModifiedAccessConditions}
     *
     * <p>For more information, see the
     * <a href="https://docs.microsoft.com/en-us/rest/api/storageservices/lease-blob">Azure Docs</a></p>
     *
     * @param leaseId The leaseId of the active lease on the blob.
     * @param modifiedAccessConditions Standard HTTP Access conditions related to the modification of data. ETag and
     * LastModifiedTime are used to construct conditions related to when the blob was changed relative to the given
     * request. The request will fail if the specified condition is not satisfied.
     * @return A reactive response signalling completion.
     */
    public Mono<VoidResponse> releaseLease(String leaseId, ModifiedAccessConditions modifiedAccessConditions) {
        return postProcessResponse(this.azureBlobStorage.blobs().releaseLeaseWithRestResponseAsync(null,
            null, leaseId, null, null, modifiedAccessConditions, Context.NONE))
            .map(VoidResponse::new);
    }

    /**
     * BreakLease breaks the blob's previously-acquired lease (if it exists). Pass the LeaseBreakDefault (-1) constant
     * to break a fixed-duration lease when it expires or an infinite lease immediately.
     *
     * <p><strong>Code Samples</strong></p>
     *
     * {@codesnippet com.azure.storage.blob.BlobAsyncClient.breakLease}
     *
     * <p>For more information, see the
     * <a href="https://docs.microsoft.com/en-us/rest/api/storageservices/lease-blob">Azure Docs</a></p>
     *
     * @return A reactive response containing the remaining time in the broken lease in seconds.
     */
    public Mono<Response<Integer>> breakLease() {
        return this.breakLease(null, null);
    }

    /**
     * BreakLease breaks the blob's previously-acquired lease (if it exists). Pass the LeaseBreakDefault (-1) constant
     * to break a fixed-duration lease when it expires or an infinite lease immediately.
     *
     * <p><strong>Code Samples</strong></p>
     *
     * {@codesnippet com.azure.storage.blob.BlobAsyncClient.breakLease#Integer-ModifiedAccessConditions}
     *
     * <p>For more information, see the
     * <a href="https://docs.microsoft.com/en-us/rest/api/storageservices/lease-blob">Azure Docs</a></p>
     *
     * @param breakPeriodInSeconds An optional {@code Integer} representing the proposed duration of seconds that the
     * lease should continue before it is broken, between 0 and 60 seconds. This break period is only used if it is
     * shorter than the time remaining on the lease. If longer, the time remaining on the lease is used. A new lease
     * will not be available before the break period has expired, but the lease may be held for longer than the break
     * period.
     * @param modifiedAccessConditions Standard HTTP Access conditions related to the modification of data. ETag and
     * LastModifiedTime are used to construct conditions related to when the blob was changed relative to the given
     * request. The request will fail if the specified condition is not satisfied.
     * @return A reactive response containing the remaining time in the broken lease in seconds.
     */
    public Mono<Response<Integer>> breakLease(Integer breakPeriodInSeconds, ModifiedAccessConditions modifiedAccessConditions) {
        return postProcessResponse(this.azureBlobStorage.blobs().breakLeaseWithRestResponseAsync(null,
            null, null, breakPeriodInSeconds, null, modifiedAccessConditions, Context.NONE))
            .map(rb -> new SimpleResponse<>(rb, rb.deserializedHeaders().leaseTime()));
    }

    /**
     * ChangeLease changes the blob's lease ID.
     *
     * <p><strong>Code Samples</strong></p>
     *
     * {@codesnippet com.azure.storage.blob.BlobAsyncClient.changeLease#String-String}
     *
     * <p>For more information, see the
     * <a href="https://docs.microsoft.com/en-us/rest/api/storageservices/lease-blob">Azure Docs</a></p>
     *
     * @param leaseId The leaseId of the active lease on the blob.
     * @param proposedId A {@code String} in any valid GUID format.
     * @return A reactive response containing the new lease ID.
     */
    public Mono<Response<String>> changeLease(String leaseId, String proposedId) {
        return this.changeLease(leaseId, proposedId, null);
    }

    /**
     * ChangeLease changes the blob's lease ID.
     *
     * <p><strong>Code Samples</strong></p>
     *
     * {@codesnippet com.azure.storage.blob.BlobAsyncClient.changeLease#String-String-ModifiedAccessConditions}
     *
     * <p>For more information, see the
     * <a href="https://docs.microsoft.com/en-us/rest/api/storageservices/lease-blob">Azure Docs</a></p>
     *
     * @param leaseId The leaseId of the active lease on the blob.
     * @param proposedId A {@code String} in any valid GUID format.
     * @param modifiedAccessConditions Standard HTTP Access conditions related to the modification of data. ETag and
     * LastModifiedTime are used to construct conditions related to when the blob was changed relative to the given
     * request. The request will fail if the specified condition is not satisfied.
     * @return A reactive response containing the new lease ID.
     */
    public Mono<Response<String>> changeLease(String leaseId, String proposedId, ModifiedAccessConditions modifiedAccessConditions) {
        return postProcessResponse(this.azureBlobStorage.blobs().changeLeaseWithRestResponseAsync(null,
            null, leaseId, proposedId, null, null, modifiedAccessConditions, Context.NONE))
            .map(rb -> new SimpleResponse<>(rb, rb.deserializedHeaders().leaseId()));
    }

    /**
     * Returns the sku name and account kind for the account.
     *
     * <p><strong>Code Samples</strong></p>
     *
     * {@codesnippet com.azure.storage.blob.BlobAsyncClient.getAccountInfo}
     *
     * <p>For more information, see the
     * <a href="https://docs.microsoft.com/en-us/rest/api/storageservices/get-account-information">Azure Docs</a></p>
     *
     * @return a reactor response containing the sku name and account kind.
     */
    public Mono<Response<StorageAccountInfo>> getAccountInfo() {
        return postProcessResponse(
            this.azureBlobStorage.blobs().getAccountInfoWithRestResponseAsync(null, null, Context.NONE))
            .map(rb -> new SimpleResponse<>(rb, new StorageAccountInfo(rb.deserializedHeaders())));
    }

    /**
     * Generates a user delegation SAS with the specified parameters
     *
     * @param userDelegationKey The {@code UserDelegationKey} user delegation key for the SAS
     * @param accountName The {@code String} account name for the SAS
     * @param permissions The {@code ContainerSASPermissions} permission for the SAS
     * @param expiryTime The {@code OffsetDateTime} expiry time for the SAS
     * @return A string that represents the SAS token
     */
    public String generateUserDelegationSAS(UserDelegationKey userDelegationKey, String accountName,
                                            BlobSASPermission permissions, OffsetDateTime expiryTime) {
        return this.generateUserDelegationSAS(userDelegationKey, accountName, permissions, expiryTime, null /*
        startTime */, null /* version */, null /*sasProtocol */, null /* ipRange */, null /* cacheControl */, null
            /*contentDisposition */, null /* contentEncoding */, null /* contentLanguage */, null /* contentType */);
    }

    /**
     * Generates a user delegation SAS token with the specified parameters
     *
     * @param userDelegationKey The {@code UserDelegationKey} user delegation key for the SAS
     * @param accountName The {@code String} account name for the SAS
     * @param permissions The {@code ContainerSASPermissions} permission for the SAS
     * @param expiryTime The {@code OffsetDateTime} expiry time for the SAS
     * @param startTime An optional {@code OffsetDateTime} start time for the SAS
     * @param version An optional {@code String} version for the SAS
     * @param sasProtocol An optional {@code SASProtocol} protocol for the SAS
     * @param ipRange An optional {@code IPRange} ip address range for the SAS
     * @return A string that represents the SAS token
     */
    public String generateUserDelegationSAS(UserDelegationKey userDelegationKey, String accountName,
                                            BlobSASPermission permissions, OffsetDateTime expiryTime, OffsetDateTime startTime, String version,
                                            SASProtocol sasProtocol, IPRange ipRange) {
        return this.generateUserDelegationSAS(userDelegationKey, accountName, permissions, expiryTime, startTime,
            version, sasProtocol, ipRange, null /* cacheControl */, null /* contentDisposition */, null /*
            contentEncoding */, null /* contentLanguage */, null /* contentType */);
    }

    /**
     * Generates a user delegation SAS token with the specified parameters
     *
     * @param userDelegationKey The {@code UserDelegationKey} user delegation key for the SAS
     * @param accountName The {@code String} account name for the SAS
     * @param permissions The {@code ContainerSASPermissions} permission for the SAS
     * @param expiryTime The {@code OffsetDateTime} expiry time for the SAS
     * @param startTime An optional {@code OffsetDateTime} start time for the SAS
     * @param version An optional {@code String} version for the SAS
     * @param sasProtocol An optional {@code SASProtocol} protocol for the SAS
     * @param ipRange An optional {@code IPRange} ip address range for the SAS
     * @param cacheControl An optional {@code String} cache-control header for the SAS.
     * @param contentDisposition An optional {@code String} content-disposition header for the SAS.
     * @param contentEncoding An optional {@code String} content-encoding header for the SAS.
     * @param contentLanguage An optional {@code String} content-language header for the SAS.
     * @param contentType An optional {@code String} content-type header for the SAS.
     * @return A string that represents the SAS token
     */
    public String generateUserDelegationSAS(UserDelegationKey userDelegationKey, String accountName,
                                            BlobSASPermission permissions, OffsetDateTime expiryTime, OffsetDateTime startTime, String version,
                                            SASProtocol sasProtocol, IPRange ipRange, String cacheControl, String contentDisposition,
                                            String contentEncoding, String contentLanguage, String contentType) {

        ServiceSASSignatureValues serviceSASSignatureValues = new ServiceSASSignatureValues(version, sasProtocol,
            startTime, expiryTime, permissions == null ? null : permissions.toString(), ipRange, null /* identifier*/,
            cacheControl, contentDisposition, contentEncoding, contentLanguage, contentType);

        ServiceSASSignatureValues values = configureServiceSASSignatureValues(serviceSASSignatureValues, accountName);

        SASQueryParameters sasQueryParameters = values.generateSASQueryParameters(userDelegationKey);

        return sasQueryParameters.encode();
    }

    /**
     * Generates a SAS token with the specified parameters
     *
     * @param permissions The {@code ContainerSASPermissions} permission for the SAS
     * @param expiryTime The {@code OffsetDateTime} expiry time for the SAS
     * @return A string that represents the SAS token
     */
    public String generateSAS(BlobSASPermission permissions, OffsetDateTime expiryTime) {
        return this.generateSAS(null, permissions, expiryTime, null /* startTime */,   /* identifier */ null /*
        version */, null /* sasProtocol */, null /* ipRange */, null /* cacheControl */, null /* contentLanguage*/,
            null /* contentEncoding */, null /* contentLanguage */, null /* contentType */);
    }

    /**
     * Generates a SAS token with the specified parameters
     *
     * @param identifier The {@code String} name of the access policy on the container this SAS references if any
     * @return A string that represents the SAS token
     */
    public String generateSAS(String identifier) {
        return this.generateSAS(identifier, null  /* permissions */, null /* expiryTime */, null /* startTime */,
            null /* version */, null /* sasProtocol */, null /* ipRange */, null /* cacheControl */, null /*
            contentLanguage*/, null /* contentEncoding */, null /* contentLanguage */, null /* contentType */);
    }

    /**
     * Generates a SAS token with the specified parameters
     *
     * @param identifier The {@code String} name of the access policy on the container this SAS references if any
     * @param permissions The {@code ContainerSASPermissions} permission for the SAS
     * @param expiryTime The {@code OffsetDateTime} expiry time for the SAS
     * @param startTime An optional {@code OffsetDateTime} start time for the SAS
     * @param version An optional {@code String} version for the SAS
     * @param sasProtocol An optional {@code SASProtocol} protocol for the SAS
     * @param ipRange An optional {@code IPRange} ip address range for the SAS
     * @return A string that represents the SAS token
     */
    public String generateSAS(String identifier, BlobSASPermission permissions, OffsetDateTime expiryTime,
                              OffsetDateTime startTime, String version, SASProtocol sasProtocol, IPRange ipRange) {
        return this.generateSAS(identifier, permissions, expiryTime, startTime, version, sasProtocol, ipRange, null
            /* cacheControl */, null /* contentLanguage*/, null /* contentEncoding */, null /* contentLanguage */,
            null /* contentType */);
    }

    /**
     * Generates a SAS token with the specified parameters
     *
     * @param identifier The {@code String} name of the access policy on the container this SAS references if any
     * @param permissions The {@code ContainerSASPermissions} permission for the SAS
     * @param expiryTime The {@code OffsetDateTime} expiry time for the SAS
     * @param startTime An optional {@code OffsetDateTime} start time for the SAS
     * @param version An optional {@code String} version for the SAS
     * @param sasProtocol An optional {@code SASProtocol} protocol for the SAS
     * @param ipRange An optional {@code IPRange} ip address range for the SAS
     * @param cacheControl An optional {@code String} cache-control header for the SAS.
     * @param contentDisposition An optional {@code String} content-disposition header for the SAS.
     * @param contentEncoding An optional {@code String} content-encoding header for the SAS.
     * @param contentLanguage An optional {@code String} content-language header for the SAS.
     * @param contentType An optional {@code String} content-type header for the SAS.
     * @return A string that represents the SAS token
     */
    public String generateSAS(String identifier, BlobSASPermission permissions, OffsetDateTime expiryTime,
                              OffsetDateTime startTime, String version, SASProtocol sasProtocol, IPRange ipRange, String cacheControl,
                              String contentDisposition, String contentEncoding, String contentLanguage, String contentType) {

        ServiceSASSignatureValues serviceSASSignatureValues = new ServiceSASSignatureValues(version, sasProtocol,
            startTime, expiryTime, permissions == null ? null : permissions.toString(), ipRange, identifier,
            cacheControl, contentDisposition, contentEncoding, contentLanguage, contentType);

        SharedKeyCredential sharedKeyCredential =
            Utility.getSharedKeyCredential(this.azureBlobStorage.getHttpPipeline());

        Utility.assertNotNull("sharedKeyCredential", sharedKeyCredential);

        ServiceSASSignatureValues values = configureServiceSASSignatureValues(serviceSASSignatureValues,
            sharedKeyCredential.accountName());

        SASQueryParameters sasQueryParameters = values.generateSASQueryParameters(sharedKeyCredential);

        return sasQueryParameters.encode();
    }

    /**
     * Sets serviceSASSignatureValues parameters dependent on the current blob type
     */
    ServiceSASSignatureValues configureServiceSASSignatureValues(ServiceSASSignatureValues serviceSASSignatureValues,
                                                                 String accountName) {

        // Set canonical name
        serviceSASSignatureValues.canonicalName(this.azureBlobStorage.getUrl(), accountName);

        // Set snapshotId
        serviceSASSignatureValues.snapshotId(getSnapshotId());

        // Set resource
        if (isSnapshot()) {
            serviceSASSignatureValues.resource(Constants.UrlConstants.SAS_BLOB_SNAPSHOT_CONSTANT);
        } else {
            serviceSASSignatureValues.resource(Constants.UrlConstants.SAS_BLOB_CONSTANT);
        }

        return serviceSASSignatureValues;
    }

    /**
     * Gets the snapshotId for a blob resource
     *
     * @return A string that represents the snapshotId of the snapshot blob
     */
    public String getSnapshotId() {
        return this.snapshot;
    }

    /**
     * Determines if a blob is a snapshot
     *
     * @return A boolean that indicates if a blob is a snapshot
     */
    public boolean isSnapshot() {
        return this.snapshot != null;
    }
}<|MERGE_RESOLUTION|>--- conflicted
+++ resolved
@@ -97,12 +97,8 @@
     public BlockBlobAsyncClient asBlockBlobAsyncClient() {
         return new BlockBlobAsyncClient(new AzureBlobStorageBuilder()
             .url(getBlobUrl().toString())
-<<<<<<< HEAD
-            .pipeline(azureBlobStorage.httpPipeline())
+            .pipeline(azureBlobStorage.getHttpPipeline())
             .build(), snapshot);
-=======
-            .pipeline(azureBlobStorage.getHttpPipeline()), snapshot);
->>>>>>> dee7408d
     }
 
     /**
@@ -114,12 +110,8 @@
     public AppendBlobAsyncClient asAppendBlobAsyncClient() {
         return new AppendBlobAsyncClient(new AzureBlobStorageBuilder()
             .url(getBlobUrl().toString())
-<<<<<<< HEAD
-            .pipeline(azureBlobStorage.httpPipeline())
+            .pipeline(azureBlobStorage.getHttpPipeline())
             .build(), snapshot);
-=======
-            .pipeline(azureBlobStorage.getHttpPipeline()), snapshot);
->>>>>>> dee7408d
     }
 
     /**
@@ -131,8 +123,7 @@
     public PageBlobAsyncClient asPageBlobAsyncClient() {
         return new PageBlobAsyncClient(new AzureBlobStorageBuilder()
             .url(getBlobUrl().toString())
-<<<<<<< HEAD
-            .pipeline(azureBlobStorage.httpPipeline())
+            .pipeline(azureBlobStorage.getHttpPipeline())
             .build(), snapshot);
     }
 
@@ -145,11 +136,8 @@
     public BlobAsyncClient getSnapshotClient(String snapshot) {
         return new BlobAsyncClient(new AzureBlobStorageBuilder()
             .url(getBlobUrl().toString())
-            .pipeline(azureBlobStorage.httpPipeline())
+            .pipeline(azureBlobStorage.getHttpPipeline())
             .build(), snapshot);
-=======
-            .pipeline(azureBlobStorage.getHttpPipeline()), snapshot);
->>>>>>> dee7408d
     }
 
     /**
@@ -163,12 +151,8 @@
         BlobURLParts parts = URLParser.parse(getBlobUrl());
         return new ContainerAsyncClient(new AzureBlobStorageBuilder()
             .url(String.format("%s://%s/%s", parts.scheme(), parts.host(), parts.containerName()))
-<<<<<<< HEAD
-            .pipeline(azureBlobStorage.httpPipeline())
+            .pipeline(azureBlobStorage.getHttpPipeline())
             .build());
-=======
-            .pipeline(azureBlobStorage.getHttpPipeline()));
->>>>>>> dee7408d
     }
 
     /**
@@ -711,19 +695,15 @@
     /**
      * Creates a read-only snapshot of the blob.
      *
-<<<<<<< HEAD
+     * <p><strong>Code Samples</strong></p>
+     *
+     * {@codesnippet com.azure.storage.blob.BlobAsyncClient.createSnapshot}
+     *
+     * <p>For more information, see the
+     * <a href="https://docs.microsoft.com/en-us/rest/api/storageservices/snapshot-blob">Azure Docs</a></p>
+     *
      * @return A response containing a {@link BlobAsyncClient} which is used to interact with the created snapshot, use
      * {@link BlobAsyncClient#getSnapshotId()} to get the identifier for the snapshot.
-=======
-     * <p><strong>Code Samples</strong></p>
-     *
-     * {@codesnippet com.azure.storage.blob.BlobAsyncClient.createSnapshot}
-     *
-     * <p>For more information, see the
-     * <a href="https://docs.microsoft.com/en-us/rest/api/storageservices/snapshot-blob">Azure Docs</a></p>
-     *
-     * @return A reactive response containing the ID of the new snapshot.
->>>>>>> dee7408d
      */
     public Mono<Response<BlobAsyncClient>> createSnapshot() {
         return this.createSnapshot(null, null);
