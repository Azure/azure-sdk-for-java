--- conflicted
+++ resolved
@@ -194,12 +194,7 @@
      * @param destAccessConditions {@link BlobAccessConditions} against the destination.
      * @return A reactive response containing the copy ID for the long running operation.
      */
-    public Mono<Response<String>> startCopyFromURL(URL sourceURL, Metadata metadata,
-<<<<<<< HEAD
-            ModifiedAccessConditions sourceModifiedAccessConditions, BlobAccessConditions destAccessConditions) {
-=======
-                                                   ModifiedAccessConditions sourceModifiedAccessConditions, BlobAccessConditions destAccessConditions) {
->>>>>>> be429c33
+    public Mono<Response<String>> startCopyFromURL(URL sourceURL, Metadata metadata, ModifiedAccessConditions sourceModifiedAccessConditions, BlobAccessConditions destAccessConditions) {
         metadata = metadata == null ? new Metadata() : metadata;
         sourceModifiedAccessConditions = sourceModifiedAccessConditions == null
             ? new ModifiedAccessConditions() : sourceModifiedAccessConditions;
@@ -213,11 +208,7 @@
             .sourceIfNoneMatch(sourceModifiedAccessConditions.ifNoneMatch());
 
         return postProcessResponse(this.azureBlobStorage.blobs().startCopyFromURLWithRestResponseAsync(
-<<<<<<< HEAD
-            null, null,  sourceURL, null, metadata, null, sourceConditions,
-=======
             null, null, sourceURL, null, metadata, null, sourceConditions,
->>>>>>> be429c33
             destAccessConditions.modifiedAccessConditions(), destAccessConditions.leaseAccessConditions(), Context.NONE))
             .map(rb -> new SimpleResponse<>(rb, rb.deserializedHeaders().copyId()));
     }
@@ -270,12 +261,7 @@
      * @param destAccessConditions {@link BlobAccessConditions} against the destination.
      * @return A reactive response containing the copy ID for the long running operation.
      */
-    public Mono<Response<String>> copyFromURL(URL copySource, Metadata metadata,
-<<<<<<< HEAD
-                                    ModifiedAccessConditions sourceModifiedAccessConditions, BlobAccessConditions destAccessConditions) {
-=======
-                                              ModifiedAccessConditions sourceModifiedAccessConditions, BlobAccessConditions destAccessConditions) {
->>>>>>> be429c33
+    public Mono<Response<String>> copyFromURL(URL copySource, Metadata metadata, ModifiedAccessConditions sourceModifiedAccessConditions, BlobAccessConditions destAccessConditions) {
         metadata = metadata == null ? new Metadata() : metadata;
         sourceModifiedAccessConditions = sourceModifiedAccessConditions == null
             ? new ModifiedAccessConditions() : sourceModifiedAccessConditions;
@@ -314,12 +300,7 @@
      * @param options {@link ReliableDownloadOptions}
      * @return A reactive response containing the blob data.
      */
-    public Mono<Response<Flux<ByteBuffer>>> download(BlobRange range, BlobAccessConditions accessConditions,
-<<<<<<< HEAD
-            boolean rangeGetContentMD5, ReliableDownloadOptions options) {
-=======
-                                                     boolean rangeGetContentMD5, ReliableDownloadOptions options) {
->>>>>>> be429c33
+    public Mono<Response<Flux<ByteBuffer>>> download(BlobRange range, BlobAccessConditions accessConditions, boolean rangeGetContentMD5, ReliableDownloadOptions options) {
         return this.download(range, accessConditions, rangeGetContentMD5)
             .map(response -> new SimpleResponse<>(
                 response.rawResponse(),
@@ -333,22 +314,6 @@
      * Note that the response body has reliable download functionality built in, meaning that a failed download stream
      * will be automatically retried. This behavior may be configured with {@link ReliableDownloadOptions}.
      *
-<<<<<<< HEAD
-     * @param range
-     *         {@link BlobRange}
-     * @param accessConditions
-     *         {@link BlobAccessConditions}
-     * @param rangeGetContentMD5
-     *         Whether the contentMD5 for the specified blob range should be returned.
-     *
-     * @return Emits the successful response.
-     *
-     * @apiNote ## Sample Code \n
-     * [!code-java[Sample_Code](../azure-storage-java/src/test/java/com/microsoft/azure/storage/Samples.java?name=upload_download "Sample code for BlobAsyncClient.download")] \n
-     * For more samples, please see the [Samples file](%https://github.com/Azure/azure-storage-java/blob/master/src/test/java/com/microsoft/azure/storage/Samples.java)
-     */
-    Mono<DownloadResponse> download(BlobRange range, BlobAccessConditions accessConditions, boolean rangeGetContentMD5) {
-=======
      * @param range {@link BlobRange}
      * @param accessConditions {@link BlobAccessConditions}
      * @param rangeGetContentMD5 Whether the contentMD5 for the specified blob range should be returned.
@@ -357,8 +322,7 @@
      * "Sample code for BlobAsyncClient.download")] \n For more samples, please see the [Samples
      * file](%https://github.com/Azure/azure-storage-java/blob/master/src/test/java/com/microsoft/azure/storage/Samples.java)
      */
-    Mono<DownloadAsyncResponse> download(BlobRange range, BlobAccessConditions accessConditions, boolean rangeGetContentMD5) {
->>>>>>> be429c33
+    Mono<DownloadResponse> download(BlobRange range, BlobAccessConditions accessConditions, boolean rangeGetContentMD5) {
         range = range == null ? new BlobRange(0) : range;
         Boolean getMD5 = rangeGetContentMD5 ? rangeGetContentMD5 : null;
         accessConditions = accessConditions == null ? new BlobAccessConditions() : accessConditions;
@@ -372,21 +336,12 @@
         return postProcessResponse(this.azureBlobStorage.blobs().downloadWithRestResponseAsync(
             null, null, snapshot, null, null, range.toHeaderValue(), getMD5,
             null, null, null, null,
-<<<<<<< HEAD
-            accessConditions.leaseAccessConditions(),  accessConditions.modifiedAccessConditions(), Context.NONE))
-            // Convert the autorest response to a DownloadResponse, which enable reliable download.
-            .map(response -> {
-                // If there wasn't an etag originally specified, lock on the one returned.
-                info.eTag(response.deserializedHeaders().eTag());
-                return new DownloadResponse(response, info,
-=======
             accessConditions.leaseAccessConditions(), accessConditions.modifiedAccessConditions(), Context.NONE))
             // Convert the autorest response to a DownloadAsyncResponse, which enable reliable download.
             .map(response -> {
                 // If there wasn't an etag originally specified, lock on the one returned.
                 info.eTag(response.deserializedHeaders().eTag());
-                return new DownloadAsyncResponse(response, info,
->>>>>>> be429c33
+                return new DownloadResponse(response, info,
                     // In the event of a stream failure, make a new request to pick up where we left off.
                     newInfo ->
                         this.download(new BlobRange(newInfo.offset(), newInfo.count()),
@@ -499,12 +454,7 @@
      * @param accessConditions {@link BlobAccessConditions}
      * @return A reactive response signalling completion.
      */
-    public Mono<VoidResponse> delete(DeleteSnapshotsOptionType deleteBlobSnapshotOptions,
-<<<<<<< HEAD
-            BlobAccessConditions accessConditions) {
-=======
-                                     BlobAccessConditions accessConditions) {
->>>>>>> be429c33
+    public Mono<VoidResponse> delete(DeleteSnapshotsOptionType deleteBlobSnapshotOptions, BlobAccessConditions accessConditions) {
         accessConditions = accessConditions == null ? new BlobAccessConditions() : accessConditions;
 
         return postProcessResponse(this.azureBlobStorage.blobs().deleteWithRestResponseAsync(
@@ -690,20 +640,6 @@
      * Acquires a lease on the blob for write and delete operations. The lease duration must be between 15 to 60
      * seconds, or infinite (-1).
      *
-<<<<<<< HEAD
-     * @param proposedID
-     *         A {@code String} in any valid GUID format. May be null.
-     * @param duration
-     *         The  duration of the lease, in seconds, or negative one (-1) for a lease that
-     *         never expires. A non-infinite lease can be between 15 and 60 seconds.
-     * @param modifiedAccessConditions
-     *         Standard HTTP Access conditions related to the modification of data. ETag and LastModifiedTime are used
-     *         to construct conditions related to when the blob was changed relative to the given request. The request
-     *         will fail if the specified condition is not satisfied.
-     *
-     * @return
-     *      A reactive response containing the lease ID.
-=======
      * @param proposedID A {@code String} in any valid GUID format. May be null.
      * @param duration The  duration of the lease, in seconds, or negative one (-1) for a lease that never expires. A
      * non-infinite lease can be between 15 and 60 seconds.
@@ -711,7 +647,6 @@
      * LastModifiedTime are used to construct conditions related to when the blob was changed relative to the given
      * request. The request will fail if the specified condition is not satisfied.
      * @return A reactive response containing the lease ID.
->>>>>>> be429c33
      * @throws IllegalArgumentException If {@code duration} is outside the bounds of 15 to 60 or isn't -1.
      */
     public Mono<Response<String>> acquireLease(String proposedID, int duration, ModifiedAccessConditions modifiedAccessConditions) {
