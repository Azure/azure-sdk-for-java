--- conflicted
+++ resolved
@@ -76,11 +76,7 @@
     private static final int BLOB_DEFAULT_DOWNLOAD_BLOCK_SIZE = 4 * Constants.MB;
     private static final int BLOB_MAX_DOWNLOAD_BLOCK_SIZE = 100 * Constants.MB;
 
-<<<<<<< HEAD
-    protected final AzureBlobStorageImpl azureBlobStorage;
-=======
     final AzureBlobStorageImpl azureBlobStorage;
->>>>>>> 570632c8
     protected final String snapshot;
 
     /**
