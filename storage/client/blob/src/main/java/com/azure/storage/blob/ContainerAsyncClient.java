--- conflicted
+++ resolved
@@ -33,11 +33,8 @@
 import java.net.MalformedURLException;
 import java.net.URL;
 import java.time.Duration;
-<<<<<<< HEAD
 import java.time.temporal.ChronoUnit;
-=======
 import java.time.OffsetDateTime;
->>>>>>> 78db8d42
 import java.util.List;
 
 import static com.azure.storage.blob.Utility.postProcessResponse;
@@ -1046,13 +1043,13 @@
             .map(rb -> new SimpleResponse<>(rb, new StorageAccountInfo(rb.deserializedHeaders())));
     }
 
-<<<<<<< HEAD
     private boolean validateNoEtag(ModifiedAccessConditions modifiedAccessConditions) {
         if (modifiedAccessConditions == null) {
             return true;
         }
         return modifiedAccessConditions.ifMatch() == null && modifiedAccessConditions.ifNoneMatch() == null;
-=======
+    }
+
     /**
      * Generates a user delegation SAS with the specified parameters
      *
@@ -1254,7 +1251,7 @@
             cacheControl, contentDisposition, contentEncoding, contentLanguage, contentType);
 
         SharedKeyCredential sharedKeyCredential =
-            Utility.getSharedKeyCredential(this.containerAsyncRawClient.azureBlobStorage.httpPipeline());
+            Utility.getSharedKeyCredential(this.azureBlobStorage.httpPipeline());
 
         Utility.assertNotNull("sharedKeyCredential", sharedKeyCredential);
 
@@ -1271,7 +1268,7 @@
      */
     private ServiceSASSignatureValues configureServiceSASSignatureValues(ServiceSASSignatureValues serviceSASSignatureValues, String accountName) {
         // Set canonical name
-        serviceSASSignatureValues.canonicalName(this.containerAsyncRawClient.azureBlobStorage.url(), accountName);
+        serviceSASSignatureValues.canonicalName(this.azureBlobStorage.url(), accountName);
 
         // Set snapshotId to null
         serviceSASSignatureValues.snapshotId(null);
@@ -1279,6 +1276,5 @@
         // Set resource
         serviceSASSignatureValues.resource(Constants.UrlConstants.SAS_CONTAINER_CONSTANT);
         return serviceSASSignatureValues;
->>>>>>> 78db8d42
     }
 }