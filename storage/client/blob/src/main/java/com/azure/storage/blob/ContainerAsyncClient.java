--- conflicted
+++ resolved
@@ -33,10 +33,7 @@
 import java.net.MalformedURLException;
 import java.net.URL;
 import java.time.Duration;
-<<<<<<< HEAD
-=======
 import java.time.OffsetDateTime;
->>>>>>> be429c33
 import java.time.temporal.ChronoUnit;
 import java.util.List;
 
@@ -355,19 +352,10 @@
      * @param metadata {@link Metadata}
      * @param accessConditions {@link ContainerAccessConditions}
      * @return A reactive response signalling completion.
-<<<<<<< HEAD
-     * @throws UnsupportedOperationException If {@link ContainerAccessConditions#modifiedAccessConditions()} has anything
-     * set other than {@link ModifiedAccessConditions#ifModifiedSince()}.
-     */
-    public Mono<VoidResponse> setMetadata(Metadata metadata,
-            ContainerAccessConditions accessConditions) {
-=======
      * @throws UnsupportedOperationException If {@link ContainerAccessConditions#modifiedAccessConditions()} has
      * anything set other than {@link ModifiedAccessConditions#ifModifiedSince()}.
      */
-    public Mono<VoidResponse> setMetadata(Metadata metadata,
-                                          ContainerAccessConditions accessConditions) {
->>>>>>> be429c33
+    public Mono<VoidResponse> setMetadata(Metadata metadata, ContainerAccessConditions accessConditions) {
         metadata = metadata == null ? new Metadata() : metadata;
         accessConditions = accessConditions == null ? new ContainerAccessConditions() : accessConditions;
         if (!validateNoEtag(accessConditions.modifiedAccessConditions())
@@ -434,18 +422,6 @@
      * ensure the time formatting is compatible with the service. For more information, see the
      * <a href="https://docs.microsoft.com/rest/api/storageservices/set-container-acl">Azure Docs</a>.
      *
-<<<<<<< HEAD
-     * @param accessType
-     *         Specifies how the data in this container is available to the public. See the x-ms-blob-public-access header
-     *         in the Azure Docs for more information. Pass null for no public access.
-     * @param identifiers
-     *         A list of {@link SignedIdentifier} objects that specify the permissions for the container. Please see
-     *         <a href="https://docs.microsoft.com/en-us/rest/api/storageservices/establishing-a-stored-access-policy">here</a>
-     *         for more information. Passing null will clear all access policies.
-     * @param accessConditions
-     *         {@link ContainerAccessConditions}
-     *
-=======
      * @param accessType Specifies how the data in this container is available to the public. See the
      * x-ms-blob-public-access header in the Azure Docs for more information. Pass null for no public access.
      * @param identifiers A list of {@link SignedIdentifier} objects that specify the permissions for the container.
@@ -453,17 +429,11 @@
      * <a href="https://docs.microsoft.com/en-us/rest/api/storageservices/establishing-a-stored-access-policy">here</a>
      * for more information. Passing null will clear all access policies.
      * @param accessConditions {@link ContainerAccessConditions}
->>>>>>> be429c33
      * @return A reactive response signalling completion.
      * @throws UnsupportedOperationException If {@link ContainerAccessConditions#modifiedAccessConditions()} has either
      * {@link ModifiedAccessConditions#ifMatch()} or {@link ModifiedAccessConditions#ifNoneMatch()} set.
      */
-    public Mono<VoidResponse> setAccessPolicy(PublicAccessType accessType,
-<<<<<<< HEAD
-                                      List<SignedIdentifier> identifiers, ContainerAccessConditions accessConditions) {
-=======
-                                              List<SignedIdentifier> identifiers, ContainerAccessConditions accessConditions) {
->>>>>>> be429c33
+    public Mono<VoidResponse> setAccessPolicy(PublicAccessType accessType, List<SignedIdentifier> identifiers, ContainerAccessConditions accessConditions) {
         accessConditions = accessConditions == null ? new ContainerAccessConditions() : accessConditions;
 
         if (!validateNoEtag(accessConditions.modifiedAccessConditions())) {
@@ -568,34 +538,6 @@
      * [!code-java[Sample_Code](../azure-storage-java/src/test/java/com/microsoft/azure/storage/Samples.java?name=list_blobs_flat_helper "helper code for ContainerAsyncClient.listBlobsFlatSegment")] \n
      * For more samples, please see the [Samples file](%https://github.com/Azure/azure-storage-java/blob/master/src/test/java/com/microsoft/azure/storage/Samples.java)
      */
-<<<<<<< HEAD
-    public Flux<BlobItem> listBlobsFlat(ListBlobsOptions options) {
-        return listBlobsFlatSegment(null, options).flatMapMany(response -> listBlobsFlatHelper(options, response));
-    }
-
-    /*
-     * Returns a single segment of blobs starting from the specified Marker. Use an empty
-     * marker to start enumeration from the beginning. Blob names are returned in lexicographic order.
-     * After getting a segment, process it, and then call ListBlobs again (passing the the previously-returned
-     * Marker) to get the next segment. For more information, see the
-     * <a href="https://docs.microsoft.com/rest/api/storageservices/list-blobs">Azure Docs</a>.
-     *
-     * @param marker
-     *         Identifies the portion of the list to be returned with the next list operation.
-     *         This value is returned in the response of a previous list operation as the
-     *         ListBlobsFlatSegmentResponse.body().nextMarker(). Set to null to list the first segment.
-     * @param options
-     *         {@link ListBlobsOptions}
-     *
-     * @return Emits the successful response.
-     *
-     * @apiNote ## Sample Code \n
-     * [!code-java[Sample_Code](../azure-storage-java/src/test/java/com/microsoft/azure/storage/Samples.java?name=list_blobs_flat "Sample code for ContainerAsyncClient.listBlobsFlatSegment")] \n
-     * [!code-java[Sample_Code](../azure-storage-java/src/test/java/com/microsoft/azure/storage/Samples.java?name=list_blobs_flat_helper "helper code for ContainerAsyncClient.listBlobsFlatSegment")] \n
-     * For more samples, please see the [Samples file](%https://github.com/Azure/azure-storage-java/blob/master/src/test/java/com/microsoft/azure/storage/Samples.java)
-     */
-=======
->>>>>>> be429c33
     private Mono<ContainersListBlobFlatSegmentResponse> listBlobsFlatSegment(String marker, ListBlobsOptions options) {
         options = options == null ? new ListBlobsOptions() : options;
 
@@ -684,50 +626,6 @@
     public Flux<BlobItem> listBlobsHierarchy(String delimiter, ListBlobsOptions options) {
         return listBlobsHierarchySegment(null, delimiter, options)
             .flatMapMany(response -> listBlobsHierarchyHelper(delimiter, options, Context.NONE, response));
-    }
-
-    /*
-     * Returns a single segment of blobs and blob prefixes starting from the specified Marker. Use an empty
-     * marker to start enumeration from the beginning. Blob names are returned in lexicographic order.
-     * After getting a segment, process it, and then call ListBlobs again (passing the the previously-returned
-     * Marker) to get the next segment. For more information, see the
-     * <a href="https://docs.microsoft.com/rest/api/storageservices/list-blobs">Azure Docs</a>.
-     *
-     * @param marker
-     *         Identifies the portion of the list to be returned with the next list operation.
-     *         This value is returned in the response of a previous list operation as the
-     *         ListBlobsHierarchySegmentResponse.body().nextMarker(). Set to null to list the first segment.
-     * @param delimiter
-     *         The operation returns a BlobPrefix element in the response body that acts as a placeholder for all blobs
-     *         whose names begin with the same substring up to the appearance of the delimiter character. The delimiter may
-     *         be a single character or a string.
-     * @param options
-     *         {@link ListBlobsOptions}
-     *
-     * @return Emits the successful response.
-     * @throws UnsupportedOperationException If {@link ListBlobsOptions#details()} has {@link BlobListDetails#snapshots()}
-     * set.
-     *
-     * @apiNote ## Sample Code \n
-     * [!code-java[Sample_Code](../azure-storage-java/src/test/java/com/microsoft/azure/storage/Samples.java?name=list_blobs_hierarchy "Sample code for ContainerAsyncClient.listBlobsHierarchySegment")] \n
-     * [!code-java[Sample_Code](../azure-storage-java/src/test/java/com/microsoft/azure/storage/Samples.java?name=list_blobs_hierarchy_helper "helper code for ContainerAsyncClient.listBlobsHierarchySegment")] \n
-     * For more samples, please see the [Samples file](%https://github.com/Azure/azure-storage-java/blob/master/src/test/java/com/microsoft/azure/storage/Samples.java)
-     */
-<<<<<<< HEAD
-    public Flux<BlobItem> listBlobsHierarchy(String delimiter, ListBlobsOptions options) {
-        return listBlobsHierarchySegment(null, delimiter, options)
-            .flatMapMany(response -> listBlobsHierarchyHelper(delimiter, options, Context.NONE, response));
-=======
-    private Mono<ContainersListBlobHierarchySegmentResponse> listBlobsHierarchySegment(String marker, String delimiter, ListBlobsOptions options) {
-        options = options == null ? new ListBlobsOptions() : options;
-        if (options.details().snapshots()) {
-            throw new UnsupportedOperationException("Including snapshots in a hierarchical listing is not supported.");
-        }
-
-        return postProcessResponse(this.azureBlobStorage.containers()
-            .listBlobHierarchySegmentWithRestResponseAsync(null, delimiter, options.prefix(), marker,
-                options.maxResults(), options.details().toList(), null, null, Context.NONE));
->>>>>>> be429c33
     }
 
     /*
@@ -879,21 +777,6 @@
      * Acquires a lease on the blob for write and delete operations. The lease duration must be between 15 to 60
      * seconds, or infinite (-1).
      *
-<<<<<<< HEAD
-     * @param proposedID
-     *         A {@code String} in any valid GUID format. May be null.
-     * @param duration
-     *         The  duration of the lease, in seconds, or negative one (-1) for a lease that
-     *         never expires. A non-infinite lease can be between 15 and 60 seconds.
-     * @param modifiedAccessConditions
-     *         Standard HTTP Access conditions related to the modification of data. ETag and LastModifiedTime are used
-     *         to construct conditions related to when the blob was changed relative to the given request. The request
-     *         will fail if the specified condition is not satisfied.
-     *
-     * @return A reactive response containing the lease ID.
-     * @throws UnsupportedOperationException If either {@link ModifiedAccessConditions#ifMatch()} or
-     * {@link ModifiedAccessConditions#ifNoneMatch()} is set.
-=======
      * @param proposedID A {@code String} in any valid GUID format. May be null.
      * @param duration The  duration of the lease, in seconds, or negative one (-1) for a lease that never expires. A
      * non-infinite lease can be between 15 and 60 seconds.
@@ -903,7 +786,6 @@
      * @return A reactive response containing the lease ID.
      * @throws UnsupportedOperationException If either {@link ModifiedAccessConditions#ifMatch()} or {@link
      * ModifiedAccessConditions#ifNoneMatch()} is set.
->>>>>>> be429c33
      */
     public Mono<Response<String>> acquireLease(String proposedID, int duration, ModifiedAccessConditions modifiedAccessConditions) {
         if (!this.validateNoEtag(modifiedAccessConditions)) {
@@ -931,18 +813,6 @@
     /**
      * Renews the blob's previously-acquired lease.
      *
-<<<<<<< HEAD
-     * @param leaseID
-     *         The leaseId of the active lease on the blob.
-     * @param modifiedAccessConditions
-     *         Standard HTTP Access conditions related to the modification of data. ETag and LastModifiedTime are used
-     *         to construct conditions related to when the blob was changed relative to the given request. The request
-     *         will fail if the specified condition is not satisfied.
-     *
-     * @return A reactive response containing the renewed lease ID.
-     * @throws UnsupportedOperationException If either {@link ModifiedAccessConditions#ifMatch()} or
-     * {@link ModifiedAccessConditions#ifNoneMatch()} is set.
-=======
      * @param leaseID The leaseId of the active lease on the blob.
      * @param modifiedAccessConditions Standard HTTP Access conditions related to the modification of data. ETag and
      * LastModifiedTime are used to construct conditions related to when the blob was changed relative to the given
@@ -950,7 +820,6 @@
      * @return A reactive response containing the renewed lease ID.
      * @throws UnsupportedOperationException If either {@link ModifiedAccessConditions#ifMatch()} or {@link
      * ModifiedAccessConditions#ifNoneMatch()} is set.
->>>>>>> be429c33
      */
     public Mono<Response<String>> renewLease(String leaseID, ModifiedAccessConditions modifiedAccessConditions) {
         if (!this.validateNoEtag(modifiedAccessConditions)) {
@@ -978,18 +847,6 @@
     /**
      * Releases the blob's previously-acquired lease.
      *
-<<<<<<< HEAD
-     * @param leaseID
-     *         The leaseId of the active lease on the blob.
-     * @param modifiedAccessConditions
-     *         Standard HTTP Access conditions related to the modification of data. ETag and LastModifiedTime are used
-     *         to construct conditions related to when the blob was changed relative to the given request. The request
-     *         will fail if the specified condition is not satisfied.
-     *
-     * @return A reactive response signalling completion.
-     * @throws UnsupportedOperationException If either {@link ModifiedAccessConditions#ifMatch()} or
-     * {@link ModifiedAccessConditions#ifNoneMatch()} is set.
-=======
      * @param leaseID The leaseId of the active lease on the blob.
      * @param modifiedAccessConditions Standard HTTP Access conditions related to the modification of data. ETag and
      * LastModifiedTime are used to construct conditions related to when the blob was changed relative to the given
@@ -997,7 +854,6 @@
      * @return A reactive response signalling completion.
      * @throws UnsupportedOperationException If either {@link ModifiedAccessConditions#ifMatch()} or {@link
      * ModifiedAccessConditions#ifNoneMatch()} is set.
->>>>>>> be429c33
      */
     public Mono<VoidResponse> releaseLease(String leaseID, ModifiedAccessConditions modifiedAccessConditions) {
         if (!this.validateNoEtag(modifiedAccessConditions)) {
@@ -1026,22 +882,6 @@
      * BreakLease breaks the blob's previously-acquired lease (if it exists). Pass the LeaseBreakDefault (-1) constant
      * to break a fixed-duration lease when it expires or an infinite lease immediately.
      *
-<<<<<<< HEAD
-     * @param breakPeriodInSeconds
-     *         An optional {@code Integer} representing the proposed duration of seconds that the lease should continue
-     *         before it is broken, between 0 and 60 seconds. This break period is only used if it is shorter than the
-     *         time remaining on the lease. If longer, the time remaining on the lease is used. A new lease will not be
-     *         available before the break period has expired, but the lease may be held for longer than the break
-     *         period.
-     * @param modifiedAccessConditions
-     *         Standard HTTP Access conditions related to the modification of data. ETag and LastModifiedTime are used
-     *         to construct conditions related to when the blob was changed relative to the given request. The request
-     *         will fail if the specified condition is not satisfied.
-     *
-     * @return A reactive response containing the remaining time in the broken lease.
-     * @throws UnsupportedOperationException If either {@link ModifiedAccessConditions#ifMatch()} or
-     * {@link ModifiedAccessConditions#ifNoneMatch()} is set.
-=======
      * @param breakPeriodInSeconds An optional {@code Integer} representing the proposed duration of seconds that the
      * lease should continue before it is broken, between 0 and 60 seconds. This break period is only used if it is
      * shorter than the time remaining on the lease. If longer, the time remaining on the lease is used. A new lease
@@ -1053,7 +893,6 @@
      * @return A reactive response containing the remaining time in the broken lease.
      * @throws UnsupportedOperationException If either {@link ModifiedAccessConditions#ifMatch()} or {@link
      * ModifiedAccessConditions#ifNoneMatch()} is set.
->>>>>>> be429c33
      */
     public Mono<Response<Duration>> breakLease(Integer breakPeriodInSeconds, ModifiedAccessConditions modifiedAccessConditions) {
         if (!this.validateNoEtag(modifiedAccessConditions)) {
@@ -1089,13 +928,8 @@
      * LastModifiedTime are used to construct conditions related to when the blob was changed relative to the given
      * request. The request will fail if the specified condition is not satisfied.
      * @return A reactive response containing the new lease ID.
-<<<<<<< HEAD
-     * @throws UnsupportedOperationException If either {@link ModifiedAccessConditions#ifMatch()} or
-     * {@link ModifiedAccessConditions#ifNoneMatch()} is set.
-=======
      * @throws UnsupportedOperationException If either {@link ModifiedAccessConditions#ifMatch()} or {@link
      * ModifiedAccessConditions#ifNoneMatch()} is set.
->>>>>>> be429c33
      */
     public Mono<Response<String>> changeLease(String leaseId, String proposedID, ModifiedAccessConditions modifiedAccessConditions) {
         if (!this.validateNoEtag(modifiedAccessConditions)) {
@@ -1128,8 +962,6 @@
         }
         return modifiedAccessConditions.ifMatch() == null && modifiedAccessConditions.ifNoneMatch() == null;
     }
-<<<<<<< HEAD
-=======
 
     /**
      * Generates a user delegation SAS with the specified parameters
@@ -1296,5 +1128,4 @@
         serviceSASSignatureValues.resource(Constants.UrlConstants.SAS_CONTAINER_CONSTANT);
         return serviceSASSignatureValues;
     }
->>>>>>> be429c33
 }