// Copyright (c) Microsoft Corporation. All rights reserved.
// Licensed under the MIT License.

package com.azure.storage.blob;

import com.azure.core.http.HttpResponse;
import com.azure.core.http.rest.Response;
import com.azure.core.http.rest.SimpleResponse;
import com.azure.core.http.rest.VoidResponse;
import com.azure.core.util.Context;
import com.azure.storage.blob.implementation.AzureBlobStorageBuilder;
import com.azure.storage.blob.implementation.AzureBlobStorageImpl;
import com.azure.storage.blob.models.BlobFlatListSegment;
import com.azure.storage.blob.models.BlobHierarchyListSegment;
import com.azure.storage.blob.models.BlobItem;
import com.azure.storage.blob.models.BlobPrefix;
import com.azure.storage.blob.models.ContainerAccessConditions;
import com.azure.storage.blob.models.ContainerAccessPolicies;
import com.azure.storage.blob.models.ContainersListBlobFlatSegmentResponse;
import com.azure.storage.blob.models.ContainersListBlobHierarchySegmentResponse;
import com.azure.storage.blob.models.LeaseAccessConditions;
import com.azure.storage.blob.models.ListBlobsOptions;
import com.azure.storage.blob.models.Metadata;
import com.azure.storage.blob.models.ModifiedAccessConditions;
import com.azure.storage.blob.models.PublicAccessType;
import com.azure.storage.blob.models.SignedIdentifier;
import com.azure.storage.blob.models.StorageAccountInfo;
import com.azure.storage.blob.models.UserDelegationKey;
import com.azure.storage.common.credentials.SharedKeyCredential;
import reactor.core.publisher.Flux;
import reactor.core.publisher.Mono;

import java.net.MalformedURLException;
import java.net.URL;
import java.time.Duration;
import java.time.OffsetDateTime;
import java.time.temporal.ChronoUnit;
import java.util.List;

import static com.azure.storage.blob.Utility.postProcessResponse;

/**
 * Client to a container. It may only be instantiated through a {@link ContainerClientBuilder} or via the method {@link
 * BlobServiceAsyncClient#getContainerAsyncClient(String)}. This class does not hold any state about a particular blob but
 * is instead a convenient way of sending off appropriate requests to the resource on the service. It may also be used
 * to construct URLs to blobs.
 *
 * <p>
 * This client contains operations on a container. Operations on a blob are available on {@link BlobAsyncClient} through
 * {@link #getBlobAsyncClient(String)}, and operations on the service are available on {@link BlobServiceAsyncClient}.
 *
 * <p>
 * Please refer to the <a href=https://docs.microsoft.com/en-us/azure/storage/blobs/storage-blobs-introduction>Azure
 * Docs</a> for more information on containers.
 *
 * <p>
 * Note this client is an async client that returns reactive responses from Spring Reactor Core project
 * (https://projectreactor.io/). Calling the methods in this client will <strong>NOT</strong> start the actual network
 * operation, until {@code .subscribe()} is called on the reactive response. You can simply convert one of these
 * responses to a {@link java.util.concurrent.CompletableFuture} object through {@link Mono#toFuture()}.
 */
public final class ContainerAsyncClient {
    public static final String ROOT_CONTAINER_NAME = "$root";

    public static final String STATIC_WEBSITE_CONTAINER_NAME = "$web";

    public static final String LOG_CONTAINER_NAME = "$logs";

    private final AzureBlobStorageImpl azureBlobStorage;

    /**
     * Package-private constructor for use by {@link ContainerClientBuilder}.
     *
     * @param azureBlobStorage the API client for blob storage
     */
    ContainerAsyncClient(AzureBlobStorageImpl azureBlobStorage) {
        this.azureBlobStorage = azureBlobStorage;
    }

    /**
     * Creates a new {@link BlockBlobAsyncClient} object by concatenating the blobName to the end of
     * ContainerAsyncClient's URL. The new BlockBlobAsyncClient uses the same request policy pipeline as the
     * ContainerAsyncClient. To change the pipeline, create the BlockBlobAsyncClient and then call its WithPipeline
     * method passing in the desired pipeline object. Or, call this package's NewBlockBlobAsyncClient instead of calling
     * this object's NewBlockBlobAsyncClient method.
     *
     * @param blobName A {@code String} representing the name of the blob.
     * @return A new {@link BlockBlobAsyncClient} object which references the blob with the specified name in this
     * container.
     */
    public BlockBlobAsyncClient getBlockBlobAsyncClient(String blobName) {
        return getBlockBlobAsyncClient(blobName, null);
    }

    /**
     * Creates a new {@link BlockBlobAsyncClient} object by concatenating the blobName to the end of
     * ContainerAsyncClient's URL. The new BlockBlobAsyncClient uses the same request policy pipeline as the
     * ContainerAsyncClient. To change the pipeline, create the BlockBlobAsyncClient and then call its WithPipeline
     * method passing in the desired pipeline object. Or, call this package's NewBlockBlobAsyncClient instead of calling
     * this object's NewBlockBlobAsyncClient method.
     *
     * @param blobName A {@code String} representing the name of the blob.
     * @param snapshot the snapshot identifier for the blob.
     * @return A new {@link BlockBlobAsyncClient} object which references the blob with the specified name in this
     * container.
     */
    public BlockBlobAsyncClient getBlockBlobAsyncClient(String blobName, String snapshot) {
        return new BlockBlobAsyncClient(new AzureBlobStorageBuilder()
            .url(Utility.appendToURLPath(getContainerUrl(), blobName).toString())
<<<<<<< HEAD
            .pipeline(azureBlobStorage.httpPipeline())
            .build(), snapshot);
=======
            .pipeline(azureBlobStorage.getHttpPipeline()), snapshot);
>>>>>>> dee7408d
    }

    /**
     * Creates creates a new PageBlobAsyncClient object by concatenating blobName to the end of ContainerAsyncClient's
     * URL. The new PageBlobAsyncClient uses the same request policy pipeline as the ContainerAsyncClient. To change the
     * pipeline, create the PageBlobAsyncClient and then call its WithPipeline method passing in the desired pipeline
     * object. Or, call this package's NewPageBlobAsyncClient instead of calling this object's NewPageBlobAsyncClient
     * method.
     *
     * @param blobName A {@code String} representing the name of the blob.
     * @return A new {@link PageBlobAsyncClient} object which references the blob with the specified name in this
     * container.
     */
    public PageBlobAsyncClient getPageBlobAsyncClient(String blobName) {
        return getPageBlobAsyncClient(blobName, null);
    }

    /**
     * Creates creates a new PageBlobAsyncClient object by concatenating blobName to the end of ContainerAsyncClient's
     * URL. The new PageBlobAsyncClient uses the same request policy pipeline as the ContainerAsyncClient. To change the
     * pipeline, create the PageBlobAsyncClient and then call its WithPipeline method passing in the desired pipeline
     * object. Or, call this package's NewPageBlobAsyncClient instead of calling this object's NewPageBlobAsyncClient
     * method.
     *
     * @param blobName A {@code String} representing the name of the blob.
     * @param snapshot the snapshot identifier for the blob.
     * @return A new {@link PageBlobAsyncClient} object which references the blob with the specified name in this
     * container.
     */
    public PageBlobAsyncClient getPageBlobAsyncClient(String blobName, String snapshot) {
        return new PageBlobAsyncClient(new AzureBlobStorageBuilder()
            .url(Utility.appendToURLPath(getContainerUrl(), blobName).toString())
<<<<<<< HEAD
            .pipeline(azureBlobStorage.httpPipeline())
            .build(), snapshot);
=======
            .pipeline(azureBlobStorage.getHttpPipeline()), snapshot);
>>>>>>> dee7408d
    }

    /**
     * Creates creates a new AppendBlobAsyncClient object by concatenating blobName to the end of ContainerAsyncClient's
     * URL. The new AppendBlobAsyncClient uses the same request policy pipeline as the ContainerAsyncClient. To change
     * the pipeline, create the AppendBlobAsyncClient and then call its WithPipeline method passing in the desired
     * pipeline object. Or, call this package's NewAppendBlobAsyncClient instead of calling this object's
     * NewAppendBlobAsyncClient method.
     *
     * @param blobName A {@code String} representing the name of the blob.
     * @return A new {@link AppendBlobAsyncClient} object which references the blob with the specified name in this
     * container.
     */
    public AppendBlobAsyncClient getAppendBlobAsyncClient(String blobName) {
        return getAppendBlobAsyncClient(blobName, null);
    }

    /**
     * Creates creates a new AppendBlobAsyncClient object by concatenating blobName to the end of ContainerAsyncClient's
     * URL. The new AppendBlobAsyncClient uses the same request policy pipeline as the ContainerAsyncClient. To change
     * the pipeline, create the AppendBlobAsyncClient and then call its WithPipeline method passing in the desired
     * pipeline object. Or, call this package's NewAppendBlobAsyncClient instead of calling this object's
     * NewAppendBlobAsyncClient method.
     *
     * @param blobName A {@code String} representing the name of the blob.
     * @param snapshot the snapshot identifier for the blob.
     * @return A new {@link AppendBlobAsyncClient} object which references the blob with the specified name in this
     * container.
     */
    public AppendBlobAsyncClient getAppendBlobAsyncClient(String blobName, String snapshot) {
        return new AppendBlobAsyncClient(new AzureBlobStorageBuilder()
            .url(Utility.appendToURLPath(getContainerUrl(), blobName).toString())
<<<<<<< HEAD
            .pipeline(azureBlobStorage.httpPipeline())
            .build(), snapshot);
=======
            .pipeline(azureBlobStorage.getHttpPipeline()), snapshot);
>>>>>>> dee7408d
    }

    /**
     * Creates a new BlobAsyncClient object by concatenating blobName to the end of ContainerAsyncClient's URL. The new
     * BlobAsyncClient uses the same request policy pipeline as the ContainerAsyncClient. To change the pipeline, create
     * the BlobAsyncClient and then call its WithPipeline method passing in the desired pipeline object. Or, call this
     * package's getBlobAsyncClient instead of calling this object's getBlobAsyncClient method.
     *
     * @param blobName A {@code String} representing the name of the blob.
     * @return A new {@link BlobAsyncClient} object which references the blob with the specified name in this container.
     */
    public BlobAsyncClient getBlobAsyncClient(String blobName) {
        return getBlobAsyncClient(blobName, null);
    }

    /**
     * Creates a new BlobAsyncClient object by concatenating blobName to the end of ContainerAsyncClient's URL. The new
     * BlobAsyncClient uses the same request policy pipeline as the ContainerAsyncClient. To change the pipeline, create
     * the BlobAsyncClient and then call its WithPipeline method passing in the desired pipeline object. Or, call this
     * package's getBlobAsyncClient instead of calling this object's getBlobAsyncClient method.
     *
     * @param blobName A {@code String} representing the name of the blob.
     * @param snapshot the snapshot identifier for the blob.
     * @return A new {@link BlobAsyncClient} object which references the blob with the specified name in this container.
     */
    public BlobAsyncClient getBlobAsyncClient(String blobName, String snapshot) {
        return new BlobAsyncClient(new AzureBlobStorageBuilder()
            .url(Utility.appendToURLPath(getContainerUrl(), blobName).toString())
<<<<<<< HEAD
            .pipeline(azureBlobStorage.httpPipeline())
            .build(), snapshot);
=======
            .pipeline(azureBlobStorage.getHttpPipeline()), snapshot);
>>>>>>> dee7408d
    }

    /**
     * Initializes a {@link BlobServiceAsyncClient} object pointing to the storage account this container is in.
     *
     * @return A {@link BlobServiceAsyncClient} object pointing to the specified storage account
     */
    public BlobServiceAsyncClient getBlobServiceAsyncClient() {
        return new BlobServiceAsyncClient(new AzureBlobStorageBuilder()
            .url(Utility.stripLastPathSegment(getContainerUrl()).toString())
<<<<<<< HEAD
            .pipeline(azureBlobStorage.httpPipeline())
            .build());
=======
            .pipeline(azureBlobStorage.getHttpPipeline()));
>>>>>>> dee7408d
    }

    /**
     * Gets the URL of the container represented by this client.
     *
     * @return the URL.
     * @throws RuntimeException If the container has a malformed URL.
     */
    public URL getContainerUrl() {
        try {
            return new URL(azureBlobStorage.getUrl());
        } catch (MalformedURLException e) {
            throw new RuntimeException(String.format("Invalid URL on %s: %s" + getClass().getSimpleName(), azureBlobStorage.getUrl()), e);
        }
    }

    /**
     * Gets if the container this client represents exists in the cloud.
     *
     * @return true if the container exists, false if it doesn't
     */
    public Mono<Response<Boolean>> exists() {
        return this.getProperties(null)
            .map(cp -> (Response<Boolean>) new SimpleResponse<>(cp, true))
            .onErrorResume(t -> t instanceof StorageException && ((StorageException) t).statusCode() == 404, t -> {
                HttpResponse response = ((StorageException) t).response();
                return Mono.just(new SimpleResponse<>(response.request(), response.statusCode(), response.headers(), false));
            });
    }

    /**
     * Creates a new container within a storage account. If a container with the same name already exists, the operation
     * fails. For more information, see the
     * <a href="https://docs.microsoft.com/rest/api/storageservices/create-container">Azure Docs</a>.
     *
     * @return A reactive response signalling completion.
     */
    public Mono<VoidResponse> create() {
        return this.create(null, null);
    }

    /**
     * Creates a new container within a storage account. If a container with the same name already exists, the operation
     * fails. For more information, see the
     * <a href="https://docs.microsoft.com/rest/api/storageservices/create-container">Azure Docs</a>.
     *
     * @param metadata {@link Metadata}
     * @param accessType Specifies how the data in this container is available to the public. See the
     * x-ms-blob-public-access header in the Azure Docs for more information. Pass null for no public access.
     * @return A reactive response signalling completion.
     */
    public Mono<VoidResponse> create(Metadata metadata, PublicAccessType accessType) {
        metadata = metadata == null ? new Metadata() : metadata;

        return postProcessResponse(this.azureBlobStorage.containers().createWithRestResponseAsync(
            null, null, metadata, accessType, null, Context.NONE))
            .map(VoidResponse::new);
    }

    /**
     * Marks the specified container for deletion. The container and any blobs contained within it are later deleted
     * during garbage collection. For more information, see the
     * <a href="https://docs.microsoft.com/rest/api/storageservices/delete-container">Azure Docs</a>.
     *
     * @return A reactive response signalling completion.
     */
    public Mono<VoidResponse> delete() {
        return this.delete(null);
    }

    /**
     * Marks the specified container for deletion. The container and any blobs contained within it are later deleted
     * during garbage collection. For more information, see the
     * <a href="https://docs.microsoft.com/rest/api/storageservices/delete-container">Azure Docs</a>.
     *
     * @param accessConditions {@link ContainerAccessConditions}
     * @return A reactive response signalling completion.
     * @throws UnsupportedOperationException If {@link ContainerAccessConditions#modifiedAccessConditions()} has either
     * {@link ModifiedAccessConditions#ifMatch()} or {@link ModifiedAccessConditions#ifNoneMatch()} set.
     */
    public Mono<VoidResponse> delete(ContainerAccessConditions accessConditions) {
        accessConditions = accessConditions == null ? new ContainerAccessConditions() : accessConditions;

        if (!validateNoEtag(accessConditions.modifiedAccessConditions())) {
            // Throwing is preferred to Single.error because this will error out immediately instead of waiting until
            // subscription.
            throw new UnsupportedOperationException("ETag access conditions are not supported for this API.");
        }

        return postProcessResponse(this.azureBlobStorage.containers()
            .deleteWithRestResponseAsync(null, null, null,
                accessConditions.leaseAccessConditions(), accessConditions.modifiedAccessConditions(), Context.NONE))
            .map(VoidResponse::new);
    }

    /**
     * Returns the container's metadata and system properties. For more information, see the
     * <a href="https://docs.microsoft.com/rest/api/storageservices/get-container-metadata">Azure Docs</a>.
     *
     * @return A reactive response containing the container properties.
     */
    public Mono<Response<ContainerProperties>> getProperties() {
        return this.getProperties(null);
    }

    /**
     * Returns the container's metadata and system properties. For more information, see the
     * <a href="https://docs.microsoft.com/rest/api/storageservices/get-container-metadata">Azure Docs</a>.
     *
     * @param leaseAccessConditions By setting lease access conditions, requests will fail if the provided lease does
     * not match the active lease on the blob.
     * @return A reactive response containing the container properties.
     */
    public Mono<Response<ContainerProperties>> getProperties(LeaseAccessConditions leaseAccessConditions) {
        return postProcessResponse(this.azureBlobStorage.containers()
            .getPropertiesWithRestResponseAsync(null, null, null,
                leaseAccessConditions, Context.NONE))
            .map(rb -> new SimpleResponse<>(rb, new ContainerProperties(rb.deserializedHeaders())));
    }

    /**
     * Sets the container's metadata. For more information, see the
     * <a href="https://docs.microsoft.com/rest/api/storageservices/set-container-metadata">Azure Docs</a>.
     *
     * @param metadata {@link Metadata}
     * @return A reactive response signalling completion.
     */
    public Mono<VoidResponse> setMetadata(Metadata metadata) {
        return this.setMetadata(metadata, null);
    }

    /**
     * Sets the container's metadata. For more information, see the
     * <a href="https://docs.microsoft.com/rest/api/storageservices/set-container-metadata">Azure Docs</a>.
     *
     * @param metadata {@link Metadata}
     * @param accessConditions {@link ContainerAccessConditions}
     * @return A reactive response signalling completion.
     * @throws UnsupportedOperationException If {@link ContainerAccessConditions#modifiedAccessConditions()} has
     * anything set other than {@link ModifiedAccessConditions#ifModifiedSince()}.
     */
    public Mono<VoidResponse> setMetadata(Metadata metadata, ContainerAccessConditions accessConditions) {
        metadata = metadata == null ? new Metadata() : metadata;
        accessConditions = accessConditions == null ? new ContainerAccessConditions() : accessConditions;
        if (!validateNoEtag(accessConditions.modifiedAccessConditions())
            || accessConditions.modifiedAccessConditions().ifUnmodifiedSince() != null) {
            // Throwing is preferred to Single.error because this will error out immediately instead of waiting until
            // subscription.
            throw new UnsupportedOperationException(
                "If-Modified-Since is the only HTTP access condition supported for this API");
        }

        return postProcessResponse(this.azureBlobStorage.containers()
            .setMetadataWithRestResponseAsync(null, null, metadata, null,
                accessConditions.leaseAccessConditions(), accessConditions.modifiedAccessConditions(), Context.NONE))
            .map(VoidResponse::new);
    }

    /**
     * Returns the container's permissions. The permissions indicate whether container's blobs may be accessed publicly.
     * For more information, see the
     * <a href="https://docs.microsoft.com/rest/api/storageservices/get-container-acl">Azure Docs</a>.
     *
     * @return A reactive response containing the container access policy.
     */
    public Mono<Response<ContainerAccessPolicies>> getAccessPolicy() {
        return this.getAccessPolicy(null);
    }

    /**
     * Returns the container's permissions. The permissions indicate whether container's blobs may be accessed publicly.
     * For more information, see the
     * <a href="https://docs.microsoft.com/rest/api/storageservices/get-container-acl">Azure Docs</a>.
     *
     * @param leaseAccessConditions By setting lease access conditions, requests will fail if the provided lease does
     * not match the active lease on the blob.
     * @return A reactive response containing the container access policy.
     */
    public Mono<Response<ContainerAccessPolicies>> getAccessPolicy(LeaseAccessConditions leaseAccessConditions) {
        return postProcessResponse(this.azureBlobStorage.containers().getAccessPolicyWithRestResponseAsync(null, null, null, leaseAccessConditions, Context.NONE)
            .map(response -> new SimpleResponse<>(response, new ContainerAccessPolicies(response.deserializedHeaders().blobPublicAccess(), response.value()))));
    }

    /**
     * Sets the container's permissions. The permissions indicate whether blobs in a container may be accessed publicly.
     * Note that, for each signed identifier, we will truncate the start and expiry times to the nearest second to
     * ensure the time formatting is compatible with the service. For more information, see the
     * <a href="https://docs.microsoft.com/rest/api/storageservices/set-container-acl">Azure Docs</a>.
     *
     * @param accessType Specifies how the data in this container is available to the public. See the
     * x-ms-blob-public-access header in the Azure Docs for more information. Pass null for no public access.
     * @param identifiers A list of {@link SignedIdentifier} objects that specify the permissions for the container.
     * Please see
     * <a href="https://docs.microsoft.com/en-us/rest/api/storageservices/establishing-a-stored-access-policy">here</a>
     * for more information. Passing null will clear all access policies.
     * @return A reactive response signalling completion.
     */
    public Mono<VoidResponse> setAccessPolicy(PublicAccessType accessType,
                                              List<SignedIdentifier> identifiers) {
        return this.setAccessPolicy(accessType, identifiers, null);
    }

    /**
     * Sets the container's permissions. The permissions indicate whether blobs in a container may be accessed publicly.
     * Note that, for each signed identifier, we will truncate the start and expiry times to the nearest second to
     * ensure the time formatting is compatible with the service. For more information, see the
     * <a href="https://docs.microsoft.com/rest/api/storageservices/set-container-acl">Azure Docs</a>.
     *
     * @param accessType Specifies how the data in this container is available to the public. See the
     * x-ms-blob-public-access header in the Azure Docs for more information. Pass null for no public access.
     * @param identifiers A list of {@link SignedIdentifier} objects that specify the permissions for the container.
     * Please see
     * <a href="https://docs.microsoft.com/en-us/rest/api/storageservices/establishing-a-stored-access-policy">here</a>
     * for more information. Passing null will clear all access policies.
     * @param accessConditions {@link ContainerAccessConditions}
     * @return A reactive response signalling completion.
     * @throws UnsupportedOperationException If {@link ContainerAccessConditions#modifiedAccessConditions()} has either
     * {@link ModifiedAccessConditions#ifMatch()} or {@link ModifiedAccessConditions#ifNoneMatch()} set.
     */
    public Mono<VoidResponse> setAccessPolicy(PublicAccessType accessType, List<SignedIdentifier> identifiers, ContainerAccessConditions accessConditions) {
        accessConditions = accessConditions == null ? new ContainerAccessConditions() : accessConditions;

        if (!validateNoEtag(accessConditions.modifiedAccessConditions())) {
            // Throwing is preferred to Single.error because this will error out immediately instead of waiting until
            // subscription.
            throw new UnsupportedOperationException("ETag access conditions are not supported for this API.");
        }

        /*
        We truncate to seconds because the service only supports nanoseconds or seconds, but doing an
        OffsetDateTime.now will only give back milliseconds (more precise fields are zeroed and not serialized). This
        allows for proper serialization with no real detriment to users as sub-second precision on active time for
        signed identifiers is not really necessary.
         */
        if (identifiers != null) {
            for (SignedIdentifier identifier : identifiers) {
                if (identifier.accessPolicy() != null && identifier.accessPolicy().start() != null) {
                    identifier.accessPolicy().start(
                        identifier.accessPolicy().start().truncatedTo(ChronoUnit.SECONDS));
                }
                if (identifier.accessPolicy() != null && identifier.accessPolicy().expiry() != null) {
                    identifier.accessPolicy().expiry(
                        identifier.accessPolicy().expiry().truncatedTo(ChronoUnit.SECONDS));
                }
            }
        }

        return postProcessResponse(this.azureBlobStorage.containers()
            .setAccessPolicyWithRestResponseAsync(null, identifiers, null, accessType,
                null, accessConditions.leaseAccessConditions(), accessConditions.modifiedAccessConditions(),
                Context.NONE))
            .map(VoidResponse::new);
    }

    /**
     * Returns a reactive Publisher emitting all the blobs in this container lazily as needed. The directories are
     * flattened and only actual blobs and no directories are returned.
     *
     * <p>
     * Blob names are returned in lexicographic order. For more information, see the
     * <a href="https://docs.microsoft.com/rest/api/storageservices/list-blobs">Azure Docs</a>.
     *
     * <p>
     * E.g. listing a container containing a 'foo' folder, which contains blobs 'foo1' and 'foo2', and a blob on the
     * root level 'bar', will return
     *
     * <ul>
     * <li>foo/foo1
     * <li>foo/foo2
     * <li>bar
     * </ul>
     *
     * @return A reactive response emitting the flattened blobs.
     */
    public Flux<BlobItem> listBlobsFlat() {
        return this.listBlobsFlat(new ListBlobsOptions());
    }

    /**
     * Returns a reactive Publisher emitting all the blobs in this container lazily as needed. The directories are
     * flattened and only actual blobs and no directories are returned.
     *
     * <p>
     * Blob names are returned in lexicographic order. For more information, see the
     * <a href="https://docs.microsoft.com/rest/api/storageservices/list-blobs">Azure Docs</a>.
     *
     * <p>
     * E.g. listing a container containing a 'foo' folder, which contains blobs 'foo1' and 'foo2', and a blob on the
     * root level 'bar', will return
     *
     * <ul>
     * <li>foo/foo1
     * <li>foo/foo2
     * <li>bar
     * </ul>
     *
     * @param options {@link ListBlobsOptions}
     * @return A reactive response emitting the listed blobs, flattened.
     */
    public Flux<BlobItem> listBlobsFlat(ListBlobsOptions options) {
        return listBlobsFlatSegment(null, options).flatMapMany(response -> listBlobsFlatHelper(options, response));
    }

    /*
     * Returns a single segment of blobs starting from the specified Marker. Use an empty
     * marker to start enumeration from the beginning. Blob names are returned in lexicographic order.
     * After getting a segment, process it, and then call ListBlobs again (passing the the previously-returned
     * Marker) to get the next segment. For more information, see the
     * <a href="https://docs.microsoft.com/rest/api/storageservices/list-blobs">Azure Docs</a>.
     *
     * @param marker
     *         Identifies the portion of the list to be returned with the next list operation.
     *         This value is returned in the response of a previous list operation as the
     *         ListBlobsFlatSegmentResponse.body().nextMarker(). Set to null to list the first segment.
     * @param options
     *         {@link ListBlobsOptions}
     *
     * @return Emits the successful response.
     *
     * @apiNote ## Sample Code \n
     * [!code-java[Sample_Code](../azure-storage-java/src/test/java/com/microsoft/azure/storage/Samples.java?name=list_blobs_flat "Sample code for ContainerAsyncClient.listBlobsFlatSegment")] \n
     * [!code-java[Sample_Code](../azure-storage-java/src/test/java/com/microsoft/azure/storage/Samples.java?name=list_blobs_flat_helper "helper code for ContainerAsyncClient.listBlobsFlatSegment")] \n
     * For more samples, please see the [Samples file](%https://github.com/Azure/azure-storage-java/blob/master/src/test/java/com/microsoft/azure/storage/Samples.java)
     */
    private Mono<ContainersListBlobFlatSegmentResponse> listBlobsFlatSegment(String marker, ListBlobsOptions options) {
        options = options == null ? new ListBlobsOptions() : options;

        return postProcessResponse(this.azureBlobStorage.containers()
            .listBlobFlatSegmentWithRestResponseAsync(null, options.prefix(), marker,
                options.maxResults(), options.details().toList(), null, null, Context.NONE));
    }

    private Flux<BlobItem> listBlobsFlatHelper(ListBlobsOptions options, ContainersListBlobFlatSegmentResponse response) {
        Flux<BlobItem> result;
        BlobFlatListSegment segment = response.value().segment();
        if (segment != null && segment.blobItems() != null) {
            result = Flux.fromIterable(segment.blobItems());
        } else {
            result = Flux.empty();
        }

        if (response.value().nextMarker() != null) {
            // Recursively add the continuation items to the observable.
            result = result.concatWith(listBlobsFlatSegment(response.value().nextMarker(), options)
                .flatMapMany(r -> listBlobsFlatHelper(options, r)));
        }

        return result;
    }

    /**
     * Returns a reactive Publisher emitting all the blobs and directories (prefixes) under the given directory
     * (prefix). Directories will have {@link BlobItem#isPrefix()} set to true.
     *
     * <p>
     * Blob names are returned in lexicographic order. For more information, see the
     * <a href="https://docs.microsoft.com/rest/api/storageservices/list-blobs">Azure Docs</a>.
     *
     * <p>
     * E.g. listing a container containing a 'foo' folder, which contains blobs 'foo1' and 'foo2', and a blob on the
     * root level 'bar', will return the following results when prefix=null:
     *
     * <ul>
     * <li>foo/ (isPrefix = true)
     * <li>bar (isPrefix = false)
     * </ul>
     * <p>
     * will return the following results when prefix="foo/":
     *
     * <ul>
     * <li>foo/foo1 (isPrefix = false)
     * <li>foo/foo2 (isPrefix = false)
     * </ul>
     *
     * @param directory The directory to list blobs underneath
     * @return A reactive response emitting the prefixes and blobs.
     */
    public Flux<BlobItem> listBlobsHierarchy(String directory) {
        return this.listBlobsHierarchy("/", new ListBlobsOptions().prefix(directory));
    }

    /**
     * Returns a reactive Publisher emitting all the blobs and prefixes (directories) under the given prefix
     * (directory). Directories will have {@link BlobItem#isPrefix()} set to true.
     *
     * <p>
     * Blob names are returned in lexicographic order. For more information, see the
     * <a href="https://docs.microsoft.com/rest/api/storageservices/list-blobs">Azure Docs</a>.
     *
     * <p>
     * E.g. listing a container containing a 'foo' folder, which contains blobs 'foo1' and 'foo2', and a blob on the
     * root level 'bar', will return the following results when prefix=null:
     *
     * <ul>
     * <li>foo/ (isPrefix = true)
     * <li>bar (isPrefix = false)
     * </ul>
     * <p>
     * will return the following results when prefix="foo/":
     *
     * <ul>
     * <li>foo/foo1 (isPrefix = false)
     * <li>foo/foo2 (isPrefix = false)
     * </ul>
     *
     * @param delimiter The delimiter for blob hierarchy, "/" for hierarchy based on directories
     * @param options {@link ListBlobsOptions}
     * @return A reactive response emitting the prefixes and blobs.
     */
    public Flux<BlobItem> listBlobsHierarchy(String delimiter, ListBlobsOptions options) {
        return listBlobsHierarchySegment(null, delimiter, options)
            .flatMapMany(response -> listBlobsHierarchyHelper(delimiter, options, Context.NONE, response));
    }

    /*
     * Returns a single segment of blobs and blob prefixes starting from the specified Marker. Use an empty
     * marker to start enumeration from the beginning. Blob names are returned in lexicographic order.
     * After getting a segment, process it, and then call ListBlobs again (passing the the previously-returned
     * Marker) to get the next segment. For more information, see the
     * <a href="https://docs.microsoft.com/rest/api/storageservices/list-blobs">Azure Docs</a>.
     *
     * @param marker
     *         Identifies the portion of the list to be returned with the next list operation.
     *         This value is returned in the response of a previous list operation as the
     *         ListBlobsHierarchySegmentResponse.body().nextMarker(). Set to null to list the first segment.
     * @param delimiter
     *         The operation returns a BlobPrefix element in the response body that acts as a placeholder for all blobs
     *         whose names begin with the same substring up to the appearance of the delimiter character. The delimiter may
     *         be a single character or a string.
     * @param options
     *         {@link ListBlobsOptions}
     *
     * @return Emits the successful response.
     * @throws UnsupportedOperationException If {@link ListBlobsOptions#details()} has {@link BlobListDetails#snapshots()}
     * set.
     *
     * @apiNote ## Sample Code \n
     * [!code-java[Sample_Code](../azure-storage-java/src/test/java/com/microsoft/azure/storage/Samples.java?name=list_blobs_hierarchy "Sample code for ContainerAsyncClient.listBlobsHierarchySegment")] \n
     * [!code-java[Sample_Code](../azure-storage-java/src/test/java/com/microsoft/azure/storage/Samples.java?name=list_blobs_hierarchy_helper "helper code for ContainerAsyncClient.listBlobsHierarchySegment")] \n
     * For more samples, please see the [Samples file](%https://github.com/Azure/azure-storage-java/blob/master/src/test/java/com/microsoft/azure/storage/Samples.java)
     */
    private Mono<ContainersListBlobHierarchySegmentResponse> listBlobsHierarchySegment(String marker, String delimiter, ListBlobsOptions options) {
        options = options == null ? new ListBlobsOptions() : options;
        if (options.details().snapshots()) {
            throw new UnsupportedOperationException("Including snapshots in a hierarchical listing is not supported.");
        }

        return postProcessResponse(this.azureBlobStorage.containers()
            .listBlobHierarchySegmentWithRestResponseAsync(null, delimiter, options.prefix(), marker,
                options.maxResults(), options.details().toList(), null, null, Context.NONE));
    }

    private Flux<BlobItem> listBlobsHierarchyHelper(String delimiter, ListBlobsOptions options,
                                                    Context context, ContainersListBlobHierarchySegmentResponse response) {
        Flux<BlobItem> blobs;
        Flux<BlobPrefix> prefixes;
        BlobHierarchyListSegment segment = response.value().segment();
        if (segment != null && segment.blobItems() != null) {
            blobs = Flux.fromIterable(segment.blobItems());
        } else {
            blobs = Flux.empty();
        }
        if (segment != null && segment.blobPrefixes() != null) {
            prefixes = Flux.fromIterable(segment.blobPrefixes());
        } else {
            prefixes = Flux.empty();
        }
        Flux<BlobItem> result = blobs.map(item -> item.isPrefix(false)).concatWith(prefixes.map(prefix -> new BlobItem().name(prefix.name()).isPrefix(true)));

        if (response.value().nextMarker() != null) {
            // Recursively add the continuation items to the observable.
            result = result.concatWith(listBlobsHierarchySegment(response.value().nextMarker(), delimiter, options)
                .flatMapMany(r -> listBlobsHierarchyHelper(delimiter, options, context, r)));
        }

        return result;
    }

    /**
     * Returns a single segment of blobs and blob prefixes starting from the specified Marker. Use an empty
     * marker to start enumeration from the beginning. Blob names are returned in lexicographic order.
     * After getting a segment, process it, and then call ListBlobs again (passing the the previously-returned
     * Marker) to get the next segment. For more information, see the
     * <a href="https://docs.microsoft.com/rest/api/storageservices/list-blobs">Azure Docs</a>.
     *
     * @param marker
     *         Identifies the portion of the list to be returned with the next list operation.
     *         This value is returned in the response of a previous list operation as the
     *         ListBlobsHierarchySegmentResponse.body().nextMarker(). Set to null to list the first segment.
     * @param delimiter
     *         The operation returns a BlobPrefix element in the response body that acts as a placeholder for all blobs
     *         whose names begin with the same substring up to the appearance of the delimiter character. The delimiter may
     *         be a single character or a string.
     * @param options
     *         {@link ListBlobsOptions}
     *
     * @return Emits the successful response.
     *
     * @apiNote ## Sample Code \n
     * [!code-java[Sample_Code](../azure-storage-java/src/test/java/com/microsoft/azure/storage/Samples.java?name=list_blobs_hierarchy "Sample code for ContainerAsyncClient.listBlobsHierarchySegment")] \n
     * [!code-java[Sample_Code](../azure-storage-java/src/test/java/com/microsoft/azure/storage/Samples.java?name=list_blobs_hierarchy_helper "helper code for ContainerAsyncClient.listBlobsHierarchySegment")] \n
     * For more samples, please see the [Samples file](%https://github.com/Azure/azure-storage-java/blob/master/src/test/java/com/microsoft/azure/storage/Samples.java)
     */
//    public Flux<BlobHierarchyListSegment> listBlobsHierarchySegment(String marker, String delimiter,
//            ListBlobsOptions options) {
//        return this.listBlobsHierarchySegment(marker, delimiter, options, null);
//    }

    /**
     * Returns a single segment of blobs and blob prefixes starting from the specified Marker. Use an empty
     * marker to start enumeration from the beginning. Blob names are returned in lexicographic order.
     * After getting a segment, process it, and then call ListBlobs again (passing the the previously-returned
     * Marker) to get the next segment. For more information, see the
     * <a href="https://docs.microsoft.com/rest/api/storageservices/list-blobs">Azure Docs</a>.
     *
     * @param marker
     *         Identifies the portion of the list to be returned with the next list operation.
     *         This value is returned in the response of a previous list operation as the
     *         ListBlobsHierarchySegmentResponse.body().nextMarker(). Set to null to list the first segment.
     * @param delimiter
     *         The operation returns a BlobPrefix element in the response body that acts as a placeholder for all blobs
     *         whose names begin with the same substring up to the appearance of the delimiter character. The delimiter may
     *         be a single character or a string.
     * @param options
     *         {@link ListBlobsOptions}
     * @param context
     *         {@code Context} offers a means of passing arbitrary data (key/value pairs) to an
     *         {@link com.azure.core.http.HttpPipeline}'s policy objects. Most applications do not need to pass
     *         arbitrary data to the pipeline and can pass {@code Context.NONE} or {@code null}. Each context object is
     *         immutable. The {@code withContext} with data method creates a new {@code Context} object that refers to its
     *         parent, forming a linked list.
     *
     * @return Emits the successful response.
     *
     * @apiNote ## Sample Code \n
     * [!code-java[Sample_Code](../azure-storage-java/src/test/java/com/microsoft/azure/storage/Samples.java?name=list_blobs_hierarchy "Sample code for ContainerAsyncClient.listBlobsHierarchySegment")] \n
     * [!code-java[Sample_Code](../azure-storage-java/src/test/java/com/microsoft/azure/storage/Samples.java?name=list_blobs_hierarchy_helper "helper code for ContainerAsyncClient.listBlobsHierarchySegment")] \n
     * For more samples, please see the [Samples file](%https://github.com/Azure/azure-storage-java/blob/master/src/test/java/com/microsoft/azure/storage/Samples.java)
     */
//    public Flux<BlobHierarchyListSegment> listBlobsHierarchySegment(String marker, String delimiter,
//            ListBlobsOptions options) {
//        return containerAsyncRawClient
//            .listBlobsHierarchySegment(null, delimiter, options)
//            .flatMapMany();
//    }

    /**
     * Acquires a lease on the blob for write and delete operations. The lease duration must be between 15 to 60
     * seconds, or infinite (-1).
     *
     * @param proposedId A {@code String} in any valid GUID format. May be null.
     * @param duration The  duration of the lease, in seconds, or negative one (-1) for a lease that never expires. A
     * non-infinite lease can be between 15 and 60 seconds.
     * @return A reactive response containing the lease ID.
     */
    public Mono<Response<String>> acquireLease(String proposedId, int duration) {
        return this.acquireLease(proposedId, duration, null);
    }

    /**
     * Acquires a lease on the blob for write and delete operations. The lease duration must be between 15 to 60
     * seconds, or infinite (-1).
     *
     * @param proposedID A {@code String} in any valid GUID format. May be null.
     * @param duration The  duration of the lease, in seconds, or negative one (-1) for a lease that never expires. A
     * non-infinite lease can be between 15 and 60 seconds.
     * @param modifiedAccessConditions Standard HTTP Access conditions related to the modification of data. ETag and
     * LastModifiedTime are used to construct conditions related to when the blob was changed relative to the given
     * request. The request will fail if the specified condition is not satisfied.
     * @return A reactive response containing the lease ID.
     * @throws UnsupportedOperationException If either {@link ModifiedAccessConditions#ifMatch()} or {@link
     * ModifiedAccessConditions#ifNoneMatch()} is set.
     */
    public Mono<Response<String>> acquireLease(String proposedID, int duration, ModifiedAccessConditions modifiedAccessConditions) {
        if (!this.validateNoEtag(modifiedAccessConditions)) {
            // Throwing is preferred to Single.error because this will error out immediately instead of waiting until
            // subscription.
            throw new UnsupportedOperationException(
                "ETag access conditions are not supported for this API.");
        }

        return postProcessResponse(this.azureBlobStorage.containers().acquireLeaseWithRestResponseAsync(
            null, null, duration, proposedID, null, modifiedAccessConditions, Context.NONE))
            .map(rb -> new SimpleResponse<>(rb, rb.deserializedHeaders().leaseId()));
    }

    /**
     * Renews the blob's previously-acquired lease.
     *
     * @param leaseID The leaseId of the active lease on the blob.
     * @return A reactive response containing the renewed lease ID.
     */
    public Mono<Response<String>> renewLease(String leaseID) {
        return this.renewLease(leaseID, null);
    }

    /**
     * Renews the blob's previously-acquired lease.
     *
     * @param leaseID The leaseId of the active lease on the blob.
     * @param modifiedAccessConditions Standard HTTP Access conditions related to the modification of data. ETag and
     * LastModifiedTime are used to construct conditions related to when the blob was changed relative to the given
     * request. The request will fail if the specified condition is not satisfied.
     * @return A reactive response containing the renewed lease ID.
     * @throws UnsupportedOperationException If either {@link ModifiedAccessConditions#ifMatch()} or {@link
     * ModifiedAccessConditions#ifNoneMatch()} is set.
     */
    public Mono<Response<String>> renewLease(String leaseID, ModifiedAccessConditions modifiedAccessConditions) {
        if (!this.validateNoEtag(modifiedAccessConditions)) {
            // Throwing is preferred to Single.error because this will error out immediately instead of waiting until
            // subscription.
            throw new UnsupportedOperationException(
                "ETag access conditions are not supported for this API.");
        }

        return postProcessResponse(this.azureBlobStorage.containers().renewLeaseWithRestResponseAsync(null,
            leaseID, null, null, modifiedAccessConditions, Context.NONE))
            .map(rb -> new SimpleResponse<>(rb, rb.deserializedHeaders().leaseId()));
    }

    /**
     * Releases the blob's previously-acquired lease.
     *
     * @param leaseID The leaseId of the active lease on the blob.
     * @return A reactive response signalling completion.
     */
    public Mono<VoidResponse> releaseLease(String leaseID) {
        return this.releaseLease(leaseID, null);
    }

    /**
     * Releases the blob's previously-acquired lease.
     *
     * @param leaseID The leaseId of the active lease on the blob.
     * @param modifiedAccessConditions Standard HTTP Access conditions related to the modification of data. ETag and
     * LastModifiedTime are used to construct conditions related to when the blob was changed relative to the given
     * request. The request will fail if the specified condition is not satisfied.
     * @return A reactive response signalling completion.
     * @throws UnsupportedOperationException If either {@link ModifiedAccessConditions#ifMatch()} or {@link
     * ModifiedAccessConditions#ifNoneMatch()} is set.
     */
    public Mono<VoidResponse> releaseLease(String leaseID, ModifiedAccessConditions modifiedAccessConditions) {
        if (!this.validateNoEtag(modifiedAccessConditions)) {
            // Throwing is preferred to Single.error because this will error out immediately instead of waiting until
            // subscription.
            throw new UnsupportedOperationException(
                "ETag access conditions are not supported for this API.");
        }

        return postProcessResponse(this.azureBlobStorage.containers().releaseLeaseWithRestResponseAsync(
            null, leaseID, null, null, modifiedAccessConditions, Context.NONE))
            .map(VoidResponse::new);
    }

    /**
     * BreakLease breaks the blob's previously-acquired lease (if it exists). Pass the LeaseBreakDefault (-1) constant
     * to break a fixed-duration lease when it expires or an infinite lease immediately.
     *
     * @return A reactive response containing the remaining time in the broken lease.
     */
    public Mono<Response<Duration>> breakLease() {
        return this.breakLease(null, null);
    }

    /**
     * BreakLease breaks the blob's previously-acquired lease (if it exists). Pass the LeaseBreakDefault (-1) constant
     * to break a fixed-duration lease when it expires or an infinite lease immediately.
     *
     * @param breakPeriodInSeconds An optional {@code Integer} representing the proposed duration of seconds that the
     * lease should continue before it is broken, between 0 and 60 seconds. This break period is only used if it is
     * shorter than the time remaining on the lease. If longer, the time remaining on the lease is used. A new lease
     * will not be available before the break period has expired, but the lease may be held for longer than the break
     * period.
     * @param modifiedAccessConditions Standard HTTP Access conditions related to the modification of data. ETag and
     * LastModifiedTime are used to construct conditions related to when the blob was changed relative to the given
     * request. The request will fail if the specified condition is not satisfied.
     * @return A reactive response containing the remaining time in the broken lease.
     * @throws UnsupportedOperationException If either {@link ModifiedAccessConditions#ifMatch()} or {@link
     * ModifiedAccessConditions#ifNoneMatch()} is set.
     */
    public Mono<Response<Duration>> breakLease(Integer breakPeriodInSeconds, ModifiedAccessConditions modifiedAccessConditions) {
        if (!this.validateNoEtag(modifiedAccessConditions)) {
            // Throwing is preferred to Single.error because this will error out immediately instead of waiting until
            // subscription.
            throw new UnsupportedOperationException(
                "ETag access conditions are not supported for this API.");
        }

        return postProcessResponse(this.azureBlobStorage.containers().breakLeaseWithRestResponseAsync(null,
            null, breakPeriodInSeconds, null, modifiedAccessConditions, Context.NONE))
            .map(rb -> new SimpleResponse<>(rb, Duration.ofSeconds(rb.deserializedHeaders().leaseTime())));
    }

    /**
     * ChangeLease changes the blob's lease ID.
     *
     * @param leaseId The leaseId of the active lease on the blob.
     * @param proposedID A {@code String} in any valid GUID format.
     * @return A reactive response containing the new lease ID.
     */
    public Mono<Response<String>> changeLease(String leaseId, String proposedID) {
        return this.changeLease(leaseId, proposedID, null);
    }

    /**
     * ChangeLease changes the blob's lease ID. For more information, see the <a href="https://docs.microsoft.com/rest/api/storageservices/lease-blob">Azure
     * Docs</a>.
     *
     * @param leaseId The leaseId of the active lease on the blob.
     * @param proposedID A {@code String} in any valid GUID format.
     * @param modifiedAccessConditions Standard HTTP Access conditions related to the modification of data. ETag and
     * LastModifiedTime are used to construct conditions related to when the blob was changed relative to the given
     * request. The request will fail if the specified condition is not satisfied.
     * @return A reactive response containing the new lease ID.
     * @throws UnsupportedOperationException If either {@link ModifiedAccessConditions#ifMatch()} or {@link
     * ModifiedAccessConditions#ifNoneMatch()} is set.
     */
    public Mono<Response<String>> changeLease(String leaseId, String proposedID, ModifiedAccessConditions modifiedAccessConditions) {
        if (!this.validateNoEtag(modifiedAccessConditions)) {
            // Throwing is preferred to Single.error because this will error out immediately instead of waiting until
            // subscription.
            throw new UnsupportedOperationException(
                "ETag access conditions are not supported for this API.");
        }

        return postProcessResponse(this.azureBlobStorage.containers().changeLeaseWithRestResponseAsync(null,
            leaseId, proposedID, null, null, modifiedAccessConditions, Context.NONE))
            .map(rb -> new SimpleResponse<>(rb, rb.deserializedHeaders().leaseId()));
    }

    /**
     * Returns the sku name and account kind for the account. For more information, please see the
     * <a href="https://docs.microsoft.com/en-us/rest/api/storageservices/get-account-information">Azure Docs</a>.
     *
     * @return A reactive response containing the account info.
     */
    public Mono<Response<StorageAccountInfo>> getAccountInfo() {
        return postProcessResponse(
            this.azureBlobStorage.containers().getAccountInfoWithRestResponseAsync(null, Context.NONE))
            .map(rb -> new SimpleResponse<>(rb, new StorageAccountInfo(rb.deserializedHeaders())));
    }

    private boolean validateNoEtag(ModifiedAccessConditions modifiedAccessConditions) {
        if (modifiedAccessConditions == null) {
            return true;
        }
        return modifiedAccessConditions.ifMatch() == null && modifiedAccessConditions.ifNoneMatch() == null;
    }

    /**
     * Generates a user delegation SAS with the specified parameters
     *
     * @param userDelegationKey The {@code UserDelegationKey} user delegation key for the SAS
     * @param accountName The {@code String} account name for the SAS
     * @param permissions The {@code ContainerSASPermissions} permission for the SAS
     * @param expiryTime The {@code OffsetDateTime} expiry time for the SAS
     * @return A string that represents the SAS token
     */
    public String generateUserDelegationSAS(UserDelegationKey userDelegationKey, String accountName,
                                            ContainerSASPermission permissions, OffsetDateTime expiryTime) {
        return this.generateUserDelegationSAS(userDelegationKey, accountName, permissions, expiryTime, null, null,
            null, null, null, null, null, null, null);
    }

    /**
     * Generates a user delegation SAS token with the specified parameters
     *
     * @param userDelegationKey The {@code UserDelegationKey} user delegation key for the SAS
     * @param accountName The {@code String} account name for the SAS
     * @param permissions The {@code ContainerSASPermissions} permission for the SAS
     * @param expiryTime The {@code OffsetDateTime} expiry time for the SAS
     * @param startTime An optional {@code OffsetDateTime} start time for the SAS
     * @param version An optional {@code String} version for the SAS
     * @param sasProtocol An optional {@code SASProtocol} protocol for the SAS
     * @param ipRange An optional {@code IPRange} ip address range for the SAS
     * @return A string that represents the SAS token
     */
    public String generateUserDelegationSAS(UserDelegationKey userDelegationKey, String accountName,
                                            ContainerSASPermission permissions, OffsetDateTime expiryTime, OffsetDateTime startTime, String version,
                                            SASProtocol sasProtocol, IPRange ipRange) {
        return this.generateUserDelegationSAS(userDelegationKey, accountName, permissions, expiryTime, startTime,
            version, sasProtocol, ipRange, null /* cacheControl */, null /* contentDisposition */, null /*
            contentEncoding */, null /* contentLanguage */, null /* contentType */);
    }

    /**
     * Generates a user delegation SAS token with the specified parameters
     *
     * @param userDelegationKey The {@code UserDelegationKey} user delegation key for the SAS
     * @param accountName The {@code String} account name for the SAS
     * @param permissions The {@code ContainerSASPermissions} permission for the SAS
     * @param expiryTime The {@code OffsetDateTime} expiry time for the SAS
     * @param startTime An optional {@code OffsetDateTime} start time for the SAS
     * @param version An optional {@code String} version for the SAS
     * @param sasProtocol An optional {@code SASProtocol} protocol for the SAS
     * @param ipRange An optional {@code IPRange} ip address range for the SAS
     * @param cacheControl An optional {@code String} cache-control header for the SAS.
     * @param contentDisposition An optional {@code String} content-disposition header for the SAS.
     * @param contentEncoding An optional {@code String} content-encoding header for the SAS.
     * @param contentLanguage An optional {@code String} content-language header for the SAS.
     * @param contentType An optional {@code String} content-type header for the SAS.
     * @return A string that represents the SAS token
     */
    public String generateUserDelegationSAS(UserDelegationKey userDelegationKey, String accountName,
                                            ContainerSASPermission permissions, OffsetDateTime expiryTime, OffsetDateTime startTime, String version,
                                            SASProtocol sasProtocol, IPRange ipRange, String cacheControl, String contentDisposition,
                                            String contentEncoding, String contentLanguage, String contentType) {
        ServiceSASSignatureValues serviceSASSignatureValues = new ServiceSASSignatureValues(version, sasProtocol,
            startTime, expiryTime, permissions == null ? null : permissions.toString(), ipRange, null /* identifier*/,
            cacheControl, contentDisposition, contentEncoding, contentLanguage, contentType);

        ServiceSASSignatureValues values = configureServiceSASSignatureValues(serviceSASSignatureValues, accountName);

        SASQueryParameters sasQueryParameters = values.generateSASQueryParameters(userDelegationKey);

        return sasQueryParameters.encode();
    }

    /**
     * Generates a SAS token with the specified parameters
     *
     * @param permissions The {@code ContainerSASPermissions} permission for the SAS
     * @param expiryTime The {@code OffsetDateTime} expiry time for the SAS
     * @return A string that represents the SAS token
     */
    public String generateSAS(ContainerSASPermission permissions, OffsetDateTime expiryTime) {
        return this.generateSAS(null, permissions,  /* identifier */  expiryTime, null /* startTime */, null /* version
             */, null /* sasProtocol */, null /* ipRange */, null /* cacheControl */, null /* contentDisposition */,
            null /* contentEncoding */, null /* contentLanguage */, null /*contentType*/);
    }

    /**
     * Generates a SAS token with the specified parameters
     *
     * @param identifier The {@code String} name of the access policy on the container this SAS references if any
     * @return A string that represents the SAS token
     */
    public String generateSAS(String identifier) {
        return this.generateSAS(identifier, null /* permissions*/, null /* expiryTime */, null /* startTime */, null
            /* version */, null /* sasProtocol */, null /* ipRange */, null /* cacheControl */, null /*
            contentDisposition */, null /* contentEncoding */, null /* contentLanguage */, null /*contentType*/);
    }

    /**
     * Generates a SAS token with the specified parameters
     *
     * @param identifier The {@code String} name of the access policy on the container this SAS references if any
     * @param permissions The {@code ContainerSASPermissions} permission for the SAS
     * @param expiryTime The {@code OffsetDateTime} expiry time for the SAS
     * @param startTime An optional {@code OffsetDateTime} start time for the SAS
     * @param version An optional {@code String} version for the SAS
     * @param sasProtocol An optional {@code SASProtocol} protocol for the SAS
     * @param ipRange An optional {@code IPRange} ip address range for the SAS
     * @return A string that represents the SAS token
     */
    public String generateSAS(String identifier, ContainerSASPermission permissions, OffsetDateTime expiryTime,
                              OffsetDateTime startTime,
                              String version, SASProtocol sasProtocol, IPRange ipRange) {
        return this.generateSAS(identifier, permissions, expiryTime, startTime, version, sasProtocol, ipRange, null
            /* cacheControl */, null /* contentDisposition */, null /* contentEncoding */, null /* contentLanguage */,
            null /*contentType*/);
    }

    /**
     * Generates a SAS token with the specified parameters
     *
     * @param identifier The {@code String} name of the access policy on the container this SAS references if any
     * @param permissions The {@code ContainerSASPermissions} permission for the SAS
     * @param expiryTime The {@code OffsetDateTime} expiry time for the SAS
     * @param startTime An optional {@code OffsetDateTime} start time for the SAS
     * @param version An optional {@code String} version for the SAS
     * @param sasProtocol An optional {@code SASProtocol} protocol for the SAS
     * @param ipRange An optional {@code IPRange} ip address range for the SAS
     * @param cacheControl An optional {@code String} cache-control header for the SAS.
     * @param contentDisposition An optional {@code String} content-disposition header for the SAS.
     * @param contentEncoding An optional {@code String} content-encoding header for the SAS.
     * @param contentLanguage An optional {@code String} content-language header for the SAS.
     * @param contentType An optional {@code String} content-type header for the SAS.
     * @return A string that represents the SAS token
     */
    public String generateSAS(String identifier, ContainerSASPermission permissions, OffsetDateTime expiryTime,
                              OffsetDateTime startTime, String version, SASProtocol sasProtocol, IPRange ipRange, String cacheControl,
                              String contentDisposition, String contentEncoding, String contentLanguage, String contentType) {
        ServiceSASSignatureValues serviceSASSignatureValues = new ServiceSASSignatureValues(version, sasProtocol,
            startTime, expiryTime, permissions == null ? null : permissions.toString(), ipRange, identifier,
            cacheControl, contentDisposition, contentEncoding, contentLanguage, contentType);

        SharedKeyCredential sharedKeyCredential =
            Utility.getSharedKeyCredential(this.azureBlobStorage.getHttpPipeline());

        Utility.assertNotNull("sharedKeyCredential", sharedKeyCredential);

        ServiceSASSignatureValues values = configureServiceSASSignatureValues(serviceSASSignatureValues,
            sharedKeyCredential.accountName());

        SASQueryParameters sasQueryParameters = values.generateSASQueryParameters(sharedKeyCredential);

        return sasQueryParameters.encode();
    }

    /**
     * Sets serviceSASSignatureValues parameters dependent on the current blob type
     */
    private ServiceSASSignatureValues configureServiceSASSignatureValues(ServiceSASSignatureValues serviceSASSignatureValues, String accountName) {
        // Set canonical name
        serviceSASSignatureValues.canonicalName(this.azureBlobStorage.getUrl(), accountName);

        // Set snapshotId to null
        serviceSASSignatureValues.snapshotId(null);

        // Set resource
        serviceSASSignatureValues.resource(Constants.UrlConstants.SAS_CONTAINER_CONSTANT);
        return serviceSASSignatureValues;
    }
}<|MERGE_RESOLUTION|>--- conflicted
+++ resolved
@@ -107,12 +107,8 @@
     public BlockBlobAsyncClient getBlockBlobAsyncClient(String blobName, String snapshot) {
         return new BlockBlobAsyncClient(new AzureBlobStorageBuilder()
             .url(Utility.appendToURLPath(getContainerUrl(), blobName).toString())
-<<<<<<< HEAD
-            .pipeline(azureBlobStorage.httpPipeline())
+            .pipeline(azureBlobStorage.getHttpPipeline())
             .build(), snapshot);
-=======
-            .pipeline(azureBlobStorage.getHttpPipeline()), snapshot);
->>>>>>> dee7408d
     }
 
     /**
@@ -145,12 +141,8 @@
     public PageBlobAsyncClient getPageBlobAsyncClient(String blobName, String snapshot) {
         return new PageBlobAsyncClient(new AzureBlobStorageBuilder()
             .url(Utility.appendToURLPath(getContainerUrl(), blobName).toString())
-<<<<<<< HEAD
-            .pipeline(azureBlobStorage.httpPipeline())
+            .pipeline(azureBlobStorage.getHttpPipeline())
             .build(), snapshot);
-=======
-            .pipeline(azureBlobStorage.getHttpPipeline()), snapshot);
->>>>>>> dee7408d
     }
 
     /**
@@ -183,12 +175,8 @@
     public AppendBlobAsyncClient getAppendBlobAsyncClient(String blobName, String snapshot) {
         return new AppendBlobAsyncClient(new AzureBlobStorageBuilder()
             .url(Utility.appendToURLPath(getContainerUrl(), blobName).toString())
-<<<<<<< HEAD
-            .pipeline(azureBlobStorage.httpPipeline())
+            .pipeline(azureBlobStorage.getHttpPipeline())
             .build(), snapshot);
-=======
-            .pipeline(azureBlobStorage.getHttpPipeline()), snapshot);
->>>>>>> dee7408d
     }
 
     /**
@@ -217,12 +205,8 @@
     public BlobAsyncClient getBlobAsyncClient(String blobName, String snapshot) {
         return new BlobAsyncClient(new AzureBlobStorageBuilder()
             .url(Utility.appendToURLPath(getContainerUrl(), blobName).toString())
-<<<<<<< HEAD
-            .pipeline(azureBlobStorage.httpPipeline())
+            .pipeline(azureBlobStorage.getHttpPipeline())
             .build(), snapshot);
-=======
-            .pipeline(azureBlobStorage.getHttpPipeline()), snapshot);
->>>>>>> dee7408d
     }
 
     /**
@@ -233,12 +217,8 @@
     public BlobServiceAsyncClient getBlobServiceAsyncClient() {
         return new BlobServiceAsyncClient(new AzureBlobStorageBuilder()
             .url(Utility.stripLastPathSegment(getContainerUrl()).toString())
-<<<<<<< HEAD
-            .pipeline(azureBlobStorage.httpPipeline())
+            .pipeline(azureBlobStorage.getHttpPipeline())
             .build());
-=======
-            .pipeline(azureBlobStorage.getHttpPipeline()));
->>>>>>> dee7408d
     }
 
     /**
