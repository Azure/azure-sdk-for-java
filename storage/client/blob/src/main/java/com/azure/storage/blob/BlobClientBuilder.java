--- conflicted
+++ resolved
@@ -17,11 +17,7 @@
 import com.azure.core.util.configuration.Configuration;
 import com.azure.core.util.configuration.ConfigurationManager;
 import com.azure.storage.blob.implementation.AzureBlobStorageBuilder;
-<<<<<<< HEAD
 import com.azure.storage.blob.implementation.AzureBlobStorageImpl;
-=======
-import com.azure.storage.blob.models.PageRange;
->>>>>>> 570632c8
 import com.azure.storage.common.credentials.SASTokenCredential;
 import com.azure.storage.common.credentials.SharedKeyCredential;
 import com.azure.storage.common.policy.RequestRetryOptions;
@@ -58,18 +54,13 @@
  *     <li>{@link BlobClientBuilder#buildBlobClient()} - {@link BlobClient}</li>
  *     <li>{@link BlobClientBuilder#buildBlobAsyncClient()} - {@link BlobAsyncClient}</li>
  *     <li>{@link BlobClientBuilder#buildAppendBlobClient()} - {@link AppendBlobClient}</li>
-<<<<<<< HEAD
- *     <li>{@link BlobClientBuilder#buildAppendBlobAsyncClient() - {@link AppendBlobAsyncClient}</li>
-=======
  *     <li>{@link BlobClientBuilder#buildAppendBlobAsyncClient()} - {@link AppendBlobAsyncClient}</li>
->>>>>>> 570632c8
  *     <li>{@link BlobClientBuilder#buildBlockBlobClient()} - {@link BlockBlobClient}</li>
  *     <li>{@link BlobClientBuilder#buildBlockBlobAsyncClient()} - {@link BlockBlobAsyncClient}</li>
  *     <li>{@link BlobClientBuilder#buildPageBlobClient()} - {@link PageBlobClient}</li>
  *     <li>{@link BlobClientBuilder#buildPageBlobAsyncClient()} - {@link PageBlobAsyncClient}</li>
  * </ul>
  */
-@SuppressWarnings({"unused", "WeakerAccess"})
 public final class BlobClientBuilder {
     private static final String ACCOUNT_NAME = "accountname";
     private static final String ACCOUNT_KEY = "accountkey";
@@ -165,13 +156,10 @@
     }
 
     /**
-<<<<<<< HEAD
-=======
      * Creates a {@link AppendBlobClient} based on options set in the Builder. AppendBlobClients are used to perform
      * append blob specific operations such as {@link AppendBlobClient#appendBlock(InputStream, long) append block},
      * only use this when the blob is known to be an append blob.
      *
->>>>>>> 570632c8
      * @return a {@link AppendBlobClient} created from the configurations in this builder.
      * @throws NullPointerException If {@code endpoint}, {@code containerName}, or {@code blobName} is {@code null}.
      */
@@ -180,13 +168,10 @@
     }
 
     /**
-<<<<<<< HEAD
-=======
      * Creates a {@link AppendBlobAsyncClient} based on options set in the Builder. AppendBlobAsyncClients are used to
      * perform append blob specific operations such as {@link AppendBlobAsyncClient#appendBlock(Flux, long) append blob},
      * only use this when the blob is known to be an append blob.
      *
->>>>>>> 570632c8
      * @return a {@link AppendBlobAsyncClient} created from the configurations in this builder.
      * @throws NullPointerException If {@code endpoint}, {@code containerName}, or {@code blobName} is {@code null}.
      */
@@ -195,14 +180,11 @@
     }
 
     /**
-<<<<<<< HEAD
-=======
      * Creates a {@link BlockBlobClient} based on options set in the Builder. BlockBlobClients are used to perform
      * generic upload operations such as {@link BlockBlobClient#uploadFromFile(String) upload from file} and block
      * blob specific operations such as {@link BlockBlobClient#stageBlock(String, InputStream, long) stage block} and
      * {@link BlockBlobClient#commitBlockList(List)}, only use this when the blob is known to be a block blob.
      *
->>>>>>> 570632c8
      * @return a {@link BlockBlobClient} created from the configurations in this builder.
      * @throws NullPointerException If {@code endpoint}, {@code containerName}, or {@code blobName} is {@code null}.
      */
@@ -211,15 +193,12 @@
     }
 
     /**
-<<<<<<< HEAD
-=======
      * Creates a {@link BlockBlobAsyncClient} based on options set in the Builder. BlockBlobAsyncClients are used to
      * perform generic upload operations such as {@link BlockBlobAsyncClient#uploadFromFile(String) upload from file}
      * and block blob specific operations such as {@link BlockBlobAsyncClient#stageBlock(String, Flux, long) stage block}
      * and {@link BlockBlobAsyncClient#commitBlockList(List) commit block list}, only use this when the blob is known to
      * be a block blob.
      *
->>>>>>> 570632c8
      * @return a {@link BlockBlobAsyncClient} created from the configurations in this builder.
      * @throws NullPointerException If {@code endpoint}, {@code containerName}, or {@code blobName} is {@code null}.
      */
@@ -228,13 +207,10 @@
     }
 
     /**
-<<<<<<< HEAD
-=======
      * Creates a {@link PageBlobClient} based on options set in the Builder. PageBlobClients are used to perform page
      * blob specific operations such as {@link PageBlobClient#uploadPages(PageRange, InputStream) upload pages} and
      * {@link PageBlobClient#clearPages(PageRange) clear pages}, only use this when the blob is known to be a page blob.
      *
->>>>>>> 570632c8
      * @return a {@link PageBlobClient} created from the configurations in this builder.
      * @throws NullPointerException If {@code endpoint}, {@code containerName}, or {@code blobName} is {@code null}.
      */
@@ -243,14 +219,11 @@
     }
 
     /**
-<<<<<<< HEAD
-=======
      * Creates a {@link PageBlobAsyncClient} based on options set in the Builder. PageBlobAsyncClients are used to
      * perform page blob specific operations such as {@link PageBlobAsyncClient#uploadPages(PageRange, Flux) upload pages}
      * and {@link PageBlobAsyncClient#clearPages(PageRange) clear pages}, only use this when the blob is known to be a
      * page blob.
      *
->>>>>>> 570632c8
      * @return a {@link PageBlobAsyncClient} created from the configurations in this builder.
      * @throws NullPointerException If {@code endpoint}, {@code containerName}, or {@code blobName} is {@code null}.
      */
@@ -279,11 +252,6 @@
                 this.tokenCredential = null;
                 this.sharedKeyCredential = null;
             }
-
-            SASTokenCredential credential = SASTokenCredential.fromQuery(url.getQuery());
-            if (credential != null) {
-                this.credential(credential);
-            }
         } catch (MalformedURLException ex) {
             throw new IllegalArgumentException("The Azure Storage Blob endpoint url is malformed.");
         }
