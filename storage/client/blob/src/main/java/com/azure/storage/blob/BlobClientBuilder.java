--- conflicted
+++ resolved
@@ -19,10 +19,7 @@
 import com.azure.core.util.configuration.ConfigurationManager;
 import com.azure.storage.blob.implementation.AzureBlobStorageBuilder;
 import com.azure.storage.blob.models.PageRange;
-<<<<<<< HEAD
 import com.azure.storage.common.Constants;
-=======
->>>>>>> ea2f43a0
 import com.azure.storage.common.credentials.SASTokenCredential;
 import com.azure.storage.common.credentials.SharedKeyCredential;
 import com.azure.storage.common.policy.RequestRetryOptions;
@@ -56,16 +53,6 @@
  * <p>
  * Once all the configurations are set on this builder use the following mapping to construct the given client:
  * <ul>
-<<<<<<< HEAD
- * <li>{@link BlobClientBuilder#buildBlobClient()} - {@link BlobClient}</li>
- * <li>{@link BlobClientBuilder#buildBlobAsyncClient()} - {@link BlobAsyncClient}</li>
- * <li>{@link BlobClientBuilder#buildAppendBlobClient()} - {@link AppendBlobClient}</li>
- * <li>{@link BlobClientBuilder#buildAppendBlobAsyncClient()} - {@link AppendBlobAsyncClient}</li>
- * <li>{@link BlobClientBuilder#buildBlockBlobClient()} - {@link BlockBlobClient}</li>
- * <li>{@link BlobClientBuilder#buildBlockBlobAsyncClient()} - {@link BlockBlobAsyncClient}</li>
- * <li>{@link BlobClientBuilder#buildPageBlobClient()} - {@link PageBlobClient}</li>
- * <li>{@link BlobClientBuilder#buildPageBlobAsyncClient()} - {@link PageBlobAsyncClient}</li>
-=======
  *     <li>{@link BlobClientBuilder#buildBlobClient()} - {@link BlobClient}</li>
  *     <li>{@link BlobClientBuilder#buildBlobAsyncClient()} - {@link BlobAsyncClient}</li>
  *     <li>{@link BlobClientBuilder#buildAppendBlobClient()} - {@link AppendBlobClient}</li>
@@ -74,7 +61,6 @@
  *     <li>{@link BlobClientBuilder#buildBlockBlobAsyncClient()} - {@link BlockBlobAsyncClient}</li>
  *     <li>{@link BlobClientBuilder#buildPageBlobClient()} - {@link PageBlobClient}</li>
  *     <li>{@link BlobClientBuilder#buildPageBlobAsyncClient()} - {@link PageBlobAsyncClient}</li>
->>>>>>> ea2f43a0
  * </ul>
  */
 public final class BlobClientBuilder {
@@ -152,13 +138,8 @@
 
     /**
      * Creates a {@link BlobClient} based on options set in the Builder. BlobClients are used to perform generic blob
-<<<<<<< HEAD
      * methods such as {@link BlobClient#download(OutputStream) download} and {@link BlobClient#getProperties() get
      * properties}, use this when the blob type is unknown.
-=======
-     * methods such as {@link BlobClient#download(OutputStream) download} and
-     * {@link BlobClient#getProperties() get properties}, use this when the blob type is unknown.
->>>>>>> ea2f43a0
      *
      * @return a {@link BlobClient} created from the configurations in this builder.
      * @throws NullPointerException If {@code endpoint}, {@code containerName}, or {@code blobName} is {@code null}.
@@ -169,13 +150,8 @@
 
     /**
      * Creates a {@link BlobAsyncClient} based on options set in the Builder. BlobAsyncClients are used to perform
-<<<<<<< HEAD
      * generic blob methods such as {@link BlobAsyncClient#download() download} and {@link
      * BlobAsyncClient#getProperties()}, use this when the blob type is unknown.
-=======
-     * generic blob methods such as {@link BlobAsyncClient#download() download} and
-     * {@link BlobAsyncClient#getProperties()}, use this when the blob type is unknown.
->>>>>>> ea2f43a0
      *
      * @return a {@link BlobAsyncClient} created from the configurations in this builder.
      * @throws NullPointerException If {@code endpoint}, {@code containerName}, or {@code blobName} is {@code null}.
@@ -198,13 +174,8 @@
 
     /**
      * Creates a {@link AppendBlobAsyncClient} based on options set in the Builder. AppendBlobAsyncClients are used to
-<<<<<<< HEAD
      * perform append blob specific operations such as {@link AppendBlobAsyncClient#appendBlock(Flux, long) append
      * blob}, only use this when the blob is known to be an append blob.
-=======
-     * perform append blob specific operations such as {@link AppendBlobAsyncClient#appendBlock(Flux, long) append blob},
-     * only use this when the blob is known to be an append blob.
->>>>>>> ea2f43a0
      *
      * @return a {@link AppendBlobAsyncClient} created from the configurations in this builder.
      * @throws NullPointerException If {@code endpoint}, {@code containerName}, or {@code blobName} is {@code null}.
@@ -215,15 +186,9 @@
 
     /**
      * Creates a {@link BlockBlobClient} based on options set in the Builder. BlockBlobClients are used to perform
-<<<<<<< HEAD
      * generic upload operations such as {@link BlockBlobClient#uploadFromFile(String) upload from file} and block blob
      * specific operations such as {@link BlockBlobClient#stageBlock(String, InputStream, long) stage block} and {@link
      * BlockBlobClient#commitBlockList(List)}, only use this when the blob is known to be a block blob.
-=======
-     * generic upload operations such as {@link BlockBlobClient#uploadFromFile(String) upload from file} and block
-     * blob specific operations such as {@link BlockBlobClient#stageBlock(String, InputStream, long) stage block} and
-     * {@link BlockBlobClient#commitBlockList(List)}, only use this when the blob is known to be a block blob.
->>>>>>> ea2f43a0
      *
      * @return a {@link BlockBlobClient} created from the configurations in this builder.
      * @throws NullPointerException If {@code endpoint}, {@code containerName}, or {@code blobName} is {@code null}.
@@ -235,15 +200,9 @@
     /**
      * Creates a {@link BlockBlobAsyncClient} based on options set in the Builder. BlockBlobAsyncClients are used to
      * perform generic upload operations such as {@link BlockBlobAsyncClient#uploadFromFile(String) upload from file}
-<<<<<<< HEAD
      * and block blob specific operations such as {@link BlockBlobAsyncClient#stageBlock(String, Flux, long) stage
      * block} and {@link BlockBlobAsyncClient#commitBlockList(List) commit block list}, only use this when the blob is
      * known to be a block blob.
-=======
-     * and block blob specific operations such as {@link BlockBlobAsyncClient#stageBlock(String, Flux, long) stage block}
-     * and {@link BlockBlobAsyncClient#commitBlockList(List) commit block list}, only use this when the blob is known to
-     * be a block blob.
->>>>>>> ea2f43a0
      *
      * @return a {@link BlockBlobAsyncClient} created from the configurations in this builder.
      * @throws NullPointerException If {@code endpoint}, {@code containerName}, or {@code blobName} is {@code null}.
@@ -255,12 +214,8 @@
     /**
      * Creates a {@link PageBlobClient} based on options set in the Builder. PageBlobClients are used to perform page
      * blob specific operations such as {@link PageBlobClient#uploadPages(PageRange, InputStream) upload pages} and
-<<<<<<< HEAD
      * {@link PageBlobClient#clearPages(PageRange) clear pages}, only use this when the blob is known to be a page
      * blob.
-=======
-     * {@link PageBlobClient#clearPages(PageRange) clear pages}, only use this when the blob is known to be a page blob.
->>>>>>> ea2f43a0
      *
      * @return a {@link PageBlobClient} created from the configurations in this builder.
      * @throws NullPointerException If {@code endpoint}, {@code containerName}, or {@code blobName} is {@code null}.
@@ -271,15 +226,9 @@
 
     /**
      * Creates a {@link PageBlobAsyncClient} based on options set in the Builder. PageBlobAsyncClients are used to
-<<<<<<< HEAD
      * perform page blob specific operations such as {@link PageBlobAsyncClient#uploadPages(PageRange, Flux) upload
      * pages} and {@link PageBlobAsyncClient#clearPages(PageRange) clear pages}, only use this when the blob is known to
      * be a page blob.
-=======
-     * perform page blob specific operations such as {@link PageBlobAsyncClient#uploadPages(PageRange, Flux) upload pages}
-     * and {@link PageBlobAsyncClient#clearPages(PageRange) clear pages}, only use this when the blob is known to be a
-     * page blob.
->>>>>>> ea2f43a0
      *
      * @return a {@link PageBlobAsyncClient} created from the configurations in this builder.
      * @throws NullPointerException If {@code endpoint}, {@code containerName}, or {@code blobName} is {@code null}.
@@ -305,11 +254,7 @@
             this.blobName = parts.blobName();
             this.snapshot = parts.snapshot();
 
-<<<<<<< HEAD
             this.sasTokenCredential = SASTokenCredential.fromSASTokenString(parts.sasQueryParameters().encode());
-=======
-            this.sasTokenCredential = SASTokenCredential.fromQueryParameters(parts.sasQueryParameters());
->>>>>>> ea2f43a0
             if (this.sasTokenCredential != null) {
                 this.tokenCredential = null;
                 this.sharedKeyCredential = null;
