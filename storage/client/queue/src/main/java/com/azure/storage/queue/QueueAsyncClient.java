// Copyright (c) Microsoft Corporation. All rights reserved.
// Licensed under the MIT License.
package com.azure.storage.queue;

import com.azure.core.http.HttpPipeline;
import com.azure.core.http.rest.Response;
import com.azure.core.http.rest.SimpleResponse;
import com.azure.core.http.rest.VoidResponse;
import com.azure.core.util.Context;
import com.azure.core.util.logging.ClientLogger;
import com.azure.storage.common.credentials.SASTokenCredential;
import com.azure.storage.common.credentials.SharedKeyCredential;
import com.azure.storage.queue.implementation.AzureQueueStorageBuilder;
import com.azure.storage.queue.implementation.AzureQueueStorageImpl;
import com.azure.storage.queue.models.DequeuedMessage;
import com.azure.storage.queue.models.EnqueuedMessage;
import com.azure.storage.queue.models.MessageIdUpdateHeaders;
import com.azure.storage.queue.models.MessageIdsUpdateResponse;
import com.azure.storage.queue.models.PeekedMessage;
import com.azure.storage.queue.models.QueueGetPropertiesHeaders;
import com.azure.storage.queue.models.QueueMessage;
import com.azure.storage.queue.models.QueueProperties;
import com.azure.storage.queue.models.QueuesGetPropertiesResponse;
import com.azure.storage.queue.models.SignedIdentifier;
import com.azure.storage.queue.models.StorageErrorException;
import com.azure.storage.queue.models.UpdatedMessage;
<<<<<<< HEAD
=======
import reactor.core.publisher.Flux;
import reactor.core.publisher.Mono;

>>>>>>> 570632c8
import java.net.MalformedURLException;
import java.net.URL;
import java.time.Duration;
import java.util.List;
import java.util.Map;
<<<<<<< HEAD
import reactor.core.publisher.Flux;
import reactor.core.publisher.Mono;

/**
 * This class provides a client that contains all the operations for interacting with a queue in Azure Storage Queue.
 * Operations allowed by the client are creating and deleting the queue, retrieving and updating metadata and access
 * policies of the queue, and enqueuing, dequeuing, peeking, updating, and deleting messages.
 *
 * <p><strong>Instantiating an Asynchronous Queue Client</strong></p>
 *
 * {@codesnippet com.azure.storage.queue.queueAsyncClient.instantiation}
 *
 * <p>View {@link QueueClientBuilder this} for additional ways to construct the client.</p>
 *
 * @see QueueClientBuilder
 * @see QueueClient
 * @see SharedKeyCredential
 * @see SASTokenCredential
 */
public final class QueueAsyncClient {
    private static final ClientLogger LOGGER = new ClientLogger(QueueAsyncClient.class);
    private final AzureQueueStorageImpl client;
    private final String queueName;

    /**
     * Creates a QueueAsyncClient that sends requests to the storage queue service at {@code AzureQueueStorageImpl#url() endpoint}.
     * Each service call goes through the {@link HttpPipeline pipeline} in the {@code AzureQueueStorageImpl client}.
     *
     * @param client Client that interacts with the service interfaces
     * @param queueName Name of the queue
     */
    QueueAsyncClient(AzureQueueStorageImpl client, String queueName) {
        this.queueName = queueName;

        this.client = new AzureQueueStorageBuilder().pipeline(client.httpPipeline())
            .url(client.url())
            .version(client.version())
            .build();
    }

    /**
     * Creates a QueueAsyncClient that sends requests to the storage queue service at {@code endpoint}.
     * Each service call goes through the {@code httpPipeline}.
     *
     * @param endpoint URL for the Storage Queue service
     * @param httpPipeline HttpPipeline that the HTTP requests and response flow through
     * @param queueName Name of the queue
     */
    QueueAsyncClient(URL endpoint, HttpPipeline httpPipeline, String queueName) {
        this.queueName = queueName;

        this.client = new AzureQueueStorageBuilder().pipeline(httpPipeline)
            .url(endpoint.toString())
            .build();
    }

    /**
     * @return the URL of the storage queue
     * @throws RuntimeException If the queue is using a malformed URL.
     */
    public URL getQueueUrl() {
        try {
            return new URL(client.url());
        } catch (MalformedURLException ex) {
            LOGGER.asError().log("Queue URL is malformed");
            throw new RuntimeException("Queue URL is malformed");
        }
    }

    /**
     * Creates a new queue.
     *
     * <p><strong>Code Samples</strong></p>
     *
     * <p>Create a queue</p>
     *
     * {@codesnippet com.azure.storage.queue.queueAsyncClient.create}
     *
     * @return A response that only contains headers and response status code
     * @throws StorageErrorException If a queue with the same name already exists in the queue service.
     */
    public Mono<VoidResponse> create() {
        return create(null);
    }

    /**
     * Creates a new queue.
     *
     * <p><strong>Code Samples</strong></p>
     *
     * <p>Create a queue with metadata "queue:metadataMap"</p>
     *
     * {@codesnippet com.azure.storage.queue.queueAsyncClient.create#map}
     *
     * @param metadata Metadata to associate with the queue
     * @return A response that only contains headers and response status code
     * @throws StorageErrorException If a queue with the same name and different metadata already exists in the queue service.
     */
    public Mono<VoidResponse> create(Map<String, String> metadata) {
        return client.queues().createWithRestResponseAsync(queueName, null, metadata, null, Context.NONE)
            .map(VoidResponse::new);
    }

    /**
     * Permanently deletes the queue.
     *
     * <p><strong>Code Samples</strong></p>
     *
     * <p>Delete a queue</p>
     *
     * {@codesnippet com.azure.storage.queue.queueAsyncClient.delete}
     *
     * @return A response that only contains headers and response status code
     * @throws StorageErrorException If the queue doesn't exist
     */
    public Mono<VoidResponse> delete() {
        return client.queues().deleteWithRestResponseAsync(queueName, Context.NONE)
            .map(VoidResponse::new);
    }

    /**
     * Retrieves metadata and approximate message count of the queue.
     *
     * <p><strong>Code Samples</strong></p>
     *
     * <p>Get the properties of the queue</p>
     *
     * {@codesnippet com.azure.storage.queue.queueAsyncClient.getProperties}
     *
     * @return A response containing a {@link QueueProperties} value which contains the metadata and approximate
     * messages count of the queue.
     * @throws StorageErrorException If the queue doesn't exist
     */
    public Mono<Response<QueueProperties>> getProperties() {
        return client.queues().getPropertiesWithRestResponseAsync(queueName, Context.NONE)
            .map(this::getQueuePropertiesResponse);
    }

    /**
     * Sets the metadata of the queue.
     *
     * Passing in a {@code null} value for metadata will clear the metadata associated with the queue.
     *
     * <p><strong>Code Samples</strong></p>
     *
     * <p>Set the queue's metadata to "queue:metadataMap"</p>
     *
     * {@codesnippet com.azure.storage.queue.queueAsyncClient.setMetadata#map}
     *
     * <p>Clear the queue's metadata</p>
     *
     * {@codesnippet com.azure.storage.queue.queueAsyncClient.clearMetadata#map}
     *
     * @param metadata Metadata to set on the queue
     * @return A response that only contains headers and response status code
     * @throws StorageErrorException If the queue doesn't exist
     */
    public Mono<VoidResponse> setMetadata(Map<String, String> metadata) {
        return client.queues().setMetadataWithRestResponseAsync(queueName, null, metadata, null, Context.NONE)
            .map(VoidResponse::new);
    }

    /**
     * Retrieves stored access policies specified on the queue.
     *
     * <p><strong>Code Samples</strong></p>
     *
     * <p>List the stored access policies</p>
     *
     * {@codesnippet com.azure.storage.queue.queueAsyncClient.getAccessPolicy}
     *
     * @return The stored access policies specified on the queue.
     * @throws StorageErrorException If the queue doesn't exist
     */
    public Flux<SignedIdentifier> getAccessPolicy() {
        return client.queues().getAccessPolicyWithRestResponseAsync(queueName, Context.NONE)
            .flatMapMany(response -> Flux.fromIterable(response.value()));
    }

    /**
     * Sets stored access policies on the queue.
     *
     * <p><strong>Code Samples</strong></p>
     *
     * <p>Set a read only stored access policy</p>
     *
     * {@codesnippet com.azure.storage.queue.queueAsyncClient.setAccessPolicy}
     *
     * @param permissions Access policies to set on the queue
     * @return A response that only contains headers and response status code
     * @throws StorageErrorException If the queue doesn't exist, a stored access policy doesn't have all fields filled out,
     * or the queue will have more than five policies.
     */
    public Mono<VoidResponse> setAccessPolicy(List<SignedIdentifier> permissions) {
        return client.queues().setAccessPolicyWithRestResponseAsync(queueName, permissions, null,  null, Context.NONE)
            .map(VoidResponse::new);
    }

    /**
     * Deletes all messages in the queue.
     *
     * <p><strong>Code Samples</strong></p>
     *
     * <p>Clear the messages</p>
     *
     * {@codesnippet com.azure.storage.queue.queueAsyncClient.clearMessages}
     *
     * @return A response that only contains headers and response status code
     * @throws StorageErrorException If the queue doesn't exist
     */
    public Mono<VoidResponse> clearMessages() {
        return client.messages().clearWithRestResponseAsync(queueName, Context.NONE)
            .map(VoidResponse::new);
    }

    /**
     * Enqueues a message that has a time-to-live of 7 days and is instantly visible.
     *
     * <p><strong>Code Samples</strong></p>
     *
     * <p>Enqueue a message of "Hello, Azure"</p>
     *
     * {@codesnippet com.azure.storage.queue.queueAsyncClient.enqueueMessage#string}
     *
     * @param messageText Message text
     * @return A {@link EnqueuedMessage} value that contains the {@link EnqueuedMessage#messageId() messageId} and
     * {@link EnqueuedMessage#popReceipt() popReceipt} that are used to interact with the message and other metadata
     * about the enqueued message.
     * @throws StorageErrorException If the queue doesn't exist
     */
    public Mono<Response<EnqueuedMessage>> enqueueMessage(String messageText) {
        return enqueueMessage(messageText, Duration.ofSeconds(0), Duration.ofDays(7));
    }

    /**
     * Enqueues a message with a given time-to-live and a timeout period where the message is invisible in the queue.
     *
     * <p><strong>Code Samples</strong></p>
     *
     * <p>Add a message of "Hello, Azure" that has a timeout of 5 seconds</p>
     *
     * {@codesnippet com.azure.storage.queue.queueAsyncClient.enqueueMessage#string-duration-duration}
     *
     * <p>Add a message of "Goodbye, Azure" that has a time to live of 5 seconds</p>
     *
     * {@codesnippet com.azure.storage.queue.queueAsyncClient.enqueueMessageLiveTime#string-duration-duration}
     *
     * @param messageText Message text
     * @param visibilityTimeout Optional. The timeout period for how long the message is invisible in the queue in seconds.
     * If unset the value will default to 0 and the message will be instantly visible. The timeout must be between 0
     * seconds and 7 days.
     * @param timeToLive Optional. How long the message will stay alive in the queue in seconds. If unset the value will
     * default to 7 days, if -1 is passed the message will not expire. The time to live must be -1 or any positive number.
     * @return A {@link EnqueuedMessage} value that contains the {@link EnqueuedMessage#messageId() messageId} and
     * {@link EnqueuedMessage#popReceipt() popReceipt} that are used to interact with the message and other metadata
     * about the enqueued message.
     * @throws StorageErrorException If the queue doesn't exist or the {@code visibilityTimeout} or {@code timeToLive}
     * are outside of the allowed limits.
     */
    public Mono<Response<EnqueuedMessage>> enqueueMessage(String messageText, Duration visibilityTimeout, Duration timeToLive) {
        Integer visibilityTimeoutInSeconds = (visibilityTimeout == null) ? null : (int) visibilityTimeout.getSeconds();
        Integer timeToLiveInSeconds = (timeToLive == null) ? null : (int) timeToLive.getSeconds();
        QueueMessage message = new QueueMessage().messageText(messageText);

        return client.messages().enqueueWithRestResponseAsync(queueName, message, visibilityTimeoutInSeconds, timeToLiveInSeconds, null, null, Context.NONE)
            .map(response -> new SimpleResponse<>(response, response.value().get(0)));
    }

    /**
     * Retrieves the first message in the queue and hides it from other operations for 30 seconds.
     *
     * <p><strong>Code Samples</strong></p>
     *
     * <p>Dequeue a message</p>
     *
     * {@codesnippet com.azure.storage.queue.queueAsyncClient.dequeueMessages}
     *
     * @return The first {@link DequeuedMessage} in the queue, it contains
     * {@link DequeuedMessage#messageId() messageId} and {@link DequeuedMessage#popReceipt() popReceipt} used to interact
     * with the message, additionally it contains other metadata about the message.
     * @throws StorageErrorException If the queue doesn't exist
     */
    public Flux<DequeuedMessage> dequeueMessages() {
        return dequeueMessages(1, Duration.ofSeconds(30));
    }

    /**
     * Retrieves up to the maximum number of messages from the queue and hides them from other operations for 30 seconds.
     *
     * <p><strong>Code Samples</strong></p>
     *
     * <p>Dequeue up to 5 messages</p>
     *
     * {@codesnippet com.azure.storage.queue.queueAsyncClient.dequeueMessages#integer}
     *
     * @param maxMessages Optional. Maximum number of messages to get, if there are less messages exist in the queue than requested
     * all the messages will be returned. If left empty only 1 message will be retrieved, the allowed range is 1 to 32
     * messages.
     * @return Up to {@code maxMessages} {@link DequeuedMessage DequeuedMessages} from the queue. Each DequeuedMessage contains
     * {@link DequeuedMessage#messageId() messageId} and {@link DequeuedMessage#popReceipt() popReceipt} used to interact
     * with the message and other metadata about the message.
     * @throws StorageErrorException If the queue doesn't exist or {@code maxMessages} is outside of the allowed bounds
     */
    public Flux<DequeuedMessage> dequeueMessages(Integer maxMessages) {
        return dequeueMessages(maxMessages, Duration.ofSeconds(30));
    }

    /**
     * Retrieves up to the maximum number of messages from the queue and hides them from other operations for the
     * timeout period.
     *
     * <p><strong>Code Samples</strong></p>
     *
     * <p>Dequeue up to 5 messages and give them a 60 second timeout period</p>
     *
     * {@codesnippet com.azure.storage.queue.queueAsyncClient.dequeueMessages#integer-duration}
     *
     * @param maxMessages Optional. Maximum number of messages to get, if there are less messages exist in the queue than requested
     * all the messages will be returned. If left empty only 1 message will be retrieved, the allowed range is 1 to 32
     * messages.
     * @param visibilityTimeout Optional. The timeout period for how long the message is invisible in the queue in seconds.
     * If left empty the dequeued messages will be invisible for 30 seconds. The timeout must be between 1 second and 7 days.
     * @return Up to {@code maxMessages} {@link DequeuedMessage DequeuedMessages} from the queue. Each DeqeuedMessage contains
     * {@link DequeuedMessage#messageId() messageId} and {@link DequeuedMessage#popReceipt() popReceipt} used to interact
     * with the message and other metadata about the message.
     * @throws StorageErrorException If the queue doesn't exist or {@code maxMessages} or {@code visibilityTimeout} is
     * outside of the allowed bounds
     */
    public Flux<DequeuedMessage> dequeueMessages(Integer maxMessages, Duration visibilityTimeout) {
        Integer visibilityTimeoutInSeconds = (visibilityTimeout == null) ? null : (int) visibilityTimeout.getSeconds();
        return client.messages().dequeueWithRestResponseAsync(queueName, maxMessages, visibilityTimeoutInSeconds, null, null, Context.NONE)
            .flatMapMany(response -> Flux.fromIterable(response.value()));
    }

    /**
     * Peeks the first message in the queue.
     *
     * Peeked messages don't contain the necessary information needed to interact with the message nor will it hide
     * messages from other operations on the queue.
     *
     * <p><strong>Code Samples</strong></p>
     *
     * <p>Peek the first message</p>
     *
     * {@codesnippet com.azure.storage.queue.queueAsyncClient.peekMessages}
     *
     * @return A {@link PeekedMessage} that contains metadata about the message.
     */
    public Flux<PeekedMessage> peekMessages() {
        return peekMessages(null);
    }

    /**
     * Peek messages from the front of the queue up to the maximum number of messages.
     *
     * Peeked messages don't contain the necessary information needed to interact with the message nor will it hide
     * messages from other operations on the queue.
     *
     * <p><strong>Code Samples</strong></p>
     *
     * <p>Peek up to the first five messages</p>
     *
     * {@codesnippet com.azure.storage.queue.queueAsyncClient.peekMessages#integer}
     *
     * @param maxMessages Optional. Maximum number of messages to peek, if there are less messages exist in the queue than requested
     * all the messages will be peeked. If left empty only 1 message will be peeked, the allowed range is 1 to 32
     * messages.
     * @return Up to {@code maxMessages} {@link PeekedMessage PeekedMessages} from the queue. Each PeekedMessage contains
     * metadata about the message.
     * @throws StorageErrorException If the queue doesn't exist or {@code maxMessages} is outside of the allowed bounds
     */
    public Flux<PeekedMessage> peekMessages(Integer maxMessages) {
        return client.messages().peekWithRestResponseAsync(queueName, maxMessages, null, null, Context.NONE)
            .flatMapMany(response -> Flux.fromIterable(response.value()));
    }

    /**
=======

/**
 * This class provides a client that contains all the operations for interacting with a queue in Azure Storage Queue.
 * Operations allowed by the client are creating and deleting the queue, retrieving and updating metadata and access
 * policies of the queue, and enqueuing, dequeuing, peeking, updating, and deleting messages.
 *
 * <p><strong>Instantiating an Asynchronous Queue Client</strong></p>
 *
 * {@codesnippet com.azure.storage.queue.queueAsyncClient.instantiation}
 *
 * <p>View {@link QueueClientBuilder this} for additional ways to construct the client.</p>
 *
 * @see QueueClientBuilder
 * @see QueueClient
 * @see SharedKeyCredential
 * @see SASTokenCredential
 */
public final class QueueAsyncClient {
    private static final ClientLogger LOGGER = new ClientLogger(QueueAsyncClient.class);
    private final AzureQueueStorageImpl client;
    private final String queueName;

    /**
     * Creates a QueueAsyncClient that sends requests to the storage queue service at {@code AzureQueueStorageImpl#url() endpoint}.
     * Each service call goes through the {@link HttpPipeline pipeline} in the {@code AzureQueueStorageImpl client}.
     *
     * @param client Client that interacts with the service interfaces
     * @param queueName Name of the queue
     */
    QueueAsyncClient(AzureQueueStorageImpl client, String queueName) {
        this.queueName = queueName;

        this.client = new AzureQueueStorageBuilder().pipeline(client.httpPipeline())
            .url(client.url())
            .version(client.version())
            .build();
    }

    /**
     * Creates a QueueAsyncClient that sends requests to the storage queue service at {@code endpoint}.
     * Each service call goes through the {@code httpPipeline}.
     *
     * @param endpoint URL for the Storage Queue service
     * @param httpPipeline HttpPipeline that the HTTP requests and response flow through
     * @param queueName Name of the queue
     */
    QueueAsyncClient(URL endpoint, HttpPipeline httpPipeline, String queueName) {
        this.queueName = queueName;

        this.client = new AzureQueueStorageBuilder().pipeline(httpPipeline)
            .url(endpoint.toString())
            .build();
    }

    /**
     * @return the URL of the storage queue
     * @throws RuntimeException If the queue is using a malformed URL.
     */
    public URL getQueueUrl() {
        try {
            return new URL(client.url());
        } catch (MalformedURLException ex) {
            LOGGER.asError().log("Queue URL is malformed");
            throw new RuntimeException("Queue URL is malformed");
        }
    }

    /**
     * Creates a new queue.
     *
     * <p><strong>Code Samples</strong></p>
     *
     * <p>Create a queue</p>
     *
     * {@codesnippet com.azure.storage.queue.queueAsyncClient.create}
     *
     * @return A response that only contains headers and response status code
     * @throws StorageErrorException If a queue with the same name already exists in the queue service.
     */
    public Mono<VoidResponse> create() {
        return create(null);
    }

    /**
     * Creates a new queue.
     *
     * <p><strong>Code Samples</strong></p>
     *
     * <p>Create a queue with metadata "queue:metadataMap"</p>
     *
     * {@codesnippet com.azure.storage.queue.queueAsyncClient.create#map}
     *
     * @param metadata Metadata to associate with the queue
     * @return A response that only contains headers and response status code
     * @throws StorageErrorException If a queue with the same name and different metadata already exists in the queue service.
     */
    public Mono<VoidResponse> create(Map<String, String> metadata) {
        return client.queues().createWithRestResponseAsync(queueName, null, metadata, null, Context.NONE)
            .map(VoidResponse::new);
    }

    /**
     * Permanently deletes the queue.
     *
     * <p><strong>Code Samples</strong></p>
     *
     * <p>Delete a queue</p>
     *
     * {@codesnippet com.azure.storage.queue.queueAsyncClient.delete}
     *
     * @return A response that only contains headers and response status code
     * @throws StorageErrorException If the queue doesn't exist
     */
    public Mono<VoidResponse> delete() {
        return client.queues().deleteWithRestResponseAsync(queueName, Context.NONE)
            .map(VoidResponse::new);
    }

    /**
     * Retrieves metadata and approximate message count of the queue.
     *
     * <p><strong>Code Samples</strong></p>
     *
     * <p>Get the properties of the queue</p>
     *
     * {@codesnippet com.azure.storage.queue.queueAsyncClient.getProperties}
     *
     * @return A response containing a {@link QueueProperties} value which contains the metadata and approximate
     * messages count of the queue.
     * @throws StorageErrorException If the queue doesn't exist
     */
    public Mono<Response<QueueProperties>> getProperties() {
        return client.queues().getPropertiesWithRestResponseAsync(queueName, Context.NONE)
            .map(this::getQueuePropertiesResponse);
    }

    /**
     * Sets the metadata of the queue.
     *
     * Passing in a {@code null} value for metadata will clear the metadata associated with the queue.
     *
     * <p><strong>Code Samples</strong></p>
     *
     * <p>Set the queue's metadata to "queue:metadataMap"</p>
     *
     * {@codesnippet com.azure.storage.queue.queueAsyncClient.setMetadata#map}
     *
     * <p>Clear the queue's metadata</p>
     *
     * {@codesnippet com.azure.storage.queue.queueAsyncClient.clearMetadata#map}
     *
     * @param metadata Metadata to set on the queue
     * @return A response that only contains headers and response status code
     * @throws StorageErrorException If the queue doesn't exist
     */
    public Mono<VoidResponse> setMetadata(Map<String, String> metadata) {
        return client.queues().setMetadataWithRestResponseAsync(queueName, null, metadata, null, Context.NONE)
            .map(VoidResponse::new);
    }

    /**
     * Retrieves stored access policies specified on the queue.
     *
     * <p><strong>Code Samples</strong></p>
     *
     * <p>List the stored access policies</p>
     *
     * {@codesnippet com.azure.storage.queue.queueAsyncClient.getAccessPolicy}
     *
     * @return The stored access policies specified on the queue.
     * @throws StorageErrorException If the queue doesn't exist
     */
    public Flux<SignedIdentifier> getAccessPolicy() {
        return client.queues().getAccessPolicyWithRestResponseAsync(queueName, Context.NONE)
            .flatMapMany(response -> Flux.fromIterable(response.value()));
    }

    /**
     * Sets stored access policies on the queue.
     *
     * <p><strong>Code Samples</strong></p>
     *
     * <p>Set a read only stored access policy</p>
     *
     * {@codesnippet com.azure.storage.queue.queueAsyncClient.setAccessPolicy}
     *
     * @param permissions Access policies to set on the queue
     * @return A response that only contains headers and response status code
     * @throws StorageErrorException If the queue doesn't exist, a stored access policy doesn't have all fields filled out,
     * or the queue will have more than five policies.
     */
    public Mono<VoidResponse> setAccessPolicy(List<SignedIdentifier> permissions) {
        return client.queues().setAccessPolicyWithRestResponseAsync(queueName, permissions, null,  null, Context.NONE)
            .map(VoidResponse::new);
    }

    /**
     * Deletes all messages in the queue.
     *
     * <p><strong>Code Samples</strong></p>
     *
     * <p>Clear the messages</p>
     *
     * {@codesnippet com.azure.storage.queue.queueAsyncClient.clearMessages}
     *
     * @return A response that only contains headers and response status code
     * @throws StorageErrorException If the queue doesn't exist
     */
    public Mono<VoidResponse> clearMessages() {
        return client.messages().clearWithRestResponseAsync(queueName, Context.NONE)
            .map(VoidResponse::new);
    }

    /**
     * Enqueues a message that has a time-to-live of 7 days and is instantly visible.
     *
     * <p><strong>Code Samples</strong></p>
     *
     * <p>Enqueue a message of "Hello, Azure"</p>
     *
     * {@codesnippet com.azure.storage.queue.queueAsyncClient.enqueueMessage#string}
     *
     * @param messageText Message text
     * @return A {@link EnqueuedMessage} value that contains the {@link EnqueuedMessage#messageId() messageId} and
     * {@link EnqueuedMessage#popReceipt() popReceipt} that are used to interact with the message and other metadata
     * about the enqueued message.
     * @throws StorageErrorException If the queue doesn't exist
     */
    public Mono<Response<EnqueuedMessage>> enqueueMessage(String messageText) {
        return enqueueMessage(messageText, Duration.ofSeconds(0), Duration.ofDays(7));
    }

    /**
     * Enqueues a message with a given time-to-live and a timeout period where the message is invisible in the queue.
     *
     * <p><strong>Code Samples</strong></p>
     *
     * <p>Add a message of "Hello, Azure" that has a timeout of 5 seconds</p>
     *
     * {@codesnippet com.azure.storage.queue.queueAsyncClient.enqueueMessage#string-duration-duration}
     *
     * <p>Add a message of "Goodbye, Azure" that has a time to live of 5 seconds</p>
     *
     * {@codesnippet com.azure.storage.queue.queueAsyncClient.enqueueMessageLiveTime#string-duration-duration}
     *
     * @param messageText Message text
     * @param visibilityTimeout Optional. The timeout period for how long the message is invisible in the queue in seconds.
     * If unset the value will default to 0 and the message will be instantly visible. The timeout must be between 0
     * seconds and 7 days.
     * @param timeToLive Optional. How long the message will stay alive in the queue in seconds. If unset the value will
     * default to 7 days, if -1 is passed the message will not expire. The time to live must be -1 or any positive number.
     * @return A {@link EnqueuedMessage} value that contains the {@link EnqueuedMessage#messageId() messageId} and
     * {@link EnqueuedMessage#popReceipt() popReceipt} that are used to interact with the message and other metadata
     * about the enqueued message.
     * @throws StorageErrorException If the queue doesn't exist or the {@code visibilityTimeout} or {@code timeToLive}
     * are outside of the allowed limits.
     */
    public Mono<Response<EnqueuedMessage>> enqueueMessage(String messageText, Duration visibilityTimeout, Duration timeToLive) {
        Integer visibilityTimeoutInSeconds = (visibilityTimeout == null) ? null : (int) visibilityTimeout.getSeconds();
        Integer timeToLiveInSeconds = (timeToLive == null) ? null : (int) timeToLive.getSeconds();
        QueueMessage message = new QueueMessage().messageText(messageText);

        return client.messages().enqueueWithRestResponseAsync(queueName, message, visibilityTimeoutInSeconds, timeToLiveInSeconds, null, null, Context.NONE)
            .map(response -> new SimpleResponse<>(response, response.value().get(0)));
    }

    /**
     * Retrieves the first message in the queue and hides it from other operations for 30 seconds.
     *
     * <p><strong>Code Samples</strong></p>
     *
     * <p>Dequeue a message</p>
     *
     * {@codesnippet com.azure.storage.queue.queueAsyncClient.dequeueMessages}
     *
     * @return The first {@link DequeuedMessage} in the queue, it contains
     * {@link DequeuedMessage#messageId() messageId} and {@link DequeuedMessage#popReceipt() popReceipt} used to interact
     * with the message, additionally it contains other metadata about the message.
     * @throws StorageErrorException If the queue doesn't exist
     */
    public Flux<DequeuedMessage> dequeueMessages() {
        return dequeueMessages(1, Duration.ofSeconds(30));
    }

    /**
     * Retrieves up to the maximum number of messages from the queue and hides them from other operations for 30 seconds.
     *
     * <p><strong>Code Samples</strong></p>
     *
     * <p>Dequeue up to 5 messages</p>
     *
     * {@codesnippet com.azure.storage.queue.queueAsyncClient.dequeueMessages#integer}
     *
     * @param maxMessages Optional. Maximum number of messages to get, if there are less messages exist in the queue than requested
     * all the messages will be returned. If left empty only 1 message will be retrieved, the allowed range is 1 to 32
     * messages.
     * @return Up to {@code maxMessages} {@link DequeuedMessage DequeuedMessages} from the queue. Each DequeuedMessage contains
     * {@link DequeuedMessage#messageId() messageId} and {@link DequeuedMessage#popReceipt() popReceipt} used to interact
     * with the message and other metadata about the message.
     * @throws StorageErrorException If the queue doesn't exist or {@code maxMessages} is outside of the allowed bounds
     */
    public Flux<DequeuedMessage> dequeueMessages(Integer maxMessages) {
        return dequeueMessages(maxMessages, Duration.ofSeconds(30));
    }

    /**
     * Retrieves up to the maximum number of messages from the queue and hides them from other operations for the
     * timeout period.
     *
     * <p><strong>Code Samples</strong></p>
     *
     * <p>Dequeue up to 5 messages and give them a 60 second timeout period</p>
     *
     * {@codesnippet com.azure.storage.queue.queueAsyncClient.dequeueMessages#integer-duration}
     *
     * @param maxMessages Optional. Maximum number of messages to get, if there are less messages exist in the queue than requested
     * all the messages will be returned. If left empty only 1 message will be retrieved, the allowed range is 1 to 32
     * messages.
     * @param visibilityTimeout Optional. The timeout period for how long the message is invisible in the queue in seconds.
     * If left empty the dequeued messages will be invisible for 30 seconds. The timeout must be between 1 second and 7 days.
     * @return Up to {@code maxMessages} {@link DequeuedMessage DequeuedMessages} from the queue. Each DeqeuedMessage contains
     * {@link DequeuedMessage#messageId() messageId} and {@link DequeuedMessage#popReceipt() popReceipt} used to interact
     * with the message and other metadata about the message.
     * @throws StorageErrorException If the queue doesn't exist or {@code maxMessages} or {@code visibilityTimeout} is
     * outside of the allowed bounds
     */
    public Flux<DequeuedMessage> dequeueMessages(Integer maxMessages, Duration visibilityTimeout) {
        Integer visibilityTimeoutInSeconds = (visibilityTimeout == null) ? null : (int) visibilityTimeout.getSeconds();
        return client.messages().dequeueWithRestResponseAsync(queueName, maxMessages, visibilityTimeoutInSeconds, null, null, Context.NONE)
            .flatMapMany(response -> Flux.fromIterable(response.value()));
    }

    /**
     * Peeks the first message in the queue.
     *
     * Peeked messages don't contain the necessary information needed to interact with the message nor will it hide
     * messages from other operations on the queue.
     *
     * <p><strong>Code Samples</strong></p>
     *
     * <p>Peek the first message</p>
     *
     * {@codesnippet com.azure.storage.queue.queueAsyncClient.peekMessages}
     *
     * @return A {@link PeekedMessage} that contains metadata about the message.
     */
    public Flux<PeekedMessage> peekMessages() {
        return peekMessages(null);
    }

    /**
     * Peek messages from the front of the queue up to the maximum number of messages.
     *
     * Peeked messages don't contain the necessary information needed to interact with the message nor will it hide
     * messages from other operations on the queue.
     *
     * <p><strong>Code Samples</strong></p>
     *
     * <p>Peek up to the first five messages</p>
     *
     * {@codesnippet com.azure.storage.queue.queueAsyncClient.peekMessages#integer}
     *
     * @param maxMessages Optional. Maximum number of messages to peek, if there are less messages exist in the queue than requested
     * all the messages will be peeked. If left empty only 1 message will be peeked, the allowed range is 1 to 32
     * messages.
     * @return Up to {@code maxMessages} {@link PeekedMessage PeekedMessages} from the queue. Each PeekedMessage contains
     * metadata about the message.
     * @throws StorageErrorException If the queue doesn't exist or {@code maxMessages} is outside of the allowed bounds
     */
    public Flux<PeekedMessage> peekMessages(Integer maxMessages) {
        return client.messages().peekWithRestResponseAsync(queueName, maxMessages, null, null, Context.NONE)
            .flatMapMany(response -> Flux.fromIterable(response.value()));
    }

    /**
>>>>>>> 570632c8
     * Updates the specific message in the queue with a new message and resets the visibility timeout.
     *
     * <p><strong>Code Samples</strong></p>
     *
     * <p>Dequeue the first message and update it to "Hello again, Azure" and hide it for 5 seconds</p>
     *
     * {@codesnippet com.azure.storage.queue.queueAsyncClient.updateMessage}
     *
     * @param messageText Updated value for the message
     * @param messageId Id of the message to update
     * @param popReceipt Unique identifier that must match for the message to be updated
     * @param visibilityTimeout The timeout period for how long the message is invisible in the queue in seconds. The
     * timeout period must be between 1 second and 7 days.
     * @return A {@link UpdatedMessage} that contains the new {@link UpdatedMessage#popReceipt() popReceipt} to interact
     * with the message, additionally contains the updated metadata about the message.
     * @throws StorageErrorException If the queue or messageId don't exist, the popReceipt doesn't match on the message,
     * or the {@code visibilityTimeout} is outside the allowed bounds
     */
    public Mono<Response<UpdatedMessage>> updateMessage(String messageText, String messageId, String popReceipt, Duration visibilityTimeout) {
        QueueMessage message = new QueueMessage().messageText(messageText);
        return client.messageIds().updateWithRestResponseAsync(queueName, messageId, message, popReceipt, (int) visibilityTimeout.getSeconds(), Context.NONE)
            .map(this::getUpdatedMessageResponse);
    }

    /**
     * Deletes the specified message in the queue
     *
     * <p><strong>Code Samples</strong></p>
     *
     * <p>Delete the first message</p>
     *
     * {@codesnippet com.azure.storage.queue.queueAsyncClient.deleteMessage}
     *
     * @param messageId Id of the message to deleted
     * @param popReceipt Unique identifier that must match for the message to be deleted
     * @return A response that only contains headers and response status code
     * @throws StorageErrorException If the queue or messageId don't exist or the popReceipt doesn't match on the message
     */
    public Mono<VoidResponse> deleteMessage(String messageId, String popReceipt) {
        return client.messageIds().deleteWithRestResponseAsync(queueName, messageId, popReceipt, Context.NONE)
            .map(VoidResponse::new);
    }

    /*
     * Maps the HTTP headers returned from the service to the expected response type
     * @param response Service response
     * @return Mapped response
     */
    private Response<QueueProperties> getQueuePropertiesResponse(QueuesGetPropertiesResponse response) {
        QueueGetPropertiesHeaders propertiesHeaders = response.deserializedHeaders();
        QueueProperties properties = new QueueProperties(propertiesHeaders.metadata(), propertiesHeaders.approximateMessagesCount());
        return new SimpleResponse<>(response, properties);
    }

    /*
     * Maps the HTTP headers returned from the service to the expected response type
     * @param response Service response
     * @return Mapped response
     */
    private Response<UpdatedMessage> getUpdatedMessageResponse(MessageIdsUpdateResponse response) {
        MessageIdUpdateHeaders headers = response.deserializedHeaders();
        UpdatedMessage updatedMessage = new UpdatedMessage(headers.popReceipt(), headers.timeNextVisible());
        return new SimpleResponse<>(response, updatedMessage);
    }
}<|MERGE_RESOLUTION|>--- conflicted
+++ resolved
@@ -24,20 +24,14 @@
 import com.azure.storage.queue.models.SignedIdentifier;
 import com.azure.storage.queue.models.StorageErrorException;
 import com.azure.storage.queue.models.UpdatedMessage;
-<<<<<<< HEAD
-=======
 import reactor.core.publisher.Flux;
 import reactor.core.publisher.Mono;
 
->>>>>>> 570632c8
 import java.net.MalformedURLException;
 import java.net.URL;
 import java.time.Duration;
 import java.util.List;
 import java.util.Map;
-<<<<<<< HEAD
-import reactor.core.publisher.Flux;
-import reactor.core.publisher.Mono;
 
 /**
  * This class provides a client that contains all the operations for interacting with a queue in Azure Storage Queue.
@@ -413,383 +407,6 @@
     }
 
     /**
-=======
-
-/**
- * This class provides a client that contains all the operations for interacting with a queue in Azure Storage Queue.
- * Operations allowed by the client are creating and deleting the queue, retrieving and updating metadata and access
- * policies of the queue, and enqueuing, dequeuing, peeking, updating, and deleting messages.
- *
- * <p><strong>Instantiating an Asynchronous Queue Client</strong></p>
- *
- * {@codesnippet com.azure.storage.queue.queueAsyncClient.instantiation}
- *
- * <p>View {@link QueueClientBuilder this} for additional ways to construct the client.</p>
- *
- * @see QueueClientBuilder
- * @see QueueClient
- * @see SharedKeyCredential
- * @see SASTokenCredential
- */
-public final class QueueAsyncClient {
-    private static final ClientLogger LOGGER = new ClientLogger(QueueAsyncClient.class);
-    private final AzureQueueStorageImpl client;
-    private final String queueName;
-
-    /**
-     * Creates a QueueAsyncClient that sends requests to the storage queue service at {@code AzureQueueStorageImpl#url() endpoint}.
-     * Each service call goes through the {@link HttpPipeline pipeline} in the {@code AzureQueueStorageImpl client}.
-     *
-     * @param client Client that interacts with the service interfaces
-     * @param queueName Name of the queue
-     */
-    QueueAsyncClient(AzureQueueStorageImpl client, String queueName) {
-        this.queueName = queueName;
-
-        this.client = new AzureQueueStorageBuilder().pipeline(client.httpPipeline())
-            .url(client.url())
-            .version(client.version())
-            .build();
-    }
-
-    /**
-     * Creates a QueueAsyncClient that sends requests to the storage queue service at {@code endpoint}.
-     * Each service call goes through the {@code httpPipeline}.
-     *
-     * @param endpoint URL for the Storage Queue service
-     * @param httpPipeline HttpPipeline that the HTTP requests and response flow through
-     * @param queueName Name of the queue
-     */
-    QueueAsyncClient(URL endpoint, HttpPipeline httpPipeline, String queueName) {
-        this.queueName = queueName;
-
-        this.client = new AzureQueueStorageBuilder().pipeline(httpPipeline)
-            .url(endpoint.toString())
-            .build();
-    }
-
-    /**
-     * @return the URL of the storage queue
-     * @throws RuntimeException If the queue is using a malformed URL.
-     */
-    public URL getQueueUrl() {
-        try {
-            return new URL(client.url());
-        } catch (MalformedURLException ex) {
-            LOGGER.asError().log("Queue URL is malformed");
-            throw new RuntimeException("Queue URL is malformed");
-        }
-    }
-
-    /**
-     * Creates a new queue.
-     *
-     * <p><strong>Code Samples</strong></p>
-     *
-     * <p>Create a queue</p>
-     *
-     * {@codesnippet com.azure.storage.queue.queueAsyncClient.create}
-     *
-     * @return A response that only contains headers and response status code
-     * @throws StorageErrorException If a queue with the same name already exists in the queue service.
-     */
-    public Mono<VoidResponse> create() {
-        return create(null);
-    }
-
-    /**
-     * Creates a new queue.
-     *
-     * <p><strong>Code Samples</strong></p>
-     *
-     * <p>Create a queue with metadata "queue:metadataMap"</p>
-     *
-     * {@codesnippet com.azure.storage.queue.queueAsyncClient.create#map}
-     *
-     * @param metadata Metadata to associate with the queue
-     * @return A response that only contains headers and response status code
-     * @throws StorageErrorException If a queue with the same name and different metadata already exists in the queue service.
-     */
-    public Mono<VoidResponse> create(Map<String, String> metadata) {
-        return client.queues().createWithRestResponseAsync(queueName, null, metadata, null, Context.NONE)
-            .map(VoidResponse::new);
-    }
-
-    /**
-     * Permanently deletes the queue.
-     *
-     * <p><strong>Code Samples</strong></p>
-     *
-     * <p>Delete a queue</p>
-     *
-     * {@codesnippet com.azure.storage.queue.queueAsyncClient.delete}
-     *
-     * @return A response that only contains headers and response status code
-     * @throws StorageErrorException If the queue doesn't exist
-     */
-    public Mono<VoidResponse> delete() {
-        return client.queues().deleteWithRestResponseAsync(queueName, Context.NONE)
-            .map(VoidResponse::new);
-    }
-
-    /**
-     * Retrieves metadata and approximate message count of the queue.
-     *
-     * <p><strong>Code Samples</strong></p>
-     *
-     * <p>Get the properties of the queue</p>
-     *
-     * {@codesnippet com.azure.storage.queue.queueAsyncClient.getProperties}
-     *
-     * @return A response containing a {@link QueueProperties} value which contains the metadata and approximate
-     * messages count of the queue.
-     * @throws StorageErrorException If the queue doesn't exist
-     */
-    public Mono<Response<QueueProperties>> getProperties() {
-        return client.queues().getPropertiesWithRestResponseAsync(queueName, Context.NONE)
-            .map(this::getQueuePropertiesResponse);
-    }
-
-    /**
-     * Sets the metadata of the queue.
-     *
-     * Passing in a {@code null} value for metadata will clear the metadata associated with the queue.
-     *
-     * <p><strong>Code Samples</strong></p>
-     *
-     * <p>Set the queue's metadata to "queue:metadataMap"</p>
-     *
-     * {@codesnippet com.azure.storage.queue.queueAsyncClient.setMetadata#map}
-     *
-     * <p>Clear the queue's metadata</p>
-     *
-     * {@codesnippet com.azure.storage.queue.queueAsyncClient.clearMetadata#map}
-     *
-     * @param metadata Metadata to set on the queue
-     * @return A response that only contains headers and response status code
-     * @throws StorageErrorException If the queue doesn't exist
-     */
-    public Mono<VoidResponse> setMetadata(Map<String, String> metadata) {
-        return client.queues().setMetadataWithRestResponseAsync(queueName, null, metadata, null, Context.NONE)
-            .map(VoidResponse::new);
-    }
-
-    /**
-     * Retrieves stored access policies specified on the queue.
-     *
-     * <p><strong>Code Samples</strong></p>
-     *
-     * <p>List the stored access policies</p>
-     *
-     * {@codesnippet com.azure.storage.queue.queueAsyncClient.getAccessPolicy}
-     *
-     * @return The stored access policies specified on the queue.
-     * @throws StorageErrorException If the queue doesn't exist
-     */
-    public Flux<SignedIdentifier> getAccessPolicy() {
-        return client.queues().getAccessPolicyWithRestResponseAsync(queueName, Context.NONE)
-            .flatMapMany(response -> Flux.fromIterable(response.value()));
-    }
-
-    /**
-     * Sets stored access policies on the queue.
-     *
-     * <p><strong>Code Samples</strong></p>
-     *
-     * <p>Set a read only stored access policy</p>
-     *
-     * {@codesnippet com.azure.storage.queue.queueAsyncClient.setAccessPolicy}
-     *
-     * @param permissions Access policies to set on the queue
-     * @return A response that only contains headers and response status code
-     * @throws StorageErrorException If the queue doesn't exist, a stored access policy doesn't have all fields filled out,
-     * or the queue will have more than five policies.
-     */
-    public Mono<VoidResponse> setAccessPolicy(List<SignedIdentifier> permissions) {
-        return client.queues().setAccessPolicyWithRestResponseAsync(queueName, permissions, null,  null, Context.NONE)
-            .map(VoidResponse::new);
-    }
-
-    /**
-     * Deletes all messages in the queue.
-     *
-     * <p><strong>Code Samples</strong></p>
-     *
-     * <p>Clear the messages</p>
-     *
-     * {@codesnippet com.azure.storage.queue.queueAsyncClient.clearMessages}
-     *
-     * @return A response that only contains headers and response status code
-     * @throws StorageErrorException If the queue doesn't exist
-     */
-    public Mono<VoidResponse> clearMessages() {
-        return client.messages().clearWithRestResponseAsync(queueName, Context.NONE)
-            .map(VoidResponse::new);
-    }
-
-    /**
-     * Enqueues a message that has a time-to-live of 7 days and is instantly visible.
-     *
-     * <p><strong>Code Samples</strong></p>
-     *
-     * <p>Enqueue a message of "Hello, Azure"</p>
-     *
-     * {@codesnippet com.azure.storage.queue.queueAsyncClient.enqueueMessage#string}
-     *
-     * @param messageText Message text
-     * @return A {@link EnqueuedMessage} value that contains the {@link EnqueuedMessage#messageId() messageId} and
-     * {@link EnqueuedMessage#popReceipt() popReceipt} that are used to interact with the message and other metadata
-     * about the enqueued message.
-     * @throws StorageErrorException If the queue doesn't exist
-     */
-    public Mono<Response<EnqueuedMessage>> enqueueMessage(String messageText) {
-        return enqueueMessage(messageText, Duration.ofSeconds(0), Duration.ofDays(7));
-    }
-
-    /**
-     * Enqueues a message with a given time-to-live and a timeout period where the message is invisible in the queue.
-     *
-     * <p><strong>Code Samples</strong></p>
-     *
-     * <p>Add a message of "Hello, Azure" that has a timeout of 5 seconds</p>
-     *
-     * {@codesnippet com.azure.storage.queue.queueAsyncClient.enqueueMessage#string-duration-duration}
-     *
-     * <p>Add a message of "Goodbye, Azure" that has a time to live of 5 seconds</p>
-     *
-     * {@codesnippet com.azure.storage.queue.queueAsyncClient.enqueueMessageLiveTime#string-duration-duration}
-     *
-     * @param messageText Message text
-     * @param visibilityTimeout Optional. The timeout period for how long the message is invisible in the queue in seconds.
-     * If unset the value will default to 0 and the message will be instantly visible. The timeout must be between 0
-     * seconds and 7 days.
-     * @param timeToLive Optional. How long the message will stay alive in the queue in seconds. If unset the value will
-     * default to 7 days, if -1 is passed the message will not expire. The time to live must be -1 or any positive number.
-     * @return A {@link EnqueuedMessage} value that contains the {@link EnqueuedMessage#messageId() messageId} and
-     * {@link EnqueuedMessage#popReceipt() popReceipt} that are used to interact with the message and other metadata
-     * about the enqueued message.
-     * @throws StorageErrorException If the queue doesn't exist or the {@code visibilityTimeout} or {@code timeToLive}
-     * are outside of the allowed limits.
-     */
-    public Mono<Response<EnqueuedMessage>> enqueueMessage(String messageText, Duration visibilityTimeout, Duration timeToLive) {
-        Integer visibilityTimeoutInSeconds = (visibilityTimeout == null) ? null : (int) visibilityTimeout.getSeconds();
-        Integer timeToLiveInSeconds = (timeToLive == null) ? null : (int) timeToLive.getSeconds();
-        QueueMessage message = new QueueMessage().messageText(messageText);
-
-        return client.messages().enqueueWithRestResponseAsync(queueName, message, visibilityTimeoutInSeconds, timeToLiveInSeconds, null, null, Context.NONE)
-            .map(response -> new SimpleResponse<>(response, response.value().get(0)));
-    }
-
-    /**
-     * Retrieves the first message in the queue and hides it from other operations for 30 seconds.
-     *
-     * <p><strong>Code Samples</strong></p>
-     *
-     * <p>Dequeue a message</p>
-     *
-     * {@codesnippet com.azure.storage.queue.queueAsyncClient.dequeueMessages}
-     *
-     * @return The first {@link DequeuedMessage} in the queue, it contains
-     * {@link DequeuedMessage#messageId() messageId} and {@link DequeuedMessage#popReceipt() popReceipt} used to interact
-     * with the message, additionally it contains other metadata about the message.
-     * @throws StorageErrorException If the queue doesn't exist
-     */
-    public Flux<DequeuedMessage> dequeueMessages() {
-        return dequeueMessages(1, Duration.ofSeconds(30));
-    }
-
-    /**
-     * Retrieves up to the maximum number of messages from the queue and hides them from other operations for 30 seconds.
-     *
-     * <p><strong>Code Samples</strong></p>
-     *
-     * <p>Dequeue up to 5 messages</p>
-     *
-     * {@codesnippet com.azure.storage.queue.queueAsyncClient.dequeueMessages#integer}
-     *
-     * @param maxMessages Optional. Maximum number of messages to get, if there are less messages exist in the queue than requested
-     * all the messages will be returned. If left empty only 1 message will be retrieved, the allowed range is 1 to 32
-     * messages.
-     * @return Up to {@code maxMessages} {@link DequeuedMessage DequeuedMessages} from the queue. Each DequeuedMessage contains
-     * {@link DequeuedMessage#messageId() messageId} and {@link DequeuedMessage#popReceipt() popReceipt} used to interact
-     * with the message and other metadata about the message.
-     * @throws StorageErrorException If the queue doesn't exist or {@code maxMessages} is outside of the allowed bounds
-     */
-    public Flux<DequeuedMessage> dequeueMessages(Integer maxMessages) {
-        return dequeueMessages(maxMessages, Duration.ofSeconds(30));
-    }
-
-    /**
-     * Retrieves up to the maximum number of messages from the queue and hides them from other operations for the
-     * timeout period.
-     *
-     * <p><strong>Code Samples</strong></p>
-     *
-     * <p>Dequeue up to 5 messages and give them a 60 second timeout period</p>
-     *
-     * {@codesnippet com.azure.storage.queue.queueAsyncClient.dequeueMessages#integer-duration}
-     *
-     * @param maxMessages Optional. Maximum number of messages to get, if there are less messages exist in the queue than requested
-     * all the messages will be returned. If left empty only 1 message will be retrieved, the allowed range is 1 to 32
-     * messages.
-     * @param visibilityTimeout Optional. The timeout period for how long the message is invisible in the queue in seconds.
-     * If left empty the dequeued messages will be invisible for 30 seconds. The timeout must be between 1 second and 7 days.
-     * @return Up to {@code maxMessages} {@link DequeuedMessage DequeuedMessages} from the queue. Each DeqeuedMessage contains
-     * {@link DequeuedMessage#messageId() messageId} and {@link DequeuedMessage#popReceipt() popReceipt} used to interact
-     * with the message and other metadata about the message.
-     * @throws StorageErrorException If the queue doesn't exist or {@code maxMessages} or {@code visibilityTimeout} is
-     * outside of the allowed bounds
-     */
-    public Flux<DequeuedMessage> dequeueMessages(Integer maxMessages, Duration visibilityTimeout) {
-        Integer visibilityTimeoutInSeconds = (visibilityTimeout == null) ? null : (int) visibilityTimeout.getSeconds();
-        return client.messages().dequeueWithRestResponseAsync(queueName, maxMessages, visibilityTimeoutInSeconds, null, null, Context.NONE)
-            .flatMapMany(response -> Flux.fromIterable(response.value()));
-    }
-
-    /**
-     * Peeks the first message in the queue.
-     *
-     * Peeked messages don't contain the necessary information needed to interact with the message nor will it hide
-     * messages from other operations on the queue.
-     *
-     * <p><strong>Code Samples</strong></p>
-     *
-     * <p>Peek the first message</p>
-     *
-     * {@codesnippet com.azure.storage.queue.queueAsyncClient.peekMessages}
-     *
-     * @return A {@link PeekedMessage} that contains metadata about the message.
-     */
-    public Flux<PeekedMessage> peekMessages() {
-        return peekMessages(null);
-    }
-
-    /**
-     * Peek messages from the front of the queue up to the maximum number of messages.
-     *
-     * Peeked messages don't contain the necessary information needed to interact with the message nor will it hide
-     * messages from other operations on the queue.
-     *
-     * <p><strong>Code Samples</strong></p>
-     *
-     * <p>Peek up to the first five messages</p>
-     *
-     * {@codesnippet com.azure.storage.queue.queueAsyncClient.peekMessages#integer}
-     *
-     * @param maxMessages Optional. Maximum number of messages to peek, if there are less messages exist in the queue than requested
-     * all the messages will be peeked. If left empty only 1 message will be peeked, the allowed range is 1 to 32
-     * messages.
-     * @return Up to {@code maxMessages} {@link PeekedMessage PeekedMessages} from the queue. Each PeekedMessage contains
-     * metadata about the message.
-     * @throws StorageErrorException If the queue doesn't exist or {@code maxMessages} is outside of the allowed bounds
-     */
-    public Flux<PeekedMessage> peekMessages(Integer maxMessages) {
-        return client.messages().peekWithRestResponseAsync(queueName, maxMessages, null, null, Context.NONE)
-            .flatMapMany(response -> Flux.fromIterable(response.value()));
-    }
-
-    /**
->>>>>>> 570632c8
      * Updates the specific message in the queue with a new message and resets the visibility timeout.
      *
      * <p><strong>Code Samples</strong></p>
