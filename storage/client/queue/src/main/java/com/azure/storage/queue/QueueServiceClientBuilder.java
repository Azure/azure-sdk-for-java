// Copyright (c) Microsoft Corporation. All rights reserved.
// Licensed under the MIT License.
package com.azure.storage.queue;

import com.azure.core.credentials.TokenCredential;
import com.azure.core.http.HttpClient;
import com.azure.core.http.HttpPipeline;
import com.azure.core.http.HttpPipelineBuilder;
import com.azure.core.http.policy.AddDatePolicy;
import com.azure.core.http.policy.BearerTokenAuthenticationPolicy;
import com.azure.core.http.policy.HttpLogDetailLevel;
import com.azure.core.http.policy.HttpLoggingPolicy;
import com.azure.core.http.policy.HttpPipelinePolicy;
import com.azure.core.http.policy.RequestIdPolicy;
import com.azure.core.http.policy.RetryPolicy;
import com.azure.core.http.policy.UserAgentPolicy;
import com.azure.core.implementation.http.policy.spi.HttpPolicyProviders;
import com.azure.core.util.configuration.Configuration;
import com.azure.core.util.configuration.ConfigurationManager;
import com.azure.core.util.logging.ClientLogger;
import com.azure.storage.common.credentials.SASTokenCredential;
import com.azure.storage.common.credentials.SharedKeyCredential;
import com.azure.storage.common.policy.SASTokenCredentialPolicy;
import com.azure.storage.common.policy.SharedKeyCredentialPolicy;
import java.net.MalformedURLException;
import java.net.URL;
import java.util.ArrayList;
import java.util.List;
import java.util.Map;
import java.util.Objects;

/**
 * This class provides a fluent builder API to help aid the configuration and instantiation of the {@link QueueServiceClient queueServiceClients}
 * and {@link QueueServiceAsyncClient queueServiceAsyncClients}, calling {@link QueueServiceClientBuilder#buildClient() buildClient}
 * constructs an instance of QueueServiceClient and calling {@link QueueServiceClientBuilder#buildAsyncClient() buildAsyncClient}
 * constructs an instance of QueueServiceAsyncClient.
 *
 * <p>The client needs the endpoint of the Azure Storage Queue service, name of the share, and authorization credential.
 * {@link QueueServiceClientBuilder#endpoint(String) endpoint} gives the builder the endpoint and may give the builder the
 * A {@link SASTokenCredential} that authorizes the client.</p>
 *
 * <p><strong>Instantiating a synchronous Queue Service Client with SAS token</strong></p>
 * {@codesnippet com.azure.storage.queue.queueServiceClient.instantiation.sastoken}
 *
 * <p><strong>Instantiating an Asynchronous Queue Service Client with SAS token</strong></p>
 * {@codesnippet com.azure.storage.queue.queueServiceAsyncClient.instantiation.sastoken}
 *
 * <p>If the {@code endpoint} doesn't contain {@code SASTokenCredential} they may be set using
 * {@link QueueClientBuilder#credential(SASTokenCredential) credential}.</p>
 *
 * <p><strong>Instantiating a synchronous Queue Service Client with SAS token</strong></p>
 * {@codesnippet com.azure.storage.queue.queueServiceAsyncClient.instantiation.credential}
 *
 * <p><strong>Instantiating an Asynchronous Queue Service Client with SAS token</strong></p>
 * {@codesnippet com.azure.storage.queue.queueServiceAsyncClient.instantiation.credential}
 *
 * <p>If the {@code endpoint} doesn't contain the query parameters to construct a {@code SASTokenCredential} they may
 * be set using {@link QueueServiceClientBuilder#credential(SASTokenCredential) credential}.</p>
 *
 * <p>Another way to authenticate the client is using a {@link SharedKeyCredential}. To create a SharedKeyCredential
 * a connection string from the Storage Queue service must be used. Set the SharedKeyCredential with
 * {@link QueueServiceClientBuilder#connectionString(String) connectionString}. If the builder has both a SASTokenCredential and
 * SharedKeyCredential the SharedKeyCredential will be preferred when authorizing requests sent to the service.</p>
 *
 * <p><strong>Instantiating a synchronous Queue Service Client with connection string.</strong></p>
 * {@codesnippet com.azure.storage.queue.queueServiceClient.instantiation.connectionstring}
 *
 * <p><strong>Instantiating an Asynchronous Queue Service Client with connection string.</strong></p>
 * {@codesnippet com.azure.storage.queue.queueServiceAsyncClient.instantiation.connectionstring}
 *
 * @see QueueServiceClient
 * @see QueueServiceAsyncClient
 * @see SASTokenCredential
 * @see SharedKeyCredential
 */
public final class QueueServiceClientBuilder {
    private static final ClientLogger LOGGER = new ClientLogger(QueueServiceClientBuilder.class);
    private final List<HttpPipelinePolicy> policies;

    private URL endpoint;
    private SASTokenCredential sasTokenCredential;
    private SharedKeyCredential sharedKeyCredential;
    private HttpClient httpClient;
    private HttpPipeline pipeline;
    private HttpLogDetailLevel logLevel;
    private RetryPolicy retryPolicy;
    private Configuration configuration;
    private TokenCredential tokenCredential;

    /**
     * Creates a builder instance that is able to configure and construct {@link QueueServiceClient QueueServiceClients}
     * and {@link QueueServiceAsyncClient QueueServiceAsyncClients}.
     */
    public QueueServiceClientBuilder() {
        retryPolicy = new RetryPolicy();
        logLevel = HttpLogDetailLevel.NONE;
        policies = new ArrayList<>();
        configuration = ConfigurationManager.getConfiguration();
    }

    /**
     * Creates a {@link QueueServiceAsyncClient} based on options set in the builder. Every time {@code buildAsyncClient()} is
     * called a new instance of {@link QueueServiceAsyncClient} is created.
     *
     * <p>
     * If {@link QueueServiceClientBuilder#pipeline(HttpPipeline) pipeline} is set, then the {@code pipeline} and
     * {@link QueueServiceClientBuilder#endpoint(String) endpoint} are used to create the
     * {@link QueueServiceAsyncClient client}. All other builder settings are ignored.
     * </p>
     *
     * @return A QueueServiceAsyncClient with the options set from the builder.
     * @throws NullPointerException If {@code endpoint} or {@code queueName} have not been set.
     * @throws IllegalArgumentException If neither a {@link SharedKeyCredential} or {@link SASTokenCredential} has been set.
     */
    public QueueServiceAsyncClient buildAsyncClient() {
        Objects.requireNonNull(endpoint);

<<<<<<< HEAD
        if (sasTokenCredential == null && sharedKeyCredential == null && tokenCredential == null) {
            LOGGER.asError().log("Credentials are required for authorization");
=======
        if (sasTokenCredential == null && sharedKeyCredential == null) {
            LOGGER.error("Credentials are required for authorization");
>>>>>>> 2db7c540
            throw new IllegalArgumentException("Credentials are required for authorization");
        }

        if (pipeline != null) {
            return new QueueServiceAsyncClient(endpoint, pipeline);
        }
        // Closest to API goes first, closest to wire goes last.
        final List<HttpPipelinePolicy> policies = new ArrayList<>();

        policies.add(new UserAgentPolicy(QueueConfiguration.NAME, QueueConfiguration.VERSION, configuration));
        policies.add(new RequestIdPolicy());
        policies.add(new AddDatePolicy());

        if (sharedKeyCredential != null) {
            policies.add(new SharedKeyCredentialPolicy(sharedKeyCredential));
        } else if (tokenCredential != null) {
            policies.add(new BearerTokenAuthenticationPolicy(tokenCredential, String.format("%s/.default", endpoint)));
        } else if (sasTokenCredential != null) {
            policies.add(new SASTokenCredentialPolicy(sasTokenCredential));
        }

        HttpPolicyProviders.addBeforeRetryPolicies(policies);

        policies.add(retryPolicy);

        policies.addAll(this.policies);
        HttpPolicyProviders.addAfterRetryPolicies(policies);
        policies.add(new HttpLoggingPolicy(logLevel));

        HttpPipeline pipeline = new HttpPipelineBuilder()
            .policies(policies.toArray(new HttpPipelinePolicy[0]))
            .httpClient(httpClient)
            .build();

        return new QueueServiceAsyncClient(endpoint, pipeline);
    }

    /**
     * Creates a {@link QueueServiceClient} based on options set in the builder. Every time {@code buildClient()} is
     * called a new instance of {@link QueueServiceClient} is created.
     *
     * <p>
     * If {@link QueueServiceClientBuilder#pipeline(HttpPipeline) pipeline} is set, then the {@code pipeline} and
     * {@link QueueServiceClientBuilder#endpoint(String) endpoint} are used to create the
     * {@link QueueServiceClient client}. All other builder settings are ignored.
     * </p>
     *
     * @return A QueueServiceClient with the options set from the builder.
     * @throws NullPointerException If {@code endpoint} or {@code queueName} have not been set.
     * @throws IllegalStateException If neither a {@link SharedKeyCredential} or {@link SASTokenCredential} has been set.
     */
    public QueueServiceClient buildClient() {
        return new QueueServiceClient(buildAsyncClient());
    }


    /**
     * Sets the endpoint for the Azure Storage Queue instance that the client will interact with.
     *
     * <p>Query parameters of the endpoint will be parsed using {@link SASTokenCredential#fromQueryParameters(Map)} fromQuery} in an
     * attempt to generate a {@link SASTokenCredential} to authenticate requests sent to the service.</p>
     *
     * @param endpoint The URL of the Azure Storage Queue instance to send service requests to and receive responses from.
     * @return the updated QueueServiceClientBuilder object
     * @throws IllegalArgumentException If {@code endpoint} isn't a proper URL
     */
    public QueueServiceClientBuilder endpoint(String endpoint) {
        Objects.requireNonNull(endpoint);
        try {
            URL fullURL = new URL(endpoint);
            this.endpoint = new URL(fullURL.getProtocol() + "://" + fullURL.getHost());

            // Attempt to get the SAS token from the URL passed
            this.sasTokenCredential = SASTokenCredential.fromQueryParameters(Utility.parseQueryString(fullURL.getQuery()));
            if (this.sasTokenCredential != null) {
                this.sharedKeyCredential = null;
                this.tokenCredential = null;
            }
        } catch (MalformedURLException ex) {
            LOGGER.error("The Azure Storage Queue endpoint url is malformed.");
            throw new IllegalArgumentException("The Azure Storage Queue endpoint url is malformed.");
        }

        return this;
    }

    /**
     * Sets the {@link SASTokenCredential} used to authenticate requests sent to the Queue service.
     *
     * @param credential SAS token credential generated from the Storage account that authorizes requests
     * @return the updated QueueServiceClientBuilder object
     * @throws NullPointerException If {@code credential} is {@code null}.
     */
    public QueueServiceClientBuilder credential(SASTokenCredential credential) {
        this.sasTokenCredential = Objects.requireNonNull(credential);
        this.sharedKeyCredential = null;
        this.tokenCredential = null;
        return this;
    }

    /**
     * Sets the {@link SharedKeyCredential} used to authenticate requests sent to the Queue service.
     *
     * @param credential Shared key credential can retrieve from the Storage account that authorizes requests
     * @return the updated QueueServiceClientBuilder object
     * @throws NullPointerException If {@code credential} is {@code null}.
     */
    public QueueServiceClientBuilder credential(SharedKeyCredential credential) {
        this.sharedKeyCredential = Objects.requireNonNull(credential);
        this.sasTokenCredential = null;
        this.tokenCredential = null;
        return this;
    }

    /**
     * Sets the {@link TokenCredential} used to authenticate requests sent to the Queue service.
     * @param credential authorization credential
     * @return the updated QueueServiceClientBuilder object
     * @throws NullPointerException If {@code credential} is {@code null}
     */
    public QueueServiceClientBuilder credential(TokenCredential credential) {
        this.tokenCredential = Objects.requireNonNull(credential);
        this.sharedKeyCredential = null;
        this.sasTokenCredential = null;
        return this;
    }

    /**
     * Creates a {@link SharedKeyCredential} from the {@code connectionString} used to authenticate requests sent to the
     * Queue service.
     *
     * @param connectionString Connection string from the Access Keys section in the Storage account
     * @return the updated QueueServiceClientBuilder object
     * @throws NullPointerException If {@code connectionString} is {@code null}.
     */
    public QueueServiceClientBuilder connectionString(String connectionString) {
        Objects.requireNonNull(connectionString);
        this.sharedKeyCredential = SharedKeyCredential.fromConnectionString(connectionString);
        return this;
    }

    /**
     * Sets the HTTP client to use for sending and receiving requests to and from the service.
     *
     * @param httpClient The HTTP client to use for requests.
     * @return The updated QueueServiceClientBuilder object.
     * @throws NullPointerException If {@code httpClient} is {@code null}.
     */
    public QueueServiceClientBuilder httpClient(HttpClient httpClient) {
        this.httpClient = httpClient;
        return this;
    }

    /**
     * Adds a policy to the set of existing policies that are executed after the {@link RetryPolicy}.
     *
     * @param pipelinePolicy The retry policy for service requests.
     * @return The updated QueueServiceClientBuilder object.
     * @throws NullPointerException If {@code pipelinePolicy} is {@code null}.
     */
    public QueueServiceClientBuilder addPolicy(HttpPipelinePolicy pipelinePolicy) {
        this.policies.add(pipelinePolicy);
        return this;
    }

    /**
     * Sets the logging level for HTTP requests and responses.
     *
     * @param logLevel The amount of logging output when sending and receiving HTTP requests/responses.
     * @return The updated QueueServiceClientBuilder object.
     */
    public QueueServiceClientBuilder httpLogDetailLevel(HttpLogDetailLevel logLevel) {
        this.logLevel = logLevel;
        return this;
    }

    /**
     * Sets the HTTP pipeline to use for the service client.
     *
     * If {@code pipeline} is set, all other settings are ignored, aside from {@link QueueServiceClientBuilder#endpoint(String) endpoint}
     * when building clients.
     *
     * @param pipeline The HTTP pipeline to use for sending service requests and receiving responses.
     * @return The updated QueueServiceClientBuilder object.
     * @throws NullPointerException If {@code pipeline} is {@code null}.
     */
    public QueueServiceClientBuilder pipeline(HttpPipeline pipeline) {
        Objects.requireNonNull(pipeline);
        this.pipeline = pipeline;
        return this;
    }

    /**
     * Sets the configuration store that is used during construction of the service client.
     *
     * The default configuration store is a clone of the {@link ConfigurationManager#getConfiguration() global
     * configuration store}, use {@link Configuration#NONE} to bypass using configuration settings during construction.
     *
     * @param configuration The configuration store used to
     * @return The updated QueueServiceClientBuilder object.
     */
    public QueueServiceClientBuilder configuration(Configuration configuration) {
        this.configuration = configuration;
        return this;
    }
}<|MERGE_RESOLUTION|>--- conflicted
+++ resolved
@@ -115,13 +115,8 @@
     public QueueServiceAsyncClient buildAsyncClient() {
         Objects.requireNonNull(endpoint);
 
-<<<<<<< HEAD
         if (sasTokenCredential == null && sharedKeyCredential == null && tokenCredential == null) {
             LOGGER.asError().log("Credentials are required for authorization");
-=======
-        if (sasTokenCredential == null && sharedKeyCredential == null) {
-            LOGGER.error("Credentials are required for authorization");
->>>>>>> 2db7c540
             throw new IllegalArgumentException("Credentials are required for authorization");
         }
 
