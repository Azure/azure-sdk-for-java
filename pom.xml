--- conflicted
+++ resolved
@@ -163,29 +163,6 @@
       <build>
         <plugins>
           <plugin>
-<<<<<<< HEAD
-              <groupId>org.jacoco</groupId>
-              <artifactId>jacoco-maven-plugin</artifactId>
-              <version>0.8.7</version> <!-- {x-version-update;org.jacoco:jacoco-maven-plugin;external_dependency} -->
-              <executions>
-                <execution>
-                  <id>report-aggregate</id>
-                  <phase>verify</phase>
-                  <goals>
-                    <goal>report-aggregate</goal>
-                  </goals>
-                  <configuration>
-                    <outputDirectory>${project.reporting.outputDirectory}/test-coverage</outputDirectory>
-                    <excludes>
-                      <exclude>**/com/azure/cosmos/implementation/apachecommons/**/*</exclude>
-                      <exclude>**/com/azure/cosmos/implementation/guava25/**/*</exclude>
-                      <exclude>**/com/azure/cosmos/implementation/guava27/**/*</exclude>
-                      <exclude>**/com/azure/cosmos/encryption/implementation/mdesrc/**/*</exclude>
-                    </excludes>
-                  </configuration>
-                </execution>
-              </executions>
-=======
             <groupId>org.jacoco</groupId>
             <artifactId>jacoco-maven-plugin</artifactId>
             <version>0.8.7</version> <!-- {x-version-update;org.jacoco:jacoco-maven-plugin;external_dependency} -->
@@ -195,9 +172,9 @@
                 <exclude>**/com/azure/cosmos/implementation/apachecommons/**/*</exclude>
                 <exclude>**/com/azure/cosmos/implementation/guava25/**/*</exclude>
                 <exclude>**/com/azure/cosmos/implementation/guava27/**/*</exclude>
+                <exclude>**/com/azure/cosmos/encryption/implementation/mdesrc/**/*</exclude>
               </excludes>
             </configuration>
->>>>>>> 611e38e0
           </plugin>
         </plugins>
       </build>
