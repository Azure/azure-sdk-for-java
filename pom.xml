--- conflicted
+++ resolved
@@ -117,7 +117,7 @@
 
         <!-- Schema Registry -->
         <module>sdk/schemaregistry/azure-data-schemaregistry</module>
-        <module>sdk/schemaregistry/azure-data-schemaregistry-avro</module>
+        <module>sdk/schemaregistry/azure-data-schemaregistry-apacheavro</module>
 
         <!-- Cognitive Search -->
         <module>sdk/search/azure-search-documents</module>
@@ -839,8 +839,6 @@
           </plugin>
           <plugin>
             <groupId>org.apache.maven.plugins</groupId>
-<<<<<<< HEAD
-=======
             <artifactId>maven-javadoc-plugin</artifactId>
             <version>3.3.1</version> <!-- {x-version-update;org.apache.maven.plugins:maven-javadoc-plugin;external_dependency} -->
             <reportSets>
@@ -910,7 +908,6 @@
           </plugin>
           <plugin>
             <groupId>org.apache.maven.plugins</groupId>
->>>>>>> e3fc57fe
             <artifactId>maven-project-info-reports-plugin</artifactId>
             <version>3.0.0</version> <!-- {x-version-update;org.apache.maven.plugins:maven-project-info-reports-plugin;external_dependency} -->
             <reportSets>
