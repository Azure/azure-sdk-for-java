<!-- Copyright (c) Microsoft Corporation. All rights reserved.
     Licensed under the MIT License. -->
<project xmlns="http://maven.apache.org/POM/4.0.0" xmlns:xsi="http://www.w3.org/2001/XMLSchema-instance"
         xsi:schemaLocation="http://maven.apache.org/POM/4.0.0 http://maven.apache.org/maven-v4_0_0.xsd">
  <modelVersion>4.0.0</modelVersion>
  <groupId>com.azure</groupId>
  <artifactId>azure-sdk-all</artifactId>
  <packaging>pom</packaging>
  <version>1.0.0</version><!-- Need not change for every release-->
  <profiles>
    <profile>
      <id>aggregatereports</id>
      <modules>
        <!-- Anomaly Detector -->
        <module>sdk/anomalydetector/azure-ai-anomalydetector</module>

        <!-- App Configuration -->
        <module>sdk/appconfiguration/azure-data-appconfiguration</module>

        <!-- Attestation -->
        <module>sdk/attestation/azure-security-attestation</module>

        <!-- Azure Communication Service -->
        <module>sdk/communication/azure-communication-chat</module>
        <module>sdk/communication/azure-communication-common</module>
        <module>sdk/communication/azure-communication-identity</module>
        <module>sdk/communication/azure-communication-phonenumbers</module>
        <module>sdk/communication/azure-communication-sms</module>

        <!-- Azure Core -->
        <module>sdk/core/azure-core</module>
        <module>sdk/core/azure-core-amqp</module>
        <module>sdk/core/azure-core-amqp-experimental</module>
        <module>sdk/core/azure-core-experimental</module>
        <module>sdk/core/azure-core-http-netty</module>
        <module>sdk/core/azure-core-http-okhttp</module>
        <module>sdk/core/azure-core-serializer-avro-apache</module>
        <module>sdk/core/azure-core-serializer-json-gson</module>
        <module>sdk/core/azure-core-serializer-json-jackson</module>
        <module>sdk/core/azure-core-test</module>
        <module>sdk/core/azure-core-tracing-opentelemetry</module>

        <!-- Cosmos -->
        <module>sdk/cosmos/azure-cosmos</module>

        <!-- Digital Twins -->
        <module>sdk/digitaltwins/azure-digitaltwins-core</module>

        <!-- Event Grid -->
        <module>sdk/eventgrid/azure-messaging-eventgrid</module>

        <!-- Event Hubs -->
        <module>sdk/eventhubs/azure-messaging-eventhubs</module>
        <module>sdk/eventhubs/azure-messaging-eventhubs-checkpointstore-blob</module>

        <!-- Form Recognizer -->
        <!-- Form Recognizer samples directory has some non-Java files (images, PDFs etc) that are causing
        the codesnippet plugin to fail. Commenting FR module until it's fixed -->
<!--        <module>sdk/formrecognizer/azure-ai-formrecognizer</module>-->

        <!-- Identity -->
        <module>sdk/identity/azure-identity</module>

        <!-- Key Vault -->
        <module>sdk/keyvault/azure-security-keyvault-administration</module>
        <module>sdk/keyvault/azure-security-keyvault-certificates</module>
        <module>sdk/keyvault/azure-security-keyvault-jca</module>
        <module>sdk/keyvault/azure-security-keyvault-keys</module>
        <module>sdk/keyvault/azure-security-keyvault-secrets</module>

        <!-- Metrics Advisor -->
        <module>sdk/metricsadvisor/azure-ai-metricsadvisor</module>

        <!-- Mixed Reality -->
        <module>sdk/mixedreality/azure-mixedreality-authentication</module>

        <!-- Quantum Jobs -->
        <module>sdk/quantum/azure-quantum-jobs</module>

        <!-- Schema Registry -->
        <module>sdk/schemaregistry/azure-data-schemaregistry</module>
        <module>sdk/schemaregistry/azure-data-schemaregistry-avro</module>

        <!-- Cognitive Search -->
        <module>sdk/search/azure-search-documents</module>

        <!-- Service Bus -->
        <module>sdk/servicebus/azure-messaging-servicebus</module>

        <!-- Azure Storage -->
        <module>sdk/storage/azure-storage-blob</module>
        <module>sdk/storage/azure-storage-blob-batch</module>
        <module>sdk/storage/azure-storage-blob-changefeed</module>
        <module>sdk/storage/azure-storage-blob-cryptography</module>
        <module>sdk/storage/azure-storage-blob-nio</module>
        <module>sdk/storage/azure-storage-common</module>
        <module>sdk/storage/azure-storage-file-datalake</module>
        <module>sdk/storage/azure-storage-file-share</module>
        <module>sdk/storage/azure-storage-internal-avro</module>
        <module>sdk/storage/azure-storage-queue</module>

        <!-- Synapse -->
        <module>sdk/synapse/azure-analytics-synapse-accesscontrol</module>
        <module>sdk/synapse/azure-analytics-synapse-artifacts</module>
        <module>sdk/synapse/azure-analytics-synapse-managedprivateendpoints</module>
        <module>sdk/synapse/azure-analytics-synapse-monitoring</module>
        <module>sdk/synapse/azure-analytics-synapse-spark</module>

        <!-- Azure Tables -->
        <module>sdk/tables/azure-data-tables</module>

        <!-- Text Analytics -->
        <module>sdk/textanalytics/azure-ai-textanalytics</module>
      </modules>

      <distributionManagement>
        <snapshotRepository>
          <id>ossrh</id>
          <name>Sonatype Snapshots</name>
          <url>https://oss.sonatype.org/content/repositories/snapshots/</url>
          <uniqueVersion>true</uniqueVersion>
          <layout>default</layout>
        </snapshotRepository>
        <site>
          <id>azure-java-build-docs</id>
          <url>${site.url}/site/</url>
        </site>
      </distributionManagement>

      <build>
        <pluginManagement>
          <plugins>
            <plugin>
              <groupId>org.apache.maven.plugins</groupId>
              <artifactId>maven-javadoc-plugin</artifactId>
              <version>3.1.1</version> <!-- {x-version-update;org.apache.maven.plugins:maven-javadoc-plugin;external_dependency} -->
              <configuration>
                <source>1.8</source>
                <doctitle>Azure SDK for Java Reference Documentation</doctitle>
                <windowtitle>Azure SDK for Java Reference Documentation</windowtitle>
                <footer>Visit the &lt;a href="https://docs.microsoft.com/java/azure/"&gt;Azure for Java Developers&lt;/a&gt; site
                  for more Java documentation, including quick starts, tutorials, and code samples.
                </footer>
                <linksource>false</linksource>
                <excludePackageNames>
                  *.impl*:
                  *.implementation*:
                  *.samples:
                  com.azure.tools.checkstyle*:
                  com.azure.core.test*:
                  com.azure.endtoend*:
                  com.azure.perf*
                  com.azure.storage.internal.avro*
                </excludePackageNames>
                <!-- CosmosSkip - This is temporary, BridgeInternal gets converted to implementation -->
                <sourceFileExcludes>
                  <sourceFileExclude>com/azure/cosmos/*BridgeInternal.java</sourceFileExclude>
                  <sourceFileExclude>com/azure/cosmos/models/*BridgeInternal.java</sourceFileExclude>
                  <sourceFileExclude>com/azure/cosmos/util/*BridgeInternal.java</sourceFileExclude>
                  <sourceFileExclude>module-info.java</sourceFileExclude>
                </sourceFileExcludes>
                <groups>
                  <group>
                    <title>Azure Core</title>
                    <packages>
                      com.azure.core:com.azure.core.annotation:com.azure.core.credential:com.azure.core.cryptography:com.azure.core.exception:com.azure.core.http*:com.azure.core.models*:com.azure.core.util*
                    </packages>
                  </group>
                  <group>
                    <title>Azure Core - AMQP</title>
                    <packages>com.azure.core.amqp:com.azure.core.amqp.exception*:com.azure.core.amqp.models*</packages>
                  </group>
                  <group>
                    <title>Azure Core - AMQP Experimental</title>
                    <packages>com.azure.core.amqp.experimental*</packages>
                  </group>
                  <group>
                    <title>Azure Core - Experimental</title>
                    <packages>com.azure.core.experimental*</packages>
                  </group>
                  <group>
                    <title>Azure Core - HTTP - Netty</title>
                    <packages>com.azure.core.http.netty*</packages>
                  </group>
                  <group>
                    <title>Azure Core - HTTP - OkHttp</title>
                    <packages>com.azure.core.http.okhttp*</packages>
                  </group>
                  <group>
                    <title>Azure Core - Management</title>
                    <packages>com.azure.core.management*</packages>
                  </group>
                  <group>
                    <title>Azure Core - Serializer - Avro - Apache</title>
                    <packages>com.azure.core.serializer.avro.apache*</packages>
                  </group>
                  <group>
                    <title>Azure Core - Serializer - Avro - Jackson</title>
                    <packages>com.azure.core.serializer.avro.jackson*</packages>
                  </group>
                  <group>
                    <title>Azure Core - Serializer - JSON - Gson</title>
                    <packages>com.azure.core.serializer.json.gson*</packages>
                  </group>
                  <group>
                    <title>Azure Core - Serializer - JSON - Jackson</title>
                    <packages>com.azure.core.serializer.json.jackson*</packages>
                  </group>
                  <group>
                    <title>Azure Core - Test</title>
                    <packages>com.azure.core.test*</packages>
                  </group>
                  <group>
                    <title>Azure Core - Tracing - OpenTelemetry</title>
                    <packages>com.azure.core.tracing.opentelemetry*</packages>
                  </group>
                  <group>
                    <title>Azure Anomaly Detector</title>
                    <packages>com.azure.ai.anomalydetector*</packages>
                  </group>
                  <group>
                    <title>Azure App Configuration</title>
                    <packages>com.azure.data.appconfiguration*</packages>
                  </group>
                  <group>
                    <title>Azure Cosmos</title>
                    <packages>com.azure.cosmos*</packages>
                  </group>
                  <group>
                    <title>Azure Event Hubs</title>
                    <packages>com.azure.messaging.eventhubs*</packages>
                  </group>
                  <group>
                    <title>Azure Digital Twins</title>
                    <packages>com.azure.digitaltwins.core*</packages>
                  </group>
                  <group>
                    <title>Azure Form Recognizer</title>
                    <packages>com.azure.ai.formrecognizer*</packages>
                  </group>
                  <group>
                    <title>Azure Identity</title>
                    <packages>com.azure.identity*</packages>
                  </group>
                  <group>
                    <title>Azure Key Vault</title>
                    <packages>com.azure.security.keyvault*</packages>
                  </group>
                  <group>
                    <title>Azure Quantum Jobs</title>
                    <packages>com.azure.quantum.jobs*</packages>
                  </group>
                  <group>
                    <title>Azure Search Documents</title>
                    <packages>com.azure.search.documents*</packages>
                  </group>
                  <group>
                    <title>Azure Service Bus</title>
                    <packages>com.azure.messaging.servicebus*</packages>
                  </group>
                  <group>
                    <title>Azure Storage - Common</title>
                    <packages>com.azure.storage.common*</packages>
                  </group>
                  <group>
                    <title>Azure Storage - Blobs</title>
                    <packages>com.azure.storage.blob*</packages>
                  </group>
                  <group>
                    <title>Azure Storage Blob - Batch</title>
                    <packages>com.azure.storage.blob.batch*</packages>
                  </group>
                  <group>
                    <title>Azure Storage Blob - Changefeed</title>
                    <packages>com.azure.storage.blob.changefeed*</packages>
                  </group>
                  <group>
                    <title>Azure Storage Blobs - Cryptography</title>
                    <packages>com.azure.storage.blob.cryptography*</packages>
                  </group>
                  <group>
                    <title>Azure Storage Blobs - NIO</title>
                    <packages>com.azure.storage.blob.nio*</packages>
                  </group>
                  <group>
                    <title>Azure Storage Files - Share</title>
                    <packages>com.azure.storage.file.share*</packages>
                  </group>
                  <group>
                    <title>Azure Storage Files - Data Lake</title>
                    <packages>com.azure.storage.file.datalake*</packages>
                  </group>
                  <group>
                    <title>Azure Storage - Queues</title>
                    <packages>com.azure.storage.queue*</packages>
                  </group>
                  <group>
                    <title>Azure Text Analytics</title>
                    <packages>com.azure.ai.textanalytics*</packages>
                  </group>
                  <group>
                    <title>Azure Mixed Reality Authentication</title>
                    <packages>com.azure.mixedreality.authentication*</packages>
                  </group>
<<<<<<< HEAD
=======
                  <group>
                    <title>Azure Communication</title>
                    <packages>com.azure.communication.*</packages>
                  </group>
>>>>>>> f18c24c1
                </groups>
                <links>
                  <link>https://docs.oracle.com/javase/8/docs/api/</link>
                  <link>https://projectreactor.io/docs/core/release/api/</link>
                  <link>https://netty.io/4.1/api/</link>
                  <link>http://reactivex.io/RxJava/javadoc/</link>
                </links>
                <isOffline>false</isOffline>
                <doclet>org.apidesign.javadoc.codesnippet.Doclet</doclet>
                <docletArtifact>
                  <groupId>org.apidesign.javadoc</groupId>
                  <artifactId>codesnippet-doclet</artifactId>
                  <version>0.53</version> <!-- {x-version-update;org.apidesign.javadoc:codesnippet-doclet;external_dependency} -->
                </docletArtifact>
                <additionalOptions>
                  <additionalOption>-maxLineLength 120</additionalOption>
                  <additionalOption>-snippetpath ${project.basedir}/src/samples/java</additionalOption>
                  <additionalOption>-suppressMissingLinkWarnings</additionalOption>
                </additionalOptions>
                <failOnError>true</failOnError>
                <failOnWarnings>true</failOnWarnings>
                <doclint>all</doclint>
                <quiet>true</quiet>
              </configuration>
            </plugin>
            <plugin>
              <groupId>org.apache.maven.plugins</groupId>
              <artifactId>maven-site-plugin</artifactId>
              <version>3.7.1</version>
            </plugin>
            <plugin>
              <groupId>org.apache.maven.plugins</groupId>
              <artifactId>maven-project-info-reports-plugin</artifactId>
              <version>3.0.0</version>
            </plugin>
          </plugins>
        </pluginManagement>

        <!-- These plugins should be enabled when these 2 PRs are merged and updated versions of the plugins are released -->
        <!--  https://github.com/JonathanGiles/DependencyChecker/pull/14
              https://github.com/JonathanGiles/whitelistgenerator/pull/1 -->

<!--        <plugins>-->
<!--          <plugin>-->
<!--            <groupId>net.jonathangiles.tools</groupId>-->
<!--            <artifactId>dependencyChecker-maven-plugin</artifactId>-->
<!--            <version>1.0.4</version> &lt;!&ndash; {x-version-update;net.jonathangiles.tools:dependencyChecker-maven-plugin;external_dependency} &ndash;&gt;-->
<!--            <inherited>false</inherited>-->
<!--            <executions>-->
<!--              <execution>-->
<!--                <id>generateReport</id>-->
<!--                <phase>verify</phase>-->
<!--                <goals>-->
<!--                  <goal>check</goal>-->
<!--                </goals>-->
<!--                <configuration>-->
<!--                  <reporters>html</reporters>-->
<!--                  <showAll>true</showAll>-->
<!--                  <dependencyManagement>true</dependencyManagement>-->
<!--                </configuration>-->
<!--              </execution>-->
<!--            </executions>-->
<!--          </plugin>-->
<!--          <plugin>-->
<!--            <groupId>net.jonathangiles.tools</groupId>-->
<!--            <artifactId>whitelistgenerator-maven-plugin</artifactId>-->
<!--            <version>1.0.2</version> &lt;!&ndash; {x-version-update;net.jonathangiles.tools:whitelistgenerator-maven-plugin;external_dependency} &ndash;&gt;-->
<!--            <executions>-->
<!--              <execution>-->
<!--                <id>generateAllowlistReport</id>-->
<!--                <phase>verify</phase>-->
<!--                <goals>-->
<!--                  <goal>report</goal>-->
<!--                </goals>-->
<!--                <configuration>-->
<!--                  <baseDir>.</baseDir>-->
<!--                  <reportFile>target/dependency-allowlist.json</reportFile>-->
<!--                  <ignoredGA>-->
<!--                    <param>com.azure:azure-cosmos-benchmark</param>-->
<!--                    <param>com.azure:azure-core-test</param>-->
<!--                    <param>com.azure:azure-e2e</param>-->
<!--                    <param>com.azure:azure-storage-perf</param>-->
<!--                    <param>com.azure:perf-test-core</param>-->
<!--                  </ignoredGA>-->
<!--                </configuration>-->
<!--              </execution>-->
<!--            </executions>-->
<!--          </plugin>-->
<!--        </plugins>-->
      </build>

      <reporting>
        <plugins>
          <plugin>
            <groupId>org.apache.maven.plugins</groupId>
            <artifactId>maven-checkstyle-plugin</artifactId>
            <version>3.1.2</version> <!-- {x-version-update;org.apache.maven.plugins:maven-checkstyle-plugin;external_dependency} -->
            <configuration>
              <configLocation>eng/code-quality-reports/src/main/resources/checkstyle/checkstyle.xml</configLocation>
              <suppressionsLocation>eng/code-quality-reports/src/main/resources/checkstyle/checkstyle-suppressions.xml</suppressionsLocation>
              <headerLocation>eng/code-quality-reports/src/main/resources/checkstyle/java.header</headerLocation>
              <propertyExpansion>samedir=</propertyExpansion>
              <encoding>UTF-8</encoding>
              <consoleOutput>true</consoleOutput>
              <includeTestSourceDirectory>true</includeTestSourceDirectory>
              <linkXRef>true</linkXRef>
              <failsOnError>true</failsOnError>
              <failOnViolation>true</failOnViolation>
            </configuration>
            <reportSets>
              <reportSet>
                <id>non-aggregate</id>
                <reports>
                  <report>checkstyle</report>
                </reports>
              </reportSet>
<!--              <reportSet>-->
<!--                <id>aggregate</id>-->
<!--                <inherited>false</inherited>-->
<!--                <reports>-->
<!--                  <report>checkstyle-aggregate</report>-->
<!--                </reports>-->
<!--              </reportSet>-->
            </reportSets>
          </plugin>
          <plugin>
            <groupId>com.github.spotbugs</groupId>
            <artifactId>spotbugs-maven-plugin</artifactId>
            <version>4.2.0</version> <!-- {x-version-update;com.github.spotbugs:spotbugs-maven-plugin;external_dependency} -->
            <configuration>
              <effort>max</effort>
              <threshold>Low</threshold>
              <xmlOutput>true</xmlOutput>
              <spotbugsXmlOutputDirectory>${project.build.directory}/spotbugs</spotbugsXmlOutputDirectory>
              <excludeFilterFile>eng/code-quality-reports/src/main/resources/spotbugs/spotbugs-exclude.xml</excludeFilterFile>
              <failOnError>true</failOnError>
              <fork>true</fork>
              <!-- Set this to true when src/samples and src/test are spotbugs clean in all Track 2 SDKs -->
              <includeTests>false</includeTests>
            </configuration>
          </plugin>
          <plugin>
            <groupId>org.apache.maven.plugins</groupId>
            <artifactId>maven-javadoc-plugin</artifactId>
            <version>3.1.1</version> <!-- {x-version-update;org.apache.maven.plugins:maven-javadoc-plugin;external_dependency} -->
            <reportSets>
              <reportSet>
                <id>non-aggregate</id>
                <reports>
                  <report>javadoc</report>
                </reports>
              </reportSet>
              <reportSet>
                <id>aggregate</id>
                <inherited>false</inherited>
                <reports>
                  <report>aggregate</report>
                </reports>
                <configuration>
                  <!-- codesnippets4javadoc does not support scanning sub-directories and doesn't support wildcards for filepaths.
                      So, path for aggregate reports have to be defined relative to parent pom -->
                  <additionalOptions>-maxLineLength 120
                    -snippetpath ${project.basedir}/sdk/appconfiguration/azure-data-appconfiguration/src/samples/java
                    -snippetpath ${project.basedir}/sdk/core/azure-core/src/samples/java
                    -snippetpath ${project.basedir}/sdk/core/azure-core-amqp/src/samples/java
                    -snippetpath ${project.basedir}/sdk/core/azure-core-http-netty/src/samples/java
                    -snippetpath ${project.basedir}/sdk/core/azure-core-http-okhttp/src/samples/java
<!--                    -snippetpath ${project.basedir}/sdk/core/azure-core-serializer-avro-apache/src/samples/java-->
<!--                    -snippetpath ${project.basedir}/sdk/core/azure-core-serializer-avro-jackson/src/samples/java-->
<!--                    -snippetpath ${project.basedir}/sdk/core/azure-core-serializer-json-gson/src/samples/java-->
<!--                    -snippetpath ${project.basedir}/sdk/core/azure-core-serializer-json-jackson/src/samples/java-->
                    -snippetpath ${project.basedir}/sdk/cosmos/azure-cosmos/src/samples/java
                    -snippetpath ${project.basedir}/sdk/digitaltwins/azure-digitaltwins-core/src/samples/java
                    -snippetpath ${project.basedir}/sdk/eventhubs/azure-messaging-eventhubs/src/samples/java
<!--                    -snippetpath ${project.basedir}/sdk/formrecognizer/azure-ai-formrecognizer/src/samples/java-->
                    -snippetpath ${project.basedir}/sdk/keyvault/azure-security-keyvault-certificates/src/samples/java
                    -snippetpath ${project.basedir}/sdk/keyvault/azure-security-keyvault-keys/src/samples/java
                    -snippetpath ${project.basedir}/sdk/keyvault/azure-security-keyvault-secrets/src/samples/java
                    -snippetpath ${project.basedir}/sdk/servicebus/azure-messaging-servicebus/src/samples/java
                    -snippetpath ${project.basedir}/sdk/storage/azure-storage-blob/src/samples/java
                    -snippetpath ${project.basedir}/sdk/storage/azure-storage-blob-batch/src/samples/java
                    -snippetpath ${project.basedir}/sdk/storage/azure-storage-blob-changefeed/src/samples/java
                    -snippetpath ${project.basedir}/sdk/storage/azure-storage-blob-cryptography/src/samples/java
                    -snippetpath ${project.basedir}/sdk/storage/azure-storage-common/src/samples/java
                    -snippetpath ${project.basedir}/sdk/storage/azure-storage-file-datalake/src/samples/java
                    -snippetpath ${project.basedir}/sdk/storage/azure-storage-file-share/src/samples/java
                    -snippetpath ${project.basedir}/sdk/storage/azure-storage-queue/src/samples/java
                    -snippetpath ${project.basedir}/sdk/textanalytics/azure-ai-textanalytics/src/samples/java
                  </additionalOptions>
                  <aggregate>true</aggregate>
                  <doclint>all</doclint>
                </configuration>
              </reportSet>
            </reportSets>
            <configuration>
              <!-- Reporting is run for JDK 11 - https://github.com/Azure/azure-sdk-for-java/blob/master/.azure-pipelines/client.yml#L90
                   Disabling failOnWarnings for reporting for now due to CodeSnippets4Java issue reported for JDK 9+
                   https://github.com/Azure/azure-sdk-for-java/issues/3851 -->
              <failOnWarnings>false</failOnWarnings>
            </configuration>
          </plugin>
          <plugin>
            <groupId>org.apache.maven.plugins</groupId>
            <artifactId>maven-project-info-reports-plugin</artifactId>
            <version>3.0.0</version> <!-- {x-version-update;org.apache.maven.plugins:maven-project-info-reports-plugin;external_dependency} -->
            <reportSets>
              <reportSet>
                <reports>
                  <report>index</report>
                  <report>summary</report>
                  <report>dependency-info</report>
                  <report>dependency-management</report>
                  <report>dependency-convergence</report>
                  <report>ci-management</report>
                  <report>dependencies</report>
                  <report>issue-management</report>
                </reports>
              </reportSet>
            </reportSets>
          </plugin>
          <plugin>
            <groupId>org.revapi</groupId>
            <artifactId>revapi-maven-plugin</artifactId>
            <version>0.11.2</version> <!-- {x-version-update;org.revapi:revapi-maven-plugin;external_dependency} -->
            <configuration>
              <analysisConfigurationFiles>
                <configurationFile>
                  <resource>revapi/revapi.json</resource>
                </configurationFile>
              </analysisConfigurationFiles>
              <versionFormat>^\d+\.\d+\.\d+$</versionFormat>
              <checkDependencies>false</checkDependencies>
              <failBuildOnProblemsFound>true</failBuildOnProblemsFound>
            </configuration>
            <reportSets>
              <reportSet>
                <reports>
                  <report>report</report>
                </reports>
              </reportSet>
              <reportSet>
                <inherited>false</inherited>
                <reports>
                  <report>report-aggregate</report>
                </reports>
              </reportSet>
            </reportSets>
          </plugin>
        </plugins>
      </reporting>

    </profile>
    <profile>
      <id>default</id>
      <activation>
        <activeByDefault>true</activeByDefault>
      </activation>
      <modules>
        <module>common/perf-test-core</module>
        <module>eng/code-quality-reports</module>
        <module>eng/jacoco-test-coverage</module>
        <module>sdk/anomalydetector</module>
        <module>sdk/appconfiguration</module>
        <module>sdk/attestation</module>
        <module>sdk/authorization</module>
        <module>sdk/batch</module>
        <module>sdk/boms</module>
        <module>sdk/cognitiveservices</module>
        <module>sdk/communication</module>
        <module>sdk/confluent</module>
        <module>sdk/core</module>
        <module>sdk/cosmos</module>
        <module>sdk/costmanagement</module>
        <module>sdk/digitaltwins</module>
        <module>sdk/eventgrid</module>
        <module>sdk/eventhubs</module>
        <module>sdk/formrecognizer</module>
        <module>sdk/hdinsight</module>
        <module>sdk/healthbot</module>
        <module>sdk/identity</module>
        <module>sdk/keyvault</module>
        <module>sdk/kusto</module>
        <module>sdk/loganalytics</module>
        <module>sdk/mediaservices</module>
        <module>sdk/metricsadvisor</module>
        <module>sdk/mixedreality</module>
        <module>sdk/monitor</module>
        <module>sdk/mysql</module>
        <module>sdk/netapp</module>
        <module>sdk/postgresql</module>
        <module>sdk/quantum</module>
        <module>sdk/recoveryservices</module>
        <module>sdk/relay</module>
        <module>sdk/resourcemanager</module>
        <module>sdk/schemaregistry</module>
        <module>sdk/search</module>
        <module>sdk/servicebus</module>
        <module>sdk/spring</module>
        <module>sdk/sqlvirtualmachine</module>
        <module>sdk/storage</module>
        <module>sdk/synapse</module>
        <module>sdk/tables</module>
        <module>sdk/template</module>
        <module>sdk/textanalytics</module>
      </modules>
    </profile>
  </profiles>

</project><|MERGE_RESOLUTION|>--- conflicted
+++ resolved
@@ -302,13 +302,10 @@
                     <title>Azure Mixed Reality Authentication</title>
                     <packages>com.azure.mixedreality.authentication*</packages>
                   </group>
-<<<<<<< HEAD
-=======
                   <group>
                     <title>Azure Communication</title>
                     <packages>com.azure.communication.*</packages>
                   </group>
->>>>>>> f18c24c1
                 </groups>
                 <links>
                   <link>https://docs.oracle.com/javase/8/docs/api/</link>
