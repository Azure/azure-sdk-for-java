--- conflicted
+++ resolved
@@ -6,15 +6,7 @@
   <groupId>com.azure</groupId>
   <artifactId>azure-sdk-all</artifactId>
   <packaging>pom</packaging>
-  <version>1.0.0</version>
-    <dependencies>
-        <dependency>
-            <groupId>com.azure</groupId>
-            <artifactId>azure-core</artifactId>
-            <version>1.4.0-beta.2</version>
-            <scope>compile</scope>
-        </dependency>
-    </dependencies> <!-- {x-version-update;com.azure:azure-sdk-all;current} -->
+  <version>1.0.0</version> <!-- {x-version-update;com.azure:azure-sdk-all;current} -->
 
   <name>Microsoft Azure SDK for Java - All Modules</name>
   <description>Aggregated POM for Microsoft Azure SDK for Java</description>
@@ -113,11 +105,7 @@
           </execution>
         </executions>
       </plugin>
-<<<<<<< HEAD
-
-=======
   
->>>>>>> 2e5d3467
       <!-- Configure the jar plugin -->
       <plugin>
         <groupId>org.apache.maven.plugins</groupId>
