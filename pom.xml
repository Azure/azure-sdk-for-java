--- conflicted
+++ resolved
@@ -391,11 +391,7 @@
           <plugin>
             <groupId>org.apache.maven.plugins</groupId>
             <artifactId>maven-checkstyle-plugin</artifactId>
-<<<<<<< HEAD
-            <version>3.1.1</version> <!-- {x-version-update;org.apache.maven.plugins:maven-checkstyle-plugin;external_dependency} -->
-=======
             <version>3.1.2</version> <!-- {x-version-update;org.apache.maven.plugins:maven-checkstyle-plugin;external_dependency} -->
->>>>>>> 2ccf99d0
             <configuration>
               <configLocation>eng/code-quality-reports/src/main/resources/checkstyle/checkstyle.xml</configLocation>
               <suppressionsLocation>eng/code-quality-reports/src/main/resources/checkstyle/checkstyle-suppressions.xml</suppressionsLocation>
