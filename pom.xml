<!-- Copyright (c) Microsoft Corporation. All rights reserved.
     Licensed under the MIT License. -->
<project xmlns="http://maven.apache.org/POM/4.0.0" xmlns:xsi="http://www.w3.org/2001/XMLSchema-instance"
         xsi:schemaLocation="http://maven.apache.org/POM/4.0.0 http://maven.apache.org/maven-v4_0_0.xsd">
  <modelVersion>4.0.0</modelVersion>
  <groupId>com.azure</groupId>
  <artifactId>azure-sdk-all</artifactId>
  <packaging>pom</packaging>
  <version>1.0.0</version><!-- Need not change for every release-->
<<<<<<< HEAD
  <modules>
    <module>common/perf-test-core</module>
    <module>eng/code-quality-reports</module>
    <module>eng/jacoco-test-coverage</module>
    <module>sdk/anomalydetector</module>
    <module>sdk/appconfiguration</module>
    <module>sdk/attestation</module>
    <module>sdk/authorization</module>
    <module>sdk/batch</module>
    <module>sdk/boms</module>
    <module>sdk/cognitiveservices</module>
    <module>sdk/communication</module>
    <module>sdk/core</module>
    <module>sdk/cosmos</module>
    <module>sdk/costmanagement</module>
    <module>sdk/digitaltwins</module>
    <module>sdk/eventgrid</module>
    <module>sdk/eventhubs</module>
    <module>sdk/formrecognizer</module>
    <module>sdk/hdinsight</module>
    <module>sdk/identity</module>
    <module>sdk/keyvault</module>
    <module>sdk/kusto</module>
    <module>sdk/loganalytics</module>
    <module>sdk/mediaservices</module>
    <module>sdk/metricsadvisor</module>
    <module>sdk/monitor</module>
    <module>sdk/mysql</module>
    <module>sdk/postgresql</module>
    <module>sdk/recoveryservices</module>
    <module>sdk/relay</module>
    <module>sdk/resourcemanager</module>
    <module>sdk/schemaregistry</module>
    <module>sdk/search</module>
    <module>sdk/servicebus</module>
    <module>sdk/spring</module>
    <module>sdk/sqlvirtualmachine</module>
    <module>sdk/storage</module>
    <module>sdk/synapse</module>
    <module>sdk/tables</module>
    <module>sdk/template</module>
    <module>sdk/textanalytics</module>
  </modules>
=======
  <profiles>
    <profile>
      <id>aggregatereports</id>
      <modules>
        <!-- Anomaly Detector -->
        <module>sdk/anomalydetector/azure-ai-anomalydetector</module>

        <!-- App Configuration -->
        <module>sdk/appconfiguration/azure-data-appconfiguration</module>

        <!-- Azure Communication Service -->
        <module>sdk/communication/azure-communication-administration</module>
        <module>sdk/communication/azure-communication-chat</module>
        <module>sdk/communication/azure-communication-common</module>
        <module>sdk/communication/azure-communication-sms</module>

        <!-- Azure Core -->
        <module>sdk/core/azure-core</module>
        <module>sdk/core/azure-core-amqp</module>
        <module>sdk/core/azure-core-amqp-experimental</module>
        <module>sdk/core/azure-core-experimental</module>
        <module>sdk/core/azure-core-http-netty</module>
        <module>sdk/core/azure-core-http-okhttp</module>
        <module>sdk/core/azure-core-serializer-avro-apache</module>
        <module>sdk/core/azure-core-serializer-json-gson</module>
        <module>sdk/core/azure-core-serializer-json-jackson</module>
        <module>sdk/core/azure-core-test</module>
        <module>sdk/core/azure-core-tracing-opentelemetry</module>

        <!-- Cosmos -->
        <module>sdk/cosmos/azure-cosmos</module>

        <!-- Digital Twins -->
        <module>sdk/digitaltwins/azure-digitaltwins-core</module>


        <!-- Event Grid -->
        <module>sdk/eventgrid/azure-messaging-eventgrid</module>

        <!-- Event Hubs -->
        <module>sdk/eventhubs/azure-messaging-eventhubs</module>
        <module>sdk/eventhubs/azure-messaging-eventhubs-checkpointstore-blob</module>

        <!-- Form Recognizer -->
        <!-- Form Recognizer samples directory has some non-Java files (images, PDFs etc) that are causing
        the codesnippet plugin to fail. Commenting FR module until it's fixed -->
<!--        <module>sdk/formrecognizer/azure-ai-formrecognizer</module>-->

        <!-- Identity -->
        <module>sdk/identity/azure-identity</module>

        <!-- Key Vault -->
        <module>sdk/keyvault/azure-security-keyvault-administration</module>
        <module>sdk/keyvault/azure-security-keyvault-certificates</module>
        <module>sdk/keyvault/azure-security-keyvault-jca</module>
        <module>sdk/keyvault/azure-security-keyvault-keys</module>
        <module>sdk/keyvault/azure-security-keyvault-secrets</module>

        <!-- Metrics Advisor -->
        <module>sdk/metricsadvisor/azure-ai-metricsadvisor</module>

        <!-- Schema Registry -->
        <module>sdk/schemaregistry/azure-data-schemaregistry</module>
        <module>sdk/schemaregistry/azure-data-schemaregistry-avro</module>

        <!-- Cognitive Search -->
        <module>sdk/search/azure-search-documents</module>

        <!-- Service Bus -->
        <module>sdk/servicebus/azure-messaging-servicebus</module>

        <!-- Azure Storage -->
        <module>sdk/storage/azure-storage-blob</module>
        <module>sdk/storage/azure-storage-blob-batch</module>
        <module>sdk/storage/azure-storage-blob-changefeed</module>
        <module>sdk/storage/azure-storage-blob-cryptography</module>
        <module>sdk/storage/azure-storage-blob-nio</module>
        <module>sdk/storage/azure-storage-common</module>
        <module>sdk/storage/azure-storage-file-datalake</module>
        <module>sdk/storage/azure-storage-file-share</module>
        <module>sdk/storage/azure-storage-internal-avro</module>
        <module>sdk/storage/azure-storage-queue</module>

        <!-- Synapse -->
        <module>sdk/synapse/azure-analytics-synapse-accesscontrol</module>
        <module>sdk/synapse/azure-analytics-synapse-artifacts</module>
        <module>sdk/synapse/azure-analytics-synapse-managedprivateendpoints</module>
        <module>sdk/synapse/azure-analytics-synapse-monitoring</module>
        <module>sdk/synapse/azure-analytics-synapse-spark</module>

        <!-- Azure Tables -->
        <module>sdk/tables/azure-data-tables</module>

        <!-- Text Analytics -->
        <module>sdk/textanalytics/azure-ai-textanalytics</module>
      </modules>

      <distributionManagement>
        <snapshotRepository>
          <id>ossrh</id>
          <name>Sonatype Snapshots</name>
          <url>https://oss.sonatype.org/content/repositories/snapshots/</url>
          <uniqueVersion>true</uniqueVersion>
          <layout>default</layout>
        </snapshotRepository>
        <site>
          <id>azure-java-build-docs</id>
          <url>${site.url}/site/</url>
        </site>
      </distributionManagement>

      <build>
        <pluginManagement>
          <plugins>
            <plugin>
              <groupId>org.apache.maven.plugins</groupId>
              <artifactId>maven-javadoc-plugin</artifactId>
              <version>3.1.1</version> <!-- {x-version-update;org.apache.maven.plugins:maven-javadoc-plugin;external_dependency} -->
              <configuration>
                <source>1.8</source>
                <doctitle>Azure SDK for Java Reference Documentation</doctitle>
                <windowtitle>Azure SDK for Java Reference Documentation</windowtitle>
                <footer>Visit the &lt;a href="https://docs.microsoft.com/java/azure/"&gt;Azure for Java Developers&lt;/a&gt; site
                  for more Java documentation, including quick starts, tutorials, and code samples.
                </footer>
                <linksource>false</linksource>
                <excludePackageNames>
                  *.impl*:
                  *.implementation*:
                  *.samples:
                  com.azure.tools.checkstyle*:
                  com.azure.core.test*:
                  com.azure.endtoend*:
                  com.azure.perf*
                  com.azure.storage.internal.avro*
                </excludePackageNames>
                <!-- CosmosSkip - This is temporary, BridgeInternal gets converted to implementation -->
                <sourceFileExcludes>
                  <sourceFileExclude>com/azure/cosmos/*BridgeInternal.java</sourceFileExclude>
                  <sourceFileExclude>com/azure/cosmos/models/*BridgeInternal.java</sourceFileExclude>
                  <sourceFileExclude>com/azure/cosmos/util/*BridgeInternal.java</sourceFileExclude>
                  <sourceFileExclude>module-info.java</sourceFileExclude>
                </sourceFileExcludes>
                <groups>
                  <group>
                    <title>Azure Core</title>
                    <packages>
                      com.azure.core:com.azure.core.annotation:com.azure.core.credential:com.azure.core.cryptography:com.azure.core.exception:com.azure.core.http*:com.azure.core.models*:com.azure.core.util*
                    </packages>
                  </group>
                  <group>
                    <title>Azure Core - AMQP</title>
                    <packages>com.azure.core.amqp:com.azure.core.amqp.exception*:com.azure.core.amqp.models*</packages>
                  </group>
                  <group>
                    <title>Azure Core - AMQP Experimental</title>
                    <packages>com.azure.core.amqp.experimental*</packages>
                  </group>
                  <group>
                    <title>Azure Core - Experimental</title>
                    <packages>com.azure.core.experimental*</packages>
                  </group>
                  <group>
                    <title>Azure Core - HTTP - Netty</title>
                    <packages>com.azure.core.http.netty*</packages>
                  </group>
                  <group>
                    <title>Azure Core - HTTP - OkHttp</title>
                    <packages>com.azure.core.http.okhttp*</packages>
                  </group>
                  <group>
                    <title>Azure Core - Management</title>
                    <packages>com.azure.core.management*</packages>
                  </group>
                  <group>
                    <title>Azure Core - Serializer - Avro - Apache</title>
                    <packages>com.azure.core.serializer.avro.apache*</packages>
                  </group>
                  <group>
                    <title>Azure Core - Serializer - Avro - Jackson</title>
                    <packages>com.azure.core.serializer.avro.jackson*</packages>
                  </group>
                  <group>
                    <title>Azure Core - Serializer - JSON - Gson</title>
                    <packages>com.azure.core.serializer.json.gson*</packages>
                  </group>
                  <group>
                    <title>Azure Core - Serializer - JSON - Jackson</title>
                    <packages>com.azure.core.serializer.json.jackson*</packages>
                  </group>
                  <group>
                    <title>Azure Core - Test</title>
                    <packages>com.azure.core.test*</packages>
                  </group>
                  <group>
                    <title>Azure Core - Tracing - OpenTelemetry</title>
                    <packages>com.azure.core.tracing.opentelemetry*</packages>
                  </group>
                  <group>
                    <title>Azure Anomaly Detector</title>
                    <packages>com.azure.ai.anomalydetector*</packages>
                  </group>
                  <group>
                    <title>Azure App Configuration</title>
                    <packages>com.azure.data.appconfiguration*</packages>
                  </group>
                  <group>
                    <title>Azure Cosmos</title>
                    <packages>com.azure.cosmos*</packages>
                  </group>
                  <group>
                    <title>Azure Event Hubs</title>
                    <packages>com.azure.messaging.eventhubs*</packages>
                  </group>
                  <group>
                    <title>Azure Digital Twins</title>
                    <packages>com.azure.digitaltwins.core*</packages>
                  </group>
                  <group>
                    <title>Azure Form Recognizer</title>
                    <packages>com.azure.ai.formrecognizer*</packages>
                  </group>
                  <group>
                    <title>Azure Identity</title>
                    <packages>com.azure.identity*</packages>
                  </group>
                  <group>
                    <title>Azure Key Vault</title>
                    <packages>com.azure.security.keyvault*</packages>
                  </group>
                  <group>
                    <title>Azure Search Documents</title>
                    <packages>com.azure.search.documents*</packages>
                  </group>
                  <group>
                    <title>Azure Service Bus</title>
                    <packages>com.azure.messaging.servicebus*</packages>
                  </group>
                  <group>
                    <title>Azure Storage - Common</title>
                    <packages>com.azure.storage.common*</packages>
                  </group>
                  <group>
                    <title>Azure Storage - Blobs</title>
                    <packages>com.azure.storage.blob*</packages>
                  </group>
                  <group>
                    <title>Azure Storage Blob - Batch</title>
                    <packages>com.azure.storage.blob.batch*</packages>
                  </group>
                  <group>
                    <title>Azure Storage Blob - Changefeed</title>
                    <packages>com.azure.storage.blob.changefeed*</packages>
                  </group>
                  <group>
                    <title>Azure Storage Blobs - Cryptography</title>
                    <packages>com.azure.storage.blob.cryptography*</packages>
                  </group>
                  <group>
                    <title>Azure Storage Blobs - NIO</title>
                    <packages>com.azure.storage.blob.nio*</packages>
                  </group>
                  <group>
                    <title>Azure Storage Files - Share</title>
                    <packages>com.azure.storage.file.share*</packages>
                  </group>
                  <group>
                    <title>Azure Storage Files - Data Lake</title>
                    <packages>com.azure.storage.file.datalake*</packages>
                  </group>
                  <group>
                    <title>Azure Storage - Queues</title>
                    <packages>com.azure.storage.queue*</packages>
                  </group>
                  <group>
                    <title>Azure Text Analytics</title>
                    <packages>com.azure.ai.textanalytics*</packages>
                  </group>
                </groups>
                <links>
                  <link>https://docs.oracle.com/javase/8/docs/api/</link>
                  <link>https://projectreactor.io/docs/core/release/api/</link>
                  <link>https://netty.io/4.1/api/</link>
                  <link>http://reactivex.io/RxJava/javadoc/</link>
                </links>
                <isOffline>false</isOffline>
                <doclet>org.apidesign.javadoc.codesnippet.Doclet</doclet>
                <docletArtifact>
                  <groupId>org.apidesign.javadoc</groupId>
                  <artifactId>codesnippet-doclet</artifactId>
                  <version>0.53</version> <!-- {x-version-update;org.apidesign.javadoc:codesnippet-doclet;external_dependency} -->
                </docletArtifact>
                <additionalOptions>
                  <additionalOption>-maxLineLength 120</additionalOption>
                  <additionalOption>-snippetpath ${project.basedir}/src/samples/java</additionalOption>
                  <additionalOption>-suppressMissingLinkWarnings</additionalOption>
                </additionalOptions>
                <failOnError>true</failOnError>
                <failOnWarnings>true</failOnWarnings>
                <doclint>all</doclint>
                <quiet>true</quiet>
              </configuration>
            </plugin>
            <plugin>
              <groupId>org.apache.maven.plugins</groupId>
              <artifactId>maven-site-plugin</artifactId>
              <version>3.7.1</version>
            </plugin>
            <plugin>
              <groupId>org.apache.maven.plugins</groupId>
              <artifactId>maven-project-info-reports-plugin</artifactId>
              <version>3.0.0</version>
            </plugin>
          </plugins>
        </pluginManagement>

        <!-- These plugins should be enabled when these 2 PRs are merged and updated versions of the plugins are released -->
        <!--  https://github.com/JonathanGiles/DependencyChecker/pull/14
              https://github.com/JonathanGiles/whitelistgenerator/pull/1 -->

<!--        <plugins>-->
<!--          <plugin>-->
<!--            <groupId>net.jonathangiles.tools</groupId>-->
<!--            <artifactId>dependencyChecker-maven-plugin</artifactId>-->
<!--            <version>1.0.4</version> &lt;!&ndash; {x-version-update;net.jonathangiles.tools:dependencyChecker-maven-plugin;external_dependency} &ndash;&gt;-->
<!--            <inherited>false</inherited>-->
<!--            <executions>-->
<!--              <execution>-->
<!--                <id>generateReport</id>-->
<!--                <phase>verify</phase>-->
<!--                <goals>-->
<!--                  <goal>check</goal>-->
<!--                </goals>-->
<!--                <configuration>-->
<!--                  <reporters>html</reporters>-->
<!--                  <showAll>true</showAll>-->
<!--                  <dependencyManagement>true</dependencyManagement>-->
<!--                </configuration>-->
<!--              </execution>-->
<!--            </executions>-->
<!--          </plugin>-->
<!--          <plugin>-->
<!--            <groupId>net.jonathangiles.tools</groupId>-->
<!--            <artifactId>whitelistgenerator-maven-plugin</artifactId>-->
<!--            <version>1.0.2</version> &lt;!&ndash; {x-version-update;net.jonathangiles.tools:whitelistgenerator-maven-plugin;external_dependency} &ndash;&gt;-->
<!--            <executions>-->
<!--              <execution>-->
<!--                <id>generateAllowlistReport</id>-->
<!--                <phase>verify</phase>-->
<!--                <goals>-->
<!--                  <goal>report</goal>-->
<!--                </goals>-->
<!--                <configuration>-->
<!--                  <baseDir>.</baseDir>-->
<!--                  <reportFile>target/dependency-allowlist.json</reportFile>-->
<!--                  <ignoredGA>-->
<!--                    <param>com.azure:azure-cosmos-benchmark</param>-->
<!--                    <param>com.azure:azure-core-test</param>-->
<!--                    <param>com.azure:azure-e2e</param>-->
<!--                    <param>com.azure:azure-storage-perf</param>-->
<!--                    <param>com.azure:perf-test-core</param>-->
<!--                  </ignoredGA>-->
<!--                </configuration>-->
<!--              </execution>-->
<!--            </executions>-->
<!--          </plugin>-->
<!--        </plugins>-->
      </build>

      <reporting>
        <plugins>
          <plugin>
            <groupId>org.apache.maven.plugins</groupId>
            <artifactId>maven-checkstyle-plugin</artifactId>
            <version>3.1.0</version> <!-- {x-version-update;org.apache.maven.plugins:maven-checkstyle-plugin;external_dependency} -->
            <configuration>
              <configLocation>eng/code-quality-reports/src/main/resources/checkstyle/checkstyle.xml</configLocation>
              <suppressionsLocation>eng/code-quality-reports/src/main/resources/checkstyle/checkstyle-suppressions.xml</suppressionsLocation>
              <headerLocation>eng/code-quality-reports/src/main/resources/checkstyle/java.header</headerLocation>
              <propertyExpansion>samedir=</propertyExpansion>
              <encoding>UTF-8</encoding>
              <consoleOutput>true</consoleOutput>
              <includeTestSourceDirectory>true</includeTestSourceDirectory>
              <linkXRef>true</linkXRef>
              <failsOnError>true</failsOnError>
              <failOnViolation>true</failOnViolation>
            </configuration>
            <reportSets>
              <reportSet>
                <id>non-aggregate</id>
                <reports>
                  <report>checkstyle</report>
                </reports>
              </reportSet>
<!--              <reportSet>-->
<!--                <id>aggregate</id>-->
<!--                <inherited>false</inherited>-->
<!--                <reports>-->
<!--                  <report>checkstyle-aggregate</report>-->
<!--                </reports>-->
<!--              </reportSet>-->
            </reportSets>
          </plugin>
          <plugin>
            <groupId>com.github.spotbugs</groupId>
            <artifactId>spotbugs-maven-plugin</artifactId>
            <version>3.1.12.2</version> <!-- {x-version-update;com.github.spotbugs:spotbugs-maven-plugin;external_dependency} -->
            <configuration>
              <effort>max</effort>
              <threshold>Low</threshold>
              <xmlOutput>true</xmlOutput>
              <spotbugsXmlOutputDirectory>${project.build.directory}/spotbugs</spotbugsXmlOutputDirectory>
              <excludeFilterFile>eng/code-quality-reports/src/main/resources/spotbugs/spotbugs-exclude.xml</excludeFilterFile>
              <failOnError>true</failOnError>
              <fork>true</fork>
              <!-- Set this to true when src/samples and src/test are spotbugs clean in all Track 2 SDKs -->
              <includeTests>false</includeTests>
            </configuration>
          </plugin>
          <plugin>
            <groupId>org.apache.maven.plugins</groupId>
            <artifactId>maven-javadoc-plugin</artifactId>
            <version>3.1.1</version> <!-- {x-version-update;org.apache.maven.plugins:maven-javadoc-plugin;external_dependency} -->
            <reportSets>
              <reportSet>
                <id>non-aggregate</id>
                <reports>
                  <report>javadoc</report>
                </reports>
              </reportSet>
              <reportSet>
                <id>aggregate</id>
                <inherited>false</inherited>
                <reports>
                  <report>aggregate</report>
                </reports>
                <configuration>
                  <!-- codesnippets4javadoc does not support scanning sub-directories and doesn't support wildcards for filepaths.
                      So, path for aggregate reports have to be defined relative to parent pom -->
                  <additionalOptions>-maxLineLength 120
                    -snippetpath ${project.basedir}/sdk/appconfiguration/azure-data-appconfiguration/src/samples/java
                    -snippetpath ${project.basedir}/sdk/core/azure-core/src/samples/java
                    -snippetpath ${project.basedir}/sdk/core/azure-core-amqp/src/samples/java
                    -snippetpath ${project.basedir}/sdk/core/azure-core-http-netty/src/samples/java
                    -snippetpath ${project.basedir}/sdk/core/azure-core-http-okhttp/src/samples/java
<!--                    -snippetpath ${project.basedir}/sdk/core/azure-core-serializer-avro-apache/src/samples/java-->
<!--                    -snippetpath ${project.basedir}/sdk/core/azure-core-serializer-avro-jackson/src/samples/java-->
<!--                    -snippetpath ${project.basedir}/sdk/core/azure-core-serializer-json-gson/src/samples/java-->
<!--                    -snippetpath ${project.basedir}/sdk/core/azure-core-serializer-json-jackson/src/samples/java-->
                    -snippetpath ${project.basedir}/sdk/cosmos/azure-cosmos/src/samples/java
                    -snippetpath ${project.basedir}/sdk/digitaltwins/azure-digitaltwins-core/src/samples/java
                    -snippetpath ${project.basedir}/sdk/eventhubs/azure-messaging-eventhubs/src/samples/java
<!--                    -snippetpath ${project.basedir}/sdk/formrecognizer/azure-ai-formrecognizer/src/samples/java-->
                    -snippetpath ${project.basedir}/sdk/keyvault/azure-security-keyvault-certificates/src/samples/java
                    -snippetpath ${project.basedir}/sdk/keyvault/azure-security-keyvault-keys/src/samples/java
                    -snippetpath ${project.basedir}/sdk/keyvault/azure-security-keyvault-secrets/src/samples/java
                    -snippetpath ${project.basedir}/sdk/servicebus/azure-messaging-servicebus/src/samples/java
                    -snippetpath ${project.basedir}/sdk/storage/azure-storage-blob/src/samples/java
                    -snippetpath ${project.basedir}/sdk/storage/azure-storage-blob-batch/src/samples/java
                    -snippetpath ${project.basedir}/sdk/storage/azure-storage-blob-changefeed/src/samples/java
                    -snippetpath ${project.basedir}/sdk/storage/azure-storage-blob-cryptography/src/samples/java
                    -snippetpath ${project.basedir}/sdk/storage/azure-storage-common/src/samples/java
                    -snippetpath ${project.basedir}/sdk/storage/azure-storage-file-datalake/src/samples/java
                    -snippetpath ${project.basedir}/sdk/storage/azure-storage-file-share/src/samples/java
                    -snippetpath ${project.basedir}/sdk/storage/azure-storage-queue/src/samples/java
                    -snippetpath ${project.basedir}/sdk/textanalytics/azure-ai-textanalytics/src/samples/java
                  </additionalOptions>
                  <aggregate>true</aggregate>
                  <doclint>all</doclint>
                </configuration>
              </reportSet>
            </reportSets>
            <configuration>
              <!-- Reporting is run for JDK 11 - https://github.com/Azure/azure-sdk-for-java/blob/master/.azure-pipelines/client.yml#L90
                   Disabling failOnWarnings for reporting for now due to CodeSnippets4Java issue reported for JDK 9+
                   https://github.com/Azure/azure-sdk-for-java/issues/3851 -->
              <failOnWarnings>false</failOnWarnings>
            </configuration>
          </plugin>
          <plugin>
            <groupId>org.apache.maven.plugins</groupId>
            <artifactId>maven-project-info-reports-plugin</artifactId>
            <version>3.0.0</version> <!-- {x-version-update;org.apache.maven.plugins:maven-project-info-reports-plugin;external_dependency} -->
            <reportSets>
              <reportSet>
                <reports>
                  <report>index</report>
                  <report>summary</report>
                  <report>dependency-info</report>
                  <report>dependency-management</report>
                  <report>dependency-convergence</report>
                  <report>ci-management</report>
                  <report>dependencies</report>
                  <report>issue-management</report>
                </reports>
              </reportSet>
            </reportSets>
          </plugin>
          <plugin>
            <groupId>org.revapi</groupId>
            <artifactId>revapi-maven-plugin</artifactId>
            <version>0.11.2</version> <!-- {x-version-update;org.revapi:revapi-maven-plugin;external_dependency} -->
            <configuration>
              <analysisConfigurationFiles>
                <configurationFile>
                  <resource>revapi/revapi.json</resource>
                </configurationFile>
              </analysisConfigurationFiles>
              <versionFormat>^\d+\.\d+\.\d+$</versionFormat>
              <checkDependencies>false</checkDependencies>
              <failBuildOnProblemsFound>true</failBuildOnProblemsFound>
            </configuration>
            <reportSets>
              <reportSet>
                <reports>
                  <report>report</report>
                </reports>
              </reportSet>
              <reportSet>
                <inherited>false</inherited>
                <reports>
                  <report>report-aggregate</report>
                </reports>
              </reportSet>
            </reportSets>
          </plugin>
        </plugins>
      </reporting>

    </profile>
    <profile>
      <id>default</id>
      <activation>
        <activeByDefault>true</activeByDefault>
      </activation>
      <modules>
        <module>common/perf-test-core</module>
        <module>eng/code-quality-reports</module>
        <module>eng/jacoco-test-coverage</module>
        <module>sdk/anomalydetector</module>
        <module>sdk/appconfiguration</module>
        <module>sdk/authorization</module>
        <module>sdk/batch</module>
        <module>sdk/boms</module>
        <module>sdk/cognitiveservices</module>
        <module>sdk/communication</module>
        <module>sdk/confluent</module>
        <module>sdk/core</module>
        <module>sdk/cosmos</module>
        <module>sdk/costmanagement</module>
        <module>sdk/digitaltwins</module>
        <module>sdk/eventgrid</module>
        <module>sdk/eventhubs</module>
        <module>sdk/formrecognizer</module>
        <module>sdk/hdinsight</module>
        <module>sdk/healthbot</module>
        <module>sdk/identity</module>
        <module>sdk/keyvault</module>
        <module>sdk/kusto</module>
        <module>sdk/loganalytics</module>
        <module>sdk/mediaservices</module>
        <module>sdk/metricsadvisor</module>
        <module>sdk/monitor</module>
        <module>sdk/mysql</module>
        <module>sdk/postgresql</module>
        <module>sdk/recoveryservices</module>
        <module>sdk/relay</module>
        <module>sdk/resourcemanager</module>
        <module>sdk/schemaregistry</module>
        <module>sdk/search</module>
        <module>sdk/servicebus</module>
        <module>sdk/spring</module>
        <module>sdk/sqlvirtualmachine</module>
        <module>sdk/storage</module>
        <module>sdk/synapse</module>
        <module>sdk/tables</module>
        <module>sdk/template</module>
        <module>sdk/textanalytics</module>
      </modules>
    </profile>
  </profiles>

>>>>>>> b1b129ff
</project><|MERGE_RESOLUTION|>--- conflicted
+++ resolved
@@ -7,51 +7,6 @@
   <artifactId>azure-sdk-all</artifactId>
   <packaging>pom</packaging>
   <version>1.0.0</version><!-- Need not change for every release-->
-<<<<<<< HEAD
-  <modules>
-    <module>common/perf-test-core</module>
-    <module>eng/code-quality-reports</module>
-    <module>eng/jacoco-test-coverage</module>
-    <module>sdk/anomalydetector</module>
-    <module>sdk/appconfiguration</module>
-    <module>sdk/attestation</module>
-    <module>sdk/authorization</module>
-    <module>sdk/batch</module>
-    <module>sdk/boms</module>
-    <module>sdk/cognitiveservices</module>
-    <module>sdk/communication</module>
-    <module>sdk/core</module>
-    <module>sdk/cosmos</module>
-    <module>sdk/costmanagement</module>
-    <module>sdk/digitaltwins</module>
-    <module>sdk/eventgrid</module>
-    <module>sdk/eventhubs</module>
-    <module>sdk/formrecognizer</module>
-    <module>sdk/hdinsight</module>
-    <module>sdk/identity</module>
-    <module>sdk/keyvault</module>
-    <module>sdk/kusto</module>
-    <module>sdk/loganalytics</module>
-    <module>sdk/mediaservices</module>
-    <module>sdk/metricsadvisor</module>
-    <module>sdk/monitor</module>
-    <module>sdk/mysql</module>
-    <module>sdk/postgresql</module>
-    <module>sdk/recoveryservices</module>
-    <module>sdk/relay</module>
-    <module>sdk/resourcemanager</module>
-    <module>sdk/schemaregistry</module>
-    <module>sdk/search</module>
-    <module>sdk/servicebus</module>
-    <module>sdk/spring</module>
-    <module>sdk/sqlvirtualmachine</module>
-    <module>sdk/storage</module>
-    <module>sdk/synapse</module>
-    <module>sdk/tables</module>
-    <module>sdk/template</module>
-    <module>sdk/textanalytics</module>
-  </modules>
-=======
   <profiles>
     <profile>
       <id>aggregatereports</id>
@@ -634,5 +589,4 @@
     </profile>
   </profiles>
 
->>>>>>> b1b129ff
 </project>