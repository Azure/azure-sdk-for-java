--- conflicted
+++ resolved
@@ -73,11 +73,8 @@
 
         <!-- Mixed Reality -->
         <module>sdk/mixedreality/azure-mixedreality-authentication</module>
-<<<<<<< HEAD
+        <module>sdk/mixedreality/azure-mixedreality-remoterendering</module>
         
-=======
-
->>>>>>> 36e52fe3
         <!-- Quantum Jobs -->
         <module>sdk/quantum/azure-quantum-jobs</module>
 
