<!-- Copyright (c) Microsoft Corporation. All rights reserved.
     Licensed under the MIT License. -->
<project xmlns="http://maven.apache.org/POM/4.0.0" xmlns:xsi="http://www.w3.org/2001/XMLSchema-instance"
         xsi:schemaLocation="http://maven.apache.org/POM/4.0.0 http://maven.apache.org/maven-v4_0_0.xsd">
  <modelVersion>4.0.0</modelVersion>
  <groupId>com.azure</groupId>
  <artifactId>azure-sdk-all</artifactId>
  <packaging>pom</packaging>
  <version>1.0.0</version><!-- Need not change for every release-->
<<<<<<< HEAD
  <profiles>
    <profile>
      <id>jacoco</id>
      <modules>
        <!-- JaCoCo aggregate code coverage report generator module -->
        <module>eng/jacoco-test-coverage</module>

        <!-- Anomaly Detector -->
        <module>sdk/anomalydetector/azure-ai-anomalydetector</module>

        <!-- App Configuration -->
<!--        <module>sdk/appconfiguration/spring-cloud-starter-azure-appconfiguration-config</module>-->
<!--        <module>sdk/appconfiguration/spring-cloud-azure-appconfiguration-config</module>-->
<!--        <module>sdk/appconfiguration/azure-data-appconfiguration</module>-->
<!--        <module>sdk/appconfiguration/azure-spring-cloud-starter-appconfiguration-config</module>-->
<!--        <module>sdk/appconfiguration/azure-spring-cloud-appconfiguration-config</module>-->
<!--        <module>sdk/appconfiguration/azure-spring-cloud-appconfiguration-config-web</module>-->

        <!-- Attestation -->
        <module>sdk/attestation/azure-security-attestation</module>

        <!-- Azure Communication Service -->
        <module>sdk/communication/azure-communication-callingserver</module>
        <module>sdk/communication/azure-communication-chat</module>
        <module>sdk/communication/azure-communication-common</module>
        <module>sdk/communication/azure-communication-identity</module>
        <module>sdk/communication/azure-communication-networktraversal</module>
        <module>sdk/communication/azure-communication-phonenumbers</module>
        <module>sdk/communication/azure-communication-sms</module>

        <!-- Azure Confidential Ledger -->
        <module>sdk/confidentialledger/azure-security-confidentialledger</module>

        <!-- Azure Container Registry -->
<!--        <module>sdk/containerregistry/azure-containers-containerregistry</module>-->

        <!-- Azure Core -->
        <module>sdk/core/azure-core</module>
        <module>sdk/core/azure-core-amqp</module>
        <module>sdk/core/azure-core-amqp-experimental</module>
        <module>sdk/core/azure-core-experimental</module>
        <module>sdk/core/azure-core-http-jdk-httpclient</module>
        <module>sdk/core/azure-core-http-netty</module>
<!--        <module>sdk/core/azure-core-http-okhttp</module>-->
        <module>sdk/core/azure-core-http-vertx</module>
        <module>sdk/core/azure-core-management</module>
        <module>sdk/core/azure-core-serializer-avro-apache</module>
        <module>sdk/core/azure-core-serializer-json-gson</module>
        <module>sdk/core/azure-core-serializer-json-jackson</module>
        <module>sdk/core/azure-core-test</module>
        <module>sdk/core/azure-core-tracing-opentelemetry</module>
        <module>sdk/core/azure-json</module>
        <module>sdk/core/azure-json-gson</module>
        <module>sdk/core/azure-xml</module>

        <!-- Cosmos -->
<!--        <module>sdk/cosmos/azure-cosmos</module>-->
<!--        <module>sdk/cosmos/azure-cosmos-encryption</module>-->
<!--        <module>sdk/cosmos/azure-spring-data-cosmos</module>-->

        <!-- Device Update -->
        <module>sdk/deviceupdate/azure-iot-deviceupdate</module>

        <!-- Digital Twins -->
        <module>sdk/digitaltwins/azure-digitaltwins-core</module>

        <!-- Event Grid -->
        <module>sdk/eventgrid/azure-messaging-eventgrid</module>

        <!-- Event Hubs -->
        <module>sdk/eventhubs/azure-messaging-eventhubs</module>
        <module>sdk/eventhubs/azure-messaging-eventhubs-checkpointstore-blob</module>

        <!-- Form Recognizer -->
        <module>sdk/formrecognizer/azure-ai-formrecognizer</module>

        <!-- Identity -->
        <module>sdk/identity/azure-identity</module>

        <!-- Key Vault -->
        <module>sdk/keyvault/azure-security-keyvault-administration</module>
        <module>sdk/keyvault/azure-security-keyvault-certificates</module>
<!--        <module>sdk/keyvault/azure-security-keyvault-jca</module>-->
        <module>sdk/keyvault/azure-security-keyvault-keys</module>
        <module>sdk/keyvault/azure-security-keyvault-secrets</module>

        <!-- Metrics Advisor -->
        <module>sdk/metricsadvisor/azure-ai-metricsadvisor</module>

        <!-- Mixed Reality -->
        <module>sdk/mixedreality/azure-mixedreality-authentication</module>

        <!-- Models Repository -->
        <module>sdk/modelsrepository/azure-iot-modelsrepository</module>

        <!-- Azure Monitor -->
        <module>sdk/monitor/azure-monitor-opentelemetry-exporter</module>
        <module>sdk/monitor/azure-monitor-query</module>

        <!-- Personalizer -->
        <module>sdk/personalizer/azure-ai-personalizer</module>

        <!-- Purview -->
        <module>sdk/purview/azure-analytics-purview-catalog</module>
        <module>sdk/purview/azure-analytics-purview-scanning</module>

        <!-- Quantum Jobs -->
        <module>sdk/quantum/azure-quantum-jobs</module>

        <!-- Remote Rendering -->
        <module>sdk/remoterendering/azure-mixedreality-remoterendering</module>

        <!-- Resource manager libraries -->
<!--        <module>sdk/resourcemanager</module>-->

        <!-- Schema Registry -->
<!--        <module>sdk/schemaregistry/azure-data-schemaregistry</module>-->
<!--        <module>sdk/schemaregistry/azure-data-schemaregistry-apacheavro</module>-->

        <!-- Cognitive Search -->
        <module>sdk/search/azure-search-documents</module>

        <!-- Service Bus -->
        <module>sdk/servicebus/azure-messaging-servicebus</module>

        <!-- Spring libraries -->
<!--        <module>sdk/spring</module>-->

        <!-- Azure Storage -->
        <module>sdk/storage/azure-storage-blob</module>
        <module>sdk/storage/azure-storage-blob-batch</module>
        <module>sdk/storage/azure-storage-blob-changefeed</module>
        <module>sdk/storage/azure-storage-blob-cryptography</module>
        <module>sdk/storage/azure-storage-blob-nio</module>
        <module>sdk/storage/azure-storage-common</module>
        <module>sdk/storage/azure-storage-file-datalake</module>
        <module>sdk/storage/azure-storage-file-share</module>
        <module>sdk/storage/azure-storage-internal-avro</module>
<!--        <module>sdk/storage/azure-storage-queue</module>-->

        <!-- Synapse -->
        <module>sdk/synapse/azure-analytics-synapse-accesscontrol</module>
        <module>sdk/synapse/azure-analytics-synapse-artifacts</module>
        <module>sdk/synapse/azure-analytics-synapse-managedprivateendpoints</module>
        <module>sdk/synapse/azure-analytics-synapse-monitoring</module>
<!--        <module>sdk/synapse/azure-analytics-synapse-spark</module>-->

        <!-- Azure Tables -->
        <module>sdk/tables/azure-data-tables</module>

        <!-- Text Analytics -->
        <module>sdk/textanalytics/azure-ai-textanalytics</module>

        <!-- Translation -->
        <module>sdk/translation/azure-ai-documenttranslator</module>

        <!-- Web Pub Sub -->
        <module>sdk/webpubsub/azure-messaging-webpubsub</module>

      </modules>
      <build>
        <plugins>
          <plugin>
            <groupId>org.jacoco</groupId>
            <artifactId>jacoco-maven-plugin</artifactId>
            <version>0.8.8</version> <!-- {x-version-update;org.jacoco:jacoco-maven-plugin;external_dependency} -->
            <configuration>
              <outputDirectory>${project.reporting.outputDirectory}/test-coverage</outputDirectory>
              <excludes>
                <exclude>**/com/azure/cosmos/implementation/apachecommons/**/*</exclude>
                <exclude>**/com/azure/cosmos/implementation/guava25/**/*</exclude>
                <exclude>**/com/azure/cosmos/implementation/guava27/**/*</exclude>
                <exclude>**/com/azure/cosmos/encryption/implementation/mdesrc/**/*</exclude>
              </excludes>
            </configuration>
          </plugin>
        </plugins>
      </build>
    </profile>

    <profile>
      <id>javadoc</id>
      <modules>
        <!-- Anomaly Detector -->
        <module>sdk/anomalydetector/azure-ai-anomalydetector</module>

        <!-- App Configuration -->
        <module>sdk/appconfiguration/azure-data-appconfiguration</module>

        <!-- Attestation -->
        <module>sdk/attestation/azure-security-attestation</module>

        <!-- Azure Communication Service -->
        <module>sdk/communication/azure-communication-callingserver</module>
        <module>sdk/communication/azure-communication-chat</module>
        <module>sdk/communication/azure-communication-common</module>
        <module>sdk/communication/azure-communication-identity</module>
        <module>sdk/communication/azure-communication-networktraversal</module>
        <module>sdk/communication/azure-communication-phonenumbers</module>
        <module>sdk/communication/azure-communication-sms</module>

         <!-- Azure Confidential Ledger -->
        <module>sdk/confidentialledger/azure-security-confidentialledger</module>

        <!-- Azure Container Registry -->
        <module>sdk/containerregistry/azure-containers-containerregistry</module>

        <!-- Azure Core -->
        <module>sdk/core/azure-core</module>
        <module>sdk/core/azure-core-amqp</module>
        <module>sdk/core/azure-core-amqp-experimental</module>
        <module>sdk/core/azure-core-experimental</module>
        <module>sdk/core/azure-core-http-jdk-httpclient</module>
        <module>sdk/core/azure-core-http-netty</module>
        <module>sdk/core/azure-core-http-okhttp</module>
        <module>sdk/core/azure-core-http-vertx</module>
        <module>sdk/core/azure-core-management</module>
        <module>sdk/core/azure-core-serializer-avro-apache</module>
        <module>sdk/core/azure-core-serializer-json-gson</module>
        <module>sdk/core/azure-core-serializer-json-jackson</module>
        <module>sdk/core/azure-core-test</module>
        <module>sdk/core/azure-core-tracing-opentelemetry</module>
        <module>sdk/core/azure-json</module>
        <module>sdk/core/azure-json-gson</module>
        <module>sdk/core/azure-xml</module>

        <!-- Cosmos -->
        <module>sdk/cosmos/azure-cosmos</module>
        <module>sdk/cosmos/azure-cosmos-encryption</module>

        <!-- Device Update -->
        <module>sdk/deviceupdate/azure-iot-deviceupdate</module>

        <!-- Digital Twins -->
        <module>sdk/digitaltwins/azure-digitaltwins-core</module>

        <!-- Event Grid -->
        <module>sdk/eventgrid/azure-messaging-eventgrid</module>
        <module>sdk/eventgrid/azure-messaging-eventgrid-cloudnative-cloudevents</module>

        <!-- Event Hubs -->
        <module>sdk/eventhubs/azure-messaging-eventhubs</module>
        <module>sdk/eventhubs/azure-messaging-eventhubs-checkpointstore-blob</module>

        <!-- Form Recognizer -->
        <module>sdk/formrecognizer/azure-ai-formrecognizer</module>

        <!-- Identity -->
        <module>sdk/identity/azure-identity</module>

        <!-- Key Vault -->
        <module>sdk/keyvault/azure-security-keyvault-administration</module>
        <module>sdk/keyvault/azure-security-keyvault-certificates</module>
        <module>sdk/keyvault/azure-security-keyvault-jca</module>
        <module>sdk/keyvault/azure-security-keyvault-keys</module>
        <module>sdk/keyvault/azure-security-keyvault-secrets</module>

        <!-- Metrics Advisor -->
        <module>sdk/metricsadvisor/azure-ai-metricsadvisor</module>

        <!-- Mixed Reality -->
        <module>sdk/mixedreality/azure-mixedreality-authentication</module>

        <!-- Models Repository -->
        <module>sdk/modelsrepository/azure-iot-modelsrepository</module>

        <!-- Azure Monitor -->
        <module>sdk/monitor/azure-monitor-opentelemetry-exporter</module>
        <module>sdk/monitor/azure-monitor-query</module>

        <!-- Personalizer -->
        <module>sdk/personalizer/azure-ai-personalizer</module>

        <!-- Purview -->
        <module>sdk/purview/azure-analytics-purview-catalog</module>
        <module>sdk/purview/azure-analytics-purview-scanning</module>

        <!-- Quantum Jobs -->
        <module>sdk/quantum/azure-quantum-jobs</module>

        <!-- Remote Rendering -->
        <module>sdk/remoterendering/azure-mixedreality-remoterendering</module>

        <!-- Schema Registry -->
        <module>sdk/schemaregistry/azure-data-schemaregistry</module>
        <module>sdk/schemaregistry/azure-data-schemaregistry-apacheavro</module>

        <!-- Cognitive Search -->
        <module>sdk/search/azure-search-documents</module>

        <!-- Service Bus -->
        <module>sdk/servicebus/azure-messaging-servicebus</module>

        <!-- Azure Storage -->
        <module>sdk/storage/azure-storage-blob</module>
        <module>sdk/storage/azure-storage-blob-batch</module>
        <module>sdk/storage/azure-storage-blob-changefeed</module>
        <module>sdk/storage/azure-storage-blob-cryptography</module>
        <module>sdk/storage/azure-storage-blob-nio</module>
        <module>sdk/storage/azure-storage-common</module>
        <module>sdk/storage/azure-storage-file-datalake</module>
        <module>sdk/storage/azure-storage-file-share</module>
        <module>sdk/storage/azure-storage-internal-avro</module>
        <module>sdk/storage/azure-storage-queue</module>

        <!-- Synapse -->
        <module>sdk/synapse/azure-analytics-synapse-accesscontrol</module>
        <module>sdk/synapse/azure-analytics-synapse-artifacts</module>
        <module>sdk/synapse/azure-analytics-synapse-managedprivateendpoints</module>
        <module>sdk/synapse/azure-analytics-synapse-monitoring</module>
        <module>sdk/synapse/azure-analytics-synapse-spark</module>

        <!-- Azure Tables -->
        <module>sdk/tables/azure-data-tables</module>

        <!-- Text Analytics -->
        <module>sdk/textanalytics/azure-ai-textanalytics</module>

        <!-- Translation -->
        <module>sdk/translation/azure-ai-documenttranslator</module>

        <!-- Web Pub Sub -->
        <module>sdk/webpubsub/azure-messaging-webpubsub</module>
      </modules>

      <distributionManagement>
        <snapshotRepository>
          <id>ossrh</id>
          <name>Sonatype Snapshots</name>
          <url>https://oss.sonatype.org/content/repositories/snapshots/</url>
          <uniqueVersion>true</uniqueVersion>
          <layout>default</layout>
        </snapshotRepository>
        <site>
          <id>azure-java-build-docs</id>
          <url>${site.url}/site/</url>
        </site>
      </distributionManagement>

      <build>
        <pluginManagement>
          <plugins>
            <plugin>
              <groupId>org.apache.maven.plugins</groupId>
              <artifactId>maven-javadoc-plugin</artifactId>
              <version>3.3.1</version> <!-- {x-version-update;org.apache.maven.plugins:maven-javadoc-plugin;external_dependency} -->
              <configuration>
                <source>1.8</source>
                <doctitle>Azure SDK for Java Reference Documentation</doctitle>
                <windowtitle>Azure SDK for Java Reference Documentation</windowtitle>
                <!-- footer is deprecated and throws warning in Java 17 and fails the aggregate javadoc build -->
<!--                <footer>Visit the &lt;a href="https://docs.microsoft.com/java/azure/"&gt;Azure for Java Developers&lt;/a&gt; site-->
<!--                  for more Java documentation, including quick starts, tutorials, and code samples.-->
<!--                </footer>-->
                <linksource>false</linksource>
                <excludePackageNames>
                  *.impl*:
                  *.implementation*:
                  *.samples:
                  com.azure.tools.checkstyle*:
                  com.azure.core.test*:
                  com.azure.endtoend*:
                  com.azure.perf*
                  com.azure.storage.internal.avro*
                </excludePackageNames>
                <!-- CosmosSkip - This is temporary, BridgeInternal gets converted to implementation -->
                <sourceFileExcludes>
                  <sourceFileExclude>com/azure/cosmos/*BridgeInternal.java</sourceFileExclude>
                  <sourceFileExclude>com/azure/cosmos/models/*BridgeInternal.java</sourceFileExclude>
                  <sourceFileExclude>com/azure/cosmos/util/*BridgeInternal.java</sourceFileExclude>
                  <sourceFileExclude>module-info.java</sourceFileExclude>
                </sourceFileExcludes>
                <groups>
                  <group>
                    <title>Azure Core</title>
                    <packages>
                      com.azure.core:com.azure.core.annotation:com.azure.core.credential:com.azure.core.cryptography:com.azure.core.exception:com.azure.core.http*:com.azure.core.models*:com.azure.core.util*
                    </packages>
                  </group>
                  <group>
                    <title>Azure Core - AMQP</title>
                    <packages>com.azure.core.amqp:com.azure.core.amqp.exception*:com.azure.core.amqp.models*</packages>
                  </group>
                  <group>
                    <title>Azure Core - AMQP Experimental</title>
                    <packages>com.azure.core.amqp.experimental*</packages>
                  </group>
                  <group>
                    <title>Azure Core - Experimental</title>
                    <packages>com.azure.core.experimental*</packages>
                  </group>
                  <group>
                    <title>Azure Core - HTTP - Netty</title>
                    <packages>com.azure.core.http.netty*</packages>
                  </group>
                  <group>
                    <title>Azure Core - HTTP - OkHttp</title>
                    <packages>com.azure.core.http.okhttp*</packages>
                  </group>
                  <group>
                    <title>Azure Core - Management</title>
                    <packages>com.azure.core.management*</packages>
                  </group>
                  <group>
                    <title>Azure Core - Serializer - Avro - Apache</title>
                    <packages>com.azure.core.serializer.avro.apache*</packages>
                  </group>
                  <group>
                    <title>Azure Core - Serializer - Avro - Jackson</title>
                    <packages>com.azure.core.serializer.avro.jackson*</packages>
                  </group>
                  <group>
                    <title>Azure Core - Serializer - JSON - Gson</title>
                    <packages>com.azure.core.serializer.json.gson*</packages>
                  </group>
                  <group>
                    <title>Azure Core - Serializer - JSON - Jackson</title>
                    <packages>com.azure.core.serializer.json.jackson*</packages>
                  </group>
                  <group>
                    <title>Azure Core - Test</title>
                    <packages>com.azure.core.test*</packages>
                  </group>
                  <group>
                    <title>Azure Core - Tracing - OpenTelemetry</title>
                    <packages>com.azure.core.tracing.opentelemetry*</packages>
                  </group>
                  <group>
                    <title>Azure JSON</title>
                    <packages>com.azure.json*</packages>
                  </group>
                  <group>
                    <title>Azure JSON - GSON</title>
                    <packages>com.azure.json.gson*</packages>
                  </group>
                  <group>
                    <title>Azure XML</title>
                    <package>com.azure.xml*</package>
                  </group>
                  <group>
                    <title>Azure Anomaly Detector</title>
                    <packages>com.azure.ai.anomalydetector*</packages>
                  </group>
                  <group>
                    <title>Azure App Configuration</title>
                    <packages>com.azure.data.appconfiguration*</packages>
                  </group>
                  <group>
                    <title>Azure Cosmos</title>
                    <packages>com.azure.cosmos*</packages>
                  </group>
                  <group>
                    <title>Azure Event Hubs</title>
                    <packages>com.azure.messaging.eventhubs*</packages>
                  </group>
                  <group>
                    <title>Azure Digital Twins</title>
                    <packages>com.azure.digitaltwins.core*</packages>
                  </group>
                  <group>
                    <title>Azure Document Translator</title>
                    <packages>com.azure.ai.documenttranslator*</packages>
                  </group>
                  <group>
                    <title>Azure IoT Models Repository</title>
                    <packages>com.azure.iot.modelsrepository*</packages>
                  </group>
                  <group>
                    <title>Azure Agrifood</title>
                    <packages>com.azure.verticals.agrifood.farming*</packages>
                  </group>
                  <group>
                    <title>Azure Form Recognizer</title>
                    <packages>com.azure.ai.formrecognizer*</packages>
                  </group>
                  <group>
                    <title>Azure Identity</title>
                    <packages>com.azure.identity*</packages>
                  </group>
                  <group>
                    <title>Azure Device Update for IoT Hub</title>
                    <packages>com.azure.iot.deviceupdate*</packages>
                  </group>
                  <group>
                    <title>Azure Key Vault</title>
                    <packages>com.azure.security.keyvault*</packages>
                  </group>
                  <group>
                    <title>Azure Container Registry</title>
                    <packages>com.azure.containers.containerregistry*</packages>
                  </group>
                  <group>
                    <title>Azure Security Attestation</title>
                    <packages>com.azure.security.attestation*</packages>
                  </group>
                  <group>
                    <title>Azure Personalizer</title>
                    <packages>com.azure.ai.personalizer*</packages>
                  </group>
                  <group>
                    <title>Azure Purview Catalog</title>
                    <packages>com.azure.analytics.purview.catalog*</packages>
                  </group>
                  <group>
                    <title>Azure Purview Scanning</title>
                    <packages>com.azure.analytics.purview.scanning*</packages>
                  </group>
                  <group>
                    <title>Azure Quantum Jobs</title>
                    <packages>com.azure.quantum.jobs*</packages>
                  </group>
                  <group>
                    <title>Azure Search Documents</title>
                    <packages>com.azure.search.documents*</packages>
                  </group>
                  <group>
                    <title>Azure Service Bus</title>
                    <packages>com.azure.messaging.servicebus*</packages>
                  </group>
                  <group>
                    <title>Azure Storage - Common</title>
                    <packages>com.azure.storage.common*</packages>
                  </group>
                  <group>
                    <title>Azure Storage - Blobs</title>
                    <packages>com.azure.storage.blob*</packages>
                  </group>
                  <group>
                    <title>Azure Storage Blob - Batch</title>
                    <packages>com.azure.storage.blob.batch*</packages>
                  </group>
                  <group>
                    <title>Azure Storage Blob - Changefeed</title>
                    <packages>com.azure.storage.blob.changefeed*</packages>
                  </group>
                  <group>
                    <title>Azure Storage Blobs - Cryptography</title>
                    <packages>com.azure.storage.blob.cryptography*</packages>
                  </group>
                  <group>
                    <title>Azure Storage Blobs - NIO</title>
                    <packages>com.azure.storage.blob.nio*</packages>
                  </group>
                  <group>
                    <title>Azure Storage Files - Share</title>
                    <packages>com.azure.storage.file.share*</packages>
                  </group>
                  <group>
                    <title>Azure Storage Files - Data Lake</title>
                    <packages>com.azure.storage.file.datalake*</packages>
                  </group>
                  <group>
                    <title>Azure Storage - Queues</title>
                    <packages>com.azure.storage.queue*</packages>
                  </group>
                  <group>
                    <title>Azure Text Analytics</title>
                    <packages>com.azure.ai.textanalytics*</packages>
                  </group>
                  <group>
                    <title>Azure Web Pub Sub</title>
                    <packages>com.azure.messaging.webpubsub*</packages>
                  </group>
                  <group>
                    <title>Azure Mixed Reality Authentication</title>
                    <packages>com.azure.mixedreality.authentication*</packages>
                  </group>
                  <group>
                    <title>Azure Mixed Reality RemoteRendering</title>
                    <packages>com.azure.mixedreality.remoterendering*</packages>
                  </group>
                  <group>
                    <title>Azure Communication</title>
                    <packages>com.azure.communication*</packages>
                  </group>
                  <group>
                    <title>Azure Confidential Ledger</title>
                    <packages>com.azure.security.confidentialledger*</packages>
                  </group>
                  <group>
                    <title>Azure Monitor - OpenTelemetry Exporter</title>
                    <packages>com.azure.monitor.opentelemetry.exporter*</packages>
                  </group>
                  <group>
                    <title>Azure Monitor - Logs and Metrics query</title>
                    <packages>com.azure.monitor.query*</packages>
                  </group>
                </groups>
                <links combine.children="append">
                  <!-- JDK APIs -->
                  <link>https://docs.oracle.com/javase/8/docs/api/</link>

                  <!-- Reactor APIs -->
                  <link>https://projectreactor.io/docs/core/release/api/</link> <!-- TODO (alzimmer): We need to version this. Right now it is always going to point to latest which may be wrong -->
                  <link>https://projectreactor.io/docs/netty/release/api/</link>

                  <!-- Jackson APIs -->
                  <link>https://fasterxml.github.io/jackson-annotations/javadoc/2.12/</link>
                  <link>https://fasterxml.github.io/jackson-core/javadoc/2.12/</link>
                  <link>https://fasterxml.github.io/jackson-databind/javadoc/2.12/</link>

                  <!-- Netty APIs -->
                  <link>https://netty.io/4.1/api/</link>

                  <!-- Avro APIs -->
                  <link>https://avro.apache.org/docs/current/api/java/</link>
                </links>
                <detectJavaApiLink>false</detectJavaApiLink>
                <isOffline>true</isOffline>
                <offlineLinks>
                  <!-- JDK APIs -->
                  <offlineLink>
                    <url>https://docs.oracle.com/javase/8/docs/api/</url>
                    <location>${project.basedir}/eng/javadoc-package-lists/java8/</location>
                  </offlineLink>

                  <!-- Reactor APIs -->
                  <offlineLink>
                    <url>https://projectreactor.io/docs/core/release/api/</url>
                    <location>${project.basedir}/eng/javadoc-package-lists/reactor-core/</location>
                  </offlineLink>
                  <offlineLink>
                    <url>https://projectreactor.io/docs/netty/release/api/</url>
                    <location>${project.basedir}/eng/javadoc-package-lists/reactor-netty/</location>
                  </offlineLink>

                  <!-- Jackson APIs -->
                  <offlineLink>
                    <url>https://fasterxml.github.io/jackson-annotations/javadoc/2.12/</url>
                    <location>${project.basedir}/eng/javadoc-package-lists/jackson-annotations/</location>
                  </offlineLink>
                  <offlineLink>
                    <url>https://fasterxml.github.io/jackson-core/javadoc/2.12/</url>
                    <location>${project.basedir}/eng/javadoc-package-lists/jackson-core/</location>
                  </offlineLink>
                  <offlineLink>
                    <url>https://fasterxml.github.io/jackson-databind/javadoc/2.12/</url>
                    <location>${project.basedir}/eng/javadoc-package-lists/jackson-databind/</location>
                  </offlineLink>

                  <!-- Netty APIs -->
                  <offlineLink>
                    <url>https://netty.io/4.1/api/</url>
                    <location>${project.basedir}/eng/javadoc-package-lists/netty/</location>
                  </offlineLink>

                  <!-- Avro APIs -->
                  <offlineLink>
                    <url>https://avro.apache.org/docs/current/api/java/</url>
                    <location>${project.basedir}/eng/javadoc-package-lists/apache-avro/</location>
                  </offlineLink>
                </offlineLinks>
                <failOnError>true</failOnError>
                <failOnWarnings>true</failOnWarnings>
                <doclint>all</doclint>
                <quiet>true</quiet>
              </configuration>
            </plugin>
            <plugin>
              <groupId>org.apache.maven.plugins</groupId>
              <artifactId>maven-site-plugin</artifactId>
              <version>3.7.1</version>
            </plugin>
            <plugin>
              <groupId>org.apache.maven.plugins</groupId>
              <artifactId>maven-project-info-reports-plugin</artifactId>
              <version>3.0.0</version>
            </plugin>
          </plugins>
        </pluginManagement>

        <!-- These plugins should be enabled when these 2 PRs are merged and updated versions of the plugins are released -->
        <!--  https://github.com/JonathanGiles/DependencyChecker/pull/14
              https://github.com/JonathanGiles/whitelistgenerator/pull/1 -->

        <!--        <plugins>-->
        <!--          <plugin>-->
        <!--            <groupId>net.jonathangiles.tools</groupId>-->
        <!--            <artifactId>dependencyChecker-maven-plugin</artifactId>-->
        <!--            <version>1.0.6</version> &lt;!&ndash; {x-version-update;net.jonathangiles.tools:dependencyChecker-maven-plugin;external_dependency} &ndash;&gt;-->
        <!--            <inherited>false</inherited>-->
        <!--            <executions>-->
        <!--              <execution>-->
        <!--                <id>generateReport</id>-->
        <!--                <phase>verify</phase>-->
        <!--                <goals>-->
        <!--                  <goal>check</goal>-->
        <!--                </goals>-->
        <!--                <configuration>-->
        <!--                  <reporters>html</reporters>-->
        <!--                  <showAll>true</showAll>-->
        <!--                  <dependencyManagement>true</dependencyManagement>-->
        <!--                </configuration>-->
        <!--              </execution>-->
        <!--            </executions>-->
        <!--          </plugin>-->
        <!--          <plugin>-->
        <!--            <groupId>net.jonathangiles.tools</groupId>-->
        <!--            <artifactId>whitelistgenerator-maven-plugin</artifactId>-->
        <!--            <version>1.0.2</version> &lt;!&ndash; {x-version-update;net.jonathangiles.tools:whitelistgenerator-maven-plugin;external_dependency} &ndash;&gt;-->
        <!--            <executions>-->
        <!--              <execution>-->
        <!--                <id>generateAllowlistReport</id>-->
        <!--                <phase>verify</phase>-->
        <!--                <goals>-->
        <!--                  <goal>report</goal>-->
        <!--                </goals>-->
        <!--                <configuration>-->
        <!--                  <baseDir>.</baseDir>-->
        <!--                  <reportFile>target/dependency-allowlist.json</reportFile>-->
        <!--                  <ignoredGA>-->
        <!--                    <param>com.azure:azure-cosmos-benchmark</param>-->
        <!--                    <param>com.azure:azure-core-test</param>-->
        <!--                    <param>com.azure:azure-e2e</param>-->
        <!--                    <param>com.azure:azure-storage-perf</param>-->
        <!--                    <param>com.azure:perf-test-core</param>-->
        <!--                  </ignoredGA>-->
        <!--                </configuration>-->
        <!--              </execution>-->
        <!--            </executions>-->
        <!--          </plugin>-->
        <!--        </plugins>-->
      </build>

      <reporting>
        <plugins>
          <plugin>
            <groupId>org.apache.maven.plugins</groupId>
            <artifactId>maven-checkstyle-plugin</artifactId>
            <version>3.1.2</version> <!-- {x-version-update;org.apache.maven.plugins:maven-checkstyle-plugin;external_dependency} -->
            <configuration>
              <configLocation>eng/code-quality-reports/src/main/resources/checkstyle/checkstyle.xml</configLocation>
              <suppressionsLocation>eng/code-quality-reports/src/main/resources/checkstyle/checkstyle-suppressions.xml</suppressionsLocation>
              <headerLocation>eng/code-quality-reports/src/main/resources/checkstyle/java.header</headerLocation>
              <propertyExpansion>samedir=</propertyExpansion>
              <encoding>UTF-8</encoding>
              <consoleOutput>true</consoleOutput>
              <includeTestSourceDirectory>true</includeTestSourceDirectory>
              <linkXRef>true</linkXRef>
              <failsOnError>true</failsOnError>
              <failOnViolation>true</failOnViolation>
            </configuration>
            <reportSets>
              <reportSet>
                <id>non-aggregate</id>
                <reports>
                  <report>checkstyle</report>
                </reports>
              </reportSet>
              <!--              <reportSet>-->
              <!--                <id>aggregate</id>-->
              <!--                <inherited>false</inherited>-->
              <!--                <reports>-->
              <!--                  <report>checkstyle-aggregate</report>-->
              <!--                </reports>-->
              <!--              </reportSet>-->
            </reportSets>
          </plugin>
          <plugin>
            <groupId>com.github.spotbugs</groupId>
            <artifactId>spotbugs-maven-plugin</artifactId>
            <version>4.2.2</version> <!-- {x-version-update;com.github.spotbugs:spotbugs-maven-plugin;external_dependency} -->
            <configuration>
              <effort>max</effort>
              <threshold>Low</threshold>
              <xmlOutput>true</xmlOutput>
              <spotbugsXmlOutputDirectory>${project.build.directory}/spotbugs</spotbugsXmlOutputDirectory>
              <excludeFilterFile>eng/code-quality-reports/src/main/resources/spotbugs/spotbugs-exclude.xml</excludeFilterFile>
              <failOnError>true</failOnError>
              <fork>true</fork>
              <!-- Set this to true when src/samples and src/test are spotbugs clean in all Track 2 SDKs -->
              <includeTests>false</includeTests>
            </configuration>
          </plugin>
          <plugin>
            <groupId>org.apache.maven.plugins</groupId>
            <artifactId>maven-javadoc-plugin</artifactId>
            <version>3.3.1</version> <!-- {x-version-update;org.apache.maven.plugins:maven-javadoc-plugin;external_dependency} -->
            <reportSets>
              <reportSet>
                <id>non-aggregate</id>
                <reports>
                  <report>javadoc</report>
                </reports>
              </reportSet>
              <reportSet>
                <id>aggregate</id>
                <inherited>false</inherited>
                <reports>
                  <report>aggregate</report>
                </reports>
                <configuration>
                  <aggregate>true</aggregate>
                  <doclint>all</doclint>
                </configuration>
              </reportSet>
            </reportSets>
            <configuration>
              <!-- Reporting is run for JDK 11 - https://github.com/Azure/azure-sdk-for-java/blob/main/.azure-pipelines/client.yml#L90
                   Disabling failOnWarnings for reporting for now due to CodeSnippets4Java issue reported for JDK 9+
                   https://github.com/Azure/azure-sdk-for-java/issues/3851 -->
              <failOnWarnings>false</failOnWarnings>
            </configuration>
          </plugin>
          <plugin>
            <groupId>org.apache.maven.plugins</groupId>
            <artifactId>maven-project-info-reports-plugin</artifactId>
            <version>3.0.0</version> <!-- {x-version-update;org.apache.maven.plugins:maven-project-info-reports-plugin;external_dependency} -->
            <reportSets>
              <reportSet>
                <reports>
                  <report>index</report>
                  <report>summary</report>
                  <report>dependency-info</report>
                  <report>dependency-management</report>
                  <report>dependency-convergence</report>
                  <report>ci-management</report>
                  <report>dependencies</report>
                  <report>issue-management</report>
                </reports>
              </reportSet>
            </reportSets>
          </plugin>
          <plugin>
            <groupId>org.revapi</groupId>
            <artifactId>revapi-maven-plugin</artifactId>
            <version>0.14.6</version> <!-- {x-version-update;org.revapi:revapi-maven-plugin;external_dependency} -->
            <configuration>
              <analysisConfigurationFiles>
                <configurationFile>
                  <resource>revapi/revapi.json</resource>
                </configurationFile>
              </analysisConfigurationFiles>
              <versionFormat>^\d+\.\d+\.\d+$</versionFormat>
              <checkDependencies>false</checkDependencies>
              <failBuildOnProblemsFound>true</failBuildOnProblemsFound>
            </configuration>
            <reportSets>
              <reportSet>
                <reports>
                  <report>report</report>
                </reports>
              </reportSet>
              <reportSet>
                <inherited>false</inherited>
                <reports>
                  <report>report-aggregate</report>
                </reports>
              </reportSet>
            </reportSets>
          </plugin>
        </plugins>
      </reporting>

    </profile>
    <profile>
      <id>default</id>
      <activation>
        <activeByDefault>true</activeByDefault>
      </activation>
      <modules>
        <module>common/perf-test-core</module>
        <module>eng/code-quality-reports</module>
        <module>eng/jacoco-test-coverage</module>
        <module>sdk/advisor</module>
        <module>sdk/agrifood</module>
        <module>sdk/anomalydetector</module>
        <module>sdk/aot</module>
        <module>sdk/apimanagement</module>
        <module>sdk/appconfiguration</module>
        <module>sdk/appcontainers</module>
        <module>sdk/applicationinsights</module>
        <module>sdk/attestation</module>
        <module>sdk/automanage</module>
        <module>sdk/automation</module>
        <module>sdk/avs</module>
        <module>sdk/azureadexternalidentities</module>
        <module>sdk/azurearcdata</module>
        <module>sdk/azurestack</module>
        <module>sdk/azurestackhci</module>
        <module>sdk/baremetalinfrastructure</module>
        <module>sdk/batch</module>
        <module>sdk/batchai</module>
        <module>sdk/billing</module>
        <module>sdk/boms</module>
        <module>sdk/botservice</module>
        <module>sdk/changeanalysis</module>
        <module>sdk/cognitiveservices</module>
        <module>sdk/commerce</module>
        <module>sdk/communication</module>
        <module>sdk/confidentialledger</module>
        <module>sdk/confluent</module>
        <module>sdk/consumption</module>
        <module>sdk/containerregistry</module>
        <module>sdk/core</module>
        <module>sdk/cosmos</module>
        <module>sdk/costmanagement</module>
        <module>sdk/customerinsights</module>
        <module>sdk/dashboard</module>
        <module>sdk/databox</module>
        <module>sdk/databoxedge</module>
        <module>sdk/databricks</module>
        <module>sdk/datadog</module>
        <module>sdk/datafactory</module>
        <module>sdk/datalakeanalytics</module>
        <module>sdk/datalakestore</module>
        <module>sdk/datamigration</module>
        <module>sdk/dataprotection</module>
        <module>sdk/delegatednetwork</module>
        <module>sdk/deploymentmanager</module>
        <module>sdk/desktopvirtualization</module>
        <module>sdk/deviceprovisioningservices</module>
        <module>sdk/deviceupdate</module>
        <module>sdk/devspaces</module>
        <module>sdk/devtestlabs</module>
        <module>sdk/digitaltwins</module>
        <module>sdk/dnsresolver</module>
        <module>sdk/dynatrace</module>
        <module>sdk/edgeorder</module>
        <module>sdk/education</module>
        <module>sdk/elastic</module>
        <module>sdk/eventgrid</module>
        <module>sdk/eventhubs</module>
        <module>sdk/extendedlocation</module>
        <module>sdk/fluidrelay</module>
        <module>sdk/formrecognizer</module>
        <module>sdk/frontdoor</module>
        <module>sdk/hanaonazure</module>
        <module>sdk/hardwaresecuritymodules</module>
        <module>sdk/hdinsight</module>
        <module>sdk/healthbot</module>
        <module>sdk/healthcareapis</module>
        <module>sdk/hybridcompute</module>
        <module>sdk/hybridkubernetes</module>
        <module>sdk/hybridnetwork</module>
        <module>sdk/identity</module>
        <module>sdk/imagebuilder</module>
        <module>sdk/iotcentral</module>
        <module>sdk/iothub</module>
        <module>sdk/keyvault</module>
        <module>sdk/kubernetesconfiguration</module>
        <module>sdk/kusto</module>
        <module>sdk/labservices</module>
        <module>sdk/loadtestservice</module>
        <module>sdk/loganalytics</module>
        <module>sdk/logic</module>
        <module>sdk/logz</module>
        <module>sdk/machinelearning</module>
        <module>sdk/machinelearningservices</module>
        <module>sdk/maintenance</module>
        <module>sdk/managedapplications</module>
        <module>sdk/maps</module>
        <module>sdk/mariadb</module>
        <module>sdk/marketplaceordering</module>
        <module>sdk/mediaservices</module>
        <module>sdk/metricsadvisor</module>
        <module>sdk/mixedreality</module>
        <module>sdk/mobilenetwork</module>
        <module>sdk/modelsrepository</module>
        <module>sdk/monitor</module>
        <module>sdk/mysql</module>
        <module>sdk/mysqlflexibleserver</module>
        <module>sdk/netapp</module>
        <module>sdk/networkfunction</module>
        <module>sdk/notificationhubs</module>
        <module>sdk/oep</module>
        <module>sdk/operationsmanagement</module>
        <module>sdk/orbital</module>
        <module>sdk/parents</module>
        <module>sdk/peering</module>
        <module>sdk/personalizer</module>
        <module>sdk/policyinsights</module>
        <module>sdk/postgresql</module>
        <module>sdk/postgresqlflexibleserver</module>
        <module>sdk/powerbidedicated</module>
        <module>sdk/purview</module>
        <module>sdk/quantum</module>
        <module>sdk/quota</module>
        <module>sdk/recoveryservices</module>
        <module>sdk/recoveryservicesbackup</module>
        <module>sdk/redisenterprise</module>
        <module>sdk/relay</module>
        <module>sdk/remoterendering</module>
        <module>sdk/resourceconnector</module>
        <module>sdk/resourcegraph</module>
        <module>sdk/resourcehealth</module>
        <module>sdk/resourcemanager</module>
        <module>sdk/resourcemover</module>
        <module>sdk/schemaregistry</module>
        <module>sdk/scvmm</module>
        <module>sdk/search</module>
        <module>sdk/security</module>
        <module>sdk/securityinsights</module>
        <module>sdk/servicebus</module>
        <module>sdk/servicefabric</module>
        <module>sdk/servicelinker</module>
        <module>sdk/signalr</module>
        <module>sdk/spring</module>
        <module>sdk/spring-experimental</module>
        <module>sdk/sqlvirtualmachine</module>
        <module>sdk/storage</module>
        <module>sdk/storagecache</module>
        <module>sdk/storageimportexport</module>
        <module>sdk/storagepool</module>
        <module>sdk/streamanalytics</module>
        <module>sdk/subscription</module>
        <module>sdk/support</module>
        <module>sdk/synapse</module>
        <module>sdk/tables</module>
        <module>sdk/template</module>
        <module>sdk/textanalytics</module>
        <module>sdk/timeseriesinsights</module>
        <module>sdk/tools</module>
        <module>sdk/translation</module>
        <module>sdk/videoanalyzer</module>
        <module>sdk/vmwarecloudsimple</module>
        <module>sdk/webpubsub</module>
        <module>sdk/workloads</module>
      </modules>
    </profile>
  </profiles>
=======
  <modules>
    <module>common/perf-test-core</module>
    <module>eng/code-quality-reports</module>
    <module>eng/jacoco-test-coverage</module>
    <module>sdk/advisor</module>
    <module>sdk/agrifood</module>
    <module>sdk/anomalydetector</module>
    <module>sdk/aot</module>
    <module>sdk/apimanagement</module>
    <module>sdk/appconfiguration</module>
    <module>sdk/appcontainers</module>
    <module>sdk/applicationinsights</module>
    <module>sdk/attestation</module>
    <module>sdk/automanage</module>
    <module>sdk/automation</module>
    <module>sdk/avs</module>
    <module>sdk/azureadexternalidentities</module>
    <module>sdk/azurearcdata</module>
    <module>sdk/azurestack</module>
    <module>sdk/azurestackhci</module>
    <module>sdk/baremetalinfrastructure</module>
    <module>sdk/batch</module>
    <module>sdk/batchai</module>
    <module>sdk/billing</module>
    <module>sdk/boms</module>
    <module>sdk/botservice</module>
    <module>sdk/changeanalysis</module>
    <module>sdk/cognitiveservices</module>
    <module>sdk/commerce</module>
    <module>sdk/communication</module>
    <module>sdk/confidentialledger</module>
    <module>sdk/confluent</module>
    <module>sdk/consumption</module>
    <module>sdk/containerregistry</module>
    <module>sdk/core</module>
    <module>sdk/cosmos</module>
    <module>sdk/costmanagement</module>
    <module>sdk/customerinsights</module>
    <module>sdk/dashboard</module>
    <module>sdk/databox</module>
    <module>sdk/databoxedge</module>
    <module>sdk/databricks</module>
    <module>sdk/datadog</module>
    <module>sdk/datafactory</module>
    <module>sdk/datalakeanalytics</module>
    <module>sdk/datalakestore</module>
    <module>sdk/datamigration</module>
    <module>sdk/dataprotection</module>
    <module>sdk/delegatednetwork</module>
    <module>sdk/deploymentmanager</module>
    <module>sdk/desktopvirtualization</module>
    <module>sdk/deviceprovisioningservices</module>
    <module>sdk/deviceupdate</module>
    <module>sdk/devspaces</module>
    <module>sdk/devtestlabs</module>
    <module>sdk/digitaltwins</module>
    <module>sdk/dnsresolver</module>
    <module>sdk/dynatrace</module>
    <module>sdk/edgeorder</module>
    <module>sdk/education</module>
    <module>sdk/elastic</module>
    <module>sdk/eventgrid</module>
    <module>sdk/eventhubs</module>
    <module>sdk/extendedlocation</module>
    <module>sdk/formrecognizer</module>
    <module>sdk/fluidrelay</module>
    <module>sdk/frontdoor</module>
    <module>sdk/hanaonazure</module>
    <module>sdk/hardwaresecuritymodules</module>
    <module>sdk/hdinsight</module>
    <module>sdk/healthbot</module>
    <module>sdk/healthcareapis</module>
    <module>sdk/hybridcompute</module>
    <module>sdk/hybridkubernetes</module>
    <module>sdk/hybridnetwork</module>
    <module>sdk/identity</module>
    <module>sdk/imagebuilder</module>
    <module>sdk/iotcentral</module>
    <module>sdk/iothub</module>
    <module>sdk/keyvault</module>
    <module>sdk/kubernetesconfiguration</module>
    <module>sdk/kusto</module>
    <module>sdk/labservices</module>
    <module>sdk/loadtestservice</module>
    <module>sdk/loganalytics</module>
    <module>sdk/logic</module>
    <module>sdk/logz</module>
    <module>sdk/machinelearning</module>
    <module>sdk/machinelearningservices</module>
    <module>sdk/maintenance</module>
    <module>sdk/managedapplications</module>
    <module>sdk/maps</module>
    <module>sdk/mariadb</module>
    <module>sdk/marketplaceordering</module>
    <module>sdk/mediaservices</module>
    <module>sdk/metricsadvisor</module>
    <module>sdk/mixedreality</module>
    <module>sdk/mobilenetwork</module>
    <module>sdk/modelsrepository</module>
    <module>sdk/monitor</module>
    <module>sdk/mysql</module>
    <module>sdk/mysqlflexibleserver</module>
    <module>sdk/netapp</module>
    <module>sdk/networkfunction</module>
    <module>sdk/notificationhubs</module>
    <module>sdk/oep</module>
    <module>sdk/operationsmanagement</module>
    <module>sdk/orbital</module>
    <module>sdk/parents</module>
    <module>sdk/peering</module>
    <module>sdk/personalizer</module>
    <module>sdk/policyinsights</module>
    <module>sdk/postgresql</module>
    <module>sdk/postgresqlflexibleserver</module>
    <module>sdk/powerbidedicated</module>
    <module>sdk/purview</module>
    <module>sdk/quantum</module>
    <module>sdk/quota</module>
    <module>sdk/recoveryservices</module>
    <module>sdk/recoveryservicesbackup</module>
    <module>sdk/redisenterprise</module>
    <module>sdk/relay</module>
    <module>sdk/remoterendering</module>
    <module>sdk/resourceconnector</module>
    <module>sdk/resourcegraph</module>
    <module>sdk/resourcehealth</module>
    <module>sdk/resourcemanager</module>
    <module>sdk/resourcemover</module>
    <module>sdk/schemaregistry</module>
    <module>sdk/scvmm</module>
    <module>sdk/search</module>
    <module>sdk/security</module>
    <module>sdk/securityinsights</module>
    <module>sdk/servicebus</module>
    <module>sdk/servicefabric</module>
    <module>sdk/servicelinker</module>
    <module>sdk/signalr</module>
    <module>sdk/spring</module>
    <module>sdk/spring-experimental</module>
    <module>sdk/sqlvirtualmachine</module>
    <module>sdk/storage</module>
    <module>sdk/storagecache</module>
    <module>sdk/storageimportexport</module>
    <module>sdk/storagepool</module>
    <module>sdk/streamanalytics</module>
    <module>sdk/subscription</module>
    <module>sdk/support</module>
    <module>sdk/synapse</module>
    <module>sdk/tables</module>
    <module>sdk/template</module>
    <module>sdk/textanalytics</module>
    <module>sdk/timeseriesinsights</module>
    <module>sdk/tools</module>
    <module>sdk/translation</module>
    <module>sdk/videoanalyzer</module>
    <module>sdk/vmwarecloudsimple</module>
    <module>sdk/webpubsub</module>
    <module>sdk/workloads</module>
  </modules>
>>>>>>> 18022bf1
</project><|MERGE_RESOLUTION|>--- conflicted
+++ resolved
@@ -7,1029 +7,7 @@
   <artifactId>azure-sdk-all</artifactId>
   <packaging>pom</packaging>
   <version>1.0.0</version><!-- Need not change for every release-->
-<<<<<<< HEAD
-  <profiles>
-    <profile>
-      <id>jacoco</id>
-      <modules>
-        <!-- JaCoCo aggregate code coverage report generator module -->
-        <module>eng/jacoco-test-coverage</module>
 
-        <!-- Anomaly Detector -->
-        <module>sdk/anomalydetector/azure-ai-anomalydetector</module>
-
-        <!-- App Configuration -->
-<!--        <module>sdk/appconfiguration/spring-cloud-starter-azure-appconfiguration-config</module>-->
-<!--        <module>sdk/appconfiguration/spring-cloud-azure-appconfiguration-config</module>-->
-<!--        <module>sdk/appconfiguration/azure-data-appconfiguration</module>-->
-<!--        <module>sdk/appconfiguration/azure-spring-cloud-starter-appconfiguration-config</module>-->
-<!--        <module>sdk/appconfiguration/azure-spring-cloud-appconfiguration-config</module>-->
-<!--        <module>sdk/appconfiguration/azure-spring-cloud-appconfiguration-config-web</module>-->
-
-        <!-- Attestation -->
-        <module>sdk/attestation/azure-security-attestation</module>
-
-        <!-- Azure Communication Service -->
-        <module>sdk/communication/azure-communication-callingserver</module>
-        <module>sdk/communication/azure-communication-chat</module>
-        <module>sdk/communication/azure-communication-common</module>
-        <module>sdk/communication/azure-communication-identity</module>
-        <module>sdk/communication/azure-communication-networktraversal</module>
-        <module>sdk/communication/azure-communication-phonenumbers</module>
-        <module>sdk/communication/azure-communication-sms</module>
-
-        <!-- Azure Confidential Ledger -->
-        <module>sdk/confidentialledger/azure-security-confidentialledger</module>
-
-        <!-- Azure Container Registry -->
-<!--        <module>sdk/containerregistry/azure-containers-containerregistry</module>-->
-
-        <!-- Azure Core -->
-        <module>sdk/core/azure-core</module>
-        <module>sdk/core/azure-core-amqp</module>
-        <module>sdk/core/azure-core-amqp-experimental</module>
-        <module>sdk/core/azure-core-experimental</module>
-        <module>sdk/core/azure-core-http-jdk-httpclient</module>
-        <module>sdk/core/azure-core-http-netty</module>
-<!--        <module>sdk/core/azure-core-http-okhttp</module>-->
-        <module>sdk/core/azure-core-http-vertx</module>
-        <module>sdk/core/azure-core-management</module>
-        <module>sdk/core/azure-core-serializer-avro-apache</module>
-        <module>sdk/core/azure-core-serializer-json-gson</module>
-        <module>sdk/core/azure-core-serializer-json-jackson</module>
-        <module>sdk/core/azure-core-test</module>
-        <module>sdk/core/azure-core-tracing-opentelemetry</module>
-        <module>sdk/core/azure-json</module>
-        <module>sdk/core/azure-json-gson</module>
-        <module>sdk/core/azure-xml</module>
-
-        <!-- Cosmos -->
-<!--        <module>sdk/cosmos/azure-cosmos</module>-->
-<!--        <module>sdk/cosmos/azure-cosmos-encryption</module>-->
-<!--        <module>sdk/cosmos/azure-spring-data-cosmos</module>-->
-
-        <!-- Device Update -->
-        <module>sdk/deviceupdate/azure-iot-deviceupdate</module>
-
-        <!-- Digital Twins -->
-        <module>sdk/digitaltwins/azure-digitaltwins-core</module>
-
-        <!-- Event Grid -->
-        <module>sdk/eventgrid/azure-messaging-eventgrid</module>
-
-        <!-- Event Hubs -->
-        <module>sdk/eventhubs/azure-messaging-eventhubs</module>
-        <module>sdk/eventhubs/azure-messaging-eventhubs-checkpointstore-blob</module>
-
-        <!-- Form Recognizer -->
-        <module>sdk/formrecognizer/azure-ai-formrecognizer</module>
-
-        <!-- Identity -->
-        <module>sdk/identity/azure-identity</module>
-
-        <!-- Key Vault -->
-        <module>sdk/keyvault/azure-security-keyvault-administration</module>
-        <module>sdk/keyvault/azure-security-keyvault-certificates</module>
-<!--        <module>sdk/keyvault/azure-security-keyvault-jca</module>-->
-        <module>sdk/keyvault/azure-security-keyvault-keys</module>
-        <module>sdk/keyvault/azure-security-keyvault-secrets</module>
-
-        <!-- Metrics Advisor -->
-        <module>sdk/metricsadvisor/azure-ai-metricsadvisor</module>
-
-        <!-- Mixed Reality -->
-        <module>sdk/mixedreality/azure-mixedreality-authentication</module>
-
-        <!-- Models Repository -->
-        <module>sdk/modelsrepository/azure-iot-modelsrepository</module>
-
-        <!-- Azure Monitor -->
-        <module>sdk/monitor/azure-monitor-opentelemetry-exporter</module>
-        <module>sdk/monitor/azure-monitor-query</module>
-
-        <!-- Personalizer -->
-        <module>sdk/personalizer/azure-ai-personalizer</module>
-
-        <!-- Purview -->
-        <module>sdk/purview/azure-analytics-purview-catalog</module>
-        <module>sdk/purview/azure-analytics-purview-scanning</module>
-
-        <!-- Quantum Jobs -->
-        <module>sdk/quantum/azure-quantum-jobs</module>
-
-        <!-- Remote Rendering -->
-        <module>sdk/remoterendering/azure-mixedreality-remoterendering</module>
-
-        <!-- Resource manager libraries -->
-<!--        <module>sdk/resourcemanager</module>-->
-
-        <!-- Schema Registry -->
-<!--        <module>sdk/schemaregistry/azure-data-schemaregistry</module>-->
-<!--        <module>sdk/schemaregistry/azure-data-schemaregistry-apacheavro</module>-->
-
-        <!-- Cognitive Search -->
-        <module>sdk/search/azure-search-documents</module>
-
-        <!-- Service Bus -->
-        <module>sdk/servicebus/azure-messaging-servicebus</module>
-
-        <!-- Spring libraries -->
-<!--        <module>sdk/spring</module>-->
-
-        <!-- Azure Storage -->
-        <module>sdk/storage/azure-storage-blob</module>
-        <module>sdk/storage/azure-storage-blob-batch</module>
-        <module>sdk/storage/azure-storage-blob-changefeed</module>
-        <module>sdk/storage/azure-storage-blob-cryptography</module>
-        <module>sdk/storage/azure-storage-blob-nio</module>
-        <module>sdk/storage/azure-storage-common</module>
-        <module>sdk/storage/azure-storage-file-datalake</module>
-        <module>sdk/storage/azure-storage-file-share</module>
-        <module>sdk/storage/azure-storage-internal-avro</module>
-<!--        <module>sdk/storage/azure-storage-queue</module>-->
-
-        <!-- Synapse -->
-        <module>sdk/synapse/azure-analytics-synapse-accesscontrol</module>
-        <module>sdk/synapse/azure-analytics-synapse-artifacts</module>
-        <module>sdk/synapse/azure-analytics-synapse-managedprivateendpoints</module>
-        <module>sdk/synapse/azure-analytics-synapse-monitoring</module>
-<!--        <module>sdk/synapse/azure-analytics-synapse-spark</module>-->
-
-        <!-- Azure Tables -->
-        <module>sdk/tables/azure-data-tables</module>
-
-        <!-- Text Analytics -->
-        <module>sdk/textanalytics/azure-ai-textanalytics</module>
-
-        <!-- Translation -->
-        <module>sdk/translation/azure-ai-documenttranslator</module>
-
-        <!-- Web Pub Sub -->
-        <module>sdk/webpubsub/azure-messaging-webpubsub</module>
-
-      </modules>
-      <build>
-        <plugins>
-          <plugin>
-            <groupId>org.jacoco</groupId>
-            <artifactId>jacoco-maven-plugin</artifactId>
-            <version>0.8.8</version> <!-- {x-version-update;org.jacoco:jacoco-maven-plugin;external_dependency} -->
-            <configuration>
-              <outputDirectory>${project.reporting.outputDirectory}/test-coverage</outputDirectory>
-              <excludes>
-                <exclude>**/com/azure/cosmos/implementation/apachecommons/**/*</exclude>
-                <exclude>**/com/azure/cosmos/implementation/guava25/**/*</exclude>
-                <exclude>**/com/azure/cosmos/implementation/guava27/**/*</exclude>
-                <exclude>**/com/azure/cosmos/encryption/implementation/mdesrc/**/*</exclude>
-              </excludes>
-            </configuration>
-          </plugin>
-        </plugins>
-      </build>
-    </profile>
-
-    <profile>
-      <id>javadoc</id>
-      <modules>
-        <!-- Anomaly Detector -->
-        <module>sdk/anomalydetector/azure-ai-anomalydetector</module>
-
-        <!-- App Configuration -->
-        <module>sdk/appconfiguration/azure-data-appconfiguration</module>
-
-        <!-- Attestation -->
-        <module>sdk/attestation/azure-security-attestation</module>
-
-        <!-- Azure Communication Service -->
-        <module>sdk/communication/azure-communication-callingserver</module>
-        <module>sdk/communication/azure-communication-chat</module>
-        <module>sdk/communication/azure-communication-common</module>
-        <module>sdk/communication/azure-communication-identity</module>
-        <module>sdk/communication/azure-communication-networktraversal</module>
-        <module>sdk/communication/azure-communication-phonenumbers</module>
-        <module>sdk/communication/azure-communication-sms</module>
-
-         <!-- Azure Confidential Ledger -->
-        <module>sdk/confidentialledger/azure-security-confidentialledger</module>
-
-        <!-- Azure Container Registry -->
-        <module>sdk/containerregistry/azure-containers-containerregistry</module>
-
-        <!-- Azure Core -->
-        <module>sdk/core/azure-core</module>
-        <module>sdk/core/azure-core-amqp</module>
-        <module>sdk/core/azure-core-amqp-experimental</module>
-        <module>sdk/core/azure-core-experimental</module>
-        <module>sdk/core/azure-core-http-jdk-httpclient</module>
-        <module>sdk/core/azure-core-http-netty</module>
-        <module>sdk/core/azure-core-http-okhttp</module>
-        <module>sdk/core/azure-core-http-vertx</module>
-        <module>sdk/core/azure-core-management</module>
-        <module>sdk/core/azure-core-serializer-avro-apache</module>
-        <module>sdk/core/azure-core-serializer-json-gson</module>
-        <module>sdk/core/azure-core-serializer-json-jackson</module>
-        <module>sdk/core/azure-core-test</module>
-        <module>sdk/core/azure-core-tracing-opentelemetry</module>
-        <module>sdk/core/azure-json</module>
-        <module>sdk/core/azure-json-gson</module>
-        <module>sdk/core/azure-xml</module>
-
-        <!-- Cosmos -->
-        <module>sdk/cosmos/azure-cosmos</module>
-        <module>sdk/cosmos/azure-cosmos-encryption</module>
-
-        <!-- Device Update -->
-        <module>sdk/deviceupdate/azure-iot-deviceupdate</module>
-
-        <!-- Digital Twins -->
-        <module>sdk/digitaltwins/azure-digitaltwins-core</module>
-
-        <!-- Event Grid -->
-        <module>sdk/eventgrid/azure-messaging-eventgrid</module>
-        <module>sdk/eventgrid/azure-messaging-eventgrid-cloudnative-cloudevents</module>
-
-        <!-- Event Hubs -->
-        <module>sdk/eventhubs/azure-messaging-eventhubs</module>
-        <module>sdk/eventhubs/azure-messaging-eventhubs-checkpointstore-blob</module>
-
-        <!-- Form Recognizer -->
-        <module>sdk/formrecognizer/azure-ai-formrecognizer</module>
-
-        <!-- Identity -->
-        <module>sdk/identity/azure-identity</module>
-
-        <!-- Key Vault -->
-        <module>sdk/keyvault/azure-security-keyvault-administration</module>
-        <module>sdk/keyvault/azure-security-keyvault-certificates</module>
-        <module>sdk/keyvault/azure-security-keyvault-jca</module>
-        <module>sdk/keyvault/azure-security-keyvault-keys</module>
-        <module>sdk/keyvault/azure-security-keyvault-secrets</module>
-
-        <!-- Metrics Advisor -->
-        <module>sdk/metricsadvisor/azure-ai-metricsadvisor</module>
-
-        <!-- Mixed Reality -->
-        <module>sdk/mixedreality/azure-mixedreality-authentication</module>
-
-        <!-- Models Repository -->
-        <module>sdk/modelsrepository/azure-iot-modelsrepository</module>
-
-        <!-- Azure Monitor -->
-        <module>sdk/monitor/azure-monitor-opentelemetry-exporter</module>
-        <module>sdk/monitor/azure-monitor-query</module>
-
-        <!-- Personalizer -->
-        <module>sdk/personalizer/azure-ai-personalizer</module>
-
-        <!-- Purview -->
-        <module>sdk/purview/azure-analytics-purview-catalog</module>
-        <module>sdk/purview/azure-analytics-purview-scanning</module>
-
-        <!-- Quantum Jobs -->
-        <module>sdk/quantum/azure-quantum-jobs</module>
-
-        <!-- Remote Rendering -->
-        <module>sdk/remoterendering/azure-mixedreality-remoterendering</module>
-
-        <!-- Schema Registry -->
-        <module>sdk/schemaregistry/azure-data-schemaregistry</module>
-        <module>sdk/schemaregistry/azure-data-schemaregistry-apacheavro</module>
-
-        <!-- Cognitive Search -->
-        <module>sdk/search/azure-search-documents</module>
-
-        <!-- Service Bus -->
-        <module>sdk/servicebus/azure-messaging-servicebus</module>
-
-        <!-- Azure Storage -->
-        <module>sdk/storage/azure-storage-blob</module>
-        <module>sdk/storage/azure-storage-blob-batch</module>
-        <module>sdk/storage/azure-storage-blob-changefeed</module>
-        <module>sdk/storage/azure-storage-blob-cryptography</module>
-        <module>sdk/storage/azure-storage-blob-nio</module>
-        <module>sdk/storage/azure-storage-common</module>
-        <module>sdk/storage/azure-storage-file-datalake</module>
-        <module>sdk/storage/azure-storage-file-share</module>
-        <module>sdk/storage/azure-storage-internal-avro</module>
-        <module>sdk/storage/azure-storage-queue</module>
-
-        <!-- Synapse -->
-        <module>sdk/synapse/azure-analytics-synapse-accesscontrol</module>
-        <module>sdk/synapse/azure-analytics-synapse-artifacts</module>
-        <module>sdk/synapse/azure-analytics-synapse-managedprivateendpoints</module>
-        <module>sdk/synapse/azure-analytics-synapse-monitoring</module>
-        <module>sdk/synapse/azure-analytics-synapse-spark</module>
-
-        <!-- Azure Tables -->
-        <module>sdk/tables/azure-data-tables</module>
-
-        <!-- Text Analytics -->
-        <module>sdk/textanalytics/azure-ai-textanalytics</module>
-
-        <!-- Translation -->
-        <module>sdk/translation/azure-ai-documenttranslator</module>
-
-        <!-- Web Pub Sub -->
-        <module>sdk/webpubsub/azure-messaging-webpubsub</module>
-      </modules>
-
-      <distributionManagement>
-        <snapshotRepository>
-          <id>ossrh</id>
-          <name>Sonatype Snapshots</name>
-          <url>https://oss.sonatype.org/content/repositories/snapshots/</url>
-          <uniqueVersion>true</uniqueVersion>
-          <layout>default</layout>
-        </snapshotRepository>
-        <site>
-          <id>azure-java-build-docs</id>
-          <url>${site.url}/site/</url>
-        </site>
-      </distributionManagement>
-
-      <build>
-        <pluginManagement>
-          <plugins>
-            <plugin>
-              <groupId>org.apache.maven.plugins</groupId>
-              <artifactId>maven-javadoc-plugin</artifactId>
-              <version>3.3.1</version> <!-- {x-version-update;org.apache.maven.plugins:maven-javadoc-plugin;external_dependency} -->
-              <configuration>
-                <source>1.8</source>
-                <doctitle>Azure SDK for Java Reference Documentation</doctitle>
-                <windowtitle>Azure SDK for Java Reference Documentation</windowtitle>
-                <!-- footer is deprecated and throws warning in Java 17 and fails the aggregate javadoc build -->
-<!--                <footer>Visit the &lt;a href="https://docs.microsoft.com/java/azure/"&gt;Azure for Java Developers&lt;/a&gt; site-->
-<!--                  for more Java documentation, including quick starts, tutorials, and code samples.-->
-<!--                </footer>-->
-                <linksource>false</linksource>
-                <excludePackageNames>
-                  *.impl*:
-                  *.implementation*:
-                  *.samples:
-                  com.azure.tools.checkstyle*:
-                  com.azure.core.test*:
-                  com.azure.endtoend*:
-                  com.azure.perf*
-                  com.azure.storage.internal.avro*
-                </excludePackageNames>
-                <!-- CosmosSkip - This is temporary, BridgeInternal gets converted to implementation -->
-                <sourceFileExcludes>
-                  <sourceFileExclude>com/azure/cosmos/*BridgeInternal.java</sourceFileExclude>
-                  <sourceFileExclude>com/azure/cosmos/models/*BridgeInternal.java</sourceFileExclude>
-                  <sourceFileExclude>com/azure/cosmos/util/*BridgeInternal.java</sourceFileExclude>
-                  <sourceFileExclude>module-info.java</sourceFileExclude>
-                </sourceFileExcludes>
-                <groups>
-                  <group>
-                    <title>Azure Core</title>
-                    <packages>
-                      com.azure.core:com.azure.core.annotation:com.azure.core.credential:com.azure.core.cryptography:com.azure.core.exception:com.azure.core.http*:com.azure.core.models*:com.azure.core.util*
-                    </packages>
-                  </group>
-                  <group>
-                    <title>Azure Core - AMQP</title>
-                    <packages>com.azure.core.amqp:com.azure.core.amqp.exception*:com.azure.core.amqp.models*</packages>
-                  </group>
-                  <group>
-                    <title>Azure Core - AMQP Experimental</title>
-                    <packages>com.azure.core.amqp.experimental*</packages>
-                  </group>
-                  <group>
-                    <title>Azure Core - Experimental</title>
-                    <packages>com.azure.core.experimental*</packages>
-                  </group>
-                  <group>
-                    <title>Azure Core - HTTP - Netty</title>
-                    <packages>com.azure.core.http.netty*</packages>
-                  </group>
-                  <group>
-                    <title>Azure Core - HTTP - OkHttp</title>
-                    <packages>com.azure.core.http.okhttp*</packages>
-                  </group>
-                  <group>
-                    <title>Azure Core - Management</title>
-                    <packages>com.azure.core.management*</packages>
-                  </group>
-                  <group>
-                    <title>Azure Core - Serializer - Avro - Apache</title>
-                    <packages>com.azure.core.serializer.avro.apache*</packages>
-                  </group>
-                  <group>
-                    <title>Azure Core - Serializer - Avro - Jackson</title>
-                    <packages>com.azure.core.serializer.avro.jackson*</packages>
-                  </group>
-                  <group>
-                    <title>Azure Core - Serializer - JSON - Gson</title>
-                    <packages>com.azure.core.serializer.json.gson*</packages>
-                  </group>
-                  <group>
-                    <title>Azure Core - Serializer - JSON - Jackson</title>
-                    <packages>com.azure.core.serializer.json.jackson*</packages>
-                  </group>
-                  <group>
-                    <title>Azure Core - Test</title>
-                    <packages>com.azure.core.test*</packages>
-                  </group>
-                  <group>
-                    <title>Azure Core - Tracing - OpenTelemetry</title>
-                    <packages>com.azure.core.tracing.opentelemetry*</packages>
-                  </group>
-                  <group>
-                    <title>Azure JSON</title>
-                    <packages>com.azure.json*</packages>
-                  </group>
-                  <group>
-                    <title>Azure JSON - GSON</title>
-                    <packages>com.azure.json.gson*</packages>
-                  </group>
-                  <group>
-                    <title>Azure XML</title>
-                    <package>com.azure.xml*</package>
-                  </group>
-                  <group>
-                    <title>Azure Anomaly Detector</title>
-                    <packages>com.azure.ai.anomalydetector*</packages>
-                  </group>
-                  <group>
-                    <title>Azure App Configuration</title>
-                    <packages>com.azure.data.appconfiguration*</packages>
-                  </group>
-                  <group>
-                    <title>Azure Cosmos</title>
-                    <packages>com.azure.cosmos*</packages>
-                  </group>
-                  <group>
-                    <title>Azure Event Hubs</title>
-                    <packages>com.azure.messaging.eventhubs*</packages>
-                  </group>
-                  <group>
-                    <title>Azure Digital Twins</title>
-                    <packages>com.azure.digitaltwins.core*</packages>
-                  </group>
-                  <group>
-                    <title>Azure Document Translator</title>
-                    <packages>com.azure.ai.documenttranslator*</packages>
-                  </group>
-                  <group>
-                    <title>Azure IoT Models Repository</title>
-                    <packages>com.azure.iot.modelsrepository*</packages>
-                  </group>
-                  <group>
-                    <title>Azure Agrifood</title>
-                    <packages>com.azure.verticals.agrifood.farming*</packages>
-                  </group>
-                  <group>
-                    <title>Azure Form Recognizer</title>
-                    <packages>com.azure.ai.formrecognizer*</packages>
-                  </group>
-                  <group>
-                    <title>Azure Identity</title>
-                    <packages>com.azure.identity*</packages>
-                  </group>
-                  <group>
-                    <title>Azure Device Update for IoT Hub</title>
-                    <packages>com.azure.iot.deviceupdate*</packages>
-                  </group>
-                  <group>
-                    <title>Azure Key Vault</title>
-                    <packages>com.azure.security.keyvault*</packages>
-                  </group>
-                  <group>
-                    <title>Azure Container Registry</title>
-                    <packages>com.azure.containers.containerregistry*</packages>
-                  </group>
-                  <group>
-                    <title>Azure Security Attestation</title>
-                    <packages>com.azure.security.attestation*</packages>
-                  </group>
-                  <group>
-                    <title>Azure Personalizer</title>
-                    <packages>com.azure.ai.personalizer*</packages>
-                  </group>
-                  <group>
-                    <title>Azure Purview Catalog</title>
-                    <packages>com.azure.analytics.purview.catalog*</packages>
-                  </group>
-                  <group>
-                    <title>Azure Purview Scanning</title>
-                    <packages>com.azure.analytics.purview.scanning*</packages>
-                  </group>
-                  <group>
-                    <title>Azure Quantum Jobs</title>
-                    <packages>com.azure.quantum.jobs*</packages>
-                  </group>
-                  <group>
-                    <title>Azure Search Documents</title>
-                    <packages>com.azure.search.documents*</packages>
-                  </group>
-                  <group>
-                    <title>Azure Service Bus</title>
-                    <packages>com.azure.messaging.servicebus*</packages>
-                  </group>
-                  <group>
-                    <title>Azure Storage - Common</title>
-                    <packages>com.azure.storage.common*</packages>
-                  </group>
-                  <group>
-                    <title>Azure Storage - Blobs</title>
-                    <packages>com.azure.storage.blob*</packages>
-                  </group>
-                  <group>
-                    <title>Azure Storage Blob - Batch</title>
-                    <packages>com.azure.storage.blob.batch*</packages>
-                  </group>
-                  <group>
-                    <title>Azure Storage Blob - Changefeed</title>
-                    <packages>com.azure.storage.blob.changefeed*</packages>
-                  </group>
-                  <group>
-                    <title>Azure Storage Blobs - Cryptography</title>
-                    <packages>com.azure.storage.blob.cryptography*</packages>
-                  </group>
-                  <group>
-                    <title>Azure Storage Blobs - NIO</title>
-                    <packages>com.azure.storage.blob.nio*</packages>
-                  </group>
-                  <group>
-                    <title>Azure Storage Files - Share</title>
-                    <packages>com.azure.storage.file.share*</packages>
-                  </group>
-                  <group>
-                    <title>Azure Storage Files - Data Lake</title>
-                    <packages>com.azure.storage.file.datalake*</packages>
-                  </group>
-                  <group>
-                    <title>Azure Storage - Queues</title>
-                    <packages>com.azure.storage.queue*</packages>
-                  </group>
-                  <group>
-                    <title>Azure Text Analytics</title>
-                    <packages>com.azure.ai.textanalytics*</packages>
-                  </group>
-                  <group>
-                    <title>Azure Web Pub Sub</title>
-                    <packages>com.azure.messaging.webpubsub*</packages>
-                  </group>
-                  <group>
-                    <title>Azure Mixed Reality Authentication</title>
-                    <packages>com.azure.mixedreality.authentication*</packages>
-                  </group>
-                  <group>
-                    <title>Azure Mixed Reality RemoteRendering</title>
-                    <packages>com.azure.mixedreality.remoterendering*</packages>
-                  </group>
-                  <group>
-                    <title>Azure Communication</title>
-                    <packages>com.azure.communication*</packages>
-                  </group>
-                  <group>
-                    <title>Azure Confidential Ledger</title>
-                    <packages>com.azure.security.confidentialledger*</packages>
-                  </group>
-                  <group>
-                    <title>Azure Monitor - OpenTelemetry Exporter</title>
-                    <packages>com.azure.monitor.opentelemetry.exporter*</packages>
-                  </group>
-                  <group>
-                    <title>Azure Monitor - Logs and Metrics query</title>
-                    <packages>com.azure.monitor.query*</packages>
-                  </group>
-                </groups>
-                <links combine.children="append">
-                  <!-- JDK APIs -->
-                  <link>https://docs.oracle.com/javase/8/docs/api/</link>
-
-                  <!-- Reactor APIs -->
-                  <link>https://projectreactor.io/docs/core/release/api/</link> <!-- TODO (alzimmer): We need to version this. Right now it is always going to point to latest which may be wrong -->
-                  <link>https://projectreactor.io/docs/netty/release/api/</link>
-
-                  <!-- Jackson APIs -->
-                  <link>https://fasterxml.github.io/jackson-annotations/javadoc/2.12/</link>
-                  <link>https://fasterxml.github.io/jackson-core/javadoc/2.12/</link>
-                  <link>https://fasterxml.github.io/jackson-databind/javadoc/2.12/</link>
-
-                  <!-- Netty APIs -->
-                  <link>https://netty.io/4.1/api/</link>
-
-                  <!-- Avro APIs -->
-                  <link>https://avro.apache.org/docs/current/api/java/</link>
-                </links>
-                <detectJavaApiLink>false</detectJavaApiLink>
-                <isOffline>true</isOffline>
-                <offlineLinks>
-                  <!-- JDK APIs -->
-                  <offlineLink>
-                    <url>https://docs.oracle.com/javase/8/docs/api/</url>
-                    <location>${project.basedir}/eng/javadoc-package-lists/java8/</location>
-                  </offlineLink>
-
-                  <!-- Reactor APIs -->
-                  <offlineLink>
-                    <url>https://projectreactor.io/docs/core/release/api/</url>
-                    <location>${project.basedir}/eng/javadoc-package-lists/reactor-core/</location>
-                  </offlineLink>
-                  <offlineLink>
-                    <url>https://projectreactor.io/docs/netty/release/api/</url>
-                    <location>${project.basedir}/eng/javadoc-package-lists/reactor-netty/</location>
-                  </offlineLink>
-
-                  <!-- Jackson APIs -->
-                  <offlineLink>
-                    <url>https://fasterxml.github.io/jackson-annotations/javadoc/2.12/</url>
-                    <location>${project.basedir}/eng/javadoc-package-lists/jackson-annotations/</location>
-                  </offlineLink>
-                  <offlineLink>
-                    <url>https://fasterxml.github.io/jackson-core/javadoc/2.12/</url>
-                    <location>${project.basedir}/eng/javadoc-package-lists/jackson-core/</location>
-                  </offlineLink>
-                  <offlineLink>
-                    <url>https://fasterxml.github.io/jackson-databind/javadoc/2.12/</url>
-                    <location>${project.basedir}/eng/javadoc-package-lists/jackson-databind/</location>
-                  </offlineLink>
-
-                  <!-- Netty APIs -->
-                  <offlineLink>
-                    <url>https://netty.io/4.1/api/</url>
-                    <location>${project.basedir}/eng/javadoc-package-lists/netty/</location>
-                  </offlineLink>
-
-                  <!-- Avro APIs -->
-                  <offlineLink>
-                    <url>https://avro.apache.org/docs/current/api/java/</url>
-                    <location>${project.basedir}/eng/javadoc-package-lists/apache-avro/</location>
-                  </offlineLink>
-                </offlineLinks>
-                <failOnError>true</failOnError>
-                <failOnWarnings>true</failOnWarnings>
-                <doclint>all</doclint>
-                <quiet>true</quiet>
-              </configuration>
-            </plugin>
-            <plugin>
-              <groupId>org.apache.maven.plugins</groupId>
-              <artifactId>maven-site-plugin</artifactId>
-              <version>3.7.1</version>
-            </plugin>
-            <plugin>
-              <groupId>org.apache.maven.plugins</groupId>
-              <artifactId>maven-project-info-reports-plugin</artifactId>
-              <version>3.0.0</version>
-            </plugin>
-          </plugins>
-        </pluginManagement>
-
-        <!-- These plugins should be enabled when these 2 PRs are merged and updated versions of the plugins are released -->
-        <!--  https://github.com/JonathanGiles/DependencyChecker/pull/14
-              https://github.com/JonathanGiles/whitelistgenerator/pull/1 -->
-
-        <!--        <plugins>-->
-        <!--          <plugin>-->
-        <!--            <groupId>net.jonathangiles.tools</groupId>-->
-        <!--            <artifactId>dependencyChecker-maven-plugin</artifactId>-->
-        <!--            <version>1.0.6</version> &lt;!&ndash; {x-version-update;net.jonathangiles.tools:dependencyChecker-maven-plugin;external_dependency} &ndash;&gt;-->
-        <!--            <inherited>false</inherited>-->
-        <!--            <executions>-->
-        <!--              <execution>-->
-        <!--                <id>generateReport</id>-->
-        <!--                <phase>verify</phase>-->
-        <!--                <goals>-->
-        <!--                  <goal>check</goal>-->
-        <!--                </goals>-->
-        <!--                <configuration>-->
-        <!--                  <reporters>html</reporters>-->
-        <!--                  <showAll>true</showAll>-->
-        <!--                  <dependencyManagement>true</dependencyManagement>-->
-        <!--                </configuration>-->
-        <!--              </execution>-->
-        <!--            </executions>-->
-        <!--          </plugin>-->
-        <!--          <plugin>-->
-        <!--            <groupId>net.jonathangiles.tools</groupId>-->
-        <!--            <artifactId>whitelistgenerator-maven-plugin</artifactId>-->
-        <!--            <version>1.0.2</version> &lt;!&ndash; {x-version-update;net.jonathangiles.tools:whitelistgenerator-maven-plugin;external_dependency} &ndash;&gt;-->
-        <!--            <executions>-->
-        <!--              <execution>-->
-        <!--                <id>generateAllowlistReport</id>-->
-        <!--                <phase>verify</phase>-->
-        <!--                <goals>-->
-        <!--                  <goal>report</goal>-->
-        <!--                </goals>-->
-        <!--                <configuration>-->
-        <!--                  <baseDir>.</baseDir>-->
-        <!--                  <reportFile>target/dependency-allowlist.json</reportFile>-->
-        <!--                  <ignoredGA>-->
-        <!--                    <param>com.azure:azure-cosmos-benchmark</param>-->
-        <!--                    <param>com.azure:azure-core-test</param>-->
-        <!--                    <param>com.azure:azure-e2e</param>-->
-        <!--                    <param>com.azure:azure-storage-perf</param>-->
-        <!--                    <param>com.azure:perf-test-core</param>-->
-        <!--                  </ignoredGA>-->
-        <!--                </configuration>-->
-        <!--              </execution>-->
-        <!--            </executions>-->
-        <!--          </plugin>-->
-        <!--        </plugins>-->
-      </build>
-
-      <reporting>
-        <plugins>
-          <plugin>
-            <groupId>org.apache.maven.plugins</groupId>
-            <artifactId>maven-checkstyle-plugin</artifactId>
-            <version>3.1.2</version> <!-- {x-version-update;org.apache.maven.plugins:maven-checkstyle-plugin;external_dependency} -->
-            <configuration>
-              <configLocation>eng/code-quality-reports/src/main/resources/checkstyle/checkstyle.xml</configLocation>
-              <suppressionsLocation>eng/code-quality-reports/src/main/resources/checkstyle/checkstyle-suppressions.xml</suppressionsLocation>
-              <headerLocation>eng/code-quality-reports/src/main/resources/checkstyle/java.header</headerLocation>
-              <propertyExpansion>samedir=</propertyExpansion>
-              <encoding>UTF-8</encoding>
-              <consoleOutput>true</consoleOutput>
-              <includeTestSourceDirectory>true</includeTestSourceDirectory>
-              <linkXRef>true</linkXRef>
-              <failsOnError>true</failsOnError>
-              <failOnViolation>true</failOnViolation>
-            </configuration>
-            <reportSets>
-              <reportSet>
-                <id>non-aggregate</id>
-                <reports>
-                  <report>checkstyle</report>
-                </reports>
-              </reportSet>
-              <!--              <reportSet>-->
-              <!--                <id>aggregate</id>-->
-              <!--                <inherited>false</inherited>-->
-              <!--                <reports>-->
-              <!--                  <report>checkstyle-aggregate</report>-->
-              <!--                </reports>-->
-              <!--              </reportSet>-->
-            </reportSets>
-          </plugin>
-          <plugin>
-            <groupId>com.github.spotbugs</groupId>
-            <artifactId>spotbugs-maven-plugin</artifactId>
-            <version>4.2.2</version> <!-- {x-version-update;com.github.spotbugs:spotbugs-maven-plugin;external_dependency} -->
-            <configuration>
-              <effort>max</effort>
-              <threshold>Low</threshold>
-              <xmlOutput>true</xmlOutput>
-              <spotbugsXmlOutputDirectory>${project.build.directory}/spotbugs</spotbugsXmlOutputDirectory>
-              <excludeFilterFile>eng/code-quality-reports/src/main/resources/spotbugs/spotbugs-exclude.xml</excludeFilterFile>
-              <failOnError>true</failOnError>
-              <fork>true</fork>
-              <!-- Set this to true when src/samples and src/test are spotbugs clean in all Track 2 SDKs -->
-              <includeTests>false</includeTests>
-            </configuration>
-          </plugin>
-          <plugin>
-            <groupId>org.apache.maven.plugins</groupId>
-            <artifactId>maven-javadoc-plugin</artifactId>
-            <version>3.3.1</version> <!-- {x-version-update;org.apache.maven.plugins:maven-javadoc-plugin;external_dependency} -->
-            <reportSets>
-              <reportSet>
-                <id>non-aggregate</id>
-                <reports>
-                  <report>javadoc</report>
-                </reports>
-              </reportSet>
-              <reportSet>
-                <id>aggregate</id>
-                <inherited>false</inherited>
-                <reports>
-                  <report>aggregate</report>
-                </reports>
-                <configuration>
-                  <aggregate>true</aggregate>
-                  <doclint>all</doclint>
-                </configuration>
-              </reportSet>
-            </reportSets>
-            <configuration>
-              <!-- Reporting is run for JDK 11 - https://github.com/Azure/azure-sdk-for-java/blob/main/.azure-pipelines/client.yml#L90
-                   Disabling failOnWarnings for reporting for now due to CodeSnippets4Java issue reported for JDK 9+
-                   https://github.com/Azure/azure-sdk-for-java/issues/3851 -->
-              <failOnWarnings>false</failOnWarnings>
-            </configuration>
-          </plugin>
-          <plugin>
-            <groupId>org.apache.maven.plugins</groupId>
-            <artifactId>maven-project-info-reports-plugin</artifactId>
-            <version>3.0.0</version> <!-- {x-version-update;org.apache.maven.plugins:maven-project-info-reports-plugin;external_dependency} -->
-            <reportSets>
-              <reportSet>
-                <reports>
-                  <report>index</report>
-                  <report>summary</report>
-                  <report>dependency-info</report>
-                  <report>dependency-management</report>
-                  <report>dependency-convergence</report>
-                  <report>ci-management</report>
-                  <report>dependencies</report>
-                  <report>issue-management</report>
-                </reports>
-              </reportSet>
-            </reportSets>
-          </plugin>
-          <plugin>
-            <groupId>org.revapi</groupId>
-            <artifactId>revapi-maven-plugin</artifactId>
-            <version>0.14.6</version> <!-- {x-version-update;org.revapi:revapi-maven-plugin;external_dependency} -->
-            <configuration>
-              <analysisConfigurationFiles>
-                <configurationFile>
-                  <resource>revapi/revapi.json</resource>
-                </configurationFile>
-              </analysisConfigurationFiles>
-              <versionFormat>^\d+\.\d+\.\d+$</versionFormat>
-              <checkDependencies>false</checkDependencies>
-              <failBuildOnProblemsFound>true</failBuildOnProblemsFound>
-            </configuration>
-            <reportSets>
-              <reportSet>
-                <reports>
-                  <report>report</report>
-                </reports>
-              </reportSet>
-              <reportSet>
-                <inherited>false</inherited>
-                <reports>
-                  <report>report-aggregate</report>
-                </reports>
-              </reportSet>
-            </reportSets>
-          </plugin>
-        </plugins>
-      </reporting>
-
-    </profile>
-    <profile>
-      <id>default</id>
-      <activation>
-        <activeByDefault>true</activeByDefault>
-      </activation>
-      <modules>
-        <module>common/perf-test-core</module>
-        <module>eng/code-quality-reports</module>
-        <module>eng/jacoco-test-coverage</module>
-        <module>sdk/advisor</module>
-        <module>sdk/agrifood</module>
-        <module>sdk/anomalydetector</module>
-        <module>sdk/aot</module>
-        <module>sdk/apimanagement</module>
-        <module>sdk/appconfiguration</module>
-        <module>sdk/appcontainers</module>
-        <module>sdk/applicationinsights</module>
-        <module>sdk/attestation</module>
-        <module>sdk/automanage</module>
-        <module>sdk/automation</module>
-        <module>sdk/avs</module>
-        <module>sdk/azureadexternalidentities</module>
-        <module>sdk/azurearcdata</module>
-        <module>sdk/azurestack</module>
-        <module>sdk/azurestackhci</module>
-        <module>sdk/baremetalinfrastructure</module>
-        <module>sdk/batch</module>
-        <module>sdk/batchai</module>
-        <module>sdk/billing</module>
-        <module>sdk/boms</module>
-        <module>sdk/botservice</module>
-        <module>sdk/changeanalysis</module>
-        <module>sdk/cognitiveservices</module>
-        <module>sdk/commerce</module>
-        <module>sdk/communication</module>
-        <module>sdk/confidentialledger</module>
-        <module>sdk/confluent</module>
-        <module>sdk/consumption</module>
-        <module>sdk/containerregistry</module>
-        <module>sdk/core</module>
-        <module>sdk/cosmos</module>
-        <module>sdk/costmanagement</module>
-        <module>sdk/customerinsights</module>
-        <module>sdk/dashboard</module>
-        <module>sdk/databox</module>
-        <module>sdk/databoxedge</module>
-        <module>sdk/databricks</module>
-        <module>sdk/datadog</module>
-        <module>sdk/datafactory</module>
-        <module>sdk/datalakeanalytics</module>
-        <module>sdk/datalakestore</module>
-        <module>sdk/datamigration</module>
-        <module>sdk/dataprotection</module>
-        <module>sdk/delegatednetwork</module>
-        <module>sdk/deploymentmanager</module>
-        <module>sdk/desktopvirtualization</module>
-        <module>sdk/deviceprovisioningservices</module>
-        <module>sdk/deviceupdate</module>
-        <module>sdk/devspaces</module>
-        <module>sdk/devtestlabs</module>
-        <module>sdk/digitaltwins</module>
-        <module>sdk/dnsresolver</module>
-        <module>sdk/dynatrace</module>
-        <module>sdk/edgeorder</module>
-        <module>sdk/education</module>
-        <module>sdk/elastic</module>
-        <module>sdk/eventgrid</module>
-        <module>sdk/eventhubs</module>
-        <module>sdk/extendedlocation</module>
-        <module>sdk/fluidrelay</module>
-        <module>sdk/formrecognizer</module>
-        <module>sdk/frontdoor</module>
-        <module>sdk/hanaonazure</module>
-        <module>sdk/hardwaresecuritymodules</module>
-        <module>sdk/hdinsight</module>
-        <module>sdk/healthbot</module>
-        <module>sdk/healthcareapis</module>
-        <module>sdk/hybridcompute</module>
-        <module>sdk/hybridkubernetes</module>
-        <module>sdk/hybridnetwork</module>
-        <module>sdk/identity</module>
-        <module>sdk/imagebuilder</module>
-        <module>sdk/iotcentral</module>
-        <module>sdk/iothub</module>
-        <module>sdk/keyvault</module>
-        <module>sdk/kubernetesconfiguration</module>
-        <module>sdk/kusto</module>
-        <module>sdk/labservices</module>
-        <module>sdk/loadtestservice</module>
-        <module>sdk/loganalytics</module>
-        <module>sdk/logic</module>
-        <module>sdk/logz</module>
-        <module>sdk/machinelearning</module>
-        <module>sdk/machinelearningservices</module>
-        <module>sdk/maintenance</module>
-        <module>sdk/managedapplications</module>
-        <module>sdk/maps</module>
-        <module>sdk/mariadb</module>
-        <module>sdk/marketplaceordering</module>
-        <module>sdk/mediaservices</module>
-        <module>sdk/metricsadvisor</module>
-        <module>sdk/mixedreality</module>
-        <module>sdk/mobilenetwork</module>
-        <module>sdk/modelsrepository</module>
-        <module>sdk/monitor</module>
-        <module>sdk/mysql</module>
-        <module>sdk/mysqlflexibleserver</module>
-        <module>sdk/netapp</module>
-        <module>sdk/networkfunction</module>
-        <module>sdk/notificationhubs</module>
-        <module>sdk/oep</module>
-        <module>sdk/operationsmanagement</module>
-        <module>sdk/orbital</module>
-        <module>sdk/parents</module>
-        <module>sdk/peering</module>
-        <module>sdk/personalizer</module>
-        <module>sdk/policyinsights</module>
-        <module>sdk/postgresql</module>
-        <module>sdk/postgresqlflexibleserver</module>
-        <module>sdk/powerbidedicated</module>
-        <module>sdk/purview</module>
-        <module>sdk/quantum</module>
-        <module>sdk/quota</module>
-        <module>sdk/recoveryservices</module>
-        <module>sdk/recoveryservicesbackup</module>
-        <module>sdk/redisenterprise</module>
-        <module>sdk/relay</module>
-        <module>sdk/remoterendering</module>
-        <module>sdk/resourceconnector</module>
-        <module>sdk/resourcegraph</module>
-        <module>sdk/resourcehealth</module>
-        <module>sdk/resourcemanager</module>
-        <module>sdk/resourcemover</module>
-        <module>sdk/schemaregistry</module>
-        <module>sdk/scvmm</module>
-        <module>sdk/search</module>
-        <module>sdk/security</module>
-        <module>sdk/securityinsights</module>
-        <module>sdk/servicebus</module>
-        <module>sdk/servicefabric</module>
-        <module>sdk/servicelinker</module>
-        <module>sdk/signalr</module>
-        <module>sdk/spring</module>
-        <module>sdk/spring-experimental</module>
-        <module>sdk/sqlvirtualmachine</module>
-        <module>sdk/storage</module>
-        <module>sdk/storagecache</module>
-        <module>sdk/storageimportexport</module>
-        <module>sdk/storagepool</module>
-        <module>sdk/streamanalytics</module>
-        <module>sdk/subscription</module>
-        <module>sdk/support</module>
-        <module>sdk/synapse</module>
-        <module>sdk/tables</module>
-        <module>sdk/template</module>
-        <module>sdk/textanalytics</module>
-        <module>sdk/timeseriesinsights</module>
-        <module>sdk/tools</module>
-        <module>sdk/translation</module>
-        <module>sdk/videoanalyzer</module>
-        <module>sdk/vmwarecloudsimple</module>
-        <module>sdk/webpubsub</module>
-        <module>sdk/workloads</module>
-      </modules>
-    </profile>
-  </profiles>
-=======
   <modules>
     <module>common/perf-test-core</module>
     <module>eng/code-quality-reports</module>
@@ -1189,5 +167,4 @@
     <module>sdk/webpubsub</module>
     <module>sdk/workloads</module>
   </modules>
->>>>>>> 18022bf1
 </project>