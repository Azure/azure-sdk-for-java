--- conflicted
+++ resolved
@@ -30,11 +30,8 @@
     <module>sdk/mediaservices</module>
     <module>sdk/metricsadvisor</module>
     <module>sdk/monitor</module>
-<<<<<<< HEAD
+    <module>sdk/mysql</module>
     <module>sdk/postgresql</module>
-=======
-    <module>sdk/mysql</module>
->>>>>>> 1cdd5ccd
     <module>sdk/resourcemanager</module>
     <module>sdk/schemaregistry</module>
     <module>sdk/search</module>
