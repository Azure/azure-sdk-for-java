<!-- Copyright (c) Microsoft Corporation. All rights reserved.
     Licensed under the MIT License. -->
<project xmlns="http://maven.apache.org/POM/4.0.0" xmlns:xsi="http://www.w3.org/2001/XMLSchema-instance"
         xsi:schemaLocation="http://maven.apache.org/POM/4.0.0 http://maven.apache.org/maven-v4_0_0.xsd">
  <modelVersion>4.0.0</modelVersion>
  <groupId>com.azure</groupId>
  <artifactId>azure-sdk-all</artifactId>
  <packaging>pom</packaging>
  <version>1.0.0</version><!-- Need not change for every release-->
  <profiles>
    <profile>
      <id>aggregatereports</id>
      <modules>
        <!-- Anomaly Detector -->
        <module>sdk/anomalydetector/azure-ai-anomalydetector</module>

        <!-- App Configuration -->
        <module>sdk/appconfiguration/azure-data-appconfiguration</module>

        <!-- Attestation -->
        <module>sdk/attestation/azure-security-attestation</module>

        <!-- Azure Communication Service -->
        <module>sdk/communication/azure-communication-administration</module>
        <module>sdk/communication/azure-communication-chat</module>
        <module>sdk/communication/azure-communication-common</module>
        <module>sdk/communication/azure-communication-sms</module>

        <!-- Azure Core -->
        <module>sdk/core/azure-core</module>
        <module>sdk/core/azure-core-amqp</module>
        <module>sdk/core/azure-core-amqp-experimental</module>
        <module>sdk/core/azure-core-experimental</module>
        <module>sdk/core/azure-core-http-netty</module>
        <module>sdk/core/azure-core-http-okhttp</module>
        <module>sdk/core/azure-core-serializer-avro-apache</module>
        <module>sdk/core/azure-core-serializer-json-gson</module>
        <module>sdk/core/azure-core-serializer-json-jackson</module>
        <module>sdk/core/azure-core-test</module>
        <module>sdk/core/azure-core-tracing-opentelemetry</module>

        <!-- Cosmos -->
        <module>sdk/cosmos/azure-cosmos</module>

        <!-- Digital Twins -->
        <module>sdk/digitaltwins/azure-digitaltwins-core</module>


        <!-- Event Grid -->
        <module>sdk/eventgrid/azure-messaging-eventgrid</module>

        <!-- Event Hubs -->
        <module>sdk/eventhubs/azure-messaging-eventhubs</module>
        <module>sdk/eventhubs/azure-messaging-eventhubs-checkpointstore-blob</module>

        <!-- Form Recognizer -->
        <!-- Form Recognizer samples directory has some non-Java files (images, PDFs etc) that are causing
        the codesnippet plugin to fail. Commenting FR module until it's fixed -->
<!--        <module>sdk/formrecognizer/azure-ai-formrecognizer</module>-->

        <!-- Identity -->
        <module>sdk/identity/azure-identity</module>

        <!-- Key Vault -->
        <module>sdk/keyvault/azure-security-keyvault-administration</module>
        <module>sdk/keyvault/azure-security-keyvault-certificates</module>
        <module>sdk/keyvault/azure-security-keyvault-jca</module>
        <module>sdk/keyvault/azure-security-keyvault-keys</module>
        <module>sdk/keyvault/azure-security-keyvault-secrets</module>

        <!-- Metrics Advisor -->
        <module>sdk/metricsadvisor/azure-ai-metricsadvisor</module>

        <!-- Mixed Reality -->
        <module>sdk/mixedreality/azure-mixedreality-authentication</module>
<<<<<<< HEAD
        <module>sdk/mixedreality/azure-mixedreality-remoterendering</module>
        
=======

>>>>>>> 955b90c3
        <!-- Quantum Jobs -->
        <module>sdk/quantum/azure-quantum-jobs</module>

        <!-- Schema Registry -->
        <module>sdk/schemaregistry/azure-data-schemaregistry</module>
        <module>sdk/schemaregistry/azure-data-schemaregistry-avro</module>

        <!-- Cognitive Search -->
        <module>sdk/search/azure-search-documents</module>

        <!-- Service Bus -->
        <module>sdk/servicebus/azure-messaging-servicebus</module>

        <!-- Azure Storage -->
        <module>sdk/storage/azure-storage-blob</module>
        <module>sdk/storage/azure-storage-blob-batch</module>
        <module>sdk/storage/azure-storage-blob-changefeed</module>
        <module>sdk/storage/azure-storage-blob-cryptography</module>
        <module>sdk/storage/azure-storage-blob-nio</module>
        <module>sdk/storage/azure-storage-common</module>
        <module>sdk/storage/azure-storage-file-datalake</module>
        <module>sdk/storage/azure-storage-file-share</module>
        <module>sdk/storage/azure-storage-internal-avro</module>
        <module>sdk/storage/azure-storage-queue</module>

        <!-- Synapse -->
        <module>sdk/synapse/azure-analytics-synapse-accesscontrol</module>
        <module>sdk/synapse/azure-analytics-synapse-artifacts</module>
        <module>sdk/synapse/azure-analytics-synapse-managedprivateendpoints</module>
        <module>sdk/synapse/azure-analytics-synapse-monitoring</module>
        <module>sdk/synapse/azure-analytics-synapse-spark</module>

        <!-- Azure Tables -->
        <module>sdk/tables/azure-data-tables</module>

        <!-- Text Analytics -->
        <module>sdk/textanalytics/azure-ai-textanalytics</module>
      </modules>

      <distributionManagement>
        <snapshotRepository>
          <id>ossrh</id>
          <name>Sonatype Snapshots</name>
          <url>https://oss.sonatype.org/content/repositories/snapshots/</url>
          <uniqueVersion>true</uniqueVersion>
          <layout>default</layout>
        </snapshotRepository>
        <site>
          <id>azure-java-build-docs</id>
          <url>${site.url}/site/</url>
        </site>
      </distributionManagement>

      <build>
        <pluginManagement>
          <plugins>
            <plugin>
              <groupId>org.apache.maven.plugins</groupId>
              <artifactId>maven-javadoc-plugin</artifactId>
              <version>3.1.1</version> <!-- {x-version-update;org.apache.maven.plugins:maven-javadoc-plugin;external_dependency} -->
              <configuration>
                <source>1.8</source>
                <doctitle>Azure SDK for Java Reference Documentation</doctitle>
                <windowtitle>Azure SDK for Java Reference Documentation</windowtitle>
                <footer>Visit the &lt;a href="https://docs.microsoft.com/java/azure/"&gt;Azure for Java Developers&lt;/a&gt; site
                  for more Java documentation, including quick starts, tutorials, and code samples.
                </footer>
                <linksource>false</linksource>
                <excludePackageNames>
                  *.impl*:
                  *.implementation*:
                  *.samples:
                  com.azure.tools.checkstyle*:
                  com.azure.core.test*:
                  com.azure.endtoend*:
                  com.azure.perf*
                  com.azure.storage.internal.avro*
                </excludePackageNames>
                <!-- CosmosSkip - This is temporary, BridgeInternal gets converted to implementation -->
                <sourceFileExcludes>
                  <sourceFileExclude>com/azure/cosmos/*BridgeInternal.java</sourceFileExclude>
                  <sourceFileExclude>com/azure/cosmos/models/*BridgeInternal.java</sourceFileExclude>
                  <sourceFileExclude>com/azure/cosmos/util/*BridgeInternal.java</sourceFileExclude>
                  <sourceFileExclude>module-info.java</sourceFileExclude>
                </sourceFileExcludes>
                <groups>
                  <group>
                    <title>Azure Core</title>
                    <packages>
                      com.azure.core:com.azure.core.annotation:com.azure.core.credential:com.azure.core.cryptography:com.azure.core.exception:com.azure.core.http*:com.azure.core.models*:com.azure.core.util*
                    </packages>
                  </group>
                  <group>
                    <title>Azure Core - AMQP</title>
                    <packages>com.azure.core.amqp:com.azure.core.amqp.exception*:com.azure.core.amqp.models*</packages>
                  </group>
                  <group>
                    <title>Azure Core - AMQP Experimental</title>
                    <packages>com.azure.core.amqp.experimental*</packages>
                  </group>
                  <group>
                    <title>Azure Core - Experimental</title>
                    <packages>com.azure.core.experimental*</packages>
                  </group>
                  <group>
                    <title>Azure Core - HTTP - Netty</title>
                    <packages>com.azure.core.http.netty*</packages>
                  </group>
                  <group>
                    <title>Azure Core - HTTP - OkHttp</title>
                    <packages>com.azure.core.http.okhttp*</packages>
                  </group>
                  <group>
                    <title>Azure Core - Management</title>
                    <packages>com.azure.core.management*</packages>
                  </group>
                  <group>
                    <title>Azure Core - Serializer - Avro - Apache</title>
                    <packages>com.azure.core.serializer.avro.apache*</packages>
                  </group>
                  <group>
                    <title>Azure Core - Serializer - Avro - Jackson</title>
                    <packages>com.azure.core.serializer.avro.jackson*</packages>
                  </group>
                  <group>
                    <title>Azure Core - Serializer - JSON - Gson</title>
                    <packages>com.azure.core.serializer.json.gson*</packages>
                  </group>
                  <group>
                    <title>Azure Core - Serializer - JSON - Jackson</title>
                    <packages>com.azure.core.serializer.json.jackson*</packages>
                  </group>
                  <group>
                    <title>Azure Core - Test</title>
                    <packages>com.azure.core.test*</packages>
                  </group>
                  <group>
                    <title>Azure Core - Tracing - OpenTelemetry</title>
                    <packages>com.azure.core.tracing.opentelemetry*</packages>
                  </group>
                  <group>
                    <title>Azure Anomaly Detector</title>
                    <packages>com.azure.ai.anomalydetector*</packages>
                  </group>
                  <group>
                    <title>Azure App Configuration</title>
                    <packages>com.azure.data.appconfiguration*</packages>
                  </group>
                  <group>
                    <title>Azure Cosmos</title>
                    <packages>com.azure.cosmos*</packages>
                  </group>
                  <group>
                    <title>Azure Event Hubs</title>
                    <packages>com.azure.messaging.eventhubs*</packages>
                  </group>
                  <group>
                    <title>Azure Digital Twins</title>
                    <packages>com.azure.digitaltwins.core*</packages>
                  </group>
                  <group>
                    <title>Azure Form Recognizer</title>
                    <packages>com.azure.ai.formrecognizer*</packages>
                  </group>
                  <group>
                    <title>Azure Identity</title>
                    <packages>com.azure.identity*</packages>
                  </group>
                  <group>
                    <title>Azure Key Vault</title>
                    <packages>com.azure.security.keyvault*</packages>
                  </group>
                  <group>
                    <title>Azure Quantum Jobs</title>
                    <packages>com.azure.quantum.jobs*</packages>
                  </group>
                  <group>
                    <title>Azure Search Documents</title>
                    <packages>com.azure.search.documents*</packages>
                  </group>
                  <group>
                    <title>Azure Service Bus</title>
                    <packages>com.azure.messaging.servicebus*</packages>
                  </group>
                  <group>
                    <title>Azure Storage - Common</title>
                    <packages>com.azure.storage.common*</packages>
                  </group>
                  <group>
                    <title>Azure Storage - Blobs</title>
                    <packages>com.azure.storage.blob*</packages>
                  </group>
                  <group>
                    <title>Azure Storage Blob - Batch</title>
                    <packages>com.azure.storage.blob.batch*</packages>
                  </group>
                  <group>
                    <title>Azure Storage Blob - Changefeed</title>
                    <packages>com.azure.storage.blob.changefeed*</packages>
                  </group>
                  <group>
                    <title>Azure Storage Blobs - Cryptography</title>
                    <packages>com.azure.storage.blob.cryptography*</packages>
                  </group>
                  <group>
                    <title>Azure Storage Blobs - NIO</title>
                    <packages>com.azure.storage.blob.nio*</packages>
                  </group>
                  <group>
                    <title>Azure Storage Files - Share</title>
                    <packages>com.azure.storage.file.share*</packages>
                  </group>
                  <group>
                    <title>Azure Storage Files - Data Lake</title>
                    <packages>com.azure.storage.file.datalake*</packages>
                  </group>
                  <group>
                    <title>Azure Storage - Queues</title>
                    <packages>com.azure.storage.queue*</packages>
                  </group>
                  <group>
                    <title>Azure Text Analytics</title>
                    <packages>com.azure.ai.textanalytics*</packages>
                  </group>
                  <group>
                    <title>Azure Mixed Reality Authentication</title>
                    <packages>com.azure.mixedreality.authentication*</packages>
                  </group>
<<<<<<< HEAD
                  <group>
                    <title>Azure Mixed Reality RemoteRendering</title>
                    <packages>com.azure.mixedreality.remoterendering*</packages>
                  </group>
=======
>>>>>>> 955b90c3
                </groups>
                <links>
                  <link>https://docs.oracle.com/javase/8/docs/api/</link>
                  <link>https://projectreactor.io/docs/core/release/api/</link>
                  <link>https://netty.io/4.1/api/</link>
                  <link>http://reactivex.io/RxJava/javadoc/</link>
                </links>
                <isOffline>false</isOffline>
                <doclet>org.apidesign.javadoc.codesnippet.Doclet</doclet>
                <docletArtifact>
                  <groupId>org.apidesign.javadoc</groupId>
                  <artifactId>codesnippet-doclet</artifactId>
                  <version>0.53</version> <!-- {x-version-update;org.apidesign.javadoc:codesnippet-doclet;external_dependency} -->
                </docletArtifact>
                <additionalOptions>
                  <additionalOption>-maxLineLength 120</additionalOption>
                  <additionalOption>-snippetpath ${project.basedir}/src/samples/java</additionalOption>
                  <additionalOption>-suppressMissingLinkWarnings</additionalOption>
                </additionalOptions>
                <failOnError>true</failOnError>
                <failOnWarnings>true</failOnWarnings>
                <doclint>all</doclint>
                <quiet>true</quiet>
              </configuration>
            </plugin>
            <plugin>
              <groupId>org.apache.maven.plugins</groupId>
              <artifactId>maven-site-plugin</artifactId>
              <version>3.7.1</version>
            </plugin>
            <plugin>
              <groupId>org.apache.maven.plugins</groupId>
              <artifactId>maven-project-info-reports-plugin</artifactId>
              <version>3.0.0</version>
            </plugin>
          </plugins>
        </pluginManagement>

        <!-- These plugins should be enabled when these 2 PRs are merged and updated versions of the plugins are released -->
        <!--  https://github.com/JonathanGiles/DependencyChecker/pull/14
              https://github.com/JonathanGiles/whitelistgenerator/pull/1 -->

<!--        <plugins>-->
<!--          <plugin>-->
<!--            <groupId>net.jonathangiles.tools</groupId>-->
<!--            <artifactId>dependencyChecker-maven-plugin</artifactId>-->
<!--            <version>1.0.4</version> &lt;!&ndash; {x-version-update;net.jonathangiles.tools:dependencyChecker-maven-plugin;external_dependency} &ndash;&gt;-->
<!--            <inherited>false</inherited>-->
<!--            <executions>-->
<!--              <execution>-->
<!--                <id>generateReport</id>-->
<!--                <phase>verify</phase>-->
<!--                <goals>-->
<!--                  <goal>check</goal>-->
<!--                </goals>-->
<!--                <configuration>-->
<!--                  <reporters>html</reporters>-->
<!--                  <showAll>true</showAll>-->
<!--                  <dependencyManagement>true</dependencyManagement>-->
<!--                </configuration>-->
<!--              </execution>-->
<!--            </executions>-->
<!--          </plugin>-->
<!--          <plugin>-->
<!--            <groupId>net.jonathangiles.tools</groupId>-->
<!--            <artifactId>whitelistgenerator-maven-plugin</artifactId>-->
<!--            <version>1.0.2</version> &lt;!&ndash; {x-version-update;net.jonathangiles.tools:whitelistgenerator-maven-plugin;external_dependency} &ndash;&gt;-->
<!--            <executions>-->
<!--              <execution>-->
<!--                <id>generateAllowlistReport</id>-->
<!--                <phase>verify</phase>-->
<!--                <goals>-->
<!--                  <goal>report</goal>-->
<!--                </goals>-->
<!--                <configuration>-->
<!--                  <baseDir>.</baseDir>-->
<!--                  <reportFile>target/dependency-allowlist.json</reportFile>-->
<!--                  <ignoredGA>-->
<!--                    <param>com.azure:azure-cosmos-benchmark</param>-->
<!--                    <param>com.azure:azure-core-test</param>-->
<!--                    <param>com.azure:azure-e2e</param>-->
<!--                    <param>com.azure:azure-storage-perf</param>-->
<!--                    <param>com.azure:perf-test-core</param>-->
<!--                  </ignoredGA>-->
<!--                </configuration>-->
<!--              </execution>-->
<!--            </executions>-->
<!--          </plugin>-->
<!--        </plugins>-->
      </build>

      <reporting>
        <plugins>
          <plugin>
            <groupId>org.apache.maven.plugins</groupId>
            <artifactId>maven-checkstyle-plugin</artifactId>
            <version>3.1.2</version> <!-- {x-version-update;org.apache.maven.plugins:maven-checkstyle-plugin;external_dependency} -->
            <configuration>
              <configLocation>eng/code-quality-reports/src/main/resources/checkstyle/checkstyle.xml</configLocation>
              <suppressionsLocation>eng/code-quality-reports/src/main/resources/checkstyle/checkstyle-suppressions.xml</suppressionsLocation>
              <headerLocation>eng/code-quality-reports/src/main/resources/checkstyle/java.header</headerLocation>
              <propertyExpansion>samedir=</propertyExpansion>
              <encoding>UTF-8</encoding>
              <consoleOutput>true</consoleOutput>
              <includeTestSourceDirectory>true</includeTestSourceDirectory>
              <linkXRef>true</linkXRef>
              <failsOnError>true</failsOnError>
              <failOnViolation>true</failOnViolation>
            </configuration>
            <reportSets>
              <reportSet>
                <id>non-aggregate</id>
                <reports>
                  <report>checkstyle</report>
                </reports>
              </reportSet>
<!--              <reportSet>-->
<!--                <id>aggregate</id>-->
<!--                <inherited>false</inherited>-->
<!--                <reports>-->
<!--                  <report>checkstyle-aggregate</report>-->
<!--                </reports>-->
<!--              </reportSet>-->
            </reportSets>
          </plugin>
          <plugin>
            <groupId>com.github.spotbugs</groupId>
            <artifactId>spotbugs-maven-plugin</artifactId>
            <version>4.2.0</version> <!-- {x-version-update;com.github.spotbugs:spotbugs-maven-plugin;external_dependency} -->
            <configuration>
              <effort>max</effort>
              <threshold>Low</threshold>
              <xmlOutput>true</xmlOutput>
              <spotbugsXmlOutputDirectory>${project.build.directory}/spotbugs</spotbugsXmlOutputDirectory>
              <excludeFilterFile>eng/code-quality-reports/src/main/resources/spotbugs/spotbugs-exclude.xml</excludeFilterFile>
              <failOnError>true</failOnError>
              <fork>true</fork>
              <!-- Set this to true when src/samples and src/test are spotbugs clean in all Track 2 SDKs -->
              <includeTests>false</includeTests>
            </configuration>
          </plugin>
          <plugin>
            <groupId>org.apache.maven.plugins</groupId>
            <artifactId>maven-javadoc-plugin</artifactId>
            <version>3.1.1</version> <!-- {x-version-update;org.apache.maven.plugins:maven-javadoc-plugin;external_dependency} -->
            <reportSets>
              <reportSet>
                <id>non-aggregate</id>
                <reports>
                  <report>javadoc</report>
                </reports>
              </reportSet>
              <reportSet>
                <id>aggregate</id>
                <inherited>false</inherited>
                <reports>
                  <report>aggregate</report>
                </reports>
                <configuration>
                  <!-- codesnippets4javadoc does not support scanning sub-directories and doesn't support wildcards for filepaths.
                      So, path for aggregate reports have to be defined relative to parent pom -->
                  <additionalOptions>-maxLineLength 120
                    -snippetpath ${project.basedir}/sdk/appconfiguration/azure-data-appconfiguration/src/samples/java
                    -snippetpath ${project.basedir}/sdk/core/azure-core/src/samples/java
                    -snippetpath ${project.basedir}/sdk/core/azure-core-amqp/src/samples/java
                    -snippetpath ${project.basedir}/sdk/core/azure-core-http-netty/src/samples/java
                    -snippetpath ${project.basedir}/sdk/core/azure-core-http-okhttp/src/samples/java
<!--                    -snippetpath ${project.basedir}/sdk/core/azure-core-serializer-avro-apache/src/samples/java-->
<!--                    -snippetpath ${project.basedir}/sdk/core/azure-core-serializer-avro-jackson/src/samples/java-->
<!--                    -snippetpath ${project.basedir}/sdk/core/azure-core-serializer-json-gson/src/samples/java-->
<!--                    -snippetpath ${project.basedir}/sdk/core/azure-core-serializer-json-jackson/src/samples/java-->
                    -snippetpath ${project.basedir}/sdk/cosmos/azure-cosmos/src/samples/java
                    -snippetpath ${project.basedir}/sdk/digitaltwins/azure-digitaltwins-core/src/samples/java
                    -snippetpath ${project.basedir}/sdk/eventhubs/azure-messaging-eventhubs/src/samples/java
<!--                    -snippetpath ${project.basedir}/sdk/formrecognizer/azure-ai-formrecognizer/src/samples/java-->
                    -snippetpath ${project.basedir}/sdk/keyvault/azure-security-keyvault-certificates/src/samples/java
                    -snippetpath ${project.basedir}/sdk/keyvault/azure-security-keyvault-keys/src/samples/java
                    -snippetpath ${project.basedir}/sdk/keyvault/azure-security-keyvault-secrets/src/samples/java
                    -snippetpath ${project.basedir}/sdk/servicebus/azure-messaging-servicebus/src/samples/java
                    -snippetpath ${project.basedir}/sdk/storage/azure-storage-blob/src/samples/java
                    -snippetpath ${project.basedir}/sdk/storage/azure-storage-blob-batch/src/samples/java
                    -snippetpath ${project.basedir}/sdk/storage/azure-storage-blob-changefeed/src/samples/java
                    -snippetpath ${project.basedir}/sdk/storage/azure-storage-blob-cryptography/src/samples/java
                    -snippetpath ${project.basedir}/sdk/storage/azure-storage-common/src/samples/java
                    -snippetpath ${project.basedir}/sdk/storage/azure-storage-file-datalake/src/samples/java
                    -snippetpath ${project.basedir}/sdk/storage/azure-storage-file-share/src/samples/java
                    -snippetpath ${project.basedir}/sdk/storage/azure-storage-queue/src/samples/java
                    -snippetpath ${project.basedir}/sdk/textanalytics/azure-ai-textanalytics/src/samples/java
                  </additionalOptions>
                  <aggregate>true</aggregate>
                  <doclint>all</doclint>
                </configuration>
              </reportSet>
            </reportSets>
            <configuration>
              <!-- Reporting is run for JDK 11 - https://github.com/Azure/azure-sdk-for-java/blob/master/.azure-pipelines/client.yml#L90
                   Disabling failOnWarnings for reporting for now due to CodeSnippets4Java issue reported for JDK 9+
                   https://github.com/Azure/azure-sdk-for-java/issues/3851 -->
              <failOnWarnings>false</failOnWarnings>
            </configuration>
          </plugin>
          <plugin>
            <groupId>org.apache.maven.plugins</groupId>
            <artifactId>maven-project-info-reports-plugin</artifactId>
            <version>3.0.0</version> <!-- {x-version-update;org.apache.maven.plugins:maven-project-info-reports-plugin;external_dependency} -->
            <reportSets>
              <reportSet>
                <reports>
                  <report>index</report>
                  <report>summary</report>
                  <report>dependency-info</report>
                  <report>dependency-management</report>
                  <report>dependency-convergence</report>
                  <report>ci-management</report>
                  <report>dependencies</report>
                  <report>issue-management</report>
                </reports>
              </reportSet>
            </reportSets>
          </plugin>
          <plugin>
            <groupId>org.revapi</groupId>
            <artifactId>revapi-maven-plugin</artifactId>
            <version>0.11.2</version> <!-- {x-version-update;org.revapi:revapi-maven-plugin;external_dependency} -->
            <configuration>
              <analysisConfigurationFiles>
                <configurationFile>
                  <resource>revapi/revapi.json</resource>
                </configurationFile>
              </analysisConfigurationFiles>
              <versionFormat>^\d+\.\d+\.\d+$</versionFormat>
              <checkDependencies>false</checkDependencies>
              <failBuildOnProblemsFound>true</failBuildOnProblemsFound>
            </configuration>
            <reportSets>
              <reportSet>
                <reports>
                  <report>report</report>
                </reports>
              </reportSet>
              <reportSet>
                <inherited>false</inherited>
                <reports>
                  <report>report-aggregate</report>
                </reports>
              </reportSet>
            </reportSets>
          </plugin>
        </plugins>
      </reporting>

    </profile>
    <profile>
      <id>default</id>
      <activation>
        <activeByDefault>true</activeByDefault>
      </activation>
      <modules>
        <module>common/perf-test-core</module>
        <module>eng/code-quality-reports</module>
        <module>eng/jacoco-test-coverage</module>
        <module>sdk/anomalydetector</module>
        <module>sdk/appconfiguration</module>
        <module>sdk/attestation</module>
        <module>sdk/authorization</module>
        <module>sdk/batch</module>
        <module>sdk/boms</module>
        <module>sdk/cognitiveservices</module>
        <module>sdk/communication</module>
        <module>sdk/confluent</module>
        <module>sdk/core</module>
        <module>sdk/cosmos</module>
        <module>sdk/costmanagement</module>
        <module>sdk/digitaltwins</module>
        <module>sdk/eventgrid</module>
        <module>sdk/eventhubs</module>
        <module>sdk/formrecognizer</module>
        <module>sdk/hdinsight</module>
        <module>sdk/healthbot</module>
        <module>sdk/identity</module>
        <module>sdk/keyvault</module>
        <module>sdk/kusto</module>
        <module>sdk/loganalytics</module>
        <module>sdk/mediaservices</module>
        <module>sdk/metricsadvisor</module>
        <module>sdk/mixedreality</module>
        <module>sdk/monitor</module>
        <module>sdk/mysql</module>
        <module>sdk/postgresql</module>
        <module>sdk/quantum</module>
        <module>sdk/recoveryservices</module>
        <module>sdk/relay</module>
        <module>sdk/resourcemanager</module>
        <module>sdk/schemaregistry</module>
        <module>sdk/search</module>
        <module>sdk/servicebus</module>
        <module>sdk/spring</module>
        <module>sdk/sqlvirtualmachine</module>
        <module>sdk/storage</module>
        <module>sdk/synapse</module>
        <module>sdk/tables</module>
        <module>sdk/template</module>
        <module>sdk/textanalytics</module>
      </modules>
    </profile>
  </profiles>

</project><|MERGE_RESOLUTION|>--- conflicted
+++ resolved
@@ -73,12 +73,8 @@
 
         <!-- Mixed Reality -->
         <module>sdk/mixedreality/azure-mixedreality-authentication</module>
-<<<<<<< HEAD
         <module>sdk/mixedreality/azure-mixedreality-remoterendering</module>
-        
-=======
-
->>>>>>> 955b90c3
+
         <!-- Quantum Jobs -->
         <module>sdk/quantum/azure-quantum-jobs</module>
 
@@ -307,13 +303,10 @@
                     <title>Azure Mixed Reality Authentication</title>
                     <packages>com.azure.mixedreality.authentication*</packages>
                   </group>
-<<<<<<< HEAD
                   <group>
                     <title>Azure Mixed Reality RemoteRendering</title>
                     <packages>com.azure.mixedreality.remoterendering*</packages>
                   </group>
-=======
->>>>>>> 955b90c3
                 </groups>
                 <links>
                   <link>https://docs.oracle.com/javase/8/docs/api/</link>
