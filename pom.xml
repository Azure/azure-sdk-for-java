--- conflicted
+++ resolved
@@ -304,13 +304,10 @@
                     <packages>com.azure.mixedreality.authentication*</packages>
                   </group>
                   <group>
-<<<<<<< HEAD
                     <title>Azure Mixed Reality RemoteRendering</title>
                     <packages>com.azure.mixedreality.remoterendering*</packages>
-=======
                     <title>Azure Communication</title>
                     <packages>com.azure.communication.*</packages>
->>>>>>> c4a8ca01
                   </group>
                 </groups>
                 <links>
