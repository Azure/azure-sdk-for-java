<!-- Copyright (c) Microsoft Corporation. All rights reserved.
     Licensed under the MIT License. -->
<project xmlns="http://maven.apache.org/POM/4.0.0" xmlns:xsi="http://www.w3.org/2001/XMLSchema-instance"
         xsi:schemaLocation="http://maven.apache.org/POM/4.0.0 http://maven.apache.org/maven-v4_0_0.xsd">
  <modelVersion>4.0.0</modelVersion>
  <groupId>com.azure</groupId>
  <artifactId>azure-sdk-all</artifactId>
  <packaging>pom</packaging>
  <version>1.0.0</version><!-- Need not change for every release-->
  <profiles>
    <profile>
      <id>aggregatereports</id>
      <modules>
        <!-- Anomaly Detector -->
        <module>sdk/anomalydetector/azure-ai-anomalydetector</module>

        <!-- App Configuration -->
        <module>sdk/appconfiguration/azure-data-appconfiguration</module>

        <!-- Attestation -->
        <module>sdk/attestation/azure-security-attestation</module>

        <!-- Azure Communication Service -->
        <module>sdk/communication/azure-communication-administration</module>
        <module>sdk/communication/azure-communication-chat</module>
        <module>sdk/communication/azure-communication-common</module>
        <module>sdk/communication/azure-communication-sms</module>

        <!-- Azure Core -->
        <module>sdk/core/azure-core</module>
        <module>sdk/core/azure-core-amqp</module>
        <module>sdk/core/azure-core-amqp-experimental</module>
        <module>sdk/core/azure-core-experimental</module>
        <module>sdk/core/azure-core-http-netty</module>
        <module>sdk/core/azure-core-http-okhttp</module>
        <module>sdk/core/azure-core-serializer-avro-apache</module>
        <module>sdk/core/azure-core-serializer-json-gson</module>
        <module>sdk/core/azure-core-serializer-json-jackson</module>
        <module>sdk/core/azure-core-test</module>
        <module>sdk/core/azure-core-tracing-opentelemetry</module>

        <!-- Cosmos -->
        <module>sdk/cosmos/azure-cosmos</module>

        <!-- Digital Twins -->
        <module>sdk/digitaltwins/azure-digitaltwins-core</module>


        <!-- Event Grid -->
        <module>sdk/eventgrid/azure-messaging-eventgrid</module>

        <!-- Event Hubs -->
        <module>sdk/eventhubs/azure-messaging-eventhubs</module>
        <module>sdk/eventhubs/azure-messaging-eventhubs-checkpointstore-blob</module>

        <!-- Form Recognizer -->
        <!-- Form Recognizer samples directory has some non-Java files (images, PDFs etc) that are causing
        the codesnippet plugin to fail. Commenting FR module until it's fixed -->
<!--        <module>sdk/formrecognizer/azure-ai-formrecognizer</module>-->

        <!-- Identity -->
        <module>sdk/identity/azure-identity</module>

        <!-- Key Vault -->
        <module>sdk/keyvault/azure-security-keyvault-administration</module>
        <module>sdk/keyvault/azure-security-keyvault-certificates</module>
        <module>sdk/keyvault/azure-security-keyvault-jca</module>
        <module>sdk/keyvault/azure-security-keyvault-keys</module>
        <module>sdk/keyvault/azure-security-keyvault-secrets</module>

        <!-- Metrics Advisor -->
        <module>sdk/metricsadvisor/azure-ai-metricsadvisor</module>

<<<<<<< HEAD
        <!-- Mixed Reality -->
        <module>sdk/mixedreality/azure-mixedreality-authentication</module>
=======
        <!-- Quantum Jobs -->
        <module>sdk/quantum/azure-quantum-jobs</module>
>>>>>>> 950894a9

        <!-- Schema Registry -->
        <module>sdk/schemaregistry/azure-data-schemaregistry</module>
        <module>sdk/schemaregistry/azure-data-schemaregistry-avro</module>

        <!-- Cognitive Search -->
        <module>sdk/search/azure-search-documents</module>

        <!-- Service Bus -->
        <module>sdk/servicebus/azure-messaging-servicebus</module>

        <!-- Azure Storage -->
        <module>sdk/storage/azure-storage-blob</module>
        <module>sdk/storage/azure-storage-blob-batch</module>
        <module>sdk/storage/azure-storage-blob-changefeed</module>
        <module>sdk/storage/azure-storage-blob-cryptography</module>
        <module>sdk/storage/azure-storage-blob-nio</module>
        <module>sdk/storage/azure-storage-common</module>
        <module>sdk/storage/azure-storage-file-datalake</module>
        <module>sdk/storage/azure-storage-file-share</module>
        <module>sdk/storage/azure-storage-internal-avro</module>
        <module>sdk/storage/azure-storage-queue</module>

        <!-- Synapse -->
        <module>sdk/synapse/azure-analytics-synapse-accesscontrol</module>
        <module>sdk/synapse/azure-analytics-synapse-artifacts</module>
        <module>sdk/synapse/azure-analytics-synapse-managedprivateendpoints</module>
        <module>sdk/synapse/azure-analytics-synapse-monitoring</module>
        <module>sdk/synapse/azure-analytics-synapse-spark</module>

        <!-- Azure Tables -->
        <module>sdk/tables/azure-data-tables</module>

        <!-- Text Analytics -->
        <module>sdk/textanalytics/azure-ai-textanalytics</module>
      </modules>

      <distributionManagement>
        <snapshotRepository>
          <id>ossrh</id>
          <name>Sonatype Snapshots</name>
          <url>https://oss.sonatype.org/content/repositories/snapshots/</url>
          <uniqueVersion>true</uniqueVersion>
          <layout>default</layout>
        </snapshotRepository>
        <site>
          <id>azure-java-build-docs</id>
          <url>${site.url}/site/</url>
        </site>
      </distributionManagement>

      <build>
        <pluginManagement>
          <plugins>
            <plugin>
              <groupId>org.apache.maven.plugins</groupId>
              <artifactId>maven-javadoc-plugin</artifactId>
              <version>3.1.1</version> <!-- {x-version-update;org.apache.maven.plugins:maven-javadoc-plugin;external_dependency} -->
              <configuration>
                <source>1.8</source>
                <doctitle>Azure SDK for Java Reference Documentation</doctitle>
                <windowtitle>Azure SDK for Java Reference Documentation</windowtitle>
                <footer>Visit the &lt;a href="https://docs.microsoft.com/java/azure/"&gt;Azure for Java Developers&lt;/a&gt; site
                  for more Java documentation, including quick starts, tutorials, and code samples.
                </footer>
                <linksource>false</linksource>
                <excludePackageNames>
                  *.impl*:
                  *.implementation*:
                  *.samples:
                  com.azure.tools.checkstyle*:
                  com.azure.core.test*:
                  com.azure.endtoend*:
                  com.azure.perf*
                  com.azure.storage.internal.avro*
                </excludePackageNames>
                <!-- CosmosSkip - This is temporary, BridgeInternal gets converted to implementation -->
                <sourceFileExcludes>
                  <sourceFileExclude>com/azure/cosmos/*BridgeInternal.java</sourceFileExclude>
                  <sourceFileExclude>com/azure/cosmos/models/*BridgeInternal.java</sourceFileExclude>
                  <sourceFileExclude>com/azure/cosmos/util/*BridgeInternal.java</sourceFileExclude>
                  <sourceFileExclude>module-info.java</sourceFileExclude>
                </sourceFileExcludes>
                <groups>
                  <group>
                    <title>Azure Core</title>
                    <packages>
                      com.azure.core:com.azure.core.annotation:com.azure.core.credential:com.azure.core.cryptography:com.azure.core.exception:com.azure.core.http*:com.azure.core.models*:com.azure.core.util*
                    </packages>
                  </group>
                  <group>
                    <title>Azure Core - AMQP</title>
                    <packages>com.azure.core.amqp:com.azure.core.amqp.exception*:com.azure.core.amqp.models*</packages>
                  </group>
                  <group>
                    <title>Azure Core - AMQP Experimental</title>
                    <packages>com.azure.core.amqp.experimental*</packages>
                  </group>
                  <group>
                    <title>Azure Core - Experimental</title>
                    <packages>com.azure.core.experimental*</packages>
                  </group>
                  <group>
                    <title>Azure Core - HTTP - Netty</title>
                    <packages>com.azure.core.http.netty*</packages>
                  </group>
                  <group>
                    <title>Azure Core - HTTP - OkHttp</title>
                    <packages>com.azure.core.http.okhttp*</packages>
                  </group>
                  <group>
                    <title>Azure Core - Management</title>
                    <packages>com.azure.core.management*</packages>
                  </group>
                  <group>
                    <title>Azure Core - Serializer - Avro - Apache</title>
                    <packages>com.azure.core.serializer.avro.apache*</packages>
                  </group>
                  <group>
                    <title>Azure Core - Serializer - Avro - Jackson</title>
                    <packages>com.azure.core.serializer.avro.jackson*</packages>
                  </group>
                  <group>
                    <title>Azure Core - Serializer - JSON - Gson</title>
                    <packages>com.azure.core.serializer.json.gson*</packages>
                  </group>
                  <group>
                    <title>Azure Core - Serializer - JSON - Jackson</title>
                    <packages>com.azure.core.serializer.json.jackson*</packages>
                  </group>
                  <group>
                    <title>Azure Core - Test</title>
                    <packages>com.azure.core.test*</packages>
                  </group>
                  <group>
                    <title>Azure Core - Tracing - OpenTelemetry</title>
                    <packages>com.azure.core.tracing.opentelemetry*</packages>
                  </group>
                  <group>
                    <title>Azure Anomaly Detector</title>
                    <packages>com.azure.ai.anomalydetector*</packages>
                  </group>
                  <group>
                    <title>Azure App Configuration</title>
                    <packages>com.azure.data.appconfiguration*</packages>
                  </group>
                  <group>
                    <title>Azure Cosmos</title>
                    <packages>com.azure.cosmos*</packages>
                  </group>
                  <group>
                    <title>Azure Event Hubs</title>
                    <packages>com.azure.messaging.eventhubs*</packages>
                  </group>
                  <group>
                    <title>Azure Digital Twins</title>
                    <packages>com.azure.digitaltwins.core*</packages>
                  </group>
                  <group>
                    <title>Azure Form Recognizer</title>
                    <packages>com.azure.ai.formrecognizer*</packages>
                  </group>
                  <group>
                    <title>Azure Identity</title>
                    <packages>com.azure.identity*</packages>
                  </group>
                  <group>
                    <title>Azure Key Vault</title>
                    <packages>com.azure.security.keyvault*</packages>
                  </group>
                  <group>
                    <title>Azure Quantum Jobs</title>
                    <packages>com.azure.quantum.jobs*</packages>
                  </group>
                  <group>
                    <title>Azure Search Documents</title>
                    <packages>com.azure.search.documents*</packages>
                  </group>
                  <group>
                    <title>Azure Service Bus</title>
                    <packages>com.azure.messaging.servicebus*</packages>
                  </group>
                  <group>
                    <title>Azure Storage - Common</title>
                    <packages>com.azure.storage.common*</packages>
                  </group>
                  <group>
                    <title>Azure Storage - Blobs</title>
                    <packages>com.azure.storage.blob*</packages>
                  </group>
                  <group>
                    <title>Azure Storage Blob - Batch</title>
                    <packages>com.azure.storage.blob.batch*</packages>
                  </group>
                  <group>
                    <title>Azure Storage Blob - Changefeed</title>
                    <packages>com.azure.storage.blob.changefeed*</packages>
                  </group>
                  <group>
                    <title>Azure Storage Blobs - Cryptography</title>
                    <packages>com.azure.storage.blob.cryptography*</packages>
                  </group>
                  <group>
                    <title>Azure Storage Blobs - NIO</title>
                    <packages>com.azure.storage.blob.nio*</packages>
                  </group>
                  <group>
                    <title>Azure Storage Files - Share</title>
                    <packages>com.azure.storage.file.share*</packages>
                  </group>
                  <group>
                    <title>Azure Storage Files - Data Lake</title>
                    <packages>com.azure.storage.file.datalake*</packages>
                  </group>
                  <group>
                    <title>Azure Storage - Queues</title>
                    <packages>com.azure.storage.queue*</packages>
                  </group>
                  <group>
                    <title>Azure Text Analytics</title>
                    <packages>com.azure.ai.textanalytics*</packages>
                  </group>
                  <group>
                    <title>Azure Mixed Reality Authentication</title>
                    <packages>com.azure.mixedreality.authentication*</packages>
                  </group>
                </groups>
                <links>
                  <link>https://docs.oracle.com/javase/8/docs/api/</link>
                  <link>https://projectreactor.io/docs/core/release/api/</link>
                  <link>https://netty.io/4.1/api/</link>
                  <link>http://reactivex.io/RxJava/javadoc/</link>
                </links>
                <isOffline>false</isOffline>
                <doclet>org.apidesign.javadoc.codesnippet.Doclet</doclet>
                <docletArtifact>
                  <groupId>org.apidesign.javadoc</groupId>
                  <artifactId>codesnippet-doclet</artifactId>
                  <version>0.53</version> <!-- {x-version-update;org.apidesign.javadoc:codesnippet-doclet;external_dependency} -->
                </docletArtifact>
                <additionalOptions>
                  <additionalOption>-maxLineLength 120</additionalOption>
                  <additionalOption>-snippetpath ${project.basedir}/src/samples/java</additionalOption>
                  <additionalOption>-suppressMissingLinkWarnings</additionalOption>
                </additionalOptions>
                <failOnError>true</failOnError>
                <failOnWarnings>true</failOnWarnings>
                <doclint>all</doclint>
                <quiet>true</quiet>
              </configuration>
            </plugin>
            <plugin>
              <groupId>org.apache.maven.plugins</groupId>
              <artifactId>maven-site-plugin</artifactId>
              <version>3.7.1</version>
            </plugin>
            <plugin>
              <groupId>org.apache.maven.plugins</groupId>
              <artifactId>maven-project-info-reports-plugin</artifactId>
              <version>3.0.0</version>
            </plugin>
          </plugins>
        </pluginManagement>

        <!-- These plugins should be enabled when these 2 PRs are merged and updated versions of the plugins are released -->
        <!--  https://github.com/JonathanGiles/DependencyChecker/pull/14
              https://github.com/JonathanGiles/whitelistgenerator/pull/1 -->

<!--        <plugins>-->
<!--          <plugin>-->
<!--            <groupId>net.jonathangiles.tools</groupId>-->
<!--            <artifactId>dependencyChecker-maven-plugin</artifactId>-->
<!--            <version>1.0.4</version> &lt;!&ndash; {x-version-update;net.jonathangiles.tools:dependencyChecker-maven-plugin;external_dependency} &ndash;&gt;-->
<!--            <inherited>false</inherited>-->
<!--            <executions>-->
<!--              <execution>-->
<!--                <id>generateReport</id>-->
<!--                <phase>verify</phase>-->
<!--                <goals>-->
<!--                  <goal>check</goal>-->
<!--                </goals>-->
<!--                <configuration>-->
<!--                  <reporters>html</reporters>-->
<!--                  <showAll>true</showAll>-->
<!--                  <dependencyManagement>true</dependencyManagement>-->
<!--                </configuration>-->
<!--              </execution>-->
<!--            </executions>-->
<!--          </plugin>-->
<!--          <plugin>-->
<!--            <groupId>net.jonathangiles.tools</groupId>-->
<!--            <artifactId>whitelistgenerator-maven-plugin</artifactId>-->
<!--            <version>1.0.2</version> &lt;!&ndash; {x-version-update;net.jonathangiles.tools:whitelistgenerator-maven-plugin;external_dependency} &ndash;&gt;-->
<!--            <executions>-->
<!--              <execution>-->
<!--                <id>generateAllowlistReport</id>-->
<!--                <phase>verify</phase>-->
<!--                <goals>-->
<!--                  <goal>report</goal>-->
<!--                </goals>-->
<!--                <configuration>-->
<!--                  <baseDir>.</baseDir>-->
<!--                  <reportFile>target/dependency-allowlist.json</reportFile>-->
<!--                  <ignoredGA>-->
<!--                    <param>com.azure:azure-cosmos-benchmark</param>-->
<!--                    <param>com.azure:azure-core-test</param>-->
<!--                    <param>com.azure:azure-e2e</param>-->
<!--                    <param>com.azure:azure-storage-perf</param>-->
<!--                    <param>com.azure:perf-test-core</param>-->
<!--                  </ignoredGA>-->
<!--                </configuration>-->
<!--              </execution>-->
<!--            </executions>-->
<!--          </plugin>-->
<!--        </plugins>-->
      </build>

      <reporting>
        <plugins>
          <plugin>
            <groupId>org.apache.maven.plugins</groupId>
            <artifactId>maven-checkstyle-plugin</artifactId>
            <version>3.1.1</version> <!-- {x-version-update;org.apache.maven.plugins:maven-checkstyle-plugin;external_dependency} -->
            <configuration>
              <configLocation>eng/code-quality-reports/src/main/resources/checkstyle/checkstyle.xml</configLocation>
              <suppressionsLocation>eng/code-quality-reports/src/main/resources/checkstyle/checkstyle-suppressions.xml</suppressionsLocation>
              <headerLocation>eng/code-quality-reports/src/main/resources/checkstyle/java.header</headerLocation>
              <propertyExpansion>samedir=</propertyExpansion>
              <encoding>UTF-8</encoding>
              <consoleOutput>true</consoleOutput>
              <includeTestSourceDirectory>true</includeTestSourceDirectory>
              <linkXRef>true</linkXRef>
              <failsOnError>true</failsOnError>
              <failOnViolation>true</failOnViolation>
            </configuration>
            <reportSets>
              <reportSet>
                <id>non-aggregate</id>
                <reports>
                  <report>checkstyle</report>
                </reports>
              </reportSet>
<!--              <reportSet>-->
<!--                <id>aggregate</id>-->
<!--                <inherited>false</inherited>-->
<!--                <reports>-->
<!--                  <report>checkstyle-aggregate</report>-->
<!--                </reports>-->
<!--              </reportSet>-->
            </reportSets>
          </plugin>
          <plugin>
            <groupId>com.github.spotbugs</groupId>
            <artifactId>spotbugs-maven-plugin</artifactId>
            <version>3.1.12.2</version> <!-- {x-version-update;com.github.spotbugs:spotbugs-maven-plugin;external_dependency} -->
            <configuration>
              <effort>max</effort>
              <threshold>Low</threshold>
              <xmlOutput>true</xmlOutput>
              <spotbugsXmlOutputDirectory>${project.build.directory}/spotbugs</spotbugsXmlOutputDirectory>
              <excludeFilterFile>eng/code-quality-reports/src/main/resources/spotbugs/spotbugs-exclude.xml</excludeFilterFile>
              <failOnError>true</failOnError>
              <fork>true</fork>
              <!-- Set this to true when src/samples and src/test are spotbugs clean in all Track 2 SDKs -->
              <includeTests>false</includeTests>
            </configuration>
          </plugin>
          <plugin>
            <groupId>org.apache.maven.plugins</groupId>
            <artifactId>maven-javadoc-plugin</artifactId>
            <version>3.1.1</version> <!-- {x-version-update;org.apache.maven.plugins:maven-javadoc-plugin;external_dependency} -->
            <reportSets>
              <reportSet>
                <id>non-aggregate</id>
                <reports>
                  <report>javadoc</report>
                </reports>
              </reportSet>
              <reportSet>
                <id>aggregate</id>
                <inherited>false</inherited>
                <reports>
                  <report>aggregate</report>
                </reports>
                <configuration>
                  <!-- codesnippets4javadoc does not support scanning sub-directories and doesn't support wildcards for filepaths.
                      So, path for aggregate reports have to be defined relative to parent pom -->
                  <additionalOptions>-maxLineLength 120
                    -snippetpath ${project.basedir}/sdk/appconfiguration/azure-data-appconfiguration/src/samples/java
                    -snippetpath ${project.basedir}/sdk/core/azure-core/src/samples/java
                    -snippetpath ${project.basedir}/sdk/core/azure-core-amqp/src/samples/java
                    -snippetpath ${project.basedir}/sdk/core/azure-core-http-netty/src/samples/java
                    -snippetpath ${project.basedir}/sdk/core/azure-core-http-okhttp/src/samples/java
<!--                    -snippetpath ${project.basedir}/sdk/core/azure-core-serializer-avro-apache/src/samples/java-->
<!--                    -snippetpath ${project.basedir}/sdk/core/azure-core-serializer-avro-jackson/src/samples/java-->
<!--                    -snippetpath ${project.basedir}/sdk/core/azure-core-serializer-json-gson/src/samples/java-->
<!--                    -snippetpath ${project.basedir}/sdk/core/azure-core-serializer-json-jackson/src/samples/java-->
                    -snippetpath ${project.basedir}/sdk/cosmos/azure-cosmos/src/samples/java
                    -snippetpath ${project.basedir}/sdk/digitaltwins/azure-digitaltwins-core/src/samples/java
                    -snippetpath ${project.basedir}/sdk/eventhubs/azure-messaging-eventhubs/src/samples/java
<!--                    -snippetpath ${project.basedir}/sdk/formrecognizer/azure-ai-formrecognizer/src/samples/java-->
                    -snippetpath ${project.basedir}/sdk/keyvault/azure-security-keyvault-certificates/src/samples/java
                    -snippetpath ${project.basedir}/sdk/keyvault/azure-security-keyvault-keys/src/samples/java
                    -snippetpath ${project.basedir}/sdk/keyvault/azure-security-keyvault-secrets/src/samples/java
                    -snippetpath ${project.basedir}/sdk/servicebus/azure-messaging-servicebus/src/samples/java
                    -snippetpath ${project.basedir}/sdk/storage/azure-storage-blob/src/samples/java
                    -snippetpath ${project.basedir}/sdk/storage/azure-storage-blob-batch/src/samples/java
                    -snippetpath ${project.basedir}/sdk/storage/azure-storage-blob-changefeed/src/samples/java
                    -snippetpath ${project.basedir}/sdk/storage/azure-storage-blob-cryptography/src/samples/java
                    -snippetpath ${project.basedir}/sdk/storage/azure-storage-common/src/samples/java
                    -snippetpath ${project.basedir}/sdk/storage/azure-storage-file-datalake/src/samples/java
                    -snippetpath ${project.basedir}/sdk/storage/azure-storage-file-share/src/samples/java
                    -snippetpath ${project.basedir}/sdk/storage/azure-storage-queue/src/samples/java
                    -snippetpath ${project.basedir}/sdk/textanalytics/azure-ai-textanalytics/src/samples/java
                  </additionalOptions>
                  <aggregate>true</aggregate>
                  <doclint>all</doclint>
                </configuration>
              </reportSet>
            </reportSets>
            <configuration>
              <!-- Reporting is run for JDK 11 - https://github.com/Azure/azure-sdk-for-java/blob/master/.azure-pipelines/client.yml#L90
                   Disabling failOnWarnings for reporting for now due to CodeSnippets4Java issue reported for JDK 9+
                   https://github.com/Azure/azure-sdk-for-java/issues/3851 -->
              <failOnWarnings>false</failOnWarnings>
            </configuration>
          </plugin>
          <plugin>
            <groupId>org.apache.maven.plugins</groupId>
            <artifactId>maven-project-info-reports-plugin</artifactId>
            <version>3.0.0</version> <!-- {x-version-update;org.apache.maven.plugins:maven-project-info-reports-plugin;external_dependency} -->
            <reportSets>
              <reportSet>
                <reports>
                  <report>index</report>
                  <report>summary</report>
                  <report>dependency-info</report>
                  <report>dependency-management</report>
                  <report>dependency-convergence</report>
                  <report>ci-management</report>
                  <report>dependencies</report>
                  <report>issue-management</report>
                </reports>
              </reportSet>
            </reportSets>
          </plugin>
          <plugin>
            <groupId>org.revapi</groupId>
            <artifactId>revapi-maven-plugin</artifactId>
            <version>0.11.2</version> <!-- {x-version-update;org.revapi:revapi-maven-plugin;external_dependency} -->
            <configuration>
              <analysisConfigurationFiles>
                <configurationFile>
                  <resource>revapi/revapi.json</resource>
                </configurationFile>
              </analysisConfigurationFiles>
              <versionFormat>^\d+\.\d+\.\d+$</versionFormat>
              <checkDependencies>false</checkDependencies>
              <failBuildOnProblemsFound>true</failBuildOnProblemsFound>
            </configuration>
            <reportSets>
              <reportSet>
                <reports>
                  <report>report</report>
                </reports>
              </reportSet>
              <reportSet>
                <inherited>false</inherited>
                <reports>
                  <report>report-aggregate</report>
                </reports>
              </reportSet>
            </reportSets>
          </plugin>
        </plugins>
      </reporting>

    </profile>
    <profile>
      <id>default</id>
      <activation>
        <activeByDefault>true</activeByDefault>
      </activation>
      <modules>
        <module>common/perf-test-core</module>
        <module>eng/code-quality-reports</module>
        <module>eng/jacoco-test-coverage</module>
        <module>sdk/anomalydetector</module>
        <module>sdk/appconfiguration</module>
        <module>sdk/attestation</module>
        <module>sdk/authorization</module>
        <module>sdk/batch</module>
        <module>sdk/boms</module>
        <module>sdk/cognitiveservices</module>
        <module>sdk/communication</module>
        <module>sdk/confluent</module>
        <module>sdk/core</module>
        <module>sdk/cosmos</module>
        <module>sdk/costmanagement</module>
        <module>sdk/digitaltwins</module>
        <module>sdk/eventgrid</module>
        <module>sdk/eventhubs</module>
        <module>sdk/formrecognizer</module>
        <module>sdk/hdinsight</module>
        <module>sdk/healthbot</module>
        <module>sdk/identity</module>
        <module>sdk/keyvault</module>
        <module>sdk/kusto</module>
        <module>sdk/loganalytics</module>
        <module>sdk/mediaservices</module>
        <module>sdk/metricsadvisor</module>
        <module>sdk/mixedreality</module>
        <module>sdk/monitor</module>
        <module>sdk/mysql</module>
        <module>sdk/postgresql</module>
        <module>sdk/quantum</module>
        <module>sdk/recoveryservices</module>
        <module>sdk/relay</module>
        <module>sdk/resourcemanager</module>
        <module>sdk/schemaregistry</module>
        <module>sdk/search</module>
        <module>sdk/servicebus</module>
        <module>sdk/spring</module>
        <module>sdk/sqlvirtualmachine</module>
        <module>sdk/storage</module>
        <module>sdk/synapse</module>
        <module>sdk/tables</module>
        <module>sdk/template</module>
        <module>sdk/textanalytics</module>
      </modules>
    </profile>
  </profiles>

</project><|MERGE_RESOLUTION|>--- conflicted
+++ resolved
@@ -71,13 +71,11 @@
         <!-- Metrics Advisor -->
         <module>sdk/metricsadvisor/azure-ai-metricsadvisor</module>
 
-<<<<<<< HEAD
         <!-- Mixed Reality -->
         <module>sdk/mixedreality/azure-mixedreality-authentication</module>
-=======
+        
         <!-- Quantum Jobs -->
         <module>sdk/quantum/azure-quantum-jobs</module>
->>>>>>> 950894a9
 
         <!-- Schema Registry -->
         <module>sdk/schemaregistry/azure-data-schemaregistry</module>
