--- conflicted
+++ resolved
@@ -28,11 +28,8 @@
     <module>sdk/keyvault</module>
     <module>sdk/loganalytics</module>
     <module>sdk/mediaservices</module>
-<<<<<<< HEAD
     <module>sdk/monitor</module>
-=======
     <module>sdk/metricsadvisor</module>
->>>>>>> 3b95ddb7
     <module>sdk/resourcemanager</module>
     <module>sdk/schemaregistry</module>
     <module>sdk/search</module>
