--- conflicted
+++ resolved
@@ -81,15 +81,9 @@
 # Generated client pom file
 ClientAggregatePom.xml
 
-<<<<<<< HEAD
-
-# Anaconda virtual
+# Anaconda virtual env
 venv
 
 # NetBeans
 nbproject
-nb-configuration.xml
-=======
-# Anaconda virtual env
-venv
->>>>>>> 6515fd4f
+nb-configuration.xml