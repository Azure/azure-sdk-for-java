/**
 * Copyright (c) Microsoft Corporation. All rights reserved.
 * Licensed under the MIT License. See License.txt in the project root for
 * license information.
 */

package com.microsoft.azure;

import com.microsoft.rest.RestException;
import com.microsoft.rest.RestProxy;
import com.microsoft.rest.SwaggerMethodParser;
import com.microsoft.rest.http.HttpRequest;
import com.microsoft.rest.http.HttpResponse;
import com.microsoft.rest.protocol.SerializerAdapter.Encoding;
import rx.Observable;
import rx.Single;
import rx.functions.Func0;
import rx.functions.Func1;

import java.io.IOException;
import java.lang.reflect.Type;
import java.util.concurrent.TimeUnit;

/**
 * An abstract class for the different strategies that an OperationStatus can use when checking the
 * status of a long running operation.
 */
abstract class PollStrategy {
    private final RestProxy restProxy;

    private long delayInMilliseconds;
    private String status;

    PollStrategy(RestProxy restProxy, long delayInMilliseconds) {
        this.restProxy = restProxy;
        this.delayInMilliseconds = delayInMilliseconds;
    }

    protected Object deserialize(String value, Type returnType) throws IOException {
        return restProxy.deserialize(value, returnType, null, Encoding.JSON);
    }

    /**
     * Set the delay in milliseconds to 0.
     */
    final void clearDelayInMilliseconds() {
        this.delayInMilliseconds = 0;
    }

    /**
     * Update the delay in milliseconds from the provided HTTP poll response.
     * @param httpPollResponse The HTTP poll response to update the delay in milliseconds from.
     */
    final void updateDelayInMillisecondsFrom(HttpResponse httpPollResponse) {
        final Long parsedDelayInMilliseconds = delayInMillisecondsFrom(httpPollResponse);
        if (parsedDelayInMilliseconds != null) {
            delayInMilliseconds = parsedDelayInMilliseconds;
        }
    }

    static Long delayInMillisecondsFrom(HttpResponse httpResponse) {
        Long result = null;

        final String retryAfterSecondsString = httpResponse.headerValue("Retry-After");
        if (retryAfterSecondsString != null && !retryAfterSecondsString.isEmpty()) {
            result = Long.valueOf(retryAfterSecondsString) * 1000;
        }

        return result;
    }

    /**
     * If this OperationStatus has a retryAfterSeconds value, return an Single that is delayed by the
     * number of seconds that are in the retryAfterSeconds value. If this OperationStatus doesn't have
     * a retryAfterSeconds value, then return an Single with no delay.
     * @return A Single with delay if this OperationStatus has a retryAfterSeconds value.
     */
    Single<Void> delayAsync() {
        Single<Void> result = Single.just(null);

        if (delayInMilliseconds > 0) {
            result = result.delay(delayInMilliseconds, TimeUnit.MILLISECONDS);
        }

        return result;
    }

    /**
     * @return the current status of the long running operation.
     */
    String status() {
        return status;
    }

    /**
     * Set the current status of the long running operation.
     * @param status The current status of the long running operation.
     */
    void setStatus(String status) {
        this.status = status;
    }

    /**
     * Create a new HTTP poll request.
     * @return A new HTTP poll request.
     */
    abstract HttpRequest createPollRequest();

    /**
     * Update the status of this PollStrategy from the provided HTTP poll response.
     * @param httpPollResponse The response of the most recent poll request.
     * @return A Completable that can be used to chain off of this operation.
     */
    abstract Single<HttpResponse> updateFromAsync(HttpResponse httpPollResponse);

    /**
     * Get whether or not this PollStrategy's long running operation is done.
     * @return Whether or not this PollStrategy's long running operation is done.
     */
    abstract boolean isDone();

    Observable<HttpResponse> sendPollRequestWithDelay() {
        return Observable.defer(new Func0<Observable<HttpResponse>>() {
            @Override
            public Observable<HttpResponse> call() {
                return delayAsync()
                        .flatMap(new Func1<Void, Single<HttpResponse>>() {
                            @Override
                            public Single<HttpResponse> call(Void ignored) {
                                final HttpRequest pollRequest = createPollRequest();
                                return restProxy.sendHttpRequestAsync(pollRequest);
                            }
                        })
                        .flatMap(new Func1<HttpResponse, Single<HttpResponse>>() {
                            @Override
                            public Single<HttpResponse> call(HttpResponse response) {
                                return updateFromAsync(response);
                            }
                        })
                        .toObservable();
            }
        });
    }

    Observable<OperationStatus<Object>> createOperationStatusObservable(HttpRequest httpRequest, HttpResponse httpResponse, SwaggerMethodParser methodParser, Type operationStatusResultType) {
        OperationStatus<Object> operationStatus;
        if (!isDone()) {
            operationStatus = new OperationStatus<>(this);
        }
        else {
            try {
<<<<<<< HEAD
                final Object resultObject = restProxy.handleAsyncHttpResponseInner(httpRequest, Single.just(httpResponse), methodParser, operationStatusResultType);
                operationStatus = new OperationStatus<>(resultObject, status());
=======
                final Object resultObject = restProxy.handleAsyncReturnType(httpRequest, Single.just(httpResponse), methodParser, operationStatusResultType);
                operationStatus = new OperationStatus<>(resultObject, provisioningState());
>>>>>>> eec63447
            } catch (RestException e) {
                operationStatus = new OperationStatus<>(e, OperationState.FAILED);
            }
        }
        return Observable.just(operationStatus);
    }

    Observable<OperationStatus<Object>> pollUntilDoneWithStatusUpdates(final HttpRequest originalHttpRequest, final SwaggerMethodParser methodParser, final Type operationStatusResultType) {
        return sendPollRequestWithDelay()
                    .flatMap(new Func1<HttpResponse, Observable<OperationStatus<Object>>>() {
                        @Override
                        public Observable<OperationStatus<Object>> call(HttpResponse httpResponse) {
                            return createOperationStatusObservable(originalHttpRequest, httpResponse, methodParser, operationStatusResultType);
                        }
                    })
                    .repeat()
                    .takeUntil(new Func1<OperationStatus<Object>, Boolean>() {
                        @Override
                        public Boolean call(OperationStatus<Object> operationStatus) {
                            return isDone();
                        }
                    });
    }

    Single<HttpResponse> pollUntilDone() {
        return sendPollRequestWithDelay()
                .repeat()
                .takeUntil(new Func1<HttpResponse, Boolean>() {
                    @Override
                    public Boolean call(HttpResponse ignored) {
                        return isDone();
                    }
                })
                .last()
                .toSingle();
    }
}<|MERGE_RESOLUTION|>--- conflicted
+++ resolved
@@ -149,13 +149,8 @@
         }
         else {
             try {
-<<<<<<< HEAD
-                final Object resultObject = restProxy.handleAsyncHttpResponseInner(httpRequest, Single.just(httpResponse), methodParser, operationStatusResultType);
+                final Object resultObject = restProxy.handleAsyncReturnType(httpRequest, Single.just(httpResponse), methodParser, operationStatusResultType);
                 operationStatus = new OperationStatus<>(resultObject, status());
-=======
-                final Object resultObject = restProxy.handleAsyncReturnType(httpRequest, Single.just(httpResponse), methodParser, operationStatusResultType);
-                operationStatus = new OperationStatus<>(resultObject, provisioningState());
->>>>>>> eec63447
             } catch (RestException e) {
                 operationStatus = new OperationStatus<>(e, OperationState.FAILED);
             }
