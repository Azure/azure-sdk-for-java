--- conflicted
+++ resolved
@@ -12,11 +12,8 @@
 
 import java.io.IOException;
 import java.net.Proxy;
-<<<<<<< HEAD
 import java.net.URL;
-=======
 import java.util.Map;
->>>>>>> db7d0c19
 
 /**
  * AzureTokenCredentials represents a credentials object with access to Azure
@@ -41,7 +38,6 @@
         this.domain = domain;
     }
 
-<<<<<<< HEAD
     /**
      * Gets the token from the given endpoint.
      *
@@ -52,15 +48,6 @@
     public final String getTokenFromUri(String uri) throws IOException {
         URL url = new URL(uri);
         String host = url.getHost();
-        for (String endpoint : environment().endpoints().values()) {
-            if (host.contains(endpoint)) {
-                // Remove leading dots
-                host = endpoint.replaceAll("^\\.*", "");
-                break;
-=======
-    @Override
-    protected final String getToken(Request request) throws IOException {
-        String host = request.url().toString().toLowerCase();
         String resource = environment().activeDirectoryResourceId();
         for (Map.Entry<String, String> endpoint : environment().endpoints().entrySet()) {
             if (host.contains(endpoint.getValue())) {
@@ -70,7 +57,6 @@
                 } else if (endpoint.getKey().equals(Endpoint.GRAPH.identifier())) {
                     resource = environment().graphEndpoint();
                 }
->>>>>>> db7d0c19
             }
         }
         return getToken(resource);
