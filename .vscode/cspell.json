
{
  "version": "0.2",
  "language": "en",
  "languageId": "java",
  "dictionaries": [
    "java",
    "powershell",
    "python",
    "softwareTerms",
    "en_us",
    "en-gb"
  ],
  "ignorePaths": [
    "eng/**",
    "**/sdk/**/target/**",
    "**/session-records/**",
    "**/sdk/**/**/assets.json",
    "**/sdk/**/*-matrix.json",
    "**/chromedriver",
    ".gitignore",
    "*.jar",
    "*.zip",
    "*.avro",
    "*.war",
    "*.gz",
    "*.exe",
    "*.png",
    "*.jpg",
    "*.pdf",
    "*.tif",
    "*.mdb",
    "*.mp4",
    "*.webp",
    "*.vsdx",
    "*.doc",
    "*.svg",
    "*.pfx",
    "*.dawio",
    "*.pem",
    "*.jks",
    "*._pfx",
    "*.cer",
    "*.exec",
    "*.der",
    "*.bmp",
    "*.bin",
    "*.pub",
    "*.x509",
    "*.certificate",
    "*.crt",
    "*.yml",
    ".vscode/cspell.json",
    ".vscode/eclipse-format-azure-sdk-for-java.xml",
    "*.parquet",
    "**/sdk/**/src/main/java/**/implementation/**",
    "**/*-perf/**",
    "**/*-stress/**",
    "**/*-tests/**",
    "**/*-test-*/**",
    "**/resourcemanager/**",
    "**/azure-resourcemanager*/**",
    "**/microsoft-azure-*/**",
    "**/src/test/**",
    "**src/**/samples/**/*.json",
    "**/src/**/samples/**/*.ipynb",
    "**/sdk/**/swagger/**",
    "**/src/**/resources/**",
    "sdk/aot/azure-aot-graalvm-samples/**",
    "sdk/agrifood/azure-verticals-agrifood-farming/**",
    "sdk/aot/azure-aot-graalvm-support-netty/**",
    "sdk/anomalydetector/azure-ai-anomalydetector/**",
    "sdk/aot/azure-aot-graalvm-support/**",
    "sdk/appconfiguration/azure-spring-cloud-test-appconfiguration-config/**",
    "sdk/appconfiguration/azure-spring-cloud-starter-appconfiguration-config/**",
    "sdk/appconfiguration/azure-spring-cloud-feature-management-web/**",
    "sdk/appconfiguration/azure-spring-cloud-feature-management/**",
    "sdk/appconfiguration/azure-spring-cloud-appconfiguration-config-web/**",
    "sdk/appconfiguration/azure-spring-cloud-appconfiguration-config/**",
    "sdk/boms/azure-sdk-bom/**",
    "sdk/boms/azure-sdk-template-bom/**",
    "sdk/attestation/test-resources-pre.ps1",
    "sdk/attestation/azure-security-attestation/**",
    "sdk/cognitiveservices/ms-azure-cs-autosuggest/**",
    "sdk/cognitiveservices/ms-azure-cs-customimagesearch/**",
    "sdk/cognitiveservices/ms-azure-cs-computervision/**",
    "sdk/cognitiveservices/ms-azure-cs-customsearch/**",
    "sdk/cognitiveservices/ms-azure-cs-customvision-prediction/**",
    "sdk/cognitiveservices/ms-azure-cs-contentmoderator/**",
    "sdk/cognitiveservices/ms-azure-cs-entitysearch/**",
    "sdk/cognitiveservices/ms-azure-cs-customvision-training/**",
    "sdk/cognitiveservices/ms-azure-cs-luis-runtime/**",
    "sdk/cognitiveservices/ms-azure-cs-spellcheck/**",
    "sdk/cognitiveservices/ms-azure-cs-newssearch/**",
    "sdk/cognitiveservices/ms-azure-cs-imagesearch/**",
    "sdk/cognitiveservices/ms-azure-cs-qnamaker/**",
    "sdk/cognitiveservices/ms-azure-cs-textanalytics/**",
    "sdk/cognitiveservices/ms-azure-cs-faceapi/**",
    "sdk/cognitiveservices/ms-azure-cs-videosearch/**",
    "sdk/cognitiveservices/ms-azure-cs-websearch/**",
    "sdk/cognitiveservices/ms-azure-cs-visualsearch/**",
    "sdk/communication/azure-communication-common/**",
    "sdk/communication/azure-communication-email/**",
    "sdk/communication/azure-communication-networktraversal/**",
    "sdk/cognitiveservices/ms-azure-cs-luis-authoring/**",
    "sdk/communication/azure-communication-jobrouter/**",
    "sdk/communication/azure-communication-callingserver/**",
    "sdk/communication/azure-communication-callautomation/**",
    "sdk/communication/azure-communication-chat/**",
    "sdk/communication/azure-communication-identity/**",
    "sdk/communication/azure-communication-phonenumbers/**",
    "sdk/communication/azure-communication-rooms/**",
    "sdk/communication/azure-communication-sms/**",
    "sdk/communication/azure-communication-messages/**",
    "sdk/confidentialledger/azure-security-confidentialledger/**",
    "sdk/core/.idea/**",
    "sdk/containerregistry/azure-containers-containerregistry/**",
    "sdk/cosmos/azure-cosmos-dotnet-benchmark/**",
    "sdk/cosmos/azure-cosmos-benchmark/**",
    "sdk/cosmos/azure-cosmos-spark_3-1_2-12/**",
    "sdk/cosmos/azure-cosmos-spark_3-2_2-12/**",
    "sdk/cosmos/azure-cosmos-spark_3-3_2-12/**",
    "sdk/cosmos/azure-cosmos-spark_3-4_2-12/**",
    "sdk/cosmos/azure-cosmos-spark_3-5_2-12/**",
    "sdk/cosmos/azure-cosmos-spark-account-data-resolver-sample/**",
    "sdk/cosmos/azure-cosmos-encryption/**",
    "sdk/cosmos/azure-cosmos-spark_3_2-12/**",
    "sdk/spring/azure-spring-data-cosmos/**",
    "sdk/cosmos/azure-cosmos-kafka-connect/**",
    "sdk/deviceupdate/azure-iot-deviceupdate/**",
    "sdk/e2e/src/**",
    "sdk/eventgrid/azure-messaging-eventgrid-cloudnative-cloudevents/**",
    "sdk/digitaltwins/azure-digitaltwins-core/**",
    "sdk/eventhubs/azure-messaging-eventhubs-checkpointstore-jedis/**",
    "sdk/eventhubs/azure-messaging-eventhubs-checkpointstore-blob/**",
    "sdk/eventhubs/azure-messaging-eventhubs/**",
    "sdk/eventhubs/azure-messaging-eventhubs-stress/Dockerfile",
    "sdk/eventgrid/azure-messaging-eventgrid/**",
    "sdk/cosmos/azure-cosmos/**",
    "sdk/cosmos/azure-cosmos-test/**",
    "sdk/identity/azure-identity/**",
    "sdk/keyvault/azure-security-keyvault-administration/**",
    "sdk/keyvault/azure-security-keyvault-certificates/**",
    "sdk/keyvault/azure-security-keyvault-jca/**",
    "sdk/keyvault/azure-security-keyvault-keys/**",
    "sdk/keyvault/azure-security-keyvault-secrets/**",
    "sdk/keyvault/azure-security-test-keyvault-jca/**",
    "sdk/keyvault/test-resources/test-resources.json",
    "sdk/keyvault/test-resources-jca/test-resources.json",
    "sdk/formrecognizer/azure-ai-formrecognizer/**",
    "sdk/documentintelligence/azure-ai-documentintelligence/**",
    "sdk/maps/azure-maps-render/**",
    "sdk/maps/azure-maps-route/**",
    "sdk/monitor/azure-monitor-ingestion/**",
    "sdk/mixedreality/azure-mixedreality-authentication/**",
    "sdk/maps/azure-maps-search/**",
    "sdk/monitor/azure-monitor-query/**",
    "sdk/monitor/azure-monitor-opentelemetry-exporter/**",
    "sdk/monitor/test-resources.json",
    "sdk/modelsrepository/azure-iot-modelsrepository/**",
    "sdk/parents/azure-client-sdk-parent/**",
    "sdk/parents/azure-sdk-parent/**",
    "sdk/parents/azure-data-sdk-parent/**",
    "sdk/parents/clientcore-parent/**",
    "sdk/personalizer/azure-ai-personalizer/**",
    "sdk/personalizer/test-resources.json",
    "sdk/purview/azure-analytics-purview-administration/**",
    "sdk/quantum/azure-quantum-jobs/**",
    "sdk/purview/azure-analytics-purview-scanning/**",
    "sdk/purview/azure-analytics-purview-workflow/**",
    "sdk/remoterendering/TestResources/**",
    "sdk/purview/azure-analytics-purview-catalog/**",
    "sdk/servicebus/build/**",
    "sdk/servicebus/azure-messaging-servicebus-stress/templates/**",
    "sdk/servicebus/azure-messaging-servicebus-stress/workbooks/**",
    "sdk/servicebus/azure-messaging-servicebus-stress/Dockerfile",
    "sdk/storage/azure-storage-internal-avro/**",
    "sdk/storage/azure-storage-queue/**",
    "sdk/synapse/azure-analytics-synapse-accesscontrol/**",
    "sdk/synapse/azure-analytics-synapse-managedprivateendpoints/**",
    "sdk/synapse/azure-analytics-synapse-monitoring/**",
    "sdk/synapse/azure-analytics-synapse-spark/**",
    "sdk/storage/azure-storage-blob-nio/**",
    "sdk/template/azure-sdk-template/**",
    "sdk/template/azure-sdk-template-three/**",
    "sdk/template/azure-sdk-template-two/**",
    "sdk/tools/azure-sdk-archetype/**",
    "sdk/tools/azure-sdk-build-tool/**",
    "sdk/storage/azure-storage-file-share/**",
    "sdk/translation/azure-ai-documenttranslator/**",
    "sdk/videoanalyzer/azure-media-videoanalyzer-edge/**",
    "sdk/synapse/azure-analytics-synapse-artifacts/**",
    "sdk/webpubsub/azure-messaging-webpubsub/**",
    "sdk/textanalytics/azure-ai-textanalytics/**",
    "sdk/storage/azure-storage-file-datalake/**",
    "sdk/maps/azure-maps-elevation/**",
    "sdk/maps/azure-maps-geolocation/**",
    "sdk/maps/azure-maps-timezone/**",
    "sdk/devcenter/azure-developer-devcenter/**",
    "sdk/loadtesting/azure-developer-loadtesting/**",
    "sdk/clientcore/core/**",
    "sdk/clientcore/core-json/**",
    "sdk/clientcore/http-okhttp3/**",
    "sdk/clientcore/http-jdk-httpclient/**",
    "sdk/serialization/azure-json-gson/**",
    "sdk/serialization/azure-json/**",
    "sdk/serialization/azure-xml/**",
    "sdk/search/azure-search-documents/src/samples/java/com/azure/search/documents/HotelsData.json",
    "sdk/search/azure-search-documents/src/main/java/com/azure/search/documents/indexes/models/OcrSkillLanguage.java",
    "sdk/search/azure-search-documents/src/main/java/com/azure/search/documents/indexes/models/PhoneticEncoder.java",
    "sdk/search/azure-search-documents/src/main/java/com/azure/search/documents/indexes/models/StemmerTokenFilterLanguage.java",
    "sdk/search/azure-search-documents/src/main/java/com/azure/search/documents/indexes/models/SnowballTokenFilterLanguage.java",
    "sdk/search/azure-search-documents/src/main/java/com/azure/search/documents/indexes/models/TextTranslationSkillLanguage.java",
    "sdk/search/azure-search-documents/src/main/java/com/azure/search/documents/indexes/models/TokenFilterName.java"
  ],
  "words": [
    "adal",
    "akhtabar",
    "alzimmer",
    "amqp",
    "Amqp",
    "AMQP",
    "AOAI",
    "apacheavro",
    "Apim",
    "AUHours",
    "autoscale",
    "autodetection",
    "awps",
    "azconfig",
    "azsdk",
    "azsynapse",
    "azurecr",
    "azurestackhci",
    "backoff",
    "boringssl",
    "BYOD",
    "Dgpg",
    "Dskip",
    "mvnw",
    "TBLPROPERTIES",
    "Cyclomatic",
    "branchcoverage",
    "cacerts",
    "checkstyle",
    "Classpath",
    "cname",
    "codesnippet",
    "cols",
    "contoso",
    "contosomedia",
    "createorupdate",
    "creds",
    "credscan",
    "curr",
    "dall",
    "DALL-E",
    "dall-e",
    "databind",
    "databricks",
    "DAZURE",
    "deidentification",
    "deidentificationclient",
    "deidentified",
    "deid",
    "deidservices",
    "deidentify",
    "ddos",
    "dcis",
    "deallocate",
    "decryptor",
    "Deserialization",
    "destfile",
    "Dgenerate",
    "Dincludes",
    "Dshade",
    "Dverbose",
    "dicom",
    "doclint",
    "doclinting",
    "doctitle",
    "dlocal",
    "dtlk",
    "dtlksd",
    "dummyrg",
    "eastus",
    "embedme",
    "encryptor",
    "endtoend",
    "entra",
    "Entra",
    "Esto",
    "etag",
    "euap",
    "eventhub",
    "eventhubs",
    "failondeprecatedstatus",
    "FHIR",
    "filereports",
    "gapra",
    "gltf",
    "gmavenplus",
    "gson",
    "guids",
    "graalvm",
    "hana",
    "hanaonazure",
    "hdfs",
    "hdinsight",
    "healthdataaiservices",
    "hudha",
    "hvac",
    "hybridkubernetes",
    "hyunwoongko",
    "idnum",
    "insights",
    "intellij",
    "Intellij",
    "iotcentral",
    "ipconfiguration",
    "Iscsi",
    "jacksonavro",
    "jacoco",
    "javadoc",
    "javadocs",
    "Jdbc",
    "JSESSIONID",
    "junitxml",
    "jtoken",
    "jtokkit",
    "keyvault",
    "kasobol",
    "knuddelsgmbh",
    "kube",
    "kubeconfig",
    "kubeconfigs",
    "KUBERNETES",
    "kubernetesconfiguration",
    "kusto",
    "kvlt",
    "linecoverage",
    "linksource",
    "listbyconfigurationprofileassignments",
    "localizable",
    "logit",
    "logprobs",
    "logz",
    "LOINC",
    "Lucene",
    "mgmt",
    "mibps",
    "Mirena",
    "Mockito",
    "Mordor",
    "mosca",
    "mpga",
    "msal",
    "msix",
    "MSRC",
    "netapp",
    "Netezza",
    "odata",
    "OAI",
    "ODBC",
    "okhttp",
    "OTLP",
    "OLTP",
    "onboarded",
    "Onco",
    "onenote",
    "openai",
    "passthrough",
    "Pnative",
    "premf",
    "pwsh",
    "protonj",
    "prueba",
    "PSQL",
    "PZLA",
    "qpid",
    "racdw",
    "RAGRS",
    "reimage",
    "reimaging",
    "Remediations",
    "requireReleaseDeps",
    "rerank",
    "Rerank",
    "RERANK",
    "resourcemanager",
    "Retriable",
    "revapi",
    "Rollup",
    "rtsp",
    "runtimes",
    "SBOM",
    "scalastyle",
    "schemaregistryapacheavroserializer",
    "SERIALVERSIONID",
    "servicebus",
    "sftdl",
    "skus",
    "snomed",
    "sonatype",
    "Sonatype",
    "spotbugs",
    "ssis",
    "substringof",
    "Sybase",
    "tcnative",
    "testdb",
    "TFVC",
    "timeframe",
    "tofile",
    "toFile",
    "umls",
    "undelete",
    "unmanaged",
    "unmutated",
    "vectorizer",
    "versionid",
    "vertx",
    "Vertx",
    "vmware",
    "vnet",
    "VNET",
    "westcentralus",
    "westus",
    "windowtitle",
    "wordomatic",
    "xlint",
    "XLint"
  ],
  "overrides": [
    {
      "filename": "sdk/batch/azure-compute-batch/**",
      "words": [
        "Dtest",
        "osdisk",
        "nopublicipaddresses",
        "cifs",
        "noaction",
        "upgradingos",
        "VMSS",
        "reimaged",
        "isdirectory",
        "SSDLRS"
      ]
    },
    {
      "filename": "sdk/search/azure-search-documents/**",
      "words": [
        "ADLS",
        "mysearch",
        "TFIDF",
        "Decompounder",
        "NGRAM",
        "Bangla",
        "Rslp",
        "vectorizer",
        "vectorizable",
        "vectorizers",
        "hnsw",
        "rerank",
        "reranker",
        "mytext",
        "myocr",
        "econo",
        "azsearch",
        "bokmaal",
        "bokmal",
        "adlsgen",
        "sorani",
        "mylocation",
        "myloc",
        "dari",
        "hitel",
        "AISERVICES",
        "AICLIP",
        "TLARGE",
        "TBASE",
        "TGIANT",
        "tiktoken",
        "AITOKENS",
        "Matryoshka"
      ]
    },
    {
      "filename": "sdk/search/azure-search-documents/src/samples/java/com/azure/search/documents/HotelsData.json",
      "words": [
        "*"
      ]
    },
    {
      "filename": "sdk/identity/cgmanifest.json",
      "words":[
        "pwdb",
        "bcprov"
      ]
    },
    {
      "filename": "sdk/maps/azure-maps-traffic/README.md",
      "words": [
        "EPSG"
      ]
    },
    {
      "filename": "sdk/maps/azure-maps-traffic/src/main/java/com/azure/maps/traffic/models/ProjectionStandard.java",
      "words": [
        "EPSG"
      ]
    },
    {
      "filename": "sdk/maps/azure-maps-traffic/src/main/java/com/azure/maps/traffic/models/SpeedUnit.java",
      "words": [
        "KMPH"
      ]
    },
    {
      "filename": "sdk/maps/azure-maps-traffic/src/main/java/com/azure/maps/traffic/models/TrafficFlowSegmentOptions.java",
      "words": [
        "EPSG", "KMPH"
      ]
    },
    {
      "filename": "sdk/maps/azure-maps-traffic/src/main/java/com/azure/maps/traffic/TrafficAsyncClient.java",
      "words": [
        "EPSG"
      ]
    },
    {
      "filename": "sdk/maps/azure-maps-traffic/src/main/java/com/azure/maps/traffic/TrafficClient.java",
      "words": [
        "EPSG"
      ]
    },
    {
      "filename": "sdk/maps/azure-maps-traffic/src/main/java/com/azure/maps/traffic/models/TrafficFlowSegmentDataProperties.java",
      "words": [
        "openlr"
      ]
    },
    {
      "filename": "sdk/maps/azure-maps-traffic/src/main/java/com/azure/maps/traffic/models/TrafficIncidentViewport.java",
      "words": [
        "viewp"
      ]
    },
    {
      "filename": "sdk/maps/azure-maps-traffic/src/samples/java/com/azure/maps/traffic/samples/GetTrafficIncidentDetail.java",
      "words": [
        "EPSG"
      ]
    },
    {
      "filename": "sdk/maps/azure-maps-traffic/src/main/java/com/azure/maps/traffic/models/TrafficIncidentViewportOptions.java",
      "words": [
        "EPSG"
      ]
    },
    {
      "filename": "sdk/maps/azure-maps-weather/src/main/java/com/azure/maps/weather/models/UnitType.java",
      "words": [
        "HECTO"
      ]
    },
    {
      "filename": "sdk/maps/azure-maps-weather/src/main/java/com/azure/maps/weather/models/WeatherAlongRoutePrecipitation.java",
      "words": [
        "Decibles"
      ]
    },
    {
      "filename": "sdk/healthinsights/**",
      "words": [
        "authorid",
        "encounterid",
        "docid"
      ]
    },
    {
      "filename": "sdk/healthinsights/azure-health-insights-radiologyinsights/**",
      "words": [
        "pericholecystic",
        "craniocaudally",
        "angiomyolipomas"
      ]
    },
    {
      "filename": "sdk/easm/*",
      "words": [
        "easm",
        "asns",
        "nxdomain",
        "cnames",
        "riskiq"
      ]
    },
    {
      "filename": "**/pom.xml",
      "patterns": [
        {
          "name": "artifactName",
          "pattern": ".*<artifactId>.*"
        },
        {
          "name": "groupId",
          "pattern": ".*<groupId>.*"
        },
        {
          "name": "version",
          "pattern": ".*<version>.*"
        },
        {
          "name": "include",
          "pattern": ".*<include>.*"
        },
        {
          "name": "exclude",
          "pattern": ".*<exclude>.*"
        },
        {
          "name": "id",
          "pattern": ".*<id>.*"
        },
        {
          "name": "exists",
          "pattern": ".*<exists>.*"
        },
        {
          "name": "pattern",
          "pattern": ".*<pattern>.*"
        },
        {
          "name": "shadedPattern",
          "pattern": ".*<shadedPattern>.*"
        },
        {
          "name": "stylesheet",
          "pattern": ".*<stylesheet>.*"
        },
        {
          "name": "value",
          "pattern": ".*<value>.*"
        },
        {
          "name": "arg",
          "pattern": ".*<arg>.*"
        },
        {
          "name": "propertyExpansion",
          "pattern": ".*<propertyExpansion>.*"
        },
        {
          "name": "fileMapper",
          "pattern": ".*<fileMapper.*"
        },
        {
          "name": "packages",
          "pattern": ".*<packages>.*"
        },
        {
          "name": "sourceFileExclude",
          "pattern": ".*<sourceFileExclude>.*"
        },
        {
          "name": "filesets",
          "pattern": ".*<filesets>.*"
        },
        {
          "name": "checkstyle.excludes",
          "pattern": ".*<checkstyle.excludes>.*"
        },
        {
          "name": "module",
          "pattern": ".*<module>.*"
        },
        {
          "name": "suiteXmlFile",
          "pattern": ".*<suiteXmlFile>.*"
        },
        {
          "name": "test.groups",
          "pattern": ".*<test.groups>.*"
        },
        {
          "name": "perf.test",
          "pattern": ".*<perf.test..*"
        },
        {
          "name": "excludePackageNames",
          "pattern": "/<excludePackageNames>([\\s\\S]*?)<\/excludePackageNames>/im"
        },
        {
          "name": "heapDumpOnOom",
          "pattern": "/<heapDumpOnOom>([\\s\\S]*?)<\/heapDumpOnOom>/im"
        },
        {
          "name": "environmentVariables",
          "pattern": "/<environmentVariables>([\\s\\S]*?)<\/environmentVariables>/im"
        },
        {
          "name": "javaModulesSurefireArgLine",
          "pattern": "/<javaModulesSurefireArgLine>([\\s\\S]*?)<\/javaModulesSurefireArgLine>/im"
        },
        {
          "name": "additionalSurefireArgLine",
          "pattern": "/<additionalSurefireArgLine>([\\s\\S]*?)<\/additionalSurefireArgLine>/im"
        },
        {
          "name": "argLine",
          "pattern": "/<argLine>([\\s\\S]*?)<\/argLine>/im"
        },
        {
          "name": "property",
          "pattern": "/<property>([\\s\\S]*?)<\/property>/im"
        },
        {
          "name": "manifestEntries",
          "pattern": "/<manifestEntries>([\\s\\S]*?)<\/manifestEntries>/im"
        },
        {
          "name": "compilerArguments",
          "pattern": "/<compilerArguments>([\\s\\S]*?)<\/compilerArguments>/im"
        },
        {
          "name": "annotationProcessors",
          "pattern": "/<annotationProcessors>([\\s\\S]*?)<\/annotationProcessors>/im"
        }
      ],
      "ignoreRegExpList": [
        "artifactName",
        "groupId",
        "version",
        "include",
        "exclude",
        "id",
        "exists",
        "pattern",
        "shadedPattern",
        "stylesheet",
        "value",
        "arg",
        "propertyExpansion",
        "fileMapper",
        "packages",
        "sourceFileExclude",
        "filesets",
        "checkstyle.excludes",
        "module",
        "suiteXmlFile",
        "test.groups",
        "perf.test",
        "excludePackageNames",
        "heapDumpOnOom",
        "environmentVariables",
        "javaModulesSurefireArgLine",
        "additionalSurefireArgLine",
        "argLine",
        "property",
        "manifestEntries",
        "compilerArguments",
        "annotationProcessors"
      ]
    },
    {
      "filename": "**/eng/pipelines/templates/jobs/ci.yml",
      "words": [
        "dskip",
        "dinject",
        "codesnippets",
        "dgenerate",
        "dspotbugs",
        "dcheckstyle",
        "drevapi",
        "dalt",
        "apireview",
        "setuptools",
        "dgpg",
        "dmaven",
        "checkstyle",
        "dverify"
      ]
    },
    {
      "filename": "**/**-stress/**",
      "words": [
        "Djarmode",
        "Dreactor",
        "nindent"
      ]
    },
    {
      "filename": "**/sdk/cosmos/azure-cosmos/src/main/java/com/azure/cosmos/implementation/guava*/**/*.java",
      "words": [
        "Bourrillion",
        "kevinb"
      ]
    },
    {
      "filename": "**/sdk/cosmos/live-platform-matrix.json",
      "words": [
        "Pfast",
        "Pdirect",
	    "Pmulti",
        "Psplit",
        "Pquery",
        "Pcfp",
        "Pflaky"
      ]
    },
    {
      "filename": "**/sdk/remoterendering/TestResources/**",
      "words": [
        "Phong"
      ]
    },
    {
      "filename": "**/sdk/datalakeanalytics/azure-resourcemanager-datalakeanalytics/**",
      "words": [
        "AUHOURS"
      ]
    },
    {
      "filename": "**/sdk/communication/azure-communication-identity/CHANGELOG.md",
      "words": [
        "reponse"
      ]
    },
    {
      "filename": "/sdk/agrifood/**",
      "words": [
        "NDVI"
      ]
    },
    {
      "filename": "/sdk/ai/**",
      "words": [
        "ubinary",
        "UBINARY"
      ]
    },
    {
      "filename": "/sdk/datalakeanalytics/**",
      "words": [
        "adal",
        "amqp",
        "AUHours"
      ]
    },
    {
      "filename": "/sdk/automanage/**",
      "words": [
        "kusto",
        "linecoverage",
        "linksource",
        "listbyconfigurationprofileassignments"
      ]
    },
    {
      "filename": "sdk/storage/azure-storage-common/**",
      "words": [
        "alzimmer",
        "azstoragesdkaccount",
        "BUILDID"
      ]
    },
    {
      "filename": "sdk/storage/azure-storage-blob-cryptography/**",
      "words": [
        "akek",
        "azstorage"
      ]
    },
    {
      "filename": "NOTICE.txt",
      "words": [
        "Tatu",
        "Saloranta",
        "JAXB",
        "Stax",
        "Tene",
        "Azul",
        "rkuhn",
        "benjchristensen",
        "viktorklang",
        "Klang",
        "smaldini",
        "Stephane",
        "Maldini",
        "savulchik",
        "Savulchik",
        "ktoso",
        "Malawski",
        "ouertani",
        "Ouertani",
        "Mickevičius",
        "ldaley",
        "colinrgodsey",
        "Godsey",
        "davidmoten",
        "Moten",
        "Mauswerks",
        "rstoyanchev",
        "Rossen",
        "Stoyanchev",
        "Bjorn",
        "anthonyvdotbe",
        "Vanelverdinghe",
        "seratch",
        "akarnokd",
        "Karnok",
        "egetman",
        "Evgeniy",
        "patriknw",
        "Patrik",
        "angelsanz",
        "Ángel",
        "Sanz",
        "shenghaiyang",
        "kiiadi",
        "jroper",
        "olegdokuka",
        "Oleh",
        "Dokuka",
        "Netifi",
        "Zaugg",
        "lrgrwrks"
      ]
    },
    {
      "filename": "sdk/storage/azure-storage-blob/**",
      "words": [
        "clientime",
        "ctxt",
        "etags",
        "HTBB",
        "IPMISMATCH",
        "myaccountname",
        "myblob",
        "myblobmetadata",
        "myblobsforlisting",
        "myblockblob",
        "mycontainer",
        "mycontainermetadata",
        "mycontainersforlisting",
        "myimage",
        "myjavacontainerbasic",
        "myjavacontainerbufferedupload",
        "myjavacontainerbuffereduploadlength",
        "myjavacontainerparallelupload",
        "RAGRS",
        "saoid"
      ]
    },
    {
      "filename": "sdk/metricsadvisor/azure-ai-metricsadvisor/**",
      "words": [
        "APIV",
        "bacf",
        "alertme",
        "adwiki",
        "howto",
        "bpfdfee",
        "deduped",
        "dedupe",
        "POSTGRE",
        "dgfbbbb",
        "gdgfbbbb",
        "dvhkl",
        "yufrjo",
        "kldn",
        "dccf"
      ]
    },
    {
      "filename": "sdk/servicebus/azure-messaging-servicebus/**",
      "words": [
        "anu",
        "Conniey",
        "liudmila",
        "Milli",
        "qpid",
        "unretriable"
      ]
    },
    {
      "filename": "sdk/spring/scripts/**",
      "words": [
        "agroal",
        "alluxio",
        "antlr",
        "arquillian",
        "aspectj",
        "aspectjrt",
        "aspectjtools",
        "aspectjweaver",
        "assertj",
        "astbuilder",
        "asyncer",
        "athenz",
        "atomikos",
        "awaitility",
        "awspring",
        "bcfips",
        "Borca",
        "brotli",
        "bson",
        "cbor",
        "chromadb",
        "cockroachdb",
        "codehaus",
        "collectd",
        "crac",
        "cratedb",
        "cyclonedx",
        "datastax",
        "dbcp",
        "debezium",
        "deser",
        "dynalite",
        "dynatrace",
        "ecwid",
        "ehcache",
        "epoll",
        "fcgi",
        "flywaydb",
        "gcloud",
        "gimap",
        "ginq",
        "groovysh",
        "guice",
        "Hikari",
        "hikaricp",
        "hivemq",
        "hocon",
        "hornetq",
        "hppc",
        "hqclient",
        "hsqldb",
        "humio",
        "hystrix",
        "inmemory",
        "infinispan",
        "informix",
        "integ",
        "iostreams",
        "istack",
        "istio",
        "itest",
        "itests",
        "jaas",
        "janino",
        "jaspi",
        "jaxb",
        "jaxen",
        "jaxrs",
        "jaxws",
        "jcache",
        "jcloud",
        "jclouds",
        "jdbi",
        "jdom",
        "jgit",
        "jmustache",
        "jndi",
        "joda",
        "johnzon",
        "jooq",
        "jpamodelgen",
        "jspc",
        "jstl",
        "jtds",
        "jvnet",
        "kahadb",
        "kairos",
        "karaf",
        "knative",
        "kotlinx",
        "kqueue",
        "kryo",
        "kustomize",
        "ldif",
        "leveldb",
        "liquibase",
        "milvus",
        "minio",
        "mockmvc",
        "moshi",
        "moxy",
        "mqtt",
        "mrbean",
        "mssql",
        "mssqlserver",
        "mxab",
        "nekohtml",
        "nosql",
        "ocsp",
        "ojdbc",
        "okcurl",
        "okio",
        "ollama",
        "openfga",
        "openmldb",
        "opentsdb",
        "orai",
        "orientdb",
        "osdt",
        "osgi",
        "otel",
        "otlp",
        "pcollections",
        "proxool",
        "qdrant",
        "qpack",
        "quarkus",
        "questdb",
        "quic",
        "rabbitmq",
        "reactivex",
        "remoting",
        "rocksdb",
        "rsocket",
        "rxtx",
        "saaj",
        "scalatra",
        "sctp",
        "seleniumhq",
        "shiro",
        "signalfx",
        "snakeyaml",
        "solrj",
        "specto",
        "squareup",
        "statsd",
        "stax",
        "staxex",
        "stree",
        "sybasease",
        "tekton",
        "testng",
        "tidb",
        "tmatesoft",
        "toxiproxy",
        "trino",
        "trogdor",
        "txwc",
        "uberjar",
        "ultraq",
        "unboundid",
        "vavr",
        "vertx",
        "vibur",
        "wadl",
        "weaviate",
        "webmvc",
        "xerial",
        "xmpp",
        "xsom",
        "yasson",
        "yugabytedb",
        "zaxxer",
        "LINUXVMIMAGE",
        "LINUXPOOL",
        "OSVmImage"
      ]
    },
    {
      "filename": "sdk/spring/**.md",
      "words": [
        "Dcheckstyle",
        "Dcodesnippet",
        "Djacoco",
        "Dparallel",
        "Drevapi",
        "Dskip",
        "Dspotbugs",
        "Pdev"
      ]
    },
    {
      "filename": "sdk/spring/**/*.xml",
      "words": [
        "failondeprecatedstatus"
      ]
    },
    {
      "filename": "sdk/spring/**.yml",
      "words": [
        "failondeprecatedstatus"
      ]
    },
    {
      "filename": "sdk/spring/**",
      "words": [
        "aadb",
        "AADB",
        "amqps",
        "Authoritys",
        "autoconfiguation",
        "Conditonal",
        "DCOSMOS",
        "documentdb",
        "DOCUMENTDB",
        "DOWHILE",
        "failonerror",
        "Jaas",
        "JAAS",
        "Jndi",
        "JPMS",
        "JWKS",
        "LINUXVMIMAGE",
        "myproject",
        "MYPROJECT",
        "namesapce",
        "nimbusds",
        "normalalize",
        "OAUTHBEAR",
        "oauthbearer",
        "OAUTHBEARER",
        "Oidc",
        "oidc",
        "OIDC",
        "otel",
        "Otel",
        "otlp",
        "qpid",
        "reqoest",
        "signin",
        "Spel",
        "sqldb",
        "SQLDB",
        "Vcap",
        "VCAP",
        "xiada",
        "yiliu",
        "usgovcloudapi",
        "Pnative",
        "Djava",
        "sbmvn"
      ]
    },
    {
      "filename": "sdk/spring/spring-cloud-azure-starter-monitor/**.md",
      "words": [
        "Djava"
      ]
    },
    {
      "filename": "sdk/spring/spring-cloud-azure-testcontainers/src/main/java/com/azure/spring/testcontainers/service/connection/storage/StorageBlobContainerConnectionDetailsFactory.java",
      "words": [
        "CDXJ",
        "SZFPT",
        "Bekso"
      ]
    },
    {
      "filename": "sdk/spring/spring-cloud-azure-testcontainers/src/main/java/com/azure/spring/testcontainers/service/connection/storage/StorageQueueContainerConnectionDetailsFactory.java",
      "words": [
        "CDXJ",
        "SZFPT",
        "Bekso"
      ]
    },
    {
      "filename": "sdk/vision/azure-ai-vision-imageanalysis/**",
      "words": [
        "javac"
      ]
    },
    {
      "filename": "sdk/purview/azure-analytics-purview-sharing/**",
      "words": [
        "ADLS",
        "Adls"
      ],
      "ignoreRegExpList": [
        "/\/\/\\s*(BEGIN:|END:).*/"
      ]
    },
    {
      "filename": "sdk/tables/azure-data-tables/**",
      "words": [
        "upserts",
        "upserted",
        "raud"
      ]
    },
    {
<<<<<<< HEAD
      "filename": "sdk/core/**",
      "words": [
        "reta",
        "tozsvath",
        "ueisele",
        "Thowable",
        "Dtest",
        "azyncoperation",
        "Referer",
        "limolkova",
        "sess",
        "cnonce",
        "mvnrepository",
        "IMDS",
        "Doesnt",
        "xffffffffffff",
        "imgur",
        "Bufs",
        "Unpooled",
        "okio",
        "usgovcloudapi",
        "southcentralus",
        "centralus",
        "northcentralus",
        "uksouth",
        "ukwest",
        "usgovvirginia",
        "usgoviowa",
        "usgovarizona",
        "usgovtexas",
        "usdodeast",
        "usdodcentral",
        "junitextensions",
        "urllistofbytes",
        "urllistoflistofbytes",
        "urlmapofbytes",
        "inproc",
        "otel",
        "tmpdir",
        "aarch",
        "CNCF"
=======
      "filename": "sdk/translation/azure-ai-translation-document/**",
      "words": [
        "cancelacurrentlyprocessingorqueuedtranslation",
        "returnsalistofbatchrequestssubmittedandthestatusforeachrequest",
        "returnsalistofsupporteddocumentformats",
        "returnsthestatusofasingledocumentinabatchtranslationrequest",
        "submitadocumenttranslationrequesttothedocumenttranslationservice",
        "translateasingledocument"
>>>>>>> 44f65d4c
      ]
    }
  ],
  "allowCompoundWords": true
}<|MERGE_RESOLUTION|>--- conflicted
+++ resolved
@@ -1287,7 +1287,6 @@
       ]
     },
     {
-<<<<<<< HEAD
       "filename": "sdk/core/**",
       "words": [
         "reta",
@@ -1329,7 +1328,9 @@
         "tmpdir",
         "aarch",
         "CNCF"
-=======
+        ]
+    },
+    {
       "filename": "sdk/translation/azure-ai-translation-document/**",
       "words": [
         "cancelacurrentlyprocessingorqueuedtranslation",
@@ -1338,7 +1339,6 @@
         "returnsthestatusofasingledocumentinabatchtranslationrequest",
         "submitadocumenttranslationrequesttothedocumenttranslationservice",
         "translateasingledocument"
->>>>>>> 44f65d4c
       ]
     }
   ],
