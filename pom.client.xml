--- conflicted
+++ resolved
@@ -1,21 +1,13 @@
 <!-- Copyright (c) Microsoft Corporation. All rights reserved.
      Licensed under the MIT License. -->
 <project xmlns="http://maven.apache.org/POM/4.0.0"
-<<<<<<< HEAD
-         xmlns:xsi="http://www.w3.org/2001/XMLSchema-instance" xsi:schemaLocation="http://maven.apache.org/POM/4.0.0 http://maven.apache.org/maven-v4_0_0.xsd">
-=======
          xmlns:xsi="http://www.w3.org/2001/XMLSchema-instance"
          xsi:schemaLocation="http://maven.apache.org/POM/4.0.0 http://maven.apache.org/maven-v4_0_0.xsd">
->>>>>>> f9b68898
   <modelVersion>4.0.0</modelVersion>
   <groupId>com.azure</groupId>
   <artifactId>azure-client-sdk-parent</artifactId>
   <packaging>pom</packaging>
-<<<<<<< HEAD
-  <version>1.3.0</version>
-=======
   <version>1.5.0</version>
->>>>>>> f9b68898
 
   <name>Microsoft Azure SDK for Java - Client Libraries</name>
   <description>Parent POM for Microsoft Azure SDK for Java</description>
@@ -28,11 +20,7 @@
   <parent>
     <groupId>com.azure</groupId>
     <artifactId>azure-sdk-parent</artifactId>
-<<<<<<< HEAD
-    <version>1.3.0</version>
-=======
     <version>1.4.0</version>
->>>>>>> f9b68898
     <relativePath>./parent/pom.xml</relativePath>
   </parent>
 
@@ -139,12 +127,8 @@
         </dependencies>
         <configuration>
           <configLocation>eng/code-quality-reports/src/main/resources/checkstyle/checkstyle.xml</configLocation>
-<<<<<<< HEAD
-          <suppressionsLocation>eng/code-quality-reports/src/main/resources/checkstyle/checkstyle-suppressions.xml</suppressionsLocation>
-=======
           <suppressionsLocation>eng/code-quality-reports/src/main/resources/checkstyle/checkstyle-suppressions.xml
           </suppressionsLocation>
->>>>>>> f9b68898
           <headerLocation>eng/code-quality-reports/src/main/resources/checkstyle/java.header</headerLocation>
           <propertyExpansion>samedir=</propertyExpansion>
           <encoding>UTF-8</encoding>
@@ -188,11 +172,7 @@
           <spotbugsXmlOutputDirectory>${project.build.directory}/spotbugs</spotbugsXmlOutputDirectory>
           <excludeFilterFile>spotbugs/spotbugs-exclude.xml</excludeFilterFile>
           <failOnError>true</failOnError>
-<<<<<<< HEAD
-          <fork>false</fork>
-=======
           <fork>true</fork>
->>>>>>> f9b68898
         </configuration>
         <executions>
           <execution>
@@ -367,12 +347,8 @@
             <excludePackageNames>
               *.impl*:
               *.implementation*:
-<<<<<<< HEAD
-              com.azure.tools.checkstyle*
-=======
               com.azure.tools.checkstyle*:
               com.azure.core.test
->>>>>>> f9b68898
             </excludePackageNames>
             <groups>
               <group>
@@ -396,17 +372,10 @@
               <group>
                 <title>Azure Core - HTTP - OkHttp</title>
                 <packages>com.azure.core.http.okhttp*</packages>
-<<<<<<< HEAD
               </group>
               <group>
                 <title>Azure Core - Management</title>
                 <packages>com.azure.core.management*</packages>
-=======
->>>>>>> f9b68898
-              </group>
-              <group>
-                <title>Azure Core - Management</title>
-                <packages>com.azure.core.management*</packages>
               </group>
               <group>
                 <title>Azure App Configuration</title>
@@ -453,10 +422,6 @@
                 <packages>com.azure.storage.queue*</packages>
               </group>
               <group>
-<<<<<<< HEAD
-                <title>Azure Telemetry</title>
-                <packages>com.azure.tracing.opentelemetry*</packages>
-=======
                 <title>Azure Storage Queues - Cryptography</title>
                 <packages>com.azure.storage.queue.cryptography*</packages>
               </group>
@@ -464,7 +429,6 @@
                 <title>Azure Telemetry</title>
                 <title>Azure Telemetry - OpenCensus</title>
                 <packages>com.azure.core.tracing*</packages>
->>>>>>> f9b68898
               </group>
             </groups>
             <links>
@@ -487,12 +451,9 @@
             <failOnError>false</failOnError>
             <failOnWarnings>false</failOnWarnings>
             <doclint>all</doclint>
-<<<<<<< HEAD
-=======
             <sourceFileExcludes>
               <sourceFileExclude>module-info.java</sourceFileExclude>
             </sourceFileExcludes>
->>>>>>> f9b68898
           </configuration>
         </plugin>
 
@@ -519,11 +480,7 @@
             <spotbugsXmlOutputDirectory>${project.build.directory}/spotbugs</spotbugsXmlOutputDirectory>
             <excludeFilterFile>spotbugs/spotbugs-exclude.xml</excludeFilterFile>
             <failOnError>true</failOnError>
-<<<<<<< HEAD
-            <fork>false</fork>
-=======
             <fork>true</fork>
->>>>>>> f9b68898
           </configuration>
         </plugin>
 
@@ -596,11 +553,7 @@
           <excludeFilterFile>eng/code-quality-reports/src/main/resources/spotbugs/spotbugs-exclude.xml
           </excludeFilterFile>
           <failOnError>true</failOnError>
-<<<<<<< HEAD
-          <fork>false</fork>
-=======
           <fork>true</fork>
->>>>>>> f9b68898
         </configuration>
       </plugin>
       <plugin>
@@ -627,12 +580,6 @@
                 -snippetpath ${project.basedir}/sdk/appconfiguration/azure-data-appconfiguration/src/samples/java
                 -snippetpath ${project.basedir}/sdk/core/azure-core/src/samples/java
                 -snippetpath ${project.basedir}/sdk/core/azure-core-http-netty/src/samples/java
-<<<<<<< HEAD
-                -snippetpath ${project.basedir}/sdk/eventhubs/azure-messaging-eventhubs/src/samples/java
-                -snippetpath ${project.basedir}/sdk/keyvault/azure-keyvault-keys/src/samples/java
-                -snippetpath ${project.basedir}/sdk/keyvault/azure-keyvault-secrets/src/samples/java
-                -snippetpath ${project.basedir}/sdk/storage/azure-storage-blob/src/samples/java
-=======
                 -snippetpath ${project.basedir}/sdk/core/azure-core-http-okhttp/src/samples/java
                 -snippetpath ${project.basedir}/sdk/eventhubs/azure-messaging-eventhubs/src/samples/java
                 -snippetpath ${project.basedir}/sdk/keyvault/azure-keyvault-certificates/src/samples/java
@@ -642,7 +589,6 @@
                 -snippetpath ${project.basedir}/sdk/storage/azure-storage-blob-batch/src/samples/java
                 -snippetpath ${project.basedir}/sdk/storage/azure-storage-blob-cryptography/src/samples/java
                 -snippetpath ${project.basedir}/sdk/storage/azure-storage-common/src/samples/java
->>>>>>> f9b68898
                 -snippetpath ${project.basedir}/sdk/storage/azure-storage-file/src/samples/java
                 -snippetpath ${project.basedir}/sdk/storage/azure-storage-queue/src/samples/java
               </additionalOptions>
@@ -909,26 +855,6 @@
   </profiles>
 
   <modules>
-<<<<<<< HEAD
-    <module>./sdk/appconfiguration/azure-data-appconfiguration</module>
-    <module>./sdk/core/azure-core</module>
-    <module>./sdk/core/azure-core-amqp</module>
-    <module>./sdk/core/azure-core-management</module>
-    <module>./sdk/core/azure-core-http-netty</module>
-    <module>./sdk/core/azure-core-http-okhttp</module>
-    <module>./sdk/core/azure-core-test</module>
-    <module>./sdk/eventhubs/azure-messaging-eventhubs</module>
-    <module>./sdk/eventhubs/azure-messaging-eventhubs-checkpointstore-blob</module>
-    <module>./sdk/keyvault/azure-keyvault-secrets</module>
-    <module>./sdk/keyvault/azure-keyvault-keys</module>
-    <module>./sdk/tracing/tracing-opentelemetry</module>
-    <module>./sdk/identity/azure-identity</module>
-    <module>./sdk/storage/azure-storage-blob</module>
-    <module>./sdk/storage/azure-storage-common</module>
-    <module>./sdk/storage/azure-storage-file</module>
-    <module>./sdk/storage/azure-storage-queue</module>
-    <module>./sdk/search/azure-search</module>
-=======
     <module>sdk/appconfiguration/azure-data-appconfiguration</module>
     <module>sdk/core/azure-core</module>
     <module>sdk/core/azure-core-amqp</module>
@@ -951,6 +877,6 @@
     <module>sdk/storage/azure-storage-queue</module>
     <module>sdk/storage/azure-storage-queue-cryptography</module>
     <module>sdk/tracing/azure-core-tracing-opencensus</module>
->>>>>>> f9b68898
+    <module>sdk/search/azure-search</module>
   </modules>
 </project>