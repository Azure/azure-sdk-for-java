<?xml version="1.0" encoding="UTF-8"?>
<project xmlns="http://maven.apache.org/POM/4.0.0" xmlns:xsi="http://www.w3.org/2001/XMLSchema-instance"
         xsi:schemaLocation="http://maven.apache.org/POM/4.0.0 http://maven.apache.org/maven-v4_0_0.xsd">
  <modelVersion>4.0.0</modelVersion>
  <groupId>com.azure</groupId>
  <artifactId>azure-client-sdk-parent</artifactId>
  <packaging>pom</packaging>
  <version>1.0.0-SNAPSHOT</version>

  <name>Microsoft Azure SDK for Java</name>
  <description>Parent POM for Microsoft Azure SDK for Java</description>
  <url>https://github.com/Azure/azure-sdk-for-java</url>
  <organization>
    <name>Microsoft Corporation</name>
    <url>http://microsoft.com</url>
  </organization>

  <parent>
    <groupId>com.microsoft.maven</groupId>
    <artifactId>java-8-parent</artifactId>
    <version>8.0.0</version>
  </parent>

  <licenses>
    <license>
      <name>The MIT License (MIT)</name>
      <url>http://opensource.org/licenses/MIT</url>
      <distribution>repo</distribution>
    </license>
  </licenses>

  <developers>
    <developer>
      <id>microsoft</id>
      <name>Microsoft Corporation</name>
    </developer>
  </developers>

  <!-- Repositories definitions -->
  <repositories>
    <repository>
      <id>ossrh</id>
      <name>Sonatype Snapshots</name>
      <url>https://oss.sonatype.org/content/repositories/snapshots/</url>
      <layout>default</layout>
      <snapshots>
        <enabled>true</enabled>
        <updatePolicy>daily</updatePolicy>
      </snapshots>
    </repository>
  </repositories>

  <pluginRepositories>
    <pluginRepository>
      <id>ossrh</id>
      <name>Sonatype Snapshots</name>
      <url>https://oss.sonatype.org/content/repositories/snapshots/</url>
      <layout>default</layout>
      <snapshots>
        <enabled>true</enabled>
        <updatePolicy>always</updatePolicy>
      </snapshots>
    </pluginRepository>
  </pluginRepositories>

  <distributionManagement>
    <snapshotRepository>
      <id>ossrh</id>
      <name>Sonatype Snapshots</name>
      <url>https://oss.sonatype.org/content/repositories/snapshots/</url>
      <uniqueVersion>true</uniqueVersion>
      <layout>default</layout>
    </snapshotRepository>
    <site>
      <id>azure-java-build-docs</id>
      <url>${site.url}/site/</url>
    </site>
  </distributionManagement>

  <issueManagement>
    <system>GitHub</system>
    <url>${issues.url}</url>
  </issueManagement>

  <scm>
    <url>https://github.com/Azure/azure-sdk-for-java</url>
    <connection>scm:git:https://github.com/Azure/azure-sdk-for-java.git</connection>
    <developerConnection></developerConnection>
    <tag>HEAD</tag>
  </scm>

  <properties>
    <project.build.sourceEncoding>UTF-8</project.build.sourceEncoding>
    <legal>
      <![CDATA[[INFO] Any downloads listed may be third party software.  Microsoft grants you no rights for third party software.]]></legal>
    <testMode>playback</testMode>
    <playbackServerPort>11080</playbackServerPort>
    <alternativePlaybackServerPort>11081</alternativePlaybackServerPort>

    <site.url>https://azuresdkartifacts.blob.core.windows.net/azure-sdk-for-java</site.url>
    <issues.url>https://github.com/Azure/azure-sdk-for-java/issues</issues.url>

    <!-- Dependency Versions -->
    <jackson.version>2.9.6</jackson.version>
    <azure-client-runtime.version>1.6.4</azure-client-runtime.version>
    <client-runtime.version>1.6.1</client-runtime.version>
    <commons-codec.version>1.10</commons-codec.version>
    <spotbugs.version>3.1.11</spotbugs.version>
    <proton-j-version>0.31.0</proton-j-version>
    <qpid-proton-j-extensions-version>1.1.0</qpid-proton-j-extensions-version>
    <log4j-api.version>2.11.1</log4j-api.version>
<<<<<<< HEAD
    <slf4j-api.version>1.7.5</slf4j-api.version>

    <azure-common.version>1.0.0-SNAPSHOT</azure-common.version>
    <azure-common-auth.version>1.0.0-SNAPSHOT</azure-common-auth.version>
=======
    <azure-common.version>1.0.0-SNAPSHOT</azure-common.version>
    <azure-common-auth.version>1.0.0-SNAPSHOT</azure-common-auth.version>
    <reactor-netty.version>0.8.3.RELEASE</reactor-netty.version>
    <netty.version>4.1.33.Final</netty.version>
>>>>>>> b4bf6773

    <!-- Test Dependency Versions -->
    <adal4j.version>1.6.1</adal4j.version>
    <bcprov-jdk15on.version>1.59</bcprov-jdk15on.version>
    <azure-mgmt-keyvault.version>1.11.1</azure-mgmt-keyvault.version>
    <azure-mgmt-resources.version>1.3.0</azure-mgmt-resources.version>
    <azure-mgmt-resources-test.version>1.3.1-SNAPSHOT</azure-mgmt-resources-test.version>
    <azure-mgmt-graph-rbac.version>1.3.0</azure-mgmt-graph-rbac.version>
    <azure-mgmt-storage.version>1.3.0</azure-mgmt-storage.version>
    <azure-storage.version>8.0.0</azure-storage.version>
    <azure-client-authentication.version>1.6.3</azure-client-authentication.version>
    <reactor-test.version>3.2.3.RELEASE</reactor-test.version>
<<<<<<< HEAD
=======
    <wiremock-standalone.version>2.15.0</wiremock-standalone.version>
    <jetty-http.version>9.4.8.v20171121</jetty-http.version>
    <jetty-server.version>9.4.8.v20171121</jetty-server.version>
>>>>>>> b4bf6773

    <!-- Maven Tool Versions -->
    <maven-build-tools.version>1.0.1-SNAPSHOT</maven-build-tools.version>
    <maven-javadoc.version>3.0.1</maven-javadoc.version>
    <maven-release-plugin.version>2.5.3</maven-release-plugin.version>
    <maven-compiler-plugin.version>3.8.0</maven-compiler-plugin.version>
    <jetty-maven-plugin.version>9.3.22.v20171030</jetty-maven-plugin.version>
    <properties-maven-plugin.version>1.0.0</properties-maven-plugin.version>
    <maven-resources-plugin.version>2.4.3</maven-resources-plugin.version>
    <maven-clean-plugin.version>3.0.0</maven-clean-plugin.version>
    <lifecycle-mapping.version>1.0.0</lifecycle-mapping.version>
    <maven-failsafe-plugin.version>2.18.1</maven-failsafe-plugin.version>
    <maven-shade-plugin.version>2.4.1</maven-shade-plugin.version>
    <build-helper-maven-plugin.version>3.0.0</build-helper-maven-plugin.version>
    <maven-jar-plugin.version>3.0.2</maven-jar-plugin.version>
    <maven-build-tools.version>1.0.0</maven-build-tools.version>
    <xml-maven-plugin.version>1.0</xml-maven-plugin.version>
    <maven-site-plugin.version>3.7.1</maven-site-plugin.version>
    <maven-project-info-reports-plugin.version>3.0.0</maven-project-info-reports-plugin.version>
    <commons-io.version>2.4</commons-io.version>
    <checkstyle.version>8.18</checkstyle.version>
  </properties>

  <dependencyManagement>
    <dependencies>

      <!-- Other Microsoft Azure Dependencies -->
      <dependency>
        <groupId>com.microsoft.azure</groupId>
        <artifactId>azure-client-runtime</artifactId>
        <version>${azure-client-runtime.version}</version>
      </dependency>

      <dependency>
        <groupId>com.azure</groupId>
        <artifactId>azure-common</artifactId>
        <version>${azure-common.version}</version>
      </dependency>

      <dependency>
        <groupId>com.azure</groupId>
        <artifactId>azure-common-auth</artifactId>
        <version>${azure-common-auth.version}</version>
      </dependency>

      <dependency>
        <groupId>com.microsoft.azure</groupId>
        <artifactId>adal4j</artifactId>
        <version>${adal4j.version}</version>
      </dependency>

      <dependency>
        <groupId>com.azure</groupId>
        <artifactId>azure-common</artifactId>
        <version>${azure-common.version}</version>
      </dependency>

      <dependency>
        <groupId>com.azure</groupId>
        <artifactId>azure-common-auth</artifactId>
        <version>${azure-common-auth.version}</version>
      </dependency>

      <!-- Other Microsoft Dependencies -->
      <dependency>
        <groupId>com.microsoft.rest</groupId>
        <artifactId>client-runtime</artifactId>
        <version>${client-runtime.version}</version>
      </dependency>

      <!-- Jackson Dependencies -->
      <dependency>
        <groupId>com.fasterxml.jackson.core</groupId>
        <artifactId>jackson-core</artifactId>
        <version>${jackson.version}</version>
      </dependency>

      <dependency>
        <groupId>com.fasterxml.jackson.core</groupId>
        <artifactId>jackson-annotations</artifactId>
        <version>${jackson.version}</version>
      </dependency>

      <dependency>
        <groupId>com.fasterxml.jackson.datatype</groupId>
        <artifactId>jackson-datatype-jsr310</artifactId>
        <version>${jackson.version}</version>
      </dependency>

      <dependency>
        <groupId>com.fasterxml.jackson.dataformat</groupId>
        <artifactId>jackson-dataformat-xml</artifactId>
        <version>${jackson.version}</version>
      </dependency>

      <!-- Proton J and Extension Dependencies -->
      <dependency>
        <groupId>org.apache.qpid</groupId>
        <artifactId>proton-j</artifactId>
        <version>${proton-j-version}</version>
      </dependency>

      <dependency>
        <groupId>com.microsoft.azure</groupId>
        <artifactId>qpid-proton-j-extensions</artifactId>
        <version>${qpid-proton-j-extensions-version}</version>
      </dependency>

      <!-- Other Dependencies -->

      <dependency>
        <groupId>commons-codec</groupId>
        <artifactId>commons-codec</artifactId>
        <version>${commons-codec.version}</version>
      </dependency>

      <dependency>
        <groupId>org.apache.logging.log4j</groupId>
        <artifactId>log4j-api</artifactId>
        <version>${log4j-api.version}</version>
      </dependency>

      <dependency>
<<<<<<< HEAD
        <groupId>org.slf4j</groupId>
        <artifactId>slf4j-api</artifactId>
        <version>${slf4j-api.version}</version>
=======
        <groupId>io.projectreactor.netty</groupId>
        <artifactId>reactor-netty</artifactId>
        <version>${reactor-netty.version}</version>
      </dependency>

      <dependency>
        <groupId>io.netty</groupId>
        <artifactId>netty-buffer</artifactId>
        <version>${netty.version}</version>
>>>>>>> b4bf6773
      </dependency>

      <!-- Test dependencies -->
      <dependency>
        <groupId>com.microsoft.azure</groupId>
        <artifactId>azure-mgmt-storage</artifactId>
        <version>${azure-mgmt-storage.version}</version>
        <scope>test</scope>
      </dependency>

      <dependency>
        <groupId>com.microsoft.azure</groupId>
        <artifactId>azure-mgmt-graph-rbac</artifactId>
        <version>${azure-mgmt-graph-rbac.version}</version>
        <scope>test</scope>
      </dependency>

      <dependency>
        <groupId>com.microsoft.azure</groupId>
        <artifactId>azure-mgmt-resources</artifactId>
        <version>${azure-mgmt-resources-test.version}</version>
        <type>test-jar</type>
        <scope>test</scope>
      </dependency>

      <dependency>
        <groupId>com.microsoft.azure</groupId>
        <artifactId>azure-client-authentication</artifactId>
        <version>${azure-client-authentication.version}</version>
        <scope>test</scope>
      </dependency>

      <dependency>
        <groupId>org.bouncycastle</groupId>
        <artifactId>bcprov-jdk15on</artifactId>
        <version>${bcprov-jdk15on.version}</version>
      </dependency>

      <dependency>
        <groupId>com.microsoft.azure</groupId>
        <artifactId>azure-mgmt-keyvault</artifactId>
        <version>${azure-mgmt-keyvault.version}</version>
        <scope>test</scope>
      </dependency>

      <dependency>
        <groupId>com.microsoft.azure</groupId>
        <artifactId>azure-mgmt-resources</artifactId>
        <version>${azure-mgmt-resources.version}</version>
        <scope>test</scope>
      </dependency>

      <dependency>
        <groupId>com.microsoft.azure</groupId>
        <artifactId>azure-storage</artifactId>
        <version>${azure-storage.version}</version>
      </dependency>

      <dependency>
        <groupId>commons-io</groupId>
        <artifactId>commons-io</artifactId>
        <version>${commons-io.version}</version>
        <scope>test</scope>
      </dependency>

      <dependency>
<<<<<<< HEAD
=======
        <groupId>org.slf4j</groupId>
        <artifactId>slf4j-simple</artifactId>
        <version>${slf4j.version}</version>
        <scope>test</scope>
      </dependency>

      <dependency>
>>>>>>> b4bf6773
        <groupId>io.projectreactor</groupId>
        <artifactId>reactor-test</artifactId>
        <version>${reactor-test.version}</version>
        <scope>test</scope>
      </dependency>

<<<<<<< HEAD
=======
      <dependency>
        <groupId>com.github.tomakehurst</groupId>
        <artifactId>wiremock-standalone</artifactId>
        <version>${wiremock-standalone.version}</version>
        <scope>test</scope>
      </dependency>

      <dependency>
        <groupId>org.eclipse.jetty</groupId>
        <artifactId>jetty-http</artifactId>
        <version>${jetty-http.version}</version>
        <scope>test</scope>
      </dependency>

      <dependency>
        <groupId>org.eclipse.jetty</groupId>
        <artifactId>jetty-server</artifactId>
        <version>${jetty-server.version}</version>
        <scope>test</scope>
      </dependency>
>>>>>>> b4bf6773
    </dependencies>
  </dependencyManagement>

  <build>
    <plugins>
      <!-- This plugin scans checkstyle issues in the code -->
      <plugin>
        <groupId>org.apache.maven.plugins</groupId>
        <artifactId>maven-checkstyle-plugin</artifactId>
        <dependencies>
          <dependency>
            <groupId>com.azure</groupId>
            <artifactId>sdk-build-tools</artifactId>
            <version>${maven-build-tools.version}</version>
          </dependency>
          <dependency>
            <groupId>com.puppycrawl.tools</groupId>
            <artifactId>checkstyle</artifactId>
            <version>${checkstyle.version}</version>
          </dependency>
        </dependencies>
        <configuration>
          <configLocation>checkstyle/checkstyle.xml</configLocation>
          <suppressionsLocation>checkstyle/checkstyle-suppressions.xml</suppressionsLocation>
          <headerLocation>checkstyle/java.header</headerLocation>
          <propertyExpansion>samedir=</propertyExpansion>
          <encoding>UTF-8</encoding>
          <consoleOutput>true</consoleOutput>
          <includeTestSourceDirectory>false</includeTestSourceDirectory>
          <linkXRef>true</linkXRef>

          <!-- TODO soon - enable these failure modes -->
          <failsOnError>false</failsOnError>
          <failOnViolation>false</failOnViolation>
        </configuration>
        <executions>
          <execution>
            <phase>verify</phase>
            <goals>
              <goal>check</goal>
            </goals>
          </execution>
        </executions>
      </plugin>

      <!-- This plugin scans reports spotbugs in the code -->
      <plugin>
        <groupId>com.github.spotbugs</groupId>
        <artifactId>spotbugs-maven-plugin</artifactId>
        <version>${spotbugs.version}</version>
        <dependencies>
          <dependency>
            <groupId>com.azure</groupId>
            <artifactId>sdk-build-tools</artifactId>
            <version>${maven-build-tools.version}</version>
          </dependency>
        </dependencies>
        <configuration>
          <effort>Max</effort>
          <threshold>Low</threshold>
          <xmlOutput>true</xmlOutput>
          <spotbugsXmlOutputDirectory>${project.build.directory}/spotbugs</spotbugsXmlOutputDirectory>
          <excludeFilterFile>spotbugs/spotbugs-exclude.xml</excludeFilterFile>

          <!-- TODO soon - enable this failure mode -->
          <failOnError>false</failOnError>
        </configuration>
        <executions>
          <execution>
            <phase>verify</phase>
            <goals>
              <goal>check</goal>
            </goals>
          </execution>
        </executions>
      </plugin>

      <!-- This plugin exports spotbugs reports in html form -->
      <plugin>
        <groupId>org.codehaus.mojo</groupId>
        <artifactId>xml-maven-plugin</artifactId>
        <version>${xml-maven-plugin.version}</version>
        <executions>
          <execution>
            <phase>verify</phase>
            <goals>
              <goal>transform</goal>
            </goals>
          </execution>
        </executions>
        <configuration>
          <transformationSets>
            <transformationSet>
              <dir>${project.build.directory}/spotbugs</dir>
              <includes>
                <include>spotbugsXml.xml</include>
              </includes>
              <outputDir>${project.build.directory}/spotbugs</outputDir>
              <stylesheet>fancy-hist.xsl</stylesheet>
              <fileMappers>
                <fileMapper implementation="org.codehaus.plexus.components.io.filemappers.FileExtensionMapper">
                  <targetExtension>.html</targetExtension>
                </fileMapper>
              </fileMappers>
            </transformationSet>
          </transformationSets>
        </configuration>
        <dependencies>
          <dependency>
            <groupId>com.github.spotbugs</groupId>
            <artifactId>spotbugs</artifactId>
            <version>${spotbugs.version}</version>
          </dependency>
        </dependencies>
      </plugin>

      <!-- This plugin scans javadoc issues in the project. -->
      <plugin>
        <groupId>org.apache.maven.plugins</groupId>
        <artifactId>maven-javadoc-plugin</artifactId>
        <executions>
          <execution>
            <id>attach-javadocs</id>
            <goals>
              <goal>jar</goal>
            </goals>
          </execution>
        </executions>
      </plugin>
    </plugins>

    <pluginManagement>

      <plugins>

        <plugin>
          <groupId>org.apache.maven.plugins</groupId>
          <artifactId>maven-javadoc-plugin</artifactId>
          <configuration>
            <source>8</source>
            <doctitle>Azure SDK for Java Reference Documentation</doctitle>
            <windowtitle>Azure SDK for Java Reference Documentation</windowtitle>
            <failOnError>false</failOnError>
            <footer>Visit the &lt;a href="https://docs.microsoft.com/java/azure/"&gt;Azure for Java Developers&lt;/a&gt;
              site for more Java documentation, including quick starts, tutorials, and code samples.
            </footer>
            <linksource>false</linksource>
            <excludePackageNames>com.microsoft.azure.template</excludePackageNames>
            <groups>
              <group>
                <title>Azure Batch</title>
                <packages>com.microsoft.azure.batch*</packages>
              </group>
              <group>
                <title>Azure Key Vault</title>
                <packages>com.microsoft.azure.keyvault*</packages>
              </group>
              <group>
                <title>Azure Event Hubs</title>
                <packages>com.microsoft.azure.eventhubs*:com.microsoft.azure.eventprocessorhost</packages>
              </group>
              <group>
                <title>Azure Common</title>
                <packages>com.microsoft.azure.common.azure-common*</packages>
              </group>
              <group>
                <title>Azure Common - Management</title>
                <packages>com.microsoft.azure.common.azure-common-mgmt*</packages>
              </group>
              <group>
                <title>Azure Common - Authentication</title>
                <packages>com.microsoft.azure.common.azure-common-auth*</packages>
              </group>
            </groups>
          </configuration>
        </plugin>

        <plugin>
          <groupId>com.github.spotbugs</groupId>
          <artifactId>spotbugs-maven-plugin</artifactId>
          <version>${spotbugs.version}</version>
          <dependencies>
            <dependency>
              <groupId>com.azure</groupId>
              <artifactId>sdk-build-tools</artifactId>
              <version>${maven-build-tools.version}</version>
            </dependency>
          </dependencies>
          <configuration>
            <effort>Max</effort>
            <threshold>Low</threshold>
            <xmlOutput>true</xmlOutput>
            <spotbugsXmlOutputDirectory>${project.build.directory}/spotbugs</spotbugsXmlOutputDirectory>
            <excludeFilterFile>spotbugs/spotbugs-exclude.xml</excludeFilterFile>

            <!-- TODO soon - enable this failure mode -->
            <failOnError>false</failOnError>
          </configuration>
        </plugin>

        <!-- This plugin adds sample code as tests for easier editing in IDEs -->
        <plugin>
          <groupId>org.codehaus.mojo</groupId>
          <artifactId>build-helper-maven-plugin</artifactId>
          <version>${build-helper-maven-plugin.version}</version>
          <executions>
            <execution>
              <id>compile-samples-source</id>
              <phase>generate-test-sources</phase>
              <goals>
                <goal>add-test-source</goal>
              </goals>
              <configuration>
                <sources>
                  <source>src/samples/java</source>
                </sources>
              </configuration>
            </execution>
          </executions>
        </plugin>

        <!-- This plugin is used to copy resources of your project. -->
        <plugin>
          <groupId>org.apache.maven.plugins</groupId>
          <artifactId>maven-resources-plugin</artifactId>
          <version>${maven-resources-plugin.version}</version>
        </plugin>

        <!-- This plugin is used to run unit tests during the test phase of maven build lifecycle. -->
        <plugin>
          <groupId>org.apache.maven.plugins</groupId>
          <artifactId>maven-surefire-plugin</artifactId>
          <configuration>
            <includes>
              <include>**/Test*.java</include>
              <include>**/*Test.java</include>
              <include>**/*Tests.java</include>
              <include>**/*TestCase.java</include>
            </includes>
            <environmentVariables>
              <test.mode>${testMode}</test.mode>
              <KEYVAULT_VAULTURI>https://azure-keyvault-3.vault.azure.net</KEYVAULT_VAULTURI>
              <KEYVAULT_VAULTURI_ALT>https://azure-keyvault-2.vault.azure.net</KEYVAULT_VAULTURI_ALT>
            </environmentVariables>
          </configuration>
        </plugin>

        <!-- This plugin is used to prepare and perform a release for the project with Maven.
              It has no influence on Maven build itself. -->
        <plugin>
          <groupId>org.apache.maven.plugins</groupId>
          <artifactId>maven-release-plugin</artifactId>
          <version>${maven-release-plugin.version}</version>
        </plugin>

        <!-- This plugin used to remove files generated at build-time. -->
        <plugin>
          <groupId>org.apache.maven.plugins</groupId>
          <artifactId>maven-clean-plugin</artifactId>
          <version>${maven-clean-plugin.version}</version>
          <configuration>
            <excludeDefaultDirectories>true</excludeDefaultDirectories>
            <filesets>
              <fileset>
                <directory>target</directory>
                <followSymlinks>false</followSymlinks>
                <includes>
                  <include>**</include>
                </includes>
                <excludes>
                  <exclude>test-classes/session-records/</exclude>
                </excludes>
              </fileset>
            </filesets>
          </configuration>
        </plugin>

        <!--This plugin's configuration is used to store Eclipse m2e settings only.
            It has no influence on the Maven build itself.-->
        <plugin>
          <groupId>org.eclipse.m2e</groupId>
          <artifactId>lifecycle-mapping</artifactId>
          <version>${lifecycle-mapping.version}</version>
          <configuration>
            <lifecycleMappingMetadata>
              <pluginExecutions>
                <pluginExecution>
                  <pluginExecutionFilter>
                    <groupId>com.googlecode.addjars-maven-plugin</groupId>
                    <artifactId>addjars-maven-plugin</artifactId>
                    <versionRange>[1.0.5,)</versionRange>
                    <goals>
                      <goal>add-jars</goal>
                    </goals>
                  </pluginExecutionFilter>
                  <action>
                    <ignore/>
                  </action>
                </pluginExecution>
              </pluginExecutions>
            </lifecycleMappingMetadata>
          </configuration>
        </plugin>

        <!-- This plugin is used to run integration tests. -->
        <plugin>
          <groupId>org.apache.maven.plugins</groupId>
          <artifactId>maven-failsafe-plugin</artifactId>
          <version>${maven-failsafe-plugin.version}</version>
          <executions>
            <execution>
              <goals>
                <goal>integration-test</goal>
                <goal>verify</goal>
              </goals>
            </execution>
          </executions>
        </plugin>

        <!-- This plugin is used for rapid playback testing. -->
        <plugin>
          <groupId>org.eclipse.jetty</groupId>
          <artifactId>jetty-maven-plugin</artifactId>
          <version>${jetty-maven-plugin.version}</version>
          <configuration>
            <scanIntervalSeconds>0</scanIntervalSeconds>
            <stopPort>11079</stopPort>
            <stopKey>STOP</stopKey>
            <waitForChild>false</waitForChild>
            <jettyXml>./jetty.xml</jettyXml>
          </configuration>
        </plugin>

        <!-- This plugin provides the capability to build jars. -->
        <plugin>
          <groupId>org.apache.maven.plugins</groupId>
          <artifactId>maven-jar-plugin</artifactId>
          <version>${maven-jar-plugin.version}</version>
        </plugin>

        <!-- This plugin is used to generate project's site and reports -->
        <plugin>
          <groupId>org.apache.maven.plugins</groupId>
          <artifactId>maven-site-plugin</artifactId>
          <version>${maven-site-plugin.version}</version>
          <configuration>
            <relativizeDecorationLinks>false</relativizeDecorationLinks>
          </configuration>
        </plugin>

        <!-- This plugin is used to generate reports information about the project. -->
        <plugin>
          <groupId>org.apache.maven.plugins</groupId>
          <artifactId>maven-project-info-reports-plugin</artifactId>
          <version>${maven-project-info-reports-plugin.version}</version>
        </plugin>

      </plugins>

    </pluginManagement>

  </build>

  <reporting>
    <plugins>
      <plugin>
        <groupId>org.apache.maven.plugins</groupId>
        <artifactId>maven-jxr-plugin</artifactId>
        <version>3.0.0</version>
        <reportSets>
          <reportSet>
            <id>aggregate</id>
            <inherited>false</inherited>
            <reports>
              <report>aggregate</report>
            </reports>
          </reportSet>
        </reportSets>
      </plugin>
      <plugin>
        <groupId>org.apache.maven.plugins</groupId>
        <artifactId>maven-checkstyle-plugin</artifactId>
        <version>3.0.0</version>
        <configuration>
          <configLocation>checkstyle/checkstyle.xml</configLocation>
          <suppressionsLocation>checkstyle/checkstyle-suppressions.xml</suppressionsLocation>
          <headerLocation>checkstyle/java.header</headerLocation>
          <propertyExpansion>samedir=</propertyExpansion>
          <encoding>UTF-8</encoding>
          <consoleOutput>true</consoleOutput>
          <includeTestSourceDirectory>false</includeTestSourceDirectory>
          <linkXRef>true</linkXRef>

          <!-- TODO soon - enable these failure modes -->
          <failsOnError>false</failsOnError>
          <failOnViolation>false</failOnViolation>
        </configuration>
        <reportSets>
          <reportSet>
            <id>non-aggregate</id>
            <reports>
              <report>checkstyle</report>
            </reports>
          </reportSet>
          <reportSet>
            <id>aggregate</id>
            <inherited>false</inherited>
            <reports>
              <report>checkstyle-aggregate</report>
            </reports>
          </reportSet>
        </reportSets>
      </plugin>
      <plugin>
        <groupId>com.github.spotbugs</groupId>
        <artifactId>spotbugs-maven-plugin</artifactId>
        <version>${spotbugs.version}</version>
        <reportSets>
          <reportSet>
            <id>non-aggregate</id>
            <reports>
              <report>spotbugs</report>
            </reports>
          </reportSet>
          <reportSet>
            <id>aggregate</id>
            <inherited>false</inherited>
            <reports>
              <report>spotbugs</report>
            </reports>
          </reportSet>
        </reportSets>
      </plugin>
      <plugin>
        <groupId>org.apache.maven.plugins</groupId>
        <artifactId>maven-javadoc-plugin</artifactId>
        <version>${maven-javadoc.version}</version>
        <reportSets>
          <reportSet>
            <id>non-aggregate</id>
            <reports>
              <report>javadoc</report>
            </reports>
          </reportSet>
          <reportSet>
            <id>aggregate</id>
            <inherited>false</inherited>
            <reports>
              <report>aggregate</report>
            </reports>
          </reportSet>
        </reportSets>
      </plugin>
      <plugin>
        <groupId>org.apache.maven.plugins</groupId>
        <artifactId>maven-project-info-reports-plugin</artifactId>
        <version>3.0.0</version>
        <reportSets>
          <reportSet>
            <reports>
              <report>index</report>
              <report>summary</report>
              <report>dependency-info</report>
              <report>dependency-management</report>
              <report>dependency-convergence</report>
              <report>ci-management</report>
              <report>dependencies</report>
              <report>issue-management</report>
              <report>licenses</report>
              <report>scm</report>
              <report>plugins</report>
              <report>plugin-management</report>
              <report>team</report>
            </reports>
          </reportSet>
        </reportSets>
      </plugin>
    </plugins>
  </reporting>

  <profiles>

    <!--
     By default we build against our baseline, Java 8, but we also want to ensure compatibility
     against the latest Java LTS release, currently Java 11. We therefore have two profiles:
       * The default 'java8', which will perform a build using Java 8 as its target.
       * The non-default 'java-lts' profile, which will build against the current LTS release.
   -->
    <profile>
      <id>java8</id>
      <activation>
        <activeByDefault>true</activeByDefault>
        <property>
          <name>!java-lts</name>
        </property>
      </activation>
      <build>
        <plugins>
          <plugin>
            <groupId>org.apache.maven.plugins</groupId>
            <artifactId>maven-compiler-plugin</artifactId>
            <version>${maven-compiler-plugin.version}</version>
            <configuration>
              <source>1.8</source>
              <target>1.8</target>
              <showWarnings>true</showWarnings>
              <showDeprecation>true</showDeprecation>
              <compilerArgument>-Xlint:all</compilerArgument>
            </configuration>
          </plugin>
        </plugins>
      </build>
    </profile>

    <profile>
      <id>java-lts</id>
      <activation>
        <property>
          <name>java-lts</name>
        </property>
      </activation>
      <build>
        <plugins>
          <plugin>
            <groupId>org.apache.maven.plugins</groupId>
            <artifactId>maven-compiler-plugin</artifactId>
            <version>${maven-compiler-plugin.version}</version>
            <configuration>
              <source>11</source>
              <target>11</target>
              <showWarnings>true</showWarnings>
              <showDeprecation>true</showDeprecation>
              <compilerArgument>-Xlint:all</compilerArgument>
            </configuration>
          </plugin>
        </plugins>
      </build>
    </profile>

    <!-- Customise the javadoc plugin to not include module directories in links. We don't
         currently use modules, so search results were being directed to an 'undefined'
         directory (for an 'undefined' module). This no-module-directories flag fixes
         this, but it is only required for JDK 9+ -->
    <profile>
      <id>javadoc-no-modules-fix</id>
      <activation>
        <jdk>[9,)</jdk>
      </activation>
      <build>
        <plugins>
          <plugin>
            <groupId>org.apache.maven.plugins</groupId>
            <artifactId>maven-javadoc-plugin</artifactId>
            <configuration>
              <additionalJOption>--no-module-directories</additionalJOption>
            </configuration>
          </plugin>
        </plugins>
      </build>
    </profile>

    <profile>
      <id>non-shipping-modules</id>
      <activation>
        <property>
          <name>include-non-shipping-modules</name>
        </property>
      </activation>
      <modules>
        <module>./eng/spotbugs-aggregate-report</module>
        <module>./eng/code-quality-reports</module>
      </modules>
    </profile>

    <profile>
      <id>template-module</id>
      <activation>
        <property>
          <name>include-template</name>
        </property>
      </activation>
      <modules>
        <module>./sdk/template/azure-sdk-template</module>
      </modules>
    </profile>
  </profiles>

  <modules>
    <module>./applicationconfig/client</module>
    <module>./batch/data-plane</module>
    <module>./common</module>
    <module>./eventhubs/data-plane</module>
    <module>./keyvault/data-plane</module>
  </modules>
</project><|MERGE_RESOLUTION|>--- conflicted
+++ resolved
@@ -109,17 +109,12 @@
     <proton-j-version>0.31.0</proton-j-version>
     <qpid-proton-j-extensions-version>1.1.0</qpid-proton-j-extensions-version>
     <log4j-api.version>2.11.1</log4j-api.version>
-<<<<<<< HEAD
     <slf4j-api.version>1.7.5</slf4j-api.version>
 
-    <azure-common.version>1.0.0-SNAPSHOT</azure-common.version>
-    <azure-common-auth.version>1.0.0-SNAPSHOT</azure-common-auth.version>
-=======
     <azure-common.version>1.0.0-SNAPSHOT</azure-common.version>
     <azure-common-auth.version>1.0.0-SNAPSHOT</azure-common-auth.version>
     <reactor-netty.version>0.8.3.RELEASE</reactor-netty.version>
     <netty.version>4.1.33.Final</netty.version>
->>>>>>> b4bf6773
 
     <!-- Test Dependency Versions -->
     <adal4j.version>1.6.1</adal4j.version>
@@ -132,12 +127,9 @@
     <azure-storage.version>8.0.0</azure-storage.version>
     <azure-client-authentication.version>1.6.3</azure-client-authentication.version>
     <reactor-test.version>3.2.3.RELEASE</reactor-test.version>
-<<<<<<< HEAD
-=======
     <wiremock-standalone.version>2.15.0</wiremock-standalone.version>
     <jetty-http.version>9.4.8.v20171121</jetty-http.version>
     <jetty-server.version>9.4.8.v20171121</jetty-server.version>
->>>>>>> b4bf6773
 
     <!-- Maven Tool Versions -->
     <maven-build-tools.version>1.0.1-SNAPSHOT</maven-build-tools.version>
@@ -261,21 +253,21 @@
       </dependency>
 
       <dependency>
-<<<<<<< HEAD
+        <groupId>io.projectreactor.netty</groupId>
+        <artifactId>reactor-netty</artifactId>
+        <version>${reactor-netty.version}</version>
+      </dependency>
+
+      <dependency>
+        <groupId>io.netty</groupId>
+        <artifactId>netty-buffer</artifactId>
+        <version>${netty.version}</version>
+      </dependency>
+
+      <dependency>
         <groupId>org.slf4j</groupId>
         <artifactId>slf4j-api</artifactId>
         <version>${slf4j-api.version}</version>
-=======
-        <groupId>io.projectreactor.netty</groupId>
-        <artifactId>reactor-netty</artifactId>
-        <version>${reactor-netty.version}</version>
-      </dependency>
-
-      <dependency>
-        <groupId>io.netty</groupId>
-        <artifactId>netty-buffer</artifactId>
-        <version>${netty.version}</version>
->>>>>>> b4bf6773
       </dependency>
 
       <!-- Test dependencies -->
@@ -342,8 +334,6 @@
       </dependency>
 
       <dependency>
-<<<<<<< HEAD
-=======
         <groupId>org.slf4j</groupId>
         <artifactId>slf4j-simple</artifactId>
         <version>${slf4j.version}</version>
@@ -351,15 +341,12 @@
       </dependency>
 
       <dependency>
->>>>>>> b4bf6773
         <groupId>io.projectreactor</groupId>
         <artifactId>reactor-test</artifactId>
         <version>${reactor-test.version}</version>
         <scope>test</scope>
       </dependency>
 
-<<<<<<< HEAD
-=======
       <dependency>
         <groupId>com.github.tomakehurst</groupId>
         <artifactId>wiremock-standalone</artifactId>
@@ -380,7 +367,6 @@
         <version>${jetty-server.version}</version>
         <scope>test</scope>
       </dependency>
->>>>>>> b4bf6773
     </dependencies>
   </dependencyManagement>
 
