--- conflicted
+++ resolved
@@ -1209,9 +1209,5 @@
     <module>sdk/storage/azure-storage-file-share</module>
     <module>sdk/storage/azure-storage-file-datalake</module>
     <module>sdk/storage/azure-storage-queue</module>
-<<<<<<< HEAD
-<!--    <module>sdk/storage/azure-storage-queue-cryptography</module>--> <!-- Removed for now as this is an empty module -->
-=======
->>>>>>> 87a45363
   </modules>
 </project>