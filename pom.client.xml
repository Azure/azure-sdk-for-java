--- conflicted
+++ resolved
@@ -1,11 +1,6 @@
 <?xml version="1.0" encoding="UTF-8"?>
-<<<<<<< HEAD
-<project xmlns="http://maven.apache.org/POM/4.0.0" 
-  xmlns:xsi="http://www.w3.org/2001/XMLSchema-instance" xsi:schemaLocation="http://maven.apache.org/POM/4.0.0 http://maven.apache.org/maven-v4_0_0.xsd">
-=======
 <project xmlns="http://maven.apache.org/POM/4.0.0" xmlns:xsi="http://www.w3.org/2001/XMLSchema-instance"
          xsi:schemaLocation="http://maven.apache.org/POM/4.0.0 http://maven.apache.org/maven-v4_0_0.xsd">
->>>>>>> 32d56191
   <modelVersion>4.0.0</modelVersion>
   <groupId>com.azure</groupId>
   <artifactId>azure-client-sdk-parent</artifactId>
@@ -96,12 +91,8 @@
 
   <properties>
     <project.build.sourceEncoding>UTF-8</project.build.sourceEncoding>
-<<<<<<< HEAD
-    <legal><![CDATA[[INFO] Any downloads listed may be third party software.  Microsoft grants you no rights for third party software.]]></legal>
-=======
     <legal>
       <![CDATA[[INFO] Any downloads listed may be third party software.  Microsoft grants you no rights for third party software.]]></legal>
->>>>>>> 32d56191
     <testMode>playback</testMode>
     <playbackServerPort>11080</playbackServerPort>
     <alternativePlaybackServerPort>11081</alternativePlaybackServerPort>
@@ -126,11 +117,7 @@
     <azure-mgmt-storage.version>1.3.0</azure-mgmt-storage.version>
     <azure-storage.version>8.0.0</azure-storage.version>
     <azure-client-authentication.version>1.6.3</azure-client-authentication.version>
-<<<<<<< HEAD
     <slf4j-api.version>1.7.5</slf4j-api.version>
-=======
-
->>>>>>> 32d56191
 
     <!-- Maven Tool Versions -->
     <maven-build-tools.version>1.0.1-SNAPSHOT</maven-build-tools.version>
@@ -197,15 +184,12 @@
         <version>${commons-codec.version}</version>
       </dependency>
 
-<<<<<<< HEAD
       <dependency>
         <groupId>org.slf4j</groupId>
         <artifactId>slf4j-api</artifactId>
         <version>${slf4j-api.version}</version>
       </dependency>
 
-=======
->>>>>>> 32d56191
       <!-- Test dependencies -->
       <dependency>
         <groupId>com.microsoft.azure</groupId>
@@ -408,13 +392,9 @@
             <doctitle>Azure SDK for Java Reference Documentation</doctitle>
             <windowtitle>Azure SDK for Java Reference Documentation</windowtitle>
             <failOnError>false</failOnError>
-<<<<<<< HEAD
-            <footer>Visit the &lt;a href="https://docs.microsoft.com/java/azure/"&gt;Azure for Java Developers&lt;/a&gt; site for more Java documentation, including quick starts, tutorials, and code samples.</footer>
-=======
             <footer>Visit the &lt;a href="https://docs.microsoft.com/java/azure/"&gt;Azure for Java Developers&lt;/a&gt;
               site for more Java documentation, including quick starts, tutorials, and code samples.
             </footer>
->>>>>>> 32d56191
             <linksource>false</linksource>
             <excludePackageNames>com.microsoft.azure.template</excludePackageNames>
             <groups>
@@ -501,11 +481,7 @@
         </plugin>
 
         <!-- This plugin is used to prepare and perform a release for the project with Maven.
-<<<<<<< HEAD
-                  It has no influence on Maven build itself. -->
-=======
               It has no influence on Maven build itself. -->
->>>>>>> 32d56191
         <plugin>
           <groupId>org.apache.maven.plugins</groupId>
           <artifactId>maven-release-plugin</artifactId>
@@ -535,11 +511,7 @@
         </plugin>
 
         <!--This plugin's configuration is used to store Eclipse m2e settings only.
-<<<<<<< HEAD
-                It has no influence on the Maven build itself.-->
-=======
             It has no influence on the Maven build itself.-->
->>>>>>> 32d56191
         <plugin>
           <groupId>org.eclipse.m2e</groupId>
           <artifactId>lifecycle-mapping</artifactId>
@@ -557,11 +529,7 @@
                     </goals>
                   </pluginExecutionFilter>
                   <action>
-<<<<<<< HEAD
-                    <ignore />
-=======
                     <ignore/>
->>>>>>> 32d56191
                   </action>
                 </pluginExecution>
               </pluginExecutions>
@@ -748,19 +716,11 @@
   <profiles>
 
     <!--
-<<<<<<< HEAD
-        By default we build against our baseline, Java 8, but we also want to ensure compatibility
-        against the latest Java LTS release, currently Java 11. We therefore have two profiles:
-          * The default 'java8', which will perform a build using Java 8 as its target.
-          * The non-default 'java-lts' profile, which will build against the current LTS release.
-      -->
-=======
      By default we build against our baseline, Java 8, but we also want to ensure compatibility
      against the latest Java LTS release, currently Java 11. We therefore have two profiles:
        * The default 'java8', which will perform a build using Java 8 as its target.
        * The non-default 'java-lts' profile, which will build against the current LTS release.
    -->
->>>>>>> 32d56191
     <profile>
       <id>java8</id>
       <activation>
@@ -813,15 +773,9 @@
     </profile>
 
     <!-- Customise the javadoc plugin to not include module directories in links. We don't
-<<<<<<< HEAD
-           currently use modules, so search results were being directed to an 'undefined'
-           directory (for an 'undefined' module). This no-module-directories flag fixes 
-           this, but it is only required for JDK 9+ -->
-=======
          currently use modules, so search results were being directed to an 'undefined'
          directory (for an 'undefined' module). This no-module-directories flag fixes
          this, but it is only required for JDK 9+ -->
->>>>>>> 32d56191
     <profile>
       <id>javadoc-no-modules-fix</id>
       <activation>
@@ -869,10 +823,7 @@
   <modules>
     <module>./batch/data-plane</module>
     <module>./keyvault/data-plane</module>
-<<<<<<< HEAD
     <module>./azconfig/client</module>
-=======
->>>>>>> 32d56191
   </modules>
 
 </project>