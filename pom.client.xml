<!-- Copyright (c) Microsoft Corporation. All rights reserved.
     Licensed under the MIT License. -->
<project xmlns="http://maven.apache.org/POM/4.0.0"
         xmlns:xsi="http://www.w3.org/2001/XMLSchema-instance"
         xsi:schemaLocation="http://maven.apache.org/POM/4.0.0 http://maven.apache.org/maven-v4_0_0.xsd">
  <modelVersion>4.0.0</modelVersion>
  <groupId>com.azure</groupId>
  <artifactId>azure-client-sdk-parent</artifactId>
  <packaging>pom</packaging>
  <version>1.7.0</version> <!-- {x-version-update;com.azure:azure-client-sdk-parent;current} -->

  <name>Microsoft Azure SDK for Java - Client Libraries</name>
  <description>Parent POM for Microsoft Azure SDK for Java</description>
  <url>https://github.com/Azure/azure-sdk-for-java</url>
  <organization>
    <name>Microsoft Corporation</name>
    <url>http://microsoft.com</url>
  </organization>

  <parent>
    <groupId>com.azure</groupId>
    <artifactId>azure-sdk-parent</artifactId>
    <version>1.6.0</version> <!-- {x-version-update;com.azure:azure-sdk-parent;current} -->
    <relativePath>./parent/pom.xml</relativePath>
  </parent>

  <licenses>
    <license>
      <name>The MIT License (MIT)</name>
      <url>http://opensource.org/licenses/MIT</url>
      <distribution>repo</distribution>
    </license>
  </licenses>

  <developers>
    <developer>
      <id>microsoft</id>
      <name>Microsoft Corporation</name>
    </developer>
  </developers>

  <!-- Repositories definitions -->
  <repositories>
    <repository>
      <id>ossrh</id>
      <name>Sonatype Snapshots</name>
      <url>https://oss.sonatype.org/content/repositories/snapshots/</url>
      <layout>default</layout>
      <snapshots>
        <enabled>true</enabled>
        <updatePolicy>daily</updatePolicy>
      </snapshots>
    </repository>
  </repositories>

  <pluginRepositories>
    <pluginRepository>
      <id>ossrh</id>
      <name>Sonatype Snapshots</name>
      <url>https://oss.sonatype.org/content/repositories/snapshots/</url>
      <layout>default</layout>
      <snapshots>
        <enabled>true</enabled>
        <updatePolicy>always</updatePolicy>
      </snapshots>
    </pluginRepository>
  </pluginRepositories>

  <distributionManagement>
    <snapshotRepository>
      <id>ossrh</id>
      <name>Sonatype Snapshots</name>
      <url>https://oss.sonatype.org/content/repositories/snapshots/</url>
      <uniqueVersion>true</uniqueVersion>
      <layout>default</layout>
    </snapshotRepository>
    <site>
      <id>azure-java-build-docs</id>
      <url>${site.url}/site/</url>
    </site>
  </distributionManagement>

  <issueManagement>
    <system>GitHub</system>
    <url>${issues.url}</url>
  </issueManagement>

  <scm>
    <url>https://github.com/Azure/azure-sdk-for-java</url>
    <connection>scm:git:https://github.com/Azure/azure-sdk-for-java.git</connection>
    <developerConnection></developerConnection>
    <tag>HEAD</tag>
  </scm>

  <properties>
    <project.build.sourceEncoding>UTF-8</project.build.sourceEncoding>
    <packageOutputDirectory>${project.build.directory}</packageOutputDirectory>
    <legal>
      <![CDATA[[INFO] Any downloads listed may be third party software.  Microsoft grants you no rights for third party software.]]></legal>
    <testMode>playback</testMode>
    <playbackServerPort>11080</playbackServerPort>
    <alternativePlaybackServerPort>11081</alternativePlaybackServerPort>

    <site.url>https://azuresdkartifacts.blob.core.windows.net/azure-sdk-for-java</site.url>
    <issues.url>https://github.com/Azure/azure-sdk-for-java/issues</issues.url>
    <build.context>azure-client-sdk-parent</build.context>
    <jacoco.min.linecoverage>0.40</jacoco.min.linecoverage>
    <jacoco.min.branchcoverage>0.30</jacoco.min.branchcoverage>
  </properties>

  <build>
    <plugins>
      <plugin>
        <groupId>org.apache.maven.plugins</groupId>
        <artifactId>maven-compiler-plugin</artifactId>
        <version>3.8.1</version> <!-- {x-version-update;org.apache.maven.plugins:maven-compiler-plugin;external_dependency} -->
        <configuration>
          <showWarnings>true</showWarnings>
          <failOnWarning>true</failOnWarning>
        </configuration>
      </plugin>

      <!-- This plugin scans checkstyle issues in the code -->
      <plugin>
        <groupId>org.apache.maven.plugins</groupId>
        <artifactId>maven-checkstyle-plugin</artifactId>
        <version>3.1.0</version> <!-- {x-version-update;org.apache.maven.plugins:maven-checkstyle-plugin;external_dependency} -->
        <dependencies>
          <dependency>
            <groupId>com.azure</groupId>
            <artifactId>sdk-build-tools</artifactId>
            <version>1.0.0</version> <!-- {x-version-update;com.azure:sdk-build-tools;external_dependency} -->
          </dependency>
          <dependency>
            <groupId>com.puppycrawl.tools</groupId>
            <artifactId>checkstyle</artifactId>
            <version>8.29</version> <!-- {x-version-update;com.puppycrawl.tools:checkstyle;external_dependency} -->
          </dependency>
        </dependencies>
        <configuration>
          <configLocation>eng/code-quality-reports/src/main/resources/checkstyle/checkstyle.xml</configLocation>
          <suppressionsLocation>eng/code-quality-reports/src/main/resources/checkstyle/checkstyle-suppressions.xml
          </suppressionsLocation>
          <headerLocation>eng/code-quality-reports/src/main/resources/checkstyle/java.header</headerLocation>
          <propertyExpansion>samedir=</propertyExpansion>
          <encoding>UTF-8</encoding>
          <consoleOutput>true</consoleOutput>
          <includeTestSourceDirectory>true</includeTestSourceDirectory>
          <linkXRef>true</linkXRef>
          <failsOnError>true</failsOnError>
          <failOnViolation>true</failOnViolation>
        </configuration>
        <executions>
          <execution>
            <phase>verify</phase>
            <goals>
              <goal>check</goal>
            </goals>
          </execution>
        </executions>
      </plugin>

      <!-- This plugin scans reports spotbugs in the code -->
      <plugin>
        <groupId>com.github.spotbugs</groupId>
        <artifactId>spotbugs-maven-plugin</artifactId>
        <version>3.1.12.2</version> <!-- {x-version-update;com.github.spotbugs:spotbugs-maven-plugin;external_dependency} -->
        <dependencies>
          <dependency>
            <groupId>com.azure</groupId>
            <artifactId>sdk-build-tools</artifactId>
            <version>1.0.0</version> <!-- {x-version-update;com.azure:sdk-build-tools;external_dependency} -->
          </dependency>
          <dependency>
            <groupId>com.github.spotbugs</groupId>
            <artifactId>spotbugs</artifactId>
            <version>4.0.0-beta3</version> <!-- {x-version-update;com.github.spotbugs:spotbugs;external_dependency} -->
          </dependency>
        </dependencies>
        <configuration>
          <effort>max</effort>
          <threshold>Low</threshold>
          <xmlOutput>true</xmlOutput>
          <spotbugsXmlOutputDirectory>${project.build.directory}/spotbugs</spotbugsXmlOutputDirectory>
          <excludeFilterFile>spotbugs/spotbugs-exclude.xml</excludeFilterFile>
          <failOnError>true</failOnError>
          <!-- Set this to true when src/samples and src/test are spotbugs clean in all Track 2 SDKs -->
          <includeTests>false</includeTests>
          <fork>true</fork>
        </configuration>
        <executions>
          <execution>
            <phase>verify</phase>
            <goals>
              <goal>check</goal>
            </goals>
          </execution>
        </executions>
      </plugin>

      <!-- This plugin exports spotbugs reports in html form -->
      <plugin>
        <groupId>org.codehaus.mojo</groupId>
        <artifactId>xml-maven-plugin</artifactId>
        <version>1.0</version> <!-- {x-version-update;org.codehaus.mojo:xml-maven-plugin;external_dependency} -->
        <executions>
          <execution>
            <phase>verify</phase>
            <goals>
              <goal>transform</goal>
            </goals>
          </execution>
        </executions>
        <configuration>
          <transformationSets>
            <transformationSet>
              <dir>${project.build.directory}/spotbugs</dir>
              <includes>
                <include>spotbugsXml.xml</include>
              </includes>
              <outputDir>${project.build.directory}/spotbugs</outputDir>
              <stylesheet>fancy-hist.xsl</stylesheet>
              <fileMappers>
                <fileMapper implementation="org.codehaus.plexus.components.io.filemappers.FileExtensionMapper">
                  <targetExtension>.html</targetExtension>
                </fileMapper>
              </fileMappers>
            </transformationSet>
          </transformationSets>
        </configuration>
        <dependencies>
          <dependency>
            <groupId>com.github.spotbugs</groupId>
            <artifactId>spotbugs</artifactId>
            <version>4.0.0-beta3</version> <!-- {x-version-update;com.github.spotbugs:spotbugs;external_dependency} -->
          </dependency>
        </dependencies>
      </plugin>

      <!-- Configure the jar plugin -->
      <plugin>
        <groupId>org.apache.maven.plugins</groupId>
        <artifactId>maven-jar-plugin</artifactId>
        <version>3.1.2</version> <!-- {x-version-update;org.apache.maven.plugins:maven-jar-plugin;external_dependency} -->
        <configuration>
          <outputDirectory>${packageOutputDirectory}</outputDirectory>
        </configuration>
      </plugin>

      <!-- Configure the javadoc plugin -->
      <plugin>
        <groupId>org.apache.maven.plugins</groupId>
        <artifactId>maven-javadoc-plugin</artifactId>
        <version>3.1.1</version> <!-- {x-version-update;org.apache.maven.plugins:maven-javadoc-plugin;external_dependency} -->
        <executions>
          <execution>
            <id>attach-javadocs</id>
            <goals>
              <goal>jar</goal>
            </goals>
            <configuration>
              <jarOutputDirectory>${packageOutputDirectory}</jarOutputDirectory>
              <failOnError>true</failOnError>
              <failOnWarnings>true</failOnWarnings>
              <doclint>all</doclint>
              <quiet>true</quiet>
            </configuration>
          </execution>
        </executions>
      </plugin>

      <!-- Configure the source plugin -->
      <plugin>
        <groupId>org.apache.maven.plugins</groupId>
        <artifactId>maven-source-plugin</artifactId>
        <version>3.0.1</version> <!-- {x-version-update;org.apache.maven.plugins:maven-source-plugin;external_dependency} -->
        <executions>
          <execution>
            <id>attach-sources</id>
            <goals>
              <goal>jar</goal>
            </goals>
            <configuration>
              <outputDirectory>${packageOutputDirectory}</outputDirectory>
            </configuration>
          </execution>
        </executions>
      </plugin>

      <!-- Copy the pom file to output -->
      <plugin>
        <groupId>org.apache.maven.plugins</groupId>
        <artifactId>maven-antrun-plugin</artifactId>
        <version>1.8</version> <!-- {x-version-update;org.apache.maven.plugins:maven-antrun-plugin;external_dependency} -->
        <executions>
          <execution>
            <id>copy</id>
            <phase>package</phase>
            <configuration>
              <target>
                <copy file="${project.pomFile}" tofile="${packageOutputDirectory}/${project.build.finalName}.pom"/>
              </target>
            </configuration>
            <goals>
              <goal>run</goal>
            </goals>
          </execution>
        </executions>
      </plugin>

      <!-- Performs test coverage analysis -->
      <plugin>
        <groupId>org.jacoco</groupId>
        <artifactId>jacoco-maven-plugin</artifactId>
        <version>0.8.5</version> <!-- {x-version-update;org.jacoco:jacoco-maven-plugin;external_dependency} -->
        <executions>
          <execution>
            <id>default-instrument</id>
            <goals>
              <goal>instrument</goal>
            </goals>
          </execution>
          <execution>
            <id>default-restore-instrumented-classes</id>
            <goals>
              <goal>restore-instrumented-classes</goal>
            </goals>
          </execution>
          <execution>
            <!-- This generates the unit test reports for individual modules.
              jacoco-test-coverage generates aggregate reports for all modules -->
            <id>post-unit-test</id>
            <goals>
              <goal>report</goal>
            </goals>
            <configuration>
              <!-- Sets the output directory for the code coverage report. -->
              <outputDirectory>${project.reporting.outputDirectory}/test-coverage</outputDirectory>
              <excludes>
                <exclude>**/com/azure/cosmos/implementation/apachecommons/**/*</exclude>
                <exclude>**/com/azure/cosmos/implementation/guava25/**/*</exclude>
                <exclude>**/com/azure/cosmos/implementation/guava27/**/*</exclude>
              </excludes>
            </configuration>
          </execution>
          <execution>
            <id>check</id>
            <goals>
              <goal>check</goal>
            </goals>
            <configuration>
              <rules>
                <rule>
                  <element>BUNDLE</element>
                  <limits>
                    <limit>
                      <counter>LINE</counter>
                      <value>COVEREDRATIO</value>
                      <minimum>${jacoco.min.linecoverage}</minimum>
                    </limit>
                    <limit>
                      <counter>BRANCH</counter>
                      <value>COVEREDRATIO</value>
                      <minimum>${jacoco.min.branchcoverage}</minimum>
                    </limit>
                  </limits>
                </rule>
              </rules>
              <excludes>
                <exclude>**/com/azure/cosmos/implementation/apachecommons/**/*</exclude>
                <exclude>**/com/azure/cosmos/implementation/guava25/**/*</exclude>
                <exclude>**/com/azure/cosmos/implementation/guava27/**/*</exclude>
              </excludes>
            </configuration>
          </execution>
        </executions>
      </plugin>

      <!-- Allows the sample sources to be built during test-compile phase. -->
      <plugin>
        <groupId>org.codehaus.mojo</groupId>
        <artifactId>build-helper-maven-plugin</artifactId>
        <version>3.0.0</version> <!-- {x-version-update;org.codehaus.mojo:build-helper-maven-plugin;external_dependency} -->
      </plugin>

      <!-- Checks public surface area for breaking changes. -->
      <plugin>
        <groupId>org.revapi</groupId>
        <artifactId>revapi-maven-plugin</artifactId>
        <version>0.11.2</version> <!-- {x-version-update;org.revapi:revapi-maven-plugin;external_dependency} -->
        <configuration>
          <analysisConfigurationFiles>
            <configurationFile>
              <resource>revapi/revapi.json</resource>
            </configurationFile>
          </analysisConfigurationFiles>
          <versionFormat>^\d+\.\d+\.\d+$</versionFormat>
          <checkDependencies>true</checkDependencies>
          <failBuildOnProblemsFound>true</failBuildOnProblemsFound>
        </configuration>
        <dependencies>
          <dependency>
            <groupId>com.azure</groupId>
            <artifactId>sdk-build-tools</artifactId>
            <version>1.0.0</version> <!-- {x-version-update;com.azure:sdk-build-tools;external_dependency} -->
          </dependency>
          <dependency>
            <groupId>org.revapi</groupId>
            <artifactId>revapi-java</artifactId>
            <version>0.20.0</version> <!-- {x-version-update;org.revapi:revapi-java;external_dependency} -->
          </dependency>
        </dependencies>
        <executions>
          <execution>
            <goals>
              <goal>check</goal>
            </goals>
          </execution>
        </executions>
      </plugin>

      <plugin>
        <groupId>org.apache.maven.plugins</groupId>
        <artifactId>maven-enforcer-plugin</artifactId>
        <version>3.0.0-M3</version> <!-- {x-version-update;org.apache.maven.plugins:maven-enforcer-plugin;external_dependency} -->
        <executions>
          <execution>
            <id>default-cli</id>
            <goals>
              <goal>enforce</goal>
            </goals>
            <configuration>
              <rules>
                <!--
                Rule: https://maven.apache.org/enforcer/enforcer-rules/bannedDependencies.html
                We have a list of blessed dependencies here: https://azure.github.io/azure-sdk/java_implementation.html#dependencies
                Format of includes / excludes is the following: 'groupId[:artifactId][:version][:type][:scope][:classifier]'.
                Wildcards can be used.
                -->
                <bannedDependencies>
                  <searchTransitive>false</searchTransitive>
                  <excludes>
                    <!-- We exclude everything that is runtime-time, compile-time, or provided scoped (i.e. we allow
                    dependencies when they are used for test scope or otherwise) -->
                    <exclude>*:*:*:*:runtime</exclude>
                    <exclude>*:*:*:*:compile</exclude>
                    <exclude>*:*:*:*:provided</exclude>
                  </excludes>
                  <includes>
                    <include>com.azure:*</include>

                    <!-- Used by many libraries to bring in annotations used by Reactor -->
                    <include>com.google.code.findbugs:jsr305</include>
                  </includes>
                </bannedDependencies>

                <!--
                Rule: https://maven.apache.org/enforcer/enforcer-rules/requireReleaseDeps.html
                -->
                <requireReleaseDeps>
                  <message>No Snapshots Allowed!</message>
                </requireReleaseDeps>

                <!--
                Rule: https://maven.apache.org/enforcer/enforcer-rules/requireSameVersions.html
                This rule is used to enforce that all modules depend on the same version of particular dependencies or
                plugins.
                -->
                <requireSameVersions>
                  <dependencies>
                    <dependency>com.azure.*</dependency>
                  </dependencies>
                </requireSameVersions>
              </rules>
              <fail>true</fail>
            </configuration>
          </execution>
        </executions>
      </plugin>
    </plugins>

    <pluginManagement>
      <plugins>
        <plugin>
          <groupId>org.apache.maven.plugins</groupId>
          <artifactId>maven-javadoc-plugin</artifactId>
          <version>3.1.1</version> <!-- {x-version-update;org.apache.maven.plugins:maven-javadoc-plugin;external_dependency} -->
          <configuration>
            <source>1.8</source>
            <doctitle>Azure SDK for Java Reference Documentation</doctitle>
            <windowtitle>Azure SDK for Java Reference Documentation</windowtitle>
            <footer>Visit the &lt;a href="https://docs.microsoft.com/java/azure/"&gt;Azure for Java Developers&lt;/a&gt;site
              for more Java documentation, including quick starts, tutorials, and code samples.</footer>
            <linksource>false</linksource>
            <excludePackageNames>
              *.impl*:
              *.implementation*:
              com.azure.tools.checkstyle*:
              com.azure.core.test*:
              com.azure.endtoend*:
              com.azure.perf*
            </excludePackageNames>
            <!-- CosmosSkip - This is temporary, BridgeInternal gets converted to implementation -->
            <sourceFileExcludes>
              <sourceFileExclude>com.azure.cosmos.*BridgeInternal.java</sourceFileExclude>
            </sourceFileExcludes>
            <groups>
              <group>
                <title>Azure Core</title>
                <packages>
                  com.azure.core:com.azure.core.annotation:com.azure.core.credentials:com.azure.core.exception:com.azure.core.http*:com.azure.core.configuration:com.azure.core.util*:com.azure.core.credential:com.azure.core.cryptography
                </packages>
              </group>
              <group>
                <title>Azure Core - AMQP</title>
                <packages>com.azure.core.amqp*</packages>
              </group>
              <group>
                <title>Azure Core - Authentication</title>
                <packages>com.azure.core.auth*</packages>
              </group>
              <group>
                <title>Azure Core - HTTP - Netty</title>
                <packages>com.azure.core.http.netty*</packages>
              </group>
              <group>
                <title>Azure Core - HTTP - OkHttp</title>
                <packages>com.azure.core.http.okhttp*</packages>
              </group>
              <group>
                <title>Azure Core - Management</title>
                <packages>com.azure.core.management*</packages>
              </group>
              <group>
                <title>Azure Core - Serializer - Apache Avro</title>
                <packages>com.azure.core.serializer.avro.apache*</packages>
              </group>
              <group>
                <title>Azure Core - Serializer - Jackson Avro</title>
                <packages>com.azure.core.serializer.avro.jackson*</packages>
              </group>
              <group>
                <title>Azure Core - Serializer - Gson JSON</title>
                <packages>com.azure.core.serializer.json.gson*</packages>
              </group>
              <group>
                <title>Azure Core - Serializer - Jackson JSON</title>
                <packages>com.azure.core.serializer.json.jackson*</packages>
              </group>
              <group>
                <title>Azure App Configuration</title>
                <packages>com.azure.data.appconfiguration*</packages>
              </group>
              <group>
                <title>Azure Cosmos</title>
                <packages>com.azure.cosmos*</packages>
              </group>
              <group>
                <title>Azure Event Hubs</title>
                <packages>com.azure.messaging.eventhubs*</packages>
              </group>
              <group>
                <title>Azure Form Recognizer</title>
                <packages>com.azure.ai.formrecognizer*</packages>
              </group>
              <group>
                <title>Azure Identity</title>
                <packages>com.azure.identity*</packages>
              </group>
              <group>
                <title>Azure Key Vault</title>
                <packages>com.azure.security.keyvault*</packages>
              </group>
              <group>
                <title>Azure Search</title>
                <packages>com.azure.search*</packages>
              </group>
              <group>
                <title>Azure Service Bus</title>
                <packages>com.azure.messaging.servicebus*</packages>
              </group>
              <group>
                <title>Azure Storage - Common</title>
                <packages>com.azure.storage.common*</packages>
              </group>
              <group>
                <title>Azure Storage - Blobs</title>
                <packages>com.azure.storage.blob*</packages>
              </group>
              <group>
                <title>Azure Storage Blob - Batch</title>
                <packages>com.azure.storage.blob.batch*</packages>
              </group>
              <group>
                <title>Azure Storage Blobs - Cryptography</title>
                <packages>com.azure.storage.blob.cryptography*</packages>
              </group>
              <group>
                <title>Azure Storage Blobs - NIO</title>
                <packages>com.azure.storage.blob.nio*</packages>
              </group>
              <group>
                <title>Azure Storage - Files</title>
                <packages>com.azure.storage.file*</packages>
              </group>
              <group>
                <title>Azure Storage Files - Data Lake</title>
                <packages>com.azure.storage.file.datalake*</packages>
              </group>
              <group>
                <title>Azure Storage - Queues</title>
                <packages>com.azure.storage.queue*</packages>
              </group>
              <group>
                <title>Azure Telemetry</title>
                <title>Azure Telemetry - OpenTelemetry</title>
                <packages>com.azure.core.tracing*</packages>
              </group>
              <group>
                <title>Azure Text Analytics</title>
                <packages>com.azure.ai.textanalytics*</packages>
              </group>
            </groups>
            <links>
              <link>https://docs.oracle.com/javase/8/docs/api/</link>
              <link>https://projectreactor.io/docs/core/release/api/</link>
              <link>https://netty.io/4.1/api/</link>
              <link>http://reactivex.io/RxJava/javadoc/</link>
            </links>
            <isOffline>false</isOffline>
            <doclet>org.apidesign.javadoc.codesnippet.Doclet</doclet>
            <docletArtifact>
              <groupId>org.apidesign.javadoc</groupId>
              <artifactId>codesnippet-doclet</artifactId>
              <version>0.53</version> <!-- {x-version-update;org.apidesign.javadoc:codesnippet-doclet;external_dependency} -->
            </docletArtifact>
            <additionalOptions>
              <additionalOption>-maxLineLength 120</additionalOption>
              <additionalOption>-snippetpath ${project.basedir}/src/samples/java</additionalOption>
              <additionalOption>-suppressMissingLinkWarnings</additionalOption>
            </additionalOptions>
            <failOnError>true</failOnError>
            <failOnWarnings>true</failOnWarnings>
            <doclint>all</doclint>
            <sourceFileExcludes>
              <sourceFileExclude>module-info.java</sourceFileExclude>
            </sourceFileExcludes>
            <quiet>true</quiet>
          </configuration>
        </plugin>

        <plugin>
          <groupId>com.github.spotbugs</groupId>
          <artifactId>spotbugs-maven-plugin</artifactId>
          <version>3.1.12.2</version> <!-- {x-version-update;com.github.spotbugs:spotbugs-maven-plugin;external_dependency} -->
          <dependencies>
            <dependency>
              <groupId>com.azure</groupId>
              <artifactId>sdk-build-tools</artifactId>
              <version>1.0.0</version> <!-- {x-version-update;com.azure:sdk-build-tools;external_dependency} -->
            </dependency>
            <dependency>
              <groupId>com.github.spotbugs</groupId>
              <artifactId>spotbugs</artifactId>
              <version>4.0.0-beta3</version> <!-- {x-version-update;com.github.spotbugs:spotbugs;external_dependency} -->
            </dependency>
          </dependencies>
          <configuration>
            <effort>max</effort>
            <threshold>Low</threshold>
            <xmlOutput>true</xmlOutput>
            <spotbugsXmlOutputDirectory>${project.build.directory}/spotbugs</spotbugsXmlOutputDirectory>
            <excludeFilterFile>spotbugs/spotbugs-exclude.xml</excludeFilterFile>
            <failOnError>true</failOnError>
            <fork>true</fork>
            <!-- Set this to true when src/samples and src/test are spotbugs clean in all Track 2 SDKs -->
            <includeTests>false</includeTests>
          </configuration>
        </plugin>

        <plugin>
          <groupId>org.apache.maven.plugins</groupId>
          <artifactId>maven-checkstyle-plugin</artifactId>
          <version>3.1.0</version> <!-- {x-version-update;org.apache.maven.plugins:maven-checkstyle-plugin;external_dependency} -->
          <configuration>
            <failsOnError>true</failsOnError>
            <failOnViolation>true</failOnViolation>
          </configuration>
        </plugin>

        <plugin>
          <groupId>org.apache.maven.plugins</groupId>
          <artifactId>maven-surefire-plugin</artifactId>
          <version>3.0.0-M3</version> <!-- {x-version-update;org.apache.maven.plugins:maven-surefire-plugin;external_dependency} -->
          <configuration>
            <useSystemClassLoader>false</useSystemClassLoader>
          </configuration>
        </plugin>
      </plugins>
    </pluginManagement>
  </build>

  <dependencies>
    <dependency>
      <!-- must be on the classpath -->
      <groupId>org.jacoco</groupId>
      <artifactId>org.jacoco.agent</artifactId>
      <classifier>runtime</classifier>
      <version>0.8.5</version> <!-- {x-version-update;org.jacoco:org.jacoco.agent;external_dependency} -->
      <scope>test</scope>
    </dependency>
  </dependencies>

  <reporting>
    <plugins>
      <plugin>
        <groupId>org.apache.maven.plugins</groupId>
        <artifactId>maven-checkstyle-plugin</artifactId>
        <version>3.1.0</version> <!-- {x-version-update;org.apache.maven.plugins:maven-checkstyle-plugin;external_dependency} -->
        <configuration>
          <configLocation>eng/code-quality-reports/src/main/resources/checkstyle/checkstyle.xml</configLocation>
          <suppressionsLocation>eng/code-quality-reports/src/main/resources/checkstyle/checkstyle-suppressions.xml
          </suppressionsLocation>
          <headerLocation>eng/code-quality-reports/src/main/resources/checkstyle/java.header</headerLocation>
          <propertyExpansion>samedir=</propertyExpansion>
          <encoding>UTF-8</encoding>
          <consoleOutput>true</consoleOutput>
          <includeTestSourceDirectory>true</includeTestSourceDirectory>
          <linkXRef>true</linkXRef>
          <failsOnError>true</failsOnError>
          <failOnViolation>true</failOnViolation>
        </configuration>
        <reportSets>
          <reportSet>
            <id>non-aggregate</id>
            <reports>
              <report>checkstyle</report>
            </reports>
          </reportSet>
          <reportSet>
            <id>aggregate</id>
            <inherited>false</inherited>
            <reports>
              <report>checkstyle-aggregate</report>
            </reports>
          </reportSet>
        </reportSets>
      </plugin>
      <plugin>
        <groupId>com.github.spotbugs</groupId>
        <artifactId>spotbugs-maven-plugin</artifactId>
        <version>3.1.12.2</version> <!-- {x-version-update;com.github.spotbugs:spotbugs-maven-plugin;external_dependency} -->
        <configuration>
          <effort>max</effort>
          <threshold>Low</threshold>
          <xmlOutput>true</xmlOutput>
          <spotbugsXmlOutputDirectory>${project.build.directory}/spotbugs</spotbugsXmlOutputDirectory>
          <excludeFilterFile>eng/code-quality-reports/src/main/resources/spotbugs/spotbugs-exclude.xml
          </excludeFilterFile>
          <failOnError>true</failOnError>
          <fork>true</fork>
          <!-- Set this to true when src/samples and src/test are spotbugs clean in all Track 2 SDKs -->
          <includeTests>false</includeTests>
        </configuration>
      </plugin>
      <plugin>
        <groupId>org.apache.maven.plugins</groupId>
        <artifactId>maven-javadoc-plugin</artifactId>
        <version>3.1.1</version> <!-- {x-version-update;org.apache.maven.plugins:maven-javadoc-plugin;external_dependency} -->
        <reportSets>
          <reportSet>
            <id>non-aggregate</id>
            <reports>
              <report>javadoc</report>
            </reports>
          </reportSet>
          <reportSet>
            <id>aggregate</id>
            <inherited>false</inherited>
            <reports>
              <report>aggregate</report>
            </reports>
            <configuration>
              <!-- codesnippets4javadoc does not support scanning sub-directories and doesn't support wildcards for filepaths.
                  So, path for aggregate reports have to be defined relative to parent pom -->
              <additionalOptions>-maxLineLength 120
                -snippetpath ${project.basedir}/sdk/appconfiguration/azure-data-appconfiguration/src/samples/java
                -snippetpath ${project.basedir}/sdk/core/azure-core/src/samples/java
                -snippetpath ${project.basedir}/sdk/core/azure-core-http-netty/src/samples/java
                -snippetpath ${project.basedir}/sdk/core/azure-core-http-okhttp/src/samples/java
                -snippetpath ${project.basedir}/sdk/core/azure-core-serializer-avro-apache/src/samples/java
                -snippetpath ${project.basedir}/sdk/core/azure-core-serializer-avro-jackson/src/samples/java
                -snippetpath ${project.basedir}/sdk/core/azure-core-serializer-json-gson/src/samples/java
                -snippetpath ${project.basedir}/sdk/core/azure-core-serializer-json-jackson/src/samples/java
                -snippetpath ${project.basedir}/sdk/eventhubs/azure-messaging-eventhubs/src/samples/java
                -snippetpath ${project.basedir}/sdk/formrecognizer/azure-ai-formrecognizer/src/samples/java
                -snippetpath ${project.basedir}/sdk/keyvault/azure-security-keyvault-certificates/src/samples/java
                -snippetpath ${project.basedir}/sdk/keyvault/azure-security-keyvault-keys/src/samples/java
                -snippetpath ${project.basedir}/sdk/keyvault/azure-security-keyvault-secrets/src/samples/java
                -snippetpath ${project.basedir}/sdk/servicebus/azure-messaging-servicebus/src/samples/java
                -snippetpath ${project.basedir}/sdk/storage/azure-storage-blob/src/samples/java
                -snippetpath ${project.basedir}/sdk/storage/azure-storage-blob-batch/src/samples/java
                -snippetpath ${project.basedir}/sdk/storage/azure-storage-blob-cryptography/src/samples/java
                -snippetpath ${project.basedir}/sdk/storage/azure-storage-common/src/samples/java
                -snippetpath ${project.basedir}/sdk/storage/azure-storage-file-datalake/src/samples/java
                -snippetpath ${project.basedir}/sdk/storage/azure-storage-file-share/src/samples/java
                -snippetpath ${project.basedir}/sdk/storage/azure-storage-queue/src/samples/java
                -snippetpath ${project.basedir}/sdk/textanalytics/azure-ai-textanalytics/src/samples/java
              </additionalOptions>
              <doclint>all</doclint>
            </configuration>
          </reportSet>
        </reportSets>
        <configuration>
          <!-- Reporting is run for JDK 11 - https://github.com/Azure/azure-sdk-for-java/blob/master/.azure-pipelines/client.yml#L90
               Disabling failOnWarnings for reporting for now due to CodeSnippets4Java issue reported for JDK 9+
               https://github.com/Azure/azure-sdk-for-java/issues/3851 -->
          <failOnWarnings>false</failOnWarnings>
        </configuration>
      </plugin>
      <plugin>
        <groupId>org.apache.maven.plugins</groupId>
        <artifactId>maven-project-info-reports-plugin</artifactId>
        <version>3.0.0</version> <!-- {x-version-update;org.apache.maven.plugins:maven-project-info-reports-plugin;external_dependency} -->
        <reportSets>
          <reportSet>
            <reports>
              <report>index</report>
              <report>summary</report>
              <report>dependency-info</report>
              <report>dependency-management</report>
              <report>dependency-convergence</report>
              <report>ci-management</report>
              <report>dependencies</report>
              <report>issue-management</report>
            </reports>
          </reportSet>
        </reportSets>
      </plugin>
      <plugin>
        <groupId>org.revapi</groupId>
        <artifactId>revapi-maven-plugin</artifactId>
        <version>0.11.2</version> <!-- {x-version-update;org.revapi:revapi-maven-plugin;external_dependency} -->
        <configuration>
          <analysisConfigurationFiles>
            <configurationFile>
              <resource>revapi/revapi.json</resource>
            </configurationFile>
          </analysisConfigurationFiles>
          <versionFormat>^\d+\.\d+\.\d+$</versionFormat>
          <checkDependencies>false</checkDependencies>
          <failBuildOnProblemsFound>true</failBuildOnProblemsFound>
        </configuration>
        <reportSets>
          <reportSet>
            <reports>
              <report>report</report>
            </reports>
          </reportSet>
          <reportSet>
            <inherited>false</inherited>
            <reports>
              <report>report-aggregate</report>
            </reports>
          </reportSet>
        </reportSets>
      </plugin>
    </plugins>
  </reporting>

  <profiles>

    <!-- Skip module-info.java on Java 8 -->
    <profile>
      <id>java8</id>
      <activation>
        <jdk>[1.8,9)</jdk>
      </activation>
      <properties>
        <maven.compiler.source>8</maven.compiler.source>
        <maven.compiler.target>8</maven.compiler.target>
      </properties>
      <build>
        <resources>
          <resource>
            <directory>src/main/resources</directory>
            <filtering>true</filtering>
          </resource>
        </resources>
        <plugins>
          <!-- Don't compile module-info.java, see java 9+ profile -->
          <plugin>
            <groupId>org.apache.maven.plugins</groupId>
            <artifactId>maven-compiler-plugin</artifactId>
            <version>3.8.1</version> <!-- {x-version-update;org.apache.maven.plugins:maven-compiler-plugin;external_dependency} -->
            <configuration>
              <source>1.8</source>
              <target>1.8</target>
              <excludes>
                <exclude>module-info.java</exclude>
              </excludes>
              <compilerArgs>
                <!-- Turn off annotation processing -->
                <arg>-proc:none</arg>

                <!-- https://docs.oracle.com/javase/7/docs/technotes/tools/windows/javac.html#xlintwarnings -->
                <arg>-Xlint:cast</arg>
                <arg>-Xlint:classfile</arg>
                <!-- <arg>-Xlint:deprecation</arg> --> <!-- FIXME: We should enable this ASAP -->
                <arg>-Xlint:dep-ann</arg>
                <arg>-Xlint:divzero</arg>
                <arg>-Xlint:empty</arg>
                <arg>-Xlint:fallthrough</arg>
                <arg>-Xlint:finally</arg>
                <arg>-Xlint:options</arg>
                <arg>-Xlint:overrides</arg>
                <arg>-Xlint:path</arg>
                <!-- <arg>-Xlint:processing</arg> -->
                <arg>-Xlint:rawtypes</arg>
                <!-- <arg>-Xlint:serial</arg> -->
                <arg>-Xlint:static</arg>
                <arg>-Xlint:try</arg>
                <arg>-Xlint:unchecked</arg>
                <arg>-Xlint:varargs</arg>
              </compilerArgs>
            </configuration>
          </plugin>
          <!-- Avoid errors from module-info -->
          <plugin>
            <groupId>org.apache.maven.plugins</groupId>
            <artifactId>maven-javadoc-plugin</artifactId>
            <version>3.1.1</version> <!-- {x-version-update;org.apache.maven.plugins:maven-javadoc-plugin;external_dependency} -->
            <configuration>
              <sourceFileExcludes>
                <sourceFileExclude>module-info.java</sourceFileExclude>
              </sourceFileExcludes>
              <quiet>true</quiet>
            </configuration>
          </plugin>
        </plugins>
      </build>
      <reporting>
        <plugins>
          <!-- Avoid errors from module-info -->
          <plugin>
            <groupId>org.apache.maven.plugins</groupId>
            <artifactId>maven-javadoc-plugin</artifactId>
            <version>3.1.1</version> <!-- {x-version-update;org.apache.maven.plugins:maven-javadoc-plugin;external_dependency} -->
            <configuration>
              <sourceFileExcludes>
                <sourceFileExclude>module-info.java</sourceFileExclude>
              </sourceFileExcludes>
              <quiet>true</quiet>
            </configuration>
          </plugin>
        </plugins>
      </reporting>
    </profile>

    <!-- Setup for Java 11+ -->
    <profile>
      <id>java-lts</id>
      <activation>
        <jdk>[11,)</jdk>
      </activation>
      <build>
        <resources>
          <resource>
            <directory>src/main/resources</directory>
            <filtering>true</filtering>
          </resource>
        </resources>
        <plugins>
          <plugin>
            <groupId>org.apache.maven.plugins</groupId>
            <artifactId>maven-compiler-plugin</artifactId>
            <version>3.8.1</version> <!-- {x-version-update;org.apache.maven.plugins:maven-compiler-plugin;external_dependency} -->
            <configuration>
              <testRelease>11</testRelease>
              <compilerArgs>
                <!-- Turn off annotation processing -->
                <arg>-proc:none</arg>

                <!-- https://docs.oracle.com/javase/7/docs/technotes/tools/windows/javac.html#xlintwarnings -->
                <arg>-Xlint:cast</arg>
                <arg>-Xlint:classfile</arg>
                <!-- <arg>-Xlint:deprecation</arg> --> <!-- FIXME: We should enable this ASAP -->
                <arg>-Xlint:dep-ann</arg>
                <arg>-Xlint:divzero</arg>
                <arg>-Xlint:empty</arg>
                <arg>-Xlint:fallthrough</arg>
                <arg>-Xlint:finally</arg>
                <arg>-Xlint:options</arg>
                <arg>-Xlint:overrides</arg>
                <arg>-Xlint:path</arg>
                <!-- <arg>-Xlint:processing</arg> -->
                <arg>-Xlint:rawtypes</arg>
                <!-- <arg>-Xlint:serial</arg> -->
                <arg>-Xlint:static</arg>
                <arg>-Xlint:try</arg>
                <arg>-Xlint:unchecked</arg>
                <arg>-Xlint:varargs</arg>
                <arg>-Xlint:-module</arg> <!-- FIXME: this is required for now as it introduces a build failure -->
                <arg>-Xlint:-requires-transitive-automatic
                </arg> <!-- FIXME: this is required for now as it introduces a build failure -->
              </compilerArgs>
            </configuration>
            <executions>
              <!-- compile first with module-info for Java 9+ -->
              <execution>
                <id>default-compile</id>
                <configuration>
                  <release>11</release>
                </configuration>
              </execution>
              <!-- then compile without module-info for Java 8 -->
              <execution>
                <id>base-compile</id>
                <goals>
                  <goal>compile</goal>
                </goals>
                <configuration>
                  <release>8</release>
                  <excludes>
                    <exclude>module-info.java</exclude>
                  </excludes>
                </configuration>
              </execution>
            </executions>
          </plugin>
          <!-- Surefire plugin is broken, https://issues.apache.org/jira/browse/SUREFIRE-1501 -->
          <plugin>
            <groupId>org.apache.maven.plugins</groupId>
            <artifactId>maven-surefire-plugin</artifactId>
            <version>3.0.0-M3</version> <!-- {x-version-update;org.apache.maven.plugins:maven-surefire-plugin;external_dependency} -->
            <configuration>
              <argLine>
                <!-- KeyVault tests fail without these exports. -->
                --add-exports com.azure.core/com.azure.core.implementation.serializer=ALL-UNNAMED
                --add-exports com.azure.core/com.azure.core.implementation.serializer.jackson=ALL-UNNAMED
                --add-exports com.azure.core/com.azure.core.implementation.util=ALL-UNNAMED
                --add-exports com.azure.core/com.azure.core.implementation.http=ALL-UNNAMED

                <!-- Needed for JUnit offline instrumentation -->
                --add-reads com.azure.core=ALL-UNNAMED
                --add-reads com.azure.core.test=ALL-UNNAMED
                --add-reads com.azure.core.amqp=ALL-UNNAMED

                <!-- JUnit5 and Mockito use reflection to create objects. -->
                --add-opens com.azure.core/com.azure.core=ALL-UNNAMED
                --add-opens com.azure.core/com.azure.core.http.rest=ALL-UNNAMED
                --add-opens com.azure.core/com.azure.core.util.logging=ALL-UNNAMED
                --add-opens com.azure.core/com.azure.core.util.polling=ALL-UNNAMED
                --add-opens com.azure.core/com.azure.core.util.serializer=ALL-UNNAMED
                --add-opens com.azure.core/com.azure.core.http=ALL-UNNAMED
                --add-opens com.azure.core/com.azure.core.http.policy=ALL-UNNAMED
                --add-opens com.azure.core/com.azure.core.util=ALL-UNNAMED
                --add-opens com.azure.core/com.azure.core.implementation.http=ALL-UNNAMED
                --add-opens com.azure.ai.formrecognizer/com.azure.ai.formrecognizer=ALL-UNNAMED
                --add-opens com.azure.ai.textanalytics/com.azure.ai.textanalytics=ALL-UNNAMED
                --add-opens com.azure.data.appconfiguration/com.azure.data.appconfiguration=ALL-UNNAMED
                --add-opens com.azure.security.keyvault.certificates/com.azure.security.keyvault.certificates=ALL-UNNAMED
                --add-opens com.azure.security.keyvault.secrets/com.azure.security.keyvault.secrets=ALL-UNNAMED
                --add-opens com.azure.security.keyvault.keys/com.azure.security.keyvault.keys.cryptography=ALL-UNNAMED
                --add-opens com.azure.security.keyvault.keys/com.azure.security.keyvault.keys=ALL-UNNAMED

                <!-- Cosmos module need this -->
                --add-opens com.azure.cosmos/com.azure.cosmos=ALL-UNNAMED
                --add-opens com.azure.cosmos/com.azure.cosmos.implementation=ALL-UNNAMED
                --add-opens com.azure.cosmos/com.azure.cosmos.implementation.caches=ALL-UNNAMED
                --add-opens com.azure.cosmos/com.azure.cosmos.implementation.http=ALL-UNNAMED
                --add-opens com.azure.cosmos/com.azure.cosmos.implementation.directconnectivity=ALL-UNNAMED
                --add-opens com.azure.cosmos/com.azure.cosmos.implementation.query=ALL-UNNAMED
                --add-opens com.azure.cosmos/com.azure.cosmos.implementation.routing=ALL-UNNAMED
                --add-opens com.azure.cosmos/com.azure.cosmos.models=ALL-UNNAMED
                --add-opens com.azure.cosmos/com.azure.cosmos.rx=ALL-UNNAMED
                --add-opens com.azure.cosmos/com.azure.cosmos.rx.proxy=ALL-UNNAMED

                <!-- AMQP tests fail without this. ArgumentCaptor requires reflection. -->
                --add-opens com.azure.core.amqp/com.azure.core.amqp.implementation=ALL-UNNAMED
                --add-opens com.azure.core.amqp/com.azure.core.amqp.implementation.handler=ALL-UNNAMED

                <!-- Checkpoint store tests fail without this -->
                --add-opens com.azure.messaging.eventhubs.checkpointstore.blob/com.azure.messaging.eventhubs.checkpointstore.blob=ALL-UNNAMED
                --add-reads com.azure.messaging.eventhubs=ALL-UNNAMED

                <!-- Azure-core needs to open the test entities to Jackson for unit tests to operate -->
                --add-opens com.azure.core/com.azure.core.implementation.entities=com.fasterxml.jackson.databind
                --add-opens com.azure.core/com.azure.core.implementation.entities=ALL-UNNAMED
              </argLine>
              <useSystemClassLoader>false</useSystemClassLoader>
              <forkCount>1</forkCount>
              <testFailureIgnore>false</testFailureIgnore>
              <systemPropertyVariables>
                <jacoco-agent.destfile>${project.build.directory}/jacoco.exec</jacoco-agent.destfile>
              </systemPropertyVariables>
            </configuration>
          </plugin>
        </plugins>
      </build>
    </profile>

    <profile>
      <id>non-shipping-modules</id>
      <activation>
        <property>
          <name>include-non-shipping-modules</name>
        </property>
      </activation>
      <modules>
        <module>./eng/spotbugs-aggregate-report</module>
        <module>./eng/code-quality-reports</module>
        <module>./eng/jacoco-test-coverage</module>
      </modules>
    </profile>

    <profile>
      <id>template-module</id>
      <activation>
        <property>
          <name>env.ENABLETEMPLATEDOCS</name>
          <value>true</value>
        </property>
      </activation>
      <modules>
        <module>./sdk/template/azure-sdk-template</module>
      </modules>
    </profile>

    <!-- Skip overview generation unless -Dgenerate-overview is passed as an argument.
      This is specifically done to prevent requiring python as a pre-requisite since
      this is only needed by the build system. -->
    <profile>
      <id>generate-overview-from-readme</id>
      <activation>
        <property>
          <name>generate-overview</name>
        </property>
        <file>
          <exists>../../../eng/pipelines/scripts/generate_overview_from_readme.py</exists>
        </file>
      </activation>
      <build>
        <plugins>
          <plugin>
            <groupId>org.codehaus.mojo</groupId>
            <artifactId>exec-maven-plugin</artifactId>
            <version>1.2.1</version> <!-- {x-version-update;org.codehaus.mojo:exec-maven-plugin;external_dependency} -->
            <executions>
              <execution>
                <id>generate-overview-from-readme</id>
                <phase>prepare-package</phase>
                <goals>
                  <goal>exec</goal>
                </goals>
              </execution>
            </executions>
            <configuration>
              <executable>python</executable>
              <workingDirectory>${project.basedir}</workingDirectory>
              <arguments>
                <argument>../../../eng/pipelines/scripts/generate_overview_from_readme.py</argument>
                <argument>--rf</argument>
                <argument>${project.basedir}/README.md</argument>
                <argument>--v</argument>
                <argument>${project.version}</argument>
              </arguments>
            </configuration>
          </plugin>
          <!-- Add the overview argument to the javadoc args -->
          <plugin>
            <groupId>org.apache.maven.plugins</groupId>
            <artifactId>maven-javadoc-plugin</artifactId>
            <version>3.1.1</version> <!-- {x-version-update;org.apache.maven.plugins:maven-javadoc-plugin;external_dependency} -->
            <configuration combine.children="append">
              <overview>${project.basedir}/readme_overview.html</overview>
              <quiet>true</quiet>
            </configuration>
          </plugin>
        </plugins>
      </build>
    </profile>

    <!-- Skip codesnippet injection unless -Dinject-codesnippets is passed as an argument.
      This is specifically done to prevent requiring python as a pre-requisite since
      this is only needed by the build system. This is also necessary due to limitations in consumption
      from docs side. 
       -->
    <profile>
      <id>replace-codesnippet-references</id>
      <activation>
        <property>
          <name>inject-codesnippets</name>
        </property>
        <file>
          <exists>../../../eng/pipelines/scripts/inject_codesnippets.py</exists>
        </file>
      </activation>
      <build>
        <plugins>
          <plugin>
            <groupId>org.codehaus.mojo</groupId>
            <artifactId>exec-maven-plugin</artifactId>
            <version>1.2.1</version> <!-- {x-version-update;org.codehaus.mojo:exec-maven-plugin;external_dependency} -->
            <executions>
              <execution>
                <id>replace-codesnippet-references</id>
                <phase>prepare-package</phase>
                <goals>
                  <goal>exec</goal>
                </goals>
              </execution>
            </executions>
            <configuration>
              <executable>python</executable>
              <workingDirectory>${project.basedir}</workingDirectory>
              <arguments>
                <argument>../../../eng/pipelines/scripts/inject_codesnippets.py</argument>
                <argument>--project-dir</argument>
                <argument>${project.basedir}</argument>
              </arguments>
            </configuration>
          </plugin>
        </plugins>
      </build>
    </profile>

    <profile>
      <id>changelog</id>
      <activation>
        <file>
          <exists>${basedir}/CHANGELOG.md</exists>
        </file>
      </activation>
      <build>
        <plugins>
          <plugin>
            <groupId>org.apache.maven.plugins</groupId>
            <artifactId>maven-antrun-plugin</artifactId>
            <version>1.8</version> <!-- {x-version-update;org.apache.maven.plugins:maven-antrun-plugin;external_dependency} -->
            <executions>
              <execution>
                <id>copy-changelog</id>
                <phase>package</phase>
                <configuration>
                  <target>
                    <echo>Copying ${project.basedir}/CHANGELOG.md to
                      ${packageOutputDirectory}/${project.build.finalName}-changelog.md
                    </echo>
                    <copy file="${project.basedir}/CHANGELOG.md" tofile="${packageOutputDirectory}/${project.build.finalName}-changelog.md"/>
                  </target>
                </configuration>
                <goals>
                  <goal>run</goal>
                </goals>
              </execution>
            </executions>
          </plugin>
        </plugins>
      </build>
    </profile>

    <profile>
      <!-- separate profile for windows as the executable on windows is named npx.cmd and npx on other os families -->
      <id>readme-codesnippet-windows</id>
      <activation>
        <property>
          <name>readme-codesnippet-windows</name>
        </property>
      </activation>
      <build>
        <plugins>
          <plugin>
            <groupId>org.codehaus.mojo</groupId>
            <artifactId>exec-maven-plugin</artifactId>
            <version>1.2.1</version> <!-- {x-version-update;org.codehaus.mojo:exec-maven-plugin;external_dependency} -->
            <executions>
              <execution>
                <id>code-snippet-for-readme-windows</id>
                <phase>prepare-package</phase>
                <goals>
                  <goal>exec</goal>
                </goals>
                <configuration>
                  <executable>npx.cmd</executable>
                  <arguments>
                    <argument>embedme</argument>
                    <argument>${project.basedir}/README.md</argument>
                  </arguments>
                </configuration>
              </execution>
            </executions>
          </plugin>
        </plugins>
      </build>
    </profile>

    <!-- Profiles for updating README file using embedme tool to inject code snippets from compilable Java source files.
     Activate the profile below to update README files when corresponding Java files are updated. -->
    <profile>
      <id>readme-codesnippet</id>
      <activation>
        <property>
          <name>readme-codesnippet</name>
        </property>
      </activation>
      <build>
        <plugins>
          <plugin>
            <groupId>org.codehaus.mojo</groupId>
            <artifactId>exec-maven-plugin</artifactId>
            <version>1.2.1</version> <!-- {x-version-update;org.codehaus.mojo:exec-maven-plugin;external_dependency} -->
            <executions>
              <execution>
                <id>code-snippet-for-readme</id>
                <phase>prepare-package</phase>
                <goals>
                  <goal>exec</goal>
                </goals>
                <configuration>
                  <executable>npx</executable>
                  <arguments>
                    <argument>embedme</argument>
                    <argument>${project.basedir}/README.md</argument>
                  </arguments>
                </configuration>
              </execution>
            </executions>
          </plugin>
        </plugins>
      </build>
    </profile>

    <profile>
      <!-- separate profile for windows as the executable on windows is named npx.cmd and npx on other os families -->
      <id>verify-readme-windows</id>
      <activation>
        <property>
          <name>verify-readme-windows</name>
        </property>
      </activation>
      <build>
        <plugins>
          <plugin>
            <groupId>org.codehaus.mojo</groupId>
            <artifactId>exec-maven-plugin</artifactId>
            <version>1.2.1</version> <!-- {x-version-update;org.codehaus.mojo:exec-maven-plugin;external_dependency} -->
            <executions>
              <execution>
                <id>verify-readme-codesnippet-windows</id>
                <phase>prepare-package</phase>
                <goals>
                  <goal>exec</goal>
                </goals>
                <configuration>
                  <executable>npx.cmd</executable>
                  <arguments>
                    <argument>embedme</argument>
                    <argument>--verify</argument>
                    <argument>${project.basedir}/README.md</argument>
                  </arguments>
                </configuration>
              </execution>
            </executions>
          </plugin>
        </plugins>
      </build>
    </profile>

    <!-- Verify that there are no changes to readme file. Build fails if the there's a difference in README
     after running the embedme tool. -->
    <profile>
      <id>verify-readme</id>
      <activation>
        <property>
          <name>verify-readme</name>
        </property>
      </activation>
      <build>
        <plugins>
          <plugin>
            <groupId>org.codehaus.mojo</groupId>
            <artifactId>exec-maven-plugin</artifactId>
            <version>1.2.1</version> <!-- {x-version-update;org.codehaus.mojo:exec-maven-plugin;external_dependency} -->
            <executions>
              <execution>
                <id>verify-readme-codesnippet</id>
                <phase>prepare-package</phase>
                <goals>
                  <goal>exec</goal>
                </goals>
                <configuration>
                  <executable>npx</executable>
                  <arguments>
                    <argument>embedme</argument>
                    <argument>--verify</argument>
                    <argument>${project.basedir}/README.md</argument>
                  </arguments>
                </configuration>
              </execution>
            </executions>
          </plugin>
        </plugins>
      </build>
    </profile>

    <!-- Runs the dependency checker. -->
    <profile>
      <id>dependency-checker</id>
      <activation>
        <property>
          <name>dependency-checker</name>
        </property>
      </activation>
      <build>
        <plugins>
          <plugin>
            <groupId>net.jonathangiles.tools</groupId>
            <artifactId>dependencyChecker-maven-plugin</artifactId>
            <version>1.0.4</version> <!-- {x-version-update;net.jonathangiles.tools:dependencyChecker-maven-plugin;external_dependency} -->
            <inherited>false</inherited>
            <executions>
              <execution>
                <id>generateReport</id>
                <phase>package</phase>
                <goals>
                  <goal>check</goal>
                </goals>
                <configuration>
                  <reporters>html</reporters>
                  <showAll>true</showAll>
                  <dependencyManagement>true</dependencyManagement>
                </configuration>
              </execution>
            </executions>
          </plugin>
        </plugins>
      </build>
    </profile>
  </profiles>

  <modules>
    <module>common/perf-test-core</module>
    <module>sdk/appconfiguration/azure-data-appconfiguration</module>
    <module>sdk/core/azure-core</module>
    <module>sdk/core/azure-core-amqp</module>
    <module>sdk/core/azure-core-management</module>
    <module>sdk/core/azure-core-http-netty</module>
    <module>sdk/core/azure-core-http-okhttp</module>
<<<<<<< HEAD
    <module>sdk/core/azure-core-serializer-avro-apache</module>
    <module>sdk/core/azure-core-serializer-avro-jackson</module>
    <module>sdk/core/azure-core-serializer-json-gson</module>
    <module>sdk/core/azure-core-serializer-json-jackson</module>
=======
    <module>sdk/core/azure-core-http-jdk-httpclient</module>
>>>>>>> 6b7a03ee
    <module>sdk/core/azure-core-test</module>
    <module>sdk/core/azure-core-tracing-opentelemetry</module>
    <module>sdk/cosmos/azure-cosmos</module>
    <module>sdk/cosmos/azure-cosmos-benchmark</module> <!-- CosmosSkip - Benchmark will go away, this is temporary -->
    <module>sdk/cosmos/azure-cosmos-examples</module> <!-- CosmosSkip - Examples will go away, this is temporary -->
    <module>sdk/e2e</module>
    <module>sdk/eventhubs/azure-messaging-eventhubs</module>
    <module>sdk/eventhubs/azure-messaging-eventhubs-checkpointstore-blob</module>
    <module>sdk/formrecognizer/azure-ai-formrecognizer</module>
    <module>sdk/identity/azure-identity</module>
    <module>sdk/keyvault/azure-security-keyvault-certificates</module>
    <module>sdk/keyvault/azure-security-keyvault-keys</module>
    <module>sdk/keyvault/azure-security-keyvault-secrets</module>
    <module>sdk/search/azure-search-documents</module>
    <module>sdk/servicebus/azure-messaging-servicebus</module>
    <module>sdk/storage/azure-storage-blob</module>
    <module>sdk/storage/azure-storage-blob-batch</module>
    <module>sdk/storage/azure-storage-blob-cryptography</module>
    <module>sdk/storage/azure-storage-blob-nio</module>
    <module>sdk/storage/azure-storage-common</module>
    <module>sdk/storage/azure-storage-file-share</module>
    <module>sdk/storage/azure-storage-file-datalake</module>
    <module>sdk/storage/azure-storage-queue</module>
    <module>sdk/storage/perf-test</module>
    <module>sdk/textanalytics/azure-ai-textanalytics</module>
  </modules>
</project><|MERGE_RESOLUTION|>--- conflicted
+++ resolved
@@ -1184,7 +1184,7 @@
     <!-- Skip codesnippet injection unless -Dinject-codesnippets is passed as an argument.
       This is specifically done to prevent requiring python as a pre-requisite since
       this is only needed by the build system. This is also necessary due to limitations in consumption
-      from docs side. 
+      from docs side.
        -->
     <profile>
       <id>replace-codesnippet-references</id>
@@ -1445,16 +1445,13 @@
     <module>sdk/core/azure-core</module>
     <module>sdk/core/azure-core-amqp</module>
     <module>sdk/core/azure-core-management</module>
+    <module>sdk/core/azure-core-http-jdk-httpclient</module>
     <module>sdk/core/azure-core-http-netty</module>
     <module>sdk/core/azure-core-http-okhttp</module>
-<<<<<<< HEAD
     <module>sdk/core/azure-core-serializer-avro-apache</module>
     <module>sdk/core/azure-core-serializer-avro-jackson</module>
     <module>sdk/core/azure-core-serializer-json-gson</module>
     <module>sdk/core/azure-core-serializer-json-jackson</module>
-=======
-    <module>sdk/core/azure-core-http-jdk-httpclient</module>
->>>>>>> 6b7a03ee
     <module>sdk/core/azure-core-test</module>
     <module>sdk/core/azure-core-tracing-opentelemetry</module>
     <module>sdk/cosmos/azure-cosmos</module>
