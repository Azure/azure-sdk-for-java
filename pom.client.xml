<?xml version="1.0" encoding="UTF-8"?>
<project xmlns="http://maven.apache.org/POM/4.0.0" xmlns:xsi="http://www.w3.org/2001/XMLSchema-instance"
         xsi:schemaLocation="http://maven.apache.org/POM/4.0.0 http://maven.apache.org/maven-v4_0_0.xsd">
  <modelVersion>4.0.0</modelVersion>
  <groupId>com.azure</groupId>
  <artifactId>azure-client-sdk-parent</artifactId>
  <packaging>pom</packaging>
  <version>1.0.0-SNAPSHOT</version>

  <name>Microsoft Azure SDK for Java</name>
  <description>Parent POM for Microsoft Azure SDK for Java</description>
  <url>https://github.com/Azure/azure-sdk-for-java</url>
  <organization>
    <name>Microsoft Corporation</name>
    <url>http://microsoft.com</url>
  </organization>

  <parent>
    <groupId>com.microsoft.maven</groupId>
    <artifactId>java-8-parent</artifactId>
    <version>8.0.0</version>
  </parent>

  <licenses>
    <license>
      <name>The MIT License (MIT)</name>
      <url>http://opensource.org/licenses/MIT</url>
      <distribution>repo</distribution>
    </license>
  </licenses>

  <developers>
    <developer>
      <id>microsoft</id>
      <name>Microsoft Corporation</name>
    </developer>
  </developers>

  <!-- Repositories definitions -->
  <repositories>
    <repository>
      <id>ossrh</id>
      <name>Sonatype Snapshots</name>
      <url>https://oss.sonatype.org/content/repositories/snapshots/</url>
      <layout>default</layout>
      <snapshots>
        <enabled>true</enabled>
        <updatePolicy>daily</updatePolicy>
      </snapshots>
    </repository>
  </repositories>

  <pluginRepositories>
    <pluginRepository>
      <id>ossrh</id>
      <name>Sonatype Snapshots</name>
      <url>https://oss.sonatype.org/content/repositories/snapshots/</url>
      <layout>default</layout>
      <snapshots>
        <enabled>true</enabled>
        <updatePolicy>always</updatePolicy>
      </snapshots>
    </pluginRepository>
  </pluginRepositories>

  <distributionManagement>
    <snapshotRepository>
      <id>ossrh</id>
      <name>Sonatype Snapshots</name>
      <url>https://oss.sonatype.org/content/repositories/snapshots/</url>
      <uniqueVersion>true</uniqueVersion>
      <layout>default</layout>
    </snapshotRepository>
    <site>
      <id>azure-java-build-docs</id>
      <url>${site.url}/site/</url>
    </site>
  </distributionManagement>

  <issueManagement>
    <system>GitHub</system>
    <url>${issues.url}</url>
  </issueManagement>

  <scm>
    <url>https://github.com/Azure/azure-sdk-for-java</url>
    <connection>scm:git:https://github.com/Azure/azure-sdk-for-java.git</connection>
    <developerConnection></developerConnection>
    <tag>HEAD</tag>
  </scm>

  <properties>
    <project.build.sourceEncoding>UTF-8</project.build.sourceEncoding>
    <legal>
      <![CDATA[[INFO] Any downloads listed may be third party software.  Microsoft grants you no rights for third party software.]]></legal>
    <testMode>playback</testMode>
    <playbackServerPort>11080</playbackServerPort>
    <alternativePlaybackServerPort>11081</alternativePlaybackServerPort>

    <site.url>https://azuresdkartifacts.blob.core.windows.net/azure-sdk-for-java</site.url>
    <issues.url>https://github.com/Azure/azure-sdk-for-java/issues</issues.url>

    <!-- Dependency Versions -->
    <jackson.version>2.9.6</jackson.version>
    <azure-client-runtime.version>1.6.4</azure-client-runtime.version>
    <client-runtime.version>1.6.1</client-runtime.version>
    <commons-codec.version>1.10</commons-codec.version>
    <spotbugs.version>3.1.11</spotbugs.version>
<<<<<<< HEAD
    <slf4j-api.version>1.7.5</slf4j-api.version>

    <azure-common.version>1.0.0-SNAPSHOT</azure-common.version>
    <azure-common-auth.version>1.0.0-SNAPSHOT</azure-common-auth.version>
=======
    <proton-j-version>0.31.0</proton-j-version>
    <qpid-proton-j-extensions-version>1.1.0</qpid-proton-j-extensions-version>
    <log4j-api.version>2.11.1</log4j-api.version>
>>>>>>> 534af3d2

    <!-- Test Dependency Versions -->
    <adal4j.version>1.4.0</adal4j.version>
    <bcprov-jdk15on.version>1.59</bcprov-jdk15on.version>
    <azure-mgmt-keyvault.version>1.11.1</azure-mgmt-keyvault.version>
    <azure-mgmt-resources.version>1.3.0</azure-mgmt-resources.version>
    <azure-mgmt-resources-test.version>1.3.1-SNAPSHOT</azure-mgmt-resources-test.version>
    <azure-mgmt-graph-rbac.version>1.3.0</azure-mgmt-graph-rbac.version>
    <azure-mgmt-storage.version>1.3.0</azure-mgmt-storage.version>
    <azure-storage.version>8.0.0</azure-storage.version>
    <azure-client-authentication.version>1.6.3</azure-client-authentication.version>
<<<<<<< HEAD
    <reactor-test.version>3.2.3.RELEASE</reactor-test.version>
=======
>>>>>>> 534af3d2

    <!-- Maven Tool Versions -->
    <maven-build-tools.version>1.0.1-SNAPSHOT</maven-build-tools.version>
    <maven-javadoc.version>3.0.1</maven-javadoc.version>
    <maven-release-plugin.version>2.5.3</maven-release-plugin.version>
    <maven-compiler-plugin.version>3.8.0</maven-compiler-plugin.version>
    <jetty-maven-plugin.version>9.2.22.v20170606</jetty-maven-plugin.version>
    <properties-maven-plugin.version>1.0.0</properties-maven-plugin.version>
    <maven-resources-plugin.version>2.4.3</maven-resources-plugin.version>
    <maven-clean-plugin.version>3.0.0</maven-clean-plugin.version>
    <lifecycle-mapping.version>1.0.0</lifecycle-mapping.version>
    <maven-failsafe-plugin.version>2.18.1</maven-failsafe-plugin.version>
    <maven-shade-plugin.version>2.4.1</maven-shade-plugin.version>
    <build-helper-maven-plugin.version>3.0.0</build-helper-maven-plugin.version>
    <maven-jar-plugin.version>3.0.2</maven-jar-plugin.version>
    <maven-build-tools.version>1.0.0</maven-build-tools.version>
    <xml-maven-plugin.version>1.0</xml-maven-plugin.version>
    <maven-site-plugin.version>3.7.1</maven-site-plugin.version>
    <maven-project-info-reports-plugin.version>3.0.0</maven-project-info-reports-plugin.version>
    <commons-io.version>2.4</commons-io.version>
    <checkstyle.version>8.18</checkstyle.version>
  </properties>

  <dependencyManagement>
    <dependencies>

      <!-- Other Microsoft Azure Dependencies -->
      <dependency>
        <groupId>com.microsoft.azure</groupId>
        <artifactId>azure-client-runtime</artifactId>
        <version>${azure-client-runtime.version}</version>
      </dependency>

      <dependency>
        <groupId>com.azure</groupId>
        <artifactId>azure-common</artifactId>
        <version>${azure-common.version}</version>
      </dependency>

      <dependency>
        <groupId>com.azure</groupId>
        <artifactId>azure-common-auth</artifactId>
        <version>${azure-common-auth.version}</version>
      </dependency>

      <dependency>
        <groupId>com.microsoft.azure</groupId>
        <artifactId>adal4j</artifactId>
        <version>${adal4j.version}</version>
      </dependency>

      <!-- Other Microsoft Dependencies -->
      <dependency>
        <groupId>com.microsoft.rest</groupId>
        <artifactId>client-runtime</artifactId>
        <version>${client-runtime.version}</version>
      </dependency>

      <!-- Jackson Dependencies -->
      <dependency>
        <groupId>com.fasterxml.jackson.core</groupId>
        <artifactId>jackson-core</artifactId>
        <version>${jackson.version}</version>
      </dependency>

      <dependency>
        <groupId>com.fasterxml.jackson.core</groupId>
        <artifactId>jackson-annotations</artifactId>
        <version>${jackson.version}</version>
      </dependency>

      <!-- Proton J and Extension Dependencies -->
      <dependency>
        <groupId>org.apache.qpid</groupId>
        <artifactId>proton-j</artifactId>
        <version>${proton-j-version}</version>
      </dependency>

      <dependency>
        <groupId>com.microsoft.azure</groupId>
        <artifactId>qpid-proton-j-extensions</artifactId>
        <version>${qpid-proton-j-extensions-version}</version>
      </dependency>

      <!-- Other Dependencies -->

      <dependency>
        <groupId>commons-codec</groupId>
        <artifactId>commons-codec</artifactId>
        <version>${commons-codec.version}</version>
      </dependency>

      <dependency>
<<<<<<< HEAD
        <groupId>org.slf4j</groupId>
        <artifactId>slf4j-api</artifactId>
        <version>${slf4j-api.version}</version>
=======
        <groupId>org.apache.logging.log4j</groupId>
        <artifactId>log4j-api</artifactId>
        <version>${log4j-api.version}</version>
>>>>>>> 534af3d2
      </dependency>

      <!-- Test dependencies -->
      <dependency>
        <groupId>com.microsoft.azure</groupId>
        <artifactId>azure-mgmt-storage</artifactId>
        <version>${azure-mgmt-storage.version}</version>
        <scope>test</scope>
      </dependency>

      <dependency>
        <groupId>com.microsoft.azure</groupId>
        <artifactId>azure-mgmt-graph-rbac</artifactId>
        <version>${azure-mgmt-graph-rbac.version}</version>
        <scope>test</scope>
      </dependency>

      <dependency>
        <groupId>com.microsoft.azure</groupId>
        <artifactId>azure-mgmt-resources</artifactId>
        <version>${azure-mgmt-resources-test.version}</version>
        <type>test-jar</type>
        <scope>test</scope>
      </dependency>

      <dependency>
        <groupId>com.microsoft.azure</groupId>
        <artifactId>azure-client-authentication</artifactId>
        <version>${azure-client-authentication.version}</version>
        <scope>test</scope>
      </dependency>

      <dependency>
        <groupId>org.bouncycastle</groupId>
        <artifactId>bcprov-jdk15on</artifactId>
        <version>${bcprov-jdk15on.version}</version>
      </dependency>

      <dependency>
        <groupId>com.microsoft.azure</groupId>
        <artifactId>azure-mgmt-keyvault</artifactId>
        <version>${azure-mgmt-keyvault.version}</version>
        <scope>test</scope>
      </dependency>

      <dependency>
        <groupId>com.microsoft.azure</groupId>
        <artifactId>azure-mgmt-resources</artifactId>
        <version>${azure-mgmt-resources.version}</version>
        <scope>test</scope>
      </dependency>

      <dependency>
        <groupId>com.microsoft.azure</groupId>
        <artifactId>azure-storage</artifactId>
        <version>${azure-storage.version}</version>
      </dependency>

      <dependency>
        <groupId>commons-io</groupId>
        <artifactId>commons-io</artifactId>
        <version>${commons-io.version}</version>
        <scope>test</scope>
      </dependency>

      <dependency>
        <groupId>io.projectreactor</groupId>
        <artifactId>reactor-test</artifactId>
        <version>${reactor-test.version}</version>
        <scope>test</scope>
      </dependency>

    </dependencies>
  </dependencyManagement>

  <build>
    <plugins>
      <!-- This plugin scans checkstyle issues in the code -->
      <plugin>
        <groupId>org.apache.maven.plugins</groupId>
        <artifactId>maven-checkstyle-plugin</artifactId>
        <dependencies>
          <dependency>
            <groupId>com.azure</groupId>
            <artifactId>sdk-build-tools</artifactId>
            <version>${maven-build-tools.version}</version>
          </dependency>
          <dependency>
            <groupId>com.puppycrawl.tools</groupId>
            <artifactId>checkstyle</artifactId>
            <version>${checkstyle.version}</version>
          </dependency>
        </dependencies>
        <configuration>
          <configLocation>checkstyle/checkstyle.xml</configLocation>
          <suppressionsLocation>checkstyle/checkstyle-suppressions.xml</suppressionsLocation>
          <headerLocation>checkstyle/java.header</headerLocation>
          <propertyExpansion>samedir=</propertyExpansion>
          <encoding>UTF-8</encoding>
          <consoleOutput>true</consoleOutput>
          <includeTestSourceDirectory>false</includeTestSourceDirectory>
          <linkXRef>true</linkXRef>

          <!-- TODO soon - enable these failure modes -->
          <failsOnError>false</failsOnError>
          <failOnViolation>false</failOnViolation>
        </configuration>
        <executions>
          <execution>
            <phase>verify</phase>
            <goals>
              <goal>check</goal>
            </goals>
          </execution>
        </executions>
      </plugin>

      <!-- This plugin scans reports spotbugs in the code -->
      <plugin>
        <groupId>com.github.spotbugs</groupId>
        <artifactId>spotbugs-maven-plugin</artifactId>
        <version>${spotbugs.version}</version>
        <dependencies>
          <dependency>
            <groupId>com.azure</groupId>
            <artifactId>sdk-build-tools</artifactId>
            <version>${maven-build-tools.version}</version>
          </dependency>
        </dependencies>
        <configuration>
          <effort>Max</effort>
          <threshold>Low</threshold>
          <xmlOutput>true</xmlOutput>
          <spotbugsXmlOutputDirectory>${project.build.directory}/spotbugs</spotbugsXmlOutputDirectory>
          <excludeFilterFile>spotbugs/spotbugs-exclude.xml</excludeFilterFile>

          <!-- TODO soon - enable this failure mode -->
          <failOnError>false</failOnError>
        </configuration>
        <executions>
          <execution>
            <phase>verify</phase>
            <goals>
              <goal>check</goal>
            </goals>
          </execution>
        </executions>
      </plugin>

      <!-- This plugin exports spotbugs reports in html form -->
      <plugin>
        <groupId>org.codehaus.mojo</groupId>
        <artifactId>xml-maven-plugin</artifactId>
        <version>${xml-maven-plugin.version}</version>
        <executions>
          <execution>
            <phase>verify</phase>
            <goals>
              <goal>transform</goal>
            </goals>
          </execution>
        </executions>
        <configuration>
          <transformationSets>
            <transformationSet>
              <dir>${project.build.directory}/spotbugs</dir>
              <includes>
                <include>spotbugsXml.xml</include>
              </includes>
              <outputDir>${project.build.directory}/spotbugs</outputDir>
              <stylesheet>fancy-hist.xsl</stylesheet>
              <fileMappers>
                <fileMapper implementation="org.codehaus.plexus.components.io.filemappers.FileExtensionMapper">
                  <targetExtension>.html</targetExtension>
                </fileMapper>
              </fileMappers>
            </transformationSet>
          </transformationSets>
        </configuration>
        <dependencies>
          <dependency>
            <groupId>com.github.spotbugs</groupId>
            <artifactId>spotbugs</artifactId>
            <version>${spotbugs.version}</version>
          </dependency>
        </dependencies>
      </plugin>

      <!-- This plugin scans javadoc issues in the project. -->
      <plugin>
        <groupId>org.apache.maven.plugins</groupId>
        <artifactId>maven-javadoc-plugin</artifactId>
        <executions>
          <execution>
            <id>attach-javadocs</id>
            <goals>
              <goal>jar</goal>
            </goals>
          </execution>
        </executions>
      </plugin>
    </plugins>

    <pluginManagement>

      <plugins>

        <plugin>
          <groupId>org.apache.maven.plugins</groupId>
          <artifactId>maven-javadoc-plugin</artifactId>
          <configuration>
            <source>8</source>
            <doctitle>Azure SDK for Java Reference Documentation</doctitle>
            <windowtitle>Azure SDK for Java Reference Documentation</windowtitle>
            <failOnError>false</failOnError>
            <footer>Visit the &lt;a href="https://docs.microsoft.com/java/azure/"&gt;Azure for Java Developers&lt;/a&gt;
              site for more Java documentation, including quick starts, tutorials, and code samples.
            </footer>
            <linksource>false</linksource>
            <excludePackageNames>com.microsoft.azure.template</excludePackageNames>
            <groups>
              <group>
                <title>Azure Batch</title>
                <packages>com.microsoft.azure.batch*</packages>
              </group>
              <group>
                <title>Azure Key Vault</title>
                <packages>com.microsoft.azure.keyvault*</packages>
              </group>
              <group>
                <title>Azure Event Hubs</title>
                <packages>com.microsoft.azure.eventhubs*:com.microsoft.azure.eventprocessorhost</packages>
              </group>
            </groups>
          </configuration>
        </plugin>

        <plugin>
          <groupId>com.github.spotbugs</groupId>
          <artifactId>spotbugs-maven-plugin</artifactId>
          <version>${spotbugs.version}</version>
          <dependencies>
            <dependency>
              <groupId>com.azure</groupId>
              <artifactId>sdk-build-tools</artifactId>
              <version>${maven-build-tools.version}</version>
            </dependency>
          </dependencies>
          <configuration>
            <effort>Max</effort>
            <threshold>Low</threshold>
            <xmlOutput>true</xmlOutput>
            <spotbugsXmlOutputDirectory>${project.build.directory}/spotbugs</spotbugsXmlOutputDirectory>
            <excludeFilterFile>spotbugs/spotbugs-exclude.xml</excludeFilterFile>

            <!-- TODO soon - enable this failure mode -->
            <failOnError>false</failOnError>
          </configuration>
        </plugin>

        <!-- This plugin adds sample code as tests for easier editing in IDEs -->
        <plugin>
          <groupId>org.codehaus.mojo</groupId>
          <artifactId>build-helper-maven-plugin</artifactId>
          <version>${build-helper-maven-plugin.version}</version>
          <executions>
            <execution>
              <id>compile-samples-source</id>
              <phase>generate-test-sources</phase>
              <goals>
                <goal>add-test-source</goal>
              </goals>
              <configuration>
                <sources>
                  <source>src/samples/java</source>
                </sources>
              </configuration>
            </execution>
          </executions>
        </plugin>

        <!-- This plugin is used to copy resources of your project. -->
        <plugin>
          <groupId>org.apache.maven.plugins</groupId>
          <artifactId>maven-resources-plugin</artifactId>
          <version>${maven-resources-plugin.version}</version>
        </plugin>

        <!-- This plugin is used to run unit tests during the test phase of maven build lifecycle. -->
        <plugin>
          <groupId>org.apache.maven.plugins</groupId>
          <artifactId>maven-surefire-plugin</artifactId>
          <configuration>
            <includes>
              <include>**/Test*.java</include>
              <include>**/*Test.java</include>
              <include>**/*Tests.java</include>
              <include>**/*TestCase.java</include>
            </includes>
            <environmentVariables>
              <test.mode>${testMode}</test.mode>
              <KEYVAULT_VAULTURI>https://azure-keyvault-3.vault.azure.net</KEYVAULT_VAULTURI>
              <KEYVAULT_VAULTURI_ALT>https://azure-keyvault-2.vault.azure.net</KEYVAULT_VAULTURI_ALT>
            </environmentVariables>
          </configuration>
        </plugin>

        <!-- This plugin is used to prepare and perform a release for the project with Maven.
              It has no influence on Maven build itself. -->
        <plugin>
          <groupId>org.apache.maven.plugins</groupId>
          <artifactId>maven-release-plugin</artifactId>
          <version>${maven-release-plugin.version}</version>
        </plugin>

        <!-- This plugin used to remove files generated at build-time. -->
        <plugin>
          <groupId>org.apache.maven.plugins</groupId>
          <artifactId>maven-clean-plugin</artifactId>
          <version>${maven-clean-plugin.version}</version>
          <configuration>
            <excludeDefaultDirectories>true</excludeDefaultDirectories>
            <filesets>
              <fileset>
                <directory>target</directory>
                <followSymlinks>false</followSymlinks>
                <includes>
                  <include>**</include>
                </includes>
                <excludes>
                  <exclude>test-classes/session-records/</exclude>
                </excludes>
              </fileset>
            </filesets>
          </configuration>
        </plugin>

        <!--This plugin's configuration is used to store Eclipse m2e settings only.
            It has no influence on the Maven build itself.-->
        <plugin>
          <groupId>org.eclipse.m2e</groupId>
          <artifactId>lifecycle-mapping</artifactId>
          <version>${lifecycle-mapping.version}</version>
          <configuration>
            <lifecycleMappingMetadata>
              <pluginExecutions>
                <pluginExecution>
                  <pluginExecutionFilter>
                    <groupId>com.googlecode.addjars-maven-plugin</groupId>
                    <artifactId>addjars-maven-plugin</artifactId>
                    <versionRange>[1.0.5,)</versionRange>
                    <goals>
                      <goal>add-jars</goal>
                    </goals>
                  </pluginExecutionFilter>
                  <action>
                    <ignore/>
                  </action>
                </pluginExecution>
              </pluginExecutions>
            </lifecycleMappingMetadata>
          </configuration>
        </plugin>

        <!-- This plugin is used to run integration tests. -->
        <plugin>
          <groupId>org.apache.maven.plugins</groupId>
          <artifactId>maven-failsafe-plugin</artifactId>
          <version>${maven-failsafe-plugin.version}</version>
          <executions>
            <execution>
              <goals>
                <goal>integration-test</goal>
                <goal>verify</goal>
              </goals>
            </execution>
          </executions>
        </plugin>

        <!-- This plugin is used for rapid playback testing. -->
        <plugin>
          <groupId>org.eclipse.jetty</groupId>
          <artifactId>jetty-maven-plugin</artifactId>
          <version>${jetty-maven-plugin.version}</version>
          <configuration>
            <scanIntervalSeconds>0</scanIntervalSeconds>
            <stopPort>11079</stopPort>
            <stopKey>STOP</stopKey>
            <waitForChild>false</waitForChild>
            <jettyXml>./jetty.xml</jettyXml>
          </configuration>
        </plugin>

        <!-- This plugin provides the capability to build jars. -->
        <plugin>
          <groupId>org.apache.maven.plugins</groupId>
          <artifactId>maven-jar-plugin</artifactId>
          <version>${maven-jar-plugin.version}</version>
        </plugin>

        <!-- This plugin is used to generate project's site and reports -->
        <plugin>
          <groupId>org.apache.maven.plugins</groupId>
          <artifactId>maven-site-plugin</artifactId>
          <version>${maven-site-plugin.version}</version>
          <configuration>
            <relativizeDecorationLinks>false</relativizeDecorationLinks>
          </configuration>
        </plugin>

        <!-- This plugin is used to generate reports information about the project. -->
        <plugin>
          <groupId>org.apache.maven.plugins</groupId>
          <artifactId>maven-project-info-reports-plugin</artifactId>
          <version>${maven-project-info-reports-plugin.version}</version>
        </plugin>

      </plugins>

    </pluginManagement>

  </build>

  <reporting>
    <plugins>
      <plugin>
        <groupId>org.apache.maven.plugins</groupId>
        <artifactId>maven-jxr-plugin</artifactId>
        <version>3.0.0</version>
        <reportSets>
          <reportSet>
            <id>aggregate</id>
            <inherited>false</inherited>
            <reports>
              <report>aggregate</report>
            </reports>
          </reportSet>
        </reportSets>
      </plugin>
      <plugin>
        <groupId>org.apache.maven.plugins</groupId>
        <artifactId>maven-checkstyle-plugin</artifactId>
        <version>3.0.0</version>
        <configuration>
          <configLocation>checkstyle/checkstyle.xml</configLocation>
          <suppressionsLocation>checkstyle/checkstyle-suppressions.xml</suppressionsLocation>
          <headerLocation>checkstyle/java.header</headerLocation>
          <propertyExpansion>samedir=</propertyExpansion>
          <encoding>UTF-8</encoding>
          <consoleOutput>true</consoleOutput>
          <includeTestSourceDirectory>false</includeTestSourceDirectory>
          <linkXRef>true</linkXRef>

          <!-- TODO soon - enable these failure modes -->
          <failsOnError>false</failsOnError>
          <failOnViolation>false</failOnViolation>
        </configuration>
        <reportSets>
          <reportSet>
            <id>non-aggregate</id>
            <reports>
              <report>checkstyle</report>
            </reports>
          </reportSet>
          <reportSet>
            <id>aggregate</id>
            <inherited>false</inherited>
            <reports>
              <report>checkstyle-aggregate</report>
            </reports>
          </reportSet>
        </reportSets>
      </plugin>
      <plugin>
        <groupId>com.github.spotbugs</groupId>
        <artifactId>spotbugs-maven-plugin</artifactId>
        <version>${spotbugs.version}</version>
        <reportSets>
          <reportSet>
            <id>non-aggregate</id>
            <reports>
              <report>spotbugs</report>
            </reports>
          </reportSet>
          <reportSet>
            <id>aggregate</id>
            <inherited>false</inherited>
            <reports>
              <report>spotbugs</report>
            </reports>
          </reportSet>
        </reportSets>
      </plugin>
      <plugin>
        <groupId>org.apache.maven.plugins</groupId>
        <artifactId>maven-javadoc-plugin</artifactId>
        <version>${maven-javadoc.version}</version>
        <reportSets>
          <reportSet>
            <id>non-aggregate</id>
            <reports>
              <report>javadoc</report>
            </reports>
          </reportSet>
          <reportSet>
            <id>aggregate</id>
            <inherited>false</inherited>
            <reports>
              <report>aggregate</report>
            </reports>
          </reportSet>
        </reportSets>
      </plugin>
      <plugin>
        <groupId>org.apache.maven.plugins</groupId>
        <artifactId>maven-project-info-reports-plugin</artifactId>
        <version>3.0.0</version>
        <reportSets>
          <reportSet>
            <reports>
              <report>index</report>
              <report>summary</report>
              <report>dependency-info</report>
              <report>dependency-management</report>
              <report>dependency-convergence</report>
              <report>ci-management</report>
              <report>dependencies</report>
              <report>issue-management</report>
              <report>licenses</report>
              <report>scm</report>
              <report>plugins</report>
              <report>plugin-management</report>
              <report>team</report>
            </reports>
          </reportSet>
        </reportSets>
      </plugin>
    </plugins>
  </reporting>

  <profiles>

    <!--
     By default we build against our baseline, Java 8, but we also want to ensure compatibility
     against the latest Java LTS release, currently Java 11. We therefore have two profiles:
       * The default 'java8', which will perform a build using Java 8 as its target.
       * The non-default 'java-lts' profile, which will build against the current LTS release.
   -->
    <profile>
      <id>java8</id>
      <activation>
        <activeByDefault>true</activeByDefault>
        <property>
          <name>!java-lts</name>
        </property>
      </activation>
      <build>
        <plugins>
          <plugin>
            <groupId>org.apache.maven.plugins</groupId>
            <artifactId>maven-compiler-plugin</artifactId>
            <version>${maven-compiler-plugin.version}</version>
            <configuration>
              <source>1.8</source>
              <target>1.8</target>
              <showWarnings>true</showWarnings>
              <showDeprecation>true</showDeprecation>
              <compilerArgument>-Xlint:all</compilerArgument>
            </configuration>
          </plugin>
        </plugins>
      </build>
    </profile>

    <profile>
      <id>java-lts</id>
      <activation>
        <property>
          <name>java-lts</name>
        </property>
      </activation>
      <build>
        <plugins>
          <plugin>
            <groupId>org.apache.maven.plugins</groupId>
            <artifactId>maven-compiler-plugin</artifactId>
            <version>${maven-compiler-plugin.version}</version>
            <configuration>
              <source>11</source>
              <target>11</target>
              <showWarnings>true</showWarnings>
              <showDeprecation>true</showDeprecation>
              <compilerArgument>-Xlint:all</compilerArgument>
            </configuration>
          </plugin>
        </plugins>
      </build>
    </profile>

    <!-- Customise the javadoc plugin to not include module directories in links. We don't
         currently use modules, so search results were being directed to an 'undefined'
         directory (for an 'undefined' module). This no-module-directories flag fixes
         this, but it is only required for JDK 9+ -->
    <profile>
      <id>javadoc-no-modules-fix</id>
      <activation>
        <jdk>[9,)</jdk>
      </activation>
      <build>
        <plugins>
          <plugin>
            <groupId>org.apache.maven.plugins</groupId>
            <artifactId>maven-javadoc-plugin</artifactId>
            <configuration>
              <additionalJOption>--no-module-directories</additionalJOption>
            </configuration>
          </plugin>
        </plugins>
      </build>
    </profile>

    <profile>
      <id>non-shipping-modules</id>
      <activation>
        <property>
          <name>include-non-shipping-modules</name>
        </property>
      </activation>
      <modules>
        <module>./eng/spotbugs-aggregate-report</module>
        <module>./eng/code-quality-reports</module>
      </modules>
    </profile>

    <profile>
      <id>template-module</id>
      <activation>
        <property>
          <name>include-template</name>
        </property>
      </activation>
      <modules>
        <module>./sdk/template/azure-sdk-template</module>
      </modules>
    </profile>
  </profiles>

  <modules>
    <module>./applicationconfig/client</module>
    <module>./batch/data-plane</module>
    <module>./eventhubs/data-plane</module>
    <module>./keyvault/data-plane</module>
  </modules>

</project><|MERGE_RESOLUTION|>--- conflicted
+++ resolved
@@ -101,21 +101,18 @@
     <issues.url>https://github.com/Azure/azure-sdk-for-java/issues</issues.url>
 
     <!-- Dependency Versions -->
+    <azure-common.version>1.0.0-SNAPSHOT</azure-common.version>
+    <azure-common-auth.version>1.0.0-SNAPSHOT</azure-common-auth.version>
+
     <jackson.version>2.9.6</jackson.version>
     <azure-client-runtime.version>1.6.4</azure-client-runtime.version>
     <client-runtime.version>1.6.1</client-runtime.version>
     <commons-codec.version>1.10</commons-codec.version>
     <spotbugs.version>3.1.11</spotbugs.version>
-<<<<<<< HEAD
     <slf4j-api.version>1.7.5</slf4j-api.version>
-
-    <azure-common.version>1.0.0-SNAPSHOT</azure-common.version>
-    <azure-common-auth.version>1.0.0-SNAPSHOT</azure-common-auth.version>
-=======
     <proton-j-version>0.31.0</proton-j-version>
     <qpid-proton-j-extensions-version>1.1.0</qpid-proton-j-extensions-version>
     <log4j-api.version>2.11.1</log4j-api.version>
->>>>>>> 534af3d2
 
     <!-- Test Dependency Versions -->
     <adal4j.version>1.4.0</adal4j.version>
@@ -127,10 +124,7 @@
     <azure-mgmt-storage.version>1.3.0</azure-mgmt-storage.version>
     <azure-storage.version>8.0.0</azure-storage.version>
     <azure-client-authentication.version>1.6.3</azure-client-authentication.version>
-<<<<<<< HEAD
     <reactor-test.version>3.2.3.RELEASE</reactor-test.version>
-=======
->>>>>>> 534af3d2
 
     <!-- Maven Tool Versions -->
     <maven-build-tools.version>1.0.1-SNAPSHOT</maven-build-tools.version>
@@ -224,15 +218,15 @@
       </dependency>
 
       <dependency>
-<<<<<<< HEAD
+        <groupId>org.apache.logging.log4j</groupId>
+        <artifactId>log4j-api</artifactId>
+        <version>${log4j-api.version}</version>
+      </dependency>
+
+      <dependency>
         <groupId>org.slf4j</groupId>
         <artifactId>slf4j-api</artifactId>
         <version>${slf4j-api.version}</version>
-=======
-        <groupId>org.apache.logging.log4j</groupId>
-        <artifactId>log4j-api</artifactId>
-        <version>${log4j-api.version}</version>
->>>>>>> 534af3d2
       </dependency>
 
       <!-- Test dependencies -->
