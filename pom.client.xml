<!-- Copyright (c) Microsoft Corporation. All rights reserved.
     Licensed under the MIT License. -->
<project xmlns="http://maven.apache.org/POM/4.0.0" xmlns:xsi="http://www.w3.org/2001/XMLSchema-instance"
         xsi:schemaLocation="http://maven.apache.org/POM/4.0.0 http://maven.apache.org/maven-v4_0_0.xsd">
  <modelVersion>4.0.0</modelVersion>
  <groupId>com.azure</groupId>
  <artifactId>azure-client-sdk-parent</artifactId>
  <packaging>pom</packaging>
  <version>1.0.0</version>

  <name>Microsoft Azure SDK for Java</name>
  <description>Parent POM for Microsoft Azure SDK for Java</description>
  <url>https://github.com/Azure/azure-sdk-for-java</url>
  <organization>
    <name>Microsoft Corporation</name>
    <url>http://microsoft.com</url>
  </organization>

  <parent>
    <groupId>com.microsoft.maven</groupId>
    <artifactId>java-8-parent</artifactId>
    <version>8.0.0</version>
  </parent>

  <licenses>
    <license>
      <name>The MIT License (MIT)</name>
      <url>http://opensource.org/licenses/MIT</url>
      <distribution>repo</distribution>
    </license>
  </licenses>

  <developers>
    <developer>
      <id>microsoft</id>
      <name>Microsoft Corporation</name>
    </developer>
  </developers>

  <!-- Repositories definitions -->
  <repositories>
    <repository>
      <id>ossrh</id>
      <name>Sonatype Snapshots</name>
      <url>https://oss.sonatype.org/content/repositories/snapshots/</url>
      <layout>default</layout>
      <snapshots>
        <enabled>true</enabled>
        <updatePolicy>daily</updatePolicy>
      </snapshots>
    </repository>
  </repositories>

  <pluginRepositories>
    <pluginRepository>
      <id>ossrh</id>
      <name>Sonatype Snapshots</name>
      <url>https://oss.sonatype.org/content/repositories/snapshots/</url>
      <layout>default</layout>
      <snapshots>
        <enabled>true</enabled>
        <updatePolicy>always</updatePolicy>
      </snapshots>
    </pluginRepository>
  </pluginRepositories>

  <distributionManagement>
    <snapshotRepository>
      <id>ossrh</id>
      <name>Sonatype Snapshots</name>
      <url>https://oss.sonatype.org/content/repositories/snapshots/</url>
      <uniqueVersion>true</uniqueVersion>
      <layout>default</layout>
    </snapshotRepository>
    <site>
      <id>azure-java-build-docs</id>
      <url>${site.url}/site/</url>
    </site>
  </distributionManagement>

  <issueManagement>
    <system>GitHub</system>
    <url>${issues.url}</url>
  </issueManagement>

  <scm>
    <url>https://github.com/Azure/azure-sdk-for-java</url>
    <connection>scm:git:https://github.com/Azure/azure-sdk-for-java.git</connection>
    <developerConnection></developerConnection>
    <tag>HEAD</tag>
  </scm>

  <properties>
    <project.build.sourceEncoding>UTF-8</project.build.sourceEncoding>
    <packageOutputDirectory>${project.build.directory}</packageOutputDirectory>
    <legal>
      <![CDATA[[INFO] Any downloads listed may be third party software.  Microsoft grants you no rights for third party software.]]></legal>
    <testMode>playback</testMode>
    <playbackServerPort>11080</playbackServerPort>
    <alternativePlaybackServerPort>11081</alternativePlaybackServerPort>

    <site.url>https://azuresdkartifacts.blob.core.windows.net/azure-sdk-for-java</site.url>
    <issues.url>https://github.com/Azure/azure-sdk-for-java/issues</issues.url>

    <!-- Dependency Versions -->
    <jackson.version>2.9.6</jackson.version>
    <azure-client-runtime.version>1.6.4</azure-client-runtime.version>
    <client-runtime.version>1.6.1</client-runtime.version>
    <commons-codec.version>1.10</commons-codec.version>
    <spotbugs.version>3.1.11</spotbugs.version>
    <proton-j-version>0.31.0</proton-j-version>
    <qpid-proton-j-extensions-version>1.2.0</qpid-proton-j-extensions-version>
    <log4j-api.version>2.11.1</log4j-api.version>
    <groovy-eclipse-compiler.version>2.9.3-01</groovy-eclipse-compiler.version>
    <groovy-eclipse-batch.version>2.4.16-03</groovy-eclipse-batch.version>
    <client-runtime.version.v2>2.1.1</client-runtime.version.v2>
    <slf4j-api.version>1.7.5</slf4j-api.version>
    <slf4j-log4j12.version>1.7.0</slf4j-log4j12.version>
    <azure-core.version>1.0.0-SNAPSHOT</azure-core.version>
    <azure-core-auth.version>1.0.0-SNAPSHOT</azure-core-auth.version>
    <azure-core-management.version>1.0.0-SNAPSHOT</azure-core-management.version>
    <reactor-netty.version>0.8.3.RELEASE</reactor-netty.version>
    <netty.version>4.1.33.Final</netty.version>
    <async-http-client.version>2.5.2</async-http-client.version>
    <opencensus.version>0.20.0</opencensus.version>

    <!-- Test Dependency Versions -->
    <azure-core-test.version>1.0.0-SNAPSHOT</azure-core-test.version>
    <adal4j.version>1.6.3</adal4j.version>
    <bcprov-jdk15on.version>1.59</bcprov-jdk15on.version>
    <azure-mgmt-keyvault.version>1.11.1</azure-mgmt-keyvault.version>
    <azure-mgmt-resources.version>1.3.0</azure-mgmt-resources.version>
    <azure-mgmt-resources-test.version>1.3.1-SNAPSHOT</azure-mgmt-resources-test.version>
    <azure-mgmt-graph-rbac.version>1.3.0</azure-mgmt-graph-rbac.version>
    <azure-mgmt-storage.version>1.3.0</azure-mgmt-storage.version>
    <azure-storage.version>8.0.0</azure-storage.version>
    <azure-client-authentication.version>1.6.3</azure-client-authentication.version>
    <spock-core.version>1.1-groovy-2.4</spock-core.version>
    <cglib-nodep.version>3.2.7</cglib-nodep.version>
    <slf4j-test.version>1.2.0</slf4j-test.version>
    <reactor-test.version>3.2.3.RELEASE</reactor-test.version>
    <wiremock-standalone.version>2.15.0</wiremock-standalone.version>
    <jetty-http.version>9.4.8.v20171121</jetty-http.version>
    <jetty-server.version>9.4.8.v20171121</jetty-server.version>
    <junit.version>4.12</junit.version>

    <!-- Maven Tool Versions -->
    <maven-build-tools.version>1.0.1-SNAPSHOT</maven-build-tools.version>
    <maven-javadoc.version>3.0.1</maven-javadoc.version>
    <maven-release-plugin.version>2.5.3</maven-release-plugin.version>
    <maven-compiler-plugin.version>3.8.0</maven-compiler-plugin.version>
    <jetty-maven-plugin.version>9.3.22.v20171030</jetty-maven-plugin.version>
    <properties-maven-plugin.version>1.0.0</properties-maven-plugin.version>
    <maven-resources-plugin.version>2.4.3</maven-resources-plugin.version>
    <maven-clean-plugin.version>3.0.0</maven-clean-plugin.version>
    <lifecycle-mapping.version>1.0.0</lifecycle-mapping.version>
    <maven-failsafe-plugin.version>2.18.1</maven-failsafe-plugin.version>
    <maven-shade-plugin.version>2.4.1</maven-shade-plugin.version>
    <build-helper-maven-plugin.version>3.0.0</build-helper-maven-plugin.version>
    <maven-jar-plugin.version>3.0.2</maven-jar-plugin.version>
    <maven-build-tools.version>1.0.0</maven-build-tools.version>
    <xml-maven-plugin.version>1.0</xml-maven-plugin.version>
    <maven-site-plugin.version>3.7.1</maven-site-plugin.version>
    <maven-project-info-reports-plugin.version>3.0.0</maven-project-info-reports-plugin.version>
    <commons-io.version>2.4</commons-io.version>
    <checkstyle.version>8.18</checkstyle.version>
  </properties>

  <dependencyManagement>
    <dependencies>

      <!-- Other Microsoft Azure Dependencies -->
      <dependency>
        <groupId>com.microsoft.azure</groupId>
        <artifactId>azure-client-runtime</artifactId>
        <version>${azure-client-runtime.version}</version>
      </dependency>

      <dependency>
        <groupId>com.microsoft.azure</groupId>
        <artifactId>adal4j</artifactId>
        <version>${adal4j.version}</version>
      </dependency>

      <dependency>
        <groupId>com.azure</groupId>
        <artifactId>azure-core</artifactId>
        <version>${azure-core.version}</version>
      </dependency>

      <dependency>
        <groupId>com.azure</groupId>
        <artifactId>azure-core-auth</artifactId>
        <version>${azure-core-auth.version}</version>
      </dependency>

      <!-- Other Microsoft Dependencies -->
      <dependency>
        <groupId>com.microsoft.rest</groupId>
        <artifactId>client-runtime</artifactId>
        <version>${client-runtime.version}</version>
      </dependency>

      <!-- Jackson Dependencies -->
      <dependency>
        <groupId>com.fasterxml.jackson.core</groupId>
        <artifactId>jackson-core</artifactId>
        <version>${jackson.version}</version>
      </dependency>

      <dependency>
        <groupId>com.fasterxml.jackson.core</groupId>
        <artifactId>jackson-annotations</artifactId>
        <version>${jackson.version}</version>
      </dependency>

      <dependency>
        <groupId>com.fasterxml.jackson.datatype</groupId>
        <artifactId>jackson-datatype-jsr310</artifactId>
        <version>${jackson.version}</version>
      </dependency>

      <dependency>
        <groupId>com.fasterxml.jackson.dataformat</groupId>
        <artifactId>jackson-dataformat-xml</artifactId>
        <version>${jackson.version}</version>
      </dependency>

      <!-- Proton J and Extension Dependencies -->
      <dependency>
        <groupId>org.apache.qpid</groupId>
        <artifactId>proton-j</artifactId>
        <version>${proton-j-version}</version>
      </dependency>

      <dependency>
        <groupId>com.microsoft.azure</groupId>
        <artifactId>qpid-proton-j-extensions</artifactId>
        <version>${qpid-proton-j-extensions-version}</version>
      </dependency>

      <!-- Other Dependencies -->

      <dependency>
        <groupId>commons-codec</groupId>
        <artifactId>commons-codec</artifactId>
        <version>${commons-codec.version}</version>
      </dependency>

      <dependency>
        <groupId>org.apache.logging.log4j</groupId>
        <artifactId>log4j-api</artifactId>
        <version>${log4j-api.version}</version>
      </dependency>

      <dependency>
        <groupId>com.microsoft.rest.v2</groupId>
        <artifactId>client-runtime</artifactId>
        <version>${client-runtime.version.v2}</version>
      </dependency>

      <dependency>
        <groupId>org.slf4j</groupId>
        <artifactId>slf4j-api</artifactId>
        <version>${slf4j-api.version}</version>
      </dependency>

      <dependency>
        <groupId>org.slf4j</groupId>
        <artifactId>slf4j-log4j12</artifactId>
        <version>${slf4j-log4j12.version}</version>
      </dependency>

      <dependency>
        <groupId>io.projectreactor.netty</groupId>
        <artifactId>reactor-netty</artifactId>
        <version>${reactor-netty.version}</version>
      </dependency>

      <dependency>
        <groupId>io.netty</groupId>
        <artifactId>netty-buffer</artifactId>
        <version>${netty.version}</version>
      </dependency>

      <dependency>
        <groupId>junit</groupId>
        <artifactId>junit</artifactId>
        <version>${junit.version}</version>
      </dependency>

      <dependency>
        <groupId>org.asynchttpclient</groupId>
        <artifactId>async-http-client</artifactId>
        <version>${async-http-client.version}</version>
      </dependency>

      <dependency>
        <groupId>io.opencensus</groupId>
        <artifactId>opencensus-api</artifactId>
        <version>${opencensus.version}</version>
      </dependency>

      <!-- Test dependencies -->
      <dependency>
        <groupId>com.azure</groupId>
        <artifactId>azure-core-test</artifactId>
        <version>${azure-core-test.version}</version>
      </dependency>

      <dependency>
        <groupId>com.microsoft.azure</groupId>
        <artifactId>azure-mgmt-storage</artifactId>
        <version>${azure-mgmt-storage.version}</version>
        <scope>test</scope>
      </dependency>

      <dependency>
        <groupId>com.microsoft.azure</groupId>
        <artifactId>azure-mgmt-graph-rbac</artifactId>
        <version>${azure-mgmt-graph-rbac.version}</version>
        <scope>test</scope>
      </dependency>

      <dependency>
        <groupId>com.microsoft.azure</groupId>
        <artifactId>azure-mgmt-resources</artifactId>
        <version>${azure-mgmt-resources-test.version}</version>
        <type>test-jar</type>
        <scope>test</scope>
      </dependency>

      <dependency>
        <groupId>com.microsoft.azure</groupId>
        <artifactId>azure-client-authentication</artifactId>
        <version>${azure-client-authentication.version}</version>
        <scope>test</scope>
      </dependency>

      <dependency>
        <groupId>org.bouncycastle</groupId>
        <artifactId>bcprov-jdk15on</artifactId>
        <version>${bcprov-jdk15on.version}</version>
      </dependency>

      <dependency>
        <groupId>com.microsoft.azure</groupId>
        <artifactId>azure-mgmt-keyvault</artifactId>
        <version>${azure-mgmt-keyvault.version}</version>
        <scope>test</scope>
      </dependency>

      <dependency>
        <groupId>com.microsoft.azure</groupId>
        <artifactId>azure-mgmt-resources</artifactId>
        <version>${azure-mgmt-resources.version}</version>
        <scope>test</scope>
      </dependency>

      <dependency>
        <groupId>com.microsoft.azure</groupId>
        <artifactId>azure-storage</artifactId>
        <version>${azure-storage.version}</version>
      </dependency>

      <dependency>
        <groupId>commons-io</groupId>
        <artifactId>commons-io</artifactId>
        <version>${commons-io.version}</version>
        <scope>test</scope>
      </dependency>

      <dependency>
        <groupId>org.spockframework</groupId>
        <artifactId>spock-core</artifactId>
        <scope>test</scope>
        <version>${spock-core.version}</version>
      </dependency>

      <dependency>
        <groupId>cglib</groupId>
        <artifactId>cglib-nodep</artifactId>
        <version>${cglib-nodep.version}</version>
        <scope>test</scope>
      </dependency>

      <dependency>
        <groupId>org.slf4j</groupId>
        <artifactId>slf4j-simple</artifactId>
        <version>${slf4j.version}</version>
        <scope>test</scope>
      </dependency>

      <dependency>
        <groupId>io.projectreactor</groupId>
        <artifactId>reactor-test</artifactId>
        <version>${reactor-test.version}</version>
        <scope>test</scope>
      </dependency>

      <dependency>
        <groupId>uk.org.lidalia</groupId>
        <artifactId>slf4j-test</artifactId>
        <version>${slf4j-test.version}</version>
        <scope>test</scope>
      </dependency>

      <dependency>
        <groupId>com.github.tomakehurst</groupId>
        <artifactId>wiremock-standalone</artifactId>
        <version>${wiremock-standalone.version}</version>
        <scope>test</scope>
      </dependency>

      <dependency>
        <groupId>org.eclipse.jetty</groupId>
        <artifactId>jetty-http</artifactId>
        <version>${jetty-http.version}</version>
        <scope>test</scope>
      </dependency>

      <dependency>
        <groupId>org.eclipse.jetty</groupId>
        <artifactId>jetty-server</artifactId>
        <version>${jetty-server.version}</version>
        <scope>test</scope>
      </dependency>
    </dependencies>
  </dependencyManagement>

  <build>
    <plugins>
      <!-- This plugin scans checkstyle issues in the code -->
      <plugin>
        <groupId>org.apache.maven.plugins</groupId>
        <artifactId>maven-checkstyle-plugin</artifactId>
        <dependencies>
          <dependency>
            <groupId>com.azure</groupId>
            <artifactId>sdk-build-tools</artifactId>
            <version>${maven-build-tools.version}</version>
          </dependency>
          <dependency>
            <groupId>com.puppycrawl.tools</groupId>
            <artifactId>checkstyle</artifactId>
            <version>${checkstyle.version}</version>
          </dependency>
        </dependencies>
        <configuration>
          <configLocation>checkstyle/checkstyle.xml</configLocation>
          <suppressionsLocation>checkstyle/checkstyle-suppressions.xml</suppressionsLocation>
          <headerLocation>checkstyle/java.header</headerLocation>
          <propertyExpansion>samedir=</propertyExpansion>
          <encoding>UTF-8</encoding>
          <consoleOutput>true</consoleOutput>
          <includeTestSourceDirectory>true</includeTestSourceDirectory>
          <linkXRef>true</linkXRef>

          <!-- TODO soon - enable these failure modes -->
          <failsOnError>false</failsOnError>
          <failOnViolation>false</failOnViolation>
        </configuration>
        <executions>
          <execution>
            <phase>verify</phase>
            <goals>
              <goal>check</goal>
            </goals>
          </execution>
        </executions>
      </plugin>

      <!-- This plugin scans reports spotbugs in the code -->
      <plugin>
        <groupId>com.github.spotbugs</groupId>
        <artifactId>spotbugs-maven-plugin</artifactId>
        <version>${spotbugs.version}</version>
        <dependencies>
          <dependency>
            <groupId>com.azure</groupId>
            <artifactId>sdk-build-tools</artifactId>
            <version>${maven-build-tools.version}</version>
          </dependency>
        </dependencies>
        <configuration>
          <effort>Max</effort>
          <threshold>Low</threshold>
          <xmlOutput>true</xmlOutput>
          <spotbugsXmlOutputDirectory>${project.build.directory}/spotbugs</spotbugsXmlOutputDirectory>
          <excludeFilterFile>spotbugs/spotbugs-exclude.xml</excludeFilterFile>

          <!-- TODO soon - enable this failure mode -->
          <failOnError>false</failOnError>
        </configuration>
        <executions>
          <execution>
            <phase>verify</phase>
            <goals>
              <goal>check</goal>
            </goals>
          </execution>
        </executions>
      </plugin>

      <!-- This plugin exports spotbugs reports in html form -->
      <plugin>
        <groupId>org.codehaus.mojo</groupId>
        <artifactId>xml-maven-plugin</artifactId>
        <version>${xml-maven-plugin.version}</version>
        <executions>
          <execution>
            <phase>verify</phase>
            <goals>
              <goal>transform</goal>
            </goals>
          </execution>
        </executions>
        <configuration>
          <transformationSets>
            <transformationSet>
              <dir>${project.build.directory}/spotbugs</dir>
              <includes>
                <include>spotbugsXml.xml</include>
              </includes>
              <outputDir>${project.build.directory}/spotbugs</outputDir>
              <stylesheet>fancy-hist.xsl</stylesheet>
              <fileMappers>
                <fileMapper implementation="org.codehaus.plexus.components.io.filemappers.FileExtensionMapper">
                  <targetExtension>.html</targetExtension>
                </fileMapper>
              </fileMappers>
            </transformationSet>
          </transformationSets>
        </configuration>
        <dependencies>
          <dependency>
            <groupId>com.github.spotbugs</groupId>
            <artifactId>spotbugs</artifactId>
            <version>${spotbugs.version}</version>
          </dependency>
        </dependencies>
      </plugin>

      <!-- Configure the jar plugin -->
      <plugin>
        <groupId>org.apache.maven.plugins</groupId>
        <artifactId>maven-jar-plugin</artifactId>
        <configuration>
          <outputDirectory>${packageOutputDirectory}</outputDirectory>
        </configuration>
      </plugin>

      <!-- Configure the javadoc plugin -->
      <plugin>
        <groupId>org.apache.maven.plugins</groupId>
        <artifactId>maven-javadoc-plugin</artifactId>
        <executions>
          <execution>
            <id>attach-javadocs</id>
            <goals>
              <goal>jar</goal>
            </goals>
            <configuration>
              <jarOutputDirectory>${packageOutputDirectory}</jarOutputDirectory>
              <additionalOptions></additionalOptions>
            </configuration>
          </execution>
        </executions>
      </plugin>

      <!-- Configure the source plugin -->
      <plugin>
        <groupId>org.apache.maven.plugins</groupId>
        <artifactId>maven-source-plugin</artifactId>
        <executions>
          <execution>
            <id>attach-sources</id>
            <goals>
              <goal>jar</goal>
            </goals>
            <configuration>
              <outputDirectory>${packageOutputDirectory}</outputDirectory>
            </configuration>
          </execution>
        </executions>
      </plugin>

      <!-- Copy the pom file to output -->
      <plugin>
        <artifactId>maven-antrun-plugin</artifactId>
        <version>1.8</version>
        <executions>
          <execution>
            <id>copy</id>
            <phase>package</phase>
            <configuration>
              <target>
                <copy file="${pomFile}" tofile="${packageOutputDirectory}/${project.build.finalName}.pom"/>
              </target>
            </configuration>
            <goals>
              <goal>run</goal>
            </goals>
          </execution>
        </executions>
      </plugin>

      <!-- Allows the sample sources to be built during test-compile phase. -->
      <plugin>
        <groupId>org.codehaus.mojo</groupId>
        <artifactId>build-helper-maven-plugin</artifactId>
      </plugin>
    </plugins>

    <pluginManagement>

      <plugins>

        <plugin>
          <groupId>org.apache.maven.plugins</groupId>
          <artifactId>maven-javadoc-plugin</artifactId>
          <configuration>
            <source>8</source>
            <doctitle>Azure SDK for Java Reference Documentation</doctitle>
            <windowtitle>Azure SDK for Java Reference Documentation</windowtitle>
            <failOnError>false</failOnError>
            <footer>Visit the &lt;a href="https://docs.microsoft.com/java/azure/"&gt;Azure for Java Developers&lt;/a&gt;site
              for more Java documentation, including quick starts, tutorials, and code samples.
            </footer>
            <linksource>false</linksource>
            <excludePackageNames>
              com.microsoft.azure.template:
              *.impl.*:
              *.implementation.*:
              com.azure.tracing.opencensus*
            </excludePackageNames>
            <groups>
              <group>
                <title>Azure Batch</title>
                <packages>com.microsoft.azure.batch*</packages>
              </group>
              <group>
                <title>Azure Event Hubs</title>
                <packages>com.microsoft.azure.eventhubs*:com.microsoft.azure.eventprocessorhost</packages>
              </group>
              <group>
                <title>Azure Key Vault</title>
                <packages>com.microsoft.azure.keyvault*</packages>
              </group>
              <group>
                <title>Azure Core</title>
                <packages>
                  com.azure.core:com.azure.core.annotations:com.azure.core.credentials:com.azure.core.exception:com.azure.core.http*
                </packages>
              </group>
              <group>
                <title>Azure Core - Management</title>
                <packages>com.azure.core.management*</packages>
              </group>
              <group>
                <title>Azure Core - Authentication</title>
                <packages>com.azure.core.auth*</packages>
              </group>
              <group>
                <title>Azure Service Bus</title>
                <packages>com.microsoft.azure.servicebus*</packages>
              </group>
              <group>
                <title>Azure Storage</title>
                <packages>com.microsoft.azure.storage*</packages>
              </group>
            </groups>
            <links>
              <link>https://docs.oracle.com/javase/8/docs/api/</link>
              <link>https://projectreactor.io/docs/core/release/api/</link>
              <link>https://netty.io/4.1/api/</link>
              <link>http://reactivex.io/RxJava/javadoc/</link>
            </links>
            <isOffline>false</isOffline>
          </configuration>
        </plugin>

        <plugin>
          <groupId>com.github.spotbugs</groupId>
          <artifactId>spotbugs-maven-plugin</artifactId>
          <version>${spotbugs.version}</version>
          <dependencies>
            <dependency>
              <groupId>com.azure</groupId>
              <artifactId>sdk-build-tools</artifactId>
              <version>${maven-build-tools.version}</version>
            </dependency>
          </dependencies>
          <configuration>
            <effort>Max</effort>
            <threshold>Low</threshold>
            <xmlOutput>true</xmlOutput>
            <spotbugsXmlOutputDirectory>${project.build.directory}/spotbugs</spotbugsXmlOutputDirectory>
            <excludeFilterFile>spotbugs/spotbugs-exclude.xml</excludeFilterFile>

            <!-- TODO soon - enable this failure mode -->
            <failOnError>false</failOnError>
          </configuration>
        </plugin>

        <!-- This plugin adds sample code as tests for easier editing in IDEs -->
        <plugin>
          <groupId>org.codehaus.mojo</groupId>
          <artifactId>build-helper-maven-plugin</artifactId>
          <version>${build-helper-maven-plugin.version}</version>
          <executions>
            <execution>
              <id>compile-samples-source</id>
              <phase>generate-test-sources</phase>
              <goals>
                <goal>add-test-source</goal>
              </goals>
              <configuration>
                <sources>
                  <source>src/samples/java</source>
                </sources>
              </configuration>
            </execution>
          </executions>
        </plugin>

        <!-- This plugin is used to copy resources of your project. -->
        <plugin>
          <groupId>org.apache.maven.plugins</groupId>
          <artifactId>maven-resources-plugin</artifactId>
          <version>${maven-resources-plugin.version}</version>
        </plugin>

        <!-- This plugin is used to run unit tests during the test phase of maven build lifecycle. -->
        <plugin>
          <groupId>org.apache.maven.plugins</groupId>
          <artifactId>maven-surefire-plugin</artifactId>
          <configuration>
            <includes>
              <include>**/Test*.java</include>
              <include>**/*Test.java</include>
              <include>**/*Tests.java</include>
              <include>**/*TestCase.java</include>
            </includes>
            <systemPropertyVariables>
              <configurationAPIRuntimeFound>runtimeConfiguration</configurationAPIRuntimeFound>
              <configurationAPIUseRuntimeFirst>runtimeConfiguration</configurationAPIUseRuntimeFirst>
            </systemPropertyVariables>
            <environmentVariables>
              <test.mode>${testMode}</test.mode>
              <KEYVAULT_VAULTURI>https://azure-keyvault-3.vault.azure.net</KEYVAULT_VAULTURI>
              <KEYVAULT_VAULTURI_ALT>https://azure-keyvault-2.vault.azure.net</KEYVAULT_VAULTURI_ALT>
              <configurationAPIEnvironmentFound>environmentConfiguration</configurationAPIEnvironmentFound>
              <configurationAPIUseRuntimeFirst>environmentConfiguration</configurationAPIUseRuntimeFirst>
            </environmentVariables>
          </configuration>
        </plugin>

        <!-- This plugin is used to prepare and perform a release for the project with Maven.
              It has no influence on Maven build itself. -->
        <plugin>
          <groupId>org.apache.maven.plugins</groupId>
          <artifactId>maven-release-plugin</artifactId>
          <version>${maven-release-plugin.version}</version>
        </plugin>

        <!-- This plugin used to remove files generated at build-time. -->
        <plugin>
          <groupId>org.apache.maven.plugins</groupId>
          <artifactId>maven-clean-plugin</artifactId>
          <version>${maven-clean-plugin.version}</version>
          <configuration>
            <excludeDefaultDirectories>true</excludeDefaultDirectories>
            <filesets>
              <fileset>
                <directory>target</directory>
                <followSymlinks>false</followSymlinks>
                <includes>
                  <include>**</include>
                </includes>
                <excludes>
                  <exclude>test-classes/session-records/</exclude>
                </excludes>
              </fileset>
            </filesets>
          </configuration>
        </plugin>

        <!--This plugin's configuration is used to store Eclipse m2e settings only.
            It has no influence on the Maven build itself.-->
        <plugin>
          <groupId>org.eclipse.m2e</groupId>
          <artifactId>lifecycle-mapping</artifactId>
          <version>${lifecycle-mapping.version}</version>
          <configuration>
            <lifecycleMappingMetadata>
              <pluginExecutions>
                <pluginExecution>
                  <pluginExecutionFilter>
                    <groupId>com.googlecode.addjars-maven-plugin</groupId>
                    <artifactId>addjars-maven-plugin</artifactId>
                    <versionRange>[1.0.5,)</versionRange>
                    <goals>
                      <goal>add-jars</goal>
                    </goals>
                  </pluginExecutionFilter>
                  <action>
                    <ignore/>
                  </action>
                </pluginExecution>
              </pluginExecutions>
            </lifecycleMappingMetadata>
          </configuration>
        </plugin>

        <!-- This plugin is used to run integration tests. -->
        <plugin>
          <groupId>org.apache.maven.plugins</groupId>
          <artifactId>maven-failsafe-plugin</artifactId>
          <version>${maven-failsafe-plugin.version}</version>
          <executions>
            <execution>
              <goals>
                <goal>integration-test</goal>
                <goal>verify</goal>
              </goals>
            </execution>
          </executions>
        </plugin>

        <!-- This plugin is used for rapid playback testing. -->
        <plugin>
          <groupId>org.eclipse.jetty</groupId>
          <artifactId>jetty-maven-plugin</artifactId>
          <version>${jetty-maven-plugin.version}</version>
          <configuration>
            <scanIntervalSeconds>0</scanIntervalSeconds>
            <stopPort>11079</stopPort>
            <stopKey>STOP</stopKey>
            <waitForChild>false</waitForChild>
            <jettyXml>./jetty.xml</jettyXml>
          </configuration>
        </plugin>

        <!-- This plugin provides the capability to build jars. -->
        <plugin>
          <groupId>org.apache.maven.plugins</groupId>
          <artifactId>maven-jar-plugin</artifactId>
          <version>${maven-jar-plugin.version}</version>
        </plugin>

        <!-- This plugin is used to generate project's site and reports -->
        <plugin>
          <groupId>org.apache.maven.plugins</groupId>
          <artifactId>maven-site-plugin</artifactId>
          <version>${maven-site-plugin.version}</version>
          <configuration>
            <relativizeDecorationLinks>false</relativizeDecorationLinks>
          </configuration>
        </plugin>

        <!-- This plugin is used to generate reports information about the project. -->
        <plugin>
          <groupId>org.apache.maven.plugins</groupId>
          <artifactId>maven-project-info-reports-plugin</artifactId>
          <version>${maven-project-info-reports-plugin.version}</version>
        </plugin>

      </plugins>

    </pluginManagement>

  </build>

  <reporting>
    <plugins>
      <plugin>
        <groupId>org.apache.maven.plugins</groupId>
        <artifactId>maven-jxr-plugin</artifactId>
        <version>3.0.0</version>
        <reportSets>
          <reportSet>
            <id>aggregate</id>
            <inherited>false</inherited>
            <reports>
              <report>aggregate</report>
            </reports>
          </reportSet>
        </reportSets>
      </plugin>
      <plugin>
        <groupId>org.apache.maven.plugins</groupId>
        <artifactId>maven-checkstyle-plugin</artifactId>
        <version>3.0.0</version>
        <configuration>
          <configLocation>checkstyle/checkstyle.xml</configLocation>
          <suppressionsLocation>checkstyle/checkstyle-suppressions.xml</suppressionsLocation>
          <headerLocation>checkstyle/java.header</headerLocation>
          <propertyExpansion>samedir=</propertyExpansion>
          <encoding>UTF-8</encoding>
          <consoleOutput>true</consoleOutput>
          <includeTestSourceDirectory>true</includeTestSourceDirectory>
          <linkXRef>true</linkXRef>

          <!-- TODO soon - enable these failure modes -->
          <failsOnError>false</failsOnError>
          <failOnViolation>false</failOnViolation>
        </configuration>
        <reportSets>
          <reportSet>
            <id>non-aggregate</id>
            <reports>
              <report>checkstyle</report>
            </reports>
          </reportSet>
          <reportSet>
            <id>aggregate</id>
            <inherited>false</inherited>
            <reports>
              <report>checkstyle-aggregate</report>
            </reports>
          </reportSet>
        </reportSets>
      </plugin>
      <plugin>
        <groupId>com.github.spotbugs</groupId>
        <artifactId>spotbugs-maven-plugin</artifactId>
        <version>${spotbugs.version}</version>
        <reportSets>
          <reportSet>
            <id>non-aggregate</id>
            <reports>
              <report>spotbugs</report>
            </reports>
          </reportSet>
          <reportSet>
            <id>aggregate</id>
            <inherited>false</inherited>
            <reports>
              <report>spotbugs</report>
            </reports>
          </reportSet>
        </reportSets>
      </plugin>
      <plugin>
        <groupId>org.apache.maven.plugins</groupId>
        <artifactId>maven-javadoc-plugin</artifactId>
        <version>${maven-javadoc.version}</version>
        <reportSets>
          <reportSet>
            <id>non-aggregate</id>
            <reports>
              <report>javadoc</report>
            </reports>
          </reportSet>
          <reportSet>
            <id>aggregate</id>
            <inherited>false</inherited>
            <reports>
              <report>aggregate</report>
            </reports>
          </reportSet>
        </reportSets>
      </plugin>
      <plugin>
        <groupId>org.apache.maven.plugins</groupId>
        <artifactId>maven-project-info-reports-plugin</artifactId>
        <version>3.0.0</version>
        <reportSets>
          <reportSet>
            <reports>
              <report>index</report>
              <report>summary</report>
              <report>dependency-info</report>
              <report>dependency-management</report>
              <report>dependency-convergence</report>
              <report>ci-management</report>
              <report>dependencies</report>
              <report>issue-management</report>
              <report>licenses</report>
              <report>scm</report>
              <report>plugins</report>
              <report>plugin-management</report>
              <report>team</report>
            </reports>
          </reportSet>
        </reportSets>
      </plugin>
    </plugins>
  </reporting>

  <profiles>

    <!--
     By default we build against our baseline, Java 8, but we also want to ensure compatibility
     against the latest Java LTS release, currently Java 11. We therefore have two profiles:
       * The default 'java8', which will perform a build using Java 8 as its target.
       * The non-default 'java-lts' profile, which will build against the current LTS release.
   -->
    <profile>
      <id>java8</id>
      <activation>
        <activeByDefault>true</activeByDefault>
        <property>
          <name>!java-lts</name>
        </property>
      </activation>
      <build>
        <plugins>
          <plugin>
            <groupId>org.apache.maven.plugins</groupId>
            <artifactId>maven-compiler-plugin</artifactId>
            <version>${maven-compiler-plugin.version}</version>
            <configuration>
              <source>1.8</source>
              <target>1.8</target>
              <showWarnings>true</showWarnings>
              <showDeprecation>true</showDeprecation>
              <compilerArgument>-Xlint:all</compilerArgument>
            </configuration>
          </plugin>
        </plugins>
      </build>
    </profile>

    <profile>
      <id>java-lts</id>
      <activation>
        <property>
          <name>java-lts</name>
        </property>
      </activation>
      <build>
        <plugins>
          <plugin>
            <groupId>org.apache.maven.plugins</groupId>
            <artifactId>maven-compiler-plugin</artifactId>
            <version>${maven-compiler-plugin.version}</version>
            <configuration>
              <source>11</source>
              <target>11</target>
              <showWarnings>true</showWarnings>
              <showDeprecation>true</showDeprecation>
              <compilerArgument>-Xlint:all</compilerArgument>
            </configuration>
          </plugin>
        </plugins>
      </build>
    </profile>

    <!-- Customise the javadoc plugin to not include module directories in links. We don't
         currently use modules, so search results were being directed to an 'undefined'
         directory (for an 'undefined' module). This no-module-directories flag fixes
         this, but it is only required for JDK 9+ -->
    <profile>
      <id>javadoc-no-modules-fix</id>
      <activation>
        <jdk>[9,)</jdk>
      </activation>
      <build>
        <plugins>
          <plugin>
            <groupId>org.apache.maven.plugins</groupId>
            <artifactId>maven-javadoc-plugin</artifactId>
            <configuration>
              <additionalJOption>--no-module-directories</additionalJOption>
            </configuration>
          </plugin>
        </plugins>
      </build>
    </profile>

    <profile>
      <id>non-shipping-modules</id>
      <activation>
        <property>
          <name>include-non-shipping-modules</name>
        </property>
      </activation>
      <modules>
        <module>./eng/spotbugs-aggregate-report</module>
        <module>./eng/code-quality-reports</module>
      </modules>
    </profile>

    <profile>
      <id>template-module</id>
      <activation>
        <property>
          <name>include-template</name>
        </property>
      </activation>
      <modules>
        <module>./sdk/template/azure-sdk-template</module>
      </modules>
    </profile>
  </profiles>

  <modules>
    <module>./applicationconfig/client</module>
    <module>./batch/data-plane</module>
    <module>./core</module>
    <module>./eventhubs/data-plane</module>
    <module>./keyvault/data-plane</module>
    <module>./keyvault/client</module>
    <module>./servicebus/data-plane</module>
    <module>./storage/data-plane</module>
<<<<<<< HEAD
    <module>./storage/client</module>
=======
    <module>./tracing</module>
>>>>>>> 027183d2
  </modules>
</project><|MERGE_RESOLUTION|>--- conflicted
+++ resolved
@@ -1105,10 +1105,6 @@
     <module>./keyvault/client</module>
     <module>./servicebus/data-plane</module>
     <module>./storage/data-plane</module>
-<<<<<<< HEAD
     <module>./storage/client</module>
-=======
-    <module>./tracing</module>
->>>>>>> 027183d2
   </modules>
 </project>