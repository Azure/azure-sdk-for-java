<!-- Copyright (c) Microsoft Corporation. All rights reserved.
     Licensed under the MIT License. -->
<project xmlns="http://maven.apache.org/POM/4.0.0" xmlns:xsi="http://www.w3.org/2001/XMLSchema-instance"
         xsi:schemaLocation="http://maven.apache.org/POM/4.0.0 http://maven.apache.org/maven-v4_0_0.xsd">
  <modelVersion>4.0.0</modelVersion>
  <groupId>com.azure</groupId>
  <artifactId>azure-client-sdk-parent</artifactId>
  <packaging>pom</packaging>
  <version>1.0.0</version>

  <name>Microsoft Azure SDK for Java</name>
  <description>Parent POM for Microsoft Azure SDK for Java</description>
  <url>https://github.com/Azure/azure-sdk-for-java</url>
  <organization>
    <name>Microsoft Corporation</name>
    <url>http://microsoft.com</url>
  </organization>

  <parent>
    <groupId>com.microsoft.maven</groupId>
    <artifactId>java-8-parent</artifactId>
    <version>8.0.0</version>
  </parent>

  <licenses>
    <license>
      <name>The MIT License (MIT)</name>
      <url>http://opensource.org/licenses/MIT</url>
      <distribution>repo</distribution>
    </license>
  </licenses>

  <developers>
    <developer>
      <id>microsoft</id>
      <name>Microsoft Corporation</name>
    </developer>
  </developers>

  <!-- Repositories definitions -->
  <repositories>
    <repository>
      <id>ossrh</id>
      <name>Sonatype Snapshots</name>
      <url>https://oss.sonatype.org/content/repositories/snapshots/</url>
      <layout>default</layout>
      <snapshots>
        <enabled>true</enabled>
        <updatePolicy>daily</updatePolicy>
      </snapshots>
    </repository>
  </repositories>

  <pluginRepositories>
    <pluginRepository>
      <id>ossrh</id>
      <name>Sonatype Snapshots</name>
      <url>https://oss.sonatype.org/content/repositories/snapshots/</url>
      <layout>default</layout>
      <snapshots>
        <enabled>true</enabled>
        <updatePolicy>always</updatePolicy>
      </snapshots>
    </pluginRepository>
  </pluginRepositories>

  <distributionManagement>
    <snapshotRepository>
      <id>ossrh</id>
      <name>Sonatype Snapshots</name>
      <url>https://oss.sonatype.org/content/repositories/snapshots/</url>
      <uniqueVersion>true</uniqueVersion>
      <layout>default</layout>
    </snapshotRepository>
    <site>
      <id>azure-java-build-docs</id>
      <url>${site.url}/site/</url>
    </site>
  </distributionManagement>

  <issueManagement>
    <system>GitHub</system>
    <url>${issues.url}</url>
  </issueManagement>

  <scm>
    <url>https://github.com/Azure/azure-sdk-for-java</url>
    <connection>scm:git:https://github.com/Azure/azure-sdk-for-java.git</connection>
    <developerConnection></developerConnection>
    <tag>HEAD</tag>
  </scm>

  <properties>
    <project.build.sourceEncoding>UTF-8</project.build.sourceEncoding>
    <packageOutputDirectory>${project.build.directory}</packageOutputDirectory>
    <legal>
      <![CDATA[[INFO] Any downloads listed may be third party software.  Microsoft grants you no rights for third party software.]]></legal>
    <testMode>playback</testMode>
    <playbackServerPort>11080</playbackServerPort>
    <alternativePlaybackServerPort>11081</alternativePlaybackServerPort>

    <site.url>https://azuresdkartifacts.blob.core.windows.net/azure-sdk-for-java</site.url>
    <issues.url>https://github.com/Azure/azure-sdk-for-java/issues</issues.url>

    <!-- Dependency Versions -->
    <jackson.version>2.9.6</jackson.version>
    <azure-client-runtime.version>1.6.4</azure-client-runtime.version>
    <client-runtime.version>1.6.1</client-runtime.version>
    <commons-codec.version>1.10</commons-codec.version>
    <spotbugs.version>3.1.11</spotbugs.version>
    <proton-j-version>0.31.0</proton-j-version>
    <qpid-proton-j-extensions-version>1.1.0</qpid-proton-j-extensions-version>
    <log4j-api.version>2.11.1</log4j-api.version>
<<<<<<< HEAD
    <slf4j-api.version>1.7.5</slf4j-api.version>

=======
    <groovy-eclipse-compiler.version>2.9.3-01</groovy-eclipse-compiler.version>
    <groovy-eclipse-batch.version>2.5.5-01</groovy-eclipse-batch.version>
    <netty-all.version>4.1.34.Final</netty-all.version>
    <netty-socketio.version>1.7.13</netty-socketio.version>
    <client-runtime.version.v2>2.0.2</client-runtime.version.v2>
    <slf4j-api.version>1.7.5</slf4j-api.version>
>>>>>>> a697f48f
    <azure-common.version>1.0.0-SNAPSHOT</azure-common.version>
    <azure-common-auth.version>1.0.0-SNAPSHOT</azure-common-auth.version>
    <azure-common-mgmt.version>1.0.0-SNAPSHOT</azure-common-mgmt.version>
    <reactor-netty.version>0.8.3.RELEASE</reactor-netty.version>
    <netty.version>4.1.33.Final</netty.version>

    <!-- Test Dependency Versions -->
    <azure-common-test.version>1.0.0-SNAPSHOT</azure-common-test.version>
    <adal4j.version>1.6.1</adal4j.version>
    <bcprov-jdk15on.version>1.59</bcprov-jdk15on.version>
    <azure-mgmt-keyvault.version>1.11.1</azure-mgmt-keyvault.version>
    <azure-mgmt-resources.version>1.3.0</azure-mgmt-resources.version>
    <azure-mgmt-resources-test.version>1.3.1-SNAPSHOT</azure-mgmt-resources-test.version>
    <azure-mgmt-graph-rbac.version>1.3.0</azure-mgmt-graph-rbac.version>
    <azure-mgmt-storage.version>1.3.0</azure-mgmt-storage.version>
    <azure-storage.version>8.0.0</azure-storage.version>
    <azure-client-authentication.version>1.6.3</azure-client-authentication.version>
    <spock-core.version>1.1-groovy-2.4</spock-core.version>
    <cglib-nodep.version>3.2.7</cglib-nodep.version>
    <slf4j-test.version>1.2.0</slf4j-test.version>
    <reactor-test.version>3.2.3.RELEASE</reactor-test.version>
    <wiremock-standalone.version>2.15.0</wiremock-standalone.version>
    <jetty-http.version>9.4.8.v20171121</jetty-http.version>
    <jetty-server.version>9.4.8.v20171121</jetty-server.version>

    <!-- Maven Tool Versions -->
    <maven-build-tools.version>1.0.1-SNAPSHOT</maven-build-tools.version>
    <maven-javadoc.version>3.0.1</maven-javadoc.version>
    <maven-release-plugin.version>2.5.3</maven-release-plugin.version>
    <maven-compiler-plugin.version>3.8.0</maven-compiler-plugin.version>
    <jetty-maven-plugin.version>9.3.22.v20171030</jetty-maven-plugin.version>
    <properties-maven-plugin.version>1.0.0</properties-maven-plugin.version>
    <maven-resources-plugin.version>2.4.3</maven-resources-plugin.version>
    <maven-clean-plugin.version>3.0.0</maven-clean-plugin.version>
    <lifecycle-mapping.version>1.0.0</lifecycle-mapping.version>
    <maven-failsafe-plugin.version>2.18.1</maven-failsafe-plugin.version>
    <maven-shade-plugin.version>2.4.1</maven-shade-plugin.version>
    <build-helper-maven-plugin.version>3.0.0</build-helper-maven-plugin.version>
    <maven-jar-plugin.version>3.0.2</maven-jar-plugin.version>
    <maven-build-tools.version>1.0.0</maven-build-tools.version>
    <xml-maven-plugin.version>1.0</xml-maven-plugin.version>
    <maven-site-plugin.version>3.7.1</maven-site-plugin.version>
    <maven-project-info-reports-plugin.version>3.0.0</maven-project-info-reports-plugin.version>
    <commons-io.version>2.4</commons-io.version>
    <checkstyle.version>8.18</checkstyle.version>
  </properties>

  <dependencyManagement>
    <dependencies>

      <!-- Other Microsoft Azure Dependencies -->
      <dependency>
        <groupId>com.microsoft.azure</groupId>
        <artifactId>azure-client-runtime</artifactId>
        <version>${azure-client-runtime.version}</version>
      </dependency>

      <dependency>
        <groupId>com.microsoft.azure</groupId>
        <artifactId>adal4j</artifactId>
        <version>${adal4j.version}</version>
      </dependency>

      <dependency>
        <groupId>com.azure</groupId>
        <artifactId>azure-common</artifactId>
        <version>${azure-common.version}</version>
      </dependency>

      <dependency>
        <groupId>com.azure</groupId>
        <artifactId>azure-common-auth</artifactId>
        <version>${azure-common-auth.version}</version>
      </dependency>

      <!-- Other Microsoft Dependencies -->
      <dependency>
        <groupId>com.microsoft.rest</groupId>
        <artifactId>client-runtime</artifactId>
        <version>${client-runtime.version}</version>
      </dependency>

      <!-- Jackson Dependencies -->
      <dependency>
        <groupId>com.fasterxml.jackson.core</groupId>
        <artifactId>jackson-core</artifactId>
        <version>${jackson.version}</version>
      </dependency>

      <dependency>
        <groupId>com.fasterxml.jackson.core</groupId>
        <artifactId>jackson-annotations</artifactId>
        <version>${jackson.version}</version>
      </dependency>

      <dependency>
        <groupId>com.fasterxml.jackson.datatype</groupId>
        <artifactId>jackson-datatype-jsr310</artifactId>
        <version>${jackson.version}</version>
      </dependency>

      <dependency>
        <groupId>com.fasterxml.jackson.dataformat</groupId>
        <artifactId>jackson-dataformat-xml</artifactId>
        <version>${jackson.version}</version>
      </dependency>

      <!-- Proton J and Extension Dependencies -->
      <dependency>
        <groupId>org.apache.qpid</groupId>
        <artifactId>proton-j</artifactId>
        <version>${proton-j-version}</version>
      </dependency>

      <dependency>
        <groupId>com.microsoft.azure</groupId>
        <artifactId>qpid-proton-j-extensions</artifactId>
        <version>${qpid-proton-j-extensions-version}</version>
      </dependency>

      <!-- Other Dependencies -->

      <dependency>
        <groupId>commons-codec</groupId>
        <artifactId>commons-codec</artifactId>
        <version>${commons-codec.version}</version>
      </dependency>

      <dependency>
        <groupId>org.apache.logging.log4j</groupId>
        <artifactId>log4j-api</artifactId>
        <version>${log4j-api.version}</version>
      </dependency>
      
      <dependency>
        <groupId>com.microsoft.rest.v2</groupId>
        <artifactId>client-runtime</artifactId>
        <version>${client-runtime.version.v2}</version>
      </dependency>
      
      <dependency>
        <groupId>org.slf4j</groupId>
        <artifactId>slf4j-api</artifactId>
        <version>${slf4j-api.version}</version>
      </dependency>

      <dependency>
        <groupId>org.slf4j</groupId>
        <artifactId>slf4j-api</artifactId>
        <version>${slf4j-api.version}</version>
      </dependency>

      <dependency>
        <groupId>io.projectreactor.netty</groupId>
        <artifactId>reactor-netty</artifactId>
        <version>${reactor-netty.version}</version>
      </dependency>

      <dependency>
        <groupId>io.netty</groupId>
        <artifactId>netty-buffer</artifactId>
        <version>${netty.version}</version>
      </dependency>

      <!-- Test dependencies -->
      <dependency>
        <groupId>com.azure</groupId>
        <artifactId>azure-common-test</artifactId>
        <version>${azure-common-test.version}</version>
      </dependency>

      <dependency>
        <groupId>com.microsoft.azure</groupId>
        <artifactId>azure-mgmt-storage</artifactId>
        <version>${azure-mgmt-storage.version}</version>
        <scope>test</scope>
      </dependency>

      <dependency>
        <groupId>com.microsoft.azure</groupId>
        <artifactId>azure-mgmt-graph-rbac</artifactId>
        <version>${azure-mgmt-graph-rbac.version}</version>
        <scope>test</scope>
      </dependency>

      <dependency>
        <groupId>com.microsoft.azure</groupId>
        <artifactId>azure-mgmt-resources</artifactId>
        <version>${azure-mgmt-resources-test.version}</version>
        <type>test-jar</type>
        <scope>test</scope>
      </dependency>

      <dependency>
        <groupId>com.microsoft.azure</groupId>
        <artifactId>azure-client-authentication</artifactId>
        <version>${azure-client-authentication.version}</version>
        <scope>test</scope>
      </dependency>

      <dependency>
        <groupId>org.bouncycastle</groupId>
        <artifactId>bcprov-jdk15on</artifactId>
        <version>${bcprov-jdk15on.version}</version>
      </dependency>

      <dependency>
        <groupId>com.microsoft.azure</groupId>
        <artifactId>azure-mgmt-keyvault</artifactId>
        <version>${azure-mgmt-keyvault.version}</version>
        <scope>test</scope>
      </dependency>

      <dependency>
        <groupId>com.microsoft.azure</groupId>
        <artifactId>azure-mgmt-resources</artifactId>
        <version>${azure-mgmt-resources.version}</version>
        <scope>test</scope>
      </dependency>

      <dependency>
        <groupId>com.microsoft.azure</groupId>
        <artifactId>azure-storage</artifactId>
        <version>${azure-storage.version}</version>
      </dependency>

      <dependency>
        <groupId>commons-io</groupId>
        <artifactId>commons-io</artifactId>
        <version>${commons-io.version}</version>
        <scope>test</scope>
      </dependency>

      <dependency>
        <groupId>org.spockframework</groupId>
        <artifactId>spock-core</artifactId>
        <scope>test</scope>
        <version>${spock-core.version}</version>
      </dependency>

     <dependency>
        <groupId>cglib</groupId>
        <artifactId>cglib-nodep</artifactId>
        <version>${cglib-nodep.version}</version>
        <scope>test</scope>
      </dependency>
      
      <dependency>
        <groupId>org.slf4j</groupId>
        <artifactId>slf4j-simple</artifactId>
        <version>${slf4j.version}</version>
        <scope>test</scope>
      </dependency>

      <dependency>
        <groupId>io.projectreactor</groupId>
        <artifactId>reactor-test</artifactId>
        <version>${reactor-test.version}</version>
        <scope>test</scope>
      </dependency>

      <dependency>
        <groupId>uk.org.lidalia</groupId>
        <artifactId>slf4j-test</artifactId>
        <version>${slf4j-test.version}</version>
        <scope>test</scope>
      </dependency>

      <dependency>
        <groupId>com.github.tomakehurst</groupId>
        <artifactId>wiremock-standalone</artifactId>
        <version>${wiremock-standalone.version}</version>
        <scope>test</scope>
      </dependency>

      <dependency>
        <groupId>org.eclipse.jetty</groupId>
        <artifactId>jetty-http</artifactId>
        <version>${jetty-http.version}</version>
        <scope>test</scope>
      </dependency>

      <dependency>
        <groupId>org.eclipse.jetty</groupId>
        <artifactId>jetty-server</artifactId>
        <version>${jetty-server.version}</version>
        <scope>test</scope>
      </dependency>
    </dependencies>
  </dependencyManagement>

  <build>
    <plugins>
      <!-- This plugin scans checkstyle issues in the code -->
      <plugin>
        <groupId>org.apache.maven.plugins</groupId>
        <artifactId>maven-checkstyle-plugin</artifactId>
        <dependencies>
          <dependency>
            <groupId>com.azure</groupId>
            <artifactId>sdk-build-tools</artifactId>
            <version>${maven-build-tools.version}</version>
          </dependency>
          <dependency>
            <groupId>com.puppycrawl.tools</groupId>
            <artifactId>checkstyle</artifactId>
            <version>${checkstyle.version}</version>
          </dependency>
        </dependencies>
        <configuration>
          <configLocation>checkstyle/checkstyle.xml</configLocation>
          <suppressionsLocation>checkstyle/checkstyle-suppressions.xml</suppressionsLocation>
          <headerLocation>checkstyle/java.header</headerLocation>
          <propertyExpansion>samedir=</propertyExpansion>
          <encoding>UTF-8</encoding>
          <consoleOutput>true</consoleOutput>
          <includeTestSourceDirectory>false</includeTestSourceDirectory>
          <linkXRef>true</linkXRef>

          <!-- TODO soon - enable these failure modes -->
          <failsOnError>false</failsOnError>
          <failOnViolation>false</failOnViolation>
        </configuration>
        <executions>
          <execution>
            <phase>verify</phase>
            <goals>
              <goal>check</goal>
            </goals>
          </execution>
        </executions>
      </plugin>

      <!-- This plugin scans reports spotbugs in the code -->
      <plugin>
        <groupId>com.github.spotbugs</groupId>
        <artifactId>spotbugs-maven-plugin</artifactId>
        <version>${spotbugs.version}</version>
        <dependencies>
          <dependency>
            <groupId>com.azure</groupId>
            <artifactId>sdk-build-tools</artifactId>
            <version>${maven-build-tools.version}</version>
          </dependency>
        </dependencies>
        <configuration>
          <effort>Max</effort>
          <threshold>Low</threshold>
          <xmlOutput>true</xmlOutput>
          <spotbugsXmlOutputDirectory>${project.build.directory}/spotbugs</spotbugsXmlOutputDirectory>
          <excludeFilterFile>spotbugs/spotbugs-exclude.xml</excludeFilterFile>

          <!-- TODO soon - enable this failure mode -->
          <failOnError>false</failOnError>
        </configuration>
        <executions>
          <execution>
            <phase>verify</phase>
            <goals>
              <goal>check</goal>
            </goals>
          </execution>
        </executions>
      </plugin>

      <!-- This plugin exports spotbugs reports in html form -->
      <plugin>
        <groupId>org.codehaus.mojo</groupId>
        <artifactId>xml-maven-plugin</artifactId>
        <version>${xml-maven-plugin.version}</version>
        <executions>
          <execution>
            <phase>verify</phase>
            <goals>
              <goal>transform</goal>
            </goals>
          </execution>
        </executions>
        <configuration>
          <transformationSets>
            <transformationSet>
              <dir>${project.build.directory}/spotbugs</dir>
              <includes><include>spotbugsXml.xml</include></includes>
              <outputDir>${project.build.directory}/spotbugs</outputDir>
              <stylesheet>fancy-hist.xsl</stylesheet>
              <fileMappers>
                <fileMapper implementation="org.codehaus.plexus.components.io.filemappers.FileExtensionMapper">
                  <targetExtension>.html</targetExtension>
                </fileMapper>
              </fileMappers>
            </transformationSet>
          </transformationSets>
        </configuration>
        <dependencies>
          <dependency>
            <groupId>com.github.spotbugs</groupId>
            <artifactId>spotbugs</artifactId>
            <version>${spotbugs.version}</version>
          </dependency>
        </dependencies>
      </plugin>

      <!-- Configure the jar plugin -->
      <plugin>
        <groupId>org.apache.maven.plugins</groupId>
        <artifactId>maven-jar-plugin</artifactId>
        <configuration>
          <outputDirectory>${packageOutputDirectory}</outputDirectory>
        </configuration>
      </plugin>

      <!-- Configure the javadoc plugin -->
      <plugin>
        <groupId>org.apache.maven.plugins</groupId>
        <artifactId>maven-javadoc-plugin</artifactId>
        <executions>
          <execution>
            <id>attach-javadocs</id>
            <goals>
              <goal>jar</goal>
            </goals>
            <configuration>
              <jarOutputDirectory>${packageOutputDirectory}</jarOutputDirectory>
            </configuration>
          </execution>
        </executions>
      </plugin>

<<<<<<< HEAD
=======
      <!-- Configure the source plugin -->
      <plugin>
        <groupId>org.apache.maven.plugins</groupId>
        <artifactId>maven-source-plugin</artifactId>
        <executions>
          <execution>
            <id>attach-sources</id>
            <goals>
              <goal>jar</goal>
            </goals>
            <configuration>
              <outputDirectory>${packageOutputDirectory}</outputDirectory>
            </configuration>
          </execution>
        </executions>
      </plugin>

      <!-- Copy the pom file to output -->
      <plugin>
        <artifactId>maven-antrun-plugin</artifactId>
        <version>1.8</version>
        <executions>
          <execution>
            <id>copy</id>
            <phase>package</phase>
            <configuration>
              <target>
                <copy file="${pomFile}" tofile="${packageOutputDirectory}/${project.build.finalName}.pom"/>
              </target>
            </configuration>
            <goals>
              <goal>run</goal>
            </goals>
          </execution>
        </executions>
      </plugin>

>>>>>>> a697f48f
      <!-- Allows the sample sources to be built during test-compile phase. -->
      <plugin>
        <groupId>org.codehaus.mojo</groupId>
        <artifactId>build-helper-maven-plugin</artifactId>
      </plugin>
    </plugins>

    <pluginManagement>

      <plugins>

        <plugin>
          <groupId>org.apache.maven.plugins</groupId>
          <artifactId>maven-javadoc-plugin</artifactId>
          <configuration>
            <source>8</source>
            <doctitle>Azure SDK for Java Reference Documentation</doctitle>
            <windowtitle>Azure SDK for Java Reference Documentation</windowtitle>
            <failOnError>false</failOnError>
            <footer>Visit the &lt;a href="https://docs.microsoft.com/java/azure/"&gt;Azure for Java Developers&lt;/a&gt;site for more Java documentation, including quick starts, tutorials, and code samples.</footer>
            <linksource>false</linksource>
            <excludePackageNames>com.microsoft.azure.template:*.impl.*:*.implementation.*</excludePackageNames>
            <groups>
              <group>
                <title>Azure Batch</title>
                <packages>com.microsoft.azure.batch*</packages>
              </group>
              <group>
                <title>Azure Event Hubs</title>
                <packages>com.microsoft.azure.eventhubs*:com.microsoft.azure.eventprocessorhost</packages>
              </group>
              <group>
                <title>Azure Key Vault</title>
                <packages>com.microsoft.azure.keyvault*</packages>
              </group>
              <group>
                <title>Azure Common</title>
                <packages>com.azure.common:com.azure.common.annotations:com.azure.common.credentials:com.azure.common.exception:com.azure.common.http*</packages>
              </group>
              <group>
                <title>Azure Common - Management</title>
                <packages>com.azure.common.mgmt*</packages>
              </group>
              <group>
                <title>Azure Common - Authentication</title>
                <packages>com.azure.common.auth*</packages>
              </group>
              <group>
                <title>Azure Storage</title>
                <packages>com.microsoft.azure.storage*</packages>
               </group>
            </groups>
            <links>
              <link>https://docs.oracle.com/javase/8/docs/api/</link>
              <link>https://projectreactor.io/docs/core/release/api/</link>
              <link>https://netty.io/4.1/api/</link>
              <link>http://reactivex.io/RxJava/javadoc/</link>
            </links>
            <isOffline>false</isOffline>
          </configuration>
        </plugin>

        <plugin>
          <groupId>com.github.spotbugs</groupId>
          <artifactId>spotbugs-maven-plugin</artifactId>
          <version>${spotbugs.version}</version>
          <dependencies>
            <dependency>
              <groupId>com.azure</groupId>
              <artifactId>sdk-build-tools</artifactId>
              <version>${maven-build-tools.version}</version>
            </dependency>
          </dependencies>
          <configuration>
            <effort>Max</effort>
            <threshold>Low</threshold>
            <xmlOutput>true</xmlOutput>
            <spotbugsXmlOutputDirectory>${project.build.directory}/spotbugs</spotbugsXmlOutputDirectory>
            <excludeFilterFile>spotbugs/spotbugs-exclude.xml</excludeFilterFile>

            <!-- TODO soon - enable this failure mode -->
            <failOnError>false</failOnError>
          </configuration>
        </plugin>

        <!-- This plugin adds sample code as tests for easier editing in IDEs -->
        <plugin>
          <groupId>org.codehaus.mojo</groupId>
          <artifactId>build-helper-maven-plugin</artifactId>
          <version>${build-helper-maven-plugin.version}</version>
          <executions>
            <execution>
              <id>compile-samples-source</id>
              <phase>generate-test-sources</phase>
              <goals>
                <goal>add-test-source</goal>
              </goals>
              <configuration>
                <sources>
                  <source>src/samples/java</source>
                </sources>
              </configuration>
            </execution>
          </executions>
        </plugin>

        <!-- This plugin is used to copy resources of your project. -->
        <plugin>
          <groupId>org.apache.maven.plugins</groupId>
          <artifactId>maven-resources-plugin</artifactId>
          <version>${maven-resources-plugin.version}</version>
        </plugin>

        <!-- This plugin is used to run unit tests during the test phase of maven build lifecycle. -->
        <plugin>
          <groupId>org.apache.maven.plugins</groupId>
          <artifactId>maven-surefire-plugin</artifactId>
          <configuration>
            <includes>
              <include>**/Test*.java</include>
              <include>**/*Test.java</include>
              <include>**/*Tests.java</include>
              <include>**/*TestCase.java</include>
            </includes>
            <environmentVariables>
              <test.mode>${testMode}</test.mode>
              <KEYVAULT_VAULTURI>https://azure-keyvault-3.vault.azure.net</KEYVAULT_VAULTURI>
              <KEYVAULT_VAULTURI_ALT>https://azure-keyvault-2.vault.azure.net</KEYVAULT_VAULTURI_ALT>
            </environmentVariables>
          </configuration>
        </plugin>

        <!-- This plugin is used to prepare and perform a release for the project with Maven.
              It has no influence on Maven build itself. -->
        <plugin>
          <groupId>org.apache.maven.plugins</groupId>
          <artifactId>maven-release-plugin</artifactId>
          <version>${maven-release-plugin.version}</version>
        </plugin>

        <!-- This plugin used to remove files generated at build-time. -->
        <plugin>
          <groupId>org.apache.maven.plugins</groupId>
          <artifactId>maven-clean-plugin</artifactId>
          <version>${maven-clean-plugin.version}</version>
          <configuration>
            <excludeDefaultDirectories>true</excludeDefaultDirectories>
            <filesets>
              <fileset>
                <directory>target</directory>
                <followSymlinks>false</followSymlinks>
                <includes>
                  <include>**</include>
                </includes>
                <excludes>
                  <exclude>test-classes/session-records/</exclude>
                </excludes>
              </fileset>
            </filesets>
          </configuration>
        </plugin>

        <!--This plugin's configuration is used to store Eclipse m2e settings only.
            It has no influence on the Maven build itself.-->
        <plugin>
          <groupId>org.eclipse.m2e</groupId>
          <artifactId>lifecycle-mapping</artifactId>
          <version>${lifecycle-mapping.version}</version>
          <configuration>
            <lifecycleMappingMetadata>
              <pluginExecutions>
                <pluginExecution>
                  <pluginExecutionFilter>
                    <groupId>com.googlecode.addjars-maven-plugin</groupId>
                    <artifactId>addjars-maven-plugin</artifactId>
                    <versionRange>[1.0.5,)</versionRange>
                    <goals>
                      <goal>add-jars</goal>
                    </goals>
                  </pluginExecutionFilter>
                  <action>
                    <ignore/>
                  </action>
                </pluginExecution>
              </pluginExecutions>
            </lifecycleMappingMetadata>
          </configuration>
        </plugin>

        <!-- This plugin is used to run integration tests. -->
        <plugin>
          <groupId>org.apache.maven.plugins</groupId>
          <artifactId>maven-failsafe-plugin</artifactId>
          <version>${maven-failsafe-plugin.version}</version>
          <executions>
            <execution>
              <goals>
                <goal>integration-test</goal>
                <goal>verify</goal>
              </goals>
            </execution>
          </executions>
        </plugin>

        <!-- This plugin is used for rapid playback testing. -->
        <plugin>
          <groupId>org.eclipse.jetty</groupId>
          <artifactId>jetty-maven-plugin</artifactId>
          <version>${jetty-maven-plugin.version}</version>
          <configuration>
            <scanIntervalSeconds>0</scanIntervalSeconds>
            <stopPort>11079</stopPort>
            <stopKey>STOP</stopKey>
            <waitForChild>false</waitForChild>
            <jettyXml>./jetty.xml</jettyXml>
          </configuration>
        </plugin>

        <!-- This plugin provides the capability to build jars. -->
        <plugin>
          <groupId>org.apache.maven.plugins</groupId>
          <artifactId>maven-jar-plugin</artifactId>
          <version>${maven-jar-plugin.version}</version>
        </plugin>

        <!-- This plugin is used to generate project's site and reports -->
        <plugin>
          <groupId>org.apache.maven.plugins</groupId>
          <artifactId>maven-site-plugin</artifactId>
          <version>${maven-site-plugin.version}</version>
          <configuration>
            <relativizeDecorationLinks>false</relativizeDecorationLinks>
          </configuration>
        </plugin>

        <!-- This plugin is used to generate reports information about the project. -->
        <plugin>
          <groupId>org.apache.maven.plugins</groupId>
          <artifactId>maven-project-info-reports-plugin</artifactId>
          <version>${maven-project-info-reports-plugin.version}</version>
        </plugin>

      </plugins>

    </pluginManagement>

  </build>

  <reporting>
    <plugins>
      <plugin>
        <groupId>org.apache.maven.plugins</groupId>
        <artifactId>maven-jxr-plugin</artifactId>
        <version>3.0.0</version>
        <reportSets>
          <reportSet>
            <id>aggregate</id>
            <inherited>false</inherited>
            <reports>
              <report>aggregate</report>
            </reports>
          </reportSet>
        </reportSets>
      </plugin>
      <plugin>
        <groupId>org.apache.maven.plugins</groupId>
        <artifactId>maven-checkstyle-plugin</artifactId>
        <version>3.0.0</version>
        <configuration>
          <configLocation>checkstyle/checkstyle.xml</configLocation>
          <suppressionsLocation>checkstyle/checkstyle-suppressions.xml</suppressionsLocation>
          <headerLocation>checkstyle/java.header</headerLocation>
          <propertyExpansion>samedir=</propertyExpansion>
          <encoding>UTF-8</encoding>
          <consoleOutput>true</consoleOutput>
          <includeTestSourceDirectory>false</includeTestSourceDirectory>
          <linkXRef>true</linkXRef>

          <!-- TODO soon - enable these failure modes -->
          <failsOnError>false</failsOnError>
          <failOnViolation>false</failOnViolation>
        </configuration>
        <reportSets>
          <reportSet>
            <id>non-aggregate</id>
            <reports>
              <report>checkstyle</report>
            </reports>
          </reportSet>
          <reportSet>
            <id>aggregate</id>
            <inherited>false</inherited>
            <reports>
              <report>checkstyle-aggregate</report>
            </reports>
          </reportSet>
        </reportSets>
      </plugin>
      <plugin>
        <groupId>com.github.spotbugs</groupId>
        <artifactId>spotbugs-maven-plugin</artifactId>
        <version>${spotbugs.version}</version>
        <reportSets>
          <reportSet>
            <id>non-aggregate</id>
            <reports>
              <report>spotbugs</report>
            </reports>
          </reportSet>
          <reportSet>
            <id>aggregate</id>
            <inherited>false</inherited>
            <reports>
              <report>spotbugs</report>
            </reports>
          </reportSet>
        </reportSets>
      </plugin>
      <plugin>
        <groupId>org.apache.maven.plugins</groupId>
        <artifactId>maven-javadoc-plugin</artifactId>
        <version>${maven-javadoc.version}</version>
        <reportSets>
          <reportSet>
            <id>non-aggregate</id>
            <reports>
              <report>javadoc</report>
            </reports>
          </reportSet>
          <reportSet>
            <id>aggregate</id>
            <inherited>false</inherited>
            <reports>
              <report>aggregate</report>
            </reports>
          </reportSet>
        </reportSets>
      </plugin>
      <plugin>
        <groupId>org.apache.maven.plugins</groupId>
        <artifactId>maven-project-info-reports-plugin</artifactId>
        <version>3.0.0</version>
        <reportSets>
          <reportSet>
            <reports>
              <report>index</report>
              <report>summary</report>
              <report>dependency-info</report>
              <report>dependency-management</report>
              <report>dependency-convergence</report>
              <report>ci-management</report>
              <report>dependencies</report>
              <report>issue-management</report>
              <report>licenses</report>
              <report>scm</report>
              <report>plugins</report>
              <report>plugin-management</report>
              <report>team</report>
            </reports>
          </reportSet>
        </reportSets>
      </plugin>
    </plugins>
  </reporting>

  <profiles>

    <!--
     By default we build against our baseline, Java 8, but we also want to ensure compatibility
     against the latest Java LTS release, currently Java 11. We therefore have two profiles:
       * The default 'java8', which will perform a build using Java 8 as its target.
       * The non-default 'java-lts' profile, which will build against the current LTS release.
   -->
    <profile>
      <id>java8</id>
      <activation>
        <activeByDefault>true</activeByDefault>
        <property>
          <name>!java-lts</name>
        </property>
      </activation>
      <build>
        <plugins>
          <plugin>
            <groupId>org.apache.maven.plugins</groupId>
            <artifactId>maven-compiler-plugin</artifactId>
            <version>${maven-compiler-plugin.version}</version>
            <configuration>
              <source>1.8</source>
              <target>1.8</target>
              <showWarnings>true</showWarnings>
              <showDeprecation>true</showDeprecation>
              <compilerArgument>-Xlint:all</compilerArgument>
            </configuration>
          </plugin>
        </plugins>
      </build>
    </profile>

    <profile>
      <id>java-lts</id>
      <activation>
        <property>
          <name>java-lts</name>
        </property>
      </activation>
      <build>
        <plugins>
          <plugin>
            <groupId>org.apache.maven.plugins</groupId>
            <artifactId>maven-compiler-plugin</artifactId>
            <version>${maven-compiler-plugin.version}</version>
            <configuration>
              <source>11</source>
              <target>11</target>
              <showWarnings>true</showWarnings>
              <showDeprecation>true</showDeprecation>
              <compilerArgument>-Xlint:all</compilerArgument>
            </configuration>
          </plugin>
        </plugins>
      </build>
    </profile>

    <!-- Customise the javadoc plugin to not include module directories in links. We don't
         currently use modules, so search results were being directed to an 'undefined'
         directory (for an 'undefined' module). This no-module-directories flag fixes
         this, but it is only required for JDK 9+ -->
    <profile>
      <id>javadoc-no-modules-fix</id>
      <activation>
        <jdk>[9,)</jdk>
      </activation>
      <build>
        <plugins>
          <plugin>
            <groupId>org.apache.maven.plugins</groupId>
            <artifactId>maven-javadoc-plugin</artifactId>
            <configuration>
              <additionalJOption>--no-module-directories</additionalJOption>
            </configuration>
          </plugin>
        </plugins>
      </build>
    </profile>

    <profile>
      <id>non-shipping-modules</id>
      <activation>
        <property>
          <name>include-non-shipping-modules</name>
        </property>
      </activation>
      <modules>
        <module>./eng/spotbugs-aggregate-report</module>
        <module>./eng/code-quality-reports</module>
      </modules>
    </profile>

    <profile>
      <id>template-module</id>
      <activation>
        <property>
          <name>include-template</name>
        </property>
      </activation>
      <modules>
        <module>./sdk/template/azure-sdk-template</module>
      </modules>
    </profile>
  </profiles>

  <modules>
    <module>./applicationconfig/client</module>
    <module>./batch/data-plane</module>
    <module>./common</module>
    <module>./eventhubs/data-plane</module>
    <module>./keyvault/data-plane</module>
    <module>./storage/data-plane</module>
  </modules>
</project><|MERGE_RESOLUTION|>--- conflicted
+++ resolved
@@ -111,17 +111,12 @@
     <proton-j-version>0.31.0</proton-j-version>
     <qpid-proton-j-extensions-version>1.1.0</qpid-proton-j-extensions-version>
     <log4j-api.version>2.11.1</log4j-api.version>
-<<<<<<< HEAD
-    <slf4j-api.version>1.7.5</slf4j-api.version>
-
-=======
     <groovy-eclipse-compiler.version>2.9.3-01</groovy-eclipse-compiler.version>
     <groovy-eclipse-batch.version>2.5.5-01</groovy-eclipse-batch.version>
     <netty-all.version>4.1.34.Final</netty-all.version>
     <netty-socketio.version>1.7.13</netty-socketio.version>
     <client-runtime.version.v2>2.0.2</client-runtime.version.v2>
     <slf4j-api.version>1.7.5</slf4j-api.version>
->>>>>>> a697f48f
     <azure-common.version>1.0.0-SNAPSHOT</azure-common.version>
     <azure-common-auth.version>1.0.0-SNAPSHOT</azure-common-auth.version>
     <azure-common-mgmt.version>1.0.0-SNAPSHOT</azure-common-mgmt.version>
@@ -255,17 +250,11 @@
         <artifactId>log4j-api</artifactId>
         <version>${log4j-api.version}</version>
       </dependency>
-      
+
       <dependency>
         <groupId>com.microsoft.rest.v2</groupId>
         <artifactId>client-runtime</artifactId>
         <version>${client-runtime.version.v2}</version>
-      </dependency>
-      
-      <dependency>
-        <groupId>org.slf4j</groupId>
-        <artifactId>slf4j-api</artifactId>
-        <version>${slf4j-api.version}</version>
       </dependency>
 
       <dependency>
@@ -368,7 +357,7 @@
         <version>${cglib-nodep.version}</version>
         <scope>test</scope>
       </dependency>
-      
+
       <dependency>
         <groupId>org.slf4j</groupId>
         <artifactId>slf4j-simple</artifactId>
@@ -550,8 +539,6 @@
         </executions>
       </plugin>
 
-<<<<<<< HEAD
-=======
       <!-- Configure the source plugin -->
       <plugin>
         <groupId>org.apache.maven.plugins</groupId>
@@ -589,7 +576,6 @@
         </executions>
       </plugin>
 
->>>>>>> a697f48f
       <!-- Allows the sample sources to be built during test-compile phase. -->
       <plugin>
         <groupId>org.codehaus.mojo</groupId>
