--- conflicted
+++ resolved
@@ -815,18 +815,11 @@
                 --add-reads com.azure.core.test=ALL-UNNAMED
                 --add-reads com.azure.core.amqp=ALL-UNNAMED
 
-<<<<<<< HEAD
-                <!-- Mockito uses reflection to create PollResponses in tests. -->
-                --add-opens com.azure.core/com.azure.core=ALL-UNNAMED
-                --add-opens com.azure.core/com.azure.core.util.polling=ALL-UNNAMED
-                --add-opens com.azure.core/com.azure.core.http.policy=ALL-UNNAMED
-=======
                 <!-- JUnit5 and Mockito use reflection to create objects. -->
                 --add-opens com.azure.core/com.azure.core=ALL-UNNAMED
                 --add-opens com.azure.core/com.azure.core.util.polling=ALL-UNNAMED
                 --add-opens com.azure.core/com.azure.core.http.policy=ALL-UNNAMED
                 --add-opens com.azure.core/com.azure.core.util=ALL-UNNAMED
->>>>>>> 81b99a5b
 
                 <!-- AMQP tests fail without this. ArgumentCaptor requires reflection. -->
                 --add-opens com.azure.core.amqp/com.azure.core.amqp.implementation=ALL-UNNAMED
