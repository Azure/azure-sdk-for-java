--- conflicted
+++ resolved
@@ -541,13 +541,8 @@
                   So, path for aggregate reports have to be defined relative to parent pom -->
               <additionalOptions>-maxLineLength 120
                 -snippetpath ${project.basedir}/sdk/appconfiguration/azure-data-appconfiguration/src/samples/java
-<<<<<<< HEAD
                 -snippetpath ${project.basedir}/sdk/core/azure-core/src/samples/java
-                -snippetpath ${project.basedir}/sdk/eventhubs/azure-eventhubs/src/samples/java
-=======
-                -snippetpath ${project.basedir}/core/azure-core/src/samples/java
                 -snippetpath ${project.basedir}/sdk/eventhubs/azure-messaging-eventhubs/src/samples/java
->>>>>>> 08eb2587
                 -snippetpath ${project.basedir}/sdk/keyvault/azure-keyvault-keys/src/samples/java
                 -snippetpath ${project.basedir}/sdk/keyvault/azure-keyvault-secrets/src/samples/java
                 -snippetpath ${project.basedir}/sdk/storage/azure-storage-blob/src/samples/java
