<!-- Copyright (c) Microsoft Corporation. All rights reserved.
     Licensed under the MIT License. -->
<project xmlns="http://maven.apache.org/POM/4.0.0" xmlns:xsi="http://www.w3.org/2001/XMLSchema-instance"
         xsi:schemaLocation="http://maven.apache.org/POM/4.0.0 http://maven.apache.org/maven-v4_0_0.xsd">
  <modelVersion>4.0.0</modelVersion>
  <groupId>com.azure</groupId>
  <artifactId>azure-client-sdk-parent</artifactId>
  <packaging>pom</packaging>
  <version>1.2.0</version>

  <name>Microsoft Azure SDK for Java - Client Libraries</name>
  <description>Parent POM for Microsoft Azure SDK for Java</description>
  <url>https://github.com/Azure/azure-sdk-for-java</url>
  <organization>
    <name>Microsoft Corporation</name>
    <url>http://microsoft.com</url>
  </organization>

  <parent>
    <groupId>com.azure</groupId>
    <artifactId>azure-sdk-parent</artifactId>
    <version>1.2.0</version>
    <relativePath>./parent/pom.xml</relativePath>
  </parent>

  <licenses>
    <license>
      <name>The MIT License (MIT)</name>
      <url>http://opensource.org/licenses/MIT</url>
      <distribution>repo</distribution>
    </license>
  </licenses>

  <developers>
    <developer>
      <id>microsoft</id>
      <name>Microsoft Corporation</name>
    </developer>
  </developers>

  <!-- Repositories definitions -->
  <repositories>
    <repository>
      <id>ossrh</id>
      <name>Sonatype Snapshots</name>
      <url>https://oss.sonatype.org/content/repositories/snapshots/</url>
      <layout>default</layout>
      <snapshots>
        <enabled>true</enabled>
        <updatePolicy>daily</updatePolicy>
      </snapshots>
    </repository>
  </repositories>

  <pluginRepositories>
    <pluginRepository>
      <id>ossrh</id>
      <name>Sonatype Snapshots</name>
      <url>https://oss.sonatype.org/content/repositories/snapshots/</url>
      <layout>default</layout>
      <snapshots>
        <enabled>true</enabled>
        <updatePolicy>always</updatePolicy>
      </snapshots>
    </pluginRepository>
  </pluginRepositories>

  <distributionManagement>
    <snapshotRepository>
      <id>ossrh</id>
      <name>Sonatype Snapshots</name>
      <url>https://oss.sonatype.org/content/repositories/snapshots/</url>
      <uniqueVersion>true</uniqueVersion>
      <layout>default</layout>
    </snapshotRepository>
    <site>
      <id>azure-java-build-docs</id>
      <url>${site.url}/site/</url>
    </site>
  </distributionManagement>

  <issueManagement>
    <system>GitHub</system>
    <url>${issues.url}</url>
  </issueManagement>

  <scm>
    <url>https://github.com/Azure/azure-sdk-for-java</url>
    <connection>scm:git:https://github.com/Azure/azure-sdk-for-java.git</connection>
    <developerConnection></developerConnection>
    <tag>HEAD</tag>
  </scm>

  <properties>
    <project.build.sourceEncoding>UTF-8</project.build.sourceEncoding>
    <packageOutputDirectory>${project.build.directory}</packageOutputDirectory>
    <legal>
      <![CDATA[[INFO] Any downloads listed may be third party software.  Microsoft grants you no rights for third party software.]]></legal>
    <testMode>playback</testMode>
    <playbackServerPort>11080</playbackServerPort>
    <alternativePlaybackServerPort>11081</alternativePlaybackServerPort>

    <site.url>https://azuresdkartifacts.blob.core.windows.net/azure-sdk-for-java</site.url>
    <issues.url>https://github.com/Azure/azure-sdk-for-java/issues</issues.url>
    <build.context>azure-client-sdk-parent</build.context>
  </properties>

  <build>
    <plugins>
      <!-- This plugin scans checkstyle issues in the code -->
      <plugin>
        <groupId>org.apache.maven.plugins</groupId>
        <artifactId>maven-checkstyle-plugin</artifactId>
        <dependencies>
          <dependency>
            <groupId>com.azure</groupId>
            <artifactId>sdk-build-tools</artifactId>
            <version>${sdk-build-tools.version}</version>
          </dependency>
          <dependency>
            <groupId>com.puppycrawl.tools</groupId>
            <artifactId>checkstyle</artifactId>
            <version>${checkstyle.version}</version>
          </dependency>
        </dependencies>
        <configuration>
          <configLocation>checkstyle/checkstyle.xml</configLocation>
          <suppressionsLocation>checkstyle/checkstyle-suppressions.xml</suppressionsLocation>
          <headerLocation>checkstyle/java.header</headerLocation>
          <propertyExpansion>samedir=</propertyExpansion>
          <encoding>UTF-8</encoding>
          <consoleOutput>true</consoleOutput>
          <includeTestSourceDirectory>true</includeTestSourceDirectory>
          <linkXRef>true</linkXRef>
          <failsOnError>true</failsOnError>
          <failOnViolation>true</failOnViolation>
        </configuration>
        <executions>
          <execution>
            <phase>verify</phase>
            <goals>
              <goal>check</goal>
            </goals>
          </execution>
        </executions>
      </plugin>

      <!-- This plugin scans reports spotbugs in the code -->
      <plugin>
        <groupId>com.github.spotbugs</groupId>
        <artifactId>spotbugs-maven-plugin</artifactId>
        <version>${spotbugs.maven.version}</version>
        <dependencies>
          <dependency>
            <groupId>com.azure</groupId>
            <artifactId>sdk-build-tools</artifactId>
            <version>${sdk-build-tools.version}</version>
          </dependency>
          <dependency>
            <groupId>com.github.spotbugs</groupId>
            <artifactId>spotbugs</artifactId>
            <version>${spotbugs.version}</version>
          </dependency>
        </dependencies>
        <configuration>
          <effort>Max</effort>
          <threshold>Low</threshold>
          <xmlOutput>true</xmlOutput>
          <spotbugsXmlOutputDirectory>${project.build.directory}/spotbugs</spotbugsXmlOutputDirectory>
          <excludeFilterFile>spotbugs/spotbugs-exclude.xml</excludeFilterFile>
          <failOnError>true</failOnError>
        </configuration>
        <executions>
          <execution>
            <phase>verify</phase>
            <goals>
              <goal>check</goal>
            </goals>
          </execution>
        </executions>
      </plugin>

      <!-- This plugin exports spotbugs reports in html form -->
      <plugin>
        <groupId>org.codehaus.mojo</groupId>
        <artifactId>xml-maven-plugin</artifactId>
        <version>${xml-maven-plugin.version}</version>
        <executions>
          <execution>
            <phase>verify</phase>
            <goals>
              <goal>transform</goal>
            </goals>
          </execution>
        </executions>
        <configuration>
          <transformationSets>
            <transformationSet>
              <dir>${project.build.directory}/spotbugs</dir>
              <includes>
                <include>spotbugsXml.xml</include>
              </includes>
              <outputDir>${project.build.directory}/spotbugs</outputDir>
              <stylesheet>fancy-hist.xsl</stylesheet>
              <fileMappers>
                <fileMapper implementation="org.codehaus.plexus.components.io.filemappers.FileExtensionMapper">
                  <targetExtension>.html</targetExtension>
                </fileMapper>
              </fileMappers>
            </transformationSet>
          </transformationSets>
        </configuration>
        <dependencies>
          <dependency>
            <groupId>com.github.spotbugs</groupId>
            <artifactId>spotbugs</artifactId>
            <version>${spotbugs.version}</version>
          </dependency>
        </dependencies>
      </plugin>

      <!-- Configure the jar plugin -->
      <plugin>
        <groupId>org.apache.maven.plugins</groupId>
        <artifactId>maven-jar-plugin</artifactId>
        <configuration>
          <outputDirectory>${packageOutputDirectory}</outputDirectory>
        </configuration>
      </plugin>

      <!-- Configure the javadoc plugin -->
      <plugin>
        <groupId>org.apache.maven.plugins</groupId>
        <artifactId>maven-javadoc-plugin</artifactId>
        <executions>
          <execution>
            <id>attach-javadocs</id>
            <goals>
              <goal>jar</goal>
            </goals>
            <configuration>
              <jarOutputDirectory>${packageOutputDirectory}</jarOutputDirectory>
              <failOnError>true</failOnError>
              <failOnWarnings>true</failOnWarnings>
            </configuration>
          </execution>
        </executions>
      </plugin>

      <!-- Configure the source plugin -->
      <plugin>
        <groupId>org.apache.maven.plugins</groupId>
        <artifactId>maven-source-plugin</artifactId>
        <executions>
          <execution>
            <id>attach-sources</id>
            <goals>
              <goal>jar</goal>
            </goals>
            <configuration>
              <outputDirectory>${packageOutputDirectory}</outputDirectory>
            </configuration>
          </execution>
        </executions>
      </plugin>

      <!-- Copy the pom file to output -->
      <plugin>
        <artifactId>maven-antrun-plugin</artifactId>
        <version>${maven-antrun-plugin.version}</version>
        <executions>
          <execution>
            <id>copy</id>
            <phase>package</phase>
            <configuration>
              <target>
                <copy file="${project.pomFile}" tofile="${packageOutputDirectory}/${project.build.finalName}.pom"/>
              </target>
            </configuration>
            <goals>
              <goal>run</goal>
            </goals>
          </execution>
        </executions>
      </plugin>
      <plugin>
        <groupId>org.jacoco</groupId>
        <artifactId>jacoco-maven-plugin</artifactId>
        <version>${jacoco-maven-plugin.version}</version>
        <executions>
          <!--
              Prepares the property pointing to the JaCoCo runtime agent which
              is passed as VM argument when Maven the Surefire plugin is executed.
          -->
          <execution>
            <id>pre-unit-test</id>
            <goals>
              <goal>prepare-agent</goal>
            </goals>
            <configuration>
              <!--Sets the name of the property containing the settings for JaCoCo runtime agent.-->
              <propertyName>surefireArgLine</propertyName>
            </configuration>
          </execution>
          <execution>
            <!-- This generates the unit test reports for individual modules.
              jacoco-test-coverage generates aggregate reports for all modules -->
            <id>post-unit-test</id>
            <phase>test</phase>
            <goals>
              <goal>report</goal>
            </goals>
            <configuration>
              <!-- Sets the output directory for the code coverage report. -->
              <outputDirectory>${project.reporting.outputDirectory}/test-coverage</outputDirectory>
            </configuration>
          </execution>
        </executions>
      </plugin>

      <!-- Allows the sample sources to be built during test-compile phase. -->
      <plugin>
        <groupId>org.codehaus.mojo</groupId>
        <artifactId>build-helper-maven-plugin</artifactId>
      </plugin>
    </plugins>

    <pluginManagement>
      <plugins>
        <plugin>
          <groupId>org.apache.maven.plugins</groupId>
          <artifactId>maven-javadoc-plugin</artifactId>
          <configuration>
            <source>8</source>
            <doctitle>Azure SDK for Java Reference Documentation</doctitle>
            <windowtitle>Azure SDK for Java Reference Documentation</windowtitle>
            <failOnError>false</failOnError>
            <footer>Visit the &lt;a href="https://docs.microsoft.com/java/azure/"&gt;Azure for Java Developers&lt;/a&gt;site
              for more Java documentation, including quick starts, tutorials, and code samples.
            </footer>
            <linksource>false</linksource>
            <excludePackageNames>
              com.microsoft.azure.template:
              *.impl*:
              *.implementation*:
              com.azure.tracing*:
              com.azure.tools.checkstyle*
            </excludePackageNames>
            <groups>
              <group>
                <title>Azure Core</title>
                <packages>
                  com.azure.core:com.azure.core.annotations:com.azure.core.credentials:com.azure.core.exception:com.azure.core.http*:com.azure.core.configuration:com.azure.core.util*
                </packages>
              </group>
              <group>
                <title>Azure Core - AMQP</title>
                <packages>com.azure.core.amqp*</packages>
              </group>
              <group>
                <title>Azure Core - Authentication</title>
                <packages>com.azure.core.auth*</packages>
              </group>
              <group>
                <title>Azure Core - Management</title>
                <packages>com.azure.core.management*</packages>
              </group>
              <group>
                <title>Azure Core - Test</title>
                <packages>com.azure.core.test*</packages>
              </group>
              <group>
                <title>Azure App Configuration</title>
                <packages>com.azure.data.appconfiguration*</packages>
              </group>
              <group>
                <title>Azure Event Hubs</title>
                <packages>com.azure.messaging.eventhubs*</packages>
              </group>
              <group>
                <title>Azure Identity</title>
                <packages>com.azure.identity*</packages>
              </group>
              <group>
                <title>Azure Key Vault</title>
                <packages>com.azure.security.keyvault*</packages>
              </group>
              <group>
                <title>Azure Storage - Common</title>
                <packages>com.azure.storage.common*</packages>
              </group>
              <group>
                <title>Azure Storage - Blobs</title>
                <packages>com.azure.storage.blob*</packages>
              </group>
              <group>
<<<<<<< HEAD
=======
                <title>Azure Storage - Files</title>
                <packages>com.azure.storage.file*</packages>
              </group>
              <group>
>>>>>>> 570632c8
                <title>Azure Storage - Queues</title>
                <packages>com.azure.storage.queue*</packages>
              </group>
            </groups>
            <links>
              <link>https://docs.oracle.com/javase/8/docs/api/</link>
              <link>https://projectreactor.io/docs/core/release/api/</link>
              <link>https://netty.io/4.1/api/</link>
              <link>http://reactivex.io/RxJava/javadoc/</link>
            </links>
            <isOffline>false</isOffline>
            <doclet>org.apidesign.javadoc.codesnippet.Doclet</doclet>
            <docletArtifact>
              <groupId>org.apidesign.javadoc</groupId>
              <artifactId>codesnippet-doclet</artifactId>
              <version>${codesnippet4javadoc.version}</version>
            </docletArtifact>
            <additionalOptions>-maxLineLength 120 -snippetpath ${project.basedir}/src/samples/java</additionalOptions>
            <failOnError>false</failOnError>
            <failOnWarnings>false</failOnWarnings>
          </configuration>
        </plugin>

        <plugin>
          <groupId>com.github.spotbugs</groupId>
          <artifactId>spotbugs-maven-plugin</artifactId>
          <version>${spotbugs.maven.version}</version>
          <dependencies>
            <dependency>
              <groupId>com.azure</groupId>
              <artifactId>sdk-build-tools</artifactId>
              <version>${sdk-build-tools.version}</version>
            </dependency>
            <dependency>
              <groupId>com.github.spotbugs</groupId>
              <artifactId>spotbugs</artifactId>
              <version>${spotbugs.version}</version>
            </dependency>
          </dependencies>
          <configuration>
            <effort>Max</effort>
            <threshold>Low</threshold>
            <xmlOutput>true</xmlOutput>
            <spotbugsXmlOutputDirectory>${project.build.directory}/spotbugs</spotbugsXmlOutputDirectory>
            <excludeFilterFile>spotbugs/spotbugs-exclude.xml</excludeFilterFile>
            <failOnError>true</failOnError>
          </configuration>
        </plugin>

        <plugin>
          <groupId>org.apache.maven.plugins</groupId>
          <artifactId>maven-checkstyle-plugin</artifactId>
          <configuration>
            <failsOnError>true</failsOnError>
            <failOnViolation>true</failOnViolation>
          </configuration>
        </plugin>

        <plugin>
          <groupId>org.apache.maven.plugins</groupId>
          <artifactId>maven-surefire-plugin</artifactId>
          <version>2.22.2</version>
        </plugin>

        <plugin>
          <groupId>org.apache.maven.plugins</groupId>
          <artifactId>maven-failsafe-plugin</artifactId>
          <version>2.22.2</version>
        </plugin>
      </plugins>
    </pluginManagement>

  </build>

  <reporting>
    <plugins>
      <plugin>
        <groupId>org.apache.maven.plugins</groupId>
        <artifactId>maven-checkstyle-plugin</artifactId>
        <version>${maven-checkstyle-plugin.version}</version>
        <configuration>
          <configLocation>eng/code-quality-reports/src/main/resources/checkstyle/checkstyle.xml</configLocation>
          <suppressionsLocation>eng/code-quality-reports/src/main/resources/checkstyle/checkstyle-suppressions.xml</suppressionsLocation>
          <headerLocation>eng/code-quality-reports/src/main/resources/checkstyle/java.header</headerLocation>
          <propertyExpansion>samedir=</propertyExpansion>
          <encoding>UTF-8</encoding>
          <consoleOutput>true</consoleOutput>
          <includeTestSourceDirectory>true</includeTestSourceDirectory>
          <linkXRef>true</linkXRef>
          <failsOnError>true</failsOnError>
          <failOnViolation>true</failOnViolation>
        </configuration>
        <reportSets>
          <reportSet>
            <id>non-aggregate</id>
            <reports>
              <report>checkstyle</report>
            </reports>
          </reportSet>
          <reportSet>
            <id>aggregate</id>
            <inherited>false</inherited>
            <reports>
              <report>checkstyle-aggregate</report>
            </reports>
          </reportSet>
        </reportSets>
      </plugin>
      <plugin>
        <groupId>com.github.spotbugs</groupId>
        <artifactId>spotbugs-maven-plugin</artifactId>
        <version>${spotbugs.maven.version}</version>
        <configuration>
          <effort>Max</effort>
          <threshold>Low</threshold>
          <xmlOutput>true</xmlOutput>
          <spotbugsXmlOutputDirectory>${project.build.directory}/spotbugs</spotbugsXmlOutputDirectory>
          <excludeFilterFile>eng/code-quality-reports/src/main/resources/spotbugs/spotbugs-exclude.xml</excludeFilterFile>
          <failOnError>true</failOnError>
        </configuration>
      </plugin>
      <plugin>
        <groupId>org.apache.maven.plugins</groupId>
        <artifactId>maven-javadoc-plugin</artifactId>
        <version>${maven-javadoc.version}</version>
        <reportSets>
          <reportSet>
            <id>non-aggregate</id>
            <reports>
              <report>javadoc</report>
            </reports>
          </reportSet>
          <reportSet>
            <id>aggregate</id>
            <inherited>false</inherited>
            <reports>
              <report>aggregate</report>
            </reports>
            <configuration>
              <!-- codesnippets4javadoc does not support scanning sub-directories and doesn't support wildcards for filepaths.
                  So, path for aggregate reports have to be defined relative to parent pom -->
              <additionalOptions>-maxLineLength 120
                -snippetpath ${project.basedir}/sdk/appconfiguration/azure-data-appconfiguration/src/samples/java
                -snippetpath ${project.basedir}/core/azure-core/src/samples/java
                -snippetpath ${project.basedir}/sdk/eventhubs/azure-eventhubs/src/samples/java
                -snippetpath ${project.basedir}/sdk/keyvault/azure-keyvault-keys/src/samples/java
                -snippetpath ${project.basedir}/sdk/keyvault/azure-keyvault-secrets/src/samples/java
                <!-- -snippetpath ${project.basedir}/storage/client/blob/src/samples/java-->
                -snippetpath ${project.basedir}/storage/client/queue/src/samples/java
              </additionalOptions>
            </configuration>
          </reportSet>
        </reportSets>
        <configuration>
          <!-- Reporting is run for JDK 11 - https://github.com/Azure/azure-sdk-for-java/blob/master/.azure-pipelines/client.yml#L90
               Disabling failOnWarnings for reporting for now due to CodeSnippets4Java issue reported for JDK 9+
               https://github.com/Azure/azure-sdk-for-java/issues/3851 -->
          <failOnWarnings>false</failOnWarnings>
        </configuration>
      </plugin>
      <plugin>
        <groupId>org.apache.maven.plugins</groupId>
        <artifactId>maven-project-info-reports-plugin</artifactId>
        <version>3.0.0</version>
        <reportSets>
          <reportSet>
            <reports>
              <report>index</report>
              <report>summary</report>
              <report>dependency-info</report>
              <report>dependency-management</report>
              <report>dependency-convergence</report>
              <report>ci-management</report>
              <report>dependencies</report>
              <report>issue-management</report>
            </reports>
          </reportSet>
        </reportSets>
      </plugin>
    </plugins>
  </reporting>
  <profiles>

    <!--
     By default we build against our baseline, Java 8, but we also want to ensure compatibility
     against the latest Java LTS release, currently Java 11. We therefore have two profiles:
       * The default 'java8', which will perform a build using Java 8 as its target.
       * The non-default 'java-lts' profile, which will build against the current LTS release.
   -->
    <profile>
      <id>java8</id>
      <activation>
        <activeByDefault>true</activeByDefault>
        <property>
          <name>!java-lts</name>
        </property>
      </activation>
      <build>
        <plugins>
          <plugin>
            <groupId>org.apache.maven.plugins</groupId>
            <artifactId>maven-compiler-plugin</artifactId>
            <version>${maven-compiler-plugin.version}</version>
            <configuration>
              <source>1.8</source>
              <target>1.8</target>
              <showWarnings>true</showWarnings>
              <failOnWarning>true</failOnWarning>
              <compilerArgs>
                <arg>-Xlint:all</arg>
                <arg>-Xlint:-serial</arg>
                <arg>-Xlint:-deprecation</arg>
              </compilerArgs>
            </configuration>
          </plugin>
        </plugins>
      </build>
    </profile>

    <profile>
      <id>java-lts</id>
      <activation>
        <property>
          <name>java-lts</name>
        </property>
      </activation>
      <build>
        <plugins>
          <plugin>
            <groupId>org.apache.maven.plugins</groupId>
            <artifactId>maven-compiler-plugin</artifactId>
            <version>${maven-compiler-plugin.version}</version>
            <configuration>
              <source>11</source>
              <target>11</target>
              <showWarnings>true</showWarnings>
              <failOnWarning>true</failOnWarning>
              <compilerArgs>
                <arg>-Xlint:all</arg>
                <arg>-Xlint:-serial</arg>
                <arg>-Xlint:-deprecation</arg>
              </compilerArgs>
            </configuration>
          </plugin>
        </plugins>
      </build>
    </profile>

    <!-- Customise the javadoc plugin to not include module directories in links. We don't
         currently use modules, so search results were being directed to an 'undefined'
         directory (for an 'undefined' module). This no-module-directories flag fixes
         this, but it is only required for JDK 9+ -->
    <profile>
      <id>javadoc-no-modules-fix</id>
      <activation>
        <jdk>[9,11)</jdk>
      </activation>
      <build>
        <plugins>
          <plugin>
            <groupId>org.apache.maven.plugins</groupId>
            <artifactId>maven-javadoc-plugin</artifactId>
            <configuration>
              <additionalJOption>--no-module-directories</additionalJOption>
            </configuration>
          </plugin>
        </plugins>
      </build>
    </profile>

    <!-- Due to the codesnippet4javadoc tool using backward incompatible javadoc classes, build has
      javadoc warnings. Build failures on javadoc warnings are disabled on JDK 9+ for now.
      Here's the github issue - https://github.com/jtulach/codesnippet4javadoc/issues/14 -->
    <profile>
      <id>javadoc-doclet-compatibility</id>
      <activation>
        <jdk>[9,)</jdk>
      </activation>
      <build>
        <plugins>
          <plugin>
            <groupId>org.apache.maven.plugins</groupId>
            <artifactId>maven-javadoc-plugin</artifactId>
            <configuration>
              <failOnWarnings>false</failOnWarnings>

              <!-- For codesnippet4javadoc tool to work with JDK9+, it is recommended to add this additional option
              https://github.com/jtulach/codesnippet4javadoc#use-with-jdk9 -->
              <additionalJOptions>
                <opt>-J--add-opens=jdk.javadoc/com.sun.tools.javadoc.main=ALL-UNNAMED</opt>
              </additionalJOptions>

            </configuration>
            <executions>
              <execution>
                <id>attach-javadocs</id>
                <goals>
                  <goal>jar</goal>
                </goals>
                <configuration>
                  <failOnError>false</failOnError>
                  <failOnWarnings>false</failOnWarnings>
                </configuration>
              </execution>
            </executions>
          </plugin>
        </plugins>
      </build>
    </profile>

    <profile>
      <id>non-shipping-modules</id>
      <activation>
        <property>
          <name>include-non-shipping-modules</name>
        </property>
      </activation>
      <modules>
        <module>./eng/spotbugs-aggregate-report</module>
        <module>./eng/code-quality-reports</module>
        <module>./eng/jacoco-test-coverage</module>
      </modules>
    </profile>

    <profile>
      <id>template-module</id>
      <activation>
        <property>
          <name>include-template</name>
        </property>
      </activation>
      <modules>
        <module>./sdk/template/azure-sdk-template</module>
      </modules>
    </profile>
  </profiles>

  <modules>
    <module>./sdk/appconfiguration/azure-data-appconfiguration</module>
    <module>./sdk/core</module>
    <module>./sdk/eventhubs/azure-eventhubs</module>
    <module>./sdk/keyvault/azure-keyvault-secrets</module>
    <module>./sdk/keyvault/azure-keyvault-keys</module>
    <!-- As recommended by Eng Sys team, removing tracing as it is built and released separately -->
    <!--    <module>./sdk/tracing</module>-->
    <module>./sdk/identity/azure-identity</module>
    <module>./storage/client/blob</module>
<<<<<<< HEAD
=======
    <module>./storage/client/file</module>
>>>>>>> 570632c8
    <module>./storage/client/queue</module>
  </modules>
</project><|MERGE_RESOLUTION|>--- conflicted
+++ resolved
@@ -394,13 +394,10 @@
                 <packages>com.azure.storage.blob*</packages>
               </group>
               <group>
-<<<<<<< HEAD
-=======
                 <title>Azure Storage - Files</title>
                 <packages>com.azure.storage.file*</packages>
               </group>
               <group>
->>>>>>> 570632c8
                 <title>Azure Storage - Queues</title>
                 <packages>com.azure.storage.queue*</packages>
               </group>
@@ -748,10 +745,7 @@
     <!--    <module>./sdk/tracing</module>-->
     <module>./sdk/identity/azure-identity</module>
     <module>./storage/client/blob</module>
-<<<<<<< HEAD
-=======
     <module>./storage/client/file</module>
->>>>>>> 570632c8
     <module>./storage/client/queue</module>
   </modules>
 </project>