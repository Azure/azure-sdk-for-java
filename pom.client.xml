--- conflicted
+++ resolved
@@ -581,12 +581,9 @@
                 -snippetpath ${project.basedir}/sdk/keyvault/azure-keyvault-certificates/src/samples/java
                 -snippetpath ${project.basedir}/sdk/keyvault/azure-keyvault-keys/src/samples/java
                 -snippetpath ${project.basedir}/sdk/keyvault/azure-keyvault-secrets/src/samples/java
-                -snippetpath ${project.basedir}/sdk/storage/azure-storage-blob/src/samples/java
-<<<<<<< HEAD
+                -snippetpath ${project.basedir}/sdk/storage/azure-storage-blob/src/samples/java\
                 -snippetpath ${project.basedir}/sdk/storage/azure-storage-blob-cryptography/src/samples/java
-=======
                 -snippetpath ${project.basedir}/sdk/storage/azure-storage-common/src/samples/java
->>>>>>> 532dfa87
                 -snippetpath ${project.basedir}/sdk/storage/azure-storage-file/src/samples/java
                 -snippetpath ${project.basedir}/sdk/storage/azure-storage-queue/src/samples/java
               </additionalOptions>
