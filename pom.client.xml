<!-- Copyright (c) Microsoft Corporation. All rights reserved.
     Licensed under the MIT License. -->
<project xmlns="http://maven.apache.org/POM/4.0.0"
         xmlns:xsi="http://www.w3.org/2001/XMLSchema-instance"
         xsi:schemaLocation="http://maven.apache.org/POM/4.0.0 http://maven.apache.org/maven-v4_0_0.xsd">
  <modelVersion>4.0.0</modelVersion>
  <groupId>com.azure</groupId>
  <artifactId>azure-client-sdk-parent</artifactId>
  <packaging>pom</packaging>
  <version>1.4.0</version>

  <name>Microsoft Azure SDK for Java - Client Libraries</name>
  <description>Parent POM for Microsoft Azure SDK for Java</description>
  <url>https://github.com/Azure/azure-sdk-for-java</url>
  <organization>
    <name>Microsoft Corporation</name>
    <url>http://microsoft.com</url>
  </organization>

  <parent>
    <groupId>com.azure</groupId>
    <artifactId>azure-sdk-parent</artifactId>
    <version>1.3.0</version>
    <relativePath>./parent/pom.xml</relativePath>
  </parent>

  <licenses>
    <license>
      <name>The MIT License (MIT)</name>
      <url>http://opensource.org/licenses/MIT</url>
      <distribution>repo</distribution>
    </license>
  </licenses>

  <developers>
    <developer>
      <id>microsoft</id>
      <name>Microsoft Corporation</name>
    </developer>
  </developers>

  <!-- Repositories definitions -->
  <repositories>
    <repository>
      <id>ossrh</id>
      <name>Sonatype Snapshots</name>
      <url>https://oss.sonatype.org/content/repositories/snapshots/</url>
      <layout>default</layout>
      <snapshots>
        <enabled>true</enabled>
        <updatePolicy>daily</updatePolicy>
      </snapshots>
    </repository>
  </repositories>

  <pluginRepositories>
    <pluginRepository>
      <id>ossrh</id>
      <name>Sonatype Snapshots</name>
      <url>https://oss.sonatype.org/content/repositories/snapshots/</url>
      <layout>default</layout>
      <snapshots>
        <enabled>true</enabled>
        <updatePolicy>always</updatePolicy>
      </snapshots>
    </pluginRepository>
  </pluginRepositories>

  <distributionManagement>
    <snapshotRepository>
      <id>ossrh</id>
      <name>Sonatype Snapshots</name>
      <url>https://oss.sonatype.org/content/repositories/snapshots/</url>
      <uniqueVersion>true</uniqueVersion>
      <layout>default</layout>
    </snapshotRepository>
    <site>
      <id>azure-java-build-docs</id>
      <url>${site.url}/site/</url>
    </site>
  </distributionManagement>

  <issueManagement>
    <system>GitHub</system>
    <url>${issues.url}</url>
  </issueManagement>

  <scm>
    <url>https://github.com/Azure/azure-sdk-for-java</url>
    <connection>scm:git:https://github.com/Azure/azure-sdk-for-java.git</connection>
    <developerConnection></developerConnection>
    <tag>HEAD</tag>
  </scm>

  <properties>
    <project.build.sourceEncoding>UTF-8</project.build.sourceEncoding>
    <packageOutputDirectory>${project.build.directory}</packageOutputDirectory>
    <legal>
      <![CDATA[[INFO] Any downloads listed may be third party software.  Microsoft grants you no rights for third party software.]]></legal>
    <testMode>playback</testMode>
    <playbackServerPort>11080</playbackServerPort>
    <alternativePlaybackServerPort>11081</alternativePlaybackServerPort>

    <site.url>https://azuresdkartifacts.blob.core.windows.net/azure-sdk-for-java</site.url>
    <issues.url>https://github.com/Azure/azure-sdk-for-java/issues</issues.url>
    <build.context>azure-client-sdk-parent</build.context>
  </properties>

  <build>
    <plugins>
      <!-- This plugin scans checkstyle issues in the code -->
      <plugin>
        <groupId>org.apache.maven.plugins</groupId>
        <artifactId>maven-checkstyle-plugin</artifactId>
        <version>${maven-checkstyle-plugin.version}</version>
        <dependencies>
          <dependency>
            <groupId>com.azure</groupId>
            <artifactId>sdk-build-tools</artifactId>
            <version>${sdk-build-tools.version}</version>
          </dependency>
          <dependency>
            <groupId>com.puppycrawl.tools</groupId>
            <artifactId>checkstyle</artifactId>
            <version>${checkstyle.version}</version>
          </dependency>
        </dependencies>
        <configuration>
          <configLocation>eng/code-quality-reports/src/main/resources/checkstyle/checkstyle.xml</configLocation>
          <suppressionsLocation>eng/code-quality-reports/src/main/resources/checkstyle/checkstyle-suppressions.xml
          </suppressionsLocation>
          <headerLocation>eng/code-quality-reports/src/main/resources/checkstyle/java.header</headerLocation>
          <propertyExpansion>samedir=</propertyExpansion>
          <encoding>UTF-8</encoding>
          <consoleOutput>true</consoleOutput>
          <includeTestSourceDirectory>true</includeTestSourceDirectory>
          <linkXRef>true</linkXRef>
          <failsOnError>true</failsOnError>
          <failOnViolation>true</failOnViolation>
        </configuration>
        <executions>
          <execution>
            <phase>verify</phase>
            <goals>
              <goal>check</goal>
            </goals>
          </execution>
        </executions>
      </plugin>

      <!-- This plugin scans reports spotbugs in the code -->
      <plugin>
        <groupId>com.github.spotbugs</groupId>
        <artifactId>spotbugs-maven-plugin</artifactId>
        <version>${spotbugs.maven.version}</version>
        <dependencies>
          <dependency>
            <groupId>com.azure</groupId>
            <artifactId>sdk-build-tools</artifactId>
            <version>${sdk-build-tools.version}</version>
          </dependency>
          <dependency>
            <groupId>com.github.spotbugs</groupId>
            <artifactId>spotbugs</artifactId>
            <version>${spotbugs.version}</version>
          </dependency>
        </dependencies>
        <configuration>
          <effort>max</effort>
          <threshold>Low</threshold>
          <xmlOutput>true</xmlOutput>
          <spotbugsXmlOutputDirectory>${project.build.directory}/spotbugs</spotbugsXmlOutputDirectory>
          <excludeFilterFile>spotbugs/spotbugs-exclude.xml</excludeFilterFile>
          <failOnError>true</failOnError>
          <fork>true</fork>
        </configuration>
        <executions>
          <execution>
            <phase>verify</phase>
            <goals>
              <goal>check</goal>
            </goals>
          </execution>
        </executions>
      </plugin>

      <!-- This plugin exports spotbugs reports in html form -->
      <plugin>
        <groupId>org.codehaus.mojo</groupId>
        <artifactId>xml-maven-plugin</artifactId>
        <version>${xml-maven-plugin.version}</version>
        <executions>
          <execution>
            <phase>verify</phase>
            <goals>
              <goal>transform</goal>
            </goals>
          </execution>
        </executions>
        <configuration>
          <transformationSets>
            <transformationSet>
              <dir>${project.build.directory}/spotbugs</dir>
              <includes>
                <include>spotbugsXml.xml</include>
              </includes>
              <outputDir>${project.build.directory}/spotbugs</outputDir>
              <stylesheet>fancy-hist.xsl</stylesheet>
              <fileMappers>
                <fileMapper implementation="org.codehaus.plexus.components.io.filemappers.FileExtensionMapper">
                  <targetExtension>.html</targetExtension>
                </fileMapper>
              </fileMappers>
            </transformationSet>
          </transformationSets>
        </configuration>
        <dependencies>
          <dependency>
            <groupId>com.github.spotbugs</groupId>
            <artifactId>spotbugs</artifactId>
            <version>${spotbugs.version}</version>
          </dependency>
        </dependencies>
      </plugin>

      <!-- Configure the jar plugin -->
      <plugin>
        <groupId>org.apache.maven.plugins</groupId>
        <artifactId>maven-jar-plugin</artifactId>
        <configuration>
          <outputDirectory>${packageOutputDirectory}</outputDirectory>
        </configuration>
      </plugin>

      <!-- Configure the javadoc plugin -->
      <plugin>
        <groupId>org.apache.maven.plugins</groupId>
        <artifactId>maven-javadoc-plugin</artifactId>
        <executions>
          <execution>
            <id>attach-javadocs</id>
            <goals>
              <goal>jar</goal>
            </goals>
            <configuration>
              <jarOutputDirectory>${packageOutputDirectory}</jarOutputDirectory>
              <failOnError>true</failOnError>
              <failOnWarnings>true</failOnWarnings>
              <doclint>all</doclint>
            </configuration>
          </execution>
        </executions>
      </plugin>

      <!-- Configure the source plugin -->
      <plugin>
        <groupId>org.apache.maven.plugins</groupId>
        <artifactId>maven-source-plugin</artifactId>
        <executions>
          <execution>
            <id>attach-sources</id>
            <goals>
              <goal>jar</goal>
            </goals>
            <configuration>
              <outputDirectory>${packageOutputDirectory}</outputDirectory>
            </configuration>
          </execution>
        </executions>
      </plugin>

      <!-- Copy the pom file to output -->
      <plugin>
        <artifactId>maven-antrun-plugin</artifactId>
        <version>${maven-antrun-plugin.version}</version>
        <executions>
          <execution>
            <id>copy</id>
            <phase>package</phase>
            <configuration>
              <target>
                <copy file="${project.pomFile}" tofile="${packageOutputDirectory}/${project.build.finalName}.pom"/>
              </target>
            </configuration>
            <goals>
              <goal>run</goal>
            </goals>
          </execution>
        </executions>
      </plugin>
      <plugin>
        <groupId>org.jacoco</groupId>
        <artifactId>jacoco-maven-plugin</artifactId>
        <version>${jacoco-maven-plugin.version}</version>
        <executions>
          <!--
              Prepares the property pointing to the JaCoCo runtime agent which
              is passed as VM argument when Maven the Surefire plugin is executed.
          -->
          <execution>
            <id>pre-unit-test</id>
            <goals>
              <goal>prepare-agent</goal>
            </goals>
            <configuration>
              <!--Sets the name of the property containing the settings for JaCoCo runtime agent.-->
              <propertyName>surefireArgLine</propertyName>
            </configuration>
          </execution>
          <execution>
            <!-- This generates the unit test reports for individual modules.
              jacoco-test-coverage generates aggregate reports for all modules -->
            <id>post-unit-test</id>
            <phase>test</phase>
            <goals>
              <goal>report</goal>
            </goals>
            <configuration>
              <!-- Sets the output directory for the code coverage report. -->
              <outputDirectory>${project.reporting.outputDirectory}/test-coverage</outputDirectory>
            </configuration>
          </execution>
        </executions>
      </plugin>

      <!-- Allows the sample sources to be built during test-compile phase. -->
      <plugin>
        <groupId>org.codehaus.mojo</groupId>
        <artifactId>build-helper-maven-plugin</artifactId>
      </plugin>
    </plugins>

    <pluginManagement>
      <plugins>
        <plugin>
          <groupId>org.apache.maven.plugins</groupId>
          <artifactId>maven-javadoc-plugin</artifactId>
          <configuration>
            <source>8</source>
            <doctitle>Azure SDK for Java Reference Documentation</doctitle>
            <windowtitle>Azure SDK for Java Reference Documentation</windowtitle>
            <failOnError>false</failOnError>
            <footer>Visit the &lt;a href="https://docs.microsoft.com/java/azure/"&gt;Azure for Java Developers&lt;/a&gt;site
              for more Java documentation, including quick starts, tutorials, and code samples.
            </footer>
            <linksource>false</linksource>
            <excludePackageNames>
              *.impl*:
              *.implementation*:
              com.azure.tools.checkstyle*
            </excludePackageNames>
            <groups>
              <group>
                <title>Azure Core</title>
                <packages>
                  com.azure.core:com.azure.core.annotations:com.azure.core.credentials:com.azure.core.exception:com.azure.core.http*:com.azure.core.configuration:com.azure.core.util*
                </packages>
              </group>
              <group>
                <title>Azure Core - AMQP</title>
                <packages>com.azure.core.amqp*</packages>
              </group>
              <group>
                <title>Azure Core - Authentication</title>
                <packages>com.azure.core.auth*</packages>
              </group>
              <group>
                <title>Azure Core - HTTP - Netty</title>
                <packages>com.azure.core.http.netty*</packages>
              </group>
              <group>
                <title>Azure Core - HTTP - OkHttp</title>
                <packages>com.azure.core.http.okhttp*</packages>
              </group>
              <group>
                <title>Azure Core - Management</title>
                <packages>com.azure.core.management*</packages>
              </group>
              <group>
                <title>Azure Core - Test</title>
                <packages>com.azure.core.test*</packages>
              </group>
              <group>
                <title>Azure App Configuration</title>
                <packages>com.azure.data.appconfiguration*</packages>
              </group>
              <group>
                <title>Azure Event Hubs</title>
                <packages>com.azure.messaging.eventhubs*</packages>
              </group>
              <group>
                <title>Azure Identity</title>
                <packages>com.azure.identity*</packages>
              </group>
              <group>
                <title>Azure Key Vault</title>
                <packages>com.azure.security.keyvault*</packages>
              </group>
              <group>
                <title>Azure Storage - Common</title>
                <packages>com.azure.storage.common*</packages>
              </group>
              <group>
                <title>Azure Storage - Blobs</title>
                <packages>com.azure.storage.blob*</packages>
              </group>
              <group>
                <title>Azure Storage - Blobs Cryptography</title>
                <packages>com.azure.storage.blob.cryptography*</packages>
              </group>
              <group>
                <title>Azure Storage - Files</title>
                <packages>com.azure.storage.file*</packages>
              </group>
              <group>
                <title>Azure Storage - Queues</title>
                <packages>com.azure.storage.queue*</packages>
              </group>
              <group>
                <title>Azure Storage - Queues Cryptography</title>
                <packages>com.azure.storage.queue.cryptography*</packages>
              </group>
              <group>
                <title>Azure Telemetry</title>
                <packages>com.azure.tracing.opentelemetry*</packages>
              </group>
            </groups>
            <links>
              <link>https://docs.oracle.com/javase/8/docs/api/</link>
              <link>https://projectreactor.io/docs/core/release/api/</link>
              <link>https://netty.io/4.1/api/</link>
              <link>http://reactivex.io/RxJava/javadoc/</link>
            </links>
            <isOffline>false</isOffline>
            <doclet>org.apidesign.javadoc.codesnippet.Doclet</doclet>
            <docletArtifact>
              <groupId>org.apidesign.javadoc</groupId>
              <artifactId>codesnippet-doclet</artifactId>
              <version>${codesnippet4javadoc.version}</version>
            </docletArtifact>
            <additionalOptions>
              <additionalOption>-maxLineLength 120</additionalOption>
              <additionalOption>-snippetpath ${project.basedir}/src/samples/java</additionalOption>
            </additionalOptions>
            <failOnError>false</failOnError>
            <failOnWarnings>false</failOnWarnings>
            <doclint>all</doclint>
          </configuration>
        </plugin>

        <plugin>
          <groupId>com.github.spotbugs</groupId>
          <artifactId>spotbugs-maven-plugin</artifactId>
          <version>${spotbugs.maven.version}</version>
          <dependencies>
            <dependency>
              <groupId>com.azure</groupId>
              <artifactId>sdk-build-tools</artifactId>
              <version>${sdk-build-tools.version}</version>
            </dependency>
            <dependency>
              <groupId>com.github.spotbugs</groupId>
              <artifactId>spotbugs</artifactId>
              <version>${spotbugs.version}</version>
            </dependency>
          </dependencies>
          <configuration>
            <effort>max</effort>
            <threshold>Low</threshold>
            <xmlOutput>true</xmlOutput>
            <spotbugsXmlOutputDirectory>${project.build.directory}/spotbugs</spotbugsXmlOutputDirectory>
            <excludeFilterFile>spotbugs/spotbugs-exclude.xml</excludeFilterFile>
            <failOnError>true</failOnError>
            <fork>true</fork>
          </configuration>
        </plugin>

        <plugin>
          <groupId>org.apache.maven.plugins</groupId>
          <artifactId>maven-checkstyle-plugin</artifactId>
          <configuration>
            <failsOnError>true</failsOnError>
            <failOnViolation>true</failOnViolation>
          </configuration>
        </plugin>

        <plugin>
          <groupId>org.apache.maven.plugins</groupId>
          <artifactId>maven-surefire-plugin</artifactId>
          <version>2.22.2</version>
        </plugin>

        <plugin>
          <groupId>org.apache.maven.plugins</groupId>
          <artifactId>maven-failsafe-plugin</artifactId>
          <version>2.22.2</version>
        </plugin>
      </plugins>
    </pluginManagement>

  </build>

  <reporting>
    <plugins>
      <plugin>
        <groupId>org.apache.maven.plugins</groupId>
        <artifactId>maven-checkstyle-plugin</artifactId>
        <version>${maven-checkstyle-plugin.version}</version>
        <configuration>
          <configLocation>eng/code-quality-reports/src/main/resources/checkstyle/checkstyle.xml</configLocation>
          <suppressionsLocation>eng/code-quality-reports/src/main/resources/checkstyle/checkstyle-suppressions.xml
          </suppressionsLocation>
          <headerLocation>eng/code-quality-reports/src/main/resources/checkstyle/java.header</headerLocation>
          <propertyExpansion>samedir=</propertyExpansion>
          <encoding>UTF-8</encoding>
          <consoleOutput>true</consoleOutput>
          <includeTestSourceDirectory>true</includeTestSourceDirectory>
          <linkXRef>true</linkXRef>
          <failsOnError>true</failsOnError>
          <failOnViolation>true</failOnViolation>
        </configuration>
        <reportSets>
          <reportSet>
            <id>non-aggregate</id>
            <reports>
              <report>checkstyle</report>
            </reports>
          </reportSet>
          <reportSet>
            <id>aggregate</id>
            <inherited>false</inherited>
            <reports>
              <report>checkstyle-aggregate</report>
            </reports>
          </reportSet>
        </reportSets>
      </plugin>
      <plugin>
        <groupId>com.github.spotbugs</groupId>
        <artifactId>spotbugs-maven-plugin</artifactId>
        <version>${spotbugs.maven.version}</version>
        <configuration>
          <effort>max</effort>
          <threshold>Low</threshold>
          <xmlOutput>true</xmlOutput>
          <spotbugsXmlOutputDirectory>${project.build.directory}/spotbugs</spotbugsXmlOutputDirectory>
          <excludeFilterFile>eng/code-quality-reports/src/main/resources/spotbugs/spotbugs-exclude.xml
          </excludeFilterFile>
          <failOnError>true</failOnError>
          <fork>true</fork>
        </configuration>
      </plugin>
      <plugin>
        <groupId>org.apache.maven.plugins</groupId>
        <artifactId>maven-javadoc-plugin</artifactId>
        <version>${maven-javadoc.version}</version>
        <reportSets>
          <reportSet>
            <id>non-aggregate</id>
            <reports>
              <report>javadoc</report>
            </reports>
          </reportSet>
          <reportSet>
            <id>aggregate</id>
            <inherited>false</inherited>
            <reports>
              <report>aggregate</report>
            </reports>
            <configuration>
              <!-- codesnippets4javadoc does not support scanning sub-directories and doesn't support wildcards for filepaths.
                  So, path for aggregate reports have to be defined relative to parent pom -->
              <additionalOptions>-maxLineLength 120
                -snippetpath ${project.basedir}/sdk/appconfiguration/azure-data-appconfiguration/src/samples/java
                -snippetpath ${project.basedir}/sdk/core/azure-core/src/samples/java
                -snippetpath ${project.basedir}/sdk/core/azure-core-http-netty/src/samples/java
                -snippetpath ${project.basedir}/sdk/eventhubs/azure-messaging-eventhubs/src/samples/java
                -snippetpath ${project.basedir}/sdk/keyvault/azure-keyvault-certificates/src/samples/java
                -snippetpath ${project.basedir}/sdk/keyvault/azure-keyvault-keys/src/samples/java
                -snippetpath ${project.basedir}/sdk/keyvault/azure-keyvault-secrets/src/samples/java
                -snippetpath ${project.basedir}/sdk/storage/azure-storage-blob/src/samples/java
                -snippetpath ${project.basedir}/sdk/storage/azure-storage-file/src/samples/java
                -snippetpath ${project.basedir}/sdk/storage/azure-storage-queue/src/samples/java
              </additionalOptions>
              <doclint>all</doclint>
            </configuration>
          </reportSet>
        </reportSets>
        <configuration>
          <!-- Reporting is run for JDK 11 - https://github.com/Azure/azure-sdk-for-java/blob/master/.azure-pipelines/client.yml#L90
               Disabling failOnWarnings for reporting for now due to CodeSnippets4Java issue reported for JDK 9+
               https://github.com/Azure/azure-sdk-for-java/issues/3851 -->
          <failOnWarnings>false</failOnWarnings>
        </configuration>
      </plugin>
      <plugin>
        <groupId>org.apache.maven.plugins</groupId>
        <artifactId>maven-project-info-reports-plugin</artifactId>
        <version>3.0.0</version>
        <reportSets>
          <reportSet>
            <reports>
              <report>index</report>
              <report>summary</report>
              <report>dependency-info</report>
              <report>dependency-management</report>
              <report>dependency-convergence</report>
              <report>ci-management</report>
              <report>dependencies</report>
              <report>issue-management</report>
            </reports>
          </reportSet>
        </reportSets>
      </plugin>
    </plugins>
  </reporting>
  <profiles>

    <!--
     By default we build against our baseline, Java 8, but we also want to ensure compatibility
     against the latest Java LTS release, currently Java 11. We therefore have two profiles:
       * The default 'java8', which will perform a build using Java 8 as its target.
       * The non-default 'java-lts' profile, which will build against the current LTS release.
   -->
    <profile>
      <id>java8</id>
      <activation>
        <activeByDefault>true</activeByDefault>
        <property>
          <name>!java-lts</name>
        </property>
      </activation>
      <build>
        <plugins>
          <plugin>
            <groupId>org.apache.maven.plugins</groupId>
            <artifactId>maven-compiler-plugin</artifactId>
            <version>${maven-compiler-plugin.version}</version>
            <configuration>
              <source>1.8</source>
              <target>1.8</target>
              <showWarnings>true</showWarnings>
              <failOnWarning>true</failOnWarning>
              <compilerArgs>
                <arg>-Xlint:all</arg>
                <arg>-Xlint:-serial</arg>
                <arg>-Xlint:-deprecation</arg>
                <arg>-Xlint:-processing</arg>
              </compilerArgs>
            </configuration>
          </plugin>
        </plugins>
      </build>
    </profile>

    <profile>
      <id>java-lts</id>
      <activation>
        <property>
          <name>java-lts</name>
        </property>
      </activation>
      <build>
        <plugins>
          <plugin>
            <groupId>org.apache.maven.plugins</groupId>
            <artifactId>maven-compiler-plugin</artifactId>
            <version>${maven-compiler-plugin.version}</version>
            <configuration>
              <source>11</source>
              <target>11</target>
              <showWarnings>true</showWarnings>
              <failOnWarning>true</failOnWarning>
              <compilerArgs>
                <arg>-Xlint:all</arg>
                <arg>-Xlint:-serial</arg>
                <arg>-Xlint:-deprecation</arg>
                <arg>-Xlint:-processing</arg>
              </compilerArgs>
            </configuration>
          </plugin>
        </plugins>
      </build>
    </profile>

    <!-- Customise the javadoc plugin to not include module directories in links. We don't
         currently use modules, so search results were being directed to an 'undefined'
         directory (for an 'undefined' module). This no-module-directories flag fixes
         this, but it is only required for JDK 9+ -->
    <profile>
      <id>javadoc-no-modules-fix</id>
      <activation>
        <jdk>[9,11)</jdk>
      </activation>
      <build>
        <plugins>
          <plugin>
            <groupId>org.apache.maven.plugins</groupId>
            <artifactId>maven-javadoc-plugin</artifactId>
            <configuration>
              <additionalJOption>--no-module-directories</additionalJOption>
            </configuration>
          </plugin>
        </plugins>
      </build>
    </profile>

    <!-- Add Automatic-Module-Name -->
    <profile>
      <id>modulename</id>
      <activation>
        <file>
          <missing>src/main/java/module-info.java</missing>
        </file>
      </activation>
      <build>
        <plugins>
          <plugin>
            <groupId>org.apache.maven.plugins</groupId>
            <artifactId>maven-jar-plugin</artifactId>
            <configuration>
              <archive>
                <manifestEntries>
                  <!-- This value will be read out of each projects properties and inserted into its manifest -->
                  <Automatic-Module-Name>${project.automatic.module.name}</Automatic-Module-Name>
                </manifestEntries>
              </archive>
            </configuration>
          </plugin>
        </plugins>
      </build>
    </profile>

    <!-- Due to the codesnippet4javadoc tool using backward incompatible javadoc classes, build has
      javadoc warnings. Build failures on javadoc warnings are disabled on JDK 9+ for now.
      Here's the github issue - https://github.com/jtulach/codesnippet4javadoc/issues/14 -->
    <profile>
      <id>javadoc-doclet-compatibility</id>
      <activation>
        <jdk>[9,)</jdk>
      </activation>
      <build>
        <plugins>
          <plugin>
            <groupId>org.apache.maven.plugins</groupId>
            <artifactId>maven-javadoc-plugin</artifactId>
            <configuration>
              <failOnWarnings>false</failOnWarnings>

              <!-- For codesnippet4javadoc tool to work with JDK9+, it is recommended to add this additional option
              https://github.com/jtulach/codesnippet4javadoc#use-with-jdk9 -->
              <additionalJOptions>
                <opt>-J--add-opens=jdk.javadoc/com.sun.tools.javadoc.main=ALL-UNNAMED</opt>
              </additionalJOptions>

            </configuration>
            <executions>
              <execution>
                <id>attach-javadocs</id>
                <goals>
                  <goal>jar</goal>
                </goals>
                <configuration>
                  <failOnError>false</failOnError>
                  <failOnWarnings>false</failOnWarnings>
                </configuration>
              </execution>
            </executions>
          </plugin>
        </plugins>
      </build>
    </profile>

    <profile>
      <id>non-shipping-modules</id>
      <activation>
        <property>
          <name>include-non-shipping-modules</name>
        </property>
      </activation>
      <modules>
        <module>./eng/spotbugs-aggregate-report</module>
        <module>./eng/code-quality-reports</module>
        <module>./eng/jacoco-test-coverage</module>
      </modules>
    </profile>

    <profile>
      <id>template-module</id>
      <activation>
        <property>
          <name>env.ENABLETEMPLATEDOCS</name>
          <value>true</value>
        </property>
      </activation>
      <modules>
        <module>./sdk/template/azure-sdk-template</module>
      </modules>
    </profile>
  </profiles>

  <modules>
    <module>./sdk/appconfiguration/azure-data-appconfiguration</module>
    <module>./sdk/core/azure-core</module>
    <module>./sdk/core/azure-core-amqp</module>
    <module>./sdk/core/azure-core-management</module>
    <module>./sdk/core/azure-core-http-netty</module>
    <module>./sdk/core/azure-core-http-okhttp</module>
    <module>./sdk/core/azure-core-test</module>
    <module>./sdk/eventhubs/azure-messaging-eventhubs</module>
    <module>./sdk/eventhubs/azure-messaging-eventhubs-checkpointstore-blob</module>
    <module>./sdk/identity/azure-identity</module>
    <module>./sdk/keyvault/azure-keyvault-certificates</module>
    <module>./sdk/keyvault/azure-keyvault-keys</module>
    <module>./sdk/keyvault/azure-keyvault-secrets</module>
    <module>./sdk/storage/azure-storage-blob</module>
    <module>./sdk/storage/azure-storage-blob-cryptography</module>
    <module>./sdk/storage/azure-storage-common</module>
    <module>./sdk/storage/azure-storage-file</module>
    <module>./sdk/storage/azure-storage-queue</module>
<<<<<<< HEAD
    <module>./sdk/storage/azure-storage-queue-cryptography</module>
=======
    <module>./sdk/tracing/tracing-opentelemetry</module>
>>>>>>> a6bb33fc
  </modules>
</project><|MERGE_RESOLUTION|>--- conflicted
+++ resolved
@@ -405,7 +405,7 @@
                 <packages>com.azure.storage.blob*</packages>
               </group>
               <group>
-                <title>Azure Storage - Blobs Cryptography</title>
+                <title>Azure Storage Blobs - Cryptography</title>
                 <packages>com.azure.storage.blob.cryptography*</packages>
               </group>
               <group>
@@ -417,7 +417,7 @@
                 <packages>com.azure.storage.queue*</packages>
               </group>
               <group>
-                <title>Azure Storage - Queues Cryptography</title>
+                <title>Azure Storage Queues - Cryptography</title>
                 <packages>com.azure.storage.queue.cryptography*</packages>
               </group>
               <group>
@@ -818,10 +818,7 @@
     <module>./sdk/storage/azure-storage-common</module>
     <module>./sdk/storage/azure-storage-file</module>
     <module>./sdk/storage/azure-storage-queue</module>
-<<<<<<< HEAD
     <module>./sdk/storage/azure-storage-queue-cryptography</module>
-=======
     <module>./sdk/tracing/tracing-opentelemetry</module>
->>>>>>> a6bb33fc
   </modules>
 </project>