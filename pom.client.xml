<!-- Copyright (c) Microsoft Corporation. All rights reserved.
     Licensed under the MIT License. -->
<project xmlns="http://maven.apache.org/POM/4.0.0" xmlns:xsi="http://www.w3.org/2001/XMLSchema-instance"
         xsi:schemaLocation="http://maven.apache.org/POM/4.0.0 http://maven.apache.org/maven-v4_0_0.xsd">
  <modelVersion>4.0.0</modelVersion>
  <groupId>com.azure</groupId>
  <artifactId>azure-client-sdk-parent</artifactId>
  <packaging>pom</packaging>
  <version>1.0.0</version>

  <name>Microsoft Azure SDK for Java - Client Libraries</name>
  <description>Parent POM for Microsoft Azure SDK for Java</description>
  <url>https://github.com/Azure/azure-sdk-for-java</url>
  <organization>
    <name>Microsoft Corporation</name>
    <url>http://microsoft.com</url>
  </organization>

  <parent>
    <groupId>com.azure</groupId>
    <artifactId>azure-sdk-parent</artifactId>
    <version>1.0.0</version>
    <relativePath>./parent/pom.xml</relativePath>
  </parent>

  <licenses>
    <license>
      <name>The MIT License (MIT)</name>
      <url>http://opensource.org/licenses/MIT</url>
      <distribution>repo</distribution>
    </license>
  </licenses>

  <developers>
    <developer>
      <id>microsoft</id>
      <name>Microsoft Corporation</name>
    </developer>
  </developers>

  <issueManagement>
    <system>GitHub</system>
    <url>${issues.url}</url>
  </issueManagement>

  <scm>
    <url>https://github.com/Azure/azure-sdk-for-java</url>
    <connection>scm:git:https://github.com/Azure/azure-sdk-for-java.git</connection>
    <developerConnection></developerConnection>
    <tag>HEAD</tag>
  </scm>

  <properties>
    <project.build.sourceEncoding>UTF-8</project.build.sourceEncoding>
    <packageOutputDirectory>${project.build.directory}</packageOutputDirectory>
    <legal>
      <![CDATA[[INFO] Any downloads listed may be third party software.  Microsoft grants you no rights for third party software.]]></legal>
    <testMode>playback</testMode>
    <playbackServerPort>11080</playbackServerPort>
    <alternativePlaybackServerPort>11081</alternativePlaybackServerPort>

    <site.url>https://azuresdkartifacts.blob.core.windows.net/azure-sdk-for-java</site.url>
    <issues.url>https://github.com/Azure/azure-sdk-for-java/issues</issues.url>
    <build.context>azure-client-sdk-parent</build.context>
  </properties>

  <build>
    <plugins>
      <!-- This plugin scans checkstyle issues in the code -->
      <plugin>
        <groupId>org.apache.maven.plugins</groupId>
        <artifactId>maven-checkstyle-plugin</artifactId>
        <dependencies>
          <dependency>
            <groupId>com.azure</groupId>
            <artifactId>sdk-build-tools</artifactId>
            <version>${sdk-build-tools.version}</version>
          </dependency>
          <dependency>
            <groupId>com.puppycrawl.tools</groupId>
            <artifactId>checkstyle</artifactId>
            <version>${checkstyle.version}</version>
          </dependency>
        </dependencies>
        <configuration>
          <configLocation>checkstyle/checkstyle.xml</configLocation>
          <suppressionsLocation>checkstyle/checkstyle-suppressions.xml</suppressionsLocation>
          <headerLocation>checkstyle/java.header</headerLocation>
          <propertyExpansion>samedir=</propertyExpansion>
          <encoding>UTF-8</encoding>
          <consoleOutput>true</consoleOutput>
          <includeTestSourceDirectory>true</includeTestSourceDirectory>
          <linkXRef>true</linkXRef>

          <!-- TODO soon - enable these failure modes -->
          <failsOnError>false</failsOnError>
          <failOnViolation>false</failOnViolation>
        </configuration>
        <executions>
          <execution>
            <phase>verify</phase>
            <goals>
              <goal>check</goal>
            </goals>
          </execution>
        </executions>
      </plugin>

      <!-- This plugin scans reports spotbugs in the code -->
      <plugin>
        <groupId>com.github.spotbugs</groupId>
        <artifactId>spotbugs-maven-plugin</artifactId>
        <version>${spotbugs.version}</version>
        <dependencies>
          <dependency>
            <groupId>com.azure</groupId>
            <artifactId>sdk-build-tools</artifactId>
            <version>${sdk-build-tools.version}</version>
          </dependency>
        </dependencies>
        <configuration>
          <effort>Max</effort>
          <threshold>Low</threshold>
          <xmlOutput>true</xmlOutput>
          <spotbugsXmlOutputDirectory>${project.build.directory}/spotbugs</spotbugsXmlOutputDirectory>
          <excludeFilterFile>spotbugs/spotbugs-exclude.xml</excludeFilterFile>

          <!-- TODO soon - enable this failure mode -->
          <failOnError>false</failOnError>
        </configuration>
        <executions>
          <execution>
            <phase>verify</phase>
            <goals>
              <goal>check</goal>
            </goals>
          </execution>
        </executions>
      </plugin>

      <!-- This plugin exports spotbugs reports in html form -->
      <plugin>
        <groupId>org.codehaus.mojo</groupId>
        <artifactId>xml-maven-plugin</artifactId>
        <version>${xml-maven-plugin.version}</version>
        <executions>
          <execution>
            <phase>verify</phase>
            <goals>
              <goal>transform</goal>
            </goals>
          </execution>
        </executions>
        <configuration>
          <transformationSets>
            <transformationSet>
              <dir>${project.build.directory}/spotbugs</dir>
              <includes><include>spotbugsXml.xml</include></includes>
              <outputDir>${project.build.directory}/spotbugs</outputDir>
              <stylesheet>fancy-hist.xsl</stylesheet>
              <fileMappers>
                <fileMapper implementation="org.codehaus.plexus.components.io.filemappers.FileExtensionMapper">
                  <targetExtension>.html</targetExtension>
                </fileMapper>
              </fileMappers>
            </transformationSet>
          </transformationSets>
        </configuration>
        <dependencies>
          <dependency>
            <groupId>com.github.spotbugs</groupId>
            <artifactId>spotbugs</artifactId>
            <version>${spotbugs.version}</version>
          </dependency>
        </dependencies>
      </plugin>

      <!-- Configure the jar plugin -->
      <plugin>
        <groupId>org.apache.maven.plugins</groupId>
        <artifactId>maven-jar-plugin</artifactId>
        <configuration>
          <outputDirectory>${packageOutputDirectory}</outputDirectory>
        </configuration>
      </plugin>

      <!-- Configure the javadoc plugin -->
      <plugin>
        <groupId>org.apache.maven.plugins</groupId>
        <artifactId>maven-javadoc-plugin</artifactId>
        <executions>
          <execution>
            <id>attach-javadocs</id>
            <goals>
              <goal>jar</goal>
            </goals>
            <configuration>
              <jarOutputDirectory>${packageOutputDirectory}</jarOutputDirectory>
              <additionalOptions></additionalOptions>
            </configuration>
          </execution>
        </executions>
      </plugin>

      <!-- Configure the source plugin -->
      <plugin>
        <groupId>org.apache.maven.plugins</groupId>
        <artifactId>maven-source-plugin</artifactId>
        <executions>
          <execution>
            <id>attach-sources</id>
            <goals>
              <goal>jar</goal>
            </goals>
            <configuration>
              <outputDirectory>${packageOutputDirectory}</outputDirectory>
            </configuration>
          </execution>
        </executions>
      </plugin>

      <!-- Copy the pom file to output -->
      <plugin>
        <artifactId>maven-antrun-plugin</artifactId>
        <version>${maven-antrun-plugin.version}</version>
        <executions>
          <execution>
            <id>copy</id>
            <phase>package</phase>
            <configuration>
              <target>
                <copy file="${pomFile}" tofile="${packageOutputDirectory}/${project.build.finalName}.pom"/>
              </target>
            </configuration>
            <goals>
              <goal>run</goal>
            </goals>
          </execution>
        </executions>
      </plugin>

      <!-- Allows the sample sources to be built during test-compile phase. -->
      <plugin>
        <groupId>org.codehaus.mojo</groupId>
        <artifactId>build-helper-maven-plugin</artifactId>
      </plugin>
    </plugins>

    <pluginManagement>
      <plugins>
        <plugin>
          <groupId>org.apache.maven.plugins</groupId>
          <artifactId>maven-javadoc-plugin</artifactId>
          <configuration>
            <source>8</source>
            <doctitle>Azure SDK for Java Reference Documentation</doctitle>
            <windowtitle>Azure SDK for Java Reference Documentation</windowtitle>
            <failOnError>false</failOnError>
            <footer>Visit the &lt;a href="https://docs.microsoft.com/java/azure/"&gt;Azure for Java Developers&lt;/a&gt;site for more Java documentation, including quick starts, tutorials, and code samples.</footer>
            <linksource>false</linksource>
            <excludePackageNames>
              com.microsoft.azure.template:
              *.impl.*:
              *.implementation.*:
              com.azure.tracing.opencensus*
            </excludePackageNames>
            <groups>
              <group>
                <title>Azure Core</title>
                <packages>com.azure.core:com.azure.core.annotations:com.azure.core.credentials:com.azure.core.exception:com.azure.core.http*</packages>
              </group>
              <group>
                <title>Azure Core - Management</title>
                <packages>com.azure.core.management*</packages>
              </group>
              <group>
                <title>Azure Core - Authentication</title>
                <packages>com.azure.core.auth*</packages>
              </group>
              <group>
                <title>Azure App Configuration</title>
                <packages>com.azure.applicationconfig*</packages>
              </group>
            </groups>
            <links>
              <link>https://docs.oracle.com/javase/8/docs/api/</link>
              <link>https://projectreactor.io/docs/core/release/api/</link>
              <link>https://netty.io/4.1/api/</link>
              <link>http://reactivex.io/RxJava/javadoc/</link>
            </links>
            <isOffline>false</isOffline>
            <doclet>org.apidesign.javadoc.codesnippet.Doclet</doclet>
            <docletArtifact>
              <groupId>org.apidesign.javadoc</groupId>
              <artifactId>codesnippet-doclet</artifactId>
              <version>${codesnippet4javadoc.version}</version>
            </docletArtifact>
            <additionalOptions>-maxLineLength 120 -snippetpath ${project.basedir}/src/samples/java</additionalOptions>
            <failOnError>true</failOnError>
            <failOnWarnings>true</failOnWarnings>
          </configuration>
        </plugin>

        <plugin>
          <groupId>com.github.spotbugs</groupId>
          <artifactId>spotbugs-maven-plugin</artifactId>
          <version>${spotbugs.version}</version>
          <dependencies>
            <dependency>
              <groupId>com.azure</groupId>
              <artifactId>sdk-build-tools</artifactId>
              <version>${sdk-build-tools.version}</version>
            </dependency>
          </dependencies>
          <configuration>
            <effort>Max</effort>
            <threshold>Low</threshold>
            <xmlOutput>true</xmlOutput>
            <spotbugsXmlOutputDirectory>${project.build.directory}/spotbugs</spotbugsXmlOutputDirectory>
            <excludeFilterFile>spotbugs/spotbugs-exclude.xml</excludeFilterFile>
<<<<<<< HEAD

            <!-- TODO soon - enable this failure mode -->
            <failOnError>false</failOnError>
          </configuration>
        </plugin>
=======
            <failOnError>true</failOnError>
          </configuration>
        </plugin>

        <plugin>
          <groupId>org.apache.maven.plugins</groupId>
          <artifactId>maven-checkstyle-plugin</artifactId>
          <configuration>
            <failsOnError>true</failsOnError>
            <failOnViolation>true</failOnViolation>
          </configuration>
        </plugin>

>>>>>>> 79f4f881
      </plugins>
    </pluginManagement>

  </build>

  <reporting>
    <plugins>
      <plugin>
        <groupId>org.apache.maven.plugins</groupId>
        <artifactId>maven-jxr-plugin</artifactId>
        <version>3.0.0</version>
        <reportSets>
          <reportSet>
            <id>aggregate</id>
            <inherited>false</inherited>
            <reports>
              <report>aggregate</report>
            </reports>
          </reportSet>
        </reportSets>
      </plugin>
      <plugin>
        <groupId>org.apache.maven.plugins</groupId>
        <artifactId>maven-checkstyle-plugin</artifactId>
        <version>${maven-checkstyle-plugin.version}</version>
        <configuration>
          <configLocation>checkstyle/checkstyle.xml</configLocation>
          <suppressionsLocation>checkstyle/checkstyle-suppressions.xml</suppressionsLocation>
          <headerLocation>checkstyle/java.header</headerLocation>
          <propertyExpansion>samedir=</propertyExpansion>
          <encoding>UTF-8</encoding>
          <consoleOutput>true</consoleOutput>
          <includeTestSourceDirectory>true</includeTestSourceDirectory>
          <linkXRef>true</linkXRef>
        </configuration>
        <reportSets>
          <reportSet>
            <id>non-aggregate</id>
            <reports>
              <report>checkstyle</report>
            </reports>
          </reportSet>
          <reportSet>
            <id>aggregate</id>
            <inherited>false</inherited>
            <reports>
              <report>checkstyle-aggregate</report>
            </reports>
          </reportSet>
        </reportSets>
      </plugin>
      <plugin>
        <groupId>com.github.spotbugs</groupId>
        <artifactId>spotbugs-maven-plugin</artifactId>
        <version>${spotbugs.version}</version>
        <reportSets>
          <reportSet>
            <id>non-aggregate</id>
            <reports>
              <report>spotbugs</report>
            </reports>
          </reportSet>
          <reportSet>
            <id>aggregate</id>
            <inherited>false</inherited>
            <reports>
              <report>spotbugs</report>
            </reports>
          </reportSet>
        </reportSets>
      </plugin>
      <plugin>
        <groupId>org.apache.maven.plugins</groupId>
        <artifactId>maven-javadoc-plugin</artifactId>
        <version>${maven-javadoc.version}</version>
        <reportSets>
          <reportSet>
            <id>non-aggregate</id>
            <reports>
              <report>javadoc</report>
            </reports>
          </reportSet>
          <reportSet>
            <id>aggregate</id>
            <inherited>false</inherited>
            <reports>
              <report>aggregate</report>
            </reports>
          </reportSet>
        </reportSets>
        <configuration>
          <!-- Reporting is run for JDK 11 - https://github.com/Azure/azure-sdk-for-java/blob/master/.azure-pipelines/client.yml#L90
               Disabling failOnWarnings for reporting for now due to CodeSnippets4Java issue reported for JDK 9+
               https://github.com/Azure/azure-sdk-for-java/issues/3851 -->
          <failOnWarnings>false</failOnWarnings>
        </configuration>
      </plugin>
      <plugin>
        <groupId>org.apache.maven.plugins</groupId>
        <artifactId>maven-project-info-reports-plugin</artifactId>
        <version>3.0.0</version>
        <reportSets>
          <reportSet>
            <reports>
              <report>index</report>
              <report>summary</report>
              <report>dependency-info</report>
              <report>dependency-management</report>
              <report>dependency-convergence</report>
              <report>ci-management</report>
              <report>dependencies</report>
              <report>issue-management</report>
              <report>licenses</report>
              <report>scm</report>
              <report>plugins</report>
              <report>plugin-management</report>
              <report>team</report>
            </reports>
          </reportSet>
        </reportSets>
      </plugin>
    </plugins>
  </reporting>

  <profiles>

    <!--
     By default we build against our baseline, Java 8, but we also want to ensure compatibility
     against the latest Java LTS release, currently Java 11. We therefore have two profiles:
       * The default 'java8', which will perform a build using Java 8 as its target.
       * The non-default 'java-lts' profile, which will build against the current LTS release.
   -->
    <profile>
      <id>java8</id>
      <activation>
        <activeByDefault>true</activeByDefault>
        <property>
          <name>!java-lts</name>
        </property>
      </activation>
      <build>
        <plugins>
          <plugin>
            <groupId>org.apache.maven.plugins</groupId>
            <artifactId>maven-compiler-plugin</artifactId>
            <version>${maven-compiler-plugin.version}</version>
            <configuration>
              <source>1.8</source>
              <target>1.8</target>
              <showWarnings>true</showWarnings>
              <showDeprecation>true</showDeprecation>
              <compilerArgument>-Xlint:all</compilerArgument>
            </configuration>
          </plugin>
        </plugins>
      </build>
    </profile>

    <profile>
      <id>java-lts</id>
      <activation>
        <property>
          <name>java-lts</name>
        </property>
      </activation>
      <build>
        <plugins>
          <plugin>
            <groupId>org.apache.maven.plugins</groupId>
            <artifactId>maven-compiler-plugin</artifactId>
            <version>${maven-compiler-plugin.version}</version>
            <configuration>
              <source>11</source>
              <target>11</target>
              <showWarnings>true</showWarnings>
              <showDeprecation>true</showDeprecation>
              <compilerArgument>-Xlint:all</compilerArgument>
            </configuration>
          </plugin>
        </plugins>
      </build>
    </profile>

    <!-- Customise the javadoc plugin to not include module directories in links. We don't
         currently use modules, so search results were being directed to an 'undefined'
         directory (for an 'undefined' module). This no-module-directories flag fixes
         this, but it is only required for JDK 9+ -->
    <profile>
      <id>javadoc-no-modules-fix</id>
      <activation>
        <jdk>[9,11)</jdk>
      </activation>
      <build>
        <plugins>
          <plugin>
            <groupId>org.apache.maven.plugins</groupId>
            <artifactId>maven-javadoc-plugin</artifactId>
            <configuration>
              <additionalJOption>--no-module-directories</additionalJOption>
            </configuration>
          </plugin>
        </plugins>
      </build>
    </profile>

    <profile>
      <id>javadoc-doclet-compatibility</id>
      <activation>
        <jdk>[9,)</jdk>
      </activation>
      <build>
        <plugins>
          <plugin>
            <groupId>org.apache.maven.plugins</groupId>
            <artifactId>maven-javadoc-plugin</artifactId>
            <configuration>

              <!-- Due to the codesnippet4javadoc tool using backward incompatible javadoc classes, build has
              javadoc warnings. Build failures on javadoc warnings are disabled on JDK 9+ for now.
              Here's the github issue - https://github.com/jtulach/codesnippet4javadoc/issues/14 -->
              <failOnWarnings>false</failOnWarnings>

              <!-- For codesnippet4javadoc tool to work with JDK9+, it is recommended to add this additional option
              https://github.com/jtulach/codesnippet4javadoc#use-with-jdk9 -->
              <additionalJOptions>
                <opt>-J--add-opens=jdk.javadoc/com.sun.tools.javadoc.main=ALL-UNNAMED</opt>
              </additionalJOptions>

            </configuration>
          </plugin>
        </plugins>
      </build>
    </profile>

    <profile>
      <id>non-shipping-modules</id>
      <activation>
        <property>
          <name>include-non-shipping-modules</name>
        </property>
      </activation>
      <modules>
        <module>./eng/spotbugs-aggregate-report</module>
        <module>./eng/code-quality-reports</module>
      </modules>
    </profile>

    <profile>
      <id>template-module</id>
      <activation>
        <property>
          <name>include-template</name>
        </property>
      </activation>
      <modules>
        <module>./sdk/template/azure-sdk-template</module>
      </modules>
    </profile>
  </profiles>

  <modules>
    <module>./applicationconfig/client</module>
    <module>./core</module>
    <module>./keyvault/client</module>
    <module>./tracing</module>
  </modules>
</project><|MERGE_RESOLUTION|>--- conflicted
+++ resolved
@@ -318,13 +318,6 @@
             <xmlOutput>true</xmlOutput>
             <spotbugsXmlOutputDirectory>${project.build.directory}/spotbugs</spotbugsXmlOutputDirectory>
             <excludeFilterFile>spotbugs/spotbugs-exclude.xml</excludeFilterFile>
-<<<<<<< HEAD
-
-            <!-- TODO soon - enable this failure mode -->
-            <failOnError>false</failOnError>
-          </configuration>
-        </plugin>
-=======
             <failOnError>true</failOnError>
           </configuration>
         </plugin>
@@ -338,7 +331,6 @@
           </configuration>
         </plugin>
 
->>>>>>> 79f4f881
       </plugins>
     </pluginManagement>
 
