<!-- Copyright (c) Microsoft Corporation. All rights reserved.
     Licensed under the MIT License. -->
<project xmlns="http://maven.apache.org/POM/4.0.0"
         xmlns:xsi="http://www.w3.org/2001/XMLSchema-instance"
         xsi:schemaLocation="http://maven.apache.org/POM/4.0.0 http://maven.apache.org/maven-v4_0_0.xsd">
  <modelVersion>4.0.0</modelVersion>
  <groupId>com.azure</groupId>
  <artifactId>azure-client-sdk-parent</artifactId>
  <packaging>pom</packaging>
  <version>1.7.0</version> <!-- {x-version-update;com.azure:azure-client-sdk-parent;current} -->

  <name>Microsoft Azure SDK for Java - Client Libraries</name>
  <description>Parent POM for Microsoft Azure SDK for Java</description>
  <url>https://github.com/Azure/azure-sdk-for-java</url>
  <organization>
    <name>Microsoft Corporation</name>
    <url>http://microsoft.com</url>
  </organization>

  <parent>
    <groupId>com.azure</groupId>
    <artifactId>azure-sdk-parent</artifactId>
    <version>1.6.0</version> <!-- {x-version-update;com.azure:azure-sdk-parent;current} -->
    <relativePath>./parent/pom.xml</relativePath>
  </parent>

  <licenses>
    <license>
      <name>The MIT License (MIT)</name>
      <url>http://opensource.org/licenses/MIT</url>
      <distribution>repo</distribution>
    </license>
  </licenses>

  <developers>
    <developer>
      <id>microsoft</id>
      <name>Microsoft Corporation</name>
    </developer>
  </developers>

  <!-- Repositories definitions -->
  <repositories>
    <repository>
      <id>ossrh</id>
      <name>Sonatype Snapshots</name>
      <url>https://oss.sonatype.org/content/repositories/snapshots/</url>
      <layout>default</layout>
      <snapshots>
        <enabled>true</enabled>
        <updatePolicy>daily</updatePolicy>
      </snapshots>
    </repository>
  </repositories>

  <pluginRepositories>
    <pluginRepository>
      <id>ossrh</id>
      <name>Sonatype Snapshots</name>
      <url>https://oss.sonatype.org/content/repositories/snapshots/</url>
      <layout>default</layout>
      <snapshots>
        <enabled>true</enabled>
        <updatePolicy>always</updatePolicy>
      </snapshots>
    </pluginRepository>
  </pluginRepositories>

  <distributionManagement>
    <snapshotRepository>
      <id>ossrh</id>
      <name>Sonatype Snapshots</name>
      <url>https://oss.sonatype.org/content/repositories/snapshots/</url>
      <uniqueVersion>true</uniqueVersion>
      <layout>default</layout>
    </snapshotRepository>
    <site>
      <id>azure-java-build-docs</id>
      <url>${site.url}/site/</url>
    </site>
  </distributionManagement>

  <issueManagement>
    <system>GitHub</system>
    <url>${issues.url}</url>
  </issueManagement>

  <scm>
    <url>https://github.com/Azure/azure-sdk-for-java</url>
    <connection>scm:git:https://github.com/Azure/azure-sdk-for-java.git</connection>
    <developerConnection></developerConnection>
    <tag>HEAD</tag>
  </scm>

  <properties>
    <project.build.sourceEncoding>UTF-8</project.build.sourceEncoding>
    <packageOutputDirectory>${project.build.directory}</packageOutputDirectory>
    <legal>
      <![CDATA[[INFO] Any downloads listed may be third party software.  Microsoft grants you no rights for third party software.]]></legal>
    <testMode>playback</testMode>
    <playbackServerPort>11080</playbackServerPort>
    <alternativePlaybackServerPort>11081</alternativePlaybackServerPort>

    <site.url>https://azuresdkartifacts.blob.core.windows.net/azure-sdk-for-java</site.url>
    <issues.url>https://github.com/Azure/azure-sdk-for-java/issues</issues.url>
    <build.context>azure-client-sdk-parent</build.context>
  </properties>

  <build>
    <plugins>
      <plugin>
        <groupId>org.apache.maven.plugins</groupId>
        <artifactId>maven-compiler-plugin</artifactId>
        <version>3.8.1</version> <!-- {x-version-update;org.apache.maven.plugins:maven-compiler-plugin;external_dependency} -->
        <configuration>
          <showWarnings>true</showWarnings>
          <failOnWarning>true</failOnWarning>
        </configuration>
      </plugin>

      <!-- This plugin scans checkstyle issues in the code -->
      <plugin>
        <groupId>org.apache.maven.plugins</groupId>
        <artifactId>maven-checkstyle-plugin</artifactId>
        <version>3.1.0</version> <!-- {x-version-update;org.apache.maven.plugins:maven-checkstyle-plugin;external_dependency} -->
        <dependencies>
          <dependency>
            <groupId>com.azure</groupId>
            <artifactId>sdk-build-tools</artifactId>
            <version>1.0.0</version> <!-- {x-version-update;com.azure:sdk-build-tools;external_dependency} -->
          </dependency>
          <dependency>
            <groupId>com.puppycrawl.tools</groupId>
            <artifactId>checkstyle</artifactId>
            <version>8.24</version> <!-- {x-version-update;com.puppycrawl.tools:checkstyle;external_dependency} -->
          </dependency>
        </dependencies>
        <configuration>
          <configLocation>eng/code-quality-reports/src/main/resources/checkstyle/checkstyle.xml</configLocation>
          <suppressionsLocation>eng/code-quality-reports/src/main/resources/checkstyle/checkstyle-suppressions.xml
          </suppressionsLocation>
          <headerLocation>eng/code-quality-reports/src/main/resources/checkstyle/java.header</headerLocation>
          <propertyExpansion>samedir=</propertyExpansion>
          <encoding>UTF-8</encoding>
          <consoleOutput>true</consoleOutput>
          <includeTestSourceDirectory>true</includeTestSourceDirectory>
          <linkXRef>true</linkXRef>
          <failsOnError>true</failsOnError>
          <failOnViolation>true</failOnViolation>
        </configuration>
        <executions>
          <execution>
            <phase>verify</phase>
            <goals>
              <goal>check</goal>
            </goals>
          </execution>
        </executions>
      </plugin>

      <!-- This plugin scans reports spotbugs in the code -->
      <plugin>
        <groupId>com.github.spotbugs</groupId>
        <artifactId>spotbugs-maven-plugin</artifactId>
        <version>3.1.12.2</version> <!-- {x-version-update;com.github.spotbugs:spotbugs-maven-plugin;external_dependency} -->
        <dependencies>
          <dependency>
            <groupId>com.azure</groupId>
            <artifactId>sdk-build-tools</artifactId>
            <version>1.0.0</version> <!-- {x-version-update;com.azure:sdk-build-tools;external_dependency} -->
          </dependency>
          <dependency>
            <groupId>com.github.spotbugs</groupId>
            <artifactId>spotbugs</artifactId>
            <version>4.0.0-beta3</version> <!-- {x-version-update;com.github.spotbugs:spotbugs;external_dependency} -->
          </dependency>
        </dependencies>
        <configuration>
          <effort>max</effort>
          <threshold>Low</threshold>
          <xmlOutput>true</xmlOutput>
          <spotbugsXmlOutputDirectory>${project.build.directory}/spotbugs</spotbugsXmlOutputDirectory>
          <excludeFilterFile>spotbugs/spotbugs-exclude.xml</excludeFilterFile>
          <failOnError>true</failOnError>
          <fork>true</fork>
        </configuration>
        <executions>
          <execution>
            <phase>verify</phase>
            <goals>
              <goal>check</goal>
            </goals>
          </execution>
        </executions>
      </plugin>

      <!-- This plugin exports spotbugs reports in html form -->
      <plugin>
        <groupId>org.codehaus.mojo</groupId>
        <artifactId>xml-maven-plugin</artifactId>
        <version>1.0</version> <!-- {x-version-update;org.codehaus.mojo:xml-maven-plugin;external_dependency} -->
        <executions>
          <execution>
            <phase>verify</phase>
            <goals>
              <goal>transform</goal>
            </goals>
          </execution>
        </executions>
        <configuration>
          <transformationSets>
            <transformationSet>
              <dir>${project.build.directory}/spotbugs</dir>
              <includes>
                <include>spotbugsXml.xml</include>
              </includes>
              <outputDir>${project.build.directory}/spotbugs</outputDir>
              <stylesheet>fancy-hist.xsl</stylesheet>
              <fileMappers>
                <fileMapper implementation="org.codehaus.plexus.components.io.filemappers.FileExtensionMapper">
                  <targetExtension>.html</targetExtension>
                </fileMapper>
              </fileMappers>
            </transformationSet>
          </transformationSets>
        </configuration>
        <dependencies>
          <dependency>
            <groupId>com.github.spotbugs</groupId>
            <artifactId>spotbugs</artifactId>
            <version>4.0.0-beta3</version> <!-- {x-version-update;com.github.spotbugs:spotbugs;external_dependency} -->
          </dependency>
        </dependencies>
      </plugin>

      <!-- Configure the jar plugin -->
      <plugin>
        <groupId>org.apache.maven.plugins</groupId>
        <artifactId>maven-jar-plugin</artifactId>
        <version>3.1.2</version> <!-- {x-version-update;org.apache.maven.plugins:maven-jar-plugin;external_dependency} -->
        <configuration>
          <outputDirectory>${packageOutputDirectory}</outputDirectory>
        </configuration>
      </plugin>

      <!-- Configure the javadoc plugin -->
      <plugin>
        <groupId>org.apache.maven.plugins</groupId>
        <artifactId>maven-javadoc-plugin</artifactId>
        <version>3.1.1</version> <!-- {x-version-update;org.apache.maven.plugins:maven-javadoc-plugin;external_dependency} -->
        <executions>
          <execution>
            <id>attach-javadocs</id>
            <goals>
              <goal>jar</goal>
            </goals>
            <configuration>
              <jarOutputDirectory>${packageOutputDirectory}</jarOutputDirectory>
              <failOnError>true</failOnError>
              <failOnWarnings>true</failOnWarnings>
              <doclint>all</doclint>
            </configuration>
          </execution>
        </executions>
      </plugin>

      <!-- Configure the source plugin -->
      <plugin>
        <groupId>org.apache.maven.plugins</groupId>
        <artifactId>maven-source-plugin</artifactId>
        <version>3.0.1</version> <!-- {x-version-update;org.apache.maven.plugins:maven-source-plugin;external_dependency} -->
        <executions>
          <execution>
            <id>attach-sources</id>
            <goals>
              <goal>jar</goal>
            </goals>
            <configuration>
              <outputDirectory>${packageOutputDirectory}</outputDirectory>
            </configuration>
          </execution>
        </executions>
      </plugin>

      <!-- Copy the pom file to output -->
      <plugin>
        <groupId>org.apache.maven.plugins</groupId>
        <artifactId>maven-antrun-plugin</artifactId>
        <version>1.8</version> <!-- {x-version-update;org.apache.maven.plugins:maven-antrun-plugin;external_dependency} -->
        <executions>
          <execution>
            <id>copy</id>
            <phase>package</phase>
            <configuration>
              <target>
                <copy file="${project.pomFile}" tofile="${packageOutputDirectory}/${project.build.finalName}.pom"/>
              </target>
            </configuration>
            <goals>
              <goal>run</goal>
            </goals>
          </execution>
        </executions>
      </plugin>

      <!-- Performs test coverage analysis -->
      <plugin>
        <groupId>org.jacoco</groupId>
        <artifactId>jacoco-maven-plugin</artifactId>
        <version>0.8.4</version> <!-- {x-version-update;org.jacoco:jacoco-maven-plugin;external_dependency} -->
        <executions>
        <execution>
          <id>default-instrument</id>
          <goals>
            <goal>instrument</goal>
          </goals>
        </execution>
        <execution>
          <id>default-restore-instrumented-classes</id>
          <goals>
            <goal>restore-instrumented-classes</goal>
          </goals>
        </execution>
          <execution>
            <!-- This generates the unit test reports for individual modules.
              jacoco-test-coverage generates aggregate reports for all modules -->
            <id>post-unit-test</id>
            <goals>
              <goal>report</goal>
            </goals>
            <configuration>
              <!-- Sets the output directory for the code coverage report. -->
              <outputDirectory>${project.reporting.outputDirectory}/test-coverage</outputDirectory>
            </configuration>
          </execution>
        </executions>
      </plugin>

      <!-- Allows the sample sources to be built during test-compile phase. -->
      <plugin>
        <groupId>org.codehaus.mojo</groupId>
        <artifactId>build-helper-maven-plugin</artifactId>
        <version>3.0.0</version> <!-- {x-version-update;org.codehaus.mojo:build-helper-maven-plugin;external_dependency} -->
      </plugin>

      <!-- Checks public surface area for breaking changes. -->
      <plugin>
        <groupId>org.revapi</groupId>
        <artifactId>revapi-maven-plugin</artifactId>
        <version>0.11.2</version> <!-- {x-version-update;org.revapi:revapi-maven-plugin;external_dependency} -->
        <configuration>
          <analysisConfigurationFiles>
            <configurationFile>
              <resource>revapi/revapi.json</resource>
            </configurationFile>
          </analysisConfigurationFiles>
          <versionFormat>^\d+\.\d+\.\d+$</versionFormat>
          <checkDependencies>false</checkDependencies>
          <failBuildOnProblemsFound>true</failBuildOnProblemsFound>
        </configuration>
        <dependencies>
          <dependency>
            <groupId>com.azure</groupId>
            <artifactId>sdk-build-tools</artifactId>
            <version>1.0.0</version> <!-- {x-version-update;com.azure:sdk-build-tools;external_dependency} -->
          </dependency>
          <dependency>
            <groupId>org.revapi</groupId>
            <artifactId>revapi-java</artifactId>
            <version>0.20.0</version> <!-- {x-version-update;org.revapi:revapi-java;external_dependency} -->
          </dependency>
        </dependencies>
        <executions>
          <execution>
            <goals>
              <goal>check</goal>
            </goals>
          </execution>
        </executions>
      </plugin>
    </plugins>

    <pluginManagement>
      <plugins>
        <plugin>
          <groupId>org.apache.maven.plugins</groupId>
          <artifactId>maven-javadoc-plugin</artifactId>
          <version>3.1.1</version> <!-- {x-version-update;org.apache.maven.plugins:maven-javadoc-plugin;external_dependency} -->
          <configuration>
            <source>1.8</source>
            <doctitle>Azure SDK for Java Reference Documentation</doctitle>
            <windowtitle>Azure SDK for Java Reference Documentation</windowtitle>
            <footer>Visit the &lt;a href="https://docs.microsoft.com/java/azure/"&gt;Azure for Java Developers&lt;/a&gt;site
              for more Java documentation, including quick starts, tutorials, and code samples.</footer>
            <linksource>false</linksource>
            <excludePackageNames>
              *.impl*:
              *.implementation*:
              com.azure.tools.checkstyle*
            </excludePackageNames>
            <groups>
              <group>
                <title>Azure Core</title>
                <packages>
                  com.azure.core:com.azure.core.annotation:com.azure.core.credentials:com.azure.core.exception:com.azure.core.http*:com.azure.core.configuration:com.azure.core.util*:com.azure.core.credential:com.azure.core.cryptography
                </packages>
              </group>
              <group>
                <title>Azure Core - AMQP</title>
                <packages>com.azure.core.amqp*</packages>
              </group>
              <group>
                <title>Azure Core - Authentication</title>
                <packages>com.azure.core.auth*</packages>
              </group>
              <group>
                <title>Azure Core - HTTP - Netty</title>
                <packages>com.azure.core.http.netty*</packages>
              </group>
              <group>
                <title>Azure Core - HTTP - OkHttp</title>
                <packages>com.azure.core.http.okhttp*</packages>
              </group>
              <group>
                <title>Azure Core - Management</title>
                <packages>com.azure.core.management*</packages>
              </group>
              <group>
                <title>Azure App Configuration</title>
                <packages>com.azure.data.appconfiguration*</packages>
              </group>
              <group>
                <title>Azure Event Hubs</title>
                <packages>com.azure.messaging.eventhubs*</packages>
              </group>
              <group>
                <title>Azure Identity</title>
                <packages>com.azure.identity*</packages>
              </group>
              <group>
                <title>Azure Key Vault</title>
                <packages>com.azure.security.keyvault*</packages>
              </group>
              <group>
                <title>Azure Storage - Common</title>
                <packages>com.azure.storage.common*</packages>
              </group>
              <group>
                <title>Azure Storage - Blobs</title>
                <packages>com.azure.storage.blob*</packages>
              </group>
              <group>
                <title>Azure Storage Blob - Batch</title>
                <packages>com.azure.storage.blob.batch*</packages>
              </group>
              <group>
                <title>Azure Storage Blobs - Cryptography</title>
                <packages>com.azure.storage.blob.cryptography*</packages>
              </group>
              <group>
                <title>Azure Storage - Files</title>
                <packages>com.azure.storage.file*</packages>
              </group>
              <group>
                <title>Azure Storage Files - Data Lake</title>
                <packages>com.azure.storage.file.datalake*</packages>
              </group>
              <group>
                <title>Azure Storage - Queues</title>
                <packages>com.azure.storage.queue*</packages>
              </group>
              <group>
                <title>Azure Telemetry</title>
                <title>Azure Telemetry - OpenCensus</title>
                <packages>com.azure.core.tracing*</packages>
              </group>
              <group>
                <title>Azure Text Analytics</title>
                <packages>com.azure.ai.textanalytics*</packages>
              </group>
            </groups>
            <links>
              <link>https://docs.oracle.com/javase/8/docs/api/</link>
              <link>https://projectreactor.io/docs/core/release/api/</link>
              <link>https://netty.io/4.1/api/</link>
              <link>http://reactivex.io/RxJava/javadoc/</link>
            </links>
            <isOffline>false</isOffline>
            <doclet>org.apidesign.javadoc.codesnippet.Doclet</doclet>
            <docletArtifact>
              <groupId>org.apidesign.javadoc</groupId>
              <artifactId>codesnippet-doclet</artifactId>
              <version>0.32</version> <!-- {x-version-update;org.apidesign.javadoc:codesnippet-doclet;external_dependency} -->
            </docletArtifact>
            <additionalOptions>
              <additionalOption>-maxLineLength 120</additionalOption>
              <additionalOption>-snippetpath ${project.basedir}/src/samples/java</additionalOption>
              <additionalOption>-suppressMissingLinkWarnings</additionalOption>
            </additionalOptions>
            <failOnError>false</failOnError>
            <failOnWarnings>false</failOnWarnings>
            <doclint>all</doclint>
            <sourceFileExcludes>
              <sourceFileExclude>module-info.java</sourceFileExclude>
            </sourceFileExcludes>
          </configuration>
        </plugin>

        <plugin>
          <groupId>com.github.spotbugs</groupId>
          <artifactId>spotbugs-maven-plugin</artifactId>
          <version>3.1.12.2</version> <!-- {x-version-update;com.github.spotbugs:spotbugs-maven-plugin;external_dependency} -->
          <dependencies>
            <dependency>
              <groupId>com.azure</groupId>
              <artifactId>sdk-build-tools</artifactId>
              <version>1.0.0</version> <!-- {x-version-update;com.azure:sdk-build-tools;external_dependency} -->
            </dependency>
            <dependency>
              <groupId>com.github.spotbugs</groupId>
              <artifactId>spotbugs</artifactId>
              <version>4.0.0-beta3</version> <!-- {x-version-update;com.github.spotbugs:spotbugs;external_dependency} -->
            </dependency>
          </dependencies>
          <configuration>
            <effort>max</effort>
            <threshold>Low</threshold>
            <xmlOutput>true</xmlOutput>
            <spotbugsXmlOutputDirectory>${project.build.directory}/spotbugs</spotbugsXmlOutputDirectory>
            <excludeFilterFile>spotbugs/spotbugs-exclude.xml</excludeFilterFile>
            <failOnError>true</failOnError>
            <fork>true</fork>
          </configuration>
        </plugin>

        <plugin>
          <groupId>org.apache.maven.plugins</groupId>
          <artifactId>maven-checkstyle-plugin</artifactId>
          <version>3.1.0</version> <!-- {x-version-update;org.apache.maven.plugins:maven-checkstyle-plugin;external_dependency} -->
          <configuration>
            <failsOnError>true</failsOnError>
            <failOnViolation>true</failOnViolation>
          </configuration>
        </plugin>

        <plugin>
          <groupId>org.apache.maven.plugins</groupId>
          <artifactId>maven-surefire-plugin</artifactId>
          <version>3.0.0-M3</version> <!-- {x-version-update;org.apache.maven.plugins:maven-surefire-plugin;external_dependency} -->
          <configuration>
            <useSystemClassLoader>false</useSystemClassLoader>
          </configuration>
        </plugin>
      </plugins>
    </pluginManagement>
  </build>

  <dependencies>
    <dependency>
      <!-- must be on the classpath -->
      <groupId>org.jacoco</groupId>
      <artifactId>org.jacoco.agent</artifactId>
      <classifier>runtime</classifier>
      <version>0.8.4</version> <!-- {x-version-update;org.jacoco:org.jacoco.agent;external_dependency} -->
      <scope>test</scope>
    </dependency>
  </dependencies>

  <reporting>
    <plugins>
      <plugin>
        <groupId>org.apache.maven.plugins</groupId>
        <artifactId>maven-checkstyle-plugin</artifactId>
        <version>3.1.0</version> <!-- {x-version-update;org.apache.maven.plugins:maven-checkstyle-plugin;external_dependency} -->
        <configuration>
          <configLocation>eng/code-quality-reports/src/main/resources/checkstyle/checkstyle.xml</configLocation>
          <suppressionsLocation>eng/code-quality-reports/src/main/resources/checkstyle/checkstyle-suppressions.xml
          </suppressionsLocation>
          <headerLocation>eng/code-quality-reports/src/main/resources/checkstyle/java.header</headerLocation>
          <propertyExpansion>samedir=</propertyExpansion>
          <encoding>UTF-8</encoding>
          <consoleOutput>true</consoleOutput>
          <includeTestSourceDirectory>true</includeTestSourceDirectory>
          <linkXRef>true</linkXRef>
          <failsOnError>true</failsOnError>
          <failOnViolation>true</failOnViolation>
        </configuration>
        <reportSets>
          <reportSet>
            <id>non-aggregate</id>
            <reports>
              <report>checkstyle</report>
            </reports>
          </reportSet>
          <reportSet>
            <id>aggregate</id>
            <inherited>false</inherited>
            <reports>
              <report>checkstyle-aggregate</report>
            </reports>
          </reportSet>
        </reportSets>
      </plugin>
      <plugin>
        <groupId>com.github.spotbugs</groupId>
        <artifactId>spotbugs-maven-plugin</artifactId>
        <version>3.1.12.2</version> <!-- {x-version-update;com.github.spotbugs:spotbugs-maven-plugin;external_dependency} -->
        <configuration>
          <effort>max</effort>
          <threshold>Low</threshold>
          <xmlOutput>true</xmlOutput>
          <spotbugsXmlOutputDirectory>${project.build.directory}/spotbugs</spotbugsXmlOutputDirectory>
          <excludeFilterFile>eng/code-quality-reports/src/main/resources/spotbugs/spotbugs-exclude.xml
          </excludeFilterFile>
          <failOnError>true</failOnError>
          <fork>true</fork>
        </configuration>
      </plugin>
      <plugin>
        <groupId>org.apache.maven.plugins</groupId>
        <artifactId>maven-javadoc-plugin</artifactId>
        <version>3.1.1</version> <!-- {x-version-update;org.apache.maven.plugins:maven-javadoc-plugin;external_dependency} -->
        <reportSets>
          <reportSet>
            <id>non-aggregate</id>
            <reports>
              <report>javadoc</report>
            </reports>
          </reportSet>
          <reportSet>
            <id>aggregate</id>
            <inherited>false</inherited>
            <reports>
              <report>aggregate</report>
            </reports>
            <configuration>
              <!-- codesnippets4javadoc does not support scanning sub-directories and doesn't support wildcards for filepaths.
                  So, path for aggregate reports have to be defined relative to parent pom -->
              <additionalOptions>-maxLineLength 120
                -snippetpath ${project.basedir}/sdk/appconfiguration/azure-data-appconfiguration/src/samples/java
                -snippetpath ${project.basedir}/sdk/core/azure-core/src/samples/java
                -snippetpath ${project.basedir}/sdk/core/azure-core-http-netty/src/samples/java
                -snippetpath ${project.basedir}/sdk/core/azure-core-http-okhttp/src/samples/java
                -snippetpath ${project.basedir}/sdk/eventhubs/azure-messaging-eventhubs/src/samples/java
                -snippetpath ${project.basedir}/sdk/keyvault/azure-security-keyvault-certificates/src/samples/java
                -snippetpath ${project.basedir}/sdk/keyvault/azure-security-keyvault-keys/src/samples/java
                -snippetpath ${project.basedir}/sdk/keyvault/azure-security-keyvault-secrets/src/samples/java
                -snippetpath ${project.basedir}/sdk/storage/azure-storage-blob/src/samples/java
                -snippetpath ${project.basedir}/sdk/storage/azure-storage-blob-batch/src/samples/java
                -snippetpath ${project.basedir}/sdk/storage/azure-storage-blob-cryptography/src/samples/java
                -snippetpath ${project.basedir}/sdk/storage/azure-storage-common/src/samples/java
                -snippetpath ${project.basedir}/sdk/storage/azure-storage-file-share/src/samples/java
                -snippetpath ${project.basedir}/sdk/storage/azure-storage-queue/src/samples/java
              </additionalOptions>
              <doclint>all</doclint>
            </configuration>
          </reportSet>
        </reportSets>
        <configuration>
          <!-- Reporting is run for JDK 11 - https://github.com/Azure/azure-sdk-for-java/blob/master/.azure-pipelines/client.yml#L90
               Disabling failOnWarnings for reporting for now due to CodeSnippets4Java issue reported for JDK 9+
               https://github.com/Azure/azure-sdk-for-java/issues/3851 -->
          <failOnWarnings>false</failOnWarnings>
        </configuration>
      </plugin>
      <plugin>
        <groupId>org.apache.maven.plugins</groupId>
        <artifactId>maven-project-info-reports-plugin</artifactId>
        <version>3.0.0</version> <!-- {x-version-update;org.apache.maven.plugins:maven-project-info-reports-plugin;external_dependency} -->
        <reportSets>
          <reportSet>
            <reports>
              <report>index</report>
              <report>summary</report>
              <report>dependency-info</report>
              <report>dependency-management</report>
              <report>dependency-convergence</report>
              <report>ci-management</report>
              <report>dependencies</report>
              <report>issue-management</report>
            </reports>
          </reportSet>
        </reportSets>
      </plugin>
      <plugin>
        <groupId>org.revapi</groupId>
        <artifactId>revapi-maven-plugin</artifactId>
        <version>0.11.2</version> <!-- {x-version-update;org.revapi:revapi-maven-plugin;external_dependency} -->
        <configuration>
          <analysisConfigurationFiles>
            <configurationFile>
              <resource>revapi/revapi.json</resource>
            </configurationFile>
          </analysisConfigurationFiles>
          <versionFormat>^\d+\.\d+\.\d+$</versionFormat>
          <checkDependencies>false</checkDependencies>
          <failBuildOnProblemsFound>true</failBuildOnProblemsFound>
        </configuration>
        <reportSets>
          <reportSet>
            <reports>
              <report>report</report>
            </reports>
          </reportSet>
          <reportSet>
            <inherited>false</inherited>
            <reports>
              <report>report-aggregate</report>
            </reports>
          </reportSet>
        </reportSets>
      </plugin>
    </plugins>
  </reporting>

  <profiles>

    <!-- Skip module-info.java on Java 8 -->
    <profile>
      <id>java8</id>
      <activation>
        <jdk>[1.8,9)</jdk>
      </activation>
      <properties>
        <maven.compiler.source>8</maven.compiler.source>
        <maven.compiler.target>8</maven.compiler.target>
      </properties>
      <build>
        <resources>
          <resource>
            <directory>src/main/resources</directory>
            <filtering>true</filtering>
          </resource>
        </resources>
        <plugins>
          <!-- Don't compile module-info.java, see java 9+ profile -->
          <plugin>
            <groupId>org.apache.maven.plugins</groupId>
            <artifactId>maven-compiler-plugin</artifactId>
            <version>3.8.1</version> <!-- {x-version-update;org.apache.maven.plugins:maven-compiler-plugin;external_dependency} -->
            <configuration>
              <source>1.8</source>
              <target>1.8</target>
              <excludes>
                <exclude>module-info.java</exclude>
              </excludes>
              <compilerArgs>
                <!-- Turn off annotation processing -->
                <arg>-proc:none</arg>

                <!-- https://docs.oracle.com/javase/7/docs/technotes/tools/windows/javac.html#xlintwarnings -->
                <arg>-Xlint:cast</arg>
                <arg>-Xlint:classfile</arg>
                <!-- <arg>-Xlint:deprecation</arg> --> <!-- FIXME: We should enable this ASAP -->
                <arg>-Xlint:dep-ann</arg>
                <arg>-Xlint:divzero</arg>
                <arg>-Xlint:empty</arg>
                <arg>-Xlint:fallthrough</arg>
                <arg>-Xlint:finally</arg>
                <arg>-Xlint:options</arg>
                <arg>-Xlint:overrides</arg>
                <arg>-Xlint:path</arg>
                <!-- <arg>-Xlint:processing</arg> -->
                <arg>-Xlint:rawtypes</arg>
                <!-- <arg>-Xlint:serial</arg> -->
                <arg>-Xlint:static</arg>
                <arg>-Xlint:try</arg>
                <arg>-Xlint:unchecked</arg>
                <arg>-Xlint:varargs</arg>
              </compilerArgs>
            </configuration>
          </plugin>
          <!-- Avoid errors from module-info -->
          <plugin>
            <groupId>org.apache.maven.plugins</groupId>
            <artifactId>maven-javadoc-plugin</artifactId>
            <version>3.1.1</version> <!-- {x-version-update;org.apache.maven.plugins:maven-javadoc-plugin;external_dependency} -->
            <configuration>
              <sourceFileExcludes>
                <sourceFileExclude>module-info.java</sourceFileExclude>
              </sourceFileExcludes>
            </configuration>
          </plugin>
        </plugins>
      </build>
      <reporting>
        <plugins>
          <!-- Avoid errors from module-info -->
          <plugin>
            <groupId>org.apache.maven.plugins</groupId>
            <artifactId>maven-javadoc-plugin</artifactId>
            <version>3.1.1</version> <!-- {x-version-update;org.apache.maven.plugins:maven-javadoc-plugin;external_dependency} -->
            <configuration>
              <sourceFileExcludes>
                <sourceFileExclude>module-info.java</sourceFileExclude>
              </sourceFileExcludes>
            </configuration>
          </plugin>
        </plugins>
      </reporting>
    </profile>

    <!-- Setup for Java 11+ -->
    <profile>
      <id>java-lts</id>
      <activation>
        <jdk>[11,)</jdk>
      </activation>
      <build>
        <resources>
          <resource>
            <directory>src/main/resources</directory>
            <filtering>true</filtering>
          </resource>
        </resources>
        <plugins>
          <plugin>
            <groupId>org.apache.maven.plugins</groupId>
            <artifactId>maven-compiler-plugin</artifactId>
            <version>3.8.1</version> <!-- {x-version-update;org.apache.maven.plugins:maven-compiler-plugin;external_dependency} -->
            <configuration>
              <testRelease>11</testRelease>
              <compilerArgs>
                <!-- Turn off annotation processing -->
                <arg>-proc:none</arg>

                <!-- https://docs.oracle.com/javase/7/docs/technotes/tools/windows/javac.html#xlintwarnings -->
                <arg>-Xlint:cast</arg>
                <arg>-Xlint:classfile</arg>
                <!-- <arg>-Xlint:deprecation</arg> --> <!-- FIXME: We should enable this ASAP -->
                <arg>-Xlint:dep-ann</arg>
                <arg>-Xlint:divzero</arg>
                <arg>-Xlint:empty</arg>
                <arg>-Xlint:fallthrough</arg>
                <arg>-Xlint:finally</arg>
                <arg>-Xlint:options</arg>
                <arg>-Xlint:overrides</arg>
                <arg>-Xlint:path</arg>
                <!-- <arg>-Xlint:processing</arg> -->
                <arg>-Xlint:rawtypes</arg>
                <!-- <arg>-Xlint:serial</arg> -->
                <arg>-Xlint:static</arg>
                <arg>-Xlint:try</arg>
                <arg>-Xlint:unchecked</arg>
                <arg>-Xlint:varargs</arg>
                <arg>-Xlint:-module</arg> <!-- FIXME: this is required for now as it introduces a build failure -->
                <arg>-Xlint:-requires-transitive-automatic</arg> <!-- FIXME: this is required for now as it introduces a build failure -->
              </compilerArgs>
            </configuration>
            <executions>
              <!-- compile first with module-info for Java 9+ -->
              <execution>
                <id>default-compile</id>
                <configuration>
                  <release>11</release>
                </configuration>
              </execution>
              <!-- then compile without module-info for Java 8 -->
              <execution>
                <id>base-compile</id>
                <goals>
                  <goal>compile</goal>
                </goals>
                <configuration>
                  <release>8</release>
                  <excludes>
                    <exclude>module-info.java</exclude>
                  </excludes>
                </configuration>
              </execution>
            </executions>
          </plugin>
          <!-- Surefire plugin is broken, https://issues.apache.org/jira/browse/SUREFIRE-1501 -->
          <plugin>
            <groupId>org.apache.maven.plugins</groupId>
            <artifactId>maven-surefire-plugin</artifactId>
            <version>3.0.0-M3</version> <!-- {x-version-update;org.apache.maven.plugins:maven-surefire-plugin;external_dependency} -->
            <configuration>
              <argLine>
                <!-- KeyVault tests fail without these exports. -->
                --add-exports com.azure.core/com.azure.core.implementation.http=ALL-UNNAMED
                --add-exports com.azure.core/com.azure.core.implementation.serializer=ALL-UNNAMED
                --add-exports com.azure.core/com.azure.core.implementation.serializer.jackson=ALL-UNNAMED
                --add-exports com.azure.core/com.azure.core.implementation.util=ALL-UNNAMED

                <!-- Needed for JUnit offline instrumentation -->
                --add-reads com.azure.core=ALL-UNNAMED
                --add-reads com.azure.core.test=ALL-UNNAMED
                --add-reads com.azure.core.amqp=ALL-UNNAMED

                <!-- JUnit5 and Mockito use reflection to create objects. -->
                --add-opens com.azure.core/com.azure.core=ALL-UNNAMED
                --add-opens com.azure.core/com.azure.core.util.polling=ALL-UNNAMED
                --add-opens com.azure.core/com.azure.core.http.policy=ALL-UNNAMED
                --add-opens com.azure.core/com.azure.core.util=ALL-UNNAMED

                <!-- AMQP tests fail without this. ArgumentCaptor requires reflection. -->
                --add-opens com.azure.core.amqp/com.azure.core.amqp.implementation=ALL-UNNAMED
                --add-opens com.azure.core.amqp/com.azure.core.amqp.implementation.handler=ALL-UNNAMED

                <!-- Checkpoint store tests fail without this -->
                --add-opens com.azure.messaging.eventhubs.checkpointstore.blob/com.azure.messaging.eventhubs.checkpointstore.blob=ALL-UNNAMED
                --add-reads com.azure.messaging.eventhubs=ALL-UNNAMED

                <!-- Azure-core needs to open the test entities to Jackson for unit tests to operate -->
                --add-opens com.azure.core/com.azure.core.implementation.entities=com.fasterxml.jackson.databind
                --add-opens com.azure.core/com.azure.core.implementation.entities=ALL-UNNAMED
              </argLine>
              <useSystemClassLoader>false</useSystemClassLoader>
              <forkCount>1</forkCount>
              <testFailureIgnore>false</testFailureIgnore>
              <systemPropertyVariables>
                <jacoco-agent.destfile>${project.build.directory}/jacoco.exec</jacoco-agent.destfile>
              </systemPropertyVariables>
            </configuration>
          </plugin>
        </plugins>
      </build>
    </profile>

    <!-- Due to the codesnippet4javadoc tool using backward incompatible javadoc classes, build has
      javadoc warnings. Build failures on javadoc warnings are disabled on JDK 9+ for now.
      Here's the github issue - https://github.com/jtulach/codesnippet4javadoc/issues/14 -->
    <profile>
      <id>javadoc-doclet-compatibility</id>
      <activation>
        <jdk>[9,)</jdk>
      </activation>
      <build>
        <plugins>
          <plugin>
            <groupId>org.apache.maven.plugins</groupId>
            <artifactId>maven-javadoc-plugin</artifactId>
            <version>3.1.1</version> <!-- {x-version-update;org.apache.maven.plugins:maven-javadoc-plugin;external_dependency} -->
            <configuration>
              <failOnWarnings>false</failOnWarnings>

              <!-- For codesnippet4javadoc tool to work with JDK9+, it is recommended to add this additional option
              https://github.com/jtulach/codesnippet4javadoc#use-with-jdk9 -->
              <additionalJOptions>
                <opt>-J--add-opens=jdk.javadoc/com.sun.tools.javadoc.main=ALL-UNNAMED</opt>
              </additionalJOptions>

            </configuration>
            <executions>
              <execution>
                <id>attach-javadocs</id>
                <goals>
                  <goal>jar</goal>
                </goals>
                <configuration>
                  <failOnError>false</failOnError>
                  <failOnWarnings>false</failOnWarnings>
                </configuration>
              </execution>
            </executions>
          </plugin>
        </plugins>
      </build>
    </profile>

    <profile>
      <id>non-shipping-modules</id>
      <activation>
        <property>
          <name>include-non-shipping-modules</name>
        </property>
      </activation>
      <modules>
        <module>./eng/spotbugs-aggregate-report</module>
        <module>./eng/code-quality-reports</module>
        <module>./eng/jacoco-test-coverage</module>
      </modules>
    </profile>

    <profile>
      <id>template-module</id>
      <activation>
        <property>
          <name>env.ENABLETEMPLATEDOCS</name>
          <value>true</value>
        </property>
      </activation>
      <modules>
        <module>./sdk/template/azure-sdk-template</module>
      </modules>
    </profile>

    <!-- Skip overview generation unless -Dgenerate-overview is passed as an argument.
      This is specifically done to prevent requiring python as a pre-requisite since
      this is only needed by the build system. -->
    <profile>
      <id>generate-overview-from-readme</id>
      <activation>
        <property>
          <name>generate-overview</name>
        </property>
        <file>
          <exists>../../../eng/pipelines/scripts/generate_overview_from_readme.py</exists>
        </file>
      </activation>
      <build>
        <plugins>
          <plugin>
            <groupId>org.codehaus.mojo</groupId>
            <artifactId>exec-maven-plugin</artifactId>
            <version>1.2.1</version> <!-- {x-version-update;org.codehaus.mojo:exec-maven-plugin;external_dependency} -->
            <executions>
              <execution>
                <id>generate-overview-from-readme</id>
                <phase>prepare-package</phase>
                <goals>
                  <goal>exec</goal>
                </goals>
              </execution>
            </executions>
            <configuration>
              <executable>python</executable>
              <workingDirectory>${project.basedir}</workingDirectory>
              <arguments>
                <argument>../../../eng/pipelines/scripts/generate_overview_from_readme.py</argument>
                <argument>--rf</argument>
                <argument>${project.basedir}/README.md</argument>
                <argument>--v</argument>
                <argument>${project.version}</argument>
              </arguments>
            </configuration>
          </plugin>
          <!-- Add the overview argument to the javadoc args -->
          <plugin>
            <groupId>org.apache.maven.plugins</groupId>
            <artifactId>maven-javadoc-plugin</artifactId>
            <version>3.1.1</version> <!-- {x-version-update;org.apache.maven.plugins:maven-javadoc-plugin;external_dependency} -->
            <configuration combine.children="append">
              <overview>${project.basedir}/readme_overview.html</overview>
            </configuration>
          </plugin>
         </plugins>
      </build>
    </profile>

    <profile>
      <id>changelog</id>
      <activation>
        <file>
          <exists>${basedir}/CHANGELOG.md</exists>
        </file>
      </activation>
      <build>
        <plugins>
          <plugin>
            <groupId>org.apache.maven.plugins</groupId>
            <artifactId>maven-antrun-plugin</artifactId>
            <version>1.8</version> <!-- {x-version-update;org.apache.maven.plugins:maven-antrun-plugin;external_dependency} -->
            <executions>
              <execution>
                <id>copy-changelog</id>
                <phase>package</phase>
                <configuration>
                  <target>
                    <echo>Copying ${project.basedir}/CHANGELOG.md to ${packageOutputDirectory}/${project.build.finalName}-changelog.md</echo>
                    <copy file="${project.basedir}/CHANGELOG.md" tofile="${packageOutputDirectory}/${project.build.finalName}-changelog.md"/>
                  </target>
                </configuration>
                <goals>
                  <goal>run</goal>
                </goals>
              </execution>
            </executions>
          </plugin>        
        </plugins>
      </build>
    </profile>

    <profile>
      <!-- separate profile for windows as the executable on windows is named npx.cmd and npx on other os families -->
      <id>readme-codesnippet-windows</id>
      <activation>
        <property>
          <name>readme-codesnippet-windows</name>
        </property>
      </activation>
      <build>
        <plugins>
          <plugin>
            <groupId>org.codehaus.mojo</groupId>
            <artifactId>exec-maven-plugin</artifactId>
            <version>1.2.1</version> <!-- {x-version-update;org.codehaus.mojo:exec-maven-plugin;external_dependency} -->
            <executions>
              <execution>
                <id>code-snippet-for-readme-windows</id>
                <phase>prepare-package</phase>
                <goals>
                  <goal>exec</goal>
                </goals>
                <configuration>
                  <executable>npx.cmd</executable>
                  <arguments>
                    <argument>embedme</argument>
                    <argument>sdk/*/azure-*/README.md</argument>
                  </arguments>
                </configuration>
              </execution>
            </executions>
          </plugin>
        </plugins>
      </build>
    </profile>

    <!-- Profiles for updating README file using embedme tool to inject code snippets from compilable Java source files.
     Activate the profile below to update README files when corresponding Java files are updated. -->
    <profile>
      <id>readme-codesnippet</id>
      <activation>
        <property>
          <name>readme-codesnippet</name>
        </property>
      </activation>
      <build>
        <plugins>
          <plugin>
            <groupId>org.codehaus.mojo</groupId>
            <artifactId>exec-maven-plugin</artifactId>
            <version>1.2.1</version> <!-- {x-version-update;org.codehaus.mojo:exec-maven-plugin;external_dependency} -->
            <executions>
              <execution>
                <id>code-snippet-for-readme</id>
                <phase>prepare-package</phase>
                <goals>
                  <goal>exec</goal>
                </goals>
                <configuration>
                  <executable>npx</executable>
                  <arguments>
                    <argument>embedme</argument>
                    <argument>sdk/*/azure-*/README.md</argument>
                  </arguments>
                </configuration>
              </execution>
            </executions>
          </plugin>
        </plugins>
      </build>
    </profile>

    <profile>
      <!-- separate profile for windows as the executable on windows is named npx.cmd and npx on other os families -->
      <id>verify-readme-windows</id>
      <activation>
        <property>
          <name>verify-readme-windows</name>
        </property>
      </activation>
      <build>
        <plugins>
          <plugin>
            <groupId>org.codehaus.mojo</groupId>
            <artifactId>exec-maven-plugin</artifactId>
            <version>1.2.1</version> <!-- {x-version-update;org.codehaus.mojo:exec-maven-plugin;external_dependency} -->
            <executions>
              <execution>
                <id>verify-readme-codesnippet-windows</id>
                <phase>prepare-package</phase>
                <goals>
                  <goal>exec</goal>
                </goals>
                <configuration>
                  <executable>npx.cmd</executable>
                  <arguments>
                    <argument>embedme</argument>
                    <argument>--verify</argument>
                    <argument>sdk/*/azure-*/README.md</argument>
                  </arguments>
                </configuration>
              </execution>
            </executions>
          </plugin>
        </plugins>
      </build>
    </profile>

    <!-- Verify that there are no changes to readme file. Build fails if the there's a difference in README
     after running the embedme tool. -->
    <profile>
      <id>verify-readme</id>
      <activation>
        <property>
          <name>verify-readme</name>
        </property>
      </activation>
      <build>
        <plugins>
          <plugin>
            <groupId>org.codehaus.mojo</groupId>
            <artifactId>exec-maven-plugin</artifactId>
            <version>1.2.1</version> <!-- {x-version-update;org.codehaus.mojo:exec-maven-plugin;external_dependency} -->
            <executions>
              <execution>
                <id>verify-readme-codesnippet</id>
                <phase>prepare-package</phase>
                <goals>
                  <goal>exec</goal>
                </goals>
                <configuration>
                  <executable>npx</executable>
                  <arguments>
                    <argument>embedme</argument>
                    <argument>--verify</argument>
                    <argument>sdk/*/azure-*/README.md</argument>
                  </arguments>
                </configuration>
              </execution>
            </executions>
          </plugin>
        </plugins>
      </build>
    </profile>
  </profiles>

  <modules>
    <module>sdk/appconfiguration/azure-data-appconfiguration</module>
    <module>sdk/core/azure-core</module>
    <module>sdk/core/azure-core-amqp</module>
<!--    <module>sdk/core/azure-core-management</module>--> <!-- Removed for now, as this library is unused -->
    <module>sdk/core/azure-core-http-netty</module>
    <module>sdk/core/azure-core-http-okhttp</module>
    <module>sdk/core/azure-core-test</module>
    <module>sdk/core/azure-core-tracing-opencensus</module>
    <module>sdk/core/azure-core-tracing-opentelemetry</module>
    <module>sdk/eventhubs/azure-messaging-eventhubs</module>
    <module>sdk/eventhubs/azure-messaging-eventhubs-checkpointstore-blob</module>
    <module>sdk/identity/azure-identity</module>
    <module>sdk/keyvault/azure-security-keyvault-certificates</module>
    <module>sdk/keyvault/azure-security-keyvault-keys</module>
    <module>sdk/keyvault/azure-security-keyvault-secrets</module>
    <module>sdk/storage/azure-storage-blob</module>
    <module>sdk/storage/azure-storage-blob-batch</module>
    <module>sdk/storage/azure-storage-blob-cryptography</module>
    <module>sdk/storage/azure-storage-common</module>
    <module>sdk/storage/azure-storage-file-share</module>
    <module>sdk/storage/azure-storage-file-datalake</module>
    <module>sdk/storage/azure-storage-queue</module>
<<<<<<< HEAD
    <module>sdk/textanalytics/azure-ai-textanalytics</module>
=======
    <module>sdk/e2e</module>
>>>>>>> b52329ad
  </modules>
</project><|MERGE_RESOLUTION|>--- conflicted
+++ resolved
@@ -1067,7 +1067,7 @@
                 </goals>
               </execution>
             </executions>
-          </plugin>        
+          </plugin>
         </plugins>
       </build>
     </profile>
@@ -1227,6 +1227,7 @@
     <module>sdk/core/azure-core-test</module>
     <module>sdk/core/azure-core-tracing-opencensus</module>
     <module>sdk/core/azure-core-tracing-opentelemetry</module>
+    <module>sdk/e2e</module>
     <module>sdk/eventhubs/azure-messaging-eventhubs</module>
     <module>sdk/eventhubs/azure-messaging-eventhubs-checkpointstore-blob</module>
     <module>sdk/identity/azure-identity</module>
@@ -1240,10 +1241,6 @@
     <module>sdk/storage/azure-storage-file-share</module>
     <module>sdk/storage/azure-storage-file-datalake</module>
     <module>sdk/storage/azure-storage-queue</module>
-<<<<<<< HEAD
     <module>sdk/textanalytics/azure-ai-textanalytics</module>
-=======
-    <module>sdk/e2e</module>
->>>>>>> b52329ad
   </modules>
 </project>