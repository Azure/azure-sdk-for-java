--- conflicted
+++ resolved
@@ -312,13 +312,9 @@
             <groups>
               <group>
                 <title>Azure Core</title>
-<<<<<<< HEAD
                 <packages>
                   com.azure.core:com.azure.core.annotations:com.azure.core.credentials:com.azure.core.exception:com.azure.core.http*
                 </packages>
-=======
-                <packages>com.azure.core:com.azure.core.annotations:com.azure.core.credentials:com.azure.core.exception:com.azure.core.http*:com.azure.core.configuration:com.azure.core.util*</packages>
->>>>>>> c0511be2
               </group>
               <group>
                 <title>Azure Core - Management</title>
