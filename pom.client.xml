--- conflicted
+++ resolved
@@ -121,11 +121,8 @@
     <azure-core-management.version>1.0.0-SNAPSHOT</azure-core-management.version>
     <reactor-netty.version>0.8.3.RELEASE</reactor-netty.version>
     <netty.version>4.1.33.Final</netty.version>
-<<<<<<< HEAD
     <async-http-client.version>2.5.2</async-http-client.version>
-=======
     <opencensus.version>0.20.0</opencensus.version>
->>>>>>> 5adfc98b
 
     <!-- Test Dependency Versions -->
     <azure-core-test.version>1.0.0-SNAPSHOT</azure-core-test.version>
@@ -287,7 +284,6 @@
       </dependency>
 
       <dependency>
-<<<<<<< HEAD
         <groupId>junit</groupId>
         <artifactId>junit</artifactId>
         <version>${junit.version}</version>
@@ -297,11 +293,12 @@
         <groupId>org.asynchttpclient</groupId>
         <artifactId>async-http-client</artifactId>
         <version>${async-http-client.version}</version>
-=======
+      </dependency>
+
+      <dependency>
         <groupId>io.opencensus</groupId>
         <artifactId>opencensus-api</artifactId>
         <version>${opencensus.version}</version>
->>>>>>> 5adfc98b
       </dependency>
 
       <!-- Test dependencies -->
