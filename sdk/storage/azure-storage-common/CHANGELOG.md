# Release History

## 12.11.0-beta.1 (Unreleased)
<<<<<<< HEAD

=======
- Removed a deep copy in PayloadSizeGate
- Fixed a bug that would throw if uploading using a stream that returned a number > 0 from available() after the stream had ended
>>>>>>> 16d7b696

## 12.10.0 (2021-01-14)
- GA release

## 12.10.0-beta.1 (2020-12-07)
- Added ability to specify timeout units in RequestRetryOptions.
- Fixed bug where query params were being parsed incorrectly if an encoded comma was the query value.
- Added a MetadataValidationPolicy to check for leading and trailing whitespace in metadata that would cause Auth failures.

## 12.9.0 (2020-11-11)
- GA release

## 12.9.0-beta.2 (2020-10-08)
- Updated `azure-core` version to `1.9.0` to pick up fixes related to listBlobs.

## 12.9.0-beta.1 (2020-10-01)
- Added a Constant that represented the default storage scope for TokenCredentials.
- Added UploadUtils.computeMd5 that computes the md5 of a flux and wraps it with the data.

## 12.8.0 (2020-08-13)
- Added support for setting tags and filterTags operations on SAS by adding to AccountSASPermissions.
- Fixed bug where FluxInputStream would throw when a ByteBuffer of length 0 was encountered.
- Added appendQueryParameter method to support adding version and snapshot support to BlobBatch setTier.
- Fixed a bug in StorageInputStream.read(byte[]) that would incorrectly return -1 if the byte array was larger than both the requested data and the chunk size

## 12.8.0-beta.1 (2020-07-07)
- Added support for the 2019-12-12 service version.
- Buffered UploadUtils now supports uploading data of long sized length.

## 12.7.0 (2020-06-12)
- Updated azure-core dependency.

## 12.7.0-beta.1 (2020-06-08)


## 12.6.1 (2020-05-06)
- Updated `azure-core` version to `1.5.0` to pickup fixes for percent encoding `UTF-8` and invalid leading bytes in a body string.

## 12.6.0 (2020-04-06)
- Added a constant for the directory metadata marker.
- Fixed bug where x-ms headers were not being word-sorted.

## 12.5.0 (2020-03-11)
- Added types that enabled buffered upload in datalake.

## 12.4.0 (2020-02-12)

## 12.3.1 (2020-02-10)
- Updated `azure-core-http-netty` to version 1.3.0

## 12.3.0 (2020-01-15)

## 12.2.0 (2020-01-08)

## 12.2.0-beta.1 (2019-12-18)
- Added generateSas methods on service clients to improve discoverability and convenience of sas. Deprecated setters of required parameters, generateSasQueryParameters methods on AccountSasSignatureValues to direct users to using the methods added on clients.

## 12.1.0 (2019-12-04)
- Upgraded to version 1.1.0 of Azure Core.

## 12.0.0 (2019-10-31)
- Removed BaseClientBuilder
- Renamed RequestRetryOptions maxTries, tryTimeout, secondaryHost, retryDelayInMs, maxRetryDelayInMs to getMaxTries, getTryTimeout, getSecondaryHosy, getRetryDelayInMs, getMaxRetryDelayInMs
- Renamed IpRange to SasIpRange
- Moved AccountSasQueryParameters, AccountSasSignatureValues, BaseSasQueryParameters, SasIpRange into Sas package
- Removed SR class from public API
- Renamed SharedKeyCredential and SharedKeyCredentialPolicy to StorageSharedKeyCredential and StorageSharedKeyCredentialPolicy
- Removes many methods in Utility from public API
- Renamed AccountSasPermission getters to use has prefix
- Changed naming pattern of AccountSasService getters to use hasXAccess instead of isX (ex. hasFileAccess)

### Features included in `azure-storage-blob-cryptography`
- This package supports common functionality needed for blob storage.
- Reactive streams support using [Project Reactor](https://projectreactor.io/).<|MERGE_RESOLUTION|>--- conflicted
+++ resolved
@@ -1,12 +1,8 @@
 # Release History
 
 ## 12.11.0-beta.1 (Unreleased)
-<<<<<<< HEAD
-
-=======
 - Removed a deep copy in PayloadSizeGate
 - Fixed a bug that would throw if uploading using a stream that returned a number > 0 from available() after the stream had ended
->>>>>>> 16d7b696
 
 ## 12.10.0 (2021-01-14)
 - GA release
