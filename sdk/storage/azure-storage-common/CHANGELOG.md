# Release History

<<<<<<< HEAD
## 12.13.0-beta.1 (2021-07-28)
- Added support for the 2020-10-02 service version.
- Added support for the set immutability policy permission for Account SAS.
 
=======
## 12.13.0-beta.1 (Unreleased)
- Added support for the set immutability policy permission for Account SAS. 
- Fixed bug where InputStream to Flux converter could append extra bytes at the end of payload.
>>>>>>> 1b4741dd

## 12.12.0 (2021-06-09)
- GA release

## 12.12.0-beta.1 (2021-05-13)
- Fixed bug in Utility.convertStreamToByteBuffer where variable updates would happen incorrectly if we hit the end of stream.

## 12.11.1 (2021-05-13)
### Dependency Updates
- Updated `azure-core` to version `1.16.0`

## 12.11.0 (2021-04-29)
- Fixed concurrency issue in UploadBufferPool that caused large files to hang.

## 12.11.0-beta.3 (2021-04-16)
- Fixed a bug where connection strings with unencoded SAS's would result in URL exceptions. 

## 12.11.0-beta.2 (2021-03-29)
- Update `azure-core` to version `1.14.1`

## 12.10.1 (2021-03-19)
- Removed a deep copy in PayloadSizeGate

## 12.11.0-beta.1 (2021-02-10)
- Added support to log retries 
- Removed a deep copy in PayloadSizeGate
- Fixed a bug that would throw if uploading using a stream that returned a number > 0 from available() after the stream had ended

## 12.10.0 (2021-01-14)
- GA release

## 12.10.0-beta.1 (2020-12-07)
- Added ability to specify timeout units in RequestRetryOptions.
- Fixed bug where query params were being parsed incorrectly if an encoded comma was the query value.
- Added a MetadataValidationPolicy to check for leading and trailing whitespace in metadata that would cause Auth failures.

## 12.9.0 (2020-11-11)
- GA release

## 12.9.0-beta.2 (2020-10-08)
- Updated `azure-core` version to `1.9.0` to pick up fixes related to listBlobs.

## 12.9.0-beta.1 (2020-10-01)
- Added a Constant that represented the default storage scope for TokenCredentials.
- Added UploadUtils.computeMd5 that computes the md5 of a flux and wraps it with the data.

## 12.8.0 (2020-08-13)
- Added support for setting tags and filterTags operations on SAS by adding to AccountSASPermissions.
- Fixed bug where FluxInputStream would throw when a ByteBuffer of length 0 was encountered.
- Added appendQueryParameter method to support adding version and snapshot support to BlobBatch setTier.
- Fixed a bug in StorageInputStream.read(byte[]) that would incorrectly return -1 if the byte array was larger than both the requested data and the chunk size

## 12.8.0-beta.1 (2020-07-07)
- Added support for the 2019-12-12 service version.
- Buffered UploadUtils now supports uploading data of long sized length.

## 12.7.0 (2020-06-12)
- Updated azure-core dependency.

## 12.7.0-beta.1 (2020-06-08)


## 12.6.1 (2020-05-06)
- Updated `azure-core` version to `1.5.0` to pickup fixes for percent encoding `UTF-8` and invalid leading bytes in a body string.

## 12.6.0 (2020-04-06)
- Added a constant for the directory metadata marker.
- Fixed bug where x-ms headers were not being word-sorted.

## 12.5.0 (2020-03-11)
- Added types that enabled buffered upload in datalake.

## 12.4.0 (2020-02-12)

## 12.3.1 (2020-02-10)
- Updated `azure-core-http-netty` to version 1.3.0

## 12.3.0 (2020-01-15)

## 12.2.0 (2020-01-08)

## 12.2.0-beta.1 (2019-12-18)
- Added generateSas methods on service clients to improve discoverability and convenience of sas. Deprecated setters of required parameters, generateSasQueryParameters methods on AccountSasSignatureValues to direct users to using the methods added on clients.

## 12.1.0 (2019-12-04)
- Upgraded to version 1.1.0 of Azure Core.

## 12.0.0 (2019-10-31)
- Removed BaseClientBuilder
- Renamed RequestRetryOptions maxTries, tryTimeout, secondaryHost, retryDelayInMs, maxRetryDelayInMs to getMaxTries, getTryTimeout, getSecondaryHosy, getRetryDelayInMs, getMaxRetryDelayInMs
- Renamed IpRange to SasIpRange
- Moved AccountSasQueryParameters, AccountSasSignatureValues, BaseSasQueryParameters, SasIpRange into Sas package
- Removed SR class from public API
- Renamed SharedKeyCredential and SharedKeyCredentialPolicy to StorageSharedKeyCredential and StorageSharedKeyCredentialPolicy
- Removes many methods in Utility from public API
- Renamed AccountSasPermission getters to use has prefix
- Changed naming pattern of AccountSasService getters to use hasXAccess instead of isX (ex. hasFileAccess)

### Features included in `azure-storage-blob-cryptography`
- This package supports common functionality needed for blob storage.
- Reactive streams support using [Project Reactor](https://projectreactor.io/).<|MERGE_RESOLUTION|>--- conflicted
+++ resolved
@@ -1,15 +1,9 @@
 # Release History
 
-<<<<<<< HEAD
 ## 12.13.0-beta.1 (2021-07-28)
 - Added support for the 2020-10-02 service version.
 - Added support for the set immutability policy permission for Account SAS.
- 
-=======
-## 12.13.0-beta.1 (Unreleased)
-- Added support for the set immutability policy permission for Account SAS. 
 - Fixed bug where InputStream to Flux converter could append extra bytes at the end of payload.
->>>>>>> 1b4741dd
 
 ## 12.12.0 (2021-06-09)
 - GA release
