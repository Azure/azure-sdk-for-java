# Release History

<<<<<<< HEAD
## 12.12.0-beta.2 (Unreleased)
- Added support for the set immutability policy permission for Account SAS. 
=======
## 12.13.0-beta.1 (Unreleased)

>>>>>>> 0fd8cfd5

## 12.12.0 (2021-06-09)
- GA release

## 12.12.0-beta.1 (2021-05-13)
- Fixed bug in Utility.convertStreamToByteBuffer where variable updates would happen incorrectly if we hit the end of stream.

## 12.11.1 (2021-05-13)
### Dependency Updates
- Updated `azure-core` to version `1.16.0`

## 12.11.0 (2021-04-29)
- Fixed concurrency issue in UploadBufferPool that caused large files to hang.

## 12.11.0-beta.3 (2021-04-16)
- Fixed a bug where connection strings with unencoded SAS's would result in URL exceptions. 

## 12.11.0-beta.2 (2021-03-29)
- Update `azure-core` to version `1.14.1`

## 12.10.1 (2021-03-19)
- Removed a deep copy in PayloadSizeGate

## 12.11.0-beta.1 (2021-02-10)
- Added support to log retries 
- Removed a deep copy in PayloadSizeGate
- Fixed a bug that would throw if uploading using a stream that returned a number > 0 from available() after the stream had ended

## 12.10.0 (2021-01-14)
- GA release

## 12.10.0-beta.1 (2020-12-07)
- Added ability to specify timeout units in RequestRetryOptions.
- Fixed bug where query params were being parsed incorrectly if an encoded comma was the query value.
- Added a MetadataValidationPolicy to check for leading and trailing whitespace in metadata that would cause Auth failures.

## 12.9.0 (2020-11-11)
- GA release

## 12.9.0-beta.2 (2020-10-08)
- Updated `azure-core` version to `1.9.0` to pick up fixes related to listBlobs.

## 12.9.0-beta.1 (2020-10-01)
- Added a Constant that represented the default storage scope for TokenCredentials.
- Added UploadUtils.computeMd5 that computes the md5 of a flux and wraps it with the data.

## 12.8.0 (2020-08-13)
- Added support for setting tags and filterTags operations on SAS by adding to AccountSASPermissions.
- Fixed bug where FluxInputStream would throw when a ByteBuffer of length 0 was encountered.
- Added appendQueryParameter method to support adding version and snapshot support to BlobBatch setTier.
- Fixed a bug in StorageInputStream.read(byte[]) that would incorrectly return -1 if the byte array was larger than both the requested data and the chunk size

## 12.8.0-beta.1 (2020-07-07)
- Added support for the 2019-12-12 service version.
- Buffered UploadUtils now supports uploading data of long sized length.

## 12.7.0 (2020-06-12)
- Updated azure-core dependency.

## 12.7.0-beta.1 (2020-06-08)


## 12.6.1 (2020-05-06)
- Updated `azure-core` version to `1.5.0` to pickup fixes for percent encoding `UTF-8` and invalid leading bytes in a body string.

## 12.6.0 (2020-04-06)
- Added a constant for the directory metadata marker.
- Fixed bug where x-ms headers were not being word-sorted.

## 12.5.0 (2020-03-11)
- Added types that enabled buffered upload in datalake.

## 12.4.0 (2020-02-12)

## 12.3.1 (2020-02-10)
- Updated `azure-core-http-netty` to version 1.3.0

## 12.3.0 (2020-01-15)

## 12.2.0 (2020-01-08)

## 12.2.0-beta.1 (2019-12-18)
- Added generateSas methods on service clients to improve discoverability and convenience of sas. Deprecated setters of required parameters, generateSasQueryParameters methods on AccountSasSignatureValues to direct users to using the methods added on clients.

## 12.1.0 (2019-12-04)
- Upgraded to version 1.1.0 of Azure Core.

## 12.0.0 (2019-10-31)
- Removed BaseClientBuilder
- Renamed RequestRetryOptions maxTries, tryTimeout, secondaryHost, retryDelayInMs, maxRetryDelayInMs to getMaxTries, getTryTimeout, getSecondaryHosy, getRetryDelayInMs, getMaxRetryDelayInMs
- Renamed IpRange to SasIpRange
- Moved AccountSasQueryParameters, AccountSasSignatureValues, BaseSasQueryParameters, SasIpRange into Sas package
- Removed SR class from public API
- Renamed SharedKeyCredential and SharedKeyCredentialPolicy to StorageSharedKeyCredential and StorageSharedKeyCredentialPolicy
- Removes many methods in Utility from public API
- Renamed AccountSasPermission getters to use has prefix
- Changed naming pattern of AccountSasService getters to use hasXAccess instead of isX (ex. hasFileAccess)

### Features included in `azure-storage-blob-cryptography`
- This package supports common functionality needed for blob storage.
- Reactive streams support using [Project Reactor](https://projectreactor.io/).<|MERGE_RESOLUTION|>--- conflicted
+++ resolved
@@ -1,12 +1,7 @@
 # Release History
 
-<<<<<<< HEAD
-## 12.12.0-beta.2 (Unreleased)
+## 12.13.0-beta.1 (Unreleased)
 - Added support for the set immutability policy permission for Account SAS. 
-=======
-## 12.13.0-beta.1 (Unreleased)
-
->>>>>>> 0fd8cfd5
 
 ## 12.12.0 (2021-06-09)
 - GA release
