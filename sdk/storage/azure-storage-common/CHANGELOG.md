--- conflicted
+++ resolved
@@ -1,10 +1,6 @@
 # Release History
 
-<<<<<<< HEAD
-## 12.2.0-beta.2 (Unreleased)
-=======
 ## 12.2.0 (2020-01-08)
->>>>>>> 0f276126
 
 ## 12.2.0-beta.1 (2019-12-18)
 - Added generateSas methods on service clients to improve discoverability and convenience of sas. Deprecated setters of required parameters, generateSasQueryParameters methods on AccountSasSignatureValues to direct users to using the methods added on clients.
