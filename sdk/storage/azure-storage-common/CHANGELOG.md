# Release History

<<<<<<< HEAD
## 12.9.0-beta.3 (Unreleased)


=======
## 12.10.0-beta.2 (Unreleased)


## 12.10.0-beta.1 (2020-12-07)
- Added ability to specify timeout units in RequestRetryOptions.
- Fixed bug where query params were being parsed incorrectly if an encoded comma was the query value.
- Added a MetadataValidationPolicy to check for leading and trailing whitespace in metadata that would cause Auth failures.

## 12.9.0 (2020-11-11)
- GA release

>>>>>>> 6f033d77
## 12.9.0-beta.2 (2020-10-08)
- Updated `azure-core` version to `1.9.0` to pick up fixes related to listBlobs.

## 12.9.0-beta.1 (2020-10-01)
- Added a Constant that represented the default storage scope for TokenCredentials.
- Added UploadUtils.computeMd5 that computes the md5 of a flux and wraps it with the data.

## 12.8.0 (2020-08-13)
- Added support for setting tags and filterTags operations on SAS by adding to AccountSASPermissions.
- Fixed bug where FluxInputStream would throw when a ByteBuffer of length 0 was encountered.
- Added appendQueryParameter method to support adding version and snapshot support to BlobBatch setTier.
- Fixed a bug in StorageInputStream.read(byte[]) that would incorrectly return -1 if the byte array was larger than both the requested data and the chunk size

## 12.8.0-beta.1 (2020-07-07)
- Added support for the 2019-12-12 service version.
- Buffered UploadUtils now supports uploading data of long sized length.

## 12.7.0 (2020-06-12)
- Updated azure-core dependency.

## 12.7.0-beta.1 (2020-06-08)


## 12.6.1 (2020-05-06)
- Updated `azure-core` version to `1.5.0` to pickup fixes for percent encoding `UTF-8` and invalid leading bytes in a body string.

## 12.6.0 (2020-04-06)
- Added a constant for the directory metadata marker.
- Fixed bug where x-ms headers were not being word-sorted.

## 12.5.0 (2020-03-11)
- Added types that enabled buffered upload in datalake.

## 12.4.0 (2020-02-12)

## 12.3.1 (2020-02-10)
- Updated `azure-core-http-netty` to version 1.3.0

## 12.3.0 (2020-01-15)

## 12.2.0 (2020-01-08)

## 12.2.0-beta.1 (2019-12-18)
- Added generateSas methods on service clients to improve discoverability and convenience of sas. Deprecated setters of required parameters, generateSasQueryParameters methods on AccountSasSignatureValues to direct users to using the methods added on clients.

## 12.1.0 (2019-12-04)
- Upgraded to version 1.1.0 of Azure Core.

## 12.0.0 (2019-10-31)
- Removed BaseClientBuilder
- Renamed RequestRetryOptions maxTries, tryTimeout, secondaryHost, retryDelayInMs, maxRetryDelayInMs to getMaxTries, getTryTimeout, getSecondaryHosy, getRetryDelayInMs, getMaxRetryDelayInMs
- Renamed IpRange to SasIpRange
- Moved AccountSasQueryParameters, AccountSasSignatureValues, BaseSasQueryParameters, SasIpRange into Sas package
- Removed SR class from public API
- Renamed SharedKeyCredential and SharedKeyCredentialPolicy to StorageSharedKeyCredential and StorageSharedKeyCredentialPolicy
- Removes many methods in Utility from public API
- Renamed AccountSasPermission getters to use has prefix
- Changed naming pattern of AccountSasService getters to use hasXAccess instead of isX (ex. hasFileAccess)

### Features included in `azure-storage-blob-cryptography`
- This package supports common functionality needed for blob storage.
- Reactive streams support using [Project Reactor](https://projectreactor.io/).<|MERGE_RESOLUTION|>--- conflicted
+++ resolved
@@ -1,10 +1,5 @@
 # Release History
 
-<<<<<<< HEAD
-## 12.9.0-beta.3 (Unreleased)
-
-
-=======
 ## 12.10.0-beta.2 (Unreleased)
 
 
@@ -16,7 +11,6 @@
 ## 12.9.0 (2020-11-11)
 - GA release
 
->>>>>>> 6f033d77
 ## 12.9.0-beta.2 (2020-10-08)
 - Updated `azure-core` version to `1.9.0` to pick up fixes related to listBlobs.
 
