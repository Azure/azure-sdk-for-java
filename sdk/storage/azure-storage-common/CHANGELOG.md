--- conflicted
+++ resolved
@@ -1,17 +1,10 @@
 # Release History
-<<<<<<< HEAD
-## Version XX.X.X (XXXX-XX-XX)
-- Added generateSas methods on service clients to improve discoverability and convenience of sas. Deprecated setters of required parameters, generateSasQueryParameters methods on AccountSasSignatureValues to direct users to using the methods added on clients.
-
-=======
-
 ## Version XX.X.X (XXXX-XX-XX)
 - Added generateSas methods on service clients to improve discoverability and convenience of sas. Deprecated setters of required parameters, generateSasQueryParameters methods on AccountSasSignatureValues to direct users to using the methods added on clients.
 
 ## Version 12.1.0 (2019-12-04)
 - Upgraded to version 1.1.0 of Azure Core.
 
->>>>>>> 6b85ab77
 ## Version 12.0.0 (2019-10-31)
 - Removed BaseClientBuilder
 - Renamed RequestRetryOptions maxTries, tryTimeout, secondaryHost, retryDelayInMs, maxRetryDelayInMs to getMaxTries, getTryTimeout, getSecondaryHosy, getRetryDelayInMs, getMaxRetryDelayInMs
