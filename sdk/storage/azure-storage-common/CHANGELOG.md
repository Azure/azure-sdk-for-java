--- conflicted
+++ resolved
@@ -1,11 +1,8 @@
 # Release History
 
 ## 12.8.0-beta.2 (Unreleased)
-<<<<<<< HEAD
 - Added support for setting tags and filterTags operations on SAS by adding to AccountSASPermissions.
-=======
 - Fixed bug where FluxInputStream would throw when a ByteBuffer of length 0 was encountered.
->>>>>>> 7dd0b65d
 
 ## 12.8.0-beta.1 (2020-07-07)
 - Added support for the 2019-12-12 service version.
