--- conflicted
+++ resolved
@@ -1,11 +1,7 @@
 # Release History
 
-<<<<<<< HEAD
-## 12.9.0-beta.3 (Unreleased)
-=======
 ## 12.10.0 (2021-01-14)
 - GA release
->>>>>>> e2018a87
 
 ## 12.10.0-beta.1 (2020-12-07)
 - Added ability to specify timeout units in RequestRetryOptions.
