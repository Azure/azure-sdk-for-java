# Azure Storage Common shared library for Java
Azure Storage Common is a library that has common dependencies for all Azure Storage packages.

[Source code][source] | [API reference documentation][docs]

## Getting started

### Prerequisites

- [Java Development Kit (JDK)][jdk] with version 8 or above
- [Azure Subscription][azure_subscription]
- [Create Storage Account][storage_account]

### Include the package

[//]: # ({x-version-update-start;com.azure:azure-storage-common;current})
```xml
<dependency>
    <groupId>com.azure</groupId>
    <artifactId>azure-storage-common</artifactId>
<<<<<<< HEAD
    <version>12.9.0-beta.2</version>
=======
    <version>12.10.0</version>
>>>>>>> e2018a87
</dependency>
```
[//]: # ({x-version-update-end})

## Key concepts


## Examples


## Troubleshooting

### Default HTTP Client
All client libraries by default use the Netty HTTP client. Adding the above dependency will automatically configure
the client library to use the Netty HTTP client. Configuring or changing the HTTP client is detailed in the
[HTTP clients wiki](https://github.com/Azure/azure-sdk-for-java/wiki/HTTP-clients).

### Default SSL library
All client libraries, by default, use the Tomcat-native Boring SSL library to enable native-level performance for SSL
operations. The Boring SSL library is an uber jar containing native libraries for Linux / macOS / Windows, and provides
better performance compared to the default SSL implementation within the JDK. For more information, including how to
reduce the dependency size, refer to the [performance tuning][performance_tuning] section of the wiki.

## Next steps

## Next steps Samples

## Contributing

This project welcomes contributions and suggestions. Most contributions require you to agree to a [Contributor License Agreement (CLA)][cla] declaring that you have the right to, and actually do, grant us the rights to use your contribution.

When you submit a pull request, a CLA-bot will automatically determine whether you need to provide a CLA and decorate the PR appropriately (e.g., label, comment). Simply follow the instructions provided by the bot. You will only need to do this once across all repos using our CLA.

This project has adopted the [Microsoft Open Source Code of Conduct][coc]. For more information see the [Code of Conduct FAQ][coc_faq] or contact [opencode@microsoft.com][coc_contact] with any additional questions or comments.

<!-- LINKS -->
[source]: https://github.com/Azure/azure-sdk-for-java/blob/master/sdk/storage/azure-storage-common/src
[samples_readme]: src/samples/README.md
[docs]: https://azure.github.io/azure-sdk-for-java/
[sas_token]: https://docs.microsoft.com/azure/storage/common/storage-dotnet-shared-access-signature-part-1
[jdk]: https://docs.microsoft.com/java/azure/jdk/
[azure_subscription]: https://azure.microsoft.com/free/
[storage_account]: https://docs.microsoft.com/azure/storage/common/storage-quickstart-create-account?tabs=azure-portal
[cla]: https://cla.microsoft.com
[coc]: https://opensource.microsoft.com/codeofconduct/
[coc_faq]: https://opensource.microsoft.com/codeofconduct/faq/
[coc_contact]: mailto:opencode@microsoft.com

![Impressions](https://azure-sdk-impressions.azurewebsites.net/api/impressions/azure-sdk-for-java%2Fsdk%2Fstorage%2Fazure-storage-common%2FREADME.png)<|MERGE_RESOLUTION|>--- conflicted
+++ resolved
@@ -18,11 +18,7 @@
 <dependency>
     <groupId>com.azure</groupId>
     <artifactId>azure-storage-common</artifactId>
-<<<<<<< HEAD
-    <version>12.9.0-beta.2</version>
-=======
     <version>12.10.0</version>
->>>>>>> e2018a87
 </dependency>
 ```
 [//]: # ({x-version-update-end})
