--- conflicted
+++ resolved
@@ -52,11 +52,7 @@
 <dependency>
     <groupId>com.azure</groupId>
     <artifactId>azure-storage-common</artifactId>
-<<<<<<< HEAD
-    <version>12.15.1</version>
-=======
     <version>12.16.0</version>
->>>>>>> 8d609db9
 </dependency>
 ```
 [//]: # ({x-version-update-end})
