# Azure Storage Common shared library for Java
Azure Storage Common is a library that has common dependencies for all Azure Storage packages.

[Source code][source] | [API reference documentation][docs]

## Getting started

### Prerequisites

- [Java Development Kit (JDK)][jdk] with version 8 or above
- [Azure Subscription][azure_subscription]
- [Create Storage Account][storage_account]

### Include the package

#### Include the BOM file

Please include the azure-sdk-bom to your project to take dependency on GA version of the library. In the following snippet, replace the {bom_version_to_target} placeholder with the version number.
To learn more about the BOM, see the [AZURE SDK BOM README](https://github.com/Azure/azure-sdk-for-java/blob/main/sdk/boms/azure-sdk-bom/README.md).

```xml
<dependencyManagement>
    <dependencies>
        <dependency>
            <groupId>com.azure</groupId>
            <artifactId>azure-sdk-bom</artifactId>
            <version>{bom_version_to_target}</version>
            <type>pom</type>
            <scope>import</scope>
        </dependency>
    </dependencies>
</dependencyManagement>
```
and then include the direct dependency in the dependencies section without the version tag.

```xml
<dependencies>
  <dependency>
    <groupId>com.azure</groupId>
    <artifactId>azure-storage-common</artifactId>
  </dependency>
</dependencies>
```

#### Include direct dependency
If you want to take dependency on a particular version of the library that is not present in the BOM,
add the direct dependency to your project as follows.


[//]: # ({x-version-update-start;com.azure:azure-storage-common;current})
```xml
<dependency>
    <groupId>com.azure</groupId>
    <artifactId>azure-storage-common</artifactId>
<<<<<<< HEAD
    <version>12.22.1</version>
=======
    <version>12.23.0</version>
>>>>>>> 9e118302
</dependency>
```
[//]: # ({x-version-update-end})

## Key concepts


## Examples


## Troubleshooting

### Default HTTP Client
All client libraries by default use the Netty HTTP client. Adding the above dependency will automatically configure
the client library to use the Netty HTTP client. Configuring or changing the HTTP client is detailed in the
[HTTP clients wiki](https://github.com/Azure/azure-sdk-for-java/wiki/HTTP-clients).

### Default SSL library
All client libraries, by default, use the Tomcat-native Boring SSL library to enable native-level performance for SSL
operations. The Boring SSL library is an uber jar containing native libraries for Linux / macOS / Windows, and provides
better performance compared to the default SSL implementation within the JDK. For more information, including how to
reduce the dependency size, refer to the [performance tuning][performance_tuning] section of the wiki.

## Next steps

## Next steps Samples

## Contributing

This project welcomes contributions and suggestions. Most contributions require you to agree to a [Contributor License Agreement (CLA)][cla] declaring that you have the right to, and actually do, grant us the rights to use your contribution.

When you submit a pull request, a CLA-bot will automatically determine whether you need to provide a CLA and decorate the PR appropriately (e.g., label, comment). Simply follow the instructions provided by the bot. You will only need to do this once across all repos using our CLA.

This project has adopted the [Microsoft Open Source Code of Conduct][coc]. For more information see the [Code of Conduct FAQ][coc_faq] or contact [opencode@microsoft.com][coc_contact] with any additional questions or comments.

<!-- LINKS -->
[source]: https://github.com/Azure/azure-sdk-for-java/blob/main/sdk/storage/azure-storage-common/src
[samples_readme]: src/samples/README.md
[docs]: https://azure.github.io/azure-sdk-for-java/
[sas_token]: https://docs.microsoft.com/azure/storage/common/storage-dotnet-shared-access-signature-part-1
[jdk]: https://docs.microsoft.com/java/azure/jdk/
[azure_subscription]: https://azure.microsoft.com/free/
[storage_account]: https://docs.microsoft.com/azure/storage/common/storage-quickstart-create-account?tabs=azure-portal
[cla]: https://cla.microsoft.com
[coc]: https://opensource.microsoft.com/codeofconduct/
[coc_faq]: https://opensource.microsoft.com/codeofconduct/faq/
[coc_contact]: mailto:opencode@microsoft.com

![Impressions](https://azure-sdk-impressions.azurewebsites.net/api/impressions/azure-sdk-for-java%2Fsdk%2Fstorage%2Fazure-storage-common%2FREADME.png)<|MERGE_RESOLUTION|>--- conflicted
+++ resolved
@@ -52,11 +52,7 @@
 <dependency>
     <groupId>com.azure</groupId>
     <artifactId>azure-storage-common</artifactId>
-<<<<<<< HEAD
-    <version>12.22.1</version>
-=======
     <version>12.23.0</version>
->>>>>>> 9e118302
 </dependency>
 ```
 [//]: # ({x-version-update-end})
