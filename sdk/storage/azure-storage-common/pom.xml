--- conflicted
+++ resolved
@@ -55,11 +55,7 @@
     <dependency>
       <groupId>com.azure</groupId>
       <artifactId>azure-core</artifactId>
-<<<<<<< HEAD
-      <version>1.25.0</version> <!-- {x-version-update;com.azure:azure-core;dependency} -->
-=======
       <version>1.26.0</version> <!-- {x-version-update;com.azure:azure-core;dependency} -->
->>>>>>> 8aeb5a06
     </dependency>
     <dependency>
       <groupId>com.azure</groupId>
