<?xml version="1.0" encoding="UTF-8"?>
<project xmlns="http://maven.apache.org/POM/4.0.0"
         xmlns:xsi="http://www.w3.org/2001/XMLSchema-instance"
         xsi:schemaLocation="http://maven.apache.org/POM/4.0.0 http://maven.apache.org/xsd/maven-4.0.0.xsd">
  <parent>
    <groupId>com.azure</groupId>
    <artifactId>azure-client-sdk-parent</artifactId>
    <version>1.7.0</version> <!-- {x-version-update;com.azure:azure-client-sdk-parent;current} -->
    <relativePath>../../../pom.client.xml</relativePath>
  </parent>

  <modelVersion>4.0.0</modelVersion>

  <groupId>com.azure</groupId>
  <artifactId>azure-storage-common</artifactId>
<<<<<<< HEAD
  <version>12.2.0-beta.2</version> <!-- {x-version-update;com.azure:azure-storage-common;current} -->
=======
  <version>12.2.0</version> <!-- {x-version-update;com.azure:azure-storage-common;current} -->
>>>>>>> 0f276126

  <name>Microsoft Azure common module for Storage</name>
  <description>This module contains common code based for all Microsoft Azure Storage client libraries.</description>
  <url>https://github.com/Azure/azure-sdk-for-java</url>

  <distributionManagement>
    <site>
      <id>azure-java-build-docs</id>
      <url>${site.url}/site/${project.artifactId}</url>
    </site>
  </distributionManagement>

  <scm>
    <url>scm:git:https://github.com/Azure/azure-sdk-for-java</url>
    <connection>scm:git:git@github.com:Azure/azure-sdk-for-java.git</connection>
    <tag>HEAD</tag>
  </scm>

  <dependencies>
    <dependency>
      <groupId>com.azure</groupId>
      <artifactId>azure-core</artifactId>
      <version>1.2.0</version> <!-- {x-version-update;com.azure:azure-core;dependency} -->
    </dependency>
    <dependency>
      <groupId>org.slf4j</groupId>
      <artifactId>slf4j-api</artifactId>
      <version>1.7.28</version> <!-- {x-version-update;org.slf4j:slf4j-api;external_dependency} -->
    </dependency>
    <dependency>
      <groupId>com.azure</groupId>
      <artifactId>azure-core-http-netty</artifactId>
      <version>1.2.0</version> <!-- {x-version-update;com.azure:azure-core-http-netty;dependency} -->
    </dependency>

    <!-- Added this dependency to include necessary annotations used by reactor core.
        Without this dependency, javadoc throws a warning as it cannot find enum When.MAYBE
        which is used in @Nullable annotation in reactor core classes -->
    <dependency>
      <groupId>com.google.code.findbugs</groupId>
      <artifactId>jsr305</artifactId>
      <version>3.0.2</version> <!-- {x-version-update;com.google.code.findbugs:jsr305;external_dependency} -->
      <scope>provided</scope>
    </dependency>

    <dependency>
      <groupId>com.azure</groupId>
      <artifactId>azure-core-test</artifactId>
<<<<<<< HEAD
      <version>1.1.0-beta.2</version> <!-- {x-version-update;unreleased_com.azure:azure-core-test;dependency} -->
=======
      <version>1.1.0</version> <!-- {x-version-update;com.azure:azure-core-test;dependency} -->
>>>>>>> 0f276126
      <scope>test</scope>
    </dependency>
    <dependency>
      <groupId>com.azure</groupId>
      <artifactId>azure-identity</artifactId>
      <version>1.0.2</version> <!-- {x-version-update;com.azure:azure-identity;dependency} -->
      <scope>test</scope>
    </dependency>
    <dependency>
      <groupId>org.junit.jupiter</groupId>
      <artifactId>junit-jupiter-api</artifactId>
      <version>5.4.2</version> <!-- {x-version-update;org.junit.jupiter:junit-jupiter-api;external_dependency} -->
      <scope>test</scope>
    </dependency>
    <dependency>
      <groupId>org.junit.jupiter</groupId>
      <artifactId>junit-jupiter-engine</artifactId>
      <version>5.4.2</version> <!-- {x-version-update;org.junit.jupiter:junit-jupiter-engine;external_dependency} -->
      <scope>test</scope>
    </dependency>
    <dependency>
      <groupId>org.slf4j</groupId>
      <artifactId>slf4j-simple</artifactId>
      <version>1.7.25</version> <!-- {x-version-update;org.slf4j:slf4j-simple;external_dependency} -->
      <scope>test</scope>
    </dependency>
    <dependency>
      <groupId>io.projectreactor</groupId>
      <artifactId>reactor-test</artifactId>
      <version>3.3.0.RELEASE</version> <!-- {x-version-update;io.projectreactor:reactor-test;external_dependency} -->
      <scope>test</scope>
    </dependency>
  </dependencies>
</project><|MERGE_RESOLUTION|>--- conflicted
+++ resolved
@@ -13,11 +13,7 @@
 
   <groupId>com.azure</groupId>
   <artifactId>azure-storage-common</artifactId>
-<<<<<<< HEAD
-  <version>12.2.0-beta.2</version> <!-- {x-version-update;com.azure:azure-storage-common;current} -->
-=======
   <version>12.2.0</version> <!-- {x-version-update;com.azure:azure-storage-common;current} -->
->>>>>>> 0f276126
 
   <name>Microsoft Azure common module for Storage</name>
   <description>This module contains common code based for all Microsoft Azure Storage client libraries.</description>
@@ -66,11 +62,7 @@
     <dependency>
       <groupId>com.azure</groupId>
       <artifactId>azure-core-test</artifactId>
-<<<<<<< HEAD
-      <version>1.1.0-beta.2</version> <!-- {x-version-update;unreleased_com.azure:azure-core-test;dependency} -->
-=======
       <version>1.1.0</version> <!-- {x-version-update;com.azure:azure-core-test;dependency} -->
->>>>>>> 0f276126
       <scope>test</scope>
     </dependency>
     <dependency>
