<?xml version="1.0" encoding="UTF-8"?>
<project xmlns="http://maven.apache.org/POM/4.0.0"
         xmlns:xsi="http://www.w3.org/2001/XMLSchema-instance"
         xsi:schemaLocation="http://maven.apache.org/POM/4.0.0 http://maven.apache.org/xsd/maven-4.0.0.xsd">
  <parent>
    <groupId>com.azure</groupId>
    <artifactId>azure-client-sdk-parent</artifactId>
    <version>1.7.0</version> <!-- {x-version-update;com.azure:azure-client-sdk-parent;current} -->
    <relativePath>../../parents/azure-client-sdk-parent</relativePath>
  </parent>

  <modelVersion>4.0.0</modelVersion>

  <groupId>com.azure</groupId>
  <artifactId>azure-storage-common</artifactId>
  <version>12.26.0</version> <!-- {x-version-update;com.azure:azure-storage-common;current} -->

  <name>Microsoft Azure common module for Storage</name>
  <description>This module contains common code based for all Microsoft Azure Storage client libraries.</description>
  <url>https://github.com/Azure/azure-sdk-for-java</url>

  <distributionManagement>
    <site>
      <id>azure-java-build-docs</id>
      <url>${site.url}/site/${project.artifactId}</url>
    </site>
  </distributionManagement>

  <scm>
    <url>scm:git:https://github.com/Azure/azure-sdk-for-java</url>
    <connection>scm:git:git@github.com:Azure/azure-sdk-for-java.git</connection>
    <tag>HEAD</tag>
  </scm>

  <properties>
    <jacoco.min.linecoverage>0.10</jacoco.min.linecoverage>
    <jacoco.min.branchcoverage>0.10</jacoco.min.branchcoverage>
    <!-- Configures the Java 9+ run to perform the required module exports, opens, and reads that are necessary for testing but shouldn't be part of the module-info. -->
    <javaModulesSurefireArgLine>
      --add-exports com.azure.core/com.azure.core.implementation.http=ALL-UNNAMED
      --add-exports com.azure.storage.common/com.azure.storage.common.implementation.credentials=ALL-UNNAMED
      --add-opens com.azure.storage.common/com.azure.storage.common.test.shared.extensions=ALL-UNNAMED
      --add-opens com.azure.storage.common/com.azure.storage.common.implementation=ALL-UNNAMED
      --add-opens com.azure.storage.common/com.azure.storage.common.policy=ALL-UNNAMED
      --add-reads com.azure.core=ALL-UNNAMED
      --add-reads com.azure.storage.common=ALL-UNNAMED
      --add-reads com.azure.storage.common=java.desktop
    </javaModulesSurefireArgLine>
    <parallelizeLiveTests>concurrent</parallelizeLiveTests>

    <checkstyle.suppressionsLocation>checkstyle-suppressions.xml</checkstyle.suppressionsLocation>

    <spotbugs.skip>false</spotbugs.skip>
    <spotbugs.excludeFilterFile>spotbugs-exclude.xml</spotbugs.excludeFilterFile>
  </properties>

  <dependencies>
    <dependency>
      <groupId>com.azure</groupId>
      <artifactId>azure-core</artifactId>
      <version>1.50.0</version> <!-- {x-version-update;com.azure:azure-core;dependency} -->
    </dependency>
    <dependency>
      <groupId>com.azure</groupId>
      <artifactId>azure-core-http-netty</artifactId>
      <version>1.15.2</version> <!-- {x-version-update;com.azure:azure-core-http-netty;dependency} -->
    </dependency>

<<<<<<< HEAD
    <dependency>
      <groupId>com.fasterxml.jackson.dataformat</groupId>
      <artifactId>jackson-dataformat-xml</artifactId>
      <version>2.17.2</version> <!-- {x-version-update;com.fasterxml.jackson.dataformat:jackson-dataformat-xml;external_dependency} -->
    </dependency>

=======
>>>>>>> 1182b660
    <!-- Added this dependency to include necessary annotations used by reactor core.
        Without this dependency, javadoc throws a warning as it cannot find enum When.MAYBE
        which is used in @Nullable annotation in reactor core classes -->
    <dependency>
      <groupId>com.google.code.findbugs</groupId>
      <artifactId>jsr305</artifactId>
      <version>3.0.2</version> <!-- {x-version-update;com.google.code.findbugs:jsr305;external_dependency} -->
      <scope>provided</scope>
    </dependency>

    <dependency>
      <groupId>com.azure</groupId>
      <artifactId>azure-core-test</artifactId>
      <version>1.26.1</version> <!-- {x-version-update;com.azure:azure-core-test;dependency} -->
      <scope>test</scope>
    </dependency>
    <dependency>
      <groupId>com.azure</groupId>
      <artifactId>azure-identity</artifactId>
      <version>1.13.1</version> <!-- {x-version-update;com.azure:azure-identity;dependency} -->
      <scope>test</scope>
    </dependency>
    <dependency>
      <groupId>org.junit.jupiter</groupId>
      <artifactId>junit-jupiter-api</artifactId>
      <version>5.9.3</version> <!-- {x-version-update;org.junit.jupiter:junit-jupiter-api;external_dependency} -->
      <scope>test</scope>
    </dependency>
    <dependency>
      <groupId>org.junit.jupiter</groupId>
      <artifactId>junit-jupiter-engine</artifactId>
      <version>5.9.3</version> <!-- {x-version-update;org.junit.jupiter:junit-jupiter-engine;external_dependency} -->
      <scope>test</scope>
    </dependency>
    <dependency>
      <groupId>io.projectreactor</groupId>
      <artifactId>reactor-test</artifactId>
      <version>3.4.38</version> <!-- {x-version-update;io.projectreactor:reactor-test;external_dependency} -->
      <scope>test</scope>
    </dependency>
    <dependency>
      <groupId>com.azure</groupId>
      <artifactId>azure-core-http-okhttp</artifactId>
      <version>1.12.1</version> <!-- {x-version-update;com.azure:azure-core-http-okhttp;dependency} -->
      <scope>test</scope>
    </dependency>
    <dependency>
      <groupId>com.azure</groupId>
      <artifactId>azure-core-http-vertx</artifactId>
      <version>1.0.0-beta.19</version> <!-- {x-version-update;com.azure:azure-core-http-vertx;dependency} -->
      <scope>test</scope>
    </dependency>
  </dependencies>

  <build>
    <plugins>
      <plugin>
        <groupId>org.codehaus.mojo</groupId>
        <artifactId>build-helper-maven-plugin</artifactId>
        <version>3.5.0</version> <!-- {x-version-update;org.codehaus.mojo:build-helper-maven-plugin;external_dependency} -->
        <executions>
          <execution>
            <id>compile-test-shared-source</id>
            <phase>generate-test-sources</phase>
            <goals>
              <goal>add-test-source</goal>
            </goals>
            <configuration>
              <sources>
                <source>src/test-shared/java</source>
              </sources>
            </configuration>
          </execution>
        </executions>
      </plugin>

      <plugin>
        <groupId>org.apache.maven.plugins</groupId>
        <artifactId>maven-assembly-plugin</artifactId>
        <version>3.7.1</version> <!-- {x-version-update;org.apache.maven.plugins:maven-assembly-plugin;external_dependency} -->
        <executions>
          <execution>
            <id>package-test-shared-jar</id>
            <phase>package</phase>
            <goals>
              <goal>single</goal>
            </goals>
            <configuration>
              <descriptors>
                <descriptor>src/test-shared/assembly/assembly.xml</descriptor>
              </descriptors>
            </configuration>
          </execution>
        </executions>
      </plugin>

      <plugin>
        <groupId>org.apache.maven.plugins</groupId>
        <artifactId>maven-surefire-plugin</artifactId>
        <version>3.2.5</version> <!-- {x-version-update;org.apache.maven.plugins:maven-surefire-plugin;external_dependency} -->
        <configuration>
          <additionalClasspathElements>
            <additionalClasspathElement>${settings.localRepository}/com/azure/${project.artifactId}/${project.version}/${project.artifactId}-${project.version}-tests.jar</additionalClasspathElement>
          </additionalClasspathElements>
        </configuration>
      </plugin>
<<<<<<< HEAD

      <plugin>
        <groupId>org.apache.maven.plugins</groupId>
        <artifactId>maven-enforcer-plugin</artifactId>
        <version>3.4.1</version> <!-- {x-version-update;org.apache.maven.plugins:maven-enforcer-plugin;external_dependency} -->
        <configuration>
          <rules>
            <bannedDependencies>
              <includes>
                <include>com.fasterxml.jackson.dataformat:jackson-dataformat-xml:[2.17.2]</include> <!-- {x-include-update;com.fasterxml.jackson.dataformat:jackson-dataformat-xml;external_dependency} -->
              </includes>
            </bannedDependencies>
          </rules>
        </configuration>
      </plugin>
=======
>>>>>>> 1182b660
    </plugins>
  </build>

  <profiles>
    <profile>
      <id>java12plus</id>
      <activation>
        <jdk>[12,)</jdk>
      </activation>
      <dependencies>
        <dependency>
          <groupId>com.azure</groupId>
          <artifactId>azure-core-http-jdk-httpclient</artifactId>
          <version>1.0.0-beta.14</version> <!-- {x-version-update;com.azure:azure-core-http-jdk-httpclient;dependency} -->
          <scope>test</scope>
        </dependency>
      </dependencies>
    </profile>
  </profiles>
</project><|MERGE_RESOLUTION|>--- conflicted
+++ resolved
@@ -66,15 +66,6 @@
       <version>1.15.2</version> <!-- {x-version-update;com.azure:azure-core-http-netty;dependency} -->
     </dependency>
 
-<<<<<<< HEAD
-    <dependency>
-      <groupId>com.fasterxml.jackson.dataformat</groupId>
-      <artifactId>jackson-dataformat-xml</artifactId>
-      <version>2.17.2</version> <!-- {x-version-update;com.fasterxml.jackson.dataformat:jackson-dataformat-xml;external_dependency} -->
-    </dependency>
-
-=======
->>>>>>> 1182b660
     <!-- Added this dependency to include necessary annotations used by reactor core.
         Without this dependency, javadoc throws a warning as it cannot find enum When.MAYBE
         which is used in @Nullable annotation in reactor core classes -->
@@ -181,24 +172,6 @@
           </additionalClasspathElements>
         </configuration>
       </plugin>
-<<<<<<< HEAD
-
-      <plugin>
-        <groupId>org.apache.maven.plugins</groupId>
-        <artifactId>maven-enforcer-plugin</artifactId>
-        <version>3.4.1</version> <!-- {x-version-update;org.apache.maven.plugins:maven-enforcer-plugin;external_dependency} -->
-        <configuration>
-          <rules>
-            <bannedDependencies>
-              <includes>
-                <include>com.fasterxml.jackson.dataformat:jackson-dataformat-xml:[2.17.2]</include> <!-- {x-include-update;com.fasterxml.jackson.dataformat:jackson-dataformat-xml;external_dependency} -->
-              </includes>
-            </bannedDependencies>
-          </rules>
-        </configuration>
-      </plugin>
-=======
->>>>>>> 1182b660
     </plugins>
   </build>
 
