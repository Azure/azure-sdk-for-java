--- conflicted
+++ resolved
@@ -132,12 +132,8 @@
             </goals>
             <configuration>
               <includes>
-<<<<<<< HEAD
                 <include>com/azure/storage/common/test/shared/**/*</include>
-=======
-                <include>com/azure/storage/common/test/shared/*</include>
                 <include>SpockConfig.groovy</include>
->>>>>>> 76cc1f6a
               </includes>
             </configuration>
           </execution>
