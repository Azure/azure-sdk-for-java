<?xml version="1.0" encoding="UTF-8"?>
<project xmlns="http://maven.apache.org/POM/4.0.0"
         xmlns:xsi="http://www.w3.org/2001/XMLSchema-instance"
         xsi:schemaLocation="http://maven.apache.org/POM/4.0.0 http://maven.apache.org/xsd/maven-4.0.0.xsd">
  <parent>
    <groupId>com.azure</groupId>
    <artifactId>azure-client-sdk-parent</artifactId>
    <version>1.7.0</version> <!-- {x-version-update;com.azure:azure-client-sdk-parent;current} -->
    <relativePath>../../parents/azure-client-sdk-parent</relativePath>
  </parent>

  <modelVersion>4.0.0</modelVersion>

  <groupId>com.azure</groupId>
  <artifactId>azure-storage-common</artifactId>
  <version>12.16.0-beta.1</version> <!-- {x-version-update;com.azure:azure-storage-common;current} -->

  <name>Microsoft Azure common module for Storage</name>
  <description>This module contains common code based for all Microsoft Azure Storage client libraries.</description>
  <url>https://github.com/Azure/azure-sdk-for-java</url>

  <distributionManagement>
    <site>
      <id>azure-java-build-docs</id>
      <url>${site.url}/site/${project.artifactId}</url>
    </site>
  </distributionManagement>

  <scm>
    <url>scm:git:https://github.com/Azure/azure-sdk-for-java</url>
    <connection>scm:git:git@github.com:Azure/azure-sdk-for-java.git</connection>
    <tag>HEAD</tag>
  </scm>

  <properties>
    <jacoco.min.linecoverage>0.10</jacoco.min.linecoverage>
    <jacoco.min.branchcoverage>0.10</jacoco.min.branchcoverage>
<<<<<<< HEAD
=======
    <!-- Configures the Java 9+ run to perform the required module exports, opens, and reads that are necessary for testing but shouldn't be part of the module-info. -->
    <javaModulesSurefireArgLine>
      --add-exports com.azure.core/com.azure.core.implementation.http=ALL-UNNAMED
      --add-exports com.azure.core/com.azure.core.implementation.serializer.jackson=ALL-UNNAMED
      --add-exports com.azure.core/com.azure.core.implementation.util=ALL-UNNAMED
      --add-exports com.azure.storage.common/com.azure.storage.common.implementation.credentials=ALL-UNNAMED
      --add-opens com.azure.storage.common/com.azure.storage.common.implementation=ALL-UNNAMED
      --add-opens com.azure.storage.common/com.azure.storage.common.policy=ALL-UNNAMED
      --add-reads com.azure.core=ALL-UNNAMED
      --add-reads com.azure.core.test=ALL-UNNAMED
      --add-reads com.azure.core.amqp=ALL-UNNAMED
      --add-reads com.azure.storage.common=ALL-UNNAMED
      --add-reads com.azure.storage.common.policy=ALL-UNNAMED
    </javaModulesSurefireArgLine>
>>>>>>> a2c852f6
  </properties>

  <dependencies>
    <dependency>
      <groupId>com.azure</groupId>
      <artifactId>azure-core</artifactId>
      <version>1.26.0</version> <!-- {x-version-update;com.azure:azure-core;dependency} -->
    </dependency>
    <dependency>
      <groupId>com.azure</groupId>
      <artifactId>azure-core-http-netty</artifactId>
      <version>1.11.8</version> <!-- {x-version-update;com.azure:azure-core-http-netty;dependency} -->
    </dependency>

    <!-- Added this dependency to include necessary annotations used by reactor core.
        Without this dependency, javadoc throws a warning as it cannot find enum When.MAYBE
        which is used in @Nullable annotation in reactor core classes -->
    <dependency>
      <groupId>com.google.code.findbugs</groupId>
      <artifactId>jsr305</artifactId>
      <version>3.0.2</version> <!-- {x-version-update;com.google.code.findbugs:jsr305;external_dependency} -->
      <scope>provided</scope>
    </dependency>

    <dependency>
      <groupId>com.azure</groupId>
      <artifactId>azure-core-test</artifactId>
      <version>1.7.9</version> <!-- {x-version-update;com.azure:azure-core-test;dependency} -->
      <scope>test</scope>
    </dependency>
    <dependency>
      <groupId>com.azure</groupId>
      <artifactId>azure-identity</artifactId>
      <version>1.4.6</version> <!-- {x-version-update;com.azure:azure-identity;dependency} -->
      <scope>test</scope>
    </dependency>
    <dependency>
      <groupId>org.junit.jupiter</groupId>
      <artifactId>junit-jupiter-api</artifactId>
      <version>5.8.2</version> <!-- {x-version-update;org.junit.jupiter:junit-jupiter-api;external_dependency} -->
      <scope>test</scope>
    </dependency>
    <dependency>
      <groupId>org.junit.jupiter</groupId>
      <artifactId>junit-jupiter-engine</artifactId>
      <version>5.8.2</version> <!-- {x-version-update;org.junit.jupiter:junit-jupiter-engine;external_dependency} -->
      <scope>test</scope>
    </dependency>
    <dependency>
      <groupId>io.projectreactor</groupId>
      <artifactId>reactor-test</artifactId>
      <version>3.4.14</version> <!-- {x-version-update;io.projectreactor:reactor-test;external_dependency} -->
      <scope>test</scope>
    </dependency>
    <dependency>
      <groupId>org.apache.logging.log4j</groupId>
      <artifactId>log4j-slf4j-impl</artifactId>
      <version>2.17.1</version> <!-- {x-version-update;org.apache.logging.log4j:log4j-slf4j-impl;external_dependency} -->
      <scope>test</scope>
    </dependency>
    <dependency>
      <groupId>org.apache.logging.log4j</groupId>
      <artifactId>log4j-api</artifactId>
      <version>2.17.1</version> <!-- {x-version-update;org.apache.logging.log4j:log4j-api;external_dependency} -->
      <scope>test</scope>
    </dependency>
    <dependency>
      <groupId>org.apache.logging.log4j</groupId>
      <artifactId>log4j-core</artifactId>
      <version>2.17.1</version> <!-- {x-version-update;org.apache.logging.log4j:log4j-core;external_dependency} -->
      <scope>test</scope>
    </dependency>
    <dependency>
      <groupId>com.azure</groupId>
      <artifactId>azure-core-http-okhttp</artifactId>
      <version>1.7.10</version> <!-- {x-version-update;com.azure:azure-core-http-okhttp;dependency} -->
      <scope>test</scope>
    </dependency>
  </dependencies>

  <build>
    <plugins>
      <plugin>
        <groupId>org.codehaus.mojo</groupId>
        <artifactId>build-helper-maven-plugin</artifactId>
        <version>3.0.0</version> <!-- {x-version-update;org.codehaus.mojo:build-helper-maven-plugin;external_dependency} -->
        <executions>
          <execution>
            <id>compile-test-shared-source</id>
            <phase>generate-test-sources</phase>
            <goals>
              <goal>add-test-source</goal>
            </goals>
            <configuration>
              <sources>
                <source>src/test-shared/java</source>
              </sources>
            </configuration>
          </execution>
        </executions>
      </plugin>

      <plugin>
        <groupId>org.apache.maven.plugins</groupId>
        <artifactId>maven-assembly-plugin</artifactId>
        <version>3.2.0</version> <!-- {x-version-update;org.apache.maven.plugins:maven-assembly-plugin;external_dependency} -->
        <executions>
          <execution>
            <id>package-test-shared-jar</id>
            <phase>test-compile</phase>
            <goals>
              <goal>single</goal>
            </goals>
            <configuration>
              <descriptors>
                <descriptor>src/test-shared/assembly/assembly.xml</descriptor>
              </descriptors>
            </configuration>
          </execution>
        </executions>
      </plugin>

      <plugin>
        <groupId>org.apache.maven.plugins</groupId>
        <artifactId>maven-surefire-plugin</artifactId>
        <version>3.0.0-M3</version> <!-- {x-version-update;org.apache.maven.plugins:maven-surefire-plugin;external_dependency} -->
        <configuration>
          <additionalClasspathElements>
            <additionalClasspathElement>${settings.localRepository}/com/azure/${project.artifactId}/${project.version}/${project.artifactId}-${project.version}-tests.jar</additionalClasspathElement>
          </additionalClasspathElements>
        </configuration>
      </plugin>
    </plugins>
  </build>
  <profiles>
    <profile>
      <id>java8</id>
      <activation>
        <jdk>[1.8,9)</jdk>
      </activation>
      <dependencies>
        <dependency>
          <groupId>org.spockframework</groupId>
          <artifactId>spock-core</artifactId>
          <version>2.0-M4-groovy-2.5</version> <!-- {x-version-update;org.spockframework:spock-core;external_dependency} -->
          <scope>test</scope>
        </dependency>
      </dependencies>
      <build>
        <plugins>
          <plugin>
            <groupId>org.apache.maven.plugins</groupId>
            <artifactId>maven-compiler-plugin</artifactId>
            <version>3.8.1</version> <!-- {x-version-update;org.apache.maven.plugins:maven-compiler-plugin;external_dependency} -->
            <executions>
              <execution>
                <id>default-testCompile</id>
                <phase>process-test-sources</phase>
                <goals>
                  <goal>testCompile</goal>
                </goals>
                <configuration>
                  <compilerId>groovy-eclipse-compiler</compilerId>
                  <compilerArgs>
                    <arg>-warn:-unused</arg>
                  </compilerArgs>
                </configuration>
              </execution>
            </executions>
            <dependencies>
              <dependency>
                <groupId>org.codehaus.groovy</groupId>
                <artifactId>groovy-eclipse-compiler</artifactId>
                <version>3.4.0-01</version> <!-- {x-version-update;org.codehaus.groovy:groovy-eclipse-compiler;external_dependency} -->
              </dependency>
              <dependency>
                <groupId>org.codehaus.groovy</groupId>
                <artifactId>groovy-eclipse-batch</artifactId>
                <version>2.5.8-01</version> <!-- {x-version-update;org.codehaus.groovy:groovy-eclipse-batch;external_dependency} -->
              </dependency>
            </dependencies>
          </plugin>
        </plugins>
      </build>
    </profile>
    <profile>
      <id>java9plus</id>
      <activation>
        <jdk>[9,)</jdk>
      </activation>
      <dependencies>
        <dependency>
          <groupId>org.spockframework</groupId>
          <artifactId>spock-core</artifactId>
          <version>2.0-groovy-3.0</version> <!-- {x-version-update;groovy3_org.spockframework:spock-core;external_dependency} -->
          <scope>test</scope>
        </dependency>
      </dependencies>
      <build>
        <plugins>
          <plugin>
            <groupId>org.codehaus.gmavenplus</groupId>
            <artifactId>gmavenplus-plugin</artifactId>
            <version>1.13.0</version> <!-- {x-version-update;org.codehaus.gmavenplus:gmavenplus-plugin;external_dependency} -->
            <executions>
              <execution>
                <goals>
                  <goal>addTestSources</goal>
                  <goal>generateTestStubs</goal>
                  <goal>compileTests</goal>
                  <goal>removeTestStubs</goal>
                </goals>
              </execution>
            </executions>
            <configuration>
              <testSources>
                <testSource>
                  <directory>${project.basedir}/src/test</directory>
                  <includes>
                    <include>**/*.groovy</include>
                  </includes>
                </testSource>
                <testSource>
                  <directory>${project.basedir}/src/test-shared</directory>
                  <includes>
                    <include>**/*.groovy</include>
                  </includes>
                </testSource>
              </testSources>
            </configuration>
          </plugin>

          <plugin>
            <groupId>org.apache.maven.plugins</groupId>
            <artifactId>maven-compiler-plugin</artifactId>
            <version>3.8.1</version> <!-- {x-version-update;org.apache.maven.plugins:maven-compiler-plugin;external_dependency} -->
            <executions>
              <execution>
                <id>default-testCompile</id>
                <phase>process-test-sources</phase>
                <goals>
                  <goal>testCompile</goal>
                </goals>
                <configuration>
                  <failOnWarning>false</failOnWarning>
                </configuration>
              </execution>
            </executions>
          </plugin>
        </plugins>
      </build>
    </profile>
  </profiles>
</project><|MERGE_RESOLUTION|>--- conflicted
+++ resolved
@@ -35,8 +35,6 @@
   <properties>
     <jacoco.min.linecoverage>0.10</jacoco.min.linecoverage>
     <jacoco.min.branchcoverage>0.10</jacoco.min.branchcoverage>
-<<<<<<< HEAD
-=======
     <!-- Configures the Java 9+ run to perform the required module exports, opens, and reads that are necessary for testing but shouldn't be part of the module-info. -->
     <javaModulesSurefireArgLine>
       --add-exports com.azure.core/com.azure.core.implementation.http=ALL-UNNAMED
@@ -51,7 +49,6 @@
       --add-reads com.azure.storage.common=ALL-UNNAMED
       --add-reads com.azure.storage.common.policy=ALL-UNNAMED
     </javaModulesSurefireArgLine>
->>>>>>> a2c852f6
   </properties>
 
   <dependencies>
