--- conflicted
+++ resolved
@@ -63,7 +63,7 @@
     <dependency>
       <groupId>com.fasterxml.jackson.dataformat</groupId>
       <artifactId>jackson-dataformat-xml</artifactId>
-      <version>2.15.2</version> <!-- {x-version-update;com.fasterxml.jackson.dataformat:jackson-dataformat-xml;external_dependency} -->
+      <version>2.13.5</version> <!-- {x-version-update;com.fasterxml.jackson.dataformat:jackson-dataformat-xml;external_dependency} -->
     </dependency>
 
     <!-- Added this dependency to include necessary annotations used by reactor core.
@@ -103,11 +103,7 @@
     <dependency>
       <groupId>io.projectreactor</groupId>
       <artifactId>reactor-test</artifactId>
-<<<<<<< HEAD
-      <version>3.5.8</version> <!-- {x-version-update;io.projectreactor:reactor-test;external_dependency} -->
-=======
       <version>3.4.31</version> <!-- {x-version-update;io.projectreactor:reactor-test;external_dependency} -->
->>>>>>> 7b96e85f
       <scope>test</scope>
     </dependency>
     <dependency>
@@ -155,7 +151,7 @@
       <plugin>
         <groupId>org.apache.maven.plugins</groupId>
         <artifactId>maven-assembly-plugin</artifactId>
-        <version>3.5.0</version> <!-- {x-version-update;org.apache.maven.plugins:maven-assembly-plugin;external_dependency} -->
+        <version>3.3.0</version> <!-- {x-version-update;org.apache.maven.plugins:maven-assembly-plugin;external_dependency} -->
         <executions>
           <execution>
             <id>package-test-shared-jar</id>
@@ -186,12 +182,12 @@
       <plugin>
         <groupId>org.apache.maven.plugins</groupId>
         <artifactId>maven-enforcer-plugin</artifactId>
-        <version>3.3.0</version> <!-- {x-version-update;org.apache.maven.plugins:maven-enforcer-plugin;external_dependency} -->
+        <version>3.0.0-M3</version> <!-- {x-version-update;org.apache.maven.plugins:maven-enforcer-plugin;external_dependency} -->
         <configuration>
           <rules>
             <bannedDependencies>
               <includes>
-                <include>com.fasterxml.jackson.dataformat:jackson-dataformat-xml:[2.15.2]</include> <!-- {x-include-update;com.fasterxml.jackson.dataformat:jackson-dataformat-xml;external_dependency} -->
+                <include>com.fasterxml.jackson.dataformat:jackson-dataformat-xml:[2.13.5]</include> <!-- {x-include-update;com.fasterxml.jackson.dataformat:jackson-dataformat-xml;external_dependency} -->
               </includes>
             </bannedDependencies>
           </rules>
@@ -248,7 +244,7 @@
           <plugin>
             <groupId>org.apache.maven.plugins</groupId>
             <artifactId>maven-compiler-plugin</artifactId>
-            <version>3.11.0</version> <!-- {x-version-update;org.apache.maven.plugins:maven-compiler-plugin;external_dependency} -->
+            <version>3.10.1</version> <!-- {x-version-update;org.apache.maven.plugins:maven-compiler-plugin;external_dependency} -->
             <executions>
               <execution>
                 <id>default-testCompile</id>
