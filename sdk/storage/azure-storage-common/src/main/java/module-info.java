--- conflicted
+++ resolved
@@ -7,14 +7,9 @@
     exports com.azure.storage.common;
     exports com.azure.storage.common.sas;
     exports com.azure.storage.common.policy;
-    exports com.azure.storage.common.implementation;
 
-<<<<<<< HEAD
-    /*exports com.azure.storage.common.implementation to // FIXME this should not be a long-term solution
-=======
     exports com.azure.storage.common.implementation to // FIXME this should not be a long-term solution
         com.azure.storage.internal.avro,
->>>>>>> 357652b8
         com.azure.storage.blob,
         com.azure.storage.blob.cryptography,
         com.azure.storage.blob.batch,
@@ -22,7 +17,7 @@
         com.azure.storage.file.datalake,
         com.azure.storage.queue,
         com.azure.storage.blob.nio,
-        com.azure.storage.blob.changefeed;*/
+        com.azure.storage.blob.changefeed;
 
     exports com.azure.storage.common.implementation.credentials to // FIXME this should not be a long-term solution
         com.azure.storage.blob,
