// Copyright (c) Microsoft Corporation. All rights reserved.
// Licensed under the MIT License.

package com.azure.storage.common.implementation;

import com.azure.core.http.HttpHeaders;
import com.azure.core.util.UrlBuilder;
import com.azure.core.util.CoreUtils;
import com.azure.core.util.logging.ClientLogger;
import com.azure.storage.common.Utility;
import java.net.MalformedURLException;
import java.net.URL;
import java.nio.charset.StandardCharsets;
import java.security.InvalidKeyException;
import java.security.NoSuchAlgorithmException;
import java.time.Duration;
import java.util.Base64;
import java.util.Locale;
import java.util.Map;
import java.util.TreeMap;
import java.util.function.Function;

import reactor.core.publisher.Flux;
import reactor.core.publisher.Mono;

import javax.crypto.Mac;
import javax.crypto.spec.SecretKeySpec;

import static com.azure.storage.common.Utility.urlDecode;

/**
 * Utility class which is used internally.
 */
public class StorageImplUtils {
    private static final ClientLogger LOGGER = new ClientLogger(StorageImplUtils.class);

    private static final String ARGUMENT_NULL_OR_EMPTY =
        "The argument must not be null or an empty string. Argument name: %s.";

    private static final String PARAMETER_NOT_IN_RANGE = "The value of the parameter '%s' should be between %s and %s.";

    private static final String NO_PATH_SEGMENTS = "URL %s does not contain path segments.";

    /**
     * Parses the query string into a key-value pair map that maintains key, query parameter key, order. The value is
     * stored as a string (ex. key=val1,val2,val3 instead of key=[val1, val2, val3]).
     *
     * @param queryString Query string to parse
     * @return a mapping of query string pieces as key-value pairs.
     */
    public static Map<String, String> parseQueryString(final String queryString) {
        return parseQueryStringHelper(queryString, Utility::urlDecode);
    }

    /**
     * Parses the query string into a key-value pair map that maintains key, query parameter key, order. The value is
     * stored as a parsed array (ex. key=[val1, val2, val3] instead of key=val1,val2,val3).
     *
     * @param queryString Query string to parse
     * @return a mapping of query string pieces as key-value pairs.
     */
    public static Map<String, String[]> parseQueryStringSplitValues(final String queryString) {
        return parseQueryStringHelper(queryString, (value) -> urlDecode(value).split(","));
    }

    private static <T> Map<String, T> parseQueryStringHelper(final String queryString,
                                                             Function<String, T> valueParser) {
        TreeMap<String, T> pieces = new TreeMap<>();

        if (CoreUtils.isNullOrEmpty(queryString)) {
            return pieces;
        }

        for (String kvp : queryString.split("&")) {
            int equalIndex = kvp.indexOf("=");
            String key = urlDecode(kvp.substring(0, equalIndex).toLowerCase(Locale.ROOT));
            T value = valueParser.apply(kvp.substring(equalIndex + 1));

            pieces.putIfAbsent(key, value);
        }

        return pieces;
    }

    /**
     * Blocks an asynchronous response with an optional timeout.
     *
     * @param response Asynchronous response to block
     * @param timeout Optional timeout
     * @param <T> Return type of the asynchronous response
     * @return the value of the asynchronous response
     * @throws RuntimeException If the asynchronous response doesn't complete before the timeout expires.
     */
    public static <T> T blockWithOptionalTimeout(Mono<T> response, Duration timeout) {
        if (timeout == null) {
            return response.block();
        } else {
            return response.block(timeout);
        }
    }

    /**
     * Applies a timeout to a publisher if the given timeout is not null.
     *
     * @param publisher Mono to apply optional timeout to.
     * @param timeout Optional timeout.
     * @param <T> Return type of the Mono.
     * @return Mono with an applied timeout, if any.
     */
    public static <T> Mono<T> applyOptionalTimeout(Mono<T> publisher, Duration timeout) {
        return timeout == null
            ? publisher
            : publisher.timeout(timeout);
    }

    /**
     * Applies a timeout to a publisher if the given timeout is not null.
     *
     * @param publisher Flux to apply optional timeout to.
     * @param timeout Optional timeout.
     * @param <T> Return type of the Flux.
     * @return Flux with an applied timeout, if any.
     */
    public static <T> Flux<T> applyOptionalTimeout(Flux<T> publisher, Duration timeout) {
        return timeout == null
            ? publisher
            : publisher.timeout(timeout);
    }

    /**
     * Asserts that a value is not {@code null}.
     *
     * @param param Name of the parameter
     * @param value Value of the parameter
     * @throws NullPointerException If {@code value} is {@code null}
     */
    public static void assertNotNull(final String param, final Object value) {
        if (value == null) {
            throw new NullPointerException(String.format(Locale.ROOT, ARGUMENT_NULL_OR_EMPTY, param));
        }
    }

    /**
     * Asserts that the specified number is in the valid range. The range is inclusive.
     *
     * @param param Name of the parameter
     * @param value Value of the parameter
     * @param min The minimum allowed value
     * @param max The maximum allowed value
     * @throws IllegalArgumentException If {@code value} is less than {@code min} or {@code value} is greater than
     * {@code max}.
     */
    public static void assertInBounds(final String param, final long value, final long min, final long max) {
        if (value < min || value > max) {
            throw LOGGER.logExceptionAsError(new IllegalArgumentException(String.format(Locale.ROOT,
                PARAMETER_NOT_IN_RANGE, param, min, max)));
        }
    }

    /**
     * Computes a signature for the specified string using the HMAC-SHA256 algorithm.
     *
     * @param base64Key Base64 encoded key used to sign the string
     * @param stringToSign UTF-8 encoded string to sign
     * @return the HMAC-SHA256 encoded signature
     * @throws RuntimeException If the HMAC-SHA256 algorithm isn't support, if the key isn't a valid Base64 encoded
     * string, or the UTF-8 charset isn't supported.
     */
    public static String computeHMac256(final String base64Key, final String stringToSign) {
        try {
            byte[] key = Base64.getDecoder().decode(base64Key);
            Mac hmacSHA256 = Mac.getInstance("HmacSHA256");
            hmacSHA256.init(new SecretKeySpec(key, "HmacSHA256"));
            byte[] utf8Bytes = stringToSign.getBytes(StandardCharsets.UTF_8);
            return Base64.getEncoder().encodeToString(hmacSHA256.doFinal(utf8Bytes));
        } catch (NoSuchAlgorithmException | InvalidKeyException ex) {
            throw new RuntimeException(ex);
        }
    }

    /**
     * Appends a string to the end of the passed URL's path.
     *
     * @param baseURL URL having a path appended
     * @param name Name of the path
     * @return a URL with the path appended.
     * @throws IllegalArgumentException If {@code name} causes the URL to become malformed.
     */
    public static URL appendToUrlPath(String baseURL, String name) {
        UrlBuilder builder = UrlBuilder.parse(baseURL);

        if (builder.getPath() == null) {
            builder.setPath("/");
        } else if (!builder.getPath().endsWith("/")) {
            builder.setPath(builder.getPath() + "/");
        }

        builder.setPath(builder.getPath() + name);

        try {
            return builder.toUrl();
        } catch (MalformedURLException ex) {
            throw new IllegalArgumentException(ex);
        }
    }


    /**
     * Strips the last path segment from the passed URL.
     *
     * @param baseUrl URL having its last path segment stripped
     * @return a URL with the path segment stripped.
     * @throws IllegalArgumentException If stripping the last path segment causes the URL to become malformed or it
     * doesn't contain any path segments.
     */
    public static URL stripLastPathSegment(URL baseUrl) {
        UrlBuilder builder = UrlBuilder.parse(baseUrl);

        if (builder.getPath() == null || !builder.getPath().contains("/")) {
            throw new IllegalArgumentException(String.format(Locale.ROOT, NO_PATH_SEGMENTS, baseUrl));
        }

        builder.setPath(builder.getPath().substring(0, builder.getPath().lastIndexOf("/")));
        try {
            return builder.toUrl();
        } catch (MalformedURLException ex) {
            throw new IllegalArgumentException(ex);
        }
    }

    /**
     * Strips the account name from host part of the URL object.
     *
     * @param url URL having its  hostanme
     * @return account name.
     */
    public static String getAccountName(URL url) {
        UrlBuilder builder = UrlBuilder.parse(url);
        String accountName =  null;
        String host = builder.getHost();
        //Parse host to get account name
        // host will look like this : <accountname>.blob.core.windows.net
        if (!CoreUtils.isNullOrEmpty(host)) {
            int accountNameIndex = host.indexOf('.');
            if (accountNameIndex == -1) {
                // host only contains account name
                accountName = host;
            } else {
                // if host is separated by .
                accountName = host.substring(0, accountNameIndex);
            }
        }
        return accountName;
    }

    /**
<<<<<<< HEAD
     * Throws an IllegalArgumentException if a new header is present for an old service version.
     *
     * @param headers The {@link HttpHeaders headers} to check.
     * @param header The header to check for.
     * @param operationName The operation name.
     * @param serviceVersion The service version.
     * @throws IllegalArgumentException If the request is invalid.
     */
    public static void throwIfContainsHeader(HttpHeaders headers, String header, String operationName,
        String serviceVersion) {
        if (headers.get(header) != null) {
            throw new IllegalStateException(header + " is not supported for " + operationName + " in service "
                + "version " + serviceVersion);
        }
    }

    /**
     * Throws an IllegalArgumentException if a new query is present for an old service version.
     *
     * @param url The {@link URL url} to check.
     * @param query The query to check for.
     * @param operationName The operation name.
     * @param serviceVersion The service version.
     * @throws IllegalArgumentException If the request is invalid.
     */
    public static void throwIfContainsQuery(URL url, String query, String operationName,
        String serviceVersion) {
        if (url.getQuery() != null && url.getQuery().contains(query)) {
            throw new IllegalStateException("The query " + query + " is not supported for " + operationName
                + " in service version " + serviceVersion);
        }
=======
     * Returns an empty string if value is {@code null}, otherwise returns value
     * @param value The value to check and return.
     * @return The value or empty string.
     */
    public static String emptyIfNull(String value) {
        return value == null ? "" : value;
>>>>>>> 174756db
    }
}<|MERGE_RESOLUTION|>--- conflicted
+++ resolved
@@ -254,7 +254,6 @@
     }
 
     /**
-<<<<<<< HEAD
      * Throws an IllegalArgumentException if a new header is present for an old service version.
      *
      * @param headers The {@link HttpHeaders headers} to check.
@@ -286,13 +285,13 @@
             throw new IllegalStateException("The query " + query + " is not supported for " + operationName
                 + " in service version " + serviceVersion);
         }
-=======
-     * Returns an empty string if value is {@code null}, otherwise returns value
+    }
+
+    /** Returns an empty string if value is {@code null}, otherwise returns value
      * @param value The value to check and return.
      * @return The value or empty string.
      */
     public static String emptyIfNull(String value) {
         return value == null ? "" : value;
->>>>>>> 174756db
     }
 }