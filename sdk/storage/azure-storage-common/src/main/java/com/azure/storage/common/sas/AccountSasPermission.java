// Copyright (c) Microsoft Corporation. All rights reserved.
// Licensed under the MIT License.

package com.azure.storage.common.sas;

import com.azure.storage.common.implementation.Constants;

import java.util.Locale;

/**
 * This is a helper class to construct a string representing the permissions granted by an Account SAS. Setting a value
 * to true means that any SAS which uses these permissions will grant permissions for that operation. Once all the
 * values are set, this should be serialized with toString and set as the permissions field on
 * {@link AccountSasSignatureValues AccountSasSignatureValues}.
 *
 * <p>
 * It is possible to construct the permissions string without this class, but the order of the permissions is particular
 * and this class guarantees correctness.
 * </p>
 *
 * @see AccountSasSignatureValues
 * @see <a href="https://docs.microsoft.com/rest/api/storageservices/create-account-sas">Create account SAS</a>
 */
public final class AccountSasPermission {

    private boolean readPermission;

    private boolean addPermission;

    private boolean createPermission;

    private boolean writePermission;

    private boolean deletePermission;

    private boolean deleteVersionPermission;

    private boolean listPermission;

    private boolean updatePermission;

    private boolean processMessagesPermission;

    private boolean tagsPermission;

    private boolean filterTagsPermission;

    private boolean immutabilityPolicyPermission;

    /**
     * Initializes an {@link AccountSasPermission} object with all fields set to false.
     */
    public AccountSasPermission() {
    }

    /**
     * Creates an {@link AccountSasPermission} from the specified permissions string. This method will throw an {@link
     * IllegalArgumentException} if it encounters a character that does not correspond to a valid permission.
     *
     * @param permissionString A {@code String} which represents the {@link AccountSasPermission}.
     *
     * @return An {@link AccountSasPermission} object generated from the given {@link String}.
     *
<<<<<<< HEAD
     * @throws IllegalArgumentException If {@code permString} contains a character other than r, w, d, x, l, a, c, u, p,
     * t, f or i.
=======
     * @throws IllegalArgumentException If {@code permissionString} contains a character other than r, w, d, x, l, a, c, u, p,
     * t or f.
>>>>>>> 6270d52d
     */
    public static AccountSasPermission parse(String permissionString) {
        AccountSasPermission permissions = new AccountSasPermission();

        for (int i = 0; i < permissionString.length(); i++) {
            char c = permissionString.charAt(i);
            switch (c) {
                case 'r':
                    permissions.readPermission = true;
                    break;
                case 'w':
                    permissions.writePermission = true;
                    break;
                case 'd':
                    permissions.deletePermission = true;
                    break;
                case 'x':
                    permissions.deleteVersionPermission = true;
                    break;
                case 'l':
                    permissions.listPermission = true;
                    break;
                case 'a':
                    permissions.addPermission = true;
                    break;
                case 'c':
                    permissions.createPermission = true;
                    break;
                case 'u':
                    permissions.updatePermission = true;
                    break;
                case 'p':
                    permissions.processMessagesPermission = true;
                    break;
                case 't':
                    permissions.tagsPermission = true;
                    break;
                case 'f':
                    permissions.filterTagsPermission = true;
                    break;
                case 'i':
                    permissions.immutabilityPolicyPermission = true;
                    break;
                default:
                    throw new IllegalArgumentException(
                        String.format(Locale.ROOT, Constants.ENUM_COULD_NOT_BE_PARSED_INVALID_VALUE,
                            "Permissions", permissionString, c));
            }
        }
        return permissions;
    }

    /**
     * @return the read permission status
     */
    public boolean hasReadPermission() {
        return readPermission;
    }

    /**
     * Sets the read permission status.
     *
     * @param hasReadPermission Permission status to set
     *
     * @return the updated AccountSasPermission object
     */
    public AccountSasPermission setReadPermission(boolean hasReadPermission) {
        this.readPermission = hasReadPermission;
        return this;
    }

    /**
     * @return the add permission status
     */
    public boolean hasAddPermission() {
        return addPermission;
    }

    /**
     * Sets the add permission status.
     *
     * @param hasAddPermission Permission status to set
     *
     * @return the updated AccountSasPermission object
     */
    public AccountSasPermission setAddPermission(boolean hasAddPermission) {
        this.addPermission = hasAddPermission;
        return this;
    }

    /**
     * @return the create permission status
     */
    public boolean hasCreatePermission() {
        return createPermission;
    }

    /**
     * Sets the create permission status.
     *
     * @param hasCreatePermission Permission status to set
     *
     * @return the updated AccountSasPermission object
     */
    public AccountSasPermission setCreatePermission(boolean hasCreatePermission) {
        this.createPermission = hasCreatePermission;
        return this;
    }

    /**
     * @return the write permission status
     */
    public boolean hasWritePermission() {
        return writePermission;
    }

    /**
     * Sets the write permission status.
     *
     * @param hasWritePermission Permission status to set
     *
     * @return the updated AccountSasPermission object
     */
    public AccountSasPermission setWritePermission(boolean hasWritePermission) {
        this.writePermission = hasWritePermission;
        return this;
    }

    /**
     * @return the delete permission status
     */
    public boolean hasDeletePermission() {
        return deletePermission;
    }

    /**
     * Sets the delete permission status.
     *
     * @param hasDeletePermission Permission status to set
     *
     * @return the updated AccountSasPermission object
     */
    public AccountSasPermission setDeletePermission(boolean hasDeletePermission) {
        this.deletePermission = hasDeletePermission;
        return this;
    }

    /**
     * @return the delete version permission status
     */
    public boolean hasDeleteVersionPermission() {
        return deleteVersionPermission;
    }

    /**
     * Sets the delete version permission status.
     *
     * @param hasDeleteVersionPermission Permission status to set
     *
     * @return the updated AccountSasPermission object
     */
    public AccountSasPermission setDeleteVersionPermission(boolean hasDeleteVersionPermission) {
        this.deleteVersionPermission = hasDeleteVersionPermission;
        return this;
    }

    /**
     * @return the list permission status
     */
    public boolean hasListPermission() {
        return listPermission;
    }

    /**
     * Sets the list permission status. This permission grants the ability to list blob containers, blobs, shares,
     * directories, and files.
     *
     * @param hasListPermission Permission status to set
     *
     * @return the updated AccountSasPermission object
     */
    public AccountSasPermission setListPermission(boolean hasListPermission) {
        this.listPermission = hasListPermission;
        return this;
    }

    /**
     * Returns the update permission status, it allows the update of queue message and tables.
     *
     * @return the update permission status
     */
    public boolean hasUpdatePermission() {
        return updatePermission;
    }

    /**
     * Sets the update permission status, it allows the update of queue messages and tables.
     *
     * @param hasUpdatePermission Permission status to set
     *
     * @return the updated AccountSasPermission object
     */
    public AccountSasPermission setUpdatePermission(boolean hasUpdatePermission) {
        this.updatePermission = hasUpdatePermission;
        return this;
    }

    /**
     * Returns the process messages permission, this allows the retrieval and deletion of queue messages.
     *
     * @return the process messages permission status.
     */
    public boolean hasProcessMessages() {
        return processMessagesPermission;
    }

    /**
     * Sets the process messages permission, this allows the retrieval and deletion of queue messages.
     *
     * @param hasProcessMessagesPermission Permission status to set
     *
     * @return the updated AccountSasPermission object
     */
    public AccountSasPermission setProcessMessages(boolean hasProcessMessagesPermission) {
        this.processMessagesPermission = hasProcessMessagesPermission;
        return this;
    }

    /**
     * @return the tags permission status.
     */
    public boolean hasTagsPermission() {
        return tagsPermission;
    }

    /**
     * Sets the tags permission status.
     *
     * @param tagsPermission Permission status to set
     * @return the updated AccountSasPermission object.
     */
    public AccountSasPermission setTagsPermission(boolean tagsPermission) {
        this.tagsPermission = tagsPermission;
        return this;
    }

    /**
     * @return the filter tags permission status.
     */
    public boolean hasFilterTagsPermission() {
        return filterTagsPermission;
    }

    /**
     * Sets the filter tags permission status.
     *
     * @param filterTagsPermission Permission status to set
     * @return the updated AccountSasPermission object.
     */
    public AccountSasPermission setFilterTagsPermission(boolean filterTagsPermission) {
        this.filterTagsPermission = filterTagsPermission;
        return this;
    }

    /**
     * @return the set immutability policy permission status.
     */
    public boolean hasImmutabilityPolicyPermission() {
        return immutabilityPolicyPermission;
    }

    /**
     * Sets the set immutability policy permission status.
     *
     * @param immutabilityPolicyPermission Permission status to set
     * @return the updated AccountSasPermission object.
     */
    public AccountSasPermission setImmutabilityPolicyPermission(boolean immutabilityPolicyPermission) {
        this.immutabilityPolicyPermission = immutabilityPolicyPermission;
        return this;
    }

    /**
     * Converts the given permissions to a {@link String}. Using this method will guarantee the permissions are in an
     * order accepted by the service.
     *
     * @return A {@link String} which represents the {@link AccountSasPermission}.
     */
    @Override
    public String toString() {
        // The order of the characters should be as specified here to ensure correctness:
        // https://docs.microsoft.com/en-us/rest/api/storageservices/constructing-an-account-sas
        final StringBuilder builder = new StringBuilder();

        if (this.readPermission) {
            builder.append('r');
        }

        if (this.writePermission) {
            builder.append('w');
        }

        if (this.deletePermission) {
            builder.append('d');
        }

        if (this.deleteVersionPermission) {
            builder.append('x');
        }

        if (this.listPermission) {
            builder.append('l');
        }

        if (this.addPermission) {
            builder.append('a');
        }

        if (this.createPermission) {
            builder.append('c');
        }

        if (this.updatePermission) {
            builder.append('u');
        }

        if (this.processMessagesPermission) {
            builder.append('p');
        }

        if (this.tagsPermission) {
            builder.append('t');
        }

        if (this.filterTagsPermission) {
            builder.append('f');
        }

        if (this.immutabilityPolicyPermission) {
            builder.append('i');
        }

        return builder.toString();
    }
}<|MERGE_RESOLUTION|>--- conflicted
+++ resolved
@@ -61,13 +61,8 @@
      *
      * @return An {@link AccountSasPermission} object generated from the given {@link String}.
      *
-<<<<<<< HEAD
      * @throws IllegalArgumentException If {@code permString} contains a character other than r, w, d, x, l, a, c, u, p,
      * t, f or i.
-=======
-     * @throws IllegalArgumentException If {@code permissionString} contains a character other than r, w, d, x, l, a, c, u, p,
-     * t or f.
->>>>>>> 6270d52d
      */
     public static AccountSasPermission parse(String permissionString) {
         AccountSasPermission permissions = new AccountSasPermission();
