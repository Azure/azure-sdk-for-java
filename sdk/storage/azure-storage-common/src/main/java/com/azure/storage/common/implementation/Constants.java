--- conflicted
+++ resolved
@@ -345,11 +345,7 @@
         public static final String SAS_SIGNATURE = "sig";
 
         /**
-<<<<<<< HEAD
-         * The SAS signature parameter.
-=======
          * The SAS delegated user object id parameter.
->>>>>>> 3f21e08b
          */
         public static final String SAS_DELEGATED_USER_OBJECT_ID = "sduoid";
 
