// Copyright (c) Microsoft Corporation. All rights reserved.
// Licensed under the MIT License.

package com.azure.storage.common.implementation;

import com.azure.core.http.HttpHeaderName;
import com.azure.core.util.Configuration;
import com.azure.storage.common.sas.SasProtocol;
import java.time.ZoneId;
import java.time.format.DateTimeFormatter;
import java.util.Locale;

/**
 * Defines general constants.
 *
 * RESERVED FOR INTERNAL USE.
 */
public final class Constants {
    /**
     * Represents a non-SI kilobyte.
     */
    public static final int KB = 1024;

    /**
     * Represents a non-SI megabyte.
     */
    public static final int MB = 1024 * KB;

    /**
     * Represents a non-SI gigabyte.
     */
    public static final int GB = 1024 * MB;

    /**
     * Represents a non-SI terabyte.
     */
    public static final long TB = 1024L * GB;

    /**
     * Represents the value for {@link SasProtocol#HTTPS_ONLY}.
     */
    public static final String HTTPS = "https";

    /**
     * Represents the value for {@link SasProtocol#HTTPS_HTTP}.
     */
    public static final String HTTPS_HTTP = "https,http";

    /**
     * Exception message when the underlying stream has already been closed.
     */
    public static final String STREAM_CLOSED = "Stream is already closed.";

    /**
     * Exception message when the value could not be parsed into an enum.
     */
    public static final String ENUM_COULD_NOT_BE_PARSED_INVALID_VALUE
        = "%s could not be parsed from '%s' due to invalid value %s.";

    public static final DateTimeFormatter ISO_8601_UTC_DATE_FORMATTER
        = DateTimeFormatter.ofPattern("yyyy-MM-dd'T'HH:mm:ss'Z'", Locale.ROOT).withZone(ZoneId.of("UTC"));

    public static final String BLOB_ALREADY_EXISTS
        = "Blob already exists. Specify overwrite to true to force update the blob.";

    public static final String FILE_ALREADY_EXISTS
        = "File already exists. Specify overwrite to true to force update the file.";

    /**
     * Buffer width used to copy data to output streams.
     */
    public static final int BUFFER_COPY_LENGTH = 8 * KB;

    /**
     * This constant is used to cap Stream->Flux converter's block size considering that:
     * - Integer.MAX (or near) leads to java.lang.OutOfMemoryError: Requested array size exceeds VM limit
     * - Allocating arrays that are very large can be less successful on busy heap and put extra pressure on GC to
     *   de-fragment.
     * - Going to small on the other hand might be harmful to large upload scenarios. Max block size is 4000MB
     *   so chunking that into blocks that are smaller produces a lot of garbage to just wrap this into ByteBuffers.
     */
    public static final int MAX_INPUT_STREAM_CONVERTER_BUFFER_LENGTH = 64 * MB;

    public static final String STORAGE_SCOPE = "https://storage.azure.com/.default";

    public static final String STORAGE_LOG_STRING_TO_SIGN = "Azure-Storage-Log-String-To-Sign";

    public static final String PROPERTY_AZURE_STORAGE_SAS_SERVICE_VERSION = "AZURE_STORAGE_SAS_SERVICE_VERSION";

    public static final String SAS_SERVICE_VERSION
<<<<<<< HEAD
        = Configuration.getGlobalConfiguration().get(PROPERTY_AZURE_STORAGE_SAS_SERVICE_VERSION, "2025-05-05");
=======
        = Configuration.getGlobalConfiguration().get(PROPERTY_AZURE_STORAGE_SAS_SERVICE_VERSION, "2025_07_05");
>>>>>>> 75cf0a03

    public static final String ADJUSTED_BLOB_LENGTH_KEY = "adjustedBlobLength";

    private Constants() {
    }

    /**
     * Defines constants for use with connection strings.
     *
     * RESERVED FOR INTERNAL USE.
     */
    public static final class ConnectionStringConstants {
        /**
         * The setting name for the storage account name.
         */
        public static final String ACCOUNT_NAME = "AccountName";

        /**
         * The setting name for the storage account key.
         */
        public static final String ACCOUNT_KEY_NAME = "AccountKey";

        /**
         * The setting name for using the default storage endpoints with the specified protocol.
         */
        public static final String DEFAULT_ENDPOINTS_PROTOCOL_NAME = "DefaultEndpointsProtocol";

        /**
         * The setting name for a custom blob storage endpoint.
         */
        public static final String BLOB_ENDPOINT_NAME = "BlobEndpoint";

        /**
         * The setting name for a custom blob storage secondary endpoint.
         */
        public static final String BLOB_SECONDARY_ENDPOINT_NAME = "BlobSecondaryEndpoint";

        /**
         * The setting name for a custom queue endpoint.
         */
        public static final String QUEUE_ENDPOINT_NAME = "QueueEndpoint";

        /**
         * The setting name for a custom queue secondary endpoint.
         */
        public static final String QUEUE_SECONDARY_ENDPOINT_NAME = "QueueSecondaryEndpoint";

        /**
         * The setting name for a custom file endpoint.
         */
        public static final String FILE_ENDPOINT_NAME = "FileEndpoint";

        /**
         * The setting name for a custom file secondary endpoint.
         */
        public static final String FILE_SECONDARY_ENDPOINT_NAME = "FileSecondaryEndpoint";

        /**
         * The setting name for a custom table storage endpoint.
         */
        public static final String TABLE_ENDPOINT_NAME = "TableEndpoint";

        /**
         * The setting name for a custom table storage secondary endpoint.
         */
        public static final String TABLE_SECONDARY_ENDPOINT_NAME = "TableSecondaryEndpoint";

        /**
         * The setting name for a custom storage endpoint suffix.
         */
        public static final String ENDPOINT_SUFFIX_NAME = "EndpointSuffix";

        /**
         * The setting name for a shared access key.
         */
        public static final String SHARED_ACCESS_SIGNATURE_NAME = "SharedAccessSignature";

        /**
         * The setting name for using the emulator storage.
         */
        public static final String USE_EMULATOR_STORAGE_NAME = "UseDevelopmentStorage";

        /**
         * The setting name for specifying a development storage proxy Uri.
         */
        public static final String EMULATOR_STORAGE_PROXY_URI_NAME = "DevelopmentStorageProxyUri";

        /**
         * The root storage DNS name.
         */
        public static final String DEFAULT_DNS = "core.windows.net";

        /**
         * The format string for the primary endpoint in emulator.
         */
        public static final String EMULATOR_PRIMARY_ENDPOINT_FORMAT = "%s://%s:%s/devstoreaccount1";

        /**
         * The format string for the secondary endpoint in emulator.
         */
        public static final String EMULATOR_SECONDARY_ENDPOINT_FORMAT = "%s://%s:%s/devstoreaccount1-secondary";

        /**
         * The default account key for the development storage.
         */
        public static final String EMULATOR_ACCOUNT_KEY
            = "Eby8vdM02xNOcqFlqUwJPLlmEtlCDXJ1OUzFT50uSRZ6IFsuFq2UVErCz4I6tq/K1SZFPTOtr/KBHBeksoGMGw==";

        /**
         * The default account name for the development storage.
         */
        public static final String EMULATOR_ACCOUNT_NAME = "devstoreaccount1";

        private ConnectionStringConstants() {
        }
    }

    /**
     * Defines constants for use with HTTP headers.
     *
     * RESERVED FOR INTERNAL USE.
     */
    public static final class HeaderConstants {

        /**
         * The current storage version header value.
         * @deprecated For SAS Service Version use {@link Constants#SAS_SERVICE_VERSION}.
         */
        @Deprecated
<<<<<<< HEAD
        public static final String TARGET_STORAGE_VERSION = "2025-05-05";
=======
        public static final String TARGET_STORAGE_VERSION = "2025_07_05";
>>>>>>> 75cf0a03

        /**
         * Error code returned from the service.
         */
        public static final String ERROR_CODE = "x-ms-error-code";

        public static final HttpHeaderName ERROR_CODE_HEADER_NAME = HttpHeaderName.fromString(ERROR_CODE);

        /**
         * Compression type used on the body.
         */
        public static final String CONTENT_ENCODING = "Content-Encoding";

        public static final String CONTENT_TYPE = "Content-Type";

        public static final String CLIENT_REQUEST_ID = "x-ms-client-request-id";

        public static final String ENCRYPTION_KEY = "x-ms-encryption-key";

        public static final String ENCRYPTION_KEY_SHA256 = "x-ms-encryption-key-sha256";
        public static final HttpHeaderName ENCRYPTION_KEY_SHA256_HEADER_NAME
            = HttpHeaderName.fromString(ENCRYPTION_KEY_SHA256);

        public static final String SERVER_ENCRYPTED = "x-ms-server-encrypted";

        public static final String REQUEST_SERVER_ENCRYPTED = "x-ms-request-server-encrypted";

        public static final String ETAG_WILDCARD = "*";

        public static final String DIRECTORY_METADATA_KEY = "hdi_isfolder";

        public static final String X_MS_META = "x-ms-meta";

        public static final String SMB_PROTOCOL = "SMB";

        public static final String NFS_PROTOCOL = "NFS";

        private HeaderConstants() {
            // Private to prevent construction.
        }
    }

    /**
     * Defines constants for use with URLs.
     *
     * RESERVED FOR INTERNAL USE.
     */
    public static final class UrlConstants {

        /**
         * The snapshot parameters.
         */
        public static final String SNAPSHOT_QUERY_PARAMETER = "snapshot";

        /**
         * The versionId parameters.
         */
        public static final String VERSIONID_QUERY_PARAMETER = "versionid";

        /**
         * The deletionId parameters.
         */
        public static final String DELETIONID_QUERY_PARAMETER = "deletionid";

        /**
         * The SAS service version parameter.
         */
        public static final String SAS_SERVICE_VERSION = "sv";

        /**
         * The SAS services parameter.
         */
        public static final String SAS_SERVICES = "ss";

        /**
         * The SAS resource types parameter.
         */
        public static final String SAS_RESOURCES_TYPES = "srt";

        /**
         * The SAS protocol parameter.
         */
        public static final String SAS_PROTOCOL = "spr";

        /**
         * The SAS start time parameter.
         */
        public static final String SAS_START_TIME = "st";

        /**
         * The SAS expiration time parameter.
         */
        public static final String SAS_EXPIRY_TIME = "se";

        /**
         * The SAS IP range parameter.
         */
        public static final String SAS_IP_RANGE = "sip";

        /**
         * The SAS signed identifier parameter.
         */
        public static final String SAS_SIGNED_IDENTIFIER = "si";

        /**
         * The SAS signed resource parameter.
         */
        public static final String SAS_SIGNED_RESOURCE = "sr";

        /**
         * The SAS signed permissions parameter.
         */
        public static final String SAS_SIGNED_PERMISSIONS = "sp";

        /**
         * The SAS signature parameter.
         */
        public static final String SAS_SIGNATURE = "sig";

        /**
         * The SAS encryption scope parameter.
         */
        public static final String SAS_ENCRYPTION_SCOPE = "ses";

        /**
         * The SAS cache control parameter.
         */
        public static final String SAS_CACHE_CONTROL = "rscc";

        /**
         * The SAS content disposition parameter.
         */
        public static final String SAS_CONTENT_DISPOSITION = "rscd";

        /**
         * The SAS content encoding parameter.
         */
        public static final String SAS_CONTENT_ENCODING = "rsce";

        /**
         * The SAS content language parameter.
         */
        public static final String SAS_CONTENT_LANGUAGE = "rscl";

        /**
         * The SAS content type parameter.
         */
        public static final String SAS_CONTENT_TYPE = "rsct";

        /**
         * The SAS signed object id parameter for user delegation SAS.
         */
        public static final String SAS_SIGNED_OBJECT_ID = "skoid";

        /**
         * The SAS signed tenant id parameter for user delegation SAS.
         */
        public static final String SAS_SIGNED_TENANT_ID = "sktid";

        /**
         * The SAS signed key-start parameter for user delegation SAS.
         */
        public static final String SAS_SIGNED_KEY_START = "skt";

        /**
         * The SAS signed key-expiry parameter for user delegation SAS.
         */
        public static final String SAS_SIGNED_KEY_EXPIRY = "ske";

        /**
         * The SAS signed service parameter for user delegation SAS.
         */
        public static final String SAS_SIGNED_KEY_SERVICE = "sks";

        /**
         * The SAS signed version parameter for user delegation SAS.
         */
        public static final String SAS_SIGNED_KEY_VERSION = "skv";

        /**
         * The SAS preauthorized agent object id parameter for user delegation SAS.
         */
        public static final String SAS_PREAUTHORIZED_AGENT_OBJECT_ID = "saoid";

        /**
         * The SAS agent object id parameter for user delegation SAS.
         */
        public static final String SAS_AGENT_OBJECT_ID = "suoid";

        /**
         * The SAS correlation id parameter for user delegation SAS.
         */
        public static final String SAS_CORRELATION_ID = "scid";

        /**
         * The SAS directory depth parameter.
         */
        public static final String SAS_DIRECTORY_DEPTH = "sdd";

        /**
         * The SAS queue constant.
         */
        public static final String SAS_QUEUE_CONSTANT = "q";

        private UrlConstants() {
            // Private to prevent construction.
        }
    }
}<|MERGE_RESOLUTION|>--- conflicted
+++ resolved
@@ -88,11 +88,7 @@
     public static final String PROPERTY_AZURE_STORAGE_SAS_SERVICE_VERSION = "AZURE_STORAGE_SAS_SERVICE_VERSION";
 
     public static final String SAS_SERVICE_VERSION
-<<<<<<< HEAD
-        = Configuration.getGlobalConfiguration().get(PROPERTY_AZURE_STORAGE_SAS_SERVICE_VERSION, "2025-05-05");
-=======
         = Configuration.getGlobalConfiguration().get(PROPERTY_AZURE_STORAGE_SAS_SERVICE_VERSION, "2025_07_05");
->>>>>>> 75cf0a03
 
     public static final String ADJUSTED_BLOB_LENGTH_KEY = "adjustedBlobLength";
 
@@ -222,11 +218,7 @@
          * @deprecated For SAS Service Version use {@link Constants#SAS_SERVICE_VERSION}.
          */
         @Deprecated
-<<<<<<< HEAD
-        public static final String TARGET_STORAGE_VERSION = "2025-05-05";
-=======
         public static final String TARGET_STORAGE_VERSION = "2025_07_05";
->>>>>>> 75cf0a03
 
         /**
          * Error code returned from the service.
