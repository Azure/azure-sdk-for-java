// Copyright (c) Microsoft Corporation. All rights reserved.
// Licensed under the MIT License.

package com.azure.storage.common.implementation;

import com.azure.core.http.HttpHeaderName;
import com.azure.core.util.Configuration;
import com.azure.storage.common.sas.SasProtocol;
import java.time.ZoneId;
import java.time.format.DateTimeFormatter;
import java.util.Locale;

/**
 * Defines general constants.
 *
 * RESERVED FOR INTERNAL USE.
 */
public final class Constants {
    /**
     * Represents a non-SI kilobyte.
     */
    public static final int KB = 1024;

    /**
     * Represents a non-SI megabyte.
     */
    public static final int MB = 1024 * KB;

    /**
     * Represents a non-SI gigabyte.
     */
    public static final int GB = 1024 * MB;

    /**
     * Represents a non-SI terabyte.
     */
    public static final long TB = 1024L * GB;

    /**
     * Represents the value for {@link SasProtocol#HTTPS_ONLY}.
     */
    public static final String HTTPS = "https";

    /**
     * Represents the value for {@link SasProtocol#HTTPS_HTTP}.
     */
    public static final String HTTPS_HTTP = "https,http";

    /**
     * Exception message when the underlying stream has already been closed.
     */
    public static final String STREAM_CLOSED = "Stream is already closed.";

    /**
     * Exception message when the value could not be parsed into an enum.
     */
    public static final String ENUM_COULD_NOT_BE_PARSED_INVALID_VALUE
        = "%s could not be parsed from '%s' due to invalid value %s.";

    public static final DateTimeFormatter ISO_8601_UTC_DATE_FORMATTER
        = DateTimeFormatter.ofPattern("yyyy-MM-dd'T'HH:mm:ss'Z'", Locale.ROOT).withZone(ZoneId.of("UTC"));

    public static final String BLOB_ALREADY_EXISTS
        = "Blob already exists. Specify overwrite to true to force update the blob.";

    public static final String FILE_ALREADY_EXISTS
        = "File already exists. Specify overwrite to true to force update the file.";

    /**
     * Buffer width used to copy data to output streams.
     */
    public static final int BUFFER_COPY_LENGTH = 8 * KB;

    /**
     * This constant is used to cap Stream->Flux converter's block size considering that:
     * - Integer.MAX (or near) leads to java.lang.OutOfMemoryError: Requested array size exceeds VM limit
     * - Allocating arrays that are very large can be less successful on busy heap and put extra pressure on GC to
     *   de-fragment.
     * - Going to small on the other hand might be harmful to large upload scenarios. Max block size is 4000MB
     *   so chunking that into blocks that are smaller produces a lot of garbage to just wrap this into ByteBuffers.
     */
    public static final int MAX_INPUT_STREAM_CONVERTER_BUFFER_LENGTH = 64 * MB;

    public static final String STORAGE_SCOPE = "https://storage.azure.com/.default";

    public static final String STORAGE_LOG_STRING_TO_SIGN = "Azure-Storage-Log-String-To-Sign";

    public static final String PROPERTY_AZURE_STORAGE_SAS_SERVICE_VERSION = "AZURE_STORAGE_SAS_SERVICE_VERSION";

    public static final String SAS_SERVICE_VERSION
        = Configuration.getGlobalConfiguration().get(PROPERTY_AZURE_STORAGE_SAS_SERVICE_VERSION, "2025-11-05");

    public static final String ADJUSTED_BLOB_LENGTH_KEY = "adjustedBlobLength";

<<<<<<< HEAD
    public static final String CONTENT_VALIDATION_BEHAVIOR_KEY = "contentValidationBehavior";

    public static final String USE_CRC64_CHECKSUM_HEADER_CONTEXT = "crc64ChecksumHeaderContext";

    public static final String USE_STRUCTURED_MESSAGE_CONTEXT = "structuredMessageChecksumAlgorithm";
=======
    public static final String SKIP_ECHO_VALIDATION_KEY = "skipEchoValidation";
>>>>>>> 25c061d4

    private Constants() {
    }

    /**
     * Defines constants for use with connection strings.
     *
     * RESERVED FOR INTERNAL USE.
     */
    public static final class ConnectionStringConstants {
        /**
         * The setting name for the storage account name.
         */
        public static final String ACCOUNT_NAME = "AccountName";

        /**
         * The setting name for the storage account key.
         */
        public static final String ACCOUNT_KEY_NAME = "AccountKey";

        /**
         * The setting name for using the default storage endpoints with the specified protocol.
         */
        public static final String DEFAULT_ENDPOINTS_PROTOCOL_NAME = "DefaultEndpointsProtocol";

        /**
         * The setting name for a custom blob storage endpoint.
         */
        public static final String BLOB_ENDPOINT_NAME = "BlobEndpoint";

        /**
         * The setting name for a custom blob storage secondary endpoint.
         */
        public static final String BLOB_SECONDARY_ENDPOINT_NAME = "BlobSecondaryEndpoint";

        /**
         * The setting name for a custom queue endpoint.
         */
        public static final String QUEUE_ENDPOINT_NAME = "QueueEndpoint";

        /**
         * The setting name for a custom queue secondary endpoint.
         */
        public static final String QUEUE_SECONDARY_ENDPOINT_NAME = "QueueSecondaryEndpoint";

        /**
         * The setting name for a custom file endpoint.
         */
        public static final String FILE_ENDPOINT_NAME = "FileEndpoint";

        /**
         * The setting name for a custom file secondary endpoint.
         */
        public static final String FILE_SECONDARY_ENDPOINT_NAME = "FileSecondaryEndpoint";

        /**
         * The setting name for a custom table storage endpoint.
         */
        public static final String TABLE_ENDPOINT_NAME = "TableEndpoint";

        /**
         * The setting name for a custom table storage secondary endpoint.
         */
        public static final String TABLE_SECONDARY_ENDPOINT_NAME = "TableSecondaryEndpoint";

        /**
         * The setting name for a custom storage endpoint suffix.
         */
        public static final String ENDPOINT_SUFFIX_NAME = "EndpointSuffix";

        /**
         * The setting name for a shared access key.
         */
        public static final String SHARED_ACCESS_SIGNATURE_NAME = "SharedAccessSignature";

        /**
         * The setting name for using the emulator storage.
         */
        public static final String USE_EMULATOR_STORAGE_NAME = "UseDevelopmentStorage";

        /**
         * The setting name for specifying a development storage proxy Uri.
         */
        public static final String EMULATOR_STORAGE_PROXY_URI_NAME = "DevelopmentStorageProxyUri";

        /**
         * The root storage DNS name.
         */
        public static final String DEFAULT_DNS = "core.windows.net";

        /**
         * The format string for the primary endpoint in emulator.
         */
        public static final String EMULATOR_PRIMARY_ENDPOINT_FORMAT = "%s://%s:%s/devstoreaccount1";

        /**
         * The format string for the secondary endpoint in emulator.
         */
        public static final String EMULATOR_SECONDARY_ENDPOINT_FORMAT = "%s://%s:%s/devstoreaccount1-secondary";

        /**
         * The default account key for the development storage.
         */
        public static final String EMULATOR_ACCOUNT_KEY
            = "Eby8vdM02xNOcqFlqUwJPLlmEtlCDXJ1OUzFT50uSRZ6IFsuFq2UVErCz4I6tq/K1SZFPTOtr/KBHBeksoGMGw==";

        /**
         * The default account name for the development storage.
         */
        public static final String EMULATOR_ACCOUNT_NAME = "devstoreaccount1";

        private ConnectionStringConstants() {
        }
    }

    /**
     * Defines constants for use with HTTP headers.
     *
     * RESERVED FOR INTERNAL USE.
     */
    public static final class HeaderConstants {

        /**
         * The current storage version header value.
         * @deprecated For SAS Service Version use {@link Constants#SAS_SERVICE_VERSION}.
         */
        @Deprecated
        public static final String TARGET_STORAGE_VERSION = "2025-11-05";

        /**
         * Error code returned from the service.
         */
        public static final String ERROR_CODE = "x-ms-error-code";

        public static final HttpHeaderName ERROR_CODE_HEADER_NAME = HttpHeaderName.fromString(ERROR_CODE);

        /**
         * Compression type used on the body.
         */
        public static final String CONTENT_ENCODING = "Content-Encoding";

        public static final String CONTENT_TYPE = "Content-Type";

        public static final String CLIENT_REQUEST_ID = "x-ms-client-request-id";

        public static final String ENCRYPTION_KEY = "x-ms-encryption-key";

        public static final String ENCRYPTION_KEY_SHA256 = "x-ms-encryption-key-sha256";
        public static final HttpHeaderName ENCRYPTION_KEY_SHA256_HEADER_NAME
            = HttpHeaderName.fromString(ENCRYPTION_KEY_SHA256);

        public static final String SERVER_ENCRYPTED = "x-ms-server-encrypted";

        public static final String REQUEST_SERVER_ENCRYPTED = "x-ms-request-server-encrypted";

        public static final String ETAG_WILDCARD = "*";

        public static final String DIRECTORY_METADATA_KEY = "hdi_isfolder";

        public static final String X_MS_META = "x-ms-meta";

        public static final String SMB_PROTOCOL = "SMB";

        public static final String NFS_PROTOCOL = "NFS";

<<<<<<< HEAD
        /**
         * Content validation related headers.
         */

        public static final String CONTENT_CRC64 = "x-ms-content-crc64";

        public static final HttpHeaderName CONTENT_CRC64_HEADER_NAME = HttpHeaderName.fromString(CONTENT_CRC64);

        public static final String STRUCTURED_BODY_TYPE = "x-ms-structured-body";

        public static final HttpHeaderName STRUCTURED_BODY_TYPE_HEADER_NAME
            = HttpHeaderName.fromString(STRUCTURED_BODY_TYPE);

        public static final String STRUCTURED_CONTENT_LENGTH = "x-ms-structured-content-length";

        public static final HttpHeaderName STRUCTURED_CONTENT_LENGTH_HEADER_NAME
            = HttpHeaderName.fromString(STRUCTURED_CONTENT_LENGTH);
=======
        public static final String VERSION = "x-ms-version";

        public static final String INVALID_HEADER_VALUE = "InvalidHeaderValue";
>>>>>>> 25c061d4

        private HeaderConstants() {
            // Private to prevent construction.
        }
    }

    /**
     * Defines constants for use with URLs.
     *
     * RESERVED FOR INTERNAL USE.
     */
    public static final class UrlConstants {

        /**
         * The snapshot parameters.
         */
        public static final String SNAPSHOT_QUERY_PARAMETER = "snapshot";

        /**
         * The versionId parameters.
         */
        public static final String VERSIONID_QUERY_PARAMETER = "versionid";

        /**
         * The deletionId parameters.
         */
        public static final String DELETIONID_QUERY_PARAMETER = "deletionid";

        /**
         * The SAS service version parameter.
         */
        public static final String SAS_SERVICE_VERSION = "sv";

        /**
         * The SAS services parameter.
         */
        public static final String SAS_SERVICES = "ss";

        /**
         * The SAS resource types parameter.
         */
        public static final String SAS_RESOURCES_TYPES = "srt";

        /**
         * The SAS protocol parameter.
         */
        public static final String SAS_PROTOCOL = "spr";

        /**
         * The SAS start time parameter.
         */
        public static final String SAS_START_TIME = "st";

        /**
         * The SAS expiration time parameter.
         */
        public static final String SAS_EXPIRY_TIME = "se";

        /**
         * The SAS IP range parameter.
         */
        public static final String SAS_IP_RANGE = "sip";

        /**
         * The SAS signed identifier parameter.
         */
        public static final String SAS_SIGNED_IDENTIFIER = "si";

        /**
         * The SAS signed resource parameter.
         */
        public static final String SAS_SIGNED_RESOURCE = "sr";

        /**
         * The SAS signed permissions parameter.
         */
        public static final String SAS_SIGNED_PERMISSIONS = "sp";

        /**
         * The SAS signature parameter.
         */
        public static final String SAS_SIGNATURE = "sig";

        /**
         * The SAS encryption scope parameter.
         */
        public static final String SAS_ENCRYPTION_SCOPE = "ses";

        /**
         * The SAS cache control parameter.
         */
        public static final String SAS_CACHE_CONTROL = "rscc";

        /**
         * The SAS content disposition parameter.
         */
        public static final String SAS_CONTENT_DISPOSITION = "rscd";

        /**
         * The SAS content encoding parameter.
         */
        public static final String SAS_CONTENT_ENCODING = "rsce";

        /**
         * The SAS content language parameter.
         */
        public static final String SAS_CONTENT_LANGUAGE = "rscl";

        /**
         * The SAS content type parameter.
         */
        public static final String SAS_CONTENT_TYPE = "rsct";

        /**
         * The SAS signed object id parameter for user delegation SAS.
         */
        public static final String SAS_SIGNED_OBJECT_ID = "skoid";

        /**
         * The SAS signed tenant id parameter for user delegation SAS.
         */
        public static final String SAS_SIGNED_TENANT_ID = "sktid";

        /**
         * The SAS signed key-start parameter for user delegation SAS.
         */
        public static final String SAS_SIGNED_KEY_START = "skt";

        /**
         * The SAS signed key-expiry parameter for user delegation SAS.
         */
        public static final String SAS_SIGNED_KEY_EXPIRY = "ske";

        /**
         * The SAS signed service parameter for user delegation SAS.
         */
        public static final String SAS_SIGNED_KEY_SERVICE = "sks";

        /**
         * The SAS signed version parameter for user delegation SAS.
         */
        public static final String SAS_SIGNED_KEY_VERSION = "skv";

        /**
         * The SAS preauthorized agent object id parameter for user delegation SAS.
         */
        public static final String SAS_PREAUTHORIZED_AGENT_OBJECT_ID = "saoid";

        /**
         * The SAS agent object id parameter for user delegation SAS.
         */
        public static final String SAS_AGENT_OBJECT_ID = "suoid";

        /**
         * The SAS correlation id parameter for user delegation SAS.
         */
        public static final String SAS_CORRELATION_ID = "scid";

        /**
         * The SAS directory depth parameter.
         */
        public static final String SAS_DIRECTORY_DEPTH = "sdd";

        /**
         * The SAS queue constant.
         */
        public static final String SAS_QUEUE_CONSTANT = "q";

        private UrlConstants() {
            // Private to prevent construction.
        }
    }
}<|MERGE_RESOLUTION|>--- conflicted
+++ resolved
@@ -92,15 +92,13 @@
 
     public static final String ADJUSTED_BLOB_LENGTH_KEY = "adjustedBlobLength";
 
-<<<<<<< HEAD
+    public static final String SKIP_ECHO_VALIDATION_KEY = "skipEchoValidation";
+
     public static final String CONTENT_VALIDATION_BEHAVIOR_KEY = "contentValidationBehavior";
 
     public static final String USE_CRC64_CHECKSUM_HEADER_CONTEXT = "crc64ChecksumHeaderContext";
 
     public static final String USE_STRUCTURED_MESSAGE_CONTEXT = "structuredMessageChecksumAlgorithm";
-=======
-    public static final String SKIP_ECHO_VALIDATION_KEY = "skipEchoValidation";
->>>>>>> 25c061d4
 
     private Constants() {
     }
@@ -266,7 +264,10 @@
 
         public static final String NFS_PROTOCOL = "NFS";
 
-<<<<<<< HEAD
+        public static final String VERSION = "x-ms-version";
+
+        public static final String INVALID_HEADER_VALUE = "InvalidHeaderValue";
+
         /**
          * Content validation related headers.
          */
@@ -284,11 +285,6 @@
 
         public static final HttpHeaderName STRUCTURED_CONTENT_LENGTH_HEADER_NAME
             = HttpHeaderName.fromString(STRUCTURED_CONTENT_LENGTH);
-=======
-        public static final String VERSION = "x-ms-version";
-
-        public static final String INVALID_HEADER_VALUE = "InvalidHeaderValue";
->>>>>>> 25c061d4
 
         private HeaderConstants() {
             // Private to prevent construction.
