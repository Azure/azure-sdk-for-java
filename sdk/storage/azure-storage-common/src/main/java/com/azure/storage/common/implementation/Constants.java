// Copyright (c) Microsoft Corporation. All rights reserved.
// Licensed under the MIT License.

package com.azure.storage.common.implementation;

import com.azure.core.util.Configuration;
import com.azure.storage.common.sas.SasProtocol;
import java.time.ZoneId;
import java.time.format.DateTimeFormatter;
import java.util.Locale;

/**
 * Defines general constants.
 *
 * RESERVED FOR INTERNAL USE.
 */
public final class Constants {
    /**
     * Represents a non-SI kilobyte.
     */
    public static final int KB = 1024;

    /**
     * Represents a non-SI megabyte.
     */
    public static final int MB = 1024 * KB;

    /**
     * Represents a non-SI gigabyte.
     */
    public static final int GB = 1024 * MB;

    /**
     * Represents a non-SI terabyte.
     */
    public static final long TB = 1024L * GB;

    /**
     * Represents the value for {@link SasProtocol#HTTPS_ONLY}.
     */
    public static final String HTTPS = "https";

    /**
     * Represents the value for {@link SasProtocol#HTTPS_HTTP}.
     */
    public static final String HTTPS_HTTP = "https,http";

    /**
     * Exception message when the underlying stream has already been closed.
     */
    public static final String STREAM_CLOSED = "Stream is already closed.";

    /**
     * Exception message when the value could not be parsed into an enum.
     */
    public static final String ENUM_COULD_NOT_BE_PARSED_INVALID_VALUE =
        "%s could not be parsed from '%s' due to invalid value %s.";


    public static final DateTimeFormatter ISO_8601_UTC_DATE_FORMATTER =
        DateTimeFormatter.ofPattern("yyyy-MM-dd'T'HH:mm:ss'Z'", Locale.ROOT).withZone(ZoneId.of("UTC"));

    public static final String BLOB_ALREADY_EXISTS =
        "Blob already exists. Specify overwrite to true to force update the blob.";

    public static final String FILE_ALREADY_EXISTS =
        "File already exists. Specify overwrite to true to force update the file.";

    /**
     * Buffer width used to copy data to output streams.
     */
    public static final int BUFFER_COPY_LENGTH = 8 * KB;

    /**
     * This constant is used to cap Stream->Flux converter's block size considering that:
     * - Integer.MAX (or near) leads to java.lang.OutOfMemoryError: Requested array size exceeds VM limit
     * - Allocating arrays that are very large can be less successful on busy heap and put extra pressure on GC to
     *   de-fragment.
     * - Going to small on the other hand might be harmful to large upload scenarios. Max block size is 4000MB
     *   so chunking that into blocks that are smaller produces a lot of garbage to just wrap this into ByteBuffers.
     */
    public static final int MAX_INPUT_STREAM_CONVERTER_BUFFER_LENGTH = 64 * MB;

    public static final String STORAGE_SCOPE = "https://storage.azure.com/.default";

    public static final String STORAGE_LOG_STRING_TO_SIGN = "Azure-Storage-Log-String-To-Sign";

    public static final String PROPERTY_AZURE_STORAGE_SAS_SERVICE_VERSION = "AZURE_STORAGE_SAS_SERVICE_VERSION";

    public static final String SAS_SERVICE_VERSION = Configuration.getGlobalConfiguration()
<<<<<<< HEAD
        .get(PROPERTY_AZURE_STORAGE_SAS_SERVICE_VERSION, "2021-08-06");
=======
        .get(PROPERTY_AZURE_STORAGE_SAS_SERVICE_VERSION, "2021-06-08");
>>>>>>> 7fe64f2b

    private Constants() {
    }

    /**
     * Defines constants for use with connection strings.
     *
     * RESERVED FOR INTERNAL USE.
     */
    public static final class ConnectionStringConstants {
        /**
         * The setting name for the storage account name.
         */
        public static final String ACCOUNT_NAME = "AccountName";

        /**
         * The setting name for the storage account key.
         */
        public static final String ACCOUNT_KEY_NAME = "AccountKey";

        /**
         * The setting name for using the default storage endpoints with the specified protocol.
         */
        public static final String DEFAULT_ENDPOINTS_PROTOCOL_NAME = "DefaultEndpointsProtocol";

        /**
         * The setting name for a custom blob storage endpoint.
         */
        public static final String BLOB_ENDPOINT_NAME = "BlobEndpoint";

        /**
         * The setting name for a custom blob storage secondary endpoint.
         */
        public static final String BLOB_SECONDARY_ENDPOINT_NAME = "BlobSecondaryEndpoint";

        /**
         * The setting name for a custom queue endpoint.
         */
        public static final String QUEUE_ENDPOINT_NAME = "QueueEndpoint";

        /**
         * The setting name for a custom queue secondary endpoint.
         */
        public static final String QUEUE_SECONDARY_ENDPOINT_NAME = "QueueSecondaryEndpoint";

        /**
         * The setting name for a custom file endpoint.
         */
        public static final String FILE_ENDPOINT_NAME = "FileEndpoint";

        /**
         * The setting name for a custom file secondary endpoint.
         */
        public static final String FILE_SECONDARY_ENDPOINT_NAME = "FileSecondaryEndpoint";

        /**
         * The setting name for a custom table storage endpoint.
         */
        public static final String TABLE_ENDPOINT_NAME = "TableEndpoint";

        /**
         * The setting name for a custom table storage secondary endpoint.
         */
        public static final String TABLE_SECONDARY_ENDPOINT_NAME = "TableSecondaryEndpoint";

        /**
         * The setting name for a custom storage endpoint suffix.
         */
        public static final String ENDPOINT_SUFFIX_NAME = "EndpointSuffix";

        /**
         * The setting name for a shared access key.
         */
        public static final String SHARED_ACCESS_SIGNATURE_NAME = "SharedAccessSignature";

        /**
         * The setting name for using the emulator storage.
         */
        public static final String USE_EMULATOR_STORAGE_NAME = "UseDevelopmentStorage";

        /**
         * The setting name for specifying a development storage proxy Uri.
         */
        public static final String EMULATOR_STORAGE_PROXY_URI_NAME = "DevelopmentStorageProxyUri";

        /**
         * The root storage DNS name.
         */
        public static final String DEFAULT_DNS = "core.windows.net";

        /**
         * The format string for the primary endpoint in emulator.
         */
        public static final String EMULATOR_PRIMARY_ENDPOINT_FORMAT = "%s://%s:%s/devstoreaccount1";

        /**
         * The format string for the secondary endpoint in emulator.
         */
        public static final String EMULATOR_SECONDARY_ENDPOINT_FORMAT = "%s://%s:%s/devstoreaccount1-secondary";

        /**
         * The default account key for the development storage.
         */
        public static final String EMULATOR_ACCOUNT_KEY
                = "Eby8vdM02xNOcqFlqUwJPLlmEtlCDXJ1OUzFT50uSRZ6IFsuFq2UVErCz4I6tq/K1SZFPTOtr/KBHBeksoGMGw==";

        /**
         * The default account name for the development storage.
         */
        public static final String EMULATOR_ACCOUNT_NAME = "devstoreaccount1";

        private ConnectionStringConstants() {
        }
    }

    /**
     * Defines constants for use with HTTP headers.
     *
     * RESERVED FOR INTERNAL USE.
     */
    public static final class HeaderConstants {

        /**
         * The current storage version header value.
         * @deprecated For SAS Service Version use {@link Constants#SAS_SERVICE_VERSION}.
         */
        @Deprecated
        public static final String TARGET_STORAGE_VERSION = "2021-06-08";

        /**
         * Error code returned from the service.
         */
        public static final String ERROR_CODE = "x-ms-error-code";

        /**
         * Compression type used on the body.
         */
        public static final String CONTENT_ENCODING = "Content-Encoding";

        public static final String CONTENT_TYPE = "Content-Type";

        public static final String CLIENT_REQUEST_ID = "x-ms-client-request-id";

        public static final String ENCRYPTION_KEY = "x-ms-encryption-key";

        public static final String ENCRYPTION_KEY_SHA256 = "x-ms-encryption-key-sha256";

        public static final String SERVER_ENCRYPTED = "x-ms-server-encrypted";

        public static final String REQUEST_SERVER_ENCRYPTED = "x-ms-request-server-encrypted";

        public static final String ETAG_WILDCARD = "*";

        public static final String DIRECTORY_METADATA_KEY = "hdi_isfolder";

        public static final String X_MS_META = "x-ms-meta";

        public static final String SMB_PROTOCOL = "SMB";

        public static final String NFS_PROTOCOL = "NFS";

        private HeaderConstants() {
            // Private to prevent construction.
        }
    }

    /**
     * Defines constants for use with URLs.
     *
     * RESERVED FOR INTERNAL USE.
     */
    public static final class UrlConstants {

        /**
         * The snapshot parameters.
         */
        public static final String SNAPSHOT_QUERY_PARAMETER = "snapshot";

        /**
         * The versionId parameters.
         */
        public static final String VERSIONID_QUERY_PARAMETER = "versionid";

        /**
         * The deletionId parameters.
         */
        public static final String DELETIONID_QUERY_PARAMETER = "deletionid";

        /**
         * The SAS service version parameter.
         */
        public static final String SAS_SERVICE_VERSION = "sv";

        /**
         * The SAS services parameter.
         */
        public static final String SAS_SERVICES = "ss";

        /**
         * The SAS resource types parameter.
         */
        public static final String SAS_RESOURCES_TYPES = "srt";

        /**
         * The SAS protocol parameter.
         */
        public static final String SAS_PROTOCOL = "spr";

        /**
         * The SAS start time parameter.
         */
        public static final String SAS_START_TIME = "st";

        /**
         * The SAS expiration time parameter.
         */
        public static final String SAS_EXPIRY_TIME = "se";

        /**
         * The SAS IP range parameter.
         */
        public static final String SAS_IP_RANGE = "sip";

        /**
         * The SAS signed identifier parameter.
         */
        public static final String SAS_SIGNED_IDENTIFIER = "si";

        /**
         * The SAS signed resource parameter.
         */
        public static final String SAS_SIGNED_RESOURCE = "sr";

        /**
         * The SAS signed permissions parameter.
         */
        public static final String SAS_SIGNED_PERMISSIONS = "sp";

        /**
         * The SAS signature parameter.
         */
        public static final String SAS_SIGNATURE = "sig";

        /**
         * The SAS encryption scope parameter.
         */
        public static final String SAS_ENCRYPTION_SCOPE = "ses";

        /**
         * The SAS cache control parameter.
         */
        public static final String SAS_CACHE_CONTROL = "rscc";

        /**
         * The SAS content disposition parameter.
         */
        public static final String SAS_CONTENT_DISPOSITION = "rscd";

        /**
         * The SAS content encoding parameter.
         */
        public static final String SAS_CONTENT_ENCODING = "rsce";

        /**
         * The SAS content language parameter.
         */
        public static final String SAS_CONTENT_LANGUAGE = "rscl";

        /**
         * The SAS content type parameter.
         */
        public static final String SAS_CONTENT_TYPE = "rsct";

        /**
         * The SAS signed object id parameter for user delegation SAS.
         */
        public static final String SAS_SIGNED_OBJECT_ID = "skoid";

        /**
         * The SAS signed tenant id parameter for user delegation SAS.
         */
        public static final String SAS_SIGNED_TENANT_ID = "sktid";

        /**
         * The SAS signed key-start parameter for user delegation SAS.
         */
        public static final String SAS_SIGNED_KEY_START = "skt";

        /**
         * The SAS signed key-expiry parameter for user delegation SAS.
         */
        public static final String SAS_SIGNED_KEY_EXPIRY = "ske";

        /**
         * The SAS signed service parameter for user delegation SAS.
         */
        public static final String SAS_SIGNED_KEY_SERVICE = "sks";

        /**
         * The SAS signed version parameter for user delegation SAS.
         */
        public static final String SAS_SIGNED_KEY_VERSION = "skv";

        /**
         * The SAS preauthorized agent object id parameter for user delegation SAS.
         */
        public static final String SAS_PREAUTHORIZED_AGENT_OBJECT_ID = "saoid";

        /**
         * The SAS agent object id parameter for user delegation SAS.
         */
        public static final String SAS_AGENT_OBJECT_ID = "suoid";

        /**
         * The SAS correlation id parameter for user delegation SAS.
         */
        public static final String SAS_CORRELATION_ID = "scid";

        /**
         * The SAS directory depth parameter.
         */
        public static final String SAS_DIRECTORY_DEPTH = "sdd";

        /**
         * The SAS queue constant.
         */
        public static final String SAS_QUEUE_CONSTANT = "q";

        private UrlConstants() {
            // Private to prevent construction.
        }
    }
}<|MERGE_RESOLUTION|>--- conflicted
+++ resolved
@@ -88,11 +88,7 @@
     public static final String PROPERTY_AZURE_STORAGE_SAS_SERVICE_VERSION = "AZURE_STORAGE_SAS_SERVICE_VERSION";
 
     public static final String SAS_SERVICE_VERSION = Configuration.getGlobalConfiguration()
-<<<<<<< HEAD
         .get(PROPERTY_AZURE_STORAGE_SAS_SERVICE_VERSION, "2021-08-06");
-=======
-        .get(PROPERTY_AZURE_STORAGE_SAS_SERVICE_VERSION, "2021-06-08");
->>>>>>> 7fe64f2b
 
     private Constants() {
     }
