// Copyright (c) Microsoft Corporation. All rights reserved.
// Licensed under the MIT License.

package com.azure.storage.common.implementation;

import com.azure.storage.common.sas.SasProtocol;
import java.time.ZoneId;
import java.time.format.DateTimeFormatter;
import java.util.Locale;

/**
 * Defines general constants.
 *
 * RESERVED FOR INTERNAL USE.
 */
public final class Constants {
    /**
     * Represents a non-SI kilobyte.
     */
    public static final int KB = 1024;

    /**
     * Represents a non-SI megabyte.
     */
    public static final int MB = 1024 * KB;

    /**
     * Represents the value for {@link SasProtocol#HTTPS_ONLY}.
     */
    public static final String HTTPS = "https";

    /**
     * Represents the value for {@link SasProtocol#HTTPS_HTTP}.
     */
    public static final String HTTPS_HTTP = "https,http";

    /**
     * Exception message when the underlying stream has already been closed.
     */
    public static final String STREAM_CLOSED = "Stream is already closed.";

    /**
     * Exception message when the value could not be parsed into an enum.
     */
    public static final String ENUM_COULD_NOT_BE_PARSED_INVALID_VALUE =
        "%s could not be parsed from '%s' due to invalid value %s.";

<<<<<<< HEAD
    public static final String BLOB_ALREADY_EXISTS =
        "Blob already exists. Specify overwrite to true to force update the blob.";
=======

    public static final DateTimeFormatter ISO_8601_UTC_DATE_FORMATTER =
        DateTimeFormatter.ofPattern("yyyy-MM-dd'T'HH:mm:ss'Z'", Locale.ROOT).withZone(ZoneId.of("UTC"));
>>>>>>> ca64b49a

    private Constants() {
    }

    /**
     * Defines constants for use with connection strings.
     *
     * RESERVED FOR INTERNAL USE.
     */
    public static final class ConnectionStringConstants {
        /**
         * The setting name for the storage account name.
         */
        public static final String ACCOUNT_NAME = "AccountName";

        /**
         * The setting name for the storage account key.
         */
        public static final String ACCOUNT_KEY_NAME = "AccountKey";

        /**
         * The setting name for using the default storage endpoints with the specified protocol.
         */
        public static final String DEFAULT_ENDPOINTS_PROTOCOL_NAME = "DefaultEndpointsProtocol";

        /**
         * The setting name for a custom blob storage endpoint.
         */
        public static final String BLOB_ENDPOINT_NAME = "BlobEndpoint";

        /**
         * The setting name for a custom blob storage secondary endpoint.
         */
        public static final String BLOB_SECONDARY_ENDPOINT_NAME = "BlobSecondaryEndpoint";

        /**
         * The setting name for a custom queue endpoint.
         */
        public static final String QUEUE_ENDPOINT_NAME = "QueueEndpoint";

        /**
         * The setting name for a custom queue secondary endpoint.
         */
        public static final String QUEUE_SECONDARY_ENDPOINT_NAME = "QueueSecondaryEndpoint";

        /**
         * The setting name for a custom file endpoint.
         */
        public static final String FILE_ENDPOINT_NAME = "FileEndpoint";

        /**
         * The setting name for a custom file secondary endpoint.
         */
        public static final String FILE_SECONDARY_ENDPOINT_NAME = "FileSecondaryEndpoint";

        /**
         * The setting name for a custom table storage endpoint.
         */
        public static final String TABLE_ENDPOINT_NAME = "TableEndpoint";

        /**
         * The setting name for a custom table storage secondary endpoint.
         */
        public static final String TABLE_SECONDARY_ENDPOINT_NAME = "TableSecondaryEndpoint";

        /**
         * The setting name for a custom storage endpoint suffix.
         */
        public static final String ENDPOINT_SUFFIX_NAME = "EndpointSuffix";

        /**
         * The setting name for a shared access key.
         */
        public static final String SHARED_ACCESS_SIGNATURE_NAME = "SharedAccessSignature";

        /**
         * The setting name for using the emulator storage.
         */
        public static final String USE_EMULATOR_STORAGE_NAME = "UseDevelopmentStorage";

        /**
         * The setting name for specifying a development storage proxy Uri.
         */
        public static final String EMULATOR_STORAGE_PROXY_URI_NAME = "DevelopmentStorageProxyUri";

        /**
         * The root storage DNS name.
         */
        public static final String DEFAULT_DNS = "core.windows.net";

        /**
         * The format string for the primary endpoint in emulator.
         */
        public static final String EMULATOR_PRIMARY_ENDPOINT_FORMAT = "%s://%s:%s/devstoreaccount1";

        /**
         * The format string for the secondary endpoint in emulator.
         */
        public static final String EMULATOR_SECONDARY_ENDPOINT_FORMAT = "%s://%s:%s/devstoreaccount1-secondary";

        /**
         * The default account key for the development storage.
         */
        public static final String EMULATOR_ACCOUNT_KEY
                = "Eby8vdM02xNOcqFlqUwJPLlmEtlCDXJ1OUzFT50uSRZ6IFsuFq2UVErCz4I6tq/K1SZFPTOtr/KBHBeksoGMGw==";

        /**
         * The default account name for the development storage.
         */
        public static final String EMULATOR_ACCOUNT_NAME = "devstoreaccount1";

        private ConnectionStringConstants() {
        }
    }

    /**
     * Defines constants for use with HTTP headers.
     *
     * RESERVED FOR INTERNAL USE.
     */
    public static final class HeaderConstants {

        /**
         * The current storage version header value.
         */
        public static final String TARGET_STORAGE_VERSION = "2019-02-02";

        /**
         * Error code returned from the service.
         */
        public static final String ERROR_CODE = "x-ms-error-code";

        /**
         * Compression type used on the body.
         */
        public static final String CONTENT_ENCODING = "Content-Encoding";

        public static final String CLIENT_REQUEST_ID = "x-ms-client-request-id";

        public static final String ENCRYPTION_KEY = "x-ms-encryption-key";

        public static final String ENCRYPTION_KEY_SHA256 = "x-ms-encryption-key-sha256";

        public static final String SERVER_ENCRYPTED = "x-ms-server-encrypted";

        public static final String REQUEST_SERVER_ENCRYPTED = "x-ms-request-server-encrypted";

        public static final String ETAG_WILDCARD = "*";

        private HeaderConstants() {
            // Private to prevent construction.
        }
    }

    /**
     * Defines constants for use with URLs.
     *
     * RESERVED FOR INTERNAL USE.
     */
    public static final class UrlConstants {

        /**
         * The snapshot parameters.
         */
        public static final String SNAPSHOT_QUERY_PARAMETER = "snapshot";

        /**
         * The SAS service version parameter.
         */
        public static final String SAS_SERVICE_VERSION = "sv";

        /**
         * The SAS services parameter.
         */
        public static final String SAS_SERVICES = "ss";

        /**
         * The SAS resource types parameter.
         */
        public static final String SAS_RESOURCES_TYPES = "srt";

        /**
         * The SAS protocol parameter.
         */
        public static final String SAS_PROTOCOL = "spr";

        /**
         * The SAS start time parameter.
         */
        public static final String SAS_START_TIME = "st";

        /**
         * The SAS expiration time parameter.
         */
        public static final String SAS_EXPIRY_TIME = "se";

        /**
         * The SAS IP range parameter.
         */
        public static final String SAS_IP_RANGE = "sip";

        /**
         * The SAS signed identifier parameter.
         */
        public static final String SAS_SIGNED_IDENTIFIER = "si";

        /**
         * The SAS signed resource parameter.
         */
        public static final String SAS_SIGNED_RESOURCE = "sr";

        /**
         * The SAS signed permissions parameter.
         */
        public static final String SAS_SIGNED_PERMISSIONS = "sp";

        /**
         * The SAS signature parameter.
         */
        public static final String SAS_SIGNATURE = "sig";

        /**
         * The SAS cache control parameter.
         */
        public static final String SAS_CACHE_CONTROL = "rscc";

        /**
         * The SAS content disposition parameter.
         */
        public static final String SAS_CONTENT_DISPOSITION = "rscd";

        /**
         * The SAS content encoding parameter.
         */
        public static final String SAS_CONTENT_ENCODING = "rsce";

        /**
         * The SAS content language parameter.
         */
        public static final String SAS_CONTENT_LANGUAGE = "rscl";

        /**
         * The SAS content type parameter.
         */
        public static final String SAS_CONTENT_TYPE = "rsct";

        /**
         * The SAS signed object id parameter for user delegation SAS.
         */
        public static final String SAS_SIGNED_OBJECT_ID = "skoid";

        /**
         * The SAS signed tenant id parameter for user delegation SAS.
         */
        public static final String SAS_SIGNED_TENANT_ID = "sktid";

        /**
         * The SAS signed key-start parameter for user delegation SAS.
         */
        public static final String SAS_SIGNED_KEY_START = "skt";

        /**
         * The SAS signed key-expiry parameter for user delegation SAS.
         */
        public static final String SAS_SIGNED_KEY_EXPIRY = "ske";

        /**
         * The SAS signed service parameter for user delegation SAS.
         */
        public static final String SAS_SIGNED_KEY_SERVICE = "sks";

        /**
         * The SAS signed version parameter for user delegation SAS.
         */
        public static final String SAS_SIGNED_KEY_VERSION = "skv";

        /**
         * The SAS queue constant.
         */
        public static final String SAS_QUEUE_CONSTANT = "q";

        private UrlConstants() {
            // Private to prevent construction.
        }
    }
}<|MERGE_RESOLUTION|>--- conflicted
+++ resolved
@@ -44,15 +44,12 @@
      */
     public static final String ENUM_COULD_NOT_BE_PARSED_INVALID_VALUE =
         "%s could not be parsed from '%s' due to invalid value %s.";
-
-<<<<<<< HEAD
+    
     public static final String BLOB_ALREADY_EXISTS =
         "Blob already exists. Specify overwrite to true to force update the blob.";
-=======
 
     public static final DateTimeFormatter ISO_8601_UTC_DATE_FORMATTER =
         DateTimeFormatter.ofPattern("yyyy-MM-dd'T'HH:mm:ss'Z'", Locale.ROOT).withZone(ZoneId.of("UTC"));
->>>>>>> ca64b49a
 
     private Constants() {
     }
