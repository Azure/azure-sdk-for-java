// Copyright (c) Microsoft Corporation. All rights reserved.
// Licensed under the MIT License.

package com.azure.storage.common;

import com.azure.core.exception.UnexpectedLengthException;
import com.azure.core.http.HttpHeader;
import com.azure.core.http.HttpHeaders;
import com.azure.core.http.HttpPipeline;
import com.azure.core.http.policy.HttpPipelinePolicy;
import com.azure.core.implementation.http.UrlBuilder;
import com.azure.core.implementation.util.ImplUtils;
import com.azure.core.util.logging.ClientLogger;
import com.azure.storage.common.credentials.SharedKeyCredential;
import com.azure.storage.common.policy.SharedKeyCredentialPolicy;
import reactor.core.Exceptions;
import reactor.core.publisher.Flux;
import reactor.core.publisher.Mono;

import javax.crypto.Mac;
import javax.crypto.spec.SecretKeySpec;
import java.io.IOException;
import java.io.InputStream;
import java.io.UnsupportedEncodingException;
import java.lang.reflect.InvocationTargetException;
import java.lang.reflect.Method;
import java.net.MalformedURLException;
import java.net.URL;
import java.net.URLDecoder;
import java.net.URLEncoder;
import java.nio.ByteBuffer;
import java.nio.charset.StandardCharsets;
import java.security.InvalidKeyException;
import java.security.NoSuchAlgorithmException;
import java.time.Duration;
import java.time.LocalDateTime;
import java.time.OffsetDateTime;
import java.time.ZoneId;
import java.time.ZoneOffset;
import java.time.format.DateTimeFormatter;
import java.util.Base64;
import java.util.HashMap;
import java.util.Locale;
import java.util.Map;
import java.util.TreeMap;
import java.util.function.Function;

public final class Utility {
    private static final ClientLogger LOGGER = new ClientLogger(Utility.class);
    private static final String DESERIALIZED_HEADERS = "deserializedHeaders";
    private static final String ETAG = "eTag";

    public static final DateTimeFormatter ISO_8601_UTC_DATE_FORMATTER =
        DateTimeFormatter.ofPattern("yyyy-MM-dd'T'HH:mm:ss'Z'", Locale.ROOT).withZone(ZoneId.of("UTC"));
    /**
     * Stores a reference to the date/time pattern with the greatest precision Java.util.Date is capable of expressing.
     */
    private static final String MAX_PRECISION_PATTERN = "yyyy-MM-dd'T'HH:mm:ss.SSS";
    /**
     * Stores a reference to the ISO8601 date/time pattern.
     */
    private static final String ISO8601_PATTERN = "yyyy-MM-dd'T'HH:mm:ss'Z'";
    /**
     * Stores a reference to the ISO8601 date/time pattern.
     */
    private static final String ISO8601_PATTERN_NO_SECONDS = "yyyy-MM-dd'T'HH:mm'Z'";
    /**
     * The length of a datestring that matches the MAX_PRECISION_PATTERN.
     */
    private static final int MAX_PRECISION_DATESTRING_LENGTH = MAX_PRECISION_PATTERN.replaceAll("'", "").length();

    /**
     * Parses the query string into a key-value pair map that maintains key, query parameter key, order. The value is
     * stored as a string (ex. key=val1,val2,val3 instead of key=[val1, val2, val3]).
     *
     * @param queryString Query string to parse
     * @return a mapping of query string pieces as key-value pairs.
     */
    public static Map<String, String> parseQueryString(final String queryString) {
        return parseQueryStringHelper(queryString, Utility::urlDecode);
    }

    /**
     * Parses the query string into a key-value pair map that maintains key, query parameter key, order. The value is
     * stored as a parsed array (ex. key=[val1, val2, val3] instead of key=val1,val2,val3).
     *
     * @param queryString Query string to parse
     * @return a mapping of query string pieces as key-value pairs.
     */
    public static Map<String, String[]> parseQueryStringSplitValues(final String queryString) {
        return parseQueryStringHelper(queryString, (value) -> urlDecode(value).split(","));
    }

    private static <T> Map<String, T> parseQueryStringHelper(final String queryString,
        Function<String, T> valueParser) {
        TreeMap<String, T> pieces = new TreeMap<>();

        if (ImplUtils.isNullOrEmpty(queryString)) {
            return pieces;
        }

        for (String kvp : queryString.split("&")) {
            int equalIndex = kvp.indexOf("=");
            String key = urlDecode(kvp.substring(0, equalIndex).toLowerCase(Locale.ROOT));
            T value = valueParser.apply(kvp.substring(equalIndex + 1));

            pieces.putIfAbsent(key, value);
        }

        return pieces;
    }

    /**
     * Performs a safe decoding of the passed string, taking care to preserve each {@code +} character rather than
     * replacing it with a space character.
     *
     * @param stringToDecode String value to decode
     * @return the decoded string value
     * @throws RuntimeException If the UTF-8 charset isn't supported
     */
    public static String urlDecode(final String stringToDecode) {
        if (ImplUtils.isNullOrEmpty(stringToDecode)) {
            return "";
        }

        if (stringToDecode.contains("+")) {
            StringBuilder outBuilder = new StringBuilder();

            int startDex = 0;
            for (int m = 0; m < stringToDecode.length(); m++) {
                if (stringToDecode.charAt(m) == '+') {
                    if (m > startDex) {
                        outBuilder.append(decode(stringToDecode.substring(startDex, m)));
                    }

                    outBuilder.append("+");
                    startDex = m + 1;
                }
            }

            if (startDex != stringToDecode.length()) {
                outBuilder.append(decode(stringToDecode.substring(startDex)));
            }

            return outBuilder.toString();
        } else {
            return decode(stringToDecode);
        }
    }

    /*
     * Helper method to reduce duplicate calls of URLDecoder.decode
     */
    private static String decode(final String stringToDecode) {
        try {
            return URLDecoder.decode(stringToDecode, Constants.UTF8_CHARSET);
        } catch (UnsupportedEncodingException ex) {
            throw new RuntimeException(ex);
        }
    }

    /**
     * Performs a safe encoding of the specified string, taking care to insert %20 for each space character instead of
     * inserting the {@code +} character.
     *
     * @param stringToEncode String value to encode
     * @return the encoded string value
     * @throws RuntimeException If the UTF-8 charset ins't supported
     */
    public static String urlEncode(final String stringToEncode) {
        if (stringToEncode == null) {
            return null;
        }

        if (stringToEncode.length() == 0) {
            return Constants.EMPTY_STRING;
        }

        if (stringToEncode.contains(" ")) {
            StringBuilder outBuilder = new StringBuilder();

            int startDex = 0;
            for (int m = 0; m < stringToEncode.length(); m++) {
                if (stringToEncode.charAt(m) == ' ') {
                    if (m > startDex) {
                        outBuilder.append(encode(stringToEncode.substring(startDex, m)));
                    }

                    outBuilder.append("%20");
                    startDex = m + 1;
                }
            }

            if (startDex != stringToEncode.length()) {
                outBuilder.append(encode(stringToEncode.substring(startDex)));
            }

            return outBuilder.toString();
        } else {
            return encode(stringToEncode);
        }
    }

    /*
     * Helper method to reduce duplicate calls of URLEncoder.encode
     */
    private static String encode(final String stringToEncode) {
        try {
            return URLEncoder.encode(stringToEncode, Constants.UTF8_CHARSET);
        } catch (UnsupportedEncodingException ex) {
            throw new RuntimeException(ex);
        }
    }

    /**
     * Parses the connection string into key-value pair map.
     *
     * @param connectionString Connection string to parse
     * @return a mapping of connection string pieces as key-value pairs.
     */
    public static Map<String, String> parseConnectionString(final String connectionString) {
        Map<String, String> parts = new HashMap<>();

        for (String part : connectionString.split(";")) {
            String[] kvp = part.split("=", 2);
            parts.put(kvp[0].toLowerCase(Locale.ROOT), kvp[1]);
        }

        return parts;
    }

    /**
     * Blocks an asynchronous response with an optional timeout.
     *
     * @param response Asynchronous response to block
     * @param timeout Optional timeout
     * @param <T> Return type of the asynchronous response
     * @return the value of the asynchronous response
     * @throws RuntimeException If the asynchronous response doesn't complete before the timeout expires.
     */
    public static <T> T blockWithOptionalTimeout(Mono<T> response, Duration timeout) {
        if (timeout == null) {
            return response.block();
        } else {
            return response.block(timeout);
        }
    }

    /**
     * Applies a timeout to a publisher if the given timeout is not null.
     *
     * @param publisher Mono to apply optional timeout to.
     * @param timeout Optional timeout.
     * @param <T> Return type of the Mono.
     * @return Mono with an applied timeout, if any.
     */
    public static <T> Mono<T> applyOptionalTimeout(Mono<T> publisher, Duration timeout) {
        return timeout == null
            ? publisher
            : publisher.timeout(timeout);
    }

    /**
     * Applies a timeout to a publisher if the given timeout is not null.
     *
     * @param publisher Flux to apply optional timeout to.
     * @param timeout Optional timeout.
     * @param <T> Return type of the Flux.
     * @return Flux with an applied timeout, if any.
     */
    public static <T> Flux<T> applyOptionalTimeout(Flux<T> publisher, Duration timeout) {
        return timeout == null
            ? publisher
            : publisher.timeout(timeout);
    }

    /**
     * Asserts that a value is not {@code null}.
     *
     * @param param Name of the parameter
     * @param value Value of the parameter
     * @throws NullPointerException If {@code value} is {@code null}
     */
    public static void assertNotNull(final String param, final Object value) {
        if (value == null) {
            throw new NullPointerException(String.format(Locale.ROOT,
                Constants.MessageConstants.ARGUMENT_NULL_OR_EMPTY, param));
        }
    }

    /**
     * Asserts that the specified number is in the valid range. The range is inclusive.
     *
     * @param param Name of the parameter
     * @param value Value of the parameter
     * @param min The minimum allowed value
     * @param max The maximum allowed value
     * @throws IllegalArgumentException If {@code value} is less than {@code min} or {@code value} is greater than
     * {@code max}.
     */
    public static void assertInBounds(final String param, final long value, final long min, final long max) {
        if (value < min || value > max) {
            throw new IllegalArgumentException(String.format(Locale.ROOT,
                Constants.MessageConstants.PARAMETER_NOT_IN_RANGE, param, min, max));
        }
    }

    /**
     * Given a String representing a date in a form of the ISO8601 pattern, generates a Date representing it with up to
     * millisecond precision.
     *
     * @param dateString the {@code String} to be interpreted as a <code>Date</code>
     * @return the corresponding <code>Date</code> object
     * @throws IllegalArgumentException If {@code dateString} doesn't match an ISO8601 pattern
     */
    public static OffsetDateTime parseDate(String dateString) {
        String pattern = MAX_PRECISION_PATTERN;
        switch (dateString.length()) {
            case 28: // "yyyy-MM-dd'T'HH:mm:ss.SSSSSSS'Z'"-> [2012-01-04T23:21:59.1234567Z] length = 28
            case 27: // "yyyy-MM-dd'T'HH:mm:ss.SSSSSS'Z'"-> [2012-01-04T23:21:59.123456Z] length = 27
            case 26: // "yyyy-MM-dd'T'HH:mm:ss.SSSSS'Z'"-> [2012-01-04T23:21:59.12345Z] length = 26
            case 25: // "yyyy-MM-dd'T'HH:mm:ss.SSSS'Z'"-> [2012-01-04T23:21:59.1234Z] length = 25
            case 24: // "yyyy-MM-dd'T'HH:mm:ss.SSS'Z'"-> [2012-01-04T23:21:59.123Z] length = 24
                dateString = dateString.substring(0, MAX_PRECISION_DATESTRING_LENGTH);
                break;
            case 23: // "yyyy-MM-dd'T'HH:mm:ss.SS'Z'"-> [2012-01-04T23:21:59.12Z] length = 23
                // SS is assumed to be milliseconds, so a trailing 0 is necessary
                dateString = dateString.replace("Z", "0");
                break;
            case 22: // "yyyy-MM-dd'T'HH:mm:ss.S'Z'"-> [2012-01-04T23:21:59.1Z] length = 22
                // S is assumed to be milliseconds, so trailing 0's are necessary
                dateString = dateString.replace("Z", "00");
                break;
            case 20: // "yyyy-MM-dd'T'HH:mm:ss'Z'"-> [2012-01-04T23:21:59Z] length = 20
                pattern = Utility.ISO8601_PATTERN;
                break;
            case 17: // "yyyy-MM-dd'T'HH:mm'Z'"-> [2012-01-04T23:21Z] length = 17
                pattern = Utility.ISO8601_PATTERN_NO_SECONDS;
                break;
            default:
                throw new IllegalArgumentException(String.format(Locale.ROOT,
                    Constants.MessageConstants.INVALID_DATE_STRING, dateString));
        }

        DateTimeFormatter formatter = DateTimeFormatter.ofPattern(pattern, Locale.ROOT);
        return LocalDateTime.parse(dateString, formatter).atZone(ZoneOffset.UTC).toOffsetDateTime();
    }

    /**
     * Wraps any potential error responses from the service and applies post processing of the response's eTag header to
     * standardize the value.
     *
     * @param response Response from a service call
     * @param errorWrapper Error wrapping function that is applied to the response
     * @param <T> Value type of the response
     * @return an updated response with post processing steps applied.
     */
    public static <T> Mono<T> postProcessResponse(Mono<T> response, Function<Mono<T>, Mono<T>> errorWrapper) {
        return scrubETagHeader(errorWrapper.apply(response));
    }

    /*
    The service is inconsistent in whether or not the etag header value has quotes. This method will check if the
    response returns an etag value, and if it does, remove any quotes that may be present to give the user a more
    predictable format to work with.
     */
    private static <T> Mono<T> scrubETagHeader(Mono<T> unprocessedResponse) {
        return unprocessedResponse.map(response -> {
            String eTag = null;

            try {
                Object headers = response.getClass().getMethod(DESERIALIZED_HEADERS).invoke(response);
                Method eTagGetterMethod = headers.getClass().getMethod(ETAG);
                eTag = (String) eTagGetterMethod.invoke(headers);

                if (eTag == null) {
                    return response;
                }

                eTag = eTag.replace("\"", "");
                headers.getClass().getMethod(ETAG, String.class).invoke(headers, eTag);
            } catch (NoSuchMethodException ex) {
                // Response did not return an eTag value.
            } catch (IllegalAccessException | InvocationTargetException ex) {
                // Unable to access the method or the invoked method threw an exception.
            }

            try {
                HttpHeaders rawHeaders = (HttpHeaders) response.getClass().getMethod("getHeaders").invoke(response);
                //
                if (eTag != null) {
                    rawHeaders.put(ETAG, eTag);
                } else {
                    HttpHeader eTagHeader = rawHeaders.get(ETAG);
                    if (eTagHeader != null && eTagHeader.getValue() != null) {
                        eTag = eTagHeader.getValue().replace("\"", "");
                        rawHeaders.put(ETAG, eTag);
                    }
                }
            } catch (NoSuchMethodException e) {
                // Response did not return an eTag value. No change necessary.
            } catch (IllegalAccessException | InvocationTargetException e) {
                // Unable to access the method or the invoked method threw an exception.
            }

            return response;
        });
    }

    /**
     * Computes a signature for the specified string using the HMAC-SHA256 algorithm.
     *
     * @param base64Key Base64 encoded key used to sign the string
     * @param stringToSign UTF-8 encoded string to sign
     * @return the HMAC-SHA256 encoded signature
     * @throws RuntimeException If the HMAC-SHA256 algorithm isn't support, if the key isn't a valid Base64 encoded
     * string, or the UTF-8 charset isn't supported.
     */
    public static String computeHMac256(final String base64Key, final String stringToSign) {
        try {
            byte[] key = Base64.getDecoder().decode(base64Key);
            Mac hmacSHA256 = Mac.getInstance("HmacSHA256");
            hmacSHA256.init(new SecretKeySpec(key, "HmacSHA256"));
            byte[] utf8Bytes = stringToSign.getBytes(StandardCharsets.UTF_8);
            return Base64.getEncoder().encodeToString(hmacSHA256.doFinal(utf8Bytes));
        } catch (NoSuchAlgorithmException | InvalidKeyException ex) {
            throw new RuntimeException(ex);
        }
    }

    /**
     * Appends a string to the end of the passed URL's path.
     *
     * @param baseURL URL having a path appended
     * @param name Name of the path
     * @return a URL with the path appended.
     * @throws IllegalArgumentException If {@code name} causes the URL to become malformed.
     */
    public static URL appendToURLPath(String baseURL, String name) {
        UrlBuilder builder = UrlBuilder.parse(baseURL);

        if (builder.getPath() == null) {
            builder.setPath("/");
        } else if (!builder.getPath().endsWith("/")) {
            builder.setPath(builder.getPath() + "/");
        }

        builder.setPath(builder.getPath() + name);

        try {
            return builder.toURL();
        } catch (MalformedURLException ex) {
            throw new IllegalArgumentException(ex);
        }
    }

    /**
     * Strips the account name from host part of the URL object.
     *
     * @param url URL having its  hostanme
     * @return account name.
     */
    public static String getAccountName(URL url) {
        UrlBuilder builder = UrlBuilder.parse(url);
        String accountName =  null;
        String host = builder.getHost();
        //Parse host to get account name
        // host will look like this : <accountname>.blob.core.windows.net
        if (!ImplUtils.isNullOrEmpty(host)) {
            int accountNameIndex = host.indexOf('.');
            if (accountNameIndex == -1) {
                // host only contains account name
                accountName = host;
            } else {
                // if host is separated by .
                accountName = host.substring(0, accountNameIndex);
            }
        }
        return accountName;
    }

    /**
     * Strips the last path segment from the passed URL.
     *
     * @param baseURL URL having its last path segment stripped
     * @return a URL with the path segment stripped.
     * @throws IllegalArgumentException If stripping the last path segment causes the URL to become malformed or it
     * doesn't contain any path segments.
     */
    public static URL stripLastPathSegment(URL baseURL) {
        UrlBuilder builder = UrlBuilder.parse(baseURL);

        if (builder.getPath() == null || !builder.getPath().contains("/")) {
            throw new IllegalArgumentException(String.format(Locale.ROOT,
                Constants.MessageConstants.NO_PATH_SEGMENTS, baseURL));
        }

        builder.setPath(builder.getPath().substring(0, builder.getPath().lastIndexOf("/")));
        try {
            return builder.toURL();
        } catch (MalformedURLException ex) {
            throw new IllegalArgumentException(ex);
        }
    }

    /**
     * Searches for a {@link SharedKeyCredential} in the passed {@link HttpPipeline}.
     *
     * @param httpPipeline Pipeline being searched
     * @return a SharedKeyCredential if the pipeline contains one, otherwise null.
     */
    public static SharedKeyCredential getSharedKeyCredential(HttpPipeline httpPipeline) {
        for (int i = 0; i < httpPipeline.getPolicyCount(); i++) {
            HttpPipelinePolicy httpPipelinePolicy = httpPipeline.getPolicy(i);
            if (httpPipelinePolicy instanceof SharedKeyCredentialPolicy) {
                SharedKeyCredentialPolicy sharedKeyCredentialPolicy = (SharedKeyCredentialPolicy) httpPipelinePolicy;
                return sharedKeyCredentialPolicy.sharedKeyCredential();
            }
        }
        return null;
    }

    /**
     * A utility method for converting the input stream to Flux of ByteBuffer. Will check the equality of entity length
     * and the input length.
     *
     * @param data The input data which needs to convert to ByteBuffer.
     * @param length The expected input data length.
     * @param blockSize The size of each ByteBuffer.
     * @return {@link ByteBuffer} which contains the input data.
     * @throws UnexpectedLengthException when input data length mismatch input length.
     * @throws RuntimeException When I/O error occurs.
     */
    public static Flux<ByteBuffer> convertStreamToByteBuffer(InputStream data, long length, int blockSize) {
        Pair pair = new Pair();
        final long[] currentTotalLength = new long[1];
<<<<<<< HEAD
        return Flux.range(0, (int) Math.ceil((double) length / (double) blockSize))
            .map(i -> i * blockSize)
            .concatMap(pos -> Mono.fromCallable(() -> {
                long count = pos + blockSize > length ? length - pos : blockSize;
                byte[] cache = new byte[(int) count];
                int numOfBytes = 0;
                int offset = 0;
                // Revise the casting if the max allowed network data transmission is over 2G.
                int len = (int) count;
                while (numOfBytes != -1 && offset < count) {
                    numOfBytes = data.read(cache, offset, len);
                    offset += numOfBytes;
                    len -= numOfBytes;
                    if (numOfBytes != -1) {
                        currentTotalLength[0] += numOfBytes;
                    }
                }
                if (numOfBytes == -1 && currentTotalLength[0] < length) {
                    throw LOGGER.logExceptionAsError(new UnexpectedLengthException(
                        String.format("Request body emitted %d bytes, less than the expected %d bytes.",
                            currentTotalLength[0], length), currentTotalLength[0], length));
                }
                return ByteBuffer.wrap(cache);
            }))
            .doOnComplete(() -> {
                try {
                    if (data.available() > 0) {
                        long totalLength = currentTotalLength[0] + data.available();
                        throw LOGGER.logExceptionAsError(new UnexpectedLengthException(
                            String.format("Request body emitted %d bytes, more than the expected %d bytes.",
                                totalLength, length), totalLength, length));
                    }
                } catch (IOException e) {
                    throw LOGGER.logExceptionAsError(new RuntimeException("I/O errors occurs. Error details: "
                        + e.getMessage()));
=======
        return Flux.just(true)
            .repeat()
            .map(ignore -> {
                byte[] buffer = new byte[blockSize];
                try {
                    int numBytes = data.read(buffer);
                    if (numBytes > 0) {
                        currentTotalLength[0] += numBytes;
                        return pair.buffer(ByteBuffer.wrap(buffer, 0, numBytes)).readBytes(numBytes);
                    } else {
                        return pair.buffer(null).readBytes(numBytes);
                    }
                } catch (IOException ioe) {
                    throw Exceptions.propagate(ioe);
                }
            })
            .takeUntil(p -> p.readBytes() == -1 || currentTotalLength[0] > length)
            .filter(p -> p.readBytes() > 0)
            .flatMap(p -> {
                if (currentTotalLength[0] < length) {
                    throw LOGGER.logExceptionAsError(new UnexpectedLengthException(
                        String.format("Request body emitted %d bytes, less than the expected %d bytes.",
                            currentTotalLength[0], length), currentTotalLength[0], length));
                } else if (currentTotalLength[0] > length) {
                    throw LOGGER.logExceptionAsError(new UnexpectedLengthException(
                        String.format("Request body emitted %d bytes, more than the expected %d bytes.",
                            currentTotalLength[0], length), currentTotalLength[0], length));
                } else {
                    return Flux.just(p.buffer());
>>>>>>> 3a4043d7
                }
            });
    }

    private static class Pair {
        private ByteBuffer byteBuffer;
        private int readBytes;

        ByteBuffer buffer() {
            return this.byteBuffer;
        }

        int readBytes() {
            return this.readBytes;
        }

        Pair buffer(ByteBuffer byteBuffer) {
            this.byteBuffer = byteBuffer;
            return this;
        }

        Pair readBytes(int cnt) {
            this.readBytes = cnt;
            return this;
        }
    }
}<|MERGE_RESOLUTION|>--- conflicted
+++ resolved
@@ -532,9 +532,7 @@
      * @throws RuntimeException When I/O error occurs.
      */
     public static Flux<ByteBuffer> convertStreamToByteBuffer(InputStream data, long length, int blockSize) {
-        Pair pair = new Pair();
         final long[] currentTotalLength = new long[1];
-<<<<<<< HEAD
         return Flux.range(0, (int) Math.ceil((double) length / (double) blockSize))
             .map(i -> i * blockSize)
             .concatMap(pos -> Mono.fromCallable(() -> {
@@ -570,61 +568,7 @@
                 } catch (IOException e) {
                     throw LOGGER.logExceptionAsError(new RuntimeException("I/O errors occurs. Error details: "
                         + e.getMessage()));
-=======
-        return Flux.just(true)
-            .repeat()
-            .map(ignore -> {
-                byte[] buffer = new byte[blockSize];
-                try {
-                    int numBytes = data.read(buffer);
-                    if (numBytes > 0) {
-                        currentTotalLength[0] += numBytes;
-                        return pair.buffer(ByteBuffer.wrap(buffer, 0, numBytes)).readBytes(numBytes);
-                    } else {
-                        return pair.buffer(null).readBytes(numBytes);
-                    }
-                } catch (IOException ioe) {
-                    throw Exceptions.propagate(ioe);
-                }
-            })
-            .takeUntil(p -> p.readBytes() == -1 || currentTotalLength[0] > length)
-            .filter(p -> p.readBytes() > 0)
-            .flatMap(p -> {
-                if (currentTotalLength[0] < length) {
-                    throw LOGGER.logExceptionAsError(new UnexpectedLengthException(
-                        String.format("Request body emitted %d bytes, less than the expected %d bytes.",
-                            currentTotalLength[0], length), currentTotalLength[0], length));
-                } else if (currentTotalLength[0] > length) {
-                    throw LOGGER.logExceptionAsError(new UnexpectedLengthException(
-                        String.format("Request body emitted %d bytes, more than the expected %d bytes.",
-                            currentTotalLength[0], length), currentTotalLength[0], length));
-                } else {
-                    return Flux.just(p.buffer());
->>>>>>> 3a4043d7
                 }
             });
     }
-
-    private static class Pair {
-        private ByteBuffer byteBuffer;
-        private int readBytes;
-
-        ByteBuffer buffer() {
-            return this.byteBuffer;
-        }
-
-        int readBytes() {
-            return this.readBytes;
-        }
-
-        Pair buffer(ByteBuffer byteBuffer) {
-            this.byteBuffer = byteBuffer;
-            return this;
-        }
-
-        Pair readBytes(int cnt) {
-            this.readBytes = cnt;
-            return this;
-        }
-    }
 }