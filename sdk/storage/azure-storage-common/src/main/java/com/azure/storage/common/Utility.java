--- conflicted
+++ resolved
@@ -19,11 +19,7 @@
 import java.time.OffsetDateTime;
 import java.time.ZoneOffset;
 import java.time.format.DateTimeFormatter;
-<<<<<<< HEAD
-import java.util.HashMap;
-=======
 import java.util.Base64;
->>>>>>> baabf029
 import java.util.Locale;
 import java.util.Map;
 
@@ -152,99 +148,47 @@
             throw new RuntimeException(ex);
         }
     }
-
-    /**
-<<<<<<< HEAD
-     * Parses the connection string into key-value pair map.
-     *
-     * @param connectionString Connection string to parse
-     * @return a mapping of connection string pieces as key-value pairs.
-     */
-    public static Map<String, String> parseConnectionString(final String connectionString) {
-        Map<String, String> parts = new HashMap<>();
-
-        for (String part : connectionString.split(";")) {
-            String[] kvp = part.split("=", 2);
-            parts.put(kvp[0].toLowerCase(Locale.ROOT), kvp[1]);
-        }
-
-        return parts;
-=======
-     * Blocks an asynchronous response with an optional timeout.
-     *
-     * @param response Asynchronous response to block
-     * @param timeout Optional timeout
-     * @param <T> Return type of the asynchronous response
-     * @return the value of the asynchronous response
-     * @throws RuntimeException If the asynchronous response doesn't complete before the timeout expires.
-     */
-    public static <T> T blockWithOptionalTimeout(Mono<T> response, Duration timeout) {
-        if (timeout == null) {
-            return response.block();
-        } else {
-            return response.block(timeout);
-        }
-    }
-
-    /**
-     * Applies a timeout to a publisher if the given timeout is not null.
-     *
-     * @param publisher Mono to apply optional timeout to.
-     * @param timeout Optional timeout.
-     * @param <T> Return type of the Mono.
-     * @return Mono with an applied timeout, if any.
-     */
-    public static <T> Mono<T> applyOptionalTimeout(Mono<T> publisher, Duration timeout) {
-        return timeout == null
-            ? publisher
-            : publisher.timeout(timeout);
-    }
-
-    /**
-     * Applies a timeout to a publisher if the given timeout is not null.
-     *
-     * @param publisher Flux to apply optional timeout to.
-     * @param timeout Optional timeout.
-     * @param <T> Return type of the Flux.
-     * @return Flux with an applied timeout, if any.
-     */
-    public static <T> Flux<T> applyOptionalTimeout(Flux<T> publisher, Duration timeout) {
-        return timeout == null
-            ? publisher
-            : publisher.timeout(timeout);
-    }
-
-    /**
-     * Asserts that a value is not {@code null}.
-     *
-     * @param param Name of the parameter
-     * @param value Value of the parameter
-     * @throws NullPointerException If {@code value} is {@code null}
-     */
-    public static void assertNotNull(final String param, final Object value) {
-        if (value == null) {
-            throw new NullPointerException(String.format(Locale.ROOT, ARGUMENT_NULL_OR_EMPTY, param));
-        }
-    }
-
-    /**
-     * Asserts that the specified number is in the valid range. The range is inclusive.
-     *
-     * @param param Name of the parameter
-     * @param value Value of the parameter
-     * @param min The minimum allowed value
-     * @param max The maximum allowed value
-     * @throws IllegalArgumentException If {@code value} is less than {@code min} or {@code value} is greater than
-     * {@code max}.
-     */
-    public static void assertInBounds(final String param, final long value, final long min, final long max) {
-        if (value < min || value > max) {
-            throw LOGGER.logExceptionAsError(new IllegalArgumentException(String.format(Locale.ROOT,
-                PARAMETER_NOT_IN_RANGE, param, min, max)));
-        }
->>>>>>> baabf029
-    }
-
+    /**
+     * Parses the query string into a key-value pair map that maintains key, query parameter key, order. The value is
+     * stored as a string (ex. key=val1,val2,val3 instead of key=[val1, val2, val3]).
+     *
+     * @param queryString Query string to parse
+     * @return a mapping of query string pieces as key-value pairs.
+     */
+    public static Map<String, String> parseQueryString(final String queryString) {
+        return parseQueryStringHelper(queryString, Utility::urlDecode);
+    }
+
+    /**
+     * Parses the query string into a key-value pair map that maintains key, query parameter key, order. The value is
+     * stored as a parsed array (ex. key=[val1, val2, val3] instead of key=val1,val2,val3).
+     *
+     * @param queryString Query string to parse
+     * @return a mapping of query string pieces as key-value pairs.
+     */
+    public static Map<String, String[]> parseQueryStringSplitValues(final String queryString) {
+        return parseQueryStringHelper(queryString, (value) -> urlDecode(value).split(","));
+    }
+
+    private static <T> Map<String, T> parseQueryStringHelper(final String queryString,
+                                                             Function<String, T> valueParser) {
+        TreeMap<String, T> pieces = new TreeMap<>();
+
+        if (com.azure.core.implementation.util.ImplUtils.isNullOrEmpty(queryString)) {
+            return pieces;
+        }
+
+        for (String kvp : queryString.split("&")) {
+            int equalIndex = kvp.indexOf("=");
+            String key = urlDecode(kvp.substring(0, equalIndex).toLowerCase(Locale.ROOT));
+            T value = valueParser.apply(kvp.substring(equalIndex + 1));
+
+            pieces.putIfAbsent(key, value);
+        }
+
+        return pieces;
+    }
+  
     /**
      * Given a String representing a date in a form of the ISO8601 pattern, generates a Date representing it with up to
      * millisecond precision.
