--- conflicted
+++ resolved
@@ -185,162 +185,9 @@
 
         DateTimeFormatter formatter = DateTimeFormatter.ofPattern(pattern, Locale.ROOT);
         return LocalDateTime.parse(dateString, formatter).atZone(ZoneOffset.UTC).toOffsetDateTime();
-    }
-
-    /**
-<<<<<<< HEAD
-=======
-     * Wraps any potential error responses from the service and applies post processing of the response's eTag header to
-     * standardize the value.
-     *
-     * @param response Response from a service call
-     * @param errorWrapper Error wrapping function that is applied to the response
-     * @param <T> Value type of the response
-     * @return an updated response with post processing steps applied.
-     */
-    public static <T> Mono<T> postProcessResponse(Mono<T> response, Function<Mono<T>, Mono<T>> errorWrapper) {
-        return scrubETagHeader(errorWrapper.apply(response));
-    }
-
-    /*
-    The service is inconsistent in whether or not the etag header value has quotes. This method will check if the
-    response returns an etag value, and if it does, remove any quotes that may be present to give the user a more
-    predictable format to work with.
-     */
-    private static <T> Mono<T> scrubETagHeader(Mono<T> unprocessedResponse) {
-        return unprocessedResponse.map(response -> {
-            String eTag = null;
-
-            try {
-                Object headers = response.getClass().getMethod(DESERIALIZED_HEADERS).invoke(response);
-                Method eTagGetterMethod = headers.getClass().getMethod(ETAG);
-                eTag = (String) eTagGetterMethod.invoke(headers);
-
-                if (eTag == null) {
-                    return response;
-                }
-
-                eTag = eTag.replace("\"", "");
-                headers.getClass().getMethod(ETAG, String.class).invoke(headers, eTag);
-            } catch (NoSuchMethodException ex) {
-                // Response did not return an eTag value.
-            } catch (IllegalAccessException | InvocationTargetException ex) {
-                // Unable to access the method or the invoked method threw an exception.
-            }
-
-            try {
-                HttpHeaders rawHeaders = (HttpHeaders) response.getClass().getMethod("getHeaders")
-                    .invoke(response);
-                //
-                if (eTag != null) {
-                    rawHeaders.put(ETAG, eTag);
-                } else {
-                    HttpHeader eTagHeader = rawHeaders.get(ETAG);
-                    if (eTagHeader != null && eTagHeader.getValue() != null) {
-                        eTag = eTagHeader.getValue().replace("\"", "");
-                        rawHeaders.put(ETAG, eTag);
-                    }
-                }
-            } catch (NoSuchMethodException e) {
-                // Response did not return an eTag value. No change necessary.
-            } catch (IllegalAccessException | InvocationTargetException e) {
-                // Unable to access the method or the invoked method threw an exception.
-            }
-
-            return response;
-        });
-    }
-
-    /**
-     * Computes a signature for the specified string using the HMAC-SHA256 algorithm.
-     *
-     * @param base64Key Base64 encoded key used to sign the string
-     * @param stringToSign UTF-8 encoded string to sign
-     * @return the HMAC-SHA256 encoded signature
-     * @throws RuntimeException If the HMAC-SHA256 algorithm isn't support, if the key isn't a valid Base64 encoded
-     * string, or the UTF-8 charset isn't supported.
-     */
-    public static String computeHMac256(final String base64Key, final String stringToSign) {
-        try {
-            byte[] key = Base64.getDecoder().decode(base64Key);
-            Mac hmacSHA256 = Mac.getInstance("HmacSHA256");
-            hmacSHA256.init(new SecretKeySpec(key, "HmacSHA256"));
-            byte[] utf8Bytes = stringToSign.getBytes(StandardCharsets.UTF_8);
-            return Base64.getEncoder().encodeToString(hmacSHA256.doFinal(utf8Bytes));
-        } catch (NoSuchAlgorithmException | InvalidKeyException ex) {
-            throw new RuntimeException(ex);
-        }
-    }
-
-    /**
-     * Appends a string to the end of the passed URL's path.
-     *
-     * @param baseURL URL having a path appended
-     * @param name Name of the path
-     * @return a URL with the path appended.
-     * @throws IllegalArgumentException If {@code name} causes the URL to become malformed.
-     */
-    public static URL appendToUrlPath(String baseURL, String name) {
-        UrlBuilder builder = UrlBuilder.parse(baseURL);
-
-        if (builder.getPath() == null) {
-            builder.setPath("/");
-        } else if (!builder.getPath().endsWith("/")) {
-            builder.setPath(builder.getPath() + "/");
-        }
-
-        builder.setPath(builder.getPath() + name);
-
-        try {
-            return builder.toURL();
-        } catch (MalformedURLException ex) {
-            throw new IllegalArgumentException(ex);
-        }
-    }
-
-    /**
-     * Strips the last path segment from the passed URL.
-     *
-     * @param baseUrl URL having its last path segment stripped
-     * @return a URL with the path segment stripped.
-     * @throws IllegalArgumentException If stripping the last path segment causes the URL to become malformed or it
-     * doesn't contain any path segments.
-     */
-    public static URL stripLastPathSegment(URL baseUrl) {
-        UrlBuilder builder = UrlBuilder.parse(baseUrl);
-
-        if (builder.getPath() == null || !builder.getPath().contains("/")) {
-            throw new IllegalArgumentException(String.format(Locale.ROOT, NO_PATH_SEGMENTS, baseUrl));
-        }
-
-        builder.setPath(builder.getPath().substring(0, builder.getPath().lastIndexOf("/")));
-        try {
-            return builder.toURL();
-        } catch (MalformedURLException ex) {
-            throw new IllegalArgumentException(ex);
-        }
-    }
-
-    /**
-     * Searches for a {@link StorageSharedKeyCredential} in the passed {@link HttpPipeline}.
-     *
-     * @param httpPipeline Pipeline being searched
-     * @return a StorageSharedKeyCredential if the pipeline contains one, otherwise null.
-     */
-    public static StorageSharedKeyCredential getSharedKeyCredential(HttpPipeline httpPipeline) {
-        for (int i = 0; i < httpPipeline.getPolicyCount(); i++) {
-            HttpPipelinePolicy httpPipelinePolicy = httpPipeline.getPolicy(i);
-            if (httpPipelinePolicy instanceof StorageSharedKeyCredentialPolicy) {
-                StorageSharedKeyCredentialPolicy storageSharedKeyCredentialPolicy =
-                    (StorageSharedKeyCredentialPolicy) httpPipelinePolicy;
-                return storageSharedKeyCredentialPolicy.sharedKeyCredential();
-            }
-        }
-        return null;
-    }
-
-    /**
->>>>>>> c7a1c802
+    } 
+
+    /**
      * A utility method for converting the input stream to Flux of ByteBuffer. Will check the equality of entity length
      * and the input length.
      *
