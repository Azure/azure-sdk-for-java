--- conflicted
+++ resolved
@@ -21,7 +21,6 @@
 import java.time.OffsetDateTime;
 import java.time.ZoneOffset;
 import java.time.format.DateTimeFormatter;
-import java.util.Base64;
 import java.util.Locale;
 import java.util.Map;
 
@@ -163,22 +162,6 @@
 
     /**
      * Parses the query string into a key-value pair map that maintains key, query parameter key, order. The value is
-<<<<<<< HEAD
-     * stored as a string (ex. key=val1,val2,val3 instead of key=[val1, val2, val3]).
-=======
-     * stored as a parsed array (ex. key=[val1, val2, val3] instead of key=val1,val2,val3).
->>>>>>> ef785ebb
-     *
-     * @param queryString Query string to parse
-     * @return a mapping of query string pieces as key-value pairs.
-     */
-<<<<<<< HEAD
-    public static Map<String, String> parseQueryString(final String queryString) {
-        return parseQueryStringHelper(queryString, Utility::urlDecode);
-    }
-
-    /**
-     * Parses the query string into a key-value pair map that maintains key, query parameter key, order. The value is
      * stored as a parsed array (ex. key=[val1, val2, val3] instead of key=val1,val2,val3).
      *
      * @param queryString Query string to parse
@@ -206,31 +189,7 @@
 
         return pieces;
     }
-=======
-    public static Map<String, String[]> parseQueryStringSplitValues(final String queryString) {
-        return parseQueryStringHelper(queryString, (value) -> urlDecode(value).split(","));
-    }
-
-    private static <T> Map<String, T> parseQueryStringHelper(final String queryString,
-                                                             Function<String, T> valueParser) {
-        TreeMap<String, T> pieces = new TreeMap<>();
-
-        if (com.azure.core.implementation.util.ImplUtils.isNullOrEmpty(queryString)) {
-            return pieces;
-        }
-
-        for (String kvp : queryString.split("&")) {
-            int equalIndex = kvp.indexOf("=");
-            String key = urlDecode(kvp.substring(0, equalIndex).toLowerCase(Locale.ROOT));
-            T value = valueParser.apply(kvp.substring(equalIndex + 1));
->>>>>>> ef785ebb
-
-            pieces.putIfAbsent(key, value);
-        }
-
-        return pieces;
-    }
-  
+
     /**
      * Given a String representing a date in a form of the ISO8601 pattern, generates a Date representing it with up to
      * millisecond precision.
