// Copyright (c) Microsoft Corporation. All rights reserved.
// Licensed under the MIT License.

package com.azure.storage.common.test.shared

import com.azure.core.http.HttpClient
import com.azure.core.http.netty.NettyAsyncHttpClientBuilder
import com.azure.core.http.policy.HttpPipelinePolicy
import com.azure.core.test.InterceptorManager
import com.azure.core.test.TestMode
import spock.lang.Specification

class StorageSpec extends Specification {
<<<<<<< HEAD
    private static final TestEnvironment ENVIRONMENT = new TestEnvironment()
    private static final HttpClient HTTP_CLIENT = new NettyAsyncHttpClientBuilder().build()
=======
    private static final TestEnvironment ENVIRONMENT = TestEnvironment.getInstance()
>>>>>>> 317887aa

    private InterceptorManager interceptorManager
    private StorageResourceNamer namer

    def setup() {
        def testName = getTestName()
        interceptorManager = new InterceptorManager(testName, ENVIRONMENT.testMode)
        namer = new StorageResourceNamer(testName, ENVIRONMENT.testMode, interceptorManager.getRecordedData())
        System.out.printf("========================= %s =========================%n", testName)
    }

    def cleanup() {
        interceptorManager.close()
    }

    protected static TestEnvironment getEnv() {
        return ENVIRONMENT
    }

    protected StorageResourceNamer getNamer() {
        Objects.requireNonNull(namer, "namer has not been initialized yet")
        return namer
    }

    protected <T> T instrument(T builder) {
        // Groovy style reflection. All our builders follow this pattern.
        builder."httpClient"(getHttpClient())
        if (ENVIRONMENT.testMode == TestMode.RECORD) {
            builder."addPolicy"(interceptorManager.getRecordPolicy())
        }
        return builder
    }

    protected HttpPipelinePolicy getRecordPolicy() {
        if (ENVIRONMENT.testMode == TestMode.RECORD) {
            return interceptorManager.getRecordPolicy()
        } else {
            return { context, next -> return next.process() }
        }
    }

    protected HttpClient getHttpClient() {
        if (ENVIRONMENT.testMode != TestMode.PLAYBACK) {
            HTTP_CLIENT
        } else {
            return interceptorManager.getPlaybackClient()
        }
    }

    private String getTestName() {
        def iterationInfo = specificationContext.currentIteration
        def featureInfo = iterationInfo.getParent()
        def specInfo = featureInfo.getParent()
        def fullName = specInfo.getName() + featureInfo.getName().split(" ").collect { it.capitalize() }.join("")

        if (iterationInfo.getDataValues().length == 0) {
            return fullName
        }
        def prefix = fullName
        def suffix = "[" + iterationInfo.getIterationIndex() + "]"

        return prefix + suffix
    }
}<|MERGE_RESOLUTION|>--- conflicted
+++ resolved
@@ -11,12 +11,8 @@
 import spock.lang.Specification
 
 class StorageSpec extends Specification {
-<<<<<<< HEAD
-    private static final TestEnvironment ENVIRONMENT = new TestEnvironment()
+    private static final TestEnvironment ENVIRONMENT = TestEnvironment.getInstance()
     private static final HttpClient HTTP_CLIENT = new NettyAsyncHttpClientBuilder().build()
-=======
-    private static final TestEnvironment ENVIRONMENT = TestEnvironment.getInstance()
->>>>>>> 317887aa
 
     private InterceptorManager interceptorManager
     private StorageResourceNamer namer
