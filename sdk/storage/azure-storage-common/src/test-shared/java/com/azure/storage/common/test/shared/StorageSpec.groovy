--- conflicted
+++ resolved
@@ -76,8 +76,6 @@
             return interceptorManager.getPlaybackClient()
         }
     }
-<<<<<<< HEAD
-=======
 
     private static String getAuthToken() {
         if (env.testMode == TestMode.PLAYBACK) {
@@ -89,20 +87,4 @@
             .map { it.getToken() }
             .block()
     }
-
-    private String getTestName() {
-        def iterationInfo = specificationContext.currentIteration
-        def featureInfo = iterationInfo.getParent()
-        def specInfo = featureInfo.getParent()
-        def fullName = specInfo.getName() + featureInfo.getName().split(" ").collect { it.capitalize() }.join("")
-
-        if (iterationInfo.getDataValues().length == 0) {
-            return fullName
-        }
-        def prefix = fullName
-        def suffix = "[" + iterationInfo.getIterationIndex() + "]"
-
-        return prefix + suffix
-    }
->>>>>>> e545cf64
 }