--- conflicted
+++ resolved
@@ -1,14 +1,10 @@
 # Release History
 
-<<<<<<< HEAD
-## 12.7.0-beta.1 (Unreleased)
+## 12.8.0-beta.1 (Unreleased)
 - Added support for setting blob tags on upload. 
-=======
-## 12.8.0-beta.1 (Unreleased)
 
 ## 12.7.0 (2020-06-12)
 - Updated azure-storage-common and azure-core dependencies.
->>>>>>> 72d53830
 
 ## 12.6.1 (2020-05-06)
 - Updated `azure-core` version to `1.5.0` to pickup fixes for percent encoding `UTF-8` and invalid leading bytes in a body string.
