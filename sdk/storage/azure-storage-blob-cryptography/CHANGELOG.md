# Release History

## 12.26.0 (2024-07-17)

### Features Added
<<<<<<< HEAD
- Added support for service version 2024-08-04.
=======

### Breaking Changes
- When creating a `EncryptedBlobClient` via EncryptedBlobClientBuilder, the blob name will be stored exactly as passed 
  in and will not be URL-encoded. For example, if blob name is "test%25test" and is created by calling
  `EncryptedBlobClientBuilder.blobName("test%25test")` along with other required parameters, 
  `EncryptedBlobClient.getBlobName()` will return "test%25test" and the blob's url will result in 
  “https://account.blob.core.windows.net/container/test%25%25test”.

### Bugs Fixed
>>>>>>> f0bb03ed

### Other Changes

#### Dependency Updates
- Upgraded `azure-core` from `1.49.1` to version `1.50.0`.
- Upgraded `azure-core-http-netty` from `1.15.1` to version `1.15.2`.
- Upgraded `azure-storage-blob` from `12.26.1` to version `12.27.0`.

## 12.26.0-beta.1 (2024-06-11)

### Features Added
- Added support for service version 2024-08-04.

## 12.25.1 (2024-06-06)

### Other Changes

#### Dependency Updates
- Upgraded `azure-core` from `1.49.0` to version `1.49.1`.
- Upgraded `azure-core-http-netty` from `1.15.0` to version `1.15.1`.
- Upgraded `azure-storage-blob` from `12.26.0` to version `12.26.1`.

## 12.25.0 (2024-05-15)

### Features Added
- Added support for service versions 2024-02-04 and 2024-05-04.

### Other Changes

#### Dependency Updates

- Upgraded `azure-storage-blob` from `12.26.0-beta.2` to version `12.26.0`.
- Upgraded `azure-core` from `1.48.0` to version `1.49.0`.
- Upgraded `azure-core-http-netty` from `1.14.2` to version `1.15.0`.

## 12.24.4 (2024-04-23)

### Other Changes

#### Dependency Updates

- Upgraded `azure-storage-blob` from `12.25.3` to version `12.26.0-beta.2`.
- Upgraded `azure-core` from `1.47.0` to version `1.48.0`.
- Upgraded `azure-core-http-netty` from `1.14.1` to version `1.14.2`.


## 12.25.0-beta.1 (2024-04-15)

### Features Added
- Added support for service versions 2024-02-04 and 2024-05-04.

## 12.24.3 (2024-03-20)

### Other Changes

#### Dependency Updates

- Upgraded `azure-core` from `1.46.0` to version `1.47.0`.
- Upgraded `azure-core-http-netty` from `1.14.0` to version `1.14.1`.
- Upgraded `azure-storage-blob` from `12.25.2` to version `12.25.3`.


## 12.24.2 (2024-02-22)

### Other Changes

#### Dependency Updates

- Upgraded `azure-core` from `1.45.1` to version `1.46.0`.
- Upgraded `azure-storage-blob` from `12.25.1` to version `12.25.2`.
- Upgraded `azure-core-http-netty` from `1.13.11` to version `1.14.0`.


## 12.24.1 (2023-12-04)

### Other Changes

#### Dependency Updates

- Upgraded `azure-storage-blob` from `12.25.0` to version `12.25.1`.
- Upgraded `azure-core-http-netty` from `1.13.10` to version `1.13.11`.
- Upgraded `azure-core` from `1.45.0` to version `1.45.1`.

## 12.24.0 (2023-11-08)

### Features Added
- Added support for service versions 2023-11-03.

## 12.23.1 (2023-10-24)

### Other Changes

#### Dependency Updates

- Upgraded `azure-core-http-netty` from `1.13.7` to version `1.13.9`.
- Upgraded `azure-storage-blob` from `12.24.0` to version `12.24.1`.
- Upgraded `azure-core` from `1.43.0` to version `1.44.1`.

## 12.24.0-beta.1 (2023-10-19)

### Features Added
- Added support for service versions 2023-11-03.

## 12.23.0 (2023-09-12)

### Features Added
- Added support for service versions 2023-05-03 and 2023-08-03.

### Bugs Fixed
- Fixed bug where a blob's contents could not be decrypted if the metadata's key set on the blob had any uppercase letters. The metadata key is now able to handle any casing.

## 12.22.1 (2023-08-18)

### Other Changes

#### Dependency Updates

- Upgraded `azure-storage-blob` from `12.23.0` to version `12.23.1`.
- Upgraded `azure-core-http-netty` from `1.13.5` to version `1.13.6`.
- Upgraded `azure-core` from `1.41.0` to version `1.42.0`.

## 12.23.0-beta.1 (2023-08-08)

### Features Added
- Added support for service versions 2023-05-03 and 2023-08-03.

## 12.22.0 (2023-07-11)

### Features Added
- Added support for the `2023-01-03` service version.

### Other Changes
- Migrate test recordings to assets repo.

## 12.21.3 (2023-06-14)

### Other Changes

#### Dependency Updates

- Upgraded `azure-core` from `1.39.0` to version `1.40.0`.
- Upgraded `azure-core-http-netty` from `1.13.3` to version `1.13.4`.
- Upgraded `azure-storage-blob` from `12.22.1` to version `12.22.2`.

## 12.22.0-beta.1 (2023-05-30)

### Features Added
- Added support for 2023-01-03 service version.

## 12.21.2 (2023-05-23)

### Other Changes

#### Dependency Updates

- Upgraded `azure-core-http-netty` from `1.13.2` to version `1.13.3`.
- Upgraded `azure-core` from `1.38.0` to version `1.39.0`.

## 12.21.1 (2023-05-16)

### Other Changes

#### Dependency Updates

- Upgraded `azure-storage-blob` from `12.22.0` to version `12.22.1`.

## 12.21.0 (2023-04-13)

### Features Added
- Added support for 2022-11-02 service version.

## 12.21.0-beta.1 (2023-03-28)

### Features Added
- Added support for 2022-11-02 service version.

## 12.20.1 (2023-03-16)

### Other Changes

#### Dependency Updates

- Upgraded `azure-storage-blob` from `12.21.0` to version `12.21.1`.
- Upgraded `azure-core-http-netty` from `1.13.0` to version `1.13.1`.
- Upgraded `azure-core` from `1.36.0` to version `1.37.0`.

## 12.20.0 (2023-02-21)

### Features Added
- Added support for 2021-12-02 service version.

## 12.19.3 (2023-02-09)

### Other Changes

#### Dependency Updates

- Upgraded `azure-core` from `1.35.0` to version `1.36.0`.
- Upgraded `azure-core-http-netty` from `1.12.8` to version `1.13.0`.
- Upgraded `azure-storage-blob` from `12.20.2` to version `12.20.3`.

## 12.20.0-beta.1 (2023-02-07)

### Features Added
- Added support for 2021-12-02 service version.

## 12.19.2 (2023-01-10)

### Other Changes

#### Dependency Updates

- Upgraded `azure-core` from `1.34.0` to version `1.35.0`.
- Upgraded `azure-core-http-netty` from `1.12.7` to version `1.12.8`.
- Upgraded `azure-storage-blob` from `12.20.1` to version `12.20.2`.

## 12.19.1 (2022-11-15)

### Other Changes

#### Dependency Updates
- Upgraded `azure-core` from `1.33.0` to version `1.34.0`.
- Upgraded `azure-core-http-netty` from `1.12.6` to version `1.12.7`.
- Upgraded `azure-storage-blob` from `12.20.0` to version `12.20.1`.
- 
## 12.19.0 (2022-10-11)

### Features Added
- Added support for 2021-10-04 service version.

#### Dependency Updates
- Upgraded `azure-core` from `1.32.0` to version `1.33.0`.
- Upgraded `azure-core-http-netty` from `1.12.5` to version `1.12.6`.
- Upgraded `azure-storage-blob` from `12.19.1` to version `12.20.0`.

## 12.18.1 (2022-09-12)

### Other Changes

#### Dependency Updates
- Upgraded `azure-core` from `1.31.0` to version `1.32.0`.
- Upgraded `azure-core-http-netty` from `1.12.4` to version `1.12.5`.
- Upgraded `azure-storage-blob` from `12.19.0` to version `12.19.1`.

## 12.19.0-beta.1 (2022-09-06)

### Features Added
- Added support for 2021-10-04 service version.

## 12.18.0 (2022-08-12)

### Other Changes

#### Dependency Updates

- Upgraded `azure-core` from `1.30.0` to version `1.31.0`.
- Upgraded `azure-core-http-netty` from `1.12.3` to version `1.12.4`.
- Upgraded `azure-storage-blob` from `12.18.0` to version `12.19.0`.

## 12.17.0 (2022-07-07)

### Features Added
- GA release for 2021-08-06 service version.
- GA release for encryption protocol version 2.

## 12.17.0-beta.1 (2022-06-15)

### Features Added
- Added support for encryption protocol version 2, using AES/GCM/NoPadding. 
- Added support for 2021-08-06 service version.

## 12.16.1 (2022-06-08)

### Other Changes

#### Dependency Updates

- Upgraded `azure-core` from `1.28.0` to version `1.29.1`.
- Upgraded `azure-core-http-netty` from `1.12.0` to version `1.12.2`.
- Upgraded `azure-storage-blob` from `12.17.0` to version `12.17.1`.

## 12.16.0 (2022-05-25)

### Other Changes
- GA release for STG 82

## 12.15.2 (2022-05-12)

### Other Changes

#### Dependency Updates

- Upgraded `azure-core` from `1.27.0` to version `1.28.0`.
- Upgraded `azure-core-http-netty` from `1.11.9` to version `1.12.0`.
- Upgraded `azure-storage-blob` from `12.16.0` to version `12.16.1`.

## 12.16.0-beta.1 (2022-05-06)

### Features Added
- Added support for 2021-06-08 service version.

## 12.15.1 (2022-04-07)

### Other Changes
#### Dependency Updates
- Upgraded `azure-core` from `1.26.0` to version `1.27.0`.
- Upgraded `azure-core-http-netty` from `1.11.8` to version `1.11.9`.
- Upgraded `azure-storage-blob` from `12.15.0` to version `12.16.0`.

## 12.15.0 (2022-03-09)

### Other Changes
- GA release for STG 79, 80, 81

## 12.14.4 (2022-02-11)

### Other Changes

#### Dependency Updates

- Upgraded `azure-core` from `1.24.1` to version `1.25.0`.
- Upgraded `azure-core-http-netty` from `1.11.6` to version `1.11.7`.
- Upgraded `azure-storage-blob` from `12.14.3` to version `12.14.4`.

## 12.15.0-beta.3 (2022-02-09)

### Features Added
- Added support for 2021-04-10 service version.

### Bugs Fixed
- Fixed a bug in builders that would cause container or blobName to be erased if specified before the connection string.

## 12.14.3 (2022-01-14)

### Other Changes

#### Dependency Updates

- Upgraded `azure-core` from `1.22.0` to version `1.24.1`.
- Upgraded `azure-core-http-netty` from `1.11.2` to version `1.11.6`.
- Upgraded `azure-storage-blob` from `12.14.2` to version `12.14.3`.

## 12.15.0-beta.2 (2021-12-07)

### Features Added
- Added support for 2021-02-12 service version.

## 12.14.2 (2021-11-10)

### Other Changes

#### Dependency Updates

- Upgraded `azure-core` from `1.21.0` to version `1.22.0`.
- Upgraded `azure-core-http-netty` from `1.11.1` to version `1.11.2`.
- Upgraded `azure-storage-blob` from `12.14.1` to version `12.14.2`.

## 12.15.0-beta.1 (2021-11-05)

### Features Added
- Added support for the 2020-12-06 service version.

## 12.14.1 (2021-10-12)

### Other Changes
#### Dependency Updates
- Updated to version `12.14.1` of `azure-storage-blob`
- Updated to version `1.21.0` of `azure-core`

## 12.14.0 (2021-09-15)
- GA release

## 12.14.0-beta.1 (2021-07-28)
- Added support for the 2020-10-02 service version.

## 12.13.0 (2021-07-22)
- Added support to get a blob client that uses an encryption scope and customer provided key. 

## 12.12.0 (2021-06-09)
- GA release

## 12.12.0-beta.1 (2021-05-13)
- Added support for specifying an encryption scope.
- Added support for the 2020-08-04 service version.

## 12.11.1 (2021-05-13)
### Dependency Updates
- Updated `azure-storage-blob` to version `12.11.1`
- Updated `azure-core` to version `1.16.0`

## 12.11.0 (2021-04-29)
- GA release

## 12.11.0-beta.3 (2021-04-16)
- Update `azure-storage-blob` to version `12.11.0-beta.3`

## 12.11.0-beta.2 (2021-03-29)
- Update `azure-storage-blob` to version `12.11.0-beta.2`

## 12.11.0-beta.1 (2021-02-10)
- Updated azure-storage-common and azure-storage-blob dependencies to add support for the 2020-06-12 service version. 

## 12.10.0 (2021-01-14)
- GA release

## 12.10.0-beta.1 (2020-12-07)
- Exposed ClientOptions on all client builders, allowing users to set a custom application id and custom headers.
- Added a MetadataValidationPolicy to check for leading and trailing whitespace in metadata that would cause Auth failures.

## 12.9.0 (2020-11-11)
- Added support to specify whether or not a pipeline policy should be added per call or per retry.

## 12.9.0-beta.1 (2020-10-01)
- Added support to set BlobParallelUploadOptions.computeMd5 so the service can perform an md5 verification.
- Added support to specify 'requiresEncryption' on the EncryptedBlobClientBuilder to specify whether or not to enforce that the blob is encrypted on download.
- Fixed a bug where the TokenCredential scope would be incorrect for custom URLs.
- Fixed a bug where a custom application id in HttpLogOptions would not be added to the User Agent String.

## 12.8.0 (2020-08-13)
- GA release for 2019-12-12 service version

## 12.8.0-beta.1 (2020-07-07)
- Added support for setting blob tags on upload. 

## 12.7.0 (2020-06-12)
- Updated azure-storage-common and azure-core dependencies.

## 12.6.1 (2020-05-06)
- Updated `azure-core` version to `1.5.0` to pickup fixes for percent encoding `UTF-8` and invalid leading bytes in a body string.

## 12.6.0 (2020-04-06)
- It is now possible to specify a key/keyResolver after they specify a pipeline/client on the builder.
- The builder will now throw if a pipeline/client was already configured for decryption as the encryption info may conflict.
- Fixed a bug where the Date header wouldn't be updated with a new value on request retry.

## 12.5.0 (2020-03-11)
- Fixed a bug where the EncryptedBlockClientBuilder.pipeline method would not allow the client to support decryption.
- Added support for specifying a customer provided key.
- Fixed a bug that would cause EncryptedBlobClient.upload(InputStream, long) to not encrypt the data.
- Changed getAppendBlobClient, getBlockBlobClient, and getPageBlobClient on EncryptedBlobClient to throw as working with such clients is not supported.

## 12.4.0 (2020-02-12)
- Added support for upload via OutputStream by adding EncryptedBlobClient.getOutputStream methods

## 12.3.1 (2020-02-10)
- Updated `azure-core-http-netty` to version 1.3.0
- Update `azure-storage-blob` to version 12.3.1

## 12.3.0 (2020-01-15)
This package's
[documentation](https://github.com/Azure/azure-sdk-for-java/blob/azure-storage-blob-cryptography_12.3.0/sdk/storage/azure-storage-blob-cryptography/README.md)
and
[samples](https://github.com/Azure/azure-sdk-for-java/tree/azure-storage-blob-cryptography_12.3.0/sdk/storage/azure-storage-blob-cryptography/src/samples/java/com/azure/storage/blob/specialized/cryptography)

- Upgraded to version 12.3.0 of Azure Storage Blob.
- Added .blobClient(BlobClient) and .blobAsyncClient(BlobAsyncClient) methods on EncryptedBlobClientBuilder to create an EncryptedBlobClient from a BlobClient.

## 12.2.0 (2020-01-08)
This package's
[documentation](https://github.com/Azure/azure-sdk-for-java/blob/azure-storage-blob-cryptography_12.2.0/sdk/storage/azure-storage-blob-cryptography/README.md)
and
[samples](https://github.com/Azure/azure-sdk-for-java/tree/azure-storage-blob-cryptography_12.2.0/sdk/storage/azure-storage-blob-cryptography/src/samples/java/com/azure/storage/blob/specialized/cryptography)

- Upgraded to version 12.2.0 of Azure Storage Blob.

## 12.1.0 (2019-12-04)
This package's
[documentation](https://github.com/Azure/azure-sdk-for-java/blob/azure-storage-blob-cryptography_12.1.0/sdk/storage/azure-storage-blob-cryptography/README.md)
and
[samples](https://github.com/Azure/azure-sdk-for-java/tree/azure-storage-blob-cryptography_12.1.0/sdk/storage/azure-storage-blob-cryptography/src/samples/java/com/azure/storage/blob/specialized/cryptography)

- Upgraded to version 12.1.0 of Azure Storage Blob.
- Upgraded to version 1.1.0 of Azure Core.
- Added a check in EncryptedBlobClientBuilder to enforce HTTPS for bearer token authentication.

## 12.0.0 (2019-10-31)
- Removed EncryptedBlobClientBuilder inheritance of BaseBlobClientBuilder

### Features included in `azure-storage-blob-cryptography`
- This package supports client side encryption for blob storage.
- Reactive streams support using [Project Reactor](https://projectreactor.io/).
<|MERGE_RESOLUTION|>--- conflicted
+++ resolved
@@ -3,9 +3,7 @@
 ## 12.26.0 (2024-07-17)
 
 ### Features Added
-<<<<<<< HEAD
 - Added support for service version 2024-08-04.
-=======
 
 ### Breaking Changes
 - When creating a `EncryptedBlobClient` via EncryptedBlobClientBuilder, the blob name will be stored exactly as passed 
@@ -14,9 +12,6 @@
   `EncryptedBlobClient.getBlobName()` will return "test%25test" and the blob's url will result in 
   “https://account.blob.core.windows.net/container/test%25%25test”.
 
-### Bugs Fixed
->>>>>>> f0bb03ed
-
 ### Other Changes
 
 #### Dependency Updates
