--- conflicted
+++ resolved
@@ -1,10 +1,6 @@
 # Release History
 
-<<<<<<< HEAD
-## 12.16.0-beta.2 (Unreleased)
-=======
 ## 12.17.0-beta.1 (Unreleased)
->>>>>>> 8d609db9
 
 ### Features Added
 
@@ -14,8 +10,6 @@
 
 ### Other Changes
 
-<<<<<<< HEAD
-=======
 ## 12.16.0 (2022-05-25)
 
 ### Other Changes
@@ -31,7 +25,6 @@
 - Upgraded `azure-core-http-netty` from `1.11.9` to version `1.12.0`.
 - Upgraded `azure-storage-blob` from `12.16.0` to version `12.16.1`.
 
->>>>>>> 8d609db9
 ## 12.16.0-beta.1 (2022-05-06)
 
 ### Features Added
