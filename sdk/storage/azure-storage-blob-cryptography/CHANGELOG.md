# Release History

## 12.15.0-beta.3 (2022-02-08)

### Features Added
<<<<<<< HEAD
- Added support for 2021-04-10 service version.
=======

### Breaking Changes

### Bugs Fixed
- Fixed a bug in builders that would cause container or blobName to be erased if specified before the connection string.

### Other Changes
>>>>>>> 5deba529

## 12.14.3 (2022-01-14)

### Other Changes

#### Dependency Updates

- Upgraded `azure-core` from `1.22.0` to version `1.24.1`.
- Upgraded `azure-core-http-netty` from `1.11.2` to version `1.11.6`.
- Upgraded `azure-storage-blob` from `12.14.2` to version `12.14.3`.

## 12.15.0-beta.2 (2021-12-07)

### Features Added
- Added support for 2021-02-12 service version.

## 12.14.2 (2021-11-10)

### Other Changes

#### Dependency Updates

- Upgraded `azure-core` from `1.21.0` to version `1.22.0`.
- Upgraded `azure-core-http-netty` from `1.11.1` to version `1.11.2`.
- Upgraded `azure-storage-blob` from `12.14.1` to version `12.14.2`.

## 12.15.0-beta.1 (2021-11-05)

### Features Added
- Added support for the 2020-12-06 service version.

## 12.14.1 (2021-10-12)

### Other Changes
#### Dependency Updates
- Updated to version `12.14.1` of `azure-storage-blob`
- Updated to version `1.21.0` of `azure-core`

## 12.14.0 (2021-09-15)
- GA release

## 12.14.0-beta.1 (2021-07-28)
- Added support for the 2020-10-02 service version.

## 12.13.0 (2021-07-22)
- Added support to get a blob client that uses an encryption scope and customer provided key. 

## 12.12.0 (2021-06-09)
- GA release

## 12.12.0-beta.1 (2021-05-13)
- Added support for specifying an encryption scope.
- Added support for the 2020-08-04 service version.

## 12.11.1 (2021-05-13)
### Dependency Updates
- Updated `azure-storage-blob` to version `12.11.1`
- Updated `azure-core` to version `1.16.0`

## 12.11.0 (2021-04-29)
- GA release

## 12.11.0-beta.3 (2021-04-16)
- Update `azure-storage-blob` to version `12.11.0-beta.3`

## 12.11.0-beta.2 (2021-03-29)
- Update `azure-storage-blob` to version `12.11.0-beta.2`

## 12.11.0-beta.1 (2021-02-10)
- Updated azure-storage-common and azure-storage-blob dependencies to add support for the 2020-06-12 service version. 

## 12.10.0 (2021-01-14)
- GA release

## 12.10.0-beta.1 (2020-12-07)
- Exposed ClientOptions on all client builders, allowing users to set a custom application id and custom headers.
- Added a MetadataValidationPolicy to check for leading and trailing whitespace in metadata that would cause Auth failures.

## 12.9.0 (2020-11-11)
- Added support to specify whether or not a pipeline policy should be added per call or per retry.

## 12.9.0-beta.1 (2020-10-01)
- Added support to set BlobParallelUploadOptions.computeMd5 so the service can perform an md5 verification.
- Added support to specify 'requiresEncryption' on the EncryptedBlobClientBuilder to specify whether or not to enforce that the blob is encrypted on download.
- Fixed a bug where the TokenCredential scope would be incorrect for custom URLs.
- Fixed a bug where a custom application id in HttpLogOptions would not be added to the User Agent String.

## 12.8.0 (2020-08-13)
- GA release for 2019-12-12 service version

## 12.8.0-beta.1 (2020-07-07)
- Added support for setting blob tags on upload. 

## 12.7.0 (2020-06-12)
- Updated azure-storage-common and azure-core dependencies.

## 12.6.1 (2020-05-06)
- Updated `azure-core` version to `1.5.0` to pickup fixes for percent encoding `UTF-8` and invalid leading bytes in a body string.

## 12.6.0 (2020-04-06)
- It is now possible to specify a key/keyResolver after they specify a pipeline/client on the builder.
- The builder will now throw if a pipeline/client was already configured for decryption as the encryption info may conflict.
- Fixed a bug where the Date header wouldn't be updated with a new value on request retry.

## 12.5.0 (2020-03-11)
- Fixed a bug where the EncryptedBlockClientBuilder.pipeline method would not allow the client to support decryption.
- Added support for specifying a customer provided key.
- Fixed a bug that would cause EncryptedBlobClient.upload(InputStream, long) to not encrypt the data.
- Changed getAppendBlobClient, getBlockBlobClient, and getPageBlobClient on EncryptedBlobClient to throw as working with such clients is not supported.

## 12.4.0 (2020-02-12)
- Added support for upload via OutputStream by adding EncryptedBlobClient.getOutputStream methods

## 12.3.1 (2020-02-10)
- Updated `azure-core-http-netty` to version 1.3.0
- Update `azure-storage-blob` to version 12.3.1

## 12.3.0 (2020-01-15)
This package's
[documentation](https://github.com/Azure/azure-sdk-for-java/blob/azure-storage-blob-cryptography_12.3.0/sdk/storage/azure-storage-blob-cryptography/README.md)
and
[samples](https://github.com/Azure/azure-sdk-for-java/tree/azure-storage-blob-cryptography_12.3.0/sdk/storage/azure-storage-blob-cryptography/src/samples/java/com/azure/storage/blob/specialized/cryptography)

- Upgraded to version 12.3.0 of Azure Storage Blob.
- Added .blobClient(BlobClient) and .blobAsyncClient(BlobAsyncClient) methods on EncryptedBlobClientBuilder to create an EncryptedBlobClient from a BlobClient.

## 12.2.0 (2020-01-08)
This package's
[documentation](https://github.com/Azure/azure-sdk-for-java/blob/azure-storage-blob-cryptography_12.2.0/sdk/storage/azure-storage-blob-cryptography/README.md)
and
[samples](https://github.com/Azure/azure-sdk-for-java/tree/azure-storage-blob-cryptography_12.2.0/sdk/storage/azure-storage-blob-cryptography/src/samples/java/com/azure/storage/blob/specialized/cryptography)

- Upgraded to version 12.2.0 of Azure Storage Blob.

## 12.1.0 (2019-12-04)
This package's
[documentation](https://github.com/Azure/azure-sdk-for-java/blob/azure-storage-blob-cryptography_12.1.0/sdk/storage/azure-storage-blob-cryptography/README.md)
and
[samples](https://github.com/Azure/azure-sdk-for-java/tree/azure-storage-blob-cryptography_12.1.0/sdk/storage/azure-storage-blob-cryptography/src/samples/java/com/azure/storage/blob/specialized/cryptography)

- Upgraded to version 12.1.0 of Azure Storage Blob.
- Upgraded to version 1.1.0 of Azure Core.
- Added a check in EncryptedBlobClientBuilder to enforce HTTPS for bearer token authentication.

## 12.0.0 (2019-10-31)
- Removed EncryptedBlobClientBuilder inheritance of BaseBlobClientBuilder

### Features included in `azure-storage-blob-cryptography`
- This package supports client side encryption for blob storage.
- Reactive streams support using [Project Reactor](https://projectreactor.io/).
<|MERGE_RESOLUTION|>--- conflicted
+++ resolved
@@ -3,17 +3,10 @@
 ## 12.15.0-beta.3 (2022-02-08)
 
 ### Features Added
-<<<<<<< HEAD
 - Added support for 2021-04-10 service version.
-=======
-
-### Breaking Changes
 
 ### Bugs Fixed
 - Fixed a bug in builders that would cause container or blobName to be erased if specified before the connection string.
-
-### Other Changes
->>>>>>> 5deba529
 
 ## 12.14.3 (2022-01-14)
 
