--- conflicted
+++ resolved
@@ -7,6 +7,8 @@
 ### Breaking Changes
 
 ### Bugs Fixed
+- Fixed a bug where downloadToFile was throwing an InvalidRange exception if the target file size was a multiple of the
+  authenticated region length.
 
 ### Other Changes
 
@@ -19,15 +21,6 @@
   length can be set via `BlobClientSideEncryptionOptions.setAuthenticatedRegionDataLengthInBytes(long authenticatedRegionDataLength)`. 
   Note: This change only applies to `EncryptionVersion.V2_1`. Also, only applies to upload operations, this does not directly 
   change the authenticated region length used to download and decrypt blobs.
-<<<<<<< HEAD
-
-### Breaking Changes
-
-### Bugs Fixed
-- Fixed a bug where downloadToFile was throwing an InvalidRange exception if the target file size was a multiple of the
-  authenticated region length.
-=======
->>>>>>> 3d1ac527
 
 ### Other Changes
 
