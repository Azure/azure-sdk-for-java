# Release History

<<<<<<< HEAD
## 12.9.0-beta.2 (Unreleased)
- Added support to specify whether or not a pipeline policy should be added per call or per retry.
=======
## 12.10.0-beta.2 (Unreleased)

>>>>>>> 6f033d77

## 12.10.0-beta.1 (2020-12-07)
- Exposed ClientOptions on all client builders, allowing users to set a custom application id and custom headers.
- Added a MetadataValidationPolicy to check for leading and trailing whitespace in metadata that would cause Auth failures.

## 12.9.0 (2020-11-11)
- Added support to specify whether or not a pipeline policy should be added per call or per retry.

## 12.9.0-beta.1 (2020-10-01)
- Added support to set BlobParallelUploadOptions.computeMd5 so the service can perform an md5 verification.
- Added support to specify 'requiresEncryption' on the EncryptedBlobClientBuilder to specify whether or not to enforce that the blob is encrypted on download.
- Fixed a bug where the TokenCredential scope would be incorrect for custom URLs.
- Fixed a bug where a custom application id in HttpLogOptions would not be added to the User Agent String.

## 12.8.0 (2020-08-13)
- GA release for 2019-12-12 service version

## 12.8.0-beta.1 (2020-07-07)
- Added support for setting blob tags on upload. 

## 12.7.0 (2020-06-12)
- Updated azure-storage-common and azure-core dependencies.

## 12.6.1 (2020-05-06)
- Updated `azure-core` version to `1.5.0` to pickup fixes for percent encoding `UTF-8` and invalid leading bytes in a body string.

## 12.6.0 (2020-04-06)
- It is now possible to specify a key/keyResolver after they specify a pipeline/client on the builder.
- The builder will now throw if a pipeline/client was already configured for decryption as the encryption info may conflict.
- Fixed a bug where the Date header wouldn't be updated with a new value on request retry.

## 12.5.0 (2020-03-11)
- Fixed a bug where the EncryptedBlockClientBuilder.pipeline method would not allow the client to support decryption.
- Added support for specifying a customer provided key.
- Fixed a bug that would cause EncryptedBlobClient.upload(InputStream, long) to not encrypt the data.
- Changed getAppendBlobClient, getBlockBlobClient, and getPageBlobClient on EncryptedBlobClient to throw as working with such clients is not supported.

## 12.4.0 (2020-02-12)
- Added support for upload via OutputStream by adding EncryptedBlobClient.getOutputStream methods

## 12.3.1 (2020-02-10)
- Updated `azure-core-http-netty` to version 1.3.0
- Update `azure-storage-blob` to version 12.3.1

## 12.3.0 (2020-01-15)
This package's
[documentation](https://github.com/Azure/azure-sdk-for-java/blob/azure-storage-blob-cryptography_12.3.0/sdk/storage/azure-storage-blob-cryptography/README.md)
and
[samples](https://github.com/Azure/azure-sdk-for-java/tree/azure-storage-blob-cryptography_12.3.0/sdk/storage/azure-storage-blob-cryptography/src/samples/java/com/azure/storage/blob/specialized/cryptography)

- Upgraded to version 12.3.0 of Azure Storage Blob.
- Added .blobClient(BlobClient) and .blobAsyncClient(BlobAsyncClient) methods on EncryptedBlobClientBuilder to create an EncryptedBlobClient from a BlobClient.

## 12.2.0 (2020-01-08)
This package's
[documentation](https://github.com/Azure/azure-sdk-for-java/blob/azure-storage-blob-cryptography_12.2.0/sdk/storage/azure-storage-blob-cryptography/README.md)
and
[samples](https://github.com/Azure/azure-sdk-for-java/tree/azure-storage-blob-cryptography_12.2.0/sdk/storage/azure-storage-blob-cryptography/src/samples/java/com/azure/storage/blob/specialized/cryptography)

- Upgraded to version 12.2.0 of Azure Storage Blob.

## 12.1.0 (2019-12-04)
This package's
[documentation](https://github.com/Azure/azure-sdk-for-java/blob/azure-storage-blob-cryptography_12.1.0/sdk/storage/azure-storage-blob-cryptography/README.md)
and
[samples](https://github.com/Azure/azure-sdk-for-java/tree/azure-storage-blob-cryptography_12.1.0/sdk/storage/azure-storage-blob-cryptography/src/samples/java/com/azure/storage/blob/specialized/cryptography)

- Upgraded to version 12.1.0 of Azure Storage Blob.
- Upgraded to version 1.1.0 of Azure Core.
- Added a check in EncryptedBlobClientBuilder to enforce HTTPS for bearer token authentication.

## 12.0.0 (2019-10-31)
- Removed EncryptedBlobClientBuilder inheritance of BaseBlobClientBuilder

### Features included in `azure-storage-blob-cryptography`
- This package supports client side encryption for blob storage.
- Reactive streams support using [Project Reactor](https://projectreactor.io/).
<|MERGE_RESOLUTION|>--- conflicted
+++ resolved
@@ -1,12 +1,7 @@
 # Release History
 
-<<<<<<< HEAD
-## 12.9.0-beta.2 (Unreleased)
-- Added support to specify whether or not a pipeline policy should be added per call or per retry.
-=======
 ## 12.10.0-beta.2 (Unreleased)
 
->>>>>>> 6f033d77
 
 ## 12.10.0-beta.1 (2020-12-07)
 - Exposed ClientOptions on all client builders, allowing users to set a custom application id and custom headers.
