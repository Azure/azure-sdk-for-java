--- conflicted
+++ resolved
@@ -421,11 +421,7 @@
 
     // Tests key resolver
     @Unroll
-<<<<<<< HEAD
-    @DoNotRecord(skipInPlayback = true)
-=======
-    @Requires({ liveMode() })
->>>>>>> 174bb3eb
+    @DoNotRecord(skipInPlayback = true)
     def "Key resolver used to decrypt data"() {
         setup:
         def blobName = generateBlobName()
@@ -476,11 +472,7 @@
     }
 
     // Upload with old SDK download with new SDk.
-<<<<<<< HEAD
-    @DoNotRecord(skipInPlayback = true)
-=======
-    @Requires({ liveMode() })
->>>>>>> 174bb3eb
+    @DoNotRecord(skipInPlayback = true)
     def "Cross platform test upload old download new"() {
         setup:
         def blobName = generateBlobName()
@@ -516,11 +508,7 @@
     }
 
     // Upload with new SDK download with old SDk.
-<<<<<<< HEAD
-    @DoNotRecord(skipInPlayback = true)
-=======
-    @Requires({ liveMode() })
->>>>>>> 174bb3eb
+    @DoNotRecord(skipInPlayback = true)
     def "Cross platform test upload new download old"() {
         setup:
         def blobName = generateBlobName()
@@ -552,11 +540,7 @@
         stream.toByteArray() == defaultData.array()
     }
 
-<<<<<<< HEAD
-    @DoNotRecord(skipInPlayback = true)
-=======
-    @Requires({ liveMode() })
->>>>>>> 174bb3eb
+    @DoNotRecord(skipInPlayback = true)
     def "encrypted client file upload overwrite false"() {
         setup:
         def file = getRandomFile(KB)
@@ -570,11 +554,7 @@
         thrown(IllegalArgumentException)
     }
 
-<<<<<<< HEAD
-    @DoNotRecord(skipInPlayback = true)
-=======
-    @Requires({ liveMode() })
->>>>>>> 174bb3eb
+    @DoNotRecord(skipInPlayback = true)
     def "encrypted client file upload overwrite true"() {
         setup:
         def file = getRandomFile(KB)
