// Copyright (c) Microsoft Corporation. All rights reserved.
// Licensed under the MIT License.

package com.azure.storage.blob.specialized.cryptography;

import com.azure.core.cryptography.AsyncKeyEncryptionKey;
import com.azure.storage.blob.BlobServiceVersion;
import org.reactivestreams.Subscriber;
import reactor.core.CoreSubscriber;
import reactor.core.publisher.Flux;

import java.nio.ByteBuffer;
import java.security.InvalidKeyException;
import java.util.Arrays;
import java.util.Collections;
import java.util.List;

/**
 * This type generates Flowables that emit ByteBuffers in specific patterns depending on test case. It is used to
 * exercise the decrypt logic and ensure it always returns only the data requested by appropriately trimming data that
 * was downloaded only for the sake of successful decryption.
 *
 * There are nine interesting locations for the start/end of a ByteBuffer:
 * 1. Start of the download
 * 2. Middle of offsetAdjustment
 * 3. Last byte of offsetAdjustment
 * 4. First byte of user requested data
 * 5. Middle of user requested data
 * 6. Last byte of user requested data
 * 7. First byte of end adjustment
 * 8. Middle of end adjustment
 * 9. Last byte of download
 *
 * The tests below will cover all meaningful pairs, of which there are 36, in as few distinct runs as possible.
 * The notation a/b indicates that the ByteBuffer starts at location a and ends in location b inclusive.
 *
 */
public class EncryptedFlux extends Flux<ByteBuffer> {

    private ByteBuffer plainText;

    private ByteBuffer cipherText;

    private int testCase;

    private EncryptionData encryptionData;

    public static final int DATA_OFFSET = 10;

    public static final int DATA_COUNT = 40;

    private static final int DOWNLOAD_SIZE = 64; // The total size of the "download" after expanding the requested range.

    /*
    These constants correspond to the positions above.
    ByteBuffer limit() is exclusive, which is why we add one to a limit if that byte is supposed to be included, as in
    the case of the last byte of the offsetAdjustment.
    */
    private static final int POSITION_ONE = 0;

    private static final int POSITION_TWO = DATA_OFFSET / 2;

    private static final int POSITION_THREE_POSITION = DATA_OFFSET - 1;

    private static final int POSITION_THREE_LIMIT = POSITION_THREE_POSITION + 1;

    private static final int POSITION_FOUR_POSITION  = DATA_OFFSET;

    private static final int POSITION_FOUR_LIMIT = POSITION_FOUR_POSITION + 1;

    private static final int POSITION_FIVE = DATA_OFFSET + (DATA_COUNT / 2);

    private static final int POSITION_SIX_POSITION = DATA_OFFSET + DATA_COUNT - 1;

    private static final int POSITION_SIX_LIMIT = POSITION_SIX_POSITION + 1;

    private static final int POSITION_SEVEN_POSITION = DATA_OFFSET + DATA_COUNT;

    private static final int POSITION_SEVEN_LIMIT = POSITION_SEVEN_POSITION + 1;

    private static final int POSITION_EIGHT = DOWNLOAD_SIZE - 10;

    private static final int POSITION_NINE_POSITION = DOWNLOAD_SIZE - 1;

    private static final int POSITION_NINE_LIMIT = POSITION_NINE_POSITION + 1;

    /*
    Test cases. Unfortunately because each case covers multiple combinations, the name of each case cannot provide
    much insight into to the pairs being tested, but each is commented with the pairs that it tests. There are a
    couple redundancies that are necessary to complete sending the entire data when one combination excludes using other
    new combinations.
     */

    public static final int CASE_ZERO = 0; // 1/2; 2/3; 4/5; 5/6; 7/8; 8/9

    public static final int CASE_ONE = 1; // 1/3; 4/6; 7/9

    public static final int CASE_TWO = 2; // 1/4; 5/7; 8/9

    public static final int CASE_THREE = 3; // 1/5; 6/7; 8/9

    public static final int CASE_FOUR = 4; // 1/6; 7/9

    public static final int CASE_FIVE = 5; // 1/7; 8/9

    public static final int CASE_SIX = 6; // 1/8; 8/9

    public static final int CASE_SEVEN = 7; // 1/9;

    public static final int CASE_EIGHT = 8; // 1/2; 2/4; 5/8; 8/9

    public static final int CASE_NINE = 9; // 1/2; 2/5; 6/8; 8/9

    public static final int CASE_TEN = 10; // 1/2; 2/6; 7/9

    public static final int CASE_ELEVEN  = 11; // 1/2; 2/7; 8/9

    public static final int CASE_TWELVE = 12; // 1/2; 2/8; 8/9

    public static final int CASE_THIRTEEN = 13; // 1/2; 2/9

    public static final int CASE_FOURTEEN = 14; // 1/2; 3/4; 5/9

    public static final int CASE_FIFTEEN = 15; // 1/2; 3/5; 6/9

    public static final int CASE_SIXTEEN = 16; // 1/2; 3/6; 7/9

    public static final int CASE_SEVENTEEN = 17; // 1/2; 3/7; 8/9

    public static final int CASE_EIGHTEEN = 18; // 1/2; 3/8; 8/9

    public static final int CASE_NINETEEN = 19; // 1/2; 3/9

    public static final int CASE_TWENTY = 20; // 1/3; 4/7; 8/9;

    public static final int CASE_TWENTY_ONE = 21; // 1/3; 4/8; 8/9;

    public static final int CASE_TWENTY_TWO = 22; // 1/3; 4/9;

    public EncryptedFlux(int testCase, AsyncKeyEncryptionKey key, APISpec spec) throws InvalidKeyException {
        this.testCase = testCase;
        this.plainText = spec.getRandomData(DOWNLOAD_SIZE - 2); // This will yield two bytes of padding... for fun.

        EncryptedBlob encryptedBlob = new EncryptedBlobAsyncClient(
<<<<<<< HEAD
            null, null, BlobServiceVersion.getLatest(), null, null, null, null, null, key, "keyWrapAlgorithm", null)
=======
            null, "https://random.blob.core.windows.net", BlobServiceVersion.getLatest(), null, null, null, null, null, key, "keyWrapAlgorithm")
>>>>>>> 8bfb5da1
            .encryptBlob(Flux.just(this.plainText)).block();
        this.cipherText = APISpec.collectBytesInBuffer(encryptedBlob.getCiphertextFlux()).block();
        this.encryptionData = encryptedBlob.getEncryptionData();
    }

    private void sendBuffs(List<Integer> positionArr, List<Integer> limitArr, Subscriber<? super ByteBuffer> s) {
        for (int i = 0; i < positionArr.size(); i++) {
            ByteBuffer next = this.cipherText.duplicate();
            next.position(positionArr.get(i)).limit(limitArr.get(i));
            s.onNext(next);
        }
    }

    @Override
    public void subscribe(CoreSubscriber<? super ByteBuffer> s) {
        List<Integer> positionArr;
        List<Integer> limitArr;
        switch (this.testCase) {
            case CASE_ZERO:
                positionArr = Arrays.asList(POSITION_ONE, POSITION_TWO, POSITION_FOUR_POSITION, POSITION_FIVE,
                    POSITION_SEVEN_POSITION, POSITION_EIGHT);
                limitArr = Arrays.asList(POSITION_TWO, POSITION_THREE_LIMIT, POSITION_FIVE, POSITION_SIX_LIMIT,
                    POSITION_EIGHT, POSITION_NINE_LIMIT);
                break;
            case CASE_ONE:
                positionArr = Arrays.asList(POSITION_ONE, POSITION_FOUR_POSITION, POSITION_SEVEN_POSITION);
                limitArr = Arrays.asList(POSITION_THREE_LIMIT, POSITION_SIX_LIMIT, POSITION_NINE_LIMIT);
                break;
            case CASE_TWO:
                /*
                Note here and in some cases below, without loss of generality, we use FOUR_LIMIT instead of FIVE for the
                range 5/7. This is because if we did strictly 1/4 and 5/7, we would skip the values between the
                constants that are set as positions 4 and 5. Using FOUR_LIMIT is equivalent in effect to using FIVE as
                POSITION_FIVE is representative of any byte within the range.
                 */
                positionArr = Arrays.asList(POSITION_ONE, POSITION_FOUR_LIMIT, POSITION_SEVEN_LIMIT);
                limitArr = Arrays.asList(POSITION_FOUR_LIMIT, POSITION_SEVEN_LIMIT, POSITION_NINE_LIMIT);
                break;
            case CASE_THREE:
                positionArr = Arrays.asList(POSITION_ONE, POSITION_SIX_POSITION, POSITION_SEVEN_LIMIT);
                limitArr = Arrays.asList(POSITION_SIX_POSITION, POSITION_SEVEN_LIMIT, POSITION_NINE_LIMIT);
                break;
            case CASE_FOUR:
                positionArr = Arrays.asList(POSITION_ONE, POSITION_SEVEN_POSITION);
                limitArr = Arrays.asList(POSITION_SIX_LIMIT, POSITION_NINE_LIMIT);
                break;
            case CASE_FIVE:
                positionArr = Arrays.asList(POSITION_ONE, POSITION_SEVEN_LIMIT);
                limitArr = Arrays.asList(POSITION_SEVEN_LIMIT, POSITION_NINE_LIMIT);
                break;
            case CASE_SIX:
                positionArr = Arrays.asList(POSITION_ONE, POSITION_EIGHT);
                limitArr = Arrays.asList(POSITION_EIGHT, POSITION_NINE_LIMIT);
                break;
            case CASE_SEVEN:
                positionArr = Collections.singletonList(POSITION_ONE);
                limitArr = Collections.singletonList(POSITION_NINE_LIMIT);
                break;
            case CASE_EIGHT:
            case CASE_THIRTEEN:
                positionArr = Arrays.asList(POSITION_ONE, POSITION_TWO);
                limitArr = Arrays.asList(POSITION_TWO, POSITION_NINE_LIMIT);
                break;
            case CASE_NINE:
                positionArr = Arrays.asList(POSITION_ONE, POSITION_TWO, POSITION_SIX_POSITION, POSITION_EIGHT);
                limitArr = Arrays.asList(POSITION_TWO, POSITION_SIX_POSITION, POSITION_EIGHT, POSITION_NINE_LIMIT);
                break;
            case CASE_TEN:
                positionArr = Arrays.asList(POSITION_ONE, POSITION_TWO, POSITION_SEVEN_POSITION);
                limitArr = Arrays.asList(POSITION_TWO, POSITION_SIX_LIMIT, POSITION_NINE_LIMIT);
                break;
            case CASE_ELEVEN:
                positionArr = Arrays.asList(POSITION_ONE, POSITION_TWO, POSITION_SEVEN_LIMIT);
                limitArr = Arrays.asList(POSITION_TWO, POSITION_SEVEN_LIMIT, POSITION_NINE_LIMIT);
                break;
            case CASE_TWELVE:
                positionArr = Arrays.asList(POSITION_ONE, POSITION_TWO, POSITION_EIGHT);
                limitArr = Arrays.asList(POSITION_TWO, POSITION_EIGHT, POSITION_NINE_LIMIT);
                break;
            case CASE_FOURTEEN:
                positionArr = Arrays.asList(POSITION_ONE, POSITION_THREE_POSITION, POSITION_FOUR_LIMIT);
                limitArr = Arrays.asList(POSITION_THREE_POSITION, POSITION_FOUR_LIMIT, POSITION_NINE_LIMIT);
                break;
            case CASE_FIFTEEN:
                positionArr = Arrays.asList(POSITION_ONE, POSITION_THREE_POSITION, POSITION_SIX_POSITION);
                limitArr = Arrays.asList(POSITION_THREE_POSITION, POSITION_SIX_POSITION, POSITION_NINE_LIMIT);
                break;
            case CASE_SIXTEEN:
                positionArr = Arrays.asList(POSITION_ONE, POSITION_THREE_POSITION, POSITION_SEVEN_POSITION);
                limitArr = Arrays.asList(POSITION_THREE_POSITION, POSITION_SIX_LIMIT, POSITION_NINE_LIMIT);
                break;
            case CASE_SEVENTEEN:
                positionArr = Arrays.asList(POSITION_ONE, POSITION_THREE_POSITION, POSITION_SEVEN_LIMIT);
                limitArr = Arrays.asList(POSITION_THREE_POSITION, POSITION_SEVEN_LIMIT, POSITION_NINE_LIMIT);
                break;
            case CASE_EIGHTEEN:
                positionArr = Arrays.asList(POSITION_ONE, POSITION_THREE_POSITION, POSITION_EIGHT);
                limitArr = Arrays.asList(POSITION_THREE_POSITION, POSITION_EIGHT, POSITION_NINE_LIMIT);
                break;
            case CASE_NINETEEN:
                positionArr = Arrays.asList(POSITION_ONE, POSITION_THREE_POSITION);
                limitArr = Arrays.asList(POSITION_THREE_POSITION, POSITION_NINE_LIMIT);
                break;
            case CASE_TWENTY:
                positionArr = Arrays.asList(POSITION_ONE, POSITION_THREE_LIMIT, POSITION_SEVEN_LIMIT);
                limitArr = Arrays.asList(POSITION_THREE_LIMIT, POSITION_SEVEN_LIMIT, POSITION_NINE_LIMIT);
                break;
            case CASE_TWENTY_ONE:
                positionArr = Arrays.asList(POSITION_ONE, POSITION_THREE_LIMIT, POSITION_EIGHT);
                limitArr = Arrays.asList(POSITION_THREE_LIMIT, POSITION_EIGHT, POSITION_NINE_LIMIT);
                break;
            case CASE_TWENTY_TWO:
                positionArr = Arrays.asList(POSITION_ONE, POSITION_THREE_LIMIT);
                limitArr = Arrays.asList(POSITION_THREE_LIMIT, POSITION_NINE_LIMIT);
                break;
            default:
                throw new IllegalStateException("Unexpected case number");
        }
        sendBuffs(positionArr, limitArr, s);
        s.onComplete();
    }

    public ByteBuffer getPlainText() {
        return this.plainText;
    }

    public EncryptionData getEncryptionData() {
        return this.encryptionData;
    }
}<|MERGE_RESOLUTION|>--- conflicted
+++ resolved
@@ -142,11 +142,7 @@
         this.plainText = spec.getRandomData(DOWNLOAD_SIZE - 2); // This will yield two bytes of padding... for fun.
 
         EncryptedBlob encryptedBlob = new EncryptedBlobAsyncClient(
-<<<<<<< HEAD
-            null, null, BlobServiceVersion.getLatest(), null, null, null, null, null, key, "keyWrapAlgorithm", null)
-=======
-            null, "https://random.blob.core.windows.net", BlobServiceVersion.getLatest(), null, null, null, null, null, key, "keyWrapAlgorithm")
->>>>>>> 8bfb5da1
+            null, "https://random.blob.core.windows.net", BlobServiceVersion.getLatest(), null, null, null, null, null, key, "keyWrapAlgorithm", null)
             .encryptBlob(Flux.just(this.plainText)).block();
         this.cipherText = APISpec.collectBytesInBuffer(encryptedBlob.getCiphertextFlux()).block();
         this.encryptionData = encryptedBlob.getEncryptionData();
