// Copyright (c) Microsoft Corporation. All rights reserved.
// Licensed under the MIT License.

package com.azure.storage.blob.specialized.cryptography;

import com.azure.core.annotation.ServiceClient;
import com.azure.core.cryptography.AsyncKeyEncryptionKey;
import com.azure.core.http.HttpPipeline;
import com.azure.core.http.rest.Response;
import com.azure.core.util.FluxUtil;
import com.azure.core.util.logging.ClientLogger;
import com.azure.storage.blob.BlobAsyncClient;
import com.azure.storage.blob.BlobServiceVersion;
import com.azure.storage.blob.models.AccessTier;
import com.azure.storage.blob.models.BlobHttpHeaders;
import com.azure.storage.blob.models.BlobQueryAsyncResponse;
import com.azure.storage.blob.models.BlobQueryOptions;
import com.azure.storage.blob.models.BlobRequestConditions;
import com.azure.storage.blob.models.BlockBlobItem;
import com.azure.storage.blob.models.CpkInfo;
import com.azure.storage.blob.models.ParallelTransferOptions;
import com.azure.storage.blob.specialized.BlockBlobAsyncClient;
import com.azure.storage.common.implementation.Constants;
import com.azure.storage.common.implementation.UploadUtils;
import com.fasterxml.jackson.core.JsonProcessingException;
import reactor.core.Exceptions;
import reactor.core.publisher.Flux;
import reactor.core.publisher.Mono;

import javax.crypto.Cipher;
import javax.crypto.KeyGenerator;
import javax.crypto.NoSuchPaddingException;
import javax.crypto.SecretKey;
import javax.crypto.ShortBufferException;
import java.io.IOException;
import java.io.UncheckedIOException;
import java.nio.ByteBuffer;
import java.security.GeneralSecurityException;
import java.security.InvalidKeyException;
import java.security.NoSuchAlgorithmException;
import java.util.HashMap;
import java.util.List;
import java.util.Map;
import java.util.Objects;

import static com.azure.core.util.FluxUtil.monoError;

/**
 * This class provides a client side encryption client that contains generic blob operations for Azure Storage Blobs.
 * Operations allowed by the client are uploading, downloading and copying a blob, retrieving and setting metadata,
 * retrieving and setting HTTP headers, and deleting and un-deleting a blob. The upload and download operation allow for
 * encryption and decryption of the data client side. Note: setting metadata in particular is unsafe and should only be
 * done so with caution.
 * <p> Please refer to the
 * <a href=https://docs.microsoft.com/en-us/azure/storage/common/storage-client-side-encryption-java>Azure
 * Docs For Client-Side Encryption</a> for more information.
 *
 * <p>
 * This client is instantiated through {@link EncryptedBlobClientBuilder}
 *
 * <p>
 * For operations on a specific blob type (i.e append, block, or page) use
 * {@link #getAppendBlobAsyncClient() getAppendBlobAsyncClient}, {@link #getBlockBlobAsyncClient()
 * getBlockBlobAsyncClient}, or {@link #getPageBlobAsyncClient() getPageBlobAsyncClient} to construct a client that
 * allows blob specific operations. Note, these types do not support client-side encryption, though decryption is
 * possible in case the associated block/page/append blob contains encrypted data.
 *
 * <p>
 * Please refer to the <a href=https://docs.microsoft.com/en-us/rest/api/storageservices/understanding-block-blobs--append-blobs--and-page-blobs>Azure
 * Docs</a> for more information.
 */
@ServiceClient(builder = EncryptedBlobClientBuilder.class, isAsync = true)
public class EncryptedBlobAsyncClient extends BlobAsyncClient {

    static final int BLOB_DEFAULT_UPLOAD_BLOCK_SIZE = 4 * Constants.MB;
    private static final long BLOB_MAX_UPLOAD_BLOCK_SIZE = 4000L * Constants.MB;
    private final ClientLogger logger = new ClientLogger(EncryptedBlobAsyncClient.class);

    /**
     * An object of type {@link AsyncKeyEncryptionKey} that is used to wrap/unwrap the content key during encryption.
     */
    private final AsyncKeyEncryptionKey keyWrapper;

    /**
     * A {@link String} that is used to wrap/unwrap the content key during encryption.
     */
    private final String keyWrapAlgorithm;

    /**
     * Package-private constructor for use by {@link EncryptedBlobClientBuilder}.
     *
     * @param pipeline The pipeline used to send and receive service requests.
     * @param url The endpoint where to send service requests.
     * @param serviceVersion The version of the service to receive requests.
     * @param accountName The storage account name.
     * @param containerName The container name.
     * @param blobName The blob name.
     * @param snapshot The snapshot identifier for the blob, pass {@code null} to interact with the blob directly.
     * @param customerProvidedKey Customer provided key used during encryption of the blob's data on the server, pass
     * {@code null} to allow the service to use its own encryption.
     * @param key The key used to encrypt and decrypt data.
     * @param keyWrapAlgorithm The algorithm used to wrap/unwrap the key during encryption.
     * @param versionId The version identifier for the blob, pass {@code null} to interact with the latest blob version.
     */
    EncryptedBlobAsyncClient(HttpPipeline pipeline, String url, BlobServiceVersion serviceVersion, String accountName,
        String containerName, String blobName, String snapshot, CpkInfo customerProvidedKey,
        AsyncKeyEncryptionKey key, String keyWrapAlgorithm, String versionId) {
        super(pipeline, url, serviceVersion, accountName, containerName, blobName, snapshot, customerProvidedKey,
            null, versionId);

        this.keyWrapper = key;
        this.keyWrapAlgorithm = keyWrapAlgorithm;
    }

    /**
     * Creates a new block blob. By default this method will not overwrite an existing blob.
     * <p>
     * Updating an existing block blob overwrites any existing metadata on the blob. Partial updates are not supported
     * with this method; the content of the existing blob is overwritten with the new content. To perform a partial
     * update of block blob's, use {@link BlockBlobAsyncClient#stageBlock(String, Flux, long) stageBlock} and {@link
     * BlockBlobAsyncClient#commitBlockList(List)} on a regular blob client. For more information, see the
     * <a href="https://docs.microsoft.com/rest/api/storageservices/put-block">Azure Docs for Put Block</a> and the
     * <a href="https://docs.microsoft.com/rest/api/storageservices/put-block-list">Azure Docs for Put Block List</a>.
     * <p>
     * The data passed need not support multiple subscriptions/be replayable as is required in other upload methods when
     * retries are enabled, and the length of the data need not be known in advance. Therefore, this method should
     * support uploading any arbitrary data source, including network streams. This behavior is possible because this
     * method will perform some internal buffering as configured by the blockSize and numBuffers parameters, so while
     * this method may offer additional convenience, it will not be as performant as other options, which should be
     * preferred when possible.
     * <p>
     * Typically, the greater the number of buffers used, the greater the possible parallelism when transferring the
     * data. Larger buffers means we will have to stage fewer blocks and therefore require fewer IO operations. The
     * trade-offs between these values are context-dependent, so some experimentation may be required to optimize inputs
     * for a given scenario.
     *
     * <p><strong>Code Samples</strong></p>
     *
     * {@codesnippet com.azure.storage.blob.specialized.cryptography.EncryptedBlobAsyncClient.upload#Flux-ParallelTransferOptions}
     *
     * @param data The data to write to the blob. Unlike other upload methods, this method does not require that the
     * {@code Flux} be replayable. In other words, it does not have to support multiple subscribers and is not expected
     * to produce the same values across subscriptions.
     * @param parallelTransferOptions {@link ParallelTransferOptions} used to configure buffered uploading.
     * @return A reactive response containing the information of the uploaded block blob.
     */
    public Mono<BlockBlobItem> upload(Flux<ByteBuffer> data, ParallelTransferOptions parallelTransferOptions) {
        try {
            return this.upload(data, parallelTransferOptions, false);
        } catch (RuntimeException ex) {
            return monoError(logger, ex);
        }
    }

    /**
     * Creates a new block blob, or updates the content of an existing block blob.
     * <p>
     * Updating an existing block blob overwrites any existing metadata on the blob. Partial updates are not supported
     * with this method; the content of the existing blob is overwritten with the new content. To perform a partial
     * update of block blob's, use {@link BlockBlobAsyncClient#stageBlock(String, Flux, long) stageBlock} and {@link
     * BlockBlobAsyncClient#commitBlockList(List)} on a regular blob client. For more information, see the
     * <a href="https://docs.microsoft.com/rest/api/storageservices/put-block">Azure Docs for Put Block</a> and the
     * <a href="https://docs.microsoft.com/rest/api/storageservices/put-block-list">Azure Docs for Put Block List</a>.
     * <p>
     * The data passed need not support multiple subscriptions/be replayable as is required in other upload methods when
     * retries are enabled, and the length of the data need not be known in advance. Therefore, this method should
     * support uploading any arbitrary data source, including network streams. This behavior is possible because this
     * method will perform some internal buffering as configured by the blockSize and numBuffers parameters, so while
     * this method may offer additional convenience, it will not be as performant as other options, which should be
     * preferred when possible.
     * <p>
     * Typically, the greater the number of buffers used, the greater the possible parallelism when transferring the
     * data. Larger buffers means we will have to stage fewer blocks and therefore require fewer IO operations. The
     * trade-offs between these values are context-dependent, so some experimentation may be required to optimize inputs
     * for a given scenario.
     *
     * <p><strong>Code Samples</strong></p>
     *
     * {@codesnippet com.azure.storage.blob.specialized.cryptography.EncryptedBlobAsyncClient.upload#Flux-ParallelTransferOptions-boolean}
     *
     * @param data The data to write to the blob. Unlike other upload methods, this method does not require that the
     * {@code Flux} be replayable. In other words, it does not have to support multiple subscribers and is not expected
     * to produce the same values across subscriptions.
     * @param parallelTransferOptions {@link ParallelTransferOptions} used to configure buffered uploading.
     * @param overwrite Whether or not to overwrite, should data exist on the blob.
     * @return A reactive response containing the information of the uploaded block blob.
     */
    public Mono<BlockBlobItem> upload(Flux<ByteBuffer> data, ParallelTransferOptions parallelTransferOptions,
        boolean overwrite) {
        try {
            Mono<BlockBlobItem> uploadTask = this.uploadWithResponse(data, parallelTransferOptions, null, null, null,
                null).flatMap(FluxUtil::toMono);

            if (overwrite) {
                return uploadTask;
            } else {
                return exists()
                    .flatMap(exists -> exists
                        ? monoError(logger, new IllegalArgumentException(Constants.BLOB_ALREADY_EXISTS))
                        : uploadTask);
            }
        } catch (RuntimeException ex) {
            return monoError(logger, ex);
        }
    }

    /**
     * Creates a new block blob, or updates the content of an existing block blob. Updating an existing block blob
     * overwrites any existing metadata on the blob. Partial updates are not supported with this method; the content of
     * the existing blob is overwritten with the new content. To perform a partial update of a block blob's, use {@link
     * BlockBlobAsyncClient#stageBlock(String, Flux, long) stageBlock} and
     * {@link BlockBlobAsyncClient#commitBlockList(List)}, which this method uses internally. For more information,
     * see the <a href="https://docs.microsoft.com/rest/api/storageservices/put-block">Azure
     * Docs for Put Block</a> and the <a href="https://docs.microsoft.com/rest/api/storageservices/put-block-list">Azure
     * Docs for Put Block List</a>.
     * <p>
     * The data passed need not support multiple subscriptions/be replayable as is required in other upload methods when
     * retries are enabled, and the length of the data need not be known in advance. Therefore, this method should
     * support uploading any arbitrary data source, including network streams. This behavior is possible because this
     * method will perform some internal buffering as configured by the blockSize and numBuffers parameters, so while
     * this method may offer additional convenience, it will not be as performant as other options, which should be
     * preferred when possible.
     * <p>
     * Typically, the greater the number of buffers used, the greater the possible parallelism when transferring the
     * data. Larger buffers means we will have to stage fewer blocks and therefore require fewer IO operations. The
     * trade-offs between these values are context-dependent, so some experimentation may be required to optimize inputs
     * for a given scenario.
     *
     * <p><strong>Code Samples</strong></p>
     *
     * {@codesnippet com.azure.storage.blob.specialized.cryptography.EncryptedBlobAsyncClient.uploadWithResponse#Flux-ParallelTransferOptions-BlobHttpHeaders-Map-AccessTier-BlobRequestConditions}
     *
     * @param data The data to write to the blob. Unlike other upload methods, this method does not require that the
     * {@code Flux} be replayable. In other words, it does not have to support multiple subscribers and is not expected
     * to produce the same values across subscriptions.
     * @param parallelTransferOptions {@link ParallelTransferOptions} used to configure buffered uploading.
     * @param headers {@link BlobHttpHeaders}
     * @param metadata Metadata to associate with the blob.
     * @param tier {@link AccessTier} for the destination blob.
     * @param requestConditions {@link BlobRequestConditions}
     * @return A reactive response containing the information of the uploaded block blob.
     */
    public Mono<Response<BlockBlobItem>> uploadWithResponse(Flux<ByteBuffer> data,
        ParallelTransferOptions parallelTransferOptions, BlobHttpHeaders headers, Map<String, String> metadata,
        AccessTier tier, BlobRequestConditions requestConditions) {
        try {
            final Map<String, String> metadataFinal = metadata == null ? new HashMap<>() : metadata;
            Mono<Flux<ByteBuffer>> dataFinal = prepareToSendEncryptedRequest(data, metadataFinal);
            return dataFinal.flatMap(df -> super.uploadWithResponse(df, parallelTransferOptions, headers, metadataFinal,
                tier, requestConditions));
        } catch (RuntimeException ex) {
            return monoError(logger, ex);
        }
    }

    /**
     * Creates a new block blob with the content of the specified file. By default this method will not overwrite
     * existing data
     *
     * <p><strong>Code Samples</strong></p>
     *
     * {@codesnippet com.azure.storage.blob.specialized.cryptography.EncryptedBlobAsyncClient.uploadFromFile#String}
     *
     * @param filePath Path to the upload file
     * @return An empty response
     */
    public Mono<Void> uploadFromFile(String filePath) {
        try {
            return uploadFromFile(filePath, false);
        } catch (RuntimeException ex) {
            return monoError(logger, ex);
        }
    }

    /**
     * Creates a new block blob, or updates the content of an existing block blob, with the content of the specified
     * file.
     *
     * <p><strong>Code Samples</strong></p>
     *
     * {@codesnippet com.azure.storage.blob.specialized.cryptography.EncryptedBlobAsyncClient.uploadFromFile#String-boolean}
     *
     * @param filePath Path to the upload file
     * @param overwrite Whether or not to overwrite should data exist on the blob.
     * @return An empty response
     */
    public Mono<Void> uploadFromFile(String filePath, boolean overwrite) {
        try {
            Mono<Void> uploadTask = uploadFromFile(filePath, null, null, null, null, null);

            if (overwrite) {
                return uploadTask;
            } else {
                return exists()
                    .flatMap(exists -> exists
                        ? monoError(logger, new IllegalArgumentException(Constants.BLOB_ALREADY_EXISTS))
                        : uploadTask);
            }
        } catch (RuntimeException ex) {
            return monoError(logger, ex);
        }
    }

    /**
     * Creates a new block blob, or updates the content of an existing block blob, with the content of the specified
     * file.
     *
     * <p><strong>Code Samples</strong></p>
     *
     * {@codesnippet com.azure.storage.blob.specialized.cryptography.EncryptedBlobAsyncClient.uploadFromFile#String-ParallelTransferOptions-BlobHttpHeaders-Map-AccessTier-BlobRequestConditions}
     *
     * @param filePath Path to the upload file
     * @param parallelTransferOptions {@link ParallelTransferOptions} to use to upload from file.
     * @param headers {@link BlobHttpHeaders}
     * @param metadata Metadata to associate with the blob.
     * @param tier {@link AccessTier} for the destination blob.
     * @param requestConditions {@link BlobRequestConditions}
     * @return An empty response
     * @throws IllegalArgumentException If {@code blockSize} is less than 0 or greater than 4000MB
     * @throws UncheckedIOException If an I/O error occurs
     */
    public Mono<Void> uploadFromFile(String filePath, ParallelTransferOptions parallelTransferOptions,
        BlobHttpHeaders headers, Map<String, String> metadata, AccessTier tier,
        BlobRequestConditions requestConditions) {
        try {
            final Map<String, String> metadataFinal = metadata == null ? new HashMap<>() : metadata;

            return Mono.using(() -> UploadUtils.uploadFileResourceSupplier(filePath, logger),
                channel -> this.uploadWithResponse(FluxUtil.readFile(channel), parallelTransferOptions, headers,
                    metadataFinal, tier, requestConditions)
                    .then()
                    .doOnTerminate(() -> {
                        try {
                            channel.close();
                        } catch (IOException e) {
                            throw logger.logExceptionAsError(new UncheckedIOException(e));
                        }
                    }), channel -> UploadUtils.uploadFileCleanup(channel, logger));
        } catch (RuntimeException ex) {
            return monoError(logger, ex);
        }
    }

    /**
     * Encrypts the given Flux ByteBuffer.
     *
     * @param plainTextFlux The Flux ByteBuffer to be encrypted.
     *
     * @return A {@link EncryptedBlob}
     *
     * @throws InvalidKeyException If the key provided is invalid
     */
    Mono<EncryptedBlob> encryptBlob(Flux<ByteBuffer> plainTextFlux) throws InvalidKeyException {
        Objects.requireNonNull(this.keyWrapper, "keyWrapper cannot be null");
        try {
            KeyGenerator keyGen = KeyGenerator.getInstance(CryptographyConstants.AES);
            keyGen.init(256);

            Cipher cipher = Cipher.getInstance(CryptographyConstants.AES_CBC_PKCS5PADDING);

            // Generate content encryption key
            SecretKey aesKey = keyGen.generateKey();
            cipher.init(Cipher.ENCRYPT_MODE, aesKey);

            Map<String, String> keyWrappingMetadata = new HashMap<>();
            keyWrappingMetadata.put(CryptographyConstants.AGENT_METADATA_KEY,
                CryptographyConstants.AGENT_METADATA_VALUE);

            return this.keyWrapper.wrapKey(keyWrapAlgorithm, aesKey.getEncoded())
                .map(encryptedKey -> {
                    WrappedKey wrappedKey = new WrappedKey(
                        this.keyWrapper.getKeyId().block(), encryptedKey, keyWrapAlgorithm);

                    // Build EncryptionData
                    EncryptionData encryptionData = new EncryptionData()
                        .setEncryptionMode(CryptographyConstants.ENCRYPTION_MODE)
                        .setEncryptionAgent(
                            new EncryptionAgent(CryptographyConstants.ENCRYPTION_PROTOCOL_V1,
                                EncryptionAlgorithm.AES_CBC_256))
                        .setKeyWrappingMetadata(keyWrappingMetadata)
                        .setContentEncryptionIV(cipher.getIV())
                        .setWrappedContentKey(wrappedKey);

                    // Encrypt plain text with content encryption key
                    Flux<ByteBuffer> encryptedTextFlux = plainTextFlux.map(plainTextBuffer -> {
                        int outputSize = cipher.getOutputSize(plainTextBuffer.remaining());

                        /*
                        This should be the only place we allocate memory in encryptBlob(). Although there is an
                        overload that can encrypt in place that would save allocations, we do not want to overwrite
                        customer's memory, so we must allocate our own memory. If memory usage becomes unreasonable,
                        we should implement pooling.
                         */
                        ByteBuffer encryptedTextBuffer = ByteBuffer.allocate(outputSize);

                        int encryptedBytes;
                        try {
                            encryptedBytes = cipher.update(plainTextBuffer, encryptedTextBuffer);
                        } catch (ShortBufferException e) {
                            throw logger.logExceptionAsError(Exceptions.propagate(e));
                        }
                        encryptedTextBuffer.position(0);
                        encryptedTextBuffer.limit(encryptedBytes);
                        return encryptedTextBuffer;
                    });

                    /*
                    Defer() ensures the contained code is not executed until the Flux is subscribed to, in
                    other words, cipher.doFinal() will not be called until the plainTextFlux has completed
                    and therefore all other data has been encrypted.
                     */
                    encryptedTextFlux = Flux.concat(encryptedTextFlux, Flux.defer(() -> {
                        try {
                            return Flux.just(ByteBuffer.wrap(cipher.doFinal()));
                        } catch (GeneralSecurityException e) {
                            throw logger.logExceptionAsError(Exceptions.propagate(e));
                        }
                    }));
                    return new EncryptedBlob(encryptionData, encryptedTextFlux);
                });
        } catch (NoSuchAlgorithmException | NoSuchPaddingException e) {
            // These are hardcoded and guaranteed to work. There is no reason to propogate a checked exception.
            throw logger.logExceptionAsError(new RuntimeException(e));
        }
    }

    /**
     * Encrypt the blob and add the encryption metadata to the customer's metadata.
     *
     * @param plainText The data to encrypt
     * @param metadata The customer's metadata to be updated.
     *
     * @return A Mono containing the cipher text
     */
    private Mono<Flux<ByteBuffer>> prepareToSendEncryptedRequest(Flux<ByteBuffer> plainText,
        Map<String, String> metadata) {
        try {
            return this.encryptBlob(plainText)
                .flatMap(encryptedBlob -> {
                    try {
                        metadata.put(CryptographyConstants.ENCRYPTION_DATA_KEY,
                            encryptedBlob.getEncryptionData().toJsonString());
                        return Mono.just(encryptedBlob.getCiphertextFlux());
                    } catch (JsonProcessingException e) {
                        throw logger.logExceptionAsError(Exceptions.propagate(e));
                    }
                });
        } catch (InvalidKeyException e) {
            throw logger.logExceptionAsError(Exceptions.propagate(e));
        }
    }

    /**
<<<<<<< HEAD
     * Unsupported.
=======
     * Unsupported. Cannot query data encrypted on client side.
>>>>>>> f06719b6
     */
    @Override
    public Flux<ByteBuffer> query(String expression) {
        throw logger.logExceptionAsError(new UnsupportedOperationException(
<<<<<<< HEAD
            "Cannot query a client side encrypted client"));
    }

    /**
     * Unsupported.
=======
            "Cannot query data encrypted on client side"));
    }

    /**
     * Unsupported. Cannot query data encrypted on client side.
>>>>>>> f06719b6
     */
    @Override
    public Mono<BlobQueryAsyncResponse> queryWithResponse(String expression, BlobQueryOptions queryOptions) {
        throw logger.logExceptionAsError(new UnsupportedOperationException(
<<<<<<< HEAD
            "Cannot query a client side encrypted client"));
=======
            "Cannot query data encrypted on client side"));
>>>>>>> f06719b6
    }
}<|MERGE_RESOLUTION|>--- conflicted
+++ resolved
@@ -451,36 +451,20 @@
     }
 
     /**
-<<<<<<< HEAD
-     * Unsupported.
-=======
      * Unsupported. Cannot query data encrypted on client side.
->>>>>>> f06719b6
      */
     @Override
     public Flux<ByteBuffer> query(String expression) {
         throw logger.logExceptionAsError(new UnsupportedOperationException(
-<<<<<<< HEAD
-            "Cannot query a client side encrypted client"));
-    }
-
-    /**
-     * Unsupported.
-=======
             "Cannot query data encrypted on client side"));
     }
 
     /**
      * Unsupported. Cannot query data encrypted on client side.
->>>>>>> f06719b6
      */
     @Override
     public Mono<BlobQueryAsyncResponse> queryWithResponse(String expression, BlobQueryOptions queryOptions) {
         throw logger.logExceptionAsError(new UnsupportedOperationException(
-<<<<<<< HEAD
-            "Cannot query a client side encrypted client"));
-=======
             "Cannot query data encrypted on client side"));
->>>>>>> f06719b6
     }
 }