--- conflicted
+++ resolved
@@ -17,17 +17,13 @@
 import com.azure.storage.blob.models.ParallelTransferOptions;
 import com.azure.storage.blob.specialized.AppendBlobClient;
 import com.azure.storage.blob.specialized.BlobOutputStream;
-import com.azure.storage.blob.specialized.BlobQueryInputStream;
 import com.azure.storage.blob.specialized.BlockBlobClient;
 import com.azure.storage.blob.specialized.PageBlobClient;
 import com.azure.storage.common.implementation.Constants;
 import com.azure.storage.common.implementation.StorageImplUtils;
 import reactor.core.publisher.Mono;
 
-<<<<<<< HEAD
-=======
 import java.io.InputStream;
->>>>>>> f06719b6
 import java.io.OutputStream;
 import java.io.UncheckedIOException;
 import java.time.Duration;
@@ -212,27 +208,6 @@
     }
 
     /**
-<<<<<<< HEAD
-     * Unsupported.
-     */
-    @Override
-    public BlobQueryInputStream openQueryInputStream(String expression) {
-        throw logger.logExceptionAsError(new UnsupportedOperationException(
-            "Cannot query a client side encrypted client"));
-    }
-
-    /**
-     * Unsupported.
-     */
-    @Override
-    public BlobQueryInputStream openQueryInputStream(String expression, BlobQueryOptions queryOptions) {
-        throw logger.logExceptionAsError(new UnsupportedOperationException(
-            "Cannot query a client side encrypted client"));
-    }
-
-    /**
-     * Unsupported.
-=======
      * Unsupported. Cannot query data encrypted on client side.
      */
     @Override
@@ -252,34 +227,21 @@
 
     /**
      * Unsupported. Cannot query data encrypted on client side.
->>>>>>> f06719b6
      */
     @Override
     public void query(OutputStream stream, String expression) {
         throw logger.logExceptionAsError(new UnsupportedOperationException(
-<<<<<<< HEAD
-            "Cannot query a client side encrypted client"));
-    }
-
-    /**
-     * Unsupported.
-=======
-            "Cannot query data encrypted on client side."));
-    }
-
-    /**
-     * Unsupported. Cannot query data encrypted on client side.
->>>>>>> f06719b6
+            "Cannot query data encrypted on client side."));
+    }
+
+    /**
+     * Unsupported. Cannot query data encrypted on client side.
      */
     @Override
     public BlobQueryResponse queryWithResponse(OutputStream stream, String expression, BlobQueryOptions queryOptions,
         Duration timeout, Context context) {
         throw logger.logExceptionAsError(new UnsupportedOperationException(
-<<<<<<< HEAD
-            "Cannot query a client side encrypted client"));
-=======
-            "Cannot query data encrypted on client side."));
->>>>>>> f06719b6
+            "Cannot query data encrypted on client side."));
     }
 
 }