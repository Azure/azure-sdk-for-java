// Copyright (c) Microsoft Corporation. All rights reserved.
// Licensed under the MIT License.

package com.azure.storage.blob.specialized.cryptography;

import com.azure.core.annotation.ServiceClientBuilder;
import com.azure.core.credential.TokenCredential;
import com.azure.core.cryptography.AsyncKeyEncryptionKey;
import com.azure.core.cryptography.AsyncKeyEncryptionKeyResolver;
import com.azure.core.http.HttpClient;
import com.azure.core.http.HttpPipeline;
import com.azure.core.http.HttpPipelineBuilder;
import com.azure.core.http.policy.AddDatePolicy;
import com.azure.core.http.policy.BearerTokenAuthenticationPolicy;
import com.azure.core.http.policy.HttpLogOptions;
import com.azure.core.http.policy.HttpLoggingPolicy;
import com.azure.core.http.policy.HttpPipelinePolicy;
import com.azure.core.http.policy.HttpPolicyProviders;
import com.azure.core.http.policy.RequestIdPolicy;
import com.azure.core.http.policy.UserAgentPolicy;
import com.azure.core.util.CoreUtils;
import com.azure.core.util.Configuration;
import com.azure.core.util.logging.ClientLogger;
import com.azure.storage.blob.BlobAsyncClient;
import com.azure.storage.blob.BlobClient;
import com.azure.storage.blob.BlobContainerAsyncClient;
import com.azure.storage.blob.BlobServiceVersion;
import com.azure.storage.blob.BlobUrlParts;
import com.azure.storage.blob.BlobServiceVersionPolicy;
import com.azure.storage.blob.implementation.util.BuilderHelper;
import com.azure.storage.common.Utility;
import com.azure.storage.common.implementation.Constants;
import com.azure.storage.common.StorageSharedKeyCredential;
import com.azure.storage.common.implementation.connectionstring.StorageAuthenticationSettings;
import com.azure.storage.common.implementation.connectionstring.StorageConnectionString;
import com.azure.storage.common.implementation.connectionstring.StorageEndpoint;
import com.azure.storage.common.implementation.credentials.SasTokenCredential;
import com.azure.storage.common.implementation.policy.SasTokenCredentialPolicy;
import com.azure.storage.common.policy.RequestRetryOptions;
import com.azure.storage.common.policy.RequestRetryPolicy;
import com.azure.storage.common.policy.ResponseValidationPolicyBuilder;
import com.azure.storage.common.policy.StorageSharedKeyCredentialPolicy;
import com.azure.storage.common.policy.ScrubEtagPolicy;

import java.net.MalformedURLException;
import java.net.URL;
import java.util.ArrayList;
import java.util.List;
import java.util.Objects;

import static com.azure.storage.blob.specialized.cryptography.CryptographyConstants.USER_AGENT_PROPERTIES;

/**
 * This class provides a fluent builder API to help aid the configuration and instantiation of Storage Blob clients.
 *
 * <p>
 * The following information must be provided on this builder:
 *
 * <ul>
 * <li>Endpoint set through {@link #endpoint(String)}, including the container name and blob name, in the format of
 * {@code https://{accountName}.blob.core.windows.net/{containerName}/{blobName}}.
 * <li>Container and blob name if not specified in the {@link #endpoint(String)}, set through
 * {@link #containerName(String)} and {@link #blobName(String)} respectively.
 * <li>Credential set through {@link #credential(StorageSharedKeyCredential)} , {@link #sasToken(String)}, or
 * {@link #connectionString(String)} if the container is not publicly accessible.
 * <li>Key and key wrapping algorithm (for encryption) and/or key resolver (for decryption) must be specified
 * through {@link #key(AsyncKeyEncryptionKey, String)} and {@link #keyResolver(AsyncKeyEncryptionKeyResolver)}
 * </ul>
 *
 * <p>
 * Once all the configurations are set on this builder use the following mapping to construct the given client:
 * <ul>
 * <li>{@link EncryptedBlobClientBuilder#buildEncryptedBlobClient()} - {@link EncryptedBlobClient}</li>
 * <li>{@link EncryptedBlobClientBuilder#buildEncryptedBlobAsyncClient()} -
 * {@link EncryptedBlobAsyncClient}</li>
 * </ul>
 */
@ServiceClientBuilder(serviceClients = {EncryptedBlobAsyncClient.class, EncryptedBlobClient.class})
public final class EncryptedBlobClientBuilder {
    private final ClientLogger logger = new ClientLogger(EncryptedBlobClientBuilder.class);
    private static final String SDK_NAME = "name";
    private static final String SDK_VERSION = "version";

    private String endpoint;
    private String accountName;
    private String containerName;
    private String blobName;
    private String snapshot;

    private StorageSharedKeyCredential storageSharedKeyCredential;
    private TokenCredential tokenCredential;
    private SasTokenCredential sasTokenCredential;

    private HttpClient httpClient;
    private final List<HttpPipelinePolicy> additionalPolicies = new ArrayList<>();
    private HttpLogOptions logOptions;
    private RequestRetryOptions retryOptions = new RequestRetryOptions();
    private HttpPipeline httpPipeline;

    private Configuration configuration;

    private AsyncKeyEncryptionKey keyWrapper;
    private AsyncKeyEncryptionKeyResolver keyResolver;
    private String keyWrapAlgorithm;
    private BlobServiceVersion version;

    /**
     * Creates a new instance of the EncryptedBlobClientBuilder
     */
    public EncryptedBlobClientBuilder() {
        logOptions = getDefaultHttpLogOptions();
    }

    /**
     * Creates a {@link EncryptedBlobClient} based on options set in the Builder.
     *
     * <p><strong>Code Samples</strong></p>
     *
     * {@codesnippet com.azure.storage.blob.specialized.cryptography.EncryptedBlobClientBuilder.buildEncryptedBlobAsyncClient}
     *
     * @return a {@link EncryptedBlobClient} created from the configurations in this builder.
     * @throws NullPointerException If {@code endpoint}, {@code containerName}, or {@code blobName} is {@code null}.
     */
    public EncryptedBlobClient buildEncryptedBlobClient() {
        return new EncryptedBlobClient(buildEncryptedBlobAsyncClient());
    }

    /**
     * Creates a {@link EncryptedBlobAsyncClient} based on options set in the Builder.
     *
     * <p><strong>Code Samples</strong></p>
     *
     * {@codesnippet com.azure.storage.blob.specialized.cryptography.EncryptedBlobClientBuilder.buildEncryptedBlobClient}
     *
     * @return a {@link EncryptedBlobAsyncClient} created from the configurations in this builder.
     * @throws NullPointerException If {@code endpoint}, {@code containerName}, or {@code blobName} is {@code null}.
     */
    public EncryptedBlobAsyncClient buildEncryptedBlobAsyncClient() {
        Objects.requireNonNull(blobName, "'blobName' cannot be null.");
        checkValidEncryptionParameters();

        /*
        Implicit and explicit root container access are functionally equivalent, but explicit references are easier
        to read and debug.
         */
        if (CoreUtils.isNullOrEmpty(containerName)) {
            containerName = BlobContainerAsyncClient.ROOT_CONTAINER_NAME;
        }
        BlobServiceVersion serviceVersion = version != null ? version : BlobServiceVersion.getLatest();

        return new EncryptedBlobAsyncClient(getHttpPipeline(),
            String.format("%s/%s/%s", endpoint, containerName, blobName), serviceVersion, accountName, containerName,
            blobName, snapshot, keyWrapper, keyWrapAlgorithm);
    }

    private HttpPipeline getHttpPipeline() {
        if (httpPipeline != null) {
            return  httpPipeline;
        }

        Configuration userAgentConfiguration = (configuration == null) ? Configuration.NONE : configuration;

        // Closest to API goes first, closest to wire goes last.
        List<HttpPipelinePolicy> policies = new ArrayList<>();

        policies.add(new BlobDecryptionPolicy(keyWrapper, keyResolver));
<<<<<<< HEAD
        policies.add(new BlobServiceVersionPolicy());
=======
>>>>>>> 174756db
        String clientName = USER_AGENT_PROPERTIES.getOrDefault(SDK_NAME, "UnknownName");
        String clientVersion = USER_AGENT_PROPERTIES.getOrDefault(SDK_VERSION, "UnknownVersion");
        policies.add(new UserAgentPolicy(logOptions.getApplicationId(), clientName, clientVersion,
            userAgentConfiguration));
        policies.add(new RequestIdPolicy());
        policies.add(new AddDatePolicy());

        if (storageSharedKeyCredential != null) {
            policies.add(new StorageSharedKeyCredentialPolicy(storageSharedKeyCredential));
        } else if (tokenCredential != null) {
            BuilderHelper.httpsValidation(tokenCredential, "bearer token", endpoint, logger);
            policies.add(new BearerTokenAuthenticationPolicy(tokenCredential, String.format("%s/.default", endpoint)));
        } else if (sasTokenCredential != null) {
            policies.add(new SasTokenCredentialPolicy(sasTokenCredential));
        }

        HttpPolicyProviders.addBeforeRetryPolicies(policies);
        policies.add(new RequestRetryPolicy(retryOptions));

        policies.addAll(additionalPolicies);

        HttpPolicyProviders.addAfterRetryPolicies(policies);

        policies.add(new ResponseValidationPolicyBuilder()
            .addOptionalEcho(Constants.HeaderConstants.CLIENT_REQUEST_ID)
            .addOptionalEcho(Constants.HeaderConstants.ENCRYPTION_KEY_SHA256)
            .build());

        policies.add(new HttpLoggingPolicy(logOptions));

        policies.add(new ScrubEtagPolicy());

        return new HttpPipelineBuilder()
            .policies(policies.toArray(new HttpPipelinePolicy[0]))
            .httpClient(httpClient)
            .build();
    }

    /**
     * Sets the encryption key parameters for the client
     *
     * @param key An object of type {@link AsyncKeyEncryptionKey} that is used to wrap/unwrap the content encryption
     * key
     * @param keyWrapAlgorithm The {@link String} used to wrap the key.
     * @return the updated EncryptedBlobClientBuilder object
     */
    public EncryptedBlobClientBuilder key(AsyncKeyEncryptionKey key, String keyWrapAlgorithm) {
        this.keyWrapper = key;
        this.keyWrapAlgorithm = keyWrapAlgorithm;
        return this;
    }

    /**
     * Sets the encryption parameters for this client
     *
     * @param keyResolver The key resolver used to select the correct key for decrypting existing blobs.
     * @return the updated EncryptedBlobClientBuilder object
     */
    public EncryptedBlobClientBuilder keyResolver(AsyncKeyEncryptionKeyResolver keyResolver) {
        this.keyResolver = keyResolver;
        return this;
    }

    private void checkValidEncryptionParameters() {
        // Check that key and key wrapper are not both null.
        if (this.keyWrapper == null && this.keyResolver == null) {
            throw logger.logExceptionAsError(new IllegalArgumentException("Key and KeyResolver cannot both be null"));
        }

        // If the key is provided, ensure the key wrap algorithm is also provided.
        if (this.keyWrapper != null && this.keyWrapAlgorithm == null) {
            throw logger.logExceptionAsError(
                new IllegalArgumentException("Key Wrap Algorithm must be specified with a Key."));
        }
    }

    /**
     * Sets the {@link StorageSharedKeyCredential} used to authorize requests sent to the service.
     *
     * @param credential The credential to use for authenticating request.
     * @return the updated EncryptedBlobClientBuilder
     * @throws NullPointerException If {@code credential} is {@code null}.
     */
    public EncryptedBlobClientBuilder credential(StorageSharedKeyCredential credential) {
        this.storageSharedKeyCredential = Objects.requireNonNull(credential, "'credential' cannot be null.");
        this.tokenCredential = null;
        this.sasTokenCredential = null;
        return this;
    }

    /**
     * Sets the {@link TokenCredential} used to authorize requests sent to the service.
     *
     * @param credential The credential to use for authenticating request.
     * @return the updated EncryptedBlobClientBuilder
     * @throws NullPointerException If {@code credential} is {@code null}.
     */
    public EncryptedBlobClientBuilder credential(TokenCredential credential) {
        this.tokenCredential = Objects.requireNonNull(credential, "'credential' cannot be null.");
        this.storageSharedKeyCredential = null;
        this.sasTokenCredential = null;
        return this;
    }

    /**
     * Sets the SAS token used to authorize requests sent to the service.
     *
     * @param sasToken The SAS token to use for authenticating requests.
     * @return the updated EncryptedBlobClientBuilder
     * @throws NullPointerException If {@code sasToken} is {@code null}.
     */
    public EncryptedBlobClientBuilder sasToken(String sasToken) {
        this.sasTokenCredential = new SasTokenCredential(Objects.requireNonNull(sasToken,
            "'sasToken' cannot be null."));
        this.storageSharedKeyCredential = null;
        this.tokenCredential = null;
        return this;
    }

    /**
     * Clears the credential used to authorize the request.
     *
     * <p>This is for blobs that are publicly accessible.</p>
     *
     * @return the updated EncryptedBlobClientBuilder
     */
    public EncryptedBlobClientBuilder setAnonymousAccess() {
        this.storageSharedKeyCredential = null;
        this.tokenCredential = null;
        this.sasTokenCredential = null;
        return this;
    }

    /**
     * Sets the connection string to connect to the service.
     *
     * @param connectionString Connection string of the storage account.
     * @return the updated EncryptedBlobClientBuilder
     * @throws IllegalArgumentException If {@code connectionString} is invalid.
     */
    public EncryptedBlobClientBuilder connectionString(String connectionString) {
        StorageConnectionString storageConnectionString
                = StorageConnectionString.create(connectionString, logger);
        StorageEndpoint endpoint = storageConnectionString.getBlobEndpoint();
        if (endpoint == null || endpoint.getPrimaryUri() == null) {
            throw logger
                    .logExceptionAsError(new IllegalArgumentException(
                            "connectionString missing required settings to derive blob service endpoint."));
        }
        this.endpoint(endpoint.getPrimaryUri());
        if (storageConnectionString.getAccountName() != null) {
            this.accountName = storageConnectionString.getAccountName();
        }
        StorageAuthenticationSettings authSettings = storageConnectionString.getStorageAuthSettings();
        if (authSettings.getType() == StorageAuthenticationSettings.Type.ACCOUNT_NAME_KEY) {
            this.credential(new StorageSharedKeyCredential(authSettings.getAccount().getName(),
                    authSettings.getAccount().getAccessKey()));
        } else if (authSettings.getType() == StorageAuthenticationSettings.Type.SAS_TOKEN) {
            this.sasToken(authSettings.getSasToken());
        }
        return this;
    }

    /**
     * Sets the service endpoint, additionally parses it for information (SAS token, container name, blob name)
     *
     * <p>If the endpoint is to a blob in the root container, this method will fail as it will interpret the blob name
     * as the container name. With only one path element, it is impossible to distinguish between a container name and a
     * blob in the root container, so it is assumed to be the container name as this is much more common. When working
     * with blobs in the root container, it is best to set the endpoint to the account url and specify the blob name
     * separately using the {@link EncryptedBlobClientBuilder#blobName(String) blobName} method.</p>
     *
     * @param endpoint URL of the service
     * @return the updated EncryptedBlobClientBuilder object
     * @throws IllegalArgumentException If {@code endpoint} is {@code null} or is a malformed URL.
     */
    public EncryptedBlobClientBuilder endpoint(String endpoint) {
        try {
            URL url = new URL(endpoint);
            BlobUrlParts parts = BlobUrlParts.parse(url);

            this.accountName = parts.getAccountName();
            this.endpoint = BuilderHelper.getEndpoint(parts);
            this.containerName = parts.getBlobContainerName();
            this.blobName = Utility.urlEncode(parts.getBlobName());
            this.snapshot = parts.getSnapshot();

            String sasToken = parts.getCommonSasQueryParameters().encode();
            if (!CoreUtils.isNullOrEmpty(sasToken)) {
                this.sasToken(sasToken);
            }
        } catch (MalformedURLException ex) {
            throw logger.logExceptionAsError(
                new IllegalArgumentException("The Azure Storage Blob endpoint url is malformed."));
        }
        return this;
    }

    /**
     * Sets the name of the container that contains the blob.
     *
     * @param containerName Name of the container. If the value {@code null} or empty the root container, {@code $root},
     * will be used.
     * @return the updated EncryptedBlobClientBuilder object
     */
    public EncryptedBlobClientBuilder containerName(String containerName) {
        this.containerName = containerName;
        return this;
    }

    /**
     * Sets the name of the blob.
     *
     * @param blobName Name of the blob.
     * @return the updated EncryptedBlobClientBuilder object
     * @throws NullPointerException If {@code blobName} is {@code null}
     */
    public EncryptedBlobClientBuilder blobName(String blobName) {
        this.blobName = Utility.urlEncode(Utility.urlDecode(Objects.requireNonNull(blobName,
            "'blobName' cannot be null.")));
        return this;
    }

    /**
     * Sets the snapshot identifier of the blob.
     *
     * @param snapshot Snapshot identifier for the blob.
     * @return the updated EncryptedBlobClientBuilder object
     */
    public EncryptedBlobClientBuilder snapshot(String snapshot) {
        this.snapshot = snapshot;
        return this;
    }

    /**
     * Sets the {@link HttpClient} to use for sending a receiving requests to and from the service.
     *
     * @param httpClient HttpClient to use for requests.
     * @return the updated EncryptedBlobClientBuilder object
     */
    public EncryptedBlobClientBuilder httpClient(HttpClient httpClient) {
        if (this.httpClient != null && httpClient == null) {
            logger.info("'httpClient' is being set to 'null' when it was previously configured.");
        }

        this.httpClient = httpClient;
        return this;
    }

    /**
     * Adds a {@link HttpPipelinePolicy} to apply on each request sent. The policy will be added after the retry policy.
     * If the method is called multiple times, all policies will be added and their order preserved.
     *
     * @param pipelinePolicy a pipeline policy
     * @return the updated EncryptedBlobClientBuilder object
     * @throws NullPointerException If {@code pipelinePolicy} is {@code null}.
     */
    public EncryptedBlobClientBuilder addPolicy(HttpPipelinePolicy pipelinePolicy) {
        this.additionalPolicies.add(Objects.requireNonNull(pipelinePolicy, "'pipelinePolicy' cannot be null"));
        return this;
    }

    /**
     * Sets the {@link HttpLogOptions} for service requests.
     *
     * @param logOptions The logging configuration to use when sending and receiving HTTP requests/responses.
     * @return the updated EncryptedBlobClientBuilder object
     * @throws NullPointerException If {@code logOptions} is {@code null}.
     */
    public EncryptedBlobClientBuilder httpLogOptions(HttpLogOptions logOptions) {
        this.logOptions = Objects.requireNonNull(logOptions, "'logOptions' cannot be null.");
        return this;
    }

    /**
     * Gets the default Storage whitelist log headers and query parameters.
     *
     * @return the default http log options.
     */
    public static HttpLogOptions getDefaultHttpLogOptions() {
        return BuilderHelper.getDefaultHttpLogOptions();
    }

    /**
     * Sets the configuration object used to retrieve environment configuration values during building of the client.
     *
     * @param configuration Configuration store used to retrieve environment configurations.
     * @return the updated EncryptedBlobClientBuilder object
     */
    public EncryptedBlobClientBuilder configuration(Configuration configuration) {
        this.configuration = configuration;
        return this;
    }

    /**
     * Sets the request retry options for all the requests made through the client.
     *
     * @param retryOptions The options used to configure retry behavior.
     * @return the updated EncryptedBlobClientBuilder object
     * @throws NullPointerException If {@code retryOptions} is {@code null}.
     */
    public EncryptedBlobClientBuilder retryOptions(RequestRetryOptions retryOptions) {
        this.retryOptions = Objects.requireNonNull(retryOptions, "'retryOptions' cannot be null.");
        return this;
    }

    /**
     * Sets the {@link HttpPipeline} to use for the service client.
     *
     * If {@code pipeline} is set, all other settings are ignored, aside from {@link #endpoint(String) endpoint}.
     *
     * @param httpPipeline HttpPipeline to use for sending service requests and receiving responses.
     * @return the updated EncryptedBlobClientBuilder object
     */
    public EncryptedBlobClientBuilder pipeline(HttpPipeline httpPipeline) {
        if (this.httpPipeline != null && httpPipeline == null) {
            logger.info("HttpPipeline is being set to 'null' when it was previously configured.");
        }

        this.httpPipeline = httpPipeline;
        return this;
    }

    /**
     * Sets the {@link BlobServiceVersion} that is used when making API requests.
     * <p>
     * If a service version is not provided, the service version that will be used will be the latest known service
     * version based on the version of the client library being used. If no service version is specified, updating to a
     * newer version the client library will have the result of potentially moving to a newer service version.
     *
     * @param version {@link BlobServiceVersion} of the service to be used when making requests.
     * @return the updated EncryptedBlobClientBuilder object
     */
    public EncryptedBlobClientBuilder serviceVersion(BlobServiceVersion version) {
        this.version = version;
        return this;
    }

    /**
     * Configures the builder based on the passed {@link BlobClient}. This will set the {@link HttpPipeline},
     * {@link URL} and {@link BlobServiceVersion} that are used to interact with the service.
     *
     * <p>Use this method after setting the key in {@link #key(AsyncKeyEncryptionKey, String) key} and keyResolver in
     * {@link #keyResolver(AsyncKeyEncryptionKeyResolver)}.</p>
     *
     * <p>If {@code pipeline} is set, all other settings are ignored, aside from {@link #endpoint(String) endpoint} and
     * {@link #serviceVersion(BlobServiceVersion) serviceVersion}.</p>
     *
     * @param blobClient BlobClient used to configure the builder.
     * @return the updated EncryptedBlobClientBuilder object
     * @throws NullPointerException If {@code containerClient} is {@code null}.
     */
    public EncryptedBlobClientBuilder blobClient(BlobClient blobClient) {
        Objects.requireNonNull(blobClient);
        return client(blobClient.getHttpPipeline(), blobClient.getBlobUrl(), blobClient.getServiceVersion());
    }

    /**
     * Configures the builder based on the passed {@link BlobAsyncClient}. This will set the {@link HttpPipeline},
     * {@link URL} and {@link BlobServiceVersion} that are used to interact with the service.
     *
     * <p>Use this method after setting the key in {@link #key(AsyncKeyEncryptionKey, String) key} and keyResolver in
     * {@link #keyResolver(AsyncKeyEncryptionKeyResolver)}.</p>
     *
     * <p>If {@code pipeline} is set, all other settings are ignored, aside from {@link #endpoint(String) endpoint} and
     * {@link #serviceVersion(BlobServiceVersion) serviceVersion}.</p>
     *
     * @param blobAsyncClient BlobAsyncClient used to configure the builder.
     * @return the updated EncryptedBlobClientBuilder object
     * @throws NullPointerException If {@code containerClient} is {@code null}.
     */
    public EncryptedBlobClientBuilder blobAsyncClient(BlobAsyncClient blobAsyncClient) {
        Objects.requireNonNull(blobAsyncClient);
        return client(blobAsyncClient.getHttpPipeline(), blobAsyncClient.getBlobUrl(),
            blobAsyncClient.getServiceVersion());
    }

    /**
     * Helper method to transform a regular client into an encrypted client
     * @param httpPipeline {@link HttpPipeline}
     * @param endpoint The endpoint.
     * @param version {@link BlobServiceVersion} of the service to be used when making requests.
     * @return the updated EncryptedBlobClientBuilder object
     */
    private EncryptedBlobClientBuilder client(HttpPipeline httpPipeline, String endpoint, BlobServiceVersion version) {
        this.endpoint(endpoint);
        this.serviceVersion(version);

        checkValidEncryptionParameters();

        HttpPipeline pipeline = null;
        if (httpPipeline != null) {
            List<HttpPipelinePolicy> policies = new ArrayList<>();
            policies.add(new BlobDecryptionPolicy(keyWrapper, keyResolver));
            for (int i = 0; i < httpPipeline.getPolicyCount(); i++) {
                HttpPipelinePolicy currPolicy = httpPipeline.getPolicy(i);
                policies.add(currPolicy);

            }
            pipeline = new HttpPipelineBuilder()
                .httpClient(httpPipeline.getHttpClient())
                .policies(policies.toArray(new HttpPipelinePolicy[0]))
                .build();
        }
        return this.pipeline(pipeline);
    }
}<|MERGE_RESOLUTION|>--- conflicted
+++ resolved
@@ -164,10 +164,7 @@
         List<HttpPipelinePolicy> policies = new ArrayList<>();
 
         policies.add(new BlobDecryptionPolicy(keyWrapper, keyResolver));
-<<<<<<< HEAD
         policies.add(new BlobServiceVersionPolicy());
-=======
->>>>>>> 174756db
         String clientName = USER_AGENT_PROPERTIES.getOrDefault(SDK_NAME, "UnknownName");
         String clientVersion = USER_AGENT_PROPERTIES.getOrDefault(SDK_VERSION, "UnknownVersion");
         policies.add(new UserAgentPolicy(logOptions.getApplicationId(), clientName, clientVersion,
