--- conflicted
+++ resolved
@@ -171,10 +171,6 @@
         }
         BlobServiceVersion serviceVersion = version != null ? version : BlobServiceVersion.getLatest();
 
-<<<<<<< HEAD
-        return new EncryptedBlobAsyncClient(getHttpPipeline(), endpoint, serviceVersion, accountName, containerName,
-            blobName, snapshot, customerProvidedKey, keyWrapper, keyWrapAlgorithm, versionId);
-=======
         return new EncryptedBlobAsyncClient(addBlobUserAgentModificationPolicy(getHttpPipeline()), endpoint,
             serviceVersion, accountName, containerName, blobName, snapshot, customerProvidedKey, keyWrapper,
             keyWrapAlgorithm, versionId);
@@ -196,7 +192,6 @@
             .httpClient(pipeline.getHttpClient())
             .policies(policies.toArray(new HttpPipelinePolicy[0]))
             .build();
->>>>>>> 78de451b
     }
 
     private HttpPipeline getHttpPipeline() {
@@ -644,7 +639,8 @@
         } else {
             this.customerProvidedKey = new CpkInfo()
                 .setEncryptionKey(customerProvidedKey.getKey())
-                .setEncryptionKeySha256(customerProvidedKey.getKeySha256());
+                .setEncryptionKeySha256(customerProvidedKey.getKeySha256())
+                .setEncryptionAlgorithm(customerProvidedKey.getEncryptionAlgorithm());
         }
 
         return this;
