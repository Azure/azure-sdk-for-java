// Copyright (c) Microsoft Corporation. All rights reserved.
// Licensed under the MIT License.

package com.azure.storage.blob.specialized.cryptography;

import com.azure.core.annotation.ServiceClientBuilder;
import com.azure.core.credential.TokenCredential;
import com.azure.core.cryptography.AsyncKeyEncryptionKey;
import com.azure.core.cryptography.AsyncKeyEncryptionKeyResolver;
import com.azure.core.http.HttpClient;
import com.azure.core.http.HttpPipeline;
import com.azure.core.http.HttpPipelineBuilder;
import com.azure.core.http.policy.AddDatePolicy;
import com.azure.core.http.policy.BearerTokenAuthenticationPolicy;
import com.azure.core.http.policy.HttpLogOptions;
import com.azure.core.http.policy.HttpLoggingPolicy;
import com.azure.core.http.policy.HttpPipelinePolicy;
import com.azure.core.http.policy.HttpPolicyProviders;
import com.azure.core.http.policy.RequestIdPolicy;
import com.azure.core.http.policy.UserAgentPolicy;
import com.azure.core.implementation.util.ImplUtils;
import com.azure.core.util.Configuration;
import com.azure.core.util.logging.ClientLogger;
import com.azure.storage.blob.BlobContainerAsyncClient;
import com.azure.storage.blob.BlobServiceVersion;
import com.azure.storage.blob.BlobUrlParts;
import com.azure.storage.common.implementation.Constants;
import com.azure.storage.common.StorageSharedKeyCredential;
import com.azure.storage.common.implementation.connectionstring.StorageAuthenticationSettings;
import com.azure.storage.common.implementation.connectionstring.StorageConnectionString;
import com.azure.storage.common.implementation.connectionstring.StorageEndpoint;
import com.azure.storage.common.implementation.credentials.SasTokenCredential;
import com.azure.storage.common.implementation.policy.SasTokenCredentialPolicy;
import com.azure.storage.common.policy.RequestRetryOptions;
import com.azure.storage.common.policy.RequestRetryPolicy;
import com.azure.storage.common.policy.ResponseValidationPolicyBuilder;
import com.azure.storage.common.policy.StorageSharedKeyCredentialPolicy;
import com.azure.storage.common.policy.ScrubEtagPolicy;

import java.net.MalformedURLException;
import java.net.URL;
import java.util.ArrayList;
import java.util.List;
import java.util.Objects;

/**
 * This class provides a fluent builder API to help aid the configuration and instantiation of Storage Blob clients.
 *
 * <p>
 * The following information must be provided on this builder:
 *
 * <ul>
 * <li>Endpoint set through {@link #endpoint(String)}, including the container name and blob name, in the format of
 * {@code https://{accountName}.blob.core.windows.net/{containerName}/{blobName}}.
 * <li>Container and blob name if not specified in the {@link #endpoint(String)}, set through
 * {@link #containerName(String)} and {@link #blobName(String)} respectively.
 * <li>Credential set through {@link #credential(StorageSharedKeyCredential)} , {@link #sasToken(String)}, or
 * {@link #connectionString(String)} if the container is not publicly accessible.
 * <li>Key and key wrapping algorithm (for encryption) and/or key resolver (for decryption) must be specified
 * through {@link #key(AsyncKeyEncryptionKey, String)} and {@link #keyResolver(AsyncKeyEncryptionKeyResolver)}
 * </ul>
 *
 * <p>
 * Once all the configurations are set on this builder use the following mapping to construct the given client:
 * <ul>
 * <li>{@link EncryptedBlobClientBuilder#buildEncryptedBlobClient()} - {@link EncryptedBlobClient}</li>
 * <li>{@link EncryptedBlobClientBuilder#buildEncryptedBlobAsyncClient()} -
 * {@link EncryptedBlobAsyncClient}</li>
 * </ul>
 */
@ServiceClientBuilder(serviceClients = {EncryptedBlobAsyncClient.class, EncryptedBlobClient.class})
public final class EncryptedBlobClientBuilder {
    private final ClientLogger logger = new ClientLogger(EncryptedBlobClientBuilder.class);

    private String endpoint;
    private String accountName;
    private String containerName;
    private String blobName;
    private String snapshot;

    private StorageSharedKeyCredential storageSharedKeyCredential;
    private TokenCredential tokenCredential;
    private SasTokenCredential sasTokenCredential;

    private HttpClient httpClient;
    private final List<HttpPipelinePolicy> additionalPolicies = new ArrayList<>();
    private HttpLogOptions logOptions = new HttpLogOptions();
    private RequestRetryOptions retryOptions = new RequestRetryOptions();
    private HttpPipeline httpPipeline;

    private Configuration configuration;

    private AsyncKeyEncryptionKey keyWrapper;
    private AsyncKeyEncryptionKeyResolver keyResolver;
    private String keyWrapAlgorithm;
    private BlobServiceVersion version;

    /**
     * Creates a new instance of the EncryptedBlobClientBuilder
     */
    public EncryptedBlobClientBuilder() {
    }

    /**
     * Creates a {@link EncryptedBlobClient} based on options set in the Builder.
     *
     * <p><strong>Code Samples</strong></p>
     *
     * {@codesnippet com.azure.storage.blob.specialized.cryptography.EncryptedBlobClientBuilder.buildEncryptedBlobAsyncClient}
     *
     * @return a {@link EncryptedBlobClient} created from the configurations in this builder.
     * @throws NullPointerException If {@code endpoint}, {@code containerName}, or {@code blobName} is {@code null}.
     */
    public EncryptedBlobClient buildEncryptedBlobClient() {
        return new EncryptedBlobClient(buildEncryptedBlobAsyncClient());
    }

    /**
     * Creates a {@link EncryptedBlobAsyncClient} based on options set in the Builder.
     *
     * <p><strong>Code Samples</strong></p>
     *
     * {@codesnippet com.azure.storage.blob.specialized.cryptography.EncryptedBlobClientBuilder.buildEncryptedBlobClient}
     *
     * @return a {@link EncryptedBlobAsyncClient} created from the configurations in this builder.
     * @throws NullPointerException If {@code endpoint}, {@code containerName}, or {@code blobName} is {@code null}.
     */
    public EncryptedBlobAsyncClient buildEncryptedBlobAsyncClient() {
        Objects.requireNonNull(blobName, "'blobName' cannot be null.");
        checkValidEncryptionParameters();

        /*
        Implicit and explicit root container access are functionally equivalent, but explicit references are easier
        to read and debug.
         */
        if (ImplUtils.isNullOrEmpty(containerName)) {
            containerName = BlobContainerAsyncClient.ROOT_CONTAINER_NAME;
        }
        BlobServiceVersion serviceVersion = version != null ? version : BlobServiceVersion.getLatest();

        return new EncryptedBlobAsyncClient(getHttpPipeline(serviceVersion),
            String.format("%s/%s/%s", endpoint, containerName, blobName), serviceVersion, accountName, containerName,
            blobName, snapshot, keyWrapper, keyWrapAlgorithm);
    }

    private HttpPipeline getHttpPipeline(BlobServiceVersion serviceVersion) {
        if (httpPipeline != null) {
            return  httpPipeline;
        }

        String userAgentName = BlobCryptographyConfiguration.NAME;
        String userAgentVersion = BlobCryptographyConfiguration.VERSION;
        Configuration userAgentConfiguration = (configuration == null) ? Configuration.NONE : configuration;

        // Closest to API goes first, closest to wire goes last.
        List<HttpPipelinePolicy> policies = new ArrayList<>();

        policies.add(new BlobDecryptionPolicy(keyWrapper, keyResolver));
        policies.add(new UserAgentPolicy(userAgentName, userAgentVersion, userAgentConfiguration, serviceVersion));
        policies.add(new RequestIdPolicy());
        policies.add(new AddDatePolicy());

        if (storageSharedKeyCredential != null) {
            policies.add(new StorageSharedKeyCredentialPolicy(storageSharedKeyCredential));
        } else if (tokenCredential != null) {
            policies.add(new BearerTokenAuthenticationPolicy(tokenCredential, String.format("%s/.default", endpoint)));
        } else if (sasTokenCredential != null) {
            policies.add(new SasTokenCredentialPolicy(sasTokenCredential));
        }

        HttpPolicyProviders.addBeforeRetryPolicies(policies);
        policies.add(new RequestRetryPolicy(retryOptions));

        policies.addAll(additionalPolicies);

        HttpPolicyProviders.addAfterRetryPolicies(policies);

        policies.add(new ResponseValidationPolicyBuilder()
            .addOptionalEcho(Constants.HeaderConstants.CLIENT_REQUEST_ID)
            .addOptionalEcho(Constants.HeaderConstants.ENCRYPTION_KEY_SHA256)
            .build());

        policies.add(new HttpLoggingPolicy(logOptions));

        policies.add(new ScrubEtagPolicy());

        return new HttpPipelineBuilder()
            .policies(policies.toArray(new HttpPipelinePolicy[0]))
            .httpClient(httpClient)
            .build();
<<<<<<< HEAD

        return new AzureBlobStorageBuilder()
            .url(String.format("%s/%s/%s", endpoint, containerName, blobName))
            .pipeline(pipeline)
            .build();
    }

    /**
     * Creates a {@link EncryptedBlobClient} based on options set in the Builder.
     *
     * <p>Blob name is encoded to UTF-8 using the {@link com.azure.storage.common.Utility#urlEncode(String)} method.</p>
     *
     * <p><strong>Code Samples</strong></p>
     *
     * {@codesnippet com.azure.storage.blob.specialized.cryptography.EncryptedBlobClientBuilder.buildEncryptedBlobAsyncClient}
     *
     * @return a {@link EncryptedBlobClient} created from the configurations in this builder.
     * @throws NullPointerException If {@code endpoint}, {@code containerName}, or {@code blobName} is {@code null}.
     */
    public EncryptedBlobClient buildEncryptedBlobClient() {
        return new EncryptedBlobClient(buildEncryptedBlobAsyncClient());
    }

    /**
     * Creates a {@link EncryptedBlobAsyncClient} based on options set in the Builder.
     *
     * <p>Blob name is encoded to UTF-8 using the {@link com.azure.storage.common.Utility#urlEncode(String)} method.</p>
     *
     * <p><strong>Code Samples</strong></p>
     *
     * {@codesnippet com.azure.storage.blob.specialized.cryptography.EncryptedBlobClientBuilder.buildEncryptedBlobClient}
     *
     * @return a {@link EncryptedBlobAsyncClient} created from the configurations in this builder.
     * @throws NullPointerException If {@code endpoint}, {@code containerName}, or {@code blobName} is {@code null}.
     */
    public EncryptedBlobAsyncClient buildEncryptedBlobAsyncClient() {
        return new EncryptedBlobAsyncClient(constructImpl(), snapshot, accountName, keyWrapper, keyWrapAlgorithm);
    }

    protected void addOptionalEncryptionPolicy(List<HttpPipelinePolicy> policies) {
        BlobDecryptionPolicy decryptionPolicy = new BlobDecryptionPolicy(keyWrapper, keyResolver);
        policies.add(decryptionPolicy);
=======
>>>>>>> ca64b49a
    }

    /**
     * Sets the encryption key parameters for the client
     *
     * @param key An object of type {@link AsyncKeyEncryptionKey} that is used to wrap/unwrap the content encryption
     * key
     * @param keyWrapAlgorithm The {@link String} used to wrap the key.
     * @return the updated EncryptedBlobClientBuilder object
     */
    public EncryptedBlobClientBuilder key(AsyncKeyEncryptionKey key, String keyWrapAlgorithm) {
        this.keyWrapper = key;
        this.keyWrapAlgorithm = keyWrapAlgorithm;
        return this;
    }

    /**
     * Sets the encryption parameters for this client
     *
     * @param keyResolver The key resolver used to select the correct key for decrypting existing blobs.
     * @return the updated EncryptedBlobClientBuilder object
     */
    public EncryptedBlobClientBuilder keyResolver(AsyncKeyEncryptionKeyResolver keyResolver) {
        this.keyResolver = keyResolver;
        return this;
    }

    private void checkValidEncryptionParameters() {
        // Check that key and key wrapper are not both null.
        if (this.keyWrapper == null && this.keyResolver == null) {
            throw logger.logExceptionAsError(new IllegalArgumentException("Key and KeyResolver cannot both be null"));
        }

        // If the key is provided, ensure the key wrap algorithm is also provided.
        if (this.keyWrapper != null && this.keyWrapAlgorithm == null) {
            throw logger.logExceptionAsError(
                new IllegalArgumentException("Key Wrap Algorithm must be specified with a Key."));
        }
    }

    /**
     * Sets the {@link StorageSharedKeyCredential} used to authorize requests sent to the service.
     *
     * @param credential The credential to use for authenticating request.
     * @return the updated EncryptedBlobClientBuilder
     * @throws NullPointerException If {@code credential} is {@code null}.
     */
    public EncryptedBlobClientBuilder credential(StorageSharedKeyCredential credential) {
        this.storageSharedKeyCredential = Objects.requireNonNull(credential, "'credential' cannot be null.");
        this.tokenCredential = null;
        this.sasTokenCredential = null;
        return this;
    }

    /**
     * Sets the {@link TokenCredential} used to authorize requests sent to the service.
     *
     * @param credential The credential to use for authenticating request.
     * @return the updated EncryptedBlobClientBuilder
     * @throws NullPointerException If {@code credential} is {@code null}.
     */
    public EncryptedBlobClientBuilder credential(TokenCredential credential) {
        this.tokenCredential = Objects.requireNonNull(credential, "'credential' cannot be null.");
        this.storageSharedKeyCredential = null;
        this.sasTokenCredential = null;
        return this;
    }

    /**
     * Sets the SAS token used to authorize requests sent to the service.
     *
     * @param sasToken The SAS token to use for authenticating requests.
     * @return the updated EncryptedBlobClientBuilder
     * @throws NullPointerException If {@code sasToken} is {@code null}.
     */
    public EncryptedBlobClientBuilder sasToken(String sasToken) {
        this.sasTokenCredential = new SasTokenCredential(Objects.requireNonNull(sasToken,
            "'sasToken' cannot be null."));
        this.storageSharedKeyCredential = null;
        this.tokenCredential = null;
        return this;
    }

    /**
     * Clears the credential used to authorize the request.
     *
     * <p>This is for blobs that are publicly accessible.</p>
     *
     * @return the updated EncryptedBlobClientBuilder
     */
    public EncryptedBlobClientBuilder setAnonymousAccess() {
        this.storageSharedKeyCredential = null;
        this.tokenCredential = null;
        this.sasTokenCredential = null;
        return this;
    }

    /**
     * Sets the connection string to connect to the service.
     *
     * @param connectionString Connection string of the storage account.
     * @return the updated EncryptedBlobClientBuilder
     * @throws IllegalArgumentException If {@code connectionString} is invalid.
     */
    public EncryptedBlobClientBuilder connectionString(String connectionString) {
        StorageConnectionString storageConnectionString
                = StorageConnectionString.create(connectionString, logger);
        StorageEndpoint endpoint = storageConnectionString.getBlobEndpoint();
        if (endpoint == null || endpoint.getPrimaryUri() == null) {
            throw logger
                    .logExceptionAsError(new IllegalArgumentException(
                            "connectionString missing required settings to derive blob service endpoint."));
        }
        this.endpoint(endpoint.getPrimaryUri());
        if (storageConnectionString.getAccountName() != null) {
            this.accountName = storageConnectionString.getAccountName();
        }
        StorageAuthenticationSettings authSettings = storageConnectionString.getStorageAuthSettings();
        if (authSettings.getType() == StorageAuthenticationSettings.Type.ACCOUNT_NAME_KEY) {
            this.credential(new StorageSharedKeyCredential(authSettings.getAccount().getName(),
                    authSettings.getAccount().getAccessKey()));
        } else if (authSettings.getType() == StorageAuthenticationSettings.Type.SAS_TOKEN) {
            this.sasToken(authSettings.getSasToken());
        }
        return this;
    }

    /**
     * Sets the service endpoint, additionally parses it for information (SAS token, container name, blob name)
     *
     * <p>If the endpoint is to a blob in the root container, this method will fail as it will interpret the blob name
     * as the container name. With only one path element, it is impossible to distinguish between a container name and a
     * blob in the root container, so it is assumed to be the container name as this is much more common. When working
     * with blobs in the root container, it is best to set the endpoint to the account url and specify the blob name
     * separately using the {@link EncryptedBlobClientBuilder#blobName(String) blobName} method.</p>
     *
     * <p>Blob name is encoded to UTF-8 using the {@link com.azure.storage.common.Utility#urlEncode(String)} method.</p>
     *
     * @param endpoint URL of the service
     * @return the updated EncryptedBlobClientBuilder object
     * @throws IllegalArgumentException If {@code endpoint} is {@code null} or is a malformed URL.
     */
    public EncryptedBlobClientBuilder endpoint(String endpoint) {
        try {
            URL url = new URL(endpoint);
            BlobUrlParts parts = BlobUrlParts.parse(url);

            this.accountName = parts.getAccountName();
            this.endpoint = parts.getScheme() + "://" + parts.getHost();
            this.containerName = parts.getBlobContainerName();
            this.blobName = parts.getBlobName();
            this.snapshot = parts.getSnapshot();

            String sasToken = parts.getSasQueryParameters().encode();
            if (!ImplUtils.isNullOrEmpty(sasToken)) {
                this.sasToken(sasToken);
            }
        } catch (MalformedURLException ex) {
            throw logger.logExceptionAsError(
                new IllegalArgumentException("The Azure Storage Blob endpoint url is malformed."));
        }
        return this;
    }

    /**
     * Sets the name of the container that contains the blob.
     *
     * @param containerName Name of the container. If the value {@code null} or empty the root container, {@code $root},
     * will be used.
     * @return the updated EncryptedBlobClientBuilder object
     */
    public EncryptedBlobClientBuilder containerName(String containerName) {
        this.containerName = containerName;
        return this;
    }

    /**
     * Sets the name of the blob.
     *
     * <p>Blob name is encoded to UTF-8 using the {@link com.azure.storage.common.Utility#urlEncode(String)} method.</p>
     *
     * @param blobName Name of the blob.
     * @return the updated EncryptedBlobClientBuilder object
     * @throws NullPointerException If {@code blobName} is {@code null}
     */
    public EncryptedBlobClientBuilder blobName(String blobName) {
        this.blobName = Utility.urlEncode(Objects.requireNonNull(blobName, "'blobName' cannot be null."));
        return this;
    }

    /**
     * Sets the snapshot identifier of the blob.
     *
     * @param snapshot Snapshot identifier for the blob.
     * @return the updated EncryptedBlobClientBuilder object
     */
    public EncryptedBlobClientBuilder snapshot(String snapshot) {
        this.snapshot = snapshot;
        return this;
    }

    /**
     * Sets the {@link HttpClient} to use for sending a receiving requests to and from the service.
     *
     * @param httpClient HttpClient to use for requests.
     * @return the updated EncryptedBlobClientBuilder object
     */
    public EncryptedBlobClientBuilder httpClient(HttpClient httpClient) {
        if (this.httpClient != null && httpClient == null) {
            logger.info("'httpClient' is being set to 'null' when it was previously configured.");
        }

        this.httpClient = httpClient;
        return this;
    }

    /**
     * Adds a pipeline policy to apply on each request sent.
     *
     * @param pipelinePolicy a pipeline policy
     * @return the updated EncryptedBlobClientBuilder object
     * @throws NullPointerException If {@code pipelinePolicy} is {@code null}.
     */
    public EncryptedBlobClientBuilder addPolicy(HttpPipelinePolicy pipelinePolicy) {
        this.additionalPolicies.add(Objects.requireNonNull(pipelinePolicy, "'pipelinePolicy' cannot be null"));
        return this;
    }

    /**
     * Sets the {@link HttpLogOptions} for service requests.
     *
     * @param logOptions The logging configuration to use when sending and receiving HTTP requests/responses.
     * @return the updated EncryptedBlobClientBuilder object
     * @throws NullPointerException If {@code logOptions} is {@code null}.
     */
    public EncryptedBlobClientBuilder httpLogOptions(HttpLogOptions logOptions) {
        this.logOptions = Objects.requireNonNull(logOptions, "'logOptions' cannot be null.");
        return this;
    }

    /**
     * Sets the configuration object used to retrieve environment configuration values during building of the client.
     *
     * @param configuration Configuration store used to retrieve environment configurations.
     * @return the updated EncryptedBlobClientBuilder object
     */
    public EncryptedBlobClientBuilder configuration(Configuration configuration) {
        this.configuration = configuration;
        return this;
    }

    /**
     * Sets the request retry options for all the requests made through the client.
     *
     * @param retryOptions The options used to configure retry behavior.
     * @return the updated EncryptedBlobClientBuilder object
     * @throws NullPointerException If {@code retryOptions} is {@code null}.
     */
    public EncryptedBlobClientBuilder retryOptions(RequestRetryOptions retryOptions) {
        this.retryOptions = Objects.requireNonNull(retryOptions, "'retryOptions' cannot be null.");
        return this;
    }

    /**
     * Sets the {@link HttpPipeline} to use for the service client.
     *
     * If {@code pipeline} is set, all other settings are ignored, aside from {@link #endpoint(String) endpoint}.
     *
     * @param httpPipeline HttpPipeline to use for sending service requests and receiving responses.
     * @return the updated EncryptedBlobClientBuilder object
     */
    public EncryptedBlobClientBuilder pipeline(HttpPipeline httpPipeline) {
        if (this.httpPipeline != null && httpPipeline == null) {
            logger.info("HttpPipeline is being set to 'null' when it was previously configured.");
        }

        this.httpPipeline = httpPipeline;
        return this;
    }

    /**
     * Sets the {@link BlobServiceVersion} that is used when making API requests.
     * <p>
     * If a service version is not provided, the service version that will be used will be the latest known service
     * version based on the version of the client library being used. If no service version is specified, updating to a
     * newer version the client library will have the result of potentially moving to a newer service version.
     *
     * @param version {@link BlobServiceVersion} of the service to be used when making requests.
     * @return the updated EncryptedBlobClientBuilder object
     */
    public EncryptedBlobClientBuilder serviceVersion(BlobServiceVersion version) {
        this.version = version;
        return this;
    }
}<|MERGE_RESOLUTION|>--- conflicted
+++ resolved
@@ -24,6 +24,7 @@
 import com.azure.storage.blob.BlobContainerAsyncClient;
 import com.azure.storage.blob.BlobServiceVersion;
 import com.azure.storage.blob.BlobUrlParts;
+import com.azure.storage.common.Utility;
 import com.azure.storage.common.implementation.Constants;
 import com.azure.storage.common.StorageSharedKeyCredential;
 import com.azure.storage.common.implementation.connectionstring.StorageAuthenticationSettings;
@@ -104,6 +105,8 @@
     /**
      * Creates a {@link EncryptedBlobClient} based on options set in the Builder.
      *
+     * <p>Blob name is encoded to UTF-8 using the {@link com.azure.storage.common.Utility#urlEncode(String)} method.</p>
+     *
      * <p><strong>Code Samples</strong></p>
      *
      * {@codesnippet com.azure.storage.blob.specialized.cryptography.EncryptedBlobClientBuilder.buildEncryptedBlobAsyncClient}
@@ -117,6 +120,8 @@
 
     /**
      * Creates a {@link EncryptedBlobAsyncClient} based on options set in the Builder.
+     *
+     * <p>Blob name is encoded to UTF-8 using the {@link com.azure.storage.common.Utility#urlEncode(String)} method.</p>
      *
      * <p><strong>Code Samples</strong></p>
      *
@@ -139,7 +144,7 @@
         BlobServiceVersion serviceVersion = version != null ? version : BlobServiceVersion.getLatest();
 
         return new EncryptedBlobAsyncClient(getHttpPipeline(serviceVersion),
-            String.format("%s/%s/%s", endpoint, containerName, blobName), serviceVersion, accountName, containerName,
+            String.format("%s/%s/%s", endpoint, containerName, Utility.urlEncode(blobName)), serviceVersion, accountName, containerName,
             blobName, snapshot, keyWrapper, keyWrapAlgorithm);
     }
 
@@ -188,51 +193,6 @@
             .policies(policies.toArray(new HttpPipelinePolicy[0]))
             .httpClient(httpClient)
             .build();
-<<<<<<< HEAD
-
-        return new AzureBlobStorageBuilder()
-            .url(String.format("%s/%s/%s", endpoint, containerName, blobName))
-            .pipeline(pipeline)
-            .build();
-    }
-
-    /**
-     * Creates a {@link EncryptedBlobClient} based on options set in the Builder.
-     *
-     * <p>Blob name is encoded to UTF-8 using the {@link com.azure.storage.common.Utility#urlEncode(String)} method.</p>
-     *
-     * <p><strong>Code Samples</strong></p>
-     *
-     * {@codesnippet com.azure.storage.blob.specialized.cryptography.EncryptedBlobClientBuilder.buildEncryptedBlobAsyncClient}
-     *
-     * @return a {@link EncryptedBlobClient} created from the configurations in this builder.
-     * @throws NullPointerException If {@code endpoint}, {@code containerName}, or {@code blobName} is {@code null}.
-     */
-    public EncryptedBlobClient buildEncryptedBlobClient() {
-        return new EncryptedBlobClient(buildEncryptedBlobAsyncClient());
-    }
-
-    /**
-     * Creates a {@link EncryptedBlobAsyncClient} based on options set in the Builder.
-     *
-     * <p>Blob name is encoded to UTF-8 using the {@link com.azure.storage.common.Utility#urlEncode(String)} method.</p>
-     *
-     * <p><strong>Code Samples</strong></p>
-     *
-     * {@codesnippet com.azure.storage.blob.specialized.cryptography.EncryptedBlobClientBuilder.buildEncryptedBlobClient}
-     *
-     * @return a {@link EncryptedBlobAsyncClient} created from the configurations in this builder.
-     * @throws NullPointerException If {@code endpoint}, {@code containerName}, or {@code blobName} is {@code null}.
-     */
-    public EncryptedBlobAsyncClient buildEncryptedBlobAsyncClient() {
-        return new EncryptedBlobAsyncClient(constructImpl(), snapshot, accountName, keyWrapper, keyWrapAlgorithm);
-    }
-
-    protected void addOptionalEncryptionPolicy(List<HttpPipelinePolicy> policies) {
-        BlobDecryptionPolicy decryptionPolicy = new BlobDecryptionPolicy(keyWrapper, keyResolver);
-        policies.add(decryptionPolicy);
-=======
->>>>>>> ca64b49a
     }
 
     /**
