--- conflicted
+++ resolved
@@ -171,13 +171,9 @@
         }
         BlobServiceVersion serviceVersion = version != null ? version : BlobServiceVersion.getLatest();
 
-<<<<<<< HEAD
-        return new EncryptedBlobAsyncClient(getHttpPipeline(), endpoint, serviceVersion, accountName, containerName,
-=======
-        return new EncryptedBlobAsyncClient(addBlobUserAgentModificationPolicy(getHttpPipeline()),
-            String.format("%s/%s/%s", endpoint, containerName, blobName), serviceVersion, accountName, containerName,
->>>>>>> fe548021
-            blobName, snapshot, customerProvidedKey, keyWrapper, keyWrapAlgorithm, versionId);
+        return new EncryptedBlobAsyncClient(addBlobUserAgentModificationPolicy(getHttpPipeline()), endpoint,
+            serviceVersion, accountName, containerName, blobName, snapshot, customerProvidedKey, keyWrapper,
+            keyWrapAlgorithm, versionId);
     }
 
 
