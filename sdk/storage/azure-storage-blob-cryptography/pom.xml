--- conflicted
+++ resolved
@@ -68,11 +68,7 @@
     <dependency>
       <groupId>com.fasterxml.jackson.dataformat</groupId>
       <artifactId>jackson-dataformat-xml</artifactId>
-<<<<<<< HEAD
-      <version>2.13.3</version> <!-- {x-version-update;com.fasterxml.jackson.dataformat:jackson-dataformat-xml;external_dependency} -->
-=======
       <version>2.13.4</version> <!-- {x-version-update;com.fasterxml.jackson.dataformat:jackson-dataformat-xml;external_dependency} -->
->>>>>>> 8a6962b0
     </dependency>
 
     <dependency>
@@ -177,11 +173,7 @@
           <rules>
             <bannedDependencies>
               <includes>
-<<<<<<< HEAD
-                <include>com.fasterxml.jackson.dataformat:jackson-dataformat-xml:[2.13.3]</include> <!-- {x-include-update;com.fasterxml.jackson.dataformat:jackson-dataformat-xml;external_dependency} -->
-=======
                 <include>com.fasterxml.jackson.dataformat:jackson-dataformat-xml:[2.13.4]</include> <!-- {x-include-update;com.fasterxml.jackson.dataformat:jackson-dataformat-xml;external_dependency} -->
->>>>>>> 8a6962b0
               </includes>
             </bannedDependencies>
           </rules>
