--- conflicted
+++ resolved
@@ -44,14 +44,6 @@
     </dependency>
     <dependency>
       <groupId>com.azure</groupId>
-<<<<<<< HEAD
-      <artifactId>azure-keyvault-keys</artifactId>
-      <version>4.0.0-preview.5</version>
-    </dependency>
-    <dependency>
-      <groupId>com.azure</groupId>
-=======
->>>>>>> aa1603f1
       <artifactId>azure-core-test</artifactId>
       <version>1.0.0-preview.6</version>
       <scope>test</scope>
