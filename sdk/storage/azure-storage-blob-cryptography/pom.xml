<?xml version="1.0" encoding="UTF-8"?>
<project xmlns="http://maven.apache.org/POM/4.0.0"
         xmlns:xsi="http://www.w3.org/2001/XMLSchema-instance"
         xsi:schemaLocation="http://maven.apache.org/POM/4.0.0 http://maven.apache.org/xsd/maven-4.0.0.xsd">
  <parent>
    <groupId>com.azure</groupId>
    <artifactId>azure-client-sdk-parent</artifactId>
    <version>1.7.0</version> <!-- {x-version-update;com.azure:azure-client-sdk-parent;current} -->
    <relativePath>../../parents/azure-client-sdk-parent</relativePath>
  </parent>

  <modelVersion>4.0.0</modelVersion>

  <groupId>com.azure</groupId>
  <artifactId>azure-storage-blob-cryptography</artifactId>
  <version>12.26.0</version> <!-- {x-version-update;com.azure:azure-storage-blob-cryptography;current} -->

  <name>Microsoft Azure client library for Blob Storage cryptography</name>
  <description>This module contains client library for Microsoft Azure Blob Storage cryptography.</description>
  <url>https://github.com/Azure/azure-sdk-for-java</url>

  <distributionManagement>
    <site>
      <id>azure-java-build-docs</id>
      <url>${site.url}/site/${project.artifactId}</url>
    </site>
  </distributionManagement>

  <scm>
    <url>scm:git:https://github.com/Azure/azure-sdk-for-java</url>
    <connection>scm:git:git@github.com:Azure/azure-sdk-for-java.git</connection>
    <tag>HEAD</tag>
  </scm>

  <properties>
    <jacoco.min.linecoverage>0.18</jacoco.min.linecoverage>
    <jacoco.min.branchcoverage>0.09</jacoco.min.branchcoverage>
    <AZURE_TEST_SYSTEM_PLAYBACK_PROPERTIES_FILE>../azure-storage-common/ci.system.properties</AZURE_TEST_SYSTEM_PLAYBACK_PROPERTIES_FILE>
    <!-- Configures the Java 9+ run to perform the required module exports, opens, and reads that are necessary for testing but shouldn't be part of the module-info. -->
    <javaModulesSurefireArgLine>
      --add-opens com.azure.storage.blob.cryptography/com.azure.storage.blob.specialized.cryptography=ALL-UNNAMED
      --add-reads com.azure.storage.blob.cryptography=com.azure.http.netty
      --add-reads com.azure.storage.blob.cryptography=com.azure.core.http.okhttp
      --add-reads com.azure.storage.blob.cryptography=com.azure.core.http.jdk.httpclient
      --add-reads com.azure.storage.blob.cryptography=com.azure.core.http.vertx
    </javaModulesSurefireArgLine>
    <parallelizeLiveTests>concurrent</parallelizeLiveTests>

    <checkstyle.suppressionsLocation>checkstyle-suppressions.xml</checkstyle.suppressionsLocation>

    <spotbugs.skip>false</spotbugs.skip>
    <spotbugs.excludeFilterFile>spotbugs-exclude.xml</spotbugs.excludeFilterFile>
  </properties>

  <dependencies>
    <dependency>
      <groupId>com.azure</groupId>
      <artifactId>azure-json</artifactId>
      <version>1.2.0</version> <!-- {x-version-update;com.azure:azure-json;dependency} -->
    </dependency>
    <dependency>
      <groupId>com.azure</groupId>
      <artifactId>azure-core</artifactId>
      <version>1.50.0</version> <!-- {x-version-update;com.azure:azure-core;dependency} -->
    </dependency>
    <dependency>
      <groupId>com.azure</groupId>
      <artifactId>azure-core-http-netty</artifactId>
      <version>1.15.2</version> <!-- {x-version-update;com.azure:azure-core-http-netty;dependency} -->
    </dependency>
    <dependency>
      <groupId>com.azure</groupId>
      <artifactId>azure-storage-blob</artifactId>
      <version>12.27.0</version> <!-- {x-version-update;com.azure:azure-storage-blob;current} -->
    </dependency>

    <dependency>
<<<<<<< HEAD
      <groupId>com.fasterxml.jackson.dataformat</groupId>
      <artifactId>jackson-dataformat-xml</artifactId>
      <version>2.17.2</version> <!-- {x-version-update;com.fasterxml.jackson.dataformat:jackson-dataformat-xml;external_dependency} -->
    </dependency>

    <dependency>
=======
>>>>>>> 1182b660
      <groupId>com.azure</groupId>
      <artifactId>azure-storage-common</artifactId>
      <version>12.26.0</version> <!-- {x-version-update;com.azure:azure-storage-common;current} -->
      <classifier>tests</classifier>
      <type>test-jar</type>
      <scope>test</scope>
    </dependency>
    <dependency>
      <groupId>com.azure</groupId>
      <artifactId>azure-core-test</artifactId>
      <version>1.26.1</version> <!-- {x-version-update;com.azure:azure-core-test;dependency} -->
      <scope>test</scope>
    </dependency>
    <dependency>
      <!-- The following two dependencies are to test for
      cross platform compatibility within SDKs -->
      <groupId>com.microsoft.azure</groupId>
      <artifactId>azure-storage</artifactId>
      <version>8.6.6</version> <!-- {x-version-update;storage_com.microsoft.azure:azure-storage;external_dependency} -->
      <scope>test</scope>
      <exclusions>
        <exclusion>
          <groupId>com.fasterxml.jackson.core</groupId>
          <artifactId>jackson-core</artifactId>
        </exclusion>
        <exclusion>
          <groupId>com.fasterxml.jackson.core</groupId>
          <artifactId>jackson-databind</artifactId>
        </exclusion>
      </exclusions>
    </dependency>
    <dependency>
      <groupId>com.microsoft.azure</groupId>
      <artifactId>azure-keyvault-cryptography</artifactId>
      <version>1.2.2</version> <!-- {x-version-update;com.microsoft.azure:azure-keyvault-cryptography;external_dependency} -->
      <scope>test</scope>
      <exclusions>
        <exclusion>
          <groupId>com.fasterxml.jackson.core</groupId>
          <artifactId>jackson-core</artifactId>
        </exclusion>
        <exclusion>
          <groupId>com.fasterxml.jackson.core</groupId>
          <artifactId>jackson-databind</artifactId>
        </exclusion>
      </exclusions>
    </dependency>
    <dependency>
      <groupId>com.azure</groupId>
      <artifactId>azure-identity</artifactId>
      <version>1.13.1</version> <!-- {x-version-update;com.azure:azure-identity;dependency} -->
      <scope>test</scope>
    </dependency>
    <dependency>
      <groupId>com.azure</groupId>
      <artifactId>azure-security-keyvault-keys</artifactId>
      <version>4.8.5</version> <!-- {x-version-update;com.azure:azure-security-keyvault-keys;dependency} -->
      <scope>test</scope>
    </dependency>
    <dependency>
      <groupId>org.junit.jupiter</groupId>
      <artifactId>junit-jupiter-api</artifactId>
      <version>5.9.3</version> <!-- {x-version-update;org.junit.jupiter:junit-jupiter-api;external_dependency} -->
      <scope>test</scope>
    </dependency>
    <dependency>
      <groupId>org.junit.jupiter</groupId>
      <artifactId>junit-jupiter-engine</artifactId>
      <version>5.9.3</version> <!-- {x-version-update;org.junit.jupiter:junit-jupiter-engine;external_dependency} -->
      <scope>test</scope>
    </dependency>
    <dependency>
      <groupId>org.junit.jupiter</groupId>
      <artifactId>junit-jupiter-params</artifactId>
      <version>5.9.3</version> <!-- {x-version-update;org.junit.jupiter:junit-jupiter-params;external_dependency} -->
      <scope>test</scope>
    </dependency>
    <dependency>
      <groupId>com.azure</groupId>
      <artifactId>azure-core-http-okhttp</artifactId>
      <version>1.12.1</version> <!-- {x-version-update;com.azure:azure-core-http-okhttp;dependency} -->
      <scope>test</scope>
    </dependency>
    <dependency>
      <groupId>com.azure</groupId>
      <artifactId>azure-core-http-vertx</artifactId>
      <version>1.0.0-beta.19</version> <!-- {x-version-update;com.azure:azure-core-http-vertx;dependency} -->
      <scope>test</scope>
    </dependency>
  </dependencies>

<<<<<<< HEAD
  <build>
    <plugins>
      <plugin>
        <groupId>org.apache.maven.plugins</groupId>
        <artifactId>maven-enforcer-plugin</artifactId>
        <version>3.4.1</version> <!-- {x-version-update;org.apache.maven.plugins:maven-enforcer-plugin;external_dependency} -->
        <configuration>
          <rules>
            <bannedDependencies>
              <includes>
                <include>com.fasterxml.jackson.dataformat:jackson-dataformat-xml:[2.17.2]</include> <!-- {x-include-update;com.fasterxml.jackson.dataformat:jackson-dataformat-xml;external_dependency} -->
              </includes>
            </bannedDependencies>
          </rules>
        </configuration>
      </plugin>
    </plugins>
  </build>

=======
>>>>>>> 1182b660
  <profiles>
    <profile>
      <id>java12plus</id>
      <activation>
        <jdk>[12,)</jdk>
      </activation>
      <dependencies>
        <dependency>
          <groupId>com.azure</groupId>
          <artifactId>azure-core-http-jdk-httpclient</artifactId>
          <version>1.0.0-beta.14</version> <!-- {x-version-update;com.azure:azure-core-http-jdk-httpclient;dependency} -->
          <scope>test</scope>
        </dependency>
      </dependencies>
    </profile>
  </profiles>
</project><|MERGE_RESOLUTION|>--- conflicted
+++ resolved
@@ -75,15 +75,6 @@
     </dependency>
 
     <dependency>
-<<<<<<< HEAD
-      <groupId>com.fasterxml.jackson.dataformat</groupId>
-      <artifactId>jackson-dataformat-xml</artifactId>
-      <version>2.17.2</version> <!-- {x-version-update;com.fasterxml.jackson.dataformat:jackson-dataformat-xml;external_dependency} -->
-    </dependency>
-
-    <dependency>
-=======
->>>>>>> 1182b660
       <groupId>com.azure</groupId>
       <artifactId>azure-storage-common</artifactId>
       <version>12.26.0</version> <!-- {x-version-update;com.azure:azure-storage-common;current} -->
@@ -175,28 +166,6 @@
     </dependency>
   </dependencies>
 
-<<<<<<< HEAD
-  <build>
-    <plugins>
-      <plugin>
-        <groupId>org.apache.maven.plugins</groupId>
-        <artifactId>maven-enforcer-plugin</artifactId>
-        <version>3.4.1</version> <!-- {x-version-update;org.apache.maven.plugins:maven-enforcer-plugin;external_dependency} -->
-        <configuration>
-          <rules>
-            <bannedDependencies>
-              <includes>
-                <include>com.fasterxml.jackson.dataformat:jackson-dataformat-xml:[2.17.2]</include> <!-- {x-include-update;com.fasterxml.jackson.dataformat:jackson-dataformat-xml;external_dependency} -->
-              </includes>
-            </bannedDependencies>
-          </rules>
-        </configuration>
-      </plugin>
-    </plugins>
-  </build>
-
-=======
->>>>>>> 1182b660
   <profiles>
     <profile>
       <id>java12plus</id>
