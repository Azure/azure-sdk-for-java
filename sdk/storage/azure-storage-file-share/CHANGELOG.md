# Release History

## 12.5.0-beta.1 (Unreleased)
<<<<<<< HEAD
- Added support for restoring file share.
=======

## 12.4.1 (2020-05-06)
- Updated `azure-core` version to `1.5.0` to pickup fixes for percent encoding `UTF-8` and invalid leading bytes in a body string.
>>>>>>> c8d286b1

## 12.4.0 (2020-04-06)
- Fixed an issue where whitespace would cause NtfsFileAttributes.toAttributes/fromAttributes to result in an error parsing the attributes.
- Fixed a bug where the Date header wouldn't be updated with a new value on request retry.

## 12.3.0 (2020-03-11)
- Added support for exists methods on Share, ShareDirectory and ShareFile clients.

## 12.2.0 (2020-02-12)
- Fixed bug in ShareClient.getStatistics where shareUsageInGB was not properly converted. Added parameter to ShareStatistics to include a shareUsageInBytes parameter.
- Fixed bug where ShareDirectoryAsyncClient.getFileClient appended an extra / for files in the root directory.

- Added support for the 2019-07-07 service version.
- Added support for file leases. Includes adding the ShareLeaseClientBuilder, ShareLeaseClient, and ShareLeaseAsync client and overloads accepting leaseIds for operations that support leases.
- Added failedClosedHandles property to CloseHandlesInfo to allow users to access number of failed handles in forceCloseAllHandles and closeHandle.
- Added support for obtaining premium file properties in ShareServiceClient.listShares and ShareClient.getProperties.
- Added support for additional start copy parameters - FileSmbProperties, file permission, file permission copy mode, set archive and ignore read only.

## 12.1.1 (2020-02-10)
- Updated `azure-core-http-netty` to version 1.3.0
- Update `azure-storage-common` to version 12.3.1

## 12.1.0 (2020-01-08)
This package's
[documentation](https://github.com/Azure/azure-sdk-for-java/blob/azure-storage-file_12.1.0/sdk/storage/azure-storage-file-share/README.md)
and
[samples](https://github.com/Azure/azure-sdk-for-java/blob/azure-storage-file_12.1.0/sdk/storage/azure-storage-file-share/src/samples/java/com/azure/storage/file/share)

## 12.1.0-beta.1 (2019-12-18)
- Added SAS generation methods on clients to improve discoverability and convenience of sas. Deprecated setFilePath, setShareName generateSasQueryParameters methods on ShareServiceSasSignatureValues to direct users to using the methods added on clients.

## 12.0.0 (2019-12-04)
This package's
[documentation](https://github.com/Azure/azure-sdk-for-java/blob/azure-storage-file_12.0.0/sdk/storage/azure-storage-file-share/README.md)
and
[samples](https://github.com/Azure/azure-sdk-for-java/blob/azure-storage-file_12.0.0/sdk/storage/azure-storage-file-share/src/samples/java/com/azure/storage/file/share)

- GA release.
- Changed return type for forceCloseHandle from void to CloseHandlesInfo.
- Changed return type for forceCloseAllHandles from int to CloseHandlesInfo.
- Upgraded to version 1.1.0 of Azure Core.

## 12.0.0-preview.5 (2019-10-31)
- Renamed FileReference to StorageFileItem
- Changed response of ShareClient.listFilesAndDirectories FileReference to StorageFileItem
- FileUploadRangeFromUrlInfo eTag() changed to getETag() and lastModified() changed to getLastModidified()
- Changed response of FileAsyncClient.download() from Mono<FileDownloadInfo> to Flux<ByteBuffer>
- Renamed FileAsyncClient.downloadWithPropertiesWithResponse to downloadLoadWithResponse
- Removed FileAsyncClient.uploadWithResponse(Flux<ByteBuffer>, long, long)
- Changed response of FileClient.download() from FileDownloadInfo to voif
- Renamed FileClient.downloadWithPropertiesWithResponse to downloadLoadWithResponse
- Changed FileClient upload methods to take InputStreams instead of ByteBuffers
- Removed FileClient.uploadWithResponse(ByteBuffer, long, long)
- Deleted FileDownloadInfo
- Removed FileProperty from public API
- Removed BaseFileClientBuilder
- Removed FileClientBuilder, ShareClientBuilder, and FileServiceClientBuilder inheritance of BaseFileClientBuilder
- Renamed ListShatesOptions getMaxResults and setMaxResults to getMaxResultsPerPage and setMaxResultsPerPage
- Removes StorageError and StorageErrorException from public API
- Renamed StorageErrorCode to FileErrorCode, SignedIdentifier to FileSignedIdentifier, StorageServiceProperties to FileServiceProperties, CorRules to FileCorRules, AccessPolicy to FileAccessPolicy, and Metrics to FileMetrics
- Renamed FileHTTPHeaders to FileHttpHeaders and removed File from getter names
- Replaced forceCloseHandles(String, boolean) with forceCloseHandle(String) and forceCloseHandles(boolean)
- Renamed StorageException to FileStorageException
- Added FileServiceVersion and the ability to set it on client builders
- Replaced URL parameters with String on uploadRangeFromUrl
- Replaced startCopy with beginCopy and return poller
- Renamed FileSasPermission getters to use has prefix
- Changed return type for FileClient.downloadWithProperties from Response<Void> to FileDownloadResponse and FileAsyncClient.downloadWithProperties from Mono<Response<Flux<ByteBuffer>>> to Mono<FileDownloadAsyncResponse>

## 12.0.0-preview.4 (2019-10-8)
For details on the Azure SDK for Java (October 2019 Preview) release, you can refer to the [release announcement](https://aka.ms/azure-sdk-preview4-java).

This package's
[documentation](https://github.com/Azure/azure-sdk-for-java/blob/azure-storage-file_12.0.0-preview.4/sdk/storage/azure-storage-file/README.md)
and
[samples](https://github.com/Azure/azure-sdk-for-java/blob/azure-storage-file_12.0.0-preview.4/sdk/storage/azure-storage-file/src/samples/java/com/azure/storage/file)

- Getters and setters were updated to use Java Bean notation.
- Added `getShareName`, `getDirectoryPath` and `getFilePath` for fetching the resource names.
- Updated to be fully compliant with the Java 9 Platform Module System.
- Changed `VoidResponse` to `Response<Void>` on sync API, and `Mono<VoidResponse>` to `Mono<Response<Void>>` on async API.
- Fixed metadata does not allow capital letter issue. [`Bug 5295`](https://github.com/Azure/azure-sdk-for-java/issues/5295)
- Updated the return type of `downloadToFile` API to `FileProperties` on sync API and `Mono<FileProperties>` on async API.
- `getFileServiceUrl`, `getShareUrl`, `getDirectoryUrl`, `getFileUrl` API now returns URL with scheme, host, resource name and snapshot if any.
- Removed SAS token generation APIs from clients, use FileServiceSasSignatureValues to generate SAS tokens.
- Removed `SASTokenCredential`, `SASTokenCredentialPolicy` and the corresponding `credential(SASTokenCredential)` method in client builder, and added sasToken(String) instead.

## 12.0.0-preview.3 (2019-09-10)
For details on the Azure SDK for Java (September 2019 Preview) release, you can refer to the [release announcement](https://aka.ms/azure-sdk-preview3-java).

This package's
[documentation](https://github.com/Azure/azure-sdk-for-java/blob/085c8570b411defff26860ef56ea189af07d3d6a/sdk/storage/azure-storage-file/README.md)
and
[samples](https://github.com/Azure/azure-sdk-for-java/tree/085c8570b411defff26860ef56ea189af07d3d6a/sdk/storage/azure-storage-file/src/samples/java/com/azure/storage/file)
demonstrate the new API.

- Added tracing telemetry on maximum overload API.
- Added generate SAS token APIs.
- Throw `StorageException` with error code when get error response from service.
- Moved `ReactorNettyClient` into a separate module as default plugin. Customer can configure a custom http client through builder.
- Throw `UnexpectedLengthException` when the upload body length does not match the input length. [GitHub #4193](https://github.com/Azure/azure-sdk-for-java/issues/4193)
- Added validation policy to check the equality of request client id between request and response.
- Added `PageFlux` on async APIs and `PageIterable` on sync APIs.
- Upgraded to use service version 2019-02-02 from 2018-11-09.
- Replaced `ByteBuf` with `ByteBuffer` and removed dependency on `Netty`.
- Added `uploadRangeFromUrl` APIs on sync and async File client.
- Added `timeout` parameter for sync APIs which allows requests throw exception if no response received within the time span.
- Added `azure-storage-common` as a dependency.
- Added the ability for the user to obtain file SMB properties and file permissions from getProperties APIs on File and Directory and download APIs on File.
- Added setProperties APIs on sync and async Directory client. Allows users to set file SMB properties and file permission.

**Breaking changes: New API design**
- Changed list responses to `PagedFlux` on async APIs and `PagedIterable` on sync APIs.
- Replaced setHttpHeaders with setProperties APIs on sync and async File client. Additionally Allows users to set file SMB properties and file permission.
- Added file smb properties and file permission parameters to create APIs on sync and async File and Directory clients.

## 12.0.0-preview.2 (2019-08-08)
Version 12.0.0-preview.2 is a preview of our efforts in creating a client library that is developer-friendly, idiomatic to the Java ecosystem, and as consistent across different languages and platforms as possible. The principles that guide our efforts can be found in the [Azure SDK Design Guidelines for Java](https://azuresdkspecs.z5.web.core.windows.net/JavaSpec.html).

For details on the Azure SDK for Java (August 2019 Preview) release, you can refer to the [release announcement](https://aka.ms/azure-sdk-preview2-java).

This package's
[documentation](https://github.com/Azure/azure-sdk-for-java/blob/azure-storage-file_12.0.0-preview.2/sdk/storage/azure-storage-file/README.md)
and
[samples](https://github.com/Azure/azure-sdk-for-java/tree/azure-storage-file_12.0.0-preview.2/sdk/storage/azure-storage-file/src/samples/java/com/azure/storage/file)
demonstrate the new API.

### Features included in `azure-storage-file`
- This is initial SDK release for storage file service.
- Packages scoped by functionality
    - `azure-storage-file` contains a `FileServiceClient`,  `FileServiceAsyncClient`, `ShareClient`, `ShareAsyncClient`, `DirectoryClient`, `DirectoryAsyncClient`, `FileClient` and `FileAsyncClient` for storage file operations.
- Client instances are scoped to storage file service.
- Reactive streams support using [Project Reactor](https://projectreactor.io/).

<|MERGE_RESOLUTION|>--- conflicted
+++ resolved
@@ -1,13 +1,10 @@
 # Release History
 
 ## 12.5.0-beta.1 (Unreleased)
-<<<<<<< HEAD
 - Added support for restoring file share.
-=======
 
 ## 12.4.1 (2020-05-06)
 - Updated `azure-core` version to `1.5.0` to pickup fixes for percent encoding `UTF-8` and invalid leading bytes in a body string.
->>>>>>> c8d286b1
 
 ## 12.4.0 (2020-04-06)
 - Fixed an issue where whitespace would cause NtfsFileAttributes.toAttributes/fromAttributes to result in an error parsing the attributes.
