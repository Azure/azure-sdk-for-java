--- conflicted
+++ resolved
@@ -1,16 +1,11 @@
 # Release History
 
-<<<<<<< HEAD
-## 12.5.0-beta.1 (Unreleased)
+## 12.6.0-beta.1 (Unreleased)
 - Added support for restoring file share.
-- Fixed bug in ShareFileClient.uploadRangeFromUrl and ShareFileClient.beginCopy where sourceUrl was not getting encoded. 
-=======
-## 12.6.0-beta.1 (Unreleased)
 
 ## 12.5.0 (2020-06-12)
 - Fixed bug in ShareFileClient.uploadRangeFromUrl and ShareFileClient.beginCopy where sourceUrl was not getting encoded.
 - Updated azure-storage-common and azure-core dependencies. 
->>>>>>> 72d53830
 
 ## 12.4.1 (2020-05-06)
 - Updated `azure-core` version to `1.5.0` to pickup fixes for percent encoding `UTF-8` and invalid leading bytes in a body string.
