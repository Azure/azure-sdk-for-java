--- conflicted
+++ resolved
@@ -3,14 +3,11 @@
 ## 12.13.0-beta.2 (Unreleased)
 
 ### Features Added
-<<<<<<< HEAD
 - Added support for the 2021-06-08 service version.
 - Added support for setting the change time on directory/file create, set properties, and rename
 - Added support for setting content type on file rename.
 - Added support for FileLastWrittenMode.
 - Added new overload of ShareFileClient.BeginCopy() and ShareFileAsyncClient.BeginCopy(), added new parameters allowing the copying of the source file's CreatedOn, LastWrittenOn, FileAttributes and ChangedOn properties.
-=======
->>>>>>> 692c3e94
 
 ### Breaking Changes
 
