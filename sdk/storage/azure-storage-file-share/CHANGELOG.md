--- conflicted
+++ resolved
@@ -1,11 +1,8 @@
 # Release History
 
 ## 12.4.0-beta.1 (Unreleased)
-<<<<<<< HEAD
 - Fixed an issue where whitespace would cause NtfsFileAttributes.toAttributes/fromAttributes to result in an error parsing the attributes.
-=======
 - Fixed a bug where the Date header wouldn't be updated with a new value on request retry.
->>>>>>> 9c96057a
 
 ## 12.3.0 (2020-03-11)
 - Added support for exists methods on Share, ShareDirectory and ShareFile clients.
