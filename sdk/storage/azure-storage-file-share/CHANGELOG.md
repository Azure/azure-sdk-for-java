# Release History

## Version XX.X.X (XXXX-XX-XX)
<<<<<<< HEAD
- Added support for additional start copy parameters - FileSmbProperties, file permission, file permission copy mode, set archive and ignore read only

=======
- Added support for the 2019-07-07 service version.
- Added support for file leases. Includes adding the ShareLeaseClientBuilder, ShareLeaseClient, and ShareLeaseAsync client and overloads accepting leaseIds for operations that support leases.
- Added failedClosedHandles property to CloseHandlesInfo to allow users to access number of failed handles in forceCloseAllHandles and closeHandle.
- Added support for obtaining premium file properties in ShareServiceClient.listShares and ShareClient.getProperties
>>>>>>> 0a69d962

## Version 12.0.0 (2019-12-04)
This package's
[documentation](https://github.com/Azure/azure-sdk-for-java/blob/azure-storage-file_12.0.0/sdk/storage/azure-storage-file-share/README.md)
and
[samples](https://github.com/Azure/azure-sdk-for-java/blob/azure-storage-file_12.0.0/sdk/storage/azure-storage-file-share/src/samples/java/com/azure/storage/file/share)

- GA release.
- Changed return type for forceCloseHandle from void to CloseHandlesInfo.
- Changed return type for forceCloseAllHandles from int to CloseHandlesInfo.
- Upgraded to version 1.1.0 of Azure Core. 

## Version 12.0.0-preview.5 (2019-10-31)

- Renamed FileReference to StorageFileItem
- Changed response of ShareClient.listFilesAndDirectories FileReference to StorageFileItem
- FileUploadRangeFromUrlInfo eTag() changed to getETag() and lastModified() changed to getLastModidified()
- Changed response of FileAsyncClient.download() from Mono<FileDownloadInfo> to Flux<ByteBuffer>
- Renamed FileAsyncClient.downloadWithPropertiesWithResponse to downloadLoadWithResponse
- Removed FileAsyncClient.uploadWithResponse(Flux<ByteBuffer>, long, long)
- Changed response of FileClient.download() from FileDownloadInfo to voif
- Renamed FileClient.downloadWithPropertiesWithResponse to downloadLoadWithResponse
- Changed FileClient upload methods to take InputStreams instead of ByteBuffers
- Removed FileClient.uploadWithResponse(ByteBuffer, long, long)
- Deleted FileDownloadInfo
- Removed FileProperty from public API
- Removed BaseFileClientBuilder
- Removed FileClientBuilder, ShareClientBuilder, and FileServiceClientBuilder inheritance of BaseFileClientBuilder
- Renamed ListShatesOptions getMaxResults and setMaxResults to getMaxResultsPerPage and setMaxResultsPerPage
- Removes StorageError and StorageErrorException from public API
- Renamed StorageErrorCode to FileErrorCode, SignedIdentifier to FileSignedIdentifier, StorageServiceProperties to FileServiceProperties, CorRules to FileCorRules, AccessPolicy to FileAccessPolicy, and Metrics to FileMetrics
- Renamed FileHTTPHeaders to FileHttpHeaders and removed File from getter names
- Replaced forceCloseHandles(String, boolean) with forceCloseHandle(String) and forceCloseHandles(boolean)
- Renamed StorageException to FileStorageException
- Added FileServiceVersion and the ability to set it on client builders
- Replaced URL parameters with String on uploadRangeFromUrl
- Replaced startCopy with beginCopy and return poller
- Renamed FileSasPermission getters to use has prefix
- Changed return type for FileClient.downloadWithProperties from Response<Void> to FileDownloadResponse and FileAsyncClient.downloadWithProperties from Mono<Response<Flux<ByteBuffer>>> to Mono<FileDownloadAsyncResponse>

## Version 12.0.0-preview.4 (2019-10-8)
For details on the Azure SDK for Java (October 2019 Preview) release, you can refer to the [release announcement](https://aka.ms/azure-sdk-preview4-java).

This package's
[documentation](https://github.com/Azure/azure-sdk-for-java/blob/azure-storage-file_12.0.0-preview.4/sdk/storage/azure-storage-file/README.md)
and
[samples](https://github.com/Azure/azure-sdk-for-java/blob/azure-storage-file_12.0.0-preview.4/sdk/storage/azure-storage-file/src/samples/java/com/azure/storage/file)

- Getters and setters were updated to use Java Bean notation.
- Added `getShareName`, `getDirectoryPath` and `getFilePath` for fetching the resource names.
- Updated to be fully compliant with the Java 9 Platform Module System.
- Changed `VoidResponse` to `Response<Void>` on sync API, and `Mono<VoidResponse>` to `Mono<Response<Void>>` on async API.
- Fixed metadata does not allow capital letter issue. [`Bug 5295`](https://github.com/Azure/azure-sdk-for-java/issues/5295)
- Updated the return type of `downloadToFile` API to `FileProperties` on sync API and `Mono<FileProperties>` on async API.
- `getFileServiceUrl`, `getShareUrl`, `getDirectoryUrl`, `getFileUrl` API now returns URL with scheme, host, resource name and snapshot if any.
- Removed SAS token generation APIs from clients, use FileServiceSasSignatureValues to generate SAS tokens. 
- Removed `SASTokenCredential`, `SASTokenCredentialPolicy` and the corresponding `credential(SASTokenCredential)` method in client builder, and added sasToken(String) instead.

## Version 12.0.0-preview.3 (2019-09-10):
For details on the Azure SDK for Java (September 2019 Preview) release, you can refer to the [release announcement](https://aka.ms/azure-sdk-preview3-java).

This package's
[documentation](https://github.com/Azure/azure-sdk-for-java/blob/085c8570b411defff26860ef56ea189af07d3d6a/sdk/storage/azure-storage-file/README.md)
and
[samples](https://github.com/Azure/azure-sdk-for-java/tree/085c8570b411defff26860ef56ea189af07d3d6a/sdk/storage/azure-storage-file/src/samples/java/com/azure/storage/file)
demonstrate the new API.

- Added tracing telemetry on maximum overload API.
- Added generate SAS token APIs.
- Throw `StorageException` with error code when get error response from service.
- Moved `ReactorNettyClient` into a separate module as default plugin. Customer can configure a custom http client through builder.
- Throw `UnexpectedLengthException` when the upload body length does not match the input length. [GitHub #4193](https://github.com/Azure/azure-sdk-for-java/issues/4193)
- Added validation policy to check the equality of request client id between request and response.
- Added `PageFlux` on async APIs and `PageIterable` on sync APIs.
- Upgraded to use service version 2019-02-02 from 2018-11-09.
- Replaced `ByteBuf` with `ByteBuffer` and removed dependency on `Netty`.
- Added `uploadRangeFromUrl` APIs on sync and async File client.
- Added `timeout` parameter for sync APIs which allows requests throw exception if no response received within the time span.
- Added `azure-storage-common` as a dependency.
- Added the ability for the user to obtain file SMB properties and file permissions from getProperties APIs on File and Directory and download APIs on File.
- Added setProperties APIs on sync and async Directory client. Allows users to set file SMB properties and file permission.

**Breaking changes: New API design**
- Changed list responses to `PagedFlux` on async APIs and `PagedIterable` on sync APIs.
- Replaced setHttpHeaders with setProperties APIs on sync and async File client. Additionally Allows users to set file SMB properties and file permission.
- Added file smb properties and file permission parameters to create APIs on sync and async File and Directory clients.

## Version 12.0.0-preview.2 (2019-08-08)
Version 12.0.0-preview.2 is a preview of our efforts in creating a client library that is developer-friendly, idiomatic to the Java ecosystem, and as consistent across different languages and platforms as possible. The principles that guide our efforts can be found in the [Azure SDK Design Guidelines for Java](https://azuresdkspecs.z5.web.core.windows.net/JavaSpec.html).

For details on the Azure SDK for Java (August 2019 Preview) release, you can refer to the [release announcement](https://aka.ms/azure-sdk-preview2-java).

This package's
[documentation](https://github.com/Azure/azure-sdk-for-java/blob/azure-storage-file_12.0.0-preview.2/sdk/storage/azure-storage-file/README.md)
and
[samples](https://github.com/Azure/azure-sdk-for-java/tree/azure-storage-file_12.0.0-preview.2/sdk/storage/azure-storage-file/src/samples/java/com/azure/storage/file)
demonstrate the new API.

### Features included in `azure-storage-file`
- This is initial SDK release for storage file service.
- Packages scoped by functionality
    - `azure-storage-file` contains a `FileServiceClient`,  `FileServiceAsyncClient`, `ShareClient`, `ShareAsyncClient`, `DirectoryClient`, `DirectoryAsyncClient`, `FileClient` and `FileAsyncClient` for storage file operations. 
- Client instances are scoped to storage file service.
- Reactive streams support using [Project Reactor](https://projectreactor.io/).

<|MERGE_RESOLUTION|>--- conflicted
+++ resolved
@@ -1,15 +1,11 @@
 # Release History
 
 ## Version XX.X.X (XXXX-XX-XX)
-<<<<<<< HEAD
-- Added support for additional start copy parameters - FileSmbProperties, file permission, file permission copy mode, set archive and ignore read only
-
-=======
 - Added support for the 2019-07-07 service version.
 - Added support for file leases. Includes adding the ShareLeaseClientBuilder, ShareLeaseClient, and ShareLeaseAsync client and overloads accepting leaseIds for operations that support leases.
 - Added failedClosedHandles property to CloseHandlesInfo to allow users to access number of failed handles in forceCloseAllHandles and closeHandle.
-- Added support for obtaining premium file properties in ShareServiceClient.listShares and ShareClient.getProperties
->>>>>>> 0a69d962
+- Added support for obtaining premium file properties in ShareServiceClient.listShares and ShareClient.getProperties.
+- Added support for additional start copy parameters - FileSmbProperties, file permission, file permission copy mode, set archive and ignore read only.
 
 ## Version 12.0.0 (2019-12-04)
 This package's
