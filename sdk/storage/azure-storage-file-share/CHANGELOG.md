--- conflicted
+++ resolved
@@ -1,8 +1,5 @@
 # Release History
 
-<<<<<<< HEAD
-## 12.7.0-beta.2 (Unreleased)
-=======
 ## 12.8.0 (2021-01-14)
 - GA release
 
@@ -17,7 +14,6 @@
 - Added support for setting root squash on share creation and through set properties.
 
 ## 12.7.0 (2020-11-11)
->>>>>>> e2018a87
 - Added support to specify whether or not a pipeline policy should be added per call or per retry.
 - Added support for setting access tier on a share through ShareClient.create, ShareClient.setAccessTier.
 - Added support for getting access tier on a share through ShareClient.getProperties, ShareServiceClient.listShares
