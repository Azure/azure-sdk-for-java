--- conflicted
+++ resolved
@@ -1,13 +1,9 @@
 # Release History
 
-<<<<<<< HEAD
 ## Version XX.X.X (XXXX-XX-XX)
-- Added failedClosedHandles property to CloseHandlesInfo to allow users to access number of failed handles in forceCloseAllHandles and closeHandle.
-=======
-## Version X.X.X (XXXX-XX-XX)
 - Added support for the 2019-07-07 service version.
 - Added support for file leases. Includes adding the ShareLeaseClientBuilder, ShareLeaseClient, and ShareLeaseAsync client and overloads accepting leaseIds for operations that support leases.
->>>>>>> cd0412cd
+- Added failedClosedHandles property to CloseHandlesInfo to allow users to access number of failed handles in forceCloseAllHandles and closeHandle.
 
 ## Version 12.0.0 (2019-12-04)
 This package's
