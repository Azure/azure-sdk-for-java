# Release History

## Version XX.X.X (XXXX-XX-XX)
<<<<<<< HEAD
- Added support for obtaining premium file properties in ShareServiceClient.listShares and ShareClient.getProperties
=======
- Added support for the 2019-07-07 service version.
- Added support for file leases. Includes adding the ShareLeaseClientBuilder, ShareLeaseClient, and ShareLeaseAsync client and overloads accepting leaseIds for operations that support leases.
- Added failedClosedHandles property to CloseHandlesInfo to allow users to access number of failed handles in forceCloseAllHandles and closeHandle.
>>>>>>> f82d9bef

## Version 12.0.0 (2019-12-04)
This package's
[documentation](https://github.com/Azure/azure-sdk-for-java/blob/azure-storage-file_12.0.0/sdk/storage/azure-storage-file-share/README.md)
and
[samples](https://github.com/Azure/azure-sdk-for-java/blob/azure-storage-file_12.0.0/sdk/storage/azure-storage-file-share/src/samples/java/com/azure/storage/file/share)

- GA release.
- Changed return type for forceCloseHandle from void to CloseHandlesInfo.
- Changed return type for forceCloseAllHandles from int to CloseHandlesInfo.
- Upgraded to version 1.1.0 of Azure Core. 

## Version 12.0.0-preview.5 (2019-10-31)

- Renamed FileReference to StorageFileItem
- Changed response of ShareClient.listFilesAndDirectories FileReference to StorageFileItem
- FileUploadRangeFromUrlInfo eTag() changed to getETag() and lastModified() changed to getLastModidified()
- Changed response of FileAsyncClient.download() from Mono<FileDownloadInfo> to Flux<ByteBuffer>
- Renamed FileAsyncClient.downloadWithPropertiesWithResponse to downloadLoadWithResponse
- Removed FileAsyncClient.uploadWithResponse(Flux<ByteBuffer>, long, long)
- Changed response of FileClient.download() from FileDownloadInfo to voif
- Renamed FileClient.downloadWithPropertiesWithResponse to downloadLoadWithResponse
- Changed FileClient upload methods to take InputStreams instead of ByteBuffers
- Removed FileClient.uploadWithResponse(ByteBuffer, long, long)
- Deleted FileDownloadInfo
- Removed FileProperty from public API
- Removed BaseFileClientBuilder
- Removed FileClientBuilder, ShareClientBuilder, and FileServiceClientBuilder inheritance of BaseFileClientBuilder
- Renamed ListShatesOptions getMaxResults and setMaxResults to getMaxResultsPerPage and setMaxResultsPerPage
- Removes StorageError and StorageErrorException from public API
- Renamed StorageErrorCode to FileErrorCode, SignedIdentifier to FileSignedIdentifier, StorageServiceProperties to FileServiceProperties, CorRules to FileCorRules, AccessPolicy to FileAccessPolicy, and Metrics to FileMetrics
- Renamed FileHTTPHeaders to FileHttpHeaders and removed File from getter names
- Replaced forceCloseHandles(String, boolean) with forceCloseHandle(String) and forceCloseHandles(boolean)
- Renamed StorageException to FileStorageException
- Added FileServiceVersion and the ability to set it on client builders
- Replaced URL parameters with String on uploadRangeFromUrl
- Replaced startCopy with beginCopy and return poller
- Renamed FileSasPermission getters to use has prefix
- Changed return type for FileClient.downloadWithProperties from Response<Void> to FileDownloadResponse and FileAsyncClient.downloadWithProperties from Mono<Response<Flux<ByteBuffer>>> to Mono<FileDownloadAsyncResponse>

## Version 12.0.0-preview.4 (2019-10-8)
For details on the Azure SDK for Java (October 2019 Preview) release, you can refer to the [release announcement](https://aka.ms/azure-sdk-preview4-java).

This package's
[documentation](https://github.com/Azure/azure-sdk-for-java/blob/azure-storage-file_12.0.0-preview.4/sdk/storage/azure-storage-file/README.md)
and
[samples](https://github.com/Azure/azure-sdk-for-java/blob/azure-storage-file_12.0.0-preview.4/sdk/storage/azure-storage-file/src/samples/java/com/azure/storage/file)

- Getters and setters were updated to use Java Bean notation.
- Added `getShareName`, `getDirectoryPath` and `getFilePath` for fetching the resource names.
- Updated to be fully compliant with the Java 9 Platform Module System.
- Changed `VoidResponse` to `Response<Void>` on sync API, and `Mono<VoidResponse>` to `Mono<Response<Void>>` on async API.
- Fixed metadata does not allow capital letter issue. [`Bug 5295`](https://github.com/Azure/azure-sdk-for-java/issues/5295)
- Updated the return type of `downloadToFile` API to `FileProperties` on sync API and `Mono<FileProperties>` on async API.
- `getFileServiceUrl`, `getShareUrl`, `getDirectoryUrl`, `getFileUrl` API now returns URL with scheme, host, resource name and snapshot if any.
- Removed SAS token generation APIs from clients, use FileServiceSasSignatureValues to generate SAS tokens. 
- Removed `SASTokenCredential`, `SASTokenCredentialPolicy` and the corresponding `credential(SASTokenCredential)` method in client builder, and added sasToken(String) instead.

## Version 12.0.0-preview.3 (2019-09-10):
For details on the Azure SDK for Java (September 2019 Preview) release, you can refer to the [release announcement](https://aka.ms/azure-sdk-preview3-java).

This package's
[documentation](https://github.com/Azure/azure-sdk-for-java/blob/085c8570b411defff26860ef56ea189af07d3d6a/sdk/storage/azure-storage-file/README.md)
and
[samples](https://github.com/Azure/azure-sdk-for-java/tree/085c8570b411defff26860ef56ea189af07d3d6a/sdk/storage/azure-storage-file/src/samples/java/com/azure/storage/file)
demonstrate the new API.

- Added tracing telemetry on maximum overload API.
- Added generate SAS token APIs.
- Throw `StorageException` with error code when get error response from service.
- Moved `ReactorNettyClient` into a separate module as default plugin. Customer can configure a custom http client through builder.
- Throw `UnexpectedLengthException` when the upload body length does not match the input length. [GitHub #4193](https://github.com/Azure/azure-sdk-for-java/issues/4193)
- Added validation policy to check the equality of request client id between request and response.
- Added `PageFlux` on async APIs and `PageIterable` on sync APIs.
- Upgraded to use service version 2019-02-02 from 2018-11-09.
- Replaced `ByteBuf` with `ByteBuffer` and removed dependency on `Netty`.
- Added `uploadRangeFromUrl` APIs on sync and async File client.
- Added `timeout` parameter for sync APIs which allows requests throw exception if no response received within the time span.
- Added `azure-storage-common` as a dependency.
- Added the ability for the user to obtain file SMB properties and file permissions from getProperties APIs on File and Directory and download APIs on File.
- Added setProperties APIs on sync and async Directory client. Allows users to set file SMB properties and file permission.

**Breaking changes: New API design**
- Changed list responses to `PagedFlux` on async APIs and `PagedIterable` on sync APIs.
- Replaced setHttpHeaders with setProperties APIs on sync and async File client. Additionally Allows users to set file SMB properties and file permission.
- Added file smb properties and file permission parameters to create APIs on sync and async File and Directory clients.

## Version 12.0.0-preview.2 (2019-08-08)
Version 12.0.0-preview.2 is a preview of our efforts in creating a client library that is developer-friendly, idiomatic to the Java ecosystem, and as consistent across different languages and platforms as possible. The principles that guide our efforts can be found in the [Azure SDK Design Guidelines for Java](https://azuresdkspecs.z5.web.core.windows.net/JavaSpec.html).

For details on the Azure SDK for Java (August 2019 Preview) release, you can refer to the [release announcement](https://aka.ms/azure-sdk-preview2-java).

This package's
[documentation](https://github.com/Azure/azure-sdk-for-java/blob/azure-storage-file_12.0.0-preview.2/sdk/storage/azure-storage-file/README.md)
and
[samples](https://github.com/Azure/azure-sdk-for-java/tree/azure-storage-file_12.0.0-preview.2/sdk/storage/azure-storage-file/src/samples/java/com/azure/storage/file)
demonstrate the new API.

### Features included in `azure-storage-file`
- This is initial SDK release for storage file service.
- Packages scoped by functionality
    - `azure-storage-file` contains a `FileServiceClient`,  `FileServiceAsyncClient`, `ShareClient`, `ShareAsyncClient`, `DirectoryClient`, `DirectoryAsyncClient`, `FileClient` and `FileAsyncClient` for storage file operations. 
- Client instances are scoped to storage file service.
- Reactive streams support using [Project Reactor](https://projectreactor.io/).

<|MERGE_RESOLUTION|>--- conflicted
+++ resolved
@@ -1,13 +1,10 @@
 # Release History
 
 ## Version XX.X.X (XXXX-XX-XX)
-<<<<<<< HEAD
-- Added support for obtaining premium file properties in ShareServiceClient.listShares and ShareClient.getProperties
-=======
 - Added support for the 2019-07-07 service version.
 - Added support for file leases. Includes adding the ShareLeaseClientBuilder, ShareLeaseClient, and ShareLeaseAsync client and overloads accepting leaseIds for operations that support leases.
 - Added failedClosedHandles property to CloseHandlesInfo to allow users to access number of failed handles in forceCloseAllHandles and closeHandle.
->>>>>>> f82d9bef
+- Added support for obtaining premium file properties in ShareServiceClient.listShares and ShareClient.getProperties
 
 ## Version 12.0.0 (2019-12-04)
 This package's
