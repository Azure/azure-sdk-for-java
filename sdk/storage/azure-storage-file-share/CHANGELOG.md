# Release History

<<<<<<< HEAD
## 12.9.0-beta.4 (Unreleased)
- Added support for the 2020-08-04 service version.
- Added back ability to create a ShareLeaseClient for a Share or Share Snapshot.
=======
## 12.10.0-beta.1 (Unreleased)

>>>>>>> 908c7134

## 12.9.0 (2021-04-29)
- ShareLeaseClient now updates it's leaseID through a lease change.
- Fixed a bug where working with a root directory client could improperly form requests and subdirectory clients

## 12.9.0-beta.3 (2021-04-16)
- Updated azure-storage-common dependencies.

## 12.9.0-beta.2 (2021-03-29)
- Updated azure-storage-common and azure-core dependencies.

## 12.9.0-beta.1 (2021-02-10)
- Added support for the 2020-06-12 service version. 

## 12.8.0 (2021-01-14)
- GA release

## 12.8.0-beta.1 (2020-12-07)
- Exposed ClientOptions on all client builders, allowing users to set a custom application id and custom headers.
- Fixed a bug where snapshot would be appended to a share snapshot instead of sharesnapshot.
- Fixed a bug where the sharesnapshot query parameter would be ignored in share and share file client builders.
- Fixed a bug where the error message would not be displayed the exception message of a HEAD request.
- Added a MetadataValidationPolicy to check for leading and trailing whitespace in metadata that would cause Auth failures.
- Added support for the 2020-04-08 service version. 
- Added support for specifying enabled protocols on share creation
- Added support for setting root squash on share creation and through set properties.

## 12.7.0 (2020-11-11)
- Added support to specify whether or not a pipeline policy should be added per call or per retry.
- Added support for setting access tier on a share through ShareClient.create, ShareClient.setAccessTier.
- Added support for getting access tier on a share through ShareClient.getProperties, ShareServiceClient.listShares
- Fixed a bug where interspersed element types returned by range diff listing would deserialize incorrectly.
- Renamed setAccessTier to setProperties and deprecated setQuotaInGb in favor of setProperties.
- Renamed DeleteSnapshotsOptionType to ShareSnapshotsDeleteOptionType in ShareClient.delete
- Removed ability to create a ShareLeaseClient for a Share or Share Snapshot. This feature has been rescheduled for future release.

## 12.7.0-beta.1 (2020-10-01)
- Added support for the 2020-02-10 service version. 
- Added support to getFileRanges on a previous snapshot by adding the getFileRangesDiff API. 
- Added support to set whether or not smb multichannel is enabled.
- Added support to lease shares and snapshot shares.
- Added support to specify a lease id for share operations.
- Fixed a bug where getProperties on a file client would throw a HttpResponseException instead of ShareStorageException.
- Fixed a bug where snapshot would be appended to a share snapshot instead of sharesnapshot.
- Fixed a bug that would cause auth failures when building a client by passing an endpoint which had a sas token with protocol set to https,http
- Fixed a bug where a custom application id in HttpLogOptions would not be added to the User Agent String.

## 12.6.0 (2020-08-13)
- GA release for 2019-12-12 service version

## 12.6.0-beta.1 (2020-07-07)
- Added support for the 2019-12-12 service version.
- Added support for restoring file share.

## 12.5.0 (2020-06-12)
- Fixed bug in ShareFileClient.uploadRangeFromUrl and ShareFileClient.beginCopy where sourceUrl was not getting encoded.
- Updated azure-storage-common and azure-core dependencies. 

## 12.4.1 (2020-05-06)
- Updated `azure-core` version to `1.5.0` to pickup fixes for percent encoding `UTF-8` and invalid leading bytes in a body string.

## 12.4.0 (2020-04-06)
- Fixed an issue where whitespace would cause NtfsFileAttributes.toAttributes/fromAttributes to result in an error parsing the attributes.
- Fixed a bug where the Date header wouldn't be updated with a new value on request retry.

## 12.3.0 (2020-03-11)
- Added support for exists methods on Share, ShareDirectory and ShareFile clients.

## 12.2.0 (2020-02-12)
- Fixed bug in ShareClient.getStatistics where shareUsageInGB was not properly converted. Added parameter to ShareStatistics to include a shareUsageInBytes parameter.
- Fixed bug where ShareDirectoryAsyncClient.getFileClient appended an extra / for files in the root directory.

- Added support for the 2019-07-07 service version.
- Added support for file leases. Includes adding the ShareLeaseClientBuilder, ShareLeaseClient, and ShareLeaseAsync client and overloads accepting leaseIds for operations that support leases.
- Added failedClosedHandles property to CloseHandlesInfo to allow users to access number of failed handles in forceCloseAllHandles and closeHandle.
- Added support for obtaining premium file properties in ShareServiceClient.listShares and ShareClient.getProperties.
- Added support for additional start copy parameters - FileSmbProperties, file permission, file permission copy mode, set archive and ignore read only.

## 12.1.1 (2020-02-10)
- Updated `azure-core-http-netty` to version 1.3.0
- Update `azure-storage-common` to version 12.3.1

## 12.1.0 (2020-01-08)
This package's
[documentation](https://github.com/Azure/azure-sdk-for-java/blob/azure-storage-file-share_12.1.0/sdk/storage/azure-storage-file-share/README.md)
and
[samples](https://github.com/Azure/azure-sdk-for-java/blob/azure-storage-file-share_12.1.0/sdk/storage/azure-storage-file-share/src/samples/java/com/azure/storage/file/share)

## 12.1.0-beta.1 (2019-12-18)
- Added SAS generation methods on clients to improve discoverability and convenience of sas. Deprecated setFilePath, setShareName generateSasQueryParameters methods on ShareServiceSasSignatureValues to direct users to using the methods added on clients.

## 12.0.0 (2019-12-04)
This package's
[documentation](https://github.com/Azure/azure-sdk-for-java/blob/azure-storage-file-share_12.0.0/sdk/storage/azure-storage-file-share/README.md)
and
[samples](https://github.com/Azure/azure-sdk-for-java/blob/azure-storage-file-share_12.0.0/sdk/storage/azure-storage-file-share/src/samples/java/com/azure/storage/file/share)

- GA release.
- Changed return type for forceCloseHandle from void to CloseHandlesInfo.
- Changed return type for forceCloseAllHandles from int to CloseHandlesInfo.
- Upgraded to version 1.1.0 of Azure Core.

## 12.0.0-preview.5 (2019-10-31)
- Renamed FileReference to StorageFileItem
- Changed response of ShareClient.listFilesAndDirectories FileReference to StorageFileItem
- FileUploadRangeFromUrlInfo eTag() changed to getETag() and lastModified() changed to getLastModidified()
- Changed response of FileAsyncClient.download() from Mono<FileDownloadInfo> to Flux<ByteBuffer>
- Renamed FileAsyncClient.downloadWithPropertiesWithResponse to downloadLoadWithResponse
- Removed FileAsyncClient.uploadWithResponse(Flux<ByteBuffer>, long, long)
- Changed response of FileClient.download() from FileDownloadInfo to voif
- Renamed FileClient.downloadWithPropertiesWithResponse to downloadLoadWithResponse
- Changed FileClient upload methods to take InputStreams instead of ByteBuffers
- Removed FileClient.uploadWithResponse(ByteBuffer, long, long)
- Deleted FileDownloadInfo
- Removed FileProperty from public API
- Removed BaseFileClientBuilder
- Removed FileClientBuilder, ShareClientBuilder, and FileServiceClientBuilder inheritance of BaseFileClientBuilder
- Renamed ListShatesOptions getMaxResults and setMaxResults to getMaxResultsPerPage and setMaxResultsPerPage
- Removes StorageError and StorageErrorException from public API
- Renamed StorageErrorCode to FileErrorCode, SignedIdentifier to FileSignedIdentifier, StorageServiceProperties to FileServiceProperties, CorRules to FileCorRules, AccessPolicy to FileAccessPolicy, and Metrics to FileMetrics
- Renamed FileHTTPHeaders to FileHttpHeaders and removed File from getter names
- Replaced forceCloseHandles(String, boolean) with forceCloseHandle(String) and forceCloseHandles(boolean)
- Renamed StorageException to FileStorageException
- Added FileServiceVersion and the ability to set it on client builders
- Replaced URL parameters with String on uploadRangeFromUrl
- Replaced startCopy with beginCopy and return poller
- Renamed FileSasPermission getters to use has prefix
- Changed return type for FileClient.downloadWithProperties from Response<Void> to FileDownloadResponse and FileAsyncClient.downloadWithProperties from Mono<Response<Flux<ByteBuffer>>> to Mono<FileDownloadAsyncResponse>

## 12.0.0-preview.4 (2019-10-08)
For details on the Azure SDK for Java (October 2019 Preview) release, you can refer to the [release announcement](https://aka.ms/azure-sdk-preview4-java).

This package's
[documentation](https://github.com/Azure/azure-sdk-for-java/blob/azure-storage-file_12.0.0-preview.4/sdk/storage/azure-storage-file/README.md)
and
[samples](https://github.com/Azure/azure-sdk-for-java/blob/azure-storage-file_12.0.0-preview.4/sdk/storage/azure-storage-file/src/samples/java/com/azure/storage/file)

- Getters and setters were updated to use Java Bean notation.
- Added `getShareName`, `getDirectoryPath` and `getFilePath` for fetching the resource names.
- Updated to be fully compliant with the Java 9 Platform Module System.
- Changed `VoidResponse` to `Response<Void>` on sync API, and `Mono<VoidResponse>` to `Mono<Response<Void>>` on async API.
- Fixed metadata does not allow capital letter issue. [`Bug 5295`](https://github.com/Azure/azure-sdk-for-java/issues/5295)
- Updated the return type of `downloadToFile` API to `FileProperties` on sync API and `Mono<FileProperties>` on async API.
- `getFileServiceUrl`, `getShareUrl`, `getDirectoryUrl`, `getFileUrl` API now returns URL with scheme, host, resource name and snapshot if any.
- Removed SAS token generation APIs from clients, use FileServiceSasSignatureValues to generate SAS tokens.
- Removed `SASTokenCredential`, `SASTokenCredentialPolicy` and the corresponding `credential(SASTokenCredential)` method in client builder, and added sasToken(String) instead.

## 12.0.0-preview.3 (2019-09-10)
For details on the Azure SDK for Java (September 2019 Preview) release, you can refer to the [release announcement](https://aka.ms/azure-sdk-preview3-java).

This package's
[documentation](https://github.com/Azure/azure-sdk-for-java/blob/085c8570b411defff26860ef56ea189af07d3d6a/sdk/storage/azure-storage-file/README.md)
and
[samples](https://github.com/Azure/azure-sdk-for-java/tree/085c8570b411defff26860ef56ea189af07d3d6a/sdk/storage/azure-storage-file/src/samples/java/com/azure/storage/file)
demonstrate the new API.

- Added tracing telemetry on maximum overload API.
- Added generate SAS token APIs.
- Throw `StorageException` with error code when get error response from service.
- Moved `ReactorNettyClient` into a separate module as default plugin. Customer can configure a custom http client through builder.
- Throw `UnexpectedLengthException` when the upload body length does not match the input length. [GitHub #4193](https://github.com/Azure/azure-sdk-for-java/issues/4193)
- Added validation policy to check the equality of request client id between request and response.
- Added `PageFlux` on async APIs and `PageIterable` on sync APIs.
- Upgraded to use service version 2019-02-02 from 2018-11-09.
- Replaced `ByteBuf` with `ByteBuffer` and removed dependency on `Netty`.
- Added `uploadRangeFromUrl` APIs on sync and async File client.
- Added `timeout` parameter for sync APIs which allows requests throw exception if no response received within the time span.
- Added `azure-storage-common` as a dependency.
- Added the ability for the user to obtain file SMB properties and file permissions from getProperties APIs on File and Directory and download APIs on File.
- Added setProperties APIs on sync and async Directory client. Allows users to set file SMB properties and file permission.

**Breaking changes: New API design**
- Changed list responses to `PagedFlux` on async APIs and `PagedIterable` on sync APIs.
- Replaced setHttpHeaders with setProperties APIs on sync and async File client. Additionally Allows users to set file SMB properties and file permission.
- Added file smb properties and file permission parameters to create APIs on sync and async File and Directory clients.

## 12.0.0-preview.2 (2019-08-08)
Version 12.0.0-preview.2 is a preview of our efforts in creating a client library that is developer-friendly, idiomatic to the Java ecosystem, and as consistent across different languages and platforms as possible. The principles that guide our efforts can be found in the [Azure SDK Design Guidelines for Java](https://azuresdkspecs.z5.web.core.windows.net/JavaSpec.html).

For details on the Azure SDK for Java (August 2019 Preview) release, you can refer to the [release announcement](https://azure.github.io/azure-sdk/releases/2019-08-06/java.html).

This package's
[documentation](https://github.com/Azure/azure-sdk-for-java/blob/azure-storage-file_12.0.0-preview.2/sdk/storage/azure-storage-file/README.md)
and
[samples](https://github.com/Azure/azure-sdk-for-java/tree/azure-storage-file_12.0.0-preview.2/sdk/storage/azure-storage-file/src/samples/java/com/azure/storage/file)
demonstrate the new API.

### Features included in `azure-storage-file`
- This is initial SDK release for storage file service.
- Packages scoped by functionality
    - `azure-storage-file` contains a `FileServiceClient`,  `FileServiceAsyncClient`, `ShareClient`, `ShareAsyncClient`, `DirectoryClient`, `DirectoryAsyncClient`, `FileClient` and `FileAsyncClient` for storage file operations.
- Client instances are scoped to storage file service.
- Reactive streams support using [Project Reactor](https://projectreactor.io/).<|MERGE_RESOLUTION|>--- conflicted
+++ resolved
@@ -1,13 +1,8 @@
 # Release History
 
-<<<<<<< HEAD
-## 12.9.0-beta.4 (Unreleased)
+## 12.10.0-beta.1 (Unreleased)
 - Added support for the 2020-08-04 service version.
 - Added back ability to create a ShareLeaseClient for a Share or Share Snapshot.
-=======
-## 12.10.0-beta.1 (Unreleased)
-
->>>>>>> 908c7134
 
 ## 12.9.0 (2021-04-29)
 - ShareLeaseClient now updates it's leaseID through a lease change.
