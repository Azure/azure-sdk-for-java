# Release History

<<<<<<< HEAD
## 12.7.0-beta.2 (Unreleased)
- Added support to specify whether or not a pipeline policy should be added per call or per retry.
- Added support for setting access tier on a share through ShareClient.create, ShareClient.setAccessTier.
- Added support for getting access tier on a share through ShareClient.getProperties, ShareServiceClient.listShares
- Fixed a bug where interspersed element types returned by range diff listing would deserialize incorrectly.
- Renamed setAccessTier to setProperties and deprecated setQuotaInGb in favor of setProperties.
- Renamed DeleteSnapshotsOptionType to ShareSnapshotsDeleteOptionType in ShareClient.delete
- Removed ability to create a ShareLeaseClient for a Share or Share Snapshot. This feature has been rescheduled for future release.
=======
## 12.8.0-beta.2 (Unreleased)

>>>>>>> 6f033d77

## 12.8.0-beta.1 (2020-12-07)
- Exposed ClientOptions on all client builders, allowing users to set a custom application id and custom headers.
- Fixed a bug where snapshot would be appended to a share snapshot instead of sharesnapshot.
- Fixed a bug where the sharesnapshot query parameter would be ignored in share and share file client builders.
- Fixed a bug where the error message would not be displayed the exception message of a HEAD request.
- Added a MetadataValidationPolicy to check for leading and trailing whitespace in metadata that would cause Auth failures.
- Added support for the 2020-04-08 service version. 
- Added support for specifying enabled protocols on share creation
- Added support for setting root squash on share creation and through set properties.

## 12.7.0 (2020-11-11)
- Added support to specify whether or not a pipeline policy should be added per call or per retry.
- Added support for setting access tier on a share through ShareClient.create, ShareClient.setAccessTier.
- Added support for getting access tier on a share through ShareClient.getProperties, ShareServiceClient.listShares
- Fixed a bug where interspersed element types returned by range diff listing would deserialize incorrectly.
- Renamed setAccessTier to setProperties and deprecated setQuotaInGb in favor of setProperties.
- Renamed DeleteSnapshotsOptionType to ShareSnapshotsDeleteOptionType in ShareClient.delete
- Removed ability to create a ShareLeaseClient for a Share or Share Snapshot. This feature has been rescheduled for future release.

## 12.7.0-beta.1 (2020-10-01)
- Added support for the 2020-02-10 service version. 
- Added support to getFileRanges on a previous snapshot by adding the getFileRangesDiff API. 
- Added support to set whether or not smb multichannel is enabled.
- Added support to lease shares and snapshot shares.
- Added support to specify a lease id for share operations.
- Fixed a bug where getProperties on a file client would throw a HttpResponseException instead of ShareStorageException.
- Fixed a bug where snapshot would be appended to a share snapshot instead of sharesnapshot.
- Fixed a bug that would cause auth failures when building a client by passing an endpoint which had a sas token with protocol set to https,http
- Fixed a bug where a custom application id in HttpLogOptions would not be added to the User Agent String.

## 12.6.0 (2020-08-13)
- GA release for 2019-12-12 service version

## 12.6.0-beta.1 (2019-07-07)
- Added support for the 2019-12-12 service version.
- Added support for restoring file share.

## 12.5.0 (2020-06-12)
- Fixed bug in ShareFileClient.uploadRangeFromUrl and ShareFileClient.beginCopy where sourceUrl was not getting encoded.
- Updated azure-storage-common and azure-core dependencies. 

## 12.4.1 (2020-05-06)
- Updated `azure-core` version to `1.5.0` to pickup fixes for percent encoding `UTF-8` and invalid leading bytes in a body string.

## 12.4.0 (2020-04-06)
- Fixed an issue where whitespace would cause NtfsFileAttributes.toAttributes/fromAttributes to result in an error parsing the attributes.
- Fixed a bug where the Date header wouldn't be updated with a new value on request retry.

## 12.3.0 (2020-03-11)
- Added support for exists methods on Share, ShareDirectory and ShareFile clients.

## 12.2.0 (2020-02-12)
- Fixed bug in ShareClient.getStatistics where shareUsageInGB was not properly converted. Added parameter to ShareStatistics to include a shareUsageInBytes parameter.
- Fixed bug where ShareDirectoryAsyncClient.getFileClient appended an extra / for files in the root directory.

- Added support for the 2019-07-07 service version.
- Added support for file leases. Includes adding the ShareLeaseClientBuilder, ShareLeaseClient, and ShareLeaseAsync client and overloads accepting leaseIds for operations that support leases.
- Added failedClosedHandles property to CloseHandlesInfo to allow users to access number of failed handles in forceCloseAllHandles and closeHandle.
- Added support for obtaining premium file properties in ShareServiceClient.listShares and ShareClient.getProperties.
- Added support for additional start copy parameters - FileSmbProperties, file permission, file permission copy mode, set archive and ignore read only.

## 12.1.1 (2020-02-10)
- Updated `azure-core-http-netty` to version 1.3.0
- Update `azure-storage-common` to version 12.3.1

## 12.1.0 (2020-01-08)
This package's
[documentation](https://github.com/Azure/azure-sdk-for-java/blob/azure-storage-file-share_12.1.0/sdk/storage/azure-storage-file-share/README.md)
and
[samples](https://github.com/Azure/azure-sdk-for-java/blob/azure-storage-file-share_12.1.0/sdk/storage/azure-storage-file-share/src/samples/java/com/azure/storage/file/share)

## 12.1.0-beta.1 (2019-12-18)
- Added SAS generation methods on clients to improve discoverability and convenience of sas. Deprecated setFilePath, setShareName generateSasQueryParameters methods on ShareServiceSasSignatureValues to direct users to using the methods added on clients.

## 12.0.0 (2019-12-04)
This package's
[documentation](https://github.com/Azure/azure-sdk-for-java/blob/azure-storage-file-share_12.0.0/sdk/storage/azure-storage-file-share/README.md)
and
[samples](https://github.com/Azure/azure-sdk-for-java/blob/azure-storage-file-share_12.0.0/sdk/storage/azure-storage-file-share/src/samples/java/com/azure/storage/file/share)

- GA release.
- Changed return type for forceCloseHandle from void to CloseHandlesInfo.
- Changed return type for forceCloseAllHandles from int to CloseHandlesInfo.
- Upgraded to version 1.1.0 of Azure Core.

## 12.0.0-preview.5 (2019-10-31)
- Renamed FileReference to StorageFileItem
- Changed response of ShareClient.listFilesAndDirectories FileReference to StorageFileItem
- FileUploadRangeFromUrlInfo eTag() changed to getETag() and lastModified() changed to getLastModidified()
- Changed response of FileAsyncClient.download() from Mono<FileDownloadInfo> to Flux<ByteBuffer>
- Renamed FileAsyncClient.downloadWithPropertiesWithResponse to downloadLoadWithResponse
- Removed FileAsyncClient.uploadWithResponse(Flux<ByteBuffer>, long, long)
- Changed response of FileClient.download() from FileDownloadInfo to voif
- Renamed FileClient.downloadWithPropertiesWithResponse to downloadLoadWithResponse
- Changed FileClient upload methods to take InputStreams instead of ByteBuffers
- Removed FileClient.uploadWithResponse(ByteBuffer, long, long)
- Deleted FileDownloadInfo
- Removed FileProperty from public API
- Removed BaseFileClientBuilder
- Removed FileClientBuilder, ShareClientBuilder, and FileServiceClientBuilder inheritance of BaseFileClientBuilder
- Renamed ListShatesOptions getMaxResults and setMaxResults to getMaxResultsPerPage and setMaxResultsPerPage
- Removes StorageError and StorageErrorException from public API
- Renamed StorageErrorCode to FileErrorCode, SignedIdentifier to FileSignedIdentifier, StorageServiceProperties to FileServiceProperties, CorRules to FileCorRules, AccessPolicy to FileAccessPolicy, and Metrics to FileMetrics
- Renamed FileHTTPHeaders to FileHttpHeaders and removed File from getter names
- Replaced forceCloseHandles(String, boolean) with forceCloseHandle(String) and forceCloseHandles(boolean)
- Renamed StorageException to FileStorageException
- Added FileServiceVersion and the ability to set it on client builders
- Replaced URL parameters with String on uploadRangeFromUrl
- Replaced startCopy with beginCopy and return poller
- Renamed FileSasPermission getters to use has prefix
- Changed return type for FileClient.downloadWithProperties from Response<Void> to FileDownloadResponse and FileAsyncClient.downloadWithProperties from Mono<Response<Flux<ByteBuffer>>> to Mono<FileDownloadAsyncResponse>

## 12.0.0-preview.4 (2019-10-8)
For details on the Azure SDK for Java (October 2019 Preview) release, you can refer to the [release announcement](https://aka.ms/azure-sdk-preview4-java).

This package's
[documentation](https://github.com/Azure/azure-sdk-for-java/blob/azure-storage-file_12.0.0-preview.4/sdk/storage/azure-storage-file/README.md)
and
[samples](https://github.com/Azure/azure-sdk-for-java/blob/azure-storage-file_12.0.0-preview.4/sdk/storage/azure-storage-file/src/samples/java/com/azure/storage/file)

- Getters and setters were updated to use Java Bean notation.
- Added `getShareName`, `getDirectoryPath` and `getFilePath` for fetching the resource names.
- Updated to be fully compliant with the Java 9 Platform Module System.
- Changed `VoidResponse` to `Response<Void>` on sync API, and `Mono<VoidResponse>` to `Mono<Response<Void>>` on async API.
- Fixed metadata does not allow capital letter issue. [`Bug 5295`](https://github.com/Azure/azure-sdk-for-java/issues/5295)
- Updated the return type of `downloadToFile` API to `FileProperties` on sync API and `Mono<FileProperties>` on async API.
- `getFileServiceUrl`, `getShareUrl`, `getDirectoryUrl`, `getFileUrl` API now returns URL with scheme, host, resource name and snapshot if any.
- Removed SAS token generation APIs from clients, use FileServiceSasSignatureValues to generate SAS tokens.
- Removed `SASTokenCredential`, `SASTokenCredentialPolicy` and the corresponding `credential(SASTokenCredential)` method in client builder, and added sasToken(String) instead.

## 12.0.0-preview.3 (2019-09-10)
For details on the Azure SDK for Java (September 2019 Preview) release, you can refer to the [release announcement](https://aka.ms/azure-sdk-preview3-java).

This package's
[documentation](https://github.com/Azure/azure-sdk-for-java/blob/085c8570b411defff26860ef56ea189af07d3d6a/sdk/storage/azure-storage-file/README.md)
and
[samples](https://github.com/Azure/azure-sdk-for-java/tree/085c8570b411defff26860ef56ea189af07d3d6a/sdk/storage/azure-storage-file/src/samples/java/com/azure/storage/file)
demonstrate the new API.

- Added tracing telemetry on maximum overload API.
- Added generate SAS token APIs.
- Throw `StorageException` with error code when get error response from service.
- Moved `ReactorNettyClient` into a separate module as default plugin. Customer can configure a custom http client through builder.
- Throw `UnexpectedLengthException` when the upload body length does not match the input length. [GitHub #4193](https://github.com/Azure/azure-sdk-for-java/issues/4193)
- Added validation policy to check the equality of request client id between request and response.
- Added `PageFlux` on async APIs and `PageIterable` on sync APIs.
- Upgraded to use service version 2019-02-02 from 2018-11-09.
- Replaced `ByteBuf` with `ByteBuffer` and removed dependency on `Netty`.
- Added `uploadRangeFromUrl` APIs on sync and async File client.
- Added `timeout` parameter for sync APIs which allows requests throw exception if no response received within the time span.
- Added `azure-storage-common` as a dependency.
- Added the ability for the user to obtain file SMB properties and file permissions from getProperties APIs on File and Directory and download APIs on File.
- Added setProperties APIs on sync and async Directory client. Allows users to set file SMB properties and file permission.

**Breaking changes: New API design**
- Changed list responses to `PagedFlux` on async APIs and `PagedIterable` on sync APIs.
- Replaced setHttpHeaders with setProperties APIs on sync and async File client. Additionally Allows users to set file SMB properties and file permission.
- Added file smb properties and file permission parameters to create APIs on sync and async File and Directory clients.

## 12.0.0-preview.2 (2019-08-08)
Version 12.0.0-preview.2 is a preview of our efforts in creating a client library that is developer-friendly, idiomatic to the Java ecosystem, and as consistent across different languages and platforms as possible. The principles that guide our efforts can be found in the [Azure SDK Design Guidelines for Java](https://azuresdkspecs.z5.web.core.windows.net/JavaSpec.html).

For details on the Azure SDK for Java (August 2019 Preview) release, you can refer to the [release announcement](https://azure.github.io/azure-sdk/releases/2019-08-06/java.html).

This package's
[documentation](https://github.com/Azure/azure-sdk-for-java/blob/azure-storage-file_12.0.0-preview.2/sdk/storage/azure-storage-file/README.md)
and
[samples](https://github.com/Azure/azure-sdk-for-java/tree/azure-storage-file_12.0.0-preview.2/sdk/storage/azure-storage-file/src/samples/java/com/azure/storage/file)
demonstrate the new API.

### Features included in `azure-storage-file`
- This is initial SDK release for storage file service.
- Packages scoped by functionality
    - `azure-storage-file` contains a `FileServiceClient`,  `FileServiceAsyncClient`, `ShareClient`, `ShareAsyncClient`, `DirectoryClient`, `DirectoryAsyncClient`, `FileClient` and `FileAsyncClient` for storage file operations.
- Client instances are scoped to storage file service.
- Reactive streams support using [Project Reactor](https://projectreactor.io/).<|MERGE_RESOLUTION|>--- conflicted
+++ resolved
@@ -1,18 +1,7 @@
 # Release History
 
-<<<<<<< HEAD
-## 12.7.0-beta.2 (Unreleased)
-- Added support to specify whether or not a pipeline policy should be added per call or per retry.
-- Added support for setting access tier on a share through ShareClient.create, ShareClient.setAccessTier.
-- Added support for getting access tier on a share through ShareClient.getProperties, ShareServiceClient.listShares
-- Fixed a bug where interspersed element types returned by range diff listing would deserialize incorrectly.
-- Renamed setAccessTier to setProperties and deprecated setQuotaInGb in favor of setProperties.
-- Renamed DeleteSnapshotsOptionType to ShareSnapshotsDeleteOptionType in ShareClient.delete
-- Removed ability to create a ShareLeaseClient for a Share or Share Snapshot. This feature has been rescheduled for future release.
-=======
 ## 12.8.0-beta.2 (Unreleased)
 
->>>>>>> 6f033d77
 
 ## 12.8.0-beta.1 (2020-12-07)
 - Exposed ClientOptions on all client builders, allowing users to set a custom application id and custom headers.
