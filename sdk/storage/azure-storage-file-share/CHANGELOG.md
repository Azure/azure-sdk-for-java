--- conflicted
+++ resolved
@@ -1,19 +1,17 @@
 # Release History
 
-<<<<<<< HEAD
-## 12.1.0-beta.2 (Unreleased)
+## 12.2.0-beta.1 (Unreleased)
 - Added support for the 2019-07-07 service version.
 - Added support for file leases. Includes adding the ShareLeaseClientBuilder, ShareLeaseClient, and ShareLeaseAsync client and overloads accepting leaseIds for operations that support leases.
 - Added failedClosedHandles property to CloseHandlesInfo to allow users to access number of failed handles in forceCloseAllHandles and closeHandle.
 - Added support for obtaining premium file properties in ShareServiceClient.listShares and ShareClient.getProperties.
 - Added support for additional start copy parameters - FileSmbProperties, file permission, file permission copy mode, set archive and ignore read only.
-=======
+
 ## 12.1.0 (2020-01-08)
 This package's
 [documentation](https://github.com/Azure/azure-sdk-for-java/blob/azure-storage-file_12.1.0/sdk/storage/azure-storage-file-share/README.md)
 and
 [samples](https://github.com/Azure/azure-sdk-for-java/blob/azure-storage-file_12.1.0/sdk/storage/azure-storage-file-share/src/samples/java/com/azure/storage/file/share)
->>>>>>> 0f276126
 
 ## 12.1.0-beta.1 (2019-12-18)
 - Added SAS generation methods on clients to improve discoverability and convenience of sas. Deprecated setFilePath, setShareName generateSasQueryParameters methods on ShareServiceSasSignatureValues to direct users to using the methods added on clients.
