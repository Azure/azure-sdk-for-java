--- conflicted
+++ resolved
@@ -73,7 +73,7 @@
     <dependency>
       <groupId>com.fasterxml.jackson.dataformat</groupId>
       <artifactId>jackson-dataformat-xml</artifactId>
-      <version>2.15.2</version> <!-- {x-version-update;com.fasterxml.jackson.dataformat:jackson-dataformat-xml;external_dependency} -->
+      <version>2.13.5</version> <!-- {x-version-update;com.fasterxml.jackson.dataformat:jackson-dataformat-xml;external_dependency} -->
     </dependency>
 
     <dependency>
@@ -122,7 +122,7 @@
     <dependency>
       <groupId>io.projectreactor</groupId>
       <artifactId>reactor-test</artifactId>
-      <version>3.5.9</version> <!-- {x-version-update;io.projectreactor:reactor-test;external_dependency} -->
+      <version>3.4.31</version> <!-- {x-version-update;io.projectreactor:reactor-test;external_dependency} -->
       <scope>test</scope>
     </dependency>
     <dependency>
@@ -150,27 +150,9 @@
       <scope>test</scope>
     </dependency>
     <dependency>
-<<<<<<< HEAD
-      <groupId>org.spockframework</groupId>
-      <artifactId>spock-core</artifactId>
-      <version>2.4-M1-groovy-4.0</version> <!-- {x-version-update;org.spockframework:spock-core;external_dependency} -->
-      <scope>test</scope>
-    </dependency>
-    <dependency>
-      <groupId>net.bytebuddy</groupId>
-      <artifactId>byte-buddy</artifactId>
-      <version>1.14.6</version> <!-- {x-version-update;net.bytebuddy:byte-buddy;external_dependency} -->
-      <scope>test</scope>
-    </dependency>
-    <dependency>
-      <groupId>org.objenesis</groupId>
-      <artifactId>objenesis</artifactId>
-      <version>3.1</version> <!-- {x-version-update;org.objenesis:objenesis;external_dependency} -->
-=======
       <groupId>org.mockito</groupId>
       <artifactId>mockito-core</artifactId>
       <version>4.11.0</version> <!-- {x-version-update;org.mockito:mockito-core;external_dependency} -->
->>>>>>> a0f364c3
       <scope>test</scope>
     </dependency>
   </dependencies>
@@ -180,12 +162,12 @@
       <plugin>
         <groupId>org.apache.maven.plugins</groupId>
         <artifactId>maven-enforcer-plugin</artifactId>
-        <version>3.3.0</version> <!-- {x-version-update;org.apache.maven.plugins:maven-enforcer-plugin;external_dependency} -->
+        <version>3.0.0-M3</version> <!-- {x-version-update;org.apache.maven.plugins:maven-enforcer-plugin;external_dependency} -->
         <configuration>
           <rules>
             <bannedDependencies>
               <includes>
-                <include>com.fasterxml.jackson.dataformat:jackson-dataformat-xml:[2.15.2]</include> <!-- {x-include-update;com.fasterxml.jackson.dataformat:jackson-dataformat-xml;external_dependency} -->
+                <include>com.fasterxml.jackson.dataformat:jackson-dataformat-xml:[2.13.5]</include> <!-- {x-include-update;com.fasterxml.jackson.dataformat:jackson-dataformat-xml;external_dependency} -->
               </includes>
             </bannedDependencies>
           </rules>
@@ -234,35 +216,5 @@
         </plugins>
       </build>
     </profile>
-<<<<<<< HEAD
-    <profile>
-      <id>java9plus</id>
-      <activation>
-        <jdk>[9,)</jdk>
-      </activation>
-      <build>
-        <plugins>
-          <plugin>
-            <groupId>org.apache.maven.plugins</groupId>
-            <artifactId>maven-compiler-plugin</artifactId>
-            <version>3.11.0</version> <!-- {x-version-update;org.apache.maven.plugins:maven-compiler-plugin;external_dependency} -->
-            <executions>
-              <execution>
-                <id>default-testCompile</id>
-                <phase>process-test-sources</phase>
-                <goals>
-                  <goal>testCompile</goal>
-                </goals>
-                <configuration>
-                  <failOnWarning>false</failOnWarning>
-                </configuration>
-              </execution>
-            </executions>
-          </plugin>
-        </plugins>
-      </build>
-    </profile>
-=======
->>>>>>> a0f364c3
   </profiles>
 </project>