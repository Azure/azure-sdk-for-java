<?xml version="1.0" encoding="UTF-8"?>
<project xmlns="http://maven.apache.org/POM/4.0.0"
         xmlns:xsi="http://www.w3.org/2001/XMLSchema-instance"
         xsi:schemaLocation="http://maven.apache.org/POM/4.0.0 http://maven.apache.org/xsd/maven-4.0.0.xsd">
  <parent>
    <groupId>com.azure</groupId>
    <artifactId>azure-client-sdk-parent</artifactId>
    <version>1.7.0</version> <!-- {x-version-update;com.azure:azure-client-sdk-parent;current} -->
    <relativePath>../../parents/azure-client-sdk-parent</relativePath>
  </parent>

  <modelVersion>4.0.0</modelVersion>

  <groupId>com.azure</groupId>
  <artifactId>azure-storage-file-share</artifactId>
  <version>12.22.0-beta.2</version> <!-- {x-version-update;com.azure:azure-storage-file-share;current} -->

  <name>Microsoft Azure client library for File Share Storage</name>
  <description>This module contains client library for Microsoft Azure File Share Storage.</description>
  <url>https://github.com/Azure/azure-sdk-for-java</url>

  <distributionManagement>
    <site>
      <id>azure-java-build-docs</id>
      <url>${site.url}/site/${project.artifactId}</url>
    </site>
  </distributionManagement>

  <scm>
    <url>scm:git:https://github.com/Azure/azure-sdk-for-java</url>
    <connection>scm:git:git@github.com:Azure/azure-sdk-for-java.git</connection>
    <tag>HEAD</tag>
  </scm>

  <properties>
    <AZURE_TEST_SYSTEM_PLAYBACK_PROPERTIES_FILE>../azure-storage-common/ci.system.properties</AZURE_TEST_SYSTEM_PLAYBACK_PROPERTIES_FILE>
    <!-- Configures the Java 9+ run to perform the required module exports, opens, and reads that are necessary for testing but shouldn't be part of the module-info. -->
    <javaModulesSurefireArgLine>
      --add-exports com.azure.core/com.azure.core.implementation.http=ALL-UNNAMED
      --add-exports com.azure.storage.common/com.azure.storage.common.implementation.credentials=ALL-UNNAMED
      --add-opens com.azure.storage.common/com.azure.storage.common.implementation=ALL-UNNAMED
      --add-opens com.azure.storage.file.share/com.azure.storage.file.share=ALL-UNNAMED
      --add-opens com.azure.storage.file.share/com.azure.storage.file.share.implementation=ALL-UNNAMED
      --add-opens com.azure.storage.file.share/com.azure.storage.file.share.implementation.util=ALL-UNNAMED
      --add-opens com.azure.storage.file.share/com.azure.storage.file.share.models=ALL-UNNAMED
      --add-opens com.azure.storage.file.share/com.azure.storage.file.share.specialized=ALL-UNNAMED
      --add-reads com.azure.core=ALL-UNNAMED
      --add-reads com.azure.storage.common=ALL-UNNAMED
      --add-reads com.azure.storage.file.share=com.azure.http.netty
      --add-reads com.azure.storage.file.share=com.azure.core.http.okhttp
      --add-reads com.azure.storage.file.share=com.azure.core.http.jdk.httpclient
      --add-reads com.azure.storage.file.share=com.azure.core.http.vertx
    </javaModulesSurefireArgLine>
    <parallelizeLiveTests>concurrent</parallelizeLiveTests>

    <checkstyle.suppressionsLocation>checkstyle-suppressions.xml</checkstyle.suppressionsLocation>

    <spotbugs.skip>false</spotbugs.skip>
    <spotbugs.excludeFilterFile>spotbugs-exclude.xml</spotbugs.excludeFilterFile>

    <javadoc.excludePackageNames>com.azure.json,com.azure.xml,com.azure.core.*</javadoc.excludePackageNames>
    <javadoc.sourcepath>${basedir}/src/main/java:${basedir}/../../core/azure-core/src/main/java:${basedir}/../../serialization/azure-json/src/main/java:${basedir}/../../serialization/azure-xml/src/main/java</javadoc.sourcepath>
  </properties>

  <dependencies>
    <dependency>
      <groupId>com.azure</groupId>
      <artifactId>azure-xml</artifactId>
      <version>1.0.0</version> <!-- {x-version-update;com.azure:azure-xml;dependency} -->
    </dependency>
    <dependency>
      <groupId>com.azure</groupId>
      <artifactId>azure-core</artifactId>
      <version>1.48.0</version> <!-- {x-version-update;com.azure:azure-core;dependency} -->
    </dependency>
    <dependency>
      <groupId>com.azure</groupId>
      <artifactId>azure-core-http-netty</artifactId>
      <version>1.14.2</version> <!-- {x-version-update;com.azure:azure-core-http-netty;dependency} -->
    </dependency>
    <dependency>
      <groupId>com.azure</groupId>
      <artifactId>azure-storage-common</artifactId>
<<<<<<< HEAD
      <version>12.25.0-beta.1</version> <!-- {x-version-update;com.azure:azure-storage-common;current} -->
    </dependency>

    <dependency>
      <groupId>com.fasterxml.jackson.dataformat</groupId>
      <artifactId>jackson-dataformat-xml</artifactId>
      <version>2.15.4</version> <!-- {x-version-update;com.fasterxml.jackson.dataformat:jackson-dataformat-xml;external_dependency} -->
=======
      <version>12.25.0-beta.2</version> <!-- {x-version-update;com.azure:azure-storage-common;current} -->
>>>>>>> 274dddd7
    </dependency>

    <dependency>
      <groupId>com.azure</groupId>
      <artifactId>azure-storage-common</artifactId>
      <version>12.25.0-beta.2</version> <!-- {x-version-update;com.azure:azure-storage-common;current} -->
      <classifier>tests</classifier>
      <type>test-jar</type>
      <scope>test</scope>
    </dependency>

    <!-- Added this dependency to include necessary annotations used by reactor core.
        Without this dependency, javadoc throws a warning as it cannot find enum When.MAYBE
        which is used in @Nullable annotation in reactor core classes -->
    <dependency>
      <groupId>com.google.code.findbugs</groupId>
      <artifactId>jsr305</artifactId>
      <version>3.0.2</version> <!-- {x-version-update;com.google.code.findbugs:jsr305;external_dependency} -->
      <scope>provided</scope>
    </dependency>

    <dependency>
      <groupId>com.azure</groupId>
      <artifactId>azure-core-test</artifactId>
      <version>1.24.1</version> <!-- {x-version-update;com.azure:azure-core-test;dependency} -->
      <scope>test</scope>
    </dependency>
    <dependency>
      <groupId>org.junit.jupiter</groupId>
      <artifactId>junit-jupiter-api</artifactId>
      <version>5.10.2</version> <!-- {x-version-update;org.junit.jupiter:junit-jupiter-api;external_dependency} -->
      <scope>test</scope>
    </dependency>
    <dependency>
      <groupId>org.junit.jupiter</groupId>
      <artifactId>junit-jupiter-engine</artifactId>
      <version>5.10.2</version> <!-- {x-version-update;org.junit.jupiter:junit-jupiter-engine;external_dependency} -->
      <scope>test</scope>
    </dependency>
    <dependency>
      <groupId>org.junit.jupiter</groupId>
      <artifactId>junit-jupiter-params</artifactId>
      <version>5.10.2</version> <!-- {x-version-update;org.junit.jupiter:junit-jupiter-params;external_dependency} -->
      <scope>test</scope>
    </dependency>
    <dependency>
      <groupId>io.projectreactor</groupId>
      <artifactId>reactor-test</artifactId>
      <version>3.6.5</version> <!-- {x-version-update;io.projectreactor:reactor-test;external_dependency} -->
      <scope>test</scope>
    </dependency>
    <dependency>
      <groupId>com.azure</groupId>
      <artifactId>azure-identity</artifactId>
      <version>1.12.0</version> <!-- {x-version-update;com.azure:azure-identity;dependency} -->
      <scope>test</scope>
    </dependency>
    <dependency>
      <groupId>com.azure</groupId>
      <artifactId>azure-storage-blob</artifactId>
      <version>12.26.0-beta.2</version> <!-- {x-version-update;com.azure:azure-storage-blob;current} -->
      <scope>test</scope>
    </dependency>
    <dependency>
      <groupId>com.azure</groupId>
      <artifactId>azure-core-http-okhttp</artifactId>
      <version>1.11.20</version> <!-- {x-version-update;com.azure:azure-core-http-okhttp;dependency} -->
      <scope>test</scope>
    </dependency>
    <dependency>
      <groupId>com.azure</groupId>
      <artifactId>azure-core-http-vertx</artifactId>
      <version>1.0.0-beta.17</version> <!-- {x-version-update;com.azure:azure-core-http-vertx;dependency} -->
      <scope>test</scope>
    </dependency>
  </dependencies>

<<<<<<< HEAD
  <build>
    <plugins>
      <plugin>
        <groupId>org.apache.maven.plugins</groupId>
        <artifactId>maven-enforcer-plugin</artifactId>
        <version>3.4.1</version> <!-- {x-version-update;org.apache.maven.plugins:maven-enforcer-plugin;external_dependency} -->
        <configuration>
          <rules>
            <bannedDependencies>
              <includes>
                <include>com.fasterxml.jackson.dataformat:jackson-dataformat-xml:[2.15.4]</include> <!-- {x-include-update;com.fasterxml.jackson.dataformat:jackson-dataformat-xml;external_dependency} -->
              </includes>
            </bannedDependencies>
          </rules>
        </configuration>
      </plugin>
    </plugins>
  </build>

=======
>>>>>>> 274dddd7
  <profiles>
    <profile>
      <id>inject-sas-service-version</id>
      <activation>
        <property><name>env.AZURE_LIVE_TEST_SERVICE_VERSION</name></property>
      </activation>
      <build>
        <plugins>
          <plugin>
            <groupId>org.codehaus.mojo</groupId>
            <artifactId>build-helper-maven-plugin</artifactId>
<<<<<<< HEAD
            <version>3.4.0</version> <!-- {x-version-update;org.codehaus.mojo:build-helper-maven-plugin;external_dependency} -->
=======
            <version>3.5.0</version> <!-- {x-version-update;org.codehaus.mojo:build-helper-maven-plugin;external_dependency} -->
>>>>>>> 274dddd7
            <executions>
              <execution>
                <id>regex-property</id>
                <goals>
                  <goal>regex-property</goal>
                </goals>
                <configuration>
                  <name>AZURE_STORAGE_SAS_SERVICE_VERSION</name>
                  <value>${env.AZURE_LIVE_TEST_SERVICE_VERSION}</value>
                  <regex>V(\d+)_(\d+)_(\d+)</regex>
                  <replacement>$1-$2-$3</replacement>
                </configuration>
              </execution>
            </executions>
          </plugin>
          <plugin>
            <groupId>org.apache.maven.plugins</groupId>
            <artifactId>maven-surefire-plugin</artifactId>
            <version>3.2.5</version> <!-- {x-version-update;org.apache.maven.plugins:maven-surefire-plugin;external_dependency} -->
            <configuration>
              <systemPropertyVariables>
                <AZURE_STORAGE_SAS_SERVICE_VERSION>${AZURE_STORAGE_SAS_SERVICE_VERSION}</AZURE_STORAGE_SAS_SERVICE_VERSION>
              </systemPropertyVariables>
            </configuration>
          </plugin>
        </plugins>
      </build>
    </profile>

    <profile>
      <id>java12plus</id>
      <activation>
        <jdk>[12,)</jdk>
      </activation>
      <dependencies>
        <dependency>
          <groupId>com.azure</groupId>
          <artifactId>azure-core-http-jdk-httpclient</artifactId>
          <version>1.0.0-beta.12</version> <!-- {x-version-update;com.azure:azure-core-http-jdk-httpclient;dependency} -->
          <scope>test</scope>
        </dependency>
      </dependencies>
    </profile>
  </profiles>
</project><|MERGE_RESOLUTION|>--- conflicted
+++ resolved
@@ -81,17 +81,7 @@
     <dependency>
       <groupId>com.azure</groupId>
       <artifactId>azure-storage-common</artifactId>
-<<<<<<< HEAD
-      <version>12.25.0-beta.1</version> <!-- {x-version-update;com.azure:azure-storage-common;current} -->
-    </dependency>
-
-    <dependency>
-      <groupId>com.fasterxml.jackson.dataformat</groupId>
-      <artifactId>jackson-dataformat-xml</artifactId>
-      <version>2.15.4</version> <!-- {x-version-update;com.fasterxml.jackson.dataformat:jackson-dataformat-xml;external_dependency} -->
-=======
       <version>12.25.0-beta.2</version> <!-- {x-version-update;com.azure:azure-storage-common;current} -->
->>>>>>> 274dddd7
     </dependency>
 
     <dependency>
@@ -122,25 +112,25 @@
     <dependency>
       <groupId>org.junit.jupiter</groupId>
       <artifactId>junit-jupiter-api</artifactId>
-      <version>5.10.2</version> <!-- {x-version-update;org.junit.jupiter:junit-jupiter-api;external_dependency} -->
+      <version>5.9.3</version> <!-- {x-version-update;org.junit.jupiter:junit-jupiter-api;external_dependency} -->
       <scope>test</scope>
     </dependency>
     <dependency>
       <groupId>org.junit.jupiter</groupId>
       <artifactId>junit-jupiter-engine</artifactId>
-      <version>5.10.2</version> <!-- {x-version-update;org.junit.jupiter:junit-jupiter-engine;external_dependency} -->
+      <version>5.9.3</version> <!-- {x-version-update;org.junit.jupiter:junit-jupiter-engine;external_dependency} -->
       <scope>test</scope>
     </dependency>
     <dependency>
       <groupId>org.junit.jupiter</groupId>
       <artifactId>junit-jupiter-params</artifactId>
-      <version>5.10.2</version> <!-- {x-version-update;org.junit.jupiter:junit-jupiter-params;external_dependency} -->
+      <version>5.9.3</version> <!-- {x-version-update;org.junit.jupiter:junit-jupiter-params;external_dependency} -->
       <scope>test</scope>
     </dependency>
     <dependency>
       <groupId>io.projectreactor</groupId>
       <artifactId>reactor-test</artifactId>
-      <version>3.6.5</version> <!-- {x-version-update;io.projectreactor:reactor-test;external_dependency} -->
+      <version>3.4.36</version> <!-- {x-version-update;io.projectreactor:reactor-test;external_dependency} -->
       <scope>test</scope>
     </dependency>
     <dependency>
@@ -169,28 +159,6 @@
     </dependency>
   </dependencies>
 
-<<<<<<< HEAD
-  <build>
-    <plugins>
-      <plugin>
-        <groupId>org.apache.maven.plugins</groupId>
-        <artifactId>maven-enforcer-plugin</artifactId>
-        <version>3.4.1</version> <!-- {x-version-update;org.apache.maven.plugins:maven-enforcer-plugin;external_dependency} -->
-        <configuration>
-          <rules>
-            <bannedDependencies>
-              <includes>
-                <include>com.fasterxml.jackson.dataformat:jackson-dataformat-xml:[2.15.4]</include> <!-- {x-include-update;com.fasterxml.jackson.dataformat:jackson-dataformat-xml;external_dependency} -->
-              </includes>
-            </bannedDependencies>
-          </rules>
-        </configuration>
-      </plugin>
-    </plugins>
-  </build>
-
-=======
->>>>>>> 274dddd7
   <profiles>
     <profile>
       <id>inject-sas-service-version</id>
@@ -202,11 +170,7 @@
           <plugin>
             <groupId>org.codehaus.mojo</groupId>
             <artifactId>build-helper-maven-plugin</artifactId>
-<<<<<<< HEAD
-            <version>3.4.0</version> <!-- {x-version-update;org.codehaus.mojo:build-helper-maven-plugin;external_dependency} -->
-=======
             <version>3.5.0</version> <!-- {x-version-update;org.codehaus.mojo:build-helper-maven-plugin;external_dependency} -->
->>>>>>> 274dddd7
             <executions>
               <execution>
                 <id>regex-property</id>
