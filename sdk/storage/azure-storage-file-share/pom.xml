--- conflicted
+++ resolved
@@ -57,7 +57,7 @@
     <dependency>
       <groupId>com.azure</groupId>
       <artifactId>azure-core</artifactId>
-      <version>1.26.0</version> <!-- {x-version-update;com.azure:azure-core;dependency} -->
+      <version>1.27.0-beta.1</version> <!-- {x-version-update;com.azure:azure-core;current} -->
     </dependency>
 
     <dependency>
@@ -92,11 +92,7 @@
     <dependency>
       <groupId>com.azure</groupId>
       <artifactId>azure-core-test</artifactId>
-<<<<<<< HEAD
       <version>1.8.0-beta.1</version> <!-- {x-version-update;com.azure:azure-core-test;current} -->
-=======
-      <version>1.7.9</version> <!-- {x-version-update;com.azure:azure-core-test;dependency} -->
->>>>>>> 06a66cff
       <scope>test</scope>
     </dependency>
     <dependency>
