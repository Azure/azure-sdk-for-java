--- conflicted
+++ resolved
@@ -13,11 +13,7 @@
 
   <groupId>com.azure</groupId>
   <artifactId>azure-storage-file-share</artifactId>
-<<<<<<< HEAD
-  <version>12.19.1</version> <!-- {x-version-update;com.azure:azure-storage-file-share;current} -->
-=======
   <version>12.21.0-beta.1</version> <!-- {x-version-update;com.azure:azure-storage-file-share;current} -->
->>>>>>> 9e118302
 
   <name>Microsoft Azure client library for File Share Storage</name>
   <description>This module contains client library for Microsoft Azure File Share Storage.</description>
@@ -71,11 +67,7 @@
     <dependency>
       <groupId>com.azure</groupId>
       <artifactId>azure-storage-common</artifactId>
-<<<<<<< HEAD
-      <version>12.22.1</version> <!-- {x-version-update;com.azure:azure-storage-common;current} -->
-=======
       <version>12.24.0-beta.1</version> <!-- {x-version-update;com.azure:azure-storage-common;current} -->
->>>>>>> 9e118302
     </dependency>
 
     <dependency>
@@ -87,11 +79,7 @@
     <dependency>
       <groupId>com.azure</groupId>
       <artifactId>azure-storage-common</artifactId>
-<<<<<<< HEAD
-      <version>12.22.1</version> <!-- {x-version-update;com.azure:azure-storage-common;current} -->
-=======
       <version>12.24.0-beta.1</version> <!-- {x-version-update;com.azure:azure-storage-common;current} -->
->>>>>>> 9e118302
       <classifier>tests</classifier>
       <type>test-jar</type>
       <scope>test</scope>
@@ -146,11 +134,7 @@
     <dependency>
       <groupId>com.azure</groupId>
       <artifactId>azure-storage-blob</artifactId>
-<<<<<<< HEAD
-      <version>12.23.1</version> <!-- {x-version-update;com.azure:azure-storage-blob;current} -->
-=======
       <version>12.25.0-beta.1</version> <!-- {x-version-update;com.azure:azure-storage-blob;current} -->
->>>>>>> 9e118302
       <scope>test</scope>
     </dependency>
     <dependency>
