<?xml version="1.0" encoding="UTF-8"?>
<project xmlns="http://maven.apache.org/POM/4.0.0"
         xmlns:xsi="http://www.w3.org/2001/XMLSchema-instance"
         xsi:schemaLocation="http://maven.apache.org/POM/4.0.0 http://maven.apache.org/xsd/maven-4.0.0.xsd">
  <parent>
    <groupId>com.azure</groupId>
    <artifactId>azure-client-sdk-parent</artifactId>
    <version>1.7.0</version> <!-- {x-version-update;com.azure:azure-client-sdk-parent;current} -->
    <relativePath>../../parents/azure-client-sdk-parent</relativePath>
  </parent>

  <modelVersion>4.0.0</modelVersion>

  <groupId>com.azure</groupId>
  <artifactId>azure-storage-file-share</artifactId>
  <version>12.24.0</version> <!-- {x-version-update;com.azure:azure-storage-file-share;current} -->

  <name>Microsoft Azure client library for File Share Storage</name>
  <description>This module contains client library for Microsoft Azure File Share Storage.</description>
  <url>https://github.com/Azure/azure-sdk-for-java</url>

  <distributionManagement>
    <site>
      <id>azure-java-build-docs</id>
      <url>${site.url}/site/${project.artifactId}</url>
    </site>
  </distributionManagement>

  <scm>
    <url>scm:git:https://github.com/Azure/azure-sdk-for-java</url>
    <connection>scm:git:git@github.com:Azure/azure-sdk-for-java.git</connection>
    <tag>HEAD</tag>
  </scm>

  <properties>
    <AZURE_TEST_SYSTEM_PLAYBACK_PROPERTIES_FILE>../azure-storage-common/ci.system.properties</AZURE_TEST_SYSTEM_PLAYBACK_PROPERTIES_FILE>
    <!-- Configures the Java 9+ run to perform the required module exports, opens, and reads that are necessary for testing but shouldn't be part of the module-info. -->
    <javaModulesSurefireArgLine>
      --add-exports com.azure.core/com.azure.core.implementation.http=ALL-UNNAMED
      --add-exports com.azure.storage.common/com.azure.storage.common.implementation.credentials=ALL-UNNAMED
      --add-opens com.azure.storage.common/com.azure.storage.common.implementation=ALL-UNNAMED
      --add-opens com.azure.storage.file.share/com.azure.storage.file.share=ALL-UNNAMED
      --add-opens com.azure.storage.file.share/com.azure.storage.file.share.implementation=ALL-UNNAMED
      --add-opens com.azure.storage.file.share/com.azure.storage.file.share.implementation.util=ALL-UNNAMED
      --add-opens com.azure.storage.file.share/com.azure.storage.file.share.models=ALL-UNNAMED
      --add-opens com.azure.storage.file.share/com.azure.storage.file.share.specialized=ALL-UNNAMED
      --add-reads com.azure.core=ALL-UNNAMED
      --add-reads com.azure.storage.common=ALL-UNNAMED
      --add-reads com.azure.storage.file.share=com.azure.http.netty
      --add-reads com.azure.storage.file.share=com.azure.core.http.okhttp
      --add-reads com.azure.storage.file.share=com.azure.core.http.jdk.httpclient
      --add-reads com.azure.storage.file.share=com.azure.core.http.vertx
    </javaModulesSurefireArgLine>
    <parallelizeLiveTests>concurrent</parallelizeLiveTests>

    <checkstyle.suppressionsLocation>checkstyle-suppressions.xml</checkstyle.suppressionsLocation>

    <spotbugs.skip>false</spotbugs.skip>
    <spotbugs.excludeFilterFile>spotbugs-exclude.xml</spotbugs.excludeFilterFile>

    <javadoc.excludePackageNames>com.azure.json,com.azure.xml,com.azure.core.*</javadoc.excludePackageNames>
    <javadoc.sourcepath>${basedir}/src/main/java:${basedir}/../../core/azure-core/src/main/java:${basedir}/../../serialization/azure-json/src/main/java:${basedir}/../../serialization/azure-xml/src/main/java</javadoc.sourcepath>
  </properties>

  <dependencies>
    <dependency>
      <groupId>com.azure</groupId>
      <artifactId>azure-xml</artifactId>
      <version>1.1.0</version> <!-- {x-version-update;com.azure:azure-xml;dependency} -->
    </dependency>
    <dependency>
      <groupId>com.azure</groupId>
      <artifactId>azure-core</artifactId>
<<<<<<< HEAD
      <version>1.52.0-beta.1</version><!-- {x-version-update;unreleased_com.azure:azure-core;dependency} -->
=======
      <version>1.52.0</version> <!-- {x-version-update;com.azure:azure-core;dependency} -->
>>>>>>> 72b06ee0
    </dependency>
    <dependency>
      <groupId>com.azure</groupId>
      <artifactId>azure-core-http-netty</artifactId>
      <version>1.15.4</version> <!-- {x-version-update;com.azure:azure-core-http-netty;dependency} -->
    </dependency>
    <dependency>
      <groupId>com.azure</groupId>
      <artifactId>azure-storage-common</artifactId>
      <version>12.27.0</version> <!-- {x-version-update;com.azure:azure-storage-common;current} -->
    </dependency>

    <dependency>
      <groupId>com.azure</groupId>
      <artifactId>azure-storage-common</artifactId>
      <version>12.27.0</version> <!-- {x-version-update;com.azure:azure-storage-common;current} -->
      <classifier>tests</classifier>
      <type>test-jar</type>
      <scope>test</scope>
    </dependency>

    <!-- Added this dependency to include necessary annotations used by reactor core.
        Without this dependency, javadoc throws a warning as it cannot find enum When.MAYBE
        which is used in @Nullable annotation in reactor core classes -->
    <dependency>
      <groupId>com.google.code.findbugs</groupId>
      <artifactId>jsr305</artifactId>
      <version>3.0.2</version> <!-- {x-version-update;com.google.code.findbugs:jsr305;external_dependency} -->
      <scope>provided</scope>
    </dependency>

    <dependency>
      <groupId>com.azure</groupId>
      <artifactId>azure-core-test</artifactId>
      <version>1.26.2</version> <!-- {x-version-update;com.azure:azure-core-test;dependency} -->
      <scope>test</scope>
      <exclusions>
        <exclusion>
          <groupId>com.fasterxml.jackson.dataformat</groupId>
          <artifactId>jackson-dataformats-xml</artifactId>
        </exclusion>
      </exclusions>
    </dependency>
    <dependency>
      <groupId>org.junit.jupiter</groupId>
      <artifactId>junit-jupiter-api</artifactId>
      <version>5.9.3</version> <!-- {x-version-update;org.junit.jupiter:junit-jupiter-api;external_dependency} -->
      <scope>test</scope>
    </dependency>
    <dependency>
      <groupId>org.junit.jupiter</groupId>
      <artifactId>junit-jupiter-engine</artifactId>
      <version>5.9.3</version> <!-- {x-version-update;org.junit.jupiter:junit-jupiter-engine;external_dependency} -->
      <scope>test</scope>
    </dependency>
    <dependency>
      <groupId>org.junit.jupiter</groupId>
      <artifactId>junit-jupiter-params</artifactId>
      <version>5.9.3</version> <!-- {x-version-update;org.junit.jupiter:junit-jupiter-params;external_dependency} -->
      <scope>test</scope>
    </dependency>
    <dependency>
      <groupId>io.projectreactor</groupId>
      <artifactId>reactor-test</artifactId>
      <version>3.4.38</version> <!-- {x-version-update;io.projectreactor:reactor-test;external_dependency} -->
      <scope>test</scope>
    </dependency>
    <dependency>
      <groupId>com.azure</groupId>
      <artifactId>azure-identity</artifactId>
      <version>1.13.3</version> <!-- {x-version-update;com.azure:azure-identity;dependency} -->
      <scope>test</scope>
    </dependency>
    <dependency>
      <groupId>com.azure</groupId>
      <artifactId>azure-storage-blob</artifactId>
      <version>12.28.0</version> <!-- {x-version-update;com.azure:azure-storage-blob;current} -->
      <scope>test</scope>
    </dependency>
    <dependency>
      <groupId>com.azure</groupId>
      <artifactId>azure-core-http-okhttp</artifactId>
<<<<<<< HEAD
      <version>1.13.0-beta.1</version> <!-- {x-version-update;unreleased_com.azure:azure-core-http-okhttp;dependency} -->
=======
      <version>1.12.3</version> <!-- {x-version-update;com.azure:azure-core-http-okhttp;dependency} -->
>>>>>>> 72b06ee0
      <scope>test</scope>
    </dependency>
    <dependency>
      <groupId>com.azure</groupId>
      <artifactId>azure-core-http-vertx</artifactId>
      <version>1.0.0-beta.21</version> <!-- {x-version-update;com.azure:azure-core-http-vertx;dependency} -->
      <scope>test</scope>
    </dependency>
  </dependencies>

  <profiles>
    <profile>
      <id>inject-sas-service-version</id>
      <activation>
        <property><name>env.AZURE_LIVE_TEST_SERVICE_VERSION</name></property>
      </activation>
      <build>
        <plugins>
          <plugin>
            <groupId>org.codehaus.mojo</groupId>
            <artifactId>build-helper-maven-plugin</artifactId>
            <version>3.5.0</version> <!-- {x-version-update;org.codehaus.mojo:build-helper-maven-plugin;external_dependency} -->
            <executions>
              <execution>
                <id>regex-property</id>
                <goals>
                  <goal>regex-property</goal>
                </goals>
                <configuration>
                  <name>AZURE_STORAGE_SAS_SERVICE_VERSION</name>
                  <value>${env.AZURE_LIVE_TEST_SERVICE_VERSION}</value>
                  <regex>V(\d+)_(\d+)_(\d+)</regex>
                  <replacement>$1-$2-$3</replacement>
                </configuration>
              </execution>
            </executions>
          </plugin>
          <plugin>
            <groupId>org.apache.maven.plugins</groupId>
            <artifactId>maven-surefire-plugin</artifactId>
            <version>3.2.5</version> <!-- {x-version-update;org.apache.maven.plugins:maven-surefire-plugin;external_dependency} -->
            <configuration>
              <systemPropertyVariables>
                <AZURE_STORAGE_SAS_SERVICE_VERSION>${AZURE_STORAGE_SAS_SERVICE_VERSION}</AZURE_STORAGE_SAS_SERVICE_VERSION>
              </systemPropertyVariables>
            </configuration>
          </plugin>
        </plugins>
      </build>
    </profile>

    <profile>
      <id>java12plus</id>
      <activation>
        <jdk>[12,)</jdk>
      </activation>
      <dependencies>
        <dependency>
          <groupId>com.azure</groupId>
          <artifactId>azure-core-http-jdk-httpclient</artifactId>
          <version>1.0.0-beta.16</version> <!-- {x-version-update;com.azure:azure-core-http-jdk-httpclient;dependency} -->
          <scope>test</scope>
        </dependency>
      </dependencies>
    </profile>
  </profiles>
</project><|MERGE_RESOLUTION|>--- conflicted
+++ resolved
@@ -71,11 +71,7 @@
     <dependency>
       <groupId>com.azure</groupId>
       <artifactId>azure-core</artifactId>
-<<<<<<< HEAD
-      <version>1.52.0-beta.1</version><!-- {x-version-update;unreleased_com.azure:azure-core;dependency} -->
-=======
       <version>1.52.0</version> <!-- {x-version-update;com.azure:azure-core;dependency} -->
->>>>>>> 72b06ee0
     </dependency>
     <dependency>
       <groupId>com.azure</groupId>
@@ -158,11 +154,7 @@
     <dependency>
       <groupId>com.azure</groupId>
       <artifactId>azure-core-http-okhttp</artifactId>
-<<<<<<< HEAD
       <version>1.13.0-beta.1</version> <!-- {x-version-update;unreleased_com.azure:azure-core-http-okhttp;dependency} -->
-=======
-      <version>1.12.3</version> <!-- {x-version-update;com.azure:azure-core-http-okhttp;dependency} -->
->>>>>>> 72b06ee0
       <scope>test</scope>
     </dependency>
     <dependency>
