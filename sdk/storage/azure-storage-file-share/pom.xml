<?xml version="1.0" encoding="UTF-8"?>
<project xmlns="http://maven.apache.org/POM/4.0.0"
         xmlns:xsi="http://www.w3.org/2001/XMLSchema-instance"
         xsi:schemaLocation="http://maven.apache.org/POM/4.0.0 http://maven.apache.org/xsd/maven-4.0.0.xsd">
  <parent>
    <groupId>com.azure</groupId>
    <artifactId>azure-client-sdk-parent</artifactId>
    <version>1.7.0</version> <!-- {x-version-update;com.azure:azure-client-sdk-parent;current} -->
    <relativePath>../../../pom.client.xml</relativePath>
  </parent>

  <modelVersion>4.0.0</modelVersion>

  <groupId>com.azure</groupId>
  <artifactId>azure-storage-file-share</artifactId>
<<<<<<< HEAD
  <version>12.1.0</version> <!-- {x-version-update;com.azure:azure-storage-file-share;current} -->
=======
  <version>12.2.0-beta.1</version> <!-- {x-version-update;com.azure:azure-storage-file-share;current} -->
>>>>>>> 174756db

  <name>Microsoft Azure client library for File Share Storage</name>
  <description>This module contains client library for Microsoft Azure File Share Storage.</description>
  <url>https://github.com/Azure/azure-sdk-for-java</url>

  <distributionManagement>
    <site>
      <id>azure-java-build-docs</id>
      <url>${site.url}/site/${project.artifactId}</url>
    </site>
  </distributionManagement>

  <scm>
    <url>scm:git:https://github.com/Azure/azure-sdk-for-java</url>
    <connection>scm:git:git@github.com:Azure/azure-sdk-for-java.git</connection>
    <tag>HEAD</tag>
  </scm>

  <properties>
    <project.automatic.module.name>com.azure.storage.file</project.automatic.module.name>
  </properties>

  <dependencies>
    <dependency>
      <groupId>com.azure</groupId>
      <artifactId>azure-core</artifactId>
      <version>1.2.0</version> <!-- {x-version-update;com.azure:azure-core;dependency} -->
    </dependency>
    <dependency>
      <groupId>com.azure</groupId>
      <artifactId>azure-storage-common</artifactId>
<<<<<<< HEAD
      <version>12.2.0</version> <!-- {x-version-update;com.azure:azure-storage-common;current} -->
=======
      <version>12.4.0-beta.1</version> <!-- {x-version-update;com.azure:azure-storage-common;current} -->
>>>>>>> 174756db
    </dependency>

    <!-- Added this dependency to include necessary annotations used by reactor core.
        Without this dependency, javadoc throws a warning as it cannot find enum When.MAYBE
        which is used in @Nullable annotation in reactor core classes -->
    <dependency>
      <groupId>com.google.code.findbugs</groupId>
      <artifactId>jsr305</artifactId>
      <version>3.0.2</version> <!-- {x-version-update;com.google.code.findbugs:jsr305;external_dependency} -->
      <scope>provided</scope>
    </dependency>

    <dependency>
      <groupId>com.azure</groupId>
      <artifactId>azure-core-test</artifactId>
      <version>1.1.0</version> <!-- {x-version-update;com.azure:azure-core-test;dependency} -->
      <scope>test</scope>
    </dependency>
    <dependency>
      <groupId>com.azure</groupId>
      <artifactId>azure-core-http-netty</artifactId>
      <version>1.2.0</version> <!-- {x-version-update;com.azure:azure-core-http-netty;dependency} -->
      <scope>test</scope>
    </dependency>
    <dependency>
      <groupId>org.slf4j</groupId>
      <artifactId>slf4j-simple</artifactId>
      <version>1.7.25</version> <!-- {x-version-update;org.slf4j:slf4j-simple;external_dependency} -->
      <scope>test</scope>
    </dependency>
    <dependency>
      <groupId>io.projectreactor</groupId>
      <artifactId>reactor-test</artifactId>
      <version>3.3.0.RELEASE</version> <!-- {x-version-update;io.projectreactor:reactor-test;external_dependency} -->
      <scope>test</scope>
    </dependency>
    <dependency>
      <groupId>org.spockframework</groupId>
      <artifactId>spock-core</artifactId>
      <version>1.3-groovy-2.5</version> <!-- {x-version-update;org.spockframework:spock-core;external_dependency} -->
      <scope>test</scope>
    </dependency>
  </dependencies>

  <profiles>
    <profile>
      <id>java8</id>
      <activation>
        <jdk>[1.8,9)</jdk>
      </activation>
      <build>
        <plugins>
          <plugin>
            <groupId>org.apache.maven.plugins</groupId>
            <artifactId>maven-compiler-plugin</artifactId>
            <version>3.8.1</version> <!-- {x-version-update;org.apache.maven.plugins:maven-compiler-plugin;external_dependency} -->
            <configuration>
              <source>1.8</source>
              <target>1.8</target>
              <showWarnings>true</showWarnings>
              <failOnWarning>true</failOnWarning>
              <compilerArgs>
                <arg>-Xlint:all</arg>
                <arg>-Xlint:-serial</arg>
                <arg>-Xlint:-deprecation</arg>
                <arg>-Xlint:-processing</arg>
              </compilerArgs>
              <excludes>
                <exclude>module-info.java</exclude>
              </excludes>
            </configuration>

            <executions>
              <execution>
                <id>test-compile</id>
                <phase>process-test-sources</phase>
                <goals>
                  <goal>testCompile</goal>
                </goals>
                <configuration>
                  <compilerId>groovy-eclipse-compiler</compilerId>
                  <compilerArgs>-warn:-unused</compilerArgs>
                </configuration>
              </execution>
              <execution>
                <id>default-testCompile</id>
                <phase>process-test-sources</phase>
                <goals>
                  <goal>testCompile</goal>
                </goals>
                <configuration>
                  <compilerId>groovy-eclipse-compiler</compilerId>
                  <compilerArgs>-warn:-unused</compilerArgs>
                </configuration>
              </execution>
            </executions>
            <dependencies>
              <dependency>
                <groupId>org.codehaus.groovy</groupId>
                <artifactId>groovy-eclipse-compiler</artifactId>
                <version>3.4.0-01</version> <!-- {x-version-update;org.codehaus.groovy:groovy-eclipse-compiler;external_dependency} -->
              </dependency>
              <dependency>
                <groupId>org.codehaus.groovy</groupId>
                <artifactId>groovy-eclipse-batch</artifactId>
                <version>2.5.8-01</version> <!-- {x-version-update;org.codehaus.groovy:groovy-eclipse-batch;external_dependency} -->
              </dependency>
            </dependencies>
          </plugin>
          <plugin>
            <groupId>org.apache.maven.plugins</groupId>
            <artifactId>maven-surefire-plugin</artifactId>
            <version>3.0.0-M3</version> <!-- {x-version-update;org.apache.maven.plugins:maven-surefire-plugin;external_dependency} -->
          </plugin>
        </plugins>
      </build>
    </profile>

    <profile>
      <id>java9plus</id>
      <activation>
        <jdk>[9,)</jdk>
      </activation>
      <build>
        <plugins>
          <plugin>
            <!-- Skip maven compiler and use gmavenplus plugin instead -->
            <groupId>org.apache.maven.plugins</groupId>
            <artifactId>maven-compiler-plugin</artifactId>
            <version>3.8.1</version> <!-- {x-version-update;org.apache.maven.plugins:maven-compiler-plugin;external_dependency} -->
            <configuration>
              <source>9</source>
              <target>9</target>
            </configuration>
            <executions>
              <execution>
                <id>test-compile</id>
                <phase>process-test-sources</phase>
                <goals>
                  <goal>testCompile</goal>
                </goals>
                <configuration>
                  <compilerId>groovy-eclipse-compiler</compilerId>
                  <compilerArgs>-warn:-unused</compilerArgs>
                  <release>8</release>
                </configuration>
              </execution>
              <execution>
                <id>default-testCompile</id>
                <phase>process-test-sources</phase>
                <goals>
                  <goal>testCompile</goal>
                </goals>
                <configuration>
                  <compilerId>groovy-eclipse-compiler</compilerId>
                  <compilerArgs>-warn:-unused</compilerArgs>
                  <release>8</release>
                </configuration>
              </execution>
            </executions>
            <dependencies>
              <dependency>
                <groupId>org.codehaus.groovy</groupId>
                <artifactId>groovy-eclipse-compiler</artifactId>
                <version>3.4.0-01</version> <!-- {x-version-update;org.codehaus.groovy:groovy-eclipse-compiler;external_dependency} -->
              </dependency>
              <dependency>
                <groupId>org.codehaus.groovy</groupId>
                <artifactId>groovy-eclipse-batch</artifactId>
                <version>2.5.8-01</version> <!-- {x-version-update;org.codehaus.groovy:groovy-eclipse-batch;external_dependency} -->
              </dependency>
            </dependencies>
          </plugin>

          <plugin>
            <groupId>org.apache.maven.plugins</groupId>
            <artifactId>maven-surefire-plugin</artifactId>
            <version>3.0.0-M3</version> <!-- {x-version-update;org.apache.maven.plugins:maven-surefire-plugin;external_dependency} -->
            <configuration>
              <argLine>
                --add-exports com.azure.core/com.azure.core.implementation.http=ALL-UNNAMED
                --add-exports com.azure.core/com.azure.core.implementation.serializer.jackson=ALL-UNNAMED
                --add-exports com.azure.core/com.azure.core.implementation.util=ALL-UNNAMED
                --add-opens com.azure.storage.common/com.azure.storage.common.implementation=ALL-UNNAMED
                --add-opens com.azure.storage.file.share/com.azure.storage.file.share=ALL-UNNAMED
                --add-opens com.azure.storage.file.share/com.azure.storage.file.share.implementation=ALL-UNNAMED
                --add-opens com.azure.storage.file.share/com.azure.storage.file.share.models=ALL-UNNAMED
                --add-opens com.azure.storage.file.share/com.azure.storage.file.share.specialized=ALL-UNNAMED
                --add-reads com.azure.core=ALL-UNNAMED
                --add-reads com.azure.core.test=ALL-UNNAMED
                --add-reads com.azure.core.amqp=ALL-UNNAMED
                --add-reads com.azure.storage.common=ALL-UNNAMED
              </argLine>
            </configuration>
          </plugin>
        </plugins>
      </build>
    </profile>
  </profiles>
</project><|MERGE_RESOLUTION|>--- conflicted
+++ resolved
@@ -13,11 +13,7 @@
 
   <groupId>com.azure</groupId>
   <artifactId>azure-storage-file-share</artifactId>
-<<<<<<< HEAD
-  <version>12.1.0</version> <!-- {x-version-update;com.azure:azure-storage-file-share;current} -->
-=======
   <version>12.2.0-beta.1</version> <!-- {x-version-update;com.azure:azure-storage-file-share;current} -->
->>>>>>> 174756db
 
   <name>Microsoft Azure client library for File Share Storage</name>
   <description>This module contains client library for Microsoft Azure File Share Storage.</description>
@@ -49,11 +45,7 @@
     <dependency>
       <groupId>com.azure</groupId>
       <artifactId>azure-storage-common</artifactId>
-<<<<<<< HEAD
-      <version>12.2.0</version> <!-- {x-version-update;com.azure:azure-storage-common;current} -->
-=======
       <version>12.4.0-beta.1</version> <!-- {x-version-update;com.azure:azure-storage-common;current} -->
->>>>>>> 174756db
     </dependency>
 
     <!-- Added this dependency to include necessary annotations used by reactor core.
@@ -241,7 +233,6 @@
                 --add-opens com.azure.storage.file.share/com.azure.storage.file.share=ALL-UNNAMED
                 --add-opens com.azure.storage.file.share/com.azure.storage.file.share.implementation=ALL-UNNAMED
                 --add-opens com.azure.storage.file.share/com.azure.storage.file.share.models=ALL-UNNAMED
-                --add-opens com.azure.storage.file.share/com.azure.storage.file.share.specialized=ALL-UNNAMED
                 --add-reads com.azure.core=ALL-UNNAMED
                 --add-reads com.azure.core.test=ALL-UNNAMED
                 --add-reads com.azure.core.amqp=ALL-UNNAMED
