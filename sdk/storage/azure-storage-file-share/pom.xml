<?xml version="1.0" encoding="UTF-8"?>
<project xmlns="http://maven.apache.org/POM/4.0.0"
         xmlns:xsi="http://www.w3.org/2001/XMLSchema-instance"
         xsi:schemaLocation="http://maven.apache.org/POM/4.0.0 http://maven.apache.org/xsd/maven-4.0.0.xsd">
  <parent>
    <groupId>com.azure</groupId>
    <artifactId>azure-client-sdk-parent</artifactId>
    <version>1.7.0</version> <!-- {x-version-update;com.azure:azure-client-sdk-parent;current} -->
    <relativePath>../../parents/azure-client-sdk-parent</relativePath>
  </parent>

  <modelVersion>4.0.0</modelVersion>

  <groupId>com.azure</groupId>
  <artifactId>azure-storage-file-share</artifactId>
  <version>12.14.0-beta.1</version> <!-- {x-version-update;com.azure:azure-storage-file-share;current} -->

  <name>Microsoft Azure client library for File Share Storage</name>
  <description>This module contains client library for Microsoft Azure File Share Storage.</description>
  <url>https://github.com/Azure/azure-sdk-for-java</url>

  <distributionManagement>
    <site>
      <id>azure-java-build-docs</id>
      <url>${site.url}/site/${project.artifactId}</url>
    </site>
  </distributionManagement>

  <scm>
    <url>scm:git:https://github.com/Azure/azure-sdk-for-java</url>
    <connection>scm:git:git@github.com:Azure/azure-sdk-for-java.git</connection>
    <tag>HEAD</tag>
  </scm>

  <properties>
    <AZURE_TEST_SYSTEM_PLAYBACK_PROPERTIES_FILE>../azure-storage-common/ci.system.properties</AZURE_TEST_SYSTEM_PLAYBACK_PROPERTIES_FILE>
    <!-- Configures the Java 9+ run to perform the required module exports, opens, and reads that are necessary for testing but shouldn't be part of the module-info. -->
    <javaModulesSurefireArgLine>
      --add-exports com.azure.core/com.azure.core.implementation.http=ALL-UNNAMED
      --add-exports com.azure.core/com.azure.core.implementation.serializer.jackson=ALL-UNNAMED
      --add-exports com.azure.core/com.azure.core.implementation.util=ALL-UNNAMED
      --add-exports com.azure.storage.common/com.azure.storage.common.implementation.credentials=ALL-UNNAMED
      --add-opens com.azure.storage.common/com.azure.storage.common.implementation=ALL-UNNAMED
      --add-opens com.azure.storage.file.share/com.azure.storage.file.share=ALL-UNNAMED
      --add-opens com.azure.storage.file.share/com.azure.storage.file.share.implementation=ALL-UNNAMED
      --add-opens com.azure.storage.file.share/com.azure.storage.file.share.implementation.util=ALL-UNNAMED
      --add-opens com.azure.storage.file.share/com.azure.storage.file.share.models=ALL-UNNAMED
      --add-opens com.azure.storage.file.share/com.azure.storage.file.share.specialized=ALL-UNNAMED
      --add-reads com.azure.core=ALL-UNNAMED
      --add-reads com.azure.core.test=ALL-UNNAMED
      --add-reads com.azure.core.amqp=ALL-UNNAMED
      --add-reads com.azure.storage.common=ALL-UNNAMED
    </javaModulesSurefireArgLine>
  </properties>

  <dependencies>
    <dependency>
      <groupId>com.azure</groupId>
      <artifactId>azure-core</artifactId>
<<<<<<< HEAD
      <version>1.27.0-beta.1</version> <!-- {x-version-update;com.azure:azure-core;current} -->
=======
      <version>1.28.0</version> <!-- {x-version-update;com.azure:azure-core;dependency} -->
>>>>>>> e849033d
    </dependency>

    <dependency>
      <groupId>com.azure</groupId>
      <artifactId>azure-core-http-netty</artifactId>
      <version>1.12.0</version> <!-- {x-version-update;com.azure:azure-core-http-netty;dependency} -->
    </dependency>
    <dependency>
      <groupId>com.azure</groupId>
      <artifactId>azure-storage-common</artifactId>
      <version>12.17.0-beta.1</version> <!-- {x-version-update;com.azure:azure-storage-common;current} -->
    </dependency>
    <dependency>
      <groupId>com.azure</groupId>
      <artifactId>azure-storage-common</artifactId>
      <version>12.17.0-beta.1</version> <!-- {x-version-update;com.azure:azure-storage-common;current} -->
      <classifier>tests</classifier>
      <type>test-jar</type>
      <scope>test</scope>
    </dependency>

    <!-- Added this dependency to include necessary annotations used by reactor core.
        Without this dependency, javadoc throws a warning as it cannot find enum When.MAYBE
        which is used in @Nullable annotation in reactor core classes -->
    <dependency>
      <groupId>com.google.code.findbugs</groupId>
      <artifactId>jsr305</artifactId>
      <version>3.0.2</version> <!-- {x-version-update;com.google.code.findbugs:jsr305;external_dependency} -->
      <scope>provided</scope>
    </dependency>

    <dependency>
      <groupId>com.azure</groupId>
      <artifactId>azure-core-test</artifactId>
<<<<<<< HEAD
      <version>1.8.0-beta.1</version> <!-- {x-version-update;com.azure:azure-core-test;current} -->
=======
      <version>1.8.0</version> <!-- {x-version-update;com.azure:azure-core-test;dependency} -->
>>>>>>> e849033d
      <scope>test</scope>
    </dependency>
    <dependency>
      <groupId>io.projectreactor</groupId>
      <artifactId>reactor-test</artifactId>
      <version>3.4.17</version> <!-- {x-version-update;io.projectreactor:reactor-test;external_dependency} -->
      <scope>test</scope>
    </dependency>
    <dependency>
      <groupId>com.azure</groupId>
      <artifactId>azure-identity</artifactId>
      <version>1.5.1</version> <!-- {x-version-update;com.azure:azure-identity;dependency} -->
      <scope>test</scope>
    </dependency>
    <dependency>
      <groupId>com.azure</groupId>
      <artifactId>azure-storage-blob</artifactId>
      <version>12.18.0-beta.1</version> <!-- {x-version-update;com.azure:azure-storage-blob;current} -->
      <scope>test</scope>
    </dependency>
    <dependency>
      <groupId>org.apache.logging.log4j</groupId>
      <artifactId>log4j-slf4j-impl</artifactId>
      <version>2.17.2</version> <!-- {x-version-update;org.apache.logging.log4j:log4j-slf4j-impl;external_dependency} -->
      <scope>test</scope>
    </dependency>
    <dependency>
      <groupId>org.apache.logging.log4j</groupId>
      <artifactId>log4j-api</artifactId>
      <version>2.17.2</version> <!-- {x-version-update;org.apache.logging.log4j:log4j-api;external_dependency} -->
      <scope>test</scope>
    </dependency>
    <dependency>
      <groupId>org.apache.logging.log4j</groupId>
      <artifactId>log4j-core</artifactId>
      <version>2.17.2</version> <!-- {x-version-update;org.apache.logging.log4j:log4j-core;external_dependency} -->
      <scope>test</scope>
    </dependency>
    <dependency>
      <groupId>com.azure</groupId>
      <artifactId>azure-core-http-okhttp</artifactId>
      <version>1.9.0</version> <!-- {x-version-update;com.azure:azure-core-http-okhttp;dependency} -->
      <scope>test</scope>
    </dependency>
  </dependencies>

  <profiles>
    <profile>
      <id>inject-sas-service-version</id>
      <activation>
        <property><name>env.AZURE_LIVE_TEST_SERVICE_VERSION</name></property>
      </activation>
      <build>
        <plugins>
          <plugin>
            <groupId>org.codehaus.mojo</groupId>
            <artifactId>build-helper-maven-plugin</artifactId>
            <version>3.0.0</version> <!-- {x-version-update;org.codehaus.mojo:build-helper-maven-plugin;external_dependency} -->
            <executions>
              <execution>
                <id>regex-property</id>
                <goals>
                  <goal>regex-property</goal>
                </goals>
                <configuration>
                  <name>AZURE_STORAGE_SAS_SERVICE_VERSION</name>
                  <value>${env.AZURE_LIVE_TEST_SERVICE_VERSION}</value>
                  <regex>V(\d+)_(\d+)_(\d+)</regex>
                  <replacement>$1-$2-$3</replacement>
                </configuration>
              </execution>
            </executions>
          </plugin>
          <plugin>
            <groupId>org.apache.maven.plugins</groupId>
            <artifactId>maven-surefire-plugin</artifactId>
            <version>3.0.0-M3</version> <!-- {x-version-update;org.apache.maven.plugins:maven-surefire-plugin;external_dependency} -->
            <configuration>
              <systemPropertyVariables>
                <AZURE_STORAGE_SAS_SERVICE_VERSION>${AZURE_STORAGE_SAS_SERVICE_VERSION}</AZURE_STORAGE_SAS_SERVICE_VERSION>
              </systemPropertyVariables>
            </configuration>
          </plugin>
        </plugins>
      </build>
    </profile>
    <profile>
      <id>java8</id>
      <activation>
        <jdk>[1.8,9)</jdk>
      </activation>
      <dependencies>
        <dependency>
          <groupId>org.spockframework</groupId>
          <artifactId>spock-core</artifactId>
          <version>2.0-M4-groovy-2.5</version> <!-- {x-version-update;org.spockframework:spock-core;external_dependency} -->
          <scope>test</scope>
        </dependency>
      </dependencies>
      <build>
        <plugins>
          <plugin>
            <groupId>org.apache.maven.plugins</groupId>
            <artifactId>maven-compiler-plugin</artifactId>
            <version>3.8.1</version> <!-- {x-version-update;org.apache.maven.plugins:maven-compiler-plugin;external_dependency} -->
            <executions>
              <execution>
                <id>default-testCompile</id>
                <phase>process-test-sources</phase>
                <goals>
                  <goal>testCompile</goal>
                </goals>
                <configuration>
                  <compilerId>groovy-eclipse-compiler</compilerId>
                  <compilerArgs>
                    <arg>-warn:-unused</arg>
                  </compilerArgs>
                </configuration>
              </execution>
            </executions>
            <dependencies>
              <dependency>
                <groupId>org.codehaus.groovy</groupId>
                <artifactId>groovy-eclipse-compiler</artifactId>
                <version>3.4.0-01</version> <!-- {x-version-update;org.codehaus.groovy:groovy-eclipse-compiler;external_dependency} -->
              </dependency>
              <dependency>
                <groupId>org.codehaus.groovy</groupId>
                <artifactId>groovy-eclipse-batch</artifactId>
                <version>2.5.8-01</version> <!-- {x-version-update;org.codehaus.groovy:groovy-eclipse-batch;external_dependency} -->
              </dependency>
            </dependencies>
          </plugin>
        </plugins>
      </build>
    </profile>
    <profile>
      <id>java9plus</id>
      <activation>
        <jdk>[9,)</jdk>
      </activation>
      <dependencies>
        <dependency>
          <groupId>org.spockframework</groupId>
          <artifactId>spock-core</artifactId>
          <version>2.0-groovy-3.0</version> <!-- {x-version-update;groovy3_org.spockframework:spock-core;external_dependency} -->
          <scope>test</scope>
        </dependency>
      </dependencies>
      <build>
        <plugins>
          <plugin>
            <groupId>org.codehaus.gmavenplus</groupId>
            <artifactId>gmavenplus-plugin</artifactId>
            <version>1.13.0</version> <!-- {x-version-update;org.codehaus.gmavenplus:gmavenplus-plugin;external_dependency} -->
            <executions>
              <execution>
                <goals>
                  <goal>addTestSources</goal>
                  <goal>generateTestStubs</goal>
                  <goal>compileTests</goal>
                  <goal>removeTestStubs</goal>
                </goals>
              </execution>
            </executions>
            <configuration>
              <testSources>
                <testSource>
                  <directory>${project.basedir}/src/test</directory>
                  <includes>
                    <include>**/*.groovy</include>
                  </includes>
                </testSource>
              </testSources>
            </configuration>
          </plugin>

          <plugin>
            <groupId>org.apache.maven.plugins</groupId>
            <artifactId>maven-compiler-plugin</artifactId>
            <version>3.8.1</version> <!-- {x-version-update;org.apache.maven.plugins:maven-compiler-plugin;external_dependency} -->
            <executions>
              <execution>
                <id>default-testCompile</id>
                <phase>process-test-sources</phase>
                <goals>
                  <goal>testCompile</goal>
                </goals>
                <configuration>
                  <failOnWarning>false</failOnWarning>
                </configuration>
              </execution>
            </executions>
          </plugin>
        </plugins>
      </build>
    </profile>
  </profiles>
</project><|MERGE_RESOLUTION|>--- conflicted
+++ resolved
@@ -57,11 +57,7 @@
     <dependency>
       <groupId>com.azure</groupId>
       <artifactId>azure-core</artifactId>
-<<<<<<< HEAD
-      <version>1.27.0-beta.1</version> <!-- {x-version-update;com.azure:azure-core;current} -->
-=======
-      <version>1.28.0</version> <!-- {x-version-update;com.azure:azure-core;dependency} -->
->>>>>>> e849033d
+      <version>1.29.0-beta.1</version> <!-- {x-version-update;com.azure:azure-core;current} -->
     </dependency>
 
     <dependency>
@@ -96,11 +92,7 @@
     <dependency>
       <groupId>com.azure</groupId>
       <artifactId>azure-core-test</artifactId>
-<<<<<<< HEAD
-      <version>1.8.0-beta.1</version> <!-- {x-version-update;com.azure:azure-core-test;current} -->
-=======
-      <version>1.8.0</version> <!-- {x-version-update;com.azure:azure-core-test;dependency} -->
->>>>>>> e849033d
+      <version>1.9.0-beta.1</version> <!-- {x-version-update;com.azure:azure-core-test;current} -->
       <scope>test</scope>
     </dependency>
     <dependency>
