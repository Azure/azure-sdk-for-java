// Copyright (c) Microsoft Corporation. All rights reserved.
// Licensed under the MIT License.
package com.azure.storage.file.share;

import com.azure.core.http.rest.Response;
import com.azure.core.util.Context;
import com.azure.core.util.polling.PollResponse;
import com.azure.core.util.polling.SyncPoller;
import com.azure.storage.common.StorageSharedKeyCredential;
import com.azure.storage.file.share.models.CloseHandlesInfo;
import com.azure.storage.file.share.models.PermissionCopyModeType;
import com.azure.storage.file.share.models.ShareFileCopyInfo;
import com.azure.storage.file.share.models.ShareFileHttpHeaders;
import com.azure.storage.file.share.models.ShareFileInfo;
import com.azure.storage.file.share.models.ShareFileMetadataInfo;
import com.azure.storage.file.share.models.ShareFileProperties;
import com.azure.storage.file.share.models.ShareFileRange;
import com.azure.storage.file.share.models.ShareFileUploadInfo;
import com.azure.storage.file.share.models.ShareFileUploadRangeFromUrlInfo;
import com.azure.storage.file.share.models.NtfsFileAttributes;
import com.azure.storage.file.share.models.ShareRequestConditions;

import java.io.ByteArrayInputStream;
import java.io.ByteArrayOutputStream;
import java.io.InputStream;
import java.io.OutputStream;
import java.nio.charset.StandardCharsets;
import java.nio.file.Files;
import java.nio.file.Paths;
import java.time.Duration;
import java.time.LocalDateTime;
import java.time.OffsetDateTime;
import java.time.ZoneOffset;
import java.util.Collections;
import java.util.EnumSet;
import java.util.Map;

/**
 * Contains code snippets when generating javadocs through doclets for {@link ShareFileClient} and {@link ShareFileAsyncClient}.
 */
public class ShareFileJavaDocCodeSamples {

    private String key1 = "key1";
    private String value1 = "val1";
    private String leaseId = "leaseId";

    /**
     * Generates code sample for {@link ShareFileClient} instantiation.
     */
    public void initialization() {
        // BEGIN: com.azure.storage.file.share.ShareFileClient.instantiation
        ShareFileClient client = new ShareFileClientBuilder()
            .connectionString("${connectionString}")
            .endpoint("${endpoint}")
            .buildFileClient();
        // END: com.azure.storage.file.share.ShareFileClient.instantiation
    }

    /**
     * Generates code sample for creating a {@link ShareFileClient} with SAS token.
     *
     * @return An instance of {@link ShareFileClient}
     */
    public ShareFileClient createClientWithSASToken() {

        // BEGIN: com.azure.storage.file.share.ShareFileClient.instantiation.sastoken
        ShareFileClient fileClient = new ShareFileClientBuilder()
            .endpoint("https://${accountName}.file.core.windows.net?${SASToken}")
            .shareName("myshare")
            .resourcePath("myfilepath")
            .buildFileClient();
        // END: com.azure.storage.file.share.ShareFileClient.instantiation.sastoken
        return fileClient;
    }

    /**
     * Generates code sample for creating a {@link ShareFileClient} with SAS token.
     *
     * @return An instance of {@link ShareFileClient}
     */
    public ShareFileClient createClientWithCredential() {

        // BEGIN: com.azure.storage.file.share.ShareFileClient.instantiation.credential
        ShareFileClient fileClient = new ShareFileClientBuilder()
            .endpoint("https://${accountName}.file.core.windows.net")
            .sasToken("${SASTokenQueryParams}")
            .shareName("myshare")
            .resourcePath("myfilepath")
            .buildFileClient();
        // END: com.azure.storage.file.share.ShareFileClient.instantiation.credential
        return fileClient;
    }

    /**
     * Generates code sample for creating a {@link ShareFileClient} with {@code connectionString} which turns into {@link
     * StorageSharedKeyCredential}
     *
     * @return An instance of {@link ShareFileClient}
     */
    public ShareFileClient createClientWithConnectionString() {
        // BEGIN: com.azure.storage.file.share.ShareFileClient.instantiation.connectionstring
        String connectionString = "DefaultEndpointsProtocol=https;AccountName={name};AccountKey={key};"
            + "EndpointSuffix={core.windows.net}";
        ShareFileClient fileClient = new ShareFileClientBuilder()
            .connectionString(connectionString).shareName("myshare").resourcePath("myfilepath")
            .buildFileClient();
        // END: com.azure.storage.file.share.ShareFileClient.instantiation.connectionstring
        return fileClient;
    }

    /**
     * Generates a code sample for using {@link ShareFileClient#create(long)}
     */
    public void createFile() {
        ShareFileClient fileClient = createClientWithSASToken();
        // BEGIN: com.azure.storage.file.share.ShareFileClient.create
        ShareFileInfo response = fileClient.create(1024);
        System.out.println("Complete creating the file.");
        // END: com.azure.storage.file.share.ShareFileClient.create
    }

    /**
     * Generates a code sample for using {@link ShareFileClient#createWithResponse(long, ShareFileHttpHeaders, FileSmbProperties,
     * String, Map, Duration, Context)}
     */
    public void createWithResponse() {
        ShareFileClient fileClient = createClientWithSASToken();
        // BEGIN: com.azure.storage.file.share.ShareFileClient.createWithResponse#long-ShareFileHttpHeaders-FileSmbProperties-String-Map-Duration-Context
        ShareFileHttpHeaders httpHeaders = new ShareFileHttpHeaders()
            .setContentType("text/html")
            .setContentEncoding("gzip")
            .setContentLanguage("en")
            .setCacheControl("no-transform")
            .setContentDisposition("attachment");
        FileSmbProperties smbProperties = new FileSmbProperties()
            .setNtfsFileAttributes(EnumSet.of(NtfsFileAttributes.READ_ONLY))
            .setFileCreationTime(OffsetDateTime.now())
            .setFileLastWriteTime(OffsetDateTime.now())
            .setFilePermissionKey("filePermissionKey");
        String filePermission = "filePermission";
        // NOTE: filePermission and filePermissionKey should never be both set
        Response<ShareFileInfo> response = fileClient.createWithResponse(1024, httpHeaders, smbProperties,
            filePermission, Collections.singletonMap("directory", "metadata"), Duration.ofSeconds(1),
            new Context(key1, value1));
        System.out.printf("Creating the file completed with status code %d", response.getStatusCode());
        // END: com.azure.storage.file.share.ShareFileClient.createWithResponse#long-ShareFileHttpHeaders-FileSmbProperties-String-Map-Duration-Context
    }

    /**
     * Generates a code sample for using {@link ShareFileClient#createWithResponse(long, ShareFileHttpHeaders, FileSmbProperties,
     * String, Map, ShareRequestConditions, Duration, Context)}
     */
    public void createWithLease() {
        ShareFileClient fileClient = createClientWithSASToken();
        // BEGIN: com.azure.storage.file.share.ShareFileClient.createWithResponse#long-ShareFileHttpHeaders-FileSmbProperties-String-Map-ShareRequestConditions-Duration-Context
        ShareFileHttpHeaders httpHeaders = new ShareFileHttpHeaders()
            .setContentType("text/html")
            .setContentEncoding("gzip")
            .setContentLanguage("en")
            .setCacheControl("no-transform")
            .setContentDisposition("attachment");
        FileSmbProperties smbProperties = new FileSmbProperties()
            .setNtfsFileAttributes(EnumSet.of(NtfsFileAttributes.READ_ONLY))
            .setFileCreationTime(OffsetDateTime.now())
            .setFileLastWriteTime(OffsetDateTime.now())
            .setFilePermissionKey("filePermissionKey");
        String filePermission = "filePermission";
        // NOTE: filePermission and filePermissionKey should never be both set

        ShareRequestConditions requestConditions = new ShareRequestConditions().setLeaseId(leaseId);

        Response<ShareFileInfo> response = fileClient.createWithResponse(1024, httpHeaders, smbProperties,
            filePermission, Collections.singletonMap("directory", "metadata"), requestConditions, Duration.ofSeconds(1),
            new Context(key1, value1));
        System.out.printf("Creating the file completed with status code %d", response.getStatusCode());
        // END: com.azure.storage.file.share.ShareFileClient.createWithResponse#long-ShareFileHttpHeaders-FileSmbProperties-String-Map-ShareRequestConditions-Duration-Context
    }

    /**
     * Generates a code sample for using {@link ShareFileClient#beginCopy(String, Map, Duration)}
     */
    public void beginCopy() {
        ShareFileClient fileClient = createClientWithSASToken();
        // BEGIN: com.azure.storage.file.share.ShareFileClient.beginCopy#string-map-duration
        SyncPoller<ShareFileCopyInfo, Void> poller = fileClient.beginCopy(
            "https://{accountName}.file.core.windows.net?{SASToken}",
            Collections.singletonMap("file", "metadata"), Duration.ofSeconds(2));

        final PollResponse<ShareFileCopyInfo> pollResponse = poller.poll();
        final ShareFileCopyInfo value = pollResponse.getValue();
        System.out.printf("Copy source: %s. Status: %s.%n", value.getCopySourceUrl(), value.getCopyStatus());

        // END: com.azure.storage.file.share.ShareFileClient.beginCopy#string-map-duration
    }

    /**
<<<<<<< HEAD
     * Generates a code sample for using {@link ShareFileClient#beginCopy(String, FileSmbProperties, String, PermissionCopyModeType, Boolean, Boolean, Map, Duration)}
     */
    public void beginCopy2() {
        ShareFileClient fileClient = createClientWithSASToken();
        // BEGIN: com.azure.storage.file.share.ShareFileClient.beginCopy#string-filesmbproperties-string-permissioncopymodetype-boolean-boolean-map-duration
        FileSmbProperties smbProperties = new FileSmbProperties()
            .setNtfsFileAttributes(EnumSet.of(NtfsFileAttributes.READ_ONLY))
            .setFileCreationTime(OffsetDateTime.now())
            .setFileLastWriteTime(OffsetDateTime.now())
            .setFilePermissionKey("filePermissionKey");
        String filePermission = "filePermission";
        // NOTE: filePermission and filePermissionKey should never be both set
        boolean ignoreReadOnly = false; // Default value
        boolean setArchiveAttribute = true; // Default value

        SyncPoller<ShareFileCopyInfo, Void> poller = fileClient.beginCopy(
            "https://{accountName}.file.core.windows.net?{SASToken}", smbProperties, filePermission,
            PermissionCopyModeType.SOURCE, ignoreReadOnly, setArchiveAttribute,
            Collections.singletonMap("file", "metadata"), Duration.ofSeconds(2));
=======
     * Generates a code sample for using {@link ShareFileClient#beginCopy(String, Map, Duration, ShareRequestConditions)}
     */
    public void beginCopyWithLease() {
        ShareFileClient fileClient = createClientWithSASToken();
        // BEGIN: com.azure.storage.file.share.ShareFileClient.beginCopy#string-map-duration-ShareRequestConditions
        ShareRequestConditions requestConditions = new ShareRequestConditions().setLeaseId(leaseId);
        SyncPoller<ShareFileCopyInfo, Void> poller = fileClient.beginCopy(
            "https://{accountName}.file.core.windows.net?{SASToken}",
            Collections.singletonMap("file", "metadata"), Duration.ofSeconds(2), requestConditions);
>>>>>>> 0a69d962

        final PollResponse<ShareFileCopyInfo> pollResponse = poller.poll();
        final ShareFileCopyInfo value = pollResponse.getValue();
        System.out.printf("Copy source: %s. Status: %s.%n", value.getCopySourceUrl(), value.getCopyStatus());

<<<<<<< HEAD
        // END: com.azure.storage.file.share.ShareFileClient.beginCopy#string-filesmbproperties-string-permissioncopymodetype-boolean-boolean-map-duration
=======
        // END: com.azure.storage.file.share.ShareFileClient.beginCopy#string-map-duration-ShareRequestConditions
>>>>>>> 0a69d962
    }

    /**
     * Generates a code sample for using {@link ShareFileClient#abortCopy(String)}
     */
    public void abortCopyFile() {
        ShareFileClient fileClient = createClientWithSASToken();
        // BEGIN: com.azure.storage.file.share.ShareFileClient.abortCopy#string
        fileClient.abortCopy("someCopyId");
        System.out.println("Abort copying the file completed.");
        // END: com.azure.storage.file.share.ShareFileClient.abortCopy#string
    }

    /**
     * Generates a code sample for using {@link ShareFileClient#abortCopyWithResponse(String, Duration, Context)}
     */
    public void abortCopyWithResponse() {
        ShareFileClient fileClient = createClientWithSASToken();
        // BEGIN: com.azure.storage.file.share.ShareFileClient.abortCopyWithResponse#string-duration-context
        Response<Void> response = fileClient.abortCopyWithResponse("someCopyId", Duration.ofSeconds(1),
            new Context(key1, value1));
        System.out.printf("Abort copying the file completed with status code %d", response.getStatusCode());
        // END: com.azure.storage.file.share.ShareFileClient.abortCopyWithResponse#string-duration-context
    }

    /**
     * Generates a code sample for using {@link ShareFileClient#abortCopyWithResponse(String, ShareRequestConditions, Duration, Context)}
     */
    public void abortCopyWithLease() {
        ShareFileClient fileClient = createClientWithSASToken();
        // BEGIN: com.azure.storage.file.share.ShareFileClient.abortCopyWithResponse#string-ShareRequestConditions-duration-context
        ShareRequestConditions requestConditions = new ShareRequestConditions().setLeaseId(leaseId);
        Response<Void> response = fileClient.abortCopyWithResponse("someCopyId", requestConditions,
            Duration.ofSeconds(1), new Context(key1, value1));
        System.out.printf("Abort copying the file completed with status code %d", response.getStatusCode());
        // END: com.azure.storage.file.share.ShareFileClient.abortCopyWithResponse#string-ShareRequestConditions-duration-context
    }


    /**
     * Generates a code sample for using {@link ShareFileClient#upload(InputStream, long)}
     */
    public void uploadData() {
        ShareFileClient fileClient = createClientWithSASToken();
        byte[] data = "default".getBytes(StandardCharsets.UTF_8);

        // BEGIN: com.azure.storage.file.share.ShareFileClient.upload#InputStream-long
        InputStream uploadData = new ByteArrayInputStream(data);
        ShareFileUploadInfo response = fileClient.upload(uploadData, data.length);
        System.out.println("Complete uploading the data with eTag: " + response.getETag());
        // END: com.azure.storage.file.share.ShareFileClient.upload#InputStream-long
    }

    /**
     * Code snippet for {@link ShareFileClient#uploadWithResponse(InputStream, long, Long, Duration, Context)}.
     */
    public void uploadWithResponse() {
        ShareFileClient fileClient = createClientWithCredential();
        byte[] data = "default".getBytes(StandardCharsets.UTF_8);

        // BEGIN: com.azure.storage.file.share.ShareFileClient.uploadWithResponse#InputStream-long-Long-Duration-Context
        InputStream uploadData = new ByteArrayInputStream(data);
        Response<ShareFileUploadInfo> response = fileClient.uploadWithResponse(uploadData, data.length, 0L,
            Duration.ofSeconds(30), null);
        System.out.printf("Completed uploading the data with response %d%n.", response.getStatusCode());
        System.out.printf("ETag of the file is %s%n", response.getValue().getETag());
        // END: com.azure.storage.file.share.ShareFileClient.uploadWithResponse#InputStream-long-Long-Duration-Context
    }

    /**
     * Code snippet for {@link ShareFileClient#uploadWithResponse(InputStream, long, Long, ShareRequestConditions, Duration, Context)}.
     */
    public void uploadWithLease() {
        ShareFileClient fileClient = createClientWithCredential();
        byte[] data = "default".getBytes(StandardCharsets.UTF_8);

        // BEGIN: com.azure.storage.file.share.ShareFileClient.uploadWithResponse#InputStream-long-Long-ShareRequestConditions-Duration-Context
        InputStream uploadData = new ByteArrayInputStream(data);
        ShareRequestConditions requestConditions = new ShareRequestConditions().setLeaseId(leaseId);
        Response<ShareFileUploadInfo> response = fileClient.uploadWithResponse(uploadData, data.length, 0L,
            requestConditions, Duration.ofSeconds(30), null);
        System.out.printf("Completed uploading the data with response %d%n.", response.getStatusCode());
        System.out.printf("ETag of the file is %s%n", response.getValue().getETag());
        // END: com.azure.storage.file.share.ShareFileClient.uploadWithResponse#InputStream-long-Long-ShareRequestConditions-Duration-Context
    }

    /**
     * Generates a code sample for using {@link ShareFileClient#clearRange(long)}
     */
    public void clearRange() {
        ShareFileClient fileClient = createClientWithSASToken();
        // BEGIN: com.azure.storage.file.share.ShareFileClient.clearRange#long
        ShareFileUploadInfo response = fileClient.clearRange(1024);
        System.out.println("Complete clearing the range with eTag: " + response.getETag());
        // END: com.azure.storage.file.share.ShareFileClient.clearRange#long
    }

    /**
     * Generates a code sample for using {@link ShareFileClient#clearRangeWithResponse(long, long, Duration, Context)}
     */
    public void clearRangeMaxOverload() {
        ShareFileClient fileClient = createClientWithSASToken();
        // BEGIN: com.azure.storage.file.share.ShareFileClient.clearRangeWithResponse#long-long-Duration-Context
        Response<ShareFileUploadInfo> response = fileClient.clearRangeWithResponse(1024, 1024,
            Duration.ofSeconds(1), new Context(key1, value1));
        System.out.println("Complete clearing the range with status code: " + response.getStatusCode());
        // END: com.azure.storage.file.share.ShareFileClient.clearRangeWithResponse#long-long-Duration-Context
    }

    /**
     * Generates a code sample for using {@link ShareFileClient#clearRangeWithResponse(long, long, ShareRequestConditions, Duration, Context)}
     */
    public void clearRangeWithLease() {
        ShareFileClient fileClient = createClientWithSASToken();
        // BEGIN: com.azure.storage.file.share.ShareFileClient.clearRangeWithResponse#long-long-ShareRequestConditions-Duration-Context
        ShareRequestConditions requestConditions = new ShareRequestConditions().setLeaseId(leaseId);
        Response<ShareFileUploadInfo> response = fileClient.clearRangeWithResponse(1024, 1024, requestConditions,
            Duration.ofSeconds(1), new Context(key1, value1));
        System.out.println("Complete clearing the range with status code: " + response.getStatusCode());
        // END: com.azure.storage.file.share.ShareFileClient.clearRangeWithResponse#long-long-ShareRequestConditions-Duration-Context
    }

    /**
     * Generates a code sample for using {@link ShareFileClient#uploadFromFile(String)}
     */
    public void uploadFile() {
        ShareFileClient fileClient = createClientWithSASToken();
        // BEGIN: com.azure.storage.file.share.ShareFileClient.uploadFromFile#string
        fileClient.uploadFromFile("someFilePath");
        // END: com.azure.storage.file.share.ShareFileClient.uploadFromFile#string
    }

    /**
     * Generates a code sample for using {@link ShareFileClient#uploadFromFile(String, ShareRequestConditions)}
     */
    public void uploadFileWithLease() {
        ShareFileClient fileClient = createClientWithSASToken();
        // BEGIN: com.azure.storage.file.share.ShareFileClient.uploadFromFile#string-ShareRequestConditions
        ShareRequestConditions requestConditions = new ShareRequestConditions().setLeaseId(leaseId);
        fileClient.uploadFromFile("someFilePath", requestConditions);
        // END: com.azure.storage.file.share.ShareFileClient.uploadFromFile#string-ShareRequestConditions
    }

    /**
     * Generates a code sample for using {@link ShareFileClient#download(OutputStream)}
     */
    public void download() {
        ShareFileClient fileClient = createClientWithSASToken();
        // BEGIN: com.azure.storage.file.share.ShareFileClient.download#OutputStream
        try {
            ByteArrayOutputStream stream = new ByteArrayOutputStream();
            fileClient.download(stream);
            System.out.printf("Completed downloading the file with content: %n%s%n",
                new String(stream.toByteArray(), StandardCharsets.UTF_8));
        } catch (Throwable throwable) {
            System.err.printf("Downloading failed with exception. Message: %s%n", throwable.getMessage());
        }
        // END: com.azure.storage.file.share.ShareFileClient.download#OutputStream
    }

    /**
     * Generates a code sample for using {@link ShareFileClient#downloadWithResponse(OutputStream, ShareFileRange, Boolean,
     * Duration, Context)}
     */
    public void downloadWithPropertiesWithResponse() {
        ShareFileClient fileClient = createClientWithSASToken();
        // BEGIN: com.azure.storage.file.share.ShareFileClient.downloadWithResponse#OutputStream-ShareFileRange-Boolean-Duration-Context
        try {
            ByteArrayOutputStream stream = new ByteArrayOutputStream();
            Response<Void> response = fileClient.downloadWithResponse(stream, new ShareFileRange(1024, 2047L), false,
                Duration.ofSeconds(30), new Context(key1, value1));

            System.out.printf("Completed downloading file with status code %d%n", response.getStatusCode());
            System.out.printf("Content of the file is: %n%s%n",
                new String(stream.toByteArray(), StandardCharsets.UTF_8));
        } catch (Throwable throwable) {
            System.err.printf("Downloading failed with exception. Message: %s%n", throwable.getMessage());
        }
        // END: com.azure.storage.file.share.ShareFileClient.downloadWithResponse#OutputStream-ShareFileRange-Boolean-Duration-Context
    }

    /**
     * Generates a code sample for using {@link ShareFileClient#downloadWithResponse(OutputStream, ShareFileRange, Boolean,
     * ShareRequestConditions, Duration, Context)}
     */
    public void downloadWithPropertiesWithLease() {
        ShareFileClient fileClient = createClientWithSASToken();
        // BEGIN: com.azure.storage.file.share.ShareFileClient.downloadWithResponse#OutputStream-ShareFileRange-Boolean-ShareRequestConditions-Duration-Context
        try {
            ByteArrayOutputStream stream = new ByteArrayOutputStream();
            ShareRequestConditions requestConditions = new ShareRequestConditions().setLeaseId(leaseId);
            Response<Void> response = fileClient.downloadWithResponse(stream, new ShareFileRange(1024, 2047L), false,
                requestConditions, Duration.ofSeconds(30), new Context(key1, value1));

            System.out.printf("Completed downloading file with status code %d%n", response.getStatusCode());
            System.out.printf("Content of the file is: %n%s%n",
                new String(stream.toByteArray(), StandardCharsets.UTF_8));
        } catch (Throwable throwable) {
            System.err.printf("Downloading failed with exception. Message: %s%n", throwable.getMessage());
        }
        // END: com.azure.storage.file.share.ShareFileClient.downloadWithResponse#OutputStream-ShareFileRange-Boolean-ShareRequestConditions-Duration-Context
    }

    /**
     * Generates a code sample for using {@link ShareFileClient#downloadToFile(String)}
     */
    public void downloadFile() {
        ShareFileClient fileClient = createClientWithSASToken();
        // BEGIN: com.azure.storage.file.share.ShareFileClient.downloadToFile#string
        fileClient.downloadToFile("somelocalfilepath");
        if (Files.exists(Paths.get("somelocalfilepath"))) {
            System.out.println("Complete downloading the file.");
        }
        // END: com.azure.storage.file.share.ShareFileClient.downloadToFile#string
    }

    /**
     * Generates a code sample for using {@link ShareFileClient#downloadToFileWithResponse(String, ShareFileRange, Duration,
     * Context)}
     */
    public void downloadFileMaxOverload() {
        ShareFileClient fileClient = createClientWithSASToken();
        // BEGIN: com.azure.storage.file.share.ShareFileClient.downloadToFileWithResponse#String-ShareFileRange-Duration-Context
        Response<ShareFileProperties> response =
            fileClient.downloadToFileWithResponse("somelocalfilepath", new ShareFileRange(1024, 2047L),
                Duration.ofSeconds(1), Context.NONE);
        if (Files.exists(Paths.get("somelocalfilepath"))) {
            System.out.println("Complete downloading the file with status code " + response.getStatusCode());
        }
        // END: com.azure.storage.file.share.ShareFileClient.downloadToFileWithResponse#String-ShareFileRange-Duration-Context
    }

    /**
     * Generates a code sample for using {@link ShareFileClient#downloadToFileWithResponse(String, ShareFileRange, ShareRequestConditions,
     * Duration, Context)}
     */
    public void downloadFileWithLease() {
        ShareFileClient fileClient = createClientWithSASToken();
        // BEGIN: com.azure.storage.file.share.ShareFileClient.downloadToFileWithResponse#String-ShareFileRange-ShareRequestConditions-Duration-Context
        ShareRequestConditions requestConditions = new ShareRequestConditions().setLeaseId(leaseId);
        Response<ShareFileProperties> response =
            fileClient.downloadToFileWithResponse("somelocalfilepath", new ShareFileRange(1024, 2047L),
                requestConditions, Duration.ofSeconds(1), Context.NONE);
        if (Files.exists(Paths.get("somelocalfilepath"))) {
            System.out.println("Complete downloading the file with status code " + response.getStatusCode());
        }
        // END: com.azure.storage.file.share.ShareFileClient.downloadToFileWithResponse#String-ShareFileRange-ShareRequestConditions-Duration-Context
    }

    /**
     * Generates a code sample for using {@link ShareFileClient#uploadRangeFromUrl(long, long, long, String)}
     */
    public void uploadFileFromURLAsync() {
        ShareFileClient fileClient = createClientWithSASToken();
        // BEGIN: com.azure.storage.file.share.ShareFileClient.uploadRangeFromUrl#long-long-long-String
        ShareFileUploadRangeFromUrlInfo response = fileClient.uploadRangeFromUrl(6, 8, 0, "sourceUrl");
        System.out.println("Completed upload range from url!");
        // END: com.azure.storage.file.share.ShareFileClient.uploadRangeFromUrl#long-long-long-String
    }

    /**
     * Generates a code sample for using {@link ShareFileClient#uploadRangeFromUrlWithResponse(long, long, long, String,
     * Duration, Context)}
     */
    public void uploadFileFromURLWithResponseAsync() {
        ShareFileClient fileClient = createClientWithSASToken();
        // BEGIN: com.azure.storage.file.share.ShareFileClient.uploadRangeFromUrlWithResponse#long-long-long-String-Duration-Context
        Response<ShareFileUploadRangeFromUrlInfo> response =
            fileClient.uploadRangeFromUrlWithResponse(6, 8, 0, "sourceUrl", Duration.ofSeconds(1), Context.NONE);
        System.out.println("Completed upload range from url!");
        // END: com.azure.storage.file.share.ShareFileClient.uploadRangeFromUrlWithResponse#long-long-long-String-Duration-Context
    }

    /**
     * Generates a code sample for using {@link ShareFileClient#uploadRangeFromUrlWithResponse(long, long, long, String, ShareRequestConditions,
     * Duration, Context)}
     */
    public void uploadFileFromURLWithLeaseAsync() {
        ShareFileClient fileClient = createClientWithSASToken();
        // BEGIN: com.azure.storage.file.share.ShareFileClient.uploadRangeFromUrlWithResponse#long-long-long-String-ShareRequestConditions-Duration-Context
        ShareRequestConditions requestConditions = new ShareRequestConditions().setLeaseId(leaseId);
        Response<ShareFileUploadRangeFromUrlInfo> response = fileClient.uploadRangeFromUrlWithResponse(6, 8, 0,
            "sourceUrl", requestConditions, Duration.ofSeconds(1), Context.NONE);
        System.out.println("Completed upload range from url!");
        // END: com.azure.storage.file.share.ShareFileClient.uploadRangeFromUrlWithResponse#long-long-long-String-ShareRequestConditions-Duration-Context
    }

    /**
     * Generates a code sample for using {@link ShareFileClient#delete()}
     */
    public void deleteFile() {
        ShareFileClient fileClient = createClientWithSASToken();
        // BEGIN: com.azure.storage.file.share.ShareFileClient.delete
        fileClient.delete();
        System.out.println("Complete deleting the file.");
        // END: com.azure.storage.file.share.ShareFileClient.delete
    }

    /**
     * Generates a code sample for using {@link ShareFileClient#deleteWithResponse(Duration, Context)}
     */
    public void deleteWithResponse() {
        ShareFileClient fileClient = createClientWithSASToken();
        // BEGIN: com.azure.storage.file.share.ShareFileClient.deleteWithResponse#duration-context
        Response<Void> response = fileClient.deleteWithResponse(Duration.ofSeconds(1), new Context(key1, value1));
        System.out.println("Complete deleting the file with status code: " + response.getStatusCode());
        // END: com.azure.storage.file.share.ShareFileClient.deleteWithResponse#duration-context
    }

    /**
     * Generates a code sample for using {@link ShareFileClient#deleteWithResponse(ShareRequestConditions, Duration, Context)}
     */
    public void deleteWithLease() {
        ShareFileClient fileClient = createClientWithSASToken();
        // BEGIN: com.azure.storage.file.share.ShareFileClient.deleteWithResponse#ShareRequestConditions-duration-context
        ShareRequestConditions requestConditions = new ShareRequestConditions().setLeaseId(leaseId);
        Response<Void> response = fileClient.deleteWithResponse(requestConditions, Duration.ofSeconds(1),
            new Context(key1, value1));
        System.out.println("Complete deleting the file with status code: " + response.getStatusCode());
        // END: com.azure.storage.file.share.ShareFileClient.deleteWithResponse#ShareRequestConditions-duration-context
    }

    /**
     * Generates a code sample for using {@link ShareFileClient#getProperties()}
     */
    public void getProperties() {
        ShareFileClient fileClient = createClientWithSASToken();
        // BEGIN: com.azure.storage.file.share.ShareFileClient.getProperties
        ShareFileProperties properties = fileClient.getProperties();
        System.out.printf("File latest modified date is %s.", properties.getLastModified());
        // END: com.azure.storage.file.share.ShareFileClient.getProperties
    }

    /**
     * Generates a code sample for using {@link ShareFileClient#getPropertiesWithResponse(Duration, Context)}
     */
    public void getPropertiesWithResponse() {
        ShareFileClient fileClient = createClientWithSASToken();
        // BEGIN: com.azure.storage.file.share.ShareFileClient.getPropertiesWithResponse#duration-context
        Response<ShareFileProperties> response = fileClient.getPropertiesWithResponse(
            Duration.ofSeconds(1), new Context(key1, value1));
        System.out.printf("File latest modified date is %s.", response.getValue().getLastModified());
        // END: com.azure.storage.file.share.ShareFileClient.getPropertiesWithResponse#duration-context
    }

    /**
     * Generates a code sample for using {@link ShareFileClient#getPropertiesWithResponse(ShareRequestConditions, Duration, Context)}
     */
    public void getPropertiesWithLease() {
        ShareFileClient fileClient = createClientWithSASToken();
        // BEGIN: com.azure.storage.file.share.ShareFileClient.getPropertiesWithResponse#ShareRequestConditions-duration-context
        ShareRequestConditions requestConditions = new ShareRequestConditions().setLeaseId(leaseId);
        Response<ShareFileProperties> response = fileClient.getPropertiesWithResponse(requestConditions,
            Duration.ofSeconds(1), new Context(key1, value1));
        System.out.printf("File latest modified date is %s.", response.getValue().getLastModified());
        // END: com.azure.storage.file.share.ShareFileClient.getPropertiesWithResponse#ShareRequestConditions-duration-context
    }


    /**
     * Generates a code sample for using {@link ShareFileClient#setMetadata(Map)}
     */
    public void setMetadata() {
        ShareFileClient fileClient = createClientWithSASToken();
        // BEGIN: com.azure.storage.file.share.ShareFileClient.setMetadata#map
        fileClient.setMetadata(Collections.singletonMap("file", "updatedMetadata"));
        System.out.println("Setting the file metadata completed.");
        // END: com.azure.storage.file.share.ShareFileClient.setMetadata#map
    }

    /**
     * Generates a code sample for using {@link ShareFileClient#setMetadataWithResponse(Map, Duration, Context)}
     */
    public void setMetadataWithResponse() {
        ShareFileClient fileClient = createClientWithSASToken();
        // BEGIN: com.azure.storage.file.share.ShareFileClient.setMetadataWithResponse#map-duration-context
        Response<ShareFileMetadataInfo> response = fileClient.setMetadataWithResponse(
            Collections.singletonMap("file", "updatedMetadata"), Duration.ofSeconds(1), new Context(key1, value1));
        System.out.printf("Setting the file metadata completed with status code %d", response.getStatusCode());
        // END: com.azure.storage.file.share.ShareFileClient.setMetadataWithResponse#map-duration-context
    }

    /**
     * Generates a code sample for using {@link ShareFileClient#setMetadataWithResponse(Map, ShareRequestConditions, Duration, Context)}
     */
    public void setMetadataWithLease() {
        ShareFileClient fileClient = createClientWithSASToken();
        // BEGIN: com.azure.storage.file.share.ShareFileClient.setMetadataWithResponse#map-ShareRequestConditions-duration-context
        ShareRequestConditions requestConditions = new ShareRequestConditions().setLeaseId(leaseId);
        Response<ShareFileMetadataInfo> response = fileClient.setMetadataWithResponse(
            Collections.singletonMap("file", "updatedMetadata"), requestConditions, Duration.ofSeconds(1),
            new Context(key1, value1));
        System.out.printf("Setting the file metadata completed with status code %d", response.getStatusCode());
        // END: com.azure.storage.file.share.ShareFileClient.setMetadataWithResponse#map-ShareRequestConditions-duration-context
    }

    /**
     * Generates a code sample for using {@link ShareFileClient#setMetadataWithResponse(Map, Duration, Context)} to clear
     * metadata.
     */
    public void clearMetadataWithResponse() {
        ShareFileClient fileClient = createClientWithSASToken();
        // BEGIN: com.azure.storage.file.share.ShareFileClient.setMetadataWithResponse#map-duration-context.clearMetadata
        Response<ShareFileMetadataInfo> response = fileClient.setMetadataWithResponse(null,
            Duration.ofSeconds(1), new Context(key1, value1));
        System.out.printf("Setting the file metadata completed with status code %d", response.getStatusCode());
        // END: com.azure.storage.file.share.ShareFileClient.setMetadataWithResponse#map-duration-context.clearMetadata
    }

    /**
     * Generates a code sample for using {@link ShareFileClient#setMetadataWithResponse(Map, ShareRequestConditions, Duration, Context)} to clear
     * metadata.
     */
    public void clearMetadataWithLease() {
        ShareFileClient fileClient = createClientWithSASToken();
        // BEGIN: com.azure.storage.file.share.ShareFileClient.setMetadataWithResponse#map-ShareRequestConditions-duration-context.clearMetadata
        ShareRequestConditions requestConditions = new ShareRequestConditions().setLeaseId(leaseId);
        Response<ShareFileMetadataInfo> response = fileClient.setMetadataWithResponse(null, requestConditions,
            Duration.ofSeconds(1), new Context(key1, value1));
        System.out.printf("Setting the file metadata completed with status code %d", response.getStatusCode());
        // END: com.azure.storage.file.share.ShareFileClient.setMetadataWithResponse#map-ShareRequestConditions-duration-context.clearMetadata
    }

    /**
     * Generates a code sample for using {@link ShareFileClient#setMetadata(Map)} to clear metadata.
     */
    public void clearMetadata() {
        ShareFileClient fileClient = createClientWithSASToken();
        // BEGIN: com.azure.storage.file.share.ShareFileClient.setMetadata#map.clearMetadata
        fileClient.setMetadata(null);
        System.out.println("Setting the file metadata completed.");
        // END: com.azure.storage.file.share.ShareFileClient.setMetadata#map.clearMetadata
    }

    /**
     * Generates a code sample for using {@link ShareFileClient#setProperties(long, ShareFileHttpHeaders, FileSmbProperties,
     * String)}
     */
    public void setHTTPHeaders() {
        ShareFileClient fileClient = createClientWithSASToken();
        // BEGIN: com.azure.storage.file.share.ShareFileClient.setProperties#long-ShareFileHttpHeaders-FileSmbProperties-String
        ShareFileHttpHeaders httpHeaders = new ShareFileHttpHeaders()
            .setContentType("text/html")
            .setContentEncoding("gzip")
            .setContentLanguage("en")
            .setCacheControl("no-transform")
            .setContentDisposition("attachment");
        FileSmbProperties smbProperties = new FileSmbProperties()
            .setNtfsFileAttributes(EnumSet.of(NtfsFileAttributes.READ_ONLY))
            .setFileCreationTime(OffsetDateTime.now())
            .setFileLastWriteTime(OffsetDateTime.now())
            .setFilePermissionKey("filePermissionKey");
        String filePermission = "filePermission";
        // NOTE: filePermission and filePermissionKey should never be both set
        fileClient.setProperties(1024, httpHeaders, smbProperties, filePermission);
        System.out.println("Setting the file httpHeaders completed.");
        // END: com.azure.storage.file.share.ShareFileClient.setProperties#long-ShareFileHttpHeaders-FileSmbProperties-String
    }

    /**
     * Generates a code sample for using {@link ShareFileClient#setPropertiesWithResponse(long, ShareFileHttpHeaders,
     * FileSmbProperties, String, ShareRequestConditions, Duration, Context)}
     */
    public void setHttpHeadersWithLease() {
        ShareFileClient fileClient = createClientWithSASToken();
        // BEGIN: com.azure.storage.file.share.ShareFileClient.setPropertiesWithResponse#long-ShareFileHttpHeaders-FileSmbProperties-String-ShareRequestConditions-Duration-Context
        ShareRequestConditions requestConditions = new ShareRequestConditions().setLeaseId(leaseId);
        ShareFileHttpHeaders httpHeaders = new ShareFileHttpHeaders()
            .setContentType("text/html")
            .setContentEncoding("gzip")
            .setContentLanguage("en")
            .setCacheControl("no-transform")
            .setContentDisposition("attachment");
        FileSmbProperties smbProperties = new FileSmbProperties()
            .setNtfsFileAttributes(EnumSet.of(NtfsFileAttributes.READ_ONLY))
            .setFileCreationTime(OffsetDateTime.now())
            .setFileLastWriteTime(OffsetDateTime.now())
            .setFilePermissionKey("filePermissionKey");
        String filePermission = "filePermission";
        // NOTE: filePermission and filePermissionKey should never be both set
        fileClient.setPropertiesWithResponse(1024, httpHeaders, smbProperties, filePermission, requestConditions, null,
            null);
        System.out.println("Setting the file httpHeaders completed.");
        // END: com.azure.storage.file.share.ShareFileClient.setPropertiesWithResponse#long-ShareFileHttpHeaders-FileSmbProperties-String-ShareRequestConditions-Duration-Context
    }

    /**
     * Generates a code sample for using {@link ShareFileClient#setProperties(long, ShareFileHttpHeaders, FileSmbProperties,
     * String)} to clear httpHeaders and preserve SMB properties.
     */
    public void clearSyncHTTPHeaders() {
        ShareFileClient fileClient = createClientWithSASToken();
        // BEGIN: com.azure.storage.file.share.ShareFileClient.setProperties#long-ShareFileHttpHeaders-FileSmbProperties-String.clearHttpHeaderspreserveSMBProperties
        ShareFileInfo response = fileClient.setProperties(1024, null, null, null);
        System.out.println("Setting the file httpHeaders completed.");
        // END: com.azure.storage.file.share.ShareFileClient.setProperties#long-ShareFileHttpHeaders-FileSmbProperties-String.clearHttpHeaderspreserveSMBProperties
    }

    /**
     * Generates a code sample for using {@link ShareFileClient#setPropertiesWithResponse(long, ShareFileHttpHeaders,
     * FileSmbProperties, String, Duration, Context)}
     */
    public void setHttpHeadersWithResponse() {
        ShareFileClient fileClient = createClientWithSASToken();
        // BEGIN: com.azure.storage.file.share.ShareFileClient.setPropertiesWithResponse#long-ShareFileHttpHeaders-FileSmbProperties-String-Duration-Context
        ShareFileHttpHeaders httpHeaders = new ShareFileHttpHeaders()
            .setContentType("text/html")
            .setContentEncoding("gzip")
            .setContentLanguage("en")
            .setCacheControl("no-transform")
            .setContentDisposition("attachment");
        FileSmbProperties smbProperties = new FileSmbProperties()
            .setNtfsFileAttributes(EnumSet.of(NtfsFileAttributes.READ_ONLY))
            .setFileCreationTime(OffsetDateTime.now())
            .setFileLastWriteTime(OffsetDateTime.now())
            .setFilePermissionKey("filePermissionKey");
        String filePermission = "filePermission";
        // NOTE: filePermission and filePermissionKey should never be both set
        Response<ShareFileInfo> response = fileClient.setPropertiesWithResponse(1024, httpHeaders, smbProperties,
            filePermission, Duration.ofSeconds(1), new Context(key1, value1));
        System.out.printf("Setting the file httpHeaders completed with status code %d", response.getStatusCode());
        // END: com.azure.storage.file.share.ShareFileClient.setPropertiesWithResponse#long-ShareFileHttpHeaders-FileSmbProperties-String-Duration-Context
    }

    /**
     * Generates a code sample for using {@link ShareFileClient#setPropertiesWithResponse(long, ShareFileHttpHeaders,
     * FileSmbProperties, String, Duration, Context)} (long, FileHTTPHeaders)} to clear httpHeaders.
     */
    public void clearHTTPHeaders() {
        ShareFileClient fileClient = createClientWithSASToken();
        // BEGIN: com.azure.storage.file.share.ShareFileClient.setPropertiesWithResponse#long-ShareFileHttpHeaders-FileSmbProperties-String-Duration-Context.clearHttpHeaderspreserveSMBProperties
        Response<ShareFileInfo> response = fileClient.setPropertiesWithResponse(1024, null, null, null,
            Duration.ofSeconds(1), new Context(key1, value1));
        System.out.printf("Setting the file httpHeaders completed with status code %d", response.getStatusCode());
        // END: com.azure.storage.file.share.ShareFileClient.setPropertiesWithResponse#long-ShareFileHttpHeaders-FileSmbProperties-String-Duration-Context.clearHttpHeaderspreserveSMBProperties
    }

    /**
     * Generates a code sample for using {@link ShareFileClient#setPropertiesWithResponse(long, ShareFileHttpHeaders,
     * FileSmbProperties, String, ShareRequestConditions, Duration, Context)} (long, FileHTTPHeaders)} to clear httpHeaders.
     */
    public void clearHTTPHeadersWithLease() {
        ShareFileClient fileClient = createClientWithSASToken();
        // BEGIN: com.azure.storage.file.share.ShareFileClient.setPropertiesWithResponse#long-ShareFileHttpHeaders-FileSmbProperties-String-ShareRequestConditions-Duration-Context.clearHttpHeaderspreserveSMBProperties
        ShareRequestConditions requestConditions = new ShareRequestConditions().setLeaseId(leaseId);
        Response<ShareFileInfo> response = fileClient.setPropertiesWithResponse(1024, null, null, null, requestConditions,
            Duration.ofSeconds(1), new Context(key1, value1));
        System.out.printf("Setting the file httpHeaders completed with status code %d", response.getStatusCode());
        // END: com.azure.storage.file.share.ShareFileClient.setPropertiesWithResponse#long-ShareFileHttpHeaders-FileSmbProperties-String-ShareRequestConditions-Duration-Context.clearHttpHeaderspreserveSMBProperties
    }

    /**
     * Generates a code sample for using {@link ShareFileClient#listRanges()}
     */
    public void listRanges() {
        ShareFileClient fileClient = createClientWithSASToken();
        // BEGIN: com.azure.storage.file.share.ShareFileClient.listRanges
        Iterable<ShareFileRange> ranges = fileClient.listRanges();
        ranges.forEach(range ->
            System.out.printf("List ranges completed with start: %d, end: %d", range.getStart(), range.getEnd()));
        // END: com.azure.storage.file.share.ShareFileClient.listRanges
    }

    /**
     * Generates a code sample for using {@link ShareFileClient#listRanges(ShareFileRange, Duration, Context)}
     */
    public void listRangesMaxOverload() {
        ShareFileClient fileClient = createClientWithSASToken();
        // BEGIN: com.azure.storage.file.share.ShareFileClient.listRanges#ShareFileRange-Duration-Context
        Iterable<ShareFileRange> ranges = fileClient.listRanges(new ShareFileRange(1024, 2048L), Duration.ofSeconds(1),
            new Context(key1, value1));
        ranges.forEach(range ->
            System.out.printf("List ranges completed with start: %d, end: %d", range.getStart(), range.getEnd()));
        // END: com.azure.storage.file.share.ShareFileClient.listRanges#ShareFileRange-Duration-Context
    }

    /**
     * Generates a code sample for using {@link ShareFileClient#listRanges(ShareFileRange, ShareRequestConditions, Duration, Context)}
     */
    public void listRangesWithLease() {
        ShareFileClient fileClient = createClientWithSASToken();
        // BEGIN: com.azure.storage.file.share.ShareFileClient.listRanges#ShareFileRange-ShareRequestConditions-Duration-Context
        ShareRequestConditions requestConditions = new ShareRequestConditions().setLeaseId(leaseId);
        Iterable<ShareFileRange> ranges = fileClient.listRanges(new ShareFileRange(1024, 2048L), requestConditions,
            Duration.ofSeconds(1), new Context(key1, value1));
        ranges.forEach(range ->
            System.out.printf("List ranges completed with start: %d, end: %d", range.getStart(), range.getEnd()));
        // END: com.azure.storage.file.share.ShareFileClient.listRanges#ShareFileRange-ShareRequestConditions-Duration-Context
    }

    /**
     * Generates a code sample for using {@link ShareFileClient#listHandles()}
     */
    public void listHandles() {
        ShareFileClient fileClient = createClientWithSASToken();
        // BEGIN: com.azure.storage.file.share.ShareFileClient.listHandles
        fileClient.listHandles()
            .forEach(handleItem -> System.out.printf("List handles completed with handleId %s",
                handleItem.getHandleId()));
        // END: com.azure.storage.file.share.ShareFileClient.listHandles
    }

    /**
     * Generates a code sample for using {@link ShareFileClient#listHandles(Integer, Duration, Context)}
     */
    public void listHandlesWithOverload() {
        ShareFileClient fileClient = createClientWithSASToken();
        // BEGIN: com.azure.storage.file.share.ShareFileClient.listHandles#integer-duration-context
        fileClient.listHandles(10, Duration.ofSeconds(1), new Context(key1, value1))
            .forEach(handleItem -> System.out.printf("List handles completed with handleId %s",
                handleItem.getHandleId()));
        // END: com.azure.storage.file.share.ShareFileClient.listHandles#integer-duration-context
    }

    /**
     * Code snippet for {@link ShareFileClient#forceCloseHandle(String)}.
     */
    public void forceCloseHandle() {
        ShareFileClient fileClient = createClientWithCredential();
        // BEGIN: com.azure.storage.file.share.ShareFileClient.forceCloseHandle#String
        fileClient.listHandles().forEach(handleItem -> {
            fileClient.forceCloseHandle(handleItem.getHandleId());
            System.out.printf("Closed handle %s on resource %s%n", handleItem.getHandleId(), handleItem.getPath());
        });
        // END: com.azure.storage.file.share.ShareFileClient.forceCloseHandle#String
    }

    /**
     * Code snippet for {@link ShareFileClient#forceCloseHandleWithResponse(String, Duration, Context)}.
     */
    public void forceCloseHandleWithResponse() {
        ShareFileClient fileClient = createClientWithCredential();
        // BEGIN: com.azure.storage.file.share.ShareFileClient.forceCloseHandleWithResponse#String
        fileClient.listHandles().forEach(handleItem -> {
            Response<CloseHandlesInfo> closeResponse = fileClient
                .forceCloseHandleWithResponse(handleItem.getHandleId(), Duration.ofSeconds(30), Context.NONE);
            System.out.printf("Closing handle %s on resource %s completed with status code %d%n",
                handleItem.getHandleId(), handleItem.getPath(), closeResponse.getStatusCode());
        });
        // END: com.azure.storage.file.share.ShareFileClient.forceCloseHandleWithResponse#String
    }

    /**
     * Code snippet for {@link ShareFileClient#forceCloseAllHandles(Duration, Context)}.
     */
    public void forceCloseAllHandles() {
        ShareFileClient fileClient = createClientWithCredential();
        // BEGIN: com.azure.storage.file.share.ShareFileClient.forceCloseAllHandles#Duration-Context
        CloseHandlesInfo closeHandlesInfo = fileClient.forceCloseAllHandles(Duration.ofSeconds(30), Context.NONE);
        System.out.printf("Closed %d open handles on the file%n", closeHandlesInfo.getClosedHandles());
        System.out.printf("Failed to close %d open handles on the file%n", closeHandlesInfo.getFailedHandles());
        // END: com.azure.storage.file.share.ShareFileClient.forceCloseAllHandles#Duration-Context
    }

    /**
     * Generates a code sample for using {@link ShareFileClient#getShareSnapshotId()}
     */
    public void getShareSnapshotId() {
        // BEGIN: com.azure.storage.file.share.ShareFileClient.getShareSnapshotId
        OffsetDateTime currentTime = OffsetDateTime.of(LocalDateTime.now(), ZoneOffset.UTC);
        ShareFileClient fileClient = new ShareFileClientBuilder()
            .endpoint("https://${accountName}.file.core.windows.net")
            .sasToken("${SASToken}")
            .shareName("myshare")
            .resourcePath("myfile")
            .snapshot(currentTime.toString())
            .buildFileClient();

        System.out.printf("Snapshot ID: %s%n", fileClient.getShareSnapshotId());
        // END: com.azure.storage.file.share.ShareFileClient.getShareSnapshotId
    }

    /**
     * Generates a code sample for using {@link ShareFileClient#getShareName()}
     */
    public void getShareName() {
        ShareFileClient fileClient = createClientWithSASToken();
        // BEGIN: com.azure.storage.file.share.ShareFileClient.getShareName
        String shareName = fileClient.getShareName();
        System.out.println("The share name of the directory is " + shareName);
        // END: com.azure.storage.file.share.ShareFileClient.getShareName
    }

    /**
     * Generates a code sample for using {@link ShareFileClient#getFilePath()}
     */
    public void getName() {
        ShareFileClient fileClient = createClientWithSASToken();
        // BEGIN: com.azure.storage.file.share.ShareFileClient.getFilePath
        String filePath = fileClient.getFilePath();
        System.out.println("The name of the file is " + filePath);
        // END: com.azure.storage.file.share.ShareFileClient.getFilePath
    }
}<|MERGE_RESOLUTION|>--- conflicted
+++ resolved
@@ -194,12 +194,11 @@
     }
 
     /**
-<<<<<<< HEAD
-     * Generates a code sample for using {@link ShareFileClient#beginCopy(String, FileSmbProperties, String, PermissionCopyModeType, Boolean, Boolean, Map, Duration)}
+     * Generates a code sample for using {@link ShareFileClient#beginCopy(String, FileSmbProperties, String, PermissionCopyModeType, Boolean, Boolean, Map, Duration, ShareRequestConditions)}
      */
     public void beginCopy2() {
         ShareFileClient fileClient = createClientWithSASToken();
-        // BEGIN: com.azure.storage.file.share.ShareFileClient.beginCopy#string-filesmbproperties-string-permissioncopymodetype-boolean-boolean-map-duration
+        // BEGIN: com.azure.storage.file.share.ShareFileClient.beginCopy#string-filesmbproperties-string-permissioncopymodetype-boolean-boolean-map-duration-ShareRequestConditions
         FileSmbProperties smbProperties = new FileSmbProperties()
             .setNtfsFileAttributes(EnumSet.of(NtfsFileAttributes.READ_ONLY))
             .setFileCreationTime(OffsetDateTime.now())
@@ -209,32 +208,17 @@
         // NOTE: filePermission and filePermissionKey should never be both set
         boolean ignoreReadOnly = false; // Default value
         boolean setArchiveAttribute = true; // Default value
+        ShareRequestConditions requestConditions = new ShareRequestConditions().setLeaseId(leaseId);
 
         SyncPoller<ShareFileCopyInfo, Void> poller = fileClient.beginCopy(
             "https://{accountName}.file.core.windows.net?{SASToken}", smbProperties, filePermission,
             PermissionCopyModeType.SOURCE, ignoreReadOnly, setArchiveAttribute,
-            Collections.singletonMap("file", "metadata"), Duration.ofSeconds(2));
-=======
-     * Generates a code sample for using {@link ShareFileClient#beginCopy(String, Map, Duration, ShareRequestConditions)}
-     */
-    public void beginCopyWithLease() {
-        ShareFileClient fileClient = createClientWithSASToken();
-        // BEGIN: com.azure.storage.file.share.ShareFileClient.beginCopy#string-map-duration-ShareRequestConditions
-        ShareRequestConditions requestConditions = new ShareRequestConditions().setLeaseId(leaseId);
-        SyncPoller<ShareFileCopyInfo, Void> poller = fileClient.beginCopy(
-            "https://{accountName}.file.core.windows.net?{SASToken}",
             Collections.singletonMap("file", "metadata"), Duration.ofSeconds(2), requestConditions);
->>>>>>> 0a69d962
 
         final PollResponse<ShareFileCopyInfo> pollResponse = poller.poll();
         final ShareFileCopyInfo value = pollResponse.getValue();
         System.out.printf("Copy source: %s. Status: %s.%n", value.getCopySourceUrl(), value.getCopyStatus());
-
-<<<<<<< HEAD
-        // END: com.azure.storage.file.share.ShareFileClient.beginCopy#string-filesmbproperties-string-permissioncopymodetype-boolean-boolean-map-duration
-=======
-        // END: com.azure.storage.file.share.ShareFileClient.beginCopy#string-map-duration-ShareRequestConditions
->>>>>>> 0a69d962
+        // END: com.azure.storage.file.share.ShareFileClient.beginCopy#string-filesmbproperties-string-permissioncopymodetype-boolean-boolean-map-duration-ShareRequestConditions
     }
 
     /**
