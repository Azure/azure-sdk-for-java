--- conflicted
+++ resolved
@@ -569,7 +569,6 @@
         assertEquals(1000L, share.getProperties().getPaidBurstingMaxBandwidthMibps());
     }
 
-<<<<<<< HEAD
     @Test
     @RequiredServiceVersion(clazz = ShareServiceVersion.class, min = "2026-02-06")
     public void fileServiceGetUserDelegationKey() {
@@ -593,7 +592,8 @@
             .getUserDelegationKeyWithResponse(testResourceNamer.now(), expiry, null, null));
 
         FileShareTestHelper.assertExceptionStatusCodeAndMessage(e, 403, ShareErrorCode.AUTHENTICATION_FAILED);
-=======
+    }
+
     @RequiredServiceVersion(clazz = ShareServiceVersion.class, min = "2026-02-06")
     @ResourceLock("ServiceProperties")
     @Test
@@ -674,6 +674,5 @@
             properties.getProtocol().getNfs().getEncryptionInTransit().setRequired(false);
             service.setPropertiesWithResponse(properties, null, null);
         }
->>>>>>> 3f21e08b
     }
 }