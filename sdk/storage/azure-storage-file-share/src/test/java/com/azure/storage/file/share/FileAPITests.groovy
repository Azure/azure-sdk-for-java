--- conflicted
+++ resolved
@@ -600,7 +600,23 @@
         bodyStr == data.defaultText
     }
 
-<<<<<<< HEAD
+    @RequiredServiceVersion(clazz = ShareServiceVersion.class, min = "V2022_11_02")
+    def "Download trailing dot"() {
+        setup:
+        def shareFileClient = getFileClient(shareName, generatePathName() + ".", true, null)
+
+        shareFileClient.create(data.defaultDataSizeLong)
+        shareFileClient.uploadRange(data.defaultInputStream, data.defaultDataSize)
+
+        when:
+        def outStream = new ByteArrayOutputStream()
+        shareFileClient.download(outStream)
+
+        then:
+        def downloadedData = outStream.toString()
+        downloadedData == data.defaultText
+    }
+
     @RequiredServiceVersion(clazz = ShareServiceVersion.class, min = "V2021_04_10")
     def "Download oAuth"() {
         given:
@@ -629,23 +645,6 @@
         headers.getContentEncoding() == properties.getContentEncoding()
         headers.getCacheControl() == properties.getCacheControl()
         headers.getContentDisposition() == properties.getContentDisposition()
-=======
-    @RequiredServiceVersion(clazz = ShareServiceVersion.class, min = "V2022_11_02")
-    def "Download trailing dot"() {
-        setup:
-        def shareFileClient = getFileClient(shareName, generatePathName() + ".", true, null)
-
-        shareFileClient.create(data.defaultDataSizeLong)
-        shareFileClient.uploadRange(data.defaultInputStream, data.defaultDataSize)
-
-        when:
-        def outStream = new ByteArrayOutputStream()
-        shareFileClient.download(outStream)
-
-        then:
-        def downloadedData = outStream.toString()
-        downloadedData == data.defaultText
->>>>>>> 6690e0fb
     }
 
     @RequiredServiceVersion(clazz = ShareServiceVersion.class, min = "V2020_02_10")
@@ -684,7 +683,23 @@
 
     }
 
-<<<<<<< HEAD
+    @RequiredServiceVersion(clazz = ShareServiceVersion.class, min = "V2022_11_02")
+    def "Upload range trailing dot"() {
+        given:
+        primaryFileClient = getFileClient(shareName, generatePathName() + ".", true, null)
+        primaryFileClient.create(data.defaultDataSizeLong)
+
+        when:
+        def options = new ShareFileUploadRangeOptions(data.defaultInputStream, data.defaultDataSizeLong)
+        def uploadResponse = primaryFileClient.uploadRangeWithResponse(options, null, null)
+        def downloadResponse = primaryFileClient.downloadWithResponse(new ByteArrayOutputStream(), null, null, null)
+
+        then:
+        assertResponseStatusCode(uploadResponse, 201)
+        assertResponseStatusCode(downloadResponse, 200)
+        downloadResponse.getDeserializedHeaders().getContentLength() == data.defaultDataSizeLong
+    }
+
     @RequiredServiceVersion(clazz = ShareServiceVersion.class, min = "V2021_04_10")
     def "Upload range oAuth"() {
         given:
@@ -718,23 +733,6 @@
         headers.getFileId()
 
         data.defaultBytes == stream.toByteArray()
-=======
-    @RequiredServiceVersion(clazz = ShareServiceVersion.class, min = "V2022_11_02")
-    def "Upload range trailing dot"() {
-        given:
-        primaryFileClient = getFileClient(shareName, generatePathName() + ".", true, null)
-        primaryFileClient.create(data.defaultDataSizeLong)
-
-        when:
-        def options = new ShareFileUploadRangeOptions(data.defaultInputStream, data.defaultDataSizeLong)
-        def uploadResponse = primaryFileClient.uploadRangeWithResponse(options, null, null)
-        def downloadResponse = primaryFileClient.downloadWithResponse(new ByteArrayOutputStream(), null, null, null)
-
-        then:
-        assertResponseStatusCode(uploadResponse, 201)
-        assertResponseStatusCode(downloadResponse, 200)
-        downloadResponse.getDeserializedHeaders().getContentLength() == data.defaultDataSizeLong
->>>>>>> 6690e0fb
     }
 
     @Unroll
@@ -861,7 +859,16 @@
         }
     }
 
-<<<<<<< HEAD
+    @RequiredServiceVersion(clazz = ShareServiceVersion.class, min = "V2022_11_02")
+    def "Clear range trailing dot"() {
+        given:
+        def primaryFileClient = getFileClient(shareName, generatePathName() + ".", true, null)
+        primaryFileClient.create(data.defaultDataSizeLong)
+
+        expect:
+        assertResponseStatusCode(primaryFileClient.clearRangeWithResponse(data.defaultDataSizeLong, 0, null, null), 201)
+    }
+
     @RequiredServiceVersion(clazz = ShareServiceVersion.class, min = "V2021_04_10")
     def "Upload and clear range oAuth"() {
         given:
@@ -885,16 +892,6 @@
         for (def b : stream.toByteArray()) {
             b == 0
         }
-=======
-    @RequiredServiceVersion(clazz = ShareServiceVersion.class, min = "V2022_11_02")
-    def "Clear range trailing dot"() {
-        given:
-        def primaryFileClient = getFileClient(shareName, generatePathName() + ".", true, null)
-        primaryFileClient.create(data.defaultDataSizeLong)
-
-        expect:
-        assertResponseStatusCode(primaryFileClient.clearRangeWithResponse(data.defaultDataSizeLong, 0, null, null), 201)
->>>>>>> 6690e0fb
     }
 
     def "Clear range error"() {
@@ -1787,7 +1784,36 @@
         thrown(ShareStorageException)
     }
 
-<<<<<<< HEAD
+    @RequiredServiceVersion(clazz = ShareServiceVersion.class, min = "V2022_11_02")
+    def "Abort copy trailing dot"() {
+        given:
+        def data = new ByteArrayInputStream(new byte[Constants.MB])
+        def fileName = generatePathName() + "."
+        def primaryFileClient = getFileClient(shareName, fileName, true, null)
+
+        primaryFileClient.create(Constants.MB)
+        primaryFileClient.uploadWithResponse(new ShareFileUploadOptions(data), null, null)
+
+        def sourceURL = primaryFileClient.getFileUrl()
+
+        def dest = fileBuilderHelper(shareName, fileName).buildFileClient()
+        dest.create(Constants.MB)
+
+        when:
+        SyncPoller<ShareFileCopyInfo, Void> poller = dest.beginCopy(sourceURL, null, null)
+
+        def pollResponse = poller.poll()
+
+        assert pollResponse != null
+        assert pollResponse.getValue() != null
+        dest.abortCopy(pollResponse.getValue().getCopyId())
+
+        then:
+        // This exception is intentional. It is difficult to test abortCopy in a deterministic way.
+        // Exception thrown: "NoPendingCopyOperation"
+        thrown(ShareStorageException)
+    }
+
     @RequiredServiceVersion(clazz = ShareServiceVersion.class, min = "V2021_04_10")
     def "Abort copy oAuth"() {
         given:
@@ -1806,35 +1832,12 @@
 
         when:
         SyncPoller<ShareFileCopyInfo, Void> poller = destClient.beginCopy(sourceURL, null, null)
-=======
-    @RequiredServiceVersion(clazz = ShareServiceVersion.class, min = "V2022_11_02")
-    def "Abort copy trailing dot"() {
-        given:
-        def data = new ByteArrayInputStream(new byte[Constants.MB])
-        def fileName = generatePathName() + "."
-        def primaryFileClient = getFileClient(shareName, fileName, true, null)
-
-        primaryFileClient.create(Constants.MB)
-        primaryFileClient.uploadWithResponse(new ShareFileUploadOptions(data), null, null)
-
-        def sourceURL = primaryFileClient.getFileUrl()
-
-        def dest = fileBuilderHelper(shareName, fileName).buildFileClient()
-        dest.create(Constants.MB)
-
-        when:
-        SyncPoller<ShareFileCopyInfo, Void> poller = dest.beginCopy(sourceURL, null, null)
->>>>>>> 6690e0fb
 
         def pollResponse = poller.poll()
 
         assert pollResponse != null
         assert pollResponse.getValue() != null
-<<<<<<< HEAD
         destClient.abortCopy(pollResponse.getValue().getCopyId())
-=======
-        dest.abortCopy(pollResponse.getValue().getCopyId())
->>>>>>> 6690e0fb
 
         then:
         // This exception is intentional. It is difficult to test abortCopy in a deterministic way.
@@ -1859,7 +1862,17 @@
         assertResponseStatusCode(primaryFileClient.deleteWithResponse(null, null), 202)
     }
 
-<<<<<<< HEAD
+    @RequiredServiceVersion(clazz = ShareServiceVersion.class, min = "V2022_11_02")
+    def "Delete file trailing dot"() {
+        given:
+        def shareFileClient = getFileClient(shareName, generatePathName() + ".", true, null)
+
+        shareFileClient.create(1024)
+
+        expect:
+        assertResponseStatusCode(shareFileClient.deleteWithResponse(null, null), 202)
+    }
+
     @RequiredServiceVersion(clazz = ShareServiceVersion.class, min = "V2021_04_10")
     def "Delete file oAuth"() {
         given:
@@ -1873,17 +1886,6 @@
 
         expect:
         assertResponseStatusCode(fileClient.deleteWithResponse(null, null), 202)
-=======
-    @RequiredServiceVersion(clazz = ShareServiceVersion.class, min = "V2022_11_02")
-    def "Delete file trailing dot"() {
-        given:
-        def shareFileClient = getFileClient(shareName, generatePathName() + ".", true, null)
-
-        shareFileClient.create(1024)
-
-        expect:
-        assertResponseStatusCode(shareFileClient.deleteWithResponse(null, null), 202)
->>>>>>> 6690e0fb
     }
 
     def "Delete file error"() {
@@ -1959,30 +1961,6 @@
         resp.getValue().getSmbProperties().getFileId()
     }
 
-<<<<<<< HEAD
-    @RequiredServiceVersion(clazz = ShareServiceVersion.class, min = "V2021_04_10")
-    def "Get properties oAuth"() {
-        setup:
-        def oAuthServiceClient = getOAuthServiceClient(new ShareServiceClientBuilder().shareTokenIntent(ShareTokenIntent.BACKUP))
-        def dirClient = oAuthServiceClient.getShareClient(shareName).getDirectoryClient(generatePathName())
-        dirClient.create()
-        def fileClient = dirClient.getFileClient(generatePathName())
-
-        when:
-        def createInfo = fileClient.create(Constants.KB)
-        def properties = fileClient.getProperties()
-
-        then:
-        createInfo.getETag() == properties.getETag()
-        createInfo.getLastModified() == properties.getLastModified()
-        createInfo.getSmbProperties().getFilePermissionKey() == properties.getSmbProperties().getFilePermissionKey()
-        createInfo.getSmbProperties().getNtfsFileAttributes() == properties.getSmbProperties().getNtfsFileAttributes()
-        createInfo.getSmbProperties().getFileLastWriteTime() == properties.getSmbProperties().getFileLastWriteTime()
-        createInfo.getSmbProperties().getFileCreationTime() == properties.getSmbProperties().getFileCreationTime()
-        createInfo.getSmbProperties().getFileChangeTime() == properties.getSmbProperties().getFileChangeTime()
-        createInfo.getSmbProperties().getParentId() == properties.getSmbProperties().getParentId()
-        createInfo.getSmbProperties().getFileId() == properties.getSmbProperties().getFileId()
-=======
     @RequiredServiceVersion(clazz = ShareServiceVersion.class, min = "V2022_11_02")
     def "Get properties trailing dot"() {
         given:
@@ -2007,7 +1985,30 @@
         resp.getValue().getSmbProperties().getFileChangeTime()
         resp.getValue().getSmbProperties().getParentId()
         resp.getValue().getSmbProperties().getFileId()
->>>>>>> 6690e0fb
+    }
+
+    @RequiredServiceVersion(clazz = ShareServiceVersion.class, min = "V2021_04_10")
+    def "Get properties oAuth"() {
+        setup:
+        def oAuthServiceClient = getOAuthServiceClient(new ShareServiceClientBuilder().shareTokenIntent(ShareTokenIntent.BACKUP))
+        def dirClient = oAuthServiceClient.getShareClient(shareName).getDirectoryClient(generatePathName())
+        dirClient.create()
+        def fileClient = dirClient.getFileClient(generatePathName())
+
+        when:
+        def createInfo = fileClient.create(Constants.KB)
+        def properties = fileClient.getProperties()
+
+        then:
+        createInfo.getETag() == properties.getETag()
+        createInfo.getLastModified() == properties.getLastModified()
+        createInfo.getSmbProperties().getFilePermissionKey() == properties.getSmbProperties().getFilePermissionKey()
+        createInfo.getSmbProperties().getNtfsFileAttributes() == properties.getSmbProperties().getNtfsFileAttributes()
+        createInfo.getSmbProperties().getFileLastWriteTime() == properties.getSmbProperties().getFileLastWriteTime()
+        createInfo.getSmbProperties().getFileCreationTime() == properties.getSmbProperties().getFileCreationTime()
+        createInfo.getSmbProperties().getFileChangeTime() == properties.getSmbProperties().getFileChangeTime()
+        createInfo.getSmbProperties().getParentId() == properties.getSmbProperties().getParentId()
+        createInfo.getSmbProperties().getFileId() == properties.getSmbProperties().getFileId()
     }
 
     def "Get properties error"() {
@@ -2078,7 +2079,21 @@
         compareDatesWithPrecision(primaryFileClient.getProperties().getSmbProperties().getFileChangeTime(), changeTime)
     }
 
-<<<<<<< HEAD
+    @RequiredServiceVersion(clazz = ShareServiceVersion.class, min = "V2022_11_02")
+    def "Set httpHeaders trailing dot"() {
+        setup:
+        def shareFileClient = getFileClient(shareName, generatePathName() + ".", true, null)
+
+        shareFileClient.create(1024)
+        def changeTime = namer.getUtcNow()
+
+        when:
+        shareFileClient.setProperties(512, null, new FileSmbProperties().setFileChangeTime(changeTime), null)
+
+        then:
+        compareDatesWithPrecision(shareFileClient.getProperties().getSmbProperties().getFileChangeTime(), changeTime)
+    }
+
     @RequiredServiceVersion(clazz = ShareServiceVersion.class, min = "V2021_04_10")
     def "Set httpHeaders oAuth"() {
         given:
@@ -2106,21 +2121,6 @@
         properties.getCacheControl() == "no-transform"
         properties.getContentEncoding() == "gzip"
         properties.getContentMd5() == null
-=======
-    @RequiredServiceVersion(clazz = ShareServiceVersion.class, min = "V2022_11_02")
-    def "Set httpHeaders trailing dot"() {
-        setup:
-        def shareFileClient = getFileClient(shareName, generatePathName() + ".", true, null)
-
-        shareFileClient.create(1024)
-        def changeTime = namer.getUtcNow()
-
-        when:
-        shareFileClient.setProperties(512, null, new FileSmbProperties().setFileChangeTime(changeTime), null)
-
-        then:
-        compareDatesWithPrecision(shareFileClient.getProperties().getSmbProperties().getFileChangeTime(), changeTime)
->>>>>>> 6690e0fb
     }
 
     def "Set httpHeaders error"() {
@@ -2149,7 +2149,25 @@
         updatedMetadata == getPropertiesAfter.getMetadata()
     }
 
-<<<<<<< HEAD
+    @RequiredServiceVersion(clazz = ShareServiceVersion.class, min = "V2022_11_02")
+    def "Set metadata trailing dot"() {
+        given:
+        def shareFileClient = getFileClient(shareName, generatePathName() + ".", true, null)
+
+        shareFileClient.createWithResponse(1024, httpHeaders, null, null, testMetadata, null, null)
+        def updatedMetadata = Collections.singletonMap("update", "value")
+
+        when:
+        def getPropertiesBefore = shareFileClient.getProperties()
+        def setPropertiesResponse = shareFileClient.setMetadataWithResponse(updatedMetadata, null, null)
+        def getPropertiesAfter = shareFileClient.getProperties()
+
+        then:
+        testMetadata == getPropertiesBefore.getMetadata()
+        assertResponseStatusCode(setPropertiesResponse, 200)
+        updatedMetadata == getPropertiesAfter.getMetadata()
+    }
+
     @RequiredServiceVersion(clazz = ShareServiceVersion.class, min = "V2021_04_10")
     def "Set metadata oAuth"() {
         given:
@@ -2164,20 +2182,6 @@
         def getPropertiesBefore = fileClient.getProperties()
         def setPropertiesResponse = fileClient.setMetadataWithResponse(updatedMetadata, null, null)
         def getPropertiesAfter = fileClient.getProperties()
-=======
-    @RequiredServiceVersion(clazz = ShareServiceVersion.class, min = "V2022_11_02")
-    def "Set metadata trailing dot"() {
-        given:
-        def shareFileClient = getFileClient(shareName, generatePathName() + ".", true, null)
-
-        shareFileClient.createWithResponse(1024, httpHeaders, null, null, testMetadata, null, null)
-        def updatedMetadata = Collections.singletonMap("update", "value")
-
-        when:
-        def getPropertiesBefore = shareFileClient.getProperties()
-        def setPropertiesResponse = shareFileClient.setMetadataWithResponse(updatedMetadata, null, null)
-        def getPropertiesAfter = shareFileClient.getProperties()
->>>>>>> 6690e0fb
 
         then:
         testMetadata == getPropertiesBefore.getMetadata()
@@ -2551,7 +2555,16 @@
         primaryFileClient.listHandles(2, null, null).size() == 0
     }
 
-<<<<<<< HEAD
+    @RequiredServiceVersion(clazz = ShareServiceVersion.class, min = "V2022_11_02")
+    def "List handles trailing dot"() {
+        given:
+        def primaryFileClient = getFileClient(shareName, generatePathName() + ".", true, null)
+        primaryFileClient.create(1024)
+
+        expect:
+        primaryFileClient.listHandles().size() == 0
+    }
+
     @RequiredServiceVersion(clazz = ShareServiceVersion.class, min = "V2021_04_10")
     def "List handles oAuth"() {
         given:
@@ -2563,16 +2576,6 @@
 
         expect:
         fileClient.listHandles().size() == 0
-=======
-    @RequiredServiceVersion(clazz = ShareServiceVersion.class, min = "V2022_11_02")
-    def "List handles trailing dot"() {
-        given:
-        def primaryFileClient = getFileClient(shareName, generatePathName() + ".", true, null)
-        primaryFileClient.create(1024)
-
-        expect:
-        primaryFileClient.listHandles().size() == 0
->>>>>>> 6690e0fb
     }
 
     @RequiredServiceVersion(clazz = ShareServiceVersion.class, min = "V2019_07_07")
@@ -2600,7 +2603,21 @@
         thrown(ShareStorageException)
     }
 
-<<<<<<< HEAD
+    @RequiredServiceVersion(clazz = ShareServiceVersion.class, min = "V2022_11_02")
+    def "Force close handle trailing dot"() {
+        given:
+        def primaryFileClient = getFileClient(shareName, generatePathName() + ".", true, null)
+        primaryFileClient.create(512)
+
+        when:
+        def handlesClosedInfo = primaryFileClient.forceCloseHandle("1")
+
+        then:
+        handlesClosedInfo.getClosedHandles() == 0
+        handlesClosedInfo.getFailedHandles() == 0
+        notThrown(ShareStorageException)
+    }
+
     @RequiredServiceVersion(clazz = ShareServiceVersion.class, min = "V2021_04_10")
     def "Force close handle oAuth"() {
         given:
@@ -2612,16 +2629,6 @@
 
         when:
         def handlesClosedInfo = fileClient.forceCloseHandle("1")
-=======
-    @RequiredServiceVersion(clazz = ShareServiceVersion.class, min = "V2022_11_02")
-    def "Force close handle trailing dot"() {
-        given:
-        def primaryFileClient = getFileClient(shareName, generatePathName() + ".", true, null)
-        primaryFileClient.create(512)
-
-        when:
-        def handlesClosedInfo = primaryFileClient.forceCloseHandle("1")
->>>>>>> 6690e0fb
 
         then:
         handlesClosedInfo.getClosedHandles() == 0
