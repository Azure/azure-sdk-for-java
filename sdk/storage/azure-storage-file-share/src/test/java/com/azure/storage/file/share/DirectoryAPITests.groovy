// Copyright (c) Microsoft Corporation. All rights reserved.
// Licensed under the MIT License.

package com.azure.storage.file.share

import com.azure.core.http.HttpHeaderName
import com.azure.core.http.policy.ExponentialBackoffOptions
import com.azure.core.http.policy.RetryOptions
import com.azure.core.util.HttpClientOptions
import com.azure.storage.common.StorageSharedKeyCredential
import com.azure.storage.common.implementation.Constants
import com.azure.storage.common.policy.RequestRetryOptions
import com.azure.storage.common.test.shared.extensions.RequiredServiceVersion

import com.azure.storage.file.share.models.ShareErrorCode
import com.azure.storage.file.share.models.ShareFileHttpHeaders
import com.azure.storage.file.share.models.NtfsFileAttributes
import com.azure.storage.file.share.models.ShareFileItem
import com.azure.storage.file.share.models.ShareRequestConditions
import com.azure.storage.file.share.models.ShareSnapshotInfo
import com.azure.storage.file.share.models.ShareStorageException
import com.azure.storage.file.share.models.ShareTokenIntent
import com.azure.storage.file.share.options.ShareDirectoryCreateOptions
import com.azure.storage.file.share.options.ShareFileRenameOptions
import com.azure.storage.file.share.options.ShareListFilesAndDirectoriesOptions
import com.azure.storage.file.share.sas.ShareFileSasPermission
import com.azure.storage.file.share.sas.ShareServiceSasSignatureValues
import spock.lang.Retry
import spock.lang.Unroll

import java.time.Duration
import java.time.LocalDateTime
import java.time.OffsetDateTime
import java.time.ZoneOffset
import java.time.temporal.ChronoUnit
import java.util.stream.Collectors

class DirectoryAPITests extends APISpec {
    ShareDirectoryClient primaryDirectoryClient
    ShareClient shareClient
    String directoryPath
    String shareName
    static Map<String, String> testMetadata
    FileSmbProperties smbProperties
    static def filePermission = "O:S-1-5-21-2127521184-1604012920-1887927527-21560751G:S-1-5-21-2127521184-1604012920-1887927527-513D:AI(A;;FA;;;SY)(A;;FA;;;BA)(A;;0x1200a9;;;S-1-5-21-397955417-626881126-188441444-3053964)S:NO_ACCESS_CONTROL"

    def setup() {
        shareName = namer.getRandomName(60)
        directoryPath = namer.getRandomName(60)
        shareClient = shareBuilderHelper(shareName).buildClient()
        shareClient.create()
        primaryDirectoryClient = directoryBuilderHelper(shareName, directoryPath).buildDirectoryClient()
        testMetadata = Collections.singletonMap("testmetadata", "value")
        smbProperties = new FileSmbProperties().setNtfsFileAttributes(EnumSet.<NtfsFileAttributes>of(NtfsFileAttributes.NORMAL))
    }

    def "Get directory URL"() {
        given:
        def accountName = StorageSharedKeyCredential.fromConnectionString(environment.primaryAccount.connectionString).getAccountName()
        def expectURL = String.format("https://%s.file.core.windows.net/%s/%s", accountName, shareName, directoryPath)

        when:
        def directoryURL = primaryDirectoryClient.getDirectoryUrl()

        then:
        expectURL == directoryURL
    }

    def "Get share snapshot URL"() {
        given:
        def accountName = StorageSharedKeyCredential.fromConnectionString(environment.primaryAccount.connectionString).getAccountName()
        def expectURL = String.format("https://%s.file.core.windows.net/%s/%s", accountName, shareName, directoryPath)

        when:
        ShareSnapshotInfo shareSnapshotInfo = shareClient.createSnapshot()
        expectURL = expectURL + "?sharesnapshot=" + shareSnapshotInfo.getSnapshot()
        ShareDirectoryClient newDirClient = shareBuilderHelper(shareName).snapshot(shareSnapshotInfo.getSnapshot())
            .buildClient().getDirectoryClient(directoryPath)
        def directoryURL = newDirClient.getDirectoryUrl()

        then:
        expectURL == directoryURL

        when:
        def snapshotEndpoint = String.format("https://%s.file.core.windows.net/%s/%s?sharesnapshot=%s", accountName, shareName, directoryPath, shareSnapshotInfo.getSnapshot())
        ShareDirectoryClient client = getDirectoryClient(StorageSharedKeyCredential.fromConnectionString(environment.primaryAccount.connectionString), snapshotEndpoint)

        then:
        client.getDirectoryUrl() == snapshotEndpoint
    }

    def "Get sub directory client"() {
        given:
        def subDirectoryClient = primaryDirectoryClient.getSubdirectoryClient("testSubDirectory")

        expect:
        subDirectoryClient instanceof ShareDirectoryClient
    }

    def "Get file client"() {
        given:
        def fileClient = primaryDirectoryClient.getFileClient("testFile")

        expect:
        fileClient instanceof ShareFileClient
    }

    def "Exists"() {
        when:
        primaryDirectoryClient.create()

        then:
        primaryDirectoryClient.exists()
    }

    def "Does not exist"() {
        expect:
        !primaryDirectoryClient.exists()
    }

    def "Exists error"() {
        setup:
        primaryDirectoryClient = directoryBuilderHelper(shareName, directoryPath)
            .sasToken("sig=dummyToken").buildDirectoryClient()

        when:
        primaryDirectoryClient.exists()

        then:
        def e = thrown(ShareStorageException)
        FileTestHelper.assertExceptionStatusCodeAndMessage(e, 403, ShareErrorCode.AUTHENTICATION_FAILED)
    }

    def "Create directory"() {
        expect:
        FileTestHelper.assertResponseStatusCode(primaryDirectoryClient.createWithResponse(null, null, null, null, null), 201)
    }

    def "Create directory error"() {
        given:
        def testShareName = namer.getRandomName(60)

        when:
        directoryBuilderHelper(testShareName, directoryPath).buildDirectoryClient().create()

        then:
        def e = thrown(ShareStorageException)
        FileTestHelper.assertExceptionStatusCodeAndMessage(e, 404, ShareErrorCode.SHARE_NOT_FOUND)
    }

    def "Create directory with metadata"() {
        expect:
        FileTestHelper.assertResponseStatusCode(primaryDirectoryClient.createWithResponse(null, null, testMetadata, null, null), 201)
    }

    def "Create directory with file permission"() {
        when:
        def resp = primaryDirectoryClient.createWithResponse(null, filePermission, null, null, null)

        then:
        FileTestHelper.assertResponseStatusCode(resp, 201)
        resp.getValue().getSmbProperties()
        resp.getValue().getSmbProperties().getFilePermissionKey()
        resp.getValue().getSmbProperties().getNtfsFileAttributes()
        resp.getValue().getSmbProperties().getFileLastWriteTime()
        resp.getValue().getSmbProperties().getFileCreationTime()
        resp.getValue().getSmbProperties().getFileChangeTime()
        resp.getValue().getSmbProperties().getParentId()
        resp.getValue().getSmbProperties().getFileId()
    }

    def "Create directory with file permission key"() {
        setup:
        def filePermissionKey = shareClient.createPermission(filePermission)
        smbProperties.setFileCreationTime(namer.getUtcNow())
            .setFileLastWriteTime(namer.getUtcNow())
            .setFilePermissionKey(filePermissionKey)
        when:
        def resp = primaryDirectoryClient.createWithResponse(smbProperties, null, null, null, null)

        then:
        FileTestHelper.assertResponseStatusCode(resp, 201)
        resp.getValue().getSmbProperties()
        resp.getValue().getSmbProperties().getFilePermissionKey()
        resp.getValue().getSmbProperties().getNtfsFileAttributes()
        resp.getValue().getSmbProperties().getFileLastWriteTime()
        resp.getValue().getSmbProperties().getFileCreationTime()
        resp.getValue().getSmbProperties().getFileChangeTime()
        resp.getValue().getSmbProperties().getParentId()
        resp.getValue().getSmbProperties().getFileId()
    }

    def "Create directory with ntfs attributes"() {
        setup:
        def filePermissionKey = shareClient.createPermission(filePermission)
        def attributes = EnumSet.of(NtfsFileAttributes.HIDDEN, NtfsFileAttributes.DIRECTORY)
        smbProperties.setFileCreationTime(namer.getUtcNow())
            .setFileLastWriteTime(namer.getUtcNow())
            .setFilePermissionKey(filePermissionKey)
            .setNtfsFileAttributes(attributes)
        when:
        def resp = primaryDirectoryClient.createWithResponse(smbProperties, null, null, null, null)

        then:
        FileTestHelper.assertResponseStatusCode(resp, 201)
        resp.getValue().getSmbProperties()
        resp.getValue().getSmbProperties().getFilePermissionKey()
        resp.getValue().getSmbProperties().getNtfsFileAttributes()
        resp.getValue().getSmbProperties().getFileLastWriteTime()
        resp.getValue().getSmbProperties().getFileCreationTime()
        resp.getValue().getSmbProperties().getFileChangeTime()
        resp.getValue().getSmbProperties().getParentId()
        resp.getValue().getSmbProperties().getFileId()
    }

    @RequiredServiceVersion(clazz = ShareServiceVersion.class, min = "V2021_06_08")
    def "Create change time"() {
        setup:
        def changeTime = namer.getUtcNow()

        when:
        primaryDirectoryClient.createWithResponse(new FileSmbProperties().setFileChangeTime(changeTime), null, null,
            null, null)

        then:
        compareDatesWithPrecision(primaryDirectoryClient.getProperties().getSmbProperties().getFileChangeTime(), changeTime)
    }

    @Unroll
    def "Create directory permission and key error"() {
        when:
        FileSmbProperties properties = new FileSmbProperties().setFilePermissionKey(filePermissionKey)
        primaryDirectoryClient.createWithResponse(properties, permission, null, null, null)
        then:
        thrown(IllegalArgumentException)
        where:
        filePermissionKey   | permission
        "filePermissionKey" | filePermission
        null                | new String(FileTestHelper.getRandomBuffer(9 * Constants.KB))
    }

<<<<<<< HEAD
    @RequiredServiceVersion(clazz = ShareServiceVersion.class, min = "V2021_04_10")
    def "Create directory oAuth"() {
        setup:
        def oAuthServiceClient = getOAuthServiceClient(new ShareServiceClientBuilder().shareTokenIntent(ShareTokenIntent.BACKUP))
        def dirName = generatePathName()
        def dirClient = oAuthServiceClient.getShareClient(shareName).getDirectoryClient(dirName)

        when:
        def result = dirClient.createWithResponse(null, null, null, null, null)

        then:
        dirClient.getShareName() == shareName
        dirClient.getDirectoryPath() == dirName
        result.getValue().getETag() == result.getHeaders().getValue(HttpHeaderName.ETAG)
=======
    @RequiredServiceVersion(clazz = ShareServiceVersion.class, min = "V2022_11_02")
    @Unroll
    def "Create trailing dot"() {
        setup:
        def shareClient = getShareClient(shareName, allowTrailingDot, null)

        def rootDirectory = shareClient.getRootDirectoryClient()
        def dirName = generatePathName()
        def dirNameWithDot = dirName + "."
        def dirClient = shareClient.getDirectoryClient(dirNameWithDot)
        dirClient.create()

        when:
        def foundDirectories = [] as Set
        for (def fileRef : rootDirectory.listFilesAndDirectories()) {
            foundDirectories << fileRef.getName()
        }

        then:
        foundDirectories.size() == 1
        if (allowTrailingDot) {
            foundDirectories[0] == dirNameWithDot
        } else {
            foundDirectories[0] == dirName
        }

        where:
        allowTrailingDot | _
        true             | _
        false            | _
>>>>>>> 6690e0fb
    }

    def "Create if not exists directory min"() {
        expect:
        primaryDirectoryClient.createIfNotExists() != null
    }

    def "Create if not exists directory"() {
        expect:
        FileTestHelper.assertResponseStatusCode(primaryDirectoryClient
            .createIfNotExistsWithResponse(new ShareDirectoryCreateOptions(), null, null), 201)
    }

    def "Create if not exists directory error"() {
        given:
        def testShareName = namer.getRandomName(60)

        when:
        directoryBuilderHelper(testShareName, directoryPath).buildDirectoryClient().createIfNotExists()

        then:
        def e = thrown(ShareStorageException)
        FileTestHelper.assertExceptionStatusCodeAndMessage(e, 404, ShareErrorCode.SHARE_NOT_FOUND)
    }

    def "Create if not exists directory that already exists"() {
        setup:
        def options = new ShareDirectoryCreateOptions()
        def primaryDirectoryClient = shareClient.getDirectoryClient(generatePathName())

        when:
        def initialResponse = primaryDirectoryClient.createIfNotExistsWithResponse(options, null, null)
        def secondResponse = primaryDirectoryClient.createIfNotExistsWithResponse(options, null, null)

        then:
        FileTestHelper.assertResponseStatusCode(initialResponse, 201)
        FileTestHelper.assertResponseStatusCode(secondResponse, 409)
    }

    def "Create if not exists directory with metadata"() {
        setup:
        def options = new ShareDirectoryCreateOptions().setMetadata(testMetadata)
        expect:
        FileTestHelper.assertResponseStatusCode(primaryDirectoryClient
            .createIfNotExistsWithResponse(options, null, null), 201)
    }

    def "Create if not exists directory with file permission"() {
        setup:
        def options = new ShareDirectoryCreateOptions().setFilePermission(filePermission)
        when:
        def resp = primaryDirectoryClient.createIfNotExistsWithResponse(options, null, null)

        then:
        FileTestHelper.assertResponseStatusCode(resp, 201)
        resp.getValue().getSmbProperties()
        resp.getValue().getSmbProperties().getFilePermissionKey()
        resp.getValue().getSmbProperties().getNtfsFileAttributes()
        resp.getValue().getSmbProperties().getFileLastWriteTime()
        resp.getValue().getSmbProperties().getFileCreationTime()
        resp.getValue().getSmbProperties().getFileChangeTime()
        resp.getValue().getSmbProperties().getParentId()
        resp.getValue().getSmbProperties().getFileId()
    }

    def "Create if not exists directory with file permission key"() {
        setup:
        def filePermissionKey = shareClient.createPermission(filePermission)
        smbProperties.setFileCreationTime(namer.getUtcNow())
            .setFileLastWriteTime(namer.getUtcNow())
            .setFilePermissionKey(filePermissionKey)
        def options = new ShareDirectoryCreateOptions().setSmbProperties(smbProperties)
        when:
        def resp = primaryDirectoryClient.createIfNotExistsWithResponse(options, null, null)

        then:
        FileTestHelper.assertResponseStatusCode(resp, 201)
        resp.getValue().getSmbProperties()
        resp.getValue().getSmbProperties().getFilePermissionKey()
        resp.getValue().getSmbProperties().getNtfsFileAttributes()
        resp.getValue().getSmbProperties().getFileLastWriteTime()
        resp.getValue().getSmbProperties().getFileCreationTime()
        resp.getValue().getSmbProperties().getFileChangeTime()
        resp.getValue().getSmbProperties().getParentId()
        resp.getValue().getSmbProperties().getFileId()
    }

    def "Create if not exists directory with ntfs attributes"() {
        setup:
        def filePermissionKey = shareClient.createPermission(filePermission)
        def attributes = EnumSet.of(NtfsFileAttributes.HIDDEN, NtfsFileAttributes.DIRECTORY)
        smbProperties.setFileCreationTime(namer.getUtcNow())
            .setFileLastWriteTime(namer.getUtcNow())
            .setFilePermissionKey(filePermissionKey)
            .setNtfsFileAttributes(attributes)
        def options = new ShareDirectoryCreateOptions().setSmbProperties(smbProperties)
        when:
        def resp = primaryDirectoryClient.createIfNotExistsWithResponse(options, null, null)

        then:
        FileTestHelper.assertResponseStatusCode(resp, 201)
        resp.getValue().getSmbProperties()
        resp.getValue().getSmbProperties().getFilePermissionKey()
        resp.getValue().getSmbProperties().getNtfsFileAttributes()
        resp.getValue().getSmbProperties().getFileLastWriteTime()
        resp.getValue().getSmbProperties().getFileCreationTime()
        resp.getValue().getSmbProperties().getFileChangeTime()
        resp.getValue().getSmbProperties().getParentId()
        resp.getValue().getSmbProperties().getFileId()
    }

    @Unroll
    def "Create if not exists directory permission and key error"() {
        when:
        FileSmbProperties properties = new FileSmbProperties().setFilePermissionKey(filePermissionKey)
        def options = new ShareDirectoryCreateOptions().setSmbProperties(properties).setFilePermission(permission)
        primaryDirectoryClient.createIfNotExistsWithResponse(options, null, null)
        then:
        thrown(IllegalArgumentException)
        where:
        filePermissionKey   | permission
        "filePermissionKey" | filePermission
        null                | new String(FileTestHelper.getRandomBuffer(9 * Constants.KB))
    }

    def "Delete directory"() {
        given:
        primaryDirectoryClient.create()

        expect:
        FileTestHelper.assertResponseStatusCode(primaryDirectoryClient.deleteWithResponse(null, null), 202)
    }

<<<<<<< HEAD
    @RequiredServiceVersion(clazz = ShareServiceVersion.class, min = "V2021_04_10")
    def "Delete directory oAuth"() {
        setup:
        def oAuthServiceClient = getOAuthServiceClient(new ShareServiceClientBuilder().shareTokenIntent(ShareTokenIntent.BACKUP))
        def dirName = generatePathName()
        def dirClient = oAuthServiceClient.getShareClient(shareName).getDirectoryClient(dirName)
        dirClient.create()

        when:
        def response = dirClient.deleteWithResponse(null, null)

        then:
        FileTestHelper.assertResponseStatusCode(response, 202)
        response.getHeaders().getValue(HttpHeaderName.X_MS_CLIENT_REQUEST_ID) != null
=======
    @RequiredServiceVersion(clazz = ShareServiceVersion.class, min = "V2022_11_02")
    def "Delete trailing dot"() {
        given:
        shareClient = getShareClient(shareName, true, null)

        def directoryClient = shareClient.getDirectoryClient(generatePathName() + ".")
        directoryClient.create()

        expect:
        FileTestHelper.assertResponseStatusCode(directoryClient.deleteWithResponse(null, null), 202)
>>>>>>> 6690e0fb
    }

    def "Delete directory error"() {
        when:
        primaryDirectoryClient.delete()

        then:
        def e = thrown(ShareStorageException)
        FileTestHelper.assertExceptionStatusCodeAndMessage(e, 404, ShareErrorCode.RESOURCE_NOT_FOUND)
    }

    def "Delete if exists directory"() {
        given:
        primaryDirectoryClient.create()

        expect:
        FileTestHelper.assertResponseStatusCode(primaryDirectoryClient.deleteIfExistsWithResponse(null, null), 202)
    }

    def "Delete if exists directory min"() {
        given:
        primaryDirectoryClient.create()

        expect:
        primaryDirectoryClient.deleteIfExists()
    }

    def "Delete if exists directory that does not exist"() {
        setup:
        primaryDirectoryClient = shareClient.getDirectoryClient(generatePathName())

        when:
        def response = primaryDirectoryClient.deleteIfExistsWithResponse(null, null)

        then:
        !response.getValue()
        response.getStatusCode() == 404
        !primaryDirectoryClient.exists()
    }

    def "Delete if exists directory that was already deleted"() {
        setup:
        primaryDirectoryClient.create()

        when:
        def initialResponse = primaryDirectoryClient.deleteIfExistsWithResponse(null, null)
        def secondResponse = primaryDirectoryClient.deleteIfExistsWithResponse(null, null)

        then:
        initialResponse.getStatusCode() == 202
        secondResponse.getStatusCode() == 404
        initialResponse.getValue()
        !secondResponse.getValue()

    }

    def "Get properties"() {
        given:
        primaryDirectoryClient.create()
        def resp = primaryDirectoryClient.getPropertiesWithResponse(null, null)

        expect:
        FileTestHelper.assertResponseStatusCode(resp, 200)
        resp.getValue().getETag()
        resp.getValue().getSmbProperties()
        resp.getValue().getSmbProperties().getFilePermissionKey()
        resp.getValue().getSmbProperties().getNtfsFileAttributes()
        resp.getValue().getSmbProperties().getFileLastWriteTime()
        resp.getValue().getSmbProperties().getFileCreationTime()
        resp.getValue().getSmbProperties().getFileChangeTime()
        resp.getValue().getSmbProperties().getParentId()
        resp.getValue().getSmbProperties().getFileId()
    }

<<<<<<< HEAD

    @RequiredServiceVersion(clazz = ShareServiceVersion.class, min = "V2021_04_10")
    def "Get properties oAuth"() {
        setup:
        def oAuthServiceClient = getOAuthServiceClient(new ShareServiceClientBuilder().shareTokenIntent(ShareTokenIntent.BACKUP))
        def dirName = generatePathName()
        def dirClient = oAuthServiceClient.getShareClient(shareName).getDirectoryClient(dirName)

        when:
        def createInfo = dirClient.create()
        def properties = dirClient.getProperties()

        then:
        createInfo.getETag() == properties.getETag()
        createInfo.getLastModified() == properties.getLastModified()
        createInfo.getSmbProperties().getFilePermissionKey() == properties.getSmbProperties().getFilePermissionKey()
        createInfo.getSmbProperties().getNtfsFileAttributes() == properties.getSmbProperties().getNtfsFileAttributes()
        createInfo.getSmbProperties().getFileLastWriteTime() == properties.getSmbProperties().getFileLastWriteTime()
        createInfo.getSmbProperties().getFileCreationTime() == properties.getSmbProperties().getFileCreationTime()
        createInfo.getSmbProperties().getFileChangeTime() == properties.getSmbProperties().getFileChangeTime()
        createInfo.getSmbProperties().getParentId() == properties.getSmbProperties().getParentId()
        createInfo.getSmbProperties().getFileId() == properties.getSmbProperties().getFileId()
=======
    @RequiredServiceVersion(clazz = ShareServiceVersion.class, min = "V2022_11_02")
    def "Get properties trailing dot"() {
        given:
        shareClient = getShareClient(shareName, true, null)

        def directoryClient = shareClient.getDirectoryClient(generatePathName() + ".")
        def createResponse = directoryClient.createIfNotExists()
        def propertiesResponse = directoryClient.getPropertiesWithResponse(null, null)

        expect:
        FileTestHelper.assertResponseStatusCode(propertiesResponse, 200)
        createResponse.getETag() == propertiesResponse.getValue().getETag()
        createResponse.getLastModified() == propertiesResponse.getValue().getLastModified()

        def createSmbProperties = createResponse.getSmbProperties()
        def getPropertiesSmbProperties = propertiesResponse.getValue().getSmbProperties()
        createSmbProperties.getFilePermissionKey() == getPropertiesSmbProperties.getFilePermissionKey()
        createSmbProperties.getNtfsFileAttributes() == getPropertiesSmbProperties.getNtfsFileAttributes()
        createSmbProperties.getFileLastWriteTime() == getPropertiesSmbProperties.getFileLastWriteTime()
        createSmbProperties.getFileCreationTime() == getPropertiesSmbProperties.getFileCreationTime()
        createSmbProperties.getFileChangeTime() == getPropertiesSmbProperties.getFileChangeTime()
        createSmbProperties.getParentId() == getPropertiesSmbProperties.getParentId()
        createSmbProperties.getFileId() == getPropertiesSmbProperties.getFileId()
>>>>>>> 6690e0fb
    }

    def "Get properties error"() {
        when:
        primaryDirectoryClient.getPropertiesWithResponse(null, null)

        then:
        def e = thrown(ShareStorageException)
        FileTestHelper.assertExceptionStatusCodeAndMessage(e, 404, ShareErrorCode.RESOURCE_NOT_FOUND)
    }

    def "Set properties file permission"() {
        given:
        primaryDirectoryClient.create()
        def resp = primaryDirectoryClient.setPropertiesWithResponse(null, filePermission, null, null)
        expect:
        FileTestHelper.assertResponseStatusCode(resp, 200)
        resp.getValue().getSmbProperties()
        resp.getValue().getSmbProperties().getFilePermissionKey()
        resp.getValue().getSmbProperties().getNtfsFileAttributes()
        resp.getValue().getSmbProperties().getFileLastWriteTime()
        resp.getValue().getSmbProperties().getFileCreationTime()
        resp.getValue().getSmbProperties().getFileChangeTime()
        resp.getValue().getSmbProperties().getParentId()
        resp.getValue().getSmbProperties().getFileId()
    }

    def "Set properties file permission key"() {
        given:
        def filePermissionKey = shareClient.createPermission(filePermission)
        smbProperties.setFileCreationTime(namer.getUtcNow())
            .setFileLastWriteTime(namer.getUtcNow())
            .setFilePermissionKey(filePermissionKey)
        primaryDirectoryClient.create()
        def resp = primaryDirectoryClient.setPropertiesWithResponse(smbProperties, null, null, null)

        expect:
        FileTestHelper.assertResponseStatusCode(resp, 200)
        resp.getValue().getSmbProperties()
        resp.getValue().getSmbProperties().getFilePermissionKey()
        resp.getValue().getSmbProperties().getNtfsFileAttributes()
        resp.getValue().getSmbProperties().getFileLastWriteTime()
        resp.getValue().getSmbProperties().getFileCreationTime()
        resp.getValue().getSmbProperties().getFileChangeTime()
        resp.getValue().getSmbProperties().getParentId()
        resp.getValue().getSmbProperties().getFileId()
    }

    @RequiredServiceVersion(clazz = ShareServiceVersion.class, min = "V2021_06_08")
    def "Set httpHeaders change time"() {
        setup:
        primaryDirectoryClient.create()
        def filePermissionKey = shareClient.createPermission(filePermission)
        def changeTime = namer.getUtcNow()
        smbProperties.setFileChangeTime(namer.getUtcNow())
            .setFilePermissionKey(filePermissionKey)

        when:
        primaryDirectoryClient.setProperties(new FileSmbProperties().setFileChangeTime(changeTime), null)

        then:
        compareDatesWithPrecision(primaryDirectoryClient.getProperties().getSmbProperties().getFileChangeTime(), changeTime)
    }

<<<<<<< HEAD
    @RequiredServiceVersion(clazz = ShareServiceVersion.class, min = "V2021_04_10")
    def "Set httpHeaders oAuth"() {
        given:
        def oAuthServiceClient = getOAuthServiceClient(new ShareServiceClientBuilder().shareTokenIntent(ShareTokenIntent.BACKUP))
        def dirName = generatePathName()
        def dirClient = oAuthServiceClient.getShareClient(shareName).getDirectoryClient(dirName)
        dirClient.create()

        def res = dirClient.setPropertiesWithResponse(new FileSmbProperties(), null, null, null)
=======
    @RequiredServiceVersion(clazz = ShareServiceVersion.class, min = "V2022_11_02")
    def "Set httpHeaders trailing dot"() {
        given:
        shareClient = getShareClient(shareName, true, null)

        def directoryClient = shareClient.getDirectoryClient(generatePathName() + ".")
        directoryClient.createIfNotExists()
        def res = directoryClient.setPropertiesWithResponse(new FileSmbProperties(), null, null, null)
>>>>>>> 6690e0fb

        expect:
        FileTestHelper.assertResponseStatusCode(res, 200)
    }

    @Unroll
    def "Set properties error"() {
        when:
        FileSmbProperties properties = new FileSmbProperties().setFilePermissionKey(filePermissionKey)
        primaryDirectoryClient.create()
        primaryDirectoryClient.setPropertiesWithResponse(properties, permission, null, null)

        then:
        thrown(IllegalArgumentException)

        where:
        filePermissionKey   | permission
        "filePermissionKey" | filePermission
        null                | new String(FileTestHelper.getRandomBuffer(9 * Constants.KB))
    }

    def "Set metadata"() {
        given:
        primaryDirectoryClient.createWithResponse(null, null, testMetadata, null, null)
        def updatedMetadata = Collections.singletonMap("update", "value")

        when:
        def getPropertiesBefore = primaryDirectoryClient.getProperties()
        def setPropertiesResponse = primaryDirectoryClient.setMetadataWithResponse(updatedMetadata, null, null)
        def getPropertiesAfter = primaryDirectoryClient.getProperties()

        then:
        testMetadata == getPropertiesBefore.getMetadata()
        FileTestHelper.assertResponseStatusCode(setPropertiesResponse, 200)
        updatedMetadata == getPropertiesAfter.getMetadata()
    }

<<<<<<< HEAD
    @RequiredServiceVersion(clazz = ShareServiceVersion.class, min = "V2021_04_10")
    def "Set metadata oAuth"() {
        given:
        def oAuthServiceClient = getOAuthServiceClient(new ShareServiceClientBuilder().shareTokenIntent(ShareTokenIntent.BACKUP))
        def dirName = generatePathName()
        def dirClient = oAuthServiceClient.getShareClient(shareName).getDirectoryClient(dirName)
        dirClient.createWithResponse(null, null, testMetadata, null, null)
        def updatedMetadata = Collections.singletonMap("update", "value")

        when:
        def getPropertiesBefore = dirClient.getProperties()
        def setPropertiesResponse = dirClient.setMetadataWithResponse(updatedMetadata, null, null)
        def getPropertiesAfter = dirClient.getProperties()
=======
    @RequiredServiceVersion(clazz = ShareServiceVersion.class, min = "V2022_11_02")
    def "Set metadata trailing dot"() {
        given:
        shareClient = getShareClient(shareName, true, null)

        def directoryClient = shareClient.getDirectoryClient(generatePathName() + ".")

        directoryClient.createWithResponse(null, null, testMetadata, null, null)
        def updatedMetadata = Collections.singletonMap("update", "value")

        when:
        def getPropertiesBefore = directoryClient.getProperties()
        def setPropertiesResponse = directoryClient.setMetadataWithResponse(updatedMetadata, null, null)
        def getPropertiesAfter = directoryClient.getProperties()
>>>>>>> 6690e0fb

        then:
        testMetadata == getPropertiesBefore.getMetadata()
        FileTestHelper.assertResponseStatusCode(setPropertiesResponse, 200)
        updatedMetadata == getPropertiesAfter.getMetadata()
    }

    def "Set metadata error"() {
        given:
        primaryDirectoryClient.create()
        def errorMetadata = Collections.singletonMap("", "value")

        when:
        primaryDirectoryClient.setMetadata(errorMetadata)

        then:
        def e = thrown(ShareStorageException)
        FileTestHelper.assertExceptionStatusCodeAndMessage(e, 400, ShareErrorCode.EMPTY_METADATA_KEY)
    }

    @Unroll
    def "List files and directories"() {
        given:
        primaryDirectoryClient.create()

        for (def expectedFile : expectedFiles) {
            primaryDirectoryClient.createFile(expectedFile, 2)
        }

        for (def expectedDirectory : expectedDirectories) {
            primaryDirectoryClient.createSubdirectory(expectedDirectory)
        }

        when:
        def foundFiles = [] as Set
        def foundDirectories = [] as Set
        for (def fileRef : primaryDirectoryClient.listFilesAndDirectories()) {
            if (fileRef.isDirectory()) {
                foundDirectories << fileRef.getName()
            } else {
                foundFiles << fileRef.getName()
            }
        }

        then:
        expectedFiles == foundFiles
        expectedDirectories == foundDirectories

        where:
        expectedFiles          | expectedDirectories
        ["a", "b", "c"] as Set | ["d", "e"] as Set
        ["a", "c", "e"] as Set | ["b", "d"] as Set
    }

    /**
     * The listing hierarchy:
     * share -> dir -> listOp0 (dir) -> listOp3 (file)
     *                               -> listOp4 (file)
     *              -> listOp1 (dir) -> listOp5 (file)
     *                               -> listOp6 (file)
     *              -> listOp2 (file)
     */
    @RequiredServiceVersion(clazz = ShareServiceVersion.class, min = "V2020_10_02")
    @Unroll
    def "List files and directories args"() {
        given:
        primaryDirectoryClient.create()
        def nameList = new LinkedList()
        def dirPrefix = namer.getRandomName(60)
        for (int i = 0; i < 2; i++) {
            def subDirClient = primaryDirectoryClient.getSubdirectoryClient(dirPrefix + i)
            subDirClient.create()
            for (int j = 0; j < 2; j++) {
                def num = i * 2 + j + 3
                subDirClient.createFile(dirPrefix + num, 1024)
            }
        }
        primaryDirectoryClient.createFile(dirPrefix + 2, 1024)
        for (int i = 0; i < 3; i++) {
            nameList.add(dirPrefix + i)
        }

        when:
        def fileRefIter = primaryDirectoryClient.listFilesAndDirectories(namer.getResourcePrefix() + extraPrefix, maxResults, null, null).iterator()

        then:
        for (int i = 0; i < numOfResults; i++) {
            Objects.equals(nameList.pop(), fileRefIter.next().getName())
        }
        !fileRefIter.hasNext()

        where:
        extraPrefix   | maxResults | numOfResults
        ""            | null       | 3
        ""            | 1          | 3
        "noOp"        | 3          | 0
    }

    @Unroll
    @RequiredServiceVersion(clazz = ShareServiceVersion.class, min = "V2020_10_02")
    def "List files and directories extended info args"() {
        given:
        primaryDirectoryClient.create()
        def nameList = [] as List<String>
        def dirPrefix = namer.getRandomName(60)
        for (int i = 0; i < 2; i++) {
            def subDirClient = primaryDirectoryClient.getSubdirectoryClient(dirPrefix + i)
            subDirClient.create()
            for (int j = 0; j < 2; j++) {
                def num = i * 2 + j + 3
                subDirClient.createFile(dirPrefix + num, 1024)
            }
        }
        primaryDirectoryClient.createFile(dirPrefix + 2, 1024)
        for (int i = 0; i < 3; i++) {
            nameList << (dirPrefix + i)
        }

        when:
        def options = new ShareListFilesAndDirectoriesOptions()
            .setPrefix(namer.getResourcePrefix())
            .setIncludeExtendedInfo(true)
            .setIncludeTimestamps(timestamps)
            .setIncludeETag(etag)
            .setIncludeAttributes(attributes)
            .setIncludePermissionKey(permissionKey)
        def returnedFileList = primaryDirectoryClient.listFilesAndDirectories(options, null, null).collect()

        then:
        nameList == returnedFileList*.getName()

        where:
        timestamps | etag  | attributes | permissionKey
        false      | false | false      | false
        true       | false | false      | false
        false      | true  | false      | false
        false      | false | true       | false
        false      | false | false      | true
        true       | true  | true       | true
    }

    @RequiredServiceVersion(clazz = ShareServiceVersion.class, min = "V2020_10_02")
    def "List files and directories extended info results"() {
        given:
        def parentDir = primaryDirectoryClient
        parentDir.create()
        def file = parentDir.createFile(namer.getRandomName(60), 1024)
        def dir = parentDir.createSubdirectory(namer.getRandomName(60))

        when:
        def listResults = parentDir.listFilesAndDirectories(
            new ShareListFilesAndDirectoriesOptions()
                .setIncludeExtendedInfo(true).setIncludeTimestamps(true).setIncludePermissionKey(true).setIncludeETag(true)
                .setIncludeAttributes(true),
            null, null)
            .stream().collect(Collectors.toList())

        then:
        ShareFileItem dirListItem
        ShareFileItem fileListItem
        if (listResults[0].isDirectory()) {
            dirListItem = listResults[0]
            fileListItem = listResults[1]
        } else {
            dirListItem = listResults[1]
            fileListItem = listResults[0]
        }

        new File(dir.getDirectoryPath()).getName() == dirListItem.getName()
        dirListItem.isDirectory()
        dirListItem.getId() && !dirListItem.getId().allWhitespace
        EnumSet.of(NtfsFileAttributes.DIRECTORY) == dirListItem.fileAttributes
        dirListItem.getPermissionKey() && !dirListItem.getPermissionKey().allWhitespace
        dirListItem.getProperties().getCreatedOn()
        dirListItem.getProperties().getLastAccessedOn()
        dirListItem.getProperties().getLastWrittenOn()
        dirListItem.getProperties().getChangedOn()
        dirListItem.getProperties().getLastModified()
        dirListItem.getProperties().getETag() && !dirListItem.getProperties().getETag().allWhitespace

        new File(file.getFilePath()).getName() == fileListItem.getName()
        !fileListItem.isDirectory()
        fileListItem.getId() && !fileListItem.getId().allWhitespace
        EnumSet.of(NtfsFileAttributes.ARCHIVE) == fileListItem.fileAttributes
        fileListItem.getPermissionKey() && !fileListItem.getPermissionKey().allWhitespace
        fileListItem.getProperties().getCreatedOn()
        fileListItem.getProperties().getLastAccessedOn()
        fileListItem.getProperties().getLastWrittenOn()
        fileListItem.getProperties().getChangedOn()
        fileListItem.getProperties().getLastModified()
        fileListItem.getProperties().getETag() && !fileListItem.getProperties().getETag().allWhitespace
    }

    @RequiredServiceVersion(clazz = ShareServiceVersion.class, min = "V2021_12_02")
    def "List files and directories encoded"() {
        setup:
        def specialCharDirectoryName = "directory\uFFFE"
        def specialCharFileName = "file\uFFFE"
        primaryDirectoryClient.create()
        primaryDirectoryClient.createSubdirectory(specialCharDirectoryName)
        primaryDirectoryClient.createFile(specialCharFileName, 1024)

        when:
        def shareFileItems = primaryDirectoryClient.listFilesAndDirectories().stream().collect(Collectors.toList())

        then:
        shareFileItems.size() == 2
        shareFileItems[0].isDirectory()
        shareFileItems[0].getName() == specialCharDirectoryName
        !shareFileItems[1].isDirectory()
        shareFileItems[1].getName() == specialCharFileName
    }

    @RequiredServiceVersion(clazz = ShareServiceVersion.class, min = "V2021_12_02")
    def "List files and directories encoded continuation token"() {
        setup:
        def specialCharFileName0 = "file0\uFFFE"
        def specialCharFileName1 = "file1\uFFFE"
        primaryDirectoryClient.create()
        primaryDirectoryClient.createFile(specialCharFileName0, 1024)
        primaryDirectoryClient.createFile(specialCharFileName1, 1024)

        when:
        def iterator = primaryDirectoryClient.listFilesAndDirectories().iterableByPage(1).iterator()

        then:
        iterator.next().getValue().iterator().next().getName() == specialCharFileName0
        iterator.next().getValue().iterator().next().getName() == specialCharFileName1
    }

    @RequiredServiceVersion(clazz = ShareServiceVersion.class, min = "V2021_12_02")
    def "List files and directories encoded prefix"() {
        setup:
        def specialCharDirectoryName = "directory\uFFFE"
        primaryDirectoryClient.create()
        primaryDirectoryClient.createSubdirectory(specialCharDirectoryName)

        when:
        def shareFileItems = primaryDirectoryClient.listFilesAndDirectories().stream().collect(Collectors.toList())

        then:
        shareFileItems.size() == 1
        shareFileItems[0].isDirectory()
        shareFileItems[0].getName() == specialCharDirectoryName
    }

    @RequiredServiceVersion(clazz = ShareServiceVersion.class, min = "V2021_04_10")
    def "List files and directories oAuth"() {
        setup:
        def oAuthServiceClient = getOAuthServiceClient(new ShareServiceClientBuilder().shareTokenIntent(ShareTokenIntent.BACKUP))
        def dirClient = oAuthServiceClient.getShareClient(shareName).getDirectoryClient(generatePathName())
        dirClient.create()

        def fileNames = [generatePathName(), generatePathName(), generatePathName(), generatePathName(), generatePathName(), generatePathName(), generatePathName(), generatePathName(), generatePathName(), generatePathName(), generatePathName()] as ArrayList
        def dirNames = [generatePathName(), generatePathName(), generatePathName(), generatePathName(), generatePathName()] as ArrayList

        for (def file : fileNames) {
            dirClient.createFile(file, Constants.KB)
        }

        for (def directory : dirNames) {
            dirClient.createSubdirectory(directory)
        }

        when:
        def foundFiles = [] as ArrayList
        def foundDirectories = [] as ArrayList
        for (def fileRef : dirClient.listFilesAndDirectories()) {
            if (fileRef.isDirectory()) {
                foundDirectories << fileRef.getName()
            } else {
                foundFiles << fileRef.getName()
            }
        }

        then:
        for (def file : foundFiles) {
            fileNames.contains(file)
        }

        for (def directory : foundDirectories) {
            dirNames.contains(directory)
        }
    }

    def "List max results by page"() {
        given:
        primaryDirectoryClient.create()
        def nameList = new LinkedList()
        def dirPrefix = namer.getRandomName(60)
        for (int i = 0; i < 2; i++) {
            def subDirClient = primaryDirectoryClient.getSubdirectoryClient(dirPrefix + i)
            subDirClient.create()
            for (int j = 0; j < 2; j++) {
                def num = i * 2 + j + 3
                subDirClient.createFile(dirPrefix + num, 1024)
            }
        }
        primaryDirectoryClient.createFile(dirPrefix + 2, 1024)
        for (int i = 0; i < 3; i++) {
            nameList.add(dirPrefix + i)
        }

        when:
        def fileRefIter = primaryDirectoryClient
            .listFilesAndDirectories(namer.getResourcePrefix(), null, null, null)
            .iterableByPage(1).iterator()

        then:
        for (def page : fileRefIter) {
            assert page.value.size() == 1
        }
    }

    @Unroll
    def "List handles"() {
        given:
        primaryDirectoryClient.create()

        expect:
        primaryDirectoryClient.listHandles(maxResult, recursive, null, null).size() == 0

        where:
        maxResult | recursive
        2         | true
        null      | false
    }

<<<<<<< HEAD
    @RequiredServiceVersion(clazz = ShareServiceVersion.class, min = "V2021_04_10")
    def "List handles oAuth"() {
        given:
        def oAuthServiceClient = getOAuthServiceClient(new ShareServiceClientBuilder().shareTokenIntent(ShareTokenIntent.BACKUP))
        def dirClient = oAuthServiceClient.getShareClient(shareName).getDirectoryClient(generatePathName())
        dirClient.create()

        expect:
        dirClient.listHandles(2, true, null, null).size() == 0
=======
    @RequiredServiceVersion(clazz = ShareServiceVersion.class, min = "V2022_11_02")
    def "List handles trailing dot"() {
        given:
        shareClient = getShareClient(shareName, true, null)

        def directoryClient = shareClient.getDirectoryClient(generatePathName() + ".")
        directoryClient.create()

        expect:
        directoryClient.listHandles(null, false, null, null).size() == 0
>>>>>>> 6690e0fb
    }

    def "List handles error"() {
        when:
        primaryDirectoryClient.listHandles(null, true, null, null).iterator().hasNext()

        then:
        def e = thrown(ShareStorageException)
        FileTestHelper.assertExceptionStatusCodeAndMessage(e, 404, ShareErrorCode.RESOURCE_NOT_FOUND)
    }

    @RequiredServiceVersion(clazz = ShareServiceVersion.class, min = "V2019_07_07")
    def "Force close handle min"() {
        given:
        primaryDirectoryClient.create()

        when:
        def handlesClosedInfo = primaryDirectoryClient.forceCloseHandle("1")

        then:
        handlesClosedInfo.getClosedHandles() == 0
        handlesClosedInfo.getFailedHandles() == 0
        notThrown(ShareStorageException)
    }

    def "Force close handle invalid handle ID"() {
        given:
        primaryDirectoryClient.create()

        when:
        primaryDirectoryClient.forceCloseHandle("invalidHandleId")

        then:
        thrown(ShareStorageException)
    }

    @RequiredServiceVersion(clazz = ShareServiceVersion.class, min = "V2021_04_10")
    def "Force close handle oAuth"() {
        given:
        def oAuthServiceClient = getOAuthServiceClient(new ShareServiceClientBuilder().shareTokenIntent(ShareTokenIntent.BACKUP))
        def dirClient = oAuthServiceClient.getShareClient(shareName).getDirectoryClient(generatePathName())
        dirClient.create()

        when:
        def handlesClosedInfo = dirClient.forceCloseHandle("1")

        then:
        handlesClosedInfo.getClosedHandles() == 0
        handlesClosedInfo.getFailedHandles() == 0
        notThrown(ShareStorageException)
    }

    @RequiredServiceVersion(clazz = ShareServiceVersion.class, min = "V2019_07_07")
    def "Force close all handles min"() {
        given:
        primaryDirectoryClient.create()

        when:
        def handlesClosedInfo  = primaryDirectoryClient.forceCloseAllHandles(false, null, null)

        then:
        notThrown(ShareStorageException)
        handlesClosedInfo.getClosedHandles() == 0
        handlesClosedInfo.getFailedHandles() == 0
    }

    @RequiredServiceVersion(clazz = ShareServiceVersion.class, min = "V2022_11_02")
    def "Force close all handles trailing dot"() {
        given:
        shareClient = getShareClient(shareName, true, null)

        def directoryClient = shareClient.getDirectoryClient(generatePathName() + ".")
        directoryClient.create()

        when:
        def handlesClosedInfo  = directoryClient.forceCloseAllHandles(false, null, null)

        then:
        notThrown(ShareStorageException)
        handlesClosedInfo.getClosedHandles() == 0
        handlesClosedInfo.getFailedHandles() == 0
    }

    @RequiredServiceVersion(clazz = ShareServiceVersion.class, min = "V2021_04_10")
    def "Rename min"() {
        setup:
        primaryDirectoryClient.create()

        when:
        primaryDirectoryClient.rename(generatePathName())

        then:
        notThrown(ShareStorageException)
    }

    @RequiredServiceVersion(clazz = ShareServiceVersion.class, min = "V2021_04_10")
    def "Rename with response"() {
        setup:
        primaryDirectoryClient.create()

        when:
        def resp = primaryDirectoryClient.renameWithResponse(new ShareFileRenameOptions(generatePathName()), null, null)

        def renamedClient = resp.getValue()
        renamedClient.getProperties()

        then:
        notThrown(ShareStorageException)

        when:
        primaryDirectoryClient.getProperties()

        then:
        thrown(ShareStorageException)
    }

    @RequiredServiceVersion(clazz = ShareServiceVersion.class, min = "V2021_04_10")
    def "Rename different directory"() {
        setup:
        primaryDirectoryClient.create()
        def dc = shareClient.getDirectoryClient(generatePathName())
        dc.create()
        def destinationPath = dc.getFileClient(generatePathName())

        when:
        def resultClient = primaryDirectoryClient.rename(destinationPath.getFilePath())

        then:
        resultClient.exists()
        !primaryDirectoryClient.exists()
        destinationPath.getFilePath() == resultClient.getDirectoryPath()
    }

    @RequiredServiceVersion(clazz = ShareServiceVersion.class, min = "V2021_04_10")
    @Unroll
    def "Rename replace if exists"() {
        setup:
        primaryDirectoryClient.create()
        def destination = shareClient.getFileClient(generatePathName())
        destination.create(512)
        def exception = false

        when:
        try {
            primaryDirectoryClient.renameWithResponse(new ShareFileRenameOptions(destination.getFilePath())
                .setReplaceIfExists(replaceIfExists), null, null)
        } catch (ShareStorageException ignored) {
            exception = true
        }

        then:
        replaceIfExists == !exception

        where:
        replaceIfExists | _
        true            | _
        false           | _
    }

    @RequiredServiceVersion(clazz = ShareServiceVersion.class, min = "V2021_04_10")
    @Unroll
    def "Rename ignore read only"() {
        setup:
        primaryDirectoryClient.create()
        FileSmbProperties props = new FileSmbProperties()
            .setNtfsFileAttributes(EnumSet.of(NtfsFileAttributes.READ_ONLY))
        def destinationFile = shareClient.getFileClient(generatePathName())
        destinationFile.createWithResponse(512L, null, props, null, null, null, null, null)
        def exception = false

        when:
        try {
            primaryDirectoryClient.renameWithResponse(new ShareFileRenameOptions(destinationFile.getFilePath())
                .setIgnoreReadOnly(ignoreReadOnly).setReplaceIfExists(true), null, null)
        } catch (ShareStorageException ignored) {
            exception = true
        }

        then:
        exception == !ignoreReadOnly

        where:
        ignoreReadOnly  | _
        true            | _
        false           | _
    }

    @RequiredServiceVersion(clazz = ShareServiceVersion.class, min = "V2021_04_10")
    def "Rename file permission"() {
        setup:
        primaryDirectoryClient.create()
        def filePermission = "O:S-1-5-21-2127521184-1604012920-1887927527-21560751G:S-1-5-21-2127521184-1604012920-1887927527-513D:AI(A;;FA;;;SY)(A;;FA;;;BA)(A;;0x1200a9;;;S-1-5-21-397955417-626881126-188441444-3053964)"

        when:
        def destClient = primaryDirectoryClient.renameWithResponse(new ShareFileRenameOptions(generatePathName())
            .setFilePermission(filePermission), null, null).getValue()

        then:
        destClient.getProperties().getSmbProperties().getFilePermissionKey() != null
    }

    @RequiredServiceVersion(clazz = ShareServiceVersion.class, min = "V2021_04_10")
    def "Rename file permission and key set"() {
        setup:
        primaryDirectoryClient.create()
        def filePermission = "O:S-1-5-21-2127521184-1604012920-1887927527-21560751G:S-1-5-21-2127521184-1604012920-1887927527-513D:AI(A;;FA;;;SY)(A;;FA;;;BA)(A;;0x1200a9;;;S-1-5-21-397955417-626881126-188441444-3053964)"

        when:
        def destClient = primaryDirectoryClient.renameWithResponse(new ShareFileRenameOptions(generatePathName())
            .setFilePermission(filePermission)
            .setSmbProperties(new FileSmbProperties().setFilePermissionKey("filePermissionkey")), null, null).getValue()

        then:
        thrown(ShareStorageException) // permission and key cannot both be set
    }

    @RequiredServiceVersion(clazz = ShareServiceVersion.class, min = "V2021_04_10")
    def "Rename file smbProperties"() {
        setup:
        primaryDirectoryClient.create()
        def filePermission = "O:S-1-5-21-2127521184-1604012920-1887927527-21560751G:S-1-5-21-2127521184-1604012920-1887927527-513D:AI(A;;FA;;;SY)(A;;FA;;;BA)(A;;0x1200a9;;;S-1-5-21-397955417-626881126-188441444-3053964)"
        def permissionKey = shareClient.createPermission(filePermission)
        def fileChangeTime = namer.getUtcNow()
        def smbProperties = new FileSmbProperties()
            .setFilePermissionKey(permissionKey)
            .setNtfsFileAttributes(EnumSet.of(NtfsFileAttributes.DIRECTORY))
            .setFileCreationTime(namer.getUtcNow().minusDays(5))
            .setFileLastWriteTime(namer.getUtcNow().minusYears(2))
            .setFileChangeTime(fileChangeTime)

        when:
        def destClient = primaryDirectoryClient.renameWithResponse(new ShareFileRenameOptions(generatePathName())
            .setSmbProperties(smbProperties), null, null).getValue()
        def destProperties = destClient.getProperties()

        then:
        destProperties.getSmbProperties().getNtfsFileAttributes() == EnumSet.of(NtfsFileAttributes.DIRECTORY)
        destProperties.getSmbProperties().getFileCreationTime()
        destProperties.getSmbProperties().getFileLastWriteTime()
        compareDatesWithPrecision(destProperties.getSmbProperties().getFileChangeTime(), fileChangeTime)
    }

    @RequiredServiceVersion(clazz = ShareServiceVersion.class, min = "V2021_04_10")
    def "Rename metadata"() {
        given:
        primaryDirectoryClient.create()
        def updatedMetadata = Collections.singletonMap("update", "value")

        when:
        def resp = primaryDirectoryClient.renameWithResponse(new ShareFileRenameOptions(generatePathName())
            .setMetadata(updatedMetadata), null, null)

        def renamedClient = resp.getValue()
        def getPropertiesAfter = renamedClient.getProperties()


        then:
        updatedMetadata == getPropertiesAfter.getMetadata()
    }

    @RequiredServiceVersion(clazz = ShareServiceVersion.class, min = "V2021_04_10")
    def "Rename oAuth"() {
        setup:
        def oAuthServiceClient = getOAuthServiceClient(new ShareServiceClientBuilder().shareTokenIntent(ShareTokenIntent.BACKUP))
        def dirClient = oAuthServiceClient.getShareClient(shareName).getDirectoryClient(generatePathName())
        dirClient.create()

        when:
        def dirRename = generatePathName()
        def resp = dirClient.renameWithResponse(new ShareFileRenameOptions(dirRename), null, null)

        def renamedClient = resp.getValue()
        renamedClient.getProperties()

        then:
        notThrown(ShareStorageException)
        dirRename == renamedClient.getDirectoryPath()

        when:
        dirClient.getProperties()

        then:
        thrown(ShareStorageException)
    }

    @RequiredServiceVersion(clazz = ShareServiceVersion.class, min = "V2021_04_10")
    def "Rename error"() {
        setup:
        primaryDirectoryClient = shareClient.getDirectoryClient(generatePathName())

        when:
        primaryDirectoryClient.rename(generatePathName())

        then:
        thrown(ShareStorageException)
    }

    @RequiredServiceVersion(clazz = ShareServiceVersion.class, min = "V2021_04_10")
    @Unroll
    def "Rename dest AC"() {
        setup:
        primaryDirectoryClient.create()
        def pathName = generatePathName()
        def destFile = shareClient.getFileClient(pathName)
        destFile.create(512)
        leaseID = setupFileLeaseCondition(destFile, leaseID)
        def src = new ShareRequestConditions()
            .setLeaseId(leaseID)

        expect:
        primaryDirectoryClient.renameWithResponse(new ShareFileRenameOptions(pathName)
            .setDestinationRequestConditions(src).setReplaceIfExists(true), null, null).getStatusCode() == 200

        where:
        leaseID         | _
        receivedLeaseID | _
    }

    @RequiredServiceVersion(clazz = ShareServiceVersion.class, min = "V2021_04_10")
    @Unroll
    def "Rename dest AC fail"() {
        setup:
        primaryDirectoryClient.create()
        def pathName = generatePathName()
        def destFile = shareClient.getFileClient(pathName)
        destFile.create(512)
        setupFileLeaseCondition(destFile, leaseID)
        def src = new ShareRequestConditions()
            .setLeaseId(leaseID)

        when:
        primaryDirectoryClient.renameWithResponse(new ShareFileRenameOptions(pathName)
            .setDestinationRequestConditions(src).setReplaceIfExists(true), null, null)

        then:
        thrown(ShareStorageException)

        where:
        leaseID        | _
        garbageLeaseID | _
    }

    @RequiredServiceVersion(clazz = ShareServiceVersion.class, min = "V2021_02_12")
    def "rename sas token"() {
        setup:
        def permissions = new ShareFileSasPermission()
            .setReadPermission(true)
            .setWritePermission(true)
            .setCreatePermission(true)
            .setDeletePermission(true)

        def expiryTime = namer.getUtcNow().plusDays(1)

        def sasValues = new ShareServiceSasSignatureValues(expiryTime, permissions)

        def sas = shareClient.generateSas(sasValues)
        def client = getDirectoryClient(sas, primaryDirectoryClient.getDirectoryUrl())
        primaryDirectoryClient.create()

        when:
        def directoryName = generatePathName()
        def destClient = client.rename(directoryName)

        then:
        notThrown(ShareStorageException)
        destClient.getProperties()
        destClient.getDirectoryPath() == directoryName
    }

    @RequiredServiceVersion(clazz = ShareServiceVersion.class, min = "V2022_11_02")
    def "Rename trailing dot"() {
        setup:
        shareClient = getShareClient(shareName, true, true)

        def directoryClient = shareClient.getDirectoryClient(generatePathName() + ".")
        directoryClient.create()

        when:
        directoryClient.rename(generatePathName() + ".")

        then:
        notThrown(ShareStorageException)
    }

    def "Create sub directory"() {
        given:
        primaryDirectoryClient.create()

        expect:
        FileTestHelper.assertResponseStatusCode(
            primaryDirectoryClient.createSubdirectoryWithResponse("testCreateSubDirectory", null, null, null, null, null), 201)
    }

    def "Create sub directory invalid name"() {
        given:
        primaryDirectoryClient.create()

        when:
        primaryDirectoryClient.createSubdirectory("test/subdirectory")

        then:
        def e = thrown(ShareStorageException)
        FileTestHelper.assertExceptionStatusCodeAndMessage(e, 404, ShareErrorCode.PARENT_NOT_FOUND)
    }

    def "Create sub directory metadata"() {
        given:
        primaryDirectoryClient.create()

        expect:
        FileTestHelper.assertResponseStatusCode(
            primaryDirectoryClient.createSubdirectoryWithResponse("testCreateSubDirectory", null, null, testMetadata, null, null), 201)
    }

    def "Create sub directory metadata error"() {
        given:
        primaryDirectoryClient.create()

        when:
        primaryDirectoryClient.createSubdirectoryWithResponse("testsubdirectory", null, null, Collections.singletonMap("", "value"), null, null)

        then:
        def e = thrown(ShareStorageException)
        FileTestHelper.assertExceptionStatusCodeAndMessage(e, 400, ShareErrorCode.EMPTY_METADATA_KEY)
    }

    def "Create sub directory file permission"() {
        given:
        primaryDirectoryClient.create()
        expect:
        FileTestHelper.assertResponseStatusCode(
            primaryDirectoryClient.createSubdirectoryWithResponse("testCreateSubDirectory", null, filePermission, null, null, null), 201)
    }

    def "Create sub directory file permission key"() {
        given:
        primaryDirectoryClient.create()
        def filePermissionKey = shareClient.createPermission(filePermission)
        smbProperties.setFileCreationTime(namer.getUtcNow())
            .setFileLastWriteTime(namer.getUtcNow())
            .setFilePermissionKey(filePermissionKey)
        expect:
        FileTestHelper.assertResponseStatusCode(
            primaryDirectoryClient.createSubdirectoryWithResponse("testCreateSubDirectory", smbProperties, null, null, null, null), 201)
    }

    def "Create if not exists sub directory"() {
        given:
        primaryDirectoryClient.create()

        expect:
        FileTestHelper.assertResponseStatusCode(
            primaryDirectoryClient.createSubdirectoryIfNotExistsWithResponse("testCreateSubDirectory",
                new ShareDirectoryCreateOptions(), null, null), 201)
    }

    def "Create if not exists subdirectory that already exists"() {
        setup:
        def subdirectoryName = generatePathName()
        primaryDirectoryClient = shareClient.getDirectoryClient(generatePathName())
        primaryDirectoryClient.create()
        def initialResponse = primaryDirectoryClient.createSubdirectoryIfNotExistsWithResponse(subdirectoryName,
            new ShareDirectoryCreateOptions(), null, null)

        when:
        def secondResponse = primaryDirectoryClient.createSubdirectoryIfNotExistsWithResponse(subdirectoryName,
            new ShareDirectoryCreateOptions(), null, null)

        then:
        initialResponse.getStatusCode() == 201
        secondResponse.getStatusCode() == 409
    }

    def "Create if not exists sub directory invalid name"() {
        given:
        primaryDirectoryClient.create()

        when:
        primaryDirectoryClient.createSubdirectoryIfNotExists("test/subdirectory")

        then:
        def e = thrown(ShareStorageException)
        FileTestHelper.assertExceptionStatusCodeAndMessage(e, 404, ShareErrorCode.PARENT_NOT_FOUND)
    }

    def "Create if not exists sub directory metadata"() {
        given:
        primaryDirectoryClient.create()

        expect:
        FileTestHelper.assertResponseStatusCode(
            primaryDirectoryClient.createSubdirectoryIfNotExistsWithResponse("testCreateSubDirectory",
                new ShareDirectoryCreateOptions().setMetadata(testMetadata), null, null), 201)
    }

    def "Create if not exists sub directory metadata error"() {
        given:
        primaryDirectoryClient.create()

        when:
        primaryDirectoryClient.createSubdirectoryIfNotExistsWithResponse("testsubdirectory",
            new ShareDirectoryCreateOptions().setMetadata(Collections.singletonMap("", "value")), null, null)

        then:
        def e = thrown(ShareStorageException)
        FileTestHelper.assertExceptionStatusCodeAndMessage(e, 400, ShareErrorCode.EMPTY_METADATA_KEY)
    }

    def "Create if not exists sub directory file permission"() {
        given:
        primaryDirectoryClient.create()
        expect:
        FileTestHelper.assertResponseStatusCode(
            primaryDirectoryClient.createSubdirectoryIfNotExistsWithResponse("testCreateSubDirectory",
                new ShareDirectoryCreateOptions().setFilePermission(filePermission), null, null), 201)
    }

    def "Create if not exists sub directory file permission key"() {
        given:
        primaryDirectoryClient.create()
        def filePermissionKey = shareClient.createPermission(filePermission)
        smbProperties.setFileCreationTime(namer.getUtcNow())
            .setFileLastWriteTime(namer.getUtcNow())
            .setFilePermissionKey(filePermissionKey)
        expect:
        FileTestHelper.assertResponseStatusCode(
            primaryDirectoryClient.createSubdirectoryIfNotExistsWithResponse("testCreateSubDirectory",
                new ShareDirectoryCreateOptions().setSmbProperties(smbProperties), null, null), 201)
    }

    def "Delete sub directory"() {
        given:
        def subDirectoryName = "testSubCreateDirectory"
        primaryDirectoryClient.create()
        primaryDirectoryClient.createSubdirectory(subDirectoryName)

        expect:
        FileTestHelper.assertResponseStatusCode(primaryDirectoryClient.deleteSubdirectoryWithResponse(subDirectoryName, null, null), 202)
    }

    def "Delete sub directory error"() {
        given:
        primaryDirectoryClient.create()

        when:
        primaryDirectoryClient.deleteSubdirectory("testsubdirectory")

        then:
        def e = thrown(ShareStorageException)
        FileTestHelper.assertExceptionStatusCodeAndMessage(e, 404, ShareErrorCode.RESOURCE_NOT_FOUND)
    }

    def "Delete if exists sub directory"() {
        given:
        def subDirectoryName = "testSubCreateDirectory"
        primaryDirectoryClient.create()
        primaryDirectoryClient.createSubdirectory(subDirectoryName)

        expect:
        FileTestHelper.assertResponseStatusCode(primaryDirectoryClient.deleteSubdirectoryIfExistsWithResponse(subDirectoryName, null, null), 202)
    }

    def "Delete if exists sub directory min"() {
        given:
        def subDirectoryName = "testSubCreateDirectory"
        primaryDirectoryClient.create()
        primaryDirectoryClient.createSubdirectory(subDirectoryName)

        expect:
        primaryDirectoryClient.deleteSubdirectoryIfExists(subDirectoryName)
    }

    def "Delete if exists sub directory that does not exist"() {
        when:
        def response = primaryDirectoryClient.deleteSubdirectoryIfExistsWithResponse("testsubdirectory", null, null)

        then:
        response.getStatusCode() == 404
        !response.getValue()
    }


    def "Create file"() {
        given:
        primaryDirectoryClient.create()

        expect:
        FileTestHelper.assertResponseStatusCode(
            primaryDirectoryClient.createFileWithResponse("testCreateFile", 1024, null, null, null, null, null, null), 201)
    }

    @Unroll
    def "Create file invalid args"() {
        given:
        primaryDirectoryClient.create()

        when:
        primaryDirectoryClient.createFileWithResponse(fileName, maxSize, null, null, null, null, null, null)
        then:
        def e = thrown(ShareStorageException)
        FileTestHelper.assertExceptionStatusCodeAndMessage(e, statusCode, errMsg)

        where:
        fileName    | maxSize | statusCode | errMsg
        "testfile:" | 1024    | 400        | ShareErrorCode.INVALID_RESOURCE_NAME
        "fileName"  | -1      | 400        | ShareErrorCode.OUT_OF_RANGE_INPUT

    }

    def "Create file maxOverload"() {
        given:
        primaryDirectoryClient.create()
        ShareFileHttpHeaders httpHeaders = new ShareFileHttpHeaders()
            .setContentType("txt")
        smbProperties.setFileCreationTime(namer.getUtcNow())
            .setFileLastWriteTime(namer.getUtcNow())

        expect:
        FileTestHelper.assertResponseStatusCode(
            primaryDirectoryClient.createFileWithResponse("testCreateFile", 1024, httpHeaders, smbProperties, filePermission, testMetadata, null, null), 201)
    }

    @Unroll
    def "Create file maxOverload invalid args"() {
        given:
        primaryDirectoryClient.create()

        when:
        primaryDirectoryClient.createFileWithResponse(fileName, maxSize, httpHeaders, null, null, metadata, null, null)

        then:
        def e = thrown(ShareStorageException)
        FileTestHelper.assertExceptionStatusCodeAndMessage(e, 400, errMsg)

        where:
        fileName    | maxSize | httpHeaders                                           | metadata                              | errMsg
        "testfile:" | 1024    | null                                                  | testMetadata                          | ShareErrorCode.INVALID_RESOURCE_NAME
        "fileName"  | -1      | null                                                  | testMetadata                          | ShareErrorCode.OUT_OF_RANGE_INPUT
        "fileName"  | 1024    | new ShareFileHttpHeaders().setContentMd5(new byte[0]) | testMetadata                          | ShareErrorCode.INVALID_HEADER_VALUE
        "fileName"  | 1024    | null                                                  | Collections.singletonMap("", "value") | ShareErrorCode.EMPTY_METADATA_KEY

    }

    def "Delete file"() {
        given:
        def fileName = "testCreateFile"
        primaryDirectoryClient.create()
        primaryDirectoryClient.createFile(fileName, 1024)

        expect:
        FileTestHelper.assertResponseStatusCode(
            primaryDirectoryClient.deleteFileWithResponse(fileName, null, null), 202)
    }

    def "Delete file error"() {
        given:
        primaryDirectoryClient.create()

        when:
        primaryDirectoryClient.deleteFileWithResponse("testfile", null, null)

        then:
        def e = thrown(ShareStorageException)
        FileTestHelper.assertExceptionStatusCodeAndMessage(e, 404, ShareErrorCode.RESOURCE_NOT_FOUND)
    }

    def "Delete if exists file min"() {
        given:
        def fileName = "testCreateFile"
        primaryDirectoryClient.create()
        primaryDirectoryClient.createFile(fileName, 1024)

        expect:
        primaryDirectoryClient.deleteFileIfExists(fileName)
    }

    def "Delete if exists file"() {
        given:
        def fileName = "testCreateFile"
        primaryDirectoryClient.create()
        primaryDirectoryClient.createFile(fileName, 1024)

        expect:
        FileTestHelper.assertResponseStatusCode(
            primaryDirectoryClient.deleteFileIfExistsWithResponse(fileName, null, null), 202)
    }

    def "Delete if exists file that does not exist"() {
        given:
        primaryDirectoryClient.create()

        when:
        def response = primaryDirectoryClient.deleteFileIfExistsWithResponse("testfile", null, null)

        then:
        response.getStatusCode() == 404
        !response.getValue()
    }

    def "Get snapshot id"() {
        given:
        def snapshot = OffsetDateTime.of(LocalDateTime.of(2000, 1, 1,
            1, 1), ZoneOffset.UTC).toString()

        when:
        def shareSnapshotClient = directoryBuilderHelper(shareName, directoryPath).snapshot(snapshot).buildDirectoryClient()

        then:
        snapshot == shareSnapshotClient.getShareSnapshotId()
    }

    def "Get Share Name"() {
        expect:
        shareName == primaryDirectoryClient.getShareName()
    }

    def "Get Directory Path"() {
        expect:
        directoryPath == primaryDirectoryClient.getDirectoryPath()
    }

    // This tests the policy is in the right place because if it were added per retry, it would be after the credentials and auth would fail because we changed a signed header.
    def "Per call policy"() {
        given:
        primaryDirectoryClient.create()

        def directoryClient = directoryBuilderHelper(primaryDirectoryClient.getShareName(), primaryDirectoryClient.getDirectoryPath())
            .addPolicy(getPerCallVersionPolicy()).buildDirectoryClient()

        when:
        def response = directoryClient.getPropertiesWithResponse(null, null)

        then:
        notThrown(ShareStorageException)
        response.getHeaders().getValue("x-ms-version") == "2017-11-09"
    }

    @Unroll
    def "Root directory support"() {
        given:
        // share:/dir1/dir2
        def dir1Name = "dir1"
        def dir2Name = "dir2"
        shareClient.createDirectory(dir1Name).createSubdirectory(dir2Name)
        ShareDirectoryClient rootDirectory = shareClient.getDirectoryClient(rootDirPath)

        expect:
        rootDirectory.exists() // can operate on root directory
        rootDirectory.getSubdirectoryClient(dir1Name).exists() // can operate on a subdirectory

        where:
        _ | rootDirPath
        _ | ""
        _ | "/"
    }

    @Retry(count = 5, delay = 1000)
    def "create share with small timeouts fail for service client"() {
        setup:
        def clientOptions = new HttpClientOptions()
            .setApplicationId("client-options-id")
            .setResponseTimeout(Duration.ofNanos(1))
            .setReadTimeout(Duration.ofNanos(1))
            .setWriteTimeout(Duration.ofNanos(1))
            .setConnectTimeout(Duration.ofNanos(1))

        def clientBuilder = new ShareServiceClientBuilder()
            .endpoint(environment.primaryAccount.blobEndpoint)
            .credential(environment.primaryAccount.credential)
            .retryOptions(new RequestRetryOptions(null, 1, null, null, null, null))
            .clientOptions(clientOptions)

        def serviceClient = clientBuilder.buildClient()

        when:
        serviceClient.createShareWithResponse(generateShareName(), null, Duration.ofSeconds(10), null)

        then:
        // test whether failure occurs due to small timeout intervals set on the service client
        thrown(RuntimeException)
    }

}<|MERGE_RESOLUTION|>--- conflicted
+++ resolved
@@ -239,22 +239,6 @@
         null                | new String(FileTestHelper.getRandomBuffer(9 * Constants.KB))
     }
 
-<<<<<<< HEAD
-    @RequiredServiceVersion(clazz = ShareServiceVersion.class, min = "V2021_04_10")
-    def "Create directory oAuth"() {
-        setup:
-        def oAuthServiceClient = getOAuthServiceClient(new ShareServiceClientBuilder().shareTokenIntent(ShareTokenIntent.BACKUP))
-        def dirName = generatePathName()
-        def dirClient = oAuthServiceClient.getShareClient(shareName).getDirectoryClient(dirName)
-
-        when:
-        def result = dirClient.createWithResponse(null, null, null, null, null)
-
-        then:
-        dirClient.getShareName() == shareName
-        dirClient.getDirectoryPath() == dirName
-        result.getValue().getETag() == result.getHeaders().getValue(HttpHeaderName.ETAG)
-=======
     @RequiredServiceVersion(clazz = ShareServiceVersion.class, min = "V2022_11_02")
     @Unroll
     def "Create trailing dot"() {
@@ -285,7 +269,22 @@
         allowTrailingDot | _
         true             | _
         false            | _
->>>>>>> 6690e0fb
+    }
+
+    @RequiredServiceVersion(clazz = ShareServiceVersion.class, min = "V2021_04_10")
+    def "Create directory oAuth"() {
+        setup:
+        def oAuthServiceClient = getOAuthServiceClient(new ShareServiceClientBuilder().shareTokenIntent(ShareTokenIntent.BACKUP))
+        def dirName = generatePathName()
+        def dirClient = oAuthServiceClient.getShareClient(shareName).getDirectoryClient(dirName)
+
+        when:
+        def result = dirClient.createWithResponse(null, null, null, null, null)
+
+        then:
+        dirClient.getShareName() == shareName
+        dirClient.getDirectoryPath() == dirName
+        result.getValue().getETag() == result.getHeaders().getValue(HttpHeaderName.ETAG)
     }
 
     def "Create if not exists directory min"() {
@@ -419,7 +418,18 @@
         FileTestHelper.assertResponseStatusCode(primaryDirectoryClient.deleteWithResponse(null, null), 202)
     }
 
-<<<<<<< HEAD
+    @RequiredServiceVersion(clazz = ShareServiceVersion.class, min = "V2022_11_02")
+    def "Delete trailing dot"() {
+        given:
+        shareClient = getShareClient(shareName, true, null)
+
+        def directoryClient = shareClient.getDirectoryClient(generatePathName() + ".")
+        directoryClient.create()
+
+        expect:
+        FileTestHelper.assertResponseStatusCode(directoryClient.deleteWithResponse(null, null), 202)
+    }
+
     @RequiredServiceVersion(clazz = ShareServiceVersion.class, min = "V2021_04_10")
     def "Delete directory oAuth"() {
         setup:
@@ -434,18 +444,6 @@
         then:
         FileTestHelper.assertResponseStatusCode(response, 202)
         response.getHeaders().getValue(HttpHeaderName.X_MS_CLIENT_REQUEST_ID) != null
-=======
-    @RequiredServiceVersion(clazz = ShareServiceVersion.class, min = "V2022_11_02")
-    def "Delete trailing dot"() {
-        given:
-        shareClient = getShareClient(shareName, true, null)
-
-        def directoryClient = shareClient.getDirectoryClient(generatePathName() + ".")
-        directoryClient.create()
-
-        expect:
-        FileTestHelper.assertResponseStatusCode(directoryClient.deleteWithResponse(null, null), 202)
->>>>>>> 6690e0fb
     }
 
     def "Delete directory error"() {
@@ -520,7 +518,30 @@
         resp.getValue().getSmbProperties().getFileId()
     }
 
-<<<<<<< HEAD
+    @RequiredServiceVersion(clazz = ShareServiceVersion.class, min = "V2022_11_02")
+    def "Get properties trailing dot"() {
+        given:
+        shareClient = getShareClient(shareName, true, null)
+
+        def directoryClient = shareClient.getDirectoryClient(generatePathName() + ".")
+        def createResponse = directoryClient.createIfNotExists()
+        def propertiesResponse = directoryClient.getPropertiesWithResponse(null, null)
+
+        expect:
+        FileTestHelper.assertResponseStatusCode(propertiesResponse, 200)
+        createResponse.getETag() == propertiesResponse.getValue().getETag()
+        createResponse.getLastModified() == propertiesResponse.getValue().getLastModified()
+
+        def createSmbProperties = createResponse.getSmbProperties()
+        def getPropertiesSmbProperties = propertiesResponse.getValue().getSmbProperties()
+        createSmbProperties.getFilePermissionKey() == getPropertiesSmbProperties.getFilePermissionKey()
+        createSmbProperties.getNtfsFileAttributes() == getPropertiesSmbProperties.getNtfsFileAttributes()
+        createSmbProperties.getFileLastWriteTime() == getPropertiesSmbProperties.getFileLastWriteTime()
+        createSmbProperties.getFileCreationTime() == getPropertiesSmbProperties.getFileCreationTime()
+        createSmbProperties.getFileChangeTime() == getPropertiesSmbProperties.getFileChangeTime()
+        createSmbProperties.getParentId() == getPropertiesSmbProperties.getParentId()
+        createSmbProperties.getFileId() == getPropertiesSmbProperties.getFileId()
+    }
 
     @RequiredServiceVersion(clazz = ShareServiceVersion.class, min = "V2021_04_10")
     def "Get properties oAuth"() {
@@ -543,31 +564,6 @@
         createInfo.getSmbProperties().getFileChangeTime() == properties.getSmbProperties().getFileChangeTime()
         createInfo.getSmbProperties().getParentId() == properties.getSmbProperties().getParentId()
         createInfo.getSmbProperties().getFileId() == properties.getSmbProperties().getFileId()
-=======
-    @RequiredServiceVersion(clazz = ShareServiceVersion.class, min = "V2022_11_02")
-    def "Get properties trailing dot"() {
-        given:
-        shareClient = getShareClient(shareName, true, null)
-
-        def directoryClient = shareClient.getDirectoryClient(generatePathName() + ".")
-        def createResponse = directoryClient.createIfNotExists()
-        def propertiesResponse = directoryClient.getPropertiesWithResponse(null, null)
-
-        expect:
-        FileTestHelper.assertResponseStatusCode(propertiesResponse, 200)
-        createResponse.getETag() == propertiesResponse.getValue().getETag()
-        createResponse.getLastModified() == propertiesResponse.getValue().getLastModified()
-
-        def createSmbProperties = createResponse.getSmbProperties()
-        def getPropertiesSmbProperties = propertiesResponse.getValue().getSmbProperties()
-        createSmbProperties.getFilePermissionKey() == getPropertiesSmbProperties.getFilePermissionKey()
-        createSmbProperties.getNtfsFileAttributes() == getPropertiesSmbProperties.getNtfsFileAttributes()
-        createSmbProperties.getFileLastWriteTime() == getPropertiesSmbProperties.getFileLastWriteTime()
-        createSmbProperties.getFileCreationTime() == getPropertiesSmbProperties.getFileCreationTime()
-        createSmbProperties.getFileChangeTime() == getPropertiesSmbProperties.getFileChangeTime()
-        createSmbProperties.getParentId() == getPropertiesSmbProperties.getParentId()
-        createSmbProperties.getFileId() == getPropertiesSmbProperties.getFileId()
->>>>>>> 6690e0fb
     }
 
     def "Get properties error"() {
@@ -632,7 +628,19 @@
         compareDatesWithPrecision(primaryDirectoryClient.getProperties().getSmbProperties().getFileChangeTime(), changeTime)
     }
 
-<<<<<<< HEAD
+    @RequiredServiceVersion(clazz = ShareServiceVersion.class, min = "V2022_11_02")
+    def "Set httpHeaders trailing dot"() {
+        given:
+        shareClient = getShareClient(shareName, true, null)
+
+        def directoryClient = shareClient.getDirectoryClient(generatePathName() + ".")
+        directoryClient.createIfNotExists()
+        def res = directoryClient.setPropertiesWithResponse(new FileSmbProperties(), null, null, null)
+
+        expect:
+        FileTestHelper.assertResponseStatusCode(res, 200)
+    }
+
     @RequiredServiceVersion(clazz = ShareServiceVersion.class, min = "V2021_04_10")
     def "Set httpHeaders oAuth"() {
         given:
@@ -642,16 +650,6 @@
         dirClient.create()
 
         def res = dirClient.setPropertiesWithResponse(new FileSmbProperties(), null, null, null)
-=======
-    @RequiredServiceVersion(clazz = ShareServiceVersion.class, min = "V2022_11_02")
-    def "Set httpHeaders trailing dot"() {
-        given:
-        shareClient = getShareClient(shareName, true, null)
-
-        def directoryClient = shareClient.getDirectoryClient(generatePathName() + ".")
-        directoryClient.createIfNotExists()
-        def res = directoryClient.setPropertiesWithResponse(new FileSmbProperties(), null, null, null)
->>>>>>> 6690e0fb
 
         expect:
         FileTestHelper.assertResponseStatusCode(res, 200)
@@ -689,7 +687,27 @@
         updatedMetadata == getPropertiesAfter.getMetadata()
     }
 
-<<<<<<< HEAD
+    @RequiredServiceVersion(clazz = ShareServiceVersion.class, min = "V2022_11_02")
+    def "Set metadata trailing dot"() {
+        given:
+        shareClient = getShareClient(shareName, true, null)
+
+        def directoryClient = shareClient.getDirectoryClient(generatePathName() + ".")
+
+        directoryClient.createWithResponse(null, null, testMetadata, null, null)
+        def updatedMetadata = Collections.singletonMap("update", "value")
+
+        when:
+        def getPropertiesBefore = directoryClient.getProperties()
+        def setPropertiesResponse = directoryClient.setMetadataWithResponse(updatedMetadata, null, null)
+        def getPropertiesAfter = directoryClient.getProperties()
+
+        then:
+        testMetadata == getPropertiesBefore.getMetadata()
+        FileTestHelper.assertResponseStatusCode(setPropertiesResponse, 200)
+        updatedMetadata == getPropertiesAfter.getMetadata()
+    }
+
     @RequiredServiceVersion(clazz = ShareServiceVersion.class, min = "V2021_04_10")
     def "Set metadata oAuth"() {
         given:
@@ -703,22 +721,6 @@
         def getPropertiesBefore = dirClient.getProperties()
         def setPropertiesResponse = dirClient.setMetadataWithResponse(updatedMetadata, null, null)
         def getPropertiesAfter = dirClient.getProperties()
-=======
-    @RequiredServiceVersion(clazz = ShareServiceVersion.class, min = "V2022_11_02")
-    def "Set metadata trailing dot"() {
-        given:
-        shareClient = getShareClient(shareName, true, null)
-
-        def directoryClient = shareClient.getDirectoryClient(generatePathName() + ".")
-
-        directoryClient.createWithResponse(null, null, testMetadata, null, null)
-        def updatedMetadata = Collections.singletonMap("update", "value")
-
-        when:
-        def getPropertiesBefore = directoryClient.getProperties()
-        def setPropertiesResponse = directoryClient.setMetadataWithResponse(updatedMetadata, null, null)
-        def getPropertiesAfter = directoryClient.getProperties()
->>>>>>> 6690e0fb
 
         then:
         testMetadata == getPropertiesBefore.getMetadata()
@@ -1047,7 +1049,18 @@
         null      | false
     }
 
-<<<<<<< HEAD
+    @RequiredServiceVersion(clazz = ShareServiceVersion.class, min = "V2022_11_02")
+    def "List handles trailing dot"() {
+        given:
+        shareClient = getShareClient(shareName, true, null)
+
+        def directoryClient = shareClient.getDirectoryClient(generatePathName() + ".")
+        directoryClient.create()
+
+        expect:
+        directoryClient.listHandles(null, false, null, null).size() == 0
+    }
+
     @RequiredServiceVersion(clazz = ShareServiceVersion.class, min = "V2021_04_10")
     def "List handles oAuth"() {
         given:
@@ -1057,18 +1070,6 @@
 
         expect:
         dirClient.listHandles(2, true, null, null).size() == 0
-=======
-    @RequiredServiceVersion(clazz = ShareServiceVersion.class, min = "V2022_11_02")
-    def "List handles trailing dot"() {
-        given:
-        shareClient = getShareClient(shareName, true, null)
-
-        def directoryClient = shareClient.getDirectoryClient(generatePathName() + ".")
-        directoryClient.create()
-
-        expect:
-        directoryClient.listHandles(null, false, null, null).size() == 0
->>>>>>> 6690e0fb
     }
 
     def "List handles error"() {
