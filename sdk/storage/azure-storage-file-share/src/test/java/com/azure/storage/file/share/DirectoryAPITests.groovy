--- conflicted
+++ resolved
@@ -214,11 +214,7 @@
             null, null)
 
         then:
-<<<<<<< HEAD
-        primaryDirectoryClient.getProperties().getSmbProperties().getFileChangeTime() == changeTime
-=======
         primaryDirectoryClient.getProperties().getSmbProperties().getFileChangeTime().truncatedTo(ChronoUnit.MICROS) == changeTime.truncatedTo(ChronoUnit.MICROS)
->>>>>>> 8d609db9
     }
 
     @Unroll
@@ -398,10 +394,7 @@
         def response = primaryDirectoryClient.deleteIfExistsWithResponse(null, null)
 
         then:
-<<<<<<< HEAD
-=======
         !response.getValue()
->>>>>>> 8d609db9
         response.getStatusCode() == 404
         !primaryDirectoryClient.exists()
     }
@@ -417,11 +410,8 @@
         then:
         initialResponse.getStatusCode() == 202
         secondResponse.getStatusCode() == 404
-<<<<<<< HEAD
-=======
         initialResponse.getValue()
         !secondResponse.getValue()
->>>>>>> 8d609db9
 
     }
 
@@ -502,11 +492,7 @@
         primaryDirectoryClient.setProperties(new FileSmbProperties().setFileChangeTime(changeTime), null)
 
         then:
-<<<<<<< HEAD
-        primaryDirectoryClient.getProperties().getSmbProperties().getFileChangeTime() == changeTime
-=======
         primaryDirectoryClient.getProperties().getSmbProperties().getFileChangeTime().truncatedTo(ChronoUnit.MICROS) == changeTime.truncatedTo(ChronoUnit.MICROS)
->>>>>>> 8d609db9
     }
 
     @Unroll
@@ -974,11 +960,7 @@
         destProperties.getSmbProperties().getNtfsFileAttributes() == EnumSet.of(NtfsFileAttributes.DIRECTORY)
         destProperties.getSmbProperties().getFileCreationTime()
         destProperties.getSmbProperties().getFileLastWriteTime()
-<<<<<<< HEAD
-        destProperties.getSmbProperties().getFileChangeTime() == fileChangeTime
-=======
         destProperties.getSmbProperties().getFileChangeTime().truncatedTo(ChronoUnit.MICROS) == fileChangeTime.truncatedTo(ChronoUnit.MICROS)
->>>>>>> 8d609db9
     }
 
     @RequiredServiceVersion(clazz = ShareServiceVersion.class, min = "V2021_04_10")
@@ -1250,10 +1232,7 @@
 
         then:
         response.getStatusCode() == 404
-<<<<<<< HEAD
-=======
         !response.getValue()
->>>>>>> 8d609db9
     }
 
 
@@ -1371,10 +1350,7 @@
 
         then:
         response.getStatusCode() == 404
-<<<<<<< HEAD
-=======
         !response.getValue()
->>>>>>> 8d609db9
     }
 
     def "Get snapshot id"() {
