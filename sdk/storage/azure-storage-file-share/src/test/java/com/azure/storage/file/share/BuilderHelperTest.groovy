--- conflicted
+++ resolved
@@ -55,11 +55,7 @@
         }
 
         def pipeline = BuilderHelper.buildPipeline(credentialPolicySupplier, requestRetryOptions, BuilderHelper.defaultHttpLogOptions,
-<<<<<<< HEAD
-            new FreshDateTestClient(), new ArrayList<>(), new ArrayList<>(), Configuration.NONE)
-=======
             new ClientOptions(), new FreshDateTestClient(), new ArrayList<>(), new ArrayList<>(), Configuration.NONE)
->>>>>>> e2018a87
 
         then:
         StepVerifier.create(pipeline.send(request(endpoint)))
@@ -147,13 +143,8 @@
             }
         }
 
-<<<<<<< HEAD
-        def pipeline = BuilderHelper.buildPipeline(credentialPolicySupplier, new RequestRetryOptions(), new HttpLogOptions().setApplicationId("custom-id"),
-            new ApplicationIdUAStringTestClient(), new ArrayList<>(), new ArrayList<>(), Configuration.NONE)
-=======
         def pipeline = BuilderHelper.buildPipeline(credentialPolicySupplier, new RequestRetryOptions(), new HttpLogOptions().setApplicationId(logOptionsUA), new ClientOptions().setApplicationId(clientOptionsUA),
             new ApplicationIdUAStringTestClient(expectedUA), new ArrayList<>(), new ArrayList<>(), Configuration.NONE)
->>>>>>> e2018a87
 
         then:
         StepVerifier.create(pipeline.send(request(endpoint)))
