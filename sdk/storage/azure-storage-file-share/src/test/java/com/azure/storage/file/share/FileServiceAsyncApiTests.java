// Copyright (c) Microsoft Corporation. All rights reserved.
// Licensed under the MIT License.

package com.azure.storage.file.share;

import com.azure.core.http.rest.Response;
import com.azure.core.test.TestMode;
import com.azure.core.util.Context;
import com.azure.storage.common.StorageSharedKeyCredential;
import com.azure.storage.common.implementation.Constants;
import com.azure.storage.common.test.shared.extensions.PlaybackOnly;
import com.azure.storage.common.test.shared.extensions.RequiredServiceVersion;
import com.azure.storage.file.share.implementation.util.ModelHelper;
import com.azure.storage.file.share.models.ListSharesOptions;
import com.azure.storage.file.share.models.ShareCorsRule;
import com.azure.storage.file.share.models.ShareErrorCode;
import com.azure.storage.file.share.models.ShareItem;
import com.azure.storage.file.share.models.ShareMetrics;
import com.azure.storage.file.share.models.ShareNfsSettings;
import com.azure.storage.file.share.models.ShareNfsSettingsEncryptionInTransit;
import com.azure.storage.file.share.models.ShareProperties;
import com.azure.storage.file.share.models.ShareProtocolSettings;
import com.azure.storage.file.share.models.ShareProtocols;
import com.azure.storage.file.share.models.ShareRetentionPolicy;
import com.azure.storage.file.share.models.ShareServiceProperties;
<<<<<<< HEAD
import com.azure.storage.file.share.models.UserDelegationKey;
=======
import com.azure.storage.file.share.models.ShareSmbSettings;
import com.azure.storage.file.share.models.ShareSmbSettingsEncryptionInTransit;
>>>>>>> 3f21e08b
import com.azure.storage.file.share.options.ShareCreateOptions;
import com.azure.storage.file.share.models.ShareTokenIntent;
import org.junit.jupiter.api.Assertions;
import org.junit.jupiter.api.BeforeEach;
import org.junit.jupiter.api.Test;
import org.junit.jupiter.api.parallel.ResourceLock;
import org.junit.jupiter.params.ParameterizedTest;
import org.junit.jupiter.params.provider.Arguments;
import org.junit.jupiter.params.provider.MethodSource;
import reactor.core.publisher.Flux;
import reactor.core.publisher.Mono;
import reactor.test.StepVerifier;
import reactor.util.function.Tuple2;

import java.time.Duration;
import java.time.OffsetDateTime;
import java.time.temporal.ChronoUnit;
import java.util.ArrayList;
import java.util.Collections;
import java.util.LinkedList;
import java.util.List;
import java.util.Map;
import java.util.Objects;
import java.util.stream.Stream;

import static org.junit.jupiter.api.Assertions.assertEquals;
import static org.junit.jupiter.api.Assertions.assertFalse;
import static org.junit.jupiter.api.Assertions.assertInstanceOf;
import static org.junit.jupiter.api.Assertions.assertNotNull;
import static org.junit.jupiter.api.Assertions.assertTrue;

public class FileServiceAsyncApiTests extends FileShareTestBase {
    private String shareName;

    private static final Map<String, String> TEST_METADATA = Collections.singletonMap("testmetadata", "value");
    private static final String REALLY_LONG_STRING
        = "thisisareallylongstringthatexceedsthe64characterlimitallowedoncertainproperties";
    private static final List<ShareCorsRule> TOO_MANY_RULES = new ArrayList<>();
    private static final List<ShareCorsRule> INVALID_ALLOWED_HEADER
        = Collections.singletonList(new ShareCorsRule().setAllowedHeaders(REALLY_LONG_STRING));
    private static final List<ShareCorsRule> INVALID_EXPOSED_HEADER
        = Collections.singletonList(new ShareCorsRule().setExposedHeaders(REALLY_LONG_STRING));
    private static final List<ShareCorsRule> INVALID_ALLOWED_ORIGIN
        = Collections.singletonList(new ShareCorsRule().setAllowedOrigins(REALLY_LONG_STRING));
    private static final List<ShareCorsRule> INVALID_ALLOWED_METHOD
        = Collections.singletonList(new ShareCorsRule().setAllowedMethods("NOTAREALHTTPMETHOD"));

    @BeforeEach
    public void setup() {
        shareName = generateShareName();
        primaryFileServiceAsyncClient = fileServiceBuilderHelper().buildAsyncClient();
        for (int i = 0; i < 6; i++) {
            TOO_MANY_RULES.add(new ShareCorsRule());
        }
    }

    @Test
    public void getFileServiceURL() {
        String accountName
            = StorageSharedKeyCredential.fromConnectionString(ENVIRONMENT.getPrimaryAccount().getConnectionString())
                .getAccountName();
        String expectURL = String.format("https://%s.file.core.windows.net", accountName);
        String fileServiceURL = primaryFileServiceAsyncClient.getFileServiceUrl();
        assertEquals(expectURL, fileServiceURL);
    }

    @Test
    public void getShareDoesNotCreateAShare() {
        ShareAsyncClient shareAsyncClient = primaryFileServiceAsyncClient.getShareAsyncClient(shareName);
        assertInstanceOf(ShareAsyncClient.class, shareAsyncClient);
    }

    @Test
    public void createShare() {
        StepVerifier.create(primaryFileServiceAsyncClient.createShareWithResponse(shareName, null, (Context) null))
            .assertNext(it -> FileShareTestHelper.assertResponseStatusCode(it, 201))
            .verifyComplete();
    }

    @ParameterizedTest
    @MethodSource("createShareWithMetadataSupplier")
    public void createShareWithMetadata(Map<String, String> metadata, Integer quota) {
        StepVerifier.create(primaryFileServiceAsyncClient.createShareWithResponse(shareName, metadata, quota))
            .assertNext(it -> FileShareTestHelper.assertResponseStatusCode(it, 201))
            .verifyComplete();
    }

    private static Stream<Arguments> createShareWithMetadataSupplier() {
        return Stream.of(Arguments.of(null, null), Arguments.of(TEST_METADATA, null), Arguments.of(null, 1),
            Arguments.of(TEST_METADATA, 1));
    }

    @ParameterizedTest
    @MethodSource("com.azure.storage.file.share.FileShareTestHelper#createFileServiceShareWithInvalidArgsSupplier")
    public void createShareWithInvalidArgs(Map<String, String> metadata, Integer quota, int statusCode,
        ShareErrorCode errMsg) {
        StepVerifier.create(primaryFileServiceAsyncClient.createShareWithResponse(shareName, metadata, quota))
            .verifyErrorSatisfies(
                it -> FileShareTestHelper.assertExceptionStatusCodeAndMessage(it, statusCode, errMsg));
    }

    @Test
    public void deleteShare() {
        StepVerifier
            .create(primaryFileServiceAsyncClient.createShare(shareName)
                .then(primaryFileServiceAsyncClient.deleteShareWithResponse(shareName, null)))
            .assertNext(it -> FileShareTestHelper.assertResponseStatusCode(it, 202))
            .verifyComplete();
    }

    @Test
    public void deleteShareDoesNotExist() {
        StepVerifier.create(primaryFileServiceAsyncClient.deleteShare(generateShareName()))
            .verifyErrorSatisfies(
                it -> FileShareTestHelper.assertExceptionStatusCodeAndMessage(it, 404, ShareErrorCode.SHARE_NOT_FOUND));
    }

    @ParameterizedTest
    @MethodSource("listSharesWithFilterSupplier")
    public void listSharesWithFilter(ListSharesOptions options, int limits, boolean includeMetadata,
        boolean includeSnapshot) {
        LinkedList<ShareItem> testShares = new LinkedList<>();
        for (int i = 0; i < 3; i++) {
            ShareItem share
                = new ShareItem().setName(shareName + i).setProperties(new ShareProperties().setQuota(i + 1));
            if (i == 2) {
                share.setMetadata(TEST_METADATA);
            }
            testShares.add(share);
        }

        Flux<ShareItem> createShares = Flux.fromIterable(testShares)
            .flatMap(share -> primaryFileServiceAsyncClient.createShareWithResponse(share.getName(),
                share.getMetadata(), share.getProperties().getQuota()))
            .thenMany(primaryFileServiceAsyncClient.listShares(options.setPrefix(prefix)));

        StepVerifier.create(createShares)
            .thenConsumeWhile(
                it -> FileShareTestHelper.assertSharesAreEqual(testShares.pop(), it, includeMetadata, includeSnapshot))
            .verifyComplete();

        for (int i = 0; i < 3 - limits; i++) {
            testShares.pop();
        }
        assertTrue(testShares.isEmpty());
    }

    protected static Stream<Arguments> listSharesWithFilterSupplier() {
        return Stream.of(Arguments.of(new ListSharesOptions(), 3, false, true, false),
            Arguments.of(new ListSharesOptions().setIncludeMetadata(true), 3, true, true, false),
            Arguments.of(new ListSharesOptions().setIncludeMetadata(false), 3, false, true, false),
            Arguments.of(new ListSharesOptions().setMaxResultsPerPage(2), 3, false, true, false));
    }

    @ParameterizedTest
    @MethodSource("listSharesWithArgsSupplier")
    public void listSharesWithArgs(ListSharesOptions options, int limits, boolean includeMetadata,
        boolean includeSnapshot) {
        LinkedList<ShareItem> testShares = new LinkedList<>();
        Flux<ShareItem> createSharesFlux = Flux.range(0, 3).flatMap(i -> {
            ShareItem share = new ShareItem().setName(shareName + i)
                .setProperties(new ShareProperties().setQuota(2))
                .setMetadata(TEST_METADATA);
            ShareAsyncClient shareAsyncClient = primaryFileServiceAsyncClient.getShareAsyncClient(share.getName());
            Mono<ShareItem> createShareMono
                = shareAsyncClient.createWithResponse(share.getMetadata(), share.getProperties().getQuota())
                    .then(Mono.just(share));
            if (i == 2) {
                createShareMono
                    = createShareMono.then(shareAsyncClient.createSnapshotWithResponse(null).map(snapshotResponse -> {
                        ShareItem snapshotShare = new ShareItem().setName(share.getName())
                            .setMetadata(share.getMetadata())
                            .setProperties(share.getProperties())
                            .setSnapshot(snapshotResponse.getValue().getSnapshot());
                        FileShareTestHelper.assertResponseStatusCode(snapshotResponse, 201);
                        return snapshotShare;
                    }));
            }
            return createShareMono.doOnNext(testShares::add);
        });

        StepVerifier
            .create(createSharesFlux.thenMany(primaryFileServiceAsyncClient.listShares(options.setPrefix(prefix))))
            .assertNext(
                it -> FileShareTestHelper.assertSharesAreEqual(testShares.pop(), it, includeMetadata, includeSnapshot))
            .expectNextCount(limits - 1)
            .verifyComplete();
    }

    private static Stream<Arguments> listSharesWithArgsSupplier() {
        return Stream.of(Arguments.of(new ListSharesOptions(), 3, false, false),
            Arguments.of(new ListSharesOptions().setIncludeMetadata(true), 3, true, false),
            Arguments.of(new ListSharesOptions().setIncludeMetadata(true).setIncludeSnapshots(true), 4, true, true));
    }

    @RequiredServiceVersion(clazz = ShareServiceVersion.class, min = "2019-07-07")
    @Test
    public void listSharesWithPremiumShare() {
        String premiumShareName = generateShareName();
        Mono<ShareAsyncClient> createShareMono = premiumFileServiceAsyncClient.createShare(premiumShareName);

        Flux<ShareItem> shares = createShareMono.thenMany(premiumFileServiceAsyncClient.listShares()
            .filter(item -> Objects.equals(item.getName(), premiumShareName))
            .next()
            .flatMap(shareItem -> {
                ShareProperties shareProperty = shareItem.getProperties();
                assertNotNull(shareProperty.getETag());
                assertNotNull(shareProperty.getLastModified());
                return Mono.empty();
            }));

        StepVerifier.create(shares).verifyComplete();
    }

    @RequiredServiceVersion(clazz = ShareServiceVersion.class, min = "2024-11-04")
    @Test
    public void listSharesOAuth() {
        ShareServiceAsyncClient oAuthServiceClient
            = getOAuthServiceAsyncClient(new ShareServiceClientBuilder().shareTokenIntent(ShareTokenIntent.BACKUP));

        Flux<ShareItem> shares
            = oAuthServiceClient.listShares().filter(item -> Objects.equals(item.getName(), shareName));

        StepVerifier.create(oAuthServiceClient.createShare(shareName).thenMany(shares)).assertNext(r -> {
            assertNotNull(r.getProperties());
            assertNotNull(r.getProperties().getETag());
            assertNotNull(r.getProperties().getLastModified());
        }).verifyComplete();
    }

    @PlaybackOnly
    @RequiredServiceVersion(clazz = ShareServiceVersion.class, min = "2025-01-05")
    @Test
    public void listSharesProvisionedV2() {
        Flux<ShareItem> shares
            = primaryFileServiceAsyncClient.listShares().filter(item -> Objects.equals(item.getName(), shareName));

        StepVerifier.create(primaryFileServiceAsyncClient.createShare(shareName).thenMany(shares)).assertNext(r -> {
            assertNotNull(r.getProperties().getIncludedBurstIops());
            assertNotNull(r.getProperties().getMaxBurstCreditsForIops());
            assertNotNull(r.getProperties().getNextAllowedProvisionedIopsDowngradeTime());
            assertNotNull(r.getProperties().getNextAllowedProvisionedBandwidthDowngradeTime());
        }).verifyComplete();
    }

    @ResourceLock("ServiceProperties")
    @Test
    public void setAndGetProperties() {
        Mono<Tuple2<ShareServiceProperties, Response<ShareServiceProperties>>> originalProperties = Mono.zip(
            primaryFileServiceAsyncClient.getProperties(), primaryFileServiceAsyncClient.getPropertiesWithResponse());

        ShareRetentionPolicy retentionPolicy = new ShareRetentionPolicy().setEnabled(true).setDays(3);
        ShareMetrics metrics = new ShareMetrics().setEnabled(true)
            .setIncludeApis(false)
            .setRetentionPolicy(retentionPolicy)
            .setVersion("1.0");
        ShareServiceProperties updatedProperties
            = new ShareServiceProperties().setHourMetrics(metrics).setMinuteMetrics(metrics).setCors(new ArrayList<>());

        StepVerifier.create(originalProperties).assertNext(tuple -> {
            FileShareTestHelper.assertResponseStatusCode(tuple.getT2(), 200);
            assertTrue(
                FileShareTestHelper.assertFileServicePropertiesAreEqual(tuple.getT1(), tuple.getT2().getValue()));
        }).verifyComplete();

        StepVerifier.create(primaryFileServiceAsyncClient.setPropertiesWithResponse(updatedProperties))
            .assertNext(response -> FileShareTestHelper.assertResponseStatusCode(response, 202))
            .verifyComplete();

        StepVerifier.create(primaryFileServiceAsyncClient.getPropertiesWithResponse()).assertNext(response -> {
            FileShareTestHelper.assertResponseStatusCode(response, 200);
            assertTrue(FileShareTestHelper.assertFileServicePropertiesAreEqual(updatedProperties, response.getValue()));
        }).verifyComplete();
    }

    @ParameterizedTest
    @MethodSource("setAndGetPropertiesWithInvalidArgsSupplier")
    public void setAndGetPropertiesWithInvalidArgs(List<ShareCorsRule> coreList, int statusCode,
        ShareErrorCode errMsg) {
        ShareRetentionPolicy retentionPolicy = new ShareRetentionPolicy().setEnabled(true).setDays(3);
        ShareMetrics metrics = new ShareMetrics().setEnabled(true)
            .setIncludeApis(false)
            .setRetentionPolicy(retentionPolicy)
            .setVersion("1.0");

        ShareServiceProperties updatedProperties
            = new ShareServiceProperties().setHourMetrics(metrics).setMinuteMetrics(metrics).setCors(coreList);
        StepVerifier.create(primaryFileServiceAsyncClient.setProperties(updatedProperties))
            .verifyErrorSatisfies(
                it -> FileShareTestHelper.assertExceptionStatusCodeAndMessage(it, statusCode, errMsg));
    }

    private static Stream<Arguments> setAndGetPropertiesWithInvalidArgsSupplier() {
        return Stream.of(Arguments.of(TOO_MANY_RULES, 400, ShareErrorCode.INVALID_XML_DOCUMENT),
            Arguments.of(INVALID_ALLOWED_HEADER, 400, ShareErrorCode.INVALID_XML_DOCUMENT),
            Arguments.of(INVALID_EXPOSED_HEADER, 400, ShareErrorCode.INVALID_XML_DOCUMENT),
            Arguments.of(INVALID_ALLOWED_ORIGIN, 400, ShareErrorCode.INVALID_XML_DOCUMENT),
            Arguments.of(INVALID_ALLOWED_METHOD, 400, ShareErrorCode.INVALID_XML_NODE_VALUE));
    }

    @RequiredServiceVersion(clazz = ShareServiceVersion.class, min = "2024-11-04")
    @ResourceLock("ServiceProperties")
    @Test
    public void setAndGetPropertiesOAuth() {
        ShareServiceAsyncClient oAuthServiceClient
            = getOAuthServiceAsyncClient(new ShareServiceClientBuilder().shareTokenIntent(ShareTokenIntent.BACKUP));

        Mono<Tuple2<ShareServiceProperties, Response<ShareServiceProperties>>> originalProperties
            = Mono.zip(oAuthServiceClient.getProperties(), oAuthServiceClient.getPropertiesWithResponse());

        ShareRetentionPolicy retentionPolicy = new ShareRetentionPolicy().setEnabled(true).setDays(3);
        ShareMetrics metrics = new ShareMetrics().setEnabled(true)
            .setIncludeApis(false)
            .setRetentionPolicy(retentionPolicy)
            .setVersion("1.0");
        ShareServiceProperties updatedProperties
            = new ShareServiceProperties().setHourMetrics(metrics).setMinuteMetrics(metrics).setCors(new ArrayList<>());

        StepVerifier.create(originalProperties).assertNext(tuple -> {
            FileShareTestHelper.assertResponseStatusCode(tuple.getT2(), 200);
            assertTrue(
                FileShareTestHelper.assertFileServicePropertiesAreEqual(tuple.getT1(), tuple.getT2().getValue()));
        }).verifyComplete();

        StepVerifier.create(oAuthServiceClient.setPropertiesWithResponse(updatedProperties))
            .assertNext(it -> FileShareTestHelper.assertResponseStatusCode(it, 202))
            .verifyComplete();

        StepVerifier.create(oAuthServiceClient.getPropertiesWithResponse()).assertNext(it -> {
            FileShareTestHelper.assertResponseStatusCode(it, 200);
            assertTrue(FileShareTestHelper.assertFileServicePropertiesAreEqual(updatedProperties, it.getValue()));
        }).verifyComplete();
    }

    @RequiredServiceVersion(clazz = ShareServiceVersion.class, min = "2019-12-12")
    @Test
    public void restoreShareMin() {
        ShareAsyncClient shareClient = primaryFileServiceAsyncClient.getShareAsyncClient(generateShareName());
        String fileName = generatePathName();
        long delay = ENVIRONMENT.getTestMode() == TestMode.PLAYBACK ? 0L : 30000L;
        Mono<ShareItem> shareItemMono = shareClient.create()
            .then(shareClient.getFileClient(fileName).create(2))
            .then(shareClient.delete())
            .then(Mono.delay(Duration.ofMillis(delay)))
            .then(primaryFileServiceAsyncClient
                .listShares(new ListSharesOptions().setPrefix(shareClient.getShareName()).setIncludeDeleted(true))
                .next());

        StepVerifier.create(shareItemMono.flatMap(shareItem -> {
            assertNotNull(shareItem);
            return primaryFileServiceAsyncClient.undeleteShare(shareItem.getName(), shareItem.getVersion())
                .flatMap(restoredShareClient -> restoredShareClient.getFileClient(fileName).exists());
        })).assertNext(Assertions::assertTrue).verifyComplete();
    }

    @RequiredServiceVersion(clazz = ShareServiceVersion.class, min = "2024-11-04")
    @Test
    public void restoreShareOAuth() {
        ShareServiceAsyncClient oAuthServiceClient
            = getOAuthServiceAsyncClient(new ShareServiceClientBuilder().shareTokenIntent(ShareTokenIntent.BACKUP));
        ShareAsyncClient shareClient = oAuthServiceClient.getShareAsyncClient(generateShareName());

        String fileName = generatePathName();
        Mono<ShareAsyncClient> restoredShareClientMono = shareClient.create()
            .then(shareClient.getFileClient(fileName).create(2))
            .then(shareClient.delete())
            .then(oAuthServiceClient
                .listShares(new ListSharesOptions().setPrefix(shareClient.getShareName()).setIncludeDeleted(true))
                .next())
            .flatMap(r -> Mono.zip(Mono.just(r), Mono.delay(Duration.ofSeconds(30))))
            .flatMap(tuple -> {
                assertNotNull(tuple.getT1());
                return oAuthServiceClient.undeleteShare(tuple.getT1().getName(), tuple.getT1().getVersion());
            });

        StepVerifier.create(restoredShareClientMono.flatMap(it -> it.getFileClient(fileName).exists()))
            .assertNext(Assertions::assertTrue)
            .verifyComplete();
    }

    @RequiredServiceVersion(clazz = ShareServiceVersion.class, min = "2019-12-12")
    @Test
    public void restoreShareMax() {
        ShareAsyncClient shareClient = primaryFileServiceAsyncClient.getShareAsyncClient(generateShareName());
        String fileName = generatePathName();
        long delay = ENVIRONMENT.getTestMode() == TestMode.PLAYBACK ? 0L : 30000L;
        Mono<ShareItem> shareItemMono = shareClient.create()
            .then(shareClient.getFileClient(fileName).create(2))
            .then(shareClient.delete())
            .then(Mono.delay(Duration.ofMillis(delay)))
            .then(primaryFileServiceAsyncClient
                .listShares(new ListSharesOptions().setPrefix(shareClient.getShareName()).setIncludeDeleted(true))
                .next());

        StepVerifier.create(shareItemMono.flatMap(shareItem -> {
            assertNotNull(shareItem);
            return primaryFileServiceAsyncClient.undeleteShareWithResponse(shareItem.getName(), shareItem.getVersion())
                .map(Response::getValue)
                .flatMap(restoredShareClient -> restoredShareClient.getFileClient(fileName).exists());
        })).assertNext(Assertions::assertTrue).verifyComplete();
    }

    @RequiredServiceVersion(clazz = ShareServiceVersion.class, min = "2019-12-12")
    @Test
    public void restoreShareError() {
        StepVerifier.create(primaryFileServiceAsyncClient.undeleteShare(generateShareName(), "01D60F8BB59A4652"))
            .verifyErrorSatisfies(
                it -> FileShareTestHelper.assertExceptionStatusCodeAndMessage(it, 404, ShareErrorCode.SHARE_NOT_FOUND));
    }

    @RequiredServiceVersion(clazz = ShareServiceVersion.class, min = "2024-08-04")
    @Test
    public void listSharesEnableSnapshotVirtualDirectoryAccess() {
        ShareCreateOptions options = new ShareCreateOptions();
        ShareProtocols protocols = ModelHelper.parseShareProtocols(Constants.HeaderConstants.NFS_PROTOCOL);
        options.setProtocols(protocols);
        options.setSnapshotVirtualDirectoryAccessEnabled(true);

        String shareName = generateShareName();

        ShareAsyncClient shareClient = premiumFileServiceAsyncClient.getShareAsyncClient(shareName);

        Flux<ShareItem> response
            = shareClient.createWithResponse(options).thenMany(premiumFileServiceAsyncClient.listShares());

        List<ShareItem> shares = new ArrayList<>();

        StepVerifier.create(response).thenConsumeWhile(shares::add).verifyComplete();

        ShareItem share = shares.stream().filter(r -> r.getName().equals(shareName)).findFirst().get();

        ShareProperties properties = share.getProperties();
        assertEquals(protocols.toString(), properties.getProtocols().toString());
        assertTrue(properties.isSnapshotVirtualDirectoryAccessEnabled());
    }

    @RequiredServiceVersion(clazz = ShareServiceVersion.class, min = "2024-11-04")
    @Test
    public void listSharePaidBursting() {
        ShareCreateOptions options = new ShareCreateOptions().setPaidBurstingEnabled(true)
            .setPaidBurstingMaxIops(5000L)
            .setPaidBurstingMaxBandwidthMibps(1000L);

        String shareName = generateShareName();

        ShareAsyncClient shareClient = premiumFileServiceAsyncClient.getShareAsyncClient(shareName);

        Flux<ShareItem> response
            = shareClient.createWithResponse(options).thenMany(premiumFileServiceAsyncClient.listShares());

        List<ShareItem> shares = new ArrayList<>();

        StepVerifier.create(response).thenConsumeWhile(shares::add).verifyComplete();

        ShareItem share = shares.stream().filter(r -> r.getName().equals(shareName)).findFirst().get();

        assertTrue(share.getProperties().isPaidBurstingEnabled());
        assertEquals(5000L, share.getProperties().getPaidBurstingMaxIops());
        assertEquals(1000L, share.getProperties().getPaidBurstingMaxBandwidthMibps());
    }

<<<<<<< HEAD
    @Test
    @RequiredServiceVersion(clazz = ShareServiceVersion.class, min = "2026-02-06")
    public void fileServiceGetUserDelegationKey() {
        ShareServiceAsyncClient oAuthServiceClient
            = getOAuthServiceAsyncClient(new ShareServiceClientBuilder().shareTokenIntent(ShareTokenIntent.BACKUP));

        OffsetDateTime expiry = testResourceNamer.now().plusHours(1).truncatedTo(ChronoUnit.SECONDS);
        Mono<Response<UserDelegationKey>> response
            = oAuthServiceClient.getUserDelegationKeyWithResponse(testResourceNamer.now(), expiry);

        StepVerifier.create(response)
            .assertNext(r -> assertEquals(expiry, r.getValue().getSignedExpiry()))
            .verifyComplete();
    }

    @Test
    @RequiredServiceVersion(clazz = ShareServiceVersion.class, min = "2026-02-06")
    public void fileServiceGetUserDelegationKeyAuthError() {
        OffsetDateTime expiry = testResourceNamer.now().plusHours(1).truncatedTo(ChronoUnit.SECONDS);

        //not oauth client
        StepVerifier
            .create(primaryFileServiceAsyncClient.getUserDelegationKeyWithResponse(testResourceNamer.now(), expiry))
            .verifyErrorSatisfies(it -> FileShareTestHelper.assertExceptionStatusCodeAndMessage(it, 403,
                ShareErrorCode.AUTHENTICATION_FAILED));
=======
    @RequiredServiceVersion(clazz = ShareServiceVersion.class, min = "2026-02-06")
    @ResourceLock("ServiceProperties")
    @Test
    public void getSetServicePropertiesEncryptionInTransitSMB() {
        Mono<Response<ShareServiceProperties>> propertiesResponseMono
            = primaryFileServiceAsyncClient.getPropertiesWithResponse();

        StepVerifier.create(propertiesResponseMono.flatMap(propertiesResponse -> {
            ShareServiceProperties properties = propertiesResponse.getValue();

            if (properties.getProtocol() != null
                && properties.getProtocol().getSmb() != null
                && properties.getProtocol().getSmb().getEncryptionInTransit() != null
                && Boolean.TRUE.equals(properties.getProtocol().getSmb().getEncryptionInTransit().isRequired())) {

                properties.getProtocol().getSmb().setMultichannel(null);
                properties.getProtocol().getSmb().getEncryptionInTransit().setRequired(false);

                return primaryFileServiceAsyncClient.setPropertiesWithResponse(properties)
                    .then(primaryFileServiceAsyncClient.getPropertiesWithResponse())
                    .doOnNext(updatedResponse -> assertFalse(
                        updatedResponse.getValue().getProtocol().getSmb().getEncryptionInTransit().isRequired()))
                    .then();
            } else {
                properties.setProtocol(new ShareProtocolSettings());
                properties.getProtocol()
                    .setSmb(new ShareSmbSettings()
                        .setEncryptionInTransit(new ShareSmbSettingsEncryptionInTransit().setRequired(true))
                        .setMultichannel(null));

                return primaryFileServiceAsyncClient.setPropertiesWithResponse(properties)
                    .then(primaryFileServiceAsyncClient.getPropertiesWithResponse())
                    .doOnNext(updatedResponse -> assertTrue(
                        updatedResponse.getValue().getProtocol().getSmb().getEncryptionInTransit().isRequired()))
                    .then();
            }
        })).verifyComplete();
    }

    @RequiredServiceVersion(clazz = ShareServiceVersion.class, min = "2026-02-06")
    @ResourceLock("ServiceProperties")
    @Test
    public void getSetServicePropertiesEncryptionInTransitNFS() {
        ShareServiceAsyncClient service = premiumFileServiceAsyncClient;

        Mono<Response<ShareServiceProperties>> propertiesResponseMono = service.getPropertiesWithResponse();

        StepVerifier.create(propertiesResponseMono.flatMap(propertiesResponse -> {
            ShareServiceProperties properties = propertiesResponse.getValue();

            if (properties.getProtocol() != null
                && properties.getProtocol().getNfs() != null
                && properties.getProtocol().getNfs().getEncryptionInTransit() != null
                && Boolean.TRUE.equals(properties.getProtocol().getNfs().getEncryptionInTransit().isRequired())) {

                properties.getProtocol().getNfs().getEncryptionInTransit().setRequired(false);
                return service.setPropertiesWithResponse(properties)
                    .then(service.getPropertiesWithResponse())
                    .doOnNext(updatedResponse -> assertFalse(
                        updatedResponse.getValue().getProtocol().getNfs().getEncryptionInTransit().isRequired()))
                    .then(service.getPropertiesWithResponse())
                    .flatMap(updatedResponse -> {
                        properties.getProtocol().getNfs().getEncryptionInTransit().setRequired(true);
                        return service.setPropertiesWithResponse(properties);
                    })
                    .then();
            } else {
                properties.setProtocol(new ShareProtocolSettings());
                properties.getProtocol()
                    .setNfs(new ShareNfsSettings()
                        .setEncryptionInTransit(new ShareNfsSettingsEncryptionInTransit().setRequired(true)));
                return service.setPropertiesWithResponse(properties)
                    .then(service.getPropertiesWithResponse())
                    .doOnNext(updatedResponse -> assertTrue(
                        updatedResponse.getValue().getProtocol().getNfs().getEncryptionInTransit().isRequired()))
                    .then(service.getPropertiesWithResponse())
                    .flatMap(updatedResponse -> {
                        properties.getProtocol().getNfs().getEncryptionInTransit().setRequired(false);
                        return service.setPropertiesWithResponse(properties);
                    })
                    .then();
            }
        })).verifyComplete();
>>>>>>> 3f21e08b
    }
}<|MERGE_RESOLUTION|>--- conflicted
+++ resolved
@@ -23,12 +23,9 @@
 import com.azure.storage.file.share.models.ShareProtocols;
 import com.azure.storage.file.share.models.ShareRetentionPolicy;
 import com.azure.storage.file.share.models.ShareServiceProperties;
-<<<<<<< HEAD
 import com.azure.storage.file.share.models.UserDelegationKey;
-=======
 import com.azure.storage.file.share.models.ShareSmbSettings;
 import com.azure.storage.file.share.models.ShareSmbSettingsEncryptionInTransit;
->>>>>>> 3f21e08b
 import com.azure.storage.file.share.options.ShareCreateOptions;
 import com.azure.storage.file.share.models.ShareTokenIntent;
 import org.junit.jupiter.api.Assertions;
@@ -490,7 +487,6 @@
         assertEquals(1000L, share.getProperties().getPaidBurstingMaxBandwidthMibps());
     }
 
-<<<<<<< HEAD
     @Test
     @RequiredServiceVersion(clazz = ShareServiceVersion.class, min = "2026-02-06")
     public void fileServiceGetUserDelegationKey() {
@@ -516,7 +512,8 @@
             .create(primaryFileServiceAsyncClient.getUserDelegationKeyWithResponse(testResourceNamer.now(), expiry))
             .verifyErrorSatisfies(it -> FileShareTestHelper.assertExceptionStatusCodeAndMessage(it, 403,
                 ShareErrorCode.AUTHENTICATION_FAILED));
-=======
+    }
+
     @RequiredServiceVersion(clazz = ShareServiceVersion.class, min = "2026-02-06")
     @ResourceLock("ServiceProperties")
     @Test
@@ -600,6 +597,5 @@
                     .then();
             }
         })).verifyComplete();
->>>>>>> 3f21e08b
     }
 }