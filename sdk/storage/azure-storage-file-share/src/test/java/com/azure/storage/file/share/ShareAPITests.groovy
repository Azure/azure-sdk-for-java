--- conflicted
+++ resolved
@@ -167,34 +167,6 @@
         testMetadata                                   | 6000  | 400        | ShareErrorCode.INVALID_HEADER_VALUE
     }
 
-<<<<<<< HEAD
-    @RequiredServiceVersion(clazz = ShareServiceVersion.class, min = "V2021_04_10")
-    def "Create file and directory oAuth"() {
-        setup:
-        primaryShareClient.create()
-        def oAuthShareClient = getOAuthShareClient(new ShareClientBuilder().shareName(shareName).shareTokenIntent(ShareTokenIntent.BACKUP))
-        def dirName = generatePathName()
-        def dirClient = oAuthShareClient.getDirectoryClient(dirName)
-
-        when:
-        def result = dirClient.createWithResponse(null, null, null, null, null)
-
-        then:
-        dirClient.getShareName() == shareName
-        dirClient.getDirectoryPath() == dirName
-        result.getValue().getETag() == result.getHeaders().getValue(HttpHeaderName.ETAG)
-
-        when:
-        def fileName = generatePathName()
-        def fileClient = dirClient.getFileClient(fileName)
-        result = fileClient.createWithResponse(Constants.KB, null, null, null, null, null, null)
-
-        then:
-        fileClient.getShareName() == shareName
-        def filePath = fileClient.getFilePath().split("/")
-        fileName == filePath[1] // compare with filename
-        result.getValue().getETag() == result.getHeaders().getValue(HttpHeaderName.ETAG)
-=======
     @RequiredServiceVersion(clazz = ShareServiceVersion.class, min = "V2022_11_02")
     @Unroll
     def "Create directory and file trailing dot"() {
@@ -239,7 +211,34 @@
         allowTrailingDot | _
         true             | _
         false            | _
->>>>>>> 6690e0fb
+    }
+
+    @RequiredServiceVersion(clazz = ShareServiceVersion.class, min = "V2021_04_10")
+    def "Create file and directory oAuth"() {
+        setup:
+        primaryShareClient.create()
+        def oAuthShareClient = getOAuthShareClient(new ShareClientBuilder().shareName(shareName).shareTokenIntent(ShareTokenIntent.BACKUP))
+        def dirName = generatePathName()
+        def dirClient = oAuthShareClient.getDirectoryClient(dirName)
+
+        when:
+        def result = dirClient.createWithResponse(null, null, null, null, null)
+
+        then:
+        dirClient.getShareName() == shareName
+        dirClient.getDirectoryPath() == dirName
+        result.getValue().getETag() == result.getHeaders().getValue(HttpHeaderName.ETAG)
+
+        when:
+        def fileName = generatePathName()
+        def fileClient = dirClient.getFileClient(fileName)
+        result = fileClient.createWithResponse(Constants.KB, null, null, null, null, null, null)
+
+        then:
+        fileClient.getShareName() == shareName
+        def filePath = fileClient.getFilePath().split("/")
+        fileName == filePath[1] // compare with filename
+        result.getValue().getETag() == result.getHeaders().getValue(HttpHeaderName.ETAG)
     }
 
     def "Create if not exists share"() {
