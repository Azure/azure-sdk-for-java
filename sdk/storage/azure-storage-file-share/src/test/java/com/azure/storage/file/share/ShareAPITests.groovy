--- conflicted
+++ resolved
@@ -6,17 +6,11 @@
 import com.azure.core.http.netty.NettyAsyncHttpClientBuilder
 import com.azure.storage.common.StorageSharedKeyCredential
 import com.azure.storage.common.implementation.Constants
-<<<<<<< HEAD
-import com.azure.storage.file.share.models.NtfsFileAttributes
-import com.azure.storage.file.share.models.ShareAccessPolicy
-import com.azure.storage.file.share.models.ShareAccessTier
-=======
 import com.azure.storage.file.share.implementation.util.ModelHelper
 import com.azure.storage.file.share.models.NtfsFileAttributes
 import com.azure.storage.file.share.models.ShareAccessPolicy
 import com.azure.storage.file.share.models.ShareAccessTier
 import com.azure.storage.file.share.models.ShareProtocols
->>>>>>> e2018a87
 import com.azure.storage.file.share.models.ShareErrorCode
 import com.azure.storage.file.share.models.ShareFileHttpHeaders
 import com.azure.storage.file.share.models.ShareRequestConditions
@@ -233,11 +227,7 @@
         def snap2 = primaryShareClient.createSnapshot().getSnapshot()
 
         when:
-<<<<<<< HEAD
-        primaryShareClient.deleteWithResponse(new ShareDeleteOptions().setDeleteSnapshotsOptions(ShareSnapshotsDeleteOptionType.INCLUDE),null, null)
-=======
         primaryShareClient.deleteWithResponse(new ShareDeleteOptions().setDeleteSnapshotsOptions(ShareSnapshotsDeleteOptionType.INCLUDE), null, null)
->>>>>>> e2018a87
 
         then:
         !primaryShareClient.getSnapshotClient(snap1).exists()
@@ -257,11 +247,7 @@
         thrown(ShareStorageException)
     }
 
-<<<<<<< HEAD
-    @Requires( { playbackMode() } )
-=======
-    @Requires({ playbackMode() })
->>>>>>> e2018a87
+    @Requires({ playbackMode() })
     def "Delete share lease"() {
         setup:
         primaryShareClient.create()
@@ -271,11 +257,7 @@
         FileTestHelper.assertResponseStatusCode(primaryShareClient.deleteWithResponse(new ShareDeleteOptions().setRequestConditions(new ShareRequestConditions().setLeaseId(leaseID)), null, null), 202)
     }
 
-<<<<<<< HEAD
-    @Requires( { playbackMode() } )
-=======
-    @Requires({ playbackMode() })
->>>>>>> e2018a87
+    @Requires({ playbackMode() })
     def "Delete share lease error"() {
         setup:
         primaryShareClient.create()
@@ -310,11 +292,7 @@
         getPropertiesResponse.getValue().getQuota() == 1
     }
 
-<<<<<<< HEAD
-    @Requires( { playbackMode() } )
-=======
-    @Requires({ playbackMode() })
->>>>>>> e2018a87
+    @Requires({ playbackMode() })
     def "Get properties lease"() {
         setup:
         primaryShareClient.create()
@@ -324,11 +302,7 @@
         FileTestHelper.assertResponseStatusCode(primaryShareClient.getPropertiesWithResponse(new ShareGetPropertiesOptions().setRequestConditions(new ShareRequestConditions().setLeaseId(leaseID)), null, null), 200)
     }
 
-<<<<<<< HEAD
-    @Requires( { playbackMode() } )
-=======
-    @Requires({ playbackMode() })
->>>>>>> e2018a87
+    @Requires({ playbackMode() })
     def "Get properties lease error"() {
         setup:
         primaryShareClient.create()
@@ -458,11 +432,7 @@
         id1.getAccessPolicy().getPermissions() == identifier2.getAccessPolicy().getPermissions()
     }
 
-<<<<<<< HEAD
-    @Requires( { playbackMode() } )
-=======
-    @Requires({ playbackMode() })
->>>>>>> e2018a87
+    @Requires({ playbackMode() })
     def "Set access policy lease"() {
         setup:
         primaryShareClient.create()
@@ -472,11 +442,7 @@
         primaryShareClient.setAccessPolicyWithResponse(new ShareSetAccessPolicyOptions().setRequestConditions(new ShareRequestConditions().setLeaseId(leaseID)), null, null).getStatusCode() == 200
     }
 
-<<<<<<< HEAD
-    @Requires( { playbackMode() } )
-=======
-    @Requires({ playbackMode() })
->>>>>>> e2018a87
+    @Requires({ playbackMode() })
     def "Set access policy lease error"() {
         setup:
         primaryShareClient.create()
@@ -521,11 +487,7 @@
         id.getAccessPolicy().getPermissions() == identifier.getAccessPolicy().getPermissions()
     }
 
-<<<<<<< HEAD
-    @Requires( { playbackMode() } )
-=======
-    @Requires({ playbackMode() })
->>>>>>> e2018a87
+    @Requires({ playbackMode() })
     def "Get access policy lease"() {
         setup:
         primaryShareClient.create()
@@ -538,11 +500,7 @@
         !response.iterator().hasNext()
     }
 
-<<<<<<< HEAD
-    @Requires( { playbackMode() } )
-=======
-    @Requires({ playbackMode() })
->>>>>>> e2018a87
+    @Requires({ playbackMode() })
     def "Get access policy lease error"() {
         setup:
         primaryShareClient.create()
@@ -598,11 +556,7 @@
         getAccessTierAfterResponse.getAccessTierTransitionState() == "pending-from-hot"
     }
 
-<<<<<<< HEAD
-    @Requires( { playbackMode() } )
-=======
-    @Requires({ playbackMode() })
->>>>>>> e2018a87
+    @Requires({ playbackMode() })
     def "Set properties lease"() {
         given:
         primaryShareClient.createWithResponse(new ShareCreateOptions().setAccessTier(ShareAccessTier.HOT), null, null)
@@ -616,11 +570,7 @@
         FileTestHelper.assertResponseStatusCode(setAccessTierResponse, 200)
     }
 
-<<<<<<< HEAD
-    @Requires( { playbackMode() } )
-=======
-    @Requires({ playbackMode() })
->>>>>>> e2018a87
+    @Requires({ playbackMode() })
     def "Set properties lease error"() {
         given:
         primaryShareClient.createWithResponse(new ShareCreateOptions().setAccessTier(ShareAccessTier.HOT), null, null)
@@ -658,11 +608,7 @@
         metadataAfterSet == getMetadataAfterResponse.getMetadata()
     }
 
-<<<<<<< HEAD
-    @Requires( { playbackMode() } )
-=======
-    @Requires({ playbackMode() })
->>>>>>> e2018a87
+    @Requires({ playbackMode() })
     def "Set metadata lease"() {
         given:
         primaryShareClient.createWithResponse(null, 1, null, null)
@@ -675,11 +621,7 @@
         FileTestHelper.assertResponseStatusCode(resp, 200)
     }
 
-<<<<<<< HEAD
-    @Requires( { playbackMode() } )
-=======
-    @Requires({ playbackMode() })
->>>>>>> e2018a87
+    @Requires({ playbackMode() })
     def "Set metadata lease error"() {
         given:
         primaryShareClient.createWithResponse(null, 1, null, null)
@@ -724,11 +666,7 @@
         (long) 3 * Constants.GB || 3
     }
 
-<<<<<<< HEAD
-    @Requires( { playbackMode() } )
-=======
-    @Requires({ playbackMode() })
->>>>>>> e2018a87
+    @Requires({ playbackMode() })
     def "Get statistics lease"() {
         setup:
         primaryShareClient.create()
@@ -741,11 +679,7 @@
         FileTestHelper.assertResponseStatusCode(resp, 200)
     }
 
-<<<<<<< HEAD
-    @Requires( { playbackMode() } )
-=======
-    @Requires({ playbackMode() })
->>>>>>> e2018a87
+    @Requires({ playbackMode() })
     def "Get statistics lease error"() {
         setup:
         primaryShareClient.create()
