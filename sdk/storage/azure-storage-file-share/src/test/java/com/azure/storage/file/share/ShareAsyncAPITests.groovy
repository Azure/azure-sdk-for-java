--- conflicted
+++ resolved
@@ -232,11 +232,7 @@
         given:
         primaryShareAsyncClient.create().block()
         expect:
-<<<<<<< HEAD
-        StepVerifier.create(primaryShareAsyncClient.deleteIfExistsWithResponse())
-=======
         StepVerifier.create(primaryShareAsyncClient.deleteIfExistsWithResponse(null))
->>>>>>> 8d609db9
             .assertNext {
                 FileTestHelper.assertResponseStatusCode(it, 201)
             }
@@ -250,10 +246,7 @@
         def response = client.deleteIfExistsWithResponse(null, null).block()
 
         then:
-<<<<<<< HEAD
-=======
         !response.getValue()
->>>>>>> 8d609db9
         response.getStatusCode() == 404
         !client.exists().block()
     }
@@ -271,11 +264,8 @@
         then:
         initialResponse.getStatusCode() == 202
         secondResponse.getStatusCode() == 404
-<<<<<<< HEAD
-=======
         initialResponse.getValue()
         !secondResponse.getValue()
->>>>>>> 8d609db9
     }
 
 
@@ -746,10 +736,7 @@
         def response = primaryShareAsyncClient.deleteDirectoryIfExistsWithResponse(directoryName).block()
 
         then:
-<<<<<<< HEAD
-=======
         !response.getValue()
->>>>>>> 8d609db9
         response.getStatusCode() == 404
     }
 
@@ -809,11 +796,7 @@
         primaryShareAsyncClient.create().block()
         primaryShareAsyncClient.createFile(fileName, 1024).block()
         expect:
-<<<<<<< HEAD
-        StepVerifier.create(primaryShareAsyncClient.deleteFileIfExistsWithResponse(fileName))
-=======
         StepVerifier.create(primaryShareAsyncClient.deleteFileIfExistsWithResponse(fileName, null))
->>>>>>> 8d609db9
             .assertNext {
                 assert FileTestHelper.assertResponseStatusCode(it, 202)
             }.verifyComplete()
@@ -828,13 +811,8 @@
         def leaseId = createLeaseClient(primaryShareAsyncClient.getFileClient(fileName)).acquireLease().block()
 
         expect:
-<<<<<<< HEAD
-        StepVerifier.create(primaryShareAsyncClient.deleteFileIfExistsWithResponse(fileName, new ShareDeleteOptions()
-            .setRequestConditions(new ShareRequestConditions().setLeaseId(leaseId))))
-=======
         StepVerifier.create(primaryShareAsyncClient.deleteFileIfExistsWithResponse(fileName,
             new ShareRequestConditions().setLeaseId(leaseId)))
->>>>>>> 8d609db9
             .expectNextCount(1).verifyComplete()
     }
 
@@ -844,16 +822,10 @@
         primaryShareAsyncClient.create().block()
 
         when:
-<<<<<<< HEAD
-        def response = primaryShareAsyncClient.deleteFileIfExistsWithResponse(fileName).block()
-
-        then:
-=======
         def response = primaryShareAsyncClient.deleteFileIfExistsWithResponse(fileName, null).block()
 
         then:
         !response.getValue()
->>>>>>> 8d609db9
         response.getStatusCode() == 404
     }
 
@@ -865,13 +837,8 @@
         createLeaseClient(primaryShareAsyncClient.getFileClient(fileName)).acquireLease().block()
 
         expect:
-<<<<<<< HEAD
-        StepVerifier.create(primaryShareAsyncClient.deleteFileIfExistsWithResponse(fileName, new ShareDeleteOptions()
-            .setRequestConditions(new ShareRequestConditions().setLeaseId(namer.getRandomUuid()))))
-=======
         StepVerifier.create(primaryShareAsyncClient.deleteFileIfExistsWithResponse(fileName,
             new ShareRequestConditions().setLeaseId(namer.getRandomUuid())))
->>>>>>> 8d609db9
             .verifyError(ShareStorageException)
     }
 
