// Copyright (c) Microsoft Corporation. All rights reserved.
// Licensed under the MIT License.

package com.azure.storage.file.share

import com.azure.core.exception.HttpResponseException
import com.azure.core.exception.UnexpectedLengthException
import com.azure.core.util.FluxUtil
import com.azure.core.util.polling.PollerFlux
import com.azure.core.util.polling.SyncPoller
import com.azure.storage.common.StorageSharedKeyCredential
<<<<<<< HEAD
import com.azure.storage.file.share.models.PermissionCopyModeType
=======
import com.azure.storage.file.share.models.ShareRequestConditions
>>>>>>> 0a69d962
import com.azure.storage.file.share.models.ShareStorageException
import com.azure.storage.file.share.models.NtfsFileAttributes
import com.azure.storage.file.share.models.ShareErrorCode
import com.azure.storage.file.share.models.ShareFileCopyInfo
import com.azure.storage.file.share.models.ShareFileHttpHeaders
import com.azure.storage.file.share.models.ShareFileRange
import com.azure.storage.file.share.sas.ShareFileSasPermission
import com.azure.storage.file.share.sas.ShareServiceSasSignatureValues
import reactor.core.publisher.Flux
import reactor.test.StepVerifier
import spock.lang.Ignore
import spock.lang.Unroll

import java.nio.ByteBuffer
import java.nio.charset.StandardCharsets
import java.nio.file.FileAlreadyExistsException
import java.nio.file.NoSuchFileException
import java.time.Duration
import java.time.LocalDateTime
import java.time.OffsetDateTime
import java.time.ZoneOffset

class FileAsyncAPITests extends APISpec {
    ShareFileAsyncClient primaryFileAsyncClient
    ShareClient shareClient
    String shareName
    String filePath
    static Map<String, String> testMetadata
    static ShareFileHttpHeaders httpHeaders
    static FileSmbProperties smbProperties
    static String filePermission = "O:S-1-5-21-2127521184-1604012920-1887927527-21560751G:S-1-5-21-2127521184-1604012920-1887927527-513D:AI(A;;FA;;;SY)(A;;FA;;;BA)(A;;0x1200a9;;;S-1-5-21-397955417-626881126-188441444-3053964)S:NO_ACCESS_CONTROL"

    def setup() {
        shareName = testResourceName.randomName(methodName, 60)
        filePath = testResourceName.randomName(methodName, 60)
        shareClient = shareBuilderHelper(interceptorManager, shareName).buildClient()
        shareClient.create()
        primaryFileAsyncClient = fileBuilderHelper(interceptorManager, shareName, filePath).buildFileAsyncClient()
        testMetadata = Collections.singletonMap("testmetadata", "value")
        httpHeaders = new ShareFileHttpHeaders().setContentLanguage("en")
            .setContentType("application/octet-stream")
        smbProperties = new FileSmbProperties().setNtfsFileAttributes(EnumSet.<NtfsFileAttributes>of(NtfsFileAttributes.NORMAL))
    }

    def "Get file URL"() {
        given:
        def accountName = StorageSharedKeyCredential.fromConnectionString(connectionString).getAccountName()
        def expectURL = String.format("https://%s.file.core.windows.net/%s/%s", accountName, shareName, filePath)

        when:
        def fileURL = primaryFileAsyncClient.getFileUrl()

        then:
        expectURL == fileURL
    }

    def "Create file"() {
        expect:
        StepVerifier.create(primaryFileAsyncClient.createWithResponse(1024, null, null, null, null))
            .assertNext {
                assert FileTestHelper.assertResponseStatusCode(it, 201)
            }.verifyComplete()
    }

    def "Create file error"() {
        when:
        def createFileErrorVerifier = StepVerifier.create(primaryFileAsyncClient.create(-1))

        then:
        createFileErrorVerifier.verifyErrorSatisfies {
            assert FileTestHelper.assertExceptionStatusCodeAndMessage(it, 400, ShareErrorCode.OUT_OF_RANGE_INPUT)
        }
    }

    def "Create file with args fpk"() {
        setup:
        def filePermissionKey = shareClient.createPermission(filePermission)
        smbProperties.setFileCreationTime(getUTCNow())
            .setFileLastWriteTime(getUTCNow())
            .setFilePermissionKey(filePermissionKey)

        expect:
        StepVerifier.create(primaryFileAsyncClient.createWithResponse(1024, httpHeaders, smbProperties, null, testMetadata))
            .assertNext {
                assert FileTestHelper.assertResponseStatusCode(it, 201)
                assert it.getValue().getLastModified()
                assert it.getValue().getSmbProperties()
                assert it.getValue().getSmbProperties().getFilePermissionKey()
                assert it.getValue().getSmbProperties().getNtfsFileAttributes()
                assert it.getValue().getSmbProperties().getFileLastWriteTime()
                assert it.getValue().getSmbProperties().getFileCreationTime()
                assert it.getValue().getSmbProperties().getFileChangeTime()
                assert it.getValue().getSmbProperties().getParentId()
                assert it.getValue().getSmbProperties().getFileId()
            }.verifyComplete()
    }

    def "Create file with args fp"() {
        setup:
        smbProperties.setFileCreationTime(getUTCNow())
            .setFileLastWriteTime(getUTCNow())

        expect:
        StepVerifier.create(primaryFileAsyncClient.createWithResponse(1024, httpHeaders, smbProperties, filePermission, testMetadata))
            .assertNext {
                assert FileTestHelper.assertResponseStatusCode(it, 201)
                assert it.getValue().getLastModified()
                assert it.getValue().getSmbProperties()
                assert it.getValue().getSmbProperties().getFilePermissionKey()
                assert it.getValue().getSmbProperties().getNtfsFileAttributes()
                assert it.getValue().getSmbProperties().getFileLastWriteTime()
                assert it.getValue().getSmbProperties().getFileCreationTime()
                assert it.getValue().getSmbProperties().getFileChangeTime()
                assert it.getValue().getSmbProperties().getParentId()
                assert it.getValue().getSmbProperties().getFileId()
            }.verifyComplete()
    }

    def "Create file with args error"() {
        when:
        def createFileErrorVerifier = StepVerifier.create(primaryFileAsyncClient.createWithResponse(-1, null, null, null, testMetadata))

        then:
        createFileErrorVerifier.verifyErrorSatisfies {
            assert FileTestHelper.assertExceptionStatusCodeAndMessage(it, 400, ShareErrorCode.OUT_OF_RANGE_INPUT)
        }
    }

    def "Create lease"() {
        setup:
        primaryFileAsyncClient.create(defaultDataLength).block()
        def leaseId = createLeaseClient(primaryFileAsyncClient).acquireLease().block()

        when:
        def verifier = StepVerifier.create(primaryFileAsyncClient.createWithResponse(defaultDataLength + 1, null, null, null,
            null, new ShareRequestConditions().setLeaseId(leaseId)))

        then:
        verifier.expectNextCount(1)
    }

    def "Create lease fail"() {
        setup:
        primaryFileAsyncClient.create(defaultDataLength).block()
        createLeaseClient(primaryFileAsyncClient).acquireLease().block()

        when:
        def verifier = StepVerifier.create(primaryFileAsyncClient.createWithResponse(defaultDataLength + 1, null, null, null,
            null, new ShareRequestConditions().setLeaseId(getRandomUUID())))

        then:
        verifier.verifyError(ShareStorageException)
    }

    def "Upload and download data"() {
        given:
        primaryFileAsyncClient.create(defaultDataLength).block()

        when:
        def uploadVerifier = StepVerifier.create(primaryFileAsyncClient.uploadWithResponse(Flux.just(defaultData), defaultDataLength, 0L))
        def downloadVerifier = StepVerifier.create(primaryFileAsyncClient.downloadWithResponse(null, null))

        then:
        uploadVerifier.assertNext {
            assert FileTestHelper.assertResponseStatusCode(it, 201)
        }.verifyComplete()

        downloadVerifier.assertNext({ response ->
            assert FileTestHelper.assertResponseStatusCode(response, 200)
            def headers = response.getDeserializedHeaders()
            assert headers.getContentLength() == defaultDataLength
            assert headers.getETag()
            assert headers.getLastModified()
            assert headers.getFilePermissionKey()
            assert headers.getFileAttributes()
            assert headers.getFileLastWriteTime()
            assert headers.getFileCreationTime()
            assert headers.getFileChangeTime()
            assert headers.getFileParentId()
            assert headers.getFileId()

            FluxUtil.collectBytesInByteBufferStream(response.getValue())
                .flatMap({ data -> assert defaultData.array() == data })
                .then()
        }).verifyComplete()

        cleanup:
        defaultData.clear()
    }

    def "Upload and download data with args"() {
        given:
        primaryFileAsyncClient.create(1024).block()

        when:
        def uploadVerifier = StepVerifier.create(primaryFileAsyncClient.uploadWithResponse(Flux.just(defaultData), defaultDataLength, 1L))
        def downloadVerifier = StepVerifier.create(primaryFileAsyncClient.downloadWithResponse(new ShareFileRange(1, defaultDataLength), true))

        then:
        uploadVerifier.assertNext {
            assert FileTestHelper.assertResponseStatusCode(it, 201)
        }.verifyComplete()

        downloadVerifier.assertNext {
            assert FileTestHelper.assertResponseStatusCode(it, 206)
            assert it.getDeserializedHeaders().getContentLength() == defaultDataLength
            FluxUtil.collectBytesInByteBufferStream(it.getValue())
                .flatMap({ data -> assert data == defaultData.array()})
        }.verifyComplete()

        cleanup:
        defaultData.clear()
    }

    def "Upload data error"() {
        when:
        def updateDataErrorVerifier = StepVerifier.create(primaryFileAsyncClient.upload(Flux.just(defaultData), defaultDataLength))

        then:
        updateDataErrorVerifier.verifyErrorSatisfies {
            assert FileTestHelper.assertExceptionStatusCodeAndMessage(it, 404, ShareErrorCode.RESOURCE_NOT_FOUND)
        }

        cleanup:
        defaultData.clear()
    }

    def "Upload lease"() {
        setup:
        primaryFileAsyncClient.create(defaultDataLength).block()
        def leaseId = createLeaseClient(primaryFileAsyncClient).acquireLease().block()

        when:
        def verifier = StepVerifier.create(primaryFileAsyncClient.uploadWithResponse(defaultFlux, defaultDataLength, 0,
            new ShareRequestConditions().setLeaseId(leaseId)))

        then:
        verifier.expectNextCount(1)
    }

    def "Upload lease fail"() {
        setup:
        primaryFileAsyncClient.create(defaultDataLength).block()
        createLeaseClient(primaryFileAsyncClient).acquireLease().block()

        when:
        def verifier = StepVerifier.create(primaryFileAsyncClient.uploadWithResponse(defaultFlux, defaultDataLength, 0,
            new ShareRequestConditions().setLeaseId(getRandomUUID())))

        then:
        verifier.verifyError(ShareStorageException)
    }

    @Unroll
    def "Upload data length mismatch"() {
        given:
        primaryFileAsyncClient.create(1024).block()

        when:
        def uploadErrorVerifier = StepVerifier.create(primaryFileAsyncClient.uploadWithResponse(Flux.just(defaultData),
            size, 0))

        then:
        uploadErrorVerifier.verifyErrorSatisfies {
            assert it instanceof UnexpectedLengthException
            assert it.getMessage().contains(errMsg)
        }

        cleanup:
        defaultData.clear()

        where:
        size | errMsg
        6    | "more than"
        8    | "less than"
    }

    def "Download data error"() {
        when:
        def downloadDataErrorVerifier = StepVerifier.create(primaryFileAsyncClient.downloadWithResponse(new ShareFileRange(0, 1023), false))

        then:
        downloadDataErrorVerifier.verifyErrorSatisfies({
            assert FileTestHelper.assertExceptionStatusCodeAndMessage(it, 404, ShareErrorCode.RESOURCE_NOT_FOUND)
        })
    }

    def "Download lease"() {
        setup:
        primaryFileAsyncClient.create(defaultDataLength).block()
        def leaseId = createLeaseClient(primaryFileAsyncClient).acquireLease().block()

        when:
        def verifier = StepVerifier.create(primaryFileAsyncClient.downloadWithResponse(null, null, new ShareRequestConditions().setLeaseId(leaseId)))

        then:
        verifier.expectNextCount(1)
    }

    def "Download lease fail"() {
        setup:
        primaryFileAsyncClient.create(defaultDataLength).block()
        createLeaseClient(primaryFileAsyncClient).acquireLease().block()

        when:
        def verifier = StepVerifier.create(primaryFileAsyncClient.downloadWithResponse(null, null, new ShareRequestConditions().setLeaseId(getRandomUUID())))

        then:
        verifier.verifyError(ShareStorageException)
    }

    def "Upload and clear range"() {
        given:
        def fullInfoString = "please clear the range"
        def fullInfoData = ByteBuffer.wrap(fullInfoString.getBytes(StandardCharsets.UTF_8))
        primaryFileAsyncClient.create(fullInfoString.length()).block()
        primaryFileAsyncClient.upload(Flux.just(fullInfoData), fullInfoString.length()).block()

        when:
        def clearRangeVerifier = StepVerifier.create(primaryFileAsyncClient.clearRangeWithResponse(7, 0))
        def downloadResponseVerifier = StepVerifier.create(primaryFileAsyncClient.downloadWithResponse(new ShareFileRange(0, 6), false))

        then:
        clearRangeVerifier.assertNext {
            FileTestHelper.assertResponseStatusCode(it, 201)
        }.verifyComplete()

        downloadResponseVerifier.assertNext {
            FluxUtil.collectBytesInByteBufferStream(it.getValue())
                .flatMap({ data ->
                    for (def b : data) {
                        assert b == 0
                    }
                })
        }.verifyComplete()
    }

    def "Upload and clear range with args"() {
        given:
        def fullInfoString = "please clear the range"
        def fullInfoData = ByteBuffer.wrap(fullInfoString.getBytes(StandardCharsets.UTF_8))
        primaryFileAsyncClient.create(fullInfoString.length()).block()
        primaryFileAsyncClient.upload(Flux.just(fullInfoData), fullInfoString.length()).block()

        when:
        def clearRangeVerifier = StepVerifier.create(primaryFileAsyncClient.clearRangeWithResponse(7, 1))
        def downloadResponseVerifier = StepVerifier.create(primaryFileAsyncClient.downloadWithResponse(new ShareFileRange(1, 7), false))

        then:
        clearRangeVerifier.assertNext {
            FileTestHelper.assertResponseStatusCode(it, 201)
        }.verifyComplete()

        downloadResponseVerifier.assertNext {
            FluxUtil.collectBytesInByteBufferStream(it.getValue())
                .flatMap({ data ->
                    for (def b : data) {
                        assert b == 0
                    }
                })
        }.verifyComplete()

        cleanup:
        fullInfoData.clear()
    }

    def "Clear range error"() {
        given:
        def fullInfoString = "please clear the range"
        def fullInfoData = ByteBuffer.wrap(fullInfoString.getBytes(StandardCharsets.UTF_8))
        primaryFileAsyncClient.create(fullInfoString.length()).block()
        primaryFileAsyncClient.upload(Flux.just(fullInfoData), fullInfoString.length()).block()

        when:
        def clearRangeErrorVerifier = StepVerifier.create(primaryFileAsyncClient.clearRange(30))

        then:
        clearRangeErrorVerifier.verifyErrorSatisfies {
            FileTestHelper.assertExceptionStatusCodeAndMessage(it, 416, ShareErrorCode.INVALID_RANGE)
        }
    }

    def "Clear range error args"() {
        given:
        def fullInfoString = "please clear the range"
        def fullInfoData = ByteBuffer.wrap(fullInfoString.getBytes(StandardCharsets.UTF_8))
        primaryFileAsyncClient.create(fullInfoString.length()).block()
        primaryFileAsyncClient.upload(Flux.just(fullInfoData), fullInfoString.length()).block()

        when:
        def clearRangeErrorVerifier = StepVerifier.create(primaryFileAsyncClient.clearRangeWithResponse(7, 20))

        then:
        clearRangeErrorVerifier.verifyErrorSatisfies {
            FileTestHelper.assertExceptionStatusCodeAndMessage(it, 416, ShareErrorCode.INVALID_RANGE)
        }

        cleanup:
        fullInfoData.clear()
    }

    def "Clear range lease"() {
        setup:
        primaryFileAsyncClient.create(defaultDataLength).block()
        def leaseId = createLeaseClient(primaryFileAsyncClient).acquireLease().block()

        when:
        def verifier = StepVerifier.create(primaryFileAsyncClient.clearRangeWithResponse(1, 0, new ShareRequestConditions().setLeaseId(leaseId)))

        then:
        verifier.expectNextCount(1)
    }

    def "Clear range lease fail"() {
        setup:
        primaryFileAsyncClient.create(defaultDataLength).block()
        createLeaseClient(primaryFileAsyncClient).acquireLease().block()

        when:
        def verifier = StepVerifier.create(primaryFileAsyncClient.clearRangeWithResponse(1, 0, new ShareRequestConditions().setLeaseId(getRandomUUID())))

        then:
        verifier.verifyError(ShareStorageException)
    }

    def "Upload file does not exist"() {
        given:
        def uploadFile = new File(testFolder.getPath() + "/fakefile.txt")

        if (uploadFile.exists()) {
            assert uploadFile.delete()
        }

        when:
        def uploadFromFileErrorVerifier = StepVerifier.create(primaryFileAsyncClient.uploadFromFile(uploadFile.getPath()))

        then:
        uploadFromFileErrorVerifier.verifyErrorSatisfies({ it instanceof NoSuchFileException })

        cleanup:
        FileTestHelper.deleteFilesIfExists(testFolder.getPath())
    }

    def "Upload and download file exists"() {
        given:
        def data = "Download file exists"
        def downloadFile = new File(String.format("%s/%s.txt", testFolder.getPath(), methodName))

        if (!downloadFile.exists()) {
            assert downloadFile.createNewFile()
        }

        primaryFileAsyncClient.create(data.length()).block()
        primaryFileAsyncClient.upload(Flux.just(ByteBuffer.wrap(data.getBytes(StandardCharsets.UTF_8))),
            data.length()).block()

        when:
        def downloadToFileErrorVerifier = StepVerifier.create(
            primaryFileAsyncClient.downloadToFile(downloadFile.getPath()))

        then:
        downloadToFileErrorVerifier.verifyErrorSatisfies({ it instanceof FileAlreadyExistsException })

        cleanup:
        FileTestHelper.deleteFilesIfExists(testFolder.getPath())
    }

    def "Upload and download to file does not exist"() {
        given:
        def data = "Download file does not exist"
        def downloadFile = new File(String.format("%s/%s.txt", testFolder.getPath(), methodName))

        if (downloadFile.exists()) {
            assert downloadFile.delete()
        }

        primaryFileAsyncClient.create(data.length()).block()
        primaryFileAsyncClient.upload(Flux.just(ByteBuffer.wrap(data.getBytes(StandardCharsets.UTF_8))), data.length()).block()

        when:
        def downloadFromFileVerifier = StepVerifier.create(primaryFileAsyncClient.downloadToFile(downloadFile.getPath()))

        then:
        downloadFromFileVerifier.assertNext {
            assert it.getContentLength() == (long) data.length()
        }.verifyComplete()
        def scanner = new Scanner(downloadFile).useDelimiter("\\Z")
        data == scanner.next()
        scanner.close()

        cleanup:
        FileTestHelper.deleteFilesIfExists(testFolder.getPath())
    }

    def "Upload from file lease"() {
        setup:
        primaryFileAsyncClient.create(1024).block()
        def leaseId = createLeaseClient(primaryFileAsyncClient).acquireLease().block()
        def fileName = testResourceName.randomName("file", 60)
        def uploadFile = FileTestHelper.createRandomFileWithLength(1024, testFolder, fileName)

        when:
        def verifier = StepVerifier.create(primaryFileAsyncClient.uploadFromFile(uploadFile, new ShareRequestConditions().setLeaseId(leaseId)))

        then:
        verifier.verifyComplete()

        cleanup:
        FileTestHelper.deleteFilesIfExists(testFolder.getPath())
    }

    def "Upload from file lease fail"() {
        setup:
        primaryFileAsyncClient.create(defaultDataLength).block()
        createLeaseClient(primaryFileAsyncClient).acquireLease().block()
        def fileName = testResourceName.randomName("file", 60)
        def uploadFile = FileTestHelper.createRandomFileWithLength(1024, testFolder, fileName)


        when:
        def verifier = StepVerifier.create(primaryFileAsyncClient.uploadFromFile(uploadFile,
            new ShareRequestConditions().setLeaseId(getRandomUUID())))

        then:
        verifier.verifyError(ShareStorageException)

        cleanup:
        FileTestHelper.deleteFilesIfExists(testFolder.getPath())
    }

    def "Download to file lease"() {
        setup:
        primaryFileAsyncClient.create(defaultDataLength).block()
        primaryFileAsyncClient.uploadWithResponse(defaultFlux, defaultDataLength, 0).block()
        def leaseId = createLeaseClient(primaryFileAsyncClient).acquireLease().block()
        def downloadFile = new File(String.format("%s/%s.txt", testFolder.getPath(), methodName))

        when:
        def verifier = StepVerifier.create(primaryFileAsyncClient.downloadToFileWithResponse(
            downloadFile.toPath().toString(), null, new ShareRequestConditions().setLeaseId(leaseId)))

        then:
        verifier.expectNextCount(1)
        verifier.verifyComplete()

        cleanup:
        FileTestHelper.deleteFilesIfExists(testFolder.getPath())
    }

    def "Download to file lease fail"() {
        setup:
        primaryFileAsyncClient.create(defaultDataLength).block()
        primaryFileAsyncClient.uploadWithResponse(defaultFlux, defaultDataLength, 0).block()
        createLeaseClient(primaryFileAsyncClient).acquireLease().block()
        def downloadFile = new File(String.format("%s/%s.txt", testFolder.getPath(), methodName))

        when:
        def verifier = StepVerifier.create(primaryFileAsyncClient.downloadToFileWithResponse(
            downloadFile.toPath().toString(), null, new ShareRequestConditions().setLeaseId(getRandomUUID())))

        then:
        verifier.verifyError(HttpResponseException)

        cleanup:
        FileTestHelper.deleteFilesIfExists(testFolder.getPath())
    }

    def "Upload range from URL"() {
        given:
        primaryFileAsyncClient.create(1024).block()
        def data = "The quick brown fox jumps over the lazy dog"
        def sourceOffset = 5
        def length = 5
        def destinationOffset = 0

        primaryFileAsyncClient.upload(Flux.just(ByteBuffer.wrap(data.getBytes())), data.length()).block()
        def credential = StorageSharedKeyCredential.fromConnectionString(connectionString)
        def sasToken = new ShareServiceSasSignatureValues()
            .setExpiryTime(getUTCNow().plusDays(1))
            .setPermissions(new ShareFileSasPermission().setReadPermission(true))
            .setShareName(primaryFileAsyncClient.getShareName())
            .setFilePath(primaryFileAsyncClient.getFilePath())
            .generateSasQueryParameters(credential)
            .encode()

        when:
        ShareFileAsyncClient client = fileBuilderHelper(interceptorManager, shareName, "destination")
            .endpoint(primaryFileAsyncClient.getFileUrl().toString())
            .buildFileAsyncClient()

        client.create(1024).block()
        client.uploadRangeFromUrl(length, destinationOffset, sourceOffset, primaryFileAsyncClient.getFileUrl().toString() + "?" + sasToken).block()

        then:
        StepVerifier.create(FluxUtil.collectBytesInByteBufferStream(client.download()))
            .assertNext({
                def result = new String(it)
                for (int i = 0; i < length; i++) {
                    result.charAt(destinationOffset + i) == data.charAt(sourceOffset + i)
                }
            }).verifyComplete()
    }

    def "Upload range from URL lease"() {
        setup:
        primaryFileAsyncClient.create(1024).block()
        def data = "The quick brown fox jumps over the lazy dog"
        def sourceOffset = 5
        def length = 5
        def destinationOffset = 0

        primaryFileAsyncClient.upload(Flux.just(ByteBuffer.wrap(data.getBytes())), data.length()).block()
        def credential = StorageSharedKeyCredential.fromConnectionString(connectionString)
        def sasToken = new ShareServiceSasSignatureValues()
            .setExpiryTime(getUTCNow().plusDays(1))
            .setPermissions(new ShareFileSasPermission().setReadPermission(true))
            .setShareName(primaryFileAsyncClient.getShareName())
            .setFilePath(primaryFileAsyncClient.getFilePath())
            .generateSasQueryParameters(credential)
            .encode()

        when:
        ShareFileAsyncClient client = fileBuilderHelper(interceptorManager, shareName, "destination")
            .endpoint(primaryFileAsyncClient.getFileUrl().toString())
            .buildFileAsyncClient()

        client.create(1024).block()
        def leaseId = createLeaseClient(client).acquireLease().block()
        def verifier = StepVerifier.create(client.uploadRangeFromUrlWithResponse(length, destinationOffset,
            sourceOffset, primaryFileAsyncClient.getFileUrl().toString() + "?" + sasToken, new ShareRequestConditions().setLeaseId(leaseId)))

        then:
        verifier.expectNextCount(1)
        verifier.verifyComplete()

        cleanup:
        FileTestHelper.deleteFilesIfExists(testFolder.getPath())
    }

    def "Upload range from URL lease fail"() {
        primaryFileAsyncClient.create(1024).block()
        def data = "The quick brown fox jumps over the lazy dog"
        def sourceOffset = 5
        def length = 5
        def destinationOffset = 0

        primaryFileAsyncClient.upload(Flux.just(ByteBuffer.wrap(data.getBytes())), data.length()).block()
        def credential = StorageSharedKeyCredential.fromConnectionString(connectionString)
        def sasToken = new ShareServiceSasSignatureValues()
            .setExpiryTime(getUTCNow().plusDays(1))
            .setPermissions(new ShareFileSasPermission().setReadPermission(true))
            .setShareName(primaryFileAsyncClient.getShareName())
            .setFilePath(primaryFileAsyncClient.getFilePath())
            .generateSasQueryParameters(credential)
            .encode()

        when:
        ShareFileAsyncClient client = fileBuilderHelper(interceptorManager, shareName, "destination")
            .endpoint(primaryFileAsyncClient.getFileUrl().toString())
            .buildFileAsyncClient()

        client.create(1024).block()
        createLeaseClient(client).acquireLease().block()
        def verifier = StepVerifier.create(client.uploadRangeFromUrlWithResponse(length, destinationOffset,
            sourceOffset, primaryFileAsyncClient.getFileUrl().toString() + "?" + sasToken, new ShareRequestConditions().setLeaseId(getRandomUUID())))

        then:
        verifier.verifyError(ShareStorageException)

        cleanup:
        FileTestHelper.deleteFilesIfExists(testFolder.getPath())
    }

    def "Start copy"() {
        given:
        primaryFileAsyncClient.create(1024).block()
        // TODO: Need another test account if using SAS token for authentication.
        // TODO: SasToken auth cannot be used until the logging redaction
        def sourceURL = primaryFileAsyncClient.getFileUrl()

        when:
        PollerFlux<ShareFileCopyInfo, Void> poller = primaryFileAsyncClient.beginCopy(sourceURL, null,
            Duration.ofSeconds(1))
        def copyInfoVerifier = StepVerifier.create(poller)

        then:
        copyInfoVerifier.assertNext {
            assert it.getValue().getCopyId() != null
        }.expectComplete().verify(Duration.ofMinutes(1))
    }

    @Unroll
    def "Start copy with args"() {
        given:
        primaryFileAsyncClient.create(1024).block()
        def sourceURL = primaryFileAsyncClient.getFileUrl()
        def filePermissionKey = shareClient.createPermission(filePermission)
        // We recreate file properties for each test since we need to store the times for the test with getUTCNow()
        smbProperties.setFileCreationTime(getUTCNow())
            .setFileLastWriteTime(getUTCNow())
        if (setFilePermissionKey) {
            smbProperties.setFilePermissionKey(filePermissionKey)
        }

        when:
        PollerFlux<ShareFileCopyInfo, Void> poller = primaryFileAsyncClient.beginCopy(sourceURL, smbProperties,
            setFilePermission ? filePermission : null, permissionType, ignoreReadOnly,
            setArchiveAttribute, null, null)
        def copyInfoVerifier = StepVerifier.create(poller)

        then:
        copyInfoVerifier.assertNext {
            assert it.getValue().getCopyId() != null
        }.expectComplete().verify(Duration.ofMinutes(1))

        where:
        setFilePermissionKey | setFilePermission | ignoreReadOnly | setArchiveAttribute | permissionType
        true                 | false             | false          | false               | PermissionCopyModeType.OVERRIDE
        false                | true              | false          | false               | PermissionCopyModeType.OVERRIDE
        false                | false             | true           | false               | PermissionCopyModeType.SOURCE
        false                | false             | false          | true                | PermissionCopyModeType.SOURCE
    }

    @Ignore("There is a race condition in Poller where it misses the first observed event if there is a gap between the time subscribed and the time we start observing events.")
    def "Start copy error"() {
        given:
        primaryFileAsyncClient.create(1024).block()
        // TODO: Need another test account if using SAS token for authentication.
        // TODO: SasToken auth cannot be used until the logging redaction
        def sourceURL = primaryFileAsyncClient.getFileUrl()

        when:
        PollerFlux<ShareFileCopyInfo, Void> poller = primaryFileAsyncClient.beginCopy(sourceURL, null,
            Duration.ofSeconds(1))
        def copyInfoVerifier = StepVerifier.create(poller)

        then:
        copyInfoVerifier.assertNext {
            assert it.getValue().getCopyId() != null
        }.expectComplete().verify(Duration.ofMinutes(1))
    }

    @Ignore("There is a race condition in Poller where it misses the first observed event if there is a gap between the time subscribed and the time we start observing events.")
    def "Start copy lease"() {
        given:
        primaryFileAsyncClient.create(1024).block()
        // TODO: Need another test account if using SAS token for authentication.
        // TODO: SasToken auth cannot be used until the logging redaction
        def sourceURL = primaryFileAsyncClient.getFileUrl()
        def leaseId = createLeaseClient(primaryFileAsyncClient).acquireLease().block()

        when:
        PollerFlux<ShareFileCopyInfo, Void> poller = primaryFileAsyncClient.beginCopy(sourceURL, null,
            Duration.ofSeconds(1), new ShareRequestConditions().setLeaseId(leaseId))
        def copyInfoVerifier = StepVerifier.create(poller)

        then:
        copyInfoVerifier.assertNext {
            assert it.getValue().getCopyId() != null
        }.expectComplete().verify(Duration.ofMinutes(1))
    }

    @Ignore("There is a race condition in Poller where it misses the first observed event if there is a gap between the time subscribed and the time we start observing events.")
    def "Start copy lease fail"() {
        given:
        primaryFileAsyncClient.create(1024).block()
        // TODO: Need another test account if using SAS token for authentication.
        // TODO: SasToken auth cannot be used until the logging redaction
        def sourceURL = primaryFileAsyncClient.getFileUrl()
        createLeaseClient(primaryFileAsyncClient).acquireLease().block()

        when:
        PollerFlux<ShareFileCopyInfo, Void> poller = primaryFileAsyncClient.beginCopy(sourceURL, null,
            Duration.ofSeconds(1), new ShareRequestConditions().setLeaseId(getRandomUUID()))
        def copyInfoVerifier = StepVerifier.create(poller)

        then:
        copyInfoVerifier.assertNext {
            assert it.getValue().getCopyId() != null
        }.expectComplete().verify(Duration.ofMinutes(1))
    }

    @Ignore
    def "Abort copy"() {
        //TODO: Need to find a way of mocking pending copy status
    }

    def "Delete file"() {
        given:
        primaryFileAsyncClient.create(1024).block()

        expect:
        StepVerifier.create(primaryFileAsyncClient.deleteWithResponse())
            .assertNext {
                assert FileTestHelper.assertResponseStatusCode(it, 202)
            }.verifyComplete()
    }

    def "Delete file error"() {
        when:
        def deleteFileErrorVerifier = StepVerifier.create(primaryFileAsyncClient.delete())

        then:
        deleteFileErrorVerifier.verifyErrorSatisfies {
            assert FileTestHelper.assertExceptionStatusCodeAndMessage(it, 404, ShareErrorCode.RESOURCE_NOT_FOUND)
        }
    }

    def "Delete file lease"() {
        given:
        primaryFileAsyncClient.create(1024).block()
        def leaseId = createLeaseClient(primaryFileAsyncClient).acquireLease().block()

        expect:
        StepVerifier.create(primaryFileAsyncClient.deleteWithResponse(new ShareRequestConditions().setLeaseId(leaseId)))
            .assertNext {
                assert FileTestHelper.assertResponseStatusCode(it, 202)
            }.verifyComplete()
    }

    def "Delete file lease fail"() {
        given:
        primaryFileAsyncClient.create(1024).block()
        createLeaseClient(primaryFileAsyncClient).acquireLease().block()

        expect:
        StepVerifier.create(primaryFileAsyncClient.deleteWithResponse(new ShareRequestConditions().setLeaseId(getRandomUUID())))
            .verifyError(ShareStorageException)
    }

    def "Get properties"() {
        given:
        primaryFileAsyncClient.create(1024).block()

        when:
        def getPropertiesVerifier = StepVerifier.create(primaryFileAsyncClient.getPropertiesWithResponse())

        then:
        getPropertiesVerifier.assertNext {
            assert FileTestHelper.assertResponseStatusCode(it, 200)
            assert it.getValue().getETag()
            assert it.getValue().getLastModified()
            assert it.getValue().getLastModified()
            assert it.getValue().getSmbProperties()
            assert it.getValue().getSmbProperties().getFilePermissionKey()
            assert it.getValue().getSmbProperties().getNtfsFileAttributes()
            assert it.getValue().getSmbProperties().getFileLastWriteTime()
            assert it.getValue().getSmbProperties().getFileCreationTime()
            assert it.getValue().getSmbProperties().getFileChangeTime()
            assert it.getValue().getSmbProperties().getParentId()
            assert it.getValue().getSmbProperties().getFileId()
        }.verifyComplete()
    }

    def "Get properties lease"() {
        given:
        primaryFileAsyncClient.create(1024).block()
        def leaseId = createLeaseClient(primaryFileAsyncClient).acquireLease().block()

        when:
        def getPropertiesVerifier = StepVerifier.create(primaryFileAsyncClient.getPropertiesWithResponse(new ShareRequestConditions().setLeaseId(leaseId)))

        then:
        getPropertiesVerifier.expectNextCount(1).verifyComplete()
    }

    def "Get properties lease fail"() {
        given:
        primaryFileAsyncClient.create(1024).block()
        createLeaseClient(primaryFileAsyncClient).acquireLease().block()

        when:
        def getPropertiesVerifier = StepVerifier.create(
            primaryFileAsyncClient.getPropertiesWithResponse(new ShareRequestConditions().setLeaseId(getRandomUUID())))

        then:
        getPropertiesVerifier.verifyError(HttpResponseException)
    }

    def "Get properties error"() {
        when:
        def getPropertiesErrorVerifier = StepVerifier.create(primaryFileAsyncClient.getProperties())

        then:
        getPropertiesErrorVerifier.verifyErrorSatisfies {
            assert it instanceof HttpResponseException
        }
    }

    def "Set httpHeaders fpk"() {
        given:
        primaryFileAsyncClient.createWithResponse(1024, null, null, null, null).block()
        def filePermissionKey = shareClient.createPermission(filePermission)
        smbProperties.setFileCreationTime(getUTCNow())
            .setFileLastWriteTime(getUTCNow())
            .setFilePermissionKey(filePermissionKey)

        expect:
        StepVerifier.create(primaryFileAsyncClient.setPropertiesWithResponse(512, httpHeaders, smbProperties, null))
            .assertNext {
                assert FileTestHelper.assertResponseStatusCode(it, 200)
                assert it.getValue().getSmbProperties()
                assert it.getValue().getSmbProperties().getFilePermissionKey()
                assert it.getValue().getSmbProperties().getNtfsFileAttributes()
                assert it.getValue().getSmbProperties().getFileLastWriteTime()
                assert it.getValue().getSmbProperties().getFileCreationTime()
                assert it.getValue().getSmbProperties().getFileChangeTime()
                assert it.getValue().getSmbProperties().getParentId()
                assert it.getValue().getSmbProperties().getFileId()
            }.verifyComplete()
    }

    def "Set httpHeaders fp"() {
        given:
        primaryFileAsyncClient.createWithResponse(1024, null, null, null, null).block()
        smbProperties.setFileCreationTime(getUTCNow())
            .setFileLastWriteTime(getUTCNow())

        expect:
        StepVerifier.create(primaryFileAsyncClient.setPropertiesWithResponse(512, httpHeaders, smbProperties, filePermission))
            .assertNext {
                assert FileTestHelper.assertResponseStatusCode(it, 200)
                assert it.getValue().getSmbProperties()
                assert it.getValue().getSmbProperties().getFilePermissionKey()
                assert it.getValue().getSmbProperties().getNtfsFileAttributes()
                assert it.getValue().getSmbProperties().getFileLastWriteTime()
                assert it.getValue().getSmbProperties().getFileCreationTime()
                assert it.getValue().getSmbProperties().getFileChangeTime()
                assert it.getValue().getSmbProperties().getParentId()
                assert it.getValue().getSmbProperties().getFileId()
            }.verifyComplete()
    }

    def "Set httpHeaders lease"() {
        given:
        primaryFileAsyncClient.createWithResponse(1024, null, null, null, null).block()
        def leaseId = createLeaseClient(primaryFileAsyncClient).acquireLease().block()

        expect:
        StepVerifier.create(primaryFileAsyncClient.setPropertiesWithResponse(512, null, null, null, new ShareRequestConditions().setLeaseId(leaseId)))
            .expectNextCount(1).verifyComplete()
    }

    def "Set httpHeaders lease fail"() {
        given:
        primaryFileAsyncClient.createWithResponse(1024, null, null, null, null).block()
        createLeaseClient(primaryFileAsyncClient).acquireLease().block()

        expect:
        StepVerifier.create(primaryFileAsyncClient.setPropertiesWithResponse(512, null, null, null, new ShareRequestConditions().setLeaseId(getRandomUUID())))
            .verifyError(ShareStorageException)
    }


    def "Set httpHeaders error"() {
        given:
        primaryFileAsyncClient.createWithResponse(1024, null, null, null, null).block()

        when:
        def setHttpHeaderVerifier = StepVerifier.create(primaryFileAsyncClient.setProperties(-1, null, null, null))

        then:
        setHttpHeaderVerifier.verifyErrorSatisfies {
            assert FileTestHelper.assertExceptionStatusCodeAndMessage(it, 400, ShareErrorCode.OUT_OF_RANGE_INPUT)
        }
    }

    def "Set metadata"() {
        given:
        primaryFileAsyncClient.createWithResponse(1024, httpHeaders, null, null, testMetadata).block()
        def updatedMetadata = Collections.singletonMap("update", "value")

        when:
        def getPropertiesBeforeVerifier = StepVerifier.create(primaryFileAsyncClient.getProperties())
        def setPropertiesVerifier = StepVerifier.create(primaryFileAsyncClient.setMetadataWithResponse(updatedMetadata))
        def getPropertiesAfterVerifier = StepVerifier.create(primaryFileAsyncClient.getProperties())

        then:
        getPropertiesBeforeVerifier.assertNext {
            assert testMetadata == it.getMetadata()
        }.verifyComplete()
        setPropertiesVerifier.assertNext {
            assert FileTestHelper.assertResponseStatusCode(it, 200)
        }.verifyComplete()
        getPropertiesAfterVerifier.assertNext {
            assert updatedMetadata == it.getMetadata()
        }.verifyComplete()
    }

    def "Set metadata error"() {
        given:
        primaryFileAsyncClient.create(1024).block()
        def errorMetadata = Collections.singletonMap("", "value")

        when:
        def setMetadataErrorVerifier = StepVerifier.create(primaryFileAsyncClient.setMetadataWithResponse(errorMetadata))

        then:
        setMetadataErrorVerifier.verifyErrorSatisfies {
            assert FileTestHelper.assertExceptionStatusCodeAndMessage(it, 400, ShareErrorCode.EMPTY_METADATA_KEY)
        }
    }

    def "Set metadata lease"() {
        given:
        primaryFileAsyncClient.create(1024).block()
        def metadata = Collections.singletonMap("key", "value")
        def leaseId = createLeaseClient(primaryFileAsyncClient).acquireLease().block()

        when:
        def setMetadataErrorVerifier = StepVerifier.create(primaryFileAsyncClient.setMetadataWithResponse(metadata,
            new ShareRequestConditions().setLeaseId(leaseId)))

        then:
        setMetadataErrorVerifier.expectNextCount(1).verifyComplete()
    }

    def "Set metadata lease fail"() {
        given:
        primaryFileAsyncClient.create(1024).block()
        def metadata = Collections.singletonMap("key", "value")
        createLeaseClient(primaryFileAsyncClient).acquireLease().block()

        when:
        def setMetadataErrorVerifier = StepVerifier.create(primaryFileAsyncClient.setMetadataWithResponse(metadata,
            new ShareRequestConditions().setLeaseId(getRandomUUID())))

        then:
        setMetadataErrorVerifier.verifyError(ShareStorageException)
    }

    def "List ranges"() {
        given:
        primaryFileAsyncClient.createWithResponse(1024, null, null, null, null).block()
        def fileName = testResourceName.randomName("file", 60)
        def uploadFile = FileTestHelper.createRandomFileWithLength(1024, testFolder, fileName)
        primaryFileAsyncClient.uploadFromFile(uploadFile).block()

        expect:
        StepVerifier.create(primaryFileAsyncClient.listRanges())
            .assertNext {
                assert it.getStart() == 0
                assert it.getEnd() == 1023
            }.verifyComplete()

        cleanup:
        FileTestHelper.deleteFilesIfExists(testFolder.getPath())
    }

    def "List ranges with range"() {
        given:
        primaryFileAsyncClient.createWithResponse(1024, null, null, null, null).block()
        def fileName = testResourceName.randomName("file", 60)
        def uploadFile = FileTestHelper.createRandomFileWithLength(1024, testFolder, fileName)
        primaryFileAsyncClient.uploadFromFile(uploadFile).block()

        expect:
        StepVerifier.create(primaryFileAsyncClient.listRanges(new ShareFileRange(0, 511L)))
            .assertNext {
                assert it.getStart() == 0
                assert it.getEnd() == 511
            }.verifyComplete()

        cleanup:
        FileTestHelper.deleteFilesIfExists(testFolder.getPath())
    }

    def "List ranges lease"() {
        given:
        primaryFileAsyncClient.createWithResponse(1024, null, null, null, null).block()
        def fileName = testResourceName.randomName("file", 60)
        def uploadFile = FileTestHelper.createRandomFileWithLength(1024, testFolder, fileName)
        primaryFileAsyncClient.uploadFromFile(uploadFile).block()
        def leaseId = createLeaseClient(primaryFileAsyncClient).acquireLease().block()

        expect:
        StepVerifier.create(primaryFileAsyncClient.listRanges(null, new ShareRequestConditions().setLeaseId(leaseId)))
            .expectNextCount(1).verifyComplete()

        cleanup:
        FileTestHelper.deleteFilesIfExists(testFolder.getPath())
    }

    def "List ranges lease fail"() {
        given:
        primaryFileAsyncClient.createWithResponse(1024, null, null, null, null).block()
        def fileName = testResourceName.randomName("file", 60)
        def uploadFile = FileTestHelper.createRandomFileWithLength(1024, testFolder, fileName)
        primaryFileAsyncClient.uploadFromFile(uploadFile).block()
        createLeaseClient(primaryFileAsyncClient).acquireLease().block()

        expect:
        StepVerifier.create(primaryFileAsyncClient.listRanges(null, new ShareRequestConditions().setLeaseId(getRandomUUID())))
            .verifyError(ShareStorageException)

        cleanup:
        FileTestHelper.deleteFilesIfExists(testFolder.getPath())
    }

    def "List handles"() {
        given:
        primaryFileAsyncClient.create(1024).block()

        expect:
        StepVerifier.create(primaryFileAsyncClient.listHandles())
            .verifyComplete()
    }

    def "List handles with maxResult"() {
        given:
        primaryFileAsyncClient.create(1024).block()

        expect:
        StepVerifier.create(primaryFileAsyncClient.listHandles(2))
            .verifyComplete()
    }

    def "Force close handle min"() {
        given:
        primaryFileAsyncClient.create(512).block()

        expect:
        StepVerifier.create(primaryFileAsyncClient.forceCloseHandle("1"))
            .assertNext {
                assert it.getClosedHandles() == 0
                assert it.getFailedHandles() == 0
            }.verifyComplete()
    }

    def "Force close handle invalid handle ID"() {
        given:
        primaryFileAsyncClient.create(512).block()

        expect:
        StepVerifier.create(primaryFileAsyncClient.forceCloseHandle("invalidHandleId"))
            .verifyErrorSatisfies({ it instanceof  ShareStorageException })
    }

    def "Force close all handles min"() {
        given:
        primaryFileAsyncClient.create(512).block()

        expect:
        StepVerifier.create(primaryFileAsyncClient.forceCloseAllHandles())
            .assertNext {
                assert it.getClosedHandles() == 0
                assert it.getFailedHandles() == 0
            }.verifyComplete()
    }

    def "Get snapshot id"() {
        given:
        def snapshot = OffsetDateTime.of(LocalDateTime.of(2000, 1, 1,
            1, 1), ZoneOffset.UTC).toString()

        when:
        def shareSnapshotClient = fileBuilderHelper(interceptorManager, shareName, filePath).snapshot(snapshot).buildFileAsyncClient()

        then:
        snapshot == shareSnapshotClient.getShareSnapshotId()
    }

    def "Get Share Name"() {
        expect:
        shareName == primaryFileAsyncClient.getShareName()
    }

    def "Get File Path"() {
        expect:
        filePath == primaryFileAsyncClient.getFilePath()
    }
}<|MERGE_RESOLUTION|>--- conflicted
+++ resolved
@@ -9,11 +9,8 @@
 import com.azure.core.util.polling.PollerFlux
 import com.azure.core.util.polling.SyncPoller
 import com.azure.storage.common.StorageSharedKeyCredential
-<<<<<<< HEAD
 import com.azure.storage.file.share.models.PermissionCopyModeType
-=======
 import com.azure.storage.file.share.models.ShareRequestConditions
->>>>>>> 0a69d962
 import com.azure.storage.file.share.models.ShareStorageException
 import com.azure.storage.file.share.models.NtfsFileAttributes
 import com.azure.storage.file.share.models.ShareErrorCode
@@ -721,7 +718,7 @@
         when:
         PollerFlux<ShareFileCopyInfo, Void> poller = primaryFileAsyncClient.beginCopy(sourceURL, smbProperties,
             setFilePermission ? filePermission : null, permissionType, ignoreReadOnly,
-            setArchiveAttribute, null, null)
+            setArchiveAttribute, null, null, null)
         def copyInfoVerifier = StepVerifier.create(poller)
 
         then:
@@ -766,8 +763,8 @@
         def leaseId = createLeaseClient(primaryFileAsyncClient).acquireLease().block()
 
         when:
-        PollerFlux<ShareFileCopyInfo, Void> poller = primaryFileAsyncClient.beginCopy(sourceURL, null,
-            Duration.ofSeconds(1), new ShareRequestConditions().setLeaseId(leaseId))
+        PollerFlux<ShareFileCopyInfo, Void> poller = primaryFileAsyncClient.beginCopy(sourceURL, null, null, null,
+            false, false, null, Duration.ofSeconds(1), new ShareRequestConditions().setLeaseId(leaseId))
         def copyInfoVerifier = StepVerifier.create(poller)
 
         then:
@@ -786,8 +783,8 @@
         createLeaseClient(primaryFileAsyncClient).acquireLease().block()
 
         when:
-        PollerFlux<ShareFileCopyInfo, Void> poller = primaryFileAsyncClient.beginCopy(sourceURL, null,
-            Duration.ofSeconds(1), new ShareRequestConditions().setLeaseId(getRandomUUID()))
+        PollerFlux<ShareFileCopyInfo, Void> poller = primaryFileAsyncClient.beginCopy(sourceURL, null, null, null,
+            false, false, null, Duration.ofSeconds(1), new ShareRequestConditions().setLeaseId(getRandomUUID()))
         def copyInfoVerifier = StepVerifier.create(poller)
 
         then:
