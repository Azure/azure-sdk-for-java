--- conflicted
+++ resolved
@@ -630,13 +630,8 @@
     def "List ranges"() {
         given:
         primaryFileAsyncClient.createWithResponse(1024, null, null, null, null).block()
-<<<<<<< HEAD
         def fileName = resourceNamer.randomName("file", 60)
-        def uploadFile = FileTestHelper.createRandomFileWithLength(1024, tmpFolder.toString(), fileName)
-=======
-        def fileName = testResourceName.randomName("file", 60)
         def uploadFile = FileTestHelper.createRandomFileWithLength(1024, testFolder, fileName)
->>>>>>> 6a47e2af
         primaryFileAsyncClient.uploadFromFile(uploadFile).block()
 
         expect:
@@ -653,13 +648,8 @@
     def "List ranges with range"() {
         given:
         primaryFileAsyncClient.createWithResponse(1024, null, null, null, null).block()
-<<<<<<< HEAD
         def fileName = resourceNamer.randomName("file", 60)
-        def uploadFile = FileTestHelper.createRandomFileWithLength(1024, tmpFolder.toString(), fileName)
-=======
-        def fileName = testResourceName.randomName("file", 60)
         def uploadFile = FileTestHelper.createRandomFileWithLength(1024, testFolder, fileName)
->>>>>>> 6a47e2af
         primaryFileAsyncClient.uploadFromFile(uploadFile).block()
 
         expect:
