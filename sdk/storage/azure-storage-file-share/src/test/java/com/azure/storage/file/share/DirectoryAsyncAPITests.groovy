--- conflicted
+++ resolved
@@ -11,10 +11,6 @@
 import com.azure.storage.file.share.models.ShareRequestConditions
 import com.azure.storage.file.share.models.ShareStorageException
 import com.azure.storage.file.share.models.NtfsFileAttributes
-<<<<<<< HEAD
-import com.azure.storage.file.share.options.ShareDeleteOptions
-=======
->>>>>>> 8d609db9
 import com.azure.storage.file.share.options.ShareDirectoryCreateOptions
 import reactor.test.StepVerifier
 import spock.lang.Unroll
@@ -250,10 +246,7 @@
         def response = client.deleteIfExistsWithResponse(null).block()
 
         then:
-<<<<<<< HEAD
-=======
         !response.getValue()
->>>>>>> 8d609db9
         response.getStatusCode() == 404
         !client.exists().block()
     }
@@ -269,11 +262,8 @@
         then:
         initialResponse.getStatusCode() == 202
         secondResponse.getStatusCode() == 404
-<<<<<<< HEAD
-=======
         initialResponse.getValue()
         !secondResponse.getValue()
->>>>>>> 8d609db9
     }
 
     def "Get properties"() {
@@ -725,11 +715,7 @@
         primaryDirectoryAsyncClient.create().block()
         primaryDirectoryAsyncClient.createSubdirectory(subDirectoryName).block()
         expect:
-<<<<<<< HEAD
-        primaryDirectoryAsyncClient.deleteSubdirectoryIfExistsWithResponse(subDirectoryName)
-=======
         primaryDirectoryAsyncClient.deleteSubdirectoryIfExists(subDirectoryName).block()
->>>>>>> 8d609db9
     }
 
     def "Delete if exists subdirectory that does not exist"() {
@@ -742,10 +728,7 @@
         def response = client.deleteSubdirectoryIfExistsWithResponse(subdirectoryName, null).block()
 
         then:
-<<<<<<< HEAD
-=======
         !response.getValue()
->>>>>>> 8d609db9
         response.getStatusCode() == 404
         !client.getSubdirectoryClient(subdirectoryName).exists().block()
     }
@@ -903,12 +886,7 @@
         def leaseId = createLeaseClient(primaryDirectoryAsyncClient.getFileClient(fileName)).acquireLease().block()
 
         expect:
-<<<<<<< HEAD
-        StepVerifier.create(primaryDirectoryAsyncClient.deleteFileIfExistsWithResponse(fileName,
-            new ShareDeleteOptions().setRequestConditions(new ShareRequestConditions().setLeaseId(leaseId))))
-=======
         StepVerifier.create(primaryDirectoryAsyncClient.deleteFileIfExistsWithResponse(fileName, new ShareRequestConditions().setLeaseId(leaseId)))
->>>>>>> 8d609db9
             .expectNextCount(1).verifyComplete()
     }
 
@@ -920,14 +898,8 @@
         createLeaseClient(primaryDirectoryAsyncClient.getFileClient(fileName)).acquireLease().block()
 
         expect:
-<<<<<<< HEAD
-        StepVerifier.create(primaryDirectoryAsyncClient.deleteFileIfExistsWithResponse(fileName,
-            new ShareDeleteOptions().setRequestConditions(new ShareRequestConditions()
-                .setLeaseId(namer.getRandomUuid())))).verifyError(ShareStorageException)
-=======
         StepVerifier.create(primaryDirectoryAsyncClient.deleteFileIfExistsWithResponse(fileName, new ShareRequestConditions()
                 .setLeaseId(namer.getRandomUuid()))).verifyError(ShareStorageException)
->>>>>>> 8d609db9
     }
 
     def "Delete if exists file that does not exist"() {
@@ -940,10 +912,7 @@
         def response = client.deleteFileIfExistsWithResponse(subdirectoryName, null).block()
 
         then:
-<<<<<<< HEAD
-=======
         !response.getValue()
->>>>>>> 8d609db9
         response.getStatusCode() == 404
         !client.getSubdirectoryClient(subdirectoryName).exists().block()
     }
