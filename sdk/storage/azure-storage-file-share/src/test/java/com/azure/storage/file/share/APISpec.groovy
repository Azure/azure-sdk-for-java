--- conflicted
+++ resolved
@@ -38,8 +38,6 @@
     URL testFolder = getClass().getClassLoader().getResource("testfiles")
     InterceptorManager interceptorManager
     TestResourceNamer testResourceName
-
-<<<<<<< HEAD
     // Prefixes for paths and shares
     String sharePrefix = "jts" // java test share
 
@@ -53,10 +51,6 @@
     static def PRIMARY_STORAGE = "AZURE_STORAGE_FILE_"
     protected static StorageSharedKeyCredential primaryCredential
 
-=======
-    static def PRIMARY_STORAGE = "AZURE_STORAGE_FILE_"
-    protected static StorageSharedKeyCredential primaryCredential
->>>>>>> 0f276126
     // Primary Clients used for API tests
     ShareServiceClient primaryFileServiceClient
     ShareServiceAsyncClient primaryFileServiceAsyncClient
@@ -88,10 +82,7 @@
      * Setup the File service clients commonly used for the API tests.
      */
     def setup() {
-<<<<<<< HEAD
         premiumCredential = getCredential(PREMIUM_STORAGE)
-=======
->>>>>>> 0f276126
         primaryCredential = getCredential(PRIMARY_STORAGE)
         String testName = reformat(specificationContext.currentIteration.getName())
         String className = specificationContext.getCurrentSpec().getName()
@@ -106,14 +97,11 @@
             connectionString = "DefaultEndpointsProtocol=https;AccountName=teststorage;" +
                 "AccountKey=atestaccountkey;EndpointSuffix=core.windows.net"
         }
-<<<<<<< HEAD
         premiumFileServiceClient = setClient(premiumCredential)
         premiumFileServiceAsyncClient = setAsyncClient(premiumCredential)
-=======
 
         // Print out the test name to create breadcrumbs in our test logging in case anything hangs.
         System.out.printf("========================= %s.%s =========================%n", className, testName)
->>>>>>> 0f276126
     }
 
     /**
@@ -181,7 +169,6 @@
         return testMode == TestMode.LIVE
     }
 
-<<<<<<< HEAD
     def generateShareName() {
         generateResourceName(sharePrefix, entityNo++)
     }
@@ -234,6 +221,23 @@
     ShareServiceClient getServiceClient(StorageSharedKeyCredential credential, String endpoint,
                                        HttpPipelinePolicy... policies) {
         return getServiceClientBuilder(credential, endpoint, policies).buildClient()
+    }
+
+    def fileServiceBuilderHelper(final InterceptorManager interceptorManager) {
+        ShareServiceClientBuilder shareServiceClientBuilder = new ShareServiceClientBuilder();
+        if (testMode != TestMode.PLAYBACK) {
+            if (testMode == TestMode.RECORD) {
+                shareServiceClientBuilder.addPolicy(interceptorManager.getRecordPolicy());
+            }
+            return shareServiceClientBuilder
+                .connectionString(connectionString)
+                .httpLogOptions(new HttpLogOptions().setLogLevel(HttpLogDetailLevel.BODY_AND_HEADERS))
+                .httpClient(getHttpClient())
+        } else {
+            return shareServiceClientBuilder
+                .connectionString(connectionString)
+                .httpClient(interceptorManager.getPlaybackClient())
+        }
     }
 
     ShareServiceClientBuilder getServiceClientBuilder(StorageSharedKeyCredential credential, String endpoint,
@@ -247,7 +251,7 @@
             builder.addPolicy(policy)
         }
 
-        if (testMode == TestMode.RECORD) {
+        if (!liveMode()) {
             builder.addPolicy(interceptorManager.getRecordPolicy())
         }
 
@@ -258,50 +262,6 @@
         return builder
     }
 
-=======
->>>>>>> 0f276126
-    def fileServiceBuilderHelper(final InterceptorManager interceptorManager) {
-        ShareServiceClientBuilder shareServiceClientBuilder = new ShareServiceClientBuilder();
-        if (testMode != TestMode.PLAYBACK) {
-            if (testMode == TestMode.RECORD) {
-                shareServiceClientBuilder.addPolicy(interceptorManager.getRecordPolicy());
-            }
-            return shareServiceClientBuilder
-                .connectionString(connectionString)
-                .httpLogOptions(new HttpLogOptions().setLogLevel(HttpLogDetailLevel.BODY_AND_HEADERS))
-                .httpClient(getHttpClient())
-        } else {
-            return shareServiceClientBuilder
-                .connectionString(connectionString)
-                .httpClient(interceptorManager.getPlaybackClient())
-        }
-    }
-
-<<<<<<< HEAD
-=======
-    ShareServiceClientBuilder getServiceClientBuilder(StorageSharedKeyCredential credential, String endpoint,
-                                                     HttpPipelinePolicy... policies) {
-        ShareServiceClientBuilder builder = new ShareServiceClientBuilder()
-            .endpoint(endpoint)
-            .httpClient(getHttpClient())
-            .httpLogOptions(new HttpLogOptions().setLogLevel(HttpLogDetailLevel.BODY_AND_HEADERS))
-
-        for (HttpPipelinePolicy policy : policies) {
-            builder.addPolicy(policy)
-        }
-
-        if (!liveMode()) {
-            builder.addPolicy(interceptorManager.getRecordPolicy())
-        }
-
-        if (credential != null) {
-            builder.credential(credential)
-        }
-
-        return builder
-    }
-
->>>>>>> 0f276126
     ShareClientBuilder getShareClientBuilder(String endpoint) {
         ShareClientBuilder builder = new ShareClientBuilder()
             .endpoint(endpoint)
@@ -405,11 +365,7 @@
 
     HttpClient getHttpClient() {
         NettyAsyncHttpClientBuilder builder = new NettyAsyncHttpClientBuilder()
-<<<<<<< HEAD
-        if (testMode == TestMode.RECORD || testMode == TestMode.LIVE) {
-=======
-        if (testMode != TestMode.PLAYBACK) {
->>>>>>> 0f276126
+        if (testMode != TestMode.PLAYBACK) {
             builder.wiretap(true)
 
             if (Boolean.parseBoolean(Configuration.getGlobalConfiguration().get("AZURE_TEST_DEBUGGING"))) {
