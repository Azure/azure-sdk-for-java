--- conflicted
+++ resolved
@@ -16,14 +16,11 @@
 import com.azure.core.util.logging.ClientLogger
 import com.azure.storage.common.StorageSharedKeyCredential
 import com.azure.storage.file.share.models.ListSharesOptions
-<<<<<<< HEAD
 import com.azure.storage.file.share.specialized.ShareLeaseAsyncClient
 import com.azure.storage.file.share.specialized.ShareLeaseClient
 import com.azure.storage.file.share.specialized.ShareLeaseClientBuilder
 import reactor.core.publisher.Flux
-=======
 import org.junit.jupiter.api.Test
->>>>>>> f23ff41c
 import spock.lang.Specification
 
 import java.nio.ByteBuffer
@@ -42,7 +39,6 @@
     InterceptorManager interceptorManager
     TestResourceNamer testResourceName
 
-<<<<<<< HEAD
     // Prefixes for paths and shares
     String sharePrefix = "jts" // java test share
 
@@ -53,10 +49,9 @@
     static def PREMIUM_STORAGE = "PREMIUM_STORAGE_"
     static StorageSharedKeyCredential premiumCredential
 
-=======
     static def PRIMARY_STORAGE = "AZURE_STORAGE_FILE_"
     protected static StorageSharedKeyCredential primaryCredential
->>>>>>> f23ff41c
+
     // Primary Clients used for API tests
     ShareServiceClient primaryFileServiceClient
     ShareServiceAsyncClient primaryFileServiceAsyncClient
@@ -88,11 +83,8 @@
      * Setup the File service clients commonly used for the API tests.
      */
     def setup() {
-<<<<<<< HEAD
         premiumCredential = getCredential(PREMIUM_STORAGE)
-=======
         primaryCredential = getCredential(PRIMARY_STORAGE)
->>>>>>> f23ff41c
         String testName = reformat(specificationContext.currentIteration.getName())
         String className = specificationContext.getCurrentSpec().getName()
         methodName = className + testName
@@ -130,11 +122,7 @@
         String accountName
         String accountKey
 
-<<<<<<< HEAD
-        if (testMode == TestMode.RECORD) {
-=======
-        if (testMode != TestMode.PLAYBACK) {
->>>>>>> f23ff41c
+        if (testMode != TestMode.PLAYBACK) {
             accountName = Configuration.getGlobalConfiguration().get(accountType + "ACCOUNT_NAME")
             accountKey = Configuration.getGlobalConfiguration().get(accountType + "ACCOUNT_KEY")
         } else {
@@ -272,28 +260,6 @@
         }
     }
 
-    ShareServiceClientBuilder getServiceClientBuilder(StorageSharedKeyCredential credential, String endpoint,
-                                                     HttpPipelinePolicy... policies) {
-        ShareServiceClientBuilder builder = new ShareServiceClientBuilder()
-            .endpoint(endpoint)
-            .httpClient(getHttpClient())
-            .httpLogOptions(new HttpLogOptions().setLogLevel(HttpLogDetailLevel.BODY_AND_HEADERS))
-
-        for (HttpPipelinePolicy policy : policies) {
-            builder.addPolicy(policy)
-        }
-
-        if (!liveMode()) {
-            builder.addPolicy(interceptorManager.getRecordPolicy())
-        }
-
-        if (credential != null) {
-            builder.credential(credential)
-        }
-
-        return builder
-    }
-
     ShareClientBuilder getShareClientBuilder(String endpoint) {
         ShareClientBuilder builder = new ShareClientBuilder()
             .endpoint(endpoint)
@@ -396,14 +362,8 @@
     }
 
     HttpClient getHttpClient() {
-<<<<<<< HEAD
-
         NettyAsyncHttpClientBuilder builder = new NettyAsyncHttpClientBuilder()
-        if (testMode == TestMode.RECORD) {
-=======
-        NettyAsyncHttpClientBuilder builder = new NettyAsyncHttpClientBuilder()
-        if (testMode != TestMode.PLAYBACK) {
->>>>>>> f23ff41c
+        if (testMode != TestMode.PLAYBACK) {
             builder.wiretap(true)
 
             if (Boolean.parseBoolean(Configuration.getGlobalConfiguration().get("AZURE_TEST_DEBUGGING"))) {
