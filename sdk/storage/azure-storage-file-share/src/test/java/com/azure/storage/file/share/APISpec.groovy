// Copyright (c) Microsoft Corporation. All rights reserved.
// Licensed under the MIT License.

package com.azure.storage.file.share

import com.azure.core.http.HttpClient
import com.azure.core.http.ProxyOptions
import com.azure.core.http.netty.NettyAsyncHttpClientBuilder
import com.azure.core.http.policy.HttpLogDetailLevel
import com.azure.core.http.policy.HttpLogOptions
import com.azure.core.http.policy.HttpPipelinePolicy
import com.azure.core.test.InterceptorManager
import com.azure.core.test.TestMode
import com.azure.core.test.utils.TestResourceNamer
import com.azure.core.util.Configuration
import com.azure.core.util.logging.ClientLogger
import com.azure.storage.common.StorageSharedKeyCredential
import com.azure.storage.file.share.models.ListSharesOptions
import com.azure.storage.file.share.specialized.ShareLeaseAsyncClient
import com.azure.storage.file.share.specialized.ShareLeaseClient
import com.azure.storage.file.share.specialized.ShareLeaseClientBuilder
import reactor.core.publisher.Flux
import org.junit.jupiter.api.Test
import spock.lang.Specification

import java.nio.ByteBuffer
import java.nio.charset.StandardCharsets
import java.time.Duration
import java.time.OffsetDateTime

class APISpec extends Specification {
    // Field common used for all APIs.
    static ClientLogger logger = new ClientLogger(APISpec.class)

    Integer entityNo = 0 // Used to generate stable share names for recording tests requiring multiple shares.

    static def AZURE_TEST_MODE = "AZURE_TEST_MODE"
    URL testFolder = getClass().getClassLoader().getResource("testfiles")
    InterceptorManager interceptorManager
    TestResourceNamer testResourceName
    // Prefixes for paths and shares
    String sharePrefix = "jts" // java test share

    String pathPrefix = "javapath"

    public static final String defaultEndpointTemplate = "https://%s.file.core.windows.net/"

    static def PREMIUM_STORAGE = "PREMIUM_STORAGE_"
    static StorageSharedKeyCredential premiumCredential

    static def PRIMARY_STORAGE = "AZURE_STORAGE_FILE_"
    protected static StorageSharedKeyCredential primaryCredential

    static def PRIMARY_STORAGE = "AZURE_STORAGE_FILE_"
    protected static StorageSharedKeyCredential primaryCredential
    // Primary Clients used for API tests
    ShareServiceClient primaryFileServiceClient
    ShareServiceAsyncClient primaryFileServiceAsyncClient
    ShareServiceClient premiumFileServiceClient
    ShareServiceAsyncClient premiumFileServiceAsyncClient

    // Test name for test method name.
    String methodName

    static TestMode testMode = getTestMode()
    String connectionString

    // If debugging is enabled, recordings cannot run as there can only be one proxy at a time.
    static boolean enableDebugging = false

    /*
    Note that this value is only used to check if we are depending on the received etag. This value will not actually
    be used.
     */
    static final String receivedLeaseID = "received"

    static final String garbageLeaseID = UUID.randomUUID().toString()

    def defaultData = ByteBuffer.wrap("default".getBytes(StandardCharsets.UTF_8))
    def defaultFlux = Flux.just(defaultData)
    Long defaultDataLength = defaultData.remaining()

    /**
     * Setup the File service clients commonly used for the API tests.
     */
    def setup() {
<<<<<<< HEAD
        premiumCredential = getCredential(PREMIUM_STORAGE)
=======
>>>>>>> 174756db
        primaryCredential = getCredential(PRIMARY_STORAGE)
        String testName = reformat(specificationContext.currentIteration.getName())
        String className = specificationContext.getCurrentSpec().getName()
        methodName = className + testName
        logger.info("Test Mode: {}, Name: {}", testMode, methodName)
        interceptorManager = new InterceptorManager(methodName, testMode)
        testResourceName = new TestResourceNamer(methodName, testMode,
            interceptorManager.getRecordedData())
        if (getTestMode() != TestMode.PLAYBACK) {
            connectionString = Configuration.getGlobalConfiguration().get("AZURE_STORAGE_FILE_CONNECTION_STRING")
        } else {
            connectionString = "DefaultEndpointsProtocol=https;AccountName=teststorage;" +
                "AccountKey=atestaccountkey;EndpointSuffix=core.windows.net"
        }
<<<<<<< HEAD
        primaryFileServiceClient = setClient(primaryCredential)
        primaryFileServiceAsyncClient = setAsyncClient(primaryCredential)

        premiumFileServiceClient = setClient(premiumCredential)
        premiumFileServiceAsyncClient = setAsyncClient(premiumCredential)
=======
>>>>>>> 174756db

        // Print out the test name to create breadcrumbs in our test logging in case anything hangs.
        System.out.printf("========================= %s.%s =========================%n", className, testName)
    }

    /**
     * Clean up the test shares, directories and files for the account.
     */
    def cleanup() {
        interceptorManager.close()
        if (getTestMode() != TestMode.PLAYBACK) {
            ShareServiceClient cleanupFileServiceClient = new ShareServiceClientBuilder()
                .connectionString(connectionString)
                .buildClient()
            cleanupFileServiceClient.listShares(new ListSharesOptions().setPrefix(methodName.toLowerCase()),
                Duration.ofSeconds(30), null).each {
                cleanupFileServiceClient.deleteShare(it.getName())
            }
        }
    }

    private StorageSharedKeyCredential getCredential(String accountType) {
        String accountName
        String accountKey

        if (testMode != TestMode.PLAYBACK) {
            accountName = Configuration.getGlobalConfiguration().get(accountType + "ACCOUNT_NAME")
            accountKey = Configuration.getGlobalConfiguration().get(accountType + "ACCOUNT_KEY")
        } else {
            accountName = "azstoragesdkaccount"
            accountKey = "astorageaccountkey"
        }

        if (accountName == null || accountKey == null) {
            logger.warning("Account name or key for the {} account was null. Test's requiring these credentials will fail.", accountType)
            return null
        }

        return new StorageSharedKeyCredential(accountName, accountKey)
    }

    /**
     * Test mode is initialized whenever test is executed. Helper method which is used to determine what to do under
     * certain test mode.
     * @return The TestMode:
     * <ul>
     *     <li>Record</li>
     *     <li>Playback: (default if no test mode setup)</li>
     * </ul>
     */
    static def getTestMode() {
        def azureTestMode = Configuration.getGlobalConfiguration().get(AZURE_TEST_MODE)

        if (azureTestMode != null) {
            try {
                return TestMode.valueOf(azureTestMode.toUpperCase(Locale.US))
            } catch (IllegalArgumentException e) {
                logger.error("Could not parse '{}' into TestEnum. Using 'Playback' mode.", azureTestMode)
                return TestMode.PLAYBACK
            }
        }

        logger.info("Environment variable '{}' has not been set yet. Using 'Playback' mode.", AZURE_TEST_MODE)
        return TestMode.PLAYBACK
    }

    static boolean liveMode() {
        return testMode == TestMode.LIVE
<<<<<<< HEAD
    }

    def generateShareName() {
        generateResourceName(sharePrefix, entityNo++)
    }

    def generatePathName() {
        generateResourceName(pathPrefix, entityNo++)
    }

    private String generateResourceName(String prefix, int entityNo) {
        return testResourceName.randomName(prefix + methodName + entityNo, 63)
    }

    ShareServiceAsyncClient setAsyncClient(StorageSharedKeyCredential credential) {
        try {
            return getServiceAsyncClient(credential)
        } catch (Exception ignore) {
            return null
        }
    }

    ShareServiceAsyncClient getServiceAsyncClient(StorageSharedKeyCredential credential) {
        // TODO : Remove this once its no longer preprod
        if (credential == premiumCredential) {
            return getServiceAsyncClient(credential, String.format("https://%s.file.preprod.core.windows.net/", credential.getAccountName()), null)
        }
        return getServiceAsyncClient(credential, String.format(defaultEndpointTemplate, credential.getAccountName()), null)
    }

    ShareServiceAsyncClient getServiceAsyncClient(StorageSharedKeyCredential credential, String endpoint,
                                        HttpPipelinePolicy... policies) {
        return getServiceClientBuilder(credential, endpoint, policies).buildAsyncClient()
    }

    ShareServiceClient setClient(StorageSharedKeyCredential credential) {
        try {
            return getServiceClient(credential)
        } catch (Exception ignore) {
            return null
        }
    }

    ShareServiceClient getServiceClient(StorageSharedKeyCredential credential) {
        // TODO : Remove this once its no longer preprod
        if (credential == premiumCredential) {
            return getServiceClient(credential, String.format("https://%s.file.preprod.core.windows.net/", credential.getAccountName()), null)
        }
        return getServiceClient(credential, String.format(defaultEndpointTemplate, credential.getAccountName()), null)
    }

    ShareServiceClient getServiceClient(StorageSharedKeyCredential credential, String endpoint,
                                       HttpPipelinePolicy... policies) {
        return getServiceClientBuilder(credential, endpoint, policies).buildClient()
=======
>>>>>>> 174756db
    }

    def fileServiceBuilderHelper(final InterceptorManager interceptorManager) {
        ShareServiceClientBuilder shareServiceClientBuilder = new ShareServiceClientBuilder();
        if (testMode != TestMode.PLAYBACK) {
            if (testMode == TestMode.RECORD) {
                shareServiceClientBuilder.addPolicy(interceptorManager.getRecordPolicy());
            }
            return shareServiceClientBuilder
                .connectionString(connectionString)
                .httpLogOptions(new HttpLogOptions().setLogLevel(HttpLogDetailLevel.BODY_AND_HEADERS))
                .httpClient(getHttpClient())
        } else {
            return shareServiceClientBuilder
                .connectionString(connectionString)
                .httpClient(interceptorManager.getPlaybackClient())
        }
    }

    ShareServiceClientBuilder getServiceClientBuilder(StorageSharedKeyCredential credential, String endpoint,
                                                     HttpPipelinePolicy... policies) {
        ShareServiceClientBuilder builder = new ShareServiceClientBuilder()
            .endpoint(endpoint)
            .httpClient(getHttpClient())
            .httpLogOptions(new HttpLogOptions().setLogLevel(HttpLogDetailLevel.BODY_AND_HEADERS))

        for (HttpPipelinePolicy policy : policies) {
            builder.addPolicy(policy)
        }

        if (!liveMode()) {
            builder.addPolicy(interceptorManager.getRecordPolicy())
        }

        if (credential != null) {
            builder.credential(credential)
        }

        return builder
    }

    ShareClientBuilder getShareClientBuilder(String endpoint) {
        ShareClientBuilder builder = new ShareClientBuilder()
            .endpoint(endpoint)
            .httpClient(getHttpClient())
            .httpLogOptions(new HttpLogOptions().setLogLevel(HttpLogDetailLevel.BODY_AND_HEADERS))

        if (testMode == TestMode.RECORD) {
            builder.addPolicy(interceptorManager.getRecordPolicy())
        }

        return builder
    }

    def shareBuilderHelper(final InterceptorManager interceptorManager, final String shareName) {
        ShareClientBuilder builder = new ShareClientBuilder()
        if (testMode != TestMode.PLAYBACK) {
            if (testMode == TestMode.RECORD) {
                builder.addPolicy(interceptorManager.getRecordPolicy())
            }
            return builder.connectionString(connectionString)
                .shareName(shareName)
                .httpLogOptions(new HttpLogOptions().setLogLevel(HttpLogDetailLevel.BODY_AND_HEADERS))
                .httpClient(getHttpClient())
        } else {
            return builder
                .connectionString(connectionString)
                .shareName(shareName)
                .httpClient(interceptorManager.getPlaybackClient())
        }
    }

    def directoryBuilderHelper(final InterceptorManager interceptorManager, final String shareName, final String directoryPath) {
        ShareFileClientBuilder builder = new ShareFileClientBuilder()
        if (testMode != TestMode.PLAYBACK) {
            if (testMode == TestMode.RECORD) {
                builder.addPolicy(interceptorManager.getRecordPolicy())
            }
            return builder.connectionString(connectionString)
                .shareName(shareName)
                .resourcePath(directoryPath)
                .httpLogOptions(new HttpLogOptions().setLogLevel(HttpLogDetailLevel.BODY_AND_HEADERS))
                .httpClient(getHttpClient())
        } else {
            return builder.connectionString(connectionString)
                .shareName(shareName)
                .resourcePath(directoryPath)
                .httpClient(interceptorManager.getPlaybackClient())
        }
    }

    def fileBuilderHelper(final InterceptorManager interceptorManager, final String shareName, final String filePath) {
        ShareFileClientBuilder builder = new ShareFileClientBuilder()
        if (testMode != TestMode.PLAYBACK) {
            if (testMode == TestMode.RECORD) {
                builder.addPolicy(interceptorManager.getRecordPolicy())
            }
            return builder
                .connectionString(connectionString)
                .shareName(shareName)
                .resourcePath(filePath)
                .httpLogOptions(new HttpLogOptions().setLogLevel(HttpLogDetailLevel.BODY_AND_HEADERS))
                .httpClient(getHttpClient())
        } else {
            return builder
                .connectionString(connectionString)
                .shareName(shareName)
                .resourcePath(filePath)
                .httpClient(interceptorManager.getPlaybackClient())
        }
    }

    ShareFileClient getFileClient(StorageSharedKeyCredential credential, String endpoint, HttpPipelinePolicy... policies) {
        ShareFileClientBuilder builder = new ShareFileClientBuilder()
            .endpoint(endpoint)
            .httpClient(getHttpClient())
            .httpLogOptions(new HttpLogOptions().setLogLevel(HttpLogDetailLevel.BODY_AND_HEADERS))

        for (HttpPipelinePolicy policy : policies) {
            builder.addPolicy(policy)
        }

        if (testMode == TestMode.RECORD) {
            builder.addPolicy(interceptorManager.getRecordPolicy())
        }
        if (credential != null) {
            builder.credential(credential)
        }

        return builder.buildFileClient()
    }

    private def reformat(String text) {
        def fullName = text.split(" ").collect { it.capitalize() }.join("")
        def matcher = (fullName =~ /(.*)(\[)(.*)(\])/)

        if (!matcher.find()) {
            return fullName
        }
        return matcher[0][1] + matcher[0][3]
    }

    HttpClient getHttpClient() {
        NettyAsyncHttpClientBuilder builder = new NettyAsyncHttpClientBuilder()
        if (testMode != TestMode.PLAYBACK) {
            builder.wiretap(true)

            if (Boolean.parseBoolean(Configuration.getGlobalConfiguration().get("AZURE_TEST_DEBUGGING"))) {
                builder.proxy(new ProxyOptions(ProxyOptions.Type.HTTP, new InetSocketAddress("localhost", 8888)))
            }

            return builder.build()
        } else {
            return interceptorManager.getPlaybackClient()
        }
    }

    OffsetDateTime getUTCNow() {
        return testResourceName.now()
    }

    InputStream getInputStream(byte[] data) {
        return new ByteArrayInputStream(data)
    }

<<<<<<< HEAD
    static ShareLeaseClient createLeaseClient(ShareFileClient fileClient) {
        return createLeaseClient(fileClient, null)
    }

    static ShareLeaseClient createLeaseClient(ShareFileClient fileClient, String leaseId) {
        return new ShareLeaseClientBuilder()
            .fileClient(fileClient)
            .leaseId(leaseId)
            .buildClient()
    }

    static ShareLeaseAsyncClient createLeaseClient(ShareFileAsyncClient fileClient) {
        return createLeaseClient(fileClient, null)
    }

    static ShareLeaseAsyncClient createLeaseClient(ShareFileAsyncClient fileClient, String leaseId) {
        return new ShareLeaseClientBuilder()
            .fileAsyncClient(fileClient)
            .leaseId(leaseId)
            .buildAsyncClient()
    }

    /**
     * This helper method will acquire a lease on a blob to prepare for testing lease Id. We want to test
     * against a valid lease in both the success and failure cases to guarantee that the results actually indicate
     * proper setting of the header. If we pass null, though, we don't want to acquire a lease, as that will interfere
     * with other AC tests.
     *
     * @param fc
     *      The blob on which to acquire a lease.
     * @param leaseID
     *      The signalID. Values should only ever be {@code receivedLeaseID}, {@code garbageLeaseID}, or {@code null}.
     * @return
     * The actual lease Id of the blob if recievedLeaseID is passed, otherwise whatever was passed will be
     * returned.
     */
    def setupFileLeaseCondition(ShareFileClient fc, String leaseID) {
        String responseLeaseId = null
        if (leaseID == receivedLeaseID || leaseID == garbageLeaseID) {
            responseLeaseId = createLeaseClient(fc).acquireLease()
        }
        if (leaseID == receivedLeaseID) {
            return responseLeaseId
        } else {
            return leaseID
        }
    }

    String getRandomUUID() {
        return testResourceName.randomUuid()
=======
    void sleepIfLive(long milliseconds) {
        if (testMode == TestMode.PLAYBACK) {
            return
        }

        sleep(milliseconds)
>>>>>>> 174756db
    }
}<|MERGE_RESOLUTION|>--- conflicted
+++ resolved
@@ -51,8 +51,6 @@
     static def PRIMARY_STORAGE = "AZURE_STORAGE_FILE_"
     protected static StorageSharedKeyCredential primaryCredential
 
-    static def PRIMARY_STORAGE = "AZURE_STORAGE_FILE_"
-    protected static StorageSharedKeyCredential primaryCredential
     // Primary Clients used for API tests
     ShareServiceClient primaryFileServiceClient
     ShareServiceAsyncClient primaryFileServiceAsyncClient
@@ -84,10 +82,7 @@
      * Setup the File service clients commonly used for the API tests.
      */
     def setup() {
-<<<<<<< HEAD
         premiumCredential = getCredential(PREMIUM_STORAGE)
-=======
->>>>>>> 174756db
         primaryCredential = getCredential(PRIMARY_STORAGE)
         String testName = reformat(specificationContext.currentIteration.getName())
         String className = specificationContext.getCurrentSpec().getName()
@@ -102,14 +97,11 @@
             connectionString = "DefaultEndpointsProtocol=https;AccountName=teststorage;" +
                 "AccountKey=atestaccountkey;EndpointSuffix=core.windows.net"
         }
-<<<<<<< HEAD
         primaryFileServiceClient = setClient(primaryCredential)
         primaryFileServiceAsyncClient = setAsyncClient(primaryCredential)
 
         premiumFileServiceClient = setClient(premiumCredential)
         premiumFileServiceAsyncClient = setAsyncClient(premiumCredential)
-=======
->>>>>>> 174756db
 
         // Print out the test name to create breadcrumbs in our test logging in case anything hangs.
         System.out.printf("========================= %s.%s =========================%n", className, testName)
@@ -178,7 +170,6 @@
 
     static boolean liveMode() {
         return testMode == TestMode.LIVE
-<<<<<<< HEAD
     }
 
     def generateShareName() {
@@ -233,8 +224,6 @@
     ShareServiceClient getServiceClient(StorageSharedKeyCredential credential, String endpoint,
                                        HttpPipelinePolicy... policies) {
         return getServiceClientBuilder(credential, endpoint, policies).buildClient()
-=======
->>>>>>> 174756db
     }
 
     def fileServiceBuilderHelper(final InterceptorManager interceptorManager) {
@@ -400,7 +389,6 @@
         return new ByteArrayInputStream(data)
     }
 
-<<<<<<< HEAD
     static ShareLeaseClient createLeaseClient(ShareFileClient fileClient) {
         return createLeaseClient(fileClient, null)
     }
@@ -451,13 +439,13 @@
 
     String getRandomUUID() {
         return testResourceName.randomUuid()
-=======
+    }
+
     void sleepIfLive(long milliseconds) {
         if (testMode == TestMode.PLAYBACK) {
             return
         }
 
         sleep(milliseconds)
->>>>>>> 174756db
     }
 }