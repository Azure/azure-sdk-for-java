--- conflicted
+++ resolved
@@ -68,11 +68,8 @@
 import com.azure.storage.file.share.options.ShareFileUploadRangeFromUrlOptions;
 import com.azure.storage.file.share.sas.ShareFileSasPermission;
 import com.azure.storage.file.share.sas.ShareServiceSasSignatureValues;
-<<<<<<< HEAD
 import com.azure.storage.file.share.specialized.ShareLeaseClient;
-=======
 import org.junit.jupiter.api.Assertions;
->>>>>>> 9ab01251
 import org.junit.jupiter.api.BeforeEach;
 import org.junit.jupiter.api.Disabled;
 import org.junit.jupiter.api.Test;
@@ -1213,10 +1210,10 @@
         primaryFileClient.create(1024);
         ShareFileClient destinationClient = shareClient.getFileClient(generatePathName());
         destinationClient.create(1024);
-    
+
         ShareStorageException e = assertThrows(ShareStorageException.class,
             () -> destinationClient.uploadRangeFromUrl(5, 0, 0, primaryFileClient.getFileUrl()));
-    
+
         assertTrue(e.getStatusCode() == 401);
         assertTrue(e.getServiceMessage().contains("NoAuthenticationInformation"));
         assertTrue(e.getServiceMessage().contains("Server failed to authenticate the request. Please refer to the information in the www-authenticate header."));
@@ -1468,12 +1465,12 @@
     @Test
     public void startCopySourceErrorAndStatusCode() {
         primaryFileClient.create(1024);
-    
+
         ShareStorageException e = assertThrows(ShareStorageException.class, () -> {
             SyncPoller<ShareFileCopyInfo, Void> poller = primaryFileClient.beginCopy("https://error.file.core.windows.net/garbage", testMetadata, null);
             poller.waitForCompletion();
         });
-    
+
         assertTrue(e.getStatusCode() == 400);
         assertTrue(e.getServiceMessage().contains("InvalidUri"));
         assertTrue(e.getServiceMessage().contains("The requested URI does not represent any resource on the server."));
