--- conflicted
+++ resolved
@@ -1,149 +1,141 @@
 {
   "networkCallRecords" : [ {
     "Method" : "PUT",
-    "Uri" : "https://REDACTED.file.core.windows.net/filesasclienttestsfilesasnetworktestdownloadupload0672334?restype=share",
+    "Uri" : "https://REDACTED.file.core.windows.net/filesasclienttestsfilesasnetworktestdownloadupload10278d5?restype=share",
     "Headers" : {
-      "x-ms-version" : "2020-06-12",
-      "User-Agent" : "azsdk-java-azure-storage-file-share/12.9.0-beta.4 (11.0.8; Windows 10; 10.0)",
-      "x-ms-client-request-id" : "1bb130ba-b82f-4ad9-93fa-de6a27506287"
+      "x-ms-version" : "2020-08-04",
+      "User-Agent" : "azsdk-java-azure-storage-file-share/12.10.0-beta.1 (11.0.7; Windows 10; 10.0)",
+      "x-ms-client-request-id" : "992874e4-9e3b-464b-8f9d-68d7c301caaa"
     },
     "Response" : {
       "content-length" : "0",
-      "x-ms-version" : "2020-06-12",
+      "x-ms-version" : "2020-08-04",
       "Server" : "Windows-Azure-File/1.0 Microsoft-HTTPAPI/2.0",
-      "eTag" : "0x8D90ACBC6C5C9E5",
-      "Last-Modified" : "Thu, 29 Apr 2021 05:00:57 GMT",
+      "eTag" : "0x8D90F26B1CA1CE8",
+      "Last-Modified" : "Tue, 04 May 2021 18:01:51 GMT",
       "retry-after" : "0",
       "StatusCode" : "201",
-      "x-ms-request-id" : "e88f6316-b01a-00c8-0fb4-3c1410000000",
-      "x-ms-client-request-id" : "1bb130ba-b82f-4ad9-93fa-de6a27506287",
-      "Date" : "Thu, 29 Apr 2021 05:00:57 GMT"
+      "x-ms-request-id" : "5cdfe7be-301a-009f-0f0f-413ddf000000",
+      "x-ms-client-request-id" : "992874e4-9e3b-464b-8f9d-68d7c301caaa",
+      "Date" : "Tue, 04 May 2021 18:01:50 GMT"
     },
     "Exception" : null
   }, {
     "Method" : "PUT",
-    "Uri" : "https://REDACTED.file.core.windows.net/filesasclienttestsfilesasnetworktestdownloadupload0672334/filename",
+    "Uri" : "https://REDACTED.file.core.windows.net/filesasclienttestsfilesasnetworktestdownloadupload10278d5/filename",
     "Headers" : {
-      "x-ms-version" : "2020-06-12",
-      "User-Agent" : "azsdk-java-azure-storage-file-share/12.9.0-beta.4 (11.0.8; Windows 10; 10.0)",
-      "x-ms-client-request-id" : "5e806781-a419-4921-9e0f-fa2358764028"
+      "x-ms-version" : "2020-08-04",
+      "User-Agent" : "azsdk-java-azure-storage-file-share/12.10.0-beta.1 (11.0.7; Windows 10; 10.0)",
+      "x-ms-client-request-id" : "e893af70-03bc-4e35-bbc0-a536463a6b9f"
     },
     "Response" : {
       "content-length" : "0",
-      "x-ms-version" : "2020-06-12",
-      "x-ms-file-permission-key" : "1848660005694662234*12756210900458475220",
+      "x-ms-version" : "2020-08-04",
+      "x-ms-file-permission-key" : "4062645808998459240*10430761797718429670",
       "x-ms-file-id" : "13835128424026341376",
       "Server" : "Windows-Azure-File/1.0 Microsoft-HTTPAPI/2.0",
-      "x-ms-file-creation-time" : "2021-04-29T05:00:58.1811641Z",
-      "Last-Modified" : "Thu, 29 Apr 2021 05:00:58 GMT",
+      "x-ms-file-creation-time" : "2021-05-04T18:01:51.9636476Z",
+      "Last-Modified" : "Tue, 04 May 2021 18:01:51 GMT",
       "retry-after" : "0",
       "StatusCode" : "201",
       "x-ms-request-server-encrypted" : "true",
-      "Date" : "Thu, 29 Apr 2021 05:00:58 GMT",
+      "Date" : "Tue, 04 May 2021 18:01:51 GMT",
       "x-ms-file-attributes" : "Archive",
-      "x-ms-file-change-time" : "2021-04-29T05:00:58.1811641Z",
+      "x-ms-file-change-time" : "2021-05-04T18:01:51.9636476Z",
       "x-ms-file-parent-id" : "0",
-      "eTag" : "0x8D90ACBC6EEC5B9",
-      "x-ms-request-id" : "e88f631b-b01a-00c8-10b4-3c1410000000",
-      "x-ms-client-request-id" : "5e806781-a419-4921-9e0f-fa2358764028",
-      "x-ms-file-last-write-time" : "2021-04-29T05:00:58.1811641Z"
+      "eTag" : "0x8D90F26B2075BFC",
+      "x-ms-request-id" : "5cdfe7c1-301a-009f-100f-413ddf000000",
+      "x-ms-client-request-id" : "e893af70-03bc-4e35-bbc0-a536463a6b9f",
+      "x-ms-file-last-write-time" : "2021-05-04T18:01:51.9636476Z"
     },
     "Exception" : null
   }, {
     "Method" : "PUT",
-    "Uri" : "https://REDACTED.file.core.windows.net/filesasclienttestsfilesasnetworktestdownloadupload0672334/filename?comp=range",
+    "Uri" : "https://REDACTED.file.core.windows.net/filesasclienttestsfilesasnetworktestdownloadupload10278d5/filename?comp=range",
     "Headers" : {
-      "x-ms-version" : "2020-06-12",
-      "User-Agent" : "azsdk-java-azure-storage-file-share/12.9.0-beta.4 (11.0.8; Windows 10; 10.0)",
-      "x-ms-client-request-id" : "2c1388a9-61d8-4b89-890b-9dd10e5e5d0b",
+      "x-ms-version" : "2020-08-04",
+      "User-Agent" : "azsdk-java-azure-storage-file-share/12.10.0-beta.1 (11.0.7; Windows 10; 10.0)",
+      "x-ms-client-request-id" : "741bc90f-c394-4b9e-9a40-82f084870098",
       "Content-Type" : "application/octet-stream"
     },
     "Response" : {
       "content-length" : "0",
-      "x-ms-version" : "2020-06-12",
+      "x-ms-version" : "2020-08-04",
       "Server" : "Windows-Azure-File/1.0 Microsoft-HTTPAPI/2.0",
-      "eTag" : "0x8D90ACBC70495CD",
-      "Last-Modified" : "Thu, 29 Apr 2021 05:00:58 GMT",
+      "eTag" : "0x8D90F26B21D801A",
+      "Last-Modified" : "Tue, 04 May 2021 18:01:52 GMT",
       "retry-after" : "0",
       "StatusCode" : "201",
-      "x-ms-request-id" : "e88f631d-b01a-00c8-11b4-3c1410000000",
+      "x-ms-request-id" : "5cdfe7c2-301a-009f-110f-413ddf000000",
       "x-ms-request-server-encrypted" : "true",
-      "x-ms-client-request-id" : "2c1388a9-61d8-4b89-890b-9dd10e5e5d0b",
-      "Date" : "Thu, 29 Apr 2021 05:00:58 GMT",
+      "x-ms-client-request-id" : "741bc90f-c394-4b9e-9a40-82f084870098",
+      "Date" : "Tue, 04 May 2021 18:01:51 GMT",
       "Content-MD5" : "CY9rzUYh03PK3k6DJie09g=="
     },
     "Exception" : null
   }, {
     "Method" : "GET",
-<<<<<<< HEAD
-    "Uri" : "https://REDACTED.file.core.windows.net/filesasclienttestsfilesasnetworktestdownloadupload2925046/filename?sv=2020-08-04&spr=https%2Chttp&st=2020-12-13T19%3A55%3A30Z&se=2020-12-15T19%3A55%3A30Z&sip=0.0.0.0-255.255.255.255&sr=f&sp=rcwd&sig=REDACTED&rscc=cache&rscd=disposition&rsce=encoding&rscl=language&rsct=type",
-=======
-    "Uri" : "https://REDACTED.file.core.windows.net/filesasclienttestsfilesasnetworktestdownloadupload0672334/filename?sv=2020-06-12&spr=https%2Chttp&st=2021-04-28T05%3A00%3A58Z&se=2021-04-30T05%3A00%3A58Z&sr=f&sp=rcwd&sig=REDACTED&rscc=cache&rscd=disposition&rsce=encoding&rscl=language&rsct=type",
->>>>>>> 908c7134
+    "Uri" : "https://REDACTED.file.core.windows.net/filesasclienttestsfilesasnetworktestdownloadupload10278d5/filename?sv=2020-08-04&spr=https%2Chttp&st=2021-05-03T18%3A01%3A53Z&se=2021-05-05T18%3A01%3A53Z&sr=f&sp=rcwd&sig=REDACTED&rscc=cache&rscd=disposition&rsce=encoding&rscl=language&rsct=type",
     "Headers" : {
-      "x-ms-version" : "2020-06-12",
-      "User-Agent" : "azsdk-java-azure-storage-file-share/12.9.0-beta.4 (11.0.8; Windows 10; 10.0)",
-      "x-ms-client-request-id" : "24220fd9-a19c-439d-be11-723cae8343cb"
+      "x-ms-version" : "2020-08-04",
+      "User-Agent" : "azsdk-java-azure-storage-file-share/12.10.0-beta.1 (11.0.7; Windows 10; 10.0)",
+      "x-ms-client-request-id" : "a1c72aba-c850-42a6-b5a0-6c9a403286d4"
     },
     "Response" : {
       "content-length" : "1024",
       "x-ms-lease-status" : "unlocked",
       "x-ms-file-id" : "13835128424026341376",
       "Server" : "Windows-Azure-File/1.0 Microsoft-HTTPAPI/2.0",
-      "x-ms-file-creation-time" : "2021-04-29T05:00:58.1811641Z",
+      "x-ms-file-creation-time" : "2021-05-04T18:01:51.9636476Z",
       "x-ms-lease-state" : "available",
-      "Last-Modified" : "Thu, 29 Apr 2021 05:00:58 GMT",
+      "Last-Modified" : "Tue, 04 May 2021 18:01:52 GMT",
       "retry-after" : "0",
       "StatusCode" : "200",
       "x-ms-file-attributes" : "Archive",
-      "eTag" : "0x8D90ACBC70495CD",
+      "eTag" : "0x8D90F26B21D801A",
       "Content-Length" : "1024",
-      "x-ms-request-id" : "e88f631e-b01a-00c8-12b4-3c1410000000",
+      "x-ms-request-id" : "5cdfe7c3-301a-009f-120f-413ddf000000",
       "Body" : "test\u0000\u0000\u0000\u0000\u0000\u0000\u0000\u0000\u0000\u0000\u0000\u0000\u0000\u0000\u0000\u0000\u0000\u0000\u0000\u0000\u0000\u0000\u0000\u0000\u0000\u0000\u0000\u0000\u0000\u0000\u0000\u0000\u0000\u0000\u0000\u0000\u0000\u0000\u0000\u0000\u0000\u0000\u0000\u0000\u0000\u0000\u0000\u0000\u0000\u0000\u0000\u0000\u0000\u0000\u0000\u0000\u0000\u0000\u0000\u0000\u0000\u0000\u0000\u0000\u0000\u0000\u0000\u0000\u0000\u0000\u0000\u0000\u0000\u0000\u0000\u0000\u0000\u0000\u0000\u0000\u0000\u0000\u0000\u0000\u0000\u0000\u0000\u0000\u0000\u0000\u0000\u0000\u0000\u0000\u0000\u0000\u0000\u0000\u0000\u0000\u0000\u0000\u0000\u0000\u0000\u0000\u0000\u0000\u0000\u0000\u0000\u0000\u0000\u0000\u0000\u0000\u0000\u0000\u0000\u0000\u0000\u0000\u0000\u0000\u0000\u0000\u0000\u0000\u0000\u0000\u0000\u0000\u0000\u0000\u0000\u0000\u0000\u0000\u0000\u0000\u0000\u0000\u0000\u0000\u0000\u0000\u0000\u0000\u0000\u0000\u0000\u0000\u0000\u0000\u0000\u0000\u0000\u0000\u0000\u0000\u0000\u0000\u0000\u0000\u0000\u0000\u0000\u0000\u0000\u0000\u0000\u0000\u0000\u0000\u0000\u0000\u0000\u0000\u0000\u0000\u0000\u0000\u0000\u0000\u0000\u0000\u0000\u0000\u0000\u0000\u0000\u0000\u0000\u0000\u0000\u0000\u0000\u0000\u0000\u0000\u0000\u0000\u0000\u0000\u0000\u0000\u0000\u0000\u0000\u0000\u0000\u0000\u0000\u0000\u0000\u0000\u0000\u0000\u0000\u0000\u0000\u0000\u0000\u0000\u0000\u0000\u0000\u0000\u0000\u0000\u0000\u0000\u0000\u0000\u0000\u0000\u0000\u0000\u0000\u0000\u0000\u0000\u0000\u0000\u0000\u0000\u0000\u0000\u0000\u0000\u0000\u0000\u0000\u0000\u0000\u0000\u0000\u0000\u0000\u0000\u0000\u0000\u0000\u0000\u0000\u0000\u0000\u0000\u0000\u0000\u0000\u0000\u0000\u0000\u0000\u0000\u0000\u0000\u0000\u0000\u0000\u0000\u0000\u0000\u0000\u0000\u0000\u0000\u0000\u0000\u0000\u0000\u0000\u0000\u0000\u0000\u0000\u0000\u0000\u0000\u0000\u0000\u0000\u0000\u0000\u0000\u0000\u0000\u0000\u0000\u0000\u0000\u0000\u0000\u0000\u0000\u0000\u0000\u0000\u0000\u0000\u0000\u0000\u0000\u0000\u0000\u0000\u0000\u0000\u0000\u0000\u0000\u0000\u0000\u0000\u0000\u0000\u0000\u0000\u0000\u0000\u0000\u0000\u0000\u0000\u0000\u0000\u0000\u0000\u0000\u0000\u0000\u0000\u0000\u0000\u0000\u0000\u0000\u0000\u0000\u0000\u0000\u0000\u0000\u0000\u0000\u0000\u0000\u0000\u0000\u0000\u0000\u0000\u0000\u0000\u0000\u0000\u0000\u0000\u0000\u0000\u0000\u0000\u0000\u0000\u0000\u0000\u0000\u0000\u0000\u0000\u0000\u0000\u0000\u0000\u0000\u0000\u0000\u0000\u0000\u0000\u0000\u0000\u0000\u0000\u0000\u0000\u0000\u0000\u0000\u0000\u0000\u0000\u0000\u0000\u0000\u0000\u0000\u0000\u0000\u0000\u0000\u0000\u0000\u0000\u0000\u0000\u0000\u0000\u0000\u0000\u0000\u0000\u0000\u0000\u0000\u0000\u0000\u0000\u0000\u0000\u0000\u0000\u0000\u0000\u0000\u0000\u0000\u0000\u0000\u0000\u0000\u0000\u0000\u0000\u0000\u0000\u0000\u0000\u0000\u0000\u0000\u0000\u0000\u0000\u0000\u0000\u0000\u0000\u0000\u0000\u0000\u0000\u0000\u0000\u0000\u0000\u0000\u0000\u0000\u0000\u0000\u0000\u0000\u0000\u0000\u0000\u0000\u0000\u0000\u0000\u0000\u0000\u0000\u0000\u0000\u0000\u0000\u0000\u0000\u0000\u0000\u0000\u0000\u0000\u0000\u0000\u0000\u0000\u0000\u0000\u0000\u0000\u0000\u0000\u0000\u0000\u0000\u0000\u0000\u0000\u0000\u0000\u0000\u0000\u0000\u0000\u0000\u0000\u0000\u0000\u0000\u0000\u0000\u0000\u0000\u0000\u0000\u0000\u0000\u0000\u0000\u0000\u0000\u0000\u0000\u0000\u0000\u0000\u0000\u0000\u0000\u0000\u0000\u0000\u0000\u0000\u0000\u0000\u0000\u0000\u0000\u0000\u0000\u0000\u0000\u0000\u0000\u0000\u0000\u0000\u0000\u0000\u0000\u0000\u0000\u0000\u0000\u0000\u0000\u0000\u0000\u0000\u0000\u0000\u0000\u0000\u0000\u0000\u0000\u0000\u0000\u0000\u0000\u0000\u0000\u0000\u0000\u0000\u0000\u0000\u0000\u0000\u0000\u0000\u0000\u0000\u0000\u0000\u0000\u0000\u0000\u0000\u0000\u0000\u0000\u0000\u0000\u0000\u0000\u0000\u0000\u0000\u0000\u0000\u0000\u0000\u0000\u0000\u0000\u0000\u0000\u0000\u0000\u0000\u0000\u0000\u0000\u0000\u0000\u0000\u0000\u0000\u0000\u0000\u0000\u0000\u0000\u0000\u0000\u0000\u0000\u0000\u0000\u0000\u0000\u0000\u0000\u0000\u0000\u0000\u0000\u0000\u0000\u0000\u0000\u0000\u0000\u0000\u0000\u0000\u0000\u0000\u0000\u0000\u0000\u0000\u0000\u0000\u0000\u0000\u0000\u0000\u0000\u0000\u0000\u0000\u0000\u0000\u0000\u0000\u0000\u0000\u0000\u0000\u0000\u0000\u0000\u0000\u0000\u0000\u0000\u0000\u0000\u0000\u0000\u0000\u0000\u0000\u0000\u0000\u0000\u0000\u0000\u0000\u0000\u0000\u0000\u0000\u0000\u0000\u0000\u0000\u0000\u0000\u0000\u0000\u0000\u0000\u0000\u0000\u0000\u0000\u0000\u0000\u0000\u0000\u0000\u0000\u0000\u0000\u0000\u0000\u0000\u0000\u0000\u0000\u0000\u0000\u0000\u0000\u0000\u0000\u0000\u0000\u0000\u0000\u0000\u0000\u0000\u0000\u0000\u0000\u0000\u0000\u0000\u0000\u0000\u0000\u0000\u0000\u0000\u0000\u0000\u0000\u0000\u0000\u0000\u0000\u0000\u0000\u0000\u0000\u0000\u0000\u0000\u0000\u0000\u0000\u0000\u0000\u0000\u0000\u0000\u0000\u0000\u0000\u0000\u0000\u0000\u0000\u0000\u0000\u0000\u0000\u0000\u0000\u0000\u0000\u0000\u0000\u0000\u0000\u0000\u0000\u0000\u0000\u0000\u0000\u0000\u0000\u0000\u0000\u0000\u0000\u0000\u0000\u0000\u0000\u0000\u0000\u0000\u0000\u0000\u0000\u0000\u0000\u0000\u0000\u0000\u0000\u0000\u0000\u0000\u0000\u0000\u0000\u0000\u0000\u0000\u0000\u0000\u0000\u0000\u0000\u0000\u0000\u0000\u0000\u0000\u0000\u0000\u0000\u0000\u0000\u0000\u0000\u0000\u0000\u0000\u0000\u0000\u0000\u0000\u0000\u0000\u0000\u0000\u0000\u0000\u0000\u0000\u0000\u0000\u0000\u0000\u0000\u0000\u0000\u0000\u0000\u0000\u0000\u0000\u0000\u0000\u0000\u0000\u0000\u0000\u0000\u0000\u0000\u0000\u0000\u0000\u0000\u0000\u0000\u0000\u0000\u0000\u0000\u0000\u0000\u0000\u0000\u0000\u0000\u0000\u0000\u0000\u0000\u0000\u0000\u0000\u0000\u0000\u0000\u0000\u0000\u0000\u0000\u0000\u0000\u0000\u0000\u0000\u0000\u0000\u0000\u0000\u0000\u0000\u0000\u0000\u0000\u0000\u0000\u0000\u0000\u0000\u0000\u0000\u0000\u0000\u0000\u0000\u0000\u0000\u0000\u0000\u0000\u0000\u0000\u0000\u0000\u0000\u0000\u0000\u0000\u0000\u0000\u0000\u0000\u0000\u0000\u0000\u0000\u0000\u0000\u0000\u0000\u0000\u0000\u0000\u0000\u0000\u0000\u0000\u0000\u0000\u0000\u0000\u0000\u0000\u0000\u0000\u0000\u0000\u0000\u0000\u0000\u0000\u0000\u0000\u0000\u0000\u0000\u0000\u0000\u0000\u0000\u0000\u0000\u0000\u0000\u0000\u0000\u0000",
       "Content-Type" : "type",
-      "x-ms-version" : "2020-06-12",
-      "x-ms-file-permission-key" : "1848660005694662234*12756210900458475220",
-      "Date" : "Thu, 29 Apr 2021 05:00:58 GMT",
+      "x-ms-version" : "2020-08-04",
+      "x-ms-file-permission-key" : "4062645808998459240*10430761797718429670",
+      "Date" : "Tue, 04 May 2021 18:01:51 GMT",
       "Accept-Ranges" : "bytes",
       "x-ms-server-encrypted" : "true",
       "x-ms-type" : "File",
       "Cache-Control" : "cache",
       "Content-Disposition" : "disposition",
-      "x-ms-file-change-time" : "2021-04-29T05:00:58.1811641Z",
+      "x-ms-file-change-time" : "2021-05-04T18:01:51.9636476Z",
       "x-ms-file-parent-id" : "0",
       "Content-Language" : "language",
-      "x-ms-client-request-id" : "24220fd9-a19c-439d-be11-723cae8343cb",
-      "x-ms-file-last-write-time" : "2021-04-29T05:00:58.1811641Z"
+      "x-ms-client-request-id" : "a1c72aba-c850-42a6-b5a0-6c9a403286d4",
+      "x-ms-file-last-write-time" : "2021-05-04T18:01:51.9636476Z"
     },
     "Exception" : null
   }, {
     "Method" : "PUT",
-<<<<<<< HEAD
-    "Uri" : "https://REDACTED.file.core.windows.net/filesasclienttestsfilesasnetworktestdownloadupload2925046/filename?comp=range&sv=2020-08-04&spr=https%2Chttp&st=2020-12-13T19%3A55%3A30Z&se=2020-12-15T19%3A55%3A30Z&sip=0.0.0.0-255.255.255.255&sr=f&sp=rcwd&sig=REDACTED&rscc=cache&rscd=disposition&rsce=encoding&rscl=language&rsct=type",
-=======
-    "Uri" : "https://REDACTED.file.core.windows.net/filesasclienttestsfilesasnetworktestdownloadupload0672334/filename?comp=range&sv=2020-06-12&spr=https%2Chttp&st=2021-04-28T05%3A00%3A58Z&se=2021-04-30T05%3A00%3A58Z&sr=f&sp=rcwd&sig=REDACTED&rscc=cache&rscd=disposition&rsce=encoding&rscl=language&rsct=type",
->>>>>>> 908c7134
+    "Uri" : "https://REDACTED.file.core.windows.net/filesasclienttestsfilesasnetworktestdownloadupload10278d5/filename?comp=range&sv=2020-08-04&spr=https%2Chttp&st=2021-05-03T18%3A01%3A53Z&se=2021-05-05T18%3A01%3A53Z&sr=f&sp=rcwd&sig=REDACTED&rscc=cache&rscd=disposition&rsce=encoding&rscl=language&rsct=type",
     "Headers" : {
-      "x-ms-version" : "2020-06-12",
-      "User-Agent" : "azsdk-java-azure-storage-file-share/12.9.0-beta.4 (11.0.8; Windows 10; 10.0)",
-      "x-ms-client-request-id" : "cd9a7dbd-742a-4557-a124-ad3a473229db",
+      "x-ms-version" : "2020-08-04",
+      "User-Agent" : "azsdk-java-azure-storage-file-share/12.10.0-beta.1 (11.0.7; Windows 10; 10.0)",
+      "x-ms-client-request-id" : "3a80a6ff-8769-4a43-9240-a0fe6f2a6ccf",
       "Content-Type" : "application/octet-stream"
     },
     "Response" : {
       "content-length" : "0",
-      "x-ms-version" : "2020-06-12",
+      "x-ms-version" : "2020-08-04",
       "Server" : "Windows-Azure-File/1.0 Microsoft-HTTPAPI/2.0",
-      "eTag" : "0x8D90ACBC73D0629",
-      "Last-Modified" : "Thu, 29 Apr 2021 05:00:58 GMT",
+      "eTag" : "0x8D90F26B244BE5A",
+      "Last-Modified" : "Tue, 04 May 2021 18:01:52 GMT",
       "retry-after" : "0",
       "StatusCode" : "201",
-      "x-ms-request-id" : "e88f631f-b01a-00c8-13b4-3c1410000000",
+      "x-ms-request-id" : "5cdfe7c4-301a-009f-130f-413ddf000000",
       "x-ms-request-server-encrypted" : "true",
-      "x-ms-client-request-id" : "cd9a7dbd-742a-4557-a124-ad3a473229db",
-      "Date" : "Thu, 29 Apr 2021 05:00:58 GMT",
+      "x-ms-client-request-id" : "3a80a6ff-8769-4a43-9240-a0fe6f2a6ccf",
+      "Date" : "Tue, 04 May 2021 18:01:51 GMT",
       "Content-MD5" : "CY9rzUYh03PK3k6DJie09g=="
     },
     "Exception" : null
   } ],
-  "variables" : [ "filesasclienttestsfilesasnetworktestdownloadupload0672334", "2021-04-29T05:00:58.553856400Z", "2021-04-29T05:00:58.574856800Z" ]
+  "variables" : [ "filesasclienttestsfilesasnetworktestdownloadupload10278d5", "2021-05-04T18:01:53.177611400Z", "2021-05-04T18:01:53.199612800Z" ]
 }