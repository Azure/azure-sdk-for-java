--- conflicted
+++ resolved
@@ -1,33 +1,16 @@
 {
   "networkCallRecords" : [ {
     "Method" : "PUT",
-<<<<<<< HEAD
-    "Uri" : "https://REDACTED.file.core.windows.net/filesastestsfilesasnetworktestuploadfails240431e737e2?restype=share",
-    "Headers" : {
-      "x-ms-version" : "2020-08-04",
-      "User-Agent" : "azsdk-java-azure-storage-file-share/12.10.0-beta.1 (11.0.7; Windows 10; 10.0)",
-      "x-ms-client-request-id" : "f1d4d7f3-bfe7-4e9a-8f87-5780ff5308b8"
-=======
     "Uri" : "https://REDACTED.file.core.windows.net/05bff12205bff12259319321d927c734f75a4b0db0?restype=share",
     "Headers" : {
       "x-ms-version" : "2020-06-12",
       "User-Agent" : "azsdk-java-azure-storage-file-share/12.10.0-beta.1 (11.0.8; Windows 10; 10.0)",
       "x-ms-client-request-id" : "36a74145-eedd-4518-809d-2b115820002b"
->>>>>>> 153351ff
     },
     "Response" : {
       "content-length" : "0",
-      "x-ms-version" : "2020-08-04",
+      "x-ms-version" : "2020-06-12",
       "Server" : "Windows-Azure-File/1.0 Microsoft-HTTPAPI/2.0",
-<<<<<<< HEAD
-      "eTag" : "0x8D90F27EB4D1C15",
-      "Last-Modified" : "Tue, 04 May 2021 18:10:37 GMT",
-      "retry-after" : "0",
-      "StatusCode" : "201",
-      "x-ms-request-id" : "dd08912e-001a-002d-2710-41c2ae000000",
-      "x-ms-client-request-id" : "f1d4d7f3-bfe7-4e9a-8f87-5780ff5308b8",
-      "Date" : "Tue, 04 May 2021 18:10:36 GMT"
-=======
       "eTag" : "0x8D910031B5F0FE5",
       "Last-Modified" : "Wed, 05 May 2021 20:19:37 GMT",
       "retry-after" : "0",
@@ -35,38 +18,10 @@
       "x-ms-request-id" : "a3ea5d63-601a-002d-43eb-4179c2000000",
       "x-ms-client-request-id" : "36a74145-eedd-4518-809d-2b115820002b",
       "Date" : "Wed, 05 May 2021 20:19:37 GMT"
->>>>>>> 153351ff
     },
     "Exception" : null
   }, {
     "Method" : "PUT",
-<<<<<<< HEAD
-    "Uri" : "https://REDACTED.file.core.windows.net/filesastestsfilesasnetworktestuploadfails240431e737e2/filename",
-    "Headers" : {
-      "x-ms-version" : "2020-08-04",
-      "User-Agent" : "azsdk-java-azure-storage-file-share/12.10.0-beta.1 (11.0.7; Windows 10; 10.0)",
-      "x-ms-client-request-id" : "f96946e3-fe79-4374-b806-5de26cb1e0a7"
-    },
-    "Response" : {
-      "content-length" : "0",
-      "x-ms-version" : "2020-08-04",
-      "x-ms-file-permission-key" : "4062645808998459240*10430761797718429670",
-      "x-ms-file-id" : "13835128424026341376",
-      "Server" : "Windows-Azure-File/1.0 Microsoft-HTTPAPI/2.0",
-      "x-ms-file-creation-time" : "2021-05-04T18:10:37.8703238Z",
-      "Last-Modified" : "Tue, 04 May 2021 18:10:37 GMT",
-      "retry-after" : "0",
-      "StatusCode" : "201",
-      "x-ms-request-server-encrypted" : "true",
-      "Date" : "Tue, 04 May 2021 18:10:36 GMT",
-      "x-ms-file-attributes" : "Archive",
-      "x-ms-file-change-time" : "2021-05-04T18:10:37.8703238Z",
-      "x-ms-file-parent-id" : "0",
-      "eTag" : "0x8D90F27EB7E5986",
-      "x-ms-request-id" : "dd089131-001a-002d-2810-41c2ae000000",
-      "x-ms-client-request-id" : "f96946e3-fe79-4374-b806-5de26cb1e0a7",
-      "x-ms-file-last-write-time" : "2021-05-04T18:10:37.8703238Z"
-=======
     "Uri" : "https://REDACTED.file.core.windows.net/05bff12205bff12259319321d927c734f75a4b0db0/filename",
     "Headers" : {
       "x-ms-version" : "2020-06-12",
@@ -92,78 +47,45 @@
       "x-ms-request-id" : "67e7043a-901a-004b-11eb-4136e2000000",
       "x-ms-client-request-id" : "443590a4-10d0-4a2b-9c9a-e9408bca1c73",
       "x-ms-file-last-write-time" : "2021-05-05T20:19:38.1870590Z"
->>>>>>> 153351ff
     },
     "Exception" : null
   }, {
     "Method" : "PUT",
-<<<<<<< HEAD
-    "Uri" : "https://REDACTED.file.core.windows.net/filesastestsfilesasnetworktestuploadfails240431e737e2/filename?comp=range&sv=2020-08-04&spr=https%2Chttp&st=2021-05-03T18%3A10%3A38Z&se=2021-05-05T18%3A10%3A38Z&sr=f&sp=rcd&sig=REDACTED&rscc=cache&rscd=disposition&rsce=encoding&rscl=language&rsct=type",
-    "Headers" : {
-      "x-ms-version" : "2020-08-04",
-      "User-Agent" : "azsdk-java-azure-storage-file-share/12.10.0-beta.1 (11.0.7; Windows 10; 10.0)",
-      "x-ms-client-request-id" : "d1ebd244-79ff-43b5-bbc8-de6369ce4dc5",
-=======
     "Uri" : "https://REDACTED.file.core.windows.net/05bff12205bff12259319321d927c734f75a4b0db0/filename?comp=range&sv=2020-06-12&spr=https%2Chttp&st=2021-05-04T20%3A19%3A38Z&se=2021-05-06T20%3A19%3A38Z&sr=f&sp=rcd&sig=REDACTED&rscc=cache&rscd=disposition&rsce=encoding&rscl=language&rsct=type",
     "Headers" : {
       "x-ms-version" : "2020-06-12",
       "User-Agent" : "azsdk-java-azure-storage-file-share/12.10.0-beta.1 (11.0.8; Windows 10; 10.0)",
       "x-ms-client-request-id" : "9983b0fc-bcad-45c1-ad59-e574fb212ebb",
->>>>>>> 153351ff
       "Content-Type" : "application/octet-stream"
     },
     "Response" : {
       "content-length" : "279",
-      "x-ms-version" : "2020-08-04",
+      "x-ms-version" : "2020-06-12",
       "Server" : "Windows-Azure-File/1.0 Microsoft-HTTPAPI/2.0",
       "x-ms-error-code" : "AuthorizationPermissionMismatch",
       "retry-after" : "0",
       "StatusCode" : "403",
-<<<<<<< HEAD
-      "x-ms-request-id" : "dd089133-001a-002d-2a10-41c2ae000000",
-      "Body" : "﻿<?xml version=\"1.0\" encoding=\"utf-8\"?><Error><Code>AuthorizationPermissionMismatch</Code><Message>This request is not authorized to perform this operation using this permission.\nRequestId:dd089133-001a-002d-2a10-41c2ae000000\nTime:2021-05-04T18:10:38.0509852Z</Message></Error>",
-      "x-ms-client-request-id" : "d1ebd244-79ff-43b5-bbc8-de6369ce4dc5",
-      "Date" : "Tue, 04 May 2021 18:10:37 GMT",
-=======
       "x-ms-request-id" : "32e9380e-a01a-001d-0feb-41c70d000000",
       "Body" : "﻿<?xml version=\"1.0\" encoding=\"utf-8\"?><Error><Code>AuthorizationPermissionMismatch</Code><Message>This request is not authorized to perform this operation using this permission.\nRequestId:32e9380e-a01a-001d-0feb-41c70d000000\nTime:2021-05-05T20:19:38.3223624Z</Message></Error>",
       "x-ms-client-request-id" : "9983b0fc-bcad-45c1-ad59-e574fb212ebb",
       "Date" : "Wed, 05 May 2021 20:19:37 GMT",
->>>>>>> 153351ff
       "Content-Type" : "application/xml"
     },
     "Exception" : null
   }, {
     "Method" : "DELETE",
-<<<<<<< HEAD
-    "Uri" : "https://REDACTED.file.core.windows.net/filesastestsfilesasnetworktestuploadfails240431e737e2/filename?sv=2020-08-04&spr=https%2Chttp&st=2021-05-03T18%3A10%3A38Z&se=2021-05-05T18%3A10%3A38Z&sr=f&sp=rcd&sig=REDACTED&rscc=cache&rscd=disposition&rsce=encoding&rscl=language&rsct=type",
-    "Headers" : {
-      "x-ms-version" : "2020-08-04",
-      "User-Agent" : "azsdk-java-azure-storage-file-share/12.10.0-beta.1 (11.0.7; Windows 10; 10.0)",
-      "x-ms-client-request-id" : "1c8c51a4-3505-40c7-a3a8-38f322337cbb"
-=======
     "Uri" : "https://REDACTED.file.core.windows.net/05bff12205bff12259319321d927c734f75a4b0db0/filename?sv=2020-06-12&spr=https%2Chttp&st=2021-05-04T20%3A19%3A38Z&se=2021-05-06T20%3A19%3A38Z&sr=f&sp=rcd&sig=REDACTED&rscc=cache&rscd=disposition&rsce=encoding&rscl=language&rsct=type",
     "Headers" : {
       "x-ms-version" : "2020-06-12",
       "User-Agent" : "azsdk-java-azure-storage-file-share/12.10.0-beta.1 (11.0.8; Windows 10; 10.0)",
       "x-ms-client-request-id" : "e8aa8cca-1546-4952-bfda-fcb8b76c9443"
->>>>>>> 153351ff
     },
     "Response" : {
       "content-length" : "0",
-      "x-ms-version" : "2020-08-04",
+      "x-ms-version" : "2020-06-12",
       "Server" : "Windows-Azure-File/1.0 Microsoft-HTTPAPI/2.0",
       "retry-after" : "0",
       "StatusCode" : "202",
-<<<<<<< HEAD
-      "x-ms-request-id" : "dd089137-001a-002d-2e10-41c2ae000000",
-      "x-ms-client-request-id" : "1c8c51a4-3505-40c7-a3a8-38f322337cbb",
-      "Date" : "Tue, 04 May 2021 18:10:37 GMT"
-    },
-    "Exception" : null
-  } ],
-  "variables" : [ "filesastestsfilesasnetworktestuploadfails240431e737e2", "2021-05-04T18:10:38.937213700Z", "2021-05-04T18:10:38.942181800Z" ]
-=======
       "x-ms-request-id" : "6442f123-001a-0076-01eb-4140f9000000",
       "x-ms-client-request-id" : "e8aa8cca-1546-4952-bfda-fcb8b76c9443",
       "Date" : "Wed, 05 May 2021 20:19:37 GMT"
@@ -211,5 +133,4 @@
     "Exception" : null
   } ],
   "variables" : [ "05bff12205bff12259319321d927c734f75a4b0db0", "2021-05-05T20:19:38.366882800Z", "2021-05-05T20:19:38.366882800Z" ]
->>>>>>> 153351ff
 }