--- conflicted
+++ resolved
@@ -1,93 +1,61 @@
 {
   "networkCallRecords" : [ {
     "Method" : "PUT",
-    "Uri" : "https://azstoragesdkaccount.file.core.windows.net/filesastestsfilesasnetworktestuploadfails67293fd49772?restype=share",
+    "Uri" : "https://azstoragesdkaccount.file.core.windows.net/filesastestsfilesasnetworktestuploadfails40088edba26b?restype=share",
     "Headers" : {
       "x-ms-version" : "2019-02-02",
-<<<<<<< HEAD
-      "User-Agent" : "azsdk-java-azure-storage-file-share/12.0.0-beta.6 11.0.4; Windows 10 10.0",
-      "x-ms-client-request-id" : "63f11d32-d217-43b0-8b0f-772117dc02ec"
-=======
-      "User-Agent" : "azsdk-java-azure-storage-file-share/12.0.0-beta.6 (1.8.0_221; Windows 10 10.0)",
-      "x-ms-client-request-id" : "65fee68b-b8ef-4870-9365-8c4690699579"
+      "User-Agent" : "azsdk-java-azure-storage-file-share/12.0.0-beta.6 (11.0.4; Windows 10 10.0)",
+      "x-ms-client-request-id" : "42fdde74-5e9b-4cfd-b01c-563e44939999"
     },
     "Response" : {
       "x-ms-version" : "2019-02-02",
       "Server" : "Windows-Azure-File/1.0 Microsoft-HTTPAPI/2.0",
-      "ETag" : "0x8D76D5361B67583",
-      "Last-Modified" : "Wed, 20 Nov 2019 00:48:38 GMT",
+      "ETag" : "0x8D76DF164066B0B",
+      "Last-Modified" : "Wed, 20 Nov 2019 19:39:42 GMT",
       "retry-after" : "0",
       "Content-Length" : "0",
       "StatusCode" : "201",
-      "x-ms-request-id" : "d24e1e26-b01a-000d-433c-9fdf7a000000",
-      "Date" : "Wed, 20 Nov 2019 00:48:38 GMT",
-      "x-ms-client-request-id" : "65fee68b-b8ef-4870-9365-8c4690699579"
+      "x-ms-request-id" : "13cd8796-a01a-0056-04da-9fd806000000",
+      "Date" : "Wed, 20 Nov 2019 19:39:42 GMT",
+      "x-ms-client-request-id" : "42fdde74-5e9b-4cfd-b01c-563e44939999"
     },
     "Exception" : null
   }, {
     "Method" : "PUT",
-    "Uri" : "https://azstoragesdkaccount.file.core.windows.net/filesastestsfilesasnetworktestuploadfails67293fd49772/filename",
+    "Uri" : "https://azstoragesdkaccount.file.core.windows.net/filesastestsfilesasnetworktestuploadfails40088edba26b/filename",
     "Headers" : {
       "x-ms-version" : "2019-02-02",
-      "User-Agent" : "azsdk-java-azure-storage-file-share/12.0.0-beta.6 (1.8.0_221; Windows 10 10.0)",
-      "x-ms-client-request-id" : "33aadf69-9063-4960-a957-0ec823b3b942"
->>>>>>> 6a47e2af
+      "User-Agent" : "azsdk-java-azure-storage-file-share/12.0.0-beta.6 (11.0.4; Windows 10 10.0)",
+      "x-ms-client-request-id" : "0207faf3-8b50-49e7-852e-9fbb875c2c35"
     },
     "Response" : {
       "x-ms-version" : "2019-02-02",
       "x-ms-file-permission-key" : "2189138948451189390*13168958551941065216",
-<<<<<<< HEAD
-      "x-ms-file-id" : "13835092140142624768",
+      "x-ms-file-id" : "13835128424026341376",
       "Server" : "Windows-Azure-File/1.0 Microsoft-HTTPAPI/2.0",
-      "x-ms-file-creation-time" : "2019-11-13T02:07:10.4480206Z",
-      "Last-Modified" : "Wed, 13 Nov 2019 02:07:10 GMT",
+      "x-ms-file-creation-time" : "2019-11-20T19:39:42.9351733Z",
+      "Last-Modified" : "Wed, 20 Nov 2019 19:39:42 GMT",
       "retry-after" : "0",
       "StatusCode" : "201",
       "x-ms-request-server-encrypted" : "true",
-      "Date" : "Wed, 13 Nov 2019 02:07:09 GMT",
-      "ETag" : "0x8D767DE315837CE",
+      "Date" : "Wed, 20 Nov 2019 19:39:42 GMT",
+      "ETag" : "0x8D76DF1640D4535",
       "x-ms-file-attributes" : "Archive",
-      "x-ms-file-change-time" : "2019-11-13T02:07:10.4480206Z",
+      "x-ms-file-change-time" : "2019-11-20T19:39:42.9351733Z",
       "x-ms-file-parent-id" : "0",
       "Content-Length" : "0",
-      "x-ms-request-id" : "f77c5cd5-401a-00df-23c7-996122000000",
-      "x-ms-client-request-id" : "63f11d32-d217-43b0-8b0f-772117dc02ec",
-      "x-ms-file-last-write-time" : "2019-11-13T02:07:10.4480206Z"
-=======
-      "x-ms-file-id" : "13835128424026341376",
-      "Server" : "Windows-Azure-File/1.0 Microsoft-HTTPAPI/2.0",
-      "x-ms-file-creation-time" : "2019-11-20T00:48:38.5701481Z",
-      "Last-Modified" : "Wed, 20 Nov 2019 00:48:38 GMT",
-      "retry-after" : "0",
-      "StatusCode" : "201",
-      "x-ms-request-server-encrypted" : "true",
-      "Date" : "Wed, 20 Nov 2019 00:48:38 GMT",
-      "ETag" : "0x8D76D5361BCF669",
-      "x-ms-file-attributes" : "Archive",
-      "x-ms-file-change-time" : "2019-11-20T00:48:38.5701481Z",
-      "x-ms-file-parent-id" : "0",
-      "Content-Length" : "0",
-      "x-ms-request-id" : "d24e1e28-b01a-000d-443c-9fdf7a000000",
-      "x-ms-client-request-id" : "33aadf69-9063-4960-a957-0ec823b3b942",
-      "x-ms-file-last-write-time" : "2019-11-20T00:48:38.5701481Z"
->>>>>>> 6a47e2af
+      "x-ms-request-id" : "13cd8799-a01a-0056-06da-9fd806000000",
+      "x-ms-client-request-id" : "0207faf3-8b50-49e7-852e-9fbb875c2c35",
+      "x-ms-file-last-write-time" : "2019-11-20T19:39:42.9351733Z"
     },
     "Exception" : null
   }, {
     "Method" : "PUT",
-<<<<<<< HEAD
-    "Uri" : "https://azstoragesdkaccount.file.core.windows.net/sharename/filename?comp=range&sv=2019-02-02&spr=https%2Chttp&st=2019-11-12T02%3A07%3A10Z&se=2019-11-14T02%3A07%3A10Z&sip=0.0.0.0-255.255.255.255&sr=f&sp=rcd&sig=REDACTED&rscc=cache&rscd=disposition&rsce=encoding&rscl=language&rsct=type",
+    "Uri" : "https://azstoragesdkaccount.file.core.windows.net/filesastestsfilesasnetworktestuploadfails40088edba26b/filename?comp=range&sv=2019-02-02&spr=https%2Chttp&st=2019-11-19T19%3A39%3A42Z&se=2019-11-21T19%3A39%3A42Z&sip=0.0.0.0-255.255.255.255&sr=f&sp=rcd&sig=REDACTED&rscc=cache&rscd=disposition&rsce=encoding&rscl=language&rsct=type",
     "Headers" : {
       "x-ms-version" : "2019-02-02",
-      "User-Agent" : "azsdk-java-azure-storage-file-share/12.0.0-beta.6 11.0.4; Windows 10 10.0",
-      "x-ms-client-request-id" : "8e1fcd16-3826-4471-9ae8-ff9cd6d73753",
-=======
-    "Uri" : "https://azstoragesdkaccount.file.core.windows.net/filesastestsfilesasnetworktestuploadfails67293fd49772/filename?comp=range&sv=2019-02-02&spr=https%2Chttp&st=2019-11-19T00%3A48%3A38Z&se=2019-11-21T00%3A48%3A38Z&sip=0.0.0.0-255.255.255.255&sr=f&sp=rcd&sig=REDACTED&rscc=cache&rscd=disposition&rsce=encoding&rscl=language&rsct=type",
-    "Headers" : {
-      "x-ms-version" : "2019-02-02",
-      "User-Agent" : "azsdk-java-azure-storage-file-share/12.0.0-beta.6 (1.8.0_221; Windows 10 10.0)",
-      "x-ms-client-request-id" : "48b2862e-57d5-496b-aa39-f5b302056b4b",
->>>>>>> 6a47e2af
+      "User-Agent" : "azsdk-java-azure-storage-file-share/12.0.0-beta.6 (11.0.4; Windows 10 10.0)",
+      "x-ms-client-request-id" : "ef46d524-fa9f-444d-bdcd-3292f2a9ffa1",
       "Content-Type" : "application/octet-stream"
     },
     "Response" : {
@@ -97,35 +65,20 @@
       "retry-after" : "0",
       "Content-Length" : "279",
       "StatusCode" : "403",
-<<<<<<< HEAD
-      "x-ms-request-id" : "f77c5cd6-401a-00df-24c7-996122000000",
-      "Body" : "﻿<?xml version=\"1.0\" encoding=\"utf-8\"?><Error><Code>AuthorizationPermissionMismatch</Code><Message>This request is not authorized to perform this operation using this permission.\nRequestId:f77c5cd6-401a-00df-24c7-996122000000\nTime:2019-11-13T02:07:10.5133548Z</Message></Error>",
-      "Date" : "Wed, 13 Nov 2019 02:07:09 GMT",
-      "x-ms-client-request-id" : "8e1fcd16-3826-4471-9ae8-ff9cd6d73753",
-=======
-      "x-ms-request-id" : "d24e1e29-b01a-000d-453c-9fdf7a000000",
-      "Body" : "﻿<?xml version=\"1.0\" encoding=\"utf-8\"?><Error><Code>AuthorizationPermissionMismatch</Code><Message>This request is not authorized to perform this operation using this permission.\nRequestId:d24e1e29-b01a-000d-453c-9fdf7a000000\nTime:2019-11-20T00:48:38.6066018Z</Message></Error>",
-      "Date" : "Wed, 20 Nov 2019 00:48:38 GMT",
-      "x-ms-client-request-id" : "48b2862e-57d5-496b-aa39-f5b302056b4b",
->>>>>>> 6a47e2af
+      "x-ms-request-id" : "13cd879c-a01a-0056-08da-9fd806000000",
+      "Body" : "﻿<?xml version=\"1.0\" encoding=\"utf-8\"?><Error><Code>AuthorizationPermissionMismatch</Code><Message>This request is not authorized to perform this operation using this permission.\nRequestId:13cd879c-a01a-0056-08da-9fd806000000\nTime:2019-11-20T19:39:42.9783507Z</Message></Error>",
+      "Date" : "Wed, 20 Nov 2019 19:39:42 GMT",
+      "x-ms-client-request-id" : "ef46d524-fa9f-444d-bdcd-3292f2a9ffa1",
       "Content-Type" : "application/xml"
     },
     "Exception" : null
   }, {
     "Method" : "DELETE",
-<<<<<<< HEAD
-    "Uri" : "https://azstoragesdkaccount.file.core.windows.net/sharename/filename?sv=2019-02-02&spr=https%2Chttp&st=2019-11-12T02%3A07%3A10Z&se=2019-11-14T02%3A07%3A10Z&sip=0.0.0.0-255.255.255.255&sr=f&sp=rcd&sig=REDACTED&rscc=cache&rscd=disposition&rsce=encoding&rscl=language&rsct=type",
+    "Uri" : "https://azstoragesdkaccount.file.core.windows.net/filesastestsfilesasnetworktestuploadfails40088edba26b/filename?sv=2019-02-02&spr=https%2Chttp&st=2019-11-19T19%3A39%3A42Z&se=2019-11-21T19%3A39%3A42Z&sip=0.0.0.0-255.255.255.255&sr=f&sp=rcd&sig=REDACTED&rscc=cache&rscd=disposition&rsce=encoding&rscl=language&rsct=type",
     "Headers" : {
       "x-ms-version" : "2019-02-02",
-      "User-Agent" : "azsdk-java-azure-storage-file-share/12.0.0-beta.6 11.0.4; Windows 10 10.0",
-      "x-ms-client-request-id" : "9ebd907b-685a-476d-857a-4c43bb4c1be5"
-=======
-    "Uri" : "https://azstoragesdkaccount.file.core.windows.net/filesastestsfilesasnetworktestuploadfails67293fd49772/filename?sv=2019-02-02&spr=https%2Chttp&st=2019-11-19T00%3A48%3A38Z&se=2019-11-21T00%3A48%3A38Z&sip=0.0.0.0-255.255.255.255&sr=f&sp=rcd&sig=REDACTED&rscc=cache&rscd=disposition&rsce=encoding&rscl=language&rsct=type",
-    "Headers" : {
-      "x-ms-version" : "2019-02-02",
-      "User-Agent" : "azsdk-java-azure-storage-file-share/12.0.0-beta.6 (1.8.0_221; Windows 10 10.0)",
-      "x-ms-client-request-id" : "547cc0e5-9eb5-4839-a47e-ff76c7002e2e"
->>>>>>> 6a47e2af
+      "User-Agent" : "azsdk-java-azure-storage-file-share/12.0.0-beta.6 (11.0.4; Windows 10 10.0)",
+      "x-ms-client-request-id" : "23d6e4d2-13c7-4c0d-9d9f-f0f83e7c0bdd"
     },
     "Response" : {
       "x-ms-version" : "2019-02-02",
@@ -133,21 +86,11 @@
       "retry-after" : "0",
       "Content-Length" : "0",
       "StatusCode" : "202",
-<<<<<<< HEAD
-      "x-ms-request-id" : "f77c5cd7-401a-00df-25c7-996122000000",
-      "Date" : "Wed, 13 Nov 2019 02:07:09 GMT",
-      "x-ms-client-request-id" : "9ebd907b-685a-476d-857a-4c43bb4c1be5"
+      "x-ms-request-id" : "13cd87a0-a01a-0056-0cda-9fd806000000",
+      "Date" : "Wed, 20 Nov 2019 19:39:42 GMT",
+      "x-ms-client-request-id" : "23d6e4d2-13c7-4c0d-9d9f-f0f83e7c0bdd"
     },
     "Exception" : null
   } ],
-  "variables" : [ "2019-11-13T02:07:10.499619100Z", "2019-11-13T02:07:10.499619100Z" ]
-=======
-      "x-ms-request-id" : "d24e1e2a-b01a-000d-463c-9fdf7a000000",
-      "Date" : "Wed, 20 Nov 2019 00:48:38 GMT",
-      "x-ms-client-request-id" : "547cc0e5-9eb5-4839-a47e-ff76c7002e2e"
-    },
-    "Exception" : null
-  } ],
-  "variables" : [ "filesastestsfilesasnetworktestuploadfails67293fd49772", "2019-11-20T00:48:38.592Z", "2019-11-20T00:48:38.592Z" ]
->>>>>>> 6a47e2af
+  "variables" : [ "filesastestsfilesasnetworktestuploadfails40088edba26b", "2019-11-20T19:39:42.964747700Z", "2019-11-20T19:39:42.964747700Z" ]
 }