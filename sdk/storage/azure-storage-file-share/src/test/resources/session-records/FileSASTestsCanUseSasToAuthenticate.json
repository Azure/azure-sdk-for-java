{
  "networkCallRecords" : [ {
    "Method" : "PUT",
    "Uri" : "https://REDACTED.file.core.windows.net/1369388513693885f6e3971754016295bd864988b1?restype=share",
    "Headers" : {
      "x-ms-version" : "2020-06-12",
      "User-Agent" : "azsdk-java-azure-storage-file-share/12.10.0-beta.1 (11.0.8; Windows 10; 10.0)",
      "x-ms-client-request-id" : "1f4fe76e-d15e-4aac-88f5-c73ab245dce6"
    },
    "Response" : {
      "content-length" : "0",
      "x-ms-version" : "2020-06-12",
      "Server" : "Windows-Azure-File/1.0 Microsoft-HTTPAPI/2.0",
      "eTag" : "0x8D910031A907222",
      "Last-Modified" : "Wed, 05 May 2021 20:19:36 GMT",
      "retry-after" : "0",
      "StatusCode" : "201",
      "x-ms-request-id" : "1e5bc5e4-c01a-0034-7deb-41f979000000",
      "x-ms-client-request-id" : "1f4fe76e-d15e-4aac-88f5-c73ab245dce6",
      "Date" : "Wed, 05 May 2021 20:19:36 GMT"
    },
    "Exception" : null
  }, {
    "Method" : "PUT",
    "Uri" : "https://REDACTED.file.core.windows.net/1369388513693885f6e3971754016295bd864988b1/13693885013693885f6e15141c08fa30777cd448fbd8?restype=directory",
    "Headers" : {
      "x-ms-version" : "2020-06-12",
      "User-Agent" : "azsdk-java-azure-storage-file-share/12.10.0-beta.1 (11.0.8; Windows 10; 10.0)",
      "x-ms-client-request-id" : "f66abdf5-9cb6-4008-b8b6-9f15724ab8b2"
    },
    "Response" : {
      "content-length" : "0",
      "x-ms-version" : "2020-06-12",
      "x-ms-file-permission-key" : "3917056552249722909*6811422022089678740",
      "x-ms-file-id" : "13835128424026341376",
      "Server" : "Windows-Azure-File/1.0 Microsoft-HTTPAPI/2.0",
      "x-ms-file-creation-time" : "2021-05-05T20:19:36.8721248Z",
      "Last-Modified" : "Wed, 05 May 2021 20:19:36 GMT",
      "retry-after" : "0",
      "StatusCode" : "201",
      "x-ms-request-server-encrypted" : "true",
      "Date" : "Wed, 05 May 2021 20:19:36 GMT",
      "x-ms-file-attributes" : "Directory",
      "x-ms-file-change-time" : "2021-05-05T20:19:36.8721248Z",
      "x-ms-file-parent-id" : "0",
      "eTag" : "0x8D910031AB60F60",
      "x-ms-request-id" : "ad0f3e0b-401a-0067-53eb-41da4d000000",
      "x-ms-client-request-id" : "f66abdf5-9cb6-4008-b8b6-9f15724ab8b2",
      "x-ms-file-last-write-time" : "2021-05-05T20:19:36.8721248Z"
    },
    "Exception" : null
  }, {
    "Method" : "GET",
<<<<<<< HEAD
    "Uri" : "https://REDACTED.file.core.windows.net/filesastestscanusesastoauthenticate64967ebd38eefd5?restype=share&sv=2020-08-04&ss=f&srt=sco&se=2021-01-20T22%3A05%3A34Z&sp=r&sig=REDACTED",
=======
    "Uri" : "https://REDACTED.file.core.windows.net/1369388513693885f6e3971754016295bd864988b1?restype=share&sv=2020-06-12&ss=f&srt=sco&se=2021-05-06T20%3A19%3A33Z&sp=r&sig=REDACTED",
>>>>>>> 153351ff
    "Headers" : {
      "x-ms-version" : "2020-06-12",
      "User-Agent" : "azsdk-java-azure-storage-file-share/12.10.0-beta.1 (11.0.8; Windows 10; 10.0)",
      "x-ms-client-request-id" : "d6ee888f-25af-4c18-8a96-34af9d0326fc"
    },
    "Response" : {
      "content-length" : "0",
      "x-ms-version" : "2020-06-12",
      "x-ms-lease-status" : "unlocked",
      "Server" : "Windows-Azure-File/1.0 Microsoft-HTTPAPI/2.0",
      "x-ms-lease-state" : "available",
      "Last-Modified" : "Wed, 05 May 2021 20:19:36 GMT",
      "retry-after" : "0",
      "x-ms-access-tier-change-time" : "Wed, 05 May 2021 20:19:36 GMT",
      "StatusCode" : "200",
      "x-ms-has-legal-hold" : "false",
      "Date" : "Wed, 05 May 2021 20:19:36 GMT",
      "x-ms-share-quota" : "5120",
      "x-ms-access-tier" : "TransactionOptimized",
      "x-ms-has-immutability-policy" : "false",
      "eTag" : "0x8D910031A907222",
      "x-ms-request-id" : "6a5aa580-501a-0019-20eb-414a0a000000",
      "x-ms-client-request-id" : "d6ee888f-25af-4c18-8a96-34af9d0326fc"
    },
    "Exception" : null
  }, {
    "Method" : "GET",
<<<<<<< HEAD
    "Uri" : "https://REDACTED.file.core.windows.net/filesastestscanusesastoauthenticate64967ebd38eefd5?restype=share&sv=2020-08-04&ss=f&srt=sco&se=2021-01-20T22%3A05%3A34Z&sp=r&sig=REDACTED",
=======
    "Uri" : "https://REDACTED.file.core.windows.net/1369388513693885f6e3971754016295bd864988b1?restype=share&sv=2020-06-12&ss=f&srt=sco&se=2021-05-06T20%3A19%3A33Z&sp=r&sig=REDACTED",
>>>>>>> 153351ff
    "Headers" : {
      "x-ms-version" : "2020-06-12",
      "User-Agent" : "azsdk-java-azure-storage-file-share/12.10.0-beta.1 (11.0.8; Windows 10; 10.0)",
      "x-ms-client-request-id" : "004fc7cb-ad8d-4962-b3f4-f51d7edc8034"
    },
    "Response" : {
      "content-length" : "0",
      "x-ms-version" : "2020-06-12",
      "x-ms-lease-status" : "unlocked",
      "Server" : "Windows-Azure-File/1.0 Microsoft-HTTPAPI/2.0",
      "x-ms-lease-state" : "available",
      "Last-Modified" : "Wed, 05 May 2021 20:19:36 GMT",
      "retry-after" : "0",
      "x-ms-access-tier-change-time" : "Wed, 05 May 2021 20:19:36 GMT",
      "StatusCode" : "200",
      "x-ms-has-legal-hold" : "false",
      "Date" : "Wed, 05 May 2021 20:19:37 GMT",
      "x-ms-share-quota" : "5120",
      "x-ms-access-tier" : "TransactionOptimized",
      "x-ms-has-immutability-policy" : "false",
      "eTag" : "0x8D910031A907222",
      "x-ms-request-id" : "606680d0-401a-0077-3feb-411f25000000",
      "x-ms-client-request-id" : "004fc7cb-ad8d-4962-b3f4-f51d7edc8034"
    },
    "Exception" : null
  }, {
    "Method" : "GET",
<<<<<<< HEAD
    "Uri" : "https://REDACTED.file.core.windows.net/filesastestscanusesastoauthenticate64967ebd38eefd5?restype=share&sv=2020-08-04&se=2021-01-20T22%3A05%3A34Z&sp=r&sig=REDACTED&ss=f&srt=sco",
=======
    "Uri" : "https://REDACTED.file.core.windows.net/1369388513693885f6e3971754016295bd864988b1?restype=share&sv=2020-06-12&se=2021-05-06T20%3A19%3A33Z&sp=r&sig=REDACTED&ss=f&srt=sco",
>>>>>>> 153351ff
    "Headers" : {
      "x-ms-version" : "2020-06-12",
      "User-Agent" : "azsdk-java-azure-storage-file-share/12.10.0-beta.1 (11.0.8; Windows 10; 10.0)",
      "x-ms-client-request-id" : "747f4eb6-503c-4117-886c-c6fdcf503125"
    },
    "Response" : {
      "content-length" : "0",
      "x-ms-version" : "2020-06-12",
      "x-ms-lease-status" : "unlocked",
      "Server" : "Windows-Azure-File/1.0 Microsoft-HTTPAPI/2.0",
      "x-ms-lease-state" : "available",
      "Last-Modified" : "Wed, 05 May 2021 20:19:36 GMT",
      "retry-after" : "0",
      "x-ms-access-tier-change-time" : "Wed, 05 May 2021 20:19:36 GMT",
      "StatusCode" : "200",
      "x-ms-has-legal-hold" : "false",
      "Date" : "Wed, 05 May 2021 20:19:37 GMT",
      "x-ms-share-quota" : "5120",
      "x-ms-access-tier" : "TransactionOptimized",
      "x-ms-has-immutability-policy" : "false",
      "eTag" : "0x8D910031A907222",
      "x-ms-request-id" : "e0017ff8-101a-0018-1beb-4115d6000000",
      "x-ms-client-request-id" : "747f4eb6-503c-4117-886c-c6fdcf503125"
    },
    "Exception" : null
  }, {
    "Method" : "GET",
<<<<<<< HEAD
    "Uri" : "https://REDACTED.file.core.windows.net/filesastestscanusesastoauthenticate64967ebd38eefd5/javapathfilesastestscanusesastoauthenticate062791a04e7b9?restype=directory&sv=2020-08-04&ss=f&srt=sco&se=2021-01-20T22%3A05%3A34Z&sp=r&sig=REDACTED",
=======
    "Uri" : "https://REDACTED.file.core.windows.net/1369388513693885f6e3971754016295bd864988b1/13693885013693885f6e15141c08fa30777cd448fbd8?restype=directory&sv=2020-06-12&ss=f&srt=sco&se=2021-05-06T20%3A19%3A33Z&sp=r&sig=REDACTED",
>>>>>>> 153351ff
    "Headers" : {
      "x-ms-version" : "2020-06-12",
      "User-Agent" : "azsdk-java-azure-storage-file-share/12.10.0-beta.1 (11.0.8; Windows 10; 10.0)",
      "x-ms-client-request-id" : "d2cc94d9-8b8f-449a-a324-affcf94c7c58"
    },
    "Response" : {
      "content-length" : "0",
      "x-ms-version" : "2020-06-12",
      "x-ms-file-permission-key" : "3917056552249722909*6811422022089678740",
      "x-ms-file-id" : "13835128424026341376",
      "Server" : "Windows-Azure-File/1.0 Microsoft-HTTPAPI/2.0",
      "x-ms-file-creation-time" : "2021-05-05T20:19:36.8721248Z",
      "Last-Modified" : "Wed, 05 May 2021 20:19:36 GMT",
      "retry-after" : "0",
      "StatusCode" : "200",
      "Date" : "Wed, 05 May 2021 20:19:37 GMT",
      "x-ms-server-encrypted" : "true",
      "x-ms-file-attributes" : "Directory",
      "x-ms-file-change-time" : "2021-05-05T20:19:36.8721248Z",
      "x-ms-file-parent-id" : "0",
      "eTag" : "0x8D910031AB60F60",
      "x-ms-request-id" : "4b979e54-001a-003b-06eb-418f15000000",
      "x-ms-client-request-id" : "d2cc94d9-8b8f-449a-a324-affcf94c7c58",
      "x-ms-file-last-write-time" : "2021-05-05T20:19:36.8721248Z"
    },
    "Exception" : null
  }, {
    "Method" : "GET",
<<<<<<< HEAD
    "Uri" : "https://REDACTED.file.core.windows.net/filesastestscanusesastoauthenticate64967ebd38eefd5/javapathfilesastestscanusesastoauthenticate062791a04e7b9?restype=directory&sv=2020-08-04&ss=f&srt=sco&se=2021-01-20T22%3A05%3A34Z&sp=r&sig=REDACTED",
=======
    "Uri" : "https://REDACTED.file.core.windows.net/1369388513693885f6e3971754016295bd864988b1/13693885013693885f6e15141c08fa30777cd448fbd8?restype=directory&sv=2020-06-12&ss=f&srt=sco&se=2021-05-06T20%3A19%3A33Z&sp=r&sig=REDACTED",
>>>>>>> 153351ff
    "Headers" : {
      "x-ms-version" : "2020-06-12",
      "User-Agent" : "azsdk-java-azure-storage-file-share/12.10.0-beta.1 (11.0.8; Windows 10; 10.0)",
      "x-ms-client-request-id" : "9cecb564-af23-48fd-adba-2b99faa8ca0f"
    },
    "Response" : {
      "content-length" : "0",
      "x-ms-version" : "2020-06-12",
      "x-ms-file-permission-key" : "3917056552249722909*6811422022089678740",
      "x-ms-file-id" : "13835128424026341376",
      "Server" : "Windows-Azure-File/1.0 Microsoft-HTTPAPI/2.0",
      "x-ms-file-creation-time" : "2021-05-05T20:19:36.8721248Z",
      "Last-Modified" : "Wed, 05 May 2021 20:19:36 GMT",
      "retry-after" : "0",
      "StatusCode" : "200",
      "Date" : "Wed, 05 May 2021 20:19:37 GMT",
      "x-ms-server-encrypted" : "true",
      "x-ms-file-attributes" : "Directory",
      "x-ms-file-change-time" : "2021-05-05T20:19:36.8721248Z",
      "x-ms-file-parent-id" : "0",
      "eTag" : "0x8D910031AB60F60",
      "x-ms-request-id" : "85b86d02-c01a-001b-12eb-41f4b2000000",
      "x-ms-client-request-id" : "9cecb564-af23-48fd-adba-2b99faa8ca0f",
      "x-ms-file-last-write-time" : "2021-05-05T20:19:36.8721248Z"
    },
    "Exception" : null
  }, {
    "Method" : "GET",
<<<<<<< HEAD
    "Uri" : "https://REDACTED.file.core.windows.net/filesastestscanusesastoauthenticate64967ebd38eefd5/javapathfilesastestscanusesastoauthenticate062791a04e7b9?restype=directory&sv=2020-08-04&se=2021-01-20T22%3A05%3A34Z&sp=r&sig=REDACTED&ss=f&srt=sco",
=======
    "Uri" : "https://REDACTED.file.core.windows.net/1369388513693885f6e3971754016295bd864988b1/13693885013693885f6e15141c08fa30777cd448fbd8?restype=directory&sv=2020-06-12&se=2021-05-06T20%3A19%3A33Z&sp=r&sig=REDACTED&ss=f&srt=sco",
>>>>>>> 153351ff
    "Headers" : {
      "x-ms-version" : "2020-06-12",
      "User-Agent" : "azsdk-java-azure-storage-file-share/12.10.0-beta.1 (11.0.8; Windows 10; 10.0)",
      "x-ms-client-request-id" : "49e10f15-63fb-4661-a408-698ee4fd374e"
    },
    "Response" : {
      "content-length" : "0",
      "x-ms-version" : "2020-06-12",
      "x-ms-file-permission-key" : "3917056552249722909*6811422022089678740",
      "x-ms-file-id" : "13835128424026341376",
      "Server" : "Windows-Azure-File/1.0 Microsoft-HTTPAPI/2.0",
      "x-ms-file-creation-time" : "2021-05-05T20:19:36.8721248Z",
      "Last-Modified" : "Wed, 05 May 2021 20:19:36 GMT",
      "retry-after" : "0",
      "StatusCode" : "200",
      "Date" : "Wed, 05 May 2021 20:19:37 GMT",
      "x-ms-server-encrypted" : "true",
      "x-ms-file-attributes" : "Directory",
      "x-ms-file-change-time" : "2021-05-05T20:19:36.8721248Z",
      "x-ms-file-parent-id" : "0",
      "eTag" : "0x8D910031AB60F60",
      "x-ms-request-id" : "95e5174e-c01a-0069-36eb-41f3fd000000",
      "x-ms-client-request-id" : "49e10f15-63fb-4661-a408-698ee4fd374e",
      "x-ms-file-last-write-time" : "2021-05-05T20:19:36.8721248Z"
    },
    "Exception" : null
  }, {
    "Method" : "GET",
<<<<<<< HEAD
    "Uri" : "https://REDACTED.file.core.windows.net?restype=service&comp=properties&sv=2020-08-04&ss=f&srt=sco&se=2021-01-20T22%3A05%3A34Z&sp=r&sig=REDACTED",
=======
    "Uri" : "https://REDACTED.file.core.windows.net?restype=service&comp=properties&sv=2020-06-12&ss=f&srt=sco&se=2021-05-06T20%3A19%3A33Z&sp=r&sig=REDACTED",
>>>>>>> 153351ff
    "Headers" : {
      "x-ms-version" : "2020-06-12",
      "User-Agent" : "azsdk-java-azure-storage-file-share/12.10.0-beta.1 (11.0.8; Windows 10; 10.0)",
      "x-ms-client-request-id" : "31aa7e55-8d4a-487b-ae73-9d92675b2111"
    },
    "Response" : {
      "Transfer-Encoding" : "chunked",
      "x-ms-version" : "2020-06-12",
      "Server" : "Windows-Azure-File/1.0 Microsoft-HTTPAPI/2.0",
      "retry-after" : "0",
      "StatusCode" : "200",
      "x-ms-request-id" : "9095c1a8-201a-0071-34eb-412c9a000000",
      "Body" : "﻿<?xml version=\"1.0\" encoding=\"utf-8\"?><StorageServiceProperties><HourMetrics><Version>1.0</Version><Enabled>true</Enabled><IncludeAPIs>false</IncludeAPIs><RetentionPolicy><Enabled>true</Enabled><Days>3</Days></RetentionPolicy></HourMetrics><MinuteMetrics><Version>1.0</Version><Enabled>true</Enabled><IncludeAPIs>false</IncludeAPIs><RetentionPolicy><Enabled>true</Enabled><Days>3</Days></RetentionPolicy></MinuteMetrics><Cors /><ProtocolSettings><SMB><Multichannel><Enabled>false</Enabled></Multichannel></SMB></ProtocolSettings></StorageServiceProperties>",
      "x-ms-client-request-id" : "31aa7e55-8d4a-487b-ae73-9d92675b2111",
      "Date" : "Wed, 05 May 2021 20:19:37 GMT",
      "Content-Type" : "application/xml"
    },
    "Exception" : null
  }, {
    "Method" : "GET",
<<<<<<< HEAD
    "Uri" : "https://REDACTED.file.core.windows.net?restype=service&comp=properties&sv=2020-08-04&ss=f&srt=sco&se=2021-01-20T22%3A05%3A34Z&sp=r&sig=REDACTED",
=======
    "Uri" : "https://REDACTED.file.core.windows.net?restype=service&comp=properties&sv=2020-06-12&ss=f&srt=sco&se=2021-05-06T20%3A19%3A33Z&sp=r&sig=REDACTED",
>>>>>>> 153351ff
    "Headers" : {
      "x-ms-version" : "2020-06-12",
      "User-Agent" : "azsdk-java-azure-storage-file-share/12.10.0-beta.1 (11.0.8; Windows 10; 10.0)",
      "x-ms-client-request-id" : "68c41dd7-cbf7-4458-ae28-afb750cc7273"
    },
    "Response" : {
      "Transfer-Encoding" : "chunked",
      "x-ms-version" : "2020-06-12",
      "Server" : "Windows-Azure-File/1.0 Microsoft-HTTPAPI/2.0",
      "retry-after" : "0",
      "StatusCode" : "200",
      "x-ms-request-id" : "9ef28ebf-901a-0064-7eeb-413b29000000",
      "Body" : "﻿<?xml version=\"1.0\" encoding=\"utf-8\"?><StorageServiceProperties><HourMetrics><Version>1.0</Version><Enabled>true</Enabled><IncludeAPIs>false</IncludeAPIs><RetentionPolicy><Enabled>true</Enabled><Days>3</Days></RetentionPolicy></HourMetrics><MinuteMetrics><Version>1.0</Version><Enabled>true</Enabled><IncludeAPIs>false</IncludeAPIs><RetentionPolicy><Enabled>true</Enabled><Days>3</Days></RetentionPolicy></MinuteMetrics><Cors /><ProtocolSettings><SMB><Multichannel><Enabled>false</Enabled></Multichannel></SMB></ProtocolSettings></StorageServiceProperties>",
      "x-ms-client-request-id" : "68c41dd7-cbf7-4458-ae28-afb750cc7273",
      "Date" : "Wed, 05 May 2021 20:19:38 GMT",
      "Content-Type" : "application/xml"
    },
    "Exception" : null
  }, {
    "Method" : "GET",
<<<<<<< HEAD
    "Uri" : "https://REDACTED.file.core.windows.net?restype=service&comp=properties&sv=2020-08-04&se=2021-01-20T22%3A05%3A34Z&sp=r&sig=REDACTED&ss=f&srt=sco",
=======
    "Uri" : "https://REDACTED.file.core.windows.net?restype=service&comp=properties&sv=2020-06-12&se=2021-05-06T20%3A19%3A33Z&sp=r&sig=REDACTED&ss=f&srt=sco",
>>>>>>> 153351ff
    "Headers" : {
      "x-ms-version" : "2020-06-12",
      "User-Agent" : "azsdk-java-azure-storage-file-share/12.10.0-beta.1 (11.0.8; Windows 10; 10.0)",
      "x-ms-client-request-id" : "bf6a8d6d-aa29-4233-8def-51638f2b3480"
    },
    "Response" : {
      "Transfer-Encoding" : "chunked",
      "x-ms-version" : "2020-06-12",
      "Server" : "Windows-Azure-File/1.0 Microsoft-HTTPAPI/2.0",
      "retry-after" : "0",
      "StatusCode" : "200",
      "x-ms-request-id" : "0eb6bd06-c01a-0024-55eb-413c11000000",
      "Body" : "﻿<?xml version=\"1.0\" encoding=\"utf-8\"?><StorageServiceProperties><HourMetrics><Version>1.0</Version><Enabled>true</Enabled><IncludeAPIs>false</IncludeAPIs><RetentionPolicy><Enabled>true</Enabled><Days>3</Days></RetentionPolicy></HourMetrics><MinuteMetrics><Version>1.0</Version><Enabled>true</Enabled><IncludeAPIs>false</IncludeAPIs><RetentionPolicy><Enabled>true</Enabled><Days>3</Days></RetentionPolicy></MinuteMetrics><Cors /><ProtocolSettings><SMB><Multichannel><Enabled>false</Enabled></Multichannel></SMB></ProtocolSettings></StorageServiceProperties>",
      "x-ms-client-request-id" : "bf6a8d6d-aa29-4233-8def-51638f2b3480",
      "Date" : "Wed, 05 May 2021 20:19:38 GMT",
      "Content-Type" : "application/xml"
    },
    "Exception" : null
  }, {
    "Method" : "GET",
    "Uri" : "https://REDACTED.file.core.windows.net?comp=list&prefix=13693885&include=",
    "Headers" : {
      "x-ms-version" : "2020-06-12",
      "User-Agent" : "azsdk-java-azure-storage-file-share/12.10.0-beta.1 (11.0.8; Windows 10; 10.0)",
      "x-ms-client-request-id" : "0e7e2006-eddb-4baa-b07b-07d3a5f6e4d7"
    },
    "Response" : {
      "Transfer-Encoding" : "chunked",
      "x-ms-version" : "2020-06-12",
      "Server" : "Windows-Azure-File/1.0 Microsoft-HTTPAPI/2.0",
      "retry-after" : "0",
      "StatusCode" : "200",
      "x-ms-request-id" : "6daf094c-201a-003c-78eb-41e376000000",
      "Body" : "﻿<?xml version=\"1.0\" encoding=\"utf-8\"?><EnumerationResults ServiceEndpoint=\"https://kasobolcanadacentral.file.core.windows.net/\"><Prefix>13693885</Prefix><Shares><Share><Name>1369388513693885f6e3971754016295bd864988b1</Name><Properties><Last-Modified>Wed, 05 May 2021 20:19:36 GMT</Last-Modified><Etag>\"0x8D910031A907222\"</Etag><LeaseStatus>unlocked</LeaseStatus><LeaseState>available</LeaseState><Quota>5120</Quota><AccessTier>TransactionOptimized</AccessTier><AccessTierChangeTime>Wed, 05 May 2021 20:19:36 GMT</AccessTierChangeTime><DefaultEncryptionScope>$account-encryption-key</DefaultEncryptionScope><DenyEncryptionScopeOverride>false</DenyEncryptionScopeOverride></Properties></Share></Shares><NextMarker /></EnumerationResults>",
      "x-ms-client-request-id" : "0e7e2006-eddb-4baa-b07b-07d3a5f6e4d7",
      "Date" : "Wed, 05 May 2021 20:19:38 GMT",
      "Content-Type" : "application/xml"
    },
    "Exception" : null
  }, {
    "Method" : "DELETE",
    "Uri" : "https://REDACTED.file.core.windows.net/1369388513693885f6e3971754016295bd864988b1?restype=share",
    "Headers" : {
      "x-ms-version" : "2020-06-12",
      "User-Agent" : "azsdk-java-azure-storage-file-share/12.10.0-beta.1 (11.0.8; Windows 10; 10.0)",
      "x-ms-client-request-id" : "cc5eaf8d-3a1c-45ca-901d-87e9427f02ae"
    },
    "Response" : {
      "content-length" : "0",
      "x-ms-version" : "2020-06-12",
      "Server" : "Windows-Azure-File/1.0 Microsoft-HTTPAPI/2.0",
      "retry-after" : "0",
      "StatusCode" : "202",
      "x-ms-request-id" : "32e93830-a01a-001d-2eeb-41c70d000000",
      "x-ms-client-request-id" : "cc5eaf8d-3a1c-45ca-901d-87e9427f02ae",
      "Date" : "Wed, 05 May 2021 20:19:38 GMT"
    },
    "Exception" : null
  } ],
  "variables" : [ "1369388513693885f6e3971754016295bd864988b1", "2021-05-05T20:19:33.135878500Z", "13693885013693885f6e15141c08fa30777cd448fbd8" ]
}<|MERGE_RESOLUTION|>--- conflicted
+++ resolved
@@ -51,11 +51,7 @@
     "Exception" : null
   }, {
     "Method" : "GET",
-<<<<<<< HEAD
-    "Uri" : "https://REDACTED.file.core.windows.net/filesastestscanusesastoauthenticate64967ebd38eefd5?restype=share&sv=2020-08-04&ss=f&srt=sco&se=2021-01-20T22%3A05%3A34Z&sp=r&sig=REDACTED",
-=======
     "Uri" : "https://REDACTED.file.core.windows.net/1369388513693885f6e3971754016295bd864988b1?restype=share&sv=2020-06-12&ss=f&srt=sco&se=2021-05-06T20%3A19%3A33Z&sp=r&sig=REDACTED",
->>>>>>> 153351ff
     "Headers" : {
       "x-ms-version" : "2020-06-12",
       "User-Agent" : "azsdk-java-azure-storage-file-share/12.10.0-beta.1 (11.0.8; Windows 10; 10.0)",
@@ -83,11 +79,7 @@
     "Exception" : null
   }, {
     "Method" : "GET",
-<<<<<<< HEAD
-    "Uri" : "https://REDACTED.file.core.windows.net/filesastestscanusesastoauthenticate64967ebd38eefd5?restype=share&sv=2020-08-04&ss=f&srt=sco&se=2021-01-20T22%3A05%3A34Z&sp=r&sig=REDACTED",
-=======
     "Uri" : "https://REDACTED.file.core.windows.net/1369388513693885f6e3971754016295bd864988b1?restype=share&sv=2020-06-12&ss=f&srt=sco&se=2021-05-06T20%3A19%3A33Z&sp=r&sig=REDACTED",
->>>>>>> 153351ff
     "Headers" : {
       "x-ms-version" : "2020-06-12",
       "User-Agent" : "azsdk-java-azure-storage-file-share/12.10.0-beta.1 (11.0.8; Windows 10; 10.0)",
@@ -115,11 +107,7 @@
     "Exception" : null
   }, {
     "Method" : "GET",
-<<<<<<< HEAD
-    "Uri" : "https://REDACTED.file.core.windows.net/filesastestscanusesastoauthenticate64967ebd38eefd5?restype=share&sv=2020-08-04&se=2021-01-20T22%3A05%3A34Z&sp=r&sig=REDACTED&ss=f&srt=sco",
-=======
     "Uri" : "https://REDACTED.file.core.windows.net/1369388513693885f6e3971754016295bd864988b1?restype=share&sv=2020-06-12&se=2021-05-06T20%3A19%3A33Z&sp=r&sig=REDACTED&ss=f&srt=sco",
->>>>>>> 153351ff
     "Headers" : {
       "x-ms-version" : "2020-06-12",
       "User-Agent" : "azsdk-java-azure-storage-file-share/12.10.0-beta.1 (11.0.8; Windows 10; 10.0)",
@@ -147,11 +135,7 @@
     "Exception" : null
   }, {
     "Method" : "GET",
-<<<<<<< HEAD
-    "Uri" : "https://REDACTED.file.core.windows.net/filesastestscanusesastoauthenticate64967ebd38eefd5/javapathfilesastestscanusesastoauthenticate062791a04e7b9?restype=directory&sv=2020-08-04&ss=f&srt=sco&se=2021-01-20T22%3A05%3A34Z&sp=r&sig=REDACTED",
-=======
     "Uri" : "https://REDACTED.file.core.windows.net/1369388513693885f6e3971754016295bd864988b1/13693885013693885f6e15141c08fa30777cd448fbd8?restype=directory&sv=2020-06-12&ss=f&srt=sco&se=2021-05-06T20%3A19%3A33Z&sp=r&sig=REDACTED",
->>>>>>> 153351ff
     "Headers" : {
       "x-ms-version" : "2020-06-12",
       "User-Agent" : "azsdk-java-azure-storage-file-share/12.10.0-beta.1 (11.0.8; Windows 10; 10.0)",
@@ -180,11 +164,7 @@
     "Exception" : null
   }, {
     "Method" : "GET",
-<<<<<<< HEAD
-    "Uri" : "https://REDACTED.file.core.windows.net/filesastestscanusesastoauthenticate64967ebd38eefd5/javapathfilesastestscanusesastoauthenticate062791a04e7b9?restype=directory&sv=2020-08-04&ss=f&srt=sco&se=2021-01-20T22%3A05%3A34Z&sp=r&sig=REDACTED",
-=======
     "Uri" : "https://REDACTED.file.core.windows.net/1369388513693885f6e3971754016295bd864988b1/13693885013693885f6e15141c08fa30777cd448fbd8?restype=directory&sv=2020-06-12&ss=f&srt=sco&se=2021-05-06T20%3A19%3A33Z&sp=r&sig=REDACTED",
->>>>>>> 153351ff
     "Headers" : {
       "x-ms-version" : "2020-06-12",
       "User-Agent" : "azsdk-java-azure-storage-file-share/12.10.0-beta.1 (11.0.8; Windows 10; 10.0)",
@@ -213,11 +193,7 @@
     "Exception" : null
   }, {
     "Method" : "GET",
-<<<<<<< HEAD
-    "Uri" : "https://REDACTED.file.core.windows.net/filesastestscanusesastoauthenticate64967ebd38eefd5/javapathfilesastestscanusesastoauthenticate062791a04e7b9?restype=directory&sv=2020-08-04&se=2021-01-20T22%3A05%3A34Z&sp=r&sig=REDACTED&ss=f&srt=sco",
-=======
     "Uri" : "https://REDACTED.file.core.windows.net/1369388513693885f6e3971754016295bd864988b1/13693885013693885f6e15141c08fa30777cd448fbd8?restype=directory&sv=2020-06-12&se=2021-05-06T20%3A19%3A33Z&sp=r&sig=REDACTED&ss=f&srt=sco",
->>>>>>> 153351ff
     "Headers" : {
       "x-ms-version" : "2020-06-12",
       "User-Agent" : "azsdk-java-azure-storage-file-share/12.10.0-beta.1 (11.0.8; Windows 10; 10.0)",
@@ -246,11 +222,7 @@
     "Exception" : null
   }, {
     "Method" : "GET",
-<<<<<<< HEAD
-    "Uri" : "https://REDACTED.file.core.windows.net?restype=service&comp=properties&sv=2020-08-04&ss=f&srt=sco&se=2021-01-20T22%3A05%3A34Z&sp=r&sig=REDACTED",
-=======
     "Uri" : "https://REDACTED.file.core.windows.net?restype=service&comp=properties&sv=2020-06-12&ss=f&srt=sco&se=2021-05-06T20%3A19%3A33Z&sp=r&sig=REDACTED",
->>>>>>> 153351ff
     "Headers" : {
       "x-ms-version" : "2020-06-12",
       "User-Agent" : "azsdk-java-azure-storage-file-share/12.10.0-beta.1 (11.0.8; Windows 10; 10.0)",
@@ -271,11 +243,7 @@
     "Exception" : null
   }, {
     "Method" : "GET",
-<<<<<<< HEAD
-    "Uri" : "https://REDACTED.file.core.windows.net?restype=service&comp=properties&sv=2020-08-04&ss=f&srt=sco&se=2021-01-20T22%3A05%3A34Z&sp=r&sig=REDACTED",
-=======
     "Uri" : "https://REDACTED.file.core.windows.net?restype=service&comp=properties&sv=2020-06-12&ss=f&srt=sco&se=2021-05-06T20%3A19%3A33Z&sp=r&sig=REDACTED",
->>>>>>> 153351ff
     "Headers" : {
       "x-ms-version" : "2020-06-12",
       "User-Agent" : "azsdk-java-azure-storage-file-share/12.10.0-beta.1 (11.0.8; Windows 10; 10.0)",
@@ -296,11 +264,7 @@
     "Exception" : null
   }, {
     "Method" : "GET",
-<<<<<<< HEAD
-    "Uri" : "https://REDACTED.file.core.windows.net?restype=service&comp=properties&sv=2020-08-04&se=2021-01-20T22%3A05%3A34Z&sp=r&sig=REDACTED&ss=f&srt=sco",
-=======
     "Uri" : "https://REDACTED.file.core.windows.net?restype=service&comp=properties&sv=2020-06-12&se=2021-05-06T20%3A19%3A33Z&sp=r&sig=REDACTED&ss=f&srt=sco",
->>>>>>> 153351ff
     "Headers" : {
       "x-ms-version" : "2020-06-12",
       "User-Agent" : "azsdk-java-azure-storage-file-share/12.10.0-beta.1 (11.0.8; Windows 10; 10.0)",
