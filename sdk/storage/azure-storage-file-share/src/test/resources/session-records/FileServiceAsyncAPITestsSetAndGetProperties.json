--- conflicted
+++ resolved
@@ -1,17 +1,11 @@
 {
   "networkCallRecords" : [ {
     "Method" : "GET",
-    "Uri" : "https://gaprastg71.file.core.windows.net?restype=service&comp=properties",
+    "Uri" : "http://gaprastg71.file.core.windows.net?restype=service&comp=properties",
     "Headers" : {
-<<<<<<< HEAD
       "x-ms-version" : "2019-07-07",
-      "User-Agent" : "azsdk-java-azure-storage-file-share/12.0.0 (11.0.4; Windows 10 10.0)",
-      "x-ms-client-request-id" : "780a1aa7-acc0-4121-a0a4-02d31751d911"
-=======
-      "x-ms-version" : "2019-02-02",
       "User-Agent" : "azsdk-java-azure-storage-file-share/12.2.0-beta.1 (11.0.4; Windows 10 10.0)",
-      "x-ms-client-request-id" : "2496386a-2d2a-47ed-845a-a0689eb0c33a"
->>>>>>> 8eeb2a3a
+      "x-ms-client-request-id" : "a604a18d-7b16-4b39-8266-ce23e74dcd27"
     },
     "Response" : {
       "Transfer-Encoding" : "chunked",
@@ -19,33 +13,20 @@
       "Server" : "Windows-Azure-File/1.0 Microsoft-HTTPAPI/2.0",
       "retry-after" : "0",
       "StatusCode" : "200",
-<<<<<<< HEAD
-      "x-ms-request-id" : "9ba99e75-201a-0011-2dfa-aa088f000000",
+      "x-ms-request-id" : "c4f78b23-101a-0035-5519-d6fe2f000000",
       "Body" : "﻿<?xml version=\"1.0\" encoding=\"utf-8\"?><StorageServiceProperties><HourMetrics><Version>1.0</Version><Enabled>true</Enabled><IncludeAPIs>false</IncludeAPIs><RetentionPolicy><Enabled>true</Enabled><Days>3</Days></RetentionPolicy></HourMetrics><MinuteMetrics><Version>1.0</Version><Enabled>true</Enabled><IncludeAPIs>false</IncludeAPIs><RetentionPolicy><Enabled>true</Enabled><Days>3</Days></RetentionPolicy></MinuteMetrics><Cors /></StorageServiceProperties>",
-      "Date" : "Wed, 04 Dec 2019 23:30:38 GMT",
-      "x-ms-client-request-id" : "780a1aa7-acc0-4121-a0a4-02d31751d911",
-=======
-      "x-ms-request-id" : "8ab6de57-901a-00f4-7426-d2159a000000",
-      "Body" : "﻿<?xml version=\"1.0\" encoding=\"utf-8\"?><StorageServiceProperties><HourMetrics><Version>1.0</Version><Enabled>true</Enabled><IncludeAPIs>false</IncludeAPIs><RetentionPolicy><Enabled>true</Enabled><Days>3</Days></RetentionPolicy></HourMetrics><MinuteMetrics><Version>1.0</Version><Enabled>true</Enabled><IncludeAPIs>false</IncludeAPIs><RetentionPolicy><Enabled>true</Enabled><Days>3</Days></RetentionPolicy></MinuteMetrics><Cors /></StorageServiceProperties>",
-      "Date" : "Thu, 23 Jan 2020 19:54:43 GMT",
-      "x-ms-client-request-id" : "2496386a-2d2a-47ed-845a-a0689eb0c33a",
->>>>>>> 8eeb2a3a
+      "Date" : "Tue, 28 Jan 2020 20:27:50 GMT",
+      "x-ms-client-request-id" : "a604a18d-7b16-4b39-8266-ce23e74dcd27",
       "Content-Type" : "application/xml"
     },
     "Exception" : null
   }, {
     "Method" : "GET",
-    "Uri" : "https://gaprastg71.file.core.windows.net?restype=service&comp=properties",
+    "Uri" : "http://gaprastg71.file.core.windows.net?restype=service&comp=properties",
     "Headers" : {
-<<<<<<< HEAD
       "x-ms-version" : "2019-07-07",
-      "User-Agent" : "azsdk-java-azure-storage-file-share/12.0.0 (11.0.4; Windows 10 10.0)",
-      "x-ms-client-request-id" : "f46ca5e8-84ff-4fbd-9441-54786ccf98bc"
-=======
-      "x-ms-version" : "2019-02-02",
       "User-Agent" : "azsdk-java-azure-storage-file-share/12.2.0-beta.1 (11.0.4; Windows 10 10.0)",
-      "x-ms-client-request-id" : "7deff47a-3009-4bbc-8352-74e81adb38ca"
->>>>>>> 8eeb2a3a
+      "x-ms-client-request-id" : "41261502-82ab-4bee-9970-64661e951692"
     },
     "Response" : {
       "Transfer-Encoding" : "chunked",
@@ -53,33 +34,20 @@
       "Server" : "Windows-Azure-File/1.0 Microsoft-HTTPAPI/2.0",
       "retry-after" : "0",
       "StatusCode" : "200",
-<<<<<<< HEAD
-      "x-ms-request-id" : "9ba99e76-201a-0011-2efa-aa088f000000",
+      "x-ms-request-id" : "c4f78b25-101a-0035-5619-d6fe2f000000",
       "Body" : "﻿<?xml version=\"1.0\" encoding=\"utf-8\"?><StorageServiceProperties><HourMetrics><Version>1.0</Version><Enabled>true</Enabled><IncludeAPIs>false</IncludeAPIs><RetentionPolicy><Enabled>true</Enabled><Days>3</Days></RetentionPolicy></HourMetrics><MinuteMetrics><Version>1.0</Version><Enabled>true</Enabled><IncludeAPIs>false</IncludeAPIs><RetentionPolicy><Enabled>true</Enabled><Days>3</Days></RetentionPolicy></MinuteMetrics><Cors /></StorageServiceProperties>",
-      "Date" : "Wed, 04 Dec 2019 23:30:38 GMT",
-      "x-ms-client-request-id" : "f46ca5e8-84ff-4fbd-9441-54786ccf98bc",
-=======
-      "x-ms-request-id" : "8ab6de59-901a-00f4-7526-d2159a000000",
-      "Body" : "﻿<?xml version=\"1.0\" encoding=\"utf-8\"?><StorageServiceProperties><HourMetrics><Version>1.0</Version><Enabled>true</Enabled><IncludeAPIs>false</IncludeAPIs><RetentionPolicy><Enabled>true</Enabled><Days>3</Days></RetentionPolicy></HourMetrics><MinuteMetrics><Version>1.0</Version><Enabled>true</Enabled><IncludeAPIs>false</IncludeAPIs><RetentionPolicy><Enabled>true</Enabled><Days>3</Days></RetentionPolicy></MinuteMetrics><Cors /></StorageServiceProperties>",
-      "Date" : "Thu, 23 Jan 2020 19:54:44 GMT",
-      "x-ms-client-request-id" : "7deff47a-3009-4bbc-8352-74e81adb38ca",
->>>>>>> 8eeb2a3a
+      "Date" : "Tue, 28 Jan 2020 20:27:51 GMT",
+      "x-ms-client-request-id" : "41261502-82ab-4bee-9970-64661e951692",
       "Content-Type" : "application/xml"
     },
     "Exception" : null
   }, {
     "Method" : "PUT",
-    "Uri" : "https://gaprastg71.file.core.windows.net?restype=service&comp=properties",
+    "Uri" : "http://gaprastg71.file.core.windows.net?restype=service&comp=properties",
     "Headers" : {
-<<<<<<< HEAD
       "x-ms-version" : "2019-07-07",
-      "User-Agent" : "azsdk-java-azure-storage-file-share/12.0.0 (11.0.4; Windows 10 10.0)",
-      "x-ms-client-request-id" : "944e8019-e58d-434f-8612-df0bf72c0fe9",
-=======
-      "x-ms-version" : "2019-02-02",
       "User-Agent" : "azsdk-java-azure-storage-file-share/12.2.0-beta.1 (11.0.4; Windows 10 10.0)",
-      "x-ms-client-request-id" : "dce8f444-fcab-4697-bd35-354ddc79f9dc",
->>>>>>> 8eeb2a3a
+      "x-ms-client-request-id" : "6fb20984-1cc9-476a-9ed7-cd5ab2ec2548",
       "Content-Type" : "application/xml; charset=utf-8"
     },
     "Response" : {
@@ -88,30 +56,18 @@
       "retry-after" : "0",
       "Content-Length" : "0",
       "StatusCode" : "202",
-<<<<<<< HEAD
-      "x-ms-request-id" : "9ba99e77-201a-0011-2ffa-aa088f000000",
-      "Date" : "Wed, 04 Dec 2019 23:30:38 GMT",
-      "x-ms-client-request-id" : "944e8019-e58d-434f-8612-df0bf72c0fe9"
-=======
-      "x-ms-request-id" : "8ab6de5a-901a-00f4-7626-d2159a000000",
-      "Date" : "Thu, 23 Jan 2020 19:54:45 GMT",
-      "x-ms-client-request-id" : "dce8f444-fcab-4697-bd35-354ddc79f9dc"
->>>>>>> 8eeb2a3a
+      "x-ms-request-id" : "c4f78b26-101a-0035-5719-d6fe2f000000",
+      "Date" : "Tue, 28 Jan 2020 20:27:52 GMT",
+      "x-ms-client-request-id" : "6fb20984-1cc9-476a-9ed7-cd5ab2ec2548"
     },
     "Exception" : null
   }, {
     "Method" : "GET",
-    "Uri" : "https://gaprastg71.file.core.windows.net?restype=service&comp=properties",
+    "Uri" : "http://gaprastg71.file.core.windows.net?restype=service&comp=properties",
     "Headers" : {
-<<<<<<< HEAD
       "x-ms-version" : "2019-07-07",
-      "User-Agent" : "azsdk-java-azure-storage-file-share/12.0.0 (11.0.4; Windows 10 10.0)",
-      "x-ms-client-request-id" : "026f8213-b81d-4fac-8d78-76d239d4650d"
-=======
-      "x-ms-version" : "2019-02-02",
       "User-Agent" : "azsdk-java-azure-storage-file-share/12.2.0-beta.1 (11.0.4; Windows 10 10.0)",
-      "x-ms-client-request-id" : "98d01b80-0e5f-4b57-adf2-11d0cc12753a"
->>>>>>> 8eeb2a3a
+      "x-ms-client-request-id" : "dd3e6f67-9bf4-4280-a8b8-2190f739f2b4"
     },
     "Response" : {
       "Transfer-Encoding" : "chunked",
@@ -119,24 +75,13 @@
       "Server" : "Windows-Azure-File/1.0 Microsoft-HTTPAPI/2.0",
       "retry-after" : "0",
       "StatusCode" : "200",
-<<<<<<< HEAD
-      "x-ms-request-id" : "9ba99e79-201a-0011-30fa-aa088f000000",
+      "x-ms-request-id" : "c4f78b2c-101a-0035-5819-d6fe2f000000",
       "Body" : "﻿<?xml version=\"1.0\" encoding=\"utf-8\"?><StorageServiceProperties><HourMetrics><Version>1.0</Version><Enabled>true</Enabled><IncludeAPIs>false</IncludeAPIs><RetentionPolicy><Enabled>true</Enabled><Days>3</Days></RetentionPolicy></HourMetrics><MinuteMetrics><Version>1.0</Version><Enabled>true</Enabled><IncludeAPIs>false</IncludeAPIs><RetentionPolicy><Enabled>true</Enabled><Days>3</Days></RetentionPolicy></MinuteMetrics><Cors /></StorageServiceProperties>",
-      "Date" : "Wed, 04 Dec 2019 23:30:38 GMT",
-      "x-ms-client-request-id" : "026f8213-b81d-4fac-8d78-76d239d4650d",
-=======
-      "x-ms-request-id" : "8ab6de61-901a-00f4-7726-d2159a000000",
-      "Body" : "﻿<?xml version=\"1.0\" encoding=\"utf-8\"?><StorageServiceProperties><HourMetrics><Version>1.0</Version><Enabled>true</Enabled><IncludeAPIs>false</IncludeAPIs><RetentionPolicy><Enabled>true</Enabled><Days>3</Days></RetentionPolicy></HourMetrics><MinuteMetrics><Version>1.0</Version><Enabled>true</Enabled><IncludeAPIs>false</IncludeAPIs><RetentionPolicy><Enabled>true</Enabled><Days>3</Days></RetentionPolicy></MinuteMetrics><Cors /></StorageServiceProperties>",
-      "Date" : "Thu, 23 Jan 2020 19:54:45 GMT",
-      "x-ms-client-request-id" : "98d01b80-0e5f-4b57-adf2-11d0cc12753a",
->>>>>>> 8eeb2a3a
+      "Date" : "Tue, 28 Jan 2020 20:27:52 GMT",
+      "x-ms-client-request-id" : "dd3e6f67-9bf4-4280-a8b8-2190f739f2b4",
       "Content-Type" : "application/xml"
     },
     "Exception" : null
   } ],
-<<<<<<< HEAD
-  "variables" : [ "fileserviceasyncapitestssetandgetproperties1834671b2de" ]
-=======
-  "variables" : [ "fileserviceasyncapitestssetandgetproperties5180462e759" ]
->>>>>>> 8eeb2a3a
+  "variables" : [ "fileserviceasyncapitestssetandgetproperties2882042b67e" ]
 }