--- conflicted
+++ resolved
@@ -5,11 +5,7 @@
     "Headers" : {
       "x-ms-version" : "2019-02-02",
       "User-Agent" : "azsdk-java-azure-storage-file-share/12.0.0-beta.6 11.0.4; Windows 10 10.0",
-<<<<<<< HEAD
-      "x-ms-client-request-id" : "4447458b-1fc9-4554-b9f7-85e41d0b6c8c"
-=======
-      "x-ms-client-request-id" : "26c1dae7-ae63-487b-9915-4c46c278b43c"
->>>>>>> 87fd59d3
+      "x-ms-client-request-id" : "3809578c-4295-4a63-be2f-4c5b11cebea8"
     },
     "Response" : {
       "Transfer-Encoding" : "chunked",
@@ -17,17 +13,10 @@
       "Server" : "Windows-Azure-File/1.0 Microsoft-HTTPAPI/2.0",
       "retry-after" : "0",
       "StatusCode" : "200",
-<<<<<<< HEAD
-      "x-ms-request-id" : "f77c5de0-401a-00df-68c7-996122000000",
+      "x-ms-request-id" : "59e05c4f-f01a-0045-3286-9aede7000000",
       "Body" : "﻿<?xml version=\"1.0\" encoding=\"utf-8\"?><StorageServiceProperties><HourMetrics><Version>1.0</Version><Enabled>true</Enabled><IncludeAPIs>false</IncludeAPIs><RetentionPolicy><Enabled>true</Enabled><Days>3</Days></RetentionPolicy></HourMetrics><MinuteMetrics><Version>1.0</Version><Enabled>true</Enabled><IncludeAPIs>false</IncludeAPIs><RetentionPolicy><Enabled>true</Enabled><Days>3</Days></RetentionPolicy></MinuteMetrics><Cors /></StorageServiceProperties>",
-      "Date" : "Wed, 13 Nov 2019 02:07:21 GMT",
-      "x-ms-client-request-id" : "4447458b-1fc9-4554-b9f7-85e41d0b6c8c",
-=======
-      "x-ms-request-id" : "5332c778-801a-00e0-5fdd-98d6fe000000",
-      "Body" : "﻿<?xml version=\"1.0\" encoding=\"utf-8\"?><StorageServiceProperties><HourMetrics><Version>1.0</Version><Enabled>true</Enabled><IncludeAPIs>false</IncludeAPIs><RetentionPolicy><Enabled>true</Enabled><Days>3</Days></RetentionPolicy></HourMetrics><MinuteMetrics><Version>1.0</Version><Enabled>true</Enabled><IncludeAPIs>false</IncludeAPIs><RetentionPolicy><Enabled>true</Enabled><Days>3</Days></RetentionPolicy></MinuteMetrics><Cors /></StorageServiceProperties>",
-      "Date" : "Mon, 11 Nov 2019 22:14:23 GMT",
-      "x-ms-client-request-id" : "26c1dae7-ae63-487b-9915-4c46c278b43c",
->>>>>>> 87fd59d3
+      "Date" : "Thu, 14 Nov 2019 00:54:31 GMT",
+      "x-ms-client-request-id" : "3809578c-4295-4a63-be2f-4c5b11cebea8",
       "Content-Type" : "application/xml"
     },
     "Exception" : null
@@ -37,11 +26,7 @@
     "Headers" : {
       "x-ms-version" : "2019-02-02",
       "User-Agent" : "azsdk-java-azure-storage-file-share/12.0.0-beta.6 11.0.4; Windows 10 10.0",
-<<<<<<< HEAD
-      "x-ms-client-request-id" : "ffa27b92-bff0-4a67-b6ef-dbc2e85231f0"
-=======
-      "x-ms-client-request-id" : "cd77d7b4-8538-46b8-8ba5-cc439d92ff6f"
->>>>>>> 87fd59d3
+      "x-ms-client-request-id" : "67da3eb3-4457-40b0-add2-3ae7c8fa5bff"
     },
     "Response" : {
       "Transfer-Encoding" : "chunked",
@@ -49,17 +34,10 @@
       "Server" : "Windows-Azure-File/1.0 Microsoft-HTTPAPI/2.0",
       "retry-after" : "0",
       "StatusCode" : "200",
-<<<<<<< HEAD
-      "x-ms-request-id" : "f77c5de1-401a-00df-69c7-996122000000",
+      "x-ms-request-id" : "59e05c50-f01a-0045-3386-9aede7000000",
       "Body" : "﻿<?xml version=\"1.0\" encoding=\"utf-8\"?><StorageServiceProperties><HourMetrics><Version>1.0</Version><Enabled>true</Enabled><IncludeAPIs>false</IncludeAPIs><RetentionPolicy><Enabled>true</Enabled><Days>3</Days></RetentionPolicy></HourMetrics><MinuteMetrics><Version>1.0</Version><Enabled>true</Enabled><IncludeAPIs>false</IncludeAPIs><RetentionPolicy><Enabled>true</Enabled><Days>3</Days></RetentionPolicy></MinuteMetrics><Cors /></StorageServiceProperties>",
-      "Date" : "Wed, 13 Nov 2019 02:07:21 GMT",
-      "x-ms-client-request-id" : "ffa27b92-bff0-4a67-b6ef-dbc2e85231f0",
-=======
-      "x-ms-request-id" : "5332c779-801a-00e0-60dd-98d6fe000000",
-      "Body" : "﻿<?xml version=\"1.0\" encoding=\"utf-8\"?><StorageServiceProperties><HourMetrics><Version>1.0</Version><Enabled>true</Enabled><IncludeAPIs>false</IncludeAPIs><RetentionPolicy><Enabled>true</Enabled><Days>3</Days></RetentionPolicy></HourMetrics><MinuteMetrics><Version>1.0</Version><Enabled>true</Enabled><IncludeAPIs>false</IncludeAPIs><RetentionPolicy><Enabled>true</Enabled><Days>3</Days></RetentionPolicy></MinuteMetrics><Cors /></StorageServiceProperties>",
-      "Date" : "Mon, 11 Nov 2019 22:14:23 GMT",
-      "x-ms-client-request-id" : "cd77d7b4-8538-46b8-8ba5-cc439d92ff6f",
->>>>>>> 87fd59d3
+      "Date" : "Thu, 14 Nov 2019 00:54:31 GMT",
+      "x-ms-client-request-id" : "67da3eb3-4457-40b0-add2-3ae7c8fa5bff",
       "Content-Type" : "application/xml"
     },
     "Exception" : null
@@ -69,11 +47,7 @@
     "Headers" : {
       "x-ms-version" : "2019-02-02",
       "User-Agent" : "azsdk-java-azure-storage-file-share/12.0.0-beta.6 11.0.4; Windows 10 10.0",
-<<<<<<< HEAD
-      "x-ms-client-request-id" : "7804a0fc-2246-4412-a980-a836389be5b1",
-=======
-      "x-ms-client-request-id" : "6ea22697-e592-45ea-96fb-2ff58ce12bc3",
->>>>>>> 87fd59d3
+      "x-ms-client-request-id" : "888fbe09-c71d-406c-9e2a-1233201c2aae",
       "Content-Type" : "application/xml; charset=utf-8"
     },
     "Response" : {
@@ -82,15 +56,9 @@
       "retry-after" : "0",
       "Content-Length" : "0",
       "StatusCode" : "202",
-<<<<<<< HEAD
-      "x-ms-request-id" : "f77c5de2-401a-00df-6ac7-996122000000",
-      "Date" : "Wed, 13 Nov 2019 02:07:21 GMT",
-      "x-ms-client-request-id" : "7804a0fc-2246-4412-a980-a836389be5b1"
-=======
-      "x-ms-request-id" : "5332c77a-801a-00e0-61dd-98d6fe000000",
-      "Date" : "Mon, 11 Nov 2019 22:14:23 GMT",
-      "x-ms-client-request-id" : "6ea22697-e592-45ea-96fb-2ff58ce12bc3"
->>>>>>> 87fd59d3
+      "x-ms-request-id" : "59e05c51-f01a-0045-3486-9aede7000000",
+      "Date" : "Thu, 14 Nov 2019 00:54:31 GMT",
+      "x-ms-client-request-id" : "888fbe09-c71d-406c-9e2a-1233201c2aae"
     },
     "Exception" : null
   }, {
@@ -99,11 +67,7 @@
     "Headers" : {
       "x-ms-version" : "2019-02-02",
       "User-Agent" : "azsdk-java-azure-storage-file-share/12.0.0-beta.6 11.0.4; Windows 10 10.0",
-<<<<<<< HEAD
-      "x-ms-client-request-id" : "b5d38e3f-75cf-45be-97eb-b27c324cacd4"
-=======
-      "x-ms-client-request-id" : "c480875c-1cff-4eb7-8bbe-a462666dd87b"
->>>>>>> 87fd59d3
+      "x-ms-client-request-id" : "cb82d811-1ed9-4480-b033-3561996d422c"
     },
     "Response" : {
       "Transfer-Encoding" : "chunked",
@@ -111,24 +75,13 @@
       "Server" : "Windows-Azure-File/1.0 Microsoft-HTTPAPI/2.0",
       "retry-after" : "0",
       "StatusCode" : "200",
-<<<<<<< HEAD
-      "x-ms-request-id" : "f77c5de3-401a-00df-6bc7-996122000000",
+      "x-ms-request-id" : "59e05c52-f01a-0045-3586-9aede7000000",
       "Body" : "﻿<?xml version=\"1.0\" encoding=\"utf-8\"?><StorageServiceProperties><HourMetrics><Version>1.0</Version><Enabled>true</Enabled><IncludeAPIs>false</IncludeAPIs><RetentionPolicy><Enabled>true</Enabled><Days>3</Days></RetentionPolicy></HourMetrics><MinuteMetrics><Version>1.0</Version><Enabled>true</Enabled><IncludeAPIs>false</IncludeAPIs><RetentionPolicy><Enabled>true</Enabled><Days>3</Days></RetentionPolicy></MinuteMetrics><Cors /></StorageServiceProperties>",
-      "Date" : "Wed, 13 Nov 2019 02:07:22 GMT",
-      "x-ms-client-request-id" : "b5d38e3f-75cf-45be-97eb-b27c324cacd4",
-=======
-      "x-ms-request-id" : "5332c77b-801a-00e0-62dd-98d6fe000000",
-      "Body" : "﻿<?xml version=\"1.0\" encoding=\"utf-8\"?><StorageServiceProperties><HourMetrics><Version>1.0</Version><Enabled>true</Enabled><IncludeAPIs>false</IncludeAPIs><RetentionPolicy><Enabled>true</Enabled><Days>3</Days></RetentionPolicy></HourMetrics><MinuteMetrics><Version>1.0</Version><Enabled>true</Enabled><IncludeAPIs>false</IncludeAPIs><RetentionPolicy><Enabled>true</Enabled><Days>3</Days></RetentionPolicy></MinuteMetrics><Cors /></StorageServiceProperties>",
-      "Date" : "Mon, 11 Nov 2019 22:14:23 GMT",
-      "x-ms-client-request-id" : "c480875c-1cff-4eb7-8bbe-a462666dd87b",
->>>>>>> 87fd59d3
+      "Date" : "Thu, 14 Nov 2019 00:54:31 GMT",
+      "x-ms-client-request-id" : "cb82d811-1ed9-4480-b033-3561996d422c",
       "Content-Type" : "application/xml"
     },
     "Exception" : null
   } ],
-<<<<<<< HEAD
-  "variables" : [ "fileserviceasyncapitestssetandgetproperties0068432d27d" ]
-=======
-  "variables" : [ "fileserviceasyncapitestssetandgetproperties70104aa248b" ]
->>>>>>> 87fd59d3
+  "variables" : [ "fileserviceasyncapitestssetandgetproperties17795012b71" ]
 }