{
  "networkCallRecords" : [ {
    "Method" : "PUT",
<<<<<<< HEAD
    "Uri" : "http://gaprastg71.file.core.windows.net/create?restype=share&sv=2019-07-07&ss=f&srt=sco&se=2019-12-14T17%3A16%3A16Z&sp=rdc&sig=REDACTED",
    "Headers" : {
      "x-ms-version" : "2019-07-07",
      "User-Agent" : "azsdk-java-azure-storage-file-share/12.0.0 (11.0.4; Windows 10 10.0)",
      "x-ms-client-request-id" : "c3768667-9e8a-47da-ba76-73a43a31a83b"
=======
    "Uri" : "https://azstoragesdkaccount.file.core.windows.net/filesastestsaccountsasnetworkcreatedeleteshare166619e93?restype=share&sv=2019-02-02&ss=f&srt=sco&se=2019-12-13T00%3A49%3A07Z&sp=rdc&sig=REDACTED",
    "Headers" : {
      "x-ms-version" : "2019-02-02",
      "User-Agent" : "azsdk-java-azure-storage-file-share/12.1.0-beta.1 (11.0.4; Windows 10 10.0)",
      "x-ms-client-request-id" : "dc30e693-9ccf-4ae7-8edf-30f0623c65d2"
>>>>>>> f23ff41c
    },
    "Response" : {
      "x-ms-version" : "2019-07-07",
      "Server" : "Windows-Azure-File/1.0 Microsoft-HTTPAPI/2.0",
<<<<<<< HEAD
      "ETag" : "0x8D77FF02A0297F0",
      "Last-Modified" : "Fri, 13 Dec 2019 17:16:16 GMT",
      "retry-after" : "0",
      "Content-Length" : "0",
      "StatusCode" : "201",
      "x-ms-request-id" : "81b2480f-c01a-0044-3dd9-b11804000000",
      "Date" : "Fri, 13 Dec 2019 17:16:16 GMT",
      "x-ms-client-request-id" : "c3768667-9e8a-47da-ba76-73a43a31a83b"
=======
      "ETag" : "0x8D77E9D17DEEB06",
      "Last-Modified" : "Thu, 12 Dec 2019 00:49:07 GMT",
      "retry-after" : "0",
      "Content-Length" : "0",
      "StatusCode" : "201",
      "x-ms-request-id" : "24e0fd69-101a-006d-2785-b09a58000000",
      "Date" : "Thu, 12 Dec 2019 00:49:06 GMT",
      "x-ms-client-request-id" : "dc30e693-9ccf-4ae7-8edf-30f0623c65d2"
>>>>>>> f23ff41c
    },
    "Exception" : null
  }, {
    "Method" : "DELETE",
<<<<<<< HEAD
    "Uri" : "http://gaprastg71.file.core.windows.net/create?restype=share&sv=2019-07-07&ss=f&srt=sco&se=2019-12-14T17%3A16%3A16Z&sp=rdc&sig=REDACTED",
    "Headers" : {
      "x-ms-version" : "2019-07-07",
      "User-Agent" : "azsdk-java-azure-storage-file-share/12.0.0 (11.0.4; Windows 10 10.0)",
      "x-ms-client-request-id" : "a3d20e29-ef3e-494d-ba30-bd3c35448b87"
=======
    "Uri" : "https://azstoragesdkaccount.file.core.windows.net/filesastestsaccountsasnetworkcreatedeleteshare166619e93?restype=share&sv=2019-02-02&ss=f&srt=sco&se=2019-12-13T00%3A49%3A07Z&sp=rdc&sig=REDACTED",
    "Headers" : {
      "x-ms-version" : "2019-02-02",
      "User-Agent" : "azsdk-java-azure-storage-file-share/12.1.0-beta.1 (11.0.4; Windows 10 10.0)",
      "x-ms-client-request-id" : "579ce36e-3d13-4cdd-93c9-7b3ac1337554"
>>>>>>> f23ff41c
    },
    "Response" : {
      "x-ms-version" : "2019-07-07",
      "Server" : "Windows-Azure-File/1.0 Microsoft-HTTPAPI/2.0",
      "retry-after" : "0",
      "Content-Length" : "0",
      "StatusCode" : "202",
<<<<<<< HEAD
      "x-ms-request-id" : "81b24812-c01a-0044-3ed9-b11804000000",
      "Date" : "Fri, 13 Dec 2019 17:16:17 GMT",
      "x-ms-client-request-id" : "a3d20e29-ef3e-494d-ba30-bd3c35448b87"
    },
    "Exception" : null
  } ],
  "variables" : [ "filesastestsaccountsasnetworkcreatedeleteshare113448bf1", "2019-12-13T17:16:16.239149500Z" ]
=======
      "x-ms-request-id" : "24e0fd6b-101a-006d-2885-b09a58000000",
      "Date" : "Thu, 12 Dec 2019 00:49:06 GMT",
      "x-ms-client-request-id" : "579ce36e-3d13-4cdd-93c9-7b3ac1337554"
    },
    "Exception" : null
  } ],
  "variables" : [ "filesastestsaccountsasnetworkcreatedeleteshare83897e9b3", "2019-12-12T00:49:07.115153700Z", "filesastestsaccountsasnetworkcreatedeleteshare166619e93" ]
>>>>>>> f23ff41c
}<|MERGE_RESOLUTION|>--- conflicted
+++ resolved
@@ -1,59 +1,32 @@
 {
   "networkCallRecords" : [ {
     "Method" : "PUT",
-<<<<<<< HEAD
-    "Uri" : "http://gaprastg71.file.core.windows.net/create?restype=share&sv=2019-07-07&ss=f&srt=sco&se=2019-12-14T17%3A16%3A16Z&sp=rdc&sig=REDACTED",
+    "Uri" : "http://gaprastg71.file.core.windows.net/filesastestsaccountsasnetworkcreatedeleteshare656218fe4?restype=share&sv=2019-07-07&ss=f&srt=sco&se=2019-12-24T22%3A47%3A24Z&sp=rdc&sig=REDACTED",
     "Headers" : {
       "x-ms-version" : "2019-07-07",
-      "User-Agent" : "azsdk-java-azure-storage-file-share/12.0.0 (11.0.4; Windows 10 10.0)",
-      "x-ms-client-request-id" : "c3768667-9e8a-47da-ba76-73a43a31a83b"
-=======
-    "Uri" : "https://azstoragesdkaccount.file.core.windows.net/filesastestsaccountsasnetworkcreatedeleteshare166619e93?restype=share&sv=2019-02-02&ss=f&srt=sco&se=2019-12-13T00%3A49%3A07Z&sp=rdc&sig=REDACTED",
-    "Headers" : {
-      "x-ms-version" : "2019-02-02",
-      "User-Agent" : "azsdk-java-azure-storage-file-share/12.1.0-beta.1 (11.0.4; Windows 10 10.0)",
-      "x-ms-client-request-id" : "dc30e693-9ccf-4ae7-8edf-30f0623c65d2"
->>>>>>> f23ff41c
+      "User-Agent" : "azsdk-java-azure-storage-file-share/12.1.0-beta.2 (11.0.4; Windows 10 10.0)",
+      "x-ms-client-request-id" : "28215472-e78a-46d9-b3de-42dd422a7d9b"
     },
     "Response" : {
       "x-ms-version" : "2019-07-07",
       "Server" : "Windows-Azure-File/1.0 Microsoft-HTTPAPI/2.0",
-<<<<<<< HEAD
-      "ETag" : "0x8D77FF02A0297F0",
-      "Last-Modified" : "Fri, 13 Dec 2019 17:16:16 GMT",
+      "ETag" : "0x8D787FA146256A9",
+      "Last-Modified" : "Mon, 23 Dec 2019 22:47:24 GMT",
       "retry-after" : "0",
       "Content-Length" : "0",
       "StatusCode" : "201",
-      "x-ms-request-id" : "81b2480f-c01a-0044-3dd9-b11804000000",
-      "Date" : "Fri, 13 Dec 2019 17:16:16 GMT",
-      "x-ms-client-request-id" : "c3768667-9e8a-47da-ba76-73a43a31a83b"
-=======
-      "ETag" : "0x8D77E9D17DEEB06",
-      "Last-Modified" : "Thu, 12 Dec 2019 00:49:07 GMT",
-      "retry-after" : "0",
-      "Content-Length" : "0",
-      "StatusCode" : "201",
-      "x-ms-request-id" : "24e0fd69-101a-006d-2785-b09a58000000",
-      "Date" : "Thu, 12 Dec 2019 00:49:06 GMT",
-      "x-ms-client-request-id" : "dc30e693-9ccf-4ae7-8edf-30f0623c65d2"
->>>>>>> f23ff41c
+      "x-ms-request-id" : "deadfd02-d01a-0015-42e2-b98588000000",
+      "Date" : "Mon, 23 Dec 2019 22:47:24 GMT",
+      "x-ms-client-request-id" : "28215472-e78a-46d9-b3de-42dd422a7d9b"
     },
     "Exception" : null
   }, {
     "Method" : "DELETE",
-<<<<<<< HEAD
-    "Uri" : "http://gaprastg71.file.core.windows.net/create?restype=share&sv=2019-07-07&ss=f&srt=sco&se=2019-12-14T17%3A16%3A16Z&sp=rdc&sig=REDACTED",
+    "Uri" : "http://gaprastg71.file.core.windows.net/filesastestsaccountsasnetworkcreatedeleteshare656218fe4?restype=share&sv=2019-07-07&ss=f&srt=sco&se=2019-12-24T22%3A47%3A24Z&sp=rdc&sig=REDACTED",
     "Headers" : {
       "x-ms-version" : "2019-07-07",
-      "User-Agent" : "azsdk-java-azure-storage-file-share/12.0.0 (11.0.4; Windows 10 10.0)",
-      "x-ms-client-request-id" : "a3d20e29-ef3e-494d-ba30-bd3c35448b87"
-=======
-    "Uri" : "https://azstoragesdkaccount.file.core.windows.net/filesastestsaccountsasnetworkcreatedeleteshare166619e93?restype=share&sv=2019-02-02&ss=f&srt=sco&se=2019-12-13T00%3A49%3A07Z&sp=rdc&sig=REDACTED",
-    "Headers" : {
-      "x-ms-version" : "2019-02-02",
-      "User-Agent" : "azsdk-java-azure-storage-file-share/12.1.0-beta.1 (11.0.4; Windows 10 10.0)",
-      "x-ms-client-request-id" : "579ce36e-3d13-4cdd-93c9-7b3ac1337554"
->>>>>>> f23ff41c
+      "User-Agent" : "azsdk-java-azure-storage-file-share/12.1.0-beta.2 (11.0.4; Windows 10 10.0)",
+      "x-ms-client-request-id" : "84ce0e0e-cb71-46a8-ac7d-74c431014cb3"
     },
     "Response" : {
       "x-ms-version" : "2019-07-07",
@@ -61,21 +34,11 @@
       "retry-after" : "0",
       "Content-Length" : "0",
       "StatusCode" : "202",
-<<<<<<< HEAD
-      "x-ms-request-id" : "81b24812-c01a-0044-3ed9-b11804000000",
-      "Date" : "Fri, 13 Dec 2019 17:16:17 GMT",
-      "x-ms-client-request-id" : "a3d20e29-ef3e-494d-ba30-bd3c35448b87"
+      "x-ms-request-id" : "deadfd06-d01a-0015-43e2-b98588000000",
+      "Date" : "Mon, 23 Dec 2019 22:47:25 GMT",
+      "x-ms-client-request-id" : "84ce0e0e-cb71-46a8-ac7d-74c431014cb3"
     },
     "Exception" : null
   } ],
-  "variables" : [ "filesastestsaccountsasnetworkcreatedeleteshare113448bf1", "2019-12-13T17:16:16.239149500Z" ]
-=======
-      "x-ms-request-id" : "24e0fd6b-101a-006d-2885-b09a58000000",
-      "Date" : "Thu, 12 Dec 2019 00:49:06 GMT",
-      "x-ms-client-request-id" : "579ce36e-3d13-4cdd-93c9-7b3ac1337554"
-    },
-    "Exception" : null
-  } ],
-  "variables" : [ "filesastestsaccountsasnetworkcreatedeleteshare83897e9b3", "2019-12-12T00:49:07.115153700Z", "filesastestsaccountsasnetworkcreatedeleteshare166619e93" ]
->>>>>>> f23ff41c
+  "variables" : [ "filesastestsaccountsasnetworkcreatedeleteshare903642e84", "2019-12-23T22:47:24.246033500Z", "filesastestsaccountsasnetworkcreatedeleteshare656218fe4" ]
 }