{
  "networkCallRecords" : [ {
    "Method" : "PUT",
<<<<<<< HEAD
    "Uri" : "https://azstoragesdkaccount.file.core.windows.net/fileasyncapitestsuploadrangefromurl088023b2b3f5b4a?restype=share",
    "Headers" : {
      "x-ms-version" : "2019-02-02",
      "User-Agent" : "azsdk-java-azure-storage-file-share/12.0.0-beta.6 11.0.4; Windows 10 10.0",
      "x-ms-client-request-id" : "62ce8d91-6779-49f3-901c-1732d4c15bbe"
=======
    "Uri" : "https://azstoragesdkaccount.file.core.windows.net/fileasyncapitestsuploadrangefromurl484297529b1d096?restype=share",
    "Headers" : {
      "x-ms-version" : "2019-02-02",
      "User-Agent" : "azsdk-java-azure-storage-file-share/12.0.0-beta.6 11.0.4; Windows 10 10.0",
      "x-ms-client-request-id" : "38c2572f-2b86-41ce-80c5-05dd7a12bc3b"
>>>>>>> 87fd59d3
    },
    "Response" : {
      "x-ms-version" : "2019-02-02",
      "Server" : "Windows-Azure-File/1.0 Microsoft-HTTPAPI/2.0",
<<<<<<< HEAD
      "ETag" : "0x8D767DE2B94B3AD",
      "Last-Modified" : "Wed, 13 Nov 2019 02:07:00 GMT",
      "retry-after" : "0",
      "Content-Length" : "0",
      "StatusCode" : "201",
      "x-ms-request-id" : "f77c5c1d-401a-00df-0dc7-996122000000",
      "Date" : "Wed, 13 Nov 2019 02:07:00 GMT",
      "x-ms-client-request-id" : "62ce8d91-6779-49f3-901c-1732d4c15bbe"
=======
      "ETag" : "0x8D766F4783112C0",
      "Last-Modified" : "Mon, 11 Nov 2019 22:14:07 GMT",
      "retry-after" : "0",
      "Content-Length" : "0",
      "StatusCode" : "201",
      "x-ms-request-id" : "5332c594-801a-00e0-61dd-98d6fe000000",
      "Date" : "Mon, 11 Nov 2019 22:14:06 GMT",
      "x-ms-client-request-id" : "38c2572f-2b86-41ce-80c5-05dd7a12bc3b"
>>>>>>> 87fd59d3
    },
    "Exception" : null
  }, {
    "Method" : "PUT",
<<<<<<< HEAD
    "Uri" : "https://azstoragesdkaccount.file.core.windows.net/fileasyncapitestsuploadrangefromurl088023b2b3f5b4a/fileasyncapitestsuploadrangefromurl460690caede3188",
    "Headers" : {
      "x-ms-version" : "2019-02-02",
      "User-Agent" : "azsdk-java-azure-storage-file-share/12.0.0-beta.6 11.0.4; Windows 10 10.0",
      "x-ms-client-request-id" : "fd6a914a-8a72-4d71-9810-ed7cd74a93ab"
=======
    "Uri" : "https://azstoragesdkaccount.file.core.windows.net/fileasyncapitestsuploadrangefromurl484297529b1d096/fileasyncapitestsuploadrangefromurl46364fc3ae2e06d",
    "Headers" : {
      "x-ms-version" : "2019-02-02",
      "User-Agent" : "azsdk-java-azure-storage-file-share/12.0.0-beta.6 11.0.4; Windows 10 10.0",
      "x-ms-client-request-id" : "c677aff0-d8da-4f1c-8fa7-a19b73d755ac"
>>>>>>> 87fd59d3
    },
    "Response" : {
      "x-ms-version" : "2019-02-02",
      "x-ms-file-permission-key" : "2189138948451189390*13168958551941065216",
      "x-ms-file-id" : "13835128424026341376",
      "Server" : "Windows-Azure-File/1.0 Microsoft-HTTPAPI/2.0",
<<<<<<< HEAD
      "x-ms-file-creation-time" : "2019-11-13T02:07:00.8329223Z",
      "Last-Modified" : "Wed, 13 Nov 2019 02:07:00 GMT",
      "retry-after" : "0",
      "StatusCode" : "201",
      "x-ms-request-server-encrypted" : "true",
      "Date" : "Wed, 13 Nov 2019 02:07:00 GMT",
      "ETag" : "0x8D767DE2B9D1207",
      "x-ms-file-attributes" : "Archive",
      "x-ms-file-change-time" : "2019-11-13T02:07:00.8329223Z",
      "x-ms-file-parent-id" : "0",
      "Content-Length" : "0",
      "x-ms-request-id" : "f77c5c22-401a-00df-0fc7-996122000000",
      "x-ms-client-request-id" : "fd6a914a-8a72-4d71-9810-ed7cd74a93ab",
      "x-ms-file-last-write-time" : "2019-11-13T02:07:00.8329223Z"
=======
      "x-ms-file-creation-time" : "2019-11-11T22:14:07.1192114Z",
      "Last-Modified" : "Mon, 11 Nov 2019 22:14:07 GMT",
      "retry-after" : "0",
      "StatusCode" : "201",
      "x-ms-request-server-encrypted" : "true",
      "Date" : "Mon, 11 Nov 2019 22:14:06 GMT",
      "ETag" : "0x8D766F47837D232",
      "x-ms-file-attributes" : "Archive",
      "x-ms-file-change-time" : "2019-11-11T22:14:07.1192114Z",
      "x-ms-file-parent-id" : "0",
      "Content-Length" : "0",
      "x-ms-request-id" : "5332c596-801a-00e0-62dd-98d6fe000000",
      "x-ms-client-request-id" : "c677aff0-d8da-4f1c-8fa7-a19b73d755ac",
      "x-ms-file-last-write-time" : "2019-11-11T22:14:07.1192114Z"
>>>>>>> 87fd59d3
    },
    "Exception" : null
  }, {
    "Method" : "PUT",
<<<<<<< HEAD
    "Uri" : "https://azstoragesdkaccount.file.core.windows.net/fileasyncapitestsuploadrangefromurl088023b2b3f5b4a/fileasyncapitestsuploadrangefromurl460690caede3188?comp=range",
    "Headers" : {
      "x-ms-version" : "2019-02-02",
      "User-Agent" : "azsdk-java-azure-storage-file-share/12.0.0-beta.6 11.0.4; Windows 10 10.0",
      "x-ms-client-request-id" : "18fbc8be-e3a5-41e9-900f-cb3001b408b6",
=======
    "Uri" : "https://azstoragesdkaccount.file.core.windows.net/fileasyncapitestsuploadrangefromurl484297529b1d096/fileasyncapitestsuploadrangefromurl46364fc3ae2e06d?comp=range",
    "Headers" : {
      "x-ms-version" : "2019-02-02",
      "User-Agent" : "azsdk-java-azure-storage-file-share/12.0.0-beta.6 11.0.4; Windows 10 10.0",
      "x-ms-client-request-id" : "f1ef8155-af49-4910-a4eb-507fb073195f",
>>>>>>> 87fd59d3
      "Content-Type" : "application/octet-stream"
    },
    "Response" : {
      "x-ms-version" : "2019-02-02",
      "Server" : "Windows-Azure-File/1.0 Microsoft-HTTPAPI/2.0",
<<<<<<< HEAD
      "ETag" : "0x8D767DE2BA52A50",
      "Last-Modified" : "Wed, 13 Nov 2019 02:07:00 GMT",
      "retry-after" : "0",
      "Content-Length" : "0",
      "StatusCode" : "201",
      "x-ms-request-id" : "f77c5c28-401a-00df-15c7-996122000000",
      "x-ms-request-server-encrypted" : "true",
      "Date" : "Wed, 13 Nov 2019 02:07:00 GMT",
      "x-ms-client-request-id" : "18fbc8be-e3a5-41e9-900f-cb3001b408b6",
=======
      "ETag" : "0x8D766F4783D9FFE",
      "Last-Modified" : "Mon, 11 Nov 2019 22:14:07 GMT",
      "retry-after" : "0",
      "Content-Length" : "0",
      "StatusCode" : "201",
      "x-ms-request-id" : "5332c597-801a-00e0-63dd-98d6fe000000",
      "x-ms-request-server-encrypted" : "true",
      "Date" : "Mon, 11 Nov 2019 22:14:06 GMT",
      "x-ms-client-request-id" : "f1ef8155-af49-4910-a4eb-507fb073195f",
>>>>>>> 87fd59d3
      "Content-MD5" : "nhB9nTcrtoJr2B01QqQZ1g=="
    },
    "Exception" : null
  }, {
    "Method" : "PUT",
<<<<<<< HEAD
    "Uri" : "https://azstoragesdkaccount.file.core.windows.net/fileasyncapitestsuploadrangefromurl088023b2b3f5b4a/fileasyncapitestsuploadrangefromurl460690caede3188",
    "Headers" : {
      "x-ms-version" : "2019-02-02",
      "User-Agent" : "azsdk-java-azure-storage-file-share/12.0.0-beta.6 11.0.4; Windows 10 10.0",
      "x-ms-client-request-id" : "b268bac8-a771-48c6-901d-e0022b6ef707"
=======
    "Uri" : "https://azstoragesdkaccount.file.core.windows.net/fileasyncapitestsuploadrangefromurl484297529b1d096/fileasyncapitestsuploadrangefromurl46364fc3ae2e06d",
    "Headers" : {
      "x-ms-version" : "2019-02-02",
      "User-Agent" : "azsdk-java-azure-storage-file-share/12.0.0-beta.6 11.0.4; Windows 10 10.0",
      "x-ms-client-request-id" : "0bc0b24d-4148-401f-9405-a820efe15015"
>>>>>>> 87fd59d3
    },
    "Response" : {
      "x-ms-version" : "2019-02-02",
      "x-ms-file-permission-key" : "2189138948451189390*13168958551941065216",
      "x-ms-file-id" : "13835128424026341376",
      "Server" : "Windows-Azure-File/1.0 Microsoft-HTTPAPI/2.0",
<<<<<<< HEAD
      "x-ms-file-creation-time" : "2019-11-13T02:07:00.9320159Z",
      "Last-Modified" : "Wed, 13 Nov 2019 02:07:00 GMT",
      "retry-after" : "0",
      "StatusCode" : "201",
      "x-ms-request-server-encrypted" : "true",
      "Date" : "Wed, 13 Nov 2019 02:07:00 GMT",
      "ETag" : "0x8D767DE2BAC30DF",
      "x-ms-file-attributes" : "Archive",
      "x-ms-file-change-time" : "2019-11-13T02:07:00.9320159Z",
      "x-ms-file-parent-id" : "0",
      "Content-Length" : "0",
      "x-ms-request-id" : "f77c5c2a-401a-00df-17c7-996122000000",
      "x-ms-client-request-id" : "b268bac8-a771-48c6-901d-e0022b6ef707",
      "x-ms-file-last-write-time" : "2019-11-13T02:07:00.9320159Z"
=======
      "x-ms-file-creation-time" : "2019-11-11T22:14:07.1922803Z",
      "Last-Modified" : "Mon, 11 Nov 2019 22:14:07 GMT",
      "retry-after" : "0",
      "StatusCode" : "201",
      "x-ms-request-server-encrypted" : "true",
      "Date" : "Mon, 11 Nov 2019 22:14:06 GMT",
      "ETag" : "0x8D766F47842F873",
      "x-ms-file-attributes" : "Archive",
      "x-ms-file-change-time" : "2019-11-11T22:14:07.1922803Z",
      "x-ms-file-parent-id" : "0",
      "Content-Length" : "0",
      "x-ms-request-id" : "5332c598-801a-00e0-64dd-98d6fe000000",
      "x-ms-client-request-id" : "0bc0b24d-4148-401f-9405-a820efe15015",
      "x-ms-file-last-write-time" : "2019-11-11T22:14:07.1922803Z"
>>>>>>> 87fd59d3
    },
    "Exception" : null
  }, {
    "Method" : "PUT",
<<<<<<< HEAD
    "Uri" : "https://azstoragesdkaccount.file.core.windows.net/fileasyncapitestsuploadrangefromurl088023b2b3f5b4a/fileasyncapitestsuploadrangefromurl460690caede3188?comp=range",
    "Headers" : {
      "x-ms-version" : "2019-02-02",
      "User-Agent" : "azsdk-java-azure-storage-file-share/12.0.0-beta.6 11.0.4; Windows 10 10.0",
      "x-ms-client-request-id" : "cbaac5c4-92ed-4122-aa63-043e66393769"
=======
    "Uri" : "https://azstoragesdkaccount.file.core.windows.net/fileasyncapitestsuploadrangefromurl484297529b1d096/fileasyncapitestsuploadrangefromurl46364fc3ae2e06d?comp=range",
    "Headers" : {
      "x-ms-version" : "2019-02-02",
      "User-Agent" : "azsdk-java-azure-storage-file-share/12.0.0-beta.6 11.0.4; Windows 10 10.0",
      "x-ms-client-request-id" : "14b3d9c0-fe85-4885-8ef7-dfa26d8e4fd7"
>>>>>>> 87fd59d3
    },
    "Response" : {
      "x-ms-version" : "2019-02-02",
      "Server" : "Windows-Azure-File/1.0 Microsoft-HTTPAPI/2.0",
<<<<<<< HEAD
      "ETag" : "0x8D767DE2BD32345",
      "x-ms-content-crc64" : "9TRwg1LzFO0=",
      "Last-Modified" : "Wed, 13 Nov 2019 02:07:01 GMT",
      "retry-after" : "0",
      "Content-Length" : "0",
      "StatusCode" : "201",
      "x-ms-request-id" : "f77c5c2b-401a-00df-18c7-996122000000",
      "x-ms-request-server-encrypted" : "true",
      "Date" : "Wed, 13 Nov 2019 02:07:00 GMT",
      "x-ms-client-request-id" : "cbaac5c4-92ed-4122-aa63-043e66393769"
=======
      "ETag" : "0x8D766F4789C51A1",
      "x-ms-content-crc64" : "9TRwg1LzFO0=",
      "Last-Modified" : "Mon, 11 Nov 2019 22:14:07 GMT",
      "retry-after" : "0",
      "Content-Length" : "0",
      "StatusCode" : "201",
      "x-ms-request-id" : "5332c599-801a-00e0-65dd-98d6fe000000",
      "x-ms-request-server-encrypted" : "true",
      "Date" : "Mon, 11 Nov 2019 22:14:07 GMT",
      "x-ms-client-request-id" : "14b3d9c0-fe85-4885-8ef7-dfa26d8e4fd7"
>>>>>>> 87fd59d3
    },
    "Exception" : null
  }, {
    "Method" : "GET",
<<<<<<< HEAD
    "Uri" : "https://azstoragesdkaccount.file.core.windows.net/fileasyncapitestsuploadrangefromurl088023b2b3f5b4a/fileasyncapitestsuploadrangefromurl460690caede3188",
    "Headers" : {
      "x-ms-version" : "2019-02-02",
      "User-Agent" : "azsdk-java-azure-storage-file-share/12.0.0-beta.6 11.0.4; Windows 10 10.0",
      "x-ms-client-request-id" : "30de69bb-c61c-489c-922a-52efe3b4951e"
=======
    "Uri" : "https://azstoragesdkaccount.file.core.windows.net/fileasyncapitestsuploadrangefromurl484297529b1d096/fileasyncapitestsuploadrangefromurl46364fc3ae2e06d",
    "Headers" : {
      "x-ms-version" : "2019-02-02",
      "User-Agent" : "azsdk-java-azure-storage-file-share/12.0.0-beta.6 11.0.4; Windows 10 10.0",
      "x-ms-client-request-id" : "3e7abfd7-c7fe-4100-807a-76829b4b89f2"
>>>>>>> 87fd59d3
    },
    "Response" : {
      "x-ms-version" : "2019-02-02",
      "x-ms-lease-status" : "unlocked",
      "x-ms-file-permission-key" : "2189138948451189390*13168958551941065216",
      "x-ms-file-id" : "13835128424026341376",
      "Server" : "Windows-Azure-File/1.0 Microsoft-HTTPAPI/2.0",
<<<<<<< HEAD
      "x-ms-file-creation-time" : "2019-11-13T02:07:00.9320159Z",
      "x-ms-lease-state" : "available",
      "Last-Modified" : "Wed, 13 Nov 2019 02:07:01 GMT",
      "retry-after" : "0",
      "StatusCode" : "200",
      "Date" : "Wed, 13 Nov 2019 02:07:00 GMT",
      "Accept-Ranges" : "bytes",
      "x-ms-server-encrypted" : "true",
      "x-ms-type" : "File",
      "ETag" : "0x8D767DE2BD32345",
      "x-ms-file-attributes" : "Archive",
      "x-ms-file-change-time" : "2019-11-13T02:07:00.9320159Z",
      "x-ms-file-parent-id" : "0",
      "Content-Length" : "1024",
      "x-ms-request-id" : "f77c5c30-401a-00df-1dc7-996122000000",
      "Body" : "[0, 0, 0, 0, 0, 0, 0, 0, 0, 0, 0, 0, 0, 0, 0, 0, 0, 0, 0, 0, 0, 0, 0, 0, 0, 0, 0, 0, 0, 0, 0, 0, 0, 0, 0, 0, 0, 0, 0, 0, 0, 0, 0, 0, 0, 0, 0, 0, 0, 0, 0, 0, 0, 0, 0, 0, 0, 0, 0, 0, 0, 0, 0, 0, 0, 0, 0, 0, 0, 0, 0, 0, 0, 0, 0, 0, 0, 0, 0, 0, 0, 0, 0, 0, 0, 0, 0, 0, 0, 0, 0, 0, 0, 0, 0, 0, 0, 0, 0, 0, 0, 0, 0, 0, 0, 0, 0, 0, 0, 0, 0, 0, 0, 0, 0, 0, 0, 0, 0, 0, 0, 0, 0, 0, 0, 0, 0, 0, 0, 0, 0, 0, 0, 0, 0, 0, 0, 0, 0, 0, 0, 0, 0, 0, 0, 0, 0, 0, 0, 0, 0, 0, 0, 0, 0, 0, 0, 0, 0, 0, 0, 0, 0, 0, 0, 0, 0, 0, 0, 0, 0, 0, 0, 0, 0, 0, 0, 0, 0, 0, 0, 0, 0, 0, 0, 0, 0, 0, 0, 0, 0, 0, 0, 0, 0, 0, 0, 0, 0, 0, 0, 0, 0, 0, 0, 0, 0, 0, 0, 0, 0, 0, 0, 0, 0, 0, 0, 0, 0, 0, 0, 0, 0, 0, 0, 0, 0, 0, 0, 0, 0, 0, 0, 0, 0, 0, 0, 0, 0, 0, 0, 0, 0, 0, 0, 0, 0, 0, 0, 0, 0, 0, 0, 0, 0, 0, 0, 0, 0, 0, 0, 0, 0, 0, 0, 0, 0, 0, 0, 0, 0, 0, 0, 0, 0, 0, 0, 0, 0, 0, 0, 0, 0, 0, 0, 0, 0, 0, 0, 0, 0, 0, 0, 0, 0, 0, 0, 0, 0, 0, 0, 0, 0, 0, 0, 0, 0, 0, 0, 0, 0, 0, 0, 0, 0, 0, 0, 0, 0, 0, 0, 0, 0, 0, 0, 0, 0, 0, 0, 0, 0, 0, 0, 0, 0, 0, 0, 0, 0, 0, 0, 0, 0, 0, 0, 0, 0, 0, 0, 0, 0, 0, 0, 0, 0, 0, 0, 0, 0, 0, 0, 0, 0, 0, 0, 0, 0, 0, 0, 0, 0, 0, 0, 0, 0, 0, 0, 0, 0, 0, 0, 0, 0, 0, 0, 0, 0, 0, 0, 0, 0, 0, 0, 0, 0, 0, 0, 0, 0, 0, 0, 0, 0, 0, 0, 0, 0, 0, 0, 0, 0, 0, 0, 0, 0, 0, 0, 0, 0, 0, 0, 0, 0, 0, 0, 0, 0, 0, 0, 0, 0, 0, 0, 0, 0, 0, 0, 0, 0, 0, 0, 0, 0, 0, 0, 0, 0, 0, 0, 0, 0, 0, 0, 0, 0, 0, 0, 0, 0, 0, 0, 0, 0, 0, 0, 0, 0, 0, 0, 0, 0, 0, 0, 0, 0, 0, 0, 0, 0, 0, 0, 0, 0, 0, 0, 0, 0, 0, 0, 0, 0, 0, 0, 0, 0, 0, 0, 0, 0, 0, 0, 0, 0, 0, 0, 0, 0, 0, 0, 0, 0, 0, 0, 0, 0, 0, 0, 0, 0, 0, 0, 0, 0, 0, 0, 0, 0, 0, 0, 0, 0, 0, 0, 0, 0, 0, 0, 0, 0, 0, 0, 0, 0, 0, 0, 0, 0, 0, 0, 0, 0, 0, 0, 0, 0, 0, 0, 0, 0, 0, 0, 0, 0, 0, 0, 0, 0, 0, 0, 0, 0, 0, 0, 0, 0, 0, 0, 0, 0, 0, 0, 0, 0, 0, 0, 0, 0, 0, 0, 0, 0, 0, 0, 0, 0, 0, 0, 0, 0, 0, 0, 0, 0, 0, 0, 0, 0, 0, 0, 0, 0, 0, 0, 0, 0, 0, 0, 0, 0, 0, 0, 0, 0, 0, 0, 0, 0, 0, 0, 0, 0, 0, 0, 0, 0, 0, 0, 0, 0, 0, 0, 0, 0, 0, 0, 0, 0, 0, 0, 0, 0, 0, 0, 0, 0, 0, 0, 0, 0, 0, 0, 0, 0, 0, 0, 0, 0, 0, 0, 0, 0, 0, 0, 0, 0, 0, 0, 0, 0, 0, 0, 0, 0, 0, 0, 0, 0, 0, 0, 0, 0, 0, 0, 0, 0, 0, 0, 0, 0, 0, 0, 0, 0, 0, 0, 0, 0, 0, 0, 0, 0, 0, 0, 0, 0, 0, 0, 0, 0, 0, 0, 0, 0, 0, 0, 0, 0, 0, 0, 0, 0, 0, 0, 0, 0, 0, 0, 0, 0, 0, 0, 0, 0, 0, 0, 0, 0, 0, 0, 0, 0, 0, 0, 0, 0, 0, 0, 0, 0, 0, 0, 0, 0, 0, 0, 0, 0, 0, 0, 0, 0, 0, 0, 0, 0, 0, 0, 0, 0, 0, 0, 0, 0, 0, 0, 0, 0, 0, 0, 0, 0, 0, 0, 0, 0, 0, 0, 0, 0, 0, 0, 0, 0, 0, 0, 0, 0, 0, 0, 0, 0, 0, 0, 0, 0, 0, 0, 0, 0, 0, 0, 0, 0, 0, 0, 0, 0, 0, 0, 0, 0, 0, 0, 0, 0, 0, 0, 0, 0, 0, 0, 0, 0, 0, 0, 0, 0, 0, 0, 0, 0, 0, 0, 0, 0, 0, 0, 0, 0, 0, 0, 0, 0, 0, 0, 0, 0, 0, 0, 0, 0, 0, 0, 0, 0, 0, 0, 0, 0, 0, 0, 0, 0, 0, 0, 0, 0, 0, 0, 0, 0, 0, 0, 0, 0, 0, 0, 0, 0, 0, 0, 0, 0, 0, 0, 0, 0, 0, 0, 0, 0, 0, 0, 0, 0, 0, 0, 0, 0, 0, 0, 0, 0, 0, 0, 0, 0, 0, 0, 0, 0, 0, 0, 0, 0, 0, 0, 0, 0, 0, 0, 0, 0, 0, 0, 0, 0, 0, 0, 0, 0, 0, 0, 0, 0, 0, 0, 0, 0, 0, 0, 0, 0, 0, 0, 0, 0, 0, 0, 0, 0, 0, 0, 0, 0, 0, 0, 0, 0, 0, 0, 0, 0, 0, 0, 0, 0, 0, 0, 0, 0, 0, 0, 0, 0, 0, 0, 0, 0, 0, 0, 0, 0, 0, 0, 0, 0, 0, 0, 0, 0, 0, 0, 0, 0, 0, 0, 0, 0, 0, 0, 0, 0, 0]",
      "x-ms-client-request-id" : "30de69bb-c61c-489c-922a-52efe3b4951e",
      "x-ms-file-last-write-time" : "2019-11-13T02:07:00.9320159Z",
=======
      "x-ms-file-creation-time" : "2019-11-11T22:14:07.1922803Z",
      "x-ms-lease-state" : "available",
      "Last-Modified" : "Mon, 11 Nov 2019 22:14:07 GMT",
      "retry-after" : "0",
      "StatusCode" : "200",
      "Date" : "Mon, 11 Nov 2019 22:14:07 GMT",
      "Accept-Ranges" : "bytes",
      "x-ms-server-encrypted" : "true",
      "x-ms-type" : "File",
      "ETag" : "0x8D766F4789C51A1",
      "x-ms-file-attributes" : "Archive",
      "x-ms-file-change-time" : "2019-11-11T22:14:07.1922803Z",
      "x-ms-file-parent-id" : "0",
      "Content-Length" : "1024",
      "x-ms-request-id" : "5332c59c-801a-00e0-67dd-98d6fe000000",
      "Body" : "[0, 0, 0, 0, 0, 0, 0, 0, 0, 0, 0, 0, 0, 0, 0, 0, 0, 0, 0, 0, 0, 0, 0, 0, 0, 0, 0, 0, 0, 0, 0, 0, 0, 0, 0, 0, 0, 0, 0, 0, 0, 0, 0, 0, 0, 0, 0, 0, 0, 0, 0, 0, 0, 0, 0, 0, 0, 0, 0, 0, 0, 0, 0, 0, 0, 0, 0, 0, 0, 0, 0, 0, 0, 0, 0, 0, 0, 0, 0, 0, 0, 0, 0, 0, 0, 0, 0, 0, 0, 0, 0, 0, 0, 0, 0, 0, 0, 0, 0, 0, 0, 0, 0, 0, 0, 0, 0, 0, 0, 0, 0, 0, 0, 0, 0, 0, 0, 0, 0, 0, 0, 0, 0, 0, 0, 0, 0, 0, 0, 0, 0, 0, 0, 0, 0, 0, 0, 0, 0, 0, 0, 0, 0, 0, 0, 0, 0, 0, 0, 0, 0, 0, 0, 0, 0, 0, 0, 0, 0, 0, 0, 0, 0, 0, 0, 0, 0, 0, 0, 0, 0, 0, 0, 0, 0, 0, 0, 0, 0, 0, 0, 0, 0, 0, 0, 0, 0, 0, 0, 0, 0, 0, 0, 0, 0, 0, 0, 0, 0, 0, 0, 0, 0, 0, 0, 0, 0, 0, 0, 0, 0, 0, 0, 0, 0, 0, 0, 0, 0, 0, 0, 0, 0, 0, 0, 0, 0, 0, 0, 0, 0, 0, 0, 0, 0, 0, 0, 0, 0, 0, 0, 0, 0, 0, 0, 0, 0, 0, 0, 0, 0, 0, 0, 0, 0, 0, 0, 0, 0, 0, 0, 0, 0, 0, 0, 0, 0, 0, 0, 0, 0, 0, 0, 0, 0, 0, 0, 0, 0, 0, 0, 0, 0, 0, 0, 0, 0, 0, 0, 0, 0, 0, 0, 0, 0, 0, 0, 0, 0, 0, 0, 0, 0, 0, 0, 0, 0, 0, 0, 0, 0, 0, 0, 0, 0, 0, 0, 0, 0, 0, 0, 0, 0, 0, 0, 0, 0, 0, 0, 0, 0, 0, 0, 0, 0, 0, 0, 0, 0, 0, 0, 0, 0, 0, 0, 0, 0, 0, 0, 0, 0, 0, 0, 0, 0, 0, 0, 0, 0, 0, 0, 0, 0, 0, 0, 0, 0, 0, 0, 0, 0, 0, 0, 0, 0, 0, 0, 0, 0, 0, 0, 0, 0, 0, 0, 0, 0, 0, 0, 0, 0, 0, 0, 0, 0, 0, 0, 0, 0, 0, 0, 0, 0, 0, 0, 0, 0, 0, 0, 0, 0, 0, 0, 0, 0, 0, 0, 0, 0, 0, 0, 0, 0, 0, 0, 0, 0, 0, 0, 0, 0, 0, 0, 0, 0, 0, 0, 0, 0, 0, 0, 0, 0, 0, 0, 0, 0, 0, 0, 0, 0, 0, 0, 0, 0, 0, 0, 0, 0, 0, 0, 0, 0, 0, 0, 0, 0, 0, 0, 0, 0, 0, 0, 0, 0, 0, 0, 0, 0, 0, 0, 0, 0, 0, 0, 0, 0, 0, 0, 0, 0, 0, 0, 0, 0, 0, 0, 0, 0, 0, 0, 0, 0, 0, 0, 0, 0, 0, 0, 0, 0, 0, 0, 0, 0, 0, 0, 0, 0, 0, 0, 0, 0, 0, 0, 0, 0, 0, 0, 0, 0, 0, 0, 0, 0, 0, 0, 0, 0, 0, 0, 0, 0, 0, 0, 0, 0, 0, 0, 0, 0, 0, 0, 0, 0, 0, 0, 0, 0, 0, 0, 0, 0, 0, 0, 0, 0, 0, 0, 0, 0, 0, 0, 0, 0, 0, 0, 0, 0, 0, 0, 0, 0, 0, 0, 0, 0, 0, 0, 0, 0, 0, 0, 0, 0, 0, 0, 0, 0, 0, 0, 0, 0, 0, 0, 0, 0, 0, 0, 0, 0, 0, 0, 0, 0, 0, 0, 0, 0, 0, 0, 0, 0, 0, 0, 0, 0, 0, 0, 0, 0, 0, 0, 0, 0, 0, 0, 0, 0, 0, 0, 0, 0, 0, 0, 0, 0, 0, 0, 0, 0, 0, 0, 0, 0, 0, 0, 0, 0, 0, 0, 0, 0, 0, 0, 0, 0, 0, 0, 0, 0, 0, 0, 0, 0, 0, 0, 0, 0, 0, 0, 0, 0, 0, 0, 0, 0, 0, 0, 0, 0, 0, 0, 0, 0, 0, 0, 0, 0, 0, 0, 0, 0, 0, 0, 0, 0, 0, 0, 0, 0, 0, 0, 0, 0, 0, 0, 0, 0, 0, 0, 0, 0, 0, 0, 0, 0, 0, 0, 0, 0, 0, 0, 0, 0, 0, 0, 0, 0, 0, 0, 0, 0, 0, 0, 0, 0, 0, 0, 0, 0, 0, 0, 0, 0, 0, 0, 0, 0, 0, 0, 0, 0, 0, 0, 0, 0, 0, 0, 0, 0, 0, 0, 0, 0, 0, 0, 0, 0, 0, 0, 0, 0, 0, 0, 0, 0, 0, 0, 0, 0, 0, 0, 0, 0, 0, 0, 0, 0, 0, 0, 0, 0, 0, 0, 0, 0, 0, 0, 0, 0, 0, 0, 0, 0, 0, 0, 0, 0, 0, 0, 0, 0, 0, 0, 0, 0, 0, 0, 0, 0, 0, 0, 0, 0, 0, 0, 0, 0, 0, 0, 0, 0, 0, 0, 0, 0, 0, 0, 0, 0, 0, 0, 0, 0, 0, 0, 0, 0, 0, 0, 0, 0, 0, 0, 0, 0, 0, 0, 0, 0, 0, 0, 0, 0, 0, 0, 0, 0, 0, 0, 0, 0, 0, 0, 0, 0, 0, 0, 0, 0, 0, 0, 0, 0, 0, 0, 0, 0, 0, 0, 0, 0, 0, 0, 0, 0, 0, 0, 0, 0, 0, 0, 0, 0, 0, 0, 0, 0, 0, 0, 0, 0, 0, 0, 0, 0, 0, 0, 0, 0, 0, 0, 0, 0, 0, 0, 0, 0, 0, 0, 0, 0, 0, 0, 0, 0, 0, 0, 0, 0, 0, 0, 0, 0, 0, 0, 0, 0, 0, 0, 0, 0, 0, 0, 0, 0, 0, 0, 0, 0, 0, 0, 0, 0, 0, 0, 0, 0, 0, 0, 0, 0, 0, 0, 0, 0, 0, 0, 0, 0, 0, 0, 0, 0, 0, 0, 0, 0, 0, 0, 0, 0, 0, 0, 0, 0, 0, 0, 0, 0, 0, 0, 0, 0, 0, 0, 0, 0, 0, 0, 0, 0, 0]",
      "x-ms-client-request-id" : "3e7abfd7-c7fe-4100-807a-76829b4b89f2",
      "x-ms-file-last-write-time" : "2019-11-11T22:14:07.1922803Z",
>>>>>>> 87fd59d3
      "Content-Type" : "application/octet-stream"
    },
    "Exception" : null
  } ],
<<<<<<< HEAD
  "variables" : [ "fileasyncapitestsuploadrangefromurl088023b2b3f5b4a", "fileasyncapitestsuploadrangefromurl460690caede3188", "2019-11-13T02:07:00.916465300Z" ]
=======
  "variables" : [ "fileasyncapitestsuploadrangefromurl484297529b1d096", "fileasyncapitestsuploadrangefromurl46364fc3ae2e06d", "2019-11-11T22:14:07.174469Z" ]
>>>>>>> 87fd59d3
}<|MERGE_RESOLUTION|>--- conflicted
+++ resolved
@@ -1,255 +1,137 @@
 {
   "networkCallRecords" : [ {
     "Method" : "PUT",
-<<<<<<< HEAD
-    "Uri" : "https://azstoragesdkaccount.file.core.windows.net/fileasyncapitestsuploadrangefromurl088023b2b3f5b4a?restype=share",
+    "Uri" : "https://azstoragesdkaccount.file.core.windows.net/fileasyncapitestsuploadrangefromurl63204f6dfd6da1c?restype=share",
     "Headers" : {
       "x-ms-version" : "2019-02-02",
       "User-Agent" : "azsdk-java-azure-storage-file-share/12.0.0-beta.6 11.0.4; Windows 10 10.0",
-      "x-ms-client-request-id" : "62ce8d91-6779-49f3-901c-1732d4c15bbe"
-=======
-    "Uri" : "https://azstoragesdkaccount.file.core.windows.net/fileasyncapitestsuploadrangefromurl484297529b1d096?restype=share",
-    "Headers" : {
-      "x-ms-version" : "2019-02-02",
-      "User-Agent" : "azsdk-java-azure-storage-file-share/12.0.0-beta.6 11.0.4; Windows 10 10.0",
-      "x-ms-client-request-id" : "38c2572f-2b86-41ce-80c5-05dd7a12bc3b"
->>>>>>> 87fd59d3
+      "x-ms-client-request-id" : "7c21d60b-e34c-46f2-a0b9-9d92845e1ea7"
     },
     "Response" : {
       "x-ms-version" : "2019-02-02",
       "Server" : "Windows-Azure-File/1.0 Microsoft-HTTPAPI/2.0",
-<<<<<<< HEAD
-      "ETag" : "0x8D767DE2B94B3AD",
-      "Last-Modified" : "Wed, 13 Nov 2019 02:07:00 GMT",
+      "ETag" : "0x8D7689D25F68221",
+      "Last-Modified" : "Thu, 14 Nov 2019 00:54:05 GMT",
       "retry-after" : "0",
       "Content-Length" : "0",
       "StatusCode" : "201",
-      "x-ms-request-id" : "f77c5c1d-401a-00df-0dc7-996122000000",
-      "Date" : "Wed, 13 Nov 2019 02:07:00 GMT",
-      "x-ms-client-request-id" : "62ce8d91-6779-49f3-901c-1732d4c15bbe"
-=======
-      "ETag" : "0x8D766F4783112C0",
-      "Last-Modified" : "Mon, 11 Nov 2019 22:14:07 GMT",
-      "retry-after" : "0",
-      "Content-Length" : "0",
-      "StatusCode" : "201",
-      "x-ms-request-id" : "5332c594-801a-00e0-61dd-98d6fe000000",
-      "Date" : "Mon, 11 Nov 2019 22:14:06 GMT",
-      "x-ms-client-request-id" : "38c2572f-2b86-41ce-80c5-05dd7a12bc3b"
->>>>>>> 87fd59d3
+      "x-ms-request-id" : "59e05b22-f01a-0045-7086-9aede7000000",
+      "Date" : "Thu, 14 Nov 2019 00:54:04 GMT",
+      "x-ms-client-request-id" : "7c21d60b-e34c-46f2-a0b9-9d92845e1ea7"
     },
     "Exception" : null
   }, {
     "Method" : "PUT",
-<<<<<<< HEAD
-    "Uri" : "https://azstoragesdkaccount.file.core.windows.net/fileasyncapitestsuploadrangefromurl088023b2b3f5b4a/fileasyncapitestsuploadrangefromurl460690caede3188",
+    "Uri" : "https://azstoragesdkaccount.file.core.windows.net/fileasyncapitestsuploadrangefromurl63204f6dfd6da1c/fileasyncapitestsuploadrangefromurl91205d229ec68a8",
     "Headers" : {
       "x-ms-version" : "2019-02-02",
       "User-Agent" : "azsdk-java-azure-storage-file-share/12.0.0-beta.6 11.0.4; Windows 10 10.0",
-      "x-ms-client-request-id" : "fd6a914a-8a72-4d71-9810-ed7cd74a93ab"
-=======
-    "Uri" : "https://azstoragesdkaccount.file.core.windows.net/fileasyncapitestsuploadrangefromurl484297529b1d096/fileasyncapitestsuploadrangefromurl46364fc3ae2e06d",
-    "Headers" : {
-      "x-ms-version" : "2019-02-02",
-      "User-Agent" : "azsdk-java-azure-storage-file-share/12.0.0-beta.6 11.0.4; Windows 10 10.0",
-      "x-ms-client-request-id" : "c677aff0-d8da-4f1c-8fa7-a19b73d755ac"
->>>>>>> 87fd59d3
+      "x-ms-client-request-id" : "ca3a3013-5d69-42c4-aa06-390d51d6bb32"
     },
     "Response" : {
       "x-ms-version" : "2019-02-02",
       "x-ms-file-permission-key" : "2189138948451189390*13168958551941065216",
       "x-ms-file-id" : "13835128424026341376",
       "Server" : "Windows-Azure-File/1.0 Microsoft-HTTPAPI/2.0",
-<<<<<<< HEAD
-      "x-ms-file-creation-time" : "2019-11-13T02:07:00.8329223Z",
-      "Last-Modified" : "Wed, 13 Nov 2019 02:07:00 GMT",
+      "x-ms-file-creation-time" : "2019-11-14T00:54:05.3012125Z",
+      "Last-Modified" : "Thu, 14 Nov 2019 00:54:05 GMT",
       "retry-after" : "0",
       "StatusCode" : "201",
       "x-ms-request-server-encrypted" : "true",
-      "Date" : "Wed, 13 Nov 2019 02:07:00 GMT",
-      "ETag" : "0x8D767DE2B9D1207",
+      "Date" : "Thu, 14 Nov 2019 00:54:04 GMT",
+      "ETag" : "0x8D7689D2601AA9D",
       "x-ms-file-attributes" : "Archive",
-      "x-ms-file-change-time" : "2019-11-13T02:07:00.8329223Z",
+      "x-ms-file-change-time" : "2019-11-14T00:54:05.3012125Z",
       "x-ms-file-parent-id" : "0",
       "Content-Length" : "0",
-      "x-ms-request-id" : "f77c5c22-401a-00df-0fc7-996122000000",
-      "x-ms-client-request-id" : "fd6a914a-8a72-4d71-9810-ed7cd74a93ab",
-      "x-ms-file-last-write-time" : "2019-11-13T02:07:00.8329223Z"
-=======
-      "x-ms-file-creation-time" : "2019-11-11T22:14:07.1192114Z",
-      "Last-Modified" : "Mon, 11 Nov 2019 22:14:07 GMT",
-      "retry-after" : "0",
-      "StatusCode" : "201",
-      "x-ms-request-server-encrypted" : "true",
-      "Date" : "Mon, 11 Nov 2019 22:14:06 GMT",
-      "ETag" : "0x8D766F47837D232",
-      "x-ms-file-attributes" : "Archive",
-      "x-ms-file-change-time" : "2019-11-11T22:14:07.1192114Z",
-      "x-ms-file-parent-id" : "0",
-      "Content-Length" : "0",
-      "x-ms-request-id" : "5332c596-801a-00e0-62dd-98d6fe000000",
-      "x-ms-client-request-id" : "c677aff0-d8da-4f1c-8fa7-a19b73d755ac",
-      "x-ms-file-last-write-time" : "2019-11-11T22:14:07.1192114Z"
->>>>>>> 87fd59d3
+      "x-ms-request-id" : "59e05b24-f01a-0045-7186-9aede7000000",
+      "x-ms-client-request-id" : "ca3a3013-5d69-42c4-aa06-390d51d6bb32",
+      "x-ms-file-last-write-time" : "2019-11-14T00:54:05.3012125Z"
     },
     "Exception" : null
   }, {
     "Method" : "PUT",
-<<<<<<< HEAD
-    "Uri" : "https://azstoragesdkaccount.file.core.windows.net/fileasyncapitestsuploadrangefromurl088023b2b3f5b4a/fileasyncapitestsuploadrangefromurl460690caede3188?comp=range",
+    "Uri" : "https://azstoragesdkaccount.file.core.windows.net/fileasyncapitestsuploadrangefromurl63204f6dfd6da1c/fileasyncapitestsuploadrangefromurl91205d229ec68a8?comp=range",
     "Headers" : {
       "x-ms-version" : "2019-02-02",
       "User-Agent" : "azsdk-java-azure-storage-file-share/12.0.0-beta.6 11.0.4; Windows 10 10.0",
-      "x-ms-client-request-id" : "18fbc8be-e3a5-41e9-900f-cb3001b408b6",
-=======
-    "Uri" : "https://azstoragesdkaccount.file.core.windows.net/fileasyncapitestsuploadrangefromurl484297529b1d096/fileasyncapitestsuploadrangefromurl46364fc3ae2e06d?comp=range",
-    "Headers" : {
-      "x-ms-version" : "2019-02-02",
-      "User-Agent" : "azsdk-java-azure-storage-file-share/12.0.0-beta.6 11.0.4; Windows 10 10.0",
-      "x-ms-client-request-id" : "f1ef8155-af49-4910-a4eb-507fb073195f",
->>>>>>> 87fd59d3
+      "x-ms-client-request-id" : "0cdc52cd-a396-4cf2-b4da-67d0ddfa3959",
       "Content-Type" : "application/octet-stream"
     },
     "Response" : {
       "x-ms-version" : "2019-02-02",
       "Server" : "Windows-Azure-File/1.0 Microsoft-HTTPAPI/2.0",
-<<<<<<< HEAD
-      "ETag" : "0x8D767DE2BA52A50",
-      "Last-Modified" : "Wed, 13 Nov 2019 02:07:00 GMT",
+      "ETag" : "0x8D7689D2607C69F",
+      "Last-Modified" : "Thu, 14 Nov 2019 00:54:05 GMT",
       "retry-after" : "0",
       "Content-Length" : "0",
       "StatusCode" : "201",
-      "x-ms-request-id" : "f77c5c28-401a-00df-15c7-996122000000",
+      "x-ms-request-id" : "59e05b25-f01a-0045-7286-9aede7000000",
       "x-ms-request-server-encrypted" : "true",
-      "Date" : "Wed, 13 Nov 2019 02:07:00 GMT",
-      "x-ms-client-request-id" : "18fbc8be-e3a5-41e9-900f-cb3001b408b6",
-=======
-      "ETag" : "0x8D766F4783D9FFE",
-      "Last-Modified" : "Mon, 11 Nov 2019 22:14:07 GMT",
-      "retry-after" : "0",
-      "Content-Length" : "0",
-      "StatusCode" : "201",
-      "x-ms-request-id" : "5332c597-801a-00e0-63dd-98d6fe000000",
-      "x-ms-request-server-encrypted" : "true",
-      "Date" : "Mon, 11 Nov 2019 22:14:06 GMT",
-      "x-ms-client-request-id" : "f1ef8155-af49-4910-a4eb-507fb073195f",
->>>>>>> 87fd59d3
+      "Date" : "Thu, 14 Nov 2019 00:54:04 GMT",
+      "x-ms-client-request-id" : "0cdc52cd-a396-4cf2-b4da-67d0ddfa3959",
       "Content-MD5" : "nhB9nTcrtoJr2B01QqQZ1g=="
     },
     "Exception" : null
   }, {
     "Method" : "PUT",
-<<<<<<< HEAD
-    "Uri" : "https://azstoragesdkaccount.file.core.windows.net/fileasyncapitestsuploadrangefromurl088023b2b3f5b4a/fileasyncapitestsuploadrangefromurl460690caede3188",
+    "Uri" : "https://azstoragesdkaccount.file.core.windows.net/fileasyncapitestsuploadrangefromurl63204f6dfd6da1c/fileasyncapitestsuploadrangefromurl91205d229ec68a8",
     "Headers" : {
       "x-ms-version" : "2019-02-02",
       "User-Agent" : "azsdk-java-azure-storage-file-share/12.0.0-beta.6 11.0.4; Windows 10 10.0",
-      "x-ms-client-request-id" : "b268bac8-a771-48c6-901d-e0022b6ef707"
-=======
-    "Uri" : "https://azstoragesdkaccount.file.core.windows.net/fileasyncapitestsuploadrangefromurl484297529b1d096/fileasyncapitestsuploadrangefromurl46364fc3ae2e06d",
-    "Headers" : {
-      "x-ms-version" : "2019-02-02",
-      "User-Agent" : "azsdk-java-azure-storage-file-share/12.0.0-beta.6 11.0.4; Windows 10 10.0",
-      "x-ms-client-request-id" : "0bc0b24d-4148-401f-9405-a820efe15015"
->>>>>>> 87fd59d3
+      "x-ms-client-request-id" : "bea5696c-06cd-4f99-8e32-f98048227804"
     },
     "Response" : {
       "x-ms-version" : "2019-02-02",
       "x-ms-file-permission-key" : "2189138948451189390*13168958551941065216",
       "x-ms-file-id" : "13835128424026341376",
       "Server" : "Windows-Azure-File/1.0 Microsoft-HTTPAPI/2.0",
-<<<<<<< HEAD
-      "x-ms-file-creation-time" : "2019-11-13T02:07:00.9320159Z",
-      "Last-Modified" : "Wed, 13 Nov 2019 02:07:00 GMT",
+      "x-ms-file-creation-time" : "2019-11-14T00:54:05.3772859Z",
+      "Last-Modified" : "Thu, 14 Nov 2019 00:54:05 GMT",
       "retry-after" : "0",
       "StatusCode" : "201",
       "x-ms-request-server-encrypted" : "true",
-      "Date" : "Wed, 13 Nov 2019 02:07:00 GMT",
-      "ETag" : "0x8D767DE2BAC30DF",
+      "Date" : "Thu, 14 Nov 2019 00:54:04 GMT",
+      "ETag" : "0x8D7689D260D463B",
       "x-ms-file-attributes" : "Archive",
-      "x-ms-file-change-time" : "2019-11-13T02:07:00.9320159Z",
+      "x-ms-file-change-time" : "2019-11-14T00:54:05.3772859Z",
       "x-ms-file-parent-id" : "0",
       "Content-Length" : "0",
-      "x-ms-request-id" : "f77c5c2a-401a-00df-17c7-996122000000",
-      "x-ms-client-request-id" : "b268bac8-a771-48c6-901d-e0022b6ef707",
-      "x-ms-file-last-write-time" : "2019-11-13T02:07:00.9320159Z"
-=======
-      "x-ms-file-creation-time" : "2019-11-11T22:14:07.1922803Z",
-      "Last-Modified" : "Mon, 11 Nov 2019 22:14:07 GMT",
-      "retry-after" : "0",
-      "StatusCode" : "201",
-      "x-ms-request-server-encrypted" : "true",
-      "Date" : "Mon, 11 Nov 2019 22:14:06 GMT",
-      "ETag" : "0x8D766F47842F873",
-      "x-ms-file-attributes" : "Archive",
-      "x-ms-file-change-time" : "2019-11-11T22:14:07.1922803Z",
-      "x-ms-file-parent-id" : "0",
-      "Content-Length" : "0",
-      "x-ms-request-id" : "5332c598-801a-00e0-64dd-98d6fe000000",
-      "x-ms-client-request-id" : "0bc0b24d-4148-401f-9405-a820efe15015",
-      "x-ms-file-last-write-time" : "2019-11-11T22:14:07.1922803Z"
->>>>>>> 87fd59d3
+      "x-ms-request-id" : "59e05b26-f01a-0045-7386-9aede7000000",
+      "x-ms-client-request-id" : "bea5696c-06cd-4f99-8e32-f98048227804",
+      "x-ms-file-last-write-time" : "2019-11-14T00:54:05.3772859Z"
     },
     "Exception" : null
   }, {
     "Method" : "PUT",
-<<<<<<< HEAD
-    "Uri" : "https://azstoragesdkaccount.file.core.windows.net/fileasyncapitestsuploadrangefromurl088023b2b3f5b4a/fileasyncapitestsuploadrangefromurl460690caede3188?comp=range",
+    "Uri" : "https://azstoragesdkaccount.file.core.windows.net/fileasyncapitestsuploadrangefromurl63204f6dfd6da1c/fileasyncapitestsuploadrangefromurl91205d229ec68a8?comp=range",
     "Headers" : {
       "x-ms-version" : "2019-02-02",
       "User-Agent" : "azsdk-java-azure-storage-file-share/12.0.0-beta.6 11.0.4; Windows 10 10.0",
-      "x-ms-client-request-id" : "cbaac5c4-92ed-4122-aa63-043e66393769"
-=======
-    "Uri" : "https://azstoragesdkaccount.file.core.windows.net/fileasyncapitestsuploadrangefromurl484297529b1d096/fileasyncapitestsuploadrangefromurl46364fc3ae2e06d?comp=range",
-    "Headers" : {
-      "x-ms-version" : "2019-02-02",
-      "User-Agent" : "azsdk-java-azure-storage-file-share/12.0.0-beta.6 11.0.4; Windows 10 10.0",
-      "x-ms-client-request-id" : "14b3d9c0-fe85-4885-8ef7-dfa26d8e4fd7"
->>>>>>> 87fd59d3
+      "x-ms-client-request-id" : "b63007ac-0fa1-4af3-828b-3e456bfb6670"
     },
     "Response" : {
       "x-ms-version" : "2019-02-02",
       "Server" : "Windows-Azure-File/1.0 Microsoft-HTTPAPI/2.0",
-<<<<<<< HEAD
-      "ETag" : "0x8D767DE2BD32345",
+      "ETag" : "0x8D7689D26E0F72C",
       "x-ms-content-crc64" : "9TRwg1LzFO0=",
-      "Last-Modified" : "Wed, 13 Nov 2019 02:07:01 GMT",
+      "Last-Modified" : "Thu, 14 Nov 2019 00:54:06 GMT",
       "retry-after" : "0",
       "Content-Length" : "0",
       "StatusCode" : "201",
-      "x-ms-request-id" : "f77c5c2b-401a-00df-18c7-996122000000",
+      "x-ms-request-id" : "59e05b27-f01a-0045-7486-9aede7000000",
       "x-ms-request-server-encrypted" : "true",
-      "Date" : "Wed, 13 Nov 2019 02:07:00 GMT",
-      "x-ms-client-request-id" : "cbaac5c4-92ed-4122-aa63-043e66393769"
-=======
-      "ETag" : "0x8D766F4789C51A1",
-      "x-ms-content-crc64" : "9TRwg1LzFO0=",
-      "Last-Modified" : "Mon, 11 Nov 2019 22:14:07 GMT",
-      "retry-after" : "0",
-      "Content-Length" : "0",
-      "StatusCode" : "201",
-      "x-ms-request-id" : "5332c599-801a-00e0-65dd-98d6fe000000",
-      "x-ms-request-server-encrypted" : "true",
-      "Date" : "Mon, 11 Nov 2019 22:14:07 GMT",
-      "x-ms-client-request-id" : "14b3d9c0-fe85-4885-8ef7-dfa26d8e4fd7"
->>>>>>> 87fd59d3
+      "Date" : "Thu, 14 Nov 2019 00:54:05 GMT",
+      "x-ms-client-request-id" : "b63007ac-0fa1-4af3-828b-3e456bfb6670"
     },
     "Exception" : null
   }, {
     "Method" : "GET",
-<<<<<<< HEAD
-    "Uri" : "https://azstoragesdkaccount.file.core.windows.net/fileasyncapitestsuploadrangefromurl088023b2b3f5b4a/fileasyncapitestsuploadrangefromurl460690caede3188",
+    "Uri" : "https://azstoragesdkaccount.file.core.windows.net/fileasyncapitestsuploadrangefromurl63204f6dfd6da1c/fileasyncapitestsuploadrangefromurl91205d229ec68a8",
     "Headers" : {
       "x-ms-version" : "2019-02-02",
       "User-Agent" : "azsdk-java-azure-storage-file-share/12.0.0-beta.6 11.0.4; Windows 10 10.0",
-      "x-ms-client-request-id" : "30de69bb-c61c-489c-922a-52efe3b4951e"
-=======
-    "Uri" : "https://azstoragesdkaccount.file.core.windows.net/fileasyncapitestsuploadrangefromurl484297529b1d096/fileasyncapitestsuploadrangefromurl46364fc3ae2e06d",
-    "Headers" : {
-      "x-ms-version" : "2019-02-02",
-      "User-Agent" : "azsdk-java-azure-storage-file-share/12.0.0-beta.6 11.0.4; Windows 10 10.0",
-      "x-ms-client-request-id" : "3e7abfd7-c7fe-4100-807a-76829b4b89f2"
->>>>>>> 87fd59d3
+      "x-ms-client-request-id" : "edd996ad-9ba4-45b7-a9d9-cdc5346bb750"
     },
     "Response" : {
       "x-ms-version" : "2019-02-02",
@@ -257,52 +139,27 @@
       "x-ms-file-permission-key" : "2189138948451189390*13168958551941065216",
       "x-ms-file-id" : "13835128424026341376",
       "Server" : "Windows-Azure-File/1.0 Microsoft-HTTPAPI/2.0",
-<<<<<<< HEAD
-      "x-ms-file-creation-time" : "2019-11-13T02:07:00.9320159Z",
+      "x-ms-file-creation-time" : "2019-11-14T00:54:05.3772859Z",
       "x-ms-lease-state" : "available",
-      "Last-Modified" : "Wed, 13 Nov 2019 02:07:01 GMT",
+      "Last-Modified" : "Thu, 14 Nov 2019 00:54:06 GMT",
       "retry-after" : "0",
       "StatusCode" : "200",
-      "Date" : "Wed, 13 Nov 2019 02:07:00 GMT",
+      "Date" : "Thu, 14 Nov 2019 00:54:05 GMT",
       "Accept-Ranges" : "bytes",
       "x-ms-server-encrypted" : "true",
       "x-ms-type" : "File",
-      "ETag" : "0x8D767DE2BD32345",
+      "ETag" : "0x8D7689D26E0F72C",
       "x-ms-file-attributes" : "Archive",
-      "x-ms-file-change-time" : "2019-11-13T02:07:00.9320159Z",
+      "x-ms-file-change-time" : "2019-11-14T00:54:05.3772859Z",
       "x-ms-file-parent-id" : "0",
       "Content-Length" : "1024",
-      "x-ms-request-id" : "f77c5c30-401a-00df-1dc7-996122000000",
+      "x-ms-request-id" : "59e05b30-f01a-0045-7986-9aede7000000",
       "Body" : "[0, 0, 0, 0, 0, 0, 0, 0, 0, 0, 0, 0, 0, 0, 0, 0, 0, 0, 0, 0, 0, 0, 0, 0, 0, 0, 0, 0, 0, 0, 0, 0, 0, 0, 0, 0, 0, 0, 0, 0, 0, 0, 0, 0, 0, 0, 0, 0, 0, 0, 0, 0, 0, 0, 0, 0, 0, 0, 0, 0, 0, 0, 0, 0, 0, 0, 0, 0, 0, 0, 0, 0, 0, 0, 0, 0, 0, 0, 0, 0, 0, 0, 0, 0, 0, 0, 0, 0, 0, 0, 0, 0, 0, 0, 0, 0, 0, 0, 0, 0, 0, 0, 0, 0, 0, 0, 0, 0, 0, 0, 0, 0, 0, 0, 0, 0, 0, 0, 0, 0, 0, 0, 0, 0, 0, 0, 0, 0, 0, 0, 0, 0, 0, 0, 0, 0, 0, 0, 0, 0, 0, 0, 0, 0, 0, 0, 0, 0, 0, 0, 0, 0, 0, 0, 0, 0, 0, 0, 0, 0, 0, 0, 0, 0, 0, 0, 0, 0, 0, 0, 0, 0, 0, 0, 0, 0, 0, 0, 0, 0, 0, 0, 0, 0, 0, 0, 0, 0, 0, 0, 0, 0, 0, 0, 0, 0, 0, 0, 0, 0, 0, 0, 0, 0, 0, 0, 0, 0, 0, 0, 0, 0, 0, 0, 0, 0, 0, 0, 0, 0, 0, 0, 0, 0, 0, 0, 0, 0, 0, 0, 0, 0, 0, 0, 0, 0, 0, 0, 0, 0, 0, 0, 0, 0, 0, 0, 0, 0, 0, 0, 0, 0, 0, 0, 0, 0, 0, 0, 0, 0, 0, 0, 0, 0, 0, 0, 0, 0, 0, 0, 0, 0, 0, 0, 0, 0, 0, 0, 0, 0, 0, 0, 0, 0, 0, 0, 0, 0, 0, 0, 0, 0, 0, 0, 0, 0, 0, 0, 0, 0, 0, 0, 0, 0, 0, 0, 0, 0, 0, 0, 0, 0, 0, 0, 0, 0, 0, 0, 0, 0, 0, 0, 0, 0, 0, 0, 0, 0, 0, 0, 0, 0, 0, 0, 0, 0, 0, 0, 0, 0, 0, 0, 0, 0, 0, 0, 0, 0, 0, 0, 0, 0, 0, 0, 0, 0, 0, 0, 0, 0, 0, 0, 0, 0, 0, 0, 0, 0, 0, 0, 0, 0, 0, 0, 0, 0, 0, 0, 0, 0, 0, 0, 0, 0, 0, 0, 0, 0, 0, 0, 0, 0, 0, 0, 0, 0, 0, 0, 0, 0, 0, 0, 0, 0, 0, 0, 0, 0, 0, 0, 0, 0, 0, 0, 0, 0, 0, 0, 0, 0, 0, 0, 0, 0, 0, 0, 0, 0, 0, 0, 0, 0, 0, 0, 0, 0, 0, 0, 0, 0, 0, 0, 0, 0, 0, 0, 0, 0, 0, 0, 0, 0, 0, 0, 0, 0, 0, 0, 0, 0, 0, 0, 0, 0, 0, 0, 0, 0, 0, 0, 0, 0, 0, 0, 0, 0, 0, 0, 0, 0, 0, 0, 0, 0, 0, 0, 0, 0, 0, 0, 0, 0, 0, 0, 0, 0, 0, 0, 0, 0, 0, 0, 0, 0, 0, 0, 0, 0, 0, 0, 0, 0, 0, 0, 0, 0, 0, 0, 0, 0, 0, 0, 0, 0, 0, 0, 0, 0, 0, 0, 0, 0, 0, 0, 0, 0, 0, 0, 0, 0, 0, 0, 0, 0, 0, 0, 0, 0, 0, 0, 0, 0, 0, 0, 0, 0, 0, 0, 0, 0, 0, 0, 0, 0, 0, 0, 0, 0, 0, 0, 0, 0, 0, 0, 0, 0, 0, 0, 0, 0, 0, 0, 0, 0, 0, 0, 0, 0, 0, 0, 0, 0, 0, 0, 0, 0, 0, 0, 0, 0, 0, 0, 0, 0, 0, 0, 0, 0, 0, 0, 0, 0, 0, 0, 0, 0, 0, 0, 0, 0, 0, 0, 0, 0, 0, 0, 0, 0, 0, 0, 0, 0, 0, 0, 0, 0, 0, 0, 0, 0, 0, 0, 0, 0, 0, 0, 0, 0, 0, 0, 0, 0, 0, 0, 0, 0, 0, 0, 0, 0, 0, 0, 0, 0, 0, 0, 0, 0, 0, 0, 0, 0, 0, 0, 0, 0, 0, 0, 0, 0, 0, 0, 0, 0, 0, 0, 0, 0, 0, 0, 0, 0, 0, 0, 0, 0, 0, 0, 0, 0, 0, 0, 0, 0, 0, 0, 0, 0, 0, 0, 0, 0, 0, 0, 0, 0, 0, 0, 0, 0, 0, 0, 0, 0, 0, 0, 0, 0, 0, 0, 0, 0, 0, 0, 0, 0, 0, 0, 0, 0, 0, 0, 0, 0, 0, 0, 0, 0, 0, 0, 0, 0, 0, 0, 0, 0, 0, 0, 0, 0, 0, 0, 0, 0, 0, 0, 0, 0, 0, 0, 0, 0, 0, 0, 0, 0, 0, 0, 0, 0, 0, 0, 0, 0, 0, 0, 0, 0, 0, 0, 0, 0, 0, 0, 0, 0, 0, 0, 0, 0, 0, 0, 0, 0, 0, 0, 0, 0, 0, 0, 0, 0, 0, 0, 0, 0, 0, 0, 0, 0, 0, 0, 0, 0, 0, 0, 0, 0, 0, 0, 0, 0, 0, 0, 0, 0, 0, 0, 0, 0, 0, 0, 0, 0, 0, 0, 0, 0, 0, 0, 0, 0, 0, 0, 0, 0, 0, 0, 0, 0, 0, 0, 0, 0, 0, 0, 0, 0, 0, 0, 0, 0, 0, 0, 0, 0, 0, 0, 0, 0, 0, 0, 0, 0, 0, 0, 0, 0, 0, 0, 0, 0, 0, 0, 0, 0, 0, 0, 0, 0, 0, 0, 0, 0, 0, 0, 0, 0, 0, 0, 0, 0, 0, 0, 0, 0, 0, 0, 0, 0, 0, 0, 0, 0, 0, 0, 0, 0, 0, 0, 0, 0, 0, 0, 0, 0, 0, 0, 0, 0, 0, 0, 0, 0, 0, 0, 0, 0, 0, 0, 0, 0, 0, 0, 0, 0, 0, 0, 0, 0, 0, 0, 0, 0, 0, 0, 0, 0, 0, 0, 0, 0, 0, 0, 0, 0, 0, 0, 0, 0, 0, 0, 0, 0, 0, 0, 0, 0, 0, 0, 0, 0, 0, 0, 0, 0, 0, 0, 0, 0, 0, 0, 0, 0, 0, 0, 0, 0, 0, 0, 0, 0, 0, 0, 0, 0, 0, 0, 0, 0, 0, 0, 0, 0]",
-      "x-ms-client-request-id" : "30de69bb-c61c-489c-922a-52efe3b4951e",
-      "x-ms-file-last-write-time" : "2019-11-13T02:07:00.9320159Z",
-=======
-      "x-ms-file-creation-time" : "2019-11-11T22:14:07.1922803Z",
-      "x-ms-lease-state" : "available",
-      "Last-Modified" : "Mon, 11 Nov 2019 22:14:07 GMT",
-      "retry-after" : "0",
-      "StatusCode" : "200",
-      "Date" : "Mon, 11 Nov 2019 22:14:07 GMT",
-      "Accept-Ranges" : "bytes",
-      "x-ms-server-encrypted" : "true",
-      "x-ms-type" : "File",
-      "ETag" : "0x8D766F4789C51A1",
-      "x-ms-file-attributes" : "Archive",
-      "x-ms-file-change-time" : "2019-11-11T22:14:07.1922803Z",
-      "x-ms-file-parent-id" : "0",
-      "Content-Length" : "1024",
-      "x-ms-request-id" : "5332c59c-801a-00e0-67dd-98d6fe000000",
-      "Body" : "[0, 0, 0, 0, 0, 0, 0, 0, 0, 0, 0, 0, 0, 0, 0, 0, 0, 0, 0, 0, 0, 0, 0, 0, 0, 0, 0, 0, 0, 0, 0, 0, 0, 0, 0, 0, 0, 0, 0, 0, 0, 0, 0, 0, 0, 0, 0, 0, 0, 0, 0, 0, 0, 0, 0, 0, 0, 0, 0, 0, 0, 0, 0, 0, 0, 0, 0, 0, 0, 0, 0, 0, 0, 0, 0, 0, 0, 0, 0, 0, 0, 0, 0, 0, 0, 0, 0, 0, 0, 0, 0, 0, 0, 0, 0, 0, 0, 0, 0, 0, 0, 0, 0, 0, 0, 0, 0, 0, 0, 0, 0, 0, 0, 0, 0, 0, 0, 0, 0, 0, 0, 0, 0, 0, 0, 0, 0, 0, 0, 0, 0, 0, 0, 0, 0, 0, 0, 0, 0, 0, 0, 0, 0, 0, 0, 0, 0, 0, 0, 0, 0, 0, 0, 0, 0, 0, 0, 0, 0, 0, 0, 0, 0, 0, 0, 0, 0, 0, 0, 0, 0, 0, 0, 0, 0, 0, 0, 0, 0, 0, 0, 0, 0, 0, 0, 0, 0, 0, 0, 0, 0, 0, 0, 0, 0, 0, 0, 0, 0, 0, 0, 0, 0, 0, 0, 0, 0, 0, 0, 0, 0, 0, 0, 0, 0, 0, 0, 0, 0, 0, 0, 0, 0, 0, 0, 0, 0, 0, 0, 0, 0, 0, 0, 0, 0, 0, 0, 0, 0, 0, 0, 0, 0, 0, 0, 0, 0, 0, 0, 0, 0, 0, 0, 0, 0, 0, 0, 0, 0, 0, 0, 0, 0, 0, 0, 0, 0, 0, 0, 0, 0, 0, 0, 0, 0, 0, 0, 0, 0, 0, 0, 0, 0, 0, 0, 0, 0, 0, 0, 0, 0, 0, 0, 0, 0, 0, 0, 0, 0, 0, 0, 0, 0, 0, 0, 0, 0, 0, 0, 0, 0, 0, 0, 0, 0, 0, 0, 0, 0, 0, 0, 0, 0, 0, 0, 0, 0, 0, 0, 0, 0, 0, 0, 0, 0, 0, 0, 0, 0, 0, 0, 0, 0, 0, 0, 0, 0, 0, 0, 0, 0, 0, 0, 0, 0, 0, 0, 0, 0, 0, 0, 0, 0, 0, 0, 0, 0, 0, 0, 0, 0, 0, 0, 0, 0, 0, 0, 0, 0, 0, 0, 0, 0, 0, 0, 0, 0, 0, 0, 0, 0, 0, 0, 0, 0, 0, 0, 0, 0, 0, 0, 0, 0, 0, 0, 0, 0, 0, 0, 0, 0, 0, 0, 0, 0, 0, 0, 0, 0, 0, 0, 0, 0, 0, 0, 0, 0, 0, 0, 0, 0, 0, 0, 0, 0, 0, 0, 0, 0, 0, 0, 0, 0, 0, 0, 0, 0, 0, 0, 0, 0, 0, 0, 0, 0, 0, 0, 0, 0, 0, 0, 0, 0, 0, 0, 0, 0, 0, 0, 0, 0, 0, 0, 0, 0, 0, 0, 0, 0, 0, 0, 0, 0, 0, 0, 0, 0, 0, 0, 0, 0, 0, 0, 0, 0, 0, 0, 0, 0, 0, 0, 0, 0, 0, 0, 0, 0, 0, 0, 0, 0, 0, 0, 0, 0, 0, 0, 0, 0, 0, 0, 0, 0, 0, 0, 0, 0, 0, 0, 0, 0, 0, 0, 0, 0, 0, 0, 0, 0, 0, 0, 0, 0, 0, 0, 0, 0, 0, 0, 0, 0, 0, 0, 0, 0, 0, 0, 0, 0, 0, 0, 0, 0, 0, 0, 0, 0, 0, 0, 0, 0, 0, 0, 0, 0, 0, 0, 0, 0, 0, 0, 0, 0, 0, 0, 0, 0, 0, 0, 0, 0, 0, 0, 0, 0, 0, 0, 0, 0, 0, 0, 0, 0, 0, 0, 0, 0, 0, 0, 0, 0, 0, 0, 0, 0, 0, 0, 0, 0, 0, 0, 0, 0, 0, 0, 0, 0, 0, 0, 0, 0, 0, 0, 0, 0, 0, 0, 0, 0, 0, 0, 0, 0, 0, 0, 0, 0, 0, 0, 0, 0, 0, 0, 0, 0, 0, 0, 0, 0, 0, 0, 0, 0, 0, 0, 0, 0, 0, 0, 0, 0, 0, 0, 0, 0, 0, 0, 0, 0, 0, 0, 0, 0, 0, 0, 0, 0, 0, 0, 0, 0, 0, 0, 0, 0, 0, 0, 0, 0, 0, 0, 0, 0, 0, 0, 0, 0, 0, 0, 0, 0, 0, 0, 0, 0, 0, 0, 0, 0, 0, 0, 0, 0, 0, 0, 0, 0, 0, 0, 0, 0, 0, 0, 0, 0, 0, 0, 0, 0, 0, 0, 0, 0, 0, 0, 0, 0, 0, 0, 0, 0, 0, 0, 0, 0, 0, 0, 0, 0, 0, 0, 0, 0, 0, 0, 0, 0, 0, 0, 0, 0, 0, 0, 0, 0, 0, 0, 0, 0, 0, 0, 0, 0, 0, 0, 0, 0, 0, 0, 0, 0, 0, 0, 0, 0, 0, 0, 0, 0, 0, 0, 0, 0, 0, 0, 0, 0, 0, 0, 0, 0, 0, 0, 0, 0, 0, 0, 0, 0, 0, 0, 0, 0, 0, 0, 0, 0, 0, 0, 0, 0, 0, 0, 0, 0, 0, 0, 0, 0, 0, 0, 0, 0, 0, 0, 0, 0, 0, 0, 0, 0, 0, 0, 0, 0, 0, 0, 0, 0, 0, 0, 0, 0, 0, 0, 0, 0, 0, 0, 0, 0, 0, 0, 0, 0, 0, 0, 0, 0, 0, 0, 0, 0, 0, 0, 0, 0, 0, 0, 0, 0, 0, 0, 0, 0, 0, 0, 0, 0, 0, 0, 0, 0, 0, 0, 0, 0, 0, 0, 0, 0, 0, 0, 0, 0, 0, 0, 0, 0, 0, 0, 0, 0, 0, 0, 0, 0, 0, 0, 0, 0, 0, 0, 0, 0, 0, 0, 0, 0, 0, 0, 0, 0, 0, 0, 0, 0, 0, 0, 0, 0, 0, 0, 0, 0, 0, 0, 0, 0, 0, 0, 0, 0, 0, 0, 0, 0, 0, 0, 0, 0, 0, 0, 0, 0, 0, 0, 0, 0, 0, 0, 0, 0, 0, 0, 0, 0, 0, 0, 0, 0, 0, 0, 0, 0, 0, 0, 0, 0, 0, 0, 0, 0, 0, 0, 0, 0, 0, 0, 0, 0, 0, 0, 0, 0, 0, 0, 0, 0, 0, 0, 0, 0, 0]",
-      "x-ms-client-request-id" : "3e7abfd7-c7fe-4100-807a-76829b4b89f2",
-      "x-ms-file-last-write-time" : "2019-11-11T22:14:07.1922803Z",
->>>>>>> 87fd59d3
+      "x-ms-client-request-id" : "edd996ad-9ba4-45b7-a9d9-cdc5346bb750",
+      "x-ms-file-last-write-time" : "2019-11-14T00:54:05.3772859Z",
       "Content-Type" : "application/octet-stream"
     },
     "Exception" : null
   } ],
-<<<<<<< HEAD
-  "variables" : [ "fileasyncapitestsuploadrangefromurl088023b2b3f5b4a", "fileasyncapitestsuploadrangefromurl460690caede3188", "2019-11-13T02:07:00.916465300Z" ]
-=======
-  "variables" : [ "fileasyncapitestsuploadrangefromurl484297529b1d096", "fileasyncapitestsuploadrangefromurl46364fc3ae2e06d", "2019-11-11T22:14:07.174469Z" ]
->>>>>>> 87fd59d3
+  "variables" : [ "fileasyncapitestsuploadrangefromurl63204f6dfd6da1c", "fileasyncapitestsuploadrangefromurl91205d229ec68a8", "2019-11-14T00:54:05.341930900Z" ]
 }