{
  "networkCallRecords" : [ {
    "Method" : "PUT",
<<<<<<< HEAD
    "Uri" : "https://azstoragesdkaccount.file.core.windows.net/fileserviceasyncapitestscreatesharewithmetadata0905037e1?restype=share",
    "Headers" : {
      "x-ms-version" : "2019-02-02",
      "User-Agent" : "azsdk-java-azure-storage-file-share/12.0.0-beta.6 11.0.4; Windows 10 10.0",
      "x-ms-client-request-id" : "43546895-e1b9-42e9-a4fe-5fafebac04d8"
=======
    "Uri" : "https://azstoragesdkaccount.file.core.windows.net/fileserviceasyncapitestscreatesharewithmetadata0189344ce?restype=share",
    "Headers" : {
      "x-ms-version" : "2019-02-02",
      "User-Agent" : "azsdk-java-azure-storage-file-share/12.0.0-beta.6 11.0.4; Windows 10 10.0",
      "x-ms-client-request-id" : "78a17ff1-4c22-4c51-a307-9cfe78f40247"
>>>>>>> 87fd59d3
    },
    "Response" : {
      "x-ms-version" : "2019-02-02",
      "Server" : "Windows-Azure-File/1.0 Microsoft-HTTPAPI/2.0",
<<<<<<< HEAD
      "ETag" : "0x8D767DE366525CE",
      "Last-Modified" : "Wed, 13 Nov 2019 02:07:18 GMT",
      "retry-after" : "0",
      "Content-Length" : "0",
      "StatusCode" : "201",
      "x-ms-request-id" : "f77c5d6d-401a-00df-13c7-996122000000",
      "Date" : "Wed, 13 Nov 2019 02:07:18 GMT",
      "x-ms-client-request-id" : "43546895-e1b9-42e9-a4fe-5fafebac04d8"
    },
    "Exception" : null
  } ],
  "variables" : [ "fileserviceasyncapitestscreatesharewithmetadata0905037e1" ]
=======
      "ETag" : "0x8D766F48047CE7D",
      "Last-Modified" : "Mon, 11 Nov 2019 22:14:20 GMT",
      "retry-after" : "0",
      "Content-Length" : "0",
      "StatusCode" : "201",
      "x-ms-request-id" : "5332c6f5-801a-00e0-7cdd-98d6fe000000",
      "Date" : "Mon, 11 Nov 2019 22:14:20 GMT",
      "x-ms-client-request-id" : "78a17ff1-4c22-4c51-a307-9cfe78f40247"
    },
    "Exception" : null
  } ],
  "variables" : [ "fileserviceasyncapitestscreatesharewithmetadata0189344ce" ]
>>>>>>> 87fd59d3
}<|MERGE_RESOLUTION|>--- conflicted
+++ resolved
@@ -1,48 +1,25 @@
 {
   "networkCallRecords" : [ {
     "Method" : "PUT",
-<<<<<<< HEAD
-    "Uri" : "https://azstoragesdkaccount.file.core.windows.net/fileserviceasyncapitestscreatesharewithmetadata0905037e1?restype=share",
+    "Uri" : "https://azstoragesdkaccount.file.core.windows.net/fileserviceasyncapitestscreatesharewithmetadata077917d0a?restype=share",
     "Headers" : {
       "x-ms-version" : "2019-02-02",
       "User-Agent" : "azsdk-java-azure-storage-file-share/12.0.0-beta.6 11.0.4; Windows 10 10.0",
-      "x-ms-client-request-id" : "43546895-e1b9-42e9-a4fe-5fafebac04d8"
-=======
-    "Uri" : "https://azstoragesdkaccount.file.core.windows.net/fileserviceasyncapitestscreatesharewithmetadata0189344ce?restype=share",
-    "Headers" : {
-      "x-ms-version" : "2019-02-02",
-      "User-Agent" : "azsdk-java-azure-storage-file-share/12.0.0-beta.6 11.0.4; Windows 10 10.0",
-      "x-ms-client-request-id" : "78a17ff1-4c22-4c51-a307-9cfe78f40247"
->>>>>>> 87fd59d3
+      "x-ms-client-request-id" : "27f3d532-d5bb-4ac8-b6aa-ab49a22999f9"
     },
     "Response" : {
       "x-ms-version" : "2019-02-02",
       "Server" : "Windows-Azure-File/1.0 Microsoft-HTTPAPI/2.0",
-<<<<<<< HEAD
-      "ETag" : "0x8D767DE366525CE",
-      "Last-Modified" : "Wed, 13 Nov 2019 02:07:18 GMT",
+      "ETag" : "0x8D7689D34185E5C",
+      "Last-Modified" : "Thu, 14 Nov 2019 00:54:28 GMT",
       "retry-after" : "0",
       "Content-Length" : "0",
       "StatusCode" : "201",
-      "x-ms-request-id" : "f77c5d6d-401a-00df-13c7-996122000000",
-      "Date" : "Wed, 13 Nov 2019 02:07:18 GMT",
-      "x-ms-client-request-id" : "43546895-e1b9-42e9-a4fe-5fafebac04d8"
+      "x-ms-request-id" : "59e05c05-f01a-0045-0686-9aede7000000",
+      "Date" : "Thu, 14 Nov 2019 00:54:27 GMT",
+      "x-ms-client-request-id" : "27f3d532-d5bb-4ac8-b6aa-ab49a22999f9"
     },
     "Exception" : null
   } ],
-  "variables" : [ "fileserviceasyncapitestscreatesharewithmetadata0905037e1" ]
-=======
-      "ETag" : "0x8D766F48047CE7D",
-      "Last-Modified" : "Mon, 11 Nov 2019 22:14:20 GMT",
-      "retry-after" : "0",
-      "Content-Length" : "0",
-      "StatusCode" : "201",
-      "x-ms-request-id" : "5332c6f5-801a-00e0-7cdd-98d6fe000000",
-      "Date" : "Mon, 11 Nov 2019 22:14:20 GMT",
-      "x-ms-client-request-id" : "78a17ff1-4c22-4c51-a307-9cfe78f40247"
-    },
-    "Exception" : null
-  } ],
-  "variables" : [ "fileserviceasyncapitestscreatesharewithmetadata0189344ce" ]
->>>>>>> 87fd59d3
+  "variables" : [ "fileserviceasyncapitestscreatesharewithmetadata077917d0a" ]
 }