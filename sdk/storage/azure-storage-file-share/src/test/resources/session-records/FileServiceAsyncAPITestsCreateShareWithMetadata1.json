--- conflicted
+++ resolved
@@ -1,48 +1,25 @@
 {
   "networkCallRecords" : [ {
     "Method" : "PUT",
-<<<<<<< HEAD
-    "Uri" : "https://azstoragesdkaccount.file.core.windows.net/fileserviceasyncapitestscreatesharewithmetadata106857184?restype=share",
+    "Uri" : "https://azstoragesdkaccount.file.core.windows.net/fileserviceasyncapitestscreatesharewithmetadata164474ae0?restype=share",
     "Headers" : {
       "x-ms-version" : "2019-02-02",
       "User-Agent" : "azsdk-java-azure-storage-file-share/12.0.0-beta.6 11.0.4; Windows 10 10.0",
-      "x-ms-client-request-id" : "a2f784ce-5a49-46be-ba90-15009e97c2ea"
-=======
-    "Uri" : "https://azstoragesdkaccount.file.core.windows.net/fileserviceasyncapitestscreatesharewithmetadata1992691e9?restype=share",
-    "Headers" : {
-      "x-ms-version" : "2019-02-02",
-      "User-Agent" : "azsdk-java-azure-storage-file-share/12.0.0-beta.6 11.0.4; Windows 10 10.0",
-      "x-ms-client-request-id" : "fe1d46eb-270d-474f-b7f7-adbd706f699a"
->>>>>>> 87fd59d3
+      "x-ms-client-request-id" : "efec7423-688b-4647-b391-8888b9ee00f6"
     },
     "Response" : {
       "x-ms-version" : "2019-02-02",
       "Server" : "Windows-Azure-File/1.0 Microsoft-HTTPAPI/2.0",
-<<<<<<< HEAD
-      "ETag" : "0x8D767DE36752F4A",
-      "Last-Modified" : "Wed, 13 Nov 2019 02:07:19 GMT",
+      "ETag" : "0x8D7689D34288ECB",
+      "Last-Modified" : "Thu, 14 Nov 2019 00:54:29 GMT",
       "retry-after" : "0",
       "Content-Length" : "0",
       "StatusCode" : "201",
-      "x-ms-request-id" : "f77c5d71-401a-00df-16c7-996122000000",
-      "Date" : "Wed, 13 Nov 2019 02:07:18 GMT",
-      "x-ms-client-request-id" : "a2f784ce-5a49-46be-ba90-15009e97c2ea"
+      "x-ms-request-id" : "59e05c07-f01a-0045-0786-9aede7000000",
+      "Date" : "Thu, 14 Nov 2019 00:54:28 GMT",
+      "x-ms-client-request-id" : "efec7423-688b-4647-b391-8888b9ee00f6"
     },
     "Exception" : null
   } ],
-  "variables" : [ "fileserviceasyncapitestscreatesharewithmetadata106857184" ]
-=======
-      "ETag" : "0x8D766F4805ABEE1",
-      "Last-Modified" : "Mon, 11 Nov 2019 22:14:20 GMT",
-      "retry-after" : "0",
-      "Content-Length" : "0",
-      "StatusCode" : "201",
-      "x-ms-request-id" : "5332c6fa-801a-00e0-7fdd-98d6fe000000",
-      "Date" : "Mon, 11 Nov 2019 22:14:20 GMT",
-      "x-ms-client-request-id" : "fe1d46eb-270d-474f-b7f7-adbd706f699a"
-    },
-    "Exception" : null
-  } ],
-  "variables" : [ "fileserviceasyncapitestscreatesharewithmetadata1992691e9" ]
->>>>>>> 87fd59d3
+  "variables" : [ "fileserviceasyncapitestscreatesharewithmetadata164474ae0" ]
 }