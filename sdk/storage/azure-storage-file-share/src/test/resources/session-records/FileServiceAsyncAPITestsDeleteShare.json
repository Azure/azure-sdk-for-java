{
  "networkCallRecords" : [ {
    "Method" : "PUT",
<<<<<<< HEAD
    "Uri" : "https://azstoragesdkaccount.file.core.windows.net/fileserviceasyncapitestsdeleteshare265058a616db275?restype=share",
    "Headers" : {
      "x-ms-version" : "2019-02-02",
      "User-Agent" : "azsdk-java-azure-storage-file-share/12.0.0-beta.6 11.0.4; Windows 10 10.0",
      "x-ms-client-request-id" : "49db9a59-bdba-4ec5-a8b6-aed1e2b796bd"
=======
    "Uri" : "https://azstoragesdkaccount.file.core.windows.net/fileserviceasyncapitestsdeleteshare58087048eed9be5?restype=share",
    "Headers" : {
      "x-ms-version" : "2019-02-02",
      "User-Agent" : "azsdk-java-azure-storage-file-share/12.0.0-beta.6 11.0.4; Windows 10 10.0",
      "x-ms-client-request-id" : "dee391f8-0ce6-4adb-b574-28b7bf3a6163"
>>>>>>> 87fd59d3
    },
    "Response" : {
      "x-ms-version" : "2019-02-02",
      "Server" : "Windows-Azure-File/1.0 Microsoft-HTTPAPI/2.0",
<<<<<<< HEAD
      "ETag" : "0x8D767DE3700532C",
      "Last-Modified" : "Wed, 13 Nov 2019 02:07:19 GMT",
      "retry-after" : "0",
      "Content-Length" : "0",
      "StatusCode" : "201",
      "x-ms-request-id" : "f77c5d86-401a-00df-27c7-996122000000",
      "Date" : "Wed, 13 Nov 2019 02:07:19 GMT",
      "x-ms-client-request-id" : "49db9a59-bdba-4ec5-a8b6-aed1e2b796bd"
=======
      "ETag" : "0x8D766F480B2DF30",
      "Last-Modified" : "Mon, 11 Nov 2019 22:14:21 GMT",
      "retry-after" : "0",
      "Content-Length" : "0",
      "StatusCode" : "201",
      "x-ms-request-id" : "5332c70e-801a-00e0-10dd-98d6fe000000",
      "Date" : "Mon, 11 Nov 2019 22:14:20 GMT",
      "x-ms-client-request-id" : "dee391f8-0ce6-4adb-b574-28b7bf3a6163"
>>>>>>> 87fd59d3
    },
    "Exception" : null
  }, {
    "Method" : "DELETE",
<<<<<<< HEAD
    "Uri" : "https://azstoragesdkaccount.file.core.windows.net/fileserviceasyncapitestsdeleteshare265058a616db275?restype=share",
    "Headers" : {
      "x-ms-version" : "2019-02-02",
      "User-Agent" : "azsdk-java-azure-storage-file-share/12.0.0-beta.6 11.0.4; Windows 10 10.0",
      "x-ms-client-request-id" : "8dd16f69-48cc-40e9-bc1a-ff0e611bcaa1"
=======
    "Uri" : "https://azstoragesdkaccount.file.core.windows.net/fileserviceasyncapitestsdeleteshare58087048eed9be5?restype=share",
    "Headers" : {
      "x-ms-version" : "2019-02-02",
      "User-Agent" : "azsdk-java-azure-storage-file-share/12.0.0-beta.6 11.0.4; Windows 10 10.0",
      "x-ms-client-request-id" : "f48b1691-6540-44f5-afe4-08194e4d4653"
>>>>>>> 87fd59d3
    },
    "Response" : {
      "x-ms-version" : "2019-02-02",
      "Server" : "Windows-Azure-File/1.0 Microsoft-HTTPAPI/2.0",
      "retry-after" : "0",
      "Content-Length" : "0",
      "StatusCode" : "202",
<<<<<<< HEAD
      "x-ms-request-id" : "f77c5d88-401a-00df-28c7-996122000000",
      "Date" : "Wed, 13 Nov 2019 02:07:19 GMT",
      "x-ms-client-request-id" : "8dd16f69-48cc-40e9-bc1a-ff0e611bcaa1"
    },
    "Exception" : null
  } ],
  "variables" : [ "fileserviceasyncapitestsdeleteshare265058a616db275" ]
=======
      "x-ms-request-id" : "5332c710-801a-00e0-11dd-98d6fe000000",
      "Date" : "Mon, 11 Nov 2019 22:14:20 GMT",
      "x-ms-client-request-id" : "f48b1691-6540-44f5-afe4-08194e4d4653"
    },
    "Exception" : null
  } ],
  "variables" : [ "fileserviceasyncapitestsdeleteshare58087048eed9be5" ]
>>>>>>> 87fd59d3
}<|MERGE_RESOLUTION|>--- conflicted
+++ resolved
@@ -1,59 +1,32 @@
 {
   "networkCallRecords" : [ {
     "Method" : "PUT",
-<<<<<<< HEAD
-    "Uri" : "https://azstoragesdkaccount.file.core.windows.net/fileserviceasyncapitestsdeleteshare265058a616db275?restype=share",
+    "Uri" : "https://azstoragesdkaccount.file.core.windows.net/fileserviceasyncapitestsdeleteshare26006dec00bdb7e?restype=share",
     "Headers" : {
       "x-ms-version" : "2019-02-02",
       "User-Agent" : "azsdk-java-azure-storage-file-share/12.0.0-beta.6 11.0.4; Windows 10 10.0",
-      "x-ms-client-request-id" : "49db9a59-bdba-4ec5-a8b6-aed1e2b796bd"
-=======
-    "Uri" : "https://azstoragesdkaccount.file.core.windows.net/fileserviceasyncapitestsdeleteshare58087048eed9be5?restype=share",
-    "Headers" : {
-      "x-ms-version" : "2019-02-02",
-      "User-Agent" : "azsdk-java-azure-storage-file-share/12.0.0-beta.6 11.0.4; Windows 10 10.0",
-      "x-ms-client-request-id" : "dee391f8-0ce6-4adb-b574-28b7bf3a6163"
->>>>>>> 87fd59d3
+      "x-ms-client-request-id" : "72eee771-bd22-4106-9f08-6ddad56b6c61"
     },
     "Response" : {
       "x-ms-version" : "2019-02-02",
       "Server" : "Windows-Azure-File/1.0 Microsoft-HTTPAPI/2.0",
-<<<<<<< HEAD
-      "ETag" : "0x8D767DE3700532C",
-      "Last-Modified" : "Wed, 13 Nov 2019 02:07:19 GMT",
+      "ETag" : "0x8D7689D3489FFCF",
+      "Last-Modified" : "Thu, 14 Nov 2019 00:54:29 GMT",
       "retry-after" : "0",
       "Content-Length" : "0",
       "StatusCode" : "201",
-      "x-ms-request-id" : "f77c5d86-401a-00df-27c7-996122000000",
-      "Date" : "Wed, 13 Nov 2019 02:07:19 GMT",
-      "x-ms-client-request-id" : "49db9a59-bdba-4ec5-a8b6-aed1e2b796bd"
-=======
-      "ETag" : "0x8D766F480B2DF30",
-      "Last-Modified" : "Mon, 11 Nov 2019 22:14:21 GMT",
-      "retry-after" : "0",
-      "Content-Length" : "0",
-      "StatusCode" : "201",
-      "x-ms-request-id" : "5332c70e-801a-00e0-10dd-98d6fe000000",
-      "Date" : "Mon, 11 Nov 2019 22:14:20 GMT",
-      "x-ms-client-request-id" : "dee391f8-0ce6-4adb-b574-28b7bf3a6163"
->>>>>>> 87fd59d3
+      "x-ms-request-id" : "59e05c12-f01a-0045-0e86-9aede7000000",
+      "Date" : "Thu, 14 Nov 2019 00:54:28 GMT",
+      "x-ms-client-request-id" : "72eee771-bd22-4106-9f08-6ddad56b6c61"
     },
     "Exception" : null
   }, {
     "Method" : "DELETE",
-<<<<<<< HEAD
-    "Uri" : "https://azstoragesdkaccount.file.core.windows.net/fileserviceasyncapitestsdeleteshare265058a616db275?restype=share",
+    "Uri" : "https://azstoragesdkaccount.file.core.windows.net/fileserviceasyncapitestsdeleteshare26006dec00bdb7e?restype=share",
     "Headers" : {
       "x-ms-version" : "2019-02-02",
       "User-Agent" : "azsdk-java-azure-storage-file-share/12.0.0-beta.6 11.0.4; Windows 10 10.0",
-      "x-ms-client-request-id" : "8dd16f69-48cc-40e9-bc1a-ff0e611bcaa1"
-=======
-    "Uri" : "https://azstoragesdkaccount.file.core.windows.net/fileserviceasyncapitestsdeleteshare58087048eed9be5?restype=share",
-    "Headers" : {
-      "x-ms-version" : "2019-02-02",
-      "User-Agent" : "azsdk-java-azure-storage-file-share/12.0.0-beta.6 11.0.4; Windows 10 10.0",
-      "x-ms-client-request-id" : "f48b1691-6540-44f5-afe4-08194e4d4653"
->>>>>>> 87fd59d3
+      "x-ms-client-request-id" : "4b2b3054-9c00-4421-940a-c53a933990d7"
     },
     "Response" : {
       "x-ms-version" : "2019-02-02",
@@ -61,21 +34,11 @@
       "retry-after" : "0",
       "Content-Length" : "0",
       "StatusCode" : "202",
-<<<<<<< HEAD
-      "x-ms-request-id" : "f77c5d88-401a-00df-28c7-996122000000",
-      "Date" : "Wed, 13 Nov 2019 02:07:19 GMT",
-      "x-ms-client-request-id" : "8dd16f69-48cc-40e9-bc1a-ff0e611bcaa1"
+      "x-ms-request-id" : "59e05c14-f01a-0045-0f86-9aede7000000",
+      "Date" : "Thu, 14 Nov 2019 00:54:28 GMT",
+      "x-ms-client-request-id" : "4b2b3054-9c00-4421-940a-c53a933990d7"
     },
     "Exception" : null
   } ],
-  "variables" : [ "fileserviceasyncapitestsdeleteshare265058a616db275" ]
-=======
-      "x-ms-request-id" : "5332c710-801a-00e0-11dd-98d6fe000000",
-      "Date" : "Mon, 11 Nov 2019 22:14:20 GMT",
-      "x-ms-client-request-id" : "f48b1691-6540-44f5-afe4-08194e4d4653"
-    },
-    "Exception" : null
-  } ],
-  "variables" : [ "fileserviceasyncapitestsdeleteshare58087048eed9be5" ]
->>>>>>> 87fd59d3
+  "variables" : [ "fileserviceasyncapitestsdeleteshare26006dec00bdb7e" ]
 }