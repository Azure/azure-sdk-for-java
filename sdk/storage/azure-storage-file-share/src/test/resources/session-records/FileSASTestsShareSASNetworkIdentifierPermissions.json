{
  "networkCallRecords" : [ {
    "Method" : "PUT",
<<<<<<< HEAD
    "Uri" : "https://gaprastg71.file.core.windows.net/filesastestssharesasnetworkidentifierpermissions92460418?restype=share",
    "Headers" : {
      "x-ms-version" : "2019-07-07",
      "User-Agent" : "azsdk-java-azure-storage-file-share/12.0.0 (11.0.4; Windows 10 10.0)",
      "x-ms-client-request-id" : "4f87eb1b-d9b5-40bf-b72d-90884dfc590a"
=======
    "Uri" : "https://azstoragesdkaccount.file.core.windows.net/filesastestssharesasnetworkidentifierpermissions970584ed?restype=share",
    "Headers" : {
      "x-ms-version" : "2019-02-02",
      "User-Agent" : "azsdk-java-azure-storage-file-share/12.1.0-beta.1 (11.0.4; Windows 10 10.0)",
      "x-ms-client-request-id" : "fc023d84-a31d-4415-8239-d6a94a97ac0b"
>>>>>>> f23ff41c
    },
    "Response" : {
      "x-ms-version" : "2019-07-07",
      "Server" : "Windows-Azure-File/1.0 Microsoft-HTTPAPI/2.0",
<<<<<<< HEAD
      "ETag" : "0x8D77911EE92B72D",
      "Last-Modified" : "Wed, 04 Dec 2019 23:30:22 GMT",
      "retry-after" : "0",
      "Content-Length" : "0",
      "StatusCode" : "201",
      "x-ms-request-id" : "9ba99d43-201a-0011-42fa-aa088f000000",
      "Date" : "Wed, 04 Dec 2019 23:30:21 GMT",
      "x-ms-client-request-id" : "4f87eb1b-d9b5-40bf-b72d-90884dfc590a"
=======
      "ETag" : "0x8D77E9AF07536B1",
      "Last-Modified" : "Thu, 12 Dec 2019 00:33:42 GMT",
      "retry-after" : "0",
      "Content-Length" : "0",
      "StatusCode" : "201",
      "x-ms-request-id" : "b523bb76-c01a-0002-5083-b0328c000000",
      "Date" : "Thu, 12 Dec 2019 00:33:41 GMT",
      "x-ms-client-request-id" : "fc023d84-a31d-4415-8239-d6a94a97ac0b"
>>>>>>> f23ff41c
    },
    "Exception" : null
  }, {
    "Method" : "PUT",
<<<<<<< HEAD
    "Uri" : "https://gaprastg71.file.core.windows.net/filesastestssharesasnetworkidentifierpermissions92460418?restype=share&comp=acl",
    "Headers" : {
      "x-ms-version" : "2019-07-07",
      "User-Agent" : "azsdk-java-azure-storage-file-share/12.0.0 (11.0.4; Windows 10 10.0)",
      "x-ms-client-request-id" : "248c14f1-4ef4-4051-989f-5240832ac8d1",
=======
    "Uri" : "https://azstoragesdkaccount.file.core.windows.net/filesastestssharesasnetworkidentifierpermissions970584ed?restype=share&comp=acl",
    "Headers" : {
      "x-ms-version" : "2019-02-02",
      "User-Agent" : "azsdk-java-azure-storage-file-share/12.1.0-beta.1 (11.0.4; Windows 10 10.0)",
      "x-ms-client-request-id" : "b0ca540b-dd05-4065-a9f6-feeaa3bb09a2",
>>>>>>> f23ff41c
      "Content-Type" : "application/xml; charset=utf-8"
    },
    "Response" : {
      "x-ms-version" : "2019-07-07",
      "Server" : "Windows-Azure-File/1.0 Microsoft-HTTPAPI/2.0",
<<<<<<< HEAD
      "ETag" : "0x8D77911EEAAAC74",
      "Last-Modified" : "Wed, 04 Dec 2019 23:30:22 GMT",
      "retry-after" : "0",
      "Content-Length" : "0",
      "StatusCode" : "200",
      "x-ms-request-id" : "9ba99d47-201a-0011-45fa-aa088f000000",
      "Date" : "Wed, 04 Dec 2019 23:30:21 GMT",
      "x-ms-client-request-id" : "248c14f1-4ef4-4051-989f-5240832ac8d1"
=======
      "ETag" : "0x8D77E9AF0B24539",
      "Last-Modified" : "Thu, 12 Dec 2019 00:33:42 GMT",
      "retry-after" : "0",
      "Content-Length" : "0",
      "StatusCode" : "200",
      "x-ms-request-id" : "b523bb79-c01a-0002-5183-b0328c000000",
      "Date" : "Thu, 12 Dec 2019 00:33:41 GMT",
      "x-ms-client-request-id" : "b0ca540b-dd05-4065-a9f6-feeaa3bb09a2"
>>>>>>> f23ff41c
    },
    "Exception" : null
  }, {
    "Method" : "PUT",
<<<<<<< HEAD
    "Uri" : "https://gaprastg71.file.core.windows.net/filesastestssharesasnetworkidentifierpermissions92460418/dir?restype=directory&sv=2019-07-07&si=0000&sr=s&sig=REDACTED",
    "Headers" : {
      "x-ms-version" : "2019-07-07",
      "User-Agent" : "azsdk-java-azure-storage-file-share/12.0.0 (11.0.4; Windows 10 10.0)",
      "x-ms-client-request-id" : "f4ba3c06-3bf3-4dc8-bfaf-fbf48620f4ce"
=======
    "Uri" : "https://azstoragesdkaccount.file.core.windows.net/filesastestssharesasnetworkidentifierpermissions970584ed/filesastestssharesasnetworkidentifierpermissions614833aa?restype=directory&sv=2019-02-02&si=0000&sr=s&sig=REDACTED",
    "Headers" : {
      "x-ms-version" : "2019-02-02",
      "User-Agent" : "azsdk-java-azure-storage-file-share/12.1.0-beta.1 (11.0.4; Windows 10 10.0)",
      "x-ms-client-request-id" : "d75de484-ef18-421d-9c1c-48b9ad339d54"
>>>>>>> f23ff41c
    },
    "Response" : {
      "x-ms-version" : "2019-07-07",
      "x-ms-file-permission-key" : "1887593946193683302*8280205063999649007",
      "x-ms-file-id" : "13835128424026341376",
      "Server" : "Windows-Azure-File/1.0 Microsoft-HTTPAPI/2.0",
<<<<<<< HEAD
      "x-ms-file-creation-time" : "2019-12-04T23:30:22.2744725Z",
      "Last-Modified" : "Wed, 04 Dec 2019 23:30:22 GMT",
      "retry-after" : "0",
      "StatusCode" : "201",
      "x-ms-request-server-encrypted" : "true",
      "Date" : "Wed, 04 Dec 2019 23:30:21 GMT",
      "ETag" : "0x8D77911EEB95C95",
      "x-ms-file-attributes" : "Directory",
      "x-ms-file-change-time" : "2019-12-04T23:30:22.2744725Z",
      "x-ms-file-parent-id" : "0",
      "Content-Length" : "0",
      "x-ms-request-id" : "9ba99d4d-201a-0011-4afa-aa088f000000",
      "x-ms-client-request-id" : "f4ba3c06-3bf3-4dc8-bfaf-fbf48620f4ce",
      "x-ms-file-last-write-time" : "2019-12-04T23:30:22.2744725Z"
=======
      "x-ms-file-creation-time" : "2019-12-12T00:33:42.5443371Z",
      "Last-Modified" : "Thu, 12 Dec 2019 00:33:42 GMT",
      "retry-after" : "0",
      "StatusCode" : "201",
      "x-ms-request-server-encrypted" : "true",
      "Date" : "Thu, 12 Dec 2019 00:33:41 GMT",
      "ETag" : "0x8D77E9AF0C0C62B",
      "x-ms-file-attributes" : "Directory",
      "x-ms-file-change-time" : "2019-12-12T00:33:42.5443371Z",
      "x-ms-file-parent-id" : "0",
      "Content-Length" : "0",
      "x-ms-request-id" : "b523bb7a-c01a-0002-5283-b0328c000000",
      "x-ms-client-request-id" : "d75de484-ef18-421d-9c1c-48b9ad339d54",
      "x-ms-file-last-write-time" : "2019-12-12T00:33:42.5443371Z"
>>>>>>> f23ff41c
    },
    "Exception" : null
  }, {
    "Method" : "DELETE",
<<<<<<< HEAD
    "Uri" : "https://gaprastg71.file.core.windows.net/filesastestssharesasnetworkidentifierpermissions92460418/dir?restype=directory&sv=2019-07-07&si=0000&sr=s&sig=REDACTED",
    "Headers" : {
      "x-ms-version" : "2019-07-07",
      "User-Agent" : "azsdk-java-azure-storage-file-share/12.0.0 (11.0.4; Windows 10 10.0)",
      "x-ms-client-request-id" : "650204e0-b167-43d6-a710-898fa595e2e8"
=======
    "Uri" : "https://azstoragesdkaccount.file.core.windows.net/filesastestssharesasnetworkidentifierpermissions970584ed/filesastestssharesasnetworkidentifierpermissions614833aa?restype=directory&sv=2019-02-02&si=0000&sr=s&sig=REDACTED",
    "Headers" : {
      "x-ms-version" : "2019-02-02",
      "User-Agent" : "azsdk-java-azure-storage-file-share/12.1.0-beta.1 (11.0.4; Windows 10 10.0)",
      "x-ms-client-request-id" : "9cf578f1-d932-4ab5-ad76-68527f52c408"
>>>>>>> f23ff41c
    },
    "Response" : {
      "x-ms-version" : "2019-07-07",
      "Server" : "Windows-Azure-File/1.0 Microsoft-HTTPAPI/2.0",
      "retry-after" : "0",
      "Content-Length" : "0",
      "StatusCode" : "202",
<<<<<<< HEAD
      "x-ms-request-id" : "9ba99d4e-201a-0011-4bfa-aa088f000000",
      "Date" : "Wed, 04 Dec 2019 23:30:21 GMT",
      "x-ms-client-request-id" : "650204e0-b167-43d6-a710-898fa595e2e8"
=======
      "x-ms-request-id" : "b523bb7d-c01a-0002-5583-b0328c000000",
      "Date" : "Thu, 12 Dec 2019 00:33:41 GMT",
      "x-ms-client-request-id" : "9cf578f1-d932-4ab5-ad76-68527f52c408"
>>>>>>> f23ff41c
    },
    "Exception" : null
  }, {
    "Method" : "PUT",
<<<<<<< HEAD
    "Uri" : "https://gaprastg71.file.core.windows.net/filesastestssharesasnetworkidentifierpermissions92460418/dir?restype=directory&sv=2019-07-07&se=2019-12-05T23%3A30%3A22Z&sr=s&sp=rcwdl&sig=REDACTED",
    "Headers" : {
      "x-ms-version" : "2019-07-07",
      "User-Agent" : "azsdk-java-azure-storage-file-share/12.0.0 (11.0.4; Windows 10 10.0)",
      "x-ms-client-request-id" : "a862b6bd-6fd4-4866-a9b2-f66d82fb616f"
=======
    "Uri" : "https://azstoragesdkaccount.file.core.windows.net/filesastestssharesasnetworkidentifierpermissions970584ed/filesastestssharesasnetworkidentifierpermissions432234d0?restype=directory&sv=2019-02-02&se=2019-12-13T00%3A33%3A42Z&sr=s&sp=rcwdl&sig=REDACTED",
    "Headers" : {
      "x-ms-version" : "2019-02-02",
      "User-Agent" : "azsdk-java-azure-storage-file-share/12.1.0-beta.1 (11.0.4; Windows 10 10.0)",
      "x-ms-client-request-id" : "25b8cbc3-7fc6-4e39-82b5-ee23c80dd5d0"
>>>>>>> f23ff41c
    },
    "Response" : {
      "x-ms-version" : "2019-07-07",
      "x-ms-file-permission-key" : "1887593946193683302*8280205063999649007",
      "x-ms-file-id" : "11529285414812647424",
      "Server" : "Windows-Azure-File/1.0 Microsoft-HTTPAPI/2.0",
<<<<<<< HEAD
      "x-ms-file-creation-time" : "2019-12-04T23:30:22.4474746Z",
      "Last-Modified" : "Wed, 04 Dec 2019 23:30:22 GMT",
      "retry-after" : "0",
      "StatusCode" : "201",
      "x-ms-request-server-encrypted" : "true",
      "Date" : "Wed, 04 Dec 2019 23:30:22 GMT",
      "ETag" : "0x8D77911EED3C27A",
      "x-ms-file-attributes" : "Directory",
      "x-ms-file-change-time" : "2019-12-04T23:30:22.4474746Z",
      "x-ms-file-parent-id" : "0",
      "Content-Length" : "0",
      "x-ms-request-id" : "9ba99d4f-201a-0011-4cfa-aa088f000000",
      "x-ms-client-request-id" : "a862b6bd-6fd4-4866-a9b2-f66d82fb616f",
      "x-ms-file-last-write-time" : "2019-12-04T23:30:22.4474746Z"
=======
      "x-ms-file-creation-time" : "2019-12-12T00:33:42.6714582Z",
      "Last-Modified" : "Thu, 12 Dec 2019 00:33:42 GMT",
      "retry-after" : "0",
      "StatusCode" : "201",
      "x-ms-request-server-encrypted" : "true",
      "Date" : "Thu, 12 Dec 2019 00:33:41 GMT",
      "ETag" : "0x8D77E9AF0D42BD6",
      "x-ms-file-attributes" : "Directory",
      "x-ms-file-change-time" : "2019-12-12T00:33:42.6714582Z",
      "x-ms-file-parent-id" : "0",
      "Content-Length" : "0",
      "x-ms-request-id" : "b523bb7e-c01a-0002-5683-b0328c000000",
      "x-ms-client-request-id" : "25b8cbc3-7fc6-4e39-82b5-ee23c80dd5d0",
      "x-ms-file-last-write-time" : "2019-12-12T00:33:42.6714582Z"
>>>>>>> f23ff41c
    },
    "Exception" : null
  }, {
    "Method" : "DELETE",
<<<<<<< HEAD
    "Uri" : "https://gaprastg71.file.core.windows.net/filesastestssharesasnetworkidentifierpermissions92460418/dir?restype=directory&sv=2019-07-07&se=2019-12-05T23%3A30%3A22Z&sr=s&sp=rcwdl&sig=REDACTED",
    "Headers" : {
      "x-ms-version" : "2019-07-07",
      "User-Agent" : "azsdk-java-azure-storage-file-share/12.0.0 (11.0.4; Windows 10 10.0)",
      "x-ms-client-request-id" : "54698a44-a197-4da1-aa9d-f17ace34ae7c"
=======
    "Uri" : "https://azstoragesdkaccount.file.core.windows.net/filesastestssharesasnetworkidentifierpermissions970584ed/filesastestssharesasnetworkidentifierpermissions432234d0?restype=directory&sv=2019-02-02&se=2019-12-13T00%3A33%3A42Z&sr=s&sp=rcwdl&sig=REDACTED",
    "Headers" : {
      "x-ms-version" : "2019-02-02",
      "User-Agent" : "azsdk-java-azure-storage-file-share/12.1.0-beta.1 (11.0.4; Windows 10 10.0)",
      "x-ms-client-request-id" : "cbfcfce3-da59-4a38-a4ac-4790c7dbf2a7"
>>>>>>> f23ff41c
    },
    "Response" : {
      "x-ms-version" : "2019-07-07",
      "Server" : "Windows-Azure-File/1.0 Microsoft-HTTPAPI/2.0",
      "retry-after" : "0",
      "Content-Length" : "0",
      "StatusCode" : "202",
<<<<<<< HEAD
      "x-ms-request-id" : "9ba99d50-201a-0011-4dfa-aa088f000000",
      "Date" : "Wed, 04 Dec 2019 23:30:22 GMT",
      "x-ms-client-request-id" : "54698a44-a197-4da1-aa9d-f17ace34ae7c"
    },
    "Exception" : null
  } ],
  "variables" : [ "filesastestssharesasnetworkidentifierpermissions92460418", "2019-12-04T23:30:21.945140400Z", "2019-12-04T23:30:22.184531900Z" ]
=======
      "x-ms-request-id" : "b523bb7f-c01a-0002-5783-b0328c000000",
      "Date" : "Thu, 12 Dec 2019 00:33:41 GMT",
      "x-ms-client-request-id" : "cbfcfce3-da59-4a38-a4ac-4790c7dbf2a7"
    },
    "Exception" : null
  } ],
  "variables" : [ "filesastestssharesasnetworkidentifierpermissions970584ed", "2019-12-12T00:33:40.648810100Z", "2019-12-12T00:33:42.489341300Z", "filesastestssharesasnetworkidentifierpermissions614833aa", "filesastestssharesasnetworkidentifierpermissions432234d0" ]
>>>>>>> f23ff41c
}<|MERGE_RESOLUTION|>--- conflicted
+++ resolved
@@ -1,154 +1,83 @@
 {
   "networkCallRecords" : [ {
     "Method" : "PUT",
-<<<<<<< HEAD
-    "Uri" : "https://gaprastg71.file.core.windows.net/filesastestssharesasnetworkidentifierpermissions92460418?restype=share",
+    "Uri" : "http://gaprastg71.file.core.windows.net/filesastestssharesasnetworkidentifierpermissions471382d9?restype=share",
     "Headers" : {
       "x-ms-version" : "2019-07-07",
-      "User-Agent" : "azsdk-java-azure-storage-file-share/12.0.0 (11.0.4; Windows 10 10.0)",
-      "x-ms-client-request-id" : "4f87eb1b-d9b5-40bf-b72d-90884dfc590a"
-=======
-    "Uri" : "https://azstoragesdkaccount.file.core.windows.net/filesastestssharesasnetworkidentifierpermissions970584ed?restype=share",
-    "Headers" : {
-      "x-ms-version" : "2019-02-02",
-      "User-Agent" : "azsdk-java-azure-storage-file-share/12.1.0-beta.1 (11.0.4; Windows 10 10.0)",
-      "x-ms-client-request-id" : "fc023d84-a31d-4415-8239-d6a94a97ac0b"
->>>>>>> f23ff41c
+      "User-Agent" : "azsdk-java-azure-storage-file-share/12.1.0-beta.2 (11.0.4; Windows 10 10.0)",
+      "x-ms-client-request-id" : "05c4759a-5ad0-4bfe-bc5b-bf670bd6a144"
     },
     "Response" : {
       "x-ms-version" : "2019-07-07",
       "Server" : "Windows-Azure-File/1.0 Microsoft-HTTPAPI/2.0",
-<<<<<<< HEAD
-      "ETag" : "0x8D77911EE92B72D",
-      "Last-Modified" : "Wed, 04 Dec 2019 23:30:22 GMT",
+      "ETag" : "0x8D787FA25402242",
+      "Last-Modified" : "Mon, 23 Dec 2019 22:47:53 GMT",
       "retry-after" : "0",
       "Content-Length" : "0",
       "StatusCode" : "201",
-      "x-ms-request-id" : "9ba99d43-201a-0011-42fa-aa088f000000",
-      "Date" : "Wed, 04 Dec 2019 23:30:21 GMT",
-      "x-ms-client-request-id" : "4f87eb1b-d9b5-40bf-b72d-90884dfc590a"
-=======
-      "ETag" : "0x8D77E9AF07536B1",
-      "Last-Modified" : "Thu, 12 Dec 2019 00:33:42 GMT",
-      "retry-after" : "0",
-      "Content-Length" : "0",
-      "StatusCode" : "201",
-      "x-ms-request-id" : "b523bb76-c01a-0002-5083-b0328c000000",
-      "Date" : "Thu, 12 Dec 2019 00:33:41 GMT",
-      "x-ms-client-request-id" : "fc023d84-a31d-4415-8239-d6a94a97ac0b"
->>>>>>> f23ff41c
+      "x-ms-request-id" : "deadfd34-d01a-0015-51e3-b98588000000",
+      "Date" : "Mon, 23 Dec 2019 22:47:53 GMT",
+      "x-ms-client-request-id" : "05c4759a-5ad0-4bfe-bc5b-bf670bd6a144"
     },
     "Exception" : null
   }, {
     "Method" : "PUT",
-<<<<<<< HEAD
-    "Uri" : "https://gaprastg71.file.core.windows.net/filesastestssharesasnetworkidentifierpermissions92460418?restype=share&comp=acl",
+    "Uri" : "http://gaprastg71.file.core.windows.net/filesastestssharesasnetworkidentifierpermissions471382d9?restype=share&comp=acl",
     "Headers" : {
       "x-ms-version" : "2019-07-07",
-      "User-Agent" : "azsdk-java-azure-storage-file-share/12.0.0 (11.0.4; Windows 10 10.0)",
-      "x-ms-client-request-id" : "248c14f1-4ef4-4051-989f-5240832ac8d1",
-=======
-    "Uri" : "https://azstoragesdkaccount.file.core.windows.net/filesastestssharesasnetworkidentifierpermissions970584ed?restype=share&comp=acl",
-    "Headers" : {
-      "x-ms-version" : "2019-02-02",
-      "User-Agent" : "azsdk-java-azure-storage-file-share/12.1.0-beta.1 (11.0.4; Windows 10 10.0)",
-      "x-ms-client-request-id" : "b0ca540b-dd05-4065-a9f6-feeaa3bb09a2",
->>>>>>> f23ff41c
+      "User-Agent" : "azsdk-java-azure-storage-file-share/12.1.0-beta.2 (11.0.4; Windows 10 10.0)",
+      "x-ms-client-request-id" : "e13f75bf-1aec-4ee1-b778-8b426c001fad",
       "Content-Type" : "application/xml; charset=utf-8"
     },
     "Response" : {
       "x-ms-version" : "2019-07-07",
       "Server" : "Windows-Azure-File/1.0 Microsoft-HTTPAPI/2.0",
-<<<<<<< HEAD
-      "ETag" : "0x8D77911EEAAAC74",
-      "Last-Modified" : "Wed, 04 Dec 2019 23:30:22 GMT",
+      "ETag" : "0x8D787FA256CEC67",
+      "Last-Modified" : "Mon, 23 Dec 2019 22:47:53 GMT",
       "retry-after" : "0",
       "Content-Length" : "0",
       "StatusCode" : "200",
-      "x-ms-request-id" : "9ba99d47-201a-0011-45fa-aa088f000000",
-      "Date" : "Wed, 04 Dec 2019 23:30:21 GMT",
-      "x-ms-client-request-id" : "248c14f1-4ef4-4051-989f-5240832ac8d1"
-=======
-      "ETag" : "0x8D77E9AF0B24539",
-      "Last-Modified" : "Thu, 12 Dec 2019 00:33:42 GMT",
-      "retry-after" : "0",
-      "Content-Length" : "0",
-      "StatusCode" : "200",
-      "x-ms-request-id" : "b523bb79-c01a-0002-5183-b0328c000000",
-      "Date" : "Thu, 12 Dec 2019 00:33:41 GMT",
-      "x-ms-client-request-id" : "b0ca540b-dd05-4065-a9f6-feeaa3bb09a2"
->>>>>>> f23ff41c
+      "x-ms-request-id" : "deadfd3e-d01a-0015-58e3-b98588000000",
+      "Date" : "Mon, 23 Dec 2019 22:47:53 GMT",
+      "x-ms-client-request-id" : "e13f75bf-1aec-4ee1-b778-8b426c001fad"
     },
     "Exception" : null
   }, {
     "Method" : "PUT",
-<<<<<<< HEAD
-    "Uri" : "https://gaprastg71.file.core.windows.net/filesastestssharesasnetworkidentifierpermissions92460418/dir?restype=directory&sv=2019-07-07&si=0000&sr=s&sig=REDACTED",
+    "Uri" : "http://gaprastg71.file.core.windows.net/filesastestssharesasnetworkidentifierpermissions471382d9/filesastestssharesasnetworkidentifierpermissions745999cd?restype=directory&sv=2019-07-07&si=0000&sr=s&sig=REDACTED",
     "Headers" : {
       "x-ms-version" : "2019-07-07",
-      "User-Agent" : "azsdk-java-azure-storage-file-share/12.0.0 (11.0.4; Windows 10 10.0)",
-      "x-ms-client-request-id" : "f4ba3c06-3bf3-4dc8-bfaf-fbf48620f4ce"
-=======
-    "Uri" : "https://azstoragesdkaccount.file.core.windows.net/filesastestssharesasnetworkidentifierpermissions970584ed/filesastestssharesasnetworkidentifierpermissions614833aa?restype=directory&sv=2019-02-02&si=0000&sr=s&sig=REDACTED",
-    "Headers" : {
-      "x-ms-version" : "2019-02-02",
-      "User-Agent" : "azsdk-java-azure-storage-file-share/12.1.0-beta.1 (11.0.4; Windows 10 10.0)",
-      "x-ms-client-request-id" : "d75de484-ef18-421d-9c1c-48b9ad339d54"
->>>>>>> f23ff41c
+      "User-Agent" : "azsdk-java-azure-storage-file-share/12.1.0-beta.2 (11.0.4; Windows 10 10.0)",
+      "x-ms-client-request-id" : "f4a0308e-2537-4cc3-8708-94dfd6de7315"
     },
     "Response" : {
       "x-ms-version" : "2019-07-07",
       "x-ms-file-permission-key" : "1887593946193683302*8280205063999649007",
       "x-ms-file-id" : "13835128424026341376",
       "Server" : "Windows-Azure-File/1.0 Microsoft-HTTPAPI/2.0",
-<<<<<<< HEAD
-      "x-ms-file-creation-time" : "2019-12-04T23:30:22.2744725Z",
-      "Last-Modified" : "Wed, 04 Dec 2019 23:30:22 GMT",
+      "x-ms-file-creation-time" : "2019-12-23T22:47:53.8193006Z",
+      "Last-Modified" : "Mon, 23 Dec 2019 22:47:53 GMT",
       "retry-after" : "0",
       "StatusCode" : "201",
       "x-ms-request-server-encrypted" : "true",
-      "Date" : "Wed, 04 Dec 2019 23:30:21 GMT",
-      "ETag" : "0x8D77911EEB95C95",
+      "Date" : "Mon, 23 Dec 2019 22:47:53 GMT",
+      "ETag" : "0x8D787FA2593366E",
       "x-ms-file-attributes" : "Directory",
-      "x-ms-file-change-time" : "2019-12-04T23:30:22.2744725Z",
+      "x-ms-file-change-time" : "2019-12-23T22:47:53.8193006Z",
       "x-ms-file-parent-id" : "0",
       "Content-Length" : "0",
-      "x-ms-request-id" : "9ba99d4d-201a-0011-4afa-aa088f000000",
-      "x-ms-client-request-id" : "f4ba3c06-3bf3-4dc8-bfaf-fbf48620f4ce",
-      "x-ms-file-last-write-time" : "2019-12-04T23:30:22.2744725Z"
-=======
-      "x-ms-file-creation-time" : "2019-12-12T00:33:42.5443371Z",
-      "Last-Modified" : "Thu, 12 Dec 2019 00:33:42 GMT",
-      "retry-after" : "0",
-      "StatusCode" : "201",
-      "x-ms-request-server-encrypted" : "true",
-      "Date" : "Thu, 12 Dec 2019 00:33:41 GMT",
-      "ETag" : "0x8D77E9AF0C0C62B",
-      "x-ms-file-attributes" : "Directory",
-      "x-ms-file-change-time" : "2019-12-12T00:33:42.5443371Z",
-      "x-ms-file-parent-id" : "0",
-      "Content-Length" : "0",
-      "x-ms-request-id" : "b523bb7a-c01a-0002-5283-b0328c000000",
-      "x-ms-client-request-id" : "d75de484-ef18-421d-9c1c-48b9ad339d54",
-      "x-ms-file-last-write-time" : "2019-12-12T00:33:42.5443371Z"
->>>>>>> f23ff41c
+      "x-ms-request-id" : "deadfd45-d01a-0015-5fe3-b98588000000",
+      "x-ms-client-request-id" : "f4a0308e-2537-4cc3-8708-94dfd6de7315",
+      "x-ms-file-last-write-time" : "2019-12-23T22:47:53.8193006Z"
     },
     "Exception" : null
   }, {
     "Method" : "DELETE",
-<<<<<<< HEAD
-    "Uri" : "https://gaprastg71.file.core.windows.net/filesastestssharesasnetworkidentifierpermissions92460418/dir?restype=directory&sv=2019-07-07&si=0000&sr=s&sig=REDACTED",
+    "Uri" : "http://gaprastg71.file.core.windows.net/filesastestssharesasnetworkidentifierpermissions471382d9/filesastestssharesasnetworkidentifierpermissions745999cd?restype=directory&sv=2019-07-07&si=0000&sr=s&sig=REDACTED",
     "Headers" : {
       "x-ms-version" : "2019-07-07",
-      "User-Agent" : "azsdk-java-azure-storage-file-share/12.0.0 (11.0.4; Windows 10 10.0)",
-      "x-ms-client-request-id" : "650204e0-b167-43d6-a710-898fa595e2e8"
-=======
-    "Uri" : "https://azstoragesdkaccount.file.core.windows.net/filesastestssharesasnetworkidentifierpermissions970584ed/filesastestssharesasnetworkidentifierpermissions614833aa?restype=directory&sv=2019-02-02&si=0000&sr=s&sig=REDACTED",
-    "Headers" : {
-      "x-ms-version" : "2019-02-02",
-      "User-Agent" : "azsdk-java-azure-storage-file-share/12.1.0-beta.1 (11.0.4; Windows 10 10.0)",
-      "x-ms-client-request-id" : "9cf578f1-d932-4ab5-ad76-68527f52c408"
->>>>>>> f23ff41c
+      "User-Agent" : "azsdk-java-azure-storage-file-share/12.1.0-beta.2 (11.0.4; Windows 10 10.0)",
+      "x-ms-client-request-id" : "c82bb159-f36e-4b9a-8979-eebe0e3697f5"
     },
     "Response" : {
       "x-ms-version" : "2019-07-07",
@@ -156,86 +85,47 @@
       "retry-after" : "0",
       "Content-Length" : "0",
       "StatusCode" : "202",
-<<<<<<< HEAD
-      "x-ms-request-id" : "9ba99d4e-201a-0011-4bfa-aa088f000000",
-      "Date" : "Wed, 04 Dec 2019 23:30:21 GMT",
-      "x-ms-client-request-id" : "650204e0-b167-43d6-a710-898fa595e2e8"
-=======
-      "x-ms-request-id" : "b523bb7d-c01a-0002-5583-b0328c000000",
-      "Date" : "Thu, 12 Dec 2019 00:33:41 GMT",
-      "x-ms-client-request-id" : "9cf578f1-d932-4ab5-ad76-68527f52c408"
->>>>>>> f23ff41c
+      "x-ms-request-id" : "deadfd4b-d01a-0015-65e3-b98588000000",
+      "Date" : "Mon, 23 Dec 2019 22:47:53 GMT",
+      "x-ms-client-request-id" : "c82bb159-f36e-4b9a-8979-eebe0e3697f5"
     },
     "Exception" : null
   }, {
     "Method" : "PUT",
-<<<<<<< HEAD
-    "Uri" : "https://gaprastg71.file.core.windows.net/filesastestssharesasnetworkidentifierpermissions92460418/dir?restype=directory&sv=2019-07-07&se=2019-12-05T23%3A30%3A22Z&sr=s&sp=rcwdl&sig=REDACTED",
+    "Uri" : "http://gaprastg71.file.core.windows.net/filesastestssharesasnetworkidentifierpermissions471382d9/filesastestssharesasnetworkidentifierpermissions38328d54?restype=directory&sv=2019-07-07&se=2019-12-24T22%3A47%3A53Z&sr=s&sp=rcwdl&sig=REDACTED",
     "Headers" : {
       "x-ms-version" : "2019-07-07",
-      "User-Agent" : "azsdk-java-azure-storage-file-share/12.0.0 (11.0.4; Windows 10 10.0)",
-      "x-ms-client-request-id" : "a862b6bd-6fd4-4866-a9b2-f66d82fb616f"
-=======
-    "Uri" : "https://azstoragesdkaccount.file.core.windows.net/filesastestssharesasnetworkidentifierpermissions970584ed/filesastestssharesasnetworkidentifierpermissions432234d0?restype=directory&sv=2019-02-02&se=2019-12-13T00%3A33%3A42Z&sr=s&sp=rcwdl&sig=REDACTED",
-    "Headers" : {
-      "x-ms-version" : "2019-02-02",
-      "User-Agent" : "azsdk-java-azure-storage-file-share/12.1.0-beta.1 (11.0.4; Windows 10 10.0)",
-      "x-ms-client-request-id" : "25b8cbc3-7fc6-4e39-82b5-ee23c80dd5d0"
->>>>>>> f23ff41c
+      "User-Agent" : "azsdk-java-azure-storage-file-share/12.1.0-beta.2 (11.0.4; Windows 10 10.0)",
+      "x-ms-client-request-id" : "ce8468da-c788-4a8e-9d93-40a2d2df513e"
     },
     "Response" : {
       "x-ms-version" : "2019-07-07",
       "x-ms-file-permission-key" : "1887593946193683302*8280205063999649007",
       "x-ms-file-id" : "11529285414812647424",
       "Server" : "Windows-Azure-File/1.0 Microsoft-HTTPAPI/2.0",
-<<<<<<< HEAD
-      "x-ms-file-creation-time" : "2019-12-04T23:30:22.4474746Z",
-      "Last-Modified" : "Wed, 04 Dec 2019 23:30:22 GMT",
+      "x-ms-file-creation-time" : "2019-12-23T22:47:54.1383039Z",
+      "Last-Modified" : "Mon, 23 Dec 2019 22:47:54 GMT",
       "retry-after" : "0",
       "StatusCode" : "201",
       "x-ms-request-server-encrypted" : "true",
-      "Date" : "Wed, 04 Dec 2019 23:30:22 GMT",
-      "ETag" : "0x8D77911EED3C27A",
+      "Date" : "Mon, 23 Dec 2019 22:47:53 GMT",
+      "ETag" : "0x8D787FA25C3E37F",
       "x-ms-file-attributes" : "Directory",
-      "x-ms-file-change-time" : "2019-12-04T23:30:22.4474746Z",
+      "x-ms-file-change-time" : "2019-12-23T22:47:54.1383039Z",
       "x-ms-file-parent-id" : "0",
       "Content-Length" : "0",
-      "x-ms-request-id" : "9ba99d4f-201a-0011-4cfa-aa088f000000",
-      "x-ms-client-request-id" : "a862b6bd-6fd4-4866-a9b2-f66d82fb616f",
-      "x-ms-file-last-write-time" : "2019-12-04T23:30:22.4474746Z"
-=======
-      "x-ms-file-creation-time" : "2019-12-12T00:33:42.6714582Z",
-      "Last-Modified" : "Thu, 12 Dec 2019 00:33:42 GMT",
-      "retry-after" : "0",
-      "StatusCode" : "201",
-      "x-ms-request-server-encrypted" : "true",
-      "Date" : "Thu, 12 Dec 2019 00:33:41 GMT",
-      "ETag" : "0x8D77E9AF0D42BD6",
-      "x-ms-file-attributes" : "Directory",
-      "x-ms-file-change-time" : "2019-12-12T00:33:42.6714582Z",
-      "x-ms-file-parent-id" : "0",
-      "Content-Length" : "0",
-      "x-ms-request-id" : "b523bb7e-c01a-0002-5683-b0328c000000",
-      "x-ms-client-request-id" : "25b8cbc3-7fc6-4e39-82b5-ee23c80dd5d0",
-      "x-ms-file-last-write-time" : "2019-12-12T00:33:42.6714582Z"
->>>>>>> f23ff41c
+      "x-ms-request-id" : "deadfd51-d01a-0015-6be3-b98588000000",
+      "x-ms-client-request-id" : "ce8468da-c788-4a8e-9d93-40a2d2df513e",
+      "x-ms-file-last-write-time" : "2019-12-23T22:47:54.1383039Z"
     },
     "Exception" : null
   }, {
     "Method" : "DELETE",
-<<<<<<< HEAD
-    "Uri" : "https://gaprastg71.file.core.windows.net/filesastestssharesasnetworkidentifierpermissions92460418/dir?restype=directory&sv=2019-07-07&se=2019-12-05T23%3A30%3A22Z&sr=s&sp=rcwdl&sig=REDACTED",
+    "Uri" : "http://gaprastg71.file.core.windows.net/filesastestssharesasnetworkidentifierpermissions471382d9/filesastestssharesasnetworkidentifierpermissions38328d54?restype=directory&sv=2019-07-07&se=2019-12-24T22%3A47%3A53Z&sr=s&sp=rcwdl&sig=REDACTED",
     "Headers" : {
       "x-ms-version" : "2019-07-07",
-      "User-Agent" : "azsdk-java-azure-storage-file-share/12.0.0 (11.0.4; Windows 10 10.0)",
-      "x-ms-client-request-id" : "54698a44-a197-4da1-aa9d-f17ace34ae7c"
-=======
-    "Uri" : "https://azstoragesdkaccount.file.core.windows.net/filesastestssharesasnetworkidentifierpermissions970584ed/filesastestssharesasnetworkidentifierpermissions432234d0?restype=directory&sv=2019-02-02&se=2019-12-13T00%3A33%3A42Z&sr=s&sp=rcwdl&sig=REDACTED",
-    "Headers" : {
-      "x-ms-version" : "2019-02-02",
-      "User-Agent" : "azsdk-java-azure-storage-file-share/12.1.0-beta.1 (11.0.4; Windows 10 10.0)",
-      "x-ms-client-request-id" : "cbfcfce3-da59-4a38-a4ac-4790c7dbf2a7"
->>>>>>> f23ff41c
+      "User-Agent" : "azsdk-java-azure-storage-file-share/12.1.0-beta.2 (11.0.4; Windows 10 10.0)",
+      "x-ms-client-request-id" : "112a3fa9-f806-4851-ac9c-055a1acc61cd"
     },
     "Response" : {
       "x-ms-version" : "2019-07-07",
@@ -243,21 +133,11 @@
       "retry-after" : "0",
       "Content-Length" : "0",
       "StatusCode" : "202",
-<<<<<<< HEAD
-      "x-ms-request-id" : "9ba99d50-201a-0011-4dfa-aa088f000000",
-      "Date" : "Wed, 04 Dec 2019 23:30:22 GMT",
-      "x-ms-client-request-id" : "54698a44-a197-4da1-aa9d-f17ace34ae7c"
+      "x-ms-request-id" : "deadfd54-d01a-0015-6ee3-b98588000000",
+      "Date" : "Mon, 23 Dec 2019 22:47:54 GMT",
+      "x-ms-client-request-id" : "112a3fa9-f806-4851-ac9c-055a1acc61cd"
     },
     "Exception" : null
   } ],
-  "variables" : [ "filesastestssharesasnetworkidentifierpermissions92460418", "2019-12-04T23:30:21.945140400Z", "2019-12-04T23:30:22.184531900Z" ]
-=======
-      "x-ms-request-id" : "b523bb7f-c01a-0002-5783-b0328c000000",
-      "Date" : "Thu, 12 Dec 2019 00:33:41 GMT",
-      "x-ms-client-request-id" : "cbfcfce3-da59-4a38-a4ac-4790c7dbf2a7"
-    },
-    "Exception" : null
-  } ],
-  "variables" : [ "filesastestssharesasnetworkidentifierpermissions970584ed", "2019-12-12T00:33:40.648810100Z", "2019-12-12T00:33:42.489341300Z", "filesastestssharesasnetworkidentifierpermissions614833aa", "filesastestssharesasnetworkidentifierpermissions432234d0" ]
->>>>>>> f23ff41c
+  "variables" : [ "filesastestssharesasnetworkidentifierpermissions471382d9", "2019-12-23T22:47:52.805094400Z", "2019-12-23T22:47:53.609514200Z", "filesastestssharesasnetworkidentifierpermissions745999cd", "filesastestssharesasnetworkidentifierpermissions38328d54" ]
 }