--- conflicted
+++ resolved
@@ -1,48 +1,25 @@
 {
   "networkCallRecords" : [ {
     "Method" : "PUT",
-<<<<<<< HEAD
-    "Uri" : "https://azstoragesdkaccount.file.core.windows.net/fileserviceasyncapitestscreatesharewithmetadata349096def?restype=share",
+    "Uri" : "https://azstoragesdkaccount.file.core.windows.net/fileserviceasyncapitestscreatesharewithmetadata39303639e?restype=share",
     "Headers" : {
       "x-ms-version" : "2019-02-02",
       "User-Agent" : "azsdk-java-azure-storage-file-share/12.0.0-beta.6 11.0.4; Windows 10 10.0",
-      "x-ms-client-request-id" : "63253526-18e7-42a5-a1bd-47bae4e71b94"
-=======
-    "Uri" : "https://azstoragesdkaccount.file.core.windows.net/fileserviceasyncapitestscreatesharewithmetadata38160832a?restype=share",
-    "Headers" : {
-      "x-ms-version" : "2019-02-02",
-      "User-Agent" : "azsdk-java-azure-storage-file-share/12.0.0-beta.6 11.0.4; Windows 10 10.0",
-      "x-ms-client-request-id" : "adc4e920-9c16-424a-8ae1-7bb2cf1e9e09"
->>>>>>> 87fd59d3
+      "x-ms-client-request-id" : "45a6ba99-1e77-4001-869d-9be58f29f953"
     },
     "Response" : {
       "x-ms-version" : "2019-02-02",
       "Server" : "Windows-Azure-File/1.0 Microsoft-HTTPAPI/2.0",
-<<<<<<< HEAD
-      "ETag" : "0x8D767DE36A1EF82",
-      "Last-Modified" : "Wed, 13 Nov 2019 02:07:19 GMT",
+      "ETag" : "0x8D7689D34506B95",
+      "Last-Modified" : "Thu, 14 Nov 2019 00:54:29 GMT",
       "retry-after" : "0",
       "Content-Length" : "0",
       "StatusCode" : "201",
-      "x-ms-request-id" : "f77c5d79-401a-00df-1cc7-996122000000",
-      "Date" : "Wed, 13 Nov 2019 02:07:18 GMT",
-      "x-ms-client-request-id" : "63253526-18e7-42a5-a1bd-47bae4e71b94"
+      "x-ms-request-id" : "59e05c0b-f01a-0045-0986-9aede7000000",
+      "Date" : "Thu, 14 Nov 2019 00:54:28 GMT",
+      "x-ms-client-request-id" : "45a6ba99-1e77-4001-869d-9be58f29f953"
     },
     "Exception" : null
   } ],
-  "variables" : [ "fileserviceasyncapitestscreatesharewithmetadata349096def" ]
-=======
-      "ETag" : "0x8D766F4807C7FC7",
-      "Last-Modified" : "Mon, 11 Nov 2019 22:14:20 GMT",
-      "retry-after" : "0",
-      "Content-Length" : "0",
-      "StatusCode" : "201",
-      "x-ms-request-id" : "5332c702-801a-00e0-05dd-98d6fe000000",
-      "Date" : "Mon, 11 Nov 2019 22:14:20 GMT",
-      "x-ms-client-request-id" : "adc4e920-9c16-424a-8ae1-7bb2cf1e9e09"
-    },
-    "Exception" : null
-  } ],
-  "variables" : [ "fileserviceasyncapitestscreatesharewithmetadata38160832a" ]
->>>>>>> 87fd59d3
+  "variables" : [ "fileserviceasyncapitestscreatesharewithmetadata39303639e" ]
 }