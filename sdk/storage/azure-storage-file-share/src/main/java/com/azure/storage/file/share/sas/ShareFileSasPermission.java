--- conflicted
+++ resolved
@@ -32,29 +32,17 @@
     private boolean deletePermission;
 
     /**
-<<<<<<< HEAD
-     * Initializes an {@link FileSasPermission} object with all fields set to false.
-=======
      * Initializes an {@code ShareFileSasPermission} object with all fields set to false.
->>>>>>> ca30bd37
      */
     public ShareFileSasPermission() {
     }
 
     /**
-<<<<<<< HEAD
-     * Creates an {@code FileSasPermission} from the specified permissions string. This method will throw an
-     * {@link IllegalArgumentException} if it encounters a character that does not correspond to a valid permission.
-     *
-     * @param permString A {@link String} which represents the {@link FileSasPermission}.
-     * @return A {@link FileSasPermission} generated from the given {@link String}.
-=======
      * Creates an {@code ShareFileSasPermission} from the specified permissions string. This method will throw an
      * {@code IllegalArgumentException} if it encounters a character that does not correspond to a valid permission.
      *
      * @param permString A {@code String} which represents the {@code ShareFileSasPermission}.
      * @return A {@code ShareFileSasPermission} generated from the given {@code String}.
->>>>>>> ca30bd37
      * @throws IllegalArgumentException If {@code permString} contains a character other than r, c, w, or d.
      */
     public static ShareFileSasPermission parse(String permString) {
@@ -97,14 +85,9 @@
     /**
      * Sets the read permission status.
      *
-<<<<<<< HEAD
      * @param hasReadPermission {@code true} if the SAS can read the content, properties, and metadata for a file. Can
      * use the file as the source of a copy operation. {@code false}, otherwise.
-     * @return the updated FileSasPermission object
-=======
-     * @param hasReadPermission Permission status to set
      * @return the updated ShareFileSasPermission object
->>>>>>> ca30bd37
      */
     public ShareFileSasPermission setReadPermission(boolean hasReadPermission) {
         this.readPermission = hasReadPermission;
@@ -123,14 +106,9 @@
     /**
      * Sets the create permission status.
      *
-<<<<<<< HEAD
      * @param hasCreatePermission {@code true} if SAS can create a new file or copy a file to a new file. {@code false},
      * otherwise.
-     * @return the updated FileSasPermission object
-=======
-     * @param hasCreatePermission Permission status to set
      * @return the updated ShareFileSasPermission object
->>>>>>> ca30bd37
      */
     public ShareFileSasPermission setCreatePermission(boolean hasCreatePermission) {
         this.createPermission = hasCreatePermission;
@@ -150,14 +128,9 @@
     /**
      * Sets the write permission status.
      *
-<<<<<<< HEAD
      * @param hasWritePermission {@code true} if SAS can write content, properties, or metadata to the file. Or, use the
      * file as the destination of a copy operation. {@code false}, otherwise.
-     * @return the updated FileSasPermission object
-=======
-     * @param hasWritePermission Permission status to set
      * @return the updated ShareFileSasPermission object
->>>>>>> ca30bd37
      */
     public ShareFileSasPermission setWritePermission(boolean hasWritePermission) {
         this.writePermission = hasWritePermission;
@@ -176,13 +149,8 @@
     /**
      * Sets the delete permission status.
      *
-<<<<<<< HEAD
      * @param hasDeletePermission {@code true} if SAS can delete a file. {@code false}, otherwise.
-     * @return the updated FileSasPermission object
-=======
-     * @param hasDeletePermission Permission status to set
      * @return the updated ShareFileSasPermission object
->>>>>>> ca30bd37
      */
     public ShareFileSasPermission setDeletePermission(boolean hasDeletePermission) {
         this.deletePermission = hasDeletePermission;
@@ -193,11 +161,7 @@
      * Converts the given permissions to a {@link String}. Using this method will guarantee the permissions are in an
      * order accepted by the service.
      *
-<<<<<<< HEAD
-     * @return A {@link String} which represents the {@link FileSasPermission}.
-=======
      * @return A {@code String} which represents the {@code ShareFileSasPermission}.
->>>>>>> ca30bd37
      */
     @Override
     public String toString() {
