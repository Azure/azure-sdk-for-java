// Copyright (c) Microsoft Corporation. All rights reserved.
// Licensed under the MIT License.

package com.azure.storage.file.share;

import com.azure.core.util.ServiceVersion;

/**
 * The versions of Azure Storage File supported by this client library.
 */
public enum ShareServiceVersion implements ServiceVersion {
    /**
     * Service version {@code 2019-02-02}.
     */
    V2019_02_02("2019-02-02"),

    /**
     * Service version {@code 2019-07-07}.
     */
    V2019_07_07("2019-07-07"),

    /**
     * Service version {@code 2019-12-12}.
     */
    V2019_12_12("2019-12-12"),

    /**
     * Service version {@code 2020-02-10}.
     */
    V2020_02_10("2020-02-10"),

    /**
     * Service version {@code 2020-04-08}.
     */
    V2020_04_08("2020-04-08"),

    /**
     * Service version {@code 2020-06-12}.
     */
    V2020_06_12("2020-06-12"),

    /**
     * Service version {@code 2020-08-04}.
     */
    V2020_08_04("2020-08-04"),

    /**
     * Service version {@code 2020-10-02}.
     */
    V2020_10_02("2020-10-02"),

    /**
     * Service version {@code 2020-12-06}.
     */
    V2020_12_06("2020-12-06"),

    /**
     * Service version {@code 2021-02-12}.
     */
    V2021_02_12("2021-02-12"),

    /**
     * Service version {@code 2021-04-10}.
     */
    V2021_04_10("2021-04-10"),

    /**
     * Service version {@code 2021-06-08}.
     */
    V2021_06_08("2021-06-08"),

    /**
     * Service version {@code 2021-08-06}.
     */
    V2021_08_06("2021-08-06"),

    /**
     * Service version {@code 2021-10-04}.
     */
    V2021_10_04("2021-10-04"),

    /**
     * Service version {@code 2021-12-02}.
     */
    V2021_12_02("2021-12-02"),

    /**
     * Service version {@code 2022-11-02}.
     */
    V2022_11_02("2022-11-02"),

    /**
     * Service version {@code 2023-01-03}.
     */
    V2023_01_03("2023-01-03"),

    /**
     * Service version {@code 2023-05-03}.
     */
    V2023_05_03("2023-05-03"),

    /**
     * Service version {@code 2023-08-03}.
     */
    V2023_08_03("2023-08-03"),

    /**
     * Service version {@code 2023-11-03}.
     */
    V2023_11_03("2023-11-03"),

    /**
     * Service version {@code 2024-02-04}.
     */
    V2024_02_04("2024-02-04"),

    /**
     * Service version {@code 2024-05-04}.
     */
    V2024_05_04("2024-05-04"),

    /**
     * Service version {@code 2024-08-04}.
     */
    V2024_08_04("2024-08-04"),

    /**
     * Service version {@code 2024-11-04}.
     */
    V2024_11_04("2024-11-04"),

    /**
     * Service version {@code 2025-01-05}.
     */
    V2025_01_05("2025-01-05"),

    /**
<<<<<<< HEAD
     * Service version {@code 2025-05-05}.
     */
    V2025_05_05("2025-05-05");
=======
     * Service version {@code 2025_07_05}.
     */
    V2025_07_05("2025_07_05");
>>>>>>> 75cf0a03

    private final String version;

    ShareServiceVersion(String version) {
        this.version = version;
    }

    /**
     * {@inheritDoc}
     */
    @Override
    public String getVersion() {
        return this.version;
    }

    /**
     * Gets the latest service version supported by this client library
     *
     * @return the latest {@link ShareServiceVersion}
     */
    public static ShareServiceVersion getLatest() {
<<<<<<< HEAD
        return V2025_05_05;
=======
        return V2025_07_05;
>>>>>>> 75cf0a03
    }
}<|MERGE_RESOLUTION|>--- conflicted
+++ resolved
@@ -135,15 +135,9 @@
     V2025_01_05("2025-01-05"),
 
     /**
-<<<<<<< HEAD
-     * Service version {@code 2025-05-05}.
-     */
-    V2025_05_05("2025-05-05");
-=======
      * Service version {@code 2025_07_05}.
      */
     V2025_07_05("2025_07_05");
->>>>>>> 75cf0a03
 
     private final String version;
 
@@ -165,10 +159,6 @@
      * @return the latest {@link ShareServiceVersion}
      */
     public static ShareServiceVersion getLatest() {
-<<<<<<< HEAD
-        return V2025_05_05;
-=======
         return V2025_07_05;
->>>>>>> 75cf0a03
     }
 }