--- conflicted
+++ resolved
@@ -411,21 +411,12 @@
      * shareAsyncClient.createIfNotExistsWithResponse&#40;new ShareCreateOptions&#40;&#41;
      *     .setMetadata&#40;Collections.singletonMap&#40;&quot;share&quot;, &quot;metadata&quot;&#41;&#41;.setQuotaInGb&#40;1&#41;
      *     .setAccessTier&#40;ShareAccessTier.HOT&#41;&#41;.subscribe&#40;response -&gt; &#123;
-<<<<<<< HEAD
-     *     if &#40;response.getStatusCode&#40;&#41; == 409&#41; &#123;
-     *         System.out.println&#40;&quot;Already exists.&quot;&#41;;
-     *     &#125; else &#123;
-     *         System.out.println&#40;&quot;successfully created.&quot;&#41;;
-     *     &#125;
-     * &#125;&#41;;
-=======
      *         if &#40;response.getStatusCode&#40;&#41; == 409&#41; &#123;
      *             System.out.println&#40;&quot;Already exists.&quot;&#41;;
      *         &#125; else &#123;
      *             System.out.println&#40;&quot;successfully created.&quot;&#41;;
      *         &#125;
      *     &#125;&#41;;
->>>>>>> 8d609db9
      * </pre>
      * <!-- end com.azure.storage.file.share.ShareAsyncClient.createIfNotExistsWithResponse#ShareCreateOptions -->
      *
@@ -664,45 +655,7 @@
      */
     @ServiceMethod(returns = ReturnType.SINGLE)
     public Mono<Boolean> deleteIfExists() {
-<<<<<<< HEAD
-        return deleteIfExistsWithResponse().map(response -> response.getStatusCode() != 404);
-    }
-
-    /**
-     * Deletes the share in the storage account if it exists
-     *
-     * <p><strong>Code Samples</strong></p>
-     *
-     * <p>Delete the share</p>
-     *
-     * <!-- src_embed com.azure.storage.file.share.ShareAsyncClient.deleteIfExistsWithResponse -->
-     * <pre>
-     * shareAsyncClient.deleteIfExistsWithResponse&#40;&#41;.subscribe&#40;response -&gt; &#123;
-     *             if &#40;response.getStatusCode&#40;&#41; == 404&#41; &#123;
-     *                 System.out.println&#40;&quot;Does not exist.&quot;&#41;;
-     *             &#125; else &#123;
-     *                 System.out.println&#40;&quot;successfully deleted.&quot;&#41;;
-     *             &#125;
-     *         &#125;&#41;;
-     * </pre>
-     * <!-- end com.azure.storage.file.share.ShareAsyncClient.deleteIfExistsWithResponse -->
-     *
-     * <p>For more information, see the
-     * <a href="https://docs.microsoft.com/rest/api/storageservices/delete-share">Azure Docs</a>.</p>
-     *
-     * @return A reactive response signaling completion. If {@link Response}'s status code is 202, the share was
-     * successfully deleted. If status code is 404, the share does not exist.
-     */
-    @ServiceMethod(returns = ReturnType.SINGLE)
-    public Mono<Response<Void>> deleteIfExistsWithResponse() {
-        try {
-            return deleteIfExistsWithResponse(new ShareDeleteOptions());
-        } catch (RuntimeException ex) {
-            return monoError(LOGGER, ex);
-        }
-=======
         return deleteIfExistsWithResponse(null).flatMap(FluxUtil::toMono);
->>>>>>> 8d609db9
     }
 
     /**
@@ -716,21 +669,12 @@
      * <pre>
      * shareAsyncClient.deleteIfExistsWithResponse&#40;new ShareDeleteOptions&#40;&#41;
      *     .setRequestConditions&#40;new ShareRequestConditions&#40;&#41;.setLeaseId&#40;leaseId&#41;&#41;&#41;.subscribe&#40;response -&gt; &#123;
-<<<<<<< HEAD
-     *             if &#40;response.getStatusCode&#40;&#41; == 404&#41; &#123;
-     *                 System.out.println&#40;&quot;Does not exist.&quot;&#41;;
-     *             &#125; else &#123;
-     *                 System.out.println&#40;&quot;successfully deleted.&quot;&#41;;
-     *             &#125;
-     *         &#125;&#41;;
-=======
      *         if &#40;response.getStatusCode&#40;&#41; == 404&#41; &#123;
      *             System.out.println&#40;&quot;Does not exist.&quot;&#41;;
      *         &#125; else &#123;
      *             System.out.println&#40;&quot;successfully deleted.&quot;&#41;;
      *         &#125;
      *     &#125;&#41;;
->>>>>>> 8d609db9
      * </pre>
      * <!-- end com.azure.storage.file.share.ShareAsyncClient.deleteIfExistsWithResponse#ShareDeleteOptions -->
      *
@@ -742,11 +686,7 @@
      * successfully deleted. If status code is 404, the share does not exist.
      */
     @ServiceMethod(returns = ReturnType.SINGLE)
-<<<<<<< HEAD
-    public Mono<Response<Void>> deleteIfExistsWithResponse(ShareDeleteOptions options) {
-=======
     public Mono<Response<Boolean>> deleteIfExistsWithResponse(ShareDeleteOptions options) {
->>>>>>> 8d609db9
         try {
             return withContext(context -> deleteIfExistsWithResponse(options, context));
         } catch (RuntimeException ex) {
@@ -754,16 +694,6 @@
         }
     }
 
-<<<<<<< HEAD
-    Mono<Response<Void>> deleteIfExistsWithResponse(ShareDeleteOptions options, Context context) {
-        return deleteWithResponse(options, context).onErrorResume(t -> t instanceof ShareStorageException
-            && ((ShareStorageException) t).getStatusCode() == 404,
-            t -> {
-                HttpResponse response = ((ShareStorageException) t).getResponse();
-                return Mono.just(new SimpleResponse<>(response.getRequest(), response.getStatusCode(),
-                    response.getHeaders(), null));
-            });
-=======
     Mono<Response<Boolean>> deleteIfExistsWithResponse(ShareDeleteOptions options, Context context) {
         return deleteWithResponse(options, context)
             .map(response -> (Response<Boolean>) new SimpleResponse<>(response, true))
@@ -773,7 +703,6 @@
                     return Mono.just(new SimpleResponse<>(response.getRequest(), response.getStatusCode(),
                         response.getHeaders(), false));
                 });
->>>>>>> 8d609db9
     }
 
     /**
@@ -1888,21 +1817,12 @@
      * <!-- src_embed com.azure.storage.file.share.ShareAsyncClient.deleteDirectoryIfExistsWithResponse#string -->
      * <pre>
      * shareAsyncClient.deleteDirectoryIfExistsWithResponse&#40;&quot;mydirectory&quot;&#41;.subscribe&#40;response -&gt; &#123;
-<<<<<<< HEAD
-     *             if &#40;response.getStatusCode&#40;&#41; == 404&#41; &#123;
-     *                 System.out.println&#40;&quot;Does not exist.&quot;&#41;;
-     *             &#125; else &#123;
-     *                 System.out.println&#40;&quot;successfully deleted.&quot;&#41;;
-     *             &#125;
-     *         &#125;&#41;;
-=======
      *     if &#40;response.getStatusCode&#40;&#41; == 404&#41; &#123;
      *         System.out.println&#40;&quot;Does not exist.&quot;&#41;;
      *     &#125; else &#123;
      *         System.out.println&#40;&quot;successfully deleted.&quot;&#41;;
      *     &#125;
      * &#125;&#41;;
->>>>>>> 8d609db9
      * </pre>
      * <!-- end com.azure.storage.file.share.ShareAsyncClient.deleteDirectoryIfExistsWithResponse#string -->
      *
@@ -1914,11 +1834,7 @@
      * successfully deleted. If status code is 404, the directory does not exist.
      */
     @ServiceMethod(returns = ReturnType.SINGLE)
-<<<<<<< HEAD
-    public Mono<Response<Void>> deleteDirectoryIfExistsWithResponse(String directoryName) {
-=======
     public Mono<Response<Boolean>> deleteDirectoryIfExistsWithResponse(String directoryName) {
->>>>>>> 8d609db9
         try {
             return withContext(context -> deleteDirectoryIfExistsWithResponse(directoryName, context));
         } catch (RuntimeException ex) {
@@ -1926,17 +1842,6 @@
         }
     }
 
-<<<<<<< HEAD
-    Mono<Response<Void>> deleteDirectoryIfExistsWithResponse(String directoryName, Context context) {
-        try {
-            return deleteDirectoryWithResponse(directoryName, context).onErrorResume(t -> t
-                instanceof ShareStorageException && ((ShareStorageException) t).getStatusCode() == 404,
-                t -> {
-                    HttpResponse response = ((ShareStorageException) t).getResponse();
-                    return Mono.just(new SimpleResponse<>(response.getRequest(), response.getStatusCode(),
-                        response.getHeaders(), null));
-                });
-=======
     Mono<Response<Boolean>> deleteDirectoryIfExistsWithResponse(String directoryName, Context context) {
         try {
             return deleteDirectoryWithResponse(directoryName, context)
@@ -1948,7 +1853,6 @@
                         return Mono.just(new SimpleResponse<>(response.getRequest(), response.getStatusCode(),
                             response.getHeaders(), false));
                     });
->>>>>>> 8d609db9
         } catch (RuntimeException ex) {
             return monoError(LOGGER, ex);
         }
@@ -2083,11 +1987,7 @@
      */
     @ServiceMethod(returns = ReturnType.SINGLE)
     public Mono<Boolean> deleteFileIfExists(String fileName) {
-<<<<<<< HEAD
-        return deleteFileIfExistsWithResponse(fileName, null).map(response -> response.getStatusCode() != 404);
-=======
         return deleteFileIfExistsWithResponse(fileName, null).flatMap(FluxUtil::toMono);
->>>>>>> 8d609db9
     }
 
     /**
@@ -2097,56 +1997,6 @@
      *
      * <p>Delete the file "myfile"</p>
      *
-<<<<<<< HEAD
-     * <!-- src_embed com.azure.storage.file.share.ShareAsyncClient.deleteFileIfExistsWithResponse#string -->
-     * <pre>
-     * shareAsyncClient.deleteFileIfExistsWithResponse&#40;&quot;myfile&quot;&#41;.subscribe&#40;response -&gt; &#123;
-     *             if &#40;response.getStatusCode&#40;&#41; == 404&#41; &#123;
-     *                 System.out.println&#40;&quot;Does not exist.&quot;&#41;;
-     *             &#125; else &#123;
-     *                 System.out.println&#40;&quot;successfully deleted.&quot;&#41;;
-     *             &#125;
-     *         &#125;&#41;;
-     * <!-- end com.azure.storage.file.share.ShareAsyncClient.deleteFileIfExistsWithResponse#string -->
-     *
-     * <p>For more information, see the
-     * <a href="https://docs.microsoft.com/rest/api/storageservices/delete-file2">Azure Docs</a>.</p>
-     *
-     * @param fileName Name of the file.
-     * @return A reactive response signaling completion. If {@link Response}'s status code is 202, the file was
-     * successfully deleted. If status code is 404, the file does not exist.
-     */
-    @ServiceMethod(returns = ReturnType.SINGLE)
-    public Mono<Response<Void>> deleteFileIfExistsWithResponse(String fileName) {
-        try {
-            return deleteFileIfExistsWithResponse(fileName, null);
-        } catch (RuntimeException ex) {
-            return monoError(LOGGER, ex);
-        }
-    }
-
-    /**
-     * Deletes the specified file in the share if it exists.
-     *
-     * <p><strong>Code Samples</strong></p>
-     *
-     * <p>Delete the file "myfile"</p>
-     *
-     * <!-- src_embed com.azure.storage.file.share.ShareAsyncClient.deleteFileIfExistsWithResponse#string-ShareDeleteOptions -->
-     * <pre>
-     * ShareRequestConditions requestConditions = new ShareRequestConditions&#40;&#41;.setLeaseId&#40;leaseId&#41;;
-     * ShareDeleteOptions options = new ShareDeleteOptions&#40;&#41;.setRequestConditions&#40;requestConditions&#41;;
-     *
-     * shareAsyncClient.deleteFileIfExistsWithResponse&#40;&quot;myfile&quot;, options&#41;.subscribe&#40;response -&gt; &#123;
-     *             if &#40;response.getStatusCode&#40;&#41; == 404&#41; &#123;
-     *                 System.out.println&#40;&quot;Does not exist.&quot;&#41;;
-     *             &#125; else &#123;
-     *                 System.out.println&#40;&quot;successfully deleted.&quot;&#41;;
-     *             &#125;
-     *         &#125;&#41;;
-     * </pre>
-     * <!-- end com.azure.storage.file.share.ShareAsyncClient.deleteFileIfExistsWithResponse#string-ShareDeleteOptions -->
-=======
      * <!-- src_embed com.azure.storage.file.share.ShareAsyncClient.deleteFileIfExistsWithResponse#string-ShareRequestConditions -->
      * <pre>
      * ShareRequestConditions requestConditions = new ShareRequestConditions&#40;&#41;.setLeaseId&#40;leaseId&#41;;
@@ -2160,57 +2010,35 @@
      * &#125;&#41;;
      * </pre>
      * <!-- end com.azure.storage.file.share.ShareAsyncClient.deleteFileIfExistsWithResponse#string-ShareRequestConditions -->
->>>>>>> 8d609db9
      *
      * <p>For more information, see the
      * <a href="https://docs.microsoft.com/rest/api/storageservices/delete-file2">Azure Docs</a>.</p>
      *
      * @param fileName Name of the file.
-<<<<<<< HEAD
-     * @param options {@link ShareDeleteOptions}
-=======
      * @param requestConditions {@link ShareRequestConditions}
->>>>>>> 8d609db9
      * @return A reactive response signaling completion. If {@link Response}'s status code is 202, the file was
      * successfully deleted. If status code is 404, the file does not exist.
      */
     @ServiceMethod(returns = ReturnType.SINGLE)
-<<<<<<< HEAD
-    public Mono<Response<Void>> deleteFileIfExistsWithResponse(String fileName, ShareDeleteOptions options) {
-        try {
-            return withContext(context -> deleteFileIfExistsWithResponse(fileName, options, context));
-=======
     public Mono<Response<Boolean>> deleteFileIfExistsWithResponse(String fileName, ShareRequestConditions requestConditions) {
         try {
             return withContext(context -> deleteFileIfExistsWithResponse(fileName, requestConditions, context));
->>>>>>> 8d609db9
         } catch (RuntimeException ex) {
             return monoError(LOGGER, ex);
         }
     }
 
-<<<<<<< HEAD
-    Mono<Response<Void>> deleteFileIfExistsWithResponse(String fileName, ShareDeleteOptions options, Context context) {
-        try {
-            options = options == null ? new ShareDeleteOptions() : options;
-            return deleteFileWithResponse(fileName, options.getRequestConditions(), context)
-=======
     Mono<Response<Boolean>> deleteFileIfExistsWithResponse(String fileName, ShareRequestConditions requestConditions, Context context) {
         try {
             requestConditions = requestConditions == null ? new ShareRequestConditions() : requestConditions;
             return deleteFileWithResponse(fileName, requestConditions, context)
                 .map(response -> (Response<Boolean>) new SimpleResponse<>(response, true))
->>>>>>> 8d609db9
                 .onErrorResume(t -> t instanceof ShareStorageException && ((ShareStorageException) t)
                     .getStatusCode() == 404,
                     t -> {
                         HttpResponse response = ((ShareStorageException) t).getResponse();
                         return Mono.just(new SimpleResponse<>(response.getRequest(), response.getStatusCode(),
-<<<<<<< HEAD
-                            response.getHeaders(), null));
-=======
                             response.getHeaders(), false));
->>>>>>> 8d609db9
                     });
         } catch (RuntimeException ex) {
             return monoError(LOGGER, ex);
