// Copyright (c) Microsoft Corporation. All rights reserved.
// Licensed under the MIT License.

package com.azure.storage.file.share.implementation.util;

import com.azure.core.http.HttpClient;
import com.azure.core.http.HttpPipeline;
import com.azure.core.http.HttpPipelineBuilder;
import com.azure.core.http.policy.AddDatePolicy;
import com.azure.core.http.policy.HttpLogOptions;
import com.azure.core.http.policy.HttpLoggingPolicy;
import com.azure.core.http.policy.HttpPipelinePolicy;
import com.azure.core.http.policy.HttpPolicyProviders;
import com.azure.core.http.policy.RequestIdPolicy;
import com.azure.core.http.policy.UserAgentPolicy;
import com.azure.core.util.Configuration;
import com.azure.core.util.CoreUtils;
import com.azure.storage.common.implementation.Constants;
import com.azure.storage.common.policy.RequestRetryOptions;
import com.azure.storage.common.policy.RequestRetryPolicy;
import com.azure.storage.common.policy.ResponseValidationPolicyBuilder;
import com.azure.storage.common.policy.ScrubEtagPolicy;

import java.net.URL;
import java.util.ArrayList;
import java.util.List;
import java.util.Map;
import java.util.function.Supplier;
import java.util.regex.Pattern;

/**
 * This class provides helper methods for common builder patterns.
 */
public final class BuilderHelper {
<<<<<<< HEAD
    private static final String DEFAULT_USER_AGENT_NAME = "azure-storage-file-share";
    // {x-version-update-start;com.azure:azure-storage-file-share;current}
    private static final String DEFAULT_USER_AGENT_VERSION = "12.1.0-beta.1";
    // {x-version-update-end}
=======
    private static final Map<String, String> PROPERTIES =
        CoreUtils.getProperties("azure-storage-file-share.properties");
    private static final String SDK_NAME = "name";
    private static final String SDK_VERSION = "version";
>>>>>>> f23ff41c

    private static final Pattern IP_URL_PATTERN = Pattern
        .compile("(?:\\d{1,3}\\.\\d{1,3}\\.\\d{1,3}\\.\\d{1,3})|(?:localhost)");

    /**
     * Constructs a {@link HttpPipeline} from values passed from a builder.
     *
     * @param credentialPolicySupplier Supplier for credentials in the pipeline.
     * @param retryOptions Retry options to set in the retry policy.
     * @param logOptions Logging options to set in the logging policy.
     * @param httpClient HttpClient to use in the builder.
     * @param additionalPolicies Additional {@link HttpPipelinePolicy policies} to set in the pipeline.
     * @param configuration Configuration store contain environment settings.
     * @return A new {@link HttpPipeline} from the passed values.
     */
    public static HttpPipeline buildPipeline(Supplier<HttpPipelinePolicy> credentialPolicySupplier,
        RequestRetryOptions retryOptions, HttpLogOptions logOptions, HttpClient httpClient,
        List<HttpPipelinePolicy> additionalPolicies, Configuration configuration) {

        // Closest to API goes first, closest to wire goes last.
        List<HttpPipelinePolicy> policies = new ArrayList<>();

        policies.add(getUserAgentPolicy(configuration));
        policies.add(new RequestIdPolicy());
        policies.add(new AddDatePolicy());

        HttpPipelinePolicy credentialPolicy = credentialPolicySupplier.get();
        if (credentialPolicy != null) {
            policies.add(credentialPolicy);
        }

        HttpPolicyProviders.addBeforeRetryPolicies(policies);
        policies.add(new RequestRetryPolicy(retryOptions));

        policies.addAll(additionalPolicies);

        HttpPolicyProviders.addAfterRetryPolicies(policies);

        policies.add(getResponseValidationPolicy());

        policies.add(new HttpLoggingPolicy(logOptions));

        policies.add(new ScrubEtagPolicy());

        return new HttpPipelineBuilder()
            .policies(policies.toArray(new HttpPipelinePolicy[0]))
            .httpClient(httpClient)
            .build();
    }

    /*
     * Creates a {@link UserAgentPolicy} using the default blob module name and version.
     *
     * @param configuration Configuration store used to determine whether telemetry information should be included.
     * @return The default {@link UserAgentPolicy} for the module.
     */
    private static UserAgentPolicy getUserAgentPolicy(Configuration configuration) {
        configuration = (configuration == null) ? Configuration.NONE : configuration;

        String clientName = PROPERTIES.getOrDefault(SDK_NAME, "UnknownName");
        String clientVersion = PROPERTIES.getOrDefault(SDK_VERSION, "UnknownVersion");
        return new UserAgentPolicy(getDefaultHttpLogOptions().getApplicationId(), clientName, clientVersion,
            configuration);
    }

    /**
     * Gets the default http log option for Storage File.
     *
     * @return the default http log options.
     */
    public static HttpLogOptions getDefaultHttpLogOptions() {
        HttpLogOptions defaultOptions = new HttpLogOptions();
        FileHeadersAndQueryParameters.getFileHeaders().forEach(defaultOptions::addAllowedHeaderName);
        FileHeadersAndQueryParameters.getFileQueryParameters().forEach(defaultOptions::addAllowedQueryParamName);
        return defaultOptions;
    }

    /*
     * Creates a {@link ResponseValidationPolicyBuilder.ResponseValidationPolicy} used to validate response data from
     * the service.
     *
     * @return The {@link ResponseValidationPolicyBuilder.ResponseValidationPolicy} for the module.
     */
    private static HttpPipelinePolicy getResponseValidationPolicy() {
        return new ResponseValidationPolicyBuilder()
            .addOptionalEcho(Constants.HeaderConstants.CLIENT_REQUEST_ID)
            .build();
    }

    /**
     * Extracts the account name from the passed Azure Storage URL.
     *
     * @param url Azure Storage URL.
     * @return the account name in the endpoint, or null if the URL doesn't match the expected formats.
     */
    public static String getAccountName(URL url) {
        if (IP_URL_PATTERN.matcher(url.getHost()).find()) {
            // URL is using an IP pattern of http://127.0.0.1:10000/accountName or http://localhost:10000/accountName
            String path = url.getPath();
            if (!CoreUtils.isNullOrEmpty(path) && path.charAt(0) == '/') {
                path = path.substring(1);
            }

            String[] pathPieces = path.split("/", 1);
            return (pathPieces.length == 1) ? pathPieces[0] : null;
        } else {
            // URL is using a pattern of http://accountName.blob.core.windows.net
            String host = url.getHost();

            if (CoreUtils.isNullOrEmpty(host)) {
                return null;
            }

            int accountNameIndex = host.indexOf('.');
            if (accountNameIndex == -1) {
                return host;
            } else {
                return host.substring(0, accountNameIndex);
            }
        }
    }
}<|MERGE_RESOLUTION|>--- conflicted
+++ resolved
@@ -32,17 +32,10 @@
  * This class provides helper methods for common builder patterns.
  */
 public final class BuilderHelper {
-<<<<<<< HEAD
-    private static final String DEFAULT_USER_AGENT_NAME = "azure-storage-file-share";
-    // {x-version-update-start;com.azure:azure-storage-file-share;current}
-    private static final String DEFAULT_USER_AGENT_VERSION = "12.1.0-beta.1";
-    // {x-version-update-end}
-=======
     private static final Map<String, String> PROPERTIES =
         CoreUtils.getProperties("azure-storage-file-share.properties");
     private static final String SDK_NAME = "name";
     private static final String SDK_VERSION = "version";
->>>>>>> f23ff41c
 
     private static final Pattern IP_URL_PATTERN = Pattern
         .compile("(?:\\d{1,3}\\.\\d{1,3}\\.\\d{1,3}\\.\\d{1,3})|(?:localhost)");
