// Copyright (c) Microsoft Corporation. All rights reserved.
// Licensed under the MIT License.

package com.azure.storage.file.share;

import com.azure.core.annotation.ServiceClientBuilder;
import com.azure.core.credential.AzureSasCredential;
import com.azure.core.http.HttpClient;
import com.azure.core.http.HttpPipeline;
import com.azure.core.http.HttpPipelinePosition;
<<<<<<< HEAD
=======
import com.azure.core.http.policy.AzureSasCredentialPolicy;
>>>>>>> e2018a87
import com.azure.core.http.policy.HttpLogOptions;
import com.azure.core.http.policy.HttpPipelinePolicy;
import com.azure.core.util.ClientOptions;
import com.azure.core.util.CoreUtils;
import com.azure.core.util.Configuration;
import com.azure.core.util.logging.ClientLogger;
import com.azure.storage.common.StorageSharedKeyCredential;
import com.azure.storage.common.implementation.SasImplUtils;
import com.azure.storage.common.implementation.credentials.CredentialValidator;
import com.azure.storage.common.sas.CommonSasQueryParameters;
import com.azure.storage.common.implementation.connectionstring.StorageAuthenticationSettings;
import com.azure.storage.common.implementation.connectionstring.StorageConnectionString;
import com.azure.storage.common.implementation.connectionstring.StorageEndpoint;
import com.azure.storage.common.policy.RequestRetryOptions;
import com.azure.storage.common.policy.StorageSharedKeyCredentialPolicy;
import com.azure.storage.file.share.implementation.AzureFileStorageBuilder;
import com.azure.storage.file.share.implementation.AzureFileStorageImpl;
import com.azure.storage.file.share.implementation.util.BuilderHelper;

import java.net.MalformedURLException;
import java.net.URL;
import java.util.ArrayList;
import java.util.List;
import java.util.Objects;

/**
 * This class provides a fluent builder API to help aid the configuration and instantiation of the {@link
 * ShareServiceClient FileServiceClients} and {@link ShareServiceAsyncClient FileServiceAsyncClients}, calling {@link
 * ShareServiceClientBuilder#buildClient() buildClient} constructs an instance of ShareServiceClient and calling {@link
 * ShareServiceClientBuilder#buildAsyncClient() buildFileAsyncClient} constructs an instance of ShareServiceAsyncClient.
 *
 * <p>The client needs the endpoint of the Azure Storage File service and authorization credential.
 * {@link ShareServiceClientBuilder#endpoint(String) endpoint} gives the builder the endpoint and may give the builder a
 * SAS token that authorizes the client.</p>
 *
 * <p><strong>Instantiating a synchronous FileService Client with SAS token</strong></p>
 * {@codesnippet com.azure.storage.file.share.ShareServiceClient.instantiation.sastoken}
 *
 * <p><strong>Instantiating an Asynchronous FileService Client with SAS token</strong></p>
 * {@codesnippet com.azure.storage.file.share.ShareServiceAsyncClient.instantiation.sastoken}
 *
 * <p>If the {@code endpoint} doesn't contain the query parameters to construct a SAS token they may be set using
 * {@link #sasToken(String) sasToken} .</p>
 *
 * {@codesnippet com.azure.storage.file.share.ShareServiceClient.instantiation.credential}
 *
 * {@codesnippet com.azure.storage.file.share.ShareServiceAsyncClient.instantiation.credential}
 *
 * <p>Another way to authenticate the client is using a {@link StorageSharedKeyCredential}. To create a
 * StorageSharedKeyCredential a connection string from the Storage File service must be used. Set the
 * StorageSharedKeyCredential with {@link ShareServiceClientBuilder#connectionString(String) connectionString}.
 * If the builder has both a SAS token and StorageSharedKeyCredential the StorageSharedKeyCredential will be preferred
 * when authorizing requests sent to the service.</p>
 *
 * <p><strong>Instantiating a synchronous FileService Client with connection string.</strong></p>
 * {@codesnippet com.azure.storage.file.share.ShareServiceClient.instantiation.connectionstring}
 *
 * <p><strong>Instantiating an Asynchronous FileService Client with connection string. </strong></p>
 * {@codesnippet com.azure.storage.file.share.ShareServiceAsyncClient.instantiation.connectionstring}
 *
 * @see ShareServiceClient
 * @see ShareServiceAsyncClient
 * @see StorageSharedKeyCredential
 */
@ServiceClientBuilder(serviceClients = {ShareServiceClient.class, ShareServiceAsyncClient.class})
public final class ShareServiceClientBuilder {
    private final ClientLogger logger = new ClientLogger(ShareServiceClientBuilder.class);

    private String endpoint;
    private String accountName;

    private StorageSharedKeyCredential storageSharedKeyCredential;
    private AzureSasCredential azureSasCredential;
    private String sasToken;

    private HttpClient httpClient;
    private final List<HttpPipelinePolicy> perCallPolicies = new ArrayList<>();
    private final List<HttpPipelinePolicy> perRetryPolicies = new ArrayList<>();
    private HttpLogOptions logOptions;
    private RequestRetryOptions retryOptions = new RequestRetryOptions();
    private HttpPipeline httpPipeline;

    private ClientOptions clientOptions = new ClientOptions();
    private Configuration configuration;
    private ShareServiceVersion version;

    /**
     * Creates a builder instance that is able to configure and construct {@link ShareServiceClient FileServiceClients}
     * and {@link ShareServiceAsyncClient FileServiceAsyncClients}.
     */
    public ShareServiceClientBuilder() {
        logOptions = getDefaultHttpLogOptions();
    }

    /**
     * Creates a {@link ShareServiceAsyncClient} based on options set in the builder. Every time this method is called a
     * new instance of {@link ShareServiceAsyncClient} is created.
     *
     * <p>
     * If {@link ShareServiceClientBuilder#pipeline(HttpPipeline) pipeline} is set, then the {@code pipeline} and
     * {@link ShareServiceClientBuilder#endpoint(String) endpoint} are used to create the
     * {@link ShareServiceAsyncClient client}. All other builder settings are ignored.
     * </p>
     *
     * @return A ShareServiceAsyncClient with the options set from the builder.
     * @throws IllegalArgumentException If neither a {@link StorageSharedKeyCredential} or
     * {@link #sasToken(String) SAS token} has been set.
     * @throws IllegalStateException If multiple credentials have been specified.
     */
    public ShareServiceAsyncClient buildAsyncClient() {
        CredentialValidator.validateSingleCredentialIsPresent(
            storageSharedKeyCredential, null, azureSasCredential, sasToken, logger);
        ShareServiceVersion serviceVersion = version != null ? version : ShareServiceVersion.getLatest();
        HttpPipeline pipeline = (httpPipeline != null) ? httpPipeline : BuilderHelper.buildPipeline(() -> {
            if (storageSharedKeyCredential != null) {
                return new StorageSharedKeyCredentialPolicy(storageSharedKeyCredential);
            } else if (azureSasCredential != null) {
                return new AzureSasCredentialPolicy(azureSasCredential, false);
            } else if (sasToken != null) {
                return new AzureSasCredentialPolicy(new AzureSasCredential(sasToken), false);
            } else {
                throw logger.logExceptionAsError(
                    new IllegalArgumentException("Credentials are required for authorization"));
            }
<<<<<<< HEAD
        }, retryOptions, logOptions, httpClient, perCallPolicies, perRetryPolicies, configuration);
=======
        }, retryOptions, logOptions, clientOptions, httpClient, perCallPolicies, perRetryPolicies, configuration);
>>>>>>> e2018a87

        AzureFileStorageImpl azureFileStorage = new AzureFileStorageBuilder()
            .url(endpoint)
            .pipeline(pipeline)
            .version(serviceVersion.getVersion())
            .build();

        return new ShareServiceAsyncClient(azureFileStorage, accountName, serviceVersion);
    }

    /**
     * Creates a {@link ShareServiceClient} based on options set in the builder. Every time {@code buildClient()} is
     * called a new instance of {@link ShareServiceClient} is created.
     *
     * <p>
     * If {@link ShareServiceClientBuilder#pipeline(HttpPipeline) pipeline} is set, then the {@code pipeline} and {@link
     * ShareServiceClientBuilder#endpoint(String) endpoint} are used to create the {@link ShareServiceClient client}.
     * All other builder settings are ignored.
     * </p>
     *
     * @return A ShareServiceClient with the options set from the builder.
     * @throws NullPointerException If {@code endpoint} is {@code null}.
     * @throws IllegalArgumentException If neither a {@link StorageSharedKeyCredential}
     * or {@link #sasToken(String) SAS token} has been set.
     * @throws IllegalStateException If multiple credentials have been specified.
     */
    public ShareServiceClient buildClient() {
        return new ShareServiceClient(buildAsyncClient());
    }

    /**
     * Sets the endpoint for the Azure Storage File instance that the client will interact with.
     *
     * <p>Query parameters of the endpoint will be parsed in an attempt to generate a SAS token to authenticate
     * requests sent to the service.</p>
     *
     * @param endpoint The URL of the Azure Storage File instance to send service requests to and receive responses
     * from.
     * @return the updated ShareServiceClientBuilder object
     * @throws IllegalArgumentException If {@code endpoint} isn't a proper URL
     */
    public ShareServiceClientBuilder endpoint(String endpoint) {
        try {
            URL fullUrl = new URL(endpoint);
            this.endpoint = fullUrl.getProtocol() + "://" + fullUrl.getHost();
            this.accountName = BuilderHelper.getAccountName(fullUrl);

            // TODO (gapra) : What happens if a user has custom queries?
            // Attempt to get the SAS token from the URL passed
            String sasToken = new CommonSasQueryParameters(
                SasImplUtils.parseQueryString(fullUrl.getQuery()), false).encode();
            if (!CoreUtils.isNullOrEmpty(sasToken)) {
                this.sasToken(sasToken);
            }
        } catch (MalformedURLException ex) {
            throw logger.logExceptionAsError(
                new IllegalArgumentException("The Azure Storage File Service endpoint url is malformed."));
        }

        return this;
    }

    /**
     * Sets the {@link StorageSharedKeyCredential} used to authorize requests sent to the service.
     *
     * @param credential {@link StorageSharedKeyCredential}.
     * @return the updated ShareServiceClientBuilder
     * @throws NullPointerException If {@code credential} is {@code null}.
     */
    public ShareServiceClientBuilder credential(StorageSharedKeyCredential credential) {
        this.storageSharedKeyCredential = Objects.requireNonNull(credential, "'credential' cannot be null.");
        this.sasToken = null;
        return this;
    }

    /**
     * Sets the SAS token used to authorize requests sent to the service.
     *
     * @param sasToken The SAS token to use for authenticating requests.
     * @return the updated ShareServiceClientBuilder
     * @throws NullPointerException If {@code sasToken} is {@code null}.
     */
    public ShareServiceClientBuilder sasToken(String sasToken) {
        this.sasToken = Objects.requireNonNull(sasToken,
            "'sasToken' cannot be null.");
        this.storageSharedKeyCredential = null;
        return this;
    }

    /**
     * Sets the {@link AzureSasCredential} used to authorize requests sent to the service.
     *
     * @param credential {@link AzureSasCredential} used to authorize requests sent to the service.
     * @return the updated ShareServiceClientBuilder
     * @throws NullPointerException If {@code credential} is {@code null}.
     */
    public ShareServiceClientBuilder credential(AzureSasCredential credential) {
        this.azureSasCredential = Objects.requireNonNull(credential,
            "'credential' cannot be null.");
        return this;
    }

    /**
     * Sets the connection string to connect to the service.
     *
     * @param connectionString Connection string of the storage account.
     * @return the updated ShareServiceClientBuilder
     * @throws IllegalArgumentException If {@code connectionString} is invalid.
     */
    public ShareServiceClientBuilder connectionString(String connectionString) {
        StorageConnectionString storageConnectionString
                = StorageConnectionString.create(connectionString, logger);
        StorageEndpoint endpoint = storageConnectionString.getFileEndpoint();
        if (endpoint == null || endpoint.getPrimaryUri() == null) {
            throw logger
                    .logExceptionAsError(new IllegalArgumentException(
                            "connectionString missing required settings to derive file service endpoint."));
        }
        this.endpoint(endpoint.getPrimaryUri());
        if (storageConnectionString.getAccountName() != null) {
            this.accountName = storageConnectionString.getAccountName();
        }
        StorageAuthenticationSettings authSettings = storageConnectionString.getStorageAuthSettings();
        if (authSettings.getType() == StorageAuthenticationSettings.Type.ACCOUNT_NAME_KEY) {
            this.credential(new StorageSharedKeyCredential(authSettings.getAccount().getName(),
                    authSettings.getAccount().getAccessKey()));
        } else if (authSettings.getType() == StorageAuthenticationSettings.Type.SAS_TOKEN) {
            this.sasToken(authSettings.getSasToken());
        }
        return this;
    }

    /**
     * Sets the {@link HttpClient} to use for sending a receiving requests to and from the service.
     *
     * @param httpClient HttpClient to use for requests.
     * @return the updated ShareServiceClientBuilder object
     */
    public ShareServiceClientBuilder httpClient(HttpClient httpClient) {
        if (this.httpClient != null && httpClient == null) {
            logger.info("'httpClient' is being set to 'null' when it was previously configured.");
        }

        this.httpClient = httpClient;
        return this;
    }

    /**
     * Adds a pipeline policy to apply on each request sent. The policy will be added after the retry policy. If
     * the method is called multiple times, all policies will be added and their order preserved.
     *
     * @param pipelinePolicy a pipeline policy
     * @return the updated ShareServiceClientBuilder object
     * @throws NullPointerException If {@code pipelinePolicy} is {@code null}.
     */
    public ShareServiceClientBuilder addPolicy(HttpPipelinePolicy pipelinePolicy) {
        Objects.requireNonNull(pipelinePolicy, "'pipelinePolicy' cannot be null");
        if (pipelinePolicy.getPipelinePosition() == HttpPipelinePosition.PER_CALL) {
            perCallPolicies.add(pipelinePolicy);
        } else {
            perRetryPolicies.add(pipelinePolicy);
        }
        return this;
    }

    /**
     * Sets the {@link HttpLogOptions} for service requests.
     *
     * @param logOptions The logging configuration to use when sending and receiving HTTP requests/responses.
     * @return the updated ShareServiceClientBuilder object
     * @throws NullPointerException If {@code logOptions} is {@code null}.
     */
    public ShareServiceClientBuilder httpLogOptions(HttpLogOptions logOptions) {
        this.logOptions = Objects.requireNonNull(logOptions, "'logOptions' cannot be null.");
        return this;
    }

    /**
     * Gets the default log options with Storage headers and query parameters.
     *
     * @return the default log options.
     */
    public static HttpLogOptions getDefaultHttpLogOptions() {
        return BuilderHelper.getDefaultHttpLogOptions();
    }

    /**
     * Sets the configuration object used to retrieve environment configuration values during building of the client.
     *
     * @param configuration Configuration store used to retrieve environment configurations.
     * @return the updated ShareServiceClientBuilder object
     */
    public ShareServiceClientBuilder configuration(Configuration configuration) {
        this.configuration = configuration;
        return this;
    }

    /**
     * Sets the request retry options for all the requests made through the client.
     *
     * @param retryOptions {@link RequestRetryOptions}.
     * @return the updated ShareServiceClientBuilder object
     * @throws NullPointerException If {@code retryOptions} is {@code null}.
     */
    public ShareServiceClientBuilder retryOptions(RequestRetryOptions retryOptions) {
        this.retryOptions = Objects.requireNonNull(retryOptions, "'retryOptions' cannot be null.");
        return this;
    }

    /**
     * Sets the {@link HttpPipeline} to use for the service client.
     *
     * If {@code pipeline} is set, all other settings are ignored, aside from {@link #endpoint(String) endpoint}.
     *
     * @param httpPipeline HttpPipeline to use for sending service requests and receiving responses.
     * @return the updated ShareServiceClientBuilder object
     */
    public ShareServiceClientBuilder pipeline(HttpPipeline httpPipeline) {
        if (this.httpPipeline != null && httpPipeline == null) {
            logger.info("HttpPipeline is being set to 'null' when it was previously configured.");
        }

        this.httpPipeline = httpPipeline;
        return this;
    }

    /**
     * Sets the client options for all the requests made through the client.
     *
     * @param clientOptions {@link ClientOptions}.
     * @return the updated ShareServiceClientBuilder object
     * @throws NullPointerException If {@code clientOptions} is {@code null}.
     */
    public ShareServiceClientBuilder clientOptions(ClientOptions clientOptions) {
        this.clientOptions = Objects.requireNonNull(clientOptions, "'clientOptions' cannot be null.");
        return this;
    }

    /**
     * Sets the {@link ShareServiceVersion} that is used when making API requests.
     * <p>
     * If a service version is not provided, the service version that will be used will be the latest known service
     * version based on the version of the client library being used. If no service version is specified, updating to a
     * newer version of the client library will have the result of potentially moving to a newer service version.
     * <p>
     * Targeting a specific service version may also mean that the service will return an error for newer APIs.
     *
     * @param version {@link ShareServiceVersion} of the service to be used when making requests.
     * @return the updated ShareServiceClientBuilder object
     */
    public ShareServiceClientBuilder serviceVersion(ShareServiceVersion version) {
        this.version = version;
        return this;
    }
}<|MERGE_RESOLUTION|>--- conflicted
+++ resolved
@@ -8,10 +8,7 @@
 import com.azure.core.http.HttpClient;
 import com.azure.core.http.HttpPipeline;
 import com.azure.core.http.HttpPipelinePosition;
-<<<<<<< HEAD
-=======
 import com.azure.core.http.policy.AzureSasCredentialPolicy;
->>>>>>> e2018a87
 import com.azure.core.http.policy.HttpLogOptions;
 import com.azure.core.http.policy.HttpPipelinePolicy;
 import com.azure.core.util.ClientOptions;
@@ -136,11 +133,7 @@
                 throw logger.logExceptionAsError(
                     new IllegalArgumentException("Credentials are required for authorization"));
             }
-<<<<<<< HEAD
-        }, retryOptions, logOptions, httpClient, perCallPolicies, perRetryPolicies, configuration);
-=======
         }, retryOptions, logOptions, clientOptions, httpClient, perCallPolicies, perRetryPolicies, configuration);
->>>>>>> e2018a87
 
         AzureFileStorageImpl azureFileStorage = new AzureFileStorageBuilder()
             .url(endpoint)
