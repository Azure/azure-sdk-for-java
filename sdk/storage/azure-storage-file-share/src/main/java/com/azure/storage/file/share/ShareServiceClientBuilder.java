// Copyright (c) Microsoft Corporation. All rights reserved.
// Licensed under the MIT License.

package com.azure.storage.file.share;

import com.azure.core.annotation.ServiceClientBuilder;
import com.azure.core.client.traits.AzureNamedKeyCredentialTrait;
import com.azure.core.client.traits.AzureSasCredentialTrait;
import com.azure.core.client.traits.ConfigurationTrait;
import com.azure.core.client.traits.ConnectionStringTrait;
import com.azure.core.client.traits.EndpointTrait;
import com.azure.core.client.traits.HttpTrait;
import com.azure.core.client.traits.TokenCredentialTrait;
import com.azure.core.credential.AzureNamedKeyCredential;
import com.azure.core.credential.AzureSasCredential;
import com.azure.core.credential.TokenCredential;
import com.azure.core.http.HttpClient;
import com.azure.core.http.HttpPipeline;
import com.azure.core.http.HttpPipelinePosition;
import com.azure.core.http.policy.HttpLogDetailLevel;
import com.azure.core.http.policy.HttpLogOptions;
import com.azure.core.http.policy.HttpPipelinePolicy;
import com.azure.core.http.policy.RetryOptions;
import com.azure.core.util.ClientOptions;
import com.azure.core.util.Configuration;
import com.azure.core.util.CoreUtils;
import com.azure.core.util.HttpClientOptions;
import com.azure.core.util.logging.ClientLogger;
import com.azure.storage.common.StorageSharedKeyCredential;
import com.azure.storage.common.implementation.SasImplUtils;
import com.azure.storage.common.implementation.connectionstring.StorageAuthenticationSettings;
import com.azure.storage.common.implementation.connectionstring.StorageConnectionString;
import com.azure.storage.common.implementation.connectionstring.StorageEndpoint;
import com.azure.storage.common.implementation.credentials.CredentialValidator;
import com.azure.storage.common.policy.RequestRetryOptions;
import com.azure.storage.common.sas.CommonSasQueryParameters;
import com.azure.storage.file.share.implementation.AzureFileStorageImpl;
import com.azure.storage.file.share.implementation.AzureFileStorageImplBuilder;
import com.azure.storage.file.share.implementation.util.BuilderHelper;
import com.azure.storage.file.share.models.ShareTokenIntent;

import java.net.MalformedURLException;
import java.net.URL;
import java.util.ArrayList;
import java.util.List;
import java.util.Objects;

/**
 * This class provides a fluent builder API to help aid the configuration and instantiation of the {@link
 * ShareServiceClient FileServiceClients} and {@link ShareServiceAsyncClient FileServiceAsyncClients}, calling {@link
 * ShareServiceClientBuilder#buildClient() buildClient} constructs an instance of ShareServiceClient and calling {@link
 * ShareServiceClientBuilder#buildAsyncClient() buildFileAsyncClient} constructs an instance of ShareServiceAsyncClient.
 *
 * <p>The client needs the endpoint of the Azure Storage File service and authorization credential.
 * {@link ShareServiceClientBuilder#endpoint(String) endpoint} gives the builder the endpoint and may give the builder a
 * SAS token that authorizes the client.</p>
 *
 * <p><strong>Instantiating a synchronous FileService Client with SAS token</strong></p>
 * <!-- src_embed com.azure.storage.file.share.ShareServiceClient.instantiation.sastoken -->
 * <pre>
 * ShareServiceClient fileServiceClient = new ShareServiceClientBuilder&#40;&#41;
 *     .endpoint&#40;&quot;https:&#47;&#47;$&#123;accountName&#125;.file.core.windows.net?$&#123;SASToken&#125;&quot;&#41;
 *     .buildClient&#40;&#41;;
 * </pre>
 * <!-- end com.azure.storage.file.share.ShareServiceClient.instantiation.sastoken -->
 *
 * <p><strong>Instantiating an Asynchronous FileService Client with SAS token</strong></p>
 * <!-- src_embed com.azure.storage.file.share.ShareServiceAsyncClient.instantiation.sastoken -->
 * <pre>
 * ShareServiceAsyncClient fileServiceAsyncClient = new ShareServiceClientBuilder&#40;&#41;
 *     .endpoint&#40;&quot;https:&#47;&#47;&#123;accountName&#125;.file.core.windows.net?&#123;SASToken&#125;&quot;&#41;
 *     .buildAsyncClient&#40;&#41;;
 * </pre>
 * <!-- end com.azure.storage.file.share.ShareServiceAsyncClient.instantiation.sastoken -->
 *
 * <p>If the {@code endpoint} doesn't contain the query parameters to construct a SAS token they may be set using
 * {@link #sasToken(String) sasToken} .</p>
 *
 * <!-- src_embed com.azure.storage.file.share.ShareServiceClient.instantiation.credential -->
 * <pre>
 * ShareServiceClient fileServiceClient = new ShareServiceClientBuilder&#40;&#41;
 *     .endpoint&#40;&quot;https:&#47;&#47;&#123;accountName&#125;.file.core.windows.net&quot;&#41;
 *     .sasToken&#40;&quot;$&#123;SASTokenQueryParams&#125;&quot;&#41;
 *     .buildClient&#40;&#41;;
 * </pre>
 * <!-- end com.azure.storage.file.share.ShareServiceClient.instantiation.credential -->
 *
 * <!-- src_embed com.azure.storage.file.share.ShareServiceAsyncClient.instantiation.credential -->
 * <pre>
 * ShareServiceAsyncClient fileServiceAsyncClient = new ShareServiceClientBuilder&#40;&#41;
 *     .endpoint&#40;&quot;https:&#47;&#47;&#123;accountName&#125;.file.core.windows.net&quot;&#41;
 *     .sasToken&#40;&quot;$&#123;SASTokenQueryParams&#125;&quot;&#41;
 *     .buildAsyncClient&#40;&#41;;
 * </pre>
 * <!-- end com.azure.storage.file.share.ShareServiceAsyncClient.instantiation.credential -->
 *
 * <p>Another way to authenticate the client is using a {@link StorageSharedKeyCredential}. To create a
 * StorageSharedKeyCredential a connection string from the Storage File service must be used. Set the
 * StorageSharedKeyCredential with {@link ShareServiceClientBuilder#connectionString(String) connectionString}.
 * If the builder has both a SAS token and StorageSharedKeyCredential the StorageSharedKeyCredential will be preferred
 * when authorizing requests sent to the service.</p>
 *
 * <p><strong>Instantiating a synchronous FileService Client with connection string.</strong></p>
 * <!-- src_embed com.azure.storage.file.share.ShareServiceClient.instantiation.connectionstring -->
 * <pre>
 * String connectionString = &quot;DefaultEndpointsProtocol=https;AccountName=&#123;name&#125;;AccountKey=&#123;key&#125;;&quot;
 *     + &quot;EndpointSuffix=&#123;core.windows.net&#125;&quot;;
 * ShareServiceClient fileServiceClient = new ShareServiceClientBuilder&#40;&#41;
 *     .connectionString&#40;connectionString&#41;
 *     .buildClient&#40;&#41;;
 * </pre>
 * <!-- end com.azure.storage.file.share.ShareServiceClient.instantiation.connectionstring -->
 *
 * <p><strong>Instantiating an Asynchronous FileService Client with connection string. </strong></p>
 * <!-- src_embed com.azure.storage.file.share.ShareServiceAsyncClient.instantiation.connectionstring -->
 * <pre>
 * String connectionString = &quot;DefaultEndpointsProtocol=https;AccountName=&#123;name&#125;;AccountKey=&#123;key&#125;;&quot;
 *     + &quot;EndpointSuffix=&#123;core.windows.net&#125;&quot;;
 * ShareServiceAsyncClient fileServiceAsyncClient = new ShareServiceClientBuilder&#40;&#41;
 *     .connectionString&#40;connectionString&#41;
 *     .buildAsyncClient&#40;&#41;;
 * </pre>
 * <!-- end com.azure.storage.file.share.ShareServiceAsyncClient.instantiation.connectionstring -->
 *
 * @see ShareServiceClient
 * @see ShareServiceAsyncClient
 * @see StorageSharedKeyCredential
 */
@ServiceClientBuilder(serviceClients = {ShareServiceClient.class, ShareServiceAsyncClient.class})
public final class ShareServiceClientBuilder implements
    TokenCredentialTrait<ShareServiceClientBuilder>,
    HttpTrait<ShareServiceClientBuilder>,
    ConnectionStringTrait<ShareServiceClientBuilder>,
    AzureNamedKeyCredentialTrait<ShareServiceClientBuilder>,
    AzureSasCredentialTrait<ShareServiceClientBuilder>,
    ConfigurationTrait<ShareServiceClientBuilder>,
    EndpointTrait<ShareServiceClientBuilder> {
    private static final ClientLogger LOGGER = new ClientLogger(ShareServiceClientBuilder.class);

    private String endpoint;
    private String accountName;

    private StorageSharedKeyCredential storageSharedKeyCredential;
    private AzureSasCredential azureSasCredential;
    private TokenCredential tokenCredential;
    private String sasToken;

    private HttpClient httpClient;
    private final List<HttpPipelinePolicy> perCallPolicies = new ArrayList<>();
    private final List<HttpPipelinePolicy> perRetryPolicies = new ArrayList<>();
    private HttpLogOptions logOptions;
    private RequestRetryOptions retryOptions;
    private RetryOptions coreRetryOptions;
    private HttpPipeline httpPipeline;

    private ClientOptions clientOptions = new ClientOptions();
    private Configuration configuration;
    private ShareServiceVersion version;
<<<<<<< HEAD
    private ShareTokenIntent shareTokenIntent;
=======
    private boolean allowSourceTrailingDot;
    private boolean allowTrailingDot;
>>>>>>> 6690e0fb

    /**
     * Creates a builder instance that is able to configure and construct {@link ShareServiceClient FileServiceClients}
     * and {@link ShareServiceAsyncClient FileServiceAsyncClients}.
     */
    public ShareServiceClientBuilder() {
        logOptions = getDefaultHttpLogOptions();
    }

    /**
     * Creates a {@link ShareServiceAsyncClient} based on options set in the builder. Every time this method is called a
     * new instance of {@link ShareServiceAsyncClient} is created.
     *
     * <p>
     * If {@link ShareServiceClientBuilder#pipeline(HttpPipeline) pipeline} is set, then the {@code pipeline} and
     * {@link ShareServiceClientBuilder#endpoint(String) endpoint} are used to create the
     * {@link ShareServiceAsyncClient client}. All other builder settings are ignored.
     * </p>
     *
     * @return A ShareServiceAsyncClient with the options set from the builder.
     * @throws IllegalArgumentException If neither a {@link StorageSharedKeyCredential} or
     * {@link #sasToken(String) SAS token} has been set.
     * @throws IllegalStateException If multiple credentials have been specified.
     * @throws IllegalStateException If both {@link #retryOptions(RetryOptions)}
     * and {@link #retryOptions(RequestRetryOptions)} have been set.
     */
    public ShareServiceAsyncClient buildAsyncClient() {
        CredentialValidator.validateSingleCredentialIsPresent(
            storageSharedKeyCredential, null, azureSasCredential, sasToken, LOGGER);
        ShareServiceVersion serviceVersion = version != null ? version : ShareServiceVersion.getLatest();

        AzureSasCredential azureSasCredentialFromSasToken = sasToken != null ? new AzureSasCredential(sasToken) : null;

        HttpPipeline pipeline = (httpPipeline != null) ? httpPipeline : BuilderHelper.buildPipeline(
            storageSharedKeyCredential, tokenCredential, azureSasCredential, sasToken,
            endpoint, retryOptions, coreRetryOptions, logOptions,
            clientOptions, httpClient, perCallPolicies, perRetryPolicies, configuration, LOGGER);

        AzureFileStorageImpl azureFileStorage = new AzureFileStorageImplBuilder()
            .url(endpoint)
            .pipeline(pipeline)
            .version(serviceVersion.getVersion())
<<<<<<< HEAD
            .fileRequestIntent(shareTokenIntent)
=======
            .allowSourceTrailingDot(allowSourceTrailingDot)
            .allowTrailingDot(allowTrailingDot)
>>>>>>> 6690e0fb
            .buildClient();

        return new ShareServiceAsyncClient(azureFileStorage, accountName, serviceVersion,
            azureSasCredentialFromSasToken != null ? azureSasCredentialFromSasToken : azureSasCredential);
    }

    /**
     * Creates a {@link ShareServiceClient} based on options set in the builder. Every time {@code buildClient()} is
     * called a new instance of {@link ShareServiceClient} is created.
     *
     * <p>
     * If {@link ShareServiceClientBuilder#pipeline(HttpPipeline) pipeline} is set, then the {@code pipeline} and {@link
     * ShareServiceClientBuilder#endpoint(String) endpoint} are used to create the {@link ShareServiceClient client}.
     * All other builder settings are ignored.
     * </p>
     *
     * @return A ShareServiceClient with the options set from the builder.
     * @throws NullPointerException If {@code endpoint} is {@code null}.
     * @throws IllegalArgumentException If neither a {@link StorageSharedKeyCredential}
     * or {@link #sasToken(String) SAS token} has been set.
     * @throws IllegalStateException If multiple credentials have been specified.
     * @throws IllegalStateException If both {@link #retryOptions(RetryOptions)}
     * and {@link #retryOptions(RequestRetryOptions)} have been set.
     */
    public ShareServiceClient buildClient() {
        return new ShareServiceClient(buildAsyncClient());
    }

    /**
     * Sets the endpoint for the Azure Storage File instance that the client will interact with.
     *
     * <p>Query parameters of the endpoint will be parsed in an attempt to generate a SAS token to authenticate
     * requests sent to the service.</p>
     *
     * @param endpoint The URL of the Azure Storage File instance to send service requests to and receive responses
     * from.
     * @return the updated ShareServiceClientBuilder object
     * @throws IllegalArgumentException If {@code endpoint} isn't a proper URL
     */
    @Override
    public ShareServiceClientBuilder endpoint(String endpoint) {
        try {
            URL fullUrl = new URL(endpoint);
            this.endpoint = fullUrl.getProtocol() + "://" + fullUrl.getHost();
            this.accountName = BuilderHelper.getAccountName(fullUrl);

            // TODO (gapra) : What happens if a user has custom queries?
            // Attempt to get the SAS token from the URL passed
            String sasToken = new CommonSasQueryParameters(
                SasImplUtils.parseQueryString(fullUrl.getQuery()), false).encode();
            if (!CoreUtils.isNullOrEmpty(sasToken)) {
                this.sasToken(sasToken);
            }
        } catch (MalformedURLException ex) {
            throw LOGGER.logExceptionAsError(
                new IllegalArgumentException("The Azure Storage File Service endpoint url is malformed.", ex));
        }

        return this;
    }

    /**
     * Sets the {@link StorageSharedKeyCredential} used to authorize requests sent to the service.
     *
     * @param credential {@link StorageSharedKeyCredential}.
     * @return the updated ShareServiceClientBuilder
     * @throws NullPointerException If {@code credential} is {@code null}.
     */
    public ShareServiceClientBuilder credential(StorageSharedKeyCredential credential) {
        this.storageSharedKeyCredential = Objects.requireNonNull(credential, "'credential' cannot be null.");
        this.tokenCredential = null;
        this.sasToken = null;
        return this;
    }

    /**
     * Sets the {@link AzureNamedKeyCredential} used to authorize requests sent to the service.
     *
     * @param credential {@link AzureNamedKeyCredential}.
     * @return the updated ShareServiceClientBuilder
     * @throws NullPointerException If {@code credential} is {@code null}.
     */
    @Override
    public ShareServiceClientBuilder credential(AzureNamedKeyCredential credential) {
        Objects.requireNonNull(credential, "'credential' cannot be null.");
        return credential(StorageSharedKeyCredential.fromAzureNamedKeyCredential(credential));
    }

    /**
     * Sets the {@link TokenCredential} used to authorize requests sent to the service. Refer to the Azure SDK for Java
     * <a href="https://aka.ms/azsdk/java/docs/identity">identity and authentication</a>
     * documentation for more details on proper usage of the {@link TokenCredential} type.
     *
     * Note: only Share-level operations that {@link TokenCredential} is compatible with are 
     * {@link ShareClient#createPermission(String)} and {@link ShareClient#getPermission(String)}
     *
     * @param tokenCredential {@link TokenCredential} used to authorize requests sent to the service.
     * @return the updated ShareServiceClientBuilder
     * @throws NullPointerException If {@code credential} is {@code null}.
     */
    @Override
    public ShareServiceClientBuilder credential(TokenCredential tokenCredential) {
        this.tokenCredential = Objects.requireNonNull(tokenCredential, "'credential' cannot be null.");
        this.storageSharedKeyCredential = null;
        this.sasToken = null;
        return this;
    }

    /**
     * Sets the SAS token used to authorize requests sent to the service.
     *
     * @param sasToken The SAS token to use for authenticating requests. This string should only be the query parameters
     * (with or without a leading '?') and not a full url.
     * @return the updated ShareServiceClientBuilder
     * @throws NullPointerException If {@code sasToken} is {@code null}.
     */
    public ShareServiceClientBuilder sasToken(String sasToken) {
        this.sasToken = Objects.requireNonNull(sasToken,
            "'sasToken' cannot be null.");
        this.storageSharedKeyCredential = null;
        return this;
    }

    /**
     * Sets the {@link AzureSasCredential} used to authorize requests sent to the service.
     *
     * @param credential {@link AzureSasCredential} used to authorize requests sent to the service.
     * @return the updated ShareServiceClientBuilder
     * @throws NullPointerException If {@code credential} is {@code null}.
     */
    @Override
    public ShareServiceClientBuilder credential(AzureSasCredential credential) {
        this.azureSasCredential = Objects.requireNonNull(credential,
            "'credential' cannot be null.");
        return this;
    }

    /**
     * Sets the connection string to connect to the service.
     *
     * @param connectionString Connection string of the storage account.
     * @return the updated ShareServiceClientBuilder
     * @throws IllegalArgumentException If {@code connectionString} is invalid.
     */
    @Override
    public ShareServiceClientBuilder connectionString(String connectionString) {
        StorageConnectionString storageConnectionString
                = StorageConnectionString.create(connectionString, LOGGER);
        StorageEndpoint endpoint = storageConnectionString.getFileEndpoint();
        if (endpoint == null || endpoint.getPrimaryUri() == null) {
            throw LOGGER
                    .logExceptionAsError(new IllegalArgumentException(
                            "connectionString missing required settings to derive file service endpoint."));
        }
        this.endpoint(endpoint.getPrimaryUri());
        if (storageConnectionString.getAccountName() != null) {
            this.accountName = storageConnectionString.getAccountName();
        }
        StorageAuthenticationSettings authSettings = storageConnectionString.getStorageAuthSettings();
        if (authSettings.getType() == StorageAuthenticationSettings.Type.ACCOUNT_NAME_KEY) {
            this.credential(new StorageSharedKeyCredential(authSettings.getAccount().getName(),
                    authSettings.getAccount().getAccessKey()));
        } else if (authSettings.getType() == StorageAuthenticationSettings.Type.SAS_TOKEN) {
            this.sasToken(authSettings.getSasToken());
        }
        return this;
    }

    /**
     * Sets the {@link HttpClient} to use for sending and receiving requests to and from the service.
     *
     * <p><strong>Note:</strong> It is important to understand the precedence order of the HttpTrait APIs. In
     * particular, if a {@link HttpPipeline} is specified, this takes precedence over all other APIs in the trait, and
     * they will be ignored. If no {@link HttpPipeline} is specified, a HTTP pipeline will be constructed internally
     * based on the settings provided to this trait. Additionally, there may be other APIs in types that implement this
     * trait that are also ignored if an {@link HttpPipeline} is specified, so please be sure to refer to the
     * documentation of types that implement this trait to understand the full set of implications.</p>
     *
     * @param httpClient The {@link HttpClient} to use for requests.
     * @return the updated ShareServiceClientBuilder object
     */
    @Override
    public ShareServiceClientBuilder httpClient(HttpClient httpClient) {
        if (this.httpClient != null && httpClient == null) {
            LOGGER.info("'httpClient' is being set to 'null' when it was previously configured.");
        }

        this.httpClient = httpClient;
        return this;
    }

    /**
     * Adds a {@link HttpPipelinePolicy pipeline policy} to apply on each request sent.
     *
     * <p><strong>Note:</strong> It is important to understand the precedence order of the HttpTrait APIs. In
     * particular, if a {@link HttpPipeline} is specified, this takes precedence over all other APIs in the trait, and
     * they will be ignored. If no {@link HttpPipeline} is specified, a HTTP pipeline will be constructed internally
     * based on the settings provided to this trait. Additionally, there may be other APIs in types that implement this
     * trait that are also ignored if an {@link HttpPipeline} is specified, so please be sure to refer to the
     * documentation of types that implement this trait to understand the full set of implications.</p>
     *
     * @param pipelinePolicy A {@link HttpPipelinePolicy pipeline policy}.
     * @return the updated ShareServiceClientBuilder object
     * @throws NullPointerException If {@code pipelinePolicy} is {@code null}.
     */
    @Override
    public ShareServiceClientBuilder addPolicy(HttpPipelinePolicy pipelinePolicy) {
        Objects.requireNonNull(pipelinePolicy, "'pipelinePolicy' cannot be null");
        if (pipelinePolicy.getPipelinePosition() == HttpPipelinePosition.PER_CALL) {
            perCallPolicies.add(pipelinePolicy);
        } else {
            perRetryPolicies.add(pipelinePolicy);
        }
        return this;
    }

    /**
     * Sets the {@link HttpLogOptions logging configuration} to use when sending and receiving requests to and from
     * the service. If a {@code logLevel} is not provided, default value of {@link HttpLogDetailLevel#NONE} is set.
     *
     * <p><strong>Note:</strong> It is important to understand the precedence order of the HttpTrait APIs. In
     * particular, if a {@link HttpPipeline} is specified, this takes precedence over all other APIs in the trait, and
     * they will be ignored. If no {@link HttpPipeline} is specified, a HTTP pipeline will be constructed internally
     * based on the settings provided to this trait. Additionally, there may be other APIs in types that implement this
     * trait that are also ignored if an {@link HttpPipeline} is specified, so please be sure to refer to the
     * documentation of types that implement this trait to understand the full set of implications.</p>
     *
     * @param logOptions The {@link HttpLogOptions logging configuration} to use when sending and receiving requests to
     * and from the service.
     * @return the updated ShareServiceClientBuilder object
     * @throws NullPointerException If {@code logOptions} is {@code null}.
     */
    @Override
    public ShareServiceClientBuilder httpLogOptions(HttpLogOptions logOptions) {
        this.logOptions = Objects.requireNonNull(logOptions, "'logOptions' cannot be null.");
        return this;
    }

    /**
     * Gets the default log options with Storage headers and query parameters.
     *
     * @return the default log options.
     */
    public static HttpLogOptions getDefaultHttpLogOptions() {
        return BuilderHelper.getDefaultHttpLogOptions();
    }

    /**
     * Sets the configuration object used to retrieve environment configuration values during building of the client.
     *
     * @param configuration Configuration store used to retrieve environment configurations.
     * @return the updated ShareServiceClientBuilder object
     */
    @Override
    public ShareServiceClientBuilder configuration(Configuration configuration) {
        this.configuration = configuration;
        return this;
    }

    /**
     * Sets the request retry options for all the requests made through the client.
     *
     * Setting this is mutually exclusive with using {@link #retryOptions(RetryOptions)}.
     *
     * @param retryOptions {@link RequestRetryOptions}.
     * @return the updated ShareServiceClientBuilder object
     */
    public ShareServiceClientBuilder retryOptions(RequestRetryOptions retryOptions) {
        this.retryOptions = retryOptions;
        return this;
    }

    /**
     * Sets the {@link RetryOptions} for all the requests made through the client.
     *
     * <p><strong>Note:</strong> It is important to understand the precedence order of the HttpTrait APIs. In
     * particular, if a {@link HttpPipeline} is specified, this takes precedence over all other APIs in the trait, and
     * they will be ignored. If no {@link HttpPipeline} is specified, a HTTP pipeline will be constructed internally
     * based on the settings provided to this trait. Additionally, there may be other APIs in types that implement this
     * trait that are also ignored if an {@link HttpPipeline} is specified, so please be sure to refer to the
     * documentation of types that implement this trait to understand the full set of implications.</p>
     * <p>
     * Setting this is mutually exclusive with using {@link #retryOptions(RequestRetryOptions)}.
     * Consider using {@link #retryOptions(RequestRetryOptions)} to also set storage specific options.
     *
     * @param retryOptions The {@link RetryOptions} to use for all the requests made through the client.
     * @return the updated ShareServiceClientBuilder object
     */
    @Override
    public ShareServiceClientBuilder retryOptions(RetryOptions retryOptions) {
        this.coreRetryOptions = retryOptions;
        return this;
    }

    /**
     * Sets the {@link HttpPipeline} to use for the service client.
     *
     * <p><strong>Note:</strong> It is important to understand the precedence order of the HttpTrait APIs. In
     * particular, if a {@link HttpPipeline} is specified, this takes precedence over all other APIs in the trait, and
     * they will be ignored. If no {@link HttpPipeline} is specified, a HTTP pipeline will be constructed internally
     * based on the settings provided to this trait. Additionally, there may be other APIs in types that implement this
     * trait that are also ignored if an {@link HttpPipeline} is specified, so please be sure to refer to the
     * documentation of types that implement this trait to understand the full set of implications.</p>
     * <p>
     * The {@link #endpoint(String) endpoint} is not ignored when {@code pipeline} is set.
     *
     * @param httpPipeline {@link HttpPipeline} to use for sending service requests and receiving responses.
     * @return the updated ShareServiceClientBuilder object
     */
    @Override
    public ShareServiceClientBuilder pipeline(HttpPipeline httpPipeline) {
        if (this.httpPipeline != null && httpPipeline == null) {
            LOGGER.info("HttpPipeline is being set to 'null' when it was previously configured.");
        }

        this.httpPipeline = httpPipeline;
        return this;
    }

    /**
     * Allows for setting common properties such as application ID, headers, proxy configuration, etc. Note that it is
     * recommended that this method be called with an instance of the {@link HttpClientOptions}
     * class (a subclass of the {@link ClientOptions} base class). The HttpClientOptions subclass provides more
     * configuration options suitable for HTTP clients, which is applicable for any class that implements this HttpTrait
     * interface.
     *
     * <p><strong>Note:</strong> It is important to understand the precedence order of the HttpTrait APIs. In
     * particular, if a {@link HttpPipeline} is specified, this takes precedence over all other APIs in the trait, and
     * they will be ignored. If no {@link HttpPipeline} is specified, a HTTP pipeline will be constructed internally
     * based on the settings provided to this trait. Additionally, there may be other APIs in types that implement this
     * trait that are also ignored if an {@link HttpPipeline} is specified, so please be sure to refer to the
     * documentation of types that implement this trait to understand the full set of implications.</p>
     *
     * @param clientOptions A configured instance of {@link HttpClientOptions}.
     * @see HttpClientOptions
     * @return the updated ShareServiceClientBuilder object
     * @throws NullPointerException If {@code clientOptions} is {@code null}.
     */
    @Override
    public ShareServiceClientBuilder clientOptions(ClientOptions clientOptions) {
        this.clientOptions = Objects.requireNonNull(clientOptions, "'clientOptions' cannot be null.");
        return this;
    }

    /**
     * Sets the {@link ShareServiceVersion} that is used when making API requests.
     * <p>
     * If a service version is not provided, the service version that will be used will be the latest known service
     * version based on the version of the client library being used. If no service version is specified, updating to a
     * newer version of the client library will have the result of potentially moving to a newer service version.
     * <p>
     * Targeting a specific service version may also mean that the service will return an error for newer APIs.
     *
     * @param version {@link ShareServiceVersion} of the service to be used when making requests.
     * @return the updated ShareServiceClientBuilder object
     */
    public ShareServiceClientBuilder serviceVersion(ShareServiceVersion version) {
        this.version = version;
        return this;
    }

    /**
<<<<<<< HEAD
     * Sets the {@link ShareTokenIntent} that specifies whether there is intent for a file to be backed up.
     * This is currently required when using {@link TokenCredential}.
     *
     * @param shareTokenIntent the {@link ShareTokenIntent} value.
     * @return the updated ShareServiceClientBuilder object
     */
    public ShareServiceClientBuilder shareTokenIntent(ShareTokenIntent shareTokenIntent) {
        this.shareTokenIntent = shareTokenIntent;
=======
     * Set the trailing dot property to specify whether trailing dot will be trimmed or not from the source URI.
     *
     * If set to true, trailing dot (.) will be allowed to suffix directory and file names.
     * If false, the trailing dot will be trimmed. Supported by x-ms-version 2022-11-02 and above.
     *
     * @param allowSourceTrailingDot the allowSourceTrailingDot value.
     * @return the updated ShareServiceClientBuilder object
     */
    public ShareServiceClientBuilder allowSourceTrailingDot(boolean allowSourceTrailingDot) {
        this.allowSourceTrailingDot = allowSourceTrailingDot;
        return this;
    }

    /**
     * Set the trailing dot property to specify whether trailing dot will be trimmed or not from the target URI.
     *
     * If set to true, trailing dot (.) will be allowed to suffix directory and file names.
     * If false, the trailing dot will be trimmed. Supported by x-ms-version 2022-11-02 and above.
     *
     * @param allowTrailingDot the allowTrailingDot value.
     * @return the updated ShareServiceClientBuilder object
     */
    public ShareServiceClientBuilder allowTrailingDot(boolean allowTrailingDot) {
        this.allowTrailingDot = allowTrailingDot;
>>>>>>> 6690e0fb
        return this;
    }
}<|MERGE_RESOLUTION|>--- conflicted
+++ resolved
@@ -156,12 +156,9 @@
     private ClientOptions clientOptions = new ClientOptions();
     private Configuration configuration;
     private ShareServiceVersion version;
-<<<<<<< HEAD
     private ShareTokenIntent shareTokenIntent;
-=======
     private boolean allowSourceTrailingDot;
     private boolean allowTrailingDot;
->>>>>>> 6690e0fb
 
     /**
      * Creates a builder instance that is able to configure and construct {@link ShareServiceClient FileServiceClients}
@@ -204,12 +201,9 @@
             .url(endpoint)
             .pipeline(pipeline)
             .version(serviceVersion.getVersion())
-<<<<<<< HEAD
             .fileRequestIntent(shareTokenIntent)
-=======
             .allowSourceTrailingDot(allowSourceTrailingDot)
             .allowTrailingDot(allowTrailingDot)
->>>>>>> 6690e0fb
             .buildClient();
 
         return new ShareServiceAsyncClient(azureFileStorage, accountName, serviceVersion,
@@ -303,7 +297,7 @@
      * <a href="https://aka.ms/azsdk/java/docs/identity">identity and authentication</a>
      * documentation for more details on proper usage of the {@link TokenCredential} type.
      *
-     * Note: only Share-level operations that {@link TokenCredential} is compatible with are 
+     * Note: only Share-level operations that {@link TokenCredential} is compatible with are
      * {@link ShareClient#createPermission(String)} and {@link ShareClient#getPermission(String)}
      *
      * @param tokenCredential {@link TokenCredential} used to authorize requests sent to the service.
@@ -572,7 +566,34 @@
     }
 
     /**
-<<<<<<< HEAD
+     * Set the trailing dot property to specify whether trailing dot will be trimmed or not from the source URI.
+     *
+     * If set to true, trailing dot (.) will be allowed to suffix directory and file names.
+     * If false, the trailing dot will be trimmed. Supported by x-ms-version 2022-11-02 and above.
+     *
+     * @param allowSourceTrailingDot the allowSourceTrailingDot value.
+     * @return the updated ShareServiceClientBuilder object
+     */
+    public ShareServiceClientBuilder allowSourceTrailingDot(boolean allowSourceTrailingDot) {
+        this.allowSourceTrailingDot = allowSourceTrailingDot;
+        return this;
+    }
+
+    /**
+     * Set the trailing dot property to specify whether trailing dot will be trimmed or not from the target URI.
+     *
+     * If set to true, trailing dot (.) will be allowed to suffix directory and file names.
+     * If false, the trailing dot will be trimmed. Supported by x-ms-version 2022-11-02 and above.
+     *
+     * @param allowTrailingDot the allowTrailingDot value.
+     * @return the updated ShareServiceClientBuilder object
+     */
+    public ShareServiceClientBuilder allowTrailingDot(boolean allowTrailingDot) {
+        this.allowTrailingDot = allowTrailingDot;
+        return this;
+    }
+
+    /**
      * Sets the {@link ShareTokenIntent} that specifies whether there is intent for a file to be backed up.
      * This is currently required when using {@link TokenCredential}.
      *
@@ -581,32 +602,6 @@
      */
     public ShareServiceClientBuilder shareTokenIntent(ShareTokenIntent shareTokenIntent) {
         this.shareTokenIntent = shareTokenIntent;
-=======
-     * Set the trailing dot property to specify whether trailing dot will be trimmed or not from the source URI.
-     *
-     * If set to true, trailing dot (.) will be allowed to suffix directory and file names.
-     * If false, the trailing dot will be trimmed. Supported by x-ms-version 2022-11-02 and above.
-     *
-     * @param allowSourceTrailingDot the allowSourceTrailingDot value.
-     * @return the updated ShareServiceClientBuilder object
-     */
-    public ShareServiceClientBuilder allowSourceTrailingDot(boolean allowSourceTrailingDot) {
-        this.allowSourceTrailingDot = allowSourceTrailingDot;
-        return this;
-    }
-
-    /**
-     * Set the trailing dot property to specify whether trailing dot will be trimmed or not from the target URI.
-     *
-     * If set to true, trailing dot (.) will be allowed to suffix directory and file names.
-     * If false, the trailing dot will be trimmed. Supported by x-ms-version 2022-11-02 and above.
-     *
-     * @param allowTrailingDot the allowTrailingDot value.
-     * @return the updated ShareServiceClientBuilder object
-     */
-    public ShareServiceClientBuilder allowTrailingDot(boolean allowTrailingDot) {
-        this.allowTrailingDot = allowTrailingDot;
->>>>>>> 6690e0fb
         return this;
     }
 }