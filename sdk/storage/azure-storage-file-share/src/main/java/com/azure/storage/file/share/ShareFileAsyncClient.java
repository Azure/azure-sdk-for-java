// Copyright (c) Microsoft Corporation. All rights reserved.
// Licensed under the MIT License.

package com.azure.storage.file.share;

import com.azure.core.annotation.ReturnType;
import com.azure.core.annotation.ServiceClient;
import com.azure.core.annotation.ServiceMethod;
import com.azure.core.credential.AzureSasCredential;
import com.azure.core.exception.HttpResponseException;
import com.azure.core.http.HttpPipeline;
import com.azure.core.http.HttpResponse;
import com.azure.core.http.rest.PagedFlux;
import com.azure.core.http.rest.PagedResponse;
import com.azure.core.http.rest.PagedResponseBase;
import com.azure.core.http.rest.Response;
import com.azure.core.http.rest.ResponseBase;
import com.azure.core.http.rest.SimpleResponse;
import com.azure.core.util.Context;
import com.azure.core.util.Contexts;
import com.azure.core.util.CoreUtils;
import com.azure.core.util.FluxUtil;
import com.azure.core.util.ProgressListener;
import com.azure.core.util.ProgressReporter;
import com.azure.core.util.logging.ClientLogger;
import com.azure.core.util.polling.LongRunningOperationStatus;
import com.azure.core.util.polling.PollResponse;
import com.azure.core.util.polling.PollerFlux;
import com.azure.storage.common.ParallelTransferOptions;
import com.azure.storage.common.StorageSharedKeyCredential;
import com.azure.storage.common.Utility;
import com.azure.storage.common.implementation.BufferAggregator;
import com.azure.storage.common.implementation.BufferStagingArea;
import com.azure.storage.common.implementation.SasImplUtils;
import com.azure.storage.common.implementation.StorageImplUtils;
import com.azure.storage.common.implementation.UploadUtils;
import com.azure.storage.file.share.implementation.AzureFileStorageImpl;
import com.azure.storage.file.share.implementation.models.CopyFileSmbInfo;
import com.azure.storage.file.share.implementation.models.DestinationLeaseAccessConditions;
import com.azure.storage.file.share.implementation.models.FilesDownloadHeaders;
import com.azure.storage.file.share.implementation.models.FilesStartCopyHeaders;
import com.azure.storage.file.share.implementation.models.ShareFileRangeWriteType;
import com.azure.storage.file.share.implementation.models.SourceLeaseAccessConditions;
import com.azure.storage.file.share.implementation.util.ModelHelper;
import com.azure.storage.file.share.implementation.util.ShareSasImplUtil;
import com.azure.storage.file.share.models.CloseHandlesInfo;
import com.azure.storage.file.share.models.CopyStatusType;
import com.azure.storage.file.share.models.CopyableFileSmbPropertiesList;
import com.azure.storage.file.share.models.DownloadRetryOptions;
import com.azure.storage.file.share.models.FilePermissionFormat;
import com.azure.storage.file.share.models.FilePosixProperties;
import com.azure.storage.file.share.models.HandleItem;
import com.azure.storage.file.share.models.NtfsFileAttributes;
import com.azure.storage.file.share.models.PermissionCopyModeType;
import com.azure.storage.file.share.models.Range;
import com.azure.storage.file.share.models.ShareErrorCode;
import com.azure.storage.file.share.models.ShareFileCopyInfo;
import com.azure.storage.file.share.models.ShareFileDownloadAsyncResponse;
import com.azure.storage.file.share.models.ShareFileDownloadHeaders;
import com.azure.storage.file.share.models.ShareFileHttpHeaders;
import com.azure.storage.file.share.models.ShareFileInfo;
import com.azure.storage.file.share.models.ShareFileMetadataInfo;
import com.azure.storage.file.share.models.ShareFilePermission;
import com.azure.storage.file.share.models.ShareFileProperties;
import com.azure.storage.file.share.models.ShareFileRange;
import com.azure.storage.file.share.models.ShareFileRangeList;
import com.azure.storage.file.share.models.ShareFileSymbolicLinkInfo;
import com.azure.storage.file.share.models.ShareFileUploadInfo;
import com.azure.storage.file.share.models.ShareFileUploadOptions;
import com.azure.storage.file.share.models.ShareFileUploadRangeFromUrlInfo;
import com.azure.storage.file.share.models.ShareFileUploadRangeOptions;
import com.azure.storage.file.share.models.ShareRequestConditions;
import com.azure.storage.file.share.models.ShareStorageException;
import com.azure.storage.file.share.options.ShareFileCopyOptions;
import com.azure.storage.file.share.options.ShareFileCreateHardLinkOptions;
import com.azure.storage.file.share.options.ShareFileCreateOptions;
import com.azure.storage.file.share.options.ShareFileCreateSymbolicLinkOptions;
import com.azure.storage.file.share.options.ShareFileDownloadOptions;
import com.azure.storage.file.share.options.ShareFileListRangesDiffOptions;
import com.azure.storage.file.share.options.ShareFileRenameOptions;
import com.azure.storage.file.share.options.ShareFileSetPropertiesOptions;
import com.azure.storage.file.share.options.ShareFileUploadRangeFromUrlOptions;
import com.azure.storage.file.share.sas.ShareServiceSasSignatureValues;
import reactor.core.Exceptions;
import reactor.core.publisher.Flux;
import reactor.core.publisher.Mono;
import reactor.util.function.Tuples;
import reactor.util.retry.Retry;

import java.io.File;
import java.io.IOException;
import java.io.UncheckedIOException;
import java.nio.ByteBuffer;
import java.nio.channels.AsynchronousFileChannel;
import java.nio.file.FileAlreadyExistsException;
import java.nio.file.OpenOption;
import java.nio.file.Paths;
import java.nio.file.StandardOpenOption;
import java.time.Duration;
import java.time.OffsetDateTime;
import java.util.ArrayList;
import java.util.Collections;
import java.util.ConcurrentModificationException;
import java.util.List;
import java.util.Map;
import java.util.Objects;
import java.util.concurrent.TimeoutException;
import java.util.concurrent.atomic.AtomicReference;
import java.util.function.BiFunction;
import java.util.function.Consumer;
import java.util.function.Function;
import java.util.stream.Collectors;

import static com.azure.core.util.FluxUtil.monoError;
import static com.azure.core.util.FluxUtil.pagedFluxError;
import static com.azure.core.util.FluxUtil.withContext;

/**
 * This class provides a client that contains all the operations for interacting with file in Azure Storage File
 * Service. Operations allowed by the client are creating, copying, uploading, downloading, deleting and listing on a
 * file, retrieving properties, setting metadata and list or force close handles of the file.
 *
 * <p><strong>Instantiating an Asynchronous File Client</strong></p>
 *
 * <!-- src_embed com.azure.storage.file.share.ShareFileAsyncClient.instantiation -->
 * <pre>
 * ShareFileAsyncClient client = new ShareFileClientBuilder&#40;&#41;
 *     .connectionString&#40;&quot;$&#123;connectionString&#125;&quot;&#41;
 *     .endpoint&#40;&quot;$&#123;endpoint&#125;&quot;&#41;
 *     .buildFileAsyncClient&#40;&#41;;
 * </pre>
 * <!-- end com.azure.storage.file.share.ShareFileAsyncClient.instantiation -->
 *
 * <p>View {@link ShareFileClientBuilder this} for additional ways to construct the client.</p>
 *
 * @see ShareFileClientBuilder
 * @see ShareFileClient
 * @see StorageSharedKeyCredential
 */
@ServiceClient(builder = ShareFileClientBuilder.class, isAsync = true)
public class ShareFileAsyncClient {
    private static final ClientLogger LOGGER = new ClientLogger(ShareFileAsyncClient.class);

    private final AzureFileStorageImpl azureFileStorageClient;
    private final String shareName;
    private final String filePath;
    private final String snapshot;
    private final String accountName;
    private final ShareServiceVersion serviceVersion;
    private final AzureSasCredential sasToken;

    /**
     * Creates a ShareFileAsyncClient that sends requests to the storage file at {@link AzureFileStorageImpl#getUrl()
     * endpoint}. Each service call goes through the {@link HttpPipeline pipeline} in the {@code client}.
     *
     * @param azureFileStorageClient Client that interacts with the service interfaces
     * @param shareName Name of the share
     * @param filePath Path to the file
     * @param snapshot The snapshot of the share
     */
    ShareFileAsyncClient(AzureFileStorageImpl azureFileStorageClient, String shareName, String filePath,
        String snapshot, String accountName, ShareServiceVersion serviceVersion, AzureSasCredential sasToken) {
        Objects.requireNonNull(shareName, "'shareName' cannot be null.");
        Objects.requireNonNull(filePath, "'filePath' cannot be null.");
        this.shareName = shareName;
        this.filePath = filePath;
        this.snapshot = snapshot;
        this.azureFileStorageClient = azureFileStorageClient;
        this.accountName = accountName;
        this.serviceVersion = serviceVersion;
        this.sasToken = sasToken;
    }

    ShareFileAsyncClient(ShareFileAsyncClient fileAsyncClient) {
        this(fileAsyncClient.azureFileStorageClient, fileAsyncClient.shareName,
            Utility.urlEncode(fileAsyncClient.filePath), fileAsyncClient.snapshot, fileAsyncClient.accountName,
            fileAsyncClient.serviceVersion, fileAsyncClient.sasToken);
    }

    /**
     * Get the url of the storage account.
     *
     * @return the URL of the storage account
     */
    public String getAccountUrl() {
        return azureFileStorageClient.getUrl();
    }

    /**
     * Get the url of the storage file client.
     *
     * @return the URL of the storage file client
     */
    public String getFileUrl() {
        StringBuilder fileUrlstring = new StringBuilder(azureFileStorageClient.getUrl()).append("/")
            .append(shareName)
            .append("/")
            .append(filePath);
        if (snapshot != null) {
            fileUrlstring.append("?sharesnapshot=").append(snapshot);
        }
        return fileUrlstring.toString();
    }

    /**
     * Gets the service version the client is using.
     *
     * @return the service version the client is using.
     */
    public ShareServiceVersion getServiceVersion() {
        return serviceVersion;
    }

    AzureSasCredential getSasToken() {
        return sasToken;
    }

    /**
     * Determines if the file this client represents exists in the cloud.
     *
     * <p><strong>Code Samples</strong></p>
     *
     * <!-- src_embed com.azure.storage.file.share.ShareFileAsyncClient.exists -->
     * <pre>
     * client.exists&#40;&#41;.subscribe&#40;response -&gt; System.out.printf&#40;&quot;Exists? %b%n&quot;, response&#41;&#41;;
     * </pre>
     * <!-- end com.azure.storage.file.share.ShareFileAsyncClient.exists -->
     *
     * @return Flag indicating existence of the file.
     */
    @ServiceMethod(returns = ReturnType.SINGLE)
    public Mono<Boolean> exists() {
        return existsWithResponse().flatMap(FluxUtil::toMono);
    }

    /**
     * Determines if the file this client represents exists in the cloud.
     *
     * <p><strong>Code Samples</strong></p>
     *
     * <!-- src_embed com.azure.storage.file.share.ShareFileAsyncClient.existsWithResponse -->
     * <pre>
     * client.existsWithResponse&#40;&#41;.subscribe&#40;response -&gt; System.out.printf&#40;&quot;Exists? %b%n&quot;, response.getValue&#40;&#41;&#41;&#41;;
     * </pre>
     * <!-- end com.azure.storage.file.share.ShareFileAsyncClient.existsWithResponse -->
     *
     * @return Flag indicating existence of the file.
     */
    @ServiceMethod(returns = ReturnType.SINGLE)
    public Mono<Response<Boolean>> existsWithResponse() {
        try {
            return withContext(this::existsWithResponse);
        } catch (RuntimeException ex) {
            return monoError(LOGGER, ex);
        }
    }

    Mono<Response<Boolean>> existsWithResponse(Context context) {
        return this.getPropertiesWithResponse(null, context)
            .map(cp -> (Response<Boolean>) new SimpleResponse<>(cp, true))
            .onErrorResume(this::checkDoesNotExistStatusCode, t -> {
                HttpResponse response = t instanceof ShareStorageException
                    ? ((ShareStorageException) t).getResponse()
                    : ((HttpResponseException) t).getResponse();
                return Mono.just(new SimpleResponse<>(response.getRequest(), response.getStatusCode(),
                    response.getHeaders(), false));
            });
    }

    private boolean checkDoesNotExistStatusCode(Throwable t) {
        // ShareStorageException
        return (t instanceof ShareStorageException
            && ((ShareStorageException) t).getStatusCode() == 404
            && (((ShareStorageException) t).getErrorCode() == ShareErrorCode.RESOURCE_NOT_FOUND
                || ((ShareStorageException) t).getErrorCode() == ShareErrorCode.SHARE_NOT_FOUND))

            /* HttpResponseException - file get properties is a head request so a body is not returned. Error
             conversion logic does not properly handle errors that don't return XML. */
            || (t instanceof HttpResponseException
                && ((HttpResponseException) t).getResponse().getStatusCode() == 404
                && (((HttpResponseException) t).getResponse()
                    .getHeaderValue("x-ms-error-code")
                    .equals(ShareErrorCode.RESOURCE_NOT_FOUND.toString())
                    || (((HttpResponseException) t).getResponse()
                        .getHeaderValue("x-ms-error-code")
                        .equals(ShareErrorCode.SHARE_NOT_FOUND.toString()))));
    }

    /**
     * Creates a file in the storage account and returns a response of {@link ShareFileInfo} to interact with it.
     *
     * <p><strong>Code Samples</strong></p>
     *
     * <p>Create the file with size 1KB.</p>
     *
     * <!-- src_embed com.azure.storage.file.share.ShareFileAsyncClient.create -->
     * <pre>
     * shareFileAsyncClient.create&#40;1024&#41;.subscribe&#40;
     *     response -&gt; &#123; &#125;,
     *     error -&gt; System.err.print&#40;error.toString&#40;&#41;&#41;,
     *     &#40;&#41; -&gt; System.out.println&#40;&quot;Complete creating the file!&quot;&#41;
     * &#41;;
     * </pre>
     * <!-- end com.azure.storage.file.share.ShareFileAsyncClient.create -->
     *
     * <p>For more information, see the
     * <a href="https://docs.microsoft.com/rest/api/storageservices/create-file">Azure Docs</a>.</p>
     *
     * @param maxSize The maximum size in bytes for the file.
     * @return A response containing the file info and the status of creating the file.
     * @throws ShareStorageException If the file has already existed, the parent directory does not exist or fileName
     * is an invalid resource name.
     */
    @ServiceMethod(returns = ReturnType.SINGLE)
    public Mono<ShareFileInfo> create(long maxSize) {
        return createWithResponse(maxSize, null, null, null, null).flatMap(FluxUtil::toMono);
    }

    /**
     * Creates a file in the storage account and returns a response of ShareFileInfo to interact with it.
     *
     * <p><strong>Code Samples</strong></p>
     *
     * <p>Create the file with length of 1024 bytes, some headers, file smb properties and metadata.</p>
     *
     * <!-- src_embed com.azure.storage.file.share.ShareFileAsyncClient.createWithResponse#long-ShareFileHttpHeaders-FileSmbProperties-String-Map -->
     * <pre>
     * ShareFileHttpHeaders httpHeaders = new ShareFileHttpHeaders&#40;&#41;
     *     .setContentType&#40;&quot;text&#47;html&quot;&#41;
     *     .setContentEncoding&#40;&quot;gzip&quot;&#41;
     *     .setContentLanguage&#40;&quot;en&quot;&#41;
     *     .setCacheControl&#40;&quot;no-transform&quot;&#41;
     *     .setContentDisposition&#40;&quot;attachment&quot;&#41;;
     * FileSmbProperties smbProperties = new FileSmbProperties&#40;&#41;
     *     .setNtfsFileAttributes&#40;EnumSet.of&#40;NtfsFileAttributes.READ_ONLY&#41;&#41;
     *     .setFileCreationTime&#40;OffsetDateTime.now&#40;&#41;&#41;
     *     .setFileLastWriteTime&#40;OffsetDateTime.now&#40;&#41;&#41;
     *     .setFilePermissionKey&#40;&quot;filePermissionKey&quot;&#41;;
     * String filePermission = &quot;filePermission&quot;;
     * &#47;&#47; NOTE: filePermission and filePermissionKey should never be both set
     * shareFileAsyncClient.createWithResponse&#40;1024, httpHeaders, smbProperties, filePermission,
     *     Collections.singletonMap&#40;&quot;directory&quot;, &quot;metadata&quot;&#41;&#41;
     *     .subscribe&#40;response -&gt; System.out.printf&#40;&quot;Creating the file completed with status code %d&quot;,
     *         response.getStatusCode&#40;&#41;&#41;&#41;;
     * </pre>
     * <!-- end com.azure.storage.file.share.ShareFileAsyncClient.createWithResponse#long-ShareFileHttpHeaders-FileSmbProperties-String-Map -->
     *
     * <p>For more information, see the
     * <a href="https://docs.microsoft.com/rest/api/storageservices/create-file">Azure Docs</a>.</p>
     *
     * @param maxSize The maximum size in bytes for the file.
     * @param httpHeaders The user settable file http headers.
     * @param smbProperties The user settable file smb properties.
     * @param filePermission The file permission of the file.
     * @param metadata Optional name-value pairs associated with the file as metadata.
     * @return A response containing the {@link ShareFileInfo file info} and the status of creating the file.
     * @throws ShareStorageException If the directory has already existed, the parent directory does not exist or
     * directory is an invalid resource name.
     */
    @ServiceMethod(returns = ReturnType.SINGLE)
    public Mono<Response<ShareFileInfo>> createWithResponse(long maxSize, ShareFileHttpHeaders httpHeaders,
        FileSmbProperties smbProperties, String filePermission, Map<String, String> metadata) {
        return createWithResponse(maxSize, httpHeaders, smbProperties, filePermission, metadata, null);
    }

    /**
     * Creates a file in the storage account and returns a response of ShareFileInfo to interact with it.
     *
     * <p><strong>Code Samples</strong></p>
     *
     * <p>Create the file with length of 1024 bytes, some headers, file smb properties and metadata.</p>
     *
     * <!-- src_embed com.azure.storage.file.share.ShareFileAsyncClient.createWithResponse#long-ShareFileHttpHeaders-FileSmbProperties-String-Map-ShareRequestConditions -->
     * <pre>
     * ShareFileHttpHeaders httpHeaders = new ShareFileHttpHeaders&#40;&#41;
     *     .setContentType&#40;&quot;text&#47;html&quot;&#41;
     *     .setContentEncoding&#40;&quot;gzip&quot;&#41;
     *     .setContentLanguage&#40;&quot;en&quot;&#41;
     *     .setCacheControl&#40;&quot;no-transform&quot;&#41;
     *     .setContentDisposition&#40;&quot;attachment&quot;&#41;;
     * FileSmbProperties smbProperties = new FileSmbProperties&#40;&#41;
     *     .setNtfsFileAttributes&#40;EnumSet.of&#40;NtfsFileAttributes.READ_ONLY&#41;&#41;
     *     .setFileCreationTime&#40;OffsetDateTime.now&#40;&#41;&#41;
     *     .setFileLastWriteTime&#40;OffsetDateTime.now&#40;&#41;&#41;
     *     .setFilePermissionKey&#40;&quot;filePermissionKey&quot;&#41;;
     * String filePermission = &quot;filePermission&quot;;
     * &#47;&#47; NOTE: filePermission and filePermissionKey should never be both set
     *
     * ShareRequestConditions requestConditions = new ShareRequestConditions&#40;&#41;.setLeaseId&#40;leaseId&#41;;
     *
     * shareFileAsyncClient.createWithResponse&#40;1024, httpHeaders, smbProperties, filePermission,
     *     Collections.singletonMap&#40;&quot;directory&quot;, &quot;metadata&quot;&#41;, requestConditions&#41;
     *     .subscribe&#40;response -&gt; System.out.printf&#40;&quot;Creating the file completed with status code %d&quot;,
     *         response.getStatusCode&#40;&#41;&#41;&#41;;
     * </pre>
     * <!-- end com.azure.storage.file.share.ShareFileAsyncClient.createWithResponse#long-ShareFileHttpHeaders-FileSmbProperties-String-Map-ShareRequestConditions -->
     *
     * <p>For more information, see the
     * <a href="https://docs.microsoft.com/rest/api/storageservices/create-file">Azure Docs</a>.</p>
     *
     * @param maxSize The maximum size in bytes for the file.
     * @param httpHeaders The user settable file http headers.
     * @param smbProperties The user settable file smb properties.
     * @param filePermission The file permission of the file.
     * @param metadata Optional name-value pairs associated with the file as metadata.
     * @param requestConditions {@link ShareRequestConditions}
     * @return A response containing the {@link ShareFileInfo file info} and the status of creating the file.
     * @throws ShareStorageException If the directory has already existed, the parent directory does not exist or
     * directory is an invalid resource name.
     */
    @ServiceMethod(returns = ReturnType.SINGLE)
    public Mono<Response<ShareFileInfo>> createWithResponse(long maxSize, ShareFileHttpHeaders httpHeaders,
        FileSmbProperties smbProperties, String filePermission, Map<String, String> metadata,
        ShareRequestConditions requestConditions) {
        try {
            return withContext(context -> createWithResponse(maxSize, httpHeaders, smbProperties, filePermission, null,
                null, metadata, requestConditions, context));
        } catch (RuntimeException ex) {
            return monoError(LOGGER, ex);
        }
    }

    /**
     * Creates a file in the storage account and returns a response of ShareFileInfo to interact with it.
     *
     * <p><strong>Code Samples</strong></p>
     *
     * <p>Create the file with length of 1024 bytes, some headers, file smb properties and metadata.</p>
     *
     * <!-- src_embed com.azure.storage.file.share.ShareFileAsyncClient.createWithResponse#ShareFileCreateOptions -->
     * <pre>
     * ShareFileCreateOptions options = new ShareFileCreateOptions&#40;1024&#41;;
     *
     * options.setShareFileHttpHeaders&#40;new ShareFileHttpHeaders&#40;&#41;
     *     .setContentType&#40;&quot;text&#47;html&quot;&#41;
     *     .setContentEncoding&#40;&quot;gzip&quot;&#41;
     *     .setContentLanguage&#40;&quot;en&quot;&#41;
     *     .setCacheControl&#40;&quot;no-transform&quot;&#41;
     *     .setContentDisposition&#40;&quot;attachment&quot;&#41;&#41;;
     * options.setSmbProperties&#40;new FileSmbProperties&#40;&#41;
     *     .setNtfsFileAttributes&#40;EnumSet.of&#40;NtfsFileAttributes.READ_ONLY&#41;&#41;
     *     .setFileCreationTime&#40;OffsetDateTime.now&#40;&#41;&#41;
     *     .setFileLastWriteTime&#40;OffsetDateTime.now&#40;&#41;&#41;
     *     .setFilePermissionKey&#40;&quot;filePermissionKey&quot;&#41;&#41;;
     * options.setFilePermission&#40;&quot;filePermission&quot;&#41;;
     * options.setFilePermissionFormat&#40;FilePermissionFormat.BINARY&#41;;
     * options.setRequestConditions&#40;new ShareRequestConditions&#40;&#41;.setLeaseId&#40;leaseId&#41;&#41;;
     * options.setMetadata&#40;Collections.singletonMap&#40;&quot;directory&quot;, &quot;metadata&quot;&#41;&#41;;
     *
     * shareFileAsyncClient.createWithResponse&#40;options&#41;
     *     .subscribe&#40;response -&gt; System.out.printf&#40;&quot;Creating the file completed with status code %d&quot;,
     *         response.getStatusCode&#40;&#41;&#41;&#41;;
     * </pre>
     * <!-- end com.azure.storage.file.share.ShareFileAsyncClient.createWithResponse#ShareFileCreateOptions -->
     *
     * <p>For more information, see the
     * <a href="https://docs.microsoft.com/rest/api/storageservices/create-file">Azure Docs</a>.</p>
     *
     * @param options {@link ShareFileCreateOptions}
     * @return A response containing the {@link ShareFileInfo file info} and the status of creating the file.
     * @throws ShareStorageException If the directory has already existed, the parent directory does not exist or
     * directory is an invalid resource name.
     */
    @ServiceMethod(returns = ReturnType.SINGLE)
    public Mono<Response<ShareFileInfo>> createWithResponse(ShareFileCreateOptions options) {
        try {
            StorageImplUtils.assertNotNull("options", options);
            return withContext(context -> createWithResponse(options.getSize(), options.getShareFileHttpHeaders(),
                options.getSmbProperties(), options.getFilePermission(), options.getFilePermissionFormat(),
                options.getPosixProperties(), options.getMetadata(), options.getRequestConditions(), context));
        } catch (RuntimeException ex) {
            return monoError(LOGGER, ex);
        }
    }

    Mono<Response<ShareFileInfo>> createWithResponse(long maxSize, ShareFileHttpHeaders httpHeaders,
        FileSmbProperties smbProperties, String filePermission, FilePermissionFormat filePermissionFormat,
        FilePosixProperties fileposixProperties, Map<String, String> metadata, ShareRequestConditions requestConditions,
        Context context) {
        context = context == null ? Context.NONE : context;
        requestConditions = requestConditions == null ? new ShareRequestConditions() : requestConditions;
        smbProperties = smbProperties == null ? new FileSmbProperties() : smbProperties;
        fileposixProperties = fileposixProperties == null ? new FilePosixProperties() : fileposixProperties;

        // Checks that file permission and file permission key are valid
        ModelHelper.validateFilePermissionAndKey(filePermission, smbProperties.getFilePermissionKey());

        return azureFileStorageClient.getFiles()
            .createWithResponseAsync(shareName, filePath, maxSize, null, metadata, filePermission, filePermissionFormat,
                smbProperties.getFilePermissionKey(), smbProperties.getNtfsFileAttributesString(),
                smbProperties.getFileCreationTimeString(), smbProperties.getFileLastWriteTimeString(),
                smbProperties.getFileChangeTimeString(), requestConditions.getLeaseId(), fileposixProperties.getOwner(),
                fileposixProperties.getGroup(), fileposixProperties.getFileMode(), fileposixProperties.getFileType(),
                httpHeaders, context)
            .map(ModelHelper::createFileInfoResponse);
    }

    /**
     * Copies a blob or file to a destination file within the storage account.
     *
     * <p><strong>Code Samples</strong></p>
     *
     * <p>Copy file from source url to the {@code resourcePath} </p>
     *
     * <!-- src_embed com.azure.storage.file.share.ShareFileAsyncClient.beginCopy#string-map-duration -->
     * <pre>
     * PollerFlux&lt;ShareFileCopyInfo, Void&gt; poller = shareFileAsyncClient.beginCopy&#40;
     *     &quot;https:&#47;&#47;&#123;accountName&#125;.file.core.windows.net?&#123;SASToken&#125;&quot;,
     *     Collections.singletonMap&#40;&quot;file&quot;, &quot;metadata&quot;&#41;, Duration.ofSeconds&#40;2&#41;&#41;;
     *
     * poller.subscribe&#40;response -&gt; &#123;
     *     final ShareFileCopyInfo value = response.getValue&#40;&#41;;
     *     System.out.printf&#40;&quot;Copy source: %s. Status: %s.%n&quot;, value.getCopySourceUrl&#40;&#41;, value.getCopyStatus&#40;&#41;&#41;;
     * &#125;, error -&gt; System.err.println&#40;&quot;Error: &quot; + error&#41;,
     *     &#40;&#41; -&gt; System.out.println&#40;&quot;Complete copying the file.&quot;&#41;&#41;;
     * </pre>
     * <!-- end com.azure.storage.file.share.ShareFileAsyncClient.beginCopy#string-map-duration -->
     *
     * <p>For more information, see the
     * <a href="https://docs.microsoft.com/rest/api/storageservices/copy-file">Azure Docs</a>.</p>
     *
     * @param sourceUrl Specifies the URL of the source file or blob, up to 2 KB in length.
     * @param metadata Optional name-value pairs associated with the file as metadata. Metadata names must adhere to the
     * naming rules.
     * @param pollInterval Duration between each poll for the copy status. If none is specified, a default of one second
     * is used.
     * @return A {@link PollerFlux} that polls the file copy operation until it has completed or has been cancelled.
     * @see <a href="https://docs.microsoft.com/dotnet/csharp/language-reference/">C# identifiers</a>
     */
    public PollerFlux<ShareFileCopyInfo, Void> beginCopy(String sourceUrl, Map<String, String> metadata,
        Duration pollInterval) {
        ShareFileCopyOptions options = new ShareFileCopyOptions().setMetadata(metadata);
        return beginCopy(sourceUrl, options, pollInterval);
    }

    /**
     * Copies a blob or file to a destination file within the storage account.
     *
     * <p><strong>Code Samples</strong></p>
     *
     * <p>Copy file from source url to the {@code resourcePath} </p>
     *
     * <!-- src_embed com.azure.storage.file.share.ShareFileAsyncClient.beginCopy#string-filesmbproperties-string-permissioncopymodetype-boolean-boolean-map-duration-ShareRequestConditions -->
     * <pre>
     * FileSmbProperties smbProperties = new FileSmbProperties&#40;&#41;
     *     .setNtfsFileAttributes&#40;EnumSet.of&#40;NtfsFileAttributes.READ_ONLY&#41;&#41;
     *     .setFileCreationTime&#40;OffsetDateTime.now&#40;&#41;&#41;
     *     .setFileLastWriteTime&#40;OffsetDateTime.now&#40;&#41;&#41;
     *     .setFilePermissionKey&#40;&quot;filePermissionKey&quot;&#41;;
     * String filePermission = &quot;filePermission&quot;;
     * &#47;&#47; NOTE: filePermission and filePermissionKey should never be both set
     * boolean ignoreReadOnly = false; &#47;&#47; Default value
     * boolean setArchiveAttribute = true; &#47;&#47; Default value
     * ShareRequestConditions requestConditions = new ShareRequestConditions&#40;&#41;.setLeaseId&#40;leaseId&#41;;
     *
     * PollerFlux&lt;ShareFileCopyInfo, Void&gt; poller = shareFileAsyncClient.beginCopy&#40;
     *     &quot;https:&#47;&#47;&#123;accountName&#125;.file.core.windows.net?&#123;SASToken&#125;&quot;,
     *     smbProperties, filePermission, PermissionCopyModeType.SOURCE, ignoreReadOnly, setArchiveAttribute,
     *     Collections.singletonMap&#40;&quot;file&quot;, &quot;metadata&quot;&#41;, Duration.ofSeconds&#40;2&#41;, requestConditions&#41;;
     *
     * poller.subscribe&#40;response -&gt; &#123;
     *     final ShareFileCopyInfo value = response.getValue&#40;&#41;;
     *     System.out.printf&#40;&quot;Copy source: %s. Status: %s.%n&quot;, value.getCopySourceUrl&#40;&#41;, value.getCopyStatus&#40;&#41;&#41;;
     * &#125;, error -&gt; System.err.println&#40;&quot;Error: &quot; + error&#41;, &#40;&#41; -&gt; System.out.println&#40;&quot;Complete copying the file.&quot;&#41;&#41;;
     * </pre>
     * <!-- end com.azure.storage.file.share.ShareFileAsyncClient.beginCopy#string-filesmbproperties-string-permissioncopymodetype-boolean-boolean-map-duration-ShareRequestConditions -->
     *
     * <p>For more information, see the
     * <a href="https://docs.microsoft.com/rest/api/storageservices/copy-file">Azure Docs</a>.</p>
     *
     * @param sourceUrl Specifies the URL of the source file or blob, up to 2 KB in length.
     * @param smbProperties The user settable file smb properties.
     * @param filePermission The file permission of the file.
     * @param filePermissionCopyMode Mode of file permission acquisition.
     * @param ignoreReadOnly Whether to copy despite target being read only. (default is false)
     * @param setArchiveAttribute Whether the archive attribute is to be set on the target. (default is true)
     * @param metadata Optional name-value pairs associated with the file as metadata. Metadata names must adhere to the
     * naming rules.
     * @param pollInterval Duration between each poll for the copy status. If none is specified, a default of one second
     * is used.
     * @param destinationRequestConditions {@link ShareRequestConditions}
     * @return A {@link PollerFlux} that polls the file copy operation until it has completed or has been cancelled.
     * @see <a href="https://docs.microsoft.com/dotnet/csharp/language-reference/">C# identifiers</a>
     */
    public PollerFlux<ShareFileCopyInfo, Void> beginCopy(String sourceUrl, FileSmbProperties smbProperties,
        String filePermission, PermissionCopyModeType filePermissionCopyMode, Boolean ignoreReadOnly,
        Boolean setArchiveAttribute, Map<String, String> metadata, Duration pollInterval,
        ShareRequestConditions destinationRequestConditions) {
        ShareFileCopyOptions options = new ShareFileCopyOptions().setSmbProperties(smbProperties)
            .setFilePermission(filePermission)
            .setPermissionCopyModeType(filePermissionCopyMode)
            .setIgnoreReadOnly(ignoreReadOnly)
            .setArchiveAttribute(setArchiveAttribute)
            .setMetadata(metadata)
            .setDestinationRequestConditions(destinationRequestConditions);

        return beginCopy(sourceUrl, options, pollInterval);
    }

    /**
     * Copies a blob or file to a destination file within the storage account.
     *
     * <p><strong>Code Samples</strong></p>
     *
     * <p>Copy file from source url to the {@code resourcePath} </p>
     *
     * <!-- src_embed com.azure.storage.file.share.ShareFileAsyncClient.beginCopy#String-Duration-ShareFileCopyOptions -->
     * <pre>
     * FileSmbProperties smbProperties = new FileSmbProperties&#40;&#41;
     *     .setNtfsFileAttributes&#40;EnumSet.of&#40;NtfsFileAttributes.READ_ONLY&#41;&#41;
     *     .setFileCreationTime&#40;OffsetDateTime.now&#40;&#41;&#41;
     *     .setFileLastWriteTime&#40;OffsetDateTime.now&#40;&#41;&#41;
     *     .setFilePermissionKey&#40;&quot;filePermissionKey&quot;&#41;;
     * String filePermission = &quot;filePermission&quot;;
     * &#47;&#47; NOTE: filePermission and filePermissionKey should never be both set
     * boolean ignoreReadOnly = false; &#47;&#47; Default value
     * boolean setArchiveAttribute = true; &#47;&#47; Default value
     * ShareRequestConditions requestConditions = new ShareRequestConditions&#40;&#41;.setLeaseId&#40;leaseId&#41;;
     * CopyableFileSmbPropertiesList list = new CopyableFileSmbPropertiesList&#40;&#41;.setCreatedOn&#40;true&#41;.setLastWrittenOn&#40;true&#41;;
     * &#47;&#47; NOTE: FileSmbProperties and CopyableFileSmbPropertiesList should never be both set
     *
     * ShareFileCopyOptions options = new ShareFileCopyOptions&#40;&#41;
     *     .setSmbProperties&#40;smbProperties&#41;
     *     .setFilePermission&#40;filePermission&#41;
     *     .setIgnoreReadOnly&#40;ignoreReadOnly&#41;
     *     .setArchiveAttribute&#40;setArchiveAttribute&#41;
     *     .setDestinationRequestConditions&#40;requestConditions&#41;
     *     .setSmbPropertiesToCopy&#40;list&#41;
     *     .setPermissionCopyModeType&#40;PermissionCopyModeType.SOURCE&#41;
     *     .setMetadata&#40;Collections.singletonMap&#40;&quot;file&quot;, &quot;metadata&quot;&#41;&#41;
     *     .setFilePermissionFormat&#40;FilePermissionFormat.BINARY&#41;;
     *
     * PollerFlux&lt;ShareFileCopyInfo, Void&gt; poller = shareFileAsyncClient.beginCopy&#40;
     *     &quot;https:&#47;&#47;&#123;accountName&#125;.file.core.windows.net?&#123;SASToken&#125;&quot;, options, Duration.ofSeconds&#40;2&#41;&#41;;
     *
     * poller.subscribe&#40;response -&gt; &#123;
     *     final ShareFileCopyInfo value = response.getValue&#40;&#41;;
     *     System.out.printf&#40;&quot;Copy source: %s. Status: %s.%n&quot;, value.getCopySourceUrl&#40;&#41;, value.getCopyStatus&#40;&#41;&#41;;
     * &#125;, error -&gt; System.err.println&#40;&quot;Error: &quot; + error&#41;, &#40;&#41; -&gt; System.out.println&#40;&quot;Complete copying the file.&quot;&#41;&#41;;
     * </pre>
     * <!-- end com.azure.storage.file.share.ShareFileAsyncClient.beginCopy#String-Duration-ShareFileCopyOptions -->
     *
     * <p>For more information, see the
     * <a href="https://docs.microsoft.com/rest/api/storageservices/copy-file">Azure Docs</a>.</p>
     *
     * @param sourceUrl Specifies the URL of the source file or blob, up to 2 KB in length.
     * @param pollInterval Duration between each poll for the copy status. If none is specified, a default of one second
     * is used.
     * @param options {@link ShareFileCopyOptions}
     * @return A {@link PollerFlux} that polls the file copy operation until it has completed or has been cancelled.
     * @see <a href="https://docs.microsoft.com/dotnet/csharp/language-reference/">C# identifiers</a>
     */
    public PollerFlux<ShareFileCopyInfo, Void> beginCopy(String sourceUrl, ShareFileCopyOptions options,
        Duration pollInterval) {

        final ShareRequestConditions finalRequestConditions = options.getDestinationRequestConditions() == null
            ? new ShareRequestConditions()
            : options.getDestinationRequestConditions();
        final AtomicReference<String> copyId = new AtomicReference<>();
        final Duration interval = pollInterval == null ? Duration.ofSeconds(1) : pollInterval;

        FileSmbProperties tempSmbProperties
            = options.getSmbProperties() == null ? new FileSmbProperties() : options.getSmbProperties();

        String filePermissionKey = tempSmbProperties.getFilePermissionKey();

        if (options.getFilePermission() == null
            || options.getPermissionCopyModeType() == PermissionCopyModeType.SOURCE) {
            if ((options.getFilePermission() != null || filePermissionKey != null)
                && options.getPermissionCopyModeType() != PermissionCopyModeType.OVERRIDE) {
                return PollerFlux.error(LOGGER.logExceptionAsError(new IllegalArgumentException(
                    "File permission and file permission key can not be set when PermissionCopyModeType is source or "
                        + "null")));
            }
        } else if (options.getPermissionCopyModeType() == PermissionCopyModeType.OVERRIDE) {
            // Checks that file permission and file permission key are valid
            try {
                ModelHelper.validateFilePermissionAndKey(options.getFilePermission(),
                    tempSmbProperties.getFilePermissionKey());
            } catch (RuntimeException ex) {
                return PollerFlux.error(LOGGER.logExceptionAsError(ex));
            }
        }

        // check if only copy flag or smb properties are set (not both)
        CopyableFileSmbPropertiesList list = options.getSmbPropertiesToCopy() == null
            ? new CopyableFileSmbPropertiesList()
            : options.getSmbPropertiesToCopy();
        if (list.isFileAttributes() && tempSmbProperties.getNtfsFileAttributes() != null) {
            throw LOGGER.logExceptionAsError(new IllegalArgumentException(
                "Both CopyableFileSmbPropertiesList.isSetFileAttributes and smbProperties.ntfsFileAttributes cannot be set."));
        }
        if (list.isCreatedOn() && tempSmbProperties.getFileCreationTime() != null) {
            throw LOGGER.logExceptionAsError(new IllegalArgumentException(
                "Both CopyableFileSmbPropertiesList.isSetCreatedOn and smbProperties.fileCreationTime cannot be set."));
        }
        if (list.isLastWrittenOn() && tempSmbProperties.getFileLastWriteTime() != null) {
            throw LOGGER.logExceptionAsError(new IllegalArgumentException(
                "Both CopyableFileSmbPropertiesList.isSetLastWrittenOn and smbProperties.fileLastWriteTime cannot be set."));
        }
        if (list.isChangedOn() && tempSmbProperties.getFileChangeTime() != null) {
            throw LOGGER.logExceptionAsError(new IllegalArgumentException(
                "Both CopyableFileSmbPropertiesList.isSetChangedOn and smbProperties.fileChangeTime cannot be set."));
        }

        String fileAttributes
            = list.isFileAttributes() ? null : NtfsFileAttributes.toString(tempSmbProperties.getNtfsFileAttributes());
        String fileCreationTime
            = list.isCreatedOn() ? null : FileSmbProperties.parseFileSMBDate(tempSmbProperties.getFileCreationTime());
        String fileLastWriteTime = list.isLastWrittenOn()
            ? null
            : FileSmbProperties.parseFileSMBDate(tempSmbProperties.getFileLastWriteTime());
        String fileChangedOnTime
            = list.isChangedOn() ? null : FileSmbProperties.parseFileSMBDate(tempSmbProperties.getFileChangeTime());

        final CopyFileSmbInfo copyFileSmbInfo
            = new CopyFileSmbInfo().setFilePermissionCopyMode(options.getPermissionCopyModeType())
                .setFileAttributes(fileAttributes)
                .setFileCreationTime(fileCreationTime)
                .setFileLastWriteTime(fileLastWriteTime)
                .setFileChangeTime(fileChangedOnTime)
                .setIgnoreReadOnly(options.isIgnoreReadOnly())
                .setSetArchiveAttribute(options.isArchiveAttributeSet());

        final String copySource = Utility.encodeUrlPath(sourceUrl);

        FilePosixProperties fileposixProperties
            = options.getPosixProperties() == null ? new FilePosixProperties() : options.getPosixProperties();

        return new PollerFlux<>(interval, (pollingContext) -> {
            try {
                return withContext(context -> azureFileStorageClient.getFiles()
                    .startCopyWithResponseAsync(shareName, filePath, copySource, null, options.getMetadata(),
                        options.getFilePermission(), options.getFilePermissionFormat(),
                        tempSmbProperties.getFilePermissionKey(), finalRequestConditions.getLeaseId(),
                        fileposixProperties.getOwner(), fileposixProperties.getGroup(),
                        fileposixProperties.getFileMode(), options.getModeCopyMode(), options.getOwnerCopyMode(),
                        copyFileSmbInfo, context)).map(response -> {
                            final FilesStartCopyHeaders headers = response.getDeserializedHeaders();
                            copyId.set(headers.getXMsCopyId());

                            return new ShareFileCopyInfo(sourceUrl, headers.getXMsCopyId(), headers.getXMsCopyStatus(),
                                headers.getETag(), headers.getLastModified(),
                                response.getHeaders().getValue("x-ms-error-code"));
                        });
            } catch (RuntimeException ex) {
                return monoError(LOGGER, ex);
            }
        }, (pollingContext) -> {
            try {
                return onPoll(pollingContext.getLatestResponse(), finalRequestConditions);
            } catch (RuntimeException ex) {
                return monoError(LOGGER, ex);
            }
        }, (pollingContext, firstResponse) -> {
            if (firstResponse == null || firstResponse.getValue() == null) {
                return Mono.error(LOGGER.logExceptionAsError(
                    new IllegalArgumentException("Cannot cancel a poll response that never started.")));
            }
            final String copyIdentifier = firstResponse.getValue().getCopyId();
            if (!CoreUtils.isNullOrEmpty(copyIdentifier)) {
                LOGGER.info("Cancelling copy operation for copy id: {}", copyIdentifier);
                return abortCopyWithResponse(copyIdentifier, finalRequestConditions)
                    .thenReturn(firstResponse.getValue());
            }
            return Mono.empty();
        }, (pollingContext) -> Mono.empty());
    }

    private Mono<PollResponse<ShareFileCopyInfo>> onPoll(PollResponse<ShareFileCopyInfo> pollResponse,
        ShareRequestConditions requestConditions) {
        if (pollResponse.getStatus() == LongRunningOperationStatus.SUCCESSFULLY_COMPLETED
            || pollResponse.getStatus() == LongRunningOperationStatus.FAILED) {
            return Mono.just(pollResponse);
        }

        final ShareFileCopyInfo lastInfo = pollResponse.getValue();
        if (lastInfo == null) {
            LOGGER.warning("ShareFileCopyInfo does not exist. Activation operation failed.");
            return Mono
                .just(new PollResponse<>(LongRunningOperationStatus.fromString("COPY_START_FAILED", true), null));
        }

        return getPropertiesWithResponse(requestConditions).map(response -> {
            ShareFileProperties value = response.getValue();
            final CopyStatusType status = value.getCopyStatus();
            final ShareFileCopyInfo result = new ShareFileCopyInfo(value.getCopySource(), value.getCopyId(), status,
                value.getETag(), value.getCopyCompletionTime(), value.getCopyStatusDescription());

            LongRunningOperationStatus operationStatus = ModelHelper.mapStatusToLongRunningOperationStatus(status);

            return new PollResponse<>(operationStatus, result);
        }).onErrorReturn(new PollResponse<>(LongRunningOperationStatus.fromString("POLLING_FAILED", true), lastInfo));
    }

    /**
     * Aborts a pending Copy File operation, and leaves a destination file with zero length and full metadata.
     *
     * <p><strong>Code Samples</strong></p>
     *
     * <p>Abort copy file from copy id("someCopyId") </p>
     *
     * <!-- src_embed com.azure.storage.file.share.ShareFileAsyncClient.abortCopy#string -->
     * <pre>
     * shareFileAsyncClient.abortCopy&#40;&quot;someCopyId&quot;&#41;
     *     .doOnSuccess&#40;response -&gt; System.out.println&#40;&quot;Abort copying the file completed.&quot;&#41;&#41;;
     * </pre>
     * <!-- end com.azure.storage.file.share.ShareFileAsyncClient.abortCopy#string -->
     *
     * <p>For more information, see the
     * <a href="https://docs.microsoft.com/rest/api/storageservices/abort-copy-file">Azure Docs</a>.</p>
     *
     * @param copyId Specifies the copy id which has copying pending status associate with it.
     * @return An empty response.
     */
    @ServiceMethod(returns = ReturnType.SINGLE)
    public Mono<Void> abortCopy(String copyId) {
        return abortCopyWithResponse(copyId).flatMap(FluxUtil::toMono);
    }

    /**
     * Aborts a pending Copy File operation, and leaves a destination file with zero length and full metadata.
     *
     * <p><strong>Code Samples</strong></p>
     *
     * <p>Abort copy file from copy id("someCopyId") </p>
     *
     * <!-- src_embed com.azure.storage.file.share.ShareFileAsyncClient.abortCopyWithResponse#string -->
     * <pre>
     * shareFileAsyncClient.abortCopyWithResponse&#40;&quot;someCopyId&quot;&#41;
     *     .subscribe&#40;response -&gt; System.out.printf&#40;&quot;Abort copying the file completed with status code %d&quot;,
     *         response.getStatusCode&#40;&#41;&#41;&#41;;
     * </pre>
     * <!-- end com.azure.storage.file.share.ShareFileAsyncClient.abortCopyWithResponse#string -->
     *
     * <p>For more information, see the
     * <a href="https://docs.microsoft.com/rest/api/storageservices/abort-copy-file">Azure Docs</a>.</p>
     *
     * @param copyId Specifies the copy id which has copying pending status associate with it.
     * @return A response containing the status of aborting copy the file.
     */
    @ServiceMethod(returns = ReturnType.SINGLE)
    public Mono<Response<Void>> abortCopyWithResponse(String copyId) {
        return this.abortCopyWithResponse(copyId, null);
    }

    /**
     * Aborts a pending Copy File operation, and leaves a destination file with zero length and full metadata.
     *
     * <p><strong>Code Samples</strong></p>
     *
     * <p>Abort copy file from copy id("someCopyId") </p>
     *
     * <!-- src_embed com.azure.storage.file.share.ShareFileAsyncClient.abortCopyWithResponse#string-ShareRequestConditions -->
     * <pre>
     * ShareRequestConditions requestConditions = new ShareRequestConditions&#40;&#41;.setLeaseId&#40;leaseId&#41;;
     * shareFileAsyncClient.abortCopyWithResponse&#40;&quot;someCopyId&quot;, requestConditions&#41;
     *     .subscribe&#40;response -&gt; System.out.printf&#40;&quot;Abort copying the file completed with status code %d&quot;,
     *         response.getStatusCode&#40;&#41;&#41;&#41;;
     * </pre>
     * <!-- end com.azure.storage.file.share.ShareFileAsyncClient.abortCopyWithResponse#string-ShareRequestConditions -->
     *
     * <p>For more information, see the
     * <a href="https://docs.microsoft.com/rest/api/storageservices/abort-copy-file">Azure Docs</a>.</p>
     *
     * @param copyId Specifies the copy id which has copying pending status associate with it.
     * @param requestConditions {@link ShareRequestConditions}
     * @return A response containing the status of aborting copy the file.
     */
    @ServiceMethod(returns = ReturnType.SINGLE)
    public Mono<Response<Void>> abortCopyWithResponse(String copyId, ShareRequestConditions requestConditions) {
        try {
            return withContext(context -> abortCopyWithResponse(copyId, requestConditions, context));
        } catch (RuntimeException ex) {
            return monoError(LOGGER, ex);
        }
    }

    Mono<Response<Void>> abortCopyWithResponse(String copyId, ShareRequestConditions requestConditions,
        Context context) {
        requestConditions = requestConditions == null ? new ShareRequestConditions() : requestConditions;
        return azureFileStorageClient.getFiles()
            .abortCopyNoCustomHeadersWithResponseAsync(shareName, filePath, copyId, null,
                requestConditions.getLeaseId(), context);
    }

    /**
     * Downloads a file from the system, including its metadata and properties into a file specified by the path.
     *
     * <p>The file will be created and must not exist, if the file already exists a {@link FileAlreadyExistsException}
     * will be thrown.</p>
     *
     * <p><strong>Code Samples</strong></p>
     *
     * <p>Download the file to current folder. </p>
     *
     * <!-- src_embed com.azure.storage.file.share.ShareFileAsyncClient.downloadToFile#string -->
     * <pre>
     * shareFileAsyncClient.downloadToFile&#40;&quot;somelocalfilepath&quot;&#41;.subscribe&#40;
     *     response -&gt; &#123;
     *         if &#40;Files.exists&#40;Paths.get&#40;&quot;somelocalfilepath&quot;&#41;&#41;&#41; &#123;
     *             System.out.println&#40;&quot;Successfully downloaded the file.&quot;&#41;;
     *         &#125;
     *     &#125;,
     *     error -&gt; System.err.print&#40;error.toString&#40;&#41;&#41;,
     *     &#40;&#41; -&gt; System.out.println&#40;&quot;Complete downloading the file!&quot;&#41;
     * &#41;;
     * </pre>
     * <!-- end com.azure.storage.file.share.ShareFileAsyncClient.downloadToFile#string -->
     *
     * <p>For more information, see the
     * <a href="https://docs.microsoft.com/rest/api/storageservices/get-file">Azure Docs</a>.</p>
     *
     * @param downloadFilePath The path where store the downloaded file
     * @return An empty response.
     */
    @ServiceMethod(returns = ReturnType.SINGLE)
    public Mono<ShareFileProperties> downloadToFile(String downloadFilePath) {
        return downloadToFileWithResponse(downloadFilePath, null).flatMap(FluxUtil::toMono);
    }

    /**
     * Downloads a file from the system, including its metadata and properties into a file specified by the path.
     *
     * <p>The file will be created and must not exist, if the file already exists a {@link FileAlreadyExistsException}
     * will be thrown.</p>
     *
     * <p><strong>Code Samples</strong></p>
     *
     * <p>Download the file from 1024 to 2048 bytes to current folder. </p>
     *
     * <!-- src_embed com.azure.storage.file.share.ShareFileAsyncClient.downloadToFileWithResponse#string-ShareFileRange -->
     * <pre>
     * shareFileAsyncClient.downloadToFileWithResponse&#40;&quot;somelocalfilepath&quot;, new ShareFileRange&#40;1024, 2047L&#41;&#41;
     *     .subscribe&#40;
     *         response -&gt; &#123;
     *             if &#40;Files.exists&#40;Paths.get&#40;&quot;somelocalfilepath&quot;&#41;&#41;&#41; &#123;
     *                 System.out.println&#40;&quot;Successfully downloaded the file with status code &quot;
     *                     + response.getStatusCode&#40;&#41;&#41;;
     *             &#125;
     *         &#125;,
     *         error -&gt; System.err.print&#40;error.toString&#40;&#41;&#41;,
     *         &#40;&#41; -&gt; System.out.println&#40;&quot;Complete downloading the file!&quot;&#41;
     *     &#41;;
     * </pre>
     * <!-- end com.azure.storage.file.share.ShareFileAsyncClient.downloadToFileWithResponse#string-ShareFileRange -->
     *
     * <p>For more information, see the
     * <a href="https://docs.microsoft.com/rest/api/storageservices/get-file">Azure Docs</a>.</p>
     *
     * @param downloadFilePath The path where store the downloaded file
     * @param range Optional byte range which returns file data only from the specified range.
     * @return An empty response.
     */
    @ServiceMethod(returns = ReturnType.SINGLE)
    public Mono<Response<ShareFileProperties>> downloadToFileWithResponse(String downloadFilePath,
        ShareFileRange range) {
        return this.downloadToFileWithResponse(downloadFilePath, range, null);
    }

    /**
     * Downloads a file from the system, including its metadata and properties into a file specified by the path.
     *
     * <p>The file will be created and must not exist, if the file already exists a {@link FileAlreadyExistsException}
     * will be thrown.</p>
     *
     * <p><strong>Code Samples</strong></p>
     *
     * <p>Download the file from 1024 to 2048 bytes to current folder. </p>
     *
     * <!-- src_embed com.azure.storage.file.share.ShareFileAsyncClient.downloadToFileWithResponse#string-ShareFileRange-ShareRequestConditions -->
     * <pre>
     * ShareRequestConditions requestConditions = new ShareRequestConditions&#40;&#41;.setLeaseId&#40;leaseId&#41;;
     * shareFileAsyncClient.downloadToFileWithResponse&#40;&quot;somelocalfilepath&quot;, new ShareFileRange&#40;1024, 2047L&#41;,
     *     requestConditions&#41;
     *     .subscribe&#40;
     *         response -&gt; &#123;
     *             if &#40;Files.exists&#40;Paths.get&#40;&quot;somelocalfilepath&quot;&#41;&#41;&#41; &#123;
     *                 System.out.println&#40;&quot;Successfully downloaded the file with status code &quot;
     *                     + response.getStatusCode&#40;&#41;&#41;;
     *             &#125;
     *         &#125;,
     *         error -&gt; System.err.print&#40;error.toString&#40;&#41;&#41;,
     *         &#40;&#41; -&gt; System.out.println&#40;&quot;Complete downloading the file!&quot;&#41;
     *     &#41;;
     * </pre>
     * <!-- end com.azure.storage.file.share.ShareFileAsyncClient.downloadToFileWithResponse#string-ShareFileRange-ShareRequestConditions -->
     *
     * <p>For more information, see the
     * <a href="https://docs.microsoft.com/rest/api/storageservices/get-file">Azure Docs</a>.</p>
     *
     * @param downloadFilePath The path where store the downloaded file
     * @param range Optional byte range which returns file data only from the specified range.
     * @param requestConditions {@link ShareRequestConditions}
     * @return An empty response.
     */
    @ServiceMethod(returns = ReturnType.SINGLE)
    public Mono<Response<ShareFileProperties>> downloadToFileWithResponse(String downloadFilePath, ShareFileRange range,
        ShareRequestConditions requestConditions) {
        try {
            return withContext(
                context -> downloadToFileWithResponse(downloadFilePath, range, requestConditions, context));
        } catch (RuntimeException ex) {
            return monoError(LOGGER, ex);
        }
    }

    Mono<Response<ShareFileProperties>> downloadToFileWithResponse(String downloadFilePath, ShareFileRange range,
        ShareRequestConditions requestConditions, Context context) {
        return Mono.using(() -> channelSetup(downloadFilePath, StandardOpenOption.WRITE, StandardOpenOption.CREATE_NEW),
            channel -> getPropertiesWithResponse(requestConditions, context)
                .flatMap(response -> downloadResponseInChunk(response, channel, range, requestConditions, context)),
            this::channelCleanUp);
    }

    private Mono<Response<ShareFileProperties>> downloadResponseInChunk(Response<ShareFileProperties> response,
        AsynchronousFileChannel channel, ShareFileRange range, ShareRequestConditions requestConditions,
        Context context) {
        return Mono.justOrEmpty(range)
            .switchIfEmpty(Mono.defer(() -> Mono.just(new ShareFileRange(0, response.getValue().getContentLength()))))
            .map(currentRange -> {
                List<ShareFileRange> chunks = new ArrayList<>();
                for (long pos = currentRange.getStart(); pos < currentRange.getEnd();
                    pos += ModelHelper.FILE_DEFAULT_BLOCK_SIZE) {
                    long count = ModelHelper.FILE_DEFAULT_BLOCK_SIZE;
                    if (pos + count > currentRange.getEnd()) {
                        count = currentRange.getEnd() - pos;
                    }
                    chunks.add(new ShareFileRange(pos, pos + count - 1));
                }
                return chunks;
            })
            .flatMapMany(Flux::fromIterable)
            .flatMap(chunk -> downloadWithResponse(new ShareFileDownloadOptions().setRange(chunk)
                .setRangeContentMd5Requested(false)
                .setRequestConditions(requestConditions), context)
                    .map(ShareFileDownloadAsyncResponse::getValue)
                    .flatMap(fbb -> FluxUtil.writeFile(fbb, channel,
                        chunk.getStart() - (range == null ? 0 : range.getStart()))))
            .then(Mono.just(response));
    }

    private AsynchronousFileChannel channelSetup(String filePath, OpenOption... options) {
        try {
            return AsynchronousFileChannel.open(Paths.get(filePath), options);
        } catch (IOException e) {
            throw LOGGER.logExceptionAsError(new UncheckedIOException(e));
        }
    }

    private void channelCleanUp(AsynchronousFileChannel channel) {
        try {
            channel.close();
        } catch (IOException e) {
            throw LOGGER.logExceptionAsError(Exceptions.propagate(new UncheckedIOException(e)));
        }
    }

    /**
     * Downloads a file from the system, including its metadata and properties
     *
     * <p><strong>Code Samples</strong></p>
     *
     * <p>Download the file with its metadata and properties. </p>
     *
     * <!-- src_embed com.azure.storage.file.share.ShareFileAsyncClient.download -->
     * <pre>
     * shareFileAsyncClient.download&#40;&#41;.subscribe&#40;
     *     response -&gt; &#123; &#125;,
     *     error -&gt; System.err.print&#40;error.toString&#40;&#41;&#41;,
     *     &#40;&#41; -&gt; System.out.println&#40;&quot;Complete downloading the data!&quot;&#41;
     * &#41;;
     * </pre>
     * <!-- end com.azure.storage.file.share.ShareFileAsyncClient.download -->
     *
     * <p>For more information, see the
     * <a href="https://docs.microsoft.com/rest/api/storageservices/get-file">Azure Docs</a>.</p>
     *
     * @return A reactive response containing the file data.
     */
    public Flux<ByteBuffer> download() {
        return downloadWithResponse(null).flatMapMany(ShareFileDownloadAsyncResponse::getValue);
    }

    /**
     * Downloads a file from the system, including its metadata and properties
     *
     * <p><strong>Code Samples</strong></p>
     *
     * <p>Download the file from 1024 to 2048 bytes with its metadata and properties and without the contentMD5. </p>
     *
     * <!-- src_embed com.azure.storage.file.share.ShareFileAsyncClient.downloadWithResponse#ShareFileRange-Boolean -->
     * <pre>
     * shareFileAsyncClient.downloadWithResponse&#40;new ShareFileRange&#40;1024, 2047L&#41;, false&#41;
     *     .subscribe&#40;response -&gt;
     *             System.out.printf&#40;&quot;Complete downloading the data with status code %d%n&quot;, response.getStatusCode&#40;&#41;&#41;,
     *         error -&gt; System.err.println&#40;error.getMessage&#40;&#41;&#41;
     *     &#41;;
     * </pre>
     * <!-- end com.azure.storage.file.share.ShareFileAsyncClient.downloadWithResponse#ShareFileRange-Boolean -->
     *
     * <p>For more information, see the
     * <a href="https://docs.microsoft.com/rest/api/storageservices/get-file">Azure Docs</a>.</p>
     *
     * @param range Optional byte range which returns file data only from the specified range.
     * @param rangeGetContentMD5 Optional boolean which the service returns the MD5 hash for the range when it sets to
     * true, as long as the range is less than or equal to 4 MB in size.
     * @return A reactive response containing response data and the file data.
     */
    public Mono<ShareFileDownloadAsyncResponse> downloadWithResponse(ShareFileRange range, Boolean rangeGetContentMD5) {
        return this.downloadWithResponse(range, rangeGetContentMD5, null);
    }

    /**
     * Downloads a file from the system, including its metadata and properties
     *
     * <p><strong>Code Samples</strong></p>
     *
     * <p>Download the file from 1024 to 2048 bytes with its metadata and properties and without the contentMD5. </p>
     *
     * <!-- src_embed com.azure.storage.file.share.ShareFileAsyncClient.downloadWithResponse#ShareFileRange-Boolean-ShareRequestConditions -->
     * <pre>
     * ShareRequestConditions requestConditions = new ShareRequestConditions&#40;&#41;.setLeaseId&#40;leaseId&#41;;
     * shareFileAsyncClient.downloadWithResponse&#40;new ShareFileRange&#40;1024, 2047L&#41;, false, requestConditions&#41;
     *     .subscribe&#40;response -&gt;
     *             System.out.printf&#40;&quot;Complete downloading the data with status code %d%n&quot;, response.getStatusCode&#40;&#41;&#41;,
     *         error -&gt; System.err.println&#40;error.getMessage&#40;&#41;&#41;
     *     &#41;;
     * </pre>
     * <!-- end com.azure.storage.file.share.ShareFileAsyncClient.downloadWithResponse#ShareFileRange-Boolean-ShareRequestConditions -->
     *
     * <p>For more information, see the
     * <a href="https://docs.microsoft.com/rest/api/storageservices/get-file">Azure Docs</a>.</p>
     *
     * @param range Optional byte range which returns file data only from the specified range.
     * @param rangeGetContentMD5 Optional boolean which the service returns the MD5 hash for the range when it sets to
     * @param requestConditions {@link ShareRequestConditions}
     * true, as long as the range is less than or equal to 4 MB in size.
     * @return A reactive response containing response data and the file data.
     */
    public Mono<ShareFileDownloadAsyncResponse> downloadWithResponse(ShareFileRange range, Boolean rangeGetContentMD5,
        ShareRequestConditions requestConditions) {
        return downloadWithResponse(new ShareFileDownloadOptions().setRange(range)
            .setRangeContentMd5Requested(rangeGetContentMD5)
            .setRequestConditions(requestConditions));
    }

    /**
     * Downloads a file from the system, including its metadata and properties
     *
     * <p><strong>Code Samples</strong></p>
     *
     * <p>Download the file from 1024 to 2048 bytes with its metadata and properties and without the contentMD5. </p>
     *
     * <!-- src_embed com.azure.storage.file.share.ShareFileAsyncClient.downloadWithResponse#ShareFileDownloadOptions -->
     * <pre>
     * ShareRequestConditions requestConditions = new ShareRequestConditions&#40;&#41;.setLeaseId&#40;leaseId&#41;;
     * ShareFileRange range = new ShareFileRange&#40;1024, 2047L&#41;;
     * DownloadRetryOptions retryOptions = new DownloadRetryOptions&#40;&#41;.setMaxRetryRequests&#40;3&#41;;
     * ShareFileDownloadOptions options = new ShareFileDownloadOptions&#40;&#41;.setRange&#40;range&#41;
     *     .setRequestConditions&#40;requestConditions&#41;
     *     .setRangeContentMd5Requested&#40;false&#41;
     *     .setRetryOptions&#40;retryOptions&#41;;
     * shareFileAsyncClient.downloadWithResponse&#40;options&#41;
     *     .subscribe&#40;response -&gt;
     *             System.out.printf&#40;&quot;Complete downloading the data with status code %d%n&quot;, response.getStatusCode&#40;&#41;&#41;,
     *         error -&gt; System.err.println&#40;error.getMessage&#40;&#41;&#41;
     *     &#41;;
     * </pre>
     * <!-- end com.azure.storage.file.share.ShareFileAsyncClient.downloadWithResponse#ShareFileDownloadOptions -->
     *
     * <p>For more information, see the
     * <a href="https://docs.microsoft.com/rest/api/storageservices/get-file">Azure Docs</a>.</p>
     *
     * @param options {@link ShareFileDownloadOptions}
     * true, as long as the range is less than or equal to 4 MB in size.
     * @return A reactive response containing response data and the file data.
     */
    public Mono<ShareFileDownloadAsyncResponse> downloadWithResponse(ShareFileDownloadOptions options) {
        try {
            return withContext(context -> downloadWithResponse(options, context));
        } catch (RuntimeException ex) {
            return monoError(LOGGER, ex);
        }
    }

    Mono<ShareFileDownloadAsyncResponse> downloadWithResponse(ShareFileDownloadOptions options, Context context) {
        options = options == null ? new ShareFileDownloadOptions() : options;
        ShareFileRange range = options.getRange() == null ? new ShareFileRange(0) : options.getRange();
        ShareRequestConditions requestConditions
            = options.getRequestConditions() == null ? new ShareRequestConditions() : options.getRequestConditions();
        DownloadRetryOptions retryOptions
            = options.getRetryOptions() == null ? new DownloadRetryOptions() : options.getRetryOptions();
        Boolean getRangeContentMd5 = options.isRangeContentMd5Requested();

        return downloadRange(range, getRangeContentMd5, requestConditions, context).map(response -> {
            String eTag = ModelHelper.getETag(response.getHeaders());
            ShareFileDownloadHeaders headers
                = ModelHelper.transformFileDownloadHeaders(response.getDeserializedHeaders(), response.getHeaders());

            long finalEnd;
            if (range.getEnd() == null) {
                finalEnd = headers.getContentRange() == null
                    ? headers.getContentLength()
                    : Long.parseLong(headers.getContentRange().split("/")[1]);
            } else {
                finalEnd = range.getEnd();
            }

            Flux<ByteBuffer> bufferFlux
                = FluxUtil.createRetriableDownloadFlux(response::getValue, (throwable, offset) -> {
                    if (!(throwable instanceof IOException || throwable instanceof TimeoutException)) {
                        return Flux.error(throwable);
                    }

                    long newCount = finalEnd - (offset - range.getStart());

                    /*
                     * It's possible that the network stream will throw an error after emitting all data but before
                     * completing. Issuing a retry at this stage would leave the download in a bad state with
                     * incorrect count and offset values. Because we have read the intended amount of data, we can
                     * ignore the error at the end of the stream.
                     */
                    if (newCount == 0) {
                        LOGGER.warning("Exception encountered in ReliableDownload after all data read from the "
                            + "network but but before stream signaled completion. Returning success as all data "
                            + "was downloaded. Exception message: " + throwable.getMessage());
                        return Flux.empty();
                    }

                    try {
                        return downloadRange(new ShareFileRange(offset, range.getEnd()), getRangeContentMd5,
                            requestConditions, context).flatMapMany(r -> {
                                String receivedETag = ModelHelper.getETag(r.getHeaders());
                                if (eTag != null && eTag.equals(receivedETag)) {
                                    return r.getValue();
                                } else {
                                    return Flux.<ByteBuffer>error(new ConcurrentModificationException(String.format(
                                        "File has been modified "
                                            + "concurrently. Expected eTag: %s, Received eTag: %s",
                                        eTag, receivedETag)));
                                }
                            });
                    } catch (Exception e) {
                        return Flux.error(e);
                    }
                }, retryOptions.getMaxRetryRequests(), range.getStart())
                    .switchIfEmpty(Flux.defer(() -> Flux.just(ByteBuffer.wrap(new byte[0]))));

            return new ShareFileDownloadAsyncResponse(response.getRequest(), response.getStatusCode(),
                response.getHeaders(), bufferFlux, headers);
        });
    }

    private Mono<ResponseBase<FilesDownloadHeaders, Flux<ByteBuffer>>> downloadRange(ShareFileRange range,
        Boolean rangeGetContentMD5, ShareRequestConditions requestConditions, Context context) {
        String rangeString = range == null ? null : range.toHeaderValue();
        return azureFileStorageClient.getFiles()
            .downloadWithResponseAsync(shareName, filePath, null, rangeString, rangeGetContentMD5, null,
                requestConditions.getLeaseId(), context);
    }

    /**
     * Deletes the file associate with the client.
     *
     * <p><strong>Code Samples</strong></p>
     *
     * <p>Delete the file</p>
     *
     * <!-- src_embed com.azure.storage.file.share.ShareFileAsyncClient.delete -->
     * <pre>
     * shareFileAsyncClient.delete&#40;&#41;.subscribe&#40;
     *     response -&gt; &#123; &#125;,
     *     error -&gt; System.err.print&#40;error.toString&#40;&#41;&#41;,
     *     &#40;&#41; -&gt; System.out.println&#40;&quot;Complete deleting the file!&quot;&#41;
     * &#41;;
     * </pre>
     * <!-- end com.azure.storage.file.share.ShareFileAsyncClient.delete -->
     *
     * <p>For more information, see the
     * <a href="https://docs.microsoft.com/rest/api/storageservices/delete-file2">Azure Docs</a>.</p>
     *
     * @return An empty response
     * @throws ShareStorageException If the directory doesn't exist or the file doesn't exist.
     */
    @ServiceMethod(returns = ReturnType.SINGLE)
    public Mono<Void> delete() {
        return deleteWithResponse(null).flatMap(FluxUtil::toMono);
    }

    /**
     * Deletes the file associate with the client.
     *
     * <p><strong>Code Samples</strong></p>
     *
     * <p>Delete the file</p>
     *
     * <!-- src_embed com.azure.storage.file.share.ShareFileAsyncClient.deleteWithResponse -->
     * <pre>
     * shareFileAsyncClient.deleteWithResponse&#40;&#41;.subscribe&#40;
     *     response -&gt; System.out.println&#40;&quot;Complete deleting the file with status code:&quot; + response.getStatusCode&#40;&#41;&#41;,
     *     error -&gt; System.err.print&#40;error.toString&#40;&#41;&#41;
     * &#41;;
     * </pre>
     * <!-- end com.azure.storage.file.share.ShareFileAsyncClient.deleteWithResponse -->
     *
     * <p>For more information, see the
     * <a href="https://docs.microsoft.com/rest/api/storageservices/delete-file2">Azure Docs</a>.</p>
     *
     * @return A response that only contains headers and response status code
     * @throws ShareStorageException If the directory doesn't exist or the file doesn't exist.
     */
    @ServiceMethod(returns = ReturnType.SINGLE)
    public Mono<Response<Void>> deleteWithResponse() {
        return deleteWithResponse(null);
    }

    /**
     * Deletes the file associate with the client.
     *
     * <p><strong>Code Samples</strong></p>
     *
     * <p>Delete the file</p>
     *
     * <!-- src_embed com.azure.storage.file.share.ShareFileAsyncClient.deleteWithResponse#ShareRequestConditions -->
     * <pre>
     * ShareRequestConditions requestConditions = new ShareRequestConditions&#40;&#41;.setLeaseId&#40;leaseId&#41;;
     * shareFileAsyncClient.deleteWithResponse&#40;requestConditions&#41;.subscribe&#40;
     *     response -&gt; System.out.println&#40;&quot;Complete deleting the file with status code:&quot; + response.getStatusCode&#40;&#41;&#41;,
     *     error -&gt; System.err.print&#40;error.toString&#40;&#41;&#41;
     * &#41;;
     * </pre>
     * <!-- end com.azure.storage.file.share.ShareFileAsyncClient.deleteWithResponse#ShareRequestConditions -->
     *
     * <p>For more information, see the
     * <a href="https://docs.microsoft.com/rest/api/storageservices/delete-file2">Azure Docs</a>.</p>
     *
     * @param requestConditions {@link ShareRequestConditions}
     * @return A response that only contains headers and response status code
     * @throws ShareStorageException If the directory doesn't exist or the file doesn't exist.
     */
    @ServiceMethod(returns = ReturnType.SINGLE)
    public Mono<Response<Void>> deleteWithResponse(ShareRequestConditions requestConditions) {
        try {
            return withContext(context -> this.deleteWithResponse(requestConditions, context));
        } catch (RuntimeException ex) {
            return monoError(LOGGER, ex);
        }
    }

    Mono<Response<Void>> deleteWithResponse(ShareRequestConditions requestConditions, Context context) {
        requestConditions = requestConditions == null ? new ShareRequestConditions() : requestConditions;
        return azureFileStorageClient.getFiles()
            .deleteNoCustomHeadersWithResponseAsync(shareName, filePath, null, requestConditions.getLeaseId(), context);
    }

    /**
     * Deletes the file associate with the client if it exists.
     *
     * <p><strong>Code Samples</strong></p>
     *
     * <p>Delete the file</p>
     *
     * <!-- src_embed com.azure.storage.file.share.ShareFileAsyncClient.deleteIfExists -->
     * <pre>
     * shareFileAsyncClient.deleteIfExists&#40;&#41;.subscribe&#40;deleted -&gt; &#123;
     *     if &#40;deleted&#41; &#123;
     *         System.out.println&#40;&quot;Successfully deleted.&quot;&#41;;
     *     &#125; else &#123;
     *         System.out.println&#40;&quot;Does not exist.&quot;&#41;;
     *     &#125;
     * &#125;&#41;;
     * </pre>
     * <!-- end com.azure.storage.file.share.ShareFileAsyncClient.deleteIfExists -->
     *
     * <p>For more information, see the
     * <a href="https://docs.microsoft.com/rest/api/storageservices/delete-file2">Azure Docs</a>.</p>
     *
     * @return a reactive response signaling completion. {@code true} indicates that the file was successfully
     * deleted, {@code false} indicates that the file did not exist.
     */
    @ServiceMethod(returns = ReturnType.SINGLE)
    public Mono<Boolean> deleteIfExists() {
        return deleteIfExistsWithResponse(null).flatMap(FluxUtil::toMono);
    }

    /**
     * Deletes the file associate with the client if it does not exist.
     *
     * <p><strong>Code Samples</strong></p>
     *
     * <p>Delete the file</p>
     *
     * <!-- src_embed com.azure.storage.file.share.ShareFileAsyncClient.deleteIfExistsWithResponse#ShareRequestConditions -->
     * <pre>
     * ShareRequestConditions requestConditions = new ShareRequestConditions&#40;&#41;.setLeaseId&#40;leaseId&#41;;
     * shareFileAsyncClient.deleteIfExistsWithResponse&#40;requestConditions&#41;.subscribe&#40;response -&gt; &#123;
     *     if &#40;response.getStatusCode&#40;&#41; == 404&#41; &#123;
     *         System.out.println&#40;&quot;Does not exist.&quot;&#41;;
     *     &#125; else &#123;
     *         System.out.println&#40;&quot;successfully deleted.&quot;&#41;;
     *     &#125;
     * &#125;&#41;;
     * </pre>
     * <!-- end com.azure.storage.file.share.ShareFileAsyncClient.deleteIfExistsWithResponse#ShareRequestConditions -->
     *
     * <p>For more information, see the
     * <a href="https://docs.microsoft.com/rest/api/storageservices/delete-file2">Azure Docs</a>.</p>
     *
     * @param requestConditions {@link ShareRequestConditions}
     * @return A reactive response signaling completion. If {@link Response}'s status code is 202, the file was
     * successfully deleted. If status code is 404, the file does not exist.
     */
    @ServiceMethod(returns = ReturnType.SINGLE)
    public Mono<Response<Boolean>> deleteIfExistsWithResponse(ShareRequestConditions requestConditions) {
        try {
            return withContext(context -> this.deleteIfExistsWithResponse(requestConditions, context));
        } catch (RuntimeException ex) {
            return monoError(LOGGER, ex);
        }
    }

    Mono<Response<Boolean>> deleteIfExistsWithResponse(ShareRequestConditions requestConditions, Context context) {
        try {
            requestConditions = requestConditions == null ? new ShareRequestConditions() : requestConditions;
            return deleteWithResponse(requestConditions, context)
                .map(response -> (Response<Boolean>) new SimpleResponse<>(response, true))
                .onErrorResume(
                    t -> t instanceof ShareStorageException && ((ShareStorageException) t).getStatusCode() == 404,
                    t -> {
                        HttpResponse response = ((ShareStorageException) t).getResponse();
                        return Mono.just(new SimpleResponse<>(response.getRequest(), response.getStatusCode(),
                            response.getHeaders(), false));
                    });
        } catch (RuntimeException ex) {
            return monoError(LOGGER, ex);
        }
    }

    /**
     * Retrieves the properties of the storage account's file. The properties include file metadata, last modified
     * date, is server encrypted, and eTag.
     *
     * <p><strong>Code Samples</strong></p>
     *
     * <p>Retrieve file properties</p>
     *
     * <!-- src_embed com.azure.storage.file.share.ShareFileAsyncClient.getProperties -->
     * <pre>
     * shareFileAsyncClient.getProperties&#40;&#41;
     *     .subscribe&#40;properties -&gt; &#123;
     *         System.out.printf&#40;&quot;File latest modified date is %s.&quot;, properties.getLastModified&#40;&#41;&#41;;
     *     &#125;&#41;;
     * </pre>
     * <!-- end com.azure.storage.file.share.ShareFileAsyncClient.getProperties -->
     *
     * <p>For more information, see the
     * <a href="https://docs.microsoft.com/rest/api/storageservices/get-file-properties">Azure Docs</a>.</p>
     *
     * @return {@link ShareFileProperties Storage file properties}
     */
    @ServiceMethod(returns = ReturnType.SINGLE)
    public Mono<ShareFileProperties> getProperties() {
        return getPropertiesWithResponse().flatMap(FluxUtil::toMono);
    }

    /**
     * Retrieves the properties of the storage account's file. The properties include file metadata, last modified
     * date, is server encrypted, and eTag.
     *
     * <p><strong>Code Samples</strong></p>
     *
     * <p>Retrieve file properties</p>
     *
     * <!-- src_embed com.azure.storage.file.share.ShareFileAsyncClient.getPropertiesWithResponse -->
     * <pre>
     * shareFileAsyncClient.getPropertiesWithResponse&#40;&#41;
     *     .subscribe&#40;response -&gt; &#123;
     *         ShareFileProperties properties = response.getValue&#40;&#41;;
     *         System.out.printf&#40;&quot;File latest modified date is %s.&quot;, properties.getLastModified&#40;&#41;&#41;;
     *     &#125;&#41;;
     * </pre>
     * <!-- end com.azure.storage.file.share.ShareFileAsyncClient.getPropertiesWithResponse -->
     *
     * <p>For more information, see the
     * <a href="https://docs.microsoft.com/rest/api/storageservices/get-file-properties">Azure Docs</a>.</p>
     *
     * @return A response containing the {@link ShareFileProperties storage file properties} and response status code
     */
    @ServiceMethod(returns = ReturnType.SINGLE)
    public Mono<Response<ShareFileProperties>> getPropertiesWithResponse() {
        return this.getPropertiesWithResponse(null);
    }

    /**
     * Retrieves the properties of the storage account's file. The properties include file metadata, last modified
     * date, is server encrypted, and eTag.
     *
     * <p><strong>Code Samples</strong></p>
     *
     * <p>Retrieve file properties</p>
     *
     * <!-- src_embed com.azure.storage.file.share.ShareFileAsyncClient.getPropertiesWithResponse#ShareRequestConditions -->
     * <pre>
     * ShareRequestConditions requestConditions = new ShareRequestConditions&#40;&#41;.setLeaseId&#40;leaseId&#41;;
     * shareFileAsyncClient.getPropertiesWithResponse&#40;requestConditions&#41;
     *     .subscribe&#40;response -&gt; &#123;
     *         ShareFileProperties properties = response.getValue&#40;&#41;;
     *         System.out.printf&#40;&quot;File latest modified date is %s.&quot;, properties.getLastModified&#40;&#41;&#41;;
     *     &#125;&#41;;
     * </pre>
     * <!-- end com.azure.storage.file.share.ShareFileAsyncClient.getPropertiesWithResponse#ShareRequestConditions -->
     *
     * <p>For more information, see the
     * <a href="https://docs.microsoft.com/rest/api/storageservices/get-file-properties">Azure Docs</a>.</p>
     *
     * @param requestConditions {@link ShareRequestConditions}
     * @return A response containing the {@link ShareFileProperties storage file properties} and response status code
     */
    @ServiceMethod(returns = ReturnType.SINGLE)
    public Mono<Response<ShareFileProperties>> getPropertiesWithResponse(ShareRequestConditions requestConditions) {
        try {
            return withContext(context -> this.getPropertiesWithResponse(requestConditions, context));
        } catch (RuntimeException ex) {
            return monoError(LOGGER, ex);
        }
    }

    Mono<Response<ShareFileProperties>> getPropertiesWithResponse(ShareRequestConditions requestConditions,
        Context context) {
        requestConditions = requestConditions == null ? new ShareRequestConditions() : requestConditions;
        context = context == null ? Context.NONE : context;
        return azureFileStorageClient.getFiles()
            .getPropertiesWithResponseAsync(shareName, filePath, snapshot, null, requestConditions.getLeaseId(),
                context)
            .map(ModelHelper::getPropertiesResponse);
    }

    /**
     * Sets the user-defined file properties to associate to the file.
     *
     * <p>If {@code null} is passed for the fileProperties.httpHeaders it will clear the httpHeaders associated to the
     * file.
     * If {@code null} is passed for the fileProperties.filesmbproperties it will preserve the filesmb properties
     * associated with the file.</p>
     *
     * <p><strong>Code Samples</strong></p>
     *
     * <p>Set the httpHeaders of contentType of "text/plain"</p>
     *
     * <!-- src_embed com.azure.storage.file.share.ShareFileAsyncClient.setProperties#long-ShareFileHttpHeaders-FileSmbProperties-String -->
     * <pre>
     * ShareFileHttpHeaders httpHeaders = new ShareFileHttpHeaders&#40;&#41;
     *     .setContentType&#40;&quot;text&#47;html&quot;&#41;
     *     .setContentEncoding&#40;&quot;gzip&quot;&#41;
     *     .setContentLanguage&#40;&quot;en&quot;&#41;
     *     .setCacheControl&#40;&quot;no-transform&quot;&#41;
     *     .setContentDisposition&#40;&quot;attachment&quot;&#41;;
     * FileSmbProperties smbProperties = new FileSmbProperties&#40;&#41;
     *     .setNtfsFileAttributes&#40;EnumSet.of&#40;NtfsFileAttributes.READ_ONLY&#41;&#41;
     *     .setFileCreationTime&#40;OffsetDateTime.now&#40;&#41;&#41;
     *     .setFileLastWriteTime&#40;OffsetDateTime.now&#40;&#41;&#41;
     *     .setFilePermissionKey&#40;&quot;filePermissionKey&quot;&#41;;
     * String filePermission = &quot;filePermission&quot;;
     * &#47;&#47; NOTE: filePermission and filePermissionKey should never be both set
     * shareFileAsyncClient.setProperties&#40;1024, httpHeaders, smbProperties, filePermission&#41;
     *     .doOnSuccess&#40;response -&gt; System.out.println&#40;&quot;Setting the file properties completed.&quot;&#41;&#41;;
     * </pre>
     * <!-- end com.azure.storage.file.share.ShareFileAsyncClient.setProperties#long-ShareFileHttpHeaders-FileSmbProperties-String -->
     *
     * <p>Clear the metadata of the file and preserve the SMB properties</p>
     *
     * <!-- src_embed com.azure.storage.file.share.ShareFileAsyncClient.setProperties#long-ShareFileHttpHeaders-FileSmbProperties-String.clearHttpHeaderspreserveSMBProperties -->
     * <pre>
     * shareFileAsyncClient.setProperties&#40;1024, null, null, null&#41;
     *     .subscribe&#40;response -&gt; System.out.println&#40;&quot;Setting the file httpHeaders completed.&quot;&#41;&#41;;
     * </pre>
     * <!-- end com.azure.storage.file.share.ShareFileAsyncClient.setProperties#long-ShareFileHttpHeaders-FileSmbProperties-String.clearHttpHeaderspreserveSMBProperties -->
     *
     * <p>For more information, see the
     * <a href="https://docs.microsoft.com/rest/api/storageservices/set-file-properties">Azure Docs</a>.</p>
     *
     * @param newFileSize New file size of the file
     * @param httpHeaders The user settable file http headers.
     * @param smbProperties The user settable file smb properties.
     * @param filePermission The file permission of the file
     * @return The {@link ShareFileInfo file info}
     * @throws IllegalArgumentException thrown if parameters fail the validation.
     */
    @ServiceMethod(returns = ReturnType.SINGLE)
    public Mono<ShareFileInfo> setProperties(long newFileSize, ShareFileHttpHeaders httpHeaders,
        FileSmbProperties smbProperties, String filePermission) {
        return setPropertiesWithResponse(newFileSize, httpHeaders, smbProperties, filePermission)
            .flatMap(FluxUtil::toMono);
    }

    /**
     * Sets the user-defined file properties to associate to the file.
     *
     * <p>If {@code null} is passed for the httpHeaders it will clear the httpHeaders associated to the file.
     * If {@code null} is passed for the filesmbproperties it will preserve the filesmbproperties associated with the
     * file.</p>
     *
     * <p><strong>Code Samples</strong></p>
     *
     * <p>Set the httpHeaders of contentType of "text/plain"</p>
     *
     * <!-- src_embed com.azure.storage.file.share.ShareFileAsyncClient.setPropertiesWithResponse#long-ShareFileHttpHeaders-FileSmbProperties-String -->
     * <pre>
     * ShareFileHttpHeaders httpHeaders = new ShareFileHttpHeaders&#40;&#41;
     *     .setContentType&#40;&quot;text&#47;html&quot;&#41;
     *     .setContentEncoding&#40;&quot;gzip&quot;&#41;
     *     .setContentLanguage&#40;&quot;en&quot;&#41;
     *     .setCacheControl&#40;&quot;no-transform&quot;&#41;
     *     .setContentDisposition&#40;&quot;attachment&quot;&#41;;
     * FileSmbProperties smbProperties = new FileSmbProperties&#40;&#41;
     *     .setNtfsFileAttributes&#40;EnumSet.of&#40;NtfsFileAttributes.READ_ONLY&#41;&#41;
     *     .setFileCreationTime&#40;OffsetDateTime.now&#40;&#41;&#41;
     *     .setFileLastWriteTime&#40;OffsetDateTime.now&#40;&#41;&#41;
     *     .setFilePermissionKey&#40;&quot;filePermissionKey&quot;&#41;;
     * String filePermission = &quot;filePermission&quot;;
     * &#47;&#47; NOTE: filePermission and filePermissionKey should never be both set
     * shareFileAsyncClient.setPropertiesWithResponse&#40;1024, httpHeaders, smbProperties, filePermission&#41;
     *     .subscribe&#40;response -&gt; System.out.printf&#40;&quot;Setting the file properties completed with status code %d&quot;,
     *         response.getStatusCode&#40;&#41;&#41;&#41;;
     * </pre>
     * <!-- end com.azure.storage.file.share.ShareFileAsyncClient.setPropertiesWithResponse#long-ShareFileHttpHeaders-FileSmbProperties-String -->
     *
     * <p>Clear the metadata of the file and preserve the SMB properties</p>
     *
     * <!-- src_embed com.azure.storage.file.share.ShareFileAsyncClient.setPropertiesWithResponse#long-ShareFileHttpHeaders-FileSmbProperties-String.clearHttpHeaderspreserveSMBProperties -->
     * <pre>
     * shareFileAsyncClient.setPropertiesWithResponse&#40;1024, null, null, null&#41;
     *     .subscribe&#40;response -&gt; System.out.printf&#40;&quot;Setting the file httpHeaders completed with status code %d&quot;,
     *         response.getStatusCode&#40;&#41;&#41;&#41;;
     * </pre>
     * <!-- end com.azure.storage.file.share.ShareFileAsyncClient.setPropertiesWithResponse#long-ShareFileHttpHeaders-FileSmbProperties-String.clearHttpHeaderspreserveSMBProperties -->
     *
     * <p>For more information, see the
     * <a href="https://docs.microsoft.com/rest/api/storageservices/set-file-properties">Azure Docs</a>.</p>
     *
     * @param newFileSize New file size of the file.
     * @param httpHeaders The user settable file http headers.
     * @param smbProperties The user settable file smb properties.
     * @param filePermission The file permission of the file.
     * @return Response containing the {@link ShareFileInfo file info} and response status code.
     * @throws IllegalArgumentException thrown if parameters fail the validation.
     */
    @ServiceMethod(returns = ReturnType.SINGLE)
    public Mono<Response<ShareFileInfo>> setPropertiesWithResponse(long newFileSize, ShareFileHttpHeaders httpHeaders,
        FileSmbProperties smbProperties, String filePermission) {
        return this.setPropertiesWithResponse(newFileSize, httpHeaders, smbProperties, filePermission, null);
    }

    /**
     * Sets the user-defined file properties to associate to the file.
     *
     * <p>If {@code null} is passed for the httpHeaders it will clear the httpHeaders associated to the file.
     * If {@code null} is passed for the filesmbproperties it will preserve the filesmbproperties associated with the
     * file.</p>
     *
     * <p><strong>Code Samples</strong></p>
     *
     * <p>Set the httpHeaders of contentType of "text/plain"</p>
     *
     * <!-- src_embed com.azure.storage.file.share.ShareFileAsyncClient.setPropertiesWithResponse#long-ShareFileHttpHeaders-FileSmbProperties-String-ShareRequestConditions -->
     * <pre>
     * ShareFileHttpHeaders httpHeaders = new ShareFileHttpHeaders&#40;&#41;
     *     .setContentType&#40;&quot;text&#47;html&quot;&#41;
     *     .setContentEncoding&#40;&quot;gzip&quot;&#41;
     *     .setContentLanguage&#40;&quot;en&quot;&#41;
     *     .setCacheControl&#40;&quot;no-transform&quot;&#41;
     *     .setContentDisposition&#40;&quot;attachment&quot;&#41;;
     * FileSmbProperties smbProperties = new FileSmbProperties&#40;&#41;
     *     .setNtfsFileAttributes&#40;EnumSet.of&#40;NtfsFileAttributes.READ_ONLY&#41;&#41;
     *     .setFileCreationTime&#40;OffsetDateTime.now&#40;&#41;&#41;
     *     .setFileLastWriteTime&#40;OffsetDateTime.now&#40;&#41;&#41;
     *     .setFilePermissionKey&#40;&quot;filePermissionKey&quot;&#41;;
     * String filePermission = &quot;filePermission&quot;;
     * &#47;&#47; NOTE: filePermission and filePermissionKey should never be both set
     * ShareRequestConditions requestConditions = new ShareRequestConditions&#40;&#41;.setLeaseId&#40;leaseId&#41;;
     * shareFileAsyncClient.setPropertiesWithResponse&#40;1024, httpHeaders, smbProperties, filePermission, requestConditions&#41;
     *     .subscribe&#40;response -&gt; System.out.printf&#40;&quot;Setting the file properties completed with status code %d&quot;,
     *         response.getStatusCode&#40;&#41;&#41;&#41;;
     * </pre>
     * <!-- end com.azure.storage.file.share.ShareFileAsyncClient.setPropertiesWithResponse#long-ShareFileHttpHeaders-FileSmbProperties-String-ShareRequestConditions -->
     *
     * <p>Clear the metadata of the file and preserve the SMB properties</p>
     *
     * <!-- src_embed com.azure.storage.file.share.ShareFileAsyncClient.setPropertiesWithResponse#long-ShareFileHttpHeaders-FileSmbProperties-String-ShareRequestConditions.clearHttpHeaderspreserveSMBProperties -->
     * <pre>
     * ShareRequestConditions requestConditions = new ShareRequestConditions&#40;&#41;.setLeaseId&#40;leaseId&#41;;
     * shareFileAsyncClient.setPropertiesWithResponse&#40;1024, null, null, null, requestConditions&#41;
     *     .subscribe&#40;response -&gt; System.out.printf&#40;&quot;Setting the file httpHeaders completed with status code %d&quot;,
     *         response.getStatusCode&#40;&#41;&#41;&#41;;
     * </pre>
     * <!-- end com.azure.storage.file.share.ShareFileAsyncClient.setPropertiesWithResponse#long-ShareFileHttpHeaders-FileSmbProperties-String-ShareRequestConditions.clearHttpHeaderspreserveSMBProperties -->
     *
     * <p>For more information, see the
     * <a href="https://docs.microsoft.com/rest/api/storageservices/set-file-properties">Azure Docs</a>.</p>
     *
     * @param newFileSize New file size of the file.
     * @param httpHeaders The user settable file http headers.
     * @param smbProperties The user settable file smb properties.
     * @param filePermission The file permission of the file.
     * @param requestConditions {@link ShareRequestConditions}
     * @return Response containing the {@link ShareFileInfo file info} and response status code.
     * @throws IllegalArgumentException thrown if parameters fail the validation.
     */
    @ServiceMethod(returns = ReturnType.SINGLE)
    public Mono<Response<ShareFileInfo>> setPropertiesWithResponse(long newFileSize, ShareFileHttpHeaders httpHeaders,
        FileSmbProperties smbProperties, String filePermission, ShareRequestConditions requestConditions) {
        try {
            return withContext(context -> setPropertiesWithResponse(newFileSize, httpHeaders, smbProperties,
                filePermission, null, null, requestConditions, context));
        } catch (RuntimeException ex) {
            return monoError(LOGGER, ex);
        }
    }

    /**
     * Sets the user-defined file properties to associate to the file.
     *
     * <p>If {@code null} is passed for the httpHeaders it will clear the httpHeaders associated to the file.
     * If {@code null} is passed for the filesmbproperties it will preserve the filesmbproperties associated with the
     * file.</p>
     *
     * <p><strong>Code Samples</strong></p>
     *
     * <p>Set the httpHeaders of contentType of "text/plain"</p>
     *
     * <!-- src_embed com.azure.storage.file.share.ShareFileAsyncClient.setPropertiesWithResponse#ShareFileSetPropertiesOptions -->
     * <pre>
     * ShareFileSetPropertiesOptions options = new ShareFileSetPropertiesOptions&#40;1024&#41;;
     *
     * options.setHttpHeaders&#40;new ShareFileHttpHeaders&#40;&#41;
     *     .setContentType&#40;&quot;text&#47;html&quot;&#41;
     *     .setContentEncoding&#40;&quot;gzip&quot;&#41;
     *     .setContentLanguage&#40;&quot;en&quot;&#41;
     *     .setCacheControl&#40;&quot;no-transform&quot;&#41;
     *     .setContentDisposition&#40;&quot;attachment&quot;&#41;&#41;;
     * options.setSmbProperties&#40;new FileSmbProperties&#40;&#41;
     *     .setNtfsFileAttributes&#40;EnumSet.of&#40;NtfsFileAttributes.READ_ONLY&#41;&#41;
     *     .setFileCreationTime&#40;OffsetDateTime.now&#40;&#41;&#41;
     *     .setFileLastWriteTime&#40;OffsetDateTime.now&#40;&#41;&#41;
     *     .setFilePermissionKey&#40;&quot;filePermissionKey&quot;&#41;&#41;;
     * options.setFilePermissions&#40;new ShareFilePermission&#40;&#41;.setPermission&#40;&quot;filePermission&quot;&#41;
     *     .setPermissionFormat&#40;FilePermissionFormat.BINARY&#41;&#41;;
     * options.setRequestConditions&#40;new ShareRequestConditions&#40;&#41;.setLeaseId&#40;leaseId&#41;&#41;;
     *
     * &#47;&#47; NOTE: filePermission and filePermissionKey should never be both set
     * shareFileAsyncClient.setPropertiesWithResponse&#40;options&#41;
     *     .subscribe&#40;response -&gt; System.out.printf&#40;&quot;Setting the file properties completed with status code %d&quot;,
     *         response.getStatusCode&#40;&#41;&#41;&#41;;
     * </pre>
     * <!-- end com.azure.storage.file.share.ShareFileAsyncClient.setPropertiesWithResponse#ShareFileSetPropertiesOptions -->
     *
     * <p>For more information, see the
     * <a href="https://docs.microsoft.com/rest/api/storageservices/set-file-properties">Azure Docs</a>.</p>
     *
     * @param options {@link ShareFileSetPropertiesOptions}
     * @return Response containing the {@link ShareFileInfo file info} and response status code.
     * @throws IllegalArgumentException thrown if parameters fail the validation.
     */
    @ServiceMethod(returns = ReturnType.SINGLE)
    public Mono<Response<ShareFileInfo>> setPropertiesWithResponse(ShareFileSetPropertiesOptions options) {
        try {
            StorageImplUtils.assertNotNull("options", options);
            ShareFilePermission filePermission
                = options.getFilePermissions() == null ? new ShareFilePermission() : options.getFilePermissions();
            return withContext(context -> setPropertiesWithResponse(options.getSizeInBytes(), options.getHttpHeaders(),
                options.getSmbProperties(), filePermission.getPermission(), filePermission.getPermissionFormat(),
                options.getPosixProperties(), options.getRequestConditions(), context));
        } catch (RuntimeException ex) {
            return monoError(LOGGER, ex);
        }
    }

    Mono<Response<ShareFileInfo>> setPropertiesWithResponse(long newFileSize, ShareFileHttpHeaders httpHeaders,
        FileSmbProperties smbProperties, String filePermission, FilePermissionFormat filePermissionFormat,
        FilePosixProperties fileposixProperties, ShareRequestConditions requestConditions, Context context) {
        context = context == null ? Context.NONE : context;
        requestConditions = requestConditions == null ? new ShareRequestConditions() : requestConditions;
        smbProperties = smbProperties == null ? new FileSmbProperties() : smbProperties;
        fileposixProperties = fileposixProperties == null ? new FilePosixProperties() : fileposixProperties;

        // Checks that file permission and file permission key are valid
        ModelHelper.validateFilePermissionAndKey(filePermission, smbProperties.getFilePermissionKey());

        return azureFileStorageClient.getFiles()
            .setHttpHeadersWithResponseAsync(shareName, filePath, null, newFileSize, filePermission,
                filePermissionFormat, smbProperties.getFilePermissionKey(), smbProperties.getNtfsFileAttributesString(),
                smbProperties.getFileCreationTimeString(), smbProperties.getFileLastWriteTimeString(),
                smbProperties.getFileChangeTimeString(), requestConditions.getLeaseId(), fileposixProperties.getOwner(),
                fileposixProperties.getGroup(), fileposixProperties.getFileMode(), httpHeaders, context)
            .map(ModelHelper::setPropertiesResponse);
    }

    /**
     * Sets the user-defined metadata to associate to the file.
     *
     * <p>If {@code null} is passed for the metadata it will clear the metadata associated to the file.</p>
     *
     * <p><strong>Code Samples</strong></p>
     *
     * <p>Set the metadata to "file:updatedMetadata"</p>
     *
     * <!-- src_embed com.azure.storage.file.share.ShareFileAsyncClient.setMetadata#map -->
     * <pre>
     * shareFileAsyncClient.setMetadata&#40;Collections.singletonMap&#40;&quot;file&quot;, &quot;updatedMetadata&quot;&#41;&#41;
     *     .doOnSuccess&#40;response -&gt; System.out.println&#40;&quot;Setting the file metadata completed.&quot;&#41;&#41;;
     * </pre>
     * <!-- end com.azure.storage.file.share.ShareFileAsyncClient.setMetadata#map -->
     *
     * <p>Clear the metadata of the file</p>
     *
     * <!-- src_embed com.azure.storage.file.share.ShareFileAsyncClient.setMetadataWithResponse#map.clearMetadata -->
     * <pre>
     * shareFileAsyncClient.setMetadataWithResponse&#40;null&#41;.subscribe&#40;
     *     response -&gt; System.out.printf&#40;&quot;Setting the file metadata completed with status code %d&quot;,
     *         response.getStatusCode&#40;&#41;&#41;&#41;;
     * </pre>
     * <!-- end com.azure.storage.file.share.ShareFileAsyncClient.setMetadataWithResponse#map.clearMetadata -->
     *
     * <p>For more information, see the
     * <a href="https://docs.microsoft.com/rest/api/storageservices/set-file-metadata">Azure Docs</a>.</p>
     *
     * @param metadata Options.Metadata to set on the file, if null is passed the metadata for the file is cleared
     * @return {@link ShareFileMetadataInfo file meta info}
     * @throws ShareStorageException If the file doesn't exist or the metadata contains invalid keys
     */
    @ServiceMethod(returns = ReturnType.SINGLE)
    public Mono<ShareFileMetadataInfo> setMetadata(Map<String, String> metadata) {
        return setMetadataWithResponse(metadata).flatMap(FluxUtil::toMono);
    }

    /**
     * Sets the user-defined metadata to associate to the file.
     *
     * <p>If {@code null} is passed for the metadata it will clear the metadata associated to the file.</p>
     *
     * <p><strong>Code Samples</strong></p>
     *
     * <p>Set the metadata to "file:updatedMetadata"</p>
     *
     * <!-- src_embed com.azure.storage.file.share.ShareFileAsyncClient.setMetadataWithResponse#map -->
     * <pre>
     * shareFileAsyncClient.setMetadataWithResponse&#40;Collections.singletonMap&#40;&quot;file&quot;, &quot;updatedMetadata&quot;&#41;&#41;
     *     .subscribe&#40;response -&gt; System.out.printf&#40;&quot;Setting the file metadata completed with status code %d&quot;,
     *         response.getStatusCode&#40;&#41;&#41;&#41;;
     * </pre>
     * <!-- end com.azure.storage.file.share.ShareFileAsyncClient.setMetadataWithResponse#map -->
     *
     * <p>Clear the metadata of the file</p>
     *
     * <!-- src_embed com.azure.storage.file.share.ShareFileAsyncClient.setMetadataWithResponse#map.clearMetadata -->
     * <pre>
     * shareFileAsyncClient.setMetadataWithResponse&#40;null&#41;.subscribe&#40;
     *     response -&gt; System.out.printf&#40;&quot;Setting the file metadata completed with status code %d&quot;,
     *         response.getStatusCode&#40;&#41;&#41;&#41;;
     * </pre>
     * <!-- end com.azure.storage.file.share.ShareFileAsyncClient.setMetadataWithResponse#map.clearMetadata -->
     *
     * <p>For more information, see the
     * <a href="https://docs.microsoft.com/rest/api/storageservices/set-file-metadata">Azure Docs</a>.</p>
     *
     * @param metadata Options.Metadata to set on the file, if null is passed the metadata for the file is cleared
     * @return A response containing the {@link ShareFileMetadataInfo file meta info} and status code
     * @throws ShareStorageException If the file doesn't exist or the metadata contains invalid keys
     */
    @ServiceMethod(returns = ReturnType.SINGLE)
    public Mono<Response<ShareFileMetadataInfo>> setMetadataWithResponse(Map<String, String> metadata) {
        return setMetadataWithResponse(metadata, null);
    }

    /**
     * Sets the user-defined metadata to associate to the file.
     *
     * <p>If {@code null} is passed for the metadata it will clear the metadata associated to the file.</p>
     *
     * <p><strong>Code Samples</strong></p>
     *
     * <p>Set the metadata to "file:updatedMetadata"</p>
     *
     * <!-- src_embed com.azure.storage.file.share.ShareFileAsyncClient.setMetadataWithResponse#map-ShareRequestConditions -->
     * <pre>
     * ShareRequestConditions requestConditions = new ShareRequestConditions&#40;&#41;.setLeaseId&#40;leaseId&#41;;
     * shareFileAsyncClient.setMetadataWithResponse&#40;Collections.singletonMap&#40;&quot;file&quot;, &quot;updatedMetadata&quot;&#41;, requestConditions&#41;
     *     .subscribe&#40;response -&gt; System.out.printf&#40;&quot;Setting the file metadata completed with status code %d&quot;,
     *         response.getStatusCode&#40;&#41;&#41;&#41;;
     * </pre>
     * <!-- end com.azure.storage.file.share.ShareFileAsyncClient.setMetadataWithResponse#map-ShareRequestConditions -->
     *
     * <p>Clear the metadata of the file</p>
     *
     * <!-- src_embed com.azure.storage.file.share.ShareFileAsyncClient.setMetadataWithResponse#map-ShareRequestConditions.clearMetadata -->
     * <pre>
     * ShareRequestConditions requestConditions = new ShareRequestConditions&#40;&#41;.setLeaseId&#40;leaseId&#41;;
     * shareFileAsyncClient.setMetadataWithResponse&#40;null, requestConditions&#41;.subscribe&#40;
     *     response -&gt; System.out.printf&#40;&quot;Setting the file metadata completed with status code %d&quot;,
     *         response.getStatusCode&#40;&#41;&#41;&#41;;
     * </pre>
     * <!-- end com.azure.storage.file.share.ShareFileAsyncClient.setMetadataWithResponse#map-ShareRequestConditions.clearMetadata -->
     *
     * <p>For more information, see the
     * <a href="https://docs.microsoft.com/rest/api/storageservices/set-file-metadata">Azure Docs</a>.</p>
     *
     * @param metadata Options.Metadata to set on the file, if null is passed the metadata for the file is cleared
     * @param requestConditions {@link ShareRequestConditions}
     * @return A response containing the {@link ShareFileMetadataInfo file meta info} and status code
     * @throws ShareStorageException If the file doesn't exist or the metadata contains invalid keys
     */
    @ServiceMethod(returns = ReturnType.SINGLE)
    public Mono<Response<ShareFileMetadataInfo>> setMetadataWithResponse(Map<String, String> metadata,
        ShareRequestConditions requestConditions) {
        try {
            return withContext(context -> setMetadataWithResponse(metadata, requestConditions, context));
        } catch (RuntimeException ex) {
            return monoError(LOGGER, ex);
        }
    }

    Mono<Response<ShareFileMetadataInfo>> setMetadataWithResponse(Map<String, String> metadata,
        ShareRequestConditions requestConditions, Context context) {
        requestConditions = requestConditions == null ? new ShareRequestConditions() : requestConditions;
        context = context == null ? Context.NONE : context;
        try {
            return azureFileStorageClient.getFiles()
                .setMetadataWithResponseAsync(shareName, filePath, null, metadata, requestConditions.getLeaseId(),
                    context)
                .map(ModelHelper::setMetadataResponse);
        } catch (RuntimeException ex) {
            return monoError(LOGGER, ex);
        }
    }

    /**
     * Uploads a range of bytes to the beginning of a file in storage file service. Upload operations performs an
     * in-place write on the specified file.
     *
     * <p><strong>Code Samples</strong></p>
     *
     * <p>Upload data "default" to the file in Storage File Service. </p>
     *
     * <!-- src_embed com.azure.storage.file.share.ShareFileAsyncClient.upload#flux-long -->
     * <pre>
     * ByteBuffer defaultData = ByteBuffer.wrap&#40;&quot;default&quot;.getBytes&#40;StandardCharsets.UTF_8&#41;&#41;;
     * shareFileAsyncClient.upload&#40;Flux.just&#40;defaultData&#41;, defaultData.remaining&#40;&#41;&#41;.subscribe&#40;
     *     response -&gt; &#123; &#125;,
     *     error -&gt; System.err.print&#40;error.toString&#40;&#41;&#41;,
     *     &#40;&#41; -&gt; System.out.println&#40;&quot;Complete deleting the file!&quot;&#41;
     * &#41;;
     * </pre>
     * <!-- end com.azure.storage.file.share.ShareFileAsyncClient.upload#flux-long -->
     *
     * <p>For more information, see the
     * <a href="https://docs.microsoft.com/rest/api/storageservices/put-range">Azure Docs</a>.</p>
     *
     * @param data The data which will upload to the storage file.
     * @param length Specifies the number of bytes being transmitted in the request body.
     * @return A response that only contains headers and response status code
     *
     * @deprecated Use {@link ShareFileAsyncClient#uploadRange(Flux, long)} instead. Or consider
     * {@link ShareFileAsyncClient#upload(Flux, ParallelTransferOptions)} for an upload that can handle large amounts of
     * data.
     */
    @Deprecated
    @ServiceMethod(returns = ReturnType.SINGLE)
    public Mono<ShareFileUploadInfo> upload(Flux<ByteBuffer> data, long length) {
        return uploadWithResponse(data, length, 0L).flatMap(FluxUtil::toMono);
    }

    /**
     * Uploads a range of bytes to specific of a file in storage file service. Upload operations performs an in-place
     * write on the specified file.
     *
     * <p><strong>Code Samples</strong></p>
     *
     * <p>Upload the file from 1024 to 2048 bytes with its metadata and properties and without the contentMD5. </p>
     *
     * <!-- src_embed com.azure.storage.file.share.ShareFileAsyncClient.uploadWithResponse#flux-long-long -->
     * <pre>
     * ByteBuffer defaultData = ByteBuffer.wrap&#40;&quot;default&quot;.getBytes&#40;StandardCharsets.UTF_8&#41;&#41;;
     * shareFileAsyncClient.uploadWithResponse&#40;Flux.just&#40;defaultData&#41;, defaultData.remaining&#40;&#41;, 0L&#41;.subscribe&#40;
     *     response -&gt; &#123; &#125;,
     *     error -&gt; System.err.print&#40;error.toString&#40;&#41;&#41;,
     *     &#40;&#41; -&gt; System.out.println&#40;&quot;Complete deleting the file!&quot;&#41;
     * &#41;;
     * </pre>
     * <!-- end com.azure.storage.file.share.ShareFileAsyncClient.uploadWithResponse#flux-long-long -->
     *
     * <p>For more information, see the
     * <a href="https://docs.microsoft.com/rest/api/storageservices/put-range">Azure Docs</a>.</p>
     *
     * @param data The data which will upload to the storage file.
     * @param length Specifies the number of bytes being transmitted in the request body. When the
     * ShareFileRangeWriteType is set to clear, the value of this header must be set to zero.
     * @param offset Optional starting point of the upload range. It will start from the beginning if it is
     * {@code null}.
     * @return A response containing the {@link ShareFileUploadInfo file upload info} with headers and response
     * status code.
     * @throws ShareStorageException If you attempt to upload a range that is larger than 4 MB, the service returns
     * status code 413 (Request Entity Too Large)
     *
     * @deprecated Use {@link ShareFileAsyncClient#uploadRangeWithResponse(ShareFileUploadRangeOptions)} instead. Or
     * consider {@link ShareFileAsyncClient#uploadWithResponse(ShareFileUploadOptions)} for an upload that can handle
     * large amounts of data.
     */
    @Deprecated
    @ServiceMethod(returns = ReturnType.SINGLE)
    public Mono<Response<ShareFileUploadInfo>> uploadWithResponse(Flux<ByteBuffer> data, long length, Long offset) {
        return this.uploadWithResponse(data, length, offset, null);
    }

    /**
     * Uploads a range of bytes to specific offset of a file in storage file service. Upload operations performs an
     * in-place write on the specified file.
     *
     * <p><strong>Code Samples</strong></p>
     *
     * <p>Upload the file from 1024 to 2048 bytes with its metadata and properties and without the contentMD5. </p>
     *
     * <!-- src_embed com.azure.storage.file.share.ShareFileAsyncClient.uploadWithResponse#flux-long-long-ShareRequestConditions -->
     * <pre>
     * ShareRequestConditions requestConditions = new ShareRequestConditions&#40;&#41;.setLeaseId&#40;leaseId&#41;;
     * ByteBuffer defaultData = ByteBuffer.wrap&#40;&quot;default&quot;.getBytes&#40;StandardCharsets.UTF_8&#41;&#41;;
     * shareFileAsyncClient.uploadWithResponse&#40;Flux.just&#40;defaultData&#41;, defaultData.remaining&#40;&#41;, 0L, requestConditions&#41;
     *     .subscribe&#40;
     *         response -&gt; &#123; &#125;,
     *         error -&gt; System.err.print&#40;error.toString&#40;&#41;&#41;,
     *         &#40;&#41; -&gt; System.out.println&#40;&quot;Complete deleting the file!&quot;&#41;
     *     &#41;;
     * </pre>
     * <!-- end com.azure.storage.file.share.ShareFileAsyncClient.uploadWithResponse#flux-long-long-ShareRequestConditions -->
     *
     * <p>For more information, see the
     * <a href="https://docs.microsoft.com/rest/api/storageservices/put-range">Azure Docs</a>.</p>
     *
     * @param data The data which will upload to the storage file.
     * @param length Specifies the number of bytes being transmitted in the request body. When the
     * ShareFileRangeWriteType is set to clear, the value of this header must be set to zero.
     * @param offset Optional starting point of the upload range. It will start from the beginning if it is
     * {@code null}.
     * @param requestConditions {@link ShareRequestConditions}
     * @return A response containing the {@link ShareFileUploadInfo file upload info} with headers and response
     * status code.
     * @throws ShareStorageException If you attempt to upload a range that is larger than 4 MB, the service returns
     * status code 413 (Request Entity Too Large)
     *
     * @deprecated Use {@link ShareFileAsyncClient#uploadRangeWithResponse(ShareFileUploadRangeOptions)} instead. Or
     * consider {@link ShareFileAsyncClient#uploadWithResponse(ShareFileUploadOptions)} for an upload that can handle
     * large amounts of data.
     */
    @Deprecated
    @ServiceMethod(returns = ReturnType.SINGLE)
    public Mono<Response<ShareFileUploadInfo>> uploadWithResponse(Flux<ByteBuffer> data, long length, Long offset,
        ShareRequestConditions requestConditions) {
        try {
            return uploadRangeWithResponse(new ShareFileUploadRangeOptions(data, length).setOffset(offset)
                .setRequestConditions(requestConditions));
        } catch (RuntimeException ex) {
            return monoError(LOGGER, ex);
        }
    }

    /**
     * Buffers a range of bytes and uploads sub-ranges in parallel to a file in storage file service. Upload operations
     * perform an in-place write on the specified file.
     *
     * <p><strong>Code Samples</strong></p>
     *
     * <p>Upload data "default" to the file in Storage File Service. </p>
     *
     * <!-- src_embed com.azure.storage.file.share.ShareFileAsyncClient.upload#Flux-ParallelTransferOptions -->
     * <pre>
     * ByteBuffer defaultData = ByteBuffer.wrap&#40;&quot;default&quot;.getBytes&#40;StandardCharsets.UTF_8&#41;&#41;;
     * shareFileAsyncClient.upload&#40;Flux.just&#40;defaultData&#41;, null&#41;.subscribe&#40;
     *         response -&gt; &#123; &#125;,
     *         error -&gt; System.err.print&#40;error.toString&#40;&#41;&#41;,
     *         &#40;&#41; -&gt; System.out.println&#40;&quot;Complete deleting the file!&quot;&#41;&#41;;
     * </pre>
     * <!-- end com.azure.storage.file.share.ShareFileAsyncClient.upload#Flux-ParallelTransferOptions -->
     *
     * <p>For more information, see the
     * <a href="https://docs.microsoft.com/rest/api/storageservices/put-range">Azure Docs</a>.</p>
     *
     * @param data The data which will upload to the storage file.
     * @param transferOptions {@link ParallelTransferOptions} to use to upload data.
     * @return The {@link ShareFileUploadInfo file upload info}
     */
    public Mono<ShareFileUploadInfo> upload(Flux<ByteBuffer> data, ParallelTransferOptions transferOptions) {
        try {
            return uploadWithResponse(new ShareFileUploadOptions(data).setParallelTransferOptions(transferOptions))
                .flatMap(FluxUtil::toMono);
        } catch (RuntimeException ex) {
            return monoError(LOGGER, ex);
        }
    }

    /**
     * Buffers a range of bytes and uploads sub-ranges in parallel to a file in storage file service. Upload operations
     * perform an in-place write on the specified file.
     *
     * <p><strong>Code Samples</strong></p>
     *
     * <p>Upload data "default" to the file in Storage File Service. </p>
     *
     * <!-- src_embed com.azure.storage.file.share.ShareFileAsyncClient.uploadWithResponse#ShareFileUploadOptions -->
     * <pre>
     * ByteBuffer defaultData = ByteBuffer.wrap&#40;&quot;default&quot;.getBytes&#40;StandardCharsets.UTF_8&#41;&#41;;
     * shareFileAsyncClient.uploadWithResponse&#40;new ShareFileUploadOptions&#40;
     *     Flux.just&#40;defaultData&#41;&#41;&#41;.subscribe&#40;
     *         response -&gt; &#123; &#125;,
     *         error -&gt; System.err.print&#40;error.toString&#40;&#41;&#41;,
     *         &#40;&#41; -&gt; System.out.println&#40;&quot;Complete deleting the file!&quot;&#41;
     * &#41;;
     * </pre>
     * <!-- end com.azure.storage.file.share.ShareFileAsyncClient.uploadWithResponse#ShareFileUploadOptions -->
     *
     * <p>For more information, see the
     * <a href="https://docs.microsoft.com/rest/api/storageservices/put-range">Azure Docs</a>.</p>
     *
     * @param options Argument collection for the upload operation.
     * @return The {@link ShareFileUploadInfo file upload info}
     */
    public Mono<Response<ShareFileUploadInfo>> uploadWithResponse(ShareFileUploadOptions options) {
        try {
            return withContext(context -> uploadWithResponse(options, context));
        } catch (RuntimeException ex) {
            return monoError(LOGGER, ex);
        }
    }

    Mono<Response<ShareFileUploadInfo>> uploadWithResponse(ShareFileUploadOptions options, Context context) {
        try {
            StorageImplUtils.assertNotNull("options", options);
            ShareRequestConditions validatedRequestConditions = options.getRequestConditions() == null
                ? new ShareRequestConditions()
                : options.getRequestConditions();
            final ParallelTransferOptions validatedParallelTransferOptions
                = ModelHelper.populateAndApplyDefaults(options.getParallelTransferOptions());
            long validatedOffset = options.getOffset() == null ? 0 : options.getOffset();

            Function<Flux<ByteBuffer>, Mono<Response<ShareFileUploadInfo>>> uploadInChunks
                = (stream) -> uploadInChunks(stream, validatedOffset, validatedParallelTransferOptions,
                    validatedRequestConditions, context);

            BiFunction<Flux<ByteBuffer>, Long, Mono<Response<ShareFileUploadInfo>>> uploadFull = (stream, length) -> {
                ProgressListener progressListener = validatedParallelTransferOptions.getProgressListener();
                Context uploadContext = context;
                if (progressListener != null) {
                    uploadContext = Contexts.with(context)
                        .setHttpRequestProgressReporter(ProgressReporter.withProgressListener(progressListener))
                        .getContext();
                }
                return uploadRangeWithResponse(
                    new ShareFileUploadRangeOptions(stream, length).setOffset(options.getOffset())
                        .setRequestConditions(validatedRequestConditions),
                    uploadContext);
            };

            Flux<ByteBuffer> data = options.getDataFlux();
            data = UploadUtils.extractByteBuffer(data, options.getLength(),
                validatedParallelTransferOptions.getBlockSizeLong(), options.getDataStream());

            return UploadUtils.uploadFullOrChunked(data, validatedParallelTransferOptions, uploadInChunks, uploadFull);
        } catch (RuntimeException ex) {
            return monoError(LOGGER, ex);
        }
    }

    Mono<Response<ShareFileUploadInfo>> uploadInChunks(Flux<ByteBuffer> data, long offset,
        ParallelTransferOptions parallelTransferOptions, ShareRequestConditions requestConditions, Context context) {

        // Validation done in the constructor.
        BufferStagingArea stagingArea
            = new BufferStagingArea(parallelTransferOptions.getBlockSizeLong(), ModelHelper.FILE_MAX_PUT_RANGE_SIZE);

        Flux<ByteBuffer> chunkedSource = UploadUtils.chunkSource(data, parallelTransferOptions);

        ProgressListener progressListener = parallelTransferOptions.getProgressListener();
        ProgressReporter progressReporter
            = progressListener == null ? null : ProgressReporter.withProgressListener(progressListener);

        /*
         Write to the staging area and upload the output.
         maxConcurrency = 1 when writing means only 1 BufferAggregator will be accumulating at a time.
         parallelTransferOptions.getMaxConcurrency() appends will be happening at once, so we guarantee buffering of
         only concurrency + 1 chunks at a time.
         */
        return chunkedSource.flatMapSequential(stagingArea::write, 1, 1)
            .concatWith(Flux.defer(stagingArea::flush))
            .map(bufferAggregator -> Tuples.of(bufferAggregator, bufferAggregator.length(), 0L))
            /* Scan reduces a flux with an accumulator while emitting the intermediate results. */
            /* As an example, data consists of ByteBuffers of length 10-10-5.
               In the map above we transform the initial ByteBuffer to a tuple3 of buff, 10, 0.
               Scan will emit that as is, then accumulate the tuple for the next emission.
               On the second iteration, the middle ByteBuffer gets transformed to buff, 10, 10+0
               (from previous emission). Scan emits that, and on the last iteration, the last ByteBuffer gets
               transformed to buff, 5, 10+10 (from previous emission). */
            .scan((result, source) -> {
                BufferAggregator bufferAggregator = source.getT1();
                long currentBufferLength = bufferAggregator.length();
                long lastBytesWritten = result.getT2();
                long lastOffset = result.getT3();

                return Tuples.of(bufferAggregator, currentBufferLength, lastBytesWritten + lastOffset);
            })
            .flatMapSequential(tuple3 -> {
                BufferAggregator bufferAggregator = tuple3.getT1();
                long currentBufferLength = bufferAggregator.length();
                long currentOffset = tuple3.getT3() + offset;
                // Report progress as necessary.
                Context uploadContext = context;
                if (progressReporter != null) {
                    uploadContext = Contexts.with(context)
                        .setHttpRequestProgressReporter(progressReporter.createChild())
                        .getContext();
                }
                return uploadRangeWithResponse(
                    new ShareFileUploadRangeOptions(bufferAggregator.asFlux(), currentBufferLength)
                        .setOffset(currentOffset)
                        .setRequestConditions(requestConditions),
                    uploadContext).flux();
            }, parallelTransferOptions.getMaxConcurrency(), 1)
            .last();
    }

    /**
     * Uploads a range of bytes to the specified offset of a file in storage file service. Upload operations perform an
     * in-place write on the specified file.
     *
     * <p><strong>Code Samples</strong></p>
     *
     * <p>Upload data "default" to the file in Storage File Service. </p>
     *
     * <!-- src_embed com.azure.storage.file.share.ShareFileAsyncClient.uploadRange#Flux-long -->
     * <pre>
     * ByteBuffer defaultData = ByteBuffer.wrap&#40;&quot;default&quot;.getBytes&#40;StandardCharsets.UTF_8&#41;&#41;;
     * shareFileAsyncClient.uploadRange&#40;Flux.just&#40;defaultData&#41;, defaultData.remaining&#40;&#41;&#41;.subscribe&#40;
     *         response -&gt; &#123; &#125;,
     *         error -&gt; System.err.print&#40;error.toString&#40;&#41;&#41;,
     *         &#40;&#41; -&gt; System.out.println&#40;&quot;Complete deleting the file!&quot;&#41;
     * &#41;;
     * </pre>
     * <!-- end com.azure.storage.file.share.ShareFileAsyncClient.uploadRange#Flux-long -->
     *
     * <p>This method does a single Put Range operation. For more information, see the
     * <a href="https://docs.microsoft.com/rest/api/storageservices/put-range">Azure Docs</a>.</p>
     *
     * @param data The data which will upload to the storage file.
     * @param length Specifies the number of bytes being transmitted in the request body.
     * @return The {@link ShareFileUploadInfo file upload info}
     * @throws ShareStorageException If you attempt to upload a range that is larger than 4 MB, the service returns
     * status code 413 (Request Entity Too Large)
     */
    public Mono<ShareFileUploadInfo> uploadRange(Flux<ByteBuffer> data, long length) {
        try {
            return uploadRangeWithResponse(new ShareFileUploadRangeOptions(data, length)).flatMap(FluxUtil::toMono);
        } catch (RuntimeException ex) {
            return monoError(LOGGER, ex);
        }
    }

    /**
     * Uploads a range of bytes to the specified offset of a file in storage file service. Upload operations perform an
     * in-place write on the specified file.
     *
     * <p><strong>Code Samples</strong></p>
     *
     * <p>Upload data "default" to the file in Storage File Service. </p>
     *
     * <!-- src_embed com.azure.storage.file.share.ShareFileAsyncClient.uploadRangeWithResponse#ShareFileUploadRangeOptions -->
     * <pre>
     * ByteBuffer defaultData = ByteBuffer.wrap&#40;&quot;default&quot;.getBytes&#40;StandardCharsets.UTF_8&#41;&#41;;
     * shareFileAsyncClient.uploadRangeWithResponse&#40;new ShareFileUploadRangeOptions&#40;
     *     Flux.just&#40;defaultData&#41;, defaultData.remaining&#40;&#41;&#41;&#41;.subscribe&#40;
     *         response -&gt; &#123; &#125;,
     *         error -&gt; System.err.print&#40;error.toString&#40;&#41;&#41;,
     *         &#40;&#41; -&gt; System.out.println&#40;&quot;Complete deleting the file!&quot;&#41;&#41;;
     * </pre>
     * <!-- end com.azure.storage.file.share.ShareFileAsyncClient.uploadRangeWithResponse#ShareFileUploadRangeOptions -->
     *
     * <p>This method does a single Put Range operation. For more information, see the
     * <a href="https://docs.microsoft.com/rest/api/storageservices/put-range">Azure Docs</a>.</p>
     *
     * @param options Argument collection for the upload operation.
     * @return The {@link ShareFileUploadInfo file upload info}
     * @throws ShareStorageException If you attempt to upload a range that is larger than 4 MB, the service returns
     * status code 413 (Request Entity Too Large)
     */
    public Mono<Response<ShareFileUploadInfo>> uploadRangeWithResponse(ShareFileUploadRangeOptions options) {
        try {
            return withContext(context -> uploadRangeWithResponse(options, context));
        } catch (RuntimeException ex) {
            return monoError(LOGGER, ex);
        }
    }

    /**
     * One-shot upload range.
     */
    Mono<Response<ShareFileUploadInfo>> uploadRangeWithResponse(ShareFileUploadRangeOptions options, Context context) {
        ShareRequestConditions requestConditions
            = options.getRequestConditions() == null ? new ShareRequestConditions() : options.getRequestConditions();
        long rangeOffset = (options.getOffset() == null) ? 0L : options.getOffset();
        ShareFileRange range = new ShareFileRange(rangeOffset, rangeOffset + options.getLength() - 1);
        context = context == null ? Context.NONE : context;

        Flux<ByteBuffer> data = options.getDataFlux() == null
            ? Utility.convertStreamToByteBuffer(options.getDataStream(), options.getLength(),
                (int) ModelHelper.FILE_DEFAULT_BLOCK_SIZE, true)
            : options.getDataFlux();

        return azureFileStorageClient.getFiles()
            .uploadRangeWithResponseAsync(shareName, filePath, range.toString(), ShareFileRangeWriteType.UPDATE,
                options.getLength(), null, null, requestConditions.getLeaseId(), options.getLastWrittenMode(), null,
                null, data, context)
            .map(ModelHelper::uploadRangeHeadersToShareFileInfo);
    }

    /**
     * Uploads a range of bytes from one file to another file.
     *
     * <p><strong>Code Samples</strong></p>
     *
     * <p>Upload a number of bytes from a file at defined source and destination offsets </p>
     *
     * <!-- src_embed com.azure.storage.file.share.ShareFileAsyncClient.uploadRangeFromUrl#long-long-long-String -->
     * <pre>
     * shareFileAsyncClient.uploadRangeFromUrl&#40;6, 8, 0, &quot;sourceUrl&quot;&#41;.subscribe&#40;
     *     response -&gt; &#123; &#125;,
     *     error -&gt; System.err.print&#40;error.toString&#40;&#41;&#41;,
     *     &#40;&#41; -&gt; System.out.println&#40;&quot;Completed upload range from url!&quot;&#41;
     * &#41;;
     * </pre>
     * <!-- end com.azure.storage.file.share.ShareFileAsyncClient.uploadRangeFromUrl#long-long-long-String -->
     *
     * <p>For more information, see the
     * <a href="https://docs.microsoft.com/rest/api/storageservices/put-range-from-url">Azure Docs</a>.</p>
     *
     * @param length Specifies the number of bytes being transmitted in the request body.
     * @param destinationOffset Starting point of the upload range on the destination.
     * @param sourceOffset Starting point of the upload range on the source.
     * @param sourceUrl Specifies the URL of the source file.
     * @return The {@link ShareFileUploadRangeFromUrlInfo file upload range from url info}
     */
    @ServiceMethod(returns = ReturnType.SINGLE)
    public Mono<ShareFileUploadRangeFromUrlInfo> uploadRangeFromUrl(long length, long destinationOffset,
        long sourceOffset, String sourceUrl) {
        return uploadRangeFromUrlWithResponse(length, destinationOffset, sourceOffset, sourceUrl)
            .flatMap(FluxUtil::toMono);
    }

    /**
     * Uploads a range of bytes from one file to another file.
     *
     * <p><strong>Code Samples</strong></p>
     *
     * <p>Upload a number of bytes from a file at defined source and destination offsets </p>
     *
     * <!-- src_embed com.azure.storage.file.share.ShareFileAsyncClient.uploadRangeFromUrlWithResponse#long-long-long-String -->
     * <pre>
     * shareFileAsyncClient.uploadRangeFromUrlWithResponse&#40;6, 8, 0, &quot;sourceUrl&quot;&#41;.subscribe&#40;
     *     response -&gt; &#123; &#125;,
     *     error -&gt; System.err.print&#40;error.toString&#40;&#41;&#41;,
     *     &#40;&#41; -&gt; System.out.println&#40;&quot;Completed upload range from url!&quot;&#41;
     * &#41;;
     * </pre>
     * <!-- end com.azure.storage.file.share.ShareFileAsyncClient.uploadRangeFromUrlWithResponse#long-long-long-String -->
     *
     * <p>For more information, see the
     * <a href="https://docs.microsoft.com/rest/api/storageservices/put-range-from-url">Azure Docs</a>.</p>
     *
     * @param length Specifies the number of bytes being transmitted in the request body.
     * @param destinationOffset Starting point of the upload range on the destination.
     * @param sourceOffset Starting point of the upload range on the source.
     * @param sourceUrl Specifies the URL of the source file.
     * @return A response containing the {@link ShareFileUploadRangeFromUrlInfo file upload range from url info} with
     * headers and response status code.
     */
    @ServiceMethod(returns = ReturnType.SINGLE)
    public Mono<Response<ShareFileUploadRangeFromUrlInfo>> uploadRangeFromUrlWithResponse(long length,
        long destinationOffset, long sourceOffset, String sourceUrl) {
        return this.uploadRangeFromUrlWithResponse(length, destinationOffset, sourceOffset, sourceUrl, null);
    }

    /**
     * Uploads a range of bytes from one file to another file.
     *
     * <p><strong>Code Samples</strong></p>
     *
     * <p>Upload a number of bytes from a file at defined source and destination offsets </p>
     *
     * <!-- src_embed com.azure.storage.file.share.ShareFileAsyncClient.uploadRangeFromUrlWithResponse#long-long-long-String-ShareRequestConditions -->
     * <pre>
     * ShareRequestConditions requestConditions = new ShareRequestConditions&#40;&#41;.setLeaseId&#40;leaseId&#41;;
     * shareFileAsyncClient.uploadRangeFromUrlWithResponse&#40;6, 8, 0, &quot;sourceUrl&quot;, requestConditions&#41;.subscribe&#40;
     *     response -&gt; &#123; &#125;,
     *     error -&gt; System.err.print&#40;error.toString&#40;&#41;&#41;,
     *     &#40;&#41; -&gt; System.out.println&#40;&quot;Completed upload range from url!&quot;&#41;
     * &#41;;
     * </pre>
     * <!-- end com.azure.storage.file.share.ShareFileAsyncClient.uploadRangeFromUrlWithResponse#long-long-long-String-ShareRequestConditions -->
     *
     * <p>For more information, see the
     * <a href="https://docs.microsoft.com/rest/api/storageservices/put-range-from-url">Azure Docs</a>.</p>
     *
     * @param length Specifies the number of bytes being transmitted in the request body.
     * @param destinationOffset Starting point of the upload range on the destination.
     * @param sourceOffset Starting point of the upload range on the source.
     * @param sourceUrl Specifies the URL of the source file.
     * @param destinationRequestConditions {@link ShareRequestConditions}
     * @return A response containing the {@link ShareFileUploadRangeFromUrlInfo file upload range from url info} with
     * headers and response status code.
     */
    @ServiceMethod(returns = ReturnType.SINGLE)
    public Mono<Response<ShareFileUploadRangeFromUrlInfo>> uploadRangeFromUrlWithResponse(long length,
        long destinationOffset, long sourceOffset, String sourceUrl,
        ShareRequestConditions destinationRequestConditions) {
        try {
            return this.uploadRangeFromUrlWithResponse(
                new ShareFileUploadRangeFromUrlOptions(length, sourceUrl).setDestinationOffset(destinationOffset)
                    .setSourceOffset(sourceOffset)
                    .setDestinationRequestConditions(destinationRequestConditions));
        } catch (RuntimeException ex) {
            return monoError(LOGGER, ex);
        }
    }

    /**
     * Uploads a range of bytes from one file to another file.
     *
     * <p><strong>Code Samples</strong></p>
     *
     * <p>Upload a number of bytes from a file at defined source and destination offsets </p>
     *
     * <!-- src_embed com.azure.storage.file.share.ShareFileAsyncClient.uploadRangeFromUrlWithResponse#ShareFileUploadRangeFromUrlOptions -->
     * <pre>
     * shareFileAsyncClient.uploadRangeFromUrlWithResponse&#40;
     *     new ShareFileUploadRangeFromUrlOptions&#40;6, &quot;sourceUrl&quot;&#41;.setDestinationOffset&#40;8&#41;&#41;
     *     .subscribe&#40;
     *         response -&gt; &#123; &#125;,
     *         error -&gt; System.err.print&#40;error.toString&#40;&#41;&#41;,
     *         &#40;&#41; -&gt; System.out.println&#40;&quot;Completed upload range from url!&quot;&#41;&#41;;
     * </pre>
     * <!-- end com.azure.storage.file.share.ShareFileAsyncClient.uploadRangeFromUrlWithResponse#ShareFileUploadRangeFromUrlOptions -->
     *
     * <p>For more information, see the
     * <a href="https://docs.microsoft.com/rest/api/storageservices/put-range-from-url">Azure Docs</a>.</p>
     *
     * @param options argument collection
     * @return A response containing the {@link ShareFileUploadRangeFromUrlInfo file upload range from url info} with
     * headers and response status code.
     */
    @ServiceMethod(returns = ReturnType.SINGLE)
    public Mono<Response<ShareFileUploadRangeFromUrlInfo>>
        uploadRangeFromUrlWithResponse(ShareFileUploadRangeFromUrlOptions options) {
        try {
            return withContext(context -> uploadRangeFromUrlWithResponse(options, context));
        } catch (RuntimeException ex) {
            return monoError(LOGGER, ex);
        }
    }

    Mono<Response<ShareFileUploadRangeFromUrlInfo>>
        uploadRangeFromUrlWithResponse(ShareFileUploadRangeFromUrlOptions options, Context context) {
        ShareRequestConditions modifiedRequestConditions = options.getDestinationRequestConditions() == null
            ? new ShareRequestConditions()
            : options.getDestinationRequestConditions();
        ShareFileRange destinationRange = new ShareFileRange(options.getDestinationOffset(),
            options.getDestinationOffset() + options.getLength() - 1);
        ShareFileRange sourceRange
            = new ShareFileRange(options.getSourceOffset(), options.getSourceOffset() + options.getLength() - 1);
        context = context == null ? Context.NONE : context;

        String sourceAuth
            = options.getSourceAuthorization() == null ? null : options.getSourceAuthorization().toString();

        final String copySource = Utility.encodeUrlPath(options.getSourceUrl());

        return azureFileStorageClient.getFiles()
            .uploadRangeFromURLWithResponseAsync(shareName, filePath, destinationRange.toString(), copySource, 0, null,
                sourceRange.toString(), null, modifiedRequestConditions.getLeaseId(), sourceAuth,
                options.getLastWrittenMode(), null, context)
            .map(ModelHelper::mapUploadRangeFromUrlResponse);
    }

    /**
     * Clear a range of bytes to specific of a file in storage file service. Clear operations performs an in-place write
     * on the specified file.
     *
     * <p><strong>Code Samples</strong></p>
     *
     * <p>Clears the first 1024 bytes. </p>
     *
     * <!-- src_embed com.azure.storage.file.share.ShareFileAsyncClient.clearRange#long -->
     * <pre>
     * shareFileAsyncClient.clearRange&#40;1024&#41;.subscribe&#40;
     *     response -&gt; &#123; &#125;,
     *     error -&gt; System.err.print&#40;error.toString&#40;&#41;&#41;,
     *     &#40;&#41; -&gt; System.out.println&#40;&quot;Complete clearing the range!&quot;&#41;
     * &#41;;
     * </pre>
     * <!-- end com.azure.storage.file.share.ShareFileAsyncClient.clearRange#long -->
     *
     * <p>For more information, see the
     * <a href="https://docs.microsoft.com/rest/api/storageservices/put-range">Azure Docs</a>.</p>
     *
     * @param length Specifies the number of bytes being cleared.
     * @return The {@link ShareFileUploadInfo file upload info}
     */
    @ServiceMethod(returns = ReturnType.SINGLE)
    public Mono<ShareFileUploadInfo> clearRange(long length) {
        return clearRangeWithResponse(length, 0).flatMap(FluxUtil::toMono);
    }

    /**
     * Clear a range of bytes to specific of a file in storage file service. Clear operations performs an in-place write
     * on the specified file.
     *
     * <p><strong>Code Samples</strong></p>
     *
     * <p>Clear the range starting from 1024 with length of 1024. </p>
     *
     * <!-- src_embed com.azure.storage.file.share.ShareFileAsyncClient.clearRange#long-long -->
     * <pre>
     * shareFileAsyncClient.clearRangeWithResponse&#40;1024, 1024&#41;.subscribe&#40;
     *     response -&gt; &#123; &#125;,
     *     error -&gt; System.err.print&#40;error.toString&#40;&#41;&#41;,
     *     &#40;&#41; -&gt; System.out.println&#40;&quot;Complete clearing the range!&quot;&#41;
     * &#41;;
     * </pre>
     * <!-- end com.azure.storage.file.share.ShareFileAsyncClient.clearRange#long-long -->
     *
     * <p>For more information, see the
     * <a href="https://docs.microsoft.com/rest/api/storageservices/put-range">Azure Docs</a>.</p>
     *
     * @param length Specifies the number of bytes being cleared in the request body.
     * @param offset Optional starting point of the upload range. It will start from the beginning if it is
     * {@code null}
     * @return A response of {@link ShareFileUploadInfo file upload info} that only contains headers and response
     * status code.
     */
    @ServiceMethod(returns = ReturnType.SINGLE)
    public Mono<Response<ShareFileUploadInfo>> clearRangeWithResponse(long length, long offset) {
        return this.clearRangeWithResponse(length, offset, null);
    }

    /**
     * Clear a range of bytes to specific of a file in storage file service. Clear operations performs an in-place write
     * on the specified file.
     *
     * <p><strong>Code Samples</strong></p>
     *
     * <p>Clear the range starting from 1024 with length of 1024. </p>
     *
     * <!-- src_embed com.azure.storage.file.share.ShareFileAsyncClient.clearRange#long-long-ShareRequestConditions -->
     * <pre>
     * ShareRequestConditions requestConditions = new ShareRequestConditions&#40;&#41;.setLeaseId&#40;leaseId&#41;;
     * shareFileAsyncClient.clearRangeWithResponse&#40;1024, 1024, requestConditions&#41;.subscribe&#40;
     *     response -&gt; &#123; &#125;,
     *     error -&gt; System.err.print&#40;error.toString&#40;&#41;&#41;,
     *     &#40;&#41; -&gt; System.out.println&#40;&quot;Complete clearing the range!&quot;&#41;
     * &#41;;
     * </pre>
     * <!-- end com.azure.storage.file.share.ShareFileAsyncClient.clearRange#long-long-ShareRequestConditions -->
     *
     * <p>For more information, see the
     * <a href="https://docs.microsoft.com/rest/api/storageservices/put-range">Azure Docs</a>.</p>
     *
     * @param length Specifies the number of bytes being cleared in the request body.
     * @param offset Optional starting point of the upload range. It will start from the beginning if it is
     * {@code null}
     * @param requestConditions {@link ShareRequestConditions}
     * @return A response of {@link ShareFileUploadInfo file upload info} that only contains headers and response
     * status code.
     */
    @ServiceMethod(returns = ReturnType.SINGLE)
    public Mono<Response<ShareFileUploadInfo>> clearRangeWithResponse(long length, long offset,
        ShareRequestConditions requestConditions) {
        try {
            return withContext(context -> clearRangeWithResponse(length, offset, requestConditions, context));
        } catch (RuntimeException ex) {
            return monoError(LOGGER, ex);
        }
    }

    Mono<Response<ShareFileUploadInfo>> clearRangeWithResponse(long length, long offset,
        ShareRequestConditions requestConditions, Context context) {
        requestConditions = requestConditions == null ? new ShareRequestConditions() : requestConditions;
        ShareFileRange range = new ShareFileRange(offset, offset + length - 1);
        context = context == null ? Context.NONE : context;
        return azureFileStorageClient.getFiles()
            .uploadRangeWithResponseAsync(shareName, filePath, range.toString(), ShareFileRangeWriteType.CLEAR, 0L,
                null, null, requestConditions.getLeaseId(), null, null, null, (Flux<ByteBuffer>) null, context)
            .map(ModelHelper::transformUploadResponse);
    }

    /**
     * Uploads file to storage file service.
     *
     * <p><strong>Code Samples</strong></p>
     *
     * <p> Upload the file from the source file path. </p>
     *
     * <!-- src_embed com.azure.storage.file.share.ShareFileAsyncClient.uploadFromFile#string -->
     * <pre>
     * shareFileAsyncClient.uploadFromFile&#40;&quot;someFilePath&quot;&#41;.subscribe&#40;
     *     response -&gt; &#123; &#125;,
     *     error -&gt; System.err.print&#40;error.toString&#40;&#41;&#41;,
     *     &#40;&#41; -&gt; System.out.println&#40;&quot;Complete deleting the file!&quot;&#41;
     * &#41;;
     * </pre>
     * <!-- end com.azure.storage.file.share.ShareFileAsyncClient.uploadFromFile#string -->
     *
     * <p>For more information, see the
     * <a href="https://docs.microsoft.com/rest/api/storageservices/create-file">Azure Docs Create File</a>
     * and
     * <a href="https://docs.microsoft.com/rest/api/storageservices/put-range">Azure Docs Upload</a>.</p>
     *
     * @param uploadFilePath The path where store the source file to upload
     * @return An empty response.
     * @throws UncheckedIOException If an I/O error occurs.
     */
    @ServiceMethod(returns = ReturnType.SINGLE)
    public Mono<Void> uploadFromFile(String uploadFilePath) {
        return this.uploadFromFile(uploadFilePath, null);
    }

    /**
     * Uploads file to storage file service.
     *
     * <p><strong>Code Samples</strong></p>
     *
     * <p> Upload the file from the source file path. </p>
     *
     * <!-- src_embed com.azure.storage.file.share.ShareFileAsyncClient.uploadFromFile#string-ShareRequestConditions -->
     * <pre>
     * ShareRequestConditions requestConditions = new ShareRequestConditions&#40;&#41;.setLeaseId&#40;leaseId&#41;;
     * shareFileAsyncClient.uploadFromFile&#40;&quot;someFilePath&quot;, requestConditions&#41;.subscribe&#40;
     *     response -&gt; &#123; &#125;,
     *     error -&gt; System.err.print&#40;error.toString&#40;&#41;&#41;,
     *     &#40;&#41; -&gt; System.out.println&#40;&quot;Complete deleting the file!&quot;&#41;
     * &#41;;
     * </pre>
     * <!-- end com.azure.storage.file.share.ShareFileAsyncClient.uploadFromFile#string-ShareRequestConditions -->
     *
     * <p>For more information, see the
     * <a href="https://docs.microsoft.com/rest/api/storageservices/create-file">Azure Docs Create File</a>
     * and
     * <a href="https://docs.microsoft.com/rest/api/storageservices/put-range">Azure Docs Upload</a>.</p>
     *
     * @param uploadFilePath The path where store the source file to upload
     * @param requestConditions {@link ShareRequestConditions}
     * @return An empty response.
     * @throws UncheckedIOException If an I/O error occurs.
     */
    @ServiceMethod(returns = ReturnType.SINGLE)
    public Mono<Void> uploadFromFile(String uploadFilePath, ShareRequestConditions requestConditions) {
        try {
            return Mono.using(() -> channelSetup(uploadFilePath, StandardOpenOption.READ),
                channel -> Flux.fromIterable(sliceFile(uploadFilePath))
                    .flatMap(chunk -> uploadWithResponse(
                        FluxUtil.readFile(channel, chunk.getStart(), chunk.getEnd() - chunk.getStart() + 1),
                        chunk.getEnd() - chunk.getStart() + 1, chunk.getStart(), requestConditions)
                            .retryWhen(Retry.max(3)
                                .filter(throwable -> throwable instanceof IOException
                                    || throwable instanceof TimeoutException)))
                    .then(),
                this::channelCleanUp);
        } catch (RuntimeException ex) {
            return monoError(LOGGER, ex);
        }
    }

    private static List<ShareFileRange> sliceFile(String path) {
        File file = new File(path);
        assert file.exists();
        List<ShareFileRange> ranges = new ArrayList<>();
        for (long pos = 0; pos < file.length(); pos += ModelHelper.FILE_DEFAULT_BLOCK_SIZE) {
            long count = ModelHelper.FILE_DEFAULT_BLOCK_SIZE;
            if (pos + count > file.length()) {
                count = file.length() - pos;
            }
            ranges.add(new ShareFileRange(pos, pos + count - 1));
        }
        return ranges;
    }

    /**
     * List of valid ranges for a file.
     *
     * <p><strong>Code Samples</strong></p>
     *
     * <p>List all ranges for the file client.</p>
     *
     * <!-- src_embed com.azure.storage.file.share.ShareFileAsyncClient.listRanges -->
     * <pre>
     * shareFileAsyncClient.listRanges&#40;&#41;.subscribe&#40;range -&gt;
     *     System.out.printf&#40;&quot;List ranges completed with start: %d, end: %d&quot;, range.getStart&#40;&#41;, range.getEnd&#40;&#41;&#41;&#41;;
     * </pre>
     * <!-- end com.azure.storage.file.share.ShareFileAsyncClient.listRanges -->
     *
     * <p>For more information, see the
     * <a href="https://docs.microsoft.com/rest/api/storageservices/list-ranges">Azure Docs</a>.</p>
     *
     * @return {@link ShareFileRange ranges} in the files.
     */
    @ServiceMethod(returns = ReturnType.COLLECTION)
    public PagedFlux<ShareFileRange> listRanges() {
        return listRanges(null);
    }

    /**
     * List of valid ranges for a file.
     *
     * <p><strong>Code Samples</strong></p>
     *
     * <p>List all ranges within the file range from 1KB to 2KB.</p>
     *
     * <!-- src_embed com.azure.storage.file.share.ShareFileAsyncClient.listRanges#ShareFileRange -->
     * <pre>
     * shareFileAsyncClient.listRanges&#40;new ShareFileRange&#40;1024, 2048L&#41;&#41;
     *     .subscribe&#40;result -&gt; System.out.printf&#40;&quot;List ranges completed with start: %d, end: %d&quot;,
     *         result.getStart&#40;&#41;, result.getEnd&#40;&#41;&#41;&#41;;
     * </pre>
     * <!-- end com.azure.storage.file.share.ShareFileAsyncClient.listRanges#ShareFileRange -->
     *
     * <p>For more information, see the
     * <a href="https://docs.microsoft.com/rest/api/storageservices/list-ranges">Azure Docs</a>.</p>
     *
     * @param range Optional byte range which returns file data only from the specified range.
     * @return {@link ShareFileRange ranges} in the files that satisfy the requirements
     */
    @ServiceMethod(returns = ReturnType.COLLECTION)
    public PagedFlux<ShareFileRange> listRanges(ShareFileRange range) {
        return this.listRanges(range, null);
    }

    /**
     * List of valid ranges for a file.
     *
     * <p><strong>Code Samples</strong></p>
     *
     * <p>List all ranges within the file range from 1KB to 2KB.</p>
     *
     * <!-- src_embed com.azure.storage.file.share.ShareFileAsyncClient.listRanges#ShareFileRange-ShareRequestConditions -->
     * <pre>
     * ShareRequestConditions requestConditions = new ShareRequestConditions&#40;&#41;.setLeaseId&#40;leaseId&#41;;
     * shareFileAsyncClient.listRanges&#40;new ShareFileRange&#40;1024, 2048L&#41;, requestConditions&#41;
     *     .subscribe&#40;result -&gt; System.out.printf&#40;&quot;List ranges completed with start: %d, end: %d&quot;,
     *         result.getStart&#40;&#41;, result.getEnd&#40;&#41;&#41;&#41;;
     * </pre>
     * <!-- end com.azure.storage.file.share.ShareFileAsyncClient.listRanges#ShareFileRange-ShareRequestConditions -->
     *
     * <p>For more information, see the
     * <a href="https://docs.microsoft.com/rest/api/storageservices/list-ranges">Azure Docs</a>.</p>
     *
     * @param range Optional byte range which returns file data only from the specified range.
     * @param requestConditions {@link ShareRequestConditions}
     * @return {@link ShareFileRange ranges} in the files that satisfy the requirements
     */
    @ServiceMethod(returns = ReturnType.COLLECTION)
    public PagedFlux<ShareFileRange> listRanges(ShareFileRange range, ShareRequestConditions requestConditions) {
        try {
            return listRangesWithOptionalTimeout(range, requestConditions, null, Context.NONE);
        } catch (RuntimeException ex) {
            return pagedFluxError(LOGGER, ex);
        }
    }

    /**
     * List of valid ranges for a file between the file and the specified snapshot.
     *
     * <p><strong>Code Samples</strong></p>
     *
     * <!-- src_embed com.azure.storage.file.share.ShareFileAsyncClient.listRangesDiff#String -->
     * <pre>
     * final String prevSnapshot = &quot;previoussnapshot&quot;;
     * shareFileAsyncClient.listRangesDiff&#40;prevSnapshot&#41;.subscribe&#40;response -&gt; &#123;
     *     System.out.println&#40;&quot;Valid Share File Ranges are:&quot;&#41;;
     *     for &#40;FileRange range : response.getRanges&#40;&#41;&#41; &#123;
     *         System.out.printf&#40;&quot;Start: %s, End: %s%n&quot;, range.getStart&#40;&#41;, range.getEnd&#40;&#41;&#41;;
     *     &#125;
     * &#125;&#41;;
     * </pre>
     * <!-- end com.azure.storage.file.share.ShareFileAsyncClient.listRangesDiff#String -->
     *
     * <p>For more information, see the
     * <a href="https://docs.microsoft.com/rest/api/storageservices/list-ranges">Azure Docs</a>.</p>
     *
     * @param previousSnapshot Specifies that the response will contain only ranges that were changed between target
     * file and previous snapshot. Changed ranges include both updated and cleared ranges. The target file may be a
     * snapshot, as long as the snapshot specified by previousSnapshot is the older of the two.
     * @return {@link ShareFileRange ranges} in the files that satisfy the requirements
     */
    @ServiceMethod(returns = ReturnType.SINGLE)
    public Mono<ShareFileRangeList> listRangesDiff(String previousSnapshot) {
        try {
            return listRangesDiffWithResponse(new ShareFileListRangesDiffOptions(previousSnapshot))
                .map(Response::getValue);
        } catch (RuntimeException ex) {
            return monoError(LOGGER, ex);
        }
    }

    /**
     * List of valid ranges for a file.
     *
     * <p><strong>Code Samples</strong></p>
     *
     * <p>List all ranges within the file range from 1KB to 2KB.</p>
     *
     * <!-- src_embed com.azure.storage.file.share.ShareFileAsyncClient.listRangesDiffWithResponse#ShareFileListRangesDiffOptions -->
     * <pre>
     * shareFileAsyncClient.listRangesDiffWithResponse&#40;new ShareFileListRangesDiffOptions&#40;&quot;previoussnapshot&quot;&#41;
     *     .setRange&#40;new ShareFileRange&#40;1024, 2048L&#41;&#41;&#41;.subscribe&#40;response -&gt; &#123;
     *         System.out.println&#40;&quot;Valid Share File Ranges are:&quot;&#41;;
     *         for &#40;FileRange range : response.getValue&#40;&#41;.getRanges&#40;&#41;&#41; &#123;
     *             System.out.printf&#40;&quot;Start: %s, End: %s%n&quot;, range.getStart&#40;&#41;, range.getEnd&#40;&#41;&#41;;
     *         &#125;
     *     &#125;&#41;;
     * </pre>
     * <!-- end com.azure.storage.file.share.ShareFileAsyncClient.listRangesDiffWithResponse#ShareFileListRangesDiffOptions -->
     *
     * <p>For more information, see the
     * <a href="https://docs.microsoft.com/rest/api/storageservices/list-ranges">Azure Docs</a>.</p>
     *
     * @param options {@link ShareFileListRangesDiffOptions}.
     * @return {@link ShareFileRange ranges} in the files that satisfy the requirements
     */
    @ServiceMethod(returns = ReturnType.SINGLE)
    public Mono<Response<ShareFileRangeList>> listRangesDiffWithResponse(ShareFileListRangesDiffOptions options) {
        try {
            StorageImplUtils.assertNotNull("options", options);
            return listRangesWithResponse(options.getRange(), options.getRequestConditions(),
                options.getPreviousSnapshot(), options.isRenameIncluded(), Context.NONE);
        } catch (RuntimeException ex) {
            return monoError(LOGGER, ex);
        }
    }

    PagedFlux<ShareFileRange> listRangesWithOptionalTimeout(ShareFileRange range,
        ShareRequestConditions requestConditions, Duration timeout, Context context) {

        Function<String, Mono<PagedResponse<ShareFileRange>>> retriever = marker -> StorageImplUtils
            .applyOptionalTimeout(this.listRangesWithResponse(range, requestConditions, null, null, context), timeout)
            .map(response -> new PagedResponseBase<>(response.getRequest(), response.getStatusCode(),
                response.getHeaders(),
                response.getValue()
                    .getRanges()
                    .stream()
                    .map(r -> new Range().setStart(r.getStart()).setEnd(r.getEnd()))
                    .map(ShareFileRange::new)
                    .collect(Collectors.toList()),
                null, response.getHeaders()));

        return new PagedFlux<>(() -> retriever.apply(null), retriever);
    }

    Mono<Response<ShareFileRangeList>> listRangesWithResponse(ShareFileRange range,
        ShareRequestConditions requestConditions, String previousSnapshot, Boolean supportRename, Context context) {

        ShareRequestConditions finalRequestConditions
            = requestConditions == null ? new ShareRequestConditions() : requestConditions;
        String rangeString = range == null ? null : range.toString();
        context = context == null ? Context.NONE : context;

        return this.azureFileStorageClient.getFiles()
            .getRangeListWithResponseAsync(shareName, filePath, snapshot, previousSnapshot, null, rangeString,
                finalRequestConditions.getLeaseId(), supportRename, context)
            .map(response -> new SimpleResponse<>(response, response.getValue()));
    }

    /**
     * List of open handles on a file.
     *
     * <p><strong>Code Samples</strong></p>
     *
     * <p>List all handles for the file client.</p>
     *
     * <!-- src_embed com.azure.storage.file.share.ShareFileAsyncClient.listHandles -->
     * <pre>
     * shareFileAsyncClient.listHandles&#40;&#41;
     *     .subscribe&#40;result -&gt; System.out.printf&#40;&quot;List handles completed with handle id %s&quot;, result.getHandleId&#40;&#41;&#41;&#41;;
     * </pre>
     * <!-- end com.azure.storage.file.share.ShareFileAsyncClient.listHandles -->
     *
     * <p>For more information, see the
     * <a href="https://docs.microsoft.com/rest/api/storageservices/list-handles">Azure Docs</a>.</p>
     *
     * @return {@link HandleItem handles} in the files that satisfy the requirements
     */
    @ServiceMethod(returns = ReturnType.COLLECTION)
    public PagedFlux<HandleItem> listHandles() {
        return listHandles(null);
    }

    /**
     * List of open handles on a file.
     *
     * <p><strong>Code Samples</strong></p>
     *
     * <p>List 10 handles for the file client.</p>
     *
     * <!-- src_embed com.azure.storage.file.share.ShareFileAsyncClient.listHandles#integer -->
     * <pre>
     * shareFileAsyncClient.listHandles&#40;10&#41;
     *     .subscribe&#40;result -&gt; System.out.printf&#40;&quot;List handles completed with handle id %s&quot;, result.getHandleId&#40;&#41;&#41;&#41;;
     * </pre>
     * <!-- end com.azure.storage.file.share.ShareFileAsyncClient.listHandles#integer -->
     *
     * <p>For more information, see the
     * <a href="https://docs.microsoft.com/rest/api/storageservices/list-handles">Azure Docs</a>.</p>
     *
     * @param maxResultsPerPage Optional maximum number of results will return per page
     * @return {@link HandleItem handles} in the file that satisfy the requirements
     */
    @ServiceMethod(returns = ReturnType.COLLECTION)
    public PagedFlux<HandleItem> listHandles(Integer maxResultsPerPage) {
        try {
            return listHandlesWithOptionalTimeout(maxResultsPerPage, null, Context.NONE);
        } catch (RuntimeException ex) {
            return pagedFluxError(LOGGER, ex);
        }
    }

    PagedFlux<HandleItem> listHandlesWithOptionalTimeout(Integer maxResultsPerPage, Duration timeout, Context context) {
        Function<String, Mono<PagedResponse<HandleItem>>> retriever = marker -> StorageImplUtils
            .applyOptionalTimeout(this.azureFileStorageClient.getFiles()
                .listHandlesWithResponseAsync(shareName, filePath, marker, maxResultsPerPage, null, snapshot, context),
                timeout)
            .map(response -> new PagedResponseBase<>(response.getRequest(), response.getStatusCode(),
                response.getHeaders(), ModelHelper.transformHandleItems(response.getValue().getHandleList()),
                response.getValue().getNextMarker(), response.getDeserializedHeaders()));

        return new PagedFlux<>(() -> retriever.apply(null), retriever);
    }

    /**
     * Closes a handle on the file. This is intended to be used alongside {@link #listHandles()}.
     *
     * <p><strong>Code Samples</strong></p>
     *
     * <p>Force close handles returned by list handles.</p>
     *
     * <!-- src_embed com.azure.storage.file.share.ShareFileAsyncClient.forceCloseHandle#String -->
     * <pre>
     * shareFileAsyncClient.listHandles&#40;&#41;.subscribe&#40;handleItem -&gt;
     *     shareFileAsyncClient.forceCloseHandle&#40;handleItem.getHandleId&#40;&#41;&#41;.subscribe&#40;ignored -&gt;
     *         System.out.printf&#40;&quot;Closed handle %s on resource %s%n&quot;,
     *             handleItem.getHandleId&#40;&#41;, handleItem.getPath&#40;&#41;&#41;&#41;&#41;;
     * </pre>
     * <!-- end com.azure.storage.file.share.ShareFileAsyncClient.forceCloseHandle#String -->
     *
     * <p>For more information, see the
     * <a href="https://docs.microsoft.com/rest/api/storageservices/force-close-handles">Azure Docs</a>.</p>
     *
     * @param handleId Handle ID to be closed.
     * @return A response that contains information about the closed handles.
     */
    @ServiceMethod(returns = ReturnType.SINGLE)
    public Mono<CloseHandlesInfo> forceCloseHandle(String handleId) {
        return forceCloseHandleWithResponse(handleId).flatMap(FluxUtil::toMono);
    }

    /**
     * Closes a handle on the file. This is intended to be used alongside {@link #listHandles()}.
     *
     * <p><strong>Code Samples</strong></p>
     *
     * <p>Force close handles returned by list handles.</p>
     *
     * <!-- src_embed com.azure.storage.file.share.ShareFileAsyncClient.forceCloseHandleWithResponse#String -->
     * <pre>
     * shareFileAsyncClient.listHandles&#40;&#41;.subscribe&#40;handleItem -&gt;
     *     shareFileAsyncClient.forceCloseHandleWithResponse&#40;handleItem.getHandleId&#40;&#41;&#41;.subscribe&#40;response -&gt;
     *         System.out.printf&#40;&quot;Closing handle %s on resource %s completed with status code %d%n&quot;,
     *             handleItem.getHandleId&#40;&#41;, handleItem.getPath&#40;&#41;, response.getStatusCode&#40;&#41;&#41;&#41;&#41;;
     * </pre>
     * <!-- end com.azure.storage.file.share.ShareFileAsyncClient.forceCloseHandleWithResponse#String -->
     *
     * <p>For more information, see the
     * <a href="https://docs.microsoft.com/rest/api/storageservices/force-close-handles">Azure Docs</a>.</p>
     *
     * @param handleId Handle ID to be closed.
     * @return A response that contains information about the closed handles along with headers and response status
     * code.
     */
    @ServiceMethod(returns = ReturnType.SINGLE)
    public Mono<Response<CloseHandlesInfo>> forceCloseHandleWithResponse(String handleId) {
        try {
            return withContext(context -> forceCloseHandleWithResponse(handleId, context));
        } catch (RuntimeException ex) {
            return monoError(LOGGER, ex);
        }
    }

    Mono<Response<CloseHandlesInfo>> forceCloseHandleWithResponse(String handleId, Context context) {
        context = context == null ? Context.NONE : context;
        return azureFileStorageClient.getFiles()
            .forceCloseHandlesWithResponseAsync(shareName, filePath, handleId, null, null, snapshot, context)
            .map(response -> new SimpleResponse<>(response,
                new CloseHandlesInfo(response.getDeserializedHeaders().getXMsNumberOfHandlesClosed(),
                    response.getDeserializedHeaders().getXMsNumberOfHandlesFailed())));
    }

    /**
     * Closes all handles opened on the file at the service.
     *
     * <p><strong>Code Samples</strong></p>
     *
     * <p>Force close all handles.</p>
     *
     * <!-- src_embed com.azure.storage.file.share.ShareFileAsyncClient.forceCloseAllHandles -->
     * <pre>
     * shareFileAsyncClient.forceCloseAllHandles&#40;&#41;.subscribe&#40;handlesClosedInfo -&gt;
     *     System.out.printf&#40;&quot;Closed %d open handles on the file.%nFailed to close %d open handles on the file%n&quot;,
     *         handlesClosedInfo.getClosedHandles&#40;&#41;, handlesClosedInfo.getFailedHandles&#40;&#41;&#41;&#41;;
     * </pre>
     * <!-- end com.azure.storage.file.share.ShareFileAsyncClient.forceCloseAllHandles -->
     *
     * <p>For more information, see the
     * <a href="https://docs.microsoft.com/rest/api/storageservices/force-close-handles">Azure Docs</a>.</p>
     *
     * @return A response that contains information about the closed handles.
     */
    @ServiceMethod(returns = ReturnType.SINGLE)
    public Mono<CloseHandlesInfo> forceCloseAllHandles() {
        try {
            return withContext(
                context -> forceCloseAllHandlesWithOptionalTimeout(null, context).reduce(new CloseHandlesInfo(0, 0),
                    (accu, next) -> new CloseHandlesInfo(accu.getClosedHandles() + next.getClosedHandles(),
                        accu.getFailedHandles() + next.getFailedHandles())));
        } catch (RuntimeException ex) {
            return monoError(LOGGER, ex);
        }
    }

    PagedFlux<CloseHandlesInfo> forceCloseAllHandlesWithOptionalTimeout(Duration timeout, Context context) {
        Function<String, Mono<PagedResponse<CloseHandlesInfo>>> retriever = marker -> StorageImplUtils
            .applyOptionalTimeout(
                this.azureFileStorageClient.getFiles()
                    .forceCloseHandlesWithResponseAsync(shareName, filePath, "*", null, marker, snapshot, context),
                timeout)
            .map(response -> new PagedResponseBase<>(response.getRequest(), response.getStatusCode(),
                response.getHeaders(),
                Collections
                    .singletonList(new CloseHandlesInfo(response.getDeserializedHeaders().getXMsNumberOfHandlesClosed(),
                        response.getDeserializedHeaders().getXMsNumberOfHandlesFailed())),
                response.getDeserializedHeaders().getXMsMarker(), response.getDeserializedHeaders()));

        return new PagedFlux<>(() -> retriever.apply(null), retriever);
    }

    /**
     * Moves the file to another location within the share.
     * For more information see the
     * <a href="https://docs.microsoft.com/rest/api/storageservices/rename-file">Azure
     * Docs</a>.
     *
     * <p><strong>Code Samples</strong></p>
     *
     * <!-- src_embed com.azure.storage.file.share.ShareFileAsyncClient.rename#String -->
     * <pre>
     * ShareFileAsyncClient renamedClient = client.rename&#40;destinationPath&#41;.block&#40;&#41;;
     * System.out.println&#40;&quot;File Client has been renamed&quot;&#41;;
     * </pre>
     * <!-- end com.azure.storage.file.share.ShareFileAsyncClient.rename#String -->
     *
     * @param destinationPath Relative path from the share to rename the file to.
     * @return A {@link Mono} containing a {@link ShareFileAsyncClient} used to interact with the new file created.
     */
    @ServiceMethod(returns = ReturnType.SINGLE)
    public Mono<ShareFileAsyncClient> rename(String destinationPath) {
        try {
            return renameWithResponse(new ShareFileRenameOptions(destinationPath)).flatMap(FluxUtil::toMono);
        } catch (RuntimeException ex) {
            return monoError(LOGGER, ex);
        }
    }

    /**
     * Moves the file to another location within the share.
     * For more information see the
     * <a href="https://docs.microsoft.com/rest/api/storageservices/rename-file">Azure
     * Docs</a>.
     *
     * <p><strong>Code Samples</strong></p>
     *
     * <!-- src_embed com.azure.storage.file.share.ShareFileAsyncClient.renameWithResponse#ShareFileRenameOptions -->
     * <pre>
     * FileSmbProperties smbProperties = new FileSmbProperties&#40;&#41;
     *     .setNtfsFileAttributes&#40;EnumSet.of&#40;NtfsFileAttributes.READ_ONLY&#41;&#41;
     *     .setFileCreationTime&#40;OffsetDateTime.now&#40;&#41;&#41;
     *     .setFileLastWriteTime&#40;OffsetDateTime.now&#40;&#41;&#41;
     *     .setFilePermissionKey&#40;&quot;filePermissionKey&quot;&#41;;
     * ShareFileRenameOptions options = new ShareFileRenameOptions&#40;destinationPath&#41;
     *     .setDestinationRequestConditions&#40;new ShareRequestConditions&#40;&#41;.setLeaseId&#40;leaseId&#41;&#41;
     *     .setSourceRequestConditions&#40;new ShareRequestConditions&#40;&#41;.setLeaseId&#40;leaseId&#41;&#41;
     *     .setIgnoreReadOnly&#40;false&#41;
     *     .setReplaceIfExists&#40;false&#41;
     *     .setFilePermission&#40;&quot;filePermission&quot;&#41;
     *     .setSmbProperties&#40;smbProperties&#41;;
     *
     * ShareFileAsyncClient newRenamedClient = client.renameWithResponse&#40;options&#41;.block&#40;&#41;.getValue&#40;&#41;;
     * System.out.println&#40;&quot;File Client has been renamed&quot;&#41;;
     * </pre>
     * <!-- end com.azure.storage.file.share.ShareFileAsyncClient.renameWithResponse#ShareFileRenameOptions -->
     *
     * @param options {@link ShareFileRenameOptions}
     * @return A {@link Mono} containing a {@link Response} whose {@link Response#getValue() value} contains a {@link
     * ShareFileAsyncClient} used to interact with the file created.
     */
    @ServiceMethod(returns = ReturnType.SINGLE)
    public Mono<Response<ShareFileAsyncClient>> renameWithResponse(ShareFileRenameOptions options) {
        try {
            return withContext(context -> renameWithResponse(options, context))
                .map(response -> new SimpleResponse<>(response, new ShareFileAsyncClient(response.getValue())));
        } catch (RuntimeException ex) {
            return monoError(LOGGER, ex);
        }
    }

    Mono<Response<ShareFileAsyncClient>> renameWithResponse(ShareFileRenameOptions options, Context context) {
        StorageImplUtils.assertNotNull("options", options);
        context = context == null ? Context.NONE : context;

        ShareRequestConditions sourceRequestConditions = options.getSourceRequestConditions() == null
            ? new ShareRequestConditions()
            : options.getSourceRequestConditions();
        ShareRequestConditions destinationRequestConditions = options.getDestinationRequestConditions() == null
            ? new ShareRequestConditions()
            : options.getDestinationRequestConditions();

        // We want to hide the SourceAccessConditions type from the user for consistency's sake, so we convert here.
        SourceLeaseAccessConditions sourceConditions
            = new SourceLeaseAccessConditions().setSourceLeaseId(sourceRequestConditions.getLeaseId());
        DestinationLeaseAccessConditions destinationConditions
            = new DestinationLeaseAccessConditions().setDestinationLeaseId(destinationRequestConditions.getLeaseId());

        CopyFileSmbInfo smbInfo = null;
        String filePermissionKey = null;
        if (options.getSmbProperties() != null) {
            FileSmbProperties tempSmbProperties = options.getSmbProperties();
            filePermissionKey = tempSmbProperties.getFilePermissionKey();

            String fileAttributes = NtfsFileAttributes.toString(tempSmbProperties.getNtfsFileAttributes());
            String fileCreationTime = FileSmbProperties.parseFileSMBDate(tempSmbProperties.getFileCreationTime());
            String fileLastWriteTime = FileSmbProperties.parseFileSMBDate(tempSmbProperties.getFileLastWriteTime());
            String fileChangeTime = FileSmbProperties.parseFileSMBDate(tempSmbProperties.getFileChangeTime());
            smbInfo = new CopyFileSmbInfo().setFileAttributes(fileAttributes)
                .setFileCreationTime(fileCreationTime)
                .setFileLastWriteTime(fileLastWriteTime)
                .setFileChangeTime(fileChangeTime)
                .setIgnoreReadOnly(options.isIgnoreReadOnly());
        }

        ShareFileAsyncClient destinationFileClient = getFileAsyncClient(options.getDestinationPath());

        ShareFileHttpHeaders headers = options.getContentType() == null
            ? null
            : new ShareFileHttpHeaders().setContentType(options.getContentType());

        String renameSource = Utility.encodeUrlPath(this.getFileUrl());

        renameSource = this.sasToken != null ? renameSource + "?" + this.sasToken.getSignature() : renameSource;

        return destinationFileClient.azureFileStorageClient.getFiles()
            .renameWithResponseAsync(destinationFileClient.getShareName(), destinationFileClient.getFilePath(),
                renameSource, null /* timeout */, options.getReplaceIfExists(), options.isIgnoreReadOnly(),
                options.getFilePermission(), options.getFilePermissionFormat(), filePermissionKey,
                options.getMetadata(), sourceConditions, destinationConditions, smbInfo, headers, context)
            .map(response -> new SimpleResponse<>(response, destinationFileClient));
    }

    /**
     * Takes in a destination and creates a ShareFileAsyncClient with a new path
     * @param destinationPath The destination path
     * @return A DataLakePathAsyncClient
     */
    ShareFileAsyncClient getFileAsyncClient(String destinationPath) {
        if (CoreUtils.isNullOrEmpty(destinationPath)) {
            throw LOGGER.logExceptionAsError(new IllegalArgumentException("'destinationPath' can not be set to null"));
        }

        return new ShareFileAsyncClient(this.azureFileStorageClient, getShareName(), destinationPath, null,
            this.getAccountName(), this.getServiceVersion(), this.getSasToken());
    }

    /**
     * Get snapshot id which attached to {@link ShareFileAsyncClient}. Return {@code null} if no snapshot id attached.
     *
     * <p><strong>Code Samples</strong></p>
     *
     * <p>Get the share snapshot id. </p>
     *
     * <!-- src_embed com.azure.storage.file.share.ShareFileAsyncClient.getShareSnapshotId -->
     * <pre>
     * OffsetDateTime currentTime = OffsetDateTime.of&#40;LocalDateTime.now&#40;&#41;, ZoneOffset.UTC&#41;;
     * ShareFileAsyncClient shareFileAsyncClient = new ShareFileClientBuilder&#40;&#41;
     *     .endpoint&#40;&quot;https:&#47;&#47;$&#123;accountName&#125;.file.core.windows.net&quot;&#41;
     *     .sasToken&#40;&quot;$&#123;SASToken&#125;&quot;&#41;
     *     .shareName&#40;&quot;myshare&quot;&#41;
     *     .resourcePath&#40;&quot;myfiile&quot;&#41;
     *     .snapshot&#40;currentTime.toString&#40;&#41;&#41;
     *     .buildFileAsyncClient&#40;&#41;;
     *
     * System.out.printf&#40;&quot;Snapshot ID: %s%n&quot;, shareFileAsyncClient.getShareSnapshotId&#40;&#41;&#41;;
     * </pre>
     * <!-- end com.azure.storage.file.share.ShareFileAsyncClient.getShareSnapshotId -->
     *
     * @return The snapshot id which is a unique {@code DateTime} value that identifies the share snapshot to its base
     * share.
     */
    public String getShareSnapshotId() {
        return this.snapshot;
    }

    /**
     * Get the share name of file client.
     *
     * <p>Get the share name. </p>
     *
     * <!-- src_embed com.azure.storage.file.share.ShareFileAsyncClient.getShareName -->
     * <pre>
     * String shareName = directoryAsyncClient.getShareName&#40;&#41;;
     * System.out.println&#40;&quot;The share name of the directory is &quot; + shareName&#41;;
     * </pre>
     * <!-- end com.azure.storage.file.share.ShareFileAsyncClient.getShareName -->
     *
     * @return The share name of the file.
     */
    public String getShareName() {
        return shareName;
    }

    /**
     * Get file path of the client.
     *
     * <p>Get the file path. </p>
     *
     * <!-- src_embed com.azure.storage.file.share.ShareFileAsyncClient.getFilePath -->
     * <pre>
     * String filePath = shareFileAsyncClient.getFilePath&#40;&#41;;
     * System.out.println&#40;&quot;The name of the file is &quot; + filePath&#41;;
     * </pre>
     * <!-- end com.azure.storage.file.share.ShareFileAsyncClient.getFilePath -->
     *
     * @return The path of the file.
     */
    public String getFilePath() {
        return filePath;
    }

    /**
     * Get associated account name.
     *
     * @return account name associated with this storage resource.
     */
    public String getAccountName() {
        return this.accountName;
    }

    /**
     * Gets the {@link HttpPipeline} powering this client.
     *
     * @return The pipeline.
     */
    public HttpPipeline getHttpPipeline() {
        return azureFileStorageClient.getHttpPipeline();
    }

    /**
     * Generates a service SAS for the file using the specified {@link ShareServiceSasSignatureValues}
     * <p>Note : The client must be authenticated via {@link StorageSharedKeyCredential}
     * <p>See {@link ShareServiceSasSignatureValues} for more information on how to construct a service SAS.</p>
     *
     * <p><strong>Code Samples</strong></p>
     *
     * <!-- src_embed com.azure.storage.file.share.ShareFileAsyncClient.generateSas#ShareServiceSasSignatureValues -->
     * <pre>
     * OffsetDateTime expiryTime = OffsetDateTime.now&#40;&#41;.plusDays&#40;1&#41;;
     * ShareFileSasPermission permission = new ShareFileSasPermission&#40;&#41;.setReadPermission&#40;true&#41;;
     *
     * ShareServiceSasSignatureValues values = new ShareServiceSasSignatureValues&#40;expiryTime, permission&#41;
     *     .setStartTime&#40;OffsetDateTime.now&#40;&#41;&#41;;
     *
     * shareFileAsyncClient.generateSas&#40;values&#41;; &#47;&#47; Client must be authenticated via StorageSharedKeyCredential
     * </pre>
     * <!-- end com.azure.storage.file.share.ShareFileAsyncClient.generateSas#ShareServiceSasSignatureValues -->
     *
     * @param shareServiceSasSignatureValues {@link ShareServiceSasSignatureValues}
     *
     * @return A {@code String} representing the SAS query parameters.
     */
    public String generateSas(ShareServiceSasSignatureValues shareServiceSasSignatureValues) {
        return generateSas(shareServiceSasSignatureValues, Context.NONE);
    }

    /**
     * Generates a service SAS for the file using the specified {@link ShareServiceSasSignatureValues}
     * <p>Note : The client must be authenticated via {@link StorageSharedKeyCredential}
     * <p>See {@link ShareServiceSasSignatureValues} for more information on how to construct a service SAS.</p>
     *
     * <p><strong>Code Samples</strong></p>
     *
     * <!-- src_embed com.azure.storage.file.share.ShareFileAsyncClient.generateSas#ShareServiceSasSignatureValues-Context -->
     * <pre>
     * OffsetDateTime expiryTime = OffsetDateTime.now&#40;&#41;.plusDays&#40;1&#41;;
     * ShareFileSasPermission permission = new ShareFileSasPermission&#40;&#41;.setReadPermission&#40;true&#41;;
     *
     * ShareServiceSasSignatureValues values = new ShareServiceSasSignatureValues&#40;expiryTime, permission&#41;
     *     .setStartTime&#40;OffsetDateTime.now&#40;&#41;&#41;;
     *
     * &#47;&#47; Client must be authenticated via StorageSharedKeyCredential
     * shareFileAsyncClient.generateSas&#40;values, new Context&#40;&quot;key&quot;, &quot;value&quot;&#41;&#41;;
     * </pre>
     * <!-- end com.azure.storage.file.share.ShareFileAsyncClient.generateSas#ShareServiceSasSignatureValues-Context -->
     *
     * @param shareServiceSasSignatureValues {@link ShareServiceSasSignatureValues}
     * @param context Additional context that is passed through the code when generating a SAS.
     *
     * @return A {@code String} representing the SAS query parameters.
     */
    public String generateSas(ShareServiceSasSignatureValues shareServiceSasSignatureValues, Context context) {
        return generateSas(shareServiceSasSignatureValues, null, context);
    }

    /**
     * Generates a service SAS for the file using the specified {@link ShareServiceSasSignatureValues}
     * <p>Note : The client must be authenticated via {@link StorageSharedKeyCredential}
     * <p>See {@link ShareServiceSasSignatureValues} for more information on how to construct a service SAS.</p>
     *
     * @param shareServiceSasSignatureValues {@link ShareServiceSasSignatureValues}
     * @param stringToSignHandler For debugging purposes only. Returns the string to sign that was used to generate the
     * signature.
     * @param context Additional context that is passed through the code when generating a SAS.
     *
     * @return A {@code String} representing the SAS query parameters.
     */
    public String generateSas(ShareServiceSasSignatureValues shareServiceSasSignatureValues,
        Consumer<String> stringToSignHandler, Context context) {
        return new ShareSasImplUtil(shareServiceSasSignatureValues, getShareName(), getFilePath())
            .generateSas(SasImplUtils.extractSharedKeyCredential(getHttpPipeline()), stringToSignHandler, context);
    }

    /**
     * NFS only. Creates a hard link to the file specified by path.
     * <!-- src_embed com.azure.storage.file.share.ShareFileAsyncClient.createHardLink#String -->
     * <pre>
     * hardLinkClient.createHardLink&#40;sourceClient.getFilePath&#40;&#41;&#41;
     *     .subscribe&#40;result -&gt; System.out.printf&#40;&quot;Link count is is %s.&quot;,
     *         result.getPosixProperties&#40;&#41;.getLinkCount&#40;&#41;&#41;&#41;;
     * </pre>
     * <!-- end com.azure.storage.file.share.ShareFileAsyncClient.createHardLink#String -->
     *
     * @param targetFile Path of the file to create the hard link to, not including the share. For example,
     * {@code targetDirectory/targetSubDirectory/.../targetFile}
     * @return A {@link Mono} containing a {@link ShareFileInfo} describing the state of the hard link.
     */
    @ServiceMethod(returns = ReturnType.SINGLE)
    public Mono<ShareFileInfo> createHardLink(String targetFile) {
        return createHardLinkWithResponse(new ShareFileCreateHardLinkOptions(targetFile)).flatMap(FluxUtil::toMono);
    }

    /**
     * NFS only. Creates a hard link to the file specified by path.
     * <!-- src_embed com.azure.storage.file.share.ShareFileAsyncClient.createHardLink#ShareFileCreateHardLinkOptions -->
     * <pre>
     * ShareFileCreateHardLinkOptions options = new ShareFileCreateHardLinkOptions&#40;sourceClient.getFilePath&#40;&#41;&#41;;
     * hardLinkClient.createHardLinkWithResponse&#40;options&#41;
     *     .subscribe&#40;result -&gt; System.out.printf&#40;&quot;Link count is is %s.&quot;,
     *         result.getValue&#40;&#41;.getPosixProperties&#40;&#41;.getLinkCount&#40;&#41;&#41;&#41;;
     * </pre>
     * <!-- end com.azure.storage.file.share.ShareFileAsyncClient.createHardLink#ShareFileCreateHardLinkOptions -->
     *
     * @param options {@link ShareFileCreateHardLinkOptions}
     * @return A {@link Mono} containing a {@link Response} whose {@link Response#getValue() value} contains
     * {@link ShareFileInfo} describing the state of the hard link.
     */
    @ServiceMethod(returns = ReturnType.SINGLE)
    public Mono<Response<ShareFileInfo>> createHardLinkWithResponse(ShareFileCreateHardLinkOptions options) {
        try {
            StorageImplUtils.assertNotNull("options", options);
            return withContext(context -> createHardLinkWithResponse(options.getTargetFile(),
                options.getRequestConditions(), context));
        } catch (RuntimeException ex) {
            return monoError(LOGGER, ex);
        }
    }

    Mono<Response<ShareFileInfo>> createHardLinkWithResponse(String targetFile,
        ShareRequestConditions requestConditions, Context context) {
        context = context == null ? Context.NONE : context;
        requestConditions = requestConditions == null ? new ShareRequestConditions() : requestConditions;
        return this.azureFileStorageClient.getFiles()
            .createHardLinkWithResponseAsync(shareName, filePath, targetFile, null, null,
                requestConditions.getLeaseId(), context)
            .map(ModelHelper::createHardLinkResponse);
    }

    /**
     * NFS only. Creates a symbolic link to a file specified by the path.
     * <!-- src_embed com.azure.storage.file.share.ShareFileAsyncClient.createSymbolicLink#String -->
     * <pre>
     * symbolicLinkClient.createSymbolicLink&#40;sourceClient.getFilePath&#40;&#41;&#41;
     *     .subscribe&#40;response -&gt; System.out.printf&#40;&quot;Link count is %s.&quot;,
     *         response.getPosixProperties&#40;&#41;.getLinkCount&#40;&#41;&#41;&#41;;
     * </pre>
     * <!-- end com.azure.storage.file.share.ShareFileAsyncClient.createSymbolicLink#String -->
     *
     * @param linkText The absolute or relative path of the file to be linked to.
     * @return A {@link Mono} containing a {@link ShareFileInfo} describing the state of the symbolic link.
     */
    public Mono<ShareFileInfo> createSymbolicLink(String linkText) {
        return createSymbolicLinkWithResponse(new ShareFileCreateSymbolicLinkOptions(linkText))
            .flatMap(FluxUtil::toMono);
    }

    /**
     * NFS only. Creates a symbolic link to a file specified by the path.
     * <!-- src_embed com.azure.storage.file.share.ShareFileAsyncClient.createSymbolicLinkWithResponse#ShareFileCreateSymbolicLinkOptions -->
     * <pre>
     * ShareFileCreateSymbolicLinkOptions options = new ShareFileCreateSymbolicLinkOptions&#40;sourceClient.getFilePath&#40;&#41;&#41;;
     * symbolicLinkClient.createSymbolicLinkWithResponse&#40;options&#41;
     *     .subscribe&#40;response -&gt; System.out.printf&#40;&quot;Link count is %s.&quot;,
     *         response.getValue&#40;&#41;.getPosixProperties&#40;&#41;.getLinkCount&#40;&#41;&#41;&#41;;
     * </pre>
     * <!-- end com.azure.storage.file.share.ShareFileAsyncClient.createSymbolicLinkWithResponse#ShareFileCreateSymbolicLinkOptions -->
     *
     * @param options {@link ShareFileCreateSymbolicLinkOptions}
     * @return A {@link Mono} containing a {@link Response} whose {@link Response#getValue() value} contains {@link ShareFileInfo}
     * describing the state of the symbolic link.
     */
    public Mono<Response<ShareFileInfo>> createSymbolicLinkWithResponse(ShareFileCreateSymbolicLinkOptions options) {
        try {
            StorageImplUtils.assertNotNull("options", options);
            return withContext(context -> createSymbolicLinkWithResponse(options.getLinkText(), options.getMetadata(), options.getFileCreationTime(), options.getFileLastWriteTime(), options.getOwner(), options.getGroup(),
                options.getRequestConditions(), context));
        } catch (RuntimeException ex) {
            return monoError(LOGGER, ex);
        }
    }

<<<<<<< HEAD
    Mono<Response<ShareFileInfo>> createSymbolicLinkWithResponse(String linkText, Map<String, String> metadata, OffsetDateTime fileCreationTime, OffsetDateTime fileLastWriteTime, String owner, String group, ShareRequestConditions requestConditions, Context context) {
=======
    Mono<Response<ShareFileInfo>> createSymbolicLinkWithResponse(String linkText,
        ShareRequestConditions requestConditions, Context context) {
>>>>>>> 4072d9ce
        context = context == null ? Context.NONE : context;
        requestConditions = requestConditions == null ? new ShareRequestConditions() : requestConditions;
        String fileCreationTimeString = FileSmbProperties.parseFileSMBDate(fileCreationTime);
        String fileLastWriteTimeString = FileSmbProperties.parseFileSMBDate(fileLastWriteTime);
        return this.azureFileStorageClient.getFiles()
<<<<<<< HEAD
            .createSymbolicLinkWithResponseAsync(shareName, filePath, linkText, null, metadata, fileCreationTimeString, fileLastWriteTimeString, null,
                requestConditions.getLeaseId(), owner, group, context)
=======
            .createSymbolicLinkWithResponseAsync(shareName, filePath, linkText, null, null, null, null, null,
                requestConditions.getLeaseId(), null, null, context)
>>>>>>> 4072d9ce
            .map(ModelHelper::createSymbolicLinkResponse);
    }

    /**
     * Reads the value of the symbolic link. Only applicable if this {@link ShareFileAsyncClient} is pointed
     * at an NFS symbolic link.
     * <!-- src_embed com.azure.storage.file.share.ShareFileAsyncClient.getSymbolicLink -->
     * <pre>
     * symbolicLinkClient.getSymbolicLink&#40;&#41;
     *     .subscribe&#40;response -&gt; &#123;
     *         System.out.printf&#40;&quot;Link text is %s.&quot;, response.getLinkText&#40;&#41;&#41;;
     *     &#125;&#41;;
     * </pre>
     * <!-- end com.azure.storage.file.share.ShareFileAsyncClient.getSymbolicLink -->
     *
     * @return A {@link Mono} containing a {@link ShareFileSymbolicLinkInfo} describing the symbolic link.
     */
    public Mono<ShareFileSymbolicLinkInfo> getSymbolicLink() {
        return getSymbolicLinkWithResponse().flatMap(FluxUtil::toMono);
    }

<<<<<<< HEAD
    public Mono<Response<ShareFileSymbolicLinkInfo>> getSymbolicLinkWithResponse(){
        try{
            return withContext(this::getSymbolicLinkWithResponse);
=======
    /**
     * Reads the value of the symbolic link. Only applicable if this {@link ShareFileAsyncClient} is pointed
     * at an NFS symbolic link.
     * <!-- src_embed com.azure.storage.file.share.ShareFileAsyncClient.getSymbolicLinkWithResponse -->
     * <pre>
     * symbolicLinkClient.getSymbolicLinkWithResponse&#40;&#41;
     *     .subscribe&#40;response -&gt; &#123;
     *         System.out.printf&#40;&quot;Link text is %s.&quot;, response.getValue&#40;&#41;.getLinkText&#40;&#41;&#41;;
     *     &#125;&#41;;
     * </pre>
     * <!-- end com.azure.storage.file.share.ShareFileAsyncClient.getSymbolicLinkWithResponse -->
     *
     * @return A {@link Mono} containing a {@link Response} whose {@link Response#getValue() value} contains a
     * {@link ShareFileSymbolicLinkInfo} describing the symbolic link.
     */
    public Mono<Response<ShareFileSymbolicLinkInfo>> getSymbolicLinkWithResponse() {
        try {
            return withContext(context -> getSymbolicLinkWithResponse(context));
>>>>>>> 4072d9ce
        } catch (RuntimeException ex) {
            return monoError(LOGGER, ex);
        }
    }

    Mono<Response<ShareFileSymbolicLinkInfo>> getSymbolicLinkWithResponse(Context context) {
        context = context == null ? Context.NONE : context;
        return this.azureFileStorageClient.getFiles()
            .getSymbolicLinkWithResponseAsync(shareName, filePath, null, snapshot, null, context)
            .map(ModelHelper::getSymbolicLinkResponse);
    }
}<|MERGE_RESOLUTION|>--- conflicted
+++ resolved
@@ -3419,21 +3419,6 @@
             .flatMap(FluxUtil::toMono);
     }
 
-    /**
-     * NFS only. Creates a symbolic link to a file specified by the path.
-     * <!-- src_embed com.azure.storage.file.share.ShareFileAsyncClient.createSymbolicLinkWithResponse#ShareFileCreateSymbolicLinkOptions -->
-     * <pre>
-     * ShareFileCreateSymbolicLinkOptions options = new ShareFileCreateSymbolicLinkOptions&#40;sourceClient.getFilePath&#40;&#41;&#41;;
-     * symbolicLinkClient.createSymbolicLinkWithResponse&#40;options&#41;
-     *     .subscribe&#40;response -&gt; System.out.printf&#40;&quot;Link count is %s.&quot;,
-     *         response.getValue&#40;&#41;.getPosixProperties&#40;&#41;.getLinkCount&#40;&#41;&#41;&#41;;
-     * </pre>
-     * <!-- end com.azure.storage.file.share.ShareFileAsyncClient.createSymbolicLinkWithResponse#ShareFileCreateSymbolicLinkOptions -->
-     *
-     * @param options {@link ShareFileCreateSymbolicLinkOptions}
-     * @return A {@link Mono} containing a {@link Response} whose {@link Response#getValue() value} contains {@link ShareFileInfo}
-     * describing the state of the symbolic link.
-     */
     public Mono<Response<ShareFileInfo>> createSymbolicLinkWithResponse(ShareFileCreateSymbolicLinkOptions options) {
         try {
             StorageImplUtils.assertNotNull("options", options);
@@ -3444,24 +3429,14 @@
         }
     }
 
-<<<<<<< HEAD
     Mono<Response<ShareFileInfo>> createSymbolicLinkWithResponse(String linkText, Map<String, String> metadata, OffsetDateTime fileCreationTime, OffsetDateTime fileLastWriteTime, String owner, String group, ShareRequestConditions requestConditions, Context context) {
-=======
-    Mono<Response<ShareFileInfo>> createSymbolicLinkWithResponse(String linkText,
-        ShareRequestConditions requestConditions, Context context) {
->>>>>>> 4072d9ce
         context = context == null ? Context.NONE : context;
         requestConditions = requestConditions == null ? new ShareRequestConditions() : requestConditions;
         String fileCreationTimeString = FileSmbProperties.parseFileSMBDate(fileCreationTime);
         String fileLastWriteTimeString = FileSmbProperties.parseFileSMBDate(fileLastWriteTime);
         return this.azureFileStorageClient.getFiles()
-<<<<<<< HEAD
             .createSymbolicLinkWithResponseAsync(shareName, filePath, linkText, null, metadata, fileCreationTimeString, fileLastWriteTimeString, null,
                 requestConditions.getLeaseId(), owner, group, context)
-=======
-            .createSymbolicLinkWithResponseAsync(shareName, filePath, linkText, null, null, null, null, null,
-                requestConditions.getLeaseId(), null, null, context)
->>>>>>> 4072d9ce
             .map(ModelHelper::createSymbolicLinkResponse);
     }
 
@@ -3483,36 +3458,15 @@
         return getSymbolicLinkWithResponse().flatMap(FluxUtil::toMono);
     }
 
-<<<<<<< HEAD
-    public Mono<Response<ShareFileSymbolicLinkInfo>> getSymbolicLinkWithResponse(){
-        try{
+    public Mono<Response<ShareFileSymbolicLinkInfo>> getSymbolicLinkWithResponse() {
+        try {
             return withContext(this::getSymbolicLinkWithResponse);
-=======
-    /**
-     * Reads the value of the symbolic link. Only applicable if this {@link ShareFileAsyncClient} is pointed
-     * at an NFS symbolic link.
-     * <!-- src_embed com.azure.storage.file.share.ShareFileAsyncClient.getSymbolicLinkWithResponse -->
-     * <pre>
-     * symbolicLinkClient.getSymbolicLinkWithResponse&#40;&#41;
-     *     .subscribe&#40;response -&gt; &#123;
-     *         System.out.printf&#40;&quot;Link text is %s.&quot;, response.getValue&#40;&#41;.getLinkText&#40;&#41;&#41;;
-     *     &#125;&#41;;
-     * </pre>
-     * <!-- end com.azure.storage.file.share.ShareFileAsyncClient.getSymbolicLinkWithResponse -->
-     *
-     * @return A {@link Mono} containing a {@link Response} whose {@link Response#getValue() value} contains a
-     * {@link ShareFileSymbolicLinkInfo} describing the symbolic link.
-     */
-    public Mono<Response<ShareFileSymbolicLinkInfo>> getSymbolicLinkWithResponse() {
-        try {
-            return withContext(context -> getSymbolicLinkWithResponse(context));
->>>>>>> 4072d9ce
         } catch (RuntimeException ex) {
             return monoError(LOGGER, ex);
         }
     }
 
-    Mono<Response<ShareFileSymbolicLinkInfo>> getSymbolicLinkWithResponse(Context context) {
+    Mono<Response<ShareFileSymbolicLinkInfo>> getSymbolicLinkWithResponse (Context context){
         context = context == null ? Context.NONE : context;
         return this.azureFileStorageClient.getFiles()
             .getSymbolicLinkWithResponseAsync(shareName, filePath, null, snapshot, null, context)
