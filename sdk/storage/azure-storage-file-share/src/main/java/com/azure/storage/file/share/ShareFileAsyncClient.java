--- conflicted
+++ resolved
@@ -89,6 +89,7 @@
 import java.util.List;
 import java.util.Map;
 import java.util.Objects;
+import java.util.concurrent.TimeoutException;
 import java.util.concurrent.atomic.AtomicReference;
 import java.util.function.Function;
 import java.util.stream.Collectors;
@@ -97,7 +98,6 @@
 import static com.azure.core.util.FluxUtil.monoError;
 import static com.azure.core.util.FluxUtil.pagedFluxError;
 import static com.azure.core.util.FluxUtil.withContext;
-import static com.azure.core.util.FluxUtil.writeFile;
 import static com.azure.core.util.tracing.Tracer.AZ_TRACING_NAMESPACE_KEY;
 import static com.azure.storage.common.Utility.STORAGE_TRACING_NAMESPACE_VALUE;
 
@@ -713,7 +713,6 @@
                 return chunks;
             }).flatMapMany(Flux::fromIterable).flatMap(chunk ->
                 downloadWithResponse(chunk, false, requestConditions, context)
-<<<<<<< HEAD
                 .map(ShareFileDownloadAsyncResponse::getValue)
                 .subscribeOn(Schedulers.elastic())
                 .flatMap(fbb -> FluxUtil
@@ -722,12 +721,6 @@
                     .timeout(Duration.ofSeconds(DOWNLOAD_UPLOAD_CHUNK_TIMEOUT))
                     .retryWhen(Retry.max(3).filter(throwable -> throwable instanceof IOException
                         || throwable instanceof TimeoutException))))
-=======
-                    .map(ShareFileDownloadAsyncResponse::getValue)
-                    .publishOn(Schedulers.boundedElastic())
-                    .flatMap(fbb -> writeFile(fbb, channel, chunk.getStart() - (range == null ? 0 : range.getStart()))
-                        .timeout(Duration.ofSeconds(DOWNLOAD_UPLOAD_CHUNK_TIMEOUT))))
->>>>>>> 4e6f03fc
             .then(Mono.just(response));
     }
 
@@ -1579,13 +1572,9 @@
                     .flatMap(chunk -> uploadWithResponse(FluxUtil.readFile(channel, chunk.getStart(),
                         chunk.getEnd() - chunk.getStart() + 1), chunk.getEnd() - chunk.getStart() + 1,
                         chunk.getStart(), requestConditions)
-<<<<<<< HEAD
                         .timeout(Duration.ofSeconds(DOWNLOAD_UPLOAD_CHUNK_TIMEOUT))
                         .retryWhen(Retry.max(3).filter(throwable -> throwable instanceof IOException
                             || throwable instanceof TimeoutException)))
-=======
-                        .timeout(Duration.ofSeconds(DOWNLOAD_UPLOAD_CHUNK_TIMEOUT)))
->>>>>>> 4e6f03fc
                     .then(), this::channelCleanUp);
         } catch (RuntimeException ex) {
             return monoError(logger, ex);
