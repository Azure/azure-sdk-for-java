--- conflicted
+++ resolved
@@ -37,11 +37,7 @@
 import com.azure.storage.file.share.implementation.AzureFileStorageImpl;
 import com.azure.storage.file.share.implementation.models.CopyFileSmbInfo;
 import com.azure.storage.file.share.implementation.models.DestinationLeaseAccessConditions;
-<<<<<<< HEAD
-import com.azure.storage.file.share.implementation.models.FilePermissionFormat;
-=======
 import com.azure.storage.file.share.models.FilePermissionFormat;
->>>>>>> 0b3839e3
 import com.azure.storage.file.share.implementation.models.FilesDownloadHeaders;
 import com.azure.storage.file.share.implementation.models.FilesStartCopyHeaders;
 import com.azure.storage.file.share.implementation.models.ShareFileRangeWriteType;
@@ -459,7 +455,6 @@
         try {
             return withContext(context ->
                 createWithResponse(maxSize, httpHeaders, smbProperties, filePermission, null, metadata,
-<<<<<<< HEAD
                     requestConditions, context));
         } catch (RuntimeException ex) {
             return monoError(LOGGER, ex);
@@ -520,8 +515,6 @@
         try {
             return withContext(context ->
                 createWithResponse(maxSize, httpHeaders, smbProperties, filePermission, filePermissionFormat, metadata,
-=======
->>>>>>> 0b3839e3
                     requestConditions, context));
         } catch (RuntimeException ex) {
             return monoError(LOGGER, ex);
@@ -535,69 +528,6 @@
      *
      * <p>Create the file with length of 1024 bytes, some headers, file smb properties and metadata.</p>
      *
-<<<<<<< HEAD
-=======
-     * <!-- src_embed com.azure.storage.file.share.ShareFileAsyncClient.createWithResponse#long-ShareFileHttpHeaders-FileSmbProperties-String-FilePermissionFormat-Map-ShareRequestConditions -->
-     * <pre>
-     * ShareFileHttpHeaders httpHeaders1 = new ShareFileHttpHeaders&#40;&#41;
-     *     .setContentType&#40;&quot;text&#47;html&quot;&#41;
-     *     .setContentEncoding&#40;&quot;gzip&quot;&#41;
-     *     .setContentLanguage&#40;&quot;en&quot;&#41;
-     *     .setCacheControl&#40;&quot;no-transform&quot;&#41;
-     *     .setContentDisposition&#40;&quot;attachment&quot;&#41;;
-     * FileSmbProperties smbProperties1 = new FileSmbProperties&#40;&#41;
-     *     .setNtfsFileAttributes&#40;EnumSet.of&#40;NtfsFileAttributes.READ_ONLY&#41;&#41;
-     *     .setFileCreationTime&#40;OffsetDateTime.now&#40;&#41;&#41;
-     *     .setFileLastWriteTime&#40;OffsetDateTime.now&#40;&#41;&#41;
-     *     .setFilePermissionKey&#40;&quot;filePermissionKey&quot;&#41;;
-     * String filePermission1 = &quot;filePermission&quot;;
-     * FilePermissionFormat filePermissionFormat = FilePermissionFormat.BINARY;
-     * &#47;&#47; NOTE: filePermission and filePermissionKey should never be both set
-     *
-     * ShareRequestConditions requestConditions1 = new ShareRequestConditions&#40;&#41;.setLeaseId&#40;leaseId&#41;;
-     *
-     * shareFileAsyncClient.createWithResponse&#40;1024, httpHeaders1, smbProperties1, filePermission1,
-     *     filePermissionFormat, Collections.singletonMap&#40;&quot;directory&quot;, &quot;metadata&quot;&#41;, requestConditions1&#41;
-     *     .subscribe&#40;response -&gt; System.out.printf&#40;&quot;Creating the file completed with status code %d&quot;,
-     *         response.getStatusCode&#40;&#41;&#41;&#41;;
-     * </pre>
-     * <!-- end com.azure.storage.file.share.ShareFileAsyncClient.createWithResponse#long-ShareFileHttpHeaders-FileSmbProperties-String-FilePermissionFormat-Map-ShareRequestConditions -->
-     *
-     * <p>For more information, see the
-     * <a href="https://docs.microsoft.com/rest/api/storageservices/create-file">Azure Docs</a>.</p>
-     *
-     * @param maxSize The maximum size in bytes for the file.
-     * @param httpHeaders The user settable file http headers.
-     * @param smbProperties The user settable file smb properties.
-     * @param filePermission The file permission of the file.
-     * @param filePermissionFormat The file permission format of the file.
-     * @param metadata Optional name-value pairs associated with the file as metadata.
-     * @param requestConditions {@link ShareRequestConditions}
-     * @return A response containing the {@link ShareFileInfo file info} and the status of creating the file.
-     * @throws ShareStorageException If the directory has already existed, the parent directory does not exist or
-     * directory is an invalid resource name.
-     */
-    @ServiceMethod(returns = ReturnType.SINGLE)
-    public Mono<Response<ShareFileInfo>> createWithResponse(long maxSize, ShareFileHttpHeaders httpHeaders,
-        FileSmbProperties smbProperties, String filePermission, FilePermissionFormat filePermissionFormat,
-        Map<String, String> metadata, ShareRequestConditions requestConditions) {
-        try {
-            return withContext(context ->
-                createWithResponse(maxSize, httpHeaders, smbProperties, filePermission, filePermissionFormat, metadata,
-                    requestConditions, context));
-        } catch (RuntimeException ex) {
-            return monoError(LOGGER, ex);
-        }
-    }
-
-    /**
-     * Creates a file in the storage account and returns a response of ShareFileInfo to interact with it.
-     *
-     * <p><strong>Code Samples</strong></p>
-     *
-     * <p>Create the file with length of 1024 bytes, some headers, file smb properties and metadata.</p>
-     *
->>>>>>> 0b3839e3
      * <!-- src_embed com.azure.storage.file.share.ShareFileAsyncClient.createWithResponse#ShareFileCreateOptions -->
      * <pre>
      * ShareFileCreateOptions options = new ShareFileCreateOptions&#40;1024&#41;;
@@ -1918,7 +1848,6 @@
         try {
             return withContext(context ->
                 setPropertiesWithResponse(newFileSize, httpHeaders, smbProperties, filePermission, null, requestConditions,
-<<<<<<< HEAD
                     context));
         } catch (RuntimeException ex) {
             return monoError(LOGGER, ex);
@@ -1979,8 +1908,6 @@
         try {
             return withContext(context ->
                 setPropertiesWithResponse(newFileSize, httpHeaders, smbProperties, filePermission, filePermissionFormat, requestConditions,
-=======
->>>>>>> 0b3839e3
                     context));
         } catch (RuntimeException ex) {
             return monoError(LOGGER, ex);
@@ -1998,69 +1925,6 @@
      *
      * <p>Set the httpHeaders of contentType of "text/plain"</p>
      *
-<<<<<<< HEAD
-=======
-     * <!-- src_embed com.azure.storage.file.share.ShareFileAsyncClient.setPropertiesWithResponse#long-ShareFileHttpHeaders-FileSmbProperties-String-FilePermissionFormat-ShareRequestConditions -->
-     * <pre>
-     * ShareFileHttpHeaders httpHeaders1 = new ShareFileHttpHeaders&#40;&#41;
-     *     .setContentType&#40;&quot;text&#47;html&quot;&#41;
-     *     .setContentEncoding&#40;&quot;gzip&quot;&#41;
-     *     .setContentLanguage&#40;&quot;en&quot;&#41;
-     *     .setCacheControl&#40;&quot;no-transform&quot;&#41;
-     *     .setContentDisposition&#40;&quot;attachment&quot;&#41;;
-     * FileSmbProperties smbProperties1 = new FileSmbProperties&#40;&#41;
-     *     .setNtfsFileAttributes&#40;EnumSet.of&#40;NtfsFileAttributes.READ_ONLY&#41;&#41;
-     *     .setFileCreationTime&#40;OffsetDateTime.now&#40;&#41;&#41;
-     *     .setFileLastWriteTime&#40;OffsetDateTime.now&#40;&#41;&#41;
-     *     .setFilePermissionKey&#40;&quot;filePermissionKey&quot;&#41;;
-     * String filePermission1 = &quot;filePermission&quot;;
-     * FilePermissionFormat filePermissionFormat = FilePermissionFormat.BINARY;
-     * &#47;&#47; NOTE: filePermission and filePermissionKey should never be both set
-     * ShareRequestConditions requestConditions1 = new ShareRequestConditions&#40;&#41;.setLeaseId&#40;leaseId&#41;;
-     * shareFileAsyncClient.setPropertiesWithResponse&#40;1024, httpHeaders1, smbProperties1, filePermission1,
-     *         filePermissionFormat, requestConditions1&#41;
-     *     .subscribe&#40;response -&gt; System.out.printf&#40;&quot;Setting the file properties completed with status code %d&quot;,
-     *         response.getStatusCode&#40;&#41;&#41;&#41;;
-     * </pre>
-     * <!-- end com.azure.storage.file.share.ShareFileAsyncClient.setPropertiesWithResponse#long-ShareFileHttpHeaders-FileSmbProperties-String-FilePermissionFormat-ShareRequestConditions -->
-     *
-     * <p>For more information, see the
-     * <a href="https://docs.microsoft.com/rest/api/storageservices/set-file-properties">Azure Docs</a>.</p>
-     *
-     * @param newFileSize New file size of the file.
-     * @param httpHeaders The user settable file http headers.
-     * @param smbProperties The user settable file smb properties.
-     * @param filePermission The file permission of the file.
-     * @param requestConditions {@link ShareRequestConditions}
-     * @param filePermissionFormat The file permission format of the file.
-     * @return Response containing the {@link ShareFileInfo file info} and response status code.
-     * @throws IllegalArgumentException thrown if parameters fail the validation.
-     */
-    @ServiceMethod(returns = ReturnType.SINGLE)
-    public Mono<Response<ShareFileInfo>> setPropertiesWithResponse(long newFileSize, ShareFileHttpHeaders httpHeaders,
-        FileSmbProperties smbProperties, String filePermission, FilePermissionFormat filePermissionFormat,
-        ShareRequestConditions requestConditions) {
-        try {
-            return withContext(context ->
-                setPropertiesWithResponse(newFileSize, httpHeaders, smbProperties, filePermission, filePermissionFormat, requestConditions,
-                    context));
-        } catch (RuntimeException ex) {
-            return monoError(LOGGER, ex);
-        }
-    }
-
-    /**
-     * Sets the user-defined file properties to associate to the file.
-     *
-     * <p>If {@code null} is passed for the httpHeaders it will clear the httpHeaders associated to the file.
-     * If {@code null} is passed for the filesmbproperties it will preserve the filesmbproperties associated with the
-     * file.</p>
-     *
-     * <p><strong>Code Samples</strong></p>
-     *
-     * <p>Set the httpHeaders of contentType of "text/plain"</p>
-     *
->>>>>>> 0b3839e3
      * <!-- src_embed com.azure.storage.file.share.ShareFileAsyncClient.setPropertiesWithResponse#ShareFileSetPropertiesOptions -->
      * <pre>
      * ShareFileSetPropertiesOptions options = new ShareFileSetPropertiesOptions&#40;1024&#41;;
