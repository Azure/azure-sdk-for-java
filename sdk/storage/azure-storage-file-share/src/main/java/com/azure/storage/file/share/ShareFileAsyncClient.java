// Copyright (c) Microsoft Corporation. All rights reserved.
// Licensed under the MIT License.

package com.azure.storage.file.share;

import com.azure.core.annotation.ReturnType;
import com.azure.core.annotation.ServiceClient;
import com.azure.core.annotation.ServiceMethod;
import com.azure.core.exception.HttpResponseException;
import com.azure.core.http.HttpPipeline;
import com.azure.core.http.HttpResponse;
import com.azure.core.http.rest.PagedFlux;
import com.azure.core.http.rest.PagedResponse;
import com.azure.core.http.rest.PagedResponseBase;
import com.azure.core.http.rest.Response;
import com.azure.core.http.rest.SimpleResponse;
import com.azure.core.http.rest.StreamResponse;
import com.azure.core.util.Context;
import com.azure.core.util.CoreUtils;
import com.azure.core.util.FluxUtil;
import com.azure.core.util.logging.ClientLogger;
import com.azure.core.util.polling.LongRunningOperationStatus;
import com.azure.core.util.polling.PollResponse;
import com.azure.core.util.polling.PollerFlux;
import com.azure.storage.common.ParallelTransferOptions;
import com.azure.storage.common.ProgressReporter;
import com.azure.storage.common.StorageSharedKeyCredential;
import com.azure.storage.common.Utility;
import com.azure.storage.common.implementation.BufferAggregator;
import com.azure.storage.common.implementation.BufferStagingArea;
import com.azure.storage.common.implementation.Constants;
import com.azure.storage.common.implementation.SasImplUtils;
import com.azure.storage.common.implementation.StorageImplUtils;
import com.azure.storage.common.implementation.UploadUtils;
import com.azure.storage.file.share.implementation.AzureFileStorageImpl;
import com.azure.storage.file.share.implementation.models.CopyFileSmbInfo;
import com.azure.storage.file.share.implementation.models.DestinationLeaseAccessConditions;
import com.azure.storage.file.share.implementation.models.FilesCreateResponse;
import com.azure.storage.file.share.implementation.models.FilesGetPropertiesHeaders;
import com.azure.storage.file.share.implementation.models.FilesGetPropertiesResponse;
import com.azure.storage.file.share.implementation.models.FilesSetHttpHeadersResponse;
import com.azure.storage.file.share.implementation.models.FilesSetMetadataResponse;
import com.azure.storage.file.share.implementation.models.FilesStartCopyHeaders;
import com.azure.storage.file.share.implementation.models.FilesUploadRangeFromURLHeaders;
import com.azure.storage.file.share.implementation.models.FilesUploadRangeFromURLResponse;
import com.azure.storage.file.share.implementation.models.FilesUploadRangeHeaders;
import com.azure.storage.file.share.implementation.models.FilesUploadRangeResponse;
import com.azure.storage.file.share.implementation.models.ShareFileRangeWriteType;
import com.azure.storage.file.share.implementation.models.SourceLeaseAccessConditions;
import com.azure.storage.file.share.implementation.util.ModelHelper;
import com.azure.storage.file.share.implementation.util.ShareSasImplUtil;
import com.azure.storage.file.share.models.CloseHandlesInfo;
import com.azure.storage.file.share.models.CopyStatusType;
import com.azure.storage.file.share.models.CopyableFileSmbPropertiesList;
import com.azure.storage.file.share.models.DownloadRetryOptions;
import com.azure.storage.file.share.models.HandleItem;
import com.azure.storage.file.share.models.LeaseDurationType;
import com.azure.storage.file.share.models.LeaseStateType;
import com.azure.storage.file.share.models.LeaseStatusType;
import com.azure.storage.file.share.models.NtfsFileAttributes;
import com.azure.storage.file.share.models.PermissionCopyModeType;
import com.azure.storage.file.share.models.Range;
import com.azure.storage.file.share.models.ShareErrorCode;
import com.azure.storage.file.share.models.ShareFileCopyInfo;
import com.azure.storage.file.share.models.ShareFileDownloadAsyncResponse;
import com.azure.storage.file.share.models.ShareFileDownloadHeaders;
import com.azure.storage.file.share.models.ShareFileHttpHeaders;
import com.azure.storage.file.share.models.ShareFileInfo;
import com.azure.storage.file.share.models.ShareFileMetadataInfo;
import com.azure.storage.file.share.models.ShareFileProperties;
import com.azure.storage.file.share.models.ShareFileRange;
import com.azure.storage.file.share.models.ShareFileRangeList;
import com.azure.storage.file.share.models.ShareFileUploadInfo;
import com.azure.storage.file.share.models.ShareFileUploadOptions;
import com.azure.storage.file.share.models.ShareFileUploadRangeFromUrlInfo;
import com.azure.storage.file.share.models.ShareFileUploadRangeOptions;
import com.azure.storage.file.share.models.ShareRequestConditions;
import com.azure.storage.file.share.models.ShareStorageException;
import com.azure.storage.file.share.options.ShareFileCopyOptions;
import com.azure.storage.file.share.options.ShareFileDownloadOptions;
import com.azure.storage.file.share.options.ShareFileListRangesDiffOptions;
import com.azure.storage.file.share.options.ShareFileRenameOptions;
import com.azure.storage.file.share.options.ShareFileUploadRangeFromUrlOptions;
import com.azure.storage.file.share.sas.ShareServiceSasSignatureValues;
import reactor.core.Exceptions;
import reactor.core.publisher.Flux;
import reactor.core.publisher.Mono;
import reactor.core.scheduler.Schedulers;
import reactor.util.function.Tuples;
import reactor.util.retry.Retry;

import java.io.File;
import java.io.IOException;
import java.io.UncheckedIOException;
import java.nio.ByteBuffer;
import java.nio.channels.AsynchronousFileChannel;
import java.nio.charset.StandardCharsets;
import java.nio.file.FileAlreadyExistsException;
import java.nio.file.OpenOption;
import java.nio.file.Paths;
import java.nio.file.StandardOpenOption;
import java.time.Duration;
import java.time.OffsetDateTime;
import java.util.ArrayList;
import java.util.Collections;
import java.util.ConcurrentModificationException;
import java.util.List;
import java.util.Map;
import java.util.Objects;
import java.util.concurrent.TimeoutException;
import java.util.concurrent.atomic.AtomicLong;
import java.util.concurrent.atomic.AtomicReference;
import java.util.concurrent.locks.Lock;
import java.util.concurrent.locks.ReentrantLock;
import java.util.function.BiFunction;
import java.util.function.Function;
import java.util.stream.Collectors;

import static com.azure.core.util.FluxUtil.monoError;
import static com.azure.core.util.FluxUtil.pagedFluxError;
import static com.azure.core.util.FluxUtil.withContext;
import static com.azure.core.util.tracing.Tracer.AZ_TRACING_NAMESPACE_KEY;
import static com.azure.storage.common.Utility.STORAGE_TRACING_NAMESPACE_VALUE;


/**
 * This class provides a client that contains all the operations for interacting with file in Azure Storage File
 * Service. Operations allowed by the client are creating, copying, uploading, downloading, deleting and listing on a
 * file, retrieving properties, setting metadata and list or force close handles of the file.
 *
 * <p><strong>Instantiating an Asynchronous File Client</strong></p>
 *
 * <!-- src_embed com.azure.storage.file.share.ShareFileAsyncClient.instantiation -->
 * <pre>
 * ShareFileAsyncClient client = new ShareFileClientBuilder&#40;&#41;
 *     .connectionString&#40;&quot;$&#123;connectionString&#125;&quot;&#41;
 *     .endpoint&#40;&quot;$&#123;endpoint&#125;&quot;&#41;
 *     .buildFileAsyncClient&#40;&#41;;
 * </pre>
 * <!-- end com.azure.storage.file.share.ShareFileAsyncClient.instantiation -->
 *
 * <p>View {@link ShareFileClientBuilder this} for additional ways to construct the client.</p>
 *
 * @see ShareFileClientBuilder
 * @see ShareFileClient
 * @see StorageSharedKeyCredential
 */
@ServiceClient(builder = ShareFileClientBuilder.class, isAsync = true)
public class ShareFileAsyncClient {
    private static final ClientLogger LOGGER = new ClientLogger(ShareFileAsyncClient.class);
    static final long FILE_DEFAULT_BLOCK_SIZE = 4 * 1024 * 1024L;
    static final long FILE_MAX_PUT_RANGE_SIZE = 4 * Constants.MB;
    private static final long DOWNLOAD_UPLOAD_CHUNK_TIMEOUT = 300;
    private static final Duration TIMEOUT_VALUE = Duration.ofSeconds(60);

    private final AzureFileStorageImpl azureFileStorageClient;
    private final String shareName;
    private final String filePath;
    private final String snapshot;
    private final String accountName;
    private final ShareServiceVersion serviceVersion;

    /**
     * Creates a ShareFileAsyncClient that sends requests to the storage file at {@link AzureFileStorageImpl#getUrl()
     * endpoint}. Each service call goes through the {@link HttpPipeline pipeline} in the {@code client}.
     *
     * @param azureFileStorageClient Client that interacts with the service interfaces
     * @param shareName Name of the share
     * @param filePath Path to the file
     * @param snapshot The snapshot of the share
     */
    ShareFileAsyncClient(AzureFileStorageImpl azureFileStorageClient, String shareName, String filePath,
                         String snapshot, String accountName, ShareServiceVersion serviceVersion) {
        Objects.requireNonNull(shareName, "'shareName' cannot be null.");
        Objects.requireNonNull(filePath, "'filePath' cannot be null.");
        this.shareName = shareName;
        this.filePath = filePath;
        this.snapshot = snapshot;
        this.azureFileStorageClient = azureFileStorageClient;
        this.accountName = accountName;
        this.serviceVersion = serviceVersion;
    }

    ShareFileAsyncClient(ShareFileAsyncClient fileAsyncClient) {
        this(fileAsyncClient.azureFileStorageClient, fileAsyncClient.shareName,
            Utility.urlEncode(fileAsyncClient.filePath), fileAsyncClient.snapshot, fileAsyncClient.accountName,
            fileAsyncClient.serviceVersion);
    }

    /**
     * Get the url of the storage account.
     *
     * @return the URL of the storage account
     */
    public String getAccountUrl() {
        return azureFileStorageClient.getUrl();
    }

    /**
     * Get the url of the storage file client.
     *
     * @return the URL of the storage file client
     */
    public String getFileUrl() {
        StringBuilder fileUrlstring = new StringBuilder(azureFileStorageClient.getUrl()).append("/")
            .append(shareName).append("/").append(filePath);
        if (snapshot != null) {
            fileUrlstring.append("?sharesnapshot=").append(snapshot);
        }
        return fileUrlstring.toString();
    }

    /**
     * Gets the service version the client is using.
     *
     * @return the service version the client is using.
     */
    public ShareServiceVersion getServiceVersion() {
        return serviceVersion;
    }

    /**
     * Determines if the file this client represents exists in the cloud.
     *
     * <p><strong>Code Samples</strong></p>
     *
     * <!-- src_embed com.azure.storage.file.share.ShareFileAsyncClient.exists -->
     * <pre>
     * client.exists&#40;&#41;.subscribe&#40;response -&gt; System.out.printf&#40;&quot;Exists? %b%n&quot;, response&#41;&#41;;
     * </pre>
     * <!-- end com.azure.storage.file.share.ShareFileAsyncClient.exists -->
     *
     * @return Flag indicating existence of the file.
     */
    @ServiceMethod(returns = ReturnType.SINGLE)
    public Mono<Boolean> exists() {
        return existsWithResponse().flatMap(FluxUtil::toMono);
    }

    /**
     * Determines if the file this client represents exists in the cloud.
     *
     * <p><strong>Code Samples</strong></p>
     *
     * <!-- src_embed com.azure.storage.file.share.ShareFileAsyncClient.existsWithResponse -->
     * <pre>
     * client.existsWithResponse&#40;&#41;.subscribe&#40;response -&gt; System.out.printf&#40;&quot;Exists? %b%n&quot;, response.getValue&#40;&#41;&#41;&#41;;
     * </pre>
     * <!-- end com.azure.storage.file.share.ShareFileAsyncClient.existsWithResponse -->
     *
     * @return Flag indicating existence of the file.
     */
    @ServiceMethod(returns = ReturnType.SINGLE)
    public Mono<Response<Boolean>> existsWithResponse() {
        try {
            return withContext(this::existsWithResponse);
        } catch (RuntimeException ex) {
            return monoError(LOGGER, ex);
        }
    }

    Mono<Response<Boolean>> existsWithResponse(Context context) {
        return this.getPropertiesWithResponse(null, context)
            .map(cp -> (Response<Boolean>) new SimpleResponse<>(cp, true))
            .onErrorResume(this::checkDoesNotExistStatusCode,
                t -> {
                    HttpResponse response = t instanceof ShareStorageException
                        ? ((ShareStorageException) t).getResponse()
                        : ((HttpResponseException) t).getResponse();
                    return Mono.just(new SimpleResponse<>(response.getRequest(), response.getStatusCode(),
                        response.getHeaders(), false));
                });
    }

    private boolean checkDoesNotExistStatusCode(Throwable t) {
            // ShareStorageException
        return (t instanceof ShareStorageException
            && ((ShareStorageException) t).getStatusCode() == 404
            && (((ShareStorageException) t).getErrorCode() == ShareErrorCode.RESOURCE_NOT_FOUND
            || ((ShareStorageException) t).getErrorCode() == ShareErrorCode.SHARE_NOT_FOUND))

            /* HttpResponseException - file get properties is a head request so a body is not returned. Error
             conversion logic does not properly handle errors that don't return XML. */
            || (t instanceof HttpResponseException
            && ((HttpResponseException) t).getResponse().getStatusCode() == 404
            && (((HttpResponseException) t).getResponse().getHeaderValue("x-ms-error-code")
            .equals(ShareErrorCode.RESOURCE_NOT_FOUND.toString())
            || (((HttpResponseException) t).getResponse().getHeaderValue("x-ms-error-code")
            .equals(ShareErrorCode.SHARE_NOT_FOUND.toString()))));
    }

    /**
     * Creates a file in the storage account and returns a response of {@link ShareFileInfo} to interact with it.
     *
     * <p><strong>Code Samples</strong></p>
     *
     * <p>Create the file with size 1KB.</p>
     *
     * <!-- src_embed com.azure.storage.file.share.ShareFileAsyncClient.create -->
     * <pre>
     * shareFileAsyncClient.create&#40;1024&#41;.subscribe&#40;
     *     response -&gt; &#123; &#125;,
     *     error -&gt; System.err.print&#40;error.toString&#40;&#41;&#41;,
     *     &#40;&#41; -&gt; System.out.println&#40;&quot;Complete creating the file!&quot;&#41;
     * &#41;;
     * </pre>
     * <!-- end com.azure.storage.file.share.ShareFileAsyncClient.create -->
     *
     * <p>For more information, see the
     * <a href="https://docs.microsoft.com/rest/api/storageservices/create-file">Azure Docs</a>.</p>
     *
     * @param maxSize The maximum size in bytes for the file.
     * @return A response containing the file info and the status of creating the file.
     * @throws ShareStorageException If the file has already existed, the parent directory does not exist or fileName
     * is an invalid resource name.
     */
    @ServiceMethod(returns = ReturnType.SINGLE)
    public Mono<ShareFileInfo> create(long maxSize) {
        return createWithResponse(maxSize, null, null, null, null).flatMap(FluxUtil::toMono);
    }

    /**
     * Creates a file in the storage account and returns a response of ShareFileInfo to interact with it.
     *
     * <p><strong>Code Samples</strong></p>
     *
     * <p>Create the file with length of 1024 bytes, some headers, file smb properties and metadata.</p>
     *
     * <!-- src_embed com.azure.storage.file.share.ShareFileAsyncClient.createWithResponse#long-ShareFileHttpHeaders-FileSmbProperties-String-Map -->
     * <pre>
     * ShareFileHttpHeaders httpHeaders = new ShareFileHttpHeaders&#40;&#41;
     *     .setContentType&#40;&quot;text&#47;html&quot;&#41;
     *     .setContentEncoding&#40;&quot;gzip&quot;&#41;
     *     .setContentLanguage&#40;&quot;en&quot;&#41;
     *     .setCacheControl&#40;&quot;no-transform&quot;&#41;
     *     .setContentDisposition&#40;&quot;attachment&quot;&#41;;
     * FileSmbProperties smbProperties = new FileSmbProperties&#40;&#41;
     *     .setNtfsFileAttributes&#40;EnumSet.of&#40;NtfsFileAttributes.READ_ONLY&#41;&#41;
     *     .setFileCreationTime&#40;OffsetDateTime.now&#40;&#41;&#41;
     *     .setFileLastWriteTime&#40;OffsetDateTime.now&#40;&#41;&#41;
     *     .setFilePermissionKey&#40;&quot;filePermissionKey&quot;&#41;;
     * String filePermission = &quot;filePermission&quot;;
     * &#47;&#47; NOTE: filePermission and filePermissionKey should never be both set
     * shareFileAsyncClient.createWithResponse&#40;1024, httpHeaders, smbProperties, filePermission,
     *     Collections.singletonMap&#40;&quot;directory&quot;, &quot;metadata&quot;&#41;&#41;
     *     .subscribe&#40;response -&gt; System.out.printf&#40;&quot;Creating the file completed with status code %d&quot;,
     *         response.getStatusCode&#40;&#41;&#41;&#41;;
     * </pre>
     * <!-- end com.azure.storage.file.share.ShareFileAsyncClient.createWithResponse#long-ShareFileHttpHeaders-FileSmbProperties-String-Map -->
     *
     * <p>For more information, see the
     * <a href="https://docs.microsoft.com/rest/api/storageservices/create-file">Azure Docs</a>.</p>
     *
     * @param maxSize The maximum size in bytes for the file.
     * @param httpHeaders The user settable file http headers.
     * @param smbProperties The user settable file smb properties.
     * @param filePermission The file permission of the file.
     * @param metadata Optional name-value pairs associated with the file as metadata.
     * @return A response containing the {@link ShareFileInfo file info} and the status of creating the file.
     * @throws ShareStorageException If the directory has already existed, the parent directory does not exist or
     * directory is an invalid resource name.
     */
    @ServiceMethod(returns = ReturnType.SINGLE)
    public Mono<Response<ShareFileInfo>> createWithResponse(long maxSize, ShareFileHttpHeaders httpHeaders,
        FileSmbProperties smbProperties, String filePermission, Map<String, String> metadata) {
        return createWithResponse(maxSize, httpHeaders, smbProperties, filePermission, metadata, null);
    }

    /**
     * Creates a file in the storage account and returns a response of ShareFileInfo to interact with it.
     *
     * <p><strong>Code Samples</strong></p>
     *
     * <p>Create the file with length of 1024 bytes, some headers, file smb properties and metadata.</p>
     *
     * <!-- src_embed com.azure.storage.file.share.ShareFileAsyncClient.createWithResponse#long-ShareFileHttpHeaders-FileSmbProperties-String-Map-ShareRequestConditions -->
     * <pre>
     * ShareFileHttpHeaders httpHeaders = new ShareFileHttpHeaders&#40;&#41;
     *     .setContentType&#40;&quot;text&#47;html&quot;&#41;
     *     .setContentEncoding&#40;&quot;gzip&quot;&#41;
     *     .setContentLanguage&#40;&quot;en&quot;&#41;
     *     .setCacheControl&#40;&quot;no-transform&quot;&#41;
     *     .setContentDisposition&#40;&quot;attachment&quot;&#41;;
     * FileSmbProperties smbProperties = new FileSmbProperties&#40;&#41;
     *     .setNtfsFileAttributes&#40;EnumSet.of&#40;NtfsFileAttributes.READ_ONLY&#41;&#41;
     *     .setFileCreationTime&#40;OffsetDateTime.now&#40;&#41;&#41;
     *     .setFileLastWriteTime&#40;OffsetDateTime.now&#40;&#41;&#41;
     *     .setFilePermissionKey&#40;&quot;filePermissionKey&quot;&#41;;
     * String filePermission = &quot;filePermission&quot;;
     * &#47;&#47; NOTE: filePermission and filePermissionKey should never be both set
     *
     * ShareRequestConditions requestConditions = new ShareRequestConditions&#40;&#41;.setLeaseId&#40;leaseId&#41;;
     *
     * shareFileAsyncClient.createWithResponse&#40;1024, httpHeaders, smbProperties, filePermission,
     *     Collections.singletonMap&#40;&quot;directory&quot;, &quot;metadata&quot;&#41;, requestConditions&#41;
     *     .subscribe&#40;response -&gt; System.out.printf&#40;&quot;Creating the file completed with status code %d&quot;,
     *         response.getStatusCode&#40;&#41;&#41;&#41;;
     * </pre>
     * <!-- end com.azure.storage.file.share.ShareFileAsyncClient.createWithResponse#long-ShareFileHttpHeaders-FileSmbProperties-String-Map-ShareRequestConditions -->
     *
     * <p>For more information, see the
     * <a href="https://docs.microsoft.com/rest/api/storageservices/create-file">Azure Docs</a>.</p>
     *
     * @param maxSize The maximum size in bytes for the file.
     * @param httpHeaders The user settable file http headers.
     * @param smbProperties The user settable file smb properties.
     * @param filePermission The file permission of the file.
     * @param metadata Optional name-value pairs associated with the file as metadata.
     * @param requestConditions {@link ShareRequestConditions}
     * @return A response containing the {@link ShareFileInfo file info} and the status of creating the file.
     * @throws ShareStorageException If the directory has already existed, the parent directory does not exist or
     * directory is an invalid resource name.
     */
    @ServiceMethod(returns = ReturnType.SINGLE)
    public Mono<Response<ShareFileInfo>> createWithResponse(long maxSize, ShareFileHttpHeaders httpHeaders,
        FileSmbProperties smbProperties, String filePermission, Map<String, String> metadata,
        ShareRequestConditions requestConditions) {
        try {
            return withContext(context ->
                createWithResponse(maxSize, httpHeaders, smbProperties, filePermission, metadata,
                    requestConditions, context));
        } catch (RuntimeException ex) {
            return monoError(LOGGER, ex);
        }
    }

    Mono<Response<ShareFileInfo>> createWithResponse(long maxSize, ShareFileHttpHeaders httpHeaders,
        FileSmbProperties smbProperties, String filePermission, Map<String, String> metadata,
        ShareRequestConditions requestConditions, Context context) {
        requestConditions = requestConditions == null ? new ShareRequestConditions() : requestConditions;
        smbProperties = smbProperties == null ? new FileSmbProperties() : smbProperties;

        // Checks that file permission and file permission key are valid
        validateFilePermissionAndKey(filePermission, smbProperties.getFilePermissionKey());

        // If file permission and file permission key are both not set then set default value
        filePermission = smbProperties.setFilePermission(filePermission, FileConstants.FILE_PERMISSION_INHERIT);
        String filePermissionKey = smbProperties.getFilePermissionKey();

        String fileAttributes = smbProperties.setNtfsFileAttributes(FileConstants.FILE_ATTRIBUTES_NONE);
        String fileCreationTime = smbProperties.setFileCreationTime(FileConstants.FILE_TIME_NOW);
        String fileLastWriteTime = smbProperties.setFileLastWriteTime(FileConstants.FILE_TIME_NOW);
        String fileChangeTime = smbProperties.getFileChangeTimeString();

        return azureFileStorageClient.getFiles()
            .createWithResponseAsync(shareName, filePath, maxSize, fileAttributes, null, metadata, filePermission,
                filePermissionKey, fileCreationTime, fileLastWriteTime, fileChangeTime, requestConditions.getLeaseId(),
                httpHeaders, context)
            .map(ShareFileAsyncClient::createFileInfoResponse);
    }

    /**
     * Copies a blob or file to a destination file within the storage account.
     *
     * <p><strong>Code Samples</strong></p>
     *
     * <p>Copy file from source url to the {@code resourcePath} </p>
     *
     * <!-- src_embed com.azure.storage.file.share.ShareFileAsyncClient.beginCopy#string-map-duration -->
     * <pre>
     * PollerFlux&lt;ShareFileCopyInfo, Void&gt; poller = shareFileAsyncClient.beginCopy&#40;
     *     &quot;https:&#47;&#47;&#123;accountName&#125;.file.core.windows.net?&#123;SASToken&#125;&quot;,
     *     Collections.singletonMap&#40;&quot;file&quot;, &quot;metadata&quot;&#41;, Duration.ofSeconds&#40;2&#41;&#41;;
     *
     * poller.subscribe&#40;response -&gt; &#123;
     *     final ShareFileCopyInfo value = response.getValue&#40;&#41;;
     *     System.out.printf&#40;&quot;Copy source: %s. Status: %s.%n&quot;, value.getCopySourceUrl&#40;&#41;, value.getCopyStatus&#40;&#41;&#41;;
     * &#125;, error -&gt; System.err.println&#40;&quot;Error: &quot; + error&#41;,
     *     &#40;&#41; -&gt; System.out.println&#40;&quot;Complete copying the file.&quot;&#41;&#41;;
     * </pre>
     * <!-- end com.azure.storage.file.share.ShareFileAsyncClient.beginCopy#string-map-duration -->
     *
     * <p>For more information, see the
     * <a href="https://docs.microsoft.com/rest/api/storageservices/copy-file">Azure Docs</a>.</p>
     *
     * @param sourceUrl Specifies the URL of the source file or blob, up to 2 KB in length.
     * @param metadata Optional name-value pairs associated with the file as metadata. Metadata names must adhere to the
     * naming rules.
     * @param pollInterval Duration between each poll for the copy status. If none is specified, a default of one second
     * is used.
     * @return A {@link PollerFlux} that polls the file copy operation until it has completed or has been cancelled.
     * @see <a href="https://docs.microsoft.com/dotnet/csharp/language-reference/">C# identifiers</a>
     */
    public PollerFlux<ShareFileCopyInfo, Void> beginCopy(String sourceUrl, Map<String, String> metadata,
        Duration pollInterval) {
        ShareFileCopyOptions options = new ShareFileCopyOptions().setMetadata(metadata).setPollInterval(pollInterval);
        return beginCopy(sourceUrl, options);
    }

    /**
     * Copies a blob or file to a destination file within the storage account.
     *
     * <p><strong>Code Samples</strong></p>
     *
     * <p>Copy file from source url to the {@code resourcePath} </p>
     *
     * <!-- src_embed com.azure.storage.file.share.ShareFileAsyncClient.beginCopy#string-filesmbproperties-string-permissioncopymodetype-boolean-boolean-map-duration-ShareRequestConditions -->
     * <pre>
     * FileSmbProperties smbProperties = new FileSmbProperties&#40;&#41;
     *     .setNtfsFileAttributes&#40;EnumSet.of&#40;NtfsFileAttributes.READ_ONLY&#41;&#41;
     *     .setFileCreationTime&#40;OffsetDateTime.now&#40;&#41;&#41;
     *     .setFileLastWriteTime&#40;OffsetDateTime.now&#40;&#41;&#41;
     *     .setFilePermissionKey&#40;&quot;filePermissionKey&quot;&#41;;
     * String filePermission = &quot;filePermission&quot;;
     * &#47;&#47; NOTE: filePermission and filePermissionKey should never be both set
     * boolean ignoreReadOnly = false; &#47;&#47; Default value
     * boolean setArchiveAttribute = true; &#47;&#47; Default value
     * ShareRequestConditions requestConditions = new ShareRequestConditions&#40;&#41;.setLeaseId&#40;leaseId&#41;;
     *
     * PollerFlux&lt;ShareFileCopyInfo, Void&gt; poller = shareFileAsyncClient.beginCopy&#40;
     *     &quot;https:&#47;&#47;&#123;accountName&#125;.file.core.windows.net?&#123;SASToken&#125;&quot;,
     *     smbProperties, filePermission, PermissionCopyModeType.SOURCE, ignoreReadOnly, setArchiveAttribute,
     *     Collections.singletonMap&#40;&quot;file&quot;, &quot;metadata&quot;&#41;, Duration.ofSeconds&#40;2&#41;, requestConditions&#41;;
     *
     * poller.subscribe&#40;response -&gt; &#123;
     *     final ShareFileCopyInfo value = response.getValue&#40;&#41;;
     *     System.out.printf&#40;&quot;Copy source: %s. Status: %s.%n&quot;, value.getCopySourceUrl&#40;&#41;, value.getCopyStatus&#40;&#41;&#41;;
     * &#125;, error -&gt; System.err.println&#40;&quot;Error: &quot; + error&#41;, &#40;&#41; -&gt; System.out.println&#40;&quot;Complete copying the file.&quot;&#41;&#41;;
     * </pre>
     * <!-- end com.azure.storage.file.share.ShareFileAsyncClient.beginCopy#string-filesmbproperties-string-permissioncopymodetype-boolean-boolean-map-duration-ShareRequestConditions -->
     *
     * <p>For more information, see the
     * <a href="https://docs.microsoft.com/rest/api/storageservices/copy-file">Azure Docs</a>.</p>
     *
     * @param sourceUrl Specifies the URL of the source file or blob, up to 2 KB in length.
     * @param smbProperties The user settable file smb properties.
     * @param filePermission The file permission of the file.
     * @param filePermissionCopyMode Mode of file permission acquisition.
     * @param ignoreReadOnly Whether to copy despite target being read only. (default is false)
     * @param setArchiveAttribute Whether the archive attribute is to be set on the target. (default is true)
     * @param metadata Optional name-value pairs associated with the file as metadata. Metadata names must adhere to the
     * naming rules.
     * @param pollInterval Duration between each poll for the copy status. If none is specified, a default of one second
     * is used.
     * @param destinationRequestConditions {@link ShareRequestConditions}
     * @return A {@link PollerFlux} that polls the file copy operation until it has completed or has been cancelled.
     * @see <a href="https://docs.microsoft.com/dotnet/csharp/language-reference/">C# identifiers</a>
     */
    public PollerFlux<ShareFileCopyInfo, Void> beginCopy(String sourceUrl, FileSmbProperties smbProperties,
        String filePermission, PermissionCopyModeType filePermissionCopyMode, Boolean ignoreReadOnly,
        Boolean setArchiveAttribute, Map<String, String> metadata, Duration pollInterval,
        ShareRequestConditions destinationRequestConditions) {
        ShareFileCopyOptions options = new ShareFileCopyOptions()
            .setSmbProperties(smbProperties)
            .setFilePermission(filePermission)
            .setPermissionCopyModeType(filePermissionCopyMode)
            .setIgnoreReadOnly(ignoreReadOnly)
            .setSetArchiveAttribute(setArchiveAttribute)
            .setMetadata(metadata)
            .setPollInterval(pollInterval)
            .setDestinationRequestConditions(destinationRequestConditions);

        return beginCopy(sourceUrl, options);
    }

    /**
     * Copies a blob or file to a destination file within the storage account.
     *
     * <p><strong>Code Samples</strong></p>
     *
     * <p>Copy file from source url to the {@code resourcePath} </p>
     *
     * <!-- src_embed com.azure.storage.file.share.ShareFileAsyncClient.beginCopy#String-ShareFileCopyOptions -->
     * <pre>
     * FileSmbProperties smbProperties = new FileSmbProperties&#40;&#41;
     *     .setNtfsFileAttributes&#40;EnumSet.of&#40;NtfsFileAttributes.READ_ONLY&#41;&#41;
     *     .setFileCreationTime&#40;OffsetDateTime.now&#40;&#41;&#41;
     *     .setFileLastWriteTime&#40;OffsetDateTime.now&#40;&#41;&#41;
     *     .setFilePermissionKey&#40;&quot;filePermissionKey&quot;&#41;;
     * String filePermission = &quot;filePermission&quot;;
     * &#47;&#47; NOTE: filePermission and filePermissionKey should never be both set
     * boolean ignoreReadOnly = false; &#47;&#47; Default value
     * boolean setArchiveAttribute = true; &#47;&#47; Default value
     * ShareRequestConditions requestConditions = new ShareRequestConditions&#40;&#41;.setLeaseId&#40;leaseId&#41;;
     * CopyableFileSmbPropertiesList list = new CopyableFileSmbPropertiesList&#40;&#41;.setCreatedOn&#40;true&#41;.setLastWrittenOn&#40;true&#41;;
     * &#47;&#47; NOTE: FileSmbProperties and CopyableFileSmbPropertiesList should never be both set
     *
     * ShareFileCopyOptions options = new ShareFileCopyOptions&#40;&#41;
     *     .setSmbProperties&#40;smbProperties&#41;
     *     .setFilePermission&#40;filePermission&#41;
     *     .setIgnoreReadOnly&#40;ignoreReadOnly&#41;
     *     .setSetArchiveAttribute&#40;setArchiveAttribute&#41;
     *     .setDestinationRequestConditions&#40;requestConditions&#41;
     *     .setSmbPropertiesToCopy&#40;list&#41;
     *     .setPermissionCopyModeType&#40;PermissionCopyModeType.SOURCE&#41;
     *     .setMetadata&#40;Collections.singletonMap&#40;&quot;file&quot;, &quot;metadata&quot;&#41;&#41;
     *     .setPollInterval&#40;Duration.ofSeconds&#40;2&#41;&#41;;
     *
     * PollerFlux&lt;ShareFileCopyInfo, Void&gt; poller = shareFileAsyncClient.beginCopy&#40;
     *     &quot;https:&#47;&#47;&#123;accountName&#125;.file.core.windows.net?&#123;SASToken&#125;&quot;, options&#41;;
     *
     * poller.subscribe&#40;response -&gt; &#123;
     *     final ShareFileCopyInfo value = response.getValue&#40;&#41;;
     *     System.out.printf&#40;&quot;Copy source: %s. Status: %s.%n&quot;, value.getCopySourceUrl&#40;&#41;, value.getCopyStatus&#40;&#41;&#41;;
     * &#125;, error -&gt; System.err.println&#40;&quot;Error: &quot; + error&#41;, &#40;&#41; -&gt; System.out.println&#40;&quot;Complete copying the file.&quot;&#41;&#41;;
     * </pre>
     * <!-- end com.azure.storage.file.share.ShareFileAsyncClient.beginCopy#String-ShareFileCopyOptions -->
     *
     * <p>For more information, see the
     * <a href="https://docs.microsoft.com/rest/api/storageservices/copy-file">Azure Docs</a>.</p>
     *
     * @param sourceUrl Specifies the URL of the source file or blob, up to 2 KB in length.
     * @param options {@link ShareFileCopyOptions}
     * @return A {@link PollerFlux} that polls the file copy operation until it has completed or has been cancelled.
     * @see <a href="https://docs.microsoft.com/dotnet/csharp/language-reference/">C# identifiers</a>
     */
    public PollerFlux<ShareFileCopyInfo, Void> beginCopy(String sourceUrl, ShareFileCopyOptions options) {

        final ShareRequestConditions finalRequestConditions =
            options.getDestinationRequestConditions() == null ? new ShareRequestConditions() : options.getDestinationRequestConditions();
        final AtomicReference<String> copyId = new AtomicReference<>();
        final Duration interval = options.getPollInterval() != null ? options.getPollInterval() : Duration.ofSeconds(1);

        FileSmbProperties tempSmbProperties = options.getSmbProperties() == null ? new FileSmbProperties() : options.getSmbProperties();

        String filePermissionKey = tempSmbProperties.getFilePermissionKey();

        if (options.getFilePermission() == null || options.getPermissionCopyModeType() == PermissionCopyModeType.SOURCE) {
            if ((options.getFilePermission() != null || filePermissionKey != null) && options.getPermissionCopyModeType() != PermissionCopyModeType.OVERRIDE) {
                return PollerFlux.error(LOGGER.logExceptionAsError(new IllegalArgumentException(
                    "File permission and file permission key can not be set when PermissionCopyModeType is source or "
                        + "null")));
            }
        } else if (options.getPermissionCopyModeType() == PermissionCopyModeType.OVERRIDE) {
            // Checks that file permission and file permission key are valid
            try {
                validateFilePermissionAndKey(options.getFilePermission(), tempSmbProperties.getFilePermissionKey());
            } catch (RuntimeException ex) {
                return PollerFlux.error(LOGGER.logExceptionAsError(ex));
            }
        }

        // check if only copy flag or smb properties are set (not both)
        CopyableFileSmbPropertiesList list = options.getSmbPropertiesToCopy()  == null ? new CopyableFileSmbPropertiesList() : options.getSmbPropertiesToCopy();
        if (list.getFileAttributes() && tempSmbProperties.getNtfsFileAttributes() != null) {
            throw LOGGER.logExceptionAsError(new IllegalArgumentException("Both CopyableFileSmbPropertiesList.isSetFileAttributes and smbProperties.ntfsFileAttributes cannot be set."));
        }
        if (list.getCreatedOn() && tempSmbProperties.getFileCreationTime() != null) {
            throw LOGGER.logExceptionAsError(new IllegalArgumentException("Both CopyableFileSmbPropertiesList.isSetCreatedOn and smbProperties.fileCreationTime cannot be set."));
        }
        if (list.getLastWrittenOn() && tempSmbProperties.getFileLastWriteTime() != null) {
            throw LOGGER.logExceptionAsError(new IllegalArgumentException("Both CopyableFileSmbPropertiesList.isSetLastWrittenOn and smbProperties.fileLastWriteTime cannot be set."));
        }
        if (list.getChangedOn() && tempSmbProperties.getFileChangeTime() != null) {
            throw LOGGER.logExceptionAsError(new IllegalArgumentException("Both CopyableFileSmbPropertiesList.isSetChangedOn and smbProperties.fileChangeTime cannot be set."));
        }

        String fileAttributes = list.getFileAttributes() ? FileConstants.COPY_SOURCE : NtfsFileAttributes.toString(tempSmbProperties.getNtfsFileAttributes());
        String fileCreationTime = list.getCreatedOn()  ? FileConstants.COPY_SOURCE : FileSmbProperties.parseFileSMBDate(tempSmbProperties.getFileCreationTime());
        String fileLastWriteTime = list.getLastWrittenOn() ? FileConstants.COPY_SOURCE : FileSmbProperties.parseFileSMBDate(tempSmbProperties.getFileLastWriteTime());
        String fileChangedOnTime = list.getChangedOn() ? FileConstants.COPY_SOURCE : FileSmbProperties.parseFileSMBDate(tempSmbProperties.getFileChangeTime());

        final CopyFileSmbInfo copyFileSmbInfo = new CopyFileSmbInfo()
            .setFilePermissionCopyMode(options.getPermissionCopyModeType())
            .setFileAttributes(fileAttributes)
            .setFileCreationTime(fileCreationTime)
            .setFileLastWriteTime(fileLastWriteTime)
            .setFileChangeTime(fileChangedOnTime)
            .setIgnoreReadOnly(options.getIgnoreReadOnly())
            .setSetArchiveAttribute(options.getSetArchiveAttribute());

        final String copySource = Utility.encodeUrlPath(sourceUrl);

        return new PollerFlux<>(interval,
            (pollingContext) -> {
                try {
                    return withContext(context -> azureFileStorageClient.getFiles()
                        .startCopyWithResponseAsync(shareName, filePath, copySource, null,
                            options.getMetadata(), options.getFilePermission(), tempSmbProperties.getFilePermissionKey(),
                            finalRequestConditions.getLeaseId(), copyFileSmbInfo, context))
                        .map(response -> {
                            final FilesStartCopyHeaders headers = response.getDeserializedHeaders();
                            copyId.set(headers.getXMsCopyId());

                            return new ShareFileCopyInfo(sourceUrl, headers.getXMsCopyId(), headers.getXMsCopyStatus(),
                                headers.getETag(), headers.getLastModified(),
                                response.getHeaders().getValue("x-ms-error-code"));
                        });
                } catch (RuntimeException ex) {
                    return monoError(LOGGER, ex);
                }
            },
            (pollingContext) -> {
                try {
                    return onPoll(pollingContext.getLatestResponse(), finalRequestConditions);
                } catch (RuntimeException ex) {
                    return monoError(LOGGER, ex);
                }
            },
            (pollingContext, firstResponse) -> {
                if (firstResponse == null || firstResponse.getValue() == null) {
                    return Mono.error(LOGGER.logExceptionAsError(
                        new IllegalArgumentException("Cannot cancel a poll response that never started.")));
                }
                final String copyIdentifier = firstResponse.getValue().getCopyId();
                if (!CoreUtils.isNullOrEmpty(copyIdentifier)) {
                    LOGGER.info("Cancelling copy operation for copy id: {}", copyIdentifier);
                    return abortCopyWithResponse(copyIdentifier, finalRequestConditions)
                        .thenReturn(firstResponse.getValue());
                }
                return Mono.empty();
            },
            (pollingContext) -> Mono.empty());
    }

    private Mono<PollResponse<ShareFileCopyInfo>> onPoll(PollResponse<ShareFileCopyInfo> pollResponse,
        ShareRequestConditions requestConditions) {
        if (pollResponse.getStatus() == LongRunningOperationStatus.SUCCESSFULLY_COMPLETED
            || pollResponse.getStatus() == LongRunningOperationStatus.FAILED) {
            return Mono.just(pollResponse);
        }

        final ShareFileCopyInfo lastInfo = pollResponse.getValue();
        if (lastInfo == null) {
            LOGGER.warning("ShareFileCopyInfo does not exist. Activation operation failed.");
            return Mono.just(new PollResponse<>(LongRunningOperationStatus.fromString("COPY_START_FAILED",
                    true), null));
        }

        return getPropertiesWithResponse(requestConditions)
            .map(response -> {
                ShareFileProperties value = response.getValue();
                final CopyStatusType status = value.getCopyStatus();
                final ShareFileCopyInfo result = new ShareFileCopyInfo(value.getCopySource(), value.getCopyId(),
                    status, value.getETag(), value.getCopyCompletionTime(), value.getCopyStatusDescription());

                LongRunningOperationStatus operationStatus;
                switch (status) {
                    case SUCCESS:
                        operationStatus = LongRunningOperationStatus.SUCCESSFULLY_COMPLETED;
                        break;
                    case FAILED:
                        operationStatus = LongRunningOperationStatus.FAILED;
                        break;
                    case ABORTED:
                        operationStatus = LongRunningOperationStatus.USER_CANCELLED;
                        break;
                    case PENDING:
                        operationStatus = LongRunningOperationStatus.IN_PROGRESS;
                        break;
                    default:
                        throw LOGGER.logExceptionAsError(new IllegalArgumentException(
                            "CopyStatusType is not supported. Status: " + status));
                }

                return new PollResponse<>(operationStatus, result);
            }).onErrorReturn(new PollResponse<>(LongRunningOperationStatus.fromString("POLLING_FAILED",
                        true), lastInfo));
    }

    /**
     * Aborts a pending Copy File operation, and leaves a destination file with zero length and full metadata.
     *
     * <p><strong>Code Samples</strong></p>
     *
     * <p>Abort copy file from copy id("someCopyId") </p>
     *
     * <!-- src_embed com.azure.storage.file.share.ShareFileAsyncClient.abortCopy#string -->
     * <pre>
     * shareFileAsyncClient.abortCopy&#40;&quot;someCopyId&quot;&#41;
     *     .doOnSuccess&#40;response -&gt; System.out.println&#40;&quot;Abort copying the file completed.&quot;&#41;&#41;;
     * </pre>
     * <!-- end com.azure.storage.file.share.ShareFileAsyncClient.abortCopy#string -->
     *
     * <p>For more information, see the
     * <a href="https://docs.microsoft.com/rest/api/storageservices/abort-copy-file">Azure Docs</a>.</p>
     *
     * @param copyId Specifies the copy id which has copying pending status associate with it.
     * @return An empty response.
     */
    @ServiceMethod(returns = ReturnType.SINGLE)
    public Mono<Void> abortCopy(String copyId) {
        return abortCopyWithResponse(copyId).flatMap(FluxUtil::toMono);
    }

    /**
     * Aborts a pending Copy File operation, and leaves a destination file with zero length and full metadata.
     *
     * <p><strong>Code Samples</strong></p>
     *
     * <p>Abort copy file from copy id("someCopyId") </p>
     *
     * <!-- src_embed com.azure.storage.file.share.ShareFileAsyncClient.abortCopyWithResponse#string -->
     * <pre>
     * shareFileAsyncClient.abortCopyWithResponse&#40;&quot;someCopyId&quot;&#41;
     *     .subscribe&#40;response -&gt; System.out.printf&#40;&quot;Abort copying the file completed with status code %d&quot;,
     *         response.getStatusCode&#40;&#41;&#41;&#41;;
     * </pre>
     * <!-- end com.azure.storage.file.share.ShareFileAsyncClient.abortCopyWithResponse#string -->
     *
     * <p>For more information, see the
     * <a href="https://docs.microsoft.com/rest/api/storageservices/abort-copy-file">Azure Docs</a>.</p>
     *
     * @param copyId Specifies the copy id which has copying pending status associate with it.
     * @return A response containing the status of aborting copy the file.
     */
    @ServiceMethod(returns = ReturnType.SINGLE)
    public Mono<Response<Void>> abortCopyWithResponse(String copyId) {
        return this.abortCopyWithResponse(copyId, null);
    }

    /**
     * Aborts a pending Copy File operation, and leaves a destination file with zero length and full metadata.
     *
     * <p><strong>Code Samples</strong></p>
     *
     * <p>Abort copy file from copy id("someCopyId") </p>
     *
     * <!-- src_embed com.azure.storage.file.share.ShareFileAsyncClient.abortCopyWithResponse#string-ShareRequestConditions -->
     * <pre>
     * ShareRequestConditions requestConditions = new ShareRequestConditions&#40;&#41;.setLeaseId&#40;leaseId&#41;;
     * shareFileAsyncClient.abortCopyWithResponse&#40;&quot;someCopyId&quot;, requestConditions&#41;
     *     .subscribe&#40;response -&gt; System.out.printf&#40;&quot;Abort copying the file completed with status code %d&quot;,
     *         response.getStatusCode&#40;&#41;&#41;&#41;;
     * </pre>
     * <!-- end com.azure.storage.file.share.ShareFileAsyncClient.abortCopyWithResponse#string-ShareRequestConditions -->
     *
     * <p>For more information, see the
     * <a href="https://docs.microsoft.com/rest/api/storageservices/abort-copy-file">Azure Docs</a>.</p>
     *
     * @param copyId Specifies the copy id which has copying pending status associate with it.
     * @param requestConditions {@link ShareRequestConditions}
     * @return A response containing the status of aborting copy the file.
     */
    @ServiceMethod(returns = ReturnType.SINGLE)
    public Mono<Response<Void>> abortCopyWithResponse(String copyId, ShareRequestConditions requestConditions) {
        try {
            return withContext(context -> abortCopyWithResponse(copyId, requestConditions, context));
        } catch (RuntimeException ex) {
            return monoError(LOGGER, ex);
        }
    }

    Mono<Response<Void>> abortCopyWithResponse(String copyId, ShareRequestConditions requestConditions,
        Context context) {
        requestConditions = requestConditions == null ? new ShareRequestConditions() : requestConditions;
        return azureFileStorageClient.getFiles().abortCopyWithResponseAsync(shareName, filePath, copyId, null,
            requestConditions.getLeaseId(), context).map(response -> new SimpleResponse<>(response, null));
    }

    /**
     * Downloads a file from the system, including its metadata and properties into a file specified by the path.
     *
     * <p>The file will be created and must not exist, if the file already exists a {@link FileAlreadyExistsException}
     * will be thrown.</p>
     *
     * <p><strong>Code Samples</strong></p>
     *
     * <p>Download the file to current folder. </p>
     *
     * <!-- src_embed com.azure.storage.file.share.ShareFileAsyncClient.downloadToFile#string -->
     * <pre>
     * shareFileAsyncClient.downloadToFile&#40;&quot;somelocalfilepath&quot;&#41;.subscribe&#40;
     *     response -&gt; &#123;
     *         if &#40;Files.exists&#40;Paths.get&#40;&quot;somelocalfilepath&quot;&#41;&#41;&#41; &#123;
     *             System.out.println&#40;&quot;Successfully downloaded the file.&quot;&#41;;
     *         &#125;
     *     &#125;,
     *     error -&gt; System.err.print&#40;error.toString&#40;&#41;&#41;,
     *     &#40;&#41; -&gt; System.out.println&#40;&quot;Complete downloading the file!&quot;&#41;
     * &#41;;
     * </pre>
     * <!-- end com.azure.storage.file.share.ShareFileAsyncClient.downloadToFile#string -->
     *
     * <p>For more information, see the
     * <a href="https://docs.microsoft.com/rest/api/storageservices/get-file">Azure Docs</a>.</p>
     *
     * @param downloadFilePath The path where store the downloaded file
     * @return An empty response.
     */
    @ServiceMethod(returns = ReturnType.SINGLE)
    public Mono<ShareFileProperties> downloadToFile(String downloadFilePath) {
        return downloadToFileWithResponse(downloadFilePath, null).flatMap(FluxUtil::toMono);
    }

    /**
     * Downloads a file from the system, including its metadata and properties into a file specified by the path.
     *
     * <p>The file will be created and must not exist, if the file already exists a {@link FileAlreadyExistsException}
     * will be thrown.</p>
     *
     * <p><strong>Code Samples</strong></p>
     *
     * <p>Download the file from 1024 to 2048 bytes to current folder. </p>
     *
     * <!-- src_embed com.azure.storage.file.share.ShareFileAsyncClient.downloadToFileWithResponse#string-ShareFileRange -->
     * <pre>
     * shareFileAsyncClient.downloadToFileWithResponse&#40;&quot;somelocalfilepath&quot;, new ShareFileRange&#40;1024, 2047L&#41;&#41;
     *     .subscribe&#40;
     *         response -&gt; &#123;
     *             if &#40;Files.exists&#40;Paths.get&#40;&quot;somelocalfilepath&quot;&#41;&#41;&#41; &#123;
     *                 System.out.println&#40;&quot;Successfully downloaded the file with status code &quot;
     *                     + response.getStatusCode&#40;&#41;&#41;;
     *             &#125;
     *         &#125;,
     *         error -&gt; System.err.print&#40;error.toString&#40;&#41;&#41;,
     *         &#40;&#41; -&gt; System.out.println&#40;&quot;Complete downloading the file!&quot;&#41;
     *     &#41;;
     * </pre>
     * <!-- end com.azure.storage.file.share.ShareFileAsyncClient.downloadToFileWithResponse#string-ShareFileRange -->
     *
     * <p>For more information, see the
     * <a href="https://docs.microsoft.com/rest/api/storageservices/get-file">Azure Docs</a>.</p>
     *
     * @param downloadFilePath The path where store the downloaded file
     * @param range Optional byte range which returns file data only from the specified range.
     * @return An empty response.
     */
    @ServiceMethod(returns = ReturnType.SINGLE)
    public Mono<Response<ShareFileProperties>> downloadToFileWithResponse(String downloadFilePath,
        ShareFileRange range) {
        return this.downloadToFileWithResponse(downloadFilePath, range, null);
    }

    /**
     * Downloads a file from the system, including its metadata and properties into a file specified by the path.
     *
     * <p>The file will be created and must not exist, if the file already exists a {@link FileAlreadyExistsException}
     * will be thrown.</p>
     *
     * <p><strong>Code Samples</strong></p>
     *
     * <p>Download the file from 1024 to 2048 bytes to current folder. </p>
     *
     * <!-- src_embed com.azure.storage.file.share.ShareFileAsyncClient.downloadToFileWithResponse#string-ShareFileRange-ShareRequestConditions -->
     * <pre>
     * ShareRequestConditions requestConditions = new ShareRequestConditions&#40;&#41;.setLeaseId&#40;leaseId&#41;;
     * shareFileAsyncClient.downloadToFileWithResponse&#40;&quot;somelocalfilepath&quot;, new ShareFileRange&#40;1024, 2047L&#41;,
     *     requestConditions&#41;
     *     .subscribe&#40;
     *         response -&gt; &#123;
     *             if &#40;Files.exists&#40;Paths.get&#40;&quot;somelocalfilepath&quot;&#41;&#41;&#41; &#123;
     *                 System.out.println&#40;&quot;Successfully downloaded the file with status code &quot;
     *                     + response.getStatusCode&#40;&#41;&#41;;
     *             &#125;
     *         &#125;,
     *         error -&gt; System.err.print&#40;error.toString&#40;&#41;&#41;,
     *         &#40;&#41; -&gt; System.out.println&#40;&quot;Complete downloading the file!&quot;&#41;
     *     &#41;;
     * </pre>
     * <!-- end com.azure.storage.file.share.ShareFileAsyncClient.downloadToFileWithResponse#string-ShareFileRange-ShareRequestConditions -->
     *
     * <p>For more information, see the
     * <a href="https://docs.microsoft.com/rest/api/storageservices/get-file">Azure Docs</a>.</p>
     *
     * @param downloadFilePath The path where store the downloaded file
     * @param range Optional byte range which returns file data only from the specified range.
     * @param requestConditions {@link ShareRequestConditions}
     * @return An empty response.
     */
    @ServiceMethod(returns = ReturnType.SINGLE)
    public Mono<Response<ShareFileProperties>> downloadToFileWithResponse(String downloadFilePath,
        ShareFileRange range, ShareRequestConditions requestConditions) {
        try {
            return withContext(context -> downloadToFileWithResponse(downloadFilePath, range,
                requestConditions, context));
        } catch (RuntimeException ex) {
            return monoError(LOGGER, ex);
        }
    }

    Mono<Response<ShareFileProperties>> downloadToFileWithResponse(String downloadFilePath, ShareFileRange range,
        ShareRequestConditions requestConditions, Context context) {
        return Mono.using(() -> channelSetup(downloadFilePath, StandardOpenOption.WRITE, StandardOpenOption.CREATE_NEW),
            channel -> getPropertiesWithResponse(requestConditions, context).flatMap(response ->
                downloadResponseInChunk(response, channel, range, requestConditions, context)), this::channelCleanUp);
    }

    private Mono<Response<ShareFileProperties>> downloadResponseInChunk(Response<ShareFileProperties> response,
        AsynchronousFileChannel channel, ShareFileRange range, ShareRequestConditions requestConditions,
        Context context) {
        return Mono.justOrEmpty(range).switchIfEmpty(Mono.defer(() -> Mono.just(new ShareFileRange(0, response.getValue()
            .getContentLength()))))
            .map(currentRange -> {
                List<ShareFileRange> chunks = new ArrayList<>();
                for (long pos = currentRange.getStart(); pos < currentRange.getEnd(); pos += FILE_DEFAULT_BLOCK_SIZE) {
                    long count = FILE_DEFAULT_BLOCK_SIZE;
                    if (pos + count > currentRange.getEnd()) {
                        count = currentRange.getEnd() - pos;
                    }
                    chunks.add(new ShareFileRange(pos, pos + count - 1));
                }
                return chunks;
            }).flatMapMany(Flux::fromIterable).flatMap(chunk ->
                downloadWithResponse(new ShareFileDownloadOptions().setRange(chunk).setRangeContentMd5Requested(false)
                    .setRequestConditions(requestConditions), context)
                .map(ShareFileDownloadAsyncResponse::getValue)
                .subscribeOn(Schedulers.elastic())
                .flatMap(fbb -> FluxUtil
                    .writeFile(fbb, channel, chunk.getStart() - (range == null ? 0 : range.getStart()))
                    .subscribeOn(Schedulers.elastic())
                    .timeout(Duration.ofSeconds(DOWNLOAD_UPLOAD_CHUNK_TIMEOUT))
                    .retryWhen(Retry.max(3).filter(throwable -> throwable instanceof IOException
                        || throwable instanceof TimeoutException))))
            .then(Mono.just(response));
    }

    private AsynchronousFileChannel channelSetup(String filePath, OpenOption... options) {
        try {
            return AsynchronousFileChannel.open(Paths.get(filePath), options);
        } catch (IOException e) {
            throw LOGGER.logExceptionAsError(new UncheckedIOException(e));
        }
    }

    private void channelCleanUp(AsynchronousFileChannel channel) {
        try {
            channel.close();
        } catch (IOException e) {
            throw LOGGER.logExceptionAsError(Exceptions.propagate(new UncheckedIOException(e)));
        }
    }

    /**
     * Downloads a file from the system, including its metadata and properties
     *
     * <p><strong>Code Samples</strong></p>
     *
     * <p>Download the file with its metadata and properties. </p>
     *
     * <!-- src_embed com.azure.storage.file.share.ShareFileAsyncClient.download -->
     * <pre>
     * shareFileAsyncClient.download&#40;&#41;.subscribe&#40;
     *     response -&gt; &#123; &#125;,
     *     error -&gt; System.err.print&#40;error.toString&#40;&#41;&#41;,
     *     &#40;&#41; -&gt; System.out.println&#40;&quot;Complete downloading the data!&quot;&#41;
     * &#41;;
     * </pre>
     * <!-- end com.azure.storage.file.share.ShareFileAsyncClient.download -->
     *
     * <p>For more information, see the
     * <a href="https://docs.microsoft.com/rest/api/storageservices/get-file">Azure Docs</a>.</p>
     *
     * @return A reactive response containing the file data.
     */
    public Flux<ByteBuffer> download() {
        return downloadWithResponse(null).flatMapMany(ShareFileDownloadAsyncResponse::getValue);
    }

    /**
     * Downloads a file from the system, including its metadata and properties
     *
     * <p><strong>Code Samples</strong></p>
     *
     * <p>Download the file from 1024 to 2048 bytes with its metadata and properties and without the contentMD5. </p>
     *
     * <!-- src_embed com.azure.storage.file.share.ShareFileAsyncClient.downloadWithResponse#ShareFileRange-Boolean -->
     * <pre>
     * shareFileAsyncClient.downloadWithResponse&#40;new ShareFileRange&#40;1024, 2047L&#41;, false&#41;
     *     .subscribe&#40;response -&gt;
     *             System.out.printf&#40;&quot;Complete downloading the data with status code %d%n&quot;, response.getStatusCode&#40;&#41;&#41;,
     *         error -&gt; System.err.println&#40;error.getMessage&#40;&#41;&#41;
     *     &#41;;
     * </pre>
     * <!-- end com.azure.storage.file.share.ShareFileAsyncClient.downloadWithResponse#ShareFileRange-Boolean -->
     *
     * <p>For more information, see the
     * <a href="https://docs.microsoft.com/rest/api/storageservices/get-file">Azure Docs</a>.</p>
     *
     * @param range Optional byte range which returns file data only from the specified range.
     * @param rangeGetContentMD5 Optional boolean which the service returns the MD5 hash for the range when it sets to
     * true, as long as the range is less than or equal to 4 MB in size.
     * @return A reactive response containing response data and the file data.
     */
    public Mono<ShareFileDownloadAsyncResponse> downloadWithResponse(ShareFileRange range, Boolean rangeGetContentMD5) {
        return this.downloadWithResponse(range, rangeGetContentMD5, null);
    }

    /**
     * Downloads a file from the system, including its metadata and properties
     *
     * <p><strong>Code Samples</strong></p>
     *
     * <p>Download the file from 1024 to 2048 bytes with its metadata and properties and without the contentMD5. </p>
     *
     * <!-- src_embed com.azure.storage.file.share.ShareFileAsyncClient.downloadWithResponse#ShareFileRange-Boolean-ShareRequestConditions -->
     * <pre>
     * ShareRequestConditions requestConditions = new ShareRequestConditions&#40;&#41;.setLeaseId&#40;leaseId&#41;;
     * shareFileAsyncClient.downloadWithResponse&#40;new ShareFileRange&#40;1024, 2047L&#41;, false, requestConditions&#41;
     *     .subscribe&#40;response -&gt;
     *             System.out.printf&#40;&quot;Complete downloading the data with status code %d%n&quot;, response.getStatusCode&#40;&#41;&#41;,
     *         error -&gt; System.err.println&#40;error.getMessage&#40;&#41;&#41;
     *     &#41;;
     * </pre>
     * <!-- end com.azure.storage.file.share.ShareFileAsyncClient.downloadWithResponse#ShareFileRange-Boolean-ShareRequestConditions -->
     *
     * <p>For more information, see the
     * <a href="https://docs.microsoft.com/rest/api/storageservices/get-file">Azure Docs</a>.</p>
     *
     * @param range Optional byte range which returns file data only from the specified range.
     * @param rangeGetContentMD5 Optional boolean which the service returns the MD5 hash for the range when it sets to
     * @param requestConditions {@link ShareRequestConditions}
     * true, as long as the range is less than or equal to 4 MB in size.
     * @return A reactive response containing response data and the file data.
     */
    public Mono<ShareFileDownloadAsyncResponse> downloadWithResponse(ShareFileRange range, Boolean rangeGetContentMD5,
        ShareRequestConditions requestConditions) {
        return downloadWithResponse(new ShareFileDownloadOptions().setRange(range)
            .setRangeContentMd5Requested(rangeGetContentMD5).setRequestConditions(requestConditions));
    }

    /**
     * Downloads a file from the system, including its metadata and properties
     *
     * <p><strong>Code Samples</strong></p>
     *
     * <p>Download the file from 1024 to 2048 bytes with its metadata and properties and without the contentMD5. </p>
     *
     * <!-- src_embed com.azure.storage.file.share.ShareFileAsyncClient.downloadWithResponse#ShareFileDownloadOptions -->
     * <pre>
     * ShareRequestConditions requestConditions = new ShareRequestConditions&#40;&#41;.setLeaseId&#40;leaseId&#41;;
     * ShareFileRange range = new ShareFileRange&#40;1024, 2047L&#41;;
     * DownloadRetryOptions retryOptions = new DownloadRetryOptions&#40;&#41;.setMaxRetryRequests&#40;3&#41;;
     * ShareFileDownloadOptions options = new ShareFileDownloadOptions&#40;&#41;.setRange&#40;range&#41;
     *     .setRequestConditions&#40;requestConditions&#41;
     *     .setRangeContentMd5Requested&#40;false&#41;
     *     .setRetryOptions&#40;retryOptions&#41;;
     * shareFileAsyncClient.downloadWithResponse&#40;options&#41;
     *     .subscribe&#40;response -&gt;
     *             System.out.printf&#40;&quot;Complete downloading the data with status code %d%n&quot;, response.getStatusCode&#40;&#41;&#41;,
     *         error -&gt; System.err.println&#40;error.getMessage&#40;&#41;&#41;
     *     &#41;;
     * </pre>
     * <!-- end com.azure.storage.file.share.ShareFileAsyncClient.downloadWithResponse#ShareFileDownloadOptions -->
     *
     * <p>For more information, see the
     * <a href="https://docs.microsoft.com/rest/api/storageservices/get-file">Azure Docs</a>.</p>
     *
     * @param options {@link ShareFileDownloadOptions}
     * true, as long as the range is less than or equal to 4 MB in size.
     * @return A reactive response containing response data and the file data.
     */
    public Mono<ShareFileDownloadAsyncResponse> downloadWithResponse(ShareFileDownloadOptions options) {
        try {
            return withContext(context -> downloadWithResponse(options, context));
        } catch (RuntimeException ex) {
            return monoError(LOGGER, ex);
        }
    }

    Mono<ShareFileDownloadAsyncResponse> downloadWithResponse(ShareFileDownloadOptions options, Context context) {
        options = options == null ? new ShareFileDownloadOptions() : options;
        ShareFileRange range = options.getRange() == null ? new ShareFileRange(0) : options.getRange();
        ShareRequestConditions requestConditions = options.getRequestConditions() == null
            ? new ShareRequestConditions() : options.getRequestConditions();
        DownloadRetryOptions retryOptions = options.getRetryOptions() == null ? new DownloadRetryOptions()
            : options.getRetryOptions();
        Boolean getRangeContentMd5 = options.isRangeContentMd5Requested();

        return downloadRange(range, getRangeContentMd5, requestConditions, context)
            .map(response -> {
                String eTag = ModelHelper.getETag(response.getHeaders());
                ShareFileDownloadHeaders headers = ModelHelper.transformFileDownloadHeaders(response.getHeaders());

                long finalEnd;
                if (range.getEnd() == null) {
                    finalEnd = headers.getContentRange() == null ? headers.getContentLength()
                        : Long.parseLong(headers.getContentRange().split("/")[1]);
                } else {
                    finalEnd = range.getEnd();
                }

                Flux<ByteBuffer> bufferFlux  = FluxUtil.createRetriableDownloadFlux(
                    () -> response.getValue().timeout(TIMEOUT_VALUE),
                    (throwable, offset) -> {
                        if (!(throwable instanceof IOException || throwable instanceof TimeoutException)) {
                            return Flux.error(throwable);
                        }

                        long newCount = finalEnd - (offset - range.getStart());

                        /*
                         It is possible that the network stream will throw an error after emitting all data but before
                         completing. Issuing a retry at this stage would leave the download in a bad state with incorrect count
                         and offset values. Because we have read the intended amount of data, we can ignore the error at the end
                         of the stream.
                         */
                        if (newCount == 0) {
                            LOGGER.warning("Exception encountered in ReliableDownload after all data read from the network but "
                                + "but before stream signaled completion. Returning success as all data was downloaded. "
                                + "Exception message: " + throwable.getMessage());
                            return Flux.empty();
                        }

                        try {
                            return downloadRange(
                                new ShareFileRange(offset, range.getEnd()), getRangeContentMd5,
                                requestConditions, context).flatMapMany(r -> {
                                    String receivedETag = ModelHelper.getETag(r.getHeaders());
                                    if (eTag != null && eTag.equals(receivedETag)) {
                                        return r.getValue().timeout(TIMEOUT_VALUE);
                                    } else {
                                        return Flux.<ByteBuffer>error(
                                            new ConcurrentModificationException(String.format("File has been modified "
                                                + "concurrently. Expected eTag: %s, Received eTag: %s", eTag,
                                                receivedETag)));
                                    }
                                });
                        } catch (Exception e) {
                            return Flux.error(e);
                        }
                    },
                    retryOptions.getMaxRetryRequests(),
                    range.getStart()
                ).switchIfEmpty(Flux.defer(() -> Flux.just(ByteBuffer.wrap(new byte[0]))));

                return new ShareFileDownloadAsyncResponse(response.getRequest(), response.getStatusCode(),
                    response.getHeaders(), bufferFlux, headers);
            });
    }

    private Mono<StreamResponse> downloadRange(ShareFileRange range, Boolean rangeGetContentMD5,
        ShareRequestConditions requestConditions, Context context) {
        String rangeString = range == null ? null : range.toHeaderValue();
        return azureFileStorageClient.getFiles().downloadWithResponseAsync(shareName, filePath, null,
            rangeString, rangeGetContentMD5, requestConditions.getLeaseId(),  context);
    }

    /**
     * Deletes the file associate with the client.
     *
     * <p><strong>Code Samples</strong></p>
     *
     * <p>Delete the file</p>
     *
     * <!-- src_embed com.azure.storage.file.share.ShareFileAsyncClient.delete -->
     * <pre>
     * shareFileAsyncClient.delete&#40;&#41;.subscribe&#40;
     *     response -&gt; &#123; &#125;,
     *     error -&gt; System.err.print&#40;error.toString&#40;&#41;&#41;,
     *     &#40;&#41; -&gt; System.out.println&#40;&quot;Complete deleting the file!&quot;&#41;
     * &#41;;
     * </pre>
     * <!-- end com.azure.storage.file.share.ShareFileAsyncClient.delete -->
     *
     * <p>For more information, see the
     * <a href="https://docs.microsoft.com/rest/api/storageservices/delete-file2">Azure Docs</a>.</p>
     *
     * @return An empty response
     * @throws ShareStorageException If the directory doesn't exist or the file doesn't exist.
     */
    @ServiceMethod(returns = ReturnType.SINGLE)
    public Mono<Void> delete() {
        return deleteWithResponse(null).flatMap(FluxUtil::toMono);
    }

    /**
     * Deletes the file associate with the client.
     *
     * <p><strong>Code Samples</strong></p>
     *
     * <p>Delete the file</p>
     *
     * <!-- src_embed com.azure.storage.file.share.ShareFileAsyncClient.deleteWithResponse -->
     * <pre>
     * shareFileAsyncClient.deleteWithResponse&#40;&#41;.subscribe&#40;
     *     response -&gt; System.out.println&#40;&quot;Complete deleting the file with status code:&quot; + response.getStatusCode&#40;&#41;&#41;,
     *     error -&gt; System.err.print&#40;error.toString&#40;&#41;&#41;
     * &#41;;
     * </pre>
     * <!-- end com.azure.storage.file.share.ShareFileAsyncClient.deleteWithResponse -->
     *
     * <p>For more information, see the
     * <a href="https://docs.microsoft.com/rest/api/storageservices/delete-file2">Azure Docs</a>.</p>
     *
     * @return A response that only contains headers and response status code
     * @throws ShareStorageException If the directory doesn't exist or the file doesn't exist.
     */
    @ServiceMethod(returns = ReturnType.SINGLE)
    public Mono<Response<Void>> deleteWithResponse() {
        return deleteWithResponse(null);
    }

    /**
     * Deletes the file associate with the client.
     *
     * <p><strong>Code Samples</strong></p>
     *
     * <p>Delete the file</p>
     *
     * <!-- src_embed com.azure.storage.file.share.ShareFileAsyncClient.deleteWithResponse#ShareRequestConditions -->
     * <pre>
     * ShareRequestConditions requestConditions = new ShareRequestConditions&#40;&#41;.setLeaseId&#40;leaseId&#41;;
     * shareFileAsyncClient.deleteWithResponse&#40;requestConditions&#41;.subscribe&#40;
     *     response -&gt; System.out.println&#40;&quot;Complete deleting the file with status code:&quot; + response.getStatusCode&#40;&#41;&#41;,
     *     error -&gt; System.err.print&#40;error.toString&#40;&#41;&#41;
     * &#41;;
     * </pre>
     * <!-- end com.azure.storage.file.share.ShareFileAsyncClient.deleteWithResponse#ShareRequestConditions -->
     *
     * <p>For more information, see the
     * <a href="https://docs.microsoft.com/rest/api/storageservices/delete-file2">Azure Docs</a>.</p>
     *
     * @param requestConditions {@link ShareRequestConditions}
     * @return A response that only contains headers and response status code
     * @throws ShareStorageException If the directory doesn't exist or the file doesn't exist.
     */
    @ServiceMethod(returns = ReturnType.SINGLE)
    public Mono<Response<Void>> deleteWithResponse(ShareRequestConditions requestConditions) {
        try {
            return withContext(context -> this.deleteWithResponse(requestConditions, context));
        } catch (RuntimeException ex) {
            return monoError(LOGGER, ex);
        }
    }

    Mono<Response<Void>> deleteWithResponse(ShareRequestConditions requestConditions, Context context) {
        requestConditions = requestConditions == null ? new ShareRequestConditions() : requestConditions;
        return azureFileStorageClient.getFiles().deleteWithResponseAsync(shareName, filePath, null,
            requestConditions.getLeaseId(), context).map(response -> new SimpleResponse<>(response, null));
    }

    /**
     * Deletes the file associate with the client if it exists.
     *
     * <p><strong>Code Samples</strong></p>
     *
     * <p>Delete the file</p>
     *
     * <!-- src_embed com.azure.storage.file.share.ShareFileAsyncClient.deleteIfExists -->
     * <pre>
     * shareFileAsyncClient.deleteIfExists&#40;&#41;.subscribe&#40;deleted -&gt; &#123;
     *     if &#40;deleted&#41; &#123;
     *         System.out.println&#40;&quot;Successfully deleted.&quot;&#41;;
     *     &#125; else &#123;
     *         System.out.println&#40;&quot;Does not exist.&quot;&#41;;
     *     &#125;
     * &#125;&#41;;
     * </pre>
     * <!-- end com.azure.storage.file.share.ShareFileAsyncClient.deleteIfExists -->
     *
     * <p>For more information, see the
     * <a href="https://docs.microsoft.com/rest/api/storageservices/delete-file2">Azure Docs</a>.</p>
     *
     * @return a reactive response signaling completion. {@code true} indicates that the file was successfully
     * deleted, {@code false} indicates that the file did not exist.
     */
    @ServiceMethod(returns = ReturnType.SINGLE)
    public Mono<Boolean> deleteIfExists() {
<<<<<<< HEAD
        return deleteIfExistsWithResponse().map(response -> response.getStatusCode() != 404);
    }

    /**
     * Deletes the file associate with the client if it exists.
     *
     * <p><strong>Code Samples</strong></p>
     *
     * <p>Delete the file</p>
     *
     * <!-- src_embed com.azure.storage.file.share.ShareFileAsyncClient.deleteIfExistsWithResponse -->
     * <pre>
     * shareFileAsyncClient.deleteIfExistsWithResponse&#40;&#41;.subscribe&#40;response -&gt; &#123;
     *     if &#40;response.getStatusCode&#40;&#41; == 404&#41; &#123;
     *         System.out.println&#40;&quot;Does not exist.&quot;&#41;;
     *     &#125; else &#123;
     *         System.out.println&#40;&quot;successfully deleted.&quot;&#41;;
     *     &#125;
     * &#125;&#41;;
     * </pre>
     * <!-- end com.azure.storage.file.share.ShareFileAsyncClient.deleteIfExistsWithResponse -->
     *
     * <p>For more information, see the
     * <a href="https://docs.microsoft.com/rest/api/storageservices/delete-file2">Azure Docs</a>.</p>
     *
     * @return A reactive response signaling completion. If {@link Response}'s status code is 202, the file was
     * successfully deleted. If status code is 404, the file does not exist.
     */
    @ServiceMethod(returns = ReturnType.SINGLE)
    public Mono<Response<Void>> deleteIfExistsWithResponse() {
        try {
            return deleteIfExistsWithResponse(null);
        } catch (RuntimeException ex) {
            return monoError(LOGGER, ex);
        }
=======
        return deleteIfExistsWithResponse(null).flatMap(FluxUtil::toMono);
>>>>>>> 83aa21d4
    }

    /**
     * Deletes the file associate with the client if it does not exist.
     *
     * <p><strong>Code Samples</strong></p>
     *
     * <p>Delete the file</p>
     *
     * <!-- src_embed com.azure.storage.file.share.ShareFileAsyncClient.deleteIfExistsWithResponse#ShareRequestConditions -->
     * <pre>
     * ShareRequestConditions requestConditions = new ShareRequestConditions&#40;&#41;.setLeaseId&#40;leaseId&#41;;
     * shareFileAsyncClient.deleteIfExistsWithResponse&#40;requestConditions&#41;.subscribe&#40;response -&gt; &#123;
     *     if &#40;response.getStatusCode&#40;&#41; == 404&#41; &#123;
     *         System.out.println&#40;&quot;Does not exist.&quot;&#41;;
     *     &#125; else &#123;
     *         System.out.println&#40;&quot;successfully deleted.&quot;&#41;;
     *     &#125;
     * &#125;&#41;;
     * </pre>
     * <!-- end com.azure.storage.file.share.ShareFileAsyncClient.deleteIfExistsWithResponse#ShareRequestConditions -->
     *
     * <p>For more information, see the
     * <a href="https://docs.microsoft.com/rest/api/storageservices/delete-file2">Azure Docs</a>.</p>
     *
     * @param requestConditions {@link ShareRequestConditions}
     * @return A reactive response signaling completion. If {@link Response}'s status code is 202, the file was
     * successfully deleted. If status code is 404, the file does not exist.
     */
    @ServiceMethod(returns = ReturnType.SINGLE)
    public Mono<Response<Boolean>> deleteIfExistsWithResponse(ShareRequestConditions requestConditions) {
        try {
            return withContext(context -> this.deleteIfExistsWithResponse(requestConditions, context));
        } catch (RuntimeException ex) {
            return monoError(LOGGER, ex);
        }
    }

    Mono<Response<Boolean>> deleteIfExistsWithResponse(ShareRequestConditions requestConditions, Context context) {
        try {
            requestConditions = requestConditions == null ? new ShareRequestConditions() : requestConditions;
            return deleteWithResponse(requestConditions, context)
                .map(response -> (Response<Boolean>) new SimpleResponse<>(response, true))
                .onErrorResume(t -> t instanceof ShareStorageException && ((ShareStorageException) t).getStatusCode() == 404,
                    t -> {
                        HttpResponse response = ((ShareStorageException) t).getResponse();
                        return Mono.just(new SimpleResponse<>(response.getRequest(), response.getStatusCode(),
                            response.getHeaders(), false));
                    });
        } catch (RuntimeException ex) {
            return monoError(LOGGER, ex);
        }
    }

    /**
     * Retrieves the properties of the storage account's file. The properties include file metadata, last modified
     * date, is server encrypted, and eTag.
     *
     * <p><strong>Code Samples</strong></p>
     *
     * <p>Retrieve file properties</p>
     *
     * <!-- src_embed com.azure.storage.file.share.ShareFileAsyncClient.getProperties -->
     * <pre>
     * shareFileAsyncClient.getProperties&#40;&#41;
     *     .subscribe&#40;properties -&gt; &#123;
     *         System.out.printf&#40;&quot;File latest modified date is %s.&quot;, properties.getLastModified&#40;&#41;&#41;;
     *     &#125;&#41;;
     * </pre>
     * <!-- end com.azure.storage.file.share.ShareFileAsyncClient.getProperties -->
     *
     * <p>For more information, see the
     * <a href="https://docs.microsoft.com/rest/api/storageservices/get-file-properties">Azure Docs</a>.</p>
     *
     * @return {@link ShareFileProperties Storage file properties}
     */
    @ServiceMethod(returns = ReturnType.SINGLE)
    public Mono<ShareFileProperties> getProperties() {
        return getPropertiesWithResponse().flatMap(FluxUtil::toMono);
    }

    /**
     * Retrieves the properties of the storage account's file. The properties include file metadata, last modified
     * date, is server encrypted, and eTag.
     *
     * <p><strong>Code Samples</strong></p>
     *
     * <p>Retrieve file properties</p>
     *
     * <!-- src_embed com.azure.storage.file.share.ShareFileAsyncClient.getPropertiesWithResponse -->
     * <pre>
     * shareFileAsyncClient.getPropertiesWithResponse&#40;&#41;
     *     .subscribe&#40;response -&gt; &#123;
     *         ShareFileProperties properties = response.getValue&#40;&#41;;
     *         System.out.printf&#40;&quot;File latest modified date is %s.&quot;, properties.getLastModified&#40;&#41;&#41;;
     *     &#125;&#41;;
     * </pre>
     * <!-- end com.azure.storage.file.share.ShareFileAsyncClient.getPropertiesWithResponse -->
     *
     * <p>For more information, see the
     * <a href="https://docs.microsoft.com/rest/api/storageservices/get-file-properties">Azure Docs</a>.</p>
     *
     * @return A response containing the {@link ShareFileProperties storage file properties} and response status code
     */
    @ServiceMethod(returns = ReturnType.SINGLE)
    public Mono<Response<ShareFileProperties>> getPropertiesWithResponse() {
        return this.getPropertiesWithResponse(null);
    }

    /**
     * Retrieves the properties of the storage account's file. The properties include file metadata, last modified
     * date, is server encrypted, and eTag.
     *
     * <p><strong>Code Samples</strong></p>
     *
     * <p>Retrieve file properties</p>
     *
     * <!-- src_embed com.azure.storage.file.share.ShareFileAsyncClient.getPropertiesWithResponse#ShareRequestConditions -->
     * <pre>
     * ShareRequestConditions requestConditions = new ShareRequestConditions&#40;&#41;.setLeaseId&#40;leaseId&#41;;
     * shareFileAsyncClient.getPropertiesWithResponse&#40;requestConditions&#41;
     *     .subscribe&#40;response -&gt; &#123;
     *         ShareFileProperties properties = response.getValue&#40;&#41;;
     *         System.out.printf&#40;&quot;File latest modified date is %s.&quot;, properties.getLastModified&#40;&#41;&#41;;
     *     &#125;&#41;;
     * </pre>
     * <!-- end com.azure.storage.file.share.ShareFileAsyncClient.getPropertiesWithResponse#ShareRequestConditions -->
     *
     * <p>For more information, see the
     * <a href="https://docs.microsoft.com/rest/api/storageservices/get-file-properties">Azure Docs</a>.</p>
     *
     * @param requestConditions {@link ShareRequestConditions}
     * @return A response containing the {@link ShareFileProperties storage file properties} and response status code
     */
    @ServiceMethod(returns = ReturnType.SINGLE)
    public Mono<Response<ShareFileProperties>> getPropertiesWithResponse(ShareRequestConditions requestConditions) {
        try {
            return withContext(context -> this.getPropertiesWithResponse(requestConditions, context));
        } catch (RuntimeException ex) {
            return monoError(LOGGER, ex);
        }
    }

    Mono<Response<ShareFileProperties>> getPropertiesWithResponse(ShareRequestConditions requestConditions,
        Context context) {
        requestConditions = requestConditions == null ? new ShareRequestConditions() : requestConditions;
        context = context == null ? Context.NONE : context;
        return azureFileStorageClient.getFiles()
            .getPropertiesWithResponseAsync(shareName, filePath, snapshot, null, requestConditions.getLeaseId(),
                context.addData(AZ_TRACING_NAMESPACE_KEY, STORAGE_TRACING_NAMESPACE_VALUE))
            .map(ShareFileAsyncClient::getPropertiesResponse);
    }

    /**
     * Sets the user-defined file properties to associate to the file.
     *
     * <p>If {@code null} is passed for the fileProperties.httpHeaders it will clear the httpHeaders associated to the
     * file.
     * If {@code null} is passed for the fileProperties.filesmbproperties it will preserve the filesmb properties
     * associated with the file.</p>
     *
     * <p><strong>Code Samples</strong></p>
     *
     * <p>Set the httpHeaders of contentType of "text/plain"</p>
     *
     * <!-- src_embed com.azure.storage.file.share.ShareFileAsyncClient.setProperties#long-ShareFileHttpHeaders-FileSmbProperties-String -->
     * <pre>
     * ShareFileHttpHeaders httpHeaders = new ShareFileHttpHeaders&#40;&#41;
     *     .setContentType&#40;&quot;text&#47;html&quot;&#41;
     *     .setContentEncoding&#40;&quot;gzip&quot;&#41;
     *     .setContentLanguage&#40;&quot;en&quot;&#41;
     *     .setCacheControl&#40;&quot;no-transform&quot;&#41;
     *     .setContentDisposition&#40;&quot;attachment&quot;&#41;;
     * FileSmbProperties smbProperties = new FileSmbProperties&#40;&#41;
     *     .setNtfsFileAttributes&#40;EnumSet.of&#40;NtfsFileAttributes.READ_ONLY&#41;&#41;
     *     .setFileCreationTime&#40;OffsetDateTime.now&#40;&#41;&#41;
     *     .setFileLastWriteTime&#40;OffsetDateTime.now&#40;&#41;&#41;
     *     .setFilePermissionKey&#40;&quot;filePermissionKey&quot;&#41;;
     * String filePermission = &quot;filePermission&quot;;
     * &#47;&#47; NOTE: filePermission and filePermissionKey should never be both set
     * shareFileAsyncClient.setProperties&#40;1024, httpHeaders, smbProperties, filePermission&#41;
     *     .doOnSuccess&#40;response -&gt; System.out.println&#40;&quot;Setting the file properties completed.&quot;&#41;&#41;;
     * </pre>
     * <!-- end com.azure.storage.file.share.ShareFileAsyncClient.setProperties#long-ShareFileHttpHeaders-FileSmbProperties-String -->
     *
     * <p>Clear the metadata of the file and preserve the SMB properties</p>
     *
     * <!-- src_embed com.azure.storage.file.share.ShareFileAsyncClient.setProperties#long-ShareFileHttpHeaders-FileSmbProperties-String.clearHttpHeaderspreserveSMBProperties -->
     * <pre>
     * shareFileAsyncClient.setProperties&#40;1024, null, null, null&#41;
     *     .subscribe&#40;response -&gt; System.out.println&#40;&quot;Setting the file httpHeaders completed.&quot;&#41;&#41;;
     * </pre>
     * <!-- end com.azure.storage.file.share.ShareFileAsyncClient.setProperties#long-ShareFileHttpHeaders-FileSmbProperties-String.clearHttpHeaderspreserveSMBProperties -->
     *
     * <p>For more information, see the
     * <a href="https://docs.microsoft.com/rest/api/storageservices/set-file-properties">Azure Docs</a>.</p>
     *
     * @param newFileSize New file size of the file
     * @param httpHeaders The user settable file http headers.
     * @param smbProperties The user settable file smb properties.
     * @param filePermission The file permission of the file
     * @return The {@link ShareFileInfo file info}
     * @throws IllegalArgumentException thrown if parameters fail the validation.
     */
    @ServiceMethod(returns = ReturnType.SINGLE)
    public Mono<ShareFileInfo> setProperties(long newFileSize, ShareFileHttpHeaders httpHeaders,
                                        FileSmbProperties smbProperties, String filePermission) {
        return setPropertiesWithResponse(newFileSize, httpHeaders, smbProperties, filePermission)
            .flatMap(FluxUtil::toMono);
    }

    /**
     * Sets the user-defined file properties to associate to the file.
     *
     * <p>If {@code null} is passed for the httpHeaders it will clear the httpHeaders associated to the file.
     * If {@code null} is passed for the filesmbproperties it will preserve the filesmbproperties associated with the
     * file.</p>
     *
     * <p><strong>Code Samples</strong></p>
     *
     * <p>Set the httpHeaders of contentType of "text/plain"</p>
     *
     * <!-- src_embed com.azure.storage.file.share.ShareFileAsyncClient.setPropertiesWithResponse#long-ShareFileHttpHeaders-FileSmbProperties-String -->
     * <pre>
     * ShareFileHttpHeaders httpHeaders = new ShareFileHttpHeaders&#40;&#41;
     *     .setContentType&#40;&quot;text&#47;html&quot;&#41;
     *     .setContentEncoding&#40;&quot;gzip&quot;&#41;
     *     .setContentLanguage&#40;&quot;en&quot;&#41;
     *     .setCacheControl&#40;&quot;no-transform&quot;&#41;
     *     .setContentDisposition&#40;&quot;attachment&quot;&#41;;
     * FileSmbProperties smbProperties = new FileSmbProperties&#40;&#41;
     *     .setNtfsFileAttributes&#40;EnumSet.of&#40;NtfsFileAttributes.READ_ONLY&#41;&#41;
     *     .setFileCreationTime&#40;OffsetDateTime.now&#40;&#41;&#41;
     *     .setFileLastWriteTime&#40;OffsetDateTime.now&#40;&#41;&#41;
     *     .setFilePermissionKey&#40;&quot;filePermissionKey&quot;&#41;;
     * String filePermission = &quot;filePermission&quot;;
     * &#47;&#47; NOTE: filePermission and filePermissionKey should never be both set
     * shareFileAsyncClient.setPropertiesWithResponse&#40;1024, httpHeaders, smbProperties, filePermission&#41;
     *     .subscribe&#40;response -&gt; System.out.printf&#40;&quot;Setting the file properties completed with status code %d&quot;,
     *         response.getStatusCode&#40;&#41;&#41;&#41;;
     * </pre>
     * <!-- end com.azure.storage.file.share.ShareFileAsyncClient.setPropertiesWithResponse#long-ShareFileHttpHeaders-FileSmbProperties-String -->
     *
     * <p>Clear the metadata of the file and preserve the SMB properties</p>
     *
     * <!-- src_embed com.azure.storage.file.share.ShareFileAsyncClient.setPropertiesWithResponse#long-ShareFileHttpHeaders-FileSmbProperties-String.clearHttpHeaderspreserveSMBProperties -->
     * <pre>
     * shareFileAsyncClient.setPropertiesWithResponse&#40;1024, null, null, null&#41;
     *     .subscribe&#40;response -&gt; System.out.printf&#40;&quot;Setting the file httpHeaders completed with status code %d&quot;,
     *         response.getStatusCode&#40;&#41;&#41;&#41;;
     * </pre>
     * <!-- end com.azure.storage.file.share.ShareFileAsyncClient.setPropertiesWithResponse#long-ShareFileHttpHeaders-FileSmbProperties-String.clearHttpHeaderspreserveSMBProperties -->
     *
     * <p>For more information, see the
     * <a href="https://docs.microsoft.com/rest/api/storageservices/set-file-properties">Azure Docs</a>.</p>
     *
     * @param newFileSize New file size of the file.
     * @param httpHeaders The user settable file http headers.
     * @param smbProperties The user settable file smb properties.
     * @param filePermission The file permission of the file.
     * @return Response containing the {@link ShareFileInfo file info} and response status code.
     * @throws IllegalArgumentException thrown if parameters fail the validation.
     */
    @ServiceMethod(returns = ReturnType.SINGLE)
    public Mono<Response<ShareFileInfo>> setPropertiesWithResponse(long newFileSize, ShareFileHttpHeaders httpHeaders,
                                                              FileSmbProperties smbProperties, String filePermission) {
        return this.setPropertiesWithResponse(newFileSize, httpHeaders, smbProperties, filePermission, null);
    }

    /**
     * Sets the user-defined file properties to associate to the file.
     *
     * <p>If {@code null} is passed for the httpHeaders it will clear the httpHeaders associated to the file.
     * If {@code null} is passed for the filesmbproperties it will preserve the filesmbproperties associated with the
     * file.</p>
     *
     * <p><strong>Code Samples</strong></p>
     *
     * <p>Set the httpHeaders of contentType of "text/plain"</p>
     *
     * <!-- src_embed com.azure.storage.file.share.ShareFileAsyncClient.setPropertiesWithResponse#long-ShareFileHttpHeaders-FileSmbProperties-String-ShareRequestConditions -->
     * <pre>
     * ShareFileHttpHeaders httpHeaders = new ShareFileHttpHeaders&#40;&#41;
     *     .setContentType&#40;&quot;text&#47;html&quot;&#41;
     *     .setContentEncoding&#40;&quot;gzip&quot;&#41;
     *     .setContentLanguage&#40;&quot;en&quot;&#41;
     *     .setCacheControl&#40;&quot;no-transform&quot;&#41;
     *     .setContentDisposition&#40;&quot;attachment&quot;&#41;;
     * FileSmbProperties smbProperties = new FileSmbProperties&#40;&#41;
     *     .setNtfsFileAttributes&#40;EnumSet.of&#40;NtfsFileAttributes.READ_ONLY&#41;&#41;
     *     .setFileCreationTime&#40;OffsetDateTime.now&#40;&#41;&#41;
     *     .setFileLastWriteTime&#40;OffsetDateTime.now&#40;&#41;&#41;
     *     .setFilePermissionKey&#40;&quot;filePermissionKey&quot;&#41;;
     * String filePermission = &quot;filePermission&quot;;
     * &#47;&#47; NOTE: filePermission and filePermissionKey should never be both set
     * ShareRequestConditions requestConditions = new ShareRequestConditions&#40;&#41;.setLeaseId&#40;leaseId&#41;;
     * shareFileAsyncClient.setPropertiesWithResponse&#40;1024, httpHeaders, smbProperties, filePermission, requestConditions&#41;
     *     .subscribe&#40;response -&gt; System.out.printf&#40;&quot;Setting the file properties completed with status code %d&quot;,
     *         response.getStatusCode&#40;&#41;&#41;&#41;;
     * </pre>
     * <!-- end com.azure.storage.file.share.ShareFileAsyncClient.setPropertiesWithResponse#long-ShareFileHttpHeaders-FileSmbProperties-String-ShareRequestConditions -->
     *
     * <p>Clear the metadata of the file and preserve the SMB properties</p>
     *
     * <!-- src_embed com.azure.storage.file.share.ShareFileAsyncClient.setPropertiesWithResponse#long-ShareFileHttpHeaders-FileSmbProperties-String-ShareRequestConditions.clearHttpHeaderspreserveSMBProperties -->
     * <pre>
     * ShareRequestConditions requestConditions = new ShareRequestConditions&#40;&#41;.setLeaseId&#40;leaseId&#41;;
     * shareFileAsyncClient.setPropertiesWithResponse&#40;1024, null, null, null, requestConditions&#41;
     *     .subscribe&#40;response -&gt; System.out.printf&#40;&quot;Setting the file httpHeaders completed with status code %d&quot;,
     *         response.getStatusCode&#40;&#41;&#41;&#41;;
     * </pre>
     * <!-- end com.azure.storage.file.share.ShareFileAsyncClient.setPropertiesWithResponse#long-ShareFileHttpHeaders-FileSmbProperties-String-ShareRequestConditions.clearHttpHeaderspreserveSMBProperties -->
     *
     * <p>For more information, see the
     * <a href="https://docs.microsoft.com/rest/api/storageservices/set-file-properties">Azure Docs</a>.</p>
     *
     * @param newFileSize New file size of the file.
     * @param httpHeaders The user settable file http headers.
     * @param smbProperties The user settable file smb properties.
     * @param filePermission The file permission of the file.
     * @param requestConditions {@link ShareRequestConditions}
     * @return Response containing the {@link ShareFileInfo file info} and response status code.
     * @throws IllegalArgumentException thrown if parameters fail the validation.
     */
    @ServiceMethod(returns = ReturnType.SINGLE)
    public Mono<Response<ShareFileInfo>> setPropertiesWithResponse(long newFileSize, ShareFileHttpHeaders httpHeaders,
        FileSmbProperties smbProperties, String filePermission, ShareRequestConditions requestConditions) {
        try {
            return withContext(context ->
                setPropertiesWithResponse(newFileSize, httpHeaders, smbProperties, filePermission, requestConditions,
                    context));
        } catch (RuntimeException ex) {
            return monoError(LOGGER, ex);
        }
    }

    Mono<Response<ShareFileInfo>> setPropertiesWithResponse(long newFileSize, ShareFileHttpHeaders httpHeaders,
        FileSmbProperties smbProperties, String filePermission, ShareRequestConditions requestConditions,
        Context context) {
        requestConditions = requestConditions == null ? new ShareRequestConditions() : requestConditions;
        smbProperties = smbProperties == null ? new FileSmbProperties() : smbProperties;

        // Checks that file permission and file permission key are valid
        validateFilePermissionAndKey(filePermission, smbProperties.getFilePermissionKey());

        // If file permission and file permission key are both not set then set default value
        filePermission = smbProperties.setFilePermission(filePermission, FileConstants.PRESERVE);
        String filePermissionKey = smbProperties.getFilePermissionKey();

        String fileAttributes = smbProperties.setNtfsFileAttributes(FileConstants.PRESERVE);
        String fileCreationTime = smbProperties.setFileCreationTime(FileConstants.PRESERVE);
        String fileLastWriteTime = smbProperties.setFileLastWriteTime(FileConstants.PRESERVE);
        String fileChangeTime = smbProperties.getFileChangeTimeString();
        context = context == null ? Context.NONE : context;

        return azureFileStorageClient.getFiles()
            .setHttpHeadersWithResponseAsync(shareName, filePath, fileAttributes, null, newFileSize, filePermission,
                filePermissionKey, fileCreationTime, fileLastWriteTime, fileChangeTime, requestConditions.getLeaseId(),
                httpHeaders, context.addData(AZ_TRACING_NAMESPACE_KEY, STORAGE_TRACING_NAMESPACE_VALUE))
            .map(ShareFileAsyncClient::setPropertiesResponse);
    }

    /**
     * Sets the user-defined metadata to associate to the file.
     *
     * <p>If {@code null} is passed for the metadata it will clear the metadata associated to the file.</p>
     *
     * <p><strong>Code Samples</strong></p>
     *
     * <p>Set the metadata to "file:updatedMetadata"</p>
     *
     * <!-- src_embed com.azure.storage.file.share.ShareFileAsyncClient.setMetadata#map -->
     * <pre>
     * shareFileAsyncClient.setMetadata&#40;Collections.singletonMap&#40;&quot;file&quot;, &quot;updatedMetadata&quot;&#41;&#41;
     *     .doOnSuccess&#40;response -&gt; System.out.println&#40;&quot;Setting the file metadata completed.&quot;&#41;&#41;;
     * </pre>
     * <!-- end com.azure.storage.file.share.ShareFileAsyncClient.setMetadata#map -->
     *
     * <p>Clear the metadata of the file</p>
     *
     * <!-- src_embed com.azure.storage.file.share.ShareFileAsyncClient.setMetadataWithResponse#map.clearMetadata -->
     * <pre>
     * shareFileAsyncClient.setMetadataWithResponse&#40;null&#41;.subscribe&#40;
     *     response -&gt; System.out.printf&#40;&quot;Setting the file metadata completed with status code %d&quot;,
     *         response.getStatusCode&#40;&#41;&#41;&#41;;
     * </pre>
     * <!-- end com.azure.storage.file.share.ShareFileAsyncClient.setMetadataWithResponse#map.clearMetadata -->
     *
     * <p>For more information, see the
     * <a href="https://docs.microsoft.com/rest/api/storageservices/set-file-metadata">Azure Docs</a>.</p>
     *
     * @param metadata Options.Metadata to set on the file, if null is passed the metadata for the file is cleared
     * @return {@link ShareFileMetadataInfo file meta info}
     * @throws ShareStorageException If the file doesn't exist or the metadata contains invalid keys
     */
    @ServiceMethod(returns = ReturnType.SINGLE)
    public Mono<ShareFileMetadataInfo> setMetadata(Map<String, String> metadata) {
        return setMetadataWithResponse(metadata).flatMap(FluxUtil::toMono);
    }

    /**
     * Sets the user-defined metadata to associate to the file.
     *
     * <p>If {@code null} is passed for the metadata it will clear the metadata associated to the file.</p>
     *
     * <p><strong>Code Samples</strong></p>
     *
     * <p>Set the metadata to "file:updatedMetadata"</p>
     *
     * <!-- src_embed com.azure.storage.file.share.ShareFileAsyncClient.setMetadataWithResponse#map -->
     * <pre>
     * shareFileAsyncClient.setMetadataWithResponse&#40;Collections.singletonMap&#40;&quot;file&quot;, &quot;updatedMetadata&quot;&#41;&#41;
     *     .subscribe&#40;response -&gt; System.out.printf&#40;&quot;Setting the file metadata completed with status code %d&quot;,
     *         response.getStatusCode&#40;&#41;&#41;&#41;;
     * </pre>
     * <!-- end com.azure.storage.file.share.ShareFileAsyncClient.setMetadataWithResponse#map -->
     *
     * <p>Clear the metadata of the file</p>
     *
     * <!-- src_embed com.azure.storage.file.share.ShareFileAsyncClient.setMetadataWithResponse#map.clearMetadata -->
     * <pre>
     * shareFileAsyncClient.setMetadataWithResponse&#40;null&#41;.subscribe&#40;
     *     response -&gt; System.out.printf&#40;&quot;Setting the file metadata completed with status code %d&quot;,
     *         response.getStatusCode&#40;&#41;&#41;&#41;;
     * </pre>
     * <!-- end com.azure.storage.file.share.ShareFileAsyncClient.setMetadataWithResponse#map.clearMetadata -->
     *
     * <p>For more information, see the
     * <a href="https://docs.microsoft.com/rest/api/storageservices/set-file-metadata">Azure Docs</a>.</p>
     *
     * @param metadata Options.Metadata to set on the file, if null is passed the metadata for the file is cleared
     * @return A response containing the {@link ShareFileMetadataInfo file meta info} and status code
     * @throws ShareStorageException If the file doesn't exist or the metadata contains invalid keys
     */
    @ServiceMethod(returns = ReturnType.SINGLE)
    public Mono<Response<ShareFileMetadataInfo>> setMetadataWithResponse(Map<String, String> metadata) {
        return setMetadataWithResponse(metadata, null);
    }

    /**
     * Sets the user-defined metadata to associate to the file.
     *
     * <p>If {@code null} is passed for the metadata it will clear the metadata associated to the file.</p>
     *
     * <p><strong>Code Samples</strong></p>
     *
     * <p>Set the metadata to "file:updatedMetadata"</p>
     *
     * <!-- src_embed com.azure.storage.file.share.ShareFileAsyncClient.setMetadataWithResponse#map-ShareRequestConditions -->
     * <pre>
     * ShareRequestConditions requestConditions = new ShareRequestConditions&#40;&#41;.setLeaseId&#40;leaseId&#41;;
     * shareFileAsyncClient.setMetadataWithResponse&#40;Collections.singletonMap&#40;&quot;file&quot;, &quot;updatedMetadata&quot;&#41;, requestConditions&#41;
     *     .subscribe&#40;response -&gt; System.out.printf&#40;&quot;Setting the file metadata completed with status code %d&quot;,
     *         response.getStatusCode&#40;&#41;&#41;&#41;;
     * </pre>
     * <!-- end com.azure.storage.file.share.ShareFileAsyncClient.setMetadataWithResponse#map-ShareRequestConditions -->
     *
     * <p>Clear the metadata of the file</p>
     *
     * <!-- src_embed com.azure.storage.file.share.ShareFileAsyncClient.setMetadataWithResponse#map-ShareRequestConditions.clearMetadata -->
     * <pre>
     * ShareRequestConditions requestConditions = new ShareRequestConditions&#40;&#41;.setLeaseId&#40;leaseId&#41;;
     * shareFileAsyncClient.setMetadataWithResponse&#40;null, requestConditions&#41;.subscribe&#40;
     *     response -&gt; System.out.printf&#40;&quot;Setting the file metadata completed with status code %d&quot;,
     *         response.getStatusCode&#40;&#41;&#41;&#41;;
     * </pre>
     * <!-- end com.azure.storage.file.share.ShareFileAsyncClient.setMetadataWithResponse#map-ShareRequestConditions.clearMetadata -->
     *
     * <p>For more information, see the
     * <a href="https://docs.microsoft.com/rest/api/storageservices/set-file-metadata">Azure Docs</a>.</p>
     *
     * @param metadata Options.Metadata to set on the file, if null is passed the metadata for the file is cleared
     * @param requestConditions {@link ShareRequestConditions}
     * @return A response containing the {@link ShareFileMetadataInfo file meta info} and status code
     * @throws ShareStorageException If the file doesn't exist or the metadata contains invalid keys
     */
    @ServiceMethod(returns = ReturnType.SINGLE)
    public Mono<Response<ShareFileMetadataInfo>> setMetadataWithResponse(Map<String, String> metadata,
        ShareRequestConditions requestConditions) {
        try {
            return withContext(context -> setMetadataWithResponse(metadata, requestConditions, context));
        } catch (RuntimeException ex) {
            return monoError(LOGGER, ex);
        }
    }

    Mono<Response<ShareFileMetadataInfo>> setMetadataWithResponse(Map<String, String> metadata,
        ShareRequestConditions requestConditions, Context context) {
        requestConditions = requestConditions == null ? new ShareRequestConditions() : requestConditions;
        context = context == null ? Context.NONE : context;
        try {
            return azureFileStorageClient.getFiles()
                .setMetadataWithResponseAsync(shareName, filePath, null, metadata,
                    requestConditions.getLeaseId(),
                    context.addData(AZ_TRACING_NAMESPACE_KEY, STORAGE_TRACING_NAMESPACE_VALUE))
                .map(ShareFileAsyncClient::setMetadataResponse);
        } catch (RuntimeException ex) {
            return monoError(LOGGER, ex);
        }
    }

    /**
     * Uploads a range of bytes to the beginning of a file in storage file service. Upload operations performs an
     * in-place write on the specified file.
     *
     * <p><strong>Code Samples</strong></p>
     *
     * <p>Upload data "default" to the file in Storage File Service. </p>
     *
     * <!-- src_embed com.azure.storage.file.share.ShareFileAsyncClient.upload#flux-long -->
     * <pre>
     * ByteBuffer defaultData = ByteBuffer.wrap&#40;&quot;default&quot;.getBytes&#40;StandardCharsets.UTF_8&#41;&#41;;
     * shareFileAsyncClient.upload&#40;Flux.just&#40;defaultData&#41;, defaultData.remaining&#40;&#41;&#41;.subscribe&#40;
     *     response -&gt; &#123; &#125;,
     *     error -&gt; System.err.print&#40;error.toString&#40;&#41;&#41;,
     *     &#40;&#41; -&gt; System.out.println&#40;&quot;Complete deleting the file!&quot;&#41;
     * &#41;;
     * </pre>
     * <!-- end com.azure.storage.file.share.ShareFileAsyncClient.upload#flux-long -->
     *
     * <p>For more information, see the
     * <a href="https://docs.microsoft.com/rest/api/storageservices/put-range">Azure Docs</a>.</p>
     *
     * @param data The data which will upload to the storage file.
     * @param length Specifies the number of bytes being transmitted in the request body.
     * @return A response that only contains headers and response status code
     *
     * @deprecated Use {@link ShareFileAsyncClient#uploadRange(Flux, long)} instead. Or consider
     * {@link ShareFileAsyncClient#upload(Flux, ParallelTransferOptions)} for an upload that can handle large amounts of
     * data.
     */
    @Deprecated
    @ServiceMethod(returns = ReturnType.SINGLE)
    public Mono<ShareFileUploadInfo> upload(Flux<ByteBuffer> data, long length) {
        return uploadWithResponse(data, length, 0L).flatMap(FluxUtil::toMono);
    }

    /**
     * Uploads a range of bytes to specific of a file in storage file service. Upload operations performs an in-place
     * write on the specified file.
     *
     * <p><strong>Code Samples</strong></p>
     *
     * <p>Upload the file from 1024 to 2048 bytes with its metadata and properties and without the contentMD5. </p>
     *
     * <!-- src_embed com.azure.storage.file.share.ShareFileAsyncClient.uploadWithResponse#flux-long-long -->
     * <pre>
     * ByteBuffer defaultData = ByteBuffer.wrap&#40;&quot;default&quot;.getBytes&#40;StandardCharsets.UTF_8&#41;&#41;;
     * shareFileAsyncClient.uploadWithResponse&#40;Flux.just&#40;defaultData&#41;, defaultData.remaining&#40;&#41;, 0L&#41;.subscribe&#40;
     *     response -&gt; &#123; &#125;,
     *     error -&gt; System.err.print&#40;error.toString&#40;&#41;&#41;,
     *     &#40;&#41; -&gt; System.out.println&#40;&quot;Complete deleting the file!&quot;&#41;
     * &#41;;
     * </pre>
     * <!-- end com.azure.storage.file.share.ShareFileAsyncClient.uploadWithResponse#flux-long-long -->
     *
     * <p>For more information, see the
     * <a href="https://docs.microsoft.com/rest/api/storageservices/put-range">Azure Docs</a>.</p>
     *
     * @param data The data which will upload to the storage file.
     * @param length Specifies the number of bytes being transmitted in the request body. When the
     * ShareFileRangeWriteType is set to clear, the value of this header must be set to zero.
     * @param offset Optional starting point of the upload range. It will start from the beginning if it is
     * {@code null}.
     * @return A response containing the {@link ShareFileUploadInfo file upload info} with headers and response
     * status code.
     * @throws ShareStorageException If you attempt to upload a range that is larger than 4 MB, the service returns
     * status code 413 (Request Entity Too Large)
     *
     * @deprecated Use {@link ShareFileAsyncClient#uploadRangeWithResponse(ShareFileUploadRangeOptions)} instead. Or
     * consider {@link ShareFileAsyncClient#uploadWithResponse(ShareFileUploadOptions)} for an upload that can handle
     * large amounts of data.
     */
    @Deprecated
    @ServiceMethod(returns = ReturnType.SINGLE)
    public Mono<Response<ShareFileUploadInfo>> uploadWithResponse(Flux<ByteBuffer> data, long length, Long offset) {
        return this.uploadWithResponse(data, length, offset, null);
    }

    /**
     * Uploads a range of bytes to specific offset of a file in storage file service. Upload operations performs an
     * in-place write on the specified file.
     *
     * <p><strong>Code Samples</strong></p>
     *
     * <p>Upload the file from 1024 to 2048 bytes with its metadata and properties and without the contentMD5. </p>
     *
     * <!-- src_embed com.azure.storage.file.share.ShareFileAsyncClient.uploadWithResponse#flux-long-long-ShareRequestConditions -->
     * <pre>
     * ShareRequestConditions requestConditions = new ShareRequestConditions&#40;&#41;.setLeaseId&#40;leaseId&#41;;
     * ByteBuffer defaultData = ByteBuffer.wrap&#40;&quot;default&quot;.getBytes&#40;StandardCharsets.UTF_8&#41;&#41;;
     * shareFileAsyncClient.uploadWithResponse&#40;Flux.just&#40;defaultData&#41;, defaultData.remaining&#40;&#41;, 0L, requestConditions&#41;
     *     .subscribe&#40;
     *         response -&gt; &#123; &#125;,
     *         error -&gt; System.err.print&#40;error.toString&#40;&#41;&#41;,
     *         &#40;&#41; -&gt; System.out.println&#40;&quot;Complete deleting the file!&quot;&#41;
     *     &#41;;
     * </pre>
     * <!-- end com.azure.storage.file.share.ShareFileAsyncClient.uploadWithResponse#flux-long-long-ShareRequestConditions -->
     *
     * <p>For more information, see the
     * <a href="https://docs.microsoft.com/rest/api/storageservices/put-range">Azure Docs</a>.</p>
     *
     * @param data The data which will upload to the storage file.
     * @param length Specifies the number of bytes being transmitted in the request body. When the
     * ShareFileRangeWriteType is set to clear, the value of this header must be set to zero.
     * @param offset Optional starting point of the upload range. It will start from the beginning if it is
     * {@code null}.
     * @param requestConditions {@link ShareRequestConditions}
     * @return A response containing the {@link ShareFileUploadInfo file upload info} with headers and response
     * status code.
     * @throws ShareStorageException If you attempt to upload a range that is larger than 4 MB, the service returns
     * status code 413 (Request Entity Too Large)
     *
     * @deprecated Use {@link ShareFileAsyncClient#uploadRangeWithResponse(ShareFileUploadRangeOptions)} instead. Or
     * consider {@link ShareFileAsyncClient#uploadWithResponse(ShareFileUploadOptions)} for an upload that can handle
     * large amounts of data.
     */
    @Deprecated
    @ServiceMethod(returns = ReturnType.SINGLE)
    public Mono<Response<ShareFileUploadInfo>> uploadWithResponse(Flux<ByteBuffer> data, long length, Long offset,
        ShareRequestConditions requestConditions) {
        try {
            return uploadRangeWithResponse(new ShareFileUploadRangeOptions(data, length).setOffset(offset)
                .setRequestConditions(requestConditions));
        } catch (RuntimeException ex) {
            return monoError(LOGGER, ex);
        }
    }

    /**
     * Buffers a range of bytes and uploads sub-ranges in parallel to a file in storage file service. Upload operations
     * perform an in-place write on the specified file.
     *
     * <p><strong>Code Samples</strong></p>
     *
     * <p>Upload data "default" to the file in Storage File Service. </p>
     *
     * <!-- src_embed com.azure.storage.file.share.ShareFileAsyncClient.upload#Flux-ParallelTransferOptions -->
     * <pre>
     * ByteBuffer defaultData = ByteBuffer.wrap&#40;&quot;default&quot;.getBytes&#40;StandardCharsets.UTF_8&#41;&#41;;
     * shareFileAsyncClient.upload&#40;Flux.just&#40;defaultData&#41;, null&#41;.subscribe&#40;
     *         response -&gt; &#123; &#125;,
     *         error -&gt; System.err.print&#40;error.toString&#40;&#41;&#41;,
     *         &#40;&#41; -&gt; System.out.println&#40;&quot;Complete deleting the file!&quot;&#41;&#41;;
     * </pre>
     * <!-- end com.azure.storage.file.share.ShareFileAsyncClient.upload#Flux-ParallelTransferOptions -->
     *
     * <p>For more information, see the
     * <a href="https://docs.microsoft.com/rest/api/storageservices/put-range">Azure Docs</a>.</p>
     *
     * @param data The data which will upload to the storage file.
     * @param transferOptions {@link ParallelTransferOptions} to use to upload data.
     * @return The {@link ShareFileUploadInfo file upload info}
     */
    public Mono<ShareFileUploadInfo> upload(Flux<ByteBuffer> data, ParallelTransferOptions transferOptions) {
        try {
            return uploadWithResponse(new ShareFileUploadOptions(data).setParallelTransferOptions(transferOptions))
                .flatMap(FluxUtil::toMono);
        } catch (RuntimeException ex) {
            return monoError(LOGGER, ex);
        }
    }

    /**
     * Buffers a range of bytes and uploads sub-ranges in parallel to a file in storage file service. Upload operations
     * perform an in-place write on the specified file.
     *
     * <p><strong>Code Samples</strong></p>
     *
     * <p>Upload data "default" to the file in Storage File Service. </p>
     *
     * <!-- src_embed com.azure.storage.file.share.ShareFileAsyncClient.uploadWithResponse#ShareFileUploadOptions -->
     * <pre>
     * ByteBuffer defaultData = ByteBuffer.wrap&#40;&quot;default&quot;.getBytes&#40;StandardCharsets.UTF_8&#41;&#41;;
     * shareFileAsyncClient.uploadWithResponse&#40;new ShareFileUploadOptions&#40;
     *     Flux.just&#40;defaultData&#41;&#41;&#41;.subscribe&#40;
     *         response -&gt; &#123; &#125;,
     *         error -&gt; System.err.print&#40;error.toString&#40;&#41;&#41;,
     *         &#40;&#41; -&gt; System.out.println&#40;&quot;Complete deleting the file!&quot;&#41;
     * &#41;;
     * </pre>
     * <!-- end com.azure.storage.file.share.ShareFileAsyncClient.uploadWithResponse#ShareFileUploadOptions -->
     *
     * <p>For more information, see the
     * <a href="https://docs.microsoft.com/rest/api/storageservices/put-range">Azure Docs</a>.</p>
     *
     * @param options Argument collection for the upload operation.
     * @return The {@link ShareFileUploadInfo file upload info}
     */
    public Mono<Response<ShareFileUploadInfo>> uploadWithResponse(ShareFileUploadOptions options) {
        try {
            return withContext(context -> uploadWithResponse(options, context));
        } catch (RuntimeException ex) {
            return monoError(LOGGER, ex);
        }
    }

    Mono<Response<ShareFileUploadInfo>> uploadWithResponse(ShareFileUploadOptions options, Context context) {
        try {
            StorageImplUtils.assertNotNull("options", options);
            ShareRequestConditions validatedRequestConditions = options.getRequestConditions() == null
                ? new ShareRequestConditions()
                : options.getRequestConditions();
            final ParallelTransferOptions validatedParallelTransferOptions =
                ModelHelper.populateAndApplyDefaults(options.getParallelTransferOptions());
            long validatedOffset = options.getOffset() == null ? 0 : options.getOffset();

            Function<Flux<ByteBuffer>, Mono<Response<ShareFileUploadInfo>>> uploadInChunks = (stream) ->
                uploadInChunks(stream, validatedOffset, validatedParallelTransferOptions, validatedRequestConditions, context);

            BiFunction<Flux<ByteBuffer>, Long, Mono<Response<ShareFileUploadInfo>>> uploadFull = (stream, length) ->
                uploadRangeWithResponse(new ShareFileUploadRangeOptions(ProgressReporter.addProgressReporting(
                    stream, validatedParallelTransferOptions.getProgressReceiver()), length)
                    .setOffset(options.getOffset()).setRequestConditions(validatedRequestConditions), context);

            Flux<ByteBuffer> data = options.getDataFlux();
            // no specified length: use azure.core's converter
            if (data == null && options.getLength() == null) {
                // We can only buffer up to max int due to restrictions in ByteBuffer.
                int chunkSize = (int) Math.min(Constants.MAX_INPUT_STREAM_CONVERTER_BUFFER_LENGTH,
                    validatedParallelTransferOptions.getBlockSizeLong());
                data = FluxUtil.toFluxByteBuffer(options.getDataStream(), chunkSize);
            // specified length (legacy requirement): use custom converter. no marking because we buffer anyway.
            } else if (data == null) {
                // We can only buffer up to max int due to restrictions in ByteBuffer.
                int chunkSize = (int) Math.min(Constants.MAX_INPUT_STREAM_CONVERTER_BUFFER_LENGTH,
                    validatedParallelTransferOptions.getBlockSizeLong());
                data = Utility.convertStreamToByteBuffer(
                    options.getDataStream(), options.getLength(), chunkSize, false);
            }

            return UploadUtils.uploadFullOrChunked(data, validatedParallelTransferOptions, uploadInChunks, uploadFull);
        } catch (RuntimeException ex) {
            return monoError(LOGGER, ex);
        }
    }

    Mono<Response<ShareFileUploadInfo>> uploadInChunks(Flux<ByteBuffer> data, long offset,
        ParallelTransferOptions parallelTransferOptions, ShareRequestConditions requestConditions, Context context) {
        // See ProgressReporter for an explanation on why this lock is necessary and why we use AtomicLong.
        AtomicLong totalProgress = new AtomicLong();
        Lock progressLock = new ReentrantLock();

        // Validation done in the constructor.
        BufferStagingArea stagingArea = new BufferStagingArea(parallelTransferOptions.getBlockSizeLong(), FILE_MAX_PUT_RANGE_SIZE);

        Flux<ByteBuffer> chunkedSource = UploadUtils.chunkSource(data, parallelTransferOptions);

        /*
         Write to the staging area and upload the output.
         maxConcurrency = 1 when writing means only 1 BufferAggregator will be accumulating at a time.
         parallelTransferOptions.getMaxConcurrency() appends will be happening at once, so we guarantee buffering of
         only concurrency + 1 chunks at a time.
         */
        return chunkedSource.flatMapSequential(stagingArea::write, 1, 1)
            .concatWith(Flux.defer(stagingArea::flush))
            .map(bufferAggregator -> Tuples.of(bufferAggregator, bufferAggregator.length(), 0L))
            /* Scan reduces a flux with an accumulator while emitting the intermediate results. */
            /* As an example, data consists of ByteBuffers of length 10-10-5.
               In the map above we transform the initial ByteBuffer to a tuple3 of buff, 10, 0.
               Scan will emit that as is, then accumulate the tuple for the next emission.
               On the second iteration, the middle ByteBuffer gets transformed to buff, 10, 10+0
               (from previous emission). Scan emits that, and on the last iteration, the last ByteBuffer gets
               transformed to buff, 5, 10+10 (from previous emission). */
            .scan((result, source) -> {
                BufferAggregator bufferAggregator = source.getT1();
                long currentBufferLength = bufferAggregator.length();
                long lastBytesWritten = result.getT2();
                long lastOffset = result.getT3();

                return Tuples.of(bufferAggregator, currentBufferLength, lastBytesWritten + lastOffset);
            })
            .flatMapSequential(tuple3 -> {
                BufferAggregator bufferAggregator = tuple3.getT1();
                long currentBufferLength = bufferAggregator.length();
                long currentOffset = tuple3.getT3() + offset;
                // Report progress as necessary.
                Flux<ByteBuffer> progressData = ProgressReporter.addParallelProgressReporting(
                    bufferAggregator.asFlux(), parallelTransferOptions.getProgressReceiver(),
                    progressLock, totalProgress);
                return uploadRangeWithResponse(new ShareFileUploadRangeOptions(progressData, currentBufferLength)
                    .setOffset(currentOffset).setRequestConditions(requestConditions), context)
                    .flux();
            }, parallelTransferOptions.getMaxConcurrency(), 1)
            .last();
    }

    /**
     * Uploads a range of bytes to the specified offset of a file in storage file service. Upload operations perform an
     * in-place write on the specified file.
     *
     * <p><strong>Code Samples</strong></p>
     *
     * <p>Upload data "default" to the file in Storage File Service. </p>
     *
     * <!-- src_embed com.azure.storage.file.share.ShareFileAsyncClient.uploadRange#Flux-long -->
     * <pre>
     * ByteBuffer defaultData = ByteBuffer.wrap&#40;&quot;default&quot;.getBytes&#40;StandardCharsets.UTF_8&#41;&#41;;
     * shareFileAsyncClient.uploadRange&#40;Flux.just&#40;defaultData&#41;, defaultData.remaining&#40;&#41;&#41;.subscribe&#40;
     *         response -&gt; &#123; &#125;,
     *         error -&gt; System.err.print&#40;error.toString&#40;&#41;&#41;,
     *         &#40;&#41; -&gt; System.out.println&#40;&quot;Complete deleting the file!&quot;&#41;
     * &#41;;
     * </pre>
     * <!-- end com.azure.storage.file.share.ShareFileAsyncClient.uploadRange#Flux-long -->
     *
     * <p>This method does a single Put Range operation. For more information, see the
     * <a href="https://docs.microsoft.com/rest/api/storageservices/put-range">Azure Docs</a>.</p>
     *
     * @param data The data which will upload to the storage file.
     * @param length Specifies the number of bytes being transmitted in the request body.
     * @return The {@link ShareFileUploadInfo file upload info}
     * @throws ShareStorageException If you attempt to upload a range that is larger than 4 MB, the service returns
     * status code 413 (Request Entity Too Large)
     */
    public Mono<ShareFileUploadInfo> uploadRange(Flux<ByteBuffer> data, long length) {
        try {
            return uploadRangeWithResponse(new ShareFileUploadRangeOptions(data, length)).flatMap(FluxUtil::toMono);
        } catch (RuntimeException ex) {
            return monoError(LOGGER, ex);
        }
    }

    /**
     * Uploads a range of bytes to the specified offset of a file in storage file service. Upload operations perform an
     * in-place write on the specified file.
     *
     * <p><strong>Code Samples</strong></p>
     *
     * <p>Upload data "default" to the file in Storage File Service. </p>
     *
     * <!-- src_embed com.azure.storage.file.share.ShareFileAsyncClient.uploadRangeWithResponse#ShareFileUploadRangeOptions -->
     * <pre>
     * ByteBuffer defaultData = ByteBuffer.wrap&#40;&quot;default&quot;.getBytes&#40;StandardCharsets.UTF_8&#41;&#41;;
     * shareFileAsyncClient.uploadRangeWithResponse&#40;new ShareFileUploadRangeOptions&#40;
     *     Flux.just&#40;defaultData&#41;, defaultData.remaining&#40;&#41;&#41;&#41;.subscribe&#40;
     *         response -&gt; &#123; &#125;,
     *         error -&gt; System.err.print&#40;error.toString&#40;&#41;&#41;,
     *         &#40;&#41; -&gt; System.out.println&#40;&quot;Complete deleting the file!&quot;&#41;&#41;;
     * </pre>
     * <!-- end com.azure.storage.file.share.ShareFileAsyncClient.uploadRangeWithResponse#ShareFileUploadRangeOptions -->
     *
     * <p>This method does a single Put Range operation. For more information, see the
     * <a href="https://docs.microsoft.com/rest/api/storageservices/put-range">Azure Docs</a>.</p>
     *
     * @param options Argument collection for the upload operation.
     * @return The {@link ShareFileUploadInfo file upload info}
     * @throws ShareStorageException If you attempt to upload a range that is larger than 4 MB, the service returns
     * status code 413 (Request Entity Too Large)
     */
    public Mono<Response<ShareFileUploadInfo>> uploadRangeWithResponse(ShareFileUploadRangeOptions options) {
        try {
            return withContext(context -> uploadRangeWithResponse(options, context));
        } catch (RuntimeException ex) {
            return monoError(LOGGER, ex);
        }
    }

    /**
     * One-shot upload range.
     */
    Mono<Response<ShareFileUploadInfo>> uploadRangeWithResponse(ShareFileUploadRangeOptions options, Context context) {
        ShareRequestConditions requestConditions = options.getRequestConditions() == null
            ? new ShareRequestConditions() : options.getRequestConditions();
        long rangeOffset = (options.getOffset() == null) ? 0L : options.getOffset();
        ShareFileRange range = new ShareFileRange(rangeOffset, rangeOffset + options.getLength() - 1);
        context = context == null ? Context.NONE : context;

        Flux<ByteBuffer> data = options.getDataFlux() == null
            ? Utility.convertStreamToByteBuffer(
                options.getDataStream(), options.getLength(), (int) FILE_DEFAULT_BLOCK_SIZE, true)
            : options.getDataFlux();

        return azureFileStorageClient.getFiles()
            .uploadRangeWithResponseAsync(shareName, filePath, range.toString(), ShareFileRangeWriteType.UPDATE,
                options.getLength(), null, null, requestConditions.getLeaseId(), options.getLastWrittenMode(), data,
                context.addData(AZ_TRACING_NAMESPACE_KEY, STORAGE_TRACING_NAMESPACE_VALUE))
            .map(ShareFileAsyncClient::uploadResponse);
    }

    /**
     * Uploads a range of bytes from one file to another file.
     *
     * <p><strong>Code Samples</strong></p>
     *
     * <p>Upload a number of bytes from a file at defined source and destination offsets </p>
     *
     * <!-- src_embed com.azure.storage.file.share.ShareFileAsyncClient.uploadRangeFromUrl#long-long-long-String -->
     * <pre>
     * shareFileAsyncClient.uploadRangeFromUrl&#40;6, 8, 0, &quot;sourceUrl&quot;&#41;.subscribe&#40;
     *     response -&gt; &#123; &#125;,
     *     error -&gt; System.err.print&#40;error.toString&#40;&#41;&#41;,
     *     &#40;&#41; -&gt; System.out.println&#40;&quot;Completed upload range from url!&quot;&#41;
     * &#41;;
     * </pre>
     * <!-- end com.azure.storage.file.share.ShareFileAsyncClient.uploadRangeFromUrl#long-long-long-String -->
     *
     * <p>For more information, see the
     * <a href="https://docs.microsoft.com/rest/api/storageservices/put-range-from-url">Azure Docs</a>.</p>
     *
     * @param length Specifies the number of bytes being transmitted in the request body.
     * @param destinationOffset Starting point of the upload range on the destination.
     * @param sourceOffset Starting point of the upload range on the source.
     * @param sourceUrl Specifies the URL of the source file.
     * @return The {@link ShareFileUploadRangeFromUrlInfo file upload range from url info}
     */
    @ServiceMethod(returns = ReturnType.SINGLE)
    public Mono<ShareFileUploadRangeFromUrlInfo> uploadRangeFromUrl(long length, long destinationOffset,
        long sourceOffset, String sourceUrl) {
        return uploadRangeFromUrlWithResponse(length, destinationOffset, sourceOffset, sourceUrl)
            .flatMap(FluxUtil::toMono);
    }

    /**
     * Uploads a range of bytes from one file to another file.
     *
     * <p><strong>Code Samples</strong></p>
     *
     * <p>Upload a number of bytes from a file at defined source and destination offsets </p>
     *
     * <!-- src_embed com.azure.storage.file.share.ShareFileAsyncClient.uploadRangeFromUrlWithResponse#long-long-long-String -->
     * <pre>
     * shareFileAsyncClient.uploadRangeFromUrlWithResponse&#40;6, 8, 0, &quot;sourceUrl&quot;&#41;.subscribe&#40;
     *     response -&gt; &#123; &#125;,
     *     error -&gt; System.err.print&#40;error.toString&#40;&#41;&#41;,
     *     &#40;&#41; -&gt; System.out.println&#40;&quot;Completed upload range from url!&quot;&#41;
     * &#41;;
     * </pre>
     * <!-- end com.azure.storage.file.share.ShareFileAsyncClient.uploadRangeFromUrlWithResponse#long-long-long-String -->
     *
     * <p>For more information, see the
     * <a href="https://docs.microsoft.com/rest/api/storageservices/put-range-from-url">Azure Docs</a>.</p>
     *
     * @param length Specifies the number of bytes being transmitted in the request body.
     * @param destinationOffset Starting point of the upload range on the destination.
     * @param sourceOffset Starting point of the upload range on the source.
     * @param sourceUrl Specifies the URL of the source file.
     * @return A response containing the {@link ShareFileUploadRangeFromUrlInfo file upload range from url info} with
     * headers and response status code.
     */
    @ServiceMethod(returns = ReturnType.SINGLE)
    public Mono<Response<ShareFileUploadRangeFromUrlInfo>> uploadRangeFromUrlWithResponse(long length,
        long destinationOffset, long sourceOffset, String sourceUrl) {
        return this.uploadRangeFromUrlWithResponse(length, destinationOffset, sourceOffset, sourceUrl, null);
    }

    /**
     * Uploads a range of bytes from one file to another file.
     *
     * <p><strong>Code Samples</strong></p>
     *
     * <p>Upload a number of bytes from a file at defined source and destination offsets </p>
     *
     * <!-- src_embed com.azure.storage.file.share.ShareFileAsyncClient.uploadRangeFromUrlWithResponse#long-long-long-String-ShareRequestConditions -->
     * <pre>
     * ShareRequestConditions requestConditions = new ShareRequestConditions&#40;&#41;.setLeaseId&#40;leaseId&#41;;
     * shareFileAsyncClient.uploadRangeFromUrlWithResponse&#40;6, 8, 0, &quot;sourceUrl&quot;, requestConditions&#41;.subscribe&#40;
     *     response -&gt; &#123; &#125;,
     *     error -&gt; System.err.print&#40;error.toString&#40;&#41;&#41;,
     *     &#40;&#41; -&gt; System.out.println&#40;&quot;Completed upload range from url!&quot;&#41;
     * &#41;;
     * </pre>
     * <!-- end com.azure.storage.file.share.ShareFileAsyncClient.uploadRangeFromUrlWithResponse#long-long-long-String-ShareRequestConditions -->
     *
     * <p>For more information, see the
     * <a href="https://docs.microsoft.com/rest/api/storageservices/put-range-from-url">Azure Docs</a>.</p>
     *
     * @param length Specifies the number of bytes being transmitted in the request body.
     * @param destinationOffset Starting point of the upload range on the destination.
     * @param sourceOffset Starting point of the upload range on the source.
     * @param sourceUrl Specifies the URL of the source file.
     * @param destinationRequestConditions {@link ShareRequestConditions}
     * @return A response containing the {@link ShareFileUploadRangeFromUrlInfo file upload range from url info} with
     * headers and response status code.
     */
    @ServiceMethod(returns = ReturnType.SINGLE)
    public Mono<Response<ShareFileUploadRangeFromUrlInfo>> uploadRangeFromUrlWithResponse(long length,
        long destinationOffset, long sourceOffset, String sourceUrl,
        ShareRequestConditions destinationRequestConditions) {
        try {
            return this.uploadRangeFromUrlWithResponse(new ShareFileUploadRangeFromUrlOptions(length, sourceUrl)
                .setDestinationOffset(destinationOffset).setSourceOffset(sourceOffset)
                .setDestinationRequestConditions(destinationRequestConditions));
        } catch (RuntimeException ex) {
            return monoError(LOGGER, ex);
        }
    }

    /**
     * Uploads a range of bytes from one file to another file.
     *
     * <p><strong>Code Samples</strong></p>
     *
     * <p>Upload a number of bytes from a file at defined source and destination offsets </p>
     *
     * <!-- src_embed com.azure.storage.file.share.ShareFileAsyncClient.uploadRangeFromUrlWithResponse#ShareFileUploadRangeFromUrlOptions -->
     * <pre>
     * shareFileAsyncClient.uploadRangeFromUrlWithResponse&#40;
     *     new ShareFileUploadRangeFromUrlOptions&#40;6, &quot;sourceUrl&quot;&#41;.setDestinationOffset&#40;8&#41;&#41;
     *     .subscribe&#40;
     *         response -&gt; &#123; &#125;,
     *         error -&gt; System.err.print&#40;error.toString&#40;&#41;&#41;,
     *         &#40;&#41; -&gt; System.out.println&#40;&quot;Completed upload range from url!&quot;&#41;&#41;;
     * </pre>
     * <!-- end com.azure.storage.file.share.ShareFileAsyncClient.uploadRangeFromUrlWithResponse#ShareFileUploadRangeFromUrlOptions -->
     *
     * <p>For more information, see the
     * <a href="https://docs.microsoft.com/rest/api/storageservices/put-range-from-url">Azure Docs</a>.</p>
     *
     * @param options argument collection
     * @return A response containing the {@link ShareFileUploadRangeFromUrlInfo file upload range from url info} with
     * headers and response status code.
     */
    @ServiceMethod(returns = ReturnType.SINGLE)
    public Mono<Response<ShareFileUploadRangeFromUrlInfo>> uploadRangeFromUrlWithResponse(
        ShareFileUploadRangeFromUrlOptions options) {
        try {
            return withContext(context -> uploadRangeFromUrlWithResponse(options, context));
        } catch (RuntimeException ex) {
            return monoError(LOGGER, ex);
        }
    }

    Mono<Response<ShareFileUploadRangeFromUrlInfo>> uploadRangeFromUrlWithResponse(
        ShareFileUploadRangeFromUrlOptions options, Context context) {
        ShareRequestConditions modifiedRequestConditions = options.getDestinationRequestConditions() == null
            ? new ShareRequestConditions() : options.getDestinationRequestConditions();
        ShareFileRange destinationRange = new ShareFileRange(options.getDestinationOffset(),
            options.getDestinationOffset() + options.getLength() - 1);
        ShareFileRange sourceRange = new ShareFileRange(options.getSourceOffset(),
            options.getSourceOffset() + options.getLength() - 1);
        context = context == null ? Context.NONE : context;

        String sourceAuth = options.getSourceAuthorization() == null
            ? null : options.getSourceAuthorization().toString();

        final String copySource = Utility.encodeUrlPath(options.getSourceUrl());

        return azureFileStorageClient.getFiles()
            .uploadRangeFromURLWithResponseAsync(shareName, filePath, destinationRange.toString(), copySource, 0,
                null, sourceRange.toString(), null, modifiedRequestConditions.getLeaseId(), sourceAuth,
                options.getLastWrittenMode(), null,
                context.addData(AZ_TRACING_NAMESPACE_KEY, STORAGE_TRACING_NAMESPACE_VALUE))
            .map(ShareFileAsyncClient::uploadRangeFromUrlResponse);
    }

    /**
     * Clear a range of bytes to specific of a file in storage file service. Clear operations performs an in-place write
     * on the specified file.
     *
     * <p><strong>Code Samples</strong></p>
     *
     * <p>Clears the first 1024 bytes. </p>
     *
     * <!-- src_embed com.azure.storage.file.share.ShareFileAsyncClient.clearRange#long -->
     * <pre>
     * shareFileAsyncClient.clearRange&#40;1024&#41;.subscribe&#40;
     *     response -&gt; &#123; &#125;,
     *     error -&gt; System.err.print&#40;error.toString&#40;&#41;&#41;,
     *     &#40;&#41; -&gt; System.out.println&#40;&quot;Complete clearing the range!&quot;&#41;
     * &#41;;
     * </pre>
     * <!-- end com.azure.storage.file.share.ShareFileAsyncClient.clearRange#long -->
     *
     * <p>For more information, see the
     * <a href="https://docs.microsoft.com/rest/api/storageservices/put-range">Azure Docs</a>.</p>
     *
     * @param length Specifies the number of bytes being cleared.
     * @return The {@link ShareFileUploadInfo file upload info}
     */
    @ServiceMethod(returns = ReturnType.SINGLE)
    public Mono<ShareFileUploadInfo> clearRange(long length) {
        return clearRangeWithResponse(length, 0).flatMap(FluxUtil::toMono);
    }

    /**
     * Clear a range of bytes to specific of a file in storage file service. Clear operations performs an in-place write
     * on the specified file.
     *
     * <p><strong>Code Samples</strong></p>
     *
     * <p>Clear the range starting from 1024 with length of 1024. </p>
     *
     * <!-- src_embed com.azure.storage.file.share.ShareFileAsyncClient.clearRange#long-long -->
     * <pre>
     * shareFileAsyncClient.clearRangeWithResponse&#40;1024, 1024&#41;.subscribe&#40;
     *     response -&gt; &#123; &#125;,
     *     error -&gt; System.err.print&#40;error.toString&#40;&#41;&#41;,
     *     &#40;&#41; -&gt; System.out.println&#40;&quot;Complete clearing the range!&quot;&#41;
     * &#41;;
     * </pre>
     * <!-- end com.azure.storage.file.share.ShareFileAsyncClient.clearRange#long-long -->
     *
     * <p>For more information, see the
     * <a href="https://docs.microsoft.com/rest/api/storageservices/put-range">Azure Docs</a>.</p>
     *
     * @param length Specifies the number of bytes being cleared in the request body.
     * @param offset Optional starting point of the upload range. It will start from the beginning if it is
     * {@code null}
     * @return A response of {@link ShareFileUploadInfo file upload info} that only contains headers and response
     * status code.
     */
    @ServiceMethod(returns = ReturnType.SINGLE)
    public Mono<Response<ShareFileUploadInfo>> clearRangeWithResponse(long length, long offset) {
        return this.clearRangeWithResponse(length, offset, null);
    }

    /**
     * Clear a range of bytes to specific of a file in storage file service. Clear operations performs an in-place write
     * on the specified file.
     *
     * <p><strong>Code Samples</strong></p>
     *
     * <p>Clear the range starting from 1024 with length of 1024. </p>
     *
     * <!-- src_embed com.azure.storage.file.share.ShareFileAsyncClient.clearRange#long-long-ShareRequestConditions -->
     * <pre>
     * ShareRequestConditions requestConditions = new ShareRequestConditions&#40;&#41;.setLeaseId&#40;leaseId&#41;;
     * shareFileAsyncClient.clearRangeWithResponse&#40;1024, 1024, requestConditions&#41;.subscribe&#40;
     *     response -&gt; &#123; &#125;,
     *     error -&gt; System.err.print&#40;error.toString&#40;&#41;&#41;,
     *     &#40;&#41; -&gt; System.out.println&#40;&quot;Complete clearing the range!&quot;&#41;
     * &#41;;
     * </pre>
     * <!-- end com.azure.storage.file.share.ShareFileAsyncClient.clearRange#long-long-ShareRequestConditions -->
     *
     * <p>For more information, see the
     * <a href="https://docs.microsoft.com/rest/api/storageservices/put-range">Azure Docs</a>.</p>
     *
     * @param length Specifies the number of bytes being cleared in the request body.
     * @param offset Optional starting point of the upload range. It will start from the beginning if it is
     * {@code null}
     * @param requestConditions {@link ShareRequestConditions}
     * @return A response of {@link ShareFileUploadInfo file upload info} that only contains headers and response
     * status code.
     */
    @ServiceMethod(returns = ReturnType.SINGLE)
    public Mono<Response<ShareFileUploadInfo>> clearRangeWithResponse(long length, long offset,
        ShareRequestConditions requestConditions) {
        try {
            return withContext(context -> clearRangeWithResponse(length, offset, requestConditions, context));
        } catch (RuntimeException ex) {
            return monoError(LOGGER, ex);
        }
    }

    Mono<Response<ShareFileUploadInfo>> clearRangeWithResponse(long length, long offset,
        ShareRequestConditions requestConditions, Context context) {
        requestConditions = requestConditions == null ? new ShareRequestConditions() : requestConditions;
        ShareFileRange range = new ShareFileRange(offset, offset + length - 1);
        context = context == null ? Context.NONE : context;
        return azureFileStorageClient.getFiles()
            .uploadRangeWithResponseAsync(shareName, filePath, range.toString(), ShareFileRangeWriteType.CLEAR,
                0L, null, null, requestConditions.getLeaseId(), null, null,
                context.addData(AZ_TRACING_NAMESPACE_KEY, STORAGE_TRACING_NAMESPACE_VALUE))
            .map(ShareFileAsyncClient::uploadResponse);
    }

    /**
     * Uploads file to storage file service.
     *
     * <p><strong>Code Samples</strong></p>
     *
     * <p> Upload the file from the source file path. </p>
     *
     * <!-- src_embed com.azure.storage.file.share.ShareFileAsyncClient.uploadFromFile#string -->
     * <pre>
     * shareFileAsyncClient.uploadFromFile&#40;&quot;someFilePath&quot;&#41;.subscribe&#40;
     *     response -&gt; &#123; &#125;,
     *     error -&gt; System.err.print&#40;error.toString&#40;&#41;&#41;,
     *     &#40;&#41; -&gt; System.out.println&#40;&quot;Complete deleting the file!&quot;&#41;
     * &#41;;
     * </pre>
     * <!-- end com.azure.storage.file.share.ShareFileAsyncClient.uploadFromFile#string -->
     *
     * <p>For more information, see the
     * <a href="https://docs.microsoft.com/rest/api/storageservices/create-file">Azure Docs Create File</a>
     * and
     * <a href="https://docs.microsoft.com/rest/api/storageservices/put-range">Azure Docs Upload</a>.</p>
     *
     * @param uploadFilePath The path where store the source file to upload
     * @return An empty response.
     * @throws UncheckedIOException If an I/O error occurs.
     */
    @ServiceMethod(returns = ReturnType.SINGLE)
    public Mono<Void> uploadFromFile(String uploadFilePath) {
        return this.uploadFromFile(uploadFilePath, null);
    }

    /**
     * Uploads file to storage file service.
     *
     * <p><strong>Code Samples</strong></p>
     *
     * <p> Upload the file from the source file path. </p>
     *
     * <!-- src_embed com.azure.storage.file.share.ShareFileAsyncClient.uploadFromFile#string-ShareRequestConditions -->
     * <pre>
     * ShareRequestConditions requestConditions = new ShareRequestConditions&#40;&#41;.setLeaseId&#40;leaseId&#41;;
     * shareFileAsyncClient.uploadFromFile&#40;&quot;someFilePath&quot;, requestConditions&#41;.subscribe&#40;
     *     response -&gt; &#123; &#125;,
     *     error -&gt; System.err.print&#40;error.toString&#40;&#41;&#41;,
     *     &#40;&#41; -&gt; System.out.println&#40;&quot;Complete deleting the file!&quot;&#41;
     * &#41;;
     * </pre>
     * <!-- end com.azure.storage.file.share.ShareFileAsyncClient.uploadFromFile#string-ShareRequestConditions -->
     *
     * <p>For more information, see the
     * <a href="https://docs.microsoft.com/rest/api/storageservices/create-file">Azure Docs Create File</a>
     * and
     * <a href="https://docs.microsoft.com/rest/api/storageservices/put-range">Azure Docs Upload</a>.</p>
     *
     * @param uploadFilePath The path where store the source file to upload
     * @param requestConditions {@link ShareRequestConditions}
     * @return An empty response.
     * @throws UncheckedIOException If an I/O error occurs.
     */
    @ServiceMethod(returns = ReturnType.SINGLE)
    public Mono<Void> uploadFromFile(String uploadFilePath, ShareRequestConditions requestConditions) {
        try {
            return Mono.using(() -> channelSetup(uploadFilePath, StandardOpenOption.READ),
                channel -> Flux.fromIterable(sliceFile(uploadFilePath))
                    .flatMap(chunk -> uploadWithResponse(FluxUtil.readFile(channel, chunk.getStart(),
                        chunk.getEnd() - chunk.getStart() + 1), chunk.getEnd() - chunk.getStart() + 1,
                        chunk.getStart(), requestConditions)
                        .timeout(Duration.ofSeconds(DOWNLOAD_UPLOAD_CHUNK_TIMEOUT))
                        .retryWhen(Retry.max(3).filter(throwable -> throwable instanceof IOException
                            || throwable instanceof TimeoutException)))
                    .then(), this::channelCleanUp);
        } catch (RuntimeException ex) {
            return monoError(LOGGER, ex);
        }
    }

    private static List<ShareFileRange> sliceFile(String path) {
        File file = new File(path);
        assert file.exists();
        List<ShareFileRange> ranges = new ArrayList<>();
        for (long pos = 0; pos < file.length(); pos += FILE_DEFAULT_BLOCK_SIZE) {
            long count = FILE_DEFAULT_BLOCK_SIZE;
            if (pos + count > file.length()) {
                count = file.length() - pos;
            }
            ranges.add(new ShareFileRange(pos, pos + count - 1));
        }
        return ranges;
    }

    /**
     * List of valid ranges for a file.
     *
     * <p><strong>Code Samples</strong></p>
     *
     * <p>List all ranges for the file client.</p>
     *
     * <!-- src_embed com.azure.storage.file.share.ShareFileAsyncClient.listRanges -->
     * <pre>
     * shareFileAsyncClient.listRanges&#40;&#41;.subscribe&#40;range -&gt;
     *     System.out.printf&#40;&quot;List ranges completed with start: %d, end: %d&quot;, range.getStart&#40;&#41;, range.getEnd&#40;&#41;&#41;&#41;;
     * </pre>
     * <!-- end com.azure.storage.file.share.ShareFileAsyncClient.listRanges -->
     *
     * <p>For more information, see the
     * <a href="https://docs.microsoft.com/rest/api/storageservices/list-ranges">Azure Docs</a>.</p>
     *
     * @return {@link ShareFileRange ranges} in the files.
     */
    @ServiceMethod(returns = ReturnType.COLLECTION)
    public PagedFlux<ShareFileRange> listRanges() {
        return listRanges(null);
    }

    /**
     * List of valid ranges for a file.
     *
     * <p><strong>Code Samples</strong></p>
     *
     * <p>List all ranges within the file range from 1KB to 2KB.</p>
     *
     * <!-- src_embed com.azure.storage.file.share.ShareFileAsyncClient.listRanges#ShareFileRange -->
     * <pre>
     * shareFileAsyncClient.listRanges&#40;new ShareFileRange&#40;1024, 2048L&#41;&#41;
     *     .subscribe&#40;result -&gt; System.out.printf&#40;&quot;List ranges completed with start: %d, end: %d&quot;,
     *         result.getStart&#40;&#41;, result.getEnd&#40;&#41;&#41;&#41;;
     * </pre>
     * <!-- end com.azure.storage.file.share.ShareFileAsyncClient.listRanges#ShareFileRange -->
     *
     * <p>For more information, see the
     * <a href="https://docs.microsoft.com/rest/api/storageservices/list-ranges">Azure Docs</a>.</p>
     *
     * @param range Optional byte range which returns file data only from the specified range.
     * @return {@link ShareFileRange ranges} in the files that satisfy the requirements
     */
    @ServiceMethod(returns = ReturnType.COLLECTION)
    public PagedFlux<ShareFileRange> listRanges(ShareFileRange range) {
        return this.listRanges(range, null);
    }

    /**
     * List of valid ranges for a file.
     *
     * <p><strong>Code Samples</strong></p>
     *
     * <p>List all ranges within the file range from 1KB to 2KB.</p>
     *
     * <!-- src_embed com.azure.storage.file.share.ShareFileAsyncClient.listRanges#ShareFileRange-ShareRequestConditions -->
     * <pre>
     * ShareRequestConditions requestConditions = new ShareRequestConditions&#40;&#41;.setLeaseId&#40;leaseId&#41;;
     * shareFileAsyncClient.listRanges&#40;new ShareFileRange&#40;1024, 2048L&#41;, requestConditions&#41;
     *     .subscribe&#40;result -&gt; System.out.printf&#40;&quot;List ranges completed with start: %d, end: %d&quot;,
     *         result.getStart&#40;&#41;, result.getEnd&#40;&#41;&#41;&#41;;
     * </pre>
     * <!-- end com.azure.storage.file.share.ShareFileAsyncClient.listRanges#ShareFileRange-ShareRequestConditions -->
     *
     * <p>For more information, see the
     * <a href="https://docs.microsoft.com/rest/api/storageservices/list-ranges">Azure Docs</a>.</p>
     *
     * @param range Optional byte range which returns file data only from the specified range.
     * @param requestConditions {@link ShareRequestConditions}
     * @return {@link ShareFileRange ranges} in the files that satisfy the requirements
     */
    @ServiceMethod(returns = ReturnType.COLLECTION)
    public PagedFlux<ShareFileRange> listRanges(ShareFileRange range, ShareRequestConditions requestConditions) {
        try {
            return listRangesWithOptionalTimeout(range, requestConditions, null, Context.NONE);
        } catch (RuntimeException ex) {
            return pagedFluxError(LOGGER, ex);
        }
    }

    /**
     * List of valid ranges for a file between the file and the specified snapshot.
     *
     * <p><strong>Code Samples</strong></p>
     *
     * <!-- src_embed com.azure.storage.file.share.ShareFileAsyncClient.listRangesDiff#String -->
     * <pre>
     * final String prevSnapshot = &quot;previoussnapshot&quot;;
     * shareFileAsyncClient.listRangesDiff&#40;prevSnapshot&#41;.subscribe&#40;response -&gt; &#123;
     *     System.out.println&#40;&quot;Valid Share File Ranges are:&quot;&#41;;
     *     for &#40;FileRange range : response.getRanges&#40;&#41;&#41; &#123;
     *         System.out.printf&#40;&quot;Start: %s, End: %s%n&quot;, range.getStart&#40;&#41;, range.getEnd&#40;&#41;&#41;;
     *     &#125;
     * &#125;&#41;;
     * </pre>
     * <!-- end com.azure.storage.file.share.ShareFileAsyncClient.listRangesDiff#String -->
     *
     * <p>For more information, see the
     * <a href="https://docs.microsoft.com/rest/api/storageservices/list-ranges">Azure Docs</a>.</p>
     *
     * @param previousSnapshot Specifies that the response will contain only ranges that were changed between target
     * file and previous snapshot. Changed ranges include both updated and cleared ranges. The target file may be a
     * snapshot, as long as the snapshot specified by previousSnapshot is the older of the two.
     * @return {@link ShareFileRange ranges} in the files that satisfy the requirements
     */
    @ServiceMethod(returns = ReturnType.SINGLE)
    public Mono<ShareFileRangeList> listRangesDiff(String previousSnapshot) {
        try {
            return listRangesDiffWithResponse(new ShareFileListRangesDiffOptions(previousSnapshot))
                .map(Response::getValue);
        } catch (RuntimeException ex) {
            return monoError(LOGGER, ex);
        }
    }

    /**
     * List of valid ranges for a file.
     *
     * <p><strong>Code Samples</strong></p>
     *
     * <p>List all ranges within the file range from 1KB to 2KB.</p>
     *
     * <!-- src_embed com.azure.storage.file.share.ShareFileAsyncClient.listRangesDiffWithResponse#ShareFileListRangesDiffOptions -->
     * <pre>
     * shareFileAsyncClient.listRangesDiffWithResponse&#40;new ShareFileListRangesDiffOptions&#40;&quot;previoussnapshot&quot;&#41;
     *     .setRange&#40;new ShareFileRange&#40;1024, 2048L&#41;&#41;&#41;.subscribe&#40;response -&gt; &#123;
     *         System.out.println&#40;&quot;Valid Share File Ranges are:&quot;&#41;;
     *         for &#40;FileRange range : response.getValue&#40;&#41;.getRanges&#40;&#41;&#41; &#123;
     *             System.out.printf&#40;&quot;Start: %s, End: %s%n&quot;, range.getStart&#40;&#41;, range.getEnd&#40;&#41;&#41;;
     *         &#125;
     *     &#125;&#41;;
     * </pre>
     * <!-- end com.azure.storage.file.share.ShareFileAsyncClient.listRangesDiffWithResponse#ShareFileListRangesDiffOptions -->
     *
     * <p>For more information, see the
     * <a href="https://docs.microsoft.com/rest/api/storageservices/list-ranges">Azure Docs</a>.</p>
     *
     * @param options {@link ShareFileListRangesDiffOptions}.
     * @return {@link ShareFileRange ranges} in the files that satisfy the requirements
     */
    @ServiceMethod(returns = ReturnType.SINGLE)
    public Mono<Response<ShareFileRangeList>> listRangesDiffWithResponse(ShareFileListRangesDiffOptions options) {
        try {
            StorageImplUtils.assertNotNull("options", options);
            return listRangesWithResponse(options.getRange(), options.getRequestConditions(),
                options.getPreviousSnapshot(), Context.NONE);
        } catch (RuntimeException ex) {
            return monoError(LOGGER, ex);
        }
    }

    PagedFlux<ShareFileRange> listRangesWithOptionalTimeout(ShareFileRange range,
        ShareRequestConditions requestConditions, Duration timeout,
        Context context) {

        Function<String, Mono<PagedResponse<ShareFileRange>>> retriever =
            marker -> StorageImplUtils.applyOptionalTimeout(
                this.listRangesWithResponse(range, requestConditions, null, context), timeout)
                .map(response -> new PagedResponseBase<>(response.getRequest(),
                    response.getStatusCode(),
                    response.getHeaders(),
                    response.getValue().getRanges().stream()
                        .map(r -> new Range().setStart(r.getStart()).setEnd(r.getEnd()))
                        .map(ShareFileRange::new).collect(Collectors.toList()),
                    null,
                    response.getHeaders()));

        return new PagedFlux<>(() -> retriever.apply(null), retriever);
    }

    Mono<Response<ShareFileRangeList>> listRangesWithResponse(ShareFileRange range,
        ShareRequestConditions requestConditions, String previousSnapshot, Context context) {

        ShareRequestConditions finalRequestConditions = requestConditions == null
            ? new ShareRequestConditions() : requestConditions;
        String rangeString = range == null ? null : range.toString();
        context = context == null ? Context.NONE : context;

        return this.azureFileStorageClient.getFiles().getRangeListWithResponseAsync(shareName, filePath, snapshot,
            previousSnapshot, null, rangeString, finalRequestConditions.getLeaseId(),
            context.addData(AZ_TRACING_NAMESPACE_KEY, STORAGE_TRACING_NAMESPACE_VALUE))
            .map(response -> new SimpleResponse<>(response, response.getValue()));
    }

    /**
     * List of open handles on a file.
     *
     * <p><strong>Code Samples</strong></p>
     *
     * <p>List all handles for the file client.</p>
     *
     * <!-- src_embed com.azure.storage.file.share.ShareFileAsyncClient.listHandles -->
     * <pre>
     * shareFileAsyncClient.listHandles&#40;&#41;
     *     .subscribe&#40;result -&gt; System.out.printf&#40;&quot;List handles completed with handle id %s&quot;, result.getHandleId&#40;&#41;&#41;&#41;;
     * </pre>
     * <!-- end com.azure.storage.file.share.ShareFileAsyncClient.listHandles -->
     *
     * <p>For more information, see the
     * <a href="https://docs.microsoft.com/rest/api/storageservices/list-handles">Azure Docs</a>.</p>
     *
     * @return {@link HandleItem handles} in the files that satisfy the requirements
     */
    @ServiceMethod(returns = ReturnType.COLLECTION)
    public PagedFlux<HandleItem> listHandles() {
        return listHandles(null);
    }

    /**
     * List of open handles on a file.
     *
     * <p><strong>Code Samples</strong></p>
     *
     * <p>List 10 handles for the file client.</p>
     *
     * <!-- src_embed com.azure.storage.file.share.ShareFileAsyncClient.listHandles#integer -->
     * <pre>
     * shareFileAsyncClient.listHandles&#40;10&#41;
     *     .subscribe&#40;result -&gt; System.out.printf&#40;&quot;List handles completed with handle id %s&quot;, result.getHandleId&#40;&#41;&#41;&#41;;
     * </pre>
     * <!-- end com.azure.storage.file.share.ShareFileAsyncClient.listHandles#integer -->
     *
     * <p>For more information, see the
     * <a href="https://docs.microsoft.com/rest/api/storageservices/list-handles">Azure Docs</a>.</p>
     *
     * @param maxResultsPerPage Optional maximum number of results will return per page
     * @return {@link HandleItem handles} in the file that satisfy the requirements
     */
    @ServiceMethod(returns = ReturnType.COLLECTION)
    public PagedFlux<HandleItem> listHandles(Integer maxResultsPerPage) {
        try {
            return listHandlesWithOptionalTimeout(maxResultsPerPage, null, Context.NONE);
        } catch (RuntimeException ex) {
            return pagedFluxError(LOGGER, ex);
        }
    }

    PagedFlux<HandleItem> listHandlesWithOptionalTimeout(Integer maxResultsPerPage, Duration timeout, Context context) {
        Function<String, Mono<PagedResponse<HandleItem>>> retriever =
            marker -> StorageImplUtils.applyOptionalTimeout(this.azureFileStorageClient.getFiles()
                .listHandlesWithResponseAsync(shareName, filePath, marker, maxResultsPerPage, null, snapshot,
                    context), timeout)
                .map(response -> new PagedResponseBase<>(response.getRequest(),
                    response.getStatusCode(),
                    response.getHeaders(),
                    response.getValue().getHandleList(),
                    response.getValue().getNextMarker(),
                    response.getDeserializedHeaders()));

        return new PagedFlux<>(() -> retriever.apply(null), retriever);
    }

    /**
     * Closes a handle on the file. This is intended to be used alongside {@link #listHandles()}.
     *
     * <p><strong>Code Samples</strong></p>
     *
     * <p>Force close handles returned by list handles.</p>
     *
     * <!-- src_embed com.azure.storage.file.share.ShareFileAsyncClient.forceCloseHandle#String -->
     * <pre>
     * shareFileAsyncClient.listHandles&#40;&#41;.subscribe&#40;handleItem -&gt;
     *     shareFileAsyncClient.forceCloseHandle&#40;handleItem.getHandleId&#40;&#41;&#41;.subscribe&#40;ignored -&gt;
     *         System.out.printf&#40;&quot;Closed handle %s on resource %s%n&quot;,
     *             handleItem.getHandleId&#40;&#41;, handleItem.getPath&#40;&#41;&#41;&#41;&#41;;
     * </pre>
     * <!-- end com.azure.storage.file.share.ShareFileAsyncClient.forceCloseHandle#String -->
     *
     * <p>For more information, see the
     * <a href="https://docs.microsoft.com/rest/api/storageservices/force-close-handles">Azure Docs</a>.</p>
     *
     * @param handleId Handle ID to be closed.
     * @return A response that contains information about the closed handles.
     */
    @ServiceMethod(returns = ReturnType.SINGLE)
    public Mono<CloseHandlesInfo> forceCloseHandle(String handleId) {
        return forceCloseHandleWithResponse(handleId).flatMap(FluxUtil::toMono);
    }

    /**
     * Closes a handle on the file. This is intended to be used alongside {@link #listHandles()}.
     *
     * <p><strong>Code Samples</strong></p>
     *
     * <p>Force close handles returned by list handles.</p>
     *
     * <!-- src_embed com.azure.storage.file.share.ShareFileAsyncClient.forceCloseHandleWithResponse#String -->
     * <pre>
     * shareFileAsyncClient.listHandles&#40;&#41;.subscribe&#40;handleItem -&gt;
     *     shareFileAsyncClient.forceCloseHandleWithResponse&#40;handleItem.getHandleId&#40;&#41;&#41;.subscribe&#40;response -&gt;
     *         System.out.printf&#40;&quot;Closing handle %s on resource %s completed with status code %d%n&quot;,
     *             handleItem.getHandleId&#40;&#41;, handleItem.getPath&#40;&#41;, response.getStatusCode&#40;&#41;&#41;&#41;&#41;;
     * </pre>
     * <!-- end com.azure.storage.file.share.ShareFileAsyncClient.forceCloseHandleWithResponse#String -->
     *
     * <p>For more information, see the
     * <a href="https://docs.microsoft.com/rest/api/storageservices/force-close-handles">Azure Docs</a>.</p>
     *
     * @param handleId Handle ID to be closed.
     * @return A response that contains information about the closed handles along with headers and response status
     * code.
     */
    @ServiceMethod(returns = ReturnType.SINGLE)
    public Mono<Response<CloseHandlesInfo>> forceCloseHandleWithResponse(String handleId) {
        try {
            return withContext(context -> forceCloseHandleWithResponse(handleId, context));
        } catch (RuntimeException ex) {
            return monoError(LOGGER, ex);
        }
    }

    Mono<Response<CloseHandlesInfo>> forceCloseHandleWithResponse(String handleId, Context context) {
        context = context == null ? Context.NONE : context;
        return azureFileStorageClient.getFiles()
            .forceCloseHandlesWithResponseAsync(shareName, filePath, handleId, null, null, snapshot,
                context.addData(AZ_TRACING_NAMESPACE_KEY, STORAGE_TRACING_NAMESPACE_VALUE))
            .map(response -> new SimpleResponse<>(response,
                new CloseHandlesInfo(response.getDeserializedHeaders().getXMsNumberOfHandlesClosed(),
                    response.getDeserializedHeaders().getXMsNumberOfHandlesFailed())));
    }

    /**
     * Closes all handles opened on the file at the service.
     *
     * <p><strong>Code Samples</strong></p>
     *
     * <p>Force close all handles.</p>
     *
     * <!-- src_embed com.azure.storage.file.share.ShareFileAsyncClient.forceCloseAllHandles -->
     * <pre>
     * shareFileAsyncClient.forceCloseAllHandles&#40;&#41;.subscribe&#40;handlesClosedInfo -&gt;
     *     System.out.printf&#40;&quot;Closed %d open handles on the file.%nFailed to close %d open handles on the file%n&quot;,
     *         handlesClosedInfo.getClosedHandles&#40;&#41;, handlesClosedInfo.getFailedHandles&#40;&#41;&#41;&#41;;
     * </pre>
     * <!-- end com.azure.storage.file.share.ShareFileAsyncClient.forceCloseAllHandles -->
     *
     * <p>For more information, see the
     * <a href="https://docs.microsoft.com/rest/api/storageservices/force-close-handles">Azure Docs</a>.</p>
     *
     * @return A response that contains information about the closed handles.
     */
    @ServiceMethod(returns = ReturnType.SINGLE)
    public Mono<CloseHandlesInfo> forceCloseAllHandles() {
        try {
            return withContext(context -> forceCloseAllHandlesWithOptionalTimeout(null, context)
                .reduce(new CloseHandlesInfo(0, 0),
                    (accu, next) -> new CloseHandlesInfo(accu.getClosedHandles() + next.getClosedHandles(),
                        accu.getFailedHandles() + next.getFailedHandles())));
        } catch (RuntimeException ex) {
            return monoError(LOGGER, ex);
        }
    }

    PagedFlux<CloseHandlesInfo> forceCloseAllHandlesWithOptionalTimeout(Duration timeout, Context context) {
        Function<String, Mono<PagedResponse<CloseHandlesInfo>>> retriever =
            marker -> StorageImplUtils.applyOptionalTimeout(this.azureFileStorageClient.getFiles()
                .forceCloseHandlesWithResponseAsync(shareName, filePath, "*", null, marker,
                    snapshot, context), timeout)
                .map(response -> new PagedResponseBase<>(response.getRequest(),
                    response.getStatusCode(),
                    response.getHeaders(),
                    Collections.singletonList(
                        new CloseHandlesInfo(response.getDeserializedHeaders().getXMsNumberOfHandlesClosed(),
                            response.getDeserializedHeaders().getXMsNumberOfHandlesFailed())),
                    response.getDeserializedHeaders().getXMsMarker(),
                    response.getDeserializedHeaders()));

        return new PagedFlux<>(() -> retriever.apply(null), retriever);
    }

    /**
     * Moves the file to another location within the share.
     * For more information see the
     * <a href="https://docs.microsoft.com/rest/api/storageservices/rename-file">Azure
     * Docs</a>.
     *
     * <p><strong>Code Samples</strong></p>
     *
     * <!-- src_embed com.azure.storage.file.share.ShareFileAsyncClient.rename#String -->
     * <pre>
     * ShareFileAsyncClient renamedClient = client.rename&#40;destinationPath&#41;.block&#40;&#41;;
     * System.out.println&#40;&quot;File Client has been renamed&quot;&#41;;
     * </pre>
     * <!-- end com.azure.storage.file.share.ShareFileAsyncClient.rename#String -->
     *
     * @param destinationPath Relative path from the share to rename the file to.
     * @return A {@link Mono} containing a {@link ShareFileAsyncClient} used to interact with the new file created.
     */
    @ServiceMethod(returns = ReturnType.SINGLE)
    public Mono<ShareFileAsyncClient> rename(String destinationPath) {
        try {
            return renameWithResponse(new ShareFileRenameOptions(destinationPath)).flatMap(FluxUtil::toMono);
        } catch (RuntimeException ex) {
            return monoError(LOGGER, ex);
        }
    }

    /**
     * Moves the file to another location within the share.
     * For more information see the
     * <a href="https://docs.microsoft.com/rest/api/storageservices/rename-file">Azure
     * Docs</a>.
     *
     * <p><strong>Code Samples</strong></p>
     *
     * <!-- src_embed com.azure.storage.file.share.ShareFileAsyncClient.renameWithResponse#ShareFileRenameOptions -->
     * <pre>
     * FileSmbProperties smbProperties = new FileSmbProperties&#40;&#41;
     *     .setNtfsFileAttributes&#40;EnumSet.of&#40;NtfsFileAttributes.READ_ONLY&#41;&#41;
     *     .setFileCreationTime&#40;OffsetDateTime.now&#40;&#41;&#41;
     *     .setFileLastWriteTime&#40;OffsetDateTime.now&#40;&#41;&#41;
     *     .setFilePermissionKey&#40;&quot;filePermissionKey&quot;&#41;;
     * ShareFileRenameOptions options = new ShareFileRenameOptions&#40;destinationPath&#41;
     *     .setDestinationRequestConditions&#40;new ShareRequestConditions&#40;&#41;.setLeaseId&#40;leaseId&#41;&#41;
     *     .setSourceRequestConditions&#40;new ShareRequestConditions&#40;&#41;.setLeaseId&#40;leaseId&#41;&#41;
     *     .setIgnoreReadOnly&#40;false&#41;
     *     .setReplaceIfExists&#40;false&#41;
     *     .setFilePermission&#40;&quot;filePermission&quot;&#41;
     *     .setSmbProperties&#40;smbProperties&#41;;
     *
     * ShareFileAsyncClient newRenamedClient = client.renameWithResponse&#40;options&#41;.block&#40;&#41;.getValue&#40;&#41;;
     * System.out.println&#40;&quot;File Client has been renamed&quot;&#41;;
     * </pre>
     * <!-- end com.azure.storage.file.share.ShareFileAsyncClient.renameWithResponse#ShareFileRenameOptions -->
     *
     * @param options {@link ShareFileRenameOptions}
     * @return A {@link Mono} containing a {@link Response} whose {@link Response#getValue() value} contains a {@link
     * ShareFileAsyncClient} used to interact with the file created.
     */
    @ServiceMethod(returns = ReturnType.SINGLE)
    public Mono<Response<ShareFileAsyncClient>> renameWithResponse(ShareFileRenameOptions options) {
        try {
            return withContext(context -> renameWithResponse(options, context))
                .map(response -> new SimpleResponse<>(response, new ShareFileAsyncClient(response.getValue())));
        } catch (RuntimeException ex) {
            return monoError(LOGGER, ex);
        }
    }

    Mono<Response<ShareFileAsyncClient>> renameWithResponse(ShareFileRenameOptions options, Context context) {
        StorageImplUtils.assertNotNull("options", options);
        context = context == null ? Context.NONE : context;

        ShareRequestConditions sourceRequestConditions = options.getSourceRequestConditions() == null
            ? new ShareRequestConditions() : options.getSourceRequestConditions();
        ShareRequestConditions destinationRequestConditions = options.getDestinationRequestConditions() == null
            ? new ShareRequestConditions() : options.getDestinationRequestConditions();

        // We want to hide the SourceAccessConditions type from the user for consistency's sake, so we convert here.
        SourceLeaseAccessConditions sourceConditions = new SourceLeaseAccessConditions()
            .setSourceLeaseId(sourceRequestConditions.getLeaseId());
        DestinationLeaseAccessConditions destinationConditions = new DestinationLeaseAccessConditions()
            .setDestinationLeaseId(destinationRequestConditions.getLeaseId());

        CopyFileSmbInfo smbInfo = null;
        String filePermissionKey = null;
        if (options.getSmbProperties() != null) {
            FileSmbProperties tempSmbProperties = options.getSmbProperties();
            filePermissionKey = tempSmbProperties.getFilePermissionKey();

            String fileAttributes = NtfsFileAttributes.toString(tempSmbProperties.getNtfsFileAttributes());
            String fileCreationTime = FileSmbProperties.parseFileSMBDate(tempSmbProperties.getFileCreationTime());
            String fileLastWriteTime = FileSmbProperties.parseFileSMBDate(tempSmbProperties.getFileLastWriteTime());
            String fileChangeTime = FileSmbProperties.parseFileSMBDate(tempSmbProperties.getFileChangeTime());
            smbInfo = new CopyFileSmbInfo()
                .setFileAttributes(fileAttributes)
                .setFileCreationTime(fileCreationTime)
                .setFileLastWriteTime(fileLastWriteTime)
                .setFileChangeTime(fileChangeTime)
                .setIgnoreReadOnly(options.isIgnoreReadOnly());
        }

        ShareFileAsyncClient destinationFileClient = getFileAsyncClient(options.getDestinationPath());

        ShareFileHttpHeaders headers = options.getContentType() == null ? null
            : new ShareFileHttpHeaders().setContentType(options.getContentType());

        String renameSource = this.getFileUrl();
        // TODO (rickle-msft): when support added to core
//        String sasToken = this.extractSasToken();
//        renameSource = sasToken == null ? renameSource : renameSource + sasToken;

        return destinationFileClient.azureFileStorageClient.getFiles().renameWithResponseAsync(
            destinationFileClient.getShareName(), destinationFileClient.getFilePath(), renameSource,
            null /* timeout */, options.getReplaceIfExists(), options.isIgnoreReadOnly(),
            options.getFilePermission(), filePermissionKey, options.getMetadata(), sourceConditions,
            destinationConditions, smbInfo, headers,
            context.addData(AZ_TRACING_NAMESPACE_KEY, STORAGE_TRACING_NAMESPACE_VALUE))
            .map(response -> new SimpleResponse<>(response, destinationFileClient));
    }

    /**
     * Takes in a destination and creates a ShareFileAsyncClient with a new path
     * @param destinationPath The destination path
     * @return A DataLakePathAsyncClient
     */
    ShareFileAsyncClient getFileAsyncClient(String destinationPath) {
        if (CoreUtils.isNullOrEmpty(destinationPath)) {
            throw LOGGER.logExceptionAsError(new IllegalArgumentException("'destinationPath' can not be set to null"));
        }

        return new ShareFileAsyncClient(this.azureFileStorageClient, getShareName(), destinationPath, null,
            this.getAccountName(), this.getServiceVersion());
    }

//    private String extractSasToken() {
//        for (int i = 0; i < this.getHttpPipeline().getPolicyCount(); i++) {
//            if (this.getHttpPipeline().getPolicy(i) instanceof AzureSasCredentialPolicy) {
//                AzureSasCredentialPolicy policy = (AzureSasCredentialPolicy) this.getHttpPipeline().getPolicy(i);
//                return policy.getCredential().getSignature();
//            }
//        }
//        return null;
//    }

    /**
     * Get snapshot id which attached to {@link ShareFileAsyncClient}. Return {@code null} if no snapshot id attached.
     *
     * <p><strong>Code Samples</strong></p>
     *
     * <p>Get the share snapshot id. </p>
     *
     * <!-- src_embed com.azure.storage.file.share.ShareFileAsyncClient.getShareSnapshotId -->
     * <pre>
     * OffsetDateTime currentTime = OffsetDateTime.of&#40;LocalDateTime.now&#40;&#41;, ZoneOffset.UTC&#41;;
     * ShareFileAsyncClient shareFileAsyncClient = new ShareFileClientBuilder&#40;&#41;
     *     .endpoint&#40;&quot;https:&#47;&#47;$&#123;accountName&#125;.file.core.windows.net&quot;&#41;
     *     .sasToken&#40;&quot;$&#123;SASToken&#125;&quot;&#41;
     *     .shareName&#40;&quot;myshare&quot;&#41;
     *     .resourcePath&#40;&quot;myfiile&quot;&#41;
     *     .snapshot&#40;currentTime.toString&#40;&#41;&#41;
     *     .buildFileAsyncClient&#40;&#41;;
     *
     * System.out.printf&#40;&quot;Snapshot ID: %s%n&quot;, shareFileAsyncClient.getShareSnapshotId&#40;&#41;&#41;;
     * </pre>
     * <!-- end com.azure.storage.file.share.ShareFileAsyncClient.getShareSnapshotId -->
     *
     * @return The snapshot id which is a unique {@code DateTime} value that identifies the share snapshot to its base
     * share.
     */
    public String getShareSnapshotId() {
        return this.snapshot;
    }

    /**
     * Get the share name of file client.
     *
     * <p>Get the share name. </p>
     *
     * <!-- src_embed com.azure.storage.file.share.ShareFileAsyncClient.getShareName -->
     * <pre>
     * String shareName = directoryAsyncClient.getShareName&#40;&#41;;
     * System.out.println&#40;&quot;The share name of the directory is &quot; + shareName&#41;;
     * </pre>
     * <!-- end com.azure.storage.file.share.ShareFileAsyncClient.getShareName -->
     *
     * @return The share name of the file.
     */
    public String getShareName() {
        return shareName;
    }

    /**
     * Get file path of the client.
     *
     * <p>Get the file path. </p>
     *
     * <!-- src_embed com.azure.storage.file.share.ShareFileAsyncClient.getFilePath -->
     * <pre>
     * String filePath = shareFileAsyncClient.getFilePath&#40;&#41;;
     * System.out.println&#40;&quot;The name of the file is &quot; + filePath&#41;;
     * </pre>
     * <!-- end com.azure.storage.file.share.ShareFileAsyncClient.getFilePath -->
     *
     * @return The path of the file.
     */
    public String getFilePath() {
        return filePath;
    }


    /**
     * Get associated account name.
     *
     * @return account name associated with this storage resource.
     */
    public String getAccountName() {
        return this.accountName;
    }

    /**
     * Gets the {@link HttpPipeline} powering this client.
     *
     * @return The pipeline.
     */
    public HttpPipeline getHttpPipeline() {
        return azureFileStorageClient.getHttpPipeline();
    }

    /**
     * Generates a service SAS for the file using the specified {@link ShareServiceSasSignatureValues}
     * <p>Note : The client must be authenticated via {@link StorageSharedKeyCredential}
     * <p>See {@link ShareServiceSasSignatureValues} for more information on how to construct a service SAS.</p>
     *
     * <p><strong>Code Samples</strong></p>
     *
     * <!-- src_embed com.azure.storage.file.share.ShareFileAsyncClient.generateSas#ShareServiceSasSignatureValues -->
     * <pre>
     * OffsetDateTime expiryTime = OffsetDateTime.now&#40;&#41;.plusDays&#40;1&#41;;
     * ShareFileSasPermission permission = new ShareFileSasPermission&#40;&#41;.setReadPermission&#40;true&#41;;
     *
     * ShareServiceSasSignatureValues values = new ShareServiceSasSignatureValues&#40;expiryTime, permission&#41;
     *     .setStartTime&#40;OffsetDateTime.now&#40;&#41;&#41;;
     *
     * shareFileAsyncClient.generateSas&#40;values&#41;; &#47;&#47; Client must be authenticated via StorageSharedKeyCredential
     * </pre>
     * <!-- end com.azure.storage.file.share.ShareFileAsyncClient.generateSas#ShareServiceSasSignatureValues -->
     *
     * @param shareServiceSasSignatureValues {@link ShareServiceSasSignatureValues}
     *
     * @return A {@code String} representing the SAS query parameters.
     */
    public String generateSas(ShareServiceSasSignatureValues shareServiceSasSignatureValues) {
        return generateSas(shareServiceSasSignatureValues, Context.NONE);
    }

    /**
     * Generates a service SAS for the file using the specified {@link ShareServiceSasSignatureValues}
     * <p>Note : The client must be authenticated via {@link StorageSharedKeyCredential}
     * <p>See {@link ShareServiceSasSignatureValues} for more information on how to construct a service SAS.</p>
     *
     * <p><strong>Code Samples</strong></p>
     *
     * <!-- src_embed com.azure.storage.file.share.ShareFileAsyncClient.generateSas#ShareServiceSasSignatureValues-Context -->
     * <pre>
     * OffsetDateTime expiryTime = OffsetDateTime.now&#40;&#41;.plusDays&#40;1&#41;;
     * ShareFileSasPermission permission = new ShareFileSasPermission&#40;&#41;.setReadPermission&#40;true&#41;;
     *
     * ShareServiceSasSignatureValues values = new ShareServiceSasSignatureValues&#40;expiryTime, permission&#41;
     *     .setStartTime&#40;OffsetDateTime.now&#40;&#41;&#41;;
     *
     * &#47;&#47; Client must be authenticated via StorageSharedKeyCredential
     * shareFileAsyncClient.generateSas&#40;values, new Context&#40;&quot;key&quot;, &quot;value&quot;&#41;&#41;;
     * </pre>
     * <!-- end com.azure.storage.file.share.ShareFileAsyncClient.generateSas#ShareServiceSasSignatureValues-Context -->
     *
     * @param shareServiceSasSignatureValues {@link ShareServiceSasSignatureValues}
     * @param context Additional context that is passed through the code when generating a SAS.
     *
     * @return A {@code String} representing the SAS query parameters.
     */
    public String generateSas(ShareServiceSasSignatureValues shareServiceSasSignatureValues, Context context) {
        return new ShareSasImplUtil(shareServiceSasSignatureValues, getShareName(), getFilePath())
            .generateSas(SasImplUtils.extractSharedKeyCredential(getHttpPipeline()), context);
    }

    private static Response<ShareFileInfo> createFileInfoResponse(final FilesCreateResponse response) {
        String eTag = response.getDeserializedHeaders().getETag();
        OffsetDateTime lastModified = response.getDeserializedHeaders().getLastModified();
        boolean isServerEncrypted = response.getDeserializedHeaders().isXMsRequestServerEncrypted();
        FileSmbProperties smbProperties = new FileSmbProperties(response.getHeaders());
        ShareFileInfo shareFileInfo = new ShareFileInfo(eTag, lastModified, isServerEncrypted, smbProperties);
        return new SimpleResponse<>(response, shareFileInfo);
    }

    private static Response<ShareFileInfo> setPropertiesResponse(final FilesSetHttpHeadersResponse response) {
        String eTag = response.getDeserializedHeaders().getETag();
        OffsetDateTime lastModified = response.getDeserializedHeaders().getLastModified();
        boolean isServerEncrypted = response.getDeserializedHeaders().isXMsRequestServerEncrypted();
        FileSmbProperties smbProperties = new FileSmbProperties(response.getHeaders());
        ShareFileInfo shareFileInfo = new ShareFileInfo(eTag, lastModified, isServerEncrypted, smbProperties);
        return new SimpleResponse<>(response, shareFileInfo);
    }

    private static Response<ShareFileProperties> getPropertiesResponse(final FilesGetPropertiesResponse response) {
        FilesGetPropertiesHeaders headers = response.getDeserializedHeaders();
        String eTag = headers.getETag();
        OffsetDateTime lastModified = headers.getLastModified();
        Map<String, String> metadata = headers.getXMsMeta();
        String fileType = headers.getXMsType();
        Long contentLength = headers.getContentLength();
        String contentType = headers.getContentType();
        byte[] contentMD5;
        try {
            contentMD5 = headers.getContentMD5();
        } catch (NullPointerException e) {
            contentMD5 = null;
        }
        String contentEncoding = headers.getContentEncoding();
        String cacheControl = headers.getCacheControl();
        String contentDisposition = headers.getContentDisposition();
        LeaseStatusType leaseStatusType = headers.getXMsLeaseStatus();
        LeaseStateType leaseStateType = headers.getXMsLeaseState();
        LeaseDurationType leaseDurationType = headers.getXMsLeaseDuration();
        OffsetDateTime copyCompletionTime = headers.getXMsCopyCompletionTime();
        String copyStatusDescription = headers.getXMsCopyStatusDescription();
        String copyId = headers.getXMsCopyId();
        String copyProgress = headers.getXMsCopyProgress();
        String copySource = headers.getXMsCopySource();
        CopyStatusType copyStatus = headers.getXMsCopyStatus();
        Boolean isServerEncrypted = headers.isXMsServerEncrypted();
        FileSmbProperties smbProperties = new FileSmbProperties(response.getHeaders());
        ShareFileProperties shareFileProperties = new ShareFileProperties(eTag, lastModified, metadata, fileType,
            contentLength, contentType, contentMD5, contentEncoding, cacheControl, contentDisposition,
            leaseStatusType, leaseStateType, leaseDurationType, copyCompletionTime, copyStatusDescription, copyId,
            copyProgress, copySource, copyStatus, isServerEncrypted, smbProperties);
        return new SimpleResponse<>(response, shareFileProperties);
    }

    private static Response<ShareFileUploadInfo> uploadResponse(final FilesUploadRangeResponse response) {
        FilesUploadRangeHeaders headers = response.getDeserializedHeaders();
        String eTag = headers.getETag();
        OffsetDateTime lastModified = headers.getLastModified();
        byte[] contentMD5;
        try {
            contentMD5 = headers.getContentMD5();
        } catch (NullPointerException e) {
            contentMD5 = null;
        }
        Boolean isServerEncrypted = headers.isXMsRequestServerEncrypted();
        ShareFileUploadInfo shareFileUploadInfo = new ShareFileUploadInfo(eTag, lastModified, contentMD5,
            isServerEncrypted);
        return new SimpleResponse<>(response, shareFileUploadInfo);
    }

    private static Response<ShareFileUploadRangeFromUrlInfo> uploadRangeFromUrlResponse(
        final FilesUploadRangeFromURLResponse response) {
        FilesUploadRangeFromURLHeaders headers = response.getDeserializedHeaders();
        String eTag = headers.getETag();
        OffsetDateTime lastModified = headers.getLastModified();
        Boolean isServerEncrypted = headers.isXMsRequestServerEncrypted();
        ShareFileUploadRangeFromUrlInfo shareFileUploadRangeFromUrlInfo =
            new ShareFileUploadRangeFromUrlInfo(eTag, lastModified, isServerEncrypted);
        return new SimpleResponse<>(response, shareFileUploadRangeFromUrlInfo);
    }

    private static Response<ShareFileMetadataInfo> setMetadataResponse(final FilesSetMetadataResponse response) {
        String eTag = response.getDeserializedHeaders().getETag();
        Boolean isServerEncrypted = response.getDeserializedHeaders().isXMsRequestServerEncrypted();
        ShareFileMetadataInfo shareFileMetadataInfo = new ShareFileMetadataInfo(eTag, isServerEncrypted);
        return new SimpleResponse<>(response, shareFileMetadataInfo);
    }

    /**
     * Verifies that the file permission and file permission key are not both set and if the file permission is set,
     * the file permission is of valid length.
     * @param filePermission The file permission.
     * @param filePermissionKey The file permission key.
     * @throws IllegalArgumentException for invalid file permission or file permission keys.
     */
    private static void validateFilePermissionAndKey(String filePermission, String  filePermissionKey) {
        if (filePermission != null && filePermissionKey != null) {
            throw LOGGER.logExceptionAsError(new IllegalArgumentException(
                FileConstants.MessageConstants.FILE_PERMISSION_FILE_PERMISSION_KEY_INVALID));
        }

        if (filePermission != null) {
            StorageImplUtils.assertInBounds("filePermission",
                filePermission.getBytes(StandardCharsets.UTF_8).length, 0, 8 * Constants.KB);
        }
    }
}<|MERGE_RESOLUTION|>--- conflicted
+++ resolved
@@ -1337,45 +1337,7 @@
      */
     @ServiceMethod(returns = ReturnType.SINGLE)
     public Mono<Boolean> deleteIfExists() {
-<<<<<<< HEAD
-        return deleteIfExistsWithResponse().map(response -> response.getStatusCode() != 404);
-    }
-
-    /**
-     * Deletes the file associate with the client if it exists.
-     *
-     * <p><strong>Code Samples</strong></p>
-     *
-     * <p>Delete the file</p>
-     *
-     * <!-- src_embed com.azure.storage.file.share.ShareFileAsyncClient.deleteIfExistsWithResponse -->
-     * <pre>
-     * shareFileAsyncClient.deleteIfExistsWithResponse&#40;&#41;.subscribe&#40;response -&gt; &#123;
-     *     if &#40;response.getStatusCode&#40;&#41; == 404&#41; &#123;
-     *         System.out.println&#40;&quot;Does not exist.&quot;&#41;;
-     *     &#125; else &#123;
-     *         System.out.println&#40;&quot;successfully deleted.&quot;&#41;;
-     *     &#125;
-     * &#125;&#41;;
-     * </pre>
-     * <!-- end com.azure.storage.file.share.ShareFileAsyncClient.deleteIfExistsWithResponse -->
-     *
-     * <p>For more information, see the
-     * <a href="https://docs.microsoft.com/rest/api/storageservices/delete-file2">Azure Docs</a>.</p>
-     *
-     * @return A reactive response signaling completion. If {@link Response}'s status code is 202, the file was
-     * successfully deleted. If status code is 404, the file does not exist.
-     */
-    @ServiceMethod(returns = ReturnType.SINGLE)
-    public Mono<Response<Void>> deleteIfExistsWithResponse() {
-        try {
-            return deleteIfExistsWithResponse(null);
-        } catch (RuntimeException ex) {
-            return monoError(LOGGER, ex);
-        }
-=======
         return deleteIfExistsWithResponse(null).flatMap(FluxUtil::toMono);
->>>>>>> 83aa21d4
     }
 
     /**
