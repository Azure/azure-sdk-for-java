--- conflicted
+++ resolved
@@ -89,15 +89,6 @@
     }
 
     /**
-     * Gets the {@link HttpPipeline} powering this client.
-     *
-     * @return The pipeline.
-     */
-    public HttpPipeline getHttpPipeline() {
-        return this.shareFileAsyncClient.getHttpPipeline();
-    }
-
-    /**
      * Opens a file input stream to download the file.
      * <p>
      *
@@ -1385,8 +1376,6 @@
     }
 
     /**
-<<<<<<< HEAD
-=======
      * Gets the {@link HttpPipeline} powering this client.
      *
      * @return The pipeline.
@@ -1396,7 +1385,6 @@
     }
 
     /**
->>>>>>> 0f276126
      * Generates a service SAS for the file using the specified {@link ShareServiceSasSignatureValues}
      * Note : The client must be authenticated via {@link StorageSharedKeyCredential}
      * <p>See {@link ShareServiceSasSignatureValues} for more information on how to construct a service SAS.</p>
