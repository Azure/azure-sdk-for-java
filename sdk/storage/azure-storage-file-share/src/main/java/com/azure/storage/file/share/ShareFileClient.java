--- conflicted
+++ resolved
@@ -903,9 +903,7 @@
      */
     @ServiceMethod(returns = ReturnType.SINGLE)
     public boolean deleteIfExists() {
-<<<<<<< HEAD
-        Response<Void> response = deleteIfExistsWithResponse(null, Context.NONE);
-        return response.getStatusCode() == 202;
+        return deleteIfExistsWithResponse(null, null, Context.NONE).getValue();
     }
 
     /**
@@ -915,20 +913,23 @@
      *
      * <p>Delete the file</p>
      *
-     * <!-- src_embed com.azure.storage.file.share.ShareFileClient.deleteIfExistsWithResponse#duration-context -->
-     * <pre>
-     * Response&lt;Void&gt; response = fileClient.deleteIfExistsWithResponse&#40;Duration.ofSeconds&#40;1&#41;, new Context&#40;key1, value1&#41;&#41;;
+     * <!-- src_embed com.azure.storage.file.share.ShareFileClient.deleteIfExistsWithResponse#ShareRequestConditions-duration-context -->
+     * <pre>
+     * ShareRequestConditions requestConditions = new ShareRequestConditions&#40;&#41;.setLeaseId&#40;leaseId&#41;;
+     * Response&lt;Boolean&gt; response = fileClient.deleteIfExistsWithResponse&#40;requestConditions, Duration.ofSeconds&#40;1&#41;,
+     *     new Context&#40;key1, value1&#41;&#41;;
      * if &#40;response.getStatusCode&#40;&#41; == 404&#41; &#123;
      *     System.out.println&#40;&quot;Does not exist.&quot;&#41;;
      * &#125; else &#123;
      *     System.out.printf&#40;&quot;Delete completed with status %d%n&quot;, response.getStatusCode&#40;&#41;&#41;;
      * &#125;
      * </pre>
-     * <!-- end com.azure.storage.file.share.ShareFileClient.deleteIfExistsWithResponse#duration-context -->
+     * <!-- end com.azure.storage.file.share.ShareFileClient.deleteIfExistsWithResponse#ShareRequestConditions-duration-context -->
      *
      * <p>For more information, see the
      * <a href="https://docs.microsoft.com/rest/api/storageservices/delete-file2">Azure Docs</a>.</p>
      *
+     * @param requestConditions {@link ShareRequestConditions}
      * @param timeout An optional timeout applied to the operation. If a response is not returned before the timeout
      * concludes a {@link RuntimeException} will be thrown.
      * @param context Additional context that is passed through the Http pipeline during the service call.
@@ -936,59 +937,9 @@
      * was successfully deleted. If status code is 404, the file does not exist.
      */
     @ServiceMethod(returns = ReturnType.SINGLE)
-    public Response<Void> deleteIfExistsWithResponse(Duration timeout, Context context) {
-        return this.deleteIfExistsWithResponse(null, timeout, context);
-=======
-        return deleteIfExistsWithResponse(null, null, Context.NONE).getValue();
->>>>>>> 8d609db9
-    }
-
-    /**
-     * Deletes the file associate with the client if it exists.
-     *
-     * <p><strong>Code Samples</strong></p>
-     *
-     * <p>Delete the file</p>
-     *
-     * <!-- src_embed com.azure.storage.file.share.ShareFileClient.deleteIfExistsWithResponse#ShareRequestConditions-duration-context -->
-     * <pre>
-     * ShareRequestConditions requestConditions = new ShareRequestConditions&#40;&#41;.setLeaseId&#40;leaseId&#41;;
-<<<<<<< HEAD
-     * Response&lt;Void&gt; res = fileClient.deleteIfExistsWithResponse&#40;requestConditions, Duration.ofSeconds&#40;1&#41;,
-     *     new Context&#40;key1, value1&#41;&#41;;
-     * if &#40;res.getStatusCode&#40;&#41; == 404&#41; &#123;
-=======
-     * Response&lt;Boolean&gt; response = fileClient.deleteIfExistsWithResponse&#40;requestConditions, Duration.ofSeconds&#40;1&#41;,
-     *     new Context&#40;key1, value1&#41;&#41;;
-     * if &#40;response.getStatusCode&#40;&#41; == 404&#41; &#123;
->>>>>>> 8d609db9
-     *     System.out.println&#40;&quot;Does not exist.&quot;&#41;;
-     * &#125; else &#123;
-     *     System.out.printf&#40;&quot;Delete completed with status %d%n&quot;, response.getStatusCode&#40;&#41;&#41;;
-     * &#125;
-     * </pre>
-     * <!-- end com.azure.storage.file.share.ShareFileClient.deleteIfExistsWithResponse#ShareRequestConditions-duration-context -->
-     *
-     * <p>For more information, see the
-     * <a href="https://docs.microsoft.com/rest/api/storageservices/delete-file2">Azure Docs</a>.</p>
-     *
-     * @param requestConditions {@link ShareRequestConditions}
-     * @param timeout An optional timeout applied to the operation. If a response is not returned before the timeout
-     * concludes a {@link RuntimeException} will be thrown.
-     * @param context Additional context that is passed through the Http pipeline during the service call.
-     * @return A response containing status code and HTTP headers. If {@link Response}'s status code is 202, the file
-     * was successfully deleted. If status code is 404, the file does not exist.
-     */
-    @ServiceMethod(returns = ReturnType.SINGLE)
-<<<<<<< HEAD
-    public Response<Void> deleteIfExistsWithResponse(ShareRequestConditions requestConditions, Duration timeout,
-        Context context) {
-        Mono<Response<Void>> response = shareFileAsyncClient.deleteIfExistsWithResponse(requestConditions, context);
-=======
     public Response<Boolean> deleteIfExistsWithResponse(ShareRequestConditions requestConditions, Duration timeout,
         Context context) {
         Mono<Response<Boolean>> response = shareFileAsyncClient.deleteIfExistsWithResponse(requestConditions, context);
->>>>>>> 8d609db9
         return StorageImplUtils.blockWithOptionalTimeout(response, timeout);
     }
 
