// Copyright (c) Microsoft Corporation. All rights reserved.
// Licensed under the MIT License.

package com.azure.storage.file.share;

import com.azure.core.annotation.ReturnType;
import com.azure.core.annotation.ServiceClient;
import com.azure.core.annotation.ServiceMethod;
import com.azure.core.credential.AzureSasCredential;
import com.azure.core.exception.HttpResponseException;
import com.azure.core.http.HttpPipeline;
import com.azure.core.http.HttpResponse;
import com.azure.core.http.rest.PagedIterable;
import com.azure.core.http.rest.PagedResponse;
import com.azure.core.http.rest.PagedResponseBase;
import com.azure.core.http.rest.Response;
import com.azure.core.http.rest.ResponseBase;
import com.azure.core.http.rest.SimpleResponse;
import com.azure.core.util.Context;
import com.azure.core.util.CoreUtils;
import com.azure.core.util.logging.ClientLogger;
import com.azure.storage.common.StorageSharedKeyCredential;
import com.azure.storage.common.implementation.SasImplUtils;
import com.azure.storage.common.implementation.StorageImplUtils;
import com.azure.storage.file.share.implementation.AzureFileStorageImpl;
import com.azure.storage.file.share.implementation.models.CopyFileSmbInfo;
import com.azure.storage.file.share.implementation.models.DestinationLeaseAccessConditions;
import com.azure.storage.file.share.implementation.models.DirectoriesCreateHeaders;
import com.azure.storage.file.share.implementation.models.DirectoriesForceCloseHandlesHeaders;
import com.azure.storage.file.share.implementation.models.DirectoriesGetPropertiesHeaders;
import com.azure.storage.file.share.implementation.models.DirectoriesListHandlesHeaders;
import com.azure.storage.file.share.implementation.models.DirectoriesSetMetadataHeaders;
import com.azure.storage.file.share.implementation.models.DirectoriesSetPropertiesHeaders;
import com.azure.storage.file.share.implementation.models.ListFilesAndDirectoriesSegmentResponse;
import com.azure.storage.file.share.implementation.models.ListFilesIncludeType;
import com.azure.storage.file.share.implementation.models.ListHandlesResponse;
import com.azure.storage.file.share.implementation.models.SourceLeaseAccessConditions;
import com.azure.storage.file.share.implementation.util.ModelHelper;
import com.azure.storage.file.share.implementation.util.ShareSasImplUtil;
import com.azure.storage.file.share.models.CloseHandlesInfo;
import com.azure.storage.file.share.models.FilePosixProperties;
import com.azure.storage.file.share.models.HandleItem;
import com.azure.storage.file.share.models.NtfsFileAttributes;
import com.azure.storage.file.share.models.ShareDirectoryInfo;
import com.azure.storage.file.share.models.ShareDirectoryProperties;
import com.azure.storage.file.share.models.ShareDirectorySetMetadataInfo;
import com.azure.storage.file.share.models.ShareErrorCode;
import com.azure.storage.file.share.models.ShareFileHttpHeaders;
import com.azure.storage.file.share.models.ShareFileInfo;
import com.azure.storage.file.share.models.ShareFileItem;
import com.azure.storage.file.share.models.ShareFilePermission;
import com.azure.storage.file.share.models.ShareRequestConditions;
import com.azure.storage.file.share.models.ShareStorageException;
import com.azure.storage.file.share.options.ShareDirectoryCreateOptions;
import com.azure.storage.file.share.options.ShareDirectorySetPropertiesOptions;
import com.azure.storage.file.share.options.ShareFileRenameOptions;
import com.azure.storage.file.share.options.ShareListFilesAndDirectoriesOptions;
import com.azure.storage.file.share.sas.ShareServiceSasSignatureValues;

import java.time.Duration;
import java.util.ArrayList;
import java.util.Collections;
import java.util.List;
import java.util.Map;
import java.util.Objects;
import java.util.concurrent.Callable;
import java.util.function.BiFunction;
import java.util.function.Consumer;
import java.util.function.Function;

import static com.azure.storage.common.implementation.StorageImplUtils.sendRequest;

/**
 * This class provides a client that contains all the operations for interacting with directory in Azure Storage File
 * Service. Operations allowed by the client are creating, deleting and listing subdirectory and file, retrieving
 * properties, setting metadata and list or force close handles of the directory or file.
 *
 * <p><strong>Instantiating an Synchronous Directory Client</strong></p>
 *
 * <!-- src_embed com.azure.storage.file.share.ShareDirectoryClient.instantiation -->
 * <pre>
 * ShareDirectoryClient client = new ShareFileClientBuilder&#40;&#41;
 *     .connectionString&#40;&quot;$&#123;connectionString&#125;&quot;&#41;
 *     .endpoint&#40;&quot;$&#123;endpoint&#125;&quot;&#41;
 *     .buildDirectoryClient&#40;&#41;;
 * </pre>
 * <!-- end com.azure.storage.file.share.ShareDirectoryClient.instantiation -->
 *
 * <p>View {@link ShareFileClientBuilder this} for additional ways to construct the client.</p>
 *
 * @see ShareFileClientBuilder
 * @see ShareDirectoryClient
 * @see StorageSharedKeyCredential
 */
@ServiceClient(builder = ShareFileClientBuilder.class)
public class ShareDirectoryClient {

    private static final ClientLogger LOGGER = new ClientLogger(ShareDirectoryClient.class);

    private final AzureFileStorageImpl azureFileStorageClient;
    private final String shareName;
    private final String directoryPath;
    private final String snapshot;
    private final String accountName;
    private final ShareServiceVersion serviceVersion;
    private final AzureSasCredential sasToken;
    private final String directoryUrl;

    /**
     * Creates a ShareDirectoryClient.
     * @param azureFileStorageClient Client that interacts with the service interfaces
     * @param shareName Name of the share
     * @param directoryPath Name of the directory
     * @param snapshot The snapshot of the share
     * @param accountName Name of the account
     * @param serviceVersion The version of the service to be used when making requests.
     * @param sasToken The SAS token used to authenticate the request
     */
    ShareDirectoryClient(AzureFileStorageImpl azureFileStorageClient, String shareName, String directoryPath,
        String snapshot, String accountName, ShareServiceVersion serviceVersion, AzureSasCredential sasToken) {
        Objects.requireNonNull(shareName, "'shareName' cannot be null.");
        Objects.requireNonNull(directoryPath);
        this.shareName = shareName;
        this.directoryPath = directoryPath;
        this.snapshot = snapshot;
        this.azureFileStorageClient = azureFileStorageClient;
        this.accountName = accountName;
        this.serviceVersion = serviceVersion;
        this.sasToken = sasToken;

        StringBuilder directoryUrlString = new StringBuilder(azureFileStorageClient.getUrl()).append("/")
            .append(shareName)
            .append("/")
            .append(directoryPath);
        if (snapshot != null) {
            directoryUrlString.append("?sharesnapshot=").append(snapshot);
        }
        this.directoryUrl = directoryUrlString.toString();
    }

    /**
     * Get the url of the storage directory client.
     *
     * @return the URL of the storage directory client.
     */
    public String getDirectoryUrl() {
        return this.directoryUrl;
    }

    /**
     * Gets the service version the client is using.
     *
     * @return the service version the client is using.
     */
    public ShareServiceVersion getServiceVersion() {
        return this.serviceVersion;
    }

    /**
     * Constructs a ShareFileClient that interacts with the specified file.
     *
     * <p>If the file doesn't exist in this directory {@link ShareFileClient#create(long)} create} in the client will
     * need to be called before interaction with the file can happen.</p>
     *
     * @param fileName Name of the file
     * @return a ShareFileClient that interacts with the specified share
     */
    public ShareFileClient getFileClient(String fileName) {
        String filePath = directoryPath + "/" + fileName;
        // Support for root directory
        if (directoryPath.isEmpty()) {
            filePath = fileName;
        }
        return new ShareFileClient(new ShareFileAsyncClient(azureFileStorageClient, shareName, filePath, null,
            accountName, serviceVersion, sasToken), azureFileStorageClient, shareName, filePath, null, accountName,
            serviceVersion, sasToken);
    }

    /**
     * Constructs a ShareDirectoryClient that interacts with the specified directory.
     *
     * <p>If the file doesn't exist in this directory {@link ShareDirectoryClient#create()} create} in the client will
     * need to be called before interaction with the directory can happen.</p>
     *
     * @param subdirectoryName Name of the directory
     * @return a ShareDirectoryClient that interacts with the specified directory
     */
    public ShareDirectoryClient getSubdirectoryClient(String subdirectoryName) {
        boolean needPathDelimiter = !this.directoryPath.isEmpty() && !this.directoryPath.endsWith("/");
        String subDirectoryPath = this.directoryPath + (needPathDelimiter ? "/" : "") + subdirectoryName;
        return new ShareDirectoryClient(azureFileStorageClient, shareName, subDirectoryPath, snapshot, accountName,
            serviceVersion, sasToken);
    }

    /**
     * Determines if the directory this client represents exists in the cloud.
     *
     * <p><strong>Code Samples</strong></p>
     *
     * <!-- src_embed com.azure.storage.file.share.ShareDirectoryClient.exists -->
     * <pre>
     * System.out.printf&#40;&quot;Exists? %b%n&quot;, client.exists&#40;&#41;&#41;;
     * </pre>
     * <!-- end com.azure.storage.file.share.ShareDirectoryClient.exists -->
     *
     * @return Flag indicating existence of the directory.
     */
    @ServiceMethod(returns = ReturnType.SINGLE)
    public Boolean exists() {
        return existsWithResponse(null, Context.NONE).getValue();
    }

    /**
     * Determines if the directory this client represents exists in the cloud.
     *
     * <p><strong>Code Samples</strong></p>
     *
     * <!-- src_embed com.azure.storage.file.share.ShareDirectoryClient.existsWithResponse#Duration-Context -->
     * <pre>
     * Context context = new Context&#40;&quot;Key&quot;, &quot;Value&quot;&#41;;
     * System.out.printf&#40;&quot;Exists? %b%n&quot;, client.existsWithResponse&#40;timeout, context&#41;.getValue&#40;&#41;&#41;;
     * </pre>
     * <!-- end com.azure.storage.file.share.ShareDirectoryClient.existsWithResponse#Duration-Context -->
     *
     * @param timeout An optional timeout value beyond which a {@link RuntimeException} will be raised.
     * @param context Additional context that is passed through the Http pipeline during the service call.
     * @return Flag indicating existence of the directory.
     */
    @ServiceMethod(returns = ReturnType.SINGLE)
    public Response<Boolean> existsWithResponse(Duration timeout, Context context) {
        try {
            Response<ShareDirectoryProperties> response = getPropertiesWithResponse(timeout, context);
            return new SimpleResponse<>(response, true);
        } catch (RuntimeException e) {
            if (ModelHelper.checkDoesNotExistStatusCode(e) && e instanceof HttpResponseException) {
                HttpResponse response = ((HttpResponseException) e).getResponse();
                return new SimpleResponse<>(response.getRequest(), response.getStatusCode(), response.getHeaders(),
                    false);
            } else {
                throw LOGGER.logExceptionAsError(e);
            }
        }
    }

    /**
     * Creates a directory in the file share and returns a response of {@link ShareDirectoryInfo} to interact with it.
     *
     * <p><strong>Code Samples</strong></p>
     *
     * <p>Create the directory</p>
     *
     * <!-- src_embed com.azure.storage.file.share.ShareDirectoryClient.createDirectory -->
     * <pre>
     * shareDirectoryClient.create&#40;&#41;;
     * System.out.println&#40;&quot;Completed creating the directory. &quot;&#41;;
     * </pre>
     * <!-- end com.azure.storage.file.share.ShareDirectoryClient.createDirectory -->
     *
     * <p>For more information, see the
     * <a href="https://docs.microsoft.com/rest/api/storageservices/create-directory">Azure Docs</a>.</p>
     *
     * @return The {@link ShareDirectoryInfo directory info}.
     * @throws ShareStorageException If the directory has already existed, the parent directory does not exist or
     * directory name is an invalid resource name.
     */
    @ServiceMethod(returns = ReturnType.SINGLE)
    public ShareDirectoryInfo create() {
        return createWithResponse(null, null, null, null, Context.NONE).getValue();
    }

    /**
     * Creates a directory in the file share and returns a response of ShareDirectoryInfo to interact with it.
     *
     * <p><strong>Code Samples</strong></p>
     *
     * <p>Create the directory</p>
     *
     * <!-- src_embed com.azure.storage.file.share.ShareDirectoryClient.createWithResponse#FileSmbProperties-String-Map-Duration-Context -->
     * <pre>
     * FileSmbProperties smbProperties = new FileSmbProperties&#40;&#41;;
     * String filePermission = &quot;filePermission&quot;;
     * Response&lt;ShareDirectoryInfo&gt; response = shareDirectoryClient.createWithResponse&#40;smbProperties, filePermission,
     *     Collections.singletonMap&#40;&quot;directory&quot;, &quot;metadata&quot;&#41;, Duration.ofSeconds&#40;1&#41;, new Context&#40;key1, value1&#41;&#41;;
     * System.out.println&#40;&quot;Completed creating the directory with status code: &quot; + response.getStatusCode&#40;&#41;&#41;;
     * </pre>
     * <!-- end com.azure.storage.file.share.ShareDirectoryClient.createWithResponse#FileSmbProperties-String-Map-Duration-Context -->
     *
     * <p>For more information, see the
     * <a href="https://docs.microsoft.com/rest/api/storageservices/create-directory">Azure Docs</a>.</p>
     *
     * @param smbProperties The SMB properties of the directory.
     * @param filePermission The file permission of the directory.
     * @param metadata Optional metadata to associate with the directory.
     * @param timeout An optional timeout applied to the operation. If a response is not returned before the timeout
     * concludes a {@link RuntimeException} will be thrown.
     * @param context Additional context that is passed through the Http pipeline during the service call.
     * @return A response containing the directory info and the status of creating the directory.
     * @throws ShareStorageException If the directory has already existed, the parent directory does not exist or
     * directory name is an invalid resource name.
     * @throws RuntimeException if the operation doesn't complete before the timeout concludes.
     */
    @ServiceMethod(returns = ReturnType.SINGLE)
    public Response<ShareDirectoryInfo> createWithResponse(FileSmbProperties smbProperties, String filePermission,
        Map<String, String> metadata, Duration timeout, Context context) {
        return createWithResponse(new ShareDirectoryCreateOptions().setSmbProperties(smbProperties)
            .setFilePermission(filePermission)
            .setMetadata(metadata), timeout, context);
    }

    /**
     * Creates a directory in the file share and returns a response of ShareDirectoryInfo to interact with it.
     *
     * <p><strong>Code Samples</strong></p>
     *
     * <p>Create the directory</p>
     *
     * <!-- src_embed com.azure.storage.file.share.ShareDirectoryClient.createWithResponse#ShareDirectoryCreateOptions-Duration-Context -->
     * <pre>
     * FileSmbProperties smbProperties = new FileSmbProperties&#40;&#41;;
     * String filePermission = &quot;filePermission&quot;;
     * ShareDirectoryCreateOptions options = new ShareDirectoryCreateOptions&#40;&#41;.setSmbProperties&#40;smbProperties&#41;
     *     .setFilePermission&#40;filePermission&#41;.setFilePermissionFormat&#40;FilePermissionFormat.BINARY&#41;
     *     .setMetadata&#40;Collections.singletonMap&#40;&quot;directory&quot;, &quot;metadata&quot;&#41;&#41;;
     * Response&lt;ShareDirectoryInfo&gt; response = shareDirectoryClient.createWithResponse&#40;options, Duration.ofSeconds&#40;1&#41;,
     *     new Context&#40;key1, value1&#41;&#41;;
     * System.out.println&#40;&quot;Completed creating the directory with status code: &quot; + response.getStatusCode&#40;&#41;&#41;;
     * </pre>
     * <!-- end com.azure.storage.file.share.ShareDirectoryClient.createWithResponse#ShareDirectoryCreateOptions-Duration-Context -->
     *
     * <p>For more information, see the
     * <a href="https://docs.microsoft.com/rest/api/storageservices/create-directory">Azure Docs</a>.</p>
     *
     * @param options {@link ShareDirectoryCreateOptions}
     * @param timeout An optional timeout applied to the operation. If a response is not returned before the timeout
     * concludes a {@link RuntimeException} will be thrown.
     * @param context Additional context that is passed through the Http pipeline during the service call.
     * @return A response containing the directory info and the status of creating the directory.
     * @throws ShareStorageException If the directory has already existed, the parent directory does not exist or
     * directory name is an invalid resource name.
     * @throws RuntimeException if the operation doesn't complete before the timeout concludes.
     */
    @ServiceMethod(returns = ReturnType.SINGLE)
    public Response<ShareDirectoryInfo> createWithResponse(ShareDirectoryCreateOptions options, Duration timeout,
        Context context) {
        Context finalContext = context == null ? Context.NONE : context;
        ShareDirectoryCreateOptions finalOptions = options == null ? new ShareDirectoryCreateOptions() : options;

        FileSmbProperties smbProperties
            = finalOptions.getSmbProperties() == null ? new FileSmbProperties() : finalOptions.getSmbProperties();
        FilePosixProperties fileposixProperties
            = finalOptions.getPosixProperties() == null ? new FilePosixProperties() : finalOptions.getPosixProperties();

        // Checks that file permission and file permission key are valid
        ModelHelper.validateFilePermissionAndKey(finalOptions.getFilePermission(),
            smbProperties.getFilePermissionKey());

        Callable<ResponseBase<DirectoriesCreateHeaders, Void>> operation = () -> azureFileStorageClient.getDirectories()
            .createWithResponse(shareName, directoryPath, null, finalOptions.getMetadata(),
                finalOptions.getFilePermission(), finalOptions.getFilePermissionFormat(),
                smbProperties.getFilePermissionKey(), smbProperties.getNtfsFileAttributesString(),
                smbProperties.getFileCreationTimeString(), smbProperties.getFileLastWriteTimeString(),
                smbProperties.getFileChangeTimeString(), fileposixProperties.getOwner(), fileposixProperties.getGroup(),
<<<<<<< HEAD
                fileposixProperties.getFileMode(), finalOptions.getFilePropertySemantics(), finalContext);
=======
                fileposixProperties.getFileMode(), null, finalContext);
        //temporary, parameters will be added with create file with data feature
>>>>>>> 28df2baf

        return ModelHelper.mapShareDirectoryInfo(sendRequest(operation, timeout, ShareStorageException.class));
    }

    /**
     * Creates a directory in the file share if it does not exist.
     *
     * <p><strong>Code Samples</strong></p>
     *
     * <p>Create the directory</p>
     *
     * <!-- src_embed com.azure.storage.file.share.ShareDirectoryClient.createIfNotExists -->
     * <pre>
     * ShareDirectoryClient shareDirectoryClient = createClientWithSASToken&#40;&#41;;
     * ShareDirectoryInfo shareDirectoryInfo = shareDirectoryClient.createIfNotExists&#40;&#41;;
     * System.out.printf&#40;&quot;Last Modified Time:%s&quot;, shareDirectoryInfo.getLastModified&#40;&#41;&#41;;
     * </pre>
     * <!-- end com.azure.storage.file.share.ShareDirectoryClient.createIfNotExists -->
     *
     * <p>For more information, see the
     * <a href="https://docs.microsoft.com/rest/api/storageservices/create-directory">Azure Docs</a>.</p>
     *
     * @return A {@link ShareDirectoryInfo} that contains information about the created directory.
     */
    @ServiceMethod(returns = ReturnType.SINGLE)
    public ShareDirectoryInfo createIfNotExists() {
        return createIfNotExistsWithResponse(new ShareDirectoryCreateOptions(), null, null).getValue();
    }

    /**
     * Creates a directory in the file share if it does not exist.
     *
     * <p><strong>Code Samples</strong></p>
     *
     * <p>Create the directory</p>
     *
     * <!-- src_embed com.azure.storage.file.share.ShareDirectoryClient.createIfNotExistsWithResponse#ShareDirectoryCreateOptions-Duration-Context -->
     * <pre>
     * ShareDirectoryClient directoryClient = createClientWithSASToken&#40;&#41;;
     * FileSmbProperties smbProperties = new FileSmbProperties&#40;&#41;;
     * String filePermission = &quot;filePermission&quot;;
     * ShareDirectoryCreateOptions options = new ShareDirectoryCreateOptions&#40;&#41;.setSmbProperties&#40;smbProperties&#41;
     *     .setFilePermission&#40;filePermission&#41;.setMetadata&#40;Collections.singletonMap&#40;&quot;directory&quot;, &quot;metadata&quot;&#41;&#41;;
     *
     * Response&lt;ShareDirectoryInfo&gt; response = directoryClient.createIfNotExistsWithResponse&#40;options,
     *     Duration.ofSeconds&#40;1&#41;, new Context&#40;key1, value1&#41;&#41;;
     *
     * if &#40;response.getStatusCode&#40;&#41; == 409&#41; &#123;
     *     System.out.println&#40;&quot;Already existed.&quot;&#41;;
     * &#125; else &#123;
     *     System.out.printf&#40;&quot;Create completed with status %d%n&quot;, response.getStatusCode&#40;&#41;&#41;;
     * &#125;
     * </pre>
     * <!-- end com.azure.storage.file.share.ShareDirectoryClient.createIfNotExistsWithResponse#ShareDirectoryCreateOptions-Duration-Context -->
     *
     * <p>For more information, see the
     * <a href="https://docs.microsoft.com/rest/api/storageservices/create-directory">Azure Docs</a>.</p>
     *
     * @param options {@link ShareDirectoryCreateOptions}
     * @param timeout An optional timeout applied to the operation. If a response is not returned before the timeout
     * concludes a {@link RuntimeException} will be thrown.
     * @param context Additional context that is passed through the Http pipeline during the service call.
     * @return A reactive {@link Response} signaling completion, whose {@link Response#getValue() value} contains a
     * {@link ShareDirectoryInfo} containing information about the directory. If {@link Response}'s status code is 201,
     * a new directory was successfully created. If status code is 409, a directory already existed at this location.
     * */
    @ServiceMethod(returns = ReturnType.SINGLE)
    public Response<ShareDirectoryInfo> createIfNotExistsWithResponse(ShareDirectoryCreateOptions options,
        Duration timeout, Context context) {
        try {
            return createWithResponse(options, timeout, context);
        } catch (ShareStorageException e) {
            if (e.getStatusCode() == 409 && e.getErrorCode().equals(ShareErrorCode.RESOURCE_ALREADY_EXISTS)) {
                HttpResponse res = e.getResponse();
                return new SimpleResponse<>(res.getRequest(), res.getStatusCode(), res.getHeaders(), null);
            } else {
                throw LOGGER.logExceptionAsError(e);
            }
        } catch (RuntimeException e) {
            throw LOGGER.logExceptionAsError(e);
        }
    }

    /**
     * Deletes the directory in the file share. The directory must be empty before it can be deleted.
     *
     * <p><strong>Code Samples</strong></p>
     *
     * <p>Delete the directory</p>
     *
     * <!-- src_embed com.azure.storage.file.share.ShareDirectoryClient.delete -->
     * <pre>
     * shareDirectoryClient.delete&#40;&#41;;
     * System.out.println&#40;&quot;Completed deleting the file.&quot;&#41;;
     * </pre>
     * <!-- end com.azure.storage.file.share.ShareDirectoryClient.delete -->
     *
     * <p>For more information, see the
     * <a href="https://docs.microsoft.com/rest/api/storageservices/delete-directory">Azure Docs</a>.</p>
     *
     * @throws ShareStorageException If the share doesn't exist
     */
    @ServiceMethod(returns = ReturnType.SINGLE)
    public void delete() {
        deleteWithResponse(null, Context.NONE);
    }

    /**
     * Deletes the directory in the file share. The directory must be empty before it can be deleted.
     *
     * <p><strong>Code Samples</strong></p>
     *
     * <p>Delete the directory</p>
     *
     * <!-- src_embed com.azure.storage.file.share.ShareDirectoryClient.deleteWithResponse#duration-context -->
     * <pre>
     * Response&lt;Void&gt; response = shareDirectoryClient.deleteWithResponse&#40;Duration.ofSeconds&#40;1&#41;, new Context&#40;key1, value1&#41;&#41;;
     * System.out.println&#40;&quot;Completed deleting the file with status code: &quot; + response.getStatusCode&#40;&#41;&#41;;
     * </pre>
     * <!-- end com.azure.storage.file.share.ShareDirectoryClient.deleteWithResponse#duration-context -->
     *
     * <p>For more information, see the
     * <a href="https://docs.microsoft.com/rest/api/storageservices/delete-directory">Azure Docs</a>.</p>
     *
     * @param timeout An optional timeout applied to the operation. If a response is not returned before the timeout
     * concludes a {@link RuntimeException} will be thrown.
     * @param context Additional context that is passed through the Http pipeline during the service call.
     * @return A response that only contains headers and response status code
     * @throws ShareStorageException If the share doesn't exist
     * @throws RuntimeException if the operation doesn't complete before the timeout concludes.
     */
    @ServiceMethod(returns = ReturnType.SINGLE)
    public Response<Void> deleteWithResponse(Duration timeout, Context context) {
        Context finalContext = context == null ? Context.NONE : context;
        Callable<Response<Void>> operation = () -> this.azureFileStorageClient.getDirectories()
            .deleteNoCustomHeadersWithResponse(shareName, directoryPath, null, finalContext);

        return sendRequest(operation, timeout, ShareStorageException.class);
    }

    /**
     * Deletes the directory in the file share if it exists. The directory must be empty before it can be deleted.
     *
     * <p><strong>Code Samples</strong></p>
     *
     * <p>Delete the directory</p>
     *
     * <!-- src_embed com.azure.storage.file.share.ShareDirectoryClient.deleteIfExists -->
     * <pre>
     * ShareDirectoryClient shareDirectoryClient = createClientWithSASToken&#40;&#41;;
     * boolean result = shareDirectoryClient.deleteIfExists&#40;&#41;;
     * System.out.println&#40;&quot;Directory deleted: &quot; + result&#41;;
     * </pre>
     * <!-- end com.azure.storage.file.share.ShareDirectoryClient.deleteIfExists -->
     *
     * <p>For more information, see the
     * <a href="https://docs.microsoft.com/rest/api/storageservices/delete-directory">Azure Docs</a>.</p>
     * @return {@code true} if the directory is successfully deleted, {@code false} if the directory does not exist.
     */
    @ServiceMethod(returns = ReturnType.SINGLE)
    public boolean deleteIfExists() {
        return deleteIfExistsWithResponse(null, Context.NONE).getValue();
    }

    /**
     * Deletes the directory in the file share if it exists. The directory must be empty before it can be deleted.
     *
     * <p><strong>Code Samples</strong></p>
     *
     * <p>Delete the directory</p>
     *
     * <!-- src_embed com.azure.storage.file.share.ShareDirectoryClient.deleteIfExistsWithResponse#duration-context -->
     * <pre>
     * Response&lt;Boolean&gt; response = shareDirectoryClient.deleteIfExistsWithResponse&#40;Duration.ofSeconds&#40;1&#41;,
     *     new Context&#40;key1, value1&#41;&#41;;
     * if &#40;response.getStatusCode&#40;&#41; == 404&#41; &#123;
     *     System.out.println&#40;&quot;Does not exist.&quot;&#41;;
     * &#125; else &#123;
     *     System.out.printf&#40;&quot;Delete completed with status %d%n&quot;, response.getStatusCode&#40;&#41;&#41;;
     * &#125;
     * </pre>
     * <!-- end com.azure.storage.file.share.ShareDirectoryClient.deleteIfExistsWithResponse#duration-context -->
     *
     * <p>For more information, see the
     * <a href="https://docs.microsoft.com/rest/api/storageservices/delete-directory">Azure Docs</a>.</p>
     *
     * @param timeout An optional timeout applied to the operation. If a response is not returned before the timeout
     * concludes a {@link RuntimeException} will be thrown.
     * @param context Additional context that is passed through the Http pipeline during the service call.
     * @return A response containing status code and HTTP headers. If {@link Response}'s status code is 202, the directory
     * was successfully deleted. If status code is 404, the directory does not exist.
     */
    @ServiceMethod(returns = ReturnType.SINGLE)
    public Response<Boolean> deleteIfExistsWithResponse(Duration timeout, Context context) {
        try {
            Response<Void> response = this.deleteWithResponse(timeout, context);
            return new SimpleResponse<>(response, true);
        } catch (ShareStorageException e) {
            if (e.getStatusCode() == 404 && e.getErrorCode().equals(ShareErrorCode.RESOURCE_NOT_FOUND)) {
                HttpResponse res = e.getResponse();
                return new SimpleResponse<>(res.getRequest(), res.getStatusCode(), res.getHeaders(), false);
            } else {
                throw LOGGER.logExceptionAsError(e);
            }
        } catch (RuntimeException e) {
            throw LOGGER.logExceptionAsError(e);
        }
    }

    /**
     * Retrieves the properties of this directory. The properties includes directory metadata, last modified date, is
     * server encrypted, and eTag.
     *
     * <p><strong>Code Samples</strong></p>
     *
     * <p>Retrieve directory properties</p>
     *
     * <!-- src_embed com.azure.storage.file.share.ShareDirectoryClient.getProperties -->
     * <pre>
     * ShareDirectoryProperties response = shareDirectoryClient.getProperties&#40;&#41;;
     * System.out.printf&#40;&quot;Directory latest modified date is %s.&quot;, response.getLastModified&#40;&#41;&#41;;
     * </pre>
     * <!-- end com.azure.storage.file.share.ShareDirectoryClient.getProperties -->
     *
     * <p>For more information, see the
     * <a href="https://docs.microsoft.com/rest/api/storageservices/get-directory-properties">Azure Docs</a>.</p>
     *
     * @return Storage directory properties
     */
    @ServiceMethod(returns = ReturnType.SINGLE)
    public ShareDirectoryProperties getProperties() {
        return getPropertiesWithResponse(null, Context.NONE).getValue();
    }

    /**
     * Retrieves the properties of this directory. The properties includes directory metadata, last modified date, is
     * server encrypted, and eTag.
     *
     * <p><strong>Code Samples</strong></p>
     *
     * <p>Retrieve directory properties</p>
     *
     * <!-- src_embed com.azure.storage.file.share.ShareDirectoryClient.getPropertiesWithResponse#duration-Context -->
     * <pre>
     * Response&lt;ShareDirectoryProperties&gt; response = shareDirectoryClient.getPropertiesWithResponse&#40;
     *     Duration.ofSeconds&#40;1&#41;, new Context&#40;key1, value1&#41;&#41;;
     * System.out.printf&#40;&quot;Directory latest modified date is %s.&quot;, response.getValue&#40;&#41;.getLastModified&#40;&#41;&#41;;
     * </pre>
     * <!-- end com.azure.storage.file.share.ShareDirectoryClient.getPropertiesWithResponse#duration-Context -->
     *
     * <p>For more information, see the
     * <a href="https://docs.microsoft.com/rest/api/storageservices/get-directory-properties">Azure Docs</a>.</p>
     *
     * @param timeout An optional timeout applied to the operation. If a response is not returned before the timeout
     * concludes a {@link RuntimeException} will be thrown.
     * @param context Additional context that is passed through the Http pipeline during the service call.
     * @return A response containing the storage directory properties with response status code and headers
     * @throws RuntimeException if the operation doesn't complete before the timeout concludes.
     */
    @ServiceMethod(returns = ReturnType.SINGLE)
    public Response<ShareDirectoryProperties> getPropertiesWithResponse(Duration timeout, Context context) {
        Context finalContext = context == null ? Context.NONE : context;
        Callable<ResponseBase<DirectoriesGetPropertiesHeaders, Void>> operation
            = () -> this.azureFileStorageClient.getDirectories()
                .getPropertiesWithResponse(shareName, directoryPath, snapshot, null, finalContext);

        return ModelHelper
            .mapShareDirectoryPropertiesResponse(sendRequest(operation, timeout, ShareStorageException.class));
    }

    /**
     * Sets the properties of this directory. The properties include the file SMB properties and the file permission.
     *
     * <p><strong>Code Samples</strong></p>
     *
     * <p>Set directory properties</p>
     *
     * <!-- src_embed com.azure.storage.file.share.ShareDirectoryClient.setProperties#FileSmbProperties-String -->
     * <pre>
     * FileSmbProperties smbProperties = new FileSmbProperties&#40;&#41;;
     * String filePermission = &quot;filePermission&quot;;
     * ShareDirectoryInfo response = shareDirectoryClient.setProperties&#40;smbProperties, filePermission&#41;;
     * System.out.printf&#40;&quot;Directory latest modified date is %s.&quot;, response.getLastModified&#40;&#41;&#41;;
     * </pre>
     * <!-- end com.azure.storage.file.share.ShareDirectoryClient.setProperties#FileSmbProperties-String -->
     *
     * <p>For more information, see the
     * <a href="https://docs.microsoft.com/rest/api/storageservices/set-directory-properties">Azure Docs</a>.</p>
     *
     * @param smbProperties The SMB properties of the directory.
     * @param filePermission The file permission of the directory.
     * @return The storage directory SMB properties
     */
    @ServiceMethod(returns = ReturnType.SINGLE)
    public ShareDirectoryInfo setProperties(FileSmbProperties smbProperties, String filePermission) {
        return setPropertiesWithResponse(smbProperties, filePermission, null, Context.NONE).getValue();
    }

    /**
     * Sets the properties of this directory. The properties include the file SMB properties and the file permission.
     *
     * <p><strong>Code Samples</strong></p>
     *
     * <p>Set directory properties</p>
     *
     * <!-- src_embed com.azure.storage.file.share.ShareDirectoryClient.setPropertiesWithResponse#FileSmbProperties-String-Duration-Context -->
     * <pre>
     * FileSmbProperties smbProperties = new FileSmbProperties&#40;&#41;;
     * String filePermission = &quot;filePermission&quot;;
     * Response&lt;ShareDirectoryInfo&gt; response = shareDirectoryClient.setPropertiesWithResponse&#40;smbProperties,
     *     filePermission, Duration.ofSeconds&#40;1&#41;, new Context&#40;key1, value1&#41;&#41;;
     * System.out.printf&#40;&quot;Directory latest modified date is %s.&quot;, response.getValue&#40;&#41;.getLastModified&#40;&#41;&#41;;
     * </pre>
     * <!-- end com.azure.storage.file.share.ShareDirectoryClient.setPropertiesWithResponse#FileSmbProperties-String-Duration-Context -->
     *
     * <p>For more information, see the
     * <a href="https://docs.microsoft.com/rest/api/storageservices/set-directory-properties">Azure Docs</a>.</p>
     *
     * @param smbProperties The SMB properties of the directory.
     * @param filePermission The file permission of the directory.
     * @param timeout An optional timeout applied to the operation. If a response is not returned before the timeout
     * concludes a {@link RuntimeException} will be thrown.
     * @param context Additional context that is passed through the Http pipeline during the service call.
     * @return A response containing the storage directory smb properties with headers and response status code
     */
    @ServiceMethod(returns = ReturnType.SINGLE)
    public Response<ShareDirectoryInfo> setPropertiesWithResponse(FileSmbProperties smbProperties,
        String filePermission, Duration timeout, Context context) {
        return setPropertiesWithResponse(new ShareDirectorySetPropertiesOptions().setSmbProperties(smbProperties)
            .setFilePermissions(new ShareFilePermission().setPermission(filePermission)), timeout, context);
    }

    /**
     * Sets the properties of this directory. The properties include the file SMB properties and the file permission.
     *
     * <p><strong>Code Samples</strong></p>
     *
     * <p>Set directory properties</p>
     *
     * <!-- src_embed com.azure.storage.file.share.ShareDirectoryClient.setPropertiesWithResponse#ShareDirectorySetPropertiesOptions-Duration-Context -->
     * <pre>
     * ShareDirectorySetPropertiesOptions options = new ShareDirectorySetPropertiesOptions&#40;&#41;;
     * options.setSmbProperties&#40;new FileSmbProperties&#40;&#41;&#41;;
     * options.setFilePermissions&#40;new ShareFilePermission&#40;&#41;.setPermission&#40;&quot;filePermission&quot;&#41;
     *     .setPermissionFormat&#40;FilePermissionFormat.BINARY&#41;&#41;;
     * Response&lt;ShareDirectoryInfo&gt; response2 = shareDirectoryClient.setPropertiesWithResponse&#40;options,
     *     Duration.ofSeconds&#40;1&#41;, new Context&#40;key1, value1&#41;&#41;;
     * System.out.printf&#40;&quot;Directory latest modified date is %s.&quot;, response2.getValue&#40;&#41;.getLastModified&#40;&#41;&#41;;
     * </pre>
     * <!-- end com.azure.storage.file.share.ShareDirectoryClient.setPropertiesWithResponse#ShareDirectorySetPropertiesOptions-Duration-Context -->
     *
     * <p>For more information, see the
     * <a href="https://docs.microsoft.com/rest/api/storageservices/set-directory-properties">Azure Docs</a>.</p>
     *
     * @param options {@link ShareDirectorySetPropertiesOptions}
     * @param timeout An optional timeout applied to the operation. If a response is not returned before the timeout
     * concludes a {@link RuntimeException} will be thrown.
     * @param context Additional context that is passed through the Http pipeline during the service call.
     * @return A response containing the storage directory smb properties with headers and response status code
     */
    @ServiceMethod(returns = ReturnType.SINGLE)
    public Response<ShareDirectoryInfo> setPropertiesWithResponse(ShareDirectorySetPropertiesOptions options,
        Duration timeout, Context context) {
        Context finalContext = context == null ? Context.NONE : context;
        ShareDirectorySetPropertiesOptions finalOptions
            = options == null ? new ShareDirectorySetPropertiesOptions() : options;

        FileSmbProperties smbProperties
            = finalOptions.getSmbProperties() == null ? new FileSmbProperties() : finalOptions.getSmbProperties();
        FilePosixProperties fileposixProperties
            = finalOptions.getPosixProperties() == null ? new FilePosixProperties() : finalOptions.getPosixProperties();
        ShareFilePermission filePermission
            = finalOptions.getFilePermissions() == null ? new ShareFilePermission() : finalOptions.getFilePermissions();

        // Checks that file permission and file permission key are valid
        ModelHelper.validateFilePermissionAndKey(filePermission.getPermission(), smbProperties.getFilePermissionKey());

        Callable<ResponseBase<DirectoriesSetPropertiesHeaders, Void>> operation
            = () -> this.azureFileStorageClient.getDirectories()
                .setPropertiesWithResponse(shareName, directoryPath, null, filePermission.getPermission(),
                    filePermission.getPermissionFormat(), smbProperties.getFilePermissionKey(),
                    smbProperties.getNtfsFileAttributesString(), smbProperties.getFileCreationTimeString(),
                    smbProperties.getFileLastWriteTimeString(), smbProperties.getFileChangeTimeString(),
                    fileposixProperties.getOwner(), fileposixProperties.getGroup(), fileposixProperties.getFileMode(),
                    finalContext);

        return ModelHelper.mapSetPropertiesResponse(sendRequest(operation, timeout, ShareStorageException.class));
    }

    /**
     * Sets the user-defined metadata to associate to the directory.
     *
     * <p>If {@code null} is passed for the metadata it will clear the metadata associated to the directory.</p>
     *
     * <p><strong>Code Samples</strong></p>
     *
     * <p>Set the metadata to "directory:updatedMetadata"</p>
     *
     * <!-- src_embed com.azure.storage.file.share.ShareDirectoryClient.setMetadata#map -->
     * <pre>
     * ShareDirectorySetMetadataInfo response =
     *     shareDirectoryClient.setMetadata&#40;Collections.singletonMap&#40;&quot;directory&quot;, &quot;updatedMetadata&quot;&#41;&#41;;
     * System.out.printf&#40;&quot;Setting the directory metadata completed with updated etag %s&quot;, response.getETag&#40;&#41;&#41;;
     * </pre>
     * <!-- end com.azure.storage.file.share.ShareDirectoryClient.setMetadata#map -->
     *
     * <p>Clear the metadata of the directory</p>
     *
     * <!-- src_embed com.azure.storage.file.share.ShareDirectoryClient.setMetadata#map.clearMetadata -->
     * <pre>
     * ShareDirectorySetMetadataInfo response = shareDirectoryClient.setMetadata&#40;null&#41;;
     * System.out.printf&#40;&quot;Cleared metadata.&quot;&#41;;
     * </pre>
     * <!-- end com.azure.storage.file.share.ShareDirectoryClient.setMetadata#map.clearMetadata -->
     *
     * <p>For more information, see the
     * <a href="https://docs.microsoft.com/rest/api/storageservices/set-directory-metadata">Azure Docs</a>.</p>
     *
     * @param metadata Optional metadata to set on the directory, if null is passed the metadata for the directory is
     * cleared
     * @return The information about the directory
     * @throws ShareStorageException If the directory doesn't exist or the metadata contains invalid keys
     */
    @ServiceMethod(returns = ReturnType.SINGLE)
    public ShareDirectorySetMetadataInfo setMetadata(Map<String, String> metadata) {
        return setMetadataWithResponse(metadata, null, Context.NONE).getValue();
    }

    /**
     * Sets the user-defined metadata to associate to the directory.
     *
     * <p>If {@code null} is passed for the metadata it will clear the metadata associated to the directory.</p>
     *
     * <p><strong>Code Samples</strong></p>
     *
     * <p>Set the metadata to "directory:updatedMetadata"</p>
     *
     * <!-- src_embed com.azure.storage.file.share.ShareDirectoryClient.setMetadataWithResponse#map-duration-context -->
     * <pre>
     * Response&lt;ShareDirectorySetMetadataInfo&gt; response =
     *     shareDirectoryClient.setMetadataWithResponse&#40;Collections.singletonMap&#40;&quot;directory&quot;, &quot;updatedMetadata&quot;&#41;,
     *         Duration.ofSeconds&#40;1&#41;, new Context&#40;key1, value1&#41;&#41;;
     * System.out.printf&#40;&quot;Setting the directory metadata completed with updated etag %d&quot;, response.getStatusCode&#40;&#41;&#41;;
     * </pre>
     * <!-- end com.azure.storage.file.share.ShareDirectoryClient.setMetadataWithResponse#map-duration-context -->
     *
     * <p>Clear the metadata of the directory</p>
     *
     * <!-- src_embed com.azure.storage.file.share.ShareDirectoryClient.setMetadataWithResponse#map-duration-context.clearMetadata -->
     * <pre>
     * Response&lt;ShareDirectorySetMetadataInfo&gt; response = shareDirectoryClient.setMetadataWithResponse&#40;null,
     *     Duration.ofSeconds&#40;1&#41;, new Context&#40;key1, value1&#41;&#41;;
     * System.out.printf&#40;&quot;Directory latest modified date is %s.&quot;, response.getStatusCode&#40;&#41;&#41;;
     * </pre>
     * <!-- end com.azure.storage.file.share.ShareDirectoryClient.setMetadataWithResponse#map-duration-context.clearMetadata -->
     * <p>For more information, see the
     * <a href="https://docs.microsoft.com/rest/api/storageservices/set-directory-metadata">Azure Docs</a>.</p>
     *
     * @param metadata Optional metadata to set on the directory, if null is passed the metadata for the directory is
     * cleared
     * @param timeout An optional timeout applied to the operation. If a response is not returned before the timeout
     * concludes a {@link RuntimeException} will be thrown.
     * @param context Additional context that is passed through the Http pipeline during the service call.
     * @return A response containing the information about the directory and response status code
     * @throws ShareStorageException If the directory doesn't exist or the metadata contains invalid keys
     * @throws RuntimeException if the operation doesn't complete before the timeout concludes.
     */
    @ServiceMethod(returns = ReturnType.SINGLE)
    public Response<ShareDirectorySetMetadataInfo> setMetadataWithResponse(Map<String, String> metadata,
        Duration timeout, Context context) {
        Context finalContext = context == null ? Context.NONE : context;
        Callable<ResponseBase<DirectoriesSetMetadataHeaders, Void>> operation
            = () -> this.azureFileStorageClient.getDirectories()
                .setMetadataWithResponse(shareName, directoryPath, null, metadata, finalContext);

        return ModelHelper
            .setShareDirectoryMetadataResponse(sendRequest(operation, timeout, ShareStorageException.class));

    }

    /**
     * Lists all sub-directories and files in this directory without their prefix or maxResult in single page.
     *
     * <p><strong>Code Samples</strong></p>
     *
     * <p>List all sub-directories and files in the account</p>
     *
     * <!-- src_embed com.azure.storage.file.share.ShareDirectoryClient.listFilesAndDirectories -->
     * <pre>
     * shareDirectoryClient.listFilesAndDirectories&#40;&#41;.forEach&#40;
     *     fileRef -&gt; System.out.printf&#40;&quot;Is the resource a directory? %b. The resource name is: %s.&quot;,
     *         fileRef.isDirectory&#40;&#41;, fileRef.getName&#40;&#41;&#41;
     * &#41;;
     * </pre>
     * <!-- end com.azure.storage.file.share.ShareDirectoryClient.listFilesAndDirectories -->
     *
     * <p>For more information, see the
     * <a href="https://docs.microsoft.com/rest/api/storageservices/list-directories-and-files">Azure
     * Docs</a>.</p>
     *
     * @return {@link ShareFileItem File info} in the storage directory
     */
    @ServiceMethod(returns = ReturnType.COLLECTION)
    public PagedIterable<ShareFileItem> listFilesAndDirectories() {
        return listFilesAndDirectories(null, null, null, Context.NONE);
    }

    /**
     * Lists all sub-directories and files in this directory with their prefix or snapshots.
     *
     * <p><strong>Code Samples</strong></p>
     *
     * <p>List all sub-directories and files in this directory with "subdir" prefix and return 10 results in the
     * account</p>
     *
     * <!-- src_embed com.azure.storage.file.share.ShareDirectoryClient.listFilesAndDirectories#string-integer-duration-context -->
     * <pre>
     * shareDirectoryClient.listFilesAndDirectories&#40;&quot;subdir&quot;, 10, Duration.ofSeconds&#40;1&#41;,
     *     new Context&#40;key1, value1&#41;&#41;.forEach&#40;
     *         fileRef -&gt; System.out.printf&#40;&quot;Is the resource a directory? %b. The resource name is: %s.&quot;,
     *             fileRef.isDirectory&#40;&#41;, fileRef.getName&#40;&#41;&#41;
     * &#41;;
     * </pre>
     * <!-- end com.azure.storage.file.share.ShareDirectoryClient.listFilesAndDirectories#string-integer-duration-context -->
     *
     * <p>For more information, see the
     * <a href="https://docs.microsoft.com/rest/api/storageservices/list-directories-and-files">Azure
     * Docs</a>.</p>
     *
     * @param prefix Optional prefix which filters the results to return only files and directories whose name begins
     * with.
     * @param maxResultsPerPage Optional maximum number of files and/or directories to return per page.
     * If the request does not specify maxResultsPerPage or specifies a value greater than 5,000,
     * the server will return up to 5,000 items. If iterating by page, the page size passed to byPage methods such as
     * {@link PagedIterable#iterableByPage(int)} will be preferred over this value.
     * @param timeout An optional timeout applied to the operation. If a response is not returned before the timeout
     * concludes a {@link RuntimeException} will be thrown.
     * @param context Additional context that is passed through the Http pipeline during the service call.
     * @return {@link ShareFileItem File info} in this directory with prefix and max number of return results.
     * @throws RuntimeException if the operation doesn't complete before the timeout concludes.
     */
    @ServiceMethod(returns = ReturnType.COLLECTION)
    public PagedIterable<ShareFileItem> listFilesAndDirectories(String prefix, Integer maxResultsPerPage,
        Duration timeout, Context context) {
        return listFilesAndDirectories(
            new ShareListFilesAndDirectoriesOptions().setPrefix(prefix).setMaxResultsPerPage(maxResultsPerPage),
            timeout, context);
    }

    /**
     * Lists all sub-directories and files in this directory with their prefix or snapshots.
     *
     * <p><strong>Code Samples</strong></p>
     *
     * <p>List all sub-directories and files in this directory with "subdir" prefix and return 10 results in the
     * account</p>
     *
     * <!-- src_embed com.azure.storage.file.share.ShareDirectoryClient.listFilesAndDirectories#ShareListFilesAndDirectoriesOptions-duration-context -->
     * <pre>
     * shareDirectoryClient.listFilesAndDirectories&#40;new ShareListFilesAndDirectoriesOptions&#40;&#41;
     *         .setPrefix&#40;&quot;subdir&quot;&#41;.setMaxResultsPerPage&#40;10&#41;, Duration.ofSeconds&#40;1&#41;, new Context&#40;key1, value1&#41;&#41;
     *     .forEach&#40;fileRef -&gt; System.out.printf&#40;&quot;Is the resource a directory? %b. The resource name is: %s.&quot;,
     *         fileRef.isDirectory&#40;&#41;, fileRef.getName&#40;&#41;&#41;&#41;;
     * </pre>
     * <!-- end com.azure.storage.file.share.ShareDirectoryClient.listFilesAndDirectories#ShareListFilesAndDirectoriesOptions-duration-context -->
     *
     * <p>For more information, see the
     * <a href="https://docs.microsoft.com/rest/api/storageservices/list-directories-and-files">Azure
     * Docs</a>.</p>
     *
     * @param options Optional parameters.
     * @param timeout An optional timeout applied to the operation. If a response is not returned before the timeout
     * concludes a {@link RuntimeException} will be thrown.
     * @param context Additional context that is passed through the Http pipeline during the service call.
     * @return {@link ShareFileItem File info} in this directory with prefix and max number of return results.
     * @throws RuntimeException if the operation doesn't complete before the timeout concludes.
     */
    @ServiceMethod(returns = ReturnType.COLLECTION)
    public PagedIterable<ShareFileItem> listFilesAndDirectories(ShareListFilesAndDirectoriesOptions options,
        Duration timeout, Context context) {
        Context finalContext = context == null ? Context.NONE : context;

        final ShareListFilesAndDirectoriesOptions modifiedOptions
            = options == null ? new ShareListFilesAndDirectoriesOptions() : options;

        List<ListFilesIncludeType> includeTypes = new ArrayList<>();
        if (modifiedOptions.includeAttributes()) {
            includeTypes.add(ListFilesIncludeType.ATTRIBUTES);
        }
        if (modifiedOptions.includeETag()) {
            includeTypes.add(ListFilesIncludeType.ETAG);
        }
        if (modifiedOptions.includeTimestamps()) {
            includeTypes.add(ListFilesIncludeType.TIMESTAMPS);
        }
        if (modifiedOptions.includePermissionKey()) {
            includeTypes.add(ListFilesIncludeType.PERMISSION_KEY);
        }

        // these options must be absent from request if empty or false
        final List<ListFilesIncludeType> finalIncludeTypes = includeTypes.isEmpty() ? null : includeTypes;

        BiFunction<String, Integer, PagedResponse<ShareFileItem>> retriever = (marker, pageSize) -> {
            Callable<Response<ListFilesAndDirectoriesSegmentResponse>> operation
                = () -> this.azureFileStorageClient.getDirectories()
                    .listFilesAndDirectoriesSegmentNoCustomHeadersWithResponse(shareName, directoryPath,
                        modifiedOptions.getPrefix(), snapshot, marker,
                        pageSize == null ? modifiedOptions.getMaxResultsPerPage() : pageSize, null, finalIncludeTypes,
                        modifiedOptions.includeExtendedInfo(), finalContext);

            Response<ListFilesAndDirectoriesSegmentResponse> response
                = sendRequest(operation, timeout, ShareStorageException.class);

            return new PagedResponseBase<>(response.getRequest(), response.getStatusCode(), response.getHeaders(),
                ModelHelper.convertResponseAndGetNumOfResults(response), response.getValue().getNextMarker(), null);
        };

        return new PagedIterable<>(pageSize -> retriever.apply(null, pageSize), retriever);
    }

    /**
     * List of open handles on a directory or a file.
     *
     * <p><strong>Code Samples</strong></p>
     *
     * <p>Get 10 handles with recursive call.</p>
     *
     * <!-- src_embed com.azure.storage.file.share.ShareDirectoryClient.listHandles#Integer-boolean-duration-context -->
     * <pre>
     * Iterable&lt;HandleItem&gt; result = shareDirectoryClient.listHandles&#40;10, true, Duration.ofSeconds&#40;1&#41;,
     *     new Context&#40;key1, value1&#41;&#41;;
     * System.out.printf&#40;&quot;Get handles completed with handle id %s&quot;, result.iterator&#40;&#41;.next&#40;&#41;.getHandleId&#40;&#41;&#41;;
     * </pre>
     * <!-- end com.azure.storage.file.share.ShareDirectoryClient.listHandles#Integer-boolean-duration-context -->
     *
     * <p>For more information, see the
     * <a href="https://docs.microsoft.com/rest/api/storageservices/list-handles">Azure Docs</a>.</p>
     *
     * @param maxResultsPerPage Optional maximum number of results will return per page
     * @param recursive Specifies operation should apply to the directory specified in the URI, its files, its
     * subdirectories and their files.
     * @param timeout An optional timeout applied to the operation. If a response is not returned before the timeout
     * concludes a {@link RuntimeException} will be thrown.
     * @param context Additional context that is passed through the Http pipeline during the service call.
     * @return {@link HandleItem handles} in the directory that satisfy the requirements
     * @throws RuntimeException if the operation doesn't complete before the timeout concludes.
     */
    @ServiceMethod(returns = ReturnType.COLLECTION)
    public PagedIterable<HandleItem> listHandles(Integer maxResultsPerPage, boolean recursive, Duration timeout,
        Context context) {
        return listHandlesWithOptionalTimeout(maxResultsPerPage, recursive, timeout, context);
    }

    PagedIterable<HandleItem> listHandlesWithOptionalTimeout(Integer maxResultPerPage, boolean recursive,
        Duration timeout, Context context) {
        Context finalContext = context == null ? Context.NONE : context;
        Function<String, PagedResponse<HandleItem>> retriever = (marker) -> {
            Callable<ResponseBase<DirectoriesListHandlesHeaders, ListHandlesResponse>> operation
                = () -> this.azureFileStorageClient.getDirectories()
                    .listHandlesWithResponse(shareName, directoryPath, marker, maxResultPerPage, null, snapshot,
                        recursive, finalContext);

            ResponseBase<DirectoriesListHandlesHeaders, ListHandlesResponse> response
                = sendRequest(operation, timeout, ShareStorageException.class);

            return new PagedResponseBase<>(response.getRequest(), response.getStatusCode(), response.getHeaders(),
                ModelHelper.transformHandleItems(response.getValue().getHandleList()),
                response.getValue().getNextMarker(), response.getDeserializedHeaders());

        };
        return new PagedIterable<>(() -> retriever.apply(null), retriever);
    }

    /**
     * Closes a handle on the directory at the service. This is intended to be used alongside {@link
     * #listHandles(Integer, boolean, Duration, Context)}.
     *
     * <p><strong>Code Samples</strong></p>
     *
     * <p>Force close handles returned by list handles.</p>
     *
     * <!-- src_embed com.azure.storage.file.share.ShareDirectoryClient.forceCloseHandle#String -->
     * <pre>
     * shareDirectoryClient.listHandles&#40;null, true, Duration.ofSeconds&#40;30&#41;, Context.NONE&#41;.forEach&#40;handleItem -&gt; &#123;
     *     shareDirectoryClient.forceCloseHandle&#40;handleItem.getHandleId&#40;&#41;&#41;;
     *     System.out.printf&#40;&quot;Closed handle %s on resource %s%n&quot;, handleItem.getHandleId&#40;&#41;, handleItem.getPath&#40;&#41;&#41;;
     * &#125;&#41;;
     * </pre>
     * <!-- end com.azure.storage.file.share.ShareDirectoryClient.forceCloseHandle#String -->
     *
     * <p>For more information, see the
     * <a href="https://docs.microsoft.com/rest/api/storageservices/force-close-handles">Azure Docs</a>.</p>
     *
     * @param handleId Handle ID to be closed.
     * @return Information about the closed handles.
     */
    @ServiceMethod(returns = ReturnType.SINGLE)
    public CloseHandlesInfo forceCloseHandle(String handleId) {
        return forceCloseHandleWithResponse(handleId, null, Context.NONE).getValue();
    }

    /**
     * Closes a handle on the directory at the service. This is intended to be used alongside {@link
     * #listHandles(Integer, boolean, Duration, Context)}.
     *
     * <p><strong>Code Samples</strong></p>
     *
     * <p>Force close handles returned by list handles.</p>
     *
     * <!-- src_embed com.azure.storage.file.share.ShareDirectoryClient.forceCloseHandleWithResponse#String-Duration-Context -->
     * <pre>
     * shareDirectoryClient.listHandles&#40;null, true, Duration.ofSeconds&#40;30&#41;, Context.NONE&#41;.forEach&#40;handleItem -&gt; &#123;
     *     Response&lt;CloseHandlesInfo&gt; closeResponse = shareDirectoryClient.forceCloseHandleWithResponse&#40;
     *         handleItem.getHandleId&#40;&#41;, Duration.ofSeconds&#40;30&#41;, Context.NONE&#41;;
     *     System.out.printf&#40;&quot;Closing handle %s on resource %s completed with status code %d%n&quot;,
     *         handleItem.getHandleId&#40;&#41;, handleItem.getPath&#40;&#41;, closeResponse.getStatusCode&#40;&#41;&#41;;
     * &#125;&#41;;
     * </pre>
     * <!-- end com.azure.storage.file.share.ShareDirectoryClient.forceCloseHandleWithResponse#String-Duration-Context -->
     *
     * <p>For more information, see the
     * <a href="https://docs.microsoft.com/rest/api/storageservices/force-close-handles">Azure Docs</a>.</p>
     *
     * @param handleId Handle ID to be clsoed.
     * @param timeout An optional timeout applied to the operation. If a response is not returned before the timeout
     * concludes a {@link RuntimeException} will be thrown.
     * @param context Additional context that is passed through the Http pipeline during the service call.
     * @return A response that contains information about the closed handles, headers and response status code.
     */
    @ServiceMethod(returns = ReturnType.SINGLE)
    public Response<CloseHandlesInfo> forceCloseHandleWithResponse(String handleId, Duration timeout, Context context) {
        Context finalContext = context == null ? Context.NONE : context;

        Callable<ResponseBase<DirectoriesForceCloseHandlesHeaders, Void>> operation
            = () -> this.azureFileStorageClient.getDirectories()
                .forceCloseHandlesWithResponse(shareName, directoryPath, handleId, null, null, snapshot, false,
                    finalContext);

        ResponseBase<DirectoriesForceCloseHandlesHeaders, Void> response
            = sendRequest(operation, timeout, ShareStorageException.class);

        return new SimpleResponse<>(response,
            new CloseHandlesInfo(response.getDeserializedHeaders().getXMsNumberOfHandlesClosed(),
                response.getDeserializedHeaders().getXMsNumberOfHandlesFailed()));
    }

    /**
     * Closes all handles opened on the directory at the service.
     *
     * <p><strong>Code Samples</strong></p>
     *
     * <p>Force close all handles recursively.</p>
     *
     * <!-- src_embed com.azure.storage.file.share.ShareDirectoryClient.forceCloseAllHandles#boolean-Duration-Context -->
     * <pre>
     * CloseHandlesInfo closeHandlesInfo = shareDirectoryClient.forceCloseAllHandles&#40;true, Duration.ofSeconds&#40;30&#41;,
     *     Context.NONE&#41;;
     * System.out.printf&#40;&quot;Closed %d open handles on the directory%n&quot;, closeHandlesInfo.getClosedHandles&#40;&#41;&#41;;
     * System.out.printf&#40;&quot;Failed to close %d open handles on the directory%n&quot;, closeHandlesInfo.getFailedHandles&#40;&#41;&#41;;
     * </pre>
     * <!-- end com.azure.storage.file.share.ShareDirectoryClient.forceCloseAllHandles#boolean-Duration-Context -->
     *
     * <p>For more information, see the
     * <a href="https://docs.microsoft.com/rest/api/storageservices/force-close-handles">Azure Docs</a>.</p>
     *
     * @param recursive Flag indicating if the operation should apply to all subdirectories and files contained in the
     * directory.
     * @param timeout An optional timeout applied to the operation. If a response is not returned before the timeout
     * concludes a {@link RuntimeException} will be thrown.
     * @param context Additional context that is passed through the Http pipeline during the service call.
     * @return Information about the closed handles
     */
    @ServiceMethod(returns = ReturnType.SINGLE)
    public CloseHandlesInfo forceCloseAllHandles(boolean recursive, Duration timeout, Context context) {
        Context finalContext = context == null ? Context.NONE : context;

        Function<String, PagedResponse<CloseHandlesInfo>> retriever = (marker) -> {
            Callable<ResponseBase<DirectoriesForceCloseHandlesHeaders, Void>> operation
                = () -> this.azureFileStorageClient.getDirectories()
                    .forceCloseHandlesWithResponse(shareName, directoryPath, "*", null, marker, snapshot, recursive,
                        finalContext);

            ResponseBase<DirectoriesForceCloseHandlesHeaders, Void> response
                = sendRequest(operation, timeout, ShareStorageException.class);

            return new PagedResponseBase<>(response.getRequest(), response.getStatusCode(), response.getHeaders(),
                Collections
                    .singletonList(new CloseHandlesInfo(response.getDeserializedHeaders().getXMsNumberOfHandlesClosed(),
                        response.getDeserializedHeaders().getXMsNumberOfHandlesFailed())),
                response.getDeserializedHeaders().getXMsMarker(), response.getDeserializedHeaders());
        };

        return new PagedIterable<>(() -> retriever.apply(null), retriever).stream()
            .reduce(new CloseHandlesInfo(0, 0),
                (accu, next) -> new CloseHandlesInfo(accu.getClosedHandles() + next.getClosedHandles(),
                    accu.getFailedHandles() + next.getFailedHandles()));
    }

    /**
     * Moves the directory to another location within the share.
     * For more information see the
     * <a href="https://docs.microsoft.com/rest/api/storageservices/rename-directory">Azure
     * Docs</a>.
     *
     * <p><strong>Code Samples</strong></p>
     *
     * <!-- src_embed com.azure.storage.file.share.ShareDirectoryClient.rename#String -->
     * <pre>
     * ShareDirectoryClient renamedClient = client.rename&#40;destinationPath&#41;;
     * System.out.println&#40;&quot;Directory Client has been renamed&quot;&#41;;
     * </pre>
     * <!-- end com.azure.storage.file.share.ShareDirectoryClient.rename#String -->
     *
     * @param destinationPath Relative path from the share to rename the directory to.
     * @return A {@link ShareDirectoryClient} used to interact with the new file created.
     */
    @ServiceMethod(returns = ReturnType.SINGLE)
    public ShareDirectoryClient rename(String destinationPath) {
        return renameWithResponse(new ShareFileRenameOptions(destinationPath), null, Context.NONE).getValue();
    }

    /**
     * Moves the directory to another location within the share.
     * For more information see the
     * <a href="https://docs.microsoft.com/rest/api/storageservices/rename-directory">Azure
     * Docs</a>.
     *
     * <p><strong>Code Samples</strong></p>
     *
     * <!-- src_embed com.azure.storage.file.share.ShareDirectoryClient.renameWithResponse#ShareFileRenameOptions-Duration-Context -->
     * <pre>
     * FileSmbProperties smbProperties = new FileSmbProperties&#40;&#41;
     *     .setNtfsFileAttributes&#40;EnumSet.of&#40;NtfsFileAttributes.READ_ONLY&#41;&#41;
     *     .setFileCreationTime&#40;OffsetDateTime.now&#40;&#41;&#41;
     *     .setFileLastWriteTime&#40;OffsetDateTime.now&#40;&#41;&#41;
     *     .setFilePermissionKey&#40;&quot;filePermissionKey&quot;&#41;;
     * ShareFileRenameOptions options = new ShareFileRenameOptions&#40;destinationPath&#41;
     *     .setDestinationRequestConditions&#40;new ShareRequestConditions&#40;&#41;.setLeaseId&#40;leaseId&#41;&#41;
     *     .setSourceRequestConditions&#40;new ShareRequestConditions&#40;&#41;.setLeaseId&#40;leaseId&#41;&#41;
     *     .setIgnoreReadOnly&#40;false&#41;
     *     .setReplaceIfExists&#40;false&#41;
     *     .setFilePermission&#40;&quot;filePermission&quot;&#41;
     *     .setSmbProperties&#40;smbProperties&#41;;
     *
     * ShareDirectoryClient newRenamedClient = client.renameWithResponse&#40;options, timeout,
     *     new Context&#40;key1, value1&#41;&#41;.getValue&#40;&#41;;
     * System.out.println&#40;&quot;Directory Client has been renamed&quot;&#41;;
     * </pre>
     * <!-- end com.azure.storage.file.share.ShareDirectoryClient.renameWithResponse#ShareFileRenameOptions-Duration-Context -->
     *
     * @param options {@link ShareFileRenameOptions}
     * @param timeout An optional timeout applied to the operation. If a response is not returned before the timeout
     * concludes a {@link RuntimeException} will be thrown.
     * @param context Additional context that is passed through the Http pipeline during the service call.
     * @return A  {@link Response} whose {@link Response#getValue() value} contains a {@link ShareDirectoryClient} used
     * to interact with the file created.
     */
    @ServiceMethod(returns = ReturnType.SINGLE)
    public Response<ShareDirectoryClient> renameWithResponse(ShareFileRenameOptions options, Duration timeout,
        Context context) {
        StorageImplUtils.assertNotNull("options", options);
        Context finalContext = context == null ? Context.NONE : context;

        ShareRequestConditions sourceRequestConditions = options.getSourceRequestConditions() == null
            ? new ShareRequestConditions()
            : options.getSourceRequestConditions();
        ShareRequestConditions destinationRequestConditions = options.getDestinationRequestConditions() == null
            ? new ShareRequestConditions()
            : options.getDestinationRequestConditions();

        // We want to hide the SourceAccessConditions type from the user for consistency's sake, so we convert here.
        SourceLeaseAccessConditions sourceConditions
            = new SourceLeaseAccessConditions().setSourceLeaseId(sourceRequestConditions.getLeaseId());
        DestinationLeaseAccessConditions destinationConditions
            = new DestinationLeaseAccessConditions().setDestinationLeaseId(destinationRequestConditions.getLeaseId());

        CopyFileSmbInfo smbInfo;
        String filePermissionKey;
        if (options.getSmbProperties() != null) {
            FileSmbProperties tempSmbProperties = options.getSmbProperties();
            filePermissionKey = tempSmbProperties.getFilePermissionKey();

            String fileAttributes = NtfsFileAttributes.toString(tempSmbProperties.getNtfsFileAttributes());
            String fileCreationTime = FileSmbProperties.parseFileSMBDate(tempSmbProperties.getFileCreationTime());
            String fileLastWriteTime = FileSmbProperties.parseFileSMBDate(tempSmbProperties.getFileLastWriteTime());
            String fileChangeTime = FileSmbProperties.parseFileSMBDate(tempSmbProperties.getFileChangeTime());
            smbInfo = new CopyFileSmbInfo().setFileAttributes(fileAttributes)
                .setFileCreationTime(fileCreationTime)
                .setFileLastWriteTime(fileLastWriteTime)
                .setFileChangeTime(fileChangeTime)
                .setIgnoreReadOnly(options.isIgnoreReadOnly());
        } else {
            smbInfo = null;
            filePermissionKey = null;
        }

        ShareDirectoryClient destinationDirectoryClient = getDirectoryClient(options.getDestinationPath());

        String renameSource = this.sasToken != null
            ? this.getDirectoryUrl() + "?" + this.sasToken.getSignature()
            : this.getDirectoryUrl();

        Callable<Response<Void>> operation = () -> destinationDirectoryClient.azureFileStorageClient.getDirectories()
            .renameNoCustomHeadersWithResponse(destinationDirectoryClient.getShareName(),
                destinationDirectoryClient.getDirectoryPath(), renameSource, null /* timeout */,
                options.getReplaceIfExists(), options.isIgnoreReadOnly(), options.getFilePermission(),
                options.getFilePermissionFormat(), filePermissionKey, options.getMetadata(), sourceConditions,
                destinationConditions, smbInfo, finalContext);

        return new SimpleResponse<>(sendRequest(operation, timeout, ShareStorageException.class),
            destinationDirectoryClient);
    }

    /**
     * Takes in a destination and creates a ShareDirectoryClient with a new path
     * @param destinationPath The destination path
     * @return A ShareDirectoryClient
     */
    ShareDirectoryClient getDirectoryClient(String destinationPath) {
        if (CoreUtils.isNullOrEmpty(destinationPath)) {
            throw LOGGER.logExceptionAsError(new IllegalArgumentException("'destinationPath' can not be set to null"));
        }

        return new ShareDirectoryClient(this.azureFileStorageClient, getShareName(), destinationPath, null,
            this.getAccountName(), this.getServiceVersion(), sasToken);
    }

    /**
     * Creates a subdirectory under current directory with specific name and returns a response of ShareDirectoryClient
     * to interact with it.
     *
     * <p><strong>Code Samples</strong></p>
     *
     * <p>Create the sub directory "subdir" </p>
     *
     * <!-- src_embed com.azure.storage.file.share.ShareDirectoryClient.createSubdirectory#string -->
     * <pre>
     * shareDirectoryClient.createSubdirectory&#40;&quot;subdir&quot;&#41;;
     * System.out.println&#40;&quot;Completed creating the subdirectory.&quot;&#41;;
     * </pre>
     * <!-- end com.azure.storage.file.share.ShareDirectoryClient.createSubdirectory#string -->
     *
     * <p>For more information, see the
     * <a href="https://docs.microsoft.com/rest/api/storageservices/create-directory">Azure Docs</a>.</p>
     *
     * @param subdirectoryName Name of the subdirectory
     * @return The subdirectory client.
     * @throws ShareStorageException If the subdirectory has already existed, the parent directory does not exist or
     * directory is an invalid resource name.
     */
    @ServiceMethod(returns = ReturnType.SINGLE)
    public ShareDirectoryClient createSubdirectory(String subdirectoryName) {
        return createSubdirectoryWithResponse(subdirectoryName, null, null, null, null, Context.NONE).getValue();
    }

    /**
     * Creates a subdirectory under current directory with specific name , metadata and returns a response of
     * ShareDirectoryClient to interact with it.
     *
     * <p><strong>Code Samples</strong></p>
     *
     * <p>Create the subdirectory named "subdir", with metadata</p>
     *
     * <!-- src_embed com.azure.storage.file.share.ShareDirectoryClient.createSubdirectoryWithResponse#String-FileSmbProperties-String-Map-Duration-Context -->
     * <pre>
     * FileSmbProperties smbProperties = new FileSmbProperties&#40;&#41;;
     * String filePermission = &quot;filePermission&quot;;
     * Response&lt;ShareDirectoryClient&gt; response = shareDirectoryClient.createSubdirectoryWithResponse&#40;&quot;subdir&quot;,
     *     smbProperties, filePermission, Collections.singletonMap&#40;&quot;directory&quot;, &quot;metadata&quot;&#41;,
     *     Duration.ofSeconds&#40;1&#41;, new Context&#40;key1, value1&#41;&#41;;
     * System.out.printf&#40;&quot;Creating the sub directory completed with status code %d&quot;, response.getStatusCode&#40;&#41;&#41;;
     * </pre>
     * <!-- end com.azure.storage.file.share.ShareDirectoryClient.createSubdirectoryWithResponse#String-FileSmbProperties-String-Map-Duration-Context -->
     *
     * <p>For more information, see the
     * <a href="https://docs.microsoft.com/rest/api/storageservices/create-directory">Azure Docs</a>.</p>
     *
     * @param subdirectoryName Name of the subdirectory
     * @param smbProperties The SMB properties of the directory.
     * @param filePermission The file permission of the directory.
     * @param metadata Optional metadata to associate with the subdirectory
     * @param timeout An optional timeout applied to the operation. If a response is not returned before the timeout
     * concludes a {@link RuntimeException} will be thrown.
     * @param context Additional context that is passed through the Http pipeline during the service call.
     * @return A response containing the subdirectory client and the status of creating the directory.
     * @throws ShareStorageException If the directory has already existed, the parent directory does not exist or
     * subdirectory is an invalid resource name.
     * @throws RuntimeException if the operation doesn't complete before the timeout concludes.
     */
    @ServiceMethod(returns = ReturnType.SINGLE)
    public Response<ShareDirectoryClient> createSubdirectoryWithResponse(String subdirectoryName,
        FileSmbProperties smbProperties, String filePermission, Map<String, String> metadata, Duration timeout,
        Context context) {
        ShareDirectoryClient shareDirectoryClient = getSubdirectoryClient(subdirectoryName);
        return new SimpleResponse<>(
            shareDirectoryClient.createWithResponse(smbProperties, filePermission, metadata, timeout, context),
            shareDirectoryClient);
    }

    /**
     * Creates a subdirectory under current directory with specified name if it does not exist.
     *
     * <p><strong>Code Samples</strong></p>
     *
     * <p>Create the sub directory "subdir" </p>
     *
     * <!-- src_embed com.azure.storage.file.share.ShareDirectoryClient.createSubdirectoryIfNotExists#string -->
     * <pre>
     * ShareDirectoryClient subdirectoryClient = shareDirectoryClient.createSubdirectoryIfNotExists&#40;&quot;subdir&quot;&#41;;
     * </pre>
     * <!-- end com.azure.storage.file.share.ShareDirectoryClient.createSubdirectoryIfNotExists#string -->
     *
     * <p>For more information, see the
     * <a href="https://docs.microsoft.com/rest/api/storageservices/create-directory">Azure Docs</a>.</p>
     *
     * @param subdirectoryName Name of the subdirectory
     * @return A {@link ShareDirectoryClient} used to interact with the subdirectory created.
     * */
    @ServiceMethod(returns = ReturnType.SINGLE)
    public ShareDirectoryClient createSubdirectoryIfNotExists(String subdirectoryName) {
        return createSubdirectoryIfNotExistsWithResponse(subdirectoryName, new ShareDirectoryCreateOptions(), null,
            Context.NONE).getValue();
    }

    /**
     * Creates a subdirectory under current directory with specific name and metadata if it does not exist.
     *
     * <p><strong>Code Samples</strong></p>
     *
     * <p>Create the subdirectory named "subdir", with metadata</p>
     *
     * <!-- src_embed com.azure.storage.file.share.ShareDirectoryClient.createSubdirectoryIfNotExistsWithResponse#String-ShareDirectoryCreateOptions-Duration-Context -->
     * <pre>
     * FileSmbProperties smbProperties = new FileSmbProperties&#40;&#41;;
     * String filePermission = &quot;filePermission&quot;;
     * ShareDirectoryCreateOptions options = new ShareDirectoryCreateOptions&#40;&#41;.setSmbProperties&#40;smbProperties&#41;
     *     .setFilePermission&#40;filePermission&#41;.setMetadata&#40;Collections.singletonMap&#40;&quot;directory&quot;, &quot;metadata&quot;&#41;&#41;;
     *
     * Response&lt;ShareDirectoryClient&gt; response = shareDirectoryClient
     *     .createSubdirectoryIfNotExistsWithResponse&#40;&quot;subdir&quot;, options, Duration.ofSeconds&#40;1&#41;,
     *         new Context&#40;key1, value1&#41;&#41;;
     * if &#40;response.getStatusCode&#40;&#41; == 409&#41; &#123;
     *     System.out.println&#40;&quot;Already existed.&quot;&#41;;
     * &#125; else &#123;
     *     System.out.printf&#40;&quot;Create completed with status %d%n&quot;, response.getStatusCode&#40;&#41;&#41;;
     * &#125;
     * </pre>
     * <!-- end com.azure.storage.file.share.ShareDirectoryClient.createSubdirectoryIfNotExistsWithResponse#String-ShareDirectoryCreateOptions-Duration-Context -->
     *
     * <p>For more information, see the
     * <a href="https://docs.microsoft.com/rest/api/storageservices/create-directory">Azure Docs</a>.</p>
     *
     * @param subdirectoryName Name of the subdirectory
     * @param options {@link ShareDirectoryCreateOptions}
     * @param timeout An optional timeout applied to the operation. If a response is not returned before the timeout
     * concludes a {@link RuntimeException} will be thrown.
     * @param context Additional context that is passed through the Http pipeline during the service call.
     * @return A {@link Response} whose {@link Response#getValue() value} contains the {@link ShareDirectoryClient} used
     * to interact with the subdirectory created. If {@link Response}'s status code is 201, a new subdirectory was
     * successfully created. If status code is 409, a subdirectory with the same name already existed at this location.
     */
    @ServiceMethod(returns = ReturnType.SINGLE)
    public Response<ShareDirectoryClient> createSubdirectoryIfNotExistsWithResponse(String subdirectoryName,
        ShareDirectoryCreateOptions options, Duration timeout, Context context) {
        ShareDirectoryClient shareDirectoryClient = getSubdirectoryClient(subdirectoryName);
        Response<ShareDirectoryInfo> response
            = shareDirectoryClient.createIfNotExistsWithResponse(options, timeout, context);
        return new SimpleResponse<>(response, shareDirectoryClient);
    }

    /**
     * Deletes the subdirectory with specific name in this directory. The directory must be empty before it can be
     * deleted.
     *
     * <p><strong>Code Samples</strong></p>
     *
     * <p>Delete the subdirectory named "subdir"</p>
     *
     * <!-- src_embed com.azure.storage.file.share.ShareDirectoryClient.deleteSubdirectory#string -->
     * <pre>
     * shareDirectoryClient.deleteSubdirectory&#40;&quot;mysubdirectory&quot;&#41;;
     * System.out.println&#40;&quot;Complete deleting the subdirectory.&quot;&#41;;
     * </pre>
     * <!-- end com.azure.storage.file.share.ShareDirectoryClient.deleteSubdirectory#string -->
     *
     * <p>For more information, see the
     * <a href="https://docs.microsoft.com/rest/api/storageservices/delete-directory">Azure Docs</a>.</p>
     *
     * @param subdirectoryName Name of the subdirectory
     * @throws ShareStorageException If the subdirectory doesn't exist, the parent directory does not exist or
     * subdirectory name is an invalid resource name.
     */
    @ServiceMethod(returns = ReturnType.SINGLE)
    public void deleteSubdirectory(String subdirectoryName) {
        deleteSubdirectoryWithResponse(subdirectoryName, null, Context.NONE);
    }

    /**
     * Deletes the subdirectory with specific name in this directory. The directory must be empty before it can be
     * deleted.
     *
     * <p><strong>Code Samples</strong></p>
     *
     * <p>Delete the subdirectory named "subdir"</p>
     *
     * <!-- src_embed com.azure.storage.file.share.ShareDirectoryClient.deleteSubdirectoryWithResponse#string-duration-context -->
     * <pre>
     * Response&lt;Void&gt; response = shareDirectoryClient.deleteSubdirectoryWithResponse&#40;&quot;mysubdirectory&quot;,
     *     Duration.ofSeconds&#40;1&#41;, new Context&#40;key1, value1&#41;&#41;;
     * System.out.println&#40;&quot;Completed deleting the subdirectory with status code: &quot; + response.getStatusCode&#40;&#41;&#41;;
     * </pre>
     * <!-- end com.azure.storage.file.share.ShareDirectoryClient.deleteSubdirectoryWithResponse#string-duration-context -->
     *
     * <p>For more information, see the
     * <a href="https://docs.microsoft.com/rest/api/storageservices/delete-directory">Azure Docs</a>.</p>
     *
     * @param subdirectoryName Name of the subdirectory
     * @param context Additional context that is passed through the Http pipeline during the service call.
     * @param timeout An optional timeout applied to the operation. If a response is not returned before the timeout
     * concludes a {@link RuntimeException} will be thrown.
     * @return A response that only contains headers and response status code
     * @throws ShareStorageException If the subdirectory doesn't exist, the parent directory does not exist or
     * subdirectory name is an invalid resource name.
     * @throws RuntimeException if the operation doesn't complete before the timeout concludes.
     */
    @ServiceMethod(returns = ReturnType.SINGLE)
    public Response<Void> deleteSubdirectoryWithResponse(String subdirectoryName, Duration timeout, Context context) {
        return getSubdirectoryClient(subdirectoryName).deleteWithResponse(timeout, context);
    }

    /**
     * Deletes the subdirectory with specific name in this directory if it exists. The directory must be empty before
     * it can be deleted.
     *
     * <p><strong>Code Samples</strong></p>
     *
     * <p>Delete the subdirectory named "subdir"</p>
     *
     * <!-- src_embed com.azure.storage.file.share.ShareDirectoryClient.deleteSubdirectoryIfExists#string -->
     * <pre>
     * boolean result = shareDirectoryClient.deleteSubdirectoryIfExists&#40;&quot;mysubdirectory&quot;&#41;;
     * System.out.println&#40;&quot;Subdirectory deleted: &quot; + result&#41;;
     * </pre>
     * <!-- end com.azure.storage.file.share.ShareDirectoryClient.deleteSubdirectoryIfExists#string -->
     *
     * <p>For more information, see the
     * <a href="https://docs.microsoft.com/rest/api/storageservices/delete-directory">Azure Docs</a>.</p>
     *
     * @param subdirectoryName Name of the subdirectory
     * @return {@code true} if subdirectory is successfully deleted, {@code false} if subdirectory does not exist.
     */
    @ServiceMethod(returns = ReturnType.SINGLE)
    public boolean deleteSubdirectoryIfExists(String subdirectoryName) {
        return deleteSubdirectoryIfExistsWithResponse(subdirectoryName, null, Context.NONE).getValue();
    }

    /**
     * Deletes the subdirectory with specific name in this directory if it exists. The directory must be empty
     * before it can be deleted.
     *
     * <p><strong>Code Samples</strong></p>
     *
     * <p>Delete the subdirectory named "mysubdirectory"</p>
     *
     * <!-- src_embed com.azure.storage.file.share.ShareDirectoryClient.deleteSubdirectoryIfExistsWithResponse#string-duration-context -->
     * <pre>
     * Response&lt;Boolean&gt; response = shareDirectoryClient.deleteSubdirectoryIfExistsWithResponse&#40;&quot;mysubdirectory&quot;,
     *     Duration.ofSeconds&#40;1&#41;, new Context&#40;key1, value1&#41;&#41;;
     * if &#40;response.getStatusCode&#40;&#41; == 404&#41; &#123;
     *     System.out.println&#40;&quot;Does not exist.&quot;&#41;;
     * &#125; else &#123;
     *     System.out.printf&#40;&quot;Delete completed with status %d%n&quot;, response.getStatusCode&#40;&#41;&#41;;
     * &#125;
     * </pre>
     * <!-- end com.azure.storage.file.share.ShareDirectoryClient.deleteSubdirectoryIfExistsWithResponse#string-duration-context -->
     *
     * <p>For more information, see the
     * <a href="https://docs.microsoft.com/rest/api/storageservices/delete-directory">Azure Docs</a>.</p>
     *
     * @param subdirectoryName Name of the subdirectory
     * @param context Additional context that is passed through the Http pipeline during the service call.
     * @param timeout An optional timeout applied to the operation. If a response is not returned before the timeout
     * concludes a {@link RuntimeException} will be thrown.
     * @return A response containing status code and HTTP headers. If {@link Response}'s status code is 202, the
     * subdirectory was successfully deleted. If status code is 404, the subdirectory does not exist.
     */
    @ServiceMethod(returns = ReturnType.SINGLE)
    public Response<Boolean> deleteSubdirectoryIfExistsWithResponse(String subdirectoryName, Duration timeout,
        Context context) {
        return getSubdirectoryClient(subdirectoryName).deleteIfExistsWithResponse(timeout, context);
    }

    /**
     * Creates a file in this directory with specific name, max number of results and returns a response of
     * ShareDirectoryInfo to interact with it.
     *
     * <p><strong>Code Samples</strong></p>
     *
     * <p>Create 1k file with named "myFile"</p>
     *
     * <!-- src_embed com.azure.storage.file.share.ShareDirectoryClient.createFile#string-long -->
     * <pre>
     * ShareFileClient response = shareDirectoryClient.createFile&#40;&quot;myfile&quot;, 1024&#41;;
     * System.out.println&#40;&quot;Completed creating the file: &quot; + response&#41;;
     * </pre>
     * <!-- end com.azure.storage.file.share.ShareDirectoryClient.createFile#string-long -->
     *
     * <p>For more information, see the
     * <a href="https://docs.microsoft.com/rest/api/storageservices/create-file">Azure Docs</a>.</p>
     *
     * @param fileName Name of the file
     * @param maxSize Size of the file
     * @return The ShareFileClient
     * @throws ShareStorageException If the parent directory does not exist or file name is an invalid resource name.
     */
    @ServiceMethod(returns = ReturnType.SINGLE)
    public ShareFileClient createFile(String fileName, long maxSize) {
        return createFileWithResponse(fileName, maxSize, null, null, null, null, null, Context.NONE).getValue();
    }

    /**
     * Creates a file in this directory with specific name and returns a response of ShareDirectoryInfo to
     * interact with it.
     *
     * <p><strong>Code Samples</strong></p>
     *
     * <p>Create the file named "myFile"</p>
     *
     * <!-- src_embed com.azure.storage.file.share.ShareDirectoryClient.createFile#String-long-ShareFileHttpHeaders-FileSmbProperties-String-Map-duration-context -->
     * <pre>
     * ShareFileHttpHeaders httpHeaders = new ShareFileHttpHeaders&#40;&#41;
     *     .setContentType&#40;&quot;text&#47;html&quot;&#41;
     *     .setContentEncoding&#40;&quot;gzip&quot;&#41;
     *     .setContentLanguage&#40;&quot;en&quot;&#41;
     *     .setCacheControl&#40;&quot;no-transform&quot;&#41;
     *     .setContentDisposition&#40;&quot;attachment&quot;&#41;;
     * FileSmbProperties smbProperties = new FileSmbProperties&#40;&#41;
     *     .setNtfsFileAttributes&#40;EnumSet.of&#40;NtfsFileAttributes.READ_ONLY&#41;&#41;
     *     .setFileCreationTime&#40;OffsetDateTime.now&#40;&#41;&#41;
     *     .setFileLastWriteTime&#40;OffsetDateTime.now&#40;&#41;&#41;
     *     .setFilePermissionKey&#40;&quot;filePermissionKey&quot;&#41;;
     * String filePermission = &quot;filePermission&quot;;
     * &#47;&#47; NOTE: filePermission and filePermissionKey should never be both set
     * Response&lt;ShareFileClient&gt; response = shareDirectoryClient.createFileWithResponse&#40;&quot;myFile&quot;, 1024,
     *     httpHeaders, smbProperties, filePermission, Collections.singletonMap&#40;&quot;directory&quot;, &quot;metadata&quot;&#41;,
     *     Duration.ofSeconds&#40;1&#41;, new Context&#40;key1, value1&#41;&#41;;
     * System.out.println&#40;&quot;Completed creating the file with status code: &quot; + response.getStatusCode&#40;&#41;&#41;;
     * </pre>
     * <!-- end com.azure.storage.file.share.ShareDirectoryClient.createFile#String-long-ShareFileHttpHeaders-FileSmbProperties-String-Map-duration-context -->
     *
     * <p>For more information, see the
     * <a href="https://docs.microsoft.com/rest/api/storageservices/create-file">Azure Docs</a>.</p>
     *
     * @param fileName Name of the file
     * @param maxSize Max size of the file
     * @param httpHeaders The user settable file http headers.
     * @param smbProperties The user settable file smb properties.
     * @param filePermission THe file permission of the file.
     * @param metadata Optional name-value pairs associated with the file as metadata.
     * @param timeout An optional timeout applied to the operation. If a response is not returned before the timeout
     * concludes a {@link RuntimeException} will be thrown.
     * @param context Additional context that is passed through the Http pipeline during the service call.
     * @return A response containing the directory info and the status of creating the directory.
     * @throws ShareStorageException If the parent directory does not exist or file name is an invalid resource name.
     * @throws RuntimeException if the operation doesn't complete before the timeout concludes.
     */
    @ServiceMethod(returns = ReturnType.SINGLE)
    public Response<ShareFileClient> createFileWithResponse(String fileName, long maxSize,
        ShareFileHttpHeaders httpHeaders, FileSmbProperties smbProperties, String filePermission,
        Map<String, String> metadata, Duration timeout, Context context) {
        return this.createFileWithResponse(fileName, maxSize, httpHeaders, smbProperties, filePermission, metadata,
            null, timeout, context);
    }

    /**
     * Creates a file in this directory with specific name and returns a response of ShareDirectoryInfo to
     * interact with it.
     *
     * <p><strong>Code Samples</strong></p>
     *
     * <p>Create the file named "myFile"</p>
     *
     * <!-- src_embed com.azure.storage.file.share.ShareDirectoryClient.createFile#String-long-ShareFileHttpHeaders-FileSmbProperties-String-Map-ShareRequestConditions-duration-context -->
     * <pre>
     * ShareFileHttpHeaders httpHeaders = new ShareFileHttpHeaders&#40;&#41;
     *     .setContentType&#40;&quot;text&#47;html&quot;&#41;
     *     .setContentEncoding&#40;&quot;gzip&quot;&#41;
     *     .setContentLanguage&#40;&quot;en&quot;&#41;
     *     .setCacheControl&#40;&quot;no-transform&quot;&#41;
     *     .setContentDisposition&#40;&quot;attachment&quot;&#41;;
     * FileSmbProperties smbProperties = new FileSmbProperties&#40;&#41;
     *     .setNtfsFileAttributes&#40;EnumSet.of&#40;NtfsFileAttributes.READ_ONLY&#41;&#41;
     *     .setFileCreationTime&#40;OffsetDateTime.now&#40;&#41;&#41;
     *     .setFileLastWriteTime&#40;OffsetDateTime.now&#40;&#41;&#41;
     *     .setFilePermissionKey&#40;&quot;filePermissionKey&quot;&#41;;
     * String filePermission = &quot;filePermission&quot;;
     * &#47;&#47; NOTE: filePermission and filePermissionKey should never be both set
     *
     * ShareRequestConditions requestConditions = new ShareRequestConditions&#40;&#41;.setLeaseId&#40;leaseId&#41;;
     *
     * Response&lt;ShareFileClient&gt; response = shareDirectoryClient.createFileWithResponse&#40;&quot;myFile&quot;, 1024,
     *     httpHeaders, smbProperties, filePermission, Collections.singletonMap&#40;&quot;directory&quot;, &quot;metadata&quot;&#41;,
     *     requestConditions, Duration.ofSeconds&#40;1&#41;, new Context&#40;key1, value1&#41;&#41;;
     * System.out.println&#40;&quot;Completed creating the file with status code: &quot; + response.getStatusCode&#40;&#41;&#41;;
     * </pre>
     * <!-- end com.azure.storage.file.share.ShareDirectoryClient.createFile#String-long-ShareFileHttpHeaders-FileSmbProperties-String-Map-ShareRequestConditions-duration-context -->
     *
     * <p>For more information, see the
     * <a href="https://docs.microsoft.com/rest/api/storageservices/create-file">Azure Docs</a>.</p>
     *
     * @param fileName Name of the file
     * @param maxSize Max size of the file
     * @param httpHeaders The user settable file http headers.
     * @param smbProperties The user settable file smb properties.
     * @param filePermission THe file permission of the file.
     * @param metadata Optional name-value pairs associated with the file as metadata.
     * @param requestConditions {@link ShareRequestConditions}
     * @param timeout An optional timeout applied to the operation. If a response is not returned before the timeout
     * concludes a {@link RuntimeException} will be thrown.
     * @param context Additional context that is passed through the Http pipeline during the service call.
     * @return A response containing the directory info and the status of creating the directory.
     * @throws ShareStorageException If the directory has already existed, the parent directory does not exist or file
     * name is an invalid resource name.
     * @throws RuntimeException if the operation doesn't complete before the timeout concludes.
     */
    @ServiceMethod(returns = ReturnType.SINGLE)
    public Response<ShareFileClient> createFileWithResponse(String fileName, long maxSize,
        ShareFileHttpHeaders httpHeaders, FileSmbProperties smbProperties, String filePermission,
        Map<String, String> metadata, ShareRequestConditions requestConditions, Duration timeout, Context context) {
        ShareFileClient shareFileClient = getFileClient(fileName);
        Response<ShareFileInfo> response = shareFileClient.createWithResponse(maxSize, httpHeaders, smbProperties,
            filePermission, metadata, requestConditions, timeout, context);
        return new SimpleResponse<>(response, shareFileClient);
    }

    /**
     * Deletes the file with specific name in this directory.
     *
     * <p><strong>Code Samples</strong></p>
     *
     * <p>Delete the file "filetest"</p>
     *
     * <!-- src_embed com.azure.storage.file.share.ShareDirectoryClient.deleteFile#string -->
     * <pre>
     * shareDirectoryClient.deleteFile&#40;&quot;myfile&quot;&#41;;
     * System.out.println&#40;&quot;Completed deleting the file.&quot;&#41;;
     * </pre>
     * <!-- end com.azure.storage.file.share.ShareDirectoryClient.deleteFile#string -->
     *
     * <p>For more information, see the
     * <a href="https://docs.microsoft.com/rest/api/storageservices/delete-file2">Azure Docs</a>.</p>
     *
     * @param fileName Name of the file
     * @throws ShareStorageException If the directory doesn't exist or the file doesn't exist or file name is an invalid
     * resource name.
     */
    @ServiceMethod(returns = ReturnType.SINGLE)
    public void deleteFile(String fileName) {
        deleteFileWithResponse(fileName, null, Context.NONE);
    }

    /**
     * Deletes the file with specific name in this directory.
     *
     * <p><strong>Code Samples</strong></p>
     *
     * <p>Delete the file "filetest"</p>
     *
     * <!-- src_embed com.azure.storage.file.share.ShareDirectoryClient.deleteFileWithResponse#string-duration-context -->
     * <pre>
     * Response&lt;Void&gt; response = shareDirectoryClient.deleteFileWithResponse&#40;&quot;myfile&quot;,
     *     Duration.ofSeconds&#40;1&#41;, new Context&#40;key1, value1&#41;&#41;;
     * System.out.println&#40;&quot;Completed deleting the file with status code: &quot; + response.getStatusCode&#40;&#41;&#41;;
     * </pre>
     * <!-- end com.azure.storage.file.share.ShareDirectoryClient.deleteFileWithResponse#string-duration-context -->
     *
     * <p>For more information, see the
     * <a href="https://docs.microsoft.com/rest/api/storageservices/delete-file2">Azure Docs</a>.</p>
     *
     * @param fileName Name of the file
     * @param timeout An optional timeout applied to the operation. If a response is not returned before the timeout
     * concludes a {@link RuntimeException} will be thrown.
     * @param context Additional context that is passed through the Http pipeline during the service call.
     * @return A response that only contains headers and response status code
     * @throws ShareStorageException If the directory doesn't exist or the file doesn't exist or file name is an invalid
     * resource name.
     * @throws RuntimeException if the operation doesn't complete before the timeout concludes.
     */
    @ServiceMethod(returns = ReturnType.SINGLE)
    public Response<Void> deleteFileWithResponse(String fileName, Duration timeout, Context context) {
        return this.deleteFileWithResponse(fileName, null, timeout, context);
    }

    /**
     * Deletes the file with specific name in this directory.
     *
     * <p><strong>Code Samples</strong></p>
     *
     * <p>Delete the file "filetest"</p>
     *
     * <!-- src_embed com.azure.storage.file.share.ShareDirectoryClient.deleteFileWithResponse#string-ShareRequestConditions-duration-context -->
     * <pre>
     * ShareRequestConditions requestConditions = new ShareRequestConditions&#40;&#41;.setLeaseId&#40;leaseId&#41;;
     * Response&lt;Void&gt; response = shareDirectoryClient.deleteFileWithResponse&#40;&quot;myfile&quot;, requestConditions,
     *     Duration.ofSeconds&#40;1&#41;, new Context&#40;key1, value1&#41;&#41;;
     * System.out.println&#40;&quot;Completed deleting the file with status code: &quot; + response.getStatusCode&#40;&#41;&#41;;
     * </pre>
     * <!-- end com.azure.storage.file.share.ShareDirectoryClient.deleteFileWithResponse#string-ShareRequestConditions-duration-context -->
     *
     * <p>For more information, see the
     * <a href="https://docs.microsoft.com/rest/api/storageservices/delete-file2">Azure Docs</a>.</p>
     *
     * @param fileName Name of the file
     * @param requestConditions {@link ShareRequestConditions}
     * @param timeout An optional timeout applied to the operation. If a response is not returned before the timeout
     * concludes a {@link RuntimeException} will be thrown.
     * @param context Additional context that is passed through the Http pipeline during the service call.
     * @return A response that only contains headers and response status code
     * @throws ShareStorageException If the directory doesn't exist or the file doesn't exist or file name is an invalid
     * resource name.
     * @throws RuntimeException if the operation doesn't complete before the timeout concludes.
     */
    @ServiceMethod(returns = ReturnType.SINGLE)
    public Response<Void> deleteFileWithResponse(String fileName, ShareRequestConditions requestConditions,
        Duration timeout, Context context) {
        return getFileClient(fileName).deleteWithResponse(requestConditions, timeout, context);
    }

    /**
     * Deletes the file with specific name in this directory if it exists.
     *
     * <p><strong>Code Samples</strong></p>
     *
     * <p>Delete the file "filetest"</p>
     *
     * <!-- src_embed com.azure.storage.file.share.ShareDirectoryClient.deleteFileIfExists#string -->
     * <pre>
     * boolean result = shareDirectoryClient.deleteFileIfExists&#40;&quot;myfile&quot;&#41;;
     * System.out.println&#40;&quot;File deleted: &quot; + result&#41;;
     * </pre>
     * <!-- end com.azure.storage.file.share.ShareDirectoryClient.deleteFileIfExists#string -->
     *
     * <p>For more information, see the
     * <a href="https://docs.microsoft.com/rest/api/storageservices/delete-file2">Azure Docs</a>.</p>
     *
     * @param fileName Name of the file
     * @return {@code true} if the file is successfully deleted, {@code false} if the file does not exist.
     */
    @ServiceMethod(returns = ReturnType.SINGLE)
    public boolean deleteFileIfExists(String fileName) {
        return deleteFileIfExistsWithResponse(fileName, null, null, Context.NONE).getValue();
    }

    /**
     * Deletes the file with specific name in this directory if it exists.
     *
     * <p><strong>Code Samples</strong></p>
     *
     * <p>Delete the file "filetest"</p>
     *
     * <!-- src_embed com.azure.storage.file.share.ShareDirectoryClient.deleteFileIfExistsWithResponse#String-Duration-Context -->
     * <pre>
     * Response&lt;Boolean&gt; response = shareDirectoryClient.deleteFileIfExistsWithResponse&#40;&quot;myfile&quot;,
     *     Duration.ofSeconds&#40;1&#41;, new Context&#40;key1, value1&#41;&#41;;
     * if &#40;response.getStatusCode&#40;&#41; == 404&#41; &#123;
     *     System.out.println&#40;&quot;Does not exist.&quot;&#41;;
     * &#125; else &#123;
     *     System.out.printf&#40;&quot;Delete completed with status %d%n&quot;, response.getStatusCode&#40;&#41;&#41;;
     * &#125;
     * </pre>
     * <!-- end com.azure.storage.file.share.ShareDirectoryClient.deleteFileIfExistsWithResponse#String-Duration-Context -->
     *
     * <p>For more information, see the
     * <a href="https://docs.microsoft.com/rest/api/storageservices/delete-file2">Azure Docs</a>.</p>
     *
     * @param fileName Name of the file
     * @param timeout An optional timeout applied to the operation. If a response is not returned before the timeout
     * concludes a {@link RuntimeException} will be thrown.
     * @param context Additional context that is passed through the Http pipeline during the service call.
     * @return A response containing status code and HTTP headers. If {@link Response}'s status code is 202, the file
     * was successfully deleted. If status code is 404, the file does not exist.
     */
    @ServiceMethod(returns = ReturnType.SINGLE)
    public Response<Boolean> deleteFileIfExistsWithResponse(String fileName, Duration timeout, Context context) {
        return this.deleteFileIfExistsWithResponse(fileName, null, timeout, context);
    }

    /**
     * Deletes the file with specific name in this directory if it exists.
     *
     * <p><strong>Code Samples</strong></p>
     *
     * <p>Delete the file "filetest"</p>
     *
     * <!-- src_embed com.azure.storage.file.share.ShareDirectoryClient.deleteFileIfExistsWithResponse#String-ShareRequestConditions-Duration-Context -->
     * <pre>
     * ShareRequestConditions requestConditions = new ShareRequestConditions&#40;&#41;.setLeaseId&#40;leaseId&#41;;
     *
     * Response&lt;Boolean&gt; fileResponse = shareDirectoryClient.deleteFileIfExistsWithResponse&#40;&quot;myfile&quot;, requestConditions,
     *     Duration.ofSeconds&#40;1&#41;, new Context&#40;key1, value1&#41;&#41;;
     * if &#40;fileResponse.getStatusCode&#40;&#41; == 404&#41; &#123;
     *     System.out.println&#40;&quot;Does not exist.&quot;&#41;;
     * &#125; else &#123;
     *     System.out.printf&#40;&quot;Delete completed with status %d%n&quot;, response.getStatusCode&#40;&#41;&#41;;
     * &#125;
     * </pre>
     * <!-- end com.azure.storage.file.share.ShareDirectoryClient.deleteFileIfExistsWithResponse#String-ShareRequestConditions-Duration-Context -->
     *
     * <p>For more information, see the
     * <a href="https://docs.microsoft.com/rest/api/storageservices/delete-file2">Azure Docs</a>.</p>
     *
     * @param fileName Name of the file
     * @param requestConditions {@link ShareRequestConditions}
     * @param timeout An optional timeout applied to the operation. If a response is not returned before the timeout
     * concludes a {@link RuntimeException} will be thrown.
     * @param context Additional context that is passed through the Http pipeline during the service call.
     * @return A response containing status code and HTTP headers. If {@link Response}'s status code is 202, the file
     * was successfully deleted. If status code is 404, the file does not exist.
     */
    @ServiceMethod(returns = ReturnType.SINGLE)
    public Response<Boolean> deleteFileIfExistsWithResponse(String fileName, ShareRequestConditions requestConditions,
        Duration timeout, Context context) {
        requestConditions = requestConditions == null ? new ShareRequestConditions() : requestConditions;
        try {
            Response<Void> response = deleteFileWithResponse(fileName, requestConditions, timeout, context);
            return new SimpleResponse<>(response, true);
        } catch (ShareStorageException e) {
            if (e.getStatusCode() == 404 && e.getErrorCode().equals(ShareErrorCode.RESOURCE_NOT_FOUND)) {
                HttpResponse res = e.getResponse();
                return new SimpleResponse<>(res.getRequest(), res.getStatusCode(), res.getHeaders(), false);
            } else {
                throw LOGGER.logExceptionAsError(e);
            }
        }
    }

    /**
     * Get snapshot id which attached to {@link ShareDirectoryClient}. Return {@code null} if no snapshot id attached.
     *
     * <p><strong>Code Samples</strong></p>
     *
     * <p>Get the share snapshot id. </p>
     *
     * <!-- src_embed com.azure.storage.file.share.ShareDirectoryClient.getShareSnapshotId -->
     * <pre>
     * OffsetDateTime currentTime = OffsetDateTime.of&#40;LocalDateTime.now&#40;&#41;, ZoneOffset.UTC&#41;;
     * ShareDirectoryClient shareDirectoryClient = new ShareFileClientBuilder&#40;&#41;
     *     .endpoint&#40;&quot;https:&#47;&#47;$&#123;accountName&#125;.file.core.windows.net&quot;&#41;
     *     .sasToken&#40;&quot;$&#123;SASToken&#125;&quot;&#41;
     *     .shareName&#40;&quot;myshare&quot;&#41;
     *     .resourcePath&#40;&quot;mydirectory&quot;&#41;
     *     .snapshot&#40;currentTime.toString&#40;&#41;&#41;
     *     .buildDirectoryClient&#40;&#41;;
     *
     * System.out.printf&#40;&quot;Snapshot ID: %s%n&quot;, shareDirectoryClient.getShareSnapshotId&#40;&#41;&#41;;
     * </pre>
     * <!-- end com.azure.storage.file.share.ShareDirectoryClient.getShareSnapshotId -->
     *
     * @return The snapshot id which is a unique {@code DateTime} value that identifies the share snapshot to its base
     * share.
     */
    public String getShareSnapshotId() {
        return this.snapshot;
    }

    /**
     * Get the share name of directory client.
     *
     * <p>Get the share name. </p>
     *
     * <!-- src_embed com.azure.storage.file.share.ShareDirectoryClient.getShareName -->
     * <pre>
     * String shareName = directoryAsyncClient.getShareName&#40;&#41;;
     * System.out.println&#40;&quot;The share name of the directory is &quot; + shareName&#41;;
     * </pre>
     * <!-- end com.azure.storage.file.share.ShareDirectoryClient.getShareName -->
     *
     * @return The share name of the directory.
     */
    public String getShareName() {
        return this.shareName;
    }

    /**
     * Get the directory path of the client.
     *
     * <p>Get directory path. </p>
     *
     * <!-- src_embed com.azure.storage.file.share.ShareDirectoryClient.getDirectoryPath -->
     * <pre>
     * String directoryPath = shareDirectoryClient.getDirectoryPath&#40;&#41;;
     * System.out.println&#40;&quot;The name of the directory is &quot; + directoryPath&#41;;
     * </pre>
     * <!-- end com.azure.storage.file.share.ShareDirectoryClient.getDirectoryPath -->
     *
     * @return The path of the directory.
     */
    public String getDirectoryPath() {
        return this.directoryPath;
    }

    /**
     * Get associated account name.
     *
     * @return account name associated with this storage resource.
     */
    public String getAccountName() {
        return this.accountName;
    }

    /**
     * Gets the {@link HttpPipeline} powering this client.
     *
     * @return The pipeline.
     */
    public HttpPipeline getHttpPipeline() {
        return azureFileStorageClient.getHttpPipeline();
    }

    /**
     * Generates a service SAS for the directory using the specified {@link ShareServiceSasSignatureValues}
     * <p>Note : The client must be authenticated via {@link StorageSharedKeyCredential}
     * <p>See {@link ShareServiceSasSignatureValues} for more information on how to construct a service SAS.</p>
     *
     * <p><strong>Code Samples</strong></p>
     *
     * <!-- src_embed com.azure.storage.file.share.ShareDirectoryClient.generateSas#ShareServiceSasSignatureValues -->
     * <pre>
     * OffsetDateTime expiryTime = OffsetDateTime.now&#40;&#41;.plusDays&#40;1&#41;;
     * ShareFileSasPermission permission = new ShareFileSasPermission&#40;&#41;.setReadPermission&#40;true&#41;;
     *
     * ShareServiceSasSignatureValues values = new ShareServiceSasSignatureValues&#40;expiryTime, permission&#41;
     *     .setStartTime&#40;OffsetDateTime.now&#40;&#41;&#41;;
     *
     * shareDirectoryClient.generateSas&#40;values&#41;; &#47;&#47; Client must be authenticated via StorageSharedKeyCredential
     * </pre>
     * <!-- end com.azure.storage.file.share.ShareDirectoryClient.generateSas#ShareServiceSasSignatureValues -->
     *
     * @param shareServiceSasSignatureValues {@link ShareServiceSasSignatureValues}
     *
     * @return A {@code String} representing the SAS query parameters.
     */
    public String generateSas(ShareServiceSasSignatureValues shareServiceSasSignatureValues) {
        return generateSas(shareServiceSasSignatureValues, Context.NONE);
    }

    /**
     * Generates a service SAS for the directory using the specified {@link ShareServiceSasSignatureValues}
     * <p>Note : The client must be authenticated via {@link StorageSharedKeyCredential}
     * <p>See {@link ShareServiceSasSignatureValues} for more information on how to construct a service SAS.</p>
     *
     * <p><strong>Code Samples</strong></p>
     *
     * <!-- src_embed com.azure.storage.file.share.ShareDirectoryClient.generateSas#ShareServiceSasSignatureValues-Context -->
     * <pre>
     * OffsetDateTime expiryTime = OffsetDateTime.now&#40;&#41;.plusDays&#40;1&#41;;
     * ShareFileSasPermission permission = new ShareFileSasPermission&#40;&#41;.setReadPermission&#40;true&#41;;
     *
     * ShareServiceSasSignatureValues values = new ShareServiceSasSignatureValues&#40;expiryTime, permission&#41;
     *     .setStartTime&#40;OffsetDateTime.now&#40;&#41;&#41;;
     *
     * &#47;&#47; Client must be authenticated via StorageSharedKeyCredential
     * shareDirectoryClient.generateSas&#40;values, new Context&#40;&quot;key&quot;, &quot;value&quot;&#41;&#41;;
     * </pre>
     * <!-- end com.azure.storage.file.share.ShareDirectoryClient.generateSas#ShareServiceSasSignatureValues-Context -->
     *
     * @param shareServiceSasSignatureValues {@link ShareServiceSasSignatureValues}
     * @param context Additional context that is passed through the code when generating a SAS.
     *
     * @return A {@code String} representing the SAS query parameters.
     */
    public String generateSas(ShareServiceSasSignatureValues shareServiceSasSignatureValues, Context context) {
        return generateSas(shareServiceSasSignatureValues, null, context);
    }

    /**
     * Generates a service SAS for the directory using the specified {@link ShareServiceSasSignatureValues}
     * <p>Note : The client must be authenticated via {@link StorageSharedKeyCredential}
     * <p>See {@link ShareServiceSasSignatureValues} for more information on how to construct a service SAS.</p>
     *
     * @param shareServiceSasSignatureValues {@link ShareServiceSasSignatureValues}
     * @param stringToSignHandler For debugging purposes only. Returns the string to sign that was used to generate the
     * signature.
     * @param context Additional context that is passed through the code when generating a SAS.
     *
     * @return A {@code String} representing the SAS query parameters.
     */
    public String generateSas(ShareServiceSasSignatureValues shareServiceSasSignatureValues,
        Consumer<String> stringToSignHandler, Context context) {
        return new ShareSasImplUtil(shareServiceSasSignatureValues, getShareName(), getDirectoryPath())
            .generateSas(SasImplUtils.extractSharedKeyCredential(getHttpPipeline()), stringToSignHandler, context);
    }
}<|MERGE_RESOLUTION|>--- conflicted
+++ resolved
@@ -360,12 +360,7 @@
                 smbProperties.getFilePermissionKey(), smbProperties.getNtfsFileAttributesString(),
                 smbProperties.getFileCreationTimeString(), smbProperties.getFileLastWriteTimeString(),
                 smbProperties.getFileChangeTimeString(), fileposixProperties.getOwner(), fileposixProperties.getGroup(),
-<<<<<<< HEAD
-                fileposixProperties.getFileMode(), finalOptions.getFilePropertySemantics(), finalContext);
-=======
                 fileposixProperties.getFileMode(), null, finalContext);
-        //temporary, parameters will be added with create file with data feature
->>>>>>> 28df2baf
 
         return ModelHelper.mapShareDirectoryInfo(sendRequest(operation, timeout, ShareStorageException.class));
     }
