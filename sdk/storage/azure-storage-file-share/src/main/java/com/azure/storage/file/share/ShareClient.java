--- conflicted
+++ resolved
@@ -68,15 +68,6 @@
     }
 
     /**
-     * Gets the {@link HttpPipeline} powering this client.
-     *
-     * @return The pipeline.
-     */
-    public HttpPipeline getHttpPipeline() {
-        return client.getHttpPipeline();
-    }
-
-    /**
      * Constructs a {@link ShareDirectoryClient} that interacts with the root directory in the share.
      *
      * <p>If the directory doesn't exist in the share {@link ShareDirectoryClient#create() create} in the client will
@@ -894,8 +885,6 @@
     }
 
     /**
-<<<<<<< HEAD
-=======
      * Gets the {@link HttpPipeline} powering this client.
      *
      * @return The pipeline.
@@ -905,7 +894,6 @@
     }
 
     /**
->>>>>>> 0f276126
      * Generates a service sas for the queue using the specified {@link ShareServiceSasSignatureValues}
      * Note : The client must be authenticated via {@link StorageSharedKeyCredential}
      * <p>See {@link ShareServiceSasSignatureValues} for more information on how to construct a service SAS.</p>
