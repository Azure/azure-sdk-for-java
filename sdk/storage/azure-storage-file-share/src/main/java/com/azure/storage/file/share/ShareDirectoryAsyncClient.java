--- conflicted
+++ resolved
@@ -368,11 +368,7 @@
                 smbProperties.getFilePermissionKey(), smbProperties.getNtfsFileAttributesString(),
                 smbProperties.getFileCreationTimeString(), smbProperties.getFileLastWriteTimeString(),
                 smbProperties.getFileChangeTimeString(), posixProperties.getOwner(), posixProperties.getGroup(),
-<<<<<<< HEAD
-                posixProperties.getFileMode(), filePropertySemantics, context)
-=======
                 posixProperties.getFileMode(), null, context)
->>>>>>> 28df2baf
             .map(ModelHelper::mapShareDirectoryInfo);
         //temporary, parameter will be added with create file with data feature
     }
