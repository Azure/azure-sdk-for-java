--- conflicted
+++ resolved
@@ -492,7 +492,6 @@
     }
 
     /**
-<<<<<<< HEAD
      * Deletes the directory in the file share if it exists.
      *
      * <p><strong>Code Samples</strong></p>
@@ -563,9 +562,6 @@
 
     /**
      * Retrieves the properties of this directory. The properties includes directory metadata, last modified date, is
-=======
-     * Retrieves the properties of this directory. The properties include directory metadata, last modified date, is
->>>>>>> 857db956
      * server encrypted, and eTag.
      *
      * <p><strong>Code Samples</strong></p>
