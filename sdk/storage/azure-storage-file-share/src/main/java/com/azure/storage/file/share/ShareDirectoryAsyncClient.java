--- conflicted
+++ resolved
@@ -1898,14 +1898,7 @@
      * <!-- src_embed com.azure.storage.file.share.ShareDirectoryAsyncClient.deleteFileIfExistsWithResponse#string-ShareRequestConditions -->
      * <pre>
      * ShareRequestConditions requestConditions = new ShareRequestConditions&#40;&#41;.setLeaseId&#40;leaseId&#41;;
-<<<<<<< HEAD
-     * ShareDeleteOptions options = new ShareDeleteOptions&#40;&#41;.setRequestConditions&#40;requestConditions&#41;;
-     *
-     * shareDirectoryAsyncClient.deleteFileIfExistsWithResponse&#40;&quot;myfile&quot;, options&#41;.subscribe&#40;response -&gt; &#123;
-=======
-     *
      * shareDirectoryAsyncClient.deleteFileIfExistsWithResponse&#40;&quot;myfile&quot;, requestConditions&#41;.subscribe&#40;response -&gt; &#123;
->>>>>>> 83aa21d4
      *     if &#40;response.getStatusCode&#40;&#41; == 404&#41; &#123;
      *         System.out.println&#40;&quot;Does not exist.&quot;&#41;;
      *     &#125; else &#123;
