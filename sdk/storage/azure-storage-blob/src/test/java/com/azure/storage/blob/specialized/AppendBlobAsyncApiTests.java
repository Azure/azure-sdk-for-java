// Copyright (c) Microsoft Corporation. All rights reserved.
// Licensed under the MIT License.

package com.azure.storage.blob.specialized;

import com.azure.core.exception.UnexpectedLengthException;
<<<<<<< HEAD
import com.azure.core.http.rest.Response;
import com.azure.core.test.utils.MockTokenCredential;
=======
>>>>>>> d0b03d2c
import com.azure.core.test.utils.TestUtils;
import com.azure.core.util.FluxUtil;
import com.azure.storage.blob.BlobServiceVersion;
import com.azure.storage.blob.BlobTestBase;
import com.azure.storage.blob.models.AppendBlobItem;
import com.azure.storage.blob.models.AppendBlobRequestConditions;
import com.azure.storage.blob.models.BlobAudience;
import com.azure.storage.blob.models.BlobErrorCode;
import com.azure.storage.blob.models.BlobHttpHeaders;
import com.azure.storage.blob.models.BlobRange;
import com.azure.storage.blob.models.BlobRequestConditions;
import com.azure.storage.blob.models.BlobStorageException;
import com.azure.storage.blob.options.AppendBlobCreateOptions;
import com.azure.storage.blob.options.AppendBlobSealOptions;
import com.azure.storage.blob.options.BlobGetTagsOptions;
import com.azure.storage.blob.sas.BlobSasPermission;
import com.azure.storage.blob.sas.BlobServiceSasSignatureValues;
import com.azure.storage.common.implementation.Constants;
import com.azure.storage.common.test.shared.extensions.LiveOnly;
import com.azure.storage.common.test.shared.extensions.RequiredServiceVersion;
import com.azure.storage.common.test.shared.policy.TransientFailureInjectingHttpPipelinePolicy;
import org.junit.jupiter.api.BeforeEach;
import org.junit.jupiter.api.Test;
import org.junit.jupiter.api.TestInstance;
import org.junit.jupiter.params.ParameterizedTest;
import org.junit.jupiter.params.provider.Arguments;
import org.junit.jupiter.params.provider.MethodSource;
import reactor.core.publisher.Flux;
import reactor.core.publisher.Mono;
import reactor.test.StepVerifier;

import java.nio.ByteBuffer;
import java.security.MessageDigest;
import java.security.NoSuchAlgorithmException;
import java.time.OffsetDateTime;
import java.util.Base64;
import java.util.HashMap;
import java.util.Map;
import java.util.stream.Stream;

import static org.junit.jupiter.api.Assertions.assertEquals;
import static org.junit.jupiter.api.Assertions.assertInstanceOf;
import static org.junit.jupiter.api.Assertions.assertNotNull;
import static org.junit.jupiter.api.Assertions.assertNull;
import static org.junit.jupiter.api.Assertions.assertSame;
import static org.junit.jupiter.api.Assertions.assertThrows;
import static org.junit.jupiter.api.Assertions.assertTrue;

@TestInstance(TestInstance.Lifecycle.PER_CLASS)
public class AppendBlobAsyncApiTests extends BlobTestBase {

    private AppendBlobAsyncClient bc;
    private String blobName;

    @BeforeEach
    public void setup() {
        blobName = generateBlobName();
        bc = ccAsync.getBlobAsyncClient(blobName).getAppendBlobAsyncClient();
        bc.create().block();
    }

    @Test
    public void createDefaults() {
        StepVerifier.create(bc.createWithResponse(null, null, null))
            .assertNext(r -> {
                assertEquals(201, r.getStatusCode());
                validateBasicHeaders(r.getHeaders());
                assertNull(r.getValue().getContentMd5());
                assertTrue(r.getValue().isServerEncrypted());
            })
            .verifyComplete();
    }

    @Test
    public void createMin() {
        assertAsyncResponseStatusCode(
            bc.createWithResponse(null, null, null), 201);
    }

    @Test
    public void createError() {
        StepVerifier.create(bc.createWithResponse(null, null, new BlobRequestConditions()
            .setIfMatch("garbage")))
            .verifyError(BlobStorageException.class);
    }

    @ParameterizedTest
    @MethodSource("createHeadersSupplier")
    public void createHeaders(String cacheControl, String contentDisposition, String contentEncoding,
                              String contentLanguage, byte[] contentMD5, String contentType) throws Exception {

        BlobHttpHeaders headers = new BlobHttpHeaders().setCacheControl(cacheControl)
            .setContentDisposition(contentDisposition)
            .setContentEncoding(contentEncoding)
            .setContentLanguage(contentLanguage)
            .setContentMd5(contentMD5)
            .setContentType(contentType);

        contentType = (contentType == null) ? "application/octet-stream" : contentType;
        String finalContentType = contentType;

        StepVerifier.create(bc.createWithResponse(headers, null, null)
            .then(bc.getPropertiesWithResponse(null)))
            .assertNext(p -> validateBlobProperties(p, cacheControl, contentDisposition, contentEncoding,
                contentLanguage, contentMD5, finalContentType))
            .verifyComplete();
    }

    private static Stream<Arguments> createHeadersSupplier() throws NoSuchAlgorithmException {
        return Stream.of(
            Arguments.of(null, null, null, null, null, null),
            Arguments.of("control", "disposition", "encoding", "language",
                Base64.getEncoder().encode(MessageDigest.getInstance("MD5")
                    .digest(DATA.getDefaultText().getBytes())),
                "type")
        );
    }

    @ParameterizedTest
    @MethodSource("createMetadataSupplier")
    public void createMetadata(String key1, String value1, String key2, String value2) {
        Map<String, String> metadata = new HashMap<>();
        if (key1 != null) {
            metadata.put(key1, value1);
        }
        if (key2 != null) {
            metadata.put(key2, value2);
        }

        StepVerifier.create(bc.createWithResponse(null, metadata, null)
            .then(bc.getProperties()))
            .assertNext(p -> {
                for (Map.Entry<String, String> entry : metadata.entrySet()) {
                    assertEquals(entry.getValue(), p.getMetadata().get(entry.getKey()));
                }
                assertEquals(metadata, p.getMetadata());
            })
            .verifyComplete();
    }

    private static Stream<Arguments> createMetadataSupplier() {
        return Stream.of(
            Arguments.of(null, null, null, null),
            Arguments.of("foo", "bar", "fizz", "buzz"));
    }

    @RequiredServiceVersion(clazz = BlobServiceVersion.class, min = "2019-12-12")
    @ParameterizedTest
    @MethodSource("createTagsSupplier")
    public void createTags(String key1, String value1, String key2, String value2) {
        HashMap<String, String> tags = new HashMap<>();
        if (key1 != null) {
            tags.put(key1, value1);
        }
        if (key2 != null) {
            tags.put(key2, value2);
        }

        StepVerifier.create(bc.createWithResponse(new AppendBlobCreateOptions().setTags(tags))
            .then(bc.getTagsWithResponse(new BlobGetTagsOptions())))
            .assertNext(r -> {
                for (Map.Entry<String, String> entry : tags.entrySet()) {
                    assertEquals(entry.getValue(), r.getValue().get(entry.getKey()));
                }
            })
            .verifyComplete();
    }

    private static Stream<Arguments> createTagsSupplier() {
        return Stream.of(
            Arguments.of(null, null, null, null),
            Arguments.of("foo", "bar", "fizz", "buzz"));
    }

    @RequiredServiceVersion(clazz = BlobServiceVersion.class, min = "2019-12-12")
    @ParameterizedTest
    @MethodSource("createACSupplier")
    public void createAC(OffsetDateTime modified, OffsetDateTime unmodified, String match, String noneMatch,
                         String leaseID, String tags) {
        Map<String, String> t = new HashMap<>();
        t.put("foo", "bar");

        Mono<Response<AppendBlobItem>> response = bc.setTags(t)
            .then(Mono.zip(setupBlobLeaseConditionAsync(bc, leaseID), setupBlobMatchConditionAsync(bc, match)))
            .flatMap(tuple -> {
                String newLease = tuple.getT1();
                String newMatch = tuple.getT2();
                if ("null".equals(newLease)) {
                    newLease = null;
                }
                if ("null".equals(newMatch)) {
                    newMatch = null;
                }
                BlobRequestConditions bac = new BlobRequestConditions()
                    .setLeaseId(newLease)
                    .setIfMatch(newMatch)
                    .setIfNoneMatch(noneMatch)
                    .setIfModifiedSince(modified)
                    .setIfUnmodifiedSince(unmodified)
                    .setTagsConditions(tags);
                return bc.createWithResponse(null, null, bac);
            });

        assertAsyncResponseStatusCode(response, 201);
    }

    private Stream<Arguments> createACSupplier() {
        return Stream.of(
            Arguments.of(null, null, null, null, null, null),
            Arguments.of(OLD_DATE, null, null, null, null, null),
            Arguments.of(null, NEW_DATE, null, null, null, null),
            Arguments.of(null, null, RECEIVED_ETAG, null, null, null),
            Arguments.of(null, null, null, GARBAGE_ETAG, null, null),
            Arguments.of(null, null, null, null, RECEIVED_LEASE_ID, null),
            Arguments.of(null, null, null, null, null, "\"foo\" = 'bar'")
        );
    }

    @ParameterizedTest
    @MethodSource("createACFailSupplier")
    public void createACFail(OffsetDateTime modified, OffsetDateTime unmodified, String match, String noneMatch,
                             String leaseID, String tags) {
        Mono<Response<AppendBlobItem>> response = Mono.zip(setupBlobLeaseConditionAsync(bc, leaseID),
            setupBlobMatchConditionAsync(bc, noneMatch))
            .flatMap(tuple -> {
                String newNoneMatch = tuple.getT2();
                if ("null".equals(newNoneMatch)) {
                    newNoneMatch = null;
                }
                BlobRequestConditions bac = new BlobRequestConditions()
                    .setLeaseId(leaseID)
                    .setIfMatch(match)
                    .setIfNoneMatch(newNoneMatch)
                    .setIfModifiedSince(modified)
                    .setIfUnmodifiedSince(unmodified)
                    .setTagsConditions(tags);
                return bc.createWithResponse(null, null, bac);
            });

        StepVerifier.create(response)
            .verifyError(BlobStorageException.class);
    }

    private Stream<Arguments> createACFailSupplier() {
        return Stream.of(
            Arguments.of(NEW_DATE, null, null, null, null, null),
            Arguments.of(null, OLD_DATE, null, null, null, null),
            Arguments.of(null, null, GARBAGE_ETAG, null, null, null),
            Arguments.of(null, null, null, RECEIVED_ETAG, null, null),
            Arguments.of(null, null, null, null, GARBAGE_LEASE_ID, null),
            Arguments.of(null, null, null, null, null, "\"notfoo\" = 'notbar'")
        );
    }

    @Test
    public void createIfNotExistsDefaults() {
        String blobName = cc.getBlobClient(generateBlobName()).getBlobName();
        bc = ccAsync.getBlobAsyncClient(blobName).getAppendBlobAsyncClient();

        StepVerifier.create(bc.createIfNotExistsWithResponse(new AppendBlobCreateOptions()))
            .assertNext(r -> {
                assertResponseStatusCode(r, 201);
                validateBasicHeaders(r.getHeaders());
                assertNull(r.getValue().getContentMd5());
                assertTrue(r.getValue().isServerEncrypted());
            })
            .verifyComplete();
    }

    @Test
    public void createIfNotExistsMin() {
        String blobName = ccAsync.getBlobAsyncClient(generateBlobName()).getBlobName();
        bc = ccAsync.getBlobAsyncClient(blobName).getAppendBlobAsyncClient();

        assertAsyncResponseStatusCode(bc.createIfNotExistsWithResponse(null), 201);
    }

    @Test
    public void createIfNotExistsOnABlobThatAlreadyExists() {
        String blobName = ccAsync.getBlobAsyncClient(generateBlobName()).getBlobName();
        bc = ccAsync.getBlobAsyncClient(blobName).getAppendBlobAsyncClient();

        assertAsyncResponseStatusCode(bc.createIfNotExistsWithResponse(new AppendBlobCreateOptions()),
            201);
        assertAsyncResponseStatusCode(bc.createIfNotExistsWithResponse(new AppendBlobCreateOptions()),
            409);
    }

    @ParameterizedTest
    @MethodSource("createHeadersSupplier")
    public void createIfNotExistsHeaders(String cacheControl, String contentDisposition, String contentEncoding,
                                         String contentLanguage, byte[] contentMD5, String contentType) {
        String blobName = ccAsync.getBlobAsyncClient(generateBlobName()).getBlobName();
        bc = ccAsync.getBlobAsyncClient(blobName).getAppendBlobAsyncClient();

        BlobHttpHeaders headers = new BlobHttpHeaders().setCacheControl(cacheControl)
            .setContentDisposition(contentDisposition)
            .setContentEncoding(contentEncoding)
            .setContentLanguage(contentLanguage)
            .setContentMd5(contentMD5)
            .setContentType(contentType);
        AppendBlobCreateOptions options = new AppendBlobCreateOptions().setHeaders(headers);

        // If the value isn't set the service will automatically set it
        contentType = (contentType == null) ? "application/octet-stream" : contentType;
        String finalContentType = contentType;

        StepVerifier.create(bc.createIfNotExistsWithResponse(options)
            .then(bc.getPropertiesWithResponse(null)))
            .assertNext(p -> validateBlobProperties(p, cacheControl, contentDisposition, contentEncoding,
                contentLanguage, contentMD5, finalContentType))
            .verifyComplete();
    }

    @ParameterizedTest
    @MethodSource("createMetadataSupplier")
    public void createIfNotExistsMetadata(String key1, String value1, String key2, String value2) {
        String blobName = ccAsync.getBlobAsyncClient(generateBlobName()).getBlobName();
        bc = ccAsync.getBlobAsyncClient(blobName).getAppendBlobAsyncClient();

        Map<String, String> metadata = new HashMap<>();
        if (key1 != null) {
            metadata.put(key1, value1);
        }
        if (key2 != null) {
            metadata.put(key2, value2);
        }

        AppendBlobCreateOptions options = new AppendBlobCreateOptions().setMetadata(metadata);

        StepVerifier.create(bc.createIfNotExistsWithResponse(options).then(bc.getProperties()))
            .assertNext(p -> {
                for (Map.Entry<String, String> entry : metadata.entrySet()) {
                    assertEquals(entry.getValue(), p.getMetadata().get(entry.getKey()));
                }
            })
            .verifyComplete();
    }

    @RequiredServiceVersion(clazz = BlobServiceVersion.class, min = "2019-12-12")
    @ParameterizedTest
    @MethodSource("createIfNotExistsTagsSupplier")
    public void createIfNotExistsTags(String key1, String value1, String key2, String value2) {
        Map<String, String> tags = new HashMap<>();
        if (key1 != null) {
            tags.put(key1, value1);
        }
        if (key2 != null) {
            tags.put(key2, value2);
        }

        Mono<Response<Map<String, String>>> response = bc.delete()
            .then(bc.createIfNotExistsWithResponse(new AppendBlobCreateOptions().setTags(tags)))
            .then(bc.getTagsWithResponse(new BlobGetTagsOptions()));

        StepVerifier.create(response)
            .assertNext(r -> {
                for (Map.Entry<String, String> entry : tags.entrySet()) {
                    assertEquals(entry.getValue(), r.getValue().get(entry.getKey()));
                }
            })
            .verifyComplete();
    }

    private Stream<Arguments> createIfNotExistsTagsSupplier() {
        return Stream.of(
            Arguments.of(null, null, null, null),
            Arguments.of("foo", "bar", "fizz", "buzz"),
            Arguments.of(" +-./:=_  +-./:=_", " +-./:=_", null, null));
    }

    @Test
    public void appendBlockDefaults() {
        StepVerifier.create(bc.appendBlockWithResponse(DATA.getDefaultFlux(),
            DATA.getDefaultDataSize(), null, null))
            .assertNext(r -> {
                validateBasicHeaders(r.getHeaders());
                assertNotNull(r.getHeaders().getValue(X_MS_CONTENT_CRC64));
                assertNotNull(r.getValue().getBlobAppendOffset());
                assertNotNull(r.getValue().getBlobCommittedBlockCount());
            })
            .verifyComplete();

        StepVerifier.create(FluxUtil.collectBytesInByteBufferStream(bc.downloadStream()))
            .assertNext(r -> TestUtils.assertArraysEqual(DATA.getDefaultBytes(), r))
            .verifyComplete();
    }

    @Test
    public void appendBlockMin() {
        assertAsyncResponseStatusCode(bc.appendBlockWithResponse(DATA.getDefaultFlux(),
            DATA.getDefaultDataSize(), null, null), 201);
    }

    @ParameterizedTest
    @MethodSource("appendBlockIASupplier")
    public void appendBlockIA(Flux<ByteBuffer> stream, long dataSize, Class<? extends Throwable> exceptionType) {
        StepVerifier.create(bc.appendBlock(stream, dataSize))
            .verifyError(exceptionType);
    }

    private static Stream<Arguments> appendBlockIASupplier() {
        return Stream.of(
            Arguments.of(null, DATA.getDefaultDataSize(), NullPointerException.class),
            Arguments.of(DATA.getDefaultFlux(), DATA.getDefaultDataSize() + 1, UnexpectedLengthException.class),
            Arguments.of(DATA.getDefaultFlux(), DATA.getDefaultDataSize() - 1, UnexpectedLengthException.class)
        );
    }

    @Test
    public void appendBlockEmptyBody() {
        StepVerifier.create(bc.appendBlock(Flux.just(ByteBuffer.wrap(new byte[0])), 0))
            .verifyError(BlobStorageException.class);
    }

    @Test
    public void appendBlockNullBody() {
        assertThrows(NullPointerException.class, () -> bc.appendBlock(Flux.just((ByteBuffer) null), 0));
    }

    @Test
    public void appendBlockTransactionalMD5() throws NoSuchAlgorithmException {
        byte[] md5 = MessageDigest.getInstance("MD5").digest(DATA.getDefaultBytes());

        assertAsyncResponseStatusCode(bc.appendBlockWithResponse(DATA.getDefaultFlux(), DATA.getDefaultDataSize(),
            md5, null), 201);
    }

    @Test
    public void appendBlockTransactionalMD5Fail() throws NoSuchAlgorithmException {
        StepVerifier.create(bc.appendBlockWithResponse(DATA.getDefaultFlux(), DATA.getDefaultDataSize(),
                MessageDigest.getInstance("MD5").digest("garbage".getBytes()), null))
            .verifyErrorSatisfies(r -> {
                BlobStorageException e = assertInstanceOf(BlobStorageException.class, r);
                assertExceptionStatusCodeAndMessage(e, 400, BlobErrorCode.MD5MISMATCH);
            });
    }

    @RequiredServiceVersion(clazz = BlobServiceVersion.class, min = "2019-12-12")
    @ParameterizedTest
    @MethodSource("appendBlockSupplier")
    public void appendBlockAC(OffsetDateTime modified, OffsetDateTime unmodified, String match, String noneMatch,
                              String leaseID, Long appendPosE, Long maxSizeLTE, String tags) {
        Map<String, String> t = new HashMap<>();
        t.put("foo", "bar");

        Mono<Response<AppendBlobItem>> response = bc.setTags(t)
            .then(Mono.zip(setupBlobLeaseConditionAsync(bc, leaseID), setupBlobMatchConditionAsync(bc, match)))
            .flatMap(tuple -> {
                String newLease = tuple.getT1();
                String newMatch = tuple.getT2();
                if ("null".equals(newLease)) {
                    newLease = null;
                }
                if ("null".equals(newMatch)) {
                    newMatch = null;
                }
                AppendBlobRequestConditions bac = new AppendBlobRequestConditions()
                    .setLeaseId(newLease)
                    .setIfMatch(newMatch)
                    .setIfNoneMatch(noneMatch)
                    .setIfModifiedSince(modified)
                    .setIfUnmodifiedSince(unmodified)
                    .setAppendPosition(appendPosE)
                    .setMaxSize(maxSizeLTE)
                    .setTagsConditions(tags);
                return bc.appendBlockWithResponse(DATA.getDefaultFlux(), DATA.getDefaultDataSize(), null, bac);
            });

        assertAsyncResponseStatusCode(response, 201);
    }

    private static Stream<Arguments> appendBlockSupplier() {
        return Stream.of(
            Arguments.of(null, null, null, null, null, null, null, null),
            Arguments.of(OLD_DATE, null, null, null, null, null, null, null),
            Arguments.of(null, NEW_DATE, null, null, null, null, null, null),
            Arguments.of(null, null, RECEIVED_ETAG, null, null, null, null, null),
            Arguments.of(null, null, null, GARBAGE_ETAG, null, null, null, null),
            Arguments.of(null, null, null, null, RECEIVED_LEASE_ID, null, null, null),
            Arguments.of(null, null, null, null, null, 0L, null, null),
            Arguments.of(null, null, null, null, null, null, 100L, null),
            Arguments.of(null, null, null, null, null, null, null, "\"foo\" = 'bar'")
        );
    }

    @ParameterizedTest
    @MethodSource("appendBlockFailSupplier")
    public void appendBlockACFail(OffsetDateTime modified, OffsetDateTime unmodified, String match, String noneMatch,
                                  String leaseID, Long appendPosE, Long maxSizeLTE, String tags) {
        Mono<Response<AppendBlobItem>> response = Mono.zip(setupBlobLeaseConditionAsync(bc, leaseID),
            setupBlobMatchConditionAsync(bc, noneMatch))
            .flatMap(tuple -> {
                String newNoneMatch = tuple.getT2();
                if ("null".equals(newNoneMatch)) {
                    newNoneMatch = null;
                }
                AppendBlobRequestConditions bac = new AppendBlobRequestConditions()
                    .setLeaseId(leaseID)
                    .setIfMatch(match)
                    .setIfNoneMatch(newNoneMatch)
                    .setIfModifiedSince(modified)
                    .setIfUnmodifiedSince(unmodified)
                    .setAppendPosition(appendPosE)
                    .setMaxSize(maxSizeLTE)
                    .setTagsConditions(tags);
                return bc.appendBlockWithResponse(DATA.getDefaultFlux(), DATA.getDefaultDataSize(), null, bac);
            });

        StepVerifier.create(response)
            .verifyError(BlobStorageException.class);
    }

    private static Stream<Arguments> appendBlockFailSupplier() {
        return Stream.of(
            Arguments.of(NEW_DATE, null, null, null, null, null, null, null),
            Arguments.of(null, OLD_DATE, null, null, null, null, null, null),
            Arguments.of(null, null, GARBAGE_ETAG, null, null, null, null, null),
            Arguments.of(null, null, null, RECEIVED_ETAG, null, null, null, null),
            Arguments.of(null, null, null, null, GARBAGE_LEASE_ID, null, null, null),
            Arguments.of(null, null, null, null, null, 1L, null, null),
            Arguments.of(null, null, null, null, null, null, 1L, null),
            Arguments.of(null, null, null, null, null, null, null, "\"notfoo\" = 'notbar'")
        );
    }

    @Test
    public void appendBlockError() {
        bc = ccAsync.getBlobAsyncClient(generateBlobName()).getAppendBlobAsyncClient();
        StepVerifier.create(bc.appendBlock(DATA.getDefaultFlux(), DATA.getDefaultDataSize()))
            .verifyError(BlobStorageException.class);
    }

    @Test
    public void appendBlockRetryOnTransientFailure() {
        AppendBlobAsyncClient clientWithFailure = getBlobAsyncClient(ENVIRONMENT.getPrimaryAccount().getCredential(),
            bc.getBlobUrl(), new TransientFailureInjectingHttpPipelinePolicy()).getAppendBlobAsyncClient();

        StepVerifier.create(clientWithFailure.appendBlock(DATA.getDefaultFlux(), DATA.getDefaultDataSize())
            .then(FluxUtil.collectBytesInByteBufferStream(bc.downloadStream())))
            .assertNext(r -> TestUtils.assertArraysEqual(DATA.getDefaultBytes(), r))
            .verifyComplete();
    }

    @RequiredServiceVersion(clazz = BlobServiceVersion.class, min = "2022-11-02")
    @Test
    public void appendBlockHighThroughput() {
        int size = 5 * Constants.MB;
        byte[] randomData = getRandomByteArray(size); // testing upload of size greater than 4MB
        Flux<ByteBuffer> uploadStream = Flux.just(ByteBuffer.wrap(randomData));

        assertAsyncResponseStatusCode(bc.appendBlockWithResponse(uploadStream, size, null,
            null), 201);

        StepVerifier.create(FluxUtil.collectBytesInByteBufferStream(bc.downloadStream()))
            .assertNext(r -> TestUtils.assertArraysEqual(randomData, r))
            .verifyComplete();
    }

    @Test
    public void appendBlockFromURLMin() {
        byte[] data = getRandomByteArray(1024);

        AppendBlobAsyncClient destURL = ccAsync.getBlobAsyncClient(generateBlobName()).getAppendBlobAsyncClient();

        BlobRange blobRange = new BlobRange(0, (long) PageBlobClient.PAGE_BYTES);

        String sas = bc.generateSas(new BlobServiceSasSignatureValues(testResourceNamer.now().plusDays(1),
            new BlobSasPermission().setTagsPermission(true).setReadPermission(true)));

        Mono<Response<AppendBlobItem>> response = bc.appendBlock(Flux.just(ByteBuffer.wrap(data)), data.length)
            .then(destURL.create())
            .then(destURL.appendBlockFromUrlWithResponse(bc.getBlobUrl() + "?" + sas, blobRange,
                null, null, null));

        StepVerifier.create(response)
            .assertNext(r -> {
                assertResponseStatusCode(r, 201);
                validateBasicHeaders(r.getHeaders());
            })
            .verifyComplete();
    }

    /*@RequiredServiceVersion(clazz = BlobServiceVersion.class, min = "2024-08-04")
    @Test
    public void appendBlockFromURLSourceErrorAndStatusCodeNewTest() {
        AppendBlobAsyncClient destBlob = ccAsync.getBlobAsyncClient(generateBlobName()).getAppendBlobAsyncClient();

        StepVerifier.create(destBlob.createIfNotExists().then(destBlob.appendBlockFromUrl(bc.getBlobUrl(), new BlobRange(0, (long) PageBlobClient.PAGE_BYTES))))
            .verifyErrorSatisfies(r -> {
                BlobStorageException e = assertInstanceOf(BlobStorageException.class, r);
                assertTrue(e.getStatusCode() == 409);
                assertTrue(e.getServiceMessage().contains("PublicAccessNotPermitted"));
                assertTrue(e.getServiceMessage().contains("Public access is not permitted on this storage account."));
            });
    }*/

    @Test
    public void appendBlockFromURLRange() {
        byte[] data = getRandomByteArray(4 * 1024);

        AppendBlobAsyncClient destURL = ccAsync.getBlobAsyncClient(generateBlobName()).getAppendBlobAsyncClient();

        String sas = bc.generateSas(new BlobServiceSasSignatureValues(testResourceNamer.now().plusDays(1),
            new BlobSasPermission().setTagsPermission(true).setReadPermission(true)));

        Mono<byte[]> response = bc.appendBlock(Flux.just(ByteBuffer.wrap(data)), data.length)
            .then(destURL.create())
            .then(destURL.appendBlockFromUrl(bc.getBlobUrl() + "?" + sas, new BlobRange(2 * 1024, 1024L)))
            .then(FluxUtil.collectBytesInByteBufferStream(destURL.downloadStream()));

        StepVerifier.create(response)
            .assertNext(r -> TestUtils.assertArraysEqual(data, 2 * 1024, r, 0, 1024))
            .verifyComplete();
    }

    @Test
    public void appendBlockFromURLMD5() throws NoSuchAlgorithmException {
        byte[] data = getRandomByteArray(1024);

        AppendBlobAsyncClient destURL = ccAsync.getBlobAsyncClient(generateBlobName()).getAppendBlobAsyncClient();

        String sas = bc.generateSas(new BlobServiceSasSignatureValues(testResourceNamer.now().plusDays(1),
            new BlobSasPermission().setTagsPermission(true).setReadPermission(true)));

        Mono<Response<AppendBlobItem>> response = bc.appendBlock(Flux.just(ByteBuffer.wrap(data)), data.length)
            .then(destURL.create())
            .then(destURL.appendBlockFromUrlWithResponse(bc.getBlobUrl() + "?" + sas, null,
                MessageDigest.getInstance("MD5").digest(data), null, null));

        StepVerifier.create(response)
            .expectNextCount(1)
            .verifyComplete();
    }

    @Test
    public void appendBlockFromURLMD5Fail() throws NoSuchAlgorithmException {
        byte[] data = getRandomByteArray(1024);

        AppendBlobAsyncClient destURL = ccAsync.getBlobAsyncClient(generateBlobName()).getAppendBlobAsyncClient();

        String sas = bc.generateSas(new BlobServiceSasSignatureValues(testResourceNamer.now().plusDays(1),
            new BlobSasPermission().setTagsPermission(true).setReadPermission(true)));

        Mono<Response<AppendBlobItem>> response = bc.appendBlock(Flux.just(ByteBuffer.wrap(data)), data.length)
            .then(destURL.create())
            .then(destURL.appendBlockFromUrlWithResponse(bc.getBlobUrl() + "?" + sas, null,
                MessageDigest.getInstance("MD5").digest("garbage".getBytes()), null,
                null));

        StepVerifier.create(response)
            .verifyError(BlobStorageException.class);
    }

    @RequiredServiceVersion(clazz = BlobServiceVersion.class, min = "2019-12-12")
    @ParameterizedTest
    @MethodSource("appendBlockSupplier")
    public void appendBlockFromURLDestinationAC(OffsetDateTime modified, OffsetDateTime unmodified, String match,
                                                String noneMatch, String leaseID, Long appendPosE, Long maxSizeLTE,
                                                String tags) {
        Map<String, String> t = new HashMap<>();
        t.put("foo", "bar");

        Mono<Response<AppendBlobItem>> response = bc.setTags(t)
            .then(Mono.zip(setupBlobLeaseConditionAsync(bc, leaseID), setupBlobMatchConditionAsync(bc, match)))
            .flatMap(tuple -> {
                String newLease = tuple.getT1();
                String newMatch = tuple.getT2();
                if ("null".equals(newLease)) {
                    newLease = null;
                }
                if ("null".equals(newMatch)) {
                    newMatch = null;
                }
                AppendBlobRequestConditions bac = new AppendBlobRequestConditions()
                    .setLeaseId(newLease)
                    .setIfMatch(newMatch)
                    .setIfNoneMatch(noneMatch)
                    .setIfModifiedSince(modified)
                    .setIfUnmodifiedSince(unmodified)
                    .setAppendPosition(appendPosE)
                    .setMaxSize(maxSizeLTE)
                    .setTagsConditions(tags);

                AppendBlobAsyncClient sourceURL = ccAsync.getBlobAsyncClient(generateBlobName()).getAppendBlobAsyncClient();
                String sas = sourceURL.generateSas(new BlobServiceSasSignatureValues(testResourceNamer.now().plusDays(1),
                    new BlobSasPermission().setTagsPermission(true).setReadPermission(true)));

                return sourceURL.create()
                    .then(sourceURL.appendBlockWithResponse(DATA.getDefaultFlux(), DATA.getDefaultDataSize(), null,
                        null))
                    .then(bc.appendBlockFromUrlWithResponse(sourceURL.getBlobUrl() + "?" + sas, null,
                        null, bac, null));
            });

        assertAsyncResponseStatusCode(response, 201);
    }

    @RequiredServiceVersion(clazz = BlobServiceVersion.class, min = "2019-12-12")
    @ParameterizedTest
    @MethodSource("appendBlockFailSupplier")
    public void appendBlockFromURLDestinationACFail(OffsetDateTime modified, OffsetDateTime unmodified, String match,
                                                    String noneMatch, String leaseID, Long maxSizeLTE, Long appendPosE,
                                                    String tags) {
        Mono<Response<AppendBlobItem>> response = Mono.zip(setupBlobLeaseConditionAsync(bc, leaseID),
            setupBlobMatchConditionAsync(bc, noneMatch))
            .flatMap(tuple -> {
                String newNoneMatch = tuple.getT2();
                if ("null".equals(newNoneMatch)) {
                    newNoneMatch = null;
                }
                AppendBlobRequestConditions bac = new AppendBlobRequestConditions()
                    .setLeaseId(leaseID)
                    .setIfMatch(match)
                    .setIfNoneMatch(newNoneMatch)
                    .setIfModifiedSince(modified)
                    .setIfUnmodifiedSince(unmodified)
                    .setAppendPosition(appendPosE)
                    .setMaxSize(maxSizeLTE)
                    .setTagsConditions(tags);

                AppendBlobAsyncClient sourceURL = ccAsync.getBlobAsyncClient(generateBlobName()).getAppendBlobAsyncClient();
                String sas = sourceURL.generateSas(new BlobServiceSasSignatureValues(testResourceNamer.now().plusDays(1),
                    new BlobSasPermission().setTagsPermission(true).setReadPermission(true)));

                return sourceURL.create()
                    .then(sourceURL.appendBlockWithResponse(DATA.getDefaultFlux(), DATA.getDefaultDataSize(), null,
                        null))
                    .then(bc.appendBlockFromUrlWithResponse(sourceURL.getBlobUrl() + "?" + sas, null,
                        null, bac, null));
            });

        StepVerifier.create(response)
            .verifyError(BlobStorageException.class);
    }

    @RequiredServiceVersion(clazz = BlobServiceVersion.class, min = "2019-12-12")
    @ParameterizedTest
    @MethodSource("appendBlockFromURLSupplier")
    public void appendBlockFromURLSourceAC(OffsetDateTime sourceIfModifiedSince, OffsetDateTime sourceIfUnmodifiedSince,
                                           String sourceIfMatch, String sourceIfNoneMatch) {
        AppendBlobAsyncClient sourceURL = ccAsync.getBlobAsyncClient(generateBlobName()).getAppendBlobAsyncClient();

        Mono<Response<AppendBlobItem>> response = sourceURL.create()
            .then(sourceURL.appendBlockWithResponse(DATA.getDefaultFlux(), DATA.getDefaultDataSize(), null,
            null))
            .then(setupBlobMatchConditionAsync(sourceURL, sourceIfMatch))
            .flatMap(r -> {
                String newMatch = r;
                if ("null".equals(newMatch)) {
                    newMatch = null;
                }
                BlobRequestConditions smac = new BlobRequestConditions()
                    .setIfModifiedSince(sourceIfModifiedSince)
                    .setIfUnmodifiedSince(sourceIfUnmodifiedSince)
                    .setIfMatch(newMatch)
                    .setIfNoneMatch(sourceIfNoneMatch);

                String sas = sourceURL.generateSas(new BlobServiceSasSignatureValues(testResourceNamer.now().plusDays(1),
                    new BlobSasPermission().setTagsPermission(true).setReadPermission(true)));

                return bc.appendBlockFromUrlWithResponse(sourceURL.getBlobUrl() + "?" + sas, null,
                    null, null, smac);
            });

        assertAsyncResponseStatusCode(response, 201);
    }

    private static Stream<Arguments> appendBlockFromURLSupplier() {
        return Stream.of(
            Arguments.of(null, null, null, null),
            Arguments.of(OLD_DATE, null, null, null),
            Arguments.of(null, NEW_DATE, null, null),
            Arguments.of(null, null, RECEIVED_ETAG, null),
            Arguments.of(null, null, null, GARBAGE_ETAG)
        );
    }

    @RequiredServiceVersion(clazz = BlobServiceVersion.class, min = "2019-12-12")
    @ParameterizedTest
    @MethodSource("appendBlockFromURLFailSupplier")
    public void appendBlockFromURLSourceACFail(OffsetDateTime sourceIfModifiedSince,
                                               OffsetDateTime sourceIfUnmodifiedSince, String sourceIfMatch,
                                               String sourceIfNoneMatch) {
        AppendBlobAsyncClient sourceURL = ccAsync.getBlobAsyncClient(generateBlobName()).getAppendBlobAsyncClient();

        Mono<Response<AppendBlobItem>> response = sourceURL.create()
            .then(sourceURL.appendBlockWithResponse(DATA.getDefaultFlux(), DATA.getDefaultDataSize(), null,
                null))
            .then(setupBlobMatchConditionAsync(sourceURL, sourceIfNoneMatch))
            .flatMap(r -> {
                String newNoneMatch = r;
                if ("null".equals(newNoneMatch)) {
                    newNoneMatch = null;
                }
                BlobRequestConditions smac = new BlobRequestConditions()
                    .setIfModifiedSince(sourceIfModifiedSince)
                    .setIfUnmodifiedSince(sourceIfUnmodifiedSince)
                    .setIfMatch(sourceIfMatch)
                    .setIfNoneMatch(newNoneMatch);

                String sas = sourceURL.generateSas(new BlobServiceSasSignatureValues(testResourceNamer.now().plusDays(1),
                    new BlobSasPermission().setTagsPermission(true).setReadPermission(true)));

                return bc.appendBlockFromUrlWithResponse(sourceURL.getBlobUrl() + "?" + sas, null,
                    null, null, smac);
            });

        StepVerifier.create(response)
            .verifyError(BlobStorageException.class);
    }

    private static Stream<Arguments> appendBlockFromURLFailSupplier() {
        return Stream.of(
            Arguments.of(NEW_DATE, null, null, null),
            Arguments.of(null, OLD_DATE, null, null),
            Arguments.of(null, null, GARBAGE_ETAG, null),
            Arguments.of(null, null, null, RECEIVED_ETAG)
        );
    }

    @Test
    public void getContainerName() {
        assertEquals(containerName, bc.getContainerName());
    }

    @Test
    public void getAppendBlobName() {
        assertEquals(blobName, bc.getBlobName());
    }

    @Test
    public void createOverwriteFalse() {
        StepVerifier.create(bc.create())
            .verifyError(BlobStorageException.class);
    }

    @Test
    public void createOverwriteTrue() {
        StepVerifier.create(bc.create(true))
            .expectNextCount(1)
            .verifyComplete();
    }

    @RequiredServiceVersion(clazz = BlobServiceVersion.class, min = "2019-12-12")
    @Test
    public void sealDefaults() {
        StepVerifier.create(bc.sealWithResponse(null))
            .assertNext(r -> {
                assertResponseStatusCode(r, 200);
                assertEquals("true", r.getHeaders().getValue("x-ms-blob-sealed"));
            })
            .verifyComplete();
    }

    @RequiredServiceVersion(clazz = BlobServiceVersion.class, min = "2019-12-12")
    @Test
    public void sealMin() {
        StepVerifier.create(bc.seal().then(bc.getProperties()))
            .assertNext(p -> assertTrue(p.isSealed()))
            .verifyComplete();

        StepVerifier.create(bc.downloadStreamWithResponse(null, null, null,
                false))
            .assertNext(r -> assertTrue(r.getDeserializedHeaders().isSealed()))
            .verifyComplete();
    }

    @RequiredServiceVersion(clazz = BlobServiceVersion.class, min = "2019-12-12")
    @Test
    public void sealError() {
        bc = ccAsync.getBlobAsyncClient(generateBlobName()).getAppendBlobAsyncClient();
        StepVerifier.create(bc.seal())
            .verifyError(BlobStorageException.class);
    }

    @RequiredServiceVersion(clazz = BlobServiceVersion.class, min = "2019-12-12")
    @ParameterizedTest
    @MethodSource("sealACSupplier")
    public void sealAC(OffsetDateTime modified, OffsetDateTime unmodified, String match, String noneMatch,
                       String leaseID, Long appendPosE) {

        Mono<Response<Void>> response = Mono.zip(setupBlobLeaseConditionAsync(bc, leaseID),
            setupBlobMatchConditionAsync(bc, match))
            .flatMap(tuple -> {
                String newLease = tuple.getT1();
                String newMatch = tuple.getT2();
                if ("null".equals(newLease)) {
                    newLease = null;
                }
                if ("null".equals(newMatch)) {
                    newMatch = null;
                }
                AppendBlobRequestConditions bac = new AppendBlobRequestConditions()
                    .setLeaseId(newLease)
                    .setIfMatch(newMatch)
                    .setIfNoneMatch(noneMatch)
                    .setIfModifiedSince(modified)
                    .setIfUnmodifiedSince(unmodified)
                    .setAppendPosition(appendPosE);
                return bc.sealWithResponse(new AppendBlobSealOptions().setRequestConditions(bac));
            });

        assertAsyncResponseStatusCode(response, 200);

    }

    private static Stream<Arguments> sealACSupplier() {
        return Stream.of(
            Arguments.of(null, null, null, null, null, null),
            Arguments.of(OLD_DATE, null, null, null, null, null),
            Arguments.of(null, NEW_DATE, null, null, null, null),
            Arguments.of(null, null, RECEIVED_ETAG, null, null, null),
            Arguments.of(null, null, null, GARBAGE_ETAG, null, null),
            Arguments.of(null, null, null, null, RECEIVED_LEASE_ID, null),
            Arguments.of(null, null, null, null, null, 0L)
        );
    }

    @RequiredServiceVersion(clazz = BlobServiceVersion.class, min = "2019-12-12")
    @ParameterizedTest
    @MethodSource("sealACFailSupplier")
    public void sealACFail(OffsetDateTime modified, OffsetDateTime unmodified, String match, String noneMatch,
                           String leaseID, Long appendPosE) {

        Mono<Response<Void>> response = Mono.zip(setupBlobLeaseConditionAsync(bc, leaseID),
            setupBlobMatchConditionAsync(bc, noneMatch))
            .flatMap(tuple -> {
                String newNoneMatch = tuple.getT2();
                if ("null".equals(newNoneMatch)) {
                    newNoneMatch = null;
                }
                AppendBlobRequestConditions bac = new AppendBlobRequestConditions()
                    .setLeaseId(leaseID)
                    .setIfMatch(match)
                    .setIfNoneMatch(newNoneMatch)
                    .setIfModifiedSince(modified)
                    .setIfUnmodifiedSince(unmodified)
                    .setAppendPosition(appendPosE);
                return bc.sealWithResponse(new AppendBlobSealOptions().setRequestConditions(bac));
            });

        StepVerifier.create(response)
            .verifyError(BlobStorageException.class);
    }

    private static Stream<Arguments> sealACFailSupplier() {
        return Stream.of(
            Arguments.of(NEW_DATE, null, null, null, null, null),
            Arguments.of(null, OLD_DATE, null, null, null, null),
            Arguments.of(null, null, GARBAGE_ETAG, null, null, null),
            Arguments.of(null, null, null, RECEIVED_ETAG, null, null),
            Arguments.of(null, null, null, null, GARBAGE_LEASE_ID, null),
            Arguments.of(null, null, null, null, null, 1L)
        );
    }

    // This tests the policy is in the right place because if it were added per retry, it would be after the credentials
    // and auth would fail because we changed a signed header.
    @Test
    public void perCallPolicy() {
        AppendBlobAsyncClient specialBlob = getSpecializedBuilder(bc.getBlobUrl())
            .addPolicy(getPerCallVersionPolicy())
            .buildAppendBlobAsyncClient();

        StepVerifier.create(specialBlob.getPropertiesWithResponse(null))
            .assertNext(r -> assertEquals("2017-11-09", r.getHeaders().getValue(X_MS_VERSION)))
            .verifyComplete();
    }

    @Test
    public void defaultAudience() {
        AppendBlobAsyncClient aadBlob = getSpecializedBuilderWithTokenCredential(bc.getBlobUrl())
            .audience(null)
            .buildAppendBlobAsyncClient();

        StepVerifier.create(aadBlob.exists())
            .expectNext(true)
            .verifyComplete();
    }

    @Test
    public void storageAccountAudience() {
        AppendBlobAsyncClient aadBlob = getSpecializedBuilderWithTokenCredential(bc.getBlobUrl())
            .audience(BlobAudience.createBlobServiceAccountAudience(ccAsync.getAccountName()))
            .buildAppendBlobAsyncClient();

        StepVerifier.create(aadBlob.exists())
            .expectNext(true)
            .verifyComplete();
    }

    @RequiredServiceVersion(clazz = BlobServiceVersion.class, min = "2024-08-04")
    @LiveOnly
    @Test
    /* This test tests if the bearer challenge is working properly. A bad audience is passed in, the service returns
    the default audience, and the request gets retried with this default audience, making the call function as expected.
     */
    public void audienceErrorBearerChallengeRetry() {
        AppendBlobAsyncClient aadBlob = getSpecializedBuilderWithTokenCredential(bc.getBlobUrl())
            .audience(BlobAudience.createBlobServiceAccountAudience("badAudience"))
            .buildAppendBlobAsyncClient();

<<<<<<< HEAD
        StepVerifier.create(aadBlob.exists())
            .verifyErrorSatisfies(r -> {
                BlobStorageException e = assertInstanceOf(BlobStorageException.class, r);
                assertSame(e.getErrorCode(), BlobErrorCode.INVALID_AUTHENTICATION_INFO);
            });
=======
        StepVerifier.create(aadBlob.getProperties())
            .assertNext(r -> assertNotNull(r))
            .verifyComplete();
>>>>>>> d0b03d2c
    }

    @Test
    public void audienceFromString() {
        String url = String.format("https://%s.blob.core.windows.net/", ccAsync.getAccountName());
        BlobAudience audience = BlobAudience.fromString(url);

        AppendBlobAsyncClient aadBlob = getSpecializedBuilderWithTokenCredential(bc.getBlobUrl())
            .audience(audience)
            .buildAppendBlobAsyncClient();

        StepVerifier.create(aadBlob.exists())
            .expectNext(true)
            .verifyComplete();
    }
}<|MERGE_RESOLUTION|>--- conflicted
+++ resolved
@@ -4,11 +4,7 @@
 package com.azure.storage.blob.specialized;
 
 import com.azure.core.exception.UnexpectedLengthException;
-<<<<<<< HEAD
 import com.azure.core.http.rest.Response;
-import com.azure.core.test.utils.MockTokenCredential;
-=======
->>>>>>> d0b03d2c
 import com.azure.core.test.utils.TestUtils;
 import com.azure.core.util.FluxUtil;
 import com.azure.storage.blob.BlobServiceVersion;
@@ -1012,17 +1008,9 @@
             .audience(BlobAudience.createBlobServiceAccountAudience("badAudience"))
             .buildAppendBlobAsyncClient();
 
-<<<<<<< HEAD
-        StepVerifier.create(aadBlob.exists())
-            .verifyErrorSatisfies(r -> {
-                BlobStorageException e = assertInstanceOf(BlobStorageException.class, r);
-                assertSame(e.getErrorCode(), BlobErrorCode.INVALID_AUTHENTICATION_INFO);
-            });
-=======
         StepVerifier.create(aadBlob.getProperties())
             .assertNext(r -> assertNotNull(r))
             .verifyComplete();
->>>>>>> d0b03d2c
     }
 
     @Test
