// Copyright (c) Microsoft Corporation. All rights reserved.
// Licensed under the MIT License.

package com.azure.storage.blob;

import com.azure.core.credential.TokenCredential;
import com.azure.core.http.HttpHeaders;
import com.azure.core.http.HttpMethod;
import com.azure.core.http.HttpPipeline;
import com.azure.core.http.HttpPipelineBuilder;
import com.azure.core.http.HttpRequest;
import com.azure.core.http.HttpResponse;
import com.azure.core.http.policy.BearerTokenAuthenticationPolicy;
import com.azure.core.test.TestMode;
import com.azure.core.test.utils.MockTokenCredential;
import com.azure.core.util.Configuration;
import com.azure.core.util.CoreUtils;
import com.azure.core.util.polling.PollerFlux;
import com.azure.identity.AzureCliCredentialBuilder;
import com.azure.identity.AzureDeveloperCliCredentialBuilder;
import com.azure.identity.AzurePipelinesCredentialBuilder;
import com.azure.identity.AzurePowerShellCredentialBuilder;
import com.azure.identity.ChainedTokenCredentialBuilder;
import com.azure.identity.DefaultAzureCredentialBuilder;
import com.azure.identity.EnvironmentCredentialBuilder;
import com.azure.json.JsonProviders;
import com.azure.json.JsonWriter;
import com.azure.storage.blob.models.BlobContainerProperties;
import com.azure.storage.blob.models.BlobCopyInfo;
import com.azure.storage.blob.models.BlobErrorCode;
import com.azure.storage.blob.models.BlobImmutabilityPolicy;
import com.azure.storage.blob.models.BlobImmutabilityPolicyMode;
import com.azure.storage.blob.models.BlobItem;
import com.azure.storage.blob.models.BlobItemProperties;
import com.azure.storage.blob.models.BlobListDetails;
import com.azure.storage.blob.models.BlobProperties;
import com.azure.storage.blob.models.BlobRequestConditions;
import com.azure.storage.blob.models.BlobStorageException;
import com.azure.storage.blob.models.LeaseStateType;
import com.azure.storage.blob.models.ListBlobContainersOptions;
import com.azure.storage.blob.models.ListBlobsOptions;
import com.azure.storage.blob.models.ParallelTransferOptions;
import com.azure.storage.blob.options.AppendBlobCreateOptions;
import com.azure.storage.blob.options.BlobBeginCopyOptions;
import com.azure.storage.blob.options.BlobBreakLeaseOptions;
import com.azure.storage.blob.options.BlobCopyFromUrlOptions;
import com.azure.storage.blob.options.BlobParallelUploadOptions;
import com.azure.storage.blob.options.BlockBlobCommitBlockListOptions;
import com.azure.storage.blob.options.BlockBlobSimpleUploadOptions;
import com.azure.storage.blob.options.PageBlobCreateOptions;
import com.azure.storage.blob.sas.BlobContainerSasPermission;
import com.azure.storage.blob.sas.BlobSasPermission;
import com.azure.storage.blob.sas.BlobServiceSasSignatureValues;
import com.azure.storage.blob.specialized.AppendBlobAsyncClient;
import com.azure.storage.blob.specialized.BlockBlobAsyncClient;
import com.azure.storage.blob.specialized.PageBlobAsyncClient;
import com.azure.storage.common.sas.AccountSasPermission;
import com.azure.storage.common.sas.AccountSasResourceType;
import com.azure.storage.common.sas.AccountSasService;
import com.azure.storage.common.sas.AccountSasSignatureValues;
import com.azure.storage.common.test.shared.extensions.LiveOnly;
import com.azure.storage.common.test.shared.extensions.RequiredServiceVersion;
import org.junit.jupiter.api.AfterAll;
import org.junit.jupiter.api.BeforeAll;
import org.junit.jupiter.api.BeforeEach;
import org.junit.jupiter.api.Test;
import org.junit.jupiter.params.ParameterizedTest;
import org.junit.jupiter.params.provider.Arguments;
import org.junit.jupiter.params.provider.MethodSource;
import org.junit.jupiter.params.provider.ValueSource;
import reactor.core.publisher.Flux;
import reactor.core.publisher.Mono;
import reactor.test.StepVerifier;

import java.io.ByteArrayOutputStream;
import java.io.IOException;
import java.net.MalformedURLException;
import java.net.URL;
import java.nio.ByteBuffer;
import java.time.Duration;
import java.time.OffsetDateTime;
import java.time.temporal.ChronoUnit;
import java.util.ArrayList;
import java.util.Arrays;
import java.util.List;
import java.util.Objects;
import java.util.UUID;
import java.util.stream.Stream;

import static org.junit.jupiter.api.Assertions.assertEquals;
import static org.junit.jupiter.api.Assertions.assertFalse;
import static org.junit.jupiter.api.Assertions.assertInstanceOf;
import static org.junit.jupiter.api.Assertions.assertNotNull;
import static org.junit.jupiter.api.Assertions.assertNull;
import static org.junit.jupiter.api.Assertions.assertTrue;

public class ImmutableStorageWithVersioningAsyncTests extends BlobTestBase {
    private static String vlwContainerName;
    private static final String ACCOUNT_NAME = ENVIRONMENT.getVersionedAccount().getName();
    private static final String RESOURCE_GROUP_NAME = ENVIRONMENT.getResourceGroupName();
    private static final String SUBSCRIPTION_ID = ENVIRONMENT.getSubscriptionId();
    private static final String API_VERSION = "2021-04-01";
    private static final TokenCredential CREDENTIAL = getTokenCredential(ENVIRONMENT.getTestMode());
    private static final BearerTokenAuthenticationPolicy CREDENTIAL_POLICY =
        new BearerTokenAuthenticationPolicy(CREDENTIAL, "https://management.azure.com/.default");
    private BlobContainerAsyncClient vlwContainer;
    private BlobAsyncClient vlwBlob;

    @BeforeAll
    public static void setupSpec() throws IOException {
        if (ENVIRONMENT.getTestMode() != TestMode.PLAYBACK) {
            vlwContainerName = UUID.randomUUID().toString();

            String url = String.format("https://management.azure.com/subscriptions/%s/resourceGroups/%s/providers/"
                    + "Microsoft.Storage/storageAccounts/%s/blobServices/default/containers/%s?api-version=%s",
                SUBSCRIPTION_ID, RESOURCE_GROUP_NAME, ACCOUNT_NAME, vlwContainerName, API_VERSION);
            HttpPipeline httpPipeline = new HttpPipelineBuilder()
                .policies(CREDENTIAL_POLICY)
                .build();

            ImmutableStorageWithVersioningTests.ImmutableStorageWithVersioning immutableStorageWithVersioning =
                new ImmutableStorageWithVersioningTests.ImmutableStorageWithVersioning();
            immutableStorageWithVersioning.setEnabled(true);
            ImmutableStorageWithVersioningTests.Properties properties = new ImmutableStorageWithVersioningTests.Properties();
            properties.setImmutableStorageWithVersioning(immutableStorageWithVersioning);
            ImmutableStorageWithVersioningTests.Body body = new ImmutableStorageWithVersioningTests.Body();
            body.setId(String.format("/subscriptions/%s/resourceGroups/%s/providers/Microsoft.Storage/storageAccounts/"
                    + "%s/blobServices/default/containers/%s", SUBSCRIPTION_ID, RESOURCE_GROUP_NAME, ACCOUNT_NAME,
                vlwContainerName));
            body.setName(vlwContainerName);
            body.setType("Microsoft.Storage/storageAccounts/blobServices/containers");
            body.setProperties(properties);

            ByteArrayOutputStream json = new ByteArrayOutputStream();
            try (JsonWriter jsonWriter = JsonProviders.createWriter(json)) {
                body.toJson(jsonWriter);
            }

            HttpResponse response = httpPipeline.send(new HttpRequest(HttpMethod.PUT, new URL(url), new HttpHeaders(),
                Flux.just(ByteBuffer.wrap(json.toByteArray())))).block();
            assertNotNull(response);
            if (response.getStatusCode() != 201) {
                LOGGER.warning(response.getBodyAsString().block());
            }
            assertEquals(201, response.getStatusCode());
        }
    }

    @BeforeEach
    public void setup() {
        vlwContainer = versionedBlobServiceAsyncClient.getBlobContainerAsyncClient(
            testResourceNamer.recordValueFromConfig(vlwContainerName));
        vlwBlob = vlwContainer.getBlobAsyncClient(generateBlobName());
        vlwBlob.upload(Flux.just(ByteBuffer.wrap(new byte[0])), null).block();
    }

    @AfterAll
    public static void cleanupSpec() throws MalformedURLException {
        if (ENVIRONMENT.getTestMode() != TestMode.PLAYBACK) {
            HttpPipeline httpPipeline = new HttpPipelineBuilder()
                .policies(CREDENTIAL_POLICY)
                .build();
            BlobServiceClient cleanupClient = new BlobServiceClientBuilder()
                .credential(ENVIRONMENT.getVersionedAccount().getCredential())
                .endpoint(ENVIRONMENT.getVersionedAccount().getBlobEndpoint())
                .buildClient();

            BlobContainerClient containerClient = cleanupClient.getBlobContainerClient(vlwContainerName);
            BlobContainerProperties containerProperties = containerClient.getProperties();

            if (containerProperties.getLeaseState() == LeaseStateType.LEASED) {
                createLeaseClient(containerClient).breakLeaseWithResponse(new BlobBreakLeaseOptions()
                    .setBreakPeriod(Duration.ofSeconds(0)), null, null);
            }
            if (containerProperties.isImmutableStorageWithVersioningEnabled()) {
                ListBlobsOptions options = new ListBlobsOptions().setDetails(new BlobListDetails()
                    .setRetrieveImmutabilityPolicy(true).setRetrieveLegalHold(true));
                for (BlobItem blob: containerClient.listBlobs(options, null)) {
                    BlobClient blobClient = containerClient.getBlobClient(blob.getName());
                    BlobItemProperties blobProperties = blob.getProperties();
                    if (Objects.equals(true, blobProperties.hasLegalHold())) {
                        blobClient.setLegalHold(false);
                    }
                    if (blobProperties.getImmutabilityPolicy().getPolicyMode() != null) {
                        blobClient.deleteImmutabilityPolicy();
                    }
                    blobClient.delete();
                }
            }

            String url = String.format("https://management.azure.com/subscriptions/%s/resourceGroups/%s/providers/"
                    + "Microsoft.Storage/storageAccounts/%s/blobServices/default/containers/%s?api-version=%s",
                SUBSCRIPTION_ID, RESOURCE_GROUP_NAME, ACCOUNT_NAME, vlwContainerName, API_VERSION);
            HttpResponse response = httpPipeline.send(new HttpRequest(HttpMethod.DELETE, new URL(url),
                new HttpHeaders(), Flux.empty())).block();
            assertNotNull(response);
            if (response.getStatusCode() != 200) {
                LOGGER.warning(response.getBodyAsString().block());
            }
            assertEquals(200, response.getStatusCode());
        }
    }

    public static TokenCredential getTokenCredential(TestMode testMode) {
        if (testMode == TestMode.RECORD) {
            return new DefaultAzureCredentialBuilder().build();
        } else if (testMode == TestMode.LIVE) {
            Configuration config = Configuration.getGlobalConfiguration();

            ChainedTokenCredentialBuilder builder = new ChainedTokenCredentialBuilder()
                .addLast(new EnvironmentCredentialBuilder().build())
                .addLast(new AzureCliCredentialBuilder().build())
                .addLast(new AzureDeveloperCliCredentialBuilder().build());

            String serviceConnectionId = config.get("AZURESUBSCRIPTION_SERVICE_CONNECTION_ID");
            String clientId = config.get("AZURESUBSCRIPTION_CLIENT_ID");
            String tenantId = config.get("AZURESUBSCRIPTION_TENANT_ID");
            String systemAccessToken = config.get("SYSTEM_ACCESSTOKEN");

            if (!CoreUtils.isNullOrEmpty(serviceConnectionId)
                && !CoreUtils.isNullOrEmpty(clientId)
                && !CoreUtils.isNullOrEmpty(tenantId)
                && !CoreUtils.isNullOrEmpty(systemAccessToken)) {

                builder.addLast(new AzurePipelinesCredentialBuilder()
                    .systemAccessToken(systemAccessToken)
                    .clientId(clientId)
                    .tenantId(tenantId)
                    .serviceConnectionId(serviceConnectionId)
                    .build());
            }

            builder.addLast(new AzurePowerShellCredentialBuilder().build());

            return builder.build();
        } else { //playback or not set
            return new MockTokenCredential();
        }
    }

    @RequiredServiceVersion(clazz = BlobServiceVersion.class, min = "2020-10-02")
    @Test
    public void setImmutabilityPolicyMin() {
        OffsetDateTime expiryTime = testResourceNamer.now().plusDays(2);
        BlobImmutabilityPolicy immutabilityPolicy = new BlobImmutabilityPolicy()
            .setExpiryTime(expiryTime)
            .setPolicyMode(BlobImmutabilityPolicyMode.UNLOCKED);

        // The service rounds Immutability Policy Expiry to the nearest second.
        OffsetDateTime expectedImmutabilityPolicyExpiry = expiryTime.truncatedTo(ChronoUnit.SECONDS);

        StepVerifier.create(vlwBlob.setImmutabilityPolicy(immutabilityPolicy))
            .assertNext(r -> {
                assertEquals(expectedImmutabilityPolicyExpiry, r.getExpiryTime());
                assertEquals(BlobImmutabilityPolicyMode.UNLOCKED, r.getPolicyMode());
            })
            .verifyComplete();
    }

    @RequiredServiceVersion(clazz = BlobServiceVersion.class, min = "2020-10-02")
    @Test
    public void setImmutabilityPolicy() {
        BlobImmutabilityPolicyMode policyMode = BlobImmutabilityPolicyMode.UNLOCKED;
        OffsetDateTime expiryTime = testResourceNamer.now().plusDays(2);
        BlobImmutabilityPolicy immutabilityPolicy = new BlobImmutabilityPolicy()
            .setExpiryTime(expiryTime)
            .setPolicyMode(policyMode);

        // The service rounds Immutability Policy Expiry to the nearest second.
        OffsetDateTime expectedImmutabilityPolicyExpiry = expiryTime.truncatedTo(ChronoUnit.SECONDS);

        // when: "set immutability policy"
        StepVerifier.create(vlwBlob.setImmutabilityPolicyWithResponse(immutabilityPolicy, null))
            .assertNext(r -> {
                assertEquals(expectedImmutabilityPolicyExpiry, r.getValue().getExpiryTime());
                assertEquals(policyMode, r.getValue().getPolicyMode());
            })
            .verifyComplete();

        // when: "get properties"
        StepVerifier.create(vlwBlob.getProperties())
            .assertNext(r -> {
                assertEquals(expectedImmutabilityPolicyExpiry, r.getImmutabilityPolicy().getExpiryTime());
                assertEquals(policyMode, r.getImmutabilityPolicy().getPolicyMode());
            })
            .verifyComplete();

        // when: "list blob"
        ListBlobsOptions options = new ListBlobsOptions().setPrefix(vlwBlob.getBlobName()).setDetails(
            new BlobListDetails().setRetrieveImmutabilityPolicy(true).setRetrieveLegalHold(true));
        StepVerifier.create(vlwContainer.listBlobs(options, null))
            .assertNext(r -> {
                assertEquals(vlwBlob.getBlobName(), r.getName());
                assertEquals(expectedImmutabilityPolicyExpiry, r.getProperties().getImmutabilityPolicy().getExpiryTime());
                assertEquals(policyMode, r.getProperties().getImmutabilityPolicy().getPolicyMode());
            })
            .verifyComplete();
    }

    @RequiredServiceVersion(clazz = BlobServiceVersion.class, min = "2020-10-02")
    @Test
    public void setImmutabilityPolicyAC() {
        List<OffsetDateTime> unmodifiedDates = Arrays.asList(null, NEW_DATE);

        for (OffsetDateTime unmodified : unmodifiedDates) {
            BlobRequestConditions bac = new BlobRequestConditions()
                .setIfUnmodifiedSince(unmodified);
            OffsetDateTime expiryTime = testResourceNamer.now().plusDays(2);
            BlobImmutabilityPolicy immutabilityPolicy = new BlobImmutabilityPolicy()
                .setExpiryTime(expiryTime)
                .setPolicyMode(BlobImmutabilityPolicyMode.UNLOCKED);

            assertAsyncResponseStatusCode(vlwBlob.setImmutabilityPolicyWithResponse(immutabilityPolicy,
                bac), 200);
        }
    }

    @RequiredServiceVersion(clazz = BlobServiceVersion.class, min = "2020-10-02")
    @Test
    public void setImmutabilityPolicyACFail() {
        BlobRequestConditions bac = new BlobRequestConditions()
            .setIfUnmodifiedSince(OLD_DATE);
        OffsetDateTime expiryTime = testResourceNamer.now().plusDays(2);
        BlobImmutabilityPolicy immutabilityPolicy = new BlobImmutabilityPolicy()
            .setExpiryTime(expiryTime)
            .setPolicyMode(BlobImmutabilityPolicyMode.UNLOCKED);

        StepVerifier.create(vlwBlob.setImmutabilityPolicyWithResponse(immutabilityPolicy, bac))
            .verifyErrorSatisfies(r -> {
                BlobStorageException e = assertInstanceOf(BlobStorageException.class, r);
                assertEquals(BlobErrorCode.CONDITION_NOT_MET, e.getErrorCode());
            });
    }

    @RequiredServiceVersion(clazz = BlobServiceVersion.class, min = "2020-10-02")
    @ParameterizedTest
    @MethodSource("setImmutabilityPolicyACIASupplier")
    public void setImmutabilityPolicyACIA(String leaseId, String tags, String ifMatch, String ifNoneMatch,
                                          OffsetDateTime ifModifiedSince, String wrongCondition) {
        BlobRequestConditions bac = new BlobRequestConditions()
            .setLeaseId(leaseId)
            .setTagsConditions(tags)
            .setIfMatch(ifMatch)
            .setIfNoneMatch(ifNoneMatch)
            .setIfModifiedSince(ifModifiedSince);
        OffsetDateTime expiryTime = testResourceNamer.now().plusDays(2);
        BlobImmutabilityPolicy immutabilityPolicy = new BlobImmutabilityPolicy()
            .setExpiryTime(expiryTime)
            .setPolicyMode(BlobImmutabilityPolicyMode.UNLOCKED);

        StepVerifier.create(vlwBlob.setImmutabilityPolicyWithResponse(immutabilityPolicy, bac))
            .verifyErrorSatisfies(r -> {
                IllegalArgumentException e = assertInstanceOf(IllegalArgumentException.class, r);
                assertEquals(String.format("%s does not support the %s request condition(s) for parameter 'requestConditions'.",
                    "setImmutabilityPolicy(WithResponse)", wrongCondition), e.getMessage());
            });
    }

    private static Stream<Arguments> setImmutabilityPolicyACIASupplier() {
        return Stream.of(
            Arguments.of("leaseId", null, null, null, null, "LeaseId"),
            Arguments.of(null, "tagsConditions", null, null, null, "TagsConditions"),
            Arguments.of(null, null, "ifMatch", null, null, "IfMatch"),
            Arguments.of(null, null, null, "ifNoneMatch", null, "IfNoneMatch"),
            Arguments.of(null, null, null, null, OLD_DATE, "IfModifiedSince"),
            Arguments.of("leaseId", "tagsConditions", "ifMatch", "ifNoneMatch", OLD_DATE, "LeaseId, TagsConditions, "
                + "IfModifiedSince, IfMatch, IfNoneMatch")
        );
    }

    @RequiredServiceVersion(clazz = BlobServiceVersion.class, min = "2020-10-02")
    @Test
    public void setImmutabilityPolicyError() {
        BlobAsyncClient blob = vlwContainer.getBlobAsyncClient(generateBlobName());
        OffsetDateTime expiryTime = testResourceNamer.now().plusDays(2);
        BlobImmutabilityPolicy immutabilityPolicy = new BlobImmutabilityPolicy()
            .setExpiryTime(expiryTime)
            .setPolicyMode(BlobImmutabilityPolicyMode.UNLOCKED);

        StepVerifier.create(blob.setImmutabilityPolicyWithResponse(immutabilityPolicy, null))
            .verifyErrorSatisfies(r -> {
                BlobStorageException e = assertInstanceOf(BlobStorageException.class, r);
                assertEquals(BlobErrorCode.BLOB_NOT_FOUND, e.getErrorCode());
            });
    }

    @RequiredServiceVersion(clazz = BlobServiceVersion.class, min = "2020-10-02")
    @Test
    public void setImmutabilityPolicyIA() {
        OffsetDateTime expiryTime = testResourceNamer.now().plusDays(2);
        BlobImmutabilityPolicy immutabilityPolicy = new BlobImmutabilityPolicy()
            .setExpiryTime(expiryTime)
            .setPolicyMode(BlobImmutabilityPolicyMode.MUTABLE);

        StepVerifier.create(vlwBlob.setImmutabilityPolicyWithResponse(immutabilityPolicy, null))
            .verifyErrorSatisfies(r -> {
                IllegalArgumentException e = assertInstanceOf(IllegalArgumentException.class, r);
                assertEquals("immutabilityPolicy.policyMode must be Locked or Unlocked", e.getMessage());
            });
    }

    @RequiredServiceVersion(clazz = BlobServiceVersion.class, min = "2020-10-02")
    @Test
    public void deleteImmutabilityPolicyMin() {
        OffsetDateTime expiryTime = testResourceNamer.now().plusDays(2);
        BlobImmutabilityPolicy immutabilityPolicy = new BlobImmutabilityPolicy()
            .setExpiryTime(expiryTime)
            .setPolicyMode(BlobImmutabilityPolicyMode.UNLOCKED);

        StepVerifier.create(vlwBlob.setImmutabilityPolicy(immutabilityPolicy).then(vlwBlob.deleteImmutabilityPolicy())
            .then(vlwBlob.getProperties()))
            .assertNext(r -> {
                assertNull(r.getImmutabilityPolicy().getPolicyMode());
                assertNull(r.getImmutabilityPolicy().getExpiryTime());
            })
            .verifyComplete();
    }

    @RequiredServiceVersion(clazz = BlobServiceVersion.class, min = "2020-10-02")
    @Test
    public void deleteImmutabilityPolicy() {
        OffsetDateTime expiryTime = testResourceNamer.now().plusDays(2);
        BlobImmutabilityPolicy immutabilityPolicy = new BlobImmutabilityPolicy()
            .setExpiryTime(expiryTime)
            .setPolicyMode(BlobImmutabilityPolicyMode.UNLOCKED);

        StepVerifier.create(vlwBlob.setImmutabilityPolicy(immutabilityPolicy).then(vlwBlob.deleteImmutabilityPolicyWithResponse())
            .then(vlwBlob.getProperties()))
            .assertNext(r -> {
                assertNull(r.getImmutabilityPolicy().getPolicyMode());
                assertNull(r.getImmutabilityPolicy().getExpiryTime());
            })
            .verifyComplete();
    }

    @RequiredServiceVersion(clazz = BlobServiceVersion.class, min = "2020-10-02")
    @Test
    public void deleteImmutabilityPolicyError() {
        BlobAsyncClient blobClient = vlwContainer.getBlobAsyncClient(generateBlobName());
        StepVerifier.create(blobClient.deleteImmutabilityPolicyWithResponse())
            .verifyErrorSatisfies(r -> {
                BlobStorageException e = assertInstanceOf(BlobStorageException.class, r);
                assertEquals(BlobErrorCode.BLOB_NOT_FOUND, e.getErrorCode());
            });
    }

    @RequiredServiceVersion(clazz = BlobServiceVersion.class, min = "2020-10-02")
    @ParameterizedTest
    @ValueSource(booleans = {true, false})
    public void setLegalHoldMin(boolean legalHold) {
        StepVerifier.create(vlwBlob.setLegalHold(legalHold))
            .assertNext(r -> assertEquals(legalHold, r.hasLegalHold()))
            .verifyComplete();
    }

    @RequiredServiceVersion(clazz = BlobServiceVersion.class, min = "2020-10-02")
    @ParameterizedTest
    @ValueSource(booleans = {true, false})
    public void setLegalHold(boolean legalHold) {
        // when: "set legal hold"
        StepVerifier.create(vlwBlob.setLegalHoldWithResponse(legalHold))
            .assertNext(r -> assertEquals(legalHold, r.getValue().hasLegalHold()))
            .verifyComplete();

        // when: "get properties"
        StepVerifier.create(vlwBlob.getProperties())
            .assertNext(r -> assertEquals(legalHold, r.hasLegalHold()))
            .verifyComplete();

        // when: "list blob"
        ListBlobsOptions options = new ListBlobsOptions().setPrefix(vlwBlob.getBlobName())
            .setDetails(new BlobListDetails().setRetrieveImmutabilityPolicy(true).setRetrieveLegalHold(true));
        StepVerifier.create(vlwContainer.listBlobs(options, null))
            .assertNext(r -> {
                assertEquals(vlwBlob.getBlobName(), r.getName());
                assertEquals(legalHold, r.getProperties().hasLegalHold());
            })
            .verifyComplete();
    }

    @RequiredServiceVersion(clazz = BlobServiceVersion.class, min = "2020-10-02")
    @Test
    public void setLegalHoldError() {
        BlobAsyncClient blob = vlwContainer.getBlobAsyncClient(generateBlobName());

        StepVerifier.create(blob.setLegalHoldWithResponse(false))
            .verifyErrorSatisfies(r -> {
                BlobStorageException e = assertInstanceOf(BlobStorageException.class, r);
                assertEquals(BlobErrorCode.BLOB_NOT_FOUND, e.getErrorCode());
            });
    }

    @RequiredServiceVersion(clazz = BlobServiceVersion.class, min = "2020-10-02")
    @Test
    public void containerProperties() {
        StepVerifier.create(vlwContainer.getProperties())
            .assertNext(r -> assertTrue(r.isImmutableStorageWithVersioningEnabled()))
            .verifyComplete();

        StepVerifier.create(vlwContainer.getServiceAsyncClient().listBlobContainers(
                new ListBlobContainersOptions().setPrefix(vlwContainer.getBlobContainerName())))
            .assertNext(r -> assertTrue(r.getProperties().isImmutableStorageWithVersioningEnabled()))
            .verifyComplete();
    }

    @RequiredServiceVersion(clazz = BlobServiceVersion.class, min = "2020-10-02")
    @Test
    public void appendBlobCreate() {
        AppendBlobAsyncClient appendBlob = vlwContainer.getBlobAsyncClient(generateBlobName()).getAppendBlobAsyncClient();
        OffsetDateTime expiryTime = testResourceNamer.now().plusDays(2);
        // The service rounds Immutability Policy Expiry to the nearest second.
        OffsetDateTime expectedImmutabilityPolicyExpiry = expiryTime.truncatedTo(ChronoUnit.SECONDS);
        BlobImmutabilityPolicy immutabilityPolicy = new BlobImmutabilityPolicy()
            .setExpiryTime(expiryTime)
            .setPolicyMode(BlobImmutabilityPolicyMode.UNLOCKED);

        StepVerifier.create(appendBlob.createWithResponse(new AppendBlobCreateOptions()
            .setImmutabilityPolicy(immutabilityPolicy)
            .setLegalHold(true)).then(appendBlob.getProperties()))
            .assertNext(r -> {
                assertEquals(expectedImmutabilityPolicyExpiry, r.getImmutabilityPolicy().getExpiryTime());
                assertEquals(BlobImmutabilityPolicyMode.UNLOCKED, r.getImmutabilityPolicy().getPolicyMode());
                assertTrue(r.hasLegalHold());
            })
            .verifyComplete();
    }

    @RequiredServiceVersion(clazz = BlobServiceVersion.class, min = "2020-10-02")
    @Test
    public void pageBlobCreate() {
        PageBlobAsyncClient pageBlob = vlwContainer.getBlobAsyncClient(generateBlobName()).getPageBlobAsyncClient();
        OffsetDateTime expiryTime = testResourceNamer.now().plusDays(2);
        // The service rounds Immutability Policy Expiry to the nearest second.
        OffsetDateTime expectedImmutabilityPolicyExpiry = expiryTime.truncatedTo(ChronoUnit.SECONDS);
        BlobImmutabilityPolicy immutabilityPolicy = new BlobImmutabilityPolicy()
            .setExpiryTime(expiryTime)
            .setPolicyMode(BlobImmutabilityPolicyMode.UNLOCKED);


        StepVerifier.create(pageBlob.createWithResponse(new PageBlobCreateOptions(512)
            .setImmutabilityPolicy(immutabilityPolicy)
            .setLegalHold(true)).then(pageBlob.getProperties()))
            .assertNext(r -> {
                assertEquals(expectedImmutabilityPolicyExpiry, r.getImmutabilityPolicy().getExpiryTime());
                assertEquals(BlobImmutabilityPolicyMode.UNLOCKED, r.getImmutabilityPolicy().getPolicyMode());
                assertTrue(r.hasLegalHold());
            })
            .verifyComplete();
    }

    @RequiredServiceVersion(clazz = BlobServiceVersion.class, min = "2020-10-02")
    @Test
    public void blockBlobCommitBlockList() {
        BlockBlobAsyncClient blockBlob = vlwBlob.getBlockBlobAsyncClient();
        OffsetDateTime expiryTime = testResourceNamer.now().plusDays(2);
        // The service rounds Immutability Policy Expiry to the nearest second.
        OffsetDateTime expectedImmutabilityPolicyExpiry = expiryTime.truncatedTo(ChronoUnit.SECONDS);
        BlobImmutabilityPolicy immutabilityPolicy = new BlobImmutabilityPolicy()
            .setExpiryTime(expiryTime)
            .setPolicyMode(BlobImmutabilityPolicyMode.UNLOCKED);

        StepVerifier.create(blockBlob.commitBlockListWithResponse(new BlockBlobCommitBlockListOptions(new ArrayList<>())
            .setImmutabilityPolicy(immutabilityPolicy)
            .setLegalHold(true)).then(blockBlob.getProperties()))
            .assertNext(r -> {
                assertEquals(expectedImmutabilityPolicyExpiry, r.getImmutabilityPolicy().getExpiryTime());
                assertEquals(BlobImmutabilityPolicyMode.UNLOCKED, r.getImmutabilityPolicy().getPolicyMode());
                assertTrue(r.hasLegalHold());
            })
            .verifyComplete();
    }

    @RequiredServiceVersion(clazz = BlobServiceVersion.class, min = "2020-10-02")
    @Test
    public void blockBlobUpload() {
        BlockBlobAsyncClient blockBlob = vlwBlob.getBlockBlobAsyncClient();
        OffsetDateTime expiryTime = testResourceNamer.now().plusDays(2);
        // The service rounds Immutability Policy Expiry to the nearest second.
        OffsetDateTime expectedImmutabilityPolicyExpiry = expiryTime.truncatedTo(ChronoUnit.SECONDS);
        BlobImmutabilityPolicy immutabilityPolicy = new BlobImmutabilityPolicy()
            .setExpiryTime(expiryTime)
            .setPolicyMode(BlobImmutabilityPolicyMode.UNLOCKED);

        StepVerifier.create(blockBlob.uploadWithResponse(new BlockBlobSimpleUploadOptions(DATA.getDefaultFlux(), DATA.getDefaultDataSize())
            .setImmutabilityPolicy(immutabilityPolicy)
            .setLegalHold(true)).then(blockBlob.getProperties()))
            .assertNext(r -> {
                assertEquals(expectedImmutabilityPolicyExpiry, r.getImmutabilityPolicy().getExpiryTime());
                assertEquals(BlobImmutabilityPolicyMode.UNLOCKED, r.getImmutabilityPolicy().getPolicyMode());
                assertTrue(r.hasLegalHold());
            })
            .verifyComplete();
    }

    @RequiredServiceVersion(clazz = BlobServiceVersion.class, min = "2020-10-02")
    @LiveOnly
    @ParameterizedTest
    @MethodSource("blobUploadSupplier")
    public void blobUpload(Long blockSize) {
        OffsetDateTime expiryTime = testResourceNamer.now().plusDays(2);
        // The service rounds Immutability Policy Expiry to the nearest second.
        OffsetDateTime expectedImmutabilityPolicyExpiry = expiryTime.truncatedTo(ChronoUnit.SECONDS);
        BlobImmutabilityPolicy immutabilityPolicy = new BlobImmutabilityPolicy()
            .setExpiryTime(expiryTime)
            .setPolicyMode(BlobImmutabilityPolicyMode.UNLOCKED);

        StepVerifier.create(vlwBlob.uploadWithResponse(new BlobParallelUploadOptions(DATA.getDefaultFlux())
            .setParallelTransferOptions(new ParallelTransferOptions().setBlockSizeLong(blockSize)
                .setMaxSingleUploadSizeLong(blockSize))
            .setImmutabilityPolicy(immutabilityPolicy)
            .setLegalHold(true)).then(vlwBlob.getProperties()))
            .assertNext(r -> {
                assertEquals(expectedImmutabilityPolicyExpiry, r.getImmutabilityPolicy().getExpiryTime());
                assertEquals(BlobImmutabilityPolicyMode.UNLOCKED, r.getImmutabilityPolicy().getPolicyMode());
                assertTrue(r.hasLegalHold());
            })
            .verifyComplete();
    }

    private static Stream<Arguments> blobUploadSupplier() {
        return Stream.of(Arguments.of(1L), Arguments.of((Long) null));
    }

    @RequiredServiceVersion(clazz = BlobServiceVersion.class, min = "2020-10-02")
    @Test
    public void syncCopy() {
<<<<<<< HEAD
        Mono<Long> setPolicy = vlwContainer.setAccessPolicy(PublicAccessType.CONTAINER, null)
            .then(Mono.delay(Duration.ofSeconds(30)));

=======
>>>>>>> d0b03d2c
        BlockBlobAsyncClient destination = vlwContainer.getBlobAsyncClient(generateBlobName()).getBlockBlobAsyncClient();
        OffsetDateTime expiryTime = testResourceNamer.now().plusDays(2);
        // The service rounds Immutability Policy Expiry to the nearest second.
        OffsetDateTime expectedImmutabilityPolicyExpiry = expiryTime.truncatedTo(ChronoUnit.SECONDS);
        BlobImmutabilityPolicy immutabilityPolicy = new BlobImmutabilityPolicy()
            .setExpiryTime(expiryTime)
            .setPolicyMode(BlobImmutabilityPolicyMode.UNLOCKED);

<<<<<<< HEAD
        StepVerifier.create(setPolicy.then(destination.copyFromUrlWithResponse(new BlobCopyFromUrlOptions(vlwBlob.getBlobUrl())
                .setImmutabilityPolicy(immutabilityPolicy)
                .setLegalHold(true))).then(destination.getProperties()))
=======
        String sas = vlwBlob.generateSas(new BlobServiceSasSignatureValues(testResourceNamer.now().plusDays(1),
            new BlobSasPermission().setTagsPermission(true).setReadPermission(true)));

        destination.copyFromUrlWithResponse(new BlobCopyFromUrlOptions(vlwBlob.getBlobUrl() + "?" + sas)
            .setImmutabilityPolicy(immutabilityPolicy)
            .setLegalHold(true)).block();

        StepVerifier.create(destination.getProperties())
>>>>>>> d0b03d2c
            .assertNext(r -> {
                assertEquals(expectedImmutabilityPolicyExpiry, r.getImmutabilityPolicy().getExpiryTime());
                assertEquals(BlobImmutabilityPolicyMode.UNLOCKED, r.getImmutabilityPolicy().getPolicyMode());
                assertTrue(r.hasLegalHold());
            })
            .verifyComplete();
    }

    @RequiredServiceVersion(clazz = BlobServiceVersion.class, min = "2020-10-02")
    @Test
    public void copy() {
        BlockBlobAsyncClient destination = vlwContainer.getBlobAsyncClient(generateBlobName()).getBlockBlobAsyncClient();
        OffsetDateTime expiryTime = testResourceNamer.now().plusDays(2);
        // The service rounds Immutability Policy Expiry to the nearest second.
        OffsetDateTime expectedImmutabilityPolicyExpiry = expiryTime.truncatedTo(ChronoUnit.SECONDS);
        BlobImmutabilityPolicy immutabilityPolicy = new BlobImmutabilityPolicy()
            .setExpiryTime(expiryTime)
            .setPolicyMode(BlobImmutabilityPolicyMode.UNLOCKED);

        PollerFlux<BlobCopyInfo, Void> poller = setPlaybackPollerFluxPollInterval(
            destination.beginCopy(new BlobBeginCopyOptions(vlwBlob.getBlobUrl())
                .setImmutabilityPolicy(immutabilityPolicy)
                .setLegalHold(true)));
        poller.blockLast();

        StepVerifier.create(destination.getProperties())
            .assertNext(r -> {
                assertEquals(expectedImmutabilityPolicyExpiry, r.getImmutabilityPolicy().getExpiryTime());
                assertEquals(BlobImmutabilityPolicyMode.UNLOCKED, r.getImmutabilityPolicy().getPolicyMode());
                assertTrue(r.hasLegalHold());
            })
            .verifyComplete();
    }

    /* SAS tests */

    @RequiredServiceVersion(clazz = BlobServiceVersion.class, min = "2020-10-02")
    @Test
    public void accountSas() {
        OffsetDateTime expiryTime = testResourceNamer.now().plusDays(1);
        AccountSasPermission permissions = AccountSasPermission.parse("rwdxlacuptfi");
        AccountSasService service = new AccountSasService().setBlobAccess(true);
        AccountSasResourceType resource = new AccountSasResourceType().setObject(true).setContainer(true);
        AccountSasSignatureValues sasValues = new AccountSasSignatureValues(expiryTime, permissions, service, resource);
        expiryTime = testResourceNamer.now().plusDays(2);
        // The service rounds Immutability Policy Expiry to the nearest second.
        OffsetDateTime expectedImmutabilityPolicyExpiry = expiryTime.truncatedTo(ChronoUnit.SECONDS);
        BlobImmutabilityPolicy immutabilityPolicy = new BlobImmutabilityPolicy()
            .setExpiryTime(expiryTime)
            .setPolicyMode(BlobImmutabilityPolicyMode.UNLOCKED);
        String sas = versionedBlobServiceAsyncClient.generateAccountSas(sasValues);
        BlobAsyncClient client = getBlobAsyncClient(sas, vlwContainer.getBlobContainerUrl(), vlwBlob.getBlobName(),
            null);

        StepVerifier.create(client.setImmutabilityPolicy(immutabilityPolicy))
            .assertNext(r -> {
                assertEquals(expectedImmutabilityPolicyExpiry, r.getExpiryTime());
                assertEquals(BlobImmutabilityPolicyMode.UNLOCKED, r.getPolicyMode());
            })
            .verifyComplete();

        StepVerifier.create(client.setLegalHold(false))
            .assertNext(r -> assertFalse(r.hasLegalHold()))
            .verifyComplete();
    }

    @RequiredServiceVersion(clazz = BlobServiceVersion.class, min = "2020-10-02")
    @Test
    public void containerSas() {
        OffsetDateTime expiryTime = testResourceNamer.now().plusDays(1);
        BlobContainerSasPermission permissions = BlobContainerSasPermission.parse("racwdxltmei");
        BlobServiceSasSignatureValues sasValues = new BlobServiceSasSignatureValues(expiryTime, permissions);
        expiryTime = testResourceNamer.now().plusDays(2);
        // The service rounds Immutability Policy Expiry to the nearest second.
        OffsetDateTime expectedImmutabilityPolicyExpiry = expiryTime.truncatedTo(ChronoUnit.SECONDS);
        BlobImmutabilityPolicy immutabilityPolicy = new BlobImmutabilityPolicy()
            .setExpiryTime(expiryTime)
            .setPolicyMode(BlobImmutabilityPolicyMode.UNLOCKED);
        String sas = vlwContainer.generateSas(sasValues);
        BlobAsyncClient client = getBlobAsyncClient(sas, vlwContainer.getBlobContainerUrl(), vlwBlob.getBlobName(),
            null);

        StepVerifier.create(client.setImmutabilityPolicy(immutabilityPolicy))
            .assertNext(r -> {
                assertEquals(expectedImmutabilityPolicyExpiry, r.getExpiryTime());
                assertEquals(BlobImmutabilityPolicyMode.UNLOCKED.toString(), r.getPolicyMode().toString());
            })
            .verifyComplete();

        StepVerifier.create(client.setLegalHold(false))
            .assertNext(r -> assertFalse(r.hasLegalHold()))
            .verifyComplete();
    }

    @RequiredServiceVersion(clazz = BlobServiceVersion.class, min = "2020-10-02")
    @Test
    public void blobSas() {
        OffsetDateTime expiryTime = testResourceNamer.now().plusDays(1);
        BlobSasPermission permissions = BlobSasPermission.parse("racwdxtlmei");
        BlobServiceSasSignatureValues sasValues = new BlobServiceSasSignatureValues(expiryTime, permissions);
        expiryTime = testResourceNamer.now().plusDays(2);
        // The service rounds Immutability Policy Expiry to the nearest second.
        OffsetDateTime expectedImmutabilityPolicyExpiry = expiryTime.truncatedTo(ChronoUnit.SECONDS);
        BlobImmutabilityPolicy immutabilityPolicy = new BlobImmutabilityPolicy()
            .setExpiryTime(expiryTime)
            .setPolicyMode(BlobImmutabilityPolicyMode.UNLOCKED);
        String sas = vlwBlob.generateSas(sasValues);
        BlobAsyncClient client = getBlobAsyncClient(sas, vlwContainer.getBlobContainerUrl(), vlwBlob.getBlobName(),
            null);

        StepVerifier.create(client.setImmutabilityPolicy(immutabilityPolicy))
            .assertNext(r -> {
                assertEquals(expectedImmutabilityPolicyExpiry, r.getExpiryTime());
                assertEquals(BlobImmutabilityPolicyMode.UNLOCKED.toString(), r.getPolicyMode().toString());
            })
            .verifyComplete();

        StepVerifier.create(client.setLegalHold(false))
            .assertNext(r -> assertFalse(r.hasLegalHold()))
            .verifyComplete();
    }

}<|MERGE_RESOLUTION|>--- conflicted
+++ resolved
@@ -624,12 +624,6 @@
     @RequiredServiceVersion(clazz = BlobServiceVersion.class, min = "2020-10-02")
     @Test
     public void syncCopy() {
-<<<<<<< HEAD
-        Mono<Long> setPolicy = vlwContainer.setAccessPolicy(PublicAccessType.CONTAINER, null)
-            .then(Mono.delay(Duration.ofSeconds(30)));
-
-=======
->>>>>>> d0b03d2c
         BlockBlobAsyncClient destination = vlwContainer.getBlobAsyncClient(generateBlobName()).getBlockBlobAsyncClient();
         OffsetDateTime expiryTime = testResourceNamer.now().plusDays(2);
         // The service rounds Immutability Policy Expiry to the nearest second.
@@ -638,11 +632,6 @@
             .setExpiryTime(expiryTime)
             .setPolicyMode(BlobImmutabilityPolicyMode.UNLOCKED);
 
-<<<<<<< HEAD
-        StepVerifier.create(setPolicy.then(destination.copyFromUrlWithResponse(new BlobCopyFromUrlOptions(vlwBlob.getBlobUrl())
-                .setImmutabilityPolicy(immutabilityPolicy)
-                .setLegalHold(true))).then(destination.getProperties()))
-=======
         String sas = vlwBlob.generateSas(new BlobServiceSasSignatureValues(testResourceNamer.now().plusDays(1),
             new BlobSasPermission().setTagsPermission(true).setReadPermission(true)));
 
@@ -651,7 +640,6 @@
             .setLegalHold(true)).block();
 
         StepVerifier.create(destination.getProperties())
->>>>>>> d0b03d2c
             .assertNext(r -> {
                 assertEquals(expectedImmutabilityPolicyExpiry, r.getImmutabilityPolicy().getExpiryTime());
                 assertEquals(BlobImmutabilityPolicyMode.UNLOCKED, r.getImmutabilityPolicy().getPolicyMode());
