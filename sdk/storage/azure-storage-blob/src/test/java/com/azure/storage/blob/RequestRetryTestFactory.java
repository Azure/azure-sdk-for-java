// Copyright (c) Microsoft Corporation. All rights reserved.
// Licensed under the MIT License.

package com.azure.storage.blob;

import com.azure.core.http.HttpClient;
import com.azure.core.http.HttpHeaders;
import com.azure.core.http.HttpMethod;
import com.azure.core.http.HttpPipelineBuilder;
import com.azure.core.http.HttpRequest;
import com.azure.core.http.HttpResponse;
import com.azure.core.exception.UnexpectedLengthException;
import com.azure.core.implementation.http.UrlBuilder;
import com.azure.storage.common.policy.RequestRetryOptions;
import com.azure.storage.common.policy.RequestRetryPolicy;
import reactor.core.Disposable;
import reactor.core.Exceptions;
import reactor.core.publisher.Flux;
import reactor.core.publisher.Mono;

import java.io.ByteArrayOutputStream;
import java.io.IOException;
import java.net.MalformedURLException;
import java.net.URL;
import java.nio.ByteBuffer;
import java.nio.charset.Charset;
import java.time.Duration;
import java.time.OffsetDateTime;
import java.time.temporal.ChronoUnit;
import java.util.concurrent.TimeoutException;

import static java.lang.StrictMath.pow;

class RequestRetryTestFactory {
    static final int RETRY_TEST_SCENARIO_RETRY_UNTIL_SUCCESS = 1;

    static final int RETRY_TEST_SCENARIO_RETRY_UNTIL_MAX_RETRIES = 2;

    static final int RETRY_TEST_SCENARIO_NON_RETRYABLE = 3;

    static final int RETRY_TEST_SCENARIO_NON_RETRYABLE_SECONDARY = 4;

    static final int RETRY_TEST_SCENARIO_NETWORK_ERROR = 5;

    static final int RETRY_TEST_SCENARIO_EXPONENTIAL_TIMING = 6;

    static final int RETRY_TEST_SCENARIO_FIXED_TIMING = 7;

    static final int RETRY_TEST_SCENARIO_TRY_TIMEOUT = 8;

    static final int RETRY_TEST_SCENARIO_NON_REPLAYABLE_FLOWABLE = 9;

    // Cancelable

    static final String RETRY_TEST_PRIMARY_HOST = "PrimaryDC";

    static final String RETRY_TEST_SECONDARY_HOST = "SecondaryDC";
<<<<<<< HEAD
    static final ByteBuffer RETRY_TEST_DEFAULT_DATA = ByteBuffer.wrap("Default data".getBytes());
=======
    private static final ByteBuffer RETRY_TEST_DEFAULT_DATA = ByteBuffer.wrap("Default data".getBytes());
>>>>>>> f9b68898
    private static final String RETRY_TEST_HEADER = "TestHeader";
    private static final String RETRY_TEST_QUERY_PARAM = "TestQueryParam";
    private static final Mono<HttpResponse> RETRY_TEST_OK_RESPONSE = Mono.just(new RetryTestResponse(200));

    /*
    We wrap the response in a StorageErrorException to mock the HttpClient. Any responses that the HttpClient receives
    that is not an expected response is wrapped in a StorageErrorException.
     */
    private static final Mono<HttpResponse> RETRY_TEST_TEMPORARY_ERROR_RESPONSE = Mono.just(new RetryTestResponse(503));

    private static final Mono<HttpResponse> RETRY_TEST_TIMEOUT_ERROR_RESPONSE = Mono.just(new RetryTestResponse(500));

    private static final Mono<HttpResponse> RETRY_TEST_NON_RETRYABLE_ERROR = Mono.just(new RetryTestResponse(400));

    private static final Mono<HttpResponse> RETRY_TEST_NOT_FOUND_RESPONSE = Mono.just(new RetryTestResponse(404));

    private int retryTestScenario;

    private RequestRetryOptions options;

    /*
    It is atypical and not recommended to have mutable state on the factory itself. However, the tests will need to
    be able to validate the number of tries, and the tests will not have access to the policies, so we break our own
    rule here.
     */
    private int tryNumber;

    private OffsetDateTime time;

    RequestRetryTestFactory(int scenario, RequestRetryOptions options) {
        this.retryTestScenario = scenario;
        this.options = options;
    }

    Mono<HttpResponse> send(URL url) {
        return new HttpPipelineBuilder()
            .policies(new RequestRetryPolicy(this.options))
            .httpClient(new RetryTestClient(this))
            .build()
            .send(new HttpRequest(HttpMethod.GET, url).setBody(Flux.just(RETRY_TEST_DEFAULT_DATA)));
    }

    int getTryNumber() {
        return this.tryNumber;
    }

    // The retry factory only really cares about the status code.
    private static final class RetryTestResponse extends HttpResponse {
        int statusCode;

        RetryTestResponse(int statusCode) {
            super(null);
            this.statusCode = statusCode;
        }

        @Override
        public int getStatusCode() {
            return this.statusCode;
        }

        @Override
        public String getHeaderValue(String headerName) {
            return null;
        }

        @Override
        public HttpHeaders getHeaders() {
            return null;
        }

        @Override
<<<<<<< HEAD
        public Flux<ByteBuffer> body() {
=======
        public Flux<ByteBuffer> getBody() {
>>>>>>> f9b68898
            return null;
        }

        @Override
        public Mono<byte[]> getBodyAsByteArray() {
            return null;
        }

        @Override
        public Mono<String> getBodyAsString() {
            return null;
        }

        @Override
        public Mono<String> getBodyAsString(Charset charset) {
            return null;
        }
    }

    private final class RetryTestClient implements HttpClient {
        private RequestRetryTestFactory factory;

        RetryTestClient(RequestRetryTestFactory parent) {
            this.factory = parent;
        }

        @Override
        public Mono<HttpResponse> send(HttpRequest request) {
            this.factory.tryNumber++;
            if (this.factory.tryNumber > this.factory.options.maxTries()) {
                throw new IllegalArgumentException("Try number has exceeded max tries");
            }

            // Validate the expected preconditions for each try: The correct host is used.
            String expectedHost = RETRY_TEST_PRIMARY_HOST;
            if (this.factory.tryNumber % 2 == 0) {
                /*
                 Special cases: retry until success scenario fail's on the 4th try with a 404 on the secondary, so we
                 never expect it to check the secondary after that. All other tests should continue to check the
                 secondary.
                 Exponential timing only tests secondary backoff once but uses the rest of the retries to hit the max
                 delay.
                 */
                if (!((this.factory.retryTestScenario == RequestRetryTestFactory.RETRY_TEST_SCENARIO_RETRY_UNTIL_SUCCESS && this.factory.tryNumber > 4)
                    || (this.factory.retryTestScenario == RequestRetryTestFactory.RETRY_TEST_SCENARIO_EXPONENTIAL_TIMING && this.factory.tryNumber > 2))) {
                    expectedHost = RETRY_TEST_SECONDARY_HOST;
                }
            }

            if (!request.getUrl().getHost().equals(expectedHost)) {
                throw new IllegalArgumentException("The host does not match the expected host");
            }

            /*
             This policy will add test headers and query parameters. Ensure they are removed/reset for each retry.
             The retry policy should be starting with a fresh copy of the request for every try.
             */
            if (request.getHeaders().getValue(RETRY_TEST_HEADER) != null) {
                throw new IllegalArgumentException("Headers not reset.");
            }
            if ((request.getUrl().getQuery() != null && request.getUrl().getQuery().contains(RETRY_TEST_QUERY_PARAM))) {
                throw new IllegalArgumentException("Query params not reset.");
            }

            // Subscribe and block until all information is read to prevent a blocking on another thread exception from Reactor.
            ByteArrayOutputStream outputStream = new ByteArrayOutputStream();
<<<<<<< HEAD
            Disposable disposable = request.body().subscribe(data -> {
=======
            Disposable disposable = request.getBody().subscribe(data -> {
>>>>>>> f9b68898
                try {
                    outputStream.write(data.array());
                } catch (IOException ex) {
                    throw Exceptions.propagate(ex);
                }
            });
            while (!disposable.isDisposed()) {
                System.out.println("Waiting for Flux to finish to prevent blocking on another thread exception");
            }
            if (RETRY_TEST_DEFAULT_DATA.compareTo(ByteBuffer.wrap(outputStream.toByteArray())) != 0) {
                throw new IllegalArgumentException(("Body not reset."));
            }

            /*
            Modify the request as policies downstream of the retry policy are likely to do. These must be reset on each
            try.
             */
            request.getHeaders().put(RETRY_TEST_HEADER, "testheader");
            UrlBuilder builder = UrlBuilder.parse(request.getUrl());
            builder.setQueryParameter(RETRY_TEST_QUERY_PARAM, "testquery");
            try {
                request.setUrl(builder.toURL());
            } catch (MalformedURLException e) {
                throw new IllegalArgumentException("The URL has been mangled");
            }

            switch (this.factory.retryTestScenario) {
                case RETRY_TEST_SCENARIO_RETRY_UNTIL_SUCCESS:
                    switch (this.factory.tryNumber) {
                        case 1:
                            /*
                            The timer is set with a timeout on the Mono used to make the request. If the Mono
                            doesn't return success fast enough, it will throw a TimeoutException. We can short circuit
                            the waiting by simply returning an error. We will validate the time parameter later. Here,
                            we just test that a timeout is retried.
                             */
                            return Mono.error(new TimeoutException());
                        case 2:
                            return RETRY_TEST_TEMPORARY_ERROR_RESPONSE;
                        case 3:
                            return RETRY_TEST_TIMEOUT_ERROR_RESPONSE;
                        case 4:
                            /*
                            By returning 404 when we should be testing against the secondary, we exercise the logic
                            that should prevent further tries to secondary when the secondary evidently doesn't have the
                            data.
                             */
                            return RETRY_TEST_NOT_FOUND_RESPONSE;
                        case 5:
                            // Just to get to a sixth try where we ensure we should not be trying the secondary again.
                            return RETRY_TEST_TEMPORARY_ERROR_RESPONSE;
                        case 6:
                            return RETRY_TEST_OK_RESPONSE;
                        default:
                            throw new IllegalArgumentException("Continued trying after success.");
                    }

                case RETRY_TEST_SCENARIO_RETRY_UNTIL_MAX_RETRIES:
                    return RETRY_TEST_TEMPORARY_ERROR_RESPONSE;

                case RETRY_TEST_SCENARIO_NON_RETRYABLE:
                    if (this.factory.tryNumber == 1) {
                        return RETRY_TEST_NON_RETRYABLE_ERROR;
                    } else {
                        throw new IllegalArgumentException("Continued trying after non retryable error.");
                    }

                case RETRY_TEST_SCENARIO_NON_RETRYABLE_SECONDARY:
                    switch (this.factory.tryNumber) {
                        case 1:
                            return RETRY_TEST_TEMPORARY_ERROR_RESPONSE;
                        case 2:
                            return RETRY_TEST_NON_RETRYABLE_ERROR;
                        default:
                            throw new IllegalArgumentException("Continued trying after non retryable error.");
                    }

                case RETRY_TEST_SCENARIO_NETWORK_ERROR:
                    switch (this.factory.tryNumber) {
                        case 1:
                            // fall through
                        case 2:
                            return Mono.error(new IOException());
                        case 3:
                            return RETRY_TEST_OK_RESPONSE;
                        default:
                            throw new IllegalArgumentException("Continued retrying after success.");
                    }

                case RETRY_TEST_SCENARIO_TRY_TIMEOUT:
                    switch (this.factory.tryNumber) {
                        case 1:
                        case 2:
                            return RETRY_TEST_OK_RESPONSE.delaySubscription(Duration.ofSeconds(options.tryTimeout() + 1));
                        case 3:
                            return RETRY_TEST_OK_RESPONSE.delaySubscription(Duration.ofSeconds(options.tryTimeout() - 1));
                        default:
                            throw new IllegalArgumentException("Continued retrying after success");
                    }

                case RETRY_TEST_SCENARIO_EXPONENTIAL_TIMING:
                    switch (this.factory.tryNumber) {
                        case 1:
                            this.factory.time = OffsetDateTime.now();
                            return RETRY_TEST_TEMPORARY_ERROR_RESPONSE;
                        case 2:
                            /*
                            Calculation for secondary is always the same, so we don't need to keep testing it. Not
                            trying the secondary any more will also speed up the test.
                             */
                            return testDelayBounds(1, false, RETRY_TEST_NOT_FOUND_RESPONSE);
                        case 3:
                            return testDelayBounds(2, true, RETRY_TEST_TEMPORARY_ERROR_RESPONSE);
                        case 4:
                            return testDelayBounds(3, true, RETRY_TEST_TEMPORARY_ERROR_RESPONSE);
                        case 5:
                            /*
                            With the current configuration in RetryTest, the maxRetryDelay should be reached upon the
                            fourth try to the primary.
                             */
                            return testMaxDelayBounds(RETRY_TEST_TEMPORARY_ERROR_RESPONSE);
                        case 6:
                            return testMaxDelayBounds(RETRY_TEST_OK_RESPONSE);
                        default:
                            throw new IllegalArgumentException("Max retries exceeded/continued retrying after success");
                    }

                case RETRY_TEST_SCENARIO_FIXED_TIMING:
                    switch (this.factory.tryNumber) {
                        case 1:
                            this.factory.time = OffsetDateTime.now();
                            return RETRY_TEST_TEMPORARY_ERROR_RESPONSE;
                        case 2:
                            return testDelayBounds(1, false, RETRY_TEST_TEMPORARY_ERROR_RESPONSE);
                        case 3:
                            return testDelayBounds(2, true, RETRY_TEST_TEMPORARY_ERROR_RESPONSE);
                        case 4:
                            /*
                            Fixed backoff means it's always the same and we never hit the max, no need to keep testing.
                             */
                            return RETRY_TEST_OK_RESPONSE;
                        default:
                            throw new IllegalArgumentException("Retries continued after success.");
                    }

                case RETRY_TEST_SCENARIO_NON_REPLAYABLE_FLOWABLE:
                    switch (this.factory.tryNumber) {
                        case 1:
                            return RETRY_TEST_TEMPORARY_ERROR_RESPONSE;
                        case 2:
                            return Mono.error(new UnexpectedLengthException("Unexpected length", 5, 6));
                        default:
                            throw new IllegalArgumentException("Retries continued on non retryable error.");
                    }
                default:
                    throw new IllegalArgumentException("Invalid retry test scenario.");
            }
        }

        /*
         Calculate the delay in seconds. Round up to ensure we include the maximum value and some offset for the code
         executing between the original calculation in the retry policy and this check.
         */
        private long calcPrimaryDelay(int tryNumber) {
            switch (this.factory.retryTestScenario) {
                case RETRY_TEST_SCENARIO_EXPONENTIAL_TIMING:
                    return (long) Math.ceil(
                        ((pow(2L, tryNumber - 1) - 1L) * this.factory.options.retryDelayInMs()) / 1000);
                case RETRY_TEST_SCENARIO_FIXED_TIMING:
                    return (long) Math.ceil(this.factory.options.retryDelayInMs() / 1000);
                default:
                    throw new IllegalArgumentException("Invalid test scenario");
            }
        }

        private OffsetDateTime calcUpperBound(OffsetDateTime start, int primaryTryNumber, boolean tryingPrimary) {
            if (tryingPrimary) {
                return start.plus(calcPrimaryDelay(primaryTryNumber) * 1000 + 1000, ChronoUnit.MILLIS);
            } else {
                return start.plus(1500, ChronoUnit.MILLIS);
            }
        }

        private OffsetDateTime calcLowerBound(OffsetDateTime start, int primaryTryNumber, boolean tryingPrimary) {
            if (tryingPrimary) {
                return start.plus(calcPrimaryDelay(primaryTryNumber) * 1000 - 1000, ChronoUnit.MILLIS);
            } else {
                return start.plus(500, ChronoUnit.MILLIS);
            }
        }

        private Mono<HttpResponse> testDelayBounds(int primaryTryNumber, boolean tryingPrimary, Mono<HttpResponse> response) {
            /*
            We have to return a new Mono so that the calculation for time is performed at the correct time, i.e. when
            the Mono is actually subscribed to. This mocks an HttpClient because the requests are made only when
            the Mono is subscribed to, not when all the infrastructure around it is put in place, and we care about
            the delay before the request itself.
             */
            return Mono.defer(() -> Mono.fromCallable(() -> {
                OffsetDateTime now = OffsetDateTime.now();
                if (now.isAfter(calcUpperBound(factory.time, primaryTryNumber, tryingPrimary))
                    || now.isBefore(calcLowerBound(factory.time, primaryTryNumber, tryingPrimary))) {
                    throw new IllegalArgumentException("Delay was not within jitter bounds");
                }

                factory.time = now;
                return response.block();
            }));
        }

        private Mono<HttpResponse> testMaxDelayBounds(Mono<HttpResponse> response) {
            return Mono.defer(() -> Mono.fromCallable(() -> {
                OffsetDateTime now = OffsetDateTime.now();
                if (now.isAfter(factory.time.plusSeconds((long) Math.ceil((factory.options.maxRetryDelayInMs() / 1000) + 1)))) {
                    throw new IllegalArgumentException("Max retry delay exceeded");
                } else if (now.isBefore(factory.time.plusSeconds((long) Math.ceil((factory.options.maxRetryDelayInMs() / 1000) - 1)))) {
                    throw new IllegalArgumentException("Retry did not delay long enough");
                }

                factory.time = now;
                return response.block();
            }));
        }
    }
}<|MERGE_RESOLUTION|>--- conflicted
+++ resolved
@@ -55,11 +55,7 @@
     static final String RETRY_TEST_PRIMARY_HOST = "PrimaryDC";
 
     static final String RETRY_TEST_SECONDARY_HOST = "SecondaryDC";
-<<<<<<< HEAD
-    static final ByteBuffer RETRY_TEST_DEFAULT_DATA = ByteBuffer.wrap("Default data".getBytes());
-=======
     private static final ByteBuffer RETRY_TEST_DEFAULT_DATA = ByteBuffer.wrap("Default data".getBytes());
->>>>>>> f9b68898
     private static final String RETRY_TEST_HEADER = "TestHeader";
     private static final String RETRY_TEST_QUERY_PARAM = "TestQueryParam";
     private static final Mono<HttpResponse> RETRY_TEST_OK_RESPONSE = Mono.just(new RetryTestResponse(200));
@@ -131,11 +127,7 @@
         }
 
         @Override
-<<<<<<< HEAD
-        public Flux<ByteBuffer> body() {
-=======
         public Flux<ByteBuffer> getBody() {
->>>>>>> f9b68898
             return null;
         }
 
@@ -202,11 +194,7 @@
 
             // Subscribe and block until all information is read to prevent a blocking on another thread exception from Reactor.
             ByteArrayOutputStream outputStream = new ByteArrayOutputStream();
-<<<<<<< HEAD
-            Disposable disposable = request.body().subscribe(data -> {
-=======
             Disposable disposable = request.getBody().subscribe(data -> {
->>>>>>> f9b68898
                 try {
                     outputStream.write(data.array());
                 } catch (IOException ex) {
