--- conflicted
+++ resolved
@@ -773,11 +773,7 @@
 
         int retry = 0;
 
-<<<<<<< HEAD
-        // Try up to 4 times
-=======
         // Try up to 5 times (4 retries + 1 final attempt)
->>>>>>> 0d344688
         while (retry < 4) {
             try {
                 runnable.run();
