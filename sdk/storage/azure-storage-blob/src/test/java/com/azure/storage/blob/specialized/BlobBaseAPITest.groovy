package com.azure.storage.blob.specialized

import com.azure.core.test.TestMode
import com.azure.storage.blob.APISpec
import com.azure.storage.blob.BlobClient
import com.azure.storage.blob.BlobServiceVersion
import com.azure.storage.blob.models.*
import com.azure.storage.blob.options.BlobQueryOptions
import com.azure.storage.common.implementation.Constants
import com.azure.storage.common.test.shared.extensions.LiveOnly
import com.azure.storage.common.test.shared.extensions.RequiredServiceVersion
import reactor.core.Exceptions
import spock.lang.Requires
import spock.lang.Retry
import spock.lang.Unroll
import spock.lang.Ignore

import java.util.function.Consumer

class BlobBaseAPITest extends APISpec {

    BlobClient bc
    String blobName

    def setup() {
        blobName = generateBlobName()
        bc = cc.getBlobClient(blobName)
        bc.upload(new ByteArrayInputStream(new byte[0]), 0)
    }

    /* Quick Query Tests. */

    // Generates and uploads a CSV file
    def uploadCsv(BlobQueryDelimitedSerialization s, int numCopies) {
        String header = String.join(new String(s.getColumnSeparator()), "rn1", "rn2", "rn3", "rn4")
            .concat(new String(s.getRecordSeparator()))
        byte[] headers = header.getBytes()

        String csv = String.join(new String(s.getColumnSeparator()), "100", "200", "300", "400")
            .concat(new String(s.getRecordSeparator()))
            .concat(String.join(new String(s.getColumnSeparator()), "300", "400", "500", "600")
                .concat(new String(s.getRecordSeparator())))

        byte[] csvData = csv.getBytes()

        int headerLength = s.isHeadersPresent() ? headers.length : 0
        byte[] data = new byte[headerLength + csvData.length * numCopies]
        if (s.isHeadersPresent()) {
            System.arraycopy(headers, 0, data, 0, headers.length)
        }

        for (int i = 0; i < numCopies; i++) {
            int o = i * csvData.length + headerLength
            System.arraycopy(csvData, 0, data, o, csvData.length)
        }

        InputStream inputStream = new ByteArrayInputStream(data)

        bc.upload(inputStream, data.length, true)
    }

    def uploadSmallJson(int numCopies) {
        StringBuilder b = new StringBuilder()
        b.append('{\n')
        for(int i = 0; i < numCopies; i++) {
            b.append(String.format('\t"name%d": "owner%d",\n', i, i))
        }
        b.append('}')

        InputStream inputStream = new ByteArrayInputStream(b.toString().getBytes())

        bc.upload(inputStream, b.length(), true)
    }

    byte[] readFromInputStream(InputStream stream, int numBytesToRead) {
        byte[] queryData = new byte[numBytesToRead]

        def totalRead = 0
        def bytesRead = 0
        def length = numBytesToRead

        while (bytesRead != -1 && totalRead < numBytesToRead) {
            bytesRead = stream.read(queryData, totalRead, length)
            if (bytesRead != -1) {
                totalRead += bytesRead
                length -= bytesRead
            }
        }

        stream.close()
        return queryData
    }

    @RequiredServiceVersion(clazz = BlobServiceVersion.class, min = "V2019_12_12")
    @Unroll
    @Retry(count = 5, delay = 5, condition = { env.testMode == TestMode.LIVE })
    def "Query min"() {
        setup:
        BlobQueryDelimitedSerialization ser = new BlobQueryDelimitedSerialization()
            .setRecordSeparator('\n' as char)
            .setColumnSeparator(',' as char)
            .setEscapeChar('\0' as char)
            .setFieldQuote('\0' as char)
            .setHeadersPresent(false)
        uploadCsv(ser, numCopies)
        def expression = "SELECT * from BlobStorage"

        ByteArrayOutputStream downloadData = new ByteArrayOutputStream()
        bc.download(downloadData)
        byte[] downloadedData = downloadData.toByteArray()

        /* Input Stream. */
        when:
        InputStream qqStream = bc.openQueryInputStream(expression)
        byte[] queryData = readFromInputStream(qqStream, downloadedData.length)

        then:
        notThrown(IOException)
        queryData == downloadedData

        /* Output Stream. */
        when:
        OutputStream os = new ByteArrayOutputStream()
        bc.query(os, expression)
        byte[] osData = os.toByteArray()

        then:
        notThrown(BlobStorageException)
        osData == downloadedData

        // To calculate the size of data being tested = numCopies * 32 bytes
        where:
        numCopies | _
        1         | _ // 32 bytes
        32        | _ // 1 KB
        256       | _ // 8 KB
        400       | _ // 12 ish KB
        4000      | _ // 125 KB
    }

    @RequiredServiceVersion(clazz = BlobServiceVersion.class, min = "V2019_12_12")
    @Unroll
    @Retry(count = 5, delay = 5, condition = { env.testMode == TestMode.LIVE })
    def "Query csv serialization separator"() {
        setup:
        BlobQueryDelimitedSerialization ser = new BlobQueryDelimitedSerialization()
            .setRecordSeparator(recordSeparator as char)
            .setColumnSeparator(columnSeparator as char)
            .setEscapeChar('\0' as char)
            .setFieldQuote('\0' as char)
            .setHeadersPresent(headersPresent)
        uploadCsv(ser, 32)
        def expression = "SELECT * from BlobStorage"

        ByteArrayOutputStream downloadData = new ByteArrayOutputStream()
        bc.download(downloadData)
        byte[] downloadedData = downloadData.toByteArray()

        /* Input Stream. */
        when:
        InputStream qqStream = bc.openQueryInputStreamWithResponse(new BlobQueryOptions(expression).setInputSerialization(ser).setOutputSerialization(ser)).getValue()
        byte[] queryData = readFromInputStream(qqStream, downloadedData.length)

        then:
        notThrown(IOException)
        if (headersPresent) {
            /* Account for 16 bytes of header. */
            for (int j = 16; j < downloadedData.length; j++) {
                assert queryData[j - 16] == downloadedData[j]
            }
            for (int k = downloadedData.length - 16; k < downloadedData.length; k++) {
                assert queryData[k] == 0
            }
        } else {
            queryData == downloadedData
        }

        /* Output Stream. */
        when:
        OutputStream os = new ByteArrayOutputStream()
        bc.queryWithResponse(new BlobQueryOptions(expression, os)
            .setInputSerialization(ser).setOutputSerialization(ser), null, null)
        byte[] osData = os.toByteArray()

        then:
        notThrown(BlobStorageException)
        if (headersPresent) {
            assert osData.length == downloadedData.length - 16
            /* Account for 16 bytes of header. */
            for (int j = 16; j < downloadedData.length; j++) {
                assert osData[j - 16] == downloadedData[j]
            }
        } else {
            osData == downloadedData
        }

        where:
        recordSeparator | columnSeparator | headersPresent || _
        '\n'            | ','             | false          || _ /* Default. */
        '\n'            | ','             | true           || _ /* Headers. */
        '\t'            | ','             | false          || _ /* Record separator. */
        '\r'            | ','             | false          || _
        '<'             | ','             | false          || _
        '>'             | ','             | false          || _
        '&'             | ','             | false          || _
        '\\'            | ','             | false          || _
        ','             | '.'             | false          || _ /* Column separator. */
//        ','             | '\n'            | false          || _ /* Keep getting a qq error: Field delimiter and record delimiter must be different characters. */
        ','             | ';'             | false          || _
        '\n'            | '\t'            | false          || _
//        '\n'            | '\r'            | false          || _ /* Keep getting a qq error: Field delimiter and record delimiter must be different characters. */
        '\n'            | '<'             | false          || _
        '\n'            | '>'             | false          || _
        '\n'            | '&'             | false          || _
        '\n'            | '\\'            | false          || _
    }

    @RequiredServiceVersion(clazz = BlobServiceVersion.class, min = "V2019_12_12")
    @Unroll
    @Retry(count = 5, delay = 5, condition = { env.testMode == TestMode.LIVE })
    def "Query csv serialization escape and field quote"() {
        setup:
        BlobQueryDelimitedSerialization ser = new BlobQueryDelimitedSerialization()
            .setRecordSeparator('\n' as char)
            .setColumnSeparator(',' as char)
            .setEscapeChar('\\' as char) /* Escape set here. */
            .setFieldQuote('"' as char)  /* Field quote set here*/
            .setHeadersPresent(false)
        uploadCsv(ser, 32)

        def expression = "SELECT * from BlobStorage"

        ByteArrayOutputStream downloadData = new ByteArrayOutputStream()
        bc.download(downloadData)
        byte[] downloadedData = downloadData.toByteArray()

        /* Input Stream. */
        when:
        InputStream qqStream = bc.openQueryInputStreamWithResponse(new BlobQueryOptions(expression).setInputSerialization(ser).setOutputSerialization(ser)).getValue()
        byte[] queryData = readFromInputStream(qqStream, downloadedData.length)

        then:
        notThrown(IOException)
        queryData == downloadedData


        /* Output Stream. */
        when:
        OutputStream os = new ByteArrayOutputStream()
        bc.queryWithResponse(new BlobQueryOptions(expression, os)
            .setInputSerialization(ser).setOutputSerialization(ser), null, null)
        byte[] osData = os.toByteArray()

        then:
        notThrown(BlobStorageException)
        osData == downloadedData
    }

    /* Note: Input delimited tested everywhere */
    @RequiredServiceVersion(clazz = BlobServiceVersion.class, min = "V2019_12_12")
    @Unroll
    @Retry(count = 5, delay = 5, condition = { env.testMode == TestMode.LIVE })
    def "Query Input json"() {
        setup:
        BlobQueryJsonSerialization ser = new BlobQueryJsonSerialization()
            .setRecordSeparator('\n' as char)
        uploadSmallJson(numCopies)
        def expression = "SELECT * from BlobStorage"

        ByteArrayOutputStream downloadData = new ByteArrayOutputStream()
        bc.download(downloadData)
        downloadData.write(10) /* writing extra new line */
        byte[] downloadedData = downloadData.toByteArray()
        OutputStream os = new ByteArrayOutputStream()
        BlobQueryOptions options = new BlobQueryOptions(expression, os)
            .setInputSerialization(ser).setOutputSerialization(ser)

        /* Input Stream. */
        when:
        InputStream qqStream = bc.openQueryInputStreamWithResponse(options).getValue()
        byte[] queryData = readFromInputStream(qqStream, downloadedData.length)

        then:
        notThrown(IOException)
        queryData == downloadedData

        /* Output Stream. */
        when:
        bc.queryWithResponse(options, null, null)
        byte[] osData = os.toByteArray()

        then:
        notThrown(BlobStorageException)
        osData == downloadedData

        where:
        numCopies || _
        0         || _
        10        || _
        100       || _
        1000      || _
    }

    @Unroll
<<<<<<< HEAD
    @RequiredServiceVersion(clazz = BlobServiceVersion.class, min = "V2020_10_02")
=======
    @Ignore /* TODO: Unignore when parquet is officially supported. */
    @Retry(count = 5, delay = 5, condition = { env.testMode == TestMode.LIVE })
>>>>>>> 306acdfc
    def "Query Input parquet"() {
        setup:
        String fileName = "parquet.parquet"
        ClassLoader classLoader = getClass().getClassLoader()
        File f = new File(classLoader.getResource(fileName).getFile())
        BlobQueryParquetSerialization ser = new BlobQueryParquetSerialization()
        bc.uploadFromFile(f.getAbsolutePath(), true)
        byte[] expectedData = "0,mdifjt55.ea3,mdifjt55.ea3\n".getBytes()

        def expression = "select * from blobstorage where id < 1;"

        BlobQueryOptions optionsIs = new BlobQueryOptions(expression).setInputSerialization(ser)
        OutputStream os = new ByteArrayOutputStream()
        BlobQueryOptions optionsOs = new BlobQueryOptions(expression, os).setInputSerialization(ser)

        /* Input Stream. */
        when:
        InputStream qqStream = bc.openQueryInputStreamWithResponse(optionsIs).getValue()
        byte[] queryData = readFromInputStream(qqStream, expectedData.length)

        then:
        notThrown(IOException)
        queryData == expectedData

        /* Output Stream. */
        when:
        bc.queryWithResponse(optionsOs, null, null)
        byte[] osData = os.toByteArray()

        then:
        notThrown(BlobStorageException)
        osData == expectedData
    }

    @RequiredServiceVersion(clazz = BlobServiceVersion.class, min = "V2019_12_12")
    @Retry(count = 5, delay = 5, condition = { env.testMode == TestMode.LIVE })
    def "Query Input csv Output json"() {
        setup:
        BlobQueryDelimitedSerialization inSer = new BlobQueryDelimitedSerialization()
            .setRecordSeparator('\n' as char)
            .setColumnSeparator(',' as char)
            .setEscapeChar('\0' as char)
            .setFieldQuote('\0' as char)
            .setHeadersPresent(false)
        uploadCsv(inSer, 1)
        BlobQueryJsonSerialization outSer = new BlobQueryJsonSerialization()
            .setRecordSeparator('\n' as char)
        def expression = "SELECT * from BlobStorage"
        byte[] expectedData = "{\"_1\":\"100\",\"_2\":\"200\",\"_3\":\"300\",\"_4\":\"400\"}".getBytes()
        OutputStream os = new ByteArrayOutputStream()
        BlobQueryOptions options = new BlobQueryOptions(expression, os).setInputSerialization(inSer).setOutputSerialization(outSer)

        /* Input Stream. */
        when:
        InputStream qqStream = bc.openQueryInputStreamWithResponse(options).getValue()
        byte[] queryData = readFromInputStream(qqStream, expectedData.length)

        then:
        notThrown(IOException)
        for (int j = 0; j < expectedData.length; j++) {
            assert queryData[j] == expectedData[j]
        }

        /* Output Stream. */
        when:
        bc.queryWithResponse(options, null, null)
        byte[] osData = os.toByteArray()

        then:
        notThrown(BlobStorageException)
        for (int j = 0; j < expectedData.length; j++) {
            assert osData[j] == expectedData[j]
        }
    }

    @RequiredServiceVersion(clazz = BlobServiceVersion.class, min = "V2019_12_12")
    @Retry(count = 5, delay = 5, condition = { env.testMode == TestMode.LIVE })
    def "Query Input json Output csv"() {
        setup:
        BlobQueryJsonSerialization inSer = new BlobQueryJsonSerialization()
            .setRecordSeparator('\n' as char)
        uploadSmallJson(2)
        BlobQueryDelimitedSerialization outSer = new BlobQueryDelimitedSerialization()
            .setRecordSeparator('\n' as char)
            .setColumnSeparator(',' as char)
            .setEscapeChar('\0' as char)
            .setFieldQuote('\0' as char)
            .setHeadersPresent(false)
        def expression = "SELECT * from BlobStorage"
        byte[] expectedData = "owner0,owner1\n".getBytes()
        OutputStream os = new ByteArrayOutputStream()
        BlobQueryOptions options = new BlobQueryOptions(expression, os).setInputSerialization(inSer).setOutputSerialization(outSer)

        /* Input Stream. */
        when:
        InputStream qqStream = bc.openQueryInputStreamWithResponse(options).getValue()
        byte[] queryData = readFromInputStream(qqStream, expectedData.length)

        then:
        notThrown(IOException)
        for (int j = 0; j < expectedData.length; j++) {
            assert queryData[j] == expectedData[j]
        }

        /* Output Stream. */
        when:
        bc.queryWithResponse(options, null, null)
        byte[] osData = os.toByteArray()

        then:
        notThrown(BlobStorageException)
        for (int j = 0; j < expectedData.length; j++) {
            assert osData[j] == expectedData[j]
        }
    }

    @RequiredServiceVersion(clazz = BlobServiceVersion.class, min = "V2019_12_12")
    @Retry(count = 5, delay = 5, condition = { env.testMode == TestMode.LIVE })
    def "Query Input csv Output arrow"() {
        setup:
        BlobQueryDelimitedSerialization inSer = new BlobQueryDelimitedSerialization()
            .setRecordSeparator('\n' as char)
            .setColumnSeparator(',' as char)
            .setEscapeChar('\0' as char)
            .setFieldQuote('\0' as char)
            .setHeadersPresent(false)
        uploadCsv(inSer, 32)
        List<BlobQueryArrowField> schema = new ArrayList<>()
        schema.add(new BlobQueryArrowField(BlobQueryArrowFieldType.DECIMAL).setName("Name").setPrecision(4).setScale(2))
        BlobQueryArrowSerialization outSer = new BlobQueryArrowSerialization().setSchema(schema)
        def expression = "SELECT _2 from BlobStorage WHERE _1 > 250;"
        String expectedData = "/////4AAAAAQAAAAAAAKAAwABgAFAAgACgAAAAABAwAMAAAACAAIAAAABAAIAAAABAAAAAEAAAAUAAAAEAAUAAgABgAHAAwAAAAQABAAAAAAAAEHJAAAABQAAAAEAAAAAAAAAAgADAAEAAgACAAAAAQAAAACAAAABAAAAE5hbWUAAAAAAAAAAP////9wAAAAEAAAAAAACgAOAAYABQAIAAoAAAAAAwMAEAAAAAAACgAMAAAABAAIAAoAAAAwAAAABAAAAAIAAAAAAAAAAAAAAAAAAAAAAAAAAAAAAAAAAAAAAAAAAAAAAAAAAAABAAAAAAAAAAAAAAAAAAAAAAAAAP////+IAAAAFAAAAAAAAAAMABYABgAFAAgADAAMAAAAAAMDABgAAAAAAgAAAAAAAAAACgAYAAwABAAIAAoAAAA8AAAAEAAAACAAAAAAAAAAAAAAAAIAAAAAAAAAAAAAAAAAAAAAAAAAAAAAAAAAAAAAAgAAAAAAAAAAAAABAAAAIAAAAAAAAAAAAAAAAAAAAJABAAAAAAAAAAAAAAAAAACQAQAAAAAAAAAAAAAAAAAAkAEAAAAAAAAAAAAAAAAAAJABAAAAAAAAAAAAAAAAAACQAQAAAAAAAAAAAAAAAAAAkAEAAAAAAAAAAAAAAAAAAJABAAAAAAAAAAAAAAAAAACQAQAAAAAAAAAAAAAAAAAAkAEAAAAAAAAAAAAAAAAAAJABAAAAAAAAAAAAAAAAAACQAQAAAAAAAAAAAAAAAAAAkAEAAAAAAAAAAAAAAAAAAJABAAAAAAAAAAAAAAAAAACQAQAAAAAAAAAAAAAAAAAAkAEAAAAAAAAAAAAAAAAAAJABAAAAAAAAAAAAAAAAAACQAQAAAAAAAAAAAAAAAAAAkAEAAAAAAAAAAAAAAAAAAJABAAAAAAAAAAAAAAAAAACQAQAAAAAAAAAAAAAAAAAAkAEAAAAAAAAAAAAAAAAAAJABAAAAAAAAAAAAAAAAAACQAQAAAAAAAAAAAAAAAAAAkAEAAAAAAAAAAAAAAAAAAJABAAAAAAAAAAAAAAAAAACQAQAAAAAAAAAAAAAAAAAAkAEAAAAAAAAAAAAAAAAAAJABAAAAAAAAAAAAAAAAAACQAQAAAAAAAAAAAAAAAAAAkAEAAAAAAAAAAAAAAAAAAJABAAAAAAAAAAAAAAAAAACQAQAAAAAAAAAAAAAAAAAA"
        OutputStream os = new ByteArrayOutputStream()
        BlobQueryOptions options = new BlobQueryOptions(expression, os).setInputSerialization(inSer).setOutputSerialization(outSer)

        /* Input Stream. */
        when:
        InputStream qqStream = bc.openQueryInputStreamWithResponse(options).getValue()
        byte[] queryData = readFromInputStream(qqStream, 912)

        then:
        notThrown(IOException)
        Base64.getEncoder().encodeToString(queryData) == expectedData

        /* Output Stream. */
        when:
        bc.queryWithResponse(options, null, null)
        byte[] osData = os.toByteArray()

        then:
        notThrown(BlobStorageException)
        Base64.getEncoder().encodeToString(osData) == expectedData
    }

    @RequiredServiceVersion(clazz = BlobServiceVersion.class, min = "V2019_12_12")
    @Retry(count = 5, delay = 5, condition = { env.testMode == TestMode.LIVE })
    def "Query non fatal error"() {
        setup:
        BlobQueryDelimitedSerialization base = new BlobQueryDelimitedSerialization()
            .setRecordSeparator('\n' as char)
            .setEscapeChar('\0' as char)
            .setFieldQuote('\0' as char)
            .setHeadersPresent(false)
        uploadCsv(base.setColumnSeparator('.' as char), 32)
        MockErrorConsumer receiver = new MockErrorConsumer("InvalidColumnOrdinal")
        def expression = "SELECT _1 from BlobStorage WHERE _2 > 250"
        BlobQueryOptions options = new BlobQueryOptions(expression)
            .setInputSerialization(base.setColumnSeparator(',' as char))
            .setOutputSerialization(base.setColumnSeparator(',' as char))
            .setErrorConsumer(receiver)

        /* Input Stream. */
        when:
        InputStream qqStream = bc.openQueryInputStreamWithResponse(options).getValue()
        readFromInputStream(qqStream, Constants.KB)

        then:
        receiver.numErrors > 0
        notThrown(IOException)

        /* Output Stream. */
        when:
        receiver = new MockErrorConsumer("InvalidColumnOrdinal")
        options = new BlobQueryOptions(expression, new ByteArrayOutputStream())
            .setInputSerialization(base.setColumnSeparator(',' as char))
            .setOutputSerialization(base.setColumnSeparator(',' as char))
            .setErrorConsumer(receiver)
        bc.queryWithResponse(options, null, null)

        then:
        notThrown(IOException)
        receiver.numErrors > 0
    }

    @RequiredServiceVersion(clazz = BlobServiceVersion.class, min = "V2019_12_12")
    @Retry(count = 5, delay = 5, condition = { env.testMode == TestMode.LIVE })
    def "Query fatal error"() {
        setup:
        BlobQueryDelimitedSerialization base = new BlobQueryDelimitedSerialization()
            .setRecordSeparator('\n' as char)
            .setEscapeChar('\0' as char)
            .setFieldQuote('\0' as char)
            .setHeadersPresent(true)
        uploadCsv(base.setColumnSeparator('.' as char), 32)
        def expression = "SELECT * from BlobStorage"
        BlobQueryOptions options = new BlobQueryOptions(expression, new ByteArrayOutputStream())
            .setInputSerialization(new BlobQueryJsonSerialization())

        /* Input Stream. */
        when:
        InputStream qqStream = bc.openQueryInputStreamWithResponse(options).getValue()
        readFromInputStream(qqStream, Constants.KB)

        then:
        thrown(Throwable)

        /* Output Stream. */
        when:
        bc.queryWithResponse(options, null, null)

        then:
        thrown(Exceptions.ReactiveException)
    }

    @RequiredServiceVersion(clazz = BlobServiceVersion.class, min = "V2019_12_12")
    @Retry(count = 5, delay = 5, condition = { env.testMode == TestMode.LIVE })
    def "Query progress receiver"() {
        setup:
        BlobQueryDelimitedSerialization base = new BlobQueryDelimitedSerialization()
            .setRecordSeparator('\n' as char)
            .setEscapeChar('\0' as char)
            .setFieldQuote('\0' as char)
            .setHeadersPresent(false)

        uploadCsv(base.setColumnSeparator('.' as char), 32)

        def mockReceiver = new MockProgressConsumer()
        def sizeofBlobToRead = bc.getProperties().getBlobSize()
        def expression = "SELECT * from BlobStorage"
        BlobQueryOptions options = new BlobQueryOptions(expression)
            .setProgressConsumer(mockReceiver as Consumer)

        /* Input Stream. */
        when:
        InputStream qqStream = bc.openQueryInputStreamWithResponse(options).getValue()

        /* The QQ Avro stream has the following pattern
           n * (data record -> progress record) -> end record */
        // 1KB of data will only come back as a single data record.
        /* Pretend to read more data because the input stream will not parse records following the data record if it
         doesn't need to. */
        readFromInputStream(qqStream, Constants.MB)

        then:
        // At least the size of blob to read will be in the progress list
        mockReceiver.progressList.contains(sizeofBlobToRead)

        /* Output Stream. */
        when:
        mockReceiver = new MockProgressConsumer()
        options = new BlobQueryOptions(expression, new ByteArrayOutputStream())
            .setProgressConsumer(mockReceiver as Consumer)
        bc.queryWithResponse(options, null, null)

        then:
        mockReceiver.progressList.contains(sizeofBlobToRead)
    }

    @RequiredServiceVersion(clazz = BlobServiceVersion.class, min = "V2019_12_12")
    @LiveOnly // Large amount of data.
    @Retry(count = 5, delay = 5, condition = { env.testMode == TestMode.LIVE })
    def "Query multiple records with progress receiver"() {
        setup:
        BlobQueryDelimitedSerialization ser = new BlobQueryDelimitedSerialization()
            .setRecordSeparator('\n' as char)
            .setColumnSeparator(',' as char)
            .setEscapeChar('\0' as char)
            .setFieldQuote('\0' as char)
            .setHeadersPresent(false)
        uploadCsv(ser, 512000)

        def mockReceiver = new MockProgressConsumer()
        def expression = "SELECT * from BlobStorage"
        BlobQueryOptions options = new BlobQueryOptions(expression)
            .setProgressConsumer(mockReceiver as Consumer)

        /* Input Stream. */
        when:
        InputStream qqStream = bc.openQueryInputStreamWithResponse(options).getValue()

        /* The Avro stream has the following pattern
           n * (data record -> progress record) -> end record */
        // 1KB of data will only come back as a single data record.
        /* Pretend to read more data because the input stream will not parse records following the data record if it
         doesn't need to. */
        readFromInputStream(qqStream, 16 * Constants.MB)

        then:
        long temp = 0
        // Make sure theyre all increasingly bigger
        for (long progress : mockReceiver.progressList) {
            assert progress >= temp
            temp = progress
        }

        /* Output Stream. */
        when:
        mockReceiver = new MockProgressConsumer()
        temp = 0
        options = new BlobQueryOptions(expression, new ByteArrayOutputStream())
            .setProgressConsumer(mockReceiver as Consumer)
        bc.queryWithResponse(options, null, null)

        then:
        // Make sure theyre all increasingly bigger
        for (long progress : mockReceiver.progressList) {
            assert progress >= temp
            temp = progress
        }
    }

    @RequiredServiceVersion(clazz = BlobServiceVersion.class, min = "V2019_12_12")
    @Retry(count = 5, delay = 5, condition = { env.testMode == TestMode.LIVE })
    def "Query snapshot"() {
        setup:
        BlobQueryDelimitedSerialization ser = new BlobQueryDelimitedSerialization()
            .setRecordSeparator('\n' as char)
            .setColumnSeparator(',' as char)
            .setEscapeChar('\0' as char)
            .setFieldQuote('\0' as char)
            .setHeadersPresent(false)
        uploadCsv(ser, 32)
        def expression = "SELECT * from BlobStorage"

        /* Create snapshot of blob. */
        def snapshotClient = bc.createSnapshot()
        bc.upload(new ByteArrayInputStream(new byte[0]), 0, true) /* Make the blob empty. */

        ByteArrayOutputStream downloadData = new ByteArrayOutputStream()
        snapshotClient.download(downloadData)
        byte[] downloadedData = downloadData.toByteArray()

        /* Input Stream. */
        when:
        InputStream qqStream = snapshotClient.openQueryInputStream(expression)
        byte[] queryData = readFromInputStream(qqStream, downloadedData.length)

        then:
        notThrown(IOException)
        queryData == downloadedData

        /* Output Stream. */
        when:
        OutputStream os = new ByteArrayOutputStream()
        snapshotClient.query(os, expression)
        byte[] osData = os.toByteArray()

        then:
        notThrown(BlobStorageException)
        osData == downloadedData
    }

    @RequiredServiceVersion(clazz = BlobServiceVersion.class, min = "V2019_12_12")
    @Unroll
    @Retry(count = 5, delay = 5, condition = { env.testMode == TestMode.LIVE })
    def "Query input output IA"() {
        setup:
        /* Mock random impl of QQ Serialization*/
        BlobQuerySerialization ser = new RandomOtherSerialization()
        def inSer = input ? ser : null
        def outSer = output ? ser : null
        def expression = "SELECT * from BlobStorage"
        BlobQueryOptions options = new BlobQueryOptions(expression, new ByteArrayOutputStream())
            .setInputSerialization(inSer)
            .setOutputSerialization(outSer)

        when:
        bc.openQueryInputStreamWithResponse(options).getValue() /* Don't need to call read. */

        then:
        thrown(IllegalArgumentException)

        when:
        bc.queryWithResponse(options, null, null)

        then:
        thrown(IllegalArgumentException)

        where:
        input   | output   || _
        true    | false    || _
        false   | true     || _
    }

    @RequiredServiceVersion(clazz = BlobServiceVersion.class, min = "V2019_12_12")
    @Retry(count = 5, delay = 5, condition = { env.testMode == TestMode.LIVE })
    def "Query arrow input IA"() {
        setup:
        def inSer = new BlobQueryArrowSerialization()
        def expression = "SELECT * from BlobStorage"
        BlobQueryOptions options = new BlobQueryOptions(expression)
            .setInputSerialization(inSer)

        when:
        InputStream stream = bc.openQueryInputStreamWithResponse(options).getValue()  /* Don't need to call read. */

        then:
        thrown(IllegalArgumentException)

        when:
        options = new BlobQueryOptions(expression, new ByteArrayOutputStream())
            .setInputSerialization(inSer)
        bc.queryWithResponse(options, null, null)

        then:
        thrown(IllegalArgumentException)
    }

<<<<<<< HEAD
    @RequiredServiceVersion(clazz = BlobServiceVersion.class, min = "V2020_10_02")
=======
    @Ignore /* TODO: Unignore when parquet is officially supported. */
    @Retry(count = 5, delay = 5, condition = { env.testMode == TestMode.LIVE })
>>>>>>> 306acdfc
    def "Query parquet output IA"() {
        setup:
        def outSer = new BlobQueryParquetSerialization()
        def expression = "SELECT * from BlobStorage"
        BlobQueryOptions options = new BlobQueryOptions(expression)
            .setOutputSerialization(outSer)

        when:
        InputStream stream = bc.openQueryInputStreamWithResponse(options).getValue()  /* Don't need to call read. */

        then:
        thrown(IllegalArgumentException)

        when:
        options = new BlobQueryOptions(expression, new ByteArrayOutputStream())
            .setOutputSerialization(outSer)
        bc.queryWithResponse(options, null, null)

        then:
        thrown(IllegalArgumentException)
    }

    @RequiredServiceVersion(clazz = BlobServiceVersion.class, min = "V2019_12_12")
    @Retry(count = 5, delay = 5, condition = { env.testMode == TestMode.LIVE })
    def "Query error"() {
        setup:
        bc = cc.getBlobClient(generateBlobName())

        when:
        bc.openQueryInputStream("SELECT * from BlobStorage") /* Don't need to call read. */

        then:
        thrown(BlobStorageException)

        when:
        bc.query(new ByteArrayOutputStream(), "SELECT * from BlobStorage")

        then:
        thrown(BlobStorageException)
    }

    @RequiredServiceVersion(clazz = BlobServiceVersion.class, min = "V2019_12_12")
    @Unroll
    @Retry(count = 5, delay = 5, condition = { env.testMode == TestMode.LIVE })
    def "Query AC"() {
        setup:
        def t = new HashMap<String, String>()
        t.put("foo", "bar")
        bc.setTags(t)
        match = setupBlobMatchCondition(bc, match)
        leaseID = setupBlobLeaseCondition(bc, leaseID)
        def bac = new BlobRequestConditions()
            .setLeaseId(leaseID)
            .setIfMatch(match)
            .setIfNoneMatch(noneMatch)
            .setIfModifiedSince(modified)
            .setIfUnmodifiedSince(unmodified)
            .setTagsConditions(tags)
        def expression = "SELECT * from BlobStorage"
        BlobQueryOptions optionsIs = new BlobQueryOptions(expression)
            .setRequestConditions(bac)
        BlobQueryOptions optionsOs = new BlobQueryOptions(expression, new ByteArrayOutputStream())
            .setRequestConditions(bac)

        when:
        InputStream stream = bc.openQueryInputStreamWithResponse(optionsIs).getValue()
        stream.read()
        stream.close()

        then:
        notThrown(BlobStorageException)

        when:
        bc.queryWithResponse(optionsOs, null, null)

        then:
        notThrown(BlobStorageException)

        where:
        modified | unmodified | match        | noneMatch   | leaseID         | tags
        null     | null       | null         | null        | null            | null
        oldDate  | null       | null         | null        | null            | null
        null     | newDate    | null         | null        | null            | null
        null     | null       | receivedEtag | null        | null            | null
        null     | null       | null         | garbageEtag | null            | null
        null     | null       | null         | null        | receivedLeaseID | null
        null     | null       | null         | null        | null            | "\"foo\" = 'bar'"
    }

    @RequiredServiceVersion(clazz = BlobServiceVersion.class, min = "V2019_12_12")
    @Unroll
    def "Query AC fail"() {
        setup:
        setupBlobLeaseCondition(bc, leaseID)
        def bac = new BlobRequestConditions()
            .setLeaseId(leaseID)
            .setIfMatch(match)
            .setIfNoneMatch(setupBlobMatchCondition(bc, noneMatch))
            .setIfModifiedSince(modified)
            .setIfUnmodifiedSince(unmodified)
            .setTagsConditions(tags)
        def expression = "SELECT * from BlobStorage"
        BlobQueryOptions optionsIs = new BlobQueryOptions(expression)
            .setRequestConditions(bac)
        BlobQueryOptions optionsOs = new BlobQueryOptions(expression, new ByteArrayOutputStream())
            .setRequestConditions(bac)

        when:
        bc.openQueryInputStreamWithResponse(optionsIs).getValue() /* Don't need to call read. */

        then:
        thrown(BlobStorageException)

        when:
        bc.queryWithResponse(optionsOs, null, null)

        then:
        thrown(BlobStorageException)

        where:
        modified | unmodified | match       | noneMatch    | leaseID        | tags
        newDate  | null       | null        | null         | null           | null
        null     | oldDate    | null        | null         | null           | null
        null     | null       | garbageEtag | null         | null           | null
        null     | null       | null        | receivedEtag | null           | null
        null     | null       | null        | null         | garbageLeaseID | null
        null     | null       | null        | null        | null            | "\"notfoo\" = 'notbar'"
    }

    class MockProgressConsumer implements Consumer<BlobQueryProgress> {

        List<Long> progressList

        MockProgressConsumer() {
            this.progressList = new ArrayList<>()
        }

        @Override
        void accept(BlobQueryProgress progress) {
            progressList.add(progress.getBytesScanned())
        }
    }

    class MockErrorConsumer implements Consumer<BlobQueryError> {

        String expectedType
        int numErrors

        MockErrorConsumer(String expectedType) {
            this.expectedType = expectedType
            this.numErrors = 0
        }

        @Override
        void accept(BlobQueryError nonFatalError) {
            assert !nonFatalError.isFatal()
            assert nonFatalError.getName() == expectedType
            numErrors++
        }
    }

    class RandomOtherSerialization implements BlobQuerySerialization {

    }
}<|MERGE_RESOLUTION|>--- conflicted
+++ resolved
@@ -301,13 +301,8 @@
         1000      || _
     }
 
-    @Unroll
-<<<<<<< HEAD
     @RequiredServiceVersion(clazz = BlobServiceVersion.class, min = "V2020_10_02")
-=======
-    @Ignore /* TODO: Unignore when parquet is officially supported. */
-    @Retry(count = 5, delay = 5, condition = { env.testMode == TestMode.LIVE })
->>>>>>> 306acdfc
+    @Retry(count = 5, delay = 5, condition = { env.testMode == TestMode.LIVE })
     def "Query Input parquet"() {
         setup:
         String fileName = "parquet.parquet"
@@ -726,12 +721,8 @@
         thrown(IllegalArgumentException)
     }
 
-<<<<<<< HEAD
     @RequiredServiceVersion(clazz = BlobServiceVersion.class, min = "V2020_10_02")
-=======
-    @Ignore /* TODO: Unignore when parquet is officially supported. */
-    @Retry(count = 5, delay = 5, condition = { env.testMode == TestMode.LIVE })
->>>>>>> 306acdfc
+    @Retry(count = 5, delay = 5, condition = { env.testMode == TestMode.LIVE })
     def "Query parquet output IA"() {
         setup:
         def outSer = new BlobQueryParquetSerialization()
