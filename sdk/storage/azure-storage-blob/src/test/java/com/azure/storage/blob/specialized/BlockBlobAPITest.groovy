--- conflicted
+++ resolved
@@ -1256,7 +1256,6 @@
         blobName == bc.getBlobName()
     }
 
-<<<<<<< HEAD
     def "Get Blob Name and Build Client"() {
         when:
         def client = cc.getBlobClient(originalBlobName)
@@ -1272,7 +1271,8 @@
         "path%2Fto%5Da%20blob" | "path/to]a blob"
         "斑點"                 | "斑點"
         "%E6%96%91%E9%BB%9E"   | "斑點"
-=======
+    }
+
     @Requires({liveMode()})
     def "BlobClient overwrite false"() {
         setup:
@@ -1311,6 +1311,5 @@
 
         then:
         notThrown(Throwable)
->>>>>>> b196a679
     }
 }