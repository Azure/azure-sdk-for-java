--- conflicted
+++ resolved
@@ -603,13 +603,9 @@
         def channel = AsynchronousFileChannel.open(file.toPath())
 
         when:
-<<<<<<< HEAD
         // Block length will be ignored for single shot.
         blobac.uploadFromFile(file.toPath().toString(), new ParallelTransferOptions(blockSize, null, null),
             null, null, null, null).block()
-=======
-        blobClient.uploadFromFile(file.getAbsolutePath(), true)
->>>>>>> 0f5e87fb
 
         then:
         def outFile = file.getPath().toString() + "result"
@@ -991,14 +987,8 @@
 
     def "Buffered upload illegal arguments null"() {
         when:
-<<<<<<< HEAD
         ParallelTransferOptions parallelTransferOptions = new ParallelTransferOptions(4, 4, null)
-        blobac.upload(null, parallelTransferOptions).block()
-=======
-        ParallelTransferOptions parallelTransferOptions = new ParallelTransferOptions()
-            .setBlockSize(4).setNumBuffers(4)
         blobac.upload(null, parallelTransferOptions, true).block()
->>>>>>> 0f5e87fb
 
         then:
         thrown(NullPointerException)
@@ -1007,14 +997,8 @@
     @Unroll
     def "Buffered upload illegal args out of bounds"() {
         when:
-<<<<<<< HEAD
         ParallelTransferOptions parallelTransferOptions = new ParallelTransferOptions(bufferSize, numBuffs, null)
-        blobac.upload(Flux.just(defaultData), parallelTransferOptions).block()
-=======
-        ParallelTransferOptions parallelTransferOptions = new ParallelTransferOptions()
-            .setBlockSize(bufferSize).setNumBuffers(numBuffs)
         blobac.upload(Flux.just(defaultData), parallelTransferOptions, true).block()
->>>>>>> 0f5e87fb
 
         then:
         thrown(IllegalArgumentException)
@@ -1031,12 +1015,7 @@
     @Requires({ liveMode() })
     def "Buffered upload headers"() {
         when:
-<<<<<<< HEAD
         ParallelTransferOptions parallelTransferOptions = new ParallelTransferOptions(10, null, null)
-=======
-        ParallelTransferOptions parallelTransferOptions = new ParallelTransferOptions()
-            .setBlockSize(10)
->>>>>>> 0f5e87fb
         blobac.uploadWithResponse(defaultFlux, parallelTransferOptions, new BlobHttpHeaders()
             .setCacheControl(cacheControl)
             .setContentDisposition(contentDisposition)
@@ -1249,14 +1228,8 @@
 
         when:
         // Try to upload the flowable, which will hit a retry. A normal upload would throw, but buffering prevents that.
-<<<<<<< HEAD
         ParallelTransferOptions parallelTransferOptions = new ParallelTransferOptions(1024, 4, null)
-        blobac.upload(nonReplayableFlux, parallelTransferOptions).block()
-=======
-        ParallelTransferOptions parallelTransferOptions = new ParallelTransferOptions()
-            .setBlockSize(1024).setNumBuffers(4)
         blobac.upload(nonReplayableFlux, parallelTransferOptions, true).block()
->>>>>>> 0f5e87fb
         // TODO: It could be that duplicates aren't getting made in the retry policy? Or before the retry policy?
 
         then:
