--- conflicted
+++ resolved
@@ -2641,7 +2641,6 @@
         BlobCopySourceTagsMode.REPLACE | _
     }
 
-<<<<<<< HEAD
     @RequiredServiceVersion(clazz = BlobServiceVersion.class, min = "V2021_12_02")
     def "Upload from Url access tier cold"() {
         setup:
@@ -2662,7 +2661,8 @@
 
         then:
         properties.getAccessTier() == AccessTier.COLD
-=======
+    }
+
     def "BlockBlobItem null headers"() {
         setup:
         def headers = new HttpHeaders()
@@ -2685,6 +2685,5 @@
         blockBlobItem.getEncryptionKeySha256() == null
         blockBlobItem.getEncryptionScope() == null
         blockBlobItem.getVersionId() == null
->>>>>>> 32ca9a99
     }
 }