// Copyright (c) Microsoft Corporation. All rights reserved.
// Licensed under the MIT License.

package com.azure.storage.blob.specialized

import com.azure.core.exception.UnexpectedLengthException
import com.azure.core.http.HttpMethod
import com.azure.core.http.HttpPipelineCallContext
import com.azure.core.http.HttpPipelineNextPolicy
import com.azure.core.http.HttpRequest
import com.azure.core.http.policy.HttpLogDetailLevel
import com.azure.core.http.policy.HttpLogOptions
import com.azure.core.http.policy.HttpPipelinePolicy
import com.azure.core.implementation.util.FluxUtil
import com.azure.core.util.Context
import com.azure.storage.blob.APISpec
import com.azure.storage.blob.BlobAsyncClient
import com.azure.storage.blob.BlobClient
import com.azure.storage.blob.BlobServiceClientBuilder
import com.azure.storage.blob.ProgressReceiver
import com.azure.storage.blob.implementation.models.StorageError
import com.azure.storage.blob.models.AccessTier
import com.azure.storage.blob.models.BlobErrorCode
import com.azure.storage.blob.models.BlobHttpHeaders
import com.azure.storage.blob.models.BlobRange
<<<<<<< HEAD
=======
import com.azure.storage.blob.models.BlobRequestConditions
>>>>>>> 9fedee1b
import com.azure.storage.blob.models.BlobStorageException
import com.azure.storage.blob.models.BlockListType
import com.azure.storage.blob.models.ParallelTransferOptions
import com.azure.storage.blob.models.PublicAccessType
<<<<<<< HEAD
import com.azure.storage.blob.models.SourceModifiedAccessConditions
=======
>>>>>>> 9fedee1b
import com.azure.storage.common.policy.RequestRetryOptions
import reactor.core.publisher.Flux
import reactor.core.publisher.Mono
import reactor.test.StepVerifier
import spock.lang.Requires
import spock.lang.Unroll

import java.nio.ByteBuffer
import java.nio.charset.StandardCharsets
import java.security.MessageDigest

class BlockBlobAPITest extends APISpec {
    BlockBlobClient bc
    BlockBlobAsyncClient bac
    BlobAsyncClient blobac
    BlobClient blobClient
    String blobName

    def setup() {
        blobName = generateBlobName()
        blobClient = cc.getBlobClient(blobName)
        bc = blobClient.getBlockBlobClient()
        bc.upload(defaultInputStream.get(), defaultDataSize)
        blobac = ccAsync.getBlobAsyncClient(generateBlobName())
        bac = blobac.getBlockBlobAsyncClient()
        bac.upload(defaultFlux, defaultDataSize)
    }

    def "Stage block"() {
        setup:
        def response = bc.stageBlockWithResponse(getBlockID(), defaultInputStream.get(), defaultDataSize, null, null,
            null, null)
        def headers = response.getHeaders()

        expect:
        response.getStatusCode() == 201
        headers.getValue("x-ms-content-crc64") != null
        headers.getValue("x-ms-request-id") != null
        headers.getValue("x-ms-version") != null
        headers.getValue("Date") != null
        Boolean.parseBoolean(headers.getValue("x-ms-request-server-encrypted"))
    }

    def "Stage block min"() {
        when:
        bc.stageBlock(getBlockID(), defaultInputStream.get(), defaultDataSize) == 201

        then:
        bc.listBlocks(BlockListType.ALL).getUncommittedBlocks().size() == 1
    }

    @Unroll
    def "Stage block illegal arguments"() {
        when:
        def blockID = (getBlockId) ? getBlockID() : null
        bc.stageBlock(blockID, data == null ? null : data.get(), dataSize)

        then:
        thrown(exceptionType)

        where:
        getBlockId | data               | dataSize            | exceptionType
        false      | defaultInputStream | defaultDataSize     | BlobStorageException
        true       | null               | defaultDataSize     | NullPointerException
        true       | defaultInputStream | defaultDataSize + 1 | UnexpectedLengthException
        true       | defaultInputStream | defaultDataSize - 1 | UnexpectedLengthException
    }

    def "Stage block empty body"() {
        when:
        bc.stageBlock(getBlockID(), new ByteArrayInputStream(new byte[0]), 0)

        then:
        thrown(BlobStorageException)
    }

    def "Stage block transactionalMD5"() {
        setup:
        byte[] md5 = MessageDigest.getInstance("MD5").digest(defaultData.array())

        expect:
        bc.stageBlockWithResponse(getBlockID(), defaultInputStream.get(), defaultDataSize, md5, null, null, null)
            .statusCode == 201
    }

    def "Stage block transactionalMD5 fail"() {
        when:
        bc.stageBlockWithResponse(getBlockID(), defaultInputStream.get(), defaultDataSize,
            MessageDigest.getInstance("MD5").digest("garbage".getBytes()), null, null, null)

        then:
        def e = thrown(BlobStorageException)
        e.getErrorCode() == BlobErrorCode.MD5MISMATCH
    }

    def "Stage block null body"() {
        when:
        bc.stageBlock(getBlockID(), null, 0)

        then:
        thrown(NullPointerException)
    }

    def "Stage block lease"() {
        setup:
        def leaseID = setupBlobLeaseCondition(bc, receivedLeaseID)

        expect:
<<<<<<< HEAD
        bc.stageBlockWithResponse(getBlockID(), defaultInputStream.get(), defaultDataSize, null,
            new LeaseAccessConditions().setLeaseId(leaseID), null, null).getStatusCode() == 201
=======
        bc.stageBlockWithResponse(getBlockID(), defaultInputStream.get(), defaultDataSize, leaseID, null, null)
            .getStatusCode() == 201
>>>>>>> 9fedee1b
    }

    def "Stage block lease fail"() {
        setup:
        setupBlobLeaseCondition(bc, receivedLeaseID)

        when:
<<<<<<< HEAD
        bc.stageBlockWithResponse(getBlockID(), defaultInputStream.get(), defaultDataSize, null,
            new LeaseAccessConditions().setLeaseId(garbageLeaseID), null, null)
=======
        bc.stageBlockWithResponse(getBlockID(), defaultInputStream.get(), defaultDataSize, garbageLeaseID, null, null)
>>>>>>> 9fedee1b

        then:
        def e = thrown(BlobStorageException)
        e.getErrorCode() == BlobErrorCode.LEASE_ID_MISMATCH_WITH_BLOB_OPERATION
    }

    def "Stage block error"() {
        setup:
        bc = cc.getBlobClient(generateBlobName()).getBlockBlobClient()

        when:
        bc.stageBlock("id", defaultInputStream.get(), defaultDataSize)

        then:
        thrown(BlobStorageException)
    }

    def "Stage block from url"() {
        setup:
        cc.setAccessPolicy(PublicAccessType.CONTAINER, null)
        def bu2 = cc.getBlobClient(generateBlobName()).getBlockBlobClient()
        def blockID = getBlockID()

        when:
        def headers = bu2.stageBlockFromUrlWithResponse(blockID, bc.getBlobUrl(), null, null, null, null, null, null).getHeaders()

        then:
        headers.getValue("x-ms-request-id") != null
        headers.getValue("x-ms-version") != null
        headers.getValue("x-ms-content-crc64") != null
        headers.getValue("x-ms-request-server-encrypted") != null

        def response = bu2.listBlocks(BlockListType.ALL)
        response.getUncommittedBlocks().size() == 1
        response.getCommittedBlocks().size() == 0
        response.getUncommittedBlocks().first().getName() == blockID

        when:
        bu2.commitBlockList(Arrays.asList(blockID))
        def outputStream = new ByteArrayOutputStream()
        bu2.download(outputStream)

        then:
        ByteBuffer.wrap(outputStream.toByteArray()) == defaultData
    }

    def "Stage block from url min"() {
        setup:
        cc.setAccessPolicy(PublicAccessType.CONTAINER, null)
        def bu2 = cc.getBlobClient(generateBlobName()).getBlockBlobClient()
        def blockID = getBlockID()

        expect:
        bu2.stageBlockFromUrlWithResponse(blockID, bc.getBlobUrl(), null, null, null, null, null, null).getStatusCode() == 201
    }

    @Unroll
    def "Stage block from URL IA"() {
        when:
        def blockID = (getBlockId) ? getBlockID() : null
        bc.stageBlockFromUrl(blockID, sourceURL, null)

        then:
        thrown(exceptionType)

        where:
        getBlockId | sourceURL                | exceptionType
        false      | "http://www.example.com" | BlobStorageException
        true       | null                     | IllegalArgumentException
    }

    def "Stage block from URL range"() {
        setup:
        cc.setAccessPolicy(PublicAccessType.CONTAINER, null)
        def destURL = cc.getBlobClient(generateBlobName()).getBlockBlobClient()

        when:
        destURL.stageBlockFromUrl(getBlockID(), bc.getBlobUrl(), new BlobRange(2, 3))
        def blockList = destURL.listBlocks(BlockListType.UNCOMMITTED)

        then:
        blockList.getCommittedBlocks().size() == 0
        blockList.getUncommittedBlocks().size() == 1
    }

    def "Stage block from URL MD5"() {
        setup:
        cc.setAccessPolicy(PublicAccessType.CONTAINER, null)
        def destURL = cc.getBlobClient(generateBlobName()).getBlockBlobClient()

        when:
        destURL.stageBlockFromUrlWithResponse(getBlockID(), bc.getBlobUrl(), null,
            MessageDigest.getInstance("MD5").digest(defaultData.array()), null, null, null, null)

        then:
        notThrown(BlobStorageException)
    }

    def "Stage block from URL MD5 fail"() {
        setup:
        cc.setAccessPolicy(PublicAccessType.CONTAINER, null)
        def destURL = cc.getBlobClient(generateBlobName()).getBlockBlobClient()

        when:
        destURL.stageBlockFromUrlWithResponse(getBlockID(), bc.getBlobUrl(), null, "garbage".getBytes(),
            null, null, null, null)

        then:
        thrown(BlobStorageException)
    }

    def "Stage block from URL lease"() {
        setup:
        cc.setAccessPolicy(PublicAccessType.CONTAINER, null)

        when:
        bc.stageBlockFromUrlWithResponse(getBlockID(), bc.getBlobUrl(), null, null, setupBlobLeaseCondition(bc, receivedLeaseID), null, null, null)

        then:
        notThrown(BlobStorageException)
    }

    def "Stage block from URL lease fail"() {
        setup:
        cc.setAccessPolicy(PublicAccessType.CONTAINER, null)

        when:
        bc.stageBlockFromUrlWithResponse(getBlockID(), bc.getBlobUrl(), null, null, "garbage", null, null, null)

        then:
        thrown(BlobStorageException)
    }

    def "Stage block from URL error"() {
        setup:
        bc = primaryBlobServiceClient.getBlobContainerClient(generateContainerName())
            .getBlobClient(generateBlobName())
            .getBlockBlobClient()

        when:
        bc.stageBlockFromUrl(getBlockID(), bc.getBlobUrl(), null)

        then:
        thrown(BlobStorageException)
    }

    @Unroll
    def "Stage block from URL source AC"() {
        setup:
        cc.setAccessPolicy(PublicAccessType.CONTAINER, null)
        def blockID = getBlockID()

        def sourceURL = cc.getBlobClient(generateBlobName()).getBlockBlobClient()
        sourceURL.upload(defaultInputStream.get(), defaultDataSize)

        sourceIfMatch = setupBlobMatchCondition(sourceURL, sourceIfMatch)
        def smac = new BlobRequestConditions()
            .setIfModifiedSince(sourceIfModifiedSince)
            .setIfUnmodifiedSince(sourceIfUnmodifiedSince)
            .setIfMatch(sourceIfMatch)
            .setIfNoneMatch(sourceIfNoneMatch)

        expect:
        bc.stageBlockFromUrlWithResponse(blockID, sourceURL.getBlobUrl(), null, null, null, smac, null, null).getStatusCode() == 201

        where:
        sourceIfModifiedSince | sourceIfUnmodifiedSince | sourceIfMatch | sourceIfNoneMatch
        null                  | null                    | null          | null
        oldDate               | null                    | null          | null
        null                  | newDate                 | null          | null
        null                  | null                    | receivedEtag  | null
        null                  | null                    | null          | garbageEtag
    }

    @Unroll
    def "Stage block from URL source AC fail"() {
        setup:
        cc.setAccessPolicy(PublicAccessType.CONTAINER, null)
        def blockID = getBlockID()

        def sourceURL = cc.getBlobClient(generateBlobName()).getBlockBlobClient()
        sourceURL.upload(defaultInputStream.get(), defaultDataSize)

        def smac = new BlobRequestConditions()
            .setIfModifiedSince(sourceIfModifiedSince)
            .setIfUnmodifiedSince(sourceIfUnmodifiedSince)
            .setIfMatch(sourceIfMatch)
            .setIfNoneMatch(setupBlobMatchCondition(sourceURL, sourceIfNoneMatch))

        when:
        bc.stageBlockFromUrlWithResponse(blockID, sourceURL.getBlobUrl(), null, null, null, smac, null, null).getStatusCode() == 201

        then:
        thrown(BlobStorageException)

        where:
        sourceIfModifiedSince | sourceIfUnmodifiedSince | sourceIfMatch | sourceIfNoneMatch
        newDate               | null                    | null          | null
        null                  | oldDate                 | null          | null
        null                  | null                    | garbageEtag   | null
        null                  | null                    | null          | receivedEtag
    }

    def "Commit block list"() {
        setup:
        def blockID = getBlockID()
        bc.stageBlock(blockID, defaultInputStream.get(), defaultDataSize)
        def ids = [blockID] as List

        when:
        def response = bc.commitBlockListWithResponse(ids, null, null, null, null, null, null)
        def headers = response.getHeaders()

        then:
        response.getStatusCode() == 201
        validateBasicHeaders(headers)
        headers.getValue("x-ms-content-crc64")
        Boolean.parseBoolean(headers.getValue("x-ms-request-server-encrypted"))
    }

    def "Commit block list min"() {
        setup:
        def blockID = getBlockID()
        bc.stageBlock(blockID, defaultInputStream.get(), defaultDataSize)
        def ids = [blockID] as List

        expect:
        bc.commitBlockList(ids) != null
    }

    def "Commit block list null"() {
        expect:
        bc.commitBlockListWithResponse(null, null, null, null, null, null, null).getStatusCode() == 201
    }

    @Unroll
    def "Commit block list headers"() {
        setup:
        def blockID = getBlockID()
        bc.stageBlock(blockID, defaultInputStream.get(), defaultDataSize)
        def ids = [blockID] as List
<<<<<<< HEAD
        def headers = new BlobHttpHeaders().setBlobCacheControl(cacheControl)
            .setBlobContentDisposition(contentDisposition)
            .setBlobContentEncoding(contentEncoding)
            .setBlobContentLanguage(contentLanguage)
            .setBlobContentMD5(contentMD5)
            .setBlobContentType(contentType)
=======
        def headers = new BlobHttpHeaders().setCacheControl(cacheControl)
            .setContentDisposition(contentDisposition)
            .setContentEncoding(contentEncoding)
            .setContentLanguage(contentLanguage)
            .setContentMd5(contentMD5)
            .setContentType(contentType)
>>>>>>> 9fedee1b

        when:
        bc.commitBlockListWithResponse(ids, headers, null, null, null, null, null)
        def response = bc.getPropertiesWithResponse(null, null, null)

        // If the value isn't set the service will automatically set it
        contentType = (contentType == null) ? "application/octet-stream" : contentType

        then:
        validateBlobProperties(response, cacheControl, contentDisposition, contentEncoding, contentLanguage, contentMD5, contentType)

        where:
        cacheControl | contentDisposition | contentEncoding | contentLanguage | contentMD5                                                   | contentType
        null         | null               | null            | null            | null                                                         | null
        "control"    | "disposition"      | "encoding"      | "language"      | MessageDigest.getInstance("MD5").digest(defaultData.array()) | "type"
    }

    @Unroll
    def "Commit block list metadata"() {
        setup:
        def metadata = new HashMap<String, String>()
        if (key1 != null) {
            metadata.put(key1, value1)
        }
        if (key2 != null) {
            metadata.put(key2, value2)
        }

        when:
        bc.commitBlockListWithResponse(null, null, metadata, null, null, null, null)
        def response = bc.getPropertiesWithResponse(null, null, null)

        then:
        response.getStatusCode() == 200
        response.getValue().getMetadata() == metadata

        where:
        key1  | value1 | key2   | value2
        null  | null   | null   | null
        "foo" | "bar"  | "fizz" | "buzz"
    }

    @Unroll
    def "Commit block list AC"() {
        setup:
        match = setupBlobMatchCondition(bc, match)
        leaseID = setupBlobLeaseCondition(bc, leaseID)
        def bac = new BlobRequestConditions()
            .setLeaseId(leaseID)
            .setIfMatch(match)
            .setIfNoneMatch(noneMatch)
            .setIfModifiedSince(modified)
            .setIfUnmodifiedSince(unmodified)


        expect:
        bc.commitBlockListWithResponse(null, null, null, null, bac, null, null).getStatusCode() == 201

        where:
        modified | unmodified | match        | noneMatch   | leaseID
        null     | null       | null         | null        | null
        oldDate  | null       | null         | null        | null
        null     | newDate    | null         | null        | null
        null     | null       | receivedEtag | null        | null
        null     | null       | null         | garbageEtag | null
        null     | null       | null         | null        | receivedLeaseID
    }

    @Unroll
    def "Commit block list AC fail"() {
        setup:
        noneMatch = setupBlobMatchCondition(bc, noneMatch)
        setupBlobLeaseCondition(bc, leaseID)
        def bac = new BlobRequestConditions()
            .setLeaseId(leaseID)
            .setIfMatch(match)
            .setIfNoneMatch(noneMatch)
            .setIfModifiedSince(modified)
            .setIfUnmodifiedSince(unmodified)

        when:
        bc.commitBlockListWithResponse(null, null, null, null, bac, null, null)
        then:
        def e = thrown(BlobStorageException)
        e.getErrorCode() == BlobErrorCode.CONDITION_NOT_MET ||
            e.getErrorCode() == BlobErrorCode.LEASE_ID_MISMATCH_WITH_BLOB_OPERATION

        where:
        modified | unmodified | match       | noneMatch    | leaseID
        newDate  | null       | null        | null         | null
        null     | oldDate    | null        | null         | null
        null     | null       | garbageEtag | null         | null
        null     | null       | null        | receivedEtag | null
        null     | null       | null        | null         | garbageLeaseID
    }

    def "Commit block list error"() {
        setup:
        bc = cc.getBlobClient(generateBlobName()).getBlockBlobClient()

        when:
        bc.commitBlockListWithResponse(new ArrayList<String>(), null, null, null, new BlobRequestConditions().setLeaseId("garbage"), null, null)

        then:
        thrown(BlobStorageException)
    }

    def "Get block list"() {
        setup:
        def committedBlocks = [getBlockID(), getBlockID()]
        bc.stageBlock(committedBlocks.get(0), defaultInputStream.get(), defaultDataSize)
        bc.stageBlock(committedBlocks.get(1), defaultInputStream.get(), defaultDataSize)
        bc.commitBlockList(committedBlocks)

        def uncommittedBlocks = [getBlockID(), getBlockID()]
        bc.stageBlock(uncommittedBlocks.get(0), defaultInputStream.get(), defaultDataSize)
        bc.stageBlock(uncommittedBlocks.get(1), defaultInputStream.get(), defaultDataSize)
        uncommittedBlocks.sort(true)

        when:
        def blockList = bc.listBlocks(BlockListType.ALL)

        then:
        blockList.getCommittedBlocks().collect { it.getName() } as Set == committedBlocks as Set
        blockList.getUncommittedBlocks().collect { it.getName() } as Set == uncommittedBlocks as Set

        (blockList.getCommittedBlocks() + blockList.getUncommittedBlocks())
            .each { assert it.getSize() == defaultDataSize }
    }

    def "Get block list min"() {
        when:
        bc.listBlocks(BlockListType.ALL)

        then:
        notThrown(BlobStorageException)
    }

    @Unroll
    def "Get block list type"() {
        setup:
        def blockID = getBlockID()
        bc.stageBlock(blockID, defaultInputStream.get(), defaultDataSize)
        bc.commitBlockList([blockID])
        bc.stageBlock(getBlockID(), defaultInputStream.get(), defaultDataSize)

        when:
        def response = bc.listBlocks(type)

        then:
        response.getCommittedBlocks().size() == committedCount
        response.getUncommittedBlocks().size() == uncommittedCount

        where:
        type                      | committedCount | uncommittedCount
        BlockListType.ALL         | 1              | 1
        BlockListType.COMMITTED   | 1              | 0
        BlockListType.UNCOMMITTED | 0              | 1
    }

    def "Get block list type null"() {
        when:
        bc.listBlocks(null).iterator().hasNext()

        then:
        notThrown(IllegalArgumentException)
    }

    def "Get block list lease"() {
        setup:
        def leaseID = setupBlobLeaseCondition(bc, receivedLeaseID)

        when:
        bc.listBlocksWithResponse(BlockListType.ALL, leaseID, null, Context.NONE)

        then:
        notThrown(BlobStorageException)
    }

    def "Get block list lease fail"() {
        setup:
        setupBlobLeaseCondition(bc, garbageLeaseID)

        when:
        bc.listBlocksWithResponse(BlockListType.ALL, garbageLeaseID, null, Context.NONE)

        then:
        def e = thrown(BlobStorageException)
        e.getErrorCode() == BlobErrorCode.LEASE_ID_MISMATCH_WITH_BLOB_OPERATION
    }

    def "Get block list error"() {
        setup:
        bc = cc.getBlobClient(generateBlobName()).getBlockBlobClient()

        when:
        bc.listBlocks(BlockListType.ALL).iterator().hasNext()

        then:
        thrown(BlobStorageException)
    }

    def "Upload"() {
        when:
        def response = bc.uploadWithResponse(defaultInputStream.get(), defaultDataSize, null, null, null, null, null,
            null, null)

        then:
        response.getStatusCode() == 201
        def outStream = new ByteArrayOutputStream()
        bc.download(outStream)
        outStream.toByteArray() == defaultText.getBytes(StandardCharsets.UTF_8)
        validateBasicHeaders(response.getHeaders())
        response.getHeaders().getValue("Content-MD5") != null
        Boolean.parseBoolean(response.getHeaders().getValue("x-ms-request-server-encrypted"))
    }

    /* Upload From File Tests: Need to run on liveMode only since blockBlob wil generate a `UUID.randomUUID()`
       for getBlockID that will change every time test is run
     */

    @Requires({ liveMode() })
    def "Upload from file"() {
        given:
        def file = new File(this.getClass().getResource("/testfiles/uploadFromFileTestData.txt").getPath())
        def outStream = new ByteArrayOutputStream()

        when:
        blobClient.uploadFromFile(file.getAbsolutePath())

        then:
        bc.download(outStream)
        outStream.toByteArray() == new Scanner(file).useDelimiter("\\z").next().getBytes(StandardCharsets.UTF_8)
    }

    @Requires({ liveMode() })
    def "Upload from file with metadata"() {
        given:
        def metadata = Collections.singletonMap("metadata", "value")
        def file = new File(this.getClass().getResource("/testfiles/uploadFromFileTestData.txt").getPath())
        def outStream = new ByteArrayOutputStream()

        when:
        blobClient.uploadFromFile(file.getAbsolutePath(), null, null, metadata, null, null, null)

        then:
        metadata == bc.getProperties().getMetadata()
        bc.download(outStream)
        outStream.toByteArray() == new Scanner(file).useDelimiter("\\z").next().getBytes(StandardCharsets.UTF_8)
    }

    def "Upload min"() {
        when:
        bc.upload(defaultInputStream.get(), defaultDataSize)

        then:
        def outStream = new ByteArrayOutputStream()
        bc.download(outStream)
        outStream.toByteArray() == defaultText.getBytes(StandardCharsets.UTF_8)
    }

    @Unroll
    def "Upload illegal argument"() {
        when:
        bc.upload(data, dataSize)

        then:
        thrown(exceptionType)

        where:
        data                     | dataSize            | exceptionType
        null                     | defaultDataSize     | NullPointerException
        defaultInputStream.get() | defaultDataSize + 1 | UnexpectedLengthException
        defaultInputStream.get() | defaultDataSize - 1 | UnexpectedLengthException
    }

    def "Upload empty body"() {
        expect:
        bc.uploadWithResponse(new ByteArrayInputStream(new byte[0]), 0, null, null, null, null, null, null, null)
            .getStatusCode() == 201
    }

    def "Upload null body"() {
        when:
        bc.uploadWithResponse(null, 0, null, null, null, null, null, null, null)

        then:
        thrown(NullPointerException)
    }

    @Unroll
    def "Upload headers"() {
        setup:
        def headers = new BlobHttpHeaders().setCacheControl(cacheControl)
            .setContentDisposition(contentDisposition)
            .setContentEncoding(contentEncoding)
            .setContentLanguage(contentLanguage)
            .setContentMd5(contentMD5)
            .setContentType(contentType)

        when:
        bc.uploadWithResponse(defaultInputStream.get(), defaultDataSize, headers, null, null, null, null, null, null)
        def response = bc.getPropertiesWithResponse(null, null, null)

        // If the value isn't set the service will automatically set it
        contentMD5 = (contentMD5 == null) ? MessageDigest.getInstance("MD5").digest(defaultData.array()) : contentMD5
        contentType = (contentType == null) ? "application/octet-stream" : contentType

        then:
        validateBlobProperties(response, cacheControl, contentDisposition, contentEncoding, contentLanguage, contentMD5, contentType)

        where:
        cacheControl | contentDisposition | contentEncoding | contentLanguage | contentMD5                                                   | contentType
        null         | null               | null            | null            | null                                                         | null
        "control"    | "disposition"      | "encoding"      | "language"      | MessageDigest.getInstance("MD5").digest(defaultData.array()) | "type"
    }

    def "Upload transactionalMD5"() {
        setup:
        byte[] md5 = MessageDigest.getInstance("MD5").digest(defaultData.array())

        expect:
        bc.uploadWithResponse(defaultInputStream.get(), defaultDataSize, null, null, null, md5, null, null, null)
            .statusCode == 201
    }

    def "Upload transactionalMD5 fail"() {
        when:
        bc.stageBlockWithResponse(getBlockID(), defaultInputStream.get(), defaultDataSize,
            MessageDigest.getInstance("MD5").digest("garbage".getBytes()), null, null, null)

        then:
        def e = thrown(BlobStorageException)
        e.getErrorCode() == BlobErrorCode.MD5MISMATCH
    }

    @Unroll
    def "Upload metadata"() {
        setup:
        def metadata = new HashMap<String, String>()
        if (key1 != null) {
            metadata.put(key1, value1)
        }
        if (key2 != null) {
            metadata.put(key2, value2)
        }

        when:
        bc.uploadWithResponse(defaultInputStream.get(), defaultDataSize, null, metadata, null, null, null, null, null)
        def response = bc.getPropertiesWithResponse(null, null, null)

        then:
        response.getStatusCode() == 200
        response.getValue().getMetadata() == metadata

        where:
        key1  | value1 | key2   | value2
        null  | null   | null   | null
        "foo" | "bar"  | "fizz" | "buzz"
    }

    @Unroll
    def "Upload AC"() {
        setup:
        match = setupBlobMatchCondition(bc, match)
        leaseID = setupBlobLeaseCondition(bc, leaseID)
        def bac = new BlobRequestConditions()
            .setLeaseId(leaseID)
            .setIfMatch(match)
            .setIfNoneMatch(noneMatch)
            .setIfModifiedSince(modified)
            .setIfUnmodifiedSince(unmodified)


        expect:
        bc.uploadWithResponse(defaultInputStream.get(), defaultDataSize, null, null, null, null, bac, null, null).getStatusCode() == 201

        where:
        modified | unmodified | match        | noneMatch   | leaseID
        null     | null       | null         | null        | null
        oldDate  | null       | null         | null        | null
        null     | newDate    | null         | null        | null
        null     | null       | receivedEtag | null        | null
        null     | null       | null         | garbageEtag | null
        null     | null       | null         | null        | receivedLeaseID
    }

    @Unroll
    def "Upload AC fail"() {
        setup:
        noneMatch = setupBlobMatchCondition(bc, noneMatch)
        setupBlobLeaseCondition(bc, leaseID)
        def bac = new BlobRequestConditions()
            .setLeaseId(leaseID)
            .setIfMatch(match)
            .setIfNoneMatch(noneMatch)
            .setIfModifiedSince(modified)
            .setIfUnmodifiedSince(unmodified)

        when:
        bc.uploadWithResponse(defaultInputStream.get(), defaultDataSize, null, null, null, null, bac, null, null)

        then:
        def e = thrown(BlobStorageException)
        e.getErrorCode() == BlobErrorCode.CONDITION_NOT_MET ||
            e.getErrorCode() == BlobErrorCode.LEASE_ID_MISMATCH_WITH_BLOB_OPERATION

        where:
        modified | unmodified | match       | noneMatch    | leaseID
        newDate  | null       | null        | null         | null
        null     | oldDate    | null        | null         | null
        null     | null       | garbageEtag | null         | null
        null     | null       | null        | receivedEtag | null
        null     | null       | null        | null         | garbageLeaseID
    }

    def "Upload error"() {
        setup:
        bc = cc.getBlobClient(generateBlobName()).getBlockBlobClient()

        when:
<<<<<<< HEAD
        bc.uploadWithResponse(defaultInputStream.get(), defaultDataSize, null, null, null, null,
            new BlobAccessConditions().setLeaseAccessConditions(new LeaseAccessConditions().setLeaseId("id")),
            null, null)
=======
        bc.uploadWithResponse(defaultInputStream.get(), defaultDataSize, null, null, null,
            new BlobRequestConditions().setLeaseId("id"), null, null)
>>>>>>> 9fedee1b

        then:
        thrown(BlobStorageException)
    }

    def "Upload with tier"() {
        setup:
        def bc = cc.getBlobClient(generateBlobName()).getBlockBlobClient()

        when:
        bc.uploadWithResponse(defaultInputStream.get(), defaultDataSize, null, null, AccessTier.COOL, null, null, null,
            null)

        then:
        bc.getProperties().getAccessTier() == AccessTier.COOL
    }

    @Requires({ liveMode() })
    def "Async buffered upload empty"() {
        when:
        def emptyUploadVerifier = StepVerifier.create(blobac.upload(Flux.just(ByteBuffer.wrap(new byte[0])), new ParallelTransferOptions()))

        then:
        emptyUploadVerifier.assertNext({
            assert it.getETag() != null
        }).verifyComplete()

        StepVerifier.create(blobac.download()).assertNext({
            assert it.remaining() == 0
        }).verifyComplete()
    }

    @Unroll
    @Requires({ liveMode() })
    def "Async buffered upload empty buffers"() {
        when:
        def uploadVerifier = StepVerifier.create(blobac.upload(Flux.fromIterable([buffer1, buffer2, buffer3]), new ParallelTransferOptions()))

        then:
        uploadVerifier.assertNext({
            assert it.getETag() != null
        }).verifyComplete()

        StepVerifier.create(FluxUtil.collectBytesInByteBufferStream(blobac.download())).assertNext({
            assert it == expectedDownload
        }).verifyComplete()

        where:
        buffer1                                                   | buffer2                                               | buffer3                                                    || expectedDownload
        ByteBuffer.wrap("Hello".getBytes(StandardCharsets.UTF_8)) | ByteBuffer.wrap(" ".getBytes(StandardCharsets.UTF_8)) | ByteBuffer.wrap("world!".getBytes(StandardCharsets.UTF_8)) || "Hello world!".getBytes(StandardCharsets.UTF_8)
        ByteBuffer.wrap("Hello".getBytes(StandardCharsets.UTF_8)) | ByteBuffer.wrap(" ".getBytes(StandardCharsets.UTF_8)) | ByteBuffer.wrap(new byte[0])                               || "Hello ".getBytes(StandardCharsets.UTF_8)
        ByteBuffer.wrap("Hello".getBytes(StandardCharsets.UTF_8)) | ByteBuffer.wrap(new byte[0])                          | ByteBuffer.wrap("world!".getBytes(StandardCharsets.UTF_8)) || "Helloworld!".getBytes(StandardCharsets.UTF_8)
        ByteBuffer.wrap(new byte[0])                              | ByteBuffer.wrap(" ".getBytes(StandardCharsets.UTF_8)) | ByteBuffer.wrap("world!".getBytes(StandardCharsets.UTF_8)) || " world!".getBytes(StandardCharsets.UTF_8)
    }

    // Only run these tests in live mode as they use variables that can't be captured.
    @Unroll
    @Requires({ liveMode() })
    def "Async buffered upload"() {
        when:
        def data = getRandomData(dataSize)
        ParallelTransferOptions parallelTransferOptions = new ParallelTransferOptions()
            .setBlockSize(bufferSize).setNumBuffers(numBuffs)
        blobac.upload(Flux.just(data), parallelTransferOptions).block()
        data.position(0)

        then:
        // Due to memory issues, this check only runs on small to medium sized data sets.
        if (dataSize < 100 * 1024 * 1024) {
            assert collectBytesInBuffer(bac.download()).block() == data
        }
        bac.listBlocks(BlockListType.ALL).block().getCommittedBlocks().size() == blockCount

        where:
        dataSize          | bufferSize        | numBuffs || blockCount
        350               | 50                | 2        || 7 // Requires cycling through the same buffers multiple times.
        350               | 50                | 5        || 7 // Most buffers may only be used once.
        10 * 1024 * 1024  | 1 * 1024 * 1024   | 2        || 10 // Larger data set.
        10 * 1024 * 1024  | 1 * 1024 * 1024   | 5        || 10 // Larger number of Buffs.
        10 * 1024 * 1024  | 1 * 1024 * 1024   | 10       || 10 // Exactly enough buffer space to hold all the data.
        500 * 1024 * 1024 | 100 * 1024 * 1024 | 2        || 5 // Larger data.
        100 * 1024 * 1024 | 20 * 1024 * 1024  | 4        || 5
        10 * 1024 * 1024  | 3 * 512 * 1024    | 3        || 7 // Data does not squarely fit in buffers.
    }

    def compareListToBuffer(List<ByteBuffer> buffers, ByteBuffer result) {
        result.position(0)
        for (ByteBuffer buffer : buffers) {
            buffer.position(0)
            result.limit(result.position() + buffer.remaining())
            if (buffer != result) {
                return false
            }
            result.position(result.position() + buffer.remaining())
        }
        return result.remaining() == 0
    }

    /*      Reporter for testing Progress Receiver
    *        Will count the number of reports that are triggered         */

    class Reporter implements ProgressReceiver {
        private final long blockSize
        private long reportingCount

        Reporter(long blockSize) {
            this.blockSize = blockSize
        }

        @Override
        void reportProgress(long bytesTransferred) {
            assert bytesTransferred % blockSize == 0
            this.reportingCount += 1
        }

        long getReportingCount() {
            return this.reportingCount
        }
    }
    // Only run these tests in live mode as they use variables that can't be captured.
    @Unroll
    @Requires({ liveMode() })
    def "Buffered upload with reporter"() {
        when:
        def uploadReporter = new Reporter(blockSize)

        ParallelTransferOptions parallelTransferOptions = new ParallelTransferOptions()
            .setBlockSize(blockSize).setNumBuffers(bufferCount).setProgressReceiver(uploadReporter)

        def response = blobac
            .uploadWithResponse(Flux.just(getRandomData(size)), parallelTransferOptions, null, null, null, null)
            .block()

        then:
        response.getStatusCode() == 201
        uploadReporter.getReportingCount() == (long) (size / blockSize)

        where:
        size        | blockSize | bufferCount
        10          | 10        | 8
        20          | 1         | 5
        100         | 50        | 2
        1024 * 1024 | 1024      | 100
    }

    // Only run these tests in live mode as they use variables that can't be captured.
    @Unroll
    @Requires({ liveMode() })
    def "Buffered upload chunked source"() {
        /*
        This test should validate that the upload should work regardless of what format the passed data is in because
        it will be chunked appropriately.
         */
        setup:
        ParallelTransferOptions parallelTransferOptions = new ParallelTransferOptions()
            .setBlockSize(bufferSize).setNumBuffers(numBuffers)
        def dataList = [] as List
        dataSizeList.each { size -> dataList.add(getRandomData(size)) }
        blobac.upload(Flux.fromIterable(dataList), parallelTransferOptions).block()

        expect:
        compareListToBuffer(dataList, collectBytesInBuffer(bac.download()).block())
        bac.listBlocks(BlockListType.ALL).block().getCommittedBlocks().size() == blockCount

        where:
        dataSizeList          | bufferSize | numBuffers || blockCount
        [7, 7]                | 10         | 2          || 2 // First item fits entirely in the buffer, next item spans two buffers
        [3, 3, 3, 3, 3, 3, 3] | 10         | 2          || 3 // Multiple items fit non-exactly in one buffer.
        [10, 10]              | 10         | 2          || 2 // Data fits exactly and does not need chunking.
        [50, 51, 49]          | 10         | 2          || 15 // Data needs chunking and does not fit neatly in buffers. Requires waiting for buffers to be released.
        // The case of one large buffer needing to be broken up is tested in the previous test.
    }

    def "Buffered upload illegal arguments null"() {
        when:
        ParallelTransferOptions parallelTransferOptions = new ParallelTransferOptions()
            .setBlockSize(4).setNumBuffers(4)
        blobac.upload(null, parallelTransferOptions).block()

        then:
        thrown(NullPointerException)
    }

    @Unroll
    def "Buffered upload illegal args out of bounds"() {
        when:
        ParallelTransferOptions parallelTransferOptions = new ParallelTransferOptions()
            .setBlockSize(bufferSize).setNumBuffers(numBuffs)
        blobac.upload(Flux.just(defaultData), parallelTransferOptions).block()

        then:
        thrown(IllegalArgumentException)

        where:
        bufferSize                                     | numBuffs
        0                                              | 5
        BlockBlobAsyncClient.MAX_STAGE_BLOCK_BYTES + 1 | 5
        5                                              | 1
    }

    // Only run these tests in live mode as they use variables that can't be captured.
    @Unroll
    @Requires({ liveMode() })
    def "Buffered upload headers"() {
        when:
        ParallelTransferOptions parallelTransferOptions = new ParallelTransferOptions()
            .setBlockSize(10)
        blobac.uploadWithResponse(defaultFlux, parallelTransferOptions, new BlobHttpHeaders().setBlobCacheControl(cacheControl)
            .setBlobContentDisposition(contentDisposition)
            .setBlobContentEncoding(contentEncoding)
            .setBlobContentLanguage(contentLanguage)
            .setBlobContentMD5(contentMD5)
            .setBlobContentType(contentType),
            null, null, null).block()

        then:
        validateBlobProperties(bac.getPropertiesWithResponse(null).block(), cacheControl, contentDisposition, contentEncoding,
            contentLanguage, contentMD5, contentType == null ? "application/octet-stream" : contentType)
        // HTTP default content type is application/octet-stream.

        where:
        // The MD5 is simply set on the blob for commitBlockList, not validated.
        cacheControl | contentDisposition | contentEncoding | contentLanguage | contentMD5                                                   | contentType
        null         | null               | null            | null            | null                                                         | null
        "control"    | "disposition"      | "encoding"      | "language"      | MessageDigest.getInstance("MD5").digest(defaultData.array()) | "type"
    }

    // Only run these tests in live mode as they use variables that can't be captured.
    @Unroll
    @Requires({ liveMode() })
    def "Buffered upload metadata"() {
        setup:
        def metadata = [:] as Map<String, String>
        if (key1 != null) {
            metadata.put(key1, value1)
        }
        if (key2 != null) {
            metadata.put(key2, value2)
        }

        when:
        ParallelTransferOptions parallelTransferOptions = new ParallelTransferOptions()
            .setBlockSize(10).setNumBuffers(10)
        blobac.uploadWithResponse(Flux.just(getRandomData(10)), parallelTransferOptions, null, metadata, null, null).block()
        def response = bac.getPropertiesWithResponse(null).block()

        then:
        response.getStatusCode() == 200
        response.getValue().getMetadata() == metadata

        where:
        key1  | value1 | key2   | value2
        null  | null   | null   | null
        "foo" | "bar"  | "fizz" | "buzz"
    }

    // Only run these tests in live mode as they use variables that can't be captured.
    @Unroll
    @Requires({ liveMode() })
    def "Buffered upload AC"() {
        setup:
        bac.upload(defaultFlux, defaultDataSize).block()
        match = setupBlobMatchCondition(bac, match)
        leaseID = setupBlobLeaseCondition(bac, leaseID)
        def accessConditions = new BlobRequestConditions()
            .setLeaseId(leaseID)
            .setIfMatch(match)
            .setIfNoneMatch(noneMatch)
            .setIfModifiedSince(modified)
            .setIfUnmodifiedSince(unmodified)

        expect:
        ParallelTransferOptions parallelTransferOptions = new ParallelTransferOptions()
            .setBlockSize(10)
        blobac.uploadWithResponse(Flux.just(getRandomData(10)), parallelTransferOptions, null, null, null, accessConditions).block().getStatusCode() == 201

        where:
        modified | unmodified | match        | noneMatch   | leaseID
        null     | null       | null         | null        | null
        null     | newDate    | null         | null        | null
        oldDate  | null       | null         | null        | null
        null     | null       | receivedEtag | null        | null
        null     | null       | null         | garbageEtag | null
        null     | null       | null         | null        | receivedLeaseID
    }

    // Only run these tests in live mode as they use variables that can't be captured.
    @Unroll
    @Requires({ liveMode() })
    def "Buffered upload AC fail"() {
        setup:
        bac.upload(defaultFlux, defaultDataSize).block()
        noneMatch = setupBlobMatchCondition(bac, noneMatch)
        leaseID = setupBlobLeaseCondition(bac, leaseID)
        def accessConditions = new BlobRequestConditions()
            .setLeaseId(leaseID)
            .setIfMatch(match)
            .setIfNoneMatch(noneMatch)
            .setIfModifiedSince(modified)
            .setIfUnmodifiedSince(unmodified)

        when:
        ParallelTransferOptions parallelTransferOptions = new ParallelTransferOptions()
            .setBlockSize(10)
        blobac.uploadWithResponse(Flux.just(getRandomData(10)), parallelTransferOptions, null, null, null, accessConditions).block()

        then:
        def e = thrown(BlobStorageException)
        e.getErrorCode() == BlobErrorCode.CONDITION_NOT_MET ||
            e.getErrorCode() == BlobErrorCode.LEASE_ID_MISMATCH_WITH_BLOB_OPERATION

        where:
        modified | unmodified | match       | noneMatch    | leaseID
        newDate  | null       | null        | null         | null
        null     | oldDate    | null        | null         | null
        null     | null       | garbageEtag | null         | null
        null     | null       | null        | receivedEtag | null
        null     | null       | null        | null         | garbageLeaseID
    }

    // UploadBufferPool used to lock when the number of failed stageblocks exceeded the maximum number of buffers
    // (discovered when a leaseId was invalid)
    @Unroll
    @Requires({ liveMode() })
    def "UploadBufferPool lock three or more buffers"() {
        setup:
        bac.upload(defaultFlux, defaultDataSize).block()
        def leaseID = setupBlobLeaseCondition(bac, garbageLeaseID)
        def accessConditions = new BlobRequestConditions().setLeaseId(leaseID)

        when:
        ParallelTransferOptions parallelTransferOptions = new ParallelTransferOptions()
            .setBlockSize(blockSize as int)
            .setNumBuffers(numBuffers as int)
        blobac.uploadWithResponse(Flux.just(getRandomData(dataLength as int)), parallelTransferOptions, null, null,
            null, accessConditions).block()

        then:
        thrown(BlobStorageException)

        where:
        dataLength | blockSize | numBuffers
        16         | 7         | 2
        16         | 5         | 2
    }

    /*def "Upload NRF progress"() {
        setup:
        def data = getRandomData(BlockBlobURL.MAX_UPLOAD_BLOB_BYTES + 1)
        def numBlocks = data.remaining() / BlockBlobURL.MAX_STAGE_BLOCK_BYTES
        long prevCount = 0
        def mockReceiver = Mock(IProgressReceiver)


        when:
        TransferManager.uploadFromNonReplayableFlowable(Flowable.just(data), bu, BlockBlobURL.MAX_STAGE_BLOCK_BYTES, 10,
            new TransferManagerUploadToBlockBlobOptions(mockReceiver, null, null, null, 20)).blockingGet()
        data.position(0)

        then:
        // We should receive exactly one notification of the completed progress.
        1 * mockReceiver.reportProgress(data.remaining()) */

    /*
    We should receive at least one notification reporting an intermediary value per block, but possibly more
    notifications will be received depending on the implementation. We specify numBlocks - 1 because the last block
    will be the total size as above. Finally, we assert that the number reported monotonically increases.
     */
    /*(numBlocks - 1.._) * mockReceiver.reportProgress(!data.remaining()) >> { long bytesTransferred ->
        if (!(bytesTransferred > prevCount)) {
            throw new IllegalArgumentException("Reported progress should monotonically increase")
        } else {
            prevCount = bytesTransferred
        }
    }

    // We should receive no notifications that report more progress than the size of the file.
    0 * mockReceiver.reportProgress({ it > data.remaining() })
    notThrown(IllegalArgumentException)
}*/

    def "Buffered upload network error"() {
        setup:
        /*
         This test uses a Flowable that does not allow multiple subscriptions and therefore ensures that we are
         buffering properly to allow for retries even given this source behavior.
         */
        bac.upload(Flux.just(defaultData), defaultDataSize).block()
        def nonReplayableFlux = bac.download()

        // Mock a response that will always be retried.
        def mockHttpResponse = getStubResponse(500, new HttpRequest(HttpMethod.PUT, new URL("https://www.fake.com")))

        // Mock a policy that will always then check that the data is still the same and return a retryable error.
        def mockPolicy = Mock(HttpPipelinePolicy) {
            process(*_) >> { HttpPipelineCallContext context, HttpPipelineNextPolicy next ->
                return collectBytesInBuffer(context.getHttpRequest().getBody())
                    .map { b ->
                        return b == defaultData
                    }
                    .flatMap { b ->
                        if (b) {
                            return Mono.just(mockHttpResponse)
                        }
                        return Mono.error(new IllegalArgumentException())
                    }
            }
        }

        // Build the pipeline
        blobac = new BlobServiceClientBuilder()
            .credential(primaryCredential)
            .endpoint(String.format(defaultEndpointTemplate, primaryCredential.getAccountName()))
            .httpClient(getHttpClient())
            .httpLogOptions(new HttpLogOptions().setLogLevel(HttpLogDetailLevel.BODY_AND_HEADERS))
            .retryOptions(new RequestRetryOptions(null, 3, null, 500, 1500, null))
            .addPolicy(mockPolicy).buildAsyncClient()
            .getBlobContainerAsyncClient(generateContainerName()).getBlobAsyncClient(generateBlobName())

        when:
        // Try to upload the flowable, which will hit a retry. A normal upload would throw, but buffering prevents that.
        ParallelTransferOptions parallelTransferOptions = new ParallelTransferOptions()
            .setBlockSize(1024).setNumBuffers(4)
        blobac.upload(nonReplayableFlux, parallelTransferOptions).block()
        // TODO: It could be that duplicates aren't getting made in the retry policy? Or before the retry policy?

        then:
        // A second subscription to a download stream will
        def e = thrown(BlobStorageException)
        e.getStatusCode() == 500
    }

    def "Get Container Name"() {
        expect:
        containerName == bc.getContainerName()
    }

    def "Get Block Blob Name"() {
        expect:
        blobName == bc.getBlobName()
    }
}<|MERGE_RESOLUTION|>--- conflicted
+++ resolved
@@ -18,23 +18,16 @@
 import com.azure.storage.blob.BlobClient
 import com.azure.storage.blob.BlobServiceClientBuilder
 import com.azure.storage.blob.ProgressReceiver
-import com.azure.storage.blob.implementation.models.StorageError
 import com.azure.storage.blob.models.AccessTier
 import com.azure.storage.blob.models.BlobErrorCode
 import com.azure.storage.blob.models.BlobHttpHeaders
 import com.azure.storage.blob.models.BlobRange
-<<<<<<< HEAD
-=======
 import com.azure.storage.blob.models.BlobRequestConditions
->>>>>>> 9fedee1b
+
 import com.azure.storage.blob.models.BlobStorageException
 import com.azure.storage.blob.models.BlockListType
 import com.azure.storage.blob.models.ParallelTransferOptions
 import com.azure.storage.blob.models.PublicAccessType
-<<<<<<< HEAD
-import com.azure.storage.blob.models.SourceModifiedAccessConditions
-=======
->>>>>>> 9fedee1b
 import com.azure.storage.common.policy.RequestRetryOptions
 import reactor.core.publisher.Flux
 import reactor.core.publisher.Mono
@@ -143,13 +136,8 @@
         def leaseID = setupBlobLeaseCondition(bc, receivedLeaseID)
 
         expect:
-<<<<<<< HEAD
-        bc.stageBlockWithResponse(getBlockID(), defaultInputStream.get(), defaultDataSize, null,
-            new LeaseAccessConditions().setLeaseId(leaseID), null, null).getStatusCode() == 201
-=======
-        bc.stageBlockWithResponse(getBlockID(), defaultInputStream.get(), defaultDataSize, leaseID, null, null)
+        bc.stageBlockWithResponse(getBlockID(), defaultInputStream.get(), defaultDataSize, null, leaseID, null, null)
             .getStatusCode() == 201
->>>>>>> 9fedee1b
     }
 
     def "Stage block lease fail"() {
@@ -157,12 +145,8 @@
         setupBlobLeaseCondition(bc, receivedLeaseID)
 
         when:
-<<<<<<< HEAD
-        bc.stageBlockWithResponse(getBlockID(), defaultInputStream.get(), defaultDataSize, null,
-            new LeaseAccessConditions().setLeaseId(garbageLeaseID), null, null)
-=======
-        bc.stageBlockWithResponse(getBlockID(), defaultInputStream.get(), defaultDataSize, garbageLeaseID, null, null)
->>>>>>> 9fedee1b
+        bc.stageBlockWithResponse(getBlockID(), defaultInputStream.get(), defaultDataSize, null, garbageLeaseID, null,
+            null)
 
         then:
         def e = thrown(BlobStorageException)
@@ -404,21 +388,12 @@
         def blockID = getBlockID()
         bc.stageBlock(blockID, defaultInputStream.get(), defaultDataSize)
         def ids = [blockID] as List
-<<<<<<< HEAD
-        def headers = new BlobHttpHeaders().setBlobCacheControl(cacheControl)
-            .setBlobContentDisposition(contentDisposition)
-            .setBlobContentEncoding(contentEncoding)
-            .setBlobContentLanguage(contentLanguage)
-            .setBlobContentMD5(contentMD5)
-            .setBlobContentType(contentType)
-=======
         def headers = new BlobHttpHeaders().setCacheControl(cacheControl)
             .setContentDisposition(contentDisposition)
             .setContentEncoding(contentEncoding)
             .setContentLanguage(contentLanguage)
             .setContentMd5(contentMD5)
             .setContentType(contentType)
->>>>>>> 9fedee1b
 
         when:
         bc.commitBlockListWithResponse(ids, headers, null, null, null, null, null)
@@ -840,14 +815,8 @@
         bc = cc.getBlobClient(generateBlobName()).getBlockBlobClient()
 
         when:
-<<<<<<< HEAD
         bc.uploadWithResponse(defaultInputStream.get(), defaultDataSize, null, null, null, null,
-            new BlobAccessConditions().setLeaseAccessConditions(new LeaseAccessConditions().setLeaseId("id")),
-            null, null)
-=======
-        bc.uploadWithResponse(defaultInputStream.get(), defaultDataSize, null, null, null,
             new BlobRequestConditions().setLeaseId("id"), null, null)
->>>>>>> 9fedee1b
 
         then:
         thrown(BlobStorageException)
