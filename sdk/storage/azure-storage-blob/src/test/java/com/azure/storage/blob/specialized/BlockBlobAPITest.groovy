--- conflicted
+++ resolved
@@ -10,12 +10,7 @@
 import com.azure.core.http.HttpRequest
 import com.azure.core.http.policy.HttpLogDetailLevel
 import com.azure.core.http.policy.HttpLogOptions
-<<<<<<< HEAD
-import com.azure.core.http.policy.HttpPipelinePolicy
 import com.azure.core.test.annotation.DoNotRecord
-=======
-import com.azure.core.util.FluxUtil
->>>>>>> 174bb3eb
 import com.azure.core.util.Context
 import com.azure.core.util.FluxUtil
 import com.azure.storage.blob.APISpec
@@ -656,30 +651,7 @@
         101 * 1024 * 1024                              | 4 * 1024 * 1024 || 0  // Size is too small to trigger stage block uploading
     }
 
-<<<<<<< HEAD
-    def compareFiles(File file1, File file2) {
-        FileInputStream fis1 = new FileInputStream(file1)
-        FileInputStream fis2 = new FileInputStream(file2)
-
-        byte b1 = fis1.read()
-        byte b2 = fis2.read()
-
-        while (b1 != -1 && b2 != -1) {
-            if (b1 != b2) {
-                return false
-            }
-            b1 = fis1.read()
-            b2 = fis2.read()
-        }
-        fis1.close()
-        fis2.close()
-        return b1 == b2
-    }
-
-    @DoNotRecord(skipInPlayback = true)
-=======
-    @Requires({ liveMode() })
->>>>>>> 174bb3eb
+    @DoNotRecord(skipInPlayback = true)
     def "Upload from file with metadata"() {
         given:
         def metadata = Collections.singletonMap("metadata", "value")
