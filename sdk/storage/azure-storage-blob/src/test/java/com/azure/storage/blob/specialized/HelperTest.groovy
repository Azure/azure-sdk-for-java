--- conflicted
+++ resolved
@@ -267,26 +267,11 @@
             .setSnapshotId("2018-01-01T00:00:00.0000000Z")
 
         when:
-<<<<<<< HEAD
         v.generateSasQueryParameters(null)
 
         then:
         def e = thrown(NullPointerException)
         e.getMessage().contains("sharedKeyCredentials")
-=======
-        v.generateSasQueryParameters((StorageSharedKeyCredential)creds)
-
-
-        then:
-        def e = thrown(NullPointerException)
-        e.getMessage().contains(parameter)
-
-        where:
-        containerName | version | creds             | blobName || parameter
-        "c"           | null    | primaryCredential | "b"       | "version"
-        "c"           | "v"     | null              | "b"       | "storageSharedKeyCredentials"
-        "c"           | "v"     | primaryCredential | null      | "canonicalName"
->>>>>>> e7097d6a
     }
 
     @Unroll
