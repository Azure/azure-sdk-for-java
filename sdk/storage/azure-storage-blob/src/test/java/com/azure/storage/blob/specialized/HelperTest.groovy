// Copyright (c) Microsoft Corporation. All rights reserved.
// Licensed under the MIT License.

package com.azure.storage.blob.specialized

import com.azure.storage.blob.APISpec
import com.azure.storage.blob.BlobSasPermission
import com.azure.storage.blob.BlobURLParts
import com.azure.storage.blob.BlobContainerSasPermission

import com.azure.storage.blob.models.BlobRange
import com.azure.storage.blob.models.UserDelegationKey
import com.azure.storage.common.AccountSASPermission
import com.azure.storage.common.AccountSASResourceType
import com.azure.storage.common.AccountSASSignatureValues
import com.azure.storage.common.Constants
import com.azure.storage.common.IPRange
import com.azure.storage.common.SASProtocol
import com.azure.storage.common.Utility
import com.azure.storage.common.credentials.SharedKeyCredential
import spock.lang.Unroll

import java.time.LocalDateTime
import java.time.OffsetDateTime
import java.time.ZoneOffset

class HelperTest extends APISpec {

    // TODO (alzimmer): Turn this on when nextPageLink can be passed into listing
    /*def "responseError"() {
        when:
        cc.listBlobsFlat().iterator().hasNext()

        then:
        def e = thrown(StorageException)
        e.getErrorCode() == StorageErrorCode.INVALID_QUERY_PARAMETER_VALUE
        e.getStatusCode() == 400
        e.message().contains("Value for one of the query parameters specified in the request URI is invalid.")
        e.getServiceMessage().contains("<?xml") // Ensure that the details in the payload are printable
    }*/

    /*
    This test is to validate the workaround for the autorest bug that forgets to set the request property on the
    response.
     */
    def "Request property"() {
        when:
        def response = cc.deleteWithResponse(null, null, null)

        then:
        response.getRequest() != null
    }

    @Unroll
    def "Blob range"() {
        expect:
        new BlobRange(offset, count).toHeaderValue() == result

        where:
        offset | count || result
        0      | null  || null
        0      | 5     || "bytes=0-4"
        5      | 10    || "bytes=5-14"
    }

    @Unroll
    def "Blob range IA"() {
        when:
        new BlobRange(offset, count)

        then:
        thrown(IllegalArgumentException)

        where:
        offset | count
        -1     | 5
        0      | -1
    }

    /*
     This test will ensure that each field gets placed into the proper location within the string to sign and that null
     values are handled correctly. We will validate the whole SAS with service calls as well as correct serialization of
     individual parts later.
     */

    @Unroll
    def "serviceSasSignatures string to sign"() {
        when:
        BlobServiceSasSignatureValues v = new BlobServiceSasSignatureValues()
        if (permissions != null) {
<<<<<<< HEAD
            v.setPermissions(new BlobSASPermission().setReadPermission(true))
=======
            v.setPermissions(new BlobSasPermission().setReadPermission(true).toString())
>>>>>>> c31d1c94
        } else {
            v.setPermissions(new BlobSASPermission())
        }

        if (snapId != null) {
            v.setResource(Constants.UrlConstants.SAS_BLOB_SNAPSHOT_CONSTANT)
        } else {
            v.setResource(Constants.UrlConstants.SAS_BLOB_CONSTANT)
        }

        v.setStartTime(startTime)
            .setCanonicalName(String.format("/blob/%s/containerName/blobName", primaryCredential.getAccountName()))
            .setSnapshotId(snapId)

        if (expiryTime == null) {
            v.setExpiryTime(OffsetDateTime.now())
        } else {
            v.setExpiryTime(expiryTime)
        }

        if (ipRange != null) {
            v.setIpRange(new IPRange().setIpMin("ip"))
        }

        v.setIdentifier(identifier)
            .setProtocol(protocol)
            .setCacheControl(cacheControl)
            .setContentDisposition(disposition)
            .setContentEncoding(encoding)
            .setContentLanguage(language)
            .setContentType(type)

        BlobServiceSasQueryParameters token = v.generateSASQueryParameters(primaryCredential)

        if (startTime != null) {
            expectedStringToSign = String.format(expectedStringToSign,
                Utility.ISO_8601_UTC_DATE_FORMATTER.format(startTime),
                Utility.ISO_8601_UTC_DATE_FORMATTER.format(expiryTime),
                primaryCredential.getAccountName())
        } else {
            expectedStringToSign = String.format(expectedStringToSign,
                Utility.ISO_8601_UTC_DATE_FORMATTER.format(expiryTime),
                primaryCredential.getAccountName())
        }

        then:
        token.getSignature() == primaryCredential.computeHmac256(expectedStringToSign)

        /*
        We don't test the blob or containerName properties because canonicalized resource is always added as at least
        /blob/accountName. We test canonicalization of resources later. Again, this is not to test a fully functional
        sas but the construction of the string to sign.
        Signed resource is tested elsewhere, as we work some minor magic in choosing which value to use.
         */
        where:
        permissions             | startTime                                       | expiryTime                                     | identifier | ipRange | protocol | snapId | cacheControl | disposition | encoding | language | type   || expectedStringToSign
        new BlobSasPermission() | null                                            | OffsetDateTime.now(ZoneOffset.UTC).plusDays(1) | null       | null    | null     | null   | null         | null        | null     | null     | null   || "r\n\n%s\n" + "/blob/%s/containerName/blobName\n\n\n\n" + Constants.HeaderConstants.TARGET_STORAGE_VERSION + "\nb\n\n\n\n\n\n"
        null                    | OffsetDateTime.now(ZoneOffset.UTC).minusDays(1) | OffsetDateTime.now(ZoneOffset.UTC).plusDays(1) | null       | null    | null     | null   | null         | null        | null     | null     | null   || "\n%s\n%s\n/blob/%s/containerName/blobName\n\n\n\n" + Constants.HeaderConstants.TARGET_STORAGE_VERSION + "\nb\n\n\n\n\n\n"
        null                    | null                                                  | OffsetDateTime.now(ZoneOffset.UTC).plusDays(1) | null       | null          | null                   | null     | null         | null          | null       | null       | null   || "\n\n%s\n/blob/%s/containerName/blobName\n\n\n\n" + Constants.HeaderConstants.TARGET_STORAGE_VERSION + "\nb\n\n\n\n\n\n"
        null                    | null                                                  | OffsetDateTime.now(ZoneOffset.UTC).plusDays(1) | "id"       | null          | null                   | null     | null         | null          | null       | null       | null   || "\n\n%s\n/blob/%s/containerName/blobName\nid\n\n\n" + Constants.HeaderConstants.TARGET_STORAGE_VERSION + "\nb\n\n\n\n\n\n"
        null                    | null                                                  | OffsetDateTime.now(ZoneOffset.UTC).plusDays(1) | null       | new IPRange() | null                   | null     | null         | null          | null       | null       | null   || "\n\n%s\n/blob/%s/containerName/blobName\n\nip\n\n" + Constants.HeaderConstants.TARGET_STORAGE_VERSION + "\nb\n\n\n\n\n\n"
        null                    | null                                                  | OffsetDateTime.now(ZoneOffset.UTC).plusDays(1) | null       | null          | SASProtocol.HTTPS_ONLY | null     | null         | null          | null       | null       | null   || "\n\n%s\n/blob/%s/containerName/blobName\n\n\n" + SASProtocol.HTTPS_ONLY + "\n" + Constants.HeaderConstants.TARGET_STORAGE_VERSION + "\nb\n\n\n\n\n\n"
        null                    | null                                                  | OffsetDateTime.now(ZoneOffset.UTC).plusDays(1) | null       | null          | null                   | "snapId" | null         | null          | null       | null       | null   || "\n\n%s\n/blob/%s/containerName/blobName\n\n\n\n" + Constants.HeaderConstants.TARGET_STORAGE_VERSION + "\nbs\nsnapId\n\n\n\n\n"
        null                    | null                                                  | OffsetDateTime.now(ZoneOffset.UTC).plusDays(1) | null       | null          | null                   | null     | "control"    | null          | null       | null       | null   || "\n\n%s\n/blob/%s/containerName/blobName\n\n\n\n" + Constants.HeaderConstants.TARGET_STORAGE_VERSION + "\nb\n\ncontrol\n\n\n\n"
        null                    | null                                                  | OffsetDateTime.now(ZoneOffset.UTC).plusDays(1) | null       | null          | null                   | null     | null         | "disposition" | null       | null       | null   || "\n\n%s\n/blob/%s/containerName/blobName\n\n\n\n" + Constants.HeaderConstants.TARGET_STORAGE_VERSION + "\nb\n\n\ndisposition\n\n\n"
        null                    | null                                                  | OffsetDateTime.now(ZoneOffset.UTC).plusDays(1) | null       | null          | null                   | null     | null         | null          | "encoding" | null       | null   || "\n\n%s\n/blob/%s/containerName/blobName\n\n\n\n" + Constants.HeaderConstants.TARGET_STORAGE_VERSION + "\nb\n\n\n\nencoding\n\n"
        null                    | null                                                  | OffsetDateTime.now(ZoneOffset.UTC).plusDays(1) | null       | null          | null                   | null     | null         | null          | null       | "language" | null   || "\n\n%s\n/blob/%s/containerName/blobName\n\n\n\n" + Constants.HeaderConstants.TARGET_STORAGE_VERSION + "\nb\n\n\n\n\nlanguage\n"
        null                    | null                                            | OffsetDateTime.now(ZoneOffset.UTC).plusDays(1) | null       | null    | null     | null   | null         | null        | null     | null     | "type" || "\n\n%s\n/blob/%s/containerName/blobName\n\n\n\n" + Constants.HeaderConstants.TARGET_STORAGE_VERSION + "\nb\n\n\n\n\n\ntype"
    }

    @Unroll
    def "serviceSasSignatures string to sign user delegation key"() {
        when:
        BlobServiceSasSignatureValues v = new BlobServiceSasSignatureValues()
        if (permissions != null) {
<<<<<<< HEAD
            v.setPermissions(new BlobSASPermission().setReadPermission(true))
=======
            v.setPermissions(new BlobSasPermission().setReadPermission(true).toString())
>>>>>>> c31d1c94
        } else {
            v.setPermissions(new BlobSASPermission())
        }

        v.setStartTime(startTime)
            .setCanonicalName(String.format("/blob/%s/containerName/blobName", primaryCredential.getAccountName()))
            .setSnapshotId(snapId)

        if (expiryTime == null) {
            v.setExpiryTime(OffsetDateTime.now())
        } else {
            v.setExpiryTime(expiryTime)
        }

        if (snapId != null) {
            v.setResource(Constants.UrlConstants.SAS_BLOB_SNAPSHOT_CONSTANT)
        } else {
            v.setResource(Constants.UrlConstants.SAS_BLOB_CONSTANT)
        }

        if (ipRange != null) {
            v.setIpRange(new IPRange().setIpMin("ip"))
        }

        v.setProtocol(protocol)
            .setCacheControl(cacheControl)
            .setContentDisposition(disposition)
            .setContentEncoding(encoding)
            .setContentLanguage(language)
            .setContentType(type)

        UserDelegationKey key = new UserDelegationKey()
            .setSignedOid(keyOid)
            .setSignedTid(keyTid)
            .setSignedStart(keyStart)
            .setSignedExpiry(keyExpiry)
            .setSignedService(keyService)
            .setSignedVersion(keyVersion)
            .setValue(keyValue)

        BlobServiceSasQueryParameters token = v.generateSASQueryParameters(key)

        expectedStringToSign = String.format(expectedStringToSign, Utility.ISO_8601_UTC_DATE_FORMATTER.format(v.getExpiryTime()), primaryCredential.getAccountName())

        then:
        token.getSignature() == Utility.computeHMac256(key.getValue(), expectedStringToSign)

        /*
        We test string to sign functionality directly related to user delegation sas specific parameters
         */
        where:
        permissions             | startTime | expiryTime | keyOid | keyTid | keyStart | keyExpiry | keyService | keyVersion | keyValue                                       | ipRange | protocol | snapId | cacheControl | disposition | encoding | language | type   || expectedStringToSign
        new BlobSasPermission() | null      | null       | null   | null   | null     | null      | null       | null       | "3hd4LRwrARVGbeMRQRfTLIsGMkCPuZJnvxZDU7Gak8c=" | null    | null     | null   | null         | null        | null     | null     | null   || "r\n\n%s\n" + "/blob/%s/containerName/blobName\n\n\n\n\n\n\n\n\n" + Constants.HeaderConstants.TARGET_STORAGE_VERSION + "\nb\n\n\n\n\n\n"
        null                    | OffsetDateTime.of(2017, 1, 1, 0, 0, 0, 0, ZoneOffset.UTC) | null                                                      | null                                   | null                                   | null                                                                  | null                                                                  | null       | null         | "3hd4LRwrARVGbeMRQRfTLIsGMkCPuZJnvxZDU7Gak8c=" | null          | null                   | null     | null         | null          | null       | null       | null   || "\n" + Utility.ISO_8601_UTC_DATE_FORMATTER.format(OffsetDateTime.of(2017, 1, 1, 0, 0, 0, 0, ZoneOffset.UTC)) + "\n%s\n/blob/%s/containerName/blobName\n\n\n\n\n\n\n\n\n" + Constants.HeaderConstants.TARGET_STORAGE_VERSION + "\nb\n\n\n\n\n\n"
        null                    | null                                                      | OffsetDateTime.of(2017, 1, 1, 0, 0, 0, 0, ZoneOffset.UTC) | null                                   | null                                   | null                                                                  | null                                                                  | null       | null         | "3hd4LRwrARVGbeMRQRfTLIsGMkCPuZJnvxZDU7Gak8c=" | null          | null                   | null     | null         | null          | null       | null       | null   || "\n\n%s\n/blob/%s/containerName/blobName\n\n\n\n\n\n\n\n\n" + Constants.HeaderConstants.TARGET_STORAGE_VERSION + "\nb\n\n\n\n\n\n"
        null                    | null                                                      | null                                                      | "11111111-1111-1111-1111-111111111111" | null                                   | null                                                                  | null                                                                  | null       | null         | "3hd4LRwrARVGbeMRQRfTLIsGMkCPuZJnvxZDU7Gak8c=" | null          | null                   | null     | null         | null          | null       | null       | null   || "\n\n%s\n/blob/%s/containerName/blobName\n11111111-1111-1111-1111-111111111111\n\n\n\n\n\n\n\n" + Constants.HeaderConstants.TARGET_STORAGE_VERSION + "\nb\n\n\n\n\n\n"
        null                    | null                                                      | null                                                      | null                                   | "22222222-2222-2222-2222-222222222222" | null                                                                  | null                                                                  | null       | null         | "3hd4LRwrARVGbeMRQRfTLIsGMkCPuZJnvxZDU7Gak8c=" | null          | null                   | null     | null         | null          | null       | null       | null   || "\n\n%s\n/blob/%s/containerName/blobName\n\n22222222-2222-2222-2222-222222222222\n\n\n\n\n\n\n" + Constants.HeaderConstants.TARGET_STORAGE_VERSION + "\nb\n\n\n\n\n\n"
        null                    | null                                                      | null                                                      | null                                   | null                                   | OffsetDateTime.of(LocalDateTime.of(2018, 1, 1, 0, 0), ZoneOffset.UTC) | null                                                                  | null       | null         | "3hd4LRwrARVGbeMRQRfTLIsGMkCPuZJnvxZDU7Gak8c=" | null          | null                   | null     | null         | null          | null       | null       | null   || "\n\n%s\n/blob/%s/containerName/blobName\n\n\n2018-01-01T00:00:00Z\n\n\n\n\n\n" + Constants.HeaderConstants.TARGET_STORAGE_VERSION + "\nb\n\n\n\n\n\n"
        null                    | null                                                      | null                                                      | null                                   | null                                   | null                                                                  | OffsetDateTime.of(LocalDateTime.of(2018, 1, 1, 0, 0), ZoneOffset.UTC) | null       | null         | "3hd4LRwrARVGbeMRQRfTLIsGMkCPuZJnvxZDU7Gak8c=" | null          | null                   | null     | null         | null          | null       | null       | null   || "\n\n%s\n/blob/%s/containerName/blobName\n\n\n\n2018-01-01T00:00:00Z\n\n\n\n\n" + Constants.HeaderConstants.TARGET_STORAGE_VERSION + "\nb\n\n\n\n\n\n"
        null                    | null                                                      | null                                                      | null                                   | null                                   | null                                                                  | null                                                                  | "b"        | null         | "3hd4LRwrARVGbeMRQRfTLIsGMkCPuZJnvxZDU7Gak8c=" | null          | null                   | null     | null         | null          | null       | null       | null   || "\n\n%s\n/blob/%s/containerName/blobName\n\n\n\n\nb\n\n\n\n" + Constants.HeaderConstants.TARGET_STORAGE_VERSION + "\nb\n\n\n\n\n\n"
        null                    | null                                                      | null                                                      | null                                   | null                                   | null                                                                  | null                                                                  | null       | "2018-06-17" | "3hd4LRwrARVGbeMRQRfTLIsGMkCPuZJnvxZDU7Gak8c=" | null          | null                   | null     | null         | null          | null       | null       | null   || "\n\n%s\n/blob/%s/containerName/blobName\n\n\n\n\n\n2018-06-17\n\n\n" + Constants.HeaderConstants.TARGET_STORAGE_VERSION + "\nb\n\n\n\n\n\n"
        null                    | null                                                      | null                                                      | null                                   | null                                   | null                                                                  | null                                                                  | null       | null         | "3hd4LRwrARVGbeMRQRfTLIsGMkCPuZJnvxZDU7Gak8c=" | new IPRange() | null                   | null     | null         | null          | null       | null       | null   || "\n\n%s\n/blob/%s/containerName/blobName\n\n\n\n\n\n\nip\n\n" + Constants.HeaderConstants.TARGET_STORAGE_VERSION + "\nb\n\n\n\n\n\n"
        null                    | null                                                      | null                                                      | null                                   | null                                   | null                                                                  | null                                                                  | null       | null         | "3hd4LRwrARVGbeMRQRfTLIsGMkCPuZJnvxZDU7Gak8c=" | null          | SASProtocol.HTTPS_ONLY | null     | null         | null          | null       | null       | null   || "\n\n%s\n/blob/%s/containerName/blobName\n\n\n\n\n\n\n\n" + SASProtocol.HTTPS_ONLY + "\n" + Constants.HeaderConstants.TARGET_STORAGE_VERSION + "\nb\n\n\n\n\n\n"
        null                    | null                                                      | null                                                      | null                                   | null                                   | null                                                                  | null                                                                  | null       | null         | "3hd4LRwrARVGbeMRQRfTLIsGMkCPuZJnvxZDU7Gak8c=" | null          | null                   | "snapId" | null         | null          | null       | null       | null   || "\n\n%s\n/blob/%s/containerName/blobName\n\n\n\n\n\n\n\n\n" + Constants.HeaderConstants.TARGET_STORAGE_VERSION + "\nbs\nsnapId\n\n\n\n\n"
        null                    | null                                                      | null                                                      | null                                   | null                                   | null                                                                  | null                                                                  | null       | null         | "3hd4LRwrARVGbeMRQRfTLIsGMkCPuZJnvxZDU7Gak8c=" | null          | null                   | null     | "control"    | null          | null       | null       | null   || "\n\n%s\n/blob/%s/containerName/blobName\n\n\n\n\n\n\n\n\n" + Constants.HeaderConstants.TARGET_STORAGE_VERSION + "\nb\n\ncontrol\n\n\n\n"
        null                    | null                                                      | null                                                      | null                                   | null                                   | null                                                                  | null                                                                  | null       | null         | "3hd4LRwrARVGbeMRQRfTLIsGMkCPuZJnvxZDU7Gak8c=" | null          | null                   | null     | null         | "disposition" | null       | null       | null   || "\n\n%s\n/blob/%s/containerName/blobName\n\n\n\n\n\n\n\n\n" + Constants.HeaderConstants.TARGET_STORAGE_VERSION + "\nb\n\n\ndisposition\n\n\n"
        null                    | null                                                      | null                                                      | null                                   | null                                   | null                                                                  | null                                                                  | null       | null         | "3hd4LRwrARVGbeMRQRfTLIsGMkCPuZJnvxZDU7Gak8c=" | null          | null                   | null     | null         | null          | "encoding" | null       | null   || "\n\n%s\n/blob/%s/containerName/blobName\n\n\n\n\n\n\n\n\n" + Constants.HeaderConstants.TARGET_STORAGE_VERSION + "\nb\n\n\n\nencoding\n\n"
        null                    | null                                                      | null                                                      | null                                   | null                                   | null                                                                  | null                                                                  | null       | null         | "3hd4LRwrARVGbeMRQRfTLIsGMkCPuZJnvxZDU7Gak8c=" | null          | null                   | null     | null         | null          | null       | "language" | null   || "\n\n%s\n/blob/%s/containerName/blobName\n\n\n\n\n\n\n\n\n" + Constants.HeaderConstants.TARGET_STORAGE_VERSION + "\nb\n\n\n\n\nlanguage\n"
        null                    | null      | null       | null   | null   | null     | null      | null       | null       | "3hd4LRwrARVGbeMRQRfTLIsGMkCPuZJnvxZDU7Gak8c=" | null    | null     | null   | null         | null        | null     | null     | "type" || "\n\n%s\n/blob/%s/containerName/blobName\n\n\n\n\n\n\n\n\n" + Constants.HeaderConstants.TARGET_STORAGE_VERSION + "\nb\n\n\n\n\n\ntype"
    }

    @Unroll
    def "serviceSASSignatureValues canonicalizedResource"() {
        setup:
        BlobServiceSasSignatureValues v = new BlobServiceSasSignatureValues()
            .setExpiryTime(expiryTime)
<<<<<<< HEAD
            .setPermissions(new BlobSASPermission())
=======
            .setPermissions(new BlobSasPermission().toString())
>>>>>>> c31d1c94
            .setResource(expectedResource)
            .setCanonicalName(String.format("/blob/%s/%s", primaryCredential.getAccountName(), containerName))
            .setSnapshotId(snapId)

        if (blobName != null) {
            v.setCanonicalName(v.getCanonicalName() + "/" + blobName)
        }

        expectedStringToSign = String.format(expectedStringToSign,
            Utility.ISO_8601_UTC_DATE_FORMATTER.format(expiryTime),
            primaryCredential.getAccountName())

        when:
        BlobServiceSasQueryParameters token = v.generateSASQueryParameters(primaryCredential)

        then:
        token.getSignature() == primaryCredential.computeHmac256(expectedStringToSign)
        token.getResource() == expectedResource

        where:
        containerName | blobName | snapId | expiryTime           || expectedResource | expectedStringToSign
        "c"           | "b"      | "id"   | OffsetDateTime.now() || "bs"             | "\n\n%s\n" + "/blob/%s/c/b\n\n\n\n" + Constants.HeaderConstants.TARGET_STORAGE_VERSION + "\nbs\nid\n\n\n\n\n"
        "c"           | "b"      | null   | OffsetDateTime.now() || "b"              | "\n\n%s\n" + "/blob/%s/c/b\n\n\n\n" + Constants.HeaderConstants.TARGET_STORAGE_VERSION + "\nb\n\n\n\n\n\n"
        "c"           | null     | null   | OffsetDateTime.now() || "c"              | "\n\n%s\n" + "/blob/%s/c\n\n\n\n" + Constants.HeaderConstants.TARGET_STORAGE_VERSION + "\nc\n\n\n\n\n\n"

    }

    @Unroll
    def "serviceSasSignatureValues IA"() {
        setup:
<<<<<<< HEAD
        BlobServiceSASSignatureValues v = new BlobServiceSASSignatureValues()
            .setPermissions(new BlobSASPermission())
=======
        BlobServiceSasSignatureValues v = new BlobServiceSasSignatureValues()
            .setPermissions(new AccountSASPermission().toString())
>>>>>>> c31d1c94
            .setExpiryTime(OffsetDateTime.now())
            .setResource(containerName)
            .setCanonicalName(blobName)
            .setSnapshotId("2018-01-01T00:00:00.0000000Z")
            .setVersion(version)

        when:
        v.generateSASQueryParameters((SharedKeyCredential)creds)

        then:
        def e = thrown(NullPointerException)
        e.getMessage().contains(parameter)

        where:
        containerName | version | creds             | blobName || parameter
        "c"           | null    | primaryCredential | "b"       | "version"
        "c"           | "v"     | null              | "b"       | "sharedKeyCredentials"
        "c"           | "v"     | primaryCredential | null      | "canonicalName"
    }

    @Unroll
    def "BlobSASPermissions toString"() {
        setup:
        BlobSasPermission perms = new BlobSasPermission()
            .setReadPermission(read)
            .setWritePermission(write)
            .setDeletePermission(delete)
            .setCreatePermission(create)
            .setAddPermission(add)

        expect:
        perms.toString() == expectedString

        where:
        read  | write | delete | create | add   || expectedString
        true  | false | false  | false  | false || "r"
        false | true  | false  | false  | false || "w"
        false | false | true   | false  | false || "d"
        false | false | false  | true   | false || "c"
        false | false | false  | false  | true  || "a"
        true  | true  | true   | true   | true  || "racwd"
    }

    @Unroll
    def "BlobSASPermissions parse"() {
        when:
        BlobSasPermission perms = BlobSasPermission.parse(permString)

        then:
        perms.getReadPermission() == read
        perms.getWritePermission() == write
        perms.getDeletePermission() == delete
        perms.getCreatePermission() == create
        perms.getAddPermission() == add

        where:
        permString || read  | write | delete | create | add
        "r"        || true  | false | false  | false  | false
        "w"        || false | true  | false  | false  | false
        "d"        || false | false | true   | false  | false
        "c"        || false | false | false  | true   | false
        "a"        || false | false | false  | false  | true
        "racwd"    || true  | true  | true   | true   | true
        "dcwra"    || true  | true  | true   | true   | true
    }

    def "BlobSASPermissions parse IA"() {
        when:
        BlobSasPermission.parse("rwaq")

        then:
        thrown(IllegalArgumentException)
    }

    @Unroll
    def "ContainerSASPermissions toString"() {
        setup:
        BlobContainerSasPermission perms = new BlobContainerSasPermission()
            .setReadPermission(read)
            .setWritePermission(write)
            .setDeletePermission(delete)
            .setCreatePermission(create)
            .setAddPermission(add)
            .setListPermission(list)

        expect:
        perms.toString() == expectedString

        where:
        read  | write | delete | create | add   | list  || expectedString
        true  | false | false  | false  | false | false || "r"
        false | true  | false  | false  | false | false || "w"
        false | false | true   | false  | false | false || "d"
        false | false | false  | true   | false | false || "c"
        false | false | false  | false  | true  | false || "a"
        false | false | false  | false  | false | true  || "l"
        true  | true  | true   | true   | true  | true  || "racwdl"
    }

    @Unroll
    def "ContainerSASPermissions parse"() {
        when:
        BlobContainerSasPermission perms = BlobContainerSasPermission.parse(permString)

        then:
        perms.getReadPermission() == read
        perms.getWritePermission() == write
        perms.getDeletePermission() == delete
        perms.getCreatePermission() == create
        perms.getAddPermission() == add
        perms.getListPermission() == list

        where:
        permString || read  | write | delete | create | add   | list
        "r"        || true  | false | false  | false  | false | false
        "w"        || false | true  | false  | false  | false | false
        "d"        || false | false | true   | false  | false | false
        "c"        || false | false | false  | true   | false | false
        "a"        || false | false | false  | false  | true  | false
        "l"        || false | false | false  | false  | false | true
        "racwdl"   || true  | true  | true   | true   | true  | true
        "dcwrla"   || true  | true  | true   | true   | true  | true
    }

    def "ContainerSASPermissions parse IA"() {
        when:
        BlobContainerSasPermission.parse("rwaq")

        then:
        thrown(IllegalArgumentException)
    }

    @Unroll
    def "IPRange toString"() {
        setup:
        def ip = new IPRange()
            .setIpMin(min)
            .setIpMax(max)

        expect:
        ip.toString() == expectedString

        where:
        min  | max  || expectedString
        "a"  | "b"  || "a-b"
        "a"  | null || "a"
        null | "b"  || ""
    }

    @Unroll
    def "IPRange parse"() {
        when:
        IPRange ip = IPRange.parse(rangeStr)

        then:
        ip.getIpMin() == min
        ip.getIpMax() == max

        where:
        rangeStr || min | max
        "a-b"    || "a" | "b"
        "a"      || "a" | null
        ""       || ""  | null
    }

    @Unroll
    def "SASProtocol parse"() {
        expect:
        SASProtocol.parse(protocolStr) == protocol

        where:
        protocolStr  || protocol
        "https"      || SASProtocol.HTTPS_ONLY
        "https,http" || SASProtocol.HTTPS_HTTP
    }

    /*
     This test will ensure that each field gets placed into the proper location within the string to sign and that null
     values are handled correctly. We will validate the whole SAS with service calls as well as correct serialization of
     individual parts later.
     */

    @Unroll
    def "accountSasSignatures string to sign"() {
        when:
        AccountSASSignatureValues v = new AccountSASSignatureValues()
            .setPermissions(new AccountSASPermission().setReadPermission(true).toString())
            .setServices("b")
            .setResourceTypes("o")
            .setStartTime(startTime)
            .setExpiryTime(OffsetDateTime.of(2017, 1, 1, 0, 0, 0, 0, ZoneOffset.UTC))
            .setProtocol(protocol)

        if (ipRange != null) {
            v.setIpRange(new IPRange().setIpMin("ip"))
        }

        def token = v.generateSASQueryParameters(primaryCredential)

        expectedStringToSign = String.format(expectedStringToSign, primaryCredential.getAccountName())

        then:
        token.getSignature() == primaryCredential.computeHmac256(expectedStringToSign)

        where:
        startTime                                                 | ipRange       | protocol               || expectedStringToSign
        OffsetDateTime.of(2017, 1, 1, 0, 0, 0, 0, ZoneOffset.UTC) | null          | null                   || "%s\nr\nb\no\n" + Utility.ISO_8601_UTC_DATE_FORMATTER.format(OffsetDateTime.of(2017, 1, 1, 0, 0, 0, 0, ZoneOffset.UTC)) + "\n" + Utility.ISO_8601_UTC_DATE_FORMATTER.format(OffsetDateTime.of(2017, 1, 1, 0, 0, 0, 0, ZoneOffset.UTC)) + "\n\n\n" + Constants.HeaderConstants.TARGET_STORAGE_VERSION + "\n"
        null                                                      | new IPRange() | null                   || "%s\nr\nb\no\n\n" + Utility.ISO_8601_UTC_DATE_FORMATTER.format(OffsetDateTime.of(2017, 1, 1, 0, 0, 0, 0, ZoneOffset.UTC)) + "\nip\n\n" + Constants.HeaderConstants.TARGET_STORAGE_VERSION + "\n"
        null                                                      | null          | SASProtocol.HTTPS_ONLY || "%s\nr\nb\no\n\n" + Utility.ISO_8601_UTC_DATE_FORMATTER.format(OffsetDateTime.of(2017, 1, 1, 0, 0, 0, 0, ZoneOffset.UTC)) + "\n\n" + SASProtocol.HTTPS_ONLY + "\n" + Constants.HeaderConstants.TARGET_STORAGE_VERSION + "\n"
    }

    @Unroll
    def "accountSasSignatureValues IA"() {
        setup:
        AccountSASSignatureValues v = new AccountSASSignatureValues()
            .setPermissions(permissions)
            .setServices(service)
            .setResourceTypes(resourceType)
            .setExpiryTime(expiryTime)
            .setVersion(version)

        when:
        v.generateSASQueryParameters(creds)

        then:
        def e = thrown(NullPointerException)
        e.getMessage().contains(parameter)

        where:
        permissions | service | resourceType | expiryTime           | version | creds             || parameter
        null        | "b"     | "c"          | OffsetDateTime.now() | "v"     | primaryCredential || "permissions"
        "c"         | null    | "c"          | OffsetDateTime.now() | "v"     | primaryCredential || "services"
        "c"         | "b"     | null         | OffsetDateTime.now() | "v"     | primaryCredential || "resourceTypes"
        "c"         | "b"     | "c"          | null                 | "v"     | primaryCredential || "expiryTime"
        "c"         | "b"     | "c"          | OffsetDateTime.now() | null    | primaryCredential || "version"
        "c"         | "b"     | "c"          | OffsetDateTime.now() | "v"     | null              || "SharedKeyCredential"
    }

    @Unroll
    def "AccountSASPermissions toString"() {
        setup:
        AccountSASPermission perms = new AccountSASPermission()
            .setReadPermission(read)
            .setWritePermission(write)
            .setDeletePermission(delete)
            .setListPermission(list)
            .setAddPermission(add)
            .setCreatePermission(create)
            .setUpdatePermission(update)
            .setProcessMessages(process)

        expect:
        perms.toString() == expectedString

        where:
        read  | write | delete | list  | add   | create | update | process || expectedString
        true  | false | false  | false | false | false  | false  | false   || "r"
        false | true  | false  | false | false | false  | false  | false   || "w"
        false | false | true   | false | false | false  | false  | false   || "d"
        false | false | false  | true  | false | false  | false  | false   || "l"
        false | false | false  | false | true  | false  | false  | false   || "a"
        false | false | false  | false | false | true   | false  | false   || "c"
        false | false | false  | false | false | false  | true   | false   || "u"
        false | false | false  | false | false | false  | false  | true    || "p"
        true  | true  | true   | true  | true  | true   | true   | true    || "rwdlacup"
    }

    @Unroll
    def "AccountSASPermissions parse"() {
        when:
        AccountSASPermission perms = AccountSASPermission.parse(permString)

        then:
        perms.getReadPermission() == read
        perms.getWritePermission() == write
        perms.getDeletePermission() == delete
        perms.getListPermission() == list
        perms.getAddPermission() == add
        perms.getCreatePermission() == create
        perms.getUpdatePermission() == update
        perms.getProcessMessages() == process

        where:
        permString || read  | write | delete | list  | add   | create | update | process
        "r"        || true  | false | false  | false | false | false  | false  | false
        "w"        || false | true  | false  | false | false | false  | false  | false
        "d"        || false | false | true   | false | false | false  | false  | false
        "l"        || false | false | false  | true  | false | false  | false  | false
        "a"        || false | false | false  | false | true  | false  | false  | false
        "c"        || false | false | false  | false | false | true   | false  | false
        "u"        || false | false | false  | false | false | false  | true   | false
        "p"        || false | false | false  | false | false | false  | false  | true
        "rwdlacup" || true  | true  | true   | true  | true  | true   | true   | true
        "lwrupcad" || true  | true  | true   | true  | true  | true   | true   | true
    }

    def "AccountSASPermissions parse IA"() {
        when:
        AccountSASPermission.parse("rwaq")

        then:
        thrown(IllegalArgumentException)
    }

    @Unroll
    def "AccountSASResourceType toString"() {
        setup:
        AccountSASResourceType resourceTypes = new AccountSASResourceType()
            .setService(service)
            .setContainer(container)
            .setObject(object)

        expect:
        resourceTypes.toString() == expectedString

        where:
        service | container | object || expectedString
        true    | false     | false  || "s"
        false   | true      | false  || "c"
        false   | false     | true   || "o"
        true    | true      | true   || "sco"
    }

    @Unroll
    def "AccountSASResourceType parse"() {
        when:
        AccountSASResourceType resourceTypes = AccountSASResourceType.parse(resourceTypeString)

        then:
        resourceTypes.isService() == service
        resourceTypes.isContainer() == container
        resourceTypes.getObject() == object

        where:
        resourceTypeString || service | container | object
        "s"                || true    | false     | false
        "c"                || false   | true      | false
        "o"                || false   | false     | true
        "sco"              || true    | true      | true
    }

    @Unroll
    def "AccountSASResourceType IA"() {
        when:
        AccountSASResourceType.parse("scq")

        then:
        thrown(IllegalArgumentException)
    }

    def "BlobURLParts"() {
        setup:
        BlobURLParts parts = new BlobURLParts()
            .setScheme("http")
            .setHost("host")
            .setContainerName("container")
            .setBlobName("blob")
            .setSnapshot "snapshot"

        BlobServiceSasSignatureValues sasValues = new BlobServiceSasSignatureValues()
            .setExpiryTime(OffsetDateTime.now(ZoneOffset.UTC).plusDays(1))
            .setPermissions(new BlobSASPermission().setReadPermission(true))
            .setCanonicalName(String.format("/blob/%s/container/blob", primaryCredential.getAccountName()))
            .setResource(Constants.UrlConstants.SAS_BLOB_SNAPSHOT_CONSTANT)

        parts.setSasQueryParameters(sasValues.generateSASQueryParameters(primaryCredential))

        when:
        String[] splitParts = parts.toURL().toString().split("\\?")

        then:
        splitParts.size() == 2 // Ensure that there is only one question mark even when sas and snapshot are present
        splitParts[0] == "http://host/container/blob"
        splitParts[1].contains("snapshot=snapshot")
        splitParts[1].contains("sp=r")
        splitParts[1].contains("sig=")
        splitParts[1].split("&").size() == 6 // snapshot & sv & sr & sp & sig & se
    }

    def "URLParser"() {
        when:
        BlobURLParts parts = BlobURLParts.parse(new URL("http://host/container/blob?snapshot=snapshot&sv=" + Constants.HeaderConstants.TARGET_STORAGE_VERSION + "&sr=c&sp=r&sig=Ee%2BSodSXamKSzivSdRTqYGh7AeMVEk3wEoRZ1yzkpSc%3D"))

        then:
        parts.getScheme() == "http"
        parts.getHost() == "host"
        parts.getBlobContainerName() == "container"
        parts.getBlobName() == "blob"
        parts.getSnapshot() == "snapshot"
        parts.getSasQueryParameters().getPermissions() == "r"
        parts.getSasQueryParameters().getVersion() == Constants.HeaderConstants.TARGET_STORAGE_VERSION
        parts.getSasQueryParameters().getResource() == "c"
        parts.getSasQueryParameters().getSignature() == Utility.urlDecode("Ee%2BSodSXamKSzivSdRTqYGh7AeMVEk3wEoRZ1yzkpSc%3D")
    }
}<|MERGE_RESOLUTION|>--- conflicted
+++ resolved
@@ -88,13 +88,9 @@
         when:
         BlobServiceSasSignatureValues v = new BlobServiceSasSignatureValues()
         if (permissions != null) {
-<<<<<<< HEAD
-            v.setPermissions(new BlobSASPermission().setReadPermission(true))
-=======
-            v.setPermissions(new BlobSasPermission().setReadPermission(true).toString())
->>>>>>> c31d1c94
+            v.setPermissions(new BlobSasPermission().setReadPermission(true))
         } else {
-            v.setPermissions(new BlobSASPermission())
+            v.setPermissions(new BlobSasPermission())
         }
 
         if (snapId != null) {
@@ -168,13 +164,9 @@
         when:
         BlobServiceSasSignatureValues v = new BlobServiceSasSignatureValues()
         if (permissions != null) {
-<<<<<<< HEAD
-            v.setPermissions(new BlobSASPermission().setReadPermission(true))
-=======
-            v.setPermissions(new BlobSasPermission().setReadPermission(true).toString())
->>>>>>> c31d1c94
+            v.setPermissions(new BlobSasPermission().setReadPermission(true))
         } else {
-            v.setPermissions(new BlobSASPermission())
+            v.setPermissions(new BlobSasPermission())
         }
 
         v.setStartTime(startTime)
@@ -249,11 +241,7 @@
         setup:
         BlobServiceSasSignatureValues v = new BlobServiceSasSignatureValues()
             .setExpiryTime(expiryTime)
-<<<<<<< HEAD
-            .setPermissions(new BlobSASPermission())
-=======
-            .setPermissions(new BlobSasPermission().toString())
->>>>>>> c31d1c94
+            .setPermissions(new BlobSasPermission())
             .setResource(expectedResource)
             .setCanonicalName(String.format("/blob/%s/%s", primaryCredential.getAccountName(), containerName))
             .setSnapshotId(snapId)
@@ -284,13 +272,8 @@
     @Unroll
     def "serviceSasSignatureValues IA"() {
         setup:
-<<<<<<< HEAD
-        BlobServiceSASSignatureValues v = new BlobServiceSASSignatureValues()
-            .setPermissions(new BlobSASPermission())
-=======
-        BlobServiceSasSignatureValues v = new BlobServiceSasSignatureValues()
-            .setPermissions(new AccountSASPermission().toString())
->>>>>>> c31d1c94
+        def v = new BlobServiceSasSignatureValues()
+            .setPermissions(new BlobSasPermission())
             .setExpiryTime(OffsetDateTime.now())
             .setResource(containerName)
             .setCanonicalName(blobName)
@@ -652,7 +635,7 @@
 
         BlobServiceSasSignatureValues sasValues = new BlobServiceSasSignatureValues()
             .setExpiryTime(OffsetDateTime.now(ZoneOffset.UTC).plusDays(1))
-            .setPermissions(new BlobSASPermission().setReadPermission(true))
+            .setPermissions(new BlobSasPermission().setReadPermission(true))
             .setCanonicalName(String.format("/blob/%s/container/blob", primaryCredential.getAccountName()))
             .setResource(Constants.UrlConstants.SAS_BLOB_SNAPSHOT_CONSTANT)
 
