--- conflicted
+++ resolved
@@ -190,11 +190,7 @@
             .contentLanguage(language)
             .contentType(type)
 
-<<<<<<< HEAD
-        BlobServiceSASQueryParameters token = v.generateSASQueryParameters(primaryCreds)
-=======
-        SASQueryParameters token = v.generateSASQueryParameters(primaryCredential)
->>>>>>> 10f0d475
+        BlobServiceSASQueryParameters token = v.generateSASQueryParameters(primaryCredential)
 
         if (startTime != null) {
             expectedStringToSign = String.format(expectedStringToSign,
@@ -328,11 +324,7 @@
             primaryCredential.accountName())
 
         when:
-<<<<<<< HEAD
-        BlobServiceSASQueryParameters token = v.generateSASQueryParameters(primaryCreds)
-=======
-        SASQueryParameters token = v.generateSASQueryParameters(primaryCredential)
->>>>>>> 10f0d475
+        BlobServiceSASQueryParameters token = v.generateSASQueryParameters(primaryCredential)
 
         then:
         token.signature() == primaryCredential.computeHmac256(expectedStringToSign)
