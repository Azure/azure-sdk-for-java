--- conflicted
+++ resolved
@@ -660,11 +660,7 @@
         parts.getBlobName() == "blob"
         parts.getSnapshot() == "snapshot"
         parts.getSasQueryParameters().getPermissions() == "r"
-<<<<<<< HEAD
         parts.getSasQueryParameters().getVersion() == Constants.HeaderConstants.TARGET_STORAGE_VERSION
-=======
-        parts.getSasQueryParameters().getKeyVersion() == Constants.HeaderConstants.TARGET_STORAGE_VERSION
->>>>>>> 75fd5b88
         parts.getSasQueryParameters().getResource() == "c"
         parts.getSasQueryParameters().getSignature() == Utility.urlDecode("Ee%2BSodSXamKSzivSdRTqYGh7AeMVEk3wEoRZ1yzkpSc%3D")
     }
