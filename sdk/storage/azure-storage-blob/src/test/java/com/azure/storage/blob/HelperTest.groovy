// Copyright (c) Microsoft Corporation. All rights reserved.
// Licensed under the MIT License.

package com.azure.storage.blob

import com.azure.core.http.rest.Response
import com.azure.core.http.rest.VoidResponse
import com.azure.storage.blob.models.BlobRange
import com.azure.storage.blob.models.StorageException
import com.azure.storage.blob.models.UserDelegationKey
import com.azure.storage.common.Constants
import com.azure.storage.common.IPRange
import com.azure.storage.common.SASProtocol
import com.azure.storage.common.Utility
import com.azure.storage.common.credentials.SASTokenCredential
import com.azure.storage.common.credentials.SharedKeyCredential
import spock.lang.Unroll

import java.time.LocalDateTime
import java.time.OffsetDateTime
import java.time.ZoneOffset

class HelperTest extends APISpec {

    // TODO (alzimmer): Turn this on when nextPageLink can be passed into listing
    /*def "responseError"() {
        when:
        cc.listBlobsFlat().iterator().hasNext()

        then:
        def e = thrown(StorageException)
        e.errorCode() == StorageErrorCode.INVALID_QUERY_PARAMETER_VALUE
        e.statusCode() == 400
        e.message().contains("Value for one of the query parameters specified in the request URI is invalid.")
        e.getServiceMessage().contains("<?xml") // Ensure that the details in the payload are printable
    }*/

    /*
    This test is to validate the workaround for the autorest bug that forgets to set the request property on the
    response.
     */
    def "Request property"() {
        when:
        def response = cc.deleteWithResponse(null, null, null)

        then:
        response.request() != null
    }

    @Unroll
    def "Blob range"() {
        expect:
        new BlobRange(offset, count).toHeaderValue() == result

        where:
        offset | count || result
        0      | null  || null
        0      | 5     || "bytes=0-4"
        5      | 10    || "bytes=5-14"
    }

    @Unroll
    def "Blob range IA"() {
        when:
        new BlobRange(offset, count)

        then:
        thrown(IllegalArgumentException)

        where:
        offset | count
        -1     | 5
        0      | -1
    }

    def "serviceSASSignatureValues network test blob snapshot"() {
        setup:
        String containerName = generateContainerName()
        String blobName = generateBlobName()
<<<<<<< HEAD
        ContainerClient cu = primaryServiceClient.createContainer(containerName)
=======
        ContainerClient cu = primaryBlobServiceClient.createContainer(containerName)
>>>>>>> 8bd0f47f
        BlockBlobClient bu = cu.getBlockBlobClient(blobName)
        bu.upload(defaultInputStream.get(), defaultDataSize) // need something to snapshot
        String snapshotId = bu.createSnapshot().getSnapshotId()

        BlobSASPermission p = new BlobSASPermission()
            .read(true)
            .write(true)
            .create(true)
            .delete(true)
            .add(true)

        IPRange ipR = new IPRange()
            .ipMin("0.0.0.0")
            .ipMax("255.255.255.255")

        ServiceSASSignatureValues v = new ServiceSASSignatureValues()
            .permissions(p.toString())
            .startTime(getUTCNow())
            .expiryTime(getUTCNow().plusDays(1))
            .resource(Constants.UrlConstants.SAS_BLOB_SNAPSHOT_CONSTANT)
            .canonicalName(String.format("/blob/%s/%s/%s", primaryCredential.accountName(), containerName, blobName))
            .snapshotId(snapshotId)
            .ipRange(ipR)
            .protocol(SASProtocol.HTTPS_ONLY)
            .cacheControl("cache")
            .contentDisposition("disposition")
            .contentEncoding("encoding")
            .contentLanguage("language")
            .contentType("type")

        when:
        BlobURLParts parts = URLParser.parse(bu.getBlobUrl())
        parts.sasQueryParameters(v.generateSASQueryParameters(primaryCredential)).scheme("https")
        // base blob with snapshot SAS
        AppendBlobClient bsu = getBlobClient(parts.toURL().toString(), null).asAppendBlobClient()

        bsu.download(new ByteArrayOutputStream())

        then:
        // snapshot-level SAS shouldn't be able to access base blob
        thrown(StorageException)

        when:
        // blob snapshot with snapshot SAS
        parts.snapshot(snapshotId)
        bsu = getBlobClient(parts.toURL().toString(), SASTokenCredential.fromSASTokenString(parts.sasQueryParameters().encode()))
            .asAppendBlobClient()

        ByteArrayOutputStream data = new ByteArrayOutputStream()
        bsu.download(data)

        then:
        notThrown(StorageException)
        data.toByteArray() == defaultData.array()

        and:
        Response<BlobProperties> properties = bsu.getPropertiesWithResponse(null, null, null)

        then:
        properties.value().cacheControl() == "cache"
        properties.value().contentDisposition() == "disposition"
        properties.value().contentEncoding() == "encoding"
        properties.value().contentLanguage() == "language"
        properties.headers().value("Content-Type") == "type"
    }

    /*
     This test will ensure that each field gets placed into the proper location within the string to sign and that null
     values are handled correctly. We will validate the whole SAS with service calls as well as correct serialization of
     individual parts later.
     */

    @Unroll
    def "serviceSasSignatures string to sign"() {
        when:
        ServiceSASSignatureValues v = new ServiceSASSignatureValues()
        if (permissions != null) {
            v.permissions(new BlobSASPermission().read(true).toString())
        } else {
            v.permissions("")
        }

        if (snapId != null) {
            v.resource(Constants.UrlConstants.SAS_BLOB_SNAPSHOT_CONSTANT)
        } else {
            v.resource(Constants.UrlConstants.SAS_BLOB_CONSTANT)
        }

        v.startTime(startTime)
            .canonicalName(String.format("/blob/%s/containerName/blobName", primaryCredential.accountName()))
            .snapshotId(snapId)

        if (expiryTime == null) {
            v.expiryTime(OffsetDateTime.now())
        } else {
            v.expiryTime(expiryTime)
        }

        if (ipRange != null) {
            v.ipRange(new IPRange().ipMin("ip"))
        }

        v.identifier(identifier)
            .protocol(protocol)
            .cacheControl(cacheControl)
            .contentDisposition(disposition)
            .contentEncoding(encoding)
            .contentLanguage(language)
            .contentType(type)

        SASQueryParameters token = v.generateSASQueryParameters(primaryCredential)

        if (startTime != null) {
            expectedStringToSign = String.format(expectedStringToSign,
                Utility.ISO_8601_UTC_DATE_FORMATTER.format(startTime),
                Utility.ISO_8601_UTC_DATE_FORMATTER.format(expiryTime),
                primaryCredential.accountName())
        } else {
            expectedStringToSign = String.format(expectedStringToSign,
                Utility.ISO_8601_UTC_DATE_FORMATTER.format(expiryTime),
                primaryCredential.accountName())
        }

        then:
        token.signature() == primaryCredential.computeHmac256(expectedStringToSign)

        /*
        We don't test the blob or containerName properties because canonicalized resource is always added as at least
        /blob/accountName. We test canonicalization of resources later. Again, this is not to test a fully functional
        sas but the construction of the string to sign.
        Signed resource is tested elsewhere, as we work some minor magic in choosing which value to use.
         */
        where:
        permissions             | startTime                                             | expiryTime                                           | identifier | ipRange       | protocol               | snapId   | cacheControl | disposition   | encoding   | language   | type   || expectedStringToSign
        new BlobSASPermission() | null                                                  | OffsetDateTime.now(ZoneOffset.UTC).plusDays(1) | null       | null          | null                   | null     | null         | null          | null       | null       | null   || "r\n\n%s\n" + "/blob/%s/containerName/blobName\n\n\n\n" + Constants.HeaderConstants.TARGET_STORAGE_VERSION + "\nb\n\n\n\n\n\n"
        null                    | OffsetDateTime.now(ZoneOffset.UTC).minusDays(1) | OffsetDateTime.now(ZoneOffset.UTC).plusDays(1) | null       | null          | null                   | null     | null         | null          | null       | null       | null   || "\n%s\n%s\n/blob/%s/containerName/blobName\n\n\n\n" + Constants.HeaderConstants.TARGET_STORAGE_VERSION + "\nb\n\n\n\n\n\n"
        null                    | null                                                  | OffsetDateTime.now(ZoneOffset.UTC).plusDays(1) | null       | null          | null                   | null     | null         | null          | null       | null       | null   || "\n\n%s\n/blob/%s/containerName/blobName\n\n\n\n" + Constants.HeaderConstants.TARGET_STORAGE_VERSION + "\nb\n\n\n\n\n\n"
        null                    | null                                                  | OffsetDateTime.now(ZoneOffset.UTC).plusDays(1) | "id"       | null          | null                   | null     | null         | null          | null       | null       | null   || "\n\n%s\n/blob/%s/containerName/blobName\nid\n\n\n" + Constants.HeaderConstants.TARGET_STORAGE_VERSION + "\nb\n\n\n\n\n\n"
        null                    | null                                                  | OffsetDateTime.now(ZoneOffset.UTC).plusDays(1) | null       | new IPRange() | null                   | null     | null         | null          | null       | null       | null   || "\n\n%s\n/blob/%s/containerName/blobName\n\nip\n\n" + Constants.HeaderConstants.TARGET_STORAGE_VERSION + "\nb\n\n\n\n\n\n"
        null                    | null                                                  | OffsetDateTime.now(ZoneOffset.UTC).plusDays(1) | null       | null          | SASProtocol.HTTPS_ONLY | null     | null         | null          | null       | null       | null   || "\n\n%s\n/blob/%s/containerName/blobName\n\n\n" + SASProtocol.HTTPS_ONLY + "\n" + Constants.HeaderConstants.TARGET_STORAGE_VERSION + "\nb\n\n\n\n\n\n"
        null                    | null                                                  | OffsetDateTime.now(ZoneOffset.UTC).plusDays(1) | null       | null          | null                   | "snapId" | null         | null          | null       | null       | null   || "\n\n%s\n/blob/%s/containerName/blobName\n\n\n\n" + Constants.HeaderConstants.TARGET_STORAGE_VERSION + "\nbs\nsnapId\n\n\n\n\n"
        null                    | null                                                  | OffsetDateTime.now(ZoneOffset.UTC).plusDays(1) | null       | null          | null                   | null     | "control"    | null          | null       | null       | null   || "\n\n%s\n/blob/%s/containerName/blobName\n\n\n\n" + Constants.HeaderConstants.TARGET_STORAGE_VERSION + "\nb\n\ncontrol\n\n\n\n"
        null                    | null                                                  | OffsetDateTime.now(ZoneOffset.UTC).plusDays(1) | null       | null          | null                   | null     | null         | "disposition" | null       | null       | null   || "\n\n%s\n/blob/%s/containerName/blobName\n\n\n\n" + Constants.HeaderConstants.TARGET_STORAGE_VERSION + "\nb\n\n\ndisposition\n\n\n"
        null                    | null                                                  | OffsetDateTime.now(ZoneOffset.UTC).plusDays(1) | null       | null          | null                   | null     | null         | null          | "encoding" | null       | null   || "\n\n%s\n/blob/%s/containerName/blobName\n\n\n\n" + Constants.HeaderConstants.TARGET_STORAGE_VERSION + "\nb\n\n\n\nencoding\n\n"
        null                    | null                                                  | OffsetDateTime.now(ZoneOffset.UTC).plusDays(1) | null       | null          | null                   | null     | null         | null          | null       | "language" | null   || "\n\n%s\n/blob/%s/containerName/blobName\n\n\n\n" + Constants.HeaderConstants.TARGET_STORAGE_VERSION + "\nb\n\n\n\n\nlanguage\n"
        null                    | null                                                  | OffsetDateTime.now(ZoneOffset.UTC).plusDays(1) | null       | null          | null                   | null     | null         | null          | null       | null       | "type" || "\n\n%s\n/blob/%s/containerName/blobName\n\n\n\n" + Constants.HeaderConstants.TARGET_STORAGE_VERSION + "\nb\n\n\n\n\n\ntype"
    }

    @Unroll
    def "serviceSasSignatures string to sign user delegation key"() {
        when:
        ServiceSASSignatureValues v = new ServiceSASSignatureValues()
        if (permissions != null) {
            v.permissions(new BlobSASPermission().read(true).toString())
        } else {
            v.permissions("")
        }

        v.startTime(startTime)
            .canonicalName(String.format("/blob/%s/containerName/blobName", primaryCredential.accountName()))
            .snapshotId(snapId)

        if (expiryTime == null) {
            v.expiryTime(OffsetDateTime.now())
        } else {
            v.expiryTime(expiryTime)
        }

        if (snapId != null) {
            v.resource(Constants.UrlConstants.SAS_BLOB_SNAPSHOT_CONSTANT)
        } else {
            v.resource(Constants.UrlConstants.SAS_BLOB_CONSTANT)
        }

        if (ipRange != null) {
            v.ipRange(new IPRange().ipMin("ip"))
        }

        v.protocol(protocol)
            .cacheControl(cacheControl)
            .contentDisposition(disposition)
            .contentEncoding(encoding)
            .contentLanguage(language)
            .contentType(type)

        UserDelegationKey key = new UserDelegationKey()
            .signedOid(keyOid)
            .signedTid(keyTid)
            .signedStart(keyStart)
            .signedExpiry(keyExpiry)
            .signedService(keyService)
            .signedVersion(keyVersion)
            .value(keyValue)

        SASQueryParameters token = v.generateSASQueryParameters(key)

        expectedStringToSign = String.format(expectedStringToSign, Utility.ISO_8601_UTC_DATE_FORMATTER.format(v.expiryTime()), primaryCredential.accountName())

        then:
        token.signature() == Utility.computeHMac256(key.value(), expectedStringToSign)

        /*
        We test string to sign functionality directly related to user delegation sas specific parameters
         */
        where:
        permissions             | startTime                                                 | expiryTime                                                | keyOid                                 | keyTid                                 | keyStart                                                              | keyExpiry                                                             | keyService | keyVersion   | keyValue                                       | ipRange       | protocol               | snapId   | cacheControl | disposition   | encoding   | language   | type   || expectedStringToSign
        new BlobSASPermission() | null                                                      | null                                                      | null                                   | null                                   | null                                                                  | null                                                                  | null       | null         | "3hd4LRwrARVGbeMRQRfTLIsGMkCPuZJnvxZDU7Gak8c=" | null          | null                   | null     | null         | null          | null       | null       | null   || "r\n\n%s\n" + "/blob/%s/containerName/blobName\n\n\n\n\n\n\n\n\n" + Constants.HeaderConstants.TARGET_STORAGE_VERSION + "\nb\n\n\n\n\n\n"
        null                    | OffsetDateTime.of(2017, 1, 1, 0, 0, 0, 0, ZoneOffset.UTC) | null                                                      | null                                   | null                                   | null                                                                  | null                                                                  | null       | null         | "3hd4LRwrARVGbeMRQRfTLIsGMkCPuZJnvxZDU7Gak8c=" | null          | null                   | null     | null         | null          | null       | null       | null   || "\n" + Utility.ISO_8601_UTC_DATE_FORMATTER.format(OffsetDateTime.of(2017, 1, 1, 0, 0, 0, 0, ZoneOffset.UTC)) + "\n%s\n/blob/%s/containerName/blobName\n\n\n\n\n\n\n\n\n" + Constants.HeaderConstants.TARGET_STORAGE_VERSION + "\nb\n\n\n\n\n\n"
        null                    | null                                                      | OffsetDateTime.of(2017, 1, 1, 0, 0, 0, 0, ZoneOffset.UTC) | null                                   | null                                   | null                                                                  | null                                                                  | null       | null         | "3hd4LRwrARVGbeMRQRfTLIsGMkCPuZJnvxZDU7Gak8c=" | null          | null                   | null     | null         | null          | null       | null       | null   || "\n\n%s\n/blob/%s/containerName/blobName\n\n\n\n\n\n\n\n\n" + Constants.HeaderConstants.TARGET_STORAGE_VERSION + "\nb\n\n\n\n\n\n"
        null                    | null                                                      | null                                                      | "11111111-1111-1111-1111-111111111111" | null                                   | null                                                                  | null                                                                  | null       | null         | "3hd4LRwrARVGbeMRQRfTLIsGMkCPuZJnvxZDU7Gak8c=" | null          | null                   | null     | null         | null          | null       | null       | null   || "\n\n%s\n/blob/%s/containerName/blobName\n11111111-1111-1111-1111-111111111111\n\n\n\n\n\n\n\n" + Constants.HeaderConstants.TARGET_STORAGE_VERSION + "\nb\n\n\n\n\n\n"
        null                    | null                                                      | null                                                      | null                                   | "22222222-2222-2222-2222-222222222222" | null                                                                  | null                                                                  | null       | null         | "3hd4LRwrARVGbeMRQRfTLIsGMkCPuZJnvxZDU7Gak8c=" | null          | null                   | null     | null         | null          | null       | null       | null   || "\n\n%s\n/blob/%s/containerName/blobName\n\n22222222-2222-2222-2222-222222222222\n\n\n\n\n\n\n" + Constants.HeaderConstants.TARGET_STORAGE_VERSION + "\nb\n\n\n\n\n\n"
        null                    | null                                                      | null                                                      | null                                   | null                                   | OffsetDateTime.of(LocalDateTime.of(2018, 1, 1, 0, 0), ZoneOffset.UTC) | null                                                                  | null       | null         | "3hd4LRwrARVGbeMRQRfTLIsGMkCPuZJnvxZDU7Gak8c=" | null          | null                   | null     | null         | null          | null       | null       | null   || "\n\n%s\n/blob/%s/containerName/blobName\n\n\n2018-01-01T00:00:00Z\n\n\n\n\n\n" + Constants.HeaderConstants.TARGET_STORAGE_VERSION + "\nb\n\n\n\n\n\n"
        null                    | null                                                      | null                                                      | null                                   | null                                   | null                                                                  | OffsetDateTime.of(LocalDateTime.of(2018, 1, 1, 0, 0), ZoneOffset.UTC) | null       | null         | "3hd4LRwrARVGbeMRQRfTLIsGMkCPuZJnvxZDU7Gak8c=" | null          | null                   | null     | null         | null          | null       | null       | null   || "\n\n%s\n/blob/%s/containerName/blobName\n\n\n\n2018-01-01T00:00:00Z\n\n\n\n\n" + Constants.HeaderConstants.TARGET_STORAGE_VERSION + "\nb\n\n\n\n\n\n"
        null                    | null                                                      | null                                                      | null                                   | null                                   | null                                                                  | null                                                                  | "b"        | null         | "3hd4LRwrARVGbeMRQRfTLIsGMkCPuZJnvxZDU7Gak8c=" | null          | null                   | null     | null         | null          | null       | null       | null   || "\n\n%s\n/blob/%s/containerName/blobName\n\n\n\n\nb\n\n\n\n" + Constants.HeaderConstants.TARGET_STORAGE_VERSION + "\nb\n\n\n\n\n\n"
        null                    | null                                                      | null                                                      | null                                   | null                                   | null                                                                  | null                                                                  | null       | "2018-06-17" | "3hd4LRwrARVGbeMRQRfTLIsGMkCPuZJnvxZDU7Gak8c=" | null          | null                   | null     | null         | null          | null       | null       | null   || "\n\n%s\n/blob/%s/containerName/blobName\n\n\n\n\n\n2018-06-17\n\n\n" + Constants.HeaderConstants.TARGET_STORAGE_VERSION + "\nb\n\n\n\n\n\n"
        null                    | null                                                      | null                                                      | null                                   | null                                   | null                                                                  | null                                                                  | null       | null         | "3hd4LRwrARVGbeMRQRfTLIsGMkCPuZJnvxZDU7Gak8c=" | new IPRange() | null                   | null     | null         | null          | null       | null       | null   || "\n\n%s\n/blob/%s/containerName/blobName\n\n\n\n\n\n\nip\n\n" + Constants.HeaderConstants.TARGET_STORAGE_VERSION + "\nb\n\n\n\n\n\n"
        null                    | null                                                      | null                                                      | null                                   | null                                   | null                                                                  | null                                                                  | null       | null         | "3hd4LRwrARVGbeMRQRfTLIsGMkCPuZJnvxZDU7Gak8c=" | null          | SASProtocol.HTTPS_ONLY | null     | null         | null          | null       | null       | null   || "\n\n%s\n/blob/%s/containerName/blobName\n\n\n\n\n\n\n\n" + SASProtocol.HTTPS_ONLY + "\n" + Constants.HeaderConstants.TARGET_STORAGE_VERSION + "\nb\n\n\n\n\n\n"
        null                    | null                                                      | null                                                      | null                                   | null                                   | null                                                                  | null                                                                  | null       | null         | "3hd4LRwrARVGbeMRQRfTLIsGMkCPuZJnvxZDU7Gak8c=" | null          | null                   | "snapId" | null         | null          | null       | null       | null   || "\n\n%s\n/blob/%s/containerName/blobName\n\n\n\n\n\n\n\n\n" + Constants.HeaderConstants.TARGET_STORAGE_VERSION + "\nbs\nsnapId\n\n\n\n\n"
        null                    | null                                                      | null                                                      | null                                   | null                                   | null                                                                  | null                                                                  | null       | null         | "3hd4LRwrARVGbeMRQRfTLIsGMkCPuZJnvxZDU7Gak8c=" | null          | null                   | null     | "control"    | null          | null       | null       | null   || "\n\n%s\n/blob/%s/containerName/blobName\n\n\n\n\n\n\n\n\n" + Constants.HeaderConstants.TARGET_STORAGE_VERSION + "\nb\n\ncontrol\n\n\n\n"
        null                    | null                                                      | null                                                      | null                                   | null                                   | null                                                                  | null                                                                  | null       | null         | "3hd4LRwrARVGbeMRQRfTLIsGMkCPuZJnvxZDU7Gak8c=" | null          | null                   | null     | null         | "disposition" | null       | null       | null   || "\n\n%s\n/blob/%s/containerName/blobName\n\n\n\n\n\n\n\n\n" + Constants.HeaderConstants.TARGET_STORAGE_VERSION + "\nb\n\n\ndisposition\n\n\n"
        null                    | null                                                      | null                                                      | null                                   | null                                   | null                                                                  | null                                                                  | null       | null         | "3hd4LRwrARVGbeMRQRfTLIsGMkCPuZJnvxZDU7Gak8c=" | null          | null                   | null     | null         | null          | "encoding" | null       | null   || "\n\n%s\n/blob/%s/containerName/blobName\n\n\n\n\n\n\n\n\n" + Constants.HeaderConstants.TARGET_STORAGE_VERSION + "\nb\n\n\n\nencoding\n\n"
        null                    | null                                                      | null                                                      | null                                   | null                                   | null                                                                  | null                                                                  | null       | null         | "3hd4LRwrARVGbeMRQRfTLIsGMkCPuZJnvxZDU7Gak8c=" | null          | null                   | null     | null         | null          | null       | "language" | null   || "\n\n%s\n/blob/%s/containerName/blobName\n\n\n\n\n\n\n\n\n" + Constants.HeaderConstants.TARGET_STORAGE_VERSION + "\nb\n\n\n\n\nlanguage\n"
        null                    | null                                                      | null                                                      | null                                   | null                                   | null                                                                  | null                                                                  | null       | null         | "3hd4LRwrARVGbeMRQRfTLIsGMkCPuZJnvxZDU7Gak8c=" | null          | null                   | null     | null         | null          | null       | null       | "type" || "\n\n%s\n/blob/%s/containerName/blobName\n\n\n\n\n\n\n\n\n" + Constants.HeaderConstants.TARGET_STORAGE_VERSION + "\nb\n\n\n\n\n\ntype"
    }

    @Unroll
    def "serviceSASSignatureValues canonicalizedResource"() {
        setup:
        ServiceSASSignatureValues v = new ServiceSASSignatureValues()
            .expiryTime(expiryTime)
            .permissions(new BlobSASPermission().toString())
            .resource(expectedResource)
            .canonicalName(String.format("/blob/%s/%s", primaryCredential.accountName(), containerName))
            .snapshotId(snapId)

        if (blobName != null) {
            v.canonicalName(v.canonicalName() + "/" + blobName)
        }

        expectedStringToSign = String.format(expectedStringToSign,
            Utility.ISO_8601_UTC_DATE_FORMATTER.format(expiryTime),
            primaryCredential.accountName())

        when:
        SASQueryParameters token = v.generateSASQueryParameters(primaryCredential)

        then:
        token.signature() == primaryCredential.computeHmac256(expectedStringToSign)
        token.resource() == expectedResource

        where:
        containerName | blobName | snapId | expiryTime           || expectedResource | expectedStringToSign
        "c"           | "b"      | "id"   | OffsetDateTime.now() || "bs"             | "\n\n%s\n" + "/blob/%s/c/b\n\n\n\n" + Constants.HeaderConstants.TARGET_STORAGE_VERSION + "\nbs\nid\n\n\n\n\n"
        "c"           | "b"      | null   | OffsetDateTime.now() || "b"              | "\n\n%s\n" + "/blob/%s/c/b\n\n\n\n" + Constants.HeaderConstants.TARGET_STORAGE_VERSION + "\nb\n\n\n\n\n\n"
        "c"           | null     | null   | OffsetDateTime.now() || "c"              | "\n\n%s\n" + "/blob/%s/c\n\n\n\n" + Constants.HeaderConstants.TARGET_STORAGE_VERSION + "\nc\n\n\n\n\n\n"

    }

    @Unroll
    def "serviceSasSignatureValues IA"() {
        setup:
        ServiceSASSignatureValues v = new ServiceSASSignatureValues()
            .permissions(new AccountSASPermission().toString())
            .expiryTime(OffsetDateTime.now())
            .resource(containerName)
            .canonicalName(blobName)
            .snapshotId("2018-01-01T00:00:00.0000000Z")
            .version(version)

        when:
        v.generateSASQueryParameters((SharedKeyCredential)creds)

        then:
        def e = thrown(IllegalArgumentException)
        e.getMessage().contains(parameter)

        where:
        containerName | version | creds             | blobName || parameter
        "c"           | null    | primaryCredential | "b"       | "version"
        "c"           | "v"     | null              | "b"       | "sharedKeyCredentials"
        "c"           | "v"     | primaryCredential | null      | "canonicalName"
    }

    @Unroll
    def "BlobSASPermissions toString"() {
        setup:
        BlobSASPermission perms = new BlobSASPermission()
            .read(read)
            .write(write)
            .delete(delete)
            .create(create)
            .add(add)

        expect:
        perms.toString() == expectedString

        where:
        read  | write | delete | create | add   || expectedString
        true  | false | false  | false  | false || "r"
        false | true  | false  | false  | false || "w"
        false | false | true   | false  | false || "d"
        false | false | false  | true   | false || "c"
        false | false | false  | false  | true  || "a"
        true  | true  | true   | true   | true  || "racwd"
    }

    @Unroll
    def "BlobSASPermissions parse"() {
        when:
        BlobSASPermission perms = BlobSASPermission.parse(permString)

        then:
        perms.read() == read
        perms.write() == write
        perms.delete() == delete
        perms.create() == create
        perms.add() == add

        where:
        permString || read  | write | delete | create | add
        "r"        || true  | false | false  | false  | false
        "w"        || false | true  | false  | false  | false
        "d"        || false | false | true   | false  | false
        "c"        || false | false | false  | true   | false
        "a"        || false | false | false  | false  | true
        "racwd"    || true  | true  | true   | true   | true
        "dcwra"    || true  | true  | true   | true   | true
    }

    def "BlobSASPermissions parse IA"() {
        when:
        BlobSASPermission.parse("rwaq")

        then:
        thrown(IllegalArgumentException)
    }

    @Unroll
    def "ContainerSASPermissions toString"() {
        setup:
        ContainerSASPermission perms = new ContainerSASPermission()
            .read(read)
            .write(write)
            .delete(delete)
            .create(create)
            .add(add)
            .list(list)

        expect:
        perms.toString() == expectedString

        where:
        read  | write | delete | create | add   | list  || expectedString
        true  | false | false  | false  | false | false || "r"
        false | true  | false  | false  | false | false || "w"
        false | false | true   | false  | false | false || "d"
        false | false | false  | true   | false | false || "c"
        false | false | false  | false  | true  | false || "a"
        false | false | false  | false  | false | true  || "l"
        true  | true  | true   | true   | true  | true  || "racwdl"
    }

    @Unroll
    def "ContainerSASPermissions parse"() {
        when:
        ContainerSASPermission perms = ContainerSASPermission.parse(permString)

        then:
        perms.read() == read
        perms.write() == write
        perms.delete() == delete
        perms.create() == create
        perms.add() == add
        perms.list() == list

        where:
        permString || read  | write | delete | create | add   | list
        "r"        || true  | false | false  | false  | false | false
        "w"        || false | true  | false  | false  | false | false
        "d"        || false | false | true   | false  | false | false
        "c"        || false | false | false  | true   | false | false
        "a"        || false | false | false  | false  | true  | false
        "l"        || false | false | false  | false  | false | true
        "racwdl"   || true  | true  | true   | true   | true  | true
        "dcwrla"   || true  | true  | true   | true   | true  | true
    }

    def "ContainerSASPermissions parse IA"() {
        when:
        ContainerSASPermission.parse("rwaq")

        then:
        thrown(IllegalArgumentException)
    }

    @Unroll
    def "IPRange toString"() {
        setup:
        def ip = new IPRange()
            .ipMin(min)
            .ipMax(max)

        expect:
        ip.toString() == expectedString

        where:
        min  | max  || expectedString
        "a"  | "b"  || "a-b"
        "a"  | null || "a"
        null | "b"  || ""
    }

    @Unroll
    def "IPRange parse"() {
        when:
        IPRange ip = IPRange.parse(rangeStr)

        then:
        ip.ipMin() == min
        ip.ipMax() == max

        where:
        rangeStr || min | max
        "a-b"    || "a" | "b"
        "a"      || "a" | null
        ""       || ""  | null
    }

    @Unroll
    def "SASProtocol parse"() {
        expect:
        SASProtocol.parse(protocolStr) == protocol

        where:
        protocolStr  || protocol
        "https"      || SASProtocol.HTTPS_ONLY
        "https,http" || SASProtocol.HTTPS_HTTP
    }

    /*
     This test will ensure that each field gets placed into the proper location within the string to sign and that null
     values are handled correctly. We will validate the whole SAS with service calls as well as correct serialization of
     individual parts later.
     */

    @Unroll
    def "accountSasSignatures string to sign"() {
        when:
        AccountSASSignatureValues v = new AccountSASSignatureValues()
            .permissions(new AccountSASPermission().read(true).toString())
            .services("b")
            .resourceTypes("o")
            .startTime(startTime)
            .expiryTime(OffsetDateTime.of(2017, 1, 1, 0, 0, 0, 0, ZoneOffset.UTC))
            .protocol(protocol)

        if (ipRange != null) {
            v.ipRange(new IPRange().ipMin("ip"))
        }

        def token = v.generateSASQueryParameters(primaryCredential)

        expectedStringToSign = String.format(expectedStringToSign, primaryCredential.accountName())

        then:
        token.signature() == primaryCredential.computeHmac256(expectedStringToSign)

        where:
        startTime                                                 | ipRange       | protocol               || expectedStringToSign
        OffsetDateTime.of(2017, 1, 1, 0, 0, 0, 0, ZoneOffset.UTC) | null          | null                   || "%s\nr\nb\no\n" + Utility.ISO_8601_UTC_DATE_FORMATTER.format(OffsetDateTime.of(2017, 1, 1, 0, 0, 0, 0, ZoneOffset.UTC)) + "\n" + Utility.ISO_8601_UTC_DATE_FORMATTER.format(OffsetDateTime.of(2017, 1, 1, 0, 0, 0, 0, ZoneOffset.UTC)) + "\n\n\n" + Constants.HeaderConstants.TARGET_STORAGE_VERSION + "\n"
        null                                                      | new IPRange() | null                   || "%s\nr\nb\no\n\n" + Utility.ISO_8601_UTC_DATE_FORMATTER.format(OffsetDateTime.of(2017, 1, 1, 0, 0, 0, 0, ZoneOffset.UTC)) + "\nip\n\n" + Constants.HeaderConstants.TARGET_STORAGE_VERSION + "\n"
        null                                                      | null          | SASProtocol.HTTPS_ONLY || "%s\nr\nb\no\n\n" + Utility.ISO_8601_UTC_DATE_FORMATTER.format(OffsetDateTime.of(2017, 1, 1, 0, 0, 0, 0, ZoneOffset.UTC)) + "\n\n" + SASProtocol.HTTPS_ONLY + "\n" + Constants.HeaderConstants.TARGET_STORAGE_VERSION + "\n"
    }

    @Unroll
    def "accountSasSignatureValues IA"() {
        setup:
        AccountSASSignatureValues v = new AccountSASSignatureValues()
            .permissions(permissions)
            .services(service)
            .resourceTypes(resourceType)
            .expiryTime(expiryTime)
            .version(version)

        when:
        v.generateSASQueryParameters(creds)

        then:
        def e = thrown(IllegalArgumentException)
        e.getMessage().contains(parameter)

        where:
        permissions | service | resourceType | expiryTime           | version | creds             || parameter
        null        | "b"     | "c"          | OffsetDateTime.now() | "v"     | primaryCredential || "permissions"
        "c"         | null    | "c"          | OffsetDateTime.now() | "v"     | primaryCredential || "services"
        "c"         | "b"     | null         | OffsetDateTime.now() | "v"     | primaryCredential || "resourceTypes"
        "c"         | "b"     | "c"          | null                 | "v"     | primaryCredential || "expiryTime"
        "c"         | "b"     | "c"          | OffsetDateTime.now() | null    | primaryCredential || "version"
        "c"         | "b"     | "c"          | OffsetDateTime.now() | "v"     | null              || "SharedKeyCredential"
    }

    @Unroll
    def "AccountSASPermissions toString"() {
        setup:
        AccountSASPermission perms = new AccountSASPermission()
            .read(read)
            .write(write)
            .delete(delete)
            .list(list)
            .add(add)
            .create(create)
            .update(update)
            .processMessages(process)

        expect:
        perms.toString() == expectedString

        where:
        read  | write | delete | list  | add   | create | update | process || expectedString
        true  | false | false  | false | false | false  | false  | false   || "r"
        false | true  | false  | false | false | false  | false  | false   || "w"
        false | false | true   | false | false | false  | false  | false   || "d"
        false | false | false  | true  | false | false  | false  | false   || "l"
        false | false | false  | false | true  | false  | false  | false   || "a"
        false | false | false  | false | false | true   | false  | false   || "c"
        false | false | false  | false | false | false  | true   | false   || "u"
        false | false | false  | false | false | false  | false  | true    || "p"
        true  | true  | true   | true  | true  | true   | true   | true    || "rwdlacup"
    }

    @Unroll
    def "AccountSASPermissions parse"() {
        when:
        AccountSASPermission perms = AccountSASPermission.parse(permString)

        then:
        perms.read() == read
        perms.write() == write
        perms.delete() == delete
        perms.list() == list
        perms.add() == add
        perms.create() == create
        perms.update() == update
        perms.processMessages() == process

        where:
        permString || read  | write | delete | list  | add   | create | update | process
        "r"        || true  | false | false  | false | false | false  | false  | false
        "w"        || false | true  | false  | false | false | false  | false  | false
        "d"        || false | false | true   | false | false | false  | false  | false
        "l"        || false | false | false  | true  | false | false  | false  | false
        "a"        || false | false | false  | false | true  | false  | false  | false
        "c"        || false | false | false  | false | false | true   | false  | false
        "u"        || false | false | false  | false | false | false  | true   | false
        "p"        || false | false | false  | false | false | false  | false  | true
        "rwdlacup" || true  | true  | true   | true  | true  | true   | true   | true
        "lwrupcad" || true  | true  | true   | true  | true  | true   | true   | true
    }

    def "AccountSASPermissions parse IA"() {
        when:
        AccountSASPermission.parse("rwaq")

        then:
        thrown(IllegalArgumentException)
    }

    @Unroll
    def "AccountSASResourceType toString"() {
        setup:
        AccountSASResourceType resourceTypes = new AccountSASResourceType()
            .service(service)
            .container(container)
            .object(object)

        expect:
        resourceTypes.toString() == expectedString

        where:
        service | container | object || expectedString
        true    | false     | false  || "s"
        false   | true      | false  || "c"
        false   | false     | true   || "o"
        true    | true      | true   || "sco"
    }

    @Unroll
    def "AccountSASResourceType parse"() {
        when:
        AccountSASResourceType resourceTypes = AccountSASResourceType.parse(resourceTypeString)

        then:
        resourceTypes.service() == service
        resourceTypes.container() == container
        resourceTypes.object() == object

        where:
        resourceTypeString || service | container | object
        "s"                || true    | false     | false
        "c"                || false   | true      | false
        "o"                || false   | false     | true
        "sco"              || true    | true      | true
    }

    @Unroll
    def "AccountSASResourceType IA"() {
        when:
        AccountSASResourceType.parse("scq")

        then:
        thrown(IllegalArgumentException)
    }

    def "BlobURLParts"() {
        setup:
        BlobURLParts parts = new BlobURLParts()
            .scheme("http")
            .host("host")
            .containerName("container")
            .blobName("blob")
            .snapshot("snapshot")

        ServiceSASSignatureValues sasValues = new ServiceSASSignatureValues()
            .expiryTime(OffsetDateTime.now(ZoneOffset.UTC).plusDays(1))
            .permissions("r")
            .canonicalName(String.format("/blob/%s/container/blob", primaryCredential.accountName()))
            .resource(Constants.UrlConstants.SAS_BLOB_SNAPSHOT_CONSTANT)

        parts.sasQueryParameters(sasValues.generateSASQueryParameters(primaryCredential))

        when:
        String[] splitParts = parts.toURL().toString().split("\\?")

        then:
        splitParts.size() == 2 // Ensure that there is only one question mark even when sas and snapshot are present
        splitParts[0] == "http://host/container/blob"
        splitParts[1].contains("snapshot=snapshot")
        splitParts[1].contains("sp=r")
        splitParts[1].contains("sig=")
        splitParts[1].split("&").size() == 6 // snapshot & sv & sr & sp & sig & se
    }

    def "URLParser"() {
        when:
        BlobURLParts parts = URLParser.parse(new URL("http://host/container/blob?snapshot=snapshot&sv=" + Constants.HeaderConstants.TARGET_STORAGE_VERSION + "&sr=c&sp=r&sig=Ee%2BSodSXamKSzivSdRTqYGh7AeMVEk3wEoRZ1yzkpSc%3D"))

        then:
        parts.scheme() == "http"
        parts.host() == "host"
        parts.containerName() == "container"
        parts.blobName() == "blob"
        parts.snapshot() == "snapshot"
        parts.sasQueryParameters().permissions() == "r"
        parts.sasQueryParameters().version() == Constants.HeaderConstants.TARGET_STORAGE_VERSION
        parts.sasQueryParameters().resource() == "c"
        parts.sasQueryParameters().signature() == Utility.urlDecode("Ee%2BSodSXamKSzivSdRTqYGh7AeMVEk3wEoRZ1yzkpSc%3D")
    }
}<|MERGE_RESOLUTION|>--- conflicted
+++ resolved
@@ -4,7 +4,6 @@
 package com.azure.storage.blob
 
 import com.azure.core.http.rest.Response
-import com.azure.core.http.rest.VoidResponse
 import com.azure.storage.blob.models.BlobRange
 import com.azure.storage.blob.models.StorageException
 import com.azure.storage.blob.models.UserDelegationKey
@@ -77,11 +76,7 @@
         setup:
         String containerName = generateContainerName()
         String blobName = generateBlobName()
-<<<<<<< HEAD
-        ContainerClient cu = primaryServiceClient.createContainer(containerName)
-=======
         ContainerClient cu = primaryBlobServiceClient.createContainer(containerName)
->>>>>>> 8bd0f47f
         BlockBlobClient bu = cu.getBlockBlobClient(blobName)
         bu.upload(defaultInputStream.get(), defaultDataSize) // need something to snapshot
         String snapshotId = bu.createSnapshot().getSnapshotId()
