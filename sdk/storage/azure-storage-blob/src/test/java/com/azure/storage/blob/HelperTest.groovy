--- conflicted
+++ resolved
@@ -41,11 +41,7 @@
      */
     def "Request property"() {
         when:
-<<<<<<< HEAD
-        VoidResponse response = cc.delete()
-=======
-        VoidResponse response = cu.deleteWithResponse(null, null, null)
->>>>>>> 37a35dd6
+        def response = cc.deleteWithResponse(null, null, null)
 
         then:
         response.request() != null
@@ -81,7 +77,7 @@
         setup:
         String containerName = generateContainerName()
         String blobName = generateBlobName()
-        ContainerClient cu = primaryServiceURL.createContainer(containerName)
+        ContainerClient cu = primaryBlobServiceClient.createContainer(containerName)
         BlockBlobClient bu = cu.getBlockBlobClient(blobName)
         bu.upload(defaultInputStream.get(), defaultDataSize) // need something to snapshot
         String snapshotId = bu.createSnapshot().getSnapshotId()
@@ -142,7 +138,7 @@
         data.toByteArray() == defaultData.array()
 
         and:
-        Response<BlobProperties> properties = bsu.getProperties()
+        Response<BlobProperties> properties = bsu.getPropertiesWithResponse(null, null, null)
 
         then:
         properties.value().cacheControl() == "cache"
