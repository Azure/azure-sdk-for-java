// Copyright (c) Microsoft Corporation. All rights reserved.
// Licensed under the MIT License.

package com.azure.storage.blob

import com.azure.core.http.rest.Response
import com.azure.core.http.rest.VoidResponse
import com.azure.storage.blob.models.BlobRange
import com.azure.storage.blob.models.UserDelegationKey
import com.azure.storage.common.Constants
import com.azure.storage.common.IPRange
import com.azure.storage.common.SASProtocol
import com.azure.storage.common.Utility
import com.azure.storage.common.credentials.SASTokenCredential
import com.azure.storage.common.credentials.SharedKeyCredential
import spock.lang.Unroll

import java.time.LocalDateTime
import java.time.OffsetDateTime
import java.time.ZoneOffset

class HelperTest extends APISpec {

    // TODO (alzimmer): Turn this on when nextPageLink can be passed into listing
    /*def "responseError"() {
        when:
        cu.listBlobsFlat().iterator().hasNext()

        then:
        def e = thrown(StorageException)
        e.errorCode() == StorageErrorCode.INVALID_QUERY_PARAMETER_VALUE
        e.statusCode() == 400
        e.message().contains("Value for one of the query parameters specified in the request URI is invalid.")
        e.getMessage().contains("<?xml") // Ensure that the details in the payload are printable
    }*/

    /*
    This test is to validate the workaround for the autorest bug that forgets to set the request property on the
    response.
     */
    def "Request property"() {
        when:
        VoidResponse response = cu.deleteWithResponse(null, null, null)

        then:
        response.request() != null
    }

    @Unroll
    def "Blob range"() {
        expect:
        new BlobRange(offset, count).toHeaderValue() == result

        where:
        offset | count || result
        0      | null  || null
        0      | 5     || "bytes=0-4"
        5      | 10    || "bytes=5-14"
    }

    @Unroll
    def "Blob range IA"() {
        when:
        new BlobRange(offset, count)

        then:
        thrown(IllegalArgumentException)

        where:
        offset | count
        -1     | 5
        0      | -1
    }

    def "serviceSASSignatureValues network test blob snapshot"() {
        setup:
        String containerName = generateContainerName()
        String blobName = generateBlobName()
<<<<<<< HEAD
        ContainerClient cu = primaryServiceClient.createContainer(containerName).value()
=======
        ContainerClient cu = primaryServiceURL.createContainer(containerName)
>>>>>>> 6f0f73f5
        BlockBlobClient bu = cu.getBlockBlobClient(blobName)
        bu.upload(defaultInputStream.get(), defaultDataSize) // need something to snapshot
        String snapshotId = bu.createSnapshot().getSnapshotId()

        BlobSASPermission p = new BlobSASPermission()
            .read(true)
            .write(true)
            .create(true)
            .delete(true)
            .add(true)

        IPRange ipR = new IPRange()
            .ipMin("0.0.0.0")
            .ipMax("255.255.255.255")

        ServiceSASSignatureValues v = new ServiceSASSignatureValues()
            .permissions(p.toString())
            .startTime(getUTCNow())
            .expiryTime(getUTCNow().plusDays(1))
            .resource(Constants.UrlConstants.SAS_BLOB_SNAPSHOT_CONSTANT)
            .canonicalName(String.format("/blob/%s/%s/%s", primaryCredential.accountName(), containerName, blobName))
            .snapshotId(snapshotId)
            .ipRange(ipR)
            .protocol(SASProtocol.HTTPS_ONLY)
            .cacheControl("cache")
            .contentDisposition("disposition")
            .contentEncoding("encoding")
            .contentLanguage("language")
            .contentType("type")

        when:
        BlobURLParts parts = URLParser.parse(bu.getBlobUrl())
        parts.sasQueryParameters(v.generateSASQueryParameters(primaryCredential)).scheme("https")
        // base blob with snapshot SAS
        AppendBlobClient bsu = getBlobClient(parts.toURL().toString(), null).asAppendBlobClient()

        bsu.download(new ByteArrayOutputStream())

        then:
        // snapshot-level SAS shouldn't be able to access base blob
        thrown(StorageException)

        when:
        // blob snapshot with snapshot SAS
        parts.snapshot(snapshotId)
        bsu = getBlobClient(parts.toURL().toString(), SASTokenCredential.fromSASTokenString(parts.sasQueryParameters().encode()))
            .asAppendBlobClient()

        ByteArrayOutputStream data = new ByteArrayOutputStream()
        bsu.download(data)

        then:
        notThrown(StorageException)
        data.toByteArray() == defaultData.array()

        and:
        Response<BlobProperties> properties = bsu.getProperties()

        then:
        properties.value().cacheControl() == "cache"
        properties.value().contentDisposition() == "disposition"
        properties.value().contentEncoding() == "encoding"
        properties.value().contentLanguage() == "language"
        properties.headers().value("Content-Type") == "type"
    }

    /*
     This test will ensure that each field gets placed into the proper location within the string to sign and that null
     values are handled correctly. We will validate the whole SAS with service calls as well as correct serialization of
     individual parts later.
     */

    @Unroll
    def "serviceSasSignatures string to sign"() {
        when:
        ServiceSASSignatureValues v = new ServiceSASSignatureValues()
        if (permissions != null) {
            v.permissions(new BlobSASPermission().read(true).toString())
        } else {
            v.permissions("")
        }

        if (snapId != null) {
            v.resource(Constants.UrlConstants.SAS_BLOB_SNAPSHOT_CONSTANT)
        } else {
            v.resource(Constants.UrlConstants.SAS_BLOB_CONSTANT)
        }

        v.startTime(startTime)
            .canonicalName(String.format("/blob/%s/containerName/blobName", primaryCredential.accountName()))
            .snapshotId(snapId)

        if (expiryTime == null) {
            v.expiryTime(OffsetDateTime.now())
        } else {
            v.expiryTime(expiryTime)
        }

        if (ipRange != null) {
            v.ipRange(new IPRange().ipMin("ip"))
        }

        v.identifier(identifier)
            .protocol(protocol)
            .cacheControl(cacheControl)
            .contentDisposition(disposition)
            .contentEncoding(encoding)
            .contentLanguage(language)
            .contentType(type)

        SASQueryParameters token = v.generateSASQueryParameters(primaryCredential)

        if (startTime != null) {
            expectedStringToSign = String.format(expectedStringToSign,
                Utility.ISO_8601_UTC_DATE_FORMATTER.format(startTime),
                Utility.ISO_8601_UTC_DATE_FORMATTER.format(expiryTime),
                primaryCredential.accountName())
        } else {
            expectedStringToSign = String.format(expectedStringToSign,
                Utility.ISO_8601_UTC_DATE_FORMATTER.format(expiryTime),
                primaryCredential.accountName())
        }

        then:
        token.signature() == primaryCredential.computeHmac256(expectedStringToSign)

        /*
        We don't test the blob or containerName properties because canonicalized resource is always added as at least
        /blob/accountName. We test canonicalization of resources later. Again, this is not to test a fully functional
        sas but the construction of the string to sign.
        Signed resource is tested elsewhere, as we work some minor magic in choosing which value to use.
         */
        where:
        permissions             | startTime                                             | expiryTime                                           | identifier | ipRange       | protocol               | snapId   | cacheControl | disposition   | encoding   | language   | type   || expectedStringToSign
        new BlobSASPermission() | null                                                  | OffsetDateTime.now(ZoneOffset.UTC).plusDays(1) | null       | null          | null                   | null     | null         | null          | null       | null       | null   || "r\n\n%s\n" + "/blob/%s/containerName/blobName\n\n\n\n" + Constants.HeaderConstants.TARGET_STORAGE_VERSION + "\nb\n\n\n\n\n\n"
        null                    | OffsetDateTime.now(ZoneOffset.UTC).minusDays(1) | OffsetDateTime.now(ZoneOffset.UTC).plusDays(1) | null       | null          | null                   | null     | null         | null          | null       | null       | null   || "\n%s\n%s\n/blob/%s/containerName/blobName\n\n\n\n" + Constants.HeaderConstants.TARGET_STORAGE_VERSION + "\nb\n\n\n\n\n\n"
        null                    | null                                                  | OffsetDateTime.now(ZoneOffset.UTC).plusDays(1) | null       | null          | null                   | null     | null         | null          | null       | null       | null   || "\n\n%s\n/blob/%s/containerName/blobName\n\n\n\n" + Constants.HeaderConstants.TARGET_STORAGE_VERSION + "\nb\n\n\n\n\n\n"
        null                    | null                                                  | OffsetDateTime.now(ZoneOffset.UTC).plusDays(1) | "id"       | null          | null                   | null     | null         | null          | null       | null       | null   || "\n\n%s\n/blob/%s/containerName/blobName\nid\n\n\n" + Constants.HeaderConstants.TARGET_STORAGE_VERSION + "\nb\n\n\n\n\n\n"
        null                    | null                                                  | OffsetDateTime.now(ZoneOffset.UTC).plusDays(1) | null       | new IPRange() | null                   | null     | null         | null          | null       | null       | null   || "\n\n%s\n/blob/%s/containerName/blobName\n\nip\n\n" + Constants.HeaderConstants.TARGET_STORAGE_VERSION + "\nb\n\n\n\n\n\n"
        null                    | null                                                  | OffsetDateTime.now(ZoneOffset.UTC).plusDays(1) | null       | null          | SASProtocol.HTTPS_ONLY | null     | null         | null          | null       | null       | null   || "\n\n%s\n/blob/%s/containerName/blobName\n\n\n" + SASProtocol.HTTPS_ONLY + "\n" + Constants.HeaderConstants.TARGET_STORAGE_VERSION + "\nb\n\n\n\n\n\n"
        null                    | null                                                  | OffsetDateTime.now(ZoneOffset.UTC).plusDays(1) | null       | null          | null                   | "snapId" | null         | null          | null       | null       | null   || "\n\n%s\n/blob/%s/containerName/blobName\n\n\n\n" + Constants.HeaderConstants.TARGET_STORAGE_VERSION + "\nbs\nsnapId\n\n\n\n\n"
        null                    | null                                                  | OffsetDateTime.now(ZoneOffset.UTC).plusDays(1) | null       | null          | null                   | null     | "control"    | null          | null       | null       | null   || "\n\n%s\n/blob/%s/containerName/blobName\n\n\n\n" + Constants.HeaderConstants.TARGET_STORAGE_VERSION + "\nb\n\ncontrol\n\n\n\n"
        null                    | null                                                  | OffsetDateTime.now(ZoneOffset.UTC).plusDays(1) | null       | null          | null                   | null     | null         | "disposition" | null       | null       | null   || "\n\n%s\n/blob/%s/containerName/blobName\n\n\n\n" + Constants.HeaderConstants.TARGET_STORAGE_VERSION + "\nb\n\n\ndisposition\n\n\n"
        null                    | null                                                  | OffsetDateTime.now(ZoneOffset.UTC).plusDays(1) | null       | null          | null                   | null     | null         | null          | "encoding" | null       | null   || "\n\n%s\n/blob/%s/containerName/blobName\n\n\n\n" + Constants.HeaderConstants.TARGET_STORAGE_VERSION + "\nb\n\n\n\nencoding\n\n"
        null                    | null                                                  | OffsetDateTime.now(ZoneOffset.UTC).plusDays(1) | null       | null          | null                   | null     | null         | null          | null       | "language" | null   || "\n\n%s\n/blob/%s/containerName/blobName\n\n\n\n" + Constants.HeaderConstants.TARGET_STORAGE_VERSION + "\nb\n\n\n\n\nlanguage\n"
        null                    | null                                                  | OffsetDateTime.now(ZoneOffset.UTC).plusDays(1) | null       | null          | null                   | null     | null         | null          | null       | null       | "type" || "\n\n%s\n/blob/%s/containerName/blobName\n\n\n\n" + Constants.HeaderConstants.TARGET_STORAGE_VERSION + "\nb\n\n\n\n\n\ntype"
    }

    @Unroll
    def "serviceSasSignatures string to sign user delegation key"() {
        when:
        ServiceSASSignatureValues v = new ServiceSASSignatureValues()
        if (permissions != null) {
            v.permissions(new BlobSASPermission().read(true).toString())
        } else {
            v.permissions("")
        }

        v.startTime(startTime)
            .canonicalName(String.format("/blob/%s/containerName/blobName", primaryCredential.accountName()))
            .snapshotId(snapId)

        if (expiryTime == null) {
            v.expiryTime(OffsetDateTime.now())
        } else {
            v.expiryTime(expiryTime)
        }

        if (snapId != null) {
            v.resource(Constants.UrlConstants.SAS_BLOB_SNAPSHOT_CONSTANT)
        } else {
            v.resource(Constants.UrlConstants.SAS_BLOB_CONSTANT)
        }

        if (ipRange != null) {
            v.ipRange(new IPRange().ipMin("ip"))
        }

        v.protocol(protocol)
            .cacheControl(cacheControl)
            .contentDisposition(disposition)
            .contentEncoding(encoding)
            .contentLanguage(language)
            .contentType(type)

        UserDelegationKey key = new UserDelegationKey()
            .signedOid(keyOid)
            .signedTid(keyTid)
            .signedStart(keyStart)
            .signedExpiry(keyExpiry)
            .signedService(keyService)
            .signedVersion(keyVersion)
            .value(keyValue)

        SASQueryParameters token = v.generateSASQueryParameters(key)

        expectedStringToSign = String.format(expectedStringToSign, Utility.ISO_8601_UTC_DATE_FORMATTER.format(v.expiryTime()), primaryCredential.accountName())

        then:
        token.signature() == Utility.computeHMac256(key.value(), expectedStringToSign)

        /*
        We test string to sign functionality directly related to user delegation sas specific parameters
         */
        where:
        permissions             | startTime                                                 | expiryTime                                                | keyOid                                 | keyTid                                 | keyStart                                                              | keyExpiry                                                             | keyService | keyVersion   | keyValue                                       | ipRange       | protocol               | snapId   | cacheControl | disposition   | encoding   | language   | type   || expectedStringToSign
        new BlobSASPermission() | null                                                      | null                                                      | null                                   | null                                   | null                                                                  | null                                                                  | null       | null         | "3hd4LRwrARVGbeMRQRfTLIsGMkCPuZJnvxZDU7Gak8c=" | null          | null                   | null     | null         | null          | null       | null       | null   || "r\n\n%s\n" + "/blob/%s/containerName/blobName\n\n\n\n\n\n\n\n\n" + Constants.HeaderConstants.TARGET_STORAGE_VERSION + "\nb\n\n\n\n\n\n"
        null                    | OffsetDateTime.of(2017, 1, 1, 0, 0, 0, 0, ZoneOffset.UTC) | null                                                      | null                                   | null                                   | null                                                                  | null                                                                  | null       | null         | "3hd4LRwrARVGbeMRQRfTLIsGMkCPuZJnvxZDU7Gak8c=" | null          | null                   | null     | null         | null          | null       | null       | null   || "\n" + Utility.ISO_8601_UTC_DATE_FORMATTER.format(OffsetDateTime.of(2017, 1, 1, 0, 0, 0, 0, ZoneOffset.UTC)) + "\n%s\n/blob/%s/containerName/blobName\n\n\n\n\n\n\n\n\n" + Constants.HeaderConstants.TARGET_STORAGE_VERSION + "\nb\n\n\n\n\n\n"
        null                    | null                                                      | OffsetDateTime.of(2017, 1, 1, 0, 0, 0, 0, ZoneOffset.UTC) | null                                   | null                                   | null                                                                  | null                                                                  | null       | null         | "3hd4LRwrARVGbeMRQRfTLIsGMkCPuZJnvxZDU7Gak8c=" | null          | null                   | null     | null         | null          | null       | null       | null   || "\n\n%s\n/blob/%s/containerName/blobName\n\n\n\n\n\n\n\n\n" + Constants.HeaderConstants.TARGET_STORAGE_VERSION + "\nb\n\n\n\n\n\n"
        null                    | null                                                      | null                                                      | "11111111-1111-1111-1111-111111111111" | null                                   | null                                                                  | null                                                                  | null       | null         | "3hd4LRwrARVGbeMRQRfTLIsGMkCPuZJnvxZDU7Gak8c=" | null          | null                   | null     | null         | null          | null       | null       | null   || "\n\n%s\n/blob/%s/containerName/blobName\n11111111-1111-1111-1111-111111111111\n\n\n\n\n\n\n\n" + Constants.HeaderConstants.TARGET_STORAGE_VERSION + "\nb\n\n\n\n\n\n"
        null                    | null                                                      | null                                                      | null                                   | "22222222-2222-2222-2222-222222222222" | null                                                                  | null                                                                  | null       | null         | "3hd4LRwrARVGbeMRQRfTLIsGMkCPuZJnvxZDU7Gak8c=" | null          | null                   | null     | null         | null          | null       | null       | null   || "\n\n%s\n/blob/%s/containerName/blobName\n\n22222222-2222-2222-2222-222222222222\n\n\n\n\n\n\n" + Constants.HeaderConstants.TARGET_STORAGE_VERSION + "\nb\n\n\n\n\n\n"
        null                    | null                                                      | null                                                      | null                                   | null                                   | OffsetDateTime.of(LocalDateTime.of(2018, 1, 1, 0, 0), ZoneOffset.UTC) | null                                                                  | null       | null         | "3hd4LRwrARVGbeMRQRfTLIsGMkCPuZJnvxZDU7Gak8c=" | null          | null                   | null     | null         | null          | null       | null       | null   || "\n\n%s\n/blob/%s/containerName/blobName\n\n\n2018-01-01T00:00:00Z\n\n\n\n\n\n" + Constants.HeaderConstants.TARGET_STORAGE_VERSION + "\nb\n\n\n\n\n\n"
        null                    | null                                                      | null                                                      | null                                   | null                                   | null                                                                  | OffsetDateTime.of(LocalDateTime.of(2018, 1, 1, 0, 0), ZoneOffset.UTC) | null       | null         | "3hd4LRwrARVGbeMRQRfTLIsGMkCPuZJnvxZDU7Gak8c=" | null          | null                   | null     | null         | null          | null       | null       | null   || "\n\n%s\n/blob/%s/containerName/blobName\n\n\n\n2018-01-01T00:00:00Z\n\n\n\n\n" + Constants.HeaderConstants.TARGET_STORAGE_VERSION + "\nb\n\n\n\n\n\n"
        null                    | null                                                      | null                                                      | null                                   | null                                   | null                                                                  | null                                                                  | "b"        | null         | "3hd4LRwrARVGbeMRQRfTLIsGMkCPuZJnvxZDU7Gak8c=" | null          | null                   | null     | null         | null          | null       | null       | null   || "\n\n%s\n/blob/%s/containerName/blobName\n\n\n\n\nb\n\n\n\n" + Constants.HeaderConstants.TARGET_STORAGE_VERSION + "\nb\n\n\n\n\n\n"
        null                    | null                                                      | null                                                      | null                                   | null                                   | null                                                                  | null                                                                  | null       | "2018-06-17" | "3hd4LRwrARVGbeMRQRfTLIsGMkCPuZJnvxZDU7Gak8c=" | null          | null                   | null     | null         | null          | null       | null       | null   || "\n\n%s\n/blob/%s/containerName/blobName\n\n\n\n\n\n2018-06-17\n\n\n" + Constants.HeaderConstants.TARGET_STORAGE_VERSION + "\nb\n\n\n\n\n\n"
        null                    | null                                                      | null                                                      | null                                   | null                                   | null                                                                  | null                                                                  | null       | null         | "3hd4LRwrARVGbeMRQRfTLIsGMkCPuZJnvxZDU7Gak8c=" | new IPRange() | null                   | null     | null         | null          | null       | null       | null   || "\n\n%s\n/blob/%s/containerName/blobName\n\n\n\n\n\n\nip\n\n" + Constants.HeaderConstants.TARGET_STORAGE_VERSION + "\nb\n\n\n\n\n\n"
        null                    | null                                                      | null                                                      | null                                   | null                                   | null                                                                  | null                                                                  | null       | null         | "3hd4LRwrARVGbeMRQRfTLIsGMkCPuZJnvxZDU7Gak8c=" | null          | SASProtocol.HTTPS_ONLY | null     | null         | null          | null       | null       | null   || "\n\n%s\n/blob/%s/containerName/blobName\n\n\n\n\n\n\n\n" + SASProtocol.HTTPS_ONLY + "\n" + Constants.HeaderConstants.TARGET_STORAGE_VERSION + "\nb\n\n\n\n\n\n"
        null                    | null                                                      | null                                                      | null                                   | null                                   | null                                                                  | null                                                                  | null       | null         | "3hd4LRwrARVGbeMRQRfTLIsGMkCPuZJnvxZDU7Gak8c=" | null          | null                   | "snapId" | null         | null          | null       | null       | null   || "\n\n%s\n/blob/%s/containerName/blobName\n\n\n\n\n\n\n\n\n" + Constants.HeaderConstants.TARGET_STORAGE_VERSION + "\nbs\nsnapId\n\n\n\n\n"
        null                    | null                                                      | null                                                      | null                                   | null                                   | null                                                                  | null                                                                  | null       | null         | "3hd4LRwrARVGbeMRQRfTLIsGMkCPuZJnvxZDU7Gak8c=" | null          | null                   | null     | "control"    | null          | null       | null       | null   || "\n\n%s\n/blob/%s/containerName/blobName\n\n\n\n\n\n\n\n\n" + Constants.HeaderConstants.TARGET_STORAGE_VERSION + "\nb\n\ncontrol\n\n\n\n"
        null                    | null                                                      | null                                                      | null                                   | null                                   | null                                                                  | null                                                                  | null       | null         | "3hd4LRwrARVGbeMRQRfTLIsGMkCPuZJnvxZDU7Gak8c=" | null          | null                   | null     | null         | "disposition" | null       | null       | null   || "\n\n%s\n/blob/%s/containerName/blobName\n\n\n\n\n\n\n\n\n" + Constants.HeaderConstants.TARGET_STORAGE_VERSION + "\nb\n\n\ndisposition\n\n\n"
        null                    | null                                                      | null                                                      | null                                   | null                                   | null                                                                  | null                                                                  | null       | null         | "3hd4LRwrARVGbeMRQRfTLIsGMkCPuZJnvxZDU7Gak8c=" | null          | null                   | null     | null         | null          | "encoding" | null       | null   || "\n\n%s\n/blob/%s/containerName/blobName\n\n\n\n\n\n\n\n\n" + Constants.HeaderConstants.TARGET_STORAGE_VERSION + "\nb\n\n\n\nencoding\n\n"
        null                    | null                                                      | null                                                      | null                                   | null                                   | null                                                                  | null                                                                  | null       | null         | "3hd4LRwrARVGbeMRQRfTLIsGMkCPuZJnvxZDU7Gak8c=" | null          | null                   | null     | null         | null          | null       | "language" | null   || "\n\n%s\n/blob/%s/containerName/blobName\n\n\n\n\n\n\n\n\n" + Constants.HeaderConstants.TARGET_STORAGE_VERSION + "\nb\n\n\n\n\nlanguage\n"
        null                    | null                                                      | null                                                      | null                                   | null                                   | null                                                                  | null                                                                  | null       | null         | "3hd4LRwrARVGbeMRQRfTLIsGMkCPuZJnvxZDU7Gak8c=" | null          | null                   | null     | null         | null          | null       | null       | "type" || "\n\n%s\n/blob/%s/containerName/blobName\n\n\n\n\n\n\n\n\n" + Constants.HeaderConstants.TARGET_STORAGE_VERSION + "\nb\n\n\n\n\n\ntype"
    }

    @Unroll
    def "serviceSASSignatureValues canonicalizedResource"() {
        setup:
        ServiceSASSignatureValues v = new ServiceSASSignatureValues()
            .expiryTime(expiryTime)
            .permissions(new BlobSASPermission().toString())
            .resource(expectedResource)
            .canonicalName(String.format("/blob/%s/%s", primaryCredential.accountName(), containerName))
            .snapshotId(snapId)

        if (blobName != null) {
            v.canonicalName(v.canonicalName() + "/" + blobName)
        }

        expectedStringToSign = String.format(expectedStringToSign,
            Utility.ISO_8601_UTC_DATE_FORMATTER.format(expiryTime),
            primaryCredential.accountName())

        when:
        SASQueryParameters token = v.generateSASQueryParameters(primaryCredential)

        then:
        token.signature() == primaryCredential.computeHmac256(expectedStringToSign)
        token.resource() == expectedResource

        where:
        containerName | blobName | snapId | expiryTime           || expectedResource | expectedStringToSign
        "c"           | "b"      | "id"   | OffsetDateTime.now() || "bs"             | "\n\n%s\n" + "/blob/%s/c/b\n\n\n\n" + Constants.HeaderConstants.TARGET_STORAGE_VERSION + "\nbs\nid\n\n\n\n\n"
        "c"           | "b"      | null   | OffsetDateTime.now() || "b"              | "\n\n%s\n" + "/blob/%s/c/b\n\n\n\n" + Constants.HeaderConstants.TARGET_STORAGE_VERSION + "\nb\n\n\n\n\n\n"
        "c"           | null     | null   | OffsetDateTime.now() || "c"              | "\n\n%s\n" + "/blob/%s/c\n\n\n\n" + Constants.HeaderConstants.TARGET_STORAGE_VERSION + "\nc\n\n\n\n\n\n"

    }

    @Unroll
    def "serviceSasSignatureValues IA"() {
        setup:
        ServiceSASSignatureValues v = new ServiceSASSignatureValues()
            .permissions(new AccountSASPermission().toString())
            .expiryTime(OffsetDateTime.now())
            .resource(containerName)
            .canonicalName(blobName)
            .snapshotId("2018-01-01T00:00:00.0000000Z")
            .version(version)

        when:
        v.generateSASQueryParameters((SharedKeyCredential)creds)

        then:
        def e = thrown(IllegalArgumentException)
        e.getMessage().contains(parameter)

        where:
        containerName | version | creds             | blobName || parameter
        "c"           | null    | primaryCredential | "b"       | "version"
        "c"           | "v"     | null              | "b"       | "sharedKeyCredentials"
        "c"           | "v"     | primaryCredential | null      | "canonicalName"
    }

    @Unroll
    def "BlobSASPermissions toString"() {
        setup:
        BlobSASPermission perms = new BlobSASPermission()
            .read(read)
            .write(write)
            .delete(delete)
            .create(create)
            .add(add)

        expect:
        perms.toString() == expectedString

        where:
        read  | write | delete | create | add   || expectedString
        true  | false | false  | false  | false || "r"
        false | true  | false  | false  | false || "w"
        false | false | true   | false  | false || "d"
        false | false | false  | true   | false || "c"
        false | false | false  | false  | true  || "a"
        true  | true  | true   | true   | true  || "racwd"
    }

    @Unroll
    def "BlobSASPermissions parse"() {
        when:
        BlobSASPermission perms = BlobSASPermission.parse(permString)

        then:
        perms.read() == read
        perms.write() == write
        perms.delete() == delete
        perms.create() == create
        perms.add() == add

        where:
        permString || read  | write | delete | create | add
        "r"        || true  | false | false  | false  | false
        "w"        || false | true  | false  | false  | false
        "d"        || false | false | true   | false  | false
        "c"        || false | false | false  | true   | false
        "a"        || false | false | false  | false  | true
        "racwd"    || true  | true  | true   | true   | true
        "dcwra"    || true  | true  | true   | true   | true
    }

    def "BlobSASPermissions parse IA"() {
        when:
        BlobSASPermission.parse("rwaq")

        then:
        thrown(IllegalArgumentException)
    }

    @Unroll
    def "ContainerSASPermissions toString"() {
        setup:
        ContainerSASPermission perms = new ContainerSASPermission()
            .read(read)
            .write(write)
            .delete(delete)
            .create(create)
            .add(add)
            .list(list)

        expect:
        perms.toString() == expectedString

        where:
        read  | write | delete | create | add   | list  || expectedString
        true  | false | false  | false  | false | false || "r"
        false | true  | false  | false  | false | false || "w"
        false | false | true   | false  | false | false || "d"
        false | false | false  | true   | false | false || "c"
        false | false | false  | false  | true  | false || "a"
        false | false | false  | false  | false | true  || "l"
        true  | true  | true   | true   | true  | true  || "racwdl"
    }

    @Unroll
    def "ContainerSASPermissions parse"() {
        when:
        ContainerSASPermission perms = ContainerSASPermission.parse(permString)

        then:
        perms.read() == read
        perms.write() == write
        perms.delete() == delete
        perms.create() == create
        perms.add() == add
        perms.list() == list

        where:
        permString || read  | write | delete | create | add   | list
        "r"        || true  | false | false  | false  | false | false
        "w"        || false | true  | false  | false  | false | false
        "d"        || false | false | true   | false  | false | false
        "c"        || false | false | false  | true   | false | false
        "a"        || false | false | false  | false  | true  | false
        "l"        || false | false | false  | false  | false | true
        "racwdl"   || true  | true  | true   | true   | true  | true
        "dcwrla"   || true  | true  | true   | true   | true  | true
    }

    def "ContainerSASPermissions parse IA"() {
        when:
        ContainerSASPermission.parse("rwaq")

        then:
        thrown(IllegalArgumentException)
    }

    @Unroll
    def "IPRange toString"() {
        setup:
        def ip = new IPRange()
            .ipMin(min)
            .ipMax(max)

        expect:
        ip.toString() == expectedString

        where:
        min  | max  || expectedString
        "a"  | "b"  || "a-b"
        "a"  | null || "a"
        null | "b"  || ""
    }

    @Unroll
    def "IPRange parse"() {
        when:
        IPRange ip = IPRange.parse(rangeStr)

        then:
        ip.ipMin() == min
        ip.ipMax() == max

        where:
        rangeStr || min | max
        "a-b"    || "a" | "b"
        "a"      || "a" | null
        ""       || ""  | null
    }

    @Unroll
    def "SASProtocol parse"() {
        expect:
        SASProtocol.parse(protocolStr) == protocol

        where:
        protocolStr  || protocol
        "https"      || SASProtocol.HTTPS_ONLY
        "https,http" || SASProtocol.HTTPS_HTTP
    }

    /*
     This test will ensure that each field gets placed into the proper location within the string to sign and that null
     values are handled correctly. We will validate the whole SAS with service calls as well as correct serialization of
     individual parts later.
     */

    @Unroll
    def "accountSasSignatures string to sign"() {
        when:
        AccountSASSignatureValues v = new AccountSASSignatureValues()
            .permissions(new AccountSASPermission().read(true).toString())
            .services("b")
            .resourceTypes("o")
            .startTime(startTime)
            .expiryTime(OffsetDateTime.of(2017, 1, 1, 0, 0, 0, 0, ZoneOffset.UTC))
            .protocol(protocol)

        if (ipRange != null) {
            v.ipRange(new IPRange().ipMin("ip"))
        }

        def token = v.generateSASQueryParameters(primaryCredential)

        expectedStringToSign = String.format(expectedStringToSign, primaryCredential.accountName())

        then:
        token.signature() == primaryCredential.computeHmac256(expectedStringToSign)

        where:
        startTime                                                 | ipRange       | protocol               || expectedStringToSign
        OffsetDateTime.of(2017, 1, 1, 0, 0, 0, 0, ZoneOffset.UTC) | null          | null                   || "%s\nr\nb\no\n" + Utility.ISO_8601_UTC_DATE_FORMATTER.format(OffsetDateTime.of(2017, 1, 1, 0, 0, 0, 0, ZoneOffset.UTC)) + "\n" + Utility.ISO_8601_UTC_DATE_FORMATTER.format(OffsetDateTime.of(2017, 1, 1, 0, 0, 0, 0, ZoneOffset.UTC)) + "\n\n\n" + Constants.HeaderConstants.TARGET_STORAGE_VERSION + "\n"
        null                                                      | new IPRange() | null                   || "%s\nr\nb\no\n\n" + Utility.ISO_8601_UTC_DATE_FORMATTER.format(OffsetDateTime.of(2017, 1, 1, 0, 0, 0, 0, ZoneOffset.UTC)) + "\nip\n\n" + Constants.HeaderConstants.TARGET_STORAGE_VERSION + "\n"
        null                                                      | null          | SASProtocol.HTTPS_ONLY || "%s\nr\nb\no\n\n" + Utility.ISO_8601_UTC_DATE_FORMATTER.format(OffsetDateTime.of(2017, 1, 1, 0, 0, 0, 0, ZoneOffset.UTC)) + "\n\n" + SASProtocol.HTTPS_ONLY + "\n" + Constants.HeaderConstants.TARGET_STORAGE_VERSION + "\n"
    }

    @Unroll
    def "accountSasSignatureValues IA"() {
        setup:
        AccountSASSignatureValues v = new AccountSASSignatureValues()
            .permissions(permissions)
            .services(service)
            .resourceTypes(resourceType)
            .expiryTime(expiryTime)
            .version(version)

        when:
        v.generateSASQueryParameters(creds)

        then:
        def e = thrown(IllegalArgumentException)
        e.getMessage().contains(parameter)

        where:
        permissions | service | resourceType | expiryTime           | version | creds             || parameter
        null        | "b"     | "c"          | OffsetDateTime.now() | "v"     | primaryCredential || "permissions"
        "c"         | null    | "c"          | OffsetDateTime.now() | "v"     | primaryCredential || "services"
        "c"         | "b"     | null         | OffsetDateTime.now() | "v"     | primaryCredential || "resourceTypes"
        "c"         | "b"     | "c"          | null                 | "v"     | primaryCredential || "expiryTime"
        "c"         | "b"     | "c"          | OffsetDateTime.now() | null    | primaryCredential || "version"
        "c"         | "b"     | "c"          | OffsetDateTime.now() | "v"     | null              || "SharedKeyCredential"
    }

    @Unroll
    def "AccountSASPermissions toString"() {
        setup:
        AccountSASPermission perms = new AccountSASPermission()
            .read(read)
            .write(write)
            .delete(delete)
            .list(list)
            .add(add)
            .create(create)
            .update(update)
            .processMessages(process)

        expect:
        perms.toString() == expectedString

        where:
        read  | write | delete | list  | add   | create | update | process || expectedString
        true  | false | false  | false | false | false  | false  | false   || "r"
        false | true  | false  | false | false | false  | false  | false   || "w"
        false | false | true   | false | false | false  | false  | false   || "d"
        false | false | false  | true  | false | false  | false  | false   || "l"
        false | false | false  | false | true  | false  | false  | false   || "a"
        false | false | false  | false | false | true   | false  | false   || "c"
        false | false | false  | false | false | false  | true   | false   || "u"
        false | false | false  | false | false | false  | false  | true    || "p"
        true  | true  | true   | true  | true  | true   | true   | true    || "rwdlacup"
    }

    @Unroll
    def "AccountSASPermissions parse"() {
        when:
        AccountSASPermission perms = AccountSASPermission.parse(permString)

        then:
        perms.read() == read
        perms.write() == write
        perms.delete() == delete
        perms.list() == list
        perms.add() == add
        perms.create() == create
        perms.update() == update
        perms.processMessages() == process

        where:
        permString || read  | write | delete | list  | add   | create | update | process
        "r"        || true  | false | false  | false | false | false  | false  | false
        "w"        || false | true  | false  | false | false | false  | false  | false
        "d"        || false | false | true   | false | false | false  | false  | false
        "l"        || false | false | false  | true  | false | false  | false  | false
        "a"        || false | false | false  | false | true  | false  | false  | false
        "c"        || false | false | false  | false | false | true   | false  | false
        "u"        || false | false | false  | false | false | false  | true   | false
        "p"        || false | false | false  | false | false | false  | false  | true
        "rwdlacup" || true  | true  | true   | true  | true  | true   | true   | true
        "lwrupcad" || true  | true  | true   | true  | true  | true   | true   | true
    }

    def "AccountSASPermissions parse IA"() {
        when:
        AccountSASPermission.parse("rwaq")

        then:
        thrown(IllegalArgumentException)
    }

    @Unroll
    def "AccountSASResourceType toString"() {
        setup:
        AccountSASResourceType resourceTypes = new AccountSASResourceType()
            .service(service)
            .container(container)
            .object(object)

        expect:
        resourceTypes.toString() == expectedString

        where:
        service | container | object || expectedString
        true    | false     | false  || "s"
        false   | true      | false  || "c"
        false   | false     | true   || "o"
        true    | true      | true   || "sco"
    }

    @Unroll
    def "AccountSASResourceType parse"() {
        when:
        AccountSASResourceType resourceTypes = AccountSASResourceType.parse(resourceTypeString)

        then:
        resourceTypes.service() == service
        resourceTypes.container() == container
        resourceTypes.object() == object

        where:
        resourceTypeString || service | container | object
        "s"                || true    | false     | false
        "c"                || false   | true      | false
        "o"                || false   | false     | true
        "sco"              || true    | true      | true
    }

    @Unroll
    def "AccountSASResourceType IA"() {
        when:
        AccountSASResourceType.parse("scq")

        then:
        thrown(IllegalArgumentException)
    }

    def "BlobURLParts"() {
        setup:
        BlobURLParts parts = new BlobURLParts()
            .scheme("http")
            .host("host")
            .containerName("container")
            .blobName("blob")
            .snapshot("snapshot")

        ServiceSASSignatureValues sasValues = new ServiceSASSignatureValues()
            .expiryTime(OffsetDateTime.now(ZoneOffset.UTC).plusDays(1))
            .permissions("r")
            .canonicalName(String.format("/blob/%s/container/blob", primaryCredential.accountName()))
            .resource(Constants.UrlConstants.SAS_BLOB_SNAPSHOT_CONSTANT)

        parts.sasQueryParameters(sasValues.generateSASQueryParameters(primaryCredential))

        when:
        String[] splitParts = parts.toURL().toString().split("\\?")

        then:
        splitParts.size() == 2 // Ensure that there is only one question mark even when sas and snapshot are present
        splitParts[0] == "http://host/container/blob"
        splitParts[1].contains("snapshot=snapshot")
        splitParts[1].contains("sp=r")
        splitParts[1].contains("sig=")
        splitParts[1].split("&").size() == 6 // snapshot & sv & sr & sp & sig & se
    }

    def "URLParser"() {
        when:
        BlobURLParts parts = URLParser.parse(new URL("http://host/container/blob?snapshot=snapshot&sv=" + Constants.HeaderConstants.TARGET_STORAGE_VERSION + "&sr=c&sp=r&sig=Ee%2BSodSXamKSzivSdRTqYGh7AeMVEk3wEoRZ1yzkpSc%3D"))

        then:
        parts.scheme() == "http"
        parts.host() == "host"
        parts.containerName() == "container"
        parts.blobName() == "blob"
        parts.snapshot() == "snapshot"
        parts.sasQueryParameters().permissions() == "r"
        parts.sasQueryParameters().version() == Constants.HeaderConstants.TARGET_STORAGE_VERSION
        parts.sasQueryParameters().resource() == "c"
        parts.sasQueryParameters().signature() == Utility.urlDecode("Ee%2BSodSXamKSzivSdRTqYGh7AeMVEk3wEoRZ1yzkpSc%3D")
    }
}<|MERGE_RESOLUTION|>--- conflicted
+++ resolved
@@ -76,11 +76,7 @@
         setup:
         String containerName = generateContainerName()
         String blobName = generateBlobName()
-<<<<<<< HEAD
-        ContainerClient cu = primaryServiceClient.createContainer(containerName).value()
-=======
-        ContainerClient cu = primaryServiceURL.createContainer(containerName)
->>>>>>> 6f0f73f5
+        ContainerClient cu = primaryServiceClient.createContainer(containerName)
         BlockBlobClient bu = cu.getBlockBlobClient(blobName)
         bu.upload(defaultInputStream.get(), defaultDataSize) // need something to snapshot
         String snapshotId = bu.createSnapshot().getSnapshotId()
@@ -137,7 +133,7 @@
         data.toByteArray() == defaultData.array()
 
         and:
-        Response<BlobProperties> properties = bsu.getProperties()
+        Response<BlobProperties> properties = bsu.getPropertiesWithResponse(null, null, null)
 
         then:
         properties.value().cacheControl() == "cache"
