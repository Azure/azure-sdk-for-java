--- conflicted
+++ resolved
@@ -4,11 +4,6 @@
 package com.azure.storage.blob
 
 
-<<<<<<< HEAD
-import io.netty.buffer.ByteBuf
-import io.netty.buffer.Unpooled
-=======
->>>>>>> 5583eb0f
 import reactor.core.publisher.Flux
 import spock.lang.Requires
 
@@ -37,7 +32,7 @@
         2 * mockReceiver.reportProgress(10)
         2 * mockReceiver.reportProgress(25)
         2 * mockReceiver.reportProgress(30)
-        0 * mockReceiver.reportProgress({it > 30})
+        0 * mockReceiver.reportProgress({ it > 30 })
     }
 
     @Requires({ APISpec.liveMode() })
@@ -105,7 +100,7 @@
         We should never report more progress than the 60 total (30 from each Flux--Resubscribing is a retry and
         therefore rewinds).
          */
-        0 * mockReceiver.reportProgress({it > 60})
+        0 * mockReceiver.reportProgress({ it > 60 })
     }
 
     // See TransferManagerTest for network tests of the parallel ProgressReporter.
