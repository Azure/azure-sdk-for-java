// Copyright (c) Microsoft Corporation. All rights reserved.
// Licensed under the MIT License.

package com.azure.storage.blob


import reactor.core.publisher.Flux
import spock.lang.Requires

import java.nio.ByteBuffer
import java.util.concurrent.atomic.AtomicLong
import java.util.concurrent.locks.ReentrantLock

class ProgressReporterTest extends APISpec {
    def "Report progress sequential"() {
        setup:
        ByteBuffer buf1 = getRandomData(10)
        ByteBuffer buf2 = getRandomData(15)
        ByteBuffer buf3 = getRandomData(5)

        IProgressReceiver mockReceiver = Mock(IProgressReceiver)

        Flux<ByteBuffer> data = Flux.just(buf1, buf2, buf3)
        data = ProgressReporter.addProgressReporting(data, mockReceiver)

        when:
        data.subscribe()
        data.subscribe() // Subscribing twice enforces invocation of rewind

        then:
        // The same benchmarks should be reported on each subscription (retry). We should never go over total data size.
        2 * mockReceiver.reportProgress(10)
        2 * mockReceiver.reportProgress(25)
        2 * mockReceiver.reportProgress(30)
        0 * mockReceiver.reportProgress({ it > 30 })
    }

    @Requires({ APISpec.liveMode() })
    def "Report progress sequential network test"() {
        setup:
        IProgressReceiver mockReceiver = Mock(IProgressReceiver)

        ByteBuffer buffer = getRandomData(1 * 1024 * 1024)
        Flux<ByteBuffer> data = ProgressReporter.addProgressReporting(Flux.just(buffer), mockReceiver)

        when:
<<<<<<< HEAD
        BlockBlobAsyncClient bu = getBlobAsyncClient(primaryCredential, cu.getContainerUrl().toString(), generateBlobName())
            .asBlockBlobAsyncClient()

=======
        BlockBlobAsyncClient bu = new BlobClientBuilder()
            .endpoint(cc.getContainerUrl().toString())
            .blobName(generateBlobName())
            .credential(primaryCreds)
            .buildBlockBlobAsyncClient()
>>>>>>> 8bd0f47f
        bu.upload(data, buffer.remaining()).block()

        then:
        /*
        With the HTTP client, etc. involved, the best we can guarantee is that it's called once with the total. There
        may or may not be any intermediary calls. This test mostly looks to validate that there is no interference
        with actual network calls.
         */
        1 * mockReceiver.reportProgress(1 * 1024 * 1024)
    }

    def "Report progress parallel"() {
        setup:
        ByteBuffer buf1 = getRandomData(10)
        ByteBuffer buf2 = getRandomData(15)
        ByteBuffer buf3 = getRandomData(5)

        ReentrantLock lock = new ReentrantLock()
        AtomicLong totalProgress = new AtomicLong(0)

        IProgressReceiver mockReceiver = Mock(IProgressReceiver)
        Flux<ByteBuffer> data = Flux.just(buf1, buf2, buf3)
        Flux<ByteBuffer> data2 = Flux.just(buf3, buf2, buf1)
        data = ProgressReporter.addParallelProgressReporting(data, mockReceiver, lock, totalProgress)
        data2 = ProgressReporter.addParallelProgressReporting(data2, mockReceiver, lock, totalProgress)

        when:
        data.subscribe()
        data2.subscribe()
        data.subscribe()
        data2.subscribe()

        sleep(3000) // These Fluxes should complete quickly, but we don't want to block or it'll order everything

        then:
        /*
        There should be at least one call reporting the total length of the data. There may be two if both data and
        data2 complete before the second batch of subscriptions
         */
        (1..2) * mockReceiver.reportProgress(60)

        /*
        There should be 12 calls total, but either one or two of them could be reporting the total length, so we
        can only guarantee four calls with an unknown parameter. This test doesn't strictly mimic the network as
        there would never be concurrent subscriptions to the same Flux as may be the case here, but it is good
        enough.
         */
        (10..11) * mockReceiver.reportProgress(_)

        /*
        We should never report more progress than the 60 total (30 from each Flux--Resubscribing is a retry and
        therefore rewinds).
         */
        0 * mockReceiver.reportProgress({ it > 60 })
    }

    // See TransferManagerTest for network tests of the parallel ProgressReporter.
}<|MERGE_RESOLUTION|>--- conflicted
+++ resolved
@@ -44,17 +44,9 @@
         Flux<ByteBuffer> data = ProgressReporter.addProgressReporting(Flux.just(buffer), mockReceiver)
 
         when:
-<<<<<<< HEAD
-        BlockBlobAsyncClient bu = getBlobAsyncClient(primaryCredential, cu.getContainerUrl().toString(), generateBlobName())
+        BlockBlobAsyncClient bu = getBlobAsyncClient(primaryCredential, cc.getContainerUrl().toString(), generateBlobName())
             .asBlockBlobAsyncClient()
 
-=======
-        BlockBlobAsyncClient bu = new BlobClientBuilder()
-            .endpoint(cc.getContainerUrl().toString())
-            .blobName(generateBlobName())
-            .credential(primaryCreds)
-            .buildBlockBlobAsyncClient()
->>>>>>> 8bd0f47f
         bu.upload(data, buffer.remaining()).block()
 
         then:
