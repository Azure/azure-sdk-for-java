// Copyright (c) Microsoft Corporation. All rights reserved.
// Licensed under the MIT License.

package com.azure.storage.blob

import com.azure.core.exception.UnexpectedLengthException
import com.azure.storage.blob.models.AppendBlobAccessConditions
import com.azure.storage.blob.models.AppendPositionAccessConditions
import com.azure.storage.blob.models.BlobAccessConditions
import com.azure.storage.blob.models.BlobHTTPHeaders
import com.azure.storage.blob.models.BlobRange
import com.azure.storage.blob.models.LeaseAccessConditions
import com.azure.storage.blob.models.Metadata
import com.azure.storage.blob.models.ModifiedAccessConditions
import com.azure.storage.blob.models.PublicAccessType
import com.azure.storage.blob.models.SourceModifiedAccessConditions
import com.azure.storage.blob.models.StorageException
import com.azure.storage.blob.specialized.AppendBlobClient
import com.azure.storage.blob.specialized.PageBlobClient
import spock.lang.Unroll

import java.security.MessageDigest

class AppendBlobAPITest extends APISpec {
    AppendBlobClient bc
    String blobName

    def setup() {
<<<<<<< HEAD
        bc = cc.getBlobClient(generateBlobName()).asAppendBlobClient()
=======
        blobName = generateBlobName()
        bc = cc.getAppendBlobClient(blobName)
>>>>>>> dd43251b
        bc.create()
    }

    def "Create defaults"() {
        when:
        def createResponse = bc.createWithResponse(null, null, null, null, null)

        then:
        createResponse.getStatusCode() == 201
        validateBasicHeaders(createResponse.getHeaders())
        createResponse.getValue().getContentMD5() == null
        createResponse.getValue().isServerEncrypted()
    }

    def "Create min"() {
        expect:
        bc.createWithResponse(null, null, null, null, null).getStatusCode() == 201
    }

    def "Create error"() {
        when:
        bc.create(null, null,
            new BlobAccessConditions().setModifiedAccessConditions(new ModifiedAccessConditions().setIfMatch("garbage")),
            null)

        then:
        thrown(StorageException)
    }

    @Unroll
    def "Create headers"() {
        setup:
        def headers = new BlobHTTPHeaders().setBlobCacheControl(cacheControl)
            .setBlobContentDisposition(contentDisposition)
            .setBlobContentEncoding(contentEncoding)
            .setBlobContentLanguage(contentLanguage)
            .setBlobContentMD5(contentMD5)
            .setBlobContentType(contentType)

        when:
        bc.createWithResponse(headers, null, null, null, null)
        def response = bc.getPropertiesWithResponse(null, null, null)

        // If the value isn't set the service will automatically set it
        contentType = (contentType == null) ? "application/octet-stream" : contentType

        then:
        validateBlobProperties(response, cacheControl, contentDisposition, contentEncoding, contentLanguage, contentMD5, contentType)

        where:
        cacheControl | contentDisposition | contentEncoding | contentLanguage | contentMD5                                                                                  | contentType
        null         | null               | null            | null            | null                                                                                        | null
        "control"    | "disposition"      | "encoding"      | "language"      | Base64.getEncoder().encode(MessageDigest.getInstance("MD5").digest(defaultText.getBytes())) | "type"
    }

    @Unroll
    def "Create metadata"() {
        setup:
        def metadata = new Metadata()
        if (key1 != null) {
            metadata.put(key1, value1)
        }
        if (key2 != null) {
            metadata.put(key2, value2)
        }

        when:
        bc.create(null, metadata, null, null)
        def response = bc.getProperties()

        then:
        response.getMetadata() == metadata

        where:
        key1  | value1 | key2   | value2
        null  | null   | null   | null
        "foo" | "bar"  | "fizz" | "buzz"
    }

    @Unroll
    def "Create AC"() {
        setup:
        match = setupBlobMatchCondition(bc, match)
        leaseID = setupBlobLeaseCondition(bc, leaseID)
        def bac = new BlobAccessConditions()
            .setLeaseAccessConditions(new LeaseAccessConditions().setLeaseId(leaseID))
            .setModifiedAccessConditions(new ModifiedAccessConditions().setIfModifiedSince(modified)
                .setIfUnmodifiedSince(unmodified)
                .setIfMatch(match)
                .setIfNoneMatch(noneMatch))


        expect:
        bc.createWithResponse(null, null, bac, null, null).getStatusCode() == 201

        where:
        modified | unmodified | match        | noneMatch   | leaseID
        null     | null       | null         | null        | null
        oldDate  | null       | null         | null        | null
        null     | newDate    | null         | null        | null
        null     | null       | receivedEtag | null        | null
        null     | null       | null         | garbageEtag | null
        null     | null       | null         | null        | receivedLeaseID
    }

    @Unroll
    def "Create AC fail"() {
        setup:
        noneMatch = setupBlobMatchCondition(bc, noneMatch)
        setupBlobLeaseCondition(bc, leaseID)
        def bac = new BlobAccessConditions()
            .setLeaseAccessConditions(new LeaseAccessConditions().setLeaseId(leaseID))
            .setModifiedAccessConditions(new ModifiedAccessConditions().setIfModifiedSince(modified)
                .setIfUnmodifiedSince(unmodified)
                .setIfMatch(match)
                .setIfNoneMatch(noneMatch))

        when:
        bc.create(null, null, bac, null)

        then:
        thrown(StorageException)

        where:
        modified | unmodified | match       | noneMatch    | leaseID
        newDate  | null       | null        | null         | null
        null     | oldDate    | null        | null         | null
        null     | null       | garbageEtag | null         | null
        null     | null       | null        | receivedEtag | null
        null     | null       | null        | null         | garbageLeaseID
    }

    def "Append block defaults"() {
        setup:
        def appendResponse = bc.appendBlockWithResponse(defaultInputStream.get(), defaultDataSize, null, null, null)

        when:
        def downloadStream = new ByteArrayOutputStream()
        bc.download(downloadStream)

        then:
        downloadStream.toByteArray() == defaultData.array()
        validateBasicHeaders(appendResponse.getHeaders())
        appendResponse.getHeaders().getValue("x-ms-content-crc64") != null
        appendResponse.getValue().getBlobAppendOffset() != null
        appendResponse.getValue().getBlobCommittedBlockCount() != null

        expect:
        bc.getProperties().getCommittedBlockCount() == 1
    }

    def "Append block min"() {
        bc.appendBlockWithResponse(defaultInputStream.get(), defaultDataSize, null, null, null).getStatusCode() == 201
    }

    @Unroll
    def "Append block IA"() {
        when:
        bc.appendBlock(data, dataSize)

        then:
        thrown(exceptionType)

        where:
        data                     | dataSize            | exceptionType
        null                     | defaultDataSize     | NullPointerException
        defaultInputStream.get() | defaultDataSize + 1 | UnexpectedLengthException
        defaultInputStream.get() | defaultDataSize - 1 | UnexpectedLengthException
    }

    def "Append block empty body"() {
        when:
        bc.appendBlock(new ByteArrayInputStream(new byte[0]), 0)

        then:
        thrown(StorageException)
    }

    def "Append block null body"() {
        when:
        bc.appendBlock(new ByteArrayInputStream(null), 0)

        then:
        thrown(NullPointerException)
    }

    @Unroll
    def "Append block AC"() {
        setup:
        match = setupBlobMatchCondition(bc, match)
        leaseID = setupBlobLeaseCondition(bc, leaseID)
        def bac = new AppendBlobAccessConditions()
            .setLeaseAccessConditions(new LeaseAccessConditions().setLeaseId(leaseID))
            .setAppendPositionAccessConditions(new AppendPositionAccessConditions()
                .setAppendPosition(appendPosE)
                .setMaxSize(maxSizeLTE))
            .setModifiedAccessConditions(new ModifiedAccessConditions()
                .setIfModifiedSince(modified)
                .setIfUnmodifiedSince(unmodified)
                .setIfMatch(match)
                .setIfNoneMatch(noneMatch))


        expect:
        bc.appendBlockWithResponse(defaultInputStream.get(), defaultDataSize, bac, null, null).getStatusCode() == 201

        where:
        modified | unmodified | match        | noneMatch   | leaseID         | appendPosE | maxSizeLTE
        null     | null       | null         | null        | null            | null       | null
        oldDate  | null       | null         | null        | null            | null       | null
        null     | newDate    | null         | null        | null            | null       | null
        null     | null       | receivedEtag | null        | null            | null       | null
        null     | null       | null         | garbageEtag | null            | null       | null
        null     | null       | null         | null        | receivedLeaseID | null       | null
        null     | null       | null         | null        | null            | 0          | null
        null     | null       | null         | null        | null            | null       | 100
    }

    @Unroll
    def "Append block AC fail"() {
        setup:
        noneMatch = setupBlobMatchCondition(bc, noneMatch)
        setupBlobLeaseCondition(bc, leaseID)

        def bac = new AppendBlobAccessConditions()
            .setLeaseAccessConditions(new LeaseAccessConditions().setLeaseId(leaseID))
            .setAppendPositionAccessConditions(new AppendPositionAccessConditions()
                .setAppendPosition(appendPosE)
                .setMaxSize(maxSizeLTE))
            .setModifiedAccessConditions(new ModifiedAccessConditions()
                .setIfModifiedSince(modified)
                .setIfUnmodifiedSince(unmodified)
                .setIfMatch(match)
                .setIfNoneMatch(noneMatch))

        when:
        bc.appendBlockWithResponse(defaultInputStream.get(), defaultDataSize, bac, null, null)

        then:
        thrown(StorageException)

        cleanup:
        defaultInputStream.get().reset()

        where:
        modified | unmodified | match       | noneMatch    | leaseID        | appendPosE | maxSizeLTE
        newDate  | null       | null        | null         | null           | null       | null
        null     | oldDate    | null        | null         | null           | null       | null
        null     | null       | garbageEtag | null         | null           | null       | null
        null     | null       | null        | receivedEtag | null           | null       | null
        null     | null       | null        | null         | garbageLeaseID | null       | null
        null     | null       | null        | null         | null           | 1          | null
        null     | null       | null        | null         | null           | null       | 1

    }

    def "Append block error"() {
        setup:
        bc = cc.getBlobClient(generateBlobName()).asAppendBlobClient()

        when:
        bc.appendBlock(defaultInputStream.get(), defaultDataSize)

        then:
        thrown(StorageException)
    }

    def "Append block from URL min"() {
        setup:
        cc.setAccessPolicy(PublicAccessType.CONTAINER, null)
        def data = getRandomByteArray(1024)
        bc.appendBlock(new ByteArrayInputStream(data), data.length)

        def destURL = cc.getBlobClient(generateBlobName()).asAppendBlobClient()
        destURL.create()

        def blobRange = new BlobRange(0, (long) PageBlobClient.PAGE_BYTES)

        when:
        def response = destURL.appendBlockFromUrlWithResponse(bc.getBlobUrl(), blobRange, null, null, null, null, null)

        then:
        response.getStatusCode() == 201
        validateBasicHeaders(response.getHeaders())
    }

    def "Append block from URL range"() {
        setup:
        cc.setAccessPolicy(PublicAccessType.CONTAINER, null)
        def data = getRandomByteArray(4 * 1024)
        bc.appendBlock(new ByteArrayInputStream(data), data.length)

        def destURL = cc.getBlobClient(generateBlobName()).asAppendBlobClient()
        destURL.create()

        when:
        destURL.appendBlockFromUrl(bc.getBlobUrl(), new BlobRange(2 * 1024, 1024))

        then:
        def downloadStream = new ByteArrayOutputStream(1024)
        destURL.download(downloadStream)
        downloadStream.toByteArray() == Arrays.copyOfRange(data, 2 * 1024, 3 * 1024)
    }

    def "Append block from URL MD5"() {
        setup:
        cc.setAccessPolicy(PublicAccessType.CONTAINER, null)
        def data = getRandomByteArray(1024)
        bc.appendBlock(new ByteArrayInputStream(data), data.length)

        def destURL = cc.getBlobClient(generateBlobName()).asAppendBlobClient()
        destURL.create()

        when:
        destURL.appendBlockFromUrl(bc.getBlobUrl(), null, MessageDigest.getInstance("MD5").digest(data),
            null, null, null)

        then:
        notThrown(StorageException)
    }

    def "Append block from URL MD5 fail"() {
        setup:
        cc.setAccessPolicy(PublicAccessType.CONTAINER, null)
        def data = getRandomByteArray(1024)
        bc.appendBlock(new ByteArrayInputStream(data), data.length)

        def destURL = cc.getBlobClient(generateBlobName()).asAppendBlobClient()
        destURL.create()

        when:
        destURL.appendBlockFromUrl(bc.getBlobUrl(), null, MessageDigest.getInstance("MD5").digest("garbage".getBytes()),
            null, null, null)

        then:
        thrown(StorageException)
    }

    @Unroll
    def "Append block from URL destination AC"() {
        setup:
        cc.setAccessPolicy(PublicAccessType.CONTAINER, null)
        match = setupBlobMatchCondition(bc, match)
        leaseID = setupBlobLeaseCondition(bc, leaseID)
        def bac = new AppendBlobAccessConditions()
            .setLeaseAccessConditions(new LeaseAccessConditions().setLeaseId(leaseID))
            .setAppendPositionAccessConditions(new AppendPositionAccessConditions()
                .setAppendPosition(appendPosE)
                .setMaxSize(maxSizeLTE))
            .setModifiedAccessConditions(new ModifiedAccessConditions()
                .setIfModifiedSince(modified)
                .setIfUnmodifiedSince(unmodified)
                .setIfMatch(match)
                .setIfNoneMatch(noneMatch))

        def sourceURL = cc.getBlobClient(generateBlobName()).asAppendBlobClient()
        sourceURL.create()
        sourceURL.appendBlockWithResponse(defaultInputStream.get(), defaultDataSize, null, null, null).getStatusCode()

        expect:
        bc.appendBlockFromUrlWithResponse(sourceURL.getBlobUrl(), null, null, bac, null, null, null).getStatusCode() == 201

        where:
        modified | unmodified | match        | noneMatch   | leaseID         | appendPosE | maxSizeLTE
        null     | null       | null         | null        | null            | null       | null
        oldDate  | null       | null         | null        | null            | null       | null
        null     | newDate    | null         | null        | null            | null       | null
        null     | null       | receivedEtag | null        | null            | null       | null
        null     | null       | null         | garbageEtag | null            | null       | null
        null     | null       | null         | null        | receivedLeaseID | null       | null
        null     | null       | null         | null        | null            | 0          | null
        null     | null       | null         | null        | null            | null       | 100
    }

    @Unroll
    def "Append block from URL AC destination fail"() {
        setup:
        cc.setAccessPolicy(PublicAccessType.CONTAINER, null)
        noneMatch = setupBlobMatchCondition(bc, noneMatch)
        setupBlobLeaseCondition(bc, leaseID)

        def bac = new AppendBlobAccessConditions()
            .setLeaseAccessConditions(new LeaseAccessConditions().setLeaseId(leaseID))
            .setAppendPositionAccessConditions(new AppendPositionAccessConditions()
                .setAppendPosition(appendPosE)
                .setMaxSize(maxSizeLTE))
            .setModifiedAccessConditions(new ModifiedAccessConditions()
                .setIfModifiedSince(modified)
                .setIfUnmodifiedSince(unmodified)
                .setIfMatch(match)
                .setIfNoneMatch(noneMatch))

        def sourceURL = cc.getBlobClient(generateBlobName()).asAppendBlobClient()
        sourceURL.create()
        sourceURL.appendBlockWithResponse(defaultInputStream.get(), defaultDataSize, null, null, null).getStatusCode()

        when:
        bc.appendBlockFromUrl(sourceURL.getBlobUrl(), null, null, bac, null, null)

        then:
        thrown(StorageException)

        where:
        modified | unmodified | match       | noneMatch    | leaseID        | appendPosE | maxSizeLTE
        newDate  | null       | null        | null         | null           | null       | null
        null     | oldDate    | null        | null         | null           | null       | null
        null     | null       | garbageEtag | null         | null           | null       | null
        null     | null       | null        | receivedEtag | null           | null       | null
        null     | null       | null        | null         | garbageLeaseID | null       | null
        null     | null       | null        | null         | null           | 1          | null
        null     | null       | null        | null         | null           | null       | 1
    }

    @Unroll
    def "Append block from URL source AC"() {
        setup:
        cc.setAccessPolicy(PublicAccessType.CONTAINER, null)

        def sourceURL = cc.getBlobClient(generateBlobName()).asAppendBlobClient()
        sourceURL.create()
        sourceURL.appendBlockWithResponse(defaultInputStream.get(), defaultDataSize, null, null, null).getStatusCode()

        def smac = new SourceModifiedAccessConditions()
            .setSourceIfModifiedSince(sourceIfModifiedSince)
            .setSourceIfUnmodifiedSince(sourceIfUnmodifiedSince)
            .setSourceIfMatch(setupBlobMatchCondition(sourceURL, sourceIfMatch))
            .setSourceIfNoneMatch(sourceIfNoneMatch)

        expect:
        bc.appendBlockFromUrlWithResponse(sourceURL.getBlobUrl(), null, null, null, smac, null, null).getStatusCode() == 201

        where:
        sourceIfModifiedSince | sourceIfUnmodifiedSince | sourceIfMatch | sourceIfNoneMatch
        null                  | null                    | null          | null
        oldDate               | null                    | null          | null
        null                  | newDate                 | null          | null
        null                  | null                    | receivedEtag  | null
        null                  | null                    | null          | garbageEtag
    }

    @Unroll
    def "Append block from URL AC source fail"() {
        setup:
        cc.setAccessPolicy(PublicAccessType.CONTAINER, null)

        def sourceURL = cc.getBlobClient(generateBlobName()).asAppendBlobClient()
        sourceURL.create()
        sourceURL.appendBlockWithResponse(defaultInputStream.get(), defaultDataSize, null, null, null).getStatusCode()

        def smac = new SourceModifiedAccessConditions()
            .setSourceIfModifiedSince(sourceIfModifiedSince)
            .setSourceIfUnmodifiedSince(sourceIfUnmodifiedSince)
            .setSourceIfMatch(sourceIfMatch)
            .setSourceIfNoneMatch(setupBlobMatchCondition(sourceURL, sourceIfNoneMatch))

        when:
        bc.appendBlockFromUrl(sourceURL.getBlobUrl(), null, null, null, smac, null)

        then:
        thrown(StorageException)

        where:
        sourceIfModifiedSince | sourceIfUnmodifiedSince | sourceIfMatch | sourceIfNoneMatch
        newDate               | null                    | null          | null
        null                  | oldDate                 | null          | null
        null                  | null                    | garbageEtag   | null
        null                  | null                    | null          | receivedEtag
    }

    def "Get Container Name"() {
        expect:
        containerName == bc.getContainerName()
    }

    def "Get Append Blob Name"() {
        expect:
        blobName == bc.getBlobName()
    }
}<|MERGE_RESOLUTION|>--- conflicted
+++ resolved
@@ -26,12 +26,7 @@
     String blobName
 
     def setup() {
-<<<<<<< HEAD
         bc = cc.getBlobClient(generateBlobName()).asAppendBlobClient()
-=======
-        blobName = generateBlobName()
-        bc = cc.getAppendBlobClient(blobName)
->>>>>>> dd43251b
         bc.create()
     }
 
