// Copyright (c) Microsoft Corporation. All rights reserved.
// Licensed under the MIT License.

package com.azure.storage.blob

import com.azure.core.http.rest.Response
import com.azure.storage.blob.models.AppendBlobAccessConditions
import com.azure.storage.blob.models.AppendBlobItem
import com.azure.storage.blob.models.AppendPositionAccessConditions
import com.azure.storage.blob.models.BlobAccessConditions
import com.azure.storage.blob.models.BlobHTTPHeaders
import com.azure.storage.blob.models.BlobRange
import com.azure.storage.blob.models.LeaseAccessConditions
import com.azure.storage.blob.models.Metadata
import com.azure.storage.blob.models.ModifiedAccessConditions
import com.azure.storage.blob.models.PublicAccessType
import com.azure.storage.blob.models.SourceModifiedAccessConditions
import com.azure.storage.blob.models.StorageException
import spock.lang.Unroll

import java.security.MessageDigest

class AppendBlobAPITest extends APISpec {
    AppendBlobClient bc

    def setup() {
        bc = cc.getAppendBlobClient(generateBlobName())
        bc.create()
    }

    def "Create defaults"() {
        when:
<<<<<<< HEAD
        Response<AppendBlobItem> createResponse = bc.create()
=======
        Response<AppendBlobItem> createResponse = bu.createWithResponse(null, null, null, null, null)
>>>>>>> 37a35dd6

        then:
        createResponse.statusCode() == 201
        validateBasicHeaders(createResponse.headers())
        createResponse.value().contentMD5() == null
        createResponse.value().isServerEncrypted()
    }

    def "Create min"() {
        expect:
<<<<<<< HEAD
        bc.create().statusCode() == 201
=======
        bu.createWithResponse(null, null, null, null, null).statusCode() == 201
>>>>>>> 37a35dd6
    }

    def "Create error"() {
        when:
<<<<<<< HEAD
        bc.create(null, null,
=======
        bu.createWithResponse(null, null,
>>>>>>> 37a35dd6
            new BlobAccessConditions().modifiedAccessConditions(new ModifiedAccessConditions().ifMatch("garbage")),
            null, null)

        then:
        thrown(StorageException)
    }

    @Unroll
    def "Create headers"() {
        setup:
        BlobHTTPHeaders headers = new BlobHTTPHeaders().blobCacheControl(cacheControl)
            .blobContentDisposition(contentDisposition)
            .blobContentEncoding(contentEncoding)
            .blobContentLanguage(contentLanguage)
            .blobContentMD5(contentMD5)
            .blobContentType(contentType)

        when:
<<<<<<< HEAD
        bc.create(headers, null, null, null)
        Response<BlobProperties> response = bc.getProperties()
=======
        bu.createWithResponse(headers, null, null, null, null)
        Response<BlobProperties> response = bu.getPropertiesWithResponse(null, null, null)
>>>>>>> 37a35dd6

        // If the value isn't set the service will automatically set it
        contentType = (contentType == null) ? "application/octet-stream" : contentType

        then:
        validateBlobProperties(response, cacheControl, contentDisposition, contentEncoding, contentLanguage, contentMD5, contentType)

        where:
        cacheControl | contentDisposition | contentEncoding | contentLanguage | contentMD5                                                                                  | contentType
        null         | null               | null            | null            | null                                                                                        | null
        "control"    | "disposition"      | "encoding"      | "language"      | Base64.getEncoder().encode(MessageDigest.getInstance("MD5").digest(defaultText.getBytes())) | "type"
    }

    @Unroll
    def "Create metadata"() {
        setup:
        Metadata metadata = new Metadata()
        if (key1 != null) {
            metadata.put(key1, value1)
        }
        if (key2 != null) {
            metadata.put(key2, value2)
        }

        when:
<<<<<<< HEAD
        bc.create(null, metadata, null, null)
        Response<BlobProperties> response = bc.getProperties(null, null)
=======
        bu.createWithResponse(null, metadata, null, null, null)
        Response<BlobProperties> response = bu.getPropertiesWithResponse(null, null, null)
>>>>>>> 37a35dd6

        then:
        response.value().metadata() == metadata

        where:
        key1  | value1 | key2   | value2
        null  | null   | null   | null
        "foo" | "bar"  | "fizz" | "buzz"
    }

    @Unroll
    def "Create AC"() {
        setup:
        match = setupBlobMatchCondition(bc, match)
        leaseID = setupBlobLeaseCondition(bc, leaseID)
        BlobAccessConditions bac = new BlobAccessConditions()
            .leaseAccessConditions(new LeaseAccessConditions().leaseId(leaseID))
            .modifiedAccessConditions(new ModifiedAccessConditions().ifModifiedSince(modified)
                .ifUnmodifiedSince(unmodified)
                .ifMatch(match)
                .ifNoneMatch(noneMatch))


        expect:
<<<<<<< HEAD
        bc.create(null, null, bac, null).statusCode() == 201
=======
        bu.createWithResponse(null, null, bac, null, null).statusCode() == 201
>>>>>>> 37a35dd6

        where:
        modified | unmodified | match        | noneMatch   | leaseID
        null     | null       | null         | null        | null
        oldDate  | null       | null         | null        | null
        null     | newDate    | null         | null        | null
        null     | null       | receivedEtag | null        | null
        null     | null       | null         | garbageEtag | null
        null     | null       | null         | null        | receivedLeaseID
    }

    @Unroll
    def "Create AC fail"() {
        setup:
        noneMatch = setupBlobMatchCondition(bc, noneMatch)
        setupBlobLeaseCondition(bc, leaseID)
        BlobAccessConditions bac = new BlobAccessConditions()
            .leaseAccessConditions(new LeaseAccessConditions().leaseId(leaseID))
            .modifiedAccessConditions(new ModifiedAccessConditions().ifModifiedSince(modified)
                .ifUnmodifiedSince(unmodified)
                .ifMatch(match)
                .ifNoneMatch(noneMatch))

        when:
<<<<<<< HEAD
        bc.create(null, null, bac, null)
=======
        bu.createWithResponse(null, null, bac, null, null)
>>>>>>> 37a35dd6

        then:
        thrown(StorageException)

        where:
        modified | unmodified | match       | noneMatch    | leaseID
        newDate  | null       | null        | null         | null
        null     | oldDate    | null        | null         | null
        null     | null       | garbageEtag | null         | null
        null     | null       | null        | receivedEtag | null
        null     | null       | null        | null         | garbageLeaseID
    }

    def "Append block defaults"() {
        setup:
<<<<<<< HEAD
        Response<AppendBlobItem> appendResponse = bc.appendBlock(defaultInputStream.get(), defaultDataSize)
=======
        Response<AppendBlobItem> appendResponse = bu.appendBlockWithResponse(defaultInputStream.get(), defaultDataSize, null, null, null)
>>>>>>> 37a35dd6

        expect:
        ByteArrayOutputStream downloadStream = new ByteArrayOutputStream()
        bc.download(downloadStream)

        downloadStream.toByteArray() == defaultData.array()
        validateBasicHeaders(appendResponse.headers())
        appendResponse.headers().value("x-ms-content-crc64") != null
        appendResponse.value().blobAppendOffset() != null
        appendResponse.value().blobCommittedBlockCount() != null
<<<<<<< HEAD
        Integer.parseInt(bc.getProperties().headers().value("x-ms-blob-committed-block-count")) == 1
=======
        Integer.parseInt(bu.getPropertiesWithResponse(null, null, null).headers().value("x-ms-blob-committed-block-count")) == 1
>>>>>>> 37a35dd6
    }

    def "Append block min"() {
        expect:
<<<<<<< HEAD
        bc.appendBlock(defaultInputStream.get(), defaultDataSize).statusCode() == 201
=======
        bu.appendBlockWithResponse(defaultInputStream.get(), defaultDataSize, null, null, null).statusCode() == 201
>>>>>>> 37a35dd6
    }

    @Unroll
    def "Append block IA"() {
        when:
        bc.appendBlock(data, dataSize)

        then:
        def e = thrown(Exception)
        exceptionType.isInstance(e)

        where:
        data                     | dataSize            | exceptionType
        null                     | defaultDataSize     | NullPointerException
        defaultInputStream.get() | defaultDataSize + 1 | IndexOutOfBoundsException
        // TODO (alzimmer): This doesn't throw an error as the stream is larger than the stated size
        //defaultInputStream.get()    | defaultDataSize - 1 | StorageException
    }

    def "Append block empty body"() {
        when:
        bc.appendBlock(new ByteArrayInputStream(new byte[0]), 0)

        then:
        thrown(StorageException)
    }

    def "Append block null body"() {
        when:
        bc.appendBlock(new ByteArrayInputStream(null), 0)

        then:
        thrown(NullPointerException)
    }

    @Unroll
    def "Append block AC"() {
        setup:
        match = setupBlobMatchCondition(bc, match)
        leaseID = setupBlobLeaseCondition(bc, leaseID)
        AppendBlobAccessConditions bac = new AppendBlobAccessConditions()
            .leaseAccessConditions(new LeaseAccessConditions().leaseId(leaseID))
            .appendPositionAccessConditions(new AppendPositionAccessConditions()
                .appendPosition(appendPosE)
                .maxSize(maxSizeLTE))
            .modifiedAccessConditions(new ModifiedAccessConditions()
                .ifModifiedSince(modified)
                .ifUnmodifiedSince(unmodified)
                .ifMatch(match)
                .ifNoneMatch(noneMatch))


        expect:
<<<<<<< HEAD
        bc.appendBlock(defaultInputStream.get(), defaultDataSize, bac, null).statusCode() == 201
=======
        bu.appendBlockWithResponse(defaultInputStream.get(), defaultDataSize, bac, null, null).statusCode() == 201
>>>>>>> 37a35dd6

        where:
        modified | unmodified | match        | noneMatch   | leaseID         | appendPosE | maxSizeLTE
        null     | null       | null         | null        | null            | null       | null
        oldDate  | null       | null         | null        | null            | null       | null
        null     | newDate    | null         | null        | null            | null       | null
        null     | null       | receivedEtag | null        | null            | null       | null
        null     | null       | null         | garbageEtag | null            | null       | null
        null     | null       | null         | null        | receivedLeaseID | null       | null
        null     | null       | null         | null        | null            | 0          | null
        null     | null       | null         | null        | null            | null       | 100
    }

    @Unroll
    def "Append block AC fail"() {
        setup:
        noneMatch = setupBlobMatchCondition(bc, noneMatch)
        setupBlobLeaseCondition(bc, leaseID)

        AppendBlobAccessConditions bac = new AppendBlobAccessConditions()
            .leaseAccessConditions(new LeaseAccessConditions().leaseId(leaseID))
            .appendPositionAccessConditions(new AppendPositionAccessConditions()
                .appendPosition(appendPosE)
                .maxSize(maxSizeLTE))
            .modifiedAccessConditions(new ModifiedAccessConditions()
                .ifModifiedSince(modified)
                .ifUnmodifiedSince(unmodified)
                .ifMatch(match)
                .ifNoneMatch(noneMatch))

        when:
<<<<<<< HEAD
        bc.appendBlock(defaultInputStream.get(), defaultDataSize, bac, null)
=======
        bu.appendBlockWithResponse(defaultInputStream.get(), defaultDataSize, bac, null, null)
>>>>>>> 37a35dd6

        then:
        thrown(StorageException)

        where:
        modified | unmodified | match       | noneMatch    | leaseID        | appendPosE | maxSizeLTE
        newDate  | null       | null        | null         | null           | null       | null
        null     | oldDate    | null        | null         | null           | null       | null
        null     | null       | garbageEtag | null         | null           | null       | null
        null     | null       | null        | receivedEtag | null           | null       | null
        null     | null       | null        | null         | garbageLeaseID | null       | null
        null     | null       | null        | null         | null           | 1          | null
        null     | null       | null        | null         | null           | null       | 1
    }

    def "Append block error"() {
        setup:
        bc = cc.getAppendBlobClient(generateBlobName())

        when:
        bc.appendBlock(defaultInputStream.get(), defaultDataSize)

        then:
        thrown(StorageException)
    }

    def "Append block from URL min"() {
        setup:
        cc.setAccessPolicy(PublicAccessType.CONTAINER, null)
        byte[] data = getRandomByteArray(1024)
        bc.appendBlock(new ByteArrayInputStream(data), data.length)

        AppendBlobClient destURL = cc.getAppendBlobClient(generateBlobName())
        destURL.create()

        BlobRange blobRange = new BlobRange(0, (long) PageBlobClient.PAGE_BYTES)

        when:
<<<<<<< HEAD
        Response<AppendBlobItem> response = destURL.appendBlockFromUrl(bc.getBlobUrl(), blobRange)
=======
        Response<AppendBlobItem> response = destURL.appendBlockFromUrlWithResponse(bu.getBlobUrl(), blobRange, null, null, null, null, null)
>>>>>>> 37a35dd6

        then:
        response.statusCode() == 201
        validateBasicHeaders(response.headers())
    }

    def "Append block from URL range"() {
        setup:
        cc.setAccessPolicy(PublicAccessType.CONTAINER, null)
        byte[] data = getRandomByteArray(4 * 1024)
        bc.appendBlock(new ByteArrayInputStream(data), data.length)

        AppendBlobClient destURL = cc.getAppendBlobClient(generateBlobName())
        destURL.create()

        when:
        destURL.appendBlockFromUrl(bc.getBlobUrl(), new BlobRange(2 * 1024, 1024))

        then:
        ByteArrayOutputStream downloadStream = new ByteArrayOutputStream(1024)
        destURL.download(downloadStream)
        downloadStream.toByteArray() == Arrays.copyOfRange(data, 2 * 1024, 3 * 1024)
    }

    def "Append block from URL MD5"() {
        setup:
        cc.setAccessPolicy(PublicAccessType.CONTAINER, null)
        byte[] data = getRandomByteArray(1024)
        bc.appendBlock(new ByteArrayInputStream(data), data.length)

        AppendBlobClient destURL = cc.getAppendBlobClient(generateBlobName())
        destURL.create()

        when:
<<<<<<< HEAD
        destURL.appendBlockFromUrl(bc.getBlobUrl(), null, MessageDigest.getInstance("MD5").digest(data),
                null, null, null)
=======
        destURL.appendBlockFromUrlWithResponse(bu.getBlobUrl(), null, MessageDigest.getInstance("MD5").digest(data),
            null, null, null, null)
>>>>>>> 37a35dd6

        then:
        notThrown(StorageException)
    }

    def "Append block from URL MD5 fail"() {
        setup:
        cc.setAccessPolicy(PublicAccessType.CONTAINER, null)
        byte[] data = getRandomByteArray(1024)
        bc.appendBlock(new ByteArrayInputStream(data), data.length)

        def destURL = cc.getAppendBlobClient(generateBlobName())
        destURL.create()

        when:
<<<<<<< HEAD
        destURL.appendBlockFromUrl(bc.getBlobUrl(), null, MessageDigest.getInstance("MD5").digest("garbage".getBytes()),
                null, null, null)
=======
        destURL.appendBlockFromUrlWithResponse(bu.getBlobUrl(), null, MessageDigest.getInstance("MD5").digest("garbage".getBytes()),
            null, null, null, null)
>>>>>>> 37a35dd6

        then:
        thrown(StorageException)
    }

    @Unroll
    def "Append block from URL destination AC"() {
        setup:
        cc.setAccessPolicy(PublicAccessType.CONTAINER, null)
        match = setupBlobMatchCondition(bc, match)
        leaseID = setupBlobLeaseCondition(bc, leaseID)
        def bac = new AppendBlobAccessConditions()
            .leaseAccessConditions(new LeaseAccessConditions().leaseId(leaseID))
            .appendPositionAccessConditions(new AppendPositionAccessConditions()
                .appendPosition(appendPosE)
                .maxSize(maxSizeLTE))
            .modifiedAccessConditions(new ModifiedAccessConditions()
                .ifModifiedSince(modified)
                .ifUnmodifiedSince(unmodified)
                .ifMatch(match)
                .ifNoneMatch(noneMatch))

        def sourceURL = cc.getAppendBlobClient(generateBlobName())
        sourceURL.create()
        sourceURL.appendBlockWithResponse(defaultInputStream.get(), defaultDataSize, null, null, null).statusCode()

        expect:
<<<<<<< HEAD
        bc.appendBlockFromUrl(sourceURL.getBlobUrl(), null, null, bac, null, null).statusCode() == 201
=======
        bu.appendBlockFromUrlWithResponse(sourceURL.getBlobUrl(), null, null, bac, null, null, null).statusCode() == 201
>>>>>>> 37a35dd6

        where:
        modified | unmodified | match        | noneMatch   | leaseID         | appendPosE | maxSizeLTE
        null     | null       | null         | null        | null            | null       | null
        oldDate  | null       | null         | null        | null            | null       | null
        null     | newDate    | null         | null        | null            | null       | null
        null     | null       | receivedEtag | null        | null            | null       | null
        null     | null       | null         | garbageEtag | null            | null       | null
        null     | null       | null         | null        | receivedLeaseID | null       | null
        null     | null       | null         | null        | null            | 0          | null
        null     | null       | null         | null        | null            | null       | 100
    }

    @Unroll
    def "Append block from URL AC destination fail"() {
        setup:
        cc.setAccessPolicy(PublicAccessType.CONTAINER, null)
        noneMatch = setupBlobMatchCondition(bc, noneMatch)
        setupBlobLeaseCondition(bc, leaseID)

        def bac = new AppendBlobAccessConditions()
            .leaseAccessConditions(new LeaseAccessConditions().leaseId(leaseID))
            .appendPositionAccessConditions(new AppendPositionAccessConditions()
                .appendPosition(appendPosE)
                .maxSize(maxSizeLTE))
            .modifiedAccessConditions(new ModifiedAccessConditions()
                .ifModifiedSince(modified)
                .ifUnmodifiedSince(unmodified)
                .ifMatch(match)
                .ifNoneMatch(noneMatch))

        def sourceURL = cc.getAppendBlobClient(generateBlobName())
        sourceURL.create()
        sourceURL.appendBlockWithResponse(defaultInputStream.get(), defaultDataSize, null, null, null).statusCode()

        when:
<<<<<<< HEAD
        bc.appendBlockFromUrl(sourceURL.getBlobUrl(), null, null, bac, null, null)
=======
        bu.appendBlockFromUrlWithResponse(sourceURL.getBlobUrl(), null, null, bac, null, null, null)
>>>>>>> 37a35dd6

        then:
        thrown(StorageException)

        where:
        modified | unmodified | match       | noneMatch    | leaseID        | appendPosE | maxSizeLTE
        newDate  | null       | null        | null         | null           | null       | null
        null     | oldDate    | null        | null         | null           | null       | null
        null     | null       | garbageEtag | null         | null           | null       | null
        null     | null       | null        | receivedEtag | null           | null       | null
        null     | null       | null        | null         | garbageLeaseID | null       | null
        null     | null       | null        | null         | null           | 1          | null
        null     | null       | null        | null         | null           | null       | 1
    }

    @Unroll
    def "Append block from URL source AC"() {
        setup:
        cc.setAccessPolicy(PublicAccessType.CONTAINER, null)

        def sourceURL = cc.getAppendBlobClient(generateBlobName())
        sourceURL.create()
        sourceURL.appendBlockWithResponse(defaultInputStream.get(), defaultDataSize, null, null, null).statusCode()

        def smac = new SourceModifiedAccessConditions()
            .sourceIfModifiedSince(sourceIfModifiedSince)
            .sourceIfUnmodifiedSince(sourceIfUnmodifiedSince)
            .sourceIfMatch(setupBlobMatchCondition(sourceURL, sourceIfMatch))
            .sourceIfNoneMatch(sourceIfNoneMatch)

        expect:
<<<<<<< HEAD
        bc.appendBlockFromUrl(sourceURL.getBlobUrl(), null, null, null, smac, null).statusCode() == 201
=======
        bu.appendBlockFromUrlWithResponse(sourceURL.getBlobUrl(), null, null, null, smac, null, null).statusCode() == 201
>>>>>>> 37a35dd6

        where:
        sourceIfModifiedSince | sourceIfUnmodifiedSince | sourceIfMatch | sourceIfNoneMatch
        null                  | null                    | null          | null
        oldDate               | null                    | null          | null
        null                  | newDate                 | null          | null
        null                  | null                    | receivedEtag  | null
        null                  | null                    | null          | garbageEtag
    }

    @Unroll
    def "Append block from URL AC source fail"() {
        setup:
<<<<<<< HEAD
        cc.setAccessPolicy(PublicAccessType.CONTAINER, null, null, null)
=======
        cu.setAccessPolicy(PublicAccessType.CONTAINER, null)
>>>>>>> 37a35dd6

        def sourceURL = cc.getAppendBlobClient(generateBlobName())
        sourceURL.create()
        sourceURL.appendBlockWithResponse(defaultInputStream.get(), defaultDataSize, null, null, null).statusCode()

        def smac = new SourceModifiedAccessConditions()
            .sourceIfModifiedSince(sourceIfModifiedSince)
            .sourceIfUnmodifiedSince(sourceIfUnmodifiedSince)
            .sourceIfMatch(sourceIfMatch)
            .sourceIfNoneMatch(setupBlobMatchCondition(sourceURL, sourceIfNoneMatch))

        when:
<<<<<<< HEAD
        bc.appendBlockFromUrl(sourceURL.getBlobUrl(), null, null, null, smac, null)
=======
        bu.appendBlockFromUrlWithResponse(sourceURL.getBlobUrl(), null, null, null, smac, null, null)
>>>>>>> 37a35dd6

        then:
        thrown(StorageException)

        where:
        sourceIfModifiedSince | sourceIfUnmodifiedSince | sourceIfMatch | sourceIfNoneMatch
        newDate               | null                    | null          | null
        null                  | oldDate                 | null          | null
        null                  | null                    | garbageEtag   | null
        null                  | null                    | null          | receivedEtag
    }
}<|MERGE_RESOLUTION|>--- conflicted
+++ resolved
@@ -30,11 +30,7 @@
 
     def "Create defaults"() {
         when:
-<<<<<<< HEAD
-        Response<AppendBlobItem> createResponse = bc.create()
-=======
-        Response<AppendBlobItem> createResponse = bu.createWithResponse(null, null, null, null, null)
->>>>>>> 37a35dd6
+        Response<AppendBlobItem> createResponse = bc.createWithResponse(null, null, null, null, null)
 
         then:
         createResponse.statusCode() == 201
@@ -45,22 +41,14 @@
 
     def "Create min"() {
         expect:
-<<<<<<< HEAD
-        bc.create().statusCode() == 201
-=======
-        bu.createWithResponse(null, null, null, null, null).statusCode() == 201
->>>>>>> 37a35dd6
+        bc.createWithResponse(null, null, null, null, null).statusCode() == 201
     }
 
     def "Create error"() {
         when:
-<<<<<<< HEAD
         bc.create(null, null,
-=======
-        bu.createWithResponse(null, null,
->>>>>>> 37a35dd6
             new BlobAccessConditions().modifiedAccessConditions(new ModifiedAccessConditions().ifMatch("garbage")),
-            null, null)
+            null)
 
         then:
         thrown(StorageException)
@@ -77,13 +65,8 @@
             .blobContentType(contentType)
 
         when:
-<<<<<<< HEAD
-        bc.create(headers, null, null, null)
-        Response<BlobProperties> response = bc.getProperties()
-=======
-        bu.createWithResponse(headers, null, null, null, null)
-        Response<BlobProperties> response = bu.getPropertiesWithResponse(null, null, null)
->>>>>>> 37a35dd6
+        bc.createWithResponse(headers, null, null, null, null)
+        Response<BlobProperties> response = bc.getPropertiesWithResponse(null, null, null)
 
         // If the value isn't set the service will automatically set it
         contentType = (contentType == null) ? "application/octet-stream" : contentType
@@ -100,7 +83,7 @@
     @Unroll
     def "Create metadata"() {
         setup:
-        Metadata metadata = new Metadata()
+        def metadata = new Metadata()
         if (key1 != null) {
             metadata.put(key1, value1)
         }
@@ -109,16 +92,11 @@
         }
 
         when:
-<<<<<<< HEAD
         bc.create(null, metadata, null, null)
-        Response<BlobProperties> response = bc.getProperties(null, null)
-=======
-        bu.createWithResponse(null, metadata, null, null, null)
-        Response<BlobProperties> response = bu.getPropertiesWithResponse(null, null, null)
->>>>>>> 37a35dd6
-
-        then:
-        response.value().metadata() == metadata
+        def response = bc.getProperties()
+
+        then:
+        response.metadata() == metadata
 
         where:
         key1  | value1 | key2   | value2
@@ -140,11 +118,7 @@
 
 
         expect:
-<<<<<<< HEAD
-        bc.create(null, null, bac, null).statusCode() == 201
-=======
-        bu.createWithResponse(null, null, bac, null, null).statusCode() == 201
->>>>>>> 37a35dd6
+        bc.createWithResponse(null, null, bac, null, null).statusCode() == 201
 
         where:
         modified | unmodified | match        | noneMatch   | leaseID
@@ -169,11 +143,7 @@
                 .ifNoneMatch(noneMatch))
 
         when:
-<<<<<<< HEAD
         bc.create(null, null, bac, null)
-=======
-        bu.createWithResponse(null, null, bac, null, null)
->>>>>>> 37a35dd6
 
         then:
         thrown(StorageException)
@@ -189,35 +159,25 @@
 
     def "Append block defaults"() {
         setup:
-<<<<<<< HEAD
-        Response<AppendBlobItem> appendResponse = bc.appendBlock(defaultInputStream.get(), defaultDataSize)
-=======
-        Response<AppendBlobItem> appendResponse = bu.appendBlockWithResponse(defaultInputStream.get(), defaultDataSize, null, null, null)
->>>>>>> 37a35dd6
-
-        expect:
+        Response<AppendBlobItem> appendResponse = bc.appendBlockWithResponse(defaultInputStream.get(), defaultDataSize, null, null, null)
+
+        when:
         ByteArrayOutputStream downloadStream = new ByteArrayOutputStream()
         bc.download(downloadStream)
 
+        then:
         downloadStream.toByteArray() == defaultData.array()
         validateBasicHeaders(appendResponse.headers())
         appendResponse.headers().value("x-ms-content-crc64") != null
         appendResponse.value().blobAppendOffset() != null
         appendResponse.value().blobCommittedBlockCount() != null
-<<<<<<< HEAD
-        Integer.parseInt(bc.getProperties().headers().value("x-ms-blob-committed-block-count")) == 1
-=======
-        Integer.parseInt(bu.getPropertiesWithResponse(null, null, null).headers().value("x-ms-blob-committed-block-count")) == 1
->>>>>>> 37a35dd6
+
+        expect:
+        Integer.parseInt(bc.getPropertiesWithResponse(null, null, null).headers().value("x-ms-blob-committed-block-count")) == 1
     }
 
     def "Append block min"() {
-        expect:
-<<<<<<< HEAD
-        bc.appendBlock(defaultInputStream.get(), defaultDataSize).statusCode() == 201
-=======
-        bu.appendBlockWithResponse(defaultInputStream.get(), defaultDataSize, null, null, null).statusCode() == 201
->>>>>>> 37a35dd6
+        bc.appendBlockWithResponse(defaultInputStream.get(), defaultDataSize, null, null, null).statusCode() == 201
     }
 
     @Unroll
@@ -271,11 +231,7 @@
 
 
         expect:
-<<<<<<< HEAD
-        bc.appendBlock(defaultInputStream.get(), defaultDataSize, bac, null).statusCode() == 201
-=======
-        bu.appendBlockWithResponse(defaultInputStream.get(), defaultDataSize, bac, null, null).statusCode() == 201
->>>>>>> 37a35dd6
+        bc.appendBlockWithResponse(defaultInputStream.get(), defaultDataSize, bac, null, null).statusCode() == 201
 
         where:
         modified | unmodified | match        | noneMatch   | leaseID         | appendPosE | maxSizeLTE
@@ -307,11 +263,7 @@
                 .ifNoneMatch(noneMatch))
 
         when:
-<<<<<<< HEAD
-        bc.appendBlock(defaultInputStream.get(), defaultDataSize, bac, null)
-=======
-        bu.appendBlockWithResponse(defaultInputStream.get(), defaultDataSize, bac, null, null)
->>>>>>> 37a35dd6
+        bc.appendBlockWithResponse(defaultInputStream.get(), defaultDataSize, bac, null, null)
 
         then:
         thrown(StorageException)
@@ -350,11 +302,7 @@
         BlobRange blobRange = new BlobRange(0, (long) PageBlobClient.PAGE_BYTES)
 
         when:
-<<<<<<< HEAD
-        Response<AppendBlobItem> response = destURL.appendBlockFromUrl(bc.getBlobUrl(), blobRange)
-=======
-        Response<AppendBlobItem> response = destURL.appendBlockFromUrlWithResponse(bu.getBlobUrl(), blobRange, null, null, null, null, null)
->>>>>>> 37a35dd6
+        Response<AppendBlobItem> response = destURL.appendBlockFromUrlWithResponse(bc.getBlobUrl(), blobRange, null, null, null, null, null)
 
         then:
         response.statusCode() == 201
@@ -389,13 +337,8 @@
         destURL.create()
 
         when:
-<<<<<<< HEAD
         destURL.appendBlockFromUrl(bc.getBlobUrl(), null, MessageDigest.getInstance("MD5").digest(data),
                 null, null, null)
-=======
-        destURL.appendBlockFromUrlWithResponse(bu.getBlobUrl(), null, MessageDigest.getInstance("MD5").digest(data),
-            null, null, null, null)
->>>>>>> 37a35dd6
 
         then:
         notThrown(StorageException)
@@ -411,13 +354,8 @@
         destURL.create()
 
         when:
-<<<<<<< HEAD
         destURL.appendBlockFromUrl(bc.getBlobUrl(), null, MessageDigest.getInstance("MD5").digest("garbage".getBytes()),
                 null, null, null)
-=======
-        destURL.appendBlockFromUrlWithResponse(bu.getBlobUrl(), null, MessageDigest.getInstance("MD5").digest("garbage".getBytes()),
-            null, null, null, null)
->>>>>>> 37a35dd6
 
         then:
         thrown(StorageException)
@@ -445,11 +383,7 @@
         sourceURL.appendBlockWithResponse(defaultInputStream.get(), defaultDataSize, null, null, null).statusCode()
 
         expect:
-<<<<<<< HEAD
-        bc.appendBlockFromUrl(sourceURL.getBlobUrl(), null, null, bac, null, null).statusCode() == 201
-=======
-        bu.appendBlockFromUrlWithResponse(sourceURL.getBlobUrl(), null, null, bac, null, null, null).statusCode() == 201
->>>>>>> 37a35dd6
+        bc.appendBlockFromUrlWithResponse(sourceURL.getBlobUrl(), null, null, bac, null, null, null).statusCode() == 201
 
         where:
         modified | unmodified | match        | noneMatch   | leaseID         | appendPosE | maxSizeLTE
@@ -486,11 +420,7 @@
         sourceURL.appendBlockWithResponse(defaultInputStream.get(), defaultDataSize, null, null, null).statusCode()
 
         when:
-<<<<<<< HEAD
         bc.appendBlockFromUrl(sourceURL.getBlobUrl(), null, null, bac, null, null)
-=======
-        bu.appendBlockFromUrlWithResponse(sourceURL.getBlobUrl(), null, null, bac, null, null, null)
->>>>>>> 37a35dd6
 
         then:
         thrown(StorageException)
@@ -522,11 +452,7 @@
             .sourceIfNoneMatch(sourceIfNoneMatch)
 
         expect:
-<<<<<<< HEAD
-        bc.appendBlockFromUrl(sourceURL.getBlobUrl(), null, null, null, smac, null).statusCode() == 201
-=======
-        bu.appendBlockFromUrlWithResponse(sourceURL.getBlobUrl(), null, null, null, smac, null, null).statusCode() == 201
->>>>>>> 37a35dd6
+        bc.appendBlockFromUrlWithResponse(sourceURL.getBlobUrl(), null, null, null, smac, null, null).statusCode() == 201
 
         where:
         sourceIfModifiedSince | sourceIfUnmodifiedSince | sourceIfMatch | sourceIfNoneMatch
@@ -540,11 +466,7 @@
     @Unroll
     def "Append block from URL AC source fail"() {
         setup:
-<<<<<<< HEAD
-        cc.setAccessPolicy(PublicAccessType.CONTAINER, null, null, null)
-=======
-        cu.setAccessPolicy(PublicAccessType.CONTAINER, null)
->>>>>>> 37a35dd6
+        cc.setAccessPolicy(PublicAccessType.CONTAINER, null)
 
         def sourceURL = cc.getAppendBlobClient(generateBlobName())
         sourceURL.create()
@@ -557,11 +479,7 @@
             .sourceIfNoneMatch(setupBlobMatchCondition(sourceURL, sourceIfNoneMatch))
 
         when:
-<<<<<<< HEAD
         bc.appendBlockFromUrl(sourceURL.getBlobUrl(), null, null, null, smac, null)
-=======
-        bu.appendBlockFromUrlWithResponse(sourceURL.getBlobUrl(), null, null, null, smac, null, null)
->>>>>>> 37a35dd6
 
         then:
         thrown(StorageException)
