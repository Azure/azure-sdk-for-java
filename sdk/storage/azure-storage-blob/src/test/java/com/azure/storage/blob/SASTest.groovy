// Copyright (c) Microsoft Corporation. All rights reserved.
// Licensed under the MIT License.

package com.azure.storage.blob

import com.azure.storage.blob.models.AccessPolicy
import com.azure.storage.blob.models.BlobRange
import com.azure.storage.blob.models.SignedIdentifier
import com.azure.storage.blob.models.StorageException
import com.azure.storage.blob.models.UserDelegationKey
import com.azure.storage.blob.specialized.BlobServiceSasSignatureValues
import com.azure.storage.blob.specialized.SpecializedBlobClientBuilder
import com.azure.storage.common.AccountSASPermission
import com.azure.storage.common.AccountSASResourceType
import com.azure.storage.common.AccountSASService
import com.azure.storage.common.AccountSASSignatureValues
import com.azure.storage.common.Constants
import com.azure.storage.common.IPRange
import com.azure.storage.common.SASProtocol
import com.azure.storage.common.Utility
import com.azure.storage.common.credentials.SASTokenCredential
import com.azure.storage.common.credentials.SharedKeyCredential
import spock.lang.Ignore
import spock.lang.Requires
import spock.lang.Unroll

import java.time.LocalDateTime
import java.time.OffsetDateTime
import java.time.ZoneOffset

class SASTest extends APISpec {

    @Unroll
    def "Blob range"() {
        expect:
        if (count == null) {
            assert new BlobRange(offset).toHeaderValue() == result
        } else {
            assert new BlobRange(offset, count).toHeaderValue() == result
        }


        where:
        offset | count || result
        0      | null  || null
        0      | 5     || "bytes=0-4"
        5      | 10    || "bytes=5-14"
    }

    @Unroll
    def "Blob range IA"() {
        when:
        new BlobRange(offset, count)

        then:
        thrown(IllegalArgumentException)

        where:
        offset | count
        -1     | 5
        0      | -1
    }

    def "BlobClient getSnapshot"() {
        setup:
        def data = "test".getBytes()
        def blobName = generateBlobName()
        def bu = cc.getBlobClient(blobName).getBlockBlobClient()
        bu.upload(new ByteArrayInputStream(data), data.length)
        def snapshotId = bu.createSnapshot().getSnapshotId()

        when:
        def snapshotBlob = cc.getBlobClient(blobName, snapshotId).getBlockBlobClient()

        then:
        snapshotBlob.getSnapshotId() == snapshotId
        bu.getSnapshotId() == null
    }

    def "BlobClient isSnapshot"() {
        setup:
        def data = "test".getBytes()
        def blobName = generateBlobName()
        def bu = cc.getBlobClient(blobName).getBlockBlobClient()
        bu.upload(new ByteArrayInputStream(data), data.length)
        def snapshotId = bu.createSnapshot().getSnapshotId()

        when:
        def snapshotBlob = cc.getBlobClient(blobName, snapshotId).getBlockBlobClient()

        then:
        snapshotBlob.isSnapshot()
        !bu.isSnapshot()

    }

    def "serviceSASSignatureValues network test blob"() {
        setup:
        def data = "test".getBytes()
        def blobName = generateBlobName()
        def bu = getBlobClient(primaryCredential, cc.getBlobContainerUrl(), blobName).getBlockBlobClient()
        bu.upload(new ByteArrayInputStream(data), data.length)

        def permissions = new BlobSasPermission()
            .setReadPermission(true)
            .setWritePermission(true)
            .setCreatePermission(true)
            .setDeletePermission(true)
            .setAddPermission(true)
        def startTime = getUTCNow().minusDays(1)
        def expiryTime = getUTCNow().plusDays(1)
        def ipRange = new IPRange()
            .setIpMin("0.0.0.0")
            .setIpMax("255.255.255.255")
        def sasProtocol = SASProtocol.HTTPS_HTTP
        def cacheControl = "cache"
        def contentDisposition = "disposition"
        def contentEncoding = "encoding"
        def contentLanguage = "language"
        def contentType = "type"

        when:
        def sas = new BlobServiceSASSignatureValues()
            .setPermissions(permissions)
            .setExpiryTime(expiryTime)
            .setStartTime(startTime)
            .setProtocol(sasProtocol)
            .setIpRange(ipRange)
            .setCacheControl(cacheControl)
            .setContentDisposition(contentDisposition)
            .setContentEncoding(contentEncoding)
            .setContentLanguage(contentLanguage)
            .setContentType(contentType)
            .setCanonicalName(bu.getBlobUrl().toString(), primaryCredential.getAccountName())
            .setSnapshotId(bu.getSnapshotId())
            .generateSASQueryParameters(primaryCredential)
            .encode()

        def client = getBlobClient(SASTokenCredential.fromSASTokenString(sas), cc.getBlobContainerUrl(), blobName).getBlockBlobClient()

        def os = new ByteArrayOutputStream()
        client.download(os)
        def properties = client.getProperties()

        then:
        os.toString() == new String(data)
        properties.getCacheControl() == "cache"
        properties.getContentDisposition() == "disposition"
        properties.getContentEncoding() == "encoding"
        properties.getContentLanguage() == "language"
        notThrown(StorageException)
    }

    def "serviceSASSignatureValues network test blob snapshot"() {
        setup:

        def data = "test".getBytes()
        def blobName = generateBlobName()
        def bu = getBlobClient(primaryCredential, cc.getBlobContainerUrl(), blobName).getBlockBlobClient()
        bu.upload(new ByteArrayInputStream(data), data.length)
        def snapshotId = bu.createSnapshot().getSnapshotId()

        def snapshotBlob = cc.getBlobClient(blobName, snapshotId).getBlockBlobClient()

        def permissions = new BlobSasPermission()
            .setReadPermission(true)
            .setWritePermission(true)
            .setCreatePermission(true)
            .setDeletePermission(true)
            .setAddPermission(true)
        def startTime = getUTCNow().minusDays(1)
        def expiryTime = getUTCNow().plusDays(1)
        def ipRange = new IPRange()
            .setIpMin("0.0.0.0")
            .setIpMax("255.255.255.255")
        def sasProtocol = SASProtocol.HTTPS_HTTP
        def cacheControl = "cache"
        def contentDisposition = "disposition"
        def contentEncoding = "encoding"
        def contentLanguage = "language"
        def contentType = "type"

        when:
        def sas = new BlobServiceSASSignatureValues()
            .setPermissions(permissions)
            .setExpiryTime(expiryTime)
            .setStartTime(startTime)
            .setProtocol(sasProtocol)
            .setIpRange(ipRange)
            .setCacheControl(cacheControl)
            .setContentDisposition(contentDisposition)
            .setContentEncoding(contentEncoding)
            .setContentLanguage(contentLanguage)
            .setContentType(contentType)
            .setCanonicalName(snapshotBlob.getBlobUrl().toString(), primaryCredential.getAccountName())
            .setSnapshotId(snapshotBlob.getSnapshotId())
            .generateSASQueryParameters(primaryCredential)
            .encode()

        def client = getBlobClient(SASTokenCredential.fromSASTokenString(sas), cc.getBlobContainerUrl(), blobName, snapshotId).getBlockBlobClient()

        def os = new ByteArrayOutputStream()
        client.download(os)
        def properties = client.getProperties()

        then:
        os.toString() == new String(data)
        properties.getCacheControl() == "cache"
        properties.getContentDisposition() == "disposition"
        properties.getContentEncoding() == "encoding"
        properties.getContentLanguage() == "language"
    }

    def "serviceSASSignatureValues network test container"() {
        setup:
        def identifier = new SignedIdentifier()
            .setId("0000")
            .setAccessPolicy(new AccessPolicy().setPermission("racwdl")
                .setExpiry(getUTCNow().plusDays(1)))
        cc.setAccessPolicy(null, Arrays.asList(identifier))

        // Check containerSASPermissions
        def permissions = new BlobContainerSasPermission()
            .setReadPermission(true)
            .setWritePermission(true)
            .setListPermission(true)
            .setCreatePermission(true)
            .setDeletePermission(true)
            .setAddPermission(true)
            .setListPermission(true)

        def expiryTime = getUTCNow().plusDays(1)

        when:
        def sasWithId = new BlobServiceSASSignatureValues()
            .setIdentifier(identifier.getId())
            .setCanonicalName(cc.getContainerUrl().toString(), primaryCredential.getAccountName())
            .setResource(Constants.UrlConstants.SAS_CONTAINER_CONSTANT)
            .generateSASQueryParameters(primaryCredential)
            .encode()

        def client1 = getContainerClient(SASTokenCredential.fromSASTokenString(sasWithId), cc.getBlobContainerUrl())

        client1.listBlobsFlat().iterator().hasNext()

        def sasWithPermissions = new BlobServiceSASSignatureValues()
            .setPermissions(permissions)
            .setExpiryTime(expiryTime)
            .setCanonicalName(cc.getContainerUrl().toString(), primaryCredential.getAccountName())
            .generateSASQueryParameters(primaryCredential)
            .encode()

        def client2 = getContainerClient(SASTokenCredential.fromSASTokenString(sasWithPermissions), cc.getBlobContainerUrl())

        client2.listBlobsFlat().iterator().hasNext()

        then:
        notThrown(StorageException)
    }

    /* TODO: Fix user delegation tests to run in CI */
    @Requires({ liveMode() })
    def "serviceSASSignatureValues network test blob user delegation"() {
        setup:
        def data = "test".getBytes()
        def blobName = generateBlobName()
        def bu = cc.getBlobClient(blobName).getBlockBlobClient()
        bu.upload(new ByteArrayInputStream(data), data.length)

        def permissions = new BlobSasPermission()
            .setReadPermission(true)
            .setWritePermission(true)
            .setCreatePermission(true)
            .setDeletePermission(true)
            .setAddPermission(true)

        def startTime = getUTCNow().minusDays(1)
        def expiryTime = getUTCNow().plusDays(1)

        def ipRange = new IPRange()
            .setIpMin("0.0.0.0")
            .setIpMax("255.255.255.255")

        def sasProtocol = SASProtocol.HTTPS_HTTP
        def cacheControl = "cache"
        def contentDisposition = "disposition"
        def contentEncoding = "encoding"
        def contentLanguage = "language"
        def contentType = "type"

        def key = getOAuthServiceClient().getUserDelegationKey(null, expiryTime)

        when:
        def sas = new BlobServiceSASSignatureValues()
            .setPermissions(permissions)
            .setExpiryTime(expiryTime)
            .setStartTime(startTime)
            .setProtocol(sasProtocol)
            .setIpRange(ipRange)
            .setCacheControl(cacheControl)
            .setContentDisposition(contentDisposition)
            .setContentEncoding(contentEncoding)
            .setContentLanguage(contentLanguage)
            .setContentType(contentType)
            .setCanonicalName(bu.getBlobUrl().toString(), primaryCredential.getAccountName())
            .setSnapshotId(bu.getSnapshotId())
            .setVersion(key.getSignedVersion())
            .generateSASQueryParameters(key)
            .encode()

        then:
        sas != null

        when:
        def client = getBlobClient(SASTokenCredential.fromSASTokenString(sas), cc.getBlobContainerUrl(), blobName).getBlockBlobClient()

        def os = new ByteArrayOutputStream()
        client.download(os)
        def properties = client.getProperties()

        then:
        os.toString() == new String(data)
        properties.getCacheControl() == "cache"
        properties.getContentDisposition() == "disposition"
        properties.getContentEncoding() == "encoding"
        properties.getContentLanguage() == "language"
        notThrown(StorageException)
    }

    def "BlobServiceSAS network test blob snapshot"() {
        setup:
        def containerName = generateContainerName()
        def blobName = generateBlobName()
        def containerClient = primaryBlobServiceClient.createBlobContainer(containerName)
        def blobClient = containerClient.getBlobClient(blobName).getBlockBlobClient()
        blobClient.upload(defaultInputStream.get(), defaultDataSize) // need something to snapshot
        def snapshotBlob = new SpecializedBlobClientBuilder().blobClient(blobClient.createSnapshot()).buildBlockBlobClient()
        def snapshotId = snapshotBlob.getSnapshotId()

        def permissions = new BlobSasPermission()
            .setReadPermission(true)
            .setWritePermission(true)
            .setCreatePermission(true)
            .setDeletePermission(true)
            .setAddPermission(true)
        def startTime = getUTCNow().minusDays(1)
        def expiryTime = getUTCNow().plusDays(1)
        def ipRange = new IPRange()
            .setIpMin("0.0.0.0")
            .setIpMax("255.255.255.255")
        def sasProtocol = SASProtocol.HTTPS_HTTP
        def cacheControl = "cache"
        def contentDisposition = "disposition"
        def contentEncoding = "encoding"
        def contentLanguage = "language"
        def contentType = "type"

        when:
        def sas = new BlobServiceSASSignatureValues()
            .setPermissions(permissions)
            .setExpiryTime(expiryTime)
            .setStartTime(startTime)
            .setProtocol(sasProtocol)
            .setIpRange(ipRange)
            .setCacheControl(cacheControl)
            .setContentDisposition(contentDisposition)
            .setContentEncoding(contentEncoding)
            .setContentLanguage(contentLanguage)
            .setContentType(contentType)
            .setCanonicalName(snapshotBlob.getBlobUrl().toString(), primaryCredential.getAccountName())
            .setSnapshotId(snapshotBlob.getSnapshotId())
            .generateSASQueryParameters(primaryCredential)
            .encode()

        and:
        def client = getBlobClient(SASTokenCredential.fromSASTokenString(sas), containerClient.getBlobContainerUrl(), blobName).getAppendBlobClient()

        client.download(new ByteArrayOutputStream())

        then:
        thrown(StorageException)

        when:
        def snapClient = getBlobClient(SASTokenCredential.fromSASTokenString(sas), containerClient.getBlobContainerUrl(), blobName, snapshotId).getAppendBlobClient()

        def data = new ByteArrayOutputStream()
        snapClient.download(data)

        then:
        notThrown(StorageException)
        data.toByteArray() == defaultData.array()

        and:
        def properties = snapClient.getProperties()

        then:
        properties.getCacheControl() == "cache"
        properties.getContentDisposition() == "disposition"
        properties.getContentEncoding() == "encoding"
        properties.getContentLanguage() == "language"

    }

    @Requires({ liveMode() })
    def "serviceSASSignatureValues network test blob snapshot user delegation"() {
        setup:
        def data = "test".getBytes()
        def blobName = generateBlobName()
        def bu = cc.getBlobClient(blobName).getBlockBlobClient()
        bu.upload(new ByteArrayInputStream(data), data.length)
        def snapshotBlob = new SpecializedBlobClientBuilder().blobClient(bu.createSnapshot()).buildBlockBlobClient()
        def snapshotId = snapshotBlob.getSnapshotId()

        def permissions = new BlobSasPermission()
            .setReadPermission(true)
            .setWritePermission(true)
            .setCreatePermission(true)
            .setDeletePermission(true)
            .setAddPermission(true)

        def startTime = getUTCNow().minusDays(1)
        def expiryTime = getUTCNow().plusDays(1)

        def ipRange = new IPRange()
            .setIpMin("0.0.0.0")
            .setIpMax("255.255.255.255")

        def sasProtocol = SASProtocol.HTTPS_HTTP
        def cacheControl = "cache"
        def contentDisposition = "disposition"
        def contentEncoding = "encoding"
        def contentLanguage = "language"
        def contentType = "type"

        def key = getOAuthServiceClient().getUserDelegationKey(startTime, expiryTime)

        when:
        def sas = new BlobServiceSASSignatureValues()
            .setPermissions(permissions)
            .setExpiryTime(expiryTime)
            .setStartTime(startTime)
            .setProtocol(sasProtocol)
            .setIpRange(ipRange)
            .setCacheControl(cacheControl)
            .setContentDisposition(contentDisposition)
            .setContentEncoding(contentEncoding)
            .setContentLanguage(contentLanguage)
            .setContentType(contentType)
            .setCanonicalName(snapshotBlob.getBlobUrl().toString(), primaryCredential.getAccountName())
            .setSnapshotId(snapshotBlob.getSnapshotId())
            .setVersion(key.getSignedVersion())
            .generateSASQueryParameters(key)
            .encode()

        // base blob with snapshot SAS
        def client1 = getBlobClient(SASTokenCredential.fromSASTokenString(sas), cc.getBlobContainerUrl(), blobName).getBlockBlobClient()
        client1.download(new ByteArrayOutputStream())

        then:
        // snapshot-level SAS shouldn't be able to access base blob
        thrown(StorageException)

        when:
        // blob snapshot with snapshot SAS
        def client2 = getBlobClient(SASTokenCredential.fromSASTokenString(sas), cc.getBlobContainerUrl(), blobName, snapshotId).getBlockBlobClient()
        def os = new ByteArrayOutputStream()
        client2.download(os)

        then:
        notThrown(StorageException)
        os.toString() == new String(data)

        and:
        def properties = client2.getProperties()

        then:
        properties.getCacheControl() == "cache"
        properties.getContentDisposition() == "disposition"
        properties.getContentEncoding() == "encoding"
        properties.getContentLanguage() == "language"
    }

    @Ignore
    def "serviceSASSignatureValues network test container user delegation"() {
        setup:
        def permissions = new BlobContainerSasPermission()
            .setReadPermission(true)
            .setWritePermission(true)
            .setCreatePermission(true)
            .setDeletePermission(true)
            .setAddPermission(true)
            .setListPermission(true)

        def expiryTime = getUTCNow().plusDays(1)

        def key = getOAuthServiceClient().getUserDelegationKey(null, expiryTime)

        when:
        def sasWithPermissions = new BlobServiceSASSignatureValues()
            .setPermissions(permissions)
            .setExpiryTime(expiryTime)
            .setCanonicalName(cc.getContainerUrl().toString(), primaryCredential.getAccountName())
            .generateSASQueryParameters(key)
            .encode()

        def client = getContainerClient(SASTokenCredential.fromSASTokenString(sasWithPermissions), cc.getBlobContainerUrl())
        client.listBlobsFlat().iterator().hasNext()

        then:
        notThrown(StorageException)
    }

    def "accountSAS network test blob read"() {
        setup:
        def data = "test".getBytes()
        def blobName = generateBlobName()
        def bu = cc.getBlobClient(blobName).getBlockBlobClient()
        bu.upload(new ByteArrayInputStream(data), data.length)

        def service = new AccountSASService()
            .setBlob(true)
        def resourceType = new AccountSASResourceType()
            .setContainer(true)
            .setService(true)
            .setObject(true)
        def permissions = new AccountSASPermission()
            .setReadPermission(true)
        def expiryTime = getUTCNow().plusDays(1)

        when:
        def sas = AccountSASSignatureValues.generateAccountSAS(primaryCredential, service, resourceType, permissions, expiryTime, null, null, null, null)

        def client = getBlobClient(SASTokenCredential.fromSASTokenString(sas), cc.getBlobContainerUrl(), blobName).getBlockBlobClient()
        def os = new ByteArrayOutputStream()
        client.download(os)

        then:
        os.toString() == new String(data)
    }

    def "accountSAS network test blob delete fails"() {
        setup:
        def data = "test".getBytes()
        def blobName = generateBlobName()
        def bu = cc.getBlobClient(blobName).getBlockBlobClient()
        bu.upload(new ByteArrayInputStream(data), data.length)

        def service = new AccountSASService()
            .setBlob(true)
        def resourceType = new AccountSASResourceType()
            .setContainer(true)
            .setService(true)
            .setObject(true)
        def permissions = new AccountSASPermission()
            .setReadPermission(true)
        def expiryTime = getUTCNow().plusDays(1)

        when:
        def sas = AccountSASSignatureValues.generateAccountSAS(primaryCredential, service, resourceType, permissions, expiryTime, null, null, null, null)

        def client = getBlobClient(SASTokenCredential.fromSASTokenString(sas), cc.getBlobContainerUrl(), blobName).getBlockBlobClient()
        client.delete()

        then:
        thrown(StorageException)
    }

    def "accountSAS network create container fails"() {
        setup:
        def service = new AccountSASService()
            .setBlob(true)
        def resourceType = new AccountSASResourceType()
            .setContainer(true)
            .setService(true)
            .setObject(true)
        def permissions = new AccountSASPermission()
            .setReadPermission(true)
            .setCreatePermission(false)
        def expiryTime = getUTCNow().plusDays(1)

        when:
        def sas = AccountSASSignatureValues.generateAccountSAS(primaryCredential, service, resourceType, permissions, expiryTime, null, null, null, null)

        def sc = getServiceClient(SASTokenCredential.fromSASTokenString(sas), primaryBlobServiceClient.getAccountUrl())
        sc.createBlobContainer(generateContainerName())

        then:
        thrown(StorageException)
    }

    def "accountSAS network create container succeeds"() {
        setup:
        def service = new AccountSASService()
            .setBlob(true)
        def resourceType = new AccountSASResourceType()
            .setContainer(true)
            .setService(true)
            .setObject(true)
        def permissions = new AccountSASPermission()
            .setReadPermission(true)
            .setCreatePermission(true)
        def expiryTime = getUTCNow().plusDays(1)

        when:
        def sas = AccountSASSignatureValues.generateAccountSAS(primaryCredential, service, resourceType, permissions, expiryTime, null, null, null, null)

        def sc = getServiceClient(SASTokenCredential.fromSASTokenString(sas), primaryBlobServiceClient.getAccountUrl())
        sc.createBlobContainer(generateContainerName())

        then:
        notThrown(StorageException)
    }

    /*
     This test will ensure that each field gets placed into the proper location within the string to sign and that null
     values are handled correctly. We will validate the whole SAS with service calls as well as correct serialization of
     individual parts later.
     */

    @Unroll
    def "serviceSasSignatures string to sign"() {
        when:
        def v = new BlobServiceSasSignatureValues()
        def p = new BlobSasPermission()
        p.setReadPermission(true)
        v.setPermissions(p)

        v.setStartTime(startTime)
        def e = OffsetDateTime.of(2017, 1, 1, 0, 0, 0, 0, ZoneOffset.UTC)
        v.setExpiryTime(e)

        v.setCanonicalName("containerName/blobName")
            .setSnapshotId(snapId)
        if (ipRange != null) {
            def ipR = new IPRange()
            ipR.setIpMin("ip")
            v.setIpRange(ipR)
        }
        v.setIdentifier(identifier)
            .setProtocol(protocol)
            .setCacheControl(cacheControl)
            .setContentDisposition(disposition)
            .setContentEncoding(encoding)
            .setContentLanguage(language)
            .setContentType(type)
        v.setResource("bs")

        def token = v.generateSASQueryParameters(primaryCredential)
        then:
        token.getSignature() == primaryCredential.computeHmac256(expectedStringToSign)

        /*
        We don't test the blob or containerName properties because canonicalized resource is always added as at least
        /blob/accountName. We test canonicalization of resources later. Again, this is not to test a fully functional
        sas but the construction of the string to sign.
        Signed resource is tested elsewhere, as we work some minor magic in choosing which value to use.
         */
        where:
        startTime                                                 | identifier | ipRange       | protocol               | snapId   | cacheControl | disposition   | encoding   | language   | type   || expectedStringToSign
        OffsetDateTime.of(2017, 1, 1, 0, 0, 0, 0, ZoneOffset.UTC) | null       | null          | null                   | null     | null         | null          | null       | null       | null   || "r\n" + Utility.ISO_8601_UTC_DATE_FORMATTER.format(OffsetDateTime.of(2017, 1, 1, 0, 0, 0, 0, ZoneOffset.UTC)) + "\n" + Utility.ISO_8601_UTC_DATE_FORMATTER.format(OffsetDateTime.of(2017, 1, 1, 0, 0, 0, 0, ZoneOffset.UTC)) + "\ncontainerName/blobName\n\n\n\n" + Constants.HeaderConstants.TARGET_STORAGE_VERSION + "\nbs\n\n\n\n\n\n"
        null                                                      | "id"       | null          | null                   | null     | null         | null          | null       | null       | null   || "r\n\n" + Utility.ISO_8601_UTC_DATE_FORMATTER.format(OffsetDateTime.of(2017, 1, 1, 0, 0, 0, 0, ZoneOffset.UTC)) + "\ncontainerName/blobName\nid\n\n\n" + Constants.HeaderConstants.TARGET_STORAGE_VERSION + "\nbs\n\n\n\n\n\n"
        null                                                      | null       | new IPRange() | null                   | null     | null         | null          | null       | null       | null   || "r\n\n" + Utility.ISO_8601_UTC_DATE_FORMATTER.format(OffsetDateTime.of(2017, 1, 1, 0, 0, 0, 0, ZoneOffset.UTC)) + "\ncontainerName/blobName\n\nip\n\n" + Constants.HeaderConstants.TARGET_STORAGE_VERSION + "\nbs\n\n\n\n\n\n"
        null                                                      | null       | null          | SASProtocol.HTTPS_ONLY | null     | null         | null          | null       | null       | null   || "r\n\n" + Utility.ISO_8601_UTC_DATE_FORMATTER.format(OffsetDateTime.of(2017, 1, 1, 0, 0, 0, 0, ZoneOffset.UTC)) + "\ncontainerName/blobName\n\n\n" + SASProtocol.HTTPS_ONLY + "\n" + Constants.HeaderConstants.TARGET_STORAGE_VERSION + "\nbs\n\n\n\n\n\n"
        null                                                      | null       | null          | null                   | "snapId" | null         | null          | null       | null       | null   || "r\n\n" + Utility.ISO_8601_UTC_DATE_FORMATTER.format(OffsetDateTime.of(2017, 1, 1, 0, 0, 0, 0, ZoneOffset.UTC)) + "\ncontainerName/blobName\n\n\n\n" + Constants.HeaderConstants.TARGET_STORAGE_VERSION + "\nbs\nsnapId\n\n\n\n\n"
        null                                                      | null       | null          | null                   | null     | "control"    | null          | null       | null       | null   || "r\n\n" + Utility.ISO_8601_UTC_DATE_FORMATTER.format(OffsetDateTime.of(2017, 1, 1, 0, 0, 0, 0, ZoneOffset.UTC)) + "\ncontainerName/blobName\n\n\n\n" + Constants.HeaderConstants.TARGET_STORAGE_VERSION + "\nbs\n\ncontrol\n\n\n\n"
        null                                                      | null       | null          | null                   | null     | null         | "disposition" | null       | null       | null   || "r\n\n" + Utility.ISO_8601_UTC_DATE_FORMATTER.format(OffsetDateTime.of(2017, 1, 1, 0, 0, 0, 0, ZoneOffset.UTC)) + "\ncontainerName/blobName\n\n\n\n" + Constants.HeaderConstants.TARGET_STORAGE_VERSION + "\nbs\n\n\ndisposition\n\n\n"
        null                                                      | null       | null          | null                   | null     | null         | null          | "encoding" | null       | null   || "r\n\n" + Utility.ISO_8601_UTC_DATE_FORMATTER.format(OffsetDateTime.of(2017, 1, 1, 0, 0, 0, 0, ZoneOffset.UTC)) + "\ncontainerName/blobName\n\n\n\n" + Constants.HeaderConstants.TARGET_STORAGE_VERSION + "\nbs\n\n\n\nencoding\n\n"
        null                                                      | null       | null          | null                   | null     | null         | null          | null       | "language" | null   || "r\n\n" + Utility.ISO_8601_UTC_DATE_FORMATTER.format(OffsetDateTime.of(2017, 1, 1, 0, 0, 0, 0, ZoneOffset.UTC)) + "\ncontainerName/blobName\n\n\n\n" + Constants.HeaderConstants.TARGET_STORAGE_VERSION + "\nbs\n\n\n\n\nlanguage\n"
        null                                                      | null       | null          | null                   | null     | null         | null          | null       | null       | "type" || "r\n\n" + Utility.ISO_8601_UTC_DATE_FORMATTER.format(OffsetDateTime.of(2017, 1, 1, 0, 0, 0, 0, ZoneOffset.UTC)) + "\ncontainerName/blobName\n\n\n\n" + Constants.HeaderConstants.TARGET_STORAGE_VERSION + "\nbs\n\n\n\n\n\ntype"
    }

    @Unroll
    def "serviceSasSignatures string to sign user delegation key"() {
        when:
        def v = new BlobServiceSasSignatureValues()

        def p = new BlobSasPermission()
        p.setReadPermission(true)
        v.setPermissions(p)

        v.setStartTime(startTime)
        def e = OffsetDateTime.of(2017, 1, 1, 0, 0, 0, 0, ZoneOffset.UTC)
        v.setExpiryTime(e)

        v.setCanonicalName("containerName/blobName")
            .setSnapshotId(snapId)
        if (ipRange != null) {
            def ipR = new IPRange()
            ipR.setIpMin("ip")
            v.setIpRange(ipR)
        }
        v.setProtocol(protocol)
            .setCacheControl(cacheControl)
            .setContentDisposition(disposition)
            .setContentEncoding(encoding)
            .setContentLanguage(language)
            .setContentType(type)
        v.setResource("bs")
        def key = new UserDelegationKey()
            .setSignedOid(keyOid)
            .setSignedTid(keyTid)
            .setSignedStart(keyStart)
            .setSignedExpiry(keyExpiry)
            .setSignedService(keyService)
            .setSignedVersion(keyVersion)
            .setValue(keyValue)
        def token = v.generateSASQueryParameters(key)

        then:
        token.getSignature() == Utility.computeHMac256(key.getValue(), expectedStringToSign)

        /*
        We test string to sign functionality directly related to user delegation sas specific parameters
         */
        where:
        startTime                                                 | keyOid                                 | keyTid                                 | keyStart                                                              | keyExpiry                                                             | keyService | keyVersion   | keyValue                                       | ipRange       | protocol               | snapId   | cacheControl | disposition   | encoding   | language   | type   || expectedStringToSign
        OffsetDateTime.of(2017, 1, 1, 0, 0, 0, 0, ZoneOffset.UTC) | null                                   | null                                   | null                                                                  | null                                                                  | null       | null         | "3hd4LRwrARVGbeMRQRfTLIsGMkCPuZJnvxZDU7Gak8c=" | null          | null                   | null     | null         | null          | null       | null       | null   || "r\n" + Utility.ISO_8601_UTC_DATE_FORMATTER.format(OffsetDateTime.of(2017, 1, 1, 0, 0, 0, 0, ZoneOffset.UTC)) + "\n" + Utility.ISO_8601_UTC_DATE_FORMATTER.format(OffsetDateTime.of(2017, 1, 1, 0, 0, 0, 0, ZoneOffset.UTC)) + "\ncontainerName/blobName\n\n\n\n\n\n\n\n\n" + Constants.HeaderConstants.TARGET_STORAGE_VERSION + "\nbs\n\n\n\n\n\n"
        null                                                      | "11111111-1111-1111-1111-111111111111" | null                                   | null                                                                  | null                                                                  | null       | null         | "3hd4LRwrARVGbeMRQRfTLIsGMkCPuZJnvxZDU7Gak8c=" | null          | null                   | null     | null         | null          | null       | null       | null   || "r\n\n" + Utility.ISO_8601_UTC_DATE_FORMATTER.format(OffsetDateTime.of(2017, 1, 1, 0, 0, 0, 0, ZoneOffset.UTC)) + "\ncontainerName/blobName\n11111111-1111-1111-1111-111111111111\n\n\n\n\n\n\n\n" + Constants.HeaderConstants.TARGET_STORAGE_VERSION + "\nbs\n\n\n\n\n\n"
        null                                                      | null                                   | "22222222-2222-2222-2222-222222222222" | null                                                                  | null                                                                  | null       | null         | "3hd4LRwrARVGbeMRQRfTLIsGMkCPuZJnvxZDU7Gak8c=" | null          | null                   | null     | null         | null          | null       | null       | null   || "r\n\n" + Utility.ISO_8601_UTC_DATE_FORMATTER.format(OffsetDateTime.of(2017, 1, 1, 0, 0, 0, 0, ZoneOffset.UTC)) + "\ncontainerName/blobName\n\n22222222-2222-2222-2222-222222222222\n\n\n\n\n\n\n" + Constants.HeaderConstants.TARGET_STORAGE_VERSION + "\nbs\n\n\n\n\n\n"
        null                                                      | null                                   | null                                   | OffsetDateTime.of(LocalDateTime.of(2018, 1, 1, 0, 0), ZoneOffset.UTC) | null                                                                  | null       | null         | "3hd4LRwrARVGbeMRQRfTLIsGMkCPuZJnvxZDU7Gak8c=" | null          | null                   | null     | null         | null          | null       | null       | null   || "r\n\n" + Utility.ISO_8601_UTC_DATE_FORMATTER.format(OffsetDateTime.of(2017, 1, 1, 0, 0, 0, 0, ZoneOffset.UTC)) + "\ncontainerName/blobName\n\n\n2018-01-01T00:00:00Z\n\n\n\n\n\n" + Constants.HeaderConstants.TARGET_STORAGE_VERSION + "\nbs\n\n\n\n\n\n"
        null                                                      | null                                   | null                                   | null                                                                  | OffsetDateTime.of(LocalDateTime.of(2018, 1, 1, 0, 0), ZoneOffset.UTC) | null       | null         | "3hd4LRwrARVGbeMRQRfTLIsGMkCPuZJnvxZDU7Gak8c=" | null          | null                   | null     | null         | null          | null       | null       | null   || "r\n\n" + Utility.ISO_8601_UTC_DATE_FORMATTER.format(OffsetDateTime.of(2017, 1, 1, 0, 0, 0, 0, ZoneOffset.UTC)) + "\ncontainerName/blobName\n\n\n\n2018-01-01T00:00:00Z\n\n\n\n\n" + Constants.HeaderConstants.TARGET_STORAGE_VERSION + "\nbs\n\n\n\n\n\n"
        null                                                      | null                                   | null                                   | null                                                                  | null                                                                  | "b"        | null         | "3hd4LRwrARVGbeMRQRfTLIsGMkCPuZJnvxZDU7Gak8c=" | null          | null                   | null     | null         | null          | null       | null       | null   || "r\n\n" + Utility.ISO_8601_UTC_DATE_FORMATTER.format(OffsetDateTime.of(2017, 1, 1, 0, 0, 0, 0, ZoneOffset.UTC)) + "\ncontainerName/blobName\n\n\n\n\nb\n\n\n\n" + Constants.HeaderConstants.TARGET_STORAGE_VERSION + "\nbs\n\n\n\n\n\n"
        null                                                      | null                                   | null                                   | null                                                                  | null                                                                  | null       | "2018-06-17" | "3hd4LRwrARVGbeMRQRfTLIsGMkCPuZJnvxZDU7Gak8c=" | null          | null                   | null     | null         | null          | null       | null       | null   || "r\n\n" + Utility.ISO_8601_UTC_DATE_FORMATTER.format(OffsetDateTime.of(2017, 1, 1, 0, 0, 0, 0, ZoneOffset.UTC)) + "\ncontainerName/blobName\n\n\n\n\n\n2018-06-17\n\n\n" + Constants.HeaderConstants.TARGET_STORAGE_VERSION + "\nbs\n\n\n\n\n\n"
        null                                                      | null                                   | null                                   | null                                                                  | null                                                                  | null       | null         | "3hd4LRwrARVGbeMRQRfTLIsGMkCPuZJnvxZDU7Gak8c=" | new IPRange() | null                   | null     | null         | null          | null       | null       | null   || "r\n\n" + Utility.ISO_8601_UTC_DATE_FORMATTER.format(OffsetDateTime.of(2017, 1, 1, 0, 0, 0, 0, ZoneOffset.UTC)) + "\ncontainerName/blobName\n\n\n\n\n\n\nip\n\n" + Constants.HeaderConstants.TARGET_STORAGE_VERSION + "\nbs\n\n\n\n\n\n"
        null                                                      | null                                   | null                                   | null                                                                  | null                                                                  | null       | null         | "3hd4LRwrARVGbeMRQRfTLIsGMkCPuZJnvxZDU7Gak8c=" | null          | SASProtocol.HTTPS_ONLY | null     | null         | null          | null       | null       | null   || "r\n\n" + Utility.ISO_8601_UTC_DATE_FORMATTER.format(OffsetDateTime.of(2017, 1, 1, 0, 0, 0, 0, ZoneOffset.UTC)) + "\ncontainerName/blobName\n\n\n\n\n\n\n\n" + SASProtocol.HTTPS_ONLY + "\n" + Constants.HeaderConstants.TARGET_STORAGE_VERSION + "\nbs\n\n\n\n\n\n"
        null                                                      | null                                   | null                                   | null                                                                  | null                                                                  | null       | null         | "3hd4LRwrARVGbeMRQRfTLIsGMkCPuZJnvxZDU7Gak8c=" | null          | null                   | "snapId" | null         | null          | null       | null       | null   || "r\n\n" + Utility.ISO_8601_UTC_DATE_FORMATTER.format(OffsetDateTime.of(2017, 1, 1, 0, 0, 0, 0, ZoneOffset.UTC)) + "\ncontainerName/blobName\n\n\n\n\n\n\n\n\n" + Constants.HeaderConstants.TARGET_STORAGE_VERSION + "\nbs\nsnapId\n\n\n\n\n"
        null                                                      | null                                   | null                                   | null                                                                  | null                                                                  | null       | null         | "3hd4LRwrARVGbeMRQRfTLIsGMkCPuZJnvxZDU7Gak8c=" | null          | null                   | null     | "control"    | null          | null       | null       | null   || "r\n\n" + Utility.ISO_8601_UTC_DATE_FORMATTER.format(OffsetDateTime.of(2017, 1, 1, 0, 0, 0, 0, ZoneOffset.UTC)) + "\ncontainerName/blobName\n\n\n\n\n\n\n\n\n" + Constants.HeaderConstants.TARGET_STORAGE_VERSION + "\nbs\n\ncontrol\n\n\n\n"
        null                                                      | null                                   | null                                   | null                                                                  | null                                                                  | null       | null         | "3hd4LRwrARVGbeMRQRfTLIsGMkCPuZJnvxZDU7Gak8c=" | null          | null                   | null     | null         | "disposition" | null       | null       | null   || "r\n\n" + Utility.ISO_8601_UTC_DATE_FORMATTER.format(OffsetDateTime.of(2017, 1, 1, 0, 0, 0, 0, ZoneOffset.UTC)) + "\ncontainerName/blobName\n\n\n\n\n\n\n\n\n" + Constants.HeaderConstants.TARGET_STORAGE_VERSION + "\nbs\n\n\ndisposition\n\n\n"
        null                                                      | null                                   | null                                   | null                                                                  | null                                                                  | null       | null         | "3hd4LRwrARVGbeMRQRfTLIsGMkCPuZJnvxZDU7Gak8c=" | null          | null                   | null     | null         | null          | "encoding" | null       | null   || "r\n\n" + Utility.ISO_8601_UTC_DATE_FORMATTER.format(OffsetDateTime.of(2017, 1, 1, 0, 0, 0, 0, ZoneOffset.UTC)) + "\ncontainerName/blobName\n\n\n\n\n\n\n\n\n" + Constants.HeaderConstants.TARGET_STORAGE_VERSION + "\nbs\n\n\n\nencoding\n\n"
        null                                                      | null                                   | null                                   | null                                                                  | null                                                                  | null       | null         | "3hd4LRwrARVGbeMRQRfTLIsGMkCPuZJnvxZDU7Gak8c=" | null          | null                   | null     | null         | null          | null       | "language" | null   || "r\n\n" + Utility.ISO_8601_UTC_DATE_FORMATTER.format(OffsetDateTime.of(2017, 1, 1, 0, 0, 0, 0, ZoneOffset.UTC)) + "\ncontainerName/blobName\n\n\n\n\n\n\n\n\n" + Constants.HeaderConstants.TARGET_STORAGE_VERSION + "\nbs\n\n\n\n\nlanguage\n"
        null                                                      | null                                   | null                                   | null                                                                  | null                                                                  | null       | null         | "3hd4LRwrARVGbeMRQRfTLIsGMkCPuZJnvxZDU7Gak8c=" | null          | null                   | null     | null         | null          | null       | null       | "type" || "r\n\n" + Utility.ISO_8601_UTC_DATE_FORMATTER.format(OffsetDateTime.of(2017, 1, 1, 0, 0, 0, 0, ZoneOffset.UTC)) + "\ncontainerName/blobName\n\n\n\n\n\n\n\n\n" + Constants.HeaderConstants.TARGET_STORAGE_VERSION + "\nbs\n\n\n\n\n\ntype"
    }

    @Unroll
    def "serviceSasSignatureValues IA"() {
        setup:
        def v = new BlobServiceSasSignatureValues()
            .setSnapshotId("2018-01-01T00:00:00.0000000Z")
            .setVersion(version)

        when:
        v.generateSASQueryParameters((SharedKeyCredential) creds)

        then:
        def e = thrown(NullPointerException)
        e.getMessage().contains(parameter)

        where:
        version | creds             || parameter
        null    | primaryCredential || "version"
        "v"     | null              || "sharedKeyCredentials"
    }

    @Unroll
    def "BlobSASPermissions toString"() {
        setup:
        def perms = new BlobSasPermission()
            .setReadPermission(read)
            .setWritePermission(write)
            .setDeletePermission(delete)
            .setCreatePermission(create)
            .setAddPermission(add)

        expect:
        perms.toString() == expectedString

        where:
        read  | write | delete | create | add   || expectedString
        true  | false | false  | false  | false || "r"
        false | true  | false  | false  | false || "w"
        false | false | true   | false  | false || "d"
        false | false | false  | true   | false || "c"
        false | false | false  | false  | true  || "a"
        true  | true  | true   | true   | true  || "racwd"
    }

    @Unroll
    def "BlobSASPermissions parse"() {
        when:
        def perms = BlobSasPermission.parse(permString)

        then:
        perms.getReadPermission() == read
        perms.getWritePermission() == write
        perms.getDeletePermission() == delete
        perms.getCreatePermission() == create
        perms.getAddPermission() == add

        where:
        permString || read  | write | delete | create | add
        "r"        || true  | false | false  | false  | false
        "w"        || false | true  | false  | false  | false
        "d"        || false | false | true   | false  | false
        "c"        || false | false | false  | true   | false
        "a"        || false | false | false  | false  | true
        "racwd"    || true  | true  | true   | true   | true
        "dcwra"    || true  | true  | true   | true   | true
    }

    def "BlobSASPermissions parse IA"() {
        when:
        BlobSasPermission.parse("rwaq")

        then:
        thrown(IllegalArgumentException)
    }

    @Unroll
    def "ContainerSASPermissions toString"() {
        setup:
        def perms = new BlobContainerSasPermission()
            .setReadPermission(read)
            .setWritePermission(write)
            .setDeletePermission(delete)
            .setCreatePermission(create)
            .setAddPermission(add)
            .setListPermission(list)

        expect:
        perms.toString() == expectedString

        where:
        read  | write | delete | create | add   | list  || expectedString
        true  | false | false  | false  | false | false || "r"
        false | true  | false  | false  | false | false || "w"
        false | false | true   | false  | false | false || "d"
        false | false | false  | true   | false | false || "c"
        false | false | false  | false  | true  | false || "a"
        false | false | false  | false  | false | true  || "l"
        true  | true  | true   | true   | true  | true  || "racwdl"
    }

    @Unroll
    def "ContainerSASPermissions parse"() {
        when:
        def perms = BlobContainerSasPermission.parse(permString)

        then:
        perms.getReadPermission() == read
        perms.getWritePermission() == write
        perms.getDeletePermission() == delete
        perms.getCreatePermission() == create
        perms.getAddPermission() == add
        perms.getListPermission() == list

        where:
        permString || read  | write | delete | create | add   | list
        "r"        || true  | false | false  | false  | false | false
        "w"        || false | true  | false  | false  | false | false
        "d"        || false | false | true   | false  | false | false
        "c"        || false | false | false  | true   | false | false
        "a"        || false | false | false  | false  | true  | false
        "l"        || false | false | false  | false  | false | true
        "racwdl"   || true  | true  | true   | true   | true  | true
        "dcwrla"   || true  | true  | true   | true   | true  | true
    }

    def "ContainerSASPermissions parse IA"() {
        when:
        BlobContainerSasPermission.parse("rwaq")

        then:
        thrown(IllegalArgumentException)
    }

    @Unroll
    def "IPRange toString"() {
        setup:
        def ip = new IPRange()
            .setIpMin(min)
            .setIpMax(max)

        expect:
        ip.toString() == expectedString

        where:
        min  | max  || expectedString
        "a"  | "b"  || "a-b"
        "a"  | null || "a"
        null | "b"  || ""
    }

    @Unroll
    def "IPRange parse"() {
        when:
        def ip = IPRange.parse(rangeStr)

        then:
        ip.getIpMin() == min
        ip.getIpMax() == max

        where:
        rangeStr || min | max
        "a-b"    || "a" | "b"
        "a"      || "a" | null
        ""       || ""  | null
    }

    @Unroll
    def "SASProtocol parse"() {
        expect:
        SASProtocol.parse(protocolStr) == protocol

        where:
        protocolStr  || protocol
        "https"      || SASProtocol.HTTPS_ONLY
        "https,http" || SASProtocol.HTTPS_HTTP
    }

    @Unroll
    def "ServiceSASSignatureValues assertGenerateOk"() {
        when:
        def serviceSASSignatureValues = new BlobServiceSasSignatureValues()
            .setVersion(version)
            .setCanonicalName(canonicalName)
            .setExpiryTime(expiryTime)
            .setIdentifier(identifier)
            .setResource(resource)
            .setSnapshotId(snapshotId)

        if (permissions != null) {
            serviceSASSignatureValues.setPermissions(permissions)
        }

        if (usingUserDelegation) {
            serviceSASSignatureValues.generateSASQueryParameters(new UserDelegationKey())
        } else {
            serviceSASSignatureValues.generateSASQueryParameters(new SharedKeyCredential("", ""))
        }

        then:

        thrown(NullPointerException)

        where:
<<<<<<< HEAD
        usingUserDelegation | version                                          | canonicalName            | expiryTime                                                | permissions                                     | identifier | resource | snapshotId
        false               | null                                             | null                     | null                                                      | null                                            | null       | null     | null
        false               | Constants.HeaderConstants.TARGET_STORAGE_VERSION | null                     | null                                                      | null                                            | null       | null     | null
        false               | Constants.HeaderConstants.TARGET_STORAGE_VERSION | "containerName/blobName" | null                                                      | null                                            | null       | null     | null
        false               | Constants.HeaderConstants.TARGET_STORAGE_VERSION | "containerName/blobName" | OffsetDateTime.of(2017, 1, 1, 0, 0, 0, 0, ZoneOffset.UTC) | null                                            | null       | null     | null
        false               | Constants.HeaderConstants.TARGET_STORAGE_VERSION | "containerName/blobName" | null                                                      | new BlobSASPermission().setReadPermission(true) | null       | null     | null
        false               | null                                             | null                     | null                                                      | null                                            | "0000"     | "c"      | "id"
=======
        usingUserDelegation | version                                          | canonicalName            | expiryTime                                                | permissions                                   | identifier | resource | snapshotId
        false               | null                                             | null                     | null                                                      | null                                          | null       | null     | null
        false               | Constants.HeaderConstants.TARGET_STORAGE_VERSION | null                     | null                                                      | null                                          | null       | null     | null
        false               | Constants.HeaderConstants.TARGET_STORAGE_VERSION | "containerName/blobName" | null                                                      | null                                                       | null   | null | null
        false               | Constants.HeaderConstants.TARGET_STORAGE_VERSION | "containerName/blobName" | OffsetDateTime.of(2017, 1, 1, 0, 0, 0, 0, ZoneOffset.UTC) | null                                                       | null   | null | null
        false               | Constants.HeaderConstants.TARGET_STORAGE_VERSION | "containerName/blobName" | null                                                      | new BlobSasPermission().setReadPermission(true).toString() | null   | null | null
        false               | null                                             | null                     | null                                                      | null                                                       | "0000" | "c"  | "id"
>>>>>>> c31d1c94
    }

    /*
     This test will ensure that each field gets placed into the proper location within the string to sign and that null
     values are handled correctly. We will validate the whole SAS with service calls as well as correct serialization of
     individual parts later.
     */

    @Unroll
    def "accountSasSignatures string to sign"() {
        when:
        def v = new AccountSASSignatureValues()
        def p = new AccountSASPermission()
            .setReadPermission(true)
        v.setPermissions(p.toString())
            .setServices("b")
            .setResourceTypes("o")
            .setStartTime(startTime)
            .setExpiryTime(OffsetDateTime.of(2017, 1, 1, 0, 0, 0, 0, ZoneOffset.UTC))
        if (ipRange != null) {
            def ipR = new IPRange()
            ipR.setIpMin("ip")
            v.setIpRange(ipR)
        }
        v.setProtocol(protocol)

        def token = v.generateSASQueryParameters(primaryCredential)

        then:
        token.getSignature() == primaryCredential.computeHmac256(String.format(expectedStringToSign, primaryCredential.getAccountName()))

        where:
        startTime                                                 | ipRange       | protocol               || expectedStringToSign
        OffsetDateTime.of(2017, 1, 1, 0, 0, 0, 0, ZoneOffset.UTC) | null          | null                   || "%s" + "\nr\nb\no\n" + Utility.ISO_8601_UTC_DATE_FORMATTER.format(OffsetDateTime.of(2017, 1, 1, 0, 0, 0, 0, ZoneOffset.UTC)) + "\n" + Utility.ISO_8601_UTC_DATE_FORMATTER.format(OffsetDateTime.of(2017, 1, 1, 0, 0, 0, 0, ZoneOffset.UTC)) + "\n\n\n" + Constants.HeaderConstants.TARGET_STORAGE_VERSION + "\n"
        null                                                      | new IPRange() | null                   || "%s" + "\nr\nb\no\n\n" + Utility.ISO_8601_UTC_DATE_FORMATTER.format(OffsetDateTime.of(2017, 1, 1, 0, 0, 0, 0, ZoneOffset.UTC)) + "\nip\n\n" + Constants.HeaderConstants.TARGET_STORAGE_VERSION + "\n"
        null                                                      | null          | SASProtocol.HTTPS_ONLY || "%s" + "\nr\nb\no\n\n" + Utility.ISO_8601_UTC_DATE_FORMATTER.format(OffsetDateTime.of(2017, 1, 1, 0, 0, 0, 0, ZoneOffset.UTC)) + "\n\n" + SASProtocol.HTTPS_ONLY + "\n" + Constants.HeaderConstants.TARGET_STORAGE_VERSION + "\n"
    }

    @Unroll
    def "accountSasSignatureValues IA"() {
        setup:
        def v = new AccountSASSignatureValues()
            .setPermissions(permissions)
            .setServices(service)
            .setResourceTypes(resourceType)
            .setExpiryTime(expiryTime)
            .setVersion(version)

        when:
        v.generateSASQueryParameters(creds)

        then:
        def e = thrown(NullPointerException)
        e.getMessage().contains(parameter)

        where:
        permissions | service | resourceType | expiryTime                                                | version | creds             || parameter
        null        | "b"     | "c"          | OffsetDateTime.of(2017, 1, 1, 0, 0, 0, 0, ZoneOffset.UTC) | "v"     | primaryCredential || "permissions"
        "c"         | null    | "c"          | OffsetDateTime.of(2017, 1, 1, 0, 0, 0, 0, ZoneOffset.UTC) | "v"     | primaryCredential || "services"
        "c"         | "b"     | null         | OffsetDateTime.of(2017, 1, 1, 0, 0, 0, 0, ZoneOffset.UTC) | "v"     | primaryCredential || "resourceTypes"
        "c"         | "b"     | "c"          | null                                                      | "v"     | primaryCredential || "expiryTime"
        "c"         | "b"     | "c"          | OffsetDateTime.of(2017, 1, 1, 0, 0, 0, 0, ZoneOffset.UTC) | null    | primaryCredential || "version"
        "c"         | "b"     | "c"          | OffsetDateTime.of(2017, 1, 1, 0, 0, 0, 0, ZoneOffset.UTC) | "v"     | null              || "SharedKeyCredential"
    }

    @Unroll
    def "AccountSASPermissions toString"() {
        setup:
        def perms = new AccountSASPermission()
        perms.setReadPermission(read)
            .setWritePermission(write)
            .setDeletePermission(delete)
            .setListPermission(list)
            .setAddPermission(add)
            .setCreatePermission(create)
            .setUpdatePermission(update)
            .setProcessMessages(process)

        expect:
        perms.toString() == expectedString

        where:
        read  | write | delete | list  | add   | create | update | process || expectedString
        true  | false | false  | false | false | false  | false  | false   || "r"
        false | true  | false  | false | false | false  | false  | false   || "w"
        false | false | true   | false | false | false  | false  | false   || "d"
        false | false | false  | true  | false | false  | false  | false   || "l"
        false | false | false  | false | true  | false  | false  | false   || "a"
        false | false | false  | false | false | true   | false  | false   || "c"
        false | false | false  | false | false | false  | true   | false   || "u"
        false | false | false  | false | false | false  | false  | true    || "p"
        true  | true  | true   | true  | true  | true   | true   | true    || "rwdlacup"
    }

    @Unroll
    def "AccountSASPermissions parse"() {
        when:
        def perms = AccountSASPermission.parse(permString)

        then:
        perms.getReadPermission() == read
        perms.getWritePermission() == write
        perms.getDeletePermission() == delete
        perms.getListPermission() == list
        perms.getAddPermission() == add
        perms.getCreatePermission() == create
        perms.getUpdatePermission() == update
        perms.getProcessMessages() == process

        where:
        permString || read  | write | delete | list  | add   | create | update | process
        "r"        || true  | false | false  | false | false | false  | false  | false
        "w"        || false | true  | false  | false | false | false  | false  | false
        "d"        || false | false | true   | false | false | false  | false  | false
        "l"        || false | false | false  | true  | false | false  | false  | false
        "a"        || false | false | false  | false | true  | false  | false  | false
        "c"        || false | false | false  | false | false | true   | false  | false
        "u"        || false | false | false  | false | false | false  | true   | false
        "p"        || false | false | false  | false | false | false  | false  | true
        "rwdlacup" || true  | true  | true   | true  | true  | true   | true   | true
        "lwrupcad" || true  | true  | true   | true  | true  | true   | true   | true
    }

    def "AccountSASPermissions parse IA"() {
        when:
        AccountSASPermission.parse("rwaq")

        then:
        thrown(IllegalArgumentException)
    }

    @Unroll
    def "AccountSASResourceType toString"() {
        setup:
        def resourceTypes = new AccountSASResourceType()
            .setService(service)
            .setContainer(container)
            .setObject(object)

        expect:
        resourceTypes.toString() == expectedString

        where:
        service | container | object || expectedString
        true    | false     | false  || "s"
        false   | true      | false  || "c"
        false   | false     | true   || "o"
        true    | true      | true   || "sco"
    }

    @Unroll
    def "AccountSASResourceType parse"() {
        when:
        def resourceTypes = AccountSASResourceType.parse(resourceTypeString)

        then:
        resourceTypes.isService() == service
        resourceTypes.isContainer() == container
        resourceTypes.getObject() == object

        where:
        resourceTypeString || service | container | object
        "s"                || true    | false     | false
        "c"                || false   | true      | false
        "o"                || false   | false     | true
        "sco"              || true    | true      | true
    }

    @Unroll
    def "AccountSASResourceType IA"() {
        when:
        AccountSASResourceType.parse("scq")

        then:
        thrown(IllegalArgumentException)
    }

    def "BlobURLParts"() {
        setup:
        def parts = new BlobURLParts()
        parts.setScheme("http")
            .setHost("host")
            .setContainerName("container")
            .setBlobName("blob")
            .setSnapshot("snapshot")
<<<<<<< HEAD
        def sasValues = new BlobServiceSASSignatureValues()
            .setPermissions(new BlobSASPermission().setReadPermission(true))
=======
        def sasValues = new BlobServiceSasSignatureValues()
            .setPermissions("r")
>>>>>>> c31d1c94
            .setCanonicalName("/containerName/blobName")
            .setExpiryTime(OffsetDateTime.of(2017, 1, 1, 0, 0, 0, 0, ZoneOffset.UTC))
            .setResource("bs")
        parts.setSasQueryParameters(sasValues.generateSASQueryParameters(primaryCredential))

        when:
        def splitParts = parts.toURL().toString().split("\\?")

        then:
        splitParts.size() == 2 // Ensure that there is only one question mark even when sas and snapshot are present
        splitParts[0] == "http://host/container/blob"
        splitParts[1].contains("snapshot=snapshot")
        splitParts[1].contains("sp=r")
        splitParts[1].contains("sig=")
        splitParts[1].split("&").size() == 6 // snapshot & sv & sr & sp & sig
    }

    def "URLParser"() {
        when:
        def parts = BlobURLParts.parse(new URL("http://host/container/blob?snapshot=snapshot&sv=" + Constants.HeaderConstants.TARGET_STORAGE_VERSION + "&sr=c&sp=r&sig=Ee%2BSodSXamKSzivSdRTqYGh7AeMVEk3wEoRZ1yzkpSc%3D"))

        then:
        parts.getScheme() == "http"
        parts.getHost() == "host"
        parts.getBlobContainerName() == "container"
        parts.getBlobName() == "blob"
        parts.getSnapshot() == "snapshot"
        parts.getSasQueryParameters().getPermissions() == "r"
        parts.getSasQueryParameters().getVersion() == Constants.HeaderConstants.TARGET_STORAGE_VERSION
        parts.getSasQueryParameters().getResource() == "c"
        parts.getSasQueryParameters().getSignature() == Utility.urlDecode("Ee%2BSodSXamKSzivSdRTqYGh7AeMVEk3wEoRZ1yzkpSc%3D")
    }
}<|MERGE_RESOLUTION|>--- conflicted
+++ resolved
@@ -120,7 +120,7 @@
         def contentType = "type"
 
         when:
-        def sas = new BlobServiceSASSignatureValues()
+        def sas = new BlobServiceSasSignatureValues()
             .setPermissions(permissions)
             .setExpiryTime(expiryTime)
             .setStartTime(startTime)
@@ -181,7 +181,7 @@
         def contentType = "type"
 
         when:
-        def sas = new BlobServiceSASSignatureValues()
+        def sas = new BlobServiceSasSignatureValues()
             .setPermissions(permissions)
             .setExpiryTime(expiryTime)
             .setStartTime(startTime)
@@ -232,9 +232,9 @@
         def expiryTime = getUTCNow().plusDays(1)
 
         when:
-        def sasWithId = new BlobServiceSASSignatureValues()
+        def sasWithId = new BlobServiceSasSignatureValues()
             .setIdentifier(identifier.getId())
-            .setCanonicalName(cc.getContainerUrl().toString(), primaryCredential.getAccountName())
+            .setCanonicalName(cc.getBlobContainerUrl().toString(), primaryCredential.getAccountName())
             .setResource(Constants.UrlConstants.SAS_CONTAINER_CONSTANT)
             .generateSASQueryParameters(primaryCredential)
             .encode()
@@ -243,10 +243,10 @@
 
         client1.listBlobsFlat().iterator().hasNext()
 
-        def sasWithPermissions = new BlobServiceSASSignatureValues()
+        def sasWithPermissions = new BlobServiceSasSignatureValues()
             .setPermissions(permissions)
             .setExpiryTime(expiryTime)
-            .setCanonicalName(cc.getContainerUrl().toString(), primaryCredential.getAccountName())
+            .setCanonicalName(cc.getBlobContainerUrl().toString(), primaryCredential.getAccountName())
             .generateSASQueryParameters(primaryCredential)
             .encode()
 
@@ -291,7 +291,7 @@
         def key = getOAuthServiceClient().getUserDelegationKey(null, expiryTime)
 
         when:
-        def sas = new BlobServiceSASSignatureValues()
+        def sas = new BlobServiceSasSignatureValues()
             .setPermissions(permissions)
             .setExpiryTime(expiryTime)
             .setStartTime(startTime)
@@ -356,7 +356,7 @@
         def contentType = "type"
 
         when:
-        def sas = new BlobServiceSASSignatureValues()
+        def sas = new BlobServiceSasSignatureValues()
             .setPermissions(permissions)
             .setExpiryTime(expiryTime)
             .setStartTime(startTime)
@@ -435,7 +435,7 @@
         def key = getOAuthServiceClient().getUserDelegationKey(startTime, expiryTime)
 
         when:
-        def sas = new BlobServiceSASSignatureValues()
+        def sas = new BlobServiceSasSignatureValues()
             .setPermissions(permissions)
             .setExpiryTime(expiryTime)
             .setStartTime(startTime)
@@ -496,10 +496,10 @@
         def key = getOAuthServiceClient().getUserDelegationKey(null, expiryTime)
 
         when:
-        def sasWithPermissions = new BlobServiceSASSignatureValues()
+        def sasWithPermissions = new BlobServiceSasSignatureValues()
             .setPermissions(permissions)
             .setExpiryTime(expiryTime)
-            .setCanonicalName(cc.getContainerUrl().toString(), primaryCredential.getAccountName())
+            .setCanonicalName(cc.getBlobContainerUrl().toString(), primaryCredential.getAccountName())
             .generateSASQueryParameters(key)
             .encode()
 
@@ -933,23 +933,13 @@
         thrown(NullPointerException)
 
         where:
-<<<<<<< HEAD
         usingUserDelegation | version                                          | canonicalName            | expiryTime                                                | permissions                                     | identifier | resource | snapshotId
         false               | null                                             | null                     | null                                                      | null                                            | null       | null     | null
         false               | Constants.HeaderConstants.TARGET_STORAGE_VERSION | null                     | null                                                      | null                                            | null       | null     | null
         false               | Constants.HeaderConstants.TARGET_STORAGE_VERSION | "containerName/blobName" | null                                                      | null                                            | null       | null     | null
         false               | Constants.HeaderConstants.TARGET_STORAGE_VERSION | "containerName/blobName" | OffsetDateTime.of(2017, 1, 1, 0, 0, 0, 0, ZoneOffset.UTC) | null                                            | null       | null     | null
-        false               | Constants.HeaderConstants.TARGET_STORAGE_VERSION | "containerName/blobName" | null                                                      | new BlobSASPermission().setReadPermission(true) | null       | null     | null
+        false               | Constants.HeaderConstants.TARGET_STORAGE_VERSION | "containerName/blobName" | null                                                      | new BlobSasPermission().setReadPermission(true) | null       | null     | null
         false               | null                                             | null                     | null                                                      | null                                            | "0000"     | "c"      | "id"
-=======
-        usingUserDelegation | version                                          | canonicalName            | expiryTime                                                | permissions                                   | identifier | resource | snapshotId
-        false               | null                                             | null                     | null                                                      | null                                          | null       | null     | null
-        false               | Constants.HeaderConstants.TARGET_STORAGE_VERSION | null                     | null                                                      | null                                          | null       | null     | null
-        false               | Constants.HeaderConstants.TARGET_STORAGE_VERSION | "containerName/blobName" | null                                                      | null                                                       | null   | null | null
-        false               | Constants.HeaderConstants.TARGET_STORAGE_VERSION | "containerName/blobName" | OffsetDateTime.of(2017, 1, 1, 0, 0, 0, 0, ZoneOffset.UTC) | null                                                       | null   | null | null
-        false               | Constants.HeaderConstants.TARGET_STORAGE_VERSION | "containerName/blobName" | null                                                      | new BlobSasPermission().setReadPermission(true).toString() | null   | null | null
-        false               | null                                             | null                     | null                                                      | null                                                       | "0000" | "c"  | "id"
->>>>>>> c31d1c94
     }
 
     /*
@@ -1135,13 +1125,8 @@
             .setContainerName("container")
             .setBlobName("blob")
             .setSnapshot("snapshot")
-<<<<<<< HEAD
-        def sasValues = new BlobServiceSASSignatureValues()
-            .setPermissions(new BlobSASPermission().setReadPermission(true))
-=======
         def sasValues = new BlobServiceSasSignatureValues()
-            .setPermissions("r")
->>>>>>> c31d1c94
+            .setPermissions(new BlobSasPermission().setReadPermission(true))
             .setCanonicalName("/containerName/blobName")
             .setExpiryTime(OffsetDateTime.of(2017, 1, 1, 0, 0, 0, 0, ZoneOffset.UTC))
             .setResource("bs")
