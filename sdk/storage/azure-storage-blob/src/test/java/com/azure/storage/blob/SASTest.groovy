// Copyright (c) Microsoft Corporation. All rights reserved.
// Licensed under the MIT License.

package com.azure.storage.blob

import com.azure.storage.blob.models.AccessPolicy
import com.azure.storage.blob.models.BlobRange
import com.azure.storage.blob.models.SignedIdentifier
import com.azure.storage.blob.models.StorageException
import com.azure.storage.blob.models.UserDelegationKey
import com.azure.storage.common.Constants
import com.azure.storage.common.IPRange
import com.azure.storage.common.SASProtocol
import com.azure.storage.common.Utility
import com.azure.storage.common.credentials.SASTokenCredential
import com.azure.storage.common.credentials.SharedKeyCredential
import spock.lang.Ignore
import spock.lang.Unroll

import java.time.LocalDateTime
import java.time.OffsetDateTime
import java.time.ZoneOffset

class SASTest extends APISpec {
    /*
    This test is to validate the workaround for the autorest bug that forgets to set the request property on the
    response.
     */
    def "Request property"() {
        when:
        def response = cc.deleteWithResponse(null, null, null)

        then:
        response.request() != null
    }

    @Unroll
    def "Blob range"() {
        expect:
        if (count == null) {
            assert new BlobRange(offset).toHeaderValue() == result
        } else {
            assert new BlobRange(offset, count).toHeaderValue() == result
        }


        where:
        offset | count || result
        0      | null  || null
        0      | 5     || "bytes=0-4"
        5      | 10    || "bytes=5-14"
    }

    @Unroll
    def "Blob range IA"() {
        when:
        new BlobRange(offset, count)

        then:
        thrown(IllegalArgumentException)

        where:
        offset | count
        -1     | 5
        0      | -1
    }

    def "BlobClient getSnapshot"() {
        setup:
        def data = "test".getBytes()
        def blobName = generateBlobName()
        def bu = cc.getBlockBlobClient(blobName)
        bu.upload(new ByteArrayInputStream(data), data.length)
        def snapshotId = bu.createSnapshot().getSnapshotId()

        when:
        def snapshotBlob = cc.getBlockBlobClient(blobName, snapshotId)

        then:
        snapshotBlob.getSnapshotId() == snapshotId
        bu.getSnapshotId() == null
    }

    def "BlobClient isSnapshot"() {
        setup:
        def data = "test".getBytes()
        def blobName = generateBlobName()
        def bu = cc.getBlockBlobClient(blobName)
        bu.upload(new ByteArrayInputStream(data), data.length)
        def snapshotId = bu.createSnapshot().getSnapshotId()

        when:
        def snapshotBlob = cc.getBlockBlobClient(blobName, snapshotId)

        then:
        snapshotBlob.isSnapshot()
        !bu.isSnapshot()

    }

    def "serviceSASSignatureValues network test blob"() {
        setup:
        def data = "test".getBytes()
        def blobName = generateBlobName()
<<<<<<< HEAD
        def bu = getBlobClient(primaryCredential, cu.getContainerUrl().toString(), blobName).asBlockBlobClient()
=======
        def bu = cc.getBlockBlobClient(blobName)
>>>>>>> 8bd0f47f
        bu.upload(new ByteArrayInputStream(data), data.length)

        def permissions = new BlobSASPermission()
            .read(true)
            .write(true)
            .create(true)
            .delete(true)
            .add(true)
        def startTime = getUTCNow().minusDays(1)
        def expiryTime = getUTCNow().plusDays(1)
        def ipRange = new IPRange()
            .ipMin("0.0.0.0")
            .ipMax("255.255.255.255")
        def sasProtocol = SASProtocol.HTTPS_HTTP
        def cacheControl = "cache"
        def contentDisposition = "disposition"
        def contentEncoding = "encoding"
        def contentLanguage = "language"
        def contentType = "type"

        when:
        def sas = bu.generateSAS(null, permissions, expiryTime, startTime, null, sasProtocol, ipRange, cacheControl, contentDisposition, contentEncoding, contentLanguage, contentType)

<<<<<<< HEAD
        def client = getBlobClient(SASTokenCredential.fromSASTokenString(sas), cu.getContainerUrl().toString(), blobName).asBlockBlobClient()
=======
        def client = new BlobClientBuilder()
            .endpoint(cc.getContainerUrl().toString())
            .blobName(blobName)
            .credential(SASTokenCredential.fromSASTokenString(sas))
            .httpClient(getHttpClient())
            .buildBlockBlobClient()
>>>>>>> 8bd0f47f

        def os = new ByteArrayOutputStream()
        client.download(os)
        def properties = client.getProperties()

        then:
        os.toString() == new String(data)
        properties.cacheControl() == "cache"
        properties.contentDisposition() == "disposition"
        properties.contentEncoding() == "encoding"
        properties.contentLanguage() == "language"
        notThrown(StorageException)
    }

    def "serviceSASSignatureValues network test blob snapshot"() {
        setup:

        def data = "test".getBytes()
        def blobName = generateBlobName()
<<<<<<< HEAD
        def bu = getBlobClient(primaryCredential, cu.getContainerUrl().toString(), blobName).asBlockBlobClient()
=======
        def bu = cc.getBlockBlobClient(blobName)
>>>>>>> 8bd0f47f
        bu.upload(new ByteArrayInputStream(data), data.length)
        String snapshotId = bu.createSnapshot().getSnapshotId()

        def snapshotBlob = cc.getBlockBlobClient(blobName, snapshotId)

        def permissions = new BlobSASPermission()
            .read(true)
            .write(true)
            .create(true)
            .delete(true)
            .add(true)
        def startTime = getUTCNow().minusDays(1)
        def expiryTime = getUTCNow().plusDays(1)
        def ipRange = new IPRange()
            .ipMin("0.0.0.0")
            .ipMax("255.255.255.255")
        def sasProtocol = SASProtocol.HTTPS_HTTP
        def cacheControl = "cache"
        def contentDisposition = "disposition"
        def contentEncoding = "encoding"
        def contentLanguage = "language"
        def contentType = "type"

        when:
        def sas = snapshotBlob.generateSAS(null, permissions, expiryTime, startTime, null, sasProtocol, ipRange, cacheControl, contentDisposition, contentEncoding, contentLanguage, contentType)

<<<<<<< HEAD
        def client = getBlobClient(SASTokenCredential.fromSASTokenString(sas), cu.getContainerUrl().toString(), blobName, snapshotId).asBlockBlobClient()
=======
        def client = new BlobClientBuilder()
            .endpoint(cc.getContainerUrl().toString())
            .blobName(blobName)
            .snapshot(snapshotId)
            .credential(SASTokenCredential.fromSASTokenString(sas))
            .httpClient(getHttpClient())
            .buildBlockBlobClient()
>>>>>>> 8bd0f47f

        def os = new ByteArrayOutputStream()
        client.download(os)
        def properties = client.getProperties()

        then:
        os.toString() == new String(data)
        properties.cacheControl() == "cache"
        properties.contentDisposition() == "disposition"
        properties.contentEncoding() == "encoding"
        properties.contentLanguage() == "language"
    }

    @Ignore
    def "serviceSASSignatureValues network test container"() {
        setup:
        def identifier = new SignedIdentifier()
            .id("0000")
            .accessPolicy(new AccessPolicy().permission("racwdl")
<<<<<<< HEAD
                .expiry(getUTCNow().plusDays(1)))
        cu.setAccessPolicy(null, Arrays.asList(identifier))
=======
                .expiry(OffsetDateTime.now().plusDays(1)))
        cc.setAccessPolicy(null, Arrays.asList(identifier))
>>>>>>> 8bd0f47f

        // Check containerSASPermissions
        ContainerSASPermission permissions = new ContainerSASPermission()
            .read(true)
            .write(true)
            .list(true)
            .create(true)
            .delete(true)
            .add(true)

        OffsetDateTime expiryTime = getUTCNow().plusDays(1)

        when:
        String sasWithId = cc.generateSAS(identifier.id())

<<<<<<< HEAD
        ContainerClient client1 = getContainerClient(SASTokenCredential.fromSASTokenString(sasWithId), cu.getContainerUrl().toString())
=======
        ContainerClient client1 = new ContainerClientBuilder()
            .endpoint(cc.getContainerUrl().toString())
            .credential(SASTokenCredential.fromSASTokenString(sasWithId))
            .httpClient(getHttpClient())
            .buildClient()
>>>>>>> 8bd0f47f

        client1.listBlobsFlat().iterator().hasNext()

        String sasWithPermissions = cc.generateSAS(permissions, expiryTime)

<<<<<<< HEAD
        ContainerClient client2 = getContainerClient(SASTokenCredential.fromSASTokenString(sasWithPermissions), cu.getContainerUrl().toString())
=======
        ContainerClient client2 = new ContainerClientBuilder()
            .endpoint(cc.getContainerUrl().toString())
            .credential(SASTokenCredential.fromSASTokenString(sasWithPermissions))
            .httpClient(getHttpClient())
            .buildClient()
>>>>>>> 8bd0f47f

        client2.listBlobsFlat().iterator().hasNext()

        then:
        notThrown(StorageException)
    }


    @Ignore
    def "serviceSASSignatureValues network test blob user delegation"() {
        setup:
        byte[] data = "test".getBytes()
        String blobName = generateBlobName()
        BlockBlobClient bu = cc.getBlockBlobClient(blobName)
        bu.upload(new ByteArrayInputStream(data), data.length)

        BlobSASPermission permissions = new BlobSASPermission()
            .read(true)
            .write(true)
            .create(true)
            .delete(true)
            .add(true)

        OffsetDateTime startTime = getUTCNow().minusDays(1)
        OffsetDateTime expiryTime = getUTCNow().plusDays(1)

        IPRange ipRange = new IPRange()
            .ipMin("0.0.0.0")
            .ipMax("255.255.255.255")

        SASProtocol sasProtocol = SASProtocol.HTTPS_HTTP
        String cacheControl = "cache"
        String contentDisposition = "disposition"
        String contentEncoding = "encoding"
        String contentLanguage = "language"
        String contentType = "type"

        UserDelegationKey key = getOAuthServiceClient().getUserDelegationKey(null, getUTCNow().plusDays(1))

        when:
        String sas = bu.generateUserDelegationSAS(key, primaryCredential.accountName(), permissions, expiryTime, startTime, null, sasProtocol, ipRange, cacheControl, contentDisposition, contentEncoding, contentLanguage, contentType)

<<<<<<< HEAD
        BlockBlobClient client = getBlobClient(SASTokenCredential.fromSASTokenString(sas), cu.getContainerUrl().toString(), blobName).asBlockBlobClient()
=======
        BlockBlobClient client = new BlobClientBuilder()
            .endpoint(cc.getContainerUrl().toString())
            .blobName(blobName)
            .credential(SASTokenCredential.fromSASTokenString(sas))
            .httpClient(getHttpClient())
            .buildBlockBlobClient()
>>>>>>> 8bd0f47f

        OutputStream os = new ByteArrayOutputStream()
        client.download(os)
        BlobProperties properties = client.getProperties()

        then:
        os.toString() == new String(data)
        properties.cacheControl() == "cache"
        properties.contentDisposition() == "disposition"
        properties.contentEncoding() == "encoding"
        properties.contentLanguage() == "language"
        notThrown(StorageException)
    }

    @Ignore
    def "serviceSASSignatureValues network test blob snapshot user delegation"() {
        setup:
        byte[] data = "test".getBytes()
        String blobName = generateBlobName()
        BlockBlobClient bu = cc.getBlockBlobClient(blobName)
        bu.upload(new ByteArrayInputStream(data), data.length)
        BlockBlobClient snapshotBlob = bu.createSnapshot().value().asBlockBlobClient()
        String snapshotId = snapshotBlob.getSnapshotId()

        BlobSASPermission permissions = new BlobSASPermission()
            .read(true)
            .write(true)
            .create(true)
            .delete(true)
            .add(true)

        OffsetDateTime startTime = getUTCNow().minusDays(1)
        OffsetDateTime expiryTime = getUTCNow().plusDays(1)

        IPRange ipRange = new IPRange()
            .ipMin("0.0.0.0")
            .ipMax("255.255.255.255")

        SASProtocol sasProtocol = SASProtocol.HTTPS_HTTP
        String cacheControl = "cache"
        String contentDisposition = "disposition"
        String contentEncoding = "encoding"
        String contentLanguage = "language"
        String contentType = "type"

        UserDelegationKey key = getOAuthServiceClient().getUserDelegationKey(startTime, expiryTime)

        when:

        String sas = snapshotBlob.generateUserDelegationSAS(key, primaryCredential.accountName(), permissions, expiryTime, startTime, null, sasProtocol, ipRange, cacheControl, contentDisposition, contentEncoding, contentLanguage, contentType)

        // base blob with snapshot SAS
<<<<<<< HEAD
        BlockBlobClient client1 = getBlobClient(SASTokenCredential.fromSASTokenString(sas), cu.getContainerUrl().toString(), blobName).asBlockBlobClient()
=======
        BlockBlobClient client1 = new BlobClientBuilder()
            .endpoint(cc.getContainerUrl().toString())
            .blobName(blobName)
            .credential(SASTokenCredential.fromSASTokenString(sas))
            .httpClient(getHttpClient())
            .httpLogDetailLevel(HttpLogDetailLevel.BODY_AND_HEADERS)
            .buildBlockBlobClient()
>>>>>>> 8bd0f47f
        client1.download(new ByteArrayOutputStream())

        then:
        // snapshot-level SAS shouldn't be able to access base blob
        thrown(StorageException)

        when:
        // blob snapshot with snapshot SAS
<<<<<<< HEAD
        BlockBlobClient client2 = getBlobClient(SASTokenCredential.fromSASTokenString(sas), cu.getContainerUrl().toString(), blobName, snapshotId).asBlockBlobClient()
=======
        BlockBlobClient client2 = new BlobClientBuilder()
            .endpoint(cc.getContainerUrl().toString())
            .blobName(blobName)
            .snapshot(snapshotId)
            .credential(SASTokenCredential.fromSASTokenString(sas))
            .httpClient(getHttpClient())
            .httpLogDetailLevel(HttpLogDetailLevel.BODY_AND_HEADERS)
            .buildBlockBlobClient()

>>>>>>> 8bd0f47f
        OutputStream os = new ByteArrayOutputStream()
        client2.download(os)

        then:
        notThrown(StorageException)
        os.toString() == new String(data)

        and:
        def properties = client2.getProperties()

        then:
        properties.cacheControl() == "cache"
        properties.contentDisposition() == "disposition"
        properties.contentEncoding() == "encoding"
        properties.contentLanguage() == "language"
    }

    @Ignore
    def "serviceSASSignatureValues network test container user delegation"() {
        setup:
        ContainerSASPermission permissions = new ContainerSASPermission()
            .read(true)
            .write(true)
            .create(true)
            .delete(true)
            .add(true)

        OffsetDateTime expiryTime = getUTCNow().plusDays(1)

        UserDelegationKey key = getOAuthServiceClient().getUserDelegationKey(null, getUTCNow().plusDays(1))

        when:

<<<<<<< HEAD
        String sasWithPermissions = cu.generateUserDelegationSAS(key, primaryCredential.accountName(), permissions, expiryTime)
=======
        String sasWithPermissions = cc.generateUserDelegationSAS(key, primaryCreds.accountName(), permissions, expiryTime)

        ContainerClient client = new ContainerClientBuilder()
            .endpoint(cc.getContainerUrl().toString())
            .credential(SASTokenCredential.fromSASTokenString(sasWithPermissions))
            .httpClient(getHttpClient())
            .buildClient()
>>>>>>> 8bd0f47f

        ContainerClient client = getContainerClient(SASTokenCredential.fromSASTokenString(sasWithPermissions), cu.getContainerUrl().toString())
        client.listBlobsFlat().iterator().hasNext()

        then:
        notThrown(StorageException)
    }

    def "accountSAS network test blob read"() {
        setup:
        def data = "test".getBytes()
        def blobName = generateBlobName()
        def bu = cc.getBlockBlobClient(blobName)
        bu.upload(new ByteArrayInputStream(data), data.length)

        def service = new AccountSASService()
            .blob(true)
        def resourceType = new AccountSASResourceType()
            .container(true)
            .service(true)
            .object(true)
        def permissions = new AccountSASPermission()
            .read(true)
        def expiryTime = getUTCNow().plusDays(1)

        when:
<<<<<<< HEAD
        def sas = primaryServiceClient.generateAccountSAS(service, resourceType, permissions, expiryTime, null, null, null, null)
=======
        def sas = primaryBlobServiceClient.generateAccountSAS(service, resourceType, permissions, expiryTime, null, null, null, null)

        def client = new BlobClientBuilder()
            .endpoint(cc.getContainerUrl().toString())
            .blobName(blobName)
            .credential(SASTokenCredential.fromSASTokenString(sas))
            .httpClient(getHttpClient())
            .buildBlockBlobClient()
>>>>>>> 8bd0f47f

        def client = getBlobClient(SASTokenCredential.fromSASTokenString(sas), cu.getContainerUrl().toString(), blobName).asBlockBlobClient()
        def os = new ByteArrayOutputStream()
        client.download(os)

        then:
        os.toString() == new String(data)
    }

    def "accountSAS network test blob delete fails"() {
        setup:
        def data = "test".getBytes()
        def blobName = generateBlobName()
        def bu = cc.getBlockBlobClient(blobName)
        bu.upload(new ByteArrayInputStream(data), data.length)

        def service = new AccountSASService()
            .blob(true)
        def resourceType = new AccountSASResourceType()
            .container(true)
            .service(true)
            .object(true)
        def permissions = new AccountSASPermission()
            .read(true)
        def expiryTime = getUTCNow().plusDays(1)

        when:
<<<<<<< HEAD
        def sas = primaryServiceClient.generateAccountSAS(service, resourceType, permissions, expiryTime, null, null, null, null)

        def client = getBlobClient(SASTokenCredential.fromSASTokenString(sas), cu.getContainerUrl().toString(), blobName).asBlockBlobClient()
=======
        def sas = primaryBlobServiceClient.generateAccountSAS(service, resourceType, permissions, expiryTime, null, null, null, null)

        def client = new BlobClientBuilder()
            .endpoint(cc.getContainerUrl().toString())
            .blobName(blobName)
            .credential(SASTokenCredential.fromSASTokenString(sas))
            .httpClient(getHttpClient())
            .buildBlockBlobClient()
>>>>>>> 8bd0f47f
        client.delete()

        then:
        thrown(StorageException)
    }

    def "accountSAS network create container fails"() {
        setup:
        def service = new AccountSASService()
            .blob(true)
        def resourceType = new AccountSASResourceType()
            .container(true)
            .service(true)
            .object(true)
        def permissions = new AccountSASPermission()
            .read(true)
            .create(false)
        def expiryTime = getUTCNow().plusDays(1)

        when:
<<<<<<< HEAD
        def sas = primaryServiceClient.generateAccountSAS(service, resourceType, permissions, expiryTime, null, null, null, null)

        def sc = getServiceClient(SASTokenCredential.fromSASTokenString(sas), primaryServiceClient.getAccountUrl().toString())
        sc.createContainer(generateContainerName())
=======
        def sas = primaryBlobServiceClient.generateAccountSAS(service, resourceType, permissions, expiryTime, null, null, null, null)

        def scBuilder = new BlobServiceClientBuilder()
        scBuilder.endpoint(primaryBlobServiceClient.getAccountUrl().toString())
            .httpClient(getHttpClient())
            .credential(SASTokenCredential.fromSASTokenString(sas))
        def sc = scBuilder.buildClient()
        sc.createContainer("container")
>>>>>>> 8bd0f47f

        then:
        thrown(StorageException)
    }

    def "accountSAS network create container succeeds"() {
        setup:
        def service = new AccountSASService()
            .blob(true)
        def resourceType = new AccountSASResourceType()
            .container(true)
            .service(true)
            .object(true)
        def permissions = new AccountSASPermission()
            .read(true)
            .create(true)
        def expiryTime = getUTCNow().plusDays(1)

        when:
<<<<<<< HEAD
        def sas = primaryServiceClient.generateAccountSAS(service, resourceType, permissions, expiryTime, null, null, null, null)

        def sc = getServiceClient(SASTokenCredential.fromSASTokenString(sas), primaryServiceClient.getAccountUrl().toString())
        sc.createContainer(generateContainerName())
=======
        def sas = primaryBlobServiceClient.generateAccountSAS(service, resourceType, permissions, expiryTime, null, null, null, null)

        def scBuilder = new BlobServiceClientBuilder()
        scBuilder.endpoint(primaryBlobServiceClient.getAccountUrl().toString())
            .httpClient(getHttpClient())
            .credential(SASTokenCredential.fromSASTokenString(sas))
        def sc = scBuilder.buildClient()
        sc.createContainer("container")
>>>>>>> 8bd0f47f

        then:
        notThrown(StorageException)
    }

    /*
     This test will ensure that each field gets placed into the proper location within the string to sign and that null
     values are handled correctly. We will validate the whole SAS with service calls as well as correct serialization of
     individual parts later.
     */

    @Unroll
    def "serviceSasSignatures string to sign"() {
        when:
        ServiceSASSignatureValues v = new ServiceSASSignatureValues()
        def p = new BlobSASPermission()
        p.read(true)
        v.permissions(p.toString())

        v.startTime(startTime)
        def e = OffsetDateTime.of(2017, 1, 1, 0, 0, 0, 0, ZoneOffset.UTC)
        v.expiryTime(e)

        v.canonicalName("containerName/blobName")
            .snapshotId(snapId)
        if (ipRange != null) {
            def ipR = new IPRange()
            ipR.ipMin("ip")
            v.ipRange(ipR)
        }
        v.identifier(identifier)
            .protocol(protocol)
            .cacheControl(cacheControl)
            .contentDisposition(disposition)
            .contentEncoding(encoding)
            .contentLanguage(language)
            .contentType(type)

        def token = v.generateSASQueryParameters(primaryCredential)
        then:
        token.signature() == primaryCredential.computeHmac256(expectedStringToSign)

        /*
        We don't test the blob or containerName properties because canonicalized resource is always added as at least
        /blob/accountName. We test canonicalization of resources later. Again, this is not to test a fully functional
        sas but the construction of the string to sign.
        Signed resource is tested elsewhere, as we work some minor magic in choosing which value to use.
         */
        where:
        startTime                                                 | identifier | ipRange       | protocol               | snapId   | cacheControl | disposition   | encoding   | language   | type   || expectedStringToSign
        OffsetDateTime.of(2017, 1, 1, 0, 0, 0, 0, ZoneOffset.UTC) | null       | null          | null                   | null     | null         | null          | null       | null       | null   || "r\n" + Utility.ISO_8601_UTC_DATE_FORMATTER.format(OffsetDateTime.of(2017, 1, 1, 0, 0, 0, 0, ZoneOffset.UTC)) + "\n" + Utility.ISO_8601_UTC_DATE_FORMATTER.format(OffsetDateTime.of(2017, 1, 1, 0, 0, 0, 0, ZoneOffset.UTC)) + "\ncontainerName/blobName\n\n\n\n" + Constants.HeaderConstants.TARGET_STORAGE_VERSION + "\n\n\n\n\n\n\n"
        null                                                      | "id"       | null          | null                   | null     | null         | null          | null       | null       | null   || "r\n\n" + Utility.ISO_8601_UTC_DATE_FORMATTER.format(OffsetDateTime.of(2017, 1, 1, 0, 0, 0, 0, ZoneOffset.UTC)) + "\ncontainerName/blobName\nid\n\n\n" + Constants.HeaderConstants.TARGET_STORAGE_VERSION + "\n\n\n\n\n\n\n"
        null                                                      | null       | new IPRange() | null                   | null     | null         | null          | null       | null       | null   || "r\n\n" + Utility.ISO_8601_UTC_DATE_FORMATTER.format(OffsetDateTime.of(2017, 1, 1, 0, 0, 0, 0, ZoneOffset.UTC)) + "\ncontainerName/blobName\n\nip\n\n" + Constants.HeaderConstants.TARGET_STORAGE_VERSION + "\n\n\n\n\n\n\n"
        null                                                      | null       | null          | SASProtocol.HTTPS_ONLY | null     | null         | null          | null       | null       | null   || "r\n\n" + Utility.ISO_8601_UTC_DATE_FORMATTER.format(OffsetDateTime.of(2017, 1, 1, 0, 0, 0, 0, ZoneOffset.UTC)) + "\ncontainerName/blobName\n\n\n" + SASProtocol.HTTPS_ONLY + "\n" + Constants.HeaderConstants.TARGET_STORAGE_VERSION + "\n\n\n\n\n\n\n"
        null                                                      | null       | null          | null                   | "snapId" | null         | null          | null       | null       | null   || "r\n\n" + Utility.ISO_8601_UTC_DATE_FORMATTER.format(OffsetDateTime.of(2017, 1, 1, 0, 0, 0, 0, ZoneOffset.UTC)) + "\ncontainerName/blobName\n\n\n\n" + Constants.HeaderConstants.TARGET_STORAGE_VERSION + "\n\nsnapId\n\n\n\n\n"
        null                                                      | null       | null          | null                   | null     | "control"    | null          | null       | null       | null   || "r\n\n" + Utility.ISO_8601_UTC_DATE_FORMATTER.format(OffsetDateTime.of(2017, 1, 1, 0, 0, 0, 0, ZoneOffset.UTC)) + "\ncontainerName/blobName\n\n\n\n" + Constants.HeaderConstants.TARGET_STORAGE_VERSION + "\n\n\ncontrol\n\n\n\n"
        null                                                      | null       | null          | null                   | null     | null         | "disposition" | null       | null       | null   || "r\n\n" + Utility.ISO_8601_UTC_DATE_FORMATTER.format(OffsetDateTime.of(2017, 1, 1, 0, 0, 0, 0, ZoneOffset.UTC)) + "\ncontainerName/blobName\n\n\n\n" + Constants.HeaderConstants.TARGET_STORAGE_VERSION + "\n\n\n\ndisposition\n\n\n"
        null                                                      | null       | null          | null                   | null     | null         | null          | "encoding" | null       | null   || "r\n\n" + Utility.ISO_8601_UTC_DATE_FORMATTER.format(OffsetDateTime.of(2017, 1, 1, 0, 0, 0, 0, ZoneOffset.UTC)) + "\ncontainerName/blobName\n\n\n\n" + Constants.HeaderConstants.TARGET_STORAGE_VERSION + "\n\n\n\n\nencoding\n\n"
        null                                                      | null       | null          | null                   | null     | null         | null          | null       | "language" | null   || "r\n\n" + Utility.ISO_8601_UTC_DATE_FORMATTER.format(OffsetDateTime.of(2017, 1, 1, 0, 0, 0, 0, ZoneOffset.UTC)) + "\ncontainerName/blobName\n\n\n\n" + Constants.HeaderConstants.TARGET_STORAGE_VERSION + "\n\n\n\n\n\nlanguage\n"
        null                                                      | null       | null          | null                   | null     | null         | null          | null       | null       | "type" || "r\n\n" + Utility.ISO_8601_UTC_DATE_FORMATTER.format(OffsetDateTime.of(2017, 1, 1, 0, 0, 0, 0, ZoneOffset.UTC)) + "\ncontainerName/blobName\n\n\n\n" + Constants.HeaderConstants.TARGET_STORAGE_VERSION + "\n\n\n\n\n\n\ntype"
    }

    @Unroll
    def "serviceSasSignatures string to sign user delegation key"() {
        when:
        def v = new ServiceSASSignatureValues()

        def p = new BlobSASPermission()
        p.read(true)
        v.permissions(p.toString())

        v.startTime(startTime)
        def e = OffsetDateTime.of(2017, 1, 1, 0, 0, 0, 0, ZoneOffset.UTC)
        v.expiryTime(e)

        v.canonicalName("containerName/blobName")
            .snapshotId(snapId)
        if (ipRange != null) {
            def ipR = new IPRange()
            ipR.ipMin("ip")
            v.ipRange(ipR)
        }
        v.protocol(protocol)
            .cacheControl(cacheControl)
            .contentDisposition(disposition)
            .contentEncoding(encoding)
            .contentLanguage(language)
            .contentType(type)
        def key = new UserDelegationKey()
            .signedOid(keyOid)
            .signedTid(keyTid)
            .signedStart(keyStart)
            .signedExpiry(keyExpiry)
            .signedService(keyService)
            .signedVersion(keyVersion)
            .value(keyValue)
        def token = v.generateSASQueryParameters(key)

        then:
        token.signature() == Utility.computeHMac256(key.value(), expectedStringToSign)

        /*
        We test string to sign functionality directly related to user delegation sas specific parameters
         */
        where:
        startTime                                                 | keyOid                                 | keyTid                                 | keyStart                                                              | keyExpiry                                                             | keyService | keyVersion   | keyValue                                       | ipRange       | protocol               | snapId   | cacheControl | disposition   | encoding   | language   | type   || expectedStringToSign
        OffsetDateTime.of(2017, 1, 1, 0, 0, 0, 0, ZoneOffset.UTC) | null                                   | null                                   | null                                                                  | null                                                                  | null       | null         | "3hd4LRwrARVGbeMRQRfTLIsGMkCPuZJnvxZDU7Gak8c=" | null          | null                   | null     | null         | null          | null       | null       | null   || "r\n" + Utility.ISO_8601_UTC_DATE_FORMATTER.format(OffsetDateTime.of(2017, 1, 1, 0, 0, 0, 0, ZoneOffset.UTC)) + "\n" + Utility.ISO_8601_UTC_DATE_FORMATTER.format(OffsetDateTime.of(2017, 1, 1, 0, 0, 0, 0, ZoneOffset.UTC)) + "\ncontainerName/blobName\n\n\n\n\n\n\n\n\n" + Constants.HeaderConstants.TARGET_STORAGE_VERSION + "\n\n\n\n\n\n\n"
        null                                                      | "11111111-1111-1111-1111-111111111111" | null                                   | null                                                                  | null                                                                  | null       | null         | "3hd4LRwrARVGbeMRQRfTLIsGMkCPuZJnvxZDU7Gak8c=" | null          | null                   | null     | null         | null          | null       | null       | null   || "r\n\n" + Utility.ISO_8601_UTC_DATE_FORMATTER.format(OffsetDateTime.of(2017, 1, 1, 0, 0, 0, 0, ZoneOffset.UTC)) + "\ncontainerName/blobName\n11111111-1111-1111-1111-111111111111\n\n\n\n\n\n\n\n" + Constants.HeaderConstants.TARGET_STORAGE_VERSION + "\n\n\n\n\n\n\n"
        null                                                      | null                                   | "22222222-2222-2222-2222-222222222222" | null                                                                  | null                                                                  | null       | null         | "3hd4LRwrARVGbeMRQRfTLIsGMkCPuZJnvxZDU7Gak8c=" | null          | null                   | null     | null         | null          | null       | null       | null   || "r\n\n" + Utility.ISO_8601_UTC_DATE_FORMATTER.format(OffsetDateTime.of(2017, 1, 1, 0, 0, 0, 0, ZoneOffset.UTC)) + "\ncontainerName/blobName\n\n22222222-2222-2222-2222-222222222222\n\n\n\n\n\n\n" + Constants.HeaderConstants.TARGET_STORAGE_VERSION + "\n\n\n\n\n\n\n"
        null                                                      | null                                   | null                                   | OffsetDateTime.of(LocalDateTime.of(2018, 1, 1, 0, 0), ZoneOffset.UTC) | null                                                                  | null       | null         | "3hd4LRwrARVGbeMRQRfTLIsGMkCPuZJnvxZDU7Gak8c=" | null          | null                   | null     | null         | null          | null       | null       | null   || "r\n\n" + Utility.ISO_8601_UTC_DATE_FORMATTER.format(OffsetDateTime.of(2017, 1, 1, 0, 0, 0, 0, ZoneOffset.UTC)) + "\ncontainerName/blobName\n\n\n2018-01-01T00:00:00Z\n\n\n\n\n\n" + Constants.HeaderConstants.TARGET_STORAGE_VERSION + "\n\n\n\n\n\n\n"
        null                                                      | null                                   | null                                   | null                                                                  | OffsetDateTime.of(LocalDateTime.of(2018, 1, 1, 0, 0), ZoneOffset.UTC) | null       | null         | "3hd4LRwrARVGbeMRQRfTLIsGMkCPuZJnvxZDU7Gak8c=" | null          | null                   | null     | null         | null          | null       | null       | null   || "r\n\n" + Utility.ISO_8601_UTC_DATE_FORMATTER.format(OffsetDateTime.of(2017, 1, 1, 0, 0, 0, 0, ZoneOffset.UTC)) + "\ncontainerName/blobName\n\n\n\n2018-01-01T00:00:00Z\n\n\n\n\n" + Constants.HeaderConstants.TARGET_STORAGE_VERSION + "\n\n\n\n\n\n\n"
        null                                                      | null                                   | null                                   | null                                                                  | null                                                                  | "b"        | null         | "3hd4LRwrARVGbeMRQRfTLIsGMkCPuZJnvxZDU7Gak8c=" | null          | null                   | null     | null         | null          | null       | null       | null   || "r\n\n" + Utility.ISO_8601_UTC_DATE_FORMATTER.format(OffsetDateTime.of(2017, 1, 1, 0, 0, 0, 0, ZoneOffset.UTC)) + "\ncontainerName/blobName\n\n\n\n\nb\n\n\n\n" + Constants.HeaderConstants.TARGET_STORAGE_VERSION + "\n\n\n\n\n\n\n"
        null                                                      | null                                   | null                                   | null                                                                  | null                                                                  | null       | "2018-06-17" | "3hd4LRwrARVGbeMRQRfTLIsGMkCPuZJnvxZDU7Gak8c=" | null          | null                   | null     | null         | null          | null       | null       | null   || "r\n\n" + Utility.ISO_8601_UTC_DATE_FORMATTER.format(OffsetDateTime.of(2017, 1, 1, 0, 0, 0, 0, ZoneOffset.UTC)) + "\ncontainerName/blobName\n\n\n\n\n\n2018-06-17\n\n\n" + Constants.HeaderConstants.TARGET_STORAGE_VERSION + "\n\n\n\n\n\n\n"
        null                                                      | null                                   | null                                   | null                                                                  | null                                                                  | null       | null         | "3hd4LRwrARVGbeMRQRfTLIsGMkCPuZJnvxZDU7Gak8c=" | new IPRange() | null                   | null     | null         | null          | null       | null       | null   || "r\n\n" + Utility.ISO_8601_UTC_DATE_FORMATTER.format(OffsetDateTime.of(2017, 1, 1, 0, 0, 0, 0, ZoneOffset.UTC)) + "\ncontainerName/blobName\n\n\n\n\n\n\nip\n\n" + Constants.HeaderConstants.TARGET_STORAGE_VERSION + "\n\n\n\n\n\n\n"
        null                                                      | null                                   | null                                   | null                                                                  | null                                                                  | null       | null         | "3hd4LRwrARVGbeMRQRfTLIsGMkCPuZJnvxZDU7Gak8c=" | null          | SASProtocol.HTTPS_ONLY | null     | null         | null          | null       | null       | null   || "r\n\n" + Utility.ISO_8601_UTC_DATE_FORMATTER.format(OffsetDateTime.of(2017, 1, 1, 0, 0, 0, 0, ZoneOffset.UTC)) + "\ncontainerName/blobName\n\n\n\n\n\n\n\n" + SASProtocol.HTTPS_ONLY + "\n" + Constants.HeaderConstants.TARGET_STORAGE_VERSION + "\n\n\n\n\n\n\n"
        null                                                      | null                                   | null                                   | null                                                                  | null                                                                  | null       | null         | "3hd4LRwrARVGbeMRQRfTLIsGMkCPuZJnvxZDU7Gak8c=" | null          | null                   | "snapId" | null         | null          | null       | null       | null   || "r\n\n" + Utility.ISO_8601_UTC_DATE_FORMATTER.format(OffsetDateTime.of(2017, 1, 1, 0, 0, 0, 0, ZoneOffset.UTC)) + "\ncontainerName/blobName\n\n\n\n\n\n\n\n\n" + Constants.HeaderConstants.TARGET_STORAGE_VERSION + "\n\nsnapId\n\n\n\n\n"
        null                                                      | null                                   | null                                   | null                                                                  | null                                                                  | null       | null         | "3hd4LRwrARVGbeMRQRfTLIsGMkCPuZJnvxZDU7Gak8c=" | null          | null                   | null     | "control"    | null          | null       | null       | null   || "r\n\n" + Utility.ISO_8601_UTC_DATE_FORMATTER.format(OffsetDateTime.of(2017, 1, 1, 0, 0, 0, 0, ZoneOffset.UTC)) + "\ncontainerName/blobName\n\n\n\n\n\n\n\n\n" + Constants.HeaderConstants.TARGET_STORAGE_VERSION + "\n\n\ncontrol\n\n\n\n"
        null                                                      | null                                   | null                                   | null                                                                  | null                                                                  | null       | null         | "3hd4LRwrARVGbeMRQRfTLIsGMkCPuZJnvxZDU7Gak8c=" | null          | null                   | null     | null         | "disposition" | null       | null       | null   || "r\n\n" + Utility.ISO_8601_UTC_DATE_FORMATTER.format(OffsetDateTime.of(2017, 1, 1, 0, 0, 0, 0, ZoneOffset.UTC)) + "\ncontainerName/blobName\n\n\n\n\n\n\n\n\n" + Constants.HeaderConstants.TARGET_STORAGE_VERSION + "\n\n\n\ndisposition\n\n\n"
        null                                                      | null                                   | null                                   | null                                                                  | null                                                                  | null       | null         | "3hd4LRwrARVGbeMRQRfTLIsGMkCPuZJnvxZDU7Gak8c=" | null          | null                   | null     | null         | null          | "encoding" | null       | null   || "r\n\n" + Utility.ISO_8601_UTC_DATE_FORMATTER.format(OffsetDateTime.of(2017, 1, 1, 0, 0, 0, 0, ZoneOffset.UTC)) + "\ncontainerName/blobName\n\n\n\n\n\n\n\n\n" + Constants.HeaderConstants.TARGET_STORAGE_VERSION + "\n\n\n\n\nencoding\n\n"
        null                                                      | null                                   | null                                   | null                                                                  | null                                                                  | null       | null         | "3hd4LRwrARVGbeMRQRfTLIsGMkCPuZJnvxZDU7Gak8c=" | null          | null                   | null     | null         | null          | null       | "language" | null   || "r\n\n" + Utility.ISO_8601_UTC_DATE_FORMATTER.format(OffsetDateTime.of(2017, 1, 1, 0, 0, 0, 0, ZoneOffset.UTC)) + "\ncontainerName/blobName\n\n\n\n\n\n\n\n\n" + Constants.HeaderConstants.TARGET_STORAGE_VERSION + "\n\n\n\n\n\nlanguage\n"
        null                                                      | null                                   | null                                   | null                                                                  | null                                                                  | null       | null         | "3hd4LRwrARVGbeMRQRfTLIsGMkCPuZJnvxZDU7Gak8c=" | null          | null                   | null     | null         | null          | null       | null       | "type" || "r\n\n" + Utility.ISO_8601_UTC_DATE_FORMATTER.format(OffsetDateTime.of(2017, 1, 1, 0, 0, 0, 0, ZoneOffset.UTC)) + "\ncontainerName/blobName\n\n\n\n\n\n\n\n\n" + Constants.HeaderConstants.TARGET_STORAGE_VERSION + "\n\n\n\n\n\n\ntype"
    }

    def "serviceSASSignatureValues canonicalizedResource"() {
        setup:
        def blobName = generateBlobName()
        def accountName = "account"
        def bu = cc.getBlockBlobClient(blobName)

        when:
        def serviceSASSignatureValues = bu.blockBlobAsyncClient.configureServiceSASSignatureValues(new ServiceSASSignatureValues(), accountName)

        then:
        serviceSASSignatureValues.canonicalName() == "/blob/" + accountName + cc.containerUrl.path + "/" + blobName
    }

    @Unroll
    def "serviceSasSignatureValues IA"() {
        setup:
        def v = new ServiceSASSignatureValues()
            .snapshotId("2018-01-01T00:00:00.0000000Z")
            .version(version)

        when:
        v.generateSASQueryParameters((SharedKeyCredential) creds)

        then:
        def e = thrown(IllegalArgumentException)
        e.getMessage().contains(parameter)

        where:
        version | creds             || parameter
        null    | primaryCredential || "version"
        "v"     | null              || "sharedKeyCredentials"
    }

    @Unroll
    def "BlobSASPermissions toString"() {
        setup:
        def perms = new BlobSASPermission()
            .read(read)
            .write(write)
            .delete(delete)
            .create(create)
            .add(add)

        expect:
        perms.toString() == expectedString

        where:
        read  | write | delete | create | add   || expectedString
        true  | false | false  | false  | false || "r"
        false | true  | false  | false  | false || "w"
        false | false | true   | false  | false || "d"
        false | false | false  | true   | false || "c"
        false | false | false  | false  | true  || "a"
        true  | true  | true   | true   | true  || "racwd"
    }

    @Unroll
    def "BlobSASPermissions parse"() {
        when:
        def perms = BlobSASPermission.parse(permString)

        then:
        perms.read() == read
        perms.write() == write
        perms.delete() == delete
        perms.create() == create
        perms.add() == add

        where:
        permString || read  | write | delete | create | add
        "r"        || true  | false | false  | false  | false
        "w"        || false | true  | false  | false  | false
        "d"        || false | false | true   | false  | false
        "c"        || false | false | false  | true   | false
        "a"        || false | false | false  | false  | true
        "racwd"    || true  | true  | true   | true   | true
        "dcwra"    || true  | true  | true   | true   | true
    }

    def "BlobSASPermissions parse IA"() {
        when:
        BlobSASPermission.parse("rwaq")

        then:
        thrown(IllegalArgumentException)
    }

    @Unroll
    def "ContainerSASPermissions toString"() {
        setup:
        def perms = new ContainerSASPermission()
            .read(read)
            .write(write)
            .delete(delete)
            .create(create)
            .add(add)
            .list(list)

        expect:
        perms.toString() == expectedString

        where:
        read  | write | delete | create | add   | list  || expectedString
        true  | false | false  | false  | false | false || "r"
        false | true  | false  | false  | false | false || "w"
        false | false | true   | false  | false | false || "d"
        false | false | false  | true   | false | false || "c"
        false | false | false  | false  | true  | false || "a"
        false | false | false  | false  | false | true  || "l"
        true  | true  | true   | true   | true  | true  || "racwdl"
    }

    @Unroll
    def "ContainerSASPermissions parse"() {
        when:
        def perms = ContainerSASPermission.parse(permString)

        then:
        perms.read() == read
        perms.write() == write
        perms.delete() == delete
        perms.create() == create
        perms.add() == add
        perms.list() == list

        where:
        permString || read  | write | delete | create | add   | list
        "r"        || true  | false | false  | false  | false | false
        "w"        || false | true  | false  | false  | false | false
        "d"        || false | false | true   | false  | false | false
        "c"        || false | false | false  | true   | false | false
        "a"        || false | false | false  | false  | true  | false
        "l"        || false | false | false  | false  | false | true
        "racwdl"   || true  | true  | true   | true   | true  | true
        "dcwrla"   || true  | true  | true   | true   | true  | true
    }

    def "ContainerSASPermissions parse IA"() {
        when:
        ContainerSASPermission.parse("rwaq")

        then:
        thrown(IllegalArgumentException)
    }

    @Unroll
    def "IPRange toString"() {
        setup:
        def ip = new IPRange()
            .ipMin(min)
            .ipMax(max)

        expect:
        ip.toString() == expectedString

        where:
        min  | max  || expectedString
        "a"  | "b"  || "a-b"
        "a"  | null || "a"
        null | "b"  || ""
    }

    @Unroll
    def "IPRange parse"() {
        when:
        def ip = IPRange.parse(rangeStr)

        then:
        ip.ipMin() == min
        ip.ipMax() == max

        where:
        rangeStr || min | max
        "a-b"    || "a" | "b"
        "a"      || "a" | null
        ""       || ""  | null
    }

    @Unroll
    def "SASProtocol parse"() {
        expect:
        SASProtocol.parse(protocolStr) == protocol

        where:
        protocolStr  || protocol
        "https"      || SASProtocol.HTTPS_ONLY
        "https,http" || SASProtocol.HTTPS_HTTP
    }

    @Unroll
    def "ServiceSASSignatureValues assertGenerateOk"() {
        when:
        ServiceSASSignatureValues serviceSASSignatureValues = new ServiceSASSignatureValues()
        serviceSASSignatureValues.version(version)
        serviceSASSignatureValues.canonicalName(canonicalName)
        serviceSASSignatureValues.expiryTime(expiryTime)
        serviceSASSignatureValues.permissions(permissions)
        serviceSASSignatureValues.identifier(identifier)
        serviceSASSignatureValues.resource(resource)
        serviceSASSignatureValues.snapshotId(snapshotId)

        if (usingUserDelegation) {
            serviceSASSignatureValues.generateSASQueryParameters(new UserDelegationKey())
        } else {
            serviceSASSignatureValues.generateSASQueryParameters(new SharedKeyCredential("", ""))
        }

        then:

        thrown(IllegalArgumentException)

        where:
        usingUserDelegation | version                                          | canonicalName            | expiryTime                                                | permissions                                   | identifier | resource | snapshotId
        false               | null                                             | null                     | null                                                      | null                                          | null       | null     | null
        false               | Constants.HeaderConstants.TARGET_STORAGE_VERSION | null                     | null                                                      | null                                          | null       | null     | null
        false               | Constants.HeaderConstants.TARGET_STORAGE_VERSION | "containerName/blobName" | null                                                      | null                                          | null       | null     | null
        false               | Constants.HeaderConstants.TARGET_STORAGE_VERSION | "containerName/blobName" | OffsetDateTime.of(2017, 1, 1, 0, 0, 0, 0, ZoneOffset.UTC) | null                                          | null       | null     | null
        false               | Constants.HeaderConstants.TARGET_STORAGE_VERSION | "containerName/blobName" | null                                                      | new BlobSASPermission().read(true).toString() | null       | null     | null
        false               | null                                             | null                     | null                                                      | null                                          | "0000"     | "c"      | "id"
    }

    /*
     This test will ensure that each field gets placed into the proper location within the string to sign and that null
     values are handled correctly. We will validate the whole SAS with service calls as well as correct serialization of
     individual parts later.
     */

    @Unroll
    def "accountSasSignatures string to sign"() {
        when:
        def v = new AccountSASSignatureValues()
        def p = new AccountSASPermission()
            .read(true)
        v.permissions(p.toString())
            .services("b")
            .resourceTypes("o")
            .startTime(startTime)
            .expiryTime(OffsetDateTime.of(2017, 1, 1, 0, 0, 0, 0, ZoneOffset.UTC))
        if (ipRange != null) {
            def ipR = new IPRange()
            ipR.ipMin("ip")
            v.ipRange(ipR)
        }
        v.protocol(protocol)

        def token = v.generateSASQueryParameters(primaryCredential)

        then:
        token.signature() == primaryCredential.computeHmac256(String.format(expectedStringToSign, primaryCredential.accountName()))

        where:
        startTime                                                 | ipRange       | protocol               || expectedStringToSign
        OffsetDateTime.of(2017, 1, 1, 0, 0, 0, 0, ZoneOffset.UTC) | null          | null                   || "%s" + "\nr\nb\no\n" + Utility.ISO_8601_UTC_DATE_FORMATTER.format(OffsetDateTime.of(2017, 1, 1, 0, 0, 0, 0, ZoneOffset.UTC)) + "\n" + Utility.ISO_8601_UTC_DATE_FORMATTER.format(OffsetDateTime.of(2017, 1, 1, 0, 0, 0, 0, ZoneOffset.UTC)) + "\n\n\n" + Constants.HeaderConstants.TARGET_STORAGE_VERSION + "\n"
        null                                                      | new IPRange() | null                   || "%s" + "\nr\nb\no\n\n" + Utility.ISO_8601_UTC_DATE_FORMATTER.format(OffsetDateTime.of(2017, 1, 1, 0, 0, 0, 0, ZoneOffset.UTC)) + "\nip\n\n" + Constants.HeaderConstants.TARGET_STORAGE_VERSION + "\n"
        null                                                      | null          | SASProtocol.HTTPS_ONLY || "%s" + "\nr\nb\no\n\n" + Utility.ISO_8601_UTC_DATE_FORMATTER.format(OffsetDateTime.of(2017, 1, 1, 0, 0, 0, 0, ZoneOffset.UTC)) + "\n\n" + SASProtocol.HTTPS_ONLY + "\n" + Constants.HeaderConstants.TARGET_STORAGE_VERSION + "\n"
    }

    @Unroll
    def "accountSasSignatureValues IA"() {
        setup:
        def v = new AccountSASSignatureValues()
            .permissions(permissions)
            .services(service)
            .resourceTypes(resourceType)
            .expiryTime(expiryTime)
            .version(version)

        when:
        v.generateSASQueryParameters(creds)

        then:
        def e = thrown(IllegalArgumentException)
        e.getMessage().contains(parameter)

        where:
        permissions | service | resourceType | expiryTime           | version | creds             || parameter
        null        | "b"     | "c"          | OffsetDateTime.now() | "v"     | primaryCredential || "permissions"
        "c"         | null    | "c"          | OffsetDateTime.now() | "v"     | primaryCredential || "services"
        "c"         | "b"     | null         | OffsetDateTime.now() | "v"     | primaryCredential || "resourceTypes"
        "c"         | "b"     | "c"          | null                 | "v"     | primaryCredential || "expiryTime"
        "c"         | "b"     | "c"          | OffsetDateTime.now() | null    | primaryCredential || "version"
        "c"         | "b"     | "c"          | OffsetDateTime.now() | "v"     | null              || "SharedKeyCredential"
    }

    @Unroll
    def "AccountSASPermissions toString"() {
        setup:
        def perms = new AccountSASPermission()
        perms.read(read)
            .write(write)
            .delete(delete)
            .list(list)
            .add(add)
            .create(create)
            .update(update)
            .processMessages(process)

        expect:
        perms.toString() == expectedString

        where:
        read  | write | delete | list  | add   | create | update | process || expectedString
        true  | false | false  | false | false | false  | false  | false   || "r"
        false | true  | false  | false | false | false  | false  | false   || "w"
        false | false | true   | false | false | false  | false  | false   || "d"
        false | false | false  | true  | false | false  | false  | false   || "l"
        false | false | false  | false | true  | false  | false  | false   || "a"
        false | false | false  | false | false | true   | false  | false   || "c"
        false | false | false  | false | false | false  | true   | false   || "u"
        false | false | false  | false | false | false  | false  | true    || "p"
        true  | true  | true   | true  | true  | true   | true   | true    || "rwdlacup"
    }

    @Unroll
    def "AccountSASPermissions parse"() {
        when:
        def perms = AccountSASPermission.parse(permString)

        then:
        perms.read() == read
        perms.write() == write
        perms.delete() == delete
        perms.list() == list
        perms.add() == add
        perms.create() == create
        perms.update() == update
        perms.processMessages() == process

        where:
        permString || read  | write | delete | list  | add   | create | update | process
        "r"        || true  | false | false  | false | false | false  | false  | false
        "w"        || false | true  | false  | false | false | false  | false  | false
        "d"        || false | false | true   | false | false | false  | false  | false
        "l"        || false | false | false  | true  | false | false  | false  | false
        "a"        || false | false | false  | false | true  | false  | false  | false
        "c"        || false | false | false  | false | false | true   | false  | false
        "u"        || false | false | false  | false | false | false  | true   | false
        "p"        || false | false | false  | false | false | false  | false  | true
        "rwdlacup" || true  | true  | true   | true  | true  | true   | true   | true
        "lwrupcad" || true  | true  | true   | true  | true  | true   | true   | true
    }

    def "AccountSASPermissions parse IA"() {
        when:
        AccountSASPermission.parse("rwaq")

        then:
        thrown(IllegalArgumentException)
    }

    @Unroll
    def "AccountSASResourceType toString"() {
        setup:
        def resourceTypes = new AccountSASResourceType()
            .service(service)
            .container(container)
            .object(object)

        expect:
        resourceTypes.toString() == expectedString

        where:
        service | container | object || expectedString
        true    | false     | false  || "s"
        false   | true      | false  || "c"
        false   | false     | true   || "o"
        true    | true      | true   || "sco"
    }

    @Unroll
    def "AccountSASResourceType parse"() {
        when:
        def resourceTypes = AccountSASResourceType.parse(resourceTypeString)

        then:
        resourceTypes.service() == service
        resourceTypes.container() == container
        resourceTypes.object() == object

        where:
        resourceTypeString || service | container | object
        "s"                || true    | false     | false
        "c"                || false   | true      | false
        "o"                || false   | false     | true
        "sco"              || true    | true      | true
    }

    @Unroll
    def "AccountSASResourceType IA"() {
        when:
        AccountSASResourceType.parse("scq")

        then:
        thrown(IllegalArgumentException)
    }

    def "BlobURLParts"() {
        setup:
        def parts = new BlobURLParts()
        parts.scheme("http")
            .host("host")
            .containerName("container")
            .blobName("blob")
            .snapshot("snapshot")
        def sasValues = new ServiceSASSignatureValues()
            .permissions("r")
            .canonicalName("/containerName/blobName")
            .expiryTime(OffsetDateTime.of(2017, 1, 1, 0, 0, 0, 0, ZoneOffset.UTC))
        parts.sasQueryParameters(sasValues.generateSASQueryParameters(primaryCredential))

        when:
        def splitParts = parts.toURL().toString().split("\\?")

        then:
        splitParts.size() == 2 // Ensure that there is only one question mark even when sas and snapshot are present
        splitParts[0] == "http://host/container/blob"
        splitParts[1].contains("snapshot=snapshot")
        splitParts[1].contains("sp=r")
        splitParts[1].contains("sig=")
        splitParts[1].split("&").size() == 5 // snapshot & sv & sr & sp & sig
    }

    def "URLParser"() {
        when:
        def parts = URLParser.parse(new URL("http://host/container/blob?snapshot=snapshot&sv=" + Constants.HeaderConstants.TARGET_STORAGE_VERSION + "&sr=c&sp=r&sig=Ee%2BSodSXamKSzivSdRTqYGh7AeMVEk3wEoRZ1yzkpSc%3D"))

        then:
        parts.scheme() == "http"
        parts.host() == "host"
        parts.containerName() == "container"
        parts.blobName() == "blob"
        parts.snapshot() == "snapshot"
        parts.sasQueryParameters().permissions() == "r"
        parts.sasQueryParameters().version() == Constants.HeaderConstants.TARGET_STORAGE_VERSION
        parts.sasQueryParameters().resource() == "c"
        parts.sasQueryParameters().signature() == Utility.urlDecode("Ee%2BSodSXamKSzivSdRTqYGh7AeMVEk3wEoRZ1yzkpSc%3D")
    }
}<|MERGE_RESOLUTION|>--- conflicted
+++ resolved
@@ -26,6 +26,7 @@
     This test is to validate the workaround for the autorest bug that forgets to set the request property on the
     response.
      */
+
     def "Request property"() {
         when:
         def response = cc.deleteWithResponse(null, null, null)
@@ -102,11 +103,7 @@
         setup:
         def data = "test".getBytes()
         def blobName = generateBlobName()
-<<<<<<< HEAD
-        def bu = getBlobClient(primaryCredential, cu.getContainerUrl().toString(), blobName).asBlockBlobClient()
-=======
-        def bu = cc.getBlockBlobClient(blobName)
->>>>>>> 8bd0f47f
+        def bu = getBlobClient(primaryCredential, cc.getContainerUrl().toString(), blobName).asBlockBlobClient()
         bu.upload(new ByteArrayInputStream(data), data.length)
 
         def permissions = new BlobSASPermission()
@@ -130,16 +127,7 @@
         when:
         def sas = bu.generateSAS(null, permissions, expiryTime, startTime, null, sasProtocol, ipRange, cacheControl, contentDisposition, contentEncoding, contentLanguage, contentType)
 
-<<<<<<< HEAD
-        def client = getBlobClient(SASTokenCredential.fromSASTokenString(sas), cu.getContainerUrl().toString(), blobName).asBlockBlobClient()
-=======
-        def client = new BlobClientBuilder()
-            .endpoint(cc.getContainerUrl().toString())
-            .blobName(blobName)
-            .credential(SASTokenCredential.fromSASTokenString(sas))
-            .httpClient(getHttpClient())
-            .buildBlockBlobClient()
->>>>>>> 8bd0f47f
+        def client = getBlobClient(SASTokenCredential.fromSASTokenString(sas), cc.getContainerUrl().toString(), blobName).asBlockBlobClient()
 
         def os = new ByteArrayOutputStream()
         client.download(os)
@@ -159,11 +147,7 @@
 
         def data = "test".getBytes()
         def blobName = generateBlobName()
-<<<<<<< HEAD
-        def bu = getBlobClient(primaryCredential, cu.getContainerUrl().toString(), blobName).asBlockBlobClient()
-=======
-        def bu = cc.getBlockBlobClient(blobName)
->>>>>>> 8bd0f47f
+        def bu = getBlobClient(primaryCredential, cc.getContainerUrl().toString(), blobName).asBlockBlobClient()
         bu.upload(new ByteArrayInputStream(data), data.length)
         String snapshotId = bu.createSnapshot().getSnapshotId()
 
@@ -190,17 +174,7 @@
         when:
         def sas = snapshotBlob.generateSAS(null, permissions, expiryTime, startTime, null, sasProtocol, ipRange, cacheControl, contentDisposition, contentEncoding, contentLanguage, contentType)
 
-<<<<<<< HEAD
-        def client = getBlobClient(SASTokenCredential.fromSASTokenString(sas), cu.getContainerUrl().toString(), blobName, snapshotId).asBlockBlobClient()
-=======
-        def client = new BlobClientBuilder()
-            .endpoint(cc.getContainerUrl().toString())
-            .blobName(blobName)
-            .snapshot(snapshotId)
-            .credential(SASTokenCredential.fromSASTokenString(sas))
-            .httpClient(getHttpClient())
-            .buildBlockBlobClient()
->>>>>>> 8bd0f47f
+        def client = getBlobClient(SASTokenCredential.fromSASTokenString(sas), cc.getContainerUrl().toString(), blobName, snapshotId).asBlockBlobClient()
 
         def os = new ByteArrayOutputStream()
         client.download(os)
@@ -220,13 +194,8 @@
         def identifier = new SignedIdentifier()
             .id("0000")
             .accessPolicy(new AccessPolicy().permission("racwdl")
-<<<<<<< HEAD
                 .expiry(getUTCNow().plusDays(1)))
-        cu.setAccessPolicy(null, Arrays.asList(identifier))
-=======
-                .expiry(OffsetDateTime.now().plusDays(1)))
         cc.setAccessPolicy(null, Arrays.asList(identifier))
->>>>>>> 8bd0f47f
 
         // Check containerSASPermissions
         ContainerSASPermission permissions = new ContainerSASPermission()
@@ -242,29 +211,13 @@
         when:
         String sasWithId = cc.generateSAS(identifier.id())
 
-<<<<<<< HEAD
-        ContainerClient client1 = getContainerClient(SASTokenCredential.fromSASTokenString(sasWithId), cu.getContainerUrl().toString())
-=======
-        ContainerClient client1 = new ContainerClientBuilder()
-            .endpoint(cc.getContainerUrl().toString())
-            .credential(SASTokenCredential.fromSASTokenString(sasWithId))
-            .httpClient(getHttpClient())
-            .buildClient()
->>>>>>> 8bd0f47f
+        ContainerClient client1 = getContainerClient(SASTokenCredential.fromSASTokenString(sasWithId), cc.getContainerUrl().toString())
 
         client1.listBlobsFlat().iterator().hasNext()
 
         String sasWithPermissions = cc.generateSAS(permissions, expiryTime)
 
-<<<<<<< HEAD
-        ContainerClient client2 = getContainerClient(SASTokenCredential.fromSASTokenString(sasWithPermissions), cu.getContainerUrl().toString())
-=======
-        ContainerClient client2 = new ContainerClientBuilder()
-            .endpoint(cc.getContainerUrl().toString())
-            .credential(SASTokenCredential.fromSASTokenString(sasWithPermissions))
-            .httpClient(getHttpClient())
-            .buildClient()
->>>>>>> 8bd0f47f
+        ContainerClient client2 = getContainerClient(SASTokenCredential.fromSASTokenString(sasWithPermissions), cc.getContainerUrl().toString())
 
         client2.listBlobsFlat().iterator().hasNext()
 
@@ -307,16 +260,7 @@
         when:
         String sas = bu.generateUserDelegationSAS(key, primaryCredential.accountName(), permissions, expiryTime, startTime, null, sasProtocol, ipRange, cacheControl, contentDisposition, contentEncoding, contentLanguage, contentType)
 
-<<<<<<< HEAD
-        BlockBlobClient client = getBlobClient(SASTokenCredential.fromSASTokenString(sas), cu.getContainerUrl().toString(), blobName).asBlockBlobClient()
-=======
-        BlockBlobClient client = new BlobClientBuilder()
-            .endpoint(cc.getContainerUrl().toString())
-            .blobName(blobName)
-            .credential(SASTokenCredential.fromSASTokenString(sas))
-            .httpClient(getHttpClient())
-            .buildBlockBlobClient()
->>>>>>> 8bd0f47f
+        BlockBlobClient client = getBlobClient(SASTokenCredential.fromSASTokenString(sas), cc.getContainerUrl().toString(), blobName).asBlockBlobClient()
 
         OutputStream os = new ByteArrayOutputStream()
         client.download(os)
@@ -369,17 +313,7 @@
         String sas = snapshotBlob.generateUserDelegationSAS(key, primaryCredential.accountName(), permissions, expiryTime, startTime, null, sasProtocol, ipRange, cacheControl, contentDisposition, contentEncoding, contentLanguage, contentType)
 
         // base blob with snapshot SAS
-<<<<<<< HEAD
-        BlockBlobClient client1 = getBlobClient(SASTokenCredential.fromSASTokenString(sas), cu.getContainerUrl().toString(), blobName).asBlockBlobClient()
-=======
-        BlockBlobClient client1 = new BlobClientBuilder()
-            .endpoint(cc.getContainerUrl().toString())
-            .blobName(blobName)
-            .credential(SASTokenCredential.fromSASTokenString(sas))
-            .httpClient(getHttpClient())
-            .httpLogDetailLevel(HttpLogDetailLevel.BODY_AND_HEADERS)
-            .buildBlockBlobClient()
->>>>>>> 8bd0f47f
+        BlockBlobClient client1 = getBlobClient(SASTokenCredential.fromSASTokenString(sas), cc.getContainerUrl().toString(), blobName).asBlockBlobClient()
         client1.download(new ByteArrayOutputStream())
 
         then:
@@ -388,19 +322,7 @@
 
         when:
         // blob snapshot with snapshot SAS
-<<<<<<< HEAD
-        BlockBlobClient client2 = getBlobClient(SASTokenCredential.fromSASTokenString(sas), cu.getContainerUrl().toString(), blobName, snapshotId).asBlockBlobClient()
-=======
-        BlockBlobClient client2 = new BlobClientBuilder()
-            .endpoint(cc.getContainerUrl().toString())
-            .blobName(blobName)
-            .snapshot(snapshotId)
-            .credential(SASTokenCredential.fromSASTokenString(sas))
-            .httpClient(getHttpClient())
-            .httpLogDetailLevel(HttpLogDetailLevel.BODY_AND_HEADERS)
-            .buildBlockBlobClient()
-
->>>>>>> 8bd0f47f
+        BlockBlobClient client2 = getBlobClient(SASTokenCredential.fromSASTokenString(sas), cc.getContainerUrl().toString(), blobName, snapshotId).asBlockBlobClient()
         OutputStream os = new ByteArrayOutputStream()
         client2.download(os)
 
@@ -433,20 +355,9 @@
         UserDelegationKey key = getOAuthServiceClient().getUserDelegationKey(null, getUTCNow().plusDays(1))
 
         when:
-
-<<<<<<< HEAD
-        String sasWithPermissions = cu.generateUserDelegationSAS(key, primaryCredential.accountName(), permissions, expiryTime)
-=======
-        String sasWithPermissions = cc.generateUserDelegationSAS(key, primaryCreds.accountName(), permissions, expiryTime)
-
-        ContainerClient client = new ContainerClientBuilder()
-            .endpoint(cc.getContainerUrl().toString())
-            .credential(SASTokenCredential.fromSASTokenString(sasWithPermissions))
-            .httpClient(getHttpClient())
-            .buildClient()
->>>>>>> 8bd0f47f
-
-        ContainerClient client = getContainerClient(SASTokenCredential.fromSASTokenString(sasWithPermissions), cu.getContainerUrl().toString())
+        String sasWithPermissions = cc.generateUserDelegationSAS(key, primaryCredential.accountName(), permissions, expiryTime)
+
+        ContainerClient client = getContainerClient(SASTokenCredential.fromSASTokenString(sasWithPermissions), cc.getContainerUrl().toString())
         client.listBlobsFlat().iterator().hasNext()
 
         then:
@@ -471,20 +382,9 @@
         def expiryTime = getUTCNow().plusDays(1)
 
         when:
-<<<<<<< HEAD
-        def sas = primaryServiceClient.generateAccountSAS(service, resourceType, permissions, expiryTime, null, null, null, null)
-=======
         def sas = primaryBlobServiceClient.generateAccountSAS(service, resourceType, permissions, expiryTime, null, null, null, null)
 
-        def client = new BlobClientBuilder()
-            .endpoint(cc.getContainerUrl().toString())
-            .blobName(blobName)
-            .credential(SASTokenCredential.fromSASTokenString(sas))
-            .httpClient(getHttpClient())
-            .buildBlockBlobClient()
->>>>>>> 8bd0f47f
-
-        def client = getBlobClient(SASTokenCredential.fromSASTokenString(sas), cu.getContainerUrl().toString(), blobName).asBlockBlobClient()
+        def client = getBlobClient(SASTokenCredential.fromSASTokenString(sas), cc.getContainerUrl().toString(), blobName).asBlockBlobClient()
         def os = new ByteArrayOutputStream()
         client.download(os)
 
@@ -510,20 +410,9 @@
         def expiryTime = getUTCNow().plusDays(1)
 
         when:
-<<<<<<< HEAD
-        def sas = primaryServiceClient.generateAccountSAS(service, resourceType, permissions, expiryTime, null, null, null, null)
-
-        def client = getBlobClient(SASTokenCredential.fromSASTokenString(sas), cu.getContainerUrl().toString(), blobName).asBlockBlobClient()
-=======
         def sas = primaryBlobServiceClient.generateAccountSAS(service, resourceType, permissions, expiryTime, null, null, null, null)
 
-        def client = new BlobClientBuilder()
-            .endpoint(cc.getContainerUrl().toString())
-            .blobName(blobName)
-            .credential(SASTokenCredential.fromSASTokenString(sas))
-            .httpClient(getHttpClient())
-            .buildBlockBlobClient()
->>>>>>> 8bd0f47f
+        def client = getBlobClient(SASTokenCredential.fromSASTokenString(sas), cc.getContainerUrl().toString(), blobName).asBlockBlobClient()
         client.delete()
 
         then:
@@ -544,21 +433,10 @@
         def expiryTime = getUTCNow().plusDays(1)
 
         when:
-<<<<<<< HEAD
-        def sas = primaryServiceClient.generateAccountSAS(service, resourceType, permissions, expiryTime, null, null, null, null)
-
-        def sc = getServiceClient(SASTokenCredential.fromSASTokenString(sas), primaryServiceClient.getAccountUrl().toString())
+        def sas = primaryBlobServiceClient.generateAccountSAS(service, resourceType, permissions, expiryTime, null, null, null, null)
+
+        def sc = getServiceClient(SASTokenCredential.fromSASTokenString(sas), primaryBlobServiceClient.getAccountUrl().toString())
         sc.createContainer(generateContainerName())
-=======
-        def sas = primaryBlobServiceClient.generateAccountSAS(service, resourceType, permissions, expiryTime, null, null, null, null)
-
-        def scBuilder = new BlobServiceClientBuilder()
-        scBuilder.endpoint(primaryBlobServiceClient.getAccountUrl().toString())
-            .httpClient(getHttpClient())
-            .credential(SASTokenCredential.fromSASTokenString(sas))
-        def sc = scBuilder.buildClient()
-        sc.createContainer("container")
->>>>>>> 8bd0f47f
 
         then:
         thrown(StorageException)
@@ -578,21 +456,10 @@
         def expiryTime = getUTCNow().plusDays(1)
 
         when:
-<<<<<<< HEAD
-        def sas = primaryServiceClient.generateAccountSAS(service, resourceType, permissions, expiryTime, null, null, null, null)
-
-        def sc = getServiceClient(SASTokenCredential.fromSASTokenString(sas), primaryServiceClient.getAccountUrl().toString())
+        def sas = primaryBlobServiceClient.generateAccountSAS(service, resourceType, permissions, expiryTime, null, null, null, null)
+
+        def sc = getServiceClient(SASTokenCredential.fromSASTokenString(sas), primaryBlobServiceClient.getAccountUrl().toString())
         sc.createContainer(generateContainerName())
-=======
-        def sas = primaryBlobServiceClient.generateAccountSAS(service, resourceType, permissions, expiryTime, null, null, null, null)
-
-        def scBuilder = new BlobServiceClientBuilder()
-        scBuilder.endpoint(primaryBlobServiceClient.getAccountUrl().toString())
-            .httpClient(getHttpClient())
-            .credential(SASTokenCredential.fromSASTokenString(sas))
-        def sc = scBuilder.buildClient()
-        sc.createContainer("container")
->>>>>>> 8bd0f47f
 
         then:
         notThrown(StorageException)
