// Copyright (c) Microsoft Corporation. All rights reserved.
// Licensed under the MIT License.

package com.azure.storage.blob

import com.azure.storage.blob.models.BlobAccessPolicy
import com.azure.storage.blob.models.BlobRange
import com.azure.storage.blob.models.BlobSignedIdentifier
import com.azure.storage.blob.models.BlobStorageException
import com.azure.storage.blob.models.UserDelegationKey
import com.azure.storage.blob.sas.BlobContainerSasPermission
import com.azure.storage.blob.sas.BlobSasPermission
import com.azure.storage.blob.sas.BlobServiceSasSignatureValues
import com.azure.storage.blob.specialized.SpecializedBlobClientBuilder
import com.azure.storage.common.Utility
import com.azure.storage.common.implementation.StorageImplUtils
import com.azure.storage.common.sas.AccountSasPermission
import com.azure.storage.common.sas.AccountSasResourceType
import com.azure.storage.common.sas.AccountSasService
import com.azure.storage.common.sas.AccountSasSignatureValues
import com.azure.storage.common.sas.SasProtocol
import com.azure.storage.common.StorageSharedKeyCredential

import com.azure.storage.common.implementation.Constants
import com.azure.storage.common.sas.SasIpRange
import spock.lang.Ignore
import spock.lang.Unroll

import java.time.LocalDateTime
import java.time.OffsetDateTime
import java.time.ZoneOffset

class SASTest extends APISpec {

    // TODO (gapra) : Cleanup SAS Tests

    @Unroll
    def "Blob range"() {
        expect:
        if (count == null) {
            assert new BlobRange(offset).toHeaderValue() == result
        } else {
            assert new BlobRange(offset, count).toHeaderValue() == result
        }


        where:
        offset | count || result
        0      | null  || null
        0      | 5     || "bytes=0-4"
        5      | 10    || "bytes=5-14"
    }

    @Unroll
    def "Blob range IA"() {
        when:
        new BlobRange(offset, count)

        then:
        thrown(IllegalArgumentException)

        where:
        offset | count
        -1     | 5
        0      | -1
    }

    def "BlobClient getSnapshot"() {
        setup:
        def data = "test".getBytes()
        def blobName = generateBlobName()
        def bu = cc.getBlobClient(blobName).getBlockBlobClient()
        bu.upload(new ByteArrayInputStream(data), data.length)
        def snapshotId = bu.createSnapshot().getSnapshotId()

        when:
        def snapshotBlob = cc.getBlobClient(blobName, snapshotId).getBlockBlobClient()

        then:
        snapshotBlob.getSnapshotId() == snapshotId
        bu.getSnapshotId() == null
    }

    def "BlobClient isSnapshot"() {
        setup:
        def data = "test".getBytes()
        def blobName = generateBlobName()
        def bu = cc.getBlobClient(blobName).getBlockBlobClient()
        bu.upload(new ByteArrayInputStream(data), data.length)
        def snapshotId = bu.createSnapshot().getSnapshotId()

        when:
        def snapshotBlob = cc.getBlobClient(blobName, snapshotId).getBlockBlobClient()

        then:
        snapshotBlob.isSnapshot()
        !bu.isSnapshot()

    }

    def "serviceSASSignatureValues network test blob"() {
        setup:
        def data = "test".getBytes()
        def blobName = generateBlobName()
        def bu = getBlobClient(primaryCredential, cc.getBlobContainerUrl(), blobName).getBlockBlobClient()
        bu.upload(new ByteArrayInputStream(data), data.length)

        def permissions = new BlobSasPermission()
            .setReadPermission(true)
            .setWritePermission(true)
            .setCreatePermission(true)
            .setDeletePermission(true)
            .setAddPermission(true)
        def startTime = getUTCNow().minusDays(1)
        def expiryTime = getUTCNow().plusDays(1)
        def ipRange = new SasIpRange()
            .setIpMin("0.0.0.0")
            .setIpMax("255.255.255.255")
        def sasProtocol = SasProtocol.HTTPS_HTTP
        def cacheControl = "cache"
        def contentDisposition = "disposition"
        def contentEncoding = "encoding"
        def contentLanguage = "language"
        def contentType = "type"

        when:
        def sas = new BlobServiceSasSignatureValues()
            .setPermissions(permissions)
            .setExpiryTime(expiryTime)
            .setStartTime(startTime)
            .setProtocol(sasProtocol)
            .setSasIpRange(ipRange)
            .setCacheControl(cacheControl)
            .setContentDisposition(contentDisposition)
            .setContentEncoding(contentEncoding)
            .setContentLanguage(contentLanguage)
            .setContentType(contentType)
            .setBlobName(bu.getBlobName())
            .setContainerName(bu.getContainerName())
            .setSnapshotId(bu.getSnapshotId())
            .generateSasQueryParameters(primaryCredential)
            .encode()

        def client = getBlobClient(sas, cc.getBlobContainerUrl(), blobName).getBlockBlobClient()

        def os = new ByteArrayOutputStream()
        client.download(os)
        def properties = client.getProperties()

        then:
        os.toString() == new String(data)
        properties.getCacheControl() == "cache"
        properties.getContentDisposition() == "disposition"
        properties.getContentEncoding() == "encoding"
        properties.getContentLanguage() == "language"
        notThrown(BlobStorageException)
    }

    def "serviceSASSignatureValues network test blob snapshot"() {
        setup:

        def data = "test".getBytes()
        def blobName = generateBlobName()
        def bu = getBlobClient(primaryCredential, cc.getBlobContainerUrl(), blobName).getBlockBlobClient()
        bu.upload(new ByteArrayInputStream(data), data.length)
        def snapshotId = bu.createSnapshot().getSnapshotId()

        def snapshotBlob = cc.getBlobClient(blobName, snapshotId).getBlockBlobClient()

        def permissions = new BlobSasPermission()
            .setReadPermission(true)
            .setWritePermission(true)
            .setCreatePermission(true)
            .setDeletePermission(true)
            .setAddPermission(true)
        def startTime = getUTCNow().minusDays(1)
        def expiryTime = getUTCNow().plusDays(1)
        def ipRange = new SasIpRange()
            .setIpMin("0.0.0.0")
            .setIpMax("255.255.255.255")
        def sasProtocol = SasProtocol.HTTPS_HTTP
        def cacheControl = "cache"
        def contentDisposition = "disposition"
        def contentEncoding = "encoding"
        def contentLanguage = "language"
        def contentType = "type"

        when:
        def sas = new BlobServiceSasSignatureValues()
            .setPermissions(permissions)
            .setExpiryTime(expiryTime)
            .setStartTime(startTime)
            .setProtocol(sasProtocol)
            .setSasIpRange(ipRange)
            .setCacheControl(cacheControl)
            .setContentDisposition(contentDisposition)
            .setContentEncoding(contentEncoding)
            .setContentLanguage(contentLanguage)
            .setContentType(contentType)
            .setBlobName(snapshotBlob.getBlobName())
            .setContainerName(snapshotBlob.getContainerName())
            .setSnapshotId(snapshotBlob.getSnapshotId())
            .generateSasQueryParameters(primaryCredential)
            .encode()

        def client = getBlobClient(sas, cc.getBlobContainerUrl(), blobName, snapshotId).getBlockBlobClient()

        def os = new ByteArrayOutputStream()
        client.download(os)
        def properties = client.getProperties()

        then:
        os.toString() == new String(data)
        properties.getCacheControl() == "cache"
        properties.getContentDisposition() == "disposition"
        properties.getContentEncoding() == "encoding"
        properties.getContentLanguage() == "language"
    }

    def "serviceSASSignatureValues network test container"() {
        setup:
        def identifier = new BlobSignedIdentifier()
            .setId("0000")
            .setAccessPolicy(new BlobAccessPolicy().setPermissions("racwdl")
                .setExpiresOn(getUTCNow().plusDays(1)))
        cc.setAccessPolicy(null, Arrays.asList(identifier))

        // Check containerSASPermissions
        def permissions = new BlobContainerSasPermission()
            .setReadPermission(true)
            .setWritePermission(true)
            .setListPermission(true)
            .setCreatePermission(true)
            .setDeletePermission(true)
            .setAddPermission(true)
            .setListPermission(true)

        def expiryTime = getUTCNow().plusDays(1)

        when:
        def sasWithId = new BlobServiceSasSignatureValues()
            .setIdentifier(identifier.getId())
            .setContainerName(cc.getBlobContainerName())
            .generateSasQueryParameters(primaryCredential)
            .encode()

        def client1 = getContainerClient(sasWithId, cc.getBlobContainerUrl())

        client1.listBlobs().iterator().hasNext()

        def sasWithPermissions = new BlobServiceSasSignatureValues()
            .setPermissions(permissions)
            .setExpiryTime(expiryTime)
            .setContainerName(cc.getBlobContainerName())
            .generateSasQueryParameters(primaryCredential)
            .encode()
        def client2 = getContainerClient(sasWithPermissions, cc.getBlobContainerUrl())

        client2.listBlobs().iterator().hasNext()

        then:
        notThrown(BlobStorageException)
    }

    def "serviceSASSignatureValues network test blob user delegation"() {
        setup:
        def data = "test".getBytes()
        def blobName = generateBlobName()
        def bu = cc.getBlobClient(blobName).getBlockBlobClient()
        bu.upload(new ByteArrayInputStream(data), data.length)

        def permissions = new BlobSasPermission()
            .setReadPermission(true)
            .setWritePermission(true)
            .setCreatePermission(true)
            .setDeletePermission(true)
            .setAddPermission(true)

        def startTime = getUTCNow().minusDays(1)
        def expiryTime = getUTCNow().plusDays(1)

        def ipRange = new SasIpRange()
            .setIpMin("0.0.0.0")
            .setIpMax("255.255.255.255")

        def sasProtocol = SasProtocol.HTTPS_HTTP
        def cacheControl = "cache"
        def contentDisposition = "disposition"
        def contentEncoding = "encoding"
        def contentLanguage = "language"
        def contentType = "type"

        def key = getOAuthServiceClient().getUserDelegationKey(null, expiryTime)

        def keyOid = getConfigValue(key.getSignedObjectId())
        key.setSignedObjectId(keyOid)

        def keyTid = getConfigValue(key.getSignedTenantId())
        key.setSignedTenantId(keyTid)
        when:
        def sas = new BlobServiceSasSignatureValues()
            .setPermissions(permissions)
            .setExpiryTime(expiryTime)
            .setStartTime(startTime)
            .setProtocol(sasProtocol)
            .setSasIpRange(ipRange)
            .setCacheControl(cacheControl)
            .setContentDisposition(contentDisposition)
            .setContentEncoding(contentEncoding)
            .setContentLanguage(contentLanguage)
            .setContentType(contentType)
            .setContainerName(bu.getContainerName())
            .setBlobName(bu.getBlobName())
            .setSnapshotId(bu.getSnapshotId())
            .setVersion(key.getSignedVersion())
            .generateSasQueryParameters(key, primaryCredential.getAccountName())
            .encode()

        then:
        sas != null

        when:
        def client = getBlobClient(sas, cc.getBlobContainerUrl(), blobName).getBlockBlobClient()

        def os = new ByteArrayOutputStream()
        client.download(os)
        def properties = client.getProperties()

        then:
        os.toString() == new String(data)
        properties.getCacheControl() == "cache"
        properties.getContentDisposition() == "disposition"
        properties.getContentEncoding() == "encoding"
        properties.getContentLanguage() == "language"
        notThrown(BlobStorageException)
    }

    def "BlobServiceSAS network test blob snapshot"() {
        setup:
        def containerName = generateContainerName()
        def blobName = generateBlobName()
        def containerClient = primaryBlobServiceClient.createBlobContainer(containerName)
        def blobClient = containerClient.getBlobClient(blobName).getBlockBlobClient()
        blobClient.upload(defaultInputStream.get(), defaultDataSize) // need something to snapshot
        def snapshotBlob = new SpecializedBlobClientBuilder().blobClient(blobClient.createSnapshot()).buildBlockBlobClient()
        def snapshotId = snapshotBlob.getSnapshotId()

        def permissions = new BlobSasPermission()
            .setReadPermission(true)
            .setWritePermission(true)
            .setCreatePermission(true)
            .setDeletePermission(true)
            .setAddPermission(true)
        def startTime = getUTCNow().minusDays(1)
        def expiryTime = getUTCNow().plusDays(1)
        def ipRange = new SasIpRange()
            .setIpMin("0.0.0.0")
            .setIpMax("255.255.255.255")
        def sasProtocol = SasProtocol.HTTPS_HTTP
        def cacheControl = "cache"
        def contentDisposition = "disposition"
        def contentEncoding = "encoding"
        def contentLanguage = "language"
        def contentType = "type"

        when:
        def sas = new BlobServiceSasSignatureValues()
            .setPermissions(permissions)
            .setExpiryTime(expiryTime)
            .setStartTime(startTime)
            .setProtocol(sasProtocol)
            .setSasIpRange(ipRange)
            .setCacheControl(cacheControl)
            .setContentDisposition(contentDisposition)
            .setContentEncoding(contentEncoding)
            .setContentLanguage(contentLanguage)
            .setContentType(contentType)
            .setContainerName(snapshotBlob.getContainerName())
            .setBlobName(snapshotBlob.getBlobName())
            .setSnapshotId(snapshotBlob.getSnapshotId())
            .generateSasQueryParameters(primaryCredential)
            .encode()

        and:
        def client = getBlobClient(sas, containerClient.getBlobContainerUrl(), blobName).getAppendBlobClient()

        client.download(new ByteArrayOutputStream())

        then:
        thrown(BlobStorageException)

        when:
        def snapClient = getBlobClient(sas, containerClient.getBlobContainerUrl(), blobName, snapshotId).getAppendBlobClient()

        def data = new ByteArrayOutputStream()
        snapClient.download(data)

        then:
        notThrown(BlobStorageException)
        data.toByteArray() == defaultData.array()

        and:
        def properties = snapClient.getProperties()

        then:
        properties.getCacheControl() == "cache"
        properties.getContentDisposition() == "disposition"
        properties.getContentEncoding() == "encoding"
        properties.getContentLanguage() == "language"

    }

    def "serviceSASSignatureValues network test blob snapshot user delegation"() {
        setup:
        def data = "test".getBytes()
        def blobName = generateBlobName()
        def bu = cc.getBlobClient(blobName).getBlockBlobClient()
        bu.upload(new ByteArrayInputStream(data), data.length)
        def snapshotBlob = new SpecializedBlobClientBuilder().blobClient(bu.createSnapshot()).buildBlockBlobClient()
        def snapshotId = snapshotBlob.getSnapshotId()

        def permissions = new BlobSasPermission()
            .setReadPermission(true)
            .setWritePermission(true)
            .setCreatePermission(true)
            .setDeletePermission(true)
            .setAddPermission(true)

        def startTime = getUTCNow().minusDays(1)
        def expiryTime = getUTCNow().plusDays(1)

        def ipRange = new SasIpRange()
            .setIpMin("0.0.0.0")
            .setIpMax("255.255.255.255")

        def sasProtocol = SasProtocol.HTTPS_HTTP
        def cacheControl = "cache"
        def contentDisposition = "disposition"
        def contentEncoding = "encoding"
        def contentLanguage = "language"
        def contentType = "type"

        def key = getOAuthServiceClient().getUserDelegationKey(startTime, expiryTime)

        def keyOid = getConfigValue(key.getSignedObjectId())
        key.setSignedObjectId(keyOid)

        def keyTid = getConfigValue(key.getSignedTenantId())
        key.setSignedTenantId(keyTid)
        when:
        def sas = new BlobServiceSasSignatureValues()
            .setPermissions(permissions)
            .setExpiryTime(expiryTime)
            .setStartTime(startTime)
            .setProtocol(sasProtocol)
            .setSasIpRange(ipRange)
            .setCacheControl(cacheControl)
            .setContentDisposition(contentDisposition)
            .setContentEncoding(contentEncoding)
            .setContentLanguage(contentLanguage)
            .setContentType(contentType)
            .setContainerName(snapshotBlob.getContainerName())
            .setBlobName(snapshotBlob.getBlobName())
            .setSnapshotId(snapshotBlob.getSnapshotId())
            .setVersion(key.getSignedVersion())
            .generateSasQueryParameters(key, primaryCredential.getAccountName())
            .encode()

        // base blob with snapshot SAS
        def client1 = getBlobClient(sas, cc.getBlobContainerUrl(), blobName).getBlockBlobClient()
        client1.download(new ByteArrayOutputStream())

        then:
        // snapshot-level SAS shouldn't be able to access base blob
        thrown(BlobStorageException)

        when:
        // blob snapshot with snapshot SAS
        def client2 = getBlobClient(sas, cc.getBlobContainerUrl(), blobName, snapshotId).getBlockBlobClient()
        def os = new ByteArrayOutputStream()
        client2.download(os)

        then:
        notThrown(BlobStorageException)
        os.toString() == new String(data)

        and:
        def properties = client2.getProperties()

        then:
        properties.getCacheControl() == "cache"
        properties.getContentDisposition() == "disposition"
        properties.getContentEncoding() == "encoding"
        properties.getContentLanguage() == "language"
    }

    def "serviceSASSignatureValues network test container user delegation"() {
        setup:
        def permissions = new BlobContainerSasPermission()
            .setReadPermission(true)
            .setWritePermission(true)
            .setCreatePermission(true)
            .setDeletePermission(true)
            .setAddPermission(true)
            .setListPermission(true)

        def expiryTime = getUTCNow().plusDays(1)

        def key = getOAuthServiceClient().getUserDelegationKey(null, expiryTime)

        def keyOid = getConfigValue(key.getSignedObjectId())
        key.setSignedObjectId(keyOid)

        def keyTid = getConfigValue(key.getSignedTenantId())
        key.setSignedTenantId(keyTid)
        when:
        def sasWithPermissions = new BlobServiceSasSignatureValues()
            .setPermissions(permissions)
            .setExpiryTime(expiryTime)
            .setVersion(BlobServiceVersion.V2019_02_02.getVersion())
            .setContainerName(cc.getBlobContainerName())
            .generateSasQueryParameters(key, primaryCredential.getAccountName())
            .encode()

        def client = getContainerClient(sasWithPermissions, cc.getBlobContainerUrl())
        client.listBlobs().iterator().hasNext()

        then:
        notThrown(BlobStorageException)
    }

    def "accountSAS network test blob read"() {
        setup:
        def data = "test".getBytes()
        def blobName = generateBlobName()
        def bu = cc.getBlobClient(blobName).getBlockBlobClient()
        bu.upload(new ByteArrayInputStream(data), data.length)

        def service = new AccountSasService()
            .setBlobAccess(true)
        def resourceType = new AccountSasResourceType()
            .setContainer(true)
            .setService(true)
            .setObject(true)
        def permissions = new AccountSasPermission()
            .setReadPermission(true)
        def expiryTime = getUTCNow().plusDays(1)

        when:
        def sas = new AccountSasSignatureValues()
            .setServices(service.toString())
            .setResourceTypes(resourceType.toString())
            .setPermissions(permissions)
            .setExpiryTime(expiryTime)
            .generateSasQueryParameters(primaryCredential)
            .encode()
        def client = getBlobClient(sas, cc.getBlobContainerUrl(), blobName).getBlockBlobClient()
        def os = new ByteArrayOutputStream()
        client.download(os)

        then:
        os.toString() == new String(data)
    }

    def "accountSAS network test blob delete fails"() {
        setup:
        def data = "test".getBytes()
        def blobName = generateBlobName()
        def bu = cc.getBlobClient(blobName).getBlockBlobClient()
        bu.upload(new ByteArrayInputStream(data), data.length)

        def service = new AccountSasService()
            .setBlobAccess(true)
        def resourceType = new AccountSasResourceType()
            .setContainer(true)
            .setService(true)
            .setObject(true)
        def permissions = new AccountSasPermission()
            .setReadPermission(true)
        def expiryTime = getUTCNow().plusDays(1)

        when:
        def sas = new AccountSasSignatureValues()
            .setServices(service.toString())
            .setResourceTypes(resourceType.toString())
            .setPermissions(permissions)
            .setExpiryTime(expiryTime)
            .generateSasQueryParameters(primaryCredential)
            .encode()
        def client = getBlobClient(sas, cc.getBlobContainerUrl(), blobName).getBlockBlobClient()
        client.delete()

        then:
        thrown(BlobStorageException)
    }

    def "accountSAS network create container fails"() {
        setup:
        def service = new AccountSasService()
            .setBlobAccess(true)
        def resourceType = new AccountSasResourceType()
            .setContainer(true)
            .setService(true)
            .setObject(true)
        def permissions = new AccountSasPermission()
            .setReadPermission(true)
            .setCreatePermission(false)
        def expiryTime = getUTCNow().plusDays(1)

        when:
        def sas = new AccountSasSignatureValues()
            .setServices(service.toString())
            .setResourceTypes(resourceType.toString())
            .setPermissions(permissions)
            .setExpiryTime(expiryTime)
            .generateSasQueryParameters(primaryCredential)
            .encode()
        def sc = getServiceClient(sas, primaryBlobServiceClient.getAccountUrl())
        sc.createBlobContainer(generateContainerName())

        then:
        thrown(BlobStorageException)
    }

    def "accountSAS network create container succeeds"() {
        setup:
        def service = new AccountSasService()
            .setBlobAccess(true)
        def resourceType = new AccountSasResourceType()
            .setContainer(true)
            .setService(true)
            .setObject(true)
        def permissions = new AccountSasPermission()
            .setReadPermission(true)
            .setCreatePermission(true)
        def expiryTime = getUTCNow().plusDays(1)

        when:
        def sas = new AccountSasSignatureValues()
            .setServices(service.toString())
            .setResourceTypes(resourceType.toString())
            .setPermissions(permissions)
            .setExpiryTime(expiryTime)
            .generateSasQueryParameters(primaryCredential)
            .encode()
        def sc = getServiceClient(sas, primaryBlobServiceClient.getAccountUrl())
        sc.createBlobContainer(generateContainerName())

        then:
        notThrown(BlobStorageException)
    }

    def "accountSAS network account sas token on endpoint"() {
        setup:
        def service = new AccountSasService()
            .setBlobAccess(true)
        def resourceType = new AccountSasResourceType()
            .setContainer(true)
            .setService(true)
            .setObject(true)
        def permissions = new AccountSasPermission()
            .setReadPermission(true)
            .setCreatePermission(true)
        def expiryTime = getUTCNow().plusDays(1)

        def sas = new AccountSasSignatureValues()
            .setServices(service.toString())
            .setResourceTypes(resourceType.toString())
            .setPermissions(permissions)
            .setExpiryTime(expiryTime)
            .generateSasQueryParameters(primaryCredential)
            .encode()
        def containerName = generateContainerName()
        def blobName = generateBlobName()

        when:
        def sc = getServiceClientBuilder(null, primaryBlobServiceClient.getAccountUrl() + "?" + sas, null).buildClient()
        sc.createBlobContainer(containerName)

        def cc = getContainerClientBuilder(primaryBlobServiceClient.getAccountUrl() + "/" + containerName + "?" + sas).buildClient()
        cc.getProperties()

        def bc = getBlobClient(primaryCredential, primaryBlobServiceClient.getAccountUrl() + "/" + containerName + "/" + blobName + "?" + sas)

        def file = getRandomFile(256)
        bc.uploadFromFile(file.toPath().toString())

        then:
        notThrown(BlobStorageException)
    }

    /*
     This test will ensure that each field gets placed into the proper location within the string to sign and that null
     values are handled correctly. We will validate the whole SAS with service calls as well as correct serialization of
     individual parts later.
     */

    @Unroll
    def "serviceSasSignatures string to sign"() {
        when:
        def v = new BlobServiceSasSignatureValues()
        def p = new BlobSasPermission()
        def expected = String.format(expectedStringToSign, primaryCredential.getAccountName())

        p.setReadPermission(true)
        v.setPermissions(p)

        v.setStartTime(startTime)
        def e = OffsetDateTime.of(2017, 1, 1, 0, 0, 0, 0, ZoneOffset.UTC)
        v.setExpiryTime(e)

        v.setContainerName("containerName")
            .setBlobName("blobName")
            .setSnapshotId(snapId)
        if (ipRange != null) {
            def ipR = new SasIpRange()
            ipR.setIpMin("ip")
            v.setSasIpRange(ipR)
        }
        v.setIdentifier(identifier)
            .setProtocol(protocol)
            .setCacheControl(cacheControl)
            .setContentDisposition(disposition)
            .setContentEncoding(encoding)
            .setContentLanguage(language)
            .setContentType(type)

        def token = v.generateSasQueryParameters(primaryCredential)
        then:
        token.getSignature() == primaryCredential.computeHmac256(expected)

        /*
        We don't test the blob or containerName properties because canonicalized resource is always added as at least
        /blob/accountName. We test canonicalization of resources later. Again, this is not to test a fully functional
        sas but the construction of the string to sign.
        Signed resource is tested elsewhere, as we work some minor magic in choosing which value to use.
         */
        where:
        startTime                                                 | identifier | ipRange          | protocol               | snapId   | cacheControl | disposition   | encoding   | language   | type   || expectedStringToSign
        OffsetDateTime.of(2017, 1, 1, 0, 0, 0, 0, ZoneOffset.UTC) | null       | null             | null                   | null     | null         | null          | null       | null       | null   || "r\n" + Constants.ISO_8601_UTC_DATE_FORMATTER.format(OffsetDateTime.of(2017, 1, 1, 0, 0, 0, 0, ZoneOffset.UTC)) + "\n" + Constants.ISO_8601_UTC_DATE_FORMATTER.format(OffsetDateTime.of(2017, 1, 1, 0, 0, 0, 0, ZoneOffset.UTC)) + "\n/blob/%s/containerName/blobName\n\n\n\n" + BlobServiceVersion.getLatest().getVersion() + "\nb\n\n\n\n\n\n"
        null                                                      | "id"       | null             | null                   | null     | null         | null          | null       | null       | null   || "r\n\n" + Constants.ISO_8601_UTC_DATE_FORMATTER.format(OffsetDateTime.of(2017, 1, 1, 0, 0, 0, 0, ZoneOffset.UTC)) + "\n/blob/%s/containerName/blobName\nid\n\n\n" + BlobServiceVersion.getLatest().getVersion() + "\nb\n\n\n\n\n\n"
        null                                                      | null       | new SasIpRange() | null                   | null     | null         | null          | null       | null       | null   || "r\n\n" + Constants.ISO_8601_UTC_DATE_FORMATTER.format(OffsetDateTime.of(2017, 1, 1, 0, 0, 0, 0, ZoneOffset.UTC)) + "\n/blob/%s/containerName/blobName\n\nip\n\n" + BlobServiceVersion.getLatest().getVersion() + "\nb\n\n\n\n\n\n"
        null                                                      | null       | null             | SasProtocol.HTTPS_ONLY | null     | null         | null          | null       | null       | null   || "r\n\n" + Constants.ISO_8601_UTC_DATE_FORMATTER.format(OffsetDateTime.of(2017, 1, 1, 0, 0, 0, 0, ZoneOffset.UTC)) + "\n/blob/%s/containerName/blobName\n\n\n" + SasProtocol.HTTPS_ONLY + "\n" + BlobServiceVersion.getLatest().getVersion() + "\nb\n\n\n\n\n\n"
        null                                                      | null       | null             | null                   | "snapId" | null         | null          | null       | null       | null   || "r\n\n" + Constants.ISO_8601_UTC_DATE_FORMATTER.format(OffsetDateTime.of(2017, 1, 1, 0, 0, 0, 0, ZoneOffset.UTC)) + "\n/blob/%s/containerName/blobName\n\n\n\n" + BlobServiceVersion.getLatest().getVersion() + "\nbs\nsnapId\n\n\n\n\n"
        null                                                      | null       | null             | null                   | null     | "control"    | null          | null       | null       | null   || "r\n\n" + Constants.ISO_8601_UTC_DATE_FORMATTER.format(OffsetDateTime.of(2017, 1, 1, 0, 0, 0, 0, ZoneOffset.UTC)) + "\n/blob/%s/containerName/blobName\n\n\n\n" + BlobServiceVersion.getLatest().getVersion() + "\nb\n\ncontrol\n\n\n\n"
        null                                                      | null       | null             | null                   | null     | null         | "disposition" | null       | null       | null   || "r\n\n" + Constants.ISO_8601_UTC_DATE_FORMATTER.format(OffsetDateTime.of(2017, 1, 1, 0, 0, 0, 0, ZoneOffset.UTC)) + "\n/blob/%s/containerName/blobName\n\n\n\n" + BlobServiceVersion.getLatest().getVersion() + "\nb\n\n\ndisposition\n\n\n"
        null                                                      | null       | null             | null                   | null     | null         | null          | "encoding" | null       | null   || "r\n\n" + Constants.ISO_8601_UTC_DATE_FORMATTER.format(OffsetDateTime.of(2017, 1, 1, 0, 0, 0, 0, ZoneOffset.UTC)) + "\n/blob/%s/containerName/blobName\n\n\n\n" + BlobServiceVersion.getLatest().getVersion() + "\nb\n\n\n\nencoding\n\n"
        null                                                      | null       | null             | null                   | null     | null         | null          | null       | "language" | null   || "r\n\n" + Constants.ISO_8601_UTC_DATE_FORMATTER.format(OffsetDateTime.of(2017, 1, 1, 0, 0, 0, 0, ZoneOffset.UTC)) + "\n/blob/%s/containerName/blobName\n\n\n\n" + BlobServiceVersion.getLatest().getVersion() + "\nb\n\n\n\n\nlanguage\n"
        null                                                      | null       | null             | null                   | null     | null         | null          | null       | null       | "type" || "r\n\n" + Constants.ISO_8601_UTC_DATE_FORMATTER.format(OffsetDateTime.of(2017, 1, 1, 0, 0, 0, 0, ZoneOffset.UTC)) + "\n/blob/%s/containerName/blobName\n\n\n\n" + BlobServiceVersion.getLatest().getVersion() + "\nb\n\n\n\n\n\ntype"
    }

    @Unroll
    def "serviceSasSignatures string to sign user delegation key"() {
        when:
        def v = new BlobServiceSasSignatureValues()
        def expected = String.format(expectedStringToSign, primaryCredential.getAccountName())

        def p = new BlobSasPermission()
        p.setReadPermission(true)
        v.setPermissions(p)

        v.setStartTime(startTime)
        def e = OffsetDateTime.of(2017, 1, 1, 0, 0, 0, 0, ZoneOffset.UTC)
        v.setExpiryTime(e)

        v.setContainerName("containerName")
            .setBlobName("blobName")
            .setSnapshotId(snapId)
        if (ipRange != null) {
            def ipR = new SasIpRange()
            ipR.setIpMin("ip")
            v.setSasIpRange(ipR)
        }
        v.setProtocol(protocol)
            .setCacheControl(cacheControl)
            .setContentDisposition(disposition)
            .setContentEncoding(encoding)
            .setContentLanguage(language)
            .setContentType(type)
        def key = new UserDelegationKey()
            .setSignedObjectId(keyOid)
            .setSignedTenantId(keyTid)
            .setSignedStart(keyStart)
            .setSignedExpiry(keyExpiry)
            .setSignedService(keyService)
            .setSignedVersion(keyVersion)
            .setValue(keyValue)
        def token = v.generateSasQueryParameters(key, primaryCredential.getAccountName())

        then:
        token.getSignature() == StorageImplUtils.computeHMac256(key.getValue(), expected)

        /*
        We test string to sign functionality directly related to user delegation sas specific parameters
         */
        where:
        startTime                                                 | keyOid                                 | keyTid                                 | keyStart                                                              | keyExpiry                                                             | keyService | keyVersion   | keyValue                                       | ipRange          | protocol               | snapId   | cacheControl | disposition   | encoding   | language   | type   || expectedStringToSign
        OffsetDateTime.of(2017, 1, 1, 0, 0, 0, 0, ZoneOffset.UTC) | null                                   | null                                   | null                                                                  | null                                                                  | null       | null         | "3hd4LRwrARVGbeMRQRfTLIsGMkCPuZJnvxZDU7Gak8c=" | null             | null                   | null     | null         | null          | null       | null       | null   || "r\n" + Constants.ISO_8601_UTC_DATE_FORMATTER.format(OffsetDateTime.of(2017, 1, 1, 0, 0, 0, 0, ZoneOffset.UTC)) + "\n" + Constants.ISO_8601_UTC_DATE_FORMATTER.format(OffsetDateTime.of(2017, 1, 1, 0, 0, 0, 0, ZoneOffset.UTC)) + "\n/blob/%s/containerName/blobName\n\n\n\n\n\n\n\n\n" + BlobServiceVersion.getLatest().getVersion() + "\nb\n\n\n\n\n\n"
        null                                                      | "11111111-1111-1111-1111-111111111111" | null                                   | null                                                                  | null                                                                  | null       | null         | "3hd4LRwrARVGbeMRQRfTLIsGMkCPuZJnvxZDU7Gak8c=" | null             | null                   | null     | null         | null          | null       | null       | null   || "r\n\n" + Constants.ISO_8601_UTC_DATE_FORMATTER.format(OffsetDateTime.of(2017, 1, 1, 0, 0, 0, 0, ZoneOffset.UTC)) + "\n/blob/%s/containerName/blobName\n11111111-1111-1111-1111-111111111111\n\n\n\n\n\n\n\n" + BlobServiceVersion.getLatest().getVersion() + "\nb\n\n\n\n\n\n"
        null                                                      | null                                   | "22222222-2222-2222-2222-222222222222" | null                                                                  | null                                                                  | null       | null         | "3hd4LRwrARVGbeMRQRfTLIsGMkCPuZJnvxZDU7Gak8c=" | null             | null                   | null     | null         | null          | null       | null       | null   || "r\n\n" + Constants.ISO_8601_UTC_DATE_FORMATTER.format(OffsetDateTime.of(2017, 1, 1, 0, 0, 0, 0, ZoneOffset.UTC)) + "\n/blob/%s/containerName/blobName\n\n22222222-2222-2222-2222-222222222222\n\n\n\n\n\n\n" + BlobServiceVersion.getLatest().getVersion() + "\nb\n\n\n\n\n\n"
        null                                                      | null                                   | null                                   | OffsetDateTime.of(LocalDateTime.of(2018, 1, 1, 0, 0), ZoneOffset.UTC) | null                                                                  | null       | null         | "3hd4LRwrARVGbeMRQRfTLIsGMkCPuZJnvxZDU7Gak8c=" | null             | null                   | null     | null         | null          | null       | null       | null   || "r\n\n" + Constants.ISO_8601_UTC_DATE_FORMATTER.format(OffsetDateTime.of(2017, 1, 1, 0, 0, 0, 0, ZoneOffset.UTC)) + "\n/blob/%s/containerName/blobName\n\n\n2018-01-01T00:00:00Z\n\n\n\n\n\n" + BlobServiceVersion.getLatest().getVersion() + "\nb\n\n\n\n\n\n"
        null                                                      | null                                   | null                                   | null                                                                  | OffsetDateTime.of(LocalDateTime.of(2018, 1, 1, 0, 0), ZoneOffset.UTC) | null       | null         | "3hd4LRwrARVGbeMRQRfTLIsGMkCPuZJnvxZDU7Gak8c=" | null             | null                   | null     | null         | null          | null       | null       | null   || "r\n\n" + Constants.ISO_8601_UTC_DATE_FORMATTER.format(OffsetDateTime.of(2017, 1, 1, 0, 0, 0, 0, ZoneOffset.UTC)) + "\n/blob/%s/containerName/blobName\n\n\n\n2018-01-01T00:00:00Z\n\n\n\n\n" + BlobServiceVersion.getLatest().getVersion() + "\nb\n\n\n\n\n\n"
        null                                                      | null                                   | null                                   | null                                                                  | null                                                                  | "b"        | null         | "3hd4LRwrARVGbeMRQRfTLIsGMkCPuZJnvxZDU7Gak8c=" | null             | null                   | null     | null         | null          | null       | null       | null   || "r\n\n" + Constants.ISO_8601_UTC_DATE_FORMATTER.format(OffsetDateTime.of(2017, 1, 1, 0, 0, 0, 0, ZoneOffset.UTC)) + "\n/blob/%s/containerName/blobName\n\n\n\n\nb\n\n\n\n" + BlobServiceVersion.getLatest().getVersion() + "\nb\n\n\n\n\n\n"
        null                                                      | null                                   | null                                   | null                                                                  | null                                                                  | null       | "2018-06-17" | "3hd4LRwrARVGbeMRQRfTLIsGMkCPuZJnvxZDU7Gak8c=" | null             | null                   | null     | null         | null          | null       | null       | null   || "r\n\n" + Constants.ISO_8601_UTC_DATE_FORMATTER.format(OffsetDateTime.of(2017, 1, 1, 0, 0, 0, 0, ZoneOffset.UTC)) + "\n/blob/%s/containerName/blobName\n\n\n\n\n\n2018-06-17\n\n\n" + BlobServiceVersion.getLatest().getVersion() + "\nb\n\n\n\n\n\n"
        null                                                      | null                                   | null                                   | null                                                                  | null                                                                  | null       | null         | "3hd4LRwrARVGbeMRQRfTLIsGMkCPuZJnvxZDU7Gak8c=" | new SasIpRange() | null                   | null     | null         | null          | null       | null       | null   || "r\n\n" + Constants.ISO_8601_UTC_DATE_FORMATTER.format(OffsetDateTime.of(2017, 1, 1, 0, 0, 0, 0, ZoneOffset.UTC)) + "\n/blob/%s/containerName/blobName\n\n\n\n\n\n\nip\n\n" + BlobServiceVersion.getLatest().getVersion() + "\nb\n\n\n\n\n\n"
        null                                                      | null                                   | null                                   | null                                                                  | null                                                                  | null       | null         | "3hd4LRwrARVGbeMRQRfTLIsGMkCPuZJnvxZDU7Gak8c=" | null             | SasProtocol.HTTPS_ONLY | null     | null         | null          | null       | null       | null   || "r\n\n" + Constants.ISO_8601_UTC_DATE_FORMATTER.format(OffsetDateTime.of(2017, 1, 1, 0, 0, 0, 0, ZoneOffset.UTC)) + "\n/blob/%s/containerName/blobName\n\n\n\n\n\n\n\n" + SasProtocol.HTTPS_ONLY + "\n" + BlobServiceVersion.getLatest().getVersion() + "\nb\n\n\n\n\n\n"
        null                                                      | null                                   | null                                   | null                                                                  | null                                                                  | null       | null         | "3hd4LRwrARVGbeMRQRfTLIsGMkCPuZJnvxZDU7Gak8c=" | null             | null                   | "snapId" | null         | null          | null       | null       | null   || "r\n\n" + Constants.ISO_8601_UTC_DATE_FORMATTER.format(OffsetDateTime.of(2017, 1, 1, 0, 0, 0, 0, ZoneOffset.UTC)) + "\n/blob/%s/containerName/blobName\n\n\n\n\n\n\n\n\n" + BlobServiceVersion.getLatest().getVersion() + "\nbs\nsnapId\n\n\n\n\n"
        null                                                      | null                                   | null                                   | null                                                                  | null                                                                  | null       | null         | "3hd4LRwrARVGbeMRQRfTLIsGMkCPuZJnvxZDU7Gak8c=" | null             | null                   | null     | "control"    | null          | null       | null       | null   || "r\n\n" + Constants.ISO_8601_UTC_DATE_FORMATTER.format(OffsetDateTime.of(2017, 1, 1, 0, 0, 0, 0, ZoneOffset.UTC)) + "\n/blob/%s/containerName/blobName\n\n\n\n\n\n\n\n\n" + BlobServiceVersion.getLatest().getVersion() + "\nb\n\ncontrol\n\n\n\n"
        null                                                      | null                                   | null                                   | null                                                                  | null                                                                  | null       | null         | "3hd4LRwrARVGbeMRQRfTLIsGMkCPuZJnvxZDU7Gak8c=" | null             | null                   | null     | null         | "disposition" | null       | null       | null   || "r\n\n" + Constants.ISO_8601_UTC_DATE_FORMATTER.format(OffsetDateTime.of(2017, 1, 1, 0, 0, 0, 0, ZoneOffset.UTC)) + "\n/blob/%s/containerName/blobName\n\n\n\n\n\n\n\n\n" + BlobServiceVersion.getLatest().getVersion() + "\nb\n\n\ndisposition\n\n\n"
        null                                                      | null                                   | null                                   | null                                                                  | null                                                                  | null       | null         | "3hd4LRwrARVGbeMRQRfTLIsGMkCPuZJnvxZDU7Gak8c=" | null             | null                   | null     | null         | null          | "encoding" | null       | null   || "r\n\n" + Constants.ISO_8601_UTC_DATE_FORMATTER.format(OffsetDateTime.of(2017, 1, 1, 0, 0, 0, 0, ZoneOffset.UTC)) + "\n/blob/%s/containerName/blobName\n\n\n\n\n\n\n\n\n" + BlobServiceVersion.getLatest().getVersion() + "\nb\n\n\n\nencoding\n\n"
        null                                                      | null                                   | null                                   | null                                                                  | null                                                                  | null       | null         | "3hd4LRwrARVGbeMRQRfTLIsGMkCPuZJnvxZDU7Gak8c=" | null             | null                   | null     | null         | null          | null       | "language" | null   || "r\n\n" + Constants.ISO_8601_UTC_DATE_FORMATTER.format(OffsetDateTime.of(2017, 1, 1, 0, 0, 0, 0, ZoneOffset.UTC)) + "\n/blob/%s/containerName/blobName\n\n\n\n\n\n\n\n\n" + BlobServiceVersion.getLatest().getVersion() + "\nb\n\n\n\n\nlanguage\n"
        null                                                      | null                                   | null                                   | null                                                                  | null                                                                  | null       | null         | "3hd4LRwrARVGbeMRQRfTLIsGMkCPuZJnvxZDU7Gak8c=" | null             | null                   | null     | null         | null          | null       | null       | "type" || "r\n\n" + Constants.ISO_8601_UTC_DATE_FORMATTER.format(OffsetDateTime.of(2017, 1, 1, 0, 0, 0, 0, ZoneOffset.UTC)) + "\n/blob/%s/containerName/blobName\n\n\n\n\n\n\n\n\n" + BlobServiceVersion.getLatest().getVersion() + "\nb\n\n\n\n\n\ntype"
    }

    def "serviceSasSignatureValues IA"() {
        setup:
        def v = new BlobServiceSasSignatureValues()
            .setSnapshotId("2018-01-01T00:00:00.0000000Z")

        when:
        v.generateSasQueryParameters(null)

        then:
        def e = thrown(NullPointerException)
        e.getMessage().contains("storageSharedKeyCredential")
    }

    @Unroll
    def "BlobSASPermissions toString"() {
        setup:
        def perms = new BlobSasPermission()
            .setReadPermission(read)
            .setWritePermission(write)
            .setDeletePermission(delete)
            .setCreatePermission(create)
            .setAddPermission(add)

        expect:
        perms.toString() == expectedString

        where:
        read  | write | delete | create | add   || expectedString
        true  | false | false  | false  | false || "r"
        false | true  | false  | false  | false || "w"
        false | false | true   | false  | false || "d"
        false | false | false  | true   | false || "c"
        false | false | false  | false  | true  || "a"
        true  | true  | true   | true   | true  || "racwd"
    }

    @Unroll
    def "BlobSASPermissions parse"() {
        when:
        def perms = BlobSasPermission.parse(permString)

        then:
        perms.hasReadPermission() == read
        perms.hasWritePermission() == write
        perms.hasDeletePermission() == delete
        perms.hasCreatePermission() == create
        perms.hasAddPermission() == add

        where:
        permString || read  | write | delete | create | add
        "r"        || true  | false | false  | false  | false
        "w"        || false | true  | false  | false  | false
        "d"        || false | false | true   | false  | false
        "c"        || false | false | false  | true   | false
        "a"        || false | false | false  | false  | true
        "racwd"    || true  | true  | true   | true   | true
        "dcwra"    || true  | true  | true   | true   | true
    }

    def "BlobSASPermissions parse IA"() {
        when:
        BlobSasPermission.parse("rwaq")

        then:
        thrown(IllegalArgumentException)
    }

    @Unroll
    def "ContainerSASPermissions toString"() {
        setup:
        def perms = new BlobContainerSasPermission()
            .setReadPermission(read)
            .setWritePermission(write)
            .setDeletePermission(delete)
            .setCreatePermission(create)
            .setAddPermission(add)
            .setListPermission(list)

        expect:
        perms.toString() == expectedString

        where:
        read  | write | delete | create | add   | list  || expectedString
        true  | false | false  | false  | false | false || "r"
        false | true  | false  | false  | false | false || "w"
        false | false | true   | false  | false | false || "d"
        false | false | false  | true   | false | false || "c"
        false | false | false  | false  | true  | false || "a"
        false | false | false  | false  | false | true  || "l"
        true  | true  | true   | true   | true  | true  || "racwdl"
    }

    @Unroll
    def "ContainerSASPermissions parse"() {
        when:
        def perms = BlobContainerSasPermission.parse(permString)

        then:
        perms.hasReadPermission() == read
        perms.hasWritePermission() == write
        perms.hasDeletePermission() == delete
        perms.hasCreatePermission() == create
        perms.hasAddPermission() == add
        perms.hasListPermission() == list

        where:
        permString || read  | write | delete | create | add   | list
        "r"        || true  | false | false  | false  | false | false
        "w"        || false | true  | false  | false  | false | false
        "d"        || false | false | true   | false  | false | false
        "c"        || false | false | false  | true   | false | false
        "a"        || false | false | false  | false  | true  | false
        "l"        || false | false | false  | false  | false | true
        "racwdl"   || true  | true  | true   | true   | true  | true
        "dcwrla"   || true  | true  | true   | true   | true  | true
    }

    def "ContainerSASPermissions parse IA"() {
        when:
        BlobContainerSasPermission.parse("rwaq")

        then:
        thrown(IllegalArgumentException)
    }

    @Unroll
    def "IPRange toString"() {
        setup:
        def ip = new SasIpRange()
            .setIpMin(min)
            .setIpMax(max)

        expect:
        ip.toString() == expectedString

        where:
        min  | max  || expectedString
        "a"  | "b"  || "a-b"
        "a"  | null || "a"
        null | "b"  || ""
    }

    @Unroll
    def "IPRange parse"() {
        when:
        def ip = SasIpRange.parse(rangeStr)

        then:
        ip.getIpMin() == min
        ip.getIpMax() == max

        where:
        rangeStr || min | max
        "a-b"    || "a" | "b"
        "a"      || "a" | null
        ""       || ""  | null
    }

    @Unroll
    def "SASProtocol parse"() {
        expect:
        SasProtocol.parse(protocolStr) == protocol

        where:
        protocolStr  || protocol
        "https"      || SasProtocol.HTTPS_ONLY
        "https,http" || SasProtocol.HTTPS_HTTP
    }

    @Unroll
    def "ServiceSASSignatureValues assertGenerateOk"() {
        when:
        def serviceSASSignatureValues = new BlobServiceSasSignatureValues()
            .setVersion(BlobServiceVersion.getLatest().getVersion())
            .setContainerName("containerName")
            .setBlobName("blobName")
            .setSnapshotId(snapshotId)
            .setPermissions(BlobContainerSasPermission.parse("rl"))

        serviceSASSignatureValues.generateSasQueryParameters(new StorageSharedKeyCredential("n", "key"))

        then:

        thrown(IllegalArgumentException)

        where:
        snapshotId | _
        null       | _
        "id"       | _
    }

    /*
     This test will ensure that each field gets placed into the proper location within the string to sign and that null
     values are handled correctly. We will validate the whole SAS with service calls as well as correct serialization of
     individual parts later.
     */

    @Unroll
    def "accountSasSignatures string to sign"() {
        when:
        def v = new AccountSasSignatureValues()
        def p = new AccountSasPermission()
            .setReadPermission(true)
        v.setPermissions(p)
            .setServices("b")
            .setResourceTypes("o")
            .setStartTime(startTime)
            .setExpiryTime(OffsetDateTime.of(2017, 1, 1, 0, 0, 0, 0, ZoneOffset.UTC))
        if (ipRange != null) {
            def ipR = new SasIpRange()
            ipR.setIpMin("ip")
            v.setSasIpRange(ipR)
        }
        v.setProtocol(protocol)

        def token = v.generateSasQueryParameters(primaryCredential)

        then:
        token.getSignature() == primaryCredential.computeHmac256(String.format(expectedStringToSign, primaryCredential.getAccountName()))

        where:
        startTime                                                 | ipRange          | protocol               || expectedStringToSign
        OffsetDateTime.of(2017, 1, 1, 0, 0, 0, 0, ZoneOffset.UTC) | null             | null                   || "%s" + "\nr\nb\no\n" + Constants.ISO_8601_UTC_DATE_FORMATTER.format(OffsetDateTime.of(2017, 1, 1, 0, 0, 0, 0, ZoneOffset.UTC)) + "\n" + Constants.ISO_8601_UTC_DATE_FORMATTER.format(OffsetDateTime.of(2017, 1, 1, 0, 0, 0, 0, ZoneOffset.UTC)) + "\n\n\n" + BlobServiceVersion.getLatest().getVersion() + "\n"
        null                                                      | new SasIpRange() | null                   || "%s" + "\nr\nb\no\n\n" + Constants.ISO_8601_UTC_DATE_FORMATTER.format(OffsetDateTime.of(2017, 1, 1, 0, 0, 0, 0, ZoneOffset.UTC)) + "\nip\n\n" + BlobServiceVersion.getLatest().getVersion() + "\n"
        null                                                      | null             | SasProtocol.HTTPS_ONLY || "%s" + "\nr\nb\no\n\n" + Constants.ISO_8601_UTC_DATE_FORMATTER.format(OffsetDateTime.of(2017, 1, 1, 0, 0, 0, 0, ZoneOffset.UTC)) + "\n\n" + SasProtocol.HTTPS_ONLY + "\n" + BlobServiceVersion.getLatest().getVersion() + "\n"
    }

    @Unroll
    def "accountSasSignatureValues IA"() {
        setup:
        def v = new AccountSasSignatureValues()
            .setPermissions(AccountSasPermission.parse(permissions))
            .setServices(service)
            .setResourceTypes(resourceType)
            .setExpiryTime(expiryTime)
            .setVersion(version)

        when:
        v.generateSasQueryParameters(creds)

        then:
        def e = thrown(NullPointerException)
        e.getMessage().contains(parameter)

        where:
        permissions | service | resourceType | expiryTime                                                | version | creds             || parameter
        "c"         | null    | "c"          | OffsetDateTime.of(2017, 1, 1, 0, 0, 0, 0, ZoneOffset.UTC) | "v"     | primaryCredential || "services"
        "c"         | "b"     | null         | OffsetDateTime.of(2017, 1, 1, 0, 0, 0, 0, ZoneOffset.UTC) | "v"     | primaryCredential || "resourceTypes"
        "c"         | "b"     | "c"          | null                                                      | "v"     | primaryCredential || "expiryTime"
        "c"         | "b"     | "c"          | OffsetDateTime.of(2017, 1, 1, 0, 0, 0, 0, ZoneOffset.UTC) | "v"     | null              || "storageSharedKeyCredentials"
    }

    def "accountSasSignatureValues null"() {
        when:
        setup:
        def v = new AccountSasSignatureValues()

        when:
        v.setPermissions(null)


        then:
        def e = thrown(NullPointerException)
        e.getMessage().contains("permissions")
    }

    def "accountSasSignatureValues null permission"() {
        when:
        AccountSasPermission.parse(null)

        then:
        thrown(NullPointerException)
    }

    @Unroll
    def "AccountSASPermissions toString"() {
        setup:
        def perms = new AccountSasPermission()
        perms.setReadPermission(read)
            .setWritePermission(write)
            .setDeletePermission(delete)
            .setListPermission(list)
            .setAddPermission(add)
            .setCreatePermission(create)
            .setUpdatePermission(update)
            .setProcessMessages(process)

        expect:
        perms.toString() == expectedString

        where:
        read  | write | delete | list  | add   | create | update | process || expectedString
        true  | false | false  | false | false | false  | false  | false   || "r"
        false | true  | false  | false | false | false  | false  | false   || "w"
        false | false | true   | false | false | false  | false  | false   || "d"
        false | false | false  | true  | false | false  | false  | false   || "l"
        false | false | false  | false | true  | false  | false  | false   || "a"
        false | false | false  | false | false | true   | false  | false   || "c"
        false | false | false  | false | false | false  | true   | false   || "u"
        false | false | false  | false | false | false  | false  | true    || "p"
        true  | true  | true   | true  | true  | true   | true   | true    || "rwdlacup"
    }

    @Unroll
    def "AccountSASPermissions parse"() {
        when:
        def perms = AccountSasPermission.parse(permString)

        then:
        perms.hasReadPermission() == read
        perms.hasWritePermission() == write
        perms.hasDeletePermission() == delete
        perms.hasListPermission() == list
        perms.hasAddPermission() == add
        perms.hasCreatePermission() == create
        perms.hasUpdatePermission() == update
        perms.hasProcessMessages() == process

        where:
        permString || read  | write | delete | list  | add   | create | update | process
        "r"        || true  | false | false  | false | false | false  | false  | false
        "w"        || false | true  | false  | false | false | false  | false  | false
        "d"        || false | false | true   | false | false | false  | false  | false
        "l"        || false | false | false  | true  | false | false  | false  | false
        "a"        || false | false | false  | false | true  | false  | false  | false
        "c"        || false | false | false  | false | false | true   | false  | false
        "u"        || false | false | false  | false | false | false  | true   | false
        "p"        || false | false | false  | false | false | false  | false  | true
        "rwdlacup" || true  | true  | true   | true  | true  | true   | true   | true
        "lwrupcad" || true  | true  | true   | true  | true  | true   | true   | true
    }

    def "AccountSASPermissions parse IA"() {
        when:
        AccountSasPermission.parse("rwaq")

        then:
        thrown(IllegalArgumentException)
    }

    @Unroll
    def "AccountSASResourceType toString"() {
        setup:
        def resourceTypes = new AccountSasResourceType()
            .setService(service)
            .setContainer(container)
            .setObject(object)

        expect:
        resourceTypes.toString() == expectedString

        where:
        service | container | object || expectedString
        true    | false     | false  || "s"
        false   | true      | false  || "c"
        false   | false     | true   || "o"
        true    | true      | true   || "sco"
    }

    @Unroll
    def "AccountSASResourceType parse"() {
        when:
        def resourceTypes = AccountSasResourceType.parse(resourceTypeString)

        then:
        resourceTypes.isService() == service
        resourceTypes.isContainer() == container
        resourceTypes.isObject() == object

        where:
        resourceTypeString || service | container | object
        "s"                || true    | false     | false
        "c"                || false   | true      | false
        "o"                || false   | false     | true
        "sco"              || true    | true      | true
    }

    @Unroll
    def "AccountSASResourceType IA"() {
        when:
        AccountSasResourceType.parse("scq")

        then:
        thrown(IllegalArgumentException)
    }

    // TODO : Figure out how to properly port this test over since I changed it to a common sas params
<<<<<<< HEAD
=======
    @Ignore
>>>>>>> 0f276126
    def "BlobURLParts"() {
        setup:
        def parts = new BlobUrlParts()
        parts.setScheme("http")
            .setHost("host")
            .setContainerName("container")
            .setBlobName("blob")
            .setSnapshot("snapshot")
        def sasValues = new BlobServiceSasSignatureValues()
            .setPermissions(new BlobSasPermission().setReadPermission(true))
            .setContainerName("containerName")
            .setBlobName("blobName")
            .setExpiryTime(OffsetDateTime.of(2017, 1, 1, 0, 0, 0, 0, ZoneOffset.UTC))
        parts.setSasQueryParameters(sasValues.generateSasQueryParameters(primaryCredential))

        when:
        def splitParts = parts.toUrl().toString().split("\\?")

        then:
        splitParts.size() == 2 // Ensure that there is only one question mark even when sas and snapshot are present
        splitParts[0] == "http://host/container/blob"
        splitParts[1].contains("snapshot=snapshot")
        splitParts[1].contains("sp=r")
        splitParts[1].contains("sig=")
        splitParts[1].split("&").size() == 6 // snapshot & sv & sr & sp & sig
    }

    def "URLParser"() {
        when:
        def parts = BlobUrlParts.parse(new URL("http://host/container/" + originalBlobName + "?snapshot=snapshot&sv=" + BlobServiceVersion.getLatest().getVersion() + "&sr=c&sp=r&sig=Ee%2BSodSXamKSzivSdRTqYGh7AeMVEk3wEoRZ1yzkpSc%3D"))

        then:
        parts.getScheme() == "http"
        parts.getHost() == "host"
        parts.getBlobContainerName() == "container"
        parts.getBlobName() == finalBlobName
        parts.getSnapshot() == "snapshot"
        parts.getSasQueryParameters().getPermissions() == "r"
        parts.getSasQueryParameters().getVersion() == BlobServiceVersion.getLatest().getVersion()
        parts.getSasQueryParameters().getResource() == "c"
        parts.getSasQueryParameters().getSignature() == Utility.urlDecode("Ee%2BSodSXamKSzivSdRTqYGh7AeMVEk3wEoRZ1yzkpSc%3D")

        where:
        originalBlobName       | finalBlobName
        "blob"                 | "blob"
        "path/to]a blob"       | "path/to]a blob"
        "path%2Fto%5Da%20blob" | "path/to]a blob"
        "斑點"                 | "斑點"
        "%E6%96%91%E9%BB%9E"   | "斑點"
    }
}<|MERGE_RESOLUTION|>--- conflicted
+++ resolved
@@ -1199,10 +1199,7 @@
     }
 
     // TODO : Figure out how to properly port this test over since I changed it to a common sas params
-<<<<<<< HEAD
-=======
     @Ignore
->>>>>>> 0f276126
     def "BlobURLParts"() {
         setup:
         def parts = new BlobUrlParts()
