// Copyright (c) Microsoft Corporation. All rights reserved.
// Licensed under the MIT License.

package com.azure.storage.blob

import com.azure.storage.blob.models.AccessPolicy
import com.azure.storage.blob.models.BlobRange
import com.azure.storage.blob.models.SignedIdentifier
import com.azure.storage.blob.models.StorageException
import com.azure.storage.blob.models.UserDelegationKey
import com.azure.storage.blob.specialized.BlobServiceSasSignatureValues
import com.azure.storage.blob.specialized.SpecializedBlobClientBuilder
import com.azure.storage.common.AccountSASPermission
import com.azure.storage.common.AccountSASResourceType
import com.azure.storage.common.AccountSASService
import com.azure.storage.common.AccountSASSignatureValues
import com.azure.storage.common.Constants
import com.azure.storage.common.IpRange
import com.azure.storage.common.SASProtocol
import com.azure.storage.common.Utility
import com.azure.storage.common.credentials.SharedKeyCredential
import spock.lang.Ignore
import spock.lang.Unroll

import java.time.LocalDateTime
import java.time.OffsetDateTime
import java.time.ZoneOffset

class SASTest extends APISpec {

    @Unroll
    def "Blob range"() {
        expect:
        if (count == null) {
            assert new BlobRange(offset).toHeaderValue() == result
        } else {
            assert new BlobRange(offset, count).toHeaderValue() == result
        }


        where:
        offset | count || result
        0      | null  || null
        0      | 5     || "bytes=0-4"
        5      | 10    || "bytes=5-14"
    }

    @Unroll
    def "Blob range IA"() {
        when:
        new BlobRange(offset, count)

        then:
        thrown(IllegalArgumentException)

        where:
        offset | count
        -1     | 5
        0      | -1
    }

    def "BlobClient getSnapshot"() {
        setup:
        def data = "test".getBytes()
        def blobName = generateBlobName()
        def bu = cc.getBlobClient(blobName).getBlockBlobClient()
        bu.upload(new ByteArrayInputStream(data), data.length)
        def snapshotId = bu.createSnapshot().getSnapshotId()

        when:
        def snapshotBlob = cc.getBlobClient(blobName, snapshotId).getBlockBlobClient()

        then:
        snapshotBlob.getSnapshotId() == snapshotId
        bu.getSnapshotId() == null
    }

    def "BlobClient isSnapshot"() {
        setup:
        def data = "test".getBytes()
        def blobName = generateBlobName()
        def bu = cc.getBlobClient(blobName).getBlockBlobClient()
        bu.upload(new ByteArrayInputStream(data), data.length)
        def snapshotId = bu.createSnapshot().getSnapshotId()

        when:
        def snapshotBlob = cc.getBlobClient(blobName, snapshotId).getBlockBlobClient()

        then:
        snapshotBlob.isSnapshot()
        !bu.isSnapshot()

    }

    def "serviceSASSignatureValues network test blob"() {
        setup:
        def data = "test".getBytes()
        def blobName = generateBlobName()
        def bu = getBlobClient(primaryCredential, cc.getBlobContainerUrl(), blobName).getBlockBlobClient()
        bu.upload(new ByteArrayInputStream(data), data.length)

        def permissions = new BlobSasPermission()
            .setReadPermission(true)
            .setWritePermission(true)
            .setCreatePermission(true)
            .setDeletePermission(true)
            .setAddPermission(true)
        def startTime = getUTCNow().minusDays(1)
        def expiryTime = getUTCNow().plusDays(1)
        def ipRange = new IpRange()
            .setIpMin("0.0.0.0")
            .setIpMax("255.255.255.255")
        def sasProtocol = SASProtocol.HTTPS_HTTP
        def cacheControl = "cache"
        def contentDisposition = "disposition"
        def contentEncoding = "encoding"
        def contentLanguage = "language"
        def contentType = "type"

        when:
        def sas = bu.generateSAS(null, permissions, expiryTime, startTime, null, sasProtocol, ipRange, cacheControl, contentDisposition, contentEncoding, contentLanguage, contentType)

        def client = getBlobClient(sas, cc.getBlobContainerUrl(), blobName).getBlockBlobClient()

        def os = new ByteArrayOutputStream()
        client.download(os)
        def properties = client.getProperties()

        then:
        os.toString() == new String(data)
        properties.getCacheControl() == "cache"
        properties.getContentDisposition() == "disposition"
        properties.getContentEncoding() == "encoding"
        properties.getContentLanguage() == "language"
        notThrown(StorageException)
    }

    def "serviceSASSignatureValues network test blob snapshot"() {
        setup:

        def data = "test".getBytes()
        def blobName = generateBlobName()
        def bu = getBlobClient(primaryCredential, cc.getBlobContainerUrl(), blobName).getBlockBlobClient()
        bu.upload(new ByteArrayInputStream(data), data.length)
        def snapshotId = bu.createSnapshot().getSnapshotId()

        def snapshotBlob = cc.getBlobClient(blobName, snapshotId).getBlockBlobClient()

        def permissions = new BlobSasPermission()
            .setReadPermission(true)
            .setWritePermission(true)
            .setCreatePermission(true)
            .setDeletePermission(true)
            .setAddPermission(true)
        def startTime = getUTCNow().minusDays(1)
        def expiryTime = getUTCNow().plusDays(1)
        def ipRange = new IpRange()
            .setIpMin("0.0.0.0")
            .setIpMax("255.255.255.255")
        def sasProtocol = SASProtocol.HTTPS_HTTP
        def cacheControl = "cache"
        def contentDisposition = "disposition"
        def contentEncoding = "encoding"
        def contentLanguage = "language"
        def contentType = "type"

        when:
        def sas = snapshotBlob.generateSAS(null, permissions, expiryTime, startTime, null, sasProtocol, ipRange, cacheControl, contentDisposition, contentEncoding, contentLanguage, contentType)

        def client = getBlobClient(sas, cc.getBlobContainerUrl(), blobName, snapshotId).getBlockBlobClient()

        def os = new ByteArrayOutputStream()
        client.download(os)
        def properties = client.getProperties()

        then:
        os.toString() == new String(data)
        properties.getCacheControl() == "cache"
        properties.getContentDisposition() == "disposition"
        properties.getContentEncoding() == "encoding"
        properties.getContentLanguage() == "language"
    }

    def "serviceSASSignatureValues network test container"() {
        setup:
        def identifier = new SignedIdentifier()
            .setId("0000")
            .setAccessPolicy(new AccessPolicy().setPermission("racwdl")
                .setExpiry(getUTCNow().plusDays(1)))
        cc.setAccessPolicy(null, Arrays.asList(identifier))

        // Check containerSASPermissions
<<<<<<< HEAD
        def permissions = new ContainerSASPermission()
=======
        def permissions = new BlobContainerSasPermission()
>>>>>>> f346f0a2
            .setReadPermission(true)
            .setWritePermission(true)
            .setListPermission(true)
            .setCreatePermission(true)
            .setDeletePermission(true)
            .setAddPermission(true)
            .setListPermission(true)

        def expiryTime = getUTCNow().plusDays(1)

        when:
        def sasWithId = cc.generateSAS(identifier.getId())

        def client1 = getContainerClient(sasWithId, cc.getBlobContainerUrl())

        client1.listBlobsFlat().iterator().hasNext()

        def sasWithPermissions = cc.generateSAS(permissions, expiryTime)

        def client2 = getContainerClient(sasWithPermissions, cc.getBlobContainerUrl())

        client2.listBlobsFlat().iterator().hasNext()

        then:
        notThrown(StorageException)
    }

    /* TODO: Fix user delegation tests to run in CI */
    @Ignore
    def "serviceSASSignatureValues network test blob user delegation"() {
        setup:
        def data = "test".getBytes()
        def blobName = generateBlobName()
        def bu = cc.getBlobClient(blobName).getBlockBlobClient()
        bu.upload(new ByteArrayInputStream(data), data.length)

        def permissions = new BlobSasPermission()
            .setReadPermission(true)
            .setWritePermission(true)
            .setCreatePermission(true)
            .setDeletePermission(true)
            .setAddPermission(true)

        def startTime = getUTCNow().minusDays(1)
        def expiryTime = getUTCNow().plusDays(1)

        def ipRange = new IpRange()
            .setIpMin("0.0.0.0")
            .setIpMax("255.255.255.255")

        def sasProtocol = SASProtocol.HTTPS_HTTP
        def cacheControl = "cache"
        def contentDisposition = "disposition"
        def contentEncoding = "encoding"
        def contentLanguage = "language"
        def contentType = "type"

        def key = getOAuthServiceClient().getUserDelegationKey(null, expiryTime)

        when:
        def sas = bu.generateUserDelegationSAS(key, primaryCredential.getAccountName(), permissions, expiryTime, startTime, key.getSignedVersion(), sasProtocol, ipRange, cacheControl, contentDisposition, contentEncoding, contentLanguage, contentType)

        then:
        sas != null

        when:
        def client = getBlobClient(sas, cc.getBlobContainerUrl(), blobName).getBlockBlobClient()

        def os = new ByteArrayOutputStream()
        client.download(os)
        def properties = client.getProperties()

        then:
        os.toString() == new String(data)
        properties.getCacheControl() == "cache"
        properties.getContentDisposition() == "disposition"
        properties.getContentEncoding() == "encoding"
        properties.getContentLanguage() == "language"
        notThrown(StorageException)
    }

    def "BlobServiceSAS network test blob snapshot"() {
        setup:
        def containerName = generateContainerName()
        def blobName = generateBlobName()
        def containerClient = primaryBlobServiceClient.createBlobContainer(containerName)
        def blobClient = containerClient.getBlobClient(blobName).getBlockBlobClient()
        blobClient.upload(defaultInputStream.get(), defaultDataSize) // need something to snapshot
        def snapshotBlob = new SpecializedBlobClientBuilder().blobClient(blobClient.createSnapshot()).buildBlockBlobClient()
        def snapshotId = snapshotBlob.getSnapshotId()

        def permissions = new BlobSasPermission()
            .setReadPermission(true)
            .setWritePermission(true)
            .setCreatePermission(true)
            .setDeletePermission(true)
            .setAddPermission(true)
        def startTime = getUTCNow().minusDays(1)
        def expiryTime = getUTCNow().plusDays(1)
        def ipRange = new IpRange()
            .setIpMin("0.0.0.0")
            .setIpMax("255.255.255.255")
        def sasProtocol = SASProtocol.HTTPS_HTTP
        def cacheControl = "cache"
        def contentDisposition = "disposition"
        def contentEncoding = "encoding"
        def contentLanguage = "language"
        def contentType = "type"

        when:
        def sas = snapshotBlob.generateSAS(null, permissions, expiryTime, startTime, null, sasProtocol, ipRange, cacheControl, contentDisposition, contentEncoding, contentLanguage, contentType)

        and:
        def client = getBlobClient(sas, containerClient.getBlobContainerUrl(), blobName).getAppendBlobClient()

        client.download(new ByteArrayOutputStream())

        then:
        thrown(StorageException)

        when:
        def snapClient = getBlobClient(sas, containerClient.getBlobContainerUrl(), blobName, snapshotId).getAppendBlobClient()

        def data = new ByteArrayOutputStream()
        snapClient.download(data)

        then:
        notThrown(StorageException)
        data.toByteArray() == defaultData.array()

        and:
        def properties = snapClient.getProperties()

        then:
        properties.getCacheControl() == "cache"
        properties.getContentDisposition() == "disposition"
        properties.getContentEncoding() == "encoding"
        properties.getContentLanguage() == "language"

    }

    @Ignore
    def "serviceSASSignatureValues network test blob snapshot user delegation"() {
        setup:
        def data = "test".getBytes()
        def blobName = generateBlobName()
        def bu = cc.getBlobClient(blobName).getBlockBlobClient()
        bu.upload(new ByteArrayInputStream(data), data.length)
        def snapshotBlob = new SpecializedBlobClientBuilder().blobClient(bu.createSnapshot()).buildBlockBlobClient()
        def snapshotId = snapshotBlob.getSnapshotId()

        def permissions = new BlobSasPermission()
            .setReadPermission(true)
            .setWritePermission(true)
            .setCreatePermission(true)
            .setDeletePermission(true)
            .setAddPermission(true)

        def startTime = getUTCNow().minusDays(1)
        def expiryTime = getUTCNow().plusDays(1)

        def ipRange = new IpRange()
            .setIpMin("0.0.0.0")
            .setIpMax("255.255.255.255")

        def sasProtocol = SASProtocol.HTTPS_HTTP
        def cacheControl = "cache"
        def contentDisposition = "disposition"
        def contentEncoding = "encoding"
        def contentLanguage = "language"
        def contentType = "type"

        def key = getOAuthServiceClient().getUserDelegationKey(startTime, expiryTime)

        when:
        def sas = snapshotBlob.generateUserDelegationSAS(key, primaryCredential.getAccountName(), permissions, expiryTime, startTime, key.getSignedVersion(), sasProtocol, ipRange, cacheControl, contentDisposition, contentEncoding, contentLanguage, contentType)

        // base blob with snapshot SAS
        def client1 = getBlobClient(sas, cc.getBlobContainerUrl(), blobName).getBlockBlobClient()
        client1.download(new ByteArrayOutputStream())

        then:
        // snapshot-level SAS shouldn't be able to access base blob
        thrown(StorageException)

        when:
        // blob snapshot with snapshot SAS
        def client2 = getBlobClient(sas, cc.getBlobContainerUrl(), blobName, snapshotId).getBlockBlobClient()
        def os = new ByteArrayOutputStream()
        client2.download(os)

        then:
        notThrown(StorageException)
        os.toString() == new String(data)

        and:
        def properties = client2.getProperties()

        then:
        properties.getCacheControl() == "cache"
        properties.getContentDisposition() == "disposition"
        properties.getContentEncoding() == "encoding"
        properties.getContentLanguage() == "language"
    }

    @Ignore
    def "serviceSASSignatureValues network test container user delegation"() {
        setup:
<<<<<<< HEAD
        def permissions = new ContainerSASPermission()
=======
        def permissions = new BlobContainerSasPermission()
>>>>>>> f346f0a2
            .setReadPermission(true)
            .setWritePermission(true)
            .setCreatePermission(true)
            .setDeletePermission(true)
            .setAddPermission(true)
            .setListPermission(true)

        def expiryTime = getUTCNow().plusDays(1)

        def key = getOAuthServiceClient().getUserDelegationKey(null, expiryTime)

        when:
        def sasWithPermissions = cc.generateUserDelegationSAS(key, primaryCredential.getAccountName(), permissions, expiryTime)

        def client = getContainerClient(sasWithPermissions, cc.getBlobContainerUrl())
        client.listBlobsFlat().iterator().hasNext()

        then:
        notThrown(StorageException)
    }

    def "accountSAS network test blob read"() {
        setup:
        def data = "test".getBytes()
        def blobName = generateBlobName()
        def bu = cc.getBlobClient(blobName).getBlockBlobClient()
        bu.upload(new ByteArrayInputStream(data), data.length)

        def service = new AccountSASService()
            .setBlob(true)
        def resourceType = new AccountSASResourceType()
            .setContainer(true)
            .setService(true)
            .setObject(true)
        def permissions = new AccountSASPermission()
            .setReadPermission(true)
        def expiryTime = getUTCNow().plusDays(1)

        when:
        def sas = primaryBlobServiceClient.generateAccountSAS(service, resourceType, permissions, expiryTime, null, null, null, null)

        def client = getBlobClient(sas, cc.getBlobContainerUrl(), blobName).getBlockBlobClient()
        def os = new ByteArrayOutputStream()
        client.download(os)

        then:
        os.toString() == new String(data)
    }

    def "accountSAS network test blob delete fails"() {
        setup:
        def data = "test".getBytes()
        def blobName = generateBlobName()
        def bu = cc.getBlobClient(blobName).getBlockBlobClient()
        bu.upload(new ByteArrayInputStream(data), data.length)

        def service = new AccountSASService()
            .setBlob(true)
        def resourceType = new AccountSASResourceType()
            .setContainer(true)
            .setService(true)
            .setObject(true)
        def permissions = new AccountSASPermission()
            .setReadPermission(true)
        def expiryTime = getUTCNow().plusDays(1)

        when:
        def sas = primaryBlobServiceClient.generateAccountSAS(service, resourceType, permissions, expiryTime, null, null, null, null)

        def client = getBlobClient(sas, cc.getBlobContainerUrl(), blobName).getBlockBlobClient()
        client.delete()

        then:
        thrown(StorageException)
    }

    def "accountSAS network create container fails"() {
        setup:
        def service = new AccountSASService()
            .setBlob(true)
        def resourceType = new AccountSASResourceType()
            .setContainer(true)
            .setService(true)
            .setObject(true)
        def permissions = new AccountSASPermission()
            .setReadPermission(true)
            .setCreatePermission(false)
        def expiryTime = getUTCNow().plusDays(1)

        when:
        def sas = primaryBlobServiceClient.generateAccountSAS(service, resourceType, permissions, expiryTime, null, null, null, null)

        def sc = getServiceClient(sas, primaryBlobServiceClient.getAccountUrl())
        sc.createBlobContainer(generateContainerName())

        then:
        thrown(StorageException)
    }

    def "accountSAS network create container succeeds"() {
        setup:
        def service = new AccountSASService()
            .setBlob(true)
        def resourceType = new AccountSASResourceType()
            .setContainer(true)
            .setService(true)
            .setObject(true)
        def permissions = new AccountSASPermission()
            .setReadPermission(true)
            .setCreatePermission(true)
        def expiryTime = getUTCNow().plusDays(1)

        when:
        def sas = primaryBlobServiceClient.generateAccountSAS(service, resourceType, permissions, expiryTime, null, null, null, null)

        def sc = getServiceClient(sas, primaryBlobServiceClient.getAccountUrl())
        sc.createBlobContainer(generateContainerName())

        then:
        notThrown(StorageException)
    }

    /*
     This test will ensure that each field gets placed into the proper location within the string to sign and that null
     values are handled correctly. We will validate the whole SAS with service calls as well as correct serialization of
     individual parts later.
     */

    @Unroll
    def "serviceSasSignatures string to sign"() {
        when:
        def v = new BlobServiceSasSignatureValues()
        def p = new BlobSasPermission()
        p.setReadPermission(true)
        v.setPermissions(p.toString())

        v.setStartTime(startTime)
        def e = OffsetDateTime.of(2017, 1, 1, 0, 0, 0, 0, ZoneOffset.UTC)
        v.setExpiryTime(e)

        v.setCanonicalName("containerName/blobName")
            .setSnapshotId(snapId)
        if (ipRange != null) {
            def ipR = new IpRange()
            ipR.setIpMin("ip")
            v.setIpRange(ipR)
        }
        v.setIdentifier(identifier)
            .setProtocol(protocol)
            .setCacheControl(cacheControl)
            .setContentDisposition(disposition)
            .setContentEncoding(encoding)
            .setContentLanguage(language)
            .setContentType(type)
        v.setResource("bs")

        def token = v.generateSASQueryParameters(primaryCredential)
        then:
        token.getSignature() == primaryCredential.computeHmac256(expectedStringToSign)

        /*
        We don't test the blob or containerName properties because canonicalized resource is always added as at least
        /blob/accountName. We test canonicalization of resources later. Again, this is not to test a fully functional
        sas but the construction of the string to sign.
        Signed resource is tested elsewhere, as we work some minor magic in choosing which value to use.
         */
        where:
        startTime                                                 | identifier | ipRange       | protocol               | snapId   | cacheControl | disposition   | encoding   | language   | type   || expectedStringToSign
        OffsetDateTime.of(2017, 1, 1, 0, 0, 0, 0, ZoneOffset.UTC) | null       | null          | null                   | null     | null         | null          | null       | null       | null   || "r\n" + Utility.ISO_8601_UTC_DATE_FORMATTER.format(OffsetDateTime.of(2017, 1, 1, 0, 0, 0, 0, ZoneOffset.UTC)) + "\n" + Utility.ISO_8601_UTC_DATE_FORMATTER.format(OffsetDateTime.of(2017, 1, 1, 0, 0, 0, 0, ZoneOffset.UTC)) + "\ncontainerName/blobName\n\n\n\n" + Constants.HeaderConstants.TARGET_STORAGE_VERSION + "\nbs\n\n\n\n\n\n"
        null                                                      | "id"       | null          | null                   | null | null | null | null | null | null || "r\n\n" + Utility.ISO_8601_UTC_DATE_FORMATTER.format(OffsetDateTime.of(2017, 1, 1, 0, 0, 0, 0, ZoneOffset.UTC)) + "\ncontainerName/blobName\nid\n\n\n" + Constants.HeaderConstants.TARGET_STORAGE_VERSION + "\nbs\n\n\n\n\n\n"
        null                                                      | null       | new IpRange() | null                   | null | null | null | null | null | null || "r\n\n" + Utility.ISO_8601_UTC_DATE_FORMATTER.format(OffsetDateTime.of(2017, 1, 1, 0, 0, 0, 0, ZoneOffset.UTC)) + "\ncontainerName/blobName\n\nip\n\n" + Constants.HeaderConstants.TARGET_STORAGE_VERSION + "\nbs\n\n\n\n\n\n"
        null                                                      | null       | null          | SASProtocol.HTTPS_ONLY | null | null | null | null | null | null || "r\n\n" + Utility.ISO_8601_UTC_DATE_FORMATTER.format(OffsetDateTime.of(2017, 1, 1, 0, 0, 0, 0, ZoneOffset.UTC)) + "\ncontainerName/blobName\n\n\n" + SASProtocol.HTTPS_ONLY + "\n" + Constants.HeaderConstants.TARGET_STORAGE_VERSION + "\nbs\n\n\n\n\n\n"
        null                                                      | null       | null          | null                   | "snapId" | null         | null          | null       | null       | null   || "r\n\n" + Utility.ISO_8601_UTC_DATE_FORMATTER.format(OffsetDateTime.of(2017, 1, 1, 0, 0, 0, 0, ZoneOffset.UTC)) + "\ncontainerName/blobName\n\n\n\n" + Constants.HeaderConstants.TARGET_STORAGE_VERSION + "\nbs\nsnapId\n\n\n\n\n"
        null                                                      | null       | null          | null                   | null     | "control"    | null          | null       | null       | null   || "r\n\n" + Utility.ISO_8601_UTC_DATE_FORMATTER.format(OffsetDateTime.of(2017, 1, 1, 0, 0, 0, 0, ZoneOffset.UTC)) + "\ncontainerName/blobName\n\n\n\n" + Constants.HeaderConstants.TARGET_STORAGE_VERSION + "\nbs\n\ncontrol\n\n\n\n"
        null                                                      | null       | null          | null                   | null     | null         | "disposition" | null       | null       | null   || "r\n\n" + Utility.ISO_8601_UTC_DATE_FORMATTER.format(OffsetDateTime.of(2017, 1, 1, 0, 0, 0, 0, ZoneOffset.UTC)) + "\ncontainerName/blobName\n\n\n\n" + Constants.HeaderConstants.TARGET_STORAGE_VERSION + "\nbs\n\n\ndisposition\n\n\n"
        null                                                      | null       | null          | null                   | null     | null         | null          | "encoding" | null       | null   || "r\n\n" + Utility.ISO_8601_UTC_DATE_FORMATTER.format(OffsetDateTime.of(2017, 1, 1, 0, 0, 0, 0, ZoneOffset.UTC)) + "\ncontainerName/blobName\n\n\n\n" + Constants.HeaderConstants.TARGET_STORAGE_VERSION + "\nbs\n\n\n\nencoding\n\n"
        null                                                      | null       | null          | null                   | null     | null         | null          | null       | "language" | null   || "r\n\n" + Utility.ISO_8601_UTC_DATE_FORMATTER.format(OffsetDateTime.of(2017, 1, 1, 0, 0, 0, 0, ZoneOffset.UTC)) + "\ncontainerName/blobName\n\n\n\n" + Constants.HeaderConstants.TARGET_STORAGE_VERSION + "\nbs\n\n\n\n\nlanguage\n"
        null                                                      | null       | null          | null                   | null     | null         | null          | null       | null       | "type" || "r\n\n" + Utility.ISO_8601_UTC_DATE_FORMATTER.format(OffsetDateTime.of(2017, 1, 1, 0, 0, 0, 0, ZoneOffset.UTC)) + "\ncontainerName/blobName\n\n\n\n" + Constants.HeaderConstants.TARGET_STORAGE_VERSION + "\nbs\n\n\n\n\n\ntype"
    }

    @Unroll
    def "serviceSasSignatures string to sign user delegation key"() {
        when:
        def v = new BlobServiceSasSignatureValues()

        def p = new BlobSasPermission()
        p.setReadPermission(true)
        v.setPermissions(p.toString())

        v.setStartTime(startTime)
        def e = OffsetDateTime.of(2017, 1, 1, 0, 0, 0, 0, ZoneOffset.UTC)
        v.setExpiryTime(e)

        v.setCanonicalName("containerName/blobName")
            .setSnapshotId(snapId)
        if (ipRange != null) {
            def ipR = new IpRange()
            ipR.setIpMin("ip")
            v.setIpRange(ipR)
        }
        v.setProtocol(protocol)
            .setCacheControl(cacheControl)
            .setContentDisposition(disposition)
            .setContentEncoding(encoding)
            .setContentLanguage(language)
            .setContentType(type)
        v.setResource("bs")
        def key = new UserDelegationKey()
            .setSignedOid(keyOid)
            .setSignedTid(keyTid)
            .setSignedStart(keyStart)
            .setSignedExpiry(keyExpiry)
            .setSignedService(keyService)
            .setSignedVersion(keyVersion)
            .setValue(keyValue)
        def token = v.generateSASQueryParameters(key)

        then:
        token.getSignature() == Utility.computeHMac256(key.getValue(), expectedStringToSign)

        /*
        We test string to sign functionality directly related to user delegation sas specific parameters
         */
        where:
        startTime                                                 | keyOid                                 | keyTid                                 | keyStart                                                              | keyExpiry                                                             | keyService | keyVersion   | keyValue                                       | ipRange       | protocol               | snapId   | cacheControl | disposition   | encoding   | language   | type   || expectedStringToSign
        OffsetDateTime.of(2017, 1, 1, 0, 0, 0, 0, ZoneOffset.UTC) | null                                   | null                                   | null                                                                  | null                                                                  | null       | null         | "3hd4LRwrARVGbeMRQRfTLIsGMkCPuZJnvxZDU7Gak8c=" | null          | null                   | null     | null         | null          | null       | null       | null   || "r\n" + Utility.ISO_8601_UTC_DATE_FORMATTER.format(OffsetDateTime.of(2017, 1, 1, 0, 0, 0, 0, ZoneOffset.UTC)) + "\n" + Utility.ISO_8601_UTC_DATE_FORMATTER.format(OffsetDateTime.of(2017, 1, 1, 0, 0, 0, 0, ZoneOffset.UTC)) + "\ncontainerName/blobName\n\n\n\n\n\n\n\n\n" + Constants.HeaderConstants.TARGET_STORAGE_VERSION + "\nbs\n\n\n\n\n\n"
        null                                                      | "11111111-1111-1111-1111-111111111111" | null                                   | null                                                                  | null                                                                  | null       | null         | "3hd4LRwrARVGbeMRQRfTLIsGMkCPuZJnvxZDU7Gak8c=" | null          | null                   | null     | null         | null          | null       | null       | null   || "r\n\n" + Utility.ISO_8601_UTC_DATE_FORMATTER.format(OffsetDateTime.of(2017, 1, 1, 0, 0, 0, 0, ZoneOffset.UTC)) + "\ncontainerName/blobName\n11111111-1111-1111-1111-111111111111\n\n\n\n\n\n\n\n" + Constants.HeaderConstants.TARGET_STORAGE_VERSION + "\nbs\n\n\n\n\n\n"
        null                                                      | null                                   | "22222222-2222-2222-2222-222222222222" | null                                                                  | null                                                                  | null       | null         | "3hd4LRwrARVGbeMRQRfTLIsGMkCPuZJnvxZDU7Gak8c=" | null          | null                   | null     | null         | null          | null       | null       | null   || "r\n\n" + Utility.ISO_8601_UTC_DATE_FORMATTER.format(OffsetDateTime.of(2017, 1, 1, 0, 0, 0, 0, ZoneOffset.UTC)) + "\ncontainerName/blobName\n\n22222222-2222-2222-2222-222222222222\n\n\n\n\n\n\n" + Constants.HeaderConstants.TARGET_STORAGE_VERSION + "\nbs\n\n\n\n\n\n"
        null                                                      | null                                   | null                                   | OffsetDateTime.of(LocalDateTime.of(2018, 1, 1, 0, 0), ZoneOffset.UTC) | null                                                                  | null       | null         | "3hd4LRwrARVGbeMRQRfTLIsGMkCPuZJnvxZDU7Gak8c=" | null          | null                   | null     | null         | null          | null       | null       | null   || "r\n\n" + Utility.ISO_8601_UTC_DATE_FORMATTER.format(OffsetDateTime.of(2017, 1, 1, 0, 0, 0, 0, ZoneOffset.UTC)) + "\ncontainerName/blobName\n\n\n2018-01-01T00:00:00Z\n\n\n\n\n\n" + Constants.HeaderConstants.TARGET_STORAGE_VERSION + "\nbs\n\n\n\n\n\n"
        null                                                      | null                                   | null                                   | null                                                                  | OffsetDateTime.of(LocalDateTime.of(2018, 1, 1, 0, 0), ZoneOffset.UTC) | null       | null         | "3hd4LRwrARVGbeMRQRfTLIsGMkCPuZJnvxZDU7Gak8c=" | null          | null                   | null     | null         | null          | null       | null       | null   || "r\n\n" + Utility.ISO_8601_UTC_DATE_FORMATTER.format(OffsetDateTime.of(2017, 1, 1, 0, 0, 0, 0, ZoneOffset.UTC)) + "\ncontainerName/blobName\n\n\n\n2018-01-01T00:00:00Z\n\n\n\n\n" + Constants.HeaderConstants.TARGET_STORAGE_VERSION + "\nbs\n\n\n\n\n\n"
        null                                                      | null                                   | null                                   | null                                                                  | null                                                                  | "b"        | null         | "3hd4LRwrARVGbeMRQRfTLIsGMkCPuZJnvxZDU7Gak8c=" | null          | null                   | null     | null         | null          | null       | null       | null   || "r\n\n" + Utility.ISO_8601_UTC_DATE_FORMATTER.format(OffsetDateTime.of(2017, 1, 1, 0, 0, 0, 0, ZoneOffset.UTC)) + "\ncontainerName/blobName\n\n\n\n\nb\n\n\n\n" + Constants.HeaderConstants.TARGET_STORAGE_VERSION + "\nbs\n\n\n\n\n\n"
        null                                                      | null                                   | null                                   | null                                                                  | null                                                                  | null       | "2018-06-17" | "3hd4LRwrARVGbeMRQRfTLIsGMkCPuZJnvxZDU7Gak8c=" | null          | null                   | null | null | null | null | null | null || "r\n\n" + Utility.ISO_8601_UTC_DATE_FORMATTER.format(OffsetDateTime.of(2017, 1, 1, 0, 0, 0, 0, ZoneOffset.UTC)) + "\ncontainerName/blobName\n\n\n\n\n\n2018-06-17\n\n\n" + Constants.HeaderConstants.TARGET_STORAGE_VERSION + "\nbs\n\n\n\n\n\n"
        null                                                      | null                                   | null                                   | null                                                                  | null                                                                  | null       | null         | "3hd4LRwrARVGbeMRQRfTLIsGMkCPuZJnvxZDU7Gak8c=" | new IpRange() | null                   | null | null | null | null | null | null || "r\n\n" + Utility.ISO_8601_UTC_DATE_FORMATTER.format(OffsetDateTime.of(2017, 1, 1, 0, 0, 0, 0, ZoneOffset.UTC)) + "\ncontainerName/blobName\n\n\n\n\n\n\nip\n\n" + Constants.HeaderConstants.TARGET_STORAGE_VERSION + "\nbs\n\n\n\n\n\n"
        null                                                      | null                                   | null                                   | null                                                                  | null                                                                  | null       | null         | "3hd4LRwrARVGbeMRQRfTLIsGMkCPuZJnvxZDU7Gak8c=" | null          | SASProtocol.HTTPS_ONLY | null | null | null | null | null | null || "r\n\n" + Utility.ISO_8601_UTC_DATE_FORMATTER.format(OffsetDateTime.of(2017, 1, 1, 0, 0, 0, 0, ZoneOffset.UTC)) + "\ncontainerName/blobName\n\n\n\n\n\n\n\n" + SASProtocol.HTTPS_ONLY + "\n" + Constants.HeaderConstants.TARGET_STORAGE_VERSION + "\nbs\n\n\n\n\n\n"
        null                                                      | null                                   | null                                   | null                                                                  | null                                                                  | null       | null         | "3hd4LRwrARVGbeMRQRfTLIsGMkCPuZJnvxZDU7Gak8c=" | null          | null                   | "snapId" | null         | null          | null       | null       | null   || "r\n\n" + Utility.ISO_8601_UTC_DATE_FORMATTER.format(OffsetDateTime.of(2017, 1, 1, 0, 0, 0, 0, ZoneOffset.UTC)) + "\ncontainerName/blobName\n\n\n\n\n\n\n\n\n" + Constants.HeaderConstants.TARGET_STORAGE_VERSION + "\nbs\nsnapId\n\n\n\n\n"
        null                                                      | null                                   | null                                   | null                                                                  | null                                                                  | null       | null         | "3hd4LRwrARVGbeMRQRfTLIsGMkCPuZJnvxZDU7Gak8c=" | null          | null                   | null     | "control"    | null          | null       | null       | null   || "r\n\n" + Utility.ISO_8601_UTC_DATE_FORMATTER.format(OffsetDateTime.of(2017, 1, 1, 0, 0, 0, 0, ZoneOffset.UTC)) + "\ncontainerName/blobName\n\n\n\n\n\n\n\n\n" + Constants.HeaderConstants.TARGET_STORAGE_VERSION + "\nbs\n\ncontrol\n\n\n\n"
        null                                                      | null                                   | null                                   | null                                                                  | null                                                                  | null       | null         | "3hd4LRwrARVGbeMRQRfTLIsGMkCPuZJnvxZDU7Gak8c=" | null          | null                   | null     | null         | "disposition" | null       | null       | null   || "r\n\n" + Utility.ISO_8601_UTC_DATE_FORMATTER.format(OffsetDateTime.of(2017, 1, 1, 0, 0, 0, 0, ZoneOffset.UTC)) + "\ncontainerName/blobName\n\n\n\n\n\n\n\n\n" + Constants.HeaderConstants.TARGET_STORAGE_VERSION + "\nbs\n\n\ndisposition\n\n\n"
        null                                                      | null                                   | null                                   | null                                                                  | null                                                                  | null       | null         | "3hd4LRwrARVGbeMRQRfTLIsGMkCPuZJnvxZDU7Gak8c=" | null          | null                   | null     | null         | null          | "encoding" | null       | null   || "r\n\n" + Utility.ISO_8601_UTC_DATE_FORMATTER.format(OffsetDateTime.of(2017, 1, 1, 0, 0, 0, 0, ZoneOffset.UTC)) + "\ncontainerName/blobName\n\n\n\n\n\n\n\n\n" + Constants.HeaderConstants.TARGET_STORAGE_VERSION + "\nbs\n\n\n\nencoding\n\n"
        null                                                      | null                                   | null                                   | null                                                                  | null                                                                  | null       | null         | "3hd4LRwrARVGbeMRQRfTLIsGMkCPuZJnvxZDU7Gak8c=" | null          | null                   | null     | null         | null          | null       | "language" | null   || "r\n\n" + Utility.ISO_8601_UTC_DATE_FORMATTER.format(OffsetDateTime.of(2017, 1, 1, 0, 0, 0, 0, ZoneOffset.UTC)) + "\ncontainerName/blobName\n\n\n\n\n\n\n\n\n" + Constants.HeaderConstants.TARGET_STORAGE_VERSION + "\nbs\n\n\n\n\nlanguage\n"
        null                                                      | null                                   | null                                   | null                                                                  | null                                                                  | null       | null         | "3hd4LRwrARVGbeMRQRfTLIsGMkCPuZJnvxZDU7Gak8c=" | null          | null                   | null     | null         | null          | null       | null       | "type" || "r\n\n" + Utility.ISO_8601_UTC_DATE_FORMATTER.format(OffsetDateTime.of(2017, 1, 1, 0, 0, 0, 0, ZoneOffset.UTC)) + "\ncontainerName/blobName\n\n\n\n\n\n\n\n\n" + Constants.HeaderConstants.TARGET_STORAGE_VERSION + "\nbs\n\n\n\n\n\ntype"
    }

    @Unroll
    def "serviceSasSignatureValues IA"() {
        setup:
        def v = new BlobServiceSasSignatureValues()
            .setSnapshotId("2018-01-01T00:00:00.0000000Z")
            .setVersion(version)

        when:
        v.generateSASQueryParameters((SharedKeyCredential) creds)

        then:
        def e = thrown(NullPointerException)
        e.getMessage().contains(parameter)

        where:
        version | creds             || parameter
        null    | primaryCredential || "version"
        "v"     | null              || "sharedKeyCredentials"
    }

    @Unroll
    def "BlobSASPermissions toString"() {
        setup:
        def perms = new BlobSasPermission()
            .setReadPermission(read)
            .setWritePermission(write)
            .setDeletePermission(delete)
            .setCreatePermission(create)
            .setAddPermission(add)

        expect:
        perms.toString() == expectedString

        where:
        read  | write | delete | create | add   || expectedString
        true  | false | false  | false  | false || "r"
        false | true  | false  | false  | false || "w"
        false | false | true   | false  | false || "d"
        false | false | false  | true   | false || "c"
        false | false | false  | false  | true  || "a"
        true  | true  | true   | true   | true  || "racwd"
    }

    @Unroll
    def "BlobSASPermissions parse"() {
        when:
        def perms = BlobSasPermission.parse(permString)

        then:
        perms.getReadPermission() == read
        perms.getWritePermission() == write
        perms.getDeletePermission() == delete
        perms.getCreatePermission() == create
        perms.getAddPermission() == add

        where:
        permString || read  | write | delete | create | add
        "r"        || true  | false | false  | false  | false
        "w"        || false | true  | false  | false  | false
        "d"        || false | false | true   | false  | false
        "c"        || false | false | false  | true   | false
        "a"        || false | false | false  | false  | true
        "racwd"    || true  | true  | true   | true   | true
        "dcwra"    || true  | true  | true   | true   | true
    }

    def "BlobSASPermissions parse IA"() {
        when:
        BlobSasPermission.parse("rwaq")

        then:
        thrown(IllegalArgumentException)
    }

    @Unroll
    def "ContainerSASPermissions toString"() {
        setup:
<<<<<<< HEAD
        def perms = new ContainerSASPermission()
=======
        def perms = new BlobContainerSasPermission()
>>>>>>> f346f0a2
            .setReadPermission(read)
            .setWritePermission(write)
            .setDeletePermission(delete)
            .setCreatePermission(create)
            .setAddPermission(add)
            .setListPermission(list)

        expect:
        perms.toString() == expectedString

        where:
        read  | write | delete | create | add   | list  || expectedString
        true  | false | false  | false  | false | false || "r"
        false | true  | false  | false  | false | false || "w"
        false | false | true   | false  | false | false || "d"
        false | false | false  | true   | false | false || "c"
        false | false | false  | false  | true  | false || "a"
        false | false | false  | false  | false | true  || "l"
        true  | true  | true   | true   | true  | true  || "racwdl"
    }

    @Unroll
    def "ContainerSASPermissions parse"() {
        when:
        def perms = BlobContainerSasPermission.parse(permString)

        then:
        perms.getReadPermission() == read
        perms.getWritePermission() == write
        perms.getDeletePermission() == delete
        perms.getCreatePermission() == create
        perms.getAddPermission() == add
        perms.getListPermission() == list

        where:
        permString || read  | write | delete | create | add   | list
        "r"        || true  | false | false  | false  | false | false
        "w"        || false | true  | false  | false  | false | false
        "d"        || false | false | true   | false  | false | false
        "c"        || false | false | false  | true   | false | false
        "a"        || false | false | false  | false  | true  | false
        "l"        || false | false | false  | false  | false | true
        "racwdl"   || true  | true  | true   | true   | true  | true
        "dcwrla"   || true  | true  | true   | true   | true  | true
    }

    def "ContainerSASPermissions parse IA"() {
        when:
        BlobContainerSasPermission.parse("rwaq")

        then:
        thrown(IllegalArgumentException)
    }

    @Unroll
    def "IPRange toString"() {
        setup:
        def ip = new IpRange()
            .setIpMin(min)
            .setIpMax(max)

        expect:
        ip.toString() == expectedString

        where:
        min  | max  || expectedString
        "a"  | "b"  || "a-b"
        "a"  | null || "a"
        null | "b"  || ""
    }

    @Unroll
    def "IPRange parse"() {
        when:
        def ip = IpRange.parse(rangeStr)

        then:
        ip.getIpMin() == min
        ip.getIpMax() == max

        where:
        rangeStr || min | max
        "a-b"    || "a" | "b"
        "a"      || "a" | null
        ""       || ""  | null
    }

    @Unroll
    def "SASProtocol parse"() {
        expect:
        SASProtocol.parse(protocolStr) == protocol

        where:
        protocolStr  || protocol
        "https"      || SASProtocol.HTTPS_ONLY
        "https,http" || SASProtocol.HTTPS_HTTP
    }

    @Unroll
    def "ServiceSASSignatureValues assertGenerateOk"() {
        when:
        def serviceSASSignatureValues = new BlobServiceSasSignatureValues()
            .setVersion(version)
            .setCanonicalName(canonicalName)
            .setExpiryTime(expiryTime)
            .setPermissions(permissions)
            .setIdentifier(identifier)
            .setResource(resource)
            .setSnapshotId(snapshotId)

        if (usingUserDelegation) {
            serviceSASSignatureValues.generateSASQueryParameters(new UserDelegationKey())
        } else {
            serviceSASSignatureValues.generateSASQueryParameters(new SharedKeyCredential("", ""))
        }

        then:

        thrown(NullPointerException)

        where:
        usingUserDelegation | version                                          | canonicalName            | expiryTime                                                | permissions                                   | identifier | resource | snapshotId
        false               | null                                             | null                     | null                                                      | null                                          | null       | null     | null
        false               | Constants.HeaderConstants.TARGET_STORAGE_VERSION | null                     | null                                                      | null                                          | null       | null     | null
        false               | Constants.HeaderConstants.TARGET_STORAGE_VERSION | "containerName/blobName" | null                                                      | null                                                       | null   | null | null
        false               | Constants.HeaderConstants.TARGET_STORAGE_VERSION | "containerName/blobName" | OffsetDateTime.of(2017, 1, 1, 0, 0, 0, 0, ZoneOffset.UTC) | null                                                       | null   | null | null
        false               | Constants.HeaderConstants.TARGET_STORAGE_VERSION | "containerName/blobName" | null                                                      | new BlobSasPermission().setReadPermission(true).toString() | null   | null | null
        false               | null                                             | null                     | null                                                      | null                                                       | "0000" | "c"  | "id"
    }

    // TODO : Account SAS should go into the common package
    /*
     This test will ensure that each field gets placed into the proper location within the string to sign and that null
     values are handled correctly. We will validate the whole SAS with service calls as well as correct serialization of
     individual parts later.
     */

    @Unroll
    def "accountSasSignatures string to sign"() {
        when:
        def v = new AccountSASSignatureValues()
        def p = new AccountSASPermission()
            .setReadPermission(true)
        v.setPermissions(p.toString())
            .setServices("b")
            .setResourceTypes("o")
            .setStartTime(startTime)
            .setExpiryTime(OffsetDateTime.of(2017, 1, 1, 0, 0, 0, 0, ZoneOffset.UTC))
        if (ipRange != null) {
            def ipR = new IpRange()
            ipR.setIpMin("ip")
            v.setIpRange(ipR)
        }
        v.setProtocol(protocol)

        def token = v.generateSASQueryParameters(primaryCredential)

        then:
        token.getSignature() == primaryCredential.computeHmac256(String.format(expectedStringToSign, primaryCredential.getAccountName()))

        where:
        startTime                                                 | ipRange       | protocol               || expectedStringToSign
        OffsetDateTime.of(2017, 1, 1, 0, 0, 0, 0, ZoneOffset.UTC) | null          | null                   || "%s" + "\nr\nb\no\n" + Utility.ISO_8601_UTC_DATE_FORMATTER.format(OffsetDateTime.of(2017, 1, 1, 0, 0, 0, 0, ZoneOffset.UTC)) + "\n" + Utility.ISO_8601_UTC_DATE_FORMATTER.format(OffsetDateTime.of(2017, 1, 1, 0, 0, 0, 0, ZoneOffset.UTC)) + "\n\n\n" + Constants.HeaderConstants.TARGET_STORAGE_VERSION + "\n"
        null                                                      | new IpRange() | null                   || "%s" + "\nr\nb\no\n\n" + Utility.ISO_8601_UTC_DATE_FORMATTER.format(OffsetDateTime.of(2017, 1, 1, 0, 0, 0, 0, ZoneOffset.UTC)) + "\nip\n\n" + Constants.HeaderConstants.TARGET_STORAGE_VERSION + "\n"
        null                                                      | null          | SASProtocol.HTTPS_ONLY || "%s" + "\nr\nb\no\n\n" + Utility.ISO_8601_UTC_DATE_FORMATTER.format(OffsetDateTime.of(2017, 1, 1, 0, 0, 0, 0, ZoneOffset.UTC)) + "\n\n" + SASProtocol.HTTPS_ONLY + "\n" + Constants.HeaderConstants.TARGET_STORAGE_VERSION + "\n"
    }

    @Unroll
    def "accountSasSignatureValues IA"() {
        setup:
        def v = new AccountSASSignatureValues()
            .setPermissions(permissions)
            .setServices(service)
            .setResourceTypes(resourceType)
            .setExpiryTime(expiryTime)
            .setVersion(version)

        when:
        v.generateSASQueryParameters(creds)

        then:
        def e = thrown(NullPointerException)
        e.getMessage().contains(parameter)

        where:
        permissions | service | resourceType | expiryTime                                                | version | creds             || parameter
        null        | "b"     | "c"          | OffsetDateTime.of(2017, 1, 1, 0, 0, 0, 0, ZoneOffset.UTC) | "v"     | primaryCredential || "permissions"
        "c"         | null    | "c"          | OffsetDateTime.of(2017, 1, 1, 0, 0, 0, 0, ZoneOffset.UTC) | "v"     | primaryCredential || "services"
        "c"         | "b"     | null         | OffsetDateTime.of(2017, 1, 1, 0, 0, 0, 0, ZoneOffset.UTC) | "v"     | primaryCredential || "resourceTypes"
        "c"         | "b"     | "c"          | null                                                      | "v"     | primaryCredential || "expiryTime"
        "c"         | "b"     | "c"          | OffsetDateTime.of(2017, 1, 1, 0, 0, 0, 0, ZoneOffset.UTC) | null    | primaryCredential || "version"
        "c"         | "b"     | "c"          | OffsetDateTime.of(2017, 1, 1, 0, 0, 0, 0, ZoneOffset.UTC) | "v"     | null              || "SharedKeyCredential"
    }

    @Unroll
    def "AccountSASPermissions toString"() {
        setup:
        def perms = new AccountSASPermission()
        perms.setReadPermission(read)
            .setWritePermission(write)
            .setDeletePermission(delete)
            .setListPermission(list)
            .setAddPermission(add)
            .setCreatePermission(create)
            .setUpdatePermission(update)
            .setProcessMessages(process)

        expect:
        perms.toString() == expectedString

        where:
        read  | write | delete | list  | add   | create | update | process || expectedString
        true  | false | false  | false | false | false  | false  | false   || "r"
        false | true  | false  | false | false | false  | false  | false   || "w"
        false | false | true   | false | false | false  | false  | false   || "d"
        false | false | false  | true  | false | false  | false  | false   || "l"
        false | false | false  | false | true  | false  | false  | false   || "a"
        false | false | false  | false | false | true   | false  | false   || "c"
        false | false | false  | false | false | false  | true   | false   || "u"
        false | false | false  | false | false | false  | false  | true    || "p"
        true  | true  | true   | true  | true  | true   | true   | true    || "rwdlacup"
    }

    @Unroll
    def "AccountSASPermissions parse"() {
        when:
        def perms = AccountSASPermission.parse(permString)

        then:
        perms.getReadPermission() == read
        perms.getWritePermission() == write
        perms.getDeletePermission() == delete
        perms.getListPermission() == list
        perms.getAddPermission() == add
        perms.getCreatePermission() == create
        perms.getUpdatePermission() == update
        perms.getProcessMessages() == process

        where:
        permString || read  | write | delete | list  | add   | create | update | process
        "r"        || true  | false | false  | false | false | false  | false  | false
        "w"        || false | true  | false  | false | false | false  | false  | false
        "d"        || false | false | true   | false | false | false  | false  | false
        "l"        || false | false | false  | true  | false | false  | false  | false
        "a"        || false | false | false  | false | true  | false  | false  | false
        "c"        || false | false | false  | false | false | true   | false  | false
        "u"        || false | false | false  | false | false | false  | true   | false
        "p"        || false | false | false  | false | false | false  | false  | true
        "rwdlacup" || true  | true  | true   | true  | true  | true   | true   | true
        "lwrupcad" || true  | true  | true   | true  | true  | true   | true   | true
    }

    def "AccountSASPermissions parse IA"() {
        when:
        AccountSASPermission.parse("rwaq")

        then:
        thrown(IllegalArgumentException)
    }

    @Unroll
    def "AccountSASResourceType toString"() {
        setup:
        def resourceTypes = new AccountSASResourceType()
            .setService(service)
            .setContainer(container)
            .setObject(object)

        expect:
        resourceTypes.toString() == expectedString

        where:
        service | container | object || expectedString
        true    | false     | false  || "s"
        false   | true      | false  || "c"
        false   | false     | true   || "o"
        true    | true      | true   || "sco"
    }

    @Unroll
    def "AccountSASResourceType parse"() {
        when:
        def resourceTypes = AccountSASResourceType.parse(resourceTypeString)

        then:
        resourceTypes.isService() == service
        resourceTypes.isContainer() == container
        resourceTypes.getObject() == object

        where:
        resourceTypeString || service | container | object
        "s"                || true    | false     | false
        "c"                || false   | true      | false
        "o"                || false   | false     | true
        "sco"              || true    | true      | true
    }

    @Unroll
    def "AccountSASResourceType IA"() {
        when:
        AccountSASResourceType.parse("scq")

        then:
        thrown(IllegalArgumentException)
    }

    def "BlobURLParts"() {
        setup:
        def parts = new BlobURLParts()
        parts.setScheme("http")
            .setHost("host")
            .setContainerName("container")
            .setBlobName("blob")
            .setSnapshot("snapshot")
        def sasValues = new BlobServiceSasSignatureValues()
            .setPermissions("r")
            .setCanonicalName("/containerName/blobName")
            .setExpiryTime(OffsetDateTime.of(2017, 1, 1, 0, 0, 0, 0, ZoneOffset.UTC))
            .setResource("bs")
        parts.setSasQueryParameters(sasValues.generateSASQueryParameters(primaryCredential))

        when:
        def splitParts = parts.toURL().toString().split("\\?")

        then:
        splitParts.size() == 2 // Ensure that there is only one question mark even when sas and snapshot are present
        splitParts[0] == "http://host/container/blob"
        splitParts[1].contains("snapshot=snapshot")
        splitParts[1].contains("sp=r")
        splitParts[1].contains("sig=")
        splitParts[1].split("&").size() == 6 // snapshot & sv & sr & sp & sig
    }

    def "URLParser"() {
        when:
        def parts = BlobURLParts.parse(new URL("http://host/container/blob?snapshot=snapshot&sv=" + Constants.HeaderConstants.TARGET_STORAGE_VERSION + "&sr=c&sp=r&sig=Ee%2BSodSXamKSzivSdRTqYGh7AeMVEk3wEoRZ1yzkpSc%3D"))

        then:
        parts.getScheme() == "http"
        parts.getHost() == "host"
        parts.getBlobContainerName() == "container"
        parts.getBlobName() == "blob"
        parts.getSnapshot() == "snapshot"
        parts.getSasQueryParameters().getPermissions() == "r"
        parts.getSasQueryParameters().getVersion() == Constants.HeaderConstants.TARGET_STORAGE_VERSION
        parts.getSasQueryParameters().getResource() == "c"
        parts.getSasQueryParameters().getSignature() == Utility.urlDecode("Ee%2BSodSXamKSzivSdRTqYGh7AeMVEk3wEoRZ1yzkpSc%3D")
    }
}<|MERGE_RESOLUTION|>--- conflicted
+++ resolved
@@ -190,11 +190,7 @@
         cc.setAccessPolicy(null, Arrays.asList(identifier))
 
         // Check containerSASPermissions
-<<<<<<< HEAD
-        def permissions = new ContainerSASPermission()
-=======
         def permissions = new BlobContainerSasPermission()
->>>>>>> f346f0a2
             .setReadPermission(true)
             .setWritePermission(true)
             .setListPermission(true)
@@ -403,11 +399,7 @@
     @Ignore
     def "serviceSASSignatureValues network test container user delegation"() {
         setup:
-<<<<<<< HEAD
-        def permissions = new ContainerSASPermission()
-=======
         def permissions = new BlobContainerSasPermission()
->>>>>>> f346f0a2
             .setReadPermission(true)
             .setWritePermission(true)
             .setCreatePermission(true)
@@ -727,11 +719,7 @@
     @Unroll
     def "ContainerSASPermissions toString"() {
         setup:
-<<<<<<< HEAD
-        def perms = new ContainerSASPermission()
-=======
         def perms = new BlobContainerSasPermission()
->>>>>>> f346f0a2
             .setReadPermission(read)
             .setWritePermission(write)
             .setDeletePermission(delete)
