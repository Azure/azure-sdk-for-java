// Copyright (c) Microsoft Corporation. All rights reserved.
// Licensed under the MIT License.

package com.azure.storage.blob

import com.azure.storage.blob.models.AccessPolicy
import com.azure.storage.blob.models.BlobRange
import com.azure.storage.blob.models.SignedIdentifier
import com.azure.storage.blob.models.StorageException
<<<<<<< HEAD
import com.azure.storage.blob.models.StorageException
import com.azure.storage.blob.models.StorageException
import com.azure.storage.blob.models.UserDelegationKey
import com.azure.storage.common.AccountSASPermission
import com.azure.storage.common.AccountSASResourceType
import com.azure.storage.common.AccountSASService
import com.azure.storage.common.AccountSASSignatureValues
import com.azure.storage.common.Constants
import com.azure.storage.common.IPRange
import com.azure.storage.common.SASProtocol
import com.azure.storage.common.Utility
import com.azure.storage.common.credentials.SASTokenCredential
=======
import com.azure.storage.blob.models.UserDelegationKey
import com.azure.storage.blob.specialized.BlobServiceSasSignatureValues
import com.azure.storage.blob.specialized.SpecializedBlobClientBuilder
import com.azure.storage.common.AccountSasResourceType
import com.azure.storage.common.AccountSasService
import com.azure.storage.common.AccountSasPermission
import com.azure.storage.common.AccountSasSignatureValues
import com.azure.storage.common.Constants
import com.azure.storage.common.IpRange
import com.azure.storage.common.SasProtocol
import com.azure.storage.common.Utility
>>>>>>> f9b68898
import com.azure.storage.common.credentials.SharedKeyCredential
import spock.lang.Ignore
import spock.lang.Unroll

import java.time.LocalDateTime
import java.time.OffsetDateTime
import java.time.ZoneOffset

class SASTest extends APISpec {

    @Unroll
    def "Blob range"() {
        expect:
        if (count == null) {
            assert new BlobRange(offset).toHeaderValue() == result
        } else {
            assert new BlobRange(offset, count).toHeaderValue() == result
        }


        where:
        offset | count || result
        0      | null  || null
        0      | 5     || "bytes=0-4"
        5      | 10    || "bytes=5-14"
    }

    @Unroll
    def "Blob range IA"() {
        when:
        new BlobRange(offset, count)

        then:
        thrown(IllegalArgumentException)

        where:
        offset | count
        -1     | 5
        0      | -1
    }

    def "BlobClient getSnapshot"() {
        setup:
        def data = "test".getBytes()
        def blobName = generateBlobName()
<<<<<<< HEAD
        def bu = cc.getBlockBlobClient(blobName)
=======
        def bu = cc.getBlobClient(blobName).getBlockBlobClient()
>>>>>>> f9b68898
        bu.upload(new ByteArrayInputStream(data), data.length)
        def snapshotId = bu.createSnapshot().getSnapshotId()

        when:
<<<<<<< HEAD
        def snapshotBlob = cc.getBlockBlobClient(blobName, snapshotId)
=======
        def snapshotBlob = cc.getBlobClient(blobName, snapshotId).getBlockBlobClient()
>>>>>>> f9b68898

        then:
        snapshotBlob.getSnapshotId() == snapshotId
        bu.getSnapshotId() == null
    }

    def "BlobClient isSnapshot"() {
        setup:
        def data = "test".getBytes()
        def blobName = generateBlobName()
<<<<<<< HEAD
        def bu = cc.getBlockBlobClient(blobName)
=======
        def bu = cc.getBlobClient(blobName).getBlockBlobClient()
>>>>>>> f9b68898
        bu.upload(new ByteArrayInputStream(data), data.length)
        def snapshotId = bu.createSnapshot().getSnapshotId()

        when:
<<<<<<< HEAD
        def snapshotBlob = cc.getBlockBlobClient(blobName, snapshotId)
=======
        def snapshotBlob = cc.getBlobClient(blobName, snapshotId).getBlockBlobClient()
>>>>>>> f9b68898

        then:
        snapshotBlob.isSnapshot()
        !bu.isSnapshot()

    }

    def "serviceSASSignatureValues network test blob"() {
        setup:
        def data = "test".getBytes()
        def blobName = generateBlobName()
<<<<<<< HEAD
        def bu = getBlobClient(primaryCredential, cc.getContainerUrl().toString(), blobName).asBlockBlobClient()
        bu.upload(new ByteArrayInputStream(data), data.length)

        def permissions = new BlobSASPermission()
            .read(true)
            .write(true)
            .create(true)
            .delete(true)
            .add(true)
        def startTime = getUTCNow().minusDays(1)
        def expiryTime = getUTCNow().plusDays(1)
        def ipRange = new IPRange()
            .ipMin("0.0.0.0")
            .ipMax("255.255.255.255")
        def sasProtocol = SASProtocol.HTTPS_HTTP
=======
        def bu = getBlobClient(primaryCredential, cc.getBlobContainerUrl(), blobName).getBlockBlobClient()
        bu.upload(new ByteArrayInputStream(data), data.length)

        def permissions = new BlobSasPermission()
            .setReadPermission(true)
            .setWritePermission(true)
            .setCreatePermission(true)
            .setDeletePermission(true)
            .setAddPermission(true)
        def startTime = getUTCNow().minusDays(1)
        def expiryTime = getUTCNow().plusDays(1)
        def ipRange = new IpRange()
            .setIpMin("0.0.0.0")
            .setIpMax("255.255.255.255")
        def sasProtocol = SasProtocol.HTTPS_HTTP
>>>>>>> f9b68898
        def cacheControl = "cache"
        def contentDisposition = "disposition"
        def contentEncoding = "encoding"
        def contentLanguage = "language"
        def contentType = "type"

        when:
<<<<<<< HEAD
        def sas = bu.generateSAS(null, permissions, expiryTime, startTime, null, sasProtocol, ipRange, cacheControl, contentDisposition, contentEncoding, contentLanguage, contentType)

        def client = getBlobClient(SASTokenCredential.fromSASTokenString(sas), cc.getContainerUrl().toString(), blobName).asBlockBlobClient()
=======
        def sas = new BlobServiceSasSignatureValues()
            .setPermissions(permissions)
            .setExpiryTime(expiryTime)
            .setStartTime(startTime)
            .setProtocol(sasProtocol)
            .setIpRange(ipRange)
            .setCacheControl(cacheControl)
            .setContentDisposition(contentDisposition)
            .setContentEncoding(contentEncoding)
            .setContentLanguage(contentLanguage)
            .setContentType(contentType)
            .setCanonicalName(bu.getBlobUrl(), primaryCredential.getAccountName())
            .setSnapshotId(bu.getSnapshotId())
            .generateSasQueryParameters(primaryCredential)
            .encode()

        def client = getBlobClient(sas, cc.getBlobContainerUrl(), blobName).getBlockBlobClient()
>>>>>>> f9b68898

        def os = new ByteArrayOutputStream()
        client.download(os)
        def properties = client.getProperties()

        then:
        os.toString() == new String(data)
        properties.getCacheControl() == "cache"
        properties.getContentDisposition() == "disposition"
        properties.getContentEncoding() == "encoding"
        properties.getContentLanguage() == "language"
        notThrown(StorageException)
    }

    def "serviceSASSignatureValues network test blob snapshot"() {
        setup:

        def data = "test".getBytes()
        def blobName = generateBlobName()
<<<<<<< HEAD
        def bu = getBlobClient(primaryCredential, cc.getContainerUrl().toString(), blobName).asBlockBlobClient()
        bu.upload(new ByteArrayInputStream(data), data.length)
        String snapshotId = bu.createSnapshot().getSnapshotId()

        def snapshotBlob = cc.getBlockBlobClient(blobName, snapshotId)

        def permissions = new BlobSASPermission()
            .read(true)
            .write(true)
            .create(true)
            .delete(true)
            .add(true)
        def startTime = getUTCNow().minusDays(1)
        def expiryTime = getUTCNow().plusDays(1)
        def ipRange = new IPRange()
            .ipMin("0.0.0.0")
            .ipMax("255.255.255.255")
        def sasProtocol = SASProtocol.HTTPS_HTTP
=======
        def bu = getBlobClient(primaryCredential, cc.getBlobContainerUrl(), blobName).getBlockBlobClient()
        bu.upload(new ByteArrayInputStream(data), data.length)
        def snapshotId = bu.createSnapshot().getSnapshotId()

        def snapshotBlob = cc.getBlobClient(blobName, snapshotId).getBlockBlobClient()

        def permissions = new BlobSasPermission()
            .setReadPermission(true)
            .setWritePermission(true)
            .setCreatePermission(true)
            .setDeletePermission(true)
            .setAddPermission(true)
        def startTime = getUTCNow().minusDays(1)
        def expiryTime = getUTCNow().plusDays(1)
        def ipRange = new IpRange()
            .setIpMin("0.0.0.0")
            .setIpMax("255.255.255.255")
        def sasProtocol = SasProtocol.HTTPS_HTTP
>>>>>>> f9b68898
        def cacheControl = "cache"
        def contentDisposition = "disposition"
        def contentEncoding = "encoding"
        def contentLanguage = "language"
        def contentType = "type"

        when:
<<<<<<< HEAD
        def sas = snapshotBlob.generateSAS(null, permissions, expiryTime, startTime, null, sasProtocol, ipRange, cacheControl, contentDisposition, contentEncoding, contentLanguage, contentType)

        def client = getBlobClient(SASTokenCredential.fromSASTokenString(sas), cc.getContainerUrl().toString(), blobName, snapshotId).asBlockBlobClient()
=======
        def sas = new BlobServiceSasSignatureValues()
            .setPermissions(permissions)
            .setExpiryTime(expiryTime)
            .setStartTime(startTime)
            .setProtocol(sasProtocol)
            .setIpRange(ipRange)
            .setCacheControl(cacheControl)
            .setContentDisposition(contentDisposition)
            .setContentEncoding(contentEncoding)
            .setContentLanguage(contentLanguage)
            .setContentType(contentType)
            .setCanonicalName(snapshotBlob.getBlobUrl(), primaryCredential.getAccountName())
            .setSnapshotId(snapshotBlob.getSnapshotId())
            .generateSasQueryParameters(primaryCredential)
            .encode()

        def client = getBlobClient(sas, cc.getBlobContainerUrl(), blobName, snapshotId).getBlockBlobClient()
>>>>>>> f9b68898

        def os = new ByteArrayOutputStream()
        client.download(os)
        def properties = client.getProperties()

        then:
        os.toString() == new String(data)
        properties.getCacheControl() == "cache"
        properties.getContentDisposition() == "disposition"
        properties.getContentEncoding() == "encoding"
        properties.getContentLanguage() == "language"
    }

    def "serviceSASSignatureValues network test container"() {
        setup:
        def identifier = new SignedIdentifier()
<<<<<<< HEAD
            .id("0000")
            .accessPolicy(new AccessPolicy().permission("racwdl")
                .expiry(getUTCNow().plusDays(1)))
        cc.setAccessPolicy(null, Arrays.asList(identifier))

        // Check containerSASPermissions
        ContainerSASPermission permissions = new ContainerSASPermission()
            .read(true)
            .write(true)
            .list(true)
            .create(true)
            .delete(true)
            .add(true)
            .list(true)

        OffsetDateTime expiryTime = getUTCNow().plusDays(1)

        when:
        String sasWithId = cc.generateSAS(identifier.id())

        ContainerClient client1 = getContainerClient(SASTokenCredential.fromSASTokenString(sasWithId), cc.getContainerUrl().toString())

        client1.listBlobsFlat().iterator().hasNext()

        String sasWithPermissions = cc.generateSAS(permissions, expiryTime)

        ContainerClient client2 = getContainerClient(SASTokenCredential.fromSASTokenString(sasWithPermissions), cc.getContainerUrl().toString())
=======
            .setId("0000")
            .setAccessPolicy(new AccessPolicy().setPermission("racwdl")
                .setExpiry(getUTCNow().plusDays(1)))
        cc.setAccessPolicy(null, Arrays.asList(identifier))

        // Check containerSASPermissions
        def permissions = new BlobContainerSasPermission()
            .setReadPermission(true)
            .setWritePermission(true)
            .setListPermission(true)
            .setCreatePermission(true)
            .setDeletePermission(true)
            .setAddPermission(true)
            .setListPermission(true)

        def expiryTime = getUTCNow().plusDays(1)

        when:
        def sasWithId = new BlobServiceSasSignatureValues()
            .setIdentifier(identifier.getId())
            .setCanonicalName(cc.getBlobContainerUrl(), primaryCredential.getAccountName())
            .setResource(Constants.UrlConstants.SAS_CONTAINER_CONSTANT)
            .generateSasQueryParameters(primaryCredential)
            .encode()

        def client1 = getContainerClient(sasWithId, cc.getBlobContainerUrl())

        client1.listBlobsFlat().iterator().hasNext()

        def sasWithPermissions = new BlobServiceSasSignatureValues()
            .setPermissions(permissions)
            .setExpiryTime(expiryTime)
            .setCanonicalName(cc.getBlobContainerUrl().toString(), primaryCredential.getAccountName())
            .generateSasQueryParameters(primaryCredential)
            .encode()
        def client2 = getContainerClient(sasWithPermissions, cc.getBlobContainerUrl())
>>>>>>> f9b68898

        client2.listBlobsFlat().iterator().hasNext()

        then:
        notThrown(StorageException)
    }

    /* TODO: Fix user delegation tests to run in CI */
    @Ignore
    def "serviceSASSignatureValues network test blob user delegation"() {
        setup:
<<<<<<< HEAD
        byte[] data = "test".getBytes()
        String blobName = generateBlobName()
        BlockBlobClient bu = cc.getBlockBlobClient(blobName)
=======
        def data = "test".getBytes()
        def blobName = generateBlobName()
        def bu = cc.getBlobClient(blobName).getBlockBlobClient()
>>>>>>> f9b68898
        bu.upload(new ByteArrayInputStream(data), data.length)

        def permissions = new BlobSasPermission()
            .setReadPermission(true)
            .setWritePermission(true)
            .setCreatePermission(true)
            .setDeletePermission(true)
            .setAddPermission(true)

<<<<<<< HEAD
        OffsetDateTime startTime = getUTCNow().minusDays(1)
        OffsetDateTime expiryTime = getUTCNow().plusDays(1)
=======
        def startTime = getUTCNow().minusDays(1)
        def expiryTime = getUTCNow().plusDays(1)
>>>>>>> f9b68898

        def ipRange = new IpRange()
            .setIpMin("0.0.0.0")
            .setIpMax("255.255.255.255")

        def sasProtocol = SasProtocol.HTTPS_HTTP
        def cacheControl = "cache"
        def contentDisposition = "disposition"
        def contentEncoding = "encoding"
        def contentLanguage = "language"
        def contentType = "type"

<<<<<<< HEAD
        UserDelegationKey key = getOAuthServiceClient().getUserDelegationKey(null, expiryTime)

        when:
        String sas = bu.generateUserDelegationSAS(key, primaryCredential.accountName(), permissions, expiryTime, startTime, key.signedVersion(), sasProtocol, ipRange, cacheControl, contentDisposition, contentEncoding, contentLanguage, contentType)
=======
        def key = getOAuthServiceClient().getUserDelegationKey(null, expiryTime)

        when:
        def sas = new BlobServiceSasSignatureValues()
            .setPermissions(permissions)
            .setExpiryTime(expiryTime)
            .setStartTime(startTime)
            .setProtocol(sasProtocol)
            .setIpRange(ipRange)
            .setCacheControl(cacheControl)
            .setContentDisposition(contentDisposition)
            .setContentEncoding(contentEncoding)
            .setContentLanguage(contentLanguage)
            .setContentType(contentType)
            .setCanonicalName(bu.getBlobUrl().toString(), primaryCredential.getAccountName())
            .setSnapshotId(bu.getSnapshotId())
            .setVersion(key.getSignedVersion())
            .generateSasQueryParameters(key)
            .encode()
>>>>>>> f9b68898

        then:
        sas != null

        when:
<<<<<<< HEAD
        BlockBlobClient client = getBlobClient(SASTokenCredential.fromSASTokenString(sas), cc.getContainerUrl().toString(), blobName).asBlockBlobClient()
=======
        def client = getBlobClient(sas, cc.getBlobContainerUrl(), blobName).getBlockBlobClient()
>>>>>>> f9b68898

        def os = new ByteArrayOutputStream()
        client.download(os)
<<<<<<< HEAD
        BlobProperties properties = client.getProperties()
=======
        def properties = client.getProperties()
>>>>>>> f9b68898

        then:
        os.toString() == new String(data)
        properties.getCacheControl() == "cache"
        properties.getContentDisposition() == "disposition"
        properties.getContentEncoding() == "encoding"
        properties.getContentLanguage() == "language"
        notThrown(StorageException)
    }

    def "BlobServiceSAS network test blob snapshot"() {
        setup:
<<<<<<< HEAD
        String containerName = generateContainerName()
        String blobName = generateBlobName()
        ContainerClient containerClient = primaryBlobServiceClient.createContainer(containerName)
        BlockBlobClient blobClient = containerClient.getBlockBlobClient(blobName)
        blobClient.upload(defaultInputStream.get(), defaultDataSize) // need something to snapshot
        BlockBlobClient snapshotBlob = blobClient.createSnapshot().asBlockBlobClient()
        String snapshotId = snapshotBlob.getSnapshotId()

        BlobSASPermission permissions = new BlobSASPermission()
            .read(true)
            .write(true)
            .create(true)
            .delete(true)
            .add(true)
        OffsetDateTime startTime = getUTCNow().minusDays(1)
        OffsetDateTime expiryTime = getUTCNow().plusDays(1)
        IPRange ipRange = new IPRange()
            .ipMin("0.0.0.0")
            .ipMax("255.255.255.255")
        SASProtocol sasProtocol = SASProtocol.HTTPS_HTTP
        String cacheControl = "cache"
        String contentDisposition = "disposition"
        String contentEncoding = "encoding"
        String contentLanguage = "language"
        String contentType = "type"

        when:
        String sas = snapshotBlob.generateSAS(null, permissions, expiryTime, startTime, null, sasProtocol, ipRange, cacheControl, contentDisposition, contentEncoding, contentLanguage, contentType)

        and:
        AppendBlobClient client = getBlobClient(SASTokenCredential.fromSASTokenString(sas), containerClient.getContainerUrl().toString(), blobName).asAppendBlobClient()
=======
        def containerName = generateContainerName()
        def blobName = generateBlobName()
        def containerClient = primaryBlobServiceClient.createBlobContainer(containerName)
        def blobClient = containerClient.getBlobClient(blobName).getBlockBlobClient()
        blobClient.upload(defaultInputStream.get(), defaultDataSize) // need something to snapshot
        def snapshotBlob = new SpecializedBlobClientBuilder().blobClient(blobClient.createSnapshot()).buildBlockBlobClient()
        def snapshotId = snapshotBlob.getSnapshotId()

        def permissions = new BlobSasPermission()
            .setReadPermission(true)
            .setWritePermission(true)
            .setCreatePermission(true)
            .setDeletePermission(true)
            .setAddPermission(true)
        def startTime = getUTCNow().minusDays(1)
        def expiryTime = getUTCNow().plusDays(1)
        def ipRange = new IpRange()
            .setIpMin("0.0.0.0")
            .setIpMax("255.255.255.255")
        def sasProtocol = SasProtocol.HTTPS_HTTP
        def cacheControl = "cache"
        def contentDisposition = "disposition"
        def contentEncoding = "encoding"
        def contentLanguage = "language"
        def contentType = "type"

        when:
        def sas = new BlobServiceSasSignatureValues()
            .setPermissions(permissions)
            .setExpiryTime(expiryTime)
            .setStartTime(startTime)
            .setProtocol(sasProtocol)
            .setIpRange(ipRange)
            .setCacheControl(cacheControl)
            .setContentDisposition(contentDisposition)
            .setContentEncoding(contentEncoding)
            .setContentLanguage(contentLanguage)
            .setContentType(contentType)
            .setCanonicalName(snapshotBlob.getBlobUrl(), primaryCredential.getAccountName())
            .setSnapshotId(snapshotBlob.getSnapshotId())
            .generateSasQueryParameters(primaryCredential)
            .encode()

        and:
        def client = getBlobClient(sas, containerClient.getBlobContainerUrl(), blobName).getAppendBlobClient()
>>>>>>> f9b68898

        client.download(new ByteArrayOutputStream())

        then:
        thrown(StorageException)

        when:
<<<<<<< HEAD
        AppendBlobClient snapClient = getBlobClient(SASTokenCredential.fromSASTokenString(sas), containerClient.getContainerUrl().toString(), blobName, snapshotId).asAppendBlobClient()

        ByteArrayOutputStream data = new ByteArrayOutputStream()
=======
        def snapClient = getBlobClient(sas, containerClient.getBlobContainerUrl(), blobName, snapshotId).getAppendBlobClient()

        def data = new ByteArrayOutputStream()
>>>>>>> f9b68898
        snapClient.download(data)

        then:
        notThrown(StorageException)
        data.toByteArray() == defaultData.array()

        and:
<<<<<<< HEAD
        BlobProperties properties = snapClient.getProperties()

        then:
        properties.cacheControl() == "cache"
        properties.contentDisposition() == "disposition"
        properties.contentEncoding() == "encoding"
        properties.contentLanguage() == "language"
=======
        def properties = snapClient.getProperties()

        then:
        properties.getCacheControl() == "cache"
        properties.getContentDisposition() == "disposition"
        properties.getContentEncoding() == "encoding"
        properties.getContentLanguage() == "language"
>>>>>>> f9b68898

    }

    @Ignore
    def "serviceSASSignatureValues network test blob snapshot user delegation"() {
        setup:
<<<<<<< HEAD
        byte[] data = "test".getBytes()
        String blobName = generateBlobName()
        BlockBlobClient bu = cc.getBlockBlobClient(blobName)
        bu.upload(new ByteArrayInputStream(data), data.length)
        BlockBlobClient snapshotBlob = bu.createSnapshot().asBlockBlobClient()
        String snapshotId = snapshotBlob.getSnapshotId()
=======
        def data = "test".getBytes()
        def blobName = generateBlobName()
        def bu = cc.getBlobClient(blobName).getBlockBlobClient()
        bu.upload(new ByteArrayInputStream(data), data.length)
        def snapshotBlob = new SpecializedBlobClientBuilder().blobClient(bu.createSnapshot()).buildBlockBlobClient()
        def snapshotId = snapshotBlob.getSnapshotId()
>>>>>>> f9b68898

        def permissions = new BlobSasPermission()
            .setReadPermission(true)
            .setWritePermission(true)
            .setCreatePermission(true)
            .setDeletePermission(true)
            .setAddPermission(true)

<<<<<<< HEAD
        OffsetDateTime startTime = getUTCNow().minusDays(1)
        OffsetDateTime expiryTime = getUTCNow().plusDays(1)
=======
        def startTime = getUTCNow().minusDays(1)
        def expiryTime = getUTCNow().plusDays(1)
>>>>>>> f9b68898

        def ipRange = new IpRange()
            .setIpMin("0.0.0.0")
            .setIpMax("255.255.255.255")

        def sasProtocol = SasProtocol.HTTPS_HTTP
        def cacheControl = "cache"
        def contentDisposition = "disposition"
        def contentEncoding = "encoding"
        def contentLanguage = "language"
        def contentType = "type"

<<<<<<< HEAD
        UserDelegationKey key = getOAuthServiceClient().getUserDelegationKey(startTime, expiryTime)

        when:
        String sas = snapshotBlob.generateUserDelegationSAS(key, primaryCredential.accountName(), permissions, expiryTime, startTime, key.signedVersion(), sasProtocol, ipRange, cacheControl, contentDisposition, contentEncoding, contentLanguage, contentType)

        // base blob with snapshot SAS
        BlockBlobClient client1 = getBlobClient(SASTokenCredential.fromSASTokenString(sas), cc.getContainerUrl().toString(), blobName).asBlockBlobClient()
=======
        def key = getOAuthServiceClient().getUserDelegationKey(startTime, expiryTime)

        when:
        def sas = new BlobServiceSasSignatureValues()
            .setPermissions(permissions)
            .setExpiryTime(expiryTime)
            .setStartTime(startTime)
            .setProtocol(sasProtocol)
            .setIpRange(ipRange)
            .setCacheControl(cacheControl)
            .setContentDisposition(contentDisposition)
            .setContentEncoding(contentEncoding)
            .setContentLanguage(contentLanguage)
            .setContentType(contentType)
            .setCanonicalName(snapshotBlob.getBlobUrl().toString(), primaryCredential.getAccountName())
            .setSnapshotId(snapshotBlob.getSnapshotId())
            .setVersion(key.getSignedVersion())
            .generateSasQueryParameters(key)
            .encode()

        // base blob with snapshot SAS
        def client1 = getBlobClient(sas, cc.getBlobContainerUrl(), blobName).getBlockBlobClient()
>>>>>>> f9b68898
        client1.download(new ByteArrayOutputStream())

        then:
        // snapshot-level SAS shouldn't be able to access base blob
        thrown(StorageException)

        when:
        // blob snapshot with snapshot SAS
<<<<<<< HEAD
        BlockBlobClient client2 = getBlobClient(SASTokenCredential.fromSASTokenString(sas), cc.getContainerUrl().toString(), blobName, snapshotId).asBlockBlobClient()
        OutputStream os = new ByteArrayOutputStream()
=======
        def client2 = getBlobClient(sas, cc.getBlobContainerUrl(), blobName, snapshotId).getBlockBlobClient()
        def os = new ByteArrayOutputStream()
>>>>>>> f9b68898
        client2.download(os)

        then:
        notThrown(StorageException)
        os.toString() == new String(data)

        and:
        def properties = client2.getProperties()

        then:
        properties.getCacheControl() == "cache"
        properties.getContentDisposition() == "disposition"
        properties.getContentEncoding() == "encoding"
        properties.getContentLanguage() == "language"
    }

    @Ignore
    def "serviceSASSignatureValues network test container user delegation"() {
        setup:
<<<<<<< HEAD
        ContainerSASPermission permissions = new ContainerSASPermission()
            .read(true)
            .write(true)
            .create(true)
            .delete(true)
            .add(true)
            .list(true)

        OffsetDateTime expiryTime = getUTCNow().plusDays(1)

        UserDelegationKey key = getOAuthServiceClient().getUserDelegationKey(null, expiryTime)

        when:
        String sasWithPermissions = cc.generateUserDelegationSAS(key, primaryCredential.accountName(), permissions, expiryTime)

        ContainerClient client = getContainerClient(SASTokenCredential.fromSASTokenString(sasWithPermissions), cc.getContainerUrl().toString())
=======
        def permissions = new BlobContainerSasPermission()
            .setReadPermission(true)
            .setWritePermission(true)
            .setCreatePermission(true)
            .setDeletePermission(true)
            .setAddPermission(true)
            .setListPermission(true)

        def expiryTime = getUTCNow().plusDays(1)

        def key = getOAuthServiceClient().getUserDelegationKey(null, expiryTime)

        when:
        def sasWithPermissions = new BlobServiceSasSignatureValues()
            .setPermissions(permissions)
            .setExpiryTime(expiryTime)
            .setCanonicalName(cc.getBlobContainerUrl().toString(), primaryCredential.getAccountName())
            .generateSasQueryParameters(key)
            .encode()

        def client = getContainerClient(sasWithPermissions, cc.getBlobContainerUrl())
>>>>>>> f9b68898
        client.listBlobsFlat().iterator().hasNext()

        then:
        notThrown(StorageException)
    }

    def "accountSAS network test blob read"() {
        setup:
        def data = "test".getBytes()
        def blobName = generateBlobName()
<<<<<<< HEAD
        def bu = cc.getBlockBlobClient(blobName)
        bu.upload(new ByteArrayInputStream(data), data.length)

        def service = new AccountSASService()
            .blob(true)
        def resourceType = new AccountSASResourceType()
            .container(true)
            .service(true)
            .object(true)
        def permissions = new AccountSASPermission()
            .read(true)
        def expiryTime = getUTCNow().plusDays(1)

        when:
        def sas = primaryBlobServiceClient.generateAccountSAS(service, resourceType, permissions, expiryTime, null, null, null, null)

        def client = getBlobClient(SASTokenCredential.fromSASTokenString(sas), cc.getContainerUrl().toString(), blobName).asBlockBlobClient()
=======
        def bu = cc.getBlobClient(blobName).getBlockBlobClient()
        bu.upload(new ByteArrayInputStream(data), data.length)

        def service = new AccountSasService()
            .setBlob(true)
        def resourceType = new AccountSasResourceType()
            .setContainer(true)
            .setService(true)
            .setObject(true)
        def permissions = new AccountSasPermission()
            .setReadPermission(true)
        def expiryTime = getUTCNow().plusDays(1)

        when:
        def sas = AccountSasSignatureValues.generateAccountSas(primaryCredential, service, resourceType, permissions, expiryTime, null, null, null, null)

        def client = getBlobClient(sas, cc.getBlobContainerUrl(), blobName).getBlockBlobClient()
>>>>>>> f9b68898
        def os = new ByteArrayOutputStream()
        client.download(os)

        then:
        os.toString() == new String(data)
    }

    def "accountSAS network test blob delete fails"() {
        setup:
        def data = "test".getBytes()
        def blobName = generateBlobName()
<<<<<<< HEAD
        def bu = cc.getBlockBlobClient(blobName)
        bu.upload(new ByteArrayInputStream(data), data.length)

        def service = new AccountSASService()
            .blob(true)
        def resourceType = new AccountSASResourceType()
            .container(true)
            .service(true)
            .object(true)
        def permissions = new AccountSASPermission()
            .read(true)
        def expiryTime = getUTCNow().plusDays(1)

        when:
        def sas = primaryBlobServiceClient.generateAccountSAS(service, resourceType, permissions, expiryTime, null, null, null, null)

        def client = getBlobClient(SASTokenCredential.fromSASTokenString(sas), cc.getContainerUrl().toString(), blobName).asBlockBlobClient()
=======
        def bu = cc.getBlobClient(blobName).getBlockBlobClient()
        bu.upload(new ByteArrayInputStream(data), data.length)

        def service = new AccountSasService()
            .setBlob(true)
        def resourceType = new AccountSasResourceType()
            .setContainer(true)
            .setService(true)
            .setObject(true)
        def permissions = new AccountSasPermission()
            .setReadPermission(true)
        def expiryTime = getUTCNow().plusDays(1)

        when:
        def sas = AccountSasSignatureValues.generateAccountSas(primaryCredential, service, resourceType, permissions, expiryTime, null, null, null, null)

        def client = getBlobClient(sas, cc.getBlobContainerUrl(), blobName).getBlockBlobClient()
>>>>>>> f9b68898
        client.delete()

        then:
        thrown(StorageException)
    }

    def "accountSAS network create container fails"() {
        setup:
<<<<<<< HEAD
        def service = new AccountSASService()
            .blob(true)
        def resourceType = new AccountSASResourceType()
            .container(true)
            .service(true)
            .object(true)
        def permissions = new AccountSASPermission()
            .read(true)
            .create(false)
        def expiryTime = getUTCNow().plusDays(1)

        when:
        def sas = primaryBlobServiceClient.generateAccountSAS(service, resourceType, permissions, expiryTime, null, null, null, null)

        def sc = getServiceClient(SASTokenCredential.fromSASTokenString(sas), primaryBlobServiceClient.getAccountUrl().toString())
        sc.createContainer(generateContainerName())
=======
        def service = new AccountSasService()
            .setBlob(true)
        def resourceType = new AccountSasResourceType()
            .setContainer(true)
            .setService(true)
            .setObject(true)
        def permissions = new AccountSasPermission()
            .setReadPermission(true)
            .setCreatePermission(false)
        def expiryTime = getUTCNow().plusDays(1)

        when:
        def sas = AccountSasSignatureValues.generateAccountSas(primaryCredential, service, resourceType, permissions, expiryTime, null, null, null, null)

        def sc = getServiceClient(sas, primaryBlobServiceClient.getAccountUrl())
        sc.createBlobContainer(generateContainerName())
>>>>>>> f9b68898

        then:
        thrown(StorageException)
    }

    def "accountSAS network create container succeeds"() {
        setup:
<<<<<<< HEAD
        def service = new AccountSASService()
            .blob(true)
        def resourceType = new AccountSASResourceType()
            .container(true)
            .service(true)
            .object(true)
        def permissions = new AccountSASPermission()
            .read(true)
            .create(true)
        def expiryTime = getUTCNow().plusDays(1)

        when:
        def sas = primaryBlobServiceClient.generateAccountSAS(service, resourceType, permissions, expiryTime, null, null, null, null)

        def sc = getServiceClient(SASTokenCredential.fromSASTokenString(sas), primaryBlobServiceClient.getAccountUrl().toString())
        sc.createContainer(generateContainerName())
=======
        def service = new AccountSasService()
            .setBlob(true)
        def resourceType = new AccountSasResourceType()
            .setContainer(true)
            .setService(true)
            .setObject(true)
        def permissions = new AccountSasPermission()
            .setReadPermission(true)
            .setCreatePermission(true)
        def expiryTime = getUTCNow().plusDays(1)

        when:
        def sas = AccountSasSignatureValues.generateAccountSas(primaryCredential, service, resourceType, permissions, expiryTime, null, null, null, null)
        def sc = getServiceClient(sas, primaryBlobServiceClient.getAccountUrl())
        sc.createBlobContainer(generateContainerName())
>>>>>>> f9b68898

        then:
        notThrown(StorageException)
    }

    /*
     This test will ensure that each field gets placed into the proper location within the string to sign and that null
     values are handled correctly. We will validate the whole SAS with service calls as well as correct serialization of
     individual parts later.
     */

    @Unroll
    def "serviceSasSignatures string to sign"() {
        when:
<<<<<<< HEAD
        BlobServiceSASSignatureValues v = new BlobServiceSASSignatureValues()
        def p = new BlobSASPermission()
        p.read(true)
        v.permissions(p.toString())
=======
        def v = new BlobServiceSasSignatureValues()
        def p = new BlobSasPermission()
        p.setReadPermission(true)
        v.setPermissions(p)
>>>>>>> f9b68898

        v.setStartTime(startTime)
        def e = OffsetDateTime.of(2017, 1, 1, 0, 0, 0, 0, ZoneOffset.UTC)
        v.setExpiryTime(e)

        v.setCanonicalName("containerName/blobName")
            .setSnapshotId(snapId)
        if (ipRange != null) {
            def ipR = new IpRange()
            ipR.setIpMin("ip")
            v.setIpRange(ipR)
        }
<<<<<<< HEAD
        v.identifier(identifier)
            .protocol(protocol)
            .cacheControl(cacheControl)
            .contentDisposition(disposition)
            .contentEncoding(encoding)
            .contentLanguage(language)
            .contentType(type)
        v.resource("bs")

        def token = v.generateSASQueryParameters(primaryCredential)
        then:
        token.signature() == primaryCredential.computeHmac256(expectedStringToSign)
=======
        v.setIdentifier(identifier)
            .setProtocol(protocol)
            .setCacheControl(cacheControl)
            .setContentDisposition(disposition)
            .setContentEncoding(encoding)
            .setContentLanguage(language)
            .setContentType(type)
        v.setResource("bs")

        def token = v.generateSasQueryParameters(primaryCredential)
        then:
        token.getSignature() == primaryCredential.computeHmac256(expectedStringToSign)
>>>>>>> f9b68898

        /*
        We don't test the blob or containerName properties because canonicalized resource is always added as at least
        /blob/accountName. We test canonicalization of resources later. Again, this is not to test a fully functional
        sas but the construction of the string to sign.
        Signed resource is tested elsewhere, as we work some minor magic in choosing which value to use.
         */
        where:
        startTime                                                 | identifier | ipRange       | protocol               | snapId   | cacheControl | disposition   | encoding   | language   | type   || expectedStringToSign
        OffsetDateTime.of(2017, 1, 1, 0, 0, 0, 0, ZoneOffset.UTC) | null       | null          | null                   | null     | null         | null          | null       | null       | null   || "r\n" + Utility.ISO_8601_UTC_DATE_FORMATTER.format(OffsetDateTime.of(2017, 1, 1, 0, 0, 0, 0, ZoneOffset.UTC)) + "\n" + Utility.ISO_8601_UTC_DATE_FORMATTER.format(OffsetDateTime.of(2017, 1, 1, 0, 0, 0, 0, ZoneOffset.UTC)) + "\ncontainerName/blobName\n\n\n\n" + Constants.HeaderConstants.TARGET_STORAGE_VERSION + "\nbs\n\n\n\n\n\n"
<<<<<<< HEAD
        null                                                      | "id"       | null          | null                   | null     | null         | null          | null       | null       | null   || "r\n\n" + Utility.ISO_8601_UTC_DATE_FORMATTER.format(OffsetDateTime.of(2017, 1, 1, 0, 0, 0, 0, ZoneOffset.UTC)) + "\ncontainerName/blobName\nid\n\n\n" + Constants.HeaderConstants.TARGET_STORAGE_VERSION + "\nbs\n\n\n\n\n\n"
        null                                                      | null       | new IPRange() | null                   | null     | null         | null          | null       | null       | null   || "r\n\n" + Utility.ISO_8601_UTC_DATE_FORMATTER.format(OffsetDateTime.of(2017, 1, 1, 0, 0, 0, 0, ZoneOffset.UTC)) + "\ncontainerName/blobName\n\nip\n\n" + Constants.HeaderConstants.TARGET_STORAGE_VERSION + "\nbs\n\n\n\n\n\n"
        null                                                      | null       | null          | SASProtocol.HTTPS_ONLY | null     | null         | null          | null       | null       | null   || "r\n\n" + Utility.ISO_8601_UTC_DATE_FORMATTER.format(OffsetDateTime.of(2017, 1, 1, 0, 0, 0, 0, ZoneOffset.UTC)) + "\ncontainerName/blobName\n\n\n" + SASProtocol.HTTPS_ONLY + "\n" + Constants.HeaderConstants.TARGET_STORAGE_VERSION + "\nbs\n\n\n\n\n\n"
        null                                                      | null       | null          | null                   | "snapId" | null         | null          | null       | null       | null   || "r\n\n" + Utility.ISO_8601_UTC_DATE_FORMATTER.format(OffsetDateTime.of(2017, 1, 1, 0, 0, 0, 0, ZoneOffset.UTC)) + "\ncontainerName/blobName\n\n\n\n" + Constants.HeaderConstants.TARGET_STORAGE_VERSION + "\nbs\nsnapId\n\n\n\n\n"
=======
        null                                                      | "id"       | null          | null                   | null     | null | null | null | null | null || "r\n\n" + Utility.ISO_8601_UTC_DATE_FORMATTER.format(OffsetDateTime.of(2017, 1, 1, 0, 0, 0, 0, ZoneOffset.UTC)) + "\ncontainerName/blobName\nid\n\n\n" + Constants.HeaderConstants.TARGET_STORAGE_VERSION + "\nbs\n\n\n\n\n\n"
        null                                                      | null       | new IpRange() | null                   | null     | null | null | null | null | null || "r\n\n" + Utility.ISO_8601_UTC_DATE_FORMATTER.format(OffsetDateTime.of(2017, 1, 1, 0, 0, 0, 0, ZoneOffset.UTC)) + "\ncontainerName/blobName\n\nip\n\n" + Constants.HeaderConstants.TARGET_STORAGE_VERSION + "\nbs\n\n\n\n\n\n"
        null                                                      | null       | null          | SasProtocol.HTTPS_ONLY | null     | null | null | null | null | null || "r\n\n" + Utility.ISO_8601_UTC_DATE_FORMATTER.format(OffsetDateTime.of(2017, 1, 1, 0, 0, 0, 0, ZoneOffset.UTC)) + "\ncontainerName/blobName\n\n\n" + SasProtocol.HTTPS_ONLY + "\n" + Constants.HeaderConstants.TARGET_STORAGE_VERSION + "\nbs\n\n\n\n\n\n"
        null                                                      | null       | null          | null                   | "snapId" | null | null | null | null | null || "r\n\n" + Utility.ISO_8601_UTC_DATE_FORMATTER.format(OffsetDateTime.of(2017, 1, 1, 0, 0, 0, 0, ZoneOffset.UTC)) + "\ncontainerName/blobName\n\n\n\n" + Constants.HeaderConstants.TARGET_STORAGE_VERSION + "\nbs\nsnapId\n\n\n\n\n"
>>>>>>> f9b68898
        null                                                      | null       | null          | null                   | null     | "control"    | null          | null       | null       | null   || "r\n\n" + Utility.ISO_8601_UTC_DATE_FORMATTER.format(OffsetDateTime.of(2017, 1, 1, 0, 0, 0, 0, ZoneOffset.UTC)) + "\ncontainerName/blobName\n\n\n\n" + Constants.HeaderConstants.TARGET_STORAGE_VERSION + "\nbs\n\ncontrol\n\n\n\n"
        null                                                      | null       | null          | null                   | null     | null         | "disposition" | null       | null       | null   || "r\n\n" + Utility.ISO_8601_UTC_DATE_FORMATTER.format(OffsetDateTime.of(2017, 1, 1, 0, 0, 0, 0, ZoneOffset.UTC)) + "\ncontainerName/blobName\n\n\n\n" + Constants.HeaderConstants.TARGET_STORAGE_VERSION + "\nbs\n\n\ndisposition\n\n\n"
        null                                                      | null       | null          | null                   | null     | null         | null          | "encoding" | null       | null   || "r\n\n" + Utility.ISO_8601_UTC_DATE_FORMATTER.format(OffsetDateTime.of(2017, 1, 1, 0, 0, 0, 0, ZoneOffset.UTC)) + "\ncontainerName/blobName\n\n\n\n" + Constants.HeaderConstants.TARGET_STORAGE_VERSION + "\nbs\n\n\n\nencoding\n\n"
        null                                                      | null       | null          | null                   | null     | null         | null          | null       | "language" | null   || "r\n\n" + Utility.ISO_8601_UTC_DATE_FORMATTER.format(OffsetDateTime.of(2017, 1, 1, 0, 0, 0, 0, ZoneOffset.UTC)) + "\ncontainerName/blobName\n\n\n\n" + Constants.HeaderConstants.TARGET_STORAGE_VERSION + "\nbs\n\n\n\n\nlanguage\n"
        null                                                      | null       | null          | null                   | null     | null         | null          | null       | null       | "type" || "r\n\n" + Utility.ISO_8601_UTC_DATE_FORMATTER.format(OffsetDateTime.of(2017, 1, 1, 0, 0, 0, 0, ZoneOffset.UTC)) + "\ncontainerName/blobName\n\n\n\n" + Constants.HeaderConstants.TARGET_STORAGE_VERSION + "\nbs\n\n\n\n\n\ntype"
    }

    @Unroll
    def "serviceSasSignatures string to sign user delegation key"() {
        when:
<<<<<<< HEAD
        def v = new BlobServiceSASSignatureValues()
=======
        def v = new BlobServiceSasSignatureValues()
>>>>>>> f9b68898

        def p = new BlobSasPermission()
        p.setReadPermission(true)
        v.setPermissions(p)

        v.setStartTime(startTime)
        def e = OffsetDateTime.of(2017, 1, 1, 0, 0, 0, 0, ZoneOffset.UTC)
        v.setExpiryTime(e)

        v.setCanonicalName("containerName/blobName")
            .setSnapshotId(snapId)
        if (ipRange != null) {
            def ipR = new IpRange()
            ipR.setIpMin("ip")
            v.setIpRange(ipR)
        }
<<<<<<< HEAD
        v.protocol(protocol)
            .cacheControl(cacheControl)
            .contentDisposition(disposition)
            .contentEncoding(encoding)
            .contentLanguage(language)
            .contentType(type)
        v.resource("bs")
=======
        v.setProtocol(protocol)
            .setCacheControl(cacheControl)
            .setContentDisposition(disposition)
            .setContentEncoding(encoding)
            .setContentLanguage(language)
            .setContentType(type)
        v.setResource("bs")
>>>>>>> f9b68898
        def key = new UserDelegationKey()
            .setSignedOid(keyOid)
            .setSignedTid(keyTid)
            .setSignedStart(keyStart)
            .setSignedExpiry(keyExpiry)
            .setSignedService(keyService)
            .setSignedVersion(keyVersion)
            .setValue(keyValue)
        def token = v.generateSasQueryParameters(key)

        then:
<<<<<<< HEAD
        token.signature() == Utility.computeHMac256(key.value(), expectedStringToSign)
=======
        token.getSignature() == Utility.computeHMac256(key.getValue(), expectedStringToSign)
>>>>>>> f9b68898

        /*
        We test string to sign functionality directly related to user delegation sas specific parameters
         */
        where:
        startTime                                                 | keyOid                                 | keyTid                                 | keyStart                                                              | keyExpiry                                                             | keyService | keyVersion   | keyValue                                       | ipRange       | protocol               | snapId   | cacheControl | disposition   | encoding   | language   | type   || expectedStringToSign
        OffsetDateTime.of(2017, 1, 1, 0, 0, 0, 0, ZoneOffset.UTC) | null                                   | null                                   | null                                                                  | null                                                                  | null       | null         | "3hd4LRwrARVGbeMRQRfTLIsGMkCPuZJnvxZDU7Gak8c=" | null          | null                   | null     | null         | null          | null       | null       | null   || "r\n" + Utility.ISO_8601_UTC_DATE_FORMATTER.format(OffsetDateTime.of(2017, 1, 1, 0, 0, 0, 0, ZoneOffset.UTC)) + "\n" + Utility.ISO_8601_UTC_DATE_FORMATTER.format(OffsetDateTime.of(2017, 1, 1, 0, 0, 0, 0, ZoneOffset.UTC)) + "\ncontainerName/blobName\n\n\n\n\n\n\n\n\n" + Constants.HeaderConstants.TARGET_STORAGE_VERSION + "\nbs\n\n\n\n\n\n"
        null                                                      | "11111111-1111-1111-1111-111111111111" | null                                   | null                                                                  | null                                                                  | null       | null         | "3hd4LRwrARVGbeMRQRfTLIsGMkCPuZJnvxZDU7Gak8c=" | null          | null                   | null     | null         | null          | null       | null       | null   || "r\n\n" + Utility.ISO_8601_UTC_DATE_FORMATTER.format(OffsetDateTime.of(2017, 1, 1, 0, 0, 0, 0, ZoneOffset.UTC)) + "\ncontainerName/blobName\n11111111-1111-1111-1111-111111111111\n\n\n\n\n\n\n\n" + Constants.HeaderConstants.TARGET_STORAGE_VERSION + "\nbs\n\n\n\n\n\n"
        null                                                      | null                                   | "22222222-2222-2222-2222-222222222222" | null                                                                  | null                                                                  | null       | null         | "3hd4LRwrARVGbeMRQRfTLIsGMkCPuZJnvxZDU7Gak8c=" | null          | null                   | null     | null         | null          | null       | null       | null   || "r\n\n" + Utility.ISO_8601_UTC_DATE_FORMATTER.format(OffsetDateTime.of(2017, 1, 1, 0, 0, 0, 0, ZoneOffset.UTC)) + "\ncontainerName/blobName\n\n22222222-2222-2222-2222-222222222222\n\n\n\n\n\n\n" + Constants.HeaderConstants.TARGET_STORAGE_VERSION + "\nbs\n\n\n\n\n\n"
        null                                                      | null                                   | null                                   | OffsetDateTime.of(LocalDateTime.of(2018, 1, 1, 0, 0), ZoneOffset.UTC) | null                                                                  | null       | null         | "3hd4LRwrARVGbeMRQRfTLIsGMkCPuZJnvxZDU7Gak8c=" | null          | null                   | null     | null         | null          | null       | null       | null   || "r\n\n" + Utility.ISO_8601_UTC_DATE_FORMATTER.format(OffsetDateTime.of(2017, 1, 1, 0, 0, 0, 0, ZoneOffset.UTC)) + "\ncontainerName/blobName\n\n\n2018-01-01T00:00:00Z\n\n\n\n\n\n" + Constants.HeaderConstants.TARGET_STORAGE_VERSION + "\nbs\n\n\n\n\n\n"
        null                                                      | null                                   | null                                   | null                                                                  | OffsetDateTime.of(LocalDateTime.of(2018, 1, 1, 0, 0), ZoneOffset.UTC) | null       | null         | "3hd4LRwrARVGbeMRQRfTLIsGMkCPuZJnvxZDU7Gak8c=" | null          | null                   | null     | null         | null          | null       | null       | null   || "r\n\n" + Utility.ISO_8601_UTC_DATE_FORMATTER.format(OffsetDateTime.of(2017, 1, 1, 0, 0, 0, 0, ZoneOffset.UTC)) + "\ncontainerName/blobName\n\n\n\n2018-01-01T00:00:00Z\n\n\n\n\n" + Constants.HeaderConstants.TARGET_STORAGE_VERSION + "\nbs\n\n\n\n\n\n"
        null                                                      | null                                   | null                                   | null                                                                  | null                                                                  | "b"        | null         | "3hd4LRwrARVGbeMRQRfTLIsGMkCPuZJnvxZDU7Gak8c=" | null          | null                   | null     | null         | null          | null       | null       | null   || "r\n\n" + Utility.ISO_8601_UTC_DATE_FORMATTER.format(OffsetDateTime.of(2017, 1, 1, 0, 0, 0, 0, ZoneOffset.UTC)) + "\ncontainerName/blobName\n\n\n\n\nb\n\n\n\n" + Constants.HeaderConstants.TARGET_STORAGE_VERSION + "\nbs\n\n\n\n\n\n"
<<<<<<< HEAD
        null                                                      | null                                   | null                                   | null                                                                  | null                                                                  | null       | "2018-06-17" | "3hd4LRwrARVGbeMRQRfTLIsGMkCPuZJnvxZDU7Gak8c=" | null          | null                   | null     | null         | null          | null       | null       | null   || "r\n\n" + Utility.ISO_8601_UTC_DATE_FORMATTER.format(OffsetDateTime.of(2017, 1, 1, 0, 0, 0, 0, ZoneOffset.UTC)) + "\ncontainerName/blobName\n\n\n\n\n\n2018-06-17\n\n\n" + Constants.HeaderConstants.TARGET_STORAGE_VERSION + "\nbs\n\n\n\n\n\n"
        null                                                      | null                                   | null                                   | null                                                                  | null                                                                  | null       | null         | "3hd4LRwrARVGbeMRQRfTLIsGMkCPuZJnvxZDU7Gak8c=" | new IPRange() | null                   | null     | null         | null          | null       | null       | null   || "r\n\n" + Utility.ISO_8601_UTC_DATE_FORMATTER.format(OffsetDateTime.of(2017, 1, 1, 0, 0, 0, 0, ZoneOffset.UTC)) + "\ncontainerName/blobName\n\n\n\n\n\n\nip\n\n" + Constants.HeaderConstants.TARGET_STORAGE_VERSION + "\nbs\n\n\n\n\n\n"
        null                                                      | null                                   | null                                   | null                                                                  | null                                                                  | null       | null         | "3hd4LRwrARVGbeMRQRfTLIsGMkCPuZJnvxZDU7Gak8c=" | null          | SASProtocol.HTTPS_ONLY | null     | null         | null          | null       | null       | null   || "r\n\n" + Utility.ISO_8601_UTC_DATE_FORMATTER.format(OffsetDateTime.of(2017, 1, 1, 0, 0, 0, 0, ZoneOffset.UTC)) + "\ncontainerName/blobName\n\n\n\n\n\n\n\n" + SASProtocol.HTTPS_ONLY + "\n" + Constants.HeaderConstants.TARGET_STORAGE_VERSION + "\nbs\n\n\n\n\n\n"
        null                                                      | null                                   | null                                   | null                                                                  | null                                                                  | null       | null         | "3hd4LRwrARVGbeMRQRfTLIsGMkCPuZJnvxZDU7Gak8c=" | null          | null                   | "snapId" | null         | null          | null       | null       | null   || "r\n\n" + Utility.ISO_8601_UTC_DATE_FORMATTER.format(OffsetDateTime.of(2017, 1, 1, 0, 0, 0, 0, ZoneOffset.UTC)) + "\ncontainerName/blobName\n\n\n\n\n\n\n\n\n" + Constants.HeaderConstants.TARGET_STORAGE_VERSION + "\nbs\nsnapId\n\n\n\n\n"
=======
        null                                                      | null                                   | null                                   | null                                                                  | null                                                                  | null       | "2018-06-17" | "3hd4LRwrARVGbeMRQRfTLIsGMkCPuZJnvxZDU7Gak8c=" | null          | null                   | null | null | null | null | null | null || "r\n\n" + Utility.ISO_8601_UTC_DATE_FORMATTER.format(OffsetDateTime.of(2017, 1, 1, 0, 0, 0, 0, ZoneOffset.UTC)) + "\ncontainerName/blobName\n\n\n\n\n\n2018-06-17\n\n\n" + Constants.HeaderConstants.TARGET_STORAGE_VERSION + "\nbs\n\n\n\n\n\n"
        null                                                      | null                                   | null                                   | null                                                                  | null                                                                  | null       | null         | "3hd4LRwrARVGbeMRQRfTLIsGMkCPuZJnvxZDU7Gak8c=" | new IpRange() | null                   | null     | null | null | null | null | null || "r\n\n" + Utility.ISO_8601_UTC_DATE_FORMATTER.format(OffsetDateTime.of(2017, 1, 1, 0, 0, 0, 0, ZoneOffset.UTC)) + "\ncontainerName/blobName\n\n\n\n\n\n\nip\n\n" + Constants.HeaderConstants.TARGET_STORAGE_VERSION + "\nbs\n\n\n\n\n\n"
        null                                                      | null                                   | null                                   | null                                                                  | null                                                                  | null       | null         | "3hd4LRwrARVGbeMRQRfTLIsGMkCPuZJnvxZDU7Gak8c=" | null          | SasProtocol.HTTPS_ONLY | null     | null | null | null | null | null || "r\n\n" + Utility.ISO_8601_UTC_DATE_FORMATTER.format(OffsetDateTime.of(2017, 1, 1, 0, 0, 0, 0, ZoneOffset.UTC)) + "\ncontainerName/blobName\n\n\n\n\n\n\n\n" + SasProtocol.HTTPS_ONLY + "\n" + Constants.HeaderConstants.TARGET_STORAGE_VERSION + "\nbs\n\n\n\n\n\n"
        null                                                      | null                                   | null                                   | null                                                                  | null                                                                  | null       | null         | "3hd4LRwrARVGbeMRQRfTLIsGMkCPuZJnvxZDU7Gak8c=" | null          | null                   | "snapId" | null | null | null | null | null || "r\n\n" + Utility.ISO_8601_UTC_DATE_FORMATTER.format(OffsetDateTime.of(2017, 1, 1, 0, 0, 0, 0, ZoneOffset.UTC)) + "\ncontainerName/blobName\n\n\n\n\n\n\n\n\n" + Constants.HeaderConstants.TARGET_STORAGE_VERSION + "\nbs\nsnapId\n\n\n\n\n"
>>>>>>> f9b68898
        null                                                      | null                                   | null                                   | null                                                                  | null                                                                  | null       | null         | "3hd4LRwrARVGbeMRQRfTLIsGMkCPuZJnvxZDU7Gak8c=" | null          | null                   | null     | "control"    | null          | null       | null       | null   || "r\n\n" + Utility.ISO_8601_UTC_DATE_FORMATTER.format(OffsetDateTime.of(2017, 1, 1, 0, 0, 0, 0, ZoneOffset.UTC)) + "\ncontainerName/blobName\n\n\n\n\n\n\n\n\n" + Constants.HeaderConstants.TARGET_STORAGE_VERSION + "\nbs\n\ncontrol\n\n\n\n"
        null                                                      | null                                   | null                                   | null                                                                  | null                                                                  | null       | null         | "3hd4LRwrARVGbeMRQRfTLIsGMkCPuZJnvxZDU7Gak8c=" | null          | null                   | null     | null         | "disposition" | null       | null       | null   || "r\n\n" + Utility.ISO_8601_UTC_DATE_FORMATTER.format(OffsetDateTime.of(2017, 1, 1, 0, 0, 0, 0, ZoneOffset.UTC)) + "\ncontainerName/blobName\n\n\n\n\n\n\n\n\n" + Constants.HeaderConstants.TARGET_STORAGE_VERSION + "\nbs\n\n\ndisposition\n\n\n"
        null                                                      | null                                   | null                                   | null                                                                  | null                                                                  | null       | null         | "3hd4LRwrARVGbeMRQRfTLIsGMkCPuZJnvxZDU7Gak8c=" | null          | null                   | null     | null         | null          | "encoding" | null       | null   || "r\n\n" + Utility.ISO_8601_UTC_DATE_FORMATTER.format(OffsetDateTime.of(2017, 1, 1, 0, 0, 0, 0, ZoneOffset.UTC)) + "\ncontainerName/blobName\n\n\n\n\n\n\n\n\n" + Constants.HeaderConstants.TARGET_STORAGE_VERSION + "\nbs\n\n\n\nencoding\n\n"
        null                                                      | null                                   | null                                   | null                                                                  | null                                                                  | null       | null         | "3hd4LRwrARVGbeMRQRfTLIsGMkCPuZJnvxZDU7Gak8c=" | null          | null                   | null     | null         | null          | null       | "language" | null   || "r\n\n" + Utility.ISO_8601_UTC_DATE_FORMATTER.format(OffsetDateTime.of(2017, 1, 1, 0, 0, 0, 0, ZoneOffset.UTC)) + "\ncontainerName/blobName\n\n\n\n\n\n\n\n\n" + Constants.HeaderConstants.TARGET_STORAGE_VERSION + "\nbs\n\n\n\n\nlanguage\n"
        null                                                      | null                                   | null                                   | null                                                                  | null                                                                  | null       | null         | "3hd4LRwrARVGbeMRQRfTLIsGMkCPuZJnvxZDU7Gak8c=" | null          | null                   | null     | null         | null          | null       | null       | "type" || "r\n\n" + Utility.ISO_8601_UTC_DATE_FORMATTER.format(OffsetDateTime.of(2017, 1, 1, 0, 0, 0, 0, ZoneOffset.UTC)) + "\ncontainerName/blobName\n\n\n\n\n\n\n\n\n" + Constants.HeaderConstants.TARGET_STORAGE_VERSION + "\nbs\n\n\n\n\n\ntype"
<<<<<<< HEAD
    }

    def "serviceSASSignatureValues canonicalizedResource"() {
        setup:
        def blobName = generateBlobName()
        def accountName = "account"
        def bu = cc.getBlockBlobClient(blobName)

        when:
        def serviceSASSignatureValues = bu.blockBlobAsyncClient.configureServiceSASSignatureValues(new BlobServiceSASSignatureValues(), accountName)

        then:
        serviceSASSignatureValues.canonicalName() == "/blob/" + accountName + cc.containerUrl.path + "/" + blobName
=======
>>>>>>> f9b68898
    }

    @Unroll
    def "serviceSasSignatureValues IA"() {
        setup:
<<<<<<< HEAD
        def v = new BlobServiceSASSignatureValues()
            .snapshotId("2018-01-01T00:00:00.0000000Z")
            .version(version)
=======
        def v = new BlobServiceSasSignatureValues()
            .setSnapshotId("2018-01-01T00:00:00.0000000Z")
            .setVersion(version)
>>>>>>> f9b68898

        when:
        v.generateSasQueryParameters((SharedKeyCredential) creds)

        then:
        def e = thrown(NullPointerException)
        e.getMessage().contains(parameter)

        where:
        version | creds             || parameter
        null    | primaryCredential || "version"
        "v"     | null              || "sharedKeyCredentials"
    }

    @Unroll
    def "BlobSASPermissions toString"() {
        setup:
        def perms = new BlobSasPermission()
            .setReadPermission(read)
            .setWritePermission(write)
            .setDeletePermission(delete)
            .setCreatePermission(create)
            .setAddPermission(add)

        expect:
        perms.toString() == expectedString

        where:
        read  | write | delete | create | add   || expectedString
        true  | false | false  | false  | false || "r"
        false | true  | false  | false  | false || "w"
        false | false | true   | false  | false || "d"
        false | false | false  | true   | false || "c"
        false | false | false  | false  | true  || "a"
        true  | true  | true   | true   | true  || "racwd"
    }

    @Unroll
    def "BlobSASPermissions parse"() {
        when:
        def perms = BlobSasPermission.parse(permString)

        then:
        perms.getReadPermission() == read
        perms.getWritePermission() == write
        perms.getDeletePermission() == delete
        perms.getCreatePermission() == create
        perms.getAddPermission() == add

        where:
        permString || read  | write | delete | create | add
        "r"        || true  | false | false  | false  | false
        "w"        || false | true  | false  | false  | false
        "d"        || false | false | true   | false  | false
        "c"        || false | false | false  | true   | false
        "a"        || false | false | false  | false  | true
        "racwd"    || true  | true  | true   | true   | true
        "dcwra"    || true  | true  | true   | true   | true
    }

    def "BlobSASPermissions parse IA"() {
        when:
        BlobSasPermission.parse("rwaq")

        then:
        thrown(IllegalArgumentException)
    }

    @Unroll
    def "ContainerSASPermissions toString"() {
        setup:
        def perms = new BlobContainerSasPermission()
            .setReadPermission(read)
            .setWritePermission(write)
            .setDeletePermission(delete)
            .setCreatePermission(create)
            .setAddPermission(add)
            .setListPermission(list)

        expect:
        perms.toString() == expectedString

        where:
        read  | write | delete | create | add   | list  || expectedString
        true  | false | false  | false  | false | false || "r"
        false | true  | false  | false  | false | false || "w"
        false | false | true   | false  | false | false || "d"
        false | false | false  | true   | false | false || "c"
        false | false | false  | false  | true  | false || "a"
        false | false | false  | false  | false | true  || "l"
        true  | true  | true   | true   | true  | true  || "racwdl"
    }

    @Unroll
    def "ContainerSASPermissions parse"() {
        when:
        def perms = BlobContainerSasPermission.parse(permString)

        then:
        perms.getReadPermission() == read
        perms.getWritePermission() == write
        perms.getDeletePermission() == delete
        perms.getCreatePermission() == create
        perms.getAddPermission() == add
        perms.getListPermission() == list

        where:
        permString || read  | write | delete | create | add   | list
        "r"        || true  | false | false  | false  | false | false
        "w"        || false | true  | false  | false  | false | false
        "d"        || false | false | true   | false  | false | false
        "c"        || false | false | false  | true   | false | false
        "a"        || false | false | false  | false  | true  | false
        "l"        || false | false | false  | false  | false | true
        "racwdl"   || true  | true  | true   | true   | true  | true
        "dcwrla"   || true  | true  | true   | true   | true  | true
    }

    def "ContainerSASPermissions parse IA"() {
        when:
        BlobContainerSasPermission.parse("rwaq")

        then:
        thrown(IllegalArgumentException)
    }

    @Unroll
    def "IPRange toString"() {
        setup:
        def ip = new IpRange()
            .setIpMin(min)
            .setIpMax(max)

        expect:
        ip.toString() == expectedString

        where:
        min  | max  || expectedString
        "a"  | "b"  || "a-b"
        "a"  | null || "a"
        null | "b"  || ""
    }

    @Unroll
    def "IPRange parse"() {
        when:
        def ip = IpRange.parse(rangeStr)

        then:
        ip.getIpMin() == min
        ip.getIpMax() == max

        where:
        rangeStr || min | max
        "a-b"    || "a" | "b"
        "a"      || "a" | null
        ""       || ""  | null
    }

    @Unroll
    def "SASProtocol parse"() {
        expect:
        SasProtocol.parse(protocolStr) == protocol

        where:
        protocolStr  || protocol
        "https"      || SasProtocol.HTTPS_ONLY
        "https,http" || SasProtocol.HTTPS_HTTP
    }

    @Unroll
    def "ServiceSASSignatureValues assertGenerateOk"() {
        when:
<<<<<<< HEAD
        BlobServiceSASSignatureValues serviceSASSignatureValues = new BlobServiceSASSignatureValues()
        serviceSASSignatureValues.version(version)
        serviceSASSignatureValues.canonicalName(canonicalName)
        serviceSASSignatureValues.expiryTime(expiryTime)
        serviceSASSignatureValues.permissions(permissions)
        serviceSASSignatureValues.identifier(identifier)
        serviceSASSignatureValues.resource(resource)
        serviceSASSignatureValues.snapshotId(snapshotId)
=======
        def serviceSASSignatureValues = new BlobServiceSasSignatureValues()
            .setVersion(version)
            .setCanonicalName(canonicalName)
            .setExpiryTime(expiryTime)
            .setIdentifier(identifier)
            .setResource(resource)
            .setSnapshotId(snapshotId)

        if (permissions != null) {
            serviceSASSignatureValues.setPermissions(permissions)
        }
>>>>>>> f9b68898

        if (usingUserDelegation) {
            serviceSASSignatureValues.generateSasQueryParameters(new UserDelegationKey())
        } else {
            serviceSASSignatureValues.generateSasQueryParameters(new SharedKeyCredential("", ""))
        }

        then:

        thrown(NullPointerException)

        where:
        usingUserDelegation | version                                          | canonicalName            | expiryTime                                                | permissions                                     | identifier | resource | snapshotId
        false               | null                                             | null                     | null                                                      | null                                            | null       | null     | null
        false               | Constants.HeaderConstants.TARGET_STORAGE_VERSION | null                     | null                                                      | null                                            | null       | null     | null
        false               | Constants.HeaderConstants.TARGET_STORAGE_VERSION | "containerName/blobName" | null                                                      | null                                            | null       | null     | null
        false               | Constants.HeaderConstants.TARGET_STORAGE_VERSION | "containerName/blobName" | OffsetDateTime.of(2017, 1, 1, 0, 0, 0, 0, ZoneOffset.UTC) | null                                            | null       | null     | null
        false               | Constants.HeaderConstants.TARGET_STORAGE_VERSION | "containerName/blobName" | null                                                      | new BlobSasPermission().setReadPermission(true) | null       | null     | null
        false               | null                                             | null                     | null                                                      | null                                            | "0000"     | "c"      | "id"
    }

    // TODO : Account SAS should go into the common package
    /*
     This test will ensure that each field gets placed into the proper location within the string to sign and that null
     values are handled correctly. We will validate the whole SAS with service calls as well as correct serialization of
     individual parts later.
     */

    @Unroll
    def "accountSasSignatures string to sign"() {
        when:
        def v = new AccountSasSignatureValues()
        def p = new AccountSasPermission()
            .setReadPermission(true)
        v.setPermissions(p.toString())
            .setServices("b")
            .setResourceTypes("o")
            .setStartTime(startTime)
            .setExpiryTime(OffsetDateTime.of(2017, 1, 1, 0, 0, 0, 0, ZoneOffset.UTC))
        if (ipRange != null) {
            def ipR = new IpRange()
            ipR.setIpMin("ip")
            v.setIpRange(ipR)
        }
        v.setProtocol(protocol)

<<<<<<< HEAD
        def token = v.generateSASQueryParameters(primaryCredential)

        then:
        token.signature() == primaryCredential.computeHmac256(String.format(expectedStringToSign, primaryCredential.accountName()))
=======
        def token = v.generateSasQueryParameters(primaryCredential)

        then:
        token.getSignature() == primaryCredential.computeHmac256(String.format(expectedStringToSign, primaryCredential.getAccountName()))
>>>>>>> f9b68898

        where:
        startTime                                                 | ipRange       | protocol               || expectedStringToSign
        OffsetDateTime.of(2017, 1, 1, 0, 0, 0, 0, ZoneOffset.UTC) | null          | null                   || "%s" + "\nr\nb\no\n" + Utility.ISO_8601_UTC_DATE_FORMATTER.format(OffsetDateTime.of(2017, 1, 1, 0, 0, 0, 0, ZoneOffset.UTC)) + "\n" + Utility.ISO_8601_UTC_DATE_FORMATTER.format(OffsetDateTime.of(2017, 1, 1, 0, 0, 0, 0, ZoneOffset.UTC)) + "\n\n\n" + Constants.HeaderConstants.TARGET_STORAGE_VERSION + "\n"
        null                                                      | new IpRange() | null                   || "%s" + "\nr\nb\no\n\n" + Utility.ISO_8601_UTC_DATE_FORMATTER.format(OffsetDateTime.of(2017, 1, 1, 0, 0, 0, 0, ZoneOffset.UTC)) + "\nip\n\n" + Constants.HeaderConstants.TARGET_STORAGE_VERSION + "\n"
        null                                                      | null          | SasProtocol.HTTPS_ONLY || "%s" + "\nr\nb\no\n\n" + Utility.ISO_8601_UTC_DATE_FORMATTER.format(OffsetDateTime.of(2017, 1, 1, 0, 0, 0, 0, ZoneOffset.UTC)) + "\n\n" + SasProtocol.HTTPS_ONLY + "\n" + Constants.HeaderConstants.TARGET_STORAGE_VERSION + "\n"
    }

    @Unroll
    def "accountSasSignatureValues IA"() {
        setup:
        def v = new AccountSasSignatureValues()
            .setPermissions(permissions)
            .setServices(service)
            .setResourceTypes(resourceType)
            .setExpiryTime(expiryTime)
            .setVersion(version)

        when:
        v.generateSasQueryParameters(creds)

        then:
        def e = thrown(NullPointerException)
        e.getMessage().contains(parameter)

        where:
        permissions | service | resourceType | expiryTime                                                | version | creds             || parameter
        null        | "b"     | "c"          | OffsetDateTime.of(2017, 1, 1, 0, 0, 0, 0, ZoneOffset.UTC) | "v"     | primaryCredential || "permissions"
        "c"         | null    | "c"          | OffsetDateTime.of(2017, 1, 1, 0, 0, 0, 0, ZoneOffset.UTC) | "v"     | primaryCredential || "services"
        "c"         | "b"     | null         | OffsetDateTime.of(2017, 1, 1, 0, 0, 0, 0, ZoneOffset.UTC) | "v"     | primaryCredential || "resourceTypes"
        "c"         | "b"     | "c"          | null                                                      | "v"     | primaryCredential || "expiryTime"
        "c"         | "b"     | "c"          | OffsetDateTime.of(2017, 1, 1, 0, 0, 0, 0, ZoneOffset.UTC) | null    | primaryCredential || "version"
        "c"         | "b"     | "c"          | OffsetDateTime.of(2017, 1, 1, 0, 0, 0, 0, ZoneOffset.UTC) | "v"     | null              || "SharedKeyCredential"
    }

    @Unroll
    def "AccountSASPermissions toString"() {
        setup:
        def perms = new AccountSasPermission()
        perms.setReadPermission(read)
            .setWritePermission(write)
            .setDeletePermission(delete)
            .setListPermission(list)
            .setAddPermission(add)
            .setCreatePermission(create)
            .setUpdatePermission(update)
            .setProcessMessages(process)

        expect:
        perms.toString() == expectedString

        where:
        read  | write | delete | list  | add   | create | update | process || expectedString
        true  | false | false  | false | false | false  | false  | false   || "r"
        false | true  | false  | false | false | false  | false  | false   || "w"
        false | false | true   | false | false | false  | false  | false   || "d"
        false | false | false  | true  | false | false  | false  | false   || "l"
        false | false | false  | false | true  | false  | false  | false   || "a"
        false | false | false  | false | false | true   | false  | false   || "c"
        false | false | false  | false | false | false  | true   | false   || "u"
        false | false | false  | false | false | false  | false  | true    || "p"
        true  | true  | true   | true  | true  | true   | true   | true    || "rwdlacup"
    }

    @Unroll
    def "AccountSASPermissions parse"() {
        when:
        def perms = AccountSasPermission.parse(permString)

        then:
        perms.getReadPermission() == read
        perms.getWritePermission() == write
        perms.getDeletePermission() == delete
        perms.getListPermission() == list
        perms.getAddPermission() == add
        perms.getCreatePermission() == create
        perms.getUpdatePermission() == update
        perms.getProcessMessages() == process

        where:
        permString || read  | write | delete | list  | add   | create | update | process
        "r"        || true  | false | false  | false | false | false  | false  | false
        "w"        || false | true  | false  | false | false | false  | false  | false
        "d"        || false | false | true   | false | false | false  | false  | false
        "l"        || false | false | false  | true  | false | false  | false  | false
        "a"        || false | false | false  | false | true  | false  | false  | false
        "c"        || false | false | false  | false | false | true   | false  | false
        "u"        || false | false | false  | false | false | false  | true   | false
        "p"        || false | false | false  | false | false | false  | false  | true
        "rwdlacup" || true  | true  | true   | true  | true  | true   | true   | true
        "lwrupcad" || true  | true  | true   | true  | true  | true   | true   | true
    }

    def "AccountSASPermissions parse IA"() {
        when:
        AccountSasPermission.parse("rwaq")

        then:
        thrown(IllegalArgumentException)
    }

    @Unroll
    def "AccountSASResourceType toString"() {
        setup:
        def resourceTypes = new AccountSasResourceType()
            .setService(service)
            .setContainer(container)
            .setObject(object)

        expect:
        resourceTypes.toString() == expectedString

        where:
        service | container | object || expectedString
        true    | false     | false  || "s"
        false   | true      | false  || "c"
        false   | false     | true   || "o"
        true    | true      | true   || "sco"
    }

    @Unroll
    def "AccountSASResourceType parse"() {
        when:
        def resourceTypes = AccountSasResourceType.parse(resourceTypeString)

        then:
        resourceTypes.isService() == service
        resourceTypes.isContainer() == container
        resourceTypes.isObject() == object

        where:
        resourceTypeString || service | container | object
        "s"                || true    | false     | false
        "c"                || false   | true      | false
        "o"                || false   | false     | true
        "sco"              || true    | true      | true
    }

    @Unroll
    def "AccountSASResourceType IA"() {
        when:
        AccountSasResourceType.parse("scq")

        then:
        thrown(IllegalArgumentException)
    }

    def "BlobURLParts"() {
        setup:
<<<<<<< HEAD
        def parts = new BlobURLParts()
        parts.scheme("http")
            .host("host")
            .containerName("container")
            .blobName("blob")
            .snapshot("snapshot")
        def sasValues = new BlobServiceSASSignatureValues()
            .permissions("r")
            .canonicalName("/containerName/blobName")
            .expiryTime(OffsetDateTime.of(2017, 1, 1, 0, 0, 0, 0, ZoneOffset.UTC))
            .resource("bs")
        parts.sasQueryParameters(sasValues.generateSASQueryParameters(primaryCredential))
=======
        def parts = new BlobUrlParts()
        parts.setScheme("http")
            .setHost("host")
            .setContainerName("container")
            .setBlobName("blob")
            .setSnapshot("snapshot")
        def sasValues = new BlobServiceSasSignatureValues()
            .setPermissions(new BlobSasPermission().setReadPermission(true))
            .setCanonicalName("/containerName/blobName")
            .setExpiryTime(OffsetDateTime.of(2017, 1, 1, 0, 0, 0, 0, ZoneOffset.UTC))
            .setResource("bs")
        parts.setSasQueryParameters(sasValues.generateSasQueryParameters(primaryCredential))
>>>>>>> f9b68898

        when:
        def splitParts = parts.toURL().toString().split("\\?")

        then:
        splitParts.size() == 2 // Ensure that there is only one question mark even when sas and snapshot are present
        splitParts[0] == "http://host/container/blob"
        splitParts[1].contains("snapshot=snapshot")
        splitParts[1].contains("sp=r")
        splitParts[1].contains("sig=")
        splitParts[1].split("&").size() == 6 // snapshot & sv & sr & sp & sig
    }

    def "URLParser"() {
        when:
        def parts = BlobUrlParts.parse(new URL("http://host/container/blob?snapshot=snapshot&sv=" + Constants.HeaderConstants.TARGET_STORAGE_VERSION + "&sr=c&sp=r&sig=Ee%2BSodSXamKSzivSdRTqYGh7AeMVEk3wEoRZ1yzkpSc%3D"))

        then:
<<<<<<< HEAD
        parts.scheme() == "http"
        parts.host() == "host"
        parts.containerName() == "container"
        parts.blobName() == "blob"
        parts.snapshot() == "snapshot"
        parts.sasQueryParameters().permissions() == "r"
        parts.sasQueryParameters().version() == Constants.HeaderConstants.TARGET_STORAGE_VERSION
        parts.sasQueryParameters().resource() == "c"
        parts.sasQueryParameters().signature() == Utility.urlDecode("Ee%2BSodSXamKSzivSdRTqYGh7AeMVEk3wEoRZ1yzkpSc%3D")
=======
        parts.getScheme() == "http"
        parts.getHost() == "host"
        parts.getBlobContainerName() == "container"
        parts.getBlobName() == "blob"
        parts.getSnapshot() == "snapshot"
        parts.getSasQueryParameters().getPermissions() == "r"
        parts.getSasQueryParameters().getVersion() == Constants.HeaderConstants.TARGET_STORAGE_VERSION
        parts.getSasQueryParameters().getResource() == "c"
        parts.getSasQueryParameters().getSignature() == Utility.urlDecode("Ee%2BSodSXamKSzivSdRTqYGh7AeMVEk3wEoRZ1yzkpSc%3D")
>>>>>>> f9b68898
    }
}<|MERGE_RESOLUTION|>--- conflicted
+++ resolved
@@ -7,20 +7,6 @@
 import com.azure.storage.blob.models.BlobRange
 import com.azure.storage.blob.models.SignedIdentifier
 import com.azure.storage.blob.models.StorageException
-<<<<<<< HEAD
-import com.azure.storage.blob.models.StorageException
-import com.azure.storage.blob.models.StorageException
-import com.azure.storage.blob.models.UserDelegationKey
-import com.azure.storage.common.AccountSASPermission
-import com.azure.storage.common.AccountSASResourceType
-import com.azure.storage.common.AccountSASService
-import com.azure.storage.common.AccountSASSignatureValues
-import com.azure.storage.common.Constants
-import com.azure.storage.common.IPRange
-import com.azure.storage.common.SASProtocol
-import com.azure.storage.common.Utility
-import com.azure.storage.common.credentials.SASTokenCredential
-=======
 import com.azure.storage.blob.models.UserDelegationKey
 import com.azure.storage.blob.specialized.BlobServiceSasSignatureValues
 import com.azure.storage.blob.specialized.SpecializedBlobClientBuilder
@@ -32,7 +18,6 @@
 import com.azure.storage.common.IpRange
 import com.azure.storage.common.SasProtocol
 import com.azure.storage.common.Utility
->>>>>>> f9b68898
 import com.azure.storage.common.credentials.SharedKeyCredential
 import spock.lang.Ignore
 import spock.lang.Unroll
@@ -78,20 +63,12 @@
         setup:
         def data = "test".getBytes()
         def blobName = generateBlobName()
-<<<<<<< HEAD
-        def bu = cc.getBlockBlobClient(blobName)
-=======
         def bu = cc.getBlobClient(blobName).getBlockBlobClient()
->>>>>>> f9b68898
         bu.upload(new ByteArrayInputStream(data), data.length)
         def snapshotId = bu.createSnapshot().getSnapshotId()
 
         when:
-<<<<<<< HEAD
-        def snapshotBlob = cc.getBlockBlobClient(blobName, snapshotId)
-=======
         def snapshotBlob = cc.getBlobClient(blobName, snapshotId).getBlockBlobClient()
->>>>>>> f9b68898
 
         then:
         snapshotBlob.getSnapshotId() == snapshotId
@@ -100,410 +77,27 @@
 
     def "BlobClient isSnapshot"() {
         setup:
-        def data = "test".getBytes()
-        def blobName = generateBlobName()
-<<<<<<< HEAD
-        def bu = cc.getBlockBlobClient(blobName)
-=======
-        def bu = cc.getBlobClient(blobName).getBlockBlobClient()
->>>>>>> f9b68898
-        bu.upload(new ByteArrayInputStream(data), data.length)
-        def snapshotId = bu.createSnapshot().getSnapshotId()
-
-        when:
-<<<<<<< HEAD
-        def snapshotBlob = cc.getBlockBlobClient(blobName, snapshotId)
-=======
-        def snapshotBlob = cc.getBlobClient(blobName, snapshotId).getBlockBlobClient()
->>>>>>> f9b68898
-
-        then:
-        snapshotBlob.isSnapshot()
-        !bu.isSnapshot()
-
-    }
-
-    def "serviceSASSignatureValues network test blob"() {
-        setup:
-        def data = "test".getBytes()
-        def blobName = generateBlobName()
-<<<<<<< HEAD
-        def bu = getBlobClient(primaryCredential, cc.getContainerUrl().toString(), blobName).asBlockBlobClient()
-        bu.upload(new ByteArrayInputStream(data), data.length)
-
-        def permissions = new BlobSASPermission()
-            .read(true)
-            .write(true)
-            .create(true)
-            .delete(true)
-            .add(true)
-        def startTime = getUTCNow().minusDays(1)
-        def expiryTime = getUTCNow().plusDays(1)
-        def ipRange = new IPRange()
-            .ipMin("0.0.0.0")
-            .ipMax("255.255.255.255")
-        def sasProtocol = SASProtocol.HTTPS_HTTP
-=======
-        def bu = getBlobClient(primaryCredential, cc.getBlobContainerUrl(), blobName).getBlockBlobClient()
-        bu.upload(new ByteArrayInputStream(data), data.length)
-
-        def permissions = new BlobSasPermission()
-            .setReadPermission(true)
-            .setWritePermission(true)
-            .setCreatePermission(true)
-            .setDeletePermission(true)
-            .setAddPermission(true)
-        def startTime = getUTCNow().minusDays(1)
-        def expiryTime = getUTCNow().plusDays(1)
-        def ipRange = new IpRange()
-            .setIpMin("0.0.0.0")
-            .setIpMax("255.255.255.255")
-        def sasProtocol = SasProtocol.HTTPS_HTTP
->>>>>>> f9b68898
-        def cacheControl = "cache"
-        def contentDisposition = "disposition"
-        def contentEncoding = "encoding"
-        def contentLanguage = "language"
-        def contentType = "type"
-
-        when:
-<<<<<<< HEAD
-        def sas = bu.generateSAS(null, permissions, expiryTime, startTime, null, sasProtocol, ipRange, cacheControl, contentDisposition, contentEncoding, contentLanguage, contentType)
-
-        def client = getBlobClient(SASTokenCredential.fromSASTokenString(sas), cc.getContainerUrl().toString(), blobName).asBlockBlobClient()
-=======
-        def sas = new BlobServiceSasSignatureValues()
-            .setPermissions(permissions)
-            .setExpiryTime(expiryTime)
-            .setStartTime(startTime)
-            .setProtocol(sasProtocol)
-            .setIpRange(ipRange)
-            .setCacheControl(cacheControl)
-            .setContentDisposition(contentDisposition)
-            .setContentEncoding(contentEncoding)
-            .setContentLanguage(contentLanguage)
-            .setContentType(contentType)
-            .setCanonicalName(bu.getBlobUrl(), primaryCredential.getAccountName())
-            .setSnapshotId(bu.getSnapshotId())
-            .generateSasQueryParameters(primaryCredential)
-            .encode()
-
-        def client = getBlobClient(sas, cc.getBlobContainerUrl(), blobName).getBlockBlobClient()
->>>>>>> f9b68898
-
-        def os = new ByteArrayOutputStream()
-        client.download(os)
-        def properties = client.getProperties()
-
-        then:
-        os.toString() == new String(data)
-        properties.getCacheControl() == "cache"
-        properties.getContentDisposition() == "disposition"
-        properties.getContentEncoding() == "encoding"
-        properties.getContentLanguage() == "language"
-        notThrown(StorageException)
-    }
-
-    def "serviceSASSignatureValues network test blob snapshot"() {
-        setup:
-
-        def data = "test".getBytes()
-        def blobName = generateBlobName()
-<<<<<<< HEAD
-        def bu = getBlobClient(primaryCredential, cc.getContainerUrl().toString(), blobName).asBlockBlobClient()
-        bu.upload(new ByteArrayInputStream(data), data.length)
-        String snapshotId = bu.createSnapshot().getSnapshotId()
-
-        def snapshotBlob = cc.getBlockBlobClient(blobName, snapshotId)
-
-        def permissions = new BlobSASPermission()
-            .read(true)
-            .write(true)
-            .create(true)
-            .delete(true)
-            .add(true)
-        def startTime = getUTCNow().minusDays(1)
-        def expiryTime = getUTCNow().plusDays(1)
-        def ipRange = new IPRange()
-            .ipMin("0.0.0.0")
-            .ipMax("255.255.255.255")
-        def sasProtocol = SASProtocol.HTTPS_HTTP
-=======
-        def bu = getBlobClient(primaryCredential, cc.getBlobContainerUrl(), blobName).getBlockBlobClient()
-        bu.upload(new ByteArrayInputStream(data), data.length)
-        def snapshotId = bu.createSnapshot().getSnapshotId()
-
-        def snapshotBlob = cc.getBlobClient(blobName, snapshotId).getBlockBlobClient()
-
-        def permissions = new BlobSasPermission()
-            .setReadPermission(true)
-            .setWritePermission(true)
-            .setCreatePermission(true)
-            .setDeletePermission(true)
-            .setAddPermission(true)
-        def startTime = getUTCNow().minusDays(1)
-        def expiryTime = getUTCNow().plusDays(1)
-        def ipRange = new IpRange()
-            .setIpMin("0.0.0.0")
-            .setIpMax("255.255.255.255")
-        def sasProtocol = SasProtocol.HTTPS_HTTP
->>>>>>> f9b68898
-        def cacheControl = "cache"
-        def contentDisposition = "disposition"
-        def contentEncoding = "encoding"
-        def contentLanguage = "language"
-        def contentType = "type"
-
-        when:
-<<<<<<< HEAD
-        def sas = snapshotBlob.generateSAS(null, permissions, expiryTime, startTime, null, sasProtocol, ipRange, cacheControl, contentDisposition, contentEncoding, contentLanguage, contentType)
-
-        def client = getBlobClient(SASTokenCredential.fromSASTokenString(sas), cc.getContainerUrl().toString(), blobName, snapshotId).asBlockBlobClient()
-=======
-        def sas = new BlobServiceSasSignatureValues()
-            .setPermissions(permissions)
-            .setExpiryTime(expiryTime)
-            .setStartTime(startTime)
-            .setProtocol(sasProtocol)
-            .setIpRange(ipRange)
-            .setCacheControl(cacheControl)
-            .setContentDisposition(contentDisposition)
-            .setContentEncoding(contentEncoding)
-            .setContentLanguage(contentLanguage)
-            .setContentType(contentType)
-            .setCanonicalName(snapshotBlob.getBlobUrl(), primaryCredential.getAccountName())
-            .setSnapshotId(snapshotBlob.getSnapshotId())
-            .generateSasQueryParameters(primaryCredential)
-            .encode()
-
-        def client = getBlobClient(sas, cc.getBlobContainerUrl(), blobName, snapshotId).getBlockBlobClient()
->>>>>>> f9b68898
-
-        def os = new ByteArrayOutputStream()
-        client.download(os)
-        def properties = client.getProperties()
-
-        then:
-        os.toString() == new String(data)
-        properties.getCacheControl() == "cache"
-        properties.getContentDisposition() == "disposition"
-        properties.getContentEncoding() == "encoding"
-        properties.getContentLanguage() == "language"
-    }
-
-    def "serviceSASSignatureValues network test container"() {
-        setup:
-        def identifier = new SignedIdentifier()
-<<<<<<< HEAD
-            .id("0000")
-            .accessPolicy(new AccessPolicy().permission("racwdl")
-                .expiry(getUTCNow().plusDays(1)))
-        cc.setAccessPolicy(null, Arrays.asList(identifier))
-
-        // Check containerSASPermissions
-        ContainerSASPermission permissions = new ContainerSASPermission()
-            .read(true)
-            .write(true)
-            .list(true)
-            .create(true)
-            .delete(true)
-            .add(true)
-            .list(true)
-
-        OffsetDateTime expiryTime = getUTCNow().plusDays(1)
-
-        when:
-        String sasWithId = cc.generateSAS(identifier.id())
-
-        ContainerClient client1 = getContainerClient(SASTokenCredential.fromSASTokenString(sasWithId), cc.getContainerUrl().toString())
-
-        client1.listBlobsFlat().iterator().hasNext()
-
-        String sasWithPermissions = cc.generateSAS(permissions, expiryTime)
-
-        ContainerClient client2 = getContainerClient(SASTokenCredential.fromSASTokenString(sasWithPermissions), cc.getContainerUrl().toString())
-=======
-            .setId("0000")
-            .setAccessPolicy(new AccessPolicy().setPermission("racwdl")
-                .setExpiry(getUTCNow().plusDays(1)))
-        cc.setAccessPolicy(null, Arrays.asList(identifier))
-
-        // Check containerSASPermissions
-        def permissions = new BlobContainerSasPermission()
-            .setReadPermission(true)
-            .setWritePermission(true)
-            .setListPermission(true)
-            .setCreatePermission(true)
-            .setDeletePermission(true)
-            .setAddPermission(true)
-            .setListPermission(true)
-
-        def expiryTime = getUTCNow().plusDays(1)
-
-        when:
-        def sasWithId = new BlobServiceSasSignatureValues()
-            .setIdentifier(identifier.getId())
-            .setCanonicalName(cc.getBlobContainerUrl(), primaryCredential.getAccountName())
-            .setResource(Constants.UrlConstants.SAS_CONTAINER_CONSTANT)
-            .generateSasQueryParameters(primaryCredential)
-            .encode()
-
-        def client1 = getContainerClient(sasWithId, cc.getBlobContainerUrl())
-
-        client1.listBlobsFlat().iterator().hasNext()
-
-        def sasWithPermissions = new BlobServiceSasSignatureValues()
-            .setPermissions(permissions)
-            .setExpiryTime(expiryTime)
-            .setCanonicalName(cc.getBlobContainerUrl().toString(), primaryCredential.getAccountName())
-            .generateSasQueryParameters(primaryCredential)
-            .encode()
-        def client2 = getContainerClient(sasWithPermissions, cc.getBlobContainerUrl())
->>>>>>> f9b68898
-
-        client2.listBlobsFlat().iterator().hasNext()
-
-        then:
-        notThrown(StorageException)
-    }
-
-    /* TODO: Fix user delegation tests to run in CI */
-    @Ignore
-    def "serviceSASSignatureValues network test blob user delegation"() {
-        setup:
-<<<<<<< HEAD
-        byte[] data = "test".getBytes()
-        String blobName = generateBlobName()
-        BlockBlobClient bu = cc.getBlockBlobClient(blobName)
-=======
         def data = "test".getBytes()
         def blobName = generateBlobName()
         def bu = cc.getBlobClient(blobName).getBlockBlobClient()
->>>>>>> f9b68898
         bu.upload(new ByteArrayInputStream(data), data.length)
-
-        def permissions = new BlobSasPermission()
-            .setReadPermission(true)
-            .setWritePermission(true)
-            .setCreatePermission(true)
-            .setDeletePermission(true)
-            .setAddPermission(true)
-
-<<<<<<< HEAD
-        OffsetDateTime startTime = getUTCNow().minusDays(1)
-        OffsetDateTime expiryTime = getUTCNow().plusDays(1)
-=======
-        def startTime = getUTCNow().minusDays(1)
-        def expiryTime = getUTCNow().plusDays(1)
->>>>>>> f9b68898
-
-        def ipRange = new IpRange()
-            .setIpMin("0.0.0.0")
-            .setIpMax("255.255.255.255")
-
-        def sasProtocol = SasProtocol.HTTPS_HTTP
-        def cacheControl = "cache"
-        def contentDisposition = "disposition"
-        def contentEncoding = "encoding"
-        def contentLanguage = "language"
-        def contentType = "type"
-
-<<<<<<< HEAD
-        UserDelegationKey key = getOAuthServiceClient().getUserDelegationKey(null, expiryTime)
-
-        when:
-        String sas = bu.generateUserDelegationSAS(key, primaryCredential.accountName(), permissions, expiryTime, startTime, key.signedVersion(), sasProtocol, ipRange, cacheControl, contentDisposition, contentEncoding, contentLanguage, contentType)
-=======
-        def key = getOAuthServiceClient().getUserDelegationKey(null, expiryTime)
-
-        when:
-        def sas = new BlobServiceSasSignatureValues()
-            .setPermissions(permissions)
-            .setExpiryTime(expiryTime)
-            .setStartTime(startTime)
-            .setProtocol(sasProtocol)
-            .setIpRange(ipRange)
-            .setCacheControl(cacheControl)
-            .setContentDisposition(contentDisposition)
-            .setContentEncoding(contentEncoding)
-            .setContentLanguage(contentLanguage)
-            .setContentType(contentType)
-            .setCanonicalName(bu.getBlobUrl().toString(), primaryCredential.getAccountName())
-            .setSnapshotId(bu.getSnapshotId())
-            .setVersion(key.getSignedVersion())
-            .generateSasQueryParameters(key)
-            .encode()
->>>>>>> f9b68898
-
-        then:
-        sas != null
-
-        when:
-<<<<<<< HEAD
-        BlockBlobClient client = getBlobClient(SASTokenCredential.fromSASTokenString(sas), cc.getContainerUrl().toString(), blobName).asBlockBlobClient()
-=======
-        def client = getBlobClient(sas, cc.getBlobContainerUrl(), blobName).getBlockBlobClient()
->>>>>>> f9b68898
-
-        def os = new ByteArrayOutputStream()
-        client.download(os)
-<<<<<<< HEAD
-        BlobProperties properties = client.getProperties()
-=======
-        def properties = client.getProperties()
->>>>>>> f9b68898
-
-        then:
-        os.toString() == new String(data)
-        properties.getCacheControl() == "cache"
-        properties.getContentDisposition() == "disposition"
-        properties.getContentEncoding() == "encoding"
-        properties.getContentLanguage() == "language"
-        notThrown(StorageException)
-    }
-
-    def "BlobServiceSAS network test blob snapshot"() {
-        setup:
-<<<<<<< HEAD
-        String containerName = generateContainerName()
-        String blobName = generateBlobName()
-        ContainerClient containerClient = primaryBlobServiceClient.createContainer(containerName)
-        BlockBlobClient blobClient = containerClient.getBlockBlobClient(blobName)
-        blobClient.upload(defaultInputStream.get(), defaultDataSize) // need something to snapshot
-        BlockBlobClient snapshotBlob = blobClient.createSnapshot().asBlockBlobClient()
-        String snapshotId = snapshotBlob.getSnapshotId()
-
-        BlobSASPermission permissions = new BlobSASPermission()
-            .read(true)
-            .write(true)
-            .create(true)
-            .delete(true)
-            .add(true)
-        OffsetDateTime startTime = getUTCNow().minusDays(1)
-        OffsetDateTime expiryTime = getUTCNow().plusDays(1)
-        IPRange ipRange = new IPRange()
-            .ipMin("0.0.0.0")
-            .ipMax("255.255.255.255")
-        SASProtocol sasProtocol = SASProtocol.HTTPS_HTTP
-        String cacheControl = "cache"
-        String contentDisposition = "disposition"
-        String contentEncoding = "encoding"
-        String contentLanguage = "language"
-        String contentType = "type"
-
-        when:
-        String sas = snapshotBlob.generateSAS(null, permissions, expiryTime, startTime, null, sasProtocol, ipRange, cacheControl, contentDisposition, contentEncoding, contentLanguage, contentType)
-
-        and:
-        AppendBlobClient client = getBlobClient(SASTokenCredential.fromSASTokenString(sas), containerClient.getContainerUrl().toString(), blobName).asAppendBlobClient()
-=======
-        def containerName = generateContainerName()
+        def snapshotId = bu.createSnapshot().getSnapshotId()
+
+        when:
+        def snapshotBlob = cc.getBlobClient(blobName, snapshotId).getBlockBlobClient()
+
+        then:
+        snapshotBlob.isSnapshot()
+        !bu.isSnapshot()
+
+    }
+
+    def "serviceSASSignatureValues network test blob"() {
+        setup:
+        def data = "test".getBytes()
         def blobName = generateBlobName()
-        def containerClient = primaryBlobServiceClient.createBlobContainer(containerName)
-        def blobClient = containerClient.getBlobClient(blobName).getBlockBlobClient()
-        blobClient.upload(defaultInputStream.get(), defaultDataSize) // need something to snapshot
-        def snapshotBlob = new SpecializedBlobClientBuilder().blobClient(blobClient.createSnapshot()).buildBlockBlobClient()
-        def snapshotId = snapshotBlob.getSnapshotId()
+        def bu = getBlobClient(primaryCredential, cc.getBlobContainerUrl(), blobName).getBlockBlobClient()
+        bu.upload(new ByteArrayInputStream(data), data.length)
 
         def permissions = new BlobSasPermission()
             .setReadPermission(true)
@@ -535,75 +129,284 @@
             .setContentEncoding(contentEncoding)
             .setContentLanguage(contentLanguage)
             .setContentType(contentType)
+            .setCanonicalName(bu.getBlobUrl(), primaryCredential.getAccountName())
+            .setSnapshotId(bu.getSnapshotId())
+            .generateSasQueryParameters(primaryCredential)
+            .encode()
+
+        def client = getBlobClient(sas, cc.getBlobContainerUrl(), blobName).getBlockBlobClient()
+
+        def os = new ByteArrayOutputStream()
+        client.download(os)
+        def properties = client.getProperties()
+
+        then:
+        os.toString() == new String(data)
+        properties.getCacheControl() == "cache"
+        properties.getContentDisposition() == "disposition"
+        properties.getContentEncoding() == "encoding"
+        properties.getContentLanguage() == "language"
+        notThrown(StorageException)
+    }
+
+    def "serviceSASSignatureValues network test blob snapshot"() {
+        setup:
+
+        def data = "test".getBytes()
+        def blobName = generateBlobName()
+        def bu = getBlobClient(primaryCredential, cc.getBlobContainerUrl(), blobName).getBlockBlobClient()
+        bu.upload(new ByteArrayInputStream(data), data.length)
+        def snapshotId = bu.createSnapshot().getSnapshotId()
+
+        def snapshotBlob = cc.getBlobClient(blobName, snapshotId).getBlockBlobClient()
+
+        def permissions = new BlobSasPermission()
+            .setReadPermission(true)
+            .setWritePermission(true)
+            .setCreatePermission(true)
+            .setDeletePermission(true)
+            .setAddPermission(true)
+        def startTime = getUTCNow().minusDays(1)
+        def expiryTime = getUTCNow().plusDays(1)
+        def ipRange = new IpRange()
+            .setIpMin("0.0.0.0")
+            .setIpMax("255.255.255.255")
+        def sasProtocol = SasProtocol.HTTPS_HTTP
+        def cacheControl = "cache"
+        def contentDisposition = "disposition"
+        def contentEncoding = "encoding"
+        def contentLanguage = "language"
+        def contentType = "type"
+
+        when:
+        def sas = new BlobServiceSasSignatureValues()
+            .setPermissions(permissions)
+            .setExpiryTime(expiryTime)
+            .setStartTime(startTime)
+            .setProtocol(sasProtocol)
+            .setIpRange(ipRange)
+            .setCacheControl(cacheControl)
+            .setContentDisposition(contentDisposition)
+            .setContentEncoding(contentEncoding)
+            .setContentLanguage(contentLanguage)
+            .setContentType(contentType)
             .setCanonicalName(snapshotBlob.getBlobUrl(), primaryCredential.getAccountName())
             .setSnapshotId(snapshotBlob.getSnapshotId())
             .generateSasQueryParameters(primaryCredential)
             .encode()
 
-        and:
-        def client = getBlobClient(sas, containerClient.getBlobContainerUrl(), blobName).getAppendBlobClient()
->>>>>>> f9b68898
-
-        client.download(new ByteArrayOutputStream())
-
-        then:
-        thrown(StorageException)
-
-        when:
-<<<<<<< HEAD
-        AppendBlobClient snapClient = getBlobClient(SASTokenCredential.fromSASTokenString(sas), containerClient.getContainerUrl().toString(), blobName, snapshotId).asAppendBlobClient()
-
-        ByteArrayOutputStream data = new ByteArrayOutputStream()
-=======
-        def snapClient = getBlobClient(sas, containerClient.getBlobContainerUrl(), blobName, snapshotId).getAppendBlobClient()
-
-        def data = new ByteArrayOutputStream()
->>>>>>> f9b68898
-        snapClient.download(data)
-
-        then:
-        notThrown(StorageException)
-        data.toByteArray() == defaultData.array()
-
-        and:
-<<<<<<< HEAD
-        BlobProperties properties = snapClient.getProperties()
-
-        then:
-        properties.cacheControl() == "cache"
-        properties.contentDisposition() == "disposition"
-        properties.contentEncoding() == "encoding"
-        properties.contentLanguage() == "language"
-=======
-        def properties = snapClient.getProperties()
-
-        then:
+        def client = getBlobClient(sas, cc.getBlobContainerUrl(), blobName, snapshotId).getBlockBlobClient()
+
+        def os = new ByteArrayOutputStream()
+        client.download(os)
+        def properties = client.getProperties()
+
+        then:
+        os.toString() == new String(data)
         properties.getCacheControl() == "cache"
         properties.getContentDisposition() == "disposition"
         properties.getContentEncoding() == "encoding"
         properties.getContentLanguage() == "language"
->>>>>>> f9b68898
+    }
+
+    def "serviceSASSignatureValues network test container"() {
+        setup:
+        def identifier = new SignedIdentifier()
+            .setId("0000")
+            .setAccessPolicy(new AccessPolicy().setPermission("racwdl")
+                .setExpiry(getUTCNow().plusDays(1)))
+        cc.setAccessPolicy(null, Arrays.asList(identifier))
+
+        // Check containerSASPermissions
+        def permissions = new BlobContainerSasPermission()
+            .setReadPermission(true)
+            .setWritePermission(true)
+            .setListPermission(true)
+            .setCreatePermission(true)
+            .setDeletePermission(true)
+            .setAddPermission(true)
+            .setListPermission(true)
+
+        def expiryTime = getUTCNow().plusDays(1)
+
+        when:
+        def sasWithId = new BlobServiceSasSignatureValues()
+            .setIdentifier(identifier.getId())
+            .setCanonicalName(cc.getBlobContainerUrl(), primaryCredential.getAccountName())
+            .setResource(Constants.UrlConstants.SAS_CONTAINER_CONSTANT)
+            .generateSasQueryParameters(primaryCredential)
+            .encode()
+
+        def client1 = getContainerClient(sasWithId, cc.getBlobContainerUrl())
+
+        client1.listBlobsFlat().iterator().hasNext()
+
+        def sasWithPermissions = new BlobServiceSasSignatureValues()
+            .setPermissions(permissions)
+            .setExpiryTime(expiryTime)
+            .setCanonicalName(cc.getBlobContainerUrl().toString(), primaryCredential.getAccountName())
+            .generateSasQueryParameters(primaryCredential)
+            .encode()
+        def client2 = getContainerClient(sasWithPermissions, cc.getBlobContainerUrl())
+
+        client2.listBlobsFlat().iterator().hasNext()
+
+        then:
+        notThrown(StorageException)
+    }
+
+    /* TODO: Fix user delegation tests to run in CI */
+    @Ignore
+    def "serviceSASSignatureValues network test blob user delegation"() {
+        setup:
+        def data = "test".getBytes()
+        def blobName = generateBlobName()
+        def bu = cc.getBlobClient(blobName).getBlockBlobClient()
+        bu.upload(new ByteArrayInputStream(data), data.length)
+
+        def permissions = new BlobSasPermission()
+            .setReadPermission(true)
+            .setWritePermission(true)
+            .setCreatePermission(true)
+            .setDeletePermission(true)
+            .setAddPermission(true)
+
+        def startTime = getUTCNow().minusDays(1)
+        def expiryTime = getUTCNow().plusDays(1)
+
+        def ipRange = new IpRange()
+            .setIpMin("0.0.0.0")
+            .setIpMax("255.255.255.255")
+
+        def sasProtocol = SasProtocol.HTTPS_HTTP
+        def cacheControl = "cache"
+        def contentDisposition = "disposition"
+        def contentEncoding = "encoding"
+        def contentLanguage = "language"
+        def contentType = "type"
+
+        def key = getOAuthServiceClient().getUserDelegationKey(null, expiryTime)
+
+        when:
+        def sas = new BlobServiceSasSignatureValues()
+            .setPermissions(permissions)
+            .setExpiryTime(expiryTime)
+            .setStartTime(startTime)
+            .setProtocol(sasProtocol)
+            .setIpRange(ipRange)
+            .setCacheControl(cacheControl)
+            .setContentDisposition(contentDisposition)
+            .setContentEncoding(contentEncoding)
+            .setContentLanguage(contentLanguage)
+            .setContentType(contentType)
+            .setCanonicalName(bu.getBlobUrl().toString(), primaryCredential.getAccountName())
+            .setSnapshotId(bu.getSnapshotId())
+            .setVersion(key.getSignedVersion())
+            .generateSasQueryParameters(key)
+            .encode()
+
+        then:
+        sas != null
+
+        when:
+        def client = getBlobClient(sas, cc.getBlobContainerUrl(), blobName).getBlockBlobClient()
+
+        def os = new ByteArrayOutputStream()
+        client.download(os)
+        def properties = client.getProperties()
+
+        then:
+        os.toString() == new String(data)
+        properties.getCacheControl() == "cache"
+        properties.getContentDisposition() == "disposition"
+        properties.getContentEncoding() == "encoding"
+        properties.getContentLanguage() == "language"
+        notThrown(StorageException)
+    }
+
+    def "BlobServiceSAS network test blob snapshot"() {
+        setup:
+        def containerName = generateContainerName()
+        def blobName = generateBlobName()
+        def containerClient = primaryBlobServiceClient.createBlobContainer(containerName)
+        def blobClient = containerClient.getBlobClient(blobName).getBlockBlobClient()
+        blobClient.upload(defaultInputStream.get(), defaultDataSize) // need something to snapshot
+        def snapshotBlob = new SpecializedBlobClientBuilder().blobClient(blobClient.createSnapshot()).buildBlockBlobClient()
+        def snapshotId = snapshotBlob.getSnapshotId()
+
+        def permissions = new BlobSasPermission()
+            .setReadPermission(true)
+            .setWritePermission(true)
+            .setCreatePermission(true)
+            .setDeletePermission(true)
+            .setAddPermission(true)
+        def startTime = getUTCNow().minusDays(1)
+        def expiryTime = getUTCNow().plusDays(1)
+        def ipRange = new IpRange()
+            .setIpMin("0.0.0.0")
+            .setIpMax("255.255.255.255")
+        def sasProtocol = SasProtocol.HTTPS_HTTP
+        def cacheControl = "cache"
+        def contentDisposition = "disposition"
+        def contentEncoding = "encoding"
+        def contentLanguage = "language"
+        def contentType = "type"
+
+        when:
+        def sas = new BlobServiceSasSignatureValues()
+            .setPermissions(permissions)
+            .setExpiryTime(expiryTime)
+            .setStartTime(startTime)
+            .setProtocol(sasProtocol)
+            .setIpRange(ipRange)
+            .setCacheControl(cacheControl)
+            .setContentDisposition(contentDisposition)
+            .setContentEncoding(contentEncoding)
+            .setContentLanguage(contentLanguage)
+            .setContentType(contentType)
+            .setCanonicalName(snapshotBlob.getBlobUrl(), primaryCredential.getAccountName())
+            .setSnapshotId(snapshotBlob.getSnapshotId())
+            .generateSasQueryParameters(primaryCredential)
+            .encode()
+
+        and:
+        def client = getBlobClient(sas, containerClient.getBlobContainerUrl(), blobName).getAppendBlobClient()
+
+        client.download(new ByteArrayOutputStream())
+
+        then:
+        thrown(StorageException)
+
+        when:
+        def snapClient = getBlobClient(sas, containerClient.getBlobContainerUrl(), blobName, snapshotId).getAppendBlobClient()
+
+        def data = new ByteArrayOutputStream()
+        snapClient.download(data)
+
+        then:
+        notThrown(StorageException)
+        data.toByteArray() == defaultData.array()
+
+        and:
+        def properties = snapClient.getProperties()
+
+        then:
+        properties.getCacheControl() == "cache"
+        properties.getContentDisposition() == "disposition"
+        properties.getContentEncoding() == "encoding"
+        properties.getContentLanguage() == "language"
 
     }
 
     @Ignore
     def "serviceSASSignatureValues network test blob snapshot user delegation"() {
         setup:
-<<<<<<< HEAD
-        byte[] data = "test".getBytes()
-        String blobName = generateBlobName()
-        BlockBlobClient bu = cc.getBlockBlobClient(blobName)
-        bu.upload(new ByteArrayInputStream(data), data.length)
-        BlockBlobClient snapshotBlob = bu.createSnapshot().asBlockBlobClient()
-        String snapshotId = snapshotBlob.getSnapshotId()
-=======
         def data = "test".getBytes()
         def blobName = generateBlobName()
         def bu = cc.getBlobClient(blobName).getBlockBlobClient()
         bu.upload(new ByteArrayInputStream(data), data.length)
         def snapshotBlob = new SpecializedBlobClientBuilder().blobClient(bu.createSnapshot()).buildBlockBlobClient()
         def snapshotId = snapshotBlob.getSnapshotId()
->>>>>>> f9b68898
 
         def permissions = new BlobSasPermission()
             .setReadPermission(true)
@@ -612,13 +415,8 @@
             .setDeletePermission(true)
             .setAddPermission(true)
 
-<<<<<<< HEAD
-        OffsetDateTime startTime = getUTCNow().minusDays(1)
-        OffsetDateTime expiryTime = getUTCNow().plusDays(1)
-=======
         def startTime = getUTCNow().minusDays(1)
         def expiryTime = getUTCNow().plusDays(1)
->>>>>>> f9b68898
 
         def ipRange = new IpRange()
             .setIpMin("0.0.0.0")
@@ -631,15 +429,6 @@
         def contentLanguage = "language"
         def contentType = "type"
 
-<<<<<<< HEAD
-        UserDelegationKey key = getOAuthServiceClient().getUserDelegationKey(startTime, expiryTime)
-
-        when:
-        String sas = snapshotBlob.generateUserDelegationSAS(key, primaryCredential.accountName(), permissions, expiryTime, startTime, key.signedVersion(), sasProtocol, ipRange, cacheControl, contentDisposition, contentEncoding, contentLanguage, contentType)
-
-        // base blob with snapshot SAS
-        BlockBlobClient client1 = getBlobClient(SASTokenCredential.fromSASTokenString(sas), cc.getContainerUrl().toString(), blobName).asBlockBlobClient()
-=======
         def key = getOAuthServiceClient().getUserDelegationKey(startTime, expiryTime)
 
         when:
@@ -662,7 +451,6 @@
 
         // base blob with snapshot SAS
         def client1 = getBlobClient(sas, cc.getBlobContainerUrl(), blobName).getBlockBlobClient()
->>>>>>> f9b68898
         client1.download(new ByteArrayOutputStream())
 
         then:
@@ -671,13 +459,8 @@
 
         when:
         // blob snapshot with snapshot SAS
-<<<<<<< HEAD
-        BlockBlobClient client2 = getBlobClient(SASTokenCredential.fromSASTokenString(sas), cc.getContainerUrl().toString(), blobName, snapshotId).asBlockBlobClient()
-        OutputStream os = new ByteArrayOutputStream()
-=======
         def client2 = getBlobClient(sas, cc.getBlobContainerUrl(), blobName, snapshotId).getBlockBlobClient()
         def os = new ByteArrayOutputStream()
->>>>>>> f9b68898
         client2.download(os)
 
         then:
@@ -697,24 +480,6 @@
     @Ignore
     def "serviceSASSignatureValues network test container user delegation"() {
         setup:
-<<<<<<< HEAD
-        ContainerSASPermission permissions = new ContainerSASPermission()
-            .read(true)
-            .write(true)
-            .create(true)
-            .delete(true)
-            .add(true)
-            .list(true)
-
-        OffsetDateTime expiryTime = getUTCNow().plusDays(1)
-
-        UserDelegationKey key = getOAuthServiceClient().getUserDelegationKey(null, expiryTime)
-
-        when:
-        String sasWithPermissions = cc.generateUserDelegationSAS(key, primaryCredential.accountName(), permissions, expiryTime)
-
-        ContainerClient client = getContainerClient(SASTokenCredential.fromSASTokenString(sasWithPermissions), cc.getContainerUrl().toString())
-=======
         def permissions = new BlobContainerSasPermission()
             .setReadPermission(true)
             .setWritePermission(true)
@@ -736,7 +501,6 @@
             .encode()
 
         def client = getContainerClient(sasWithPermissions, cc.getBlobContainerUrl())
->>>>>>> f9b68898
         client.listBlobsFlat().iterator().hasNext()
 
         then:
@@ -747,25 +511,6 @@
         setup:
         def data = "test".getBytes()
         def blobName = generateBlobName()
-<<<<<<< HEAD
-        def bu = cc.getBlockBlobClient(blobName)
-        bu.upload(new ByteArrayInputStream(data), data.length)
-
-        def service = new AccountSASService()
-            .blob(true)
-        def resourceType = new AccountSASResourceType()
-            .container(true)
-            .service(true)
-            .object(true)
-        def permissions = new AccountSASPermission()
-            .read(true)
-        def expiryTime = getUTCNow().plusDays(1)
-
-        when:
-        def sas = primaryBlobServiceClient.generateAccountSAS(service, resourceType, permissions, expiryTime, null, null, null, null)
-
-        def client = getBlobClient(SASTokenCredential.fromSASTokenString(sas), cc.getContainerUrl().toString(), blobName).asBlockBlobClient()
-=======
         def bu = cc.getBlobClient(blobName).getBlockBlobClient()
         bu.upload(new ByteArrayInputStream(data), data.length)
 
@@ -783,7 +528,6 @@
         def sas = AccountSasSignatureValues.generateAccountSas(primaryCredential, service, resourceType, permissions, expiryTime, null, null, null, null)
 
         def client = getBlobClient(sas, cc.getBlobContainerUrl(), blobName).getBlockBlobClient()
->>>>>>> f9b68898
         def os = new ByteArrayOutputStream()
         client.download(os)
 
@@ -795,25 +539,6 @@
         setup:
         def data = "test".getBytes()
         def blobName = generateBlobName()
-<<<<<<< HEAD
-        def bu = cc.getBlockBlobClient(blobName)
-        bu.upload(new ByteArrayInputStream(data), data.length)
-
-        def service = new AccountSASService()
-            .blob(true)
-        def resourceType = new AccountSASResourceType()
-            .container(true)
-            .service(true)
-            .object(true)
-        def permissions = new AccountSASPermission()
-            .read(true)
-        def expiryTime = getUTCNow().plusDays(1)
-
-        when:
-        def sas = primaryBlobServiceClient.generateAccountSAS(service, resourceType, permissions, expiryTime, null, null, null, null)
-
-        def client = getBlobClient(SASTokenCredential.fromSASTokenString(sas), cc.getContainerUrl().toString(), blobName).asBlockBlobClient()
-=======
         def bu = cc.getBlobClient(blobName).getBlockBlobClient()
         bu.upload(new ByteArrayInputStream(data), data.length)
 
@@ -831,7 +556,6 @@
         def sas = AccountSasSignatureValues.generateAccountSas(primaryCredential, service, resourceType, permissions, expiryTime, null, null, null, null)
 
         def client = getBlobClient(sas, cc.getBlobContainerUrl(), blobName).getBlockBlobClient()
->>>>>>> f9b68898
         client.delete()
 
         then:
@@ -840,24 +564,6 @@
 
     def "accountSAS network create container fails"() {
         setup:
-<<<<<<< HEAD
-        def service = new AccountSASService()
-            .blob(true)
-        def resourceType = new AccountSASResourceType()
-            .container(true)
-            .service(true)
-            .object(true)
-        def permissions = new AccountSASPermission()
-            .read(true)
-            .create(false)
-        def expiryTime = getUTCNow().plusDays(1)
-
-        when:
-        def sas = primaryBlobServiceClient.generateAccountSAS(service, resourceType, permissions, expiryTime, null, null, null, null)
-
-        def sc = getServiceClient(SASTokenCredential.fromSASTokenString(sas), primaryBlobServiceClient.getAccountUrl().toString())
-        sc.createContainer(generateContainerName())
-=======
         def service = new AccountSasService()
             .setBlob(true)
         def resourceType = new AccountSasResourceType()
@@ -874,7 +580,6 @@
 
         def sc = getServiceClient(sas, primaryBlobServiceClient.getAccountUrl())
         sc.createBlobContainer(generateContainerName())
->>>>>>> f9b68898
 
         then:
         thrown(StorageException)
@@ -882,24 +587,6 @@
 
     def "accountSAS network create container succeeds"() {
         setup:
-<<<<<<< HEAD
-        def service = new AccountSASService()
-            .blob(true)
-        def resourceType = new AccountSASResourceType()
-            .container(true)
-            .service(true)
-            .object(true)
-        def permissions = new AccountSASPermission()
-            .read(true)
-            .create(true)
-        def expiryTime = getUTCNow().plusDays(1)
-
-        when:
-        def sas = primaryBlobServiceClient.generateAccountSAS(service, resourceType, permissions, expiryTime, null, null, null, null)
-
-        def sc = getServiceClient(SASTokenCredential.fromSASTokenString(sas), primaryBlobServiceClient.getAccountUrl().toString())
-        sc.createContainer(generateContainerName())
-=======
         def service = new AccountSasService()
             .setBlob(true)
         def resourceType = new AccountSasResourceType()
@@ -915,7 +602,6 @@
         def sas = AccountSasSignatureValues.generateAccountSas(primaryCredential, service, resourceType, permissions, expiryTime, null, null, null, null)
         def sc = getServiceClient(sas, primaryBlobServiceClient.getAccountUrl())
         sc.createBlobContainer(generateContainerName())
->>>>>>> f9b68898
 
         then:
         notThrown(StorageException)
@@ -930,17 +616,10 @@
     @Unroll
     def "serviceSasSignatures string to sign"() {
         when:
-<<<<<<< HEAD
-        BlobServiceSASSignatureValues v = new BlobServiceSASSignatureValues()
-        def p = new BlobSASPermission()
-        p.read(true)
-        v.permissions(p.toString())
-=======
         def v = new BlobServiceSasSignatureValues()
         def p = new BlobSasPermission()
         p.setReadPermission(true)
         v.setPermissions(p)
->>>>>>> f9b68898
 
         v.setStartTime(startTime)
         def e = OffsetDateTime.of(2017, 1, 1, 0, 0, 0, 0, ZoneOffset.UTC)
@@ -953,20 +632,6 @@
             ipR.setIpMin("ip")
             v.setIpRange(ipR)
         }
-<<<<<<< HEAD
-        v.identifier(identifier)
-            .protocol(protocol)
-            .cacheControl(cacheControl)
-            .contentDisposition(disposition)
-            .contentEncoding(encoding)
-            .contentLanguage(language)
-            .contentType(type)
-        v.resource("bs")
-
-        def token = v.generateSASQueryParameters(primaryCredential)
-        then:
-        token.signature() == primaryCredential.computeHmac256(expectedStringToSign)
-=======
         v.setIdentifier(identifier)
             .setProtocol(protocol)
             .setCacheControl(cacheControl)
@@ -979,7 +644,6 @@
         def token = v.generateSasQueryParameters(primaryCredential)
         then:
         token.getSignature() == primaryCredential.computeHmac256(expectedStringToSign)
->>>>>>> f9b68898
 
         /*
         We don't test the blob or containerName properties because canonicalized resource is always added as at least
@@ -990,17 +654,10 @@
         where:
         startTime                                                 | identifier | ipRange       | protocol               | snapId   | cacheControl | disposition   | encoding   | language   | type   || expectedStringToSign
         OffsetDateTime.of(2017, 1, 1, 0, 0, 0, 0, ZoneOffset.UTC) | null       | null          | null                   | null     | null         | null          | null       | null       | null   || "r\n" + Utility.ISO_8601_UTC_DATE_FORMATTER.format(OffsetDateTime.of(2017, 1, 1, 0, 0, 0, 0, ZoneOffset.UTC)) + "\n" + Utility.ISO_8601_UTC_DATE_FORMATTER.format(OffsetDateTime.of(2017, 1, 1, 0, 0, 0, 0, ZoneOffset.UTC)) + "\ncontainerName/blobName\n\n\n\n" + Constants.HeaderConstants.TARGET_STORAGE_VERSION + "\nbs\n\n\n\n\n\n"
-<<<<<<< HEAD
-        null                                                      | "id"       | null          | null                   | null     | null         | null          | null       | null       | null   || "r\n\n" + Utility.ISO_8601_UTC_DATE_FORMATTER.format(OffsetDateTime.of(2017, 1, 1, 0, 0, 0, 0, ZoneOffset.UTC)) + "\ncontainerName/blobName\nid\n\n\n" + Constants.HeaderConstants.TARGET_STORAGE_VERSION + "\nbs\n\n\n\n\n\n"
-        null                                                      | null       | new IPRange() | null                   | null     | null         | null          | null       | null       | null   || "r\n\n" + Utility.ISO_8601_UTC_DATE_FORMATTER.format(OffsetDateTime.of(2017, 1, 1, 0, 0, 0, 0, ZoneOffset.UTC)) + "\ncontainerName/blobName\n\nip\n\n" + Constants.HeaderConstants.TARGET_STORAGE_VERSION + "\nbs\n\n\n\n\n\n"
-        null                                                      | null       | null          | SASProtocol.HTTPS_ONLY | null     | null         | null          | null       | null       | null   || "r\n\n" + Utility.ISO_8601_UTC_DATE_FORMATTER.format(OffsetDateTime.of(2017, 1, 1, 0, 0, 0, 0, ZoneOffset.UTC)) + "\ncontainerName/blobName\n\n\n" + SASProtocol.HTTPS_ONLY + "\n" + Constants.HeaderConstants.TARGET_STORAGE_VERSION + "\nbs\n\n\n\n\n\n"
-        null                                                      | null       | null          | null                   | "snapId" | null         | null          | null       | null       | null   || "r\n\n" + Utility.ISO_8601_UTC_DATE_FORMATTER.format(OffsetDateTime.of(2017, 1, 1, 0, 0, 0, 0, ZoneOffset.UTC)) + "\ncontainerName/blobName\n\n\n\n" + Constants.HeaderConstants.TARGET_STORAGE_VERSION + "\nbs\nsnapId\n\n\n\n\n"
-=======
         null                                                      | "id"       | null          | null                   | null     | null | null | null | null | null || "r\n\n" + Utility.ISO_8601_UTC_DATE_FORMATTER.format(OffsetDateTime.of(2017, 1, 1, 0, 0, 0, 0, ZoneOffset.UTC)) + "\ncontainerName/blobName\nid\n\n\n" + Constants.HeaderConstants.TARGET_STORAGE_VERSION + "\nbs\n\n\n\n\n\n"
         null                                                      | null       | new IpRange() | null                   | null     | null | null | null | null | null || "r\n\n" + Utility.ISO_8601_UTC_DATE_FORMATTER.format(OffsetDateTime.of(2017, 1, 1, 0, 0, 0, 0, ZoneOffset.UTC)) + "\ncontainerName/blobName\n\nip\n\n" + Constants.HeaderConstants.TARGET_STORAGE_VERSION + "\nbs\n\n\n\n\n\n"
         null                                                      | null       | null          | SasProtocol.HTTPS_ONLY | null     | null | null | null | null | null || "r\n\n" + Utility.ISO_8601_UTC_DATE_FORMATTER.format(OffsetDateTime.of(2017, 1, 1, 0, 0, 0, 0, ZoneOffset.UTC)) + "\ncontainerName/blobName\n\n\n" + SasProtocol.HTTPS_ONLY + "\n" + Constants.HeaderConstants.TARGET_STORAGE_VERSION + "\nbs\n\n\n\n\n\n"
         null                                                      | null       | null          | null                   | "snapId" | null | null | null | null | null || "r\n\n" + Utility.ISO_8601_UTC_DATE_FORMATTER.format(OffsetDateTime.of(2017, 1, 1, 0, 0, 0, 0, ZoneOffset.UTC)) + "\ncontainerName/blobName\n\n\n\n" + Constants.HeaderConstants.TARGET_STORAGE_VERSION + "\nbs\nsnapId\n\n\n\n\n"
->>>>>>> f9b68898
         null                                                      | null       | null          | null                   | null     | "control"    | null          | null       | null       | null   || "r\n\n" + Utility.ISO_8601_UTC_DATE_FORMATTER.format(OffsetDateTime.of(2017, 1, 1, 0, 0, 0, 0, ZoneOffset.UTC)) + "\ncontainerName/blobName\n\n\n\n" + Constants.HeaderConstants.TARGET_STORAGE_VERSION + "\nbs\n\ncontrol\n\n\n\n"
         null                                                      | null       | null          | null                   | null     | null         | "disposition" | null       | null       | null   || "r\n\n" + Utility.ISO_8601_UTC_DATE_FORMATTER.format(OffsetDateTime.of(2017, 1, 1, 0, 0, 0, 0, ZoneOffset.UTC)) + "\ncontainerName/blobName\n\n\n\n" + Constants.HeaderConstants.TARGET_STORAGE_VERSION + "\nbs\n\n\ndisposition\n\n\n"
         null                                                      | null       | null          | null                   | null     | null         | null          | "encoding" | null       | null   || "r\n\n" + Utility.ISO_8601_UTC_DATE_FORMATTER.format(OffsetDateTime.of(2017, 1, 1, 0, 0, 0, 0, ZoneOffset.UTC)) + "\ncontainerName/blobName\n\n\n\n" + Constants.HeaderConstants.TARGET_STORAGE_VERSION + "\nbs\n\n\n\nencoding\n\n"
@@ -1011,11 +668,7 @@
     @Unroll
     def "serviceSasSignatures string to sign user delegation key"() {
         when:
-<<<<<<< HEAD
-        def v = new BlobServiceSASSignatureValues()
-=======
         def v = new BlobServiceSasSignatureValues()
->>>>>>> f9b68898
 
         def p = new BlobSasPermission()
         p.setReadPermission(true)
@@ -1032,15 +685,6 @@
             ipR.setIpMin("ip")
             v.setIpRange(ipR)
         }
-<<<<<<< HEAD
-        v.protocol(protocol)
-            .cacheControl(cacheControl)
-            .contentDisposition(disposition)
-            .contentEncoding(encoding)
-            .contentLanguage(language)
-            .contentType(type)
-        v.resource("bs")
-=======
         v.setProtocol(protocol)
             .setCacheControl(cacheControl)
             .setContentDisposition(disposition)
@@ -1048,7 +692,6 @@
             .setContentLanguage(language)
             .setContentType(type)
         v.setResource("bs")
->>>>>>> f9b68898
         def key = new UserDelegationKey()
             .setSignedOid(keyOid)
             .setSignedTid(keyTid)
@@ -1060,11 +703,7 @@
         def token = v.generateSasQueryParameters(key)
 
         then:
-<<<<<<< HEAD
-        token.signature() == Utility.computeHMac256(key.value(), expectedStringToSign)
-=======
         token.getSignature() == Utility.computeHMac256(key.getValue(), expectedStringToSign)
->>>>>>> f9b68898
 
         /*
         We test string to sign functionality directly related to user delegation sas specific parameters
@@ -1077,52 +716,23 @@
         null                                                      | null                                   | null                                   | OffsetDateTime.of(LocalDateTime.of(2018, 1, 1, 0, 0), ZoneOffset.UTC) | null                                                                  | null       | null         | "3hd4LRwrARVGbeMRQRfTLIsGMkCPuZJnvxZDU7Gak8c=" | null          | null                   | null     | null         | null          | null       | null       | null   || "r\n\n" + Utility.ISO_8601_UTC_DATE_FORMATTER.format(OffsetDateTime.of(2017, 1, 1, 0, 0, 0, 0, ZoneOffset.UTC)) + "\ncontainerName/blobName\n\n\n2018-01-01T00:00:00Z\n\n\n\n\n\n" + Constants.HeaderConstants.TARGET_STORAGE_VERSION + "\nbs\n\n\n\n\n\n"
         null                                                      | null                                   | null                                   | null                                                                  | OffsetDateTime.of(LocalDateTime.of(2018, 1, 1, 0, 0), ZoneOffset.UTC) | null       | null         | "3hd4LRwrARVGbeMRQRfTLIsGMkCPuZJnvxZDU7Gak8c=" | null          | null                   | null     | null         | null          | null       | null       | null   || "r\n\n" + Utility.ISO_8601_UTC_DATE_FORMATTER.format(OffsetDateTime.of(2017, 1, 1, 0, 0, 0, 0, ZoneOffset.UTC)) + "\ncontainerName/blobName\n\n\n\n2018-01-01T00:00:00Z\n\n\n\n\n" + Constants.HeaderConstants.TARGET_STORAGE_VERSION + "\nbs\n\n\n\n\n\n"
         null                                                      | null                                   | null                                   | null                                                                  | null                                                                  | "b"        | null         | "3hd4LRwrARVGbeMRQRfTLIsGMkCPuZJnvxZDU7Gak8c=" | null          | null                   | null     | null         | null          | null       | null       | null   || "r\n\n" + Utility.ISO_8601_UTC_DATE_FORMATTER.format(OffsetDateTime.of(2017, 1, 1, 0, 0, 0, 0, ZoneOffset.UTC)) + "\ncontainerName/blobName\n\n\n\n\nb\n\n\n\n" + Constants.HeaderConstants.TARGET_STORAGE_VERSION + "\nbs\n\n\n\n\n\n"
-<<<<<<< HEAD
-        null                                                      | null                                   | null                                   | null                                                                  | null                                                                  | null       | "2018-06-17" | "3hd4LRwrARVGbeMRQRfTLIsGMkCPuZJnvxZDU7Gak8c=" | null          | null                   | null     | null         | null          | null       | null       | null   || "r\n\n" + Utility.ISO_8601_UTC_DATE_FORMATTER.format(OffsetDateTime.of(2017, 1, 1, 0, 0, 0, 0, ZoneOffset.UTC)) + "\ncontainerName/blobName\n\n\n\n\n\n2018-06-17\n\n\n" + Constants.HeaderConstants.TARGET_STORAGE_VERSION + "\nbs\n\n\n\n\n\n"
-        null                                                      | null                                   | null                                   | null                                                                  | null                                                                  | null       | null         | "3hd4LRwrARVGbeMRQRfTLIsGMkCPuZJnvxZDU7Gak8c=" | new IPRange() | null                   | null     | null         | null          | null       | null       | null   || "r\n\n" + Utility.ISO_8601_UTC_DATE_FORMATTER.format(OffsetDateTime.of(2017, 1, 1, 0, 0, 0, 0, ZoneOffset.UTC)) + "\ncontainerName/blobName\n\n\n\n\n\n\nip\n\n" + Constants.HeaderConstants.TARGET_STORAGE_VERSION + "\nbs\n\n\n\n\n\n"
-        null                                                      | null                                   | null                                   | null                                                                  | null                                                                  | null       | null         | "3hd4LRwrARVGbeMRQRfTLIsGMkCPuZJnvxZDU7Gak8c=" | null          | SASProtocol.HTTPS_ONLY | null     | null         | null          | null       | null       | null   || "r\n\n" + Utility.ISO_8601_UTC_DATE_FORMATTER.format(OffsetDateTime.of(2017, 1, 1, 0, 0, 0, 0, ZoneOffset.UTC)) + "\ncontainerName/blobName\n\n\n\n\n\n\n\n" + SASProtocol.HTTPS_ONLY + "\n" + Constants.HeaderConstants.TARGET_STORAGE_VERSION + "\nbs\n\n\n\n\n\n"
-        null                                                      | null                                   | null                                   | null                                                                  | null                                                                  | null       | null         | "3hd4LRwrARVGbeMRQRfTLIsGMkCPuZJnvxZDU7Gak8c=" | null          | null                   | "snapId" | null         | null          | null       | null       | null   || "r\n\n" + Utility.ISO_8601_UTC_DATE_FORMATTER.format(OffsetDateTime.of(2017, 1, 1, 0, 0, 0, 0, ZoneOffset.UTC)) + "\ncontainerName/blobName\n\n\n\n\n\n\n\n\n" + Constants.HeaderConstants.TARGET_STORAGE_VERSION + "\nbs\nsnapId\n\n\n\n\n"
-=======
         null                                                      | null                                   | null                                   | null                                                                  | null                                                                  | null       | "2018-06-17" | "3hd4LRwrARVGbeMRQRfTLIsGMkCPuZJnvxZDU7Gak8c=" | null          | null                   | null | null | null | null | null | null || "r\n\n" + Utility.ISO_8601_UTC_DATE_FORMATTER.format(OffsetDateTime.of(2017, 1, 1, 0, 0, 0, 0, ZoneOffset.UTC)) + "\ncontainerName/blobName\n\n\n\n\n\n2018-06-17\n\n\n" + Constants.HeaderConstants.TARGET_STORAGE_VERSION + "\nbs\n\n\n\n\n\n"
         null                                                      | null                                   | null                                   | null                                                                  | null                                                                  | null       | null         | "3hd4LRwrARVGbeMRQRfTLIsGMkCPuZJnvxZDU7Gak8c=" | new IpRange() | null                   | null     | null | null | null | null | null || "r\n\n" + Utility.ISO_8601_UTC_DATE_FORMATTER.format(OffsetDateTime.of(2017, 1, 1, 0, 0, 0, 0, ZoneOffset.UTC)) + "\ncontainerName/blobName\n\n\n\n\n\n\nip\n\n" + Constants.HeaderConstants.TARGET_STORAGE_VERSION + "\nbs\n\n\n\n\n\n"
         null                                                      | null                                   | null                                   | null                                                                  | null                                                                  | null       | null         | "3hd4LRwrARVGbeMRQRfTLIsGMkCPuZJnvxZDU7Gak8c=" | null          | SasProtocol.HTTPS_ONLY | null     | null | null | null | null | null || "r\n\n" + Utility.ISO_8601_UTC_DATE_FORMATTER.format(OffsetDateTime.of(2017, 1, 1, 0, 0, 0, 0, ZoneOffset.UTC)) + "\ncontainerName/blobName\n\n\n\n\n\n\n\n" + SasProtocol.HTTPS_ONLY + "\n" + Constants.HeaderConstants.TARGET_STORAGE_VERSION + "\nbs\n\n\n\n\n\n"
         null                                                      | null                                   | null                                   | null                                                                  | null                                                                  | null       | null         | "3hd4LRwrARVGbeMRQRfTLIsGMkCPuZJnvxZDU7Gak8c=" | null          | null                   | "snapId" | null | null | null | null | null || "r\n\n" + Utility.ISO_8601_UTC_DATE_FORMATTER.format(OffsetDateTime.of(2017, 1, 1, 0, 0, 0, 0, ZoneOffset.UTC)) + "\ncontainerName/blobName\n\n\n\n\n\n\n\n\n" + Constants.HeaderConstants.TARGET_STORAGE_VERSION + "\nbs\nsnapId\n\n\n\n\n"
->>>>>>> f9b68898
         null                                                      | null                                   | null                                   | null                                                                  | null                                                                  | null       | null         | "3hd4LRwrARVGbeMRQRfTLIsGMkCPuZJnvxZDU7Gak8c=" | null          | null                   | null     | "control"    | null          | null       | null       | null   || "r\n\n" + Utility.ISO_8601_UTC_DATE_FORMATTER.format(OffsetDateTime.of(2017, 1, 1, 0, 0, 0, 0, ZoneOffset.UTC)) + "\ncontainerName/blobName\n\n\n\n\n\n\n\n\n" + Constants.HeaderConstants.TARGET_STORAGE_VERSION + "\nbs\n\ncontrol\n\n\n\n"
         null                                                      | null                                   | null                                   | null                                                                  | null                                                                  | null       | null         | "3hd4LRwrARVGbeMRQRfTLIsGMkCPuZJnvxZDU7Gak8c=" | null          | null                   | null     | null         | "disposition" | null       | null       | null   || "r\n\n" + Utility.ISO_8601_UTC_DATE_FORMATTER.format(OffsetDateTime.of(2017, 1, 1, 0, 0, 0, 0, ZoneOffset.UTC)) + "\ncontainerName/blobName\n\n\n\n\n\n\n\n\n" + Constants.HeaderConstants.TARGET_STORAGE_VERSION + "\nbs\n\n\ndisposition\n\n\n"
         null                                                      | null                                   | null                                   | null                                                                  | null                                                                  | null       | null         | "3hd4LRwrARVGbeMRQRfTLIsGMkCPuZJnvxZDU7Gak8c=" | null          | null                   | null     | null         | null          | "encoding" | null       | null   || "r\n\n" + Utility.ISO_8601_UTC_DATE_FORMATTER.format(OffsetDateTime.of(2017, 1, 1, 0, 0, 0, 0, ZoneOffset.UTC)) + "\ncontainerName/blobName\n\n\n\n\n\n\n\n\n" + Constants.HeaderConstants.TARGET_STORAGE_VERSION + "\nbs\n\n\n\nencoding\n\n"
         null                                                      | null                                   | null                                   | null                                                                  | null                                                                  | null       | null         | "3hd4LRwrARVGbeMRQRfTLIsGMkCPuZJnvxZDU7Gak8c=" | null          | null                   | null     | null         | null          | null       | "language" | null   || "r\n\n" + Utility.ISO_8601_UTC_DATE_FORMATTER.format(OffsetDateTime.of(2017, 1, 1, 0, 0, 0, 0, ZoneOffset.UTC)) + "\ncontainerName/blobName\n\n\n\n\n\n\n\n\n" + Constants.HeaderConstants.TARGET_STORAGE_VERSION + "\nbs\n\n\n\n\nlanguage\n"
         null                                                      | null                                   | null                                   | null                                                                  | null                                                                  | null       | null         | "3hd4LRwrARVGbeMRQRfTLIsGMkCPuZJnvxZDU7Gak8c=" | null          | null                   | null     | null         | null          | null       | null       | "type" || "r\n\n" + Utility.ISO_8601_UTC_DATE_FORMATTER.format(OffsetDateTime.of(2017, 1, 1, 0, 0, 0, 0, ZoneOffset.UTC)) + "\ncontainerName/blobName\n\n\n\n\n\n\n\n\n" + Constants.HeaderConstants.TARGET_STORAGE_VERSION + "\nbs\n\n\n\n\n\ntype"
-<<<<<<< HEAD
-    }
-
-    def "serviceSASSignatureValues canonicalizedResource"() {
-        setup:
-        def blobName = generateBlobName()
-        def accountName = "account"
-        def bu = cc.getBlockBlobClient(blobName)
-
-        when:
-        def serviceSASSignatureValues = bu.blockBlobAsyncClient.configureServiceSASSignatureValues(new BlobServiceSASSignatureValues(), accountName)
-
-        then:
-        serviceSASSignatureValues.canonicalName() == "/blob/" + accountName + cc.containerUrl.path + "/" + blobName
-=======
->>>>>>> f9b68898
     }
 
     @Unroll
     def "serviceSasSignatureValues IA"() {
         setup:
-<<<<<<< HEAD
-        def v = new BlobServiceSASSignatureValues()
-            .snapshotId("2018-01-01T00:00:00.0000000Z")
-            .version(version)
-=======
         def v = new BlobServiceSasSignatureValues()
             .setSnapshotId("2018-01-01T00:00:00.0000000Z")
             .setVersion(version)
->>>>>>> f9b68898
 
         when:
         v.generateSasQueryParameters((SharedKeyCredential) creds)
@@ -1296,16 +906,6 @@
     @Unroll
     def "ServiceSASSignatureValues assertGenerateOk"() {
         when:
-<<<<<<< HEAD
-        BlobServiceSASSignatureValues serviceSASSignatureValues = new BlobServiceSASSignatureValues()
-        serviceSASSignatureValues.version(version)
-        serviceSASSignatureValues.canonicalName(canonicalName)
-        serviceSASSignatureValues.expiryTime(expiryTime)
-        serviceSASSignatureValues.permissions(permissions)
-        serviceSASSignatureValues.identifier(identifier)
-        serviceSASSignatureValues.resource(resource)
-        serviceSASSignatureValues.snapshotId(snapshotId)
-=======
         def serviceSASSignatureValues = new BlobServiceSasSignatureValues()
             .setVersion(version)
             .setCanonicalName(canonicalName)
@@ -1317,7 +917,6 @@
         if (permissions != null) {
             serviceSASSignatureValues.setPermissions(permissions)
         }
->>>>>>> f9b68898
 
         if (usingUserDelegation) {
             serviceSASSignatureValues.generateSasQueryParameters(new UserDelegationKey())
@@ -1339,7 +938,6 @@
         false               | null                                             | null                     | null                                                      | null                                            | "0000"     | "c"      | "id"
     }
 
-    // TODO : Account SAS should go into the common package
     /*
      This test will ensure that each field gets placed into the proper location within the string to sign and that null
      values are handled correctly. We will validate the whole SAS with service calls as well as correct serialization of
@@ -1364,17 +962,10 @@
         }
         v.setProtocol(protocol)
 
-<<<<<<< HEAD
-        def token = v.generateSASQueryParameters(primaryCredential)
-
-        then:
-        token.signature() == primaryCredential.computeHmac256(String.format(expectedStringToSign, primaryCredential.accountName()))
-=======
         def token = v.generateSasQueryParameters(primaryCredential)
 
         then:
         token.getSignature() == primaryCredential.computeHmac256(String.format(expectedStringToSign, primaryCredential.getAccountName()))
->>>>>>> f9b68898
 
         where:
         startTime                                                 | ipRange       | protocol               || expectedStringToSign
@@ -1524,20 +1115,6 @@
 
     def "BlobURLParts"() {
         setup:
-<<<<<<< HEAD
-        def parts = new BlobURLParts()
-        parts.scheme("http")
-            .host("host")
-            .containerName("container")
-            .blobName("blob")
-            .snapshot("snapshot")
-        def sasValues = new BlobServiceSASSignatureValues()
-            .permissions("r")
-            .canonicalName("/containerName/blobName")
-            .expiryTime(OffsetDateTime.of(2017, 1, 1, 0, 0, 0, 0, ZoneOffset.UTC))
-            .resource("bs")
-        parts.sasQueryParameters(sasValues.generateSASQueryParameters(primaryCredential))
-=======
         def parts = new BlobUrlParts()
         parts.setScheme("http")
             .setHost("host")
@@ -1550,7 +1127,6 @@
             .setExpiryTime(OffsetDateTime.of(2017, 1, 1, 0, 0, 0, 0, ZoneOffset.UTC))
             .setResource("bs")
         parts.setSasQueryParameters(sasValues.generateSasQueryParameters(primaryCredential))
->>>>>>> f9b68898
 
         when:
         def splitParts = parts.toURL().toString().split("\\?")
@@ -1569,17 +1145,6 @@
         def parts = BlobUrlParts.parse(new URL("http://host/container/blob?snapshot=snapshot&sv=" + Constants.HeaderConstants.TARGET_STORAGE_VERSION + "&sr=c&sp=r&sig=Ee%2BSodSXamKSzivSdRTqYGh7AeMVEk3wEoRZ1yzkpSc%3D"))
 
         then:
-<<<<<<< HEAD
-        parts.scheme() == "http"
-        parts.host() == "host"
-        parts.containerName() == "container"
-        parts.blobName() == "blob"
-        parts.snapshot() == "snapshot"
-        parts.sasQueryParameters().permissions() == "r"
-        parts.sasQueryParameters().version() == Constants.HeaderConstants.TARGET_STORAGE_VERSION
-        parts.sasQueryParameters().resource() == "c"
-        parts.sasQueryParameters().signature() == Utility.urlDecode("Ee%2BSodSXamKSzivSdRTqYGh7AeMVEk3wEoRZ1yzkpSc%3D")
-=======
         parts.getScheme() == "http"
         parts.getHost() == "host"
         parts.getBlobContainerName() == "container"
@@ -1589,6 +1154,5 @@
         parts.getSasQueryParameters().getVersion() == Constants.HeaderConstants.TARGET_STORAGE_VERSION
         parts.getSasQueryParameters().getResource() == "c"
         parts.getSasQueryParameters().getSignature() == Utility.urlDecode("Ee%2BSodSXamKSzivSdRTqYGh7AeMVEk3wEoRZ1yzkpSc%3D")
->>>>>>> f9b68898
     }
 }