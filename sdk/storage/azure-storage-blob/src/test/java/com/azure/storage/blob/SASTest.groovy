--- conflicted
+++ resolved
@@ -192,13 +192,8 @@
         SignedIdentifier identifier = new SignedIdentifier()
             .id("0000")
             .accessPolicy(new AccessPolicy().permission("racwdl")
-<<<<<<< HEAD
                 .expiry(getUTCNow().plusDays(1)))
-        cu.setAccessPolicy(null, Arrays.asList(identifier), null, null)
-=======
-                .expiry(OffsetDateTime.now().plusDays(1)))
         cu.setAccessPolicy(null, Arrays.asList(identifier))
->>>>>>> 6f0f73f5
 
         // Check containerSASPermissions
         ContainerSASPermission permissions = new ContainerSASPermission()
@@ -257,11 +252,7 @@
         String contentLanguage = "language"
         String contentType = "type"
 
-<<<<<<< HEAD
-        UserDelegationKey key = getOAuthServiceClient().getUserDelegationKey(null, getUTCNow().plusDays(1)).value()
-=======
-        UserDelegationKey key = getOAuthServiceURL().getUserDelegationKey(null, OffsetDateTime.now().plusDays(1))
->>>>>>> 6f0f73f5
+        UserDelegationKey key = getOAuthServiceClient().getUserDelegationKey(null, getUTCNow().plusDays(1))
 
         when:
         String sas = bu.generateUserDelegationSAS(key, primaryCredential.accountName(), permissions, expiryTime, startTime, null, sasProtocol, ipRange, cacheControl, contentDisposition, contentEncoding, contentLanguage, contentType)
@@ -270,7 +261,7 @@
 
         OutputStream os = new ByteArrayOutputStream()
         client.download(os)
-        BlobProperties properties = client.getProperties().value()
+        BlobProperties properties = client.getProperties()
 
         then:
         os.toString() == new String(data)
@@ -288,7 +279,7 @@
         String blobName = generateBlobName()
         BlockBlobClient bu = cu.getBlockBlobClient(blobName)
         bu.upload(new ByteArrayInputStream(data), data.length)
-        BlockBlobClient snapshotBlob = bu.createSnapshot().asBlockBlobClient()
+        BlockBlobClient snapshotBlob = bu.createSnapshot().value().asBlockBlobClient()
         String snapshotId = snapshotBlob.getSnapshotId()
 
         BlobSASPermission permissions = new BlobSASPermission()
@@ -312,11 +303,7 @@
         String contentLanguage = "language"
         String contentType = "type"
 
-<<<<<<< HEAD
-        UserDelegationKey key = getOAuthServiceClient().getUserDelegationKey(startTime, expiryTime).value()
-=======
-        UserDelegationKey key = getOAuthServiceURL().getUserDelegationKey(startTime, expiryTime)
->>>>>>> 6f0f73f5
+        UserDelegationKey key = getOAuthServiceClient().getUserDelegationKey(startTime, expiryTime)
 
         when:
 
@@ -362,11 +349,7 @@
 
         OffsetDateTime expiryTime = getUTCNow().plusDays(1)
 
-<<<<<<< HEAD
-        UserDelegationKey key = getOAuthServiceClient().getUserDelegationKey(null, getUTCNow().plusDays(1)).value()
-=======
-        UserDelegationKey key = getOAuthServiceURL().getUserDelegationKey(null, OffsetDateTime.now().plusDays(1))
->>>>>>> 6f0f73f5
+        UserDelegationKey key = getOAuthServiceClient().getUserDelegationKey(null, getUTCNow().plusDays(1))
 
         when:
 
