--- conflicted
+++ resolved
@@ -192,17 +192,7 @@
         cc.setAccessPolicy(null, Arrays.asList(identifier))
 
         // Check containerSASPermissions
-<<<<<<< HEAD
         def permissions = new BlobContainerSasPermission()
-            .setRead(true)
-            .setWrite(true)
-            .setList(true)
-            .setCreate(true)
-            .setDelete(true)
-            .setAdd(true)
-            .setList(true)
-=======
-        def permissions = new ContainerSASPermission()
             .setReadPermission(true)
             .setWritePermission(true)
             .setListPermission(true)
@@ -210,7 +200,6 @@
             .setDeletePermission(true)
             .setAddPermission(true)
             .setListPermission(true)
->>>>>>> ae70d13e
 
         def expiryTime = getUTCNow().plusDays(1)
 
@@ -412,23 +401,13 @@
     @Ignore
     def "serviceSASSignatureValues network test container user delegation"() {
         setup:
-<<<<<<< HEAD
         def permissions = new BlobContainerSasPermission()
-            .setRead(true)
-            .setWrite(true)
-            .setCreate(true)
-            .setDelete(true)
-            .setAdd(true)
-            .setList(true)
-=======
-        def permissions = new ContainerSASPermission()
             .setReadPermission(true)
             .setWritePermission(true)
             .setCreatePermission(true)
             .setDeletePermission(true)
             .setAddPermission(true)
             .setListPermission(true)
->>>>>>> ae70d13e
 
         def expiryTime = getUTCNow().plusDays(1)
 
@@ -742,23 +721,13 @@
     @Unroll
     def "ContainerSASPermissions toString"() {
         setup:
-<<<<<<< HEAD
         def perms = new BlobContainerSasPermission()
-            .setRead(read)
-            .setWrite(write)
-            .setDelete(delete)
-            .setCreate(create)
-            .setAdd(add)
-            .setList(list)
-=======
-        def perms = new ContainerSASPermission()
             .setReadPermission(read)
             .setWritePermission(write)
             .setDeletePermission(delete)
             .setCreatePermission(create)
             .setAddPermission(add)
             .setListPermission(list)
->>>>>>> ae70d13e
 
         expect:
         perms.toString() == expectedString
