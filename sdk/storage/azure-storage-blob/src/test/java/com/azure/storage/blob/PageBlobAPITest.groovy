// Copyright (c) Microsoft Corporation. All rights reserved.
// Licensed under the MIT License.

package com.azure.storage.blob

import com.azure.core.http.rest.Response
import com.azure.storage.blob.models.BlobAccessConditions
import com.azure.storage.blob.models.BlobHTTPHeaders
import com.azure.storage.blob.models.BlobRange
import com.azure.storage.blob.models.CopyStatusType
import com.azure.storage.blob.models.LeaseAccessConditions
import com.azure.storage.blob.models.Metadata
import com.azure.storage.blob.models.ModifiedAccessConditions
import com.azure.storage.blob.models.PageBlobAccessConditions
import com.azure.storage.blob.models.PageBlobItem
import com.azure.storage.blob.models.PageRange
import com.azure.storage.blob.models.PublicAccessType
import com.azure.storage.blob.models.SequenceNumberAccessConditions
import com.azure.storage.blob.models.SequenceNumberActionType
import com.azure.storage.blob.models.SourceModifiedAccessConditions
import com.azure.storage.blob.models.StorageException
import spock.lang.Unroll

import java.security.MessageDigest
import java.time.OffsetDateTime

class PageBlobAPITest extends APISpec {
    PageBlobClient bc
    PageBlobAsyncClient bcAsync

    def setup() {
        def name = generateBlobName()
        bc = cc.getPageBlobClient(name)
        bcAsync = ccAsync.getPageBlobAsyncClient(name)
        bc.create(PageBlobClient.PAGE_BYTES)
    }

    def "Create all null"() {
        setup:
        bc = cc.getPageBlobClient(generateBlobName())

        when:
        def response = bc.createWithResponse(PageBlobClient.PAGE_BYTES, null, null, null, null, null, null)

        then:
        response.statusCode() == 201
        validateBasicHeaders(response.headers())
        response.value().contentMD5() == null
        response.value().isServerEncrypted()
    }

    def "Create min"() {
        expect:
        bc.createWithResponse(PageBlobClient.PAGE_BYTES, null, null, null, null, null, null).statusCode() == 201
    }

    def "Create sequence number"() {
        when:
<<<<<<< HEAD
        bu.createWithResponse(PageBlobClient.PAGE_BYTES, 2, null, null,
            null, null, null)
=======
        bc.createWithResponse(PageBlobClient.PAGE_BYTES, 2, null, null, null, null, null)
>>>>>>> 8bd0f47f

        then:
        Integer.parseInt(bc.getPropertiesWithResponse(null, null, null).headers().value("x-ms-blob-sequence-number")) == 2
    }

    @Unroll
    def "Create headers"() {
        setup:
        BlobHTTPHeaders headers = new BlobHTTPHeaders().blobCacheControl(cacheControl)
            .blobContentDisposition(contentDisposition)
            .blobContentEncoding(contentEncoding)
            .blobContentLanguage(contentLanguage)
            .blobContentMD5(contentMD5)
            .blobContentType(contentType)

        when:
        bc.createWithResponse(PageBlobClient.PAGE_BYTES, null, headers, null, null, null, null)

        def response = bc.getPropertiesWithResponse(null, null, null)

        // If the value isn't set the service will automatically set it
        contentType = (contentType == null) ? "application/octet-stream" : contentType

        then:
        validateBlobProperties(response, cacheControl, contentDisposition, contentEncoding, contentLanguage, contentMD5, contentType)

        where:
        cacheControl | contentDisposition | contentEncoding | contentLanguage | contentMD5                                                                               | contentType
        null         | null               | null            | null            | null                                                                                     | null
        "control"    | "disposition"      | "encoding"      | "language"      | Base64.getEncoder().encode(MessageDigest.getInstance("MD5").digest(defaultData.array())) | "type"
    }

    @Unroll
    def "Create metadata"() {
        setup:
        Metadata metadata = new Metadata()
        if (key1 != null) {
            metadata.put(key1, value1)
        }
        if (key2 != null) {
            metadata.put(key2, value2)
        }

        when:
        bc.createWithResponse(PageBlobClient.PAGE_BYTES, null, null, metadata, null, null, null)

        def response = bc.getPropertiesWithResponse(null, null, null)

        then:
        response.statusCode() == 200
        response.value().metadata() == metadata

        where:
        key1  | value1 | key2   | value2
        null  | null   | null   | null
        "foo" | "bar"  | "fizz" | "buzz"
    }

    @Unroll
    def "Create AC"() {
        setup:
        BlobAccessConditions bac = new BlobAccessConditions()
            .leaseAccessConditions(new LeaseAccessConditions().leaseId(setupBlobLeaseCondition(bc, leaseID)))
            .modifiedAccessConditions(new ModifiedAccessConditions()
                .ifModifiedSince(modified)
                .ifUnmodifiedSince(unmodified)
                .ifMatch(setupBlobMatchCondition(bc, match))
                .ifNoneMatch(noneMatch))

        expect:

        bc.createWithResponse(PageBlobClient.PAGE_BYTES, null, null, null, bac, null, null).statusCode() == 201

        where:
        modified | unmodified | match        | noneMatch   | leaseID
        null     | null       | null         | null        | null
        oldDate  | null       | null         | null        | null
        null     | newDate    | null         | null        | null
        null     | null       | receivedEtag | null        | null
        null     | null       | null         | garbageEtag | null
        null     | null       | null         | null        | receivedLeaseID
    }

    @Unroll
    def "Create AC fail"() {
        setup:
        BlobAccessConditions bac = new BlobAccessConditions()
            .leaseAccessConditions(new LeaseAccessConditions().leaseId(setupBlobLeaseCondition(bc, leaseID)))
            .modifiedAccessConditions(new ModifiedAccessConditions()
                .ifModifiedSince(modified)
                .ifUnmodifiedSince(unmodified)
                .ifMatch(match)
                .ifNoneMatch(setupBlobMatchCondition(bc, noneMatch)))

        when:
        bc.createWithResponse(PageBlobClient.PAGE_BYTES, null, null, null, bac, null, null)

        then:
        thrown(StorageException)

        where:
        modified | unmodified | match       | noneMatch    | leaseID
        newDate  | null       | null        | null         | null
        null     | oldDate    | null        | null         | null
        null     | null       | garbageEtag | null         | null
        null     | null       | null        | receivedEtag | null
        null     | null       | null        | null         | garbageLeaseID
    }

    def "Create error"() {
        when:
        bc.createWithResponse(PageBlobClient.PAGE_BYTES, null, null, null,
            new BlobAccessConditions().leaseAccessConditions(new LeaseAccessConditions().leaseId("id")), null, null)

        then:
        thrown(StorageException)
    }

    def "Upload page"() {
        when:
        def response = bc.uploadPagesWithResponse(new PageRange().start(0).end(PageBlobClient.PAGE_BYTES - 1),
            new ByteArrayInputStream(getRandomByteArray(PageBlobClient.PAGE_BYTES)), null, null, null)

        then:
        response.statusCode() == 201
        validateBasicHeaders(response.headers())
        response.headers().value("x-ms-content-crc64") != null
        response.value().blobSequenceNumber() == 0
        response.value().isServerEncrypted()
    }

    def "Upload page min"() {
        expect:
        bc.uploadPagesWithResponse(new PageRange().start(0).end(PageBlobClient.PAGE_BYTES - 1),
            new ByteArrayInputStream(getRandomByteArray(PageBlobClient.PAGE_BYTES)), null, null, null).statusCode() == 201
    }

    @Unroll
    def "Upload page IA"() {
        when:
<<<<<<< HEAD
        def data = (dataSize == null) ? null : new ByteArrayInputStream(getRandomByteArray(dataSize))
        bu.uploadPages(new PageRange().start(0).end(PageBlobClient.PAGE_BYTES * 2 - 1), data)
=======
        bc.uploadPages(new PageRange().start(0).end(PageBlobClient.PAGE_BYTES * 2 - 1), data)
>>>>>>> 8bd0f47f

        then:
        def e = thrown(Exception)
        exceptionType.isInstance(e)

        where:
        dataSize                      | exceptionType
        null                          | NullPointerException
        PageBlobClient.PAGE_BYTES     | IndexOutOfBoundsException
        PageBlobClient.PAGE_BYTES * 3 | StorageException
    }

    @Unroll
    def "Upload page AC"() {
        setup:
        PageBlobAccessConditions pac = new PageBlobAccessConditions()
            .leaseAccessConditions(new LeaseAccessConditions().leaseId(setupBlobLeaseCondition(bc, leaseID)))
            .modifiedAccessConditions(new ModifiedAccessConditions()
                .ifModifiedSince(modified)
                .ifUnmodifiedSince(unmodified)
                .ifMatch(setupBlobMatchCondition(bc, match))
                .ifNoneMatch(noneMatch))
            .sequenceNumberAccessConditions(new SequenceNumberAccessConditions()
                .ifSequenceNumberLessThan(sequenceNumberLT)
                .ifSequenceNumberLessThanOrEqualTo(sequenceNumberLTE)
                .ifSequenceNumberEqualTo(sequenceNumberEqual))

        expect:
        bc.uploadPagesWithResponse(new PageRange().start(0).end(PageBlobClient.PAGE_BYTES - 1),
            new ByteArrayInputStream(getRandomByteArray(PageBlobClient.PAGE_BYTES)), pac, null, null).statusCode() == 201

        where:
        modified | unmodified | match        | noneMatch   | leaseID         | sequenceNumberLT | sequenceNumberLTE | sequenceNumberEqual
        null     | null       | null         | null        | null            | null             | null              | null
        oldDate  | null       | null         | null        | null            | null             | null              | null
        null     | newDate    | null         | null        | null            | null             | null              | null
        null     | null       | receivedEtag | null        | null            | null             | null              | null
        null     | null       | null         | garbageEtag | null            | null             | null              | null
        null     | null       | null         | null        | receivedLeaseID | null             | null              | null
        null     | null       | null         | null        | null            | 5                | null              | null
        null     | null       | null         | null        | null            | null             | 3                 | null
        null     | null       | null         | null        | null            | null             | null              | 0
    }

    @Unroll
    def "Upload page AC fail"() {
        setup:
        noneMatch = setupBlobMatchCondition(bc, noneMatch)
        setupBlobLeaseCondition(bc, leaseID)
        PageBlobAccessConditions pac = new PageBlobAccessConditions()
            .leaseAccessConditions(new LeaseAccessConditions().leaseId(leaseID))
            .modifiedAccessConditions(new ModifiedAccessConditions()
                .ifModifiedSince(modified)
                .ifUnmodifiedSince(unmodified)
                .ifMatch(match)
                .ifNoneMatch(noneMatch))
            .sequenceNumberAccessConditions(new SequenceNumberAccessConditions()
                .ifSequenceNumberLessThan(sequenceNumberLT)
                .ifSequenceNumberLessThanOrEqualTo(sequenceNumberLTE)
                .ifSequenceNumberEqualTo(sequenceNumberEqual))

        when:
        bc.uploadPagesWithResponse(new PageRange().start(0).end(PageBlobClient.PAGE_BYTES - 1),
            new ByteArrayInputStream(getRandomByteArray(PageBlobClient.PAGE_BYTES)), pac, null, null)

        then:
        thrown(StorageException)

        where:
        modified | unmodified | match       | noneMatch    | leaseID        | sequenceNumberLT | sequenceNumberLTE | sequenceNumberEqual
        newDate  | null       | null        | null         | null           | null             | null              | null
        null     | oldDate    | null        | null         | null           | null             | null              | null
        null     | null       | garbageEtag | null         | null           | null             | null              | null
        null     | null       | null        | receivedEtag | null           | null             | null              | null
        null     | null       | null        | null         | garbageLeaseID | null             | null              | null
        null     | null       | null        | null         | null           | -1               | null              | null
        null     | null       | null        | null         | null           | null             | -1                | null
        null     | null       | null        | null         | null           | null             | null              | 100
    }

    def "Upload page error"() {
        setup:
        bc = cc.getPageBlobClient(generateBlobName())

        when:
        bc.uploadPagesWithResponse(new PageRange().start(0).end(PageBlobClient.PAGE_BYTES - 1),
            new ByteArrayInputStream(getRandomByteArray(PageBlobClient.PAGE_BYTES)),
            new PageBlobAccessConditions().leaseAccessConditions(new LeaseAccessConditions().leaseId("id")),
            null, null)

        then:
        thrown(StorageException)
    }

    def "Upload page from URL min"() {
        setup:
        cc.setAccessPolicy(PublicAccessType.CONTAINER, null)
        def destURL = cc.getPageBlobClient(generateBlobName())
        destURL.create(PageBlobClient.PAGE_BYTES)
        destURL.uploadPages(new PageRange().start(0).end(PageBlobClient.PAGE_BYTES - 1),
            new ByteArrayInputStream(getRandomByteArray(PageBlobClient.PAGE_BYTES)))
        def pageRange = new PageRange().start(0).end(PageBlobClient.PAGE_BYTES - 1)

        when:
<<<<<<< HEAD
        Response<PageBlobItem> response = bu.uploadPagesFromURLWithResponse(pageRange, destURL.getBlobUrl(), null,
            null, null, null, null, null)
=======
        Response<PageBlobItem> response = bc.uploadPagesFromURLWithResponse(pageRange, destURL.getBlobUrl(), null, null, null, null, null, null)
>>>>>>> 8bd0f47f

        then:
        response.statusCode() == 201
        validateBasicHeaders(response.headers())
    }

    def "Upload page from URL range"() {
        setup:
<<<<<<< HEAD
        cu.setAccessPolicy(PublicAccessType.CONTAINER, null)
=======
        cc.setAccessPolicy(PublicAccessType.CONTAINER, null)
>>>>>>> 8bd0f47f

        byte[] data = getRandomByteArray(PageBlobClient.PAGE_BYTES * 4)

        def sourceURL = cc.getPageBlobClient(generateBlobName())
        sourceURL.create(PageBlobClient.PAGE_BYTES * 4)
        sourceURL.uploadPages(new PageRange().start(0).end(PageBlobClient.PAGE_BYTES * 4 - 1),
            new ByteArrayInputStream(data))

        def destURL = cc.getPageBlobClient(generateBlobName())
        destURL.create(PageBlobClient.PAGE_BYTES * 2)

        when:
        destURL.uploadPagesFromURL(new PageRange().start(0).end(PageBlobClient.PAGE_BYTES * 2 - 1),
            sourceURL.getBlobUrl(), PageBlobClient.PAGE_BYTES * 2)

        then:
        ByteArrayOutputStream outputStream = new ByteArrayOutputStream()
        destURL.download(outputStream)
        outputStream.toByteArray() == Arrays.copyOfRange(data, PageBlobClient.PAGE_BYTES * 2, PageBlobClient.PAGE_BYTES * 4)
    }

    def "Upload page from URL IA"() {
        when:
<<<<<<< HEAD
        bu.uploadPagesFromURL(null, bu.getBlobUrl(), (Long) PageBlobClient.PAGE_BYTES)
=======
        bc.uploadPagesFromURL(range, bc.getBlobUrl(), sourceOffset)
>>>>>>> 8bd0f47f

        then:
        thrown(IllegalArgumentException)
    }

    def "Upload page from URL MD5"() {
        setup:
<<<<<<< HEAD
        cu.setAccessPolicy(PublicAccessType.CONTAINER, null)
        def destURL = cu.getPageBlobClient(generateBlobName())
=======
        cc.setAccessPolicy(PublicAccessType.CONTAINER, null)
        def destURL = cc.getPageBlobClient(generateBlobName())
>>>>>>> 8bd0f47f
        destURL.create(PageBlobClient.PAGE_BYTES)
        def data = getRandomByteArray(PageBlobClient.PAGE_BYTES)
        def pageRange = new PageRange().start(0).end(PageBlobClient.PAGE_BYTES - 1)
        bc.uploadPages(pageRange, new ByteArrayInputStream(data))

        when:
        destURL.uploadPagesFromURLWithResponse(pageRange, bc.getBlobUrl(), null, MessageDigest.getInstance("MD5").digest(data),
            null, null, null, null)

        then:
        notThrown(StorageException)
    }

    def "Upload page from URL MD5 fail"() {
        setup:
<<<<<<< HEAD
        cu.setAccessPolicy(PublicAccessType.CONTAINER, null)
        def destURL = cu.getPageBlobClient(generateBlobName())
=======
        cc.setAccessPolicy(PublicAccessType.CONTAINER, null)
        def destURL = cc.getPageBlobClient(generateBlobName())
>>>>>>> 8bd0f47f
        destURL.create(PageBlobClient.PAGE_BYTES)
        def pageRange = new PageRange().start(0).end(PageBlobClient.PAGE_BYTES - 1)
        bc.uploadPages(pageRange, new ByteArrayInputStream(getRandomByteArray(PageBlobClient.PAGE_BYTES)))

        when:
        destURL.uploadPagesFromURLWithResponse(pageRange, bc.getBlobUrl(), null,
            MessageDigest.getInstance("MD5").digest("garbage".getBytes()), null, null, null, null)

        then:
        thrown(StorageException)
    }

    @Unroll
    def "Upload page from URL destination AC"() {
        setup:
<<<<<<< HEAD
        cu.setAccessPolicy(PublicAccessType.CONTAINER, null)
        def sourceURL = cu.getPageBlobClient(generateBlobName())
=======
        cc.setAccessPolicy(PublicAccessType.CONTAINER, null)
        def sourceURL = cc.getPageBlobClient(generateBlobName())
>>>>>>> 8bd0f47f
        sourceURL.create(PageBlobClient.PAGE_BYTES)
        def pageRange = new PageRange().start(0).end(PageBlobClient.PAGE_BYTES - 1)
        sourceURL.uploadPages(pageRange, new ByteArrayInputStream(getRandomByteArray(PageBlobClient.PAGE_BYTES)))

        def pac = new PageBlobAccessConditions()
            .leaseAccessConditions(new LeaseAccessConditions().leaseId(setupBlobLeaseCondition(bc, leaseID)))
            .modifiedAccessConditions(new ModifiedAccessConditions()
                .ifModifiedSince(modified)
                .ifUnmodifiedSince(unmodified)
                .ifMatch(setupBlobMatchCondition(bc, match))
                .ifNoneMatch(noneMatch))
            .sequenceNumberAccessConditions(new SequenceNumberAccessConditions()
                .ifSequenceNumberLessThan(sequenceNumberLT)
                .ifSequenceNumberLessThanOrEqualTo(sequenceNumberLTE)
                .ifSequenceNumberEqualTo(sequenceNumberEqual))

        expect:
        bc.uploadPagesFromURLWithResponse(pageRange, sourceURL.getBlobUrl(), null, null, pac, null, null, null).statusCode() == 201

        where:
        modified | unmodified | match        | noneMatch   | leaseID         | sequenceNumberLT | sequenceNumberLTE | sequenceNumberEqual
        null     | null       | null         | null        | null            | null             | null              | null
        oldDate  | null       | null         | null        | null            | null             | null              | null
        null     | newDate    | null         | null        | null            | null             | null              | null
        null     | null       | receivedEtag | null        | null            | null             | null              | null
        null     | null       | null         | garbageEtag | null            | null             | null              | null
        null     | null       | null         | null        | receivedLeaseID | null             | null              | null
        null     | null       | null         | null        | null            | 5                | null              | null
        null     | null       | null         | null        | null            | null             | 3                 | null
        null     | null       | null         | null        | null            | null             | null              | 0
    }

    @Unroll
    def "Upload page from URL destination AC fail"() {
        setup:
<<<<<<< HEAD
        cu.setAccessPolicy(PublicAccessType.CONTAINER, null)
=======
        cc.setAccessPolicy(PublicAccessType.CONTAINER, null)
>>>>>>> 8bd0f47f

        def sourceURL = cc.getPageBlobClient(generateBlobName())
        sourceURL.create(PageBlobClient.PAGE_BYTES)
        def pageRange = new PageRange().start(0).end(PageBlobClient.PAGE_BYTES - 1)
        sourceURL.uploadPages(pageRange, new ByteArrayInputStream(getRandomByteArray(PageBlobClient.PAGE_BYTES)))

        noneMatch = setupBlobMatchCondition(bc, noneMatch)
        def pac = new PageBlobAccessConditions()
            .leaseAccessConditions(new LeaseAccessConditions().leaseId(leaseID))
            .modifiedAccessConditions(new ModifiedAccessConditions()
                .ifModifiedSince(modified)
                .ifUnmodifiedSince(unmodified)
                .ifMatch(match)
                .ifNoneMatch(noneMatch))
            .sequenceNumberAccessConditions(new SequenceNumberAccessConditions()
                .ifSequenceNumberLessThan(sequenceNumberLT)
                .ifSequenceNumberLessThanOrEqualTo(sequenceNumberLTE)
                .ifSequenceNumberEqualTo(sequenceNumberEqual))

        when:
        bc.uploadPagesFromURLWithResponse(pageRange, sourceURL.getBlobUrl(), null, null, pac, null, null, null)

        then:
        thrown(StorageException)

        where:
        modified | unmodified | match       | noneMatch    | leaseID        | sequenceNumberLT | sequenceNumberLTE | sequenceNumberEqual
        newDate  | null       | null        | null         | null           | null             | null              | null
        null     | oldDate    | null        | null         | null           | null             | null              | null
        null     | null       | garbageEtag | null         | null           | null             | null              | null
        null     | null       | null        | receivedEtag | null           | null             | null              | null
        null     | null       | null        | null         | garbageLeaseID | null             | null              | null
        null     | null       | null        | null         | null           | -1               | null              | null
        null     | null       | null        | null         | null           | null             | -1                | null
        null     | null       | null        | null         | null           | null             | null              | 100
    }

    @Unroll
    def "Upload page from URL source AC"() {
        setup:
<<<<<<< HEAD
        cu.setAccessPolicy(PublicAccessType.CONTAINER, null)
        def sourceURL = cu.getPageBlobClient(generateBlobName())
=======
        cc.setAccessPolicy(PublicAccessType.CONTAINER, null)
        def sourceURL = cc.getPageBlobClient(generateBlobName())
>>>>>>> 8bd0f47f
        sourceURL.create(PageBlobClient.PAGE_BYTES)
        def pageRange = new PageRange().start(0).end(PageBlobClient.PAGE_BYTES - 1)
        sourceURL.uploadPages(pageRange, new ByteArrayInputStream(getRandomByteArray(PageBlobClient.PAGE_BYTES)))

        sourceIfMatch = setupBlobMatchCondition(sourceURL, sourceIfMatch)
        def smac = new SourceModifiedAccessConditions()
            .sourceIfModifiedSince(sourceIfModifiedSince)
            .sourceIfUnmodifiedSince(sourceIfUnmodifiedSince)
            .sourceIfMatch(sourceIfMatch)
            .sourceIfNoneMatch(sourceIfNoneMatch)

        expect:
        bc.uploadPagesFromURLWithResponse(pageRange, sourceURL.getBlobUrl(), null, null, null, smac, null, null).statusCode() == 201

        where:
        sourceIfModifiedSince | sourceIfUnmodifiedSince | sourceIfMatch | sourceIfNoneMatch
        null                  | null                    | null          | null
        oldDate               | null                    | null          | null
        null                  | newDate                 | null          | null
        null                  | null                    | receivedEtag  | null
        null                  | null                    | null          | garbageEtag
    }

    @Unroll
    def "Upload page from URL source AC fail"() {
        setup:
<<<<<<< HEAD
        cu.setAccessPolicy(PublicAccessType.CONTAINER, null)
        def sourceURL = cu.getPageBlobClient(generateBlobName())
=======
        cc.setAccessPolicy(PublicAccessType.CONTAINER, null)
        def sourceURL = cc.getPageBlobClient(generateBlobName())
>>>>>>> 8bd0f47f
        sourceURL.create(PageBlobClient.PAGE_BYTES)
        def pageRange = new PageRange().start(0).end(PageBlobClient.PAGE_BYTES - 1)
        sourceURL.uploadPages(pageRange, new ByteArrayInputStream(getRandomByteArray(PageBlobClient.PAGE_BYTES)))

        def smac = new SourceModifiedAccessConditions()
            .sourceIfModifiedSince(sourceIfModifiedSince)
            .sourceIfUnmodifiedSince(sourceIfUnmodifiedSince)
            .sourceIfMatch(sourceIfMatch)
            .sourceIfNoneMatch(setupBlobMatchCondition(sourceURL, sourceIfNoneMatch))

        when:
        bc.uploadPagesFromURLWithResponse(pageRange, sourceURL.getBlobUrl(), null, null, null, smac, null, null)
        then:
        thrown(StorageException)

        where:
        sourceIfModifiedSince | sourceIfUnmodifiedSince | sourceIfMatch | sourceIfNoneMatch
        newDate               | null                    | null          | null
        null                  | oldDate                 | null          | null
        null                  | null                    | garbageEtag   | null
        null                  | null                    | null          | receivedEtag
    }

    def "Clear page"() {
        setup:
        bc.uploadPagesWithResponse(new PageRange().start(0).end(PageBlobClient.PAGE_BYTES - 1),
            new ByteArrayInputStream(getRandomByteArray(PageBlobClient.PAGE_BYTES)), null, null, null)

        when:
        Response<PageBlobItem> response = bc.clearPagesWithResponse(new PageRange().start(0).end(PageBlobClient.PAGE_BYTES - 1), null, null, null)

        then:
        bc.getPageRanges(new BlobRange(0)).pageRange().size() == 0
        validateBasicHeaders(response.headers())
        response.value().contentMD5() == null
        response.value().blobSequenceNumber() == 0
    }

    def "Clear page min"() {
        expect:
        bc.clearPages(new PageRange().start(0).end(PageBlobClient.PAGE_BYTES - 1))
    }

    @Unroll
    def "Clear pages AC"() {
        setup:
        bc.uploadPages(new PageRange().start(0).end(PageBlobClient.PAGE_BYTES - 1),
            new ByteArrayInputStream(getRandomByteArray(PageBlobClient.PAGE_BYTES)))
        match = setupBlobMatchCondition(bc, match)
        leaseID = setupBlobLeaseCondition(bc, leaseID)
        def pac = new PageBlobAccessConditions()
            .leaseAccessConditions(new LeaseAccessConditions().leaseId(leaseID))
            .modifiedAccessConditions(new ModifiedAccessConditions()
                .ifModifiedSince(modified)
                .ifUnmodifiedSince(unmodified)
                .ifMatch(match)
                .ifNoneMatch(noneMatch))
            .sequenceNumberAccessConditions(new SequenceNumberAccessConditions()
                .ifSequenceNumberLessThan(sequenceNumberLT)
                .ifSequenceNumberLessThanOrEqualTo(sequenceNumberLTE)
                .ifSequenceNumberEqualTo(sequenceNumberEqual))

        expect:
        bc.clearPagesWithResponse(new PageRange().start(0).end(PageBlobClient.PAGE_BYTES - 1), pac, null, null)
            .statusCode() == 201

        where:
        modified | unmodified | match        | noneMatch   | leaseID         | sequenceNumberLT | sequenceNumberLTE | sequenceNumberEqual
        null     | null       | null         | null        | null            | null             | null              | null
        oldDate  | null       | null         | null        | null            | null             | null              | null
        null     | newDate    | null         | null        | null            | null             | null              | null
        null     | null       | receivedEtag | null        | null            | null             | null              | null
        null     | null       | null         | garbageEtag | null            | null             | null              | null
        null     | null       | null         | null        | receivedLeaseID | null             | null              | null
        null     | null       | null         | null        | null            | 5                | null              | null
        null     | null       | null         | null        | null            | null             | 3                 | null
        null     | null       | null         | null        | null            | null             | null              | 0
    }

    @Unroll
    def "Clear pages AC fail"() {
        setup:
        bc.uploadPages(new PageRange().start(0).end(PageBlobClient.PAGE_BYTES - 1),
            new ByteArrayInputStream(getRandomByteArray(PageBlobClient.PAGE_BYTES)))
        noneMatch = setupBlobMatchCondition(bc, noneMatch)
        setupBlobLeaseCondition(bc, leaseID)
        def pac = new PageBlobAccessConditions()
            .leaseAccessConditions(new LeaseAccessConditions().leaseId(leaseID))
            .modifiedAccessConditions(new ModifiedAccessConditions()
                .ifModifiedSince(modified)
                .ifUnmodifiedSince(unmodified)
                .ifMatch(match)
                .ifNoneMatch(noneMatch))
            .sequenceNumberAccessConditions(new SequenceNumberAccessConditions()
                .ifSequenceNumberLessThan(sequenceNumberLT)
                .ifSequenceNumberLessThanOrEqualTo(sequenceNumberLTE)
                .ifSequenceNumberEqualTo(sequenceNumberEqual))


        when:
        bc.clearPagesWithResponse(new PageRange().start(0).end(PageBlobClient.PAGE_BYTES - 1), pac, null, null)

        then:
        thrown(StorageException)

        where:
        modified | unmodified | match       | noneMatch    | leaseID        | sequenceNumberLT | sequenceNumberLTE | sequenceNumberEqual
        newDate  | null       | null        | null         | null           | null             | null              | null
        null     | oldDate    | null        | null         | null           | null             | null              | null
        null     | null       | garbageEtag | null         | null           | null             | null              | null
        null     | null       | null        | receivedEtag | null           | null             | null              | null
        null     | null       | null        | null         | garbageLeaseID | null             | null              | null
        null     | null       | null        | null         | null           | -1               | null              | null
        null     | null       | null        | null         | null           | null             | -1                | null
        null     | null       | null        | null         | null           | null             | null              | 100
    }

    def "Clear page error"() {
        setup:
        bc = cc.getPageBlobClient(generateBlobName())

        when:
        bc.clearPages(new PageRange().start(0).end(PageBlobClient.PAGE_BYTES - 1))

        then:
        thrown(StorageException)
    }

    def "Get page ranges"() {
        setup:
        bc.uploadPages(new PageRange().start(0).end(PageBlobClient.PAGE_BYTES - 1),
            new ByteArrayInputStream(getRandomByteArray(PageBlobClient.PAGE_BYTES)))

        when:
        def response = bc.getPageRangesWithResponse(new BlobRange(0, PageBlobClient.PAGE_BYTES), null, null, null)

        then:
        response.statusCode() == 200
        response.value().pageRange().size() == 1
        validateBasicHeaders(response.headers())
        Long.parseLong(response.headers().get("x-ms-blob-content-length").value()) == (long) PageBlobClient.PAGE_BYTES
    }

    def "Get page ranges min"() {
        when:
        bc.getPageRanges(null)

        then:
        notThrown(StorageException)
    }

    @Unroll
    def "Get page ranges AC"() {
        setup:
        match = setupBlobMatchCondition(bc, match)
        leaseID = setupBlobLeaseCondition(bc, leaseID)
        BlobAccessConditions bac = new BlobAccessConditions()
            .leaseAccessConditions(new LeaseAccessConditions().leaseId(leaseID))
            .modifiedAccessConditions(new ModifiedAccessConditions()
                .ifModifiedSince(modified)
                .ifUnmodifiedSince(unmodified)
                .ifMatch(match)
                .ifNoneMatch(noneMatch))


        when:
        bc.getPageRangesWithResponse(new BlobRange(0, PageBlobClient.PAGE_BYTES), bac, null, null)

        then:
        notThrown(StorageException)

        where:
        modified | unmodified | match        | noneMatch   | leaseID
        null     | null       | null         | null        | null
        oldDate  | null       | null         | null        | null
        null     | newDate    | null         | null        | null
        null     | null       | receivedEtag | null        | null
        null     | null       | null         | garbageEtag | null
        null     | null       | null         | null        | receivedLeaseID
    }

    @Unroll
    def "Get page ranges AC fail"() {
        setup:
        BlobAccessConditions bac = new BlobAccessConditions()
            .leaseAccessConditions(new LeaseAccessConditions().leaseId(setupBlobLeaseCondition(bc, leaseID)))
            .modifiedAccessConditions(new ModifiedAccessConditions()
                .ifModifiedSince(modified)
                .ifUnmodifiedSince(unmodified)
                .ifMatch(match)
                .ifNoneMatch(setupBlobMatchCondition(bc, noneMatch)))

        when:
        bc.getPageRangesWithResponse(new BlobRange(0, PageBlobClient.PAGE_BYTES), bac, null, null)

        then:
        thrown(StorageException)

        where:
        modified | unmodified | match       | noneMatch    | leaseID
        newDate  | null       | null        | null         | null
        null     | oldDate    | null        | null         | null
        null     | null       | garbageEtag | null         | null
        null     | null       | null        | receivedEtag | null
        null     | null       | null        | null         | garbageLeaseID
    }

    def "Get page ranges error"() {
        setup:
        bc = cc.getPageBlobClient(generateBlobName())

        when:
        bc.getPageRanges(null)

        then:
        thrown(StorageException)
    }

    def "Get page ranges diff"() {
        setup:
        bc.create(PageBlobClient.PAGE_BYTES * 2)

        bc.uploadPages(new PageRange().start(PageBlobClient.PAGE_BYTES).end(PageBlobClient.PAGE_BYTES * 2 - 1),
            new ByteArrayInputStream(getRandomByteArray(PageBlobClient.PAGE_BYTES)))

        def snapId = bc.createSnapshot().getSnapshotId()

        bc.uploadPages(new PageRange().start(0).end(PageBlobClient.PAGE_BYTES - 1),
            new ByteArrayInputStream(getRandomByteArray(PageBlobClient.PAGE_BYTES)))

        bc.clearPages(new PageRange().start(PageBlobClient.PAGE_BYTES).end(PageBlobClient.PAGE_BYTES * 2 - 1))

        when:
        def response = bc.getPageRangesDiffWithResponse(new BlobRange(0, PageBlobClient.PAGE_BYTES * 2), snapId, null, null, null)

        then:
        response.value().pageRange().size() == 1
        response.value().pageRange().get(0).start() == 0
        response.value().pageRange().get(0).end() == PageBlobClient.PAGE_BYTES - 1
        response.value().clearRange().size() == 1
        response.value().clearRange().get(0).start() == PageBlobClient.PAGE_BYTES
        response.value().clearRange().get(0).end() == PageBlobClient.PAGE_BYTES * 2 - 1
        validateBasicHeaders(response.headers())
        Integer.parseInt(response.headers().value("x-ms-blob-content-length")) == PageBlobClient.PAGE_BYTES * 2
    }

    def "Get page ranges diff min"() {
        setup:
        def snapId = bc.createSnapshot().getSnapshotId()

        when:
        bc.getPageRangesDiff(null, snapId).iterator().hasNext()

        then:
        notThrown(StorageException)
    }

    @Unroll
    def "Get page ranges diff AC"() {
        setup:
        def snapId = bc.createSnapshot().getSnapshotId()
        BlobAccessConditions bac = new BlobAccessConditions()
            .leaseAccessConditions(new LeaseAccessConditions().leaseId(setupBlobLeaseCondition(bc, leaseID)))
            .modifiedAccessConditions(new ModifiedAccessConditions()
                .ifModifiedSince(modified)
                .ifUnmodifiedSince(unmodified)
                .ifMatch(setupBlobMatchCondition(bc, match))
                .ifNoneMatch(noneMatch))

        when:
        bc.getPageRangesDiffWithResponse(new BlobRange(0, PageBlobClient.PAGE_BYTES), snapId, bac, null, null)

        then:
        notThrown(StorageException)

        where:
        modified | unmodified | match        | noneMatch   | leaseID
        null     | null       | null         | null        | null
        oldDate  | null       | null         | null        | null
        null     | newDate    | null         | null        | null
        null     | null       | receivedEtag | null        | null
        null     | null       | null         | garbageEtag | null
        null     | null       | null         | null        | receivedLeaseID
    }

    @Unroll
    def "Get page ranges diff AC fail"() {
        setup:
<<<<<<< HEAD
        String snapshot = bu.createSnapshot().getSnapshotId()
=======
        def snapId = bc.createSnapshot().getSnapshotId()
>>>>>>> 8bd0f47f

        BlobAccessConditions bac = new BlobAccessConditions()
            .leaseAccessConditions(new LeaseAccessConditions().leaseId(setupBlobLeaseCondition(bc, leaseID)))
            .modifiedAccessConditions(new ModifiedAccessConditions()
                .ifModifiedSince(modified)
                .ifUnmodifiedSince(unmodified)
                .ifMatch(match)
                .ifNoneMatch(setupBlobMatchCondition(bc, noneMatch)))

        when:
        bc.getPageRangesDiffWithResponse(new BlobRange(0, PageBlobClient.PAGE_BYTES), snapId, bac, null, null)

        then:
        thrown(StorageException)

        where:
        modified | unmodified | match       | noneMatch    | leaseID
        newDate  | null       | null        | null         | null
        null     | oldDate    | null        | null         | null
        null     | null       | garbageEtag | null         | null
        null     | null       | null        | receivedEtag | null
        null     | null       | null        | null         | garbageLeaseID
    }

    def "Get page ranges diff error"() {
        setup:
        bc = cc.getPageBlobClient(generateBlobName())

        when:
        bc.getPageRangesDiff(null, "snapshot")

        then:
        thrown(StorageException)
    }

    @Unroll
    def "PageRange IA"() {
        setup:
        def range = new PageRange().start(start).end(end)

        when:
        bc.clearPages(range)

        then:
        thrown(IllegalArgumentException)

        where:
        start                         | end
        1                             | 1
        -PageBlobClient.PAGE_BYTES    | PageBlobClient.PAGE_BYTES - 1
        0                             | 0
        1                             | PageBlobClient.PAGE_BYTES - 1
        0                             | PageBlobClient.PAGE_BYTES
        PageBlobClient.PAGE_BYTES * 2 | PageBlobClient.PAGE_BYTES - 1
    }

    def "Resize"() {
        setup:
        def response = bc.resizeWithResponse(PageBlobClient.PAGE_BYTES * 2, null, null, null)

        expect:
        Integer.parseInt(bc.getPropertiesWithResponse(null, null, null).headers().value("Content-Length")) == PageBlobClient.PAGE_BYTES * 2
        validateBasicHeaders(response.headers())
        response.value().blobSequenceNumber() != null
    }

    def "Resize min"() {
        expect:
        bc.resizeWithResponse(PageBlobClient.PAGE_BYTES, null, null, null).statusCode() == 200
    }

    @Unroll
    def "Resize AC"() {
        setup:
        BlobAccessConditions bac = new BlobAccessConditions()
            .leaseAccessConditions(new LeaseAccessConditions().leaseId(setupBlobLeaseCondition(bc, leaseID)))
            .modifiedAccessConditions(new ModifiedAccessConditions()
                .ifModifiedSince(modified)
                .ifUnmodifiedSince(unmodified)
                .ifMatch(setupBlobMatchCondition(bc, match))
                .ifNoneMatch(noneMatch))

        expect:
        bc.resizeWithResponse(PageBlobClient.PAGE_BYTES * 2, bac, null, null).statusCode() == 200

        where:
        modified | unmodified | match        | noneMatch   | leaseID
        null     | null       | null         | null        | null
        oldDate  | null       | null         | null        | null
        null     | newDate    | null         | null        | null
        null     | null       | receivedEtag | null        | null
        null     | null       | null         | garbageEtag | null
        null     | null       | null         | null        | receivedLeaseID
    }

    @Unroll
    def "Resize AC fail"() {
        setup:
        BlobAccessConditions bac = new BlobAccessConditions()
            .leaseAccessConditions(new LeaseAccessConditions().leaseId(setupBlobLeaseCondition(bc, leaseID)))
            .modifiedAccessConditions(new ModifiedAccessConditions()
                .ifModifiedSince(modified)
                .ifUnmodifiedSince(unmodified)
                .ifMatch(match)
                .ifNoneMatch(setupBlobMatchCondition(bc, noneMatch)))

        when:
        bc.resizeWithResponse(PageBlobClient.PAGE_BYTES * 2, bac, null, null)

        then:
        thrown(StorageException)

        where:
        modified | unmodified | match       | noneMatch    | leaseID
        newDate  | null       | null        | null         | null
        null     | oldDate    | null        | null         | null
        null     | null       | garbageEtag | null         | null
        null     | null       | null        | receivedEtag | null
        null     | null       | null        | null         | garbageLeaseID
    }

    def "Resize error"() {
        setup:
        bc = cc.getPageBlobClient(generateBlobName())

        when:
        bc.resize(0)

        then:
        thrown(StorageException)
    }

    @Unroll
    def "Sequence number"() {
        setup:
        Response<PageBlobItem> response = bc.updateSequenceNumberWithResponse(action, number, null, null, null)

        expect:
        Integer.parseInt(bc.getPropertiesWithResponse(null, null, null).headers().value("x-ms-blob-sequence-number")) == result
        validateBasicHeaders(response.headers())
        response.value().blobSequenceNumber() == result

        where:
        action                             | number || result
        SequenceNumberActionType.UPDATE    | 5      || 5
        SequenceNumberActionType.INCREMENT | null   || 1
        SequenceNumberActionType.MAX       | 2      || 2
    }

    def "Sequence number min"() {
        expect:
        bc.updateSequenceNumberWithResponse(SequenceNumberActionType.INCREMENT, null, null, null, null).statusCode() == 200
    }

    @Unroll
    def "Sequence number AC"() {
        setup:
        BlobAccessConditions bac = new BlobAccessConditions()
            .leaseAccessConditions(new LeaseAccessConditions().leaseId(setupBlobLeaseCondition(bc, leaseID)))
            .modifiedAccessConditions(new ModifiedAccessConditions()
                .ifModifiedSince(modified)
                .ifUnmodifiedSince(unmodified)
                .ifMatch(setupBlobMatchCondition(bc, match))
                .ifNoneMatch(noneMatch))

        expect:
        bc.updateSequenceNumberWithResponse(SequenceNumberActionType.UPDATE, 1, bac, null, null)
            .statusCode() == 200

        where:
        modified | unmodified | match        | noneMatch   | leaseID
        null     | null       | null         | null        | null
        oldDate  | null       | null         | null        | null
        null     | newDate    | null         | null        | null
        null     | null       | receivedEtag | null        | null
        null     | null       | null         | garbageEtag | null
        null     | null       | null         | null        | receivedLeaseID
    }

    @Unroll
    def "Sequence number AC fail"() {
        setup:
        BlobAccessConditions bac = new BlobAccessConditions()
            .leaseAccessConditions(new LeaseAccessConditions().leaseId(setupBlobLeaseCondition(bc, leaseID)))
            .modifiedAccessConditions(new ModifiedAccessConditions()
                .ifModifiedSince(modified)
                .ifUnmodifiedSince(unmodified)
                .ifMatch(match)
                .ifNoneMatch(setupBlobMatchCondition(bc, noneMatch)))

        when:
        bc.updateSequenceNumberWithResponse(SequenceNumberActionType.UPDATE, 1, bac, null, null)

        then:
        thrown(StorageException)

        where:
        modified | unmodified | match       | noneMatch    | leaseID
        newDate  | null       | null        | null         | null
        null     | oldDate    | null        | null         | null
        null     | null       | garbageEtag | null         | null
        null     | null       | null        | receivedEtag | null
        null     | null       | null        | null         | garbageLeaseID
    }

    def "Sequence number error"() {
        setup:
        bc = cc.getPageBlobClient(generateBlobName())

        when:
        bc.updateSequenceNumber(SequenceNumberActionType.UPDATE, 0)

        then:
        thrown(StorageException)
    }

    def "Start incremental copy"() {
        setup:
        cc.setAccessPolicy(PublicAccessType.BLOB, null)
        def bc2 = cc.getPageBlobClient(generateBlobName())
        def snapId = bc.createSnapshot().getSnapshotId()

        def copyResponse = bc2.copyIncrementalWithResponse(bc.getBlobUrl(), snapId, null, null, null)
        def status = copyResponse.value().toString()

        OffsetDateTime start = OffsetDateTime.now()
        while (status != CopyStatusType.SUCCESS.toString()) {
            status = bc2.getPropertiesWithResponse(null, null, null).headers().value("x-ms-copy-status")
            OffsetDateTime currentTime = OffsetDateTime.now()
            if (status == CopyStatusType.FAILED.toString() || currentTime.minusMinutes(1) == start) {
                throw new Exception("Copy failed or took too long")
            }
            sleepIfRecord(1000)
        }

        expect:
        Response<BlobProperties> propertiesResponse = bc2.getPropertiesWithResponse(null, null, null)
        Boolean.parseBoolean(propertiesResponse.headers().value("x-ms-incremental-copy"))
        propertiesResponse.headers().value("x-ms-copy-destination-snapshot") != null
        validateBasicHeaders(copyResponse.headers())
        copyResponse.headers().value("x-ms-copy-id") != null
        copyResponse.value() != null
    }

    def "Start incremental copy min"() {
        setup:
        cc.setAccessPolicy(PublicAccessType.BLOB, null)
        def bc2 = cc.getPageBlobClient(generateBlobName())
        String snapshot = bc.createSnapshot().getSnapshotId()

        expect:
        bc2.copyIncrementalWithResponse(bc.getBlobUrl(), snapshot, null, null, null).statusCode() == 202
    }

    @Unroll
    def "Start incremental copy AC"() {
        setup:
        cc.setAccessPolicy(PublicAccessType.BLOB, null)
        PageBlobClient bu2 = cc.getPageBlobClient(generateBlobName())
        String snapshot = bc.createSnapshot().getSnapshotId()

        def copyResponse = bu2.copyIncrementalWithResponse(bc.getBlobUrl(), snapshot, null, null, null)
        def status = copyResponse.value().toString()

        OffsetDateTime start = OffsetDateTime.now()
        while (status != CopyStatusType.SUCCESS.toString()) {
            status = bu2.getPropertiesWithResponse(null, null, null).headers().value("x-ms-copy-status")
            OffsetDateTime currentTime = OffsetDateTime.now()
            if (status == CopyStatusType.FAILED.toString() || currentTime.minusMinutes(1) == start) {
                throw new Exception("Copy failed or took too long")
            }
            sleepIfRecord(1000)
        }

        snapshot = bc.createSnapshot().getSnapshotId()
        match = setupBlobMatchCondition(bu2, match)
        def mac = new ModifiedAccessConditions()
            .ifModifiedSince(modified)
            .ifUnmodifiedSince(unmodified)
            .ifMatch(match)
            .ifNoneMatch(noneMatch)

        expect:
        bu2.copyIncrementalWithResponse(bc.getBlobUrl(), snapshot, mac, null, null).statusCode() == 202

        where:
        modified | unmodified | match        | noneMatch
        null     | null       | null         | null
        oldDate  | null       | null         | null
        null     | newDate    | null         | null
        null     | null       | receivedEtag | null
        null     | null       | null         | garbageEtag
    }

    @Unroll
    def "Start incremental copy AC fail"() {
        setup:
        cc.setAccessPolicy(PublicAccessType.BLOB, null)
        PageBlobClient bu2 = cc.getPageBlobClient(generateBlobName())
        String snapshot = bc.createSnapshot().getSnapshotId()
        bu2.copyIncremental(bc.getBlobUrl(), snapshot)
        snapshot = bc.createSnapshot().getSnapshotId()
        noneMatch = setupBlobMatchCondition(bu2, noneMatch)
        def mac = new ModifiedAccessConditions()
            .ifModifiedSince(modified)
            .ifUnmodifiedSince(unmodified)
            .ifMatch(match)
            .ifNoneMatch(noneMatch)

        when:
        bu2.copyIncrementalWithResponse(bc.getBlobUrl(), snapshot, mac, null, null)

        then:
        thrown(StorageException)

        where:
        modified | unmodified | match       | noneMatch
        newDate  | null       | null        | null
        null     | oldDate    | null        | null
        null     | null       | garbageEtag | null
        null     | null       | null        | receivedEtag
    }

    def "Start incremental copy error"() {
        setup:
        bc = cc.getPageBlobClient(generateBlobName())

        when:
        bc.copyIncremental(new URL("https://www.error.com"), "snapshot")

        then:
        thrown(StorageException)
    }
}<|MERGE_RESOLUTION|>--- conflicted
+++ resolved
@@ -56,12 +56,7 @@
 
     def "Create sequence number"() {
         when:
-<<<<<<< HEAD
-        bu.createWithResponse(PageBlobClient.PAGE_BYTES, 2, null, null,
-            null, null, null)
-=======
         bc.createWithResponse(PageBlobClient.PAGE_BYTES, 2, null, null, null, null, null)
->>>>>>> 8bd0f47f
 
         then:
         Integer.parseInt(bc.getPropertiesWithResponse(null, null, null).headers().value("x-ms-blob-sequence-number")) == 2
@@ -202,12 +197,8 @@
     @Unroll
     def "Upload page IA"() {
         when:
-<<<<<<< HEAD
         def data = (dataSize == null) ? null : new ByteArrayInputStream(getRandomByteArray(dataSize))
-        bu.uploadPages(new PageRange().start(0).end(PageBlobClient.PAGE_BYTES * 2 - 1), data)
-=======
         bc.uploadPages(new PageRange().start(0).end(PageBlobClient.PAGE_BYTES * 2 - 1), data)
->>>>>>> 8bd0f47f
 
         then:
         def e = thrown(Exception)
@@ -312,12 +303,7 @@
         def pageRange = new PageRange().start(0).end(PageBlobClient.PAGE_BYTES - 1)
 
         when:
-<<<<<<< HEAD
-        Response<PageBlobItem> response = bu.uploadPagesFromURLWithResponse(pageRange, destURL.getBlobUrl(), null,
-            null, null, null, null, null)
-=======
         Response<PageBlobItem> response = bc.uploadPagesFromURLWithResponse(pageRange, destURL.getBlobUrl(), null, null, null, null, null, null)
->>>>>>> 8bd0f47f
 
         then:
         response.statusCode() == 201
@@ -326,11 +312,7 @@
 
     def "Upload page from URL range"() {
         setup:
-<<<<<<< HEAD
-        cu.setAccessPolicy(PublicAccessType.CONTAINER, null)
-=======
         cc.setAccessPolicy(PublicAccessType.CONTAINER, null)
->>>>>>> 8bd0f47f
 
         byte[] data = getRandomByteArray(PageBlobClient.PAGE_BYTES * 4)
 
@@ -354,11 +336,7 @@
 
     def "Upload page from URL IA"() {
         when:
-<<<<<<< HEAD
-        bu.uploadPagesFromURL(null, bu.getBlobUrl(), (Long) PageBlobClient.PAGE_BYTES)
-=======
-        bc.uploadPagesFromURL(range, bc.getBlobUrl(), sourceOffset)
->>>>>>> 8bd0f47f
+        bc.uploadPagesFromURL(null, bc.getBlobUrl(), (Long) PageBlobClient.PAGE_BYTES)
 
         then:
         thrown(IllegalArgumentException)
@@ -366,13 +344,8 @@
 
     def "Upload page from URL MD5"() {
         setup:
-<<<<<<< HEAD
-        cu.setAccessPolicy(PublicAccessType.CONTAINER, null)
-        def destURL = cu.getPageBlobClient(generateBlobName())
-=======
         cc.setAccessPolicy(PublicAccessType.CONTAINER, null)
         def destURL = cc.getPageBlobClient(generateBlobName())
->>>>>>> 8bd0f47f
         destURL.create(PageBlobClient.PAGE_BYTES)
         def data = getRandomByteArray(PageBlobClient.PAGE_BYTES)
         def pageRange = new PageRange().start(0).end(PageBlobClient.PAGE_BYTES - 1)
@@ -388,13 +361,8 @@
 
     def "Upload page from URL MD5 fail"() {
         setup:
-<<<<<<< HEAD
-        cu.setAccessPolicy(PublicAccessType.CONTAINER, null)
-        def destURL = cu.getPageBlobClient(generateBlobName())
-=======
         cc.setAccessPolicy(PublicAccessType.CONTAINER, null)
         def destURL = cc.getPageBlobClient(generateBlobName())
->>>>>>> 8bd0f47f
         destURL.create(PageBlobClient.PAGE_BYTES)
         def pageRange = new PageRange().start(0).end(PageBlobClient.PAGE_BYTES - 1)
         bc.uploadPages(pageRange, new ByteArrayInputStream(getRandomByteArray(PageBlobClient.PAGE_BYTES)))
@@ -410,13 +378,8 @@
     @Unroll
     def "Upload page from URL destination AC"() {
         setup:
-<<<<<<< HEAD
-        cu.setAccessPolicy(PublicAccessType.CONTAINER, null)
-        def sourceURL = cu.getPageBlobClient(generateBlobName())
-=======
         cc.setAccessPolicy(PublicAccessType.CONTAINER, null)
         def sourceURL = cc.getPageBlobClient(generateBlobName())
->>>>>>> 8bd0f47f
         sourceURL.create(PageBlobClient.PAGE_BYTES)
         def pageRange = new PageRange().start(0).end(PageBlobClient.PAGE_BYTES - 1)
         sourceURL.uploadPages(pageRange, new ByteArrayInputStream(getRandomByteArray(PageBlobClient.PAGE_BYTES)))
@@ -452,11 +415,7 @@
     @Unroll
     def "Upload page from URL destination AC fail"() {
         setup:
-<<<<<<< HEAD
-        cu.setAccessPolicy(PublicAccessType.CONTAINER, null)
-=======
         cc.setAccessPolicy(PublicAccessType.CONTAINER, null)
->>>>>>> 8bd0f47f
 
         def sourceURL = cc.getPageBlobClient(generateBlobName())
         sourceURL.create(PageBlobClient.PAGE_BYTES)
@@ -497,13 +456,8 @@
     @Unroll
     def "Upload page from URL source AC"() {
         setup:
-<<<<<<< HEAD
-        cu.setAccessPolicy(PublicAccessType.CONTAINER, null)
-        def sourceURL = cu.getPageBlobClient(generateBlobName())
-=======
         cc.setAccessPolicy(PublicAccessType.CONTAINER, null)
         def sourceURL = cc.getPageBlobClient(generateBlobName())
->>>>>>> 8bd0f47f
         sourceURL.create(PageBlobClient.PAGE_BYTES)
         def pageRange = new PageRange().start(0).end(PageBlobClient.PAGE_BYTES - 1)
         sourceURL.uploadPages(pageRange, new ByteArrayInputStream(getRandomByteArray(PageBlobClient.PAGE_BYTES)))
@@ -530,13 +484,8 @@
     @Unroll
     def "Upload page from URL source AC fail"() {
         setup:
-<<<<<<< HEAD
-        cu.setAccessPolicy(PublicAccessType.CONTAINER, null)
-        def sourceURL = cu.getPageBlobClient(generateBlobName())
-=======
         cc.setAccessPolicy(PublicAccessType.CONTAINER, null)
         def sourceURL = cc.getPageBlobClient(generateBlobName())
->>>>>>> 8bd0f47f
         sourceURL.create(PageBlobClient.PAGE_BYTES)
         def pageRange = new PageRange().start(0).end(PageBlobClient.PAGE_BYTES - 1)
         sourceURL.uploadPages(pageRange, new ByteArrayInputStream(getRandomByteArray(PageBlobClient.PAGE_BYTES)))
@@ -825,11 +774,7 @@
     @Unroll
     def "Get page ranges diff AC fail"() {
         setup:
-<<<<<<< HEAD
-        String snapshot = bu.createSnapshot().getSnapshotId()
-=======
         def snapId = bc.createSnapshot().getSnapshotId()
->>>>>>> 8bd0f47f
 
         BlobAccessConditions bac = new BlobAccessConditions()
             .leaseAccessConditions(new LeaseAccessConditions().leaseId(setupBlobLeaseCondition(bc, leaseID)))
