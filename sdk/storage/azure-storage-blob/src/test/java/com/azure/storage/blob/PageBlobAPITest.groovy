// Copyright (c) Microsoft Corporation. All rights reserved.
// Licensed under the MIT License.

package com.azure.storage.blob

import com.azure.core.exception.UnexpectedLengthException
import com.azure.storage.blob.models.BlobAccessConditions
import com.azure.storage.blob.models.BlobHTTPHeaders
import com.azure.storage.blob.models.BlobRange
import com.azure.storage.blob.models.CopyStatusType
import com.azure.storage.blob.models.LeaseAccessConditions
import com.azure.storage.blob.models.Metadata
import com.azure.storage.blob.models.ModifiedAccessConditions
import com.azure.storage.blob.models.PageBlobAccessConditions
import com.azure.storage.blob.models.PageRange
import com.azure.storage.blob.models.PublicAccessType
import com.azure.storage.blob.models.SequenceNumberAccessConditions
import com.azure.storage.blob.models.SequenceNumberActionType
import com.azure.storage.blob.models.SourceModifiedAccessConditions
import com.azure.storage.blob.models.StorageException
import com.azure.storage.blob.specialized.PageBlobAsyncClient
import com.azure.storage.blob.specialized.PageBlobClient
import spock.lang.Unroll

import java.security.MessageDigest
import java.time.OffsetDateTime

class PageBlobAPITest extends APISpec {
    PageBlobClient bc
    PageBlobAsyncClient bcAsync
    String blobName

    def setup() {
<<<<<<< HEAD
        def name = generateBlobName()
        bc = cc.getBlobClient(name).asPageBlobClient()
        bcAsync = ccAsync.getBlobAsyncClient(name).asPageBlobAsyncClient()
=======
        blobName = generateBlobName()
        bc = cc.getPageBlobClient(blobName)
        bcAsync = ccAsync.getPageBlobAsyncClient(blobName)
>>>>>>> dd43251b
        bc.setCreate(PageBlobClient.PAGE_BYTES)
    }

    def "Create all null"() {
        setup:
        bc = cc.getBlobClient(generateBlobName()).asPageBlobClient()

        when:
        def response = bc.createWithResponse(PageBlobClient.PAGE_BYTES, null, null, null, null, null, null)

        then:
        response.getStatusCode() == 201
        validateBasicHeaders(response.getHeaders())
        response.getValue().getContentMD5() == null
        response.getValue().isServerEncrypted()
    }

    def "Create min"() {
        expect:
        bc.createWithResponse(PageBlobClient.PAGE_BYTES, null, null, null, null, null, null).getStatusCode() == 201
    }

    def "Create sequence number"() {
        when:
        bc.createWithResponse(PageBlobClient.PAGE_BYTES, 2, null, null, null, null, null)

        then:
        bc.getProperties().getBlobSequenceNumber() == 2
    }

    @Unroll
    def "Create headers"() {
        setup:
        def headers = new BlobHTTPHeaders().setBlobCacheControl(cacheControl)
            .setBlobContentDisposition(contentDisposition)
            .setBlobContentEncoding(contentEncoding)
            .setBlobContentLanguage(contentLanguage)
            .setBlobContentMD5(contentMD5)
            .setBlobContentType(contentType)

        when:
        bc.createWithResponse(PageBlobClient.PAGE_BYTES, null, headers, null, null, null, null)

        def response = bc.getPropertiesWithResponse(null, null, null)

        // If the value isn't set the service will automatically set it
        contentType = (contentType == null) ? "application/octet-stream" : contentType

        then:
        validateBlobProperties(response, cacheControl, contentDisposition, contentEncoding, contentLanguage, contentMD5, contentType)

        where:
        cacheControl | contentDisposition | contentEncoding | contentLanguage | contentMD5                                                                               | contentType
        null         | null               | null            | null            | null                                                                                     | null
        "control"    | "disposition"      | "encoding"      | "language"      | Base64.getEncoder().encode(MessageDigest.getInstance("MD5").digest(defaultData.array())) | "type"
    }

    @Unroll
    def "Create metadata"() {
        setup:
        def metadata = new Metadata()
        if (key1 != null) {
            metadata.put(key1, value1)
        }
        if (key2 != null) {
            metadata.put(key2, value2)
        }

        when:
        bc.createWithResponse(PageBlobClient.PAGE_BYTES, null, null, metadata, null, null, null)

        def response = bc.getPropertiesWithResponse(null, null, null)

        then:
        response.getStatusCode() == 200
        response.getValue().getMetadata() == metadata

        where:
        key1  | value1 | key2   | value2
        null  | null   | null   | null
        "foo" | "bar"  | "fizz" | "buzz"
    }

    @Unroll
    def "Create AC"() {
        setup:
        def bac = new BlobAccessConditions()
            .setLeaseAccessConditions(new LeaseAccessConditions().setLeaseId(setupBlobLeaseCondition(bc, leaseID)))
            .setModifiedAccessConditions(new ModifiedAccessConditions()
                .setIfModifiedSince(modified)
                .setIfUnmodifiedSince(unmodified)
                .setIfMatch(setupBlobMatchCondition(bc, match))
                .setIfNoneMatch(noneMatch))

        expect:

        bc.createWithResponse(PageBlobClient.PAGE_BYTES, null, null, null, bac, null, null).getStatusCode() == 201

        where:
        modified | unmodified | match        | noneMatch   | leaseID
        null     | null       | null         | null        | null
        oldDate  | null       | null         | null        | null
        null     | newDate    | null         | null        | null
        null     | null       | receivedEtag | null        | null
        null     | null       | null         | garbageEtag | null
        null     | null       | null         | null        | receivedLeaseID
    }

    @Unroll
    def "Create AC fail"() {
        setup:
        def bac = new BlobAccessConditions()
            .setLeaseAccessConditions(new LeaseAccessConditions().setLeaseId(setupBlobLeaseCondition(bc, leaseID)))
            .setModifiedAccessConditions(new ModifiedAccessConditions()
                .setIfModifiedSince(modified)
                .setIfUnmodifiedSince(unmodified)
                .setIfMatch(match)
                .setIfNoneMatch(setupBlobMatchCondition(bc, noneMatch)))

        when:
        bc.createWithResponse(PageBlobClient.PAGE_BYTES, null, null, null, bac, null, null)

        then:
        thrown(StorageException)

        where:
        modified | unmodified | match       | noneMatch    | leaseID
        newDate  | null       | null        | null         | null
        null     | oldDate    | null        | null         | null
        null     | null       | garbageEtag | null         | null
        null     | null       | null        | receivedEtag | null
        null     | null       | null        | null         | garbageLeaseID
    }

    def "Create error"() {
        when:
        bc.createWithResponse(PageBlobClient.PAGE_BYTES, null, null, null,
            new BlobAccessConditions().setLeaseAccessConditions(new LeaseAccessConditions().setLeaseId("id")), null, null)

        then:
        thrown(StorageException)
    }

    def "Upload page"() {
        when:
        def response = bc.uploadPagesWithResponse(new PageRange().setStart(0).setEnd(PageBlobClient.PAGE_BYTES - 1),
            new ByteArrayInputStream(getRandomByteArray(PageBlobClient.PAGE_BYTES)), null, null, null)

        then:
        response.getStatusCode() == 201
        validateBasicHeaders(response.getHeaders())
        response.getHeaders().getValue("x-ms-content-crc64") != null
        response.getValue().getBlobSequenceNumber() == 0
        response.getValue().isServerEncrypted()
    }

    def "Upload page min"() {
        expect:
        bc.uploadPagesWithResponse(new PageRange().setStart(0).setEnd(PageBlobClient.PAGE_BYTES - 1),
            new ByteArrayInputStream(getRandomByteArray(PageBlobClient.PAGE_BYTES)), null, null, null).getStatusCode() == 201
    }

    @Unroll
    def "Upload page IA"() {
        when:
        def data = (dataSize == null) ? null : new ByteArrayInputStream(getRandomByteArray(dataSize))
        bc.uploadPages(new PageRange().setStart(0).setEnd(PageBlobClient.PAGE_BYTES * 2 - 1), data)

        then:
        thrown(exceptionType)

        where:
        dataSize                      | exceptionType
        null                          | NullPointerException
        PageBlobClient.PAGE_BYTES     | UnexpectedLengthException
        PageBlobClient.PAGE_BYTES * 3 | UnexpectedLengthException
    }

    @Unroll
    def "Upload page AC"() {
        setup:
        def pac = new PageBlobAccessConditions()
            .setLeaseAccessConditions(new LeaseAccessConditions().setLeaseId(setupBlobLeaseCondition(bc, leaseID)))
            .setModifiedAccessConditions(new ModifiedAccessConditions()
                .setIfModifiedSince(modified)
                .setIfUnmodifiedSince(unmodified)
                .setIfMatch(setupBlobMatchCondition(bc, match))
                .setIfNoneMatch(noneMatch))
            .setSequenceNumberAccessConditions(new SequenceNumberAccessConditions()
                .setIfSequenceNumberLessThan(sequenceNumberLT)
                .setIfSequenceNumberLessThanOrEqualTo(sequenceNumberLTE)
                .setIfSequenceNumberEqualTo(sequenceNumberEqual))

        expect:
        bc.uploadPagesWithResponse(new PageRange().setStart(0).setEnd(PageBlobClient.PAGE_BYTES - 1),
            new ByteArrayInputStream(getRandomByteArray(PageBlobClient.PAGE_BYTES)), pac, null, null).getStatusCode() == 201

        where:
        modified | unmodified | match        | noneMatch   | leaseID         | sequenceNumberLT | sequenceNumberLTE | sequenceNumberEqual
        null     | null       | null         | null        | null            | null             | null              | null
        oldDate  | null       | null         | null        | null            | null             | null              | null
        null     | newDate    | null         | null        | null            | null             | null              | null
        null     | null       | receivedEtag | null        | null            | null             | null              | null
        null     | null       | null         | garbageEtag | null            | null             | null              | null
        null     | null       | null         | null        | receivedLeaseID | null             | null              | null
        null     | null       | null         | null        | null            | 5                | null              | null
        null     | null       | null         | null        | null            | null             | 3                 | null
        null     | null       | null         | null        | null            | null             | null              | 0
    }

    @Unroll
    def "Upload page AC fail"() {
        setup:
        noneMatch = setupBlobMatchCondition(bc, noneMatch)
        setupBlobLeaseCondition(bc, leaseID)
        def pac = new PageBlobAccessConditions()
            .setLeaseAccessConditions(new LeaseAccessConditions().setLeaseId(leaseID))
            .setModifiedAccessConditions(new ModifiedAccessConditions()
                .setIfModifiedSince(modified)
                .setIfUnmodifiedSince(unmodified)
                .setIfMatch(match)
                .setIfNoneMatch(noneMatch))
            .setSequenceNumberAccessConditions(new SequenceNumberAccessConditions()
                .setIfSequenceNumberLessThan(sequenceNumberLT)
                .setIfSequenceNumberLessThanOrEqualTo(sequenceNumberLTE)
                .setIfSequenceNumberEqualTo(sequenceNumberEqual))

        when:
        bc.uploadPagesWithResponse(new PageRange().setStart(0).setEnd(PageBlobClient.PAGE_BYTES - 1),
            new ByteArrayInputStream(getRandomByteArray(PageBlobClient.PAGE_BYTES)), pac, null, null)

        then:
        thrown(StorageException)

        where:
        modified | unmodified | match       | noneMatch    | leaseID        | sequenceNumberLT | sequenceNumberLTE | sequenceNumberEqual
        newDate  | null       | null        | null         | null           | null             | null              | null
        null     | oldDate    | null        | null         | null           | null             | null              | null
        null     | null       | garbageEtag | null         | null           | null             | null              | null
        null     | null       | null        | receivedEtag | null           | null             | null              | null
        null     | null       | null        | null         | garbageLeaseID | null             | null              | null
        null     | null       | null        | null         | null           | -1               | null              | null
        null     | null       | null        | null         | null           | null             | -1                | null
        null     | null       | null        | null         | null           | null             | null              | 100
    }

    def "Upload page error"() {
        setup:
        bc = cc.getBlobClient(generateBlobName()).asPageBlobClient()

        when:
        bc.uploadPagesWithResponse(new PageRange().setStart(0).setEnd(PageBlobClient.PAGE_BYTES - 1),
            new ByteArrayInputStream(getRandomByteArray(PageBlobClient.PAGE_BYTES)),
            new PageBlobAccessConditions().setLeaseAccessConditions(new LeaseAccessConditions().setLeaseId("id")),
            null, null)

        then:
        thrown(StorageException)
    }

    def "Upload page from URL min"() {
        setup:
        cc.setAccessPolicy(PublicAccessType.CONTAINER, null)
        def destURL = cc.getBlobClient(generateBlobName()).asPageBlobClient()
        destURL.setCreate(PageBlobClient.PAGE_BYTES)
        destURL.uploadPages(new PageRange().setStart(0).setEnd(PageBlobClient.PAGE_BYTES - 1),
            new ByteArrayInputStream(getRandomByteArray(PageBlobClient.PAGE_BYTES)))
        def pageRange = new PageRange().setStart(0).setEnd(PageBlobClient.PAGE_BYTES - 1)

        when:
        def response = bc.uploadPagesFromURLWithResponse(pageRange, destURL.getBlobUrl(), null, null, null, null, null, null)

        then:
        response.getStatusCode() == 201
        validateBasicHeaders(response.getHeaders())
    }

    def "Upload page from URL range"() {
        setup:
        cc.setAccessPolicy(PublicAccessType.CONTAINER, null)

        def data = getRandomByteArray(PageBlobClient.PAGE_BYTES * 4)

        def sourceURL = cc.getBlobClient(generateBlobName()).asPageBlobClient()
        sourceURL.setCreate(PageBlobClient.PAGE_BYTES * 4)
        sourceURL.uploadPages(new PageRange().setStart(0).setEnd(PageBlobClient.PAGE_BYTES * 4 - 1),
            new ByteArrayInputStream(data))

        def destURL = cc.getBlobClient(generateBlobName()).asPageBlobClient()
        destURL.setCreate(PageBlobClient.PAGE_BYTES * 2)

        when:
        destURL.uploadPagesFromURL(new PageRange().setStart(0).setEnd(PageBlobClient.PAGE_BYTES * 2 - 1),
            sourceURL.getBlobUrl(), PageBlobClient.PAGE_BYTES * 2)

        then:
        def outputStream = new ByteArrayOutputStream()
        destURL.download(outputStream)
        outputStream.toByteArray() == Arrays.copyOfRange(data, PageBlobClient.PAGE_BYTES * 2, PageBlobClient.PAGE_BYTES * 4)
    }

    def "Upload page from URL IA"() {
        when:
        bc.uploadPagesFromURL(null, bc.getBlobUrl(), (Long) PageBlobClient.PAGE_BYTES)

        then:
        thrown(IllegalArgumentException)
    }

    def "Upload page from URL MD5"() {
        setup:
        cc.setAccessPolicy(PublicAccessType.CONTAINER, null)
        def destURL = cc.getBlobClient(generateBlobName()).asPageBlobClient()
        destURL.setCreate(PageBlobClient.PAGE_BYTES)
        def data = getRandomByteArray(PageBlobClient.PAGE_BYTES)
        def pageRange = new PageRange().setStart(0).setEnd(PageBlobClient.PAGE_BYTES - 1)
        bc.uploadPages(pageRange, new ByteArrayInputStream(data))

        when:
        destURL.uploadPagesFromURLWithResponse(pageRange, bc.getBlobUrl(), null, MessageDigest.getInstance("MD5").digest(data),
            null, null, null, null)

        then:
        notThrown(StorageException)
    }

    def "Upload page from URL MD5 fail"() {
        setup:
        cc.setAccessPolicy(PublicAccessType.CONTAINER, null)
        def destURL = cc.getBlobClient(generateBlobName()).asPageBlobClient()
        destURL.setCreate(PageBlobClient.PAGE_BYTES)
        def pageRange = new PageRange().setStart(0).setEnd(PageBlobClient.PAGE_BYTES - 1)
        bc.uploadPages(pageRange, new ByteArrayInputStream(getRandomByteArray(PageBlobClient.PAGE_BYTES)))

        when:
        destURL.uploadPagesFromURLWithResponse(pageRange, bc.getBlobUrl(), null,
            MessageDigest.getInstance("MD5").digest("garbage".getBytes()), null, null, null, null)

        then:
        thrown(StorageException)
    }

    @Unroll
    def "Upload page from URL destination AC"() {
        setup:
        cc.setAccessPolicy(PublicAccessType.CONTAINER, null)
        def sourceURL = cc.getBlobClient(generateBlobName()).asPageBlobClient()
        sourceURL.setCreate(PageBlobClient.PAGE_BYTES)
        def pageRange = new PageRange().setStart(0).setEnd(PageBlobClient.PAGE_BYTES - 1)
        sourceURL.uploadPages(pageRange, new ByteArrayInputStream(getRandomByteArray(PageBlobClient.PAGE_BYTES)))

        def pac = new PageBlobAccessConditions()
            .setLeaseAccessConditions(new LeaseAccessConditions().setLeaseId(setupBlobLeaseCondition(bc, leaseID)))
            .setModifiedAccessConditions(new ModifiedAccessConditions()
                .setIfModifiedSince(modified)
                .setIfUnmodifiedSince(unmodified)
                .setIfMatch(setupBlobMatchCondition(bc, match))
                .setIfNoneMatch(noneMatch))
            .setSequenceNumberAccessConditions(new SequenceNumberAccessConditions()
                .setIfSequenceNumberLessThan(sequenceNumberLT)
                .setIfSequenceNumberLessThanOrEqualTo(sequenceNumberLTE)
                .setIfSequenceNumberEqualTo(sequenceNumberEqual))

        expect:
        bc.uploadPagesFromURLWithResponse(pageRange, sourceURL.getBlobUrl(), null, null, pac, null, null, null).getStatusCode() == 201

        where:
        modified | unmodified | match        | noneMatch   | leaseID         | sequenceNumberLT | sequenceNumberLTE | sequenceNumberEqual
        null     | null       | null         | null        | null            | null             | null              | null
        oldDate  | null       | null         | null        | null            | null             | null              | null
        null     | newDate    | null         | null        | null            | null             | null              | null
        null     | null       | receivedEtag | null        | null            | null             | null              | null
        null     | null       | null         | garbageEtag | null            | null             | null              | null
        null     | null       | null         | null        | receivedLeaseID | null             | null              | null
        null     | null       | null         | null        | null            | 5                | null              | null
        null     | null       | null         | null        | null            | null             | 3                 | null
        null     | null       | null         | null        | null            | null             | null              | 0
    }

    @Unroll
    def "Upload page from URL destination AC fail"() {
        setup:
        cc.setAccessPolicy(PublicAccessType.CONTAINER, null)

        def sourceURL = cc.getBlobClient(generateBlobName()).asPageBlobClient()
        sourceURL.setCreate(PageBlobClient.PAGE_BYTES)
        def pageRange = new PageRange().setStart(0).setEnd(PageBlobClient.PAGE_BYTES - 1)
        sourceURL.uploadPages(pageRange, new ByteArrayInputStream(getRandomByteArray(PageBlobClient.PAGE_BYTES)))

        noneMatch = setupBlobMatchCondition(bc, noneMatch)
        def pac = new PageBlobAccessConditions()
            .setLeaseAccessConditions(new LeaseAccessConditions().setLeaseId(leaseID))
            .setModifiedAccessConditions(new ModifiedAccessConditions()
                .setIfModifiedSince(modified)
                .setIfUnmodifiedSince(unmodified)
                .setIfMatch(match)
                .setIfNoneMatch(noneMatch))
            .setSequenceNumberAccessConditions(new SequenceNumberAccessConditions()
                .setIfSequenceNumberLessThan(sequenceNumberLT)
                .setIfSequenceNumberLessThanOrEqualTo(sequenceNumberLTE)
                .setIfSequenceNumberEqualTo(sequenceNumberEqual))

        when:
        bc.uploadPagesFromURLWithResponse(pageRange, sourceURL.getBlobUrl(), null, null, pac, null, null, null)

        then:
        thrown(StorageException)

        where:
        modified | unmodified | match       | noneMatch    | leaseID        | sequenceNumberLT | sequenceNumberLTE | sequenceNumberEqual
        newDate  | null       | null        | null         | null           | null             | null              | null
        null     | oldDate    | null        | null         | null           | null             | null              | null
        null     | null       | garbageEtag | null         | null           | null             | null              | null
        null     | null       | null        | receivedEtag | null           | null             | null              | null
        null     | null       | null        | null         | garbageLeaseID | null             | null              | null
        null     | null       | null        | null         | null           | -1               | null              | null
        null     | null       | null        | null         | null           | null             | -1                | null
        null     | null       | null        | null         | null           | null             | null              | 100
    }

    @Unroll
    def "Upload page from URL source AC"() {
        setup:
        cc.setAccessPolicy(PublicAccessType.CONTAINER, null)
        def sourceURL = cc.getBlobClient(generateBlobName()).asPageBlobClient()
        sourceURL.setCreate(PageBlobClient.PAGE_BYTES)
        def pageRange = new PageRange().setStart(0).setEnd(PageBlobClient.PAGE_BYTES - 1)
        sourceURL.uploadPages(pageRange, new ByteArrayInputStream(getRandomByteArray(PageBlobClient.PAGE_BYTES)))

        sourceIfMatch = setupBlobMatchCondition(sourceURL, sourceIfMatch)
        def smac = new SourceModifiedAccessConditions()
            .setSourceIfModifiedSince(sourceIfModifiedSince)
            .setSourceIfUnmodifiedSince(sourceIfUnmodifiedSince)
            .setSourceIfMatch(sourceIfMatch)
            .setSourceIfNoneMatch(sourceIfNoneMatch)

        expect:
        bc.uploadPagesFromURLWithResponse(pageRange, sourceURL.getBlobUrl(), null, null, null, smac, null, null).getStatusCode() == 201

        where:
        sourceIfModifiedSince | sourceIfUnmodifiedSince | sourceIfMatch | sourceIfNoneMatch
        null                  | null                    | null          | null
        oldDate               | null                    | null          | null
        null                  | newDate                 | null          | null
        null                  | null                    | receivedEtag  | null
        null                  | null                    | null          | garbageEtag
    }

    @Unroll
    def "Upload page from URL source AC fail"() {
        setup:
        cc.setAccessPolicy(PublicAccessType.CONTAINER, null)
        def sourceURL = cc.getBlobClient(generateBlobName()).asPageBlobClient()
        sourceURL.setCreate(PageBlobClient.PAGE_BYTES)
        def pageRange = new PageRange().setStart(0).setEnd(PageBlobClient.PAGE_BYTES - 1)
        sourceURL.uploadPages(pageRange, new ByteArrayInputStream(getRandomByteArray(PageBlobClient.PAGE_BYTES)))

        def smac = new SourceModifiedAccessConditions()
            .setSourceIfModifiedSince(sourceIfModifiedSince)
            .setSourceIfUnmodifiedSince(sourceIfUnmodifiedSince)
            .setSourceIfMatch(sourceIfMatch)
            .setSourceIfNoneMatch(setupBlobMatchCondition(sourceURL, sourceIfNoneMatch))

        when:
        bc.uploadPagesFromURLWithResponse(pageRange, sourceURL.getBlobUrl(), null, null, null, smac, null, null)
        then:
        thrown(StorageException)

        where:
        sourceIfModifiedSince | sourceIfUnmodifiedSince | sourceIfMatch | sourceIfNoneMatch
        newDate               | null                    | null          | null
        null                  | oldDate                 | null          | null
        null                  | null                    | garbageEtag   | null
        null                  | null                    | null          | receivedEtag
    }

    def "Clear page"() {
        setup:
        bc.uploadPagesWithResponse(new PageRange().setStart(0).setEnd(PageBlobClient.PAGE_BYTES - 1),
            new ByteArrayInputStream(getRandomByteArray(PageBlobClient.PAGE_BYTES)), null, null, null)

        when:
        def response = bc.clearPagesWithResponse(new PageRange().setStart(0).setEnd(PageBlobClient.PAGE_BYTES - 1), null, null, null)

        then:
        bc.getPageRanges(new BlobRange(0)).getPageRange().size() == 0
        validateBasicHeaders(response.getHeaders())
        response.getValue().getContentMD5() == null
        response.getValue().getBlobSequenceNumber() == 0
    }

    def "Clear page min"() {
        expect:
        bc.clearPages(new PageRange().setStart(0).setEnd(PageBlobClient.PAGE_BYTES - 1))
    }

    @Unroll
    def "Clear pages AC"() {
        setup:
        bc.uploadPages(new PageRange().setStart(0).setEnd(PageBlobClient.PAGE_BYTES - 1),
            new ByteArrayInputStream(getRandomByteArray(PageBlobClient.PAGE_BYTES)))
        match = setupBlobMatchCondition(bc, match)
        leaseID = setupBlobLeaseCondition(bc, leaseID)
        def pac = new PageBlobAccessConditions()
            .setLeaseAccessConditions(new LeaseAccessConditions().setLeaseId(leaseID))
            .setModifiedAccessConditions(new ModifiedAccessConditions()
                .setIfModifiedSince(modified)
                .setIfUnmodifiedSince(unmodified)
                .setIfMatch(match)
                .setIfNoneMatch(noneMatch))
            .setSequenceNumberAccessConditions(new SequenceNumberAccessConditions()
                .setIfSequenceNumberLessThan(sequenceNumberLT)
                .setIfSequenceNumberLessThanOrEqualTo(sequenceNumberLTE)
                .setIfSequenceNumberEqualTo(sequenceNumberEqual))

        expect:
        bc.clearPagesWithResponse(new PageRange().setStart(0).setEnd(PageBlobClient.PAGE_BYTES - 1), pac, null, null)
            .getStatusCode() == 201

        where:
        modified | unmodified | match        | noneMatch   | leaseID         | sequenceNumberLT | sequenceNumberLTE | sequenceNumberEqual
        null     | null       | null         | null        | null            | null             | null              | null
        oldDate  | null       | null         | null        | null            | null             | null              | null
        null     | newDate    | null         | null        | null            | null             | null              | null
        null     | null       | receivedEtag | null        | null            | null             | null              | null
        null     | null       | null         | garbageEtag | null            | null             | null              | null
        null     | null       | null         | null        | receivedLeaseID | null             | null              | null
        null     | null       | null         | null        | null            | 5                | null              | null
        null     | null       | null         | null        | null            | null             | 3                 | null
        null     | null       | null         | null        | null            | null             | null              | 0
    }

    @Unroll
    def "Clear pages AC fail"() {
        setup:
        bc.uploadPages(new PageRange().setStart(0).setEnd(PageBlobClient.PAGE_BYTES - 1),
            new ByteArrayInputStream(getRandomByteArray(PageBlobClient.PAGE_BYTES)))
        noneMatch = setupBlobMatchCondition(bc, noneMatch)
        setupBlobLeaseCondition(bc, leaseID)
        def pac = new PageBlobAccessConditions()
            .setLeaseAccessConditions(new LeaseAccessConditions().setLeaseId(leaseID))
            .setModifiedAccessConditions(new ModifiedAccessConditions()
                .setIfModifiedSince(modified)
                .setIfUnmodifiedSince(unmodified)
                .setIfMatch(match)
                .setIfNoneMatch(noneMatch))
            .setSequenceNumberAccessConditions(new SequenceNumberAccessConditions()
                .setIfSequenceNumberLessThan(sequenceNumberLT)
                .setIfSequenceNumberLessThanOrEqualTo(sequenceNumberLTE)
                .setIfSequenceNumberEqualTo(sequenceNumberEqual))


        when:
        bc.clearPagesWithResponse(new PageRange().setStart(0).setEnd(PageBlobClient.PAGE_BYTES - 1), pac, null, null)

        then:
        thrown(StorageException)

        where:
        modified | unmodified | match       | noneMatch    | leaseID        | sequenceNumberLT | sequenceNumberLTE | sequenceNumberEqual
        newDate  | null       | null        | null         | null           | null             | null              | null
        null     | oldDate    | null        | null         | null           | null             | null              | null
        null     | null       | garbageEtag | null         | null           | null             | null              | null
        null     | null       | null        | receivedEtag | null           | null             | null              | null
        null     | null       | null        | null         | garbageLeaseID | null             | null              | null
        null     | null       | null        | null         | null           | -1               | null              | null
        null     | null       | null        | null         | null           | null             | -1                | null
        null     | null       | null        | null         | null           | null             | null              | 100
    }

    def "Clear page error"() {
        setup:
        bc = cc.getBlobClient(generateBlobName()).asPageBlobClient()

        when:
        bc.clearPages(new PageRange().setStart(0).setEnd(PageBlobClient.PAGE_BYTES - 1))

        then:
        thrown(StorageException)
    }

    def "Get page ranges"() {
        setup:
        bc.uploadPages(new PageRange().setStart(0).setEnd(PageBlobClient.PAGE_BYTES - 1),
            new ByteArrayInputStream(getRandomByteArray(PageBlobClient.PAGE_BYTES)))

        when:
        def response = bc.getPageRangesWithResponse(new BlobRange(0, PageBlobClient.PAGE_BYTES), null, null, null)

        then:
        response.getStatusCode() == 200
        response.getValue().getPageRange().size() == 1
        validateBasicHeaders(response.getHeaders())
        Long.parseLong(response.getHeaders().get("x-ms-blob-content-length").getValue()) == (long) PageBlobClient.PAGE_BYTES
    }

    def "Get page ranges min"() {
        when:
        bc.getPageRanges(null)

        then:
        notThrown(StorageException)
    }

    @Unroll
    def "Get page ranges AC"() {
        setup:
        match = setupBlobMatchCondition(bc, match)
        leaseID = setupBlobLeaseCondition(bc, leaseID)
        def bac = new BlobAccessConditions()
            .setLeaseAccessConditions(new LeaseAccessConditions().setLeaseId(leaseID))
            .setModifiedAccessConditions(new ModifiedAccessConditions()
                .setIfModifiedSince(modified)
                .setIfUnmodifiedSince(unmodified)
                .setIfMatch(match)
                .setIfNoneMatch(noneMatch))


        when:
        bc.getPageRangesWithResponse(new BlobRange(0, PageBlobClient.PAGE_BYTES), bac, null, null)

        then:
        notThrown(StorageException)

        where:
        modified | unmodified | match        | noneMatch   | leaseID
        null     | null       | null         | null        | null
        oldDate  | null       | null         | null        | null
        null     | newDate    | null         | null        | null
        null     | null       | receivedEtag | null        | null
        null     | null       | null         | garbageEtag | null
        null     | null       | null         | null        | receivedLeaseID
    }

    @Unroll
    def "Get page ranges AC fail"() {
        setup:
        def bac = new BlobAccessConditions()
            .setLeaseAccessConditions(new LeaseAccessConditions().setLeaseId(setupBlobLeaseCondition(bc, leaseID)))
            .setModifiedAccessConditions(new ModifiedAccessConditions()
                .setIfModifiedSince(modified)
                .setIfUnmodifiedSince(unmodified)
                .setIfMatch(match)
                .setIfNoneMatch(setupBlobMatchCondition(bc, noneMatch)))

        when:
        bc.getPageRangesWithResponse(new BlobRange(0, PageBlobClient.PAGE_BYTES), bac, null, null)

        then:
        thrown(StorageException)

        where:
        modified | unmodified | match       | noneMatch    | leaseID
        newDate  | null       | null        | null         | null
        null     | oldDate    | null        | null         | null
        null     | null       | garbageEtag | null         | null
        null     | null       | null        | receivedEtag | null
        null     | null       | null        | null         | garbageLeaseID
    }

    def "Get page ranges error"() {
        setup:
        bc = cc.getBlobClient(generateBlobName()).asPageBlobClient()

        when:
        bc.getPageRanges(null)

        then:
        thrown(StorageException)
    }

    def "Get page ranges diff"() {
        setup:
        bc.setCreate(PageBlobClient.PAGE_BYTES * 2)

        bc.uploadPages(new PageRange().setStart(PageBlobClient.PAGE_BYTES).setEnd(PageBlobClient.PAGE_BYTES * 2 - 1),
            new ByteArrayInputStream(getRandomByteArray(PageBlobClient.PAGE_BYTES)))

        def snapId = bc.createSnapshot().getSnapshotId()

        bc.uploadPages(new PageRange().setStart(0).setEnd(PageBlobClient.PAGE_BYTES - 1),
            new ByteArrayInputStream(getRandomByteArray(PageBlobClient.PAGE_BYTES)))

        bc.clearPages(new PageRange().setStart(PageBlobClient.PAGE_BYTES).setEnd(PageBlobClient.PAGE_BYTES * 2 - 1))

        when:
        def response = bc.getPageRangesDiffWithResponse(new BlobRange(0, PageBlobClient.PAGE_BYTES * 2), snapId, null, null, null)

        then:
        response.getValue().getPageRange().size() == 1
        response.getValue().getPageRange().get(0).getStart() == 0
        response.getValue().getPageRange().get(0).getEnd() == PageBlobClient.PAGE_BYTES - 1
        response.getValue().getClearRange().size() == 1
        response.getValue().getClearRange().get(0).getStart() == PageBlobClient.PAGE_BYTES
        response.getValue().getClearRange().get(0).getEnd() == PageBlobClient.PAGE_BYTES * 2 - 1
        validateBasicHeaders(response.getHeaders())
        Integer.parseInt(response.getHeaders().getValue("x-ms-blob-content-length")) == PageBlobClient.PAGE_BYTES * 2
    }

    def "Get page ranges diff min"() {
        setup:
        def snapId = bc.createSnapshot().getSnapshotId()

        when:
        bc.getPageRangesDiff(null, snapId).iterator().hasNext()

        then:
        notThrown(StorageException)
    }

    @Unroll
    def "Get page ranges diff AC"() {
        setup:
        def snapId = bc.createSnapshot().getSnapshotId()
        def bac = new BlobAccessConditions()
            .setLeaseAccessConditions(new LeaseAccessConditions().setLeaseId(setupBlobLeaseCondition(bc, leaseID)))
            .setModifiedAccessConditions(new ModifiedAccessConditions()
                .setIfModifiedSince(modified)
                .setIfUnmodifiedSince(unmodified)
                .setIfMatch(setupBlobMatchCondition(bc, match))
                .setIfNoneMatch(noneMatch))

        when:
        bc.getPageRangesDiffWithResponse(new BlobRange(0, PageBlobClient.PAGE_BYTES), snapId, bac, null, null)

        then:
        notThrown(StorageException)

        where:
        modified | unmodified | match        | noneMatch   | leaseID
        null     | null       | null         | null        | null
        oldDate  | null       | null         | null        | null
        null     | newDate    | null         | null        | null
        null     | null       | receivedEtag | null        | null
        null     | null       | null         | garbageEtag | null
        null     | null       | null         | null        | receivedLeaseID
    }

    @Unroll
    def "Get page ranges diff AC fail"() {
        setup:
        def snapId = bc.createSnapshot().getSnapshotId()

        def bac = new BlobAccessConditions()
            .setLeaseAccessConditions(new LeaseAccessConditions().setLeaseId(setupBlobLeaseCondition(bc, leaseID)))
            .setModifiedAccessConditions(new ModifiedAccessConditions()
                .setIfModifiedSince(modified)
                .setIfUnmodifiedSince(unmodified)
                .setIfMatch(match)
                .setIfNoneMatch(setupBlobMatchCondition(bc, noneMatch)))

        when:
        bc.getPageRangesDiffWithResponse(new BlobRange(0, PageBlobClient.PAGE_BYTES), snapId, bac, null, null)

        then:
        thrown(StorageException)

        where:
        modified | unmodified | match       | noneMatch    | leaseID
        newDate  | null       | null        | null         | null
        null     | oldDate    | null        | null         | null
        null     | null       | garbageEtag | null         | null
        null     | null       | null        | receivedEtag | null
        null     | null       | null        | null         | garbageLeaseID
    }

    def "Get page ranges diff error"() {
        setup:
        bc = cc.getBlobClient(generateBlobName()).asPageBlobClient()

        when:
        bc.getPageRangesDiff(null, "snapshot")

        then:
        thrown(StorageException)
    }

    @Unroll
    def "PageRange IA"() {
        setup:
        def range = new PageRange().setStart(start).setEnd(end)

        when:
        bc.clearPages(range)

        then:
        thrown(IllegalArgumentException)

        where:
        start                         | end
        1                             | 1
        -PageBlobClient.PAGE_BYTES    | PageBlobClient.PAGE_BYTES - 1
        0                             | 0
        1                             | PageBlobClient.PAGE_BYTES - 1
        0                             | PageBlobClient.PAGE_BYTES
        PageBlobClient.PAGE_BYTES * 2 | PageBlobClient.PAGE_BYTES - 1
    }

    def "Resize"() {
        setup:
        def response = bc.resizeWithResponse(PageBlobClient.PAGE_BYTES * 2, null, null, null)

        expect:
        bc.getProperties().getBlobSize() == PageBlobClient.PAGE_BYTES * 2
        validateBasicHeaders(response.getHeaders())
        response.getValue().getBlobSequenceNumber() != null
    }

    def "Resize min"() {
        expect:
        bc.resizeWithResponse(PageBlobClient.PAGE_BYTES, null, null, null).getStatusCode() == 200
    }

    @Unroll
    def "Resize AC"() {
        setup:
        def bac = new BlobAccessConditions()
            .setLeaseAccessConditions(new LeaseAccessConditions().setLeaseId(setupBlobLeaseCondition(bc, leaseID)))
            .setModifiedAccessConditions(new ModifiedAccessConditions()
                .setIfModifiedSince(modified)
                .setIfUnmodifiedSince(unmodified)
                .setIfMatch(setupBlobMatchCondition(bc, match))
                .setIfNoneMatch(noneMatch))

        expect:
        bc.resizeWithResponse(PageBlobClient.PAGE_BYTES * 2, bac, null, null).getStatusCode() == 200

        where:
        modified | unmodified | match        | noneMatch   | leaseID
        null     | null       | null         | null        | null
        oldDate  | null       | null         | null        | null
        null     | newDate    | null         | null        | null
        null     | null       | receivedEtag | null        | null
        null     | null       | null         | garbageEtag | null
        null     | null       | null         | null        | receivedLeaseID
    }

    @Unroll
    def "Resize AC fail"() {
        setup:
        def bac = new BlobAccessConditions()
            .setLeaseAccessConditions(new LeaseAccessConditions().setLeaseId(setupBlobLeaseCondition(bc, leaseID)))
            .setModifiedAccessConditions(new ModifiedAccessConditions()
                .setIfModifiedSince(modified)
                .setIfUnmodifiedSince(unmodified)
                .setIfMatch(match)
                .setIfNoneMatch(setupBlobMatchCondition(bc, noneMatch)))

        when:
        bc.resizeWithResponse(PageBlobClient.PAGE_BYTES * 2, bac, null, null)

        then:
        thrown(StorageException)

        where:
        modified | unmodified | match       | noneMatch    | leaseID
        newDate  | null       | null        | null         | null
        null     | oldDate    | null        | null         | null
        null     | null       | garbageEtag | null         | null
        null     | null       | null        | receivedEtag | null
        null     | null       | null        | null         | garbageLeaseID
    }

    def "Resize error"() {
        setup:
        bc = cc.getBlobClient(generateBlobName()).asPageBlobClient()

        when:
        bc.resize(0)

        then:
        thrown(StorageException)
    }

    @Unroll
    def "Sequence number"() {
        setup:
        def response = bc.updateSequenceNumberWithResponse(action, number, null, null, null)

        expect:
        bc.getProperties().getBlobSequenceNumber() == result
        validateBasicHeaders(response.getHeaders())
        response.getValue().getBlobSequenceNumber() == result

        where:
        action                             | number || result
        SequenceNumberActionType.UPDATE    | 5      || 5
        SequenceNumberActionType.INCREMENT | null   || 1
        SequenceNumberActionType.MAX       | 2      || 2
    }

    def "Sequence number min"() {
        expect:
        bc.updateSequenceNumberWithResponse(SequenceNumberActionType.INCREMENT, null, null, null, null).getStatusCode() == 200
    }

    @Unroll
    def "Sequence number AC"() {
        setup:
        def bac = new BlobAccessConditions()
            .setLeaseAccessConditions(new LeaseAccessConditions().setLeaseId(setupBlobLeaseCondition(bc, leaseID)))
            .setModifiedAccessConditions(new ModifiedAccessConditions()
                .setIfModifiedSince(modified)
                .setIfUnmodifiedSince(unmodified)
                .setIfMatch(setupBlobMatchCondition(bc, match))
                .setIfNoneMatch(noneMatch))

        expect:
        bc.updateSequenceNumberWithResponse(SequenceNumberActionType.UPDATE, 1, bac, null, null)
            .getStatusCode() == 200

        where:
        modified | unmodified | match        | noneMatch   | leaseID
        null     | null       | null         | null        | null
        oldDate  | null       | null         | null        | null
        null     | newDate    | null         | null        | null
        null     | null       | receivedEtag | null        | null
        null     | null       | null         | garbageEtag | null
        null     | null       | null         | null        | receivedLeaseID
    }

    @Unroll
    def "Sequence number AC fail"() {
        setup:
        def bac = new BlobAccessConditions()
            .setLeaseAccessConditions(new LeaseAccessConditions().setLeaseId(setupBlobLeaseCondition(bc, leaseID)))
            .setModifiedAccessConditions(new ModifiedAccessConditions()
                .setIfModifiedSince(modified)
                .setIfUnmodifiedSince(unmodified)
                .setIfMatch(match)
                .setIfNoneMatch(setupBlobMatchCondition(bc, noneMatch)))

        when:
        bc.updateSequenceNumberWithResponse(SequenceNumberActionType.UPDATE, 1, bac, null, null)

        then:
        thrown(StorageException)

        where:
        modified | unmodified | match       | noneMatch    | leaseID
        newDate  | null       | null        | null         | null
        null     | oldDate    | null        | null         | null
        null     | null       | garbageEtag | null         | null
        null     | null       | null        | receivedEtag | null
        null     | null       | null        | null         | garbageLeaseID
    }

    def "Sequence number error"() {
        setup:
        bc = cc.getBlobClient(generateBlobName()).asPageBlobClient()

        when:
        bc.updateSequenceNumber(SequenceNumberActionType.UPDATE, 0)

        then:
        thrown(StorageException)
    }

    def "Start incremental copy"() {
        setup:
        cc.setAccessPolicy(PublicAccessType.BLOB, null)
        def bc2 = cc.getBlobClient(generateBlobName()).asPageBlobClient()
        def snapId = bc.createSnapshot().getSnapshotId()

        def copyResponse = bc2.copyIncrementalWithResponse(bc.getBlobUrl(), snapId, null, null, null)

        def status = copyResponse.getValue()
        def start = OffsetDateTime.now()
        while (status != CopyStatusType.SUCCESS) {
            status = bc2.getProperties().getCopyStatus()
            def currentTime = OffsetDateTime.now()
            if (status == CopyStatusType.FAILED || currentTime.minusMinutes(1) == start) {
                throw new Exception("Copy failed or took too long")
            }
            sleepIfRecord(1000)
        }

        expect:
        def properties = bc2.getProperties()
        properties.isIncrementalCopy()
        properties.getCopyDestinationSnapshot() != null
        validateBasicHeaders(copyResponse.getHeaders())
        copyResponse.getHeaders().getValue("x-ms-copy-id") != null
        copyResponse.getValue() != null
    }

    def "Start incremental copy min"() {
        setup:
        cc.setAccessPolicy(PublicAccessType.BLOB, null)
        def bc2 = cc.getBlobClient(generateBlobName()).asPageBlobClient()
        def snapshot = bc.createSnapshot().getSnapshotId()

        expect:
        bc2.copyIncrementalWithResponse(bc.getBlobUrl(), snapshot, null, null, null).getStatusCode() == 202
    }

    @Unroll
    def "Start incremental copy AC"() {
        setup:
        cc.setAccessPolicy(PublicAccessType.BLOB, null)
        def bu2 = cc.getBlobClient(generateBlobName()).asPageBlobClient()
        def snapshot = bc.createSnapshot().getSnapshotId()

        def copyResponse = bu2.copyIncrementalWithResponse(bc.getBlobUrl(), snapshot, null, null, null)

        def status = copyResponse.getValue()
        def start = OffsetDateTime.now()
        while (status != CopyStatusType.SUCCESS) {
            status = bu2.getProperties().getCopyStatus()
            def currentTime = OffsetDateTime.now()
            if (status == CopyStatusType.FAILED || currentTime.minusMinutes(1) == start) {
                throw new Exception("Copy failed or took too long")
            }
            sleepIfRecord(1000)
        }

        snapshot = bc.createSnapshot().getSnapshotId()
        match = setupBlobMatchCondition(bu2, match)
        def mac = new ModifiedAccessConditions()
            .setIfModifiedSince(modified)
            .setIfUnmodifiedSince(unmodified)
            .setIfMatch(match)
            .setIfNoneMatch(noneMatch)

        expect:
        bu2.copyIncrementalWithResponse(bc.getBlobUrl(), snapshot, mac, null, null).getStatusCode() == 202

        where:
        modified | unmodified | match        | noneMatch
        null     | null       | null         | null
        oldDate  | null       | null         | null
        null     | newDate    | null         | null
        null     | null       | receivedEtag | null
        null     | null       | null         | garbageEtag
    }

    @Unroll
    def "Start incremental copy AC fail"() {
        setup:
        cc.setAccessPolicy(PublicAccessType.BLOB, null)
        def bu2 = cc.getBlobClient(generateBlobName()).asPageBlobClient()
        def snapshot = bc.createSnapshot().getSnapshotId()
        bu2.copyIncremental(bc.getBlobUrl(), snapshot)
        snapshot = bc.createSnapshot().getSnapshotId()
        noneMatch = setupBlobMatchCondition(bu2, noneMatch)
        def mac = new ModifiedAccessConditions()
            .setIfModifiedSince(modified)
            .setIfUnmodifiedSince(unmodified)
            .setIfMatch(match)
            .setIfNoneMatch(noneMatch)

        when:
        bu2.copyIncrementalWithResponse(bc.getBlobUrl(), snapshot, mac, null, null)

        then:
        thrown(StorageException)

        where:
        modified | unmodified | match       | noneMatch
        newDate  | null       | null        | null
        null     | oldDate    | null        | null
        null     | null       | garbageEtag | null
        null     | null       | null        | receivedEtag
    }

    def "Start incremental copy error"() {
        setup:
        bc = cc.getBlobClient(generateBlobName()).asPageBlobClient()

        when:
        bc.copyIncremental(new URL("https://www.error.com"), "snapshot")

        then:
        thrown(StorageException)
    }

    def "Get Container Name"() {
        expect:
        containerName == bc.getContainerName()
    }

    def "Get Page Blob Name"() {
        expect:
        blobName == bc.getBlobName()
    }
}<|MERGE_RESOLUTION|>--- conflicted
+++ resolved
@@ -31,15 +31,9 @@
     String blobName
 
     def setup() {
-<<<<<<< HEAD
-        def name = generateBlobName()
-        bc = cc.getBlobClient(name).asPageBlobClient()
-        bcAsync = ccAsync.getBlobAsyncClient(name).asPageBlobAsyncClient()
-=======
         blobName = generateBlobName()
-        bc = cc.getPageBlobClient(blobName)
-        bcAsync = ccAsync.getPageBlobAsyncClient(blobName)
->>>>>>> dd43251b
+        bc = cc.getBlobClient(blobName).asPageBlobClient()
+        bcAsync = ccAsync.getBlobAsyncClient(blobName).asPageBlobAsyncClient()
         bc.setCreate(PageBlobClient.PAGE_BYTES)
     }
 
