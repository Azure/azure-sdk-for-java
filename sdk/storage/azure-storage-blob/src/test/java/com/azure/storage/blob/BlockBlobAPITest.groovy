--- conflicted
+++ resolved
@@ -51,7 +51,7 @@
     def "Stage block"() {
         setup:
         def response = bc.stageBlockWithResponse(getBlockID(), defaultInputStream.get(), defaultDataSize, null, null, null)
-        HttpHeaders headers = response.headers()
+        HttpHeaders headers = response.getHeaders()
 
         expect:
         response.getStatusCode() == 201
@@ -108,13 +108,8 @@
         String leaseID = setupBlobLeaseCondition(bc, receivedLeaseID)
 
         expect:
-<<<<<<< HEAD
-        bc.stageBlockWithResponse(getBlockID(), defaultInputStream.get(), defaultDataSize, new LeaseAccessConditions().leaseId(leaseID),
+        bc.stageBlockWithResponse(getBlockID(), defaultInputStream.get(), defaultDataSize, new LeaseAccessConditions().setLeaseId(leaseID),
             null, null).getStatusCode() == 201
-=======
-        bc.stageBlockWithResponse(getBlockID(), defaultInputStream.get(), defaultDataSize, new LeaseAccessConditions().setLeaseId(leaseID),
-            null, null).statusCode() == 201
->>>>>>> 9f362581
     }
 
     def "Stage block lease fail"() {
@@ -148,7 +143,7 @@
         def blockID = getBlockID()
 
         when:
-        def headers = bu2.stageBlockFromURLWithResponse(blockID, bc.getBlobUrl(), null, null, null, null, null, null).headers()
+        def headers = bu2.stageBlockFromURLWithResponse(blockID, bc.getBlobUrl(), null, null, null, null, null, null).getHeaders()
 
         then:
         headers.value("x-ms-request-id") != null
@@ -337,7 +332,7 @@
 
         when:
         def response = bc.commitBlockListWithResponse(ids, null, null, null, null, null, null)
-        def headers = response.headers()
+        def headers = response.getHeaders()
 
         then:
         response.getStatusCode() == 201
@@ -408,13 +403,8 @@
         def response = bc.getPropertiesWithResponse(null, null, null)
 
         then:
-<<<<<<< HEAD
         response.getStatusCode() == 200
-        response.value().metadata() == metadata
-=======
-        response.statusCode() == 200
-        response.value().getMetadata() == metadata
->>>>>>> 9f362581
+        response.getValue().getMetadata() == metadata
 
         where:
         key1  | value1 | key2   | value2
@@ -594,9 +584,9 @@
         def outStream = new ByteArrayOutputStream()
         bc.download(outStream)
         outStream.toByteArray() == defaultText.getBytes(StandardCharsets.UTF_8)
-        validateBasicHeaders(response.headers())
-        response.headers().value("Content-MD5") != null
-        Boolean.parseBoolean(response.headers().value("x-ms-request-server-encrypted"))
+        validateBasicHeaders(response.getHeaders())
+        response.getHeaders().value("Content-MD5") != null
+        Boolean.parseBoolean(response.getHeaders().value("x-ms-request-server-encrypted"))
     }
 
     def "Upload min"() {
@@ -680,13 +670,8 @@
         def response = bc.getPropertiesWithResponse(null, null, null)
 
         then:
-<<<<<<< HEAD
         response.getStatusCode() == 200
-        response.value().metadata() == metadata
-=======
-        response.statusCode() == 200
-        response.value().getMetadata() == metadata
->>>>>>> 9f362581
+        response.getValue().getMetadata() == metadata
 
         where:
         key1  | value1 | key2   | value2
@@ -908,13 +893,8 @@
         Response<BlobProperties> response = bac.getPropertiesWithResponse(null).block()
 
         then:
-<<<<<<< HEAD
         response.getStatusCode() == 200
-        response.value().metadata() == metadata
-=======
-        response.statusCode() == 200
-        response.value().getMetadata() == metadata
->>>>>>> 9f362581
+        response.getValue().getMetadata() == metadata
 
         where:
         key1  | value1 | key2   | value2
@@ -1028,7 +1008,7 @@
         // Mock a policy that will always then check that the data is still the same and return a retryable error.
         def mockPolicy = Mock(HttpPipelinePolicy) {
             process(*_) >> { HttpPipelineCallContext context, HttpPipelineNextPolicy next ->
-                return collectBytesInBuffer(context.getHttpRequest().body())
+                return collectBytesInBuffer(context.getHttpRequest().getBody())
                     .map { b ->
                     return b == defaultData
                 }
