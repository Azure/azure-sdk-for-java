--- conflicted
+++ resolved
@@ -4,12 +4,9 @@
 package com.azure.storage.blob
 
 import com.azure.core.http.HttpHeaders
-import com.azure.core.http.rest.Response
-import com.azure.core.http.rest.VoidResponse
 import com.azure.storage.blob.models.BlobAccessConditions
 import com.azure.storage.blob.models.BlobHTTPHeaders
 import com.azure.storage.blob.models.BlobRange
-import com.azure.storage.blob.models.BlockBlobItem
 import com.azure.storage.blob.models.BlockItem
 import com.azure.storage.blob.models.BlockListType
 import com.azure.storage.blob.models.LeaseAccessConditions
@@ -40,11 +37,7 @@
 
     def "Stage block"() {
         setup:
-<<<<<<< HEAD
-        VoidResponse response = bc.stageBlock(getBlockID(), defaultInputStream.get(), defaultDataSize)
-=======
-        VoidResponse response = bu.stageBlockWithResponse(getBlockID(), defaultInputStream.get(), defaultDataSize, null, null, null)
->>>>>>> 37a35dd6
+        def response = bc.stageBlockWithResponse(getBlockID(), defaultInputStream.get(), defaultDataSize, null, null, null)
         HttpHeaders headers = response.headers()
 
         expect:
@@ -58,11 +51,7 @@
 
     def "Stage block min"() {
         expect:
-<<<<<<< HEAD
-        bc.stageBlock(getBlockID(), defaultInputStream.get(), defaultDataSize).statusCode() == 201
-=======
-        bu.stageBlockWithResponse(getBlockID(), defaultInputStream.get(), defaultDataSize, null, null, null).statusCode() == 201
->>>>>>> 37a35dd6
+        bc.stageBlockWithResponse(getBlockID(), defaultInputStream.get(), defaultDataSize, null, null, null).statusCode() == 201
     }
 
     @Unroll
@@ -104,13 +93,8 @@
         String leaseID = setupBlobLeaseCondition(bc, receivedLeaseID)
 
         expect:
-<<<<<<< HEAD
-        bc.stageBlock(getBlockID(), defaultInputStream.get(), defaultDataSize, new LeaseAccessConditions().leaseId(leaseID),
-            null).statusCode() == 201
-=======
-        bu.stageBlockWithResponse(getBlockID(), defaultInputStream.get(), defaultDataSize, new LeaseAccessConditions().leaseId(leaseID),
+        bc.stageBlockWithResponse(getBlockID(), defaultInputStream.get(), defaultDataSize, new LeaseAccessConditions().leaseId(leaseID),
             null, null).statusCode() == 201
->>>>>>> 37a35dd6
     }
 
     def "Stage block lease fail"() {
@@ -118,13 +102,8 @@
         setupBlobLeaseCondition(bc, receivedLeaseID)
 
         when:
-<<<<<<< HEAD
-        bc.stageBlock(getBlockID(), defaultInputStream.get(), defaultDataSize, new LeaseAccessConditions()
-            .leaseId(garbageLeaseID), null)
-=======
-        bu.stageBlockWithResponse(getBlockID(), defaultInputStream.get(), defaultDataSize, new LeaseAccessConditions()
+        bc.stageBlockWithResponse(getBlockID(), defaultInputStream.get(), defaultDataSize, new LeaseAccessConditions()
             .leaseId(garbageLeaseID), null, null)
->>>>>>> 37a35dd6
 
         then:
         def e = thrown(StorageException)
@@ -149,16 +128,7 @@
         def blockID = getBlockID()
 
         when:
-<<<<<<< HEAD
-        HttpHeaders headers = bu2.stageBlockFromURL(blockID, bc.getBlobUrl(), null).headers()
-=======
-        HttpHeaders headers = bu2.stageBlockFromURLWithResponse(blockID, bu.getBlobUrl(), null, null, null, null, null, null).headers()
->>>>>>> 37a35dd6
-        Iterator<BlockItem> listResponse = bu2.listBlocks(BlockListType.ALL).iterator()
-        BlockItem block = listResponse.next()
-        bu2.commitBlockList(Arrays.asList(blockID))
-        ByteArrayOutputStream outputStream = new ByteArrayOutputStream()
-        bu2.download(outputStream)
+        def headers = bu2.stageBlockFromURLWithResponse(blockID, bc.getBlobUrl(), null, null, null, null, null, null).headers()
 
         then:
         headers.value("x-ms-request-id") != null
@@ -166,11 +136,17 @@
         headers.value("x-ms-content-crc64") != null
         headers.value("x-ms-request-server-encrypted") != null
 
-
-        block.name() == blockID
-        !block.isCommitted()
-        !listResponse.hasNext()
-
+        def response = bu2.listBlocks(BlockListType.ALL)
+        response.uncommittedBlocks().size() == 1
+        response.committedBlocks().size() == 0
+        response.uncommittedBlocks().first().name() == blockID
+
+        when:
+        bu2.commitBlockList(Arrays.asList(blockID))
+        def outputStream = new ByteArrayOutputStream()
+        bu2.download(outputStream)
+
+        then:
         ByteBuffer.wrap(outputStream.toByteArray()) == defaultData
     }
 
@@ -181,11 +157,7 @@
         def blockID = getBlockID()
 
         expect:
-<<<<<<< HEAD
-        bu2.stageBlockFromURL(blockID, bc.getBlobUrl(), null).statusCode() == 201
-=======
-        bu2.stageBlockFromURLWithResponse(blockID, bu.getBlobUrl(), null, null, null, null, null, null).statusCode() == 201
->>>>>>> 37a35dd6
+        bu2.stageBlockFromURLWithResponse(blockID, bc.getBlobUrl(), null, null, null, null, null, null).statusCode() == 201
     }
 
     @Unroll
@@ -223,13 +195,8 @@
         def destURL = cc.getBlockBlobClient(generateBlobName())
 
         when:
-<<<<<<< HEAD
-        destURL.stageBlockFromURL(getBlockID(), bc.getBlobUrl(), null,
-            MessageDigest.getInstance("MD5").digest(defaultData.array()), null, null, null)
-=======
-        destURL.stageBlockFromURLWithResponse(getBlockID(), bu.getBlobUrl(), null,
+        destURL.stageBlockFromURLWithResponse(getBlockID(), bc.getBlobUrl(), null,
             MessageDigest.getInstance("MD5").digest(defaultData.array()), null, null, null, null)
->>>>>>> 37a35dd6
 
         then:
         notThrown(StorageException)
@@ -241,13 +208,8 @@
         def destURL = cc.getBlockBlobClient(generateBlobName())
 
         when:
-<<<<<<< HEAD
-        destURL.stageBlockFromURL(getBlockID(), bc.getBlobUrl(), null, "garbage".getBytes(),
-            null, null, null)
-=======
-        destURL.stageBlockFromURLWithResponse(getBlockID(), bu.getBlobUrl(), null, "garbage".getBytes(),
+        destURL.stageBlockFromURLWithResponse(getBlockID(), bc.getBlobUrl(), null, "garbage".getBytes(),
             null, null, null, null)
->>>>>>> 37a35dd6
 
         then:
         thrown(StorageException)
@@ -259,11 +221,7 @@
         def lease = new LeaseAccessConditions().leaseId(setupBlobLeaseCondition(bc, receivedLeaseID))
 
         when:
-<<<<<<< HEAD
-        bc.stageBlockFromURL(getBlockID(), bc.getBlobUrl(), null, null, lease, null, null)
-=======
-        bu.stageBlockFromURLWithResponse(getBlockID(), bu.getBlobUrl(), null, null, lease, null, null, null)
->>>>>>> 37a35dd6
+        bc.stageBlockFromURLWithResponse(getBlockID(), bc.getBlobUrl(), null, null, lease, null, null, null)
 
         then:
         notThrown(StorageException)
@@ -275,11 +233,7 @@
         def lease = new LeaseAccessConditions().leaseId("garbage")
 
         when:
-<<<<<<< HEAD
-        bc.stageBlockFromURL(getBlockID(), bc.getBlobUrl(), null, null, lease, null, null)
-=======
-        bu.stageBlockFromURLWithResponse(getBlockID(), bu.getBlobUrl(), null, null, lease, null, null, null)
->>>>>>> 37a35dd6
+        bc.stageBlockFromURLWithResponse(getBlockID(), bc.getBlobUrl(), null, null, lease, null, null, null)
 
         then:
         thrown(StorageException)
@@ -287,8 +241,7 @@
 
     def "Stage block from URL error"() {
         setup:
-        cc = primaryServiceURL.getContainerClient(generateContainerName())
-        bc = cc.getBlockBlobClient(generateBlobName())
+        bc = primaryBlobServiceClient.getContainerClient(generateContainerName()).getBlockBlobClient(generateBlobName())
 
         when:
         bc.stageBlockFromURL(getBlockID(), bc.getBlobUrl(), null)
@@ -314,11 +267,7 @@
             .sourceIfNoneMatch(sourceIfNoneMatch)
 
         expect:
-<<<<<<< HEAD
-        bc.stageBlockFromURL(blockID, sourceURL.getBlobUrl(), null, null, null, smac, null).statusCode() == 201
-=======
-        bu.stageBlockFromURLWithResponse(blockID, sourceURL.getBlobUrl(), null, null, null, smac, null, null).statusCode() == 201
->>>>>>> 37a35dd6
+        bc.stageBlockFromURLWithResponse(blockID, sourceURL.getBlobUrl(), null, null, null, smac, null, null).statusCode() == 201
 
         where:
         sourceIfModifiedSince | sourceIfUnmodifiedSince | sourceIfMatch | sourceIfNoneMatch
@@ -345,11 +294,7 @@
             .sourceIfNoneMatch(setupBlobMatchCondition(sourceURL, sourceIfNoneMatch))
 
         when:
-<<<<<<< HEAD
-        bc.stageBlockFromURL(blockID, sourceURL.getBlobUrl(), null, null, null, smac, null).statusCode() == 201
-=======
-        bu.stageBlockFromURLWithResponse(blockID, sourceURL.getBlobUrl(), null, null, null, smac, null, null).statusCode() == 201
->>>>>>> 37a35dd6
+        bc.stageBlockFromURLWithResponse(blockID, sourceURL.getBlobUrl(), null, null, null, smac, null, null).statusCode() == 201
 
         then:
         thrown(StorageException)
@@ -370,12 +315,8 @@
         ids.add(blockID)
 
         when:
-<<<<<<< HEAD
-        Response<BlockBlobItem> response = bc.commitBlockList(ids)
-=======
-        Response<BlockBlobItem> response = bu.commitBlockListWithResponse(ids, null, null, null, null, null)
->>>>>>> 37a35dd6
-        HttpHeaders headers = response.headers()
+        def response = bc.commitBlockListWithResponse(ids, null, null, null, null, null)
+        def headers = response.headers()
 
         then:
         response.statusCode() == 201
@@ -392,20 +333,12 @@
         ids.add(blockID)
 
         expect:
-<<<<<<< HEAD
-        bc.commitBlockList(ids).value() != null
-=======
-        bu.commitBlockList(ids) != null
->>>>>>> 37a35dd6
+        bc.commitBlockList(ids) != null
     }
 
     def "Commit block list null"() {
         expect:
-<<<<<<< HEAD
-        bc.commitBlockList(null).statusCode() == 201
-=======
-        bu.commitBlockListWithResponse(null, null, null, null, null, null).statusCode() == 201
->>>>>>> 37a35dd6
+        bc.commitBlockListWithResponse(null, null, null, null, null, null).statusCode() == 201
     }
 
     @Unroll
@@ -423,13 +356,8 @@
             .blobContentType(contentType)
 
         when:
-<<<<<<< HEAD
-        bc.commitBlockList(ids, headers, null, null, null)
-        Response<BlobProperties> response = bc.getProperties()
-=======
-        bu.commitBlockListWithResponse(ids, headers, null, null, null, null)
-        Response<BlobProperties> response = bu.getPropertiesWithResponse(null, null, null)
->>>>>>> 37a35dd6
+        bc.commitBlockListWithResponse(ids, headers, null, null, null, null)
+        def response = bc.getPropertiesWithResponse(null, null, null)
 
         // If the value isn't set the service will automatically set it
         contentType = (contentType == null) ? "application/octet-stream" : contentType
@@ -455,17 +383,12 @@
         }
 
         when:
-<<<<<<< HEAD
-        bc.commitBlockList(null, null, metadata, null, null)
-        Response<BlobProperties> response = bc.getProperties()
-=======
-        bu.commitBlockListWithResponse(null, null, metadata, null, null, null)
-        Response<BlobProperties> response = bu.getPropertiesWithResponse(null, null, null)
->>>>>>> 37a35dd6
+        bc.commitBlockListWithResponse(null, null, metadata, null, null, null)
+        def response = bc.getPropertiesWithResponse(null, null, null)
 
         then:
         response.statusCode() == 200
-        getMetadataFromHeaders(response.headers()) == metadata
+        response.value().metadata() == metadata
 
         where:
         key1  | value1 | key2   | value2
@@ -488,11 +411,7 @@
 
 
         expect:
-<<<<<<< HEAD
-        bc.commitBlockList(null, null, null, bac, null).statusCode() == 201
-=======
-        bu.commitBlockListWithResponse(null, null, null, bac, null, null).statusCode() == 201
->>>>>>> 37a35dd6
+        bc.commitBlockListWithResponse(null, null, null, bac, null, null).statusCode() == 201
 
         where:
         modified | unmodified | match        | noneMatch   | leaseID
@@ -518,12 +437,7 @@
                 .ifNoneMatch(noneMatch))
 
         when:
-<<<<<<< HEAD
-        bc.commitBlockList(null, null, null, bac, null)
-=======
-        bu.commitBlockListWithResponse(null, null, null, bac, null, null)
->>>>>>> 37a35dd6
-
+        bc.commitBlockListWithResponse(null, null, null, bac, null, null)
         then:
         def e = thrown(StorageException)
         e.errorCode() == StorageErrorCode.CONDITION_NOT_MET ||
@@ -543,13 +457,8 @@
         bc = cc.getBlockBlobClient(generateBlobName())
 
         when:
-<<<<<<< HEAD
-        bc.commitBlockList(new ArrayList<String>(), null, null,
-            new BlobAccessConditions().leaseAccessConditions(new LeaseAccessConditions().leaseId("garbage")), null)
-=======
-        bu.commitBlockListWithResponse(new ArrayList<String>(), null, null,
+        bc.commitBlockListWithResponse(new ArrayList<String>(), null, null,
             new BlobAccessConditions().leaseAccessConditions(new LeaseAccessConditions().leaseId("garbage")), null, null)
->>>>>>> 37a35dd6
 
         then:
         thrown(StorageException)
@@ -557,33 +466,25 @@
 
     def "Get block list"() {
         setup:
-        def committedBlocks = Arrays.asList(getBlockID(), getBlockID())
+        def committedBlocks = [getBlockID(), getBlockID()]
         bc.stageBlock(committedBlocks.get(0), defaultInputStream.get(), defaultDataSize)
         bc.stageBlock(committedBlocks.get(1), defaultInputStream.get(), defaultDataSize)
         bc.commitBlockList(committedBlocks)
 
-        def uncommittedBlocks = Arrays.asList(getBlockID(), getBlockID())
+        def uncommittedBlocks = [getBlockID(), getBlockID()]
         bc.stageBlock(uncommittedBlocks.get(0), defaultInputStream.get(), defaultDataSize)
         bc.stageBlock(uncommittedBlocks.get(1), defaultInputStream.get(), defaultDataSize)
         uncommittedBlocks.sort(true)
 
         when:
-        def response = bc.listBlocks(BlockListType.ALL)
-
-        then:
-        for (BlockItem block : response) {
-            assert committedBlocks.contains(block.name()) || uncommittedBlocks.contains(block.name())
-            assert block.size() == defaultDataSize
-        }
-//        for (int i = 0; i < committedBlocks.size(); i++) {
-//            assert response.body().committedBlocks().get(i).name() == committedBlocks.get(i)
-//            assert response.body().committedBlocks().get(i).size() == defaultDataSize
-//            assert response.body().uncommittedBlocks().get(i).name() == uncommittedBlocks.get(i)
-//            assert response.body().uncommittedBlocks().get(i).size() == defaultDataSize
-//        }
-//        validateBasicHeaders(response.headers())
-//        response.headers().contentType() != null
-//        response.headers().blobContentLength() == defaultDataSize * 2L
+        def blockList = bc.listBlocks(BlockListType.ALL)
+
+        then:
+        blockList.committedBlocks().collect { it.name() } as Set == committedBlocks as Set
+        blockList.uncommittedBlocks().collect { it.name() } as Set == uncommittedBlocks as Set
+
+        (blockList.committedBlocks() + blockList.uncommittedBlocks())
+            .each { assert it.size() == defaultDataSize }
     }
 
     def "Get block list min"() {
@@ -606,17 +507,8 @@
         def response = bc.listBlocks(type)
 
         then:
-        int committed = 0
-        int uncommitted = 0
-        for (BlockItem item : response) {
-            if (item.isCommitted()) {
-                committed++
-            } else {
-                uncommitted++
-            }
-        }
-        committed == committedCount
-        uncommitted == uncommittedCount
+        response.committedBlocks().size() == committedCount
+        response.uncommittedBlocks().size() == uncommittedCount
 
         where:
         type                      | committedCount | uncommittedCount
@@ -638,7 +530,7 @@
         String leaseID = setupBlobLeaseCondition(bc, receivedLeaseID)
 
         when:
-        bc.listBlocks(BlockListType.ALL, new LeaseAccessConditions().leaseId(leaseID), null).iterator().hasNext()
+        bc.listBlocksWithResponse(BlockListType.ALL, new LeaseAccessConditions().leaseId(leaseID), null)
 
         then:
         notThrown(StorageException)
@@ -649,7 +541,7 @@
         setupBlobLeaseCondition(bc, garbageLeaseID)
 
         when:
-        bc.listBlocks(BlockListType.ALL, new LeaseAccessConditions().leaseId(garbageLeaseID), null).iterator().hasNext()
+        bc.listBlocksWithResponse(BlockListType.ALL, new LeaseAccessConditions().leaseId(garbageLeaseID), null)
 
         then:
         def e = thrown(StorageException)
@@ -669,30 +561,21 @@
 
     def "Upload"() {
         when:
-<<<<<<< HEAD
-        Response<BlockBlobItem> response = bc.upload(defaultInputStream.get(), defaultDataSize)
-=======
-        Response<BlockBlobItem> response = bu.uploadWithResponse(defaultInputStream.get(), defaultDataSize, null, null, null, null, null)
->>>>>>> 37a35dd6
-        HttpHeaders headers = response.headers()
+        def response = bc.uploadWithResponse(defaultInputStream.get(), defaultDataSize, null, null, null, null, null)
 
         then:
         response.statusCode() == 201
         def outStream = new ByteArrayOutputStream()
         bc.download(outStream)
         outStream.toByteArray() == "default".getBytes(StandardCharsets.UTF_8)
-        validateBasicHeaders(headers)
-        headers.value("Content-MD5") != null
-        Boolean.parseBoolean(headers.value("x-ms-request-server-encrypted"))
+        validateBasicHeaders(response.headers())
+        response.headers().value("Content-MD5") != null
+        Boolean.parseBoolean(response.headers().value("x-ms-request-server-encrypted"))
     }
 
     def "Upload min"() {
         expect:
-<<<<<<< HEAD
-        bc.upload(defaultInputStream.get(), defaultDataSize).statusCode() == 201
-=======
-        bu.uploadWithResponse(defaultInputStream.get(), defaultDataSize, null, null, null, null, null).statusCode() == 201
->>>>>>> 37a35dd6
+        bc.uploadWithResponse(defaultInputStream.get(), defaultDataSize, null, null, null, null, null).statusCode() == 201
     }
 
     @Unroll
@@ -714,20 +597,12 @@
 
     def "Upload empty body"() {
         expect:
-<<<<<<< HEAD
-        bc.upload(new ByteArrayInputStream(new byte[0]), 0).statusCode() == 201
-=======
-        bu.uploadWithResponse(new ByteArrayInputStream(new byte[0]), 0, null, null, null, null, null).statusCode() == 201
->>>>>>> 37a35dd6
+        bc.uploadWithResponse(new ByteArrayInputStream(new byte[0]), 0, null, null, null, null, null).statusCode() == 201
     }
 
     def "Upload null body"() {
         expect:
-<<<<<<< HEAD
-        bc.upload(null, 0).statusCode() == 201
-=======
-        bu.uploadWithResponse(null, 0, null, null, null, null, null).statusCode() == 201
->>>>>>> 37a35dd6
+        bc.uploadWithResponse(null, 0, null, null, null, null, null).statusCode() == 201
     }
 
     @Unroll
@@ -741,13 +616,8 @@
             .blobContentType(contentType)
 
         when:
-<<<<<<< HEAD
-        bc.upload(defaultInputStream.get(), defaultDataSize, headers, null, null, null)
-        Response<BlobProperties> response = bc.getProperties()
-=======
-        bu.uploadWithResponse(defaultInputStream.get(), defaultDataSize, headers, null, null, null, null)
-        Response<BlobProperties> response = bu.getPropertiesWithResponse(null, null, null)
->>>>>>> 37a35dd6
+        bc.uploadWithResponse(defaultInputStream.get(), defaultDataSize, headers, null, null, null, null)
+        def response = bc.getPropertiesWithResponse(null, null, null)
 
         // If the value isn't set the service will automatically set it
         contentMD5 = (contentMD5 == null) ? MessageDigest.getInstance("MD5").digest(defaultData.array()) : contentMD5
@@ -774,13 +644,8 @@
         }
 
         when:
-<<<<<<< HEAD
-        bc.upload(defaultInputStream.get(), defaultDataSize, null, metadata, null, null)
-        Response<BlobProperties> response = bc.getProperties()
-=======
-        bu.uploadWithResponse(defaultInputStream.get(), defaultDataSize, null, metadata, null, null, null)
-        Response<BlobProperties> response = bu.getPropertiesWithResponse(null, null, null)
->>>>>>> 37a35dd6
+        bc.uploadWithResponse(defaultInputStream.get(), defaultDataSize, null, metadata, null, null, null)
+        def response = bc.getPropertiesWithResponse(null, null, null)
 
         then:
         response.statusCode() == 200
@@ -807,11 +672,7 @@
 
 
         expect:
-<<<<<<< HEAD
-        bc.upload(defaultInputStream.get(), defaultDataSize, null, null, bac, null).statusCode() == 201
-=======
-        bu.uploadWithResponse(defaultInputStream.get(), defaultDataSize, null, null, bac, null, null).statusCode() == 201
->>>>>>> 37a35dd6
+        bc.uploadWithResponse(defaultInputStream.get(), defaultDataSize, null, null, bac, null, null).statusCode() == 201
 
         where:
         modified | unmodified | match        | noneMatch   | leaseID
@@ -837,11 +698,7 @@
                 .ifNoneMatch(noneMatch))
 
         when:
-<<<<<<< HEAD
-        bc.upload(defaultInputStream.get(), defaultDataSize, null, null, bac, null)
-=======
-        bu.uploadWithResponse(defaultInputStream.get(), defaultDataSize, null, null, bac, null, null)
->>>>>>> 37a35dd6
+        bc.uploadWithResponse(defaultInputStream.get(), defaultDataSize, null, null, bac, null, null)
 
         then:
         def e = thrown(StorageException)
@@ -862,11 +719,7 @@
         bc = cc.getBlockBlobClient(generateBlobName())
 
         when:
-<<<<<<< HEAD
-        bc.upload(defaultInputStream.get(), defaultDataSize, null, null,
-=======
-        bu.uploadWithResponse(defaultInputStream.get(), defaultDataSize, null, null,
->>>>>>> 37a35dd6
+        bc.uploadWithResponse(defaultInputStream.get(), defaultDataSize, null, null,
             new BlobAccessConditions().leaseAccessConditions(new LeaseAccessConditions().leaseId("id")),
             null, null)
 
