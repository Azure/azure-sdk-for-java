--- conflicted
+++ resolved
@@ -2,11 +2,10 @@
 
 import com.azure.core.http.policy.HttpLogDetailLevel
 import com.azure.storage.blob.models.CustomerProvidedKey
-
 import com.azure.storage.blob.models.PageRange
 import com.azure.storage.blob.specialized.AppendBlobClient
 import com.azure.storage.blob.specialized.BlobClientBase
-import com.azure.storage.blob.specialized.BlobServiceSASSignatureValues
+import com.azure.storage.blob.specialized.BlobServiceSasSignatureValues
 import com.azure.storage.blob.specialized.BlockBlobClient
 import com.azure.storage.blob.specialized.PageBlobClient
 import com.azure.storage.common.Constants
@@ -93,19 +92,14 @@
         sourceBlob.upload(defaultInputStream.get(), defaultDataSize)
 
         when:
-<<<<<<< HEAD
-        def sas = new BlobServiceSASSignatureValues()
+        def sas = new BlobServiceSasSignatureValues()
             .setExpiryTime(OffsetDateTime.now().plusHours(1))
-            .setPermissions(new BlobSASPermission().setReadPermission(true))
+            .setPermissions(new BlobSasPermission().setReadPermission(true))
             .setCanonicalName(sourceBlob.getBlobUrl().toString(), primaryCredential.getAccountName())
             .generateSASQueryParameters(primaryCredential)
             .encode()
 
         def response = cpkBlockBlob.stageBlockFromURLWithResponse(getBlockID(), new URL(sourceBlob.getBlobUrl().toString() + "?" + sas),
-=======
-        def response = cpkBlockBlob.stageBlockFromURLWithResponse(getBlockID(),
-            new URL(sourceBlob.getBlobUrl() + "?" + sourceBlob.generateSAS(OffsetDateTime.now().plusHours(1), new BlobSasPermission().setReadPermission(true))),
->>>>>>> c31d1c94
             null, null, null, null, null, null)
 
         then:
@@ -153,20 +147,15 @@
         cpkPageBlob.create(PageBlobClient.PAGE_BYTES)
 
         when:
-        def sas = new BlobServiceSASSignatureValues()
+        def sas = new BlobServiceSasSignatureValues()
             .setExpiryTime(OffsetDateTime.now().plusHours(1))
-            .setPermissions(new BlobSASPermission().setReadPermission(true))
+            .setPermissions(new BlobSasPermission().setReadPermission(true))
             .setCanonicalName(sourceBlob.getBlobUrl().toString(), primaryCredential.getAccountName())
             .generateSASQueryParameters(primaryCredential)
             .encode()
 
         def response = cpkPageBlob.uploadPagesFromURLWithResponse(new PageRange().setStart(0).setEnd(PageBlobClient.PAGE_BYTES - 1),
-<<<<<<< HEAD
             new URL(sourceBlob.getBlobUrl().toString() + "?" + sas), null, null, null, null, null, null)
-=======
-            new URL(sourceBlob.getBlobUrl() + "?" + sourceBlob.generateSAS(OffsetDateTime.now().plusHours(1), new BlobSasPermission().setReadPermission(true))),
-            null, null, null, null, null, null)
->>>>>>> c31d1c94
 
         then:
         response.getStatusCode() == 201
@@ -209,18 +198,13 @@
         sourceBlob.upload(defaultInputStream.get(), defaultDataSize)
 
         when:
-<<<<<<< HEAD
-        def sas = new BlobServiceSASSignatureValues()
+        def sas = new BlobServiceSasSignatureValues()
             .setExpiryTime(OffsetDateTime.now().plusHours(1))
-            .setPermissions(new BlobSASPermission().setReadPermission(true))
+            .setPermissions(new BlobSasPermission().setReadPermission(true))
             .setCanonicalName(sourceBlob.getBlobUrl().toString(), primaryCredential.getAccountName())
             .generateSASQueryParameters(primaryCredential)
             .encode()
         def response = cpkAppendBlob.appendBlockFromUrlWithResponse(new URL(sourceBlob.getBlobUrl().toString() + "?" + sas),
-=======
-        def response = cpkAppendBlob.appendBlockFromUrlWithResponse(
-            new URL(sourceBlob.getBlobUrl() + "?" + sourceBlob.generateSAS(OffsetDateTime.now().plusHours(1), new BlobSasPermission().setReadPermission(true))),
->>>>>>> c31d1c94
             null, null, null, null, null, null)
 
         then:
