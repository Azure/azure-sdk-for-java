--- conflicted
+++ resolved
@@ -92,19 +92,14 @@
         sourceBlob.upload(defaultInputStream.get(), defaultDataSize)
 
         when:
-<<<<<<< HEAD
-        def response = cpkBlockBlob.stageBlockFromURLWithResponse(getBlockID(),
-            new URL(sourceBlob.getBlobUrl() + "?" + sourceBlob.generateSas(OffsetDateTime.now().plusHours(1), new BlobSasPermission().setReadPermission(true))),
-=======
         def sas = new BlobServiceSasSignatureValues()
             .setExpiryTime(OffsetDateTime.now().plusHours(1))
             .setPermissions(new BlobSasPermission().setReadPermission(true))
             .setCanonicalName(sourceBlob.getBlobUrl().toString(), primaryCredential.getAccountName())
-            .generateSASQueryParameters(primaryCredential)
+            .generateSasQueryParameters(primaryCredential)
             .encode()
 
         def response = cpkBlockBlob.stageBlockFromURLWithResponse(getBlockID(), new URL(sourceBlob.getBlobUrl().toString() + "?" + sas),
->>>>>>> 3c371470
             null, null, null, null, null, null)
 
         then:
@@ -156,16 +151,11 @@
             .setExpiryTime(OffsetDateTime.now().plusHours(1))
             .setPermissions(new BlobSasPermission().setReadPermission(true))
             .setCanonicalName(sourceBlob.getBlobUrl().toString(), primaryCredential.getAccountName())
-            .generateSASQueryParameters(primaryCredential)
+            .generateSasQueryParameters(primaryCredential)
             .encode()
 
         def response = cpkPageBlob.uploadPagesFromURLWithResponse(new PageRange().setStart(0).setEnd(PageBlobClient.PAGE_BYTES - 1),
-<<<<<<< HEAD
-            new URL(sourceBlob.getBlobUrl() + "?" + sourceBlob.generateSas(OffsetDateTime.now().plusHours(1), new BlobSasPermission().setReadPermission(true))),
-            null, null, null, null, null, null)
-=======
             new URL(sourceBlob.getBlobUrl().toString() + "?" + sas), null, null, null, null, null, null)
->>>>>>> 3c371470
 
         then:
         response.getStatusCode() == 201
@@ -208,18 +198,13 @@
         sourceBlob.upload(defaultInputStream.get(), defaultDataSize)
 
         when:
-<<<<<<< HEAD
-        def response = cpkAppendBlob.appendBlockFromUrlWithResponse(
-            new URL(sourceBlob.getBlobUrl() + "?" + sourceBlob.generateSas(OffsetDateTime.now().plusHours(1), new BlobSasPermission().setReadPermission(true))),
-=======
         def sas = new BlobServiceSasSignatureValues()
             .setExpiryTime(OffsetDateTime.now().plusHours(1))
             .setPermissions(new BlobSasPermission().setReadPermission(true))
             .setCanonicalName(sourceBlob.getBlobUrl().toString(), primaryCredential.getAccountName())
-            .generateSASQueryParameters(primaryCredential)
+            .generateSasQueryParameters(primaryCredential)
             .encode()
         def response = cpkAppendBlob.appendBlockFromUrlWithResponse(new URL(sourceBlob.getBlobUrl().toString() + "?" + sas),
->>>>>>> 3c371470
             null, null, null, null, null, null)
 
         then:
