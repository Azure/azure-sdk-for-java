// Copyright (c) Microsoft Corporation. All rights reserved.
// Licensed under the MIT License.

package com.azure.storage.blob

import com.azure.core.http.HttpClient
import com.azure.core.http.HttpHeaders
import com.azure.core.http.HttpMethod
import com.azure.core.http.HttpPipelineCallContext
import com.azure.core.http.HttpPipelineNextPolicy
import com.azure.core.http.HttpRequest
import com.azure.core.http.HttpResponse
import com.azure.core.http.ProxyOptions
import com.azure.core.http.policy.HttpLogDetailLevel
import com.azure.core.http.policy.HttpPipelinePolicy
import com.azure.core.http.rest.Response
import com.azure.core.test.InterceptorManager
import com.azure.core.test.TestMode
import com.azure.core.test.utils.TestResourceNamer
import com.azure.core.util.configuration.ConfigurationManager
import com.azure.core.util.logging.ClientLogger
import com.azure.identity.credential.EnvironmentCredentialBuilder
import com.azure.storage.blob.models.ContainerItem
import com.azure.storage.blob.models.CopyStatusType
import com.azure.storage.blob.models.LeaseStateType
import com.azure.storage.blob.models.ListContainersOptions
import com.azure.storage.blob.models.Metadata
import com.azure.storage.blob.models.RetentionPolicy
import com.azure.storage.blob.models.StorageServiceProperties
import com.azure.storage.common.Constants
import com.azure.storage.common.credentials.SASTokenCredential
import com.azure.storage.common.credentials.SharedKeyCredential
import reactor.core.publisher.Flux
import reactor.core.publisher.Mono
import spock.lang.Shared
import spock.lang.Specification

import java.nio.ByteBuffer
import java.nio.charset.Charset
import java.nio.charset.StandardCharsets
import java.time.Duration
import java.time.OffsetDateTime
import java.util.function.Supplier

class APISpec extends Specification {
    private final ClientLogger logger = new ClientLogger(APISpec.class)

    Integer entityNo = 0 // Used to generate stable container names for recording tests requiring multiple containers.

    // both sync and async clients point to same container
    @Shared
    ContainerClient cc
    @Shared
    ContainerAsyncClient ccAsync

    // Fields used for conveniently creating blobs with data.
    static final String defaultText = "default"

    static final ByteBuffer defaultData = ByteBuffer.wrap(defaultText.getBytes(StandardCharsets.UTF_8))

    static final Supplier<InputStream> defaultInputStream = new Supplier<InputStream>() {
        @Override
        InputStream get() {
            return new ByteArrayInputStream(defaultText.getBytes(StandardCharsets.UTF_8))
        }
    }

    static int defaultDataSize = defaultData.remaining()

    // Prefixes for blobs and containers
    String containerPrefix = "jtc" // java test container

    String blobPrefix = "javablob"

    /*
    The values below are used to create data-driven tests for access conditions.
     */
    static final OffsetDateTime oldDate = OffsetDateTime.now().minusDays(1)

    static final OffsetDateTime newDate = OffsetDateTime.now().plusDays(1)

    /*
    Note that this value is only used to check if we are depending on the received etag. This value will not actually
    be used.
     */
    static final String receivedEtag = "received"

    static final String garbageEtag = "garbage"

    /*
    Note that this value is only used to check if we are depending on the received etag. This value will not actually
    be used.
     */
    static final String receivedLeaseID = "received"

    static final String garbageLeaseID = UUID.randomUUID().toString()

    static def AZURE_TEST_MODE = "AZURE_TEST_MODE"
    static def PRIMARY_STORAGE = "PRIMARY_STORAGE_"
    static def SECONDARY_STORAGE = "SECONDARY_STORAGE_"
    static def BLOB_STORAGE = "BLOB_STORAGE_"
    static def PREMIUM_STORAGE = "PREMIUM_STORAGE_"

    static SharedKeyCredential primaryCredential
    static SharedKeyCredential alternateCredential
    static SharedKeyCredential blobCredential
    static SharedKeyCredential premiumCredential
    static TestMode testMode

<<<<<<< HEAD
    BlobServiceClient primaryServiceClient
    BlobServiceClient alternateServiceClient
    BlobServiceClient blobStorageServiceClient
    BlobServiceClient premiumServiceClient

    private InterceptorManager interceptorManager
    private TestResourceNamer resourceNamer
    private String testName

    def setupSpec() {
        testMode = setupTestMode()
        primaryCredential = getCredential(PRIMARY_STORAGE)
        alternateCredential = getCredential(SECONDARY_STORAGE)
        blobCredential = getCredential(BLOB_STORAGE)
        premiumCredential = getCredential(PREMIUM_STORAGE)
    }

    def setup() {
        String fullTestName = specificationContext.getCurrentIteration().getName().replace(' ', '').toLowerCase()
        String className = specificationContext.getCurrentSpec().getName()
=======
    /*
    URLs to various kinds of accounts.
     */
    BlobServiceClient primaryBlobServiceClient
    BlobServiceAsyncClient primaryBlobServiceAsyncClient

    @Shared
    static BlobServiceClient alternateBlobServiceClient

    @Shared
    static BlobServiceClient blobServiceClient

    @Shared
    static BlobServiceClient premiumBlobServiceClient
>>>>>>> 8bd0f47f

        int iterationIndex = fullTestName.lastIndexOf("[")
        int substringIndex = (int) Math.min((iterationIndex != -1) ? iterationIndex : fullTestName.length(), 50)
        this.testName = fullTestName.substring(0, substringIndex)
        this.interceptorManager = new InterceptorManager(className + fullTestName, testMode)
        this.resourceNamer = new TestResourceNamer(className + testName, testMode, interceptorManager.getRecordedData())

        primaryServiceClient = setClient(primaryCredential)
        alternateServiceClient = setClient(alternateCredential)
        blobStorageServiceClient = setClient(blobCredential)
        premiumServiceClient = setClient(premiumCredential)

        cu = primaryServiceClient.getContainerClient(generateContainerName())
        cu.create()
    }

    def cleanup() {
        for (ContainerItem container : primaryServiceClient.listContainers(new ListContainersOptions()
            .prefix(containerPrefix + testName), Duration.ofSeconds(120))) {
            ContainerClient containerClient = primaryServiceClient.getContainerClient(container.name())

            if (container.properties().leaseState() == LeaseStateType.LEASED) {
                containerClient.breakLeaseWithResponse(0, null, null, null)
            }

            containerClient.delete()
        }

        interceptorManager.close()
    }

    static TestMode setupTestMode() {
        String testMode = ConfigurationManager.getConfiguration().get(AZURE_TEST_MODE)

        if (testMode != null) {
            try {
                return TestMode.valueOf(testMode.toUpperCase(Locale.US))
            } catch (IllegalArgumentException ex) {
                return TestMode.PLAYBACK
            }
        }

        return TestMode.PLAYBACK
    }

    static boolean liveMode() {
        return setupTestMode() == TestMode.RECORD
    }

    private SharedKeyCredential getCredential(String accountType) {
        String accountName
        String accountKey

        if (testMode == TestMode.RECORD) {
            accountName = ConfigurationManager.getConfiguration().get(accountType + "ACCOUNT_NAME")
            accountKey = ConfigurationManager.getConfiguration().get(accountType + "ACCOUNT_KEY")
        } else {
            accountName = "storageaccount"
            accountKey = "storageaccountkey"
        }

        if (accountName == null || accountKey == null) {
            logger.warning("Account name or key for the {} account was null. Test's requiring these credentials will fail.", accountType)
            return null
        }

        return new SharedKeyCredential(accountName, accountKey)
    }

    BlobServiceClient setClient(SharedKeyCredential credential) {
        try {
            return getServiceClient(credential)
        } catch (Exception ex) {
            return null
        }
    }

    def getOAuthServiceClient() {
        BlobServiceClientBuilder builder = new BlobServiceClientBuilder()
            .endpoint(String.format("https://%s.blob.core.windows.net/", primaryCredential.accountName()))
            .httpClient(getHttpClient())
            .httpLogDetailLevel(HttpLogDetailLevel.BODY_AND_HEADERS)

        if (testMode == TestMode.RECORD) {
            builder.addPolicy(interceptorManager.getRecordPolicy())

            // AZURE_TENANT_ID, AZURE_CLIENT_ID, AZURE_CLIENT_SECRET
            return builder.credential(new EnvironmentCredentialBuilder().build()).buildClient()
        } else {
            // Running in playback, we don't have access to the AAD environment variables, just use SharedKeyCredential.
            return builder.credential(primaryCredential).buildClient()
        }
    }

<<<<<<< HEAD
    BlobServiceClient getServiceClient(String endpoint) {
        return getServiceClient(null, endpoint, null)
    }

    BlobServiceClient getServiceClient(SharedKeyCredential credential) {
        return getServiceClient(credential, String.format("https://%s.blob.core.windows.net", credential.accountName()), null)
    }

    BlobServiceClient getServiceClient(SharedKeyCredential credential, String endpoint) {
        return getServiceClient(credential, endpoint, null)
    }
=======
    static BlobServiceClient getGenericBlobServiceClient(SharedKeyCredential creds) {
        // TODO: logging?
>>>>>>> 8bd0f47f

    BlobServiceClient getServiceClient(SharedKeyCredential credential, String endpoint, HttpPipelinePolicy... policies) {
        BlobServiceClientBuilder builder = new BlobServiceClientBuilder()
            .endpoint(endpoint)
            .httpClient(getHttpClient())
            .httpLogDetailLevel(HttpLogDetailLevel.BODY_AND_HEADERS)
<<<<<<< HEAD

        for (HttpPipelinePolicy policy : policies) {
            builder.addPolicy(policy)
=======
            .credential(creds)
            .buildClient()
    }

    static BlobServiceAsyncClient getGenericBlobServiceAsyncClient(SharedKeyCredential creds) {
        // TODO: logging?

        return new BlobServiceClientBuilder()
            .endpoint("https://" + creds.accountName() + ".blob.core.windows.net")
            .httpClient(getHttpClient())
            .httpLogDetailLevel(HttpLogDetailLevel.BODY_AND_HEADERS)
            .credential(creds)
            .buildAsyncClient()
    }

    static void cleanupContainers() throws MalformedURLException {
        BlobServiceClient serviceURL = new BlobServiceClientBuilder()
            .endpoint("http://" + primaryCreds.accountName() + ".blob.core.windows.net")
            .credential(primaryCreds)
            .buildClient()
        // There should not be more than 5000 containers from these tests
        for (ContainerItem c : serviceURL.listContainers()) {
            ContainerClient containerURL = serviceURL.getContainerClient(c.name())
            if (c.properties().leaseState() == LeaseStateType.LEASED) {
                containerURL.breakLease()
            }
            containerURL.delete()
>>>>>>> 8bd0f47f
        }

        if (testMode == TestMode.RECORD) {
            builder.addPolicy(interceptorManager.getRecordPolicy())
        }

        if (credential != null) {
            builder.credential(credential)
        }

        return builder.buildClient()
    }

    BlobServiceClient getServiceClient(SASTokenCredential credential, String endpoint) {
        BlobServiceClientBuilder builder = new BlobServiceClientBuilder()
            .endpoint(endpoint)
            .httpClient(getHttpClient())
            .httpLogDetailLevel(HttpLogDetailLevel.BODY_AND_HEADERS)

        if (testMode == TestMode.RECORD) {
            builder.addPolicy(interceptorManager.getRecordPolicy())
        }

        return builder.credential(credential).buildClient()
    }

    ContainerClient getContainerClient(SASTokenCredential credential, String endpoint) {
        ContainerClientBuilder builder = new ContainerClientBuilder()
            .endpoint(endpoint)
            .httpClient(getHttpClient())
            .httpLogDetailLevel(HttpLogDetailLevel.BODY_AND_HEADERS)

        if (testMode == TestMode.RECORD) {
            builder.addPolicy(interceptorManager.getRecordPolicy())
        }

        builder.credential(credential).buildClient()
    }

    BlobAsyncClient getBlobAsyncClient(SharedKeyCredential credential, String endpoint, String blobName) {
        BlobClientBuilder builder = new BlobClientBuilder()
            .endpoint(endpoint)
            .blobName(blobName)
            .httpClient(getHttpClient())
            .httpLogDetailLevel(HttpLogDetailLevel.BODY_AND_HEADERS)

        if (testMode == TestMode.RECORD) {
            builder.addPolicy(interceptorManager.getRecordPolicy())
        }

        builder.credential(credential).buildBlobAsyncClient()
    }

    BlobClient getBlobClient(SASTokenCredential credential, String endpoint, String blobName) {
        return getBlobClient(credential, endpoint, blobName, null)
    }

<<<<<<< HEAD
    BlobClient getBlobClient(SASTokenCredential credential, String endpoint, String blobName, String snapshotId) {
        BlobClientBuilder builder = new BlobClientBuilder()
            .endpoint(endpoint)
            .blobName(blobName)
            .snapshot(snapshotId)
            .httpClient(getHttpClient())
            .httpLogDetailLevel(HttpLogDetailLevel.BODY_AND_HEADERS)

        if (testMode == TestMode.RECORD) {
            builder.addPolicy(interceptorManager.getRecordPolicy())
        }

        return builder.credential(credential).buildBlobClient()
    }

    BlobClient getBlobClient(SharedKeyCredential credential, String endpoint, HttpPipelinePolicy... policies) {
        BlobClientBuilder builder = new BlobClientBuilder()
            .endpoint(endpoint)
            .httpClient(getHttpClient())
            .httpLogDetailLevel(HttpLogDetailLevel.BODY_AND_HEADERS)

        for (HttpPipelinePolicy policy : policies) {
            builder.addPolicy(policy)
=======
    def setupSpec() {
        /*
        We'll let primary creds throw and crash if there are no credential specified because everything else will fail.
         */
        primaryCreds = getGenericCreds("PRIMARY_STORAGE_")

        /*
        It's feasible someone wants to test a specific subset of tests, so we'll still attempt to create each of the
        ServiceURLs separately. We don't really need to take any action here, as we've already reported to the user,
        so we just swallow the exception and let the relevant tests fail later. Perhaps we can add annotations or
        something in the future.
         */
        try {
            alternateCreds = getGenericCreds("SECONDARY_STORAGE_")
            alternateBlobServiceClient = getGenericBlobServiceClient(alternateCreds)
>>>>>>> 8bd0f47f
        }

        if (testMode == TestMode.RECORD) {
            builder.addPolicy(interceptorManager.getRecordPolicy())
        }

<<<<<<< HEAD
        return builder.credential(credential).buildBlobClient()
    }

    BlobClient getBlobClient(SharedKeyCredential credential, String endpoint, String blobName) {
        BlobClientBuilder builder = new BlobClientBuilder()
            .endpoint(endpoint)
            .blobName(blobName)
            .httpClient(getHttpClient())
            .httpLogDetailLevel(HttpLogDetailLevel.BODY_AND_HEADERS)

        if (testMode == TestMode.RECORD) {
            builder.addPolicy(interceptorManager.getRecordPolicy())
        }

        return builder.credential(credential).buildBlobClient()
    }

    BlobClient getBlobClient(String endpoint, SASTokenCredential credential) {
        BlobClientBuilder builder = new BlobClientBuilder()
            .endpoint(endpoint)
            .httpClient(getHttpClient())
            .httpLogDetailLevel(HttpLogDetailLevel.BODY_AND_HEADERS)

        if (credential != null) {
            builder.credential(credential)
=======
        try {
            blobServiceClient = getGenericBlobServiceClient(getGenericCreds("BLOB_STORAGE_"))
>>>>>>> 8bd0f47f
        }

        if (testMode == TestMode.RECORD) {
            builder.addPolicy(interceptorManager.getRecordPolicy())
        }

<<<<<<< HEAD
        return builder.buildBlobClient()
    }

    private HttpClient getHttpClient() {
        HttpClient client
        if (testMode == TestMode.RECORD) {
            client = HttpClient.createDefault().wiretap(true)
        } else {
            client = interceptorManager.getPlaybackClient()
=======
        try {
            premiumBlobServiceClient = getGenericBlobServiceClient(getGenericCreds("PREMIUM_STORAGE_"))
>>>>>>> 8bd0f47f
        }

        if (Boolean.parseBoolean(ConfigurationManager.getConfiguration().get("AZURE_TEST_DEBUGGING"))) {
            return client.proxy(PROXY_OPTIONS)
        } else {
            return client
        }
    }

    private Supplier<ProxyOptions> PROXY_OPTIONS = new Supplier<ProxyOptions>() {
        @Override
        ProxyOptions get() {
            return new ProxyOptions(ProxyOptions.Type.HTTP, new InetSocketAddress("localhost", 8888))
        }
    }

    def generateContainerName() {
        generateResourceName(containerPrefix, entityNo++)
    }

<<<<<<< HEAD
    def generateBlobName() {
        generateResourceName(blobPrefix, entityNo++)
=======
        primaryBlobServiceClient = getGenericBlobServiceClient(primaryCreds)
        primaryBlobServiceAsyncClient = getGenericBlobServiceAsyncClient(primaryCreds)
        cc = primaryBlobServiceClient.getContainerClient(containerName)
        ccAsync = primaryBlobServiceAsyncClient.getContainerAsyncClient(containerName)
        cc.create() // creates for both, since they point to the same place
>>>>>>> 8bd0f47f
    }

    private String generateResourceName(String prefix, int entityNo) {
        return resourceNamer.randomName(prefix + testName + entityNo, 63)
    }

    String getRandomUUID() {
        return resourceNamer.randomUuid()
    }

    String getBlockID() {
        return Base64.encoder.encodeToString(resourceNamer.randomUuid().getBytes(StandardCharsets.UTF_8))
    }

    OffsetDateTime getUTCNow() {
        return resourceNamer.now()
    }

    byte[] getRandomByteArray(int size) {
        long seed = UUID.fromString(resourceNamer.randomUuid()).getMostSignificantBits() & Long.MAX_VALUE
        Random rand = new Random(seed)
        byte[] data = new byte[size]
        rand.nextBytes(data)
        return data
    }

    /*
    Size must be an int because ByteBuffer sizes can only be an int. Long is not supported.
     */

    ByteBuffer getRandomData(int size) {
        return ByteBuffer.wrap(getRandomByteArray(size))
    }

    /*
    We only allow int because anything larger than 2GB (which would require a long) is left to stress/perf.
     */

    File getRandomFile(int size) {
        File file = File.createTempFile(UUID.randomUUID().toString(), ".txt")
        file.deleteOnExit()
        FileOutputStream fos = new FileOutputStream(file)
        fos.write(getRandomData(size).array())
        fos.close()
        return file
    }

    /**
     * This will retrieve the etag to be used in testing match conditions. The result will typically be assigned to
     * the ifMatch condition when testing success and the ifNoneMatch condition when testing failure.
     *
     * @param bu
     *      The URL to the blob to get the etag on.
     * @param match
     *      The ETag value for this test. If {@code receivedEtag} is passed, that will signal that the test is expecting
     *      the blob's actual etag for this test, so it is retrieved.
     * @return
     * The appropriate etag value to run the current test.
     */
    def setupBlobMatchCondition(BlobClient bu, String match) {
        if (match == receivedEtag) {
            bu.getPropertiesWithResponse(null, null, null).headers().value("ETag")
        } else {
            return match
        }
    }

    /**
     * This helper method will acquire a lease on a blob to prepare for testing leaseAccessConditions. We want to test
     * against a valid lease in both the success and failure cases to guarantee that the results actually indicate
     * proper setting of the header. If we pass null, though, we don't want to acquire a lease, as that will interfere
     * with other AC tests.
     *
     * @param bu
     *      The blob on which to acquire a lease.
     * @param leaseID
     *      The signalID. Values should only ever be {@code receivedLeaseID}, {@code garbageLeaseID}, or {@code null}.
     * @return
     * The actual leaseAccessConditions of the blob if recievedLeaseID is passed, otherwise whatever was passed will be
     * returned.
     */
    def setupBlobLeaseCondition(BlobClient bu, String leaseID) {
        String responseLeaseId = null
        if (leaseID == receivedLeaseID || leaseID == garbageLeaseID) {
            responseLeaseId = bu.acquireLease(null, -1)
        }

        return (leaseID == receivedLeaseID) ? responseLeaseId : leaseID
    }

    def setupContainerMatchCondition(ContainerClient cu, String match) {
        if (match == receivedEtag) {
            return cu.getPropertiesWithResponse(null, null, null).headers().value("ETag")
        } else {
            return match
        }
    }

    def setupContainerLeaseCondition(ContainerClient cu, String leaseID) {
        if (leaseID == receivedLeaseID) {
            return cu.acquireLeaseWithResponse(null, -1, null, null, null).value()
        } else {
            return leaseID
        }
    }

    def getMockRequest() {
        HttpHeaders headers = new HttpHeaders()
        headers.put(Constants.HeaderConstants.CONTENT_ENCODING, "en-US")
        URL url = new URL("http://devtest.blob.core.windows.net/test-container/test-blob")
        HttpRequest request = new HttpRequest(HttpMethod.POST, url, headers, null)
        return request
    }

    def waitForCopy(ContainerClient bu, String status) {
        OffsetDateTime start = OffsetDateTime.now()
        while (status != CopyStatusType.SUCCESS.toString()) {
            status = bu.getPropertiesWithResponse(null, null, null).headers().value("x-ms-copy-status")
            OffsetDateTime currentTime = OffsetDateTime.now()
            if (status == CopyStatusType.FAILED.toString() || currentTime.minusMinutes(1) == start) {
                throw new Exception("Copy failed or took too long")
            }
            sleepIfRecord(1000)
        }
    }

    /**
     * Validates the presence of headers that are present on a large number of responses. These headers are generally
     * random and can really only be checked as not null.
     * @param headers
     *      The object (may be headers object or response object) that has properties which expose these common headers.
     * @return
     * Whether or not the header values are appropriate.
     */
    def validateBasicHeaders(HttpHeaders headers) {
        return headers.value("etag") != null &&
            // Quotes should be scrubbed from etag header values
            !headers.value("etag").contains("\"") &&
            headers.value("last-modified") != null &&
            headers.value("x-ms-request-id") != null &&
            headers.value("x-ms-version") != null &&
            headers.value("date") != null
    }

    def validateBlobProperties(Response<BlobProperties> response, String cacheControl, String contentDisposition, String contentEncoding,
                               String contentLanguage, byte[] contentMD5, String contentType) {
        return response.value().cacheControl() == cacheControl &&
            response.value().contentDisposition() == contentDisposition &&
            response.value().contentEncoding() == contentEncoding &&
            response.value().contentLanguage() == contentLanguage &&
            response.value().contentMD5() == contentMD5 &&
            response.headers().value("Content-Type") == contentType
    }

    Metadata getMetadataFromHeaders(HttpHeaders headers) {
        Metadata metadata = new Metadata()

        for (Map.Entry<String, String> header : headers.toMap()) {
            if (header.getKey().startsWith("x-ms-meta-")) {
                String metadataKey = header.getKey().substring(10)
                metadata.put(metadataKey, header.getValue())
            }
        }

        return metadata
    }

    def enableSoftDelete() {
<<<<<<< HEAD
        primaryServiceClient.setProperties(new StorageServiceProperties()
=======
        primaryBlobServiceClient.setProperties(new StorageServiceProperties()
>>>>>>> 8bd0f47f
            .deleteRetentionPolicy(new RetentionPolicy().enabled(true).days(2)))

        sleepIfRecord(30000)
    }

    def disableSoftDelete() {
<<<<<<< HEAD
        primaryServiceClient.setProperties(new StorageServiceProperties()
=======
        primaryBlobServiceClient.setProperties(new StorageServiceProperties()
>>>>>>> 8bd0f47f
            .deleteRetentionPolicy(new RetentionPolicy().enabled(false)))

        sleepIfRecord(30000)
    }

    // Only sleep if test is running in live mode
    def sleepIfRecord(long milliseconds) {
        if (testMode == TestMode.RECORD) {
            sleep(milliseconds)
        }
    }

    class MockRetryRangeResponsePolicy implements HttpPipelinePolicy {
        @Override
        Mono<HttpResponse> process(HttpPipelineCallContext context, HttpPipelineNextPolicy next) {
            return next.process().flatMap { HttpResponse response ->
                if (response.request().headers().value("x-ms-range") != "bytes=2-6") {
                    return Mono.<HttpResponse> error(new IllegalArgumentException("The range header was not set correctly on retry."))
                } else {
                    // ETag can be a dummy value. It's not validated, but DownloadResponse requires one
                    return Mono.<HttpResponse> just(new MockDownloadHttpResponse(response, 206, Flux.error(new IOException())))
                }
            }
        }
    }

    /*
    This is for stubbing responses that will actually go through the pipeline and autorest code. Autorest does not seem
    to play too nicely with mocked objects and the complex reflection stuff on both ends made it more difficult to work
    with than was worth it. Because this type is just for BlobDownload, we don't need to accept a header type.
     */

    class MockDownloadHttpResponse extends HttpResponse {
        private final int statusCode
        private final HttpHeaders headers
        private final Flux<ByteBuffer> body

        MockDownloadHttpResponse(HttpResponse response, int statusCode, Flux<ByteBuffer> body) {
            this.request(response.request())
            this.statusCode = statusCode
            this.headers = response.headers()
            this.body = body
        }

        @Override
        int statusCode() {
            return statusCode
        }

        @Override
        String headerValue(String s) {
            return headers.value(s)
        }

        @Override
        HttpHeaders headers() {
            return headers
        }

        @Override
        Flux<ByteBuffer> body() {
            return body
        }

        @Override
        Mono<byte[]> bodyAsByteArray() {
            return Mono.error(new IOException())
        }

        @Override
        Mono<String> bodyAsString() {
            return Mono.error(new IOException())
        }

        @Override
        Mono<String> bodyAsString(Charset charset) {
            return Mono.error(new IOException())
        }
    }
}<|MERGE_RESOLUTION|>--- conflicted
+++ resolved
@@ -107,11 +107,11 @@
     static SharedKeyCredential premiumCredential
     static TestMode testMode
 
-<<<<<<< HEAD
-    BlobServiceClient primaryServiceClient
-    BlobServiceClient alternateServiceClient
-    BlobServiceClient blobStorageServiceClient
-    BlobServiceClient premiumServiceClient
+    BlobServiceClient primaryBlobServiceClient
+    BlobServiceAsyncClient primaryBlobServiceAsyncClient
+    BlobServiceClient alternateBlobServiceClient
+    BlobServiceClient blobServiceClient
+    BlobServiceClient premiumBlobServiceClient
 
     private InterceptorManager interceptorManager
     private TestResourceNamer resourceNamer
@@ -128,22 +128,6 @@
     def setup() {
         String fullTestName = specificationContext.getCurrentIteration().getName().replace(' ', '').toLowerCase()
         String className = specificationContext.getCurrentSpec().getName()
-=======
-    /*
-    URLs to various kinds of accounts.
-     */
-    BlobServiceClient primaryBlobServiceClient
-    BlobServiceAsyncClient primaryBlobServiceAsyncClient
-
-    @Shared
-    static BlobServiceClient alternateBlobServiceClient
-
-    @Shared
-    static BlobServiceClient blobServiceClient
-
-    @Shared
-    static BlobServiceClient premiumBlobServiceClient
->>>>>>> 8bd0f47f
 
         int iterationIndex = fullTestName.lastIndexOf("[")
         int substringIndex = (int) Math.min((iterationIndex != -1) ? iterationIndex : fullTestName.length(), 50)
@@ -151,19 +135,22 @@
         this.interceptorManager = new InterceptorManager(className + fullTestName, testMode)
         this.resourceNamer = new TestResourceNamer(className + testName, testMode, interceptorManager.getRecordedData())
 
-        primaryServiceClient = setClient(primaryCredential)
-        alternateServiceClient = setClient(alternateCredential)
-        blobStorageServiceClient = setClient(blobCredential)
-        premiumServiceClient = setClient(premiumCredential)
-
-        cu = primaryServiceClient.getContainerClient(generateContainerName())
-        cu.create()
+        primaryBlobServiceClient = setClient(primaryCredential)
+        primaryBlobServiceAsyncClient = getServiceAsyncClient(primaryCredential)
+        alternateBlobServiceClient = setClient(alternateCredential)
+        blobServiceClient = setClient(blobCredential)
+        premiumBlobServiceClient = setClient(premiumCredential)
+
+        def containerName = generateContainerName()
+        cc = primaryBlobServiceClient.getContainerClient(containerName)
+        ccAsync = primaryBlobServiceAsyncClient.getContainerAsyncClient(containerName)
+        cc.create()
     }
 
     def cleanup() {
-        for (ContainerItem container : primaryServiceClient.listContainers(new ListContainersOptions()
+        for (ContainerItem container : primaryBlobServiceClient.listContainers(new ListContainersOptions()
             .prefix(containerPrefix + testName), Duration.ofSeconds(120))) {
-            ContainerClient containerClient = primaryServiceClient.getContainerClient(container.name())
+            ContainerClient containerClient = primaryBlobServiceClient.getContainerClient(container.name())
 
             if (container.properties().leaseState() == LeaseStateType.LEASED) {
                 containerClient.breakLeaseWithResponse(0, null, null, null)
@@ -238,7 +225,6 @@
         }
     }
 
-<<<<<<< HEAD
     BlobServiceClient getServiceClient(String endpoint) {
         return getServiceClient(null, endpoint, null)
     }
@@ -250,49 +236,15 @@
     BlobServiceClient getServiceClient(SharedKeyCredential credential, String endpoint) {
         return getServiceClient(credential, endpoint, null)
     }
-=======
-    static BlobServiceClient getGenericBlobServiceClient(SharedKeyCredential creds) {
-        // TODO: logging?
->>>>>>> 8bd0f47f
 
     BlobServiceClient getServiceClient(SharedKeyCredential credential, String endpoint, HttpPipelinePolicy... policies) {
         BlobServiceClientBuilder builder = new BlobServiceClientBuilder()
             .endpoint(endpoint)
             .httpClient(getHttpClient())
             .httpLogDetailLevel(HttpLogDetailLevel.BODY_AND_HEADERS)
-<<<<<<< HEAD
 
         for (HttpPipelinePolicy policy : policies) {
             builder.addPolicy(policy)
-=======
-            .credential(creds)
-            .buildClient()
-    }
-
-    static BlobServiceAsyncClient getGenericBlobServiceAsyncClient(SharedKeyCredential creds) {
-        // TODO: logging?
-
-        return new BlobServiceClientBuilder()
-            .endpoint("https://" + creds.accountName() + ".blob.core.windows.net")
-            .httpClient(getHttpClient())
-            .httpLogDetailLevel(HttpLogDetailLevel.BODY_AND_HEADERS)
-            .credential(creds)
-            .buildAsyncClient()
-    }
-
-    static void cleanupContainers() throws MalformedURLException {
-        BlobServiceClient serviceURL = new BlobServiceClientBuilder()
-            .endpoint("http://" + primaryCreds.accountName() + ".blob.core.windows.net")
-            .credential(primaryCreds)
-            .buildClient()
-        // There should not be more than 5000 containers from these tests
-        for (ContainerItem c : serviceURL.listContainers()) {
-            ContainerClient containerURL = serviceURL.getContainerClient(c.name())
-            if (c.properties().leaseState() == LeaseStateType.LEASED) {
-                containerURL.breakLease()
-            }
-            containerURL.delete()
->>>>>>> 8bd0f47f
         }
 
         if (testMode == TestMode.RECORD) {
@@ -319,6 +271,20 @@
         return builder.credential(credential).buildClient()
     }
 
+    BlobServiceAsyncClient getServiceAsyncClient(SharedKeyCredential credential) {
+        BlobServiceClientBuilder builder = new BlobServiceClientBuilder()
+            .credential(credential)
+            .endpoint(String.format("https://%s.blob.core.windows.net", credential.accountName()))
+            .httpClient(getHttpClient())
+            .httpLogDetailLevel(HttpLogDetailLevel.BODY_AND_HEADERS)
+
+        if (testMode == TestMode.RECORD) {
+            builder.addPolicy(interceptorManager.getRecordPolicy())
+        }
+
+        return builder.buildAsyncClient()
+    }
+
     ContainerClient getContainerClient(SASTokenCredential credential, String endpoint) {
         ContainerClientBuilder builder = new ContainerClientBuilder()
             .endpoint(endpoint)
@@ -350,7 +316,6 @@
         return getBlobClient(credential, endpoint, blobName, null)
     }
 
-<<<<<<< HEAD
     BlobClient getBlobClient(SASTokenCredential credential, String endpoint, String blobName, String snapshotId) {
         BlobClientBuilder builder = new BlobClientBuilder()
             .endpoint(endpoint)
@@ -374,30 +339,12 @@
 
         for (HttpPipelinePolicy policy : policies) {
             builder.addPolicy(policy)
-=======
-    def setupSpec() {
-        /*
-        We'll let primary creds throw and crash if there are no credential specified because everything else will fail.
-         */
-        primaryCreds = getGenericCreds("PRIMARY_STORAGE_")
-
-        /*
-        It's feasible someone wants to test a specific subset of tests, so we'll still attempt to create each of the
-        ServiceURLs separately. We don't really need to take any action here, as we've already reported to the user,
-        so we just swallow the exception and let the relevant tests fail later. Perhaps we can add annotations or
-        something in the future.
-         */
-        try {
-            alternateCreds = getGenericCreds("SECONDARY_STORAGE_")
-            alternateBlobServiceClient = getGenericBlobServiceClient(alternateCreds)
->>>>>>> 8bd0f47f
-        }
-
-        if (testMode == TestMode.RECORD) {
-            builder.addPolicy(interceptorManager.getRecordPolicy())
-        }
-
-<<<<<<< HEAD
+        }
+
+        if (testMode == TestMode.RECORD) {
+            builder.addPolicy(interceptorManager.getRecordPolicy())
+        }
+
         return builder.credential(credential).buildBlobClient()
     }
 
@@ -423,17 +370,12 @@
 
         if (credential != null) {
             builder.credential(credential)
-=======
-        try {
-            blobServiceClient = getGenericBlobServiceClient(getGenericCreds("BLOB_STORAGE_"))
->>>>>>> 8bd0f47f
-        }
-
-        if (testMode == TestMode.RECORD) {
-            builder.addPolicy(interceptorManager.getRecordPolicy())
-        }
-
-<<<<<<< HEAD
+        }
+
+        if (testMode == TestMode.RECORD) {
+            builder.addPolicy(interceptorManager.getRecordPolicy())
+        }
+
         return builder.buildBlobClient()
     }
 
@@ -443,10 +385,6 @@
             client = HttpClient.createDefault().wiretap(true)
         } else {
             client = interceptorManager.getPlaybackClient()
-=======
-        try {
-            premiumBlobServiceClient = getGenericBlobServiceClient(getGenericCreds("PREMIUM_STORAGE_"))
->>>>>>> 8bd0f47f
         }
 
         if (Boolean.parseBoolean(ConfigurationManager.getConfiguration().get("AZURE_TEST_DEBUGGING"))) {
@@ -467,16 +405,8 @@
         generateResourceName(containerPrefix, entityNo++)
     }
 
-<<<<<<< HEAD
     def generateBlobName() {
         generateResourceName(blobPrefix, entityNo++)
-=======
-        primaryBlobServiceClient = getGenericBlobServiceClient(primaryCreds)
-        primaryBlobServiceAsyncClient = getGenericBlobServiceAsyncClient(primaryCreds)
-        cc = primaryBlobServiceClient.getContainerClient(containerName)
-        ccAsync = primaryBlobServiceAsyncClient.getContainerAsyncClient(containerName)
-        cc.create() // creates for both, since they point to the same place
->>>>>>> 8bd0f47f
     }
 
     private String generateResourceName(String prefix, int entityNo) {
@@ -645,22 +575,14 @@
     }
 
     def enableSoftDelete() {
-<<<<<<< HEAD
-        primaryServiceClient.setProperties(new StorageServiceProperties()
-=======
         primaryBlobServiceClient.setProperties(new StorageServiceProperties()
->>>>>>> 8bd0f47f
             .deleteRetentionPolicy(new RetentionPolicy().enabled(true).days(2)))
 
         sleepIfRecord(30000)
     }
 
     def disableSoftDelete() {
-<<<<<<< HEAD
-        primaryServiceClient.setProperties(new StorageServiceProperties()
-=======
         primaryBlobServiceClient.setProperties(new StorageServiceProperties()
->>>>>>> 8bd0f47f
             .deleteRetentionPolicy(new RetentionPolicy().enabled(false)))
 
         sleepIfRecord(30000)
