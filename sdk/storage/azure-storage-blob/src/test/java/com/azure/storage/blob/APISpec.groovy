--- conflicted
+++ resolved
@@ -236,12 +236,8 @@
         BlobServiceClientBuilder builder = new BlobServiceClientBuilder()
             .endpoint(String.format(defaultEndpointTemplate, primaryCredential.getAccountName()))
             .httpClient(getHttpClient())
-<<<<<<< HEAD
-            .httpLogDetailLevel(HttpLogDetailLevel.BODY_AND_HEADERS)
-=======
             .httpLogOptions(new HttpLogOptions().setLogLevel(HttpLogDetailLevel.BODY_AND_HEADERS))
 
->>>>>>> c0c86cdd
         if (testMode == TestMode.RECORD) {
             if (recordLiveMode) {
                 builder.addPolicy(interceptorManager.getRecordPolicy())
