--- conflicted
+++ resolved
@@ -28,11 +28,8 @@
 import com.azure.storage.blob.models.ListContainersOptions
 import com.azure.storage.blob.models.RetentionPolicy
 import com.azure.storage.blob.models.StorageServiceProperties
-<<<<<<< HEAD
 import com.azure.storage.blob.specialized.BlobAsyncClientBase
 import com.azure.storage.blob.specialized.BlobClientBase
-=======
->>>>>>> dd43251b
 import com.azure.storage.blob.specialized.LeaseClient
 import com.azure.storage.blob.specialized.LeaseClientBuilder
 import com.azure.storage.common.BaseClientBuilder
@@ -414,19 +411,11 @@
         }
     }
 
-<<<<<<< HEAD
     static LeaseClient createLeaseClient(BlobClientBase blobClient) {
         return createLeaseClient(blobClient, null)
     }
 
     static LeaseClient createLeaseClient(BlobClientBase blobClient, String leaseId) {
-=======
-    static LeaseClient createLeaseClient(BlobClient blobClient) {
-        return createLeaseClient(blobClient, null)
-    }
-
-    static LeaseClient createLeaseClient(BlobClient blobClient, String leaseId) {
->>>>>>> dd43251b
         return new LeaseClientBuilder()
             .blobClient(blobClient)
             .leaseId(leaseId)
