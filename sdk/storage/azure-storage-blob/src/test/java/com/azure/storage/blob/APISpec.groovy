// Copyright (c) Microsoft Corporation. All rights reserved.
// Licensed under the MIT License.

package com.azure.storage.blob

import com.azure.core.http.HttpClient
import com.azure.core.http.HttpHeaders
import com.azure.core.http.HttpMethod
import com.azure.core.http.HttpPipelineCallContext
import com.azure.core.http.HttpPipelineNextPolicy
import com.azure.core.http.HttpRequest
import com.azure.core.http.HttpResponse
import com.azure.core.http.ProxyOptions
import com.azure.core.http.netty.NettyAsyncHttpClientBuilder
import com.azure.core.http.policy.HttpLogDetailLevel
import com.azure.core.http.policy.HttpLogOptions
import com.azure.core.http.policy.HttpPipelinePolicy
import com.azure.core.http.rest.Response
import com.azure.core.util.FluxUtil
import com.azure.core.util.CoreUtils
import com.azure.core.test.InterceptorManager
import com.azure.core.test.TestMode
import com.azure.core.test.annotation.DoNotRecord
import com.azure.core.test.utils.TestResourceNamer
import com.azure.core.util.Configuration
import com.azure.core.util.logging.ClientLogger
import com.azure.identity.EnvironmentCredentialBuilder
import com.azure.storage.blob.models.BlobContainerItem
import com.azure.storage.blob.models.BlobProperties
import com.azure.storage.blob.models.BlobRetentionPolicy
import com.azure.storage.blob.models.BlobServiceProperties
import com.azure.storage.blob.models.CopyStatusType
import com.azure.storage.blob.models.LeaseStateType
import com.azure.storage.blob.models.ListBlobContainersOptions
import com.azure.storage.blob.specialized.BlobAsyncClientBase
import com.azure.storage.blob.specialized.BlobClientBase
import com.azure.storage.blob.specialized.BlobLeaseClient
import com.azure.storage.blob.specialized.BlobLeaseClientBuilder
import com.azure.storage.common.StorageSharedKeyCredential
import com.azure.storage.common.implementation.Constants
import reactor.core.publisher.Flux
import reactor.core.publisher.Mono
import spock.lang.Shared
import spock.lang.Specification

import java.nio.ByteBuffer
import java.nio.channels.AsynchronousFileChannel
import java.nio.charset.Charset
import java.nio.charset.StandardCharsets
import java.time.Duration
import java.time.OffsetDateTime
import java.util.function.Supplier

import static org.junit.Assume.assumeTrue

class APISpec extends Specification {
    @Shared
    ClientLogger logger = new ClientLogger(APISpec.class)

    Integer entityNo = 0 // Used to generate stable container names for recording tests requiring multiple containers.

    // both sync and async clients point to same container
    @Shared
    BlobContainerClient cc

    @Shared
    BlobContainerClient ccPremium

    @Shared
    BlobContainerAsyncClient ccAsync

    // Fields used for conveniently creating blobs with data.
    static final String defaultText = "default"

    public static final ByteBuffer defaultData = ByteBuffer.wrap(defaultText.getBytes(StandardCharsets.UTF_8))

    static final Supplier<InputStream> defaultInputStream = new Supplier<InputStream>() {
        @Override
        InputStream get() {
            return new ByteArrayInputStream(defaultText.getBytes(StandardCharsets.UTF_8))
        }
    }

    static int defaultDataSize = defaultData.remaining()

    static final Flux<ByteBuffer> defaultFlux = Flux.just(defaultData).map { buffer -> buffer.duplicate() }

    // Prefixes for blobs and containers
    String containerPrefix = "jtc" // java test container

    String blobPrefix = "javablob"

    /*
    The values below are used to create data-driven tests for access conditions.
     */
    static final OffsetDateTime oldDate = OffsetDateTime.now().minusDays(1)

    static final OffsetDateTime newDate = OffsetDateTime.now().plusDays(1)

    /*
    Note that this value is only used to check if we are depending on the received etag. This value will not actually
    be used.
     */
    static final String receivedEtag = "received"

    static final String garbageEtag = "garbage"

    /*
    Note that this value is only used to check if we are depending on the received etag. This value will not actually
    be used.
     */
    static final String receivedLeaseID = "received"

    static final String garbageLeaseID = UUID.randomUUID().toString()

    public static final String defaultEndpointTemplate = "https://%s.blob.core.windows.net/"

    static def AZURE_TEST_MODE = "AZURE_TEST_MODE"
    static def PRIMARY_STORAGE = "PRIMARY_STORAGE_"
    static def SECONDARY_STORAGE = "SECONDARY_STORAGE_"
    static def BLOB_STORAGE = "BLOB_STORAGE_"
    static def PREMIUM_STORAGE = "PREMIUM_STORAGE_"

    protected static StorageSharedKeyCredential primaryCredential
    static StorageSharedKeyCredential alternateCredential
    static StorageSharedKeyCredential blobCredential
    static StorageSharedKeyCredential premiumCredential
    static TestMode testMode

    BlobServiceClient primaryBlobServiceClient
    BlobServiceAsyncClient primaryBlobServiceAsyncClient
    BlobServiceClient alternateBlobServiceClient
    BlobServiceClient blobServiceClient
    BlobServiceClient premiumBlobServiceClient

    InterceptorManager interceptorManager
    boolean recordLiveMode
<<<<<<< HEAD
    boolean testRan
    private TestResourceNamer resourceNamer
=======
    protected TestResourceNamer resourceNamer
>>>>>>> 174bb3eb
    protected String testName
    String containerName

    def setupSpec() {
        testMode = setupTestMode()
        primaryCredential = getCredential(PRIMARY_STORAGE)
        alternateCredential = getCredential(SECONDARY_STORAGE)
        blobCredential = getCredential(BLOB_STORAGE)
        premiumCredential = getCredential(PREMIUM_STORAGE)
    }

    def setup() {
        String fullTestName = specificationContext.getCurrentIteration().getName().replace(' ', '').toLowerCase()
        String className = specificationContext.getCurrentSpec().getName()
        int iterationIndex = fullTestName.lastIndexOf("[")
        int substringIndex = (int) Math.min((iterationIndex != -1) ? iterationIndex : fullTestName.length(), 50)
        this.testName = fullTestName.substring(0, substringIndex)

        def doNotRecordAnnotation = specificationContext.getCurrentIteration().getDescription().getAnnotation(DoNotRecord.class)

        if (doNotRecordAnnotation != null) {
            recordLiveMode = false
            testRan = !(doNotRecordAnnotation.skipInPlayback() && setupTestMode() == TestMode.PLAYBACK)
            assumeTrue("Test does not allow playback and was ran in 'TestMode.PLAYBACK'.", testRan)
        } else {
            recordLiveMode = true
            testRan = true
        }

        this.interceptorManager = new InterceptorManager(className + fullTestName, testMode, !recordLiveMode)
        this.resourceNamer = new TestResourceNamer(className + testName, testMode, !recordLiveMode, interceptorManager.getRecordedData())

        primaryBlobServiceClient = setClient(primaryCredential)
        primaryBlobServiceAsyncClient = getServiceAsyncClient(primaryCredential)
        alternateBlobServiceClient = setClient(alternateCredential)
        blobServiceClient = setClient(blobCredential)
        premiumBlobServiceClient = setClient(premiumCredential)

        containerName = generateContainerName()
        cc = primaryBlobServiceClient.getBlobContainerClient(containerName)
        ccAsync = primaryBlobServiceAsyncClient.getBlobContainerAsyncClient(containerName)
        cc.create()
    }

    def cleanup() {
        if (testRan) {
            def options = new ListBlobContainersOptions().setPrefix(containerPrefix + testName)
            for (BlobContainerItem container : primaryBlobServiceClient.listBlobContainers(options, Duration.ofSeconds(120))) {
                BlobContainerClient containerClient = primaryBlobServiceClient.getBlobContainerClient(container.getName())

                if (container.getProperties().getLeaseState() == LeaseStateType.LEASED) {
                    createLeaseClient(containerClient).breakLeaseWithResponse(0, null, null, null)
                }

                containerClient.delete()
            }

            interceptorManager.close()
        }
    }

    //TODO: Should this go in core.
    static Mono<ByteBuffer> collectBytesInBuffer(Flux<ByteBuffer> content) {
        return FluxUtil.collectBytesInByteBufferStream(content).map { bytes -> ByteBuffer.wrap(bytes) }
    }

    static TestMode setupTestMode() {
        String testMode = Configuration.getGlobalConfiguration().get(AZURE_TEST_MODE)

        if (testMode != null) {
            try {
                return TestMode.valueOf(testMode.toUpperCase(Locale.US))
            } catch (IllegalArgumentException ignore) {
                return TestMode.PLAYBACK
            }
        }

        return TestMode.PLAYBACK
    }

    private StorageSharedKeyCredential getCredential(String accountType) {
        String accountName
        String accountKey


        if (testMode != TestMode.PLAYBACK) {
            accountName = Configuration.getGlobalConfiguration().get(accountType + "ACCOUNT_NAME")
            accountKey = Configuration.getGlobalConfiguration().get(accountType + "ACCOUNT_KEY")
        } else {
            accountName = "azstoragesdkaccount"
            accountKey = "astorageaccountkey"
        }

        if (accountName == null || accountKey == null) {
            logger.warning("Account name or key for the {} account was null. Test's requiring these credentials will fail.", accountType)
            return null
        }

        return new StorageSharedKeyCredential(accountName, accountKey)
    }

    BlobServiceClient setClient(StorageSharedKeyCredential credential) {
        try {
            return getServiceClient(credential)
        } catch (Exception ignore) {
            return null
        }
    }

    def getOAuthServiceClient() {
        BlobServiceClientBuilder builder = new BlobServiceClientBuilder()
            .endpoint(String.format(defaultEndpointTemplate, primaryCredential.getAccountName()))
            .httpClient(getHttpClient())
            .httpLogOptions(new HttpLogOptions().setLogLevel(HttpLogDetailLevel.BODY_AND_HEADERS))

        if (testMode == TestMode.RECORD) {
            if (recordLiveMode) {
                builder.addPolicy(interceptorManager.getRecordPolicy())
            }
            // AZURE_TENANT_ID, AZURE_CLIENT_ID, AZURE_CLIENT_SECRET
            return builder.credential(new EnvironmentCredentialBuilder().build()).buildClient()
        } else {
            // Running in playback, we don't have access to the AAD environment variables, just use SharedKeyCredential.
            return builder.credential(primaryCredential).buildClient()
        }
    }

    BlobServiceClient getServiceClient(String endpoint) {
        return getServiceClient(null, endpoint, null)
    }

    BlobServiceClient getServiceClient(StorageSharedKeyCredential credential) {
        return getServiceClient(credential, String.format(defaultEndpointTemplate, credential.getAccountName()), null)
    }

    BlobServiceClient getServiceClient(StorageSharedKeyCredential credential, String endpoint) {
        return getServiceClient(credential, endpoint, null)
    }

    BlobServiceClient getServiceClient(StorageSharedKeyCredential credential, String endpoint,
        HttpPipelinePolicy... policies) {
        return getServiceClientBuilder(credential, endpoint, policies).buildClient()
    }

    BlobServiceClient getServiceClient(String sasToken, String endpoint) {
        return getServiceClientBuilder(null, endpoint, null).sasToken(sasToken).buildClient()
    }

    BlobServiceAsyncClient getServiceAsyncClient(StorageSharedKeyCredential credential) {
        return getServiceClientBuilder(credential, String.format(defaultEndpointTemplate, credential.getAccountName()))
            .buildAsyncClient()
    }

    BlobServiceClientBuilder getServiceClientBuilder(StorageSharedKeyCredential credential, String endpoint,
        HttpPipelinePolicy... policies) {
        BlobServiceClientBuilder builder = new BlobServiceClientBuilder()
            .endpoint(endpoint)
            .httpClient(getHttpClient())
            .httpLogOptions(new HttpLogOptions().setLogLevel(HttpLogDetailLevel.BODY_AND_HEADERS))

        for (HttpPipelinePolicy policy : policies) {
            builder.addPolicy(policy)
        }

        if (testMode == TestMode.RECORD && recordLiveMode) {
            builder.addPolicy(interceptorManager.getRecordPolicy())
        }

        if (credential != null) {
            builder.credential(credential)
        }

        return builder
    }

    BlobContainerClient getContainerClient(String sasToken, String endpoint) {
        BlobContainerClientBuilder builder = new BlobContainerClientBuilder()
            .endpoint(endpoint)
            .httpClient(getHttpClient())
            .httpLogOptions(new HttpLogOptions().setLogLevel(HttpLogDetailLevel.BODY_AND_HEADERS))

        if (testMode == TestMode.RECORD && recordLiveMode) {
            builder.addPolicy(interceptorManager.getRecordPolicy())
        }

        builder.sasToken(sasToken).buildClient()
    }

    BlobAsyncClient getBlobAsyncClient(StorageSharedKeyCredential credential, String endpoint, String blobName) {
        BlobClientBuilder builder = new BlobClientBuilder()
            .endpoint(endpoint)
            .blobName(blobName)
            .httpClient(getHttpClient())
            .httpLogOptions(new HttpLogOptions().setLogLevel(HttpLogDetailLevel.BODY_AND_HEADERS))

        if (testMode == TestMode.RECORD && recordLiveMode) {
            builder.addPolicy(interceptorManager.getRecordPolicy())
        }

        builder.credential(credential).buildAsyncClient()
    }

    BlobClient getBlobClient(String sasToken, String endpoint, String blobName) {
        return getBlobClient(sasToken, endpoint, blobName, null)
    }

    BlobClient getBlobClient(String sasToken, String endpoint, String blobName, String snapshotId) {
        BlobClientBuilder builder = new BlobClientBuilder()
            .endpoint(endpoint)
            .blobName(blobName)
            .snapshot(snapshotId)
            .httpClient(getHttpClient())
            .httpLogOptions(new HttpLogOptions().setLogLevel(HttpLogDetailLevel.BODY_AND_HEADERS))

        if (testMode == TestMode.RECORD && recordLiveMode) {
            builder.addPolicy(interceptorManager.getRecordPolicy())
        }

        return builder.sasToken(sasToken).buildClient()
    }

    BlobClient getBlobClient(StorageSharedKeyCredential credential, String endpoint, HttpPipelinePolicy... policies) {
        BlobClientBuilder builder = new BlobClientBuilder()
            .endpoint(endpoint)
            .httpClient(getHttpClient())
            .httpLogOptions(new HttpLogOptions().setLogLevel(HttpLogDetailLevel.BODY_AND_HEADERS))

        for (HttpPipelinePolicy policy : policies) {
            builder.addPolicy(policy)
        }

        if (testMode == TestMode.RECORD && recordLiveMode) {
            builder.addPolicy(interceptorManager.getRecordPolicy())
        }

        return builder.credential(credential).buildClient()
    }

    BlobClient getBlobClient(StorageSharedKeyCredential credential, String endpoint, String blobName) {
        BlobClientBuilder builder = new BlobClientBuilder()
            .endpoint(endpoint)
            .blobName(blobName)
            .httpClient(getHttpClient())
            .httpLogOptions(new HttpLogOptions().setLogLevel(HttpLogDetailLevel.BODY_AND_HEADERS))

        if (testMode == TestMode.RECORD && recordLiveMode) {
            builder.addPolicy(interceptorManager.getRecordPolicy())
        }

        return builder.credential(credential).buildClient()
    }

    BlobClient getBlobClient(String endpoint, String sasToken) {
        BlobClientBuilder builder = new BlobClientBuilder()
            .endpoint(endpoint)
            .httpClient(getHttpClient())
            .httpLogOptions(new HttpLogOptions().setLogLevel(HttpLogDetailLevel.BODY_AND_HEADERS))

        if (!CoreUtils.isNullOrEmpty(sasToken)) {
            builder.sasToken(sasToken)
        }

        if (testMode == TestMode.RECORD && recordLiveMode) {
            builder.addPolicy(interceptorManager.getRecordPolicy())
        }

        return builder.buildClient()
    }

    HttpClient getHttpClient() {
        NettyAsyncHttpClientBuilder builder = new NettyAsyncHttpClientBuilder()
        if (testMode == TestMode.RECORD) {
            builder.wiretap(true)

            if (Boolean.parseBoolean(Configuration.getGlobalConfiguration().get("AZURE_TEST_DEBUGGING"))) {
                builder.proxy(new ProxyOptions(ProxyOptions.Type.HTTP, new InetSocketAddress("localhost", 8888)))
            }

            return builder.build()
        } else if (testMode == TestMode.LIVE) {
            return builder.build()
        } else {
            return interceptorManager.getPlaybackClient()
        }
    }

    static BlobLeaseClient createLeaseClient(BlobClientBase blobClient) {
        return createLeaseClient(blobClient, null)
    }

    static BlobLeaseClient createLeaseClient(BlobClientBase blobClient, String leaseId) {
        return new BlobLeaseClientBuilder()
            .blobClient(blobClient)
            .leaseId(leaseId)
            .buildClient()
    }

    static BlobLeaseClient createLeaseClient(BlobContainerClient containerClient) {
        return createLeaseClient(containerClient, null)
    }

    static BlobLeaseClient createLeaseClient(BlobContainerClient containerClient, String leaseId) {
        return new BlobLeaseClientBuilder()
            .containerClient(containerClient)
            .leaseId(leaseId)
            .buildClient()
    }

    def generateContainerName() {
        generateResourceName(containerPrefix, entityNo++)
    }

    def generateBlobName() {
        generateResourceName(blobPrefix, entityNo++)
    }

    private String generateResourceName(String prefix, int entityNo) {
        return resourceNamer.randomName(prefix + testName + entityNo, 63)
    }

    String getConfigValue(String value) {
        return resourceNamer.recordValueFromConfig(value)
    }

    String getRandomUUID() {
        return resourceNamer.randomUuid()
    }

    String getBlockID() {
        return Base64.encoder.encodeToString(resourceNamer.randomUuid().getBytes(StandardCharsets.UTF_8))
    }

    OffsetDateTime getUTCNow() {
        return resourceNamer.now()
    }

    byte[] getRandomByteArray(int size) {
        long seed = UUID.fromString(resourceNamer.randomUuid()).getMostSignificantBits() & Long.MAX_VALUE
        Random rand = new Random(seed)
        byte[] data = new byte[size]
        rand.nextBytes(data)
        return data
    }

    /*
     Size must be an int because ByteBuffer sizes can only be an int. Long is not supported.
     */
    ByteBuffer getRandomData(int size) {
        return ByteBuffer.wrap(getRandomByteArray(size))
    }

    /*
    We only allow int because anything larger than 2GB (which would require a long) is left to stress/perf.
     */
    File getRandomFile(int size) {
        File file = File.createTempFile(UUID.randomUUID().toString(), ".txt")
        file.deleteOnExit()
        FileOutputStream fos = new FileOutputStream(file)
        fos.write(getRandomData(size).array())
        fos.close()
        return file
    }

    /**
     * Compares two files for having equivalent content.
     *
     * @param file1 File used to upload data to the service
     * @param file2 File used to download data from the service
     * @param offset Write offset from the upload file
     * @param count Size of the download from the service
     * @return Whether the files have equivalent content based on offset and read count
     */
    def compareFiles(File file1, File file2, long offset, long count) {
        def pos = 0L
        def readBuffer = 8 * Constants.KB
        def fileChannel1 = AsynchronousFileChannel.open(file1.toPath())
        def fileChannel2 = AsynchronousFileChannel.open(file2.toPath())

        while (pos < count) {
            def bufferSize = (int) Math.min(readBuffer, count - pos)
            def buffer1 = ByteBuffer.allocate(bufferSize)
            def buffer2 = ByteBuffer.allocate(bufferSize)

            def readCount1 = fileChannel1.read(buffer1, offset + pos).get()
            def readCount2 = fileChannel2.read(buffer2, pos).get()

            if (readCount1 != readCount2 || buffer1 != buffer2) {
                return false
            }

            pos += bufferSize
        }

        def verificationRead = fileChannel2.read(ByteBuffer.allocate(1), pos).get()

        fileChannel1.close()
        fileChannel2.close()

        return pos == count && verificationRead == -1
    }

    /**
     * This will retrieve the etag to be used in testing match conditions. The result will typically be assigned to
     * the ifMatch condition when testing success and the ifNoneMatch condition when testing failure.
     *
     * @param bc
     *      The URL to the blob to get the etag on.
     * @param match
     *      The ETag value for this test. If {@code receivedEtag} is passed, that will signal that the test is expecting
     *      the blob's actual etag for this test, so it is retrieved.
     * @return
     * The appropriate etag value to run the current test.
     */
    def setupBlobMatchCondition(BlobClientBase bc, String match) {
        if (match == receivedEtag) {
            return bc.getProperties().getETag()
        } else {
            return match
        }
    }

    def setupBlobMatchCondition(BlobAsyncClientBase bac, String match) {
        if (match == receivedEtag) {
            return bac.getProperties().block().getETag()
        } else {
            return match
        }
    }

    /**
     * This helper method will acquire a lease on a blob to prepare for testing leaseAccessConditions. We want to test
     * against a valid lease in both the success and failure cases to guarantee that the results actually indicate
     * proper setting of the header. If we pass null, though, we don't want to acquire a lease, as that will interfere
     * with other AC tests.
     *
     * @param bc
     *      The blob on which to acquire a lease.
     * @param leaseID
     *      The signalID. Values should only ever be {@code receivedLeaseID}, {@code garbageLeaseID}, or {@code null}.
     * @return
     * The actual leaseAccessConditions of the blob if recievedLeaseID is passed, otherwise whatever was passed will be
     * returned.
     */
    def setupBlobLeaseCondition(BlobClientBase bc, String leaseID) {
        String responseLeaseId = null
        if (leaseID == receivedLeaseID || leaseID == garbageLeaseID) {
            responseLeaseId = createLeaseClient(bc).acquireLease(-1)
        }
        if (leaseID == receivedLeaseID) {
            return responseLeaseId
        } else {
            return leaseID
        }
    }

    def setupBlobLeaseCondition(BlobAsyncClientBase bac, String leaseID) {
        String responseLeaseId = null
        if (leaseID == receivedLeaseID || leaseID == garbageLeaseID) {
            responseLeaseId = new BlobLeaseClientBuilder()
                .blobAsyncClient(bac)
                .buildAsyncClient()
                .acquireLease(-1)
                .block()
        }
        if (leaseID == receivedLeaseID) {
            return responseLeaseId
        } else {
            return leaseID
        }
    }

    def setupContainerMatchCondition(BlobContainerClient cu, String match) {
        if (match == receivedEtag) {
            return cu.getProperties().getETag()
        } else {
            return match
        }
    }

    def setupContainerLeaseCondition(BlobContainerClient cu, String leaseID) {
        if (leaseID == receivedLeaseID) {
            return createLeaseClient(cu).acquireLease(-1)
        } else {
            return leaseID
        }
    }

    def getMockRequest() {
        HttpHeaders headers = new HttpHeaders()
        headers.put(Constants.HeaderConstants.CONTENT_ENCODING, "en-US")
        URL url = new URL("http://devtest.blob.core.windows.net/test-container/test-blob")
        HttpRequest request = new HttpRequest(HttpMethod.POST, url, headers, null)
        return request
    }

    /*
    This is for stubbing responses that will actually go through the pipeline and autorest code. Autorest does not seem
    to play too nicely with mocked objects and the complex reflection stuff on both ends made it more difficult to work
    with than was worth it.
     */

    def getStubResponse(int code, HttpRequest request) {
        return new HttpResponse(request) {

            @Override
            int getStatusCode() {
                return code
            }

            @Override
            String getHeaderValue(String s) {
                return null
            }

            @Override
            HttpHeaders getHeaders() {
                return new HttpHeaders()
            }

            @Override
            Flux<ByteBuffer> getBody() {
                return Flux.empty()
            }

            @Override
            Mono<byte[]> getBodyAsByteArray() {
                return Mono.just(new byte[0])
            }

            @Override
            Mono<String> getBodyAsString() {
                return Mono.just("")
            }

            @Override
            Mono<String> getBodyAsString(Charset charset) {
                return Mono.just("")
            }
        }
    }

    def waitForCopy(BlobContainerClient bu, String status) {
        OffsetDateTime start = OffsetDateTime.now()
        while (status != CopyStatusType.SUCCESS.toString()) {
            status = bu.getPropertiesWithResponse(null, null, null).getHeaders().getValue("x-ms-copy-status")
            OffsetDateTime currentTime = OffsetDateTime.now()
            if (status == CopyStatusType.FAILED.toString() || currentTime.minusMinutes(1) == start) {
                throw new Exception("Copy failed or took too long")
            }
            sleepIfRecord(1000)
        }
    }

    /**
     * Validates the presence of headers that are present on a large number of responses. These headers are generally
     * random and can really only be checked as not null.
     * @param headers
     *      The object (may be headers object or response object) that has properties which expose these common headers.
     * @return
     * Whether or not the header values are appropriate.
     */
    def validateBasicHeaders(HttpHeaders headers) {
        return headers.getValue("etag") != null &&
            // Quotes should be scrubbed from etag header values
            !headers.getValue("etag").contains("\"") &&
            headers.getValue("last-modified") != null &&
            headers.getValue("x-ms-request-id") != null &&
            headers.getValue("x-ms-version") != null &&
            headers.getValue("date") != null
    }

    def validateBlobProperties(Response<BlobProperties> response, String cacheControl, String contentDisposition, String contentEncoding,
        String contentLanguage, byte[] contentMD5, String contentType) {
        return response.getValue().getCacheControl() == cacheControl &&
            response.getValue().getContentDisposition() == contentDisposition &&
            response.getValue().getContentEncoding() == contentEncoding &&
            response.getValue().getContentLanguage() == contentLanguage &&
            response.getValue().getContentMd5() == contentMD5 &&
            response.getValue().getContentType() == contentType
    }

    def enableSoftDelete() {
        primaryBlobServiceClient.setProperties(new BlobServiceProperties()
            .setDeleteRetentionPolicy(new BlobRetentionPolicy().setEnabled(true).setDays(2)))

        sleepIfRecord(30000)
    }

    def disableSoftDelete() {
        primaryBlobServiceClient.setProperties(new BlobServiceProperties()
            .setDeleteRetentionPolicy(new BlobRetentionPolicy().setEnabled(false)))

        sleepIfRecord(30000)
    }

    // Only sleep if test is running in live mode
    def sleepIfRecord(long milliseconds) {
        if (testMode == TestMode.RECORD) {
            sleep(milliseconds)
        }
    }

    class MockRetryRangeResponsePolicy implements HttpPipelinePolicy {
        @Override
        Mono<HttpResponse> process(HttpPipelineCallContext context, HttpPipelineNextPolicy next) {
            return next.process().flatMap { HttpResponse response ->
                if (response.getRequest().getHeaders().getValue("x-ms-range") != "bytes=2-6") {
                    return Mono.<HttpResponse> error(new IllegalArgumentException("The range header was not set correctly on retry."))
                } else {
                    // ETag can be a dummy value. It's not validated, but DownloadResponse requires one
                    return Mono.<HttpResponse> just(new MockDownloadHttpResponse(response, 206, Flux.error(new IOException())))
                }
            }
        }
    }

    /*
    This is for stubbing responses that will actually go through the pipeline and autorest code. Autorest does not seem
    to play too nicely with mocked objects and the complex reflection stuff on both ends made it more difficult to work
    with than was worth it. Because this type is just for BlobDownload, we don't need to accept a header type.
     */

    class MockDownloadHttpResponse extends HttpResponse {
        private final int statusCode
        private final HttpHeaders headers
        private final Flux<ByteBuffer> body

        MockDownloadHttpResponse(HttpResponse response, int statusCode, Flux<ByteBuffer> body) {
            super(response.getRequest())
            this.statusCode = statusCode
            this.headers = response.getHeaders()
            this.body = body
        }

        @Override
        int getStatusCode() {
            return statusCode
        }

        @Override
        String getHeaderValue(String s) {
            return headers.getValue(s)
        }

        @Override
        HttpHeaders getHeaders() {
            return headers
        }

        @Override
        Flux<ByteBuffer> getBody() {
            return body
        }

        @Override
        Mono<byte[]> getBodyAsByteArray() {
            return Mono.error(new IOException())
        }

        @Override
        Mono<String> getBodyAsString() {
            return Mono.error(new IOException())
        }

        @Override
        Mono<String> getBodyAsString(Charset charset) {
            return Mono.error(new IOException())
        }
    }
}<|MERGE_RESOLUTION|>--- conflicted
+++ resolved
@@ -135,12 +135,8 @@
 
     InterceptorManager interceptorManager
     boolean recordLiveMode
-<<<<<<< HEAD
     boolean testRan
-    private TestResourceNamer resourceNamer
-=======
     protected TestResourceNamer resourceNamer
->>>>>>> 174bb3eb
     protected String testName
     String containerName
 
