--- conflicted
+++ resolved
@@ -183,13 +183,13 @@
     static TestMode setupTestMode() {
         String testMode = ConfigurationManager.getConfiguration().get(AZURE_TEST_MODE)
 
-//        if (testMode != null) {
-//            try {
-//                return TestMode.valueOf(testMode.toUpperCase(Locale.US))
-//            } catch (IllegalArgumentException ex) {
-//                return TestMode.PLAYBACK
-//            }
-//        }
+        if (testMode != null) {
+            try {
+                return TestMode.valueOf(testMode.toUpperCase(Locale.US))
+            } catch (IllegalArgumentException ex) {
+                return TestMode.PLAYBACK
+            }
+        }
 
         return TestMode.PLAYBACK
     }
@@ -282,13 +282,7 @@
             builder.addPolicy(policy)
         }
 
-<<<<<<< HEAD
         addOptionalRecording(builder)
-=======
-        if (testMode == TestMode.RECORD && recordLiveMode) {
-            builder.addPolicy(interceptorManager.getRecordPolicy())
-        }
->>>>>>> 50e8b3eb
 
         if (credential != null) {
             builder.credential(credential)
@@ -298,7 +292,7 @@
     }
 
     def addOptionalRecording(BaseClientBuilder<? extends BaseClientBuilder> builder) {
-        if (testMode == TestMode.RECORD) {
+        if (testMode == TestMode.RECORD && recordLiveMode) {
             builder.addPolicy(interceptorManager.getRecordPolicy())
         }
         return builder
