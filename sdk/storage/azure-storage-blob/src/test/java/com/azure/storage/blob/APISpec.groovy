--- conflicted
+++ resolved
@@ -17,23 +17,6 @@
 import com.azure.core.http.policy.HttpPipelinePolicy
 import com.azure.core.http.rest.Response
 import com.azure.core.implementation.util.FluxUtil
-<<<<<<< HEAD
-import com.azure.core.test.InterceptorManager
-import com.azure.core.test.TestMode
-import com.azure.core.test.utils.TestResourceNamer
-import com.azure.core.util.configuration.ConfigurationManager
-import com.azure.core.util.logging.ClientLogger
-import com.azure.identity.credential.EnvironmentCredentialBuilder
-import com.azure.storage.blob.models.ContainerItem
-import com.azure.storage.blob.models.CopyStatusType
-import com.azure.storage.blob.models.LeaseStateType
-import com.azure.storage.blob.models.ListContainersOptions
-import com.azure.storage.blob.models.RetentionPolicy
-import com.azure.storage.blob.models.StorageServiceProperties
-import com.azure.storage.common.BaseClientBuilder
-import com.azure.storage.common.Constants
-import com.azure.storage.common.credentials.SASTokenCredential
-=======
 import com.azure.core.implementation.util.ImplUtils
 import com.azure.core.test.InterceptorManager
 import com.azure.core.test.TestMode
@@ -53,7 +36,6 @@
 import com.azure.storage.blob.specialized.LeaseClientBuilder
 import com.azure.storage.common.BaseClientBuilder
 import com.azure.storage.common.Constants
->>>>>>> f9b68898
 import com.azure.storage.common.credentials.SharedKeyCredential
 import reactor.core.publisher.Flux
 import reactor.core.publisher.Mono
@@ -76,12 +58,6 @@
 
     // both sync and async clients point to same container
     @Shared
-<<<<<<< HEAD
-    ContainerClient cc
-
-    @Shared
-    ContainerAsyncClient ccAsync
-=======
     BlobContainerClient cc
 
     @Shared
@@ -89,14 +65,13 @@
 
     @Shared
     BlobContainerAsyncClient ccAsync
->>>>>>> f9b68898
 
     // Fields used for conveniently creating blobs with data.
     static final String defaultText = "default"
 
     public static final ByteBuffer defaultData = ByteBuffer.wrap(defaultText.getBytes(StandardCharsets.UTF_8))
 
-    static final Supplier<InputStream> defaultInputStream = new Supplier<InputStream>(){
+    static final Supplier<InputStream> defaultInputStream = new Supplier<InputStream>() {
         @Override
         InputStream get() {
             return new ByteArrayInputStream(defaultText.getBytes(StandardCharsets.UTF_8))
@@ -105,11 +80,7 @@
 
     static int defaultDataSize = defaultData.remaining()
 
-<<<<<<< HEAD
-    static final Flux<ByteBuffer> defaultFlux = Flux.just(defaultData).map{buffer -> buffer.duplicate()}
-=======
     static final Flux<ByteBuffer> defaultFlux = Flux.just(defaultData).map { buffer -> buffer.duplicate() }
->>>>>>> f9b68898
 
     // Prefixes for blobs and containers
     String containerPrefix = "jtc" // java test container
@@ -147,11 +118,7 @@
     static def BLOB_STORAGE = "BLOB_STORAGE_"
     static def PREMIUM_STORAGE = "PREMIUM_STORAGE_"
 
-<<<<<<< HEAD
-    static SharedKeyCredential primaryCredential
-=======
     protected static SharedKeyCredential primaryCredential
->>>>>>> f9b68898
     static SharedKeyCredential alternateCredential
     static SharedKeyCredential blobCredential
     static SharedKeyCredential premiumCredential
@@ -167,10 +134,7 @@
     private boolean recordLiveMode
     private TestResourceNamer resourceNamer
     protected String testName
-<<<<<<< HEAD
-=======
     def containerName
->>>>>>> f9b68898
 
     def setupSpec() {
         testMode = setupTestMode()
@@ -188,7 +152,6 @@
         this.testName = fullTestName.substring(0, substringIndex)
         this.interceptorManager = new InterceptorManager(className + fullTestName, testMode)
         this.resourceNamer = new TestResourceNamer(className + testName, testMode, interceptorManager.getRecordedData())
-<<<<<<< HEAD
 
         // If the test doesn't have the Requires tag record it in live mode.
         recordLiveMode = specificationContext.getCurrentIteration().getDescription().getAnnotation(Requires.class) == null
@@ -199,86 +162,6 @@
         blobServiceClient = setClient(blobCredential)
         premiumBlobServiceClient = setClient(premiumCredential)
 
-        def containerName = generateContainerName()
-        cc = primaryBlobServiceClient.getContainerClient(containerName)
-        ccAsync = primaryBlobServiceAsyncClient.getContainerAsyncClient(containerName)
-        cc.create()
-    }
-
-    def cleanup() {
-        def options = new ListContainersOptions().prefix(containerPrefix + testName)
-        for (ContainerItem container : primaryBlobServiceClient.listContainers(options, Duration.ofSeconds(120))) {
-            ContainerClient containerClient = primaryBlobServiceClient.getContainerClient(container.name())
-
-            if (container.properties().leaseState() == LeaseStateType.LEASED) {
-                containerClient.breakLeaseWithResponse(0, null, null, null)
-            }
-
-            containerClient.delete()
-        }
-
-        interceptorManager.close()
-    }
-
-    //TODO: Should this go in core.
-     static Mono<ByteBuffer> collectBytesInBuffer(Flux<ByteBuffer> content) {
-         return FluxUtil.collectBytesInByteBufferStream(content).map{bytes -> ByteBuffer.wrap(bytes)}
-    }
-
-    static TestMode setupTestMode() {
-        String testMode = ConfigurationManager.getConfiguration().get(AZURE_TEST_MODE)
-
-        if (testMode != null) {
-            try {
-                return TestMode.valueOf(testMode.toUpperCase(Locale.US))
-            } catch (IllegalArgumentException ex) {
-                return TestMode.PLAYBACK
-            }
-        }
-
-        return TestMode.PLAYBACK
-    }
-
-    static boolean liveMode() {
-        return setupTestMode() == TestMode.RECORD
-    }
-
-    private SharedKeyCredential getCredential(String accountType) {
-        String accountName
-        String accountKey
-
-        if (testMode == TestMode.RECORD) {
-            accountName = ConfigurationManager.getConfiguration().get(accountType + "ACCOUNT_NAME")
-            accountKey = ConfigurationManager.getConfiguration().get(accountType + "ACCOUNT_KEY")
-        } else {
-            accountName = "storageaccount"
-            accountKey = "astorageaccountkey"
-        }
-
-    if (accountName == null || accountKey == null) {
-        logger.warning("Account name or key for the {} account was null. Test's requiring these credentials will fail.", accountType)
-        return null
-    }
-
-    return new SharedKeyCredential(accountName, accountKey)
-}
-
-BlobServiceClient setClient(SharedKeyCredential credential) {
-    try {
-        return getServiceClient(credential)
-    } catch (Exception ex) {
-        return null
-=======
-
-        // If the test doesn't have the Requires tag record it in live mode.
-        recordLiveMode = specificationContext.getCurrentIteration().getDescription().getAnnotation(Requires.class) == null
-
-        primaryBlobServiceClient = setClient(primaryCredential)
-        primaryBlobServiceAsyncClient = getServiceAsyncClient(primaryCredential)
-        alternateBlobServiceClient = setClient(alternateCredential)
-        blobServiceClient = setClient(blobCredential)
-        premiumBlobServiceClient = setClient(premiumCredential)
-
         containerName = generateContainerName()
         cc = primaryBlobServiceClient.getBlobContainerClient(containerName)
         ccAsync = primaryBlobServiceAsyncClient.getBlobContainerAsyncClient(containerName)
@@ -321,28 +204,8 @@
 
     static boolean liveMode() {
         return setupTestMode() == TestMode.RECORD
->>>>>>> f9b68898
-    }
-}
-
-<<<<<<< HEAD
-def getOAuthServiceClient() {
-    BlobServiceClientBuilder builder = new BlobServiceClientBuilder()
-        .endpoint(String.format(defaultEndpointTemplate, primaryCredential.accountName()))
-        .httpClient(getHttpClient())
-        .httpLogDetailLevel(HttpLogDetailLevel.BODY_AND_HEADERS)
-
-    if (testMode == TestMode.RECORD) {
-        if (recordLiveMode) {
-            builder.addPolicy(interceptorManager.getRecordPolicy())
-        }
-
-        // AZURE_TENANT_ID, AZURE_CLIENT_ID, AZURE_CLIENT_SECRET
-        return builder.credential(new EnvironmentCredentialBuilder().build()).buildClient()
-    } else {
-        // Running in playback, we don't have access to the AAD environment variables, just use SharedKeyCredential.
-        return builder.credential(primaryCredential).buildClient()
-=======
+    }
+
     private SharedKeyCredential getCredential(String accountType) {
         String accountName
         String accountKey
@@ -361,35 +224,8 @@
         }
 
         return new SharedKeyCredential(accountName, accountKey)
->>>>>>> f9b68898
-    }
-}
-
-<<<<<<< HEAD
-BlobServiceClient getServiceClient(String endpoint) {
-    return getServiceClient(null, endpoint, null)
-}
-
-BlobServiceClient getServiceClient(SharedKeyCredential credential) {
-    return getServiceClient(credential, String.format(defaultEndpointTemplate, credential.accountName()), null)
-}
-
-    BlobServiceClient getServiceClient(SharedKeyCredential credential, String endpoint) {
-        return getServiceClient(credential, endpoint, null)
-    }
-
-    BlobServiceClient getServiceClient(SharedKeyCredential credential, String endpoint,
-                                       HttpPipelinePolicy... policies) {
-        return getServiceClientBuilder(credential, endpoint, policies).buildClient()
-    }
-
-    BlobServiceClient getServiceClient(SASTokenCredential credential, String endpoint) {
-        return getServiceClientBuilder(null, endpoint, null).credential(credential).buildClient()
-    }
-
-    BlobServiceAsyncClient getServiceAsyncClient(SharedKeyCredential credential) {
-        return getServiceClientBuilder(credential, String.format(defaultEndpointTemplate, credential.accountName()))
-=======
+    }
+
     BlobServiceClient setClient(SharedKeyCredential credential) {
         try {
             return getServiceClient(credential)
@@ -440,24 +276,15 @@
 
     BlobServiceAsyncClient getServiceAsyncClient(SharedKeyCredential credential) {
         return getServiceClientBuilder(credential, String.format(defaultEndpointTemplate, credential.getAccountName()))
->>>>>>> f9b68898
             .buildAsyncClient()
     }
 
     BlobServiceClientBuilder getServiceClientBuilder(SharedKeyCredential credential, String endpoint,
-<<<<<<< HEAD
-                                                     HttpPipelinePolicy... policies) {
-        BlobServiceClientBuilder builder = new BlobServiceClientBuilder()
-            .endpoint(endpoint)
-            .httpClient(getHttpClient())
-            .httpLogDetailLevel(HttpLogDetailLevel.BODY_AND_HEADERS)
-=======
         HttpPipelinePolicy... policies) {
         BlobServiceClientBuilder builder = new BlobServiceClientBuilder()
             .endpoint(endpoint)
             .httpClient(getHttpClient())
             .httpLogOptions(new HttpLogOptions().setLogLevel(HttpLogDetailLevel.BODY_AND_HEADERS))
->>>>>>> f9b68898
 
         for (HttpPipelinePolicy policy : policies) {
             builder.addPolicy(policy)
@@ -467,25 +294,6 @@
 
         if (credential != null) {
             builder.credential(credential)
-<<<<<<< HEAD
-        }
-
-        return builder
-    }
-
-    def addOptionalRecording(BaseClientBuilder<? extends BaseClientBuilder> builder) {
-        if (testMode == TestMode.RECORD && recordLiveMode) {
-            builder.addPolicy(interceptorManager.getRecordPolicy())
-        }
-        return builder
-    }
-
-    ContainerClient getContainerClient(SASTokenCredential credential, String endpoint) {
-        ContainerClientBuilder builder = new ContainerClientBuilder()
-            .endpoint(endpoint)
-            .httpClient(getHttpClient())
-            .httpLogDetailLevel(HttpLogDetailLevel.BODY_AND_HEADERS)
-=======
         }
 
         return builder
@@ -517,50 +325,11 @@
             .blobName(blobName)
             .httpClient(getHttpClient())
             .httpLogOptions(new HttpLogOptions().setLogLevel(HttpLogDetailLevel.BODY_AND_HEADERS))
->>>>>>> f9b68898
 
         if (testMode == TestMode.RECORD && recordLiveMode) {
             builder.addPolicy(interceptorManager.getRecordPolicy())
         }
 
-<<<<<<< HEAD
-        builder.credential(credential).buildClient()
-    }
-
-    BlobAsyncClient getBlobAsyncClient(SharedKeyCredential credential, String endpoint, String blobName) {
-        BlobClientBuilder builder = new BlobClientBuilder()
-            .endpoint(endpoint)
-            .blobName(blobName)
-            .httpClient(getHttpClient())
-            .httpLogDetailLevel(HttpLogDetailLevel.BODY_AND_HEADERS)
-
-        if (testMode == TestMode.RECORD && recordLiveMode) {
-            builder.addPolicy(interceptorManager.getRecordPolicy())
-        }
-
-        builder.credential(credential).buildBlobAsyncClient()
-    }
-
-    BlobClient getBlobClient(SASTokenCredential credential, String endpoint, String blobName) {
-        return getBlobClient(credential, endpoint, blobName, null)
-    }
-
-    BlobClient getBlobClient(SASTokenCredential credential, String endpoint, String blobName, String snapshotId) {
-        BlobClientBuilder builder = new BlobClientBuilder()
-            .endpoint(endpoint)
-            .blobName(blobName)
-            .snapshot(snapshotId)
-            .httpClient(getHttpClient())
-            .httpLogDetailLevel(HttpLogDetailLevel.BODY_AND_HEADERS)
-
-        if (testMode == TestMode.RECORD && recordLiveMode) {
-            builder.addPolicy(interceptorManager.getRecordPolicy())
-        }
-
-        return builder.credential(credential).buildBlobClient()
-    }
-
-=======
         builder.credential(credential).buildAsyncClient()
     }
 
@@ -583,16 +352,11 @@
         return builder.sasToken(sasToken).buildClient()
     }
 
->>>>>>> f9b68898
     BlobClient getBlobClient(SharedKeyCredential credential, String endpoint, HttpPipelinePolicy... policies) {
         BlobClientBuilder builder = new BlobClientBuilder()
             .endpoint(endpoint)
             .httpClient(getHttpClient())
-<<<<<<< HEAD
-            .httpLogDetailLevel(HttpLogDetailLevel.BODY_AND_HEADERS)
-=======
             .httpLogOptions(new HttpLogOptions().setLogLevel(HttpLogDetailLevel.BODY_AND_HEADERS))
->>>>>>> f9b68898
 
         for (HttpPipelinePolicy policy : policies) {
             builder.addPolicy(policy)
@@ -602,11 +366,7 @@
             builder.addPolicy(interceptorManager.getRecordPolicy())
         }
 
-<<<<<<< HEAD
-        return builder.credential(credential).buildBlobClient()
-=======
         return builder.credential(credential).buildClient()
->>>>>>> f9b68898
     }
 
     BlobClient getBlobClient(SharedKeyCredential credential, String endpoint, String blobName) {
@@ -614,29 +374,12 @@
             .endpoint(endpoint)
             .blobName(blobName)
             .httpClient(getHttpClient())
-<<<<<<< HEAD
-            .httpLogDetailLevel(HttpLogDetailLevel.BODY_AND_HEADERS)
-=======
             .httpLogOptions(new HttpLogOptions().setLogLevel(HttpLogDetailLevel.BODY_AND_HEADERS))
->>>>>>> f9b68898
 
         if (testMode == TestMode.RECORD && recordLiveMode) {
             builder.addPolicy(interceptorManager.getRecordPolicy())
         }
 
-<<<<<<< HEAD
-        return builder.credential(credential).buildBlobClient()
-    }
-
-    BlobClient getBlobClient(String endpoint, SASTokenCredential credential) {
-        BlobClientBuilder builder = new BlobClientBuilder()
-            .endpoint(endpoint)
-            .httpClient(getHttpClient())
-            .httpLogDetailLevel(HttpLogDetailLevel.BODY_AND_HEADERS)
-
-        if (credential != null) {
-            builder.credential(credential)
-=======
         return builder.credential(credential).buildClient()
     }
 
@@ -648,34 +391,22 @@
 
         if (!ImplUtils.isNullOrEmpty(sasToken)) {
             builder.sasToken(sasToken)
->>>>>>> f9b68898
         }
 
         if (testMode == TestMode.RECORD && recordLiveMode) {
             builder.addPolicy(interceptorManager.getRecordPolicy())
         }
 
-<<<<<<< HEAD
-        return builder.buildBlobClient()
-=======
         return builder.buildClient()
->>>>>>> f9b68898
     }
 
     HttpClient getHttpClient() {
         NettyAsyncHttpClientBuilder builder = new NettyAsyncHttpClientBuilder()
         if (testMode == TestMode.RECORD) {
-<<<<<<< HEAD
-            builder.setWiretap(true)
-
-            if (Boolean.parseBoolean(ConfigurationManager.getConfiguration().get("AZURE_TEST_DEBUGGING"))) {
-                builder.setProxy(new ProxyOptions(ProxyOptions.Type.HTTP, new InetSocketAddress("localhost", 8888)))
-=======
             builder.wiretap(true)
 
             if (Boolean.parseBoolean(Configuration.getGlobalConfiguration().get("AZURE_TEST_DEBUGGING"))) {
                 builder.proxy(new ProxyOptions(ProxyOptions.Type.HTTP, new InetSocketAddress("localhost", 8888)))
->>>>>>> f9b68898
             }
 
             return builder.build()
@@ -684,20 +415,6 @@
         }
     }
 
-<<<<<<< HEAD
-    def generateContainerName() {
-        generateResourceName(containerPrefix, entityNo++)
-    }
-
-    def generateBlobName() {
-        generateResourceName(blobPrefix, entityNo++)
-    }
-
-    private String generateResourceName(String prefix, int entityNo) {
-        return resourceNamer.randomName(prefix + testName + entityNo, 63)
-    }
-
-=======
     static LeaseClient createLeaseClient(BlobClientBase blobClient) {
         return createLeaseClient(blobClient, null)
     }
@@ -732,7 +449,6 @@
         return resourceNamer.randomName(prefix + testName + entityNo, 63)
     }
 
->>>>>>> f9b68898
     String getRandomUUID() {
         return resourceNamer.randomUuid()
     }
@@ -773,29 +489,17 @@
      * @return
      * The appropriate etag value to run the current test.
      */
-<<<<<<< HEAD
-    def setupBlobMatchCondition(BlobClient bc, String match) {
-        if (match == receivedEtag) {
-            return bc.getProperties().eTag()
-=======
     def setupBlobMatchCondition(BlobClientBase bc, String match) {
         if (match == receivedEtag) {
             return bc.getProperties().getETag()
->>>>>>> f9b68898
         } else {
             return match
         }
     }
 
-<<<<<<< HEAD
-    def setupBlobMatchCondition(BlobAsyncClient bac, String match) {
-        if (match == receivedEtag) {
-            return bac.getProperties().block().eTag()
-=======
     def setupBlobMatchCondition(BlobAsyncClientBase bac, String match) {
         if (match == receivedEtag) {
             return bac.getProperties().block().getETag()
->>>>>>> f9b68898
         } else {
             return match
         }
@@ -815,17 +519,10 @@
      * The actual leaseAccessConditions of the blob if recievedLeaseID is passed, otherwise whatever was passed will be
      * returned.
      */
-<<<<<<< HEAD
-    def setupBlobLeaseCondition(BlobClient bc, String leaseID) {
-        String responseLeaseId = null
-        if (leaseID == receivedLeaseID || leaseID == garbageLeaseID) {
-            responseLeaseId = bc.acquireLease(null, -1)
-=======
     def setupBlobLeaseCondition(BlobClientBase bc, String leaseID) {
         String responseLeaseId = null
         if (leaseID == receivedLeaseID || leaseID == garbageLeaseID) {
             responseLeaseId = createLeaseClient(bc).acquireLease(-1)
->>>>>>> f9b68898
         }
         if (leaseID == receivedLeaseID) {
             return responseLeaseId
@@ -834,12 +531,6 @@
         }
     }
 
-<<<<<<< HEAD
-    def setupBlobLeaseCondition(BlobAsyncClient bac, String leaseID) {
-        String responseLeaseId = null
-        if (leaseID == receivedLeaseID || leaseID == garbageLeaseID) {
-            responseLeaseId = bac.acquireLease(null, -1).block()
-=======
     def setupBlobLeaseCondition(BlobAsyncClientBase bac, String leaseID) {
         String responseLeaseId = null
         if (leaseID == receivedLeaseID || leaseID == garbageLeaseID) {
@@ -848,7 +539,6 @@
                 .buildAsyncClient()
                 .acquireLease(-1)
                 .block()
->>>>>>> f9b68898
         }
         if (leaseID == receivedLeaseID) {
             return responseLeaseId
@@ -859,11 +549,7 @@
 
     def setupContainerMatchCondition(BlobContainerClient cu, String match) {
         if (match == receivedEtag) {
-<<<<<<< HEAD
-            return cu.getProperties().eTag()
-=======
             return cu.getProperties().getETag()
->>>>>>> f9b68898
         } else {
             return match
         }
@@ -871,11 +557,7 @@
 
     def setupContainerLeaseCondition(BlobContainerClient cu, String leaseID) {
         if (leaseID == receivedLeaseID) {
-<<<<<<< HEAD
-            return cu.acquireLease(null, -1)
-=======
             return createLeaseClient(cu).acquireLease(-1)
->>>>>>> f9b68898
         } else {
             return leaseID
         }
@@ -894,81 +576,41 @@
     to play too nicely with mocked objects and the complex reflection stuff on both ends made it more difficult to work
     with than was worth it.
      */
-<<<<<<< HEAD
-    def getStubResponse(int code, HttpRequest request) {
-        return new HttpResponse() {
-
-            @Override
-            int statusCode() {
-=======
 
     def getStubResponse(int code, HttpRequest request) {
         return new HttpResponse(request) {
 
             @Override
             int getStatusCode() {
->>>>>>> f9b68898
                 return code
             }
 
             @Override
-<<<<<<< HEAD
-            String headerValue(String s) {
-=======
             String getHeaderValue(String s) {
->>>>>>> f9b68898
                 return null
             }
 
             @Override
-<<<<<<< HEAD
-            HttpHeaders headers() {
-=======
             HttpHeaders getHeaders() {
->>>>>>> f9b68898
                 return new HttpHeaders()
             }
 
             @Override
-<<<<<<< HEAD
-            Flux<ByteBuffer> body() {
-=======
             Flux<ByteBuffer> getBody() {
->>>>>>> f9b68898
                 return Flux.empty()
             }
 
             @Override
-<<<<<<< HEAD
-            Mono<byte[]> bodyAsByteArray() {
-=======
             Mono<byte[]> getBodyAsByteArray() {
->>>>>>> f9b68898
                 return Mono.just(new byte[0])
             }
 
             @Override
-<<<<<<< HEAD
-            Mono<String> bodyAsString() {
-=======
             Mono<String> getBodyAsString() {
->>>>>>> f9b68898
                 return Mono.just("")
             }
 
             @Override
-<<<<<<< HEAD
-            Mono<String> bodyAsString(Charset charset) {
-                return Mono.just("")
-            }
-        }.request(request)
-    }
-
-    def waitForCopy(ContainerClient bu, String status) {
-        OffsetDateTime start = OffsetDateTime.now()
-        while (status != CopyStatusType.SUCCESS.toString()) {
-            status = bu.getPropertiesWithResponse(null, null, null).headers().value("x-ms-copy-status")
-=======
             Mono<String> getBodyAsString(Charset charset) {
                 return Mono.just("")
             }
@@ -979,7 +621,6 @@
         OffsetDateTime start = OffsetDateTime.now()
         while (status != CopyStatusType.SUCCESS.toString()) {
             status = bu.getPropertiesWithResponse(null, null, null).getHeaders().getValue("x-ms-copy-status")
->>>>>>> f9b68898
             OffsetDateTime currentTime = OffsetDateTime.now()
             if (status == CopyStatusType.FAILED.toString() || currentTime.minusMinutes(1) == start) {
                 throw new Exception("Copy failed or took too long")
@@ -1007,15 +648,6 @@
     }
 
     def validateBlobProperties(Response<BlobProperties> response, String cacheControl, String contentDisposition, String contentEncoding,
-<<<<<<< HEAD
-                               String contentLanguage, byte[] contentMD5, String contentType) {
-        return response.value().cacheControl() == cacheControl &&
-            response.value().contentDisposition() == contentDisposition &&
-            response.value().contentEncoding() == contentEncoding &&
-            response.value().contentLanguage() == contentLanguage &&
-            response.value().contentMD5() == contentMD5 &&
-            response.headers().value("Content-Type") == contentType
-=======
         String contentLanguage, byte[] contentMD5, String contentType) {
         return response.getValue().getCacheControl() == cacheControl &&
             response.getValue().getContentDisposition() == contentDisposition &&
@@ -1023,27 +655,18 @@
             response.getValue().getContentLanguage() == contentLanguage &&
             response.getValue().getContentMD5() == contentMD5 &&
             response.getHeaders().getValue("Content-Type") == contentType
->>>>>>> f9b68898
     }
 
     def enableSoftDelete() {
         primaryBlobServiceClient.setProperties(new StorageServiceProperties()
-<<<<<<< HEAD
-            .deleteRetentionPolicy(new RetentionPolicy().enabled(true).days(2)))
-=======
             .setDeleteRetentionPolicy(new RetentionPolicy().setEnabled(true).setDays(2)))
->>>>>>> f9b68898
 
         sleepIfRecord(30000)
     }
 
     def disableSoftDelete() {
         primaryBlobServiceClient.setProperties(new StorageServiceProperties()
-<<<<<<< HEAD
-            .deleteRetentionPolicy(new RetentionPolicy().enabled(false)))
-=======
             .setDeleteRetentionPolicy(new RetentionPolicy().setEnabled(false)))
->>>>>>> f9b68898
 
         sleepIfRecord(30000)
     }
@@ -1059,11 +682,7 @@
         @Override
         Mono<HttpResponse> process(HttpPipelineCallContext context, HttpPipelineNextPolicy next) {
             return next.process().flatMap { HttpResponse response ->
-<<<<<<< HEAD
-                if (response.request().headers().value("x-ms-range") != "bytes=2-6") {
-=======
                 if (response.getRequest().getHeaders().getValue("x-ms-range") != "bytes=2-6") {
->>>>>>> f9b68898
                     return Mono.<HttpResponse> error(new IllegalArgumentException("The range header was not set correctly on retry."))
                 } else {
                     // ETag can be a dummy value. It's not validated, but DownloadResponse requires one
@@ -1078,21 +697,14 @@
     to play too nicely with mocked objects and the complex reflection stuff on both ends made it more difficult to work
     with than was worth it. Because this type is just for BlobDownload, we don't need to accept a header type.
      */
-<<<<<<< HEAD
-=======
-
->>>>>>> f9b68898
+
     class MockDownloadHttpResponse extends HttpResponse {
         private final int statusCode
         private final HttpHeaders headers
         private final Flux<ByteBuffer> body
 
         MockDownloadHttpResponse(HttpResponse response, int statusCode, Flux<ByteBuffer> body) {
-<<<<<<< HEAD
-            this.request(response.request())
-=======
             super(response.getRequest())
->>>>>>> f9b68898
             this.statusCode = statusCode
             this.headers = response.getHeaders()
             this.body = body
@@ -1114,11 +726,7 @@
         }
 
         @Override
-<<<<<<< HEAD
-        Flux<ByteBuffer> body() {
-=======
         Flux<ByteBuffer> getBody() {
->>>>>>> f9b68898
             return body
         }
 
