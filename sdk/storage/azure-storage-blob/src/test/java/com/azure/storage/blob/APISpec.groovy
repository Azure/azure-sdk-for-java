// Copyright (c) Microsoft Corporation. All rights reserved.
// Licensed under the MIT License.

package com.azure.storage.blob

import com.azure.core.http.HttpClient
import com.azure.core.http.HttpHeaders
import com.azure.core.http.HttpMethod
import com.azure.core.http.HttpPipelineCallContext
import com.azure.core.http.HttpPipelineNextPolicy
import com.azure.core.http.HttpRequest
import com.azure.core.http.HttpResponse
import com.azure.core.http.ProxyOptions
import com.azure.core.http.netty.NettyAsyncHttpClientBuilder
import com.azure.core.http.policy.HttpPipelinePolicy
import com.azure.core.http.rest.Response
import com.azure.core.test.InterceptorManager
import com.azure.core.test.TestMode
import com.azure.core.test.utils.TestResourceNamer
import com.azure.core.util.Configuration
import com.azure.core.util.CoreUtils
import com.azure.core.util.FluxUtil
import com.azure.core.util.logging.ClientLogger
import com.azure.identity.EnvironmentCredentialBuilder
import com.azure.storage.blob.models.BlobContainerItem
import com.azure.storage.blob.models.BlobProperties
import com.azure.storage.blob.models.BlobRetentionPolicy
import com.azure.storage.blob.models.BlobServiceProperties
import com.azure.storage.blob.models.CopyStatusType
import com.azure.storage.blob.models.LeaseStateType
import com.azure.storage.blob.models.ListBlobContainersOptions
import com.azure.storage.blob.specialized.BlobAsyncClientBase
import com.azure.storage.blob.specialized.BlobClientBase
import com.azure.storage.blob.specialized.BlobLeaseClient
import com.azure.storage.blob.specialized.BlobLeaseClientBuilder
import com.azure.storage.common.StorageSharedKeyCredential
import com.azure.storage.common.implementation.Constants
import reactor.core.publisher.Flux
import reactor.core.publisher.Mono
import spock.lang.Requires
import spock.lang.Shared
import spock.lang.Specification
import spock.lang.Timeout

import java.nio.ByteBuffer
import java.nio.channels.AsynchronousFileChannel
import java.nio.charset.Charset
import java.nio.charset.StandardCharsets
import java.time.Duration
import java.time.OffsetDateTime
import java.util.concurrent.TimeUnit
import java.util.function.Supplier

@Timeout(value = 5, unit = TimeUnit.MINUTES)
class APISpec extends Specification {
    @Shared
    ClientLogger logger = new ClientLogger(APISpec.class)

    Integer entityNo = 0 // Used to generate stable container names for recording tests requiring multiple containers.

    // both sync and async clients point to same container
    @Shared
    BlobContainerClient cc

    @Shared
    BlobContainerClient ccPremium

    @Shared
    BlobContainerAsyncClient ccAsync

    // Fields used for conveniently creating blobs with data.
    static final String defaultText = "default"

    public static final ByteBuffer defaultData = ByteBuffer.wrap(defaultText.getBytes(StandardCharsets.UTF_8))

    static final Supplier<InputStream> defaultInputStream = new Supplier<InputStream>() {
        @Override
        InputStream get() {
            return new ByteArrayInputStream(defaultText.getBytes(StandardCharsets.UTF_8))
        }
    }

    static int defaultDataSize = defaultData.remaining()

    protected static final Flux<ByteBuffer> defaultFlux = Flux.just(defaultData).map { buffer -> buffer.duplicate() }

    // Prefixes for blobs and containers
    String containerPrefix = "jtc" // java test container

    String blobPrefix = "javablob"

    /*
    The values below are used to create data-driven tests for access conditions.
     */
    static final OffsetDateTime oldDate = OffsetDateTime.now().minusDays(1)

    static final OffsetDateTime newDate = OffsetDateTime.now().plusDays(1)

    /*
    Note that this value is only used to check if we are depending on the received etag. This value will not actually
    be used.
     */
    static final String receivedEtag = "received"

    static final String garbageEtag = "garbage"

    /*
    Note that this value is only used to check if we are depending on the received etag. This value will not actually
    be used.
     */
    static final String receivedLeaseID = "received"

    static final String garbageLeaseID = UUID.randomUUID().toString()

    public static final String defaultEndpointTemplate = "https://%s.blob.core.windows.net/"

    static def AZURE_TEST_MODE = "AZURE_TEST_MODE"
    static def PRIMARY_STORAGE = "PRIMARY_STORAGE_"
    static def SECONDARY_STORAGE = "SECONDARY_STORAGE_"
    static def BLOB_STORAGE = "BLOB_STORAGE_"
    static def PREMIUM_STORAGE = "PREMIUM_STORAGE_"
    static def MANAGED_DISK_STORAGE = "MANAGED_DISK_STORAGE_"

    protected static StorageSharedKeyCredential primaryCredential
    static StorageSharedKeyCredential alternateCredential
    static StorageSharedKeyCredential blobCredential
    static StorageSharedKeyCredential premiumCredential
    static StorageSharedKeyCredential managedDiskCredential
    static TestMode testMode

    BlobServiceClient primaryBlobServiceClient
    BlobServiceAsyncClient primaryBlobServiceAsyncClient
    BlobServiceClient alternateBlobServiceClient
    BlobServiceClient blobServiceClient
    BlobServiceClient premiumBlobServiceClient
    BlobServiceClient managedDiskServiceClient

    InterceptorManager interceptorManager
    boolean recordLiveMode
    protected TestResourceNamer resourceNamer
    protected String testName
    String containerName

    def setupSpec() {
        testMode = setupTestMode()
        primaryCredential = getCredential(PRIMARY_STORAGE)
        alternateCredential = getCredential(SECONDARY_STORAGE)
        blobCredential = getCredential(BLOB_STORAGE)
        premiumCredential = getCredential(PREMIUM_STORAGE)
<<<<<<< HEAD
        managedDiskCredential = getCredential(MANAGED_DISK_STORAGE)
=======
        // The property is to limit flapMap buffer size of concurrency
        // in case the upload or download open too many connections.
        System.setProperty("reactor.bufferSize.x", "16")
        System.setProperty("reactor.bufferSize.small", "100")
        System.out.println(String.format("--------%s---------", testMode))
>>>>>>> f23ff41c
    }

    def setup() {
        String fullTestName = specificationContext.getCurrentIteration().getName().replace(' ', '').toLowerCase()
        String className = specificationContext.getCurrentSpec().getName()
        int iterationIndex = fullTestName.lastIndexOf("[")
        int substringIndex = (int) Math.min((iterationIndex != -1) ? iterationIndex : fullTestName.length(), 50)
        this.testName = fullTestName.substring(0, substringIndex)
        this.interceptorManager = new InterceptorManager(className + fullTestName, testMode)
        this.resourceNamer = new TestResourceNamer(className + testName, testMode, interceptorManager.getRecordedData())

        // If the test doesn't have the Requires tag record it in live mode.
        recordLiveMode = specificationContext.getCurrentIteration().getDescription().getAnnotation(Requires.class) != null

        primaryBlobServiceClient = setClient(primaryCredential)
        primaryBlobServiceAsyncClient = getServiceAsyncClient(primaryCredential)
        alternateBlobServiceClient = setClient(alternateCredential)
        blobServiceClient = setClient(blobCredential)
        premiumBlobServiceClient = setClient(premiumCredential)
        managedDiskServiceClient = setClient(managedDiskCredential)

        containerName = generateContainerName()
        cc = primaryBlobServiceClient.getBlobContainerClient(containerName)
        ccAsync = primaryBlobServiceAsyncClient.getBlobContainerAsyncClient(containerName)
        cc.create()
    }

    def cleanup() {
        def options = new ListBlobContainersOptions().setPrefix(containerPrefix + testName)
        for (BlobContainerItem container : primaryBlobServiceClient.listBlobContainers(options, Duration.ofSeconds(120))) {
            BlobContainerClient containerClient = primaryBlobServiceClient.getBlobContainerClient(container.getName())

            if (container.getProperties().getLeaseState() == LeaseStateType.LEASED) {
                createLeaseClient(containerClient).breakLeaseWithResponse(0, null, null, null)
            }

            containerClient.delete()
        }

        interceptorManager.close()
    }

    //TODO: Should this go in core.
    static Mono<ByteBuffer> collectBytesInBuffer(Flux<ByteBuffer> content) {
        return FluxUtil.collectBytesInByteBufferStream(content).map { bytes -> ByteBuffer.wrap(bytes) }
    }

    static TestMode setupTestMode() {
        String testMode = Configuration.getGlobalConfiguration().get(AZURE_TEST_MODE)

        if (testMode != null) {
            try {
                return TestMode.valueOf(testMode.toUpperCase(Locale.US))
            } catch (IllegalArgumentException ignore) {
                return TestMode.PLAYBACK
            }
        }

        return TestMode.PLAYBACK
    }

    static boolean liveMode() {
        return setupTestMode() == TestMode.LIVE
    }

    private StorageSharedKeyCredential getCredential(String accountType) {
        String accountName
        String accountKey

        if (testMode == TestMode.RECORD || testMode == TestMode.LIVE) {
            accountName = Configuration.getGlobalConfiguration().get(accountType + "ACCOUNT_NAME")
            accountKey = Configuration.getGlobalConfiguration().get(accountType + "ACCOUNT_KEY")
        } else {
            accountName = "azstoragesdkaccount"
            accountKey = "astorageaccountkey"
        }

        if (accountName == null || accountKey == null) {
            logger.warning("Account name or key for the {} account was null. Test's requiring these credentials will fail.", accountType)
            return null
        }

        return new StorageSharedKeyCredential(accountName, accountKey)
    }

    BlobServiceClient setClient(StorageSharedKeyCredential credential) {
        try {
            return getServiceClient(credential)
        } catch (Exception ignore) {
            return null
        }
    }

    def getOAuthServiceClient() {
        BlobServiceClientBuilder builder = new BlobServiceClientBuilder()
            .endpoint(String.format(defaultEndpointTemplate, primaryCredential.getAccountName()))
            .httpClient(getHttpClient())

        if (testMode != TestMode.PLAYBACK) {
            if (testMode == TestMode.RECORD) {
                builder.addPolicy(interceptorManager.getRecordPolicy())
            }
            // AZURE_TENANT_ID, AZURE_CLIENT_ID, AZURE_CLIENT_SECRET
            return builder.credential(new EnvironmentCredentialBuilder().build()).buildClient()
        } else {
            // Running in playback, we don't have access to the AAD environment variables, just use SharedKeyCredential.
            return builder.credential(primaryCredential).buildClient()
        }
    }

    BlobServiceClient getServiceClient(String endpoint) {
        return getServiceClient(null, endpoint, null)
    }

    BlobServiceClient getServiceClient(StorageSharedKeyCredential credential) {
        // TODO : Remove this once its no longer preprod
        if (credential == managedDiskCredential) {
            return getServiceClient(credential, String.format("https://%s.blob.preprod.core.windows.net/", credential.getAccountName()), null)
        }
        return getServiceClient(credential, String.format(defaultEndpointTemplate, credential.getAccountName()), null)
    }

    BlobServiceClient getServiceClient(StorageSharedKeyCredential credential, String endpoint) {
        return getServiceClient(credential, endpoint, null)
    }

    BlobServiceClient getServiceClient(StorageSharedKeyCredential credential, String endpoint,
        HttpPipelinePolicy... policies) {
        return getServiceClientBuilder(credential, endpoint, policies).buildClient()
    }

    BlobServiceClient getServiceClient(String sasToken, String endpoint) {
        return getServiceClientBuilder(null, endpoint, null).sasToken(sasToken).buildClient()
    }

    BlobServiceAsyncClient getServiceAsyncClient(StorageSharedKeyCredential credential) {
        return getServiceClientBuilder(credential, String.format(defaultEndpointTemplate, credential.getAccountName()))
            .buildAsyncClient()
    }

    BlobServiceClientBuilder getServiceClientBuilder(StorageSharedKeyCredential credential, String endpoint,
        HttpPipelinePolicy... policies) {
        BlobServiceClientBuilder builder = new BlobServiceClientBuilder()
            .endpoint(endpoint)
            .httpClient(getHttpClient())

        for (HttpPipelinePolicy policy : policies) {
            builder.addPolicy(policy)
        }

        if (testMode == TestMode.RECORD) {
            builder.addPolicy(interceptorManager.getRecordPolicy())
        }

        if (credential != null) {
            builder.credential(credential)
        }

        return builder
    }

    BlobContainerClient getContainerClient(String sasToken, String endpoint) {
        getContainerClientBuilder(endpoint).sasToken(sasToken).buildClient()
    }

    BlobContainerClientBuilder getContainerClientBuilder(String endpoint) {
        BlobContainerClientBuilder builder = new BlobContainerClientBuilder()
            .endpoint(endpoint)
            .httpClient(getHttpClient())

        if (testMode == TestMode.RECORD) {
            builder.addPolicy(interceptorManager.getRecordPolicy())
        }

        return builder
    }

    BlobAsyncClient getBlobAsyncClient(StorageSharedKeyCredential credential, String endpoint, String blobName) {
        BlobClientBuilder builder = new BlobClientBuilder()
            .endpoint(endpoint)
            .blobName(blobName)
            .httpClient(getHttpClient())

        if (testMode == TestMode.RECORD) {
            builder.addPolicy(interceptorManager.getRecordPolicy())
        }

        builder.credential(credential).buildAsyncClient()
    }

    BlobClient getBlobClient(String sasToken, String endpoint, String blobName) {
        return getBlobClient(sasToken, endpoint, blobName, null)
    }

    BlobClient getBlobClient(String sasToken, String endpoint, String blobName, String snapshotId) {
        BlobClientBuilder builder = new BlobClientBuilder()
            .endpoint(endpoint)
            .blobName(blobName)
            .snapshot(snapshotId)
            .httpClient(getHttpClient())

        if (testMode == TestMode.RECORD) {
            builder.addPolicy(interceptorManager.getRecordPolicy())
        }

        return builder.sasToken(sasToken).buildClient()
    }

    BlobClient getBlobClient(StorageSharedKeyCredential credential, String endpoint, HttpPipelinePolicy... policies) {
        BlobClientBuilder builder = new BlobClientBuilder()
            .endpoint(endpoint)
            .httpClient(getHttpClient())

        for (HttpPipelinePolicy policy : policies) {
            builder.addPolicy(policy)
        }

        if (testMode == TestMode.RECORD) {
            builder.addPolicy(interceptorManager.getRecordPolicy())
        }

        return builder.credential(credential).buildClient()
    }

    BlobClient getBlobClient(StorageSharedKeyCredential credential, String endpoint, String blobName) {
        BlobClientBuilder builder = new BlobClientBuilder()
            .endpoint(endpoint)
            .blobName(blobName)
            .httpClient(getHttpClient())

        if (testMode == TestMode.RECORD) {
            builder.addPolicy(interceptorManager.getRecordPolicy())
        }

        return builder.credential(credential).buildClient()
    }

    BlobClient getBlobClient(String endpoint, String sasToken) {
        BlobClientBuilder builder = new BlobClientBuilder()
            .endpoint(endpoint)
            .httpClient(getHttpClient())

        if (!CoreUtils.isNullOrEmpty(sasToken)) {
            builder.sasToken(sasToken)
        }

        if (testMode == TestMode.RECORD) {
            builder.addPolicy(interceptorManager.getRecordPolicy())
        }

        return builder.buildClient()
    }

    HttpClient getHttpClient() {
        NettyAsyncHttpClientBuilder builder = new NettyAsyncHttpClientBuilder()
        if (testMode == TestMode.RECORD || testMode == TestMode.LIVE) {
            builder.wiretap(true)

            if (Boolean.parseBoolean(Configuration.getGlobalConfiguration().get("AZURE_TEST_DEBUGGING"))) {
                builder.proxy(new ProxyOptions(ProxyOptions.Type.HTTP, new InetSocketAddress("localhost", 8888)))
            }

            return builder.build()
        } else {
            return interceptorManager.getPlaybackClient()
        }
    }

    static BlobLeaseClient createLeaseClient(BlobClientBase blobClient) {
        return createLeaseClient(blobClient, null)
    }

    static BlobLeaseClient createLeaseClient(BlobClientBase blobClient, String leaseId) {
        return new BlobLeaseClientBuilder()
            .blobClient(blobClient)
            .leaseId(leaseId)
            .buildClient()
    }

    static BlobLeaseClient createLeaseClient(BlobContainerClient containerClient) {
        return createLeaseClient(containerClient, null)
    }

    static BlobLeaseClient createLeaseClient(BlobContainerClient containerClient, String leaseId) {
        return new BlobLeaseClientBuilder()
            .containerClient(containerClient)
            .leaseId(leaseId)
            .buildClient()
    }

    def generateContainerName() {
        generateResourceName(containerPrefix, entityNo++)
    }

    def generateBlobName() {
        generateResourceName(blobPrefix, entityNo++)
    }

    private String generateResourceName(String prefix, int entityNo) {
        return resourceNamer.randomName(prefix + testName + entityNo, 63)
    }

    String getConfigValue(String value) {
        return resourceNamer.recordValueFromConfig(value)
    }

    String getRandomUUID() {
        return resourceNamer.randomUuid()
    }

    String getBlockID() {
        return Base64.encoder.encodeToString(resourceNamer.randomUuid().getBytes(StandardCharsets.UTF_8))
    }

    OffsetDateTime getUTCNow() {
        return resourceNamer.now()
    }

    byte[] getRandomByteArray(int size) {
        long seed = UUID.fromString(resourceNamer.randomUuid()).getMostSignificantBits() & Long.MAX_VALUE
        Random rand = new Random(seed)
        byte[] data = new byte[size]
        rand.nextBytes(data)
        return data
    }

    /*
     Size must be an int because ByteBuffer sizes can only be an int. Long is not supported.
     */
    ByteBuffer getRandomData(int size) {
        return ByteBuffer.wrap(getRandomByteArray(size))
    }

    /*
    We only allow int because anything larger than 2GB (which would require a long) is left to stress/perf.
     */
    File getRandomFile(int size) {
        File file = File.createTempFile(UUID.randomUUID().toString(), ".txt")
        file.deleteOnExit()
        FileOutputStream fos = new FileOutputStream(file)

        if (size > Constants.MB) {
            for (def i = 0; i < size / Constants.MB; i++) {
                def dataSize = Math.min(Constants.MB, size - i * Constants.MB)
                fos.write(getRandomByteArray(dataSize))
            }
        } else {
            fos.write(getRandomByteArray(size))
        }

        fos.close()
        return file
    }

    /**
     * Compares two files for having equivalent content.
     *
     * @param file1 File used to upload data to the service
     * @param file2 File used to download data from the service
     * @param offset Write offset from the upload file
     * @param count Size of the download from the service
     * @return Whether the files have equivalent content based on offset and read count
     */
    def compareFiles(File file1, File file2, long offset, long count) {
        def pos = 0L
        def readBuffer = 8 * Constants.KB
        def fileChannel1 = AsynchronousFileChannel.open(file1.toPath())
        def fileChannel2 = AsynchronousFileChannel.open(file2.toPath())

        while (pos < count) {
            def bufferSize = (int) Math.min(readBuffer, count - pos)
            def buffer1 = ByteBuffer.allocate(bufferSize)
            def buffer2 = ByteBuffer.allocate(bufferSize)

            def readCount1 = fileChannel1.read(buffer1, offset + pos).get()
            def readCount2 = fileChannel2.read(buffer2, pos).get()

            if (readCount1 != readCount2 || buffer1 != buffer2) {
                return false
            }

            pos += bufferSize
        }

        def verificationRead = fileChannel2.read(ByteBuffer.allocate(1), pos).get()

        fileChannel1.close()
        fileChannel2.close()

        return pos == count && verificationRead == -1
    }

    /**
     * This will retrieve the etag to be used in testing match conditions. The result will typically be assigned to
     * the ifMatch condition when testing success and the ifNoneMatch condition when testing failure.
     *
     * @param bc
     *      The URL to the blob to get the etag on.
     * @param match
     *      The ETag value for this test. If {@code receivedEtag} is passed, that will signal that the test is expecting
     *      the blob's actual etag for this test, so it is retrieved.
     * @return
     * The appropriate etag value to run the current test.
     */
    def setupBlobMatchCondition(BlobClientBase bc, String match) {
        if (match == receivedEtag) {
            return bc.getProperties().getETag()
        } else {
            return match
        }
    }

    def setupBlobMatchCondition(BlobAsyncClientBase bac, String match) {
        if (match == receivedEtag) {
            return bac.getProperties().block().getETag()
        } else {
            return match
        }
    }

    /**
     * This helper method will acquire a lease on a blob to prepare for testing lease Id. We want to test
     * against a valid lease in both the success and failure cases to guarantee that the results actually indicate
     * proper setting of the header. If we pass null, though, we don't want to acquire a lease, as that will interfere
     * with other AC tests.
     *
     * @param bc
     *      The blob on which to acquire a lease.
     * @param leaseID
     *      The signalID. Values should only ever be {@code receivedLeaseID}, {@code garbageLeaseID}, or {@code null}.
     * @return
     * The actual lease Id of the blob if recievedLeaseID is passed, otherwise whatever was passed will be
     * returned.
     */
    def setupBlobLeaseCondition(BlobClientBase bc, String leaseID) {
        String responseLeaseId = null
        if (leaseID == receivedLeaseID || leaseID == garbageLeaseID) {
            responseLeaseId = createLeaseClient(bc).acquireLease(-1)
        }
        if (leaseID == receivedLeaseID) {
            return responseLeaseId
        } else {
            return leaseID
        }
    }

    def setupBlobLeaseCondition(BlobAsyncClientBase bac, String leaseID) {
        String responseLeaseId = null
        if (leaseID == receivedLeaseID || leaseID == garbageLeaseID) {
            responseLeaseId = new BlobLeaseClientBuilder()
                .blobAsyncClient(bac)
                .buildAsyncClient()
                .acquireLease(-1)
                .block()
        }
        if (leaseID == receivedLeaseID) {
            return responseLeaseId
        } else {
            return leaseID
        }
    }

    def setupContainerMatchCondition(BlobContainerClient cu, String match) {
        if (match == receivedEtag) {
            return cu.getProperties().getETag()
        } else {
            return match
        }
    }

    def setupContainerLeaseCondition(BlobContainerClient cu, String leaseID) {
        if (leaseID == receivedLeaseID) {
            return createLeaseClient(cu).acquireLease(-1)
        } else {
            return leaseID
        }
    }

    def getMockRequest() {
        HttpHeaders headers = new HttpHeaders()
        headers.put(Constants.HeaderConstants.CONTENT_ENCODING, "en-US")
        URL url = new URL("http://devtest.blob.core.windows.net/test-container/test-blob")
        HttpRequest request = new HttpRequest(HttpMethod.POST, url, headers, null)
        return request
    }

    /*
    This is for stubbing responses that will actually go through the pipeline and autorest code. Autorest does not seem
    to play too nicely with mocked objects and the complex reflection stuff on both ends made it more difficult to work
    with than was worth it.
     */

    def getStubResponse(int code, HttpRequest request) {
        return new HttpResponse(request) {

            @Override
            int getStatusCode() {
                return code
            }

            @Override
            String getHeaderValue(String s) {
                return null
            }

            @Override
            HttpHeaders getHeaders() {
                return new HttpHeaders()
            }

            @Override
            Flux<ByteBuffer> getBody() {
                return Flux.empty()
            }

            @Override
            Mono<byte[]> getBodyAsByteArray() {
                return Mono.just(new byte[0])
            }

            @Override
            Mono<String> getBodyAsString() {
                return Mono.just("")
            }

            @Override
            Mono<String> getBodyAsString(Charset charset) {
                return Mono.just("")
            }
        }
    }

    def waitForCopy(BlobContainerClient bu, String status) {
        OffsetDateTime start = OffsetDateTime.now()
        while (status != CopyStatusType.SUCCESS.toString()) {
            status = bu.getPropertiesWithResponse(null, null, null).getHeaders().getValue("x-ms-copy-status")
            OffsetDateTime currentTime = OffsetDateTime.now()
            if (status == CopyStatusType.FAILED.toString() || currentTime.minusMinutes(1) == start) {
                throw new Exception("Copy failed or took too long")
            }
            sleepIfRecord(1000)
        }
    }

    /**
     * Validates the presence of headers that are present on a large number of responses. These headers are generally
     * random and can really only be checked as not null.
     * @param headers
     *      The object (may be headers object or response object) that has properties which expose these common headers.
     * @return
     * Whether or not the header values are appropriate.
     */
    def validateBasicHeaders(HttpHeaders headers) {
        return headers.getValue("etag") != null &&
            // Quotes should be scrubbed from etag header values
            !headers.getValue("etag").contains("\"") &&
            headers.getValue("last-modified") != null &&
            headers.getValue("x-ms-request-id") != null &&
            headers.getValue("x-ms-version") != null &&
            headers.getValue("date") != null
    }

    def validateBlobProperties(Response<BlobProperties> response, String cacheControl, String contentDisposition, String contentEncoding,
        String contentLanguage, byte[] contentMD5, String contentType) {
        return response.getValue().getCacheControl() == cacheControl &&
            response.getValue().getContentDisposition() == contentDisposition &&
            response.getValue().getContentEncoding() == contentEncoding &&
            response.getValue().getContentLanguage() == contentLanguage &&
            response.getValue().getContentMd5() == contentMD5 &&
            response.getValue().getContentType() == contentType
    }

    def enableSoftDelete() {
        primaryBlobServiceClient.setProperties(new BlobServiceProperties()
            .setDeleteRetentionPolicy(new BlobRetentionPolicy().setEnabled(true).setDays(2)))

        sleepIfRecord(30000)
    }

    def disableSoftDelete() {
        primaryBlobServiceClient.setProperties(new BlobServiceProperties()
            .setDeleteRetentionPolicy(new BlobRetentionPolicy().setEnabled(false)))

        sleepIfRecord(30000)
    }

    // Only sleep if test is running in live mode
    def sleepIfRecord(long milliseconds) {
        if (testMode != TestMode.PLAYBACK) {
            sleep(milliseconds)
        }
    }

    class MockRetryRangeResponsePolicy implements HttpPipelinePolicy {
        @Override
        Mono<HttpResponse> process(HttpPipelineCallContext context, HttpPipelineNextPolicy next) {
            return next.process().flatMap { HttpResponse response ->
                if (response.getRequest().getHeaders().getValue("x-ms-range") != "bytes=2-6") {
                    return Mono.<HttpResponse> error(new IllegalArgumentException("The range header was not set correctly on retry."))
                } else {
                    // ETag can be a dummy value. It's not validated, but DownloadResponse requires one
                    return Mono.<HttpResponse> just(new MockDownloadHttpResponse(response, 206, Flux.error(new IOException())))
                }
            }
        }
    }

    /*
    This is for stubbing responses that will actually go through the pipeline and autorest code. Autorest does not seem
    to play too nicely with mocked objects and the complex reflection stuff on both ends made it more difficult to work
    with than was worth it. Because this type is just for BlobDownload, we don't need to accept a header type.
     */

    class MockDownloadHttpResponse extends HttpResponse {
        private final int statusCode
        private final HttpHeaders headers
        private final Flux<ByteBuffer> body

        MockDownloadHttpResponse(HttpResponse response, int statusCode, Flux<ByteBuffer> body) {
            super(response.getRequest())
            this.statusCode = statusCode
            this.headers = response.getHeaders()
            this.body = body
        }

        @Override
        int getStatusCode() {
            return statusCode
        }

        @Override
        String getHeaderValue(String s) {
            return headers.getValue(s)
        }

        @Override
        HttpHeaders getHeaders() {
            return headers
        }

        @Override
        Flux<ByteBuffer> getBody() {
            return body
        }

        @Override
        Mono<byte[]> getBodyAsByteArray() {
            return Mono.error(new IOException())
        }

        @Override
        Mono<String> getBodyAsString() {
            return Mono.error(new IOException())
        }

        @Override
        Mono<String> getBodyAsString(Charset charset) {
            return Mono.error(new IOException())
        }
    }
}<|MERGE_RESOLUTION|>--- conflicted
+++ resolved
@@ -147,15 +147,12 @@
         alternateCredential = getCredential(SECONDARY_STORAGE)
         blobCredential = getCredential(BLOB_STORAGE)
         premiumCredential = getCredential(PREMIUM_STORAGE)
-<<<<<<< HEAD
         managedDiskCredential = getCredential(MANAGED_DISK_STORAGE)
-=======
         // The property is to limit flapMap buffer size of concurrency
         // in case the upload or download open too many connections.
         System.setProperty("reactor.bufferSize.x", "16")
         System.setProperty("reactor.bufferSize.small", "100")
         System.out.println(String.format("--------%s---------", testMode))
->>>>>>> f23ff41c
     }
 
     def setup() {
