// Copyright (c) Microsoft Corporation. All rights reserved.
// Licensed under the MIT License.

package com.azure.storage.blob

import com.azure.core.http.HttpHeaders
import com.azure.core.http.HttpMethod
import com.azure.core.http.HttpPipelineCallContext
import com.azure.core.http.HttpPipelineNextPolicy
import com.azure.core.http.HttpPipelinePosition
import com.azure.core.http.HttpRequest
import com.azure.core.http.HttpResponse
import com.azure.core.http.policy.HttpPipelinePolicy
import com.azure.core.http.rest.Response
import com.azure.core.test.TestMode
import com.azure.core.util.BinaryData
import com.azure.core.util.Configuration
import com.azure.core.util.CoreUtils
import com.azure.core.util.FluxUtil
import com.azure.core.util.logging.ClientLogger
import com.azure.identity.EnvironmentCredentialBuilder
import com.azure.storage.blob.models.BlobProperties
import com.azure.storage.blob.models.BlobRetentionPolicy
import com.azure.storage.blob.models.BlobServiceProperties
import com.azure.storage.blob.models.CopyStatusType
import com.azure.storage.blob.models.LeaseStateType
import com.azure.storage.blob.models.ListBlobContainersOptions
import com.azure.storage.blob.options.BlobBreakLeaseOptions
import com.azure.storage.blob.specialized.BlobAsyncClientBase
import com.azure.storage.blob.specialized.BlobClientBase
import com.azure.storage.blob.specialized.BlobLeaseClient
import com.azure.storage.blob.specialized.BlobLeaseClientBuilder
import com.azure.storage.blob.specialized.SpecializedBlobClientBuilder
import com.azure.storage.common.StorageSharedKeyCredential
import com.azure.storage.common.implementation.Constants
import com.azure.storage.common.policy.RequestRetryOptions
import com.azure.storage.common.policy.RetryPolicyType
import com.azure.storage.common.test.shared.StorageSpec
import com.azure.storage.common.test.shared.TestAccount
import reactor.core.publisher.Flux
import reactor.core.publisher.Mono
import spock.lang.Requires
import spock.lang.Shared
import spock.lang.Timeout

import java.nio.ByteBuffer
import java.nio.charset.Charset
import java.nio.charset.StandardCharsets
import java.time.Duration
import java.time.OffsetDateTime
import java.util.concurrent.ConcurrentHashMap
import java.util.concurrent.TimeUnit
import java.util.function.BiFunction
import java.util.function.Function
import java.util.function.Supplier

@Timeout(value = 5, unit = TimeUnit.MINUTES)
class APISpec extends StorageSpec {
    Integer entityNo = 0 // Used to generate stable container names for recording tests requiring multiple containers.

    // both sync and async clients point to same container
    BlobContainerClient cc
    BlobContainerClient ccPremium
    BlobContainerAsyncClient ccAsync

    // Fields used for conveniently creating blobs with data.
    static final String defaultText = "default"

    public static final ByteBuffer defaultData = ByteBuffer.wrap(defaultText.getBytes(StandardCharsets.UTF_8))

    static final Supplier<InputStream> defaultInputStream = new Supplier<InputStream>() {
        @Override
        InputStream get() {
            return new ByteArrayInputStream(defaultText.getBytes(StandardCharsets.UTF_8))
        }
    }

    public static final BinaryData defaultBinaryData = BinaryData.fromString(defaultText)

    protected static int defaultDataSize = defaultData.remaining()

    protected static final Flux<ByteBuffer> defaultFlux = Flux.just(defaultData).map { buffer -> buffer.duplicate() }

    /*
    The values below are used to create data-driven tests for access conditions.
     */
    static final OffsetDateTime oldDate = OffsetDateTime.now().minusDays(1)

    static final OffsetDateTime newDate = OffsetDateTime.now().plusDays(1)

    /*
    Note that this value is only used to check if we are depending on the received etag. This value will not actually
    be used.
     */
    static final String receivedEtag = "received"

    static final String garbageEtag = "garbage"

    /*
    Note that this value is only used to check if we are depending on the received etag. This value will not actually
    be used.
     */
    static final String receivedLeaseID = "received"

    static final String garbageLeaseID = UUID.randomUUID().toString()

    BlobServiceClient primaryBlobServiceClient
    BlobServiceAsyncClient primaryBlobServiceAsyncClient
    BlobServiceClient alternateBlobServiceClient
    BlobServiceClient premiumBlobServiceClient
    BlobServiceClient managedDiskServiceClient
    BlobServiceClient versionedBlobServiceClient
    BlobServiceClient softDeleteServiceClient

    String containerName

    def setupSpec() {
        // The property is to limit flapMap buffer size of concurrency
        // in case the upload or download open too many connections.
        System.setProperty("reactor.bufferSize.x", "16")
        System.setProperty("reactor.bufferSize.small", "100")
        System.out.println(String.format("--------%s---------", env.testMode))
    }

    def setup() {
<<<<<<< HEAD
        // If the test doesn't have the Requires tag record it in live mode.
        recordLiveMode = specificationContext.getCurrentFeature().getFeatureMethod().getAnnotation(Requires.class) != null

        primaryBlobServiceClient = getServiceClient(env.primaryAccount)
=======
        primaryBlobServiceClient = setClient(env.primaryAccount)
>>>>>>> 317887aa
        primaryBlobServiceAsyncClient = getServiceAsyncClient(env.primaryAccount)
        alternateBlobServiceClient = getServiceClient(env.secondaryAccount)
        premiumBlobServiceClient = getServiceClient(env.premiumAccount)
        managedDiskServiceClient = getServiceClient(env.managedDiskAccount)
        versionedBlobServiceClient = getServiceClient(env.versionedAccount)
        softDeleteServiceClient = getServiceClient(env.softDeleteAccount)

        containerName = generateContainerName()
        cc = primaryBlobServiceClient.getBlobContainerClient(containerName)
        ccAsync = primaryBlobServiceAsyncClient.getBlobContainerAsyncClient(containerName)
        cc.create()
    }

    def cleanup() {
        def cleanupClient = getServiceClientBuilder(env.primaryAccount.credential,
            env.primaryAccount.blobEndpoint, null)
            .retryOptions(new RequestRetryOptions(RetryPolicyType.FIXED, 3, 60, 1000, 1000, null))
            .buildClient()

        def options = new ListBlobContainersOptions().setPrefix(namer.getResourcePrefix())
        for (def container : cleanupClient.listBlobContainers(options, null)) {
            def containerClient = primaryBlobServiceClient.getBlobContainerClient(container.getName())

            if (container.getProperties().getLeaseState() == LeaseStateType.LEASED) {
                createLeaseClient(containerClient).breakLeaseWithResponse(new BlobBreakLeaseOptions().setBreakPeriod(Duration.ofSeconds(0)), null, null)
            }

            containerClient.delete()
        }
    }

    static Mono<ByteBuffer> collectBytesInBuffer(Flux<ByteBuffer> content) {
        return FluxUtil.collectBytesInByteBufferStream(content).map { bytes -> ByteBuffer.wrap(bytes) }
    }

<<<<<<< HEAD
    static boolean liveMode() {
        return env.testMode == TestMode.LIVE
    }

    static boolean playbackMode() {
        return env.testMode == TestMode.PLAYBACK
=======
    BlobServiceClient setClient(TestAccount account) {
        try {
            return getServiceClient(account.credential, account.blobEndpoint)
        } catch (Exception ignore) {
            return null
        }
>>>>>>> 317887aa
    }

    def getOAuthServiceClient() {
        BlobServiceClientBuilder builder = new BlobServiceClientBuilder()
            .endpoint(env.primaryAccount.blobEndpoint)

        instrument builder

        return setOauthCredentials(builder).buildClient()
    }

    def setOauthCredentials(BlobServiceClientBuilder builder) {
        if (env.testMode != TestMode.PLAYBACK) {
            // AZURE_TENANT_ID, AZURE_CLIENT_ID, AZURE_CLIENT_SECRET
            return builder.credential(new EnvironmentCredentialBuilder().build())
        } else {
            // Running in playback, we don't have access to the AAD environment variables, just use SharedKeyCredential.
            return builder.credential(env.primaryAccount.credential)
        }
    }

    BlobServiceClient getServiceClient(String endpoint) {
        return getServiceClient(null, endpoint, null)
    }

    BlobServiceClient getServiceClient(TestAccount account) {
        return getServiceClient(account.credential, account.blobEndpoint)
    }

    BlobServiceClient getServiceClient(StorageSharedKeyCredential credential, String endpoint) {
        return getServiceClient(credential, endpoint, null)
    }

    BlobServiceClient getServiceClient(StorageSharedKeyCredential credential, String endpoint,
        HttpPipelinePolicy... policies) {
        return getServiceClientBuilder(credential, endpoint, policies).buildClient()
    }

    BlobServiceClient getServiceClient(String sasToken, String endpoint) {
        return getServiceClientBuilder(null, endpoint, null).sasToken(sasToken).buildClient()
    }

    BlobServiceAsyncClient getServiceAsyncClient(TestAccount account) {
        return getServiceClientBuilder(account.credential, account.blobEndpoint)
            .buildAsyncClient()
    }

    BlobServiceClientBuilder getServiceClientBuilder(StorageSharedKeyCredential credential, String endpoint,
        HttpPipelinePolicy... policies) {
        BlobServiceClientBuilder builder = new BlobServiceClientBuilder()
            .endpoint(endpoint)

        for (HttpPipelinePolicy policy : policies) {
            builder.addPolicy(policy)
        }

        instrument builder

        if (credential != null) {
            builder.credential(credential)
        }

        return builder
    }

    /**
     * Some tests require extra configuration for retries when writing.
     *
     * It is possible that tests which upload a reasonable amount of data with tight resource limits may cause the
     * service to silently close a connection without returning a response due to high read latency (the resource
     * constraints cause a latency between sending the headers and writing the body often due to waiting for buffer pool
     * buffers). Without configuring a retry timeout, the operation will hang indefinitely. This is always something
     * that must be configured by the customer.
     *
     * Typically this needs to be configured in retries so that we can retry the individual block writes rather than
     * the overall operation.
     *
     * According to the following link, writes can take up to 10 minutes per MB before the service times out. In this
     * case, most of our instrumentation (e.g. CI pipelines) will timeout and fail anyway, so we don't want to wait that
     * long. The value is going to be a best guess and should be played with to allow test passes to succeed
     *
     * https://docs.microsoft.com/en-us/rest/api/storageservices/setting-timeouts-for-blob-service-operations
     *
     * @param perRequestDataSize The amount of data expected to go out in each request. Will be used to calculate a
     * timeout value--about 20s/MB. Won't be less than 1 minute.
     */
    BlobServiceAsyncClient getPrimaryServiceClientForWrites(long perRequestDataSize) {
        int retryTimeout = Math.toIntExact((long) (perRequestDataSize / Constants.MB) * 20)
        retryTimeout = Math.max(60, retryTimeout)
        return getServiceClientBuilder(env.primaryAccount.credential,
            env.primaryAccount.blobEndpoint)
        .retryOptions(new RequestRetryOptions(null, null, retryTimeout, null, null, null))
            .buildAsyncClient()
    }

    BlobContainerClient getContainerClient(String sasToken, String endpoint) {
        getContainerClientBuilder(endpoint).sasToken(sasToken).buildClient()
    }

    BlobContainerClientBuilder getContainerClientBuilder(String endpoint) {
        BlobContainerClientBuilder builder = new BlobContainerClientBuilder()
            .endpoint(endpoint)

        instrument builder

        return builder
    }

    BlobAsyncClient getBlobAsyncClient(StorageSharedKeyCredential credential, String endpoint, String blobName) {
        BlobClientBuilder builder = new BlobClientBuilder()
            .endpoint(endpoint)
            .blobName(blobName)

        instrument builder

        builder.credential(credential).buildAsyncClient()
    }

    BlobClient getBlobClient(String sasToken, String endpoint, String blobName) {
        return getBlobClient(sasToken, endpoint, blobName, null)
    }

    BlobClient getBlobClient(String sasToken, String endpoint, String blobName, String snapshotId) {
        BlobClientBuilder builder = new BlobClientBuilder()
            .endpoint(endpoint)
            .blobName(blobName)
            .snapshot(snapshotId)

        instrument builder

        return builder.sasToken(sasToken).buildClient()
    }

    BlobClient getBlobClient(StorageSharedKeyCredential credential, String endpoint, HttpPipelinePolicy... policies) {
        BlobClientBuilder builder = new BlobClientBuilder()
            .endpoint(endpoint)
            .httpClient(getHttpClient())

        for (HttpPipelinePolicy policy : policies) {
            builder.addPolicy(policy)
        }

        builder.addPolicy(getRecordPolicy())

        return builder.credential(credential).buildClient()
    }

    BlobAsyncClient getBlobAsyncClient(StorageSharedKeyCredential credential, String endpoint, HttpPipelinePolicy... policies) {
        BlobClientBuilder builder = new BlobClientBuilder()
            .endpoint(endpoint)

        for (HttpPipelinePolicy policy : policies) {
            builder.addPolicy(policy)
        }

        instrument builder

        return builder.credential(credential).buildAsyncClient()
    }

    BlobClient getBlobClient(StorageSharedKeyCredential credential, String endpoint, String blobName) {
        BlobClientBuilder builder = new BlobClientBuilder()
            .endpoint(endpoint)
            .blobName(blobName)

        instrument builder

        return builder.credential(credential).buildClient()
    }

    BlobClient getBlobClient(String endpoint, String sasToken) {
        BlobClientBuilder builder = new BlobClientBuilder()
            .endpoint(endpoint)

        instrument builder

        if (!CoreUtils.isNullOrEmpty(sasToken)) {
            builder.sasToken(sasToken)
        }

        return builder.buildClient()
    }

    SpecializedBlobClientBuilder getSpecializedBuilder(StorageSharedKeyCredential credential, String endpoint, HttpPipelinePolicy... policies) {

        SpecializedBlobClientBuilder builder = new SpecializedBlobClientBuilder()
            .endpoint(endpoint)
            .httpClient(getHttpClient())

        for (HttpPipelinePolicy policy : policies) {
            builder.addPolicy(policy)
        }

        builder.addPolicy(getRecordPolicy())

        return builder.credential(credential)
    }

    static BlobLeaseClient createLeaseClient(BlobClientBase blobClient) {
        return createLeaseClient(blobClient, null)
    }

    static BlobLeaseClient createLeaseClient(BlobClientBase blobClient, String leaseId) {
        return new BlobLeaseClientBuilder()
            .blobClient(blobClient)
            .leaseId(leaseId)
            .buildClient()
    }

    static BlobLeaseClient createLeaseClient(BlobContainerClient containerClient) {
        return createLeaseClient(containerClient, null)
    }

    static BlobLeaseClient createLeaseClient(BlobContainerClient containerClient, String leaseId) {
        return new BlobLeaseClientBuilder()
            .containerClient(containerClient)
            .leaseId(leaseId)
            .buildClient()
    }

    def generateContainerName() {
        generateResourceName(entityNo++)
    }

    def generateBlobName() {
        generateResourceName(entityNo++)
    }

    private String generateResourceName(int entityNo) {
        namer.getRandomName(namer.getResourcePrefix() + entityNo, 63)
    }

    String getBlockID() {
        return Base64.encoder.encodeToString(namer.getRandomUuid().getBytes(StandardCharsets.UTF_8))
    }

    byte[] getRandomByteArray(int size) {
        long seed = UUID.fromString(namer.getRandomUuid()).getMostSignificantBits() & Long.MAX_VALUE
        Random rand = new Random(seed)
        byte[] data = new byte[size]
        rand.nextBytes(data)
        return data
    }

    /*
     Size must be an int because ByteBuffer sizes can only be an int. Long is not supported.
     */
    ByteBuffer getRandomData(int size) {
        return ByteBuffer.wrap(getRandomByteArray(size))
    }

    /*
    We only allow int because anything larger than 2GB (which would require a long) is left to stress/perf.
     */
    File getRandomFile(int size) {
        File file = File.createTempFile(UUID.randomUUID().toString(), ".txt")
        file.deleteOnExit()
        FileOutputStream fos = new FileOutputStream(file)

        if (size > Constants.MB) {
            for (def i = 0; i < size / Constants.MB; i++) {
                def dataSize = Math.min(Constants.MB, size - i * Constants.MB)
                fos.write(getRandomByteArray(dataSize))
            }
        } else {
            fos.write(getRandomByteArray(size))
        }

        fos.close()
        return file
    }

    /**
     * Compares two files for having equivalent content.
     *
     * @param file1 File used to upload data to the service
     * @param file2 File used to download data from the service
     * @param offset Write offset from the upload file
     * @param count Size of the download from the service
     * @return Whether the files have equivalent content based on offset and read count
     */
    def compareFiles(File file1, File file2, long offset, long count) {
        def pos = 0L
        def defaultBufferSize = 128 * Constants.KB
        def stream1 = new FileInputStream(file1)
        stream1.skip(offset)
        def stream2 = new FileInputStream(file2)

        try {
            // If the amount we are going to read is smaller than the default buffer size use that instead.
            def bufferSize = (int) Math.min(defaultBufferSize, count)

            while (pos < count) {
                // Number of bytes we expect to read.
                def expectedReadCount = (int) Math.min(bufferSize, count - pos)
                def buffer1 = new byte[expectedReadCount]
                def buffer2 = new byte[expectedReadCount]

                def readCount1 = stream1.read(buffer1)
                def readCount2 = stream2.read(buffer2)

                // Use Arrays.equals as it is more optimized than Groovy/Spock's '==' for arrays.
                assert readCount1 == readCount2 && Arrays.equals(buffer1, buffer2)

                pos += expectedReadCount
            }

            def verificationRead = stream2.read()
            return pos == count && verificationRead == -1
        } finally {
            stream1.close()
            stream2.close()
        }
    }

    /**
     * This will retrieve the etag to be used in testing match conditions. The result will typically be assigned to
     * the ifMatch condition when testing success and the ifNoneMatch condition when testing failure.
     *
     * @param bc
     *      The URL to the blob to get the etag on.
     * @param match
     *      The ETag value for this test. If {@code receivedEtag} is passed, that will signal that the test is expecting
     *      the blob's actual etag for this test, so it is retrieved.
     * @return
     * The appropriate etag value to run the current test.
     */
    def setupBlobMatchCondition(BlobClientBase bc, String match) {
        if (match == receivedEtag) {
            return bc.getProperties().getETag()
        } else {
            return match
        }
    }

    def setupBlobMatchCondition(BlobAsyncClientBase bac, String match) {
        if (match == receivedEtag) {
            return bac.getProperties().block().getETag()
        } else {
            return match
        }
    }

    /**
     * This helper method will acquire a lease on a blob to prepare for testing lease Id. We want to test
     * against a valid lease in both the success and failure cases to guarantee that the results actually indicate
     * proper setting of the header. If we pass null, though, we don't want to acquire a lease, as that will interfere
     * with other AC tests.
     *
     * @param bc
     *      The blob on which to acquire a lease.
     * @param leaseID
     *      The signalID. Values should only ever be {@code receivedLeaseID}, {@code garbageLeaseID}, or {@code null}.
     * @return
     * The actual lease Id of the blob if recievedLeaseID is passed, otherwise whatever was passed will be
     * returned.
     */
    def setupBlobLeaseCondition(BlobClientBase bc, String leaseID) {
        String responseLeaseId = null
        if (leaseID == receivedLeaseID || leaseID == garbageLeaseID) {
            responseLeaseId = createLeaseClient(bc).acquireLease(-1)
        }
        if (leaseID == receivedLeaseID) {
            return responseLeaseId
        } else {
            return leaseID
        }
    }

    def setupBlobLeaseCondition(BlobAsyncClientBase bac, String leaseID) {
        String responseLeaseId = null
        if (leaseID == receivedLeaseID || leaseID == garbageLeaseID) {
            responseLeaseId = new BlobLeaseClientBuilder()
                .blobAsyncClient(bac)
                .buildAsyncClient()
                .acquireLease(-1)
                .block()
        }
        if (leaseID == receivedLeaseID) {
            return responseLeaseId
        } else {
            return leaseID
        }
    }

    def setupContainerMatchCondition(BlobContainerClient cu, String match) {
        if (match == receivedEtag) {
            return cu.getProperties().getETag()
        } else {
            return match
        }
    }

    def setupContainerLeaseCondition(BlobContainerClient cu, String leaseID) {
        if (leaseID == receivedLeaseID) {
            return createLeaseClient(cu).acquireLease(-1)
        } else {
            return leaseID
        }
    }

    def getMockRequest() {
        HttpHeaders headers = new HttpHeaders()
        headers.put(Constants.HeaderConstants.CONTENT_ENCODING, "en-US")
        URL url = new URL("http://devtest.blob.core.windows.net/test-container/test-blob")
        HttpRequest request = new HttpRequest(HttpMethod.POST, url, headers, null)
        return request
    }

    /*
    This is for stubbing responses that will actually go through the pipeline and autorest code. Autorest does not seem
    to play too nicely with mocked objects and the complex reflection stuff on both ends made it more difficult to work
    with than was worth it.
     */

    def getStubResponse(int code, HttpRequest request) {
        return new HttpResponse(request) {

            @Override
            int getStatusCode() {
                return code
            }

            @Override
            String getHeaderValue(String s) {
                return null
            }

            @Override
            HttpHeaders getHeaders() {
                return new HttpHeaders()
            }

            @Override
            Flux<ByteBuffer> getBody() {
                return Flux.empty()
            }

            @Override
            Mono<byte[]> getBodyAsByteArray() {
                return Mono.just(new byte[0])
            }

            @Override
            Mono<String> getBodyAsString() {
                return Mono.just("")
            }

            @Override
            Mono<String> getBodyAsString(Charset charset) {
                return Mono.just("")
            }
        }
    }

    def getStubDownloadResponse(HttpResponse response, int code, Flux<ByteBuffer> body, HttpHeaders headers) {
        return new HttpResponse(response.getRequest()) {

            @Override
            int getStatusCode() {
                return code
            }

            @Override
            String getHeaderValue(String s) {
                return headers.getValue(s)
            }

            @Override
            HttpHeaders getHeaders() {
                return headers
            }

            @Override
            Flux<ByteBuffer> getBody() {
                return body
            }

            @Override
            Mono<byte[]> getBodyAsByteArray() {
                return Mono.just(new byte[0])
            }

            @Override
            Mono<String> getBodyAsString() {
                return Mono.just("")
            }

            @Override
            Mono<String> getBodyAsString(Charset charset) {
                return Mono.just("")
            }
        }
    }

    def waitForCopy(BlobContainerClient bu, String status) {
        OffsetDateTime start = OffsetDateTime.now()
        while (status != CopyStatusType.SUCCESS.toString()) {
            status = bu.getPropertiesWithResponse(null, null, null).getHeaders().getValue("x-ms-copy-status")
            OffsetDateTime currentTime = OffsetDateTime.now()
            if (status == CopyStatusType.FAILED.toString() || currentTime.minusMinutes(1) == start) {
                throw new Exception("Copy failed or took too long")
            }
            sleepIfRecord(1000)
        }
    }

    /**
     * Validates the presence of headers that are present on a large number of responses. These headers are generally
     * random and can really only be checked as not null.
     * @param headers
     *      The object (may be headers object or response object) that has properties which expose these common headers.
     * @return
     * Whether or not the header values are appropriate.
     */
    def validateBasicHeaders(HttpHeaders headers) {
        return headers.getValue("etag") != null &&
            // Quotes should be scrubbed from etag header values
            !headers.getValue("etag").contains("\"") &&
            headers.getValue("last-modified") != null &&
            headers.getValue("x-ms-request-id") != null &&
            headers.getValue("x-ms-version") != null &&
            headers.getValue("date") != null
    }

    def validateBlobProperties(Response<BlobProperties> response, String cacheControl, String contentDisposition, String contentEncoding,
        String contentLanguage, byte[] contentMD5, String contentType) {
        return response.getValue().getCacheControl() == cacheControl &&
            response.getValue().getContentDisposition() == contentDisposition &&
            response.getValue().getContentEncoding() == contentEncoding &&
            response.getValue().getContentLanguage() == contentLanguage &&
            response.getValue().getContentMd5() == contentMD5 &&
            response.getValue().getContentType() == contentType
    }

    // Only sleep if test is running in live mode
    def sleepIfRecord(long milliseconds) {
        if (env.testMode != TestMode.PLAYBACK) {
            sleep(milliseconds)
        }
    }

    class MockRetryRangeResponsePolicy implements HttpPipelinePolicy {
        @Override
        Mono<HttpResponse> process(HttpPipelineCallContext context, HttpPipelineNextPolicy next) {
            return next.process().flatMap { HttpResponse response ->
                if (response.getRequest().getHeaders().getValue("x-ms-range") != "bytes=2-6") {
                    return Mono.<HttpResponse> error(new IllegalArgumentException("The range header was not set correctly on retry."))
                } else {
                    // ETag can be a dummy value. It's not validated, but DownloadResponse requires one
                    return Mono.<HttpResponse> just(new MockDownloadHttpResponse(response, 206, Flux.error(new IOException())))
                }
            }
        }
    }

    /*
    This is for stubbing responses that will actually go through the pipeline and autorest code. Autorest does not seem
    to play too nicely with mocked objects and the complex reflection stuff on both ends made it more difficult to work
    with than was worth it. Because this type is just for BlobDownload, we don't need to accept a header type.
     */

    class MockDownloadHttpResponse extends HttpResponse {
        private final int statusCode
        private final HttpHeaders headers
        private final Flux<ByteBuffer> body

        MockDownloadHttpResponse(HttpResponse response, int statusCode, Flux<ByteBuffer> body) {
            super(response.getRequest())
            this.statusCode = statusCode
            this.headers = response.getHeaders()
            this.body = body
        }

        @Override
        int getStatusCode() {
            return statusCode
        }

        @Override
        String getHeaderValue(String s) {
            return headers.getValue(s)
        }

        @Override
        HttpHeaders getHeaders() {
            return headers
        }

        @Override
        Flux<ByteBuffer> getBody() {
            return body
        }

        @Override
        Mono<byte[]> getBodyAsByteArray() {
            return Mono.error(new IOException())
        }

        @Override
        Mono<String> getBodyAsString() {
            return Mono.error(new IOException())
        }

        @Override
        Mono<String> getBodyAsString(Charset charset) {
            return Mono.error(new IOException())
        }
    }

    /**
     * Injects one retry-able IOException failure per url.
     */
    class TransientFailureInjectingHttpPipelinePolicy implements HttpPipelinePolicy {

        private ConcurrentHashMap<String, Boolean> failureTracker = new ConcurrentHashMap<>();

        @Override
        Mono<HttpResponse> process(HttpPipelineCallContext httpPipelineCallContext, HttpPipelineNextPolicy httpPipelineNextPolicy) {
            def request = httpPipelineCallContext.httpRequest
            def key = request.url.toString()
            // Make sure that failure happens once per url.
            if (failureTracker.get(key, false)) {
                return httpPipelineNextPolicy.process()
            } else {
                failureTracker.put(key, true)
                return request.getBody().flatMap {
                    byteBuffer ->
                        // Read a byte from each buffer to simulate that failure occurred in the middle of transfer.
                        byteBuffer.get()
                        return Flux.just(byteBuffer)
                }.reduce( 0L, {
                    // Reduce in order to force processing of all buffers.
                    a, byteBuffer ->
                        return a + byteBuffer.remaining()
                    } as BiFunction<Long, ByteBuffer, Long>
                ).flatMap ({
                    aLong ->
                        // Throw retry-able error.
                        return Mono.error(new IOException("KABOOM!"))
                } as Function<Long, Mono<HttpResponse>>)
            }
        }
    }

    def getPollingDuration(long liveTestDurationInMillis) {
        return (env.testMode == TestMode.PLAYBACK) ? Duration.ofMillis(10) : Duration.ofMillis(liveTestDurationInMillis)
    }

    def getPerCallVersionPolicy() {
        return new HttpPipelinePolicy() {
            @Override
            Mono<HttpResponse> process(HttpPipelineCallContext context, HttpPipelineNextPolicy next) {
                context.getHttpRequest().setHeader("x-ms-version","2017-11-09")
                return next.process()
            }
            @Override
            HttpPipelinePosition getPipelinePosition() {
                return HttpPipelinePosition.PER_CALL
            }
        }
    }
}<|MERGE_RESOLUTION|>--- conflicted
+++ resolved
@@ -123,14 +123,7 @@
     }
 
     def setup() {
-<<<<<<< HEAD
-        // If the test doesn't have the Requires tag record it in live mode.
-        recordLiveMode = specificationContext.getCurrentFeature().getFeatureMethod().getAnnotation(Requires.class) != null
-
         primaryBlobServiceClient = getServiceClient(env.primaryAccount)
-=======
-        primaryBlobServiceClient = setClient(env.primaryAccount)
->>>>>>> 317887aa
         primaryBlobServiceAsyncClient = getServiceAsyncClient(env.primaryAccount)
         alternateBlobServiceClient = getServiceClient(env.secondaryAccount)
         premiumBlobServiceClient = getServiceClient(env.premiumAccount)
@@ -164,23 +157,6 @@
 
     static Mono<ByteBuffer> collectBytesInBuffer(Flux<ByteBuffer> content) {
         return FluxUtil.collectBytesInByteBufferStream(content).map { bytes -> ByteBuffer.wrap(bytes) }
-    }
-
-<<<<<<< HEAD
-    static boolean liveMode() {
-        return env.testMode == TestMode.LIVE
-    }
-
-    static boolean playbackMode() {
-        return env.testMode == TestMode.PLAYBACK
-=======
-    BlobServiceClient setClient(TestAccount account) {
-        try {
-            return getServiceClient(account.credential, account.blobEndpoint)
-        } catch (Exception ignore) {
-            return null
-        }
->>>>>>> 317887aa
     }
 
     def getOAuthServiceClient() {
