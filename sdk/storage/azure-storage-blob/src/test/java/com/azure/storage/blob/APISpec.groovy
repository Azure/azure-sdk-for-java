// Copyright (c) Microsoft Corporation. All rights reserved.
// Licensed under the MIT License.

package com.azure.storage.blob

import com.azure.core.http.HttpClient
import com.azure.core.http.HttpHeaders
import com.azure.core.http.HttpMethod
import com.azure.core.http.HttpPipelineCallContext
import com.azure.core.http.HttpPipelineNextPolicy
import com.azure.core.http.HttpRequest
import com.azure.core.http.HttpResponse
import com.azure.core.http.ProxyOptions
import com.azure.core.http.policy.HttpLogDetailLevel
import com.azure.core.http.policy.HttpPipelinePolicy
import com.azure.core.http.rest.Response
import com.azure.core.test.InterceptorManager
import com.azure.core.test.TestMode
import com.azure.core.test.utils.TestResourceNamer
import com.azure.core.util.configuration.ConfigurationManager
import com.azure.core.util.logging.ClientLogger
import com.azure.identity.credential.EnvironmentCredentialBuilder
import com.azure.storage.blob.BlobProperties
import com.azure.storage.blob.models.ContainerItem
import com.azure.storage.blob.models.CopyStatusType
import com.azure.storage.blob.models.LeaseStateType
import com.azure.storage.blob.models.ListContainersOptions
import com.azure.storage.blob.models.Metadata
import com.azure.storage.blob.models.RetentionPolicy
import com.azure.storage.blob.models.StorageServiceProperties
import com.azure.storage.common.Constants
import com.azure.storage.common.credentials.SASTokenCredential
import com.azure.storage.common.credentials.SharedKeyCredential
<<<<<<< HEAD
import io.netty.buffer.ByteBuf
=======
import org.junit.Assume
import org.spockframework.lang.ISpecificationContext
>>>>>>> 5583eb0f
import reactor.core.publisher.Flux
import reactor.core.publisher.Mono
import spock.lang.Shared
import spock.lang.Specification

import java.nio.ByteBuffer
import java.nio.charset.Charset
import java.nio.charset.StandardCharsets
import java.time.Duration
import java.time.OffsetDateTime
import java.util.function.Supplier

class APISpec extends Specification {
    private final ClientLogger logger = new ClientLogger(APISpec.class)

    Integer entityNo = 0 // Used to generate stable container names for recording tests requiring multiple containers.

    @Shared
    ContainerClient cu

    // Fields used for conveniently creating blobs with data.
    static final String defaultText = "default"

    static final ByteBuffer defaultData = ByteBuffer.wrap(defaultText.getBytes(StandardCharsets.UTF_8))

    static final Supplier<InputStream> defaultInputStream = new Supplier<InputStream>() {
        @Override
        InputStream get() {
            return new ByteArrayInputStream(defaultText.getBytes(StandardCharsets.UTF_8))
        }
    }

    static int defaultDataSize = defaultData.remaining()

    // Prefixes for blobs and containers
    String containerPrefix = "jtc" // java test container

    String blobPrefix = "javablob"

    /*
    The values below are used to create data-driven tests for access conditions.
     */
    static final OffsetDateTime oldDate = OffsetDateTime.now().minusDays(1)

    static final OffsetDateTime newDate = OffsetDateTime.now().plusDays(1)

    /*
    Note that this value is only used to check if we are depending on the received etag. This value will not actually
    be used.
     */
    static final String receivedEtag = "received"

    static final String garbageEtag = "garbage"

    /*
    Note that this value is only used to check if we are depending on the received etag. This value will not actually
    be used.
     */
    static final String receivedLeaseID = "received"

    static final String garbageLeaseID = UUID.randomUUID().toString()

    static def AZURE_TEST_MODE = "AZURE_TEST_MODE"
    static def PRIMARY_STORAGE = "PRIMARY_STORAGE_"
    static def SECONDARY_STORAGE = "SECONDARY_STORAGE_"
    static def BLOB_STORAGE = "BLOB_STORAGE_"
    static def PREMIUM_STORAGE = "PREMIUM_STORAGE_"

    static SharedKeyCredential primaryCredential
    static SharedKeyCredential alternateCredential
    static SharedKeyCredential blobCredential
    static SharedKeyCredential premiumCredential
    static TestMode testMode

    BlobServiceClient primaryServiceClient
    BlobServiceClient alternateServiceClient
    BlobServiceClient blobStorageServiceClient
    BlobServiceClient premiumServiceClient

    private InterceptorManager interceptorManager
    private TestResourceNamer resourceNamer
    private String testName

    def setupSpec() {
        testMode = setupTestMode()
        primaryCredential = getCredential(PRIMARY_STORAGE)
        alternateCredential = getCredential(SECONDARY_STORAGE)
        blobCredential = getCredential(BLOB_STORAGE)
        premiumCredential = getCredential(PREMIUM_STORAGE)
    }

    def setup() {
        String fullTestName = specificationContext.getCurrentIteration().getName().replace(' ', '').toLowerCase()
        String className = specificationContext.getCurrentSpec().getName()

        int iterationIndex = fullTestName.lastIndexOf("[")
        int substringIndex = (int) Math.min((iterationIndex != -1) ? iterationIndex : fullTestName.length(), 50)
        this.testName = fullTestName.substring(0, substringIndex)
        this.interceptorManager = new InterceptorManager(className + fullTestName, testMode)
        this.resourceNamer = new TestResourceNamer(className + testName, testMode, interceptorManager.getRecordedData())

        primaryServiceClient = setClient(primaryCredential)
        alternateServiceClient = setClient(alternateCredential)
        blobStorageServiceClient = setClient(blobCredential)
        premiumServiceClient = setClient(premiumCredential)

        cu = primaryServiceClient.getContainerClient(generateContainerName())
        cu.create()
    }

    def cleanup() {
        for (ContainerItem container : primaryServiceClient.listContainers(new ListContainersOptions()
            .prefix(containerPrefix + testName), Duration.ofSeconds(120))) {
            ContainerClient containerClient = primaryServiceClient.getContainerClient(container.name())

            if (container.properties().leaseState() == LeaseStateType.LEASED) {
                containerClient.breakLeaseWithResponse(0, null, null, null)
            }

            containerClient.delete()
        }

        interceptorManager.close()
    }

    static TestMode setupTestMode() {
        String testMode = ConfigurationManager.getConfiguration().get(AZURE_TEST_MODE)

        if (testMode != null) {
            try {
                return TestMode.valueOf(testMode.toUpperCase(Locale.US))
            } catch (IllegalArgumentException ex) {
                return TestMode.PLAYBACK
            }
        }

        return TestMode.PLAYBACK
    }

    static boolean liveMode() {
        return setupTestMode() == TestMode.RECORD
    }

    private SharedKeyCredential getCredential(String accountType) {
        String accountName
        String accountKey

        if (testMode == TestMode.RECORD) {
            accountName = ConfigurationManager.getConfiguration().get(accountType + "ACCOUNT_NAME")
            accountKey = ConfigurationManager.getConfiguration().get(accountType + "ACCOUNT_KEY")
        } else {
            accountName = "playback"
            accountKey = "playback"
        }

        if (accountName == null || accountKey == null) {
            logger.warning("Account name or key for the {} account was null. Test's requiring these credentials will fail.", accountType)
            return null
        }

        return new SharedKeyCredential(accountName, accountKey)
    }

    BlobServiceClient setClient(SharedKeyCredential credential) {
        try {
            return getServiceClient(credential)
        } catch (Exception ex) {
            return null
        }
    }

    def getOAuthServiceClient() {
        BlobServiceClientBuilder builder = new BlobServiceClientBuilder()
            .endpoint(String.format("https://%s.blob.core.windows.net/", primaryCredential.accountName()))
            .httpClient(getHttpClient())
            .httpLogDetailLevel(HttpLogDetailLevel.BODY_AND_HEADERS)

        if (testMode == TestMode.RECORD) {
            builder.addPolicy(interceptorManager.getRecordPolicy())

            // AZURE_TENANT_ID, AZURE_CLIENT_ID, AZURE_CLIENT_SECRET
            return builder.credential(new EnvironmentCredentialBuilder().build()).buildClient()
        } else {
            // Running in playback, we don't have access to the AAD environment variables, just use SharedKeyCredential.
            return builder.credential(primaryCredential).buildClient()
        }
    }

    BlobServiceClient getServiceClient(String endpoint) {
        return getServiceClient(null, endpoint, null)
    }

    BlobServiceClient getServiceClient(SharedKeyCredential credential) {
        return getServiceClient(credential, String.format("https://%s.blob.core.windows.net", credential.accountName()), null)
    }

    BlobServiceClient getServiceClient(SharedKeyCredential credential, String endpoint) {
        return getServiceClient(credential, endpoint, null)
    }

    BlobServiceClient getServiceClient(SharedKeyCredential credential, String endpoint, HttpPipelinePolicy... policies) {
        BlobServiceClientBuilder builder = new BlobServiceClientBuilder()
            .endpoint(endpoint)
            .httpClient(getHttpClient())
            .httpLogDetailLevel(HttpLogDetailLevel.BODY_AND_HEADERS)

        for (HttpPipelinePolicy policy : policies) {
            builder.addPolicy(policy)
        }

        if (testMode == TestMode.RECORD) {
            builder.addPolicy(interceptorManager.getRecordPolicy())
        }

        if (credential != null) {
            builder.credential(credential)
        }

        return builder.buildClient()
    }

    BlobServiceClient getServiceClient(SASTokenCredential credential, String endpoint) {
        BlobServiceClientBuilder builder = new BlobServiceClientBuilder()
            .endpoint(endpoint)
            .httpClient(getHttpClient())
            .httpLogDetailLevel(HttpLogDetailLevel.BODY_AND_HEADERS)

        if (testMode == TestMode.RECORD) {
            builder.addPolicy(interceptorManager.getRecordPolicy())
        }

        return builder.credential(credential).buildClient()
    }

    ContainerClient getContainerClient(SASTokenCredential credential, String endpoint) {
        ContainerClientBuilder builder = new ContainerClientBuilder()
            .endpoint(endpoint)
            .httpClient(getHttpClient())
            .httpLogDetailLevel(HttpLogDetailLevel.BODY_AND_HEADERS)

        if (testMode == TestMode.RECORD) {
            builder.addPolicy(interceptorManager.getRecordPolicy())
        }

        builder.credential(credential).buildClient()
    }

    BlobAsyncClient getBlobAsyncClient(SharedKeyCredential credential, String endpoint, String blobName) {
        BlobClientBuilder builder = new BlobClientBuilder()
            .endpoint(endpoint)
            .blobName(blobName)
            .httpClient(getHttpClient())
            .httpLogDetailLevel(HttpLogDetailLevel.BODY_AND_HEADERS)

        if (testMode == TestMode.RECORD) {
            builder.addPolicy(interceptorManager.getRecordPolicy())
        }

        builder.credential(credential).buildBlobAsyncClient()
    }

    BlobClient getBlobClient(SASTokenCredential credential, String endpoint, String blobName) {
        return getBlobClient(credential, endpoint, blobName, null)
    }

    BlobClient getBlobClient(SASTokenCredential credential, String endpoint, String blobName, String snapshotId) {
        BlobClientBuilder builder = new BlobClientBuilder()
            .endpoint(endpoint)
            .blobName(blobName)
            .snapshot(snapshotId)
            .httpClient(getHttpClient())
            .httpLogDetailLevel(HttpLogDetailLevel.BODY_AND_HEADERS)

        if (testMode == TestMode.RECORD) {
            builder.addPolicy(interceptorManager.getRecordPolicy())
        }

        return builder.credential(credential).buildBlobClient()
    }

    BlobClient getBlobClient(SharedKeyCredential credential, String endpoint, HttpPipelinePolicy... policies) {
        BlobClientBuilder builder = new BlobClientBuilder()
            .endpoint(endpoint)
            .httpClient(getHttpClient())
            .httpLogDetailLevel(HttpLogDetailLevel.BODY_AND_HEADERS)

        for (HttpPipelinePolicy policy : policies) {
            builder.addPolicy(policy)
        }

        if (testMode == TestMode.RECORD) {
            builder.addPolicy(interceptorManager.getRecordPolicy())
        }

        return builder.credential(credential).buildBlobClient()
    }

    BlobClient getBlobClient(SharedKeyCredential credential, String endpoint, String blobName) {
        BlobClientBuilder builder = new BlobClientBuilder()
            .endpoint(endpoint)
            .blobName(blobName)
            .httpClient(getHttpClient())
            .httpLogDetailLevel(HttpLogDetailLevel.BODY_AND_HEADERS)

        if (testMode == TestMode.RECORD) {
            builder.addPolicy(interceptorManager.getRecordPolicy())
        }

        return builder.credential(credential).buildBlobClient()
    }

    BlobClient getBlobClient(String endpoint, SASTokenCredential credential) {
        BlobClientBuilder builder = new BlobClientBuilder()
            .endpoint(endpoint)
            .httpClient(getHttpClient())
            .httpLogDetailLevel(HttpLogDetailLevel.BODY_AND_HEADERS)

        if (credential != null) {
            builder.credential(credential)
        }

        if (testMode == TestMode.RECORD) {
            builder.addPolicy(interceptorManager.getRecordPolicy())
        }

        return builder.buildBlobClient()
    }

    private HttpClient getHttpClient() {
        HttpClient client
        if (testMode == TestMode.RECORD) {
            client = HttpClient.createDefault().wiretap(true)
        } else {
            client = interceptorManager.getPlaybackClient()
        }

        if (Boolean.parseBoolean(ConfigurationManager.getConfiguration().get("AZURE_TEST_DEBUGGING"))) {
            return client.proxy(PROXY_OPTIONS)
        } else {
            return client
        }
    }

    private Supplier<ProxyOptions> PROXY_OPTIONS = new Supplier<ProxyOptions>() {
        @Override
        ProxyOptions get() {
            return new ProxyOptions(ProxyOptions.Type.HTTP, new InetSocketAddress("localhost", 8888))
        }
    }

    def generateContainerName() {
        generateResourceName(containerPrefix, entityNo++)
    }

    def generateBlobName() {
        generateResourceName(blobPrefix, entityNo++)
    }

    private String generateResourceName(String prefix, int entityNo) {
        return resourceNamer.randomName(prefix + testName + entityNo, 63)
    }

    String getRandomUUID() {
        return resourceNamer.randomUuid()
    }

    String getBlockID() {
        return Base64.encoder.encodeToString(resourceNamer.randomUuid().getBytes(StandardCharsets.UTF_8))
    }

    OffsetDateTime getUTCNow() {
        return resourceNamer.now()
    }

    byte[] getRandomByteArray(int size) {
        long seed = UUID.fromString(resourceNamer.randomUuid()).getMostSignificantBits() & Long.MAX_VALUE
        Random rand = new Random(seed)
        byte[] data = new byte[size]
        rand.nextBytes(data)
        return data
    }

    /*
    Size must be an int because ByteBuffer sizes can only be an int. Long is not supported.
     */

    ByteBuffer getRandomData(int size) {
        return ByteBuffer.wrap(getRandomByteArray(size))
    }

    /*
    We only allow int because anything larger than 2GB (which would require a long) is left to stress/perf.
     */

    File getRandomFile(int size) {
        File file = File.createTempFile(UUID.randomUUID().toString(), ".txt")
        file.deleteOnExit()
        FileOutputStream fos = new FileOutputStream(file)
        fos.write(getRandomData(size).array())
        fos.close()
        return file
    }

    /**
     * This will retrieve the etag to be used in testing match conditions. The result will typically be assigned to
     * the ifMatch condition when testing success and the ifNoneMatch condition when testing failure.
     *
     * @param bu
     *      The URL to the blob to get the etag on.
     * @param match
     *      The ETag value for this test. If {@code receivedEtag} is passed, that will signal that the test is expecting
     *      the blob's actual etag for this test, so it is retrieved.
     * @return
     * The appropriate etag value to run the current test.
     */
    def setupBlobMatchCondition(BlobClient bu, String match) {
        if (match == receivedEtag) {
            bu.getPropertiesWithResponse(null, null, null).headers().value("ETag")
        } else {
            return match
        }
    }

    /**
     * This helper method will acquire a lease on a blob to prepare for testing leaseAccessConditions. We want to test
     * against a valid lease in both the success and failure cases to guarantee that the results actually indicate
     * proper setting of the header. If we pass null, though, we don't want to acquire a lease, as that will interfere
     * with other AC tests.
     *
     * @param bu
     *      The blob on which to acquire a lease.
     * @param leaseID
     *      The signalID. Values should only ever be {@code receivedLeaseID}, {@code garbageLeaseID}, or {@code null}.
     * @return
     * The actual leaseAccessConditions of the blob if recievedLeaseID is passed, otherwise whatever was passed will be
     * returned.
     */
    def setupBlobLeaseCondition(BlobClient bu, String leaseID) {
        String responseLeaseId = null
        if (leaseID == receivedLeaseID || leaseID == garbageLeaseID) {
            responseLeaseId = bu.acquireLease(null, -1)
        }

        return (leaseID == receivedLeaseID) ? responseLeaseId : leaseID
    }

    def setupContainerMatchCondition(ContainerClient cu, String match) {
<<<<<<< HEAD
        return (match == receivedEtag) ? cu.getProperties().headers().value("ETag") : match
=======
        if (match == receivedEtag) {
            return cu.getPropertiesWithResponse(null, null, null).headers().value("ETag")
        } else {
            return match
        }
>>>>>>> 5583eb0f
    }

    def setupContainerLeaseCondition(ContainerClient cu, String leaseID) {
        if (leaseID == receivedLeaseID) {
            return cu.acquireLeaseWithResponse(null, -1, null, null, null).value()
        } else {
            return leaseID
        }
    }

    def getMockRequest() {
        HttpHeaders headers = new HttpHeaders()
        headers.put(Constants.HeaderConstants.CONTENT_ENCODING, "en-US")
        URL url = new URL("http://devtest.blob.core.windows.net/test-container/test-blob")
        HttpRequest request = new HttpRequest(HttpMethod.POST, url, headers, null)
        return request
    }

    def waitForCopy(ContainerClient bu, String status) {
        OffsetDateTime start = OffsetDateTime.now()
        while (status != CopyStatusType.SUCCESS.toString()) {
            status = bu.getPropertiesWithResponse(null, null, null).headers().value("x-ms-copy-status")
            OffsetDateTime currentTime = OffsetDateTime.now()
            if (status == CopyStatusType.FAILED.toString() || currentTime.minusMinutes(1) == start) {
                throw new Exception("Copy failed or took too long")
            }
            sleepIfRecord(1000)
        }
    }

    /**
     * Validates the presence of headers that are present on a large number of responses. These headers are generally
     * random and can really only be checked as not null.
     * @param headers
     *      The object (may be headers object or response object) that has properties which expose these common headers.
     * @return
     * Whether or not the header values are appropriate.
     */
    def validateBasicHeaders(HttpHeaders headers) {
        return headers.value("etag") != null &&
            // Quotes should be scrubbed from etag header values
            !headers.value("etag").contains("\"") &&
            headers.value("last-modified") != null &&
            headers.value("x-ms-request-id") != null &&
            headers.value("x-ms-version") != null &&
            headers.value("date") != null
    }

    def validateBlobProperties(Response<BlobProperties> response, String cacheControl, String contentDisposition, String contentEncoding,
                               String contentLanguage, byte[] contentMD5, String contentType) {
        return response.value().cacheControl() == cacheControl &&
            response.value().contentDisposition() == contentDisposition &&
            response.value().contentEncoding() == contentEncoding &&
            response.value().contentLanguage() == contentLanguage &&
            response.value().contentMD5() == contentMD5 &&
            response.headers().value("Content-Type") == contentType
    }

    Metadata getMetadataFromHeaders(HttpHeaders headers) {
        Metadata metadata = new Metadata()

        for (Map.Entry<String, String> header : headers.toMap()) {
            if (header.getKey().startsWith("x-ms-meta-")) {
                String metadataKey = header.getKey().substring(10)
                metadata.put(metadataKey, header.getValue())
            }
        }

        return metadata
    }

    def enableSoftDelete() {
        primaryServiceClient.setProperties(new StorageServiceProperties()
            .deleteRetentionPolicy(new RetentionPolicy().enabled(true).days(2)))

        sleepIfRecord(30000)
    }

    def disableSoftDelete() {
        primaryServiceClient.setProperties(new StorageServiceProperties()
            .deleteRetentionPolicy(new RetentionPolicy().enabled(false)))

        sleepIfRecord(30000)
    }

    // Only sleep if test is running in live mode
    def sleepIfRecord(long milliseconds) {
        if (testMode == TestMode.RECORD) {
            sleep(milliseconds)
        }
    }

    class MockRetryRangeResponsePolicy implements HttpPipelinePolicy {
        @Override
        Mono<HttpResponse> process(HttpPipelineCallContext context, HttpPipelineNextPolicy next) {
            return next.process().flatMap { HttpResponse response ->
                if (response.request().headers().value("x-ms-range") != "bytes=2-6") {
                    return Mono.<HttpResponse>error(new IllegalArgumentException("The range header was not set correctly on retry."))
                } else {
                    // ETag can be a dummy value. It's not validated, but DownloadResponse requires one
                    return Mono.<HttpResponse>just(new MockDownloadHttpResponse(response, 206, Flux.error(new IOException())))
                }
            }
        }
    }

    /*
    This is for stubbing responses that will actually go through the pipeline and autorest code. Autorest does not seem
    to play too nicely with mocked objects and the complex reflection stuff on both ends made it more difficult to work
    with than was worth it. Because this type is just for BlobDownload, we don't need to accept a header type.
     */
    class MockDownloadHttpResponse extends HttpResponse {
        private final int statusCode
        private final HttpHeaders headers
        private final Flux<ByteBuffer> body

        MockDownloadHttpResponse(HttpResponse response, int statusCode, Flux<ByteBuffer> body) {
            this.request(response.request())
            this.statusCode = statusCode
            this.headers = response.headers()
            this.body = body
        }

        @Override
        int statusCode() {
            return statusCode
        }

        @Override
        String headerValue(String s) {
            return headers.value(s)
        }

        @Override
        HttpHeaders headers() {
            return headers
        }

        @Override
        Flux<ByteBuffer> body() {
            return body
        }

        @Override
        Mono<byte[]> bodyAsByteArray() {
            return Mono.error(new IOException())
        }

        @Override
        Mono<String> bodyAsString() {
            return Mono.error(new IOException())
        }

        @Override
        Mono<String> bodyAsString(Charset charset) {
            return Mono.error(new IOException())
        }
    }
}<|MERGE_RESOLUTION|>--- conflicted
+++ resolved
@@ -31,12 +31,6 @@
 import com.azure.storage.common.Constants
 import com.azure.storage.common.credentials.SASTokenCredential
 import com.azure.storage.common.credentials.SharedKeyCredential
-<<<<<<< HEAD
-import io.netty.buffer.ByteBuf
-=======
-import org.junit.Assume
-import org.spockframework.lang.ISpecificationContext
->>>>>>> 5583eb0f
 import reactor.core.publisher.Flux
 import reactor.core.publisher.Mono
 import spock.lang.Shared
@@ -484,15 +478,11 @@
     }
 
     def setupContainerMatchCondition(ContainerClient cu, String match) {
-<<<<<<< HEAD
-        return (match == receivedEtag) ? cu.getProperties().headers().value("ETag") : match
-=======
         if (match == receivedEtag) {
             return cu.getPropertiesWithResponse(null, null, null).headers().value("ETag")
         } else {
             return match
         }
->>>>>>> 5583eb0f
     }
 
     def setupContainerLeaseCondition(ContainerClient cu, String leaseID) {
@@ -590,10 +580,10 @@
         Mono<HttpResponse> process(HttpPipelineCallContext context, HttpPipelineNextPolicy next) {
             return next.process().flatMap { HttpResponse response ->
                 if (response.request().headers().value("x-ms-range") != "bytes=2-6") {
-                    return Mono.<HttpResponse>error(new IllegalArgumentException("The range header was not set correctly on retry."))
+                    return Mono.<HttpResponse> error(new IllegalArgumentException("The range header was not set correctly on retry."))
                 } else {
                     // ETag can be a dummy value. It's not validated, but DownloadResponse requires one
-                    return Mono.<HttpResponse>just(new MockDownloadHttpResponse(response, 206, Flux.error(new IOException())))
+                    return Mono.<HttpResponse> just(new MockDownloadHttpResponse(response, 206, Flux.error(new IOException())))
                 }
             }
         }
@@ -604,6 +594,7 @@
     to play too nicely with mocked objects and the complex reflection stuff on both ends made it more difficult to work
     with than was worth it. Because this type is just for BlobDownload, we don't need to accept a header type.
      */
+
     class MockDownloadHttpResponse extends HttpResponse {
         private final int statusCode
         private final HttpHeaders headers
