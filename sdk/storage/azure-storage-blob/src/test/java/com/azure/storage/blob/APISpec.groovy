--- conflicted
+++ resolved
@@ -3,36 +3,25 @@
 
 package com.azure.storage.blob
 
-<<<<<<< HEAD
-import com.azure.core.http.*
-=======
-import com.azure.core.http.HttpClient
 import com.azure.core.http.HttpHeaders
 import com.azure.core.http.HttpMethod
 import com.azure.core.http.HttpPipelineCallContext
 import com.azure.core.http.HttpPipelineNextPolicy
 import com.azure.core.http.HttpRequest
 import com.azure.core.http.HttpResponse
-import com.azure.core.http.ProxyOptions
-import com.azure.core.http.policy.HttpLogDetailLevel
->>>>>>> 94fb7863
 import com.azure.core.http.policy.HttpPipelinePolicy
 import com.azure.core.http.rest.Response
 import com.azure.core.test.TestMode
 import com.azure.core.util.configuration.ConfigurationManager
-<<<<<<< HEAD
 import com.azure.core.util.logging.ClientLogger
-import com.azure.storage.blob.models.*
-=======
-import com.azure.identity.credential.EnvironmentCredentialBuilder
 import com.azure.storage.blob.models.ContainerItem
 import com.azure.storage.blob.models.CopyStatusType
 import com.azure.storage.blob.models.LeaseStateType
+import com.azure.storage.blob.models.ListContainersOptions
 import com.azure.storage.blob.models.Metadata
 import com.azure.storage.blob.models.RetentionPolicy
 import com.azure.storage.blob.models.StorageServiceProperties
 import com.azure.storage.common.Constants
->>>>>>> 94fb7863
 import com.azure.storage.common.credentials.SharedKeyCredential
 import io.netty.buffer.ByteBuf
 import reactor.core.publisher.Flux
@@ -178,11 +167,6 @@
 
     static final String garbageLeaseID = UUID.randomUUID().toString()
 
-    /*
-    Constants for testing that the context parameter is properly passed to the pipeline.
-     */
-    final String defaultContextKey = "Key"
-
     def generateContainerName() {
         testCommon.generateResourceName(containerPrefix, entityNo++)
     }
@@ -191,18 +175,15 @@
         testCommon.generateResourceName(blobPrefix, entityNo++)
     }
 
-    static byte[] getRandomByteArray(int size) {
-        Random rand = new Random(System.currentTimeMillis())
-        byte[] data = new byte[size]
-        rand.nextBytes(data)
-        return data
+    byte[] getRandomByteArray(int size) {
+        return testCommon.getRandomData(size)
     }
 
     /*
     Size must be an int because ByteBuffer sizes can only be an int. Long is not supported.
      */
 
-    static ByteBuffer getRandomData(int size) {
+    ByteBuffer getRandomData(int size) {
         return ByteBuffer.wrap(getRandomByteArray(size))
     }
 
@@ -348,64 +329,6 @@
         }
     }
 
-    /*
-    This method returns a stub of an HttpResponse. This is for when we want to test policies in isolation but don't care
-     about the status code, so we stub a response that always returns a given value for the status code. We never care
-     about the number or nature of interactions with this stub.
-     */
-
-    def getStubResponse(int code) {
-        return Stub(HttpResponse) {
-            statusCode() >> code
-        }
-    }
-
-    /*
-    This is for stubbing responses that will actually go through the pipeline and autorest code. Autorest does not seem
-    to play too nicely with mocked objects and the complex reflection stuff on both ends made it more difficult to work
-    with than was worth it.
-     */
-
-    def getStubResponse(int code, HttpRequest request) {
-        return new HttpResponse() {
-
-            @Override
-            int statusCode() {
-                return code
-            }
-
-            @Override
-            String headerValue(String s) {
-                return null
-            }
-
-            @Override
-            HttpHeaders headers() {
-                return new HttpHeaders()
-            }
-
-            @Override
-            Flux<ByteBuffer> body() {
-                return Flux.empty()
-            }
-
-            @Override
-            Mono<byte[]> bodyAsByteArray() {
-                return Mono.just(new byte[0])
-            }
-
-            @Override
-            Mono<String> bodyAsString() {
-                return Mono.just("")
-            }
-
-            @Override
-            Mono<String> bodyAsString(Charset charset) {
-                return Mono.just("")
-            }
-        }.request(request)
-    }
-
     class MockRetryRangeResponsePolicy implements HttpPipelinePolicy {
         @Override
         Mono<HttpResponse> process(HttpPipelineCallContext context, HttpPipelineNextPolicy next) {
@@ -473,36 +396,4 @@
             return Mono.error(new IOException())
         }
     }
-
-    def getContextStubPolicy(int successCode, Class responseHeadersType) {
-        return Mock(HttpPipelinePolicy) {
-            process(_ as HttpPipelineCallContext, _ as HttpPipelineNextPolicy) >> {
-                HttpPipelineCallContext context, HttpPipelineNextPolicy next ->
-                    if (!context.getData(defaultContextKey).isPresent()) {
-                        return Mono.error(new RuntimeException("Context key not present."))
-                    } else {
-                        return Mono.just(getStubResponse(successCode, context.httpRequest()))
-                    }
-            }
-        }
-    }
-<<<<<<< HEAD
-=======
-
-    def getOAuthServiceURL() {
-        return new BlobServiceClientBuilder()
-            .endpoint(String.format("https://%s.blob.core.windows.net/", primaryCreds.accountName()))
-            .credential(new EnvironmentCredentialBuilder().build()) // AZURE_TENANT_ID, AZURE_CLIENT_ID, AZURE_CLIENT_SECRET
-            .httpLogDetailLevel(HttpLogDetailLevel.BODY_AND_HEADERS)
-            .buildClient()
-    }
-
-    def getTestMode(){
-        String testMode =  System.getenv("AZURE_TEST_MODE")
-        if(testMode == null){
-            testMode =  "PLAYBACK"
-        }
-        return testMode
-    }
->>>>>>> 94fb7863
 }