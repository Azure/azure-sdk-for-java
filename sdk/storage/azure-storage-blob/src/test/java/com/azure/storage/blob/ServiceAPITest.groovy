// Copyright (c) Microsoft Corporation. All rights reserved.
// Licensed under the MIT License.

package com.azure.storage.blob

import com.azure.core.http.HttpHeaders
import com.azure.core.http.rest.Response
import com.azure.storage.blob.models.*
import com.azure.storage.common.credentials.SharedKeyCredential
import com.azure.storage.common.policy.RequestRetryOptions
import com.azure.storage.common.policy.RequestRetryPolicy

import java.time.OffsetDateTime

class ServiceAPITest extends APISpec {
    def setup() {
        RetentionPolicy disabled = new RetentionPolicy().enabled(false)
<<<<<<< HEAD
        primaryServiceClient.setProperties(new StorageServiceProperties()
=======
        primaryServiceURL.setPropertiesWithResponse(new StorageServiceProperties()
>>>>>>> 6f0f73f5
            .staticWebsite(new StaticWebsite().enabled(false))
            .deleteRetentionPolicy(disabled)
            .cors(null)
            .hourMetrics(new Metrics().version("1.0").enabled(false)
                .retentionPolicy(disabled))
            .minuteMetrics(new Metrics().version("1.0").enabled(false)
                .retentionPolicy(disabled))
            .logging(new Logging().version("1.0")
                .retentionPolicy(disabled))
            .defaultServiceVersion("2018-03-28"), null, null)
    }

    def cleanup() {
        RetentionPolicy disabled = new RetentionPolicy().enabled(false)
<<<<<<< HEAD
        primaryServiceClient.setProperties(new StorageServiceProperties()
=======
        primaryServiceURL.setPropertiesWithResponse(new StorageServiceProperties()
>>>>>>> 6f0f73f5
                .staticWebsite(new StaticWebsite().enabled(false))
                .deleteRetentionPolicy(disabled)
                .cors(null)
                .hourMetrics(new Metrics().version("1.0").enabled(false)
                .retentionPolicy(disabled))
                .minuteMetrics(new Metrics().version("1.0").enabled(false)
                .retentionPolicy(disabled))
                .logging(new Logging().version("1.0")
                .retentionPolicy(disabled))
                .defaultServiceVersion("2018-03-28"), null, null)
    }

    def "List containers"() {
        when:
        Iterable<ContainerItem> response =
            primaryServiceClient.listContainers(new ListContainersOptions().prefix(containerPrefix), null)

        then:
        for (ContainerItem c : response) {
            assert c.name().startsWith(containerPrefix)
            assert c.properties().lastModified() != null
            assert c.properties().etag() != null
            assert c.properties().leaseStatus() != null
            assert c.properties().leaseState() != null
            assert c.properties().leaseDuration() == null
            assert c.properties().publicAccess() == null
            assert !c.properties().hasLegalHold()
            assert !c.properties().hasImmutabilityPolicy()
        }
    }

    def "List containers min"() {
        when:
        primaryServiceClient.listContainers().iterator().hasNext()

        then:
        notThrown(StorageException)
    }

    def "List containers marker"() {
        setup:
        for (int i = 0; i < 10; i++) {
            primaryServiceClient.createContainer(generateContainerName())
        }

        Iterator<ContainerItem> listResponse = primaryServiceClient.listContainers().iterator()
        String firstContainerName = listResponse.next().name()

        expect:
        // Assert that the second segment is indeed after the first alphabetically
        firstContainerName < listResponse.next().name()
    }

    def "List containers details"() {
        setup:
        Metadata metadata = new Metadata()
        metadata.put("foo", "bar")
<<<<<<< HEAD
        cu = primaryServiceClient.createContainer("aaa" + generateContainerName(), metadata, null).value()
=======
        cu = primaryServiceURL.createContainerWithResponse("aaa" + generateContainerName(), metadata, null, null).value()
>>>>>>> 6f0f73f5

        expect:
        primaryServiceClient.listContainers(new ListContainersOptions()
                .details(new ContainerListDetails().metadata(true))
                .prefix("aaa" + containerPrefix), null)
            .iterator().next().metadata() == metadata

        // Container with prefix "aaa" will not be cleaned up by normal test cleanup.
        cu.deleteWithResponse(null, null, null).statusCode() == 202
    }

    // TODO (alzimmer): Turn this test back on when listing by page is implemented
    /*def "List containers maxResults"() {
        setup:
        for (int i = 0; i < 11; i++) {
            primaryServiceURL.createContainer(generateContainerName())
        }

        expect:

        primaryServiceURL.listContainersSegment(null,
                new ListContainersOptions().maxResults(10), null)
                .blockingGet().body().containerItems().size() == 10
    }*/

    // TODO (alzimmer): Turn this test back on when listing by page is implemented as this requires being able to set a marker
    /*def "List containers error"() {
        when:
        primaryServiceURL.listContainers("garbage", null, null).blockingGet()

        then:
        thrown(StorageException)
    }*/

    def validatePropsSet(StorageServiceProperties sent, StorageServiceProperties received) {
        return received.logging().read() == sent.logging().read() &&
                received.logging().delete() == sent.logging().delete() &&
                received.logging().write() == sent.logging().write() &&
                received.logging().version() == sent.logging().version() &&
                received.logging().retentionPolicy().days() == sent.logging().retentionPolicy().days() &&
                received.logging().retentionPolicy().enabled() == sent.logging().retentionPolicy().enabled() &&

                received.cors().size() == sent.cors().size() &&
                received.cors().get(0).allowedMethods() == sent.cors().get(0).allowedMethods() &&
                received.cors().get(0).allowedHeaders() == sent.cors().get(0).allowedHeaders() &&
                received.cors().get(0).allowedOrigins() == sent.cors().get(0).allowedOrigins() &&
                received.cors().get(0).exposedHeaders() == sent.cors().get(0).exposedHeaders() &&
                received.cors().get(0).maxAgeInSeconds() == sent.cors().get(0).maxAgeInSeconds() &&

                received.defaultServiceVersion() == sent.defaultServiceVersion() &&

                received.hourMetrics().enabled() == sent.hourMetrics().enabled() &&
                received.hourMetrics().includeAPIs() == sent.hourMetrics().includeAPIs() &&
                received.hourMetrics().retentionPolicy().enabled() == sent.hourMetrics().retentionPolicy().enabled() &&
                received.hourMetrics().retentionPolicy().days() == sent.hourMetrics().retentionPolicy().days() &&
                received.hourMetrics().version() == sent.hourMetrics().version() &&

                received.minuteMetrics().enabled() == sent.minuteMetrics().enabled() &&
                received.minuteMetrics().includeAPIs() == sent.minuteMetrics().includeAPIs() &&
                received.minuteMetrics().retentionPolicy().enabled() == sent.minuteMetrics().retentionPolicy().enabled() &&
                received.minuteMetrics().retentionPolicy().days() == sent.minuteMetrics().retentionPolicy().days() &&
                received.minuteMetrics().version() == sent.minuteMetrics().version() &&

                received.deleteRetentionPolicy().enabled() == sent.deleteRetentionPolicy().enabled() &&
                received.deleteRetentionPolicy().days() == sent.deleteRetentionPolicy().days() &&

                received.staticWebsite().enabled() == sent.staticWebsite().enabled() &&
                received.staticWebsite().indexDocument() == sent.staticWebsite().indexDocument() &&
                received.staticWebsite().errorDocument404Path() == sent.staticWebsite().errorDocument404Path()
    }

    def "Set get properties"() {
        when:
        RetentionPolicy retentionPolicy = new RetentionPolicy().days(5).enabled(true)
        Logging logging = new Logging().read(true).version("1.0")
                .retentionPolicy(retentionPolicy)
        ArrayList<CorsRule> corsRules = new ArrayList<>()
        corsRules.add(new CorsRule().allowedMethods("GET,PUT,HEAD")
                .allowedOrigins("*")
                .allowedHeaders("x-ms-version")
                .exposedHeaders("x-ms-client-request-id")
                .maxAgeInSeconds(10))
        String defaultServiceVersion = "2016-05-31"
        Metrics hourMetrics = new Metrics().enabled(true).version("1.0")
                .retentionPolicy(retentionPolicy).includeAPIs(true)
        Metrics minuteMetrics = new Metrics().enabled(true).version("1.0")
                .retentionPolicy(retentionPolicy).includeAPIs(true)
        StaticWebsite website = new StaticWebsite().enabled(true)
                .indexDocument("myIndex.html")
                .errorDocument404Path("custom/error/path.html")

        StorageServiceProperties sentProperties = new StorageServiceProperties()
                .logging(logging).cors(corsRules).defaultServiceVersion(defaultServiceVersion)
                .minuteMetrics(minuteMetrics).hourMetrics(hourMetrics)
                .deleteRetentionPolicy(retentionPolicy)
                .staticWebsite(website)

<<<<<<< HEAD
        HttpHeaders headers = primaryServiceClient.setProperties(sentProperties).headers()
=======
        HttpHeaders headers = primaryServiceURL.setPropertiesWithResponse(sentProperties, null, null).headers()
>>>>>>> 6f0f73f5

        // Service properties may take up to 30s to take effect. If they weren't already in place, wait.
        sleepIfRecord(30 * 1000)

<<<<<<< HEAD
        StorageServiceProperties receivedProperties = primaryServiceClient.getProperties().value()
=======
        StorageServiceProperties receivedProperties = primaryServiceURL.getProperties()
>>>>>>> 6f0f73f5

        then:
        headers.value("x-ms-request-id") != null
        headers.value("x-ms-version") != null
        validatePropsSet(sentProperties, receivedProperties)
    }

    // In java, we don't have support from the validator for checking the bounds on days. The service will catch these.

    def "Set props min"() {
        setup:
        RetentionPolicy retentionPolicy = new RetentionPolicy().days(5).enabled(true)
        Logging logging = new Logging().read(true).version("1.0")
                .retentionPolicy(retentionPolicy)
        ArrayList<CorsRule> corsRules = new ArrayList<>()
        corsRules.add(new CorsRule().allowedMethods("GET,PUT,HEAD")
                .allowedOrigins("*")
                .allowedHeaders("x-ms-version")
                .exposedHeaders("x-ms-client-request-id")
                .maxAgeInSeconds(10))
        String defaultServiceVersion = "2016-05-31"
        Metrics hourMetrics = new Metrics().enabled(true).version("1.0")
                .retentionPolicy(retentionPolicy).includeAPIs(true)
        Metrics minuteMetrics = new Metrics().enabled(true).version("1.0")
                .retentionPolicy(retentionPolicy).includeAPIs(true)
        StaticWebsite website = new StaticWebsite().enabled(true)
                .indexDocument("myIndex.html")
                .errorDocument404Path("custom/error/path.html")

        StorageServiceProperties sentProperties = new StorageServiceProperties()
                .logging(logging).cors(corsRules).defaultServiceVersion(defaultServiceVersion)
                .minuteMetrics(minuteMetrics).hourMetrics(hourMetrics)
                .deleteRetentionPolicy(retentionPolicy)
                .staticWebsite(website)

        expect:
<<<<<<< HEAD
        primaryServiceClient.setProperties(sentProperties).statusCode() == 202
=======
        primaryServiceURL.setPropertiesWithResponse(sentProperties, null, null).statusCode() == 202
>>>>>>> 6f0f73f5
    }

    def "Set props error"() {
        when:
        getServiceClient(primaryCredential, "https://error.blob.core.windows.net")
            .setProperties(new StorageServiceProperties())

        then:
        thrown(StorageException)
    }

    def "Get props min"() {
        expect:
<<<<<<< HEAD
        primaryServiceClient.getProperties().statusCode() == 200
=======
        primaryServiceURL.getPropertiesWithResponse(null, null).statusCode() == 200
>>>>>>> 6f0f73f5
    }

    def "Get props error"() {
        when:
        getServiceClient(primaryCredential, "https://error.blob.core.windows.net")
            .getProperties()

        then:
        thrown(StorageException)
    }

    def "Get UserDelegationKey"() {
        setup:
        def start = OffsetDateTime.now()
        def expiry = start.plusDays(1)

<<<<<<< HEAD
        Response<UserDelegationKey> response = getOAuthServiceClient().getUserDelegationKey(start, expiry, null)
=======
        Response<UserDelegationKey> response = getOAuthServiceURL().getUserDelegationKeyWithResponse(start, expiry, null, null)
>>>>>>> 6f0f73f5

        expect:
        response.statusCode() == 200
        response.value() != null
        response.value().signedOid() != null
        response.value().signedTid() != null
        response.value().signedStart() != null
        response.value().signedExpiry() != null
        response.value().signedService() != null
        response.value().signedVersion() != null
        response.value().value() != null
    }

    def "Get UserDelegationKey min"() {
        setup:
        def expiry = OffsetDateTime.now().plusDays(1)

<<<<<<< HEAD
        def response = getOAuthServiceClient().getUserDelegationKey(null, expiry)
=======
        def response = getOAuthServiceURL().getUserDelegationKeyWithResponse(null, expiry, null, null)
>>>>>>> 6f0f73f5

        expect:
        response.statusCode() == 200
    }

    def "Get UserDelegationKey error"() {
        when:
        getOAuthServiceClient().getUserDelegationKey(start, expiry)

        then:
        thrown(exception)

        where:
        start                | expiry                            || exception
        null                 | null                              || IllegalArgumentException
        OffsetDateTime.now() | OffsetDateTime.now().minusDays(1) || IllegalArgumentException
    }

    def "Get stats"() {
        setup:
<<<<<<< HEAD
        String secondaryEndpoint = String.format("https://%s-secondary.blob.core.windows.net", primaryCredential.accountName())
        BlobServiceClient serviceClient = getServiceClient(primaryCredential, secondaryEndpoint)
        Response<StorageServiceStats> response = serviceClient.getStatistics()
=======
        String secondaryEndpoint = String.format("https://%s-secondary.blob.core.windows.net", primaryCreds.accountName())
        BlobServiceClient serviceClient = new BlobServiceClientBuilder().endpoint(secondaryEndpoint)
                                        .credential(primaryCreds).buildClient()
        Response<StorageServiceStats> response = serviceClient.getStatisticsWithResponse(null, null)
>>>>>>> 6f0f73f5

        expect:
        response.headers().value("x-ms-version") != null
        response.headers().value("x-ms-request-id") != null
        response.headers().value("Date") != null
        response.value().geoReplication().status() != null
        response.value().geoReplication().lastSyncTime() != null
    }

    def "Get stats min"() {
        setup:
        String secondaryEndpoint = String.format("https://%s-secondary.blob.core.windows.net", primaryCredential.accountName())
        BlobServiceClient serviceClient = getServiceClient(primaryCredential, secondaryEndpoint)

        expect:
        serviceClient.getStatisticsWithResponse(null, null).statusCode() == 200
    }

    def "Get stats error"() {
        when:
        primaryServiceClient.getStatistics()

        then:
        thrown(StorageException)
    }

    def "Get account info"() {
        when:
<<<<<<< HEAD
        Response<StorageAccountInfo> response = primaryServiceClient.getAccountInfo()
=======
        Response<StorageAccountInfo> response = primaryServiceURL.getAccountInfoWithResponse(null, null)
>>>>>>> 6f0f73f5

        then:
        response.headers().value("Date") != null
        response.headers().value("x-ms-version") != null
        response.headers().value("x-ms-request-id") != null
        response.value().accountKind() != null
        response.value().skuName() != null
    }

    def "Get account info min"() {
        expect:
<<<<<<< HEAD
        primaryServiceClient.getAccountInfo().statusCode() == 200
=======
        primaryServiceURL.getAccountInfoWithResponse(null, null).statusCode() == 200
>>>>>>> 6f0f73f5
    }

    def "Get account info error"() {
        when:
        BlobServiceClient serviceURL = getServiceClient((SharedKeyCredential) null, primaryServiceClient.getAccountUrl().toString())
        serviceURL.getAccountInfo()

        then:
        thrown(StorageException)
    }


    // This test validates a fix for a bug that caused NPE to be thrown when the account did not exist.
    def "Invalid account name"() {
        setup:
        URL badURL = new URL("http://fake.blobfake.core.windows.net")
        BlobServiceClient client = getServiceClient(primaryCredential, badURL.toString(),
            new RequestRetryPolicy(new RequestRetryOptions(null, 2, null, null, null, null)))

        when:
        client.getProperties()

        then:
        def e = thrown(RuntimeException)
        e.getCause() instanceof UnknownHostException
    }
}<|MERGE_RESOLUTION|>--- conflicted
+++ resolved
@@ -15,11 +15,7 @@
 class ServiceAPITest extends APISpec {
     def setup() {
         RetentionPolicy disabled = new RetentionPolicy().enabled(false)
-<<<<<<< HEAD
-        primaryServiceClient.setProperties(new StorageServiceProperties()
-=======
-        primaryServiceURL.setPropertiesWithResponse(new StorageServiceProperties()
->>>>>>> 6f0f73f5
+        primaryServiceClient.setPropertiesWithResponse(new StorageServiceProperties()
             .staticWebsite(new StaticWebsite().enabled(false))
             .deleteRetentionPolicy(disabled)
             .cors(null)
@@ -34,11 +30,7 @@
 
     def cleanup() {
         RetentionPolicy disabled = new RetentionPolicy().enabled(false)
-<<<<<<< HEAD
-        primaryServiceClient.setProperties(new StorageServiceProperties()
-=======
-        primaryServiceURL.setPropertiesWithResponse(new StorageServiceProperties()
->>>>>>> 6f0f73f5
+        primaryServiceClient.setPropertiesWithResponse(new StorageServiceProperties()
                 .staticWebsite(new StaticWebsite().enabled(false))
                 .deleteRetentionPolicy(disabled)
                 .cors(null)
@@ -96,11 +88,7 @@
         setup:
         Metadata metadata = new Metadata()
         metadata.put("foo", "bar")
-<<<<<<< HEAD
-        cu = primaryServiceClient.createContainer("aaa" + generateContainerName(), metadata, null).value()
-=======
-        cu = primaryServiceURL.createContainerWithResponse("aaa" + generateContainerName(), metadata, null, null).value()
->>>>>>> 6f0f73f5
+        cu = primaryServiceClient.createContainerWithResponse("aaa" + generateContainerName(), metadata, null, null).value()
 
         expect:
         primaryServiceClient.listContainers(new ListContainersOptions()
@@ -198,20 +186,12 @@
                 .deleteRetentionPolicy(retentionPolicy)
                 .staticWebsite(website)
 
-<<<<<<< HEAD
-        HttpHeaders headers = primaryServiceClient.setProperties(sentProperties).headers()
-=======
-        HttpHeaders headers = primaryServiceURL.setPropertiesWithResponse(sentProperties, null, null).headers()
->>>>>>> 6f0f73f5
+        HttpHeaders headers = primaryServiceClient.setPropertiesWithResponse(sentProperties, null, null).headers()
 
         // Service properties may take up to 30s to take effect. If they weren't already in place, wait.
         sleepIfRecord(30 * 1000)
 
-<<<<<<< HEAD
-        StorageServiceProperties receivedProperties = primaryServiceClient.getProperties().value()
-=======
-        StorageServiceProperties receivedProperties = primaryServiceURL.getProperties()
->>>>>>> 6f0f73f5
+        StorageServiceProperties receivedProperties = primaryServiceClient.getProperties()
 
         then:
         headers.value("x-ms-request-id") != null
@@ -248,11 +228,7 @@
                 .staticWebsite(website)
 
         expect:
-<<<<<<< HEAD
-        primaryServiceClient.setProperties(sentProperties).statusCode() == 202
-=======
-        primaryServiceURL.setPropertiesWithResponse(sentProperties, null, null).statusCode() == 202
->>>>>>> 6f0f73f5
+        primaryServiceClient.setPropertiesWithResponse(sentProperties, null, null).statusCode() == 202
     }
 
     def "Set props error"() {
@@ -266,11 +242,7 @@
 
     def "Get props min"() {
         expect:
-<<<<<<< HEAD
-        primaryServiceClient.getProperties().statusCode() == 200
-=======
-        primaryServiceURL.getPropertiesWithResponse(null, null).statusCode() == 200
->>>>>>> 6f0f73f5
+        primaryServiceClient.getPropertiesWithResponse(null, null).statusCode() == 200
     }
 
     def "Get props error"() {
@@ -287,11 +259,7 @@
         def start = OffsetDateTime.now()
         def expiry = start.plusDays(1)
 
-<<<<<<< HEAD
-        Response<UserDelegationKey> response = getOAuthServiceClient().getUserDelegationKey(start, expiry, null)
-=======
-        Response<UserDelegationKey> response = getOAuthServiceURL().getUserDelegationKeyWithResponse(start, expiry, null, null)
->>>>>>> 6f0f73f5
+        Response<UserDelegationKey> response = getOAuthServiceClient().getUserDelegationKeyWithResponse(start, expiry, null, null)
 
         expect:
         response.statusCode() == 200
@@ -309,11 +277,7 @@
         setup:
         def expiry = OffsetDateTime.now().plusDays(1)
 
-<<<<<<< HEAD
-        def response = getOAuthServiceClient().getUserDelegationKey(null, expiry)
-=======
-        def response = getOAuthServiceURL().getUserDelegationKeyWithResponse(null, expiry, null, null)
->>>>>>> 6f0f73f5
+        def response = getOAuthServiceClient().getUserDelegationKeyWithResponse(null, expiry, null, null)
 
         expect:
         response.statusCode() == 200
@@ -334,16 +298,9 @@
 
     def "Get stats"() {
         setup:
-<<<<<<< HEAD
         String secondaryEndpoint = String.format("https://%s-secondary.blob.core.windows.net", primaryCredential.accountName())
         BlobServiceClient serviceClient = getServiceClient(primaryCredential, secondaryEndpoint)
-        Response<StorageServiceStats> response = serviceClient.getStatistics()
-=======
-        String secondaryEndpoint = String.format("https://%s-secondary.blob.core.windows.net", primaryCreds.accountName())
-        BlobServiceClient serviceClient = new BlobServiceClientBuilder().endpoint(secondaryEndpoint)
-                                        .credential(primaryCreds).buildClient()
         Response<StorageServiceStats> response = serviceClient.getStatisticsWithResponse(null, null)
->>>>>>> 6f0f73f5
 
         expect:
         response.headers().value("x-ms-version") != null
@@ -372,11 +329,7 @@
 
     def "Get account info"() {
         when:
-<<<<<<< HEAD
-        Response<StorageAccountInfo> response = primaryServiceClient.getAccountInfo()
-=======
-        Response<StorageAccountInfo> response = primaryServiceURL.getAccountInfoWithResponse(null, null)
->>>>>>> 6f0f73f5
+        Response<StorageAccountInfo> response = primaryServiceClient.getAccountInfoWithResponse(null, null)
 
         then:
         response.headers().value("Date") != null
@@ -388,11 +341,7 @@
 
     def "Get account info min"() {
         expect:
-<<<<<<< HEAD
-        primaryServiceClient.getAccountInfo().statusCode() == 200
-=======
-        primaryServiceURL.getAccountInfoWithResponse(null, null).statusCode() == 200
->>>>>>> 6f0f73f5
+        primaryServiceClient.getAccountInfoWithResponse(null, null).statusCode() == 200
     }
 
     def "Get account info error"() {
