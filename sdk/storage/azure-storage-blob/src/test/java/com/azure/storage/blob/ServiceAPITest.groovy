--- conflicted
+++ resolved
@@ -102,7 +102,7 @@
         setup:
         Metadata metadata = new Metadata()
         metadata.put("foo", "bar")
-        cc = primaryBlobServiceClient.createContainerWithResponse("aaa" + generateContainerName(), metadata, null, null).value()
+        cc = primaryBlobServiceClient.createContainerWithResponse("aaa" + generateContainerName(), metadata, null, null).getValue()
 
         expect:
         primaryBlobServiceClient.listContainers(new ListContainersOptions()
@@ -125,13 +125,8 @@
         }
 
         expect:
-<<<<<<< HEAD
         primaryBlobServiceClient.listContainers(new ListContainersOptions().setMaxResults(PAGE_RESULTS), null)
-            .iterableByPage().iterator().next().value().size() == PAGE_RESULTS
-=======
-        primaryBlobServiceClient.listContainers(new ListContainersOptions().maxResults(PAGE_RESULTS), null)
-            .iterableByPage().iterator().next().value().getSize() == PAGE_RESULTS
->>>>>>> 70b406e6
+            .iterableByPage().iterator().next().getValue().size() == PAGE_RESULTS
 
         cleanup:
         containers.each { container -> container.setDelete() }
@@ -228,7 +223,7 @@
             .setDeleteRetentionPolicy(retentionPolicy)
             .setStaticWebsite(website)
 
-        HttpHeaders headers = primaryBlobServiceClient.setPropertiesWithResponse(sentProperties, null, null).headers()
+        HttpHeaders headers = primaryBlobServiceClient.setPropertiesWithResponse(sentProperties, null, null).getHeaders()
 
         // Service properties may take up to 30s to take effect. If they weren't already in place, wait.
         sleepIfRecord(30 * 1000)
@@ -305,23 +300,14 @@
 
         expect:
         response.getStatusCode() == 200
-        response.value() != null
-<<<<<<< HEAD
-        response.value().getSignedOid() != null
-        response.value().getSignedTid() != null
-        response.value().getSignedStart() != null
-        response.value().getSignedExpiry() != null
-        response.value().getSignedService() != null
-        response.value().getSignedVersion() != null
-=======
-        response.value().signedOid() != null
-        response.value().signedTid() != null
-        response.value().signedStart() != null
-        response.value().signedExpiry() != null
-        response.value().signedService() != null
-        response.value().signedVersion() != null
->>>>>>> 70b406e6
-        response.value().getValue() != null
+        response.getValue() != null
+        response.getValue().getSignedOid() != null
+        response.getValue().getSignedTid() != null
+        response.getValue().getSignedStart() != null
+        response.getValue().getSignedExpiry() != null
+        response.getValue().getSignedService() != null
+        response.getValue().getSignedVersion() != null
+        response.getValue().getValue() != null
     }
 
     def "Get UserDelegationKey min"() {
@@ -354,11 +340,11 @@
         Response<StorageServiceStats> response = serviceClient.getStatisticsWithResponse(null, null)
 
         expect:
-        response.headers().value("x-ms-version") != null
-        response.headers().value("x-ms-request-id") != null
-        response.headers().value("Date") != null
-        response.value().getGeoReplication().getStatus() != null
-        response.value().getGeoReplication().getLastSyncTime() != null
+        response.getHeaders().value("x-ms-version") != null
+        response.getHeaders().value("x-ms-request-id") != null
+        response.getHeaders().value("Date") != null
+        response.getValue().getGeoReplication().getStatus() != null
+        response.getValue().getGeoReplication().getLastSyncTime() != null
     }
 
     def "Get stats min"() {
@@ -383,11 +369,11 @@
         Response<StorageAccountInfo> response = primaryBlobServiceClient.getAccountInfoWithResponse(null, null)
 
         then:
-        response.headers().value("Date") != null
-        response.headers().value("x-ms-version") != null
-        response.headers().value("x-ms-request-id") != null
-        response.value().getAccountKind() != null
-        response.value().getSkuName() != null
+        response.getHeaders().value("Date") != null
+        response.getHeaders().value("x-ms-version") != null
+        response.getHeaders().value("x-ms-request-id") != null
+        response.getValue().getAccountKind() != null
+        response.getValue().getSkuName() != null
     }
 
     def "Get account info min"() {
