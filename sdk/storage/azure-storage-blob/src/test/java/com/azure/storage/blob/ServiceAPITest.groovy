// Copyright (c) Microsoft Corporation. All rights reserved.
// Licensed under the MIT License.

package com.azure.storage.blob

import com.azure.core.http.HttpHeaders
import com.azure.core.http.rest.Response
<<<<<<< HEAD
import com.azure.storage.blob.models.ContainerItem
import com.azure.storage.blob.models.ContainerListDetails
import com.azure.storage.blob.models.CorsRule
import com.azure.storage.blob.models.ListContainersOptions
import com.azure.storage.blob.models.Logging
import com.azure.storage.blob.models.Metadata
=======
import com.azure.storage.blob.models.BlobContainerItem
import com.azure.storage.blob.models.BlobContainerListDetails
import com.azure.storage.blob.models.CorsRule
import com.azure.storage.blob.models.ListBlobContainersOptions
import com.azure.storage.blob.models.Logging

>>>>>>> f9b68898
import com.azure.storage.blob.models.Metrics
import com.azure.storage.blob.models.RetentionPolicy
import com.azure.storage.blob.models.StaticWebsite
import com.azure.storage.blob.models.StorageAccountInfo
import com.azure.storage.blob.models.StorageException
import com.azure.storage.blob.models.StorageServiceProperties
import com.azure.storage.blob.models.StorageServiceStats
import com.azure.storage.blob.models.UserDelegationKey
import com.azure.storage.common.credentials.SharedKeyCredential
import com.azure.storage.common.policy.RequestRetryOptions
import com.azure.storage.common.policy.RequestRetryPolicy

import java.time.Duration
import java.time.OffsetDateTime

class ServiceAPITest extends APISpec {
    def setup() {
<<<<<<< HEAD
        RetentionPolicy disabled = new RetentionPolicy().enabled(false)
        primaryBlobServiceClient.setProperties(new StorageServiceProperties()
            .staticWebsite(new StaticWebsite().enabled(false))
            .deleteRetentionPolicy(disabled)
            .cors(null)
            .hourMetrics(new Metrics().version("1.0").enabled(false)
                .retentionPolicy(disabled))
            .minuteMetrics(new Metrics().version("1.0").enabled(false)
                .retentionPolicy(disabled))
            .logging(new Logging().version("1.0")
                .retentionPolicy(disabled))
            .defaultServiceVersion("2018-03-28"))
    }

    def cleanup() {
        RetentionPolicy disabled = new RetentionPolicy().enabled(false)
        primaryBlobServiceClient.setProperties(new StorageServiceProperties()
            .staticWebsite(new StaticWebsite().enabled(false))
            .deleteRetentionPolicy(disabled)
            .cors(null)
            .hourMetrics(new Metrics().version("1.0").enabled(false)
                .retentionPolicy(disabled))
            .minuteMetrics(new Metrics().version("1.0").enabled(false)
                .retentionPolicy(disabled))
            .logging(new Logging().version("1.0")
                .retentionPolicy(disabled))
            .defaultServiceVersion("2018-03-28"))
=======
        RetentionPolicy disabled = new RetentionPolicy().setEnabled(false)
        primaryBlobServiceClient.setProperties(new StorageServiceProperties()
            .setStaticWebsite(new StaticWebsite().setEnabled(false))
            .setDeleteRetentionPolicy(disabled)
            .setCors(null)
            .setHourMetrics(new Metrics().setVersion("1.0").setEnabled(false)
                .setRetentionPolicy(disabled))
            .setMinuteMetrics(new Metrics().setVersion("1.0").setEnabled(false)
                .setRetentionPolicy(disabled))
            .setLogging(new Logging().setVersion("1.0")
                .setRetentionPolicy(disabled))
            .setDefaultServiceVersion("2018-03-28"))
    }

    def cleanup() {
        RetentionPolicy disabled = new RetentionPolicy().setEnabled(false)
        primaryBlobServiceClient.setProperties(new StorageServiceProperties()
            .setStaticWebsite(new StaticWebsite().setEnabled(false))
            .setDeleteRetentionPolicy(disabled)
            .setCors(null)
            .setHourMetrics(new Metrics().setVersion("1.0").setEnabled(false)
                .setRetentionPolicy(disabled))
            .setMinuteMetrics(new Metrics().setVersion("1.0").setEnabled(false)
                .setRetentionPolicy(disabled))
            .setLogging(new Logging().setVersion("1.0")
                .setRetentionPolicy(disabled))
            .setDefaultServiceVersion("2018-03-28"))
>>>>>>> f9b68898
    }

    def "List containers"() {
        when:
        def response =
<<<<<<< HEAD
            primaryBlobServiceClient.listContainers(new ListContainersOptions().prefix(containerPrefix + testName), null)
=======
            primaryBlobServiceClient.listBlobContainers(new ListBlobContainersOptions().setPrefix(containerPrefix + testName), null)
>>>>>>> f9b68898

        then:
        for (BlobContainerItem c : response) {
            assert c.getName().startsWith(containerPrefix)
            assert c.getProperties().getLastModified() != null
            assert c.getProperties().getEtag() != null
            assert c.getProperties().getLeaseStatus() != null
            assert c.getProperties().getLeaseState() != null
            assert c.getProperties().getLeaseDuration() == null
            assert c.getProperties().getPublicAccess() == null
            assert !c.getProperties().isHasLegalHold()
            assert !c.getProperties().isHasImmutabilityPolicy()
        }
    }

    def "List containers min"() {
        when:
<<<<<<< HEAD
        primaryBlobServiceClient.listContainers().iterator().hasNext()
=======
        primaryBlobServiceClient.listBlobContainers().iterator().hasNext()
>>>>>>> f9b68898

        then:
        notThrown(StorageException)
    }

    def "List containers marker"() {
        setup:
        for (int i = 0; i < 10; i++) {
<<<<<<< HEAD
            primaryBlobServiceClient.createContainer(generateContainerName())
        }

        Iterator<ContainerItem> listResponse = primaryBlobServiceClient.listContainers().iterator()
        String firstContainerName = listResponse.next().name()
=======
            primaryBlobServiceClient.createBlobContainer(generateContainerName())
        }

        Iterator<BlobContainerItem> listResponse = primaryBlobServiceClient.listBlobContainers().iterator()
        String firstContainerName = listResponse.next().getName()
>>>>>>> f9b68898

        expect:
        // Assert that the second segment is indeed after the first alphabetically
        firstContainerName < listResponse.next().getName()
    }

    def "List containers details"() {
        setup:
        def metadata = new HashMap<String, String>()
        metadata.put("foo", "bar")
<<<<<<< HEAD
        cc = primaryBlobServiceClient.createContainerWithResponse("aaa" + generateContainerName(), metadata, null, null).value()

        expect:
        primaryBlobServiceClient.listContainers(new ListContainersOptions()
            .details(new ContainerListDetails().metadata(true))
            .prefix("aaa" + containerPrefix), null)
            .iterator().next().metadata() == metadata

        // Container with prefix "aaa" will not be cleaned up by normal test cleanup.
        cc.deleteWithResponse(null, null, null).statusCode() == 202
=======
        cc = primaryBlobServiceClient.createBlobContainerWithResponse("aaa" + generateContainerName(), metadata, null, null).getValue()

        expect:
        primaryBlobServiceClient.listBlobContainers(new ListBlobContainersOptions()
            .setDetails(new BlobContainerListDetails().setRetrieveMetadata(true))
            .setPrefix("aaa" + containerPrefix), null)
            .iterator().next().getMetadata() == metadata

        // Container with prefix "aaa" will not be cleaned up by normal test cleanup.
        cc.deleteWithResponse(null, null, null).getStatusCode() == 202
>>>>>>> f9b68898
    }

    def "List containers maxResults"() {
        setup:
        def NUM_CONTAINERS = 5
        def PAGE_RESULTS = 3

<<<<<<< HEAD
        def containers = [] as Collection<ContainerClient>
        for (i in (1..NUM_CONTAINERS)) {
            containers << primaryBlobServiceClient.createContainer(generateContainerName())
        }

        expect:
        primaryBlobServiceClient.listContainers(new ListContainersOptions().maxResults(PAGE_RESULTS), null)
            .iterableByPage().iterator().next().value().size() == PAGE_RESULTS
=======
        def containers = [] as Collection<BlobContainerClient>
        for (i in (1..NUM_CONTAINERS)) {
            containers << primaryBlobServiceClient.createBlobContainer(generateContainerName())
        }

        expect:
        primaryBlobServiceClient.listBlobContainers(new ListBlobContainersOptions().setMaxResults(PAGE_RESULTS), null)
            .iterableByPage().iterator().next().getValue().size() == PAGE_RESULTS
>>>>>>> f9b68898

        cleanup:
        containers.each { container -> container.delete() }
    }

    def "List containers error"() {
        when:
<<<<<<< HEAD
        primaryBlobServiceClient.listContainers().streamByPage("garbage continuation token").count()
=======
        primaryBlobServiceClient.listBlobContainers().streamByPage("garbage continuation token").count()
>>>>>>> f9b68898

        then:
        thrown(StorageException)
    }

    def "List containers with timeout still backed by PagedFlux"() {
        setup:
        def NUM_CONTAINERS = 5
        def PAGE_RESULTS = 3

<<<<<<< HEAD
        def containers = [] as Collection<ContainerClient>
        for (i in (1..NUM_CONTAINERS)) {
            containers << primaryBlobServiceClient.createContainer(generateContainerName())
        }

        when: "Consume results by page"
        primaryBlobServiceClient.listContainers(new ListContainersOptions().maxResults(PAGE_RESULTS), Duration.ofSeconds(10)).streamByPage().count()
=======
        def containers = [] as Collection<BlobContainerClient>
        for (i in (1..NUM_CONTAINERS)) {
            containers << primaryBlobServiceClient.createBlobContainer(generateContainerName())
        }

        when: "Consume results by page"
        primaryBlobServiceClient.listBlobContainers(new ListBlobContainersOptions().setMaxResults(PAGE_RESULTS), Duration.ofSeconds(10)).streamByPage().count()
>>>>>>> f9b68898

        then: "Still have paging functionality"
        notThrown(Exception)

        cleanup:
        containers.each { container -> container.delete() }
    }

    def validatePropsSet(StorageServiceProperties sent, StorageServiceProperties received) {
<<<<<<< HEAD
        return received.logging().read() == sent.logging().read() &&
            received.logging().delete() == sent.logging().delete() &&
            received.logging().write() == sent.logging().write() &&
            received.logging().version() == sent.logging().version() &&
            received.logging().retentionPolicy().days() == sent.logging().retentionPolicy().days() &&
            received.logging().retentionPolicy().enabled() == sent.logging().retentionPolicy().enabled() &&

            received.cors().size() == sent.cors().size() &&
            received.cors().get(0).allowedMethods() == sent.cors().get(0).allowedMethods() &&
            received.cors().get(0).allowedHeaders() == sent.cors().get(0).allowedHeaders() &&
            received.cors().get(0).allowedOrigins() == sent.cors().get(0).allowedOrigins() &&
            received.cors().get(0).exposedHeaders() == sent.cors().get(0).exposedHeaders() &&
            received.cors().get(0).maxAgeInSeconds() == sent.cors().get(0).maxAgeInSeconds() &&

            received.defaultServiceVersion() == sent.defaultServiceVersion() &&

            received.hourMetrics().enabled() == sent.hourMetrics().enabled() &&
            received.hourMetrics().includeAPIs() == sent.hourMetrics().includeAPIs() &&
            received.hourMetrics().retentionPolicy().enabled() == sent.hourMetrics().retentionPolicy().enabled() &&
            received.hourMetrics().retentionPolicy().days() == sent.hourMetrics().retentionPolicy().days() &&
            received.hourMetrics().version() == sent.hourMetrics().version() &&

            received.minuteMetrics().enabled() == sent.minuteMetrics().enabled() &&
            received.minuteMetrics().includeAPIs() == sent.minuteMetrics().includeAPIs() &&
            received.minuteMetrics().retentionPolicy().enabled() == sent.minuteMetrics().retentionPolicy().enabled() &&
            received.minuteMetrics().retentionPolicy().days() == sent.minuteMetrics().retentionPolicy().days() &&
            received.minuteMetrics().version() == sent.minuteMetrics().version() &&

            received.deleteRetentionPolicy().enabled() == sent.deleteRetentionPolicy().enabled() &&
            received.deleteRetentionPolicy().days() == sent.deleteRetentionPolicy().days() &&

            received.staticWebsite().enabled() == sent.staticWebsite().enabled() &&
            received.staticWebsite().indexDocument() == sent.staticWebsite().indexDocument() &&
            received.staticWebsite().errorDocument404Path() == sent.staticWebsite().errorDocument404Path()
=======
        return received.getLogging().isRead() == sent.getLogging().isRead() &&
            received.getLogging().isDelete() == sent.getLogging().isDelete() &&
            received.getLogging().isWrite() == sent.getLogging().isWrite() &&
            received.getLogging().getVersion() == sent.getLogging().getVersion() &&
            received.getLogging().getRetentionPolicy().getDays() == sent.getLogging().getRetentionPolicy().getDays() &&
            received.getLogging().getRetentionPolicy().isEnabled() == sent.getLogging().getRetentionPolicy().isEnabled() &&

            received.getCors().size() == sent.getCors().size() &&
            received.getCors().get(0).getAllowedMethods() == sent.getCors().get(0).getAllowedMethods() &&
            received.getCors().get(0).getAllowedHeaders() == sent.getCors().get(0).getAllowedHeaders() &&
            received.getCors().get(0).getAllowedOrigins() == sent.getCors().get(0).getAllowedOrigins() &&
            received.getCors().get(0).getExposedHeaders() == sent.getCors().get(0).getExposedHeaders() &&
            received.getCors().get(0).getMaxAgeInSeconds() == sent.getCors().get(0).getMaxAgeInSeconds() &&

            received.getDefaultServiceVersion() == sent.getDefaultServiceVersion() &&

            received.getHourMetrics().isEnabled() == sent.getHourMetrics().isEnabled() &&
            received.getHourMetrics().isIncludeAPIs() == sent.getHourMetrics().isIncludeAPIs() &&
            received.getHourMetrics().getRetentionPolicy().isEnabled() == sent.getHourMetrics().getRetentionPolicy().isEnabled() &&
            received.getHourMetrics().getRetentionPolicy().getDays() == sent.getHourMetrics().getRetentionPolicy().getDays() &&
            received.getHourMetrics().getVersion() == sent.getHourMetrics().getVersion() &&

            received.getMinuteMetrics().isEnabled() == sent.getMinuteMetrics().isEnabled() &&
            received.getMinuteMetrics().isIncludeAPIs() == sent.getMinuteMetrics().isIncludeAPIs() &&
            received.getMinuteMetrics().getRetentionPolicy().isEnabled() == sent.getMinuteMetrics().getRetentionPolicy().isEnabled() &&
            received.getMinuteMetrics().getRetentionPolicy().getDays() == sent.getMinuteMetrics().getRetentionPolicy().getDays() &&
            received.getMinuteMetrics().getVersion() == sent.getMinuteMetrics().getVersion() &&

            received.getDeleteRetentionPolicy().isEnabled() == sent.getDeleteRetentionPolicy().isEnabled() &&
            received.getDeleteRetentionPolicy().getDays() == sent.getDeleteRetentionPolicy().getDays() &&

            received.getStaticWebsite().isEnabled() == sent.getStaticWebsite().isEnabled() &&
            received.getStaticWebsite().getIndexDocument() == sent.getStaticWebsite().getIndexDocument() &&
            received.getStaticWebsite().getErrorDocument404Path() == sent.getStaticWebsite().getErrorDocument404Path()
>>>>>>> f9b68898
    }

    def "Set get properties"() {
        when:
<<<<<<< HEAD
        RetentionPolicy retentionPolicy = new RetentionPolicy().days(5).enabled(true)
        Logging logging = new Logging().read(true).version("1.0")
            .retentionPolicy(retentionPolicy)
        ArrayList<CorsRule> corsRules = new ArrayList<>()
        corsRules.add(new CorsRule().allowedMethods("GET,PUT,HEAD")
            .allowedOrigins("*")
            .allowedHeaders("x-ms-version")
            .exposedHeaders("x-ms-client-request-id")
            .maxAgeInSeconds(10))
        String defaultServiceVersion = "2016-05-31"
        Metrics hourMetrics = new Metrics().enabled(true).version("1.0")
            .retentionPolicy(retentionPolicy).includeAPIs(true)
        Metrics minuteMetrics = new Metrics().enabled(true).version("1.0")
            .retentionPolicy(retentionPolicy).includeAPIs(true)
        StaticWebsite website = new StaticWebsite().enabled(true)
            .indexDocument("myIndex.html")
            .errorDocument404Path("custom/error/path.html")

        StorageServiceProperties sentProperties = new StorageServiceProperties()
            .logging(logging).cors(corsRules).defaultServiceVersion(defaultServiceVersion)
            .minuteMetrics(minuteMetrics).hourMetrics(hourMetrics)
            .deleteRetentionPolicy(retentionPolicy)
            .staticWebsite(website)

        HttpHeaders headers = primaryBlobServiceClient.setPropertiesWithResponse(sentProperties, null, null).headers()
=======
        RetentionPolicy retentionPolicy = new RetentionPolicy().setDays(5).setEnabled(true)
        Logging logging = new Logging().setRead(true).setVersion("1.0")
            .setRetentionPolicy(retentionPolicy)
        ArrayList<CorsRule> corsRules = new ArrayList<>()
        corsRules.add(new CorsRule().setAllowedMethods("GET,PUT,HEAD")
            .setAllowedOrigins("*")
            .setAllowedHeaders("x-ms-version")
            .setExposedHeaders("x-ms-client-request-id")
            .setMaxAgeInSeconds(10))
        String defaultServiceVersion = "2016-05-31"
        Metrics hourMetrics = new Metrics().setEnabled(true).setVersion("1.0")
            .setRetentionPolicy(retentionPolicy).setIncludeAPIs(true)
        Metrics minuteMetrics = new Metrics().setEnabled(true).setVersion("1.0")
            .setRetentionPolicy(retentionPolicy).setIncludeAPIs(true)
        StaticWebsite website = new StaticWebsite().setEnabled(true)
            .setIndexDocument("myIndex.html")
            .setErrorDocument404Path("custom/error/path.html")

        StorageServiceProperties sentProperties = new StorageServiceProperties()
            .setLogging(logging).setCors(corsRules).setDefaultServiceVersion(defaultServiceVersion)
            .setMinuteMetrics(minuteMetrics).setHourMetrics(hourMetrics)
            .setDeleteRetentionPolicy(retentionPolicy)
            .setStaticWebsite(website)

        HttpHeaders headers = primaryBlobServiceClient.setPropertiesWithResponse(sentProperties, null, null).getHeaders()
>>>>>>> f9b68898

        // Service properties may take up to 30s to take effect. If they weren't already in place, wait.
        sleepIfRecord(30 * 1000)

        StorageServiceProperties receivedProperties = primaryBlobServiceClient.getProperties()

        then:
        headers.getValue("x-ms-request-id") != null
        headers.getValue("x-ms-version") != null
        validatePropsSet(sentProperties, receivedProperties)
    }

    // In java, we don't have support from the validator for checking the bounds on days. The service will catch these.

    def "Set props min"() {
        setup:
<<<<<<< HEAD
        RetentionPolicy retentionPolicy = new RetentionPolicy().days(5).enabled(true)
        Logging logging = new Logging().read(true).version("1.0")
            .retentionPolicy(retentionPolicy)
        ArrayList<CorsRule> corsRules = new ArrayList<>()
        corsRules.add(new CorsRule().allowedMethods("GET,PUT,HEAD")
            .allowedOrigins("*")
            .allowedHeaders("x-ms-version")
            .exposedHeaders("x-ms-client-request-id")
            .maxAgeInSeconds(10))
        String defaultServiceVersion = "2016-05-31"
        Metrics hourMetrics = new Metrics().enabled(true).version("1.0")
            .retentionPolicy(retentionPolicy).includeAPIs(true)
        Metrics minuteMetrics = new Metrics().enabled(true).version("1.0")
            .retentionPolicy(retentionPolicy).includeAPIs(true)
        StaticWebsite website = new StaticWebsite().enabled(true)
            .indexDocument("myIndex.html")
            .errorDocument404Path("custom/error/path.html")

        StorageServiceProperties sentProperties = new StorageServiceProperties()
            .logging(logging).cors(corsRules).defaultServiceVersion(defaultServiceVersion)
            .minuteMetrics(minuteMetrics).hourMetrics(hourMetrics)
            .deleteRetentionPolicy(retentionPolicy)
            .staticWebsite(website)

        expect:
        primaryBlobServiceClient.setPropertiesWithResponse(sentProperties, null, null).statusCode() == 202
=======
        RetentionPolicy retentionPolicy = new RetentionPolicy().setDays(5).setEnabled(true)
        Logging logging = new Logging().setRead(true).setVersion("1.0")
            .setRetentionPolicy(retentionPolicy)
        ArrayList<CorsRule> corsRules = new ArrayList<>()
        corsRules.add(new CorsRule().setAllowedMethods("GET,PUT,HEAD")
            .setAllowedOrigins("*")
            .setAllowedHeaders("x-ms-version")
            .setExposedHeaders("x-ms-client-request-id")
            .setMaxAgeInSeconds(10))
        String defaultServiceVersion = "2016-05-31"
        Metrics hourMetrics = new Metrics().setEnabled(true).setVersion("1.0")
            .setRetentionPolicy(retentionPolicy).setIncludeAPIs(true)
        Metrics minuteMetrics = new Metrics().setEnabled(true).setVersion("1.0")
            .setRetentionPolicy(retentionPolicy).setIncludeAPIs(true)
        StaticWebsite website = new StaticWebsite().setEnabled(true)
            .setIndexDocument("myIndex.html")
            .setErrorDocument404Path("custom/error/path.html")

        StorageServiceProperties sentProperties = new StorageServiceProperties()
            .setLogging(logging).setCors(corsRules).setDefaultServiceVersion(defaultServiceVersion)
            .setMinuteMetrics(minuteMetrics).setHourMetrics(hourMetrics)
            .setDeleteRetentionPolicy(retentionPolicy)
            .setStaticWebsite(website)

        expect:
        primaryBlobServiceClient.setPropertiesWithResponse(sentProperties, null, null).getStatusCode() == 202
>>>>>>> f9b68898
    }

    def "Set props error"() {
        when:
        getServiceClient(primaryCredential, "https://error.blob.core.windows.net")
            .setProperties(new StorageServiceProperties())

        then:
        thrown(StorageException)
    }

    def "Get props min"() {
        expect:
<<<<<<< HEAD
        primaryBlobServiceClient.getPropertiesWithResponse(null, null).statusCode() == 200
=======
        primaryBlobServiceClient.getPropertiesWithResponse(null, null).getStatusCode() == 200
>>>>>>> f9b68898
    }

    def "Get props error"() {
        when:
        getServiceClient(primaryCredential, "https://error.blob.core.windows.net")
            .getProperties()

        then:
        thrown(StorageException)
    }

    def "Get UserDelegationKey"() {
        setup:
        def start = OffsetDateTime.now()
        def expiry = start.plusDays(1)

        Response<UserDelegationKey> response = getOAuthServiceClient().getUserDelegationKeyWithResponse(start, expiry, null, null)

        expect:
        response.getStatusCode() == 200
        response.getValue() != null
        response.getValue().getSignedOid() != null
        response.getValue().getSignedTid() != null
        response.getValue().getSignedStart() != null
        response.getValue().getSignedExpiry() != null
        response.getValue().getSignedService() != null
        response.getValue().getSignedVersion() != null
        response.getValue().getValue() != null
    }

    def "Get UserDelegationKey min"() {
        setup:
        def expiry = OffsetDateTime.now().plusDays(1)

        def response = getOAuthServiceClient().getUserDelegationKeyWithResponse(null, expiry, null, null)

        expect:
        response.getStatusCode() == 200
    }

    def "Get UserDelegationKey error"() {
        when:
        getOAuthServiceClient().getUserDelegationKey(start, expiry)

        then:
        thrown(exception)

        where:
        start                | expiry                            || exception
        null                 | null                              || NullPointerException
        OffsetDateTime.now() | OffsetDateTime.now().minusDays(1) || IllegalArgumentException
    }

    def "Get stats"() {
        setup:
<<<<<<< HEAD
        String secondaryEndpoint = String.format("https://%s-secondary.blob.core.windows.net", primaryCredential.accountName())
=======
        String secondaryEndpoint = String.format("https://%s-secondary.blob.core.windows.net", primaryCredential.getAccountName())
>>>>>>> f9b68898
        BlobServiceClient serviceClient = getServiceClient(primaryCredential, secondaryEndpoint)
        Response<StorageServiceStats> response = serviceClient.getStatisticsWithResponse(null, null)

        expect:
        response.getHeaders().getValue("x-ms-version") != null
        response.getHeaders().getValue("x-ms-request-id") != null
        response.getHeaders().getValue("Date") != null
        response.getValue().getGeoReplication().getStatus() != null
        response.getValue().getGeoReplication().getLastSyncTime() != null
    }

    def "Get stats min"() {
        setup:
<<<<<<< HEAD
        String secondaryEndpoint = String.format("https://%s-secondary.blob.core.windows.net", primaryCredential.accountName())
        BlobServiceClient serviceClient = getServiceClient(primaryCredential, secondaryEndpoint)

        expect:
        serviceClient.getStatisticsWithResponse(null, null).statusCode() == 200
=======
        String secondaryEndpoint = String.format("https://%s-secondary.blob.core.windows.net", primaryCredential.getAccountName())
        BlobServiceClient serviceClient = getServiceClient(primaryCredential, secondaryEndpoint)

        expect:
        serviceClient.getStatisticsWithResponse(null, null).getStatusCode() == 200
>>>>>>> f9b68898
    }

    def "Get stats error"() {
        when:
        primaryBlobServiceClient.getStatistics()

        then:
        thrown(StorageException)
    }

    def "Get account info"() {
        when:
        Response<StorageAccountInfo> response = primaryBlobServiceClient.getAccountInfoWithResponse(null, null)

        then:
        response.getHeaders().getValue("Date") != null
        response.getHeaders().getValue("x-ms-version") != null
        response.getHeaders().getValue("x-ms-request-id") != null
        response.getValue().getAccountKind() != null
        response.getValue().getSkuName() != null
    }

    def "Get account info min"() {
        expect:
<<<<<<< HEAD
        primaryBlobServiceClient.getAccountInfoWithResponse(null, null).statusCode() == 200
=======
        primaryBlobServiceClient.getAccountInfoWithResponse(null, null).getStatusCode() == 200
>>>>>>> f9b68898
    }

    def "Get account info error"() {
        when:
<<<<<<< HEAD
        BlobServiceClient serviceURL = getServiceClient((SharedKeyCredential) null, primaryBlobServiceClient.getAccountUrl().toString())
=======
        BlobServiceClient serviceURL = getServiceClient((SharedKeyCredential) null, primaryBlobServiceClient.getAccountUrl())
>>>>>>> f9b68898
        serviceURL.getAccountInfo()

        then:
        thrown(StorageException)
    }


    // This test validates a fix for a bug that caused NPE to be thrown when the account did not exist.
    def "Invalid account name"() {
        setup:
        URL badURL = new URL("http://fake.blobfake.core.windows.net")
        BlobServiceClient client = getServiceClient(primaryCredential, badURL.toString(),
            new RequestRetryPolicy(new RequestRetryOptions(null, 2, null, null, null, null)))

        when:
        client.getProperties()

        then:
        def e = thrown(RuntimeException)
        e.getCause() instanceof UnknownHostException
    }
}<|MERGE_RESOLUTION|>--- conflicted
+++ resolved
@@ -5,21 +5,12 @@
 
 import com.azure.core.http.HttpHeaders
 import com.azure.core.http.rest.Response
-<<<<<<< HEAD
-import com.azure.storage.blob.models.ContainerItem
-import com.azure.storage.blob.models.ContainerListDetails
-import com.azure.storage.blob.models.CorsRule
-import com.azure.storage.blob.models.ListContainersOptions
-import com.azure.storage.blob.models.Logging
-import com.azure.storage.blob.models.Metadata
-=======
 import com.azure.storage.blob.models.BlobContainerItem
 import com.azure.storage.blob.models.BlobContainerListDetails
 import com.azure.storage.blob.models.CorsRule
 import com.azure.storage.blob.models.ListBlobContainersOptions
 import com.azure.storage.blob.models.Logging
 
->>>>>>> f9b68898
 import com.azure.storage.blob.models.Metrics
 import com.azure.storage.blob.models.RetentionPolicy
 import com.azure.storage.blob.models.StaticWebsite
@@ -37,35 +28,6 @@
 
 class ServiceAPITest extends APISpec {
     def setup() {
-<<<<<<< HEAD
-        RetentionPolicy disabled = new RetentionPolicy().enabled(false)
-        primaryBlobServiceClient.setProperties(new StorageServiceProperties()
-            .staticWebsite(new StaticWebsite().enabled(false))
-            .deleteRetentionPolicy(disabled)
-            .cors(null)
-            .hourMetrics(new Metrics().version("1.0").enabled(false)
-                .retentionPolicy(disabled))
-            .minuteMetrics(new Metrics().version("1.0").enabled(false)
-                .retentionPolicy(disabled))
-            .logging(new Logging().version("1.0")
-                .retentionPolicy(disabled))
-            .defaultServiceVersion("2018-03-28"))
-    }
-
-    def cleanup() {
-        RetentionPolicy disabled = new RetentionPolicy().enabled(false)
-        primaryBlobServiceClient.setProperties(new StorageServiceProperties()
-            .staticWebsite(new StaticWebsite().enabled(false))
-            .deleteRetentionPolicy(disabled)
-            .cors(null)
-            .hourMetrics(new Metrics().version("1.0").enabled(false)
-                .retentionPolicy(disabled))
-            .minuteMetrics(new Metrics().version("1.0").enabled(false)
-                .retentionPolicy(disabled))
-            .logging(new Logging().version("1.0")
-                .retentionPolicy(disabled))
-            .defaultServiceVersion("2018-03-28"))
-=======
         RetentionPolicy disabled = new RetentionPolicy().setEnabled(false)
         primaryBlobServiceClient.setProperties(new StorageServiceProperties()
             .setStaticWebsite(new StaticWebsite().setEnabled(false))
@@ -93,17 +55,12 @@
             .setLogging(new Logging().setVersion("1.0")
                 .setRetentionPolicy(disabled))
             .setDefaultServiceVersion("2018-03-28"))
->>>>>>> f9b68898
     }
 
     def "List containers"() {
         when:
         def response =
-<<<<<<< HEAD
-            primaryBlobServiceClient.listContainers(new ListContainersOptions().prefix(containerPrefix + testName), null)
-=======
             primaryBlobServiceClient.listBlobContainers(new ListBlobContainersOptions().setPrefix(containerPrefix + testName), null)
->>>>>>> f9b68898
 
         then:
         for (BlobContainerItem c : response) {
@@ -121,11 +78,7 @@
 
     def "List containers min"() {
         when:
-<<<<<<< HEAD
-        primaryBlobServiceClient.listContainers().iterator().hasNext()
-=======
         primaryBlobServiceClient.listBlobContainers().iterator().hasNext()
->>>>>>> f9b68898
 
         then:
         notThrown(StorageException)
@@ -134,19 +87,11 @@
     def "List containers marker"() {
         setup:
         for (int i = 0; i < 10; i++) {
-<<<<<<< HEAD
-            primaryBlobServiceClient.createContainer(generateContainerName())
-        }
-
-        Iterator<ContainerItem> listResponse = primaryBlobServiceClient.listContainers().iterator()
-        String firstContainerName = listResponse.next().name()
-=======
             primaryBlobServiceClient.createBlobContainer(generateContainerName())
         }
 
         Iterator<BlobContainerItem> listResponse = primaryBlobServiceClient.listBlobContainers().iterator()
         String firstContainerName = listResponse.next().getName()
->>>>>>> f9b68898
 
         expect:
         // Assert that the second segment is indeed after the first alphabetically
@@ -157,18 +102,6 @@
         setup:
         def metadata = new HashMap<String, String>()
         metadata.put("foo", "bar")
-<<<<<<< HEAD
-        cc = primaryBlobServiceClient.createContainerWithResponse("aaa" + generateContainerName(), metadata, null, null).value()
-
-        expect:
-        primaryBlobServiceClient.listContainers(new ListContainersOptions()
-            .details(new ContainerListDetails().metadata(true))
-            .prefix("aaa" + containerPrefix), null)
-            .iterator().next().metadata() == metadata
-
-        // Container with prefix "aaa" will not be cleaned up by normal test cleanup.
-        cc.deleteWithResponse(null, null, null).statusCode() == 202
-=======
         cc = primaryBlobServiceClient.createBlobContainerWithResponse("aaa" + generateContainerName(), metadata, null, null).getValue()
 
         expect:
@@ -179,7 +112,6 @@
 
         // Container with prefix "aaa" will not be cleaned up by normal test cleanup.
         cc.deleteWithResponse(null, null, null).getStatusCode() == 202
->>>>>>> f9b68898
     }
 
     def "List containers maxResults"() {
@@ -187,16 +119,6 @@
         def NUM_CONTAINERS = 5
         def PAGE_RESULTS = 3
 
-<<<<<<< HEAD
-        def containers = [] as Collection<ContainerClient>
-        for (i in (1..NUM_CONTAINERS)) {
-            containers << primaryBlobServiceClient.createContainer(generateContainerName())
-        }
-
-        expect:
-        primaryBlobServiceClient.listContainers(new ListContainersOptions().maxResults(PAGE_RESULTS), null)
-            .iterableByPage().iterator().next().value().size() == PAGE_RESULTS
-=======
         def containers = [] as Collection<BlobContainerClient>
         for (i in (1..NUM_CONTAINERS)) {
             containers << primaryBlobServiceClient.createBlobContainer(generateContainerName())
@@ -205,7 +127,6 @@
         expect:
         primaryBlobServiceClient.listBlobContainers(new ListBlobContainersOptions().setMaxResults(PAGE_RESULTS), null)
             .iterableByPage().iterator().next().getValue().size() == PAGE_RESULTS
->>>>>>> f9b68898
 
         cleanup:
         containers.each { container -> container.delete() }
@@ -213,11 +134,7 @@
 
     def "List containers error"() {
         when:
-<<<<<<< HEAD
-        primaryBlobServiceClient.listContainers().streamByPage("garbage continuation token").count()
-=======
         primaryBlobServiceClient.listBlobContainers().streamByPage("garbage continuation token").count()
->>>>>>> f9b68898
 
         then:
         thrown(StorageException)
@@ -228,15 +145,6 @@
         def NUM_CONTAINERS = 5
         def PAGE_RESULTS = 3
 
-<<<<<<< HEAD
-        def containers = [] as Collection<ContainerClient>
-        for (i in (1..NUM_CONTAINERS)) {
-            containers << primaryBlobServiceClient.createContainer(generateContainerName())
-        }
-
-        when: "Consume results by page"
-        primaryBlobServiceClient.listContainers(new ListContainersOptions().maxResults(PAGE_RESULTS), Duration.ofSeconds(10)).streamByPage().count()
-=======
         def containers = [] as Collection<BlobContainerClient>
         for (i in (1..NUM_CONTAINERS)) {
             containers << primaryBlobServiceClient.createBlobContainer(generateContainerName())
@@ -244,7 +152,6 @@
 
         when: "Consume results by page"
         primaryBlobServiceClient.listBlobContainers(new ListBlobContainersOptions().setMaxResults(PAGE_RESULTS), Duration.ofSeconds(10)).streamByPage().count()
->>>>>>> f9b68898
 
         then: "Still have paging functionality"
         notThrown(Exception)
@@ -254,42 +161,6 @@
     }
 
     def validatePropsSet(StorageServiceProperties sent, StorageServiceProperties received) {
-<<<<<<< HEAD
-        return received.logging().read() == sent.logging().read() &&
-            received.logging().delete() == sent.logging().delete() &&
-            received.logging().write() == sent.logging().write() &&
-            received.logging().version() == sent.logging().version() &&
-            received.logging().retentionPolicy().days() == sent.logging().retentionPolicy().days() &&
-            received.logging().retentionPolicy().enabled() == sent.logging().retentionPolicy().enabled() &&
-
-            received.cors().size() == sent.cors().size() &&
-            received.cors().get(0).allowedMethods() == sent.cors().get(0).allowedMethods() &&
-            received.cors().get(0).allowedHeaders() == sent.cors().get(0).allowedHeaders() &&
-            received.cors().get(0).allowedOrigins() == sent.cors().get(0).allowedOrigins() &&
-            received.cors().get(0).exposedHeaders() == sent.cors().get(0).exposedHeaders() &&
-            received.cors().get(0).maxAgeInSeconds() == sent.cors().get(0).maxAgeInSeconds() &&
-
-            received.defaultServiceVersion() == sent.defaultServiceVersion() &&
-
-            received.hourMetrics().enabled() == sent.hourMetrics().enabled() &&
-            received.hourMetrics().includeAPIs() == sent.hourMetrics().includeAPIs() &&
-            received.hourMetrics().retentionPolicy().enabled() == sent.hourMetrics().retentionPolicy().enabled() &&
-            received.hourMetrics().retentionPolicy().days() == sent.hourMetrics().retentionPolicy().days() &&
-            received.hourMetrics().version() == sent.hourMetrics().version() &&
-
-            received.minuteMetrics().enabled() == sent.minuteMetrics().enabled() &&
-            received.minuteMetrics().includeAPIs() == sent.minuteMetrics().includeAPIs() &&
-            received.minuteMetrics().retentionPolicy().enabled() == sent.minuteMetrics().retentionPolicy().enabled() &&
-            received.minuteMetrics().retentionPolicy().days() == sent.minuteMetrics().retentionPolicy().days() &&
-            received.minuteMetrics().version() == sent.minuteMetrics().version() &&
-
-            received.deleteRetentionPolicy().enabled() == sent.deleteRetentionPolicy().enabled() &&
-            received.deleteRetentionPolicy().days() == sent.deleteRetentionPolicy().days() &&
-
-            received.staticWebsite().enabled() == sent.staticWebsite().enabled() &&
-            received.staticWebsite().indexDocument() == sent.staticWebsite().indexDocument() &&
-            received.staticWebsite().errorDocument404Path() == sent.staticWebsite().errorDocument404Path()
-=======
         return received.getLogging().isRead() == sent.getLogging().isRead() &&
             received.getLogging().isDelete() == sent.getLogging().isDelete() &&
             received.getLogging().isWrite() == sent.getLogging().isWrite() &&
@@ -324,38 +195,10 @@
             received.getStaticWebsite().isEnabled() == sent.getStaticWebsite().isEnabled() &&
             received.getStaticWebsite().getIndexDocument() == sent.getStaticWebsite().getIndexDocument() &&
             received.getStaticWebsite().getErrorDocument404Path() == sent.getStaticWebsite().getErrorDocument404Path()
->>>>>>> f9b68898
     }
 
     def "Set get properties"() {
         when:
-<<<<<<< HEAD
-        RetentionPolicy retentionPolicy = new RetentionPolicy().days(5).enabled(true)
-        Logging logging = new Logging().read(true).version("1.0")
-            .retentionPolicy(retentionPolicy)
-        ArrayList<CorsRule> corsRules = new ArrayList<>()
-        corsRules.add(new CorsRule().allowedMethods("GET,PUT,HEAD")
-            .allowedOrigins("*")
-            .allowedHeaders("x-ms-version")
-            .exposedHeaders("x-ms-client-request-id")
-            .maxAgeInSeconds(10))
-        String defaultServiceVersion = "2016-05-31"
-        Metrics hourMetrics = new Metrics().enabled(true).version("1.0")
-            .retentionPolicy(retentionPolicy).includeAPIs(true)
-        Metrics minuteMetrics = new Metrics().enabled(true).version("1.0")
-            .retentionPolicy(retentionPolicy).includeAPIs(true)
-        StaticWebsite website = new StaticWebsite().enabled(true)
-            .indexDocument("myIndex.html")
-            .errorDocument404Path("custom/error/path.html")
-
-        StorageServiceProperties sentProperties = new StorageServiceProperties()
-            .logging(logging).cors(corsRules).defaultServiceVersion(defaultServiceVersion)
-            .minuteMetrics(minuteMetrics).hourMetrics(hourMetrics)
-            .deleteRetentionPolicy(retentionPolicy)
-            .staticWebsite(website)
-
-        HttpHeaders headers = primaryBlobServiceClient.setPropertiesWithResponse(sentProperties, null, null).headers()
-=======
         RetentionPolicy retentionPolicy = new RetentionPolicy().setDays(5).setEnabled(true)
         Logging logging = new Logging().setRead(true).setVersion("1.0")
             .setRetentionPolicy(retentionPolicy)
@@ -381,7 +224,6 @@
             .setStaticWebsite(website)
 
         HttpHeaders headers = primaryBlobServiceClient.setPropertiesWithResponse(sentProperties, null, null).getHeaders()
->>>>>>> f9b68898
 
         // Service properties may take up to 30s to take effect. If they weren't already in place, wait.
         sleepIfRecord(30 * 1000)
@@ -398,34 +240,6 @@
 
     def "Set props min"() {
         setup:
-<<<<<<< HEAD
-        RetentionPolicy retentionPolicy = new RetentionPolicy().days(5).enabled(true)
-        Logging logging = new Logging().read(true).version("1.0")
-            .retentionPolicy(retentionPolicy)
-        ArrayList<CorsRule> corsRules = new ArrayList<>()
-        corsRules.add(new CorsRule().allowedMethods("GET,PUT,HEAD")
-            .allowedOrigins("*")
-            .allowedHeaders("x-ms-version")
-            .exposedHeaders("x-ms-client-request-id")
-            .maxAgeInSeconds(10))
-        String defaultServiceVersion = "2016-05-31"
-        Metrics hourMetrics = new Metrics().enabled(true).version("1.0")
-            .retentionPolicy(retentionPolicy).includeAPIs(true)
-        Metrics minuteMetrics = new Metrics().enabled(true).version("1.0")
-            .retentionPolicy(retentionPolicy).includeAPIs(true)
-        StaticWebsite website = new StaticWebsite().enabled(true)
-            .indexDocument("myIndex.html")
-            .errorDocument404Path("custom/error/path.html")
-
-        StorageServiceProperties sentProperties = new StorageServiceProperties()
-            .logging(logging).cors(corsRules).defaultServiceVersion(defaultServiceVersion)
-            .minuteMetrics(minuteMetrics).hourMetrics(hourMetrics)
-            .deleteRetentionPolicy(retentionPolicy)
-            .staticWebsite(website)
-
-        expect:
-        primaryBlobServiceClient.setPropertiesWithResponse(sentProperties, null, null).statusCode() == 202
-=======
         RetentionPolicy retentionPolicy = new RetentionPolicy().setDays(5).setEnabled(true)
         Logging logging = new Logging().setRead(true).setVersion("1.0")
             .setRetentionPolicy(retentionPolicy)
@@ -452,7 +266,6 @@
 
         expect:
         primaryBlobServiceClient.setPropertiesWithResponse(sentProperties, null, null).getStatusCode() == 202
->>>>>>> f9b68898
     }
 
     def "Set props error"() {
@@ -466,11 +279,7 @@
 
     def "Get props min"() {
         expect:
-<<<<<<< HEAD
-        primaryBlobServiceClient.getPropertiesWithResponse(null, null).statusCode() == 200
-=======
         primaryBlobServiceClient.getPropertiesWithResponse(null, null).getStatusCode() == 200
->>>>>>> f9b68898
     }
 
     def "Get props error"() {
@@ -526,11 +335,7 @@
 
     def "Get stats"() {
         setup:
-<<<<<<< HEAD
-        String secondaryEndpoint = String.format("https://%s-secondary.blob.core.windows.net", primaryCredential.accountName())
-=======
         String secondaryEndpoint = String.format("https://%s-secondary.blob.core.windows.net", primaryCredential.getAccountName())
->>>>>>> f9b68898
         BlobServiceClient serviceClient = getServiceClient(primaryCredential, secondaryEndpoint)
         Response<StorageServiceStats> response = serviceClient.getStatisticsWithResponse(null, null)
 
@@ -544,19 +349,11 @@
 
     def "Get stats min"() {
         setup:
-<<<<<<< HEAD
-        String secondaryEndpoint = String.format("https://%s-secondary.blob.core.windows.net", primaryCredential.accountName())
-        BlobServiceClient serviceClient = getServiceClient(primaryCredential, secondaryEndpoint)
-
-        expect:
-        serviceClient.getStatisticsWithResponse(null, null).statusCode() == 200
-=======
         String secondaryEndpoint = String.format("https://%s-secondary.blob.core.windows.net", primaryCredential.getAccountName())
         BlobServiceClient serviceClient = getServiceClient(primaryCredential, secondaryEndpoint)
 
         expect:
         serviceClient.getStatisticsWithResponse(null, null).getStatusCode() == 200
->>>>>>> f9b68898
     }
 
     def "Get stats error"() {
@@ -581,20 +378,12 @@
 
     def "Get account info min"() {
         expect:
-<<<<<<< HEAD
-        primaryBlobServiceClient.getAccountInfoWithResponse(null, null).statusCode() == 200
-=======
         primaryBlobServiceClient.getAccountInfoWithResponse(null, null).getStatusCode() == 200
->>>>>>> f9b68898
     }
 
     def "Get account info error"() {
         when:
-<<<<<<< HEAD
-        BlobServiceClient serviceURL = getServiceClient((SharedKeyCredential) null, primaryBlobServiceClient.getAccountUrl().toString())
-=======
         BlobServiceClient serviceURL = getServiceClient((SharedKeyCredential) null, primaryBlobServiceClient.getAccountUrl())
->>>>>>> f9b68898
         serviceURL.getAccountInfo()
 
         then:
