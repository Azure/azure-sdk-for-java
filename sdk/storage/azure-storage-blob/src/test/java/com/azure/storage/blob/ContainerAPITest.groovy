--- conflicted
+++ resolved
@@ -4,8 +4,6 @@
 package com.azure.storage.blob
 
 import com.azure.core.http.rest.Response
-<<<<<<< HEAD
-
 import com.azure.storage.blob.models.AccessTier
 import com.azure.storage.blob.models.AppendBlobItem
 import com.azure.storage.blob.models.BlobAccessPolicy
@@ -20,9 +18,6 @@
 import com.azure.storage.blob.models.LeaseStatusType
 import com.azure.storage.blob.models.ListBlobsOptions
 import com.azure.storage.blob.models.PublicAccessType
-=======
-import com.azure.storage.blob.models.*
->>>>>>> ca64b49a
 import com.azure.storage.blob.specialized.AppendBlobClient
 import com.azure.storage.blob.specialized.BlobClientBase
 import spock.lang.Unroll
@@ -670,7 +665,7 @@
 
         def copyBlob = cc.getBlobClient(copyName).getPageBlobClient()
 
-        def poller = copyBlob.beginCopy(normal.getBlobUrl(), Duration.ofSeconds(2))
+        copyBlob.beginCopy(normal.getBlobUrl(), Duration.ofSeconds(2))
         def start = OffsetDateTime.now()
         def status = CopyStatusType.PENDING
         while (status != CopyStatusType.SUCCESS) {
