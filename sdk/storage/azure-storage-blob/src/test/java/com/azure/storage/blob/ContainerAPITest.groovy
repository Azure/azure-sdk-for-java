// Copyright (c) Microsoft Corporation. All rights reserved.
// Licensed under the MIT License.

package com.azure.storage.blob


import com.azure.core.http.rest.Response
import com.azure.core.util.Context
import com.azure.core.util.paging.ContinuablePage
import com.azure.identity.DefaultAzureCredentialBuilder
import com.azure.storage.blob.models.AccessTier
import com.azure.storage.blob.models.AppendBlobItem
import com.azure.storage.blob.models.BlobAccessPolicy
import com.azure.storage.blob.models.BlobErrorCode
import com.azure.storage.blob.models.BlobListDetails
import com.azure.storage.blob.models.BlobProperties
import com.azure.storage.blob.models.BlobRequestConditions
import com.azure.storage.blob.models.BlobSignedIdentifier
import com.azure.storage.blob.models.BlobStorageException
import com.azure.storage.blob.models.BlobType
import com.azure.storage.blob.models.CopyStatusType
import com.azure.storage.blob.models.CustomerProvidedKey
import com.azure.storage.blob.models.LeaseStateType
import com.azure.storage.blob.models.LeaseStatusType
import com.azure.storage.blob.models.ListBlobsOptions
import com.azure.storage.blob.models.ObjectReplicationPolicy
import com.azure.storage.blob.models.ObjectReplicationStatus
import com.azure.storage.blob.models.PublicAccessType
import com.azure.storage.blob.models.RehydratePriority
import com.azure.storage.blob.options.BlobContainerCreateOptions
import com.azure.storage.blob.options.BlobParallelUploadOptions
import com.azure.storage.blob.options.BlobSetAccessTierOptions
import com.azure.storage.blob.options.FindBlobsOptions
import com.azure.storage.blob.options.PageBlobCreateOptions
import com.azure.storage.blob.specialized.AppendBlobClient
import com.azure.storage.blob.specialized.BlobClientBase
import com.azure.storage.common.Utility
import com.azure.storage.common.test.shared.extensions.PlaybackOnly
import com.azure.storage.common.test.shared.extensions.RequiredServiceVersion
import reactor.test.StepVerifier
import spock.lang.Requires
import spock.lang.Unroll

import java.time.Duration
import java.time.OffsetDateTime
import java.time.ZoneId
import java.util.stream.Collectors

class ContainerAPITest extends APISpec {

    String tagKey
    String tagValue

    def setup() {
        tagKey = namer.getRandomName(20)
        tagValue = namer.getRandomName(20)
    }

    def "Create all null"() {
        setup:
        // Overwrite the existing cc, which has already been created
        cc = primaryBlobServiceClient.getBlobContainerClient(generateContainerName())

        when:
        def response = cc.createWithResponse(null, null, null, null)

        then:
        response.getStatusCode() == 201
        validateBasicHeaders(response.getHeaders())
    }

    def "Create min"() {
        when:
        def cc = primaryBlobServiceClient.createBlobContainer(generateContainerName())

        then:
        cc.exists()
    }

    @Unroll
    def "Create metadata"() {
        setup:
        cc = primaryBlobServiceClient.getBlobContainerClient(generateContainerName())
        def metadata = new HashMap<String, String>()
        if (key1 != null) {
            metadata.put(key1, value1)
        }
        if (key2 != null) {
            metadata.put(key2, value2)
        }

        when:
        cc.createWithResponse(metadata, null, null, null)
        def response = cc.getPropertiesWithResponse(null, null, null)

        then:
        response.getValue().getMetadata() == metadata

        where:
        key1      | value1    | key2       | value2
        null      | null      | null       | null
        "foo"     | "bar"     | "fizz"     | "buzz"
        "testFoo" | "testBar" | "testFizz" | "testBuzz"
    }

    @Unroll
    def "Create publicAccess"() {
        setup:
        cc = primaryBlobServiceClient.getBlobContainerClient(generateContainerName())

        when:
        cc.createWithResponse(null, publicAccess, null, null)
        def access = cc.getProperties().getBlobPublicAccess()

        then:
        access == publicAccess

        where:
        publicAccess               | _
        PublicAccessType.BLOB      | _
        PublicAccessType.CONTAINER | _
        null                       | _
    }

    def "Create error"() {
        when:
        cc.create()

        then:
        def e = thrown(BlobStorageException)
        e.getResponse().getStatusCode() == 409
        e.getErrorCode() == BlobErrorCode.CONTAINER_ALREADY_EXISTS
        e.getServiceMessage().contains("The specified container already exists.")
    }

    def "Create if not exists all null"() {
        setup:
        // Overwrite the existing cc, which has already been created
        cc = primaryBlobServiceClient.getBlobContainerClient(generateContainerName())

        when:
        def response = cc.createIfNotExistsWithResponse(null, null, null)

        then:
        response.getStatusCode() == 201
        validateBasicHeaders(response.getHeaders())
    }

    def "Create if not exists min"() {
        when:
        def cc = primaryBlobServiceClient.createBlobContainerIfNotExists(generateContainerName())

        then:
        cc.exists()
    }

    def "Create if not exists min container"() {
        when:
        def cc = primaryBlobServiceClient.getBlobContainerClient(generateContainerName())
        def result = cc.createIfNotExists()

        then:
        result
    }

    def "Create if not exists with response"() {
        when:
        def response = primaryBlobServiceClient.createBlobContainerIfNotExistsWithResponse(generateContainerName(),
            null, null)

        then:
        response.getStatusCode() == 201
    }

    def "Create if not exists blob service that already exists"() {
        setup:
        def containerName = generateContainerName()
        when:
        def response = primaryBlobServiceClient.createBlobContainerIfNotExistsWithResponse(containerName, null, null)
        def secondResponse = primaryBlobServiceClient.createBlobContainerIfNotExistsWithResponse(containerName, null, null)

        then:
        response.getStatusCode() == 201
        secondResponse.getStatusCode() == 409
    }

    @Unroll
    def "Create if not exists metadata if not exists"() {
        setup:
        cc = primaryBlobServiceClient.getBlobContainerClient(generateContainerName())
        def metadata = new HashMap<String, String>()
        if (key1 != null) {
            metadata.put(key1, value1)
        }
        if (key2 != null) {
            metadata.put(key2, value2)
        }
        def options = new BlobContainerCreateOptions().setMetadata(metadata)

        when:
<<<<<<< HEAD
        cc.createIfNotExistsWithResponse(options, null, null)
=======
        def result = cc.createIfNotExistsWithResponse(options, null, null)
>>>>>>> 8d609db9
        def response = cc.getPropertiesWithResponse(null, null, null)

        then:
        response.getValue().getMetadata() == metadata
<<<<<<< HEAD
=======
        result.getValue()
>>>>>>> 8d609db9

        where:
        key1      | value1    | key2       | value2
        null      | null      | null       | null
        "foo"     | "bar"     | "fizz"     | "buzz"
        "testFoo" | "testBar" | "testFizz" | "testBuzz"
    }

    @Unroll
    def "Create if not exists publicAccess"() {
        setup:
        cc = primaryBlobServiceClient.getBlobContainerClient(generateContainerName())

        when:
<<<<<<< HEAD
        cc.createIfNotExistsWithResponse(new BlobContainerCreateOptions().setPublicAccessType(publicAccess), null, null)
=======
        def result = cc.createIfNotExistsWithResponse(new BlobContainerCreateOptions().setPublicAccessType(publicAccess), null, null)
>>>>>>> 8d609db9
        def access = cc.getProperties().getBlobPublicAccess()

        then:
        access == publicAccess
<<<<<<< HEAD
=======
        result.getValue()
>>>>>>> 8d609db9

        where:
        publicAccess               | _
        PublicAccessType.BLOB      | _
        PublicAccessType.CONTAINER | _
        null                       | _
    }

    def "Create if not exists on container that already exists"() {
        when:
        boolean result = cc.createIfNotExists()

        then:
        !result
    }

    def "Create if not exists on a container that already exists 2"() {
        setup:
        def cc = primaryBlobServiceClient.getBlobContainerClient(generateContainerName())
        def initialResponse = cc.createIfNotExistsWithResponse(null, null, null)

        when:
        def secondResponse = cc.createIfNotExistsWithResponse(null, null, null)

        then:
        initialResponse.getStatusCode() == 201
<<<<<<< HEAD
        secondResponse.getStatusCode() == 409
=======
        initialResponse.getValue()
        secondResponse.getStatusCode() == 409
        !secondResponse.getValue()
>>>>>>> 8d609db9
    }

    def "Get properties null"() {
        when:
        def response = cc.getPropertiesWithResponse(null, null, null)

        then:
        validateBasicHeaders(response.getHeaders())
        response.getValue().getBlobPublicAccess() == null
        !response.getValue().hasImmutabilityPolicy()
        !response.getValue().hasLegalHold()
        response.getValue().getLeaseDuration() == null
        response.getValue().getLeaseState() == LeaseStateType.AVAILABLE
        response.getValue().getLeaseStatus() == LeaseStatusType.UNLOCKED
        response.getValue().getMetadata().size() == 0
        !response.getValue().isEncryptionScopeOverridePrevented()
        response.getValue().getDefaultEncryptionScope()

    }

    def "Get properties min"() {
        expect:
        cc.getProperties() != null
    }

    def "Get properties lease"() {
        setup:
        def leaseID = setupContainerLeaseCondition(cc, receivedLeaseID)

        expect:
        cc.getPropertiesWithResponse(leaseID, null, null).getStatusCode() == 200
    }

    def "Get properties lease fail"() {
        when:
        cc.getPropertiesWithResponse("garbage", null, null)

        then:
        thrown(BlobStorageException)
    }

    def "Get properties error"() {
        setup:
        cc = primaryBlobServiceClient.getBlobContainerClient(generateContainerName())

        when:
        cc.getProperties()

        then:
        thrown(BlobStorageException)
    }

    def "Set metadata"() {
        setup:
        cc = primaryBlobServiceClient.getBlobContainerClient(generateContainerName())
        def metadata = new HashMap<String, String>()
        metadata.put("key", "value")
        cc.createWithResponse(metadata, null, null, null)

        when:
        def response = cc.setMetadataWithResponse(null, null, null, null)

        then:
        response.getStatusCode() == 200
        validateBasicHeaders(response.getHeaders())
        cc.getPropertiesWithResponse(null, null, null).getValue().getMetadata().size() == 0
    }

    def "Set metadata min"() {
        setup:
        def metadata = new HashMap<String, String>()
        metadata.put("foo", "bar")

        when:
        cc.setMetadata(metadata)

        then:
        cc.getPropertiesWithResponse(null, null, null).getValue().getMetadata() == metadata
    }

    @Unroll
    def "Set metadata metadata"() {
        setup:
        def metadata = new HashMap<String, String>()
        if (key1 != null) {
            metadata.put(key1, value1)
        }
        if (key2 != null) {
            metadata.put(key2, value2)
        }

        expect:
        cc.setMetadataWithResponse(metadata, null, null, null).getStatusCode() == 200
        cc.getPropertiesWithResponse(null, null, null).getValue().getMetadata() == metadata

        where:
        key1  | value1 | key2   | value2
        null  | null   | null   | null
        "foo" | "bar"  | "fizz" | "buzz"
    }

    @Unroll
    def "Set metadata AC"() {
        setup:
        leaseID = setupContainerLeaseCondition(cc, leaseID)
        def cac = new BlobRequestConditions()
            .setLeaseId(leaseID)
            .setIfModifiedSince(modified)

        expect:
        cc.setMetadataWithResponse(null, cac, null, null).getStatusCode() == 200

        where:
        modified | leaseID
        null     | null
        oldDate  | null
        null     | receivedLeaseID
    }

    @Unroll
    def "Set metadata AC fail"() {
        setup:
        def cac = new BlobRequestConditions()
            .setLeaseId(leaseID)
            .setIfModifiedSince(modified)

        when:
        cc.setMetadataWithResponse(null, cac, null, null)

        then:
        thrown(BlobStorageException)

        where:
        modified | leaseID
        newDate  | null
        null     | garbageLeaseID
    }

    @Unroll
    def "Set metadata AC illegal"() {
        setup:
        def mac = new BlobRequestConditions()
            .setIfUnmodifiedSince(unmodified)
            .setIfMatch(match)
            .setIfNoneMatch(noneMatch)

        when:
        cc.setMetadataWithResponse(null, mac, null, null)

        then:
        thrown(UnsupportedOperationException)

        where:
        unmodified | match        | noneMatch
        newDate    | null         | null
        null       | receivedEtag | null
        null       | null         | garbageEtag
    }

    def "Set metadata error"() {
        setup:
        cc = primaryBlobServiceClient.getBlobContainerClient(generateContainerName())

        when:
        cc.setMetadata(null)

        then:
        thrown(BlobStorageException)
    }

    @Unroll
    def "Set access policy"() {
        setup:
        def response = cc.setAccessPolicyWithResponse(access, null, null, null, null)

        expect:
        validateBasicHeaders(response.getHeaders())
        cc.getProperties().getBlobPublicAccess() == access

        where:
        access                     | _
        PublicAccessType.BLOB      | _
        PublicAccessType.CONTAINER | _
        null                       | _
    }

    def "Set access policy min access"() {
        when:
        cc.setAccessPolicy(PublicAccessType.CONTAINER, null)

        then:
        cc.getProperties().getBlobPublicAccess() == PublicAccessType.CONTAINER
    }

    def "Set access policy min ids"() {
        setup:
        def identifier = new BlobSignedIdentifier()
            .setId("0000")
            .setAccessPolicy(new BlobAccessPolicy()
                .setStartsOn(OffsetDateTime.now().atZoneSameInstant(ZoneId.of("UTC")).toOffsetDateTime())
                .setExpiresOn(OffsetDateTime.now().atZoneSameInstant(ZoneId.of("UTC")).toOffsetDateTime()
                    .plusDays(1))
                .setPermissions("r"))

        def ids = [identifier] as List

        when:
        cc.setAccessPolicy(null, ids)

        then:
        cc.getAccessPolicy().getIdentifiers().get(0).getId() == "0000"
    }

    def "Set access policy ids"() {
        setup:
        def identifier = new BlobSignedIdentifier()
            .setId("0000")
            .setAccessPolicy(new BlobAccessPolicy()
                .setStartsOn(namer.getUtcNow())
                .setExpiresOn(namer.getUtcNow().plusDays(1))
                .setPermissions("r"))
        def identifier2 = new BlobSignedIdentifier()
            .setId("0001")
            .setAccessPolicy(new BlobAccessPolicy()
                .setStartsOn(namer.getUtcNow())
                .setExpiresOn(namer.getUtcNow().plusDays(2))
                .setPermissions("w"))
        def ids = [identifier, identifier2] as List

        when:
        def response = cc.setAccessPolicyWithResponse(null, ids, null, null, null)
        def receivedIdentifiers = cc.getAccessPolicyWithResponse(null, null, null).getValue().getIdentifiers()

        then:
        response.getStatusCode() == 200
        validateBasicHeaders(response.getHeaders())
        receivedIdentifiers.get(0).getAccessPolicy().getExpiresOn() == identifier.getAccessPolicy().getExpiresOn()
        receivedIdentifiers.get(0).getAccessPolicy().getStartsOn() == identifier.getAccessPolicy().getStartsOn()
        receivedIdentifiers.get(0).getAccessPolicy().getPermissions() == identifier.getAccessPolicy().getPermissions()
        receivedIdentifiers.get(1).getAccessPolicy().getExpiresOn() == identifier2.getAccessPolicy().getExpiresOn()
        receivedIdentifiers.get(1).getAccessPolicy().getStartsOn() == identifier2.getAccessPolicy().getStartsOn()
        receivedIdentifiers.get(1).getAccessPolicy().getPermissions() == identifier2.getAccessPolicy().getPermissions()
    }

    @Unroll
    def "Set access policy AC"() {
        setup:
        leaseID = setupContainerLeaseCondition(cc, leaseID)
        def cac = new BlobRequestConditions()
            .setLeaseId(leaseID)
            .setIfModifiedSince(modified)
            .setIfUnmodifiedSince(unmodified)

        expect:
        cc.setAccessPolicyWithResponse(null, null, cac, null, null).getStatusCode() == 200

        where:
        modified | unmodified | leaseID
        null     | null       | null
        oldDate  | null       | null
        null     | newDate    | null
        null     | null       | receivedLeaseID
    }

    @Unroll
    def "Set access policy AC fail"() {
        setup:
        def cac = new BlobRequestConditions()
            .setLeaseId(leaseID)
            .setIfModifiedSince(modified)
            .setIfUnmodifiedSince(unmodified)

        when:
        cc.setAccessPolicyWithResponse(null, null, cac, null, null)

        then:
        thrown(BlobStorageException)

        where:
        modified | unmodified | leaseID
        newDate  | null       | null
        null     | oldDate    | null
        null     | null       | garbageLeaseID
    }

    @Unroll
    def "Set access policy AC illegal"() {
        setup:
        def mac = new BlobRequestConditions().setIfMatch(match).setIfNoneMatch(noneMatch)

        when:
        cc.setAccessPolicyWithResponse(null, null, mac, null, null)

        then:
        thrown(UnsupportedOperationException)

        where:
        match        | noneMatch
        receivedEtag | null
        null         | garbageEtag
    }

    def "Set access policy error"() {
        setup:
        cc = primaryBlobServiceClient.getBlobContainerClient(generateContainerName())

        when:
        cc.setAccessPolicy(null, null)

        then:
        thrown(BlobStorageException)
    }

    def "Get access policy"() {
        setup:
        def identifier = new BlobSignedIdentifier()
            .setId("0000")
            .setAccessPolicy(new BlobAccessPolicy()
                .setStartsOn(namer.getUtcNow())
                .setExpiresOn(namer.getUtcNow().plusDays(1))
                .setPermissions("r"))
        def ids = [identifier] as List
        cc.setAccessPolicy(PublicAccessType.BLOB, ids)
        def response = cc.getAccessPolicyWithResponse(null, null, null)

        expect:
        response.getStatusCode() == 200
        response.getValue().getBlobAccessType() == PublicAccessType.BLOB
        validateBasicHeaders(response.getHeaders())
        response.getValue().getIdentifiers().get(0).getAccessPolicy().getExpiresOn() == identifier.getAccessPolicy().getExpiresOn()
        response.getValue().getIdentifiers().get(0).getAccessPolicy().getStartsOn() == identifier.getAccessPolicy().getStartsOn()
        response.getValue().getIdentifiers().get(0).getAccessPolicy().getPermissions() == identifier.getAccessPolicy().getPermissions()
    }

    def "Get access policy lease"() {
        setup:
        def leaseID = setupContainerLeaseCondition(cc, receivedLeaseID)

        expect:
        cc.getAccessPolicyWithResponse(leaseID, null, null).getStatusCode() == 200
    }

    def "Get access policy lease fail"() {
        when:
        cc.getAccessPolicyWithResponse(garbageLeaseID, null, null)

        then:
        thrown(BlobStorageException)
    }

    def "Get access policy error"() {
        setup:
        cc = primaryBlobServiceClient.getBlobContainerClient(generateContainerName())

        when:
        cc.getAccessPolicy()

        then:
        thrown(BlobStorageException)
    }

    def "Delete"() {
        when:
        def response = cc.deleteWithResponse(null, null, null)

        then:
        response.getStatusCode() == 202
        response.getHeaders().getValue("x-ms-request-id") != null
        response.getHeaders().getValue("x-ms-version") != null
        response.getHeaders().getValue("Date") != null
    }

    def "Delete min"() {
        when:
        cc.delete()

        then:
        !cc.exists()
    }

    @Unroll
    def "Delete AC"() {
        setup:
        leaseID = setupContainerLeaseCondition(cc, leaseID)
        def cac = new BlobRequestConditions()
            .setLeaseId(leaseID)
            .setIfModifiedSince(modified)
            .setIfUnmodifiedSince(unmodified)

        expect:
        cc.deleteWithResponse(cac, null, null).getStatusCode() == 202

        where:
        modified | unmodified | leaseID
        null     | null       | null
        oldDate  | null       | null
        null     | newDate    | null
        null     | null       | receivedLeaseID
    }

    @Unroll
    def "Delete AC fail"() {
        setup:
        def cac = new BlobRequestConditions()
            .setLeaseId(leaseID)
            .setIfModifiedSince(modified)
            .setIfUnmodifiedSince(unmodified)

        when:
        cc.deleteWithResponse(cac, null, null)

        then:
        thrown(BlobStorageException)

        where:
        modified | unmodified | leaseID
        newDate  | null       | null
        null     | oldDate    | null
        null     | null       | garbageLeaseID
    }

    @Unroll
    def "Delete AC illegal"() {
        setup:
        def mac = new BlobRequestConditions().setIfMatch(match).setIfNoneMatch(noneMatch)

        when:
        cc.deleteWithResponse(mac, null, null)

        then:
        thrown(UnsupportedOperationException)

        where:
        match        | noneMatch
        receivedEtag | null
        null         | garbageEtag
    }

    def "Delete error"() {
        setup:
        cc = primaryBlobServiceClient.getBlobContainerClient(generateContainerName())

        when:
        cc.delete()

        then:
        thrown(BlobStorageException)
    }

    def "Delete if exists"() {
        when:
        def response = cc.deleteIfExistsWithResponse(null, null, null)

        then:
<<<<<<< HEAD
=======
        response.getValue()
>>>>>>> 8d609db9
        response.getStatusCode() == 202
        response.getHeaders().getValue("x-ms-request-id") != null
        response.getHeaders().getValue("x-ms-version") != null
        response.getHeaders().getValue("Date") != null
    }

    def "Delete if exists min"() {
        when:
        boolean result = cc.deleteIfExists()

        then:
        result
        !cc.exists()
    }

    @Unroll
    def "Delete if exists AC"() {
        setup:
        leaseID = setupContainerLeaseCondition(cc, leaseID)
        def cac = new BlobRequestConditions()
            .setLeaseId(leaseID)
            .setIfModifiedSince(modified)
            .setIfUnmodifiedSince(unmodified)

        expect:
        cc.deleteIfExistsWithResponse(cac, null, null).getStatusCode() == 202

        where:
        modified | unmodified | leaseID
        null     | null       | null
        oldDate  | null       | null
        null     | newDate    | null
        null     | null       | receivedLeaseID
    }

    @Unroll
    def "Delete if exists AC fail"() {
        setup:
        def cac = new BlobRequestConditions()
            .setLeaseId(leaseID)
            .setIfModifiedSince(modified)
            .setIfUnmodifiedSince(unmodified)

        when:
        cc.deleteIfExistsWithResponse(cac, null, null)

        then:
        thrown(BlobStorageException)

        where:
        modified | unmodified | leaseID
        newDate  | null       | null
        null     | oldDate    | null
        null     | null       | garbageLeaseID
    }

    @Unroll
    def "Delete if exists AC illegal"() {
        setup:
        def mac = new BlobRequestConditions().setIfMatch(match).setIfNoneMatch(noneMatch)

        when:
        cc.deleteIfExistsWithResponse(mac, null, null)

        then:
        thrown(UnsupportedOperationException)

        where:
        match        | noneMatch
        receivedEtag | null
        null         | garbageEtag
    }

    def "Delete if exists on a container that does not exist"() {
        setup:
        cc = primaryBlobServiceClient.getBlobContainerClient(generateContainerName())

        when:
        def response = cc.deleteIfExistsWithResponse(new BlobRequestConditions(), null, null)

        then:
<<<<<<< HEAD
=======
        !response.getValue()
>>>>>>> 8d609db9
        response.getStatusCode() == 404
    }

    // We can't guarantee that the requests will always happen before the container is garbage collected
    @PlaybackOnly
    def "Delete if exists container that was already deleted"() {
        when:
        boolean result = cc.deleteIfExists()
        boolean result2 = cc.deleteIfExists()

        then:
        result
        // Confirming the behavior of the api when the container is in the deleting state.
        // After delete has been called once but before it has been garbage collected
        result2
        !cc.exists()
    }


    def "List block blobs flat"() {
        setup:
        def name = generateBlobName()
        def bu = cc.getBlobClient(name).getBlockBlobClient()
        bu.upload(data.defaultInputStream, 7)

        when:
        def blobs = cc.listBlobs(new ListBlobsOptions().setPrefix(namer.getResourcePrefix()), null).iterator()

        then:
        def blob = blobs.next()
        !blobs.hasNext()
        blob.getName() == name
        blob.getProperties().getBlobType() == BlobType.BLOCK_BLOB
        blob.getProperties().getCopyCompletionTime() == null
        blob.getProperties().getCopyStatusDescription() == null
        blob.getProperties().getCopyId() == null
        blob.getProperties().getCopyProgress() == null
        blob.getProperties().getCopySource() == null
        blob.getProperties().getCopyStatus() == null
        blob.getProperties().isIncrementalCopy() == null
        blob.getProperties().getDestinationSnapshot() == null
        blob.getProperties().getLeaseDuration() == null
        blob.getProperties().getLeaseState() == LeaseStateType.AVAILABLE
        blob.getProperties().getLeaseStatus() == LeaseStatusType.UNLOCKED
        blob.getProperties().getContentLength() != null
        blob.getProperties().getContentType() != null
        blob.getProperties().getContentMd5() != null
        blob.getProperties().getContentEncoding() == null
        blob.getProperties().getContentDisposition() == null
        blob.getProperties().getContentLanguage() == null
        blob.getProperties().getCacheControl() == null
        blob.getProperties().getBlobSequenceNumber() == null
        blob.getProperties().isServerEncrypted()
        blob.getProperties().isAccessTierInferred()
        blob.getProperties().getAccessTier() == AccessTier.HOT
        blob.getProperties().getArchiveStatus() == null
        blob.getProperties().getCreationTime() != null
    }

    @RequiredServiceVersion(clazz = BlobServiceVersion.class, min = "V2019_12_12")
    def "List append blobs flat"() {
        setup:
        def name = generateBlobName()
        def bu = cc.getBlobClient(name).getAppendBlobClient()
        bu.create()
        bu.seal()

        when:
        def blobs = cc.listBlobs(new ListBlobsOptions().setPrefix(namer.getResourcePrefix()), null).iterator()

        then:
        def blob = blobs.next()
        !blobs.hasNext()
        blob.getName() == name
        blob.getProperties().getBlobType() == BlobType.APPEND_BLOB
        blob.getProperties().getCopyCompletionTime() == null
        blob.getProperties().getCopyStatusDescription() == null
        blob.getProperties().getCopyId() == null
        blob.getProperties().getCopyProgress() == null
        blob.getProperties().getCopySource() == null
        blob.getProperties().getCopyStatus() == null
        blob.getProperties().isIncrementalCopy() == null
        blob.getProperties().getDestinationSnapshot() == null
        blob.getProperties().getLeaseDuration() == null
        blob.getProperties().getLeaseState() == LeaseStateType.AVAILABLE
        blob.getProperties().getLeaseStatus() == LeaseStatusType.UNLOCKED
        blob.getProperties().getContentLength() != null
        blob.getProperties().getContentType() != null
        blob.getProperties().getContentMd5() == null
        blob.getProperties().getContentEncoding() == null
        blob.getProperties().getContentDisposition() == null
        blob.getProperties().getContentLanguage() == null
        blob.getProperties().getCacheControl() == null
        blob.getProperties().getBlobSequenceNumber() == null
        blob.getProperties().isServerEncrypted()
        blob.getProperties().isAccessTierInferred() == null
        blob.getProperties().getAccessTier() == null
        blob.getProperties().getArchiveStatus() == null
        blob.getProperties().getCreationTime() != null
        blob.getProperties().isSealed()
    }

    def "List page blobs flat"() {
        setup:
        ccPremium = premiumBlobServiceClient.getBlobContainerClient(containerName)
        ccPremium.create()
        def name = generateBlobName()
        def bu = ccPremium.getBlobClient(name).getPageBlobClient()
        bu.create(512)

        when:
        def blobs = ccPremium.listBlobs(new ListBlobsOptions().setPrefix(namer.getResourcePrefix()), null).iterator()

        //ContainerListBlobFlatSegmentHeaders headers = response.headers()
        //List<BlobItem> blobs = responseiterator()()

        then:
//        response.getStatusCode() == 200
//        headers.contentType() != null
//        headers.requestId() != null
//        headers.getVersion() != null
//        headers.date() != null
        def blob = blobs.next()
        !blobs.hasNext()
        blob.getName() == name
        blob.getProperties().getBlobType() == BlobType.PAGE_BLOB
        blob.getProperties().getCopyCompletionTime() == null
        blob.getProperties().getCopyStatusDescription() == null
        blob.getProperties().getCopyId() == null
        blob.getProperties().getCopyProgress() == null
        blob.getProperties().getCopySource() == null
        blob.getProperties().getCopyStatus() == null
        blob.getProperties().isIncrementalCopy() == null
        blob.getProperties().getDestinationSnapshot() == null
        blob.getProperties().getLeaseDuration() == null
        blob.getProperties().getLeaseState() == LeaseStateType.AVAILABLE
        blob.getProperties().getLeaseStatus() == LeaseStatusType.UNLOCKED
        blob.getProperties().getContentLength() != null
        blob.getProperties().getContentType() != null
        blob.getProperties().getContentMd5() == null
        blob.getProperties().getContentEncoding() == null
        blob.getProperties().getContentDisposition() == null
        blob.getProperties().getContentLanguage() == null
        blob.getProperties().getCacheControl() == null
        blob.getProperties().getBlobSequenceNumber() == 0
        blob.getProperties().isServerEncrypted()
        blob.getProperties().isAccessTierInferred()
        blob.getProperties().getAccessTier() == AccessTier.P10
        blob.getProperties().getArchiveStatus() == null
        blob.getProperties().getCreationTime() != null

        cleanup:
        ccPremium.delete()
    }

    def "List blobs flat min"() {
        when:
        cc.listBlobs().iterator().hasNext()

        then:
        notThrown(BlobStorageException)
    }

    def setupListBlobsTest(String normalName, String copyName, String metadataName, String tagsName,
                           String uncommittedName) {
        def normal = cc.getBlobClient(normalName).getPageBlobClient()
        normal.create(512)

        def copyBlob = cc.getBlobClient(copyName).getPageBlobClient()
        copyBlob.beginCopy(normal.getBlobUrl(), getPollingDuration(5000)).waitForCompletion()

        def metadataBlob = cc.getBlobClient(metadataName).getPageBlobClient()
        def metadata = new HashMap<String, String>()
        metadata.put("foo", "bar")
        metadataBlob.createWithResponse(512, null, null, metadata, null, null, null)

        def tagsBlob = cc.getBlobClient(tagsName).getPageBlobClient()
        def tags = new HashMap<String, String>()
        tags.put(tagKey, tagValue)
        tagsBlob.createWithResponse(new PageBlobCreateOptions(512).setTags(tags), null, null)

        def uncommittedBlob = cc.getBlobClient(uncommittedName).getBlockBlobClient()
        uncommittedBlob.stageBlock(getBlockID(), data.defaultInputStream, data.defaultData.remaining())

        return normal.createSnapshot().getSnapshotId()
    }

    def "List blobs flat options copy"() {
        setup:
        def options = new ListBlobsOptions().setDetails(new BlobListDetails().setRetrieveCopy(true))
        def normalName = "a" + generateBlobName()
        def copyName = "c" + generateBlobName()
        def metadataName = "m" + generateBlobName()
        def tagsName = "t" + generateBlobName()
        def uncommittedName = "u" + generateBlobName()
        setupListBlobsTest(normalName, copyName, metadataName, tagsName, uncommittedName)

        when:
        def blobs = cc.listBlobs(options, null).stream().collect(Collectors.toList())

        then:
        blobs.get(0).getName() == normalName
        blobs.get(1).getName() == copyName
        blobs.get(1).getProperties().getCopyId() != null
        // Comparing the urls isn't reliable because the service may use https.
        blobs.get(1).getProperties().getCopySource().contains(normalName)
        blobs.get(1).getProperties().getCopyStatus() == CopyStatusType.SUCCESS // We waited for the copy to complete.
        blobs.get(1).getProperties().getCopyProgress() != null
        blobs.get(1).getProperties().getCopyCompletionTime() != null
        blobs.size() == 4 // Normal, copy, metadata, tags
    }

    def "List blobs flat options metadata"() {
        setup:
        def options = new ListBlobsOptions().setDetails(new BlobListDetails().setRetrieveMetadata(true))
        def normalName = "a" + generateBlobName()
        def copyName = "c" + generateBlobName()
        def metadataName = "m" + generateBlobName()
        def tagsName = "t" + generateBlobName()
        def uncommittedName = "u" + generateBlobName()
        setupListBlobsTest(normalName, copyName, metadataName, tagsName, uncommittedName)

        when:
        def blobs = cc.listBlobs(options, null).stream().collect(Collectors.toList())

        then:
        blobs.get(0).getName() == normalName
        blobs.get(1).getName() == copyName
        blobs.get(1).getProperties().getCopyCompletionTime() == null
        blobs.get(2).getName() == metadataName
        blobs.get(2).getMetadata().get("foo") == "bar"
        blobs.size() == 4 // Normal, copy, metadata, tags
    }

    @PlaybackOnly
    def "List blobs flat options last access time"() {
        when:
        def b = cc.getBlobClient(generateBlobName()).getBlockBlobClient()
        b.upload(data.defaultInputStream, data.defaultData.remaining())
        def blob = cc.listBlobs().iterator().next()

        then:
        blob.getProperties().getLastAccessedTime()
    }

    @RequiredServiceVersion(clazz = BlobServiceVersion.class, min = "V2019_12_12")
    def "List blobs flat options tags"() {
        setup:
        def options = new ListBlobsOptions().setDetails(new BlobListDetails().setRetrieveTags(true))
        def normalName = "a" + generateBlobName()
        def copyName = "c" + generateBlobName()
        def metadataName = "m" + generateBlobName()
        def tagsName = "t" + generateBlobName()
        def uncommittedName = "u" + generateBlobName()
        setupListBlobsTest(normalName, copyName, metadataName, tagsName, uncommittedName)

        when:
        def blobs = cc.listBlobs(options, null).stream().collect(Collectors.toList())

        then:
        blobs.get(0).getName() == normalName
        blobs.get(1).getName() == copyName
        blobs.get(1).getProperties().getCopyCompletionTime() == null
        blobs.get(2).getName() == metadataName
        blobs.get(2).getMetadata() == null
        blobs.get(3).getTags().get(tagKey) == tagValue
        blobs.get(3).getProperties().getTagCount() == 1
        blobs.size() == 4 // Normal, copy, metadata, tags
    }

    def "List blobs flat options snapshots"() {
        setup:
        def options = new ListBlobsOptions().setDetails(new BlobListDetails().setRetrieveSnapshots(true))
        def normalName = "a" + generateBlobName()
        def copyName = "c" + generateBlobName()
        def metadataName = "m" + generateBlobName()
        def tagsName = "t" + generateBlobName()
        def uncommittedName = "u" + generateBlobName()
        def snapshotTime = setupListBlobsTest(normalName, copyName, metadataName, tagsName, uncommittedName)

        when:
        def blobs = cc.listBlobs(options, null).stream().collect(Collectors.toList())

        then:
        blobs.get(0).getName() == normalName
        blobs.get(0).getSnapshot() == snapshotTime
        blobs.get(1).getName() == normalName
        blobs.size() == 5 // Normal, snapshot, copy, metadata, tags
    }

    def "List blobs flat options uncommitted"() {
        setup:
        def options = new ListBlobsOptions().setDetails(new BlobListDetails().setRetrieveUncommittedBlobs(true))
        def normalName = "a" + generateBlobName()
        def copyName = "c" + generateBlobName()
        def metadataName = "m" + generateBlobName()
        def tagsName = "t" + generateBlobName()
        def uncommittedName = "u" + generateBlobName()
        setupListBlobsTest(normalName, copyName, metadataName, tagsName, uncommittedName)

        when:
        def blobs = cc.listBlobs(options, null).stream().collect(Collectors.toList())

        then:
        blobs.get(0).getName() == normalName
        blobs.get(4).getName() == uncommittedName
        blobs.size() == 5 // Normal, copy, metadata, tags, uncommitted
    }

    def "List blobs flat options prefix"() {
        setup:
        def options = new ListBlobsOptions().setPrefix("a")
        def normalName = "a" + generateBlobName()
        def copyName = "c" + generateBlobName()
        def metadataName = "m" + generateBlobName()
        def tagsName = "t" + generateBlobName()
        def uncommittedName = "u" + generateBlobName()
        setupListBlobsTest(normalName, copyName, metadataName, tagsName, uncommittedName)

        when:
        def blobs = cc.listBlobs(options, null).iterator()

        then:
        blobs.next().getName() == normalName
        !blobs.hasNext() // Normal
    }

    def "List blobs flat options maxResults"() {
        setup:
        def PAGE_SIZE = 2
        def options = new ListBlobsOptions().setDetails(new BlobListDetails().setRetrieveCopy(true)
            .setRetrieveSnapshots(true).setRetrieveUncommittedBlobs(true)).setMaxResultsPerPage(PAGE_SIZE)
        def normalName = "a" + generateBlobName()
        def copyName = "c" + generateBlobName()
        def metadataName = "m" + generateBlobName()
        def tagsName = "t" + generateBlobName()
        def uncommittedName = "u" + generateBlobName()
        setupListBlobsTest(normalName, copyName, metadataName, tagsName, uncommittedName)

        expect: "Get first page of blob listings (sync and async)"
        cc.listBlobs(options, null).iterableByPage().iterator().next().getValue().size() == PAGE_SIZE
        StepVerifier.create(ccAsync.listBlobs(options).byPage().limitRequest(1))
            .assertNext({ assert it.getValue().size() == PAGE_SIZE })
            .verifyComplete()
    }

    def "List blobs flat options maxResults by page"() {
        setup:
        def PAGE_SIZE = 2
        def options = new ListBlobsOptions().setDetails(new BlobListDetails().setRetrieveCopy(true)
            .setRetrieveSnapshots(true).setRetrieveUncommittedBlobs(true))
        def normalName = "a" + generateBlobName()
        def copyName = "c" + generateBlobName()
        def metadataName = "m" + generateBlobName()
        def tagsName = "t" + generateBlobName()
        def uncommittedName = "u" + generateBlobName()
        setupListBlobsTest(normalName, copyName, metadataName, tagsName, uncommittedName)

        expect: "Get first page of blob listings (sync and async)"
        for (def page : cc.listBlobs(options, null).iterableByPage(PAGE_SIZE)) {
            assert page.value.size() <= PAGE_SIZE
        }
        StepVerifier.create(ccAsync.listBlobs(options).byPage(PAGE_SIZE).limitRequest(1))
            .assertNext({ assert it.getValue().size() == PAGE_SIZE })
            .verifyComplete()
    }

    @RequiredServiceVersion(clazz = BlobServiceVersion.class, min = "V2020_10_02")
    def "list blobs flat options deleted with versions"() {
        setup:
        def versionedCC = versionedBlobServiceClient.getBlobContainerClient(getContainerName())
        versionedCC.create()
        def blobName = generateBlobName()
        def blob = versionedCC.getBlobClient(blobName).getAppendBlobClient()
        blob.create()
        def metadata = new HashMap<String, String>()
        metadata.put("foo", "bar")
        blob.setMetadata(metadata)
        blob.delete()
        def options = new ListBlobsOptions().setPrefix(blobName)
            .setDetails(new BlobListDetails().setRetrieveDeletedBlobsWithVersions(true))

        when:
        def blobs = versionedCC.listBlobs(options, null).iterator()

        then:
        def b = blobs.next()
        !blobs.hasNext()
        b.getName() == blobName
        b.hasVersionsOnly()

        cleanup:
        versionedCC.delete()
    }

    def "List blobs prefix with comma"() {
        setup:
        def prefix = generateBlobName() + ", " + generateBlobName()
        def b = cc.getBlobClient(prefix).getBlockBlobClient()
        b.upload(data.defaultInputStream, data.defaultData.remaining())

        when:
        ListBlobsOptions options = new ListBlobsOptions().setPrefix(prefix)
        def blob = cc.listBlobs(options, null).iterator().next()

        then:
        blob.getName() == prefix
    }

    def "List blobs flat options fail"() {
        when:
        new ListBlobsOptions().setMaxResultsPerPage(0)

        then:
        thrown(IllegalArgumentException)
    }

    def "List blobs flat marker"() {
        setup:
        def NUM_BLOBS = 10
        def PAGE_SIZE = 6
        for (int i = 0; i < NUM_BLOBS; i++) {
            def bc = cc.getBlobClient(generateBlobName()).getPageBlobClient()
            bc.create(512)
        }

        when: "list blobs with sync client"
        def pagedIterable = cc.listBlobs(new ListBlobsOptions().setMaxResultsPerPage(PAGE_SIZE), null)
        def pagedSyncResponse1 = pagedIterable.iterableByPage().iterator().next()
        def pagedSyncResponse2 = pagedIterable.iterableByPage(pagedSyncResponse1.getContinuationToken()).iterator().next()

        then:
        pagedSyncResponse1.getValue().size() == PAGE_SIZE
        pagedSyncResponse2.getValue().size() == NUM_BLOBS - PAGE_SIZE
        pagedSyncResponse2.getContinuationToken() == null


        when: "list blobs with async client"
        def pagedFlux = ccAsync.listBlobs(new ListBlobsOptions().setMaxResultsPerPage(PAGE_SIZE))
        def pagedResponse1 = pagedFlux.byPage().blockFirst()
        def pagedResponse2 = pagedFlux.byPage(pagedResponse1.getContinuationToken()).blockFirst()

        then:
        pagedResponse1.getValue().size() == PAGE_SIZE
        pagedResponse2.getValue().size() == NUM_BLOBS - PAGE_SIZE
        pagedResponse2.getContinuationToken() == null
    }

    def "List blobs flat marker overload"() {
        setup:
        def NUM_BLOBS = 10
        def PAGE_SIZE = 6
        for (int i = 0; i < NUM_BLOBS; i++) {
            def bc = cc.getBlobClient(generateBlobName()).getPageBlobClient()
            bc.create(512)
        }

        when: "list blobs with sync client"
        def pagedIterable = cc.listBlobs(new ListBlobsOptions().setMaxResultsPerPage(PAGE_SIZE), null)
        def pagedSyncResponse1 = pagedIterable.iterableByPage().iterator().next()

        pagedIterable = cc.listBlobs(new ListBlobsOptions().setMaxResultsPerPage(PAGE_SIZE),
            pagedSyncResponse1.getContinuationToken(), null)
        def pagedSyncResponse2 = pagedIterable.iterableByPage().iterator().next()

        then:
        pagedSyncResponse1.getValue().size() == PAGE_SIZE
        pagedSyncResponse2.getValue().size() == NUM_BLOBS - PAGE_SIZE
        pagedSyncResponse2.getContinuationToken() == null


        when: "list blobs with async client"
        def pagedFlux = ccAsync.listBlobs(new ListBlobsOptions().setMaxResultsPerPage(PAGE_SIZE))
        def pagedResponse1 = pagedFlux.byPage().blockFirst()
        pagedFlux = ccAsync.listBlobs(new ListBlobsOptions().setMaxResultsPerPage(PAGE_SIZE),
            pagedResponse1.getContinuationToken())
        def pagedResponse2 = pagedFlux.byPage().blockFirst()

        then:
        pagedResponse1.getValue().size() == PAGE_SIZE
        pagedResponse2.getValue().size() == NUM_BLOBS - PAGE_SIZE
        pagedResponse2.getContinuationToken() == null
    }

    @RequiredServiceVersion(clazz = BlobServiceVersion.class, min = "V2019_12_12")
    @Unroll
    def "List blobs flat rehydrate priority"() {
        setup:
        def name = generateBlobName()
        def bc = cc.getBlobClient(name).getBlockBlobClient()
        bc.upload(data.defaultInputStream, 7)

        if (rehydratePriority != null) {
            bc.setAccessTier(AccessTier.ARCHIVE)

            bc.setAccessTierWithResponse(new BlobSetAccessTierOptions(AccessTier.HOT).setPriority(rehydratePriority), null, null)
        }

        when:
        def item = cc.listBlobs().iterator().next()

        then:
        item.getProperties().getRehydratePriority() == rehydratePriority

        where:
        rehydratePriority          || _
        null                       || _
        RehydratePriority.STANDARD || _
        RehydratePriority.HIGH     || _
    }

    @RequiredServiceVersion(clazz = BlobServiceVersion.class, min = "V2021_02_12")
    def "List blobs flat invalid xml"() {
        setup:
        def blobName = "dir1/dir2/file\uFFFE.blob";
        cc.getBlobClient(blobName).getAppendBlobClient().create()

        when:
        def blobItem = cc.listBlobs().iterator().next()

        then:
        blobItem.getName() == blobName
    }

    def "List blobs flat error"() {
        setup:
        cc = primaryBlobServiceClient.getBlobContainerClient(generateContainerName())

        when:
        cc.listBlobs().iterator().hasNext()

        then:
        thrown(BlobStorageException)
    }

    def "List blobs flat with timeout still backed by PagedFlux"() {
        setup:
        def NUM_BLOBS = 5
        def PAGE_RESULTS = 3

        def blobs = [] as Collection<BlobClientBase>
        for (i in (1..NUM_BLOBS)) {
            def blob = cc.getBlobClient(generateBlobName()).getBlockBlobClient()
            blob.upload(data.defaultInputStream, data.defaultDataSize)
            blobs << blob
        }

        when: "Consume results by page"
        cc.listBlobs(new ListBlobsOptions().setMaxResultsPerPage(PAGE_RESULTS), Duration.ofSeconds(10)).streamByPage().count()

        then: "Still have paging functionality"
        notThrown(Exception)
    }

    def "List blobs hier with timeout still backed by PagedFlux"() {
        setup:
        def NUM_BLOBS = 5
        def PAGE_RESULTS = 3

        def blobs = [] as Collection<BlobClientBase>
        for (i in (1..NUM_BLOBS)) {
            def blob = cc.getBlobClient(generateBlobName()).getBlockBlobClient()
            blob.upload(data.defaultInputStream, data.defaultDataSize)
            blobs << blob
        }

        when: "Consume results by page"
        cc.listBlobsByHierarchy("/", new ListBlobsOptions().setMaxResultsPerPage(PAGE_RESULTS), Duration.ofSeconds(10)).streamByPage().count()

        then: "Still have paging functionality"
        notThrown(Exception)
    }

    /*
    This test requires two accounts that are configured in a very specific way. It is not feasible to setup that
    relationship programmatically, so we have recorded a successful interaction and only test recordings.
    */

    @PlaybackOnly
    def "List blobs flat ORS"() {
        setup:
        def sourceContainer = primaryBlobServiceClient.getBlobContainerClient("test1")
        def destContainer = alternateBlobServiceClient.getBlobContainerClient("test2")

        when:
        def sourceBlobs = sourceContainer.listBlobs().stream().collect(Collectors.toList())
        def destBlobs = destContainer.listBlobs().stream().collect(Collectors.toList())

        then:
        int i = 0
        for (def blob : sourceBlobs) {
            if (i == 1) {
                assert blob.getObjectReplicationSourcePolicies() == null
            } else {
                assert validateOR(blob.getObjectReplicationSourcePolicies(), "fd2da1b9-56f5-45ff-9eb6-310e6dfc2c80", "105f9aad-f39b-4064-8e47-ccd7937295ca")
            }
            i++
        }

        /* Service specifies no ors metadata on the dest blobs. */
        for (def blob : destBlobs) {
            assert blob.getObjectReplicationSourcePolicies() == null
        }
    }

    def validateOR(List<ObjectReplicationPolicy> policies, String policyId, String ruleId) {
        return policies.stream()
            .filter({ policy -> policyId.equals(policy.getPolicyId()) })
            .findFirst()
            .get()
            .getRules()
            .stream()
            .filter({ rule -> ruleId.equals(rule.getRuleId()) })
            .findFirst()
            .get()
            .getStatus() == ObjectReplicationStatus.COMPLETE
    }

    def "List blobs hierarchy"() {
        setup:
        def name = generateBlobName()
        def bu = cc.getBlobClient(name).getPageBlobClient()
        bu.create(512)

        when:
        def blobs = cc.listBlobsByHierarchy(null).iterator()

        then:
//        response.getStatusCode() == 200
//        headers.contentType() != null
//        headers.requestId() != null
//        headers.getVersion() != null
//        headers.date() != null
        blobs.next().getName() == name
        !blobs.hasNext()
    }

    def "List blobs hierarchy min"() {
        when:
        cc.listBlobsByHierarchy("/").iterator().hasNext()

        then:
        notThrown(BlobStorageException)
    }

    def "List blobs hier options copy"() {
        setup:
        def options = new ListBlobsOptions().setDetails(new BlobListDetails().setRetrieveCopy(true))
        def normalName = "a" + generateBlobName()
        def copyName = "c" + generateBlobName()
        def metadataName = "m" + generateBlobName()
        def tagsName = "t" + generateBlobName()
        def uncommittedName = "u" + generateBlobName()
        setupListBlobsTest(normalName, copyName, metadataName, tagsName, uncommittedName)

        when:
        def blobs = cc.listBlobsByHierarchy("", options, null).stream().collect(Collectors.toList())

        then:
        blobs.get(0).getName() == normalName
        blobs.get(1).getName() == copyName
        blobs.get(1).getProperties().getCopyId() != null
        // Comparing the urls isn't reliable because the service may use https.
        blobs.get(1).getProperties().getCopySource().contains(normalName)
        blobs.get(1).getProperties().getCopyStatus() == CopyStatusType.SUCCESS // We waited for the copy to complete.
        blobs.get(1).getProperties().getCopyProgress() != null
        blobs.get(1).getProperties().getCopyCompletionTime() != null
        blobs.size() == 4 // Normal, copy, metadata, tags
    }

    def "List blobs hier options metadata"() {
        setup:
        def options = new ListBlobsOptions().setDetails(new BlobListDetails().setRetrieveMetadata(true))
        def normalName = "a" + generateBlobName()
        def copyName = "c" + generateBlobName()
        def metadataName = "m" + generateBlobName()
        def tagsName = "t" + generateBlobName()
        def uncommittedName = "u" + generateBlobName()
        setupListBlobsTest(normalName, copyName, metadataName, tagsName, uncommittedName)

        when:
        def blobs = cc.listBlobsByHierarchy("", options, null).stream().collect(Collectors.toList())

        then:
        blobs.get(0).getName() == normalName
        blobs.get(1).getName() == copyName
        blobs.get(1).getProperties().getCopyCompletionTime() == null
        blobs.get(2).getName() == metadataName
        blobs.get(2).getMetadata().get("foo") == "bar"
        blobs.size() == 4 // Normal, copy, metadata, tags
    }

    @RequiredServiceVersion(clazz = BlobServiceVersion.class, min = "V2019_12_12")
    def "List blobs hier options tags"() {
        setup:
        def options = new ListBlobsOptions().setDetails(new BlobListDetails().setRetrieveTags(true))
        def normalName = "a" + generateBlobName()
        def copyName = "c" + generateBlobName()
        def metadataName = "m" + generateBlobName()
        def tagsName = "t" + generateBlobName()
        def uncommittedName = "u" + generateBlobName()
        setupListBlobsTest(normalName, copyName, metadataName, tagsName, uncommittedName)

        when:
        def blobs = cc.listBlobsByHierarchy("", options, null).stream().collect(Collectors.toList())

        then:
        blobs.get(0).getName() == normalName
        blobs.get(1).getName() == copyName
        blobs.get(1).getProperties().getCopyCompletionTime() == null
        blobs.get(2).getName() == metadataName
        blobs.get(2).getMetadata() == null
        blobs.get(3).getTags().get(tagKey) == tagValue
        blobs.get(3).getProperties().getTagCount() == 1
        blobs.size() == 4 // Normal, copy, metadata, tags
    }

    def "List blobs hier options uncommitted"() {
        setup:
        def options = new ListBlobsOptions().setDetails(new BlobListDetails().setRetrieveUncommittedBlobs(true))
        def normalName = "a" + generateBlobName()
        def copyName = "c" + generateBlobName()
        def metadataName = "m" + generateBlobName()
        def tagsName = "t" + generateBlobName()
        def uncommittedName = "u" + generateBlobName()
        setupListBlobsTest(normalName, copyName, metadataName, tagsName, uncommittedName)

        when:
        def blobs = cc.listBlobsByHierarchy("", options, null).stream().collect(Collectors.toList())

        then:
        blobs.get(0).getName() == normalName
        blobs.get(4).getName() == uncommittedName
        blobs.size() == 5 // Normal, copy, metadata, tags, uncommitted
    }

    def "List blobs hier options prefix"() {
        setup:
        def options = new ListBlobsOptions().setPrefix("a")
        def normalName = "a" + generateBlobName()
        def copyName = "c" + generateBlobName()
        def metadataName = "m" + generateBlobName()
        def tagsName = "t" + generateBlobName()
        def uncommittedName = "u" + generateBlobName()
        setupListBlobsTest(normalName, copyName, metadataName, tagsName, uncommittedName)

        when:
        def blobs = cc.listBlobsByHierarchy("", options, null).iterator()

        then:
        blobs.next().getName() == normalName
        !blobs.hasNext() // Normal
    }

    def "List blobs hier options maxResults"() {
        setup:
        def options = new ListBlobsOptions().setDetails(new BlobListDetails().setRetrieveCopy(true)
            .setRetrieveUncommittedBlobs(true)).setMaxResultsPerPage(1)
        def normalName = "a" + generateBlobName()
        def copyName = "c" + generateBlobName()
        def metadataName = "m" + generateBlobName()
        def tagsName = "t" + generateBlobName()
        def uncommittedName = "u" + generateBlobName()
        setupListBlobsTest(normalName, copyName, metadataName, tagsName, uncommittedName)

        expect:
        StepVerifier.create(ccAsync.listBlobsByHierarchy("", options).byPage().limitRequest(1))
            .assertNext({ assert it.getValue().size() == 1 })
            .verifyComplete()
    }

    def "List blobs hier options maxResults by page"() {
        setup:
        def options = new ListBlobsOptions().setDetails(new BlobListDetails().setRetrieveCopy(true)
            .setRetrieveUncommittedBlobs(true))
        def normalName = "a" + generateBlobName()
        def copyName = "c" + generateBlobName()
        def metadataName = "m" + generateBlobName()
        def tagsName = "t" + generateBlobName()
        def uncommittedName = "u" + generateBlobName()
        setupListBlobsTest(normalName, copyName, metadataName, tagsName, uncommittedName)

        expect:
        def pagedIterable = cc.listBlobsByHierarchy("", options, null);

        def iterableByPage = pagedIterable.iterableByPage(1)
        for (def page : iterableByPage) {
            assert page.value.size() == 1
        }
    }

    @RequiredServiceVersion(clazz = BlobServiceVersion.class, min = "V2020_10_02")
    def "list blobs hier options deleted with versions"() {
        setup:
        def versionedCC = versionedBlobServiceClient.getBlobContainerClient(getContainerName())
        versionedCC.create()
        def blobName = generateBlobName()
        def blob = versionedCC.getBlobClient(blobName).getAppendBlobClient()
        blob.create()
        def metadata = new HashMap<String, String>()
        metadata.put("foo", "bar")
        blob.setMetadata(metadata)
        blob.delete()
        def options = new ListBlobsOptions().setPrefix(blobName)
            .setDetails(new BlobListDetails().setRetrieveDeletedBlobsWithVersions(true))

        when:
        def blobs = versionedCC.listBlobsByHierarchy("", options, null).iterator()

        then:
        def b = blobs.next()
        !blobs.hasNext()
        b.getName() == blobName
        b.hasVersionsOnly()

        cleanup:
        versionedCC.delete()
    }

    @Unroll
    def "List blobs hier options fail"() {
        when:
        def options = new ListBlobsOptions().setDetails(new BlobListDetails().setRetrieveSnapshots(snapshots))
            .setMaxResultsPerPage(maxResults)
        cc.listBlobsByHierarchy(null, options, null).iterator().hasNext()

        then:
        thrown(exceptionType)

        where:
        snapshots | maxResults | exceptionType
        true      | 5          | UnsupportedOperationException
        false     | 0          | IllegalArgumentException
    }

    def "List blobs hier delim"() {
        setup:
        def blobNames = ["a", "b/a", "c", "d/a", "e", "f", "g/a"]
        for (def blobName : blobNames) {
            def bu = cc.getBlobClient(blobName).getAppendBlobClient()
            bu.create()
        }

        when:
        def foundBlobs = [] as Set
        def foundPrefixes = [] as Set
        cc.listBlobsByHierarchy(null).stream().collect(Collectors.toList())
            .forEach { blobItem ->
                if (blobItem.isPrefix()) {
                    foundPrefixes << blobItem.getName()
                } else {
                    foundBlobs << blobItem.getName()
                }
            }

        and:
        def expectedBlobs = ["a", "c", "e", "f"] as Set
        def expectedPrefixes = ["b/", "d/", "g/"] as Set

        then:
        expectedBlobs == foundBlobs
        expectedPrefixes == foundPrefixes
    }

    def "List blobs hier marker"() {
        setup:
        def NUM_BLOBS = 10
        def PAGE_SIZE = 6
        for (int i = 0; i < NUM_BLOBS; i++) {
            def bc = cc.getBlobClient(generateBlobName()).getPageBlobClient()
            bc.create(512)
        }

        def blobs = cc.listBlobsByHierarchy("/", new ListBlobsOptions().setMaxResultsPerPage(PAGE_SIZE), null)

        when:
        def firstPage = blobs.iterableByPage().iterator().next()

        then:
        firstPage.getValue().size() == PAGE_SIZE
        firstPage.getContinuationToken() != null

        when:
        def secondPage = blobs.iterableByPage(firstPage.getContinuationToken()).iterator().next()

        then:
        secondPage.getValue().size() == NUM_BLOBS - PAGE_SIZE
        secondPage.getContinuationToken() == null
    }

    /*
    This test requires two accounts that are configured in a very specific way. It is not feasible to setup that
    relationship programmatically, so we have recorded a successful interaction and only test recordings.
    */

    @PlaybackOnly
    def "List blobs hier ORS"() {
        setup:
        def sourceContainer = primaryBlobServiceClient.getBlobContainerClient("test1")
        def destContainer = alternateBlobServiceClient.getBlobContainerClient("test2")

        when:
        def sourceBlobs = sourceContainer.listBlobsByHierarchy("/").stream().collect(Collectors.toList())
        def destBlobs = destContainer.listBlobsByHierarchy("/").stream().collect(Collectors.toList())

        then:
        int i = 0
        for (def blob : sourceBlobs) {
            if (i == 1) {
                assert blob.getObjectReplicationSourcePolicies() == null
            } else {
                assert validateOR(blob.getObjectReplicationSourcePolicies(), "fd2da1b9-56f5-45ff-9eb6-310e6dfc2c80", "105f9aad-f39b-4064-8e47-ccd7937295ca")
            }
            i++
        }

        /* Service specifies no ors metadata on the dest blobs. */
        for (def blob : destBlobs) {
            assert blob.getObjectReplicationSourcePolicies() == null
        }
    }

    def "List blobs flat simple"() {
        setup: "Create 10 page blobs in the container"
        def NUM_BLOBS = 10
        def PAGE_SIZE = 3
        for (int i = 0; i < NUM_BLOBS; i++) {
            def bc = cc.getBlobClient(generateBlobName()).getPageBlobClient()
            bc.create(512)
        }

        expect: "listing operation will fetch all 10 blobs, despite page size being smaller than 10"
        cc.listBlobs(new ListBlobsOptions().setMaxResultsPerPage(PAGE_SIZE), null).stream().count() == NUM_BLOBS
    }

    @RequiredServiceVersion(clazz = BlobServiceVersion.class, min = "V2019_12_12")
    @Unroll
    def "List blobs hier rehydrate priority"() {
        setup:
        def name = generateBlobName()
        def bc = cc.getBlobClient(name).getBlockBlobClient()
        bc.upload(data.defaultInputStream, 7)

        if (rehydratePriority != null) {
            bc.setAccessTier(AccessTier.ARCHIVE)

            bc.setAccessTierWithResponse(new BlobSetAccessTierOptions(AccessTier.HOT).setPriority(rehydratePriority), null, null)
        }

        when:
        def item = cc.listBlobsByHierarchy(null).iterator().next()

        then:
        item.getProperties().getRehydratePriority() == rehydratePriority

        where:
        rehydratePriority          || _
        null                       || _
        RehydratePriority.STANDARD || _
        RehydratePriority.HIGH     || _
    }

    @RequiredServiceVersion(clazz = BlobServiceVersion.class, min = "V2019_12_12")
    def "List append blobs hier"() {
        setup:
        def name = generateBlobName()
        def bu = cc.getBlobClient(name).getAppendBlobClient()
        bu.create()
        bu.seal()

        when:
        def blobs = cc.listBlobsByHierarchy(null, new ListBlobsOptions().setPrefix(namer.getResourcePrefix()), null).iterator()

        then:
        def blob = blobs.next()
        !blobs.hasNext()
        blob.getName() == name
        blob.getProperties().getBlobType() == BlobType.APPEND_BLOB
        blob.getProperties().getCopyCompletionTime() == null
        blob.getProperties().getCopyStatusDescription() == null
        blob.getProperties().getCopyId() == null
        blob.getProperties().getCopyProgress() == null
        blob.getProperties().getCopySource() == null
        blob.getProperties().getCopyStatus() == null
        blob.getProperties().isIncrementalCopy() == null
        blob.getProperties().getDestinationSnapshot() == null
        blob.getProperties().getLeaseDuration() == null
        blob.getProperties().getLeaseState() == LeaseStateType.AVAILABLE
        blob.getProperties().getLeaseStatus() == LeaseStatusType.UNLOCKED
        blob.getProperties().getContentLength() != null
        blob.getProperties().getContentType() != null
        blob.getProperties().getContentMd5() == null
        blob.getProperties().getContentEncoding() == null
        blob.getProperties().getContentDisposition() == null
        blob.getProperties().getContentLanguage() == null
        blob.getProperties().getCacheControl() == null
        blob.getProperties().getBlobSequenceNumber() == null
        blob.getProperties().isServerEncrypted()
        blob.getProperties().isAccessTierInferred() == null
        blob.getProperties().getAccessTier() == null
        blob.getProperties().getArchiveStatus() == null
        blob.getProperties().getCreationTime() != null
        blob.getProperties().isSealed()
    }

    @RequiredServiceVersion(clazz = BlobServiceVersion.class, min = "V2021_02_12")
    def "List blobs hier invalid xml"() {
        setup:
        def blobName = 'dir1/dir2/file\uFFFE.blob';
        cc.getBlobClient(blobName).getAppendBlobClient().create()

        when:
        def blobItem
        if (!delimiter) {
            blobItem = cc.listBlobsByHierarchy("", null, null).iterator().next()
        } else {
            blobItem = cc.listBlobsByHierarchy(".b", null, null).iterator().next()
        }

        then:
        blobItem.getName() == (delimiter ? "dir1/dir2/file\uFFFE.b" : blobName)
        blobItem.isPrefix() == (delimiter ? true : null)

        where:
        delimiter | _
        false     | _
        true      | _
    }

    def "List blobs hier error"() {
        setup:
        cc = primaryBlobServiceClient.getBlobContainerClient(generateContainerName())

        when:
        cc.listBlobsByHierarchy(".").iterator().hasNext()

        then:
        thrown(BlobStorageException)
    }

    @RequiredServiceVersion(clazz = BlobServiceVersion.class, min = "V2021_04_10")
    def "Find blobs min"() {
        when:
        cc.findBlobsByTags("\"key\"='value'").iterator().hasNext()

        then:
        notThrown(BlobStorageException)
    }

    @RequiredServiceVersion(clazz = BlobServiceVersion.class, min = "V2021_04_10")
    def "Find blobs query"() {
        setup:
        def blobClient = cc.getBlobClient(generateBlobName())
        blobClient.uploadWithResponse(new BlobParallelUploadOptions(data.defaultInputStream, data.defaultDataSize)
            .setTags(Collections.singletonMap("key", "value")), null, null)
        blobClient = cc.getBlobClient(generateBlobName())
        blobClient.uploadWithResponse(new BlobParallelUploadOptions(data.defaultInputStream, data.defaultDataSize)
            .setTags(Collections.singletonMap("bar", "foo")), null, null)
        blobClient = cc.getBlobClient(generateBlobName())
        blobClient.upload(data.defaultInputStream, data.defaultDataSize)

        sleepIfRecord(10 * 1000) // To allow tags to index

        when:
        def results = cc.findBlobsByTags(String.format("\"bar\"='foo'",
            cc.getBlobContainerName()))

        then:
        results.size() == 1
        def tags = results.first().getTags()
        tags.size() == 1
        tags.get("bar") == "foo"
    }

    @RequiredServiceVersion(clazz = BlobServiceVersion.class, min = "V2021_04_10")
    def "Find blobs marker"() {
        setup:
        def tags = Collections.singletonMap(tagKey, tagValue)
        for (int i = 0; i < 10; i++) {
            cc.getBlobClient(generateBlobName()).uploadWithResponse(
                new BlobParallelUploadOptions(data.defaultInputStream, data.defaultDataSize).setTags(tags), null, null)
        }

        sleepIfRecord(10 * 1000) // To allow tags to index

        def firstPage = cc.findBlobsByTags(new FindBlobsOptions(String.format("\"%s\"='%s'", tagKey, tagValue))
            .setMaxResultsPerPage(5), null, Context.NONE)
            .iterableByPage().iterator().next()
        def marker = firstPage.getContinuationToken()
        def firstBlobName = firstPage.getValue().first().getName()

        def secondPage = cc.findBlobsByTags(
            new FindBlobsOptions(String.format("\"%s\"='%s'", tagKey, tagValue)).setMaxResultsPerPage(5), null, Context.NONE)
            .iterableByPage(marker).iterator().next()

        expect:
        // Assert that the second segment is indeed after the first alphabetically
        firstBlobName < secondPage.getValue().first().getName()
    }

    @RequiredServiceVersion(clazz = BlobServiceVersion.class, min = "V2021_04_10")
    def "Find blobs maxResults"() {
        setup:
        def NUM_BLOBS = 7
        def PAGE_RESULTS = 3
        def tags = Collections.singletonMap(tagKey, tagValue)

        for (i in (1..NUM_BLOBS)) {
            cc.getBlobClient(generateBlobName()).uploadWithResponse(
                new BlobParallelUploadOptions(data.defaultInputStream, data.defaultDataSize).setTags(tags), null, null)
        }

        expect:
        for (ContinuablePage page :
            cc.findBlobsByTags(
                new FindBlobsOptions(String.format("\"%s\"='%s'", tagKey, tagValue)).setMaxResultsPerPage(PAGE_RESULTS), null, Context.NONE)
                .iterableByPage()) {
            assert page.iterator().size() <= PAGE_RESULTS
        }
    }

    @RequiredServiceVersion(clazz = BlobServiceVersion.class, min = "V2021_04_10")
    def "Find blobs maxResults by page"() {
        setup:
        def NUM_BLOBS = 7
        def PAGE_RESULTS = 3
        def tags = Collections.singletonMap(tagKey, tagValue)

        for (i in (1..NUM_BLOBS)) {
            cc.getBlobClient(generateBlobName()).uploadWithResponse(
                new BlobParallelUploadOptions(data.defaultInputStream, data.defaultDataSize).setTags(tags), null, null)
        }

        expect:
        for (ContinuablePage page :
            cc.findBlobsByTags(
                new FindBlobsOptions(String.format("\"%s\"='%s'", tagKey, tagValue)), null, Context.NONE)
                .iterableByPage(PAGE_RESULTS)) {
            assert page.iterator().size() <= PAGE_RESULTS
        }
    }

    def "Find blobs error"() {
        when:
        cc.findBlobsByTags("garbageTag").streamByPage().count()

        then:
        thrown(BlobStorageException)
    }

    @RequiredServiceVersion(clazz = BlobServiceVersion.class, min = "V2021_04_10")
    def "Find blobs with timeout still backed by PagedFlux"() {
        setup:
        def NUM_BLOBS = 5
        def PAGE_RESULTS = 3
        def tags = Collections.singletonMap(tagKey, tagValue)

        for (i in (1..NUM_BLOBS)) {
            cc.getBlobClient(generateBlobName()).uploadWithResponse(
                new BlobParallelUploadOptions(data.defaultInputStream, data.defaultDataSize).setTags(tags), null, null)
        }

        when: "Consume results by page"
        cc.findBlobsByTags(new FindBlobsOptions(String.format("\"%s\"='%s'", tagKey, tagValue))
            .setMaxResultsPerPage(PAGE_RESULTS), Duration.ofSeconds(10), Context.NONE)
            .streamByPage().count()

        then: "Still have paging functionality"
        notThrown(Exception)
    }

    @Unroll
    def "Create URL special chars"() {
        // This test checks that we encode special characters in blob names correctly.
        setup:
        def bu2 = cc.getBlobClient(name).getAppendBlobClient()
        def bu3 = cc.getBlobClient(name + "2").getPageBlobClient()
        def bu4 = cc.getBlobClient(name + "3").getBlockBlobClient()
        def bu5 = cc.getBlobClient(name).getBlockBlobClient()

        expect:
        bu2.createWithResponse(null, null, null, null, null).getStatusCode() == 201
        bu5.getPropertiesWithResponse(null, null, null).getStatusCode() == 200
        bu3.createWithResponse(512, null, null, null, null, null, null).getStatusCode() == 201
        bu4.uploadWithResponse(data.defaultInputStream, data.defaultDataSize, null, null, null, null, null, null, null)
            .getStatusCode() == 201

        when:
        def blobs = cc.listBlobs().iterator()

        then:
        blobs.next().getName() == name
        blobs.next().getName() == name + "2"
        blobs.next().getName() == name + "3"

        where:
        name                  | _
        "中文"                  | _
        "az[]"                | _
        "hello world"         | _
        "hello/world"         | _
        "hello&world"         | _
        "!*'();:@&=+\$,/?#[]" | _
    }

    @Unroll
    def "Create URL special chars encoded"() {
        // This test checks that we handle blob names with encoded special characters correctly.
        setup:
        def bu2 = cc.getBlobClient(name).getAppendBlobClient()
        def bu3 = cc.getBlobClient(name + "2").getPageBlobClient()
        def bu4 = cc.getBlobClient(name + "3").getBlockBlobClient()
        def bu5 = cc.getBlobClient(name).getBlockBlobClient()

        expect:
        bu2.createWithResponse(null, null, null, null, null).getStatusCode() == 201
        bu5.getPropertiesWithResponse(null, null, null).getStatusCode() == 200
        bu3.createWithResponse(512, null, null, null, null, null, null).getStatusCode() == 201
        bu4.uploadWithResponse(data.defaultInputStream, data.defaultDataSize, null, null, null, null, null, null, null)
            .getStatusCode() == 201

        when:
        def blobs = cc.listBlobs().iterator()

        then:
        blobs.next().getName() == Utility.urlDecode(name)
        blobs.next().getName() == Utility.urlDecode(name) + "2"
        blobs.next().getName() == Utility.urlDecode(name) + "3"

        where:
        name                                                     | _
        "%E4%B8%AD%E6%96%87"                                     | _
        "az%5B%5D"                                               | _
        "hello%20world"                                          | _
        "hello%2Fworld"                                          | _
        "hello%26world"                                          | _
        "%21%2A%27%28%29%3B%3A%40%26%3D%2B%24%2C%2F%3F%23%5B%5D" | _
    }

    def "Root explicit"() {
        setup:
        cc = primaryBlobServiceClient.getBlobContainerClient(BlobContainerClient.ROOT_CONTAINER_NAME)
        // Create root container if not exist.
        if (!cc.exists()) {
            cc.create()
        }

        def bu = cc.getBlobClient("rootblob").getAppendBlobClient()

        expect:
        bu.createWithResponse(null, null, null, null, null).getStatusCode() == 201
    }

    def "Root explicit in endpoint"() {
        setup:
        cc = primaryBlobServiceClient.getBlobContainerClient(BlobContainerClient.ROOT_CONTAINER_NAME)
        // Create root container if not exist.
        if (!cc.exists()) {
            cc.create()
        }

        def bu = cc.getBlobClient("rootblob").getAppendBlobClient()

        when:
        def createResponse = bu.createWithResponse(null, null, null, null, null)
        def propsResponse = bu.getPropertiesWithResponse(null, null, null)

        then:
        createResponse.getStatusCode() == 201
        propsResponse.getStatusCode() == 200
        propsResponse.getValue().getBlobType() == BlobType.APPEND_BLOB
    }

    def "BlobClientBuilder Root implicit"() {
        setup:
        cc = primaryBlobServiceClient.getBlobContainerClient(BlobContainerClient.ROOT_CONTAINER_NAME)
        // Create root container if not exist.
        if (!cc.exists()) {
            cc.create()
        }

        AppendBlobClient bc = instrument(new BlobClientBuilder()
            .credential(environment.primaryAccount.credential)
            .endpoint(environment.primaryAccount.blobEndpoint)
            .blobName("rootblob"))
            .buildClient().getAppendBlobClient()

        when:
        Response<AppendBlobItem> createResponse = bc.createWithResponse(null, null, null, null, null)

        Response<BlobProperties> propsResponse = bc.getPropertiesWithResponse(null, null, null)

        then:
        createResponse.getStatusCode() == 201
        propsResponse.getStatusCode() == 200
        propsResponse.getValue().getBlobType() == BlobType.APPEND_BLOB
    }

    def "ContainerClientBuilder root implicit"() {
        setup:
        cc = primaryBlobServiceClient.getBlobContainerClient(BlobContainerClient.ROOT_CONTAINER_NAME)
        // Create root container if not exist.
        if (!cc.exists()) {
            cc.create()
        }

        when:
        cc = instrument(new BlobContainerClientBuilder()
            .credential(environment.primaryAccount.credential)
            .endpoint(environment.primaryAccount.blobEndpoint)
            .containerName(null))
            .buildClient()

        then:
        cc.getProperties() != null
        cc.getBlobContainerName() == BlobContainerAsyncClient.ROOT_CONTAINER_NAME

        when:
        def bc = cc.getBlobClient("rootblob").getAppendBlobClient()
        bc.create(true)

        then:
        bc.exists()
    }

    def "ServiceClient implicit root"() {
        expect:
        primaryBlobServiceClient.getBlobContainerClient(null).getBlobContainerName() ==
            BlobContainerAsyncClient.ROOT_CONTAINER_NAME
        primaryBlobServiceClient.getBlobContainerClient("").getBlobContainerName() ==
            BlobContainerAsyncClient.ROOT_CONTAINER_NAME
    }

    def "Web container"() {
        setup:
        cc = primaryBlobServiceClient.getBlobContainerClient(BlobContainerClient.STATIC_WEBSITE_CONTAINER_NAME)
        // Create root container if not exist.
        try {
            cc.create()
        }
        catch (BlobStorageException se) {
            if (se.getErrorCode() != BlobErrorCode.CONTAINER_ALREADY_EXISTS) {
                throw se
            }
        }
        def webContainer = primaryBlobServiceClient.getBlobContainerClient(BlobContainerClient.STATIC_WEBSITE_CONTAINER_NAME)

        when:
        // Validate some basic operation.
        webContainer.setAccessPolicy(null, null)

        then:
        notThrown(BlobStorageException)
    }

    def "Get account info"() {
        when:
        def response = primaryBlobServiceClient.getAccountInfoWithResponse(null, null)

        then:
        response.getHeaders().getValue("Date") != null
        response.getHeaders().getValue("x-ms-version") != null
        response.getHeaders().getValue("x-ms-request-id") != null
        response.getValue().getAccountKind() != null
        response.getValue().getSkuName() != null
    }

    def "Get account info min"() {
        expect:
        primaryBlobServiceClient.getAccountInfoWithResponse(null, null).getStatusCode() == 200
    }

    def "Get Container Name"() {
        given:
        def containerName = generateContainerName()
        def newcc = primaryBlobServiceClient.getBlobContainerClient(containerName)
        expect:
        containerName == newcc.getBlobContainerName()
    }

    def "Builder cpk validation"() {
        setup:
        String endpoint = BlobUrlParts.parse(cc.getBlobContainerUrl()).setScheme("http").toUrl()
        def builder = new BlobContainerClientBuilder()
            .customerProvidedKey(new CustomerProvidedKey(Base64.getEncoder().encodeToString(getRandomByteArray(256))))
            .endpoint(endpoint)

        when:
        builder.buildClient()

        then:
        thrown(IllegalArgumentException)
    }

    def "Builder bearer token validation"() {
        setup:
        String endpoint = BlobUrlParts.parse(cc.getBlobContainerUrl()).setScheme("http").toUrl()
        def builder = new BlobContainerClientBuilder()
            .credential(new DefaultAzureCredentialBuilder().build())
            .endpoint(endpoint)

        when:
        builder.buildClient()

        then:
        thrown(IllegalArgumentException)
    }

    // This tests the policy is in the right place because if it were added per retry, it would be after the credentials and auth would fail because we changed a signed header.
    def "Per call policy"() {
        setup:
        def cc = getContainerClientBuilder(cc.getBlobContainerUrl())
            .credential(environment.primaryAccount.credential)
            .addPolicy(getPerCallVersionPolicy())
            .buildClient()

        when:
        def response = cc.getPropertiesWithResponse(null, null, null)

        then:
        notThrown(BlobStorageException)
        response.getHeaders().getValue("x-ms-version") == "2017-11-09"
    }

//    def "Rename"() {
//        setup:
//        def newName = generateContainerName()
//
//        when:
//        def renamedContainer = cc.rename(newName)
//
//        then:
//        renamedContainer.getPropertiesWithResponse(null, null, null).getStatusCode() == 200
//
//        cleanup:
//        renamedContainer.delete()
//    }
//
//    def "Rename sas"() {
//        setup:
//        def newName = generateContainerName()
//        def sas = primaryBlobServiceClient.generateAccountSas(new AccountSasSignatureValues(namer.getUtcNow().plusHours(1), AccountSasPermission.parse("rwdxlacuptf"), AccountSasService.parse("b"), AccountSasResourceType.parse("c")))
//        def sasClient = getContainerClient(sas, cc.getBlobContainerUrl())
//
//        when:
//        def renamedContainer = sasClient.rename(newName)
//
//        then:
//        renamedContainer.getPropertiesWithResponse(null, null, null).getStatusCode() == 200
//
//        cleanup:
//        renamedContainer.delete()
//    }
//
//    @Unroll
//    def "Rename AC"() {
//        setup:
//        leaseID = setupContainerLeaseCondition(cc, leaseID)
//        def cac = new BlobRequestConditions()
//            .setLeaseId(leaseID)
//
//        expect:
//        cc.renameWithResponse(new BlobContainerRenameOptions(generateContainerName()).setRequestConditions(cac),
//            null, null).getStatusCode() == 200
//
//        where:
//        leaseID         || _
//        null            || _
//        receivedLeaseID || _
//    }
//
//    @Unroll
//    def "Rename AC fail"() {
//        setup:
//        def cac = new BlobRequestConditions()
//            .setLeaseId(leaseID)
//
//        when:
//        cc.renameWithResponse(new BlobContainerRenameOptions(generateContainerName()).setRequestConditions(cac),
//            null, null)
//
//        then:
//        thrown(BlobStorageException)
//
//        where:
//        leaseID         || _
//        garbageLeaseID  || _
//    }
//
//    @Unroll
//    def "Rename AC illegal"() {
//        setup:
//        def ac = new BlobRequestConditions().setIfMatch(match).setIfNoneMatch(noneMatch).setIfModifiedSince(modified).setIfUnmodifiedSince(unmodified).setTagsConditions(tags)
//
//        when:
//        cc.renameWithResponse(new BlobContainerRenameOptions(generateContainerName()).setRequestConditions(ac),
//            null, null)
//
//        then:
//        thrown(UnsupportedOperationException)
//
//        where:
//        modified | unmodified | match        | noneMatch    | tags
//        oldDate  | null       | null         | null         | null
//        null     | newDate    | null         | null         | null
//        null     | null       | receivedEtag | null         | null
//        null     | null       | null         | garbageEtag  | null
//        null     | null       | null         | null         | "tags"
//    }
//
//    def "Rename error"() {
//        setup:
//        cc = primaryBlobServiceClient.getBlobContainerClient(generateContainerName())
//        def newName = generateContainerName()
//
//        when:
//        cc.rename(newName)
//
//        then:
//        thrown(BlobStorageException)
//    }
}<|MERGE_RESOLUTION|>--- conflicted
+++ resolved
@@ -198,19 +198,12 @@
         def options = new BlobContainerCreateOptions().setMetadata(metadata)
 
         when:
-<<<<<<< HEAD
-        cc.createIfNotExistsWithResponse(options, null, null)
-=======
         def result = cc.createIfNotExistsWithResponse(options, null, null)
->>>>>>> 8d609db9
         def response = cc.getPropertiesWithResponse(null, null, null)
 
         then:
         response.getValue().getMetadata() == metadata
-<<<<<<< HEAD
-=======
         result.getValue()
->>>>>>> 8d609db9
 
         where:
         key1      | value1    | key2       | value2
@@ -225,19 +218,12 @@
         cc = primaryBlobServiceClient.getBlobContainerClient(generateContainerName())
 
         when:
-<<<<<<< HEAD
-        cc.createIfNotExistsWithResponse(new BlobContainerCreateOptions().setPublicAccessType(publicAccess), null, null)
-=======
         def result = cc.createIfNotExistsWithResponse(new BlobContainerCreateOptions().setPublicAccessType(publicAccess), null, null)
->>>>>>> 8d609db9
         def access = cc.getProperties().getBlobPublicAccess()
 
         then:
         access == publicAccess
-<<<<<<< HEAD
-=======
         result.getValue()
->>>>>>> 8d609db9
 
         where:
         publicAccess               | _
@@ -264,13 +250,9 @@
 
         then:
         initialResponse.getStatusCode() == 201
-<<<<<<< HEAD
-        secondResponse.getStatusCode() == 409
-=======
         initialResponse.getValue()
         secondResponse.getStatusCode() == 409
         !secondResponse.getValue()
->>>>>>> 8d609db9
     }
 
     def "Get properties null"() {
@@ -725,10 +707,7 @@
         def response = cc.deleteIfExistsWithResponse(null, null, null)
 
         then:
-<<<<<<< HEAD
-=======
         response.getValue()
->>>>>>> 8d609db9
         response.getStatusCode() == 202
         response.getHeaders().getValue("x-ms-request-id") != null
         response.getHeaders().getValue("x-ms-version") != null
@@ -810,10 +789,7 @@
         def response = cc.deleteIfExistsWithResponse(new BlobRequestConditions(), null, null)
 
         then:
-<<<<<<< HEAD
-=======
         !response.getValue()
->>>>>>> 8d609db9
         response.getStatusCode() == 404
     }
 
