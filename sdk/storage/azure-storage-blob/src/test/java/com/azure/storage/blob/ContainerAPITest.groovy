--- conflicted
+++ resolved
@@ -36,13 +36,8 @@
 
     def "Create all null"() {
         setup:
-<<<<<<< HEAD
-        // Overwrite the existing cu, which has already been created
-        cu = primaryServiceClient.getContainerClient(generateContainerName())
-=======
         // Overwrite the existing cc, which has already been created
         cc = primaryBlobServiceClient.getContainerClient(generateContainerName())
->>>>>>> 8bd0f47f
 
         when:
         def response = cc.createWithResponse(null, null, null, null)
@@ -54,21 +49,13 @@
 
     def "Create min"() {
         expect:
-<<<<<<< HEAD
-        primaryServiceClient.createContainerWithResponse(generateContainerName(), null, null, null).statusCode() == 201
-=======
         primaryBlobServiceClient.createContainerWithResponse(generateContainerName(), null, null, null).statusCode() == 201
->>>>>>> 8bd0f47f
     }
 
     @Unroll
     def "Create metadata"() {
         setup:
-<<<<<<< HEAD
-        cu = primaryServiceClient.getContainerClient(generateContainerName())
-=======
         cc = primaryBlobServiceClient.getContainerClient(generateContainerName())
->>>>>>> 8bd0f47f
         Metadata metadata = new Metadata()
         if (key1 != null) {
             metadata.put(key1, value1)
@@ -93,19 +80,11 @@
     @Unroll
     def "Create publicAccess"() {
         setup:
-<<<<<<< HEAD
-        cu = primaryServiceClient.getContainerClient(generateContainerName())
-
-        when:
-        cu.createWithResponse(null, publicAccess, null, null)
-        PublicAccessType access = cu.getProperties().blobPublicAccess()
-=======
         cc = primaryBlobServiceClient.getContainerClient(generateContainerName())
 
         when:
         cc.createWithResponse(null, publicAccess, null, null)
-        def access = cc.getPropertiesWithResponse(null, null, null).value().blobPublicAccess()
->>>>>>> 8bd0f47f
+        def access = cc.getProperties().blobPublicAccess()
 
         then:
         access.toString() == publicAccess.toString()
@@ -166,11 +145,7 @@
 
     def "Get properties error"() {
         setup:
-<<<<<<< HEAD
-        cu = primaryServiceClient.getContainerClient(generateContainerName())
-=======
         cc = primaryBlobServiceClient.getContainerClient(generateContainerName())
->>>>>>> 8bd0f47f
 
         when:
         cc.getProperties()
@@ -181,11 +156,7 @@
 
     def "Set metadata"() {
         setup:
-<<<<<<< HEAD
-        cu = primaryServiceClient.getContainerClient(generateContainerName())
-=======
         cc = primaryBlobServiceClient.getContainerClient(generateContainerName())
->>>>>>> 8bd0f47f
         Metadata metadata = new Metadata()
         metadata.put("key", "value")
         cc.createWithResponse(metadata, null, null, null)
@@ -205,11 +176,7 @@
         metadata.put("foo", "bar")
 
         when:
-<<<<<<< HEAD
-        cu.setMetadata(metadata)
-=======
         cc.setMetadata(metadata)
->>>>>>> 8bd0f47f
 
         then:
         getMetadataFromHeaders(cc.getPropertiesWithResponse(null, null, null).headers()) == metadata
@@ -298,11 +265,7 @@
 
     def "Set metadata error"() {
         setup:
-<<<<<<< HEAD
-        cu = primaryServiceClient.getContainerClient(generateContainerName())
-=======
         cc = primaryBlobServiceClient.getContainerClient(generateContainerName())
->>>>>>> 8bd0f47f
 
         when:
         cc.setMetadata(null)
@@ -318,11 +281,7 @@
 
         expect:
         validateBasicHeaders(response.headers())
-<<<<<<< HEAD
-        cu.getProperties().blobPublicAccess() == access
-=======
         cc.getPropertiesWithResponse(null, null, null).value().blobPublicAccess() == access
->>>>>>> 8bd0f47f
 
         where:
         access                     | _
@@ -336,11 +295,7 @@
         cc.setAccessPolicy(PublicAccessType.CONTAINER, null)
 
         then:
-<<<<<<< HEAD
-        cu.getProperties().blobPublicAccess() == PublicAccessType.CONTAINER
-=======
         cc.getProperties().blobPublicAccess() == PublicAccessType.CONTAINER
->>>>>>> 8bd0f47f
     }
 
     def "Set access policy min ids"() {
@@ -360,11 +315,7 @@
         cc.setAccessPolicy(null, ids)
 
         then:
-<<<<<<< HEAD
-        cu.getAccessPolicy().getIdentifiers().get(0).id() == "0000"
-=======
         cc.getAccessPolicy().getIdentifiers().get(0).id() == "0000"
->>>>>>> 8bd0f47f
     }
 
     def "Set access policy ids"() {
@@ -386,13 +337,8 @@
         ids.push(identifier2)
 
         when:
-<<<<<<< HEAD
-        VoidResponse response = cu.setAccessPolicyWithResponse(null, ids, null, null, null)
-        List<SignedIdentifier> receivedIdentifiers = cu.getAccessPolicy().getIdentifiers()
-=======
         def response = cc.setAccessPolicyWithResponse(null, ids, null, null, null)
         def receivedIdentifiers = cc.getAccessPolicyWithResponse(null, null, null).value().getIdentifiers()
->>>>>>> 8bd0f47f
 
         then:
         response.statusCode() == 200
@@ -467,17 +413,10 @@
 
     def "Set access policy error"() {
         setup:
-<<<<<<< HEAD
-        cu = primaryServiceClient.getContainerClient(generateContainerName())
-
-        when:
-        cu.setAccessPolicy(null, null)
-=======
         cc = primaryBlobServiceClient.getContainerClient(generateContainerName())
 
         when:
         cc.setAccessPolicy(null, null)
->>>>>>> 8bd0f47f
 
         then:
         thrown(StorageException)
@@ -523,11 +462,7 @@
 
     def "Get access policy error"() {
         setup:
-<<<<<<< HEAD
-        cu = primaryServiceClient.getContainerClient(generateContainerName())
-=======
         cc = primaryBlobServiceClient.getContainerClient(generateContainerName())
->>>>>>> 8bd0f47f
 
         when:
         cc.getAccessPolicy()
@@ -614,17 +549,10 @@
 
     def "Delete error"() {
         setup:
-<<<<<<< HEAD
-        cu = primaryServiceClient.getContainerClient(generateContainerName())
-
-        when:
-        cu.delete()
-=======
         cc = primaryBlobServiceClient.getContainerClient(generateContainerName())
 
         when:
         cc.delete()
->>>>>>> 8bd0f47f
 
         then:
         thrown(StorageException)
@@ -901,11 +829,7 @@
 
     def "List blobs flat error"() {
         setup:
-<<<<<<< HEAD
-        cu = primaryServiceClient.getContainerClient(generateContainerName())
-=======
         cc = primaryBlobServiceClient.getContainerClient(generateContainerName())
->>>>>>> 8bd0f47f
 
         when:
         cc.listBlobsFlat().iterator().hasNext()
@@ -1045,17 +969,10 @@
     def "List blobs hier options deleted"() {
         setup:
         enableSoftDelete()
-<<<<<<< HEAD
-        String name = generateBlobName()
-        AppendBlobClient bu = cu.getAppendBlobClient(name)
-        bu.create()
-        bu.delete()
-=======
         def name = generateBlobName()
         def bc = cc.getAppendBlobClient(name)
         bc.create()
         bc.delete()
->>>>>>> 8bd0f47f
 
         when:
         def options = new ListBlobsOptions().details(new BlobListDetails().deletedBlobs(true))
@@ -1192,11 +1109,7 @@
 
     def "List blobs hier error"() {
         setup:
-<<<<<<< HEAD
-        cu = primaryServiceClient.getContainerClient(generateContainerName())
-=======
         cc = primaryBlobServiceClient.getContainerClient(generateContainerName())
->>>>>>> 8bd0f47f
 
         when:
         cc.listBlobsHierarchy(".").iterator().hasNext()
@@ -1282,11 +1195,7 @@
 
     def "Acquire lease error"() {
         setup:
-<<<<<<< HEAD
-        cu = primaryServiceClient.getContainerClient(generateContainerName())
-=======
         cc = primaryBlobServiceClient.getContainerClient(generateContainerName())
->>>>>>> 8bd0f47f
 
         when:
         cc.acquireLease(null, 50)
@@ -1299,15 +1208,9 @@
         setup:
         String leaseID = setupContainerLeaseCondition(cc, receivedLeaseID)
 
-<<<<<<< HEAD
         // If running in live mode wait for the lease to expire to ensure we are actually renewing it
         sleepIfRecord(16000)
-
-        Response<String> renewLeaseResponse = cu.renewLeaseWithResponse(leaseID, null, null, null)
-=======
-        Thread.sleep(16000) // Wait for the lease to expire to ensure we are actually renewing it
         Response<String> renewLeaseResponse = cc.renewLeaseWithResponse(leaseID, null, null, null)
->>>>>>> 8bd0f47f
 
         expect:
         renewLeaseResponse.value() != null
@@ -1376,11 +1279,7 @@
 
     def "Renew lease error"() {
         setup:
-<<<<<<< HEAD
-        cu = primaryServiceClient.getContainerClient(generateContainerName())
-=======
         cc = primaryBlobServiceClient.getContainerClient(generateContainerName())
->>>>>>> 8bd0f47f
 
         when:
         cc.renewLease("id")
@@ -1461,11 +1360,7 @@
 
     def "Release lease error"() {
         setup:
-<<<<<<< HEAD
-        cu = primaryServiceClient.getContainerClient(generateContainerName())
-=======
         cc = primaryBlobServiceClient.getContainerClient(generateContainerName())
->>>>>>> 8bd0f47f
 
         when:
         cc.releaseLease("id")
@@ -1477,11 +1372,7 @@
     @Unroll
     def "Break lease"() {
         setup:
-<<<<<<< HEAD
-        cu.acquireLease(getRandomUUID(), leaseTime)
-=======
-        cc.acquireLease(UUID.randomUUID().toString(), leaseTime)
->>>>>>> 8bd0f47f
+        cc.acquireLease(getRandomUUID(), leaseTime)
 
         def breakLeaseResponse = cc.breakLeaseWithResponse(breakPeriod, null, null, null)
         def state = LeaseStateType.fromString(cc.getPropertiesWithResponse(null, null, null).headers().value("x-ms-lease-state"))
@@ -1564,11 +1455,7 @@
 
     def "Break lease error"() {
         setup:
-<<<<<<< HEAD
-        cu = primaryServiceClient.getContainerClient(generateContainerName())
-=======
         cc = primaryBlobServiceClient.getContainerClient(generateContainerName())
->>>>>>> 8bd0f47f
 
         when:
         cc.breakLease()
@@ -1579,13 +1466,8 @@
 
     def "Change lease"() {
         setup:
-<<<<<<< HEAD
-        String leaseID = setupContainerLeaseCondition(cu, receivedLeaseID)
-        Response<String> changeLeaseResponse = cu.changeLeaseWithResponse(leaseID, getRandomUUID(), null, null, null)
-=======
         String leaseID = setupContainerLeaseCondition(cc, receivedLeaseID)
-        Response<String> changeLeaseResponse = cc.changeLeaseWithResponse(leaseID, UUID.randomUUID().toString(), null, null, null)
->>>>>>> 8bd0f47f
+        Response<String> changeLeaseResponse = cc.changeLeaseWithResponse(leaseID, getRandomUUID(), null, null, null)
         leaseID = changeLeaseResponse.value()
 
         expect:
@@ -1598,11 +1480,7 @@
         def leaseID = setupContainerLeaseCondition(cc, receivedLeaseID)
 
         expect:
-<<<<<<< HEAD
-        cu.changeLeaseWithResponse(leaseID, getRandomUUID(), null, null, null).statusCode() == 200
-=======
-        cc.changeLeaseWithResponse(leaseID, UUID.randomUUID().toString(), null, null, null).statusCode() == 200
->>>>>>> 8bd0f47f
+        cc.changeLeaseWithResponse(leaseID, getRandomUUID(), null, null, null).statusCode() == 200
     }
 
     @Unroll
@@ -1612,11 +1490,7 @@
         def mac = new ModifiedAccessConditions().ifModifiedSince(modified).ifUnmodifiedSince(unmodified)
 
         expect:
-<<<<<<< HEAD
-        cu.changeLeaseWithResponse(leaseID, getRandomUUID(), mac, null, null).statusCode() == 200
-=======
-        cc.changeLeaseWithResponse(leaseID, UUID.randomUUID().toString(), mac, null, null).statusCode() == 200
->>>>>>> 8bd0f47f
+        cc.changeLeaseWithResponse(leaseID, getRandomUUID(), mac, null, null).statusCode() == 200
 
         where:
         modified | unmodified
@@ -1632,11 +1506,7 @@
         def mac = new ModifiedAccessConditions().ifModifiedSince(modified).ifUnmodifiedSince(unmodified)
 
         when:
-<<<<<<< HEAD
-        cu.changeLeaseWithResponse(leaseID, getRandomUUID(), mac, null, null)
-=======
-        cc.changeLeaseWithResponse(leaseID, UUID.randomUUID().toString(), mac, null, null)
->>>>>>> 8bd0f47f
+        cc.changeLeaseWithResponse(leaseID, getRandomUUID(), mac, null, null)
 
         then:
         thrown(StorageException)
@@ -1666,11 +1536,7 @@
 
     def "Change lease error"() {
         setup:
-<<<<<<< HEAD
-        cu = primaryServiceClient.getContainerClient(generateContainerName())
-=======
         cc = primaryBlobServiceClient.getContainerClient(generateContainerName())
->>>>>>> 8bd0f47f
 
         when:
         cc.changeLease("id", "id")
@@ -1714,11 +1580,7 @@
 
     def "Root explicit"() {
         setup:
-<<<<<<< HEAD
-        cu = primaryServiceClient.getContainerClient(ContainerClient.ROOT_CONTAINER_NAME)
-=======
         cc = primaryBlobServiceClient.getContainerClient(ContainerClient.ROOT_CONTAINER_NAME)
->>>>>>> 8bd0f47f
         // Create root container if not exist.
         if (!cc.exists()) {
             cc.create()
@@ -1732,11 +1594,7 @@
 
     def "Root explicit in endpoint"() {
         setup:
-<<<<<<< HEAD
-        cu = primaryServiceClient.getContainerClient(ContainerClient.ROOT_CONTAINER_NAME)
-=======
         cc = primaryBlobServiceClient.getContainerClient(ContainerClient.ROOT_CONTAINER_NAME)
->>>>>>> 8bd0f47f
         // Create root container if not exist.
         if (!cc.exists()) {
             cc.create()
@@ -1786,28 +1644,17 @@
 
     def "Web container"() {
         setup:
-<<<<<<< HEAD
-        cu = primaryServiceClient.getContainerClient(ContainerClient.STATIC_WEBSITE_CONTAINER_NAME)
-        // Create root container if not exist.
-        try {
-            cu.create()
-=======
         cc = primaryBlobServiceClient.getContainerClient(ContainerClient.STATIC_WEBSITE_CONTAINER_NAME)
         // Create root container if not exist.
         try {
             cc.create()
->>>>>>> 8bd0f47f
         }
         catch (StorageException se) {
             if (se.errorCode() != StorageErrorCode.CONTAINER_ALREADY_EXISTS) {
                 throw se
             }
         }
-<<<<<<< HEAD
-        def webContainer = primaryServiceClient.getContainerClient(ContainerClient.STATIC_WEBSITE_CONTAINER_NAME)
-=======
         def webContainer = primaryBlobServiceClient.getContainerClient(ContainerClient.STATIC_WEBSITE_CONTAINER_NAME)
->>>>>>> 8bd0f47f
 
         when:
         // Validate some basic operation.
@@ -1819,11 +1666,7 @@
 
     def "Get account info"() {
         when:
-<<<<<<< HEAD
-        Response<StorageAccountInfo> response = primaryServiceClient.getAccountInfoWithResponse(null, null)
-=======
         def response = primaryBlobServiceClient.getAccountInfoWithResponse(null, null)
->>>>>>> 8bd0f47f
 
         then:
         response.headers().value("Date") != null
@@ -1835,22 +1678,12 @@
 
     def "Get account info min"() {
         expect:
-<<<<<<< HEAD
-        primaryServiceClient.getAccountInfoWithResponse(null, null).statusCode() == 200
-=======
         primaryBlobServiceClient.getAccountInfoWithResponse(null, null).statusCode() == 200
->>>>>>> 8bd0f47f
     }
 
     def "Get account info error"() {
         when:
-<<<<<<< HEAD
-        BlobServiceClient serviceURL = getServiceClient(primaryServiceClient.getAccountUrl().toString())
-=======
-        BlobServiceClient serviceURL = new BlobServiceClientBuilder()
-            .endpoint(primaryBlobServiceClient.getAccountUrl().toString())
-            .buildClient()
->>>>>>> 8bd0f47f
+        BlobServiceClient serviceURL = getServiceClient(primaryBlobServiceClient.getAccountUrl().toString())
 
         serviceURL.getContainerClient(generateContainerName()).getAccountInfo()
 
