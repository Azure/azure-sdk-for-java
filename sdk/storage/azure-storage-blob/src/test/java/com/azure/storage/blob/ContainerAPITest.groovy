--- conflicted
+++ resolved
@@ -3,7 +3,7 @@
 
 package com.azure.storage.blob
 
-import com.azure.core.http.rest.Response
+
 import com.azure.storage.blob.models.AccessPolicy
 import com.azure.storage.blob.models.AccessTier
 import com.azure.storage.blob.models.BlobListDetails
@@ -564,11 +564,7 @@
         bu.create(512)
 
         when:
-<<<<<<< HEAD
-        Iterator<BlobItem> blobs = cc.listBlobs().iterator()
-=======
-        def blobs = cc.listBlobsFlat().iterator()
->>>>>>> b0538ce2
+        def blobs = cc.listBlobs().iterator()
 
         //ContainerListBlobFlatSegmentHeaders headers = response.headers()
         //List<BlobItem> blobs = responseiterator()()
@@ -659,11 +655,7 @@
         setupListBlobsTest(normalName, copyName, metadataName, uncommittedName)
 
         when:
-<<<<<<< HEAD
-        List<BlobItem> blobs = blobListResponseToList(cc.listBlobs(options, null).iterator())
-=======
-        def blobs = cc.listBlobsFlat(options, null).stream().collect(Collectors.toList())
->>>>>>> b0538ce2
+        def blobs = cc.listBlobs(options, null).stream().collect(Collectors.toList())
 
         then:
         blobs.get(0).getName() == normalName
@@ -687,11 +679,7 @@
         setupListBlobsTest(normalName, copyName, metadataName, uncommittedName)
 
         when:
-<<<<<<< HEAD
-        List<BlobItem> blobs = blobListResponseToList(cc.listBlobs(options, null).iterator())
-=======
-        def blobs = cc.listBlobsFlat(options, null).stream().collect(Collectors.toList())
->>>>>>> b0538ce2
+        def blobs = cc.listBlobs(options, null).stream().collect(Collectors.toList())
 
         then:
         blobs.get(0).getName() == normalName
@@ -712,11 +700,7 @@
         def snapshotTime = setupListBlobsTest(normalName, copyName, metadataName, uncommittedName)
 
         when:
-<<<<<<< HEAD
-        List<BlobItem> blobs = blobListResponseToList(cc.listBlobs(options, null).iterator())
-=======
-        def blobs = cc.listBlobsFlat(options, null).stream().collect(Collectors.toList())
->>>>>>> b0538ce2
+        def blobs = cc.listBlobs(options, null).stream().collect(Collectors.toList())
 
         then:
         blobs.get(0).getName() == normalName
@@ -735,11 +719,7 @@
         setupListBlobsTest(normalName, copyName, metadataName, uncommittedName)
 
         when:
-<<<<<<< HEAD
-        List<BlobItem> blobs = blobListResponseToList(cc.listBlobs(options, null).iterator())
-=======
-        def blobs = cc.listBlobsFlat(options, null).stream().collect(Collectors.toList())
->>>>>>> b0538ce2
+        def blobs = cc.listBlobs(options, null).stream().collect(Collectors.toList())
 
         then:
         blobs.get(0).getName() == normalName
@@ -756,13 +736,8 @@
         bu.delete()
 
         when:
-<<<<<<< HEAD
-        ListBlobsOptions options = new ListBlobsOptions().setDetails(new BlobListDetails().setDeletedBlobs(true))
-        Iterator<BlobItem> blobs = cc.listBlobs(options, null).iterator()
-=======
         def options = new ListBlobsOptions().setDetails(new BlobListDetails().setDeletedBlobs(true))
-        def blobs = cc.listBlobsFlat(options, null).iterator()
->>>>>>> b0538ce2
+        def blobs = cc.listBlobs(options, null).iterator()
 
         then:
         blobs.next().getName() == name
@@ -781,11 +756,7 @@
         setupListBlobsTest(normalName, copyName, metadataName, uncommittedName)
 
         when:
-<<<<<<< HEAD
-        Iterator<BlobItem> blobs = cc.listBlobs(options, null).iterator()
-=======
-        def blobs = cc.listBlobsFlat(options, null).iterator()
->>>>>>> b0538ce2
+        def blobs = cc.listBlobs(options, null).iterator()
 
         then:
         blobs.next().getName() == normalName
@@ -903,11 +874,7 @@
         bu.create(512)
 
         when:
-<<<<<<< HEAD
-        Iterator<BlobItem> blobs = cc.listBlobsByHierarchy(null).iterator()
-=======
-        def blobs = cc.listBlobsHierarchy(null).iterator()
->>>>>>> b0538ce2
+        def blobs = cc.listBlobsByHierarchy(null).iterator()
 
         then:
 //        response.getStatusCode() == 200
@@ -937,11 +904,7 @@
         setupListBlobsTest(normalName, copyName, metadataName, uncommittedName)
 
         when:
-<<<<<<< HEAD
-        List<BlobItem> blobs = blobListResponseToList(cc.listBlobsByHierarchy("", options, null).iterator())
-=======
-        def blobs = cc.listBlobsHierarchy("", options, null).stream().collect(Collectors.toList())
->>>>>>> b0538ce2
+        def blobs = cc.listBlobsByHierarchy("", options, null).stream().collect(Collectors.toList())
 
         then:
         blobs.get(0).getName() == normalName
@@ -965,11 +928,7 @@
         setupListBlobsTest(normalName, copyName, metadataName, uncommittedName)
 
         when:
-<<<<<<< HEAD
-        List<BlobItem> blobs = blobListResponseToList(cc.listBlobsByHierarchy("", options, null).iterator())
-=======
-        def blobs = cc.listBlobsHierarchy("", options, null).stream().collect(Collectors.toList())
->>>>>>> b0538ce2
+        def blobs = cc.listBlobsByHierarchy("", options, null).stream().collect(Collectors.toList())
 
         then:
         blobs.get(0).getName() == normalName
@@ -990,11 +949,7 @@
         setupListBlobsTest(normalName, copyName, metadataName, uncommittedName)
 
         when:
-<<<<<<< HEAD
-        List<BlobItem> blobs = blobListResponseToList(cc.listBlobsByHierarchy("", options, null).iterator())
-=======
-        def blobs = cc.listBlobsHierarchy("", options, null).stream().collect(Collectors.toList())
->>>>>>> b0538ce2
+        def blobs = cc.listBlobsByHierarchy("", options, null).stream().collect(Collectors.toList())
 
         then:
         blobs.get(0).getName() == normalName
@@ -1031,11 +986,7 @@
         setupListBlobsTest(normalName, copyName, metadataName, uncommittedName)
 
         when:
-<<<<<<< HEAD
-        Iterator<BlobItem> blobs = cc.listBlobsByHierarchy("", options, null).iterator()
-=======
-        def blobs = cc.listBlobsHierarchy("", options, null).iterator()
->>>>>>> b0538ce2
+        def blobs = cc.listBlobsByHierarchy("", options, null).iterator()
 
         then:
         blobs.next().getName() == normalName
@@ -1173,11 +1124,7 @@
         bu4.uploadWithResponse(defaultInputStream.get(), defaultDataSize, null, null, null, null, null, null).getStatusCode() == 201
 
         when:
-<<<<<<< HEAD
-        Iterator<BlobItem> blobs = cc.listBlobs().iterator()
-=======
-        def blobs = cc.listBlobsFlat().iterator()
->>>>>>> b0538ce2
+        def blobs = cc.listBlobs().iterator()
 
         then:
         blobs.next().getName() == name
