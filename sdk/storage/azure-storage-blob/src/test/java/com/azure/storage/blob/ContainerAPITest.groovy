--- conflicted
+++ resolved
@@ -5,8 +5,6 @@
 
 import com.azure.core.http.rest.Response
 import com.azure.core.http.rest.VoidResponse
-import com.azure.storage.blob.BlobProperties
-import com.azure.storage.blob.ContainerProperties
 import com.azure.storage.blob.models.AccessPolicy
 import com.azure.storage.blob.models.AccessTier
 import com.azure.storage.blob.models.AppendBlobItem
@@ -50,11 +48,7 @@
 
     def "Create min"() {
         expect:
-<<<<<<< HEAD
-        primaryServiceClient.createContainer(generateContainerName()).statusCode() == 201
-=======
-        primaryServiceURL.createContainerWithResponse(generateContainerName(), null, null, null).statusCode() == 201
->>>>>>> 6f0f73f5
+        primaryServiceClient.createContainerWithResponse(generateContainerName(), null, null, null).statusCode() == 201
     }
 
     @Unroll
@@ -89,7 +83,7 @@
 
         when:
         cu.createWithResponse(null, publicAccess, null, null)
-        PublicAccessType access = cu.getPropertiesWithResponse(null, null, null).value().blobPublicAccess()
+        PublicAccessType access = cu.getProperties().blobPublicAccess()
 
         then:
         access.toString() == publicAccess.toString()
@@ -179,7 +173,7 @@
         metadata.put("foo", "bar")
 
         when:
-        cu.setMetadataWithResponse(metadata, null, null, null)
+        cu.setMetadata(metadata)
 
         then:
         getMetadataFromHeaders(cu.getPropertiesWithResponse(null, null, null).headers()) == metadata
@@ -284,7 +278,7 @@
 
         expect:
         validateBasicHeaders(response.headers())
-        cu.getPropertiesWithResponse(null, null, null).value().blobPublicAccess() == access
+        cu.getProperties().blobPublicAccess() == access
 
         where:
         access                     | _
@@ -298,7 +292,7 @@
         cu.setAccessPolicy(PublicAccessType.CONTAINER, null)
 
         then:
-        cu.getPropertiesWithResponse(null, null, null).value().blobPublicAccess() == PublicAccessType.CONTAINER
+        cu.getProperties().blobPublicAccess() == PublicAccessType.CONTAINER
     }
 
     def "Set access policy min ids"() {
@@ -318,7 +312,7 @@
         cu.setAccessPolicy(null, ids)
 
         then:
-        cu.getAccessPolicyWithResponse(null, null, null).value().getIdentifiers().get(0).id() == "0000"
+        cu.getAccessPolicy().getIdentifiers().get(0).id() == "0000"
     }
 
     def "Set access policy ids"() {
@@ -326,26 +320,14 @@
         SignedIdentifier identifier = new SignedIdentifier()
             .id("0000")
             .accessPolicy(new AccessPolicy()
-<<<<<<< HEAD
                 .start(getUTCNow())
                 .expiry(getUTCNow().plusDays(1))
-=======
-                .start(OffsetDateTime.now().atZoneSameInstant(ZoneId.of("UTC")).toOffsetDateTime())
-                .expiry(OffsetDateTime.now().atZoneSameInstant(ZoneId.of("UTC")).toOffsetDateTime()
-                    .plusDays(1))
->>>>>>> 6f0f73f5
                 .permission("r"))
         SignedIdentifier identifier2 = new SignedIdentifier()
             .id("0001")
             .accessPolicy(new AccessPolicy()
-<<<<<<< HEAD
                 .start(getUTCNow())
                 .expiry(getUTCNow().plusDays(2))
-=======
-                .start(OffsetDateTime.now().atZoneSameInstant(ZoneId.of("UTC")).toOffsetDateTime())
-                .expiry(OffsetDateTime.now().atZoneSameInstant(ZoneId.of("UTC")).toOffsetDateTime()
-                    .plusDays(2))
->>>>>>> 6f0f73f5
                 .permission("w"))
         List<SignedIdentifier> ids = new ArrayList<>()
         ids.push(identifier)
@@ -353,7 +335,7 @@
 
         when:
         VoidResponse response = cu.setAccessPolicyWithResponse(null, ids, null, null, null)
-        List<SignedIdentifier> receivedIdentifiers = cu.getAccessPolicyWithResponse(null, null, null).value().getIdentifiers()
+        List<SignedIdentifier> receivedIdentifiers = cu.getAccessPolicy().getIdentifiers()
 
         then:
         response.statusCode() == 200
@@ -431,7 +413,7 @@
         cu = primaryServiceClient.getContainerClient(generateContainerName())
 
         when:
-        cu.setAccessPolicyWithResponse(null, null, null, null, null)
+        cu.setAccessPolicy(null, null)
 
         then:
         thrown(StorageException)
@@ -442,14 +424,8 @@
         SignedIdentifier identifier = new SignedIdentifier()
             .id("0000")
             .accessPolicy(new AccessPolicy()
-<<<<<<< HEAD
                 .start(getUTCNow())
                 .expiry(getUTCNow().plusDays(1))
-=======
-                .start(OffsetDateTime.now().atZoneSameInstant(ZoneId.of("UTC")).toOffsetDateTime())
-                .expiry(OffsetDateTime.now().atZoneSameInstant(ZoneId.of("UTC")).toOffsetDateTime()
-                    .plusDays(1))
->>>>>>> 6f0f73f5
                 .permission("r"))
         List<SignedIdentifier> ids = new ArrayList<>()
         ids.push(identifier)
@@ -573,7 +549,7 @@
         cu = primaryServiceClient.getContainerClient(generateContainerName())
 
         when:
-        cu.deleteWithResponse(null, null, null)
+        cu.delete()
 
         then:
         thrown(StorageException)
@@ -641,7 +617,7 @@
 
         PageBlobClient copyBlob = cu.getPageBlobClient(copyName)
 
-        String status = copyBlob.startCopyFromURLWithResponse(normal.getBlobUrl(), null, null, null, null, null).value()
+        String status = copyBlob.startCopyFromURL(normal.getBlobUrl())
         OffsetDateTime start = OffsetDateTime.now()
         while (status != CopyStatusType.SUCCESS.toString()) {
             status = copyBlob.getPropertiesWithResponse(null, null, null).headers().value("x-ms-copy-status")
@@ -945,8 +921,8 @@
         enableSoftDelete()
         String name = generateBlobName()
         AppendBlobClient bu = cu.getAppendBlobClient(name)
-        bu.createWithResponse(null, null, null, null, null)
-        bu.deleteWithResponse(null, null, null, null)
+        bu.create()
+        bu.delete()
 
         when:
         ListBlobsOptions options = new ListBlobsOptions().details(new BlobListDetails().deletedBlobs(true))
@@ -1188,15 +1164,10 @@
         setup:
         String leaseID = setupContainerLeaseCondition(cu, receivedLeaseID)
 
-<<<<<<< HEAD
         // If running in live mode wait for the lease to expire to ensure we are actually renewing it
         sleepIfRecord(16000)
 
-        Response<String> renewLeaseResponse = cu.renewLease(leaseID)
-=======
-        Thread.sleep(16000) // Wait for the lease to expire to ensure we are actually renewing it
         Response<String> renewLeaseResponse = cu.renewLeaseWithResponse(leaseID, null, null, null)
->>>>>>> 6f0f73f5
 
         expect:
         renewLeaseResponse.value() != null
@@ -1358,7 +1329,7 @@
     @Unroll
     def "Break lease"() {
         setup:
-        cu.acquireLease(UUID.randomUUID().toString(), leaseTime)
+        cu.acquireLease(getRandomUUID(), leaseTime)
 
         Response<Duration> breakLeaseResponse = cu.breakLeaseWithResponse(breakPeriod, null, null, null)
         LeaseStateType state = LeaseStateType.fromString(cu.getPropertiesWithResponse(null, null, null).headers().value("x-ms-lease-state"))
@@ -1453,7 +1424,7 @@
     def "Change lease"() {
         setup:
         String leaseID = setupContainerLeaseCondition(cu, receivedLeaseID)
-        Response<String> changeLeaseResponse = cu.changeLeaseWithResponse(leaseID, UUID.randomUUID().toString(), null, null, null)
+        Response<String> changeLeaseResponse = cu.changeLeaseWithResponse(leaseID, getRandomUUID(), null, null, null)
         leaseID = changeLeaseResponse.value()
 
         expect:
@@ -1466,7 +1437,7 @@
         def leaseID = setupContainerLeaseCondition(cu, receivedLeaseID)
 
         expect:
-        cu.changeLeaseWithResponse(leaseID, UUID.randomUUID().toString(), null, null, null).statusCode() == 200
+        cu.changeLeaseWithResponse(leaseID, getRandomUUID(), null, null, null).statusCode() == 200
     }
 
     @Unroll
@@ -1476,7 +1447,7 @@
         def mac = new ModifiedAccessConditions().ifModifiedSince(modified).ifUnmodifiedSince(unmodified)
 
         expect:
-        cu.changeLeaseWithResponse(leaseID, UUID.randomUUID().toString(), mac, null, null).statusCode() == 200
+        cu.changeLeaseWithResponse(leaseID, getRandomUUID(), mac, null, null).statusCode() == 200
 
         where:
         modified | unmodified
@@ -1492,7 +1463,7 @@
         def mac = new ModifiedAccessConditions().ifModifiedSince(modified).ifUnmodifiedSince(unmodified)
 
         when:
-        cu.changeLeaseWithResponse(leaseID, UUID.randomUUID().toString(), mac, null, null)
+        cu.changeLeaseWithResponse(leaseID, getRandomUUID(), mac, null, null)
 
         then:
         thrown(StorageException)
@@ -1586,17 +1557,9 @@
             cu.create()
         }
 
-<<<<<<< HEAD
         AppendBlobClient bu = getBlobClient(primaryCredential,
             String.format("http://%s.blob.core.windows.net/%s/rootblob", primaryCredential.accountName(), ContainerClient.ROOT_CONTAINER_NAME))
             .asAppendBlobClient()
-=======
-        AppendBlobClient bu = new BlobClientBuilder()
-            .credential(primaryCreds)
-            .endpoint("http://" + primaryCreds.accountName() + ".blob.core.windows.net/\$root/rootblob")
-            .httpClient(getHttpClient())
-            .buildAppendBlobClient()
->>>>>>> 6f0f73f5
 
         when:
         Response<AppendBlobItem> createResponse = bu.createWithResponse(null, null, null, null, null)
@@ -1641,7 +1604,7 @@
         cu = primaryServiceClient.getContainerClient(ContainerClient.STATIC_WEBSITE_CONTAINER_NAME)
         // Create root container if not exist.
         try {
-            cu.createWithResponse(null, null, null, null)
+            cu.create()
         }
         catch (StorageException se) {
             if (se.errorCode() != StorageErrorCode.CONTAINER_ALREADY_EXISTS) {
@@ -1660,11 +1623,7 @@
 
     def "Get account info"() {
         when:
-<<<<<<< HEAD
-        Response<StorageAccountInfo> response = primaryServiceClient.getAccountInfo()
-=======
-        Response<StorageAccountInfo> response = primaryServiceURL.getAccountInfoWithResponse(null, null)
->>>>>>> 6f0f73f5
+        Response<StorageAccountInfo> response = primaryServiceClient.getAccountInfoWithResponse(null, null)
 
         then:
         response.headers().value("Date") != null
@@ -1676,11 +1635,7 @@
 
     def "Get account info min"() {
         expect:
-<<<<<<< HEAD
-        primaryServiceClient.getAccountInfo().statusCode() == 200
-=======
-        primaryServiceURL.getAccountInfoWithResponse(null, null).statusCode() == 200
->>>>>>> 6f0f73f5
+        primaryServiceClient.getAccountInfoWithResponse(null, null).statusCode() == 200
     }
 
     def "Get account info error"() {
