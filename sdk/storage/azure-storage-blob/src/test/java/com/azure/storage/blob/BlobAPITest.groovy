--- conflicted
+++ resolved
@@ -48,7 +48,7 @@
         def stream = new ByteArrayOutputStream()
         def response = bc.downloadWithResponse(stream, null, null, null, false, null, null)
         def body = ByteBuffer.wrap(stream.toByteArray())
-        def headers = response.headers()
+        def headers = response.getHeaders()
 
         then:
         body == defaultData
@@ -211,7 +211,7 @@
     def "Download md5"() {
         when:
         VoidResponse response = bc.downloadWithResponse(new ByteArrayOutputStream(), new BlobRange(0, 3), null, null, true, null, null)
-        byte[] contentMD5 = response.headers().value("content-md5").getBytes()
+        byte[] contentMD5 = response.getHeaders().value("content-md5").getBytes()
 
         then:
         contentMD5 == Base64.getEncoder().encode(MessageDigest.getInstance("MD5").digest(defaultText.substring(0, 3).getBytes()))
@@ -281,8 +281,8 @@
     def "Get properties default"() {
         when:
         def response = bc.getPropertiesWithResponse(null, null, null)
-        def headers = response.headers()
-        def properties = response.value()
+        def headers = response.getHeaders()
+        def properties = response.getValue()
 
         then:
         validateBasicHeaders(headers)
@@ -388,7 +388,7 @@
 
         expect:
         response.getStatusCode() == 200
-        validateBasicHeaders(response.headers())
+        validateBasicHeaders(response.getHeaders())
     }
 
     def "Set HTTP headers min"() {
@@ -502,15 +502,10 @@
         def response = bc.setMetadataWithResponse(null, null, null, null)
 
         then:
-<<<<<<< HEAD
-        bc.getProperties().metadata().size() == 0
+        bc.getProperties().getMetadata().size() == 0
         response.getStatusCode() == 200
-=======
-        bc.getProperties().getMetadata().size() == 0
-        response.statusCode() == 200
->>>>>>> 9f362581
-        validateBasicHeaders(response.headers())
-        Boolean.parseBoolean(response.headers().value("x-ms-request-server-encrypted"))
+        validateBasicHeaders(response.getHeaders())
+        Boolean.parseBoolean(response.getHeaders().value("x-ms-request-server-encrypted"))
     }
 
     def "Set metadata min"() {
@@ -537,13 +532,8 @@
         }
 
         expect:
-<<<<<<< HEAD
         bc.setMetadataWithResponse(metadata, null, null, null).getStatusCode() == statusCode
-        bc.getProperties().metadata() == metadata
-=======
-        bc.setMetadataWithResponse(metadata, null, null, null).statusCode() == statusCode
         bc.getProperties().getMetadata() == metadata
->>>>>>> 9f362581
 
         where:
         key1  | value1 | key2   | value2 || statusCode
@@ -627,8 +617,8 @@
 
         when:
         def response = bc.getPropertiesWithResponse(null, null, null)
-        def properties = response.value()
-        def headers = response.headers()
+        def properties = response.getValue()
+        def headers = response.getHeaders()
 
         then:
         properties.getLeaseState() == leaseState
@@ -714,8 +704,8 @@
 
         expect:
         bc.getProperties().getLeaseState() == LeaseStateType.LEASED
-        validateBasicHeaders(renewLeaseResponse.headers())
-        renewLeaseResponse.value() != null
+        validateBasicHeaders(renewLeaseResponse.getHeaders())
+        renewLeaseResponse.getValue() != null
     }
 
     def "Renew lease min"() {
@@ -787,7 +777,7 @@
     def "Release lease"() {
         setup:
         String leaseID = setupBlobLeaseCondition(bc, receivedLeaseID)
-        HttpHeaders headers = bc.releaseLeaseWithResponse(leaseID, null, null, null).headers()
+        HttpHeaders headers = bc.releaseLeaseWithResponse(leaseID, null, null, null).getHeaders()
 
         expect:
         bc.getProperties().getLeaseState() == LeaseStateType.AVAILABLE
@@ -871,8 +861,8 @@
 
         expect:
         leaseState == LeaseStateType.BROKEN || leaseState == LeaseStateType.BREAKING
-        breakLeaseResponse.value() <= remainingTime
-        validateBasicHeaders(breakLeaseResponse.headers())
+        breakLeaseResponse.getValue() <= remainingTime
+        validateBasicHeaders(breakLeaseResponse.getHeaders())
 
         where:
         leaseTime | breakPeriod | remainingTime
@@ -954,8 +944,8 @@
         Response<String> changeLeaseResponse = bc.changeLeaseWithResponse(acquireLease, getRandomUUID(), null, null, null)
 
         expect:
-        bc.releaseLeaseWithResponse(changeLeaseResponse.value(), null, null, null).getStatusCode() == 200
-        validateBasicHeaders(changeLeaseResponse.headers())
+        bc.releaseLeaseWithResponse(changeLeaseResponse.getValue(), null, null, null).getStatusCode() == 200
+        validateBasicHeaders(changeLeaseResponse.getHeaders())
     }
 
     def "Change lease min"() {
@@ -1030,8 +1020,8 @@
         def response = bc.createSnapshotWithResponse(null, null, null, null)
 
         then:
-        response.value().exists()
-        validateBasicHeaders(response.headers())
+        response.getValue().exists()
+        validateBasicHeaders(response.getHeaders())
     }
 
     def "Snapshot min"() {
@@ -1050,16 +1040,11 @@
         }
 
         def response = bc.createSnapshotWithResponse(metadata, null, null, null)
-        def bcSnap = response.value()
-
-        expect:
-<<<<<<< HEAD
+        def bcSnap = response.getValue()
+
+        expect:
         response.getStatusCode() == 201
-        bcSnap.getProperties().metadata() == metadata
-=======
-        response.statusCode() == 201
         bcSnap.getProperties().getMetadata() == metadata
->>>>>>> 9f362581
 
         where:
         key1  | value1 | key2   | value2
@@ -1137,7 +1122,7 @@
         setup:
         def copyDestBlob = cc.getBlockBlobClient(generateBlobName())
         def headers =
-            copyDestBlob.startCopyFromURLWithResponse(bc.getBlobUrl(), null, null, null, null, null, null, null).headers()
+            copyDestBlob.startCopyFromURLWithResponse(bc.getBlobUrl(), null, null, null, null, null, null, null).getHeaders()
 
         when:
         while (copyDestBlob.getProperties().getCopyStatus() == CopyStatusType.PENDING) {
@@ -1172,12 +1157,12 @@
         }
 
         def status = bu2.startCopyFromURLWithResponse(bc.getBlobUrl(), metadata, null, null, null, null, null, null)
-            .headers().value("x-ms-copy-status")
+            .getHeaders().value("x-ms-copy-status")
 
         OffsetDateTime start = OffsetDateTime.now()
         while (status != CopyStatusType.SUCCESS.toString()) {
             sleepIfRecord(1000)
-            status = bu2.getPropertiesWithResponse(null, null, null).headers().value("x-ms-copy-status")
+            status = bu2.getPropertiesWithResponse(null, null, null).getHeaders().value("x-ms-copy-status")
             OffsetDateTime currentTime = OffsetDateTime.now()
             if (status == CopyStatusType.FAILED.toString() || currentTime.minusMinutes(1) == start) {
                 throw new Exception("Copy failed or took too long")
@@ -1317,7 +1302,7 @@
         when:
         String copyID =
             bu2.startCopyFromURLWithResponse(bc.getBlobUrl(), null, null, null, null,
-                new BlobAccessConditions().setLeaseAccessConditions(new LeaseAccessConditions().setLeaseId(leaseID)), null, null).value()
+                new BlobAccessConditions().setLeaseAccessConditions(new LeaseAccessConditions().setLeaseId(leaseID)), null, null).getValue()
         bu2.abortCopyFromURLWithResponse(copyID, new LeaseAccessConditions().setLeaseId(garbageLeaseID), null, null)
 
         then:
@@ -1340,9 +1325,9 @@
         BlobClient bu2 = cu2.getBlobClient(generateBlobName())
 
         when:
-        String copyID = bu2.startCopyFromURLWithResponse(bc.getBlobUrl(), null, null, null, null, null, null, null).value()
+        String copyID = bu2.startCopyFromURLWithResponse(bc.getBlobUrl(), null, null, null, null, null, null, null).getValue()
         VoidResponse response = bu2.abortCopyFromURLWithResponse(copyID, null, null, null)
-        HttpHeaders headers = response.headers()
+        HttpHeaders headers = response.getHeaders()
 
         then:
         response.getStatusCode() == 204
@@ -1387,14 +1372,10 @@
         when:
         String copyID =
             bu2.startCopyFromURLWithResponse(bc.getBlobUrl(), null, null, null, null,
-                new BlobAccessConditions().setLeaseAccessConditions(new LeaseAccessConditions().setLeaseId(leaseID)), null, null).value()
-
-        then:
-<<<<<<< HEAD
-        bu2.abortCopyFromURLWithResponse(copyID, new LeaseAccessConditions().leaseId(leaseID), null, null).getStatusCode() == 204
-=======
-        bu2.abortCopyFromURLWithResponse(copyID, new LeaseAccessConditions().setLeaseId(leaseID), null, null).statusCode() == 204
->>>>>>> 9f362581
+                new BlobAccessConditions().setLeaseAccessConditions(new LeaseAccessConditions().setLeaseId(leaseID)), null, null).getValue()
+
+        then:
+        bu2.abortCopyFromURLWithResponse(copyID, new LeaseAccessConditions().setLeaseId(leaseID), null, null).getStatusCode() == 204
         // Normal test cleanup will not clean up containers in the alternate account.
         cu2.setDelete()
     }
@@ -1428,7 +1409,7 @@
         BlobClient bu2 = cc.getBlockBlobClient(generateBlobName())
 
         when:
-        HttpHeaders headers = bu2.copyFromURLWithResponse(bc.getBlobUrl(), null, null, null, null, null, null).headers()
+        HttpHeaders headers = bu2.copyFromURLWithResponse(bc.getBlobUrl(), null, null, null, null, null, null).getHeaders()
 
         then:
         headers.value("x-ms-copy-status") == SyncCopyStatusType.SUCCESS.toString()
@@ -1594,7 +1575,7 @@
     def "Delete"() {
         when:
         VoidResponse response = bc.deleteWithResponse(null, null, null, null)
-        HttpHeaders headers = response.headers()
+        HttpHeaders headers = response.getHeaders()
 
         then:
         response.getStatusCode() == 202
@@ -1702,7 +1683,7 @@
 
         when:
         VoidResponse initialResponse = bc.setTierWithResponse(tier, null, null, null, null)
-        HttpHeaders headers = initialResponse.headers()
+        HttpHeaders headers = initialResponse.getHeaders()
 
         then:
         initialResponse.getStatusCode() == 200 || initialResponse.getStatusCode() == 202
@@ -1891,7 +1872,7 @@
         bc.setDelete()
 
         when:
-        def undeleteHeaders = bc.undeleteWithResponse(null, null).headers()
+        def undeleteHeaders = bc.undeleteWithResponse(null, null).getHeaders()
         bc.getProperties()
 
         then:
@@ -1927,11 +1908,11 @@
         Response<StorageAccountInfo> response = primaryBlobServiceClient.getAccountInfoWithResponse(null, null)
 
         then:
-        response.headers().value("Date") != null
-        response.headers().value("x-ms-request-id") != null
-        response.headers().value("x-ms-version") != null
-        response.value().getAccountKind() != null
-        response.value().getSkuName() != null
+        response.getHeaders().value("Date") != null
+        response.getHeaders().value("x-ms-request-id") != null
+        response.getHeaders().value("x-ms-version") != null
+        response.getValue().getAccountKind() != null
+        response.getValue().getSkuName() != null
     }
 
     def "Get account info min"() {
