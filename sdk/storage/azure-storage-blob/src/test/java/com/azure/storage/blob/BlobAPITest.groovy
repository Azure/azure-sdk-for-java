--- conflicted
+++ resolved
@@ -7,7 +7,6 @@
 import com.azure.core.http.rest.Response
 import com.azure.core.http.rest.VoidResponse
 import com.azure.core.implementation.util.ImplUtils
-import com.azure.storage.blob.BlobProperties
 import com.azure.storage.blob.models.AccessTier
 import com.azure.storage.blob.models.ArchiveStatus
 import com.azure.storage.blob.models.BlobAccessConditions
@@ -45,7 +44,7 @@
     def "Download all null"() {
         when:
         ByteArrayOutputStream stream = new ByteArrayOutputStream()
-        VoidResponse response = bu.downloadWithResponse(stream, null, null, null, null, null, null)
+        VoidResponse response = bu.downloadWithResponse(stream, null, null, null, false, null, null)
         ByteBuffer body = ByteBuffer.wrap(stream.toByteArray())
         HttpHeaders headers = response.headers()
 
@@ -96,7 +95,6 @@
     This is to test the appropriate integration of DownloadResponse, including setting the correct range values on
     HTTPGetterInfo.
      */
-
     def "Download with retry range"() {
         /*
         We are going to make a request for some range on a blob. The Flux returned will throw an exception, forcing
@@ -149,7 +147,7 @@
         where:
         offset | count || expectedData
         0      | null  || defaultText
-        0      | 5L    || defaultText.substring(0, 5)
+        0      | 5L     || defaultText.substring(0, 5)
         3      | 2L    || defaultText.substring(3, 3 + 2)
     }
 
@@ -210,7 +208,7 @@
 
     def "Download md5"() {
         when:
-        VoidResponse response = bu.downloadWithResponse(new ByteArrayOutputStream(), new BlobRange(0, 3), null, null, true, null, null)
+        VoidResponse response = bu.downloadWithResponse(new ByteArrayOutputStream(), new BlobRange(0 ,3), null, null, true, null, null)
         byte[] contentMD5 = response.headers().value("content-md5").getBytes()
 
         then:
@@ -455,7 +453,7 @@
         bu = cu.getBlockBlobClient(generateBlobName())
 
         when:
-        bu.setHTTPHeadersWithResponse(null, null, null, null)
+        bu.setHTTPHeaders(null)
 
         then:
         thrown(StorageException)
@@ -466,7 +464,7 @@
         VoidResponse response = bu.setMetadataWithResponse(null, null, null, null)
 
         expect:
-        bu.getPropertiesWithResponse(null, null, null).value().metadata().size() == 0
+        bu.getProperties().metadata().size() == 0
         response.statusCode() == 200
         validateBasicHeaders(response.headers())
         Boolean.parseBoolean(response.headers().value("x-ms-request-server-encrypted"))
@@ -481,7 +479,7 @@
         bu.setMetadata(metadata)
 
         then:
-        bu.getPropertiesWithResponse(null, null, null).value().metadata() == metadata
+        bu.getProperties().metadata() == metadata
     }
 
     @Unroll
@@ -497,7 +495,7 @@
 
         expect:
         bu.setMetadataWithResponse(metadata, null, null, null).statusCode() == statusCode
-        bu.getPropertiesWithResponse(null, null, null).value().metadata() == metadata
+        bu.getProperties().metadata() == metadata
 
         where:
         key1  | value1 | key2   | value2 || statusCode
@@ -565,7 +563,7 @@
         bu = cu.getBlockBlobClient(generateBlobName())
 
         when:
-        bu.setMetadataWithResponse(null, null, null, null)
+        bu.setMetadata(null)
 
         then:
         thrown(StorageException)
@@ -574,7 +572,7 @@
     @Unroll
     def "Acquire lease"() {
         setup:
-        String leaseId = bu.acquireLeaseWithResponse(proposedID, leaseTime, null, null, null).value()
+        String leaseId = bu.acquireLease(proposedID, leaseTime)
 
         when:
         HttpHeaders headers = bu.getPropertiesWithResponse(null, null, null).headers()
@@ -658,15 +656,10 @@
         setup:
         String leaseID = setupBlobLeaseCondition(bu, receivedLeaseID)
 
-<<<<<<< HEAD
         // If running in live mode wait for the lease to expire to ensure we are actually renewing it
         sleepIfRecord(16000)
 
-        Response<String> renewLeaseResponse = bu.renewLease(leaseID, null, null)
-=======
-        Thread.sleep(16000) // Wait for the lease to expire to ensure we are actually renewing it
         Response<String> renewLeaseResponse = bu.renewLeaseWithResponse(leaseID, null, null, null)
->>>>>>> 6f0f73f5
 
         expect:
         bu.getPropertiesWithResponse(null, null, null).headers().value("x-ms-lease-state") == LeaseStateType.LEASED.toString()
@@ -812,7 +805,7 @@
         bu = cu.getBlockBlobClient(generateBlobName())
 
         when:
-        bu.releaseLease("id")
+        bu.releaseLeaseWithResponse("id", null, null, null)
 
         then:
         thrown(StorageException)
@@ -821,7 +814,7 @@
     @Unroll
     def "Break lease"() {
         setup:
-        bu.acquireLeaseWithResponse(UUID.randomUUID().toString(), leaseTime, null, null, null)
+        bu.acquireLeaseWithResponse(getRandomUUID(), leaseTime, null, null, null)
 
         Response<Integer> breakLeaseResponse = bu.breakLeaseWithResponse(breakPeriod, null, null, null)
         String leaseState = bu.getPropertiesWithResponse(null, null, null).headers().value("x-ms-lease-state")
@@ -833,9 +826,9 @@
 
         where:
         leaseTime | breakPeriod | remainingTime
-        -1        | null        | 0
-        -1        | 20          | 25
-        20        | 15          | 16
+            -1        | null        | 0
+            -1        | 20          | 25
+            20        | 15          | 16
     }
 
     def "Break lease min"() {
@@ -907,8 +900,8 @@
 
     def "Change lease"() {
         setup:
-        Response<String> acquireLeaseResponse = bu.acquireLeaseWithResponse(UUID.randomUUID().toString(), 15, null, null, null)
-        Response<String> changeLeaseResponse = bu.changeLeaseWithResponse(acquireLeaseResponse.value(), UUID.randomUUID().toString(), null, null, null)
+        String acquireLease = bu.acquireLease(getRandomUUID(), 15)
+        Response<String> changeLeaseResponse = bu.changeLeaseWithResponse(acquireLease, getRandomUUID(), null, null, null)
 
         expect:
         bu.releaseLeaseWithResponse(changeLeaseResponse.value(), null, null, null).statusCode() == 200
@@ -920,7 +913,7 @@
         def leaseID = setupBlobLeaseCondition(bu, receivedLeaseID)
 
         expect:
-        bu.changeLeaseWithResponse(leaseID, UUID.randomUUID().toString(), null, null, null).statusCode() == 200
+        bu.changeLeaseWithResponse(leaseID, getRandomUUID(), null, null, null).statusCode() == 200
     }
 
     @Unroll
@@ -935,7 +928,7 @@
             .ifNoneMatch(noneMatch)
 
         expect:
-        bu.changeLeaseWithResponse(leaseID, UUID.randomUUID().toString(), mac, null, null).statusCode() == 200
+        bu.changeLeaseWithResponse(leaseID, getRandomUUID(), mac, null, null).statusCode() == 200
 
         where:
         modified | unmodified | match        | noneMatch
@@ -958,7 +951,7 @@
             .ifNoneMatch(noneMatch)
 
         when:
-        bu.changeLeaseWithResponse(leaseID, UUID.randomUUID().toString(), mac, null, null)
+        bu.changeLeaseWithResponse(leaseID, getRandomUUID(), mac, null, null)
 
         then:
         thrown(StorageException)
@@ -976,7 +969,7 @@
         bu = cu.getBlockBlobClient(generateBlobName())
 
         when:
-        bu.changeLeaseWithResponse("id", "id", null, null, null)
+        bu.changeLease("id", "id")
 
         then:
         thrown(StorageException)
@@ -1013,7 +1006,7 @@
 
         expect:
         response.statusCode() == 201
-        bu2.getPropertiesWithResponse(null, null, null).value().metadata() == metadata
+        bu2.getProperties().metadata() == metadata
 
         where:
         key1  | value1 | key2   | value2
@@ -1081,7 +1074,7 @@
         bu = cu.getBlockBlobClient(generateBlobName())
 
         when:
-        bu.createSnapshotWithResponse(null, null, null, null)
+        bu.createSnapshot()
 
         then:
         thrown(StorageException)
@@ -1094,13 +1087,8 @@
             bu2.startCopyFromURLWithResponse(bu.getBlobUrl(), null, null, null, null, null).headers()
 
         when:
-<<<<<<< HEAD
-        while (bu2.getProperties(null, null).headers().value("x-ms-copy-status") == CopyStatusType.PENDING.toString()) {
+        while (bu2.getPropertiesWithResponse(null, null, null).headers().value("x-ms-copy-status") == CopyStatusType.PENDING.toString()) {
             sleepIfRecord(1000)
-=======
-        while (bu2.getPropertiesWithResponse(null, null, null).headers().value("x-ms-copy-status") == CopyStatusType.PENDING.toString()) {
-            sleep(1000)
->>>>>>> 6f0f73f5
         }
         HttpHeaders headers2 = bu2.getPropertiesWithResponse(null, null, null).headers()
 
@@ -1136,13 +1124,8 @@
 
         OffsetDateTime start = OffsetDateTime.now()
         while (status != CopyStatusType.SUCCESS.toString()) {
-<<<<<<< HEAD
             sleepIfRecord(1000)
-            status = bu2.getProperties().headers().value("x-ms-copy-status")
-=======
-            sleep(1000)
             status = bu2.getPropertiesWithResponse(null, null, null).headers().value("x-ms-copy-status")
->>>>>>> 6f0f73f5
             OffsetDateTime currentTime = OffsetDateTime.now()
             if (status == CopyStatusType.FAILED.toString() || currentTime.minusMinutes(1) == start) {
                 throw new Exception("Copy failed or took too long")
@@ -1150,7 +1133,7 @@
         }
 
         expect:
-        getMetadataFromHeaders(bu2.getPropertiesWithResponse(null, null, null).headers()) == metadata
+        bu2.getProperties().metadata() == metadata
 
         where:
         key1  | value1 | key2   | value2
@@ -1302,7 +1285,7 @@
         BlobClient bu2 = cu2.getBlobClient(generateBlobName())
 
         when:
-        String copyID = bu2.startCopyFromURLWithResponse(bu.getBlobUrl(), null, null, null, null, null).value()
+        String copyID = bu2.startCopyFromURL(bu.getBlobUrl())
         VoidResponse response = bu2.abortCopyFromURLWithResponse(copyID, null, null, null)
         HttpHeaders headers = response.headers()
 
@@ -1327,8 +1310,7 @@
         BlobClient bu2 = cu2.getBlobClient(generateBlobName())
 
         when:
-        String copyID =
-            bu2.startCopyFromURL(bu.getBlobUrl())
+        String copyID = bu2.startCopyFromURL(bu.getBlobUrl())
 
         then:
         bu2.abortCopyFromURLWithResponse(copyID, null, null, null).statusCode() == 204
@@ -1350,7 +1332,7 @@
         when:
         String copyID =
             bu2.startCopyFromURLWithResponse(bu.getBlobUrl(), null, null,
-                new BlobAccessConditions().leaseAccessConditions(new LeaseAccessConditions().leaseId(leaseID)), null, null)
+                new BlobAccessConditions().leaseAccessConditions(new LeaseAccessConditions().leaseId(leaseID)), null, null).value()
 
         then:
         bu2.abortCopyFromURLWithResponse(copyID, new LeaseAccessConditions().leaseId(leaseID), null, null).statusCode() == 204
@@ -1419,7 +1401,7 @@
         bu2.copyFromURLWithResponse(bu.getBlobUrl(), metadata, null, null, null, null)
 
         then:
-        getMetadataFromHeaders(bu2.getPropertiesWithResponse(null, null, null).headers()) == metadata
+        bu2.getProperties().metadata() == metadata
 
         where:
         key1  | value1 | key2   | value2
@@ -1580,7 +1562,7 @@
         Iterator<BlobItem> blobs = cu.listBlobsFlat().iterator()
 
         int blobCount = 0
-        for (; blobs.hasNext(); blobCount++)
+        for ( ; blobs.hasNext(); blobCount++ )
             blobs.next()
 
         blobCount == blobsRemaining
@@ -1692,7 +1674,7 @@
         bu.create(512)
 
         when:
-        bu.setTierWithResponse(tier, null, null, null)
+        bu.setTier(tier)
 
         then:
         bu.getPropertiesWithResponse(null, null, null).headers().value("x-ms-access-tier") == tier.toString()
@@ -1860,11 +1842,7 @@
 
     def "Get account info"() {
         when:
-<<<<<<< HEAD
-        Response<StorageAccountInfo> response = primaryServiceClient.getAccountInfo()
-=======
-        Response<StorageAccountInfo> response = primaryServiceURL.getAccountInfoWithResponse(null, null)
->>>>>>> 6f0f73f5
+        Response<StorageAccountInfo> response = primaryServiceClient.getAccountInfoWithResponse(null, null)
 
         then:
         response.headers().value("Date") != null
@@ -1883,8 +1861,7 @@
         when:
         BlobServiceClient serviceURL = getServiceClient(primaryServiceClient.getAccountUrl().toString())
 
-        serviceURL.getContainerClient(generateContainerName()).getBlobClient(generateBlobName())
-            .getAccountInfo()
+        serviceURL.getContainerClient(generateContainerName()).getBlobClient(generateBlobName()).getAccountInfo()
 
         then:
         thrown(StorageException)
