// Copyright (c) Microsoft Corporation. All rights reserved.
// Licensed under the MIT License.

package com.azure.storage.blob

import com.azure.core.http.RequestConditions
<<<<<<< HEAD
import com.azure.core.http.rest.Response
import com.azure.core.test.annotation.DoNotRecord
=======
>>>>>>> 174bb3eb
import com.azure.core.util.CoreUtils
import com.azure.core.util.polling.LongRunningOperationStatus
import com.azure.storage.blob.models.AccessTier
import com.azure.storage.blob.models.ArchiveStatus
import com.azure.storage.blob.models.BlobErrorCode
import com.azure.storage.blob.models.BlobHttpHeaders
import com.azure.storage.blob.models.BlobRange
import com.azure.storage.blob.models.BlobRequestConditions
import com.azure.storage.blob.models.BlobStorageException
import com.azure.storage.blob.models.BlobType
import com.azure.storage.blob.models.CopyStatusType
import com.azure.storage.blob.models.DeleteSnapshotsOptionType
import com.azure.storage.blob.models.DownloadRetryOptions
import com.azure.storage.blob.models.LeaseStateType
import com.azure.storage.blob.models.LeaseStatusType
import com.azure.storage.blob.models.ParallelTransferOptions
import com.azure.storage.blob.models.PublicAccessType
import com.azure.storage.blob.models.RehydratePriority
import com.azure.storage.blob.models.SyncCopyStatusType
import com.azure.storage.blob.sas.BlobSasPermission
import com.azure.storage.blob.sas.BlobServiceSasSignatureValues
import com.azure.storage.blob.specialized.BlobClientBase
import com.azure.storage.blob.specialized.SpecializedBlobClientBuilder
import reactor.test.StepVerifier
import spock.lang.Unroll

import java.nio.ByteBuffer
import java.nio.charset.StandardCharsets
import java.nio.file.FileAlreadyExistsException
import java.security.MessageDigest
import java.time.Duration
import java.time.OffsetDateTime

class BlobAPITest extends APISpec {
    BlobClient bc
    String blobName

    def setup() {
        blobName = generateBlobName()
        bc = cc.getBlobClient(blobName)
        bc.getBlockBlobClient().upload(defaultInputStream.get(), defaultDataSize)
    }

    def "Download all null"() {
        when:
        def stream = new ByteArrayOutputStream()
        def response = bc.downloadWithResponse(stream, null, null, null, false, null, null)
        def body = ByteBuffer.wrap(stream.toByteArray())
        def headers = response.getDeserializedHeaders()

        then:
        body == defaultData
        CoreUtils.isNullOrEmpty(headers.getMetadata())
        headers.getContentLength() != null
        headers.getContentType() != null
        headers.getContentRange() == null
        headers.getContentMd5() != null
        headers.getContentEncoding() == null
        headers.getCacheControl() == null
        headers.getContentDisposition() == null
        headers.getContentLanguage() == null
        headers.getBlobSequenceNumber() == null
        headers.getBlobType() == BlobType.BLOCK_BLOB
        headers.getCopyCompletionTime() == null
        headers.getCopyStatusDescription() == null
        headers.getCopyId() == null
        headers.getCopyProgress() == null
        headers.getCopySource() == null
        headers.getCopyStatus() == null
        headers.getLeaseDuration() == null
        headers.getLeaseState() == LeaseStateType.AVAILABLE
        headers.getLeaseStatus() == LeaseStatusType.UNLOCKED
        headers.getAcceptRanges() == "bytes"
        headers.getBlobCommittedBlockCount() == null
        headers.isServerEncrypted() != null
        headers.getBlobContentMD5() == null
    }

    def "Download empty file"() {
        setup:
        def bc = cc.getBlobClient("emptyAppendBlob").getAppendBlobClient()
        bc.create()

        when:
        def outStream = new ByteArrayOutputStream()
        bc.download(outStream)
        def result = outStream.toByteArray()

        then:
        notThrown(BlobStorageException)
        result.length == 0
    }

    /*
    This is to test the appropriate integration of DownloadResponse, including setting the correct range values on
    HttpGetterInfo.
     */

    def "Download with retry range"() {
        /*
        We are going to make a request for some range on a blob. The Flux returned will throw an exception, forcing
        a retry per the DownloadRetryOptions. The next request should have the same range header, which was generated
        from the count and offset values in HttpGetterInfo that was constructed on the initial call to download. We
        don't need to check the data here, but we want to ensure that the correct range is set each time. This will
        test the correction of a bug that was found which caused HttpGetterInfo to have an incorrect offset when it was
        constructed in BlobClient.download().
         */
        setup:
        def bu2 = getBlobClient(primaryCredential, bc.getBlobUrl(), new MockRetryRangeResponsePolicy())

        when:
        def range = new BlobRange(2, 5L)
        def options = new DownloadRetryOptions().setMaxRetryRequests(3)
        bu2.downloadWithResponse(new ByteArrayOutputStream(), range, options, null, false, null, null)

        then:
        /*
        Because the dummy Flux always throws an error. This will also validate that an IllegalArgumentException is
        NOT thrown because the types would not match.
         */
        def e = thrown(RuntimeException)
        e.getCause() instanceof IOException
    }

    def "Download min"() {
        when:
        def outStream = new ByteArrayOutputStream()
        bc.download(outStream)
        def result = outStream.toByteArray()

        then:
        result == defaultData.array()
    }

    @Unroll
    def "Download range"() {
        setup:
        def range = (count == null) ? new BlobRange(offset) : new BlobRange(offset, count)

        when:
        def outStream = new ByteArrayOutputStream()
        bc.downloadWithResponse(outStream, range, null, null, false, null, null)
        String bodyStr = outStream.toString()

        then:
        bodyStr == expectedData

        where:
        offset | count || expectedData
        0      | null  || defaultText
        0      | 5L    || defaultText.substring(0, 5)
        3      | 2L    || defaultText.substring(3, 3 + 2)
    }

    @Unroll
    def "Download AC"() {
        setup:
        match = setupBlobMatchCondition(bc, match)
        leaseID = setupBlobLeaseCondition(bc, leaseID)
        def bac = new BlobRequestConditions()
            .setLeaseId(leaseID)
            .setIfMatch(match)
            .setIfNoneMatch(noneMatch)
            .setIfModifiedSince(modified)
            .setIfUnmodifiedSince(unmodified)

        when:
        def response = bc.downloadWithResponse(new ByteArrayOutputStream(), null, null, bac, false, null, null)

        then:
        response.getStatusCode() == 200

        where:
        modified | unmodified | match        | noneMatch   | leaseID
        null     | null       | null         | null        | null
        oldDate  | null       | null         | null        | null
        null     | newDate    | null         | null        | null
        null     | null       | receivedEtag | null        | null
        null     | null       | null         | garbageEtag | null
        null     | null       | null         | null        | receivedLeaseID
    }

    @Unroll
    def "Download AC fail"() {
        setup:
        setupBlobLeaseCondition(bc, leaseID)
        def bac = new BlobRequestConditions()
            .setLeaseId(leaseID)
            .setIfMatch(match)
            .setIfNoneMatch(setupBlobMatchCondition(bc, noneMatch))
            .setIfModifiedSince(modified)
            .setIfUnmodifiedSince(unmodified)

        when:
        bc.downloadWithResponse(new ByteArrayOutputStream(), null, null, bac, false, null, null).getStatusCode()

        then:
        thrown(BlobStorageException)

        where:
        modified | unmodified | match       | noneMatch    | leaseID
        newDate  | null       | null        | null         | null
        null     | oldDate    | null        | null         | null
        null     | null       | garbageEtag | null         | null
        null     | null       | null        | receivedEtag | null
        null     | null       | null        | null         | garbageLeaseID
    }

    def "Download md5"() {
        when:
        def response = bc.downloadWithResponse(new ByteArrayOutputStream(), new BlobRange(0, 3), null, null, true, null, null)
        def contentMD5 = response.getDeserializedHeaders().getContentMd5()

        then:
        contentMD5 == MessageDigest.getInstance("MD5").digest(defaultText.substring(0, 3).getBytes())
    }

    def "Download error"() {
        setup:
        bc = cc.getBlobClient(generateBlobName())

        when:
        bc.download(null)

        then:
        thrown(NullPointerException)
    }

    def "Download snapshot"() {
        when:
        def originalStream = new ByteArrayOutputStream()
        bc.download(originalStream)

        def bc2 = bc.createSnapshot()
        new SpecializedBlobClientBuilder()
            .blobClient(bc)
            .buildBlockBlobClient()
            .upload(new ByteArrayInputStream("ABC".getBytes()), 3, true)

        then:
        def snapshotStream = new ByteArrayOutputStream()
        bc2.download(snapshotStream)
        snapshotStream.toByteArray() == originalStream.toByteArray()
    }

    def "Download to file exists"() {
        setup:
        def testFile = new File(testName + ".txt")
        if (!testFile.exists()) {
            assert testFile.createNewFile()
        }

        when:
        bc.downloadToFile(testFile.getPath())

        then:
        def ex = thrown(UncheckedIOException)
        ex.getCause() instanceof FileAlreadyExistsException

        cleanup:
        testFile.delete()
    }

    def "Download to file does not exist"() {
        setup:
        def testFile = new File(testName + ".txt")
        if (testFile.exists()) {
            assert testFile.delete()
        }

        when:
        bc.downloadToFile(testFile.getPath())
        def fileInputStream = new FileInputStream(testFile)
        def fileData = new byte[testFile.size()]
        fileInputStream.read(fileData)
        fileInputStream.close()

        then:
        new String(fileData, StandardCharsets.UTF_8) == defaultText

        cleanup:
        testFile.delete()
    }

    @DoNotRecord(skipInPlayback = true)
    @Unroll
    def "Download file"() {
        setup:
        def file = getRandomFile(fileSize)
        bc.uploadFromFile(file.toPath().toString(), true)
        def outFile = new File(resourceNamer.randomName(testName, 60) + ".txt")
        if (outFile.exists()) {
            assert outFile.delete()
        }

        when:
        def properties = bc.downloadToFileWithResponse(outFile.toPath().toString(), null,
            new ParallelTransferOptions(4 * 1024 * 1024, null, null), null, null, false, null, null)

        then:
        compareFiles(file, outFile, 0, fileSize)
        properties.getValue().getBlobType() == BlobType.BLOCK_BLOB

        cleanup:
        outFile.delete()

        where:
        fileSize             | _
        0                    | _ // empty file
        20                   | _ // small file
        16 * 1024 * 1024     | _ // medium file in several chunks
        8 * 1026 * 1024 + 10 | _ // medium file not aligned to block
        // Files larger than 2GB to test no integer overflow are left to stress/perf tests to keep test passes short.
    }

<<<<<<< HEAD
    def compareFiles(FileInputStream stream1, long offset, long count, FileInputStream stream2) {
        int chunkSize = 8 * 1024 * 1024
        long pos = 0
        stream1.skip(offset)

        while (pos < count) {
            chunkSize = Math.min(chunkSize, count - pos)
            def buf1 = new byte[chunkSize]
            def buf2 = new byte[chunkSize]
            def readCount1 = stream1.read(buf1)
            def readCount2 = stream2.read(buf2)

            if (readCount1 != readCount2) {
                return false
            }

            if (ByteBuffer.wrap(buf1).compareTo(ByteBuffer.wrap(buf2)) != 0) {
                return false
            }
            pos += chunkSize
        }
        if (pos != count && stream2.read() != -1) {
            return false
        }
        return true
    }

    @DoNotRecord(skipInPlayback = true)
=======
    @Requires({ liveMode() })
>>>>>>> 174bb3eb
    @Unroll
    def "Download file range"() {
        setup:
        def file = getRandomFile(defaultDataSize)
        bc.uploadFromFile(file.toPath().toString(), true)
        def outFile = new File(resourceNamer.randomName(testName, 60))
        if (outFile.exists()) {
            assert outFile.delete()
        }

        when:
        bc.downloadToFileWithResponse(outFile.toPath().toString(), range, null, null, null, false, null, null)

        then:
        compareFiles(file, outFile, range.getOffset(), range.getCount())

        cleanup:
        outFile.delete()

        /*
        The last case is to test a range much much larger than the size of the file to ensure we don't accidentally
        send off parallel requests with invalid ranges.
         */
        where:
        range                                 | _
        new BlobRange(0, defaultDataSize)     | _ // Exact count
        new BlobRange(1, defaultDataSize - 1) | _ // Offset and exact count
        new BlobRange(3, 2)                   | _ // Narrow range in middle
        new BlobRange(0, defaultDataSize - 1) | _ // Count that is less than total
        new BlobRange(0, 10 * 1024)           | _ // Count much larger than remaining data
    }

    /*
    This is to exercise some additional corner cases and ensure there are no arithmetic errors that give false success.
     */
<<<<<<< HEAD
    @DoNotRecord(skipInPlayback = true)
=======

    @Requires({ liveMode() })
>>>>>>> 174bb3eb
    @Unroll
    def "Download file range fail"() {
        setup:
        def file = getRandomFile(defaultDataSize)
        bc.uploadFromFile(file.toPath().toString(), true)
        def outFile = new File(testName + "")
        if (outFile.exists()) {
            assert outFile.delete()
        }

        when:
        bc.downloadToFileWithResponse(outFile.toPath().toString(), new BlobRange(defaultDataSize + 1), null, null, null, false,
            null, null)

        then:
        thrown(BlobStorageException)

        cleanup:
        outFile.delete()
    }

    @DoNotRecord(skipInPlayback = true)
    def "Download file count null"() {
        setup:
        def file = getRandomFile(defaultDataSize)
        bc.uploadFromFile(file.toPath().toString(), true)
        def outFile = new File(testName + "")
        if (outFile.exists()) {
            assert outFile.delete()
        }

        when:
        bc.downloadToFileWithResponse(outFile.toPath().toString(), new BlobRange(0), null, null, null, false, null, null)

        then:
        compareFiles(file, outFile, 0, defaultDataSize)

        cleanup:
        outFile.delete()
    }

    @DoNotRecord(skipInPlayback = true)
    @Unroll
    def "Download file AC"() {
        setup:
        def file = getRandomFile(defaultDataSize)
        bc.uploadFromFile(file.toPath().toString(), true)
        def outFile = new File(testName + "")
        if (outFile.exists()) {
            assert outFile.delete()
        }

        match = setupBlobMatchCondition(bc, match)
        leaseID = setupBlobLeaseCondition(bc, leaseID)
        BlobRequestConditions bro = new BlobRequestConditions().setIfModifiedSince(modified)
            .setIfUnmodifiedSince(unmodified).setIfMatch(match).setIfNoneMatch(noneMatch)
            .setLeaseId(leaseID)

        when:
        bc.downloadToFileWithResponse(outFile.toPath().toString(), null, null, null, bro, false, null, null)

        then:
        notThrown(BlobStorageException)

        cleanup:
        outFile.delete()

        where:
        modified | unmodified | match        | noneMatch   | leaseID
        null     | null       | null         | null        | null
        oldDate  | null       | null         | null        | null
        null     | newDate    | null         | null        | null
        null     | null       | receivedEtag | null        | null
        null     | null       | null         | garbageEtag | null
        null     | null       | null         | null        | receivedLeaseID
    }

    @DoNotRecord(skipInPlayback = true)
    @Unroll
    def "Download file AC fail"() {
        setup:
        def file = getRandomFile(defaultDataSize)
        bc.uploadFromFile(file.toPath().toString(), true)
        def outFile = new File(testName + "")
        if (outFile.exists()) {
            assert outFile.delete()
        }

        noneMatch = setupBlobMatchCondition(bc, noneMatch)
        setupBlobLeaseCondition(bc, leaseID)
        BlobRequestConditions bro = new BlobRequestConditions().setIfModifiedSince(modified)
            .setIfUnmodifiedSince(unmodified).setIfMatch(match).setIfNoneMatch(noneMatch)
            .setLeaseId(leaseID)

        when:
        bc.downloadToFileWithResponse(outFile.toPath().toString(), null, null, null, bro, false, null, null)

        then:
        def e = thrown(BlobStorageException)
        e.getErrorCode() == BlobErrorCode.CONDITION_NOT_MET ||
            e.getErrorCode() == BlobErrorCode.LEASE_ID_MISMATCH_WITH_BLOB_OPERATION

        where:
        modified | unmodified | match       | noneMatch    | leaseID
        newDate  | null       | null        | null         | null
        null     | oldDate    | null        | null         | null
        null     | null       | garbageEtag | null         | null
        null     | null       | null        | receivedEtag | null
        null     | null       | null        | null         | garbageLeaseID
    }

    @DoNotRecord(skipInPlayback = true)
    def "Download file etag lock"() {
        setup:
        def file = getRandomFile(1 * 1024 * 1024)
        bc.uploadFromFile(file.toPath().toString(), true)
        def outFile = new File(testName + "")
        if (outFile.exists()) {
            assert outFile.delete()
        }

        when:
        /*
         Set up a large download in small chunks so it makes a lot of requests. This will give us time to cut in an
         operation that will change the etag.
         */
        def etagConflict = false
        def bac = new BlobClientBuilder().pipeline(bc.getHttpPipeline()).endpoint(bc.getBlobUrl()).buildAsyncClient()
            .getBlockBlobAsyncClient()
        bac.downloadToFileWithResponse(outFile.toPath().toString(), null,
            new ParallelTransferOptions(1024, null, null), null, null, false)
            .subscribe({ etagConflict = false }, {
                if (it instanceof BlobStorageException && ((BlobStorageException) it).getStatusCode() == 412) {
                    etagConflict = true
                    return
                }
                etagConflict = false
                throw it
            })

        sleep(500) // Give some time for the download request to start.
        bc.getBlockBlobClient().upload(defaultInputStream.get(), defaultDataSize, true)

        sleep(1000) // Allow time for the upload operation

        then:
        etagConflict
        !outFile.exists() // We should delete the file we tried to create
    }

    @DoNotRecord(skipInPlayback = true)
    @Unroll
    def "Download file progress receiver"() {
        def file = getRandomFile(fileSize)
        bc.uploadFromFile(file.toPath().toString(), true)
        def outFile = new File(testName + "")
        if (outFile.exists()) {
            assert outFile.delete()
        }

        def mockReceiver = Mock(ProgressReceiver)

        def numBlocks = fileSize / (4 * 1024 * 1024)
        def prevCount = 0

        when:
        bc.downloadToFileWithResponse(outFile.toPath().toString(), null,
            new ParallelTransferOptions(null, null, mockReceiver),
            new DownloadRetryOptions().setMaxRetryRequests(3), null, false, null, null)

        then:
        // We should receive exactly one notification of the completed progress.
        1 * mockReceiver.reportProgress(fileSize)

        /*
        We should receive at least one notification reporting an intermediary value per block, but possibly more
        notifications will be received depending on the implementation. We specify numBlocks - 1 because the last block
        will be the total size as above. Finally, we assert that the number reported monotonically increases.
         */
        (numBlocks - 1.._) * mockReceiver.reportProgress(!file.size()) >> { long bytesTransferred ->
            if (!(bytesTransferred > prevCount)) {
                throw new IllegalArgumentException("Reported progress should monotonically increase")
            } else {
                prevCount = bytesTransferred
            }
        }

        // We should receive no notifications that report more progress than the size of the file.
        0 * mockReceiver.reportProgress({ it > fileSize })

        cleanup:
        file.delete()
        outFile.delete()

        where:
        fileSize             | _
        100                  | _
        8 * 1026 * 1024 + 10 | _
    }

    def "Get properties default"() {
        when:
        def response = bc.getPropertiesWithResponse(null, null, null)
        def headers = response.getHeaders()
        def properties = response.getValue()

        then:
        validateBasicHeaders(headers)
        CoreUtils.isNullOrEmpty(properties.getMetadata())
        properties.getBlobType() == BlobType.BLOCK_BLOB
        properties.getCopyCompletionTime() == null // tested in "copy"
        properties.getCopyStatusDescription() == null // only returned when the service has errors; cannot validate.
        properties.getCopyId() == null // tested in "abort copy"
        properties.getCopyProgress() == null // tested in "copy"
        properties.getCopySource() == null // tested in "copy"
        properties.getCopyStatus() == null // tested in "copy"
        !properties.isIncrementalCopy() // tested in PageBlob."start incremental copy"
        properties.getCopyDestinationSnapshot() == null // tested in PageBlob."start incremental copy"
        properties.getLeaseDuration() == null // tested in "acquire lease"
        properties.getLeaseState() == LeaseStateType.AVAILABLE
        properties.getLeaseStatus() == LeaseStatusType.UNLOCKED
        properties.getBlobSize() >= 0
        properties.getContentType() != null
        properties.getContentMd5() != null
        properties.getContentEncoding() == null // tested in "set HTTP headers"
        properties.getContentDisposition() == null // tested in "set HTTP headers"
        properties.getContentLanguage() == null // tested in "set HTTP headers"
        properties.getCacheControl() == null // tested in "set HTTP headers"
        properties.getBlobSequenceNumber() == null // tested in PageBlob."create sequence number"
        headers.getValue("Accept-Ranges") == "bytes"
        properties.getCommittedBlockCount() == null // tested in AppendBlob."append block"
        properties.isServerEncrypted()
        properties.getAccessTier() == AccessTier.HOT
        properties.isAccessTierInferred()
        properties.getArchiveStatus() == null
        properties.getCreationTime() != null
    }

    def "Get properties min"() {
        expect:
        bc.getPropertiesWithResponse(null, null, null).getStatusCode() == 200
    }

    @Unroll
    def "Get properties AC"() {
        setup:
        def bac = new BlobRequestConditions()
            .setLeaseId(setupBlobLeaseCondition(bc, leaseID))
            .setIfMatch(setupBlobMatchCondition(bc, match))
            .setIfNoneMatch(noneMatch)
            .setIfModifiedSince(modified)
            .setIfUnmodifiedSince(unmodified)

        expect:
        bc.getPropertiesWithResponse(bac, null, null).getStatusCode() == 200

        where:
        modified | unmodified | match        | noneMatch   | leaseID
        null     | null       | null         | null        | null
        oldDate  | null       | null         | null        | null
        null     | newDate    | null         | null        | null
        null     | null       | receivedEtag | null        | null
        null     | null       | null         | garbageEtag | null
        null     | null       | null         | null        | receivedLeaseID
    }

    @Unroll
    def "Get properties AC fail"() {
        setup:
        def bac = new BlobRequestConditions()
            .setLeaseId(setupBlobLeaseCondition(bc, leaseID))
            .setIfMatch(match)
            .setIfNoneMatch(setupBlobMatchCondition(bc, noneMatch))
            .setIfModifiedSince(modified)
            .setIfUnmodifiedSince(unmodified)

        when:
        bc.getPropertiesWithResponse(bac, null, null)

        then:
        thrown(BlobStorageException)

        where:
        modified | unmodified | match       | noneMatch    | leaseID
        newDate  | null       | null        | null         | null
        null     | oldDate    | null        | null         | null
        null     | null       | garbageEtag | null         | null
        null     | null       | null        | receivedEtag | null
        null     | null       | null        | null         | garbageLeaseID
    }

    def "Get properties error"() {
        setup:
        bc = cc.getBlobClient(generateBlobName())

        when:
        bc.getProperties()

        then:
        thrown(BlobStorageException)
    }

    def "Set HTTP headers null"() {
        setup:
        def response = bc.setHttpHeadersWithResponse(null, null, null, null)

        expect:
        response.getStatusCode() == 200
        validateBasicHeaders(response.getHeaders())
    }

    def "Set HTTP headers min"() {
        setup:
        def properties = bc.getProperties()
        def headers = new BlobHttpHeaders()
            .setContentEncoding(properties.getContentEncoding())
            .setContentDisposition(properties.getContentDisposition())
            .setContentType("type")
            .setCacheControl(properties.getCacheControl())
            .setContentLanguage(properties.getContentLanguage())
            .setContentMd5(Base64.getEncoder().encode(MessageDigest.getInstance("MD5").digest(defaultData.array())))

        bc.setHttpHeaders(headers)

        expect:
        bc.getProperties().getContentType() == "type"
    }

    @Unroll
    def "Set HTTP headers headers"() {
        setup:
        def putHeaders = new BlobHttpHeaders().setCacheControl(cacheControl)
            .setContentDisposition(contentDisposition)
            .setContentEncoding(contentEncoding)
            .setContentLanguage(contentLanguage)
            .setContentMd5(contentMD5)
            .setContentType(contentType)

        bc.setHttpHeaders(putHeaders)

        expect:
        validateBlobProperties(
            bc.getPropertiesWithResponse(null, null, null),
            cacheControl, contentDisposition, contentEncoding, contentLanguage, contentMD5, contentType)

        where:
        cacheControl | contentDisposition | contentEncoding | contentLanguage | contentMD5                                                                               | contentType
        null         | null               | null            | null            | null                                                                                     | null
        "control"    | "disposition"      | "encoding"      | "language"      | Base64.getEncoder().encode(MessageDigest.getInstance("MD5").digest(defaultData.array())) | "type"
    }


    @Unroll
    def "Set HTTP headers AC"() {
        setup:
        match = setupBlobMatchCondition(bc, match)
        leaseID = setupBlobLeaseCondition(bc, leaseID)
        def bac = new BlobRequestConditions()
            .setLeaseId(leaseID)
            .setIfMatch(match)
            .setIfNoneMatch(noneMatch)
            .setIfModifiedSince(modified)
            .setIfUnmodifiedSince(unmodified)

        expect:
        bc.setHttpHeadersWithResponse(null, bac, null, null).getStatusCode() == 200

        where:
        modified | unmodified | match        | noneMatch   | leaseID
        null     | null       | null         | null        | null
        oldDate  | null       | null         | null        | null
        null     | newDate    | null         | null        | null
        null     | null       | receivedEtag | null        | null
        null     | null       | null         | garbageEtag | null
        null     | null       | null         | null        | receivedLeaseID
    }

    @Unroll
    def "Set HTTP headers AC fail"() {
        setup:
        noneMatch = setupBlobMatchCondition(bc, noneMatch)
        setupBlobLeaseCondition(bc, leaseID)
        def bac = new BlobRequestConditions()
            .setLeaseId(leaseID)
            .setIfMatch(match)
            .setIfNoneMatch(noneMatch)
            .setIfModifiedSince(modified)
            .setIfUnmodifiedSince(unmodified)

        when:
        bc.setHttpHeadersWithResponse(null, bac, null, null)

        then:
        thrown(BlobStorageException)

        where:
        modified | unmodified | match       | noneMatch    | leaseID
        newDate  | null       | null        | null         | null
        null     | oldDate    | null        | null         | null
        null     | null       | garbageEtag | null         | null
        null     | null       | null        | receivedEtag | null
        null     | null       | null        | null         | garbageLeaseID
    }

    def "Set HTTP headers error"() {
        setup:
        bc = cc.getBlobClient(generateBlobName())

        when:
        bc.setHttpHeaders(null)

        then:
        thrown(BlobStorageException)
    }

    def "Set metadata all null"() {
        when:
        def response = bc.setMetadataWithResponse(null, null, null, null)

        then:
        bc.getProperties().getMetadata().size() == 0
        response.getStatusCode() == 200
        validateBasicHeaders(response.getHeaders())
        Boolean.parseBoolean(response.getHeaders().getValue("x-ms-request-server-encrypted"))
    }

    def "Set metadata min"() {
        setup:
        def metadata = new HashMap<String, String>()
        metadata.put("foo", "bar")

        when:
        bc.setMetadata(metadata)

        then:
        bc.getProperties().getMetadata() == metadata
    }

    @Unroll
    def "Set metadata metadata"() {
        setup:
        def metadata = new HashMap<String, String>()
        if (key1 != null && value1 != null) {
            metadata.put(key1, value1)
        }
        if (key2 != null && value2 != null) {
            metadata.put(key2, value2)
        }

        expect:
        bc.setMetadataWithResponse(metadata, null, null, null).getStatusCode() == statusCode
        bc.getProperties().getMetadata() == metadata

        where:
        key1  | value1 | key2   | value2 || statusCode
        null  | null   | null   | null   || 200
        "foo" | "bar"  | "fizz" | "buzz" || 200
    }

    @Unroll
    def "Set metadata AC"() {
        setup:
        match = setupBlobMatchCondition(bc, match)
        leaseID = setupBlobLeaseCondition(bc, leaseID)
        def bac = new BlobRequestConditions()
            .setLeaseId(leaseID)
            .setIfMatch(match)
            .setIfNoneMatch(noneMatch)
            .setIfModifiedSince(modified)
            .setIfUnmodifiedSince(unmodified)

        expect:
        bc.setMetadataWithResponse(null, bac, null, null).getStatusCode() == 200

        where:
        modified | unmodified | match        | noneMatch   | leaseID
        null     | null       | null         | null        | null
        oldDate  | null       | null         | null        | null
        null     | newDate    | null         | null        | null
        null     | null       | receivedEtag | null        | null
        null     | null       | null         | garbageEtag | null
        null     | null       | null         | null        | receivedLeaseID
    }

    @Unroll
    def "Set metadata AC fail"() {
        setup:
        noneMatch = setupBlobMatchCondition(bc, noneMatch)
        setupBlobLeaseCondition(bc, leaseID)

        def bac = new BlobRequestConditions()
            .setLeaseId(leaseID)
            .setIfMatch(match)
            .setIfNoneMatch(noneMatch)
            .setIfModifiedSince(modified)
            .setIfUnmodifiedSince(unmodified)

        when:
        bc.setMetadataWithResponse(null, bac, null, null)

        then:
        thrown(BlobStorageException)

        where:
        modified | unmodified | match       | noneMatch    | leaseID
        newDate  | null       | null        | null         | null
        null     | oldDate    | null        | null         | null
        null     | null       | garbageEtag | null         | null
        null     | null       | null        | receivedEtag | null
        null     | null       | null        | null         | garbageLeaseID
    }

    def "Set metadata error"() {
        setup:
        bc = cc.getBlobClient(generateBlobName())

        when:
        bc.setMetadata(null)

        then:
        thrown(BlobStorageException)
    }

    def "Snapshot"() {
        when:
        def response = bc.createSnapshotWithResponse(null, null, null, null)

        then:
        response.getValue().exists()
        validateBasicHeaders(response.getHeaders())
    }

    def "Snapshot min"() {
        bc.createSnapshotWithResponse(null, null, null, null).getStatusCode() == 201
    }

    @Unroll
    def "Snapshot metadata"() {
        setup:
        def metadata = new HashMap<String, String>()
        if (key1 != null && value1 != null) {
            metadata.put(key1, value1)
        }
        if (key2 != null && value2 != null) {
            metadata.put(key2, value2)
        }

        def response = bc.createSnapshotWithResponse(metadata, null, null, null)
        def bcSnap = response.getValue()

        expect:
        response.getStatusCode() == 201
        bcSnap.getProperties().getMetadata() == metadata

        where:
        key1  | value1 | key2   | value2
        null  | null   | null   | null
        "foo" | "bar"  | "fizz" | "buzz"
    }

    @Unroll
    def "Snapshot AC"() {
        setup:
        match = setupBlobMatchCondition(bc, match)
        leaseID = setupBlobLeaseCondition(bc, leaseID)
        def bac = new BlobRequestConditions()
            .setLeaseId(leaseID)
            .setIfMatch(match)
            .setIfNoneMatch(noneMatch)
            .setIfModifiedSince(modified)
            .setIfUnmodifiedSince(unmodified)

        expect:
        bc.createSnapshotWithResponse(null, bac, null, null).getStatusCode() == 201

        where:
        modified | unmodified | match        | noneMatch   | leaseID
        null     | null       | null         | null        | null
        oldDate  | null       | null         | null        | null
        null     | newDate    | null         | null        | null
        null     | null       | receivedEtag | null        | null
        null     | null       | null         | garbageEtag | null
        null     | null       | null         | null        | receivedLeaseID
    }

    @Unroll
    def "Snapshot AC fail"() {
        setup:
        noneMatch = setupBlobMatchCondition(bc, noneMatch)
        setupBlobLeaseCondition(bc, leaseID)
        def bac = new BlobRequestConditions()
            .setLeaseId(leaseID)
            .setIfMatch(match)
            .setIfNoneMatch(noneMatch)
            .setIfModifiedSince(modified)
            .setIfUnmodifiedSince(unmodified)


        when:
        bc.createSnapshotWithResponse(null, bac, null, null)

        then:
        thrown(BlobStorageException)

        where:
        modified | unmodified | match       | noneMatch    | leaseID
        newDate  | null       | null        | null         | null
        null     | oldDate    | null        | null         | null
        null     | null       | garbageEtag | null         | null
        null     | null       | null        | receivedEtag | null
        null     | null       | null        | null         | garbageLeaseID
    }

    def "Snapshot error"() {
        setup:
        bc = cc.getBlobClient(generateBlobName())

        when:
        bc.createSnapshot()

        then:
        thrown(BlobStorageException)
    }

    def "Copy"() {
        setup:
        def copyDestBlob = ccAsync.getBlobAsyncClient(generateBlobName()).getBlockBlobAsyncClient()
        def poller = copyDestBlob.beginCopy(bc.getBlobUrl(), Duration.ofSeconds(1))

        when:
        def response = poller.blockLast()
        def properties = copyDestBlob.getProperties().block()

        then:
        properties.getCopyStatus() == CopyStatusType.SUCCESS
        properties.getCopyCompletionTime() != null
        properties.getCopyProgress() != null
        properties.getCopySource() != null

        response != null
        response.getStatus() == LongRunningOperationStatus.SUCCESSFULLY_COMPLETED

        def blobInfo = response.getValue()
        blobInfo != null
        blobInfo.getCopyId() == properties.getCopyId()
    }

    def "Copy min"() {
        setup:
        def copyDestBlob = ccAsync.getBlobAsyncClient(generateBlobName()).getBlockBlobAsyncClient()

        when:
        def poller = copyDestBlob.beginCopy(bc.getBlobUrl(), Duration.ofSeconds(1))
        def verifier = StepVerifier.create(poller.take(1))

        then:
        verifier.assertNext({
            assert it.getValue() != null
            assert it.getValue().getCopyId() != null
            assert it.getValue().getCopySourceUrl() == bc.getBlobUrl()
            assert it.getStatus() == LongRunningOperationStatus.IN_PROGRESS || it.getStatus() == LongRunningOperationStatus.SUCCESSFULLY_COMPLETED
        }).verifyComplete()
    }

    def "Copy poller"() {
        setup:
        def copyDestBlob = ccAsync.getBlobAsyncClient(generateBlobName()).getBlockBlobAsyncClient()

        when:
        def poller = copyDestBlob.beginCopy(bc.getBlobUrl(), null, null, null, null, null, null)

        then:
        def lastResponse = poller.doOnNext({
            assert it.getValue() != null
            assert it.getValue().getCopyId() != null
            assert it.getValue().getCopySourceUrl() == bc.getBlobUrl()
        }).blockLast()

        expect:
        def properties = copyDestBlob.getProperties().block()

        properties.getCopyStatus() == CopyStatusType.SUCCESS
        properties.getCopyCompletionTime() != null
        properties.getCopyProgress() != null
        properties.getCopySource() != null
        properties.getCopyId() != null

        lastResponse != null
        lastResponse.getValue() != null
        lastResponse.getValue().getCopyId() == properties.getCopyId()
    }

    @Unroll
    def "Copy metadata"() {
        setup:
        def bu2 = ccAsync.getBlobAsyncClient(generateBlobName()).getBlockBlobAsyncClient()
        def metadata = new HashMap<String, String>()
        if (key1 != null && value1 != null) {
            metadata.put(key1, value1)
        }
        if (key2 != null && value2 != null) {
            metadata.put(key2, value2)
        }

        when:
        def poller = bu2.beginCopy(bc.getBlobUrl(), metadata, null, null, null, null, Duration.ofSeconds(1))
        poller.blockLast()

        then:
        bu2.getProperties().block().getMetadata() == metadata

        where:
        key1  | value1 | key2   | value2
        null  | null   | null   | null
        "foo" | "bar"  | "fizz" | "buzz"
    }

    @Unroll
    def "Copy source AC"() {
        setup:
        def copyDestBlob = ccAsync.getBlobAsyncClient(generateBlobName()).getBlockBlobAsyncClient()
        match = setupBlobMatchCondition(bc, match)
        def mac = new RequestConditions()
            .setIfModifiedSince(modified)
            .setIfUnmodifiedSince(unmodified)
            .setIfMatch(match)
            .setIfNoneMatch(noneMatch)

        when:
        def poller = copyDestBlob.beginCopy(bc.getBlobUrl(), null, null, null, mac, null, null)
        def response = poller.blockLast()

        then:
        response.getStatus() == LongRunningOperationStatus.SUCCESSFULLY_COMPLETED

        where:
        modified | unmodified | match        | noneMatch
        null     | null       | null         | null
        oldDate  | null       | null         | null
        null     | newDate    | null         | null
        null     | null       | receivedEtag | null
        null     | null       | null         | garbageEtag
    }

    @Unroll
    def "Copy source AC fail"() {
        setup:
        def bu2 = cc.getBlobClient(generateBlobName()).getBlockBlobClient()
        noneMatch = setupBlobMatchCondition(bc, noneMatch)
        def mac = new RequestConditions()
            .setIfModifiedSince(modified)
            .setIfUnmodifiedSince(unmodified)
            .setIfMatch(match)
            .setIfNoneMatch(noneMatch)

        when:
        bu2.copyFromUrlWithResponse(bc.getBlobUrl(), null, null, mac, null, null, null)

        then:
        thrown(BlobStorageException)

        where:
        modified | unmodified | match       | noneMatch
        newDate  | null       | null        | null
        null     | oldDate    | null        | null
        null     | null       | garbageEtag | null
        null     | null       | null        | receivedEtag
    }

    @Unroll
    def "Copy dest AC"() {
        setup:
        def bu2 = ccAsync.getBlobAsyncClient(generateBlobName()).getBlockBlobAsyncClient()
        bu2.upload(defaultFlux, defaultDataSize).block()
        match = setupBlobMatchCondition(bu2, match)
        leaseID = setupBlobLeaseCondition(bu2, leaseID)
        def bac = new BlobRequestConditions()
            .setLeaseId(leaseID)
            .setIfMatch(match)
            .setIfNoneMatch(noneMatch)
            .setIfModifiedSince(modified)
            .setIfUnmodifiedSince(unmodified)

        when:
        def poller = bu2.beginCopy(bc.getBlobUrl(), null, null, null, null, bac, Duration.ofSeconds(1))
        def response = poller.blockLast()

        then:
        response.getStatus() == LongRunningOperationStatus.SUCCESSFULLY_COMPLETED

        where:
        modified | unmodified | match        | noneMatch   | leaseID
        null     | null       | null         | null        | null
        oldDate  | null       | null         | null        | null
        null     | newDate    | null         | null        | null
        null     | null       | receivedEtag | null        | null
        null     | null       | null         | garbageEtag | null
        null     | null       | null         | null        | receivedLeaseID
    }

    @Unroll
    def "Copy dest AC fail"() {
        setup:
        def bu2 = cc.getBlobClient(generateBlobName()).getBlockBlobClient()
        bu2.upload(defaultInputStream.get(), defaultDataSize)
        noneMatch = setupBlobMatchCondition(bu2, noneMatch)
        setupBlobLeaseCondition(bu2, leaseID)
        def bac = new BlobRequestConditions()
            .setLeaseId(leaseID)
            .setIfMatch(match)
            .setIfNoneMatch(noneMatch)
            .setIfModifiedSince(modified)
            .setIfUnmodifiedSince(unmodified)

        when:
        bu2.copyFromUrlWithResponse(bc.getBlobUrl(), null, null, null, bac, null, null)

        then:
        thrown(BlobStorageException)

        where:
        modified | unmodified | match       | noneMatch    | leaseID
        newDate  | null       | null        | null         | null
        null     | oldDate    | null        | null         | null
        null     | null       | garbageEtag | null         | null
        null     | null       | null        | receivedEtag | null
        null     | null       | null        | null         | garbageLeaseID
    }

    def "Abort copy lease fail"() {
        setup:
        // Data has to be large enough and copied between accounts to give us enough time to abort
        new SpecializedBlobClientBuilder()
            .blobClient(bc)
            .buildBlockBlobClient()
            .upload(new ByteArrayInputStream(getRandomByteArray(8 * 1024 * 1024)), 8 * 1024 * 1024, true)
        // So we don't have to create a SAS.
        cc.setAccessPolicy(PublicAccessType.BLOB, null)

        def cu2 = alternateBlobServiceClient.getBlobContainerClient(generateBlobName())
        cu2.create()
        def bu2 = cu2.getBlobClient(generateBlobName()).getBlockBlobClient()
        bu2.upload(defaultInputStream.get(), defaultDataSize)

        def leaseId = setupBlobLeaseCondition(bu2, receivedLeaseID)
        def blobAccessConditions = new BlobRequestConditions().setLeaseId(leaseId)

        when:
        def poller = bu2.beginCopy(bc.getBlobUrl(), null, null, null, null, blobAccessConditions, Duration.ofMillis(500))
        def response = poller.poll()

        assert response.getStatus() != LongRunningOperationStatus.FAILED

        def blobCopyInfo = response.getValue()
        bu2.abortCopyFromUrlWithResponse(blobCopyInfo.getCopyId(), garbageLeaseID, null, null)

        then:
        def e = thrown(BlobStorageException)
        e.getStatusCode() == 412

        cleanup:
        cu2.delete()
    }

    def "Abort copy"() {
        setup:
        // Data has to be large enough and copied between accounts to give us enough time to abort
        new SpecializedBlobClientBuilder()
            .blobClient(bc)
            .buildBlockBlobClient()
            .upload(new ByteArrayInputStream(getRandomByteArray(8 * 1024 * 1024)), 8 * 1024 * 1024, true)
        // So we don't have to create a SAS.
        cc.setAccessPolicy(PublicAccessType.BLOB, null)

        def cu2 = alternateBlobServiceClient.getBlobContainerClient(generateBlobName())
        cu2.create()
        def bu2 = cu2.getBlobClient(generateBlobName())

        when:
        def poller = bu2.beginCopy(bc.getBlobUrl(), null, null, null, null, null, Duration.ofSeconds(1))
        def lastResponse = poller.poll()

        assert lastResponse != null
        assert lastResponse.getValue() != null

        def response = bu2.abortCopyFromUrlWithResponse(lastResponse.getValue().getCopyId(), null, null, null)
        def headers = response.getHeaders()

        then:
        response.getStatusCode() == 204
        headers.getValue("x-ms-request-id") != null
        headers.getValue("x-ms-version") != null
        headers.getValue("Date") != null

        cleanup:
        // Normal test cleanup will not clean up containers in the alternate account.
        cu2.deleteWithResponse(null, null, null).getStatusCode() == 202
    }

    def "Abort copy lease"() {
        setup:
        // Data has to be large enough and copied between accounts to give us enough time to abort
        new SpecializedBlobClientBuilder().blobClient(bc)
            .buildBlockBlobClient()
            .upload(new ByteArrayInputStream(getRandomByteArray(8 * 1024 * 1024)), 8 * 1024 * 1024, true)
        // So we don't have to create a SAS.
        cc.setAccessPolicy(PublicAccessType.BLOB, null)

        def cu2 = alternateBlobServiceClient.getBlobContainerClient(generateContainerName())
        cu2.create()
        def bu2 = cu2.getBlobClient(generateBlobName()).getBlockBlobClient()
        bu2.upload(defaultInputStream.get(), defaultDataSize)
        def leaseId = setupBlobLeaseCondition(bu2, receivedLeaseID)
        def blobAccess = new BlobRequestConditions().setLeaseId(leaseId)

        when:
        def poller = bu2.beginCopy(bc.getBlobUrl(), null, null, null, null, blobAccess, Duration.ofSeconds(1))
        def lastResponse = poller.poll()

        then:
        lastResponse != null
        lastResponse.getValue() != null

        def copyId = lastResponse.getValue().getCopyId()
        bu2.abortCopyFromUrlWithResponse(copyId, leaseId, null, null).getStatusCode() == 204

        cleanup:
        // Normal test cleanup will not clean up containers in the alternate account.
        cu2.delete()
    }

    def "Copy error"() {
        setup:
        bc = cc.getBlobClient(generateBlobName())

        when:
        bc.copyFromUrl("http://www.error.com")

        then:
        thrown(BlobStorageException)
    }

    def "Abort copy error"() {
        setup:
        bc = cc.getBlobClient(generateBlobName())

        when:
        bc.abortCopyFromUrl("id")

        then:
        thrown(BlobStorageException)
    }

    def "Sync copy"() {
        setup:
        // Sync copy is a deep copy, which requires either sas or public access.
        cc.setAccessPolicy(PublicAccessType.CONTAINER, null)
        def bu2 = cc.getBlobClient(generateBlobName()).getBlockBlobClient()

        when:
        def headers = bu2.copyFromUrlWithResponse(bc.getBlobUrl(), null, null, null, null, null, null).getHeaders()

        then:
        headers.getValue("x-ms-copy-status") == SyncCopyStatusType.SUCCESS.toString()
        headers.getValue("x-ms-copy-id") != null
        validateBasicHeaders(headers)
    }

    def "Sync copy min"() {
        setup:
        cc.setAccessPolicy(PublicAccessType.CONTAINER, null)
        def bu2 = cc.getBlobClient(generateBlobName()).getBlockBlobClient()

        expect:
        bu2.copyFromUrlWithResponse(bc.getBlobUrl(), null, null, null, null, null, null).getStatusCode() == 202
    }

    @Unroll
    def "Sync copy metadata"() {
        setup:
        cc.setAccessPolicy(PublicAccessType.CONTAINER, null)
        def bu2 = cc.getBlobClient(generateBlobName()).getBlockBlobClient()
        def metadata = new HashMap<String, String>()
        if (key1 != null && value1 != null) {
            metadata.put(key1, value1)
        }
        if (key2 != null && value2 != null) {
            metadata.put(key2, value2)
        }

        when:
        bu2.copyFromUrlWithResponse(bc.getBlobUrl(), metadata, null, null, null, null, null)

        then:
        bu2.getProperties().getMetadata() == metadata

        where:
        key1  | value1 | key2   | value2
        null  | null   | null   | null
        "foo" | "bar"  | "fizz" | "buzz"
    }

    @Unroll
    def "Sync copy source AC"() {
        setup:
        cc.setAccessPolicy(PublicAccessType.CONTAINER, null)
        def bu2 = cc.getBlobClient(generateBlobName()).getBlockBlobClient()
        match = setupBlobMatchCondition(bc, match)
        def mac = new RequestConditions()
            .setIfModifiedSince(modified)
            .setIfUnmodifiedSince(unmodified)
            .setIfMatch(match)
            .setIfNoneMatch(noneMatch)

        expect:
        bu2.copyFromUrlWithResponse(bc.getBlobUrl(), null, null, mac, null, null, null).getStatusCode() == 202

        where:
        modified | unmodified | match        | noneMatch
        null     | null       | null         | null
        oldDate  | null       | null         | null
        null     | newDate    | null         | null
        null     | null       | receivedEtag | null
        null     | null       | null         | garbageEtag
    }

    @Unroll
    def "Sync copy source AC fail"() {
        setup:
        cc.setAccessPolicy(PublicAccessType.CONTAINER, null)
        def bu2 = cc.getBlobClient(generateBlobName()).getBlockBlobClient()
        noneMatch = setupBlobMatchCondition(bc, noneMatch)
        def mac = new RequestConditions()
            .setIfModifiedSince(modified)
            .setIfUnmodifiedSince(unmodified)
            .setIfMatch(match)
            .setIfNoneMatch(noneMatch)

        when:
        bu2.copyFromUrlWithResponse(bc.getBlobUrl(), null, null, mac, null, null, null)

        then:
        thrown(BlobStorageException)

        where:
        modified | unmodified | match       | noneMatch
        newDate  | null       | null        | null
        null     | oldDate    | null        | null
        null     | null       | garbageEtag | null
        null     | null       | null        | receivedEtag
    }

    @Unroll
    def "Sync copy dest AC"() {
        setup:
        cc.setAccessPolicy(PublicAccessType.CONTAINER, null)
        def bu2 = cc.getBlobClient(generateBlobName()).getBlockBlobClient()
        bu2.upload(defaultInputStream.get(), defaultDataSize)
        match = setupBlobMatchCondition(bu2, match)
        leaseID = setupBlobLeaseCondition(bu2, leaseID)
        def bac = new BlobRequestConditions()
            .setLeaseId(leaseID)
            .setIfMatch(match)
            .setIfNoneMatch(noneMatch)
            .setIfModifiedSince(modified)
            .setIfUnmodifiedSince(unmodified)

        expect:
        bu2.copyFromUrlWithResponse(bc.getBlobUrl(), null, null, null, bac, null, null).getStatusCode() == 202

        where:
        modified | unmodified | match        | noneMatch   | leaseID
        null     | null       | null         | null        | null
        oldDate  | null       | null         | null        | null
        null     | newDate    | null         | null        | null
        null     | null       | receivedEtag | null        | null
        null     | null       | null         | garbageEtag | null
        null     | null       | null         | null        | receivedLeaseID
    }

    @Unroll
    def "Sync copy dest AC fail"() {
        setup:
        cc.setAccessPolicy(PublicAccessType.CONTAINER, null)
        def bu2 = cc.getBlobClient(generateBlobName()).getBlockBlobClient()
        bu2.upload(defaultInputStream.get(), defaultDataSize)
        noneMatch = setupBlobMatchCondition(bu2, noneMatch)
        setupBlobLeaseCondition(bu2, leaseID)
        def bac = new BlobRequestConditions()
            .setLeaseId(leaseID)
            .setIfMatch(match)
            .setIfNoneMatch(noneMatch)
            .setIfModifiedSince(modified)
            .setIfUnmodifiedSince(unmodified)

        when:
        bu2.copyFromUrlWithResponse(bc.getBlobUrl(), null, null, null, bac, null, null)

        then:
        thrown(BlobStorageException)

        where:
        modified | unmodified | match       | noneMatch    | leaseID
        newDate  | null       | null        | null         | null
        null     | oldDate    | null        | null         | null
        null     | null       | garbageEtag | null         | null
        null     | null       | null        | receivedEtag | null
        null     | null       | null        | null         | garbageLeaseID
    }

    def "Sync copy error"() {
        setup:
        def bu2 = cc.getBlobClient(generateBlobName()).getBlockBlobClient()

        when:
        bu2.copyFromUrl(bc.getBlobUrl())

        then:
        thrown(BlobStorageException)
    }

    def "Delete"() {
        when:
        def response = bc.deleteWithResponse(null, null, null, null)
        def headers = response.getHeaders()

        then:
        response.getStatusCode() == 202
        headers.getValue("x-ms-request-id") != null
        headers.getValue("x-ms-version") != null
        headers.getValue("Date") != null
    }

    def "Delete min"() {
        expect:
        bc.deleteWithResponse(null, null, null, null).getStatusCode() == 202
    }

    @Unroll
    def "Delete options"() {
        setup:
        bc.createSnapshot()
        // Create an extra blob so the list isn't empty (null) when we delete base blob, too
        def bu2 = cc.getBlobClient(generateBlobName()).getBlockBlobClient()
        bu2.upload(defaultInputStream.get(), defaultDataSize)

        when:
        bc.deleteWithResponse(option, null, null, null)

        then:
        cc.listBlobs().stream().count() == blobsRemaining

        where:
        option                            | blobsRemaining
        DeleteSnapshotsOptionType.INCLUDE | 1
        DeleteSnapshotsOptionType.ONLY    | 2
    }

    @Unroll
    def "Delete AC"() {
        setup:
        match = setupBlobMatchCondition(bc, match)
        leaseID = setupBlobLeaseCondition(bc, leaseID)
        def bac = new BlobRequestConditions()
            .setLeaseId(leaseID)
            .setIfMatch(match)
            .setIfNoneMatch(noneMatch)
            .setIfModifiedSince(modified)
            .setIfUnmodifiedSince(unmodified)

        expect:
        bc.deleteWithResponse(DeleteSnapshotsOptionType.INCLUDE, bac, null, null).getStatusCode() == 202

        where:
        modified | unmodified | match        | noneMatch   | leaseID
        null     | null       | null         | null        | null
        oldDate  | null       | null         | null        | null
        null     | newDate    | null         | null        | null
        null     | null       | receivedEtag | null        | null
        null     | null       | null         | garbageEtag | null
        null     | null       | null         | null        | receivedLeaseID
    }

    @Unroll
    def "Delete AC fail"() {
        setup:
        noneMatch = setupBlobMatchCondition(bc, noneMatch)
        setupBlobLeaseCondition(bc, leaseID)
        def bac = new BlobRequestConditions()
            .setLeaseId(leaseID)
            .setIfMatch(match)
            .setIfNoneMatch(noneMatch)
            .setIfModifiedSince(modified)
            .setIfUnmodifiedSince(unmodified)

        when:
        bc.deleteWithResponse(DeleteSnapshotsOptionType.INCLUDE, bac, null, null)

        then:
        thrown(BlobStorageException)

        where:
        modified | unmodified | match       | noneMatch    | leaseID
        newDate  | null       | null        | null         | null
        null     | oldDate    | null        | null         | null
        null     | null       | garbageEtag | null         | null
        null     | null       | null        | receivedEtag | null
        null     | null       | null        | null         | garbageLeaseID
    }

    def "Blob delete error"() {
        setup:
        bc = cc.getBlobClient(generateBlobName())

        when:
        bc.delete()

        then:
        thrown(BlobStorageException)
    }

    @Unroll
    def "Set tier block blob"() {
        setup:
        def cc = blobServiceClient.createBlobContainer(generateContainerName())
        def bc = cc.getBlobClient(generateBlobName()).getBlockBlobClient()
        bc.upload(defaultInputStream.get(), defaultData.remaining())

        when:
        def initialResponse = bc.setAccessTierWithResponse(tier, null, null, null, null)
        def headers = initialResponse.getHeaders()

        then:
        initialResponse.getStatusCode() == 200 || initialResponse.getStatusCode() == 202
        headers.getValue("x-ms-version") != null
        headers.getValue("x-ms-request-id") != null
        bc.getProperties().getAccessTier() == tier
        cc.listBlobs().iterator().next().getProperties().getAccessTier() == tier

        cleanup:
        cc.delete()

        where:
        tier               | _
        AccessTier.HOT     | _
        AccessTier.COOL    | _
        AccessTier.ARCHIVE | _
    }

    @Unroll
    def "Set tier page blob"() {
        setup:
        def cc = premiumBlobServiceClient.createBlobContainer(generateContainerName())

        def bc = cc.getBlobClient(generateBlobName()).getPageBlobClient()
        bc.create(512)

        when:
        bc.setAccessTier(tier)

        then:
        bc.getProperties().getAccessTier() == tier
        cc.listBlobs().iterator().next().getProperties().getAccessTier() == tier

        cleanup:
        cc.delete()

        where:
        tier           | _
        AccessTier.P4  | _
        AccessTier.P6  | _
        AccessTier.P10 | _
        AccessTier.P20 | _
        AccessTier.P30 | _
        AccessTier.P40 | _
        AccessTier.P50 | _
    }

    def "Set tier min"() {
        setup:
        def cc = blobServiceClient.createBlobContainer(generateContainerName())
        def bu = cc.getBlobClient(generateBlobName()).getBlockBlobClient()
        bu.upload(defaultInputStream.get(), defaultData.remaining())

        when:
        def statusCode = bc.setAccessTierWithResponse(AccessTier.HOT, null, null, null, null).getStatusCode()

        then:
        statusCode == 200 || statusCode == 202

        cleanup:
        cc.delete()
    }

    def "Set tier inferred"() {
        setup:
        def cc = blobServiceClient.createBlobContainer(generateBlobName())
        def bc = cc.getBlobClient(generateBlobName()).getBlockBlobClient()
        bc.upload(defaultInputStream.get(), defaultDataSize)

        when:
        def inferred1 = bc.getProperties().isAccessTierInferred()
        def inferredList1 = cc.listBlobs().iterator().next().getProperties().isAccessTierInferred()

        bc.setAccessTier(AccessTier.HOT)

        def inferred2 = bc.getProperties().isAccessTierInferred()
        def inferredList2 = cc.listBlobs().iterator().next().getProperties().isAccessTierInferred()

        then:
        inferred1
        inferredList1
        !inferred2
        inferredList2 == null
    }

    @Unroll
    def "Set tier archive status"() {
        setup:
        def cc = blobServiceClient.createBlobContainer(generateBlobName())
        def bc = cc.getBlobClient(generateBlobName()).getBlockBlobClient()
        bc.upload(defaultInputStream.get(), defaultDataSize)

        when:
        bc.setAccessTier(sourceTier)
        bc.setAccessTier(destTier)

        then:
        bc.getProperties().getArchiveStatus() == status
        cc.listBlobs().iterator().next().getProperties().getArchiveStatus() == status

        where:
        sourceTier         | destTier        | priority                   | status
        AccessTier.ARCHIVE | AccessTier.COOL | RehydratePriority.STANDARD | ArchiveStatus.REHYDRATE_PENDING_TO_COOL
        AccessTier.ARCHIVE | AccessTier.HOT  | RehydratePriority.STANDARD | ArchiveStatus.REHYDRATE_PENDING_TO_HOT
        AccessTier.ARCHIVE | AccessTier.HOT  | RehydratePriority.HIGH     | ArchiveStatus.REHYDRATE_PENDING_TO_HOT
    }

    def "Set tier error"() {
        setup:
        def cc = blobServiceClient.createBlobContainer(generateContainerName())
        def bc = cc.getBlobClient(generateBlobName()).getBlockBlobClient()
        bc.upload(defaultInputStream.get(), defaultDataSize)

        when:
        bc.setAccessTier(AccessTier.fromString("garbage"))

        then:
        def e = thrown(BlobStorageException)
        e.getErrorCode() == BlobErrorCode.INVALID_HEADER_VALUE

        cleanup:
        cc.delete()
    }

    def "Set tier illegal argument"() {
        when:
        bc.setAccessTier(null)

        then:
        thrown(NullPointerException)
    }

    def "Set tier lease"() {
        setup:

        def cc = blobServiceClient.createBlobContainer(generateContainerName())
        def bc = cc.getBlobClient(generateBlobName()).getBlockBlobClient()
        bc.upload(defaultInputStream.get(), defaultDataSize)
        def leaseID = setupBlobLeaseCondition(bc, receivedLeaseID)

        when:
        bc.setAccessTierWithResponse(AccessTier.HOT, null, leaseID, null, null)

        then:
        notThrown(BlobStorageException)

        cleanup:
        cc.delete()
    }

    def "Set tier lease fail"() {
        setup:
        def cc = blobServiceClient.createBlobContainer(generateContainerName())
        def bc = cc.getBlobClient(generateBlobName()).getBlockBlobClient()
        bc.upload(defaultInputStream.get(), defaultDataSize)

        when:
        bc.setAccessTierWithResponse(AccessTier.HOT, null, "garbage", null, null)

        then:
        thrown(BlobStorageException)
    }

    @Unroll
    def "Copy with tier"() {
        setup:
        def blobName = generateBlobName()
        def bc = cc.getBlobClient(blobName).getBlockBlobClient()
        bc.uploadWithResponse(defaultInputStream.get(), defaultDataSize, null, null, tier1, null, null, null, null)
        def bcCopy = cc.getBlobClient(generateBlobName()).getBlockBlobClient()

        when:
        def sas = new BlobServiceSasSignatureValues()
            .setExpiryTime(OffsetDateTime.now().plusHours(1))
            .setPermissions(new BlobSasPermission().setReadPermission(true))
            .setContainerName(cc.getBlobContainerName())
            .setBlobName(blobName)
            .generateSasQueryParameters(primaryCredential)
            .encode()
        bcCopy.copyFromUrlWithResponse(bc.getBlobUrl().toString() + "?" + sas, null, tier2, null, null, null, null)

        then:
        bcCopy.getProperties().getAccessTier() == tier2

        where:
        tier1           | tier2
        AccessTier.HOT  | AccessTier.COOL
        AccessTier.COOL | AccessTier.HOT
    }

    def "Undelete"() {
        setup:
        enableSoftDelete()
        bc.delete()

        when:
        def undeleteHeaders = bc.undeleteWithResponse(null, null).getHeaders()
        bc.getProperties()

        then:
        notThrown(BlobStorageException)
        undeleteHeaders.getValue("x-ms-request-id") != null
        undeleteHeaders.getValue("x-ms-version") != null
        undeleteHeaders.getValue("Date") != null

        disableSoftDelete() == null
    }

    def "Undelete min"() {
        setup:
        enableSoftDelete()
        bc.delete()

        expect:
        bc.undeleteWithResponse(null, null).getStatusCode() == 200
    }

    def "Undelete error"() {
        bc = cc.getBlobClient(generateBlobName())

        when:
        bc.undelete()

        then:
        thrown(BlobStorageException)
    }

    def "Get account info"() {
        when:
        def response = primaryBlobServiceClient.getAccountInfoWithResponse(null, null)

        then:
        response.getHeaders().getValue("Date") != null
        response.getHeaders().getValue("x-ms-request-id") != null
        response.getHeaders().getValue("x-ms-version") != null
        response.getValue().getAccountKind() != null
        response.getValue().getSkuName() != null
    }

    def "Get account info min"() {
        expect:
        bc.getAccountInfoWithResponse(null, null).getStatusCode() == 200
    }

    def "Get account info error"() {
        when:
        def serviceURL = getServiceClient(primaryBlobServiceClient.getAccountUrl())

        serviceURL.getBlobContainerClient(generateContainerName()).getBlobClient(generateBlobName()).getAccountInfo()

        then:
        thrown(IllegalArgumentException)
    }

    def "Get Container Name"() {
        expect:
        containerName == bc.getContainerName()
    }

    def "Get Blob Name"() {
        expect:
        blobName == bc.getBlobName()
    }

    def "Get Blob Name and Build Client"() {
        when:
        BlobClient client = cc.getBlobClient(originalBlobName)
        BlobClientBase baseClient = cc.getBlobClient(client.getBlobName()).getBlockBlobClient()

        then:
        baseClient.getBlobName() == finalBlobName

        where:
        originalBlobName       | finalBlobName
        "blob"                 | "blob"
        "path/to]a blob"       | "path/to]a blob"
        "path%2Fto%5Da%20blob" | "path/to]a blob"
        "斑點"                   | "斑點"
        "%E6%96%91%E9%BB%9E"   | "斑點"
    }
}<|MERGE_RESOLUTION|>--- conflicted
+++ resolved
@@ -4,11 +4,7 @@
 package com.azure.storage.blob
 
 import com.azure.core.http.RequestConditions
-<<<<<<< HEAD
-import com.azure.core.http.rest.Response
 import com.azure.core.test.annotation.DoNotRecord
-=======
->>>>>>> 174bb3eb
 import com.azure.core.util.CoreUtils
 import com.azure.core.util.polling.LongRunningOperationStatus
 import com.azure.storage.blob.models.AccessTier
@@ -324,38 +320,7 @@
         // Files larger than 2GB to test no integer overflow are left to stress/perf tests to keep test passes short.
     }
 
-<<<<<<< HEAD
-    def compareFiles(FileInputStream stream1, long offset, long count, FileInputStream stream2) {
-        int chunkSize = 8 * 1024 * 1024
-        long pos = 0
-        stream1.skip(offset)
-
-        while (pos < count) {
-            chunkSize = Math.min(chunkSize, count - pos)
-            def buf1 = new byte[chunkSize]
-            def buf2 = new byte[chunkSize]
-            def readCount1 = stream1.read(buf1)
-            def readCount2 = stream2.read(buf2)
-
-            if (readCount1 != readCount2) {
-                return false
-            }
-
-            if (ByteBuffer.wrap(buf1).compareTo(ByteBuffer.wrap(buf2)) != 0) {
-                return false
-            }
-            pos += chunkSize
-        }
-        if (pos != count && stream2.read() != -1) {
-            return false
-        }
-        return true
-    }
-
     @DoNotRecord(skipInPlayback = true)
-=======
-    @Requires({ liveMode() })
->>>>>>> 174bb3eb
     @Unroll
     def "Download file range"() {
         setup:
@@ -391,12 +356,7 @@
     /*
     This is to exercise some additional corner cases and ensure there are no arithmetic errors that give false success.
      */
-<<<<<<< HEAD
     @DoNotRecord(skipInPlayback = true)
-=======
-
-    @Requires({ liveMode() })
->>>>>>> 174bb3eb
     @Unroll
     def "Download file range fail"() {
         setup:
