// Copyright (c) Microsoft Corporation. All rights reserved.
// Licensed under the MIT License.

package com.azure.storage.blob

import com.azure.core.http.RequestConditions
import com.azure.core.util.CoreUtils
import com.azure.core.util.polling.LongRunningOperationStatus
import com.azure.identity.DefaultAzureCredentialBuilder
import com.azure.storage.blob.models.AccessTier
import com.azure.storage.blob.models.ArchiveStatus
<<<<<<< HEAD
import com.azure.storage.blob.models.BlobSourceRequestConditions
import com.azure.storage.blob.options.BlobBeginCopyOptions
import com.azure.storage.blob.options.BlobCopyFromUrlOptions
=======
>>>>>>> 68863845
import com.azure.storage.blob.models.BlobErrorCode
import com.azure.storage.blob.models.BlobHttpHeaders
import com.azure.storage.blob.models.BlobRange
import com.azure.storage.blob.models.BlobRequestConditions
import com.azure.storage.blob.models.BlobStorageException
import com.azure.storage.blob.models.BlobType
import com.azure.storage.blob.models.BlockListType
import com.azure.storage.blob.models.CopyStatusType
import com.azure.storage.blob.models.CustomerProvidedKey
import com.azure.storage.blob.models.DeleteSnapshotsOptionType
import com.azure.storage.blob.models.DownloadRetryOptions
import com.azure.storage.blob.models.LeaseStateType
import com.azure.storage.blob.models.LeaseStatusType
import com.azure.storage.blob.models.ObjectReplicationPolicy
import com.azure.storage.blob.models.ObjectReplicationStatus
import com.azure.storage.blob.models.ParallelTransferOptions
import com.azure.storage.blob.models.PublicAccessType
import com.azure.storage.blob.models.RehydratePriority
import com.azure.storage.blob.models.SyncCopyStatusType
import com.azure.storage.blob.options.BlobBeginCopyOptions
import com.azure.storage.blob.options.BlobCopyFromUrlOptions
import com.azure.storage.blob.options.BlobGetTagsOptions
import com.azure.storage.blob.options.BlobParallelUploadOptions
import com.azure.storage.blob.options.BlobSetAccessTierOptions
import com.azure.storage.blob.options.BlobSetTagsOptions
import com.azure.storage.blob.sas.BlobSasPermission
import com.azure.storage.blob.sas.BlobServiceSasSignatureValues
import com.azure.storage.blob.specialized.BlobClientBase
import com.azure.storage.blob.specialized.SpecializedBlobClientBuilder
import com.azure.storage.common.implementation.Constants
import reactor.core.Exceptions
import reactor.core.publisher.Hooks
import reactor.test.StepVerifier
import spock.lang.Requires
import spock.lang.Unroll

import java.nio.ByteBuffer
import java.nio.charset.StandardCharsets
import java.nio.file.FileAlreadyExistsException
import java.nio.file.Files
import java.nio.file.OpenOption
import java.nio.file.StandardOpenOption
import java.security.MessageDigest
import java.time.Duration
import java.time.OffsetDateTime

class BlobAPITest extends APISpec {
    BlobClient bc
    String blobName

    def setup() {
        blobName = generateBlobName()
        bc = cc.getBlobClient(blobName)
        bc.getBlockBlobClient().upload(defaultInputStream.get(), defaultDataSize)
    }

    def "Upload input stream overwrite fails"() {
        when:
        bc.upload(defaultInputStream.get(), defaultDataSize)

        then:
        thrown(BlobStorageException)
    }

    def "Upload input stream overwrite"() {
        setup:
        def randomData = getRandomByteArray(Constants.KB)
        def input = new ByteArrayInputStream(randomData)

        when:
        bc.upload(input, Constants.KB, true)

        then:
        def stream = new ByteArrayOutputStream()
        bc.downloadWithResponse(stream, null, null, null, false, null, null)
        stream.toByteArray() == randomData
    }

    /* Tests an issue found where buffered upload would not deep copy buffers while determining what upload path to take. */

    @Unroll
    def "Upload input stream single upload"() {
        setup:
        def randomData = getRandomByteArray(20 * Constants.KB)
        def input = new ByteArrayInputStream(randomData)

        when:
        bc.upload(input, 20 * Constants.KB, true)

        then:
        def stream = new ByteArrayOutputStream()
        bc.downloadWithResponse(stream, null, null, null, false, null, null)
        stream.toByteArray() == randomData

        where:
        size              || _
        1 * Constants.KB  || _  /* Less than copyToOutputStream buffer size, Less than maxSingleUploadSize */
        8 * Constants.KB  || _  /* Equal to copyToOutputStream buffer size, Less than maxSingleUploadSize */
        20 * Constants.KB || _  /* Greater than copyToOutputStream buffer size, Less than maxSingleUploadSize */
    }

    /* TODO (gapra): Add more tests to test large data sizes. */

    @Requires({ liveMode() })
    def "Upload input stream large data"() {
        setup:
        def randomData = getRandomByteArray(20 * Constants.MB)
        def input = new ByteArrayInputStream(randomData)

        def pto = new ParallelTransferOptions().setMaxSingleUploadSizeLong(Constants.MB)

        when:
        // Uses blob output stream under the hood.
        bc.uploadWithResponse(input, 20 * Constants.MB, pto, null, null, null, null, null, null)

        then:
        notThrown(BlobStorageException)
    }

    @Unroll
    def "Upload incorrect size"() {
        when:
        bc.upload(defaultInputStream.get(), dataSize, true)

        then:
        thrown(IllegalStateException)

        where:
        dataSize            | threshold
        defaultDataSize + 1 | null
        defaultDataSize - 1 | null
        defaultDataSize + 1 | 1 // Test the chunked case as well
        defaultDataSize - 1 | 1
    }

    @Unroll
    def "Upload numBlocks"() {
        setup:
        if (numBlocks > 0 && !liveMode()) {
            return // skip multipart upload for playback/record as it uses randomly generated block ids
        }
        def randomData = getRandomByteArray(size)
        def input = new ByteArrayInputStream(randomData)

        def pto = new ParallelTransferOptions().setBlockSizeLong(maxUploadSize).setMaxSingleUploadSizeLong(maxUploadSize)

        when:
        bc.uploadWithResponse(input, size, pto, null, null, null, null, null, null)

        then:
        def blocksUploaded = bc.getBlockBlobClient().listBlocks(BlockListType.ALL).getCommittedBlocks()
        blocksUploaded.size() == (int) numBlocks

        where:
        size             | maxUploadSize || numBlocks
        0                | null          || 0
        Constants.KB     | null          || 0 // default is MAX_UPLOAD_BYTES
        Constants.MB     | null          || 0 // default is MAX_UPLOAD_BYTES
        3 * Constants.MB | Constants.MB  || 3
    }

    def "Upload return value"() {
        expect:
        bc.uploadWithResponse(new BlobParallelUploadOptions(defaultInputStream.get(), defaultDataSize), null, null)
            .getValue().getETag() != null
    }

    @Requires({ liveMode() })
    // Reading from recordings will not allow for the timing of the test to work correctly.
    def "Upload timeout"() {
        setup:
        def size = 1024
        def randomData = getRandomByteArray(size)
        def input = new ByteArrayInputStream(randomData)

        when:
        bc.uploadWithResponse(input, size, null, null, null, null, null, Duration.ofNanos(5L), null)

        then:
        thrown(IllegalStateException)
    }

    def "Download all null"() {
        when:
        def stream = new ByteArrayOutputStream()
        bc.setTags(Collections.singletonMap("foo", "bar"))
        def response = bc.downloadWithResponse(stream, null, null, null, false, null, null)
        def body = ByteBuffer.wrap(stream.toByteArray())
        def headers = response.getDeserializedHeaders()

        then:
        body == defaultData
        CoreUtils.isNullOrEmpty(headers.getMetadata())
        headers.getTagCount() == 1
        headers.getContentLength() != null
        headers.getContentType() != null
        headers.getContentRange() == null
        headers.getContentMd5() != null
        headers.getContentEncoding() == null
        headers.getCacheControl() == null
        headers.getContentDisposition() == null
        headers.getContentLanguage() == null
        headers.getBlobSequenceNumber() == null
        headers.getBlobType() == BlobType.BLOCK_BLOB
        headers.getCopyCompletionTime() == null
        headers.getCopyStatusDescription() == null
        headers.getCopyId() == null
        headers.getCopyProgress() == null
        headers.getCopySource() == null
        headers.getCopyStatus() == null
        headers.getLeaseDuration() == null
        headers.getLeaseState() == LeaseStateType.AVAILABLE
        headers.getLeaseStatus() == LeaseStatusType.UNLOCKED
        headers.getAcceptRanges() == "bytes"
        headers.getBlobCommittedBlockCount() == null
        headers.isServerEncrypted() != null
        headers.getBlobContentMD5() == null
    }

    def "Download empty file"() {
        setup:
        def bc = cc.getBlobClient("emptyAppendBlob").getAppendBlobClient()
        bc.create()

        when:
        def outStream = new ByteArrayOutputStream()
        bc.download(outStream)
        def result = outStream.toByteArray()

        then:
        notThrown(BlobStorageException)
        result.length == 0
    }

    /*
    This is to test the appropriate integration of DownloadResponse, including setting the correct range values on
    HttpGetterInfo.
     */

    def "Download with retry range"() {
        /*
        We are going to make a request for some range on a blob. The Flux returned will throw an exception, forcing
        a retry per the DownloadRetryOptions. The next request should have the same range header, which was generated
        from the count and offset values in HttpGetterInfo that was constructed on the initial call to download. We
        don't need to check the data here, but we want to ensure that the correct range is set each time. This will
        test the correction of a bug that was found which caused HttpGetterInfo to have an incorrect offset when it was
        constructed in BlobClient.download().
         */
        setup:
        def bu2 = getBlobClient(primaryCredential, bc.getBlobUrl(), new MockRetryRangeResponsePolicy())

        when:
        def range = new BlobRange(2, 5L)
        def options = new DownloadRetryOptions().setMaxRetryRequests(3)
        bu2.downloadWithResponse(new ByteArrayOutputStream(), range, options, null, false, null, null)

        then:
        /*
        Because the dummy Flux always throws an error. This will also validate that an IllegalArgumentException is
        NOT thrown because the types would not match.
         */
        def e = thrown(RuntimeException)
        e.getCause() instanceof IOException
    }

    def "Download min"() {
        when:
        def outStream = new ByteArrayOutputStream()
        bc.download(outStream)
        def result = outStream.toByteArray()

        then:
        result == defaultData.array()
    }

    @Unroll
    def "Download range"() {
        setup:
        def range = (count == null) ? new BlobRange(offset) : new BlobRange(offset, count)

        when:
        def outStream = new ByteArrayOutputStream()
        bc.downloadWithResponse(outStream, range, null, null, false, null, null)
        String bodyStr = outStream.toString()

        then:
        bodyStr == expectedData

        where:
        offset | count || expectedData
        0      | null  || defaultText
        0      | 5L    || defaultText.substring(0, 5)
        3      | 2L    || defaultText.substring(3, 3 + 2)
    }

    @Unroll
    def "Download AC"() {
        setup:
        def t = new HashMap<String, String>()
        t.put("foo", "bar")
        bc.setTags(t)
        match = setupBlobMatchCondition(bc, match)
        leaseID = setupBlobLeaseCondition(bc, leaseID)
        def bac = new BlobRequestConditions()
            .setLeaseId(leaseID)
            .setIfMatch(match)
            .setIfNoneMatch(noneMatch)
            .setIfModifiedSince(modified)
            .setIfUnmodifiedSince(unmodified)
            .setTagsConditions(tags)

        when:
        def response = bc.downloadWithResponse(new ByteArrayOutputStream(), null, null, bac, false, null, null)

        then:
        response.getStatusCode() == 200

        where:
        modified | unmodified | match        | noneMatch   | leaseID         | tags
        null     | null       | null         | null        | null            | null
        oldDate  | null       | null         | null        | null            | null
        null     | newDate    | null         | null        | null            | null
        null     | null       | receivedEtag | null        | null            | null
        null     | null       | null         | garbageEtag | null            | null
        null     | null       | null         | null        | receivedLeaseID | null
        null     | null       | null         | null        | null            | "\"foo\" = 'bar'"
    }

    @Unroll
    def "Download AC fail"() {
        setup:
        setupBlobLeaseCondition(bc, leaseID)
        def bac = new BlobRequestConditions()
            .setLeaseId(leaseID)
            .setIfMatch(match)
            .setIfNoneMatch(setupBlobMatchCondition(bc, noneMatch))
            .setIfModifiedSince(modified)
            .setIfUnmodifiedSince(unmodified)
            .setTagsConditions(tags)

        when:
        bc.downloadWithResponse(new ByteArrayOutputStream(), null, null, bac, false, null, null).getStatusCode()

        then:
        thrown(BlobStorageException)

        where:
        modified | unmodified | match       | noneMatch    | leaseID        | tags
        newDate  | null       | null        | null         | null           | null
        null     | oldDate    | null        | null         | null           | null
        null     | null       | garbageEtag | null         | null           | null
        null     | null       | null        | receivedEtag | null           | null
        null     | null       | null        | null         | garbageLeaseID | null
        null     | null       | null         | null        | null           | "\"notfoo\" = 'notbar'"
    }

    def "Download md5"() {
        when:
        def response = bc.downloadWithResponse(new ByteArrayOutputStream(), new BlobRange(0, 3), null, null, true, null, null)
        def contentMD5 = response.getDeserializedHeaders().getContentMd5()

        then:
        contentMD5 == MessageDigest.getInstance("MD5").digest(defaultText.substring(0, 3).getBytes())
    }

    def "Download error"() {
        setup:
        bc = cc.getBlobClient(generateBlobName())

        when:
        bc.download(null)

        then:
        thrown(NullPointerException)
    }

    def "Download snapshot"() {
        when:
        def originalStream = new ByteArrayOutputStream()
        bc.download(originalStream)

        def bc2 = bc.createSnapshot()
        new SpecializedBlobClientBuilder()
            .blobClient(bc)
            .buildBlockBlobClient()
            .upload(new ByteArrayInputStream("ABC".getBytes()), 3, true)

        then:
        def snapshotStream = new ByteArrayOutputStream()
        bc2.download(snapshotStream)
        snapshotStream.toByteArray() == originalStream.toByteArray()
    }

    def "Download to file exists"() {
        setup:
        def testFile = new File(testName + ".txt")
        if (!testFile.exists()) {
            assert testFile.createNewFile()
        }

        when:
        // Default overwrite is false so this should fail
        bc.downloadToFile(testFile.getPath())

        then:
        def ex = thrown(UncheckedIOException)
        ex.getCause() instanceof FileAlreadyExistsException

        cleanup:
        testFile.delete()
    }

    def "Download to file exists succeeds"() {
        setup:
        def testFile = new File(testName + ".txt")
        if (!testFile.exists()) {
            assert testFile.createNewFile()
        }

        when:
        bc.downloadToFile(testFile.getPath(), true)

        then:
        new String(Files.readAllBytes(testFile.toPath()), StandardCharsets.UTF_8) == defaultText

        cleanup:
        testFile.delete()
    }

    def "Download to file does not exist"() {
        setup:
        def testFile = new File(testName + ".txt")
        if (testFile.exists()) {
            assert testFile.delete()
        }

        when:
        bc.downloadToFile(testFile.getPath())

        then:
        new String(Files.readAllBytes(testFile.toPath()), StandardCharsets.UTF_8) == defaultText

        cleanup:
        testFile.delete()
    }

    def "Download file does not exist open options"() {
        setup:
        def testFile = new File(testName + ".txt")
        if (testFile.exists()) {
            assert testFile.delete()
        }

        when:
        Set<OpenOption> openOptions = new HashSet<>()
        openOptions.add(StandardOpenOption.CREATE_NEW)
        openOptions.add(StandardOpenOption.READ)
        openOptions.add(StandardOpenOption.WRITE)
        bc.downloadToFileWithResponse(testFile.getPath(), null, null, null, null, false, openOptions, null, null)

        then:
        new String(Files.readAllBytes(testFile.toPath()), StandardCharsets.UTF_8) == defaultText

        cleanup:
        testFile.delete()
    }

    def "Download file exist open options"() {
        setup:
        def testFile = new File(testName + ".txt")
        if (!testFile.exists()) {
            assert testFile.createNewFile()
        }

        when:
        Set<OpenOption> openOptions = new HashSet<>()
        openOptions.add(StandardOpenOption.CREATE)
        openOptions.add(StandardOpenOption.TRUNCATE_EXISTING)
        openOptions.add(StandardOpenOption.READ)
        openOptions.add(StandardOpenOption.WRITE)
        bc.downloadToFileWithResponse(testFile.getPath(), null, null, null, null, false, openOptions, null, null)

        then:
        new String(Files.readAllBytes(testFile.toPath()), StandardCharsets.UTF_8) == defaultText

        cleanup:
        testFile.delete()
    }

    @Requires({ liveMode() })
    @Unroll
    def "Download file"() {
        setup:
        def file = getRandomFile(fileSize)
        bc.uploadFromFile(file.toPath().toString(), true)
        def outFile = new File(resourceNamer.randomName(testName, 60) + ".txt")
        if (outFile.exists()) {
            assert outFile.delete()
        }

        when:
        def properties = bc.downloadToFileWithResponse(outFile.toPath().toString(), null,
            new ParallelTransferOptions().setBlockSizeLong(4 * 1024 * 1024), null, null, false, null, null)

        then:
        compareFiles(file, outFile, 0, fileSize)
        properties.getValue().getBlobType() == BlobType.BLOCK_BLOB

        cleanup:
        outFile.delete()
        file.delete()

        where:
        fileSize             | _
        0                    | _ // empty file
        20                   | _ // small file
        16 * 1024 * 1024     | _ // medium file in several chunks
        8 * 1026 * 1024 + 10 | _ // medium file not aligned to block
        50 * Constants.MB    | _ // large file requiring multiple requests
        // Files larger than 2GB to test no integer overflow are left to stress/perf tests to keep test passes short.
    }

    /*
     * Tests downloading a file using a default client that doesn't have a HttpClient passed to it.
     */

    @Requires({ liveMode() })
    @Unroll
    def "Download file sync buffer copy"() {
        setup:
        def containerName = generateContainerName()
        def blobServiceClient = new BlobServiceClientBuilder()
            .endpoint(String.format(defaultEndpointTemplate, primaryCredential.getAccountName()))
            .credential(primaryCredential)
            .buildClient()

        def blobClient = blobServiceClient.createBlobContainer(containerName)
            .getBlobClient(generateBlobName())


        def file = getRandomFile(fileSize)
        blobClient.uploadFromFile(file.toPath().toString(), true)
        def outFile = new File(resourceNamer.randomName(testName, 60) + ".txt")
        if (outFile.exists()) {
            assert outFile.delete()
        }

        when:
        def properties = blobClient.downloadToFileWithResponse(outFile.toPath().toString(), null,
            new ParallelTransferOptions().setBlockSizeLong(4 * 1024 * 1024), null, null, false, null, null)

        then:
        compareFiles(file, outFile, 0, fileSize)
        properties.getValue().getBlobType() == BlobType.BLOCK_BLOB

        cleanup:
        blobServiceClient.deleteBlobContainer(containerName)
        outFile.delete()
        file.delete()

        where:
        fileSize             | _
        0                    | _ // empty file
        20                   | _ // small file
        16 * 1024 * 1024     | _ // medium file in several chunks
        8 * 1026 * 1024 + 10 | _ // medium file not aligned to block
        50 * Constants.MB    | _ // large file requiring multiple requests
    }

    /*
     * Tests downloading a file using a default client that doesn't have a HttpClient passed to it.
     */

    @Requires({ liveMode() })
    @Unroll
    def "Download file async buffer copy"() {
        setup:
        def containerName = generateContainerName()
        def blobServiceAsyncClient = new BlobServiceClientBuilder()
            .endpoint(String.format(defaultEndpointTemplate, primaryCredential.getAccountName()))
            .credential(primaryCredential)
            .buildAsyncClient()

        def blobAsyncClient = blobServiceAsyncClient.createBlobContainer(containerName).block()
            .getBlobAsyncClient(generateBlobName())

        def file = getRandomFile(fileSize)
        blobAsyncClient.uploadFromFile(file.toPath().toString(), true).block()
        def outFile = new File(resourceNamer.randomName(testName, 60) + ".txt")
        if (outFile.exists()) {
            assert outFile.delete()
        }

        when:
        def downloadMono = blobAsyncClient.downloadToFileWithResponse(outFile.toPath().toString(), null,
            new ParallelTransferOptions().setBlockSizeLong(4 * 1024 * 1024), null, null, false)

        then:
        StepVerifier.create(downloadMono)
            .assertNext({ it -> it.getValue().getBlobType() == BlobType.BLOCK_BLOB })
            .verifyComplete()

        compareFiles(file, outFile, 0, fileSize)

        cleanup:
        blobServiceAsyncClient.deleteBlobContainer(containerName)
        outFile.delete()
        file.delete()

        where:
        fileSize             | _
        0                    | _ // empty file
        20                   | _ // small file
        16 * 1024 * 1024     | _ // medium file in several chunks
        8 * 1026 * 1024 + 10 | _ // medium file not aligned to block
        50 * Constants.MB    | _ // large file requiring multiple requests
    }

    @Requires({ liveMode() })
    @Unroll
    def "Download file range"() {
        setup:
        def file = getRandomFile(defaultDataSize)
        bc.uploadFromFile(file.toPath().toString(), true)
        def outFile = new File(resourceNamer.randomName(testName, 60))
        if (outFile.exists()) {
            assert outFile.delete()
        }

        when:
        bc.downloadToFileWithResponse(outFile.toPath().toString(), range, null, null, null, false, null, null)

        then:
        compareFiles(file, outFile, range.getOffset(), range.getCount())

        cleanup:
        outFile.delete()
        file.delete()

        /*
        The last case is to test a range much much larger than the size of the file to ensure we don't accidentally
        send off parallel requests with invalid ranges.
         */
        where:
        range                                         | _
        new BlobRange(0, defaultDataSize)             | _ // Exact count
        new BlobRange(1, defaultDataSize - 1 as Long) | _ // Offset and exact count
        new BlobRange(3, 2)                           | _ // Narrow range in middle
        new BlobRange(0, defaultDataSize - 1 as Long) | _ // Count that is less than total
        new BlobRange(0, 10 * 1024)                   | _ // Count much larger than remaining data
    }

    /*
    This is to exercise some additional corner cases and ensure there are no arithmetic errors that give false success.
     */

    @Requires({ liveMode() })
    @Unroll
    def "Download file range fail"() {
        setup:
        def file = getRandomFile(defaultDataSize)
        bc.uploadFromFile(file.toPath().toString(), true)
        def outFile = new File(testName + "")
        if (outFile.exists()) {
            assert outFile.delete()
        }

        when:
        bc.downloadToFileWithResponse(outFile.toPath().toString(), new BlobRange(defaultDataSize + 1), null, null, null, false,
            null, null)

        then:
        thrown(BlobStorageException)

        cleanup:
        outFile.delete()
        file.delete()
    }

    @Requires({ liveMode() })
    def "Download file count null"() {
        setup:
        def file = getRandomFile(defaultDataSize)
        bc.uploadFromFile(file.toPath().toString(), true)
        def outFile = new File(testName + "")
        if (outFile.exists()) {
            assert outFile.delete()
        }

        when:
        bc.downloadToFileWithResponse(outFile.toPath().toString(), new BlobRange(0), null, null, null, false, null, null)

        then:
        compareFiles(file, outFile, 0, defaultDataSize)

        cleanup:
        outFile.delete()
        file.delete()
    }

    @Requires({ liveMode() })
    @Unroll
    def "Download file AC"() {
        setup:
        def file = getRandomFile(defaultDataSize)
        bc.uploadFromFile(file.toPath().toString(), true)
        def outFile = new File(testName + "")
        if (outFile.exists()) {
            assert outFile.delete()
        }

        match = setupBlobMatchCondition(bc, match)
        leaseID = setupBlobLeaseCondition(bc, leaseID)
        BlobRequestConditions bro = new BlobRequestConditions().setIfModifiedSince(modified)
            .setIfUnmodifiedSince(unmodified).setIfMatch(match).setIfNoneMatch(noneMatch)
            .setLeaseId(leaseID)

        when:
        bc.downloadToFileWithResponse(outFile.toPath().toString(), null, null, null, bro, false, null, null)

        then:
        notThrown(BlobStorageException)

        cleanup:
        outFile.delete()
        file.delete()

        where:
        modified | unmodified | match        | noneMatch   | leaseID
        null     | null       | null         | null        | null
        oldDate  | null       | null         | null        | null
        null     | newDate    | null         | null        | null
        null     | null       | receivedEtag | null        | null
        null     | null       | null         | garbageEtag | null
        null     | null       | null         | null        | receivedLeaseID
    }

    @Requires({ liveMode() })
    @Unroll
    def "Download file AC fail"() {
        setup:
        def file = getRandomFile(defaultDataSize)
        bc.uploadFromFile(file.toPath().toString(), true)
        def outFile = new File(testName + "")
        if (outFile.exists()) {
            assert outFile.delete()
        }

        noneMatch = setupBlobMatchCondition(bc, noneMatch)
        setupBlobLeaseCondition(bc, leaseID)
        BlobRequestConditions bro = new BlobRequestConditions().setIfModifiedSince(modified)
            .setIfUnmodifiedSince(unmodified).setIfMatch(match).setIfNoneMatch(noneMatch)
            .setLeaseId(leaseID)

        when:
        bc.downloadToFileWithResponse(outFile.toPath().toString(), null, null, null, bro, false, null, null)

        then:
        def e = thrown(BlobStorageException)
        e.getErrorCode() == BlobErrorCode.CONDITION_NOT_MET ||
            e.getErrorCode() == BlobErrorCode.LEASE_ID_MISMATCH_WITH_BLOB_OPERATION

        cleanup:
        outFile.delete()
        file.delete()

        where:
        modified | unmodified | match       | noneMatch    | leaseID
        newDate  | null       | null        | null         | null
        null     | oldDate    | null        | null         | null
        null     | null       | garbageEtag | null         | null
        null     | null       | null        | receivedEtag | null
        null     | null       | null        | null         | garbageLeaseID
    }

    @Requires({ liveMode() })
    def "Download file etag lock"() {
        setup:
        def file = getRandomFile(Constants.MB)
        bc.uploadFromFile(file.toPath().toString(), true)
        def outFile = new File(testName + "")
        Files.deleteIfExists(file.toPath())

        expect:
        def bac = new BlobClientBuilder()
            .pipeline(bc.getHttpPipeline())
            .endpoint(bc.getBlobUrl())
            .buildAsyncClient()
            .getBlockBlobAsyncClient()

        /*
         * Setup the download to happen in small chunks so many requests need to be sent, this will give the upload time
         * to change the ETag therefore failing the download.
         */
        def options = new ParallelTransferOptions().setBlockSizeLong(Constants.KB)

        /*
         * This is done to prevent onErrorDropped exceptions from being logged at the error level. If no hook is
         * registered for onErrorDropped the error is logged at the ERROR level.
         *
         * onErrorDropped is triggered once the reactive stream has emitted one element, after that exceptions are
         * dropped.
         */
        Hooks.onErrorDropped({ ignored -> /* do nothing with it */ })

        /*
         * When the download begins trigger an upload to overwrite the downloading blob after waiting 500 milliseconds
         * so that the download is able to get an ETag before it is changed.
         */
        StepVerifier.create(bac.downloadToFileWithResponse(outFile.toPath().toString(), null, options, null, null, false)
            .doOnSubscribe({ bac.upload(defaultFlux, defaultDataSize, true).delaySubscription(Duration.ofMillis(500)).subscribe() }))
            .verifyErrorSatisfies({
                /*
                 * If an operation is running on multiple threads and multiple return an exception Reactor will combine
                 * them into a CompositeException which needs to be unwrapped. If there is only a single exception
                 * 'Exceptions.unwrapMultiple' will return a singleton list of the exception it was passed.
                 *
                 * These exceptions may be wrapped exceptions where the exception we are expecting is contained within
                 * ReactiveException that needs to be unwrapped. If the passed exception isn't a 'ReactiveException' it
                 * will be returned unmodified by 'Exceptions.unwrap'.
                 */
                assert Exceptions.unwrapMultiple(it).stream().anyMatch({ it2 ->
                    def exception = Exceptions.unwrap(it2)
                    if (exception instanceof BlobStorageException) {
                        assert ((BlobStorageException) exception).getStatusCode() == 412
                        return true
                    }
                })
            })

        // Give the file a chance to be deleted by the download operation before verifying its deletion
        sleep(500)
        !outFile.exists()

        cleanup:
        file.delete()
        outFile.delete()
    }

    @Requires({ liveMode() })
    @Unroll
    def "Download file progress receiver"() {
        def file = getRandomFile(fileSize)
        bc.uploadFromFile(file.toPath().toString(), true)
        def outFile = new File(testName + "")
        if (outFile.exists()) {
            assert outFile.delete()
        }

        def mockReceiver = Mock(ProgressReceiver)

        def numBlocks = fileSize / (4 * 1024 * 1024)
        def prevCount = 0

        when:
        bc.downloadToFileWithResponse(outFile.toPath().toString(), null,
            new ParallelTransferOptions().setProgressReceiver(mockReceiver),
            new DownloadRetryOptions().setMaxRetryRequests(3), null, false, null, null)

        then:
        /*
         * Should receive at least one notification indicating completed progress, multiple notifications may be
         * received if there are empty buffers in the stream.
         */
        (1.._) * mockReceiver.reportProgress(fileSize)

        // There should be NO notification with a larger than expected size.
        0 * mockReceiver.reportProgress({ it > fileSize })

        /*
        We should receive at least one notification reporting an intermediary value per block, but possibly more
        notifications will be received depending on the implementation. We specify numBlocks - 1 because the last block
        will be the total size as above. Finally, we assert that the number reported monotonically increases.
         */
        (numBlocks - 1.._) * mockReceiver.reportProgress(!file.size()) >> { long bytesTransferred ->
            if (!(bytesTransferred >= prevCount)) {
                throw new IllegalArgumentException("Reported progress should monotonically increase")
            } else {
                prevCount = bytesTransferred
            }
        }

        // We should receive no notifications that report more progress than the size of the file.
        0 * mockReceiver.reportProgress({ it > fileSize })

        cleanup:
        file.delete()
        outFile.delete()

        where:
        fileSize             | _
        100                  | _
        8 * 1026 * 1024 + 10 | _
    }

    def "Get properties default"() {
        when:
        bc.setTags(Collections.singletonMap("foo", "bar"))
        def response = bc.getPropertiesWithResponse(null, null, null)
        def headers = response.getHeaders()
        def properties = response.getValue()

        then:
        validateBasicHeaders(headers)
        CoreUtils.isNullOrEmpty(properties.getMetadata())
        properties.getBlobType() == BlobType.BLOCK_BLOB
        properties.getCopyCompletionTime() == null // tested in "copy"
        properties.getCopyStatusDescription() == null // only returned when the service has errors; cannot validate.
        properties.getCopyId() == null // tested in "abort copy"
        properties.getCopyProgress() == null // tested in "copy"
        properties.getCopySource() == null // tested in "copy"
        properties.getCopyStatus() == null // tested in "copy"
        !properties.isIncrementalCopy() // tested in PageBlob."start incremental copy"
        properties.getCopyDestinationSnapshot() == null // tested in PageBlob."start incremental copy"
        properties.getLeaseDuration() == null // tested in "acquire lease"
        properties.getLeaseState() == LeaseStateType.AVAILABLE
        properties.getLeaseStatus() == LeaseStatusType.UNLOCKED
        properties.getBlobSize() >= 0
        properties.getContentType() != null
        properties.getContentMd5() != null
        properties.getContentEncoding() == null // tested in "set HTTP headers"
        properties.getContentDisposition() == null // tested in "set HTTP headers"
        properties.getContentLanguage() == null // tested in "set HTTP headers"
        properties.getCacheControl() == null // tested in "set HTTP headers"
        properties.getBlobSequenceNumber() == null // tested in PageBlob."create sequence number"
        headers.getValue("Accept-Ranges") == "bytes"
        properties.getCommittedBlockCount() == null // tested in AppendBlob."append block"
        properties.isServerEncrypted()
        properties.getAccessTier() == AccessTier.HOT
        properties.isAccessTierInferred()
        properties.getArchiveStatus() == null
        properties.getCreationTime() != null
        properties.getTagCount() == 1
        properties.getRehydratePriority() == null // tested in setTier rehydrate priority
        !properties.isSealed() // tested in AppendBlob. "seal blob"
    }

    def "Get properties min"() {
        expect:
        bc.getPropertiesWithResponse(null, null, null).getStatusCode() == 200
    }

    @Unroll
    def "Get properties AC"() {
        setup:
        def t = new HashMap<String, String>()
        t.put("foo", "bar")
        bc.setTags(t)
        def bac = new BlobRequestConditions()
            .setLeaseId(setupBlobLeaseCondition(bc, leaseID))
            .setIfMatch(setupBlobMatchCondition(bc, match))
            .setIfNoneMatch(noneMatch)
            .setIfModifiedSince(modified)
            .setIfUnmodifiedSince(unmodified)
            .setTagsConditions(tags)

        expect:
        bc.getPropertiesWithResponse(bac, null, null).getStatusCode() == 200

        where:
        modified | unmodified | match        | noneMatch   | leaseID         | tags
        null     | null       | null         | null        | null            | null
        oldDate  | null       | null         | null        | null            | null
        null     | newDate    | null         | null        | null            | null
        null     | null       | receivedEtag | null        | null            | null
        null     | null       | null         | garbageEtag | null            | null
        null     | null       | null         | null        | receivedLeaseID | null
        null     | null       | null         | null        | null            | "\"foo\" = 'bar'"
    }

    @Unroll
    def "Get properties AC fail"() {
        setup:
        def bac = new BlobRequestConditions()
            .setLeaseId(setupBlobLeaseCondition(bc, leaseID))
            .setIfMatch(match)
            .setIfNoneMatch(setupBlobMatchCondition(bc, noneMatch))
            .setIfModifiedSince(modified)
            .setIfUnmodifiedSince(unmodified)
            .setTagsConditions(tags)

        when:
        bc.getPropertiesWithResponse(bac, null, null)

        then:
        thrown(BlobStorageException)

        where:
        modified | unmodified | match       | noneMatch    | leaseID        | tags
        newDate  | null       | null        | null         | null           | null
        null     | oldDate    | null        | null         | null           | null
        null     | null       | garbageEtag | null         | null           | null
        null     | null       | null        | receivedEtag | null           | null
        null     | null       | null        | null         | garbageLeaseID | null
        null     | null       | null         | null        | null           | "\"notfoo\" = 'notbar'"
    }

    /*
    This test requires two accounts that are configured in a very specific way. It is not feasible to setup that
    relationship programmatically, so we have recorded a successful interaction and only test recordings.
     */

    @Requires({ playbackMode() })
    def "Get properties ORS"() {
        setup:
        def sourceBlob = primaryBlobServiceClient.getBlobContainerClient("test1")
            .getBlobClient("javablobgetpropertiesors2blobapitestgetpropertiesors57d93407b")
        def destBlob = alternateBlobServiceClient.getBlobContainerClient("test2")
            .getBlobClient("javablobgetpropertiesors2blobapitestgetpropertiesors57d93407b")

        when:
        def sourceProperties = sourceBlob.getProperties()
        def sourceDownloadHeaders = sourceBlob.downloadWithResponse(new ByteArrayOutputStream(), null, null, null,
            false, null, null)
        def destProperties = destBlob.getProperties()
        def destDownloadHeaders = destBlob.downloadWithResponse(new ByteArrayOutputStream(), null, null, null,
            false, null, null)

        then:
        validateOR(sourceProperties.getObjectReplicationSourcePolicies(), "fd2da1b9-56f5-45ff-9eb6-310e6dfc2c80", "105f9aad-f39b-4064-8e47-ccd7937295ca")
        validateOR(sourceDownloadHeaders.getDeserializedHeaders().getObjectReplicationSourcePolicies(), "fd2da1b9-56f5-45ff-9eb6-310e6dfc2c80", "105f9aad-f39b-4064-8e47-ccd7937295ca")

        // There is a sas token attached at the end. Only check that the path is the same.
        destProperties.getCopySource().contains(new URL(sourceBlob.getBlobUrl()).getPath())
        destProperties.getObjectReplicationDestinationPolicyId() == "fd2da1b9-56f5-45ff-9eb6-310e6dfc2c80"
        destDownloadHeaders.getDeserializedHeaders().getObjectReplicationDestinationPolicyId() ==
            "fd2da1b9-56f5-45ff-9eb6-310e6dfc2c80"
    }

    def validateOR(List<ObjectReplicationPolicy> policies, String policyId, String ruleId) {
        return policies.stream()
            .filter({ policy -> policyId.equals(policy.getPolicyId()) })
            .findFirst()
            .get()
            .getRules()
            .stream()
            .filter({ rule -> ruleId.equals(rule.getRuleId()) })
            .findFirst()
            .get()
            .getStatus() == ObjectReplicationStatus.COMPLETE
    }

    // Test getting the properties from a listing

    def "Get properties error"() {
        setup:
        bc = cc.getBlobClient(generateBlobName())

        when:
        bc.getProperties()

        then:
        thrown(BlobStorageException)
    }

    def "Set HTTP headers null"() {
        setup:
        def response = bc.setHttpHeadersWithResponse(null, null, null, null)

        expect:
        response.getStatusCode() == 200
        validateBasicHeaders(response.getHeaders())
    }

    def "Set HTTP headers min"() {
        setup:
        def properties = bc.getProperties()
        def headers = new BlobHttpHeaders()
            .setContentEncoding(properties.getContentEncoding())
            .setContentDisposition(properties.getContentDisposition())
            .setContentType("type")
            .setCacheControl(properties.getCacheControl())
            .setContentLanguage(properties.getContentLanguage())
            .setContentMd5(Base64.getEncoder().encode(MessageDigest.getInstance("MD5").digest(defaultData.array())))

        bc.setHttpHeaders(headers)

        expect:
        bc.getProperties().getContentType() == "type"
    }

    @Unroll
    def "Set HTTP headers headers"() {
        setup:
        def putHeaders = new BlobHttpHeaders().setCacheControl(cacheControl)
            .setContentDisposition(contentDisposition)
            .setContentEncoding(contentEncoding)
            .setContentLanguage(contentLanguage)
            .setContentMd5(contentMD5)
            .setContentType(contentType)

        bc.setHttpHeaders(putHeaders)

        expect:
        validateBlobProperties(
            bc.getPropertiesWithResponse(null, null, null),
            cacheControl, contentDisposition, contentEncoding, contentLanguage, contentMD5, contentType)

        where:
        cacheControl | contentDisposition | contentEncoding | contentLanguage | contentMD5                                                                               | contentType
        null         | null               | null            | null            | null                                                                                     | null
        "control"    | "disposition"      | "encoding"      | "language"      | Base64.getEncoder().encode(MessageDigest.getInstance("MD5").digest(defaultData.array())) | "type"
    }


    @Unroll
    def "Set HTTP headers AC"() {
        setup:
        def t = new HashMap<String, String>()
        t.put("foo", "bar")
        bc.setTags(t)
        match = setupBlobMatchCondition(bc, match)
        leaseID = setupBlobLeaseCondition(bc, leaseID)
        def bac = new BlobRequestConditions()
            .setLeaseId(leaseID)
            .setIfMatch(match)
            .setIfNoneMatch(noneMatch)
            .setIfModifiedSince(modified)
            .setIfUnmodifiedSince(unmodified)
            .setTagsConditions(tags)

        expect:
        bc.setHttpHeadersWithResponse(null, bac, null, null).getStatusCode() == 200

        where:
        modified | unmodified | match        | noneMatch   | leaseID         | tags
        null     | null       | null         | null        | null            | null
        oldDate  | null       | null         | null        | null            | null
        null     | newDate    | null         | null        | null            | null
        null     | null       | receivedEtag | null        | null            | null
        null     | null       | null         | garbageEtag | null            | null
        null     | null       | null         | null        | receivedLeaseID | null
        null     | null       | null         | null        | null            | "\"foo\" = 'bar'"
    }

    @Unroll
    def "Set HTTP headers AC fail"() {
        setup:
        noneMatch = setupBlobMatchCondition(bc, noneMatch)
        setupBlobLeaseCondition(bc, leaseID)
        def bac = new BlobRequestConditions()
            .setLeaseId(leaseID)
            .setIfMatch(match)
            .setIfNoneMatch(noneMatch)
            .setIfModifiedSince(modified)
            .setIfUnmodifiedSince(unmodified)
            .setTagsConditions(tags)

        when:
        bc.setHttpHeadersWithResponse(null, bac, null, null)

        then:
        thrown(BlobStorageException)

        where:
        modified | unmodified | match       | noneMatch    | leaseID        | tags
        newDate  | null       | null        | null         | null           | null
        null     | oldDate    | null        | null         | null           | null
        null     | null       | garbageEtag | null         | null           | null
        null     | null       | null        | receivedEtag | null           | null
        null     | null       | null        | null         | garbageLeaseID | null
        null     | null       | null         | null        | null           | "\"notfoo\" = 'notbar'"
    }

    def "Set HTTP headers error"() {
        setup:
        bc = cc.getBlobClient(generateBlobName())

        when:
        bc.setHttpHeaders(null)

        then:
        thrown(BlobStorageException)
    }

    def "Set metadata all null"() {
        when:
        def response = bc.setMetadataWithResponse(null, null, null, null)

        then:
        bc.getProperties().getMetadata().size() == 0
        response.getStatusCode() == 200
        validateBasicHeaders(response.getHeaders())
        Boolean.parseBoolean(response.getHeaders().getValue("x-ms-request-server-encrypted"))
    }

    def "Set metadata min"() {
        setup:
        def metadata = new HashMap<String, String>()
        metadata.put("foo", "bar")

        when:
        bc.setMetadata(metadata)

        then:
        bc.getProperties().getMetadata() == metadata
    }

    @Unroll
    def "Set metadata metadata"() {
        setup:
        def metadata = new HashMap<String, String>()
        if (key1 != null && value1 != null) {
            metadata.put(key1, value1)
        }
        if (key2 != null && value2 != null) {
            metadata.put(key2, value2)
        }

        expect:
        bc.setMetadataWithResponse(metadata, null, null, null).getStatusCode() == statusCode
        bc.getProperties().getMetadata() == metadata

        where:
        key1  | value1 | key2   | value2 || statusCode
        null  | null   | null   | null   || 200
        "foo" | "bar"  | "fizz" | "buzz" || 200
        "i0"  | "a"    | "i_"   | "a"    || 200 /* Test culture sensitive word sort */
    }

    @Unroll
    def "Set metadata AC"() {
        setup:
        def t = new HashMap<String, String>()
        t.put("foo", "bar")
        bc.setTags(t)
        match = setupBlobMatchCondition(bc, match)
        leaseID = setupBlobLeaseCondition(bc, leaseID)
        def bac = new BlobRequestConditions()
            .setLeaseId(leaseID)
            .setIfMatch(match)
            .setIfNoneMatch(noneMatch)
            .setIfModifiedSince(modified)
            .setIfUnmodifiedSince(unmodified)

        expect:
        bc.setMetadataWithResponse(null, bac, null, null).getStatusCode() == 200

        where:
        modified | unmodified | match        | noneMatch   | leaseID         | tags
        null     | null       | null         | null        | null            | null
        oldDate  | null       | null         | null        | null            | null
        null     | newDate    | null         | null        | null            | null
        null     | null       | receivedEtag | null        | null            | null
        null     | null       | null         | garbageEtag | null            | null
        null     | null       | null         | null        | receivedLeaseID | null
        null     | null       | null         | null        | null            | "\"foo\" = 'bar'"
    }

    @Unroll
    def "Set metadata AC fail"() {
        setup:
        noneMatch = setupBlobMatchCondition(bc, noneMatch)
        setupBlobLeaseCondition(bc, leaseID)

        def bac = new BlobRequestConditions()
            .setLeaseId(leaseID)
            .setIfMatch(match)
            .setIfNoneMatch(noneMatch)
            .setIfModifiedSince(modified)
            .setIfUnmodifiedSince(unmodified)
            .setTagsConditions(tags)

        when:
        bc.setMetadataWithResponse(null, bac, null, null)

        then:
        thrown(BlobStorageException)

        where:
        modified | unmodified | match       | noneMatch    | leaseID        | tags
        newDate  | null       | null        | null         | null           | null
        null     | oldDate    | null        | null         | null           | null
        null     | null       | garbageEtag | null         | null           | null
        null     | null       | null        | receivedEtag | null           | null
        null     | null       | null        | null         | garbageLeaseID | null
        null     | null       | null         | null        | null           | "\"notfoo\" = 'notbar'"
    }

    def "Set metadata error"() {
        setup:
        bc = cc.getBlobClient(generateBlobName())

        when:
        bc.setMetadata(null)

        then:
        thrown(BlobStorageException)
    }

    def "Set tags all null"() {
        when:
        def response = bc.setTagsWithResponse(new BlobSetTagsOptions(new HashMap<String, String>()), null, null)

        then:
        bc.getTags().size() == 0
        response.getStatusCode() == 204
    }

    def "Set tags min"() {
        setup:
        def tags = new HashMap<String, String>()
        tags.put("foo", "bar")

        when:
        bc.setTags(tags)

        then:
        bc.getTags() == tags
    }

    @Unroll
    def "Set tags tags"() {
        setup:
        def tags = new HashMap<String, String>()
        if (key1 != null && value1 != null) {
            tags.put(key1, value1)
        }
        if (key2 != null && value2 != null) {
            tags.put(key2, value2)
        }

        expect:
        bc.setTagsWithResponse(new BlobSetTagsOptions(tags), null, null).getStatusCode() == statusCode
        bc.getTags() == tags

        where:
        key1                | value1     | key2   | value2 || statusCode
        null                | null       | null   | null   || 204
        "foo"               | "bar"      | "fizz" | "buzz" || 204
        " +-./:=_  +-./:=_" | " +-./:=_" | null   | null   || 204
    }

    @Unroll
    def "Set tags AC"() {
        setup:
        def t = new HashMap<String, String>()
        t.put("foo", "bar")
        bc.setTags(t)
        t = new HashMap<String, String>()
        t.put("fizz", "buzz")

        expect:
        bc.setTagsWithResponse(new BlobSetTagsOptions(t).setRequestConditions(new BlobRequestConditions().setTagsConditions(tags)), null, null).getStatusCode() == 204

        where:
        tags              || _
        null              || _
        "\"foo\" = 'bar'" || _
    }

    @Unroll
    def "Set tags AC fail"() {
        setup:
        def t = new HashMap<String, String>()
        t.put("fizz", "buzz")

        when:
        bc.setTagsWithResponse(new BlobSetTagsOptions(t).setRequestConditions(new BlobRequestConditions().setTagsConditions(tags)), null, null)

        then:
        thrown(BlobStorageException)

        where:
        tags              || _
        "\"foo\" = 'bar'" || _
    }

    @Unroll
    def "Get tags AC"() {
        setup:
        def t = new HashMap<String, String>()
        t.put("foo", "bar")
        bc.setTags(t)

        expect:
        bc.getTagsWithResponse(new BlobGetTagsOptions().setRequestConditions(new BlobRequestConditions().setTagsConditions(tags)), null, null).getStatusCode() == 200

        where:
        tags              || _
        null              || _
        "\"foo\" = 'bar'" || _
    }

    @Unroll
    def "Get tags AC fail"() {
        setup:
        def t = new HashMap<String, String>()
        t.put("fizz", "buzz")

        when:
        bc.getTagsWithResponse(new BlobGetTagsOptions().setRequestConditions(new BlobRequestConditions().setTagsConditions(tags)), null, null)

        then:
        thrown(BlobStorageException)

        where:
        tags              || _
        "\"foo\" = 'bar'" || _
    }

    def "Set tags error"() {
        setup:
        bc = cc.getBlobClient(generateBlobName())

        when:
        bc.setTags(new HashMap<String, String>())

        then:
        thrown(BlobStorageException)
    }

    def "Snapshot"() {
        when:
        def response = bc.createSnapshotWithResponse(null, null, null, null)

        then:
        response.getValue().exists()
        validateBasicHeaders(response.getHeaders())
    }

    def "Snapshot min"() {
        bc.createSnapshotWithResponse(null, null, null, null).getStatusCode() == 201
    }

    def "getSnapshot"() {
        setup:
        def data = "test".getBytes()
        def blobName = generateBlobName()
        def bu = cc.getBlobClient(blobName).getBlockBlobClient()
        bu.upload(new ByteArrayInputStream(data), data.length)
        def snapshotId = bu.createSnapshot().getSnapshotId()

        when:
        def snapshotBlob = cc.getBlobClient(blobName, snapshotId).getBlockBlobClient()

        then:
        snapshotBlob.getSnapshotId() == snapshotId
        bu.getSnapshotId() == null
    }

    def "isSnapshot"() {
        setup:
        def data = "test".getBytes()
        def blobName = generateBlobName()
        def bu = cc.getBlobClient(blobName).getBlockBlobClient()
        bu.upload(new ByteArrayInputStream(data), data.length)
        def snapshotId = bu.createSnapshot().getSnapshotId()

        when:
        def snapshotBlob = cc.getBlobClient(blobName, snapshotId).getBlockBlobClient()

        then:
        snapshotBlob.isSnapshot()
        !bu.isSnapshot()
    }

    @Unroll
    def "Snapshot metadata"() {
        setup:
        def metadata = new HashMap<String, String>()
        if (key1 != null && value1 != null) {
            metadata.put(key1, value1)
        }
        if (key2 != null && value2 != null) {
            metadata.put(key2, value2)
        }

        def response = bc.createSnapshotWithResponse(metadata, null, null, null)
        def bcSnap = response.getValue()

        expect:
        response.getStatusCode() == 201
        bcSnap.getProperties().getMetadata() == metadata

        where:
        key1  | value1 | key2   | value2
        null  | null   | null   | null
        "foo" | "bar"  | "fizz" | "buzz"
    }

    @Unroll
    def "Snapshot AC"() {
        setup:
        def t = new HashMap<String, String>()
        t.put("foo", "bar")
        bc.setTags(t)
        match = setupBlobMatchCondition(bc, match)
        leaseID = setupBlobLeaseCondition(bc, leaseID)
        def bac = new BlobRequestConditions()
            .setLeaseId(leaseID)
            .setIfMatch(match)
            .setIfNoneMatch(noneMatch)
            .setIfModifiedSince(modified)
            .setIfUnmodifiedSince(unmodified)
            .setTagsConditions(tags)

        expect:
        bc.createSnapshotWithResponse(null, bac, null, null).getStatusCode() == 201

        where:
        modified | unmodified | match        | noneMatch   | leaseID         | tags
        null     | null       | null         | null        | null            | null
        oldDate  | null       | null         | null        | null            | null
        null     | newDate    | null         | null        | null            | null
        null     | null       | receivedEtag | null        | null            | null
        null     | null       | null         | garbageEtag | null            | null
        null     | null       | null         | null        | receivedLeaseID | null
        null     | null       | null         | null        | null            | "\"foo\" = 'bar'"
    }

    @Unroll
    def "Snapshot AC fail"() {
        setup:
        noneMatch = setupBlobMatchCondition(bc, noneMatch)
        setupBlobLeaseCondition(bc, leaseID)
        def bac = new BlobRequestConditions()
            .setLeaseId(leaseID)
            .setIfMatch(match)
            .setIfNoneMatch(noneMatch)
            .setIfModifiedSince(modified)
            .setIfUnmodifiedSince(unmodified)
            .setTagsConditions(tags)

        when:
        bc.createSnapshotWithResponse(null, bac, null, null)

        then:
        thrown(BlobStorageException)

        where:
        modified | unmodified | match       | noneMatch    | leaseID        | tags
        newDate  | null       | null        | null         | null           | null
        null     | oldDate    | null        | null         | null           | null
        null     | null       | garbageEtag | null         | null           | null
        null     | null       | null        | receivedEtag | null           | null
        null     | null       | null        | null         | garbageLeaseID | null
        null     | null       | null         | null        | null           | "\"notfoo\" = 'notbar'"
    }

    def "Snapshot error"() {
        setup:
        bc = cc.getBlobClient(generateBlobName())

        when:
        bc.createSnapshot()

        then:
        thrown(BlobStorageException)
    }

    def "Copy"() {
        setup:
        def copyDestBlob = ccAsync.getBlobAsyncClient(generateBlobName()).getBlockBlobAsyncClient()
        def poller = copyDestBlob.beginCopy(bc.getBlobUrl(), getPollingDuration(1000))

        when:
        def response = poller.blockLast()
        def properties = copyDestBlob.getProperties().block()

        then:
        properties.getCopyStatus() == CopyStatusType.SUCCESS
        properties.getCopyCompletionTime() != null
        properties.getCopyProgress() != null
        properties.getCopySource() != null

        response != null
        response.getStatus() == LongRunningOperationStatus.SUCCESSFULLY_COMPLETED

        def blobInfo = response.getValue()
        blobInfo != null
        blobInfo.getCopyId() == properties.getCopyId()
    }

    def "Copy min"() {
        setup:
        def copyDestBlob = ccAsync.getBlobAsyncClient(generateBlobName()).getBlockBlobAsyncClient()

        when:
        def poller = copyDestBlob.beginCopy(bc.getBlobUrl(), getPollingDuration(1000))
        def verifier = StepVerifier.create(poller.take(1))

        then:
        verifier.assertNext({
            assert it.getValue() != null
            assert it.getValue().getCopyId() != null
            assert it.getValue().getCopySourceUrl() == bc.getBlobUrl()
            assert it.getStatus() == LongRunningOperationStatus.IN_PROGRESS || it.getStatus() == LongRunningOperationStatus.SUCCESSFULLY_COMPLETED
        }).verifyComplete()
    }

    def "Copy poller"() {
        setup:
        def copyDestBlob = ccAsync.getBlobAsyncClient(generateBlobName()).getBlockBlobAsyncClient()

        when:
        def poller = copyDestBlob.beginCopy(bc.getBlobUrl(), null, null, null, null, null, getPollingDuration(1000))

        then:
        def lastResponse = poller.doOnNext({
            assert it.getValue() != null
            assert it.getValue().getCopyId() != null
            assert it.getValue().getCopySourceUrl() == bc.getBlobUrl()
        }).blockLast()

        expect:
        lastResponse != null
        lastResponse.getValue() != null

        StepVerifier.create(copyDestBlob.getProperties())
            .assertNext({
                assert it.getCopyId() == lastResponse.getValue().getCopyId()
                assert it.getCopyStatus() == CopyStatusType.SUCCESS
                assert it.getCopyCompletionTime() != null
                assert it.getCopyProgress() != null
                assert it.getCopySource() != null
                assert it.getCopyId() != null
            })
            .verifyComplete()
    }

    @Unroll
    def "Copy metadata"() {
        setup:
        def bu2 = ccAsync.getBlobAsyncClient(generateBlobName()).getBlockBlobAsyncClient()
        def metadata = new HashMap<String, String>()
        if (key1 != null && value1 != null) {
            metadata.put(key1, value1)
        }
        if (key2 != null && value2 != null) {
            metadata.put(key2, value2)
        }

        when:
        def poller = bu2.beginCopy(bc.getBlobUrl(), metadata, null, null, null, null, getPollingDuration(1000))
        poller.blockLast()

        then:
        StepVerifier.create(bu2.getProperties())
            .assertNext({ assert it.getMetadata() == metadata })
            .verifyComplete()

        where:
        key1  | value1 | key2   | value2
        null  | null   | null   | null
        "foo" | "bar"  | "fizz" | "buzz"
    }

    @Unroll
    def "Copy tags"() {
        setup:
        def bu2 = ccAsync.getBlobAsyncClient(generateBlobName()).getBlockBlobAsyncClient()
        def tags = new HashMap<String, String>()
        if (key1 != null && value1 != null) {
            tags.put(key1, value1)
        }
        if (key2 != null && value2 != null) {
            tags.put(key2, value2)
        }

        when:
        def poller = bu2.beginCopy(new BlobBeginCopyOptions(bc.getBlobUrl()).setTags(tags)
            .setPollInterval(getPollingDuration(1000)))
        poller.blockLast()

        then:
        StepVerifier.create(bu2.getTags())
            .assertNext({ assert it == tags })
            .verifyComplete()

        where:
        key1                | value1     | key2   | value2
        null                | null       | null   | null
        "foo"               | "bar"      | "fizz" | "buzz"
        " +-./:=_  +-./:=_" | " +-./:=_" | null   | null
    }

    @Unroll
    def "Copy seal"() {
        setup:
        def appendBlobClient = cc.getBlobClient(generateBlobName()).getAppendBlobClient()
        appendBlobClient.create()
        if (source) {
            appendBlobClient.seal()
        }

        def bu2 = ccAsync.getBlobAsyncClient(generateBlobName()).getAppendBlobAsyncClient()

        when:
        def poller = bu2.beginCopy(new BlobBeginCopyOptions(appendBlobClient.getBlobUrl()).setSealDestination(destination)
            .setPollInterval(getPollingDuration(1000)))
        poller.blockLast()

        then:
        StepVerifier.create(bu2.getProperties())
            .assertNext({ assert Boolean.TRUE.equals(it.isSealed()) == destination })
            .verifyComplete()

        where:
        source | destination
        true   | true
        true   | false
        false  | true
        false  | false
    }

    @Unroll
    def "Copy source AC"() {
        setup:
        def t = new HashMap<String, String>()
        t.put("foo", "bar")
        bc.setTags(t)
        def copyDestBlob = ccAsync.getBlobAsyncClient(generateBlobName()).getBlockBlobAsyncClient()
        match = setupBlobMatchCondition(bc, match)
        def mac = new BlobSourceRequestConditions()
            .setIfModifiedSince(modified)
            .setIfUnmodifiedSince(unmodified)
            .setIfMatch(match)
            .setIfNoneMatch(noneMatch)
            .setTagsConditions(tags)

        when:
<<<<<<< HEAD
        def poller = copyDestBlob.beginCopy(new BlobBeginCopyOptions(bc.getBlobUrl()).setSourceRequestConditions(mac))
=======
        def poller = copyDestBlob.beginCopy(bc.getBlobUrl(), null, null, null, mac, null, getPollingDuration(1000))
>>>>>>> 68863845
        def response = poller.blockLast()

        then:
        response.getStatus() == LongRunningOperationStatus.SUCCESSFULLY_COMPLETED

        where:
        modified | unmodified | match        | noneMatch    | tags
        null     | null       | null         | null         | null
        oldDate  | null       | null         | null         | null
        null     | newDate    | null         | null         | null
        null     | null       | receivedEtag | null         | null
        null     | null       | null         | garbageEtag  | null
        null     | null       | null         | null         | "\"foo\" = 'bar'"
    }

    @Unroll
    def "Copy source AC fail"() {
        setup:
        def copyDestBlob = ccAsync.getBlobAsyncClient(generateBlobName()).getBlockBlobAsyncClient()
        noneMatch = setupBlobMatchCondition(bc, noneMatch)
        def mac = new BlobSourceRequestConditions()
            .setIfModifiedSince(modified)
            .setIfUnmodifiedSince(unmodified)
            .setIfMatch(match)
            .setIfNoneMatch(noneMatch)
            .setTagsConditions(tags)

        when:
        def poller = copyDestBlob.beginCopy(new BlobBeginCopyOptions(bc.getBlobUrl()).setSourceRequestConditions(mac))
        poller.blockLast()

        then:
        thrown(BlobStorageException)

        where:
        modified | unmodified | match       | noneMatch     | tags
        newDate  | null       | null        | null          | null
        null     | oldDate    | null        | null          | null
        null     | null       | garbageEtag | null          | null
        null     | null       | null        | receivedEtag  | null
        null     | null       | null         | null         | "\"notfoo\" = 'notbar'"
    }

    @Unroll
    def "Copy dest AC"() {
        setup:
        def bu2 = ccAsync.getBlobAsyncClient(generateBlobName()).getBlockBlobAsyncClient()
        bu2.upload(defaultFlux, defaultDataSize).block()
        def t = new HashMap<String, String>()
        t.put("foo", "bar")
        bu2.setTags(t).block()
        match = setupBlobMatchCondition(bu2, match)
        leaseID = setupBlobLeaseCondition(bu2, leaseID)
        def bac = new BlobRequestConditions()
            .setLeaseId(leaseID)
            .setIfMatch(match)
            .setIfNoneMatch(noneMatch)
            .setIfModifiedSince(modified)
            .setIfUnmodifiedSince(unmodified)
            .setTagsConditions(tags)

        when:
        def poller = bu2.beginCopy(bc.getBlobUrl(), null, null, null, null, bac, getPollingDuration(1000))
        def response = poller.blockLast()

        then:
        response.getStatus() == LongRunningOperationStatus.SUCCESSFULLY_COMPLETED

        where:
        modified | unmodified | match        | noneMatch   | leaseID         | tags
        null     | null       | null         | null        | null            | null
        oldDate  | null       | null         | null        | null            | null
        null     | newDate    | null         | null        | null            | null
        null     | null       | receivedEtag | null        | null            | null
        null     | null       | null         | garbageEtag | null            | null
        null     | null       | null         | null        | receivedLeaseID | null
        null     | null       | null         | null        | null            | "\"foo\" = 'bar'"
    }

    @Unroll
    def "Copy dest AC fail"() {
        setup:
        def bu2 = cc.getBlobClient(generateBlobName()).getBlockBlobClient()
        bu2.upload(defaultInputStream.get(), defaultDataSize)
        noneMatch = setupBlobMatchCondition(bu2, noneMatch)
        setupBlobLeaseCondition(bu2, leaseID)
        def bac = new BlobRequestConditions()
            .setLeaseId(leaseID)
            .setIfMatch(match)
            .setIfNoneMatch(noneMatch)
            .setIfModifiedSince(modified)
            .setIfUnmodifiedSince(unmodified)
            .setTagsConditions(tags)

        when:
        bu2.copyFromUrlWithResponse(bc.getBlobUrl(), null, null, null, bac, null, null)

        then:
        thrown(BlobStorageException)

        where:
        modified | unmodified | match       | noneMatch    | leaseID        | tags
        newDate  | null       | null        | null         | null           | null
        null     | oldDate    | null        | null         | null           | null
        null     | null       | garbageEtag | null         | null           | null
        null     | null       | null        | receivedEtag | null           | null
        null     | null       | null        | null         | garbageLeaseID | null
        null     | null       | null         | null        | null           | "\"notfoo\" = 'notbar'"
    }

    def "Abort copy lease fail"() {
        setup:
        // Data has to be large enough and copied between accounts to give us enough time to abort
        new SpecializedBlobClientBuilder()
            .blobClient(bc)
            .buildBlockBlobClient()
            .upload(new ByteArrayInputStream(getRandomByteArray(8 * 1024 * 1024)), 8 * 1024 * 1024, true)
        // So we don't have to create a SAS.
        cc.setAccessPolicy(PublicAccessType.BLOB, null)

        def cu2 = alternateBlobServiceClient.getBlobContainerClient(generateBlobName())
        cu2.create()
        def bu2 = cu2.getBlobClient(generateBlobName()).getBlockBlobClient()
        bu2.upload(defaultInputStream.get(), defaultDataSize)

        def leaseId = setupBlobLeaseCondition(bu2, receivedLeaseID)
        def blobRequestConditions = new BlobRequestConditions().setLeaseId(leaseId)

        when:
        def poller = bu2.beginCopy(bc.getBlobUrl(), null, null, null, null, blobRequestConditions, getPollingDuration(500))
        def response = poller.poll()

        assert response.getStatus() != LongRunningOperationStatus.FAILED

        def blobCopyInfo = response.getValue()
        bu2.abortCopyFromUrlWithResponse(blobCopyInfo.getCopyId(), garbageLeaseID, null, null)

        then:
        def e = thrown(BlobStorageException)
        e.getStatusCode() == 412

        cleanup:
        cu2.delete()
    }

    def "Abort copy"() {
        setup:
        // Data has to be large enough and copied between accounts to give us enough time to abort
        new SpecializedBlobClientBuilder()
            .blobClient(bc)
            .buildBlockBlobClient()
            .upload(new ByteArrayInputStream(getRandomByteArray(8 * 1024 * 1024)), 8 * 1024 * 1024, true)
        // So we don't have to create a SAS.
        cc.setAccessPolicy(PublicAccessType.BLOB, null)

        def cu2 = alternateBlobServiceClient.getBlobContainerClient(generateBlobName())
        cu2.create()
        def bu2 = cu2.getBlobClient(generateBlobName())

        when:
        def poller = bu2.beginCopy(bc.getBlobUrl(), null, null, null, null, null, getPollingDuration(1000))
        def lastResponse = poller.poll()

        assert lastResponse != null
        assert lastResponse.getValue() != null

        def response = bu2.abortCopyFromUrlWithResponse(lastResponse.getValue().getCopyId(), null, null, null)
        def headers = response.getHeaders()

        then:
        response.getStatusCode() == 204
        headers.getValue("x-ms-request-id") != null
        headers.getValue("x-ms-version") != null
        headers.getValue("Date") != null

        cleanup:
        // Normal test cleanup will not clean up containers in the alternate account.
        cu2.deleteWithResponse(null, null, null).getStatusCode() == 202
    }

    def "Abort copy lease"() {
        setup:
        // Data has to be large enough and copied between accounts to give us enough time to abort
        new SpecializedBlobClientBuilder().blobClient(bc)
            .buildBlockBlobClient()
            .upload(new ByteArrayInputStream(getRandomByteArray(8 * 1024 * 1024)), 8 * 1024 * 1024, true)
        // So we don't have to create a SAS.
        cc.setAccessPolicy(PublicAccessType.BLOB, null)

        def cu2 = alternateBlobServiceClient.getBlobContainerClient(generateContainerName())
        cu2.create()
        def bu2 = cu2.getBlobClient(generateBlobName()).getBlockBlobClient()
        bu2.upload(defaultInputStream.get(), defaultDataSize)
        def leaseId = setupBlobLeaseCondition(bu2, receivedLeaseID)
        def blobAccess = new BlobRequestConditions().setLeaseId(leaseId)

        when:
        def poller = bu2.beginCopy(bc.getBlobUrl(), null, null, null, null, blobAccess, getPollingDuration(1000))
        def lastResponse = poller.poll()

        then:
        lastResponse != null
        lastResponse.getValue() != null

        def copyId = lastResponse.getValue().getCopyId()
        bu2.abortCopyFromUrlWithResponse(copyId, leaseId, null, null).getStatusCode() == 204

        cleanup:
        // Normal test cleanup will not clean up containers in the alternate account.
        cu2.delete()
    }

    def "Copy error"() {
        setup:
        bc = cc.getBlobClient(generateBlobName())

        when:
        bc.copyFromUrl("http://www.error.com")

        then:
        thrown(BlobStorageException)
    }

    def "Abort copy error"() {
        setup:
        bc = cc.getBlobClient(generateBlobName())

        when:
        bc.abortCopyFromUrl("id")

        then:
        thrown(BlobStorageException)
    }

    def "Sync copy"() {
        setup:
        // Sync copy is a deep copy, which requires either sas or public access.
        cc.setAccessPolicy(PublicAccessType.CONTAINER, null)
        def bu2 = cc.getBlobClient(generateBlobName()).getBlockBlobClient()

        when:
        def headers = bu2.copyFromUrlWithResponse(bc.getBlobUrl(), null, null, null, null, null, null).getHeaders()

        then:
        headers.getValue("x-ms-copy-status") == SyncCopyStatusType.SUCCESS.toString()
        headers.getValue("x-ms-copy-id") != null
        validateBasicHeaders(headers)
    }

    def "Sync copy min"() {
        setup:
        cc.setAccessPolicy(PublicAccessType.CONTAINER, null)
        def bu2 = cc.getBlobClient(generateBlobName()).getBlockBlobClient()

        expect:
        bu2.copyFromUrlWithResponse(bc.getBlobUrl(), null, null, null, null, null, null).getStatusCode() == 202
    }

    @Unroll
    def "Sync copy metadata"() {
        setup:
        cc.setAccessPolicy(PublicAccessType.CONTAINER, null)
        def bu2 = cc.getBlobClient(generateBlobName()).getBlockBlobClient()
        def metadata = new HashMap<String, String>()
        if (key1 != null && value1 != null) {
            metadata.put(key1, value1)
        }
        if (key2 != null && value2 != null) {
            metadata.put(key2, value2)
        }

        when:
        bu2.copyFromUrlWithResponse(bc.getBlobUrl(), metadata, null, null, null, null, null)

        then:
        bu2.getProperties().getMetadata() == metadata

        where:
        key1  | value1 | key2   | value2
        null  | null   | null   | null
        "foo" | "bar"  | "fizz" | "buzz"
    }

    @Unroll
    def "Sync copy tags"() {
        setup:
        cc.setAccessPolicy(PublicAccessType.CONTAINER, null)
        def bu2 = cc.getBlobClient(generateBlobName()).getBlockBlobClient()
        def tags = new HashMap<String, String>()
        if (key1 != null && value1 != null) {
            tags.put(key1, value1)
        }
        if (key2 != null && value2 != null) {
            tags.put(key2, value2)
        }

        when:
        bu2.copyFromUrlWithResponse(new BlobCopyFromUrlOptions(bc.getBlobUrl()).setTags(tags), null, null)

        then:
        bu2.getTags() == tags

        where:
        key1                | value1     | key2   | value2
        null                | null       | null   | null
        "foo"               | "bar"      | "fizz" | "buzz"
        " +-./:=_  +-./:=_" | " +-./:=_" | null   | null
    }

    @Unroll
    def "Sync copy source AC"() {
        setup:
        cc.setAccessPolicy(PublicAccessType.CONTAINER, null)
        def bu2 = cc.getBlobClient(generateBlobName()).getBlockBlobClient()
        match = setupBlobMatchCondition(bc, match)
        def mac = new RequestConditions()
            .setIfModifiedSince(modified)
            .setIfUnmodifiedSince(unmodified)
            .setIfMatch(match)
            .setIfNoneMatch(noneMatch)

        expect:
        bu2.copyFromUrlWithResponse(bc.getBlobUrl(), null, null, mac, null, null, null).getStatusCode() == 202

        where:
        modified | unmodified | match        | noneMatch
        null     | null       | null         | null
        oldDate  | null       | null         | null
        null     | newDate    | null         | null
        null     | null       | receivedEtag | null
        null     | null       | null         | garbageEtag
    }

    @Unroll
    def "Sync copy source AC fail"() {
        setup:
        cc.setAccessPolicy(PublicAccessType.CONTAINER, null)
        def bu2 = cc.getBlobClient(generateBlobName()).getBlockBlobClient()
        noneMatch = setupBlobMatchCondition(bc, noneMatch)
        def mac = new RequestConditions()
            .setIfModifiedSince(modified)
            .setIfUnmodifiedSince(unmodified)
            .setIfMatch(match)
            .setIfNoneMatch(noneMatch)

        when:
        bu2.copyFromUrlWithResponse(bc.getBlobUrl(), null, null, mac, null, null, null)

        then:
        thrown(BlobStorageException)

        where:
        modified | unmodified | match       | noneMatch
        newDate  | null       | null        | null
        null     | oldDate    | null        | null
        null     | null       | garbageEtag | null
        null     | null       | null        | receivedEtag
    }

    @Unroll
    def "Sync copy dest AC"() {
        setup:
        cc.setAccessPolicy(PublicAccessType.CONTAINER, null)
        def bu2 = cc.getBlobClient(generateBlobName()).getBlockBlobClient()
        bu2.upload(defaultInputStream.get(), defaultDataSize)
        def t = new HashMap<String, String>()
        t.put("foo", "bar")
        bu2.setTags(t)
        match = setupBlobMatchCondition(bu2, match)
        leaseID = setupBlobLeaseCondition(bu2, leaseID)
        def bac = new BlobRequestConditions()
            .setLeaseId(leaseID)
            .setIfMatch(match)
            .setIfNoneMatch(noneMatch)
            .setIfModifiedSince(modified)
            .setIfUnmodifiedSince(unmodified)
            .setTagsConditions(tags)

        expect:
        bu2.copyFromUrlWithResponse(bc.getBlobUrl(), null, null, null, bac, null, null).getStatusCode() == 202

        where:
        modified | unmodified | match        | noneMatch   | leaseID         | tags
        null     | null       | null         | null        | null            | null
        oldDate  | null       | null         | null        | null            | null
        null     | newDate    | null         | null        | null            | null
        null     | null       | receivedEtag | null        | null            | null
        null     | null       | null         | garbageEtag | null            | null
        null     | null       | null         | null        | receivedLeaseID | null
        null     | null       | null         | null        | null            | "\"foo\" = 'bar'"
    }

    @Unroll
    def "Sync copy dest AC fail"() {
        setup:
        cc.setAccessPolicy(PublicAccessType.CONTAINER, null)
        def bu2 = cc.getBlobClient(generateBlobName()).getBlockBlobClient()
        bu2.upload(defaultInputStream.get(), defaultDataSize)
        noneMatch = setupBlobMatchCondition(bu2, noneMatch)
        setupBlobLeaseCondition(bu2, leaseID)
        def bac = new BlobRequestConditions()
            .setLeaseId(leaseID)
            .setIfMatch(match)
            .setIfNoneMatch(noneMatch)
            .setIfModifiedSince(modified)
            .setIfUnmodifiedSince(unmodified)
            .setTagsConditions(tags)

        when:
        bu2.copyFromUrlWithResponse(bc.getBlobUrl(), null, null, null, bac, null, null)

        then:
        thrown(BlobStorageException)

        where:
        modified | unmodified | match       | noneMatch    | leaseID        | tags
        newDate  | null       | null        | null         | null           | null
        null     | oldDate    | null        | null         | null           | null
        null     | null       | garbageEtag | null         | null           | null
        null     | null       | null        | receivedEtag | null           | null
        null     | null       | null        | null         | garbageLeaseID | null
        null     | null       | null         | null        | null           | "\"notfoo\" = 'notbar'"
    }

    def "Sync copy error"() {
        setup:
        def bu2 = cc.getBlobClient(generateBlobName()).getBlockBlobClient()

        when:
        bu2.copyFromUrl(bc.getBlobUrl())

        then:
        thrown(BlobStorageException)
    }

    def "Delete"() {
        when:
        def response = bc.deleteWithResponse(null, null, null, null)
        def headers = response.getHeaders()

        then:
        response.getStatusCode() == 202
        headers.getValue("x-ms-request-id") != null
        headers.getValue("x-ms-version") != null
        headers.getValue("Date") != null
    }

    def "Delete min"() {
        expect:
        bc.deleteWithResponse(null, null, null, null).getStatusCode() == 202
    }

    @Unroll
    def "Delete options"() {
        setup:
        bc.createSnapshot()
        // Create an extra blob so the list isn't empty (null) when we delete base blob, too
        def bu2 = cc.getBlobClient(generateBlobName()).getBlockBlobClient()
        bu2.upload(defaultInputStream.get(), defaultDataSize)

        when:
        bc.deleteWithResponse(option, null, null, null)

        then:
        cc.listBlobs().stream().count() == blobsRemaining

        where:
        option                            | blobsRemaining
        DeleteSnapshotsOptionType.INCLUDE | 1
        DeleteSnapshotsOptionType.ONLY    | 2
    }

    @Unroll
    def "Delete AC"() {
        setup:
        def t = new HashMap<String, String>()
        t.put("foo", "bar")
        bc.setTags(t)
        match = setupBlobMatchCondition(bc, match)
        leaseID = setupBlobLeaseCondition(bc, leaseID)
        def bac = new BlobRequestConditions()
            .setLeaseId(leaseID)
            .setIfMatch(match)
            .setIfNoneMatch(noneMatch)
            .setIfModifiedSince(modified)
            .setIfUnmodifiedSince(unmodified)
            .setTagsConditions(tags)

        expect:
        bc.deleteWithResponse(DeleteSnapshotsOptionType.INCLUDE, bac, null, null).getStatusCode() == 202

        where:
        modified | unmodified | match        | noneMatch   | leaseID         | tags
        null     | null       | null         | null        | null            | null
        oldDate  | null       | null         | null        | null            | null
        null     | newDate    | null         | null        | null            | null
        null     | null       | receivedEtag | null        | null            | null
        null     | null       | null         | garbageEtag | null            | null
        null     | null       | null         | null        | receivedLeaseID | null
        null     | null       | null         | null        | null            | "\"foo\" = 'bar'"
    }

    @Unroll
    def "Delete AC fail"() {
        setup:
        noneMatch = setupBlobMatchCondition(bc, noneMatch)
        setupBlobLeaseCondition(bc, leaseID)
        def bac = new BlobRequestConditions()
            .setLeaseId(leaseID)
            .setIfMatch(match)
            .setIfNoneMatch(noneMatch)
            .setIfModifiedSince(modified)
            .setIfUnmodifiedSince(unmodified)
            .setTagsConditions(tags)

        when:
        bc.deleteWithResponse(DeleteSnapshotsOptionType.INCLUDE, bac, null, null)

        then:
        thrown(BlobStorageException)

        where:
        modified | unmodified | match       | noneMatch    | leaseID        | tags
        newDate  | null       | null        | null         | null           | null
        null     | oldDate    | null        | null         | null           | null
        null     | null       | garbageEtag | null         | null           | null
        null     | null       | null        | receivedEtag | null           | null
        null     | null       | null        | null         | garbageLeaseID | null
        null     | null       | null         | null        | null           | "\"notfoo\" = 'notbar'"
    }

    def "Blob delete error"() {
        setup:
        bc = cc.getBlobClient(generateBlobName())

        when:
        bc.delete()

        then:
        thrown(BlobStorageException)
    }

    @Unroll
    def "Set tier block blob"() {
        setup:
        def cc = blobServiceClient.createBlobContainer(generateContainerName())
        def bc = cc.getBlobClient(generateBlobName()).getBlockBlobClient()
        bc.upload(defaultInputStream.get(), defaultData.remaining())

        when:
        def initialResponse = bc.setAccessTierWithResponse(tier, null, null, null, null)
        def headers = initialResponse.getHeaders()

        then:
        initialResponse.getStatusCode() == 200 || initialResponse.getStatusCode() == 202
        headers.getValue("x-ms-version") != null
        headers.getValue("x-ms-request-id") != null
        bc.getProperties().getAccessTier() == tier
        cc.listBlobs().iterator().next().getProperties().getAccessTier() == tier

        cleanup:
        cc.delete()

        where:
        tier               | _
        AccessTier.HOT     | _
        AccessTier.COOL    | _
        AccessTier.ARCHIVE | _
    }

    @Unroll
    def "Set tier page blob"() {
        setup:
        def cc = premiumBlobServiceClient.createBlobContainer(generateContainerName())

        def bc = cc.getBlobClient(generateBlobName()).getPageBlobClient()
        bc.create(512)

        when:
        bc.setAccessTier(tier)

        then:
        bc.getProperties().getAccessTier() == tier
        cc.listBlobs().iterator().next().getProperties().getAccessTier() == tier

        cleanup:
        cc.delete()

        where:
        tier           | _
        AccessTier.P4  | _
        AccessTier.P6  | _
        AccessTier.P10 | _
        AccessTier.P20 | _
        AccessTier.P30 | _
        AccessTier.P40 | _
        AccessTier.P50 | _
    }

    def "Set tier min"() {
        setup:
        def cc = blobServiceClient.createBlobContainer(generateContainerName())
        def bu = cc.getBlobClient(generateBlobName()).getBlockBlobClient()
        bu.upload(defaultInputStream.get(), defaultData.remaining())

        when:
        def statusCode = bc.setAccessTierWithResponse(AccessTier.HOT, null, null, null, null).getStatusCode()

        then:
        statusCode == 200 || statusCode == 202

        cleanup:
        cc.delete()
    }

    def "Set tier inferred"() {
        setup:
        def cc = blobServiceClient.createBlobContainer(generateBlobName())
        def bc = cc.getBlobClient(generateBlobName()).getBlockBlobClient()
        bc.upload(defaultInputStream.get(), defaultDataSize)

        when:
        def inferred1 = bc.getProperties().isAccessTierInferred()
        def inferredList1 = cc.listBlobs().iterator().next().getProperties().isAccessTierInferred()

        bc.setAccessTier(AccessTier.HOT)

        def inferred2 = bc.getProperties().isAccessTierInferred()
        def inferredList2 = cc.listBlobs().iterator().next().getProperties().isAccessTierInferred()

        then:
        inferred1
        inferredList1
        !inferred2
        inferredList2 == null
    }

    @Unroll
    def "Set tier archive status"() {
        setup:
        def cc = blobServiceClient.createBlobContainer(generateBlobName())
        def bc = cc.getBlobClient(generateBlobName()).getBlockBlobClient()
        bc.upload(defaultInputStream.get(), defaultDataSize)

        when:
        bc.setAccessTier(sourceTier)
        bc.setAccessTier(destTier)

        then:
        bc.getProperties().getArchiveStatus() == status
        cc.listBlobs().iterator().next().getProperties().getArchiveStatus() == status

        where:
        sourceTier         | destTier        || status
        AccessTier.ARCHIVE | AccessTier.COOL || ArchiveStatus.REHYDRATE_PENDING_TO_COOL
        AccessTier.ARCHIVE | AccessTier.HOT  || ArchiveStatus.REHYDRATE_PENDING_TO_HOT
        AccessTier.ARCHIVE | AccessTier.HOT  || ArchiveStatus.REHYDRATE_PENDING_TO_HOT
    }

    @Unroll
    def "Set tier rehydrate priority"() {
        setup:
        if (rehydratePriority != null) {
            bc.setAccessTier(AccessTier.ARCHIVE)

            bc.setAccessTierWithResponse(new BlobSetAccessTierOptions(AccessTier.HOT).setPriority(rehydratePriority), null, null)
        }

        when:
        def resp = bc.getPropertiesWithResponse(null, null, null)

        then:
        resp.getStatusCode() == 200
        resp.getValue().getRehydratePriority() == rehydratePriority

        where:
        rehydratePriority          || _
        null                       || _
        RehydratePriority.STANDARD || _
        RehydratePriority.HIGH     || _
    }

    def "Set tier snapshot"() {
        setup:
        def bc2 = bc.createSnapshot()

        when:
        bc2.setAccessTier(AccessTier.COOL)

        then:
        bc2.getProperties().getAccessTier() == AccessTier.COOL
        bc.getProperties().getAccessTier() != AccessTier.COOL
    }

    def "Set tier snapshot error"() {
        setup:
        bc.createSnapshotWithResponse(null, null, null, null)
        String fakeVersion = "2020-04-17T20:37:16.5129130Z"
        def bc2 = bc.getSnapshotClient(fakeVersion)

        when:
        bc2.setAccessTier(AccessTier.COOL)

        then:
        thrown(BlobStorageException)
    }

    def "Set tier error"() {
        setup:
        def cc = blobServiceClient.createBlobContainer(generateContainerName())
        def bc = cc.getBlobClient(generateBlobName()).getBlockBlobClient()
        bc.upload(defaultInputStream.get(), defaultDataSize)

        when:
        bc.setAccessTier(AccessTier.fromString("garbage"))

        then:
        def e = thrown(BlobStorageException)
        e.getErrorCode() == BlobErrorCode.INVALID_HEADER_VALUE

        cleanup:
        cc.delete()
    }

    def "Set tier illegal argument"() {
        when:
        bc.setAccessTier(null)

        then:
        thrown(NullPointerException)
    }

    def "Set tier lease"() {
        setup:
        def cc = blobServiceClient.createBlobContainer(generateContainerName())
        def bc = cc.getBlobClient(generateBlobName()).getBlockBlobClient()
        bc.upload(defaultInputStream.get(), defaultDataSize)
        def leaseID = setupBlobLeaseCondition(bc, receivedLeaseID)

        when:
        bc.setAccessTierWithResponse(AccessTier.HOT, null, leaseID, null, null)

        then:
        notThrown(BlobStorageException)

        cleanup:
        cc.delete()
    }

    def "Set tier lease fail"() {
        setup:
        def cc = blobServiceClient.createBlobContainer(generateContainerName())
        def bc = cc.getBlobClient(generateBlobName()).getBlockBlobClient()
        bc.upload(defaultInputStream.get(), defaultDataSize)

        when:
        bc.setAccessTierWithResponse(AccessTier.HOT, null, "garbage", null, null)

        then:
        thrown(BlobStorageException)
    }

    def "Set tier tags"() {
        setup:
        def cc = blobServiceClient.createBlobContainer(generateContainerName())
        def bc = cc.getBlobClient(generateBlobName()).getBlockBlobClient()
        bc.upload(defaultInputStream.get(), defaultDataSize)
        def t = new HashMap<String, String>()
        t.put("foo", "bar")
        bc.setTags(t)

        when:
        bc.setAccessTierWithResponse(new BlobSetAccessTierOptions(AccessTier.HOT).setTagsConditions("\"foo\" = 'bar'"), null, null)

        then:
        notThrown(BlobStorageException)

        cleanup:
        cc.delete()
    }

    def "Set tier tags fail"() {
        setup:
        def cc = blobServiceClient.createBlobContainer(generateContainerName())
        def bc = cc.getBlobClient(generateBlobName()).getBlockBlobClient()
        bc.upload(defaultInputStream.get(), defaultDataSize)

        when:
        bc.setAccessTierWithResponse(new BlobSetAccessTierOptions(AccessTier.HOT).setTagsConditions("\"foo\" = 'bar'"), null, null)

        then:
        thrown(BlobStorageException)
    }

    @Unroll
    def "Copy with tier"() {
        setup:
        def blobName = generateBlobName()
        def bc = cc.getBlobClient(blobName).getBlockBlobClient()
        bc.uploadWithResponse(defaultInputStream.get(), defaultDataSize, null, null, tier1, null, null, null, null)
        def bcCopy = cc.getBlobClient(generateBlobName()).getBlockBlobClient()

        when:
        def sas = new BlobServiceSasSignatureValues()
            .setExpiryTime(OffsetDateTime.now().plusHours(1))
            .setPermissions(new BlobSasPermission().setReadPermission(true))
            .setContainerName(cc.getBlobContainerName())
            .setBlobName(blobName)
            .generateSasQueryParameters(primaryCredential)
            .encode()
        bcCopy.copyFromUrlWithResponse(bc.getBlobUrl().toString() + "?" + sas, null, tier2, null, null, null, null)

        then:
        bcCopy.getProperties().getAccessTier() == tier2

        where:
        tier1           | tier2
        AccessTier.HOT  | AccessTier.COOL
        AccessTier.COOL | AccessTier.HOT
    }

    def "Undelete"() {
        setup:
        enableSoftDelete()
        bc.delete()

        when:
        def undeleteHeaders = bc.undeleteWithResponse(null, null).getHeaders()
        bc.getProperties()

        then:
        notThrown(BlobStorageException)
        undeleteHeaders.getValue("x-ms-request-id") != null
        undeleteHeaders.getValue("x-ms-version") != null
        undeleteHeaders.getValue("Date") != null

        disableSoftDelete() == null
    }

    def "Undelete min"() {
        setup:
        enableSoftDelete()
        bc.delete()

        expect:
        bc.undeleteWithResponse(null, null).getStatusCode() == 200
    }

    def "Undelete error"() {
        bc = cc.getBlobClient(generateBlobName())

        when:
        bc.undelete()

        then:
        thrown(BlobStorageException)
    }

    def "Get account info"() {
        when:
        def response = primaryBlobServiceClient.getAccountInfoWithResponse(null, null)

        then:
        response.getHeaders().getValue("Date") != null
        response.getHeaders().getValue("x-ms-request-id") != null
        response.getHeaders().getValue("x-ms-version") != null
        response.getValue().getAccountKind() != null
        response.getValue().getSkuName() != null
    }

    def "Get account info min"() {
        expect:
        bc.getAccountInfoWithResponse(null, null).getStatusCode() == 200
    }

    def "Get Container Name"() {
        expect:
        containerName == bc.getContainerName()
    }

    def "Get Blob Name"() {
        expect:
        blobName == bc.getBlobName()
    }

    def "Get Blob Name and Build Client"() {
        when:
        BlobClient client = cc.getBlobClient(originalBlobName)
        BlobClientBase baseClient = cc.getBlobClient(client.getBlobName()).getBlockBlobClient()

        then:
        baseClient.getBlobName() == finalBlobName

        where:
        originalBlobName       | finalBlobName
        "blob"                 | "blob"
        "path/to]a blob"       | "path/to]a blob"
        "path%2Fto%5Da%20blob" | "path/to]a blob"
        "斑點"                   | "斑點"
        "%E6%96%91%E9%BB%9E"   | "斑點"
    }

    def "Builder cpk validation"() {
        setup:
        String endpoint = BlobUrlParts.parse(bc.getBlobUrl()).setScheme("http").toUrl()
        def builder = new BlobClientBuilder()
            .customerProvidedKey(new CustomerProvidedKey(Base64.getEncoder().encodeToString(getRandomByteArray(256))))
            .endpoint(endpoint)

        when:
        builder.buildClient()

        then:
        thrown(IllegalArgumentException)
    }

    def "Builder bearer token validation"() {
        setup:
        String endpoint = BlobUrlParts.parse(bc.getBlobUrl()).setScheme("http").toUrl()
        def builder = new BlobClientBuilder()
            .credential(new DefaultAzureCredentialBuilder().build())
            .endpoint(endpoint)

        when:
        builder.buildClient()

        then:
        thrown(IllegalArgumentException)
    }
}<|MERGE_RESOLUTION|>--- conflicted
+++ resolved
@@ -9,12 +9,7 @@
 import com.azure.identity.DefaultAzureCredentialBuilder
 import com.azure.storage.blob.models.AccessTier
 import com.azure.storage.blob.models.ArchiveStatus
-<<<<<<< HEAD
 import com.azure.storage.blob.models.BlobSourceRequestConditions
-import com.azure.storage.blob.options.BlobBeginCopyOptions
-import com.azure.storage.blob.options.BlobCopyFromUrlOptions
-=======
->>>>>>> 68863845
 import com.azure.storage.blob.models.BlobErrorCode
 import com.azure.storage.blob.models.BlobHttpHeaders
 import com.azure.storage.blob.models.BlobRange
@@ -1737,11 +1732,7 @@
             .setTagsConditions(tags)
 
         when:
-<<<<<<< HEAD
         def poller = copyDestBlob.beginCopy(new BlobBeginCopyOptions(bc.getBlobUrl()).setSourceRequestConditions(mac))
-=======
-        def poller = copyDestBlob.beginCopy(bc.getBlobUrl(), null, null, null, mac, null, getPollingDuration(1000))
->>>>>>> 68863845
         def response = poller.blockLast()
 
         then:
