--- conflicted
+++ resolved
@@ -917,15 +917,9 @@
         def leaseID = setupBlobLeaseCondition(bu2, receivedLeaseID)
 
         when:
-<<<<<<< HEAD
-        def copyID = bu2.startCopyFromURLWithResponse(bc.getBlobUrl(), null, null, null, null,
+        def copyID = bu2.copyFromURLWithResponse(bc.getBlobUrl(), null, null, null,
             new BlobRequestConditions().setLeaseId(leaseID), null, null).getValue()
         bu2.abortCopyFromURLWithResponse(copyID, garbageLeaseID, null, null)
-=======
-        def copyID = bu2.copyFromURLWithResponse(bc.getBlobUrl(), null, null, null,
-            new BlobAccessConditions().setLeaseAccessConditions(new LeaseAccessConditions().setLeaseId(leaseID)), null, null).getValue()
-        bu2.abortCopyFromURLWithResponse(copyID, new LeaseAccessConditions().setLeaseId(garbageLeaseID), null, null)
->>>>>>> ca64b49a
 
         then:
         def e = thrown(BlobStorageException)
@@ -999,13 +993,8 @@
 
         when:
         def copyID =
-<<<<<<< HEAD
-            bu2.startCopyFromURLWithResponse(bc.getBlobUrl(), null, null, null, null,
+            bu2.copyFromURLWithResponse(bc.getBlobUrl(), null, null, null,
                 new BlobRequestConditions().setLeaseId(leaseID), null, null).getValue()
-=======
-            bu2.copyFromURLWithResponse(bc.getBlobUrl(), null, null, null,
-                new BlobAccessConditions().setLeaseAccessConditions(new LeaseAccessConditions().setLeaseId(leaseID)), null, null).getValue()
->>>>>>> ca64b49a
 
         then:
         bu2.abortCopyFromURLWithResponse(copyID, leaseID, null, null).getStatusCode() == 204
