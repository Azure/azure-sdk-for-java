// Copyright (c) Microsoft Corporation. All rights reserved.
// Licensed under the MIT License.

package com.azure.storage.blob

import com.azure.core.http.RequestConditions
import com.azure.core.implementation.util.ImplUtils
import com.azure.core.util.polling.PollResponse
import com.azure.storage.blob.models.AccessTier
import com.azure.storage.blob.models.ArchiveStatus
import com.azure.storage.blob.models.BlobRequestConditions
import com.azure.storage.blob.models.BlobErrorCode
import com.azure.storage.blob.models.BlobHttpHeaders
import com.azure.storage.blob.models.BlobRange
import com.azure.storage.blob.models.BlobStorageException
import com.azure.storage.blob.models.BlobType
import com.azure.storage.blob.models.CopyStatusType
import com.azure.storage.blob.models.DeleteSnapshotsOptionType

import com.azure.storage.blob.models.LeaseStateType
import com.azure.storage.blob.models.LeaseStatusType

import com.azure.storage.blob.models.PublicAccessType
import com.azure.storage.blob.models.RehydratePriority
import com.azure.storage.blob.models.ReliableDownloadOptions
import com.azure.storage.blob.models.SyncCopyStatusType
import com.azure.storage.blob.specialized.BlobClientBase
import com.azure.storage.blob.specialized.BlobServiceSasSignatureValues
import com.azure.storage.blob.specialized.SpecializedBlobClientBuilder
import reactor.test.StepVerifier
import spock.lang.Unroll

import java.nio.ByteBuffer
import java.nio.file.FileAlreadyExistsException
import java.security.MessageDigest
import java.time.Duration
import java.time.OffsetDateTime

class BlobAPITest extends APISpec {
    BlobClientBase bc
    String blobName

    def setup() {
        blobName = generateBlobName()
        bc = cc.getBlobClient(blobName).getBlockBlobClient()
        bc.upload(defaultInputStream.get(), defaultDataSize)
    }

    def "Download all null"() {
        when:
        def stream = new ByteArrayOutputStream()
        def response = bc.downloadWithResponse(stream, null, null, null, false, null, null)
        def body = ByteBuffer.wrap(stream.toByteArray())
        def headers = response.getHeaders()

        then:
        body == defaultData
        headers.toMap().keySet().stream().noneMatch({ it.startsWith("x-ms-meta-") })
        headers.getValue("Content-Length") != null
        headers.getValue("Content-Type") != null
        headers.getValue("Content-Range") == null
        headers.getValue("Content-MD5") != null
        headers.getValue("Content-Encoding") == null
        headers.getValue("Cache-Control") == null
        headers.getValue("Content-Disposition") == null
        headers.getValue("Content-Language") == null
        headers.getValue("x-ms-blob-sequence-number") == null
        headers.getValue("x-ms-blob-type") == BlobType.BLOCK_BLOB.toString()
        headers.getValue("x-ms-copy-completion-time") == null
        headers.getValue("x-ms-copy-status-description") == null
        headers.getValue("x-ms-copy-id") == null
        headers.getValue("x-ms-copy-progress") == null
        headers.getValue("x-ms-copy-source") == null
        headers.getValue("x-ms-copy-status") == null
        headers.getValue("x-ms-lease-duration") == null
        headers.getValue("x-ms-lease-state") == LeaseStateType.AVAILABLE.toString()
        headers.getValue("x-ms-lease-status") == LeaseStatusType.UNLOCKED.toString()
        headers.getValue("Accept-Ranges") == "bytes"
        headers.getValue("x-ms-blob-committed-block-count") == null
        headers.getValue("x-ms-server-encrypted") != null
        headers.getValue("x-ms-blob-content-md5") == null
    }

    def "Download empty file"() {
        setup:
        bc = cc.getBlobClient("emptyAppendBlob").getAppendBlobClient()
        bc.create()

        when:
        def outStream = new ByteArrayOutputStream()
        bc.download(outStream)
        def result = outStream.toByteArray()

        then:
        notThrown(BlobStorageException)
        result.length == 0
    }

    /*
    This is to test the appropriate integration of DownloadResponse, including setting the correct range values on
    HttpGetterInfo.
     */

    def "Download with retry range"() {
        /*
        We are going to make a request for some range on a blob. The Flux returned will throw an exception, forcing
        a retry per the ReliableDownloadOptions. The next request should have the same range header, which was generated
        from the count and offset values in HttpGetterInfo that was constructed on the initial call to download. We
        don't need to check the data here, but we want to ensure that the correct range is set each time. This will
        test the correction of a bug that was found which caused HttpGetterInfo to have an incorrect offset when it was
        constructed in BlobClient.download().
         */
        setup:
        def bu2 = getBlobClient(primaryCredential, bc.getBlobUrl(), new MockRetryRangeResponsePolicy())

        when:
        def range = new BlobRange(2, 5L)
        def options = new ReliableDownloadOptions().maxRetryRequests(3)
        bu2.downloadWithResponse(new ByteArrayOutputStream(), range, options, null, false, null, null)

        then:
        /*
        Because the dummy Flux always throws an error. This will also validate that an IllegalArgumentException is
        NOT thrown because the types would not match.
         */
        def e = thrown(RuntimeException)
        e.getCause() instanceof IOException
    }

    def "Download min"() {
        when:
        def outStream = new ByteArrayOutputStream()
        bc.download(outStream)
        def result = outStream.toByteArray()

        then:
        result == defaultData.array()
    }

    @Unroll
    def "Download range"() {
        setup:
        def range = (count == null) ? new BlobRange(offset) : new BlobRange(offset, count)

        when:
        def outStream = new ByteArrayOutputStream()
        bc.downloadWithResponse(outStream, range, null, null, false, null, null)
        String bodyStr = outStream.toString()

        then:
        bodyStr == expectedData

        where:
        offset | count || expectedData
        0      | null  || defaultText
        0      | 5L    || defaultText.substring(0, 5)
        3      | 2L    || defaultText.substring(3, 3 + 2)
    }

    @Unroll
    def "Download AC"() {
        setup:
        match = setupBlobMatchCondition(bc, match)
        leaseID = setupBlobLeaseCondition(bc, leaseID)
        def bac = new BlobRequestConditions()
            .setLeaseId(leaseID)
            .setIfMatch(match)
            .setIfNoneMatch(noneMatch)
            .setIfModifiedSince(modified)
            .setIfUnmodifiedSince(unmodified)

        when:
        def response = bc.downloadWithResponse(new ByteArrayOutputStream(), null, null, bac, false, null, null)

        then:
        response.getStatusCode() == 200

        where:
        modified | unmodified | match        | noneMatch   | leaseID
        null     | null       | null         | null        | null
        oldDate  | null       | null         | null        | null
        null     | newDate    | null         | null        | null
        null     | null       | receivedEtag | null        | null
        null     | null       | null         | garbageEtag | null
        null     | null       | null         | null        | receivedLeaseID
    }

    @Unroll
    def "Download AC fail"() {
        setup:
        setupBlobLeaseCondition(bc, leaseID)
        def bac = new BlobRequestConditions()
            .setLeaseId(leaseID)
            .setIfMatch(match)
            .setIfNoneMatch(setupBlobMatchCondition(bc, noneMatch))
            .setIfModifiedSince(modified)
            .setIfUnmodifiedSince(unmodified)

        when:
        bc.downloadWithResponse(new ByteArrayOutputStream(), null, null, bac, false, null, null).getStatusCode()

        then:
        thrown(BlobStorageException)

        where:
        modified | unmodified | match       | noneMatch    | leaseID
        newDate  | null       | null        | null         | null
        null     | oldDate    | null        | null         | null
        null     | null       | garbageEtag | null         | null
        null     | null       | null        | receivedEtag | null
        null     | null       | null        | null         | garbageLeaseID
    }

    def "Download md5"() {
        when:
        def response = bc.downloadWithResponse(new ByteArrayOutputStream(), new BlobRange(0, 3), null, null, true, null, null)
        def contentMD5 = response.getHeaders().getValue("content-md5").getBytes()

        then:
        contentMD5 == Base64.getEncoder().encode(MessageDigest.getInstance("MD5").digest(defaultText.substring(0, 3).getBytes()))
    }

    def "Download error"() {
        setup:
        bc = cc.getBlobClient(generateBlobName()).getBlockBlobClient()

        when:
        bc.download(null)

        then:
        thrown(NullPointerException)
    }

    def "Download snapshot"() {
        when:
        def originalStream = new ByteArrayOutputStream()
        bc.download(originalStream)

        def bc2 = bc.createSnapshot()
        new SpecializedBlobClientBuilder()
            .blobClient(bc)
            .buildBlockBlobClient()
            .upload(new ByteArrayInputStream("ABC".getBytes()), 3)

        then:
        def snapshotStream = new ByteArrayOutputStream()
        bc2.download(snapshotStream)
        snapshotStream.toByteArray() == originalStream.toByteArray()
    }

    def "Download to file exists"() {
        setup:
        def testFile = new File(testName + ".txt")
        if (!testFile.exists()) {
            assert testFile.createNewFile()
        }

        when:
        bc.downloadToFile(testFile.getPath())

        then:
        def ex = thrown(UncheckedIOException)
        ex.getCause() instanceof FileAlreadyExistsException

        cleanup:
        testFile.delete()
    }

    def "Download to file does not exist"() {
        setup:
        def testFile = new File(testName + ".txt")
        if (testFile.exists()) {
            assert testFile.delete()
        }

        when:
        bc.downloadToFile(testFile.getPath())
        def fileContent = new Scanner(testFile).useDelimiter("\\Z").next()
        then:
        fileContent == defaultText

        cleanup:
        testFile.delete()
    }

    def "Get properties default"() {
        when:
        def response = bc.getPropertiesWithResponse(null, null, null)
        def headers = response.getHeaders()
        def properties = response.getValue()

        then:
        validateBasicHeaders(headers)
        ImplUtils.isNullOrEmpty(properties.getMetadata())
        properties.getBlobType() == BlobType.BLOCK_BLOB
        properties.getCopyCompletionTime() == null // tested in "copy"
        properties.getCopyStatusDescription() == null // only returned when the service has errors; cannot validate.
        properties.getCopyId() == null // tested in "abort copy"
        properties.getCopyProgress() == null // tested in "copy"
        properties.getCopySource() == null // tested in "copy"
        properties.getCopyStatus() == null // tested in "copy"
        !properties.isIncrementalCopy() // tested in PageBlob."start incremental copy"
        properties.getCopyDestinationSnapshot() == null // tested in PageBlob."start incremental copy"
        properties.getLeaseDuration() == null // tested in "acquire lease"
        properties.getLeaseState() == LeaseStateType.AVAILABLE
        properties.getLeaseStatus() == LeaseStatusType.UNLOCKED
        properties.getBlobSize() >= 0
        properties.getContentType() != null
        properties.getContentMD5() != null
        properties.getContentEncoding() == null // tested in "set HTTP headers"
        properties.getContentDisposition() == null // tested in "set HTTP headers"
        properties.getContentLanguage() == null // tested in "set HTTP headers"
        properties.getCacheControl() == null // tested in "set HTTP headers"
        properties.getBlobSequenceNumber() == null // tested in PageBlob."create sequence number"
        headers.getValue("Accept-Ranges") == "bytes"
        properties.getCommittedBlockCount() == null // tested in AppendBlob."append block"
        properties.isServerEncrypted()
        properties.getAccessTier() == AccessTier.HOT
        properties.isAccessTierInferred()
        properties.getArchiveStatus() == null
        properties.getCreationTime() != null
    }

    def "Get properties min"() {
        expect:
        bc.getPropertiesWithResponse(null, null, null).getStatusCode() == 200
    }

    @Unroll
    def "Get properties AC"() {
        setup:
        def bac = new BlobRequestConditions()
            .setLeaseId(setupBlobLeaseCondition(bc, leaseID))
            .setIfMatch(setupBlobMatchCondition(bc, match))
            .setIfNoneMatch(noneMatch)
            .setIfModifiedSince(modified)
            .setIfUnmodifiedSince(unmodified)

        expect:
        bc.getPropertiesWithResponse(bac, null, null).getStatusCode() == 200

        where:
        modified | unmodified | match        | noneMatch   | leaseID
        null     | null       | null         | null        | null
        oldDate  | null       | null         | null        | null
        null     | newDate    | null         | null        | null
        null     | null       | receivedEtag | null        | null
        null     | null       | null         | garbageEtag | null
        null     | null       | null         | null        | receivedLeaseID
    }

    @Unroll
    def "Get properties AC fail"() {
        setup:
        def bac = new BlobRequestConditions()
            .setLeaseId(setupBlobLeaseCondition(bc, leaseID))
            .setIfMatch(match)
            .setIfNoneMatch(setupBlobMatchCondition(bc, noneMatch))
            .setIfModifiedSince(modified)
            .setIfUnmodifiedSince(unmodified)

        when:
        bc.getPropertiesWithResponse(bac, null, null)

        then:
        thrown(BlobStorageException)

        where:
        modified | unmodified | match       | noneMatch    | leaseID
        newDate  | null       | null        | null         | null
        null     | oldDate    | null        | null         | null
        null     | null       | garbageEtag | null         | null
        null     | null       | null        | receivedEtag | null
        null     | null       | null        | null         | garbageLeaseID
    }

    def "Get properties error"() {
        setup:
        bc = cc.getBlobClient(generateBlobName()).getBlockBlobClient()

        when:
        bc.getProperties()

        then:
        thrown(BlobStorageException)
    }

    def "Set HTTP headers null"() {
        setup:
        def response = bc.setHttpHeadersWithResponse(null, null, null, null)

        expect:
        response.getStatusCode() == 200
        validateBasicHeaders(response.getHeaders())
    }

    def "Set HTTP headers min"() {
        setup:
        def properties = bc.getProperties()
        def headers = new BlobHttpHeaders()
            .setContentEncoding(properties.getContentEncoding())
            .setContentDisposition(properties.getContentDisposition())
            .setContentType("type")
            .setCacheControl(properties.getCacheControl())
            .setContentLanguage(properties.getContentLanguage())
            .setContentMd5(Base64.getEncoder().encode(MessageDigest.getInstance("MD5").digest(defaultData.array())))

        bc.setHttpHeaders(headers)

        expect:
        bc.getProperties().getContentType() == "type"
    }

    @Unroll
    def "Set HTTP headers headers"() {
        setup:
        def putHeaders = new BlobHttpHeaders().setCacheControl(cacheControl)
            .setContentDisposition(contentDisposition)
            .setContentEncoding(contentEncoding)
            .setContentLanguage(contentLanguage)
            .setContentMd5(contentMD5)
            .setContentType(contentType)

        bc.setHttpHeaders(putHeaders)

        expect:
        validateBlobProperties(
            bc.getPropertiesWithResponse(null, null, null),
            cacheControl, contentDisposition, contentEncoding, contentLanguage, contentMD5, contentType)

        where:
        cacheControl | contentDisposition | contentEncoding | contentLanguage | contentMD5                                                                               | contentType
        null         | null               | null            | null            | null                                                                                     | null
        "control"    | "disposition"      | "encoding"      | "language"      | Base64.getEncoder().encode(MessageDigest.getInstance("MD5").digest(defaultData.array())) | "type"
    }


    @Unroll
    def "Set HTTP headers AC"() {
        setup:
        match = setupBlobMatchCondition(bc, match)
        leaseID = setupBlobLeaseCondition(bc, leaseID)
        def bac = new BlobRequestConditions()
            .setLeaseId(leaseID)
            .setIfMatch(match)
            .setIfNoneMatch(noneMatch)
            .setIfModifiedSince(modified)
            .setIfUnmodifiedSince(unmodified)

        expect:
        bc.setHttpHeadersWithResponse(null, bac, null, null).getStatusCode() == 200

        where:
        modified | unmodified | match        | noneMatch   | leaseID
        null     | null       | null         | null        | null
        oldDate  | null       | null         | null        | null
        null     | newDate    | null         | null        | null
        null     | null       | receivedEtag | null        | null
        null     | null       | null         | garbageEtag | null
        null     | null       | null         | null        | receivedLeaseID
    }

    @Unroll
    def "Set HTTP headers AC fail"() {
        setup:
        noneMatch = setupBlobMatchCondition(bc, noneMatch)
        setupBlobLeaseCondition(bc, leaseID)
        def bac = new BlobRequestConditions()
            .setLeaseId(leaseID)
            .setIfMatch(match)
            .setIfNoneMatch(noneMatch)
            .setIfModifiedSince(modified)
            .setIfUnmodifiedSince(unmodified)

        when:
        bc.setHttpHeadersWithResponse(null, bac, null, null)

        then:
        thrown(BlobStorageException)

        where:
        modified | unmodified | match       | noneMatch    | leaseID
        newDate  | null       | null        | null         | null
        null     | oldDate    | null        | null         | null
        null     | null       | garbageEtag | null         | null
        null     | null       | null        | receivedEtag | null
        null     | null       | null        | null         | garbageLeaseID
    }

    def "Set HTTP headers error"() {
        setup:
        bc = cc.getBlobClient(generateBlobName()).getBlockBlobClient()

        when:
        bc.setHttpHeaders(null)

        then:
        thrown(BlobStorageException)
    }

    def "Set metadata all null"() {
        when:
        def response = bc.setMetadataWithResponse(null, null, null, null)

        then:
        bc.getProperties().getMetadata().size() == 0
        response.getStatusCode() == 200
        validateBasicHeaders(response.getHeaders())
        Boolean.parseBoolean(response.getHeaders().getValue("x-ms-request-server-encrypted"))
    }

    def "Set metadata min"() {
        setup:
        def metadata = new HashMap<String, String>()
        metadata.put("foo", "bar")

        when:
        bc.setMetadata(metadata)

        then:
        bc.getProperties().getMetadata() == metadata
    }

    @Unroll
    def "Set metadata metadata"() {
        setup:
        def metadata = new HashMap<String, String>()
        if (key1 != null && value1 != null) {
            metadata.put(key1, value1)
        }
        if (key2 != null && value2 != null) {
            metadata.put(key2, value2)
        }

        expect:
        bc.setMetadataWithResponse(metadata, null, null, null).getStatusCode() == statusCode
        bc.getProperties().getMetadata() == metadata

        where:
        key1  | value1 | key2   | value2 || statusCode
        null  | null   | null   | null   || 200
        "foo" | "bar"  | "fizz" | "buzz" || 200
    }

    @Unroll
    def "Set metadata AC"() {
        setup:
        match = setupBlobMatchCondition(bc, match)
        leaseID = setupBlobLeaseCondition(bc, leaseID)
        def bac = new BlobRequestConditions()
            .setLeaseId(leaseID)
            .setIfMatch(match)
            .setIfNoneMatch(noneMatch)
            .setIfModifiedSince(modified)
            .setIfUnmodifiedSince(unmodified)

        expect:
        bc.setMetadataWithResponse(null, bac, null, null).getStatusCode() == 200

        where:
        modified | unmodified | match        | noneMatch   | leaseID
        null     | null       | null         | null        | null
        oldDate  | null       | null         | null        | null
        null     | newDate    | null         | null        | null
        null     | null       | receivedEtag | null        | null
        null     | null       | null         | garbageEtag | null
        null     | null       | null         | null        | receivedLeaseID
    }

    @Unroll
    def "Set metadata AC fail"() {
        setup:
        noneMatch = setupBlobMatchCondition(bc, noneMatch)
        setupBlobLeaseCondition(bc, leaseID)

        def bac = new BlobRequestConditions()
            .setLeaseId(leaseID)
            .setIfMatch(match)
            .setIfNoneMatch(noneMatch)
            .setIfModifiedSince(modified)
            .setIfUnmodifiedSince(unmodified)

        when:
        bc.setMetadataWithResponse(null, bac, null, null)

        then:
        thrown(BlobStorageException)

        where:
        modified | unmodified | match       | noneMatch    | leaseID
        newDate  | null       | null        | null         | null
        null     | oldDate    | null        | null         | null
        null     | null       | garbageEtag | null         | null
        null     | null       | null        | receivedEtag | null
        null     | null       | null        | null         | garbageLeaseID
    }

    def "Set metadata error"() {
        setup:
        bc = cc.getBlobClient(generateBlobName()).getBlockBlobClient()

        when:
        bc.setMetadata(null)

        then:
        thrown(BlobStorageException)
    }

    def "Snapshot"() {
        when:
        def response = bc.createSnapshotWithResponse(null, null, null, null)

        then:
        response.getValue().exists()
        validateBasicHeaders(response.getHeaders())
    }

    def "Snapshot min"() {
        bc.createSnapshotWithResponse(null, null, null, null).getStatusCode() == 201
    }

    @Unroll
    def "Snapshot metadata"() {
        setup:
        def metadata = new HashMap<String, String>()
        if (key1 != null && value1 != null) {
            metadata.put(key1, value1)
        }
        if (key2 != null && value2 != null) {
            metadata.put(key2, value2)
        }

        def response = bc.createSnapshotWithResponse(metadata, null, null, null)
        def bcSnap = response.getValue()

        expect:
        response.getStatusCode() == 201
        bcSnap.getProperties().getMetadata() == metadata

        where:
        key1  | value1 | key2   | value2
        null  | null   | null   | null
        "foo" | "bar"  | "fizz" | "buzz"
    }

    @Unroll
    def "Snapshot AC"() {
        setup:
        match = setupBlobMatchCondition(bc, match)
        leaseID = setupBlobLeaseCondition(bc, leaseID)
        def bac = new BlobRequestConditions()
            .setLeaseId(leaseID)
            .setIfMatch(match)
            .setIfNoneMatch(noneMatch)
            .setIfModifiedSince(modified)
            .setIfUnmodifiedSince(unmodified)

        expect:
        bc.createSnapshotWithResponse(null, bac, null, null).getStatusCode() == 201

        where:
        modified | unmodified | match        | noneMatch   | leaseID
        null     | null       | null         | null        | null
        oldDate  | null       | null         | null        | null
        null     | newDate    | null         | null        | null
        null     | null       | receivedEtag | null        | null
        null     | null       | null         | garbageEtag | null
        null     | null       | null         | null        | receivedLeaseID
    }

    @Unroll
    def "Snapshot AC fail"() {
        setup:
        noneMatch = setupBlobMatchCondition(bc, noneMatch)
        setupBlobLeaseCondition(bc, leaseID)
        def bac = new BlobRequestConditions()
            .setLeaseId(leaseID)
            .setIfMatch(match)
            .setIfNoneMatch(noneMatch)
            .setIfModifiedSince(modified)
            .setIfUnmodifiedSince(unmodified)


        when:
        bc.createSnapshotWithResponse(null, bac, null, null)

        then:
        thrown(BlobStorageException)

        where:
        modified | unmodified | match       | noneMatch    | leaseID
        newDate  | null       | null        | null         | null
        null     | oldDate    | null        | null         | null
        null     | null       | garbageEtag | null         | null
        null     | null       | null        | receivedEtag | null
        null     | null       | null        | null         | garbageLeaseID
    }

    def "Snapshot error"() {
        setup:
        bc = cc.getBlobClient(generateBlobName()).getBlockBlobClient()

        when:
        bc.createSnapshot()

        then:
        thrown(BlobStorageException)
    }

    def "Copy"() {
        setup:
        def copyDestBlob = cc.getBlobClient(generateBlobName()).getBlockBlobClient()
        def poller = copyDestBlob.beginCopy(bc.getBlobUrl(), Duration.ofSeconds(1))

        when:
        poller.block()
        def properties = copyDestBlob.getProperties()
        def response = poller.getLastPollResponse()

        then:
        properties.getCopyStatus() == CopyStatusType.SUCCESS
        properties.getCopyCompletionTime() != null
        properties.getCopyProgress() != null
        properties.getCopySource() != null

        response != null
        response.getStatus() == PollResponse.OperationStatus.SUCCESSFULLY_COMPLETED

        def blobInfo = response.getValue()
        blobInfo != null
        blobInfo.getCopyId() == properties.getCopyId()
    }

    def "Copy min"() {
        setup:
        def copyDestBlob = cc.getBlobClient(generateBlobName()).getBlockBlobClient()

        when:
        def poller = copyDestBlob.beginCopy(bc.getBlobUrl(), Duration.ofSeconds(1))
        def verifier = StepVerifier.create(poller.getObserver().take(1))

        then:
        verifier.assertNext({
            assert it.getValue() != null
            assert it.getValue().getCopyId() != null
            assert it.getValue().getCopySourceUrl() == bc.getBlobUrl()
            assert it.getStatus() == PollResponse.OperationStatus.IN_PROGRESS || it.getStatus() == PollResponse.OperationStatus.SUCCESSFULLY_COMPLETED
        }).verifyComplete()
    }

    def "Copy poller"() {
        setup:
        def copyDestBlob = cc.getBlobClient(generateBlobName()).getBlockBlobClient()
        def poller = copyDestBlob.beginCopy(bc.getBlobUrl(), null, null, null, null, null, null)

        when:
        def verifier = StepVerifier.create(poller.getObserver())

        then:
        verifier.assertNext({
            assert it.getValue() != null
            assert it.getValue().getCopyId() != null
            assert it.getValue().getCopySourceUrl() == bc.getBlobUrl()
        }).verifyComplete()

        expect:
        def properties = copyDestBlob.getProperties()

        properties.getCopyStatus() == CopyStatusType.SUCCESS
        properties.getCopyCompletionTime() != null
        properties.getCopyProgress() != null
        properties.getCopySource() != null
        properties.getCopyId() != null

        def lastResponse = poller.getLastPollResponse()
        lastResponse != null
        lastResponse.getValue() != null
        lastResponse.getValue().getCopyId() == properties.getCopyId()
    }

    @Unroll
    def "Copy metadata"() {
        setup:
        def bu2 = cc.getBlobClient(generateBlobName()).getBlockBlobClient()
        def metadata = new HashMap<String, String>()
        if (key1 != null && value1 != null) {
            metadata.put(key1, value1)
        }
        if (key2 != null && value2 != null) {
            metadata.put(key2, value2)
        }

        when:
        def poller = bu2.beginCopy(bc.getBlobUrl(), metadata, null, null, null, null, Duration.ofSeconds(1))
        poller.block()

        then:
        bu2.getProperties().getMetadata() == metadata

        where:
        key1  | value1 | key2   | value2
        null  | null   | null   | null
        "foo" | "bar"  | "fizz" | "buzz"
    }

    @Unroll
    def "Copy source AC"() {
        setup:
        def copyDestBlob = cc.getBlobClient(generateBlobName()).getBlockBlobClient()
        match = setupBlobMatchCondition(bc, match)
        def mac = new RequestConditions()
            .setIfModifiedSince(modified)
            .setIfUnmodifiedSince(unmodified)
            .setIfMatch(match)
            .setIfNoneMatch(noneMatch)

        when:
        def poller = copyDestBlob.beginCopy(bc.getBlobUrl(), null, null, null, mac, null, null)
        poller.block()

        then:
        def response = poller.getLastPollResponse()
        response.getStatus() == PollResponse.OperationStatus.SUCCESSFULLY_COMPLETED

        where:
        modified | unmodified | match        | noneMatch
        null     | null       | null         | null
        oldDate  | null       | null         | null
        null     | newDate    | null         | null
        null     | null       | receivedEtag | null
        null     | null       | null         | garbageEtag
    }

    @Unroll
    def "Copy source AC fail"() {
        setup:
        def bu2 = cc.getBlobClient(generateBlobName()).getBlockBlobClient()
        noneMatch = setupBlobMatchCondition(bc, noneMatch)
        def mac = new RequestConditions()
            .setIfModifiedSince(modified)
            .setIfUnmodifiedSince(unmodified)
            .setIfMatch(match)
            .setIfNoneMatch(noneMatch)

        when:
        bu2.copyFromURLWithResponse(bc.getBlobUrl(), null, null, mac, null, null, null)

        then:
        thrown(BlobStorageException)

        where:
        modified | unmodified | match       | noneMatch
        newDate  | null       | null        | null
        null     | oldDate    | null        | null
        null     | null       | garbageEtag | null
        null     | null       | null        | receivedEtag
    }

    @Unroll
    def "Copy dest AC"() {
        setup:
        def bu2 = cc.getBlobClient(generateBlobName()).getBlockBlobClient()
        bu2.upload(defaultInputStream.get(), defaultDataSize)
        match = setupBlobMatchCondition(bu2, match)
        leaseID = setupBlobLeaseCondition(bu2, leaseID)
        def bac = new BlobRequestConditions()
            .setLeaseId(leaseID)
            .setIfMatch(match)
            .setIfNoneMatch(noneMatch)
            .setIfModifiedSince(modified)
            .setIfUnmodifiedSince(unmodified)

        when:
        def poller = bu2.beginCopy(bc.getBlobUrl(), null, null, null, null, bac, Duration.ofSeconds(1))
        poller.block()

        then:
        def response = poller.getLastPollResponse()
        response.getStatus() == PollResponse.OperationStatus.SUCCESSFULLY_COMPLETED

        where:
        modified | unmodified | match        | noneMatch   | leaseID
        null     | null       | null         | null        | null
        oldDate  | null       | null         | null        | null
        null     | newDate    | null         | null        | null
        null     | null       | receivedEtag | null        | null
        null     | null       | null         | garbageEtag | null
        null     | null       | null         | null        | receivedLeaseID
    }

    @Unroll
    def "Copy dest AC fail"() {
        setup:
        def bu2 = cc.getBlobClient(generateBlobName()).getBlockBlobClient()
        bu2.upload(defaultInputStream.get(), defaultDataSize)
        noneMatch = setupBlobMatchCondition(bu2, noneMatch)
        setupBlobLeaseCondition(bu2, leaseID)
        def bac = new BlobRequestConditions()
            .setLeaseId(leaseID)
            .setIfMatch(match)
            .setIfNoneMatch(noneMatch)
            .setIfModifiedSince(modified)
            .setIfUnmodifiedSince(unmodified)

        when:
        bu2.copyFromURLWithResponse(bc.getBlobUrl(), null, null, null, bac, null, null)

        then:
        thrown(BlobStorageException)

        where:
        modified | unmodified | match       | noneMatch    | leaseID
        newDate  | null       | null        | null         | null
        null     | oldDate    | null        | null         | null
        null     | null       | garbageEtag | null         | null
        null     | null       | null        | receivedEtag | null
        null     | null       | null        | null         | garbageLeaseID
    }

    def "Abort copy lease fail"() {
        setup:
        // Data has to be large enough and copied between accounts to give us enough time to abort
        new SpecializedBlobClientBuilder()
            .blobClient(bc)
            .buildBlockBlobClient()
            .upload(new ByteArrayInputStream(getRandomByteArray(8 * 1024 * 1024)), 8 * 1024 * 1024)
        // So we don't have to create a SAS.
        cc.setAccessPolicy(PublicAccessType.BLOB, null)

        def cu2 = alternateBlobServiceClient.getBlobContainerClient(generateBlobName())
        cu2.create()
        def bu2 = cu2.getBlobClient(generateBlobName()).getBlockBlobClient()
        bu2.upload(defaultInputStream.get(), defaultDataSize)

        def leaseId = setupBlobLeaseCondition(bu2, receivedLeaseID)
        def blobAccessConditions = new BlobAccessConditions().setLeaseAccessConditions(new LeaseAccessConditions().setLeaseId(leaseId))
        def leaseAccess = new LeaseAccessConditions().setLeaseId(garbageLeaseID)

        when:
<<<<<<< HEAD
        def poller = bu2.beginCopy(bc.getBlobUrl(), null, null, null, null, blobAccessConditions, Duration.ofMillis(500))
        def response = poller.getObserver().take(1).blockLast()

        assert response.getStatus() != PollResponse.OperationStatus.FAILED

        def blobCopyInfo = response.getValue()
        bu2.abortCopyFromURLWithResponse(blobCopyInfo.getCopyId(), leaseAccess, null, null)
=======
        def copyID = bu2.copyFromURLWithResponse(bc.getBlobUrl(), null, null, null,
            new BlobRequestConditions().setLeaseId(leaseID), null, null).getValue()
        bu2.abortCopyFromURLWithResponse(copyID, garbageLeaseID, null, null)
>>>>>>> 4289ec91

        then:
        def e = thrown(BlobStorageException)
        e.getStatusCode() == 412

        cleanup:
        cu2.delete()
    }

    def "Abort copy"() {
        setup:
        // Data has to be large enough and copied between accounts to give us enough time to abort
        new SpecializedBlobClientBuilder()
            .blobClient(bc)
            .buildBlockBlobClient()
            .upload(new ByteArrayInputStream(getRandomByteArray(8 * 1024 * 1024)), 8 * 1024 * 1024)
        // So we don't have to create a SAS.
        cc.setAccessPolicy(PublicAccessType.BLOB, null)

        def cu2 = alternateBlobServiceClient.getBlobContainerClient(generateBlobName())
        cu2.create()
        def bu2 = cu2.getBlobClient(generateBlobName())

        when:
        def poller = bu2.beginCopy(bc.getBlobUrl(), null, null, null, null, null, Duration.ofSeconds(1))
        def lastResponse = poller.getObserver().blockFirst()

        assert lastResponse != null
        assert lastResponse.getValue() != null

        def response = bu2.abortCopyFromURLWithResponse(lastResponse.getValue().getCopyId(), null, null, null)
        def headers = response.getHeaders()

        then:
        response.getStatusCode() == 204
        headers.getValue("x-ms-request-id") != null
        headers.getValue("x-ms-version") != null
        headers.getValue("Date") != null

        cleanup:
        // Normal test cleanup will not clean up containers in the alternate account.
        cu2.deleteWithResponse(null, null, null).getStatusCode() == 202
    }

    def "Abort copy lease"() {
        setup:
        // Data has to be large enough and copied between accounts to give us enough time to abort
        new SpecializedBlobClientBuilder().blobClient(bc)
            .buildBlockBlobClient()
            .upload(new ByteArrayInputStream(getRandomByteArray(8 * 1024 * 1024)), 8 * 1024 * 1024)
        // So we don't have to create a SAS.
        cc.setAccessPolicy(PublicAccessType.BLOB, null)

        def cu2 = alternateBlobServiceClient.getBlobContainerClient(generateContainerName())
        cu2.create()
        def bu2 = cu2.getBlobClient(generateBlobName()).getBlockBlobClient()
        bu2.upload(defaultInputStream.get(), defaultDataSize)
        def leaseId = setupBlobLeaseCondition(bu2, receivedLeaseID)
        def blobAccess = new BlobAccessConditions().setLeaseAccessConditions(new LeaseAccessConditions().setLeaseId(leaseId))
        def leaseAccess = new LeaseAccessConditions().setLeaseId(leaseId)

        when:
<<<<<<< HEAD
        def poller = bu2.beginCopy(bc.getBlobUrl(), null, null, null, null, blobAccess, Duration.ofSeconds(1))
        def lastResponse = poller.getObserver().blockFirst()

        then:
        lastResponse != null
        lastResponse.getValue() != null

        def copyId = lastResponse.getValue().getCopyId()
        bu2.abortCopyFromURLWithResponse(copyId, leaseAccess, null, null).getStatusCode() == 204

        cleanup:
=======
        def copyID =
            bu2.copyFromURLWithResponse(bc.getBlobUrl(), null, null, null,
                new BlobRequestConditions().setLeaseId(leaseID), null, null).getValue()

        then:
        bu2.abortCopyFromURLWithResponse(copyID, leaseID, null, null).getStatusCode() == 204
>>>>>>> 4289ec91
        // Normal test cleanup will not clean up containers in the alternate account.
        cu2.delete()
    }

    def "Copy error"() {
        setup:
        bc = cc.getBlobClient(generateBlobName()).getBlockBlobClient()

        when:
        bc.copyFromURL("http://www.error.com")

        then:
        thrown(BlobStorageException)
    }

    def "Abort copy error"() {
        setup:
        bc = cc.getBlobClient(generateBlobName()).getBlockBlobClient()

        when:
        bc.abortCopyFromURL("id")

        then:
        thrown(BlobStorageException)
    }

    def "Sync copy"() {
        setup:
        // Sync copy is a deep copy, which requires either sas or public access.
        cc.setAccessPolicy(PublicAccessType.CONTAINER, null)
        def bu2 = cc.getBlobClient(generateBlobName()).getBlockBlobClient()

        when:
        def headers = bu2.copyFromURLWithResponse(bc.getBlobUrl(), null, null, null, null, null, null).getHeaders()

        then:
        headers.getValue("x-ms-copy-status") == SyncCopyStatusType.SUCCESS.toString()
        headers.getValue("x-ms-copy-id") != null
        validateBasicHeaders(headers)
    }

    def "Sync copy min"() {
        setup:
        cc.setAccessPolicy(PublicAccessType.CONTAINER, null)
        def bu2 = cc.getBlobClient(generateBlobName()).getBlockBlobClient()

        expect:
        bu2.copyFromURLWithResponse(bc.getBlobUrl(), null, null, null, null, null, null).getStatusCode() == 202
    }

    @Unroll
    def "Sync copy metadata"() {
        setup:
        cc.setAccessPolicy(PublicAccessType.CONTAINER, null)
        def bu2 = cc.getBlobClient(generateBlobName()).getBlockBlobClient()
        def metadata = new HashMap<String, String>()
        if (key1 != null && value1 != null) {
            metadata.put(key1, value1)
        }
        if (key2 != null && value2 != null) {
            metadata.put(key2, value2)
        }

        when:
        bu2.copyFromURLWithResponse(bc.getBlobUrl(), metadata, null, null, null, null, null)

        then:
        bu2.getProperties().getMetadata() == metadata

        where:
        key1  | value1 | key2   | value2
        null  | null   | null   | null
        "foo" | "bar"  | "fizz" | "buzz"
    }

    @Unroll
    def "Sync copy source AC"() {
        setup:
        cc.setAccessPolicy(PublicAccessType.CONTAINER, null)
        def bu2 = cc.getBlobClient(generateBlobName()).getBlockBlobClient()
        match = setupBlobMatchCondition(bc, match)
        def mac = new RequestConditions()
            .setIfModifiedSince(modified)
            .setIfUnmodifiedSince(unmodified)
            .setIfMatch(match)
            .setIfNoneMatch(noneMatch)

        expect:
        bu2.copyFromURLWithResponse(bc.getBlobUrl(), null, null, mac, null, null, null).getStatusCode() == 202

        where:
        modified | unmodified | match        | noneMatch
        null     | null       | null         | null
        oldDate  | null       | null         | null
        null     | newDate    | null         | null
        null     | null       | receivedEtag | null
        null     | null       | null         | garbageEtag
    }

    @Unroll
    def "Sync copy source AC fail"() {
        setup:
        cc.setAccessPolicy(PublicAccessType.CONTAINER, null)
        def bu2 = cc.getBlobClient(generateBlobName()).getBlockBlobClient()
        noneMatch = setupBlobMatchCondition(bc, noneMatch)
        def mac = new RequestConditions()
            .setIfModifiedSince(modified)
            .setIfUnmodifiedSince(unmodified)
            .setIfMatch(match)
            .setIfNoneMatch(noneMatch)

        when:
        bu2.copyFromURLWithResponse(bc.getBlobUrl(), null, null, mac, null, null, null)

        then:
        thrown(BlobStorageException)

        where:
        modified | unmodified | match       | noneMatch
        newDate  | null       | null        | null
        null     | oldDate    | null        | null
        null     | null       | garbageEtag | null
        null     | null       | null        | receivedEtag
    }

    @Unroll
    def "Sync copy dest AC"() {
        setup:
        cc.setAccessPolicy(PublicAccessType.CONTAINER, null)
        def bu2 = cc.getBlobClient(generateBlobName()).getBlockBlobClient()
        bu2.upload(defaultInputStream.get(), defaultDataSize)
        match = setupBlobMatchCondition(bu2, match)
        leaseID = setupBlobLeaseCondition(bu2, leaseID)
        def bac = new BlobRequestConditions()
            .setLeaseId(leaseID)
            .setIfMatch(match)
            .setIfNoneMatch(noneMatch)
            .setIfModifiedSince(modified)
            .setIfUnmodifiedSince(unmodified)

        expect:
        bu2.copyFromURLWithResponse(bc.getBlobUrl(), null, null, null, bac, null, null).getStatusCode() == 202

        where:
        modified | unmodified | match        | noneMatch   | leaseID
        null     | null       | null         | null        | null
        oldDate  | null       | null         | null        | null
        null     | newDate    | null         | null        | null
        null     | null       | receivedEtag | null        | null
        null     | null       | null         | garbageEtag | null
        null     | null       | null         | null        | receivedLeaseID
    }

    @Unroll
    def "Sync copy dest AC fail"() {
        setup:
        cc.setAccessPolicy(PublicAccessType.CONTAINER, null)
        def bu2 = cc.getBlobClient(generateBlobName()).getBlockBlobClient()
        bu2.upload(defaultInputStream.get(), defaultDataSize)
        noneMatch = setupBlobMatchCondition(bu2, noneMatch)
        setupBlobLeaseCondition(bu2, leaseID)
        def bac = new BlobRequestConditions()
            .setLeaseId(leaseID)
            .setIfMatch(match)
            .setIfNoneMatch(noneMatch)
            .setIfModifiedSince(modified)
            .setIfUnmodifiedSince(unmodified)

        when:
        bu2.copyFromURLWithResponse(bc.getBlobUrl(), null, null, null, bac, null, null)

        then:
        thrown(BlobStorageException)

        where:
        modified | unmodified | match       | noneMatch    | leaseID
        newDate  | null       | null        | null         | null
        null     | oldDate    | null        | null         | null
        null     | null       | garbageEtag | null         | null
        null     | null       | null        | receivedEtag | null
        null     | null       | null        | null         | garbageLeaseID
    }

    def "Sync copy error"() {
        setup:
        def bu2 = cc.getBlobClient(generateBlobName()).getBlockBlobClient()

        when:
        bu2.copyFromURL(bc.getBlobUrl())

        then:
        thrown(BlobStorageException)
    }

    def "Delete"() {
        when:
        def response = bc.deleteWithResponse(null, null, null, null)
        def headers = response.getHeaders()

        then:
        response.getStatusCode() == 202
        headers.getValue("x-ms-request-id") != null
        headers.getValue("x-ms-version") != null
        headers.getValue("Date") != null
    }

    def "Delete min"() {
        expect:
        bc.deleteWithResponse(null, null, null, null).getStatusCode() == 202
    }

    @Unroll
    def "Delete options"() {
        setup:
        bc.createSnapshot()
        // Create an extra blob so the list isn't empty (null) when we delete base blob, too
        def bu2 = cc.getBlobClient(generateBlobName()).getBlockBlobClient()
        bu2.upload(defaultInputStream.get(), defaultDataSize)

        when:
        bc.deleteWithResponse(option, null, null, null)

        then:
        cc.listBlobs().stream().count() == blobsRemaining

        where:
        option                            | blobsRemaining
        DeleteSnapshotsOptionType.INCLUDE | 1
        DeleteSnapshotsOptionType.ONLY    | 2
    }

    @Unroll
    def "Delete AC"() {
        setup:
        match = setupBlobMatchCondition(bc, match)
        leaseID = setupBlobLeaseCondition(bc, leaseID)
        def bac = new BlobRequestConditions()
            .setLeaseId(leaseID)
            .setIfMatch(match)
            .setIfNoneMatch(noneMatch)
            .setIfModifiedSince(modified)
            .setIfUnmodifiedSince(unmodified)

        expect:
        bc.deleteWithResponse(DeleteSnapshotsOptionType.INCLUDE, bac, null, null).getStatusCode() == 202

        where:
        modified | unmodified | match        | noneMatch   | leaseID
        null     | null       | null         | null        | null
        oldDate  | null       | null         | null        | null
        null     | newDate    | null         | null        | null
        null     | null       | receivedEtag | null        | null
        null     | null       | null         | garbageEtag | null
        null     | null       | null         | null        | receivedLeaseID
    }

    @Unroll
    def "Delete AC fail"() {
        setup:
        noneMatch = setupBlobMatchCondition(bc, noneMatch)
        setupBlobLeaseCondition(bc, leaseID)
        def bac = new BlobRequestConditions()
            .setLeaseId(leaseID)
            .setIfMatch(match)
            .setIfNoneMatch(noneMatch)
            .setIfModifiedSince(modified)
            .setIfUnmodifiedSince(unmodified)

        when:
        bc.deleteWithResponse(DeleteSnapshotsOptionType.INCLUDE, bac, null, null)

        then:
        thrown(BlobStorageException)

        where:
        modified | unmodified | match       | noneMatch    | leaseID
        newDate  | null       | null        | null         | null
        null     | oldDate    | null        | null         | null
        null     | null       | garbageEtag | null         | null
        null     | null       | null        | receivedEtag | null
        null     | null       | null        | null         | garbageLeaseID
    }

    def "Blob delete error"() {
        setup:
        bc = cc.getBlobClient(generateBlobName()).getBlockBlobClient()

        when:
        bc.delete()

        then:
        thrown(BlobStorageException)
    }

    @Unroll
    def "Set tier block blob"() {
        setup:
        def cc = blobServiceClient.createBlobContainer(generateContainerName())
        def bc = cc.getBlobClient(generateBlobName()).getBlockBlobClient()
        bc.upload(defaultInputStream.get(), defaultData.remaining())

        when:
        def initialResponse = bc.setAccessTierWithResponse(tier, null, null, null, null)
        def headers = initialResponse.getHeaders()

        then:
        initialResponse.getStatusCode() == 200 || initialResponse.getStatusCode() == 202
        headers.getValue("x-ms-version") != null
        headers.getValue("x-ms-request-id") != null
        bc.getProperties().getAccessTier() == tier
        cc.listBlobs().iterator().next().getProperties().getAccessTier() == tier

        cleanup:
        cc.delete()

        where:
        tier               | _
        AccessTier.HOT     | _
        AccessTier.COOL    | _
        AccessTier.ARCHIVE | _
    }

    @Unroll
    def "Set tier page blob"() {
        setup:
        def cc = premiumBlobServiceClient.createBlobContainer(generateContainerName())

        def bc = cc.getBlobClient(generateBlobName()).getPageBlobClient()
        bc.create(512)

        when:
        bc.setAccessTier(tier)

        then:
        bc.getProperties().getAccessTier() == tier
        cc.listBlobs().iterator().next().getProperties().getAccessTier() == tier

        cleanup:
        cc.delete()

        where:
        tier           | _
        AccessTier.P4  | _
        AccessTier.P6  | _
        AccessTier.P10 | _
        AccessTier.P20 | _
        AccessTier.P30 | _
        AccessTier.P40 | _
        AccessTier.P50 | _
    }

    def "Set tier min"() {
        setup:
        def cc = blobServiceClient.createBlobContainer(generateContainerName())
        def bu = cc.getBlobClient(generateBlobName()).getBlockBlobClient()
        bu.upload(defaultInputStream.get(), defaultData.remaining())

        when:
        def statusCode = bc.setAccessTierWithResponse(AccessTier.HOT, null, null, null, null).getStatusCode()

        then:
        statusCode == 200 || statusCode == 202

        cleanup:
        cc.delete()
    }

    def "Set tier inferred"() {
        setup:
        def cc = blobServiceClient.createBlobContainer(generateBlobName())
        def bc = cc.getBlobClient(generateBlobName()).getBlockBlobClient()
        bc.upload(defaultInputStream.get(), defaultDataSize)

        when:
        def inferred1 = bc.getProperties().isAccessTierInferred()
        def inferredList1 = cc.listBlobs().iterator().next().getProperties().isAccessTierInferred()

        bc.setAccessTier(AccessTier.HOT)

        def inferred2 = bc.getProperties().isAccessTierInferred()
        def inferredList2 = cc.listBlobs().iterator().next().getProperties().isAccessTierInferred()

        then:
        inferred1
        inferredList1
        !inferred2
        inferredList2 == null
    }

    @Unroll
    def "Set tier archive status"() {
        setup:
        def cc = blobServiceClient.createBlobContainer(generateBlobName())
        def bc = cc.getBlobClient(generateBlobName()).getBlockBlobClient()
        bc.upload(defaultInputStream.get(), defaultDataSize)

        when:
        bc.setAccessTier(sourceTier)
        bc.setAccessTier(destTier)

        then:
        bc.getProperties().getArchiveStatus() == status
        cc.listBlobs().iterator().next().getProperties().getArchiveStatus() == status

        where:
        sourceTier         | destTier        | priority                   | status
        AccessTier.ARCHIVE | AccessTier.COOL | RehydratePriority.STANDARD | ArchiveStatus.REHYDRATE_PENDING_TO_COOL
        AccessTier.ARCHIVE | AccessTier.HOT  | RehydratePriority.STANDARD | ArchiveStatus.REHYDRATE_PENDING_TO_HOT
        AccessTier.ARCHIVE | AccessTier.HOT  | RehydratePriority.HIGH     | ArchiveStatus.REHYDRATE_PENDING_TO_HOT
    }

    def "Set tier error"() {
        setup:
        def cc = blobServiceClient.createBlobContainer(generateContainerName())
        def bc = cc.getBlobClient(generateBlobName()).getBlockBlobClient()
        bc.upload(defaultInputStream.get(), defaultDataSize)

        when:
        bc.setAccessTier(AccessTier.fromString("garbage"))

        then:
        def e = thrown(BlobStorageException)
        e.getErrorCode() == BlobErrorCode.INVALID_HEADER_VALUE

        cleanup:
        cc.delete()
    }

    def "Set tier illegal argument"() {
        when:
        bc.setAccessTier(null)

        then:
        thrown(NullPointerException)
    }

    def "Set tier lease"() {
        setup:

        def cc = blobServiceClient.createBlobContainer(generateContainerName())
        def bc = cc.getBlobClient(generateBlobName()).getBlockBlobClient()
        bc.upload(defaultInputStream.get(), defaultDataSize)
        def leaseID = setupBlobLeaseCondition(bc, receivedLeaseID)

        when:
        bc.setAccessTierWithResponse(AccessTier.HOT, null, leaseID, null, null)

        then:
        notThrown(BlobStorageException)

        cleanup:
        cc.delete()
    }

    def "Set tier lease fail"() {
        setup:
        def cc = blobServiceClient.createBlobContainer(generateContainerName())
        def bc = cc.getBlobClient(generateBlobName()).getBlockBlobClient()
        bc.upload(defaultInputStream.get(), defaultDataSize)

        when:
        bc.setAccessTierWithResponse(AccessTier.HOT, null, "garbage", null, null)

        then:
        thrown(BlobStorageException)
    }

    @Unroll
    def "Copy with tier"() {
        setup:
        def blobName = generateBlobName()
        def bc = cc.getBlobClient(blobName).getBlockBlobClient()
        bc.uploadWithResponse(defaultInputStream.get(), defaultDataSize, null, null, tier1, null, null, null)
        def bcCopy = cc.getBlobClient(generateBlobName()).getBlockBlobClient()

        when:
        def sas = new BlobServiceSasSignatureValues()
            .setExpiryTime(OffsetDateTime.now().plusHours(1))
            .setPermissions(new BlobSasPermission().setReadPermission(true))
            .setContainerName(cc.getBlobContainerName())
            .setBlobName(blobName)
            .generateSasQueryParameters(primaryCredential)
            .encode()
        bcCopy.copyFromURLWithResponse(bc.getBlobUrl().toString() + "?" + sas, null, tier2, null, null, null, null)

        then:
        bcCopy.getProperties().getAccessTier() == tier2

        where:
        tier1           | tier2
        AccessTier.HOT  | AccessTier.COOL
        AccessTier.COOL | AccessTier.HOT
    }

    def "Undelete"() {
        setup:
        enableSoftDelete()
        bc.delete()

        when:
        def undeleteHeaders = bc.undeleteWithResponse(null, null).getHeaders()
        bc.getProperties()

        then:
        notThrown(BlobStorageException)
        undeleteHeaders.getValue("x-ms-request-id") != null
        undeleteHeaders.getValue("x-ms-version") != null
        undeleteHeaders.getValue("Date") != null

        disableSoftDelete() == null
    }

    def "Undelete min"() {
        setup:
        enableSoftDelete()
        bc.delete()

        expect:
        bc.undeleteWithResponse(null, null).getStatusCode() == 200
    }

    def "Undelete error"() {
        bc = cc.getBlobClient(generateBlobName()).getBlockBlobClient()

        when:
        bc.undelete()

        then:
        thrown(BlobStorageException)
    }

    def "Get account info"() {
        when:
        def response = primaryBlobServiceClient.getAccountInfoWithResponse(null, null)

        then:
        response.getHeaders().getValue("Date") != null
        response.getHeaders().getValue("x-ms-request-id") != null
        response.getHeaders().getValue("x-ms-version") != null
        response.getValue().getAccountKind() != null
        response.getValue().getSkuName() != null
    }

    def "Get account info min"() {
        expect:
        bc.getAccountInfoWithResponse(null, null).getStatusCode() == 200
    }

    def "Get account info error"() {
        when:
        def serviceURL = getServiceClient(primaryBlobServiceClient.getAccountUrl())

        serviceURL.getBlobContainerClient(generateContainerName()).getBlobClient(generateBlobName()).getAccountInfo()

        then:
        thrown(IllegalArgumentException)
    }

    def "Get Container Name"() {
        expect:
        containerName == bc.getContainerName()
    }

    def "Get Blob Name"() {
        expect:
        blobName == bc.getBlobName()
    }
}<|MERGE_RESOLUTION|>--- conflicted
+++ resolved
@@ -933,23 +933,17 @@
         bu2.upload(defaultInputStream.get(), defaultDataSize)
 
         def leaseId = setupBlobLeaseCondition(bu2, receivedLeaseID)
-        def blobAccessConditions = new BlobAccessConditions().setLeaseAccessConditions(new LeaseAccessConditions().setLeaseId(leaseId))
+        def blobAccessConditions = new BlobRequestConditions().setLeaseId(leaseId)
         def leaseAccess = new LeaseAccessConditions().setLeaseId(garbageLeaseID)
 
         when:
-<<<<<<< HEAD
         def poller = bu2.beginCopy(bc.getBlobUrl(), null, null, null, null, blobAccessConditions, Duration.ofMillis(500))
-        def response = poller.getObserver().take(1).blockLast()
+        def response = poller.getObserver().blockFirst()
 
         assert response.getStatus() != PollResponse.OperationStatus.FAILED
 
         def blobCopyInfo = response.getValue()
         bu2.abortCopyFromURLWithResponse(blobCopyInfo.getCopyId(), leaseAccess, null, null)
-=======
-        def copyID = bu2.copyFromURLWithResponse(bc.getBlobUrl(), null, null, null,
-            new BlobRequestConditions().setLeaseId(leaseID), null, null).getValue()
-        bu2.abortCopyFromURLWithResponse(copyID, garbageLeaseID, null, null)
->>>>>>> 4289ec91
 
         then:
         def e = thrown(BlobStorageException)
@@ -1008,11 +1002,9 @@
         def bu2 = cu2.getBlobClient(generateBlobName()).getBlockBlobClient()
         bu2.upload(defaultInputStream.get(), defaultDataSize)
         def leaseId = setupBlobLeaseCondition(bu2, receivedLeaseID)
-        def blobAccess = new BlobAccessConditions().setLeaseAccessConditions(new LeaseAccessConditions().setLeaseId(leaseId))
-        def leaseAccess = new LeaseAccessConditions().setLeaseId(leaseId)
-
-        when:
-<<<<<<< HEAD
+        def blobAccess = new BlobRequestConditions().setLeaseAccessConditions(new LeaseAccessConditions().setLeaseId(leaseId))
+
+        when:
         def poller = bu2.beginCopy(bc.getBlobUrl(), null, null, null, null, blobAccess, Duration.ofSeconds(1))
         def lastResponse = poller.getObserver().blockFirst()
 
@@ -1021,17 +1013,9 @@
         lastResponse.getValue() != null
 
         def copyId = lastResponse.getValue().getCopyId()
-        bu2.abortCopyFromURLWithResponse(copyId, leaseAccess, null, null).getStatusCode() == 204
+        bu2.abortCopyFromURLWithResponse(copyId, leaseId, null, null).getStatusCode() == 204
 
         cleanup:
-=======
-        def copyID =
-            bu2.copyFromURLWithResponse(bc.getBlobUrl(), null, null, null,
-                new BlobRequestConditions().setLeaseId(leaseID), null, null).getValue()
-
-        then:
-        bu2.abortCopyFromURLWithResponse(copyID, leaseID, null, null).getStatusCode() == 204
->>>>>>> 4289ec91
         // Normal test cleanup will not clean up containers in the alternate account.
         cu2.delete()
     }
