--- conflicted
+++ resolved
@@ -719,11 +719,7 @@
         setup:
         def copyDestBlob = cc.getBlobClient(generateBlobName()).getBlockBlobClient()
         def headers =
-<<<<<<< HEAD
-            copyDestBlob.copyFromURLWithResponse(new URL(bc.getBlobUrl()), null, null, null, null, null, null).getHeaders()
-=======
-            copyDestBlob.startCopyFromURLWithResponse(bc.getBlobUrl(), null, null, null, null, null, null, null).getHeaders()
->>>>>>> 8cf736e7
+            copyDestBlob.copyFromURLWithResponse(bc.getBlobUrl(), null, null, null, null, null, null).getHeaders()
 
         when:
         while (copyDestBlob.getProperties().getCopyStatus() == CopyStatusType.PENDING) {
@@ -742,14 +738,13 @@
 
     def "Copy min"() {
         expect:
-<<<<<<< HEAD
-        bc.copyFromURLWithResponse(new URL(bc.getBlobUrl()), null, null, null, null, null, null).getStatusCode() == 202
+        bc.copyFromURLWithResponse(bc.getBlobUrl(), null, null, null, null, null, null).getStatusCode() == 202
     }
 
     def "Copy poller"() {
         setup:
         def copyDestBlob = cc.getBlobClient(generateBlobName()).getBlockBlobClient()
-        def poller = copyDestBlob.beginCopyFromUrl(new URL(bc.getBlobUrl()), null, null, null, null, null, null);
+        def poller = copyDestBlob.beginCopyFromUrl(bc.getBlobUrl(), null, null, null, null, null, null);
 
         when:
         def verifier = StepVerifier.create(poller.getObserver())
@@ -774,9 +769,6 @@
         lastResponse != null
         lastResponse.getValue() != null
         lastResponse.getValue().getCopyId() == properties.getCopyId()
-=======
-        bc.startCopyFromURLWithResponse(bc.getBlobUrl(), null, null, null, null, null, null, null).getStatusCode() == 202
->>>>>>> 8cf736e7
     }
 
     @Unroll
@@ -791,11 +783,7 @@
             metadata.put(key2, value2)
         }
 
-<<<<<<< HEAD
-        def status = bu2.copyFromURLWithResponse(new URL(bc.getBlobUrl()), metadata, null, null, null, null, null)
-=======
-        def status = bu2.startCopyFromURLWithResponse(bc.getBlobUrl(), metadata, null, null, null, null, null, null)
->>>>>>> 8cf736e7
+        def status = bu2.copyFromURLWithResponse(bc.getBlobUrl(), metadata, null, null, null, null, null, null)
             .getHeaders().getValue("x-ms-copy-status")
 
         def start = OffsetDateTime.now()
@@ -829,11 +817,7 @@
             .setIfNoneMatch(noneMatch)
 
         expect:
-<<<<<<< HEAD
-        copyDestBlob.copyFromURLWithResponse(new URL(bc.getBlobUrl()), null, null, mac, null, null, null).getStatusCode() == 202
-=======
-        copyDestBlob.startCopyFromURLWithResponse(bc.getBlobUrl(), null, null, null, mac, null, null, null).getStatusCode() == 202
->>>>>>> 8cf736e7
+        copyDestBlob.copyFromURLWithResponse(bc.getBlobUrl(), null, null, null, mac, null, null, null).getStatusCode() == 202
 
         where:
         modified | unmodified | match        | noneMatch
@@ -856,11 +840,7 @@
             .setIfNoneMatch(noneMatch)
 
         when:
-<<<<<<< HEAD
-        bu2.copyFromURLWithResponse(new URL(bc.getBlobUrl()), null, null, mac, null, null, null)
-=======
-        bu2.startCopyFromURLWithResponse(bc.getBlobUrl(), null, null, null, mac, null, null, null)
->>>>>>> 8cf736e7
+        bu2.copyFromURLWithResponse(bc.getBlobUrl(), null, null, null, mac, null, null, null)
 
         then:
         thrown(BlobStorageException)
@@ -890,11 +870,7 @@
 
 
         expect:
-<<<<<<< HEAD
-        bu2.copyFromURLWithResponse(new URL(bc.getBlobUrl()), null, null, null, bac, null, null).getStatusCode() == 202
-=======
-        bu2.startCopyFromURLWithResponse(bc.getBlobUrl(), null, null, null, null, bac, null, null).getStatusCode() == 202
->>>>>>> 8cf736e7
+        bu2.copyFromURLWithResponse(bc.getBlobUrl(), null, null, null, null, bac, null, null).getStatusCode() == 202
 
         where:
         modified | unmodified | match        | noneMatch   | leaseID
@@ -922,11 +898,7 @@
                 .setIfNoneMatch(noneMatch))
 
         when:
-<<<<<<< HEAD
-        bu2.copyFromURLWithResponse(new URL(bc.getBlobUrl()), null, null, null, bac, null, null)
-=======
-        bu2.startCopyFromURLWithResponse(bc.getBlobUrl(), null, null, null, null, bac, null, null)
->>>>>>> 8cf736e7
+        bu2.copyFromURLWithResponse(bc.getBlobUrl(), null, null, null, null, bac, null, null)
 
         then:
         thrown(BlobStorageException)
@@ -957,11 +929,7 @@
         def leaseID = setupBlobLeaseCondition(bu2, receivedLeaseID)
 
         when:
-<<<<<<< HEAD
-        def copyID = bu2.copyFromURLWithResponse(new URL(bc.getBlobUrl()), null, null, null,
-=======
-        def copyID = bu2.startCopyFromURLWithResponse(bc.getBlobUrl(), null, null, null, null,
->>>>>>> 8cf736e7
+        def copyID = bu2.copyFromURLWithResponse(bc.getBlobUrl(), null, null, null, null,
             new BlobAccessConditions().setLeaseAccessConditions(new LeaseAccessConditions().setLeaseId(leaseID)), null, null).getValue()
         bu2.abortCopyFromURLWithResponse(copyID, new LeaseAccessConditions().setLeaseId(garbageLeaseID), null, null)
 
@@ -987,11 +955,7 @@
         def bu2 = cu2.getBlobClient(generateBlobName())
 
         when:
-<<<<<<< HEAD
-        def copyID = bu2.copyFromURLWithResponse(new URL(bc.getBlobUrl()), null, null, null, null, null, null).getValue()
-=======
-        def copyID = bu2.startCopyFromURLWithResponse(bc.getBlobUrl(), null, null, null, null, null, null, null).getValue()
->>>>>>> 8cf736e7
+        def copyID = bu2.copyFromURLWithResponse(bc.getBlobUrl(), null, null, null, null, null, null, null).getValue()
         def response = bu2.abortCopyFromURLWithResponse(copyID, null, null, null)
         def headers = response.getHeaders()
 
@@ -1018,11 +982,7 @@
         def bu2 = cu2.getBlobClient(generateBlobName())
 
         when:
-<<<<<<< HEAD
-        def copyID = bu2.copyFromURL(new URL(bc.getBlobUrl()))
-=======
-        def copyID = bu2.startCopyFromURL(bc.getBlobUrl())
->>>>>>> 8cf736e7
+        def copyID = bu2.copyFromURL(bc.getBlobUrl())
 
         then:
         bu2.abortCopyFromURLWithResponse(copyID, null, null, null).getStatusCode() == 204
@@ -1045,14 +1005,8 @@
 
         when:
         def copyID =
-<<<<<<< HEAD
-            bu2.copyFromURLWithResponse(new URL(bc.getBlobUrl()), null, null, null,
-                new BlobAccessConditions().setLeaseAccessConditions(new LeaseAccessConditions().setLeaseId(leaseID)),
-                null, Context.NONE).getValue()
-=======
             bu2.startCopyFromURLWithResponse(bc.getBlobUrl(), null, null, null, null,
                 new BlobAccessConditions().setLeaseAccessConditions(new LeaseAccessConditions().setLeaseId(leaseID)), null, null).getValue()
->>>>>>> 8cf736e7
 
         then:
         bu2.abortCopyFromURLWithResponse(copyID, new LeaseAccessConditions().setLeaseId(leaseID), null, null).getStatusCode() == 204
@@ -1065,11 +1019,7 @@
         bc = cc.getBlobClient(generateBlobName()).getBlockBlobClient()
 
         when:
-<<<<<<< HEAD
-        bc.copyFromURL(new URL("http://www.error.com"))
-=======
         bc.startCopyFromURL("http://www.error.com")
->>>>>>> 8cf736e7
 
         then:
         thrown(BlobStorageException)
