--- conflicted
+++ resolved
@@ -387,11 +387,7 @@
 
     def "Set HTTP headers null"() {
         setup:
-<<<<<<< HEAD
-        Response<Void> response = bc.setHttpHeadersWithResponse(null, null, null, null)
-=======
-        def response = bc.setHTTPHeadersWithResponse(null, null, null, null)
->>>>>>> b0538ce2
+        def response = bc.setHttpHeadersWithResponse(null, null, null, null)
 
         expect:
         response.getStatusCode() == 200
@@ -901,16 +897,10 @@
         def leaseID = setupBlobLeaseCondition(bu2, receivedLeaseID)
 
         when:
-<<<<<<< HEAD
-        String copyID =
+        def copyID =
             bu2.startCopyFromUrlWithResponse(bc.getBlobUrl(), null, null, null, null,
                 new BlobAccessConditions().setLeaseAccessConditions(new LeaseAccessConditions().setLeaseId(leaseID)), null, null).getValue()
         bu2.abortCopyFromUrlWithResponse(copyID, new LeaseAccessConditions().setLeaseId(garbageLeaseID), null, null)
-=======
-        def copyID = bu2.startCopyFromURLWithResponse(bc.getBlobUrl(), null, null, null, null,
-            new BlobAccessConditions().setLeaseAccessConditions(new LeaseAccessConditions().setLeaseId(leaseID)), null, null).getValue()
-        bu2.abortCopyFromURLWithResponse(copyID, new LeaseAccessConditions().setLeaseId(garbageLeaseID), null, null)
->>>>>>> b0538ce2
 
         then:
         def e = thrown(StorageException)
@@ -934,15 +924,9 @@
         def bu2 = cu2.getBlobClient(generateBlobName())
 
         when:
-<<<<<<< HEAD
-        String copyID = bu2.startCopyFromUrlWithResponse(bc.getBlobUrl(), null, null, null, null, null, null, null).getValue()
-        Response<Void> response = bu2.abortCopyFromUrlWithResponse(copyID, null, null, null)
-        HttpHeaders headers = response.getHeaders()
-=======
-        def copyID = bu2.startCopyFromURLWithResponse(bc.getBlobUrl(), null, null, null, null, null, null, null).getValue()
-        def response = bu2.abortCopyFromURLWithResponse(copyID, null, null, null)
+        def copyID = bu2.startCopyFromUrlWithResponse(bc.getBlobUrl(), null, null, null, null, null, null, null).getValue()
+        def response = bu2.abortCopyFromUrlWithResponse(copyID, null, null, null)
         def headers = response.getHeaders()
->>>>>>> b0538ce2
 
         then:
         response.getStatusCode() == 204
@@ -967,11 +951,7 @@
         def bu2 = cu2.getBlobClient(generateBlobName())
 
         when:
-<<<<<<< HEAD
-        String copyID = bu2.startCopyFromUrl(bc.getBlobUrl())
-=======
-        def copyID = bu2.startCopyFromURL(bc.getBlobUrl())
->>>>>>> b0538ce2
+        def copyID = bu2.startCopyFromUrl(bc.getBlobUrl())
 
         then:
         bu2.abortCopyFromUrlWithResponse(copyID, null, null, null).getStatusCode() == 204
@@ -993,14 +973,8 @@
         def leaseID = setupBlobLeaseCondition(bu2, receivedLeaseID)
 
         when:
-<<<<<<< HEAD
-        String copyID =
-            bu2.startCopyFromUrlWithResponse(bc.getBlobUrl(), null, null, null, null,
-=======
-        def copyID =
-            bu2.startCopyFromURLWithResponse(bc.getBlobUrl(), null, null, null, null,
->>>>>>> b0538ce2
-                new BlobAccessConditions().setLeaseAccessConditions(new LeaseAccessConditions().setLeaseId(leaseID)), null, null).getValue()
+        def copyID = bu2.startCopyFromUrlWithResponse(bc.getBlobUrl(), null, null, null, null,
+            new BlobAccessConditions().setLeaseAccessConditions(new LeaseAccessConditions().setLeaseId(leaseID)), null, null).getValue()
 
         then:
         bu2.abortCopyFromUrlWithResponse(copyID, new LeaseAccessConditions().setLeaseId(leaseID), null, null).getStatusCode() == 204
@@ -1037,11 +1011,7 @@
         def bu2 = cc.getBlobClient(generateBlobName()).asBlockBlobClient()
 
         when:
-<<<<<<< HEAD
-        HttpHeaders headers = bu2.copyFromUrlWithResponse(bc.getBlobUrl(), null, null, null, null, null, null).getHeaders()
-=======
-        def headers = bu2.copyFromURLWithResponse(bc.getBlobUrl(), null, null, null, null, null, null).getHeaders()
->>>>>>> b0538ce2
+        def headers = bu2.copyFromUrlWithResponse(bc.getBlobUrl(), null, null, null, null, null, null).getHeaders()
 
         then:
         headers.getValue("x-ms-copy-status") == SyncCopyStatusType.SUCCESS.toString()
@@ -1386,23 +1356,13 @@
         bc.upload(defaultInputStream.get(), defaultDataSize)
 
         when:
-<<<<<<< HEAD
-        boolean inferred1 = bc.getProperties().isAccessTierInferred()
-        Boolean inferredList1 = cc.listBlobs().iterator().next().getProperties().isAccessTierInferred()
+        def inferred1 = bc.getProperties().isAccessTierInferred()
+        def inferredList1 = cc.listBlobs().iterator().next().getProperties().isAccessTierInferred()
 
         bc.setTier(AccessTier.HOT)
 
-        boolean inferred2 = bc.getProperties().isAccessTierInferred()
-        Boolean inferredList2 = cc.listBlobs().iterator().next().getProperties().isAccessTierInferred()
-=======
-        def inferred1 = bc.getProperties().isAccessTierInferred()
-        def inferredList1 = cc.listBlobsFlat().iterator().next().getProperties().isAccessTierInferred()
-
-        bc.setTier(AccessTier.HOT)
-
         def inferred2 = bc.getProperties().isAccessTierInferred()
-        def inferredList2 = cc.listBlobsFlat().iterator().next().getProperties().isAccessTierInferred()
->>>>>>> b0538ce2
+        def inferredList2 = cc.listBlobs().iterator().next().getProperties().isAccessTierInferred()
 
         then:
         inferred1
@@ -1497,7 +1457,7 @@
         def bcCopy = cc.getBlobClient(generateBlobName()).asBlockBlobClient()
 
         when:
-        bcCopy.copyFromUrlWithResponse(new URL(bc.getBlobUrl().toString() + "?" + bc.generateSas(OffsetDateTime.now().plusHours(1), new BlobSASPermission().setReadPermission(true))), null, tier2, null, null, null, null)
+        bcCopy.copyFromUrlWithResponse(new URL(bc.getBlobUrl().toString() + "?" + bc.generateSas(OffsetDateTime.now().plusHours(1), new BlobSasPermission().setReadPermission(true))), null, tier2, null, null, null, null)
 
         then:
         bcCopy.getProperties().getAccessTier() == tier2
