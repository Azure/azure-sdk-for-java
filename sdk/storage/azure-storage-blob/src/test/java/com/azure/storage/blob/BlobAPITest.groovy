// Copyright (c) Microsoft Corporation. All rights reserved.
// Licensed under the MIT License.

package com.azure.storage.blob

import com.azure.core.http.HttpPipelineCallContext
import com.azure.core.http.HttpPipelineNextPolicy
import com.azure.core.http.HttpResponse
import com.azure.core.http.RequestConditions
import com.azure.core.http.policy.HttpPipelinePolicy
import com.azure.core.util.BinaryData
import com.azure.core.util.CoreUtils
import com.azure.core.util.UrlBuilder
import com.azure.core.util.polling.LongRunningOperationStatus
import com.azure.identity.DefaultAzureCredentialBuilder
import com.azure.storage.blob.models.AccessTier
import com.azure.storage.blob.models.ArchiveStatus
import com.azure.storage.blob.models.BlobBeginCopySourceRequestConditions
import com.azure.storage.blob.models.BlobCopySourceTagsMode
import com.azure.storage.blob.models.BlobErrorCode
import com.azure.storage.blob.models.BlobHttpHeaders
import com.azure.storage.blob.models.BlobRange
import com.azure.storage.blob.models.BlobRequestConditions
import com.azure.storage.blob.models.BlobStorageException
import com.azure.storage.blob.models.BlobType
import com.azure.storage.blob.models.BlockListType
import com.azure.storage.blob.models.CopyStatusType
import com.azure.storage.blob.models.CustomerProvidedKey
import com.azure.storage.blob.models.DeleteSnapshotsOptionType
import com.azure.storage.blob.models.DownloadRetryOptions
import com.azure.storage.blob.models.LeaseStateType
import com.azure.storage.blob.models.LeaseStatusType
import com.azure.storage.blob.models.ObjectReplicationPolicy
import com.azure.storage.blob.models.ObjectReplicationStatus
import com.azure.storage.blob.models.ParallelTransferOptions
import com.azure.storage.blob.models.PublicAccessType
import com.azure.storage.blob.models.RehydratePriority
import com.azure.storage.blob.models.SyncCopyStatusType
import com.azure.storage.blob.options.BlobBeginCopyOptions
import com.azure.storage.blob.options.BlobCopyFromUrlOptions
import com.azure.storage.blob.options.BlobDownloadToFileOptions
import com.azure.storage.blob.options.BlobGetTagsOptions
import com.azure.storage.blob.options.BlobParallelUploadOptions
import com.azure.storage.blob.options.BlobSetAccessTierOptions
import com.azure.storage.blob.options.BlobSetTagsOptions
import com.azure.storage.blob.sas.BlobSasPermission
import com.azure.storage.blob.sas.BlobServiceSasSignatureValues
import com.azure.storage.blob.specialized.BlobClientBase
import com.azure.storage.blob.specialized.SpecializedBlobClientBuilder
import com.azure.storage.common.Utility
import com.azure.storage.common.implementation.Constants
import com.azure.storage.common.test.shared.extensions.LiveOnly
import com.azure.storage.common.test.shared.extensions.PlaybackOnly
import com.azure.storage.common.test.shared.extensions.RequiredServiceVersion
import com.azure.storage.common.test.shared.policy.MockFailureResponsePolicy
import com.azure.storage.common.test.shared.policy.MockRetryRangeResponsePolicy
import reactor.core.Exceptions
import reactor.core.publisher.Hooks
import reactor.core.publisher.Mono
import reactor.test.StepVerifier
import spock.lang.IgnoreIf
import spock.lang.Unroll
import spock.lang.Ignore

import java.nio.ByteBuffer
import java.nio.charset.StandardCharsets
import java.nio.file.FileAlreadyExistsException
import java.nio.file.Files
import java.nio.file.OpenOption
import java.nio.file.StandardOpenOption
import java.security.MessageDigest
import java.time.Duration
import java.time.OffsetDateTime
import java.util.concurrent.atomic.AtomicInteger

class BlobAPITest extends APISpec {
    BlobClient bc
    BlobAsyncClient bcAsync
    String blobName

    def setup() {
        blobName = generateBlobName()
        bc = cc.getBlobClient(blobName)
        bcAsync = ccAsync.getBlobAsyncClient(blobName)
        bc.getBlockBlobClient().upload(data.defaultInputStream, data.defaultDataSize)
    }

    def "Upload input stream overwrite fails"() {
        when:
        bc.upload(data.defaultInputStream, data.defaultDataSize)

        then:
        thrown(BlobStorageException)
    }

    def "Upload binary data overwrite fails"() {
        when:
        bc.upload(data.defaultBinaryData)

        then:
        thrown(BlobStorageException)
    }

    def "Upload input stream overwrite"() {
        setup:
        def randomData = getRandomByteArray(Constants.KB)
        def input = new ByteArrayInputStream(randomData)

        when:
        bc.upload(input, Constants.KB, true)

        then:
        def stream = new ByteArrayOutputStream()
        bc.downloadWithResponse(stream, null, null, null, false, null, null)
        stream.toByteArray() == randomData
    }

    def "Upload binary data overwrite"() {
        setup:
        def randomData = getRandomByteArray(Constants.KB)

        when:
        bc.upload(BinaryData.fromBytes(randomData), true)

        then:
        def blobContent = bc.downloadContent()
        blobContent.toBytes() == randomData
    }

    /* Tests an issue found where buffered upload would not deep copy buffers while determining what upload path to take. */

    @Unroll
    def "Upload input stream single upload"() {
        setup:
        def randomData = getRandomByteArray(20 * Constants.KB)
        def input = new ByteArrayInputStream(randomData)

        when:
        bc.upload(input, 20 * Constants.KB, true)

        then:
        def stream = new ByteArrayOutputStream()
        bc.downloadWithResponse(stream, null, null, null, false, null, null)
        stream.toByteArray() == randomData

        where:
        size              || _
        1 * Constants.KB  || _  /* Less than copyToOutputStream buffer size, Less than maxSingleUploadSize */
        8 * Constants.KB  || _  /* Equal to copyToOutputStream buffer size, Less than maxSingleUploadSize */
        20 * Constants.KB || _  /* Greater than copyToOutputStream buffer size, Less than maxSingleUploadSize */
    }

    /* TODO (gapra): Add more tests to test large data sizes. */

    @LiveOnly
    def "Upload input stream large data"() {
        setup:
        def randomData = getRandomByteArray(20 * Constants.MB)
        def input = new ByteArrayInputStream(randomData)

        def pto = new ParallelTransferOptions().setMaxSingleUploadSizeLong(Constants.MB)

        when:
        // Uses blob output stream under the hood.
        bc.uploadWithResponse(input, 20 * Constants.MB, pto, null, null, null, null, null, null)

        then:
        notThrown(BlobStorageException)
    }

    @Unroll
    def "Upload incorrect size"() {
        when:
        bc.upload(data.defaultInputStream, dataSize, true)

        then:
        thrown(IllegalStateException)

        where:
        dataSize                 | threshold
        data.defaultDataSize + 1 | null
        data.defaultDataSize - 1 | null
        data.defaultDataSize + 1 | 1 // Test the chunked case as well
        data.defaultDataSize - 1 | 1
    }

    @Unroll
    @LiveOnly
    def "Upload numBlocks"() {
        setup:
        def randomData = getRandomByteArray(size)
        def input = new ByteArrayInputStream(randomData)

        def pto = new ParallelTransferOptions().setBlockSizeLong(maxUploadSize).setMaxSingleUploadSizeLong(maxUploadSize)

        when:
        bc.uploadWithResponse(input, size, pto, null, null, null, null, null, null)

        then:
        def blocksUploaded = bc.getBlockBlobClient().listBlocks(BlockListType.ALL).getCommittedBlocks()
        blocksUploaded.size() == (int) numBlocks

        where:
        size             | maxUploadSize || numBlocks
        0                | null          || 0
        Constants.KB     | null          || 0 // default is MAX_UPLOAD_BYTES
        Constants.MB     | null          || 0 // default is MAX_UPLOAD_BYTES
        3 * Constants.MB | Constants.MB  || 3
    }

    def "Upload return value"() {
        expect:
        bc.uploadWithResponse(new BlobParallelUploadOptions(data.defaultInputStream, data.defaultDataSize), null, null)
            .getValue().getETag() != null
    }

    def "Upload return value binary data"() {
        expect:
        bc.uploadWithResponse(new BlobParallelUploadOptions(data.defaultBinaryData), null, null)
            .getValue().getETag() != null
    }

    def "Upload InputStream no length"() {
        when:
        bc.uploadWithResponse(new BlobParallelUploadOptions(data.defaultInputStream), null, null)

        then:
        notThrown(Exception)
        bc.downloadContent().toBytes() == data.defaultBytes
    }

    def "Upload InputStream bad length"() {
        when:
        bc.uploadWithResponse(new BlobParallelUploadOptions(data.defaultInputStream, length), null, null)

        then:
        thrown(Exception)

        where:
        _ | length
        _ | 0
        _ | -100
        _ | data.defaultDataSize - 1
        _ | data.defaultDataSize + 1
    }

    def "Upload successful retry"() {
        given:
        def clientWithFailure = getBlobClient(
            environment.primaryAccount.credential,
            bc.getBlobUrl(),
            new TransientFailureInjectingHttpPipelinePolicy())

        when:
        clientWithFailure.uploadWithResponse(new BlobParallelUploadOptions(data.defaultInputStream), null, null)

        then:
        notThrown(Exception)
        bc.downloadContent().toBytes() == data.defaultBytes
    }

    @LiveOnly
    // Reading from recordings will not allow for the timing of the test to work correctly.
    def "Upload timeout"() {
        setup:
        def size = 1024
        def randomData = getRandomByteArray(size)
        def input = new ByteArrayInputStream(randomData)

        when:
        bc.uploadWithResponse(input, size, null, null, null, null, null, Duration.ofNanos(5L), null)

        then:
        thrown(IllegalStateException)
    }

    @RequiredServiceVersion(clazz = BlobServiceVersion.class, min = "V2019_12_12")
    def "Download all null"() {
        when:
        def stream = new ByteArrayOutputStream()
        bc.setTags(Collections.singletonMap("foo", "bar"))
        def response = bc.downloadWithResponse(stream, null, null, null, false, null, null)
        def body = ByteBuffer.wrap(stream.toByteArray())
        def headers = response.getDeserializedHeaders()

        then:
        body == data.defaultData
        CoreUtils.isNullOrEmpty(headers.getMetadata())
        headers.getTagCount() == 1
        headers.getContentLength() != null
        headers.getContentType() != null
        headers.getContentRange() == null
        headers.getContentMd5() != null
        headers.getContentEncoding() == null
        headers.getCacheControl() == null
        headers.getContentDisposition() == null
        headers.getContentLanguage() == null
        headers.getBlobSequenceNumber() == null
        headers.getBlobType() == BlobType.BLOCK_BLOB
        headers.getCopyCompletionTime() == null
        headers.getCopyStatusDescription() == null
        headers.getCopyId() == null
        headers.getCopyProgress() == null
        headers.getCopySource() == null
        headers.getCopyStatus() == null
        headers.getLeaseDuration() == null
        headers.getLeaseState() == LeaseStateType.AVAILABLE
        headers.getLeaseStatus() == LeaseStatusType.UNLOCKED
        headers.getAcceptRanges() == "bytes"
        headers.getBlobCommittedBlockCount() == null
        headers.isServerEncrypted() != null
        headers.getBlobContentMD5() == null
//        headers.getLastAccessedTime() /* TODO (gapra): re-enable when last access time enabled. */
    }

    @RequiredServiceVersion(clazz = BlobServiceVersion.class, min = "V2019_12_12")
    def "Download all null streaming"() {
        when:
        def stream = new ByteArrayOutputStream()
        bc.setTags(Collections.singletonMap("foo", "bar"))
        def response = bc.downloadStreamWithResponse(stream, null, null, null, false, null, null)
        def body = ByteBuffer.wrap(stream.toByteArray())
        def headers = response.getDeserializedHeaders()

        then:
        body == data.defaultData
        CoreUtils.isNullOrEmpty(headers.getMetadata())
        headers.getTagCount() == 1
        headers.getContentLength() != null
        headers.getContentType() != null
        headers.getContentRange() == null
        headers.getContentMd5() != null
        headers.getContentEncoding() == null
        headers.getCacheControl() == null
        headers.getContentDisposition() == null
        headers.getContentLanguage() == null
        headers.getBlobSequenceNumber() == null
        headers.getBlobType() == BlobType.BLOCK_BLOB
        headers.getCopyCompletionTime() == null
        headers.getCopyStatusDescription() == null
        headers.getCopyId() == null
        headers.getCopyProgress() == null
        headers.getCopySource() == null
        headers.getCopyStatus() == null
        headers.getLeaseDuration() == null
        headers.getLeaseState() == LeaseStateType.AVAILABLE
        headers.getLeaseStatus() == LeaseStatusType.UNLOCKED
        headers.getAcceptRanges() == "bytes"
        headers.getBlobCommittedBlockCount() == null
        headers.isServerEncrypted() != null
        headers.getBlobContentMD5() == null
//        headers.getLastAccessedTime() /* TODO (gapra): re-enable when last access time enabled. */
    }

    @RequiredServiceVersion(clazz = BlobServiceVersion.class, min = "V2019_12_12")
    def "Download all null binary data"() {
        when:
        bc.setTags(Collections.singletonMap("foo", "bar"))
        def response = bc.downloadContentWithResponse(null, null, null, null)
        def body = response.getValue()
        def headers = response.getDeserializedHeaders()

        then:
        body.toBytes() == data.defaultBytes
        CoreUtils.isNullOrEmpty(headers.getMetadata())
        headers.getTagCount() == 1
        headers.getContentLength() != null
        headers.getContentType() != null
        headers.getContentRange() == null
        headers.getContentMd5() != null
        headers.getContentEncoding() == null
        headers.getCacheControl() == null
        headers.getContentDisposition() == null
        headers.getContentLanguage() == null
        headers.getBlobSequenceNumber() == null
        headers.getBlobType() == BlobType.BLOCK_BLOB
        headers.getCopyCompletionTime() == null
        headers.getCopyStatusDescription() == null
        headers.getCopyId() == null
        headers.getCopyProgress() == null
        headers.getCopySource() == null
        headers.getCopyStatus() == null
        headers.getLeaseDuration() == null
        headers.getLeaseState() == LeaseStateType.AVAILABLE
        headers.getLeaseStatus() == LeaseStatusType.UNLOCKED
        headers.getAcceptRanges() == "bytes"
        headers.getBlobCommittedBlockCount() == null
        headers.isServerEncrypted() != null
        headers.getBlobContentMD5() == null
//        headers.getLastAccessedTime() /* TODO (gapra): re-enable when last access time enabled. */
    }

    def "Download empty file"() {
        setup:
        def bc = cc.getBlobClient("emptyAppendBlob").getAppendBlobClient()
        bc.create()

        when:
        def outStream = new ByteArrayOutputStream()
        bc.download(outStream)
        def result = outStream.toByteArray()

        then:
        notThrown(BlobStorageException)
        result.length == 0
    }

    /*
    This is to test the appropriate integration of DownloadResponse, including setting the correct range values on
    HttpGetterInfo.
     */

    def "Download with retry range"() {
        /*
        We are going to make a request for some range on a blob. The Flux returned will throw an exception, forcing
        a retry per the DownloadRetryOptions. The next request should have the same range header, which was generated
        from the count and offset values in HttpGetterInfo that was constructed on the initial call to download. We
        don't need to check the data here, but we want to ensure that the correct range is set each time. This will
        test the correction of a bug that was found which caused HttpGetterInfo to have an incorrect offset when it was
        constructed in BlobClient.download().
         */
        setup:
        def bu2 = getBlobClient(environment.primaryAccount.credential, bc.getBlobUrl(), new MockRetryRangeResponsePolicy("bytes=2-6"))

        when:
        def range = new BlobRange(2, 5L)
        def options = new DownloadRetryOptions().setMaxRetryRequests(3)
        bu2.downloadWithResponse(new ByteArrayOutputStream(), range, options, null, false, null, null)

        then:
        /*
        Because the dummy Flux always throws an error. This will also validate that an IllegalArgumentException is
        NOT thrown because the types would not match.
         */
        def e = thrown(RuntimeException)
        e.getCause() instanceof IOException
    }

    def "Download min"() {
        when:
        def outStream = new ByteArrayOutputStream()
        bc.download(outStream)
        def result = outStream.toByteArray()

        then:
        result == data.defaultBytes
    }

    def "Download streaming min"() {
        when:
        def outStream = new ByteArrayOutputStream()
        bc.downloadStream(outStream)
        def result = outStream.toByteArray()

        then:
        result == data.defaultBytes
    }

    def "Download binary data min"() {
        when:
        def result = bc.downloadContent()

        then:
        result.toBytes() == data.defaultBytes
    }

    @Unroll
    def "Download range"() {
        setup:
        def range = (count == null) ? new BlobRange(offset) : new BlobRange(offset, count)

        when:
        def outStream = new ByteArrayOutputStream()
        bc.downloadWithResponse(outStream, range, null, null, false, null, null)
        String bodyStr = outStream.toString()

        then:
        bodyStr == expectedData

        where:
        offset | count || expectedData
        0      | null  || data.defaultText
        0      | 5L    || data.defaultText.substring(0, 5)
        3      | 2L    || data.defaultText.substring(3, 3 + 2)
    }

    @RequiredServiceVersion(clazz = BlobServiceVersion.class, min = "V2019_12_12")
    @Unroll
    def "Download AC"() {
        setup:
        def t = new HashMap<String, String>()
        t.put("foo", "bar")
        bc.setTags(t)
        match = setupBlobMatchCondition(bc, match)
        leaseID = setupBlobLeaseCondition(bc, leaseID)
        def bac = new BlobRequestConditions()
            .setLeaseId(leaseID)
            .setIfMatch(match)
            .setIfNoneMatch(noneMatch)
            .setIfModifiedSince(modified)
            .setIfUnmodifiedSince(unmodified)
            .setTagsConditions(tags)

        when:
        def response = bc.downloadWithResponse(new ByteArrayOutputStream(), null, null, bac, false, null, null)

        then:
        response.getStatusCode() == 200

        where:
        modified | unmodified | match        | noneMatch   | leaseID         | tags
        null     | null       | null         | null        | null            | null
        oldDate  | null       | null         | null        | null            | null
        null     | newDate    | null         | null        | null            | null
        null     | null       | receivedEtag | null        | null            | null
        null     | null       | null         | garbageEtag | null            | null
        null     | null       | null         | null        | receivedLeaseID | null
        null     | null       | null         | null        | null            | "\"foo\" = 'bar'"
    }

    @RequiredServiceVersion(clazz = BlobServiceVersion.class, min = "V2019_12_12")
    @Unroll
    def "Download AC streaming"() {
        setup:
        def t = new HashMap<String, String>()
        t.put("foo", "bar")
        bc.setTags(t)
        match = setupBlobMatchCondition(bc, match)
        leaseID = setupBlobLeaseCondition(bc, leaseID)
        def bac = new BlobRequestConditions()
            .setLeaseId(leaseID)
            .setIfMatch(match)
            .setIfNoneMatch(noneMatch)
            .setIfModifiedSince(modified)
            .setIfUnmodifiedSince(unmodified)
            .setTagsConditions(tags)

        when:
        def response = bc.downloadStreamWithResponse(new ByteArrayOutputStream(), null, null, bac, false, null, null)

        then:
        response.getStatusCode() == 200

        where:
        modified | unmodified | match        | noneMatch   | leaseID         | tags
        null     | null       | null         | null        | null            | null
        oldDate  | null       | null         | null        | null            | null
        null     | newDate    | null         | null        | null            | null
        null     | null       | receivedEtag | null        | null            | null
        null     | null       | null         | garbageEtag | null            | null
        null     | null       | null         | null        | receivedLeaseID | null
        null     | null       | null         | null        | null            | "\"foo\" = 'bar'"
    }

    @RequiredServiceVersion(clazz = BlobServiceVersion.class, min = "V2019_12_12")
    @Unroll
    def "Download AC binary data"() {
        setup:
        def t = new HashMap<String, String>()
        t.put("foo", "bar")
        bc.setTags(t)
        match = setupBlobMatchCondition(bc, match)
        leaseID = setupBlobLeaseCondition(bc, leaseID)
        def bac = new BlobRequestConditions()
            .setLeaseId(leaseID)
            .setIfMatch(match)
            .setIfNoneMatch(noneMatch)
            .setIfModifiedSince(modified)
            .setIfUnmodifiedSince(unmodified)
            .setTagsConditions(tags)

        when:
        def response = bc.downloadContentWithResponse(null, bac, null, null)

        then:
        response.getStatusCode() == 200

        where:
        modified | unmodified | match        | noneMatch   | leaseID         | tags
        null     | null       | null         | null        | null            | null
        oldDate  | null       | null         | null        | null            | null
        null     | newDate    | null         | null        | null            | null
        null     | null       | receivedEtag | null        | null            | null
        null     | null       | null         | garbageEtag | null            | null
        null     | null       | null         | null        | receivedLeaseID | null
        null     | null       | null         | null        | null            | "\"foo\" = 'bar'"
    }

    @Unroll
    def "Download AC fail"() {
        setup:
        setupBlobLeaseCondition(bc, leaseID)
        def bac = new BlobRequestConditions()
            .setLeaseId(leaseID)
            .setIfMatch(match)
            .setIfNoneMatch(setupBlobMatchCondition(bc, noneMatch))
            .setIfModifiedSince(modified)
            .setIfUnmodifiedSince(unmodified)
            .setTagsConditions(tags)

        when:
        bc.downloadWithResponse(new ByteArrayOutputStream(), null, null, bac, false, null, null).getStatusCode()

        then:
        thrown(BlobStorageException)

        where:
        modified | unmodified | match       | noneMatch    | leaseID        | tags
        newDate  | null       | null        | null         | null           | null
        null     | oldDate    | null        | null         | null           | null
        null     | null       | garbageEtag | null         | null           | null
        null     | null       | null        | receivedEtag | null           | null
        null     | null       | null        | null         | garbageLeaseID | null
        null     | null       | null        | null         | null           | "\"notfoo\" = 'notbar'"
    }

    @Unroll
    def "Download AC fail streaming"() {
        setup:
        setupBlobLeaseCondition(bc, leaseID)
        def bac = new BlobRequestConditions()
            .setLeaseId(leaseID)
            .setIfMatch(match)
            .setIfNoneMatch(setupBlobMatchCondition(bc, noneMatch))
            .setIfModifiedSince(modified)
            .setIfUnmodifiedSince(unmodified)
            .setTagsConditions(tags)

        when:
        bc.downloadStreamWithResponse(new ByteArrayOutputStream(), null, null, bac, false, null, null).getStatusCode()

        then:
        thrown(BlobStorageException)

        where:
        modified | unmodified | match       | noneMatch    | leaseID        | tags
        newDate  | null       | null        | null         | null           | null
        null     | oldDate    | null        | null         | null           | null
        null     | null       | garbageEtag | null         | null           | null
        null     | null       | null        | receivedEtag | null           | null
        null     | null       | null        | null         | garbageLeaseID | null
        null     | null       | null        | null         | null           | "\"notfoo\" = 'notbar'"
    }

    @Unroll
    def "Download AC fail binary data"() {
        setup:
        setupBlobLeaseCondition(bc, leaseID)
        def bac = new BlobRequestConditions()
            .setLeaseId(leaseID)
            .setIfMatch(match)
            .setIfNoneMatch(setupBlobMatchCondition(bc, noneMatch))
            .setIfModifiedSince(modified)
            .setIfUnmodifiedSince(unmodified)
            .setTagsConditions(tags)

        when:
        bc.downloadContentWithResponse(null, bac, null, null).getStatusCode()

        then:
        thrown(BlobStorageException)

        where:
        modified | unmodified | match       | noneMatch    | leaseID        | tags
        newDate  | null       | null        | null         | null           | null
        null     | oldDate    | null        | null         | null           | null
        null     | null       | garbageEtag | null         | null           | null
        null     | null       | null        | receivedEtag | null           | null
        null     | null       | null        | null         | garbageLeaseID | null
        null     | null       | null        | null         | null           | "\"notfoo\" = 'notbar'"
    }

    def "Download md5"() {
        when:
        def response = bc.downloadWithResponse(new ByteArrayOutputStream(), new BlobRange(0, 3), null, null, true, null, null)
        def contentMD5 = response.getDeserializedHeaders().getContentMd5()

        then:
        contentMD5 == MessageDigest.getInstance("MD5").digest(data.defaultText.substring(0, 3).getBytes())
    }

    def "Download md5 streaming"() {
        when:
        def response = bc.downloadStreamWithResponse(new ByteArrayOutputStream(), new BlobRange(0, 3), null, null, true, null, null)
        def contentMD5 = response.getDeserializedHeaders().getContentMd5()

        then:
        contentMD5 == MessageDigest.getInstance("MD5").digest(data.defaultText.substring(0, 3).getBytes())
    }

    def "Download retry default"() {
        setup:
        def failureBlobClient = getBlobClient(environment.primaryAccount.credential, bc.getBlobUrl(), new MockFailureResponsePolicy(5))

        when:
        def outStream = new ByteArrayOutputStream()
        failureBlobClient.download(outStream)
        String bodyStr = outStream.toString()

        then:
        bodyStr == data.defaultText
    }

    def "Download error"() {
        setup:
        bc = cc.getBlobClient(generateBlobName())

        when:
        bc.download(null)

        then:
        thrown(NullPointerException)
    }

    def "Download snapshot"() {
        when:
        def originalStream = new ByteArrayOutputStream()
        bc.download(originalStream)

        def bc2 = bc.createSnapshot()
        new SpecializedBlobClientBuilder()
            .blobClient(bc)
            .buildBlockBlobClient()
            .upload(new ByteArrayInputStream("ABC".getBytes()), 3, true)

        then:
        def snapshotStream = new ByteArrayOutputStream()
        bc2.download(snapshotStream)
        snapshotStream.toByteArray() == originalStream.toByteArray()
    }

    def "Download snapshot streaming"() {
        when:
        def originalStream = new ByteArrayOutputStream()
        bc.downloadStream(originalStream)

        def bc2 = bc.createSnapshot()
        new SpecializedBlobClientBuilder()
            .blobClient(bc)
            .buildBlockBlobClient()
            .upload(new ByteArrayInputStream("ABC".getBytes()), 3, true)

        then:
        def snapshotStream = new ByteArrayOutputStream()
        bc2.downloadStream(snapshotStream)
        snapshotStream.toByteArray() == originalStream.toByteArray()
    }

    def "Download snapshot binary data"() {
        when:
        def originalContent = bc.downloadContent()

        def bc2 = bc.createSnapshot()
        new SpecializedBlobClientBuilder()
            .blobClient(bc)
            .buildBlockBlobClient()
            .upload(new ByteArrayInputStream("ABC".getBytes()), 3, true)

        then:
        def snapshotContent = bc2.downloadContent()
        snapshotContent.toBytes() == originalContent.toBytes()
    }

    def "Download to file exists"() {
        setup:
        def testFile = new File(namer.getResourcePrefix() + ".txt")
        if (!testFile.exists()) {
            assert testFile.createNewFile()
        }

        when:
        // Default overwrite is false so this should fail
        bc.downloadToFile(testFile.getPath())

        then:
        def ex = thrown(UncheckedIOException)
        ex.getCause() instanceof FileAlreadyExistsException

        cleanup:
        testFile.delete()
    }

    def "Download to file exists succeeds"() {
        setup:
        def testFile = new File(namer.getResourcePrefix() + ".txt")
        if (!testFile.exists()) {
            assert testFile.createNewFile()
        }

        when:
        bc.downloadToFile(testFile.getPath(), true)

        then:
        new String(Files.readAllBytes(testFile.toPath()), StandardCharsets.UTF_8) == data.defaultText

        cleanup:
        testFile.delete()
    }

    def "Download to file does not exist"() {
        setup:
        def testFile = new File(namer.getResourcePrefix() + ".txt")
        if (testFile.exists()) {
            assert testFile.delete()
        }

        when:
        bc.downloadToFile(testFile.getPath())

        then:
        new String(Files.readAllBytes(testFile.toPath()), StandardCharsets.UTF_8) == data.defaultText

        cleanup:
        testFile.delete()
    }

    def "Download file does not exist open options"() {
        setup:
        def testFile = new File(namer.getResourcePrefix() + ".txt")
        if (testFile.exists()) {
            assert testFile.delete()
        }

        when:
        Set<OpenOption> openOptions = new HashSet<>()
        openOptions.add(StandardOpenOption.CREATE_NEW)
        openOptions.add(StandardOpenOption.READ)
        openOptions.add(StandardOpenOption.WRITE)
        bc.downloadToFileWithResponse(testFile.getPath(), null, null, null, null, false, openOptions, null, null)

        then:
        new String(Files.readAllBytes(testFile.toPath()), StandardCharsets.UTF_8) == data.defaultText

        cleanup:
        testFile.delete()
    }

    def "Download file exist open options"() {
        setup:
        def testFile = new File(namer.getResourcePrefix() + ".txt")
        if (!testFile.exists()) {
            assert testFile.createNewFile()
        }

        when:
        Set<OpenOption> openOptions = new HashSet<>()
        openOptions.add(StandardOpenOption.CREATE)
        openOptions.add(StandardOpenOption.TRUNCATE_EXISTING)
        openOptions.add(StandardOpenOption.READ)
        openOptions.add(StandardOpenOption.WRITE)
        bc.downloadToFileWithResponse(testFile.getPath(), null, null, null, null, false, openOptions, null, null)

        then:
        new String(Files.readAllBytes(testFile.toPath()), StandardCharsets.UTF_8) == data.defaultText

        cleanup:
        testFile.delete()
    }

    @LiveOnly
    @Unroll
    def "Download file"() {
        setup:
        def file = getRandomFile(fileSize)
        bc.uploadFromFile(file.toPath().toString(), true)
        def outFile = new File(namer.getRandomName(60) + ".txt")
        if (outFile.exists()) {
            assert outFile.delete()
        }

        when:
        def properties = bc.downloadToFileWithResponse(outFile.toPath().toString(), null,
            new ParallelTransferOptions().setBlockSizeLong(4 * 1024 * 1024), null, null, false, null, null)

        then:
        compareFiles(file, outFile, 0, fileSize)
        properties.getValue().getBlobType() == BlobType.BLOCK_BLOB

        cleanup:
        outFile.delete()
        file.delete()

        where:
        fileSize             | _
        0                    | _ // empty file
        20                   | _ // small file
        16 * 1024 * 1024     | _ // medium file in several chunks
        8 * 1026 * 1024 + 10 | _ // medium file not aligned to block
        50 * Constants.MB    | _ // large file requiring multiple requests
        // Files larger than 2GB to test no integer overflow are left to stress/perf tests to keep test passes short.
    }

    /*
     * Tests downloading a file using a default client that doesn't have a HttpClient passed to it.
     */

    @LiveOnly
    @Unroll
    def "Download file sync buffer copy"() {
        setup:
        def containerName = generateContainerName()
        def blobServiceClient = new BlobServiceClientBuilder()
            .endpoint(environment.primaryAccount.blobEndpoint)
            .credential(environment.primaryAccount.credential)
            .buildClient()

        def blobClient = blobServiceClient.createBlobContainer(containerName)
            .getBlobClient(generateBlobName())


        def file = getRandomFile(fileSize)
        blobClient.uploadFromFile(file.toPath().toString(), true)
        def outFile = new File(namer.getRandomName(60) + ".txt")
        if (outFile.exists()) {
            assert outFile.delete()
        }

        when:
        def properties = blobClient.downloadToFileWithResponse(outFile.toPath().toString(), null,
            new ParallelTransferOptions().setBlockSizeLong(4 * 1024 * 1024), null, null, false, null, null)

        then:
        compareFiles(file, outFile, 0, fileSize)
        properties.getValue().getBlobType() == BlobType.BLOCK_BLOB

        cleanup:
        blobServiceClient.deleteBlobContainer(containerName)
        outFile.delete()
        file.delete()

        where:
        fileSize             | _
        0                    | _ // empty file
        20                   | _ // small file
        16 * 1024 * 1024     | _ // medium file in several chunks
        8 * 1026 * 1024 + 10 | _ // medium file not aligned to block
        50 * Constants.MB    | _ // large file requiring multiple requests
    }

    /*
     * Tests downloading a file using a default client that doesn't have a HttpClient passed to it.
     */

    @LiveOnly
    @Unroll
    def "Download file async buffer copy"() {
        setup:
        def containerName = generateContainerName()
        def blobServiceAsyncClient = new BlobServiceClientBuilder()
            .endpoint(environment.primaryAccount.blobEndpoint)
            .credential(environment.primaryAccount.credential)
            .buildAsyncClient()

        def blobAsyncClient = blobServiceAsyncClient.createBlobContainer(containerName).block()
            .getBlobAsyncClient(generateBlobName())

        def file = getRandomFile(fileSize)
        blobAsyncClient.uploadFromFile(file.toPath().toString(), true).block()
        def outFile = new File(namer.getRandomName(60) + ".txt")
        if (outFile.exists()) {
            assert outFile.delete()
        }

        when:
        def downloadMono = blobAsyncClient.downloadToFileWithResponse(outFile.toPath().toString(), null,
            new ParallelTransferOptions().setBlockSizeLong(4 * 1024 * 1024), null, null, false)

        then:
        StepVerifier.create(downloadMono)
            .assertNext({ it -> it.getValue().getBlobType() == BlobType.BLOCK_BLOB })
            .verifyComplete()

        compareFiles(file, outFile, 0, fileSize)

        cleanup:
        blobServiceAsyncClient.deleteBlobContainer(containerName)
        outFile.delete()
        file.delete()

        where:
        fileSize             | _
        0                    | _ // empty file
        20                   | _ // small file
        16 * 1024 * 1024     | _ // medium file in several chunks
        8 * 1026 * 1024 + 10 | _ // medium file not aligned to block
        50 * Constants.MB    | _ // large file requiring multiple requests
    }

    @LiveOnly
    @Unroll
    def "Download file range"() {
        setup:
        def file = getRandomFile(data.defaultDataSize)
        bc.uploadFromFile(file.toPath().toString(), true)
        def outFile = new File(namer.getRandomName(60))
        if (outFile.exists()) {
            assert outFile.delete()
        }

        when:
        bc.downloadToFileWithResponse(outFile.toPath().toString(), range, null, null, null, false, null, null)

        then:
        compareFiles(file, outFile, range.getOffset(), range.getCount())

        cleanup:
        outFile.delete()
        file.delete()

        /*
        The last case is to test a range much much larger than the size of the file to ensure we don't accidentally
        send off parallel requests with invalid ranges.
         */
        where:
        range                                              | _
        new BlobRange(0, data.defaultDataSize)             | _ // Exact count
        new BlobRange(1, data.defaultDataSize - 1 as Long) | _ // Offset and exact count
        new BlobRange(3, 2)                                | _ // Narrow range in middle
        new BlobRange(0, data.defaultDataSize - 1 as Long) | _ // Count that is less than total
        new BlobRange(0, 10 * 1024)                        | _ // Count much larger than remaining data
    }

    /*
    This is to exercise some additional corner cases and ensure there are no arithmetic errors that give false success.
     */

    @LiveOnly
    @Unroll
    def "Download file range fail"() {
        setup:
        def file = getRandomFile(data.defaultDataSize)
        bc.uploadFromFile(file.toPath().toString(), true)
        def outFile = new File(namer.getResourcePrefix())
        if (outFile.exists()) {
            assert outFile.delete()
        }

        when:
        bc.downloadToFileWithResponse(outFile.toPath().toString(), new BlobRange(data.defaultDataSize + 1), null, null, null, false,
            null, null)

        then:
        thrown(BlobStorageException)

        cleanup:
        outFile.delete()
        file.delete()
    }

    @LiveOnly
    def "Download file count null"() {
        setup:
        def file = getRandomFile(data.defaultDataSize)
        bc.uploadFromFile(file.toPath().toString(), true)
        def outFile = new File(namer.getResourcePrefix())
        if (outFile.exists()) {
            assert outFile.delete()
        }

        when:
        bc.downloadToFileWithResponse(outFile.toPath().toString(), new BlobRange(0), null, null, null, false, null, null)

        then:
        compareFiles(file, outFile, 0, data.defaultDataSize)

        cleanup:
        outFile.delete()
        file.delete()
    }

    @LiveOnly
    @Unroll
    def "Download file AC"() {
        setup:
        def file = getRandomFile(data.defaultDataSize)
        bc.uploadFromFile(file.toPath().toString(), true)
        def outFile = new File(namer.getResourcePrefix())
        if (outFile.exists()) {
            assert outFile.delete()
        }

        match = setupBlobMatchCondition(bc, match)
        leaseID = setupBlobLeaseCondition(bc, leaseID)
        BlobRequestConditions bro = new BlobRequestConditions().setIfModifiedSince(modified)
            .setIfUnmodifiedSince(unmodified).setIfMatch(match).setIfNoneMatch(noneMatch)
            .setLeaseId(leaseID)

        when:
        bc.downloadToFileWithResponse(outFile.toPath().toString(), null, null, null, bro, false, null, null)

        then:
        notThrown(BlobStorageException)

        cleanup:
        outFile.delete()
        file.delete()

        where:
        modified | unmodified | match        | noneMatch   | leaseID
        null     | null       | null         | null        | null
        oldDate  | null       | null         | null        | null
        null     | newDate    | null         | null        | null
        null     | null       | receivedEtag | null        | null
        null     | null       | null         | garbageEtag | null
        null     | null       | null         | null        | receivedLeaseID
    }

    @LiveOnly
    @Unroll
    def "Download file AC fail"() {
        setup:
        def file = getRandomFile(data.defaultDataSize)
        bc.uploadFromFile(file.toPath().toString(), true)
        def outFile = new File(namer.getResourcePrefix())
        if (outFile.exists()) {
            assert outFile.delete()
        }

        noneMatch = setupBlobMatchCondition(bc, noneMatch)
        setupBlobLeaseCondition(bc, leaseID)
        BlobRequestConditions bro = new BlobRequestConditions().setIfModifiedSince(modified)
            .setIfUnmodifiedSince(unmodified).setIfMatch(match).setIfNoneMatch(noneMatch)
            .setLeaseId(leaseID)

        when:
        bc.downloadToFileWithResponse(outFile.toPath().toString(), null, null, null, bro, false, null, null)

        then:
        def e = thrown(BlobStorageException)
        e.getErrorCode() == BlobErrorCode.CONDITION_NOT_MET ||
            e.getErrorCode() == BlobErrorCode.LEASE_ID_MISMATCH_WITH_BLOB_OPERATION

        cleanup:
        outFile.delete()
        file.delete()

        where:
        modified | unmodified | match       | noneMatch    | leaseID
        newDate  | null       | null        | null         | null
        null     | oldDate    | null        | null         | null
        null     | null       | garbageEtag | null         | null
        null     | null       | null        | receivedEtag | null
        null     | null       | null        | null         | garbageLeaseID
    }

    @LiveOnly
    def "Download file etag lock"() {
        setup:
        def file = getRandomFile(Constants.MB)
        bc.uploadFromFile(file.toPath().toString(), true)
        def outFile = new File(namer.getResourcePrefix())
        Files.deleteIfExists(file.toPath())
        def counter = new AtomicInteger()

        expect:
        def bacUploading = instrument(new BlobClientBuilder()
            .endpoint(bc.getBlobUrl())
            .credential(environment.primaryAccount.credential))
            .buildAsyncClient()
            .getBlockBlobAsyncClient()
        def dataLocal = data
        def policy = new HttpPipelinePolicy() {
            @Override
            Mono<HttpResponse> process(HttpPipelineCallContext context, HttpPipelineNextPolicy next) {
                return next.process()
                    .flatMap({ r ->
                        if (counter.incrementAndGet() == 1) {
                            /*
                             * When the download begins trigger an upload to overwrite the downloading blob
                             * so that the download is able to get an ETag before it is changed.
                             */
                            return bacUploading.upload(dataLocal.defaultFlux, dataLocal.defaultDataSize, true)
                                .thenReturn(r)
                        }
                        return Mono.just(r)
                    })
            }
        }
        def bacDownloading = instrument(new BlobClientBuilder()
            .addPolicy(policy)
            .endpoint(bc.getBlobUrl())
            .credential(environment.primaryAccount.credential))
            .buildAsyncClient()
            .getBlockBlobAsyncClient()

        /*
         * Setup the download to happen in small chunks so many requests need to be sent, this will give the upload time
         * to change the ETag therefore failing the download.
         */
        def options = new ParallelTransferOptions().setBlockSizeLong(Constants.KB)

        /*
         * This is done to prevent onErrorDropped exceptions from being logged at the error level. If no hook is
         * registered for onErrorDropped the error is logged at the ERROR level.
         *
         * onErrorDropped is triggered once the reactive stream has emitted one element, after that exceptions are
         * dropped.
         */
        Hooks.onErrorDropped({ ignored -> /* do nothing with it */ })

        StepVerifier.create(bacDownloading.downloadToFileWithResponse(outFile.toPath().toString(), null, options, null, null, false))
            .verifyErrorSatisfies({
                /*
                 * If an operation is running on multiple threads and multiple return an exception Reactor will combine
                 * them into a CompositeException which needs to be unwrapped. If there is only a single exception
                 * 'Exceptions.unwrapMultiple' will return a singleton list of the exception it was passed.
                 *
                 * These exceptions may be wrapped exceptions where the exception we are expecting is contained within
                 * ReactiveException that needs to be unwrapped. If the passed exception isn't a 'ReactiveException' it
                 * will be returned unmodified by 'Exceptions.unwrap'.
                 */
                assert Exceptions.unwrapMultiple(it).stream().anyMatch({ it2 ->
                    def exception = Exceptions.unwrap(it2)
                    if (exception instanceof BlobStorageException) {
                        assert ((BlobStorageException) exception).getStatusCode() == 412
                        return true
                    }
                })
            })

        // Give the file a chance to be deleted by the download operation before verifying its deletion
        sleep(500)
        !outFile.exists()

        cleanup:
        file.delete()
        outFile.delete()
    }

    @LiveOnly
    @Unroll
    def "Download file progress receiver"() {
        def file = getRandomFile(fileSize)
        bc.uploadFromFile(file.toPath().toString(), true)
        def outFile = new File(namer.getResourcePrefix())
        if (outFile.exists()) {
            assert outFile.delete()
        }

        def mockReceiver = Mock(ProgressReceiver)

        def numBlocks = fileSize / (4 * 1024 * 1024)
        def prevCount = 0

        when:
        bc.downloadToFileWithResponse(outFile.toPath().toString(), null,
            new ParallelTransferOptions().setProgressReceiver(mockReceiver),
            new DownloadRetryOptions().setMaxRetryRequests(3), null, false, null, null)

        then:
        /*
         * Should receive at least one notification indicating completed progress, multiple notifications may be
         * received if there are empty buffers in the stream.
         */
        (1.._) * mockReceiver.reportProgress(fileSize)

        // There should be NO notification with a larger than expected size.
        0 * mockReceiver.reportProgress({ it > fileSize })

        /*
        We should receive at least one notification reporting an intermediary value per block, but possibly more
        notifications will be received depending on the implementation. We specify numBlocks - 1 because the last block
        will be the total size as above. Finally, we assert that the number reported monotonically increases.
         */
        (numBlocks - 1.._) * mockReceiver.reportProgress(!file.size()) >> { long bytesTransferred ->
            if (!(bytesTransferred >= prevCount)) {
                throw new IllegalArgumentException("Reported progress should monotonically increase")
            } else {
                prevCount = bytesTransferred
            }
        }

        // We should receive no notifications that report more progress than the size of the file.
        0 * mockReceiver.reportProgress({ it > fileSize })

        cleanup:
        file.delete()
        outFile.delete()

        where:
        fileSize             | _
        100                  | _
        8 * 1026 * 1024 + 10 | _
    }

    @Unroll
    @Ignore("Very large data sizes.")
    /* Enable once we have ability to run large resource heavy tests in CI. */
    def "Download to file blockSize"() {
        def file = getRandomFile(sizeOfData)
        bc.uploadFromFile(file.toPath().toString(), true)
        def outFile = new File(namer.getResourcePrefix())
        if (outFile.exists()) {
            assert outFile.delete()
        }

        when:
        bc.downloadToFileWithResponse(new BlobDownloadToFileOptions(outFile.toPath().toString())
            .setParallelTransferOptions(new com.azure.storage.common.ParallelTransferOptions().setBlockSizeLong(downloadBlockSize))
            .setDownloadRetryOptions(new DownloadRetryOptions().setMaxRetryRequests(3)), null, null)

        then:
        notThrown(BlobStorageException)

        where:
        sizeOfData          | downloadBlockSize   || _
        5000 * Constants.MB | 5000 * Constants.MB || _ /* This was the default before. */
        6000 * Constants.MB | 6000 * Constants.MB || _ /* Trying to see if we can set it to a number greater than previous default. */
        6000 * Constants.MB | 5100 * Constants.MB || _ /* Testing chunking with a large size */
    }


    @RequiredServiceVersion(clazz = BlobServiceVersion.class, min = "V2019_12_12")
    def "Get properties default"() {
        when:
        bc.setTags(Collections.singletonMap("foo", "bar"))
        def response = bc.getPropertiesWithResponse(null, null, null)
        def headers = response.getHeaders()
        def properties = response.getValue()

        then:
        validateBasicHeaders(headers)
        CoreUtils.isNullOrEmpty(properties.getMetadata())
        properties.getBlobType() == BlobType.BLOCK_BLOB
        properties.getCopyCompletionTime() == null // tested in "copy"
        properties.getCopyStatusDescription() == null // only returned when the service has errors; cannot validate.
        properties.getCopyId() == null // tested in "abort copy"
        properties.getCopyProgress() == null // tested in "copy"
        properties.getCopySource() == null // tested in "copy"
        properties.getCopyStatus() == null // tested in "copy"
        !properties.isIncrementalCopy() // tested in PageBlob."start incremental copy"
        properties.getCopyDestinationSnapshot() == null // tested in PageBlob."start incremental copy"
        properties.getLeaseDuration() == null // tested in "acquire lease"
        properties.getLeaseState() == LeaseStateType.AVAILABLE
        properties.getLeaseStatus() == LeaseStatusType.UNLOCKED
        properties.getBlobSize() >= 0
        properties.getContentType() != null
        properties.getContentMd5() != null
        properties.getContentEncoding() == null // tested in "set HTTP headers"
        properties.getContentDisposition() == null // tested in "set HTTP headers"
        properties.getContentLanguage() == null // tested in "set HTTP headers"
        properties.getCacheControl() == null // tested in "set HTTP headers"
        properties.getBlobSequenceNumber() == null // tested in PageBlob."create sequence number"
        headers.getValue("Accept-Ranges") == "bytes"
        properties.getCommittedBlockCount() == null // tested in AppendBlob."append block"
        properties.isServerEncrypted()
        properties.getAccessTier() == AccessTier.HOT
        properties.isAccessTierInferred()
        properties.getArchiveStatus() == null
        properties.getCreationTime() != null
        properties.getTagCount() == 1
        properties.getRehydratePriority() == null // tested in setTier rehydrate priority
        !properties.isSealed() // tested in AppendBlob. "seal blob"
//        properties.getLastAccessedTime() /* TODO: re-enable when last access time enabled. */
    }

    def "Get properties min"() {
        expect:
        bc.getPropertiesWithResponse(null, null, null).getStatusCode() == 200
    }

    @RequiredServiceVersion(clazz = BlobServiceVersion.class, min = "V2019_12_12")
    @Unroll
    def "Get properties AC"() {
        setup:
        def t = new HashMap<String, String>()
        t.put("foo", "bar")
        bc.setTags(t)
        def bac = new BlobRequestConditions()
            .setLeaseId(setupBlobLeaseCondition(bc, leaseID))
            .setIfMatch(setupBlobMatchCondition(bc, match))
            .setIfNoneMatch(noneMatch)
            .setIfModifiedSince(modified)
            .setIfUnmodifiedSince(unmodified)
            .setTagsConditions(tags)

        expect:
        bc.getPropertiesWithResponse(bac, null, null).getStatusCode() == 200

        where:
        modified | unmodified | match        | noneMatch   | leaseID         | tags
        null     | null       | null         | null        | null            | null
        oldDate  | null       | null         | null        | null            | null
        null     | newDate    | null         | null        | null            | null
        null     | null       | receivedEtag | null        | null            | null
        null     | null       | null         | garbageEtag | null            | null
        null     | null       | null         | null        | receivedLeaseID | null
        null     | null       | null         | null        | null            | "\"foo\" = 'bar'"
    }

    @Unroll
    def "Get properties AC fail"() {
        setup:
        def bac = new BlobRequestConditions()
            .setLeaseId(setupBlobLeaseCondition(bc, leaseID))
            .setIfMatch(match)
            .setIfNoneMatch(setupBlobMatchCondition(bc, noneMatch))
            .setIfModifiedSince(modified)
            .setIfUnmodifiedSince(unmodified)
            .setTagsConditions(tags)

        when:
        bc.getPropertiesWithResponse(bac, null, null)

        then:
        thrown(BlobStorageException)

        where:
        modified | unmodified | match       | noneMatch    | leaseID        | tags
        newDate  | null       | null        | null         | null           | null
        null     | oldDate    | null        | null         | null           | null
        null     | null       | garbageEtag | null         | null           | null
        null     | null       | null        | receivedEtag | null           | null
        null     | null       | null        | null         | garbageLeaseID | null
        null     | null       | null        | null         | null           | "\"notfoo\" = 'notbar'"
    }

    /*
    This test requires two accounts that are configured in a very specific way. It is not feasible to setup that
    relationship programmatically, so we have recorded a successful interaction and only test recordings.
     */

    @PlaybackOnly
    def "Get properties ORS"() {
        setup:
        def sourceBlob = primaryBlobServiceClient.getBlobContainerClient("test1")
            .getBlobClient("javablobgetpropertiesors2blobapitestgetpropertiesors57d93407b")
        def destBlob = alternateBlobServiceClient.getBlobContainerClient("test2")
            .getBlobClient("javablobgetpropertiesors2blobapitestgetpropertiesors57d93407b")

        when:
        def sourceProperties = sourceBlob.getProperties()
        def sourceDownloadHeaders = sourceBlob.downloadWithResponse(new ByteArrayOutputStream(), null, null, null,
            false, null, null)
        def destProperties = destBlob.getProperties()
        def destDownloadHeaders = destBlob.downloadWithResponse(new ByteArrayOutputStream(), null, null, null,
            false, null, null)

        then:
        validateOR(sourceProperties.getObjectReplicationSourcePolicies(), "fd2da1b9-56f5-45ff-9eb6-310e6dfc2c80", "105f9aad-f39b-4064-8e47-ccd7937295ca")
        validateOR(sourceDownloadHeaders.getDeserializedHeaders().getObjectReplicationSourcePolicies(), "fd2da1b9-56f5-45ff-9eb6-310e6dfc2c80", "105f9aad-f39b-4064-8e47-ccd7937295ca")

        // There is a sas token attached at the end. Only check that the path is the same.
        destProperties.getCopySource().contains(new URL(sourceBlob.getBlobUrl()).getPath())
        destProperties.getObjectReplicationDestinationPolicyId() == "fd2da1b9-56f5-45ff-9eb6-310e6dfc2c80"
        destDownloadHeaders.getDeserializedHeaders().getObjectReplicationDestinationPolicyId() ==
            "fd2da1b9-56f5-45ff-9eb6-310e6dfc2c80"
    }

    def validateOR(List<ObjectReplicationPolicy> policies, String policyId, String ruleId) {
        return policies.stream()
            .filter({ policy -> policyId.equals(policy.getPolicyId()) })
            .findFirst()
            .get()
            .getRules()
            .stream()
            .filter({ rule -> ruleId.equals(rule.getRuleId()) })
            .findFirst()
            .get()
            .getStatus() == ObjectReplicationStatus.COMPLETE
    }

    // Test getting the properties from a listing

    def "Get properties error"() {
        setup:
        bc = cc.getBlobClient(generateBlobName())

        when:
        bc.getProperties()

        then:
        def ex = thrown(BlobStorageException)
        ex.getMessage().contains("BlobNotFound")
    }

    def "Set HTTP headers null"() {
        setup:
        def response = bc.setHttpHeadersWithResponse(null, null, null, null)

        expect:
        response.getStatusCode() == 200
        validateBasicHeaders(response.getHeaders())
    }

    def "Set HTTP headers min"() {
        setup:
        def properties = bc.getProperties()
        def headers = new BlobHttpHeaders()
            .setContentEncoding(properties.getContentEncoding())
            .setContentDisposition(properties.getContentDisposition())
            .setContentType("type")
            .setCacheControl(properties.getCacheControl())
            .setContentLanguage(properties.getContentLanguage())
            .setContentMd5(Base64.getEncoder().encode(MessageDigest.getInstance("MD5").digest(data.defaultBytes)))

        bc.setHttpHeaders(headers)

        expect:
        bc.getProperties().getContentType() == "type"
    }

    @Unroll
    def "Set HTTP headers headers"() {
        setup:
        def putHeaders = new BlobHttpHeaders().setCacheControl(cacheControl)
            .setContentDisposition(contentDisposition)
            .setContentEncoding(contentEncoding)
            .setContentLanguage(contentLanguage)
            .setContentMd5(contentMD5)
            .setContentType(contentType)

        bc.setHttpHeaders(putHeaders)

        expect:
        validateBlobProperties(
            bc.getPropertiesWithResponse(null, null, null),
            cacheControl, contentDisposition, contentEncoding, contentLanguage, contentMD5, contentType)

        where:
        cacheControl | contentDisposition | contentEncoding | contentLanguage | contentMD5                                                                             | contentType
        null         | null               | null            | null            | null                                                                                   | null
        "control"    | "disposition"      | "encoding"      | "language"      | Base64.getEncoder().encode(MessageDigest.getInstance("MD5").digest(data.defaultBytes)) | "type"
    }

    @RequiredServiceVersion(clazz = BlobServiceVersion.class, min = "V2019_12_12")
    @Unroll
    def "Set HTTP headers AC"() {
        setup:
        def t = new HashMap<String, String>()
        t.put("foo", "bar")
        bc.setTags(t)
        match = setupBlobMatchCondition(bc, match)
        leaseID = setupBlobLeaseCondition(bc, leaseID)
        def bac = new BlobRequestConditions()
            .setLeaseId(leaseID)
            .setIfMatch(match)
            .setIfNoneMatch(noneMatch)
            .setIfModifiedSince(modified)
            .setIfUnmodifiedSince(unmodified)
            .setTagsConditions(tags)

        expect:
        bc.setHttpHeadersWithResponse(null, bac, null, null).getStatusCode() == 200

        where:
        modified | unmodified | match        | noneMatch   | leaseID         | tags
        null     | null       | null         | null        | null            | null
        oldDate  | null       | null         | null        | null            | null
        null     | newDate    | null         | null        | null            | null
        null     | null       | receivedEtag | null        | null            | null
        null     | null       | null         | garbageEtag | null            | null
        null     | null       | null         | null        | receivedLeaseID | null
        null     | null       | null         | null        | null            | "\"foo\" = 'bar'"
    }

    @Unroll
    def "Set HTTP headers AC fail"() {
        setup:
        noneMatch = setupBlobMatchCondition(bc, noneMatch)
        setupBlobLeaseCondition(bc, leaseID)
        def bac = new BlobRequestConditions()
            .setLeaseId(leaseID)
            .setIfMatch(match)
            .setIfNoneMatch(noneMatch)
            .setIfModifiedSince(modified)
            .setIfUnmodifiedSince(unmodified)
            .setTagsConditions(tags)

        when:
        bc.setHttpHeadersWithResponse(null, bac, null, null)

        then:
        thrown(BlobStorageException)

        where:
        modified | unmodified | match       | noneMatch    | leaseID        | tags
        newDate  | null       | null        | null         | null           | null
        null     | oldDate    | null        | null         | null           | null
        null     | null       | garbageEtag | null         | null           | null
        null     | null       | null        | receivedEtag | null           | null
        null     | null       | null        | null         | garbageLeaseID | null
        null     | null       | null        | null         | null           | "\"notfoo\" = 'notbar'"
    }

    def "Set HTTP headers error"() {
        setup:
        bc = cc.getBlobClient(generateBlobName())

        when:
        bc.setHttpHeaders(null)

        then:
        thrown(BlobStorageException)
    }

    def "Set metadata all null"() {
        when:
        def response = bc.setMetadataWithResponse(null, null, null, null)

        then:
        bc.getProperties().getMetadata().size() == 0
        response.getStatusCode() == 200
        validateBasicHeaders(response.getHeaders())
        Boolean.parseBoolean(response.getHeaders().getValue("x-ms-request-server-encrypted"))
    }

    def "Set metadata min"() {
        setup:
        def metadata = new HashMap<String, String>()
        metadata.put("foo", "bar")

        when:
        bc.setMetadata(metadata)

        then:
        bc.getProperties().getMetadata() == metadata
    }

    @Unroll
    def "Set metadata metadata"() {
        setup:
        def metadata = new HashMap<String, String>()
        if (key1 != null && value1 != null) {
            metadata.put(key1, value1)
        }
        if (key2 != null && value2 != null) {
            metadata.put(key2, value2)
        }

        expect:
        bc.setMetadataWithResponse(metadata, null, null, null).getStatusCode() == statusCode
        bc.getProperties().getMetadata() == metadata

        where:
        key1  | value1       | key2   | value2 || statusCode
        null  | null         | null   | null   || 200
        "foo" | "bar"        | "fizz" | "buzz" || 200
        "i0"  | "a"          | "i_"   | "a"    || 200 /* Test culture sensitive word sort */
        "foo" | "bar0, bar1" | null   | null   || 200 /* Test comma separated values */
    }

    @RequiredServiceVersion(clazz = BlobServiceVersion.class, min = "V2019_12_12")
    @Unroll
    def "Set metadata AC"() {
        setup:
        def t = new HashMap<String, String>()
        t.put("foo", "bar")
        bc.setTags(t)
        match = setupBlobMatchCondition(bc, match)
        leaseID = setupBlobLeaseCondition(bc, leaseID)
        def bac = new BlobRequestConditions()
            .setLeaseId(leaseID)
            .setIfMatch(match)
            .setIfNoneMatch(noneMatch)
            .setIfModifiedSince(modified)
            .setIfUnmodifiedSince(unmodified)

        expect:
        bc.setMetadataWithResponse(null, bac, null, null).getStatusCode() == 200

        where:
        modified | unmodified | match        | noneMatch   | leaseID         | tags
        null     | null       | null         | null        | null            | null
        oldDate  | null       | null         | null        | null            | null
        null     | newDate    | null         | null        | null            | null
        null     | null       | receivedEtag | null        | null            | null
        null     | null       | null         | garbageEtag | null            | null
        null     | null       | null         | null        | receivedLeaseID | null
        null     | null       | null         | null        | null            | "\"foo\" = 'bar'"
    }

    @Unroll
    def "Set metadata AC fail"() {
        setup:
        noneMatch = setupBlobMatchCondition(bc, noneMatch)
        setupBlobLeaseCondition(bc, leaseID)

        def bac = new BlobRequestConditions()
            .setLeaseId(leaseID)
            .setIfMatch(match)
            .setIfNoneMatch(noneMatch)
            .setIfModifiedSince(modified)
            .setIfUnmodifiedSince(unmodified)
            .setTagsConditions(tags)

        when:
        bc.setMetadataWithResponse(null, bac, null, null)

        then:
        thrown(BlobStorageException)

        where:
        modified | unmodified | match       | noneMatch    | leaseID        | tags
        newDate  | null       | null        | null         | null           | null
        null     | oldDate    | null        | null         | null           | null
        null     | null       | garbageEtag | null         | null           | null
        null     | null       | null        | receivedEtag | null           | null
        null     | null       | null        | null         | garbageLeaseID | null
        null     | null       | null        | null         | null           | "\"notfoo\" = 'notbar'"
    }

    @Unroll
    def "Set metadata whitespace error"() {
        setup:
        def metadata = new HashMap<String, String>()
        metadata.put(key, value)

        when:
        bc.setMetadata(metadata)

        then:
        def e = thrown(Exception)
        e instanceof IllegalArgumentException || e instanceof Exceptions.ReactiveException
        // Need this second error type since for the first case, Netty throws IllegalArgumentException, and that is recorded in the playback file.
        // On Playback, the framework will throw Exceptions.ReactiveException.

        where:
        key    | value  || _
        " foo" | "bar"  || _ // Leading whitespace key
        "foo " | "bar"  || _ // Trailing whitespace key
        "foo"  | " bar" || _ // Leading whitespace value
        "foo"  | "bar " || _ // Trailing whitespace value
    }

    def "Set metadata error"() {
        setup:
        bc = cc.getBlobClient(generateBlobName())

        when:
        bc.setMetadata(null)

        then:
        thrown(BlobStorageException)
    }

    @RequiredServiceVersion(clazz = BlobServiceVersion.class, min = "V2019_12_12")
    def "Set tags all null"() {
        when:
        def response = bc.setTagsWithResponse(new BlobSetTagsOptions(new HashMap<String, String>()), null, null)

        then:
        bc.getTags().size() == 0
        response.getStatusCode() == 204
    }

    @RequiredServiceVersion(clazz = BlobServiceVersion.class, min = "V2019_12_12")
    def "Set tags min"() {
        setup:
        def tags = new HashMap<String, String>()
        tags.put("foo", "bar")

        when:
        bc.setTags(tags)

        then:
        bc.getTags() == tags
    }

    @RequiredServiceVersion(clazz = BlobServiceVersion.class, min = "V2019_12_12")
    @Unroll
    def "Set tags tags"() {
        setup:
        def tags = new HashMap<String, String>()
        if (key1 != null && value1 != null) {
            tags.put(key1, value1)
        }
        if (key2 != null && value2 != null) {
            tags.put(key2, value2)
        }

        expect:
        bc.setTagsWithResponse(new BlobSetTagsOptions(tags), null, null).getStatusCode() == statusCode
        bc.getTags() == tags

        where:
        key1                | value1     | key2   | value2 || statusCode
        null                | null       | null   | null   || 204
        "foo"               | "bar"      | "fizz" | "buzz" || 204
        " +-./:=_  +-./:=_" | " +-./:=_" | null   | null   || 204
    }

    @RequiredServiceVersion(clazz = BlobServiceVersion.class, min = "V2019_12_12")
    @Unroll
    def "Set tags AC"() {
        setup:
        def t = new HashMap<String, String>()
        t.put("foo", "bar")
        bc.setTags(t)
        t = new HashMap<String, String>()
        t.put("fizz", "buzz")

        expect:
        bc.setTagsWithResponse(new BlobSetTagsOptions(t).setRequestConditions(new BlobRequestConditions().setTagsConditions(tags)), null, null).getStatusCode() == 204

        where:
        tags              || _
        null              || _
        "\"foo\" = 'bar'" || _
    }

    @RequiredServiceVersion(clazz = BlobServiceVersion.class, min = "V2019_07_07")
    @Unroll
    def "Set tags AC fail"() {
        setup:
        def t = new HashMap<String, String>()
        t.put("fizz", "buzz")

        when:
        bc.setTagsWithResponse(new BlobSetTagsOptions(t).setRequestConditions(new BlobRequestConditions().setTagsConditions(tags)), null, null)

        then:
        thrown(BlobStorageException)

        where:
        tags              || _
        "\"foo\" = 'bar'" || _
    }

    @RequiredServiceVersion(clazz = BlobServiceVersion.class, min = "V2019_12_12")
    @Unroll
    def "Get tags AC"() {
        setup:
        def t = new HashMap<String, String>()
        t.put("foo", "bar")
        bc.setTags(t)

        expect:
        bc.getTagsWithResponse(new BlobGetTagsOptions().setRequestConditions(new BlobRequestConditions().setTagsConditions(tags)), null, null).getStatusCode() == 200

        where:
        tags              || _
        null              || _
        "\"foo\" = 'bar'" || _
    }

    @Unroll
    def "Get tags AC fail"() {
        setup:
        def t = new HashMap<String, String>()
        t.put("fizz", "buzz")

        when:
        bc.getTagsWithResponse(new BlobGetTagsOptions().setRequestConditions(new BlobRequestConditions().setTagsConditions(tags)), null, null)

        then:
        thrown(BlobStorageException)

        where:
        tags              || _
        "\"foo\" = 'bar'" || _
    }

    def "Set tags error"() {
        setup:
        bc = cc.getBlobClient(generateBlobName())

        when:
        bc.setTags(new HashMap<String, String>())

        then:
        thrown(BlobStorageException)
    }

    @RequiredServiceVersion(clazz = BlobServiceVersion.class, min = "V2019_12_12")
    def "Set tags lease"() {
        setup:
        def tags = new HashMap<String, String>()
        tags.put("foo", "bar")
        def leaseID = setupBlobLeaseCondition(bc, receivedLeaseID)
        def bac = new BlobRequestConditions().setLeaseId(leaseID)

        when:
        def response = bc.setTagsWithResponse(new BlobSetTagsOptions(tags).setRequestConditions(bac), null, null)

        then:
        response.getStatusCode() == 204
        bc.getTags() == tags
    }

    @RequiredServiceVersion(clazz = BlobServiceVersion.class, min = "V2019_12_12")
    def "Get tags lease"() {
        setup:
        def tags = new HashMap<String, String>()
        tags.put("foo", "bar")
        def leaseID = setupBlobLeaseCondition(bc, receivedLeaseID)
        def bac = new BlobRequestConditions().setLeaseId(leaseID)
        bc.setTagsWithResponse(new BlobSetTagsOptions(tags).setRequestConditions(bac), null, null)

        when:
        def response = bc.getTagsWithResponse(new BlobGetTagsOptions().setRequestConditions(bac), null, null)

        then:
        response.getStatusCode() == 200
        response.getValue() == tags
    }

    @RequiredServiceVersion(clazz = BlobServiceVersion.class, min = "V2019_12_12")
    def "Set tags lease fail"() {
        setup:
        def tags = new HashMap<String, String>()
        tags.put("foo", "bar")
        def bac = new BlobRequestConditions().setLeaseId(garbageLeaseID)

        when:
        bc.setTagsWithResponse(new BlobSetTagsOptions(tags).setRequestConditions(bac), null, null)

        then:
        def e = thrown(BlobStorageException)
        e.getStatusCode() == 412
    }

    @RequiredServiceVersion(clazz = BlobServiceVersion.class, min = "V2019_12_12")
    def "Get tags lease fail"() {
        setup:
        def tags = new HashMap<String, String>()
        tags.put("foo", "bar")
        bc.setTags(tags)
        def bac = new BlobRequestConditions().setLeaseId(garbageLeaseID)

        when:
        bc.getTagsWithResponse(new BlobGetTagsOptions().setRequestConditions(bac), null, null)

        then:
        def e = thrown(BlobStorageException)
        e.getStatusCode() == 412
    }

    def "Snapshot"() {
        when:
        def response = bc.createSnapshotWithResponse(null, null, null, null)

        then:
        response.getValue().exists()
        validateBasicHeaders(response.getHeaders())
    }

    def "Snapshot min"() {
        bc.createSnapshotWithResponse(null, null, null, null).getStatusCode() == 201
    }

    def "getSnapshot"() {
        setup:
        def data = "test".getBytes()
        def blobName = generateBlobName()
        def bu = cc.getBlobClient(blobName).getBlockBlobClient()
        bu.upload(new ByteArrayInputStream(data), data.length)
        def snapshotId = bu.createSnapshot().getSnapshotId()

        when:
        def snapshotBlob = cc.getBlobClient(blobName, snapshotId).getBlockBlobClient()

        then:
        snapshotBlob.getSnapshotId() == snapshotId
        bu.getSnapshotId() == null
    }

    def "isSnapshot"() {
        setup:
        def data = "test".getBytes()
        def blobName = generateBlobName()
        def bu = cc.getBlobClient(blobName).getBlockBlobClient()
        bu.upload(new ByteArrayInputStream(data), data.length)
        def snapshotId = bu.createSnapshot().getSnapshotId()

        when:
        def snapshotBlob = cc.getBlobClient(blobName, snapshotId).getBlockBlobClient()

        then:
        snapshotBlob.isSnapshot()
        !bu.isSnapshot()
    }

    @Unroll
    def "Snapshot metadata"() {
        setup:
        def metadata = new HashMap<String, String>()
        if (key1 != null && value1 != null) {
            metadata.put(key1, value1)
        }
        if (key2 != null && value2 != null) {
            metadata.put(key2, value2)
        }

        def response = bc.createSnapshotWithResponse(metadata, null, null, null)
        def bcSnap = response.getValue()

        expect:
        response.getStatusCode() == 201
        bcSnap.getProperties().getMetadata() == metadata

        where:
        key1  | value1 | key2   | value2
        null  | null   | null   | null
        "foo" | "bar"  | "fizz" | "buzz"
    }

    @RequiredServiceVersion(clazz = BlobServiceVersion.class, min = "V2019_12_12")
    @Unroll
    def "Snapshot AC"() {
        setup:
        def t = new HashMap<String, String>()
        t.put("foo", "bar")
        bc.setTags(t)
        match = setupBlobMatchCondition(bc, match)
        leaseID = setupBlobLeaseCondition(bc, leaseID)
        def bac = new BlobRequestConditions()
            .setLeaseId(leaseID)
            .setIfMatch(match)
            .setIfNoneMatch(noneMatch)
            .setIfModifiedSince(modified)
            .setIfUnmodifiedSince(unmodified)
            .setTagsConditions(tags)

        expect:
        bc.createSnapshotWithResponse(null, bac, null, null).getStatusCode() == 201

        where:
        modified | unmodified | match        | noneMatch   | leaseID         | tags
        null     | null       | null         | null        | null            | null
        oldDate  | null       | null         | null        | null            | null
        null     | newDate    | null         | null        | null            | null
        null     | null       | receivedEtag | null        | null            | null
        null     | null       | null         | garbageEtag | null            | null
        null     | null       | null         | null        | receivedLeaseID | null
        null     | null       | null         | null        | null            | "\"foo\" = 'bar'"
    }

    @Unroll
    def "Snapshot AC fail"() {
        setup:
        noneMatch = setupBlobMatchCondition(bc, noneMatch)
        setupBlobLeaseCondition(bc, leaseID)
        def bac = new BlobRequestConditions()
            .setLeaseId(leaseID)
            .setIfMatch(match)
            .setIfNoneMatch(noneMatch)
            .setIfModifiedSince(modified)
            .setIfUnmodifiedSince(unmodified)
            .setTagsConditions(tags)

        when:
        bc.createSnapshotWithResponse(null, bac, null, null)

        then:
        thrown(BlobStorageException)

        where:
        modified | unmodified | match       | noneMatch    | leaseID        | tags
        newDate  | null       | null        | null         | null           | null
        null     | oldDate    | null        | null         | null           | null
        null     | null       | garbageEtag | null         | null           | null
        null     | null       | null        | receivedEtag | null           | null
        null     | null       | null        | null         | garbageLeaseID | null
        null     | null       | null        | null         | null           | "\"notfoo\" = 'notbar'"
    }

    def "Snapshot error"() {
        setup:
        bc = cc.getBlobClient(generateBlobName())

        when:
        bc.createSnapshot()

        then:
        thrown(BlobStorageException)
    }

    def "Copy"() {
        setup:
        def copyDestBlob = ccAsync.getBlobAsyncClient(generateBlobName()).getBlockBlobAsyncClient()
        def poller = copyDestBlob.beginCopy(bc.getBlobUrl(), getPollingDuration(1000))

        when:
        def response = poller.blockLast()
        def properties = copyDestBlob.getProperties().block()

        then:
        properties.getCopyStatus() == CopyStatusType.SUCCESS
        properties.getCopyCompletionTime() != null
        properties.getCopyProgress() != null
        properties.getCopySource() != null

        response != null
        response.getStatus() == LongRunningOperationStatus.SUCCESSFULLY_COMPLETED

        def blobInfo = response.getValue()
        blobInfo != null
        blobInfo.getCopyId() == properties.getCopyId()
    }

    def "Copy min"() {
        setup:
        def copyDestBlob = ccAsync.getBlobAsyncClient(generateBlobName()).getBlockBlobAsyncClient()

        when:
        def poller = copyDestBlob.beginCopy(bc.getBlobUrl(), getPollingDuration(1000))
        def verifier = StepVerifier.create(poller.take(1))

        then:
        verifier.assertNext({
            assert it.getValue() != null
            assert it.getValue().getCopyId() != null
            assert it.getValue().getCopySourceUrl() == bc.getBlobUrl()
            assert it.getStatus() == LongRunningOperationStatus.IN_PROGRESS || it.getStatus() == LongRunningOperationStatus.SUCCESSFULLY_COMPLETED
        }).verifyComplete()
    }

    def "Copy poller"() {
        setup:
        def copyDestBlob = ccAsync.getBlobAsyncClient(generateBlobName()).getBlockBlobAsyncClient()

        when:
        def poller = copyDestBlob.beginCopy(bc.getBlobUrl(), null, null, null, null, null, getPollingDuration(1000))

        then:
        def lastResponse = poller.doOnNext({
            assert it.getValue() != null
            assert it.getValue().getCopyId() != null
            assert it.getValue().getCopySourceUrl() == bc.getBlobUrl()
        }).blockLast()

        expect:
        lastResponse != null
        lastResponse.getValue() != null

        StepVerifier.create(copyDestBlob.getProperties())
            .assertNext({
                assert it.getCopyId() == lastResponse.getValue().getCopyId()
                assert it.getCopyStatus() == CopyStatusType.SUCCESS
                assert it.getCopyCompletionTime() != null
                assert it.getCopyProgress() != null
                assert it.getCopySource() != null
                assert it.getCopyId() != null
            })
            .verifyComplete()
    }

    @Unroll
    def "Copy metadata"() {
        setup:
        def bu2 = ccAsync.getBlobAsyncClient(generateBlobName()).getBlockBlobAsyncClient()
        def metadata = new HashMap<String, String>()
        if (key1 != null && value1 != null) {
            metadata.put(key1, value1)
        }
        if (key2 != null && value2 != null) {
            metadata.put(key2, value2)
        }

        when:
        def poller = bu2.beginCopy(bc.getBlobUrl(), metadata, null, null, null, null, getPollingDuration(1000))
        poller.blockLast()

        then:
        StepVerifier.create(bu2.getProperties())
            .assertNext({ assert it.getMetadata() == metadata })
            .verifyComplete()

        where:
        key1  | value1 | key2   | value2
        null  | null   | null   | null
        "foo" | "bar"  | "fizz" | "buzz"
    }

    @RequiredServiceVersion(clazz = BlobServiceVersion.class, min = "V2019_12_12")
    @Unroll
    def "Copy tags"() {
        setup:
        def bu2 = ccAsync.getBlobAsyncClient(generateBlobName()).getBlockBlobAsyncClient()
        def tags = new HashMap<String, String>()
        if (key1 != null && value1 != null) {
            tags.put(key1, value1)
        }
        if (key2 != null && value2 != null) {
            tags.put(key2, value2)
        }

        when:
        def poller = bu2.beginCopy(new BlobBeginCopyOptions(bc.getBlobUrl()).setTags(tags)
            .setPollInterval(getPollingDuration(1000)))
        poller.blockLast()

        then:
        StepVerifier.create(bu2.getTags())
            .assertNext({ assert it == tags })
            .verifyComplete()

        where:
        key1                | value1     | key2   | value2
        null                | null       | null   | null
        "foo"               | "bar"      | "fizz" | "buzz"
        " +-./:=_  +-./:=_" | " +-./:=_" | null   | null
    }

    @RequiredServiceVersion(clazz = BlobServiceVersion.class, min = "V2019_12_12")
    @Unroll
    def "Copy seal"() {
        setup:
        def appendBlobClient = cc.getBlobClient(generateBlobName()).getAppendBlobClient()
        appendBlobClient.create()
        if (source) {
            appendBlobClient.seal()
        }

        def bu2 = ccAsync.getBlobAsyncClient(generateBlobName()).getAppendBlobAsyncClient()

        when:
        def poller = bu2.beginCopy(new BlobBeginCopyOptions(appendBlobClient.getBlobUrl()).setSealDestination(destination)
            .setPollInterval(getPollingDuration(1000)))
        poller.blockLast()

        then:
        StepVerifier.create(bu2.getProperties())
            .assertNext({ assert Boolean.TRUE.equals(it.isSealed()) == destination })
            .verifyComplete()

        where:
        source | destination
        true   | true
        true   | false
        false  | true
        false  | false
    }

    @RequiredServiceVersion(clazz = BlobServiceVersion.class, min = "V2019_12_12")
    @Unroll
    def "Copy source AC"() {
        setup:
        def t = new HashMap<String, String>()
        t.put("foo", "bar")
        bc.setTags(t)
        def copyDestBlob = ccAsync.getBlobAsyncClient(generateBlobName()).getBlockBlobAsyncClient()
        match = setupBlobMatchCondition(bc, match)
        def mac = new BlobBeginCopySourceRequestConditions()
            .setIfModifiedSince(modified)
            .setIfUnmodifiedSince(unmodified)
            .setIfMatch(match)
            .setIfNoneMatch(noneMatch)
            .setTagsConditions(tags)

        when:
        def poller = copyDestBlob.beginCopy(new BlobBeginCopyOptions(bc.getBlobUrl()).setSourceRequestConditions(mac))
        def response = poller.blockLast()

        then:
        response.getStatus() == LongRunningOperationStatus.SUCCESSFULLY_COMPLETED

        where:
        modified | unmodified | match        | noneMatch   | tags
        null     | null       | null         | null        | null
        oldDate  | null       | null         | null        | null
        null     | newDate    | null         | null        | null
        null     | null       | receivedEtag | null        | null
        null     | null       | null         | garbageEtag | null
        null     | null       | null         | null        | "\"foo\" = 'bar'"
    }

    @Unroll
    def "Copy source AC fail"() {
        setup:
        def copyDestBlob = ccAsync.getBlobAsyncClient(generateBlobName()).getBlockBlobAsyncClient()
        noneMatch = setupBlobMatchCondition(bc, noneMatch)
        def mac = new BlobBeginCopySourceRequestConditions()
            .setIfModifiedSince(modified)
            .setIfUnmodifiedSince(unmodified)
            .setIfMatch(match)
            .setIfNoneMatch(noneMatch)
            .setTagsConditions(tags)

        when:
        def poller = copyDestBlob.beginCopy(new BlobBeginCopyOptions(bc.getBlobUrl()).setSourceRequestConditions(mac))
        poller.blockLast()

        then:
        thrown(BlobStorageException)

        where:
        modified | unmodified | match       | noneMatch    | tags
        newDate  | null       | null        | null         | null
        null     | oldDate    | null        | null         | null
        null     | null       | garbageEtag | null         | null
        null     | null       | null        | receivedEtag | null
        null     | null       | null        | null         | "\"notfoo\" = 'notbar'"
    }

    @RequiredServiceVersion(clazz = BlobServiceVersion.class, min = "V2019_12_12")
    @Unroll
    def "Copy dest AC"() {
        setup:
        def bu2 = ccAsync.getBlobAsyncClient(generateBlobName()).getBlockBlobAsyncClient()
        bu2.upload(data.defaultFlux, data.defaultDataSize).block()
        def t = new HashMap<String, String>()
        t.put("foo", "bar")
        bu2.setTags(t).block()
        match = setupBlobMatchCondition(bu2, match)
        leaseID = setupBlobLeaseCondition(bu2, leaseID)
        def bac = new BlobRequestConditions()
            .setLeaseId(leaseID)
            .setIfMatch(match)
            .setIfNoneMatch(noneMatch)
            .setIfModifiedSince(modified)
            .setIfUnmodifiedSince(unmodified)
            .setTagsConditions(tags)

        when:
        def poller = bu2.beginCopy(bc.getBlobUrl(), null, null, null, null, bac, getPollingDuration(1000))
        def response = poller.blockLast()

        then:
        response.getStatus() == LongRunningOperationStatus.SUCCESSFULLY_COMPLETED

        where:
        modified | unmodified | match        | noneMatch   | leaseID         | tags
        null     | null       | null         | null        | null            | null
        oldDate  | null       | null         | null        | null            | null
        null     | newDate    | null         | null        | null            | null
        null     | null       | receivedEtag | null        | null            | null
        null     | null       | null         | garbageEtag | null            | null
        null     | null       | null         | null        | receivedLeaseID | null
        null     | null       | null         | null        | null            | "\"foo\" = 'bar'"
    }

    @Unroll
    def "Copy dest AC fail"() {
        setup:
        def bu2 = cc.getBlobClient(generateBlobName()).getBlockBlobClient()
        bu2.upload(data.defaultInputStream, data.defaultDataSize)
        noneMatch = setupBlobMatchCondition(bu2, noneMatch)
        setupBlobLeaseCondition(bu2, leaseID)
        def bac = new BlobRequestConditions()
            .setLeaseId(leaseID)
            .setIfMatch(match)
            .setIfNoneMatch(noneMatch)
            .setIfModifiedSince(modified)
            .setIfUnmodifiedSince(unmodified)
            .setTagsConditions(tags)

        when:
        bu2.copyFromUrlWithResponse(bc.getBlobUrl(), null, null, null, bac, null, null)

        then:
        thrown(BlobStorageException)

        where:
        modified | unmodified | match       | noneMatch    | leaseID        | tags
        newDate  | null       | null        | null         | null           | null
        null     | oldDate    | null        | null         | null           | null
        null     | null       | garbageEtag | null         | null           | null
        null     | null       | null        | receivedEtag | null           | null
        null     | null       | null        | null         | garbageLeaseID | null
        null     | null       | null        | null         | null           | "\"notfoo\" = 'notbar'"
    }

    def "Abort copy lease fail"() {
        setup:
        // Data has to be large enough and copied between accounts to give us enough time to abort
        new SpecializedBlobClientBuilder()
            .blobClient(bc)
            .buildBlockBlobClient()
            .upload(new ByteArrayInputStream(getRandomByteArray(8 * 1024 * 1024)), 8 * 1024 * 1024, true)
        // So we don't have to create a SAS.
        cc.setAccessPolicy(PublicAccessType.BLOB, null)

        def cu2 = alternateBlobServiceClient.getBlobContainerClient(generateBlobName())
        cu2.create()
        def bu2 = cu2.getBlobClient(generateBlobName()).getBlockBlobClient()
        bu2.upload(data.defaultInputStream, data.defaultDataSize)

        def leaseId = setupBlobLeaseCondition(bu2, receivedLeaseID)
        def blobRequestConditions = new BlobRequestConditions().setLeaseId(leaseId)

        when:
        def poller = bu2.beginCopy(bc.getBlobUrl(), null, null, null, null, blobRequestConditions, getPollingDuration(500))
        def response = poller.poll()

        assert response.getStatus() != LongRunningOperationStatus.FAILED

        def blobCopyInfo = response.getValue()
        bu2.abortCopyFromUrlWithResponse(blobCopyInfo.getCopyId(), garbageLeaseID, null, null)

        then:
        def e = thrown(BlobStorageException)
        e.getStatusCode() == 412

        cleanup:
        cu2.delete()
    }

    def "Abort copy"() {
        setup:
        // Data has to be large enough and copied between accounts to give us enough time to abort
        new SpecializedBlobClientBuilder()
            .blobClient(bc)
            .buildBlockBlobClient()
            .upload(new ByteArrayInputStream(getRandomByteArray(8 * 1024 * 1024)), 8 * 1024 * 1024, true)
        // So we don't have to create a SAS.
        cc.setAccessPolicy(PublicAccessType.BLOB, null)

        def cu2 = alternateBlobServiceClient.getBlobContainerClient(generateBlobName())
        cu2.create()
        def bu2 = cu2.getBlobClient(generateBlobName())

        when:
        def poller = bu2.beginCopy(bc.getBlobUrl(), null, null, null, null, null, getPollingDuration(1000))
        def lastResponse = poller.poll()

        assert lastResponse != null
        assert lastResponse.getValue() != null

        def response = bu2.abortCopyFromUrlWithResponse(lastResponse.getValue().getCopyId(), null, null, null)
        def headers = response.getHeaders()

        then:
        response.getStatusCode() == 204
        headers.getValue("x-ms-request-id") != null
        headers.getValue("x-ms-version") != null
        headers.getValue("Date") != null

        cleanup:
        // Normal test cleanup will not clean up containers in the alternate account.
        cu2.deleteWithResponse(null, null, null).getStatusCode() == 202
    }

    def "Abort copy lease"() {
        setup:
        // Data has to be large enough and copied between accounts to give us enough time to abort
        new SpecializedBlobClientBuilder().blobClient(bc)
            .buildBlockBlobClient()
            .upload(new ByteArrayInputStream(getRandomByteArray(8 * 1024 * 1024)), 8 * 1024 * 1024, true)
        // So we don't have to create a SAS.
        cc.setAccessPolicy(PublicAccessType.BLOB, null)

        def cu2 = alternateBlobServiceClient.getBlobContainerClient(generateContainerName())
        cu2.create()
        def bu2 = cu2.getBlobClient(generateBlobName()).getBlockBlobClient()
        bu2.upload(data.defaultInputStream, data.defaultDataSize)
        def leaseId = setupBlobLeaseCondition(bu2, receivedLeaseID)
        def blobAccess = new BlobRequestConditions().setLeaseId(leaseId)

        when:
        def poller = bu2.beginCopy(bc.getBlobUrl(), null, null, null, null, blobAccess, getPollingDuration(1000))
        def lastResponse = poller.poll()

        then:
        lastResponse != null
        lastResponse.getValue() != null

        def copyId = lastResponse.getValue().getCopyId()
        bu2.abortCopyFromUrlWithResponse(copyId, leaseId, null, null).getStatusCode() == 204

        cleanup:
        // Normal test cleanup will not clean up containers in the alternate account.
        cu2.delete()
    }

    def "Copy error"() {
        setup:
        bc = cc.getBlobClient(generateBlobName())

        when:
        bc.copyFromUrl("http://www.error.com")

        then:
        thrown(BlobStorageException)
    }

    def "Abort copy error"() {
        setup:
        bc = cc.getBlobClient(generateBlobName())

        when:
        bc.abortCopyFromUrl("id")

        then:
        thrown(BlobStorageException)
    }

    def "Sync copy"() {
        setup:
        // Sync copy is a deep copy, which requires either sas or public access.
        cc.setAccessPolicy(PublicAccessType.CONTAINER, null)
        def bu2 = cc.getBlobClient(generateBlobName()).getBlockBlobClient()

        when:
        def headers = bu2.copyFromUrlWithResponse(bc.getBlobUrl(), null, null, null, null, null, null).getHeaders()

        then:
        headers.getValue("x-ms-copy-status") == SyncCopyStatusType.SUCCESS.toString()
        headers.getValue("x-ms-copy-id") != null
        validateBasicHeaders(headers)
    }

    def "Sync copy min"() {
        setup:
        cc.setAccessPolicy(PublicAccessType.CONTAINER, null)
        def bu2 = cc.getBlobClient(generateBlobName()).getBlockBlobClient()

        expect:
        bu2.copyFromUrlWithResponse(bc.getBlobUrl(), null, null, null, null, null, null).getStatusCode() == 202
    }

    @Unroll
    def "Sync copy metadata"() {
        setup:
        cc.setAccessPolicy(PublicAccessType.CONTAINER, null)
        def bu2 = cc.getBlobClient(generateBlobName()).getBlockBlobClient()
        def metadata = new HashMap<String, String>()
        if (key1 != null && value1 != null) {
            metadata.put(key1, value1)
        }
        if (key2 != null && value2 != null) {
            metadata.put(key2, value2)
        }

        when:
        bu2.copyFromUrlWithResponse(bc.getBlobUrl(), metadata, null, null, null, null, null)

        then:
        bu2.getProperties().getMetadata() == metadata

        where:
        key1  | value1 | key2   | value2
        null  | null   | null   | null
        "foo" | "bar"  | "fizz" | "buzz"
    }

    @RequiredServiceVersion(clazz = BlobServiceVersion.class, min = "V2019_12_12")
    @Unroll
    def "Sync copy tags"() {
        setup:
        cc.setAccessPolicy(PublicAccessType.CONTAINER, null)
        def bu2 = cc.getBlobClient(generateBlobName()).getBlockBlobClient()
        def tags = new HashMap<String, String>()
        if (key1 != null && value1 != null) {
            tags.put(key1, value1)
        }
        if (key2 != null && value2 != null) {
            tags.put(key2, value2)
        }

        when:
        bu2.copyFromUrlWithResponse(new BlobCopyFromUrlOptions(bc.getBlobUrl()).setTags(tags), null, null)

        then:
        bu2.getTags() == tags

        where:
        key1                | value1     | key2   | value2
        null                | null       | null   | null
        "foo"               | "bar"      | "fizz" | "buzz"
        " +-./:=_  +-./:=_" | " +-./:=_" | null   | null
    }

    @Unroll
    def "Sync copy source AC"() {
        setup:
        cc.setAccessPolicy(PublicAccessType.CONTAINER, null)
        def bu2 = cc.getBlobClient(generateBlobName()).getBlockBlobClient()
        match = setupBlobMatchCondition(bc, match)
        def mac = new RequestConditions()
            .setIfModifiedSince(modified)
            .setIfUnmodifiedSince(unmodified)
            .setIfMatch(match)
            .setIfNoneMatch(noneMatch)

        expect:
        bu2.copyFromUrlWithResponse(bc.getBlobUrl(), null, null, mac, null, null, null).getStatusCode() == 202

        where:
        modified | unmodified | match        | noneMatch
        null     | null       | null         | null
        oldDate  | null       | null         | null
        null     | newDate    | null         | null
        null     | null       | receivedEtag | null
        null     | null       | null         | garbageEtag
    }

    @Unroll
    def "Sync copy source AC fail"() {
        setup:
        cc.setAccessPolicy(PublicAccessType.CONTAINER, null)
        def bu2 = cc.getBlobClient(generateBlobName()).getBlockBlobClient()
        noneMatch = setupBlobMatchCondition(bc, noneMatch)
        def mac = new RequestConditions()
            .setIfModifiedSince(modified)
            .setIfUnmodifiedSince(unmodified)
            .setIfMatch(match)
            .setIfNoneMatch(noneMatch)

        when:
        bu2.copyFromUrlWithResponse(bc.getBlobUrl(), null, null, mac, null, null, null)

        then:
        thrown(BlobStorageException)

        where:
        modified | unmodified | match       | noneMatch
        newDate  | null       | null        | null
        null     | oldDate    | null        | null
        null     | null       | garbageEtag | null
        null     | null       | null        | receivedEtag
    }

    @RequiredServiceVersion(clazz = BlobServiceVersion.class, min = "V2019_12_12")
    @Unroll
    def "Sync copy dest AC"() {
        setup:
        cc.setAccessPolicy(PublicAccessType.CONTAINER, null)
        def bu2 = cc.getBlobClient(generateBlobName()).getBlockBlobClient()
        bu2.upload(data.defaultInputStream, data.defaultDataSize)
        def t = new HashMap<String, String>()
        t.put("foo", "bar")
        bu2.setTags(t)
        match = setupBlobMatchCondition(bu2, match)
        leaseID = setupBlobLeaseCondition(bu2, leaseID)
        def bac = new BlobRequestConditions()
            .setLeaseId(leaseID)
            .setIfMatch(match)
            .setIfNoneMatch(noneMatch)
            .setIfModifiedSince(modified)
            .setIfUnmodifiedSince(unmodified)
            .setTagsConditions(tags)

        expect:
        bu2.copyFromUrlWithResponse(bc.getBlobUrl(), null, null, null, bac, null, null).getStatusCode() == 202

        where:
        modified | unmodified | match        | noneMatch   | leaseID         | tags
        null     | null       | null         | null        | null            | null
        oldDate  | null       | null         | null        | null            | null
        null     | newDate    | null         | null        | null            | null
        null     | null       | receivedEtag | null        | null            | null
        null     | null       | null         | garbageEtag | null            | null
        null     | null       | null         | null        | receivedLeaseID | null
        null     | null       | null         | null        | null            | "\"foo\" = 'bar'"
    }

    @Unroll
    def "Sync copy dest AC fail"() {
        setup:
        cc.setAccessPolicy(PublicAccessType.CONTAINER, null)
        def bu2 = cc.getBlobClient(generateBlobName()).getBlockBlobClient()
        bu2.upload(data.defaultInputStream, data.defaultDataSize)
        noneMatch = setupBlobMatchCondition(bu2, noneMatch)
        setupBlobLeaseCondition(bu2, leaseID)
        def bac = new BlobRequestConditions()
            .setLeaseId(leaseID)
            .setIfMatch(match)
            .setIfNoneMatch(noneMatch)
            .setIfModifiedSince(modified)
            .setIfUnmodifiedSince(unmodified)
            .setTagsConditions(tags)

        when:
        bu2.copyFromUrlWithResponse(bc.getBlobUrl(), null, null, null, bac, null, null)

        then:
        thrown(BlobStorageException)

        where:
        modified | unmodified | match       | noneMatch    | leaseID        | tags
        newDate  | null       | null        | null         | null           | null
        null     | oldDate    | null        | null         | null           | null
        null     | null       | garbageEtag | null         | null           | null
        null     | null       | null        | receivedEtag | null           | null
        null     | null       | null        | null         | garbageLeaseID | null
        null     | null       | null        | null         | null           | "\"notfoo\" = 'notbar'"
    }

    @RequiredServiceVersion(clazz = BlobServiceVersion.class, min = "V2021_06_08")
    @Unroll
    def "Sync copy source tags"() {
        setup:
        cc.setAccessPolicy(PublicAccessType.CONTAINER, null)
        def sourceTags = ["foo": "bar"]
        def destTags = ["fizz": "buzz"]
        bc.setTags(sourceTags)

        def sas = bc.generateSas(new BlobServiceSasSignatureValues(OffsetDateTime.now().plusDays(1),
            new BlobSasPermission().setTagsPermission(true).setReadPermission(true)))

        def bc2 = cc.getBlobClient(generateBlobName())

        def options = new BlobCopyFromUrlOptions(bc.getBlobUrl() + "?" + sas).setCopySourceTagsMode(mode)
        if (BlobCopySourceTagsMode.REPLACE == mode) {
            options.setTags(destTags)
        }

        when:
        bc2.copyFromUrlWithResponse(options, null, null)
        def receivedTags = bc2.getTags()

        then:
        if (BlobCopySourceTagsMode.REPLACE == mode) {
            assert receivedTags == destTags
        } else {
            assert receivedTags == sourceTags
        }

        where:
        mode                           | _
        BlobCopySourceTagsMode.COPY    | _
        BlobCopySourceTagsMode.REPLACE | _
    }

    def "Sync copy error"() {
        setup:
        def bu2 = cc.getBlobClient(generateBlobName()).getBlockBlobClient()

        when:
        bu2.copyFromUrl(bc.getBlobUrl())

        then:
        thrown(BlobStorageException)
    }

    def "Delete"() {
        when:
        def response = bc.deleteWithResponse(null, null, null, null)
        def headers = response.getHeaders()

        then:
        response.getStatusCode() == 202
        headers.getValue("x-ms-request-id") != null
        headers.getValue("x-ms-version") != null
        headers.getValue("Date") != null
    }

    def "Delete min"() {
        expect:
        bc.deleteWithResponse(null, null, null, null).getStatusCode() == 202
    }

    @Unroll
    def "Delete options"() {
        setup:
        bc.createSnapshot()
        // Create an extra blob so the list isn't empty (null) when we delete base blob, too
        def bu2 = cc.getBlobClient(generateBlobName()).getBlockBlobClient()
        bu2.upload(data.defaultInputStream, data.defaultDataSize)

        when:
        bc.deleteWithResponse(option, null, null, null)

        then:
        cc.listBlobs().stream().count() == blobsRemaining

        where:
        option                            | blobsRemaining
        DeleteSnapshotsOptionType.INCLUDE | 1
        DeleteSnapshotsOptionType.ONLY    | 2
    }

    @RequiredServiceVersion(clazz = BlobServiceVersion.class, min = "V2019_12_12")
    @Unroll
    def "Delete AC"() {
        setup:
        def t = new HashMap<String, String>()
        t.put("foo", "bar")
        bc.setTags(t)
        match = setupBlobMatchCondition(bc, match)
        leaseID = setupBlobLeaseCondition(bc, leaseID)
        def bac = new BlobRequestConditions()
            .setLeaseId(leaseID)
            .setIfMatch(match)
            .setIfNoneMatch(noneMatch)
            .setIfModifiedSince(modified)
            .setIfUnmodifiedSince(unmodified)
            .setTagsConditions(tags)

        expect:
        bc.deleteWithResponse(DeleteSnapshotsOptionType.INCLUDE, bac, null, null).getStatusCode() == 202

        where:
        modified | unmodified | match        | noneMatch   | leaseID         | tags
        null     | null       | null         | null        | null            | null
        oldDate  | null       | null         | null        | null            | null
        null     | newDate    | null         | null        | null            | null
        null     | null       | receivedEtag | null        | null            | null
        null     | null       | null         | garbageEtag | null            | null
        null     | null       | null         | null        | receivedLeaseID | null
        null     | null       | null         | null        | null            | "\"foo\" = 'bar'"
    }

    @Unroll
    def "Delete AC fail"() {
        setup:
        noneMatch = setupBlobMatchCondition(bc, noneMatch)
        setupBlobLeaseCondition(bc, leaseID)
        def bac = new BlobRequestConditions()
            .setLeaseId(leaseID)
            .setIfMatch(match)
            .setIfNoneMatch(noneMatch)
            .setIfModifiedSince(modified)
            .setIfUnmodifiedSince(unmodified)
            .setTagsConditions(tags)

        when:
        bc.deleteWithResponse(DeleteSnapshotsOptionType.INCLUDE, bac, null, null)

        then:
        thrown(BlobStorageException)

        where:
        modified | unmodified | match       | noneMatch    | leaseID        | tags
        newDate  | null       | null        | null         | null           | null
        null     | oldDate    | null        | null         | null           | null
        null     | null       | garbageEtag | null         | null           | null
        null     | null       | null        | receivedEtag | null           | null
        null     | null       | null        | null         | garbageLeaseID | null
        null     | null       | null        | null         | null           | "\"notfoo\" = 'notbar'"
    }

    def "Blob delete error"() {
        setup:
        bc = cc.getBlobClient(generateBlobName())

        when:
        bc.delete()

        then:
        thrown(BlobStorageException)
    }

    def "Delete if exists container"() {
        expect:
        bc.deleteIfExists()
    }

    def "Delete if exists"() {
        when:
        def response = bc.deleteIfExistsWithResponse(null, null, null, null)
        def headers = response.getHeaders()

        then:
<<<<<<< HEAD
=======
        response.getValue()
>>>>>>> 8d609db9
        response.getStatusCode() == 202
        headers.getValue("x-ms-request-id") != null
        headers.getValue("x-ms-version") != null
        headers.getValue("Date") != null
    }

    def "Delete if exists min"() {
        expect:
        bc.deleteIfExistsWithResponse(null, null, null, null).getStatusCode() == 202
    }

    def "Delete if exists blob that does not exist"() {
        setup:
        bc = cc.getBlobClient(generateBlobName())

        when:
        def response = bc.deleteIfExistsWithResponse(null, null, null, null)

        then:
<<<<<<< HEAD
=======
        !response.getValue()
>>>>>>> 8d609db9
        response.getStatusCode() == 404
    }

    def "Delete if exists container that was already deleted"() {
        when:
        def initialResponse = bc.deleteIfExistsWithResponse(null, null, null, null)
        def secondResponse = bc.deleteIfExistsWithResponse(null, null, null, null)

        then:
<<<<<<< HEAD
        initialResponse.getStatusCode() == 202
=======
        initialResponse.getValue()
        initialResponse.getStatusCode() == 202
        !secondResponse.getValue()
>>>>>>> 8d609db9
        secondResponse.getStatusCode() == 404

    }

    @Unroll
    def "Delete if exists options"() {
        setup:
        bc.createSnapshot()
        // Create an extra blob so the list isn't empty (null) when we delete base blob, too
        def bu2 = cc.getBlobClient(generateBlobName()).getBlockBlobClient()
        bu2.upload(data.defaultInputStream, data.defaultDataSize)

        when:
        bc.deleteIfExistsWithResponse(option, null, null, null)

        then:
        cc.listBlobs().stream().count() == blobsRemaining

        where:
        option                            | blobsRemaining
        DeleteSnapshotsOptionType.INCLUDE | 1
        DeleteSnapshotsOptionType.ONLY    | 2
    }

    @RequiredServiceVersion(clazz = BlobServiceVersion.class, min = "V2019_12_12")
    @Unroll
    def "Delete if exists AC"() {
        setup:
        def t = new HashMap<String, String>()
        t.put("foo", "bar")
        bc.setTags(t)
        match = setupBlobMatchCondition(bc, match)
        leaseID = setupBlobLeaseCondition(bc, leaseID)
        def bac = new BlobRequestConditions()
            .setLeaseId(leaseID)
            .setIfMatch(match)
            .setIfNoneMatch(noneMatch)
            .setIfModifiedSince(modified)
            .setIfUnmodifiedSince(unmodified)
            .setTagsConditions(tags)

        expect:
        bc.deleteIfExistsWithResponse(DeleteSnapshotsOptionType.INCLUDE, bac, null, null).getStatusCode() == 202

        where:
        modified | unmodified | match        | noneMatch   | leaseID         | tags
        null     | null       | null         | null        | null            | null
        oldDate  | null       | null         | null        | null            | null
        null     | newDate    | null         | null        | null            | null
        null     | null       | receivedEtag | null        | null            | null
        null     | null       | null         | garbageEtag | null            | null
        null     | null       | null         | null        | receivedLeaseID | null
        null     | null       | null         | null        | null            | "\"foo\" = 'bar'"
    }

    @Unroll
    def "Delete if exists AC fail"() {
        setup:
        noneMatch = setupBlobMatchCondition(bc, noneMatch)
        setupBlobLeaseCondition(bc, leaseID)
        def bac = new BlobRequestConditions()
            .setLeaseId(leaseID)
            .setIfMatch(match)
            .setIfNoneMatch(noneMatch)
            .setIfModifiedSince(modified)
            .setIfUnmodifiedSince(unmodified)
            .setTagsConditions(tags)

        when:
        bc.deleteIfExistsWithResponse(DeleteSnapshotsOptionType.INCLUDE, bac, null, null)

        then:
        thrown(BlobStorageException)

        where:
        modified | unmodified | match       | noneMatch    | leaseID        | tags
        newDate  | null       | null        | null         | null           | null
        null     | oldDate    | null        | null         | null           | null
        null     | null       | garbageEtag | null         | null           | null
        null     | null       | null        | receivedEtag | null           | null
        null     | null       | null        | null         | garbageLeaseID | null
        null     | null       | null        | null         | null           | "\"notfoo\" = 'notbar'"
    }

    @Unroll
    def "Set tier block blob"() {
        setup:
        def cc = primaryBlobServiceClient.createBlobContainer(generateContainerName())
        def bc = cc.getBlobClient(generateBlobName()).getBlockBlobClient()
        bc.upload(data.defaultInputStream, data.defaultData.remaining())

        when:
        def initialResponse = bc.setAccessTierWithResponse(tier, null, null, null, null)
        def headers = initialResponse.getHeaders()

        then:
        initialResponse.getStatusCode() == 200 || initialResponse.getStatusCode() == 202
        headers.getValue("x-ms-version") != null
        headers.getValue("x-ms-request-id") != null
        bc.getProperties().getAccessTier() == tier
        cc.listBlobs().iterator().next().getProperties().getAccessTier() == tier

        cleanup:
        cc.delete()

        where:
        tier               | _
        AccessTier.HOT     | _
        AccessTier.COOL    | _
        AccessTier.ARCHIVE | _
    }

    @Unroll
    def "Set tier page blob"() {
        setup:
        def cc = premiumBlobServiceClient.createBlobContainer(generateContainerName())

        def bc = cc.getBlobClient(generateBlobName()).getPageBlobClient()
        bc.create(512)

        when:
        bc.setAccessTier(tier)

        then:
        bc.getProperties().getAccessTier() == tier
        cc.listBlobs().iterator().next().getProperties().getAccessTier() == tier

        cleanup:
        cc.delete()

        where:
        tier           | _
        AccessTier.P4  | _
        AccessTier.P6  | _
        AccessTier.P10 | _
        AccessTier.P20 | _
        AccessTier.P30 | _
        AccessTier.P40 | _
        AccessTier.P50 | _
    }

    def "Set tier min"() {
        setup:
        def cc = primaryBlobServiceClient.createBlobContainer(generateContainerName())
        def bu = cc.getBlobClient(generateBlobName()).getBlockBlobClient()
        bu.upload(data.defaultInputStream, data.defaultData.remaining())

        when:
        def statusCode = bc.setAccessTierWithResponse(AccessTier.HOT, null, null, null, null).getStatusCode()

        then:
        statusCode == 200 || statusCode == 202

        cleanup:
        cc.delete()
    }

    def "Set tier inferred"() {
        setup:
        def cc = primaryBlobServiceClient.createBlobContainer(generateBlobName())
        def bc = cc.getBlobClient(generateBlobName()).getBlockBlobClient()
        bc.upload(data.defaultInputStream, data.defaultDataSize)

        when:
        def inferred1 = bc.getProperties().isAccessTierInferred()
        def inferredList1 = cc.listBlobs().iterator().next().getProperties().isAccessTierInferred()

        bc.setAccessTier(AccessTier.HOT)

        def inferred2 = bc.getProperties().isAccessTierInferred()
        def inferredList2 = cc.listBlobs().iterator().next().getProperties().isAccessTierInferred()

        then:
        inferred1
        inferredList1
        !inferred2
        inferredList2 == null
    }

    @Unroll
    def "Set tier archive status"() {
        setup:
        def cc = primaryBlobServiceClient.createBlobContainer(generateBlobName())
        def bc = cc.getBlobClient(generateBlobName()).getBlockBlobClient()
        bc.upload(data.defaultInputStream, data.defaultDataSize)

        when:
        bc.setAccessTier(sourceTier)
        bc.setAccessTier(destTier)

        then:
        bc.getProperties().getArchiveStatus() == status
        cc.listBlobs().iterator().next().getProperties().getArchiveStatus() == status

        where:
        sourceTier         | destTier        || status
        AccessTier.ARCHIVE | AccessTier.COOL || ArchiveStatus.REHYDRATE_PENDING_TO_COOL
        AccessTier.ARCHIVE | AccessTier.HOT  || ArchiveStatus.REHYDRATE_PENDING_TO_HOT
        AccessTier.ARCHIVE | AccessTier.HOT  || ArchiveStatus.REHYDRATE_PENDING_TO_HOT
    }

    @RequiredServiceVersion(clazz = BlobServiceVersion.class, min = "V2019_12_12")
    @Unroll
    def "Set tier rehydrate priority"() {
        setup:
        if (rehydratePriority != null) {
            bc.setAccessTier(AccessTier.ARCHIVE)

            bc.setAccessTierWithResponse(new BlobSetAccessTierOptions(AccessTier.HOT).setPriority(rehydratePriority), null, null)
        }

        when:
        def resp = bc.getPropertiesWithResponse(null, null, null)

        then:
        resp.getStatusCode() == 200
        resp.getValue().getRehydratePriority() == rehydratePriority

        where:
        rehydratePriority          || _
        null                       || _
        RehydratePriority.STANDARD || _
        RehydratePriority.HIGH     || _
    }

    @RequiredServiceVersion(clazz = BlobServiceVersion.class, min = "V2019_12_12")
    def "Set tier snapshot"() {
        setup:
        def bc2 = bc.createSnapshot()

        when:
        bc2.setAccessTier(AccessTier.COOL)

        then:
        bc2.getProperties().getAccessTier() == AccessTier.COOL
        bc.getProperties().getAccessTier() != AccessTier.COOL
    }

    def "Set tier snapshot error"() {
        setup:
        bc.createSnapshotWithResponse(null, null, null, null)
        String fakeVersion = "2020-04-17T20:37:16.5129130Z"
        def bc2 = bc.getSnapshotClient(fakeVersion)

        when:
        bc2.setAccessTier(AccessTier.COOL)

        then:
        thrown(BlobStorageException)
    }

    def "Set tier error"() {
        setup:
        def cc = primaryBlobServiceClient.createBlobContainer(generateContainerName())
        def bc = cc.getBlobClient(generateBlobName()).getBlockBlobClient()
        bc.upload(data.defaultInputStream, data.defaultDataSize)

        when:
        bc.setAccessTier(AccessTier.fromString("garbage"))

        then:
        def e = thrown(BlobStorageException)
        e.getErrorCode() == BlobErrorCode.INVALID_HEADER_VALUE

        cleanup:
        cc.delete()
    }

    def "Set tier illegal argument"() {
        when:
        bc.setAccessTier(null)

        then:
        thrown(NullPointerException)
    }

    def "Set tier lease"() {
        setup:
        def cc = primaryBlobServiceClient.createBlobContainer(generateContainerName())
        def bc = cc.getBlobClient(generateBlobName()).getBlockBlobClient()
        bc.upload(data.defaultInputStream, data.defaultDataSize)
        def leaseID = setupBlobLeaseCondition(bc, receivedLeaseID)

        when:
        bc.setAccessTierWithResponse(AccessTier.HOT, null, leaseID, null, null)

        then:
        notThrown(BlobStorageException)

        cleanup:
        cc.delete()
    }

    def "Set tier lease fail"() {
        setup:
        def cc = primaryBlobServiceClient.createBlobContainer(generateContainerName())
        def bc = cc.getBlobClient(generateBlobName()).getBlockBlobClient()
        bc.upload(data.defaultInputStream, data.defaultDataSize)

        when:
        bc.setAccessTierWithResponse(AccessTier.HOT, null, "garbage", null, null)

        then:
        thrown(BlobStorageException)
    }

    @RequiredServiceVersion(clazz = BlobServiceVersion.class, min = "V2019_12_12")
    def "Set tier tags"() {
        setup:
        def cc = primaryBlobServiceClient.createBlobContainer(generateContainerName())
        def bc = cc.getBlobClient(generateBlobName()).getBlockBlobClient()
        bc.upload(data.defaultInputStream, data.defaultDataSize)
        def t = new HashMap<String, String>()
        t.put("foo", "bar")
        bc.setTags(t)

        when:
        bc.setAccessTierWithResponse(new BlobSetAccessTierOptions(AccessTier.HOT).setTagsConditions("\"foo\" = 'bar'"), null, null)

        then:
        notThrown(BlobStorageException)

        cleanup:
        cc.delete()
    }

    def "Set tier tags fail"() {
        setup:
        def cc = primaryBlobServiceClient.createBlobContainer(generateContainerName())
        def bc = cc.getBlobClient(generateBlobName()).getBlockBlobClient()
        bc.upload(data.defaultInputStream, data.defaultDataSize)

        when:
        bc.setAccessTierWithResponse(new BlobSetAccessTierOptions(AccessTier.HOT).setTagsConditions("\"foo\" = 'bar'"), null, null)

        then:
        thrown(BlobStorageException)
    }

    @Unroll
    def "Copy with tier"() {
        setup:
        def blobName = generateBlobName()
        def bc = cc.getBlobClient(blobName).getBlockBlobClient()
        bc.uploadWithResponse(data.defaultInputStream, data.defaultDataSize, null, null, tier1, null, null, null, null)
        def bcCopy = cc.getBlobClient(generateBlobName()).getBlockBlobClient()

        when:
        def sas = new BlobServiceSasSignatureValues()
            .setExpiryTime(OffsetDateTime.now().plusHours(1))
            .setPermissions(new BlobSasPermission().setReadPermission(true))
            .setContainerName(cc.getBlobContainerName())
            .setBlobName(blobName)
            .generateSasQueryParameters(environment.primaryAccount.credential)
            .encode()
        bcCopy.copyFromUrlWithResponse(bc.getBlobUrl().toString() + "?" + sas, null, tier2, null, null, null, null)

        then:
        bcCopy.getProperties().getAccessTier() == tier2

        where:
        tier1           | tier2
        AccessTier.HOT  | AccessTier.COOL
        AccessTier.COOL | AccessTier.HOT
    }

    def "Undelete error"() {
        bc = cc.getBlobClient(generateBlobName())

        when:
        bc.undelete()

        then:
        thrown(BlobStorageException)
    }

    def "Get account info"() {
        when:
        def response = primaryBlobServiceClient.getAccountInfoWithResponse(null, null)

        then:
        response.getHeaders().getValue("Date") != null
        response.getHeaders().getValue("x-ms-request-id") != null
        response.getHeaders().getValue("x-ms-version") != null
        response.getValue().getAccountKind() != null
        response.getValue().getSkuName() != null
    }

    def "Get account info min"() {
        expect:
        bc.getAccountInfoWithResponse(null, null).getStatusCode() == 200
    }

    def "Get Container Name"() {
        expect:
        containerName == bc.getContainerName()
    }

    def "Get Container Client"() {
        setup:
        def sasToken = cc.generateSas(
            new BlobServiceSasSignatureValues(OffsetDateTime.now().plusDays(2),
                new BlobSasPermission().setReadPermission(true)))

        // Ensure a sas token is also persisted
        cc = getContainerClient(sasToken, cc.getBlobContainerUrl())

        expect:
        // Ensure the correct endpoint
        cc.getBlobContainerUrl() == bc.getContainerClient().getBlobContainerUrl()
        // Ensure it is a functional client
        bc.getContainerClient().getProperties() != null
    }

    def "Get Blob Name"() {
        setup:
        bc = cc.getBlobClient(inputName)

        expect:
        expectedOutputName == bc.getBlobName()

        where:
        inputName                           | expectedOutputName
        "blobName"                          | "blobName" // standard names should be preserved
        Utility.urlEncode("dir1/a%20b.txt") | "dir1/a%20b.txt" // encoded names should be decoded (not double decoded
    }

    def "Get Blob Name and Build Client"() {
        when:
        BlobClient client = cc.getBlobClient(originalBlobName)
        BlobClientBase baseClient = cc.getBlobClient(client.getBlobName()).getBlockBlobClient()

        then:
        baseClient.getBlobName() == finalBlobName

        where:
        originalBlobName       | finalBlobName
        "blob"                 | "blob"
        "path/to]a blob"       | "path/to]a blob"
        "path%2Fto%5Da%20blob" | "path/to]a blob"
        "斑點"                   | "斑點"
        "%E6%96%91%E9%BB%9E"   | "斑點"
    }

    def "Builder cpk validation"() {
        setup:
        String endpoint = BlobUrlParts.parse(bc.getBlobUrl()).setScheme("http").toUrl()
        def builder = new BlobClientBuilder()
            .customerProvidedKey(new CustomerProvidedKey(Base64.getEncoder().encodeToString(getRandomByteArray(256))))
            .endpoint(endpoint)

        when:
        builder.buildClient()

        then:
        thrown(IllegalArgumentException)
    }

    def "Builder bearer token validation"() {
        setup:
        String endpoint = BlobUrlParts.parse(bc.getBlobUrl()).setScheme("http").toUrl()
        def builder = new BlobClientBuilder()
            .credential(new DefaultAzureCredentialBuilder().build())
            .endpoint(endpoint)

        when:
        builder.buildClient()

        then:
        thrown(IllegalArgumentException)
    }

    @IgnoreIf({ getEnvironment().serviceVersion != null })
    // This tests the policy is in the right place because if it were added per retry, it would be after the credentials and auth would fail because we changed a signed header.
    def "Per call policy"() {
        bc = getBlobClient(environment.primaryAccount.credential, bc.getBlobUrl(), getPerCallVersionPolicy())

        when:
        def response = bc.getPropertiesWithResponse(null, null, null)

        then:
        notThrown(BlobStorageException)
        response.getHeaders().getValue("x-ms-version") == "2017-11-09"
    }

    def "Specialized child client gets cached"() {
        expect:
        bc.getBlockBlobClient() == bc.getBlockBlobClient()
        bc.getAppendBlobClient() == bc.getAppendBlobClient()
        bc.getPageBlobClient() == bc.getPageBlobClient()
        bcAsync.getBlockBlobAsyncClient() == bcAsync.getBlockBlobAsyncClient()
        bcAsync.getAppendBlobAsyncClient() == bcAsync.getAppendBlobAsyncClient()
        bcAsync.getPageBlobAsyncClient() == bcAsync.getPageBlobAsyncClient()
    }
}<|MERGE_RESOLUTION|>--- conflicted
+++ resolved
@@ -2834,10 +2834,7 @@
         def headers = response.getHeaders()
 
         then:
-<<<<<<< HEAD
-=======
         response.getValue()
->>>>>>> 8d609db9
         response.getStatusCode() == 202
         headers.getValue("x-ms-request-id") != null
         headers.getValue("x-ms-version") != null
@@ -2857,10 +2854,7 @@
         def response = bc.deleteIfExistsWithResponse(null, null, null, null)
 
         then:
-<<<<<<< HEAD
-=======
         !response.getValue()
->>>>>>> 8d609db9
         response.getStatusCode() == 404
     }
 
@@ -2870,13 +2864,9 @@
         def secondResponse = bc.deleteIfExistsWithResponse(null, null, null, null)
 
         then:
-<<<<<<< HEAD
-        initialResponse.getStatusCode() == 202
-=======
         initialResponse.getValue()
         initialResponse.getStatusCode() == 202
         !secondResponse.getValue()
->>>>>>> 8d609db9
         secondResponse.getStatusCode() == 404
 
     }
