--- conflicted
+++ resolved
@@ -11,7 +11,6 @@
 import com.azure.storage.blob.models.ArchiveStatus
 import com.azure.storage.blob.models.BlobAccessConditions
 import com.azure.storage.blob.models.BlobHTTPHeaders
-import com.azure.storage.blob.models.BlobItem
 import com.azure.storage.blob.models.BlobRange
 import com.azure.storage.blob.models.BlobType
 import com.azure.storage.blob.models.CopyStatusType
@@ -106,30 +105,7 @@
         constructed in BlobClient.download().
          */
         setup:
-<<<<<<< HEAD
-        BlobClient bu2 = getBlobClient(primaryCredential, bu.getBlobUrl().toString(), new MockRetryRangeResponsePolicy())
-=======
-        HttpPipelinePolicy mockPolicy = Mock(HttpPipelinePolicy) {
-            process(_ as HttpPipelineCallContext, _ as HttpPipelineNextPolicy) >> {
-                HttpPipelineCallContext context, HttpPipelineNextPolicy next ->
-                    return next.process()
-                        .flatMap {
-                            if (it.request().headers().value("x-ms-range") != "bytes=2-6") {
-                                return Mono.error(new IllegalArgumentException("The range header was not set correctly on retry."))
-                            } else {
-                                // ETag can be a dummy value. It's not validated, but DownloadResponse requires one
-                                return Mono.just(new MockDownloadHttpResponse(it, 206, Flux.error(new IOException())))
-                            }
-                        }
-            }
-        }
-
-        BlobClient bu2 = new BlobClientBuilder()
-            .endpoint(bc.getBlobUrl().toString())
-            .credential(primaryCreds)
-            .addPolicy(mockPolicy)
-            .buildBlobClient()
->>>>>>> 8bd0f47f
+        BlobClient bu2 = getBlobClient(primaryCredential, bc.getBlobUrl().toString(), new MockRetryRangeResponsePolicy())
 
         when:
         BlobRange range = new BlobRange(2, 5L)
@@ -232,11 +208,7 @@
 
     def "Download md5"() {
         when:
-<<<<<<< HEAD
-        VoidResponse response = bu.downloadWithResponse(new ByteArrayOutputStream(), new BlobRange(0 ,3), null, null, true, null, null)
-=======
         VoidResponse response = bc.downloadWithResponse(new ByteArrayOutputStream(), new BlobRange(0, 3), null, null, true, null, null)
->>>>>>> 8bd0f47f
         byte[] contentMD5 = response.headers().value("content-md5").getBytes()
 
         then:
@@ -479,11 +451,7 @@
         bc = cc.getBlockBlobClient(generateBlobName())
 
         when:
-<<<<<<< HEAD
-        bu.setHTTPHeaders(null)
-=======
         bc.setHTTPHeaders(null)
->>>>>>> 8bd0f47f
 
         then:
         thrown(StorageException)
@@ -493,13 +461,8 @@
         when:
         def response = bc.setMetadataWithResponse(null, null, null, null)
 
-<<<<<<< HEAD
-        expect:
-        bu.getProperties().metadata().size() == 0
-=======
         then:
         bc.getProperties().metadata().size() == 0
->>>>>>> 8bd0f47f
         response.statusCode() == 200
         validateBasicHeaders(response.headers())
         Boolean.parseBoolean(response.headers().value("x-ms-request-server-encrypted"))
@@ -514,11 +477,7 @@
         bc.setMetadata(metadata)
 
         then:
-<<<<<<< HEAD
-        bu.getProperties().metadata() == metadata
-=======
         bc.getProperties().metadata() == metadata
->>>>>>> 8bd0f47f
     }
 
     @Unroll
@@ -533,13 +492,8 @@
         }
 
         expect:
-<<<<<<< HEAD
-        bu.setMetadataWithResponse(metadata, null, null, null).statusCode() == statusCode
-        bu.getProperties().metadata() == metadata
-=======
         bc.setMetadataWithResponse(metadata, null, null, null).statusCode() == statusCode
         bc.getPropertiesWithResponse(null, null, null).value().metadata() == metadata
->>>>>>> 8bd0f47f
 
         where:
         key1  | value1 | key2   | value2 || statusCode
@@ -607,11 +561,7 @@
         bc = cc.getBlockBlobClient(generateBlobName())
 
         when:
-<<<<<<< HEAD
-        bu.setMetadata(null)
-=======
         bc.setMetadata(null)
->>>>>>> 8bd0f47f
 
         then:
         thrown(StorageException)
@@ -619,16 +569,11 @@
 
     @Unroll
     def "Acquire lease"() {
-<<<<<<< HEAD
-        setup:
-        String leaseId = bu.acquireLease(proposedID, leaseTime)
-=======
         when:
         def leaseId = bc.acquireLease(proposedID, leaseTime)
 
         then:
         leaseId != null
->>>>>>> 8bd0f47f
 
         when:
         def headers = bc.getPropertiesWithResponse(null, null, null).headers()
@@ -711,15 +656,9 @@
         setup:
         String leaseID = setupBlobLeaseCondition(bc, receivedLeaseID)
 
-<<<<<<< HEAD
         // If running in live mode wait for the lease to expire to ensure we are actually renewing it
         sleepIfRecord(16000)
-
-        Response<String> renewLeaseResponse = bu.renewLeaseWithResponse(leaseID, null, null, null)
-=======
-        Thread.sleep(16000) // Wait for the lease to expire to ensure we are actually renewing it
         Response<String> renewLeaseResponse = bc.renewLeaseWithResponse(leaseID, null, null, null)
->>>>>>> 8bd0f47f
 
         expect:
         bc.getPropertiesWithResponse(null, null, null).headers().value("x-ms-lease-state") == LeaseStateType.LEASED.toString()
@@ -864,11 +803,7 @@
         bc = cc.getBlockBlobClient(generateBlobName())
 
         when:
-<<<<<<< HEAD
-        bu.releaseLeaseWithResponse("id", null, null, null)
-=======
         bc.releaseLease("id")
->>>>>>> 8bd0f47f
 
         then:
         thrown(StorageException)
@@ -877,11 +812,7 @@
     @Unroll
     def "Break lease"() {
         setup:
-<<<<<<< HEAD
-        bu.acquireLeaseWithResponse(getRandomUUID(), leaseTime, null, null, null)
-=======
-        bc.acquireLeaseWithResponse(UUID.randomUUID().toString(), leaseTime, null, null, null)
->>>>>>> 8bd0f47f
+        bc.acquireLeaseWithResponse(getRandomUUID(), leaseTime, null, null, null)
 
         Response<Integer> breakLeaseResponse = bc.breakLeaseWithResponse(breakPeriod, null, null, null)
         String leaseState = bc.getPropertiesWithResponse(null, null, null).headers().value("x-ms-lease-state")
@@ -967,13 +898,8 @@
 
     def "Change lease"() {
         setup:
-<<<<<<< HEAD
-        String acquireLease = bu.acquireLease(getRandomUUID(), 15)
-        Response<String> changeLeaseResponse = bu.changeLeaseWithResponse(acquireLease, getRandomUUID(), null, null, null)
-=======
-        Response<String> acquireLeaseResponse = bc.acquireLeaseWithResponse(UUID.randomUUID().toString(), 15, null, null, null)
-        Response<String> changeLeaseResponse = bc.changeLeaseWithResponse(acquireLeaseResponse.value(), UUID.randomUUID().toString(), null, null, null)
->>>>>>> 8bd0f47f
+        String acquireLease = bc.acquireLease(getRandomUUID(), 15)
+        Response<String> changeLeaseResponse = bc.changeLeaseWithResponse(acquireLease, getRandomUUID(), null, null, null)
 
         expect:
         bc.releaseLeaseWithResponse(changeLeaseResponse.value(), null, null, null).statusCode() == 200
@@ -985,11 +911,7 @@
         def leaseID = setupBlobLeaseCondition(bc, receivedLeaseID)
 
         expect:
-<<<<<<< HEAD
-        bu.changeLeaseWithResponse(leaseID, getRandomUUID(), null, null, null).statusCode() == 200
-=======
-        bc.changeLeaseWithResponse(leaseID, UUID.randomUUID().toString(), null, null, null).statusCode() == 200
->>>>>>> 8bd0f47f
+        bc.changeLeaseWithResponse(leaseID, getRandomUUID(), null, null, null).statusCode() == 200
     }
 
     @Unroll
@@ -1004,11 +926,7 @@
             .ifNoneMatch(noneMatch)
 
         expect:
-<<<<<<< HEAD
-        bu.changeLeaseWithResponse(leaseID, getRandomUUID(), mac, null, null).statusCode() == 200
-=======
-        bc.changeLeaseWithResponse(leaseID, UUID.randomUUID().toString(), mac, null, null).statusCode() == 200
->>>>>>> 8bd0f47f
+        bc.changeLeaseWithResponse(leaseID, getRandomUUID(), mac, null, null).statusCode() == 200
 
         where:
         modified | unmodified | match        | noneMatch
@@ -1031,11 +949,7 @@
             .ifNoneMatch(noneMatch)
 
         when:
-<<<<<<< HEAD
-        bu.changeLeaseWithResponse(leaseID, getRandomUUID(), mac, null, null)
-=======
-        bc.changeLeaseWithResponse(leaseID, UUID.randomUUID().toString(), mac, null, null)
->>>>>>> 8bd0f47f
+        bc.changeLeaseWithResponse(leaseID, getRandomUUID(), mac, null, null)
 
         then:
         thrown(StorageException)
@@ -1053,11 +967,7 @@
         bc = cc.getBlockBlobClient(generateBlobName())
 
         when:
-<<<<<<< HEAD
-        bu.changeLease("id", "id")
-=======
         bc.changeLease("id", "id")
->>>>>>> 8bd0f47f
 
         then:
         thrown(StorageException)
@@ -1092,11 +1002,7 @@
 
         expect:
         response.statusCode() == 201
-<<<<<<< HEAD
-        bu2.getProperties().metadata() == metadata
-=======
         bcSnap.getProperties().metadata() == metadata
->>>>>>> 8bd0f47f
 
         where:
         key1  | value1 | key2   | value2
@@ -1164,11 +1070,7 @@
         bc = cc.getBlockBlobClient(generateBlobName())
 
         when:
-<<<<<<< HEAD
-        bu.createSnapshot()
-=======
         bc.createSnapshot()
->>>>>>> 8bd0f47f
 
         then:
         thrown(StorageException)
@@ -1181,13 +1083,8 @@
             copyDestBlob.startCopyFromURLWithResponse(bc.getBlobUrl(), null, null, null, null, null).headers()
 
         when:
-<<<<<<< HEAD
-        while (bu2.getPropertiesWithResponse(null, null, null).headers().value("x-ms-copy-status") == CopyStatusType.PENDING.toString()) {
+        while (copyDestBlob.getPropertiesWithResponse(null, null, null).headers().value("x-ms-copy-status") == CopyStatusType.PENDING.toString()) {
             sleepIfRecord(1000)
-=======
-        while (copyDestBlob.getPropertiesWithResponse(null, null, null).headers().value("x-ms-copy-status") == CopyStatusType.PENDING.toString()) {
-            sleep(1000)
->>>>>>> 8bd0f47f
         }
         def headers2 = copyDestBlob.getPropertiesWithResponse(null, null, null).headers()
 
@@ -1217,14 +1114,8 @@
             metadata.put(key2, value2)
         }
 
-<<<<<<< HEAD
-        def status =
-            bu2.startCopyFromURLWithResponse(bu.getBlobUrl(), metadata, null, null, null, null)
-=======
-        String status =
-            bu2.startCopyFromURLWithResponse(bc.getBlobUrl(), metadata, null, null, null, null)
->>>>>>> 8bd0f47f
-                .headers().value("x-ms-copy-status")
+        String status = bu2.startCopyFromURLWithResponse(bc.getBlobUrl(), metadata, null, null, null, null)
+            .headers().value("x-ms-copy-status")
 
         OffsetDateTime start = OffsetDateTime.now()
         while (status != CopyStatusType.SUCCESS.toString()) {
@@ -1360,11 +1251,7 @@
         // So we don't have to create a SAS.
         cc.setAccessPolicy(PublicAccessType.BLOB, null)
 
-<<<<<<< HEAD
-        ContainerClient cu2 = alternateServiceClient.getContainerClient(generateBlobName())
-=======
         ContainerClient cu2 = alternateBlobServiceClient.getContainerClient(generateBlobName())
->>>>>>> 8bd0f47f
         cu2.create()
         BlockBlobClient bu2 = cu2.getBlockBlobClient(generateBlobName())
         bu2.upload(defaultInputStream.get(), defaultDataSize)
@@ -1391,20 +1278,12 @@
         // So we don't have to create a SAS.
         cc.setAccessPolicy(PublicAccessType.BLOB, null)
 
-<<<<<<< HEAD
-        ContainerClient cu2 = alternateServiceClient.getContainerClient(generateBlobName())
-=======
         ContainerClient cu2 = alternateBlobServiceClient.getContainerClient(generateBlobName())
->>>>>>> 8bd0f47f
         cu2.create()
         BlobClient bu2 = cu2.getBlobClient(generateBlobName())
 
         when:
-<<<<<<< HEAD
-        String copyID = bu2.startCopyFromURL(bu.getBlobUrl())
-=======
         String copyID = bu2.startCopyFromURLWithResponse(bc.getBlobUrl(), null, null, null, null, null).value()
->>>>>>> 8bd0f47f
         VoidResponse response = bu2.abortCopyFromURLWithResponse(copyID, null, null, null)
         HttpHeaders headers = response.headers()
 
@@ -1424,21 +1303,12 @@
         // So we don't have to create a SAS.
         cc.setAccessPolicy(PublicAccessType.BLOB, null)
 
-<<<<<<< HEAD
-        ContainerClient cu2 = alternateServiceClient.getContainerClient(generateBlobName())
-=======
         ContainerClient cu2 = alternateBlobServiceClient.getContainerClient(generateBlobName())
->>>>>>> 8bd0f47f
         cu2.create()
         BlobClient bu2 = cu2.getBlobClient(generateBlobName())
 
         when:
-<<<<<<< HEAD
-        String copyID = bu2.startCopyFromURL(bu.getBlobUrl())
-=======
-        String copyID =
-            bu2.startCopyFromURL(bc.getBlobUrl())
->>>>>>> 8bd0f47f
+        String copyID = bu2.startCopyFromURL(bc.getBlobUrl())
 
         then:
         bu2.abortCopyFromURLWithResponse(copyID, null, null, null).statusCode() == 204
@@ -1451,11 +1321,7 @@
         // So we don't have to create a SAS.
         cc.setAccessPolicy(PublicAccessType.BLOB, null)
 
-<<<<<<< HEAD
-        ContainerClient cu2 = alternateServiceClient.getContainerClient(generateContainerName())
-=======
         ContainerClient cu2 = alternateBlobServiceClient.getContainerClient(generateContainerName())
->>>>>>> 8bd0f47f
         cu2.create()
         BlockBlobClient bu2 = cu2.getBlockBlobClient(generateBlobName())
         bu2.upload(defaultInputStream.get(), defaultDataSize)
@@ -1693,17 +1559,7 @@
         bc.deleteWithResponse(option, null, null, null)
 
         then:
-<<<<<<< HEAD
-        Iterator<BlobItem> blobs = cu.listBlobsFlat().iterator()
-
-        int blobCount = 0
-        for ( ; blobs.hasNext(); blobCount++ )
-            blobs.next()
-
-        blobCount == blobsRemaining
-=======
         cc.listBlobsFlat().stream().count() == blobsRemaining
->>>>>>> 8bd0f47f
 
         where:
         option                            | blobsRemaining
@@ -1779,16 +1635,9 @@
     @Unroll
     def "Set tier block blob"() {
         setup:
-<<<<<<< HEAD
-        ContainerClient cu = blobStorageServiceClient.getContainerClient(generateContainerName())
-        BlockBlobClient bu = cu.getBlockBlobClient(generateBlobName())
-        cu.create()
-        bu.upload(defaultInputStream.get(), defaultData.remaining())
-=======
-        def cc = blobServiceClient.createContainer(generateContainerName())
-        def bc = cc.getBlockBlobClient(generateBlobName())
+        ContainerClient cc = blobServiceClient.createContainer(generateContainerName())
+        BlockBlobClient bc = cc.getBlockBlobClient(generateBlobName())
         bc.upload(defaultInputStream.get(), defaultData.remaining())
->>>>>>> 8bd0f47f
 
         when:
         VoidResponse initialResponse = bc.setTierWithResponse(tier, null, null, null)
@@ -1814,22 +1663,13 @@
     @Unroll
     def "Set tier page blob"() {
         setup:
-<<<<<<< HEAD
-        ContainerClient cu = premiumServiceClient.getContainerClient(generateContainerName())
-        cu.create()
-=======
-        def cc = premiumBlobServiceClient.createContainer(generateContainerName())
->>>>>>> 8bd0f47f
+        ContainerClient cc = premiumBlobServiceClient.createContainer(generateContainerName())
 
         def bc = cc.getPageBlobClient(generateBlobName())
         bc.create(512)
 
         when:
-<<<<<<< HEAD
-        bu.setTier(tier)
-=======
         bc.setTierWithResponse(tier, null, null, null)
->>>>>>> 8bd0f47f
 
         then:
         bc.getPropertiesWithResponse(null, null, null).headers().value("x-ms-access-tier") == tier.toString()
@@ -1851,16 +1691,9 @@
 
     def "Set tier min"() {
         setup:
-<<<<<<< HEAD
-        ContainerClient cu = blobStorageServiceClient.getContainerClient(generateContainerName())
-        BlockBlobClient bu = cu.getBlockBlobClient(generateBlobName())
-        cu.create()
+        ContainerClient cc = blobServiceClient.createContainer(generateContainerName())
+        BlockBlobClient bu = cc.getBlockBlobClient(generateBlobName())
         bu.upload(defaultInputStream.get(), defaultData.remaining())
-=======
-        def cc = blobServiceClient.createContainer(generateContainerName())
-        def bc = cc.getBlockBlobClient(generateBlobName())
-        bc.upload(defaultInputStream.get(), defaultData.remaining())
->>>>>>> 8bd0f47f
 
         when:
         int statusCode = bc.setTierWithResponse(AccessTier.HOT, null, null, null).statusCode()
@@ -1874,16 +1707,9 @@
 
     def "Set tier inferred"() {
         setup:
-<<<<<<< HEAD
-        ContainerClient cu = blobStorageServiceClient.getContainerClient(generateBlobName())
-        BlockBlobClient bu = cu.getBlockBlobClient(generateBlobName())
-        cu.create()
-        bu.upload(defaultInputStream.get(), defaultDataSize)
-=======
-        def cc = blobServiceClient.createContainer(generateContainerName())
+        def cc = blobServiceClient.createContainer(generateBlobName())
         def bc = cc.getBlockBlobClient(generateBlobName())
         bc.upload(defaultInputStream.get(), defaultDataSize)
->>>>>>> 8bd0f47f
 
         when:
         boolean inferred1 = Boolean.parseBoolean(bc.getPropertiesWithResponse(null, null, null).headers().value("x-ms-access-tier-inferred"))
@@ -1904,32 +1730,17 @@
     @Unroll
     def "Set tier archive status"() {
         setup:
-<<<<<<< HEAD
-        ContainerClient cu = blobStorageServiceClient.getContainerClient(generateBlobName())
-        BlockBlobClient bu = cu.getBlockBlobClient(generateBlobName())
-        cu.create()
-        bu.upload(defaultInputStream.get(), defaultDataSize)
-=======
         def cc = blobServiceClient.createContainer(generateBlobName())
         def bc = cc.getBlockBlobClient(generateBlobName())
         bc.upload(defaultInputStream.get(), defaultDataSize)
->>>>>>> 8bd0f47f
 
         when:
         bc.setTier(sourceTier)
         bc.setTier(destTier)
 
         then:
-<<<<<<< HEAD
-        cu.listBlobsFlat().iterator().next().properties().archiveStatus() == status
-        bu.getPropertiesWithResponse(null, null, null).headers().value("x-ms-archive-status") == status.toString()
-=======
         bc.getPropertiesWithResponse(null, null, null).headers().value("x-ms-archive-status") == status.toString()
         cc.listBlobsFlat().iterator().next().properties().archiveStatus() == status
-
-        cleanup:
-        cc.delete()
->>>>>>> 8bd0f47f
 
         where:
         sourceTier         | destTier        | status
@@ -1939,16 +1750,9 @@
 
     def "Set tier error"() {
         setup:
-<<<<<<< HEAD
-        ContainerClient cu = blobStorageServiceClient.getContainerClient(generateBlobName())
-        BlockBlobClient bu = cu.getBlockBlobClient(generateBlobName())
-        cu.create()
-        bu.upload(defaultInputStream.get(), defaultDataSize)
-=======
         def cc = blobServiceClient.createContainer(generateContainerName())
         def bc = cc.getBlockBlobClient(generateBlobName())
         bc.upload(defaultInputStream.get(), defaultDataSize)
->>>>>>> 8bd0f47f
 
         when:
         bc.setTier(AccessTier.fromString("garbage"))
@@ -1971,18 +1775,11 @@
 
     def "Set tier lease"() {
         setup:
-<<<<<<< HEAD
-        ContainerClient cu = blobStorageServiceClient.getContainerClient(generateBlobName())
-        BlockBlobClient bu = cu.getBlockBlobClient(generateBlobName())
-        cu.create()
-        bu.upload(defaultInputStream.get(), defaultDataSize)
-        def leaseID = setupBlobLeaseCondition(bu, receivedLeaseID)
-=======
+
         def cc = blobServiceClient.createContainer(generateContainerName())
         def bc = cc.getBlockBlobClient(generateBlobName())
         bc.upload(defaultInputStream.get(), defaultDataSize)
         def leaseID = setupBlobLeaseCondition(bc, receivedLeaseID)
->>>>>>> 8bd0f47f
 
         when:
         bc.setTierWithResponse(AccessTier.HOT, new LeaseAccessConditions().leaseId(leaseID), null, null)
@@ -1996,16 +1793,9 @@
 
     def "Set tier lease fail"() {
         setup:
-<<<<<<< HEAD
-        ContainerClient cu = blobStorageServiceClient.getContainerClient(generateBlobName())
-        BlockBlobClient bu = cu.getBlockBlobClient(generateBlobName())
-        cu.create()
-        bu.upload(defaultInputStream.get(), defaultDataSize)
-=======
         def cc = blobServiceClient.createContainer(generateContainerName())
         def bc = cc.getBlockBlobClient(generateBlobName())
         bc.upload(defaultInputStream.get(), defaultDataSize)
->>>>>>> 8bd0f47f
 
         when:
         bc.setTierWithResponse(AccessTier.HOT, new LeaseAccessConditions().leaseId("garbage"), null, null)
@@ -2020,12 +1810,8 @@
         bc.delete()
 
         when:
-<<<<<<< HEAD
-        def undeleteHeaders = bu.undeleteWithResponse(null, null).headers()
-        bu.getProperties()
-=======
-        HttpHeaders headers = bc.undeleteWithResponse(null, null).headers()
->>>>>>> 8bd0f47f
+        def undeleteHeaders = bc.undeleteWithResponse(null, null).headers()
+        bc.getProperties()
 
         then:
         notThrown(StorageException)
@@ -2057,11 +1843,7 @@
 
     def "Get account info"() {
         when:
-<<<<<<< HEAD
-        Response<StorageAccountInfo> response = primaryServiceClient.getAccountInfoWithResponse(null, null)
-=======
         Response<StorageAccountInfo> response = primaryBlobServiceClient.getAccountInfoWithResponse(null, null)
->>>>>>> 8bd0f47f
 
         then:
         response.headers().value("Date") != null
@@ -2078,17 +1860,9 @@
 
     def "Get account info error"() {
         when:
-<<<<<<< HEAD
-        BlobServiceClient serviceURL = getServiceClient(primaryServiceClient.getAccountUrl().toString())
+        BlobServiceClient serviceURL = getServiceClient(primaryBlobServiceClient.getAccountUrl().toString())
 
         serviceURL.getContainerClient(generateContainerName()).getBlobClient(generateBlobName()).getAccountInfo()
-=======
-        BlobServiceClient serviceURL = new BlobServiceClientBuilder()
-            .endpoint(primaryBlobServiceClient.getAccountUrl().toString())
-            .buildClient()
-        serviceURL.getContainerClient(generateContainerName()).getBlobClient(generateBlobName())
-            .getAccountInfo()
->>>>>>> 8bd0f47f
 
         then:
         thrown(StorageException)
