--- conflicted
+++ resolved
@@ -3,12 +3,7 @@
 
 package com.azure.storage.blob
 
-<<<<<<< HEAD
-=======
-import com.azure.core.http.HttpHeaders
-import com.azure.core.http.rest.Response
-
->>>>>>> b14012f3
+
 import com.azure.core.implementation.util.ImplUtils
 import com.azure.storage.blob.models.AccessTier
 import com.azure.storage.blob.models.ArchiveStatus
@@ -215,13 +210,8 @@
 
     def "Download md5"() {
         when:
-<<<<<<< HEAD
         def response = bc.downloadWithResponse(new ByteArrayOutputStream(), new BlobRange(0, 3), null, null, true, null, null)
         def contentMD5 = response.getHeaders().getValue("content-md5").getBytes()
-=======
-        Response<Void> response = bc.downloadWithResponse(new ByteArrayOutputStream(), new BlobRange(0, 3), null, null, true, null, null)
-        byte[] contentMD5 = response.getHeaders().getValue("content-md5").getBytes()
->>>>>>> b14012f3
 
         then:
         contentMD5 == Base64.getEncoder().encode(MessageDigest.getInstance("MD5").digest(defaultText.substring(0, 3).getBytes()))
@@ -397,11 +387,7 @@
 
     def "Set HTTP headers null"() {
         setup:
-<<<<<<< HEAD
         def response = bc.setHTTPHeadersWithResponse(null, null, null, null)
-=======
-        Response<Void> response = bc.setHTTPHeadersWithResponse(null, null, null, null)
->>>>>>> b14012f3
 
         expect:
         response.getStatusCode() == 200
@@ -937,15 +923,9 @@
         def bu2 = cu2.getBlobClient(generateBlobName())
 
         when:
-<<<<<<< HEAD
         def copyID = bu2.startCopyFromURLWithResponse(bc.getBlobUrl(), null, null, null, null, null, null, null).getValue()
         def response = bu2.abortCopyFromURLWithResponse(copyID, null, null, null)
         def headers = response.getHeaders()
-=======
-        String copyID = bu2.startCopyFromURLWithResponse(bc.getBlobUrl(), null, null, null, null, null, null, null).getValue()
-        Response<Void> response = bu2.abortCopyFromURLWithResponse(copyID, null, null, null)
-        HttpHeaders headers = response.getHeaders()
->>>>>>> b14012f3
 
         then:
         response.getStatusCode() == 204
@@ -1196,13 +1176,8 @@
 
     def "Delete"() {
         when:
-<<<<<<< HEAD
         def response = bc.deleteWithResponse(null, null, null, null)
         def headers = response.getHeaders()
-=======
-        Response<Void> response = bc.deleteWithResponse(null, null, null, null)
-        HttpHeaders headers = response.getHeaders()
->>>>>>> b14012f3
 
         then:
         response.getStatusCode() == 202
@@ -1309,13 +1284,8 @@
         bc.upload(defaultInputStream.get(), defaultData.remaining())
 
         when:
-<<<<<<< HEAD
         def initialResponse = bc.setTierWithResponse(tier, null, null, null, null)
         def headers = initialResponse.getHeaders()
-=======
-        Response<Void> initialResponse = bc.setTierWithResponse(tier, null, null, null, null)
-        HttpHeaders headers = initialResponse.getHeaders()
->>>>>>> b14012f3
 
         then:
         initialResponse.getStatusCode() == 200 || initialResponse.getStatusCode() == 202
