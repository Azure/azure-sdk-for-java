// Copyright (c) Microsoft Corporation. All rights reserved.
// Licensed under the MIT License.

package com.azure.storage.blob

import com.azure.core.http.RequestConditions
import com.azure.core.implementation.util.ImplUtils
import com.azure.core.util.polling.PollResponse
import com.azure.storage.blob.models.AccessTier
import com.azure.storage.blob.models.ArchiveStatus
import com.azure.storage.blob.models.BlobRequestConditions
import com.azure.storage.blob.models.BlobErrorCode
import com.azure.storage.blob.models.BlobHttpHeaders
import com.azure.storage.blob.models.BlobRange
import com.azure.storage.blob.models.BlobStorageException
import com.azure.storage.blob.models.BlobType
import com.azure.storage.blob.models.CopyStatusType
import com.azure.storage.blob.models.DeleteSnapshotsOptionType

import com.azure.storage.blob.models.LeaseStateType
import com.azure.storage.blob.models.LeaseStatusType

import com.azure.storage.blob.models.PublicAccessType
import com.azure.storage.blob.models.RehydratePriority
import com.azure.storage.blob.models.ReliableDownloadOptions
import com.azure.storage.blob.models.SyncCopyStatusType
import com.azure.storage.blob.specialized.BlobClientBase
import com.azure.storage.blob.specialized.BlobServiceSasSignatureValues
import com.azure.storage.blob.specialized.SpecializedBlobClientBuilder
import reactor.test.StepVerifier
import spock.lang.Unroll

import java.nio.ByteBuffer
import java.nio.file.FileAlreadyExistsException
import java.security.MessageDigest
import java.time.Duration
import java.time.OffsetDateTime

class BlobAPITest extends APISpec {
    BlobClientBase bc
    String blobName

    def setup() {
        blobName = generateBlobName()
        bc = cc.getBlobClient(blobName).getBlockBlobClient()
        bc.upload(defaultInputStream.get(), defaultDataSize)
    }

    def "Download all null"() {
        when:
        def stream = new ByteArrayOutputStream()
        def response = bc.downloadWithResponse(stream, null, null, null, false, null, null)
        def body = ByteBuffer.wrap(stream.toByteArray())
        def headers = response.getHeaders()

        then:
        body == defaultData
        headers.toMap().keySet().stream().noneMatch({ it.startsWith("x-ms-meta-") })
        headers.getValue("Content-Length") != null
        headers.getValue("Content-Type") != null
        headers.getValue("Content-Range") == null
        headers.getValue("Content-MD5") != null
        headers.getValue("Content-Encoding") == null
        headers.getValue("Cache-Control") == null
        headers.getValue("Content-Disposition") == null
        headers.getValue("Content-Language") == null
        headers.getValue("x-ms-blob-sequence-number") == null
        headers.getValue("x-ms-blob-type") == BlobType.BLOCK_BLOB.toString()
        headers.getValue("x-ms-copy-completion-time") == null
        headers.getValue("x-ms-copy-status-description") == null
        headers.getValue("x-ms-copy-id") == null
        headers.getValue("x-ms-copy-progress") == null
        headers.getValue("x-ms-copy-source") == null
        headers.getValue("x-ms-copy-status") == null
        headers.getValue("x-ms-lease-duration") == null
        headers.getValue("x-ms-lease-state") == LeaseStateType.AVAILABLE.toString()
        headers.getValue("x-ms-lease-status") == LeaseStatusType.UNLOCKED.toString()
        headers.getValue("Accept-Ranges") == "bytes"
        headers.getValue("x-ms-blob-committed-block-count") == null
        headers.getValue("x-ms-server-encrypted") != null
        headers.getValue("x-ms-blob-content-md5") == null
    }

    def "Download empty file"() {
        setup:
        bc = cc.getBlobClient("emptyAppendBlob").getAppendBlobClient()
        bc.create()

        when:
        def outStream = new ByteArrayOutputStream()
        bc.download(outStream)
        def result = outStream.toByteArray()

        then:
        notThrown(BlobStorageException)
        result.length == 0
    }

    /*
    This is to test the appropriate integration of DownloadResponse, including setting the correct range values on
    HttpGetterInfo.
     */

    def "Download with retry range"() {
        /*
        We are going to make a request for some range on a blob. The Flux returned will throw an exception, forcing
        a retry per the ReliableDownloadOptions. The next request should have the same range header, which was generated
        from the count and offset values in HttpGetterInfo that was constructed on the initial call to download. We
        don't need to check the data here, but we want to ensure that the correct range is set each time. This will
        test the correction of a bug that was found which caused HttpGetterInfo to have an incorrect offset when it was
        constructed in BlobClient.download().
         */
        setup:
        def bu2 = getBlobClient(primaryCredential, bc.getBlobUrl(), new MockRetryRangeResponsePolicy())

        when:
        def range = new BlobRange(2, 5L)
        def options = new ReliableDownloadOptions().maxRetryRequests(3)
        bu2.downloadWithResponse(new ByteArrayOutputStream(), range, options, null, false, null, null)

        then:
        /*
        Because the dummy Flux always throws an error. This will also validate that an IllegalArgumentException is
        NOT thrown because the types would not match.
         */
        def e = thrown(RuntimeException)
        e.getCause() instanceof IOException
    }

    def "Download min"() {
        when:
        def outStream = new ByteArrayOutputStream()
        bc.download(outStream)
        def result = outStream.toByteArray()

        then:
        result == defaultData.array()
    }

    @Unroll
    def "Download range"() {
        setup:
        def range = (count == null) ? new BlobRange(offset) : new BlobRange(offset, count)

        when:
        def outStream = new ByteArrayOutputStream()
        bc.downloadWithResponse(outStream, range, null, null, false, null, null)
        String bodyStr = outStream.toString()

        then:
        bodyStr == expectedData

        where:
        offset | count || expectedData
        0      | null  || defaultText
        0      | 5L    || defaultText.substring(0, 5)
        3      | 2L    || defaultText.substring(3, 3 + 2)
    }

    @Unroll
    def "Download AC"() {
        setup:
        match = setupBlobMatchCondition(bc, match)
        leaseID = setupBlobLeaseCondition(bc, leaseID)
        def bac = new BlobRequestConditions()
            .setLeaseId(leaseID)
            .setIfMatch(match)
            .setIfNoneMatch(noneMatch)
            .setIfModifiedSince(modified)
            .setIfUnmodifiedSince(unmodified)

        when:
        def response = bc.downloadWithResponse(new ByteArrayOutputStream(), null, null, bac, false, null, null)

        then:
        response.getStatusCode() == 200

        where:
        modified | unmodified | match        | noneMatch   | leaseID
        null     | null       | null         | null        | null
        oldDate  | null       | null         | null        | null
        null     | newDate    | null         | null        | null
        null     | null       | receivedEtag | null        | null
        null     | null       | null         | garbageEtag | null
        null     | null       | null         | null        | receivedLeaseID
    }

    @Unroll
    def "Download AC fail"() {
        setup:
        setupBlobLeaseCondition(bc, leaseID)
        def bac = new BlobRequestConditions()
            .setLeaseId(leaseID)
            .setIfMatch(match)
            .setIfNoneMatch(setupBlobMatchCondition(bc, noneMatch))
            .setIfModifiedSince(modified)
            .setIfUnmodifiedSince(unmodified)

        when:
        bc.downloadWithResponse(new ByteArrayOutputStream(), null, null, bac, false, null, null).getStatusCode()

        then:
        thrown(BlobStorageException)

        where:
        modified | unmodified | match       | noneMatch    | leaseID
        newDate  | null       | null        | null         | null
        null     | oldDate    | null        | null         | null
        null     | null       | garbageEtag | null         | null
        null     | null       | null        | receivedEtag | null
        null     | null       | null        | null         | garbageLeaseID
    }

    def "Download md5"() {
        when:
        def response = bc.downloadWithResponse(new ByteArrayOutputStream(), new BlobRange(0, 3), null, null, true, null, null)
        def contentMD5 = response.getHeaders().getValue("content-md5").getBytes()

        then:
        contentMD5 == Base64.getEncoder().encode(MessageDigest.getInstance("MD5").digest(defaultText.substring(0, 3).getBytes()))
    }

    def "Download error"() {
        setup:
        bc = cc.getBlobClient(generateBlobName()).getBlockBlobClient()

        when:
        bc.download(null)

        then:
        thrown(NullPointerException)
    }

    def "Download snapshot"() {
        when:
        def originalStream = new ByteArrayOutputStream()
        bc.download(originalStream)

        def bc2 = bc.createSnapshot()
        new SpecializedBlobClientBuilder()
            .blobClient(bc)
            .buildBlockBlobClient()
            .upload(new ByteArrayInputStream("ABC".getBytes()), 3)

        then:
        def snapshotStream = new ByteArrayOutputStream()
        bc2.download(snapshotStream)
        snapshotStream.toByteArray() == originalStream.toByteArray()
    }

    def "Download to file exists"() {
        setup:
        def testFile = new File(testName + ".txt")
        if (!testFile.exists()) {
            assert testFile.createNewFile()
        }

        when:
        bc.downloadToFile(testFile.getPath())

        then:
        def ex = thrown(UncheckedIOException)
        ex.getCause() instanceof FileAlreadyExistsException

        cleanup:
        testFile.delete()
    }

    def "Download to file does not exist"() {
        setup:
        def testFile = new File(testName + ".txt")
        if (testFile.exists()) {
            assert testFile.delete()
        }

        when:
        bc.downloadToFile(testFile.getPath())
        def fileContent = new Scanner(testFile).useDelimiter("\\Z").next()
        then:
        fileContent == defaultText

        cleanup:
        testFile.delete()
    }

    def "Get properties default"() {
        when:
        def response = bc.getPropertiesWithResponse(null, null, null)
        def headers = response.getHeaders()
        def properties = response.getValue()

        then:
        validateBasicHeaders(headers)
        ImplUtils.isNullOrEmpty(properties.getMetadata())
        properties.getBlobType() == BlobType.BLOCK_BLOB
        properties.getCopyCompletionTime() == null // tested in "copy"
        properties.getCopyStatusDescription() == null // only returned when the service has errors; cannot validate.
        properties.getCopyId() == null // tested in "abort copy"
        properties.getCopyProgress() == null // tested in "copy"
        properties.getCopySource() == null // tested in "copy"
        properties.getCopyStatus() == null // tested in "copy"
        !properties.isIncrementalCopy() // tested in PageBlob."start incremental copy"
        properties.getCopyDestinationSnapshot() == null // tested in PageBlob."start incremental copy"
        properties.getLeaseDuration() == null // tested in "acquire lease"
        properties.getLeaseState() == LeaseStateType.AVAILABLE
        properties.getLeaseStatus() == LeaseStatusType.UNLOCKED
        properties.getBlobSize() >= 0
        properties.getContentType() != null
        properties.getContentMd5() != null
        properties.getContentEncoding() == null // tested in "set HTTP headers"
        properties.getContentDisposition() == null // tested in "set HTTP headers"
        properties.getContentLanguage() == null // tested in "set HTTP headers"
        properties.getCacheControl() == null // tested in "set HTTP headers"
        properties.getBlobSequenceNumber() == null // tested in PageBlob."create sequence number"
        headers.getValue("Accept-Ranges") == "bytes"
        properties.getCommittedBlockCount() == null // tested in AppendBlob."append block"
        properties.isServerEncrypted()
        properties.getAccessTier() == AccessTier.HOT
        properties.isAccessTierInferred()
        properties.getArchiveStatus() == null
        properties.getCreationTime() != null
    }

    def "Get properties min"() {
        expect:
        bc.getPropertiesWithResponse(null, null, null).getStatusCode() == 200
    }

    @Unroll
    def "Get properties AC"() {
        setup:
        def bac = new BlobRequestConditions()
            .setLeaseId(setupBlobLeaseCondition(bc, leaseID))
            .setIfMatch(setupBlobMatchCondition(bc, match))
            .setIfNoneMatch(noneMatch)
            .setIfModifiedSince(modified)
            .setIfUnmodifiedSince(unmodified)

        expect:
        bc.getPropertiesWithResponse(bac, null, null).getStatusCode() == 200

        where:
        modified | unmodified | match        | noneMatch   | leaseID
        null     | null       | null         | null        | null
        oldDate  | null       | null         | null        | null
        null     | newDate    | null         | null        | null
        null     | null       | receivedEtag | null        | null
        null     | null       | null         | garbageEtag | null
        null     | null       | null         | null        | receivedLeaseID
    }

    @Unroll
    def "Get properties AC fail"() {
        setup:
        def bac = new BlobRequestConditions()
            .setLeaseId(setupBlobLeaseCondition(bc, leaseID))
            .setIfMatch(match)
            .setIfNoneMatch(setupBlobMatchCondition(bc, noneMatch))
            .setIfModifiedSince(modified)
            .setIfUnmodifiedSince(unmodified)

        when:
        bc.getPropertiesWithResponse(bac, null, null)

        then:
        thrown(BlobStorageException)

        where:
        modified | unmodified | match       | noneMatch    | leaseID
        newDate  | null       | null        | null         | null
        null     | oldDate    | null        | null         | null
        null     | null       | garbageEtag | null         | null
        null     | null       | null        | receivedEtag | null
        null     | null       | null        | null         | garbageLeaseID
    }

    def "Get properties error"() {
        setup:
        bc = cc.getBlobClient(generateBlobName()).getBlockBlobClient()

        when:
        bc.getProperties()

        then:
        thrown(BlobStorageException)
    }

    def "Set HTTP headers null"() {
        setup:
        def response = bc.setHttpHeadersWithResponse(null, null, null, null)

        expect:
        response.getStatusCode() == 200
        validateBasicHeaders(response.getHeaders())
    }

    def "Set HTTP headers min"() {
        setup:
        def properties = bc.getProperties()
        def headers = new BlobHttpHeaders()
            .setContentEncoding(properties.getContentEncoding())
            .setContentDisposition(properties.getContentDisposition())
            .setContentType("type")
            .setCacheControl(properties.getCacheControl())
            .setContentLanguage(properties.getContentLanguage())
            .setContentMd5(Base64.getEncoder().encode(MessageDigest.getInstance("MD5").digest(defaultData.array())))

        bc.setHttpHeaders(headers)

        expect:
        bc.getProperties().getContentType() == "type"
    }

    @Unroll
    def "Set HTTP headers headers"() {
        setup:
        def putHeaders = new BlobHttpHeaders().setCacheControl(cacheControl)
            .setContentDisposition(contentDisposition)
            .setContentEncoding(contentEncoding)
            .setContentLanguage(contentLanguage)
            .setContentMd5(contentMD5)
            .setContentType(contentType)

        bc.setHttpHeaders(putHeaders)

        expect:
        validateBlobProperties(
            bc.getPropertiesWithResponse(null, null, null),
            cacheControl, contentDisposition, contentEncoding, contentLanguage, contentMD5, contentType)

        where:
        cacheControl | contentDisposition | contentEncoding | contentLanguage | contentMD5                                                                               | contentType
        null         | null               | null            | null            | null                                                                                     | null
        "control"    | "disposition"      | "encoding"      | "language"      | Base64.getEncoder().encode(MessageDigest.getInstance("MD5").digest(defaultData.array())) | "type"
    }


    @Unroll
    def "Set HTTP headers AC"() {
        setup:
        match = setupBlobMatchCondition(bc, match)
        leaseID = setupBlobLeaseCondition(bc, leaseID)
        def bac = new BlobRequestConditions()
            .setLeaseId(leaseID)
            .setIfMatch(match)
            .setIfNoneMatch(noneMatch)
            .setIfModifiedSince(modified)
            .setIfUnmodifiedSince(unmodified)

        expect:
        bc.setHttpHeadersWithResponse(null, bac, null, null).getStatusCode() == 200

        where:
        modified | unmodified | match        | noneMatch   | leaseID
        null     | null       | null         | null        | null
        oldDate  | null       | null         | null        | null
        null     | newDate    | null         | null        | null
        null     | null       | receivedEtag | null        | null
        null     | null       | null         | garbageEtag | null
        null     | null       | null         | null        | receivedLeaseID
    }

    @Unroll
    def "Set HTTP headers AC fail"() {
        setup:
        noneMatch = setupBlobMatchCondition(bc, noneMatch)
        setupBlobLeaseCondition(bc, leaseID)
        def bac = new BlobRequestConditions()
            .setLeaseId(leaseID)
            .setIfMatch(match)
            .setIfNoneMatch(noneMatch)
            .setIfModifiedSince(modified)
            .setIfUnmodifiedSince(unmodified)

        when:
        bc.setHttpHeadersWithResponse(null, bac, null, null)

        then:
        thrown(BlobStorageException)

        where:
        modified | unmodified | match       | noneMatch    | leaseID
        newDate  | null       | null        | null         | null
        null     | oldDate    | null        | null         | null
        null     | null       | garbageEtag | null         | null
        null     | null       | null        | receivedEtag | null
        null     | null       | null        | null         | garbageLeaseID
    }

    def "Set HTTP headers error"() {
        setup:
        bc = cc.getBlobClient(generateBlobName()).getBlockBlobClient()

        when:
        bc.setHttpHeaders(null)

        then:
        thrown(BlobStorageException)
    }

    def "Set metadata all null"() {
        when:
        def response = bc.setMetadataWithResponse(null, null, null, null)

        then:
        bc.getProperties().getMetadata().size() == 0
        response.getStatusCode() == 200
        validateBasicHeaders(response.getHeaders())
        Boolean.parseBoolean(response.getHeaders().getValue("x-ms-request-server-encrypted"))
    }

    def "Set metadata min"() {
        setup:
        def metadata = new HashMap<String, String>()
        metadata.put("foo", "bar")

        when:
        bc.setMetadata(metadata)

        then:
        bc.getProperties().getMetadata() == metadata
    }

    @Unroll
    def "Set metadata metadata"() {
        setup:
        def metadata = new HashMap<String, String>()
        if (key1 != null && value1 != null) {
            metadata.put(key1, value1)
        }
        if (key2 != null && value2 != null) {
            metadata.put(key2, value2)
        }

        expect:
        bc.setMetadataWithResponse(metadata, null, null, null).getStatusCode() == statusCode
        bc.getProperties().getMetadata() == metadata

        where:
        key1  | value1 | key2   | value2 || statusCode
        null  | null   | null   | null   || 200
        "foo" | "bar"  | "fizz" | "buzz" || 200
    }

    @Unroll
    def "Set metadata AC"() {
        setup:
        match = setupBlobMatchCondition(bc, match)
        leaseID = setupBlobLeaseCondition(bc, leaseID)
        def bac = new BlobRequestConditions()
            .setLeaseId(leaseID)
            .setIfMatch(match)
            .setIfNoneMatch(noneMatch)
            .setIfModifiedSince(modified)
            .setIfUnmodifiedSince(unmodified)

        expect:
        bc.setMetadataWithResponse(null, bac, null, null).getStatusCode() == 200

        where:
        modified | unmodified | match        | noneMatch   | leaseID
        null     | null       | null         | null        | null
        oldDate  | null       | null         | null        | null
        null     | newDate    | null         | null        | null
        null     | null       | receivedEtag | null        | null
        null     | null       | null         | garbageEtag | null
        null     | null       | null         | null        | receivedLeaseID
    }

    @Unroll
    def "Set metadata AC fail"() {
        setup:
        noneMatch = setupBlobMatchCondition(bc, noneMatch)
        setupBlobLeaseCondition(bc, leaseID)

        def bac = new BlobRequestConditions()
            .setLeaseId(leaseID)
            .setIfMatch(match)
            .setIfNoneMatch(noneMatch)
            .setIfModifiedSince(modified)
            .setIfUnmodifiedSince(unmodified)

        when:
        bc.setMetadataWithResponse(null, bac, null, null)

        then:
        thrown(BlobStorageException)

        where:
        modified | unmodified | match       | noneMatch    | leaseID
        newDate  | null       | null        | null         | null
        null     | oldDate    | null        | null         | null
        null     | null       | garbageEtag | null         | null
        null     | null       | null        | receivedEtag | null
        null     | null       | null        | null         | garbageLeaseID
    }

    def "Set metadata error"() {
        setup:
        bc = cc.getBlobClient(generateBlobName()).getBlockBlobClient()

        when:
        bc.setMetadata(null)

        then:
        thrown(BlobStorageException)
    }

    def "Snapshot"() {
        when:
        def response = bc.createSnapshotWithResponse(null, null, null, null)

        then:
        response.getValue().exists()
        validateBasicHeaders(response.getHeaders())
    }

    def "Snapshot min"() {
        bc.createSnapshotWithResponse(null, null, null, null).getStatusCode() == 201
    }

    @Unroll
    def "Snapshot metadata"() {
        setup:
        def metadata = new HashMap<String, String>()
        if (key1 != null && value1 != null) {
            metadata.put(key1, value1)
        }
        if (key2 != null && value2 != null) {
            metadata.put(key2, value2)
        }

        def response = bc.createSnapshotWithResponse(metadata, null, null, null)
        def bcSnap = response.getValue()

        expect:
        response.getStatusCode() == 201
        bcSnap.getProperties().getMetadata() == metadata

        where:
        key1  | value1 | key2   | value2
        null  | null   | null   | null
        "foo" | "bar"  | "fizz" | "buzz"
    }

    @Unroll
    def "Snapshot AC"() {
        setup:
        match = setupBlobMatchCondition(bc, match)
        leaseID = setupBlobLeaseCondition(bc, leaseID)
        def bac = new BlobRequestConditions()
            .setLeaseId(leaseID)
            .setIfMatch(match)
            .setIfNoneMatch(noneMatch)
            .setIfModifiedSince(modified)
            .setIfUnmodifiedSince(unmodified)

        expect:
        bc.createSnapshotWithResponse(null, bac, null, null).getStatusCode() == 201

        where:
        modified | unmodified | match        | noneMatch   | leaseID
        null     | null       | null         | null        | null
        oldDate  | null       | null         | null        | null
        null     | newDate    | null         | null        | null
        null     | null       | receivedEtag | null        | null
        null     | null       | null         | garbageEtag | null
        null     | null       | null         | null        | receivedLeaseID
    }

    @Unroll
    def "Snapshot AC fail"() {
        setup:
        noneMatch = setupBlobMatchCondition(bc, noneMatch)
        setupBlobLeaseCondition(bc, leaseID)
        def bac = new BlobRequestConditions()
            .setLeaseId(leaseID)
            .setIfMatch(match)
            .setIfNoneMatch(noneMatch)
            .setIfModifiedSince(modified)
            .setIfUnmodifiedSince(unmodified)


        when:
        bc.createSnapshotWithResponse(null, bac, null, null)

        then:
        thrown(BlobStorageException)

        where:
        modified | unmodified | match       | noneMatch    | leaseID
        newDate  | null       | null        | null         | null
        null     | oldDate    | null        | null         | null
        null     | null       | garbageEtag | null         | null
        null     | null       | null        | receivedEtag | null
        null     | null       | null        | null         | garbageLeaseID
    }

    def "Snapshot error"() {
        setup:
        bc = cc.getBlobClient(generateBlobName()).getBlockBlobClient()

        when:
        bc.createSnapshot()

        then:
        thrown(BlobStorageException)
    }

    def "Copy"() {
        setup:
        def copyDestBlob = cc.getBlobClient(generateBlobName()).getBlockBlobClient()
<<<<<<< HEAD
        def headers =
            copyDestBlob.copyFromUrlWithResponse(bc.getBlobUrl(), null, null, null, null, null, null).getHeaders()
=======
        def poller = copyDestBlob.beginCopy(bc.getBlobUrl(), Duration.ofSeconds(1))
>>>>>>> 5e8a322d

        when:
        poller.block()
        def properties = copyDestBlob.getProperties()
        def response = poller.getLastPollResponse()

        then:
        properties.getCopyStatus() == CopyStatusType.SUCCESS
        properties.getCopyCompletionTime() != null
        properties.getCopyProgress() != null
        properties.getCopySource() != null

        response != null
        response.getStatus() == PollResponse.OperationStatus.SUCCESSFULLY_COMPLETED

        def blobInfo = response.getValue()
        blobInfo != null
        blobInfo.getCopyId() == properties.getCopyId()
    }

    def "Copy min"() {
<<<<<<< HEAD
        expect:
        bc.copyFromUrlWithResponse(bc.getBlobUrl(), null, null, null, null, null, null).getStatusCode() == 202
=======
        setup:
        def copyDestBlob = cc.getBlobClient(generateBlobName()).getBlockBlobClient()

        when:
        def poller = copyDestBlob.beginCopy(bc.getBlobUrl(), Duration.ofSeconds(1))
        def verifier = StepVerifier.create(poller.getObserver().take(1))

        then:
        verifier.assertNext({
            assert it.getValue() != null
            assert it.getValue().getCopyId() != null
            assert it.getValue().getCopySourceUrl() == bc.getBlobUrl()
            assert it.getStatus() == PollResponse.OperationStatus.IN_PROGRESS || it.getStatus() == PollResponse.OperationStatus.SUCCESSFULLY_COMPLETED
        }).verifyComplete()
>>>>>>> 5e8a322d
    }

    def "Copy poller"() {
        setup:
        def copyDestBlob = cc.getBlobClient(generateBlobName()).getBlockBlobClient()
        def poller = copyDestBlob.beginCopy(bc.getBlobUrl(), null, null, null, null, null, null)

        when:
        def verifier = StepVerifier.create(poller.getObserver())

        then:
        verifier.assertNext({
            assert it.getValue() != null
            assert it.getValue().getCopyId() != null
            assert it.getValue().getCopySourceUrl() == bc.getBlobUrl()
        }).verifyComplete()

        expect:
        def properties = copyDestBlob.getProperties()

        properties.getCopyStatus() == CopyStatusType.SUCCESS
        properties.getCopyCompletionTime() != null
        properties.getCopyProgress() != null
        properties.getCopySource() != null
        properties.getCopyId() != null

        def lastResponse = poller.getLastPollResponse()
        lastResponse != null
        lastResponse.getValue() != null
        lastResponse.getValue().getCopyId() == properties.getCopyId()
    }

    @Unroll
    def "Copy metadata"() {
        setup:
        def bu2 = cc.getBlobClient(generateBlobName()).getBlockBlobClient()
        def metadata = new HashMap<String, String>()
        if (key1 != null && value1 != null) {
            metadata.put(key1, value1)
        }
        if (key2 != null && value2 != null) {
            metadata.put(key2, value2)
        }

<<<<<<< HEAD
        def status = bu2.copyFromUrlWithResponse(bc.getBlobUrl(), metadata, null, null, null, null, null)
            .getHeaders().getValue("x-ms-copy-status")

        def start = OffsetDateTime.now()
        while (status != CopyStatusType.SUCCESS.toString()) {
            sleepIfRecord(1000)
            status = bu2.getPropertiesWithResponse(null, null, null).getHeaders().getValue("x-ms-copy-status")
            def currentTime = OffsetDateTime.now()
            if (status == CopyStatusType.FAILED.toString() || currentTime.minusMinutes(1) == start) {
                throw new Exception("Copy failed or took too long")
            }
        }
=======
        when:
        def poller = bu2.beginCopy(bc.getBlobUrl(), metadata, null, null, null, null, Duration.ofSeconds(1))
        poller.block()
>>>>>>> 5e8a322d

        then:
        bu2.getProperties().getMetadata() == metadata

        where:
        key1  | value1 | key2   | value2
        null  | null   | null   | null
        "foo" | "bar"  | "fizz" | "buzz"
    }

    @Unroll
    def "Copy source AC"() {
        setup:
        def copyDestBlob = cc.getBlobClient(generateBlobName()).getBlockBlobClient()
        match = setupBlobMatchCondition(bc, match)
        def mac = new RequestConditions()
            .setIfModifiedSince(modified)
            .setIfUnmodifiedSince(unmodified)
            .setIfMatch(match)
            .setIfNoneMatch(noneMatch)

<<<<<<< HEAD
        expect:
        copyDestBlob.copyFromUrlWithResponse(bc.getBlobUrl(), null, null, mac, null, null, null).getStatusCode() == 202
=======
        when:
        def poller = copyDestBlob.beginCopy(bc.getBlobUrl(), null, null, null, mac, null, null)
        poller.block()

        then:
        def response = poller.getLastPollResponse()
        response.getStatus() == PollResponse.OperationStatus.SUCCESSFULLY_COMPLETED
>>>>>>> 5e8a322d

        where:
        modified | unmodified | match        | noneMatch
        null     | null       | null         | null
        oldDate  | null       | null         | null
        null     | newDate    | null         | null
        null     | null       | receivedEtag | null
        null     | null       | null         | garbageEtag
    }

    @Unroll
    def "Copy source AC fail"() {
        setup:
        def bu2 = cc.getBlobClient(generateBlobName()).getBlockBlobClient()
        noneMatch = setupBlobMatchCondition(bc, noneMatch)
        def mac = new RequestConditions()
            .setIfModifiedSince(modified)
            .setIfUnmodifiedSince(unmodified)
            .setIfMatch(match)
            .setIfNoneMatch(noneMatch)

        when:
        bu2.copyFromUrlWithResponse(bc.getBlobUrl(), null, null, mac, null, null, null)

        then:
        thrown(BlobStorageException)

        where:
        modified | unmodified | match       | noneMatch
        newDate  | null       | null        | null
        null     | oldDate    | null        | null
        null     | null       | garbageEtag | null
        null     | null       | null        | receivedEtag
    }

    @Unroll
    def "Copy dest AC"() {
        setup:
        def bu2 = cc.getBlobClient(generateBlobName()).getBlockBlobClient()
        bu2.upload(defaultInputStream.get(), defaultDataSize)
        match = setupBlobMatchCondition(bu2, match)
        leaseID = setupBlobLeaseCondition(bu2, leaseID)
        def bac = new BlobRequestConditions()
            .setLeaseId(leaseID)
            .setIfMatch(match)
            .setIfNoneMatch(noneMatch)
            .setIfModifiedSince(modified)
            .setIfUnmodifiedSince(unmodified)

        when:
        def poller = bu2.beginCopy(bc.getBlobUrl(), null, null, null, null, bac, Duration.ofSeconds(1))
        poller.block()

<<<<<<< HEAD
        expect:
        bu2.copyFromUrlWithResponse(bc.getBlobUrl(), null, null, null, bac, null, null).getStatusCode() == 202
=======
        then:
        def response = poller.getLastPollResponse()
        response.getStatus() == PollResponse.OperationStatus.SUCCESSFULLY_COMPLETED
>>>>>>> 5e8a322d

        where:
        modified | unmodified | match        | noneMatch   | leaseID
        null     | null       | null         | null        | null
        oldDate  | null       | null         | null        | null
        null     | newDate    | null         | null        | null
        null     | null       | receivedEtag | null        | null
        null     | null       | null         | garbageEtag | null
        null     | null       | null         | null        | receivedLeaseID
    }

    @Unroll
    def "Copy dest AC fail"() {
        setup:
        def bu2 = cc.getBlobClient(generateBlobName()).getBlockBlobClient()
        bu2.upload(defaultInputStream.get(), defaultDataSize)
        noneMatch = setupBlobMatchCondition(bu2, noneMatch)
        setupBlobLeaseCondition(bu2, leaseID)
        def bac = new BlobRequestConditions()
            .setLeaseId(leaseID)
            .setIfMatch(match)
            .setIfNoneMatch(noneMatch)
            .setIfModifiedSince(modified)
            .setIfUnmodifiedSince(unmodified)

        when:
        bu2.copyFromUrlWithResponse(bc.getBlobUrl(), null, null, null, bac, null, null)

        then:
        thrown(BlobStorageException)

        where:
        modified | unmodified | match       | noneMatch    | leaseID
        newDate  | null       | null        | null         | null
        null     | oldDate    | null        | null         | null
        null     | null       | garbageEtag | null         | null
        null     | null       | null        | receivedEtag | null
        null     | null       | null        | null         | garbageLeaseID
    }

    def "Abort copy lease fail"() {
        setup:
        // Data has to be large enough and copied between accounts to give us enough time to abort
        new SpecializedBlobClientBuilder()
            .blobClient(bc)
            .buildBlockBlobClient()
            .upload(new ByteArrayInputStream(getRandomByteArray(8 * 1024 * 1024)), 8 * 1024 * 1024)
        // So we don't have to create a SAS.
        cc.setAccessPolicy(PublicAccessType.BLOB, null)

        def cu2 = alternateBlobServiceClient.getBlobContainerClient(generateBlobName())
        cu2.create()
        def bu2 = cu2.getBlobClient(generateBlobName()).getBlockBlobClient()
        bu2.upload(defaultInputStream.get(), defaultDataSize)

        def leaseId = setupBlobLeaseCondition(bu2, receivedLeaseID)
        def blobAccessConditions = new BlobRequestConditions().setLeaseId(leaseId)

        when:
<<<<<<< HEAD
        def copyID = bu2.copyFromUrlWithResponse(bc.getBlobUrl(), null, null, null,
            new BlobRequestConditions().setLeaseId(leaseID), null, null).getValue()
        bu2.abortCopyFromUrlWithResponse(copyID, garbageLeaseID, null, null)
=======
        def poller = bu2.beginCopy(bc.getBlobUrl(), null, null, null, null, blobAccessConditions, Duration.ofMillis(500))
        def response = poller.getObserver().blockFirst()

        assert response.getStatus() != PollResponse.OperationStatus.FAILED

        def blobCopyInfo = response.getValue()
        bu2.abortCopyFromURLWithResponse(blobCopyInfo.getCopyId(), garbageLeaseID, null, null)
>>>>>>> 5e8a322d

        then:
        def e = thrown(BlobStorageException)
        e.getStatusCode() == 412

        cleanup:
        cu2.delete()
    }

    def "Abort copy"() {
        setup:
        // Data has to be large enough and copied between accounts to give us enough time to abort
        new SpecializedBlobClientBuilder()
            .blobClient(bc)
            .buildBlockBlobClient()
            .upload(new ByteArrayInputStream(getRandomByteArray(8 * 1024 * 1024)), 8 * 1024 * 1024)
        // So we don't have to create a SAS.
        cc.setAccessPolicy(PublicAccessType.BLOB, null)

        def cu2 = alternateBlobServiceClient.getBlobContainerClient(generateBlobName())
        cu2.create()
        def bu2 = cu2.getBlobClient(generateBlobName())

        when:
<<<<<<< HEAD
        def copyID = bu2.copyFromUrlWithResponse(bc.getBlobUrl(), null, null, null, null, null, null).getValue()
        def response = bu2.abortCopyFromUrlWithResponse(copyID, null, null, null)
=======
        def poller = bu2.beginCopy(bc.getBlobUrl(), null, null, null, null, null, Duration.ofSeconds(1))
        def lastResponse = poller.getObserver().blockFirst()

        assert lastResponse != null
        assert lastResponse.getValue() != null

        def response = bu2.abortCopyFromURLWithResponse(lastResponse.getValue().getCopyId(), null, null, null)
>>>>>>> 5e8a322d
        def headers = response.getHeaders()

        then:
        response.getStatusCode() == 204
        headers.getValue("x-ms-request-id") != null
        headers.getValue("x-ms-version") != null
        headers.getValue("Date") != null

        cleanup:
        // Normal test cleanup will not clean up containers in the alternate account.
        cu2.deleteWithResponse(null, null, null).getStatusCode() == 202
    }

<<<<<<< HEAD
    def "Abort copy min"() {
        setup:
        // Data has to be large enough and copied between accounts to give us enough time to abort
        new SpecializedBlobClientBuilder().blobClient(bc)
            .buildBlockBlobClient()
            .upload(new ByteArrayInputStream(getRandomByteArray(8 * 1024 * 1024)), 8 * 1024 * 1024)
        // So we don't have to create a SAS.
        cc.setAccessPolicy(PublicAccessType.BLOB, null)

        def cu2 = alternateBlobServiceClient.getBlobContainerClient(generateBlobName())
        cu2.create()
        def bu2 = cu2.getBlobClient(generateBlobName())

        when:
        def copyID = bu2.copyFromUrl(bc.getBlobUrl())

        then:
        bu2.abortCopyFromUrlWithResponse(copyID, null, null, null).getStatusCode() == 204
    }

=======
>>>>>>> 5e8a322d
    def "Abort copy lease"() {
        setup:
        // Data has to be large enough and copied between accounts to give us enough time to abort
        new SpecializedBlobClientBuilder().blobClient(bc)
            .buildBlockBlobClient()
            .upload(new ByteArrayInputStream(getRandomByteArray(8 * 1024 * 1024)), 8 * 1024 * 1024)
        // So we don't have to create a SAS.
        cc.setAccessPolicy(PublicAccessType.BLOB, null)

        def cu2 = alternateBlobServiceClient.getBlobContainerClient(generateContainerName())
        cu2.create()
        def bu2 = cu2.getBlobClient(generateBlobName()).getBlockBlobClient()
        bu2.upload(defaultInputStream.get(), defaultDataSize)
        def leaseId = setupBlobLeaseCondition(bu2, receivedLeaseID)
        def blobAccess = new BlobRequestConditions().setLeaseId(leaseId)

        when:
<<<<<<< HEAD
        def copyID =
            bu2.copyFromUrlWithResponse(bc.getBlobUrl(), null, null, null,
                new BlobRequestConditions().setLeaseId(leaseID), null, null).getValue()

        then:
        bu2.abortCopyFromUrlWithResponse(copyID, leaseID, null, null).getStatusCode() == 204
=======
        def poller = bu2.beginCopy(bc.getBlobUrl(), null, null, null, null, blobAccess, Duration.ofSeconds(1))
        def lastResponse = poller.getObserver().blockFirst()

        then:
        lastResponse != null
        lastResponse.getValue() != null

        def copyId = lastResponse.getValue().getCopyId()
        bu2.abortCopyFromURLWithResponse(copyId, leaseId, null, null).getStatusCode() == 204

        cleanup:
>>>>>>> 5e8a322d
        // Normal test cleanup will not clean up containers in the alternate account.
        cu2.delete()
    }

    def "Copy error"() {
        setup:
        bc = cc.getBlobClient(generateBlobName()).getBlockBlobClient()

        when:
        bc.copyFromUrl("http://www.error.com")

        then:
        thrown(BlobStorageException)
    }

    def "Abort copy error"() {
        setup:
        bc = cc.getBlobClient(generateBlobName()).getBlockBlobClient()

        when:
        bc.abortCopyFromUrl("id")

        then:
        thrown(BlobStorageException)
    }

    def "Sync copy"() {
        setup:
        // Sync copy is a deep copy, which requires either sas or public access.
        cc.setAccessPolicy(PublicAccessType.CONTAINER, null)
        def bu2 = cc.getBlobClient(generateBlobName()).getBlockBlobClient()

        when:
        def headers = bu2.copyFromUrlWithResponse(bc.getBlobUrl(), null, null, null, null, null, null).getHeaders()

        then:
        headers.getValue("x-ms-copy-status") == SyncCopyStatusType.SUCCESS.toString()
        headers.getValue("x-ms-copy-id") != null
        validateBasicHeaders(headers)
    }

    def "Sync copy min"() {
        setup:
        cc.setAccessPolicy(PublicAccessType.CONTAINER, null)
        def bu2 = cc.getBlobClient(generateBlobName()).getBlockBlobClient()

        expect:
        bu2.copyFromUrlWithResponse(bc.getBlobUrl(), null, null, null, null, null, null).getStatusCode() == 202
    }

    @Unroll
    def "Sync copy metadata"() {
        setup:
        cc.setAccessPolicy(PublicAccessType.CONTAINER, null)
        def bu2 = cc.getBlobClient(generateBlobName()).getBlockBlobClient()
        def metadata = new HashMap<String, String>()
        if (key1 != null && value1 != null) {
            metadata.put(key1, value1)
        }
        if (key2 != null && value2 != null) {
            metadata.put(key2, value2)
        }

        when:
        bu2.copyFromUrlWithResponse(bc.getBlobUrl(), metadata, null, null, null, null, null)

        then:
        bu2.getProperties().getMetadata() == metadata

        where:
        key1  | value1 | key2   | value2
        null  | null   | null   | null
        "foo" | "bar"  | "fizz" | "buzz"
    }

    @Unroll
    def "Sync copy source AC"() {
        setup:
        cc.setAccessPolicy(PublicAccessType.CONTAINER, null)
        def bu2 = cc.getBlobClient(generateBlobName()).getBlockBlobClient()
        match = setupBlobMatchCondition(bc, match)
        def mac = new RequestConditions()
            .setIfModifiedSince(modified)
            .setIfUnmodifiedSince(unmodified)
            .setIfMatch(match)
            .setIfNoneMatch(noneMatch)

        expect:
        bu2.copyFromUrlWithResponse(bc.getBlobUrl(), null, null, mac, null, null, null).getStatusCode() == 202

        where:
        modified | unmodified | match        | noneMatch
        null     | null       | null         | null
        oldDate  | null       | null         | null
        null     | newDate    | null         | null
        null     | null       | receivedEtag | null
        null     | null       | null         | garbageEtag
    }

    @Unroll
    def "Sync copy source AC fail"() {
        setup:
        cc.setAccessPolicy(PublicAccessType.CONTAINER, null)
        def bu2 = cc.getBlobClient(generateBlobName()).getBlockBlobClient()
        noneMatch = setupBlobMatchCondition(bc, noneMatch)
        def mac = new RequestConditions()
            .setIfModifiedSince(modified)
            .setIfUnmodifiedSince(unmodified)
            .setIfMatch(match)
            .setIfNoneMatch(noneMatch)

        when:
        bu2.copyFromUrlWithResponse(bc.getBlobUrl(), null, null, mac, null, null, null)

        then:
        thrown(BlobStorageException)

        where:
        modified | unmodified | match       | noneMatch
        newDate  | null       | null        | null
        null     | oldDate    | null        | null
        null     | null       | garbageEtag | null
        null     | null       | null        | receivedEtag
    }

    @Unroll
    def "Sync copy dest AC"() {
        setup:
        cc.setAccessPolicy(PublicAccessType.CONTAINER, null)
        def bu2 = cc.getBlobClient(generateBlobName()).getBlockBlobClient()
        bu2.upload(defaultInputStream.get(), defaultDataSize)
        match = setupBlobMatchCondition(bu2, match)
        leaseID = setupBlobLeaseCondition(bu2, leaseID)
        def bac = new BlobRequestConditions()
            .setLeaseId(leaseID)
            .setIfMatch(match)
            .setIfNoneMatch(noneMatch)
            .setIfModifiedSince(modified)
            .setIfUnmodifiedSince(unmodified)

        expect:
        bu2.copyFromUrlWithResponse(bc.getBlobUrl(), null, null, null, bac, null, null).getStatusCode() == 202

        where:
        modified | unmodified | match        | noneMatch   | leaseID
        null     | null       | null         | null        | null
        oldDate  | null       | null         | null        | null
        null     | newDate    | null         | null        | null
        null     | null       | receivedEtag | null        | null
        null     | null       | null         | garbageEtag | null
        null     | null       | null         | null        | receivedLeaseID
    }

    @Unroll
    def "Sync copy dest AC fail"() {
        setup:
        cc.setAccessPolicy(PublicAccessType.CONTAINER, null)
        def bu2 = cc.getBlobClient(generateBlobName()).getBlockBlobClient()
        bu2.upload(defaultInputStream.get(), defaultDataSize)
        noneMatch = setupBlobMatchCondition(bu2, noneMatch)
        setupBlobLeaseCondition(bu2, leaseID)
        def bac = new BlobRequestConditions()
            .setLeaseId(leaseID)
            .setIfMatch(match)
            .setIfNoneMatch(noneMatch)
            .setIfModifiedSince(modified)
            .setIfUnmodifiedSince(unmodified)

        when:
        bu2.copyFromUrlWithResponse(bc.getBlobUrl(), null, null, null, bac, null, null)

        then:
        thrown(BlobStorageException)

        where:
        modified | unmodified | match       | noneMatch    | leaseID
        newDate  | null       | null        | null         | null
        null     | oldDate    | null        | null         | null
        null     | null       | garbageEtag | null         | null
        null     | null       | null        | receivedEtag | null
        null     | null       | null        | null         | garbageLeaseID
    }

    def "Sync copy error"() {
        setup:
        def bu2 = cc.getBlobClient(generateBlobName()).getBlockBlobClient()

        when:
        bu2.copyFromUrl(bc.getBlobUrl())

        then:
        thrown(BlobStorageException)
    }

    def "Delete"() {
        when:
        def response = bc.deleteWithResponse(null, null, null, null)
        def headers = response.getHeaders()

        then:
        response.getStatusCode() == 202
        headers.getValue("x-ms-request-id") != null
        headers.getValue("x-ms-version") != null
        headers.getValue("Date") != null
    }

    def "Delete min"() {
        expect:
        bc.deleteWithResponse(null, null, null, null).getStatusCode() == 202
    }

    @Unroll
    def "Delete options"() {
        setup:
        bc.createSnapshot()
        // Create an extra blob so the list isn't empty (null) when we delete base blob, too
        def bu2 = cc.getBlobClient(generateBlobName()).getBlockBlobClient()
        bu2.upload(defaultInputStream.get(), defaultDataSize)

        when:
        bc.deleteWithResponse(option, null, null, null)

        then:
        cc.listBlobs().stream().count() == blobsRemaining

        where:
        option                            | blobsRemaining
        DeleteSnapshotsOptionType.INCLUDE | 1
        DeleteSnapshotsOptionType.ONLY    | 2
    }

    @Unroll
    def "Delete AC"() {
        setup:
        match = setupBlobMatchCondition(bc, match)
        leaseID = setupBlobLeaseCondition(bc, leaseID)
        def bac = new BlobRequestConditions()
            .setLeaseId(leaseID)
            .setIfMatch(match)
            .setIfNoneMatch(noneMatch)
            .setIfModifiedSince(modified)
            .setIfUnmodifiedSince(unmodified)

        expect:
        bc.deleteWithResponse(DeleteSnapshotsOptionType.INCLUDE, bac, null, null).getStatusCode() == 202

        where:
        modified | unmodified | match        | noneMatch   | leaseID
        null     | null       | null         | null        | null
        oldDate  | null       | null         | null        | null
        null     | newDate    | null         | null        | null
        null     | null       | receivedEtag | null        | null
        null     | null       | null         | garbageEtag | null
        null     | null       | null         | null        | receivedLeaseID
    }

    @Unroll
    def "Delete AC fail"() {
        setup:
        noneMatch = setupBlobMatchCondition(bc, noneMatch)
        setupBlobLeaseCondition(bc, leaseID)
        def bac = new BlobRequestConditions()
            .setLeaseId(leaseID)
            .setIfMatch(match)
            .setIfNoneMatch(noneMatch)
            .setIfModifiedSince(modified)
            .setIfUnmodifiedSince(unmodified)

        when:
        bc.deleteWithResponse(DeleteSnapshotsOptionType.INCLUDE, bac, null, null)

        then:
        thrown(BlobStorageException)

        where:
        modified | unmodified | match       | noneMatch    | leaseID
        newDate  | null       | null        | null         | null
        null     | oldDate    | null        | null         | null
        null     | null       | garbageEtag | null         | null
        null     | null       | null        | receivedEtag | null
        null     | null       | null        | null         | garbageLeaseID
    }

    def "Blob delete error"() {
        setup:
        bc = cc.getBlobClient(generateBlobName()).getBlockBlobClient()

        when:
        bc.delete()

        then:
        thrown(BlobStorageException)
    }

    @Unroll
    def "Set tier block blob"() {
        setup:
        def cc = blobServiceClient.createBlobContainer(generateContainerName())
        def bc = cc.getBlobClient(generateBlobName()).getBlockBlobClient()
        bc.upload(defaultInputStream.get(), defaultData.remaining())

        when:
        def initialResponse = bc.setAccessTierWithResponse(tier, null, null, null, null)
        def headers = initialResponse.getHeaders()

        then:
        initialResponse.getStatusCode() == 200 || initialResponse.getStatusCode() == 202
        headers.getValue("x-ms-version") != null
        headers.getValue("x-ms-request-id") != null
        bc.getProperties().getAccessTier() == tier
        cc.listBlobs().iterator().next().getProperties().getAccessTier() == tier

        cleanup:
        cc.delete()

        where:
        tier               | _
        AccessTier.HOT     | _
        AccessTier.COOL    | _
        AccessTier.ARCHIVE | _
    }

    @Unroll
    def "Set tier page blob"() {
        setup:
        def cc = premiumBlobServiceClient.createBlobContainer(generateContainerName())

        def bc = cc.getBlobClient(generateBlobName()).getPageBlobClient()
        bc.create(512)

        when:
        bc.setAccessTier(tier)

        then:
        bc.getProperties().getAccessTier() == tier
        cc.listBlobs().iterator().next().getProperties().getAccessTier() == tier

        cleanup:
        cc.delete()

        where:
        tier           | _
        AccessTier.P4  | _
        AccessTier.P6  | _
        AccessTier.P10 | _
        AccessTier.P20 | _
        AccessTier.P30 | _
        AccessTier.P40 | _
        AccessTier.P50 | _
    }

    def "Set tier min"() {
        setup:
        def cc = blobServiceClient.createBlobContainer(generateContainerName())
        def bu = cc.getBlobClient(generateBlobName()).getBlockBlobClient()
        bu.upload(defaultInputStream.get(), defaultData.remaining())

        when:
        def statusCode = bc.setAccessTierWithResponse(AccessTier.HOT, null, null, null, null).getStatusCode()

        then:
        statusCode == 200 || statusCode == 202

        cleanup:
        cc.delete()
    }

    def "Set tier inferred"() {
        setup:
        def cc = blobServiceClient.createBlobContainer(generateBlobName())
        def bc = cc.getBlobClient(generateBlobName()).getBlockBlobClient()
        bc.upload(defaultInputStream.get(), defaultDataSize)

        when:
        def inferred1 = bc.getProperties().isAccessTierInferred()
        def inferredList1 = cc.listBlobs().iterator().next().getProperties().isAccessTierInferred()

        bc.setAccessTier(AccessTier.HOT)

        def inferred2 = bc.getProperties().isAccessTierInferred()
        def inferredList2 = cc.listBlobs().iterator().next().getProperties().isAccessTierInferred()

        then:
        inferred1
        inferredList1
        !inferred2
        inferredList2 == null
    }

    @Unroll
    def "Set tier archive status"() {
        setup:
        def cc = blobServiceClient.createBlobContainer(generateBlobName())
        def bc = cc.getBlobClient(generateBlobName()).getBlockBlobClient()
        bc.upload(defaultInputStream.get(), defaultDataSize)

        when:
        bc.setAccessTier(sourceTier)
        bc.setAccessTier(destTier)

        then:
        bc.getProperties().getArchiveStatus() == status
        cc.listBlobs().iterator().next().getProperties().getArchiveStatus() == status

        where:
        sourceTier         | destTier        | priority                   | status
        AccessTier.ARCHIVE | AccessTier.COOL | RehydratePriority.STANDARD | ArchiveStatus.REHYDRATE_PENDING_TO_COOL
        AccessTier.ARCHIVE | AccessTier.HOT  | RehydratePriority.STANDARD | ArchiveStatus.REHYDRATE_PENDING_TO_HOT
        AccessTier.ARCHIVE | AccessTier.HOT  | RehydratePriority.HIGH     | ArchiveStatus.REHYDRATE_PENDING_TO_HOT
    }

    def "Set tier error"() {
        setup:
        def cc = blobServiceClient.createBlobContainer(generateContainerName())
        def bc = cc.getBlobClient(generateBlobName()).getBlockBlobClient()
        bc.upload(defaultInputStream.get(), defaultDataSize)

        when:
        bc.setAccessTier(AccessTier.fromString("garbage"))

        then:
        def e = thrown(BlobStorageException)
        e.getErrorCode() == BlobErrorCode.INVALID_HEADER_VALUE

        cleanup:
        cc.delete()
    }

    def "Set tier illegal argument"() {
        when:
        bc.setAccessTier(null)

        then:
        thrown(NullPointerException)
    }

    def "Set tier lease"() {
        setup:

        def cc = blobServiceClient.createBlobContainer(generateContainerName())
        def bc = cc.getBlobClient(generateBlobName()).getBlockBlobClient()
        bc.upload(defaultInputStream.get(), defaultDataSize)
        def leaseID = setupBlobLeaseCondition(bc, receivedLeaseID)

        when:
        bc.setAccessTierWithResponse(AccessTier.HOT, null, leaseID, null, null)

        then:
        notThrown(BlobStorageException)

        cleanup:
        cc.delete()
    }

    def "Set tier lease fail"() {
        setup:
        def cc = blobServiceClient.createBlobContainer(generateContainerName())
        def bc = cc.getBlobClient(generateBlobName()).getBlockBlobClient()
        bc.upload(defaultInputStream.get(), defaultDataSize)

        when:
        bc.setAccessTierWithResponse(AccessTier.HOT, null, "garbage", null, null)

        then:
        thrown(BlobStorageException)
    }

    @Unroll
    def "Copy with tier"() {
        setup:
        def blobName = generateBlobName()
        def bc = cc.getBlobClient(blobName).getBlockBlobClient()
        bc.uploadWithResponse(defaultInputStream.get(), defaultDataSize, null, null, tier1, null, null, null)
        def bcCopy = cc.getBlobClient(generateBlobName()).getBlockBlobClient()

        when:
        def sas = new BlobServiceSasSignatureValues()
            .setExpiryTime(OffsetDateTime.now().plusHours(1))
            .setPermissions(new BlobSasPermission().setReadPermission(true))
            .setContainerName(cc.getBlobContainerName())
            .setBlobName(blobName)
            .generateSasQueryParameters(primaryCredential)
            .encode()
        bcCopy.copyFromUrlWithResponse(bc.getBlobUrl().toString() + "?" + sas, null, tier2, null, null, null, null)

        then:
        bcCopy.getProperties().getAccessTier() == tier2

        where:
        tier1           | tier2
        AccessTier.HOT  | AccessTier.COOL
        AccessTier.COOL | AccessTier.HOT
    }

    def "Undelete"() {
        setup:
        enableSoftDelete()
        bc.delete()

        when:
        def undeleteHeaders = bc.undeleteWithResponse(null, null).getHeaders()
        bc.getProperties()

        then:
        notThrown(BlobStorageException)
        undeleteHeaders.getValue("x-ms-request-id") != null
        undeleteHeaders.getValue("x-ms-version") != null
        undeleteHeaders.getValue("Date") != null

        disableSoftDelete() == null
    }

    def "Undelete min"() {
        setup:
        enableSoftDelete()
        bc.delete()

        expect:
        bc.undeleteWithResponse(null, null).getStatusCode() == 200
    }

    def "Undelete error"() {
        bc = cc.getBlobClient(generateBlobName()).getBlockBlobClient()

        when:
        bc.undelete()

        then:
        thrown(BlobStorageException)
    }

    def "Get account info"() {
        when:
        def response = primaryBlobServiceClient.getAccountInfoWithResponse(null, null)

        then:
        response.getHeaders().getValue("Date") != null
        response.getHeaders().getValue("x-ms-request-id") != null
        response.getHeaders().getValue("x-ms-version") != null
        response.getValue().getAccountKind() != null
        response.getValue().getSkuName() != null
    }

    def "Get account info min"() {
        expect:
        bc.getAccountInfoWithResponse(null, null).getStatusCode() == 200
    }

    def "Get account info error"() {
        when:
        def serviceURL = getServiceClient(primaryBlobServiceClient.getAccountUrl())

        serviceURL.getBlobContainerClient(generateContainerName()).getBlobClient(generateBlobName()).getAccountInfo()

        then:
        thrown(IllegalArgumentException)
    }

    def "Get Container Name"() {
        expect:
        containerName == bc.getContainerName()
    }

    def "Get Blob Name"() {
        expect:
        blobName == bc.getBlobName()
    }
}<|MERGE_RESOLUTION|>--- conflicted
+++ resolved
@@ -710,12 +710,7 @@
     def "Copy"() {
         setup:
         def copyDestBlob = cc.getBlobClient(generateBlobName()).getBlockBlobClient()
-<<<<<<< HEAD
-        def headers =
-            copyDestBlob.copyFromUrlWithResponse(bc.getBlobUrl(), null, null, null, null, null, null).getHeaders()
-=======
         def poller = copyDestBlob.beginCopy(bc.getBlobUrl(), Duration.ofSeconds(1))
->>>>>>> 5e8a322d
 
         when:
         poller.block()
@@ -737,10 +732,6 @@
     }
 
     def "Copy min"() {
-<<<<<<< HEAD
-        expect:
-        bc.copyFromUrlWithResponse(bc.getBlobUrl(), null, null, null, null, null, null).getStatusCode() == 202
-=======
         setup:
         def copyDestBlob = cc.getBlobClient(generateBlobName()).getBlockBlobClient()
 
@@ -755,7 +746,6 @@
             assert it.getValue().getCopySourceUrl() == bc.getBlobUrl()
             assert it.getStatus() == PollResponse.OperationStatus.IN_PROGRESS || it.getStatus() == PollResponse.OperationStatus.SUCCESSFULLY_COMPLETED
         }).verifyComplete()
->>>>>>> 5e8a322d
     }
 
     def "Copy poller"() {
@@ -800,24 +790,9 @@
             metadata.put(key2, value2)
         }
 
-<<<<<<< HEAD
-        def status = bu2.copyFromUrlWithResponse(bc.getBlobUrl(), metadata, null, null, null, null, null)
-            .getHeaders().getValue("x-ms-copy-status")
-
-        def start = OffsetDateTime.now()
-        while (status != CopyStatusType.SUCCESS.toString()) {
-            sleepIfRecord(1000)
-            status = bu2.getPropertiesWithResponse(null, null, null).getHeaders().getValue("x-ms-copy-status")
-            def currentTime = OffsetDateTime.now()
-            if (status == CopyStatusType.FAILED.toString() || currentTime.minusMinutes(1) == start) {
-                throw new Exception("Copy failed or took too long")
-            }
-        }
-=======
         when:
         def poller = bu2.beginCopy(bc.getBlobUrl(), metadata, null, null, null, null, Duration.ofSeconds(1))
         poller.block()
->>>>>>> 5e8a322d
 
         then:
         bu2.getProperties().getMetadata() == metadata
@@ -839,10 +814,6 @@
             .setIfMatch(match)
             .setIfNoneMatch(noneMatch)
 
-<<<<<<< HEAD
-        expect:
-        copyDestBlob.copyFromUrlWithResponse(bc.getBlobUrl(), null, null, mac, null, null, null).getStatusCode() == 202
-=======
         when:
         def poller = copyDestBlob.beginCopy(bc.getBlobUrl(), null, null, null, mac, null, null)
         poller.block()
@@ -850,7 +821,6 @@
         then:
         def response = poller.getLastPollResponse()
         response.getStatus() == PollResponse.OperationStatus.SUCCESSFULLY_COMPLETED
->>>>>>> 5e8a322d
 
         where:
         modified | unmodified | match        | noneMatch
@@ -904,14 +874,9 @@
         def poller = bu2.beginCopy(bc.getBlobUrl(), null, null, null, null, bac, Duration.ofSeconds(1))
         poller.block()
 
-<<<<<<< HEAD
-        expect:
-        bu2.copyFromUrlWithResponse(bc.getBlobUrl(), null, null, null, bac, null, null).getStatusCode() == 202
-=======
         then:
         def response = poller.getLastPollResponse()
         response.getStatus() == PollResponse.OperationStatus.SUCCESSFULLY_COMPLETED
->>>>>>> 5e8a322d
 
         where:
         modified | unmodified | match        | noneMatch   | leaseID
@@ -971,19 +936,13 @@
         def blobAccessConditions = new BlobRequestConditions().setLeaseId(leaseId)
 
         when:
-<<<<<<< HEAD
-        def copyID = bu2.copyFromUrlWithResponse(bc.getBlobUrl(), null, null, null,
-            new BlobRequestConditions().setLeaseId(leaseID), null, null).getValue()
-        bu2.abortCopyFromUrlWithResponse(copyID, garbageLeaseID, null, null)
-=======
         def poller = bu2.beginCopy(bc.getBlobUrl(), null, null, null, null, blobAccessConditions, Duration.ofMillis(500))
         def response = poller.getObserver().blockFirst()
 
         assert response.getStatus() != PollResponse.OperationStatus.FAILED
 
         def blobCopyInfo = response.getValue()
-        bu2.abortCopyFromURLWithResponse(blobCopyInfo.getCopyId(), garbageLeaseID, null, null)
->>>>>>> 5e8a322d
+        bu2.abortCopyFromUrlWithResponse(blobCopyInfo.getCopyId(), garbageLeaseID, null, null)
 
         then:
         def e = thrown(BlobStorageException)
@@ -1008,18 +967,13 @@
         def bu2 = cu2.getBlobClient(generateBlobName())
 
         when:
-<<<<<<< HEAD
-        def copyID = bu2.copyFromUrlWithResponse(bc.getBlobUrl(), null, null, null, null, null, null).getValue()
-        def response = bu2.abortCopyFromUrlWithResponse(copyID, null, null, null)
-=======
         def poller = bu2.beginCopy(bc.getBlobUrl(), null, null, null, null, null, Duration.ofSeconds(1))
         def lastResponse = poller.getObserver().blockFirst()
 
         assert lastResponse != null
         assert lastResponse.getValue() != null
 
-        def response = bu2.abortCopyFromURLWithResponse(lastResponse.getValue().getCopyId(), null, null, null)
->>>>>>> 5e8a322d
+        def response = bu2.abortCopyFromUrlWithResponse(lastResponse.getValue().getCopyId(), null, null, null)
         def headers = response.getHeaders()
 
         then:
@@ -1033,8 +987,7 @@
         cu2.deleteWithResponse(null, null, null).getStatusCode() == 202
     }
 
-<<<<<<< HEAD
-    def "Abort copy min"() {
+    def "Abort copy lease"() {
         setup:
         // Data has to be large enough and copied between accounts to give us enough time to abort
         new SpecializedBlobClientBuilder().blobClient(bc)
@@ -1043,28 +996,6 @@
         // So we don't have to create a SAS.
         cc.setAccessPolicy(PublicAccessType.BLOB, null)
 
-        def cu2 = alternateBlobServiceClient.getBlobContainerClient(generateBlobName())
-        cu2.create()
-        def bu2 = cu2.getBlobClient(generateBlobName())
-
-        when:
-        def copyID = bu2.copyFromUrl(bc.getBlobUrl())
-
-        then:
-        bu2.abortCopyFromUrlWithResponse(copyID, null, null, null).getStatusCode() == 204
-    }
-
-=======
->>>>>>> 5e8a322d
-    def "Abort copy lease"() {
-        setup:
-        // Data has to be large enough and copied between accounts to give us enough time to abort
-        new SpecializedBlobClientBuilder().blobClient(bc)
-            .buildBlockBlobClient()
-            .upload(new ByteArrayInputStream(getRandomByteArray(8 * 1024 * 1024)), 8 * 1024 * 1024)
-        // So we don't have to create a SAS.
-        cc.setAccessPolicy(PublicAccessType.BLOB, null)
-
         def cu2 = alternateBlobServiceClient.getBlobContainerClient(generateContainerName())
         cu2.create()
         def bu2 = cu2.getBlobClient(generateBlobName()).getBlockBlobClient()
@@ -1073,14 +1004,6 @@
         def blobAccess = new BlobRequestConditions().setLeaseId(leaseId)
 
         when:
-<<<<<<< HEAD
-        def copyID =
-            bu2.copyFromUrlWithResponse(bc.getBlobUrl(), null, null, null,
-                new BlobRequestConditions().setLeaseId(leaseID), null, null).getValue()
-
-        then:
-        bu2.abortCopyFromUrlWithResponse(copyID, leaseID, null, null).getStatusCode() == 204
-=======
         def poller = bu2.beginCopy(bc.getBlobUrl(), null, null, null, null, blobAccess, Duration.ofSeconds(1))
         def lastResponse = poller.getObserver().blockFirst()
 
@@ -1089,10 +1012,9 @@
         lastResponse.getValue() != null
 
         def copyId = lastResponse.getValue().getCopyId()
-        bu2.abortCopyFromURLWithResponse(copyId, leaseId, null, null).getStatusCode() == 204
+        bu2.abortCopyFromUrlWithResponse(copyId, leaseId, null, null).getStatusCode() == 204
 
         cleanup:
->>>>>>> 5e8a322d
         // Normal test cleanup will not clean up containers in the alternate account.
         cu2.delete()
     }
