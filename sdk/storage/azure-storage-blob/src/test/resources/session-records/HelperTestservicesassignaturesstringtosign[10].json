--- conflicted
+++ resolved
@@ -1,59 +1,32 @@
 {
   "networkCallRecords" : [ {
     "Method" : "PUT",
-<<<<<<< HEAD
-    "Uri" : "https://jaschrepragrs.blob.core.windows.net/jtcservicesassignaturesstringtosign0455338b90cb73db6?restype=container",
+    "Uri" : "https://jaschrepragrs.blob.core.windows.net/jtcservicesassignaturesstringtosign047492f2ebff8f34f?restype=container",
     "Headers" : {
       "x-ms-version" : "2019-02-02",
       "User-Agent" : "azsdk-java-azure-storage-blob/12.0.0-preview.3 1.8.0_221; Windows 10 10.0",
-      "x-ms-client-request-id" : "e95da712-d631-4679-8fbc-b2ca82c7d179"
-=======
-    "Uri" : "https://azstoragesdkaccount.blob.core.windows.net/jtcservicesassignaturesstringtosign010265ae78520dc4f?restype=container",
-    "Headers" : {
-      "x-ms-version" : "2019-02-02",
-      "User-Agent" : "azsdk-java-azure-storage-blob/12.0.0-preview.3 1.8.0_212; Windows 10 10.0",
-      "x-ms-client-request-id" : "bec595e0-88bf-44d0-bf31-66302a0389f4"
->>>>>>> a55d5dd9
+      "x-ms-client-request-id" : "798f4fa6-3976-473d-b9b6-8559cf98e349"
     },
     "Response" : {
       "x-ms-version" : "2019-02-02",
       "Server" : "Windows-Azure-Blob/1.0 Microsoft-HTTPAPI/2.0",
-<<<<<<< HEAD
-      "ETag" : "\"0x8D7325185955B5B\"",
-      "Last-Modified" : "Thu, 05 Sep 2019 22:36:41 GMT",
+      "ETag" : "\"0x8D73560352F776E\"",
+      "Last-Modified" : "Mon, 09 Sep 2019 19:59:22 GMT",
       "retry-after" : "0",
       "Content-Length" : "0",
       "StatusCode" : "201",
-      "x-ms-request-id" : "bfecac3c-901e-0044-7d3a-643cc7000000",
-      "Date" : "Thu, 05 Sep 2019 22:36:40 GMT",
-      "x-ms-client-request-id" : "e95da712-d631-4679-8fbc-b2ca82c7d179"
-=======
-      "ETag" : "\"0x8D732FDAC9689BA\"",
-      "Last-Modified" : "Fri, 06 Sep 2019 19:08:59 GMT",
-      "retry-after" : "0",
-      "Content-Length" : "0",
-      "StatusCode" : "201",
-      "x-ms-request-id" : "ec65ccd1-001e-001f-35e6-64eb66000000",
-      "Date" : "Fri, 06 Sep 2019 19:08:59 GMT",
-      "x-ms-client-request-id" : "bec595e0-88bf-44d0-bf31-66302a0389f4"
->>>>>>> a55d5dd9
+      "x-ms-request-id" : "077fda53-801e-001f-4149-673bbb000000",
+      "Date" : "Mon, 09 Sep 2019 19:59:21 GMT",
+      "x-ms-client-request-id" : "798f4fa6-3976-473d-b9b6-8559cf98e349"
     },
     "Exception" : null
   }, {
     "Method" : "GET",
-<<<<<<< HEAD
     "Uri" : "https://jaschrepragrs.blob.core.windows.net?prefix=jtcservicesassignaturesstringtosign&comp=list",
     "Headers" : {
       "x-ms-version" : "2019-02-02",
       "User-Agent" : "azsdk-java-azure-storage-blob/12.0.0-preview.3 1.8.0_221; Windows 10 10.0",
-      "x-ms-client-request-id" : "c66e1b59-014e-4b5c-af36-043839a6626a"
-=======
-    "Uri" : "https://azstoragesdkaccount.blob.core.windows.net?prefix=jtcservicesassignaturesstringtosign&comp=list",
-    "Headers" : {
-      "x-ms-version" : "2019-02-02",
-      "User-Agent" : "azsdk-java-azure-storage-blob/12.0.0-preview.3 1.8.0_212; Windows 10 10.0",
-      "x-ms-client-request-id" : "5abc3091-851f-4476-8059-cfe4b561d790"
->>>>>>> a55d5dd9
+      "x-ms-client-request-id" : "3d1c02ad-6d05-4ee7-bd41-fbbe0dcce0bb"
     },
     "Response" : {
       "Transfer-Encoding" : "chunked",
@@ -61,35 +34,20 @@
       "Server" : "Windows-Azure-Blob/1.0 Microsoft-HTTPAPI/2.0",
       "retry-after" : "0",
       "StatusCode" : "200",
-<<<<<<< HEAD
-      "x-ms-request-id" : "bfecac49-901e-0044-093a-643cc7000000",
-      "Body" : "﻿<?xml version=\"1.0\" encoding=\"utf-8\"?><EnumerationResults ServiceEndpoint=\"https://jaschrepragrs.blob.core.windows.net/\"><Prefix>jtcservicesassignaturesstringtosign</Prefix><Containers><Container><Name>jtcservicesassignaturesstringtosign0455338b90cb73db6</Name><Properties><Last-Modified>Thu, 05 Sep 2019 22:36:41 GMT</Last-Modified><Etag>\"0x8D7325185955B5B\"</Etag><LeaseStatus>unlocked</LeaseStatus><LeaseState>available</LeaseState><DefaultEncryptionScope>$account-encryption-key</DefaultEncryptionScope><DenyEncryptionScopeOverride>false</DenyEncryptionScopeOverride><HasImmutabilityPolicy>false</HasImmutabilityPolicy><HasLegalHold>false</HasLegalHold></Properties></Container></Containers><NextMarker /></EnumerationResults>",
-      "Date" : "Thu, 05 Sep 2019 22:36:40 GMT",
-      "x-ms-client-request-id" : "c66e1b59-014e-4b5c-af36-043839a6626a",
-=======
-      "x-ms-request-id" : "ec65cce5-001e-001f-48e6-64eb66000000",
-      "Body" : "﻿<?xml version=\"1.0\" encoding=\"utf-8\"?><EnumerationResults ServiceEndpoint=\"https://azstoragesdkaccount.blob.core.windows.net/\"><Prefix>jtcservicesassignaturesstringtosign</Prefix><Containers><Container><Name>jtcservicesassignaturesstringtosign010265ae78520dc4f</Name><Properties><Last-Modified>Fri, 06 Sep 2019 19:08:59 GMT</Last-Modified><Etag>\"0x8D732FDAC9689BA\"</Etag><LeaseStatus>unlocked</LeaseStatus><LeaseState>available</LeaseState><DefaultEncryptionScope>$account-encryption-key</DefaultEncryptionScope><DenyEncryptionScopeOverride>false</DenyEncryptionScopeOverride><HasImmutabilityPolicy>false</HasImmutabilityPolicy><HasLegalHold>false</HasLegalHold></Properties></Container></Containers><NextMarker /></EnumerationResults>",
-      "Date" : "Fri, 06 Sep 2019 19:08:59 GMT",
-      "x-ms-client-request-id" : "5abc3091-851f-4476-8059-cfe4b561d790",
->>>>>>> a55d5dd9
+      "x-ms-request-id" : "077fda5f-801e-001f-4b49-673bbb000000",
+      "Body" : "﻿<?xml version=\"1.0\" encoding=\"utf-8\"?><EnumerationResults ServiceEndpoint=\"https://jaschrepragrs.blob.core.windows.net/\"><Prefix>jtcservicesassignaturesstringtosign</Prefix><Containers><Container><Name>jtcservicesassignaturesstringtosign047492f2ebff8f34f</Name><Properties><Last-Modified>Mon, 09 Sep 2019 19:59:22 GMT</Last-Modified><Etag>\"0x8D73560352F776E\"</Etag><LeaseStatus>unlocked</LeaseStatus><LeaseState>available</LeaseState><DefaultEncryptionScope>$account-encryption-key</DefaultEncryptionScope><DenyEncryptionScopeOverride>false</DenyEncryptionScopeOverride><HasImmutabilityPolicy>false</HasImmutabilityPolicy><HasLegalHold>false</HasLegalHold></Properties></Container></Containers><NextMarker /></EnumerationResults>",
+      "Date" : "Mon, 09 Sep 2019 19:59:21 GMT",
+      "x-ms-client-request-id" : "3d1c02ad-6d05-4ee7-bd41-fbbe0dcce0bb",
       "Content-Type" : "application/xml"
     },
     "Exception" : null
   }, {
     "Method" : "DELETE",
-<<<<<<< HEAD
-    "Uri" : "https://jaschrepragrs.blob.core.windows.net/jtcservicesassignaturesstringtosign0455338b90cb73db6?restype=container",
+    "Uri" : "https://jaschrepragrs.blob.core.windows.net/jtcservicesassignaturesstringtosign047492f2ebff8f34f?restype=container",
     "Headers" : {
       "x-ms-version" : "2019-02-02",
       "User-Agent" : "azsdk-java-azure-storage-blob/12.0.0-preview.3 1.8.0_221; Windows 10 10.0",
-      "x-ms-client-request-id" : "a65afe25-ecf7-4a29-b33b-1a6a9534e49b"
-=======
-    "Uri" : "https://azstoragesdkaccount.blob.core.windows.net/jtcservicesassignaturesstringtosign010265ae78520dc4f?restype=container",
-    "Headers" : {
-      "x-ms-version" : "2019-02-02",
-      "User-Agent" : "azsdk-java-azure-storage-blob/12.0.0-preview.3 1.8.0_212; Windows 10 10.0",
-      "x-ms-client-request-id" : "371291d9-066d-4bb2-91a6-b270d89558b8"
->>>>>>> a55d5dd9
+      "x-ms-client-request-id" : "c3c8b578-823a-446e-83eb-494f841235fe"
     },
     "Response" : {
       "x-ms-version" : "2019-02-02",
@@ -97,21 +55,11 @@
       "retry-after" : "0",
       "Content-Length" : "0",
       "StatusCode" : "202",
-<<<<<<< HEAD
-      "x-ms-request-id" : "bfecac5b-901e-0044-1b3a-643cc7000000",
-      "Date" : "Thu, 05 Sep 2019 22:36:40 GMT",
-      "x-ms-client-request-id" : "a65afe25-ecf7-4a29-b33b-1a6a9534e49b"
+      "x-ms-request-id" : "077fda6c-801e-001f-5649-673bbb000000",
+      "Date" : "Mon, 09 Sep 2019 19:59:21 GMT",
+      "x-ms-client-request-id" : "c3c8b578-823a-446e-83eb-494f841235fe"
     },
     "Exception" : null
   } ],
-  "variables" : [ "jtcservicesassignaturesstringtosign0455338b90cb73db6" ]
-=======
-      "x-ms-request-id" : "ec65ccf8-001e-001f-58e6-64eb66000000",
-      "Date" : "Fri, 06 Sep 2019 19:08:59 GMT",
-      "x-ms-client-request-id" : "371291d9-066d-4bb2-91a6-b270d89558b8"
-    },
-    "Exception" : null
-  } ],
-  "variables" : [ "jtcservicesassignaturesstringtosign010265ae78520dc4f" ]
->>>>>>> a55d5dd9
+  "variables" : [ "jtcservicesassignaturesstringtosign047492f2ebff8f34f" ]
 }