{
  "networkCallRecords" : [ {
    "Method" : "PUT",
<<<<<<< HEAD
    "Uri" : "https://jaschrepragrs.blob.core.windows.net/jtcblobsaspermissionstostring030784ec636f3ba0164c?restype=container",
    "Headers" : {
      "x-ms-version" : "2019-02-02",
      "User-Agent" : "azsdk-java-azure-storage-blob/12.0.0-preview.3 1.8.0_221; Windows 10 10.0",
      "x-ms-client-request-id" : "cf083564-dead-4c67-8d9e-1560b99e99bf"
=======
    "Uri" : "https://azstoragesdkaccount.blob.core.windows.net/jtcblobsaspermissionstostring09165580aa34ad9d304e?restype=container",
    "Headers" : {
      "x-ms-version" : "2019-02-02",
      "User-Agent" : "azsdk-java-azure-storage-blob/12.0.0-preview.3 1.8.0_212; Windows 10 10.0",
      "x-ms-client-request-id" : "dc34c405-b86f-40e9-9d1a-54f89c1d008d"
>>>>>>> a55d5dd9
    },
    "Response" : {
      "x-ms-version" : "2019-02-02",
      "Server" : "Windows-Azure-Blob/1.0 Microsoft-HTTPAPI/2.0",
<<<<<<< HEAD
      "ETag" : "\"0x8D732518A617C4A\"",
      "Last-Modified" : "Thu, 05 Sep 2019 22:36:49 GMT",
      "retry-after" : "0",
      "Content-Length" : "0",
      "StatusCode" : "201",
      "x-ms-request-id" : "bfecb459-901e-0044-713a-643cc7000000",
      "Date" : "Thu, 05 Sep 2019 22:36:48 GMT",
      "x-ms-client-request-id" : "cf083564-dead-4c67-8d9e-1560b99e99bf"
=======
      "ETag" : "\"0x8D732FDAEEE0233\"",
      "Last-Modified" : "Fri, 06 Sep 2019 19:09:03 GMT",
      "retry-after" : "0",
      "Content-Length" : "0",
      "StatusCode" : "201",
      "x-ms-request-id" : "ec65d5f3-001e-001f-1ce6-64eb66000000",
      "Date" : "Fri, 06 Sep 2019 19:09:03 GMT",
      "x-ms-client-request-id" : "dc34c405-b86f-40e9-9d1a-54f89c1d008d"
>>>>>>> a55d5dd9
    },
    "Exception" : null
  }, {
    "Method" : "GET",
<<<<<<< HEAD
    "Uri" : "https://jaschrepragrs.blob.core.windows.net?prefix=jtcblobsaspermissionstostring&comp=list",
    "Headers" : {
      "x-ms-version" : "2019-02-02",
      "User-Agent" : "azsdk-java-azure-storage-blob/12.0.0-preview.3 1.8.0_221; Windows 10 10.0",
      "x-ms-client-request-id" : "adeb903e-1dc0-4bb6-a741-94298fee5ff2"
=======
    "Uri" : "https://azstoragesdkaccount.blob.core.windows.net?prefix=jtcblobsaspermissionstostring&comp=list",
    "Headers" : {
      "x-ms-version" : "2019-02-02",
      "User-Agent" : "azsdk-java-azure-storage-blob/12.0.0-preview.3 1.8.0_212; Windows 10 10.0",
      "x-ms-client-request-id" : "1064c051-70f8-420c-a533-92f096fd2264"
>>>>>>> a55d5dd9
    },
    "Response" : {
      "Transfer-Encoding" : "chunked",
      "x-ms-version" : "2019-02-02",
      "Server" : "Windows-Azure-Blob/1.0 Microsoft-HTTPAPI/2.0",
      "retry-after" : "0",
      "StatusCode" : "200",
<<<<<<< HEAD
      "x-ms-request-id" : "bfecb470-901e-0044-053a-643cc7000000",
      "Body" : "﻿<?xml version=\"1.0\" encoding=\"utf-8\"?><EnumerationResults ServiceEndpoint=\"https://jaschrepragrs.blob.core.windows.net/\"><Prefix>jtcblobsaspermissionstostring</Prefix><Containers><Container><Name>jtcblobsaspermissionstostring030784ec636f3ba0164c</Name><Properties><Last-Modified>Thu, 05 Sep 2019 22:36:49 GMT</Last-Modified><Etag>\"0x8D732518A617C4A\"</Etag><LeaseStatus>unlocked</LeaseStatus><LeaseState>available</LeaseState><DefaultEncryptionScope>$account-encryption-key</DefaultEncryptionScope><DenyEncryptionScopeOverride>false</DenyEncryptionScopeOverride><HasImmutabilityPolicy>false</HasImmutabilityPolicy><HasLegalHold>false</HasLegalHold></Properties></Container></Containers><NextMarker /></EnumerationResults>",
      "Date" : "Thu, 05 Sep 2019 22:36:48 GMT",
      "x-ms-client-request-id" : "adeb903e-1dc0-4bb6-a741-94298fee5ff2",
=======
      "x-ms-request-id" : "ec65d60e-001e-001f-32e6-64eb66000000",
      "Body" : "﻿<?xml version=\"1.0\" encoding=\"utf-8\"?><EnumerationResults ServiceEndpoint=\"https://azstoragesdkaccount.blob.core.windows.net/\"><Prefix>jtcblobsaspermissionstostring</Prefix><Containers><Container><Name>jtcblobsaspermissionstostring09165580aa34ad9d304e</Name><Properties><Last-Modified>Fri, 06 Sep 2019 19:09:03 GMT</Last-Modified><Etag>\"0x8D732FDAEEE0233\"</Etag><LeaseStatus>unlocked</LeaseStatus><LeaseState>available</LeaseState><DefaultEncryptionScope>$account-encryption-key</DefaultEncryptionScope><DenyEncryptionScopeOverride>false</DenyEncryptionScopeOverride><HasImmutabilityPolicy>false</HasImmutabilityPolicy><HasLegalHold>false</HasLegalHold></Properties></Container></Containers><NextMarker /></EnumerationResults>",
      "Date" : "Fri, 06 Sep 2019 19:09:03 GMT",
      "x-ms-client-request-id" : "1064c051-70f8-420c-a533-92f096fd2264",
>>>>>>> a55d5dd9
      "Content-Type" : "application/xml"
    },
    "Exception" : null
  }, {
    "Method" : "DELETE",
<<<<<<< HEAD
    "Uri" : "https://jaschrepragrs.blob.core.windows.net/jtcblobsaspermissionstostring030784ec636f3ba0164c?restype=container",
    "Headers" : {
      "x-ms-version" : "2019-02-02",
      "User-Agent" : "azsdk-java-azure-storage-blob/12.0.0-preview.3 1.8.0_221; Windows 10 10.0",
      "x-ms-client-request-id" : "5a617a70-fc08-4a54-bbb8-9f03fc94e83c"
=======
    "Uri" : "https://azstoragesdkaccount.blob.core.windows.net/jtcblobsaspermissionstostring09165580aa34ad9d304e?restype=container",
    "Headers" : {
      "x-ms-version" : "2019-02-02",
      "User-Agent" : "azsdk-java-azure-storage-blob/12.0.0-preview.3 1.8.0_212; Windows 10 10.0",
      "x-ms-client-request-id" : "de78c35e-8a02-4d63-a616-781427178c25"
>>>>>>> a55d5dd9
    },
    "Response" : {
      "x-ms-version" : "2019-02-02",
      "Server" : "Windows-Azure-Blob/1.0 Microsoft-HTTPAPI/2.0",
      "retry-after" : "0",
      "Content-Length" : "0",
      "StatusCode" : "202",
<<<<<<< HEAD
      "x-ms-request-id" : "bfecb485-901e-0044-173a-643cc7000000",
      "Date" : "Thu, 05 Sep 2019 22:36:48 GMT",
      "x-ms-client-request-id" : "5a617a70-fc08-4a54-bbb8-9f03fc94e83c"
    },
    "Exception" : null
  } ],
  "variables" : [ "jtcblobsaspermissionstostring030784ec636f3ba0164c" ]
=======
      "x-ms-request-id" : "ec65d620-001e-001f-41e6-64eb66000000",
      "Date" : "Fri, 06 Sep 2019 19:09:03 GMT",
      "x-ms-client-request-id" : "de78c35e-8a02-4d63-a616-781427178c25"
    },
    "Exception" : null
  } ],
  "variables" : [ "jtcblobsaspermissionstostring09165580aa34ad9d304e" ]
>>>>>>> a55d5dd9
}<|MERGE_RESOLUTION|>--- conflicted
+++ resolved
@@ -1,59 +1,32 @@
 {
   "networkCallRecords" : [ {
     "Method" : "PUT",
-<<<<<<< HEAD
-    "Uri" : "https://jaschrepragrs.blob.core.windows.net/jtcblobsaspermissionstostring030784ec636f3ba0164c?restype=container",
+    "Uri" : "https://jaschrepragrs.blob.core.windows.net/jtcblobsaspermissionstostring057202dae0b63a97b74d?restype=container",
     "Headers" : {
       "x-ms-version" : "2019-02-02",
       "User-Agent" : "azsdk-java-azure-storage-blob/12.0.0-preview.3 1.8.0_221; Windows 10 10.0",
-      "x-ms-client-request-id" : "cf083564-dead-4c67-8d9e-1560b99e99bf"
-=======
-    "Uri" : "https://azstoragesdkaccount.blob.core.windows.net/jtcblobsaspermissionstostring09165580aa34ad9d304e?restype=container",
-    "Headers" : {
-      "x-ms-version" : "2019-02-02",
-      "User-Agent" : "azsdk-java-azure-storage-blob/12.0.0-preview.3 1.8.0_212; Windows 10 10.0",
-      "x-ms-client-request-id" : "dc34c405-b86f-40e9-9d1a-54f89c1d008d"
->>>>>>> a55d5dd9
+      "x-ms-client-request-id" : "65875318-8c77-447f-b486-197d63236514"
     },
     "Response" : {
       "x-ms-version" : "2019-02-02",
       "Server" : "Windows-Azure-Blob/1.0 Microsoft-HTTPAPI/2.0",
-<<<<<<< HEAD
-      "ETag" : "\"0x8D732518A617C4A\"",
-      "Last-Modified" : "Thu, 05 Sep 2019 22:36:49 GMT",
+      "ETag" : "\"0x8D7356039D23AD6\"",
+      "Last-Modified" : "Mon, 09 Sep 2019 19:59:29 GMT",
       "retry-after" : "0",
       "Content-Length" : "0",
       "StatusCode" : "201",
-      "x-ms-request-id" : "bfecb459-901e-0044-713a-643cc7000000",
-      "Date" : "Thu, 05 Sep 2019 22:36:48 GMT",
-      "x-ms-client-request-id" : "cf083564-dead-4c67-8d9e-1560b99e99bf"
-=======
-      "ETag" : "\"0x8D732FDAEEE0233\"",
-      "Last-Modified" : "Fri, 06 Sep 2019 19:09:03 GMT",
-      "retry-after" : "0",
-      "Content-Length" : "0",
-      "StatusCode" : "201",
-      "x-ms-request-id" : "ec65d5f3-001e-001f-1ce6-64eb66000000",
-      "Date" : "Fri, 06 Sep 2019 19:09:03 GMT",
-      "x-ms-client-request-id" : "dc34c405-b86f-40e9-9d1a-54f89c1d008d"
->>>>>>> a55d5dd9
+      "x-ms-request-id" : "077fe00e-801e-001f-7649-673bbb000000",
+      "Date" : "Mon, 09 Sep 2019 19:59:29 GMT",
+      "x-ms-client-request-id" : "65875318-8c77-447f-b486-197d63236514"
     },
     "Exception" : null
   }, {
     "Method" : "GET",
-<<<<<<< HEAD
     "Uri" : "https://jaschrepragrs.blob.core.windows.net?prefix=jtcblobsaspermissionstostring&comp=list",
     "Headers" : {
       "x-ms-version" : "2019-02-02",
       "User-Agent" : "azsdk-java-azure-storage-blob/12.0.0-preview.3 1.8.0_221; Windows 10 10.0",
-      "x-ms-client-request-id" : "adeb903e-1dc0-4bb6-a741-94298fee5ff2"
-=======
-    "Uri" : "https://azstoragesdkaccount.blob.core.windows.net?prefix=jtcblobsaspermissionstostring&comp=list",
-    "Headers" : {
-      "x-ms-version" : "2019-02-02",
-      "User-Agent" : "azsdk-java-azure-storage-blob/12.0.0-preview.3 1.8.0_212; Windows 10 10.0",
-      "x-ms-client-request-id" : "1064c051-70f8-420c-a533-92f096fd2264"
->>>>>>> a55d5dd9
+      "x-ms-client-request-id" : "6b70f460-a033-4d00-84da-90d5dd588ff0"
     },
     "Response" : {
       "Transfer-Encoding" : "chunked",
@@ -61,35 +34,20 @@
       "Server" : "Windows-Azure-Blob/1.0 Microsoft-HTTPAPI/2.0",
       "retry-after" : "0",
       "StatusCode" : "200",
-<<<<<<< HEAD
-      "x-ms-request-id" : "bfecb470-901e-0044-053a-643cc7000000",
-      "Body" : "﻿<?xml version=\"1.0\" encoding=\"utf-8\"?><EnumerationResults ServiceEndpoint=\"https://jaschrepragrs.blob.core.windows.net/\"><Prefix>jtcblobsaspermissionstostring</Prefix><Containers><Container><Name>jtcblobsaspermissionstostring030784ec636f3ba0164c</Name><Properties><Last-Modified>Thu, 05 Sep 2019 22:36:49 GMT</Last-Modified><Etag>\"0x8D732518A617C4A\"</Etag><LeaseStatus>unlocked</LeaseStatus><LeaseState>available</LeaseState><DefaultEncryptionScope>$account-encryption-key</DefaultEncryptionScope><DenyEncryptionScopeOverride>false</DenyEncryptionScopeOverride><HasImmutabilityPolicy>false</HasImmutabilityPolicy><HasLegalHold>false</HasLegalHold></Properties></Container></Containers><NextMarker /></EnumerationResults>",
-      "Date" : "Thu, 05 Sep 2019 22:36:48 GMT",
-      "x-ms-client-request-id" : "adeb903e-1dc0-4bb6-a741-94298fee5ff2",
-=======
-      "x-ms-request-id" : "ec65d60e-001e-001f-32e6-64eb66000000",
-      "Body" : "﻿<?xml version=\"1.0\" encoding=\"utf-8\"?><EnumerationResults ServiceEndpoint=\"https://azstoragesdkaccount.blob.core.windows.net/\"><Prefix>jtcblobsaspermissionstostring</Prefix><Containers><Container><Name>jtcblobsaspermissionstostring09165580aa34ad9d304e</Name><Properties><Last-Modified>Fri, 06 Sep 2019 19:09:03 GMT</Last-Modified><Etag>\"0x8D732FDAEEE0233\"</Etag><LeaseStatus>unlocked</LeaseStatus><LeaseState>available</LeaseState><DefaultEncryptionScope>$account-encryption-key</DefaultEncryptionScope><DenyEncryptionScopeOverride>false</DenyEncryptionScopeOverride><HasImmutabilityPolicy>false</HasImmutabilityPolicy><HasLegalHold>false</HasLegalHold></Properties></Container></Containers><NextMarker /></EnumerationResults>",
-      "Date" : "Fri, 06 Sep 2019 19:09:03 GMT",
-      "x-ms-client-request-id" : "1064c051-70f8-420c-a533-92f096fd2264",
->>>>>>> a55d5dd9
+      "x-ms-request-id" : "077fe020-801e-001f-0649-673bbb000000",
+      "Body" : "﻿<?xml version=\"1.0\" encoding=\"utf-8\"?><EnumerationResults ServiceEndpoint=\"https://jaschrepragrs.blob.core.windows.net/\"><Prefix>jtcblobsaspermissionstostring</Prefix><Containers><Container><Name>jtcblobsaspermissionstostring057202dae0b63a97b74d</Name><Properties><Last-Modified>Mon, 09 Sep 2019 19:59:29 GMT</Last-Modified><Etag>\"0x8D7356039D23AD6\"</Etag><LeaseStatus>unlocked</LeaseStatus><LeaseState>available</LeaseState><DefaultEncryptionScope>$account-encryption-key</DefaultEncryptionScope><DenyEncryptionScopeOverride>false</DenyEncryptionScopeOverride><HasImmutabilityPolicy>false</HasImmutabilityPolicy><HasLegalHold>false</HasLegalHold></Properties></Container></Containers><NextMarker /></EnumerationResults>",
+      "Date" : "Mon, 09 Sep 2019 19:59:29 GMT",
+      "x-ms-client-request-id" : "6b70f460-a033-4d00-84da-90d5dd588ff0",
       "Content-Type" : "application/xml"
     },
     "Exception" : null
   }, {
     "Method" : "DELETE",
-<<<<<<< HEAD
-    "Uri" : "https://jaschrepragrs.blob.core.windows.net/jtcblobsaspermissionstostring030784ec636f3ba0164c?restype=container",
+    "Uri" : "https://jaschrepragrs.blob.core.windows.net/jtcblobsaspermissionstostring057202dae0b63a97b74d?restype=container",
     "Headers" : {
       "x-ms-version" : "2019-02-02",
       "User-Agent" : "azsdk-java-azure-storage-blob/12.0.0-preview.3 1.8.0_221; Windows 10 10.0",
-      "x-ms-client-request-id" : "5a617a70-fc08-4a54-bbb8-9f03fc94e83c"
-=======
-    "Uri" : "https://azstoragesdkaccount.blob.core.windows.net/jtcblobsaspermissionstostring09165580aa34ad9d304e?restype=container",
-    "Headers" : {
-      "x-ms-version" : "2019-02-02",
-      "User-Agent" : "azsdk-java-azure-storage-blob/12.0.0-preview.3 1.8.0_212; Windows 10 10.0",
-      "x-ms-client-request-id" : "de78c35e-8a02-4d63-a616-781427178c25"
->>>>>>> a55d5dd9
+      "x-ms-client-request-id" : "cf4abbcf-e0cb-4a6c-ae2b-446f40b2d7c7"
     },
     "Response" : {
       "x-ms-version" : "2019-02-02",
@@ -97,21 +55,11 @@
       "retry-after" : "0",
       "Content-Length" : "0",
       "StatusCode" : "202",
-<<<<<<< HEAD
-      "x-ms-request-id" : "bfecb485-901e-0044-173a-643cc7000000",
-      "Date" : "Thu, 05 Sep 2019 22:36:48 GMT",
-      "x-ms-client-request-id" : "5a617a70-fc08-4a54-bbb8-9f03fc94e83c"
+      "x-ms-request-id" : "077fe040-801e-001f-2449-673bbb000000",
+      "Date" : "Mon, 09 Sep 2019 19:59:29 GMT",
+      "x-ms-client-request-id" : "cf4abbcf-e0cb-4a6c-ae2b-446f40b2d7c7"
     },
     "Exception" : null
   } ],
-  "variables" : [ "jtcblobsaspermissionstostring030784ec636f3ba0164c" ]
-=======
-      "x-ms-request-id" : "ec65d620-001e-001f-41e6-64eb66000000",
-      "Date" : "Fri, 06 Sep 2019 19:09:03 GMT",
-      "x-ms-client-request-id" : "de78c35e-8a02-4d63-a616-781427178c25"
-    },
-    "Exception" : null
-  } ],
-  "variables" : [ "jtcblobsaspermissionstostring09165580aa34ad9d304e" ]
->>>>>>> a55d5dd9
+  "variables" : [ "jtcblobsaspermissionstostring057202dae0b63a97b74d" ]
 }