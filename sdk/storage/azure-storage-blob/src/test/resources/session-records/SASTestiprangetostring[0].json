--- conflicted
+++ resolved
@@ -1,59 +1,32 @@
 {
   "networkCallRecords" : [ {
     "Method" : "PUT",
-<<<<<<< HEAD
-    "Uri" : "https://jaschrepragrs.blob.core.windows.net/jtciprangetostring0sastestiprangetostring34737092e7065ba?restype=container",
+    "Uri" : "https://jaschrepragrs.blob.core.windows.net/jtciprangetostring0sastestiprangetostringd6873978c6f2270?restype=container",
     "Headers" : {
       "x-ms-version" : "2019-02-02",
       "User-Agent" : "azsdk-java-azure-storage-blob/12.0.0-preview.3 1.8.0_221; Windows 10 10.0",
-      "x-ms-client-request-id" : "5ff0bf78-d419-4dba-8fd6-4ae686467d4b"
-=======
-    "Uri" : "https://azstoragesdkaccount.blob.core.windows.net/jtciprangetostring0sastestiprangetostringbd5353564ff852a?restype=container",
-    "Headers" : {
-      "x-ms-version" : "2019-02-02",
-      "User-Agent" : "azsdk-java-azure-storage-blob/12.0.0-preview.3 1.8.0_212; Windows 10 10.0",
-      "x-ms-client-request-id" : "8c34904f-a3a2-407d-bf8d-68a3fcc0a671"
->>>>>>> a55d5dd9
+      "x-ms-client-request-id" : "0926046d-20c0-4044-837f-003e70f78891"
     },
     "Response" : {
       "x-ms-version" : "2019-02-02",
       "Server" : "Windows-Azure-Blob/1.0 Microsoft-HTTPAPI/2.0",
-<<<<<<< HEAD
-      "ETag" : "\"0x8D7325179DFA41C\"",
-      "Last-Modified" : "Thu, 05 Sep 2019 22:36:21 GMT",
+      "ETag" : "\"0x8D735602A6CF612\"",
+      "Last-Modified" : "Mon, 09 Sep 2019 19:59:04 GMT",
       "retry-after" : "0",
       "Content-Length" : "0",
       "StatusCode" : "201",
-      "x-ms-request-id" : "bfec98ee-901e-0044-263a-643cc7000000",
-      "Date" : "Thu, 05 Sep 2019 22:36:20 GMT",
-      "x-ms-client-request-id" : "5ff0bf78-d419-4dba-8fd6-4ae686467d4b"
-=======
-      "ETag" : "\"0x8D732FE01CD3BAE\"",
-      "Last-Modified" : "Fri, 06 Sep 2019 19:11:22 GMT",
-      "retry-after" : "0",
-      "Content-Length" : "0",
-      "StatusCode" : "201",
-      "x-ms-request-id" : "8f76ce8e-401e-003a-42e6-6473d5000000",
-      "Date" : "Fri, 06 Sep 2019 19:11:22 GMT",
-      "x-ms-client-request-id" : "8c34904f-a3a2-407d-bf8d-68a3fcc0a671"
->>>>>>> a55d5dd9
+      "x-ms-request-id" : "077fca28-801e-001f-0a49-673bbb000000",
+      "Date" : "Mon, 09 Sep 2019 19:59:03 GMT",
+      "x-ms-client-request-id" : "0926046d-20c0-4044-837f-003e70f78891"
     },
     "Exception" : null
   }, {
     "Method" : "GET",
-<<<<<<< HEAD
     "Uri" : "https://jaschrepragrs.blob.core.windows.net?prefix=jtciprangetostring&comp=list",
     "Headers" : {
       "x-ms-version" : "2019-02-02",
       "User-Agent" : "azsdk-java-azure-storage-blob/12.0.0-preview.3 1.8.0_221; Windows 10 10.0",
-      "x-ms-client-request-id" : "ca2b855b-3fce-46ec-9688-cca21292b290"
-=======
-    "Uri" : "https://azstoragesdkaccount.blob.core.windows.net?prefix=jtciprangetostring&comp=list",
-    "Headers" : {
-      "x-ms-version" : "2019-02-02",
-      "User-Agent" : "azsdk-java-azure-storage-blob/12.0.0-preview.3 1.8.0_212; Windows 10 10.0",
-      "x-ms-client-request-id" : "261c135b-71c8-4510-b677-25baf4a9718a"
->>>>>>> a55d5dd9
+      "x-ms-client-request-id" : "fd27741b-3940-48b6-bd21-ccb7be4567d7"
     },
     "Response" : {
       "Transfer-Encoding" : "chunked",
@@ -61,35 +34,20 @@
       "Server" : "Windows-Azure-Blob/1.0 Microsoft-HTTPAPI/2.0",
       "retry-after" : "0",
       "StatusCode" : "200",
-<<<<<<< HEAD
-      "x-ms-request-id" : "bfec9902-901e-0044-383a-643cc7000000",
-      "Body" : "﻿<?xml version=\"1.0\" encoding=\"utf-8\"?><EnumerationResults ServiceEndpoint=\"https://jaschrepragrs.blob.core.windows.net/\"><Prefix>jtciprangetostring</Prefix><Containers><Container><Name>jtciprangetostring0sastestiprangetostring34737092e7065ba</Name><Properties><Last-Modified>Thu, 05 Sep 2019 22:36:21 GMT</Last-Modified><Etag>\"0x8D7325179DFA41C\"</Etag><LeaseStatus>unlocked</LeaseStatus><LeaseState>available</LeaseState><DefaultEncryptionScope>$account-encryption-key</DefaultEncryptionScope><DenyEncryptionScopeOverride>false</DenyEncryptionScopeOverride><HasImmutabilityPolicy>false</HasImmutabilityPolicy><HasLegalHold>false</HasLegalHold></Properties></Container></Containers><NextMarker /></EnumerationResults>",
-      "Date" : "Thu, 05 Sep 2019 22:36:20 GMT",
-      "x-ms-client-request-id" : "ca2b855b-3fce-46ec-9688-cca21292b290",
-=======
-      "x-ms-request-id" : "8f76ce9e-401e-003a-4ee6-6473d5000000",
-      "Body" : "﻿<?xml version=\"1.0\" encoding=\"utf-8\"?><EnumerationResults ServiceEndpoint=\"https://azstoragesdkaccount.blob.core.windows.net/\"><Prefix>jtciprangetostring</Prefix><Containers><Container><Name>jtciprangetostring0sastestiprangetostringbd5353564ff852a</Name><Properties><Last-Modified>Fri, 06 Sep 2019 19:11:22 GMT</Last-Modified><Etag>\"0x8D732FE01CD3BAE\"</Etag><LeaseStatus>unlocked</LeaseStatus><LeaseState>available</LeaseState><DefaultEncryptionScope>$account-encryption-key</DefaultEncryptionScope><DenyEncryptionScopeOverride>false</DenyEncryptionScopeOverride><HasImmutabilityPolicy>false</HasImmutabilityPolicy><HasLegalHold>false</HasLegalHold></Properties></Container></Containers><NextMarker /></EnumerationResults>",
-      "Date" : "Fri, 06 Sep 2019 19:11:22 GMT",
-      "x-ms-client-request-id" : "261c135b-71c8-4510-b677-25baf4a9718a",
->>>>>>> a55d5dd9
+      "x-ms-request-id" : "077fca4a-801e-001f-2b49-673bbb000000",
+      "Body" : "﻿<?xml version=\"1.0\" encoding=\"utf-8\"?><EnumerationResults ServiceEndpoint=\"https://jaschrepragrs.blob.core.windows.net/\"><Prefix>jtciprangetostring</Prefix><Containers><Container><Name>jtciprangetostring0sastestiprangetostringd6873978c6f2270</Name><Properties><Last-Modified>Mon, 09 Sep 2019 19:59:04 GMT</Last-Modified><Etag>\"0x8D735602A6CF612\"</Etag><LeaseStatus>unlocked</LeaseStatus><LeaseState>available</LeaseState><DefaultEncryptionScope>$account-encryption-key</DefaultEncryptionScope><DenyEncryptionScopeOverride>false</DenyEncryptionScopeOverride><HasImmutabilityPolicy>false</HasImmutabilityPolicy><HasLegalHold>false</HasLegalHold></Properties></Container></Containers><NextMarker /></EnumerationResults>",
+      "Date" : "Mon, 09 Sep 2019 19:59:03 GMT",
+      "x-ms-client-request-id" : "fd27741b-3940-48b6-bd21-ccb7be4567d7",
       "Content-Type" : "application/xml"
     },
     "Exception" : null
   }, {
     "Method" : "DELETE",
-<<<<<<< HEAD
-    "Uri" : "https://jaschrepragrs.blob.core.windows.net/jtciprangetostring0sastestiprangetostring34737092e7065ba?restype=container",
+    "Uri" : "https://jaschrepragrs.blob.core.windows.net/jtciprangetostring0sastestiprangetostringd6873978c6f2270?restype=container",
     "Headers" : {
       "x-ms-version" : "2019-02-02",
       "User-Agent" : "azsdk-java-azure-storage-blob/12.0.0-preview.3 1.8.0_221; Windows 10 10.0",
-      "x-ms-client-request-id" : "c41b16d5-759a-45b0-a235-30c404aadd00"
-=======
-    "Uri" : "https://azstoragesdkaccount.blob.core.windows.net/jtciprangetostring0sastestiprangetostringbd5353564ff852a?restype=container",
-    "Headers" : {
-      "x-ms-version" : "2019-02-02",
-      "User-Agent" : "azsdk-java-azure-storage-blob/12.0.0-preview.3 1.8.0_212; Windows 10 10.0",
-      "x-ms-client-request-id" : "01bfa9a7-b5dc-412a-a055-968b0bf78c0c"
->>>>>>> a55d5dd9
+      "x-ms-client-request-id" : "d93ba99d-1191-4e19-9694-f4ce90252c85"
     },
     "Response" : {
       "x-ms-version" : "2019-02-02",
@@ -97,21 +55,11 @@
       "retry-after" : "0",
       "Content-Length" : "0",
       "StatusCode" : "202",
-<<<<<<< HEAD
-      "x-ms-request-id" : "bfec9915-901e-0044-4b3a-643cc7000000",
-      "Date" : "Thu, 05 Sep 2019 22:36:20 GMT",
-      "x-ms-client-request-id" : "c41b16d5-759a-45b0-a235-30c404aadd00"
+      "x-ms-request-id" : "077fca6c-801e-001f-4a49-673bbb000000",
+      "Date" : "Mon, 09 Sep 2019 19:59:03 GMT",
+      "x-ms-client-request-id" : "d93ba99d-1191-4e19-9694-f4ce90252c85"
     },
     "Exception" : null
   } ],
-  "variables" : [ "jtciprangetostring0sastestiprangetostring34737092e7065ba" ]
-=======
-      "x-ms-request-id" : "8f76ceaf-401e-003a-5ae6-6473d5000000",
-      "Date" : "Fri, 06 Sep 2019 19:11:23 GMT",
-      "x-ms-client-request-id" : "01bfa9a7-b5dc-412a-a055-968b0bf78c0c"
-    },
-    "Exception" : null
-  } ],
-  "variables" : [ "jtciprangetostring0sastestiprangetostringbd5353564ff852a" ]
->>>>>>> a55d5dd9
+  "variables" : [ "jtciprangetostring0sastestiprangetostringd6873978c6f2270" ]
 }