--- conflicted
+++ resolved
@@ -1,33 +1,15 @@
 {
   "networkCallRecords" : [ {
     "Method" : "PUT",
-<<<<<<< HEAD
-    "Uri" : "https://REDACTED.blob.core.windows.net/jtcdownloadacfail0blobapitestdownloadacfail17f388884bad8e?restype=container",
-    "Headers" : {
-      "x-ms-version" : "2020-06-12",
-      "User-Agent" : "azsdk-java-azure-storage-blob/12.11.0-beta.1 (11.0.7; Windows 10; 10.0)",
-      "x-ms-client-request-id" : "c95e3dbb-e0ae-44e7-9e3f-a80d4e8615ac"
-=======
     "Uri" : "https://REDACTED.blob.core.windows.net/jtcdownloadacfail0blobapitestdownloadacfaild4f99266f14327?restype=container",
     "Headers" : {
       "x-ms-version" : "2020-06-12",
       "User-Agent" : "azsdk-java-azure-storage-blob/12.11.0-beta.2 (11.0.7; Windows 10; 10.0)",
       "x-ms-client-request-id" : "8b85c2e6-cf3e-4949-b7bd-160e8f0f34f0"
->>>>>>> 78de451b
     },
     "Response" : {
       "x-ms-version" : "2020-06-12",
       "Server" : "Windows-Azure-Blob/1.0 Microsoft-HTTPAPI/2.0",
-<<<<<<< HEAD
-      "ETag" : "0x8D8C70E4F630876",
-      "Last-Modified" : "Tue, 02 Feb 2021 00:05:54 GMT",
-      "retry-after" : "0",
-      "Content-Length" : "0",
-      "StatusCode" : "201",
-      "x-ms-request-id" : "df6d36f1-b01e-004e-71f7-f8d8a9000000",
-      "Date" : "Tue, 02 Feb 2021 00:05:53 GMT",
-      "x-ms-client-request-id" : "c95e3dbb-e0ae-44e7-9e3f-a80d4e8615ac"
-=======
       "eTag" : "0x8D8E8036F260686",
       "Last-Modified" : "Mon, 15 Mar 2021 22:41:12 GMT",
       "retry-after" : "0",
@@ -36,42 +18,21 @@
       "x-ms-request-id" : "e7b54770-f01e-005f-2aec-19421d000000",
       "x-ms-client-request-id" : "8b85c2e6-cf3e-4949-b7bd-160e8f0f34f0",
       "Date" : "Mon, 15 Mar 2021 22:41:11 GMT"
->>>>>>> 78de451b
     },
     "Exception" : null
   }, {
     "Method" : "PUT",
-<<<<<<< HEAD
-    "Uri" : "https://REDACTED.blob.core.windows.net/jtcdownloadacfail0blobapitestdownloadacfail17f388884bad8e/javablobdownloadacfail1blobapitestdownloadacfail17f34426ac5",
-    "Headers" : {
-      "x-ms-version" : "2020-06-12",
-      "User-Agent" : "azsdk-java-azure-storage-blob/12.11.0-beta.1 (11.0.7; Windows 10; 10.0)",
-      "x-ms-client-request-id" : "0698e747-7d70-4090-b40d-a25f9fd471ef",
-=======
     "Uri" : "https://REDACTED.blob.core.windows.net/jtcdownloadacfail0blobapitestdownloadacfaild4f99266f14327/javablobdownloadacfail1blobapitestdownloadacfaild4f2147971d",
     "Headers" : {
       "x-ms-version" : "2020-06-12",
       "User-Agent" : "azsdk-java-azure-storage-blob/12.11.0-beta.2 (11.0.7; Windows 10; 10.0)",
       "x-ms-client-request-id" : "96f718c9-4264-4384-84a1-fac6db4f230c",
->>>>>>> 78de451b
       "Content-Type" : "application/octet-stream"
     },
     "Response" : {
       "x-ms-version" : "2020-06-12",
       "Server" : "Windows-Azure-Blob/1.0 Microsoft-HTTPAPI/2.0",
       "x-ms-content-crc64" : "6RYQPwaVsyQ=",
-<<<<<<< HEAD
-      "Last-Modified" : "Tue, 02 Feb 2021 00:05:54 GMT",
-      "retry-after" : "0",
-      "StatusCode" : "201",
-      "x-ms-request-server-encrypted" : "true",
-      "Date" : "Tue, 02 Feb 2021 00:05:53 GMT",
-      "Content-MD5" : "wh+Wm18D0z1D4E+PE252gg==",
-      "ETag" : "0x8D8C70E4F7719A6",
-      "Content-Length" : "0",
-      "x-ms-request-id" : "df6d3704-b01e-004e-7ff7-f8d8a9000000",
-      "x-ms-client-request-id" : "0698e747-7d70-4090-b40d-a25f9fd471ef"
-=======
       "Last-Modified" : "Mon, 15 Mar 2021 22:41:12 GMT",
       "retry-after" : "0",
       "StatusCode" : "201",
@@ -82,39 +43,19 @@
       "Content-Length" : "0",
       "x-ms-request-id" : "e7b547b3-f01e-005f-51ec-19421d000000",
       "x-ms-client-request-id" : "96f718c9-4264-4384-84a1-fac6db4f230c"
->>>>>>> 78de451b
     },
     "Exception" : null
   }, {
     "Method" : "PUT",
-<<<<<<< HEAD
-    "Uri" : "https://REDACTED.blob.core.windows.net/jtcdownloadacfail0blobapitestdownloadacfail17f388884bad8e/javablobdownloadacfail1blobapitestdownloadacfail17f34426ac5?comp=lease",
-    "Headers" : {
-      "x-ms-version" : "2020-06-12",
-      "User-Agent" : "azsdk-java-azure-storage-blob/12.11.0-beta.1 (11.0.7; Windows 10; 10.0)",
-      "x-ms-client-request-id" : "17041dd9-0849-4b64-96e9-cd90965a9ea7"
-=======
     "Uri" : "https://REDACTED.blob.core.windows.net/jtcdownloadacfail0blobapitestdownloadacfaild4f99266f14327/javablobdownloadacfail1blobapitestdownloadacfaild4f2147971d?comp=lease",
     "Headers" : {
       "x-ms-version" : "2020-06-12",
       "User-Agent" : "azsdk-java-azure-storage-blob/12.11.0-beta.2 (11.0.7; Windows 10; 10.0)",
       "x-ms-client-request-id" : "4d72dff5-2601-4123-a828-5c6ce003ff3b"
->>>>>>> 78de451b
     },
     "Response" : {
       "x-ms-version" : "2020-06-12",
       "Server" : "Windows-Azure-Blob/1.0 Microsoft-HTTPAPI/2.0",
-<<<<<<< HEAD
-      "ETag" : "0x8D8C70E4F7719A6",
-      "x-ms-lease-id" : "7b12c353-d7e0-4da2-b9b8-625a3cbed71e",
-      "Last-Modified" : "Tue, 02 Feb 2021 00:05:54 GMT",
-      "retry-after" : "0",
-      "Content-Length" : "0",
-      "StatusCode" : "201",
-      "x-ms-request-id" : "df6d370b-b01e-004e-06f7-f8d8a9000000",
-      "Date" : "Tue, 02 Feb 2021 00:05:55 GMT",
-      "x-ms-client-request-id" : "17041dd9-0849-4b64-96e9-cd90965a9ea7"
-=======
       "x-ms-lease-id" : "dc5f9f2c-c4da-4756-8b4f-eb813c5891da",
       "eTag" : "0x8D8E8036F31D274",
       "Last-Modified" : "Mon, 15 Mar 2021 22:41:12 GMT",
@@ -124,24 +65,15 @@
       "x-ms-request-id" : "e7b547f1-f01e-005f-74ec-19421d000000",
       "x-ms-client-request-id" : "4d72dff5-2601-4123-a828-5c6ce003ff3b",
       "Date" : "Mon, 15 Mar 2021 22:41:11 GMT"
->>>>>>> 78de451b
     },
     "Exception" : null
   }, {
     "Method" : "GET",
-<<<<<<< HEAD
-    "Uri" : "https://REDACTED.blob.core.windows.net/jtcdownloadacfail0blobapitestdownloadacfail17f388884bad8e/javablobdownloadacfail1blobapitestdownloadacfail17f34426ac5",
-    "Headers" : {
-      "x-ms-version" : "2020-06-12",
-      "User-Agent" : "azsdk-java-azure-storage-blob/12.11.0-beta.1 (11.0.7; Windows 10; 10.0)",
-      "x-ms-client-request-id" : "276ebf91-342e-472b-83fa-91b4044f6b96"
-=======
     "Uri" : "https://REDACTED.blob.core.windows.net/jtcdownloadacfail0blobapitestdownloadacfaild4f99266f14327/javablobdownloadacfail1blobapitestdownloadacfaild4f2147971d",
     "Headers" : {
       "x-ms-version" : "2020-06-12",
       "User-Agent" : "azsdk-java-azure-storage-blob/12.11.0-beta.2 (11.0.7; Windows 10; 10.0)",
       "x-ms-client-request-id" : "ea6370d7-3e0d-42ce-82e2-4fd211efd6e3"
->>>>>>> 78de451b
     },
     "Response" : {
       "x-ms-version" : "2020-06-12",
@@ -150,17 +82,10 @@
       "retry-after" : "0",
       "Content-Length" : "264",
       "StatusCode" : "412",
-<<<<<<< HEAD
-      "x-ms-request-id" : "df6d3727-b01e-004e-1cf7-f8d8a9000000",
-      "Body" : "﻿<?xml version=\"1.0\" encoding=\"utf-8\"?><Error><Code>LeaseIdMismatchWithBlobOperation</Code><Message>The lease ID specified did not match the lease ID for the blob.\nRequestId:df6d3727-b01e-004e-1cf7-f8d8a9000000\nTime:2021-02-02T00:05:55.1468059Z</Message></Error>",
-      "Date" : "Tue, 02 Feb 2021 00:05:55 GMT",
-      "x-ms-client-request-id" : "276ebf91-342e-472b-83fa-91b4044f6b96",
-=======
       "x-ms-request-id" : "e7b54828-f01e-005f-13ec-19421d000000",
       "Body" : "﻿<?xml version=\"1.0\" encoding=\"utf-8\"?><Error><Code>LeaseIdMismatchWithBlobOperation</Code><Message>The lease ID specified did not match the lease ID for the blob.\nRequestId:e7b54828-f01e-005f-13ec-19421d000000\nTime:2021-03-15T22:41:12.2786560Z</Message></Error>",
       "x-ms-client-request-id" : "ea6370d7-3e0d-42ce-82e2-4fd211efd6e3",
       "Date" : "Mon, 15 Mar 2021 22:41:11 GMT",
->>>>>>> 78de451b
       "Content-Type" : "application/xml"
     },
     "Exception" : null
@@ -169,13 +94,8 @@
     "Uri" : "https://REDACTED.blob.core.windows.net?comp=list&prefix=jtcdownloadacfail",
     "Headers" : {
       "x-ms-version" : "2020-06-12",
-<<<<<<< HEAD
-      "User-Agent" : "azsdk-java-azure-storage-blob/12.11.0-beta.1 (11.0.7; Windows 10; 10.0)",
-      "x-ms-client-request-id" : "25cfc974-5ffa-4e3e-b504-94181fdd1f9c"
-=======
       "User-Agent" : "azsdk-java-azure-storage-blob/12.11.0-beta.2 (11.0.7; Windows 10; 10.0)",
       "x-ms-client-request-id" : "51e3b77b-94ce-4038-827e-0d9de213f5fd"
->>>>>>> 78de451b
     },
     "Response" : {
       "Transfer-Encoding" : "chunked",
@@ -183,35 +103,20 @@
       "Server" : "Windows-Azure-Blob/1.0 Microsoft-HTTPAPI/2.0",
       "retry-after" : "0",
       "StatusCode" : "200",
-<<<<<<< HEAD
-      "x-ms-request-id" : "df6d373d-b01e-004e-2df7-f8d8a9000000",
-      "Body" : "﻿<?xml version=\"1.0\" encoding=\"utf-8\"?><EnumerationResults ServiceEndpoint=\"https://seancanary.blob.core.windows.net/\"><Prefix>jtcdownloadacfail</Prefix><Containers><Container><Name>jtcdownloadacfail0blobapitestdownloadacfail17f388884bad8e</Name><Properties><Last-Modified>Tue, 02 Feb 2021 00:05:54 GMT</Last-Modified><Etag>\"0x8D8C70E4F630876\"</Etag><LeaseStatus>unlocked</LeaseStatus><LeaseState>available</LeaseState><DefaultEncryptionScope>$account-encryption-key</DefaultEncryptionScope><DenyEncryptionScopeOverride>false</DenyEncryptionScopeOverride><HasImmutabilityPolicy>false</HasImmutabilityPolicy><HasLegalHold>false</HasLegalHold></Properties></Container></Containers><NextMarker /></EnumerationResults>",
-      "Date" : "Tue, 02 Feb 2021 00:05:55 GMT",
-      "x-ms-client-request-id" : "25cfc974-5ffa-4e3e-b504-94181fdd1f9c",
-=======
       "x-ms-request-id" : "e7b54864-f01e-005f-35ec-19421d000000",
       "Body" : "﻿<?xml version=\"1.0\" encoding=\"utf-8\"?><EnumerationResults ServiceEndpoint=\"https://seancanary.blob.core.windows.net/\"><Prefix>jtcdownloadacfail</Prefix><Containers><Container><Name>jtcdownloadacfail0blobapitestdownloadacfaild4f99266f14327</Name><Properties><Last-Modified>Mon, 15 Mar 2021 22:41:12 GMT</Last-Modified><Etag>\"0x8D8E8036F260686\"</Etag><LeaseStatus>unlocked</LeaseStatus><LeaseState>available</LeaseState><DefaultEncryptionScope>$account-encryption-key</DefaultEncryptionScope><DenyEncryptionScopeOverride>false</DenyEncryptionScopeOverride><HasImmutabilityPolicy>false</HasImmutabilityPolicy><HasLegalHold>false</HasLegalHold></Properties></Container></Containers><NextMarker /></EnumerationResults>",
       "x-ms-client-request-id" : "51e3b77b-94ce-4038-827e-0d9de213f5fd",
       "Date" : "Mon, 15 Mar 2021 22:41:11 GMT",
->>>>>>> 78de451b
       "Content-Type" : "application/xml"
     },
     "Exception" : null
   }, {
     "Method" : "DELETE",
-<<<<<<< HEAD
-    "Uri" : "https://REDACTED.blob.core.windows.net/jtcdownloadacfail0blobapitestdownloadacfail17f388884bad8e?restype=container",
-    "Headers" : {
-      "x-ms-version" : "2020-06-12",
-      "User-Agent" : "azsdk-java-azure-storage-blob/12.11.0-beta.1 (11.0.7; Windows 10; 10.0)",
-      "x-ms-client-request-id" : "17b446c9-56ae-497c-950a-9d5ac8f019c7"
-=======
     "Uri" : "https://REDACTED.blob.core.windows.net/jtcdownloadacfail0blobapitestdownloadacfaild4f99266f14327?restype=container",
     "Headers" : {
       "x-ms-version" : "2020-06-12",
       "User-Agent" : "azsdk-java-azure-storage-blob/12.11.0-beta.2 (11.0.7; Windows 10; 10.0)",
       "x-ms-client-request-id" : "b5db21c9-8f09-403d-8fb7-e1de81f0c0ed"
->>>>>>> 78de451b
     },
     "Response" : {
       "x-ms-version" : "2020-06-12",
@@ -219,15 +124,6 @@
       "retry-after" : "0",
       "Content-Length" : "0",
       "StatusCode" : "202",
-<<<<<<< HEAD
-      "x-ms-request-id" : "df6d374e-b01e-004e-3df7-f8d8a9000000",
-      "Date" : "Tue, 02 Feb 2021 00:05:55 GMT",
-      "x-ms-client-request-id" : "17b446c9-56ae-497c-950a-9d5ac8f019c7"
-    },
-    "Exception" : null
-  } ],
-  "variables" : [ "jtcdownloadacfail0blobapitestdownloadacfail17f388884bad8e", "javablobdownloadacfail1blobapitestdownloadacfail17f34426ac5" ]
-=======
       "x-ms-request-id" : "e7b5489c-f01e-005f-55ec-19421d000000",
       "x-ms-client-request-id" : "b5db21c9-8f09-403d-8fb7-e1de81f0c0ed",
       "Date" : "Mon, 15 Mar 2021 22:41:12 GMT"
@@ -235,5 +131,4 @@
     "Exception" : null
   } ],
   "variables" : [ "jtcdownloadacfail0blobapitestdownloadacfaild4f99266f14327", "javablobdownloadacfail1blobapitestdownloadacfaild4f2147971d" ]
->>>>>>> 78de451b
 }