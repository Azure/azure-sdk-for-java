{
  "networkCallRecords" : [ {
    "Method" : "PUT",
<<<<<<< HEAD
    "Uri" : "https://jaschrepragrs.blob.core.windows.net/jtcservicesassignaturevaluesia00231013b4ad3d51024?restype=container",
    "Headers" : {
      "x-ms-version" : "2019-02-02",
      "User-Agent" : "azsdk-java-azure-storage-blob/12.0.0-preview.3 1.8.0_221; Windows 10 10.0",
      "x-ms-client-request-id" : "31ef006d-fe4d-46d0-84ff-4eaed6c4dc46"
=======
    "Uri" : "https://azstoragesdkaccount.blob.core.windows.net/jtcservicesassignaturevaluesia048820ea314c2ed8534?restype=container",
    "Headers" : {
      "x-ms-version" : "2019-02-02",
      "User-Agent" : "azsdk-java-azure-storage-blob/12.0.0-preview.3 1.8.0_212; Windows 10 10.0",
      "x-ms-client-request-id" : "9bbdbeac-1095-488f-b740-f934005e3050"
>>>>>>> a55d5dd9
    },
    "Response" : {
      "x-ms-version" : "2019-02-02",
      "Server" : "Windows-Azure-Blob/1.0 Microsoft-HTTPAPI/2.0",
<<<<<<< HEAD
      "ETag" : "\"0x8D732518972F9A5\"",
      "Last-Modified" : "Thu, 05 Sep 2019 22:36:47 GMT",
      "retry-after" : "0",
      "Content-Length" : "0",
      "StatusCode" : "201",
      "x-ms-request-id" : "bfecb2f6-901e-0044-323a-643cc7000000",
      "Date" : "Thu, 05 Sep 2019 22:36:46 GMT",
      "x-ms-client-request-id" : "31ef006d-fe4d-46d0-84ff-4eaed6c4dc46"
=======
      "ETag" : "\"0x8D732FDAE6D418F\"",
      "Last-Modified" : "Fri, 06 Sep 2019 19:09:03 GMT",
      "retry-after" : "0",
      "Content-Length" : "0",
      "StatusCode" : "201",
      "x-ms-request-id" : "ec65d3ea-001e-001f-5ae6-64eb66000000",
      "Date" : "Fri, 06 Sep 2019 19:09:02 GMT",
      "x-ms-client-request-id" : "9bbdbeac-1095-488f-b740-f934005e3050"
>>>>>>> a55d5dd9
    },
    "Exception" : null
  }, {
    "Method" : "GET",
<<<<<<< HEAD
    "Uri" : "https://jaschrepragrs.blob.core.windows.net?prefix=jtcservicesassignaturevaluesia&comp=list",
    "Headers" : {
      "x-ms-version" : "2019-02-02",
      "User-Agent" : "azsdk-java-azure-storage-blob/12.0.0-preview.3 1.8.0_221; Windows 10 10.0",
      "x-ms-client-request-id" : "c04e7564-8324-403d-80d7-b33e82b3dabd"
=======
    "Uri" : "https://azstoragesdkaccount.blob.core.windows.net?prefix=jtcservicesassignaturevaluesia&comp=list",
    "Headers" : {
      "x-ms-version" : "2019-02-02",
      "User-Agent" : "azsdk-java-azure-storage-blob/12.0.0-preview.3 1.8.0_212; Windows 10 10.0",
      "x-ms-client-request-id" : "f6628e97-354c-416f-8512-6c692b858059"
>>>>>>> a55d5dd9
    },
    "Response" : {
      "Transfer-Encoding" : "chunked",
      "x-ms-version" : "2019-02-02",
      "Server" : "Windows-Azure-Blob/1.0 Microsoft-HTTPAPI/2.0",
      "retry-after" : "0",
      "StatusCode" : "200",
<<<<<<< HEAD
      "x-ms-request-id" : "bfecb30f-901e-0044-473a-643cc7000000",
      "Body" : "﻿<?xml version=\"1.0\" encoding=\"utf-8\"?><EnumerationResults ServiceEndpoint=\"https://jaschrepragrs.blob.core.windows.net/\"><Prefix>jtcservicesassignaturevaluesia</Prefix><Containers><Container><Name>jtcservicesassignaturevaluesia00231013b4ad3d51024</Name><Properties><Last-Modified>Thu, 05 Sep 2019 22:36:47 GMT</Last-Modified><Etag>\"0x8D732518972F9A5\"</Etag><LeaseStatus>unlocked</LeaseStatus><LeaseState>available</LeaseState><DefaultEncryptionScope>$account-encryption-key</DefaultEncryptionScope><DenyEncryptionScopeOverride>false</DenyEncryptionScopeOverride><HasImmutabilityPolicy>false</HasImmutabilityPolicy><HasLegalHold>false</HasLegalHold></Properties></Container></Containers><NextMarker /></EnumerationResults>",
      "Date" : "Thu, 05 Sep 2019 22:36:46 GMT",
      "x-ms-client-request-id" : "c04e7564-8324-403d-80d7-b33e82b3dabd",
=======
      "x-ms-request-id" : "ec65d40c-001e-001f-77e6-64eb66000000",
      "Body" : "﻿<?xml version=\"1.0\" encoding=\"utf-8\"?><EnumerationResults ServiceEndpoint=\"https://azstoragesdkaccount.blob.core.windows.net/\"><Prefix>jtcservicesassignaturevaluesia</Prefix><Containers><Container><Name>jtcservicesassignaturevaluesia048820ea314c2ed8534</Name><Properties><Last-Modified>Fri, 06 Sep 2019 19:09:03 GMT</Last-Modified><Etag>\"0x8D732FDAE6D418F\"</Etag><LeaseStatus>unlocked</LeaseStatus><LeaseState>available</LeaseState><DefaultEncryptionScope>$account-encryption-key</DefaultEncryptionScope><DenyEncryptionScopeOverride>false</DenyEncryptionScopeOverride><HasImmutabilityPolicy>false</HasImmutabilityPolicy><HasLegalHold>false</HasLegalHold></Properties></Container></Containers><NextMarker /></EnumerationResults>",
      "Date" : "Fri, 06 Sep 2019 19:09:02 GMT",
      "x-ms-client-request-id" : "f6628e97-354c-416f-8512-6c692b858059",
>>>>>>> a55d5dd9
      "Content-Type" : "application/xml"
    },
    "Exception" : null
  }, {
    "Method" : "DELETE",
<<<<<<< HEAD
    "Uri" : "https://jaschrepragrs.blob.core.windows.net/jtcservicesassignaturevaluesia00231013b4ad3d51024?restype=container",
    "Headers" : {
      "x-ms-version" : "2019-02-02",
      "User-Agent" : "azsdk-java-azure-storage-blob/12.0.0-preview.3 1.8.0_221; Windows 10 10.0",
      "x-ms-client-request-id" : "7f62cfa4-17d2-440f-a692-45ca36badf18"
=======
    "Uri" : "https://azstoragesdkaccount.blob.core.windows.net/jtcservicesassignaturevaluesia048820ea314c2ed8534?restype=container",
    "Headers" : {
      "x-ms-version" : "2019-02-02",
      "User-Agent" : "azsdk-java-azure-storage-blob/12.0.0-preview.3 1.8.0_212; Windows 10 10.0",
      "x-ms-client-request-id" : "62c41c10-046e-4f0b-b0ba-68eacb07a6a1"
>>>>>>> a55d5dd9
    },
    "Response" : {
      "x-ms-version" : "2019-02-02",
      "Server" : "Windows-Azure-Blob/1.0 Microsoft-HTTPAPI/2.0",
      "retry-after" : "0",
      "Content-Length" : "0",
      "StatusCode" : "202",
<<<<<<< HEAD
      "x-ms-request-id" : "bfecb331-901e-0044-673a-643cc7000000",
      "Date" : "Thu, 05 Sep 2019 22:36:46 GMT",
      "x-ms-client-request-id" : "7f62cfa4-17d2-440f-a692-45ca36badf18"
    },
    "Exception" : null
  } ],
  "variables" : [ "jtcservicesassignaturevaluesia00231013b4ad3d51024" ]
=======
      "x-ms-request-id" : "ec65d419-001e-001f-04e6-64eb66000000",
      "Date" : "Fri, 06 Sep 2019 19:09:02 GMT",
      "x-ms-client-request-id" : "62c41c10-046e-4f0b-b0ba-68eacb07a6a1"
    },
    "Exception" : null
  } ],
  "variables" : [ "jtcservicesassignaturevaluesia048820ea314c2ed8534" ]
>>>>>>> a55d5dd9
}<|MERGE_RESOLUTION|>--- conflicted
+++ resolved
@@ -1,59 +1,32 @@
 {
   "networkCallRecords" : [ {
     "Method" : "PUT",
-<<<<<<< HEAD
-    "Uri" : "https://jaschrepragrs.blob.core.windows.net/jtcservicesassignaturevaluesia00231013b4ad3d51024?restype=container",
+    "Uri" : "https://jaschrepragrs.blob.core.windows.net/jtcservicesassignaturevaluesia018059fca1d7db05754?restype=container",
     "Headers" : {
       "x-ms-version" : "2019-02-02",
       "User-Agent" : "azsdk-java-azure-storage-blob/12.0.0-preview.3 1.8.0_221; Windows 10 10.0",
-      "x-ms-client-request-id" : "31ef006d-fe4d-46d0-84ff-4eaed6c4dc46"
-=======
-    "Uri" : "https://azstoragesdkaccount.blob.core.windows.net/jtcservicesassignaturevaluesia048820ea314c2ed8534?restype=container",
-    "Headers" : {
-      "x-ms-version" : "2019-02-02",
-      "User-Agent" : "azsdk-java-azure-storage-blob/12.0.0-preview.3 1.8.0_212; Windows 10 10.0",
-      "x-ms-client-request-id" : "9bbdbeac-1095-488f-b740-f934005e3050"
->>>>>>> a55d5dd9
+      "x-ms-client-request-id" : "0c3677a2-9cd4-43de-95e0-6d60bc4a0cfd"
     },
     "Response" : {
       "x-ms-version" : "2019-02-02",
       "Server" : "Windows-Azure-Blob/1.0 Microsoft-HTTPAPI/2.0",
-<<<<<<< HEAD
-      "ETag" : "\"0x8D732518972F9A5\"",
-      "Last-Modified" : "Thu, 05 Sep 2019 22:36:47 GMT",
+      "ETag" : "\"0x8D7356038E1942F\"",
+      "Last-Modified" : "Mon, 09 Sep 2019 19:59:28 GMT",
       "retry-after" : "0",
       "Content-Length" : "0",
       "StatusCode" : "201",
-      "x-ms-request-id" : "bfecb2f6-901e-0044-323a-643cc7000000",
-      "Date" : "Thu, 05 Sep 2019 22:36:46 GMT",
-      "x-ms-client-request-id" : "31ef006d-fe4d-46d0-84ff-4eaed6c4dc46"
-=======
-      "ETag" : "\"0x8D732FDAE6D418F\"",
-      "Last-Modified" : "Fri, 06 Sep 2019 19:09:03 GMT",
-      "retry-after" : "0",
-      "Content-Length" : "0",
-      "StatusCode" : "201",
-      "x-ms-request-id" : "ec65d3ea-001e-001f-5ae6-64eb66000000",
-      "Date" : "Fri, 06 Sep 2019 19:09:02 GMT",
-      "x-ms-client-request-id" : "9bbdbeac-1095-488f-b740-f934005e3050"
->>>>>>> a55d5dd9
+      "x-ms-request-id" : "077fdee1-801e-001f-6a49-673bbb000000",
+      "Date" : "Mon, 09 Sep 2019 19:59:27 GMT",
+      "x-ms-client-request-id" : "0c3677a2-9cd4-43de-95e0-6d60bc4a0cfd"
     },
     "Exception" : null
   }, {
     "Method" : "GET",
-<<<<<<< HEAD
     "Uri" : "https://jaschrepragrs.blob.core.windows.net?prefix=jtcservicesassignaturevaluesia&comp=list",
     "Headers" : {
       "x-ms-version" : "2019-02-02",
       "User-Agent" : "azsdk-java-azure-storage-blob/12.0.0-preview.3 1.8.0_221; Windows 10 10.0",
-      "x-ms-client-request-id" : "c04e7564-8324-403d-80d7-b33e82b3dabd"
-=======
-    "Uri" : "https://azstoragesdkaccount.blob.core.windows.net?prefix=jtcservicesassignaturevaluesia&comp=list",
-    "Headers" : {
-      "x-ms-version" : "2019-02-02",
-      "User-Agent" : "azsdk-java-azure-storage-blob/12.0.0-preview.3 1.8.0_212; Windows 10 10.0",
-      "x-ms-client-request-id" : "f6628e97-354c-416f-8512-6c692b858059"
->>>>>>> a55d5dd9
+      "x-ms-client-request-id" : "03a4c936-e5f0-4b64-91d1-00785a38a99c"
     },
     "Response" : {
       "Transfer-Encoding" : "chunked",
@@ -61,35 +34,20 @@
       "Server" : "Windows-Azure-Blob/1.0 Microsoft-HTTPAPI/2.0",
       "retry-after" : "0",
       "StatusCode" : "200",
-<<<<<<< HEAD
-      "x-ms-request-id" : "bfecb30f-901e-0044-473a-643cc7000000",
-      "Body" : "﻿<?xml version=\"1.0\" encoding=\"utf-8\"?><EnumerationResults ServiceEndpoint=\"https://jaschrepragrs.blob.core.windows.net/\"><Prefix>jtcservicesassignaturevaluesia</Prefix><Containers><Container><Name>jtcservicesassignaturevaluesia00231013b4ad3d51024</Name><Properties><Last-Modified>Thu, 05 Sep 2019 22:36:47 GMT</Last-Modified><Etag>\"0x8D732518972F9A5\"</Etag><LeaseStatus>unlocked</LeaseStatus><LeaseState>available</LeaseState><DefaultEncryptionScope>$account-encryption-key</DefaultEncryptionScope><DenyEncryptionScopeOverride>false</DenyEncryptionScopeOverride><HasImmutabilityPolicy>false</HasImmutabilityPolicy><HasLegalHold>false</HasLegalHold></Properties></Container></Containers><NextMarker /></EnumerationResults>",
-      "Date" : "Thu, 05 Sep 2019 22:36:46 GMT",
-      "x-ms-client-request-id" : "c04e7564-8324-403d-80d7-b33e82b3dabd",
-=======
-      "x-ms-request-id" : "ec65d40c-001e-001f-77e6-64eb66000000",
-      "Body" : "﻿<?xml version=\"1.0\" encoding=\"utf-8\"?><EnumerationResults ServiceEndpoint=\"https://azstoragesdkaccount.blob.core.windows.net/\"><Prefix>jtcservicesassignaturevaluesia</Prefix><Containers><Container><Name>jtcservicesassignaturevaluesia048820ea314c2ed8534</Name><Properties><Last-Modified>Fri, 06 Sep 2019 19:09:03 GMT</Last-Modified><Etag>\"0x8D732FDAE6D418F\"</Etag><LeaseStatus>unlocked</LeaseStatus><LeaseState>available</LeaseState><DefaultEncryptionScope>$account-encryption-key</DefaultEncryptionScope><DenyEncryptionScopeOverride>false</DenyEncryptionScopeOverride><HasImmutabilityPolicy>false</HasImmutabilityPolicy><HasLegalHold>false</HasLegalHold></Properties></Container></Containers><NextMarker /></EnumerationResults>",
-      "Date" : "Fri, 06 Sep 2019 19:09:02 GMT",
-      "x-ms-client-request-id" : "f6628e97-354c-416f-8512-6c692b858059",
->>>>>>> a55d5dd9
+      "x-ms-request-id" : "077fdef5-801e-001f-7a49-673bbb000000",
+      "Body" : "﻿<?xml version=\"1.0\" encoding=\"utf-8\"?><EnumerationResults ServiceEndpoint=\"https://jaschrepragrs.blob.core.windows.net/\"><Prefix>jtcservicesassignaturevaluesia</Prefix><Containers><Container><Name>jtcservicesassignaturevaluesia018059fca1d7db05754</Name><Properties><Last-Modified>Mon, 09 Sep 2019 19:59:28 GMT</Last-Modified><Etag>\"0x8D7356038E1942F\"</Etag><LeaseStatus>unlocked</LeaseStatus><LeaseState>available</LeaseState><DefaultEncryptionScope>$account-encryption-key</DefaultEncryptionScope><DenyEncryptionScopeOverride>false</DenyEncryptionScopeOverride><HasImmutabilityPolicy>false</HasImmutabilityPolicy><HasLegalHold>false</HasLegalHold></Properties></Container></Containers><NextMarker /></EnumerationResults>",
+      "Date" : "Mon, 09 Sep 2019 19:59:27 GMT",
+      "x-ms-client-request-id" : "03a4c936-e5f0-4b64-91d1-00785a38a99c",
       "Content-Type" : "application/xml"
     },
     "Exception" : null
   }, {
     "Method" : "DELETE",
-<<<<<<< HEAD
-    "Uri" : "https://jaschrepragrs.blob.core.windows.net/jtcservicesassignaturevaluesia00231013b4ad3d51024?restype=container",
+    "Uri" : "https://jaschrepragrs.blob.core.windows.net/jtcservicesassignaturevaluesia018059fca1d7db05754?restype=container",
     "Headers" : {
       "x-ms-version" : "2019-02-02",
       "User-Agent" : "azsdk-java-azure-storage-blob/12.0.0-preview.3 1.8.0_221; Windows 10 10.0",
-      "x-ms-client-request-id" : "7f62cfa4-17d2-440f-a692-45ca36badf18"
-=======
-    "Uri" : "https://azstoragesdkaccount.blob.core.windows.net/jtcservicesassignaturevaluesia048820ea314c2ed8534?restype=container",
-    "Headers" : {
-      "x-ms-version" : "2019-02-02",
-      "User-Agent" : "azsdk-java-azure-storage-blob/12.0.0-preview.3 1.8.0_212; Windows 10 10.0",
-      "x-ms-client-request-id" : "62c41c10-046e-4f0b-b0ba-68eacb07a6a1"
->>>>>>> a55d5dd9
+      "x-ms-client-request-id" : "c7a64739-a348-49f1-a427-d8679a4e894a"
     },
     "Response" : {
       "x-ms-version" : "2019-02-02",
@@ -97,21 +55,11 @@
       "retry-after" : "0",
       "Content-Length" : "0",
       "StatusCode" : "202",
-<<<<<<< HEAD
-      "x-ms-request-id" : "bfecb331-901e-0044-673a-643cc7000000",
-      "Date" : "Thu, 05 Sep 2019 22:36:46 GMT",
-      "x-ms-client-request-id" : "7f62cfa4-17d2-440f-a692-45ca36badf18"
+      "x-ms-request-id" : "077fdf09-801e-001f-0e49-673bbb000000",
+      "Date" : "Mon, 09 Sep 2019 19:59:27 GMT",
+      "x-ms-client-request-id" : "c7a64739-a348-49f1-a427-d8679a4e894a"
     },
     "Exception" : null
   } ],
-  "variables" : [ "jtcservicesassignaturevaluesia00231013b4ad3d51024" ]
-=======
-      "x-ms-request-id" : "ec65d419-001e-001f-04e6-64eb66000000",
-      "Date" : "Fri, 06 Sep 2019 19:09:02 GMT",
-      "x-ms-client-request-id" : "62c41c10-046e-4f0b-b0ba-68eacb07a6a1"
-    },
-    "Exception" : null
-  } ],
-  "variables" : [ "jtcservicesassignaturevaluesia048820ea314c2ed8534" ]
->>>>>>> a55d5dd9
+  "variables" : [ "jtcservicesassignaturevaluesia018059fca1d7db05754" ]
 }