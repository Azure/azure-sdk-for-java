{
  "networkCallRecords" : [ {
    "Method" : "PUT",
<<<<<<< HEAD
    "Uri" : "https://jaschrepragrs.blob.core.windows.net/jtcgetpagerangeserror000021968da23e7bee49e682?restype=container",
    "Headers" : {
      "x-ms-version" : "2019-02-02",
      "User-Agent" : "azsdk-java-azure-storage-blob/12.0.0-preview.3 1.8.0_221; Windows 10 10.0",
      "x-ms-client-request-id" : "d7de2ba9-00b2-4aef-ae61-089dbda982ae"
=======
    "Uri" : "https://azstoragesdkaccount.blob.core.windows.net/jtcgetpagerangeserror0807555e6e79bd808e43f6a4?restype=container",
    "Headers" : {
      "x-ms-version" : "2019-02-02",
      "User-Agent" : "azsdk-java-azure-storage-blob/12.0.0-preview.3 1.8.0_212; Windows 10 10.0",
      "x-ms-client-request-id" : "3dcb8652-e004-425d-8e6e-03a346c83a0a"
>>>>>>> a55d5dd9
    },
    "Response" : {
      "x-ms-version" : "2019-02-02",
      "Server" : "Windows-Azure-Blob/1.0 Microsoft-HTTPAPI/2.0",
<<<<<<< HEAD
      "ETag" : "\"0x8D732525F9E5DF2\"",
      "Last-Modified" : "Thu, 05 Sep 2019 22:42:46 GMT",
      "retry-after" : "0",
      "Content-Length" : "0",
      "StatusCode" : "201",
      "x-ms-request-id" : "e0dd6d96-e01e-0026-193b-647b1f000000",
      "Date" : "Thu, 05 Sep 2019 22:42:46 GMT",
      "x-ms-client-request-id" : "d7de2ba9-00b2-4aef-ae61-089dbda982ae"
=======
      "ETag" : "\"0x8D732FDC967A126\"",
      "Last-Modified" : "Fri, 06 Sep 2019 19:09:48 GMT",
      "retry-after" : "0",
      "Content-Length" : "0",
      "StatusCode" : "201",
      "x-ms-request-id" : "8f7616fd-401e-003a-55e6-6473d5000000",
      "Date" : "Fri, 06 Sep 2019 19:09:47 GMT",
      "x-ms-client-request-id" : "3dcb8652-e004-425d-8e6e-03a346c83a0a"
>>>>>>> a55d5dd9
    },
    "Exception" : null
  }, {
    "Method" : "PUT",
<<<<<<< HEAD
    "Uri" : "https://jaschrepragrs.blob.core.windows.net/jtcgetpagerangeserror000021968da23e7bee49e682/javablobgetpagerangeserror177425bd289142cc2a4d6",
    "Headers" : {
      "x-ms-version" : "2019-02-02",
      "User-Agent" : "azsdk-java-azure-storage-blob/12.0.0-preview.3 1.8.0_221; Windows 10 10.0",
      "x-ms-client-request-id" : "3073f87d-e2b8-46c8-a136-f9715dd4f35c"
=======
    "Uri" : "https://azstoragesdkaccount.blob.core.windows.net/jtcgetpagerangeserror0807555e6e79bd808e43f6a4/javablobgetpagerangeserror100260edbe587143ee477",
    "Headers" : {
      "x-ms-version" : "2019-02-02",
      "User-Agent" : "azsdk-java-azure-storage-blob/12.0.0-preview.3 1.8.0_212; Windows 10 10.0",
      "x-ms-client-request-id" : "7ed636c8-15f5-4e66-bb36-6da54672356a"
>>>>>>> a55d5dd9
    },
    "Response" : {
      "x-ms-version" : "2019-02-02",
      "Server" : "Windows-Azure-Blob/1.0 Microsoft-HTTPAPI/2.0",
<<<<<<< HEAD
      "ETag" : "\"0x8D732525FAAE32A\"",
      "Last-Modified" : "Thu, 05 Sep 2019 22:42:46 GMT",
      "retry-after" : "0",
      "Content-Length" : "0",
      "StatusCode" : "201",
      "x-ms-request-id" : "e0dd6dab-e01e-0026-2c3b-647b1f000000",
      "x-ms-request-server-encrypted" : "true",
      "Date" : "Thu, 05 Sep 2019 22:42:46 GMT",
      "x-ms-client-request-id" : "3073f87d-e2b8-46c8-a136-f9715dd4f35c"
=======
      "ETag" : "\"0x8D732FDC96DDC92\"",
      "Last-Modified" : "Fri, 06 Sep 2019 19:09:48 GMT",
      "retry-after" : "0",
      "Content-Length" : "0",
      "StatusCode" : "201",
      "x-ms-request-id" : "8f76170f-401e-003a-63e6-6473d5000000",
      "x-ms-request-server-encrypted" : "true",
      "Date" : "Fri, 06 Sep 2019 19:09:47 GMT",
      "x-ms-client-request-id" : "7ed636c8-15f5-4e66-bb36-6da54672356a"
>>>>>>> a55d5dd9
    },
    "Exception" : null
  }, {
    "Method" : "GET",
<<<<<<< HEAD
    "Uri" : "https://jaschrepragrs.blob.core.windows.net/jtcgetpagerangeserror000021968da23e7bee49e682/javablobgetpagerangeserror259707e2b53a2cbb0b4d8?comp=pagelist",
    "Headers" : {
      "x-ms-version" : "2019-02-02",
      "User-Agent" : "azsdk-java-azure-storage-blob/12.0.0-preview.3 1.8.0_221; Windows 10 10.0",
      "x-ms-client-request-id" : "c9ee09ac-3698-49e0-b511-f901626a8132"
=======
    "Uri" : "https://azstoragesdkaccount.blob.core.windows.net/jtcgetpagerangeserror0807555e6e79bd808e43f6a4/javablobgetpagerangeserror22274523fd6da33c46458?comp=pagelist",
    "Headers" : {
      "x-ms-version" : "2019-02-02",
      "User-Agent" : "azsdk-java-azure-storage-blob/12.0.0-preview.3 1.8.0_212; Windows 10 10.0",
      "x-ms-client-request-id" : "1759169d-2182-4834-a352-fdb7101d8ea4"
>>>>>>> a55d5dd9
    },
    "Response" : {
      "x-ms-version" : "2019-02-02",
      "Server" : "Windows-Azure-Blob/1.0 Microsoft-HTTPAPI/2.0",
      "x-ms-error-code" : "BlobNotFound",
      "retry-after" : "0",
      "Content-Length" : "215",
      "StatusCode" : "404",
<<<<<<< HEAD
      "x-ms-request-id" : "e0dd6dc9-e01e-0026-413b-647b1f000000",
      "Body" : "﻿<?xml version=\"1.0\" encoding=\"utf-8\"?><Error><Code>BlobNotFound</Code><Message>The specified blob does not exist.\nRequestId:e0dd6dc9-e01e-0026-413b-647b1f000000\nTime:2019-09-05T22:42:47.0777027Z</Message></Error>",
      "Date" : "Thu, 05 Sep 2019 22:42:46 GMT",
      "x-ms-client-request-id" : "c9ee09ac-3698-49e0-b511-f901626a8132",
=======
      "x-ms-request-id" : "8f761717-401e-003a-6ae6-6473d5000000",
      "Body" : "﻿<?xml version=\"1.0\" encoding=\"utf-8\"?><Error><Code>BlobNotFound</Code><Message>The specified blob does not exist.\nRequestId:8f761717-401e-003a-6ae6-6473d5000000\nTime:2019-09-06T19:09:48.4141855Z</Message></Error>",
      "Date" : "Fri, 06 Sep 2019 19:09:47 GMT",
      "x-ms-client-request-id" : "1759169d-2182-4834-a352-fdb7101d8ea4",
>>>>>>> a55d5dd9
      "Content-Type" : "application/xml"
    },
    "Exception" : null
  }, {
    "Method" : "GET",
<<<<<<< HEAD
    "Uri" : "https://jaschrepragrs.blob.core.windows.net?prefix=jtcgetpagerangeserror&comp=list",
    "Headers" : {
      "x-ms-version" : "2019-02-02",
      "User-Agent" : "azsdk-java-azure-storage-blob/12.0.0-preview.3 1.8.0_221; Windows 10 10.0",
      "x-ms-client-request-id" : "83eec198-1dca-41bf-936f-b12fc2ef6168"
=======
    "Uri" : "https://azstoragesdkaccount.blob.core.windows.net?prefix=jtcgetpagerangeserror&comp=list",
    "Headers" : {
      "x-ms-version" : "2019-02-02",
      "User-Agent" : "azsdk-java-azure-storage-blob/12.0.0-preview.3 1.8.0_212; Windows 10 10.0",
      "x-ms-client-request-id" : "8f4aa773-15df-4dcd-acdd-d8730647e314"
>>>>>>> a55d5dd9
    },
    "Response" : {
      "Transfer-Encoding" : "chunked",
      "x-ms-version" : "2019-02-02",
      "Server" : "Windows-Azure-Blob/1.0 Microsoft-HTTPAPI/2.0",
      "retry-after" : "0",
      "StatusCode" : "200",
<<<<<<< HEAD
      "x-ms-request-id" : "e0dd6de4-e01e-0026-5a3b-647b1f000000",
      "Body" : "﻿<?xml version=\"1.0\" encoding=\"utf-8\"?><EnumerationResults ServiceEndpoint=\"https://jaschrepragrs.blob.core.windows.net/\"><Prefix>jtcgetpagerangeserror</Prefix><Containers><Container><Name>jtcgetpagerangeserror000021968da23e7bee49e682</Name><Properties><Last-Modified>Thu, 05 Sep 2019 22:42:46 GMT</Last-Modified><Etag>\"0x8D732525F9E5DF2\"</Etag><LeaseStatus>unlocked</LeaseStatus><LeaseState>available</LeaseState><DefaultEncryptionScope>$account-encryption-key</DefaultEncryptionScope><DenyEncryptionScopeOverride>false</DenyEncryptionScopeOverride><HasImmutabilityPolicy>false</HasImmutabilityPolicy><HasLegalHold>false</HasLegalHold></Properties></Container></Containers><NextMarker /></EnumerationResults>",
      "Date" : "Thu, 05 Sep 2019 22:42:46 GMT",
      "x-ms-client-request-id" : "83eec198-1dca-41bf-936f-b12fc2ef6168",
=======
      "x-ms-request-id" : "8f761726-401e-003a-78e6-6473d5000000",
      "Body" : "﻿<?xml version=\"1.0\" encoding=\"utf-8\"?><EnumerationResults ServiceEndpoint=\"https://azstoragesdkaccount.blob.core.windows.net/\"><Prefix>jtcgetpagerangeserror</Prefix><Containers><Container><Name>jtcgetpagerangeserror0807555e6e79bd808e43f6a4</Name><Properties><Last-Modified>Fri, 06 Sep 2019 19:09:48 GMT</Last-Modified><Etag>\"0x8D732FDC967A126\"</Etag><LeaseStatus>unlocked</LeaseStatus><LeaseState>available</LeaseState><DefaultEncryptionScope>$account-encryption-key</DefaultEncryptionScope><DenyEncryptionScopeOverride>false</DenyEncryptionScopeOverride><HasImmutabilityPolicy>false</HasImmutabilityPolicy><HasLegalHold>false</HasLegalHold></Properties></Container></Containers><NextMarker /></EnumerationResults>",
      "Date" : "Fri, 06 Sep 2019 19:09:47 GMT",
      "x-ms-client-request-id" : "8f4aa773-15df-4dcd-acdd-d8730647e314",
>>>>>>> a55d5dd9
      "Content-Type" : "application/xml"
    },
    "Exception" : null
  }, {
    "Method" : "DELETE",
<<<<<<< HEAD
    "Uri" : "https://jaschrepragrs.blob.core.windows.net/jtcgetpagerangeserror000021968da23e7bee49e682?restype=container",
    "Headers" : {
      "x-ms-version" : "2019-02-02",
      "User-Agent" : "azsdk-java-azure-storage-blob/12.0.0-preview.3 1.8.0_221; Windows 10 10.0",
      "x-ms-client-request-id" : "95bf4852-4de9-43a7-83f5-9b240ff7cb49"
=======
    "Uri" : "https://azstoragesdkaccount.blob.core.windows.net/jtcgetpagerangeserror0807555e6e79bd808e43f6a4?restype=container",
    "Headers" : {
      "x-ms-version" : "2019-02-02",
      "User-Agent" : "azsdk-java-azure-storage-blob/12.0.0-preview.3 1.8.0_212; Windows 10 10.0",
      "x-ms-client-request-id" : "1acf283d-5a0c-411d-8b2c-8fc0f52d899e"
>>>>>>> a55d5dd9
    },
    "Response" : {
      "x-ms-version" : "2019-02-02",
      "Server" : "Windows-Azure-Blob/1.0 Microsoft-HTTPAPI/2.0",
      "retry-after" : "0",
      "Content-Length" : "0",
      "StatusCode" : "202",
<<<<<<< HEAD
      "x-ms-request-id" : "e0dd6df3-e01e-0026-683b-647b1f000000",
      "Date" : "Thu, 05 Sep 2019 22:42:46 GMT",
      "x-ms-client-request-id" : "95bf4852-4de9-43a7-83f5-9b240ff7cb49"
    },
    "Exception" : null
  } ],
  "variables" : [ "jtcgetpagerangeserror000021968da23e7bee49e682", "javablobgetpagerangeserror177425bd289142cc2a4d6", "javablobgetpagerangeserror259707e2b53a2cbb0b4d8" ]
=======
      "x-ms-request-id" : "8f761735-401e-003a-06e6-6473d5000000",
      "Date" : "Fri, 06 Sep 2019 19:09:47 GMT",
      "x-ms-client-request-id" : "1acf283d-5a0c-411d-8b2c-8fc0f52d899e"
    },
    "Exception" : null
  } ],
  "variables" : [ "jtcgetpagerangeserror0807555e6e79bd808e43f6a4", "javablobgetpagerangeserror100260edbe587143ee477", "javablobgetpagerangeserror22274523fd6da33c46458" ]
>>>>>>> a55d5dd9
}<|MERGE_RESOLUTION|>--- conflicted
+++ resolved
@@ -1,101 +1,54 @@
 {
   "networkCallRecords" : [ {
     "Method" : "PUT",
-<<<<<<< HEAD
-    "Uri" : "https://jaschrepragrs.blob.core.windows.net/jtcgetpagerangeserror000021968da23e7bee49e682?restype=container",
+    "Uri" : "https://jaschrepragrs.blob.core.windows.net/jtcgetpagerangeserror036324e539faa80a714dfcbd?restype=container",
     "Headers" : {
       "x-ms-version" : "2019-02-02",
       "User-Agent" : "azsdk-java-azure-storage-blob/12.0.0-preview.3 1.8.0_221; Windows 10 10.0",
-      "x-ms-client-request-id" : "d7de2ba9-00b2-4aef-ae61-089dbda982ae"
-=======
-    "Uri" : "https://azstoragesdkaccount.blob.core.windows.net/jtcgetpagerangeserror0807555e6e79bd808e43f6a4?restype=container",
-    "Headers" : {
-      "x-ms-version" : "2019-02-02",
-      "User-Agent" : "azsdk-java-azure-storage-blob/12.0.0-preview.3 1.8.0_212; Windows 10 10.0",
-      "x-ms-client-request-id" : "3dcb8652-e004-425d-8e6e-03a346c83a0a"
->>>>>>> a55d5dd9
+      "x-ms-client-request-id" : "dd7b87e2-7142-4f74-90d2-33954b9e7b3e"
     },
     "Response" : {
       "x-ms-version" : "2019-02-02",
       "Server" : "Windows-Azure-Blob/1.0 Microsoft-HTTPAPI/2.0",
-<<<<<<< HEAD
-      "ETag" : "\"0x8D732525F9E5DF2\"",
-      "Last-Modified" : "Thu, 05 Sep 2019 22:42:46 GMT",
+      "ETag" : "\"0x8D7356199A65BF6\"",
+      "Last-Modified" : "Mon, 09 Sep 2019 20:09:20 GMT",
       "retry-after" : "0",
       "Content-Length" : "0",
       "StatusCode" : "201",
-      "x-ms-request-id" : "e0dd6d96-e01e-0026-193b-647b1f000000",
-      "Date" : "Thu, 05 Sep 2019 22:42:46 GMT",
-      "x-ms-client-request-id" : "d7de2ba9-00b2-4aef-ae61-089dbda982ae"
-=======
-      "ETag" : "\"0x8D732FDC967A126\"",
-      "Last-Modified" : "Fri, 06 Sep 2019 19:09:48 GMT",
-      "retry-after" : "0",
-      "Content-Length" : "0",
-      "StatusCode" : "201",
-      "x-ms-request-id" : "8f7616fd-401e-003a-55e6-6473d5000000",
-      "Date" : "Fri, 06 Sep 2019 19:09:47 GMT",
-      "x-ms-client-request-id" : "3dcb8652-e004-425d-8e6e-03a346c83a0a"
->>>>>>> a55d5dd9
+      "x-ms-request-id" : "9ebd337f-501e-003f-534a-675777000000",
+      "Date" : "Mon, 09 Sep 2019 20:09:19 GMT",
+      "x-ms-client-request-id" : "dd7b87e2-7142-4f74-90d2-33954b9e7b3e"
     },
     "Exception" : null
   }, {
     "Method" : "PUT",
-<<<<<<< HEAD
-    "Uri" : "https://jaschrepragrs.blob.core.windows.net/jtcgetpagerangeserror000021968da23e7bee49e682/javablobgetpagerangeserror177425bd289142cc2a4d6",
+    "Uri" : "https://jaschrepragrs.blob.core.windows.net/jtcgetpagerangeserror036324e539faa80a714dfcbd/javablobgetpagerangeserror184628c053b1ca4d114b6",
     "Headers" : {
       "x-ms-version" : "2019-02-02",
       "User-Agent" : "azsdk-java-azure-storage-blob/12.0.0-preview.3 1.8.0_221; Windows 10 10.0",
-      "x-ms-client-request-id" : "3073f87d-e2b8-46c8-a136-f9715dd4f35c"
-=======
-    "Uri" : "https://azstoragesdkaccount.blob.core.windows.net/jtcgetpagerangeserror0807555e6e79bd808e43f6a4/javablobgetpagerangeserror100260edbe587143ee477",
-    "Headers" : {
-      "x-ms-version" : "2019-02-02",
-      "User-Agent" : "azsdk-java-azure-storage-blob/12.0.0-preview.3 1.8.0_212; Windows 10 10.0",
-      "x-ms-client-request-id" : "7ed636c8-15f5-4e66-bb36-6da54672356a"
->>>>>>> a55d5dd9
+      "x-ms-client-request-id" : "27176502-7478-4270-8ad9-511c76905690"
     },
     "Response" : {
       "x-ms-version" : "2019-02-02",
       "Server" : "Windows-Azure-Blob/1.0 Microsoft-HTTPAPI/2.0",
-<<<<<<< HEAD
-      "ETag" : "\"0x8D732525FAAE32A\"",
-      "Last-Modified" : "Thu, 05 Sep 2019 22:42:46 GMT",
+      "ETag" : "\"0x8D7356199B3400D\"",
+      "Last-Modified" : "Mon, 09 Sep 2019 20:09:20 GMT",
       "retry-after" : "0",
       "Content-Length" : "0",
       "StatusCode" : "201",
-      "x-ms-request-id" : "e0dd6dab-e01e-0026-2c3b-647b1f000000",
+      "x-ms-request-id" : "9ebd338e-501e-003f-5f4a-675777000000",
       "x-ms-request-server-encrypted" : "true",
-      "Date" : "Thu, 05 Sep 2019 22:42:46 GMT",
-      "x-ms-client-request-id" : "3073f87d-e2b8-46c8-a136-f9715dd4f35c"
-=======
-      "ETag" : "\"0x8D732FDC96DDC92\"",
-      "Last-Modified" : "Fri, 06 Sep 2019 19:09:48 GMT",
-      "retry-after" : "0",
-      "Content-Length" : "0",
-      "StatusCode" : "201",
-      "x-ms-request-id" : "8f76170f-401e-003a-63e6-6473d5000000",
-      "x-ms-request-server-encrypted" : "true",
-      "Date" : "Fri, 06 Sep 2019 19:09:47 GMT",
-      "x-ms-client-request-id" : "7ed636c8-15f5-4e66-bb36-6da54672356a"
->>>>>>> a55d5dd9
+      "Date" : "Mon, 09 Sep 2019 20:09:19 GMT",
+      "x-ms-client-request-id" : "27176502-7478-4270-8ad9-511c76905690"
     },
     "Exception" : null
   }, {
     "Method" : "GET",
-<<<<<<< HEAD
-    "Uri" : "https://jaschrepragrs.blob.core.windows.net/jtcgetpagerangeserror000021968da23e7bee49e682/javablobgetpagerangeserror259707e2b53a2cbb0b4d8?comp=pagelist",
+    "Uri" : "https://jaschrepragrs.blob.core.windows.net/jtcgetpagerangeserror036324e539faa80a714dfcbd/javablobgetpagerangeserror2399116d285f0e149b4e9?comp=pagelist",
     "Headers" : {
       "x-ms-version" : "2019-02-02",
       "User-Agent" : "azsdk-java-azure-storage-blob/12.0.0-preview.3 1.8.0_221; Windows 10 10.0",
-      "x-ms-client-request-id" : "c9ee09ac-3698-49e0-b511-f901626a8132"
-=======
-    "Uri" : "https://azstoragesdkaccount.blob.core.windows.net/jtcgetpagerangeserror0807555e6e79bd808e43f6a4/javablobgetpagerangeserror22274523fd6da33c46458?comp=pagelist",
-    "Headers" : {
-      "x-ms-version" : "2019-02-02",
-      "User-Agent" : "azsdk-java-azure-storage-blob/12.0.0-preview.3 1.8.0_212; Windows 10 10.0",
-      "x-ms-client-request-id" : "1759169d-2182-4834-a352-fdb7101d8ea4"
->>>>>>> a55d5dd9
+      "x-ms-client-request-id" : "47d1e9b8-47e5-4675-bde5-5411f42a2d53"
     },
     "Response" : {
       "x-ms-version" : "2019-02-02",
@@ -104,35 +57,20 @@
       "retry-after" : "0",
       "Content-Length" : "215",
       "StatusCode" : "404",
-<<<<<<< HEAD
-      "x-ms-request-id" : "e0dd6dc9-e01e-0026-413b-647b1f000000",
-      "Body" : "﻿<?xml version=\"1.0\" encoding=\"utf-8\"?><Error><Code>BlobNotFound</Code><Message>The specified blob does not exist.\nRequestId:e0dd6dc9-e01e-0026-413b-647b1f000000\nTime:2019-09-05T22:42:47.0777027Z</Message></Error>",
-      "Date" : "Thu, 05 Sep 2019 22:42:46 GMT",
-      "x-ms-client-request-id" : "c9ee09ac-3698-49e0-b511-f901626a8132",
-=======
-      "x-ms-request-id" : "8f761717-401e-003a-6ae6-6473d5000000",
-      "Body" : "﻿<?xml version=\"1.0\" encoding=\"utf-8\"?><Error><Code>BlobNotFound</Code><Message>The specified blob does not exist.\nRequestId:8f761717-401e-003a-6ae6-6473d5000000\nTime:2019-09-06T19:09:48.4141855Z</Message></Error>",
-      "Date" : "Fri, 06 Sep 2019 19:09:47 GMT",
-      "x-ms-client-request-id" : "1759169d-2182-4834-a352-fdb7101d8ea4",
->>>>>>> a55d5dd9
+      "x-ms-request-id" : "9ebd33b5-501e-003f-034a-675777000000",
+      "Body" : "﻿<?xml version=\"1.0\" encoding=\"utf-8\"?><Error><Code>BlobNotFound</Code><Message>The specified blob does not exist.\nRequestId:9ebd33b5-501e-003f-034a-675777000000\nTime:2019-09-09T20:09:20.3812115Z</Message></Error>",
+      "Date" : "Mon, 09 Sep 2019 20:09:20 GMT",
+      "x-ms-client-request-id" : "47d1e9b8-47e5-4675-bde5-5411f42a2d53",
       "Content-Type" : "application/xml"
     },
     "Exception" : null
   }, {
     "Method" : "GET",
-<<<<<<< HEAD
     "Uri" : "https://jaschrepragrs.blob.core.windows.net?prefix=jtcgetpagerangeserror&comp=list",
     "Headers" : {
       "x-ms-version" : "2019-02-02",
       "User-Agent" : "azsdk-java-azure-storage-blob/12.0.0-preview.3 1.8.0_221; Windows 10 10.0",
-      "x-ms-client-request-id" : "83eec198-1dca-41bf-936f-b12fc2ef6168"
-=======
-    "Uri" : "https://azstoragesdkaccount.blob.core.windows.net?prefix=jtcgetpagerangeserror&comp=list",
-    "Headers" : {
-      "x-ms-version" : "2019-02-02",
-      "User-Agent" : "azsdk-java-azure-storage-blob/12.0.0-preview.3 1.8.0_212; Windows 10 10.0",
-      "x-ms-client-request-id" : "8f4aa773-15df-4dcd-acdd-d8730647e314"
->>>>>>> a55d5dd9
+      "x-ms-client-request-id" : "1fb9d45d-1de1-4831-a272-4068bcb1a656"
     },
     "Response" : {
       "Transfer-Encoding" : "chunked",
@@ -140,35 +78,20 @@
       "Server" : "Windows-Azure-Blob/1.0 Microsoft-HTTPAPI/2.0",
       "retry-after" : "0",
       "StatusCode" : "200",
-<<<<<<< HEAD
-      "x-ms-request-id" : "e0dd6de4-e01e-0026-5a3b-647b1f000000",
-      "Body" : "﻿<?xml version=\"1.0\" encoding=\"utf-8\"?><EnumerationResults ServiceEndpoint=\"https://jaschrepragrs.blob.core.windows.net/\"><Prefix>jtcgetpagerangeserror</Prefix><Containers><Container><Name>jtcgetpagerangeserror000021968da23e7bee49e682</Name><Properties><Last-Modified>Thu, 05 Sep 2019 22:42:46 GMT</Last-Modified><Etag>\"0x8D732525F9E5DF2\"</Etag><LeaseStatus>unlocked</LeaseStatus><LeaseState>available</LeaseState><DefaultEncryptionScope>$account-encryption-key</DefaultEncryptionScope><DenyEncryptionScopeOverride>false</DenyEncryptionScopeOverride><HasImmutabilityPolicy>false</HasImmutabilityPolicy><HasLegalHold>false</HasLegalHold></Properties></Container></Containers><NextMarker /></EnumerationResults>",
-      "Date" : "Thu, 05 Sep 2019 22:42:46 GMT",
-      "x-ms-client-request-id" : "83eec198-1dca-41bf-936f-b12fc2ef6168",
-=======
-      "x-ms-request-id" : "8f761726-401e-003a-78e6-6473d5000000",
-      "Body" : "﻿<?xml version=\"1.0\" encoding=\"utf-8\"?><EnumerationResults ServiceEndpoint=\"https://azstoragesdkaccount.blob.core.windows.net/\"><Prefix>jtcgetpagerangeserror</Prefix><Containers><Container><Name>jtcgetpagerangeserror0807555e6e79bd808e43f6a4</Name><Properties><Last-Modified>Fri, 06 Sep 2019 19:09:48 GMT</Last-Modified><Etag>\"0x8D732FDC967A126\"</Etag><LeaseStatus>unlocked</LeaseStatus><LeaseState>available</LeaseState><DefaultEncryptionScope>$account-encryption-key</DefaultEncryptionScope><DenyEncryptionScopeOverride>false</DenyEncryptionScopeOverride><HasImmutabilityPolicy>false</HasImmutabilityPolicy><HasLegalHold>false</HasLegalHold></Properties></Container></Containers><NextMarker /></EnumerationResults>",
-      "Date" : "Fri, 06 Sep 2019 19:09:47 GMT",
-      "x-ms-client-request-id" : "8f4aa773-15df-4dcd-acdd-d8730647e314",
->>>>>>> a55d5dd9
+      "x-ms-request-id" : "9ebd33ce-501e-003f-1c4a-675777000000",
+      "Body" : "﻿<?xml version=\"1.0\" encoding=\"utf-8\"?><EnumerationResults ServiceEndpoint=\"https://jaschrepragrs.blob.core.windows.net/\"><Prefix>jtcgetpagerangeserror</Prefix><Containers><Container><Name>jtcgetpagerangeserror036324e539faa80a714dfcbd</Name><Properties><Last-Modified>Mon, 09 Sep 2019 20:09:20 GMT</Last-Modified><Etag>\"0x8D7356199A65BF6\"</Etag><LeaseStatus>unlocked</LeaseStatus><LeaseState>available</LeaseState><DefaultEncryptionScope>$account-encryption-key</DefaultEncryptionScope><DenyEncryptionScopeOverride>false</DenyEncryptionScopeOverride><HasImmutabilityPolicy>false</HasImmutabilityPolicy><HasLegalHold>false</HasLegalHold></Properties></Container></Containers><NextMarker /></EnumerationResults>",
+      "Date" : "Mon, 09 Sep 2019 20:09:20 GMT",
+      "x-ms-client-request-id" : "1fb9d45d-1de1-4831-a272-4068bcb1a656",
       "Content-Type" : "application/xml"
     },
     "Exception" : null
   }, {
     "Method" : "DELETE",
-<<<<<<< HEAD
-    "Uri" : "https://jaschrepragrs.blob.core.windows.net/jtcgetpagerangeserror000021968da23e7bee49e682?restype=container",
+    "Uri" : "https://jaschrepragrs.blob.core.windows.net/jtcgetpagerangeserror036324e539faa80a714dfcbd?restype=container",
     "Headers" : {
       "x-ms-version" : "2019-02-02",
       "User-Agent" : "azsdk-java-azure-storage-blob/12.0.0-preview.3 1.8.0_221; Windows 10 10.0",
-      "x-ms-client-request-id" : "95bf4852-4de9-43a7-83f5-9b240ff7cb49"
-=======
-    "Uri" : "https://azstoragesdkaccount.blob.core.windows.net/jtcgetpagerangeserror0807555e6e79bd808e43f6a4?restype=container",
-    "Headers" : {
-      "x-ms-version" : "2019-02-02",
-      "User-Agent" : "azsdk-java-azure-storage-blob/12.0.0-preview.3 1.8.0_212; Windows 10 10.0",
-      "x-ms-client-request-id" : "1acf283d-5a0c-411d-8b2c-8fc0f52d899e"
->>>>>>> a55d5dd9
+      "x-ms-client-request-id" : "8805135d-6627-4577-bca3-6c74f02d645a"
     },
     "Response" : {
       "x-ms-version" : "2019-02-02",
@@ -176,21 +99,11 @@
       "retry-after" : "0",
       "Content-Length" : "0",
       "StatusCode" : "202",
-<<<<<<< HEAD
-      "x-ms-request-id" : "e0dd6df3-e01e-0026-683b-647b1f000000",
-      "Date" : "Thu, 05 Sep 2019 22:42:46 GMT",
-      "x-ms-client-request-id" : "95bf4852-4de9-43a7-83f5-9b240ff7cb49"
+      "x-ms-request-id" : "9ebd33f2-501e-003f-404a-675777000000",
+      "Date" : "Mon, 09 Sep 2019 20:09:20 GMT",
+      "x-ms-client-request-id" : "8805135d-6627-4577-bca3-6c74f02d645a"
     },
     "Exception" : null
   } ],
-  "variables" : [ "jtcgetpagerangeserror000021968da23e7bee49e682", "javablobgetpagerangeserror177425bd289142cc2a4d6", "javablobgetpagerangeserror259707e2b53a2cbb0b4d8" ]
-=======
-      "x-ms-request-id" : "8f761735-401e-003a-06e6-6473d5000000",
-      "Date" : "Fri, 06 Sep 2019 19:09:47 GMT",
-      "x-ms-client-request-id" : "1acf283d-5a0c-411d-8b2c-8fc0f52d899e"
-    },
-    "Exception" : null
-  } ],
-  "variables" : [ "jtcgetpagerangeserror0807555e6e79bd808e43f6a4", "javablobgetpagerangeserror100260edbe587143ee477", "javablobgetpagerangeserror22274523fd6da33c46458" ]
->>>>>>> a55d5dd9
+  "variables" : [ "jtcgetpagerangeserror036324e539faa80a714dfcbd", "javablobgetpagerangeserror184628c053b1ca4d114b6", "javablobgetpagerangeserror2399116d285f0e149b4e9" ]
 }