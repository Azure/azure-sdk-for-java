{
  "networkCallRecords" : [ {
    "Method" : "PUT",
<<<<<<< HEAD
    "Uri" : "https://jaschrepragrs.blob.core.windows.net/jtcsasprotocolparse0sastestsasprotocolparse556003961eeb51?restype=container",
    "Headers" : {
      "x-ms-version" : "2019-02-02",
      "User-Agent" : "azsdk-java-azure-storage-blob/12.0.0-preview.3 1.8.0_221; Windows 10 10.0",
      "x-ms-client-request-id" : "ad89f901-fec1-4c9a-849b-ac5ebbaf9fa6"
=======
    "Uri" : "https://azstoragesdkaccount.blob.core.windows.net/jtcsasprotocolparse0sastestsasprotocolparsefd6230128289e4?restype=container",
    "Headers" : {
      "x-ms-version" : "2019-02-02",
      "User-Agent" : "azsdk-java-azure-storage-blob/12.0.0-preview.3 1.8.0_212; Windows 10 10.0",
      "x-ms-client-request-id" : "c5c0f41a-2080-49bb-9a8b-a5bb01ccc6df"
>>>>>>> a55d5dd9
    },
    "Response" : {
      "x-ms-version" : "2019-02-02",
      "Server" : "Windows-Azure-Blob/1.0 Microsoft-HTTPAPI/2.0",
<<<<<<< HEAD
      "ETag" : "\"0x8D732517AFB0B3F\"",
      "Last-Modified" : "Thu, 05 Sep 2019 22:36:23 GMT",
      "retry-after" : "0",
      "Content-Length" : "0",
      "StatusCode" : "201",
      "x-ms-request-id" : "bfec9b10-901e-0044-233a-643cc7000000",
      "Date" : "Thu, 05 Sep 2019 22:36:22 GMT",
      "x-ms-client-request-id" : "ad89f901-fec1-4c9a-849b-ac5ebbaf9fa6"
=======
      "ETag" : "\"0x8D732FE024919BD\"",
      "Last-Modified" : "Fri, 06 Sep 2019 19:11:23 GMT",
      "retry-after" : "0",
      "Content-Length" : "0",
      "StatusCode" : "201",
      "x-ms-request-id" : "8f76d021-401e-003a-76e6-6473d5000000",
      "Date" : "Fri, 06 Sep 2019 19:11:23 GMT",
      "x-ms-client-request-id" : "c5c0f41a-2080-49bb-9a8b-a5bb01ccc6df"
>>>>>>> a55d5dd9
    },
    "Exception" : null
  }, {
    "Method" : "GET",
<<<<<<< HEAD
    "Uri" : "https://jaschrepragrs.blob.core.windows.net?prefix=jtcsasprotocolparse&comp=list",
    "Headers" : {
      "x-ms-version" : "2019-02-02",
      "User-Agent" : "azsdk-java-azure-storage-blob/12.0.0-preview.3 1.8.0_221; Windows 10 10.0",
      "x-ms-client-request-id" : "a7e5a16a-c357-4d9a-bfeb-b6faf665dd72"
=======
    "Uri" : "https://azstoragesdkaccount.blob.core.windows.net?prefix=jtcsasprotocolparse&comp=list",
    "Headers" : {
      "x-ms-version" : "2019-02-02",
      "User-Agent" : "azsdk-java-azure-storage-blob/12.0.0-preview.3 1.8.0_212; Windows 10 10.0",
      "x-ms-client-request-id" : "cb0f7e2e-5bbe-42d2-b4f3-acb62da3ad05"
>>>>>>> a55d5dd9
    },
    "Response" : {
      "Transfer-Encoding" : "chunked",
      "x-ms-version" : "2019-02-02",
      "Server" : "Windows-Azure-Blob/1.0 Microsoft-HTTPAPI/2.0",
      "retry-after" : "0",
      "StatusCode" : "200",
<<<<<<< HEAD
      "x-ms-request-id" : "bfec9b25-901e-0044-343a-643cc7000000",
      "Body" : "﻿<?xml version=\"1.0\" encoding=\"utf-8\"?><EnumerationResults ServiceEndpoint=\"https://jaschrepragrs.blob.core.windows.net/\"><Prefix>jtcsasprotocolparse</Prefix><Containers><Container><Name>jtcsasprotocolparse0sastestsasprotocolparse556003961eeb51</Name><Properties><Last-Modified>Thu, 05 Sep 2019 22:36:23 GMT</Last-Modified><Etag>\"0x8D732517AFB0B3F\"</Etag><LeaseStatus>unlocked</LeaseStatus><LeaseState>available</LeaseState><DefaultEncryptionScope>$account-encryption-key</DefaultEncryptionScope><DenyEncryptionScopeOverride>false</DenyEncryptionScopeOverride><HasImmutabilityPolicy>false</HasImmutabilityPolicy><HasLegalHold>false</HasLegalHold></Properties></Container></Containers><NextMarker /></EnumerationResults>",
      "Date" : "Thu, 05 Sep 2019 22:36:22 GMT",
      "x-ms-client-request-id" : "a7e5a16a-c357-4d9a-bfeb-b6faf665dd72",
=======
      "x-ms-request-id" : "8f76d037-401e-003a-0ae6-6473d5000000",
      "Body" : "﻿<?xml version=\"1.0\" encoding=\"utf-8\"?><EnumerationResults ServiceEndpoint=\"https://azstoragesdkaccount.blob.core.windows.net/\"><Prefix>jtcsasprotocolparse</Prefix><Containers><Container><Name>jtcsasprotocolparse0sastestsasprotocolparsefd6230128289e4</Name><Properties><Last-Modified>Fri, 06 Sep 2019 19:11:23 GMT</Last-Modified><Etag>\"0x8D732FE024919BD\"</Etag><LeaseStatus>unlocked</LeaseStatus><LeaseState>available</LeaseState><DefaultEncryptionScope>$account-encryption-key</DefaultEncryptionScope><DenyEncryptionScopeOverride>false</DenyEncryptionScopeOverride><HasImmutabilityPolicy>false</HasImmutabilityPolicy><HasLegalHold>false</HasLegalHold></Properties></Container></Containers><NextMarker /></EnumerationResults>",
      "Date" : "Fri, 06 Sep 2019 19:11:23 GMT",
      "x-ms-client-request-id" : "cb0f7e2e-5bbe-42d2-b4f3-acb62da3ad05",
>>>>>>> a55d5dd9
      "Content-Type" : "application/xml"
    },
    "Exception" : null
  }, {
    "Method" : "DELETE",
<<<<<<< HEAD
    "Uri" : "https://jaschrepragrs.blob.core.windows.net/jtcsasprotocolparse0sastestsasprotocolparse556003961eeb51?restype=container",
    "Headers" : {
      "x-ms-version" : "2019-02-02",
      "User-Agent" : "azsdk-java-azure-storage-blob/12.0.0-preview.3 1.8.0_221; Windows 10 10.0",
      "x-ms-client-request-id" : "3f8f1eef-bdb7-4837-8869-96d4f83ec601"
=======
    "Uri" : "https://azstoragesdkaccount.blob.core.windows.net/jtcsasprotocolparse0sastestsasprotocolparsefd6230128289e4?restype=container",
    "Headers" : {
      "x-ms-version" : "2019-02-02",
      "User-Agent" : "azsdk-java-azure-storage-blob/12.0.0-preview.3 1.8.0_212; Windows 10 10.0",
      "x-ms-client-request-id" : "a64bd1e0-7c5d-437d-8f57-4785e1521068"
>>>>>>> a55d5dd9
    },
    "Response" : {
      "x-ms-version" : "2019-02-02",
      "Server" : "Windows-Azure-Blob/1.0 Microsoft-HTTPAPI/2.0",
      "retry-after" : "0",
      "Content-Length" : "0",
      "StatusCode" : "202",
<<<<<<< HEAD
      "x-ms-request-id" : "bfec9b3d-901e-0044-4a3a-643cc7000000",
      "Date" : "Thu, 05 Sep 2019 22:36:22 GMT",
      "x-ms-client-request-id" : "3f8f1eef-bdb7-4837-8869-96d4f83ec601"
    },
    "Exception" : null
  } ],
  "variables" : [ "jtcsasprotocolparse0sastestsasprotocolparse556003961eeb51" ]
=======
      "x-ms-request-id" : "8f76d04e-401e-003a-1be6-6473d5000000",
      "Date" : "Fri, 06 Sep 2019 19:11:23 GMT",
      "x-ms-client-request-id" : "a64bd1e0-7c5d-437d-8f57-4785e1521068"
    },
    "Exception" : null
  } ],
  "variables" : [ "jtcsasprotocolparse0sastestsasprotocolparsefd6230128289e4" ]
>>>>>>> a55d5dd9
}<|MERGE_RESOLUTION|>--- conflicted
+++ resolved
@@ -1,59 +1,32 @@
 {
   "networkCallRecords" : [ {
     "Method" : "PUT",
-<<<<<<< HEAD
-    "Uri" : "https://jaschrepragrs.blob.core.windows.net/jtcsasprotocolparse0sastestsasprotocolparse556003961eeb51?restype=container",
+    "Uri" : "https://jaschrepragrs.blob.core.windows.net/jtcsasprotocolparse0sastestsasprotocolparse161799809c27e4?restype=container",
     "Headers" : {
       "x-ms-version" : "2019-02-02",
       "User-Agent" : "azsdk-java-azure-storage-blob/12.0.0-preview.3 1.8.0_221; Windows 10 10.0",
-      "x-ms-client-request-id" : "ad89f901-fec1-4c9a-849b-ac5ebbaf9fa6"
-=======
-    "Uri" : "https://azstoragesdkaccount.blob.core.windows.net/jtcsasprotocolparse0sastestsasprotocolparsefd6230128289e4?restype=container",
-    "Headers" : {
-      "x-ms-version" : "2019-02-02",
-      "User-Agent" : "azsdk-java-azure-storage-blob/12.0.0-preview.3 1.8.0_212; Windows 10 10.0",
-      "x-ms-client-request-id" : "c5c0f41a-2080-49bb-9a8b-a5bb01ccc6df"
->>>>>>> a55d5dd9
+      "x-ms-client-request-id" : "e2ad7122-7490-4393-8500-b20339f149dc"
     },
     "Response" : {
       "x-ms-version" : "2019-02-02",
       "Server" : "Windows-Azure-Blob/1.0 Microsoft-HTTPAPI/2.0",
-<<<<<<< HEAD
-      "ETag" : "\"0x8D732517AFB0B3F\"",
-      "Last-Modified" : "Thu, 05 Sep 2019 22:36:23 GMT",
+      "ETag" : "\"0x8D735602B6146CE\"",
+      "Last-Modified" : "Mon, 09 Sep 2019 19:59:05 GMT",
       "retry-after" : "0",
       "Content-Length" : "0",
       "StatusCode" : "201",
-      "x-ms-request-id" : "bfec9b10-901e-0044-233a-643cc7000000",
-      "Date" : "Thu, 05 Sep 2019 22:36:22 GMT",
-      "x-ms-client-request-id" : "ad89f901-fec1-4c9a-849b-ac5ebbaf9fa6"
-=======
-      "ETag" : "\"0x8D732FE024919BD\"",
-      "Last-Modified" : "Fri, 06 Sep 2019 19:11:23 GMT",
-      "retry-after" : "0",
-      "Content-Length" : "0",
-      "StatusCode" : "201",
-      "x-ms-request-id" : "8f76d021-401e-003a-76e6-6473d5000000",
-      "Date" : "Fri, 06 Sep 2019 19:11:23 GMT",
-      "x-ms-client-request-id" : "c5c0f41a-2080-49bb-9a8b-a5bb01ccc6df"
->>>>>>> a55d5dd9
+      "x-ms-request-id" : "077fcc42-801e-001f-7649-673bbb000000",
+      "Date" : "Mon, 09 Sep 2019 19:59:05 GMT",
+      "x-ms-client-request-id" : "e2ad7122-7490-4393-8500-b20339f149dc"
     },
     "Exception" : null
   }, {
     "Method" : "GET",
-<<<<<<< HEAD
     "Uri" : "https://jaschrepragrs.blob.core.windows.net?prefix=jtcsasprotocolparse&comp=list",
     "Headers" : {
       "x-ms-version" : "2019-02-02",
       "User-Agent" : "azsdk-java-azure-storage-blob/12.0.0-preview.3 1.8.0_221; Windows 10 10.0",
-      "x-ms-client-request-id" : "a7e5a16a-c357-4d9a-bfeb-b6faf665dd72"
-=======
-    "Uri" : "https://azstoragesdkaccount.blob.core.windows.net?prefix=jtcsasprotocolparse&comp=list",
-    "Headers" : {
-      "x-ms-version" : "2019-02-02",
-      "User-Agent" : "azsdk-java-azure-storage-blob/12.0.0-preview.3 1.8.0_212; Windows 10 10.0",
-      "x-ms-client-request-id" : "cb0f7e2e-5bbe-42d2-b4f3-acb62da3ad05"
->>>>>>> a55d5dd9
+      "x-ms-client-request-id" : "b42ebb0e-32dd-4b5e-889d-d5a779f863c9"
     },
     "Response" : {
       "Transfer-Encoding" : "chunked",
@@ -61,35 +34,20 @@
       "Server" : "Windows-Azure-Blob/1.0 Microsoft-HTTPAPI/2.0",
       "retry-after" : "0",
       "StatusCode" : "200",
-<<<<<<< HEAD
-      "x-ms-request-id" : "bfec9b25-901e-0044-343a-643cc7000000",
-      "Body" : "﻿<?xml version=\"1.0\" encoding=\"utf-8\"?><EnumerationResults ServiceEndpoint=\"https://jaschrepragrs.blob.core.windows.net/\"><Prefix>jtcsasprotocolparse</Prefix><Containers><Container><Name>jtcsasprotocolparse0sastestsasprotocolparse556003961eeb51</Name><Properties><Last-Modified>Thu, 05 Sep 2019 22:36:23 GMT</Last-Modified><Etag>\"0x8D732517AFB0B3F\"</Etag><LeaseStatus>unlocked</LeaseStatus><LeaseState>available</LeaseState><DefaultEncryptionScope>$account-encryption-key</DefaultEncryptionScope><DenyEncryptionScopeOverride>false</DenyEncryptionScopeOverride><HasImmutabilityPolicy>false</HasImmutabilityPolicy><HasLegalHold>false</HasLegalHold></Properties></Container></Containers><NextMarker /></EnumerationResults>",
-      "Date" : "Thu, 05 Sep 2019 22:36:22 GMT",
-      "x-ms-client-request-id" : "a7e5a16a-c357-4d9a-bfeb-b6faf665dd72",
-=======
-      "x-ms-request-id" : "8f76d037-401e-003a-0ae6-6473d5000000",
-      "Body" : "﻿<?xml version=\"1.0\" encoding=\"utf-8\"?><EnumerationResults ServiceEndpoint=\"https://azstoragesdkaccount.blob.core.windows.net/\"><Prefix>jtcsasprotocolparse</Prefix><Containers><Container><Name>jtcsasprotocolparse0sastestsasprotocolparsefd6230128289e4</Name><Properties><Last-Modified>Fri, 06 Sep 2019 19:11:23 GMT</Last-Modified><Etag>\"0x8D732FE024919BD\"</Etag><LeaseStatus>unlocked</LeaseStatus><LeaseState>available</LeaseState><DefaultEncryptionScope>$account-encryption-key</DefaultEncryptionScope><DenyEncryptionScopeOverride>false</DenyEncryptionScopeOverride><HasImmutabilityPolicy>false</HasImmutabilityPolicy><HasLegalHold>false</HasLegalHold></Properties></Container></Containers><NextMarker /></EnumerationResults>",
-      "Date" : "Fri, 06 Sep 2019 19:11:23 GMT",
-      "x-ms-client-request-id" : "cb0f7e2e-5bbe-42d2-b4f3-acb62da3ad05",
->>>>>>> a55d5dd9
+      "x-ms-request-id" : "077fcc4e-801e-001f-0149-673bbb000000",
+      "Body" : "﻿<?xml version=\"1.0\" encoding=\"utf-8\"?><EnumerationResults ServiceEndpoint=\"https://jaschrepragrs.blob.core.windows.net/\"><Prefix>jtcsasprotocolparse</Prefix><Containers><Container><Name>jtcsasprotocolparse0sastestsasprotocolparse161799809c27e4</Name><Properties><Last-Modified>Mon, 09 Sep 2019 19:59:05 GMT</Last-Modified><Etag>\"0x8D735602B6146CE\"</Etag><LeaseStatus>unlocked</LeaseStatus><LeaseState>available</LeaseState><DefaultEncryptionScope>$account-encryption-key</DefaultEncryptionScope><DenyEncryptionScopeOverride>false</DenyEncryptionScopeOverride><HasImmutabilityPolicy>false</HasImmutabilityPolicy><HasLegalHold>false</HasLegalHold></Properties></Container></Containers><NextMarker /></EnumerationResults>",
+      "Date" : "Mon, 09 Sep 2019 19:59:05 GMT",
+      "x-ms-client-request-id" : "b42ebb0e-32dd-4b5e-889d-d5a779f863c9",
       "Content-Type" : "application/xml"
     },
     "Exception" : null
   }, {
     "Method" : "DELETE",
-<<<<<<< HEAD
-    "Uri" : "https://jaschrepragrs.blob.core.windows.net/jtcsasprotocolparse0sastestsasprotocolparse556003961eeb51?restype=container",
+    "Uri" : "https://jaschrepragrs.blob.core.windows.net/jtcsasprotocolparse0sastestsasprotocolparse161799809c27e4?restype=container",
     "Headers" : {
       "x-ms-version" : "2019-02-02",
       "User-Agent" : "azsdk-java-azure-storage-blob/12.0.0-preview.3 1.8.0_221; Windows 10 10.0",
-      "x-ms-client-request-id" : "3f8f1eef-bdb7-4837-8869-96d4f83ec601"
-=======
-    "Uri" : "https://azstoragesdkaccount.blob.core.windows.net/jtcsasprotocolparse0sastestsasprotocolparsefd6230128289e4?restype=container",
-    "Headers" : {
-      "x-ms-version" : "2019-02-02",
-      "User-Agent" : "azsdk-java-azure-storage-blob/12.0.0-preview.3 1.8.0_212; Windows 10 10.0",
-      "x-ms-client-request-id" : "a64bd1e0-7c5d-437d-8f57-4785e1521068"
->>>>>>> a55d5dd9
+      "x-ms-client-request-id" : "708ef851-2a93-4f99-bb89-09e65c91d9ed"
     },
     "Response" : {
       "x-ms-version" : "2019-02-02",
@@ -97,21 +55,11 @@
       "retry-after" : "0",
       "Content-Length" : "0",
       "StatusCode" : "202",
-<<<<<<< HEAD
-      "x-ms-request-id" : "bfec9b3d-901e-0044-4a3a-643cc7000000",
-      "Date" : "Thu, 05 Sep 2019 22:36:22 GMT",
-      "x-ms-client-request-id" : "3f8f1eef-bdb7-4837-8869-96d4f83ec601"
+      "x-ms-request-id" : "077fcc6d-801e-001f-1f49-673bbb000000",
+      "Date" : "Mon, 09 Sep 2019 19:59:05 GMT",
+      "x-ms-client-request-id" : "708ef851-2a93-4f99-bb89-09e65c91d9ed"
     },
     "Exception" : null
   } ],
-  "variables" : [ "jtcsasprotocolparse0sastestsasprotocolparse556003961eeb51" ]
-=======
-      "x-ms-request-id" : "8f76d04e-401e-003a-1be6-6473d5000000",
-      "Date" : "Fri, 06 Sep 2019 19:11:23 GMT",
-      "x-ms-client-request-id" : "a64bd1e0-7c5d-437d-8f57-4785e1521068"
-    },
-    "Exception" : null
-  } ],
-  "variables" : [ "jtcsasprotocolparse0sastestsasprotocolparsefd6230128289e4" ]
->>>>>>> a55d5dd9
+  "variables" : [ "jtcsasprotocolparse0sastestsasprotocolparse161799809c27e4" ]
 }