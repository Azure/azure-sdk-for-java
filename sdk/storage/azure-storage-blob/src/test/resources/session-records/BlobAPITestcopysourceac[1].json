--- conflicted
+++ resolved
@@ -1,148 +1,80 @@
 {
   "networkCallRecords" : [ {
     "Method" : "PUT",
-<<<<<<< HEAD
-    "Uri" : "https://jaschrepragrs.blob.core.windows.net/jtccopysourceac0blobapitestcopysourceacb6712194afa09376?restype=container",
+    "Uri" : "https://jaschrepragrs.blob.core.windows.net/jtccopysourceac0blobapitestcopysourceacf2246632514bb4fb?restype=container",
     "Headers" : {
       "x-ms-version" : "2019-02-02",
       "User-Agent" : "azsdk-java-azure-storage-blob/12.0.0-preview.3 1.8.0_221; Windows 10 10.0",
-      "x-ms-client-request-id" : "a2217f1a-7768-48cc-b5f2-e85e433e5cdf"
-=======
-    "Uri" : "https://azstoragesdkaccount.blob.core.windows.net/jtccopysourceac0blobapitestcopysourceace4a259350e45b019?restype=container",
-    "Headers" : {
-      "x-ms-version" : "2019-02-02",
-      "User-Agent" : "azsdk-java-azure-storage-blob/12.0.0-preview.3 1.8.0_212; Windows 10 10.0",
-      "x-ms-client-request-id" : "aca2205c-324a-4e0f-9c5b-d6384b9d0acc"
->>>>>>> a55d5dd9
+      "x-ms-client-request-id" : "fe729fff-bc14-4274-a1ec-8aea4f9665c4"
     },
     "Response" : {
       "x-ms-version" : "2019-02-02",
       "Server" : "Windows-Azure-Blob/1.0 Microsoft-HTTPAPI/2.0",
-<<<<<<< HEAD
-      "ETag" : "\"0x8D73251CE504468\"",
-      "Last-Modified" : "Thu, 05 Sep 2019 22:38:43 GMT",
+      "ETag" : "\"0x8D735611E06BE54\"",
+      "Last-Modified" : "Mon, 09 Sep 2019 20:05:52 GMT",
       "retry-after" : "0",
       "Content-Length" : "0",
       "StatusCode" : "201",
-      "x-ms-request-id" : "bfed26c5-901e-0044-803a-643cc7000000",
-      "Date" : "Thu, 05 Sep 2019 22:38:42 GMT",
-      "x-ms-client-request-id" : "a2217f1a-7768-48cc-b5f2-e85e433e5cdf"
-=======
-      "ETag" : "\"0x8D732FC9803836C\"",
-      "Last-Modified" : "Fri, 06 Sep 2019 19:01:15 GMT",
-      "retry-after" : "0",
-      "Content-Length" : "0",
-      "StatusCode" : "201",
-      "x-ms-request-id" : "b92bc79a-d01e-009e-33e5-644931000000",
-      "Date" : "Fri, 06 Sep 2019 19:01:15 GMT",
-      "x-ms-client-request-id" : "aca2205c-324a-4e0f-9c5b-d6384b9d0acc"
->>>>>>> a55d5dd9
+      "x-ms-request-id" : "c5ca893b-301e-0042-5649-67cbbf000000",
+      "Date" : "Mon, 09 Sep 2019 20:05:52 GMT",
+      "x-ms-client-request-id" : "fe729fff-bc14-4274-a1ec-8aea4f9665c4"
     },
     "Exception" : null
   }, {
     "Method" : "PUT",
-<<<<<<< HEAD
-    "Uri" : "https://jaschrepragrs.blob.core.windows.net/jtccopysourceac0blobapitestcopysourceacb6712194afa09376/javablobcopysourceac1blobapitestcopysourceacb67355682ef3c",
+    "Uri" : "https://jaschrepragrs.blob.core.windows.net/jtccopysourceac0blobapitestcopysourceacf2246632514bb4fb/javablobcopysourceac1blobapitestcopysourceacf22588555219b",
     "Headers" : {
       "x-ms-version" : "2019-02-02",
       "User-Agent" : "azsdk-java-azure-storage-blob/12.0.0-preview.3 1.8.0_221; Windows 10 10.0",
-      "x-ms-client-request-id" : "506a6e99-e216-4760-a133-43911c73229c",
-=======
-    "Uri" : "https://azstoragesdkaccount.blob.core.windows.net/jtccopysourceac0blobapitestcopysourceace4a259350e45b019/javablobcopysourceac1blobapitestcopysourceace4a631665e785",
-    "Headers" : {
-      "x-ms-version" : "2019-02-02",
-      "User-Agent" : "azsdk-java-azure-storage-blob/12.0.0-preview.3 1.8.0_212; Windows 10 10.0",
-      "x-ms-client-request-id" : "872dd9dd-ef11-426b-aeb1-a0ebb9feec05",
->>>>>>> a55d5dd9
+      "x-ms-client-request-id" : "e1493335-47d6-40b4-8c93-e82dfa7bd7ba",
       "Content-Type" : "application/octet-stream"
     },
     "Response" : {
       "x-ms-version" : "2019-02-02",
       "Server" : "Windows-Azure-Blob/1.0 Microsoft-HTTPAPI/2.0",
       "x-ms-content-crc64" : "6RYQPwaVsyQ=",
-<<<<<<< HEAD
-      "Last-Modified" : "Thu, 05 Sep 2019 22:38:43 GMT",
+      "Last-Modified" : "Mon, 09 Sep 2019 20:05:52 GMT",
       "retry-after" : "0",
       "StatusCode" : "201",
       "x-ms-request-server-encrypted" : "true",
-      "Date" : "Thu, 05 Sep 2019 22:38:42 GMT",
+      "Date" : "Mon, 09 Sep 2019 20:05:52 GMT",
       "Content-MD5" : "wh+Wm18D0z1D4E+PE252gg==",
-      "ETag" : "\"0x8D73251CE5D24F6\"",
+      "ETag" : "\"0x8D735611E16A64F\"",
       "Content-Length" : "0",
-      "x-ms-request-id" : "bfed26dd-901e-0044-123a-643cc7000000",
-      "x-ms-client-request-id" : "506a6e99-e216-4760-a133-43911c73229c"
-=======
-      "Last-Modified" : "Fri, 06 Sep 2019 19:01:16 GMT",
-      "retry-after" : "0",
-      "StatusCode" : "201",
-      "x-ms-request-server-encrypted" : "true",
-      "Date" : "Fri, 06 Sep 2019 19:01:15 GMT",
-      "Content-MD5" : "wh+Wm18D0z1D4E+PE252gg==",
-      "ETag" : "\"0x8D732FC981AE325\"",
-      "Content-Length" : "0",
-      "x-ms-request-id" : "b92bc841-d01e-009e-4de5-644931000000",
-      "x-ms-client-request-id" : "872dd9dd-ef11-426b-aeb1-a0ebb9feec05"
->>>>>>> a55d5dd9
+      "x-ms-request-id" : "c5ca8962-301e-0042-7649-67cbbf000000",
+      "x-ms-client-request-id" : "e1493335-47d6-40b4-8c93-e82dfa7bd7ba"
     },
     "Exception" : null
   }, {
     "Method" : "PUT",
-<<<<<<< HEAD
-    "Uri" : "https://jaschrepragrs.blob.core.windows.net/jtccopysourceac0blobapitestcopysourceacb6712194afa09376/javablobcopysourceac2blobapitestcopysourceacb674902630e78",
+    "Uri" : "https://jaschrepragrs.blob.core.windows.net/jtccopysourceac0blobapitestcopysourceacf2246632514bb4fb/javablobcopysourceac2blobapitestcopysourceacf2281719fc44a",
     "Headers" : {
       "x-ms-version" : "2019-02-02",
       "User-Agent" : "azsdk-java-azure-storage-blob/12.0.0-preview.3 1.8.0_221; Windows 10 10.0",
-      "x-ms-client-request-id" : "50b05c3e-560f-44bc-99c6-9e2c32405cbc"
-=======
-    "Uri" : "https://azstoragesdkaccount.blob.core.windows.net/jtccopysourceac0blobapitestcopysourceace4a259350e45b019/javablobcopysourceac2blobapitestcopysourceace4a6352312f97",
-    "Headers" : {
-      "x-ms-version" : "2019-02-02",
-      "User-Agent" : "azsdk-java-azure-storage-blob/12.0.0-preview.3 1.8.0_212; Windows 10 10.0",
-      "x-ms-client-request-id" : "e9f7f2b8-f9b9-439d-b38e-01d17820050b"
->>>>>>> a55d5dd9
+      "x-ms-client-request-id" : "4dc95cca-86a6-425f-afda-0fba94bde0ad"
     },
     "Response" : {
       "x-ms-version" : "2019-02-02",
       "Server" : "Windows-Azure-Blob/1.0 Microsoft-HTTPAPI/2.0",
-<<<<<<< HEAD
-      "x-ms-copy-id" : "587fc938-b8f3-4e66-886b-98b46f4085fb",
-      "ETag" : "\"0x8D73251CE6D7B9D\"",
-      "Last-Modified" : "Thu, 05 Sep 2019 22:38:43 GMT",
-=======
-      "x-ms-copy-id" : "587c7178-edfc-43e1-b61f-762ef8e53ffc",
-      "ETag" : "\"0x8D732FC982210CA\"",
-      "Last-Modified" : "Fri, 06 Sep 2019 19:01:16 GMT",
->>>>>>> a55d5dd9
+      "x-ms-copy-id" : "6d6c209b-14e2-46ca-b5c9-0d0f97c61b29",
+      "ETag" : "\"0x8D735611E24646F\"",
+      "Last-Modified" : "Mon, 09 Sep 2019 20:05:53 GMT",
       "retry-after" : "0",
       "Content-Length" : "0",
       "x-ms-copy-status" : "success",
       "StatusCode" : "202",
-<<<<<<< HEAD
-      "x-ms-request-id" : "bfed26e6-901e-0044-1b3a-643cc7000000",
-      "Date" : "Thu, 05 Sep 2019 22:38:42 GMT",
-      "x-ms-client-request-id" : "50b05c3e-560f-44bc-99c6-9e2c32405cbc"
-=======
-      "x-ms-request-id" : "b92bc876-d01e-009e-7ee5-644931000000",
-      "Date" : "Fri, 06 Sep 2019 19:01:15 GMT",
-      "x-ms-client-request-id" : "e9f7f2b8-f9b9-439d-b38e-01d17820050b"
->>>>>>> a55d5dd9
+      "x-ms-request-id" : "c5ca8977-301e-0042-0849-67cbbf000000",
+      "Date" : "Mon, 09 Sep 2019 20:05:52 GMT",
+      "x-ms-client-request-id" : "4dc95cca-86a6-425f-afda-0fba94bde0ad"
     },
     "Exception" : null
   }, {
     "Method" : "GET",
-<<<<<<< HEAD
     "Uri" : "https://jaschrepragrs.blob.core.windows.net?prefix=jtccopysourceac&comp=list",
     "Headers" : {
       "x-ms-version" : "2019-02-02",
       "User-Agent" : "azsdk-java-azure-storage-blob/12.0.0-preview.3 1.8.0_221; Windows 10 10.0",
-      "x-ms-client-request-id" : "bdb58678-c345-4f8d-88ba-a5ffc5f260ff"
-=======
-    "Uri" : "https://azstoragesdkaccount.blob.core.windows.net?prefix=jtccopysourceac&comp=list",
-    "Headers" : {
-      "x-ms-version" : "2019-02-02",
-      "User-Agent" : "azsdk-java-azure-storage-blob/12.0.0-preview.3 1.8.0_212; Windows 10 10.0",
-      "x-ms-client-request-id" : "6e7008b1-d552-4bb0-8984-2176a6ba82f6"
->>>>>>> a55d5dd9
+      "x-ms-client-request-id" : "796c4ea5-6e29-4ffa-84ff-39335f814873"
     },
     "Response" : {
       "Transfer-Encoding" : "chunked",
@@ -150,35 +82,20 @@
       "Server" : "Windows-Azure-Blob/1.0 Microsoft-HTTPAPI/2.0",
       "retry-after" : "0",
       "StatusCode" : "200",
-<<<<<<< HEAD
-      "x-ms-request-id" : "bfed26f6-901e-0044-293a-643cc7000000",
-      "Body" : "﻿<?xml version=\"1.0\" encoding=\"utf-8\"?><EnumerationResults ServiceEndpoint=\"https://jaschrepragrs.blob.core.windows.net/\"><Prefix>jtccopysourceac</Prefix><Containers><Container><Name>jtccopysourceac0blobapitestcopysourceacb6712194afa09376</Name><Properties><Last-Modified>Thu, 05 Sep 2019 22:38:43 GMT</Last-Modified><Etag>\"0x8D73251CE504468\"</Etag><LeaseStatus>unlocked</LeaseStatus><LeaseState>available</LeaseState><DefaultEncryptionScope>$account-encryption-key</DefaultEncryptionScope><DenyEncryptionScopeOverride>false</DenyEncryptionScopeOverride><HasImmutabilityPolicy>false</HasImmutabilityPolicy><HasLegalHold>false</HasLegalHold></Properties></Container></Containers><NextMarker /></EnumerationResults>",
-      "Date" : "Thu, 05 Sep 2019 22:38:42 GMT",
-      "x-ms-client-request-id" : "bdb58678-c345-4f8d-88ba-a5ffc5f260ff",
-=======
-      "x-ms-request-id" : "b92bc8a0-d01e-009e-24e5-644931000000",
-      "Body" : "﻿<?xml version=\"1.0\" encoding=\"utf-8\"?><EnumerationResults ServiceEndpoint=\"https://azstoragesdkaccount.blob.core.windows.net/\"><Prefix>jtccopysourceac</Prefix><Containers><Container><Name>jtccopysourceac0blobapitestcopysourceace4a259350e45b019</Name><Properties><Last-Modified>Fri, 06 Sep 2019 19:01:15 GMT</Last-Modified><Etag>\"0x8D732FC9803836C\"</Etag><LeaseStatus>unlocked</LeaseStatus><LeaseState>available</LeaseState><DefaultEncryptionScope>$account-encryption-key</DefaultEncryptionScope><DenyEncryptionScopeOverride>false</DenyEncryptionScopeOverride><HasImmutabilityPolicy>false</HasImmutabilityPolicy><HasLegalHold>false</HasLegalHold></Properties></Container></Containers><NextMarker /></EnumerationResults>",
-      "Date" : "Fri, 06 Sep 2019 19:01:15 GMT",
-      "x-ms-client-request-id" : "6e7008b1-d552-4bb0-8984-2176a6ba82f6",
->>>>>>> a55d5dd9
+      "x-ms-request-id" : "c5ca899a-301e-0042-2749-67cbbf000000",
+      "Body" : "﻿<?xml version=\"1.0\" encoding=\"utf-8\"?><EnumerationResults ServiceEndpoint=\"https://jaschrepragrs.blob.core.windows.net/\"><Prefix>jtccopysourceac</Prefix><Containers><Container><Name>jtccopysourceac0blobapitestcopysourceacf2246632514bb4fb</Name><Properties><Last-Modified>Mon, 09 Sep 2019 20:05:52 GMT</Last-Modified><Etag>\"0x8D735611E06BE54\"</Etag><LeaseStatus>unlocked</LeaseStatus><LeaseState>available</LeaseState><DefaultEncryptionScope>$account-encryption-key</DefaultEncryptionScope><DenyEncryptionScopeOverride>false</DenyEncryptionScopeOverride><HasImmutabilityPolicy>false</HasImmutabilityPolicy><HasLegalHold>false</HasLegalHold></Properties></Container></Containers><NextMarker /></EnumerationResults>",
+      "Date" : "Mon, 09 Sep 2019 20:05:52 GMT",
+      "x-ms-client-request-id" : "796c4ea5-6e29-4ffa-84ff-39335f814873",
       "Content-Type" : "application/xml"
     },
     "Exception" : null
   }, {
     "Method" : "DELETE",
-<<<<<<< HEAD
-    "Uri" : "https://jaschrepragrs.blob.core.windows.net/jtccopysourceac0blobapitestcopysourceacb6712194afa09376?restype=container",
+    "Uri" : "https://jaschrepragrs.blob.core.windows.net/jtccopysourceac0blobapitestcopysourceacf2246632514bb4fb?restype=container",
     "Headers" : {
       "x-ms-version" : "2019-02-02",
       "User-Agent" : "azsdk-java-azure-storage-blob/12.0.0-preview.3 1.8.0_221; Windows 10 10.0",
-      "x-ms-client-request-id" : "baea56d7-3b18-4d4e-b261-2d5b918cbd70"
-=======
-    "Uri" : "https://azstoragesdkaccount.blob.core.windows.net/jtccopysourceac0blobapitestcopysourceace4a259350e45b019?restype=container",
-    "Headers" : {
-      "x-ms-version" : "2019-02-02",
-      "User-Agent" : "azsdk-java-azure-storage-blob/12.0.0-preview.3 1.8.0_212; Windows 10 10.0",
-      "x-ms-client-request-id" : "c6420275-b588-4759-ad22-ca199b0b9888"
->>>>>>> a55d5dd9
+      "x-ms-client-request-id" : "5b2bbd17-39e1-4c28-ae28-7566da5e57fc"
     },
     "Response" : {
       "x-ms-version" : "2019-02-02",
@@ -186,21 +103,11 @@
       "retry-after" : "0",
       "Content-Length" : "0",
       "StatusCode" : "202",
-<<<<<<< HEAD
-      "x-ms-request-id" : "bfed2713-901e-0044-463a-643cc7000000",
-      "Date" : "Thu, 05 Sep 2019 22:38:42 GMT",
-      "x-ms-client-request-id" : "baea56d7-3b18-4d4e-b261-2d5b918cbd70"
+      "x-ms-request-id" : "c5ca89a9-301e-0042-3649-67cbbf000000",
+      "Date" : "Mon, 09 Sep 2019 20:05:53 GMT",
+      "x-ms-client-request-id" : "5b2bbd17-39e1-4c28-ae28-7566da5e57fc"
     },
     "Exception" : null
   } ],
-  "variables" : [ "jtccopysourceac0blobapitestcopysourceacb6712194afa09376", "javablobcopysourceac1blobapitestcopysourceacb67355682ef3c", "javablobcopysourceac2blobapitestcopysourceacb674902630e78" ]
-=======
-      "x-ms-request-id" : "b92bc8c3-d01e-009e-45e5-644931000000",
-      "Date" : "Fri, 06 Sep 2019 19:01:15 GMT",
-      "x-ms-client-request-id" : "c6420275-b588-4759-ad22-ca199b0b9888"
-    },
-    "Exception" : null
-  } ],
-  "variables" : [ "jtccopysourceac0blobapitestcopysourceace4a259350e45b019", "javablobcopysourceac1blobapitestcopysourceace4a631665e785", "javablobcopysourceac2blobapitestcopysourceace4a6352312f97" ]
->>>>>>> a55d5dd9
+  "variables" : [ "jtccopysourceac0blobapitestcopysourceacf2246632514bb4fb", "javablobcopysourceac1blobapitestcopysourceacf22588555219b", "javablobcopysourceac2blobapitestcopysourceacf2281719fc44a" ]
 }