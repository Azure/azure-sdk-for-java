{
  "networkCallRecords" : [ {
    "Method" : "PUT",
<<<<<<< HEAD
    "Uri" : "https://jaschrepragrs.blob.core.windows.net/jtclistblobshieroptionscopy088615c251a2f2c3a2458?restype=container",
    "Headers" : {
      "x-ms-version" : "2019-02-02",
      "User-Agent" : "azsdk-java-azure-storage-blob/12.0.0-preview.3 1.8.0_221; Windows 10 10.0",
      "x-ms-client-request-id" : "5451199e-a519-45d5-bb9a-844d0ad006b7"
=======
    "Uri" : "https://azstoragesdkaccount.blob.core.windows.net/jtclistblobshieroptionscopy081637af704fdbafe94cb?restype=container",
    "Headers" : {
      "x-ms-version" : "2019-02-02",
      "User-Agent" : "azsdk-java-azure-storage-blob/12.0.0-preview.3 1.8.0_212; Windows 10 10.0",
      "x-ms-client-request-id" : "f57b3df2-4f08-4a42-95f4-6e24456eb356"
>>>>>>> a55d5dd9
    },
    "Response" : {
      "x-ms-version" : "2019-02-02",
      "Server" : "Windows-Azure-Blob/1.0 Microsoft-HTTPAPI/2.0",
<<<<<<< HEAD
      "ETag" : "\"0x8D73252F6A5486F\"",
      "Last-Modified" : "Thu, 05 Sep 2019 22:47:00 GMT",
      "retry-after" : "0",
      "Content-Length" : "0",
      "StatusCode" : "201",
      "x-ms-request-id" : "2048ed47-901e-000b-313b-64f8df000000",
      "Date" : "Thu, 05 Sep 2019 22:46:59 GMT",
      "x-ms-client-request-id" : "5451199e-a519-45d5-bb9a-844d0ad006b7"
=======
      "ETag" : "\"0x8D732FD56E5CF44\"",
      "Last-Modified" : "Fri, 06 Sep 2019 19:06:36 GMT",
      "retry-after" : "0",
      "Content-Length" : "0",
      "StatusCode" : "201",
      "x-ms-request-id" : "adac2ef2-f01e-00ef-4be6-643b08000000",
      "Date" : "Fri, 06 Sep 2019 19:06:36 GMT",
      "x-ms-client-request-id" : "f57b3df2-4f08-4a42-95f4-6e24456eb356"
>>>>>>> a55d5dd9
    },
    "Exception" : null
  }, {
    "Method" : "PUT",
<<<<<<< HEAD
    "Uri" : "https://jaschrepragrs.blob.core.windows.net/jtclistblobshieroptionscopy088615c251a2f2c3a2458/ajavabloblistblobshieroptionscopy1970494b40bd382bb2",
    "Headers" : {
      "x-ms-version" : "2019-02-02",
      "User-Agent" : "azsdk-java-azure-storage-blob/12.0.0-preview.3 1.8.0_221; Windows 10 10.0",
      "x-ms-client-request-id" : "7e96fb09-bfab-40db-bf94-22498f54e4e0"
=======
    "Uri" : "https://azstoragesdkaccount.blob.core.windows.net/jtclistblobshieroptionscopy081637af704fdbafe94cb/ajavabloblistblobshieroptionscopy11441496dc8dfde8ca",
    "Headers" : {
      "x-ms-version" : "2019-02-02",
      "User-Agent" : "azsdk-java-azure-storage-blob/12.0.0-preview.3 1.8.0_212; Windows 10 10.0",
      "x-ms-client-request-id" : "6ee65a7e-f4df-45cf-acad-1ba2bfd3933b"
>>>>>>> a55d5dd9
    },
    "Response" : {
      "x-ms-version" : "2019-02-02",
      "Server" : "Windows-Azure-Blob/1.0 Microsoft-HTTPAPI/2.0",
<<<<<<< HEAD
      "ETag" : "\"0x8D73252F6B20218\"",
      "Last-Modified" : "Thu, 05 Sep 2019 22:47:00 GMT",
      "retry-after" : "0",
      "Content-Length" : "0",
      "StatusCode" : "201",
      "x-ms-request-id" : "2048ed5c-901e-000b-453b-64f8df000000",
      "x-ms-request-server-encrypted" : "true",
      "Date" : "Thu, 05 Sep 2019 22:46:59 GMT",
      "x-ms-client-request-id" : "7e96fb09-bfab-40db-bf94-22498f54e4e0"
=======
      "ETag" : "\"0x8D732FD56EBFF57\"",
      "Last-Modified" : "Fri, 06 Sep 2019 19:06:36 GMT",
      "retry-after" : "0",
      "Content-Length" : "0",
      "StatusCode" : "201",
      "x-ms-request-id" : "adac2f14-f01e-00ef-6ae6-643b08000000",
      "x-ms-request-server-encrypted" : "true",
      "Date" : "Fri, 06 Sep 2019 19:06:36 GMT",
      "x-ms-client-request-id" : "6ee65a7e-f4df-45cf-acad-1ba2bfd3933b"
>>>>>>> a55d5dd9
    },
    "Exception" : null
  }, {
    "Method" : "PUT",
<<<<<<< HEAD
    "Uri" : "https://jaschrepragrs.blob.core.windows.net/jtclistblobshieroptionscopy088615c251a2f2c3a2458/cjavabloblistblobshieroptionscopy242479de2ebe880e05",
    "Headers" : {
      "x-ms-version" : "2019-02-02",
      "User-Agent" : "azsdk-java-azure-storage-blob/12.0.0-preview.3 1.8.0_221; Windows 10 10.0",
      "x-ms-client-request-id" : "4281183f-0b41-4d0d-81c6-6075da25e56a"
=======
    "Uri" : "https://azstoragesdkaccount.blob.core.windows.net/jtclistblobshieroptionscopy081637af704fdbafe94cb/cjavabloblistblobshieroptionscopy2635574413c05c2628",
    "Headers" : {
      "x-ms-version" : "2019-02-02",
      "User-Agent" : "azsdk-java-azure-storage-blob/12.0.0-preview.3 1.8.0_212; Windows 10 10.0",
      "x-ms-client-request-id" : "552ea2fe-92e7-49aa-abdc-bef039ccfac1"
>>>>>>> a55d5dd9
    },
    "Response" : {
      "x-ms-version" : "2019-02-02",
      "Server" : "Windows-Azure-Blob/1.0 Microsoft-HTTPAPI/2.0",
<<<<<<< HEAD
      "x-ms-copy-id" : "14381fae-dc1a-4a5a-88fb-2d301c7c5274",
      "ETag" : "\"0x8D73252F6C5669B\"",
      "Last-Modified" : "Thu, 05 Sep 2019 22:47:00 GMT",
=======
      "x-ms-copy-id" : "4dd5ae96-1369-4813-8fad-a7a28034bc48",
      "ETag" : "\"0x8D732FD57035D6C\"",
      "Last-Modified" : "Fri, 06 Sep 2019 19:06:36 GMT",
>>>>>>> a55d5dd9
      "retry-after" : "0",
      "Content-Length" : "0",
      "x-ms-copy-status" : "success",
      "StatusCode" : "202",
<<<<<<< HEAD
      "x-ms-request-id" : "2048ed79-901e-000b-603b-64f8df000000",
      "Date" : "Thu, 05 Sep 2019 22:46:59 GMT",
      "x-ms-client-request-id" : "4281183f-0b41-4d0d-81c6-6075da25e56a"
=======
      "x-ms-request-id" : "adac2f36-f01e-00ef-08e6-643b08000000",
      "Date" : "Fri, 06 Sep 2019 19:06:36 GMT",
      "x-ms-client-request-id" : "552ea2fe-92e7-49aa-abdc-bef039ccfac1"
>>>>>>> a55d5dd9
    },
    "Exception" : null
  }, {
    "Method" : "HEAD",
<<<<<<< HEAD
    "Uri" : "https://jaschrepragrs.blob.core.windows.net/jtclistblobshieroptionscopy088615c251a2f2c3a2458/cjavabloblistblobshieroptionscopy242479de2ebe880e05",
    "Headers" : {
      "x-ms-version" : "2019-02-02",
      "User-Agent" : "azsdk-java-azure-storage-blob/12.0.0-preview.3 1.8.0_221; Windows 10 10.0",
      "x-ms-client-request-id" : "b1926723-86ec-4a9f-a135-a4bd75967b3c"
=======
    "Uri" : "https://azstoragesdkaccount.blob.core.windows.net/jtclistblobshieroptionscopy081637af704fdbafe94cb/cjavabloblistblobshieroptionscopy2635574413c05c2628",
    "Headers" : {
      "x-ms-version" : "2019-02-02",
      "User-Agent" : "azsdk-java-azure-storage-blob/12.0.0-preview.3 1.8.0_212; Windows 10 10.0",
      "x-ms-client-request-id" : "93c07561-9a20-4b6e-b377-6622b7287089"
>>>>>>> a55d5dd9
    },
    "Response" : {
      "x-ms-lease-status" : "unlocked",
      "Server" : "Windows-Azure-Blob/1.0 Microsoft-HTTPAPI/2.0",
      "x-ms-tag-count" : "0",
      "x-ms-lease-state" : "available",
<<<<<<< HEAD
      "Last-Modified" : "Thu, 05 Sep 2019 22:47:00 GMT",
=======
      "Last-Modified" : "Fri, 06 Sep 2019 19:06:36 GMT",
>>>>>>> a55d5dd9
      "retry-after" : "0",
      "StatusCode" : "200",
      "x-ms-blob-type" : "PageBlob",
      "x-ms-access-tier-inferred" : "true",
      "x-ms-access-tier" : "Hot",
<<<<<<< HEAD
      "x-ms-creation-time" : "Thu, 05 Sep 2019 22:47:00 GMT",
      "Content-Length" : "512",
      "x-ms-request-id" : "2048ed96-901e-000b-7b3b-64f8df000000",
      "Content-Type" : "application/octet-stream",
      "x-ms-version" : "2019-02-02",
      "x-ms-copy-id" : "14381fae-dc1a-4a5a-88fb-2d301c7c5274",
      "x-ms-copy-source" : "https://jaschrepragrs.blob.core.windows.net/jtclistblobshieroptionscopy088615c251a2f2c3a2458/ajavabloblistblobshieroptionscopy1970494b40bd382bb2",
      "x-ms-blob-sequence-number" : "0",
      "x-ms-copy-progress" : "512/512",
      "Date" : "Thu, 05 Sep 2019 22:46:59 GMT",
      "x-ms-copy-completion-time" : "Thu, 05 Sep 2019 22:47:00 GMT",
      "Accept-Ranges" : "bytes",
      "x-ms-server-encrypted" : "true",
      "ETag" : "\"0x8D73252F6C5669B\"",
      "x-ms-copy-status" : "success",
      "x-ms-client-request-id" : "b1926723-86ec-4a9f-a135-a4bd75967b3c"
=======
      "x-ms-creation-time" : "Fri, 06 Sep 2019 19:06:36 GMT",
      "Content-Length" : "512",
      "x-ms-request-id" : "adac2fc0-f01e-00ef-03e6-643b08000000",
      "Content-Type" : "application/octet-stream",
      "x-ms-version" : "2019-02-02",
      "x-ms-copy-id" : "4dd5ae96-1369-4813-8fad-a7a28034bc48",
      "x-ms-copy-source" : "https://azstoragesdkaccount.blob.core.windows.net/jtclistblobshieroptionscopy081637af704fdbafe94cb/ajavabloblistblobshieroptionscopy11441496dc8dfde8ca",
      "x-ms-blob-sequence-number" : "0",
      "x-ms-copy-progress" : "512/512",
      "Date" : "Fri, 06 Sep 2019 19:06:36 GMT",
      "x-ms-copy-completion-time" : "Fri, 06 Sep 2019 19:06:36 GMT",
      "Accept-Ranges" : "bytes",
      "x-ms-server-encrypted" : "true",
      "ETag" : "\"0x8D732FD57035D6C\"",
      "x-ms-copy-status" : "success",
      "x-ms-client-request-id" : "93c07561-9a20-4b6e-b377-6622b7287089"
>>>>>>> a55d5dd9
    },
    "Exception" : null
  }, {
    "Method" : "PUT",
<<<<<<< HEAD
    "Uri" : "https://jaschrepragrs.blob.core.windows.net/jtclistblobshieroptionscopy088615c251a2f2c3a2458/mjavabloblistblobshieroptionscopy31117080cf709b9498",
    "Headers" : {
      "x-ms-version" : "2019-02-02",
      "User-Agent" : "azsdk-java-azure-storage-blob/12.0.0-preview.3 1.8.0_221; Windows 10 10.0",
      "x-ms-client-request-id" : "89edfac2-df14-4dc2-8f2d-b26cf3019970"
=======
    "Uri" : "https://azstoragesdkaccount.blob.core.windows.net/jtclistblobshieroptionscopy081637af704fdbafe94cb/mjavabloblistblobshieroptionscopy3670990e8bc9679507",
    "Headers" : {
      "x-ms-version" : "2019-02-02",
      "User-Agent" : "azsdk-java-azure-storage-blob/12.0.0-preview.3 1.8.0_212; Windows 10 10.0",
      "x-ms-client-request-id" : "c973b471-7671-4400-8225-9af6452be7e5"
>>>>>>> a55d5dd9
    },
    "Response" : {
      "x-ms-version" : "2019-02-02",
      "Server" : "Windows-Azure-Blob/1.0 Microsoft-HTTPAPI/2.0",
<<<<<<< HEAD
      "ETag" : "\"0x8D73252F77527CD\"",
      "Last-Modified" : "Thu, 05 Sep 2019 22:47:01 GMT",
      "retry-after" : "0",
      "Content-Length" : "0",
      "StatusCode" : "201",
      "x-ms-request-id" : "2048ee6f-901e-000b-453b-64f8df000000",
      "x-ms-request-server-encrypted" : "true",
      "Date" : "Thu, 05 Sep 2019 22:47:00 GMT",
      "x-ms-client-request-id" : "89edfac2-df14-4dc2-8f2d-b26cf3019970"
=======
      "ETag" : "\"0x8D732FD57B39D63\"",
      "Last-Modified" : "Fri, 06 Sep 2019 19:06:37 GMT",
      "retry-after" : "0",
      "Content-Length" : "0",
      "StatusCode" : "201",
      "x-ms-request-id" : "adac326c-f01e-00ef-6ee6-643b08000000",
      "x-ms-request-server-encrypted" : "true",
      "Date" : "Fri, 06 Sep 2019 19:06:37 GMT",
      "x-ms-client-request-id" : "c973b471-7671-4400-8225-9af6452be7e5"
>>>>>>> a55d5dd9
    },
    "Exception" : null
  }, {
    "Method" : "PUT",
<<<<<<< HEAD
    "Uri" : "https://jaschrepragrs.blob.core.windows.net/jtclistblobshieroptionscopy088615c251a2f2c3a2458/ajavabloblistblobshieroptionscopy1970494b40bd382bb2?comp=snapshot",
    "Headers" : {
      "x-ms-version" : "2019-02-02",
      "User-Agent" : "azsdk-java-azure-storage-blob/12.0.0-preview.3 1.8.0_221; Windows 10 10.0",
      "x-ms-client-request-id" : "a167536f-6574-46da-afcf-b635268ef780"
    },
    "Response" : {
      "x-ms-version" : "2019-02-02",
      "x-ms-snapshot" : "2019-09-05T22:47:01.7412456Z",
      "Server" : "Windows-Azure-Blob/1.0 Microsoft-HTTPAPI/2.0",
      "ETag" : "\"0x8D73252F6B20218\"",
      "Last-Modified" : "Thu, 05 Sep 2019 22:47:00 GMT",
      "retry-after" : "0",
      "Content-Length" : "0",
      "StatusCode" : "201",
      "x-ms-request-id" : "2048ee82-901e-000b-563b-64f8df000000",
      "x-ms-request-server-encrypted" : "false",
      "Date" : "Thu, 05 Sep 2019 22:47:01 GMT",
      "x-ms-client-request-id" : "a167536f-6574-46da-afcf-b635268ef780"
=======
    "Uri" : "https://azstoragesdkaccount.blob.core.windows.net/jtclistblobshieroptionscopy081637af704fdbafe94cb/ajavabloblistblobshieroptionscopy11441496dc8dfde8ca?comp=snapshot",
    "Headers" : {
      "x-ms-version" : "2019-02-02",
      "User-Agent" : "azsdk-java-azure-storage-blob/12.0.0-preview.3 1.8.0_212; Windows 10 10.0",
      "x-ms-client-request-id" : "888f168c-65b5-40ad-84c1-8bd270d662fc"
    },
    "Response" : {
      "x-ms-version" : "2019-02-02",
      "x-ms-snapshot" : "2019-09-06T19:06:37.6118615Z",
      "Server" : "Windows-Azure-Blob/1.0 Microsoft-HTTPAPI/2.0",
      "ETag" : "\"0x8D732FD56EBFF57\"",
      "Last-Modified" : "Fri, 06 Sep 2019 19:06:36 GMT",
      "retry-after" : "0",
      "Content-Length" : "0",
      "StatusCode" : "201",
      "x-ms-request-id" : "adac328b-f01e-00ef-04e6-643b08000000",
      "x-ms-request-server-encrypted" : "false",
      "Date" : "Fri, 06 Sep 2019 19:06:37 GMT",
      "x-ms-client-request-id" : "888f168c-65b5-40ad-84c1-8bd270d662fc"
>>>>>>> a55d5dd9
    },
    "Exception" : null
  }, {
    "Method" : "PUT",
<<<<<<< HEAD
    "Uri" : "https://jaschrepragrs.blob.core.windows.net/jtclistblobshieroptionscopy088615c251a2f2c3a2458/ujavabloblistblobshieroptionscopy460059f43bd4c5d675?blockid=0000&comp=block",
    "Headers" : {
      "x-ms-version" : "2019-02-02",
      "User-Agent" : "azsdk-java-azure-storage-blob/12.0.0-preview.3 1.8.0_221; Windows 10 10.0",
      "x-ms-client-request-id" : "97c5525f-5909-4539-bd3e-82b5d4aa0826",
=======
    "Uri" : "https://azstoragesdkaccount.blob.core.windows.net/jtclistblobshieroptionscopy081637af704fdbafe94cb/ujavabloblistblobshieroptionscopy444799a67a6c9799c5?blockid=0000&comp=block",
    "Headers" : {
      "x-ms-version" : "2019-02-02",
      "User-Agent" : "azsdk-java-azure-storage-blob/12.0.0-preview.3 1.8.0_212; Windows 10 10.0",
      "x-ms-client-request-id" : "dfb7e128-9030-4e7f-ba44-0781acbef950",
>>>>>>> a55d5dd9
      "Content-Type" : "application/octet-stream"
    },
    "Response" : {
      "x-ms-version" : "2019-02-02",
      "Server" : "Windows-Azure-Blob/1.0 Microsoft-HTTPAPI/2.0",
      "x-ms-content-crc64" : "6RYQPwaVsyQ=",
      "retry-after" : "0",
      "Content-Length" : "0",
      "StatusCode" : "201",
<<<<<<< HEAD
      "x-ms-request-id" : "2048ee8f-901e-000b-623b-64f8df000000",
      "x-ms-request-server-encrypted" : "true",
      "Date" : "Thu, 05 Sep 2019 22:47:01 GMT",
      "x-ms-client-request-id" : "97c5525f-5909-4539-bd3e-82b5d4aa0826"
=======
      "x-ms-request-id" : "adac32b4-f01e-00ef-20e6-643b08000000",
      "x-ms-request-server-encrypted" : "true",
      "Date" : "Fri, 06 Sep 2019 19:06:37 GMT",
      "x-ms-client-request-id" : "dfb7e128-9030-4e7f-ba44-0781acbef950"
>>>>>>> a55d5dd9
    },
    "Exception" : null
  }, {
    "Method" : "GET",
<<<<<<< HEAD
    "Uri" : "https://jaschrepragrs.blob.core.windows.net/jtclistblobshieroptionscopy088615c251a2f2c3a2458?delimiter=&include=copy&restype=container&comp=list",
    "Headers" : {
      "x-ms-version" : "2019-02-02",
      "User-Agent" : "azsdk-java-azure-storage-blob/12.0.0-preview.3 1.8.0_221; Windows 10 10.0",
      "x-ms-client-request-id" : "5d756d6d-3a21-41d6-8669-f467bbbbe02f"
=======
    "Uri" : "https://azstoragesdkaccount.blob.core.windows.net/jtclistblobshieroptionscopy081637af704fdbafe94cb?delimiter=&include=copy&restype=container&comp=list",
    "Headers" : {
      "x-ms-version" : "2019-02-02",
      "User-Agent" : "azsdk-java-azure-storage-blob/12.0.0-preview.3 1.8.0_212; Windows 10 10.0",
      "x-ms-client-request-id" : "6204bd8b-b7f6-40ed-904c-c18a759304f9"
>>>>>>> a55d5dd9
    },
    "Response" : {
      "Transfer-Encoding" : "chunked",
      "x-ms-version" : "2019-02-02",
      "Server" : "Windows-Azure-Blob/1.0 Microsoft-HTTPAPI/2.0",
      "retry-after" : "0",
      "StatusCode" : "200",
<<<<<<< HEAD
      "x-ms-request-id" : "2048eea1-901e-000b-723b-64f8df000000",
      "Body" : "﻿<?xml version=\"1.0\" encoding=\"utf-8\"?><EnumerationResults ServiceEndpoint=\"https://jaschrepragrs.blob.core.windows.net/\" ContainerName=\"jtclistblobshieroptionscopy088615c251a2f2c3a2458\"><Blobs><Blob><Name>ajavabloblistblobshieroptionscopy1970494b40bd382bb2</Name><Properties><Creation-Time>Thu, 05 Sep 2019 22:47:00 GMT</Creation-Time><Last-Modified>Thu, 05 Sep 2019 22:47:00 GMT</Last-Modified><Etag>0x8D73252F6B20218</Etag><Content-Length>512</Content-Length><Content-Type>application/octet-stream</Content-Type><Content-Encoding /><Content-Language /><Content-CRC64 /><Content-MD5 /><Cache-Control /><Content-Disposition /><x-ms-blob-sequence-number>0</x-ms-blob-sequence-number><BlobType>PageBlob</BlobType><AccessTier>Hot</AccessTier><AccessTierInferred>true</AccessTierInferred><LeaseStatus>unlocked</LeaseStatus><LeaseState>available</LeaseState><ServerEncrypted>true</ServerEncrypted><TagCount>0</TagCount></Properties></Blob><Blob><Name>cjavabloblistblobshieroptionscopy242479de2ebe880e05</Name><Properties><Creation-Time>Thu, 05 Sep 2019 22:47:00 GMT</Creation-Time><Last-Modified>Thu, 05 Sep 2019 22:47:00 GMT</Last-Modified><Etag>0x8D73252F6C5669B</Etag><Content-Length>512</Content-Length><Content-Type>application/octet-stream</Content-Type><Content-Encoding /><Content-Language /><Content-CRC64 /><Content-MD5 /><Cache-Control /><Content-Disposition /><x-ms-blob-sequence-number>0</x-ms-blob-sequence-number><BlobType>PageBlob</BlobType><AccessTier>Hot</AccessTier><AccessTierInferred>true</AccessTierInferred><LeaseStatus>unlocked</LeaseStatus><LeaseState>available</LeaseState><CopyId>14381fae-dc1a-4a5a-88fb-2d301c7c5274</CopyId><CopySource>https://jaschrepragrs.blob.core.windows.net/jtclistblobshieroptionscopy088615c251a2f2c3a2458/ajavabloblistblobshieroptionscopy1970494b40bd382bb2</CopySource><CopyStatus>success</CopyStatus><CopyProgress>512/512</CopyProgress><CopyCompletionTime>Thu, 05 Sep 2019 22:47:00 GMT</CopyCompletionTime><ServerEncrypted>true</ServerEncrypted><TagCount>0</TagCount></Properties></Blob><Blob><Name>mjavabloblistblobshieroptionscopy31117080cf709b9498</Name><Properties><Creation-Time>Thu, 05 Sep 2019 22:47:01 GMT</Creation-Time><Last-Modified>Thu, 05 Sep 2019 22:47:01 GMT</Last-Modified><Etag>0x8D73252F77527CD</Etag><Content-Length>512</Content-Length><Content-Type>application/octet-stream</Content-Type><Content-Encoding /><Content-Language /><Content-CRC64 /><Content-MD5 /><Cache-Control /><Content-Disposition /><x-ms-blob-sequence-number>0</x-ms-blob-sequence-number><BlobType>PageBlob</BlobType><AccessTier>Hot</AccessTier><AccessTierInferred>true</AccessTierInferred><LeaseStatus>unlocked</LeaseStatus><LeaseState>available</LeaseState><ServerEncrypted>true</ServerEncrypted><TagCount>0</TagCount></Properties></Blob></Blobs><NextMarker /></EnumerationResults>",
      "Date" : "Thu, 05 Sep 2019 22:47:01 GMT",
      "x-ms-client-request-id" : "5d756d6d-3a21-41d6-8669-f467bbbbe02f",
=======
      "x-ms-request-id" : "adac32ce-f01e-00ef-34e6-643b08000000",
      "Body" : "﻿<?xml version=\"1.0\" encoding=\"utf-8\"?><EnumerationResults ServiceEndpoint=\"https://azstoragesdkaccount.blob.core.windows.net/\" ContainerName=\"jtclistblobshieroptionscopy081637af704fdbafe94cb\"><Blobs><Blob><Name>ajavabloblistblobshieroptionscopy11441496dc8dfde8ca</Name><Properties><Creation-Time>Fri, 06 Sep 2019 19:06:36 GMT</Creation-Time><Last-Modified>Fri, 06 Sep 2019 19:06:36 GMT</Last-Modified><Etag>0x8D732FD56EBFF57</Etag><Content-Length>512</Content-Length><Content-Type>application/octet-stream</Content-Type><Content-Encoding /><Content-Language /><Content-CRC64 /><Content-MD5 /><Cache-Control /><Content-Disposition /><x-ms-blob-sequence-number>0</x-ms-blob-sequence-number><BlobType>PageBlob</BlobType><AccessTier>Hot</AccessTier><AccessTierInferred>true</AccessTierInferred><LeaseStatus>unlocked</LeaseStatus><LeaseState>available</LeaseState><ServerEncrypted>true</ServerEncrypted><TagCount>0</TagCount></Properties></Blob><Blob><Name>cjavabloblistblobshieroptionscopy2635574413c05c2628</Name><Properties><Creation-Time>Fri, 06 Sep 2019 19:06:36 GMT</Creation-Time><Last-Modified>Fri, 06 Sep 2019 19:06:36 GMT</Last-Modified><Etag>0x8D732FD57035D6C</Etag><Content-Length>512</Content-Length><Content-Type>application/octet-stream</Content-Type><Content-Encoding /><Content-Language /><Content-CRC64 /><Content-MD5 /><Cache-Control /><Content-Disposition /><x-ms-blob-sequence-number>0</x-ms-blob-sequence-number><BlobType>PageBlob</BlobType><AccessTier>Hot</AccessTier><AccessTierInferred>true</AccessTierInferred><LeaseStatus>unlocked</LeaseStatus><LeaseState>available</LeaseState><CopyId>4dd5ae96-1369-4813-8fad-a7a28034bc48</CopyId><CopySource>https://azstoragesdkaccount.blob.core.windows.net/jtclistblobshieroptionscopy081637af704fdbafe94cb/ajavabloblistblobshieroptionscopy11441496dc8dfde8ca</CopySource><CopyStatus>success</CopyStatus><CopyProgress>512/512</CopyProgress><CopyCompletionTime>Fri, 06 Sep 2019 19:06:36 GMT</CopyCompletionTime><ServerEncrypted>true</ServerEncrypted><TagCount>0</TagCount></Properties></Blob><Blob><Name>mjavabloblistblobshieroptionscopy3670990e8bc9679507</Name><Properties><Creation-Time>Fri, 06 Sep 2019 19:06:37 GMT</Creation-Time><Last-Modified>Fri, 06 Sep 2019 19:06:37 GMT</Last-Modified><Etag>0x8D732FD57B39D63</Etag><Content-Length>512</Content-Length><Content-Type>application/octet-stream</Content-Type><Content-Encoding /><Content-Language /><Content-CRC64 /><Content-MD5 /><Cache-Control /><Content-Disposition /><x-ms-blob-sequence-number>0</x-ms-blob-sequence-number><BlobType>PageBlob</BlobType><AccessTier>Hot</AccessTier><AccessTierInferred>true</AccessTierInferred><LeaseStatus>unlocked</LeaseStatus><LeaseState>available</LeaseState><ServerEncrypted>true</ServerEncrypted><TagCount>0</TagCount></Properties></Blob></Blobs><NextMarker /></EnumerationResults>",
      "Date" : "Fri, 06 Sep 2019 19:06:37 GMT",
      "x-ms-client-request-id" : "6204bd8b-b7f6-40ed-904c-c18a759304f9",
>>>>>>> a55d5dd9
      "Content-Type" : "application/xml"
    },
    "Exception" : null
  }, {
    "Method" : "GET",
<<<<<<< HEAD
    "Uri" : "https://jaschrepragrs.blob.core.windows.net?prefix=jtclistblobshieroptionscopy&comp=list",
    "Headers" : {
      "x-ms-version" : "2019-02-02",
      "User-Agent" : "azsdk-java-azure-storage-blob/12.0.0-preview.3 1.8.0_221; Windows 10 10.0",
      "x-ms-client-request-id" : "e39d0980-1186-4499-9364-b69d8cb1a8aa"
=======
    "Uri" : "https://azstoragesdkaccount.blob.core.windows.net?prefix=jtclistblobshieroptionscopy&comp=list",
    "Headers" : {
      "x-ms-version" : "2019-02-02",
      "User-Agent" : "azsdk-java-azure-storage-blob/12.0.0-preview.3 1.8.0_212; Windows 10 10.0",
      "x-ms-client-request-id" : "51b0aa73-40ba-4c04-8058-b0abce24672e"
>>>>>>> a55d5dd9
    },
    "Response" : {
      "Transfer-Encoding" : "chunked",
      "x-ms-version" : "2019-02-02",
      "Server" : "Windows-Azure-Blob/1.0 Microsoft-HTTPAPI/2.0",
      "retry-after" : "0",
      "StatusCode" : "200",
<<<<<<< HEAD
      "x-ms-request-id" : "2048eec3-901e-000b-143b-64f8df000000",
      "Body" : "﻿<?xml version=\"1.0\" encoding=\"utf-8\"?><EnumerationResults ServiceEndpoint=\"https://jaschrepragrs.blob.core.windows.net/\"><Prefix>jtclistblobshieroptionscopy</Prefix><Containers><Container><Name>jtclistblobshieroptionscopy088615c251a2f2c3a2458</Name><Properties><Last-Modified>Thu, 05 Sep 2019 22:47:00 GMT</Last-Modified><Etag>\"0x8D73252F6A5486F\"</Etag><LeaseStatus>unlocked</LeaseStatus><LeaseState>available</LeaseState><DefaultEncryptionScope>$account-encryption-key</DefaultEncryptionScope><DenyEncryptionScopeOverride>false</DenyEncryptionScopeOverride><HasImmutabilityPolicy>false</HasImmutabilityPolicy><HasLegalHold>false</HasLegalHold></Properties></Container></Containers><NextMarker /></EnumerationResults>",
      "Date" : "Thu, 05 Sep 2019 22:47:01 GMT",
      "x-ms-client-request-id" : "e39d0980-1186-4499-9364-b69d8cb1a8aa",
=======
      "x-ms-request-id" : "adac331b-f01e-00ef-74e6-643b08000000",
      "Body" : "﻿<?xml version=\"1.0\" encoding=\"utf-8\"?><EnumerationResults ServiceEndpoint=\"https://azstoragesdkaccount.blob.core.windows.net/\"><Prefix>jtclistblobshieroptionscopy</Prefix><Containers><Container><Name>jtclistblobshieroptionscopy081637af704fdbafe94cb</Name><Properties><Last-Modified>Fri, 06 Sep 2019 19:06:36 GMT</Last-Modified><Etag>\"0x8D732FD56E5CF44\"</Etag><LeaseStatus>unlocked</LeaseStatus><LeaseState>available</LeaseState><DefaultEncryptionScope>$account-encryption-key</DefaultEncryptionScope><DenyEncryptionScopeOverride>false</DenyEncryptionScopeOverride><HasImmutabilityPolicy>false</HasImmutabilityPolicy><HasLegalHold>false</HasLegalHold></Properties></Container></Containers><NextMarker /></EnumerationResults>",
      "Date" : "Fri, 06 Sep 2019 19:06:37 GMT",
      "x-ms-client-request-id" : "51b0aa73-40ba-4c04-8058-b0abce24672e",
>>>>>>> a55d5dd9
      "Content-Type" : "application/xml"
    },
    "Exception" : null
  }, {
    "Method" : "DELETE",
<<<<<<< HEAD
    "Uri" : "https://jaschrepragrs.blob.core.windows.net/jtclistblobshieroptionscopy088615c251a2f2c3a2458?restype=container",
    "Headers" : {
      "x-ms-version" : "2019-02-02",
      "User-Agent" : "azsdk-java-azure-storage-blob/12.0.0-preview.3 1.8.0_221; Windows 10 10.0",
      "x-ms-client-request-id" : "5a1c229a-9ff3-49b1-a462-0e73657c094f"
=======
    "Uri" : "https://azstoragesdkaccount.blob.core.windows.net/jtclistblobshieroptionscopy081637af704fdbafe94cb?restype=container",
    "Headers" : {
      "x-ms-version" : "2019-02-02",
      "User-Agent" : "azsdk-java-azure-storage-blob/12.0.0-preview.3 1.8.0_212; Windows 10 10.0",
      "x-ms-client-request-id" : "8f863e06-171d-41a9-b061-eea74dab56e6"
>>>>>>> a55d5dd9
    },
    "Response" : {
      "x-ms-version" : "2019-02-02",
      "Server" : "Windows-Azure-Blob/1.0 Microsoft-HTTPAPI/2.0",
      "retry-after" : "0",
      "Content-Length" : "0",
      "StatusCode" : "202",
<<<<<<< HEAD
      "x-ms-request-id" : "2048eee1-901e-000b-2f3b-64f8df000000",
      "Date" : "Thu, 05 Sep 2019 22:47:01 GMT",
      "x-ms-client-request-id" : "5a1c229a-9ff3-49b1-a462-0e73657c094f"
    },
    "Exception" : null
  } ],
  "variables" : [ "jtclistblobshieroptionscopy088615c251a2f2c3a2458", "javabloblistblobshieroptionscopy1970494b40bd382bb2", "javabloblistblobshieroptionscopy242479de2ebe880e05", "javabloblistblobshieroptionscopy31117080cf709b9498", "javabloblistblobshieroptionscopy460059f43bd4c5d675" ]
=======
      "x-ms-request-id" : "adac332d-f01e-00ef-02e6-643b08000000",
      "Date" : "Fri, 06 Sep 2019 19:06:37 GMT",
      "x-ms-client-request-id" : "8f863e06-171d-41a9-b061-eea74dab56e6"
    },
    "Exception" : null
  } ],
  "variables" : [ "jtclistblobshieroptionscopy081637af704fdbafe94cb", "javabloblistblobshieroptionscopy11441496dc8dfde8ca", "javabloblistblobshieroptionscopy2635574413c05c2628", "javabloblistblobshieroptionscopy3670990e8bc9679507", "javabloblistblobshieroptionscopy444799a67a6c9799c5" ]
>>>>>>> a55d5dd9
}<|MERGE_RESOLUTION|>--- conflicted
+++ resolved
@@ -1,336 +1,181 @@
 {
   "networkCallRecords" : [ {
     "Method" : "PUT",
-<<<<<<< HEAD
-    "Uri" : "https://jaschrepragrs.blob.core.windows.net/jtclistblobshieroptionscopy088615c251a2f2c3a2458?restype=container",
-    "Headers" : {
-      "x-ms-version" : "2019-02-02",
-      "User-Agent" : "azsdk-java-azure-storage-blob/12.0.0-preview.3 1.8.0_221; Windows 10 10.0",
-      "x-ms-client-request-id" : "5451199e-a519-45d5-bb9a-844d0ad006b7"
-=======
-    "Uri" : "https://azstoragesdkaccount.blob.core.windows.net/jtclistblobshieroptionscopy081637af704fdbafe94cb?restype=container",
-    "Headers" : {
-      "x-ms-version" : "2019-02-02",
-      "User-Agent" : "azsdk-java-azure-storage-blob/12.0.0-preview.3 1.8.0_212; Windows 10 10.0",
-      "x-ms-client-request-id" : "f57b3df2-4f08-4a42-95f4-6e24456eb356"
->>>>>>> a55d5dd9
-    },
-    "Response" : {
-      "x-ms-version" : "2019-02-02",
-      "Server" : "Windows-Azure-Blob/1.0 Microsoft-HTTPAPI/2.0",
-<<<<<<< HEAD
-      "ETag" : "\"0x8D73252F6A5486F\"",
-      "Last-Modified" : "Thu, 05 Sep 2019 22:47:00 GMT",
-      "retry-after" : "0",
-      "Content-Length" : "0",
-      "StatusCode" : "201",
-      "x-ms-request-id" : "2048ed47-901e-000b-313b-64f8df000000",
-      "Date" : "Thu, 05 Sep 2019 22:46:59 GMT",
-      "x-ms-client-request-id" : "5451199e-a519-45d5-bb9a-844d0ad006b7"
-=======
-      "ETag" : "\"0x8D732FD56E5CF44\"",
-      "Last-Modified" : "Fri, 06 Sep 2019 19:06:36 GMT",
-      "retry-after" : "0",
-      "Content-Length" : "0",
-      "StatusCode" : "201",
-      "x-ms-request-id" : "adac2ef2-f01e-00ef-4be6-643b08000000",
-      "Date" : "Fri, 06 Sep 2019 19:06:36 GMT",
-      "x-ms-client-request-id" : "f57b3df2-4f08-4a42-95f4-6e24456eb356"
->>>>>>> a55d5dd9
-    },
-    "Exception" : null
-  }, {
-    "Method" : "PUT",
-<<<<<<< HEAD
-    "Uri" : "https://jaschrepragrs.blob.core.windows.net/jtclistblobshieroptionscopy088615c251a2f2c3a2458/ajavabloblistblobshieroptionscopy1970494b40bd382bb2",
-    "Headers" : {
-      "x-ms-version" : "2019-02-02",
-      "User-Agent" : "azsdk-java-azure-storage-blob/12.0.0-preview.3 1.8.0_221; Windows 10 10.0",
-      "x-ms-client-request-id" : "7e96fb09-bfab-40db-bf94-22498f54e4e0"
-=======
-    "Uri" : "https://azstoragesdkaccount.blob.core.windows.net/jtclistblobshieroptionscopy081637af704fdbafe94cb/ajavabloblistblobshieroptionscopy11441496dc8dfde8ca",
-    "Headers" : {
-      "x-ms-version" : "2019-02-02",
-      "User-Agent" : "azsdk-java-azure-storage-blob/12.0.0-preview.3 1.8.0_212; Windows 10 10.0",
-      "x-ms-client-request-id" : "6ee65a7e-f4df-45cf-acad-1ba2bfd3933b"
->>>>>>> a55d5dd9
-    },
-    "Response" : {
-      "x-ms-version" : "2019-02-02",
-      "Server" : "Windows-Azure-Blob/1.0 Microsoft-HTTPAPI/2.0",
-<<<<<<< HEAD
-      "ETag" : "\"0x8D73252F6B20218\"",
-      "Last-Modified" : "Thu, 05 Sep 2019 22:47:00 GMT",
-      "retry-after" : "0",
-      "Content-Length" : "0",
-      "StatusCode" : "201",
-      "x-ms-request-id" : "2048ed5c-901e-000b-453b-64f8df000000",
+    "Uri" : "https://jaschrepragrs.blob.core.windows.net/jtclistblobshieroptionscopy0843899cecde42e081400?restype=container",
+    "Headers" : {
+      "x-ms-version" : "2019-02-02",
+      "User-Agent" : "azsdk-java-azure-storage-blob/12.0.0-preview.3 1.8.0_221; Windows 10 10.0",
+      "x-ms-client-request-id" : "8ca36deb-d014-4284-993b-e6650b85babd"
+    },
+    "Response" : {
+      "x-ms-version" : "2019-02-02",
+      "Server" : "Windows-Azure-Blob/1.0 Microsoft-HTTPAPI/2.0",
+      "ETag" : "\"0x8D7356080F971F5\"",
+      "Last-Modified" : "Mon, 09 Sep 2019 20:01:29 GMT",
+      "retry-after" : "0",
+      "Content-Length" : "0",
+      "StatusCode" : "201",
+      "x-ms-request-id" : "07803706-801e-001f-3e49-673bbb000000",
+      "Date" : "Mon, 09 Sep 2019 20:01:28 GMT",
+      "x-ms-client-request-id" : "8ca36deb-d014-4284-993b-e6650b85babd"
+    },
+    "Exception" : null
+  }, {
+    "Method" : "PUT",
+    "Uri" : "https://jaschrepragrs.blob.core.windows.net/jtclistblobshieroptionscopy0843899cecde42e081400/ajavabloblistblobshieroptionscopy15056693a7c836348c",
+    "Headers" : {
+      "x-ms-version" : "2019-02-02",
+      "User-Agent" : "azsdk-java-azure-storage-blob/12.0.0-preview.3 1.8.0_221; Windows 10 10.0",
+      "x-ms-client-request-id" : "5b5662ec-54b8-4fa3-8ff1-5600f4725ecd"
+    },
+    "Response" : {
+      "x-ms-version" : "2019-02-02",
+      "Server" : "Windows-Azure-Blob/1.0 Microsoft-HTTPAPI/2.0",
+      "ETag" : "\"0x8D73560810CFD84\"",
+      "Last-Modified" : "Mon, 09 Sep 2019 20:01:29 GMT",
+      "retry-after" : "0",
+      "Content-Length" : "0",
+      "StatusCode" : "201",
+      "x-ms-request-id" : "07803715-801e-001f-4a49-673bbb000000",
       "x-ms-request-server-encrypted" : "true",
-      "Date" : "Thu, 05 Sep 2019 22:46:59 GMT",
-      "x-ms-client-request-id" : "7e96fb09-bfab-40db-bf94-22498f54e4e0"
-=======
-      "ETag" : "\"0x8D732FD56EBFF57\"",
-      "Last-Modified" : "Fri, 06 Sep 2019 19:06:36 GMT",
-      "retry-after" : "0",
-      "Content-Length" : "0",
-      "StatusCode" : "201",
-      "x-ms-request-id" : "adac2f14-f01e-00ef-6ae6-643b08000000",
-      "x-ms-request-server-encrypted" : "true",
-      "Date" : "Fri, 06 Sep 2019 19:06:36 GMT",
-      "x-ms-client-request-id" : "6ee65a7e-f4df-45cf-acad-1ba2bfd3933b"
->>>>>>> a55d5dd9
-    },
-    "Exception" : null
-  }, {
-    "Method" : "PUT",
-<<<<<<< HEAD
-    "Uri" : "https://jaschrepragrs.blob.core.windows.net/jtclistblobshieroptionscopy088615c251a2f2c3a2458/cjavabloblistblobshieroptionscopy242479de2ebe880e05",
-    "Headers" : {
-      "x-ms-version" : "2019-02-02",
-      "User-Agent" : "azsdk-java-azure-storage-blob/12.0.0-preview.3 1.8.0_221; Windows 10 10.0",
-      "x-ms-client-request-id" : "4281183f-0b41-4d0d-81c6-6075da25e56a"
-=======
-    "Uri" : "https://azstoragesdkaccount.blob.core.windows.net/jtclistblobshieroptionscopy081637af704fdbafe94cb/cjavabloblistblobshieroptionscopy2635574413c05c2628",
-    "Headers" : {
-      "x-ms-version" : "2019-02-02",
-      "User-Agent" : "azsdk-java-azure-storage-blob/12.0.0-preview.3 1.8.0_212; Windows 10 10.0",
-      "x-ms-client-request-id" : "552ea2fe-92e7-49aa-abdc-bef039ccfac1"
->>>>>>> a55d5dd9
-    },
-    "Response" : {
-      "x-ms-version" : "2019-02-02",
-      "Server" : "Windows-Azure-Blob/1.0 Microsoft-HTTPAPI/2.0",
-<<<<<<< HEAD
-      "x-ms-copy-id" : "14381fae-dc1a-4a5a-88fb-2d301c7c5274",
-      "ETag" : "\"0x8D73252F6C5669B\"",
-      "Last-Modified" : "Thu, 05 Sep 2019 22:47:00 GMT",
-=======
-      "x-ms-copy-id" : "4dd5ae96-1369-4813-8fad-a7a28034bc48",
-      "ETag" : "\"0x8D732FD57035D6C\"",
-      "Last-Modified" : "Fri, 06 Sep 2019 19:06:36 GMT",
->>>>>>> a55d5dd9
+      "Date" : "Mon, 09 Sep 2019 20:01:28 GMT",
+      "x-ms-client-request-id" : "5b5662ec-54b8-4fa3-8ff1-5600f4725ecd"
+    },
+    "Exception" : null
+  }, {
+    "Method" : "PUT",
+    "Uri" : "https://jaschrepragrs.blob.core.windows.net/jtclistblobshieroptionscopy0843899cecde42e081400/cjavabloblistblobshieroptionscopy281282a13a6989e1c9",
+    "Headers" : {
+      "x-ms-version" : "2019-02-02",
+      "User-Agent" : "azsdk-java-azure-storage-blob/12.0.0-preview.3 1.8.0_221; Windows 10 10.0",
+      "x-ms-client-request-id" : "333d509f-2d1c-4e63-bc6c-94e0ddfa0b20"
+    },
+    "Response" : {
+      "x-ms-version" : "2019-02-02",
+      "Server" : "Windows-Azure-Blob/1.0 Microsoft-HTTPAPI/2.0",
+      "x-ms-copy-id" : "8e0e1aaa-df75-48ca-8b2a-70ec104e7ae5",
+      "ETag" : "\"0x8D73560811E17A1\"",
+      "Last-Modified" : "Mon, 09 Sep 2019 20:01:29 GMT",
       "retry-after" : "0",
       "Content-Length" : "0",
       "x-ms-copy-status" : "success",
       "StatusCode" : "202",
-<<<<<<< HEAD
-      "x-ms-request-id" : "2048ed79-901e-000b-603b-64f8df000000",
-      "Date" : "Thu, 05 Sep 2019 22:46:59 GMT",
-      "x-ms-client-request-id" : "4281183f-0b41-4d0d-81c6-6075da25e56a"
-=======
-      "x-ms-request-id" : "adac2f36-f01e-00ef-08e6-643b08000000",
-      "Date" : "Fri, 06 Sep 2019 19:06:36 GMT",
-      "x-ms-client-request-id" : "552ea2fe-92e7-49aa-abdc-bef039ccfac1"
->>>>>>> a55d5dd9
+      "x-ms-request-id" : "07803728-801e-001f-5d49-673bbb000000",
+      "Date" : "Mon, 09 Sep 2019 20:01:28 GMT",
+      "x-ms-client-request-id" : "333d509f-2d1c-4e63-bc6c-94e0ddfa0b20"
     },
     "Exception" : null
   }, {
     "Method" : "HEAD",
-<<<<<<< HEAD
-    "Uri" : "https://jaschrepragrs.blob.core.windows.net/jtclistblobshieroptionscopy088615c251a2f2c3a2458/cjavabloblistblobshieroptionscopy242479de2ebe880e05",
-    "Headers" : {
-      "x-ms-version" : "2019-02-02",
-      "User-Agent" : "azsdk-java-azure-storage-blob/12.0.0-preview.3 1.8.0_221; Windows 10 10.0",
-      "x-ms-client-request-id" : "b1926723-86ec-4a9f-a135-a4bd75967b3c"
-=======
-    "Uri" : "https://azstoragesdkaccount.blob.core.windows.net/jtclistblobshieroptionscopy081637af704fdbafe94cb/cjavabloblistblobshieroptionscopy2635574413c05c2628",
-    "Headers" : {
-      "x-ms-version" : "2019-02-02",
-      "User-Agent" : "azsdk-java-azure-storage-blob/12.0.0-preview.3 1.8.0_212; Windows 10 10.0",
-      "x-ms-client-request-id" : "93c07561-9a20-4b6e-b377-6622b7287089"
->>>>>>> a55d5dd9
+    "Uri" : "https://jaschrepragrs.blob.core.windows.net/jtclistblobshieroptionscopy0843899cecde42e081400/cjavabloblistblobshieroptionscopy281282a13a6989e1c9",
+    "Headers" : {
+      "x-ms-version" : "2019-02-02",
+      "User-Agent" : "azsdk-java-azure-storage-blob/12.0.0-preview.3 1.8.0_221; Windows 10 10.0",
+      "x-ms-client-request-id" : "cfced73b-929e-452f-b5bf-31ecc73e06fe"
     },
     "Response" : {
       "x-ms-lease-status" : "unlocked",
       "Server" : "Windows-Azure-Blob/1.0 Microsoft-HTTPAPI/2.0",
       "x-ms-tag-count" : "0",
       "x-ms-lease-state" : "available",
-<<<<<<< HEAD
-      "Last-Modified" : "Thu, 05 Sep 2019 22:47:00 GMT",
-=======
-      "Last-Modified" : "Fri, 06 Sep 2019 19:06:36 GMT",
->>>>>>> a55d5dd9
+      "Last-Modified" : "Mon, 09 Sep 2019 20:01:29 GMT",
       "retry-after" : "0",
       "StatusCode" : "200",
       "x-ms-blob-type" : "PageBlob",
       "x-ms-access-tier-inferred" : "true",
       "x-ms-access-tier" : "Hot",
-<<<<<<< HEAD
-      "x-ms-creation-time" : "Thu, 05 Sep 2019 22:47:00 GMT",
+      "x-ms-creation-time" : "Mon, 09 Sep 2019 20:01:29 GMT",
       "Content-Length" : "512",
-      "x-ms-request-id" : "2048ed96-901e-000b-7b3b-64f8df000000",
+      "x-ms-request-id" : "07803737-801e-001f-6b49-673bbb000000",
       "Content-Type" : "application/octet-stream",
       "x-ms-version" : "2019-02-02",
-      "x-ms-copy-id" : "14381fae-dc1a-4a5a-88fb-2d301c7c5274",
-      "x-ms-copy-source" : "https://jaschrepragrs.blob.core.windows.net/jtclistblobshieroptionscopy088615c251a2f2c3a2458/ajavabloblistblobshieroptionscopy1970494b40bd382bb2",
+      "x-ms-copy-id" : "8e0e1aaa-df75-48ca-8b2a-70ec104e7ae5",
+      "x-ms-copy-source" : "https://jaschrepragrs.blob.core.windows.net/jtclistblobshieroptionscopy0843899cecde42e081400/ajavabloblistblobshieroptionscopy15056693a7c836348c",
       "x-ms-blob-sequence-number" : "0",
       "x-ms-copy-progress" : "512/512",
-      "Date" : "Thu, 05 Sep 2019 22:46:59 GMT",
-      "x-ms-copy-completion-time" : "Thu, 05 Sep 2019 22:47:00 GMT",
+      "Date" : "Mon, 09 Sep 2019 20:01:28 GMT",
+      "x-ms-copy-completion-time" : "Mon, 09 Sep 2019 20:01:29 GMT",
       "Accept-Ranges" : "bytes",
       "x-ms-server-encrypted" : "true",
-      "ETag" : "\"0x8D73252F6C5669B\"",
+      "ETag" : "\"0x8D73560811E17A1\"",
       "x-ms-copy-status" : "success",
-      "x-ms-client-request-id" : "b1926723-86ec-4a9f-a135-a4bd75967b3c"
-=======
-      "x-ms-creation-time" : "Fri, 06 Sep 2019 19:06:36 GMT",
-      "Content-Length" : "512",
-      "x-ms-request-id" : "adac2fc0-f01e-00ef-03e6-643b08000000",
-      "Content-Type" : "application/octet-stream",
-      "x-ms-version" : "2019-02-02",
-      "x-ms-copy-id" : "4dd5ae96-1369-4813-8fad-a7a28034bc48",
-      "x-ms-copy-source" : "https://azstoragesdkaccount.blob.core.windows.net/jtclistblobshieroptionscopy081637af704fdbafe94cb/ajavabloblistblobshieroptionscopy11441496dc8dfde8ca",
-      "x-ms-blob-sequence-number" : "0",
-      "x-ms-copy-progress" : "512/512",
-      "Date" : "Fri, 06 Sep 2019 19:06:36 GMT",
-      "x-ms-copy-completion-time" : "Fri, 06 Sep 2019 19:06:36 GMT",
-      "Accept-Ranges" : "bytes",
-      "x-ms-server-encrypted" : "true",
-      "ETag" : "\"0x8D732FD57035D6C\"",
-      "x-ms-copy-status" : "success",
-      "x-ms-client-request-id" : "93c07561-9a20-4b6e-b377-6622b7287089"
->>>>>>> a55d5dd9
-    },
-    "Exception" : null
-  }, {
-    "Method" : "PUT",
-<<<<<<< HEAD
-    "Uri" : "https://jaschrepragrs.blob.core.windows.net/jtclistblobshieroptionscopy088615c251a2f2c3a2458/mjavabloblistblobshieroptionscopy31117080cf709b9498",
-    "Headers" : {
-      "x-ms-version" : "2019-02-02",
-      "User-Agent" : "azsdk-java-azure-storage-blob/12.0.0-preview.3 1.8.0_221; Windows 10 10.0",
-      "x-ms-client-request-id" : "89edfac2-df14-4dc2-8f2d-b26cf3019970"
-=======
-    "Uri" : "https://azstoragesdkaccount.blob.core.windows.net/jtclistblobshieroptionscopy081637af704fdbafe94cb/mjavabloblistblobshieroptionscopy3670990e8bc9679507",
-    "Headers" : {
-      "x-ms-version" : "2019-02-02",
-      "User-Agent" : "azsdk-java-azure-storage-blob/12.0.0-preview.3 1.8.0_212; Windows 10 10.0",
-      "x-ms-client-request-id" : "c973b471-7671-4400-8225-9af6452be7e5"
->>>>>>> a55d5dd9
-    },
-    "Response" : {
-      "x-ms-version" : "2019-02-02",
-      "Server" : "Windows-Azure-Blob/1.0 Microsoft-HTTPAPI/2.0",
-<<<<<<< HEAD
-      "ETag" : "\"0x8D73252F77527CD\"",
-      "Last-Modified" : "Thu, 05 Sep 2019 22:47:01 GMT",
-      "retry-after" : "0",
-      "Content-Length" : "0",
-      "StatusCode" : "201",
-      "x-ms-request-id" : "2048ee6f-901e-000b-453b-64f8df000000",
+      "x-ms-client-request-id" : "cfced73b-929e-452f-b5bf-31ecc73e06fe"
+    },
+    "Exception" : null
+  }, {
+    "Method" : "PUT",
+    "Uri" : "https://jaschrepragrs.blob.core.windows.net/jtclistblobshieroptionscopy0843899cecde42e081400/mjavabloblistblobshieroptionscopy333072117d6507d7f1",
+    "Headers" : {
+      "x-ms-version" : "2019-02-02",
+      "User-Agent" : "azsdk-java-azure-storage-blob/12.0.0-preview.3 1.8.0_221; Windows 10 10.0",
+      "x-ms-client-request-id" : "3148345f-e983-45e2-b4b5-4ecc14defb9c"
+    },
+    "Response" : {
+      "x-ms-version" : "2019-02-02",
+      "Server" : "Windows-Azure-Blob/1.0 Microsoft-HTTPAPI/2.0",
+      "ETag" : "\"0x8D7356081CFD4D5\"",
+      "Last-Modified" : "Mon, 09 Sep 2019 20:01:30 GMT",
+      "retry-after" : "0",
+      "Content-Length" : "0",
+      "StatusCode" : "201",
+      "x-ms-request-id" : "078037d1-801e-001f-7749-673bbb000000",
       "x-ms-request-server-encrypted" : "true",
-      "Date" : "Thu, 05 Sep 2019 22:47:00 GMT",
-      "x-ms-client-request-id" : "89edfac2-df14-4dc2-8f2d-b26cf3019970"
-=======
-      "ETag" : "\"0x8D732FD57B39D63\"",
-      "Last-Modified" : "Fri, 06 Sep 2019 19:06:37 GMT",
-      "retry-after" : "0",
-      "Content-Length" : "0",
-      "StatusCode" : "201",
-      "x-ms-request-id" : "adac326c-f01e-00ef-6ee6-643b08000000",
+      "Date" : "Mon, 09 Sep 2019 20:01:29 GMT",
+      "x-ms-client-request-id" : "3148345f-e983-45e2-b4b5-4ecc14defb9c"
+    },
+    "Exception" : null
+  }, {
+    "Method" : "PUT",
+    "Uri" : "https://jaschrepragrs.blob.core.windows.net/jtclistblobshieroptionscopy0843899cecde42e081400/ajavabloblistblobshieroptionscopy15056693a7c836348c?comp=snapshot",
+    "Headers" : {
+      "x-ms-version" : "2019-02-02",
+      "User-Agent" : "azsdk-java-azure-storage-blob/12.0.0-preview.3 1.8.0_221; Windows 10 10.0",
+      "x-ms-client-request-id" : "a101c4e1-6044-4f21-aa2d-04a9c9cce472"
+    },
+    "Response" : {
+      "x-ms-version" : "2019-02-02",
+      "x-ms-snapshot" : "2019-09-09T20:01:30.8319128Z",
+      "Server" : "Windows-Azure-Blob/1.0 Microsoft-HTTPAPI/2.0",
+      "ETag" : "\"0x8D73560810CFD84\"",
+      "Last-Modified" : "Mon, 09 Sep 2019 20:01:29 GMT",
+      "retry-after" : "0",
+      "Content-Length" : "0",
+      "StatusCode" : "201",
+      "x-ms-request-id" : "078037de-801e-001f-0149-673bbb000000",
+      "x-ms-request-server-encrypted" : "false",
+      "Date" : "Mon, 09 Sep 2019 20:01:29 GMT",
+      "x-ms-client-request-id" : "a101c4e1-6044-4f21-aa2d-04a9c9cce472"
+    },
+    "Exception" : null
+  }, {
+    "Method" : "PUT",
+    "Uri" : "https://jaschrepragrs.blob.core.windows.net/jtclistblobshieroptionscopy0843899cecde42e081400/ujavabloblistblobshieroptionscopy45848186d0cd49f3fd?blockid=0000&comp=block",
+    "Headers" : {
+      "x-ms-version" : "2019-02-02",
+      "User-Agent" : "azsdk-java-azure-storage-blob/12.0.0-preview.3 1.8.0_221; Windows 10 10.0",
+      "x-ms-client-request-id" : "ab12cefd-00e0-45aa-9611-04503858f005",
+      "Content-Type" : "application/octet-stream"
+    },
+    "Response" : {
+      "x-ms-version" : "2019-02-02",
+      "Server" : "Windows-Azure-Blob/1.0 Microsoft-HTTPAPI/2.0",
+      "x-ms-content-crc64" : "6RYQPwaVsyQ=",
+      "retry-after" : "0",
+      "Content-Length" : "0",
+      "StatusCode" : "201",
+      "x-ms-request-id" : "078037f1-801e-001f-1149-673bbb000000",
       "x-ms-request-server-encrypted" : "true",
-      "Date" : "Fri, 06 Sep 2019 19:06:37 GMT",
-      "x-ms-client-request-id" : "c973b471-7671-4400-8225-9af6452be7e5"
->>>>>>> a55d5dd9
-    },
-    "Exception" : null
-  }, {
-    "Method" : "PUT",
-<<<<<<< HEAD
-    "Uri" : "https://jaschrepragrs.blob.core.windows.net/jtclistblobshieroptionscopy088615c251a2f2c3a2458/ajavabloblistblobshieroptionscopy1970494b40bd382bb2?comp=snapshot",
-    "Headers" : {
-      "x-ms-version" : "2019-02-02",
-      "User-Agent" : "azsdk-java-azure-storage-blob/12.0.0-preview.3 1.8.0_221; Windows 10 10.0",
-      "x-ms-client-request-id" : "a167536f-6574-46da-afcf-b635268ef780"
-    },
-    "Response" : {
-      "x-ms-version" : "2019-02-02",
-      "x-ms-snapshot" : "2019-09-05T22:47:01.7412456Z",
-      "Server" : "Windows-Azure-Blob/1.0 Microsoft-HTTPAPI/2.0",
-      "ETag" : "\"0x8D73252F6B20218\"",
-      "Last-Modified" : "Thu, 05 Sep 2019 22:47:00 GMT",
-      "retry-after" : "0",
-      "Content-Length" : "0",
-      "StatusCode" : "201",
-      "x-ms-request-id" : "2048ee82-901e-000b-563b-64f8df000000",
-      "x-ms-request-server-encrypted" : "false",
-      "Date" : "Thu, 05 Sep 2019 22:47:01 GMT",
-      "x-ms-client-request-id" : "a167536f-6574-46da-afcf-b635268ef780"
-=======
-    "Uri" : "https://azstoragesdkaccount.blob.core.windows.net/jtclistblobshieroptionscopy081637af704fdbafe94cb/ajavabloblistblobshieroptionscopy11441496dc8dfde8ca?comp=snapshot",
-    "Headers" : {
-      "x-ms-version" : "2019-02-02",
-      "User-Agent" : "azsdk-java-azure-storage-blob/12.0.0-preview.3 1.8.0_212; Windows 10 10.0",
-      "x-ms-client-request-id" : "888f168c-65b5-40ad-84c1-8bd270d662fc"
-    },
-    "Response" : {
-      "x-ms-version" : "2019-02-02",
-      "x-ms-snapshot" : "2019-09-06T19:06:37.6118615Z",
-      "Server" : "Windows-Azure-Blob/1.0 Microsoft-HTTPAPI/2.0",
-      "ETag" : "\"0x8D732FD56EBFF57\"",
-      "Last-Modified" : "Fri, 06 Sep 2019 19:06:36 GMT",
-      "retry-after" : "0",
-      "Content-Length" : "0",
-      "StatusCode" : "201",
-      "x-ms-request-id" : "adac328b-f01e-00ef-04e6-643b08000000",
-      "x-ms-request-server-encrypted" : "false",
-      "Date" : "Fri, 06 Sep 2019 19:06:37 GMT",
-      "x-ms-client-request-id" : "888f168c-65b5-40ad-84c1-8bd270d662fc"
->>>>>>> a55d5dd9
-    },
-    "Exception" : null
-  }, {
-    "Method" : "PUT",
-<<<<<<< HEAD
-    "Uri" : "https://jaschrepragrs.blob.core.windows.net/jtclistblobshieroptionscopy088615c251a2f2c3a2458/ujavabloblistblobshieroptionscopy460059f43bd4c5d675?blockid=0000&comp=block",
-    "Headers" : {
-      "x-ms-version" : "2019-02-02",
-      "User-Agent" : "azsdk-java-azure-storage-blob/12.0.0-preview.3 1.8.0_221; Windows 10 10.0",
-      "x-ms-client-request-id" : "97c5525f-5909-4539-bd3e-82b5d4aa0826",
-=======
-    "Uri" : "https://azstoragesdkaccount.blob.core.windows.net/jtclistblobshieroptionscopy081637af704fdbafe94cb/ujavabloblistblobshieroptionscopy444799a67a6c9799c5?blockid=0000&comp=block",
-    "Headers" : {
-      "x-ms-version" : "2019-02-02",
-      "User-Agent" : "azsdk-java-azure-storage-blob/12.0.0-preview.3 1.8.0_212; Windows 10 10.0",
-      "x-ms-client-request-id" : "dfb7e128-9030-4e7f-ba44-0781acbef950",
->>>>>>> a55d5dd9
-      "Content-Type" : "application/octet-stream"
-    },
-    "Response" : {
-      "x-ms-version" : "2019-02-02",
-      "Server" : "Windows-Azure-Blob/1.0 Microsoft-HTTPAPI/2.0",
-      "x-ms-content-crc64" : "6RYQPwaVsyQ=",
-      "retry-after" : "0",
-      "Content-Length" : "0",
-      "StatusCode" : "201",
-<<<<<<< HEAD
-      "x-ms-request-id" : "2048ee8f-901e-000b-623b-64f8df000000",
-      "x-ms-request-server-encrypted" : "true",
-      "Date" : "Thu, 05 Sep 2019 22:47:01 GMT",
-      "x-ms-client-request-id" : "97c5525f-5909-4539-bd3e-82b5d4aa0826"
-=======
-      "x-ms-request-id" : "adac32b4-f01e-00ef-20e6-643b08000000",
-      "x-ms-request-server-encrypted" : "true",
-      "Date" : "Fri, 06 Sep 2019 19:06:37 GMT",
-      "x-ms-client-request-id" : "dfb7e128-9030-4e7f-ba44-0781acbef950"
->>>>>>> a55d5dd9
+      "Date" : "Mon, 09 Sep 2019 20:01:30 GMT",
+      "x-ms-client-request-id" : "ab12cefd-00e0-45aa-9611-04503858f005"
     },
     "Exception" : null
   }, {
     "Method" : "GET",
-<<<<<<< HEAD
-    "Uri" : "https://jaschrepragrs.blob.core.windows.net/jtclistblobshieroptionscopy088615c251a2f2c3a2458?delimiter=&include=copy&restype=container&comp=list",
-    "Headers" : {
-      "x-ms-version" : "2019-02-02",
-      "User-Agent" : "azsdk-java-azure-storage-blob/12.0.0-preview.3 1.8.0_221; Windows 10 10.0",
-      "x-ms-client-request-id" : "5d756d6d-3a21-41d6-8669-f467bbbbe02f"
-=======
-    "Uri" : "https://azstoragesdkaccount.blob.core.windows.net/jtclistblobshieroptionscopy081637af704fdbafe94cb?delimiter=&include=copy&restype=container&comp=list",
-    "Headers" : {
-      "x-ms-version" : "2019-02-02",
-      "User-Agent" : "azsdk-java-azure-storage-blob/12.0.0-preview.3 1.8.0_212; Windows 10 10.0",
-      "x-ms-client-request-id" : "6204bd8b-b7f6-40ed-904c-c18a759304f9"
->>>>>>> a55d5dd9
+    "Uri" : "https://jaschrepragrs.blob.core.windows.net/jtclistblobshieroptionscopy0843899cecde42e081400?delimiter=&include=copy&restype=container&comp=list",
+    "Headers" : {
+      "x-ms-version" : "2019-02-02",
+      "User-Agent" : "azsdk-java-azure-storage-blob/12.0.0-preview.3 1.8.0_221; Windows 10 10.0",
+      "x-ms-client-request-id" : "2b2bce0e-c27f-448f-93fb-f903fb877b0b"
     },
     "Response" : {
       "Transfer-Encoding" : "chunked",
@@ -338,35 +183,20 @@
       "Server" : "Windows-Azure-Blob/1.0 Microsoft-HTTPAPI/2.0",
       "retry-after" : "0",
       "StatusCode" : "200",
-<<<<<<< HEAD
-      "x-ms-request-id" : "2048eea1-901e-000b-723b-64f8df000000",
-      "Body" : "﻿<?xml version=\"1.0\" encoding=\"utf-8\"?><EnumerationResults ServiceEndpoint=\"https://jaschrepragrs.blob.core.windows.net/\" ContainerName=\"jtclistblobshieroptionscopy088615c251a2f2c3a2458\"><Blobs><Blob><Name>ajavabloblistblobshieroptionscopy1970494b40bd382bb2</Name><Properties><Creation-Time>Thu, 05 Sep 2019 22:47:00 GMT</Creation-Time><Last-Modified>Thu, 05 Sep 2019 22:47:00 GMT</Last-Modified><Etag>0x8D73252F6B20218</Etag><Content-Length>512</Content-Length><Content-Type>application/octet-stream</Content-Type><Content-Encoding /><Content-Language /><Content-CRC64 /><Content-MD5 /><Cache-Control /><Content-Disposition /><x-ms-blob-sequence-number>0</x-ms-blob-sequence-number><BlobType>PageBlob</BlobType><AccessTier>Hot</AccessTier><AccessTierInferred>true</AccessTierInferred><LeaseStatus>unlocked</LeaseStatus><LeaseState>available</LeaseState><ServerEncrypted>true</ServerEncrypted><TagCount>0</TagCount></Properties></Blob><Blob><Name>cjavabloblistblobshieroptionscopy242479de2ebe880e05</Name><Properties><Creation-Time>Thu, 05 Sep 2019 22:47:00 GMT</Creation-Time><Last-Modified>Thu, 05 Sep 2019 22:47:00 GMT</Last-Modified><Etag>0x8D73252F6C5669B</Etag><Content-Length>512</Content-Length><Content-Type>application/octet-stream</Content-Type><Content-Encoding /><Content-Language /><Content-CRC64 /><Content-MD5 /><Cache-Control /><Content-Disposition /><x-ms-blob-sequence-number>0</x-ms-blob-sequence-number><BlobType>PageBlob</BlobType><AccessTier>Hot</AccessTier><AccessTierInferred>true</AccessTierInferred><LeaseStatus>unlocked</LeaseStatus><LeaseState>available</LeaseState><CopyId>14381fae-dc1a-4a5a-88fb-2d301c7c5274</CopyId><CopySource>https://jaschrepragrs.blob.core.windows.net/jtclistblobshieroptionscopy088615c251a2f2c3a2458/ajavabloblistblobshieroptionscopy1970494b40bd382bb2</CopySource><CopyStatus>success</CopyStatus><CopyProgress>512/512</CopyProgress><CopyCompletionTime>Thu, 05 Sep 2019 22:47:00 GMT</CopyCompletionTime><ServerEncrypted>true</ServerEncrypted><TagCount>0</TagCount></Properties></Blob><Blob><Name>mjavabloblistblobshieroptionscopy31117080cf709b9498</Name><Properties><Creation-Time>Thu, 05 Sep 2019 22:47:01 GMT</Creation-Time><Last-Modified>Thu, 05 Sep 2019 22:47:01 GMT</Last-Modified><Etag>0x8D73252F77527CD</Etag><Content-Length>512</Content-Length><Content-Type>application/octet-stream</Content-Type><Content-Encoding /><Content-Language /><Content-CRC64 /><Content-MD5 /><Cache-Control /><Content-Disposition /><x-ms-blob-sequence-number>0</x-ms-blob-sequence-number><BlobType>PageBlob</BlobType><AccessTier>Hot</AccessTier><AccessTierInferred>true</AccessTierInferred><LeaseStatus>unlocked</LeaseStatus><LeaseState>available</LeaseState><ServerEncrypted>true</ServerEncrypted><TagCount>0</TagCount></Properties></Blob></Blobs><NextMarker /></EnumerationResults>",
-      "Date" : "Thu, 05 Sep 2019 22:47:01 GMT",
-      "x-ms-client-request-id" : "5d756d6d-3a21-41d6-8669-f467bbbbe02f",
-=======
-      "x-ms-request-id" : "adac32ce-f01e-00ef-34e6-643b08000000",
-      "Body" : "﻿<?xml version=\"1.0\" encoding=\"utf-8\"?><EnumerationResults ServiceEndpoint=\"https://azstoragesdkaccount.blob.core.windows.net/\" ContainerName=\"jtclistblobshieroptionscopy081637af704fdbafe94cb\"><Blobs><Blob><Name>ajavabloblistblobshieroptionscopy11441496dc8dfde8ca</Name><Properties><Creation-Time>Fri, 06 Sep 2019 19:06:36 GMT</Creation-Time><Last-Modified>Fri, 06 Sep 2019 19:06:36 GMT</Last-Modified><Etag>0x8D732FD56EBFF57</Etag><Content-Length>512</Content-Length><Content-Type>application/octet-stream</Content-Type><Content-Encoding /><Content-Language /><Content-CRC64 /><Content-MD5 /><Cache-Control /><Content-Disposition /><x-ms-blob-sequence-number>0</x-ms-blob-sequence-number><BlobType>PageBlob</BlobType><AccessTier>Hot</AccessTier><AccessTierInferred>true</AccessTierInferred><LeaseStatus>unlocked</LeaseStatus><LeaseState>available</LeaseState><ServerEncrypted>true</ServerEncrypted><TagCount>0</TagCount></Properties></Blob><Blob><Name>cjavabloblistblobshieroptionscopy2635574413c05c2628</Name><Properties><Creation-Time>Fri, 06 Sep 2019 19:06:36 GMT</Creation-Time><Last-Modified>Fri, 06 Sep 2019 19:06:36 GMT</Last-Modified><Etag>0x8D732FD57035D6C</Etag><Content-Length>512</Content-Length><Content-Type>application/octet-stream</Content-Type><Content-Encoding /><Content-Language /><Content-CRC64 /><Content-MD5 /><Cache-Control /><Content-Disposition /><x-ms-blob-sequence-number>0</x-ms-blob-sequence-number><BlobType>PageBlob</BlobType><AccessTier>Hot</AccessTier><AccessTierInferred>true</AccessTierInferred><LeaseStatus>unlocked</LeaseStatus><LeaseState>available</LeaseState><CopyId>4dd5ae96-1369-4813-8fad-a7a28034bc48</CopyId><CopySource>https://azstoragesdkaccount.blob.core.windows.net/jtclistblobshieroptionscopy081637af704fdbafe94cb/ajavabloblistblobshieroptionscopy11441496dc8dfde8ca</CopySource><CopyStatus>success</CopyStatus><CopyProgress>512/512</CopyProgress><CopyCompletionTime>Fri, 06 Sep 2019 19:06:36 GMT</CopyCompletionTime><ServerEncrypted>true</ServerEncrypted><TagCount>0</TagCount></Properties></Blob><Blob><Name>mjavabloblistblobshieroptionscopy3670990e8bc9679507</Name><Properties><Creation-Time>Fri, 06 Sep 2019 19:06:37 GMT</Creation-Time><Last-Modified>Fri, 06 Sep 2019 19:06:37 GMT</Last-Modified><Etag>0x8D732FD57B39D63</Etag><Content-Length>512</Content-Length><Content-Type>application/octet-stream</Content-Type><Content-Encoding /><Content-Language /><Content-CRC64 /><Content-MD5 /><Cache-Control /><Content-Disposition /><x-ms-blob-sequence-number>0</x-ms-blob-sequence-number><BlobType>PageBlob</BlobType><AccessTier>Hot</AccessTier><AccessTierInferred>true</AccessTierInferred><LeaseStatus>unlocked</LeaseStatus><LeaseState>available</LeaseState><ServerEncrypted>true</ServerEncrypted><TagCount>0</TagCount></Properties></Blob></Blobs><NextMarker /></EnumerationResults>",
-      "Date" : "Fri, 06 Sep 2019 19:06:37 GMT",
-      "x-ms-client-request-id" : "6204bd8b-b7f6-40ed-904c-c18a759304f9",
->>>>>>> a55d5dd9
+      "x-ms-request-id" : "07803802-801e-001f-2049-673bbb000000",
+      "Body" : "﻿<?xml version=\"1.0\" encoding=\"utf-8\"?><EnumerationResults ServiceEndpoint=\"https://jaschrepragrs.blob.core.windows.net/\" ContainerName=\"jtclistblobshieroptionscopy0843899cecde42e081400\"><Blobs><Blob><Name>ajavabloblistblobshieroptionscopy15056693a7c836348c</Name><Properties><Creation-Time>Mon, 09 Sep 2019 20:01:29 GMT</Creation-Time><Last-Modified>Mon, 09 Sep 2019 20:01:29 GMT</Last-Modified><Etag>0x8D73560810CFD84</Etag><Content-Length>512</Content-Length><Content-Type>application/octet-stream</Content-Type><Content-Encoding /><Content-Language /><Content-CRC64 /><Content-MD5 /><Cache-Control /><Content-Disposition /><x-ms-blob-sequence-number>0</x-ms-blob-sequence-number><BlobType>PageBlob</BlobType><AccessTier>Hot</AccessTier><AccessTierInferred>true</AccessTierInferred><LeaseStatus>unlocked</LeaseStatus><LeaseState>available</LeaseState><ServerEncrypted>true</ServerEncrypted><TagCount>0</TagCount></Properties></Blob><Blob><Name>cjavabloblistblobshieroptionscopy281282a13a6989e1c9</Name><Properties><Creation-Time>Mon, 09 Sep 2019 20:01:29 GMT</Creation-Time><Last-Modified>Mon, 09 Sep 2019 20:01:29 GMT</Last-Modified><Etag>0x8D73560811E17A1</Etag><Content-Length>512</Content-Length><Content-Type>application/octet-stream</Content-Type><Content-Encoding /><Content-Language /><Content-CRC64 /><Content-MD5 /><Cache-Control /><Content-Disposition /><x-ms-blob-sequence-number>0</x-ms-blob-sequence-number><BlobType>PageBlob</BlobType><AccessTier>Hot</AccessTier><AccessTierInferred>true</AccessTierInferred><LeaseStatus>unlocked</LeaseStatus><LeaseState>available</LeaseState><CopyId>8e0e1aaa-df75-48ca-8b2a-70ec104e7ae5</CopyId><CopySource>https://jaschrepragrs.blob.core.windows.net/jtclistblobshieroptionscopy0843899cecde42e081400/ajavabloblistblobshieroptionscopy15056693a7c836348c</CopySource><CopyStatus>success</CopyStatus><CopyProgress>512/512</CopyProgress><CopyCompletionTime>Mon, 09 Sep 2019 20:01:29 GMT</CopyCompletionTime><ServerEncrypted>true</ServerEncrypted><TagCount>0</TagCount></Properties></Blob><Blob><Name>mjavabloblistblobshieroptionscopy333072117d6507d7f1</Name><Properties><Creation-Time>Mon, 09 Sep 2019 20:01:30 GMT</Creation-Time><Last-Modified>Mon, 09 Sep 2019 20:01:30 GMT</Last-Modified><Etag>0x8D7356081CFD4D5</Etag><Content-Length>512</Content-Length><Content-Type>application/octet-stream</Content-Type><Content-Encoding /><Content-Language /><Content-CRC64 /><Content-MD5 /><Cache-Control /><Content-Disposition /><x-ms-blob-sequence-number>0</x-ms-blob-sequence-number><BlobType>PageBlob</BlobType><AccessTier>Hot</AccessTier><AccessTierInferred>true</AccessTierInferred><LeaseStatus>unlocked</LeaseStatus><LeaseState>available</LeaseState><ServerEncrypted>true</ServerEncrypted><TagCount>0</TagCount></Properties></Blob></Blobs><NextMarker /></EnumerationResults>",
+      "Date" : "Mon, 09 Sep 2019 20:01:30 GMT",
+      "x-ms-client-request-id" : "2b2bce0e-c27f-448f-93fb-f903fb877b0b",
       "Content-Type" : "application/xml"
     },
     "Exception" : null
   }, {
     "Method" : "GET",
-<<<<<<< HEAD
     "Uri" : "https://jaschrepragrs.blob.core.windows.net?prefix=jtclistblobshieroptionscopy&comp=list",
     "Headers" : {
       "x-ms-version" : "2019-02-02",
       "User-Agent" : "azsdk-java-azure-storage-blob/12.0.0-preview.3 1.8.0_221; Windows 10 10.0",
-      "x-ms-client-request-id" : "e39d0980-1186-4499-9364-b69d8cb1a8aa"
-=======
-    "Uri" : "https://azstoragesdkaccount.blob.core.windows.net?prefix=jtclistblobshieroptionscopy&comp=list",
-    "Headers" : {
-      "x-ms-version" : "2019-02-02",
-      "User-Agent" : "azsdk-java-azure-storage-blob/12.0.0-preview.3 1.8.0_212; Windows 10 10.0",
-      "x-ms-client-request-id" : "51b0aa73-40ba-4c04-8058-b0abce24672e"
->>>>>>> a55d5dd9
+      "x-ms-client-request-id" : "b47ede21-8c0d-4c64-9679-e8b276090ba3"
     },
     "Response" : {
       "Transfer-Encoding" : "chunked",
@@ -374,35 +204,20 @@
       "Server" : "Windows-Azure-Blob/1.0 Microsoft-HTTPAPI/2.0",
       "retry-after" : "0",
       "StatusCode" : "200",
-<<<<<<< HEAD
-      "x-ms-request-id" : "2048eec3-901e-000b-143b-64f8df000000",
-      "Body" : "﻿<?xml version=\"1.0\" encoding=\"utf-8\"?><EnumerationResults ServiceEndpoint=\"https://jaschrepragrs.blob.core.windows.net/\"><Prefix>jtclistblobshieroptionscopy</Prefix><Containers><Container><Name>jtclistblobshieroptionscopy088615c251a2f2c3a2458</Name><Properties><Last-Modified>Thu, 05 Sep 2019 22:47:00 GMT</Last-Modified><Etag>\"0x8D73252F6A5486F\"</Etag><LeaseStatus>unlocked</LeaseStatus><LeaseState>available</LeaseState><DefaultEncryptionScope>$account-encryption-key</DefaultEncryptionScope><DenyEncryptionScopeOverride>false</DenyEncryptionScopeOverride><HasImmutabilityPolicy>false</HasImmutabilityPolicy><HasLegalHold>false</HasLegalHold></Properties></Container></Containers><NextMarker /></EnumerationResults>",
-      "Date" : "Thu, 05 Sep 2019 22:47:01 GMT",
-      "x-ms-client-request-id" : "e39d0980-1186-4499-9364-b69d8cb1a8aa",
-=======
-      "x-ms-request-id" : "adac331b-f01e-00ef-74e6-643b08000000",
-      "Body" : "﻿<?xml version=\"1.0\" encoding=\"utf-8\"?><EnumerationResults ServiceEndpoint=\"https://azstoragesdkaccount.blob.core.windows.net/\"><Prefix>jtclistblobshieroptionscopy</Prefix><Containers><Container><Name>jtclistblobshieroptionscopy081637af704fdbafe94cb</Name><Properties><Last-Modified>Fri, 06 Sep 2019 19:06:36 GMT</Last-Modified><Etag>\"0x8D732FD56E5CF44\"</Etag><LeaseStatus>unlocked</LeaseStatus><LeaseState>available</LeaseState><DefaultEncryptionScope>$account-encryption-key</DefaultEncryptionScope><DenyEncryptionScopeOverride>false</DenyEncryptionScopeOverride><HasImmutabilityPolicy>false</HasImmutabilityPolicy><HasLegalHold>false</HasLegalHold></Properties></Container></Containers><NextMarker /></EnumerationResults>",
-      "Date" : "Fri, 06 Sep 2019 19:06:37 GMT",
-      "x-ms-client-request-id" : "51b0aa73-40ba-4c04-8058-b0abce24672e",
->>>>>>> a55d5dd9
+      "x-ms-request-id" : "07803827-801e-001f-3f49-673bbb000000",
+      "Body" : "﻿<?xml version=\"1.0\" encoding=\"utf-8\"?><EnumerationResults ServiceEndpoint=\"https://jaschrepragrs.blob.core.windows.net/\"><Prefix>jtclistblobshieroptionscopy</Prefix><Containers><Container><Name>jtclistblobshieroptionscopy0843899cecde42e081400</Name><Properties><Last-Modified>Mon, 09 Sep 2019 20:01:29 GMT</Last-Modified><Etag>\"0x8D7356080F971F5\"</Etag><LeaseStatus>unlocked</LeaseStatus><LeaseState>available</LeaseState><DefaultEncryptionScope>$account-encryption-key</DefaultEncryptionScope><DenyEncryptionScopeOverride>false</DenyEncryptionScopeOverride><HasImmutabilityPolicy>false</HasImmutabilityPolicy><HasLegalHold>false</HasLegalHold></Properties></Container></Containers><NextMarker /></EnumerationResults>",
+      "Date" : "Mon, 09 Sep 2019 20:01:30 GMT",
+      "x-ms-client-request-id" : "b47ede21-8c0d-4c64-9679-e8b276090ba3",
       "Content-Type" : "application/xml"
     },
     "Exception" : null
   }, {
     "Method" : "DELETE",
-<<<<<<< HEAD
-    "Uri" : "https://jaschrepragrs.blob.core.windows.net/jtclistblobshieroptionscopy088615c251a2f2c3a2458?restype=container",
-    "Headers" : {
-      "x-ms-version" : "2019-02-02",
-      "User-Agent" : "azsdk-java-azure-storage-blob/12.0.0-preview.3 1.8.0_221; Windows 10 10.0",
-      "x-ms-client-request-id" : "5a1c229a-9ff3-49b1-a462-0e73657c094f"
-=======
-    "Uri" : "https://azstoragesdkaccount.blob.core.windows.net/jtclistblobshieroptionscopy081637af704fdbafe94cb?restype=container",
-    "Headers" : {
-      "x-ms-version" : "2019-02-02",
-      "User-Agent" : "azsdk-java-azure-storage-blob/12.0.0-preview.3 1.8.0_212; Windows 10 10.0",
-      "x-ms-client-request-id" : "8f863e06-171d-41a9-b061-eea74dab56e6"
->>>>>>> a55d5dd9
+    "Uri" : "https://jaschrepragrs.blob.core.windows.net/jtclistblobshieroptionscopy0843899cecde42e081400?restype=container",
+    "Headers" : {
+      "x-ms-version" : "2019-02-02",
+      "User-Agent" : "azsdk-java-azure-storage-blob/12.0.0-preview.3 1.8.0_221; Windows 10 10.0",
+      "x-ms-client-request-id" : "54091f62-f9d1-4e90-88aa-4a88915bd03f"
     },
     "Response" : {
       "x-ms-version" : "2019-02-02",
@@ -410,21 +225,11 @@
       "retry-after" : "0",
       "Content-Length" : "0",
       "StatusCode" : "202",
-<<<<<<< HEAD
-      "x-ms-request-id" : "2048eee1-901e-000b-2f3b-64f8df000000",
-      "Date" : "Thu, 05 Sep 2019 22:47:01 GMT",
-      "x-ms-client-request-id" : "5a1c229a-9ff3-49b1-a462-0e73657c094f"
+      "x-ms-request-id" : "0780383d-801e-001f-5149-673bbb000000",
+      "Date" : "Mon, 09 Sep 2019 20:01:30 GMT",
+      "x-ms-client-request-id" : "54091f62-f9d1-4e90-88aa-4a88915bd03f"
     },
     "Exception" : null
   } ],
-  "variables" : [ "jtclistblobshieroptionscopy088615c251a2f2c3a2458", "javabloblistblobshieroptionscopy1970494b40bd382bb2", "javabloblistblobshieroptionscopy242479de2ebe880e05", "javabloblistblobshieroptionscopy31117080cf709b9498", "javabloblistblobshieroptionscopy460059f43bd4c5d675" ]
-=======
-      "x-ms-request-id" : "adac332d-f01e-00ef-02e6-643b08000000",
-      "Date" : "Fri, 06 Sep 2019 19:06:37 GMT",
-      "x-ms-client-request-id" : "8f863e06-171d-41a9-b061-eea74dab56e6"
-    },
-    "Exception" : null
-  } ],
-  "variables" : [ "jtclistblobshieroptionscopy081637af704fdbafe94cb", "javabloblistblobshieroptionscopy11441496dc8dfde8ca", "javabloblistblobshieroptionscopy2635574413c05c2628", "javabloblistblobshieroptionscopy3670990e8bc9679507", "javabloblistblobshieroptionscopy444799a67a6c9799c5" ]
->>>>>>> a55d5dd9
+  "variables" : [ "jtclistblobshieroptionscopy0843899cecde42e081400", "javabloblistblobshieroptionscopy15056693a7c836348c", "javabloblistblobshieroptionscopy281282a13a6989e1c9", "javabloblistblobshieroptionscopy333072117d6507d7f1", "javabloblistblobshieroptionscopy45848186d0cd49f3fd" ]
 }