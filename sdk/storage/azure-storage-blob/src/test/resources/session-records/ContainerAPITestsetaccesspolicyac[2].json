{
  "networkCallRecords" : [ {
    "Method" : "PUT",
<<<<<<< HEAD
    "Uri" : "https://jaschrepragrs.blob.core.windows.net/jtcsetaccesspolicyac0containerapitestsetaccesspolicyacf1903210?restype=container",
    "Headers" : {
      "x-ms-version" : "2019-02-02",
      "User-Agent" : "azsdk-java-azure-storage-blob/12.0.0-preview.3 1.8.0_221; Windows 10 10.0",
      "x-ms-client-request-id" : "b2169069-49b5-49a8-ae05-0f9197cf218e"
=======
    "Uri" : "https://azstoragesdkaccount.blob.core.windows.net/jtcsetaccesspolicyac0containerapitestsetaccesspolicyac89f06262?restype=container",
    "Headers" : {
      "x-ms-version" : "2019-02-02",
      "User-Agent" : "azsdk-java-azure-storage-blob/12.0.0-preview.3 1.8.0_212; Windows 10 10.0",
      "x-ms-client-request-id" : "4960e688-0026-49ce-bca4-506f1e98e7b1"
>>>>>>> a55d5dd9
    },
    "Response" : {
      "x-ms-version" : "2019-02-02",
      "Server" : "Windows-Azure-Blob/1.0 Microsoft-HTTPAPI/2.0",
<<<<<<< HEAD
      "ETag" : "\"0x8D73252C30A9752\"",
      "Last-Modified" : "Thu, 05 Sep 2019 22:45:33 GMT",
      "retry-after" : "0",
      "Content-Length" : "0",
      "StatusCode" : "201",
      "x-ms-request-id" : "204891a4-901e-000b-343b-64f8df000000",
      "Date" : "Thu, 05 Sep 2019 22:45:33 GMT",
      "x-ms-client-request-id" : "b2169069-49b5-49a8-ae05-0f9197cf218e"
=======
      "ETag" : "\"0x8D732FD2796DC68\"",
      "Last-Modified" : "Fri, 06 Sep 2019 19:05:16 GMT",
      "retry-after" : "0",
      "Content-Length" : "0",
      "StatusCode" : "201",
      "x-ms-request-id" : "ec6375da-001e-001f-5fe6-64eb66000000",
      "Date" : "Fri, 06 Sep 2019 19:05:16 GMT",
      "x-ms-client-request-id" : "4960e688-0026-49ce-bca4-506f1e98e7b1"
>>>>>>> a55d5dd9
    },
    "Exception" : null
  }, {
    "Method" : "PUT",
<<<<<<< HEAD
    "Uri" : "https://jaschrepragrs.blob.core.windows.net/jtcsetaccesspolicyac0containerapitestsetaccesspolicyacf1903210?restype=container&comp=acl",
    "Headers" : {
      "x-ms-version" : "2019-02-02",
      "User-Agent" : "azsdk-java-azure-storage-blob/12.0.0-preview.3 1.8.0_221; Windows 10 10.0",
      "x-ms-client-request-id" : "edfa042e-62fc-42e4-b4ec-c566f7b61c1f",
=======
    "Uri" : "https://azstoragesdkaccount.blob.core.windows.net/jtcsetaccesspolicyac0containerapitestsetaccesspolicyac89f06262?restype=container&comp=acl",
    "Headers" : {
      "x-ms-version" : "2019-02-02",
      "User-Agent" : "azsdk-java-azure-storage-blob/12.0.0-preview.3 1.8.0_212; Windows 10 10.0",
      "x-ms-client-request-id" : "6d7822db-40ae-4570-acdb-9648b15db0d9",
>>>>>>> a55d5dd9
      "Content-Type" : "application/xml; charset=utf-8"
    },
    "Response" : {
      "x-ms-version" : "2019-02-02",
      "Server" : "Windows-Azure-Blob/1.0 Microsoft-HTTPAPI/2.0",
<<<<<<< HEAD
      "ETag" : "\"0x8D73252C3171036\"",
      "Last-Modified" : "Thu, 05 Sep 2019 22:45:33 GMT",
      "retry-after" : "0",
      "Content-Length" : "0",
      "StatusCode" : "200",
      "x-ms-request-id" : "204891c2-901e-000b-4d3b-64f8df000000",
      "Date" : "Thu, 05 Sep 2019 22:45:33 GMT",
      "x-ms-client-request-id" : "edfa042e-62fc-42e4-b4ec-c566f7b61c1f"
=======
      "ETag" : "\"0x8D732FD279C80EF\"",
      "Last-Modified" : "Fri, 06 Sep 2019 19:05:16 GMT",
      "retry-after" : "0",
      "Content-Length" : "0",
      "StatusCode" : "200",
      "x-ms-request-id" : "ec6375f0-001e-001f-73e6-64eb66000000",
      "Date" : "Fri, 06 Sep 2019 19:05:16 GMT",
      "x-ms-client-request-id" : "6d7822db-40ae-4570-acdb-9648b15db0d9"
>>>>>>> a55d5dd9
    },
    "Exception" : null
  }, {
    "Method" : "GET",
<<<<<<< HEAD
    "Uri" : "https://jaschrepragrs.blob.core.windows.net?prefix=jtcsetaccesspolicyac&comp=list",
    "Headers" : {
      "x-ms-version" : "2019-02-02",
      "User-Agent" : "azsdk-java-azure-storage-blob/12.0.0-preview.3 1.8.0_221; Windows 10 10.0",
      "x-ms-client-request-id" : "a7718396-5614-4cd1-a270-79aafe53c7c2"
=======
    "Uri" : "https://azstoragesdkaccount.blob.core.windows.net?prefix=jtcsetaccesspolicyac&comp=list",
    "Headers" : {
      "x-ms-version" : "2019-02-02",
      "User-Agent" : "azsdk-java-azure-storage-blob/12.0.0-preview.3 1.8.0_212; Windows 10 10.0",
      "x-ms-client-request-id" : "ba300a83-4180-4b9e-b92e-3cb2ba6a847c"
>>>>>>> a55d5dd9
    },
    "Response" : {
      "Transfer-Encoding" : "chunked",
      "x-ms-version" : "2019-02-02",
      "Server" : "Windows-Azure-Blob/1.0 Microsoft-HTTPAPI/2.0",
      "retry-after" : "0",
      "StatusCode" : "200",
<<<<<<< HEAD
      "x-ms-request-id" : "204891ce-901e-000b-583b-64f8df000000",
      "Body" : "﻿<?xml version=\"1.0\" encoding=\"utf-8\"?><EnumerationResults ServiceEndpoint=\"https://jaschrepragrs.blob.core.windows.net/\"><Prefix>jtcsetaccesspolicyac</Prefix><Containers><Container><Name>jtcsetaccesspolicyac0containerapitestsetaccesspolicyacf1903210</Name><Properties><Last-Modified>Thu, 05 Sep 2019 22:45:33 GMT</Last-Modified><Etag>\"0x8D73252C3171036\"</Etag><LeaseStatus>unlocked</LeaseStatus><LeaseState>available</LeaseState><DefaultEncryptionScope>$account-encryption-key</DefaultEncryptionScope><DenyEncryptionScopeOverride>false</DenyEncryptionScopeOverride><HasImmutabilityPolicy>false</HasImmutabilityPolicy><HasLegalHold>false</HasLegalHold></Properties></Container></Containers><NextMarker /></EnumerationResults>",
      "Date" : "Thu, 05 Sep 2019 22:45:33 GMT",
      "x-ms-client-request-id" : "a7718396-5614-4cd1-a270-79aafe53c7c2",
=======
      "x-ms-request-id" : "ec637600-001e-001f-03e6-64eb66000000",
      "Body" : "﻿<?xml version=\"1.0\" encoding=\"utf-8\"?><EnumerationResults ServiceEndpoint=\"https://azstoragesdkaccount.blob.core.windows.net/\"><Prefix>jtcsetaccesspolicyac</Prefix><Containers><Container><Name>jtcsetaccesspolicyac0containerapitestsetaccesspolicyac89f06262</Name><Properties><Last-Modified>Fri, 06 Sep 2019 19:05:16 GMT</Last-Modified><Etag>\"0x8D732FD279C80EF\"</Etag><LeaseStatus>unlocked</LeaseStatus><LeaseState>available</LeaseState><DefaultEncryptionScope>$account-encryption-key</DefaultEncryptionScope><DenyEncryptionScopeOverride>false</DenyEncryptionScopeOverride><HasImmutabilityPolicy>false</HasImmutabilityPolicy><HasLegalHold>false</HasLegalHold></Properties></Container></Containers><NextMarker /></EnumerationResults>",
      "Date" : "Fri, 06 Sep 2019 19:05:16 GMT",
      "x-ms-client-request-id" : "ba300a83-4180-4b9e-b92e-3cb2ba6a847c",
>>>>>>> a55d5dd9
      "Content-Type" : "application/xml"
    },
    "Exception" : null
  }, {
    "Method" : "DELETE",
<<<<<<< HEAD
    "Uri" : "https://jaschrepragrs.blob.core.windows.net/jtcsetaccesspolicyac0containerapitestsetaccesspolicyacf1903210?restype=container",
    "Headers" : {
      "x-ms-version" : "2019-02-02",
      "User-Agent" : "azsdk-java-azure-storage-blob/12.0.0-preview.3 1.8.0_221; Windows 10 10.0",
      "x-ms-client-request-id" : "71d32a77-ca67-473b-9ae8-5ca117c4a428"
=======
    "Uri" : "https://azstoragesdkaccount.blob.core.windows.net/jtcsetaccesspolicyac0containerapitestsetaccesspolicyac89f06262?restype=container",
    "Headers" : {
      "x-ms-version" : "2019-02-02",
      "User-Agent" : "azsdk-java-azure-storage-blob/12.0.0-preview.3 1.8.0_212; Windows 10 10.0",
      "x-ms-client-request-id" : "b9cbf170-a84f-4223-b5e4-ff666927c8ea"
>>>>>>> a55d5dd9
    },
    "Response" : {
      "x-ms-version" : "2019-02-02",
      "Server" : "Windows-Azure-Blob/1.0 Microsoft-HTTPAPI/2.0",
      "retry-after" : "0",
      "Content-Length" : "0",
      "StatusCode" : "202",
<<<<<<< HEAD
      "x-ms-request-id" : "204891e7-901e-000b-713b-64f8df000000",
      "Date" : "Thu, 05 Sep 2019 22:45:33 GMT",
      "x-ms-client-request-id" : "71d32a77-ca67-473b-9ae8-5ca117c4a428"
    },
    "Exception" : null
  } ],
  "variables" : [ "jtcsetaccesspolicyac0containerapitestsetaccesspolicyacf1903210" ]
=======
      "x-ms-request-id" : "ec637611-001e-001f-13e6-64eb66000000",
      "Date" : "Fri, 06 Sep 2019 19:05:16 GMT",
      "x-ms-client-request-id" : "b9cbf170-a84f-4223-b5e4-ff666927c8ea"
    },
    "Exception" : null
  } ],
  "variables" : [ "jtcsetaccesspolicyac0containerapitestsetaccesspolicyac89f06262" ]
>>>>>>> a55d5dd9
}<|MERGE_RESOLUTION|>--- conflicted
+++ resolved
@@ -1,100 +1,54 @@
 {
   "networkCallRecords" : [ {
     "Method" : "PUT",
-<<<<<<< HEAD
-    "Uri" : "https://jaschrepragrs.blob.core.windows.net/jtcsetaccesspolicyac0containerapitestsetaccesspolicyacf1903210?restype=container",
+    "Uri" : "https://jaschrepragrs.blob.core.windows.net/jtcsetaccesspolicyac0containerapitestsetaccesspolicyac08814724?restype=container",
     "Headers" : {
       "x-ms-version" : "2019-02-02",
       "User-Agent" : "azsdk-java-azure-storage-blob/12.0.0-preview.3 1.8.0_221; Windows 10 10.0",
-      "x-ms-client-request-id" : "b2169069-49b5-49a8-ae05-0f9197cf218e"
-=======
-    "Uri" : "https://azstoragesdkaccount.blob.core.windows.net/jtcsetaccesspolicyac0containerapitestsetaccesspolicyac89f06262?restype=container",
-    "Headers" : {
-      "x-ms-version" : "2019-02-02",
-      "User-Agent" : "azsdk-java-azure-storage-blob/12.0.0-preview.3 1.8.0_212; Windows 10 10.0",
-      "x-ms-client-request-id" : "4960e688-0026-49ce-bca4-506f1e98e7b1"
->>>>>>> a55d5dd9
+      "x-ms-client-request-id" : "adf41886-52a0-4373-88e5-c07b392458d4"
     },
     "Response" : {
       "x-ms-version" : "2019-02-02",
       "Server" : "Windows-Azure-Blob/1.0 Microsoft-HTTPAPI/2.0",
-<<<<<<< HEAD
-      "ETag" : "\"0x8D73252C30A9752\"",
-      "Last-Modified" : "Thu, 05 Sep 2019 22:45:33 GMT",
+      "ETag" : "\"0x8D735604D1E7179\"",
+      "Last-Modified" : "Mon, 09 Sep 2019 20:00:02 GMT",
       "retry-after" : "0",
       "Content-Length" : "0",
       "StatusCode" : "201",
-      "x-ms-request-id" : "204891a4-901e-000b-343b-64f8df000000",
-      "Date" : "Thu, 05 Sep 2019 22:45:33 GMT",
-      "x-ms-client-request-id" : "b2169069-49b5-49a8-ae05-0f9197cf218e"
-=======
-      "ETag" : "\"0x8D732FD2796DC68\"",
-      "Last-Modified" : "Fri, 06 Sep 2019 19:05:16 GMT",
-      "retry-after" : "0",
-      "Content-Length" : "0",
-      "StatusCode" : "201",
-      "x-ms-request-id" : "ec6375da-001e-001f-5fe6-64eb66000000",
-      "Date" : "Fri, 06 Sep 2019 19:05:16 GMT",
-      "x-ms-client-request-id" : "4960e688-0026-49ce-bca4-506f1e98e7b1"
->>>>>>> a55d5dd9
+      "x-ms-request-id" : "077ff70f-801e-001f-2d49-673bbb000000",
+      "Date" : "Mon, 09 Sep 2019 20:00:01 GMT",
+      "x-ms-client-request-id" : "adf41886-52a0-4373-88e5-c07b392458d4"
     },
     "Exception" : null
   }, {
     "Method" : "PUT",
-<<<<<<< HEAD
-    "Uri" : "https://jaschrepragrs.blob.core.windows.net/jtcsetaccesspolicyac0containerapitestsetaccesspolicyacf1903210?restype=container&comp=acl",
+    "Uri" : "https://jaschrepragrs.blob.core.windows.net/jtcsetaccesspolicyac0containerapitestsetaccesspolicyac08814724?restype=container&comp=acl",
     "Headers" : {
       "x-ms-version" : "2019-02-02",
       "User-Agent" : "azsdk-java-azure-storage-blob/12.0.0-preview.3 1.8.0_221; Windows 10 10.0",
-      "x-ms-client-request-id" : "edfa042e-62fc-42e4-b4ec-c566f7b61c1f",
-=======
-    "Uri" : "https://azstoragesdkaccount.blob.core.windows.net/jtcsetaccesspolicyac0containerapitestsetaccesspolicyac89f06262?restype=container&comp=acl",
-    "Headers" : {
-      "x-ms-version" : "2019-02-02",
-      "User-Agent" : "azsdk-java-azure-storage-blob/12.0.0-preview.3 1.8.0_212; Windows 10 10.0",
-      "x-ms-client-request-id" : "6d7822db-40ae-4570-acdb-9648b15db0d9",
->>>>>>> a55d5dd9
+      "x-ms-client-request-id" : "59072dfb-b25e-45f5-a24c-83c317fc7b97",
       "Content-Type" : "application/xml; charset=utf-8"
     },
     "Response" : {
       "x-ms-version" : "2019-02-02",
       "Server" : "Windows-Azure-Blob/1.0 Microsoft-HTTPAPI/2.0",
-<<<<<<< HEAD
-      "ETag" : "\"0x8D73252C3171036\"",
-      "Last-Modified" : "Thu, 05 Sep 2019 22:45:33 GMT",
+      "ETag" : "\"0x8D735604D2A9106\"",
+      "Last-Modified" : "Mon, 09 Sep 2019 20:00:02 GMT",
       "retry-after" : "0",
       "Content-Length" : "0",
       "StatusCode" : "200",
-      "x-ms-request-id" : "204891c2-901e-000b-4d3b-64f8df000000",
-      "Date" : "Thu, 05 Sep 2019 22:45:33 GMT",
-      "x-ms-client-request-id" : "edfa042e-62fc-42e4-b4ec-c566f7b61c1f"
-=======
-      "ETag" : "\"0x8D732FD279C80EF\"",
-      "Last-Modified" : "Fri, 06 Sep 2019 19:05:16 GMT",
-      "retry-after" : "0",
-      "Content-Length" : "0",
-      "StatusCode" : "200",
-      "x-ms-request-id" : "ec6375f0-001e-001f-73e6-64eb66000000",
-      "Date" : "Fri, 06 Sep 2019 19:05:16 GMT",
-      "x-ms-client-request-id" : "6d7822db-40ae-4570-acdb-9648b15db0d9"
->>>>>>> a55d5dd9
+      "x-ms-request-id" : "077ff719-801e-001f-3549-673bbb000000",
+      "Date" : "Mon, 09 Sep 2019 20:00:01 GMT",
+      "x-ms-client-request-id" : "59072dfb-b25e-45f5-a24c-83c317fc7b97"
     },
     "Exception" : null
   }, {
     "Method" : "GET",
-<<<<<<< HEAD
     "Uri" : "https://jaschrepragrs.blob.core.windows.net?prefix=jtcsetaccesspolicyac&comp=list",
     "Headers" : {
       "x-ms-version" : "2019-02-02",
       "User-Agent" : "azsdk-java-azure-storage-blob/12.0.0-preview.3 1.8.0_221; Windows 10 10.0",
-      "x-ms-client-request-id" : "a7718396-5614-4cd1-a270-79aafe53c7c2"
-=======
-    "Uri" : "https://azstoragesdkaccount.blob.core.windows.net?prefix=jtcsetaccesspolicyac&comp=list",
-    "Headers" : {
-      "x-ms-version" : "2019-02-02",
-      "User-Agent" : "azsdk-java-azure-storage-blob/12.0.0-preview.3 1.8.0_212; Windows 10 10.0",
-      "x-ms-client-request-id" : "ba300a83-4180-4b9e-b92e-3cb2ba6a847c"
->>>>>>> a55d5dd9
+      "x-ms-client-request-id" : "39e788ec-3233-434e-8bcf-3564b23c3ebe"
     },
     "Response" : {
       "Transfer-Encoding" : "chunked",
@@ -102,35 +56,20 @@
       "Server" : "Windows-Azure-Blob/1.0 Microsoft-HTTPAPI/2.0",
       "retry-after" : "0",
       "StatusCode" : "200",
-<<<<<<< HEAD
-      "x-ms-request-id" : "204891ce-901e-000b-583b-64f8df000000",
-      "Body" : "﻿<?xml version=\"1.0\" encoding=\"utf-8\"?><EnumerationResults ServiceEndpoint=\"https://jaschrepragrs.blob.core.windows.net/\"><Prefix>jtcsetaccesspolicyac</Prefix><Containers><Container><Name>jtcsetaccesspolicyac0containerapitestsetaccesspolicyacf1903210</Name><Properties><Last-Modified>Thu, 05 Sep 2019 22:45:33 GMT</Last-Modified><Etag>\"0x8D73252C3171036\"</Etag><LeaseStatus>unlocked</LeaseStatus><LeaseState>available</LeaseState><DefaultEncryptionScope>$account-encryption-key</DefaultEncryptionScope><DenyEncryptionScopeOverride>false</DenyEncryptionScopeOverride><HasImmutabilityPolicy>false</HasImmutabilityPolicy><HasLegalHold>false</HasLegalHold></Properties></Container></Containers><NextMarker /></EnumerationResults>",
-      "Date" : "Thu, 05 Sep 2019 22:45:33 GMT",
-      "x-ms-client-request-id" : "a7718396-5614-4cd1-a270-79aafe53c7c2",
-=======
-      "x-ms-request-id" : "ec637600-001e-001f-03e6-64eb66000000",
-      "Body" : "﻿<?xml version=\"1.0\" encoding=\"utf-8\"?><EnumerationResults ServiceEndpoint=\"https://azstoragesdkaccount.blob.core.windows.net/\"><Prefix>jtcsetaccesspolicyac</Prefix><Containers><Container><Name>jtcsetaccesspolicyac0containerapitestsetaccesspolicyac89f06262</Name><Properties><Last-Modified>Fri, 06 Sep 2019 19:05:16 GMT</Last-Modified><Etag>\"0x8D732FD279C80EF\"</Etag><LeaseStatus>unlocked</LeaseStatus><LeaseState>available</LeaseState><DefaultEncryptionScope>$account-encryption-key</DefaultEncryptionScope><DenyEncryptionScopeOverride>false</DenyEncryptionScopeOverride><HasImmutabilityPolicy>false</HasImmutabilityPolicy><HasLegalHold>false</HasLegalHold></Properties></Container></Containers><NextMarker /></EnumerationResults>",
-      "Date" : "Fri, 06 Sep 2019 19:05:16 GMT",
-      "x-ms-client-request-id" : "ba300a83-4180-4b9e-b92e-3cb2ba6a847c",
->>>>>>> a55d5dd9
+      "x-ms-request-id" : "077ff728-801e-001f-4449-673bbb000000",
+      "Body" : "﻿<?xml version=\"1.0\" encoding=\"utf-8\"?><EnumerationResults ServiceEndpoint=\"https://jaschrepragrs.blob.core.windows.net/\"><Prefix>jtcsetaccesspolicyac</Prefix><Containers><Container><Name>jtcsetaccesspolicyac0containerapitestsetaccesspolicyac08814724</Name><Properties><Last-Modified>Mon, 09 Sep 2019 20:00:02 GMT</Last-Modified><Etag>\"0x8D735604D2A9106\"</Etag><LeaseStatus>unlocked</LeaseStatus><LeaseState>available</LeaseState><DefaultEncryptionScope>$account-encryption-key</DefaultEncryptionScope><DenyEncryptionScopeOverride>false</DenyEncryptionScopeOverride><HasImmutabilityPolicy>false</HasImmutabilityPolicy><HasLegalHold>false</HasLegalHold></Properties></Container></Containers><NextMarker /></EnumerationResults>",
+      "Date" : "Mon, 09 Sep 2019 20:00:01 GMT",
+      "x-ms-client-request-id" : "39e788ec-3233-434e-8bcf-3564b23c3ebe",
       "Content-Type" : "application/xml"
     },
     "Exception" : null
   }, {
     "Method" : "DELETE",
-<<<<<<< HEAD
-    "Uri" : "https://jaschrepragrs.blob.core.windows.net/jtcsetaccesspolicyac0containerapitestsetaccesspolicyacf1903210?restype=container",
+    "Uri" : "https://jaschrepragrs.blob.core.windows.net/jtcsetaccesspolicyac0containerapitestsetaccesspolicyac08814724?restype=container",
     "Headers" : {
       "x-ms-version" : "2019-02-02",
       "User-Agent" : "azsdk-java-azure-storage-blob/12.0.0-preview.3 1.8.0_221; Windows 10 10.0",
-      "x-ms-client-request-id" : "71d32a77-ca67-473b-9ae8-5ca117c4a428"
-=======
-    "Uri" : "https://azstoragesdkaccount.blob.core.windows.net/jtcsetaccesspolicyac0containerapitestsetaccesspolicyac89f06262?restype=container",
-    "Headers" : {
-      "x-ms-version" : "2019-02-02",
-      "User-Agent" : "azsdk-java-azure-storage-blob/12.0.0-preview.3 1.8.0_212; Windows 10 10.0",
-      "x-ms-client-request-id" : "b9cbf170-a84f-4223-b5e4-ff666927c8ea"
->>>>>>> a55d5dd9
+      "x-ms-client-request-id" : "1e98fd62-4958-43a1-839e-a28c2d9bed99"
     },
     "Response" : {
       "x-ms-version" : "2019-02-02",
@@ -138,21 +77,11 @@
       "retry-after" : "0",
       "Content-Length" : "0",
       "StatusCode" : "202",
-<<<<<<< HEAD
-      "x-ms-request-id" : "204891e7-901e-000b-713b-64f8df000000",
-      "Date" : "Thu, 05 Sep 2019 22:45:33 GMT",
-      "x-ms-client-request-id" : "71d32a77-ca67-473b-9ae8-5ca117c4a428"
+      "x-ms-request-id" : "077ff734-801e-001f-4f49-673bbb000000",
+      "Date" : "Mon, 09 Sep 2019 20:00:01 GMT",
+      "x-ms-client-request-id" : "1e98fd62-4958-43a1-839e-a28c2d9bed99"
     },
     "Exception" : null
   } ],
-  "variables" : [ "jtcsetaccesspolicyac0containerapitestsetaccesspolicyacf1903210" ]
-=======
-      "x-ms-request-id" : "ec637611-001e-001f-13e6-64eb66000000",
-      "Date" : "Fri, 06 Sep 2019 19:05:16 GMT",
-      "x-ms-client-request-id" : "b9cbf170-a84f-4223-b5e4-ff666927c8ea"
-    },
-    "Exception" : null
-  } ],
-  "variables" : [ "jtcsetaccesspolicyac0containerapitestsetaccesspolicyac89f06262" ]
->>>>>>> a55d5dd9
+  "variables" : [ "jtcsetaccesspolicyac0containerapitestsetaccesspolicyac08814724" ]
 }