--- conflicted
+++ resolved
@@ -1,99 +1,53 @@
 {
   "networkCallRecords" : [ {
     "Method" : "PUT",
-<<<<<<< HEAD
-    "Uri" : "https://jaschrepragrs.blob.core.windows.net/jtcsetmetadataac0containerapitestsetmetadataac6f13669543d9?restype=container",
+    "Uri" : "https://jaschrepragrs.blob.core.windows.net/jtcsetmetadataac0containerapitestsetmetadataacf0911185269d?restype=container",
     "Headers" : {
       "x-ms-version" : "2019-02-02",
       "User-Agent" : "azsdk-java-azure-storage-blob/12.0.0-preview.3 1.8.0_221; Windows 10 10.0",
-      "x-ms-client-request-id" : "f5bf31d3-7ee4-4d31-8d9c-fd5eb657f927"
-=======
-    "Uri" : "https://azstoragesdkaccount.blob.core.windows.net/jtcsetmetadataac0containerapitestsetmetadataacb2130908dce5?restype=container",
-    "Headers" : {
-      "x-ms-version" : "2019-02-02",
-      "User-Agent" : "azsdk-java-azure-storage-blob/12.0.0-preview.3 1.8.0_212; Windows 10 10.0",
-      "x-ms-client-request-id" : "ef709b3e-3fb9-4a97-b68a-93f125d0e064"
->>>>>>> a55d5dd9
+      "x-ms-client-request-id" : "cccb469d-7cbf-454c-b894-e7b6b3f3fc23"
     },
     "Response" : {
       "x-ms-version" : "2019-02-02",
       "Server" : "Windows-Azure-Blob/1.0 Microsoft-HTTPAPI/2.0",
-<<<<<<< HEAD
-      "ETag" : "\"0x8D73252BF753373\"",
-      "Last-Modified" : "Thu, 05 Sep 2019 22:45:27 GMT",
+      "ETag" : "\"0x8D735604981B562\"",
+      "Last-Modified" : "Mon, 09 Sep 2019 19:59:56 GMT",
       "retry-after" : "0",
       "Content-Length" : "0",
       "StatusCode" : "201",
-      "x-ms-request-id" : "20488bc6-901e-000b-483b-64f8df000000",
-      "Date" : "Thu, 05 Sep 2019 22:45:27 GMT",
-      "x-ms-client-request-id" : "f5bf31d3-7ee4-4d31-8d9c-fd5eb657f927"
-=======
-      "ETag" : "\"0x8D732FD254CD3F6\"",
-      "Last-Modified" : "Fri, 06 Sep 2019 19:05:13 GMT",
-      "retry-after" : "0",
-      "Content-Length" : "0",
-      "StatusCode" : "201",
-      "x-ms-request-id" : "ec636bdb-001e-001f-69e6-64eb66000000",
-      "Date" : "Fri, 06 Sep 2019 19:05:12 GMT",
-      "x-ms-client-request-id" : "ef709b3e-3fb9-4a97-b68a-93f125d0e064"
->>>>>>> a55d5dd9
+      "x-ms-request-id" : "077ff2e3-801e-001f-6949-673bbb000000",
+      "Date" : "Mon, 09 Sep 2019 19:59:55 GMT",
+      "x-ms-client-request-id" : "cccb469d-7cbf-454c-b894-e7b6b3f3fc23"
     },
     "Exception" : null
   }, {
     "Method" : "PUT",
-<<<<<<< HEAD
-    "Uri" : "https://jaschrepragrs.blob.core.windows.net/jtcsetmetadataac0containerapitestsetmetadataac6f13669543d9?restype=container&comp=metadata",
+    "Uri" : "https://jaschrepragrs.blob.core.windows.net/jtcsetmetadataac0containerapitestsetmetadataacf0911185269d?restype=container&comp=metadata",
     "Headers" : {
       "x-ms-version" : "2019-02-02",
       "User-Agent" : "azsdk-java-azure-storage-blob/12.0.0-preview.3 1.8.0_221; Windows 10 10.0",
-      "x-ms-client-request-id" : "8d0849bb-ef2c-4980-a4f1-3223f160c36f"
-=======
-    "Uri" : "https://azstoragesdkaccount.blob.core.windows.net/jtcsetmetadataac0containerapitestsetmetadataacb2130908dce5?restype=container&comp=metadata",
-    "Headers" : {
-      "x-ms-version" : "2019-02-02",
-      "User-Agent" : "azsdk-java-azure-storage-blob/12.0.0-preview.3 1.8.0_212; Windows 10 10.0",
-      "x-ms-client-request-id" : "0c5e364d-112c-455d-94a3-b4aab07dd87f"
->>>>>>> a55d5dd9
+      "x-ms-client-request-id" : "a43f60e3-0fec-4bc4-bb49-e93a84de42d3"
     },
     "Response" : {
       "x-ms-version" : "2019-02-02",
       "Server" : "Windows-Azure-Blob/1.0 Microsoft-HTTPAPI/2.0",
-<<<<<<< HEAD
-      "ETag" : "\"0x8D73252BF81CF4D\"",
-      "Last-Modified" : "Thu, 05 Sep 2019 22:45:27 GMT",
+      "ETag" : "\"0x8D73560498F0EA4\"",
+      "Last-Modified" : "Mon, 09 Sep 2019 19:59:56 GMT",
       "retry-after" : "0",
       "Content-Length" : "0",
       "StatusCode" : "200",
-      "x-ms-request-id" : "20488bd9-901e-000b-553b-64f8df000000",
-      "Date" : "Thu, 05 Sep 2019 22:45:27 GMT",
-      "x-ms-client-request-id" : "8d0849bb-ef2c-4980-a4f1-3223f160c36f"
-=======
-      "ETag" : "\"0x8D732FD25531520\"",
-      "Last-Modified" : "Fri, 06 Sep 2019 19:05:13 GMT",
-      "retry-after" : "0",
-      "Content-Length" : "0",
-      "StatusCode" : "200",
-      "x-ms-request-id" : "ec636bed-001e-001f-7ae6-64eb66000000",
-      "Date" : "Fri, 06 Sep 2019 19:05:12 GMT",
-      "x-ms-client-request-id" : "0c5e364d-112c-455d-94a3-b4aab07dd87f"
->>>>>>> a55d5dd9
+      "x-ms-request-id" : "077ff2f1-801e-001f-7349-673bbb000000",
+      "Date" : "Mon, 09 Sep 2019 19:59:55 GMT",
+      "x-ms-client-request-id" : "a43f60e3-0fec-4bc4-bb49-e93a84de42d3"
     },
     "Exception" : null
   }, {
     "Method" : "GET",
-<<<<<<< HEAD
     "Uri" : "https://jaschrepragrs.blob.core.windows.net?prefix=jtcsetmetadataac&comp=list",
     "Headers" : {
       "x-ms-version" : "2019-02-02",
       "User-Agent" : "azsdk-java-azure-storage-blob/12.0.0-preview.3 1.8.0_221; Windows 10 10.0",
-      "x-ms-client-request-id" : "7000f63c-213e-4c1e-83e4-9add9c88d50e"
-=======
-    "Uri" : "https://azstoragesdkaccount.blob.core.windows.net?prefix=jtcsetmetadataac&comp=list",
-    "Headers" : {
-      "x-ms-version" : "2019-02-02",
-      "User-Agent" : "azsdk-java-azure-storage-blob/12.0.0-preview.3 1.8.0_212; Windows 10 10.0",
-      "x-ms-client-request-id" : "a1c312c3-be20-454a-93a1-6e81eb91b4cf"
->>>>>>> a55d5dd9
+      "x-ms-client-request-id" : "59a1c53c-3668-4fb0-a5df-94f1b76dc9f6"
     },
     "Response" : {
       "Transfer-Encoding" : "chunked",
@@ -101,35 +55,20 @@
       "Server" : "Windows-Azure-Blob/1.0 Microsoft-HTTPAPI/2.0",
       "retry-after" : "0",
       "StatusCode" : "200",
-<<<<<<< HEAD
-      "x-ms-request-id" : "20488bec-901e-000b-683b-64f8df000000",
-      "Body" : "﻿<?xml version=\"1.0\" encoding=\"utf-8\"?><EnumerationResults ServiceEndpoint=\"https://jaschrepragrs.blob.core.windows.net/\"><Prefix>jtcsetmetadataac</Prefix><Containers><Container><Name>jtcsetmetadataac0containerapitestsetmetadataac6f13669543d9</Name><Properties><Last-Modified>Thu, 05 Sep 2019 22:45:27 GMT</Last-Modified><Etag>\"0x8D73252BF81CF4D\"</Etag><LeaseStatus>unlocked</LeaseStatus><LeaseState>available</LeaseState><DefaultEncryptionScope>$account-encryption-key</DefaultEncryptionScope><DenyEncryptionScopeOverride>false</DenyEncryptionScopeOverride><HasImmutabilityPolicy>false</HasImmutabilityPolicy><HasLegalHold>false</HasLegalHold></Properties></Container></Containers><NextMarker /></EnumerationResults>",
-      "Date" : "Thu, 05 Sep 2019 22:45:27 GMT",
-      "x-ms-client-request-id" : "7000f63c-213e-4c1e-83e4-9add9c88d50e",
-=======
-      "x-ms-request-id" : "ec636c0d-001e-001f-14e6-64eb66000000",
-      "Body" : "﻿<?xml version=\"1.0\" encoding=\"utf-8\"?><EnumerationResults ServiceEndpoint=\"https://azstoragesdkaccount.blob.core.windows.net/\"><Prefix>jtcsetmetadataac</Prefix><Containers><Container><Name>jtcsetmetadataac0containerapitestsetmetadataacb2130908dce5</Name><Properties><Last-Modified>Fri, 06 Sep 2019 19:05:13 GMT</Last-Modified><Etag>\"0x8D732FD25531520\"</Etag><LeaseStatus>unlocked</LeaseStatus><LeaseState>available</LeaseState><DefaultEncryptionScope>$account-encryption-key</DefaultEncryptionScope><DenyEncryptionScopeOverride>false</DenyEncryptionScopeOverride><HasImmutabilityPolicy>false</HasImmutabilityPolicy><HasLegalHold>false</HasLegalHold></Properties></Container></Containers><NextMarker /></EnumerationResults>",
-      "Date" : "Fri, 06 Sep 2019 19:05:12 GMT",
-      "x-ms-client-request-id" : "a1c312c3-be20-454a-93a1-6e81eb91b4cf",
->>>>>>> a55d5dd9
+      "x-ms-request-id" : "077ff2fa-801e-001f-7c49-673bbb000000",
+      "Body" : "﻿<?xml version=\"1.0\" encoding=\"utf-8\"?><EnumerationResults ServiceEndpoint=\"https://jaschrepragrs.blob.core.windows.net/\"><Prefix>jtcsetmetadataac</Prefix><Containers><Container><Name>jtcsetmetadataac0containerapitestsetmetadataacf0911185269d</Name><Properties><Last-Modified>Mon, 09 Sep 2019 19:59:56 GMT</Last-Modified><Etag>\"0x8D73560498F0EA4\"</Etag><LeaseStatus>unlocked</LeaseStatus><LeaseState>available</LeaseState><DefaultEncryptionScope>$account-encryption-key</DefaultEncryptionScope><DenyEncryptionScopeOverride>false</DenyEncryptionScopeOverride><HasImmutabilityPolicy>false</HasImmutabilityPolicy><HasLegalHold>false</HasLegalHold></Properties></Container></Containers><NextMarker /></EnumerationResults>",
+      "Date" : "Mon, 09 Sep 2019 19:59:55 GMT",
+      "x-ms-client-request-id" : "59a1c53c-3668-4fb0-a5df-94f1b76dc9f6",
       "Content-Type" : "application/xml"
     },
     "Exception" : null
   }, {
     "Method" : "DELETE",
-<<<<<<< HEAD
-    "Uri" : "https://jaschrepragrs.blob.core.windows.net/jtcsetmetadataac0containerapitestsetmetadataac6f13669543d9?restype=container",
+    "Uri" : "https://jaschrepragrs.blob.core.windows.net/jtcsetmetadataac0containerapitestsetmetadataacf0911185269d?restype=container",
     "Headers" : {
       "x-ms-version" : "2019-02-02",
       "User-Agent" : "azsdk-java-azure-storage-blob/12.0.0-preview.3 1.8.0_221; Windows 10 10.0",
-      "x-ms-client-request-id" : "4f09ee73-cd12-4f5d-8b91-11c4ccd9a371"
-=======
-    "Uri" : "https://azstoragesdkaccount.blob.core.windows.net/jtcsetmetadataac0containerapitestsetmetadataacb2130908dce5?restype=container",
-    "Headers" : {
-      "x-ms-version" : "2019-02-02",
-      "User-Agent" : "azsdk-java-azure-storage-blob/12.0.0-preview.3 1.8.0_212; Windows 10 10.0",
-      "x-ms-client-request-id" : "2a71b9ef-351c-4b1b-a562-3aa99a765e5e"
->>>>>>> a55d5dd9
+      "x-ms-client-request-id" : "fffe80a1-9bd6-4e8b-b9cf-2581d02eed56"
     },
     "Response" : {
       "x-ms-version" : "2019-02-02",
@@ -137,21 +76,11 @@
       "retry-after" : "0",
       "Content-Length" : "0",
       "StatusCode" : "202",
-<<<<<<< HEAD
-      "x-ms-request-id" : "20488bfd-901e-000b-783b-64f8df000000",
-      "Date" : "Thu, 05 Sep 2019 22:45:27 GMT",
-      "x-ms-client-request-id" : "4f09ee73-cd12-4f5d-8b91-11c4ccd9a371"
+      "x-ms-request-id" : "077ff305-801e-001f-0749-673bbb000000",
+      "Date" : "Mon, 09 Sep 2019 19:59:55 GMT",
+      "x-ms-client-request-id" : "fffe80a1-9bd6-4e8b-b9cf-2581d02eed56"
     },
     "Exception" : null
   } ],
-  "variables" : [ "jtcsetmetadataac0containerapitestsetmetadataac6f13669543d9" ]
-=======
-      "x-ms-request-id" : "ec636c23-001e-001f-2ae6-64eb66000000",
-      "Date" : "Fri, 06 Sep 2019 19:05:12 GMT",
-      "x-ms-client-request-id" : "2a71b9ef-351c-4b1b-a562-3aa99a765e5e"
-    },
-    "Exception" : null
-  } ],
-  "variables" : [ "jtcsetmetadataac0containerapitestsetmetadataacb2130908dce5" ]
->>>>>>> a55d5dd9
+  "variables" : [ "jtcsetmetadataac0containerapitestsetmetadataacf0911185269d" ]
 }