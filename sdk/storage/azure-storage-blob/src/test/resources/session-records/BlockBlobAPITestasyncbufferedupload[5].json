{
<<<<<<< HEAD
  "networkCallRecords" : [ {
    "Method" : "PUT",
    "Uri" : "https://jaschrepragrs.blob.core.windows.net/jtcasyncbufferedupload096878803669a0493d48688?restype=container",
    "Headers" : {
      "x-ms-version" : "2019-02-02",
      "User-Agent" : "azsdk-java-azure-storage-blob/12.0.0-preview.3 1.8.0_221; Windows 10 10.0",
      "x-ms-client-request-id" : "8428c243-9854-4d15-ab83-8971bb0a7505"
    },
    "Response" : {
      "x-ms-version" : "2019-02-02",
      "Server" : "Windows-Azure-Blob/1.0 Microsoft-HTTPAPI/2.0",
      "ETag" : "\"0x8D732529C33C42F\"",
      "Last-Modified" : "Thu, 05 Sep 2019 22:44:28 GMT",
      "retry-after" : "0",
      "Content-Length" : "0",
      "StatusCode" : "201",
      "x-ms-request-id" : "3c38f7fe-d01e-0048-783b-64d236000000",
      "Date" : "Thu, 05 Sep 2019 22:44:27 GMT",
      "x-ms-client-request-id" : "8428c243-9854-4d15-ab83-8971bb0a7505"
    },
    "Exception" : null
  }, {
    "Method" : "PUT",
    "Uri" : "https://jaschrepragrs.blob.core.windows.net/jtcasyncbufferedupload096878803669a0493d48688/javablobasyncbufferedupload119772ba2171af7737460",
    "Headers" : {
      "x-ms-version" : "2019-02-02",
      "User-Agent" : "azsdk-java-azure-storage-blob/12.0.0-preview.3 1.8.0_221; Windows 10 10.0",
      "x-ms-client-request-id" : "eab5bf83-f778-4b05-876d-46d62ae2fe6e",
      "Content-Type" : "application/octet-stream"
    },
    "Response" : {
      "x-ms-version" : "2019-02-02",
      "Server" : "Windows-Azure-Blob/1.0 Microsoft-HTTPAPI/2.0",
      "x-ms-content-crc64" : "6RYQPwaVsyQ=",
      "Last-Modified" : "Thu, 05 Sep 2019 22:44:28 GMT",
      "retry-after" : "0",
      "StatusCode" : "201",
      "x-ms-request-server-encrypted" : "true",
      "Date" : "Thu, 05 Sep 2019 22:44:27 GMT",
      "Content-MD5" : "wh+Wm18D0z1D4E+PE252gg==",
      "ETag" : "\"0x8D732529C405B68\"",
      "Content-Length" : "0",
      "x-ms-request-id" : "3c38f80c-d01e-0048-043b-64d236000000",
      "x-ms-client-request-id" : "eab5bf83-f778-4b05-876d-46d62ae2fe6e"
    },
    "Exception" : null
  }, {
    "Method" : "PUT",
    "Uri" : "https://jaschrepragrs.blob.core.windows.net/jtcasyncbufferedupload096878803669a0493d48688/javablobasyncbufferedupload2257444b5f054e8f79442?blockid=MGYyNDkzYzYtMWMwNS00M2U2LWIwZWYtZGM5Mjc2ZjY0ZmQ2&comp=block",
    "Headers" : {
      "x-ms-version" : "2019-02-02",
      "User-Agent" : "azsdk-java-azure-storage-blob/12.0.0-preview.3 1.8.0_221; Windows 10 10.0",
      "x-ms-client-request-id" : "58f9e8ef-1968-4dc9-b0a4-56a5a62bdf23",
      "Content-Type" : "application/octet-stream"
    },
    "Response" : {
      "x-ms-version" : "2019-02-02",
      "Server" : "Windows-Azure-Blob/1.0 Microsoft-HTTPAPI/2.0",
      "x-ms-content-crc64" : "MyRy3Yj5n9M=",
      "retry-after" : "0",
      "Content-Length" : "0",
      "StatusCode" : "201",
      "x-ms-request-id" : "827c803c-601e-001e-273b-643a46000000",
      "x-ms-request-server-encrypted" : "true",
      "Date" : "Thu, 05 Sep 2019 22:44:37 GMT",
      "x-ms-client-request-id" : "58f9e8ef-1968-4dc9-b0a4-56a5a62bdf23"
    },
    "Exception" : null
  }, {
    "Method" : "PUT",
    "Uri" : "https://jaschrepragrs.blob.core.windows.net/jtcasyncbufferedupload096878803669a0493d48688/javablobasyncbufferedupload2257444b5f054e8f79442?blockid=YWEzMGE0YTItNTdiYi00ZjEyLWI0N2QtYjZkNTVkNTI1NjA0&comp=block",
    "Headers" : {
      "x-ms-version" : "2019-02-02",
      "User-Agent" : "azsdk-java-azure-storage-blob/12.0.0-preview.3 1.8.0_221; Windows 10 10.0",
      "x-ms-client-request-id" : "690c3a07-33d7-4fe2-b24f-614979b189b4",
      "Content-Type" : "application/octet-stream"
    },
    "Response" : {
      "x-ms-version" : "2019-02-02",
      "Server" : "Windows-Azure-Blob/1.0 Microsoft-HTTPAPI/2.0",
      "x-ms-content-crc64" : "EbsCnD92aBg=",
      "retry-after" : "0",
      "Content-Length" : "0",
      "StatusCode" : "201",
      "x-ms-request-id" : "3c38f94a-d01e-0048-303b-64d236000000",
      "x-ms-request-server-encrypted" : "true",
      "Date" : "Thu, 05 Sep 2019 22:44:37 GMT",
      "x-ms-client-request-id" : "690c3a07-33d7-4fe2-b24f-614979b189b4"
    },
    "Exception" : null
  }, {
    "Method" : "PUT",
    "Uri" : "https://jaschrepragrs.blob.core.windows.net/jtcasyncbufferedupload096878803669a0493d48688/javablobasyncbufferedupload2257444b5f054e8f79442?blockid=NDJhNDUzNjItNThjMy00MDFlLThmMjUtY2ZhZGJiMmU1OTU1&comp=block",
    "Headers" : {
      "x-ms-version" : "2019-02-02",
      "User-Agent" : "azsdk-java-azure-storage-blob/12.0.0-preview.3 1.8.0_221; Windows 10 10.0",
      "x-ms-client-request-id" : "995ec6f0-aecd-456f-91f8-d3d02d7bc9b3",
      "Content-Type" : "application/octet-stream"
    },
    "Response" : {
      "x-ms-version" : "2019-02-02",
      "Server" : "Windows-Azure-Blob/1.0 Microsoft-HTTPAPI/2.0",
      "x-ms-content-crc64" : "iwyBgGQ51c0=",
      "retry-after" : "0",
      "Content-Length" : "0",
      "StatusCode" : "201",
      "x-ms-request-id" : "827c84af-601e-001e-333b-643a46000000",
      "x-ms-request-server-encrypted" : "true",
      "Date" : "Thu, 05 Sep 2019 22:44:46 GMT",
      "x-ms-client-request-id" : "995ec6f0-aecd-456f-91f8-d3d02d7bc9b3"
    },
    "Exception" : null
  }, {
    "Method" : "PUT",
    "Uri" : "https://jaschrepragrs.blob.core.windows.net/jtcasyncbufferedupload096878803669a0493d48688/javablobasyncbufferedupload2257444b5f054e8f79442?blockid=NzM2NGVhNjUtN2RkNy00Zjg4LTkwM2YtMzE1NWFiYTkwZjc2&comp=block",
    "Headers" : {
      "x-ms-version" : "2019-02-02",
      "User-Agent" : "azsdk-java-azure-storage-blob/12.0.0-preview.3 1.8.0_221; Windows 10 10.0",
      "x-ms-client-request-id" : "f23f416b-e6df-42af-a258-31de6192b241",
      "Content-Type" : "application/octet-stream"
    },
    "Response" : {
      "x-ms-version" : "2019-02-02",
      "Server" : "Windows-Azure-Blob/1.0 Microsoft-HTTPAPI/2.0",
      "x-ms-content-crc64" : "Lke7KqPWXXs=",
      "retry-after" : "0",
      "Content-Length" : "0",
      "StatusCode" : "201",
      "x-ms-request-id" : "3c39009e-d01e-0048-6c3b-64d236000000",
      "x-ms-request-server-encrypted" : "true",
      "Date" : "Thu, 05 Sep 2019 22:44:46 GMT",
      "x-ms-client-request-id" : "f23f416b-e6df-42af-a258-31de6192b241"
    },
    "Exception" : null
  }, {
    "Method" : "PUT",
    "Uri" : "https://jaschrepragrs.blob.core.windows.net/jtcasyncbufferedupload096878803669a0493d48688/javablobasyncbufferedupload2257444b5f054e8f79442?blockid=NThhNWQxZjQtOGNlYi00NDM2LWI5OWEtNWRiZDg0YzEzZmUw&comp=block",
    "Headers" : {
      "x-ms-version" : "2019-02-02",
      "User-Agent" : "azsdk-java-azure-storage-blob/12.0.0-preview.3 1.8.0_221; Windows 10 10.0",
      "x-ms-client-request-id" : "f5b326d5-6a92-4428-a873-50c068fb71ca",
      "Content-Type" : "application/octet-stream"
    },
    "Response" : {
      "x-ms-version" : "2019-02-02",
      "Server" : "Windows-Azure-Blob/1.0 Microsoft-HTTPAPI/2.0",
      "x-ms-content-crc64" : "gfpS073DCK4=",
      "retry-after" : "0",
      "Content-Length" : "0",
      "StatusCode" : "201",
      "x-ms-request-id" : "827c89b7-601e-001e-4e3b-643a46000000",
      "x-ms-request-server-encrypted" : "true",
      "Date" : "Thu, 05 Sep 2019 22:44:54 GMT",
      "x-ms-client-request-id" : "f5b326d5-6a92-4428-a873-50c068fb71ca"
    },
    "Exception" : null
  }, {
    "Method" : "PUT",
    "Uri" : "https://jaschrepragrs.blob.core.windows.net/jtcasyncbufferedupload096878803669a0493d48688/javablobasyncbufferedupload2257444b5f054e8f79442?comp=blocklist",
    "Headers" : {
      "x-ms-version" : "2019-02-02",
      "User-Agent" : "azsdk-java-azure-storage-blob/12.0.0-preview.3 1.8.0_221; Windows 10 10.0",
      "x-ms-client-request-id" : "b07e33ec-73bf-4685-b5c6-f1f41f52de6e",
      "Content-Type" : "application/xml; charset=utf-8"
    },
    "Response" : {
      "x-ms-version" : "2019-02-02",
      "Server" : "Windows-Azure-Blob/1.0 Microsoft-HTTPAPI/2.0",
      "ETag" : "\"0x8D73252AC779633\"",
      "x-ms-content-crc64" : "0wAYUlcAPd8=",
      "Last-Modified" : "Thu, 05 Sep 2019 22:44:55 GMT",
      "retry-after" : "0",
      "Content-Length" : "0",
      "StatusCode" : "201",
      "x-ms-request-id" : "827c8e2c-601e-001e-4f3b-643a46000000",
      "x-ms-request-server-encrypted" : "true",
      "Date" : "Thu, 05 Sep 2019 22:44:55 GMT",
      "x-ms-client-request-id" : "b07e33ec-73bf-4685-b5c6-f1f41f52de6e"
    },
    "Exception" : null
  }, {
    "Method" : "GET",
    "Uri" : "https://jaschrepragrs.blob.core.windows.net/jtcasyncbufferedupload096878803669a0493d48688/javablobasyncbufferedupload2257444b5f054e8f79442?blocklisttype=all&comp=blocklist",
    "Headers" : {
      "x-ms-version" : "2019-02-02",
      "User-Agent" : "azsdk-java-azure-storage-blob/12.0.0-preview.3 1.8.0_221; Windows 10 10.0",
      "x-ms-client-request-id" : "96ab0202-86e4-4e56-8b09-a2bd7af2e144"
    },
    "Response" : {
      "Transfer-Encoding" : "chunked",
      "x-ms-version" : "2019-02-02",
      "Server" : "Windows-Azure-Blob/1.0 Microsoft-HTTPAPI/2.0",
      "x-ms-blob-content-length" : "524288000",
      "Last-Modified" : "Thu, 05 Sep 2019 22:44:55 GMT",
      "retry-after" : "0",
      "StatusCode" : "200",
      "Date" : "Thu, 05 Sep 2019 22:44:55 GMT",
      "ETag" : "\"0x8D73252AC779633\"",
      "x-ms-request-id" : "827c8e39-601e-001e-5c3b-643a46000000",
      "Body" : "﻿<?xml version=\"1.0\" encoding=\"utf-8\"?><BlockList><CommittedBlocks><Block><Name>YWEzMGE0YTItNTdiYi00ZjEyLWI0N2QtYjZkNTVkNTI1NjA0</Name><Size>104857600</Size></Block><Block><Name>MGYyNDkzYzYtMWMwNS00M2U2LWIwZWYtZGM5Mjc2ZjY0ZmQ2</Name><Size>104857600</Size></Block><Block><Name>NzM2NGVhNjUtN2RkNy00Zjg4LTkwM2YtMzE1NWFiYTkwZjc2</Name><Size>104857600</Size></Block><Block><Name>NDJhNDUzNjItNThjMy00MDFlLThmMjUtY2ZhZGJiMmU1OTU1</Name><Size>104857600</Size></Block><Block><Name>NThhNWQxZjQtOGNlYi00NDM2LWI5OWEtNWRiZDg0YzEzZmUw</Name><Size>104857600</Size></Block></CommittedBlocks><UncommittedBlocks /></BlockList>",
      "x-ms-client-request-id" : "96ab0202-86e4-4e56-8b09-a2bd7af2e144",
      "Content-Type" : "application/xml"
    },
    "Exception" : null
  }, {
    "Method" : "GET",
    "Uri" : "https://jaschrepragrs.blob.core.windows.net?prefix=jtcasyncbufferedupload&comp=list",
    "Headers" : {
      "x-ms-version" : "2019-02-02",
      "User-Agent" : "azsdk-java-azure-storage-blob/12.0.0-preview.3 1.8.0_221; Windows 10 10.0",
      "x-ms-client-request-id" : "6d0a3000-870a-4e1b-bb11-ca38512ee815"
    },
    "Response" : {
      "Transfer-Encoding" : "chunked",
      "x-ms-version" : "2019-02-02",
      "Server" : "Windows-Azure-Blob/1.0 Microsoft-HTTPAPI/2.0",
      "retry-after" : "0",
      "StatusCode" : "200",
      "x-ms-request-id" : "827c8e44-601e-001e-663b-643a46000000",
      "Body" : "﻿<?xml version=\"1.0\" encoding=\"utf-8\"?><EnumerationResults ServiceEndpoint=\"https://jaschrepragrs.blob.core.windows.net/\"><Prefix>jtcasyncbufferedupload</Prefix><Containers><Container><Name>jtcasyncbufferedupload096878803669a0493d48688</Name><Properties><Last-Modified>Thu, 05 Sep 2019 22:44:28 GMT</Last-Modified><Etag>\"0x8D732529C33C42F\"</Etag><LeaseStatus>unlocked</LeaseStatus><LeaseState>available</LeaseState><DefaultEncryptionScope>$account-encryption-key</DefaultEncryptionScope><DenyEncryptionScopeOverride>false</DenyEncryptionScopeOverride><HasImmutabilityPolicy>false</HasImmutabilityPolicy><HasLegalHold>false</HasLegalHold></Properties></Container></Containers><NextMarker /></EnumerationResults>",
      "Date" : "Thu, 05 Sep 2019 22:44:55 GMT",
      "x-ms-client-request-id" : "6d0a3000-870a-4e1b-bb11-ca38512ee815",
      "Content-Type" : "application/xml"
    },
    "Exception" : null
  }, {
    "Method" : "DELETE",
    "Uri" : "https://jaschrepragrs.blob.core.windows.net/jtcasyncbufferedupload096878803669a0493d48688?restype=container",
    "Headers" : {
      "x-ms-version" : "2019-02-02",
      "User-Agent" : "azsdk-java-azure-storage-blob/12.0.0-preview.3 1.8.0_221; Windows 10 10.0",
      "x-ms-client-request-id" : "4a1c5a3f-3b16-413e-bab4-26ff6bd6b40c"
    },
    "Response" : {
      "x-ms-version" : "2019-02-02",
      "Server" : "Windows-Azure-Blob/1.0 Microsoft-HTTPAPI/2.0",
      "retry-after" : "0",
      "Content-Length" : "0",
      "StatusCode" : "202",
      "x-ms-request-id" : "827c8e54-601e-001e-763b-643a46000000",
      "Date" : "Thu, 05 Sep 2019 22:44:55 GMT",
      "x-ms-client-request-id" : "4a1c5a3f-3b16-413e-bab4-26ff6bd6b40c"
    },
    "Exception" : null
  } ],
  "variables" : [ "jtcasyncbufferedupload096878803669a0493d48688", "javablobasyncbufferedupload119772ba2171af7737460", "javablobasyncbufferedupload2257444b5f054e8f79442", "df8814c1-fcdd-40d2-9c13-7eabdd645fbb" ]
=======
  "networkCallRecords" : [ ],
  "variables" : [ "jtcasyncbufferedupload0408504e682ac8972c4b58a", "javablobasyncbufferedupload1214102b338f53e9a240e", "javablobasyncbufferedupload295661701b000b68fa4f4", "a295192d-f28d-418d-86ab-10dccd96ce3c" ]
>>>>>>> a55d5dd9
}<|MERGE_RESOLUTION|>--- conflicted
+++ resolved
@@ -1,253 +1,4 @@
 {
-<<<<<<< HEAD
-  "networkCallRecords" : [ {
-    "Method" : "PUT",
-    "Uri" : "https://jaschrepragrs.blob.core.windows.net/jtcasyncbufferedupload096878803669a0493d48688?restype=container",
-    "Headers" : {
-      "x-ms-version" : "2019-02-02",
-      "User-Agent" : "azsdk-java-azure-storage-blob/12.0.0-preview.3 1.8.0_221; Windows 10 10.0",
-      "x-ms-client-request-id" : "8428c243-9854-4d15-ab83-8971bb0a7505"
-    },
-    "Response" : {
-      "x-ms-version" : "2019-02-02",
-      "Server" : "Windows-Azure-Blob/1.0 Microsoft-HTTPAPI/2.0",
-      "ETag" : "\"0x8D732529C33C42F\"",
-      "Last-Modified" : "Thu, 05 Sep 2019 22:44:28 GMT",
-      "retry-after" : "0",
-      "Content-Length" : "0",
-      "StatusCode" : "201",
-      "x-ms-request-id" : "3c38f7fe-d01e-0048-783b-64d236000000",
-      "Date" : "Thu, 05 Sep 2019 22:44:27 GMT",
-      "x-ms-client-request-id" : "8428c243-9854-4d15-ab83-8971bb0a7505"
-    },
-    "Exception" : null
-  }, {
-    "Method" : "PUT",
-    "Uri" : "https://jaschrepragrs.blob.core.windows.net/jtcasyncbufferedupload096878803669a0493d48688/javablobasyncbufferedupload119772ba2171af7737460",
-    "Headers" : {
-      "x-ms-version" : "2019-02-02",
-      "User-Agent" : "azsdk-java-azure-storage-blob/12.0.0-preview.3 1.8.0_221; Windows 10 10.0",
-      "x-ms-client-request-id" : "eab5bf83-f778-4b05-876d-46d62ae2fe6e",
-      "Content-Type" : "application/octet-stream"
-    },
-    "Response" : {
-      "x-ms-version" : "2019-02-02",
-      "Server" : "Windows-Azure-Blob/1.0 Microsoft-HTTPAPI/2.0",
-      "x-ms-content-crc64" : "6RYQPwaVsyQ=",
-      "Last-Modified" : "Thu, 05 Sep 2019 22:44:28 GMT",
-      "retry-after" : "0",
-      "StatusCode" : "201",
-      "x-ms-request-server-encrypted" : "true",
-      "Date" : "Thu, 05 Sep 2019 22:44:27 GMT",
-      "Content-MD5" : "wh+Wm18D0z1D4E+PE252gg==",
-      "ETag" : "\"0x8D732529C405B68\"",
-      "Content-Length" : "0",
-      "x-ms-request-id" : "3c38f80c-d01e-0048-043b-64d236000000",
-      "x-ms-client-request-id" : "eab5bf83-f778-4b05-876d-46d62ae2fe6e"
-    },
-    "Exception" : null
-  }, {
-    "Method" : "PUT",
-    "Uri" : "https://jaschrepragrs.blob.core.windows.net/jtcasyncbufferedupload096878803669a0493d48688/javablobasyncbufferedupload2257444b5f054e8f79442?blockid=MGYyNDkzYzYtMWMwNS00M2U2LWIwZWYtZGM5Mjc2ZjY0ZmQ2&comp=block",
-    "Headers" : {
-      "x-ms-version" : "2019-02-02",
-      "User-Agent" : "azsdk-java-azure-storage-blob/12.0.0-preview.3 1.8.0_221; Windows 10 10.0",
-      "x-ms-client-request-id" : "58f9e8ef-1968-4dc9-b0a4-56a5a62bdf23",
-      "Content-Type" : "application/octet-stream"
-    },
-    "Response" : {
-      "x-ms-version" : "2019-02-02",
-      "Server" : "Windows-Azure-Blob/1.0 Microsoft-HTTPAPI/2.0",
-      "x-ms-content-crc64" : "MyRy3Yj5n9M=",
-      "retry-after" : "0",
-      "Content-Length" : "0",
-      "StatusCode" : "201",
-      "x-ms-request-id" : "827c803c-601e-001e-273b-643a46000000",
-      "x-ms-request-server-encrypted" : "true",
-      "Date" : "Thu, 05 Sep 2019 22:44:37 GMT",
-      "x-ms-client-request-id" : "58f9e8ef-1968-4dc9-b0a4-56a5a62bdf23"
-    },
-    "Exception" : null
-  }, {
-    "Method" : "PUT",
-    "Uri" : "https://jaschrepragrs.blob.core.windows.net/jtcasyncbufferedupload096878803669a0493d48688/javablobasyncbufferedupload2257444b5f054e8f79442?blockid=YWEzMGE0YTItNTdiYi00ZjEyLWI0N2QtYjZkNTVkNTI1NjA0&comp=block",
-    "Headers" : {
-      "x-ms-version" : "2019-02-02",
-      "User-Agent" : "azsdk-java-azure-storage-blob/12.0.0-preview.3 1.8.0_221; Windows 10 10.0",
-      "x-ms-client-request-id" : "690c3a07-33d7-4fe2-b24f-614979b189b4",
-      "Content-Type" : "application/octet-stream"
-    },
-    "Response" : {
-      "x-ms-version" : "2019-02-02",
-      "Server" : "Windows-Azure-Blob/1.0 Microsoft-HTTPAPI/2.0",
-      "x-ms-content-crc64" : "EbsCnD92aBg=",
-      "retry-after" : "0",
-      "Content-Length" : "0",
-      "StatusCode" : "201",
-      "x-ms-request-id" : "3c38f94a-d01e-0048-303b-64d236000000",
-      "x-ms-request-server-encrypted" : "true",
-      "Date" : "Thu, 05 Sep 2019 22:44:37 GMT",
-      "x-ms-client-request-id" : "690c3a07-33d7-4fe2-b24f-614979b189b4"
-    },
-    "Exception" : null
-  }, {
-    "Method" : "PUT",
-    "Uri" : "https://jaschrepragrs.blob.core.windows.net/jtcasyncbufferedupload096878803669a0493d48688/javablobasyncbufferedupload2257444b5f054e8f79442?blockid=NDJhNDUzNjItNThjMy00MDFlLThmMjUtY2ZhZGJiMmU1OTU1&comp=block",
-    "Headers" : {
-      "x-ms-version" : "2019-02-02",
-      "User-Agent" : "azsdk-java-azure-storage-blob/12.0.0-preview.3 1.8.0_221; Windows 10 10.0",
-      "x-ms-client-request-id" : "995ec6f0-aecd-456f-91f8-d3d02d7bc9b3",
-      "Content-Type" : "application/octet-stream"
-    },
-    "Response" : {
-      "x-ms-version" : "2019-02-02",
-      "Server" : "Windows-Azure-Blob/1.0 Microsoft-HTTPAPI/2.0",
-      "x-ms-content-crc64" : "iwyBgGQ51c0=",
-      "retry-after" : "0",
-      "Content-Length" : "0",
-      "StatusCode" : "201",
-      "x-ms-request-id" : "827c84af-601e-001e-333b-643a46000000",
-      "x-ms-request-server-encrypted" : "true",
-      "Date" : "Thu, 05 Sep 2019 22:44:46 GMT",
-      "x-ms-client-request-id" : "995ec6f0-aecd-456f-91f8-d3d02d7bc9b3"
-    },
-    "Exception" : null
-  }, {
-    "Method" : "PUT",
-    "Uri" : "https://jaschrepragrs.blob.core.windows.net/jtcasyncbufferedupload096878803669a0493d48688/javablobasyncbufferedupload2257444b5f054e8f79442?blockid=NzM2NGVhNjUtN2RkNy00Zjg4LTkwM2YtMzE1NWFiYTkwZjc2&comp=block",
-    "Headers" : {
-      "x-ms-version" : "2019-02-02",
-      "User-Agent" : "azsdk-java-azure-storage-blob/12.0.0-preview.3 1.8.0_221; Windows 10 10.0",
-      "x-ms-client-request-id" : "f23f416b-e6df-42af-a258-31de6192b241",
-      "Content-Type" : "application/octet-stream"
-    },
-    "Response" : {
-      "x-ms-version" : "2019-02-02",
-      "Server" : "Windows-Azure-Blob/1.0 Microsoft-HTTPAPI/2.0",
-      "x-ms-content-crc64" : "Lke7KqPWXXs=",
-      "retry-after" : "0",
-      "Content-Length" : "0",
-      "StatusCode" : "201",
-      "x-ms-request-id" : "3c39009e-d01e-0048-6c3b-64d236000000",
-      "x-ms-request-server-encrypted" : "true",
-      "Date" : "Thu, 05 Sep 2019 22:44:46 GMT",
-      "x-ms-client-request-id" : "f23f416b-e6df-42af-a258-31de6192b241"
-    },
-    "Exception" : null
-  }, {
-    "Method" : "PUT",
-    "Uri" : "https://jaschrepragrs.blob.core.windows.net/jtcasyncbufferedupload096878803669a0493d48688/javablobasyncbufferedupload2257444b5f054e8f79442?blockid=NThhNWQxZjQtOGNlYi00NDM2LWI5OWEtNWRiZDg0YzEzZmUw&comp=block",
-    "Headers" : {
-      "x-ms-version" : "2019-02-02",
-      "User-Agent" : "azsdk-java-azure-storage-blob/12.0.0-preview.3 1.8.0_221; Windows 10 10.0",
-      "x-ms-client-request-id" : "f5b326d5-6a92-4428-a873-50c068fb71ca",
-      "Content-Type" : "application/octet-stream"
-    },
-    "Response" : {
-      "x-ms-version" : "2019-02-02",
-      "Server" : "Windows-Azure-Blob/1.0 Microsoft-HTTPAPI/2.0",
-      "x-ms-content-crc64" : "gfpS073DCK4=",
-      "retry-after" : "0",
-      "Content-Length" : "0",
-      "StatusCode" : "201",
-      "x-ms-request-id" : "827c89b7-601e-001e-4e3b-643a46000000",
-      "x-ms-request-server-encrypted" : "true",
-      "Date" : "Thu, 05 Sep 2019 22:44:54 GMT",
-      "x-ms-client-request-id" : "f5b326d5-6a92-4428-a873-50c068fb71ca"
-    },
-    "Exception" : null
-  }, {
-    "Method" : "PUT",
-    "Uri" : "https://jaschrepragrs.blob.core.windows.net/jtcasyncbufferedupload096878803669a0493d48688/javablobasyncbufferedupload2257444b5f054e8f79442?comp=blocklist",
-    "Headers" : {
-      "x-ms-version" : "2019-02-02",
-      "User-Agent" : "azsdk-java-azure-storage-blob/12.0.0-preview.3 1.8.0_221; Windows 10 10.0",
-      "x-ms-client-request-id" : "b07e33ec-73bf-4685-b5c6-f1f41f52de6e",
-      "Content-Type" : "application/xml; charset=utf-8"
-    },
-    "Response" : {
-      "x-ms-version" : "2019-02-02",
-      "Server" : "Windows-Azure-Blob/1.0 Microsoft-HTTPAPI/2.0",
-      "ETag" : "\"0x8D73252AC779633\"",
-      "x-ms-content-crc64" : "0wAYUlcAPd8=",
-      "Last-Modified" : "Thu, 05 Sep 2019 22:44:55 GMT",
-      "retry-after" : "0",
-      "Content-Length" : "0",
-      "StatusCode" : "201",
-      "x-ms-request-id" : "827c8e2c-601e-001e-4f3b-643a46000000",
-      "x-ms-request-server-encrypted" : "true",
-      "Date" : "Thu, 05 Sep 2019 22:44:55 GMT",
-      "x-ms-client-request-id" : "b07e33ec-73bf-4685-b5c6-f1f41f52de6e"
-    },
-    "Exception" : null
-  }, {
-    "Method" : "GET",
-    "Uri" : "https://jaschrepragrs.blob.core.windows.net/jtcasyncbufferedupload096878803669a0493d48688/javablobasyncbufferedupload2257444b5f054e8f79442?blocklisttype=all&comp=blocklist",
-    "Headers" : {
-      "x-ms-version" : "2019-02-02",
-      "User-Agent" : "azsdk-java-azure-storage-blob/12.0.0-preview.3 1.8.0_221; Windows 10 10.0",
-      "x-ms-client-request-id" : "96ab0202-86e4-4e56-8b09-a2bd7af2e144"
-    },
-    "Response" : {
-      "Transfer-Encoding" : "chunked",
-      "x-ms-version" : "2019-02-02",
-      "Server" : "Windows-Azure-Blob/1.0 Microsoft-HTTPAPI/2.0",
-      "x-ms-blob-content-length" : "524288000",
-      "Last-Modified" : "Thu, 05 Sep 2019 22:44:55 GMT",
-      "retry-after" : "0",
-      "StatusCode" : "200",
-      "Date" : "Thu, 05 Sep 2019 22:44:55 GMT",
-      "ETag" : "\"0x8D73252AC779633\"",
-      "x-ms-request-id" : "827c8e39-601e-001e-5c3b-643a46000000",
-      "Body" : "﻿<?xml version=\"1.0\" encoding=\"utf-8\"?><BlockList><CommittedBlocks><Block><Name>YWEzMGE0YTItNTdiYi00ZjEyLWI0N2QtYjZkNTVkNTI1NjA0</Name><Size>104857600</Size></Block><Block><Name>MGYyNDkzYzYtMWMwNS00M2U2LWIwZWYtZGM5Mjc2ZjY0ZmQ2</Name><Size>104857600</Size></Block><Block><Name>NzM2NGVhNjUtN2RkNy00Zjg4LTkwM2YtMzE1NWFiYTkwZjc2</Name><Size>104857600</Size></Block><Block><Name>NDJhNDUzNjItNThjMy00MDFlLThmMjUtY2ZhZGJiMmU1OTU1</Name><Size>104857600</Size></Block><Block><Name>NThhNWQxZjQtOGNlYi00NDM2LWI5OWEtNWRiZDg0YzEzZmUw</Name><Size>104857600</Size></Block></CommittedBlocks><UncommittedBlocks /></BlockList>",
-      "x-ms-client-request-id" : "96ab0202-86e4-4e56-8b09-a2bd7af2e144",
-      "Content-Type" : "application/xml"
-    },
-    "Exception" : null
-  }, {
-    "Method" : "GET",
-    "Uri" : "https://jaschrepragrs.blob.core.windows.net?prefix=jtcasyncbufferedupload&comp=list",
-    "Headers" : {
-      "x-ms-version" : "2019-02-02",
-      "User-Agent" : "azsdk-java-azure-storage-blob/12.0.0-preview.3 1.8.0_221; Windows 10 10.0",
-      "x-ms-client-request-id" : "6d0a3000-870a-4e1b-bb11-ca38512ee815"
-    },
-    "Response" : {
-      "Transfer-Encoding" : "chunked",
-      "x-ms-version" : "2019-02-02",
-      "Server" : "Windows-Azure-Blob/1.0 Microsoft-HTTPAPI/2.0",
-      "retry-after" : "0",
-      "StatusCode" : "200",
-      "x-ms-request-id" : "827c8e44-601e-001e-663b-643a46000000",
-      "Body" : "﻿<?xml version=\"1.0\" encoding=\"utf-8\"?><EnumerationResults ServiceEndpoint=\"https://jaschrepragrs.blob.core.windows.net/\"><Prefix>jtcasyncbufferedupload</Prefix><Containers><Container><Name>jtcasyncbufferedupload096878803669a0493d48688</Name><Properties><Last-Modified>Thu, 05 Sep 2019 22:44:28 GMT</Last-Modified><Etag>\"0x8D732529C33C42F\"</Etag><LeaseStatus>unlocked</LeaseStatus><LeaseState>available</LeaseState><DefaultEncryptionScope>$account-encryption-key</DefaultEncryptionScope><DenyEncryptionScopeOverride>false</DenyEncryptionScopeOverride><HasImmutabilityPolicy>false</HasImmutabilityPolicy><HasLegalHold>false</HasLegalHold></Properties></Container></Containers><NextMarker /></EnumerationResults>",
-      "Date" : "Thu, 05 Sep 2019 22:44:55 GMT",
-      "x-ms-client-request-id" : "6d0a3000-870a-4e1b-bb11-ca38512ee815",
-      "Content-Type" : "application/xml"
-    },
-    "Exception" : null
-  }, {
-    "Method" : "DELETE",
-    "Uri" : "https://jaschrepragrs.blob.core.windows.net/jtcasyncbufferedupload096878803669a0493d48688?restype=container",
-    "Headers" : {
-      "x-ms-version" : "2019-02-02",
-      "User-Agent" : "azsdk-java-azure-storage-blob/12.0.0-preview.3 1.8.0_221; Windows 10 10.0",
-      "x-ms-client-request-id" : "4a1c5a3f-3b16-413e-bab4-26ff6bd6b40c"
-    },
-    "Response" : {
-      "x-ms-version" : "2019-02-02",
-      "Server" : "Windows-Azure-Blob/1.0 Microsoft-HTTPAPI/2.0",
-      "retry-after" : "0",
-      "Content-Length" : "0",
-      "StatusCode" : "202",
-      "x-ms-request-id" : "827c8e54-601e-001e-763b-643a46000000",
-      "Date" : "Thu, 05 Sep 2019 22:44:55 GMT",
-      "x-ms-client-request-id" : "4a1c5a3f-3b16-413e-bab4-26ff6bd6b40c"
-    },
-    "Exception" : null
-  } ],
-  "variables" : [ "jtcasyncbufferedupload096878803669a0493d48688", "javablobasyncbufferedupload119772ba2171af7737460", "javablobasyncbufferedupload2257444b5f054e8f79442", "df8814c1-fcdd-40d2-9c13-7eabdd645fbb" ]
-=======
   "networkCallRecords" : [ ],
-  "variables" : [ "jtcasyncbufferedupload0408504e682ac8972c4b58a", "javablobasyncbufferedupload1214102b338f53e9a240e", "javablobasyncbufferedupload295661701b000b68fa4f4", "a295192d-f28d-418d-86ab-10dccd96ce3c" ]
->>>>>>> a55d5dd9
+  "variables" : [ "jtcasyncbufferedupload0566144716dd21e6fe49a7a", "javablobasyncbufferedupload1299611569a5a69e624ea", "javablobasyncbufferedupload26333781fdcc1b2535464", "82d8b017-c22e-4b20-a544-c8e0a82755d1" ]
 }