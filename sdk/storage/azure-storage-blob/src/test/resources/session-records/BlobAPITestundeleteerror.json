{
  "networkCallRecords" : [ {
    "Method" : "PUT",
<<<<<<< HEAD
    "Uri" : "https://jaschrepragrs.blob.core.windows.net/jtcundeleteerror0blobapitestundeleteerrore5c45002e494f03?restype=container",
    "Headers" : {
      "x-ms-version" : "2019-02-02",
      "User-Agent" : "azsdk-java-azure-storage-blob/12.0.0-preview.3 1.8.0_221; Windows 10 10.0",
      "x-ms-client-request-id" : "fbe529cf-29ca-43f4-ba2d-00c2c681baf4"
=======
    "Uri" : "https://azstoragesdkaccount.blob.core.windows.net/jtcundeleteerror0blobapitestundeleteerrord6225962b49b3b1?restype=container",
    "Headers" : {
      "x-ms-version" : "2019-02-02",
      "User-Agent" : "azsdk-java-azure-storage-blob/12.0.0-preview.3 1.8.0_212; Windows 10 10.0",
      "x-ms-client-request-id" : "b1ade5af-9930-40f5-9d90-7d8f69a7a43d"
>>>>>>> a55d5dd9
    },
    "Response" : {
      "x-ms-version" : "2019-02-02",
      "Server" : "Windows-Azure-Blob/1.0 Microsoft-HTTPAPI/2.0",
<<<<<<< HEAD
      "ETag" : "\"0x8D7325224DF6B55\"",
      "Last-Modified" : "Thu, 05 Sep 2019 22:41:08 GMT",
      "retry-after" : "0",
      "Content-Length" : "0",
      "StatusCode" : "201",
      "x-ms-request-id" : "bfedbd82-901e-0044-0b3b-643cc7000000",
      "Date" : "Thu, 05 Sep 2019 22:41:08 GMT",
      "x-ms-client-request-id" : "fbe529cf-29ca-43f4-ba2d-00c2c681baf4"
=======
      "ETag" : "\"0x8D732FCE580A759\"",
      "Last-Modified" : "Fri, 06 Sep 2019 19:03:25 GMT",
      "retry-after" : "0",
      "Content-Length" : "0",
      "StatusCode" : "201",
      "x-ms-request-id" : "b92e02cb-d01e-009e-1de5-644931000000",
      "Date" : "Fri, 06 Sep 2019 19:03:25 GMT",
      "x-ms-client-request-id" : "b1ade5af-9930-40f5-9d90-7d8f69a7a43d"
>>>>>>> a55d5dd9
    },
    "Exception" : null
  }, {
    "Method" : "PUT",
<<<<<<< HEAD
    "Uri" : "https://jaschrepragrs.blob.core.windows.net/jtcundeleteerror0blobapitestundeleteerrore5c45002e494f03/javablobundeleteerror1blobapitestundeleteerrore5c154769d7e",
    "Headers" : {
      "x-ms-version" : "2019-02-02",
      "User-Agent" : "azsdk-java-azure-storage-blob/12.0.0-preview.3 1.8.0_221; Windows 10 10.0",
      "x-ms-client-request-id" : "17f44f4b-6b4e-4104-91fc-a9593ac4de69",
=======
    "Uri" : "https://azstoragesdkaccount.blob.core.windows.net/jtcundeleteerror0blobapitestundeleteerrord6225962b49b3b1/javablobundeleteerror1blobapitestundeleteerrord62522463eba",
    "Headers" : {
      "x-ms-version" : "2019-02-02",
      "User-Agent" : "azsdk-java-azure-storage-blob/12.0.0-preview.3 1.8.0_212; Windows 10 10.0",
      "x-ms-client-request-id" : "dc2f30a0-76b4-4668-8f58-632a65252cbd",
>>>>>>> a55d5dd9
      "Content-Type" : "application/octet-stream"
    },
    "Response" : {
      "x-ms-version" : "2019-02-02",
      "Server" : "Windows-Azure-Blob/1.0 Microsoft-HTTPAPI/2.0",
      "x-ms-content-crc64" : "6RYQPwaVsyQ=",
<<<<<<< HEAD
      "Last-Modified" : "Thu, 05 Sep 2019 22:41:08 GMT",
      "retry-after" : "0",
      "StatusCode" : "201",
      "x-ms-request-server-encrypted" : "true",
      "Date" : "Thu, 05 Sep 2019 22:41:08 GMT",
      "Content-MD5" : "wh+Wm18D0z1D4E+PE252gg==",
      "ETag" : "\"0x8D7325224EBE0F7\"",
      "Content-Length" : "0",
      "x-ms-request-id" : "bfedbd96-901e-0044-1e3b-643cc7000000",
      "x-ms-client-request-id" : "17f44f4b-6b4e-4104-91fc-a9593ac4de69"
=======
      "Last-Modified" : "Fri, 06 Sep 2019 19:03:26 GMT",
      "retry-after" : "0",
      "StatusCode" : "201",
      "x-ms-request-server-encrypted" : "true",
      "Date" : "Fri, 06 Sep 2019 19:03:25 GMT",
      "Content-MD5" : "wh+Wm18D0z1D4E+PE252gg==",
      "ETag" : "\"0x8D732FCE5877421\"",
      "Content-Length" : "0",
      "x-ms-request-id" : "b92e02fe-d01e-009e-4de5-644931000000",
      "x-ms-client-request-id" : "dc2f30a0-76b4-4668-8f58-632a65252cbd"
>>>>>>> a55d5dd9
    },
    "Exception" : null
  }, {
    "Method" : "PUT",
<<<<<<< HEAD
    "Uri" : "https://jaschrepragrs.blob.core.windows.net/jtcundeleteerror0blobapitestundeleteerrore5c45002e494f03/javablobundeleteerror2blobapitestundeleteerrore5c19761cada?comp=undelete",
    "Headers" : {
      "x-ms-version" : "2019-02-02",
      "User-Agent" : "azsdk-java-azure-storage-blob/12.0.0-preview.3 1.8.0_221; Windows 10 10.0",
      "x-ms-client-request-id" : "e9938fe7-396a-4151-a6ed-c16aa7b939bc"
=======
    "Uri" : "https://azstoragesdkaccount.blob.core.windows.net/jtcundeleteerror0blobapitestundeleteerrord6225962b49b3b1/javablobundeleteerror2blobapitestundeleteerrord620227802f0?comp=undelete",
    "Headers" : {
      "x-ms-version" : "2019-02-02",
      "User-Agent" : "azsdk-java-azure-storage-blob/12.0.0-preview.3 1.8.0_212; Windows 10 10.0",
      "x-ms-client-request-id" : "bb446f50-979f-4f16-90bb-c17a358861ae"
>>>>>>> a55d5dd9
    },
    "Response" : {
      "x-ms-version" : "2019-02-02",
      "Server" : "Windows-Azure-Blob/1.0 Microsoft-HTTPAPI/2.0",
      "x-ms-error-code" : "BlobNotFound",
      "retry-after" : "0",
      "Content-Length" : "215",
      "StatusCode" : "404",
<<<<<<< HEAD
      "x-ms-request-id" : "bfedbdab-901e-0044-2f3b-643cc7000000",
      "Body" : "﻿<?xml version=\"1.0\" encoding=\"utf-8\"?><Error><Code>BlobNotFound</Code><Message>The specified blob does not exist.\nRequestId:bfedbdab-901e-0044-2f3b-643cc7000000\nTime:2019-09-05T22:41:08.5194547Z</Message></Error>",
      "Date" : "Thu, 05 Sep 2019 22:41:08 GMT",
      "x-ms-client-request-id" : "e9938fe7-396a-4151-a6ed-c16aa7b939bc",
=======
      "x-ms-request-id" : "b92e03b6-d01e-009e-6de5-644931000000",
      "Body" : "﻿<?xml version=\"1.0\" encoding=\"utf-8\"?><Error><Code>BlobNotFound</Code><Message>The specified blob does not exist.\nRequestId:b92e03b6-d01e-009e-6de5-644931000000\nTime:2019-09-06T19:03:26.1707570Z</Message></Error>",
      "Date" : "Fri, 06 Sep 2019 19:03:25 GMT",
      "x-ms-client-request-id" : "bb446f50-979f-4f16-90bb-c17a358861ae",
>>>>>>> a55d5dd9
      "Content-Type" : "application/xml"
    },
    "Exception" : null
  }, {
    "Method" : "GET",
<<<<<<< HEAD
    "Uri" : "https://jaschrepragrs.blob.core.windows.net?prefix=jtcundeleteerror&comp=list",
    "Headers" : {
      "x-ms-version" : "2019-02-02",
      "User-Agent" : "azsdk-java-azure-storage-blob/12.0.0-preview.3 1.8.0_221; Windows 10 10.0",
      "x-ms-client-request-id" : "34bb5121-5817-45e4-99dc-361dcfd07915"
=======
    "Uri" : "https://azstoragesdkaccount.blob.core.windows.net?prefix=jtcundeleteerror&comp=list",
    "Headers" : {
      "x-ms-version" : "2019-02-02",
      "User-Agent" : "azsdk-java-azure-storage-blob/12.0.0-preview.3 1.8.0_212; Windows 10 10.0",
      "x-ms-client-request-id" : "60b04cb2-be47-4042-8816-70d3a0d735f4"
>>>>>>> a55d5dd9
    },
    "Response" : {
      "Transfer-Encoding" : "chunked",
      "x-ms-version" : "2019-02-02",
      "Server" : "Windows-Azure-Blob/1.0 Microsoft-HTTPAPI/2.0",
      "retry-after" : "0",
      "StatusCode" : "200",
<<<<<<< HEAD
      "x-ms-request-id" : "bfedbdb5-901e-0044-383b-643cc7000000",
      "Body" : "﻿<?xml version=\"1.0\" encoding=\"utf-8\"?><EnumerationResults ServiceEndpoint=\"https://jaschrepragrs.blob.core.windows.net/\"><Prefix>jtcundeleteerror</Prefix><Containers><Container><Name>jtcundeleteerror0blobapitestundeleteerrore5c45002e494f03</Name><Properties><Last-Modified>Thu, 05 Sep 2019 22:41:08 GMT</Last-Modified><Etag>\"0x8D7325224DF6B55\"</Etag><LeaseStatus>unlocked</LeaseStatus><LeaseState>available</LeaseState><DefaultEncryptionScope>$account-encryption-key</DefaultEncryptionScope><DenyEncryptionScopeOverride>false</DenyEncryptionScopeOverride><HasImmutabilityPolicy>false</HasImmutabilityPolicy><HasLegalHold>false</HasLegalHold></Properties></Container></Containers><NextMarker /></EnumerationResults>",
      "Date" : "Thu, 05 Sep 2019 22:41:08 GMT",
      "x-ms-client-request-id" : "34bb5121-5817-45e4-99dc-361dcfd07915",
=======
      "x-ms-request-id" : "b92e03f1-d01e-009e-22e5-644931000000",
      "Body" : "﻿<?xml version=\"1.0\" encoding=\"utf-8\"?><EnumerationResults ServiceEndpoint=\"https://azstoragesdkaccount.blob.core.windows.net/\"><Prefix>jtcundeleteerror</Prefix><Containers><Container><Name>jtcundeleteerror0blobapitestundeleteerrord6225962b49b3b1</Name><Properties><Last-Modified>Fri, 06 Sep 2019 19:03:25 GMT</Last-Modified><Etag>\"0x8D732FCE580A759\"</Etag><LeaseStatus>unlocked</LeaseStatus><LeaseState>available</LeaseState><DefaultEncryptionScope>$account-encryption-key</DefaultEncryptionScope><DenyEncryptionScopeOverride>false</DenyEncryptionScopeOverride><HasImmutabilityPolicy>false</HasImmutabilityPolicy><HasLegalHold>false</HasLegalHold></Properties></Container></Containers><NextMarker /></EnumerationResults>",
      "Date" : "Fri, 06 Sep 2019 19:03:25 GMT",
      "x-ms-client-request-id" : "60b04cb2-be47-4042-8816-70d3a0d735f4",
>>>>>>> a55d5dd9
      "Content-Type" : "application/xml"
    },
    "Exception" : null
  }, {
    "Method" : "DELETE",
<<<<<<< HEAD
    "Uri" : "https://jaschrepragrs.blob.core.windows.net/jtcundeleteerror0blobapitestundeleteerrore5c45002e494f03?restype=container",
    "Headers" : {
      "x-ms-version" : "2019-02-02",
      "User-Agent" : "azsdk-java-azure-storage-blob/12.0.0-preview.3 1.8.0_221; Windows 10 10.0",
      "x-ms-client-request-id" : "8f5f80f7-c1ce-4119-9d44-73c307bce735"
=======
    "Uri" : "https://azstoragesdkaccount.blob.core.windows.net/jtcundeleteerror0blobapitestundeleteerrord6225962b49b3b1?restype=container",
    "Headers" : {
      "x-ms-version" : "2019-02-02",
      "User-Agent" : "azsdk-java-azure-storage-blob/12.0.0-preview.3 1.8.0_212; Windows 10 10.0",
      "x-ms-client-request-id" : "d5770344-bc3c-48a9-9f0d-a86a003a2f52"
>>>>>>> a55d5dd9
    },
    "Response" : {
      "x-ms-version" : "2019-02-02",
      "Server" : "Windows-Azure-Blob/1.0 Microsoft-HTTPAPI/2.0",
      "retry-after" : "0",
      "Content-Length" : "0",
      "StatusCode" : "202",
<<<<<<< HEAD
      "x-ms-request-id" : "bfedbdca-901e-0044-4a3b-643cc7000000",
      "Date" : "Thu, 05 Sep 2019 22:41:08 GMT",
      "x-ms-client-request-id" : "8f5f80f7-c1ce-4119-9d44-73c307bce735"
    },
    "Exception" : null
  } ],
  "variables" : [ "jtcundeleteerror0blobapitestundeleteerrore5c45002e494f03", "javablobundeleteerror1blobapitestundeleteerrore5c154769d7e", "javablobundeleteerror2blobapitestundeleteerrore5c19761cada" ]
=======
      "x-ms-request-id" : "b92e0419-d01e-009e-48e5-644931000000",
      "Date" : "Fri, 06 Sep 2019 19:03:25 GMT",
      "x-ms-client-request-id" : "d5770344-bc3c-48a9-9f0d-a86a003a2f52"
    },
    "Exception" : null
  } ],
  "variables" : [ "jtcundeleteerror0blobapitestundeleteerrord6225962b49b3b1", "javablobundeleteerror1blobapitestundeleteerrord62522463eba", "javablobundeleteerror2blobapitestundeleteerrord620227802f0" ]
>>>>>>> a55d5dd9
}<|MERGE_RESOLUTION|>--- conflicted
+++ resolved
@@ -1,105 +1,57 @@
 {
   "networkCallRecords" : [ {
     "Method" : "PUT",
-<<<<<<< HEAD
-    "Uri" : "https://jaschrepragrs.blob.core.windows.net/jtcundeleteerror0blobapitestundeleteerrore5c45002e494f03?restype=container",
+    "Uri" : "https://jaschrepragrs.blob.core.windows.net/jtcundeleteerror0blobapitestundeleteerrorc6e1233250ef121?restype=container",
     "Headers" : {
       "x-ms-version" : "2019-02-02",
       "User-Agent" : "azsdk-java-azure-storage-blob/12.0.0-preview.3 1.8.0_221; Windows 10 10.0",
-      "x-ms-client-request-id" : "fbe529cf-29ca-43f4-ba2d-00c2c681baf4"
-=======
-    "Uri" : "https://azstoragesdkaccount.blob.core.windows.net/jtcundeleteerror0blobapitestundeleteerrord6225962b49b3b1?restype=container",
-    "Headers" : {
-      "x-ms-version" : "2019-02-02",
-      "User-Agent" : "azsdk-java-azure-storage-blob/12.0.0-preview.3 1.8.0_212; Windows 10 10.0",
-      "x-ms-client-request-id" : "b1ade5af-9930-40f5-9d90-7d8f69a7a43d"
->>>>>>> a55d5dd9
+      "x-ms-client-request-id" : "32126d81-68fa-406c-8eef-7d0c725ed4b5"
     },
     "Response" : {
       "x-ms-version" : "2019-02-02",
       "Server" : "Windows-Azure-Blob/1.0 Microsoft-HTTPAPI/2.0",
-<<<<<<< HEAD
-      "ETag" : "\"0x8D7325224DF6B55\"",
-      "Last-Modified" : "Thu, 05 Sep 2019 22:41:08 GMT",
+      "ETag" : "\"0x8D73561758844BF\"",
+      "Last-Modified" : "Mon, 09 Sep 2019 20:08:19 GMT",
       "retry-after" : "0",
       "Content-Length" : "0",
       "StatusCode" : "201",
-      "x-ms-request-id" : "bfedbd82-901e-0044-0b3b-643cc7000000",
-      "Date" : "Thu, 05 Sep 2019 22:41:08 GMT",
-      "x-ms-client-request-id" : "fbe529cf-29ca-43f4-ba2d-00c2c681baf4"
-=======
-      "ETag" : "\"0x8D732FCE580A759\"",
-      "Last-Modified" : "Fri, 06 Sep 2019 19:03:25 GMT",
-      "retry-after" : "0",
-      "Content-Length" : "0",
-      "StatusCode" : "201",
-      "x-ms-request-id" : "b92e02cb-d01e-009e-1de5-644931000000",
-      "Date" : "Fri, 06 Sep 2019 19:03:25 GMT",
-      "x-ms-client-request-id" : "b1ade5af-9930-40f5-9d90-7d8f69a7a43d"
->>>>>>> a55d5dd9
+      "x-ms-request-id" : "c5cb16de-301e-0042-564a-67cbbf000000",
+      "Date" : "Mon, 09 Sep 2019 20:08:19 GMT",
+      "x-ms-client-request-id" : "32126d81-68fa-406c-8eef-7d0c725ed4b5"
     },
     "Exception" : null
   }, {
     "Method" : "PUT",
-<<<<<<< HEAD
-    "Uri" : "https://jaschrepragrs.blob.core.windows.net/jtcundeleteerror0blobapitestundeleteerrore5c45002e494f03/javablobundeleteerror1blobapitestundeleteerrore5c154769d7e",
+    "Uri" : "https://jaschrepragrs.blob.core.windows.net/jtcundeleteerror0blobapitestundeleteerrorc6e1233250ef121/javablobundeleteerror1blobapitestundeleteerrorc6e89543cd9d",
     "Headers" : {
       "x-ms-version" : "2019-02-02",
       "User-Agent" : "azsdk-java-azure-storage-blob/12.0.0-preview.3 1.8.0_221; Windows 10 10.0",
-      "x-ms-client-request-id" : "17f44f4b-6b4e-4104-91fc-a9593ac4de69",
-=======
-    "Uri" : "https://azstoragesdkaccount.blob.core.windows.net/jtcundeleteerror0blobapitestundeleteerrord6225962b49b3b1/javablobundeleteerror1blobapitestundeleteerrord62522463eba",
-    "Headers" : {
-      "x-ms-version" : "2019-02-02",
-      "User-Agent" : "azsdk-java-azure-storage-blob/12.0.0-preview.3 1.8.0_212; Windows 10 10.0",
-      "x-ms-client-request-id" : "dc2f30a0-76b4-4668-8f58-632a65252cbd",
->>>>>>> a55d5dd9
+      "x-ms-client-request-id" : "3633f712-df89-4dea-96dd-5d1bc2ddfbf7",
       "Content-Type" : "application/octet-stream"
     },
     "Response" : {
       "x-ms-version" : "2019-02-02",
       "Server" : "Windows-Azure-Blob/1.0 Microsoft-HTTPAPI/2.0",
       "x-ms-content-crc64" : "6RYQPwaVsyQ=",
-<<<<<<< HEAD
-      "Last-Modified" : "Thu, 05 Sep 2019 22:41:08 GMT",
+      "Last-Modified" : "Mon, 09 Sep 2019 20:08:19 GMT",
       "retry-after" : "0",
       "StatusCode" : "201",
       "x-ms-request-server-encrypted" : "true",
-      "Date" : "Thu, 05 Sep 2019 22:41:08 GMT",
+      "Date" : "Mon, 09 Sep 2019 20:08:19 GMT",
       "Content-MD5" : "wh+Wm18D0z1D4E+PE252gg==",
-      "ETag" : "\"0x8D7325224EBE0F7\"",
+      "ETag" : "\"0x8D73561759595D9\"",
       "Content-Length" : "0",
-      "x-ms-request-id" : "bfedbd96-901e-0044-1e3b-643cc7000000",
-      "x-ms-client-request-id" : "17f44f4b-6b4e-4104-91fc-a9593ac4de69"
-=======
-      "Last-Modified" : "Fri, 06 Sep 2019 19:03:26 GMT",
-      "retry-after" : "0",
-      "StatusCode" : "201",
-      "x-ms-request-server-encrypted" : "true",
-      "Date" : "Fri, 06 Sep 2019 19:03:25 GMT",
-      "Content-MD5" : "wh+Wm18D0z1D4E+PE252gg==",
-      "ETag" : "\"0x8D732FCE5877421\"",
-      "Content-Length" : "0",
-      "x-ms-request-id" : "b92e02fe-d01e-009e-4de5-644931000000",
-      "x-ms-client-request-id" : "dc2f30a0-76b4-4668-8f58-632a65252cbd"
->>>>>>> a55d5dd9
+      "x-ms-request-id" : "c5cb16f7-301e-0042-6e4a-67cbbf000000",
+      "x-ms-client-request-id" : "3633f712-df89-4dea-96dd-5d1bc2ddfbf7"
     },
     "Exception" : null
   }, {
     "Method" : "PUT",
-<<<<<<< HEAD
-    "Uri" : "https://jaschrepragrs.blob.core.windows.net/jtcundeleteerror0blobapitestundeleteerrore5c45002e494f03/javablobundeleteerror2blobapitestundeleteerrore5c19761cada?comp=undelete",
+    "Uri" : "https://jaschrepragrs.blob.core.windows.net/jtcundeleteerror0blobapitestundeleteerrorc6e1233250ef121/javablobundeleteerror2blobapitestundeleteerrorc6e018226cdb?comp=undelete",
     "Headers" : {
       "x-ms-version" : "2019-02-02",
       "User-Agent" : "azsdk-java-azure-storage-blob/12.0.0-preview.3 1.8.0_221; Windows 10 10.0",
-      "x-ms-client-request-id" : "e9938fe7-396a-4151-a6ed-c16aa7b939bc"
-=======
-    "Uri" : "https://azstoragesdkaccount.blob.core.windows.net/jtcundeleteerror0blobapitestundeleteerrord6225962b49b3b1/javablobundeleteerror2blobapitestundeleteerrord620227802f0?comp=undelete",
-    "Headers" : {
-      "x-ms-version" : "2019-02-02",
-      "User-Agent" : "azsdk-java-azure-storage-blob/12.0.0-preview.3 1.8.0_212; Windows 10 10.0",
-      "x-ms-client-request-id" : "bb446f50-979f-4f16-90bb-c17a358861ae"
->>>>>>> a55d5dd9
+      "x-ms-client-request-id" : "7c7c3044-7f03-44b3-b48c-c225703d857e"
     },
     "Response" : {
       "x-ms-version" : "2019-02-02",
@@ -108,35 +60,20 @@
       "retry-after" : "0",
       "Content-Length" : "215",
       "StatusCode" : "404",
-<<<<<<< HEAD
-      "x-ms-request-id" : "bfedbdab-901e-0044-2f3b-643cc7000000",
-      "Body" : "﻿<?xml version=\"1.0\" encoding=\"utf-8\"?><Error><Code>BlobNotFound</Code><Message>The specified blob does not exist.\nRequestId:bfedbdab-901e-0044-2f3b-643cc7000000\nTime:2019-09-05T22:41:08.5194547Z</Message></Error>",
-      "Date" : "Thu, 05 Sep 2019 22:41:08 GMT",
-      "x-ms-client-request-id" : "e9938fe7-396a-4151-a6ed-c16aa7b939bc",
-=======
-      "x-ms-request-id" : "b92e03b6-d01e-009e-6de5-644931000000",
-      "Body" : "﻿<?xml version=\"1.0\" encoding=\"utf-8\"?><Error><Code>BlobNotFound</Code><Message>The specified blob does not exist.\nRequestId:b92e03b6-d01e-009e-6de5-644931000000\nTime:2019-09-06T19:03:26.1707570Z</Message></Error>",
-      "Date" : "Fri, 06 Sep 2019 19:03:25 GMT",
-      "x-ms-client-request-id" : "bb446f50-979f-4f16-90bb-c17a358861ae",
->>>>>>> a55d5dd9
+      "x-ms-request-id" : "c5cb170a-301e-0042-014a-67cbbf000000",
+      "Body" : "﻿<?xml version=\"1.0\" encoding=\"utf-8\"?><Error><Code>BlobNotFound</Code><Message>The specified blob does not exist.\nRequestId:c5cb170a-301e-0042-014a-67cbbf000000\nTime:2019-09-09T20:08:19.7880331Z</Message></Error>",
+      "Date" : "Mon, 09 Sep 2019 20:08:19 GMT",
+      "x-ms-client-request-id" : "7c7c3044-7f03-44b3-b48c-c225703d857e",
       "Content-Type" : "application/xml"
     },
     "Exception" : null
   }, {
     "Method" : "GET",
-<<<<<<< HEAD
     "Uri" : "https://jaschrepragrs.blob.core.windows.net?prefix=jtcundeleteerror&comp=list",
     "Headers" : {
       "x-ms-version" : "2019-02-02",
       "User-Agent" : "azsdk-java-azure-storage-blob/12.0.0-preview.3 1.8.0_221; Windows 10 10.0",
-      "x-ms-client-request-id" : "34bb5121-5817-45e4-99dc-361dcfd07915"
-=======
-    "Uri" : "https://azstoragesdkaccount.blob.core.windows.net?prefix=jtcundeleteerror&comp=list",
-    "Headers" : {
-      "x-ms-version" : "2019-02-02",
-      "User-Agent" : "azsdk-java-azure-storage-blob/12.0.0-preview.3 1.8.0_212; Windows 10 10.0",
-      "x-ms-client-request-id" : "60b04cb2-be47-4042-8816-70d3a0d735f4"
->>>>>>> a55d5dd9
+      "x-ms-client-request-id" : "4d00d3e7-9e70-45b9-bd42-b262cd1dca70"
     },
     "Response" : {
       "Transfer-Encoding" : "chunked",
@@ -144,35 +81,20 @@
       "Server" : "Windows-Azure-Blob/1.0 Microsoft-HTTPAPI/2.0",
       "retry-after" : "0",
       "StatusCode" : "200",
-<<<<<<< HEAD
-      "x-ms-request-id" : "bfedbdb5-901e-0044-383b-643cc7000000",
-      "Body" : "﻿<?xml version=\"1.0\" encoding=\"utf-8\"?><EnumerationResults ServiceEndpoint=\"https://jaschrepragrs.blob.core.windows.net/\"><Prefix>jtcundeleteerror</Prefix><Containers><Container><Name>jtcundeleteerror0blobapitestundeleteerrore5c45002e494f03</Name><Properties><Last-Modified>Thu, 05 Sep 2019 22:41:08 GMT</Last-Modified><Etag>\"0x8D7325224DF6B55\"</Etag><LeaseStatus>unlocked</LeaseStatus><LeaseState>available</LeaseState><DefaultEncryptionScope>$account-encryption-key</DefaultEncryptionScope><DenyEncryptionScopeOverride>false</DenyEncryptionScopeOverride><HasImmutabilityPolicy>false</HasImmutabilityPolicy><HasLegalHold>false</HasLegalHold></Properties></Container></Containers><NextMarker /></EnumerationResults>",
-      "Date" : "Thu, 05 Sep 2019 22:41:08 GMT",
-      "x-ms-client-request-id" : "34bb5121-5817-45e4-99dc-361dcfd07915",
-=======
-      "x-ms-request-id" : "b92e03f1-d01e-009e-22e5-644931000000",
-      "Body" : "﻿<?xml version=\"1.0\" encoding=\"utf-8\"?><EnumerationResults ServiceEndpoint=\"https://azstoragesdkaccount.blob.core.windows.net/\"><Prefix>jtcundeleteerror</Prefix><Containers><Container><Name>jtcundeleteerror0blobapitestundeleteerrord6225962b49b3b1</Name><Properties><Last-Modified>Fri, 06 Sep 2019 19:03:25 GMT</Last-Modified><Etag>\"0x8D732FCE580A759\"</Etag><LeaseStatus>unlocked</LeaseStatus><LeaseState>available</LeaseState><DefaultEncryptionScope>$account-encryption-key</DefaultEncryptionScope><DenyEncryptionScopeOverride>false</DenyEncryptionScopeOverride><HasImmutabilityPolicy>false</HasImmutabilityPolicy><HasLegalHold>false</HasLegalHold></Properties></Container></Containers><NextMarker /></EnumerationResults>",
-      "Date" : "Fri, 06 Sep 2019 19:03:25 GMT",
-      "x-ms-client-request-id" : "60b04cb2-be47-4042-8816-70d3a0d735f4",
->>>>>>> a55d5dd9
+      "x-ms-request-id" : "c5cb1722-301e-0042-164a-67cbbf000000",
+      "Body" : "﻿<?xml version=\"1.0\" encoding=\"utf-8\"?><EnumerationResults ServiceEndpoint=\"https://jaschrepragrs.blob.core.windows.net/\"><Prefix>jtcundeleteerror</Prefix><Containers><Container><Name>jtcundeleteerror0blobapitestundeleteerrorc6e1233250ef121</Name><Properties><Last-Modified>Mon, 09 Sep 2019 20:08:19 GMT</Last-Modified><Etag>\"0x8D73561758844BF\"</Etag><LeaseStatus>unlocked</LeaseStatus><LeaseState>available</LeaseState><DefaultEncryptionScope>$account-encryption-key</DefaultEncryptionScope><DenyEncryptionScopeOverride>false</DenyEncryptionScopeOverride><HasImmutabilityPolicy>false</HasImmutabilityPolicy><HasLegalHold>false</HasLegalHold></Properties></Container></Containers><NextMarker /></EnumerationResults>",
+      "Date" : "Mon, 09 Sep 2019 20:08:19 GMT",
+      "x-ms-client-request-id" : "4d00d3e7-9e70-45b9-bd42-b262cd1dca70",
       "Content-Type" : "application/xml"
     },
     "Exception" : null
   }, {
     "Method" : "DELETE",
-<<<<<<< HEAD
-    "Uri" : "https://jaschrepragrs.blob.core.windows.net/jtcundeleteerror0blobapitestundeleteerrore5c45002e494f03?restype=container",
+    "Uri" : "https://jaschrepragrs.blob.core.windows.net/jtcundeleteerror0blobapitestundeleteerrorc6e1233250ef121?restype=container",
     "Headers" : {
       "x-ms-version" : "2019-02-02",
       "User-Agent" : "azsdk-java-azure-storage-blob/12.0.0-preview.3 1.8.0_221; Windows 10 10.0",
-      "x-ms-client-request-id" : "8f5f80f7-c1ce-4119-9d44-73c307bce735"
-=======
-    "Uri" : "https://azstoragesdkaccount.blob.core.windows.net/jtcundeleteerror0blobapitestundeleteerrord6225962b49b3b1?restype=container",
-    "Headers" : {
-      "x-ms-version" : "2019-02-02",
-      "User-Agent" : "azsdk-java-azure-storage-blob/12.0.0-preview.3 1.8.0_212; Windows 10 10.0",
-      "x-ms-client-request-id" : "d5770344-bc3c-48a9-9f0d-a86a003a2f52"
->>>>>>> a55d5dd9
+      "x-ms-client-request-id" : "3f29b7d3-2e9d-44fd-8adb-efbab582efe5"
     },
     "Response" : {
       "x-ms-version" : "2019-02-02",
@@ -180,21 +102,11 @@
       "retry-after" : "0",
       "Content-Length" : "0",
       "StatusCode" : "202",
-<<<<<<< HEAD
-      "x-ms-request-id" : "bfedbdca-901e-0044-4a3b-643cc7000000",
-      "Date" : "Thu, 05 Sep 2019 22:41:08 GMT",
-      "x-ms-client-request-id" : "8f5f80f7-c1ce-4119-9d44-73c307bce735"
+      "x-ms-request-id" : "c5cb1730-301e-0042-244a-67cbbf000000",
+      "Date" : "Mon, 09 Sep 2019 20:08:19 GMT",
+      "x-ms-client-request-id" : "3f29b7d3-2e9d-44fd-8adb-efbab582efe5"
     },
     "Exception" : null
   } ],
-  "variables" : [ "jtcundeleteerror0blobapitestundeleteerrore5c45002e494f03", "javablobundeleteerror1blobapitestundeleteerrore5c154769d7e", "javablobundeleteerror2blobapitestundeleteerrore5c19761cada" ]
-=======
-      "x-ms-request-id" : "b92e0419-d01e-009e-48e5-644931000000",
-      "Date" : "Fri, 06 Sep 2019 19:03:25 GMT",
-      "x-ms-client-request-id" : "d5770344-bc3c-48a9-9f0d-a86a003a2f52"
-    },
-    "Exception" : null
-  } ],
-  "variables" : [ "jtcundeleteerror0blobapitestundeleteerrord6225962b49b3b1", "javablobundeleteerror1blobapitestundeleteerrord62522463eba", "javablobundeleteerror2blobapitestundeleteerrord620227802f0" ]
->>>>>>> a55d5dd9
+  "variables" : [ "jtcundeleteerror0blobapitestundeleteerrorc6e1233250ef121", "javablobundeleteerror1blobapitestundeleteerrorc6e89543cd9d", "javablobundeleteerror2blobapitestundeleteerrorc6e018226cdb" ]
 }