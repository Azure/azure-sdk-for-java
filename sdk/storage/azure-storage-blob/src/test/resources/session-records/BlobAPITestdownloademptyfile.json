--- conflicted
+++ resolved
@@ -1,147 +1,79 @@
 {
   "networkCallRecords" : [ {
     "Method" : "PUT",
-<<<<<<< HEAD
-    "Uri" : "https://jaschrepragrs.blob.core.windows.net/jtcdownloademptyfile0blobapitestdownloademptyfilebb111309c56?restype=container",
+    "Uri" : "https://jaschrepragrs.blob.core.windows.net/jtcdownloademptyfile0blobapitestdownloademptyfile1e521172667?restype=container",
     "Headers" : {
       "x-ms-version" : "2019-02-02",
       "User-Agent" : "azsdk-java-azure-storage-blob/12.0.0-preview.3 1.8.0_221; Windows 10 10.0",
-      "x-ms-client-request-id" : "fbc3f86f-a634-489e-96d8-7c1516d2fae2"
-=======
-    "Uri" : "https://azstoragesdkaccount.blob.core.windows.net/jtcdownloademptyfile0blobapitestdownloademptyfilea045679497b?restype=container",
-    "Headers" : {
-      "x-ms-version" : "2019-02-02",
-      "User-Agent" : "azsdk-java-azure-storage-blob/12.0.0-preview.3 1.8.0_212; Windows 10 10.0",
-      "x-ms-client-request-id" : "ca5ea839-50a5-4fc1-8043-5b49264f58b4"
->>>>>>> a55d5dd9
+      "x-ms-client-request-id" : "d4dc2813-075e-409a-951a-2a176a518205"
     },
     "Response" : {
       "x-ms-version" : "2019-02-02",
       "Server" : "Windows-Azure-Blob/1.0 Microsoft-HTTPAPI/2.0",
-<<<<<<< HEAD
-      "ETag" : "\"0x8D7325198D8CE55\"",
-      "Last-Modified" : "Thu, 05 Sep 2019 22:37:13 GMT",
+      "ETag" : "\"0x8D73560E8153929\"",
+      "Last-Modified" : "Mon, 09 Sep 2019 20:04:22 GMT",
       "retry-after" : "0",
       "Content-Length" : "0",
       "StatusCode" : "201",
-      "x-ms-request-id" : "bfeccd3f-901e-0044-743a-643cc7000000",
-      "Date" : "Thu, 05 Sep 2019 22:37:12 GMT",
-      "x-ms-client-request-id" : "fbc3f86f-a634-489e-96d8-7c1516d2fae2"
-=======
-      "ETag" : "\"0x8D732FC72C50BE1\"",
-      "Last-Modified" : "Fri, 06 Sep 2019 19:00:13 GMT",
-      "retry-after" : "0",
-      "Content-Length" : "0",
-      "StatusCode" : "201",
-      "x-ms-request-id" : "b92ada74-d01e-009e-7ee5-644931000000",
-      "Date" : "Fri, 06 Sep 2019 19:00:13 GMT",
-      "x-ms-client-request-id" : "ca5ea839-50a5-4fc1-8043-5b49264f58b4"
->>>>>>> a55d5dd9
+      "x-ms-request-id" : "c5ca2a15-301e-0042-7a49-67cbbf000000",
+      "Date" : "Mon, 09 Sep 2019 20:04:22 GMT",
+      "x-ms-client-request-id" : "d4dc2813-075e-409a-951a-2a176a518205"
     },
     "Exception" : null
   }, {
     "Method" : "PUT",
-<<<<<<< HEAD
-    "Uri" : "https://jaschrepragrs.blob.core.windows.net/jtcdownloademptyfile0blobapitestdownloademptyfilebb111309c56/javablobdownloademptyfile1blobapitestdownloademptyfilebb126353",
+    "Uri" : "https://jaschrepragrs.blob.core.windows.net/jtcdownloademptyfile0blobapitestdownloademptyfile1e521172667/javablobdownloademptyfile1blobapitestdownloademptyfile1e579829",
     "Headers" : {
       "x-ms-version" : "2019-02-02",
       "User-Agent" : "azsdk-java-azure-storage-blob/12.0.0-preview.3 1.8.0_221; Windows 10 10.0",
-      "x-ms-client-request-id" : "e5530986-d93b-41be-b792-c7448cfc11a1",
-=======
-    "Uri" : "https://azstoragesdkaccount.blob.core.windows.net/jtcdownloademptyfile0blobapitestdownloademptyfilea045679497b/javablobdownloademptyfile1blobapitestdownloademptyfilea0417355",
-    "Headers" : {
-      "x-ms-version" : "2019-02-02",
-      "User-Agent" : "azsdk-java-azure-storage-blob/12.0.0-preview.3 1.8.0_212; Windows 10 10.0",
-      "x-ms-client-request-id" : "2959d65e-41c9-408d-9080-ba697272bf59",
->>>>>>> a55d5dd9
+      "x-ms-client-request-id" : "59740e9b-27a7-41b9-b350-b4ec5fef779e",
       "Content-Type" : "application/octet-stream"
     },
     "Response" : {
       "x-ms-version" : "2019-02-02",
       "Server" : "Windows-Azure-Blob/1.0 Microsoft-HTTPAPI/2.0",
       "x-ms-content-crc64" : "6RYQPwaVsyQ=",
-<<<<<<< HEAD
-      "Last-Modified" : "Thu, 05 Sep 2019 22:37:13 GMT",
+      "Last-Modified" : "Mon, 09 Sep 2019 20:04:22 GMT",
       "retry-after" : "0",
       "StatusCode" : "201",
       "x-ms-request-server-encrypted" : "true",
-      "Date" : "Thu, 05 Sep 2019 22:37:12 GMT",
+      "Date" : "Mon, 09 Sep 2019 20:04:22 GMT",
       "Content-MD5" : "wh+Wm18D0z1D4E+PE252gg==",
-      "ETag" : "\"0x8D7325198E58218\"",
+      "ETag" : "\"0x8D73560E82255CF\"",
       "Content-Length" : "0",
-      "x-ms-request-id" : "bfeccd56-901e-0044-0a3a-643cc7000000",
-      "x-ms-client-request-id" : "e5530986-d93b-41be-b792-c7448cfc11a1"
-=======
-      "Last-Modified" : "Fri, 06 Sep 2019 19:00:13 GMT",
-      "retry-after" : "0",
-      "StatusCode" : "201",
-      "x-ms-request-server-encrypted" : "true",
-      "Date" : "Fri, 06 Sep 2019 19:00:13 GMT",
-      "Content-MD5" : "wh+Wm18D0z1D4E+PE252gg==",
-      "ETag" : "\"0x8D732FC72D00FC6\"",
-      "Content-Length" : "0",
-      "x-ms-request-id" : "b92adad8-d01e-009e-58e5-644931000000",
-      "x-ms-client-request-id" : "2959d65e-41c9-408d-9080-ba697272bf59"
->>>>>>> a55d5dd9
+      "x-ms-request-id" : "c5ca2a28-301e-0042-0b49-67cbbf000000",
+      "x-ms-client-request-id" : "59740e9b-27a7-41b9-b350-b4ec5fef779e"
     },
     "Exception" : null
   }, {
     "Method" : "PUT",
-<<<<<<< HEAD
-    "Uri" : "https://jaschrepragrs.blob.core.windows.net/jtcdownloademptyfile0blobapitestdownloademptyfilebb111309c56/emptyAppendBlob",
+    "Uri" : "https://jaschrepragrs.blob.core.windows.net/jtcdownloademptyfile0blobapitestdownloademptyfile1e521172667/emptyAppendBlob",
     "Headers" : {
       "x-ms-version" : "2019-02-02",
       "User-Agent" : "azsdk-java-azure-storage-blob/12.0.0-preview.3 1.8.0_221; Windows 10 10.0",
-      "x-ms-client-request-id" : "4abd72af-f54e-4ec8-aaa2-32da60f4ec71"
-=======
-    "Uri" : "https://azstoragesdkaccount.blob.core.windows.net/jtcdownloademptyfile0blobapitestdownloademptyfilea045679497b/emptyAppendBlob",
-    "Headers" : {
-      "x-ms-version" : "2019-02-02",
-      "User-Agent" : "azsdk-java-azure-storage-blob/12.0.0-preview.3 1.8.0_212; Windows 10 10.0",
-      "x-ms-client-request-id" : "2f75a31d-ca94-4e61-b98e-db6c406484b3"
->>>>>>> a55d5dd9
+      "x-ms-client-request-id" : "eda98123-79ac-4e35-aa56-9f89ab29b649"
     },
     "Response" : {
       "x-ms-version" : "2019-02-02",
       "Server" : "Windows-Azure-Blob/1.0 Microsoft-HTTPAPI/2.0",
-<<<<<<< HEAD
-      "ETag" : "\"0x8D7325198F255A9\"",
-      "Last-Modified" : "Thu, 05 Sep 2019 22:37:13 GMT",
+      "ETag" : "\"0x8D73560E82F0255\"",
+      "Last-Modified" : "Mon, 09 Sep 2019 20:04:22 GMT",
       "retry-after" : "0",
       "Content-Length" : "0",
       "StatusCode" : "201",
-      "x-ms-request-id" : "bfeccd74-901e-0044-273a-643cc7000000",
+      "x-ms-request-id" : "c5ca2a38-301e-0042-1b49-67cbbf000000",
       "x-ms-request-server-encrypted" : "true",
-      "Date" : "Thu, 05 Sep 2019 22:37:12 GMT",
-      "x-ms-client-request-id" : "4abd72af-f54e-4ec8-aaa2-32da60f4ec71"
-=======
-      "ETag" : "\"0x8D732FC72DA4B62\"",
-      "Last-Modified" : "Fri, 06 Sep 2019 19:00:13 GMT",
-      "retry-after" : "0",
-      "Content-Length" : "0",
-      "StatusCode" : "201",
-      "x-ms-request-id" : "b92adb10-d01e-009e-0de5-644931000000",
-      "x-ms-request-server-encrypted" : "true",
-      "Date" : "Fri, 06 Sep 2019 19:00:13 GMT",
-      "x-ms-client-request-id" : "2f75a31d-ca94-4e61-b98e-db6c406484b3"
->>>>>>> a55d5dd9
+      "Date" : "Mon, 09 Sep 2019 20:04:22 GMT",
+      "x-ms-client-request-id" : "eda98123-79ac-4e35-aa56-9f89ab29b649"
     },
     "Exception" : null
   }, {
     "Method" : "GET",
-<<<<<<< HEAD
-    "Uri" : "https://jaschrepragrs.blob.core.windows.net/jtcdownloademptyfile0blobapitestdownloademptyfilebb111309c56/emptyAppendBlob",
+    "Uri" : "https://jaschrepragrs.blob.core.windows.net/jtcdownloademptyfile0blobapitestdownloademptyfile1e521172667/emptyAppendBlob",
     "Headers" : {
       "x-ms-version" : "2019-02-02",
       "User-Agent" : "azsdk-java-azure-storage-blob/12.0.0-preview.3 1.8.0_221; Windows 10 10.0",
-      "x-ms-client-request-id" : "d6428e0f-f02f-4477-b637-c12ac3199379"
-=======
-    "Uri" : "https://azstoragesdkaccount.blob.core.windows.net/jtcdownloademptyfile0blobapitestdownloademptyfilea045679497b/emptyAppendBlob",
-    "Headers" : {
-      "x-ms-version" : "2019-02-02",
-      "User-Agent" : "azsdk-java-azure-storage-blob/12.0.0-preview.3 1.8.0_212; Windows 10 10.0",
-      "x-ms-client-request-id" : "a755e1a6-9150-4d04-b482-36e4572a29d3"
->>>>>>> a55d5dd9
+      "x-ms-client-request-id" : "ffe538c1-59ce-4012-a2e1-a4b8fa354d84"
     },
     "Response" : {
       "x-ms-version" : "2019-02-02",
@@ -150,51 +82,28 @@
       "x-ms-tag-count" : "0",
       "x-ms-lease-state" : "available",
       "x-ms-blob-committed-block-count" : "0",
-<<<<<<< HEAD
-      "Last-Modified" : "Thu, 05 Sep 2019 22:37:13 GMT",
+      "Last-Modified" : "Mon, 09 Sep 2019 20:04:22 GMT",
       "retry-after" : "0",
       "StatusCode" : "200",
-      "Date" : "Thu, 05 Sep 2019 22:37:12 GMT",
+      "Date" : "Mon, 09 Sep 2019 20:04:22 GMT",
       "x-ms-blob-type" : "AppendBlob",
       "Accept-Ranges" : "bytes",
       "x-ms-server-encrypted" : "true",
-      "ETag" : "\"0x8D7325198F255A9\"",
-      "x-ms-creation-time" : "Thu, 05 Sep 2019 22:37:13 GMT",
+      "ETag" : "\"0x8D73560E82F0255\"",
+      "x-ms-creation-time" : "Mon, 09 Sep 2019 20:04:22 GMT",
       "Content-Length" : "0",
-      "x-ms-request-id" : "bfeccd90-901e-0044-433a-643cc7000000",
-      "x-ms-client-request-id" : "d6428e0f-f02f-4477-b637-c12ac3199379",
-=======
-      "Last-Modified" : "Fri, 06 Sep 2019 19:00:13 GMT",
-      "retry-after" : "0",
-      "StatusCode" : "200",
-      "Date" : "Fri, 06 Sep 2019 19:00:13 GMT",
-      "x-ms-blob-type" : "AppendBlob",
-      "Accept-Ranges" : "bytes",
-      "x-ms-server-encrypted" : "true",
-      "ETag" : "\"0x8D732FC72DA4B62\"",
-      "x-ms-creation-time" : "Fri, 06 Sep 2019 19:00:13 GMT",
-      "Content-Length" : "0",
-      "x-ms-request-id" : "b92adb75-d01e-009e-66e5-644931000000",
-      "x-ms-client-request-id" : "a755e1a6-9150-4d04-b482-36e4572a29d3",
->>>>>>> a55d5dd9
+      "x-ms-request-id" : "c5ca2a4a-301e-0042-2c49-67cbbf000000",
+      "x-ms-client-request-id" : "ffe538c1-59ce-4012-a2e1-a4b8fa354d84",
       "Content-Type" : "application/octet-stream"
     },
     "Exception" : null
   }, {
     "Method" : "GET",
-<<<<<<< HEAD
     "Uri" : "https://jaschrepragrs.blob.core.windows.net?prefix=jtcdownloademptyfile&comp=list",
     "Headers" : {
       "x-ms-version" : "2019-02-02",
       "User-Agent" : "azsdk-java-azure-storage-blob/12.0.0-preview.3 1.8.0_221; Windows 10 10.0",
-      "x-ms-client-request-id" : "72168144-3d03-4997-8289-97aa763bd725"
-=======
-    "Uri" : "https://azstoragesdkaccount.blob.core.windows.net?prefix=jtcdownloademptyfile&comp=list",
-    "Headers" : {
-      "x-ms-version" : "2019-02-02",
-      "User-Agent" : "azsdk-java-azure-storage-blob/12.0.0-preview.3 1.8.0_212; Windows 10 10.0",
-      "x-ms-client-request-id" : "cc25a58c-5eb3-430e-a894-1d15fc98dbdc"
->>>>>>> a55d5dd9
+      "x-ms-client-request-id" : "8b9dd756-3324-4968-a8ee-7ac76eea2140"
     },
     "Response" : {
       "Transfer-Encoding" : "chunked",
@@ -202,35 +111,20 @@
       "Server" : "Windows-Azure-Blob/1.0 Microsoft-HTTPAPI/2.0",
       "retry-after" : "0",
       "StatusCode" : "200",
-<<<<<<< HEAD
-      "x-ms-request-id" : "bfeccda8-901e-0044-573a-643cc7000000",
-      "Body" : "﻿<?xml version=\"1.0\" encoding=\"utf-8\"?><EnumerationResults ServiceEndpoint=\"https://jaschrepragrs.blob.core.windows.net/\"><Prefix>jtcdownloademptyfile</Prefix><Containers><Container><Name>jtcdownloademptyfile0blobapitestdownloademptyfilebb111309c56</Name><Properties><Last-Modified>Thu, 05 Sep 2019 22:37:13 GMT</Last-Modified><Etag>\"0x8D7325198D8CE55\"</Etag><LeaseStatus>unlocked</LeaseStatus><LeaseState>available</LeaseState><DefaultEncryptionScope>$account-encryption-key</DefaultEncryptionScope><DenyEncryptionScopeOverride>false</DenyEncryptionScopeOverride><HasImmutabilityPolicy>false</HasImmutabilityPolicy><HasLegalHold>false</HasLegalHold></Properties></Container></Containers><NextMarker /></EnumerationResults>",
-      "Date" : "Thu, 05 Sep 2019 22:37:12 GMT",
-      "x-ms-client-request-id" : "72168144-3d03-4997-8289-97aa763bd725",
-=======
-      "x-ms-request-id" : "b92adb99-d01e-009e-07e5-644931000000",
-      "Body" : "﻿<?xml version=\"1.0\" encoding=\"utf-8\"?><EnumerationResults ServiceEndpoint=\"https://azstoragesdkaccount.blob.core.windows.net/\"><Prefix>jtcdownloademptyfile</Prefix><Containers><Container><Name>jtcdownloademptyfile0blobapitestdownloademptyfilea045679497b</Name><Properties><Last-Modified>Fri, 06 Sep 2019 19:00:13 GMT</Last-Modified><Etag>\"0x8D732FC72C50BE1\"</Etag><LeaseStatus>unlocked</LeaseStatus><LeaseState>available</LeaseState><DefaultEncryptionScope>$account-encryption-key</DefaultEncryptionScope><DenyEncryptionScopeOverride>false</DenyEncryptionScopeOverride><HasImmutabilityPolicy>false</HasImmutabilityPolicy><HasLegalHold>false</HasLegalHold></Properties></Container></Containers><NextMarker /></EnumerationResults>",
-      "Date" : "Fri, 06 Sep 2019 19:00:13 GMT",
-      "x-ms-client-request-id" : "cc25a58c-5eb3-430e-a894-1d15fc98dbdc",
->>>>>>> a55d5dd9
+      "x-ms-request-id" : "c5ca2a58-301e-0042-3949-67cbbf000000",
+      "Body" : "﻿<?xml version=\"1.0\" encoding=\"utf-8\"?><EnumerationResults ServiceEndpoint=\"https://jaschrepragrs.blob.core.windows.net/\"><Prefix>jtcdownloademptyfile</Prefix><Containers><Container><Name>jtcdownloademptyfile0blobapitestdownloademptyfile1e521172667</Name><Properties><Last-Modified>Mon, 09 Sep 2019 20:04:22 GMT</Last-Modified><Etag>\"0x8D73560E8153929\"</Etag><LeaseStatus>unlocked</LeaseStatus><LeaseState>available</LeaseState><DefaultEncryptionScope>$account-encryption-key</DefaultEncryptionScope><DenyEncryptionScopeOverride>false</DenyEncryptionScopeOverride><HasImmutabilityPolicy>false</HasImmutabilityPolicy><HasLegalHold>false</HasLegalHold></Properties></Container></Containers><NextMarker /></EnumerationResults>",
+      "Date" : "Mon, 09 Sep 2019 20:04:22 GMT",
+      "x-ms-client-request-id" : "8b9dd756-3324-4968-a8ee-7ac76eea2140",
       "Content-Type" : "application/xml"
     },
     "Exception" : null
   }, {
     "Method" : "DELETE",
-<<<<<<< HEAD
-    "Uri" : "https://jaschrepragrs.blob.core.windows.net/jtcdownloademptyfile0blobapitestdownloademptyfilebb111309c56?restype=container",
+    "Uri" : "https://jaschrepragrs.blob.core.windows.net/jtcdownloademptyfile0blobapitestdownloademptyfile1e521172667?restype=container",
     "Headers" : {
       "x-ms-version" : "2019-02-02",
       "User-Agent" : "azsdk-java-azure-storage-blob/12.0.0-preview.3 1.8.0_221; Windows 10 10.0",
-      "x-ms-client-request-id" : "54c666e6-3186-4c43-978f-8ae051697f8e"
-=======
-    "Uri" : "https://azstoragesdkaccount.blob.core.windows.net/jtcdownloademptyfile0blobapitestdownloademptyfilea045679497b?restype=container",
-    "Headers" : {
-      "x-ms-version" : "2019-02-02",
-      "User-Agent" : "azsdk-java-azure-storage-blob/12.0.0-preview.3 1.8.0_212; Windows 10 10.0",
-      "x-ms-client-request-id" : "28e03d40-ba84-46a8-a7cd-e98d26a0ba4a"
->>>>>>> a55d5dd9
+      "x-ms-client-request-id" : "ba5500cc-7377-4a46-9bde-3b89ae142796"
     },
     "Response" : {
       "x-ms-version" : "2019-02-02",
@@ -238,21 +132,11 @@
       "retry-after" : "0",
       "Content-Length" : "0",
       "StatusCode" : "202",
-<<<<<<< HEAD
-      "x-ms-request-id" : "bfeccdc0-901e-0044-6f3a-643cc7000000",
-      "Date" : "Thu, 05 Sep 2019 22:37:13 GMT",
-      "x-ms-client-request-id" : "54c666e6-3186-4c43-978f-8ae051697f8e"
+      "x-ms-request-id" : "c5ca2a6c-301e-0042-4c49-67cbbf000000",
+      "Date" : "Mon, 09 Sep 2019 20:04:22 GMT",
+      "x-ms-client-request-id" : "ba5500cc-7377-4a46-9bde-3b89ae142796"
     },
     "Exception" : null
   } ],
-  "variables" : [ "jtcdownloademptyfile0blobapitestdownloademptyfilebb111309c56", "javablobdownloademptyfile1blobapitestdownloademptyfilebb126353" ]
-=======
-      "x-ms-request-id" : "b92adbb2-d01e-009e-19e5-644931000000",
-      "Date" : "Fri, 06 Sep 2019 19:00:13 GMT",
-      "x-ms-client-request-id" : "28e03d40-ba84-46a8-a7cd-e98d26a0ba4a"
-    },
-    "Exception" : null
-  } ],
-  "variables" : [ "jtcdownloademptyfile0blobapitestdownloademptyfilea045679497b", "javablobdownloademptyfile1blobapitestdownloademptyfilea0417355" ]
->>>>>>> a55d5dd9
+  "variables" : [ "jtcdownloademptyfile0blobapitestdownloademptyfile1e521172667", "javablobdownloademptyfile1blobapitestdownloademptyfile1e579829" ]
 }