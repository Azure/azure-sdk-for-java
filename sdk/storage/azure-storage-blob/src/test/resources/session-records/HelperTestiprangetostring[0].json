--- conflicted
+++ resolved
@@ -1,59 +1,32 @@
 {
   "networkCallRecords" : [ {
     "Method" : "PUT",
-<<<<<<< HEAD
-    "Uri" : "https://jaschrepragrs.blob.core.windows.net/jtciprangetostring0helpertestiprangetostringa4712775eea14?restype=container",
+    "Uri" : "https://jaschrepragrs.blob.core.windows.net/jtciprangetostring0helpertestiprangetostring7931103921124?restype=container",
     "Headers" : {
       "x-ms-version" : "2019-02-02",
       "User-Agent" : "azsdk-java-azure-storage-blob/12.0.0-preview.3 1.8.0_221; Windows 10 10.0",
-      "x-ms-client-request-id" : "36719334-82f9-4e2f-ba4f-218b640c54de"
-=======
-    "Uri" : "https://azstoragesdkaccount.blob.core.windows.net/jtciprangetostring0helpertestiprangetostringd5e074799ecf8?restype=container",
-    "Headers" : {
-      "x-ms-version" : "2019-02-02",
-      "User-Agent" : "azsdk-java-azure-storage-blob/12.0.0-preview.3 1.8.0_212; Windows 10 10.0",
-      "x-ms-client-request-id" : "640adf19-2dd5-4a84-a0e4-6c957c11091b"
->>>>>>> a55d5dd9
+      "x-ms-client-request-id" : "2c9eb320-c737-4278-b7bc-e45f734fd73d"
     },
     "Response" : {
       "x-ms-version" : "2019-02-02",
       "Server" : "Windows-Azure-Blob/1.0 Microsoft-HTTPAPI/2.0",
-<<<<<<< HEAD
-      "ETag" : "\"0x8D732518E56021F\"",
-      "Last-Modified" : "Thu, 05 Sep 2019 22:36:55 GMT",
+      "ETag" : "\"0x8D735603D971FA5\"",
+      "Last-Modified" : "Mon, 09 Sep 2019 19:59:36 GMT",
       "retry-after" : "0",
       "Content-Length" : "0",
       "StatusCode" : "201",
-      "x-ms-request-id" : "bfecbb4c-901e-0044-5a3a-643cc7000000",
-      "Date" : "Thu, 05 Sep 2019 22:36:55 GMT",
-      "x-ms-client-request-id" : "36719334-82f9-4e2f-ba4f-218b640c54de"
-=======
-      "ETag" : "\"0x8D732FDB15C6385\"",
-      "Last-Modified" : "Fri, 06 Sep 2019 19:09:07 GMT",
-      "retry-after" : "0",
-      "Content-Length" : "0",
-      "StatusCode" : "201",
-      "x-ms-request-id" : "ec65e029-001e-001f-0ae6-64eb66000000",
-      "Date" : "Fri, 06 Sep 2019 19:09:07 GMT",
-      "x-ms-client-request-id" : "640adf19-2dd5-4a84-a0e4-6c957c11091b"
->>>>>>> a55d5dd9
+      "x-ms-request-id" : "077fe4bd-801e-001f-2949-673bbb000000",
+      "Date" : "Mon, 09 Sep 2019 19:59:35 GMT",
+      "x-ms-client-request-id" : "2c9eb320-c737-4278-b7bc-e45f734fd73d"
     },
     "Exception" : null
   }, {
     "Method" : "GET",
-<<<<<<< HEAD
     "Uri" : "https://jaschrepragrs.blob.core.windows.net?prefix=jtciprangetostring&comp=list",
     "Headers" : {
       "x-ms-version" : "2019-02-02",
       "User-Agent" : "azsdk-java-azure-storage-blob/12.0.0-preview.3 1.8.0_221; Windows 10 10.0",
-      "x-ms-client-request-id" : "db10c3ba-a10b-4237-b624-5a983a5b21ff"
-=======
-    "Uri" : "https://azstoragesdkaccount.blob.core.windows.net?prefix=jtciprangetostring&comp=list",
-    "Headers" : {
-      "x-ms-version" : "2019-02-02",
-      "User-Agent" : "azsdk-java-azure-storage-blob/12.0.0-preview.3 1.8.0_212; Windows 10 10.0",
-      "x-ms-client-request-id" : "cd0bb872-64c9-4a4a-b978-a5529c297ae2"
->>>>>>> a55d5dd9
+      "x-ms-client-request-id" : "4ab39703-b0eb-46b3-95e7-819369a83dec"
     },
     "Response" : {
       "Transfer-Encoding" : "chunked",
@@ -61,35 +34,20 @@
       "Server" : "Windows-Azure-Blob/1.0 Microsoft-HTTPAPI/2.0",
       "retry-after" : "0",
       "StatusCode" : "200",
-<<<<<<< HEAD
-      "x-ms-request-id" : "bfecbb61-901e-0044-6b3a-643cc7000000",
-      "Body" : "﻿<?xml version=\"1.0\" encoding=\"utf-8\"?><EnumerationResults ServiceEndpoint=\"https://jaschrepragrs.blob.core.windows.net/\"><Prefix>jtciprangetostring</Prefix><Containers><Container><Name>jtciprangetostring0helpertestiprangetostringa4712775eea14</Name><Properties><Last-Modified>Thu, 05 Sep 2019 22:36:55 GMT</Last-Modified><Etag>\"0x8D732518E56021F\"</Etag><LeaseStatus>unlocked</LeaseStatus><LeaseState>available</LeaseState><DefaultEncryptionScope>$account-encryption-key</DefaultEncryptionScope><DenyEncryptionScopeOverride>false</DenyEncryptionScopeOverride><HasImmutabilityPolicy>false</HasImmutabilityPolicy><HasLegalHold>false</HasLegalHold></Properties></Container></Containers><NextMarker /></EnumerationResults>",
-      "Date" : "Thu, 05 Sep 2019 22:36:55 GMT",
-      "x-ms-client-request-id" : "db10c3ba-a10b-4237-b624-5a983a5b21ff",
-=======
-      "x-ms-request-id" : "ec65e04f-001e-001f-27e6-64eb66000000",
-      "Body" : "﻿<?xml version=\"1.0\" encoding=\"utf-8\"?><EnumerationResults ServiceEndpoint=\"https://azstoragesdkaccount.blob.core.windows.net/\"><Prefix>jtciprangetostring</Prefix><Containers><Container><Name>jtciprangetostring0helpertestiprangetostringd5e074799ecf8</Name><Properties><Last-Modified>Fri, 06 Sep 2019 19:09:07 GMT</Last-Modified><Etag>\"0x8D732FDB15C6385\"</Etag><LeaseStatus>unlocked</LeaseStatus><LeaseState>available</LeaseState><DefaultEncryptionScope>$account-encryption-key</DefaultEncryptionScope><DenyEncryptionScopeOverride>false</DenyEncryptionScopeOverride><HasImmutabilityPolicy>false</HasImmutabilityPolicy><HasLegalHold>false</HasLegalHold></Properties></Container></Containers><NextMarker /></EnumerationResults>",
-      "Date" : "Fri, 06 Sep 2019 19:09:07 GMT",
-      "x-ms-client-request-id" : "cd0bb872-64c9-4a4a-b978-a5529c297ae2",
->>>>>>> a55d5dd9
+      "x-ms-request-id" : "077fe4c8-801e-001f-3349-673bbb000000",
+      "Body" : "﻿<?xml version=\"1.0\" encoding=\"utf-8\"?><EnumerationResults ServiceEndpoint=\"https://jaschrepragrs.blob.core.windows.net/\"><Prefix>jtciprangetostring</Prefix><Containers><Container><Name>jtciprangetostring0helpertestiprangetostring7931103921124</Name><Properties><Last-Modified>Mon, 09 Sep 2019 19:59:36 GMT</Last-Modified><Etag>\"0x8D735603D971FA5\"</Etag><LeaseStatus>unlocked</LeaseStatus><LeaseState>available</LeaseState><DefaultEncryptionScope>$account-encryption-key</DefaultEncryptionScope><DenyEncryptionScopeOverride>false</DenyEncryptionScopeOverride><HasImmutabilityPolicy>false</HasImmutabilityPolicy><HasLegalHold>false</HasLegalHold></Properties></Container></Containers><NextMarker /></EnumerationResults>",
+      "Date" : "Mon, 09 Sep 2019 19:59:35 GMT",
+      "x-ms-client-request-id" : "4ab39703-b0eb-46b3-95e7-819369a83dec",
       "Content-Type" : "application/xml"
     },
     "Exception" : null
   }, {
     "Method" : "DELETE",
-<<<<<<< HEAD
-    "Uri" : "https://jaschrepragrs.blob.core.windows.net/jtciprangetostring0helpertestiprangetostringa4712775eea14?restype=container",
+    "Uri" : "https://jaschrepragrs.blob.core.windows.net/jtciprangetostring0helpertestiprangetostring7931103921124?restype=container",
     "Headers" : {
       "x-ms-version" : "2019-02-02",
       "User-Agent" : "azsdk-java-azure-storage-blob/12.0.0-preview.3 1.8.0_221; Windows 10 10.0",
-      "x-ms-client-request-id" : "55af6493-d88c-4f9b-8df9-5529865cc72d"
-=======
-    "Uri" : "https://azstoragesdkaccount.blob.core.windows.net/jtciprangetostring0helpertestiprangetostringd5e074799ecf8?restype=container",
-    "Headers" : {
-      "x-ms-version" : "2019-02-02",
-      "User-Agent" : "azsdk-java-azure-storage-blob/12.0.0-preview.3 1.8.0_212; Windows 10 10.0",
-      "x-ms-client-request-id" : "b2e53dc6-f9a1-42a0-ae07-bc64706c6bea"
->>>>>>> a55d5dd9
+      "x-ms-client-request-id" : "408d098f-aed1-442d-82ae-8038e06ee765"
     },
     "Response" : {
       "x-ms-version" : "2019-02-02",
@@ -97,21 +55,11 @@
       "retry-after" : "0",
       "Content-Length" : "0",
       "StatusCode" : "202",
-<<<<<<< HEAD
-      "x-ms-request-id" : "bfecbb6f-901e-0044-793a-643cc7000000",
-      "Date" : "Thu, 05 Sep 2019 22:36:55 GMT",
-      "x-ms-client-request-id" : "55af6493-d88c-4f9b-8df9-5529865cc72d"
+      "x-ms-request-id" : "077fe4ce-801e-001f-3949-673bbb000000",
+      "Date" : "Mon, 09 Sep 2019 19:59:35 GMT",
+      "x-ms-client-request-id" : "408d098f-aed1-442d-82ae-8038e06ee765"
     },
     "Exception" : null
   } ],
-  "variables" : [ "jtciprangetostring0helpertestiprangetostringa4712775eea14" ]
-=======
-      "x-ms-request-id" : "ec65e074-001e-001f-44e6-64eb66000000",
-      "Date" : "Fri, 06 Sep 2019 19:09:07 GMT",
-      "x-ms-client-request-id" : "b2e53dc6-f9a1-42a0-ae07-bc64706c6bea"
-    },
-    "Exception" : null
-  } ],
-  "variables" : [ "jtciprangetostring0helpertestiprangetostringd5e074799ecf8" ]
->>>>>>> a55d5dd9
+  "variables" : [ "jtciprangetostring0helpertestiprangetostring7931103921124" ]
 }