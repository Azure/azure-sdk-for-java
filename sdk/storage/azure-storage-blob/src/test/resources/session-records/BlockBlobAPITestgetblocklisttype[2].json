{
  "networkCallRecords" : [ {
    "Method" : "PUT",
<<<<<<< HEAD
    "Uri" : "https://jaschrepragrs.blob.core.windows.net/jtcgetblocklisttype0blockblobapitestgetblocklisttype23d963382?restype=container",
    "Headers" : {
      "x-ms-version" : "2019-02-02",
      "User-Agent" : "azsdk-java-azure-storage-blob/12.0.0-preview.3 1.8.0_221; Windows 10 10.0",
      "x-ms-client-request-id" : "b505e298-8eae-4a90-b672-79e5c2a19672"
=======
    "Uri" : "https://azstoragesdkaccount.blob.core.windows.net/jtcgetblocklisttype0blockblobapitestgetblocklisttypee48266490?restype=container",
    "Headers" : {
      "x-ms-version" : "2019-02-02",
      "User-Agent" : "azsdk-java-azure-storage-blob/12.0.0-preview.3 1.8.0_212; Windows 10 10.0",
      "x-ms-client-request-id" : "14879b40-8ed8-4ab5-bf90-a92e8ca660bd"
>>>>>>> a55d5dd9
    },
    "Response" : {
      "x-ms-version" : "2019-02-02",
      "Server" : "Windows-Azure-Blob/1.0 Microsoft-HTTPAPI/2.0",
<<<<<<< HEAD
      "ETag" : "\"0x8D732528AD25FC9\"",
      "Last-Modified" : "Thu, 05 Sep 2019 22:43:59 GMT",
      "retry-after" : "0",
      "Content-Length" : "0",
      "StatusCode" : "201",
      "x-ms-request-id" : "dacabc4a-b01e-001c-593b-6438bc000000",
      "Date" : "Thu, 05 Sep 2019 22:43:58 GMT",
      "x-ms-client-request-id" : "b505e298-8eae-4a90-b672-79e5c2a19672"
=======
      "ETag" : "\"0x8D732FCF2435186\"",
      "Last-Modified" : "Fri, 06 Sep 2019 19:03:47 GMT",
      "retry-after" : "0",
      "Content-Length" : "0",
      "StatusCode" : "201",
      "x-ms-request-id" : "412a1fb1-c01e-00c5-65e5-644e4d000000",
      "Date" : "Fri, 06 Sep 2019 19:03:46 GMT",
      "x-ms-client-request-id" : "14879b40-8ed8-4ab5-bf90-a92e8ca660bd"
>>>>>>> a55d5dd9
    },
    "Exception" : null
  }, {
    "Method" : "PUT",
<<<<<<< HEAD
    "Uri" : "https://jaschrepragrs.blob.core.windows.net/jtcgetblocklisttype0blockblobapitestgetblocklisttype23d963382/javablobgetblocklisttype187859ca7e7c8bf71d4ebf",
    "Headers" : {
      "x-ms-version" : "2019-02-02",
      "User-Agent" : "azsdk-java-azure-storage-blob/12.0.0-preview.3 1.8.0_221; Windows 10 10.0",
      "x-ms-client-request-id" : "65d24c62-0bb1-41fc-8a5f-3d9ea6b7a764",
=======
    "Uri" : "https://azstoragesdkaccount.blob.core.windows.net/jtcgetblocklisttype0blockblobapitestgetblocklisttypee48266490/javablobgetblocklisttype1250139467e2911e964420",
    "Headers" : {
      "x-ms-version" : "2019-02-02",
      "User-Agent" : "azsdk-java-azure-storage-blob/12.0.0-preview.3 1.8.0_212; Windows 10 10.0",
      "x-ms-client-request-id" : "65d55ae6-3261-4d99-a723-21aa48618b6d",
>>>>>>> a55d5dd9
      "Content-Type" : "application/octet-stream"
    },
    "Response" : {
      "x-ms-version" : "2019-02-02",
      "Server" : "Windows-Azure-Blob/1.0 Microsoft-HTTPAPI/2.0",
      "x-ms-content-crc64" : "6RYQPwaVsyQ=",
<<<<<<< HEAD
      "Last-Modified" : "Thu, 05 Sep 2019 22:43:59 GMT",
      "retry-after" : "0",
      "StatusCode" : "201",
      "x-ms-request-server-encrypted" : "true",
      "Date" : "Thu, 05 Sep 2019 22:43:58 GMT",
      "Content-MD5" : "wh+Wm18D0z1D4E+PE252gg==",
      "ETag" : "\"0x8D732528AE0488A\"",
      "Content-Length" : "0",
      "x-ms-request-id" : "dacabc59-b01e-001c-673b-6438bc000000",
      "x-ms-client-request-id" : "65d24c62-0bb1-41fc-8a5f-3d9ea6b7a764"
=======
      "Last-Modified" : "Fri, 06 Sep 2019 19:03:47 GMT",
      "retry-after" : "0",
      "StatusCode" : "201",
      "x-ms-request-server-encrypted" : "true",
      "Date" : "Fri, 06 Sep 2019 19:03:46 GMT",
      "Content-MD5" : "wh+Wm18D0z1D4E+PE252gg==",
      "ETag" : "\"0x8D732FCF260CAA3\"",
      "Content-Length" : "0",
      "x-ms-request-id" : "412a2016-c01e-00c5-3ee5-644e4d000000",
      "x-ms-client-request-id" : "65d55ae6-3261-4d99-a723-21aa48618b6d"
>>>>>>> a55d5dd9
    },
    "Exception" : null
  }, {
    "Method" : "PUT",
<<<<<<< HEAD
    "Uri" : "https://jaschrepragrs.blob.core.windows.net/jtcgetblocklisttype0blockblobapitestgetblocklisttype23d963382/javablobgetblocklisttype187859ca7e7c8bf71d4ebf?blockid=ODU0ZjAxYzQtYTcwMy00NDkyLTlkYzEtNTE3MDFlMjdlYTZl&comp=block",
    "Headers" : {
      "x-ms-version" : "2019-02-02",
      "User-Agent" : "azsdk-java-azure-storage-blob/12.0.0-preview.3 1.8.0_221; Windows 10 10.0",
      "x-ms-client-request-id" : "1fe74407-d07c-4db4-af41-4642ed2e145c",
=======
    "Uri" : "https://azstoragesdkaccount.blob.core.windows.net/jtcgetblocklisttype0blockblobapitestgetblocklisttypee48266490/javablobgetblocklisttype1250139467e2911e964420?blockid=OThkNmNkZTEtZTdlOS00MmE4LTliNDMtMTBiMGY5ODdlY2Ux&comp=block",
    "Headers" : {
      "x-ms-version" : "2019-02-02",
      "User-Agent" : "azsdk-java-azure-storage-blob/12.0.0-preview.3 1.8.0_212; Windows 10 10.0",
      "x-ms-client-request-id" : "3395c689-a0d4-464b-a2c2-cc58028ee4b8",
>>>>>>> a55d5dd9
      "Content-Type" : "application/octet-stream"
    },
    "Response" : {
      "x-ms-version" : "2019-02-02",
      "Server" : "Windows-Azure-Blob/1.0 Microsoft-HTTPAPI/2.0",
      "x-ms-content-crc64" : "6RYQPwaVsyQ=",
      "retry-after" : "0",
      "Content-Length" : "0",
      "StatusCode" : "201",
<<<<<<< HEAD
      "x-ms-request-id" : "dacabc5e-b01e-001c-6c3b-6438bc000000",
      "x-ms-request-server-encrypted" : "true",
      "Date" : "Thu, 05 Sep 2019 22:43:58 GMT",
      "x-ms-client-request-id" : "1fe74407-d07c-4db4-af41-4642ed2e145c"
=======
      "x-ms-request-id" : "412a202c-c01e-00c5-52e5-644e4d000000",
      "x-ms-request-server-encrypted" : "true",
      "Date" : "Fri, 06 Sep 2019 19:03:46 GMT",
      "x-ms-client-request-id" : "3395c689-a0d4-464b-a2c2-cc58028ee4b8"
>>>>>>> a55d5dd9
    },
    "Exception" : null
  }, {
    "Method" : "PUT",
<<<<<<< HEAD
    "Uri" : "https://jaschrepragrs.blob.core.windows.net/jtcgetblocklisttype0blockblobapitestgetblocklisttype23d963382/javablobgetblocklisttype187859ca7e7c8bf71d4ebf?comp=blocklist",
    "Headers" : {
      "x-ms-version" : "2019-02-02",
      "User-Agent" : "azsdk-java-azure-storage-blob/12.0.0-preview.3 1.8.0_221; Windows 10 10.0",
      "x-ms-client-request-id" : "074828a5-f07a-4e21-88c3-adb2b2baf21d",
=======
    "Uri" : "https://azstoragesdkaccount.blob.core.windows.net/jtcgetblocklisttype0blockblobapitestgetblocklisttypee48266490/javablobgetblocklisttype1250139467e2911e964420?comp=blocklist",
    "Headers" : {
      "x-ms-version" : "2019-02-02",
      "User-Agent" : "azsdk-java-azure-storage-blob/12.0.0-preview.3 1.8.0_212; Windows 10 10.0",
      "x-ms-client-request-id" : "c1dee5f5-2ec8-4a2d-a085-425981bbd1eb",
>>>>>>> a55d5dd9
      "Content-Type" : "application/xml; charset=utf-8"
    },
    "Response" : {
      "x-ms-version" : "2019-02-02",
      "Server" : "Windows-Azure-Blob/1.0 Microsoft-HTTPAPI/2.0",
<<<<<<< HEAD
      "ETag" : "\"0x8D732528AFA6516\"",
      "x-ms-content-crc64" : "P3X7pFoyyGw=",
      "Last-Modified" : "Thu, 05 Sep 2019 22:43:59 GMT",
      "retry-after" : "0",
      "Content-Length" : "0",
      "StatusCode" : "201",
      "x-ms-request-id" : "dacabc69-b01e-001c-773b-6438bc000000",
      "x-ms-request-server-encrypted" : "true",
      "Date" : "Thu, 05 Sep 2019 22:43:59 GMT",
      "x-ms-client-request-id" : "074828a5-f07a-4e21-88c3-adb2b2baf21d"
=======
      "ETag" : "\"0x8D732FCF26D9EE9\"",
      "x-ms-content-crc64" : "ORFoRyv/ZYg=",
      "Last-Modified" : "Fri, 06 Sep 2019 19:03:47 GMT",
      "retry-after" : "0",
      "Content-Length" : "0",
      "StatusCode" : "201",
      "x-ms-request-id" : "412a203c-c01e-00c5-5fe5-644e4d000000",
      "x-ms-request-server-encrypted" : "true",
      "Date" : "Fri, 06 Sep 2019 19:03:46 GMT",
      "x-ms-client-request-id" : "c1dee5f5-2ec8-4a2d-a085-425981bbd1eb"
>>>>>>> a55d5dd9
    },
    "Exception" : null
  }, {
    "Method" : "PUT",
<<<<<<< HEAD
    "Uri" : "https://jaschrepragrs.blob.core.windows.net/jtcgetblocklisttype0blockblobapitestgetblocklisttype23d963382/javablobgetblocklisttype187859ca7e7c8bf71d4ebf?blockid=NGEwZmU0ZDctZTdkOC00NDM3LTkzYTAtM2Q2ZDE2OTc1MmZh&comp=block",
    "Headers" : {
      "x-ms-version" : "2019-02-02",
      "User-Agent" : "azsdk-java-azure-storage-blob/12.0.0-preview.3 1.8.0_221; Windows 10 10.0",
      "x-ms-client-request-id" : "eea9561d-7842-425e-b3dc-2c8f2b91f0c8",
=======
    "Uri" : "https://azstoragesdkaccount.blob.core.windows.net/jtcgetblocklisttype0blockblobapitestgetblocklisttypee48266490/javablobgetblocklisttype1250139467e2911e964420?blockid=NzM5NDAxYzQtMjM5Mi00Y2RiLWJjMjUtNmJkMDlhMzU2ODEy&comp=block",
    "Headers" : {
      "x-ms-version" : "2019-02-02",
      "User-Agent" : "azsdk-java-azure-storage-blob/12.0.0-preview.3 1.8.0_212; Windows 10 10.0",
      "x-ms-client-request-id" : "0e8e20ee-0d1c-4698-8c34-d7ad5f6799dd",
>>>>>>> a55d5dd9
      "Content-Type" : "application/octet-stream"
    },
    "Response" : {
      "x-ms-version" : "2019-02-02",
      "Server" : "Windows-Azure-Blob/1.0 Microsoft-HTTPAPI/2.0",
      "x-ms-content-crc64" : "6RYQPwaVsyQ=",
      "retry-after" : "0",
      "Content-Length" : "0",
      "StatusCode" : "201",
<<<<<<< HEAD
      "x-ms-request-id" : "dacabc71-b01e-001c-7f3b-6438bc000000",
      "x-ms-request-server-encrypted" : "true",
      "Date" : "Thu, 05 Sep 2019 22:43:59 GMT",
      "x-ms-client-request-id" : "eea9561d-7842-425e-b3dc-2c8f2b91f0c8"
=======
      "x-ms-request-id" : "412a2057-c01e-00c5-75e5-644e4d000000",
      "x-ms-request-server-encrypted" : "true",
      "Date" : "Fri, 06 Sep 2019 19:03:46 GMT",
      "x-ms-client-request-id" : "0e8e20ee-0d1c-4698-8c34-d7ad5f6799dd"
>>>>>>> a55d5dd9
    },
    "Exception" : null
  }, {
    "Method" : "GET",
<<<<<<< HEAD
    "Uri" : "https://jaschrepragrs.blob.core.windows.net/jtcgetblocklisttype0blockblobapitestgetblocklisttype23d963382/javablobgetblocklisttype187859ca7e7c8bf71d4ebf?blocklisttype=uncommitted&comp=blocklist",
    "Headers" : {
      "x-ms-version" : "2019-02-02",
      "User-Agent" : "azsdk-java-azure-storage-blob/12.0.0-preview.3 1.8.0_221; Windows 10 10.0",
      "x-ms-client-request-id" : "b2c066d8-9036-4acc-9b98-9f645da7520f"
=======
    "Uri" : "https://azstoragesdkaccount.blob.core.windows.net/jtcgetblocklisttype0blockblobapitestgetblocklisttypee48266490/javablobgetblocklisttype1250139467e2911e964420?blocklisttype=uncommitted&comp=blocklist",
    "Headers" : {
      "x-ms-version" : "2019-02-02",
      "User-Agent" : "azsdk-java-azure-storage-blob/12.0.0-preview.3 1.8.0_212; Windows 10 10.0",
      "x-ms-client-request-id" : "dda635e5-487a-4f5c-bf5d-933a6a92a680"
>>>>>>> a55d5dd9
    },
    "Response" : {
      "Transfer-Encoding" : "chunked",
      "x-ms-version" : "2019-02-02",
      "Server" : "Windows-Azure-Blob/1.0 Microsoft-HTTPAPI/2.0",
      "x-ms-blob-content-length" : "7",
<<<<<<< HEAD
      "Last-Modified" : "Thu, 05 Sep 2019 22:43:59 GMT",
      "retry-after" : "0",
      "StatusCode" : "200",
      "Date" : "Thu, 05 Sep 2019 22:43:59 GMT",
      "ETag" : "\"0x8D732528AFA6516\"",
      "x-ms-request-id" : "dacabc78-b01e-001c-053b-6438bc000000",
      "Body" : "﻿<?xml version=\"1.0\" encoding=\"utf-8\"?><BlockList><UncommittedBlocks><Block><Name>NGEwZmU0ZDctZTdkOC00NDM3LTkzYTAtM2Q2ZDE2OTc1MmZh</Name><Size>7</Size></Block></UncommittedBlocks></BlockList>",
      "x-ms-client-request-id" : "b2c066d8-9036-4acc-9b98-9f645da7520f",
=======
      "Last-Modified" : "Fri, 06 Sep 2019 19:03:47 GMT",
      "retry-after" : "0",
      "StatusCode" : "200",
      "Date" : "Fri, 06 Sep 2019 19:03:46 GMT",
      "ETag" : "\"0x8D732FCF26D9EE9\"",
      "x-ms-request-id" : "412a2067-c01e-00c5-01e5-644e4d000000",
      "Body" : "﻿<?xml version=\"1.0\" encoding=\"utf-8\"?><BlockList><UncommittedBlocks><Block><Name>NzM5NDAxYzQtMjM5Mi00Y2RiLWJjMjUtNmJkMDlhMzU2ODEy</Name><Size>7</Size></Block></UncommittedBlocks></BlockList>",
      "x-ms-client-request-id" : "dda635e5-487a-4f5c-bf5d-933a6a92a680",
>>>>>>> a55d5dd9
      "Content-Type" : "application/xml"
    },
    "Exception" : null
  }, {
    "Method" : "GET",
<<<<<<< HEAD
    "Uri" : "https://jaschrepragrs.blob.core.windows.net?prefix=jtcgetblocklisttype&comp=list",
    "Headers" : {
      "x-ms-version" : "2019-02-02",
      "User-Agent" : "azsdk-java-azure-storage-blob/12.0.0-preview.3 1.8.0_221; Windows 10 10.0",
      "x-ms-client-request-id" : "93fec328-9e42-488d-ae48-e8d2e4d51c1b"
=======
    "Uri" : "https://azstoragesdkaccount.blob.core.windows.net?prefix=jtcgetblocklisttype&comp=list",
    "Headers" : {
      "x-ms-version" : "2019-02-02",
      "User-Agent" : "azsdk-java-azure-storage-blob/12.0.0-preview.3 1.8.0_212; Windows 10 10.0",
      "x-ms-client-request-id" : "1a298a9f-06b1-4a2a-9a19-d9f3ff9cdede"
>>>>>>> a55d5dd9
    },
    "Response" : {
      "Transfer-Encoding" : "chunked",
      "x-ms-version" : "2019-02-02",
      "Server" : "Windows-Azure-Blob/1.0 Microsoft-HTTPAPI/2.0",
      "retry-after" : "0",
      "StatusCode" : "200",
<<<<<<< HEAD
      "x-ms-request-id" : "dacabc7b-b01e-001c-083b-6438bc000000",
      "Body" : "﻿<?xml version=\"1.0\" encoding=\"utf-8\"?><EnumerationResults ServiceEndpoint=\"https://jaschrepragrs.blob.core.windows.net/\"><Prefix>jtcgetblocklisttype</Prefix><Containers><Container><Name>jtcgetblocklisttype0blockblobapitestgetblocklisttype23d963382</Name><Properties><Last-Modified>Thu, 05 Sep 2019 22:43:59 GMT</Last-Modified><Etag>\"0x8D732528AD25FC9\"</Etag><LeaseStatus>unlocked</LeaseStatus><LeaseState>available</LeaseState><DefaultEncryptionScope>$account-encryption-key</DefaultEncryptionScope><DenyEncryptionScopeOverride>false</DenyEncryptionScopeOverride><HasImmutabilityPolicy>false</HasImmutabilityPolicy><HasLegalHold>false</HasLegalHold></Properties></Container></Containers><NextMarker /></EnumerationResults>",
      "Date" : "Thu, 05 Sep 2019 22:43:59 GMT",
      "x-ms-client-request-id" : "93fec328-9e42-488d-ae48-e8d2e4d51c1b",
=======
      "x-ms-request-id" : "412a20a2-c01e-00c5-36e5-644e4d000000",
      "Body" : "﻿<?xml version=\"1.0\" encoding=\"utf-8\"?><EnumerationResults ServiceEndpoint=\"https://azstoragesdkaccount.blob.core.windows.net/\"><Prefix>jtcgetblocklisttype</Prefix><Containers><Container><Name>jtcgetblocklisttype0blockblobapitestgetblocklisttypee48266490</Name><Properties><Last-Modified>Fri, 06 Sep 2019 19:03:47 GMT</Last-Modified><Etag>\"0x8D732FCF2435186\"</Etag><LeaseStatus>unlocked</LeaseStatus><LeaseState>available</LeaseState><DefaultEncryptionScope>$account-encryption-key</DefaultEncryptionScope><DenyEncryptionScopeOverride>false</DenyEncryptionScopeOverride><HasImmutabilityPolicy>false</HasImmutabilityPolicy><HasLegalHold>false</HasLegalHold></Properties></Container></Containers><NextMarker /></EnumerationResults>",
      "Date" : "Fri, 06 Sep 2019 19:03:47 GMT",
      "x-ms-client-request-id" : "1a298a9f-06b1-4a2a-9a19-d9f3ff9cdede",
>>>>>>> a55d5dd9
      "Content-Type" : "application/xml"
    },
    "Exception" : null
  }, {
    "Method" : "DELETE",
<<<<<<< HEAD
    "Uri" : "https://jaschrepragrs.blob.core.windows.net/jtcgetblocklisttype0blockblobapitestgetblocklisttype23d963382?restype=container",
    "Headers" : {
      "x-ms-version" : "2019-02-02",
      "User-Agent" : "azsdk-java-azure-storage-blob/12.0.0-preview.3 1.8.0_221; Windows 10 10.0",
      "x-ms-client-request-id" : "0f5f31bf-46df-4d7e-9c97-0bb8e36b100e"
=======
    "Uri" : "https://azstoragesdkaccount.blob.core.windows.net/jtcgetblocklisttype0blockblobapitestgetblocklisttypee48266490?restype=container",
    "Headers" : {
      "x-ms-version" : "2019-02-02",
      "User-Agent" : "azsdk-java-azure-storage-blob/12.0.0-preview.3 1.8.0_212; Windows 10 10.0",
      "x-ms-client-request-id" : "027e9a77-b595-400f-b02d-0643cf4e9442"
>>>>>>> a55d5dd9
    },
    "Response" : {
      "x-ms-version" : "2019-02-02",
      "Server" : "Windows-Azure-Blob/1.0 Microsoft-HTTPAPI/2.0",
      "retry-after" : "0",
      "Content-Length" : "0",
      "StatusCode" : "202",
<<<<<<< HEAD
      "x-ms-request-id" : "dacabc84-b01e-001c-103b-6438bc000000",
      "Date" : "Thu, 05 Sep 2019 22:43:59 GMT",
      "x-ms-client-request-id" : "0f5f31bf-46df-4d7e-9c97-0bb8e36b100e"
    },
    "Exception" : null
  } ],
  "variables" : [ "jtcgetblocklisttype0blockblobapitestgetblocklisttype23d963382", "javablobgetblocklisttype187859ca7e7c8bf71d4ebf", "javablobgetblocklisttype21938733c3fd1619c14f37", "854f01c4-a703-4492-9dc1-51701e27ea6e", "4a0fe4d7-e7d8-4437-93a0-3d6d169752fa" ]
=======
      "x-ms-request-id" : "412a20b8-c01e-00c5-48e5-644e4d000000",
      "Date" : "Fri, 06 Sep 2019 19:03:47 GMT",
      "x-ms-client-request-id" : "027e9a77-b595-400f-b02d-0643cf4e9442"
    },
    "Exception" : null
  } ],
  "variables" : [ "jtcgetblocklisttype0blockblobapitestgetblocklisttypee48266490", "javablobgetblocklisttype1250139467e2911e964420", "javablobgetblocklisttype221191a28ed1b7a3834a9e", "98d6cde1-e7e9-42a8-9b43-10b0f987ece1", "739401c4-2392-4cdb-bc25-6bd09a356812" ]
>>>>>>> a55d5dd9
}<|MERGE_RESOLUTION|>--- conflicted
+++ resolved
@@ -1,105 +1,57 @@
 {
   "networkCallRecords" : [ {
     "Method" : "PUT",
-<<<<<<< HEAD
-    "Uri" : "https://jaschrepragrs.blob.core.windows.net/jtcgetblocklisttype0blockblobapitestgetblocklisttype23d963382?restype=container",
+    "Uri" : "https://jaschrepragrs.blob.core.windows.net/jtcgetblocklisttype0blockblobapitestgetblocklisttype55f814353?restype=container",
     "Headers" : {
       "x-ms-version" : "2019-02-02",
       "User-Agent" : "azsdk-java-azure-storage-blob/12.0.0-preview.3 1.8.0_221; Windows 10 10.0",
-      "x-ms-client-request-id" : "b505e298-8eae-4a90-b672-79e5c2a19672"
-=======
-    "Uri" : "https://azstoragesdkaccount.blob.core.windows.net/jtcgetblocklisttype0blockblobapitestgetblocklisttypee48266490?restype=container",
-    "Headers" : {
-      "x-ms-version" : "2019-02-02",
-      "User-Agent" : "azsdk-java-azure-storage-blob/12.0.0-preview.3 1.8.0_212; Windows 10 10.0",
-      "x-ms-client-request-id" : "14879b40-8ed8-4ab5-bf90-a92e8ca660bd"
->>>>>>> a55d5dd9
+      "x-ms-client-request-id" : "b4d2fe91-1c86-4990-bae7-3ae55241e84a"
     },
     "Response" : {
       "x-ms-version" : "2019-02-02",
       "Server" : "Windows-Azure-Blob/1.0 Microsoft-HTTPAPI/2.0",
-<<<<<<< HEAD
-      "ETag" : "\"0x8D732528AD25FC9\"",
-      "Last-Modified" : "Thu, 05 Sep 2019 22:43:59 GMT",
+      "ETag" : "\"0x8D73561C4AD5557\"",
+      "Last-Modified" : "Mon, 09 Sep 2019 20:10:32 GMT",
       "retry-after" : "0",
       "Content-Length" : "0",
       "StatusCode" : "201",
-      "x-ms-request-id" : "dacabc4a-b01e-001c-593b-6438bc000000",
-      "Date" : "Thu, 05 Sep 2019 22:43:58 GMT",
-      "x-ms-client-request-id" : "b505e298-8eae-4a90-b672-79e5c2a19672"
-=======
-      "ETag" : "\"0x8D732FCF2435186\"",
-      "Last-Modified" : "Fri, 06 Sep 2019 19:03:47 GMT",
-      "retry-after" : "0",
-      "Content-Length" : "0",
-      "StatusCode" : "201",
-      "x-ms-request-id" : "412a1fb1-c01e-00c5-65e5-644e4d000000",
-      "Date" : "Fri, 06 Sep 2019 19:03:46 GMT",
-      "x-ms-client-request-id" : "14879b40-8ed8-4ab5-bf90-a92e8ca660bd"
->>>>>>> a55d5dd9
+      "x-ms-request-id" : "755bbe4c-601e-0051-684a-67fe5e000000",
+      "Date" : "Mon, 09 Sep 2019 20:10:32 GMT",
+      "x-ms-client-request-id" : "b4d2fe91-1c86-4990-bae7-3ae55241e84a"
     },
     "Exception" : null
   }, {
     "Method" : "PUT",
-<<<<<<< HEAD
-    "Uri" : "https://jaschrepragrs.blob.core.windows.net/jtcgetblocklisttype0blockblobapitestgetblocklisttype23d963382/javablobgetblocklisttype187859ca7e7c8bf71d4ebf",
+    "Uri" : "https://jaschrepragrs.blob.core.windows.net/jtcgetblocklisttype0blockblobapitestgetblocklisttype55f814353/javablobgetblocklisttype160601e5bdcf73905b45d5",
     "Headers" : {
       "x-ms-version" : "2019-02-02",
       "User-Agent" : "azsdk-java-azure-storage-blob/12.0.0-preview.3 1.8.0_221; Windows 10 10.0",
-      "x-ms-client-request-id" : "65d24c62-0bb1-41fc-8a5f-3d9ea6b7a764",
-=======
-    "Uri" : "https://azstoragesdkaccount.blob.core.windows.net/jtcgetblocklisttype0blockblobapitestgetblocklisttypee48266490/javablobgetblocklisttype1250139467e2911e964420",
-    "Headers" : {
-      "x-ms-version" : "2019-02-02",
-      "User-Agent" : "azsdk-java-azure-storage-blob/12.0.0-preview.3 1.8.0_212; Windows 10 10.0",
-      "x-ms-client-request-id" : "65d55ae6-3261-4d99-a723-21aa48618b6d",
->>>>>>> a55d5dd9
+      "x-ms-client-request-id" : "76c67034-9255-4268-bde8-2d07488cffbc",
       "Content-Type" : "application/octet-stream"
     },
     "Response" : {
       "x-ms-version" : "2019-02-02",
       "Server" : "Windows-Azure-Blob/1.0 Microsoft-HTTPAPI/2.0",
       "x-ms-content-crc64" : "6RYQPwaVsyQ=",
-<<<<<<< HEAD
-      "Last-Modified" : "Thu, 05 Sep 2019 22:43:59 GMT",
+      "Last-Modified" : "Mon, 09 Sep 2019 20:10:32 GMT",
       "retry-after" : "0",
       "StatusCode" : "201",
       "x-ms-request-server-encrypted" : "true",
-      "Date" : "Thu, 05 Sep 2019 22:43:58 GMT",
+      "Date" : "Mon, 09 Sep 2019 20:10:32 GMT",
       "Content-MD5" : "wh+Wm18D0z1D4E+PE252gg==",
-      "ETag" : "\"0x8D732528AE0488A\"",
+      "ETag" : "\"0x8D73561C4BB225F\"",
       "Content-Length" : "0",
-      "x-ms-request-id" : "dacabc59-b01e-001c-673b-6438bc000000",
-      "x-ms-client-request-id" : "65d24c62-0bb1-41fc-8a5f-3d9ea6b7a764"
-=======
-      "Last-Modified" : "Fri, 06 Sep 2019 19:03:47 GMT",
-      "retry-after" : "0",
-      "StatusCode" : "201",
-      "x-ms-request-server-encrypted" : "true",
-      "Date" : "Fri, 06 Sep 2019 19:03:46 GMT",
-      "Content-MD5" : "wh+Wm18D0z1D4E+PE252gg==",
-      "ETag" : "\"0x8D732FCF260CAA3\"",
-      "Content-Length" : "0",
-      "x-ms-request-id" : "412a2016-c01e-00c5-3ee5-644e4d000000",
-      "x-ms-client-request-id" : "65d55ae6-3261-4d99-a723-21aa48618b6d"
->>>>>>> a55d5dd9
+      "x-ms-request-id" : "755bbe5d-601e-0051-774a-67fe5e000000",
+      "x-ms-client-request-id" : "76c67034-9255-4268-bde8-2d07488cffbc"
     },
     "Exception" : null
   }, {
     "Method" : "PUT",
-<<<<<<< HEAD
-    "Uri" : "https://jaschrepragrs.blob.core.windows.net/jtcgetblocklisttype0blockblobapitestgetblocklisttype23d963382/javablobgetblocklisttype187859ca7e7c8bf71d4ebf?blockid=ODU0ZjAxYzQtYTcwMy00NDkyLTlkYzEtNTE3MDFlMjdlYTZl&comp=block",
+    "Uri" : "https://jaschrepragrs.blob.core.windows.net/jtcgetblocklisttype0blockblobapitestgetblocklisttype55f814353/javablobgetblocklisttype160601e5bdcf73905b45d5?blockid=NjFhODI1NGMtOGJjYy00MjEzLTg4MWQtMDRmZTc3NWViZGQ5&comp=block",
     "Headers" : {
       "x-ms-version" : "2019-02-02",
       "User-Agent" : "azsdk-java-azure-storage-blob/12.0.0-preview.3 1.8.0_221; Windows 10 10.0",
-      "x-ms-client-request-id" : "1fe74407-d07c-4db4-af41-4642ed2e145c",
-=======
-    "Uri" : "https://azstoragesdkaccount.blob.core.windows.net/jtcgetblocklisttype0blockblobapitestgetblocklisttypee48266490/javablobgetblocklisttype1250139467e2911e964420?blockid=OThkNmNkZTEtZTdlOS00MmE4LTliNDMtMTBiMGY5ODdlY2Ux&comp=block",
-    "Headers" : {
-      "x-ms-version" : "2019-02-02",
-      "User-Agent" : "azsdk-java-azure-storage-blob/12.0.0-preview.3 1.8.0_212; Windows 10 10.0",
-      "x-ms-client-request-id" : "3395c689-a0d4-464b-a2c2-cc58028ee4b8",
->>>>>>> a55d5dd9
+      "x-ms-client-request-id" : "592ef43b-19c0-4e60-9663-566813631444",
       "Content-Type" : "application/octet-stream"
     },
     "Response" : {
@@ -109,79 +61,43 @@
       "retry-after" : "0",
       "Content-Length" : "0",
       "StatusCode" : "201",
-<<<<<<< HEAD
-      "x-ms-request-id" : "dacabc5e-b01e-001c-6c3b-6438bc000000",
+      "x-ms-request-id" : "755bbe66-601e-0051-7f4a-67fe5e000000",
       "x-ms-request-server-encrypted" : "true",
-      "Date" : "Thu, 05 Sep 2019 22:43:58 GMT",
-      "x-ms-client-request-id" : "1fe74407-d07c-4db4-af41-4642ed2e145c"
-=======
-      "x-ms-request-id" : "412a202c-c01e-00c5-52e5-644e4d000000",
-      "x-ms-request-server-encrypted" : "true",
-      "Date" : "Fri, 06 Sep 2019 19:03:46 GMT",
-      "x-ms-client-request-id" : "3395c689-a0d4-464b-a2c2-cc58028ee4b8"
->>>>>>> a55d5dd9
+      "Date" : "Mon, 09 Sep 2019 20:10:32 GMT",
+      "x-ms-client-request-id" : "592ef43b-19c0-4e60-9663-566813631444"
     },
     "Exception" : null
   }, {
     "Method" : "PUT",
-<<<<<<< HEAD
-    "Uri" : "https://jaschrepragrs.blob.core.windows.net/jtcgetblocklisttype0blockblobapitestgetblocklisttype23d963382/javablobgetblocklisttype187859ca7e7c8bf71d4ebf?comp=blocklist",
+    "Uri" : "https://jaschrepragrs.blob.core.windows.net/jtcgetblocklisttype0blockblobapitestgetblocklisttype55f814353/javablobgetblocklisttype160601e5bdcf73905b45d5?comp=blocklist",
     "Headers" : {
       "x-ms-version" : "2019-02-02",
       "User-Agent" : "azsdk-java-azure-storage-blob/12.0.0-preview.3 1.8.0_221; Windows 10 10.0",
-      "x-ms-client-request-id" : "074828a5-f07a-4e21-88c3-adb2b2baf21d",
-=======
-    "Uri" : "https://azstoragesdkaccount.blob.core.windows.net/jtcgetblocklisttype0blockblobapitestgetblocklisttypee48266490/javablobgetblocklisttype1250139467e2911e964420?comp=blocklist",
-    "Headers" : {
-      "x-ms-version" : "2019-02-02",
-      "User-Agent" : "azsdk-java-azure-storage-blob/12.0.0-preview.3 1.8.0_212; Windows 10 10.0",
-      "x-ms-client-request-id" : "c1dee5f5-2ec8-4a2d-a085-425981bbd1eb",
->>>>>>> a55d5dd9
+      "x-ms-client-request-id" : "157fd4ed-3e2e-493f-a507-25ec50f4d5bc",
       "Content-Type" : "application/xml; charset=utf-8"
     },
     "Response" : {
       "x-ms-version" : "2019-02-02",
       "Server" : "Windows-Azure-Blob/1.0 Microsoft-HTTPAPI/2.0",
-<<<<<<< HEAD
-      "ETag" : "\"0x8D732528AFA6516\"",
-      "x-ms-content-crc64" : "P3X7pFoyyGw=",
-      "Last-Modified" : "Thu, 05 Sep 2019 22:43:59 GMT",
+      "ETag" : "\"0x8D73561C4D565EA\"",
+      "x-ms-content-crc64" : "Ojciw9a0W3g=",
+      "Last-Modified" : "Mon, 09 Sep 2019 20:10:32 GMT",
       "retry-after" : "0",
       "Content-Length" : "0",
       "StatusCode" : "201",
-      "x-ms-request-id" : "dacabc69-b01e-001c-773b-6438bc000000",
+      "x-ms-request-id" : "755bbe70-601e-0051-094a-67fe5e000000",
       "x-ms-request-server-encrypted" : "true",
-      "Date" : "Thu, 05 Sep 2019 22:43:59 GMT",
-      "x-ms-client-request-id" : "074828a5-f07a-4e21-88c3-adb2b2baf21d"
-=======
-      "ETag" : "\"0x8D732FCF26D9EE9\"",
-      "x-ms-content-crc64" : "ORFoRyv/ZYg=",
-      "Last-Modified" : "Fri, 06 Sep 2019 19:03:47 GMT",
-      "retry-after" : "0",
-      "Content-Length" : "0",
-      "StatusCode" : "201",
-      "x-ms-request-id" : "412a203c-c01e-00c5-5fe5-644e4d000000",
-      "x-ms-request-server-encrypted" : "true",
-      "Date" : "Fri, 06 Sep 2019 19:03:46 GMT",
-      "x-ms-client-request-id" : "c1dee5f5-2ec8-4a2d-a085-425981bbd1eb"
->>>>>>> a55d5dd9
+      "Date" : "Mon, 09 Sep 2019 20:10:32 GMT",
+      "x-ms-client-request-id" : "157fd4ed-3e2e-493f-a507-25ec50f4d5bc"
     },
     "Exception" : null
   }, {
     "Method" : "PUT",
-<<<<<<< HEAD
-    "Uri" : "https://jaschrepragrs.blob.core.windows.net/jtcgetblocklisttype0blockblobapitestgetblocklisttype23d963382/javablobgetblocklisttype187859ca7e7c8bf71d4ebf?blockid=NGEwZmU0ZDctZTdkOC00NDM3LTkzYTAtM2Q2ZDE2OTc1MmZh&comp=block",
+    "Uri" : "https://jaschrepragrs.blob.core.windows.net/jtcgetblocklisttype0blockblobapitestgetblocklisttype55f814353/javablobgetblocklisttype160601e5bdcf73905b45d5?blockid=ZDIyMTM0ODMtM2EzOC00ODRkLWI0NmUtMWIyYmVlZDM0YTM0&comp=block",
     "Headers" : {
       "x-ms-version" : "2019-02-02",
       "User-Agent" : "azsdk-java-azure-storage-blob/12.0.0-preview.3 1.8.0_221; Windows 10 10.0",
-      "x-ms-client-request-id" : "eea9561d-7842-425e-b3dc-2c8f2b91f0c8",
-=======
-    "Uri" : "https://azstoragesdkaccount.blob.core.windows.net/jtcgetblocklisttype0blockblobapitestgetblocklisttypee48266490/javablobgetblocklisttype1250139467e2911e964420?blockid=NzM5NDAxYzQtMjM5Mi00Y2RiLWJjMjUtNmJkMDlhMzU2ODEy&comp=block",
-    "Headers" : {
-      "x-ms-version" : "2019-02-02",
-      "User-Agent" : "azsdk-java-azure-storage-blob/12.0.0-preview.3 1.8.0_212; Windows 10 10.0",
-      "x-ms-client-request-id" : "0e8e20ee-0d1c-4698-8c34-d7ad5f6799dd",
->>>>>>> a55d5dd9
+      "x-ms-client-request-id" : "38f48bf2-c83a-43f8-9783-32b63da6f411",
       "Content-Type" : "application/octet-stream"
     },
     "Response" : {
@@ -191,77 +107,43 @@
       "retry-after" : "0",
       "Content-Length" : "0",
       "StatusCode" : "201",
-<<<<<<< HEAD
-      "x-ms-request-id" : "dacabc71-b01e-001c-7f3b-6438bc000000",
+      "x-ms-request-id" : "755bbe7e-601e-0051-154a-67fe5e000000",
       "x-ms-request-server-encrypted" : "true",
-      "Date" : "Thu, 05 Sep 2019 22:43:59 GMT",
-      "x-ms-client-request-id" : "eea9561d-7842-425e-b3dc-2c8f2b91f0c8"
-=======
-      "x-ms-request-id" : "412a2057-c01e-00c5-75e5-644e4d000000",
-      "x-ms-request-server-encrypted" : "true",
-      "Date" : "Fri, 06 Sep 2019 19:03:46 GMT",
-      "x-ms-client-request-id" : "0e8e20ee-0d1c-4698-8c34-d7ad5f6799dd"
->>>>>>> a55d5dd9
+      "Date" : "Mon, 09 Sep 2019 20:10:32 GMT",
+      "x-ms-client-request-id" : "38f48bf2-c83a-43f8-9783-32b63da6f411"
     },
     "Exception" : null
   }, {
     "Method" : "GET",
-<<<<<<< HEAD
-    "Uri" : "https://jaschrepragrs.blob.core.windows.net/jtcgetblocklisttype0blockblobapitestgetblocklisttype23d963382/javablobgetblocklisttype187859ca7e7c8bf71d4ebf?blocklisttype=uncommitted&comp=blocklist",
+    "Uri" : "https://jaschrepragrs.blob.core.windows.net/jtcgetblocklisttype0blockblobapitestgetblocklisttype55f814353/javablobgetblocklisttype160601e5bdcf73905b45d5?blocklisttype=uncommitted&comp=blocklist",
     "Headers" : {
       "x-ms-version" : "2019-02-02",
       "User-Agent" : "azsdk-java-azure-storage-blob/12.0.0-preview.3 1.8.0_221; Windows 10 10.0",
-      "x-ms-client-request-id" : "b2c066d8-9036-4acc-9b98-9f645da7520f"
-=======
-    "Uri" : "https://azstoragesdkaccount.blob.core.windows.net/jtcgetblocklisttype0blockblobapitestgetblocklisttypee48266490/javablobgetblocklisttype1250139467e2911e964420?blocklisttype=uncommitted&comp=blocklist",
-    "Headers" : {
-      "x-ms-version" : "2019-02-02",
-      "User-Agent" : "azsdk-java-azure-storage-blob/12.0.0-preview.3 1.8.0_212; Windows 10 10.0",
-      "x-ms-client-request-id" : "dda635e5-487a-4f5c-bf5d-933a6a92a680"
->>>>>>> a55d5dd9
+      "x-ms-client-request-id" : "84be3adf-9c4e-474b-9ad9-b36848843c4f"
     },
     "Response" : {
       "Transfer-Encoding" : "chunked",
       "x-ms-version" : "2019-02-02",
       "Server" : "Windows-Azure-Blob/1.0 Microsoft-HTTPAPI/2.0",
       "x-ms-blob-content-length" : "7",
-<<<<<<< HEAD
-      "Last-Modified" : "Thu, 05 Sep 2019 22:43:59 GMT",
+      "Last-Modified" : "Mon, 09 Sep 2019 20:10:32 GMT",
       "retry-after" : "0",
       "StatusCode" : "200",
-      "Date" : "Thu, 05 Sep 2019 22:43:59 GMT",
-      "ETag" : "\"0x8D732528AFA6516\"",
-      "x-ms-request-id" : "dacabc78-b01e-001c-053b-6438bc000000",
-      "Body" : "﻿<?xml version=\"1.0\" encoding=\"utf-8\"?><BlockList><UncommittedBlocks><Block><Name>NGEwZmU0ZDctZTdkOC00NDM3LTkzYTAtM2Q2ZDE2OTc1MmZh</Name><Size>7</Size></Block></UncommittedBlocks></BlockList>",
-      "x-ms-client-request-id" : "b2c066d8-9036-4acc-9b98-9f645da7520f",
-=======
-      "Last-Modified" : "Fri, 06 Sep 2019 19:03:47 GMT",
-      "retry-after" : "0",
-      "StatusCode" : "200",
-      "Date" : "Fri, 06 Sep 2019 19:03:46 GMT",
-      "ETag" : "\"0x8D732FCF26D9EE9\"",
-      "x-ms-request-id" : "412a2067-c01e-00c5-01e5-644e4d000000",
-      "Body" : "﻿<?xml version=\"1.0\" encoding=\"utf-8\"?><BlockList><UncommittedBlocks><Block><Name>NzM5NDAxYzQtMjM5Mi00Y2RiLWJjMjUtNmJkMDlhMzU2ODEy</Name><Size>7</Size></Block></UncommittedBlocks></BlockList>",
-      "x-ms-client-request-id" : "dda635e5-487a-4f5c-bf5d-933a6a92a680",
->>>>>>> a55d5dd9
+      "Date" : "Mon, 09 Sep 2019 20:10:32 GMT",
+      "ETag" : "\"0x8D73561C4D565EA\"",
+      "x-ms-request-id" : "755bbe8f-601e-0051-244a-67fe5e000000",
+      "Body" : "﻿<?xml version=\"1.0\" encoding=\"utf-8\"?><BlockList><UncommittedBlocks><Block><Name>ZDIyMTM0ODMtM2EzOC00ODRkLWI0NmUtMWIyYmVlZDM0YTM0</Name><Size>7</Size></Block></UncommittedBlocks></BlockList>",
+      "x-ms-client-request-id" : "84be3adf-9c4e-474b-9ad9-b36848843c4f",
       "Content-Type" : "application/xml"
     },
     "Exception" : null
   }, {
     "Method" : "GET",
-<<<<<<< HEAD
     "Uri" : "https://jaschrepragrs.blob.core.windows.net?prefix=jtcgetblocklisttype&comp=list",
     "Headers" : {
       "x-ms-version" : "2019-02-02",
       "User-Agent" : "azsdk-java-azure-storage-blob/12.0.0-preview.3 1.8.0_221; Windows 10 10.0",
-      "x-ms-client-request-id" : "93fec328-9e42-488d-ae48-e8d2e4d51c1b"
-=======
-    "Uri" : "https://azstoragesdkaccount.blob.core.windows.net?prefix=jtcgetblocklisttype&comp=list",
-    "Headers" : {
-      "x-ms-version" : "2019-02-02",
-      "User-Agent" : "azsdk-java-azure-storage-blob/12.0.0-preview.3 1.8.0_212; Windows 10 10.0",
-      "x-ms-client-request-id" : "1a298a9f-06b1-4a2a-9a19-d9f3ff9cdede"
->>>>>>> a55d5dd9
+      "x-ms-client-request-id" : "bd098a91-f58b-45af-aaed-55acba1dec61"
     },
     "Response" : {
       "Transfer-Encoding" : "chunked",
@@ -269,35 +151,20 @@
       "Server" : "Windows-Azure-Blob/1.0 Microsoft-HTTPAPI/2.0",
       "retry-after" : "0",
       "StatusCode" : "200",
-<<<<<<< HEAD
-      "x-ms-request-id" : "dacabc7b-b01e-001c-083b-6438bc000000",
-      "Body" : "﻿<?xml version=\"1.0\" encoding=\"utf-8\"?><EnumerationResults ServiceEndpoint=\"https://jaschrepragrs.blob.core.windows.net/\"><Prefix>jtcgetblocklisttype</Prefix><Containers><Container><Name>jtcgetblocklisttype0blockblobapitestgetblocklisttype23d963382</Name><Properties><Last-Modified>Thu, 05 Sep 2019 22:43:59 GMT</Last-Modified><Etag>\"0x8D732528AD25FC9\"</Etag><LeaseStatus>unlocked</LeaseStatus><LeaseState>available</LeaseState><DefaultEncryptionScope>$account-encryption-key</DefaultEncryptionScope><DenyEncryptionScopeOverride>false</DenyEncryptionScopeOverride><HasImmutabilityPolicy>false</HasImmutabilityPolicy><HasLegalHold>false</HasLegalHold></Properties></Container></Containers><NextMarker /></EnumerationResults>",
-      "Date" : "Thu, 05 Sep 2019 22:43:59 GMT",
-      "x-ms-client-request-id" : "93fec328-9e42-488d-ae48-e8d2e4d51c1b",
-=======
-      "x-ms-request-id" : "412a20a2-c01e-00c5-36e5-644e4d000000",
-      "Body" : "﻿<?xml version=\"1.0\" encoding=\"utf-8\"?><EnumerationResults ServiceEndpoint=\"https://azstoragesdkaccount.blob.core.windows.net/\"><Prefix>jtcgetblocklisttype</Prefix><Containers><Container><Name>jtcgetblocklisttype0blockblobapitestgetblocklisttypee48266490</Name><Properties><Last-Modified>Fri, 06 Sep 2019 19:03:47 GMT</Last-Modified><Etag>\"0x8D732FCF2435186\"</Etag><LeaseStatus>unlocked</LeaseStatus><LeaseState>available</LeaseState><DefaultEncryptionScope>$account-encryption-key</DefaultEncryptionScope><DenyEncryptionScopeOverride>false</DenyEncryptionScopeOverride><HasImmutabilityPolicy>false</HasImmutabilityPolicy><HasLegalHold>false</HasLegalHold></Properties></Container></Containers><NextMarker /></EnumerationResults>",
-      "Date" : "Fri, 06 Sep 2019 19:03:47 GMT",
-      "x-ms-client-request-id" : "1a298a9f-06b1-4a2a-9a19-d9f3ff9cdede",
->>>>>>> a55d5dd9
+      "x-ms-request-id" : "755bbe98-601e-0051-2d4a-67fe5e000000",
+      "Body" : "﻿<?xml version=\"1.0\" encoding=\"utf-8\"?><EnumerationResults ServiceEndpoint=\"https://jaschrepragrs.blob.core.windows.net/\"><Prefix>jtcgetblocklisttype</Prefix><Containers><Container><Name>jtcgetblocklisttype0blockblobapitestgetblocklisttype55f814353</Name><Properties><Last-Modified>Mon, 09 Sep 2019 20:10:32 GMT</Last-Modified><Etag>\"0x8D73561C4AD5557\"</Etag><LeaseStatus>unlocked</LeaseStatus><LeaseState>available</LeaseState><DefaultEncryptionScope>$account-encryption-key</DefaultEncryptionScope><DenyEncryptionScopeOverride>false</DenyEncryptionScopeOverride><HasImmutabilityPolicy>false</HasImmutabilityPolicy><HasLegalHold>false</HasLegalHold></Properties></Container></Containers><NextMarker /></EnumerationResults>",
+      "Date" : "Mon, 09 Sep 2019 20:10:32 GMT",
+      "x-ms-client-request-id" : "bd098a91-f58b-45af-aaed-55acba1dec61",
       "Content-Type" : "application/xml"
     },
     "Exception" : null
   }, {
     "Method" : "DELETE",
-<<<<<<< HEAD
-    "Uri" : "https://jaschrepragrs.blob.core.windows.net/jtcgetblocklisttype0blockblobapitestgetblocklisttype23d963382?restype=container",
+    "Uri" : "https://jaschrepragrs.blob.core.windows.net/jtcgetblocklisttype0blockblobapitestgetblocklisttype55f814353?restype=container",
     "Headers" : {
       "x-ms-version" : "2019-02-02",
       "User-Agent" : "azsdk-java-azure-storage-blob/12.0.0-preview.3 1.8.0_221; Windows 10 10.0",
-      "x-ms-client-request-id" : "0f5f31bf-46df-4d7e-9c97-0bb8e36b100e"
-=======
-    "Uri" : "https://azstoragesdkaccount.blob.core.windows.net/jtcgetblocklisttype0blockblobapitestgetblocklisttypee48266490?restype=container",
-    "Headers" : {
-      "x-ms-version" : "2019-02-02",
-      "User-Agent" : "azsdk-java-azure-storage-blob/12.0.0-preview.3 1.8.0_212; Windows 10 10.0",
-      "x-ms-client-request-id" : "027e9a77-b595-400f-b02d-0643cf4e9442"
->>>>>>> a55d5dd9
+      "x-ms-client-request-id" : "86de091b-dc6f-4ad7-9c39-d015d4ee7b16"
     },
     "Response" : {
       "x-ms-version" : "2019-02-02",
@@ -305,21 +172,11 @@
       "retry-after" : "0",
       "Content-Length" : "0",
       "StatusCode" : "202",
-<<<<<<< HEAD
-      "x-ms-request-id" : "dacabc84-b01e-001c-103b-6438bc000000",
-      "Date" : "Thu, 05 Sep 2019 22:43:59 GMT",
-      "x-ms-client-request-id" : "0f5f31bf-46df-4d7e-9c97-0bb8e36b100e"
+      "x-ms-request-id" : "755bbea0-601e-0051-344a-67fe5e000000",
+      "Date" : "Mon, 09 Sep 2019 20:10:32 GMT",
+      "x-ms-client-request-id" : "86de091b-dc6f-4ad7-9c39-d015d4ee7b16"
     },
     "Exception" : null
   } ],
-  "variables" : [ "jtcgetblocklisttype0blockblobapitestgetblocklisttype23d963382", "javablobgetblocklisttype187859ca7e7c8bf71d4ebf", "javablobgetblocklisttype21938733c3fd1619c14f37", "854f01c4-a703-4492-9dc1-51701e27ea6e", "4a0fe4d7-e7d8-4437-93a0-3d6d169752fa" ]
-=======
-      "x-ms-request-id" : "412a20b8-c01e-00c5-48e5-644e4d000000",
-      "Date" : "Fri, 06 Sep 2019 19:03:47 GMT",
-      "x-ms-client-request-id" : "027e9a77-b595-400f-b02d-0643cf4e9442"
-    },
-    "Exception" : null
-  } ],
-  "variables" : [ "jtcgetblocklisttype0blockblobapitestgetblocklisttypee48266490", "javablobgetblocklisttype1250139467e2911e964420", "javablobgetblocklisttype221191a28ed1b7a3834a9e", "98d6cde1-e7e9-42a8-9b43-10b0f987ece1", "739401c4-2392-4cdb-bc25-6bd09a356812" ]
->>>>>>> a55d5dd9
+  "variables" : [ "jtcgetblocklisttype0blockblobapitestgetblocklisttype55f814353", "javablobgetblocklisttype160601e5bdcf73905b45d5", "javablobgetblocklisttype289323a567c980c99c42db", "61a8254c-8bcc-4213-881d-04fe775ebdd9", "d2213483-3a38-484d-b46e-1b2beed34a34" ]
 }