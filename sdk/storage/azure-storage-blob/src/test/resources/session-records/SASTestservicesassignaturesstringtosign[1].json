{
  "networkCallRecords" : [ {
    "Method" : "PUT",
<<<<<<< HEAD
    "Uri" : "https://jaschrepragrs.blob.core.windows.net/jtcservicesassignaturesstringtosign0121602fd50eb3236?restype=container",
    "Headers" : {
      "x-ms-version" : "2019-02-02",
      "User-Agent" : "azsdk-java-azure-storage-blob/12.0.0-preview.3 1.8.0_221; Windows 10 10.0",
      "x-ms-client-request-id" : "84a7fd8f-b6b8-49f0-aa40-586d4f16e607"
=======
    "Uri" : "https://azstoragesdkaccount.blob.core.windows.net/jtcservicesassignaturesstringtosign07728961256d4a43b?restype=container",
    "Headers" : {
      "x-ms-version" : "2019-02-02",
      "User-Agent" : "azsdk-java-azure-storage-blob/12.0.0-preview.3 1.8.0_212; Windows 10 10.0",
      "x-ms-client-request-id" : "d327acdb-be9d-40d2-9f6e-59573d1cb980"
>>>>>>> a55d5dd9
    },
    "Response" : {
      "x-ms-version" : "2019-02-02",
      "Server" : "Windows-Azure-Blob/1.0 Microsoft-HTTPAPI/2.0",
<<<<<<< HEAD
      "ETag" : "\"0x8D732517075584C\"",
      "Last-Modified" : "Thu, 05 Sep 2019 22:36:05 GMT",
      "retry-after" : "0",
      "Content-Length" : "0",
      "StatusCode" : "201",
      "x-ms-request-id" : "bfec8b1d-901e-0044-053a-643cc7000000",
      "Date" : "Thu, 05 Sep 2019 22:36:04 GMT",
      "x-ms-client-request-id" : "84a7fd8f-b6b8-49f0-aa40-586d4f16e607"
=======
      "ETag" : "\"0x8D732FDFC3B4F0C\"",
      "Last-Modified" : "Fri, 06 Sep 2019 19:11:13 GMT",
      "retry-after" : "0",
      "Content-Length" : "0",
      "StatusCode" : "201",
      "x-ms-request-id" : "8f76bbf9-401e-003a-4ce6-6473d5000000",
      "Date" : "Fri, 06 Sep 2019 19:11:13 GMT",
      "x-ms-client-request-id" : "d327acdb-be9d-40d2-9f6e-59573d1cb980"
>>>>>>> a55d5dd9
    },
    "Exception" : null
  }, {
    "Method" : "GET",
<<<<<<< HEAD
    "Uri" : "https://jaschrepragrs.blob.core.windows.net?prefix=jtcservicesassignaturesstringtosign&comp=list",
    "Headers" : {
      "x-ms-version" : "2019-02-02",
      "User-Agent" : "azsdk-java-azure-storage-blob/12.0.0-preview.3 1.8.0_221; Windows 10 10.0",
      "x-ms-client-request-id" : "7a0e4ab3-93db-441f-95bc-46888709dcb5"
=======
    "Uri" : "https://azstoragesdkaccount.blob.core.windows.net?prefix=jtcservicesassignaturesstringtosign&comp=list",
    "Headers" : {
      "x-ms-version" : "2019-02-02",
      "User-Agent" : "azsdk-java-azure-storage-blob/12.0.0-preview.3 1.8.0_212; Windows 10 10.0",
      "x-ms-client-request-id" : "31910d4f-8aa4-4257-af4a-6d6eb23d4a1c"
>>>>>>> a55d5dd9
    },
    "Response" : {
      "Transfer-Encoding" : "chunked",
      "x-ms-version" : "2019-02-02",
      "Server" : "Windows-Azure-Blob/1.0 Microsoft-HTTPAPI/2.0",
      "retry-after" : "0",
      "StatusCode" : "200",
<<<<<<< HEAD
      "x-ms-request-id" : "bfec8b2b-901e-0044-123a-643cc7000000",
      "Body" : "﻿<?xml version=\"1.0\" encoding=\"utf-8\"?><EnumerationResults ServiceEndpoint=\"https://jaschrepragrs.blob.core.windows.net/\"><Prefix>jtcservicesassignaturesstringtosign</Prefix><Containers><Container><Name>jtcservicesassignaturesstringtosign0121602fd50eb3236</Name><Properties><Last-Modified>Thu, 05 Sep 2019 22:36:05 GMT</Last-Modified><Etag>\"0x8D732517075584C\"</Etag><LeaseStatus>unlocked</LeaseStatus><LeaseState>available</LeaseState><DefaultEncryptionScope>$account-encryption-key</DefaultEncryptionScope><DenyEncryptionScopeOverride>false</DenyEncryptionScopeOverride><HasImmutabilityPolicy>false</HasImmutabilityPolicy><HasLegalHold>false</HasLegalHold></Properties></Container></Containers><NextMarker /></EnumerationResults>",
      "Date" : "Thu, 05 Sep 2019 22:36:05 GMT",
      "x-ms-client-request-id" : "7a0e4ab3-93db-441f-95bc-46888709dcb5",
=======
      "x-ms-request-id" : "8f76bc08-401e-003a-58e6-6473d5000000",
      "Body" : "﻿<?xml version=\"1.0\" encoding=\"utf-8\"?><EnumerationResults ServiceEndpoint=\"https://azstoragesdkaccount.blob.core.windows.net/\"><Prefix>jtcservicesassignaturesstringtosign</Prefix><Containers><Container><Name>jtcservicesassignaturesstringtosign07728961256d4a43b</Name><Properties><Last-Modified>Fri, 06 Sep 2019 19:11:13 GMT</Last-Modified><Etag>\"0x8D732FDFC3B4F0C\"</Etag><LeaseStatus>unlocked</LeaseStatus><LeaseState>available</LeaseState><DefaultEncryptionScope>$account-encryption-key</DefaultEncryptionScope><DenyEncryptionScopeOverride>false</DenyEncryptionScopeOverride><HasImmutabilityPolicy>false</HasImmutabilityPolicy><HasLegalHold>false</HasLegalHold></Properties></Container></Containers><NextMarker /></EnumerationResults>",
      "Date" : "Fri, 06 Sep 2019 19:11:13 GMT",
      "x-ms-client-request-id" : "31910d4f-8aa4-4257-af4a-6d6eb23d4a1c",
>>>>>>> a55d5dd9
      "Content-Type" : "application/xml"
    },
    "Exception" : null
  }, {
    "Method" : "DELETE",
<<<<<<< HEAD
    "Uri" : "https://jaschrepragrs.blob.core.windows.net/jtcservicesassignaturesstringtosign0121602fd50eb3236?restype=container",
    "Headers" : {
      "x-ms-version" : "2019-02-02",
      "User-Agent" : "azsdk-java-azure-storage-blob/12.0.0-preview.3 1.8.0_221; Windows 10 10.0",
      "x-ms-client-request-id" : "4ec9d30a-42f9-4e6c-8fd2-ef4f6a6fbd3e"
=======
    "Uri" : "https://azstoragesdkaccount.blob.core.windows.net/jtcservicesassignaturesstringtosign07728961256d4a43b?restype=container",
    "Headers" : {
      "x-ms-version" : "2019-02-02",
      "User-Agent" : "azsdk-java-azure-storage-blob/12.0.0-preview.3 1.8.0_212; Windows 10 10.0",
      "x-ms-client-request-id" : "c0383d14-cf94-4ad2-b341-9fa9c0bba3dc"
>>>>>>> a55d5dd9
    },
    "Response" : {
      "x-ms-version" : "2019-02-02",
      "Server" : "Windows-Azure-Blob/1.0 Microsoft-HTTPAPI/2.0",
      "retry-after" : "0",
      "Content-Length" : "0",
      "StatusCode" : "202",
<<<<<<< HEAD
      "x-ms-request-id" : "bfec8b3e-901e-0044-243a-643cc7000000",
      "Date" : "Thu, 05 Sep 2019 22:36:05 GMT",
      "x-ms-client-request-id" : "4ec9d30a-42f9-4e6c-8fd2-ef4f6a6fbd3e"
    },
    "Exception" : null
  } ],
  "variables" : [ "jtcservicesassignaturesstringtosign0121602fd50eb3236" ]
=======
      "x-ms-request-id" : "8f76bc14-401e-003a-64e6-6473d5000000",
      "Date" : "Fri, 06 Sep 2019 19:11:13 GMT",
      "x-ms-client-request-id" : "c0383d14-cf94-4ad2-b341-9fa9c0bba3dc"
    },
    "Exception" : null
  } ],
  "variables" : [ "jtcservicesassignaturesstringtosign07728961256d4a43b" ]
>>>>>>> a55d5dd9
}<|MERGE_RESOLUTION|>--- conflicted
+++ resolved
@@ -1,59 +1,32 @@
 {
   "networkCallRecords" : [ {
     "Method" : "PUT",
-<<<<<<< HEAD
-    "Uri" : "https://jaschrepragrs.blob.core.windows.net/jtcservicesassignaturesstringtosign0121602fd50eb3236?restype=container",
+    "Uri" : "https://jaschrepragrs.blob.core.windows.net/jtcservicesassignaturesstringtosign014410924ec2718dc?restype=container",
     "Headers" : {
       "x-ms-version" : "2019-02-02",
       "User-Agent" : "azsdk-java-azure-storage-blob/12.0.0-preview.3 1.8.0_221; Windows 10 10.0",
-      "x-ms-client-request-id" : "84a7fd8f-b6b8-49f0-aa40-586d4f16e607"
-=======
-    "Uri" : "https://azstoragesdkaccount.blob.core.windows.net/jtcservicesassignaturesstringtosign07728961256d4a43b?restype=container",
-    "Headers" : {
-      "x-ms-version" : "2019-02-02",
-      "User-Agent" : "azsdk-java-azure-storage-blob/12.0.0-preview.3 1.8.0_212; Windows 10 10.0",
-      "x-ms-client-request-id" : "d327acdb-be9d-40d2-9f6e-59573d1cb980"
->>>>>>> a55d5dd9
+      "x-ms-client-request-id" : "f8293edf-d823-450e-8d88-94eaf0139e4c"
     },
     "Response" : {
       "x-ms-version" : "2019-02-02",
       "Server" : "Windows-Azure-Blob/1.0 Microsoft-HTTPAPI/2.0",
-<<<<<<< HEAD
-      "ETag" : "\"0x8D732517075584C\"",
-      "Last-Modified" : "Thu, 05 Sep 2019 22:36:05 GMT",
+      "ETag" : "\"0x8D73560217268ED\"",
+      "Last-Modified" : "Mon, 09 Sep 2019 19:58:49 GMT",
       "retry-after" : "0",
       "Content-Length" : "0",
       "StatusCode" : "201",
-      "x-ms-request-id" : "bfec8b1d-901e-0044-053a-643cc7000000",
-      "Date" : "Thu, 05 Sep 2019 22:36:04 GMT",
-      "x-ms-client-request-id" : "84a7fd8f-b6b8-49f0-aa40-586d4f16e607"
-=======
-      "ETag" : "\"0x8D732FDFC3B4F0C\"",
-      "Last-Modified" : "Fri, 06 Sep 2019 19:11:13 GMT",
-      "retry-after" : "0",
-      "Content-Length" : "0",
-      "StatusCode" : "201",
-      "x-ms-request-id" : "8f76bbf9-401e-003a-4ce6-6473d5000000",
-      "Date" : "Fri, 06 Sep 2019 19:11:13 GMT",
-      "x-ms-client-request-id" : "d327acdb-be9d-40d2-9f6e-59573d1cb980"
->>>>>>> a55d5dd9
+      "x-ms-request-id" : "077fbcc8-801e-001f-4248-673bbb000000",
+      "Date" : "Mon, 09 Sep 2019 19:58:48 GMT",
+      "x-ms-client-request-id" : "f8293edf-d823-450e-8d88-94eaf0139e4c"
     },
     "Exception" : null
   }, {
     "Method" : "GET",
-<<<<<<< HEAD
     "Uri" : "https://jaschrepragrs.blob.core.windows.net?prefix=jtcservicesassignaturesstringtosign&comp=list",
     "Headers" : {
       "x-ms-version" : "2019-02-02",
       "User-Agent" : "azsdk-java-azure-storage-blob/12.0.0-preview.3 1.8.0_221; Windows 10 10.0",
-      "x-ms-client-request-id" : "7a0e4ab3-93db-441f-95bc-46888709dcb5"
-=======
-    "Uri" : "https://azstoragesdkaccount.blob.core.windows.net?prefix=jtcservicesassignaturesstringtosign&comp=list",
-    "Headers" : {
-      "x-ms-version" : "2019-02-02",
-      "User-Agent" : "azsdk-java-azure-storage-blob/12.0.0-preview.3 1.8.0_212; Windows 10 10.0",
-      "x-ms-client-request-id" : "31910d4f-8aa4-4257-af4a-6d6eb23d4a1c"
->>>>>>> a55d5dd9
+      "x-ms-client-request-id" : "08a6084b-65ee-4122-b979-0a6b119ca5e7"
     },
     "Response" : {
       "Transfer-Encoding" : "chunked",
@@ -61,35 +34,20 @@
       "Server" : "Windows-Azure-Blob/1.0 Microsoft-HTTPAPI/2.0",
       "retry-after" : "0",
       "StatusCode" : "200",
-<<<<<<< HEAD
-      "x-ms-request-id" : "bfec8b2b-901e-0044-123a-643cc7000000",
-      "Body" : "﻿<?xml version=\"1.0\" encoding=\"utf-8\"?><EnumerationResults ServiceEndpoint=\"https://jaschrepragrs.blob.core.windows.net/\"><Prefix>jtcservicesassignaturesstringtosign</Prefix><Containers><Container><Name>jtcservicesassignaturesstringtosign0121602fd50eb3236</Name><Properties><Last-Modified>Thu, 05 Sep 2019 22:36:05 GMT</Last-Modified><Etag>\"0x8D732517075584C\"</Etag><LeaseStatus>unlocked</LeaseStatus><LeaseState>available</LeaseState><DefaultEncryptionScope>$account-encryption-key</DefaultEncryptionScope><DenyEncryptionScopeOverride>false</DenyEncryptionScopeOverride><HasImmutabilityPolicy>false</HasImmutabilityPolicy><HasLegalHold>false</HasLegalHold></Properties></Container></Containers><NextMarker /></EnumerationResults>",
-      "Date" : "Thu, 05 Sep 2019 22:36:05 GMT",
-      "x-ms-client-request-id" : "7a0e4ab3-93db-441f-95bc-46888709dcb5",
-=======
-      "x-ms-request-id" : "8f76bc08-401e-003a-58e6-6473d5000000",
-      "Body" : "﻿<?xml version=\"1.0\" encoding=\"utf-8\"?><EnumerationResults ServiceEndpoint=\"https://azstoragesdkaccount.blob.core.windows.net/\"><Prefix>jtcservicesassignaturesstringtosign</Prefix><Containers><Container><Name>jtcservicesassignaturesstringtosign07728961256d4a43b</Name><Properties><Last-Modified>Fri, 06 Sep 2019 19:11:13 GMT</Last-Modified><Etag>\"0x8D732FDFC3B4F0C\"</Etag><LeaseStatus>unlocked</LeaseStatus><LeaseState>available</LeaseState><DefaultEncryptionScope>$account-encryption-key</DefaultEncryptionScope><DenyEncryptionScopeOverride>false</DenyEncryptionScopeOverride><HasImmutabilityPolicy>false</HasImmutabilityPolicy><HasLegalHold>false</HasLegalHold></Properties></Container></Containers><NextMarker /></EnumerationResults>",
-      "Date" : "Fri, 06 Sep 2019 19:11:13 GMT",
-      "x-ms-client-request-id" : "31910d4f-8aa4-4257-af4a-6d6eb23d4a1c",
->>>>>>> a55d5dd9
+      "x-ms-request-id" : "077fbce3-801e-001f-5b48-673bbb000000",
+      "Body" : "﻿<?xml version=\"1.0\" encoding=\"utf-8\"?><EnumerationResults ServiceEndpoint=\"https://jaschrepragrs.blob.core.windows.net/\"><Prefix>jtcservicesassignaturesstringtosign</Prefix><Containers><Container><Name>jtcservicesassignaturesstringtosign014410924ec2718dc</Name><Properties><Last-Modified>Mon, 09 Sep 2019 19:58:49 GMT</Last-Modified><Etag>\"0x8D73560217268ED\"</Etag><LeaseStatus>unlocked</LeaseStatus><LeaseState>available</LeaseState><DefaultEncryptionScope>$account-encryption-key</DefaultEncryptionScope><DenyEncryptionScopeOverride>false</DenyEncryptionScopeOverride><HasImmutabilityPolicy>false</HasImmutabilityPolicy><HasLegalHold>false</HasLegalHold></Properties></Container></Containers><NextMarker /></EnumerationResults>",
+      "Date" : "Mon, 09 Sep 2019 19:58:48 GMT",
+      "x-ms-client-request-id" : "08a6084b-65ee-4122-b979-0a6b119ca5e7",
       "Content-Type" : "application/xml"
     },
     "Exception" : null
   }, {
     "Method" : "DELETE",
-<<<<<<< HEAD
-    "Uri" : "https://jaschrepragrs.blob.core.windows.net/jtcservicesassignaturesstringtosign0121602fd50eb3236?restype=container",
+    "Uri" : "https://jaschrepragrs.blob.core.windows.net/jtcservicesassignaturesstringtosign014410924ec2718dc?restype=container",
     "Headers" : {
       "x-ms-version" : "2019-02-02",
       "User-Agent" : "azsdk-java-azure-storage-blob/12.0.0-preview.3 1.8.0_221; Windows 10 10.0",
-      "x-ms-client-request-id" : "4ec9d30a-42f9-4e6c-8fd2-ef4f6a6fbd3e"
-=======
-    "Uri" : "https://azstoragesdkaccount.blob.core.windows.net/jtcservicesassignaturesstringtosign07728961256d4a43b?restype=container",
-    "Headers" : {
-      "x-ms-version" : "2019-02-02",
-      "User-Agent" : "azsdk-java-azure-storage-blob/12.0.0-preview.3 1.8.0_212; Windows 10 10.0",
-      "x-ms-client-request-id" : "c0383d14-cf94-4ad2-b341-9fa9c0bba3dc"
->>>>>>> a55d5dd9
+      "x-ms-client-request-id" : "2b7a2b93-1201-421a-ae4a-550c89f26d30"
     },
     "Response" : {
       "x-ms-version" : "2019-02-02",
@@ -97,21 +55,11 @@
       "retry-after" : "0",
       "Content-Length" : "0",
       "StatusCode" : "202",
-<<<<<<< HEAD
-      "x-ms-request-id" : "bfec8b3e-901e-0044-243a-643cc7000000",
-      "Date" : "Thu, 05 Sep 2019 22:36:05 GMT",
-      "x-ms-client-request-id" : "4ec9d30a-42f9-4e6c-8fd2-ef4f6a6fbd3e"
+      "x-ms-request-id" : "077fbcea-801e-001f-6148-673bbb000000",
+      "Date" : "Mon, 09 Sep 2019 19:58:48 GMT",
+      "x-ms-client-request-id" : "2b7a2b93-1201-421a-ae4a-550c89f26d30"
     },
     "Exception" : null
   } ],
-  "variables" : [ "jtcservicesassignaturesstringtosign0121602fd50eb3236" ]
-=======
-      "x-ms-request-id" : "8f76bc14-401e-003a-64e6-6473d5000000",
-      "Date" : "Fri, 06 Sep 2019 19:11:13 GMT",
-      "x-ms-client-request-id" : "c0383d14-cf94-4ad2-b341-9fa9c0bba3dc"
-    },
-    "Exception" : null
-  } ],
-  "variables" : [ "jtcservicesassignaturesstringtosign07728961256d4a43b" ]
->>>>>>> a55d5dd9
+  "variables" : [ "jtcservicesassignaturesstringtosign014410924ec2718dc" ]
 }