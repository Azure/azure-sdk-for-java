--- conflicted
+++ resolved
@@ -1,101 +1,54 @@
 {
   "networkCallRecords" : [ {
     "Method" : "PUT",
-<<<<<<< HEAD
-    "Uri" : "https://jaschrepragrs.blob.core.windows.net/jtcacquirelease0containerapitestacquireleased8293992b2664?restype=container",
+    "Uri" : "https://jaschrepragrs.blob.core.windows.net/jtcacquirelease0containerapitestacquirelease2059418197b76?restype=container",
     "Headers" : {
       "x-ms-version" : "2019-02-02",
       "User-Agent" : "azsdk-java-azure-storage-blob/12.0.0-preview.3 1.8.0_221; Windows 10 10.0",
-      "x-ms-client-request-id" : "c7200b21-044e-472b-83ca-bf750daa6eaa"
-=======
-    "Uri" : "https://azstoragesdkaccount.blob.core.windows.net/jtcacquirelease0containerapitestacquireleaseeb311757e874c?restype=container",
-    "Headers" : {
-      "x-ms-version" : "2019-02-02",
-      "User-Agent" : "azsdk-java-azure-storage-blob/12.0.0-preview.3 1.8.0_212; Windows 10 10.0",
-      "x-ms-client-request-id" : "8b6c9581-7eed-494b-a229-b0a5efbee641"
->>>>>>> a55d5dd9
+      "x-ms-client-request-id" : "5471c4a7-bcc8-4165-91a3-78b6da863187"
     },
     "Response" : {
       "x-ms-version" : "2019-02-02",
       "Server" : "Windows-Azure-Blob/1.0 Microsoft-HTTPAPI/2.0",
-<<<<<<< HEAD
-      "ETag" : "\"0x8D7325324345856\"",
-      "Last-Modified" : "Thu, 05 Sep 2019 22:48:16 GMT",
+      "ETag" : "\"0x8D73560AEB61CBC\"",
+      "Last-Modified" : "Mon, 09 Sep 2019 20:02:46 GMT",
       "retry-after" : "0",
       "Content-Length" : "0",
       "StatusCode" : "201",
-      "x-ms-request-id" : "827d0291-601e-001e-573c-643a46000000",
-      "Date" : "Thu, 05 Sep 2019 22:48:16 GMT",
-      "x-ms-client-request-id" : "c7200b21-044e-472b-83ca-bf750daa6eaa"
-=======
-      "ETag" : "\"0x8D732FD82AEDF28\"",
-      "Last-Modified" : "Fri, 06 Sep 2019 19:07:49 GMT",
-      "retry-after" : "0",
-      "Content-Length" : "0",
-      "StatusCode" : "201",
-      "x-ms-request-id" : "ec651524-001e-001f-49e6-64eb66000000",
-      "Date" : "Fri, 06 Sep 2019 19:07:49 GMT",
-      "x-ms-client-request-id" : "8b6c9581-7eed-494b-a229-b0a5efbee641"
->>>>>>> a55d5dd9
+      "x-ms-request-id" : "c5c9d24a-301e-0042-4549-67cbbf000000",
+      "Date" : "Mon, 09 Sep 2019 20:02:45 GMT",
+      "x-ms-client-request-id" : "5471c4a7-bcc8-4165-91a3-78b6da863187"
     },
     "Exception" : null
   }, {
     "Method" : "PUT",
-<<<<<<< HEAD
-    "Uri" : "https://jaschrepragrs.blob.core.windows.net/jtcacquirelease0containerapitestacquireleased8293992b2664?comp=lease&restype=container",
+    "Uri" : "https://jaschrepragrs.blob.core.windows.net/jtcacquirelease0containerapitestacquirelease2059418197b76?comp=lease&restype=container",
     "Headers" : {
       "x-ms-version" : "2019-02-02",
       "User-Agent" : "azsdk-java-azure-storage-blob/12.0.0-preview.3 1.8.0_221; Windows 10 10.0",
-      "x-ms-client-request-id" : "4533d9fb-82ea-4ed5-a1a2-5eebd9e25566"
-=======
-    "Uri" : "https://azstoragesdkaccount.blob.core.windows.net/jtcacquirelease0containerapitestacquireleaseeb311757e874c?comp=lease&restype=container",
-    "Headers" : {
-      "x-ms-version" : "2019-02-02",
-      "User-Agent" : "azsdk-java-azure-storage-blob/12.0.0-preview.3 1.8.0_212; Windows 10 10.0",
-      "x-ms-client-request-id" : "d4c0fe82-35bc-4ecb-ab67-11cf586993de"
->>>>>>> a55d5dd9
+      "x-ms-client-request-id" : "3768e078-342d-46b2-9a56-6763e58d3339"
     },
     "Response" : {
       "x-ms-version" : "2019-02-02",
       "Server" : "Windows-Azure-Blob/1.0 Microsoft-HTTPAPI/2.0",
-<<<<<<< HEAD
-      "ETag" : "\"0x8D7325324345856\"",
-      "x-ms-lease-id" : "f980380a-400c-4478-bc27-d1e8abc1de60",
-      "Last-Modified" : "Thu, 05 Sep 2019 22:48:16 GMT",
+      "ETag" : "\"0x8D73560AEB61CBC\"",
+      "x-ms-lease-id" : "3ff4fb90-4369-455c-a8d0-4b2aca9cad94",
+      "Last-Modified" : "Mon, 09 Sep 2019 20:02:46 GMT",
       "retry-after" : "0",
       "Content-Length" : "0",
       "StatusCode" : "201",
-      "x-ms-request-id" : "827d029d-601e-001e-613c-643a46000000",
-      "Date" : "Thu, 05 Sep 2019 22:48:16 GMT",
-      "x-ms-client-request-id" : "4533d9fb-82ea-4ed5-a1a2-5eebd9e25566"
-=======
-      "ETag" : "\"0x8D732FD82AEDF28\"",
-      "x-ms-lease-id" : "d6ccd02e-5eac-4fd6-92ed-1958eb45b7b8",
-      "Last-Modified" : "Fri, 06 Sep 2019 19:07:49 GMT",
-      "retry-after" : "0",
-      "Content-Length" : "0",
-      "StatusCode" : "201",
-      "x-ms-request-id" : "ec651572-001e-001f-0de6-64eb66000000",
-      "Date" : "Fri, 06 Sep 2019 19:07:49 GMT",
-      "x-ms-client-request-id" : "d4c0fe82-35bc-4ecb-ab67-11cf586993de"
->>>>>>> a55d5dd9
+      "x-ms-request-id" : "c5c9d264-301e-0042-5d49-67cbbf000000",
+      "Date" : "Mon, 09 Sep 2019 20:02:45 GMT",
+      "x-ms-client-request-id" : "3768e078-342d-46b2-9a56-6763e58d3339"
     },
     "Exception" : null
   }, {
     "Method" : "GET",
-<<<<<<< HEAD
-    "Uri" : "https://jaschrepragrs.blob.core.windows.net/jtcacquirelease0containerapitestacquireleased8293992b2664?restype=container",
+    "Uri" : "https://jaschrepragrs.blob.core.windows.net/jtcacquirelease0containerapitestacquirelease2059418197b76?restype=container",
     "Headers" : {
       "x-ms-version" : "2019-02-02",
       "User-Agent" : "azsdk-java-azure-storage-blob/12.0.0-preview.3 1.8.0_221; Windows 10 10.0",
-      "x-ms-client-request-id" : "3b100bb6-7641-4c8f-a9d6-1d12740aad0d"
-=======
-    "Uri" : "https://azstoragesdkaccount.blob.core.windows.net/jtcacquirelease0containerapitestacquireleaseeb311757e874c?restype=container",
-    "Headers" : {
-      "x-ms-version" : "2019-02-02",
-      "User-Agent" : "azsdk-java-azure-storage-blob/12.0.0-preview.3 1.8.0_212; Windows 10 10.0",
-      "x-ms-client-request-id" : "8fe560a6-9138-4f47-9359-3866c75a29f5"
->>>>>>> a55d5dd9
+      "x-ms-client-request-id" : "896421c1-cb60-454e-83a9-fa96dd82313c"
     },
     "Response" : {
       "x-ms-version" : "2019-02-02",
@@ -103,50 +56,27 @@
       "Server" : "Windows-Azure-Blob/1.0 Microsoft-HTTPAPI/2.0",
       "x-ms-lease-state" : "leased",
       "x-ms-deny-encryption-scope-override" : "false",
-<<<<<<< HEAD
-      "Last-Modified" : "Thu, 05 Sep 2019 22:48:16 GMT",
+      "Last-Modified" : "Mon, 09 Sep 2019 20:02:46 GMT",
       "retry-after" : "0",
       "StatusCode" : "200",
-      "Date" : "Thu, 05 Sep 2019 22:48:16 GMT",
+      "Date" : "Mon, 09 Sep 2019 20:02:45 GMT",
       "x-ms-has-legal-hold" : "false",
       "x-ms-default-encryption-scope" : "$account-encryption-key",
-      "ETag" : "\"0x8D7325324345856\"",
+      "ETag" : "\"0x8D73560AEB61CBC\"",
       "x-ms-has-immutability-policy" : "false",
       "x-ms-lease-duration" : "infinite",
       "Content-Length" : "0",
-      "x-ms-request-id" : "827d02a8-601e-001e-6c3c-643a46000000",
-      "x-ms-client-request-id" : "3b100bb6-7641-4c8f-a9d6-1d12740aad0d"
-=======
-      "Last-Modified" : "Fri, 06 Sep 2019 19:07:49 GMT",
-      "retry-after" : "0",
-      "StatusCode" : "200",
-      "Date" : "Fri, 06 Sep 2019 19:07:49 GMT",
-      "x-ms-has-legal-hold" : "false",
-      "x-ms-default-encryption-scope" : "$account-encryption-key",
-      "ETag" : "\"0x8D732FD82AEDF28\"",
-      "x-ms-has-immutability-policy" : "false",
-      "x-ms-lease-duration" : "infinite",
-      "Content-Length" : "0",
-      "x-ms-request-id" : "ec65158e-001e-001f-23e6-64eb66000000",
-      "x-ms-client-request-id" : "8fe560a6-9138-4f47-9359-3866c75a29f5"
->>>>>>> a55d5dd9
+      "x-ms-request-id" : "c5c9d288-301e-0042-0149-67cbbf000000",
+      "x-ms-client-request-id" : "896421c1-cb60-454e-83a9-fa96dd82313c"
     },
     "Exception" : null
   }, {
     "Method" : "GET",
-<<<<<<< HEAD
     "Uri" : "https://jaschrepragrs.blob.core.windows.net?prefix=jtcacquirelease&comp=list",
     "Headers" : {
       "x-ms-version" : "2019-02-02",
       "User-Agent" : "azsdk-java-azure-storage-blob/12.0.0-preview.3 1.8.0_221; Windows 10 10.0",
-      "x-ms-client-request-id" : "54dc09ee-b5e0-4acc-a351-d49b3b2b1988"
-=======
-    "Uri" : "https://azstoragesdkaccount.blob.core.windows.net?prefix=jtcacquirelease&comp=list",
-    "Headers" : {
-      "x-ms-version" : "2019-02-02",
-      "User-Agent" : "azsdk-java-azure-storage-blob/12.0.0-preview.3 1.8.0_212; Windows 10 10.0",
-      "x-ms-client-request-id" : "ea574cb0-fc61-4e83-b5ad-a9c63e17d019"
->>>>>>> a55d5dd9
+      "x-ms-client-request-id" : "eac9e78f-6789-4399-b469-b594bb78dad5"
     },
     "Response" : {
       "Transfer-Encoding" : "chunked",
@@ -154,77 +84,42 @@
       "Server" : "Windows-Azure-Blob/1.0 Microsoft-HTTPAPI/2.0",
       "retry-after" : "0",
       "StatusCode" : "200",
-<<<<<<< HEAD
-      "x-ms-request-id" : "827d02b9-601e-001e-7b3c-643a46000000",
-      "Body" : "﻿<?xml version=\"1.0\" encoding=\"utf-8\"?><EnumerationResults ServiceEndpoint=\"https://jaschrepragrs.blob.core.windows.net/\"><Prefix>jtcacquirelease</Prefix><Containers><Container><Name>jtcacquirelease0containerapitestacquireleased8293992b2664</Name><Properties><Last-Modified>Thu, 05 Sep 2019 22:48:16 GMT</Last-Modified><Etag>\"0x8D7325324345856\"</Etag><LeaseStatus>locked</LeaseStatus><LeaseState>leased</LeaseState><LeaseDuration>infinite</LeaseDuration><DefaultEncryptionScope>$account-encryption-key</DefaultEncryptionScope><DenyEncryptionScopeOverride>false</DenyEncryptionScopeOverride><HasImmutabilityPolicy>false</HasImmutabilityPolicy><HasLegalHold>false</HasLegalHold></Properties></Container></Containers><NextMarker /></EnumerationResults>",
-      "Date" : "Thu, 05 Sep 2019 22:48:16 GMT",
-      "x-ms-client-request-id" : "54dc09ee-b5e0-4acc-a351-d49b3b2b1988",
-=======
-      "x-ms-request-id" : "ec6515a0-001e-001f-34e6-64eb66000000",
-      "Body" : "﻿<?xml version=\"1.0\" encoding=\"utf-8\"?><EnumerationResults ServiceEndpoint=\"https://azstoragesdkaccount.blob.core.windows.net/\"><Prefix>jtcacquirelease</Prefix><Containers><Container><Name>jtcacquirelease0containerapitestacquireleaseeb311757e874c</Name><Properties><Last-Modified>Fri, 06 Sep 2019 19:07:49 GMT</Last-Modified><Etag>\"0x8D732FD82AEDF28\"</Etag><LeaseStatus>locked</LeaseStatus><LeaseState>leased</LeaseState><LeaseDuration>infinite</LeaseDuration><DefaultEncryptionScope>$account-encryption-key</DefaultEncryptionScope><DenyEncryptionScopeOverride>false</DenyEncryptionScopeOverride><HasImmutabilityPolicy>false</HasImmutabilityPolicy><HasLegalHold>false</HasLegalHold></Properties></Container></Containers><NextMarker /></EnumerationResults>",
-      "Date" : "Fri, 06 Sep 2019 19:07:49 GMT",
-      "x-ms-client-request-id" : "ea574cb0-fc61-4e83-b5ad-a9c63e17d019",
->>>>>>> a55d5dd9
+      "x-ms-request-id" : "c5c9d296-301e-0042-0f49-67cbbf000000",
+      "Body" : "﻿<?xml version=\"1.0\" encoding=\"utf-8\"?><EnumerationResults ServiceEndpoint=\"https://jaschrepragrs.blob.core.windows.net/\"><Prefix>jtcacquirelease</Prefix><Containers><Container><Name>jtcacquirelease0containerapitestacquirelease2059418197b76</Name><Properties><Last-Modified>Mon, 09 Sep 2019 20:02:46 GMT</Last-Modified><Etag>\"0x8D73560AEB61CBC\"</Etag><LeaseStatus>locked</LeaseStatus><LeaseState>leased</LeaseState><LeaseDuration>infinite</LeaseDuration><DefaultEncryptionScope>$account-encryption-key</DefaultEncryptionScope><DenyEncryptionScopeOverride>false</DenyEncryptionScopeOverride><HasImmutabilityPolicy>false</HasImmutabilityPolicy><HasLegalHold>false</HasLegalHold></Properties></Container></Containers><NextMarker /></EnumerationResults>",
+      "Date" : "Mon, 09 Sep 2019 20:02:45 GMT",
+      "x-ms-client-request-id" : "eac9e78f-6789-4399-b469-b594bb78dad5",
       "Content-Type" : "application/xml"
     },
     "Exception" : null
   }, {
     "Method" : "PUT",
-<<<<<<< HEAD
-    "Uri" : "https://jaschrepragrs.blob.core.windows.net/jtcacquirelease0containerapitestacquireleased8293992b2664?comp=lease&restype=container",
+    "Uri" : "https://jaschrepragrs.blob.core.windows.net/jtcacquirelease0containerapitestacquirelease2059418197b76?comp=lease&restype=container",
     "Headers" : {
       "x-ms-version" : "2019-02-02",
       "User-Agent" : "azsdk-java-azure-storage-blob/12.0.0-preview.3 1.8.0_221; Windows 10 10.0",
-      "x-ms-client-request-id" : "24c13321-4e08-49c1-9a90-c707d7a08e53"
-=======
-    "Uri" : "https://azstoragesdkaccount.blob.core.windows.net/jtcacquirelease0containerapitestacquireleaseeb311757e874c?comp=lease&restype=container",
-    "Headers" : {
-      "x-ms-version" : "2019-02-02",
-      "User-Agent" : "azsdk-java-azure-storage-blob/12.0.0-preview.3 1.8.0_212; Windows 10 10.0",
-      "x-ms-client-request-id" : "ea702279-8767-4447-ac77-59594e6a91cd"
->>>>>>> a55d5dd9
+      "x-ms-client-request-id" : "9cd93141-c7bd-4e1c-9a0e-cd8702525156"
     },
     "Response" : {
       "x-ms-version" : "2019-02-02",
       "Server" : "Windows-Azure-Blob/1.0 Microsoft-HTTPAPI/2.0",
-<<<<<<< HEAD
-      "ETag" : "\"0x8D7325324345856\"",
+      "ETag" : "\"0x8D73560AEB61CBC\"",
       "x-ms-lease-time" : "0",
-      "Last-Modified" : "Thu, 05 Sep 2019 22:48:16 GMT",
+      "Last-Modified" : "Mon, 09 Sep 2019 20:02:46 GMT",
       "retry-after" : "0",
       "Content-Length" : "0",
       "StatusCode" : "202",
-      "x-ms-request-id" : "827d02cc-601e-001e-0c3c-643a46000000",
-      "Date" : "Thu, 05 Sep 2019 22:48:16 GMT",
-      "x-ms-client-request-id" : "24c13321-4e08-49c1-9a90-c707d7a08e53"
-=======
-      "ETag" : "\"0x8D732FD82AEDF28\"",
-      "x-ms-lease-time" : "0",
-      "Last-Modified" : "Fri, 06 Sep 2019 19:07:49 GMT",
-      "retry-after" : "0",
-      "Content-Length" : "0",
-      "StatusCode" : "202",
-      "x-ms-request-id" : "ec6515ac-001e-001f-40e6-64eb66000000",
-      "Date" : "Fri, 06 Sep 2019 19:07:49 GMT",
-      "x-ms-client-request-id" : "ea702279-8767-4447-ac77-59594e6a91cd"
->>>>>>> a55d5dd9
+      "x-ms-request-id" : "c5c9d2ac-301e-0042-2149-67cbbf000000",
+      "Date" : "Mon, 09 Sep 2019 20:02:45 GMT",
+      "x-ms-client-request-id" : "9cd93141-c7bd-4e1c-9a0e-cd8702525156"
     },
     "Exception" : null
   }, {
     "Method" : "DELETE",
-<<<<<<< HEAD
-    "Uri" : "https://jaschrepragrs.blob.core.windows.net/jtcacquirelease0containerapitestacquireleased8293992b2664?restype=container",
+    "Uri" : "https://jaschrepragrs.blob.core.windows.net/jtcacquirelease0containerapitestacquirelease2059418197b76?restype=container",
     "Headers" : {
       "x-ms-version" : "2019-02-02",
       "User-Agent" : "azsdk-java-azure-storage-blob/12.0.0-preview.3 1.8.0_221; Windows 10 10.0",
-      "x-ms-client-request-id" : "6038c01b-a991-4ae0-b385-6295907f7141"
-=======
-    "Uri" : "https://azstoragesdkaccount.blob.core.windows.net/jtcacquirelease0containerapitestacquireleaseeb311757e874c?restype=container",
-    "Headers" : {
-      "x-ms-version" : "2019-02-02",
-      "User-Agent" : "azsdk-java-azure-storage-blob/12.0.0-preview.3 1.8.0_212; Windows 10 10.0",
-      "x-ms-client-request-id" : "3b6ca5aa-536e-429d-8c3a-fb51e7cd5f57"
->>>>>>> a55d5dd9
+      "x-ms-client-request-id" : "7814ab55-1411-4505-9d74-5fa4f3316e0c"
     },
     "Response" : {
       "x-ms-version" : "2019-02-02",
@@ -232,21 +127,11 @@
       "retry-after" : "0",
       "Content-Length" : "0",
       "StatusCode" : "202",
-<<<<<<< HEAD
-      "x-ms-request-id" : "827d02e2-601e-001e-203c-643a46000000",
-      "Date" : "Thu, 05 Sep 2019 22:48:16 GMT",
-      "x-ms-client-request-id" : "6038c01b-a991-4ae0-b385-6295907f7141"
+      "x-ms-request-id" : "c5c9d2b4-301e-0042-2949-67cbbf000000",
+      "Date" : "Mon, 09 Sep 2019 20:02:45 GMT",
+      "x-ms-client-request-id" : "7814ab55-1411-4505-9d74-5fa4f3316e0c"
     },
     "Exception" : null
   } ],
-  "variables" : [ "jtcacquirelease0containerapitestacquireleased8293992b2664" ]
-=======
-      "x-ms-request-id" : "ec6515c0-001e-001f-54e6-64eb66000000",
-      "Date" : "Fri, 06 Sep 2019 19:07:49 GMT",
-      "x-ms-client-request-id" : "3b6ca5aa-536e-429d-8c3a-fb51e7cd5f57"
-    },
-    "Exception" : null
-  } ],
-  "variables" : [ "jtcacquirelease0containerapitestacquireleaseeb311757e874c" ]
->>>>>>> a55d5dd9
+  "variables" : [ "jtcacquirelease0containerapitestacquirelease2059418197b76" ]
 }