--- conflicted
+++ resolved
@@ -1,148 +1,79 @@
 {
   "networkCallRecords" : [ {
     "Method" : "PUT",
-<<<<<<< HEAD
-    "Uri" : "https://jaschrepragrs.blob.core.windows.net/jtcclearpagesacfail0pageblobapitestclearpagesacfail6358975761?restype=container",
+    "Uri" : "https://jaschrepragrs.blob.core.windows.net/jtcclearpagesacfail0pageblobapitestclearpagesacfail33f168608f?restype=container",
     "Headers" : {
       "x-ms-version" : "2019-02-02",
       "User-Agent" : "azsdk-java-azure-storage-blob/12.0.0-preview.3 1.8.0_221; Windows 10 10.0",
-      "x-ms-client-request-id" : "b5f89e01-4e50-405f-9c0f-664cdfd2afb2"
-=======
-    "Uri" : "https://azstoragesdkaccount.blob.core.windows.net/jtcclearpagesacfail0pageblobapitestclearpagesacfail1c219485bd?restype=container",
-    "Headers" : {
-      "x-ms-version" : "2019-02-02",
-      "User-Agent" : "azsdk-java-azure-storage-blob/12.0.0-preview.3 1.8.0_212; Windows 10 10.0",
-      "x-ms-client-request-id" : "af75a51b-a819-450e-9579-ae65a67599b4"
->>>>>>> a55d5dd9
+      "x-ms-client-request-id" : "9394290f-f347-48e1-bff4-2bf6a013a8a4"
     },
     "Response" : {
       "x-ms-version" : "2019-02-02",
       "Server" : "Windows-Azure-Blob/1.0 Microsoft-HTTPAPI/2.0",
-<<<<<<< HEAD
-      "ETag" : "\"0x8D732525B30721E\"",
-      "Last-Modified" : "Thu, 05 Sep 2019 22:42:39 GMT",
+      "ETag" : "\"0x8D735619523ACEA\"",
+      "Last-Modified" : "Mon, 09 Sep 2019 20:09:12 GMT",
       "retry-after" : "0",
       "Content-Length" : "0",
       "StatusCode" : "201",
-      "x-ms-request-id" : "e0dd682c-e01e-0026-3e3b-647b1f000000",
-      "Date" : "Thu, 05 Sep 2019 22:42:38 GMT",
-      "x-ms-client-request-id" : "b5f89e01-4e50-405f-9c0f-664cdfd2afb2"
-=======
-      "ETag" : "\"0x8D732FDC7270FCF\"",
-      "Last-Modified" : "Fri, 06 Sep 2019 19:09:44 GMT",
-      "retry-after" : "0",
-      "Content-Length" : "0",
-      "StatusCode" : "201",
-      "x-ms-request-id" : "8f761079-401e-003a-3ee6-6473d5000000",
-      "Date" : "Fri, 06 Sep 2019 19:09:43 GMT",
-      "x-ms-client-request-id" : "af75a51b-a819-450e-9579-ae65a67599b4"
->>>>>>> a55d5dd9
+      "x-ms-request-id" : "9ebd2bfe-501e-003f-744a-675777000000",
+      "Date" : "Mon, 09 Sep 2019 20:09:12 GMT",
+      "x-ms-client-request-id" : "9394290f-f347-48e1-bff4-2bf6a013a8a4"
     },
     "Exception" : null
   }, {
     "Method" : "PUT",
-<<<<<<< HEAD
-    "Uri" : "https://jaschrepragrs.blob.core.windows.net/jtcclearpagesacfail0pageblobapitestclearpagesacfail6358975761/javablobclearpagesacfail1691193bb8eb5830ab45d4",
+    "Uri" : "https://jaschrepragrs.blob.core.windows.net/jtcclearpagesacfail0pageblobapitestclearpagesacfail33f168608f/javablobclearpagesacfail162117fe520edef3d24123",
     "Headers" : {
       "x-ms-version" : "2019-02-02",
       "User-Agent" : "azsdk-java-azure-storage-blob/12.0.0-preview.3 1.8.0_221; Windows 10 10.0",
-      "x-ms-client-request-id" : "d884473c-36c9-49eb-a112-fc19880e6fde"
-=======
-    "Uri" : "https://azstoragesdkaccount.blob.core.windows.net/jtcclearpagesacfail0pageblobapitestclearpagesacfail1c219485bd/javablobclearpagesacfail162772ea03985e12254d60",
-    "Headers" : {
-      "x-ms-version" : "2019-02-02",
-      "User-Agent" : "azsdk-java-azure-storage-blob/12.0.0-preview.3 1.8.0_212; Windows 10 10.0",
-      "x-ms-client-request-id" : "26b3d94f-ba1c-406b-96fc-afeea7dc0eb8"
->>>>>>> a55d5dd9
+      "x-ms-client-request-id" : "6b38b2ad-e422-4ac5-b8de-88d1e583db5e"
     },
     "Response" : {
       "x-ms-version" : "2019-02-02",
       "Server" : "Windows-Azure-Blob/1.0 Microsoft-HTTPAPI/2.0",
-<<<<<<< HEAD
-      "ETag" : "\"0x8D732525B3E2DE0\"",
-      "Last-Modified" : "Thu, 05 Sep 2019 22:42:39 GMT",
+      "ETag" : "\"0x8D7356195312A10\"",
+      "Last-Modified" : "Mon, 09 Sep 2019 20:09:12 GMT",
       "retry-after" : "0",
       "Content-Length" : "0",
       "StatusCode" : "201",
-      "x-ms-request-id" : "e0dd6844-e01e-0026-533b-647b1f000000",
+      "x-ms-request-id" : "9ebd2c15-501e-003f-074a-675777000000",
       "x-ms-request-server-encrypted" : "true",
-      "Date" : "Thu, 05 Sep 2019 22:42:38 GMT",
-      "x-ms-client-request-id" : "d884473c-36c9-49eb-a112-fc19880e6fde"
-=======
-      "ETag" : "\"0x8D732FDC72CD94D\"",
-      "Last-Modified" : "Fri, 06 Sep 2019 19:09:44 GMT",
-      "retry-after" : "0",
-      "Content-Length" : "0",
-      "StatusCode" : "201",
-      "x-ms-request-id" : "8f76108f-401e-003a-52e6-6473d5000000",
-      "x-ms-request-server-encrypted" : "true",
-      "Date" : "Fri, 06 Sep 2019 19:09:43 GMT",
-      "x-ms-client-request-id" : "26b3d94f-ba1c-406b-96fc-afeea7dc0eb8"
->>>>>>> a55d5dd9
+      "Date" : "Mon, 09 Sep 2019 20:09:12 GMT",
+      "x-ms-client-request-id" : "6b38b2ad-e422-4ac5-b8de-88d1e583db5e"
     },
     "Exception" : null
   }, {
     "Method" : "PUT",
-<<<<<<< HEAD
-    "Uri" : "https://jaschrepragrs.blob.core.windows.net/jtcclearpagesacfail0pageblobapitestclearpagesacfail6358975761/javablobclearpagesacfail1691193bb8eb5830ab45d4?comp=page",
+    "Uri" : "https://jaschrepragrs.blob.core.windows.net/jtcclearpagesacfail0pageblobapitestclearpagesacfail33f168608f/javablobclearpagesacfail162117fe520edef3d24123?comp=page",
     "Headers" : {
       "x-ms-version" : "2019-02-02",
       "User-Agent" : "azsdk-java-azure-storage-blob/12.0.0-preview.3 1.8.0_221; Windows 10 10.0",
-      "x-ms-client-request-id" : "c923d9ca-a13f-410f-a47d-3c09caa6e174",
-=======
-    "Uri" : "https://azstoragesdkaccount.blob.core.windows.net/jtcclearpagesacfail0pageblobapitestclearpagesacfail1c219485bd/javablobclearpagesacfail162772ea03985e12254d60?comp=page",
-    "Headers" : {
-      "x-ms-version" : "2019-02-02",
-      "User-Agent" : "azsdk-java-azure-storage-blob/12.0.0-preview.3 1.8.0_212; Windows 10 10.0",
-      "x-ms-client-request-id" : "99c8bb92-75cb-4814-97f9-da80a50ee951",
->>>>>>> a55d5dd9
+      "x-ms-client-request-id" : "0475098e-727b-4cae-a719-d2462d93b429",
       "Content-Type" : "application/octet-stream"
     },
     "Response" : {
       "x-ms-version" : "2019-02-02",
       "Server" : "Windows-Azure-Blob/1.0 Microsoft-HTTPAPI/2.0",
-<<<<<<< HEAD
-      "x-ms-content-crc64" : "cHwTCldp9yU=",
+      "x-ms-content-crc64" : "NLzm3Delb1I=",
       "x-ms-blob-sequence-number" : "0",
-      "Last-Modified" : "Thu, 05 Sep 2019 22:42:39 GMT",
+      "Last-Modified" : "Mon, 09 Sep 2019 20:09:12 GMT",
       "retry-after" : "0",
       "StatusCode" : "201",
       "x-ms-request-server-encrypted" : "true",
-      "Date" : "Thu, 05 Sep 2019 22:42:38 GMT",
-      "ETag" : "\"0x8D732525B4ADA74\"",
+      "Date" : "Mon, 09 Sep 2019 20:09:12 GMT",
+      "ETag" : "\"0x8D73561953DFDAB\"",
       "Content-Length" : "0",
-      "x-ms-request-id" : "e0dd6854-e01e-0026-623b-647b1f000000",
-      "x-ms-client-request-id" : "c923d9ca-a13f-410f-a47d-3c09caa6e174"
-=======
-      "x-ms-content-crc64" : "LN4HkV3a3qA=",
-      "x-ms-blob-sequence-number" : "0",
-      "Last-Modified" : "Fri, 06 Sep 2019 19:09:44 GMT",
-      "retry-after" : "0",
-      "StatusCode" : "201",
-      "x-ms-request-server-encrypted" : "true",
-      "Date" : "Fri, 06 Sep 2019 19:09:43 GMT",
-      "ETag" : "\"0x8D732FDC73258EC\"",
-      "Content-Length" : "0",
-      "x-ms-request-id" : "8f7610a8-401e-003a-64e6-6473d5000000",
-      "x-ms-client-request-id" : "99c8bb92-75cb-4814-97f9-da80a50ee951"
->>>>>>> a55d5dd9
+      "x-ms-request-id" : "9ebd2c21-501e-003f-124a-675777000000",
+      "x-ms-client-request-id" : "0475098e-727b-4cae-a719-d2462d93b429"
     },
     "Exception" : null
   }, {
     "Method" : "PUT",
-<<<<<<< HEAD
-    "Uri" : "https://jaschrepragrs.blob.core.windows.net/jtcclearpagesacfail0pageblobapitestclearpagesacfail6358975761/javablobclearpagesacfail1691193bb8eb5830ab45d4?comp=page",
+    "Uri" : "https://jaschrepragrs.blob.core.windows.net/jtcclearpagesacfail0pageblobapitestclearpagesacfail33f168608f/javablobclearpagesacfail162117fe520edef3d24123?comp=page",
     "Headers" : {
       "x-ms-version" : "2019-02-02",
       "User-Agent" : "azsdk-java-azure-storage-blob/12.0.0-preview.3 1.8.0_221; Windows 10 10.0",
-      "x-ms-client-request-id" : "aa6f12b3-a779-47eb-b007-6f5779a67b8a"
-=======
-    "Uri" : "https://azstoragesdkaccount.blob.core.windows.net/jtcclearpagesacfail0pageblobapitestclearpagesacfail1c219485bd/javablobclearpagesacfail162772ea03985e12254d60?comp=page",
-    "Headers" : {
-      "x-ms-version" : "2019-02-02",
-      "User-Agent" : "azsdk-java-azure-storage-blob/12.0.0-preview.3 1.8.0_212; Windows 10 10.0",
-      "x-ms-client-request-id" : "2af15a4c-0358-466b-b48f-ee848b9e907e"
->>>>>>> a55d5dd9
+      "x-ms-client-request-id" : "93f07e31-5b8c-4e4e-9eb9-41b87a3a4988"
     },
     "Response" : {
       "x-ms-version" : "2019-02-02",
@@ -151,35 +82,20 @@
       "retry-after" : "0",
       "Content-Length" : "220",
       "StatusCode" : "400",
-<<<<<<< HEAD
-      "x-ms-request-id" : "e0dd685f-e01e-0026-6d3b-647b1f000000",
-      "Body" : "﻿<?xml version=\"1.0\" encoding=\"utf-8\"?><Error><Code>InvalidInput</Code><Message>One of the request inputs is not valid.\nRequestId:e0dd685f-e01e-0026-6d3b-647b1f000000\nTime:2019-09-05T22:42:39.7425048Z</Message></Error>",
-      "Date" : "Thu, 05 Sep 2019 22:42:38 GMT",
-      "x-ms-client-request-id" : "aa6f12b3-a779-47eb-b007-6f5779a67b8a",
-=======
-      "x-ms-request-id" : "8f7610bf-401e-003a-79e6-6473d5000000",
-      "Body" : "﻿<?xml version=\"1.0\" encoding=\"utf-8\"?><Error><Code>InvalidInput</Code><Message>One of the request inputs is not valid.\nRequestId:8f7610bf-401e-003a-79e6-6473d5000000\nTime:2019-09-06T19:09:44.6626172Z</Message></Error>",
-      "Date" : "Fri, 06 Sep 2019 19:09:43 GMT",
-      "x-ms-client-request-id" : "2af15a4c-0358-466b-b48f-ee848b9e907e",
->>>>>>> a55d5dd9
+      "x-ms-request-id" : "9ebd2c50-501e-003f-414a-675777000000",
+      "Body" : "﻿<?xml version=\"1.0\" encoding=\"utf-8\"?><Error><Code>InvalidInput</Code><Message>One of the request inputs is not valid.\nRequestId:9ebd2c50-501e-003f-414a-675777000000\nTime:2019-09-09T20:09:12.9209521Z</Message></Error>",
+      "Date" : "Mon, 09 Sep 2019 20:09:12 GMT",
+      "x-ms-client-request-id" : "93f07e31-5b8c-4e4e-9eb9-41b87a3a4988",
       "Content-Type" : "application/xml"
     },
     "Exception" : null
   }, {
     "Method" : "GET",
-<<<<<<< HEAD
     "Uri" : "https://jaschrepragrs.blob.core.windows.net?prefix=jtcclearpagesacfail&comp=list",
     "Headers" : {
       "x-ms-version" : "2019-02-02",
       "User-Agent" : "azsdk-java-azure-storage-blob/12.0.0-preview.3 1.8.0_221; Windows 10 10.0",
-      "x-ms-client-request-id" : "a2b558ee-3841-47d3-9861-0a0e76e0717e"
-=======
-    "Uri" : "https://azstoragesdkaccount.blob.core.windows.net?prefix=jtcclearpagesacfail&comp=list",
-    "Headers" : {
-      "x-ms-version" : "2019-02-02",
-      "User-Agent" : "azsdk-java-azure-storage-blob/12.0.0-preview.3 1.8.0_212; Windows 10 10.0",
-      "x-ms-client-request-id" : "5c11655b-0c0d-4ab0-b3e3-2dcbcdada6d6"
->>>>>>> a55d5dd9
+      "x-ms-client-request-id" : "6edb927d-d86b-454d-b2ef-41c505365c62"
     },
     "Response" : {
       "Transfer-Encoding" : "chunked",
@@ -187,35 +103,20 @@
       "Server" : "Windows-Azure-Blob/1.0 Microsoft-HTTPAPI/2.0",
       "retry-after" : "0",
       "StatusCode" : "200",
-<<<<<<< HEAD
-      "x-ms-request-id" : "e0dd687a-e01e-0026-033b-647b1f000000",
-      "Body" : "﻿<?xml version=\"1.0\" encoding=\"utf-8\"?><EnumerationResults ServiceEndpoint=\"https://jaschrepragrs.blob.core.windows.net/\"><Prefix>jtcclearpagesacfail</Prefix><Containers><Container><Name>jtcclearpagesacfail0pageblobapitestclearpagesacfail6358975761</Name><Properties><Last-Modified>Thu, 05 Sep 2019 22:42:39 GMT</Last-Modified><Etag>\"0x8D732525B30721E\"</Etag><LeaseStatus>unlocked</LeaseStatus><LeaseState>available</LeaseState><DefaultEncryptionScope>$account-encryption-key</DefaultEncryptionScope><DenyEncryptionScopeOverride>false</DenyEncryptionScopeOverride><HasImmutabilityPolicy>false</HasImmutabilityPolicy><HasLegalHold>false</HasLegalHold></Properties></Container></Containers><NextMarker /></EnumerationResults>",
-      "Date" : "Thu, 05 Sep 2019 22:42:38 GMT",
-      "x-ms-client-request-id" : "a2b558ee-3841-47d3-9861-0a0e76e0717e",
-=======
-      "x-ms-request-id" : "8f7610cd-401e-003a-05e6-6473d5000000",
-      "Body" : "﻿<?xml version=\"1.0\" encoding=\"utf-8\"?><EnumerationResults ServiceEndpoint=\"https://azstoragesdkaccount.blob.core.windows.net/\"><Prefix>jtcclearpagesacfail</Prefix><Containers><Container><Name>jtcclearpagesacfail0pageblobapitestclearpagesacfail1c219485bd</Name><Properties><Last-Modified>Fri, 06 Sep 2019 19:09:44 GMT</Last-Modified><Etag>\"0x8D732FDC7270FCF\"</Etag><LeaseStatus>unlocked</LeaseStatus><LeaseState>available</LeaseState><DefaultEncryptionScope>$account-encryption-key</DefaultEncryptionScope><DenyEncryptionScopeOverride>false</DenyEncryptionScopeOverride><HasImmutabilityPolicy>false</HasImmutabilityPolicy><HasLegalHold>false</HasLegalHold></Properties></Container></Containers><NextMarker /></EnumerationResults>",
-      "Date" : "Fri, 06 Sep 2019 19:09:43 GMT",
-      "x-ms-client-request-id" : "5c11655b-0c0d-4ab0-b3e3-2dcbcdada6d6",
->>>>>>> a55d5dd9
+      "x-ms-request-id" : "9ebd2c6f-501e-003f-5e4a-675777000000",
+      "Body" : "﻿<?xml version=\"1.0\" encoding=\"utf-8\"?><EnumerationResults ServiceEndpoint=\"https://jaschrepragrs.blob.core.windows.net/\"><Prefix>jtcclearpagesacfail</Prefix><Containers><Container><Name>jtcclearpagesacfail0pageblobapitestclearpagesacfail33f168608f</Name><Properties><Last-Modified>Mon, 09 Sep 2019 20:09:12 GMT</Last-Modified><Etag>\"0x8D735619523ACEA\"</Etag><LeaseStatus>unlocked</LeaseStatus><LeaseState>available</LeaseState><DefaultEncryptionScope>$account-encryption-key</DefaultEncryptionScope><DenyEncryptionScopeOverride>false</DenyEncryptionScopeOverride><HasImmutabilityPolicy>false</HasImmutabilityPolicy><HasLegalHold>false</HasLegalHold></Properties></Container></Containers><NextMarker /></EnumerationResults>",
+      "Date" : "Mon, 09 Sep 2019 20:09:12 GMT",
+      "x-ms-client-request-id" : "6edb927d-d86b-454d-b2ef-41c505365c62",
       "Content-Type" : "application/xml"
     },
     "Exception" : null
   }, {
     "Method" : "DELETE",
-<<<<<<< HEAD
-    "Uri" : "https://jaschrepragrs.blob.core.windows.net/jtcclearpagesacfail0pageblobapitestclearpagesacfail6358975761?restype=container",
+    "Uri" : "https://jaschrepragrs.blob.core.windows.net/jtcclearpagesacfail0pageblobapitestclearpagesacfail33f168608f?restype=container",
     "Headers" : {
       "x-ms-version" : "2019-02-02",
       "User-Agent" : "azsdk-java-azure-storage-blob/12.0.0-preview.3 1.8.0_221; Windows 10 10.0",
-      "x-ms-client-request-id" : "59ae0d14-7b82-4f3d-b391-be3a07cb958e"
-=======
-    "Uri" : "https://azstoragesdkaccount.blob.core.windows.net/jtcclearpagesacfail0pageblobapitestclearpagesacfail1c219485bd?restype=container",
-    "Headers" : {
-      "x-ms-version" : "2019-02-02",
-      "User-Agent" : "azsdk-java-azure-storage-blob/12.0.0-preview.3 1.8.0_212; Windows 10 10.0",
-      "x-ms-client-request-id" : "4d85f3d2-6bc6-4a25-90da-67be718daa5d"
->>>>>>> a55d5dd9
+      "x-ms-client-request-id" : "856e7922-7aae-4d44-a7df-0e77f6d29626"
     },
     "Response" : {
       "x-ms-version" : "2019-02-02",
@@ -223,21 +124,11 @@
       "retry-after" : "0",
       "Content-Length" : "0",
       "StatusCode" : "202",
-<<<<<<< HEAD
-      "x-ms-request-id" : "e0dd6890-e01e-0026-183b-647b1f000000",
-      "Date" : "Thu, 05 Sep 2019 22:42:39 GMT",
-      "x-ms-client-request-id" : "59ae0d14-7b82-4f3d-b391-be3a07cb958e"
+      "x-ms-request-id" : "9ebd2c81-501e-003f-6f4a-675777000000",
+      "Date" : "Mon, 09 Sep 2019 20:09:12 GMT",
+      "x-ms-client-request-id" : "856e7922-7aae-4d44-a7df-0e77f6d29626"
     },
     "Exception" : null
   } ],
-  "variables" : [ "jtcclearpagesacfail0pageblobapitestclearpagesacfail6358975761", "javablobclearpagesacfail1691193bb8eb5830ab45d4", "3a54b3cf-08b5-498e-b67b-b65513c0b932" ]
-=======
-      "x-ms-request-id" : "8f7610dc-401e-003a-13e6-6473d5000000",
-      "Date" : "Fri, 06 Sep 2019 19:09:43 GMT",
-      "x-ms-client-request-id" : "4d85f3d2-6bc6-4a25-90da-67be718daa5d"
-    },
-    "Exception" : null
-  } ],
-  "variables" : [ "jtcclearpagesacfail0pageblobapitestclearpagesacfail1c219485bd", "javablobclearpagesacfail162772ea03985e12254d60", "c69616ba-aac0-4bec-aabd-1516a9b10f50" ]
->>>>>>> a55d5dd9
+  "variables" : [ "jtcclearpagesacfail0pageblobapitestclearpagesacfail33f168608f", "javablobclearpagesacfail162117fe520edef3d24123", "015194fd-cf0e-4aa6-8b87-11a6b130c47d" ]
 }