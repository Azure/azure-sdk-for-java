{
  "networkCallRecords" : [ {
    "Method" : "PUT",
<<<<<<< HEAD
    "Uri" : "https://jaschrepragrs.blob.core.windows.net/jtcdownloadac0blobapitestdownloadac1b19843201471306de?restype=container",
    "Headers" : {
      "x-ms-version" : "2019-02-02",
      "User-Agent" : "azsdk-java-azure-storage-blob/12.0.0-preview.3 1.8.0_221; Windows 10 10.0",
      "x-ms-client-request-id" : "daba6b1d-ef26-4f9f-9af2-f0aee601d123"
=======
    "Uri" : "https://azstoragesdkaccount.blob.core.windows.net/jtcdownloadac0blobapitestdownloadac9ca0232848deba7cbd?restype=container",
    "Headers" : {
      "x-ms-version" : "2019-02-02",
      "User-Agent" : "azsdk-java-azure-storage-blob/12.0.0-preview.3 1.8.0_212; Windows 10 10.0",
      "x-ms-client-request-id" : "81e08874-8d0e-4bd8-b27c-3eefdd5996bf"
>>>>>>> a55d5dd9
    },
    "Response" : {
      "x-ms-version" : "2019-02-02",
      "Server" : "Windows-Azure-Blob/1.0 Microsoft-HTTPAPI/2.0",
<<<<<<< HEAD
      "ETag" : "\"0x8D732519B60D87C\"",
      "Last-Modified" : "Thu, 05 Sep 2019 22:37:17 GMT",
      "retry-after" : "0",
      "Content-Length" : "0",
      "StatusCode" : "201",
      "x-ms-request-id" : "bfecd289-901e-0044-723a-643cc7000000",
      "Date" : "Thu, 05 Sep 2019 22:37:16 GMT",
      "x-ms-client-request-id" : "daba6b1d-ef26-4f9f-9af2-f0aee601d123"
=======
      "ETag" : "\"0x8D732FC74362EB5\"",
      "Last-Modified" : "Fri, 06 Sep 2019 19:00:15 GMT",
      "retry-after" : "0",
      "Content-Length" : "0",
      "StatusCode" : "201",
      "x-ms-request-id" : "b92ae310-d01e-009e-36e5-644931000000",
      "Date" : "Fri, 06 Sep 2019 19:00:15 GMT",
      "x-ms-client-request-id" : "81e08874-8d0e-4bd8-b27c-3eefdd5996bf"
>>>>>>> a55d5dd9
    },
    "Exception" : null
  }, {
    "Method" : "PUT",
<<<<<<< HEAD
    "Uri" : "https://jaschrepragrs.blob.core.windows.net/jtcdownloadac0blobapitestdownloadac1b19843201471306de/javablobdownloadac1blobapitestdownloadac1b180835fc6fdd5",
    "Headers" : {
      "x-ms-version" : "2019-02-02",
      "User-Agent" : "azsdk-java-azure-storage-blob/12.0.0-preview.3 1.8.0_221; Windows 10 10.0",
      "x-ms-client-request-id" : "1e9ad698-d2ff-45b8-842f-703f2aeb0630",
=======
    "Uri" : "https://azstoragesdkaccount.blob.core.windows.net/jtcdownloadac0blobapitestdownloadac9ca0232848deba7cbd/javablobdownloadac1blobapitestdownloadac9ca640863da57ca",
    "Headers" : {
      "x-ms-version" : "2019-02-02",
      "User-Agent" : "azsdk-java-azure-storage-blob/12.0.0-preview.3 1.8.0_212; Windows 10 10.0",
      "x-ms-client-request-id" : "4dd75f66-0d6f-4cb7-a290-9a5e5e61ed78",
>>>>>>> a55d5dd9
      "Content-Type" : "application/octet-stream"
    },
    "Response" : {
      "x-ms-version" : "2019-02-02",
      "Server" : "Windows-Azure-Blob/1.0 Microsoft-HTTPAPI/2.0",
      "x-ms-content-crc64" : "6RYQPwaVsyQ=",
<<<<<<< HEAD
      "Last-Modified" : "Thu, 05 Sep 2019 22:37:17 GMT",
      "retry-after" : "0",
      "StatusCode" : "201",
      "x-ms-request-server-encrypted" : "true",
      "Date" : "Thu, 05 Sep 2019 22:37:16 GMT",
      "Content-MD5" : "wh+Wm18D0z1D4E+PE252gg==",
      "ETag" : "\"0x8D732519B6E50C9\"",
      "Content-Length" : "0",
      "x-ms-request-id" : "bfecd2a5-901e-0044-0d3a-643cc7000000",
      "x-ms-client-request-id" : "1e9ad698-d2ff-45b8-842f-703f2aeb0630"
=======
      "Last-Modified" : "Fri, 06 Sep 2019 19:00:15 GMT",
      "retry-after" : "0",
      "StatusCode" : "201",
      "x-ms-request-server-encrypted" : "true",
      "Date" : "Fri, 06 Sep 2019 19:00:15 GMT",
      "Content-MD5" : "wh+Wm18D0z1D4E+PE252gg==",
      "ETag" : "\"0x8D732FC743D15DB\"",
      "Content-Length" : "0",
      "x-ms-request-id" : "b92ae33a-d01e-009e-5be5-644931000000",
      "x-ms-client-request-id" : "4dd75f66-0d6f-4cb7-a290-9a5e5e61ed78"
>>>>>>> a55d5dd9
    },
    "Exception" : null
  }, {
    "Method" : "HEAD",
<<<<<<< HEAD
    "Uri" : "https://jaschrepragrs.blob.core.windows.net/jtcdownloadac0blobapitestdownloadac1b19843201471306de/javablobdownloadac1blobapitestdownloadac1b180835fc6fdd5",
    "Headers" : {
      "x-ms-version" : "2019-02-02",
      "User-Agent" : "azsdk-java-azure-storage-blob/12.0.0-preview.3 1.8.0_221; Windows 10 10.0",
      "x-ms-client-request-id" : "2cae85be-43d2-47d6-b15f-c70994a3caae"
=======
    "Uri" : "https://azstoragesdkaccount.blob.core.windows.net/jtcdownloadac0blobapitestdownloadac9ca0232848deba7cbd/javablobdownloadac1blobapitestdownloadac9ca640863da57ca",
    "Headers" : {
      "x-ms-version" : "2019-02-02",
      "User-Agent" : "azsdk-java-azure-storage-blob/12.0.0-preview.3 1.8.0_212; Windows 10 10.0",
      "x-ms-client-request-id" : "1887fd36-0c37-407a-b11a-d86ccb16e1c1"
>>>>>>> a55d5dd9
    },
    "Response" : {
      "x-ms-version" : "2019-02-02",
      "x-ms-lease-status" : "unlocked",
      "Server" : "Windows-Azure-Blob/1.0 Microsoft-HTTPAPI/2.0",
      "x-ms-tag-count" : "0",
      "x-ms-lease-state" : "available",
<<<<<<< HEAD
      "Last-Modified" : "Thu, 05 Sep 2019 22:37:17 GMT",
      "retry-after" : "0",
      "StatusCode" : "200",
      "Date" : "Thu, 05 Sep 2019 22:37:17 GMT",
=======
      "Last-Modified" : "Fri, 06 Sep 2019 19:00:15 GMT",
      "retry-after" : "0",
      "StatusCode" : "200",
      "Date" : "Fri, 06 Sep 2019 19:00:15 GMT",
>>>>>>> a55d5dd9
      "x-ms-blob-type" : "BlockBlob",
      "Content-MD5" : "wh+Wm18D0z1D4E+PE252gg==",
      "Accept-Ranges" : "bytes",
      "x-ms-server-encrypted" : "true",
      "x-ms-access-tier-inferred" : "true",
      "x-ms-access-tier" : "Hot",
<<<<<<< HEAD
      "ETag" : "\"0x8D732519B6E50C9\"",
      "x-ms-creation-time" : "Thu, 05 Sep 2019 22:37:17 GMT",
      "Content-Length" : "7",
      "x-ms-request-id" : "bfecd2bf-901e-0044-273a-643cc7000000",
      "x-ms-client-request-id" : "2cae85be-43d2-47d6-b15f-c70994a3caae",
=======
      "ETag" : "\"0x8D732FC743D15DB\"",
      "x-ms-creation-time" : "Fri, 06 Sep 2019 19:00:15 GMT",
      "Content-Length" : "7",
      "x-ms-request-id" : "b92ae36a-d01e-009e-08e5-644931000000",
      "x-ms-client-request-id" : "1887fd36-0c37-407a-b11a-d86ccb16e1c1",
>>>>>>> a55d5dd9
      "Content-Type" : "application/octet-stream"
    },
    "Exception" : null
  }, {
    "Method" : "GET",
<<<<<<< HEAD
    "Uri" : "https://jaschrepragrs.blob.core.windows.net/jtcdownloadac0blobapitestdownloadac1b19843201471306de/javablobdownloadac1blobapitestdownloadac1b180835fc6fdd5",
    "Headers" : {
      "x-ms-version" : "2019-02-02",
      "User-Agent" : "azsdk-java-azure-storage-blob/12.0.0-preview.3 1.8.0_221; Windows 10 10.0",
      "x-ms-client-request-id" : "f1eb62bb-b9f2-4103-b007-2549f2d0b877"
=======
    "Uri" : "https://azstoragesdkaccount.blob.core.windows.net/jtcdownloadac0blobapitestdownloadac9ca0232848deba7cbd/javablobdownloadac1blobapitestdownloadac9ca640863da57ca",
    "Headers" : {
      "x-ms-version" : "2019-02-02",
      "User-Agent" : "azsdk-java-azure-storage-blob/12.0.0-preview.3 1.8.0_212; Windows 10 10.0",
      "x-ms-client-request-id" : "95b979b2-e209-4dd1-8bac-ed562c5184db"
>>>>>>> a55d5dd9
    },
    "Response" : {
      "x-ms-version" : "2019-02-02",
      "x-ms-lease-status" : "unlocked",
      "Server" : "Windows-Azure-Blob/1.0 Microsoft-HTTPAPI/2.0",
      "x-ms-tag-count" : "0",
      "x-ms-lease-state" : "available",
<<<<<<< HEAD
      "Last-Modified" : "Thu, 05 Sep 2019 22:37:17 GMT",
      "retry-after" : "0",
      "StatusCode" : "200",
      "Date" : "Thu, 05 Sep 2019 22:37:17 GMT",
=======
      "Last-Modified" : "Fri, 06 Sep 2019 19:00:15 GMT",
      "retry-after" : "0",
      "StatusCode" : "200",
      "Date" : "Fri, 06 Sep 2019 19:00:15 GMT",
>>>>>>> a55d5dd9
      "x-ms-blob-type" : "BlockBlob",
      "Content-MD5" : "wh+Wm18D0z1D4E+PE252gg==",
      "Accept-Ranges" : "bytes",
      "x-ms-server-encrypted" : "true",
<<<<<<< HEAD
      "ETag" : "\"0x8D732519B6E50C9\"",
      "x-ms-creation-time" : "Thu, 05 Sep 2019 22:37:17 GMT",
      "Content-Length" : "7",
      "x-ms-request-id" : "bfecd2d1-901e-0044-393a-643cc7000000",
      "Body" : "[100, 101, 102, 97, 117, 108, 116]",
      "x-ms-client-request-id" : "f1eb62bb-b9f2-4103-b007-2549f2d0b877",
=======
      "ETag" : "\"0x8D732FC743D15DB\"",
      "x-ms-creation-time" : "Fri, 06 Sep 2019 19:00:15 GMT",
      "Content-Length" : "7",
      "x-ms-request-id" : "b92ae394-d01e-009e-2de5-644931000000",
      "Body" : "[100, 101, 102, 97, 117, 108, 116]",
      "x-ms-client-request-id" : "95b979b2-e209-4dd1-8bac-ed562c5184db",
>>>>>>> a55d5dd9
      "Content-Type" : "application/octet-stream"
    },
    "Exception" : null
  }, {
    "Method" : "GET",
<<<<<<< HEAD
    "Uri" : "https://jaschrepragrs.blob.core.windows.net?prefix=jtcdownloadac&comp=list",
    "Headers" : {
      "x-ms-version" : "2019-02-02",
      "User-Agent" : "azsdk-java-azure-storage-blob/12.0.0-preview.3 1.8.0_221; Windows 10 10.0",
      "x-ms-client-request-id" : "e2c6d2be-f104-478b-904f-d63c699ce66e"
=======
    "Uri" : "https://azstoragesdkaccount.blob.core.windows.net?prefix=jtcdownloadac&comp=list",
    "Headers" : {
      "x-ms-version" : "2019-02-02",
      "User-Agent" : "azsdk-java-azure-storage-blob/12.0.0-preview.3 1.8.0_212; Windows 10 10.0",
      "x-ms-client-request-id" : "4c406f55-532e-474d-8db6-17c571e5e3bb"
>>>>>>> a55d5dd9
    },
    "Response" : {
      "Transfer-Encoding" : "chunked",
      "x-ms-version" : "2019-02-02",
      "Server" : "Windows-Azure-Blob/1.0 Microsoft-HTTPAPI/2.0",
      "retry-after" : "0",
      "StatusCode" : "200",
<<<<<<< HEAD
      "x-ms-request-id" : "bfecd2e1-901e-0044-493a-643cc7000000",
      "Body" : "﻿<?xml version=\"1.0\" encoding=\"utf-8\"?><EnumerationResults ServiceEndpoint=\"https://jaschrepragrs.blob.core.windows.net/\"><Prefix>jtcdownloadac</Prefix><Containers><Container><Name>jtcdownloadac0blobapitestdownloadac1b19843201471306de</Name><Properties><Last-Modified>Thu, 05 Sep 2019 22:37:17 GMT</Last-Modified><Etag>\"0x8D732519B60D87C\"</Etag><LeaseStatus>unlocked</LeaseStatus><LeaseState>available</LeaseState><DefaultEncryptionScope>$account-encryption-key</DefaultEncryptionScope><DenyEncryptionScopeOverride>false</DenyEncryptionScopeOverride><HasImmutabilityPolicy>false</HasImmutabilityPolicy><HasLegalHold>false</HasLegalHold></Properties></Container></Containers><NextMarker /></EnumerationResults>",
      "Date" : "Thu, 05 Sep 2019 22:37:17 GMT",
      "x-ms-client-request-id" : "e2c6d2be-f104-478b-904f-d63c699ce66e",
=======
      "x-ms-request-id" : "b92ae3b9-d01e-009e-4fe5-644931000000",
      "Body" : "﻿<?xml version=\"1.0\" encoding=\"utf-8\"?><EnumerationResults ServiceEndpoint=\"https://azstoragesdkaccount.blob.core.windows.net/\"><Prefix>jtcdownloadac</Prefix><Containers><Container><Name>jtcdownloadac0blobapitestdownloadac9ca0232848deba7cbd</Name><Properties><Last-Modified>Fri, 06 Sep 2019 19:00:15 GMT</Last-Modified><Etag>\"0x8D732FC74362EB5\"</Etag><LeaseStatus>unlocked</LeaseStatus><LeaseState>available</LeaseState><DefaultEncryptionScope>$account-encryption-key</DefaultEncryptionScope><DenyEncryptionScopeOverride>false</DenyEncryptionScopeOverride><HasImmutabilityPolicy>false</HasImmutabilityPolicy><HasLegalHold>false</HasLegalHold></Properties></Container></Containers><NextMarker /></EnumerationResults>",
      "Date" : "Fri, 06 Sep 2019 19:00:15 GMT",
      "x-ms-client-request-id" : "4c406f55-532e-474d-8db6-17c571e5e3bb",
>>>>>>> a55d5dd9
      "Content-Type" : "application/xml"
    },
    "Exception" : null
  }, {
    "Method" : "DELETE",
<<<<<<< HEAD
    "Uri" : "https://jaschrepragrs.blob.core.windows.net/jtcdownloadac0blobapitestdownloadac1b19843201471306de?restype=container",
    "Headers" : {
      "x-ms-version" : "2019-02-02",
      "User-Agent" : "azsdk-java-azure-storage-blob/12.0.0-preview.3 1.8.0_221; Windows 10 10.0",
      "x-ms-client-request-id" : "a2ccdc32-b50a-404c-8d8e-9ec10de97014"
=======
    "Uri" : "https://azstoragesdkaccount.blob.core.windows.net/jtcdownloadac0blobapitestdownloadac9ca0232848deba7cbd?restype=container",
    "Headers" : {
      "x-ms-version" : "2019-02-02",
      "User-Agent" : "azsdk-java-azure-storage-blob/12.0.0-preview.3 1.8.0_212; Windows 10 10.0",
      "x-ms-client-request-id" : "b08be0a9-ef1a-4ab2-bbdc-3f8b7fb53ec0"
>>>>>>> a55d5dd9
    },
    "Response" : {
      "x-ms-version" : "2019-02-02",
      "Server" : "Windows-Azure-Blob/1.0 Microsoft-HTTPAPI/2.0",
      "retry-after" : "0",
      "Content-Length" : "0",
      "StatusCode" : "202",
<<<<<<< HEAD
      "x-ms-request-id" : "bfecd301-901e-0044-633a-643cc7000000",
      "Date" : "Thu, 05 Sep 2019 22:37:17 GMT",
      "x-ms-client-request-id" : "a2ccdc32-b50a-404c-8d8e-9ec10de97014"
    },
    "Exception" : null
  } ],
  "variables" : [ "jtcdownloadac0blobapitestdownloadac1b19843201471306de", "javablobdownloadac1blobapitestdownloadac1b180835fc6fdd5" ]
=======
      "x-ms-request-id" : "b92ae3de-d01e-009e-70e5-644931000000",
      "Date" : "Fri, 06 Sep 2019 19:00:15 GMT",
      "x-ms-client-request-id" : "b08be0a9-ef1a-4ab2-bbdc-3f8b7fb53ec0"
    },
    "Exception" : null
  } ],
  "variables" : [ "jtcdownloadac0blobapitestdownloadac9ca0232848deba7cbd", "javablobdownloadac1blobapitestdownloadac9ca640863da57ca" ]
>>>>>>> a55d5dd9
}<|MERGE_RESOLUTION|>--- conflicted
+++ resolved
@@ -1,105 +1,57 @@
 {
   "networkCallRecords" : [ {
     "Method" : "PUT",
-<<<<<<< HEAD
-    "Uri" : "https://jaschrepragrs.blob.core.windows.net/jtcdownloadac0blobapitestdownloadac1b19843201471306de?restype=container",
+    "Uri" : "https://jaschrepragrs.blob.core.windows.net/jtcdownloadac0blobapitestdownloadac20813466638a1aa502?restype=container",
     "Headers" : {
       "x-ms-version" : "2019-02-02",
       "User-Agent" : "azsdk-java-azure-storage-blob/12.0.0-preview.3 1.8.0_221; Windows 10 10.0",
-      "x-ms-client-request-id" : "daba6b1d-ef26-4f9f-9af2-f0aee601d123"
-=======
-    "Uri" : "https://azstoragesdkaccount.blob.core.windows.net/jtcdownloadac0blobapitestdownloadac9ca0232848deba7cbd?restype=container",
-    "Headers" : {
-      "x-ms-version" : "2019-02-02",
-      "User-Agent" : "azsdk-java-azure-storage-blob/12.0.0-preview.3 1.8.0_212; Windows 10 10.0",
-      "x-ms-client-request-id" : "81e08874-8d0e-4bd8-b27c-3eefdd5996bf"
->>>>>>> a55d5dd9
+      "x-ms-client-request-id" : "d55198ee-c524-415e-91b8-e1162634d2df"
     },
     "Response" : {
       "x-ms-version" : "2019-02-02",
       "Server" : "Windows-Azure-Blob/1.0 Microsoft-HTTPAPI/2.0",
-<<<<<<< HEAD
-      "ETag" : "\"0x8D732519B60D87C\"",
-      "Last-Modified" : "Thu, 05 Sep 2019 22:37:17 GMT",
+      "ETag" : "\"0x8D73560EAB53D97\"",
+      "Last-Modified" : "Mon, 09 Sep 2019 20:04:26 GMT",
       "retry-after" : "0",
       "Content-Length" : "0",
       "StatusCode" : "201",
-      "x-ms-request-id" : "bfecd289-901e-0044-723a-643cc7000000",
-      "Date" : "Thu, 05 Sep 2019 22:37:16 GMT",
-      "x-ms-client-request-id" : "daba6b1d-ef26-4f9f-9af2-f0aee601d123"
-=======
-      "ETag" : "\"0x8D732FC74362EB5\"",
-      "Last-Modified" : "Fri, 06 Sep 2019 19:00:15 GMT",
-      "retry-after" : "0",
-      "Content-Length" : "0",
-      "StatusCode" : "201",
-      "x-ms-request-id" : "b92ae310-d01e-009e-36e5-644931000000",
-      "Date" : "Fri, 06 Sep 2019 19:00:15 GMT",
-      "x-ms-client-request-id" : "81e08874-8d0e-4bd8-b27c-3eefdd5996bf"
->>>>>>> a55d5dd9
+      "x-ms-request-id" : "c5ca2de1-301e-0042-7349-67cbbf000000",
+      "Date" : "Mon, 09 Sep 2019 20:04:26 GMT",
+      "x-ms-client-request-id" : "d55198ee-c524-415e-91b8-e1162634d2df"
     },
     "Exception" : null
   }, {
     "Method" : "PUT",
-<<<<<<< HEAD
-    "Uri" : "https://jaschrepragrs.blob.core.windows.net/jtcdownloadac0blobapitestdownloadac1b19843201471306de/javablobdownloadac1blobapitestdownloadac1b180835fc6fdd5",
+    "Uri" : "https://jaschrepragrs.blob.core.windows.net/jtcdownloadac0blobapitestdownloadac20813466638a1aa502/javablobdownloadac1blobapitestdownloadac208608698555acd",
     "Headers" : {
       "x-ms-version" : "2019-02-02",
       "User-Agent" : "azsdk-java-azure-storage-blob/12.0.0-preview.3 1.8.0_221; Windows 10 10.0",
-      "x-ms-client-request-id" : "1e9ad698-d2ff-45b8-842f-703f2aeb0630",
-=======
-    "Uri" : "https://azstoragesdkaccount.blob.core.windows.net/jtcdownloadac0blobapitestdownloadac9ca0232848deba7cbd/javablobdownloadac1blobapitestdownloadac9ca640863da57ca",
-    "Headers" : {
-      "x-ms-version" : "2019-02-02",
-      "User-Agent" : "azsdk-java-azure-storage-blob/12.0.0-preview.3 1.8.0_212; Windows 10 10.0",
-      "x-ms-client-request-id" : "4dd75f66-0d6f-4cb7-a290-9a5e5e61ed78",
->>>>>>> a55d5dd9
+      "x-ms-client-request-id" : "3087121c-4078-487f-8f34-6f68cd69e2d6",
       "Content-Type" : "application/octet-stream"
     },
     "Response" : {
       "x-ms-version" : "2019-02-02",
       "Server" : "Windows-Azure-Blob/1.0 Microsoft-HTTPAPI/2.0",
       "x-ms-content-crc64" : "6RYQPwaVsyQ=",
-<<<<<<< HEAD
-      "Last-Modified" : "Thu, 05 Sep 2019 22:37:17 GMT",
+      "Last-Modified" : "Mon, 09 Sep 2019 20:04:26 GMT",
       "retry-after" : "0",
       "StatusCode" : "201",
       "x-ms-request-server-encrypted" : "true",
-      "Date" : "Thu, 05 Sep 2019 22:37:16 GMT",
+      "Date" : "Mon, 09 Sep 2019 20:04:26 GMT",
       "Content-MD5" : "wh+Wm18D0z1D4E+PE252gg==",
-      "ETag" : "\"0x8D732519B6E50C9\"",
+      "ETag" : "\"0x8D73560EAC28157\"",
       "Content-Length" : "0",
-      "x-ms-request-id" : "bfecd2a5-901e-0044-0d3a-643cc7000000",
-      "x-ms-client-request-id" : "1e9ad698-d2ff-45b8-842f-703f2aeb0630"
-=======
-      "Last-Modified" : "Fri, 06 Sep 2019 19:00:15 GMT",
-      "retry-after" : "0",
-      "StatusCode" : "201",
-      "x-ms-request-server-encrypted" : "true",
-      "Date" : "Fri, 06 Sep 2019 19:00:15 GMT",
-      "Content-MD5" : "wh+Wm18D0z1D4E+PE252gg==",
-      "ETag" : "\"0x8D732FC743D15DB\"",
-      "Content-Length" : "0",
-      "x-ms-request-id" : "b92ae33a-d01e-009e-5be5-644931000000",
-      "x-ms-client-request-id" : "4dd75f66-0d6f-4cb7-a290-9a5e5e61ed78"
->>>>>>> a55d5dd9
+      "x-ms-request-id" : "c5ca2dff-301e-0042-0e49-67cbbf000000",
+      "x-ms-client-request-id" : "3087121c-4078-487f-8f34-6f68cd69e2d6"
     },
     "Exception" : null
   }, {
     "Method" : "HEAD",
-<<<<<<< HEAD
-    "Uri" : "https://jaschrepragrs.blob.core.windows.net/jtcdownloadac0blobapitestdownloadac1b19843201471306de/javablobdownloadac1blobapitestdownloadac1b180835fc6fdd5",
+    "Uri" : "https://jaschrepragrs.blob.core.windows.net/jtcdownloadac0blobapitestdownloadac20813466638a1aa502/javablobdownloadac1blobapitestdownloadac208608698555acd",
     "Headers" : {
       "x-ms-version" : "2019-02-02",
       "User-Agent" : "azsdk-java-azure-storage-blob/12.0.0-preview.3 1.8.0_221; Windows 10 10.0",
-      "x-ms-client-request-id" : "2cae85be-43d2-47d6-b15f-c70994a3caae"
-=======
-    "Uri" : "https://azstoragesdkaccount.blob.core.windows.net/jtcdownloadac0blobapitestdownloadac9ca0232848deba7cbd/javablobdownloadac1blobapitestdownloadac9ca640863da57ca",
-    "Headers" : {
-      "x-ms-version" : "2019-02-02",
-      "User-Agent" : "azsdk-java-azure-storage-blob/12.0.0-preview.3 1.8.0_212; Windows 10 10.0",
-      "x-ms-client-request-id" : "1887fd36-0c37-407a-b11a-d86ccb16e1c1"
->>>>>>> a55d5dd9
+      "x-ms-client-request-id" : "68fa0756-3a10-46c3-9c3f-aa4afed96034"
     },
     "Response" : {
       "x-ms-version" : "2019-02-02",
@@ -107,54 +59,31 @@
       "Server" : "Windows-Azure-Blob/1.0 Microsoft-HTTPAPI/2.0",
       "x-ms-tag-count" : "0",
       "x-ms-lease-state" : "available",
-<<<<<<< HEAD
-      "Last-Modified" : "Thu, 05 Sep 2019 22:37:17 GMT",
+      "Last-Modified" : "Mon, 09 Sep 2019 20:04:26 GMT",
       "retry-after" : "0",
       "StatusCode" : "200",
-      "Date" : "Thu, 05 Sep 2019 22:37:17 GMT",
-=======
-      "Last-Modified" : "Fri, 06 Sep 2019 19:00:15 GMT",
-      "retry-after" : "0",
-      "StatusCode" : "200",
-      "Date" : "Fri, 06 Sep 2019 19:00:15 GMT",
->>>>>>> a55d5dd9
+      "Date" : "Mon, 09 Sep 2019 20:04:26 GMT",
       "x-ms-blob-type" : "BlockBlob",
       "Content-MD5" : "wh+Wm18D0z1D4E+PE252gg==",
       "Accept-Ranges" : "bytes",
       "x-ms-server-encrypted" : "true",
       "x-ms-access-tier-inferred" : "true",
       "x-ms-access-tier" : "Hot",
-<<<<<<< HEAD
-      "ETag" : "\"0x8D732519B6E50C9\"",
-      "x-ms-creation-time" : "Thu, 05 Sep 2019 22:37:17 GMT",
+      "ETag" : "\"0x8D73560EAC28157\"",
+      "x-ms-creation-time" : "Mon, 09 Sep 2019 20:04:26 GMT",
       "Content-Length" : "7",
-      "x-ms-request-id" : "bfecd2bf-901e-0044-273a-643cc7000000",
-      "x-ms-client-request-id" : "2cae85be-43d2-47d6-b15f-c70994a3caae",
-=======
-      "ETag" : "\"0x8D732FC743D15DB\"",
-      "x-ms-creation-time" : "Fri, 06 Sep 2019 19:00:15 GMT",
-      "Content-Length" : "7",
-      "x-ms-request-id" : "b92ae36a-d01e-009e-08e5-644931000000",
-      "x-ms-client-request-id" : "1887fd36-0c37-407a-b11a-d86ccb16e1c1",
->>>>>>> a55d5dd9
+      "x-ms-request-id" : "c5ca2e18-301e-0042-2349-67cbbf000000",
+      "x-ms-client-request-id" : "68fa0756-3a10-46c3-9c3f-aa4afed96034",
       "Content-Type" : "application/octet-stream"
     },
     "Exception" : null
   }, {
     "Method" : "GET",
-<<<<<<< HEAD
-    "Uri" : "https://jaschrepragrs.blob.core.windows.net/jtcdownloadac0blobapitestdownloadac1b19843201471306de/javablobdownloadac1blobapitestdownloadac1b180835fc6fdd5",
+    "Uri" : "https://jaschrepragrs.blob.core.windows.net/jtcdownloadac0blobapitestdownloadac20813466638a1aa502/javablobdownloadac1blobapitestdownloadac208608698555acd",
     "Headers" : {
       "x-ms-version" : "2019-02-02",
       "User-Agent" : "azsdk-java-azure-storage-blob/12.0.0-preview.3 1.8.0_221; Windows 10 10.0",
-      "x-ms-client-request-id" : "f1eb62bb-b9f2-4103-b007-2549f2d0b877"
-=======
-    "Uri" : "https://azstoragesdkaccount.blob.core.windows.net/jtcdownloadac0blobapitestdownloadac9ca0232848deba7cbd/javablobdownloadac1blobapitestdownloadac9ca640863da57ca",
-    "Headers" : {
-      "x-ms-version" : "2019-02-02",
-      "User-Agent" : "azsdk-java-azure-storage-blob/12.0.0-preview.3 1.8.0_212; Windows 10 10.0",
-      "x-ms-client-request-id" : "95b979b2-e209-4dd1-8bac-ed562c5184db"
->>>>>>> a55d5dd9
+      "x-ms-client-request-id" : "ee15ec40-63b3-4b7a-9ea1-fcb088588258"
     },
     "Response" : {
       "x-ms-version" : "2019-02-02",
@@ -162,54 +91,30 @@
       "Server" : "Windows-Azure-Blob/1.0 Microsoft-HTTPAPI/2.0",
       "x-ms-tag-count" : "0",
       "x-ms-lease-state" : "available",
-<<<<<<< HEAD
-      "Last-Modified" : "Thu, 05 Sep 2019 22:37:17 GMT",
+      "Last-Modified" : "Mon, 09 Sep 2019 20:04:26 GMT",
       "retry-after" : "0",
       "StatusCode" : "200",
-      "Date" : "Thu, 05 Sep 2019 22:37:17 GMT",
-=======
-      "Last-Modified" : "Fri, 06 Sep 2019 19:00:15 GMT",
-      "retry-after" : "0",
-      "StatusCode" : "200",
-      "Date" : "Fri, 06 Sep 2019 19:00:15 GMT",
->>>>>>> a55d5dd9
+      "Date" : "Mon, 09 Sep 2019 20:04:26 GMT",
       "x-ms-blob-type" : "BlockBlob",
       "Content-MD5" : "wh+Wm18D0z1D4E+PE252gg==",
       "Accept-Ranges" : "bytes",
       "x-ms-server-encrypted" : "true",
-<<<<<<< HEAD
-      "ETag" : "\"0x8D732519B6E50C9\"",
-      "x-ms-creation-time" : "Thu, 05 Sep 2019 22:37:17 GMT",
+      "ETag" : "\"0x8D73560EAC28157\"",
+      "x-ms-creation-time" : "Mon, 09 Sep 2019 20:04:26 GMT",
       "Content-Length" : "7",
-      "x-ms-request-id" : "bfecd2d1-901e-0044-393a-643cc7000000",
+      "x-ms-request-id" : "c5ca2e35-301e-0042-3f49-67cbbf000000",
       "Body" : "[100, 101, 102, 97, 117, 108, 116]",
-      "x-ms-client-request-id" : "f1eb62bb-b9f2-4103-b007-2549f2d0b877",
-=======
-      "ETag" : "\"0x8D732FC743D15DB\"",
-      "x-ms-creation-time" : "Fri, 06 Sep 2019 19:00:15 GMT",
-      "Content-Length" : "7",
-      "x-ms-request-id" : "b92ae394-d01e-009e-2de5-644931000000",
-      "Body" : "[100, 101, 102, 97, 117, 108, 116]",
-      "x-ms-client-request-id" : "95b979b2-e209-4dd1-8bac-ed562c5184db",
->>>>>>> a55d5dd9
+      "x-ms-client-request-id" : "ee15ec40-63b3-4b7a-9ea1-fcb088588258",
       "Content-Type" : "application/octet-stream"
     },
     "Exception" : null
   }, {
     "Method" : "GET",
-<<<<<<< HEAD
     "Uri" : "https://jaschrepragrs.blob.core.windows.net?prefix=jtcdownloadac&comp=list",
     "Headers" : {
       "x-ms-version" : "2019-02-02",
       "User-Agent" : "azsdk-java-azure-storage-blob/12.0.0-preview.3 1.8.0_221; Windows 10 10.0",
-      "x-ms-client-request-id" : "e2c6d2be-f104-478b-904f-d63c699ce66e"
-=======
-    "Uri" : "https://azstoragesdkaccount.blob.core.windows.net?prefix=jtcdownloadac&comp=list",
-    "Headers" : {
-      "x-ms-version" : "2019-02-02",
-      "User-Agent" : "azsdk-java-azure-storage-blob/12.0.0-preview.3 1.8.0_212; Windows 10 10.0",
-      "x-ms-client-request-id" : "4c406f55-532e-474d-8db6-17c571e5e3bb"
->>>>>>> a55d5dd9
+      "x-ms-client-request-id" : "b5288b1a-bc07-4282-9d28-d15a763d0ead"
     },
     "Response" : {
       "Transfer-Encoding" : "chunked",
@@ -217,35 +122,20 @@
       "Server" : "Windows-Azure-Blob/1.0 Microsoft-HTTPAPI/2.0",
       "retry-after" : "0",
       "StatusCode" : "200",
-<<<<<<< HEAD
-      "x-ms-request-id" : "bfecd2e1-901e-0044-493a-643cc7000000",
-      "Body" : "﻿<?xml version=\"1.0\" encoding=\"utf-8\"?><EnumerationResults ServiceEndpoint=\"https://jaschrepragrs.blob.core.windows.net/\"><Prefix>jtcdownloadac</Prefix><Containers><Container><Name>jtcdownloadac0blobapitestdownloadac1b19843201471306de</Name><Properties><Last-Modified>Thu, 05 Sep 2019 22:37:17 GMT</Last-Modified><Etag>\"0x8D732519B60D87C\"</Etag><LeaseStatus>unlocked</LeaseStatus><LeaseState>available</LeaseState><DefaultEncryptionScope>$account-encryption-key</DefaultEncryptionScope><DenyEncryptionScopeOverride>false</DenyEncryptionScopeOverride><HasImmutabilityPolicy>false</HasImmutabilityPolicy><HasLegalHold>false</HasLegalHold></Properties></Container></Containers><NextMarker /></EnumerationResults>",
-      "Date" : "Thu, 05 Sep 2019 22:37:17 GMT",
-      "x-ms-client-request-id" : "e2c6d2be-f104-478b-904f-d63c699ce66e",
-=======
-      "x-ms-request-id" : "b92ae3b9-d01e-009e-4fe5-644931000000",
-      "Body" : "﻿<?xml version=\"1.0\" encoding=\"utf-8\"?><EnumerationResults ServiceEndpoint=\"https://azstoragesdkaccount.blob.core.windows.net/\"><Prefix>jtcdownloadac</Prefix><Containers><Container><Name>jtcdownloadac0blobapitestdownloadac9ca0232848deba7cbd</Name><Properties><Last-Modified>Fri, 06 Sep 2019 19:00:15 GMT</Last-Modified><Etag>\"0x8D732FC74362EB5\"</Etag><LeaseStatus>unlocked</LeaseStatus><LeaseState>available</LeaseState><DefaultEncryptionScope>$account-encryption-key</DefaultEncryptionScope><DenyEncryptionScopeOverride>false</DenyEncryptionScopeOverride><HasImmutabilityPolicy>false</HasImmutabilityPolicy><HasLegalHold>false</HasLegalHold></Properties></Container></Containers><NextMarker /></EnumerationResults>",
-      "Date" : "Fri, 06 Sep 2019 19:00:15 GMT",
-      "x-ms-client-request-id" : "4c406f55-532e-474d-8db6-17c571e5e3bb",
->>>>>>> a55d5dd9
+      "x-ms-request-id" : "c5ca2e43-301e-0042-4d49-67cbbf000000",
+      "Body" : "﻿<?xml version=\"1.0\" encoding=\"utf-8\"?><EnumerationResults ServiceEndpoint=\"https://jaschrepragrs.blob.core.windows.net/\"><Prefix>jtcdownloadac</Prefix><Containers><Container><Name>jtcdownloadac0blobapitestdownloadac20813466638a1aa502</Name><Properties><Last-Modified>Mon, 09 Sep 2019 20:04:26 GMT</Last-Modified><Etag>\"0x8D73560EAB53D97\"</Etag><LeaseStatus>unlocked</LeaseStatus><LeaseState>available</LeaseState><DefaultEncryptionScope>$account-encryption-key</DefaultEncryptionScope><DenyEncryptionScopeOverride>false</DenyEncryptionScopeOverride><HasImmutabilityPolicy>false</HasImmutabilityPolicy><HasLegalHold>false</HasLegalHold></Properties></Container></Containers><NextMarker /></EnumerationResults>",
+      "Date" : "Mon, 09 Sep 2019 20:04:27 GMT",
+      "x-ms-client-request-id" : "b5288b1a-bc07-4282-9d28-d15a763d0ead",
       "Content-Type" : "application/xml"
     },
     "Exception" : null
   }, {
     "Method" : "DELETE",
-<<<<<<< HEAD
-    "Uri" : "https://jaschrepragrs.blob.core.windows.net/jtcdownloadac0blobapitestdownloadac1b19843201471306de?restype=container",
+    "Uri" : "https://jaschrepragrs.blob.core.windows.net/jtcdownloadac0blobapitestdownloadac20813466638a1aa502?restype=container",
     "Headers" : {
       "x-ms-version" : "2019-02-02",
       "User-Agent" : "azsdk-java-azure-storage-blob/12.0.0-preview.3 1.8.0_221; Windows 10 10.0",
-      "x-ms-client-request-id" : "a2ccdc32-b50a-404c-8d8e-9ec10de97014"
-=======
-    "Uri" : "https://azstoragesdkaccount.blob.core.windows.net/jtcdownloadac0blobapitestdownloadac9ca0232848deba7cbd?restype=container",
-    "Headers" : {
-      "x-ms-version" : "2019-02-02",
-      "User-Agent" : "azsdk-java-azure-storage-blob/12.0.0-preview.3 1.8.0_212; Windows 10 10.0",
-      "x-ms-client-request-id" : "b08be0a9-ef1a-4ab2-bbdc-3f8b7fb53ec0"
->>>>>>> a55d5dd9
+      "x-ms-client-request-id" : "5d3049e4-20f4-4421-84c6-8d5e8f2f5190"
     },
     "Response" : {
       "x-ms-version" : "2019-02-02",
@@ -253,21 +143,11 @@
       "retry-after" : "0",
       "Content-Length" : "0",
       "StatusCode" : "202",
-<<<<<<< HEAD
-      "x-ms-request-id" : "bfecd301-901e-0044-633a-643cc7000000",
-      "Date" : "Thu, 05 Sep 2019 22:37:17 GMT",
-      "x-ms-client-request-id" : "a2ccdc32-b50a-404c-8d8e-9ec10de97014"
+      "x-ms-request-id" : "c5ca2e54-301e-0042-5d49-67cbbf000000",
+      "Date" : "Mon, 09 Sep 2019 20:04:27 GMT",
+      "x-ms-client-request-id" : "5d3049e4-20f4-4421-84c6-8d5e8f2f5190"
     },
     "Exception" : null
   } ],
-  "variables" : [ "jtcdownloadac0blobapitestdownloadac1b19843201471306de", "javablobdownloadac1blobapitestdownloadac1b180835fc6fdd5" ]
-=======
-      "x-ms-request-id" : "b92ae3de-d01e-009e-70e5-644931000000",
-      "Date" : "Fri, 06 Sep 2019 19:00:15 GMT",
-      "x-ms-client-request-id" : "b08be0a9-ef1a-4ab2-bbdc-3f8b7fb53ec0"
-    },
-    "Exception" : null
-  } ],
-  "variables" : [ "jtcdownloadac0blobapitestdownloadac9ca0232848deba7cbd", "javablobdownloadac1blobapitestdownloadac9ca640863da57ca" ]
->>>>>>> a55d5dd9
+  "variables" : [ "jtcdownloadac0blobapitestdownloadac20813466638a1aa502", "javablobdownloadac1blobapitestdownloadac208608698555acd" ]
 }