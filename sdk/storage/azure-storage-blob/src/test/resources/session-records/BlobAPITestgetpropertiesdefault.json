{
  "networkCallRecords" : [ {
    "Method" : "PUT",
<<<<<<< HEAD
    "Uri" : "https://jaschrepragrs.blob.core.windows.net/jtcgetpropertiesdefault081685ad3df54c30d241a0b?restype=container",
    "Headers" : {
      "x-ms-version" : "2019-02-02",
      "User-Agent" : "azsdk-java-azure-storage-blob/12.0.0-preview.3 1.8.0_221; Windows 10 10.0",
      "x-ms-client-request-id" : "cf2d0c4e-9d58-46d0-9abe-7bf5a9a4ab68"
=======
    "Uri" : "https://azstoragesdkaccount.blob.core.windows.net/jtcgetpropertiesdefault00431654cebca43bd2434eb?restype=container",
    "Headers" : {
      "x-ms-version" : "2019-02-02",
      "User-Agent" : "azsdk-java-azure-storage-blob/12.0.0-preview.3 1.8.0_212; Windows 10 10.0",
      "x-ms-client-request-id" : "94f4e9a8-22f0-4ea0-bcd0-39eab4d294d8"
>>>>>>> a55d5dd9
    },
    "Response" : {
      "x-ms-version" : "2019-02-02",
      "Server" : "Windows-Azure-Blob/1.0 Microsoft-HTTPAPI/2.0",
<<<<<<< HEAD
      "ETag" : "\"0x8D732519F00512C\"",
      "Last-Modified" : "Thu, 05 Sep 2019 22:37:23 GMT",
      "retry-after" : "0",
      "Content-Length" : "0",
      "StatusCode" : "201",
      "x-ms-request-id" : "bfecd9b1-901e-0044-303a-643cc7000000",
      "Date" : "Thu, 05 Sep 2019 22:37:22 GMT",
      "x-ms-client-request-id" : "cf2d0c4e-9d58-46d0-9abe-7bf5a9a4ab68"
=======
      "ETag" : "\"0x8D732FC7685AFBA\"",
      "Last-Modified" : "Fri, 06 Sep 2019 19:00:19 GMT",
      "retry-after" : "0",
      "Content-Length" : "0",
      "StatusCode" : "201",
      "x-ms-request-id" : "b92af06a-d01e-009e-53e5-644931000000",
      "Date" : "Fri, 06 Sep 2019 19:00:19 GMT",
      "x-ms-client-request-id" : "94f4e9a8-22f0-4ea0-bcd0-39eab4d294d8"
>>>>>>> a55d5dd9
    },
    "Exception" : null
  }, {
    "Method" : "PUT",
<<<<<<< HEAD
    "Uri" : "https://jaschrepragrs.blob.core.windows.net/jtcgetpropertiesdefault081685ad3df54c30d241a0b/javablobgetpropertiesdefault1937231887fc65aaed41",
    "Headers" : {
      "x-ms-version" : "2019-02-02",
      "User-Agent" : "azsdk-java-azure-storage-blob/12.0.0-preview.3 1.8.0_221; Windows 10 10.0",
      "x-ms-client-request-id" : "100b07e8-38a7-478d-b320-7377d7af4309",
=======
    "Uri" : "https://azstoragesdkaccount.blob.core.windows.net/jtcgetpropertiesdefault00431654cebca43bd2434eb/javablobgetpropertiesdefault1640193678d7cc4d154e",
    "Headers" : {
      "x-ms-version" : "2019-02-02",
      "User-Agent" : "azsdk-java-azure-storage-blob/12.0.0-preview.3 1.8.0_212; Windows 10 10.0",
      "x-ms-client-request-id" : "aafa408c-6180-4a98-b956-ae6896bb48f7",
>>>>>>> a55d5dd9
      "Content-Type" : "application/octet-stream"
    },
    "Response" : {
      "x-ms-version" : "2019-02-02",
      "Server" : "Windows-Azure-Blob/1.0 Microsoft-HTTPAPI/2.0",
      "x-ms-content-crc64" : "6RYQPwaVsyQ=",
<<<<<<< HEAD
      "Last-Modified" : "Thu, 05 Sep 2019 22:37:23 GMT",
      "retry-after" : "0",
      "StatusCode" : "201",
      "x-ms-request-server-encrypted" : "true",
      "Date" : "Thu, 05 Sep 2019 22:37:22 GMT",
      "Content-MD5" : "wh+Wm18D0z1D4E+PE252gg==",
      "ETag" : "\"0x8D732519F0D07D4\"",
      "Content-Length" : "0",
      "x-ms-request-id" : "bfecd9c7-901e-0044-433a-643cc7000000",
      "x-ms-client-request-id" : "100b07e8-38a7-478d-b320-7377d7af4309"
=======
      "Last-Modified" : "Fri, 06 Sep 2019 19:00:19 GMT",
      "retry-after" : "0",
      "StatusCode" : "201",
      "x-ms-request-server-encrypted" : "true",
      "Date" : "Fri, 06 Sep 2019 19:00:19 GMT",
      "Content-MD5" : "wh+Wm18D0z1D4E+PE252gg==",
      "ETag" : "\"0x8D732FC768FD0BA\"",
      "Content-Length" : "0",
      "x-ms-request-id" : "b92af090-d01e-009e-73e5-644931000000",
      "x-ms-client-request-id" : "aafa408c-6180-4a98-b956-ae6896bb48f7"
>>>>>>> a55d5dd9
    },
    "Exception" : null
  }, {
    "Method" : "HEAD",
<<<<<<< HEAD
    "Uri" : "https://jaschrepragrs.blob.core.windows.net/jtcgetpropertiesdefault081685ad3df54c30d241a0b/javablobgetpropertiesdefault1937231887fc65aaed41",
    "Headers" : {
      "x-ms-version" : "2019-02-02",
      "User-Agent" : "azsdk-java-azure-storage-blob/12.0.0-preview.3 1.8.0_221; Windows 10 10.0",
      "x-ms-client-request-id" : "8c2b2816-1896-47de-9428-8dd23a4d799c"
=======
    "Uri" : "https://azstoragesdkaccount.blob.core.windows.net/jtcgetpropertiesdefault00431654cebca43bd2434eb/javablobgetpropertiesdefault1640193678d7cc4d154e",
    "Headers" : {
      "x-ms-version" : "2019-02-02",
      "User-Agent" : "azsdk-java-azure-storage-blob/12.0.0-preview.3 1.8.0_212; Windows 10 10.0",
      "x-ms-client-request-id" : "d21c38d8-8752-4542-b2b9-31de89cddc4d"
>>>>>>> a55d5dd9
    },
    "Response" : {
      "x-ms-version" : "2019-02-02",
      "x-ms-lease-status" : "unlocked",
      "Server" : "Windows-Azure-Blob/1.0 Microsoft-HTTPAPI/2.0",
      "x-ms-tag-count" : "0",
      "x-ms-lease-state" : "available",
<<<<<<< HEAD
      "Last-Modified" : "Thu, 05 Sep 2019 22:37:23 GMT",
      "retry-after" : "0",
      "StatusCode" : "200",
      "Date" : "Thu, 05 Sep 2019 22:37:23 GMT",
=======
      "Last-Modified" : "Fri, 06 Sep 2019 19:00:19 GMT",
      "retry-after" : "0",
      "StatusCode" : "200",
      "Date" : "Fri, 06 Sep 2019 19:00:19 GMT",
>>>>>>> a55d5dd9
      "x-ms-blob-type" : "BlockBlob",
      "Content-MD5" : "wh+Wm18D0z1D4E+PE252gg==",
      "Accept-Ranges" : "bytes",
      "x-ms-server-encrypted" : "true",
      "x-ms-access-tier-inferred" : "true",
      "x-ms-access-tier" : "Hot",
<<<<<<< HEAD
      "ETag" : "\"0x8D732519F0D07D4\"",
      "x-ms-creation-time" : "Thu, 05 Sep 2019 22:37:23 GMT",
      "Content-Length" : "7",
      "x-ms-request-id" : "bfecd9d3-901e-0044-4e3a-643cc7000000",
      "x-ms-client-request-id" : "8c2b2816-1896-47de-9428-8dd23a4d799c",
=======
      "ETag" : "\"0x8D732FC768FD0BA\"",
      "x-ms-creation-time" : "Fri, 06 Sep 2019 19:00:19 GMT",
      "Content-Length" : "7",
      "x-ms-request-id" : "b92af0ac-d01e-009e-0de5-644931000000",
      "x-ms-client-request-id" : "d21c38d8-8752-4542-b2b9-31de89cddc4d",
>>>>>>> a55d5dd9
      "Content-Type" : "application/octet-stream"
    },
    "Exception" : null
  }, {
    "Method" : "GET",
<<<<<<< HEAD
    "Uri" : "https://jaschrepragrs.blob.core.windows.net?prefix=jtcgetpropertiesdefault&comp=list",
    "Headers" : {
      "x-ms-version" : "2019-02-02",
      "User-Agent" : "azsdk-java-azure-storage-blob/12.0.0-preview.3 1.8.0_221; Windows 10 10.0",
      "x-ms-client-request-id" : "62f97e87-22db-4838-a4e6-fe891c46adf6"
=======
    "Uri" : "https://azstoragesdkaccount.blob.core.windows.net?prefix=jtcgetpropertiesdefault&comp=list",
    "Headers" : {
      "x-ms-version" : "2019-02-02",
      "User-Agent" : "azsdk-java-azure-storage-blob/12.0.0-preview.3 1.8.0_212; Windows 10 10.0",
      "x-ms-client-request-id" : "7634b249-5549-42f7-af40-f4f0e913b977"
>>>>>>> a55d5dd9
    },
    "Response" : {
      "Transfer-Encoding" : "chunked",
      "x-ms-version" : "2019-02-02",
      "Server" : "Windows-Azure-Blob/1.0 Microsoft-HTTPAPI/2.0",
      "retry-after" : "0",
      "StatusCode" : "200",
<<<<<<< HEAD
      "x-ms-request-id" : "bfecd9ee-901e-0044-683a-643cc7000000",
      "Body" : "﻿<?xml version=\"1.0\" encoding=\"utf-8\"?><EnumerationResults ServiceEndpoint=\"https://jaschrepragrs.blob.core.windows.net/\"><Prefix>jtcgetpropertiesdefault</Prefix><Containers><Container><Name>jtcgetpropertiesdefault081685ad3df54c30d241a0b</Name><Properties><Last-Modified>Thu, 05 Sep 2019 22:37:23 GMT</Last-Modified><Etag>\"0x8D732519F00512C\"</Etag><LeaseStatus>unlocked</LeaseStatus><LeaseState>available</LeaseState><DefaultEncryptionScope>$account-encryption-key</DefaultEncryptionScope><DenyEncryptionScopeOverride>false</DenyEncryptionScopeOverride><HasImmutabilityPolicy>false</HasImmutabilityPolicy><HasLegalHold>false</HasLegalHold></Properties></Container></Containers><NextMarker /></EnumerationResults>",
      "Date" : "Thu, 05 Sep 2019 22:37:23 GMT",
      "x-ms-client-request-id" : "62f97e87-22db-4838-a4e6-fe891c46adf6",
=======
      "x-ms-request-id" : "b92af0cc-d01e-009e-28e5-644931000000",
      "Body" : "﻿<?xml version=\"1.0\" encoding=\"utf-8\"?><EnumerationResults ServiceEndpoint=\"https://azstoragesdkaccount.blob.core.windows.net/\"><Prefix>jtcgetpropertiesdefault</Prefix><Containers><Container><Name>jtcgetpropertiesdefault00431654cebca43bd2434eb</Name><Properties><Last-Modified>Fri, 06 Sep 2019 19:00:19 GMT</Last-Modified><Etag>\"0x8D732FC7685AFBA\"</Etag><LeaseStatus>unlocked</LeaseStatus><LeaseState>available</LeaseState><DefaultEncryptionScope>$account-encryption-key</DefaultEncryptionScope><DenyEncryptionScopeOverride>false</DenyEncryptionScopeOverride><HasImmutabilityPolicy>false</HasImmutabilityPolicy><HasLegalHold>false</HasLegalHold></Properties></Container></Containers><NextMarker /></EnumerationResults>",
      "Date" : "Fri, 06 Sep 2019 19:00:19 GMT",
      "x-ms-client-request-id" : "7634b249-5549-42f7-af40-f4f0e913b977",
>>>>>>> a55d5dd9
      "Content-Type" : "application/xml"
    },
    "Exception" : null
  }, {
    "Method" : "DELETE",
<<<<<<< HEAD
    "Uri" : "https://jaschrepragrs.blob.core.windows.net/jtcgetpropertiesdefault081685ad3df54c30d241a0b?restype=container",
    "Headers" : {
      "x-ms-version" : "2019-02-02",
      "User-Agent" : "azsdk-java-azure-storage-blob/12.0.0-preview.3 1.8.0_221; Windows 10 10.0",
      "x-ms-client-request-id" : "91831030-f455-4d44-8718-51c74bdf8b71"
=======
    "Uri" : "https://azstoragesdkaccount.blob.core.windows.net/jtcgetpropertiesdefault00431654cebca43bd2434eb?restype=container",
    "Headers" : {
      "x-ms-version" : "2019-02-02",
      "User-Agent" : "azsdk-java-azure-storage-blob/12.0.0-preview.3 1.8.0_212; Windows 10 10.0",
      "x-ms-client-request-id" : "590d0520-1c64-4bd0-87f2-965dd9f79518"
>>>>>>> a55d5dd9
    },
    "Response" : {
      "x-ms-version" : "2019-02-02",
      "Server" : "Windows-Azure-Blob/1.0 Microsoft-HTTPAPI/2.0",
      "retry-after" : "0",
      "Content-Length" : "0",
      "StatusCode" : "202",
<<<<<<< HEAD
      "x-ms-request-id" : "bfecda03-901e-0044-7c3a-643cc7000000",
      "Date" : "Thu, 05 Sep 2019 22:37:23 GMT",
      "x-ms-client-request-id" : "91831030-f455-4d44-8718-51c74bdf8b71"
    },
    "Exception" : null
  } ],
  "variables" : [ "jtcgetpropertiesdefault081685ad3df54c30d241a0b", "javablobgetpropertiesdefault1937231887fc65aaed41" ]
=======
      "x-ms-request-id" : "b92af0f1-d01e-009e-48e5-644931000000",
      "Date" : "Fri, 06 Sep 2019 19:00:19 GMT",
      "x-ms-client-request-id" : "590d0520-1c64-4bd0-87f2-965dd9f79518"
    },
    "Exception" : null
  } ],
  "variables" : [ "jtcgetpropertiesdefault00431654cebca43bd2434eb", "javablobgetpropertiesdefault1640193678d7cc4d154e" ]
>>>>>>> a55d5dd9
}<|MERGE_RESOLUTION|>--- conflicted
+++ resolved
@@ -1,105 +1,57 @@
 {
   "networkCallRecords" : [ {
     "Method" : "PUT",
-<<<<<<< HEAD
-    "Uri" : "https://jaschrepragrs.blob.core.windows.net/jtcgetpropertiesdefault081685ad3df54c30d241a0b?restype=container",
+    "Uri" : "https://jaschrepragrs.blob.core.windows.net/jtcgetpropertiesdefault030151c1a25c7037e345bdb?restype=container",
     "Headers" : {
       "x-ms-version" : "2019-02-02",
       "User-Agent" : "azsdk-java-azure-storage-blob/12.0.0-preview.3 1.8.0_221; Windows 10 10.0",
-      "x-ms-client-request-id" : "cf2d0c4e-9d58-46d0-9abe-7bf5a9a4ab68"
-=======
-    "Uri" : "https://azstoragesdkaccount.blob.core.windows.net/jtcgetpropertiesdefault00431654cebca43bd2434eb?restype=container",
-    "Headers" : {
-      "x-ms-version" : "2019-02-02",
-      "User-Agent" : "azsdk-java-azure-storage-blob/12.0.0-preview.3 1.8.0_212; Windows 10 10.0",
-      "x-ms-client-request-id" : "94f4e9a8-22f0-4ea0-bcd0-39eab4d294d8"
->>>>>>> a55d5dd9
+      "x-ms-client-request-id" : "af4794f1-cf55-46ce-8867-dfc4a63763cd"
     },
     "Response" : {
       "x-ms-version" : "2019-02-02",
       "Server" : "Windows-Azure-Blob/1.0 Microsoft-HTTPAPI/2.0",
-<<<<<<< HEAD
-      "ETag" : "\"0x8D732519F00512C\"",
-      "Last-Modified" : "Thu, 05 Sep 2019 22:37:23 GMT",
+      "ETag" : "\"0x8D73560EE90454B\"",
+      "Last-Modified" : "Mon, 09 Sep 2019 20:04:33 GMT",
       "retry-after" : "0",
       "Content-Length" : "0",
       "StatusCode" : "201",
-      "x-ms-request-id" : "bfecd9b1-901e-0044-303a-643cc7000000",
-      "Date" : "Thu, 05 Sep 2019 22:37:22 GMT",
-      "x-ms-client-request-id" : "cf2d0c4e-9d58-46d0-9abe-7bf5a9a4ab68"
-=======
-      "ETag" : "\"0x8D732FC7685AFBA\"",
-      "Last-Modified" : "Fri, 06 Sep 2019 19:00:19 GMT",
-      "retry-after" : "0",
-      "Content-Length" : "0",
-      "StatusCode" : "201",
-      "x-ms-request-id" : "b92af06a-d01e-009e-53e5-644931000000",
-      "Date" : "Fri, 06 Sep 2019 19:00:19 GMT",
-      "x-ms-client-request-id" : "94f4e9a8-22f0-4ea0-bcd0-39eab4d294d8"
->>>>>>> a55d5dd9
+      "x-ms-request-id" : "c5ca338d-301e-0042-1e49-67cbbf000000",
+      "Date" : "Mon, 09 Sep 2019 20:04:33 GMT",
+      "x-ms-client-request-id" : "af4794f1-cf55-46ce-8867-dfc4a63763cd"
     },
     "Exception" : null
   }, {
     "Method" : "PUT",
-<<<<<<< HEAD
-    "Uri" : "https://jaschrepragrs.blob.core.windows.net/jtcgetpropertiesdefault081685ad3df54c30d241a0b/javablobgetpropertiesdefault1937231887fc65aaed41",
+    "Uri" : "https://jaschrepragrs.blob.core.windows.net/jtcgetpropertiesdefault030151c1a25c7037e345bdb/javablobgetpropertiesdefault112661f0501822903244",
     "Headers" : {
       "x-ms-version" : "2019-02-02",
       "User-Agent" : "azsdk-java-azure-storage-blob/12.0.0-preview.3 1.8.0_221; Windows 10 10.0",
-      "x-ms-client-request-id" : "100b07e8-38a7-478d-b320-7377d7af4309",
-=======
-    "Uri" : "https://azstoragesdkaccount.blob.core.windows.net/jtcgetpropertiesdefault00431654cebca43bd2434eb/javablobgetpropertiesdefault1640193678d7cc4d154e",
-    "Headers" : {
-      "x-ms-version" : "2019-02-02",
-      "User-Agent" : "azsdk-java-azure-storage-blob/12.0.0-preview.3 1.8.0_212; Windows 10 10.0",
-      "x-ms-client-request-id" : "aafa408c-6180-4a98-b956-ae6896bb48f7",
->>>>>>> a55d5dd9
+      "x-ms-client-request-id" : "13777060-7bac-4114-8133-3a71d081ae22",
       "Content-Type" : "application/octet-stream"
     },
     "Response" : {
       "x-ms-version" : "2019-02-02",
       "Server" : "Windows-Azure-Blob/1.0 Microsoft-HTTPAPI/2.0",
       "x-ms-content-crc64" : "6RYQPwaVsyQ=",
-<<<<<<< HEAD
-      "Last-Modified" : "Thu, 05 Sep 2019 22:37:23 GMT",
+      "Last-Modified" : "Mon, 09 Sep 2019 20:04:33 GMT",
       "retry-after" : "0",
       "StatusCode" : "201",
       "x-ms-request-server-encrypted" : "true",
-      "Date" : "Thu, 05 Sep 2019 22:37:22 GMT",
+      "Date" : "Mon, 09 Sep 2019 20:04:33 GMT",
       "Content-MD5" : "wh+Wm18D0z1D4E+PE252gg==",
-      "ETag" : "\"0x8D732519F0D07D4\"",
+      "ETag" : "\"0x8D73560EE9D61FB\"",
       "Content-Length" : "0",
-      "x-ms-request-id" : "bfecd9c7-901e-0044-433a-643cc7000000",
-      "x-ms-client-request-id" : "100b07e8-38a7-478d-b320-7377d7af4309"
-=======
-      "Last-Modified" : "Fri, 06 Sep 2019 19:00:19 GMT",
-      "retry-after" : "0",
-      "StatusCode" : "201",
-      "x-ms-request-server-encrypted" : "true",
-      "Date" : "Fri, 06 Sep 2019 19:00:19 GMT",
-      "Content-MD5" : "wh+Wm18D0z1D4E+PE252gg==",
-      "ETag" : "\"0x8D732FC768FD0BA\"",
-      "Content-Length" : "0",
-      "x-ms-request-id" : "b92af090-d01e-009e-73e5-644931000000",
-      "x-ms-client-request-id" : "aafa408c-6180-4a98-b956-ae6896bb48f7"
->>>>>>> a55d5dd9
+      "x-ms-request-id" : "c5ca33a5-301e-0042-3449-67cbbf000000",
+      "x-ms-client-request-id" : "13777060-7bac-4114-8133-3a71d081ae22"
     },
     "Exception" : null
   }, {
     "Method" : "HEAD",
-<<<<<<< HEAD
-    "Uri" : "https://jaschrepragrs.blob.core.windows.net/jtcgetpropertiesdefault081685ad3df54c30d241a0b/javablobgetpropertiesdefault1937231887fc65aaed41",
+    "Uri" : "https://jaschrepragrs.blob.core.windows.net/jtcgetpropertiesdefault030151c1a25c7037e345bdb/javablobgetpropertiesdefault112661f0501822903244",
     "Headers" : {
       "x-ms-version" : "2019-02-02",
       "User-Agent" : "azsdk-java-azure-storage-blob/12.0.0-preview.3 1.8.0_221; Windows 10 10.0",
-      "x-ms-client-request-id" : "8c2b2816-1896-47de-9428-8dd23a4d799c"
-=======
-    "Uri" : "https://azstoragesdkaccount.blob.core.windows.net/jtcgetpropertiesdefault00431654cebca43bd2434eb/javablobgetpropertiesdefault1640193678d7cc4d154e",
-    "Headers" : {
-      "x-ms-version" : "2019-02-02",
-      "User-Agent" : "azsdk-java-azure-storage-blob/12.0.0-preview.3 1.8.0_212; Windows 10 10.0",
-      "x-ms-client-request-id" : "d21c38d8-8752-4542-b2b9-31de89cddc4d"
->>>>>>> a55d5dd9
+      "x-ms-client-request-id" : "b322ea94-0451-4e49-be33-7b88494118a9"
     },
     "Response" : {
       "x-ms-version" : "2019-02-02",
@@ -107,54 +59,31 @@
       "Server" : "Windows-Azure-Blob/1.0 Microsoft-HTTPAPI/2.0",
       "x-ms-tag-count" : "0",
       "x-ms-lease-state" : "available",
-<<<<<<< HEAD
-      "Last-Modified" : "Thu, 05 Sep 2019 22:37:23 GMT",
+      "Last-Modified" : "Mon, 09 Sep 2019 20:04:33 GMT",
       "retry-after" : "0",
       "StatusCode" : "200",
-      "Date" : "Thu, 05 Sep 2019 22:37:23 GMT",
-=======
-      "Last-Modified" : "Fri, 06 Sep 2019 19:00:19 GMT",
-      "retry-after" : "0",
-      "StatusCode" : "200",
-      "Date" : "Fri, 06 Sep 2019 19:00:19 GMT",
->>>>>>> a55d5dd9
+      "Date" : "Mon, 09 Sep 2019 20:04:33 GMT",
       "x-ms-blob-type" : "BlockBlob",
       "Content-MD5" : "wh+Wm18D0z1D4E+PE252gg==",
       "Accept-Ranges" : "bytes",
       "x-ms-server-encrypted" : "true",
       "x-ms-access-tier-inferred" : "true",
       "x-ms-access-tier" : "Hot",
-<<<<<<< HEAD
-      "ETag" : "\"0x8D732519F0D07D4\"",
-      "x-ms-creation-time" : "Thu, 05 Sep 2019 22:37:23 GMT",
+      "ETag" : "\"0x8D73560EE9D61FB\"",
+      "x-ms-creation-time" : "Mon, 09 Sep 2019 20:04:33 GMT",
       "Content-Length" : "7",
-      "x-ms-request-id" : "bfecd9d3-901e-0044-4e3a-643cc7000000",
-      "x-ms-client-request-id" : "8c2b2816-1896-47de-9428-8dd23a4d799c",
-=======
-      "ETag" : "\"0x8D732FC768FD0BA\"",
-      "x-ms-creation-time" : "Fri, 06 Sep 2019 19:00:19 GMT",
-      "Content-Length" : "7",
-      "x-ms-request-id" : "b92af0ac-d01e-009e-0de5-644931000000",
-      "x-ms-client-request-id" : "d21c38d8-8752-4542-b2b9-31de89cddc4d",
->>>>>>> a55d5dd9
+      "x-ms-request-id" : "c5ca33c0-301e-0042-4e49-67cbbf000000",
+      "x-ms-client-request-id" : "b322ea94-0451-4e49-be33-7b88494118a9",
       "Content-Type" : "application/octet-stream"
     },
     "Exception" : null
   }, {
     "Method" : "GET",
-<<<<<<< HEAD
     "Uri" : "https://jaschrepragrs.blob.core.windows.net?prefix=jtcgetpropertiesdefault&comp=list",
     "Headers" : {
       "x-ms-version" : "2019-02-02",
       "User-Agent" : "azsdk-java-azure-storage-blob/12.0.0-preview.3 1.8.0_221; Windows 10 10.0",
-      "x-ms-client-request-id" : "62f97e87-22db-4838-a4e6-fe891c46adf6"
-=======
-    "Uri" : "https://azstoragesdkaccount.blob.core.windows.net?prefix=jtcgetpropertiesdefault&comp=list",
-    "Headers" : {
-      "x-ms-version" : "2019-02-02",
-      "User-Agent" : "azsdk-java-azure-storage-blob/12.0.0-preview.3 1.8.0_212; Windows 10 10.0",
-      "x-ms-client-request-id" : "7634b249-5549-42f7-af40-f4f0e913b977"
->>>>>>> a55d5dd9
+      "x-ms-client-request-id" : "fc05d4ed-4e54-4ddc-9fa3-f590c6a45536"
     },
     "Response" : {
       "Transfer-Encoding" : "chunked",
@@ -162,35 +91,20 @@
       "Server" : "Windows-Azure-Blob/1.0 Microsoft-HTTPAPI/2.0",
       "retry-after" : "0",
       "StatusCode" : "200",
-<<<<<<< HEAD
-      "x-ms-request-id" : "bfecd9ee-901e-0044-683a-643cc7000000",
-      "Body" : "﻿<?xml version=\"1.0\" encoding=\"utf-8\"?><EnumerationResults ServiceEndpoint=\"https://jaschrepragrs.blob.core.windows.net/\"><Prefix>jtcgetpropertiesdefault</Prefix><Containers><Container><Name>jtcgetpropertiesdefault081685ad3df54c30d241a0b</Name><Properties><Last-Modified>Thu, 05 Sep 2019 22:37:23 GMT</Last-Modified><Etag>\"0x8D732519F00512C\"</Etag><LeaseStatus>unlocked</LeaseStatus><LeaseState>available</LeaseState><DefaultEncryptionScope>$account-encryption-key</DefaultEncryptionScope><DenyEncryptionScopeOverride>false</DenyEncryptionScopeOverride><HasImmutabilityPolicy>false</HasImmutabilityPolicy><HasLegalHold>false</HasLegalHold></Properties></Container></Containers><NextMarker /></EnumerationResults>",
-      "Date" : "Thu, 05 Sep 2019 22:37:23 GMT",
-      "x-ms-client-request-id" : "62f97e87-22db-4838-a4e6-fe891c46adf6",
-=======
-      "x-ms-request-id" : "b92af0cc-d01e-009e-28e5-644931000000",
-      "Body" : "﻿<?xml version=\"1.0\" encoding=\"utf-8\"?><EnumerationResults ServiceEndpoint=\"https://azstoragesdkaccount.blob.core.windows.net/\"><Prefix>jtcgetpropertiesdefault</Prefix><Containers><Container><Name>jtcgetpropertiesdefault00431654cebca43bd2434eb</Name><Properties><Last-Modified>Fri, 06 Sep 2019 19:00:19 GMT</Last-Modified><Etag>\"0x8D732FC7685AFBA\"</Etag><LeaseStatus>unlocked</LeaseStatus><LeaseState>available</LeaseState><DefaultEncryptionScope>$account-encryption-key</DefaultEncryptionScope><DenyEncryptionScopeOverride>false</DenyEncryptionScopeOverride><HasImmutabilityPolicy>false</HasImmutabilityPolicy><HasLegalHold>false</HasLegalHold></Properties></Container></Containers><NextMarker /></EnumerationResults>",
-      "Date" : "Fri, 06 Sep 2019 19:00:19 GMT",
-      "x-ms-client-request-id" : "7634b249-5549-42f7-af40-f4f0e913b977",
->>>>>>> a55d5dd9
+      "x-ms-request-id" : "c5ca33da-301e-0042-6749-67cbbf000000",
+      "Body" : "﻿<?xml version=\"1.0\" encoding=\"utf-8\"?><EnumerationResults ServiceEndpoint=\"https://jaschrepragrs.blob.core.windows.net/\"><Prefix>jtcgetpropertiesdefault</Prefix><Containers><Container><Name>jtcgetpropertiesdefault030151c1a25c7037e345bdb</Name><Properties><Last-Modified>Mon, 09 Sep 2019 20:04:33 GMT</Last-Modified><Etag>\"0x8D73560EE90454B\"</Etag><LeaseStatus>unlocked</LeaseStatus><LeaseState>available</LeaseState><DefaultEncryptionScope>$account-encryption-key</DefaultEncryptionScope><DenyEncryptionScopeOverride>false</DenyEncryptionScopeOverride><HasImmutabilityPolicy>false</HasImmutabilityPolicy><HasLegalHold>false</HasLegalHold></Properties></Container></Containers><NextMarker /></EnumerationResults>",
+      "Date" : "Mon, 09 Sep 2019 20:04:33 GMT",
+      "x-ms-client-request-id" : "fc05d4ed-4e54-4ddc-9fa3-f590c6a45536",
       "Content-Type" : "application/xml"
     },
     "Exception" : null
   }, {
     "Method" : "DELETE",
-<<<<<<< HEAD
-    "Uri" : "https://jaschrepragrs.blob.core.windows.net/jtcgetpropertiesdefault081685ad3df54c30d241a0b?restype=container",
+    "Uri" : "https://jaschrepragrs.blob.core.windows.net/jtcgetpropertiesdefault030151c1a25c7037e345bdb?restype=container",
     "Headers" : {
       "x-ms-version" : "2019-02-02",
       "User-Agent" : "azsdk-java-azure-storage-blob/12.0.0-preview.3 1.8.0_221; Windows 10 10.0",
-      "x-ms-client-request-id" : "91831030-f455-4d44-8718-51c74bdf8b71"
-=======
-    "Uri" : "https://azstoragesdkaccount.blob.core.windows.net/jtcgetpropertiesdefault00431654cebca43bd2434eb?restype=container",
-    "Headers" : {
-      "x-ms-version" : "2019-02-02",
-      "User-Agent" : "azsdk-java-azure-storage-blob/12.0.0-preview.3 1.8.0_212; Windows 10 10.0",
-      "x-ms-client-request-id" : "590d0520-1c64-4bd0-87f2-965dd9f79518"
->>>>>>> a55d5dd9
+      "x-ms-client-request-id" : "d9300ffa-26a4-4e60-85d4-dd0370ccf9eb"
     },
     "Response" : {
       "x-ms-version" : "2019-02-02",
@@ -198,21 +112,11 @@
       "retry-after" : "0",
       "Content-Length" : "0",
       "StatusCode" : "202",
-<<<<<<< HEAD
-      "x-ms-request-id" : "bfecda03-901e-0044-7c3a-643cc7000000",
-      "Date" : "Thu, 05 Sep 2019 22:37:23 GMT",
-      "x-ms-client-request-id" : "91831030-f455-4d44-8718-51c74bdf8b71"
+      "x-ms-request-id" : "c5ca33ef-301e-0042-7c49-67cbbf000000",
+      "Date" : "Mon, 09 Sep 2019 20:04:33 GMT",
+      "x-ms-client-request-id" : "d9300ffa-26a4-4e60-85d4-dd0370ccf9eb"
     },
     "Exception" : null
   } ],
-  "variables" : [ "jtcgetpropertiesdefault081685ad3df54c30d241a0b", "javablobgetpropertiesdefault1937231887fc65aaed41" ]
-=======
-      "x-ms-request-id" : "b92af0f1-d01e-009e-48e5-644931000000",
-      "Date" : "Fri, 06 Sep 2019 19:00:19 GMT",
-      "x-ms-client-request-id" : "590d0520-1c64-4bd0-87f2-965dd9f79518"
-    },
-    "Exception" : null
-  } ],
-  "variables" : [ "jtcgetpropertiesdefault00431654cebca43bd2434eb", "javablobgetpropertiesdefault1640193678d7cc4d154e" ]
->>>>>>> a55d5dd9
+  "variables" : [ "jtcgetpropertiesdefault030151c1a25c7037e345bdb", "javablobgetpropertiesdefault112661f0501822903244" ]
 }