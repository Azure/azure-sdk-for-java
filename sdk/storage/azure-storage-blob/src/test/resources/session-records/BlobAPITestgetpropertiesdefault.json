--- conflicted
+++ resolved
@@ -1,79 +1,58 @@
 {
   "networkCallRecords" : [ {
     "Method" : "PUT",
-<<<<<<< HEAD
-    "Uri" : "https://blobindex1.blob.core.windows.net/jtcgetpropertiesdefault03035880391bad586943a38?restype=container",
+    "Uri" : "https://blobindex1.blob.core.windows.net/jtcgetpropertiesdefault030262521e16065bfa4f74b?restype=container",
     "Headers" : {
       "x-ms-version" : "2019-12-12",
-      "User-Agent" : "azsdk-java-azure-storage-blob/12.6.0-beta.1 (11.0.6; Windows 10 10.0)",
-      "x-ms-client-request-id" : "d2eeca21-9ca2-47f1-9d21-7cb4f80811a3"
+      "User-Agent" : "azsdk-java-azure-storage-blob/12.7.0-beta.1 (11.0.6; Windows 10 10.0)",
+      "x-ms-client-request-id" : "87b61fa0-3f41-4e01-baca-3f2471b57ab2"
     },
     "Response" : {
       "x-ms-version" : "2019-12-12",
       "Server" : "Windows-Azure-Blob/1.0 Microsoft-HTTPAPI/2.0",
-      "ETag" : "0x8D7E56D049A200F",
-      "Last-Modified" : "Mon, 20 Apr 2020 20:54:28 GMT",
+      "ETag" : "0x8D7E57792D86E2A",
+      "Last-Modified" : "Mon, 20 Apr 2020 22:10:02 GMT",
       "retry-after" : "0",
       "Content-Length" : "0",
       "StatusCode" : "201",
-      "x-ms-request-id" : "bdb0e0a0-c01e-0036-6c55-17c0d0000000",
-      "Date" : "Mon, 20 Apr 2020 20:54:28 GMT",
-      "x-ms-client-request-id" : "d2eeca21-9ca2-47f1-9d21-7cb4f80811a3"
-=======
-    "Uri" : "https://REDACTED.blob.core.windows.net/jtcgetpropertiesdefault010657f63440561faa45c8b?restype=container",
-    "Headers" : {
-      "x-ms-version" : "2019-10-10",
-      "User-Agent" : "azsdk-java-azure-storage-blob/12.7.0-beta.1 (11.0.4; Windows 10 10.0)",
-      "x-ms-client-request-id" : "2166bd2e-b29d-42da-b010-28f57bd76e3e"
-    },
-    "Response" : {
-      "x-ms-version" : "2019-10-10",
-      "Server" : "Windows-Azure-Blob/1.0 Microsoft-HTTPAPI/2.0",
-      "ETag" : "0x8D7E10724610985",
-      "Last-Modified" : "Wed, 15 Apr 2020 06:35:08 GMT",
-      "retry-after" : "0",
-      "Content-Length" : "0",
-      "StatusCode" : "201",
-      "x-ms-request-id" : "64294c1b-601e-000f-1bf0-12dd80000000",
-      "Date" : "Wed, 15 Apr 2020 06:35:08 GMT",
-      "x-ms-client-request-id" : "2166bd2e-b29d-42da-b010-28f57bd76e3e"
->>>>>>> 673a3276
+      "x-ms-request-id" : "cb10ace6-c01e-0044-3f60-17c79f000000",
+      "Date" : "Mon, 20 Apr 2020 22:10:02 GMT",
+      "x-ms-client-request-id" : "87b61fa0-3f41-4e01-baca-3f2471b57ab2"
     },
     "Exception" : null
   }, {
     "Method" : "PUT",
-<<<<<<< HEAD
-    "Uri" : "https://blobindex1.blob.core.windows.net/jtcgetpropertiesdefault03035880391bad586943a38/javablobgetpropertiesdefault1250614486139a3a8943",
+    "Uri" : "https://blobindex1.blob.core.windows.net/jtcgetpropertiesdefault030262521e16065bfa4f74b/javablobgetpropertiesdefault1226465f6b058a8a404f",
     "Headers" : {
       "x-ms-version" : "2019-12-12",
-      "User-Agent" : "azsdk-java-azure-storage-blob/12.6.0-beta.1 (11.0.6; Windows 10 10.0)",
-      "x-ms-client-request-id" : "9a65dbd0-6971-4c1d-83f3-cf804d13aa25",
+      "User-Agent" : "azsdk-java-azure-storage-blob/12.7.0-beta.1 (11.0.6; Windows 10 10.0)",
+      "x-ms-client-request-id" : "e6156bcf-999f-4776-83b7-7460e125cd31",
       "Content-Type" : "application/octet-stream"
     },
     "Response" : {
       "x-ms-version" : "2019-12-12",
       "Server" : "Windows-Azure-Blob/1.0 Microsoft-HTTPAPI/2.0",
       "x-ms-content-crc64" : "6RYQPwaVsyQ=",
-      "x-ms-version-id" : "2020-04-20T20:54:29.2330348Z",
-      "Last-Modified" : "Mon, 20 Apr 2020 20:54:29 GMT",
+      "x-ms-version-id" : "2020-04-20T22:10:02.8922468Z",
+      "Last-Modified" : "Mon, 20 Apr 2020 22:10:02 GMT",
       "retry-after" : "0",
       "StatusCode" : "201",
       "x-ms-request-server-encrypted" : "true",
-      "Date" : "Mon, 20 Apr 2020 20:54:28 GMT",
+      "Date" : "Mon, 20 Apr 2020 22:10:02 GMT",
       "Content-MD5" : "wh+Wm18D0z1D4E+PE252gg==",
-      "ETag" : "0x8D7E56D04E1FF6C",
+      "ETag" : "0x8D7E57793277E64",
       "Content-Length" : "0",
-      "x-ms-request-id" : "b236e549-b01e-004e-2d55-176328000000",
-      "x-ms-client-request-id" : "9a65dbd0-6971-4c1d-83f3-cf804d13aa25"
+      "x-ms-request-id" : "f168ae75-401e-0065-2160-17e3e4000000",
+      "x-ms-client-request-id" : "e6156bcf-999f-4776-83b7-7460e125cd31"
     },
     "Exception" : null
   }, {
     "Method" : "PUT",
-    "Uri" : "https://blobindex1.blob.core.windows.net/jtcgetpropertiesdefault03035880391bad586943a38/javablobgetpropertiesdefault1250614486139a3a8943?comp=tags",
+    "Uri" : "https://blobindex1.blob.core.windows.net/jtcgetpropertiesdefault030262521e16065bfa4f74b/javablobgetpropertiesdefault1226465f6b058a8a404f?comp=tags",
     "Headers" : {
       "x-ms-version" : "2019-12-12",
-      "User-Agent" : "azsdk-java-azure-storage-blob/12.6.0-beta.1 (11.0.6; Windows 10 10.0)",
-      "x-ms-client-request-id" : "92d12131-a391-4907-a37d-f179b35ddc66",
+      "User-Agent" : "azsdk-java-azure-storage-blob/12.7.0-beta.1 (11.0.6; Windows 10 10.0)",
+      "x-ms-client-request-id" : "7aa15b38-3287-4e74-9078-47544f1efc14",
       "Content-Type" : "application/xml; charset=utf-8"
     },
     "Response" : {
@@ -81,176 +60,85 @@
       "Server" : "Windows-Azure-Blob/1.0 Microsoft-HTTPAPI/2.0",
       "retry-after" : "0",
       "StatusCode" : "204",
-      "x-ms-request-id" : "a04fb96a-901e-0014-2755-1705cf000000",
-      "Date" : "Mon, 20 Apr 2020 20:54:29 GMT",
-      "x-ms-client-request-id" : "92d12131-a391-4907-a37d-f179b35ddc66"
-=======
-    "Uri" : "https://REDACTED.blob.core.windows.net/jtcgetpropertiesdefault010657f63440561faa45c8b/javablobgetpropertiesdefault1698418ea32d9753a144",
-    "Headers" : {
-      "x-ms-version" : "2019-10-10",
-      "User-Agent" : "azsdk-java-azure-storage-blob/12.7.0-beta.1 (11.0.4; Windows 10 10.0)",
-      "x-ms-client-request-id" : "07fe55ab-6bab-418b-893b-fbb159abb8c7",
-      "Content-Type" : "application/octet-stream"
-    },
-    "Response" : {
-      "x-ms-version" : "2019-10-10",
-      "Server" : "Windows-Azure-Blob/1.0 Microsoft-HTTPAPI/2.0",
-      "x-ms-content-crc64" : "6RYQPwaVsyQ=",
-      "Last-Modified" : "Wed, 15 Apr 2020 06:35:08 GMT",
-      "retry-after" : "0",
-      "StatusCode" : "201",
-      "x-ms-request-server-encrypted" : "true",
-      "Date" : "Wed, 15 Apr 2020 06:35:08 GMT",
-      "Content-MD5" : "wh+Wm18D0z1D4E+PE252gg==",
-      "ETag" : "0x8D7E107246A98D9",
-      "Content-Length" : "0",
-      "x-ms-request-id" : "bde7576d-001e-00fa-65f0-12f991000000",
-      "x-ms-client-request-id" : "07fe55ab-6bab-418b-893b-fbb159abb8c7"
->>>>>>> 673a3276
+      "x-ms-request-id" : "4a81e55b-101e-0068-4560-172b30000000",
+      "Date" : "Mon, 20 Apr 2020 22:10:03 GMT",
+      "x-ms-client-request-id" : "7aa15b38-3287-4e74-9078-47544f1efc14"
     },
     "Exception" : null
   }, {
     "Method" : "HEAD",
-<<<<<<< HEAD
-    "Uri" : "https://blobindex1.blob.core.windows.net/jtcgetpropertiesdefault03035880391bad586943a38/javablobgetpropertiesdefault1250614486139a3a8943",
+    "Uri" : "https://blobindex1.blob.core.windows.net/jtcgetpropertiesdefault030262521e16065bfa4f74b/javablobgetpropertiesdefault1226465f6b058a8a404f",
     "Headers" : {
       "x-ms-version" : "2019-12-12",
-      "User-Agent" : "azsdk-java-azure-storage-blob/12.6.0-beta.1 (11.0.6; Windows 10 10.0)",
-      "x-ms-client-request-id" : "8b5d33d8-6c8c-4cfd-8335-1d5d8f760d0b"
+      "User-Agent" : "azsdk-java-azure-storage-blob/12.7.0-beta.1 (11.0.6; Windows 10 10.0)",
+      "x-ms-client-request-id" : "59c9d805-dab1-415c-968f-cdbab121091c"
     },
     "Response" : {
       "x-ms-is-current-version" : "true",
       "x-ms-version" : "2019-12-12",
-=======
-    "Uri" : "https://REDACTED.blob.core.windows.net/jtcgetpropertiesdefault010657f63440561faa45c8b/javablobgetpropertiesdefault1698418ea32d9753a144",
-    "Headers" : {
-      "x-ms-version" : "2019-10-10",
-      "User-Agent" : "azsdk-java-azure-storage-blob/12.7.0-beta.1 (11.0.4; Windows 10 10.0)",
-      "x-ms-client-request-id" : "6fb6f823-e875-4e0c-915b-b5e188bba225"
-    },
-    "Response" : {
-      "x-ms-version" : "2019-10-10",
->>>>>>> 673a3276
       "x-ms-lease-status" : "unlocked",
       "Server" : "Windows-Azure-Blob/1.0 Microsoft-HTTPAPI/2.0",
       "x-ms-tag-count" : "1",
       "x-ms-lease-state" : "available",
-<<<<<<< HEAD
-      "x-ms-version-id" : "2020-04-20T20:54:29.2330348Z",
-      "Last-Modified" : "Mon, 20 Apr 2020 20:54:29 GMT",
+      "x-ms-version-id" : "2020-04-20T22:10:02.8922468Z",
+      "Last-Modified" : "Mon, 20 Apr 2020 22:10:02 GMT",
       "retry-after" : "0",
       "StatusCode" : "200",
-      "Date" : "Mon, 20 Apr 2020 20:54:29 GMT",
-=======
-      "Last-Modified" : "Wed, 15 Apr 2020 06:35:08 GMT",
-      "retry-after" : "0",
-      "StatusCode" : "200",
-      "Date" : "Wed, 15 Apr 2020 06:35:08 GMT",
->>>>>>> 673a3276
+      "Date" : "Mon, 20 Apr 2020 22:10:03 GMT",
       "x-ms-blob-type" : "BlockBlob",
       "Content-MD5" : "wh+Wm18D0z1D4E+PE252gg==",
       "Accept-Ranges" : "bytes",
       "x-ms-server-encrypted" : "true",
       "x-ms-access-tier-inferred" : "true",
       "x-ms-access-tier" : "Hot",
-<<<<<<< HEAD
-      "ETag" : "0x8D7E56D04E1FF6C",
-      "x-ms-creation-time" : "Mon, 20 Apr 2020 20:54:29 GMT",
+      "ETag" : "0x8D7E57793277E64",
+      "x-ms-creation-time" : "Mon, 20 Apr 2020 22:10:02 GMT",
       "Content-Length" : "7",
-      "x-ms-request-id" : "b95ecc3e-001e-005b-0a55-17749b000000",
-      "x-ms-client-request-id" : "8b5d33d8-6c8c-4cfd-8335-1d5d8f760d0b",
-=======
-      "ETag" : "0x8D7E107246A98D9",
-      "Vary" : "Origin",
-      "x-ms-creation-time" : "Wed, 15 Apr 2020 06:35:08 GMT",
-      "Content-Length" : "7",
-      "x-ms-request-id" : "5d7911d1-f01e-00ab-1df0-12e764000000",
-      "x-ms-client-request-id" : "6fb6f823-e875-4e0c-915b-b5e188bba225",
->>>>>>> 673a3276
+      "x-ms-request-id" : "5f8d367a-e01e-000e-1c60-176410000000",
+      "x-ms-client-request-id" : "59c9d805-dab1-415c-968f-cdbab121091c",
       "Content-Type" : "application/octet-stream"
     },
     "Exception" : null
   }, {
     "Method" : "GET",
-<<<<<<< HEAD
     "Uri" : "https://blobindex1.blob.core.windows.net?prefix=jtcgetpropertiesdefault&comp=list",
     "Headers" : {
       "x-ms-version" : "2019-12-12",
-      "User-Agent" : "azsdk-java-azure-storage-blob/12.6.0-beta.1 (11.0.6; Windows 10 10.0)",
-      "x-ms-client-request-id" : "fa90a7d2-c799-4112-8ed6-29ca66affde7"
+      "User-Agent" : "azsdk-java-azure-storage-blob/12.7.0-beta.1 (11.0.6; Windows 10 10.0)",
+      "x-ms-client-request-id" : "6940c890-26da-43f4-af58-bbdf1dbf9992"
     },
     "Response" : {
       "Transfer-Encoding" : "chunked",
       "x-ms-version" : "2019-12-12",
-=======
-    "Uri" : "https://REDACTED.blob.core.windows.net?prefix=jtcgetpropertiesdefault&comp=list",
-    "Headers" : {
-      "x-ms-version" : "2019-10-10",
-      "User-Agent" : "azsdk-java-azure-storage-blob/12.7.0-beta.1 (11.0.4; Windows 10 10.0)",
-      "x-ms-client-request-id" : "803143ef-c757-42e5-aefe-e14438136feb"
-    },
-    "Response" : {
-      "Transfer-Encoding" : "chunked",
-      "x-ms-version" : "2019-10-10",
->>>>>>> 673a3276
       "Server" : "Windows-Azure-Blob/1.0 Microsoft-HTTPAPI/2.0",
-      "Vary" : "Origin",
       "retry-after" : "0",
       "StatusCode" : "200",
-<<<<<<< HEAD
-      "x-ms-request-id" : "68004299-701e-0041-6855-171544000000",
-      "Body" : "﻿<?xml version=\"1.0\" encoding=\"utf-8\"?><EnumerationResults ServiceEndpoint=\"https://blobindex1.blob.core.windows.net/\"><Prefix>jtcgetpropertiesdefault</Prefix><Containers><Container><Name>jtcgetpropertiesdefault03035880391bad586943a38</Name><Properties><Last-Modified>Mon, 20 Apr 2020 20:54:28 GMT</Last-Modified><Etag>\"0x8D7E56D049A200F\"</Etag><LeaseStatus>unlocked</LeaseStatus><LeaseState>available</LeaseState><DefaultEncryptionScope>$account-encryption-key</DefaultEncryptionScope><DenyEncryptionScopeOverride>false</DenyEncryptionScopeOverride><HasImmutabilityPolicy>false</HasImmutabilityPolicy><HasLegalHold>false</HasLegalHold></Properties></Container></Containers><NextMarker /></EnumerationResults>",
-      "Date" : "Mon, 20 Apr 2020 20:54:30 GMT",
-      "x-ms-client-request-id" : "fa90a7d2-c799-4112-8ed6-29ca66affde7",
-=======
-      "x-ms-request-id" : "64294c36-601e-000f-33f0-12dd80000000",
-      "Body" : "﻿<?xml version=\"1.0\" encoding=\"utf-8\"?><EnumerationResults ServiceEndpoint=\"https://azstoragesdkaccount.blob.core.windows.net/\"><Prefix>jtcgetpropertiesdefault</Prefix><Containers><Container><Name>jtcgetpropertiesdefault010657f63440561faa45c8b</Name><Properties><Last-Modified>Wed, 15 Apr 2020 06:35:08 GMT</Last-Modified><Etag>\"0x8D7E10724610985\"</Etag><LeaseStatus>unlocked</LeaseStatus><LeaseState>available</LeaseState><DefaultEncryptionScope>$account-encryption-key</DefaultEncryptionScope><DenyEncryptionScopeOverride>false</DenyEncryptionScopeOverride><HasImmutabilityPolicy>false</HasImmutabilityPolicy><HasLegalHold>false</HasLegalHold></Properties></Container></Containers><NextMarker /></EnumerationResults>",
-      "Date" : "Wed, 15 Apr 2020 06:35:08 GMT",
-      "x-ms-client-request-id" : "803143ef-c757-42e5-aefe-e14438136feb",
->>>>>>> 673a3276
+      "x-ms-request-id" : "f31bdb94-b01e-003c-3460-176467000000",
+      "Body" : "﻿<?xml version=\"1.0\" encoding=\"utf-8\"?><EnumerationResults ServiceEndpoint=\"https://blobindex1.blob.core.windows.net/\"><Prefix>jtcgetpropertiesdefault</Prefix><Containers><Container><Name>jtcgetpropertiesdefault030262521e16065bfa4f74b</Name><Properties><Last-Modified>Mon, 20 Apr 2020 22:10:02 GMT</Last-Modified><Etag>\"0x8D7E57792D86E2A\"</Etag><LeaseStatus>unlocked</LeaseStatus><LeaseState>available</LeaseState><DefaultEncryptionScope>$account-encryption-key</DefaultEncryptionScope><DenyEncryptionScopeOverride>false</DenyEncryptionScopeOverride><HasImmutabilityPolicy>false</HasImmutabilityPolicy><HasLegalHold>false</HasLegalHold></Properties></Container></Containers><NextMarker /></EnumerationResults>",
+      "Date" : "Mon, 20 Apr 2020 22:10:03 GMT",
+      "x-ms-client-request-id" : "6940c890-26da-43f4-af58-bbdf1dbf9992",
       "Content-Type" : "application/xml"
     },
     "Exception" : null
   }, {
     "Method" : "DELETE",
-<<<<<<< HEAD
-    "Uri" : "https://blobindex1.blob.core.windows.net/jtcgetpropertiesdefault03035880391bad586943a38?restype=container",
+    "Uri" : "https://blobindex1.blob.core.windows.net/jtcgetpropertiesdefault030262521e16065bfa4f74b?restype=container",
     "Headers" : {
       "x-ms-version" : "2019-12-12",
-      "User-Agent" : "azsdk-java-azure-storage-blob/12.6.0-beta.1 (11.0.6; Windows 10 10.0)",
-      "x-ms-client-request-id" : "9a583dab-eaac-4fa1-b2fd-c381ed8d1b4f"
+      "User-Agent" : "azsdk-java-azure-storage-blob/12.7.0-beta.1 (11.0.6; Windows 10 10.0)",
+      "x-ms-client-request-id" : "509e4f17-a48b-4b3c-87b1-3dfd6795fda2"
     },
     "Response" : {
       "x-ms-version" : "2019-12-12",
-=======
-    "Uri" : "https://REDACTED.blob.core.windows.net/jtcgetpropertiesdefault010657f63440561faa45c8b?restype=container",
-    "Headers" : {
-      "x-ms-version" : "2019-10-10",
-      "User-Agent" : "azsdk-java-azure-storage-blob/12.7.0-beta.1 (11.0.4; Windows 10 10.0)",
-      "x-ms-client-request-id" : "fd393a53-5d2d-42c0-9419-ee576e194f17"
-    },
-    "Response" : {
-      "x-ms-version" : "2019-10-10",
->>>>>>> 673a3276
       "Server" : "Windows-Azure-Blob/1.0 Microsoft-HTTPAPI/2.0",
       "retry-after" : "0",
       "Content-Length" : "0",
       "StatusCode" : "202",
-<<<<<<< HEAD
-      "x-ms-request-id" : "d6f23f0e-301e-009b-1855-178ca5000000",
-      "Date" : "Mon, 20 Apr 2020 20:54:30 GMT",
-      "x-ms-client-request-id" : "9a583dab-eaac-4fa1-b2fd-c381ed8d1b4f"
+      "x-ms-request-id" : "998ed26e-201e-0097-7860-171bad000000",
+      "Date" : "Mon, 20 Apr 2020 22:10:04 GMT",
+      "x-ms-client-request-id" : "509e4f17-a48b-4b3c-87b1-3dfd6795fda2"
     },
     "Exception" : null
   } ],
-  "variables" : [ "jtcgetpropertiesdefault03035880391bad586943a38", "javablobgetpropertiesdefault1250614486139a3a8943" ]
-=======
-      "x-ms-request-id" : "bde757cd-001e-00fa-33f0-12f991000000",
-      "Date" : "Wed, 15 Apr 2020 06:35:08 GMT",
-      "x-ms-client-request-id" : "fd393a53-5d2d-42c0-9419-ee576e194f17"
-    },
-    "Exception" : null
-  } ],
-  "variables" : [ "jtcgetpropertiesdefault010657f63440561faa45c8b", "javablobgetpropertiesdefault1698418ea32d9753a144" ]
->>>>>>> 673a3276
+  "variables" : [ "jtcgetpropertiesdefault030262521e16065bfa4f74b", "javablobgetpropertiesdefault1226465f6b058a8a404f" ]
 }