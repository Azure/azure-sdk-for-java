{
  "networkCallRecords" : [ {
    "Method" : "PUT",
<<<<<<< HEAD
    "Uri" : "https://jaschrepragrs.blob.core.windows.net/jtcaccountsaspermissionstostring07213075a13273ee8f?restype=container",
    "Headers" : {
      "x-ms-version" : "2019-02-02",
      "User-Agent" : "azsdk-java-azure-storage-blob/12.0.0-preview.3 1.8.0_221; Windows 10 10.0",
      "x-ms-client-request-id" : "726e4bad-1db7-443d-b185-4db76e1fd9af"
=======
    "Uri" : "https://azstoragesdkaccount.blob.core.windows.net/jtcaccountsaspermissionstostring0370315a71286af305?restype=container",
    "Headers" : {
      "x-ms-version" : "2019-02-02",
      "User-Agent" : "azsdk-java-azure-storage-blob/12.0.0-preview.3 1.8.0_212; Windows 10 10.0",
      "x-ms-client-request-id" : "185cd17d-ff79-4a61-8107-e8aca6f4e5a5"
>>>>>>> a55d5dd9
    },
    "Response" : {
      "x-ms-version" : "2019-02-02",
      "Server" : "Windows-Azure-Blob/1.0 Microsoft-HTTPAPI/2.0",
<<<<<<< HEAD
      "ETag" : "\"0x8D732517E295E2F\"",
      "Last-Modified" : "Thu, 05 Sep 2019 22:36:28 GMT",
      "retry-after" : "0",
      "Content-Length" : "0",
      "StatusCode" : "201",
      "x-ms-request-id" : "bfeca021-901e-0044-523a-643cc7000000",
      "Date" : "Thu, 05 Sep 2019 22:36:27 GMT",
      "x-ms-client-request-id" : "726e4bad-1db7-443d-b185-4db76e1fd9af"
=======
      "ETag" : "\"0x8D732FE043E86D6\"",
      "Last-Modified" : "Fri, 06 Sep 2019 19:11:27 GMT",
      "retry-after" : "0",
      "Content-Length" : "0",
      "StatusCode" : "201",
      "x-ms-request-id" : "8f76d740-401e-003a-33e6-6473d5000000",
      "Date" : "Fri, 06 Sep 2019 19:11:27 GMT",
      "x-ms-client-request-id" : "185cd17d-ff79-4a61-8107-e8aca6f4e5a5"
>>>>>>> a55d5dd9
    },
    "Exception" : null
  }, {
    "Method" : "GET",
<<<<<<< HEAD
    "Uri" : "https://jaschrepragrs.blob.core.windows.net?prefix=jtcaccountsaspermissionstostring&comp=list",
    "Headers" : {
      "x-ms-version" : "2019-02-02",
      "User-Agent" : "azsdk-java-azure-storage-blob/12.0.0-preview.3 1.8.0_221; Windows 10 10.0",
      "x-ms-client-request-id" : "4b2daffb-3810-4576-9a92-a1ab21505bea"
=======
    "Uri" : "https://azstoragesdkaccount.blob.core.windows.net?prefix=jtcaccountsaspermissionstostring&comp=list",
    "Headers" : {
      "x-ms-version" : "2019-02-02",
      "User-Agent" : "azsdk-java-azure-storage-blob/12.0.0-preview.3 1.8.0_212; Windows 10 10.0",
      "x-ms-client-request-id" : "ef7687b1-2afd-47c3-8a17-76ff31897ce1"
>>>>>>> a55d5dd9
    },
    "Response" : {
      "Transfer-Encoding" : "chunked",
      "x-ms-version" : "2019-02-02",
      "Server" : "Windows-Azure-Blob/1.0 Microsoft-HTTPAPI/2.0",
      "retry-after" : "0",
      "StatusCode" : "200",
<<<<<<< HEAD
      "x-ms-request-id" : "bfeca03d-901e-0044-6b3a-643cc7000000",
      "Body" : "﻿<?xml version=\"1.0\" encoding=\"utf-8\"?><EnumerationResults ServiceEndpoint=\"https://jaschrepragrs.blob.core.windows.net/\"><Prefix>jtcaccountsaspermissionstostring</Prefix><Containers><Container><Name>jtcaccountsaspermissionstostring07213075a13273ee8f</Name><Properties><Last-Modified>Thu, 05 Sep 2019 22:36:28 GMT</Last-Modified><Etag>\"0x8D732517E295E2F\"</Etag><LeaseStatus>unlocked</LeaseStatus><LeaseState>available</LeaseState><DefaultEncryptionScope>$account-encryption-key</DefaultEncryptionScope><DenyEncryptionScopeOverride>false</DenyEncryptionScopeOverride><HasImmutabilityPolicy>false</HasImmutabilityPolicy><HasLegalHold>false</HasLegalHold></Properties></Container></Containers><NextMarker /></EnumerationResults>",
      "Date" : "Thu, 05 Sep 2019 22:36:27 GMT",
      "x-ms-client-request-id" : "4b2daffb-3810-4576-9a92-a1ab21505bea",
=======
      "x-ms-request-id" : "8f76d775-401e-003a-5ae6-6473d5000000",
      "Body" : "﻿<?xml version=\"1.0\" encoding=\"utf-8\"?><EnumerationResults ServiceEndpoint=\"https://azstoragesdkaccount.blob.core.windows.net/\"><Prefix>jtcaccountsaspermissionstostring</Prefix><Containers><Container><Name>jtcaccountsaspermissionstostring0370315a71286af305</Name><Properties><Last-Modified>Fri, 06 Sep 2019 19:11:27 GMT</Last-Modified><Etag>\"0x8D732FE043E86D6\"</Etag><LeaseStatus>unlocked</LeaseStatus><LeaseState>available</LeaseState><DefaultEncryptionScope>$account-encryption-key</DefaultEncryptionScope><DenyEncryptionScopeOverride>false</DenyEncryptionScopeOverride><HasImmutabilityPolicy>false</HasImmutabilityPolicy><HasLegalHold>false</HasLegalHold></Properties></Container></Containers><NextMarker /></EnumerationResults>",
      "Date" : "Fri, 06 Sep 2019 19:11:27 GMT",
      "x-ms-client-request-id" : "ef7687b1-2afd-47c3-8a17-76ff31897ce1",
>>>>>>> a55d5dd9
      "Content-Type" : "application/xml"
    },
    "Exception" : null
  }, {
    "Method" : "DELETE",
<<<<<<< HEAD
    "Uri" : "https://jaschrepragrs.blob.core.windows.net/jtcaccountsaspermissionstostring07213075a13273ee8f?restype=container",
    "Headers" : {
      "x-ms-version" : "2019-02-02",
      "User-Agent" : "azsdk-java-azure-storage-blob/12.0.0-preview.3 1.8.0_221; Windows 10 10.0",
      "x-ms-client-request-id" : "6e7e21b1-d980-41b2-925f-4ef90dae1284"
=======
    "Uri" : "https://azstoragesdkaccount.blob.core.windows.net/jtcaccountsaspermissionstostring0370315a71286af305?restype=container",
    "Headers" : {
      "x-ms-version" : "2019-02-02",
      "User-Agent" : "azsdk-java-azure-storage-blob/12.0.0-preview.3 1.8.0_212; Windows 10 10.0",
      "x-ms-client-request-id" : "693a5482-a6a8-4143-9122-ea3b6abeab94"
>>>>>>> a55d5dd9
    },
    "Response" : {
      "x-ms-version" : "2019-02-02",
      "Server" : "Windows-Azure-Blob/1.0 Microsoft-HTTPAPI/2.0",
      "retry-after" : "0",
      "Content-Length" : "0",
      "StatusCode" : "202",
<<<<<<< HEAD
      "x-ms-request-id" : "bfeca04b-901e-0044-773a-643cc7000000",
      "Date" : "Thu, 05 Sep 2019 22:36:28 GMT",
      "x-ms-client-request-id" : "6e7e21b1-d980-41b2-925f-4ef90dae1284"
    },
    "Exception" : null
  } ],
  "variables" : [ "jtcaccountsaspermissionstostring07213075a13273ee8f" ]
=======
      "x-ms-request-id" : "8f76d786-401e-003a-6ae6-6473d5000000",
      "Date" : "Fri, 06 Sep 2019 19:11:27 GMT",
      "x-ms-client-request-id" : "693a5482-a6a8-4143-9122-ea3b6abeab94"
    },
    "Exception" : null
  } ],
  "variables" : [ "jtcaccountsaspermissionstostring0370315a71286af305" ]
>>>>>>> a55d5dd9
}<|MERGE_RESOLUTION|>--- conflicted
+++ resolved
@@ -1,59 +1,32 @@
 {
   "networkCallRecords" : [ {
     "Method" : "PUT",
-<<<<<<< HEAD
-    "Uri" : "https://jaschrepragrs.blob.core.windows.net/jtcaccountsaspermissionstostring07213075a13273ee8f?restype=container",
+    "Uri" : "https://jaschrepragrs.blob.core.windows.net/jtcaccountsaspermissionstostring050868675d600a4094?restype=container",
     "Headers" : {
       "x-ms-version" : "2019-02-02",
       "User-Agent" : "azsdk-java-azure-storage-blob/12.0.0-preview.3 1.8.0_221; Windows 10 10.0",
-      "x-ms-client-request-id" : "726e4bad-1db7-443d-b185-4db76e1fd9af"
-=======
-    "Uri" : "https://azstoragesdkaccount.blob.core.windows.net/jtcaccountsaspermissionstostring0370315a71286af305?restype=container",
-    "Headers" : {
-      "x-ms-version" : "2019-02-02",
-      "User-Agent" : "azsdk-java-azure-storage-blob/12.0.0-preview.3 1.8.0_212; Windows 10 10.0",
-      "x-ms-client-request-id" : "185cd17d-ff79-4a61-8107-e8aca6f4e5a5"
->>>>>>> a55d5dd9
+      "x-ms-client-request-id" : "9ac0426f-12cd-46ee-aad8-23d4a3e86977"
     },
     "Response" : {
       "x-ms-version" : "2019-02-02",
       "Server" : "Windows-Azure-Blob/1.0 Microsoft-HTTPAPI/2.0",
-<<<<<<< HEAD
-      "ETag" : "\"0x8D732517E295E2F\"",
-      "Last-Modified" : "Thu, 05 Sep 2019 22:36:28 GMT",
+      "ETag" : "\"0x8D735602E4F5366\"",
+      "Last-Modified" : "Mon, 09 Sep 2019 19:59:10 GMT",
       "retry-after" : "0",
       "Content-Length" : "0",
       "StatusCode" : "201",
-      "x-ms-request-id" : "bfeca021-901e-0044-523a-643cc7000000",
-      "Date" : "Thu, 05 Sep 2019 22:36:27 GMT",
-      "x-ms-client-request-id" : "726e4bad-1db7-443d-b185-4db76e1fd9af"
-=======
-      "ETag" : "\"0x8D732FE043E86D6\"",
-      "Last-Modified" : "Fri, 06 Sep 2019 19:11:27 GMT",
-      "retry-after" : "0",
-      "Content-Length" : "0",
-      "StatusCode" : "201",
-      "x-ms-request-id" : "8f76d740-401e-003a-33e6-6473d5000000",
-      "Date" : "Fri, 06 Sep 2019 19:11:27 GMT",
-      "x-ms-client-request-id" : "185cd17d-ff79-4a61-8107-e8aca6f4e5a5"
->>>>>>> a55d5dd9
+      "x-ms-request-id" : "077fd0bb-801e-001f-0949-673bbb000000",
+      "Date" : "Mon, 09 Sep 2019 19:59:10 GMT",
+      "x-ms-client-request-id" : "9ac0426f-12cd-46ee-aad8-23d4a3e86977"
     },
     "Exception" : null
   }, {
     "Method" : "GET",
-<<<<<<< HEAD
     "Uri" : "https://jaschrepragrs.blob.core.windows.net?prefix=jtcaccountsaspermissionstostring&comp=list",
     "Headers" : {
       "x-ms-version" : "2019-02-02",
       "User-Agent" : "azsdk-java-azure-storage-blob/12.0.0-preview.3 1.8.0_221; Windows 10 10.0",
-      "x-ms-client-request-id" : "4b2daffb-3810-4576-9a92-a1ab21505bea"
-=======
-    "Uri" : "https://azstoragesdkaccount.blob.core.windows.net?prefix=jtcaccountsaspermissionstostring&comp=list",
-    "Headers" : {
-      "x-ms-version" : "2019-02-02",
-      "User-Agent" : "azsdk-java-azure-storage-blob/12.0.0-preview.3 1.8.0_212; Windows 10 10.0",
-      "x-ms-client-request-id" : "ef7687b1-2afd-47c3-8a17-76ff31897ce1"
->>>>>>> a55d5dd9
+      "x-ms-client-request-id" : "53f275a9-514e-4963-8676-b37b9558f3cf"
     },
     "Response" : {
       "Transfer-Encoding" : "chunked",
@@ -61,35 +34,20 @@
       "Server" : "Windows-Azure-Blob/1.0 Microsoft-HTTPAPI/2.0",
       "retry-after" : "0",
       "StatusCode" : "200",
-<<<<<<< HEAD
-      "x-ms-request-id" : "bfeca03d-901e-0044-6b3a-643cc7000000",
-      "Body" : "﻿<?xml version=\"1.0\" encoding=\"utf-8\"?><EnumerationResults ServiceEndpoint=\"https://jaschrepragrs.blob.core.windows.net/\"><Prefix>jtcaccountsaspermissionstostring</Prefix><Containers><Container><Name>jtcaccountsaspermissionstostring07213075a13273ee8f</Name><Properties><Last-Modified>Thu, 05 Sep 2019 22:36:28 GMT</Last-Modified><Etag>\"0x8D732517E295E2F\"</Etag><LeaseStatus>unlocked</LeaseStatus><LeaseState>available</LeaseState><DefaultEncryptionScope>$account-encryption-key</DefaultEncryptionScope><DenyEncryptionScopeOverride>false</DenyEncryptionScopeOverride><HasImmutabilityPolicy>false</HasImmutabilityPolicy><HasLegalHold>false</HasLegalHold></Properties></Container></Containers><NextMarker /></EnumerationResults>",
-      "Date" : "Thu, 05 Sep 2019 22:36:27 GMT",
-      "x-ms-client-request-id" : "4b2daffb-3810-4576-9a92-a1ab21505bea",
-=======
-      "x-ms-request-id" : "8f76d775-401e-003a-5ae6-6473d5000000",
-      "Body" : "﻿<?xml version=\"1.0\" encoding=\"utf-8\"?><EnumerationResults ServiceEndpoint=\"https://azstoragesdkaccount.blob.core.windows.net/\"><Prefix>jtcaccountsaspermissionstostring</Prefix><Containers><Container><Name>jtcaccountsaspermissionstostring0370315a71286af305</Name><Properties><Last-Modified>Fri, 06 Sep 2019 19:11:27 GMT</Last-Modified><Etag>\"0x8D732FE043E86D6\"</Etag><LeaseStatus>unlocked</LeaseStatus><LeaseState>available</LeaseState><DefaultEncryptionScope>$account-encryption-key</DefaultEncryptionScope><DenyEncryptionScopeOverride>false</DenyEncryptionScopeOverride><HasImmutabilityPolicy>false</HasImmutabilityPolicy><HasLegalHold>false</HasLegalHold></Properties></Container></Containers><NextMarker /></EnumerationResults>",
-      "Date" : "Fri, 06 Sep 2019 19:11:27 GMT",
-      "x-ms-client-request-id" : "ef7687b1-2afd-47c3-8a17-76ff31897ce1",
->>>>>>> a55d5dd9
+      "x-ms-request-id" : "077fd0cc-801e-001f-1949-673bbb000000",
+      "Body" : "﻿<?xml version=\"1.0\" encoding=\"utf-8\"?><EnumerationResults ServiceEndpoint=\"https://jaschrepragrs.blob.core.windows.net/\"><Prefix>jtcaccountsaspermissionstostring</Prefix><Containers><Container><Name>jtcaccountsaspermissionstostring050868675d600a4094</Name><Properties><Last-Modified>Mon, 09 Sep 2019 19:59:10 GMT</Last-Modified><Etag>\"0x8D735602E4F5366\"</Etag><LeaseStatus>unlocked</LeaseStatus><LeaseState>available</LeaseState><DefaultEncryptionScope>$account-encryption-key</DefaultEncryptionScope><DenyEncryptionScopeOverride>false</DenyEncryptionScopeOverride><HasImmutabilityPolicy>false</HasImmutabilityPolicy><HasLegalHold>false</HasLegalHold></Properties></Container></Containers><NextMarker /></EnumerationResults>",
+      "Date" : "Mon, 09 Sep 2019 19:59:10 GMT",
+      "x-ms-client-request-id" : "53f275a9-514e-4963-8676-b37b9558f3cf",
       "Content-Type" : "application/xml"
     },
     "Exception" : null
   }, {
     "Method" : "DELETE",
-<<<<<<< HEAD
-    "Uri" : "https://jaschrepragrs.blob.core.windows.net/jtcaccountsaspermissionstostring07213075a13273ee8f?restype=container",
+    "Uri" : "https://jaschrepragrs.blob.core.windows.net/jtcaccountsaspermissionstostring050868675d600a4094?restype=container",
     "Headers" : {
       "x-ms-version" : "2019-02-02",
       "User-Agent" : "azsdk-java-azure-storage-blob/12.0.0-preview.3 1.8.0_221; Windows 10 10.0",
-      "x-ms-client-request-id" : "6e7e21b1-d980-41b2-925f-4ef90dae1284"
-=======
-    "Uri" : "https://azstoragesdkaccount.blob.core.windows.net/jtcaccountsaspermissionstostring0370315a71286af305?restype=container",
-    "Headers" : {
-      "x-ms-version" : "2019-02-02",
-      "User-Agent" : "azsdk-java-azure-storage-blob/12.0.0-preview.3 1.8.0_212; Windows 10 10.0",
-      "x-ms-client-request-id" : "693a5482-a6a8-4143-9122-ea3b6abeab94"
->>>>>>> a55d5dd9
+      "x-ms-client-request-id" : "e71b14d1-27f9-48c7-88d1-2dffa22066ca"
     },
     "Response" : {
       "x-ms-version" : "2019-02-02",
@@ -97,21 +55,11 @@
       "retry-after" : "0",
       "Content-Length" : "0",
       "StatusCode" : "202",
-<<<<<<< HEAD
-      "x-ms-request-id" : "bfeca04b-901e-0044-773a-643cc7000000",
-      "Date" : "Thu, 05 Sep 2019 22:36:28 GMT",
-      "x-ms-client-request-id" : "6e7e21b1-d980-41b2-925f-4ef90dae1284"
+      "x-ms-request-id" : "077fd0d7-801e-001f-2349-673bbb000000",
+      "Date" : "Mon, 09 Sep 2019 19:59:10 GMT",
+      "x-ms-client-request-id" : "e71b14d1-27f9-48c7-88d1-2dffa22066ca"
     },
     "Exception" : null
   } ],
-  "variables" : [ "jtcaccountsaspermissionstostring07213075a13273ee8f" ]
-=======
-      "x-ms-request-id" : "8f76d786-401e-003a-6ae6-6473d5000000",
-      "Date" : "Fri, 06 Sep 2019 19:11:27 GMT",
-      "x-ms-client-request-id" : "693a5482-a6a8-4143-9122-ea3b6abeab94"
-    },
-    "Exception" : null
-  } ],
-  "variables" : [ "jtcaccountsaspermissionstostring0370315a71286af305" ]
->>>>>>> a55d5dd9
+  "variables" : [ "jtcaccountsaspermissionstostring050868675d600a4094" ]
 }