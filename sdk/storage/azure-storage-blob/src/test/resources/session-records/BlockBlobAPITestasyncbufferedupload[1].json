{
<<<<<<< HEAD
  "networkCallRecords" : [ {
    "Method" : "PUT",
    "Uri" : "https://jaschrepragrs.blob.core.windows.net/jtcasyncbufferedupload071666afa834c033da42ed8?restype=container",
    "Headers" : {
      "x-ms-version" : "2019-02-02",
      "User-Agent" : "azsdk-java-azure-storage-blob/12.0.0-preview.3 1.8.0_221; Windows 10 10.0",
      "x-ms-client-request-id" : "0fd86251-0542-42bc-a34d-2edbe9321658"
    },
    "Response" : {
      "x-ms-version" : "2019-02-02",
      "Server" : "Windows-Azure-Blob/1.0 Microsoft-HTTPAPI/2.0",
      "ETag" : "\"0x8D7325293D8D9F1\"",
      "Last-Modified" : "Thu, 05 Sep 2019 22:44:14 GMT",
      "retry-after" : "0",
      "Content-Length" : "0",
      "StatusCode" : "201",
      "x-ms-request-id" : "4583d3f5-701e-0045-453b-643d3a000000",
      "Date" : "Thu, 05 Sep 2019 22:44:13 GMT",
      "x-ms-client-request-id" : "0fd86251-0542-42bc-a34d-2edbe9321658"
    },
    "Exception" : null
  }, {
    "Method" : "PUT",
    "Uri" : "https://jaschrepragrs.blob.core.windows.net/jtcasyncbufferedupload071666afa834c033da42ed8/javablobasyncbufferedupload195841a75a426c5fa741e",
    "Headers" : {
      "x-ms-version" : "2019-02-02",
      "User-Agent" : "azsdk-java-azure-storage-blob/12.0.0-preview.3 1.8.0_221; Windows 10 10.0",
      "x-ms-client-request-id" : "8a64b835-7828-4726-85d1-699f798064cb",
      "Content-Type" : "application/octet-stream"
    },
    "Response" : {
      "x-ms-version" : "2019-02-02",
      "Server" : "Windows-Azure-Blob/1.0 Microsoft-HTTPAPI/2.0",
      "x-ms-content-crc64" : "6RYQPwaVsyQ=",
      "Last-Modified" : "Thu, 05 Sep 2019 22:44:14 GMT",
      "retry-after" : "0",
      "StatusCode" : "201",
      "x-ms-request-server-encrypted" : "true",
      "Date" : "Thu, 05 Sep 2019 22:44:14 GMT",
      "Content-MD5" : "wh+Wm18D0z1D4E+PE252gg==",
      "ETag" : "\"0x8D7325293EA1B23\"",
      "Content-Length" : "0",
      "x-ms-request-id" : "4583d42d-701e-0045-7c3b-643d3a000000",
      "x-ms-client-request-id" : "8a64b835-7828-4726-85d1-699f798064cb"
    },
    "Exception" : null
  }, {
    "Method" : "PUT",
    "Uri" : "https://jaschrepragrs.blob.core.windows.net/jtcasyncbufferedupload071666afa834c033da42ed8/javablobasyncbufferedupload26163462563dfed277454?blockid=MWY3YTRjMDYtMGIxYi00ZmE3LWIxZWItZWEwYThlM2I5Yzhi&comp=block",
    "Headers" : {
      "x-ms-version" : "2019-02-02",
      "User-Agent" : "azsdk-java-azure-storage-blob/12.0.0-preview.3 1.8.0_221; Windows 10 10.0",
      "x-ms-client-request-id" : "b39141c1-4584-4a01-b838-05ba83ed283d",
      "Content-Type" : "application/octet-stream"
    },
    "Response" : {
      "x-ms-version" : "2019-02-02",
      "Server" : "Windows-Azure-Blob/1.0 Microsoft-HTTPAPI/2.0",
      "x-ms-content-crc64" : "GoYah1Ti7LQ=",
      "retry-after" : "0",
      "Content-Length" : "0",
      "StatusCode" : "201",
      "x-ms-request-id" : "4583d459-701e-0045-283b-643d3a000000",
      "x-ms-request-server-encrypted" : "true",
      "Date" : "Thu, 05 Sep 2019 22:44:14 GMT",
      "x-ms-client-request-id" : "b39141c1-4584-4a01-b838-05ba83ed283d"
    },
    "Exception" : null
  }, {
    "Method" : "PUT",
    "Uri" : "https://jaschrepragrs.blob.core.windows.net/jtcasyncbufferedupload071666afa834c033da42ed8/javablobasyncbufferedupload26163462563dfed277454?blockid=MjgzMjkzYzMtZWRlZS00NWRkLTg0ODctZGNiZGU1NmNjNDA1&comp=block",
    "Headers" : {
      "x-ms-version" : "2019-02-02",
      "User-Agent" : "azsdk-java-azure-storage-blob/12.0.0-preview.3 1.8.0_221; Windows 10 10.0",
      "x-ms-client-request-id" : "3f8307e3-45ed-412f-b1ef-3f17414cfa5b",
      "Content-Type" : "application/octet-stream"
    },
    "Response" : {
      "x-ms-version" : "2019-02-02",
      "Server" : "Windows-Azure-Blob/1.0 Microsoft-HTTPAPI/2.0",
      "x-ms-content-crc64" : "pEyk4GTiHGQ=",
      "retry-after" : "0",
      "Content-Length" : "0",
      "StatusCode" : "201",
      "x-ms-request-id" : "04dbf644-f01e-0032-253b-64b87b000000",
      "x-ms-request-server-encrypted" : "true",
      "Date" : "Thu, 05 Sep 2019 22:44:14 GMT",
      "x-ms-client-request-id" : "3f8307e3-45ed-412f-b1ef-3f17414cfa5b"
    },
    "Exception" : null
  }, {
    "Method" : "PUT",
    "Uri" : "https://jaschrepragrs.blob.core.windows.net/jtcasyncbufferedupload071666afa834c033da42ed8/javablobasyncbufferedupload26163462563dfed277454?blockid=ZTgxMmY4NmMtMGYyNy00OTRhLWEyMmItZDkzMDEzZjBmZTA4&comp=block",
    "Headers" : {
      "x-ms-version" : "2019-02-02",
      "User-Agent" : "azsdk-java-azure-storage-blob/12.0.0-preview.3 1.8.0_221; Windows 10 10.0",
      "x-ms-client-request-id" : "09b53cfc-3e97-45ee-8be7-f6d130288a81",
      "Content-Type" : "application/octet-stream"
    },
    "Response" : {
      "x-ms-version" : "2019-02-02",
      "Server" : "Windows-Azure-Blob/1.0 Microsoft-HTTPAPI/2.0",
      "x-ms-content-crc64" : "z6VKSPwdBkc=",
      "retry-after" : "0",
      "Content-Length" : "0",
      "StatusCode" : "201",
      "x-ms-request-id" : "04dbf64a-f01e-0032-283b-64b87b000000",
      "x-ms-request-server-encrypted" : "true",
      "Date" : "Thu, 05 Sep 2019 22:44:14 GMT",
      "x-ms-client-request-id" : "09b53cfc-3e97-45ee-8be7-f6d130288a81"
    },
    "Exception" : null
  }, {
    "Method" : "PUT",
    "Uri" : "https://jaschrepragrs.blob.core.windows.net/jtcasyncbufferedupload071666afa834c033da42ed8/javablobasyncbufferedupload26163462563dfed277454?blockid=ZDA4NDYyNjctNjFhMy00Zjg1LWFiZGUtNmVkZDBkZmY0ZjM3&comp=block",
    "Headers" : {
      "x-ms-version" : "2019-02-02",
      "User-Agent" : "azsdk-java-azure-storage-blob/12.0.0-preview.3 1.8.0_221; Windows 10 10.0",
      "x-ms-client-request-id" : "c2c28de2-55e1-4321-8311-d0d5cc4e613d",
      "Content-Type" : "application/octet-stream"
    },
    "Response" : {
      "x-ms-version" : "2019-02-02",
      "Server" : "Windows-Azure-Blob/1.0 Microsoft-HTTPAPI/2.0",
      "x-ms-content-crc64" : "lwaIG00JYc0=",
      "retry-after" : "0",
      "Content-Length" : "0",
      "StatusCode" : "201",
      "x-ms-request-id" : "4583d489-701e-0045-533b-643d3a000000",
      "x-ms-request-server-encrypted" : "true",
      "Date" : "Thu, 05 Sep 2019 22:44:14 GMT",
      "x-ms-client-request-id" : "c2c28de2-55e1-4321-8311-d0d5cc4e613d"
    },
    "Exception" : null
  }, {
    "Method" : "PUT",
    "Uri" : "https://jaschrepragrs.blob.core.windows.net/jtcasyncbufferedupload071666afa834c033da42ed8/javablobasyncbufferedupload26163462563dfed277454?blockid=MzRhY2ZhNTgtMTkyYS00MmVmLTkyZmEtOTA2YzZjN2ZkZjUw&comp=block",
    "Headers" : {
      "x-ms-version" : "2019-02-02",
      "User-Agent" : "azsdk-java-azure-storage-blob/12.0.0-preview.3 1.8.0_221; Windows 10 10.0",
      "x-ms-client-request-id" : "0c91c7d9-f0da-4186-a761-952385120a6e",
      "Content-Type" : "application/octet-stream"
    },
    "Response" : {
      "x-ms-version" : "2019-02-02",
      "Server" : "Windows-Azure-Blob/1.0 Microsoft-HTTPAPI/2.0",
      "x-ms-content-crc64" : "PD7URrnZeEk=",
      "retry-after" : "0",
      "Content-Length" : "0",
      "StatusCode" : "201",
      "x-ms-request-id" : "d52c7055-501e-0034-3f3b-644f03000000",
      "x-ms-request-server-encrypted" : "true",
      "Date" : "Thu, 05 Sep 2019 22:44:14 GMT",
      "x-ms-client-request-id" : "0c91c7d9-f0da-4186-a761-952385120a6e"
    },
    "Exception" : null
  }, {
    "Method" : "PUT",
    "Uri" : "https://jaschrepragrs.blob.core.windows.net/jtcasyncbufferedupload071666afa834c033da42ed8/javablobasyncbufferedupload26163462563dfed277454?blockid=YjEzZjI2YjYtOGZmMC00ZmNiLWJlMjItZDgxMjJhMDQxODYx&comp=block",
    "Headers" : {
      "x-ms-version" : "2019-02-02",
      "User-Agent" : "azsdk-java-azure-storage-blob/12.0.0-preview.3 1.8.0_221; Windows 10 10.0",
      "x-ms-client-request-id" : "0f95485b-26d1-4e7a-a852-c4d81cbec5b1",
      "Content-Type" : "application/octet-stream"
    },
    "Response" : {
      "x-ms-version" : "2019-02-02",
      "Server" : "Windows-Azure-Blob/1.0 Microsoft-HTTPAPI/2.0",
      "x-ms-content-crc64" : "wtcQVQkUc7Q=",
      "retry-after" : "0",
      "Content-Length" : "0",
      "StatusCode" : "201",
      "x-ms-request-id" : "babbd20a-301e-000d-693b-640fa7000000",
      "x-ms-request-server-encrypted" : "true",
      "Date" : "Thu, 05 Sep 2019 22:44:14 GMT",
      "x-ms-client-request-id" : "0f95485b-26d1-4e7a-a852-c4d81cbec5b1"
    },
    "Exception" : null
  }, {
    "Method" : "PUT",
    "Uri" : "https://jaschrepragrs.blob.core.windows.net/jtcasyncbufferedupload071666afa834c033da42ed8/javablobasyncbufferedupload26163462563dfed277454?blockid=ZTYzZWI1OTEtNGI2Zi00NjgwLWEyNzYtODRmNjA4NzhmYWUx&comp=block",
    "Headers" : {
      "x-ms-version" : "2019-02-02",
      "User-Agent" : "azsdk-java-azure-storage-blob/12.0.0-preview.3 1.8.0_221; Windows 10 10.0",
      "x-ms-client-request-id" : "5cab1e42-6efb-4c6e-bc51-70382c404468",
      "Content-Type" : "application/octet-stream"
    },
    "Response" : {
      "x-ms-version" : "2019-02-02",
      "Server" : "Windows-Azure-Blob/1.0 Microsoft-HTTPAPI/2.0",
      "x-ms-content-crc64" : "LCQBpU9QSbs=",
      "retry-after" : "0",
      "Content-Length" : "0",
      "StatusCode" : "201",
      "x-ms-request-id" : "f9dd0152-601e-003c-203b-645470000000",
      "x-ms-request-server-encrypted" : "true",
      "Date" : "Thu, 05 Sep 2019 22:44:14 GMT",
      "x-ms-client-request-id" : "5cab1e42-6efb-4c6e-bc51-70382c404468"
    },
    "Exception" : null
  }, {
    "Method" : "PUT",
    "Uri" : "https://jaschrepragrs.blob.core.windows.net/jtcasyncbufferedupload071666afa834c033da42ed8/javablobasyncbufferedupload26163462563dfed277454?comp=blocklist",
    "Headers" : {
      "x-ms-version" : "2019-02-02",
      "User-Agent" : "azsdk-java-azure-storage-blob/12.0.0-preview.3 1.8.0_221; Windows 10 10.0",
      "x-ms-client-request-id" : "4842018a-73ef-4d64-a636-a8111ae1b301",
      "Content-Type" : "application/xml; charset=utf-8"
    },
    "Response" : {
      "x-ms-version" : "2019-02-02",
      "Server" : "Windows-Azure-Blob/1.0 Microsoft-HTTPAPI/2.0",
      "ETag" : "\"0x8D7325294286818\"",
      "x-ms-content-crc64" : "OilZ+xekwmI=",
      "Last-Modified" : "Thu, 05 Sep 2019 22:44:15 GMT",
      "retry-after" : "0",
      "Content-Length" : "0",
      "StatusCode" : "201",
      "x-ms-request-id" : "f9dd0167-601e-003c-313b-645470000000",
      "x-ms-request-server-encrypted" : "true",
      "Date" : "Thu, 05 Sep 2019 22:44:14 GMT",
      "x-ms-client-request-id" : "4842018a-73ef-4d64-a636-a8111ae1b301"
    },
    "Exception" : null
  }, {
    "Method" : "GET",
    "Uri" : "https://jaschrepragrs.blob.core.windows.net/jtcasyncbufferedupload071666afa834c033da42ed8/javablobasyncbufferedupload26163462563dfed277454",
    "Headers" : {
      "x-ms-version" : "2019-02-02",
      "User-Agent" : "azsdk-java-azure-storage-blob/12.0.0-preview.3 1.8.0_221; Windows 10 10.0",
      "x-ms-client-request-id" : "0924d5fe-a1f0-4dad-a86c-58193fb9425e"
    },
    "Response" : {
      "x-ms-version" : "2019-02-02",
      "x-ms-lease-status" : "unlocked",
      "Server" : "Windows-Azure-Blob/1.0 Microsoft-HTTPAPI/2.0",
      "x-ms-tag-count" : "0",
      "x-ms-lease-state" : "available",
      "Last-Modified" : "Thu, 05 Sep 2019 22:44:15 GMT",
      "retry-after" : "0",
      "StatusCode" : "200",
      "Date" : "Thu, 05 Sep 2019 22:44:14 GMT",
      "x-ms-blob-type" : "BlockBlob",
      "Accept-Ranges" : "bytes",
      "x-ms-server-encrypted" : "true",
      "ETag" : "\"0x8D7325294286818\"",
      "x-ms-creation-time" : "Thu, 05 Sep 2019 22:44:15 GMT",
      "Content-Length" : "350",
      "x-ms-request-id" : "f9dd0186-601e-003c-4e3b-645470000000",
      "Body" : "[-73, 87, 8, -102, 4, 2, 84, -76, -121, -14, 30, 19, 124, 10, -105, -13, 26, -15, -117, 46, -23, 16, 50, -29, -83, 116, 31, -4, -20, -17, 108, -50, -34, -76, -66, 66, -90, 20, -98, 95, -103, 96, -64, -61, -107, -127, 20, 44, -62, -115, 69, 34, 82, -103, 107, 110, -69, -23, -100, -8, -106, -82, 112, 20, -17, 127, 66, -89, 50, 89, -25, 20, 3, -31, -43, 110, -32, -5, -67, 65, 109, 12, -60, -121, 22, -51, -114, 107, 112, 7, 36, 56, 62, -91, 0, -81, -40, -41, 2, -44, 3, -33, 5, -120, -25, 117, 36, -25, -107, 74, 69, 116, 82, -120, 70, -116, 17, -93, -30, 35, 69, 46, 99, -58, 109, -83, -24, -54, -69, 14, 102, 21, -106, 58, 1, 13, -73, 41, 85, -89, -81, 66, 95, -28, 31, -49, 102, 81, -124, 69, -112, -126, 72, 120, -76, -18, -80, -100, 61, 102, 112, 92, 1, 50, 15, -122, 40, -6, -69, 69, -58, -49, 109, -15, -50, -38, 116, -69, 9, -92, -110, -102, 72, 88, -102, -41, 59, -104, 24, 65, -105, -74, 0, 97, 36, -48, -77, -15, -73, -119, -114, -40, -36, 47, -45, -32, -14, -4, 102, 95, 16, 110, -60, 92, -30, 29, -15, -124, 58, -61, -70, 109, -35, 88, 43, 119, 98, -113, 108, -28, 111, 39, -95, -116, -112, 12, 39, 108, 6, 55, -3, -2, 19, 12, -122, -61, 114, 70, 23, -66, -15, -6, 48, 23, -6, 35, -29, -42, 3, 10, 72, -84, -65, -128, -73, -50, 43, 19, 116, 36, -119, 56, -74, -38, -74, -49, -88, -69, -94, -1, 105, -44, -82, -32, 23, -128, 2, -112, -49, -121, -120, -59, -6, -66, 101, 32, 103, 68, 122, 12, 10, 69, 126, -69, 1, -54, 83, -66, -35, -81, 66, -107, 88, -117, -38, 45, -113, 117, -87, -125, -55, 35, -89, 20, 88, -118, -89, -40, -98, -110, -33, 113, -4, 55, 118, 115, -60, -91, 22, 11, 63, -31, 94, -117, -21, -58, 37, -84, -66, -101]",
      "x-ms-client-request-id" : "0924d5fe-a1f0-4dad-a86c-58193fb9425e",
      "Content-Type" : "application/octet-stream"
    },
    "Exception" : null
  }, {
    "Method" : "GET",
    "Uri" : "https://jaschrepragrs.blob.core.windows.net/jtcasyncbufferedupload071666afa834c033da42ed8/javablobasyncbufferedupload26163462563dfed277454?blocklisttype=all&comp=blocklist",
    "Headers" : {
      "x-ms-version" : "2019-02-02",
      "User-Agent" : "azsdk-java-azure-storage-blob/12.0.0-preview.3 1.8.0_221; Windows 10 10.0",
      "x-ms-client-request-id" : "3ecff586-798e-4f11-838b-e4773c88a37f"
    },
    "Response" : {
      "Transfer-Encoding" : "chunked",
      "x-ms-version" : "2019-02-02",
      "Server" : "Windows-Azure-Blob/1.0 Microsoft-HTTPAPI/2.0",
      "x-ms-blob-content-length" : "350",
      "Last-Modified" : "Thu, 05 Sep 2019 22:44:15 GMT",
      "retry-after" : "0",
      "StatusCode" : "200",
      "Date" : "Thu, 05 Sep 2019 22:44:14 GMT",
      "ETag" : "\"0x8D7325294286818\"",
      "x-ms-request-id" : "f9dd018f-601e-003c-573b-645470000000",
      "Body" : "﻿<?xml version=\"1.0\" encoding=\"utf-8\"?><BlockList><CommittedBlocks><Block><Name>MWY3YTRjMDYtMGIxYi00ZmE3LWIxZWItZWEwYThlM2I5Yzhi</Name><Size>50</Size></Block><Block><Name>MjgzMjkzYzMtZWRlZS00NWRkLTg0ODctZGNiZGU1NmNjNDA1</Name><Size>50</Size></Block><Block><Name>MzRhY2ZhNTgtMTkyYS00MmVmLTkyZmEtOTA2YzZjN2ZkZjUw</Name><Size>50</Size></Block><Block><Name>YjEzZjI2YjYtOGZmMC00ZmNiLWJlMjItZDgxMjJhMDQxODYx</Name><Size>50</Size></Block><Block><Name>ZTYzZWI1OTEtNGI2Zi00NjgwLWEyNzYtODRmNjA4NzhmYWUx</Name><Size>50</Size></Block><Block><Name>ZTgxMmY4NmMtMGYyNy00OTRhLWEyMmItZDkzMDEzZjBmZTA4</Name><Size>50</Size></Block><Block><Name>ZDA4NDYyNjctNjFhMy00Zjg1LWFiZGUtNmVkZDBkZmY0ZjM3</Name><Size>50</Size></Block></CommittedBlocks><UncommittedBlocks /></BlockList>",
      "x-ms-client-request-id" : "3ecff586-798e-4f11-838b-e4773c88a37f",
      "Content-Type" : "application/xml"
    },
    "Exception" : null
  }, {
    "Method" : "GET",
    "Uri" : "https://jaschrepragrs.blob.core.windows.net?prefix=jtcasyncbufferedupload&comp=list",
    "Headers" : {
      "x-ms-version" : "2019-02-02",
      "User-Agent" : "azsdk-java-azure-storage-blob/12.0.0-preview.3 1.8.0_221; Windows 10 10.0",
      "x-ms-client-request-id" : "ea4b357f-7738-4155-ba8c-a975100f4c65"
    },
    "Response" : {
      "Transfer-Encoding" : "chunked",
      "x-ms-version" : "2019-02-02",
      "Server" : "Windows-Azure-Blob/1.0 Microsoft-HTTPAPI/2.0",
      "retry-after" : "0",
      "StatusCode" : "200",
      "x-ms-request-id" : "f9dd01a1-601e-003c-673b-645470000000",
      "Body" : "﻿<?xml version=\"1.0\" encoding=\"utf-8\"?><EnumerationResults ServiceEndpoint=\"https://jaschrepragrs.blob.core.windows.net/\"><Prefix>jtcasyncbufferedupload</Prefix><Containers><Container><Name>jtcasyncbufferedupload071666afa834c033da42ed8</Name><Properties><Last-Modified>Thu, 05 Sep 2019 22:44:14 GMT</Last-Modified><Etag>\"0x8D7325293D8D9F1\"</Etag><LeaseStatus>unlocked</LeaseStatus><LeaseState>available</LeaseState><DefaultEncryptionScope>$account-encryption-key</DefaultEncryptionScope><DenyEncryptionScopeOverride>false</DenyEncryptionScopeOverride><HasImmutabilityPolicy>false</HasImmutabilityPolicy><HasLegalHold>false</HasLegalHold></Properties></Container></Containers><NextMarker /></EnumerationResults>",
      "Date" : "Thu, 05 Sep 2019 22:44:14 GMT",
      "x-ms-client-request-id" : "ea4b357f-7738-4155-ba8c-a975100f4c65",
      "Content-Type" : "application/xml"
    },
    "Exception" : null
  }, {
    "Method" : "DELETE",
    "Uri" : "https://jaschrepragrs.blob.core.windows.net/jtcasyncbufferedupload071666afa834c033da42ed8?restype=container",
    "Headers" : {
      "x-ms-version" : "2019-02-02",
      "User-Agent" : "azsdk-java-azure-storage-blob/12.0.0-preview.3 1.8.0_221; Windows 10 10.0",
      "x-ms-client-request-id" : "0cb65828-de04-401b-9b9f-e2e03ce52481"
    },
    "Response" : {
      "x-ms-version" : "2019-02-02",
      "Server" : "Windows-Azure-Blob/1.0 Microsoft-HTTPAPI/2.0",
      "retry-after" : "0",
      "Content-Length" : "0",
      "StatusCode" : "202",
      "x-ms-request-id" : "f9dd01bc-601e-003c-803b-645470000000",
      "Date" : "Thu, 05 Sep 2019 22:44:14 GMT",
      "x-ms-client-request-id" : "0cb65828-de04-401b-9b9f-e2e03ce52481"
    },
    "Exception" : null
  } ],
  "variables" : [ "jtcasyncbufferedupload071666afa834c033da42ed8", "javablobasyncbufferedupload195841a75a426c5fa741e", "javablobasyncbufferedupload26163462563dfed277454", "435a5bbc-41d6-4761-bc4e-f299dff04982" ]
=======
  "networkCallRecords" : [ ],
  "variables" : [ "jtcasyncbufferedupload074760c61c1bacadf14bf58", "javablobasyncbufferedupload157322ebb70bdbd2b1496", "javablobasyncbufferedupload227863b49d2fd5ad324b2", "49ce544f-3e29-412e-ad57-7daaa354ce0c" ]
>>>>>>> a55d5dd9
}<|MERGE_RESOLUTION|>--- conflicted
+++ resolved
@@ -1,327 +1,4 @@
 {
-<<<<<<< HEAD
-  "networkCallRecords" : [ {
-    "Method" : "PUT",
-    "Uri" : "https://jaschrepragrs.blob.core.windows.net/jtcasyncbufferedupload071666afa834c033da42ed8?restype=container",
-    "Headers" : {
-      "x-ms-version" : "2019-02-02",
-      "User-Agent" : "azsdk-java-azure-storage-blob/12.0.0-preview.3 1.8.0_221; Windows 10 10.0",
-      "x-ms-client-request-id" : "0fd86251-0542-42bc-a34d-2edbe9321658"
-    },
-    "Response" : {
-      "x-ms-version" : "2019-02-02",
-      "Server" : "Windows-Azure-Blob/1.0 Microsoft-HTTPAPI/2.0",
-      "ETag" : "\"0x8D7325293D8D9F1\"",
-      "Last-Modified" : "Thu, 05 Sep 2019 22:44:14 GMT",
-      "retry-after" : "0",
-      "Content-Length" : "0",
-      "StatusCode" : "201",
-      "x-ms-request-id" : "4583d3f5-701e-0045-453b-643d3a000000",
-      "Date" : "Thu, 05 Sep 2019 22:44:13 GMT",
-      "x-ms-client-request-id" : "0fd86251-0542-42bc-a34d-2edbe9321658"
-    },
-    "Exception" : null
-  }, {
-    "Method" : "PUT",
-    "Uri" : "https://jaschrepragrs.blob.core.windows.net/jtcasyncbufferedupload071666afa834c033da42ed8/javablobasyncbufferedupload195841a75a426c5fa741e",
-    "Headers" : {
-      "x-ms-version" : "2019-02-02",
-      "User-Agent" : "azsdk-java-azure-storage-blob/12.0.0-preview.3 1.8.0_221; Windows 10 10.0",
-      "x-ms-client-request-id" : "8a64b835-7828-4726-85d1-699f798064cb",
-      "Content-Type" : "application/octet-stream"
-    },
-    "Response" : {
-      "x-ms-version" : "2019-02-02",
-      "Server" : "Windows-Azure-Blob/1.0 Microsoft-HTTPAPI/2.0",
-      "x-ms-content-crc64" : "6RYQPwaVsyQ=",
-      "Last-Modified" : "Thu, 05 Sep 2019 22:44:14 GMT",
-      "retry-after" : "0",
-      "StatusCode" : "201",
-      "x-ms-request-server-encrypted" : "true",
-      "Date" : "Thu, 05 Sep 2019 22:44:14 GMT",
-      "Content-MD5" : "wh+Wm18D0z1D4E+PE252gg==",
-      "ETag" : "\"0x8D7325293EA1B23\"",
-      "Content-Length" : "0",
-      "x-ms-request-id" : "4583d42d-701e-0045-7c3b-643d3a000000",
-      "x-ms-client-request-id" : "8a64b835-7828-4726-85d1-699f798064cb"
-    },
-    "Exception" : null
-  }, {
-    "Method" : "PUT",
-    "Uri" : "https://jaschrepragrs.blob.core.windows.net/jtcasyncbufferedupload071666afa834c033da42ed8/javablobasyncbufferedupload26163462563dfed277454?blockid=MWY3YTRjMDYtMGIxYi00ZmE3LWIxZWItZWEwYThlM2I5Yzhi&comp=block",
-    "Headers" : {
-      "x-ms-version" : "2019-02-02",
-      "User-Agent" : "azsdk-java-azure-storage-blob/12.0.0-preview.3 1.8.0_221; Windows 10 10.0",
-      "x-ms-client-request-id" : "b39141c1-4584-4a01-b838-05ba83ed283d",
-      "Content-Type" : "application/octet-stream"
-    },
-    "Response" : {
-      "x-ms-version" : "2019-02-02",
-      "Server" : "Windows-Azure-Blob/1.0 Microsoft-HTTPAPI/2.0",
-      "x-ms-content-crc64" : "GoYah1Ti7LQ=",
-      "retry-after" : "0",
-      "Content-Length" : "0",
-      "StatusCode" : "201",
-      "x-ms-request-id" : "4583d459-701e-0045-283b-643d3a000000",
-      "x-ms-request-server-encrypted" : "true",
-      "Date" : "Thu, 05 Sep 2019 22:44:14 GMT",
-      "x-ms-client-request-id" : "b39141c1-4584-4a01-b838-05ba83ed283d"
-    },
-    "Exception" : null
-  }, {
-    "Method" : "PUT",
-    "Uri" : "https://jaschrepragrs.blob.core.windows.net/jtcasyncbufferedupload071666afa834c033da42ed8/javablobasyncbufferedupload26163462563dfed277454?blockid=MjgzMjkzYzMtZWRlZS00NWRkLTg0ODctZGNiZGU1NmNjNDA1&comp=block",
-    "Headers" : {
-      "x-ms-version" : "2019-02-02",
-      "User-Agent" : "azsdk-java-azure-storage-blob/12.0.0-preview.3 1.8.0_221; Windows 10 10.0",
-      "x-ms-client-request-id" : "3f8307e3-45ed-412f-b1ef-3f17414cfa5b",
-      "Content-Type" : "application/octet-stream"
-    },
-    "Response" : {
-      "x-ms-version" : "2019-02-02",
-      "Server" : "Windows-Azure-Blob/1.0 Microsoft-HTTPAPI/2.0",
-      "x-ms-content-crc64" : "pEyk4GTiHGQ=",
-      "retry-after" : "0",
-      "Content-Length" : "0",
-      "StatusCode" : "201",
-      "x-ms-request-id" : "04dbf644-f01e-0032-253b-64b87b000000",
-      "x-ms-request-server-encrypted" : "true",
-      "Date" : "Thu, 05 Sep 2019 22:44:14 GMT",
-      "x-ms-client-request-id" : "3f8307e3-45ed-412f-b1ef-3f17414cfa5b"
-    },
-    "Exception" : null
-  }, {
-    "Method" : "PUT",
-    "Uri" : "https://jaschrepragrs.blob.core.windows.net/jtcasyncbufferedupload071666afa834c033da42ed8/javablobasyncbufferedupload26163462563dfed277454?blockid=ZTgxMmY4NmMtMGYyNy00OTRhLWEyMmItZDkzMDEzZjBmZTA4&comp=block",
-    "Headers" : {
-      "x-ms-version" : "2019-02-02",
-      "User-Agent" : "azsdk-java-azure-storage-blob/12.0.0-preview.3 1.8.0_221; Windows 10 10.0",
-      "x-ms-client-request-id" : "09b53cfc-3e97-45ee-8be7-f6d130288a81",
-      "Content-Type" : "application/octet-stream"
-    },
-    "Response" : {
-      "x-ms-version" : "2019-02-02",
-      "Server" : "Windows-Azure-Blob/1.0 Microsoft-HTTPAPI/2.0",
-      "x-ms-content-crc64" : "z6VKSPwdBkc=",
-      "retry-after" : "0",
-      "Content-Length" : "0",
-      "StatusCode" : "201",
-      "x-ms-request-id" : "04dbf64a-f01e-0032-283b-64b87b000000",
-      "x-ms-request-server-encrypted" : "true",
-      "Date" : "Thu, 05 Sep 2019 22:44:14 GMT",
-      "x-ms-client-request-id" : "09b53cfc-3e97-45ee-8be7-f6d130288a81"
-    },
-    "Exception" : null
-  }, {
-    "Method" : "PUT",
-    "Uri" : "https://jaschrepragrs.blob.core.windows.net/jtcasyncbufferedupload071666afa834c033da42ed8/javablobasyncbufferedupload26163462563dfed277454?blockid=ZDA4NDYyNjctNjFhMy00Zjg1LWFiZGUtNmVkZDBkZmY0ZjM3&comp=block",
-    "Headers" : {
-      "x-ms-version" : "2019-02-02",
-      "User-Agent" : "azsdk-java-azure-storage-blob/12.0.0-preview.3 1.8.0_221; Windows 10 10.0",
-      "x-ms-client-request-id" : "c2c28de2-55e1-4321-8311-d0d5cc4e613d",
-      "Content-Type" : "application/octet-stream"
-    },
-    "Response" : {
-      "x-ms-version" : "2019-02-02",
-      "Server" : "Windows-Azure-Blob/1.0 Microsoft-HTTPAPI/2.0",
-      "x-ms-content-crc64" : "lwaIG00JYc0=",
-      "retry-after" : "0",
-      "Content-Length" : "0",
-      "StatusCode" : "201",
-      "x-ms-request-id" : "4583d489-701e-0045-533b-643d3a000000",
-      "x-ms-request-server-encrypted" : "true",
-      "Date" : "Thu, 05 Sep 2019 22:44:14 GMT",
-      "x-ms-client-request-id" : "c2c28de2-55e1-4321-8311-d0d5cc4e613d"
-    },
-    "Exception" : null
-  }, {
-    "Method" : "PUT",
-    "Uri" : "https://jaschrepragrs.blob.core.windows.net/jtcasyncbufferedupload071666afa834c033da42ed8/javablobasyncbufferedupload26163462563dfed277454?blockid=MzRhY2ZhNTgtMTkyYS00MmVmLTkyZmEtOTA2YzZjN2ZkZjUw&comp=block",
-    "Headers" : {
-      "x-ms-version" : "2019-02-02",
-      "User-Agent" : "azsdk-java-azure-storage-blob/12.0.0-preview.3 1.8.0_221; Windows 10 10.0",
-      "x-ms-client-request-id" : "0c91c7d9-f0da-4186-a761-952385120a6e",
-      "Content-Type" : "application/octet-stream"
-    },
-    "Response" : {
-      "x-ms-version" : "2019-02-02",
-      "Server" : "Windows-Azure-Blob/1.0 Microsoft-HTTPAPI/2.0",
-      "x-ms-content-crc64" : "PD7URrnZeEk=",
-      "retry-after" : "0",
-      "Content-Length" : "0",
-      "StatusCode" : "201",
-      "x-ms-request-id" : "d52c7055-501e-0034-3f3b-644f03000000",
-      "x-ms-request-server-encrypted" : "true",
-      "Date" : "Thu, 05 Sep 2019 22:44:14 GMT",
-      "x-ms-client-request-id" : "0c91c7d9-f0da-4186-a761-952385120a6e"
-    },
-    "Exception" : null
-  }, {
-    "Method" : "PUT",
-    "Uri" : "https://jaschrepragrs.blob.core.windows.net/jtcasyncbufferedupload071666afa834c033da42ed8/javablobasyncbufferedupload26163462563dfed277454?blockid=YjEzZjI2YjYtOGZmMC00ZmNiLWJlMjItZDgxMjJhMDQxODYx&comp=block",
-    "Headers" : {
-      "x-ms-version" : "2019-02-02",
-      "User-Agent" : "azsdk-java-azure-storage-blob/12.0.0-preview.3 1.8.0_221; Windows 10 10.0",
-      "x-ms-client-request-id" : "0f95485b-26d1-4e7a-a852-c4d81cbec5b1",
-      "Content-Type" : "application/octet-stream"
-    },
-    "Response" : {
-      "x-ms-version" : "2019-02-02",
-      "Server" : "Windows-Azure-Blob/1.0 Microsoft-HTTPAPI/2.0",
-      "x-ms-content-crc64" : "wtcQVQkUc7Q=",
-      "retry-after" : "0",
-      "Content-Length" : "0",
-      "StatusCode" : "201",
-      "x-ms-request-id" : "babbd20a-301e-000d-693b-640fa7000000",
-      "x-ms-request-server-encrypted" : "true",
-      "Date" : "Thu, 05 Sep 2019 22:44:14 GMT",
-      "x-ms-client-request-id" : "0f95485b-26d1-4e7a-a852-c4d81cbec5b1"
-    },
-    "Exception" : null
-  }, {
-    "Method" : "PUT",
-    "Uri" : "https://jaschrepragrs.blob.core.windows.net/jtcasyncbufferedupload071666afa834c033da42ed8/javablobasyncbufferedupload26163462563dfed277454?blockid=ZTYzZWI1OTEtNGI2Zi00NjgwLWEyNzYtODRmNjA4NzhmYWUx&comp=block",
-    "Headers" : {
-      "x-ms-version" : "2019-02-02",
-      "User-Agent" : "azsdk-java-azure-storage-blob/12.0.0-preview.3 1.8.0_221; Windows 10 10.0",
-      "x-ms-client-request-id" : "5cab1e42-6efb-4c6e-bc51-70382c404468",
-      "Content-Type" : "application/octet-stream"
-    },
-    "Response" : {
-      "x-ms-version" : "2019-02-02",
-      "Server" : "Windows-Azure-Blob/1.0 Microsoft-HTTPAPI/2.0",
-      "x-ms-content-crc64" : "LCQBpU9QSbs=",
-      "retry-after" : "0",
-      "Content-Length" : "0",
-      "StatusCode" : "201",
-      "x-ms-request-id" : "f9dd0152-601e-003c-203b-645470000000",
-      "x-ms-request-server-encrypted" : "true",
-      "Date" : "Thu, 05 Sep 2019 22:44:14 GMT",
-      "x-ms-client-request-id" : "5cab1e42-6efb-4c6e-bc51-70382c404468"
-    },
-    "Exception" : null
-  }, {
-    "Method" : "PUT",
-    "Uri" : "https://jaschrepragrs.blob.core.windows.net/jtcasyncbufferedupload071666afa834c033da42ed8/javablobasyncbufferedupload26163462563dfed277454?comp=blocklist",
-    "Headers" : {
-      "x-ms-version" : "2019-02-02",
-      "User-Agent" : "azsdk-java-azure-storage-blob/12.0.0-preview.3 1.8.0_221; Windows 10 10.0",
-      "x-ms-client-request-id" : "4842018a-73ef-4d64-a636-a8111ae1b301",
-      "Content-Type" : "application/xml; charset=utf-8"
-    },
-    "Response" : {
-      "x-ms-version" : "2019-02-02",
-      "Server" : "Windows-Azure-Blob/1.0 Microsoft-HTTPAPI/2.0",
-      "ETag" : "\"0x8D7325294286818\"",
-      "x-ms-content-crc64" : "OilZ+xekwmI=",
-      "Last-Modified" : "Thu, 05 Sep 2019 22:44:15 GMT",
-      "retry-after" : "0",
-      "Content-Length" : "0",
-      "StatusCode" : "201",
-      "x-ms-request-id" : "f9dd0167-601e-003c-313b-645470000000",
-      "x-ms-request-server-encrypted" : "true",
-      "Date" : "Thu, 05 Sep 2019 22:44:14 GMT",
-      "x-ms-client-request-id" : "4842018a-73ef-4d64-a636-a8111ae1b301"
-    },
-    "Exception" : null
-  }, {
-    "Method" : "GET",
-    "Uri" : "https://jaschrepragrs.blob.core.windows.net/jtcasyncbufferedupload071666afa834c033da42ed8/javablobasyncbufferedupload26163462563dfed277454",
-    "Headers" : {
-      "x-ms-version" : "2019-02-02",
-      "User-Agent" : "azsdk-java-azure-storage-blob/12.0.0-preview.3 1.8.0_221; Windows 10 10.0",
-      "x-ms-client-request-id" : "0924d5fe-a1f0-4dad-a86c-58193fb9425e"
-    },
-    "Response" : {
-      "x-ms-version" : "2019-02-02",
-      "x-ms-lease-status" : "unlocked",
-      "Server" : "Windows-Azure-Blob/1.0 Microsoft-HTTPAPI/2.0",
-      "x-ms-tag-count" : "0",
-      "x-ms-lease-state" : "available",
-      "Last-Modified" : "Thu, 05 Sep 2019 22:44:15 GMT",
-      "retry-after" : "0",
-      "StatusCode" : "200",
-      "Date" : "Thu, 05 Sep 2019 22:44:14 GMT",
-      "x-ms-blob-type" : "BlockBlob",
-      "Accept-Ranges" : "bytes",
-      "x-ms-server-encrypted" : "true",
-      "ETag" : "\"0x8D7325294286818\"",
-      "x-ms-creation-time" : "Thu, 05 Sep 2019 22:44:15 GMT",
-      "Content-Length" : "350",
-      "x-ms-request-id" : "f9dd0186-601e-003c-4e3b-645470000000",
-      "Body" : "[-73, 87, 8, -102, 4, 2, 84, -76, -121, -14, 30, 19, 124, 10, -105, -13, 26, -15, -117, 46, -23, 16, 50, -29, -83, 116, 31, -4, -20, -17, 108, -50, -34, -76, -66, 66, -90, 20, -98, 95, -103, 96, -64, -61, -107, -127, 20, 44, -62, -115, 69, 34, 82, -103, 107, 110, -69, -23, -100, -8, -106, -82, 112, 20, -17, 127, 66, -89, 50, 89, -25, 20, 3, -31, -43, 110, -32, -5, -67, 65, 109, 12, -60, -121, 22, -51, -114, 107, 112, 7, 36, 56, 62, -91, 0, -81, -40, -41, 2, -44, 3, -33, 5, -120, -25, 117, 36, -25, -107, 74, 69, 116, 82, -120, 70, -116, 17, -93, -30, 35, 69, 46, 99, -58, 109, -83, -24, -54, -69, 14, 102, 21, -106, 58, 1, 13, -73, 41, 85, -89, -81, 66, 95, -28, 31, -49, 102, 81, -124, 69, -112, -126, 72, 120, -76, -18, -80, -100, 61, 102, 112, 92, 1, 50, 15, -122, 40, -6, -69, 69, -58, -49, 109, -15, -50, -38, 116, -69, 9, -92, -110, -102, 72, 88, -102, -41, 59, -104, 24, 65, -105, -74, 0, 97, 36, -48, -77, -15, -73, -119, -114, -40, -36, 47, -45, -32, -14, -4, 102, 95, 16, 110, -60, 92, -30, 29, -15, -124, 58, -61, -70, 109, -35, 88, 43, 119, 98, -113, 108, -28, 111, 39, -95, -116, -112, 12, 39, 108, 6, 55, -3, -2, 19, 12, -122, -61, 114, 70, 23, -66, -15, -6, 48, 23, -6, 35, -29, -42, 3, 10, 72, -84, -65, -128, -73, -50, 43, 19, 116, 36, -119, 56, -74, -38, -74, -49, -88, -69, -94, -1, 105, -44, -82, -32, 23, -128, 2, -112, -49, -121, -120, -59, -6, -66, 101, 32, 103, 68, 122, 12, 10, 69, 126, -69, 1, -54, 83, -66, -35, -81, 66, -107, 88, -117, -38, 45, -113, 117, -87, -125, -55, 35, -89, 20, 88, -118, -89, -40, -98, -110, -33, 113, -4, 55, 118, 115, -60, -91, 22, 11, 63, -31, 94, -117, -21, -58, 37, -84, -66, -101]",
-      "x-ms-client-request-id" : "0924d5fe-a1f0-4dad-a86c-58193fb9425e",
-      "Content-Type" : "application/octet-stream"
-    },
-    "Exception" : null
-  }, {
-    "Method" : "GET",
-    "Uri" : "https://jaschrepragrs.blob.core.windows.net/jtcasyncbufferedupload071666afa834c033da42ed8/javablobasyncbufferedupload26163462563dfed277454?blocklisttype=all&comp=blocklist",
-    "Headers" : {
-      "x-ms-version" : "2019-02-02",
-      "User-Agent" : "azsdk-java-azure-storage-blob/12.0.0-preview.3 1.8.0_221; Windows 10 10.0",
-      "x-ms-client-request-id" : "3ecff586-798e-4f11-838b-e4773c88a37f"
-    },
-    "Response" : {
-      "Transfer-Encoding" : "chunked",
-      "x-ms-version" : "2019-02-02",
-      "Server" : "Windows-Azure-Blob/1.0 Microsoft-HTTPAPI/2.0",
-      "x-ms-blob-content-length" : "350",
-      "Last-Modified" : "Thu, 05 Sep 2019 22:44:15 GMT",
-      "retry-after" : "0",
-      "StatusCode" : "200",
-      "Date" : "Thu, 05 Sep 2019 22:44:14 GMT",
-      "ETag" : "\"0x8D7325294286818\"",
-      "x-ms-request-id" : "f9dd018f-601e-003c-573b-645470000000",
-      "Body" : "﻿<?xml version=\"1.0\" encoding=\"utf-8\"?><BlockList><CommittedBlocks><Block><Name>MWY3YTRjMDYtMGIxYi00ZmE3LWIxZWItZWEwYThlM2I5Yzhi</Name><Size>50</Size></Block><Block><Name>MjgzMjkzYzMtZWRlZS00NWRkLTg0ODctZGNiZGU1NmNjNDA1</Name><Size>50</Size></Block><Block><Name>MzRhY2ZhNTgtMTkyYS00MmVmLTkyZmEtOTA2YzZjN2ZkZjUw</Name><Size>50</Size></Block><Block><Name>YjEzZjI2YjYtOGZmMC00ZmNiLWJlMjItZDgxMjJhMDQxODYx</Name><Size>50</Size></Block><Block><Name>ZTYzZWI1OTEtNGI2Zi00NjgwLWEyNzYtODRmNjA4NzhmYWUx</Name><Size>50</Size></Block><Block><Name>ZTgxMmY4NmMtMGYyNy00OTRhLWEyMmItZDkzMDEzZjBmZTA4</Name><Size>50</Size></Block><Block><Name>ZDA4NDYyNjctNjFhMy00Zjg1LWFiZGUtNmVkZDBkZmY0ZjM3</Name><Size>50</Size></Block></CommittedBlocks><UncommittedBlocks /></BlockList>",
-      "x-ms-client-request-id" : "3ecff586-798e-4f11-838b-e4773c88a37f",
-      "Content-Type" : "application/xml"
-    },
-    "Exception" : null
-  }, {
-    "Method" : "GET",
-    "Uri" : "https://jaschrepragrs.blob.core.windows.net?prefix=jtcasyncbufferedupload&comp=list",
-    "Headers" : {
-      "x-ms-version" : "2019-02-02",
-      "User-Agent" : "azsdk-java-azure-storage-blob/12.0.0-preview.3 1.8.0_221; Windows 10 10.0",
-      "x-ms-client-request-id" : "ea4b357f-7738-4155-ba8c-a975100f4c65"
-    },
-    "Response" : {
-      "Transfer-Encoding" : "chunked",
-      "x-ms-version" : "2019-02-02",
-      "Server" : "Windows-Azure-Blob/1.0 Microsoft-HTTPAPI/2.0",
-      "retry-after" : "0",
-      "StatusCode" : "200",
-      "x-ms-request-id" : "f9dd01a1-601e-003c-673b-645470000000",
-      "Body" : "﻿<?xml version=\"1.0\" encoding=\"utf-8\"?><EnumerationResults ServiceEndpoint=\"https://jaschrepragrs.blob.core.windows.net/\"><Prefix>jtcasyncbufferedupload</Prefix><Containers><Container><Name>jtcasyncbufferedupload071666afa834c033da42ed8</Name><Properties><Last-Modified>Thu, 05 Sep 2019 22:44:14 GMT</Last-Modified><Etag>\"0x8D7325293D8D9F1\"</Etag><LeaseStatus>unlocked</LeaseStatus><LeaseState>available</LeaseState><DefaultEncryptionScope>$account-encryption-key</DefaultEncryptionScope><DenyEncryptionScopeOverride>false</DenyEncryptionScopeOverride><HasImmutabilityPolicy>false</HasImmutabilityPolicy><HasLegalHold>false</HasLegalHold></Properties></Container></Containers><NextMarker /></EnumerationResults>",
-      "Date" : "Thu, 05 Sep 2019 22:44:14 GMT",
-      "x-ms-client-request-id" : "ea4b357f-7738-4155-ba8c-a975100f4c65",
-      "Content-Type" : "application/xml"
-    },
-    "Exception" : null
-  }, {
-    "Method" : "DELETE",
-    "Uri" : "https://jaschrepragrs.blob.core.windows.net/jtcasyncbufferedupload071666afa834c033da42ed8?restype=container",
-    "Headers" : {
-      "x-ms-version" : "2019-02-02",
-      "User-Agent" : "azsdk-java-azure-storage-blob/12.0.0-preview.3 1.8.0_221; Windows 10 10.0",
-      "x-ms-client-request-id" : "0cb65828-de04-401b-9b9f-e2e03ce52481"
-    },
-    "Response" : {
-      "x-ms-version" : "2019-02-02",
-      "Server" : "Windows-Azure-Blob/1.0 Microsoft-HTTPAPI/2.0",
-      "retry-after" : "0",
-      "Content-Length" : "0",
-      "StatusCode" : "202",
-      "x-ms-request-id" : "f9dd01bc-601e-003c-803b-645470000000",
-      "Date" : "Thu, 05 Sep 2019 22:44:14 GMT",
-      "x-ms-client-request-id" : "0cb65828-de04-401b-9b9f-e2e03ce52481"
-    },
-    "Exception" : null
-  } ],
-  "variables" : [ "jtcasyncbufferedupload071666afa834c033da42ed8", "javablobasyncbufferedupload195841a75a426c5fa741e", "javablobasyncbufferedupload26163462563dfed277454", "435a5bbc-41d6-4761-bc4e-f299dff04982" ]
-=======
   "networkCallRecords" : [ ],
-  "variables" : [ "jtcasyncbufferedupload074760c61c1bacadf14bf58", "javablobasyncbufferedupload157322ebb70bdbd2b1496", "javablobasyncbufferedupload227863b49d2fd5ad324b2", "49ce544f-3e29-412e-ad57-7daaa354ce0c" ]
->>>>>>> a55d5dd9
+  "variables" : [ "jtcasyncbufferedupload0750926f3d9490a2904ecc9", "javablobasyncbufferedupload136218e32c234f1f81419", "javablobasyncbufferedupload2676904c172f149264456", "f06aeb90-d9ad-48ea-b999-fc8e5e524249" ]
 }