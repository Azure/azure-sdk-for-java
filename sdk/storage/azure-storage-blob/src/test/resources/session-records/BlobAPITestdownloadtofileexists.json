--- conflicted
+++ resolved
@@ -1,33 +1,15 @@
 {
   "networkCallRecords" : [ {
     "Method" : "PUT",
-<<<<<<< HEAD
-    "Uri" : "https://REDACTED.blob.core.windows.net/jtcdownloadtofileexists087935786e39675c5a471d8?restype=container",
-    "Headers" : {
-      "x-ms-version" : "2020-06-12",
-      "User-Agent" : "azsdk-java-azure-storage-blob/12.11.0-beta.1 (11.0.7; Windows 10; 10.0)",
-      "x-ms-client-request-id" : "b9e6ea59-5497-46ee-90db-f5e9bc875b0c"
-=======
     "Uri" : "https://REDACTED.blob.core.windows.net/jtcdownloadtofileexists09953377041456a577486a9?restype=container",
     "Headers" : {
       "x-ms-version" : "2020-06-12",
       "User-Agent" : "azsdk-java-azure-storage-blob/12.11.0-beta.2 (11.0.7; Windows 10; 10.0)",
       "x-ms-client-request-id" : "e6be4504-5d66-4c54-a2e1-0e8b1f451f8d"
->>>>>>> 78de451b
     },
     "Response" : {
       "x-ms-version" : "2020-06-12",
       "Server" : "Windows-Azure-Blob/1.0 Microsoft-HTTPAPI/2.0",
-<<<<<<< HEAD
-      "ETag" : "0x8D8C70E5111E432",
-      "Last-Modified" : "Tue, 02 Feb 2021 00:05:57 GMT",
-      "retry-after" : "0",
-      "Content-Length" : "0",
-      "StatusCode" : "201",
-      "x-ms-request-id" : "df6d38a5-b01e-004e-69f7-f8d8a9000000",
-      "Date" : "Tue, 02 Feb 2021 00:05:57 GMT",
-      "x-ms-client-request-id" : "b9e6ea59-5497-46ee-90db-f5e9bc875b0c"
-=======
       "eTag" : "0x8D8E8037534E138",
       "Last-Modified" : "Mon, 15 Mar 2021 22:41:22 GMT",
       "retry-after" : "0",
@@ -36,42 +18,21 @@
       "x-ms-request-id" : "e7b55ff5-f01e-005f-40ec-19421d000000",
       "x-ms-client-request-id" : "e6be4504-5d66-4c54-a2e1-0e8b1f451f8d",
       "Date" : "Mon, 15 Mar 2021 22:41:21 GMT"
->>>>>>> 78de451b
     },
     "Exception" : null
   }, {
     "Method" : "PUT",
-<<<<<<< HEAD
-    "Uri" : "https://REDACTED.blob.core.windows.net/jtcdownloadtofileexists087935786e39675c5a471d8/javablobdownloadtofileexists1885719ef251024edf4f",
-    "Headers" : {
-      "x-ms-version" : "2020-06-12",
-      "User-Agent" : "azsdk-java-azure-storage-blob/12.11.0-beta.1 (11.0.7; Windows 10; 10.0)",
-      "x-ms-client-request-id" : "b5261abd-6139-4a3f-a115-776dedbc507a",
-=======
     "Uri" : "https://REDACTED.blob.core.windows.net/jtcdownloadtofileexists09953377041456a577486a9/javablobdownloadtofileexists1310729ef7ced1f4b240",
     "Headers" : {
       "x-ms-version" : "2020-06-12",
       "User-Agent" : "azsdk-java-azure-storage-blob/12.11.0-beta.2 (11.0.7; Windows 10; 10.0)",
       "x-ms-client-request-id" : "058d52cb-9755-4ea2-9304-f30bbdbed52c",
->>>>>>> 78de451b
       "Content-Type" : "application/octet-stream"
     },
     "Response" : {
       "x-ms-version" : "2020-06-12",
       "Server" : "Windows-Azure-Blob/1.0 Microsoft-HTTPAPI/2.0",
       "x-ms-content-crc64" : "6RYQPwaVsyQ=",
-<<<<<<< HEAD
-      "Last-Modified" : "Tue, 02 Feb 2021 00:05:57 GMT",
-      "retry-after" : "0",
-      "StatusCode" : "201",
-      "x-ms-request-server-encrypted" : "true",
-      "Date" : "Tue, 02 Feb 2021 00:05:57 GMT",
-      "Content-MD5" : "wh+Wm18D0z1D4E+PE252gg==",
-      "ETag" : "0x8D8C70E512139DB",
-      "Content-Length" : "0",
-      "x-ms-request-id" : "df6d38ac-b01e-004e-6ef7-f8d8a9000000",
-      "x-ms-client-request-id" : "b5261abd-6139-4a3f-a115-776dedbc507a"
-=======
       "Last-Modified" : "Mon, 15 Mar 2021 22:41:22 GMT",
       "retry-after" : "0",
       "StatusCode" : "201",
@@ -82,7 +43,6 @@
       "Content-Length" : "0",
       "x-ms-request-id" : "e7b56042-f01e-005f-6bec-19421d000000",
       "x-ms-client-request-id" : "058d52cb-9755-4ea2-9304-f30bbdbed52c"
->>>>>>> 78de451b
     },
     "Exception" : null
   }, {
@@ -90,13 +50,8 @@
     "Uri" : "https://REDACTED.blob.core.windows.net?comp=list&prefix=jtcdownloadtofileexists",
     "Headers" : {
       "x-ms-version" : "2020-06-12",
-<<<<<<< HEAD
-      "User-Agent" : "azsdk-java-azure-storage-blob/12.11.0-beta.1 (11.0.7; Windows 10; 10.0)",
-      "x-ms-client-request-id" : "216d1428-aaa0-40b8-8477-651c8c4a1941"
-=======
       "User-Agent" : "azsdk-java-azure-storage-blob/12.11.0-beta.2 (11.0.7; Windows 10; 10.0)",
       "x-ms-client-request-id" : "1f588d63-bdc3-4bd2-8a20-50a99d5a06dc"
->>>>>>> 78de451b
     },
     "Response" : {
       "Transfer-Encoding" : "chunked",
@@ -104,35 +59,20 @@
       "Server" : "Windows-Azure-Blob/1.0 Microsoft-HTTPAPI/2.0",
       "retry-after" : "0",
       "StatusCode" : "200",
-<<<<<<< HEAD
-      "x-ms-request-id" : "df6d38b4-b01e-004e-75f7-f8d8a9000000",
-      "Body" : "﻿<?xml version=\"1.0\" encoding=\"utf-8\"?><EnumerationResults ServiceEndpoint=\"https://seancanary.blob.core.windows.net/\"><Prefix>jtcdownloadtofileexists</Prefix><Containers><Container><Name>jtcdownloadtofileexists087935786e39675c5a471d8</Name><Properties><Last-Modified>Tue, 02 Feb 2021 00:05:57 GMT</Last-Modified><Etag>\"0x8D8C70E5111E432\"</Etag><LeaseStatus>unlocked</LeaseStatus><LeaseState>available</LeaseState><DefaultEncryptionScope>$account-encryption-key</DefaultEncryptionScope><DenyEncryptionScopeOverride>false</DenyEncryptionScopeOverride><HasImmutabilityPolicy>false</HasImmutabilityPolicy><HasLegalHold>false</HasLegalHold></Properties></Container></Containers><NextMarker /></EnumerationResults>",
-      "Date" : "Tue, 02 Feb 2021 00:05:57 GMT",
-      "x-ms-client-request-id" : "216d1428-aaa0-40b8-8477-651c8c4a1941",
-=======
       "x-ms-request-id" : "e7b56073-f01e-005f-04ec-19421d000000",
       "Body" : "﻿<?xml version=\"1.0\" encoding=\"utf-8\"?><EnumerationResults ServiceEndpoint=\"https://seancanary.blob.core.windows.net/\"><Prefix>jtcdownloadtofileexists</Prefix><Containers><Container><Name>jtcdownloadtofileexists09953377041456a577486a9</Name><Properties><Last-Modified>Mon, 15 Mar 2021 22:41:22 GMT</Last-Modified><Etag>\"0x8D8E8037534E138\"</Etag><LeaseStatus>unlocked</LeaseStatus><LeaseState>available</LeaseState><DefaultEncryptionScope>$account-encryption-key</DefaultEncryptionScope><DenyEncryptionScopeOverride>false</DenyEncryptionScopeOverride><HasImmutabilityPolicy>false</HasImmutabilityPolicy><HasLegalHold>false</HasLegalHold></Properties></Container></Containers><NextMarker /></EnumerationResults>",
       "x-ms-client-request-id" : "1f588d63-bdc3-4bd2-8a20-50a99d5a06dc",
       "Date" : "Mon, 15 Mar 2021 22:41:21 GMT",
->>>>>>> 78de451b
       "Content-Type" : "application/xml"
     },
     "Exception" : null
   }, {
     "Method" : "DELETE",
-<<<<<<< HEAD
-    "Uri" : "https://REDACTED.blob.core.windows.net/jtcdownloadtofileexists087935786e39675c5a471d8?restype=container",
-    "Headers" : {
-      "x-ms-version" : "2020-06-12",
-      "User-Agent" : "azsdk-java-azure-storage-blob/12.11.0-beta.1 (11.0.7; Windows 10; 10.0)",
-      "x-ms-client-request-id" : "fad93041-b1bf-4ff5-917b-7a76c987c325"
-=======
     "Uri" : "https://REDACTED.blob.core.windows.net/jtcdownloadtofileexists09953377041456a577486a9?restype=container",
     "Headers" : {
       "x-ms-version" : "2020-06-12",
       "User-Agent" : "azsdk-java-azure-storage-blob/12.11.0-beta.2 (11.0.7; Windows 10; 10.0)",
       "x-ms-client-request-id" : "84e2bd04-e56e-446c-b877-1f53062e23e6"
->>>>>>> 78de451b
     },
     "Response" : {
       "x-ms-version" : "2020-06-12",
@@ -140,15 +80,6 @@
       "retry-after" : "0",
       "Content-Length" : "0",
       "StatusCode" : "202",
-<<<<<<< HEAD
-      "x-ms-request-id" : "df6d38bd-b01e-004e-7cf7-f8d8a9000000",
-      "Date" : "Tue, 02 Feb 2021 00:05:57 GMT",
-      "x-ms-client-request-id" : "fad93041-b1bf-4ff5-917b-7a76c987c325"
-    },
-    "Exception" : null
-  } ],
-  "variables" : [ "jtcdownloadtofileexists087935786e39675c5a471d8", "javablobdownloadtofileexists1885719ef251024edf4f" ]
-=======
       "x-ms-request-id" : "e7b560ac-f01e-005f-26ec-19421d000000",
       "x-ms-client-request-id" : "84e2bd04-e56e-446c-b877-1f53062e23e6",
       "Date" : "Mon, 15 Mar 2021 22:41:22 GMT"
@@ -156,5 +87,4 @@
     "Exception" : null
   } ],
   "variables" : [ "jtcdownloadtofileexists09953377041456a577486a9", "javablobdownloadtofileexists1310729ef7ced1f4b240" ]
->>>>>>> 78de451b
 }