{
  "networkCallRecords" : [ {
    "Method" : "PUT",
<<<<<<< HEAD
    "Uri" : "https://jaschrepragrs.blob.core.windows.net/jtcdownloadtofileexists009514d25281be61144fb88?restype=container",
    "Headers" : {
      "x-ms-version" : "2019-02-02",
      "User-Agent" : "azsdk-java-azure-storage-blob/12.0.0-preview.3 1.8.0_221; Windows 10 10.0",
      "x-ms-client-request-id" : "b07c7c93-f2cf-4505-b659-9bcb27b8b0a7"
=======
    "Uri" : "https://azstoragesdkaccount.blob.core.windows.net/jtcdownloadtofileexists001378d12204491b834bc5b?restype=container",
    "Headers" : {
      "x-ms-version" : "2019-02-02",
      "User-Agent" : "azsdk-java-azure-storage-blob/12.0.0-preview.3 1.8.0_212; Windows 10 10.0",
      "x-ms-client-request-id" : "911cab61-b621-4937-9de6-d97d1cdc6a40"
>>>>>>> a55d5dd9
    },
    "Response" : {
      "x-ms-version" : "2019-02-02",
      "Server" : "Windows-Azure-Blob/1.0 Microsoft-HTTPAPI/2.0",
<<<<<<< HEAD
      "ETag" : "\"0x8D732519E7B51B8\"",
      "Last-Modified" : "Thu, 05 Sep 2019 22:37:22 GMT",
      "retry-after" : "0",
      "Content-Length" : "0",
      "StatusCode" : "201",
      "x-ms-request-id" : "bfecd8cd-901e-0044-5f3a-643cc7000000",
      "Date" : "Thu, 05 Sep 2019 22:37:22 GMT",
      "x-ms-client-request-id" : "b07c7c93-f2cf-4505-b659-9bcb27b8b0a7"
=======
      "ETag" : "\"0x8D732FC763BC487\"",
      "Last-Modified" : "Fri, 06 Sep 2019 19:00:19 GMT",
      "retry-after" : "0",
      "Content-Length" : "0",
      "StatusCode" : "201",
      "x-ms-request-id" : "b92aee90-d01e-009e-31e5-644931000000",
      "Date" : "Fri, 06 Sep 2019 19:00:19 GMT",
      "x-ms-client-request-id" : "911cab61-b621-4937-9de6-d97d1cdc6a40"
>>>>>>> a55d5dd9
    },
    "Exception" : null
  }, {
    "Method" : "PUT",
<<<<<<< HEAD
    "Uri" : "https://jaschrepragrs.blob.core.windows.net/jtcdownloadtofileexists009514d25281be61144fb88/javablobdownloadtofileexists1525024df8eb37bfd04d",
    "Headers" : {
      "x-ms-version" : "2019-02-02",
      "User-Agent" : "azsdk-java-azure-storage-blob/12.0.0-preview.3 1.8.0_221; Windows 10 10.0",
      "x-ms-client-request-id" : "3c36d6d7-ce3c-491a-a29d-1ec1ba6e06f9",
=======
    "Uri" : "https://azstoragesdkaccount.blob.core.windows.net/jtcdownloadtofileexists001378d12204491b834bc5b/javablobdownloadtofileexists152893fa0915d19af54b",
    "Headers" : {
      "x-ms-version" : "2019-02-02",
      "User-Agent" : "azsdk-java-azure-storage-blob/12.0.0-preview.3 1.8.0_212; Windows 10 10.0",
      "x-ms-client-request-id" : "995c99a0-69b9-4b84-849b-5990bbf3fa41",
>>>>>>> a55d5dd9
      "Content-Type" : "application/octet-stream"
    },
    "Response" : {
      "x-ms-version" : "2019-02-02",
      "Server" : "Windows-Azure-Blob/1.0 Microsoft-HTTPAPI/2.0",
      "x-ms-content-crc64" : "6RYQPwaVsyQ=",
<<<<<<< HEAD
      "Last-Modified" : "Thu, 05 Sep 2019 22:37:22 GMT",
      "retry-after" : "0",
      "StatusCode" : "201",
      "x-ms-request-server-encrypted" : "true",
      "Date" : "Thu, 05 Sep 2019 22:37:22 GMT",
      "Content-MD5" : "wh+Wm18D0z1D4E+PE252gg==",
      "ETag" : "\"0x8D732519E880833\"",
      "Content-Length" : "0",
      "x-ms-request-id" : "bfecd8df-901e-0044-703a-643cc7000000",
      "x-ms-client-request-id" : "3c36d6d7-ce3c-491a-a29d-1ec1ba6e06f9"
=======
      "Last-Modified" : "Fri, 06 Sep 2019 19:00:19 GMT",
      "retry-after" : "0",
      "StatusCode" : "201",
      "x-ms-request-server-encrypted" : "true",
      "Date" : "Fri, 06 Sep 2019 19:00:19 GMT",
      "Content-MD5" : "wh+Wm18D0z1D4E+PE252gg==",
      "ETag" : "\"0x8D732FC76423A7B\"",
      "Content-Length" : "0",
      "x-ms-request-id" : "b92aeeb3-d01e-009e-4fe5-644931000000",
      "x-ms-client-request-id" : "995c99a0-69b9-4b84-849b-5990bbf3fa41"
>>>>>>> a55d5dd9
    },
    "Exception" : null
  }, {
    "Method" : "GET",
<<<<<<< HEAD
    "Uri" : "https://jaschrepragrs.blob.core.windows.net?prefix=jtcdownloadtofileexists&comp=list",
    "Headers" : {
      "x-ms-version" : "2019-02-02",
      "User-Agent" : "azsdk-java-azure-storage-blob/12.0.0-preview.3 1.8.0_221; Windows 10 10.0",
      "x-ms-client-request-id" : "d3006608-b088-4205-9760-695f2f93aa7f"
=======
    "Uri" : "https://azstoragesdkaccount.blob.core.windows.net?prefix=jtcdownloadtofileexists&comp=list",
    "Headers" : {
      "x-ms-version" : "2019-02-02",
      "User-Agent" : "azsdk-java-azure-storage-blob/12.0.0-preview.3 1.8.0_212; Windows 10 10.0",
      "x-ms-client-request-id" : "1b8ce680-506a-4f40-b3d7-5bb8cabfcd87"
>>>>>>> a55d5dd9
    },
    "Response" : {
      "Transfer-Encoding" : "chunked",
      "x-ms-version" : "2019-02-02",
      "Server" : "Windows-Azure-Blob/1.0 Microsoft-HTTPAPI/2.0",
      "retry-after" : "0",
      "StatusCode" : "200",
<<<<<<< HEAD
      "x-ms-request-id" : "bfecd8f4-901e-0044-053a-643cc7000000",
      "Body" : "﻿<?xml version=\"1.0\" encoding=\"utf-8\"?><EnumerationResults ServiceEndpoint=\"https://jaschrepragrs.blob.core.windows.net/\"><Prefix>jtcdownloadtofileexists</Prefix><Containers><Container><Name>jtcdownloadtofileexists009514d25281be61144fb88</Name><Properties><Last-Modified>Thu, 05 Sep 2019 22:37:22 GMT</Last-Modified><Etag>\"0x8D732519E7B51B8\"</Etag><LeaseStatus>unlocked</LeaseStatus><LeaseState>available</LeaseState><DefaultEncryptionScope>$account-encryption-key</DefaultEncryptionScope><DenyEncryptionScopeOverride>false</DenyEncryptionScopeOverride><HasImmutabilityPolicy>false</HasImmutabilityPolicy><HasLegalHold>false</HasLegalHold></Properties></Container></Containers><NextMarker /></EnumerationResults>",
      "Date" : "Thu, 05 Sep 2019 22:37:22 GMT",
      "x-ms-client-request-id" : "d3006608-b088-4205-9760-695f2f93aa7f",
=======
      "x-ms-request-id" : "b92aef12-d01e-009e-1fe5-644931000000",
      "Body" : "﻿<?xml version=\"1.0\" encoding=\"utf-8\"?><EnumerationResults ServiceEndpoint=\"https://azstoragesdkaccount.blob.core.windows.net/\"><Prefix>jtcdownloadtofileexists</Prefix><Containers><Container><Name>jtcdownloadtofileexists001378d12204491b834bc5b</Name><Properties><Last-Modified>Fri, 06 Sep 2019 19:00:19 GMT</Last-Modified><Etag>\"0x8D732FC763BC487\"</Etag><LeaseStatus>unlocked</LeaseStatus><LeaseState>available</LeaseState><DefaultEncryptionScope>$account-encryption-key</DefaultEncryptionScope><DenyEncryptionScopeOverride>false</DenyEncryptionScopeOverride><HasImmutabilityPolicy>false</HasImmutabilityPolicy><HasLegalHold>false</HasLegalHold></Properties></Container></Containers><NextMarker /></EnumerationResults>",
      "Date" : "Fri, 06 Sep 2019 19:00:19 GMT",
      "x-ms-client-request-id" : "1b8ce680-506a-4f40-b3d7-5bb8cabfcd87",
>>>>>>> a55d5dd9
      "Content-Type" : "application/xml"
    },
    "Exception" : null
  }, {
    "Method" : "DELETE",
<<<<<<< HEAD
    "Uri" : "https://jaschrepragrs.blob.core.windows.net/jtcdownloadtofileexists009514d25281be61144fb88?restype=container",
    "Headers" : {
      "x-ms-version" : "2019-02-02",
      "User-Agent" : "azsdk-java-azure-storage-blob/12.0.0-preview.3 1.8.0_221; Windows 10 10.0",
      "x-ms-client-request-id" : "2c5576d4-8c4e-4a6e-ad47-1f53932d8f26"
=======
    "Uri" : "https://azstoragesdkaccount.blob.core.windows.net/jtcdownloadtofileexists001378d12204491b834bc5b?restype=container",
    "Headers" : {
      "x-ms-version" : "2019-02-02",
      "User-Agent" : "azsdk-java-azure-storage-blob/12.0.0-preview.3 1.8.0_212; Windows 10 10.0",
      "x-ms-client-request-id" : "a22b257c-45dc-4f08-9365-db8d48bbb166"
>>>>>>> a55d5dd9
    },
    "Response" : {
      "x-ms-version" : "2019-02-02",
      "Server" : "Windows-Azure-Blob/1.0 Microsoft-HTTPAPI/2.0",
      "retry-after" : "0",
      "Content-Length" : "0",
      "StatusCode" : "202",
<<<<<<< HEAD
      "x-ms-request-id" : "bfecd908-901e-0044-183a-643cc7000000",
      "Date" : "Thu, 05 Sep 2019 22:37:22 GMT",
      "x-ms-client-request-id" : "2c5576d4-8c4e-4a6e-ad47-1f53932d8f26"
    },
    "Exception" : null
  } ],
  "variables" : [ "jtcdownloadtofileexists009514d25281be61144fb88", "javablobdownloadtofileexists1525024df8eb37bfd04d" ]
=======
      "x-ms-request-id" : "b92aef38-d01e-009e-40e5-644931000000",
      "Date" : "Fri, 06 Sep 2019 19:00:19 GMT",
      "x-ms-client-request-id" : "a22b257c-45dc-4f08-9365-db8d48bbb166"
    },
    "Exception" : null
  } ],
  "variables" : [ "jtcdownloadtofileexists001378d12204491b834bc5b", "javablobdownloadtofileexists152893fa0915d19af54b" ]
>>>>>>> a55d5dd9
}<|MERGE_RESOLUTION|>--- conflicted
+++ resolved
@@ -1,105 +1,57 @@
 {
   "networkCallRecords" : [ {
     "Method" : "PUT",
-<<<<<<< HEAD
-    "Uri" : "https://jaschrepragrs.blob.core.windows.net/jtcdownloadtofileexists009514d25281be61144fb88?restype=container",
+    "Uri" : "https://jaschrepragrs.blob.core.windows.net/jtcdownloadtofileexists0795060213cb6f15ad44568?restype=container",
     "Headers" : {
       "x-ms-version" : "2019-02-02",
       "User-Agent" : "azsdk-java-azure-storage-blob/12.0.0-preview.3 1.8.0_221; Windows 10 10.0",
-      "x-ms-client-request-id" : "b07c7c93-f2cf-4505-b659-9bcb27b8b0a7"
-=======
-    "Uri" : "https://azstoragesdkaccount.blob.core.windows.net/jtcdownloadtofileexists001378d12204491b834bc5b?restype=container",
-    "Headers" : {
-      "x-ms-version" : "2019-02-02",
-      "User-Agent" : "azsdk-java-azure-storage-blob/12.0.0-preview.3 1.8.0_212; Windows 10 10.0",
-      "x-ms-client-request-id" : "911cab61-b621-4937-9de6-d97d1cdc6a40"
->>>>>>> a55d5dd9
+      "x-ms-client-request-id" : "f0b47d5d-4139-4591-94d5-b8c761505364"
     },
     "Response" : {
       "x-ms-version" : "2019-02-02",
       "Server" : "Windows-Azure-Blob/1.0 Microsoft-HTTPAPI/2.0",
-<<<<<<< HEAD
-      "ETag" : "\"0x8D732519E7B51B8\"",
-      "Last-Modified" : "Thu, 05 Sep 2019 22:37:22 GMT",
+      "ETag" : "\"0x8D73560EDFDAE91\"",
+      "Last-Modified" : "Mon, 09 Sep 2019 20:04:32 GMT",
       "retry-after" : "0",
       "Content-Length" : "0",
       "StatusCode" : "201",
-      "x-ms-request-id" : "bfecd8cd-901e-0044-5f3a-643cc7000000",
-      "Date" : "Thu, 05 Sep 2019 22:37:22 GMT",
-      "x-ms-client-request-id" : "b07c7c93-f2cf-4505-b659-9bcb27b8b0a7"
-=======
-      "ETag" : "\"0x8D732FC763BC487\"",
-      "Last-Modified" : "Fri, 06 Sep 2019 19:00:19 GMT",
-      "retry-after" : "0",
-      "Content-Length" : "0",
-      "StatusCode" : "201",
-      "x-ms-request-id" : "b92aee90-d01e-009e-31e5-644931000000",
-      "Date" : "Fri, 06 Sep 2019 19:00:19 GMT",
-      "x-ms-client-request-id" : "911cab61-b621-4937-9de6-d97d1cdc6a40"
->>>>>>> a55d5dd9
+      "x-ms-request-id" : "c5ca3295-301e-0042-3a49-67cbbf000000",
+      "Date" : "Mon, 09 Sep 2019 20:04:32 GMT",
+      "x-ms-client-request-id" : "f0b47d5d-4139-4591-94d5-b8c761505364"
     },
     "Exception" : null
   }, {
     "Method" : "PUT",
-<<<<<<< HEAD
-    "Uri" : "https://jaschrepragrs.blob.core.windows.net/jtcdownloadtofileexists009514d25281be61144fb88/javablobdownloadtofileexists1525024df8eb37bfd04d",
+    "Uri" : "https://jaschrepragrs.blob.core.windows.net/jtcdownloadtofileexists0795060213cb6f15ad44568/javablobdownloadtofileexists1997099a52b736eb7049",
     "Headers" : {
       "x-ms-version" : "2019-02-02",
       "User-Agent" : "azsdk-java-azure-storage-blob/12.0.0-preview.3 1.8.0_221; Windows 10 10.0",
-      "x-ms-client-request-id" : "3c36d6d7-ce3c-491a-a29d-1ec1ba6e06f9",
-=======
-    "Uri" : "https://azstoragesdkaccount.blob.core.windows.net/jtcdownloadtofileexists001378d12204491b834bc5b/javablobdownloadtofileexists152893fa0915d19af54b",
-    "Headers" : {
-      "x-ms-version" : "2019-02-02",
-      "User-Agent" : "azsdk-java-azure-storage-blob/12.0.0-preview.3 1.8.0_212; Windows 10 10.0",
-      "x-ms-client-request-id" : "995c99a0-69b9-4b84-849b-5990bbf3fa41",
->>>>>>> a55d5dd9
+      "x-ms-client-request-id" : "1243a171-5c46-4218-8325-0b93faf64a62",
       "Content-Type" : "application/octet-stream"
     },
     "Response" : {
       "x-ms-version" : "2019-02-02",
       "Server" : "Windows-Azure-Blob/1.0 Microsoft-HTTPAPI/2.0",
       "x-ms-content-crc64" : "6RYQPwaVsyQ=",
-<<<<<<< HEAD
-      "Last-Modified" : "Thu, 05 Sep 2019 22:37:22 GMT",
+      "Last-Modified" : "Mon, 09 Sep 2019 20:04:32 GMT",
       "retry-after" : "0",
       "StatusCode" : "201",
       "x-ms-request-server-encrypted" : "true",
-      "Date" : "Thu, 05 Sep 2019 22:37:22 GMT",
+      "Date" : "Mon, 09 Sep 2019 20:04:32 GMT",
       "Content-MD5" : "wh+Wm18D0z1D4E+PE252gg==",
-      "ETag" : "\"0x8D732519E880833\"",
+      "ETag" : "\"0x8D73560EE0AF264\"",
       "Content-Length" : "0",
-      "x-ms-request-id" : "bfecd8df-901e-0044-703a-643cc7000000",
-      "x-ms-client-request-id" : "3c36d6d7-ce3c-491a-a29d-1ec1ba6e06f9"
-=======
-      "Last-Modified" : "Fri, 06 Sep 2019 19:00:19 GMT",
-      "retry-after" : "0",
-      "StatusCode" : "201",
-      "x-ms-request-server-encrypted" : "true",
-      "Date" : "Fri, 06 Sep 2019 19:00:19 GMT",
-      "Content-MD5" : "wh+Wm18D0z1D4E+PE252gg==",
-      "ETag" : "\"0x8D732FC76423A7B\"",
-      "Content-Length" : "0",
-      "x-ms-request-id" : "b92aeeb3-d01e-009e-4fe5-644931000000",
-      "x-ms-client-request-id" : "995c99a0-69b9-4b84-849b-5990bbf3fa41"
->>>>>>> a55d5dd9
+      "x-ms-request-id" : "c5ca329f-301e-0042-4349-67cbbf000000",
+      "x-ms-client-request-id" : "1243a171-5c46-4218-8325-0b93faf64a62"
     },
     "Exception" : null
   }, {
     "Method" : "GET",
-<<<<<<< HEAD
     "Uri" : "https://jaschrepragrs.blob.core.windows.net?prefix=jtcdownloadtofileexists&comp=list",
     "Headers" : {
       "x-ms-version" : "2019-02-02",
       "User-Agent" : "azsdk-java-azure-storage-blob/12.0.0-preview.3 1.8.0_221; Windows 10 10.0",
-      "x-ms-client-request-id" : "d3006608-b088-4205-9760-695f2f93aa7f"
-=======
-    "Uri" : "https://azstoragesdkaccount.blob.core.windows.net?prefix=jtcdownloadtofileexists&comp=list",
-    "Headers" : {
-      "x-ms-version" : "2019-02-02",
-      "User-Agent" : "azsdk-java-azure-storage-blob/12.0.0-preview.3 1.8.0_212; Windows 10 10.0",
-      "x-ms-client-request-id" : "1b8ce680-506a-4f40-b3d7-5bb8cabfcd87"
->>>>>>> a55d5dd9
+      "x-ms-client-request-id" : "3c00f618-8d0f-4ba4-b262-b5e0bb445e55"
     },
     "Response" : {
       "Transfer-Encoding" : "chunked",
@@ -107,35 +59,20 @@
       "Server" : "Windows-Azure-Blob/1.0 Microsoft-HTTPAPI/2.0",
       "retry-after" : "0",
       "StatusCode" : "200",
-<<<<<<< HEAD
-      "x-ms-request-id" : "bfecd8f4-901e-0044-053a-643cc7000000",
-      "Body" : "﻿<?xml version=\"1.0\" encoding=\"utf-8\"?><EnumerationResults ServiceEndpoint=\"https://jaschrepragrs.blob.core.windows.net/\"><Prefix>jtcdownloadtofileexists</Prefix><Containers><Container><Name>jtcdownloadtofileexists009514d25281be61144fb88</Name><Properties><Last-Modified>Thu, 05 Sep 2019 22:37:22 GMT</Last-Modified><Etag>\"0x8D732519E7B51B8\"</Etag><LeaseStatus>unlocked</LeaseStatus><LeaseState>available</LeaseState><DefaultEncryptionScope>$account-encryption-key</DefaultEncryptionScope><DenyEncryptionScopeOverride>false</DenyEncryptionScopeOverride><HasImmutabilityPolicy>false</HasImmutabilityPolicy><HasLegalHold>false</HasLegalHold></Properties></Container></Containers><NextMarker /></EnumerationResults>",
-      "Date" : "Thu, 05 Sep 2019 22:37:22 GMT",
-      "x-ms-client-request-id" : "d3006608-b088-4205-9760-695f2f93aa7f",
-=======
-      "x-ms-request-id" : "b92aef12-d01e-009e-1fe5-644931000000",
-      "Body" : "﻿<?xml version=\"1.0\" encoding=\"utf-8\"?><EnumerationResults ServiceEndpoint=\"https://azstoragesdkaccount.blob.core.windows.net/\"><Prefix>jtcdownloadtofileexists</Prefix><Containers><Container><Name>jtcdownloadtofileexists001378d12204491b834bc5b</Name><Properties><Last-Modified>Fri, 06 Sep 2019 19:00:19 GMT</Last-Modified><Etag>\"0x8D732FC763BC487\"</Etag><LeaseStatus>unlocked</LeaseStatus><LeaseState>available</LeaseState><DefaultEncryptionScope>$account-encryption-key</DefaultEncryptionScope><DenyEncryptionScopeOverride>false</DenyEncryptionScopeOverride><HasImmutabilityPolicy>false</HasImmutabilityPolicy><HasLegalHold>false</HasLegalHold></Properties></Container></Containers><NextMarker /></EnumerationResults>",
-      "Date" : "Fri, 06 Sep 2019 19:00:19 GMT",
-      "x-ms-client-request-id" : "1b8ce680-506a-4f40-b3d7-5bb8cabfcd87",
->>>>>>> a55d5dd9
+      "x-ms-request-id" : "c5ca32b5-301e-0042-5649-67cbbf000000",
+      "Body" : "﻿<?xml version=\"1.0\" encoding=\"utf-8\"?><EnumerationResults ServiceEndpoint=\"https://jaschrepragrs.blob.core.windows.net/\"><Prefix>jtcdownloadtofileexists</Prefix><Containers><Container><Name>jtcdownloadtofileexists0795060213cb6f15ad44568</Name><Properties><Last-Modified>Mon, 09 Sep 2019 20:04:32 GMT</Last-Modified><Etag>\"0x8D73560EDFDAE91\"</Etag><LeaseStatus>unlocked</LeaseStatus><LeaseState>available</LeaseState><DefaultEncryptionScope>$account-encryption-key</DefaultEncryptionScope><DenyEncryptionScopeOverride>false</DenyEncryptionScopeOverride><HasImmutabilityPolicy>false</HasImmutabilityPolicy><HasLegalHold>false</HasLegalHold></Properties></Container></Containers><NextMarker /></EnumerationResults>",
+      "Date" : "Mon, 09 Sep 2019 20:04:32 GMT",
+      "x-ms-client-request-id" : "3c00f618-8d0f-4ba4-b262-b5e0bb445e55",
       "Content-Type" : "application/xml"
     },
     "Exception" : null
   }, {
     "Method" : "DELETE",
-<<<<<<< HEAD
-    "Uri" : "https://jaschrepragrs.blob.core.windows.net/jtcdownloadtofileexists009514d25281be61144fb88?restype=container",
+    "Uri" : "https://jaschrepragrs.blob.core.windows.net/jtcdownloadtofileexists0795060213cb6f15ad44568?restype=container",
     "Headers" : {
       "x-ms-version" : "2019-02-02",
       "User-Agent" : "azsdk-java-azure-storage-blob/12.0.0-preview.3 1.8.0_221; Windows 10 10.0",
-      "x-ms-client-request-id" : "2c5576d4-8c4e-4a6e-ad47-1f53932d8f26"
-=======
-    "Uri" : "https://azstoragesdkaccount.blob.core.windows.net/jtcdownloadtofileexists001378d12204491b834bc5b?restype=container",
-    "Headers" : {
-      "x-ms-version" : "2019-02-02",
-      "User-Agent" : "azsdk-java-azure-storage-blob/12.0.0-preview.3 1.8.0_212; Windows 10 10.0",
-      "x-ms-client-request-id" : "a22b257c-45dc-4f08-9365-db8d48bbb166"
->>>>>>> a55d5dd9
+      "x-ms-client-request-id" : "f5595df9-d49f-429c-ab38-2f2357f01689"
     },
     "Response" : {
       "x-ms-version" : "2019-02-02",
@@ -143,21 +80,11 @@
       "retry-after" : "0",
       "Content-Length" : "0",
       "StatusCode" : "202",
-<<<<<<< HEAD
-      "x-ms-request-id" : "bfecd908-901e-0044-183a-643cc7000000",
-      "Date" : "Thu, 05 Sep 2019 22:37:22 GMT",
-      "x-ms-client-request-id" : "2c5576d4-8c4e-4a6e-ad47-1f53932d8f26"
+      "x-ms-request-id" : "c5ca32c4-301e-0042-6549-67cbbf000000",
+      "Date" : "Mon, 09 Sep 2019 20:04:32 GMT",
+      "x-ms-client-request-id" : "f5595df9-d49f-429c-ab38-2f2357f01689"
     },
     "Exception" : null
   } ],
-  "variables" : [ "jtcdownloadtofileexists009514d25281be61144fb88", "javablobdownloadtofileexists1525024df8eb37bfd04d" ]
-=======
-      "x-ms-request-id" : "b92aef38-d01e-009e-40e5-644931000000",
-      "Date" : "Fri, 06 Sep 2019 19:00:19 GMT",
-      "x-ms-client-request-id" : "a22b257c-45dc-4f08-9365-db8d48bbb166"
-    },
-    "Exception" : null
-  } ],
-  "variables" : [ "jtcdownloadtofileexists001378d12204491b834bc5b", "javablobdownloadtofileexists152893fa0915d19af54b" ]
->>>>>>> a55d5dd9
+  "variables" : [ "jtcdownloadtofileexists0795060213cb6f15ad44568", "javablobdownloadtofileexists1997099a52b736eb7049" ]
 }