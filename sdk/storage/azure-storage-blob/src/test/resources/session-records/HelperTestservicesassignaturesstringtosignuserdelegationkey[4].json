--- conflicted
+++ resolved
@@ -1,59 +1,32 @@
 {
   "networkCallRecords" : [ {
     "Method" : "PUT",
-<<<<<<< HEAD
-    "Uri" : "https://jaschrepragrs.blob.core.windows.net/jtcservicesassignaturesstringtosignuserdelegationkey0324764d?restype=container",
+    "Uri" : "https://jaschrepragrs.blob.core.windows.net/jtcservicesassignaturesstringtosignuserdelegationkey0947990c?restype=container",
     "Headers" : {
       "x-ms-version" : "2019-02-02",
       "User-Agent" : "azsdk-java-azure-storage-blob/12.0.0-preview.3 1.8.0_221; Windows 10 10.0",
-      "x-ms-client-request-id" : "0710c1f8-18e6-463f-939f-f8b6e12caeed"
-=======
-    "Uri" : "https://azstoragesdkaccount.blob.core.windows.net/jtcservicesassignaturesstringtosignuserdelegationkey061880ad?restype=container",
-    "Headers" : {
-      "x-ms-version" : "2019-02-02",
-      "User-Agent" : "azsdk-java-azure-storage-blob/12.0.0-preview.3 1.8.0_212; Windows 10 10.0",
-      "x-ms-client-request-id" : "04a02969-4ea9-408a-a1a8-1a4d9349959e"
->>>>>>> a55d5dd9
+      "x-ms-client-request-id" : "9290e249-ff1f-4a37-99fd-ee7a683be5ec"
     },
     "Response" : {
       "x-ms-version" : "2019-02-02",
       "Server" : "Windows-Azure-Blob/1.0 Microsoft-HTTPAPI/2.0",
-<<<<<<< HEAD
-      "ETag" : "\"0x8D7325186884B96\"",
-      "Last-Modified" : "Thu, 05 Sep 2019 22:36:42 GMT",
+      "ETag" : "\"0x8D73560361A5093\"",
+      "Last-Modified" : "Mon, 09 Sep 2019 19:59:23 GMT",
       "retry-after" : "0",
       "Content-Length" : "0",
       "StatusCode" : "201",
-      "x-ms-request-id" : "bfecad9f-901e-0044-453a-643cc7000000",
-      "Date" : "Thu, 05 Sep 2019 22:36:41 GMT",
-      "x-ms-client-request-id" : "0710c1f8-18e6-463f-939f-f8b6e12caeed"
-=======
-      "ETag" : "\"0x8D732FDAD154E16\"",
-      "Last-Modified" : "Fri, 06 Sep 2019 19:09:00 GMT",
-      "retry-after" : "0",
-      "Content-Length" : "0",
-      "StatusCode" : "201",
-      "x-ms-request-id" : "ec65cef6-001e-001f-10e6-64eb66000000",
-      "Date" : "Fri, 06 Sep 2019 19:09:00 GMT",
-      "x-ms-client-request-id" : "04a02969-4ea9-408a-a1a8-1a4d9349959e"
->>>>>>> a55d5dd9
+      "x-ms-request-id" : "077fdb6d-801e-001f-4149-673bbb000000",
+      "Date" : "Mon, 09 Sep 2019 19:59:23 GMT",
+      "x-ms-client-request-id" : "9290e249-ff1f-4a37-99fd-ee7a683be5ec"
     },
     "Exception" : null
   }, {
     "Method" : "GET",
-<<<<<<< HEAD
     "Uri" : "https://jaschrepragrs.blob.core.windows.net?prefix=jtcservicesassignaturesstringtosignuserdelegationkey&comp=list",
     "Headers" : {
       "x-ms-version" : "2019-02-02",
       "User-Agent" : "azsdk-java-azure-storage-blob/12.0.0-preview.3 1.8.0_221; Windows 10 10.0",
-      "x-ms-client-request-id" : "99d7ef86-2c7e-4fe7-b83b-91b188b0b3ff"
-=======
-    "Uri" : "https://azstoragesdkaccount.blob.core.windows.net?prefix=jtcservicesassignaturesstringtosignuserdelegationkey&comp=list",
-    "Headers" : {
-      "x-ms-version" : "2019-02-02",
-      "User-Agent" : "azsdk-java-azure-storage-blob/12.0.0-preview.3 1.8.0_212; Windows 10 10.0",
-      "x-ms-client-request-id" : "5062bf46-ce1c-4238-8589-876e14d6b3c6"
->>>>>>> a55d5dd9
+      "x-ms-client-request-id" : "e3aee29e-9ddb-4b2f-848a-bdfd13681c96"
     },
     "Response" : {
       "Transfer-Encoding" : "chunked",
@@ -61,35 +34,20 @@
       "Server" : "Windows-Azure-Blob/1.0 Microsoft-HTTPAPI/2.0",
       "retry-after" : "0",
       "StatusCode" : "200",
-<<<<<<< HEAD
-      "x-ms-request-id" : "bfecadb7-901e-0044-583a-643cc7000000",
-      "Body" : "﻿<?xml version=\"1.0\" encoding=\"utf-8\"?><EnumerationResults ServiceEndpoint=\"https://jaschrepragrs.blob.core.windows.net/\"><Prefix>jtcservicesassignaturesstringtosignuserdelegationkey</Prefix><Containers><Container><Name>jtcservicesassignaturesstringtosignuserdelegationkey0324764d</Name><Properties><Last-Modified>Thu, 05 Sep 2019 22:36:42 GMT</Last-Modified><Etag>\"0x8D7325186884B96\"</Etag><LeaseStatus>unlocked</LeaseStatus><LeaseState>available</LeaseState><DefaultEncryptionScope>$account-encryption-key</DefaultEncryptionScope><DenyEncryptionScopeOverride>false</DenyEncryptionScopeOverride><HasImmutabilityPolicy>false</HasImmutabilityPolicy><HasLegalHold>false</HasLegalHold></Properties></Container></Containers><NextMarker /></EnumerationResults>",
-      "Date" : "Thu, 05 Sep 2019 22:36:42 GMT",
-      "x-ms-client-request-id" : "99d7ef86-2c7e-4fe7-b83b-91b188b0b3ff",
-=======
-      "x-ms-request-id" : "ec65cf10-001e-001f-26e6-64eb66000000",
-      "Body" : "﻿<?xml version=\"1.0\" encoding=\"utf-8\"?><EnumerationResults ServiceEndpoint=\"https://azstoragesdkaccount.blob.core.windows.net/\"><Prefix>jtcservicesassignaturesstringtosignuserdelegationkey</Prefix><Containers><Container><Name>jtcservicesassignaturesstringtosignuserdelegationkey061880ad</Name><Properties><Last-Modified>Fri, 06 Sep 2019 19:09:00 GMT</Last-Modified><Etag>\"0x8D732FDAD154E16\"</Etag><LeaseStatus>unlocked</LeaseStatus><LeaseState>available</LeaseState><DefaultEncryptionScope>$account-encryption-key</DefaultEncryptionScope><DenyEncryptionScopeOverride>false</DenyEncryptionScopeOverride><HasImmutabilityPolicy>false</HasImmutabilityPolicy><HasLegalHold>false</HasLegalHold></Properties></Container></Containers><NextMarker /></EnumerationResults>",
-      "Date" : "Fri, 06 Sep 2019 19:09:00 GMT",
-      "x-ms-client-request-id" : "5062bf46-ce1c-4238-8589-876e14d6b3c6",
->>>>>>> a55d5dd9
+      "x-ms-request-id" : "077fdb80-801e-001f-5349-673bbb000000",
+      "Body" : "﻿<?xml version=\"1.0\" encoding=\"utf-8\"?><EnumerationResults ServiceEndpoint=\"https://jaschrepragrs.blob.core.windows.net/\"><Prefix>jtcservicesassignaturesstringtosignuserdelegationkey</Prefix><Containers><Container><Name>jtcservicesassignaturesstringtosignuserdelegationkey0947990c</Name><Properties><Last-Modified>Mon, 09 Sep 2019 19:59:23 GMT</Last-Modified><Etag>\"0x8D73560361A5093\"</Etag><LeaseStatus>unlocked</LeaseStatus><LeaseState>available</LeaseState><DefaultEncryptionScope>$account-encryption-key</DefaultEncryptionScope><DenyEncryptionScopeOverride>false</DenyEncryptionScopeOverride><HasImmutabilityPolicy>false</HasImmutabilityPolicy><HasLegalHold>false</HasLegalHold></Properties></Container></Containers><NextMarker /></EnumerationResults>",
+      "Date" : "Mon, 09 Sep 2019 19:59:23 GMT",
+      "x-ms-client-request-id" : "e3aee29e-9ddb-4b2f-848a-bdfd13681c96",
       "Content-Type" : "application/xml"
     },
     "Exception" : null
   }, {
     "Method" : "DELETE",
-<<<<<<< HEAD
-    "Uri" : "https://jaschrepragrs.blob.core.windows.net/jtcservicesassignaturesstringtosignuserdelegationkey0324764d?restype=container",
+    "Uri" : "https://jaschrepragrs.blob.core.windows.net/jtcservicesassignaturesstringtosignuserdelegationkey0947990c?restype=container",
     "Headers" : {
       "x-ms-version" : "2019-02-02",
       "User-Agent" : "azsdk-java-azure-storage-blob/12.0.0-preview.3 1.8.0_221; Windows 10 10.0",
-      "x-ms-client-request-id" : "495e0fd1-00e0-49c8-8bb7-b0b3795a02bc"
-=======
-    "Uri" : "https://azstoragesdkaccount.blob.core.windows.net/jtcservicesassignaturesstringtosignuserdelegationkey061880ad?restype=container",
-    "Headers" : {
-      "x-ms-version" : "2019-02-02",
-      "User-Agent" : "azsdk-java-azure-storage-blob/12.0.0-preview.3 1.8.0_212; Windows 10 10.0",
-      "x-ms-client-request-id" : "ab94cf55-6136-42d5-b7bb-9581fafbf390"
->>>>>>> a55d5dd9
+      "x-ms-client-request-id" : "b29fd5e5-6eb7-484a-b7d5-c7e2ba136a12"
     },
     "Response" : {
       "x-ms-version" : "2019-02-02",
@@ -97,21 +55,11 @@
       "retry-after" : "0",
       "Content-Length" : "0",
       "StatusCode" : "202",
-<<<<<<< HEAD
-      "x-ms-request-id" : "bfecaddb-901e-0044-763a-643cc7000000",
-      "Date" : "Thu, 05 Sep 2019 22:36:42 GMT",
-      "x-ms-client-request-id" : "495e0fd1-00e0-49c8-8bb7-b0b3795a02bc"
+      "x-ms-request-id" : "077fdb94-801e-001f-6549-673bbb000000",
+      "Date" : "Mon, 09 Sep 2019 19:59:23 GMT",
+      "x-ms-client-request-id" : "b29fd5e5-6eb7-484a-b7d5-c7e2ba136a12"
     },
     "Exception" : null
   } ],
-  "variables" : [ "jtcservicesassignaturesstringtosignuserdelegationkey0324764d" ]
-=======
-      "x-ms-request-id" : "ec65cf24-001e-001f-36e6-64eb66000000",
-      "Date" : "Fri, 06 Sep 2019 19:09:00 GMT",
-      "x-ms-client-request-id" : "ab94cf55-6136-42d5-b7bb-9581fafbf390"
-    },
-    "Exception" : null
-  } ],
-  "variables" : [ "jtcservicesassignaturesstringtosignuserdelegationkey061880ad" ]
->>>>>>> a55d5dd9
+  "variables" : [ "jtcservicesassignaturesstringtosignuserdelegationkey0947990c" ]
 }