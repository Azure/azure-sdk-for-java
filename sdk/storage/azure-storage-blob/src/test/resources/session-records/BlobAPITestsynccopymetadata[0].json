{
  "networkCallRecords" : [ {
    "Method" : "PUT",
<<<<<<< HEAD
    "Uri" : "https://jaschrepragrs.blob.core.windows.net/jtcsynccopymetadata0blobapitestsynccopymetadatabd233543a083?restype=container",
    "Headers" : {
      "x-ms-version" : "2019-02-02",
      "User-Agent" : "azsdk-java-azure-storage-blob/12.0.0-preview.3 1.8.0_221; Windows 10 10.0",
      "x-ms-client-request-id" : "babd16cd-d479-4d9a-a847-b8ca23f26f1f"
=======
    "Uri" : "https://azstoragesdkaccount.blob.core.windows.net/jtcsynccopymetadata0blobapitestsynccopymetadataa4f15171c4ed?restype=container",
    "Headers" : {
      "x-ms-version" : "2019-02-02",
      "User-Agent" : "azsdk-java-azure-storage-blob/12.0.0-preview.3 1.8.0_212; Windows 10 10.0",
      "x-ms-client-request-id" : "59b4e1d2-d6d9-4d92-a72b-abc86384edf9"
>>>>>>> a55d5dd9
    },
    "Response" : {
      "x-ms-version" : "2019-02-02",
      "Server" : "Windows-Azure-Blob/1.0 Microsoft-HTTPAPI/2.0",
<<<<<<< HEAD
      "ETag" : "\"0x8D73251D93DCC90\"",
      "Last-Modified" : "Thu, 05 Sep 2019 22:39:01 GMT",
      "retry-after" : "0",
      "Content-Length" : "0",
      "StatusCode" : "201",
      "x-ms-request-id" : "bfed3716-901e-0044-193a-643cc7000000",
      "Date" : "Thu, 05 Sep 2019 22:39:01 GMT",
      "x-ms-client-request-id" : "babd16cd-d479-4d9a-a847-b8ca23f26f1f"
=======
      "ETag" : "\"0x8D732FCA090853D\"",
      "Last-Modified" : "Fri, 06 Sep 2019 19:01:30 GMT",
      "retry-after" : "0",
      "Content-Length" : "0",
      "StatusCode" : "201",
      "x-ms-request-id" : "b92c02d4-d01e-009e-37e5-644931000000",
      "Date" : "Fri, 06 Sep 2019 19:01:29 GMT",
      "x-ms-client-request-id" : "59b4e1d2-d6d9-4d92-a72b-abc86384edf9"
>>>>>>> a55d5dd9
    },
    "Exception" : null
  }, {
    "Method" : "PUT",
<<<<<<< HEAD
    "Uri" : "https://jaschrepragrs.blob.core.windows.net/jtcsynccopymetadata0blobapitestsynccopymetadatabd233543a083/javablobsynccopymetadata1blobapitestsynccopymetadatabd240452b",
    "Headers" : {
      "x-ms-version" : "2019-02-02",
      "User-Agent" : "azsdk-java-azure-storage-blob/12.0.0-preview.3 1.8.0_221; Windows 10 10.0",
      "x-ms-client-request-id" : "9d545c0d-2163-4c02-9a80-9461fa398dec",
=======
    "Uri" : "https://azstoragesdkaccount.blob.core.windows.net/jtcsynccopymetadata0blobapitestsynccopymetadataa4f15171c4ed/javablobsynccopymetadata1blobapitestsynccopymetadataa4f24554b",
    "Headers" : {
      "x-ms-version" : "2019-02-02",
      "User-Agent" : "azsdk-java-azure-storage-blob/12.0.0-preview.3 1.8.0_212; Windows 10 10.0",
      "x-ms-client-request-id" : "b341f3fb-d40f-4bf6-868e-19c6ce23bb47",
>>>>>>> a55d5dd9
      "Content-Type" : "application/octet-stream"
    },
    "Response" : {
      "x-ms-version" : "2019-02-02",
      "Server" : "Windows-Azure-Blob/1.0 Microsoft-HTTPAPI/2.0",
      "x-ms-content-crc64" : "6RYQPwaVsyQ=",
<<<<<<< HEAD
      "Last-Modified" : "Thu, 05 Sep 2019 22:39:01 GMT",
      "retry-after" : "0",
      "StatusCode" : "201",
      "x-ms-request-server-encrypted" : "true",
      "Date" : "Thu, 05 Sep 2019 22:39:01 GMT",
      "Content-MD5" : "wh+Wm18D0z1D4E+PE252gg==",
      "ETag" : "\"0x8D73251D94B9CF1\"",
      "Content-Length" : "0",
      "x-ms-request-id" : "bfed372a-901e-0044-2b3a-643cc7000000",
      "x-ms-client-request-id" : "9d545c0d-2163-4c02-9a80-9461fa398dec"
=======
      "Last-Modified" : "Fri, 06 Sep 2019 19:01:30 GMT",
      "retry-after" : "0",
      "StatusCode" : "201",
      "x-ms-request-server-encrypted" : "true",
      "Date" : "Fri, 06 Sep 2019 19:01:30 GMT",
      "Content-MD5" : "wh+Wm18D0z1D4E+PE252gg==",
      "ETag" : "\"0x8D732FCA0970228\"",
      "Content-Length" : "0",
      "x-ms-request-id" : "b92c0302-d01e-009e-5ee5-644931000000",
      "x-ms-client-request-id" : "b341f3fb-d40f-4bf6-868e-19c6ce23bb47"
>>>>>>> a55d5dd9
    },
    "Exception" : null
  }, {
    "Method" : "PUT",
<<<<<<< HEAD
    "Uri" : "https://jaschrepragrs.blob.core.windows.net/jtcsynccopymetadata0blobapitestsynccopymetadatabd233543a083?restype=container&comp=acl",
    "Headers" : {
      "x-ms-version" : "2019-02-02",
      "User-Agent" : "azsdk-java-azure-storage-blob/12.0.0-preview.3 1.8.0_221; Windows 10 10.0",
      "x-ms-client-request-id" : "2606b314-1e96-4d5f-9057-f1adc006d15a",
=======
    "Uri" : "https://azstoragesdkaccount.blob.core.windows.net/jtcsynccopymetadata0blobapitestsynccopymetadataa4f15171c4ed?restype=container&comp=acl",
    "Headers" : {
      "x-ms-version" : "2019-02-02",
      "User-Agent" : "azsdk-java-azure-storage-blob/12.0.0-preview.3 1.8.0_212; Windows 10 10.0",
      "x-ms-client-request-id" : "689ceb3f-6e8b-4467-a122-aeb8337cb3fa",
>>>>>>> a55d5dd9
      "Content-Type" : "application/xml; charset=utf-8"
    },
    "Response" : {
      "x-ms-version" : "2019-02-02",
      "Server" : "Windows-Azure-Blob/1.0 Microsoft-HTTPAPI/2.0",
<<<<<<< HEAD
      "ETag" : "\"0x8D73251D9582557\"",
      "Last-Modified" : "Thu, 05 Sep 2019 22:39:01 GMT",
      "retry-after" : "0",
      "Content-Length" : "0",
      "StatusCode" : "200",
      "x-ms-request-id" : "bfed373e-901e-0044-3e3a-643cc7000000",
      "Date" : "Thu, 05 Sep 2019 22:39:01 GMT",
      "x-ms-client-request-id" : "2606b314-1e96-4d5f-9057-f1adc006d15a"
=======
      "ETag" : "\"0x8D732FCA09CC758\"",
      "Last-Modified" : "Fri, 06 Sep 2019 19:01:30 GMT",
      "retry-after" : "0",
      "Content-Length" : "0",
      "StatusCode" : "200",
      "x-ms-request-id" : "b92c0323-d01e-009e-7de5-644931000000",
      "Date" : "Fri, 06 Sep 2019 19:01:30 GMT",
      "x-ms-client-request-id" : "689ceb3f-6e8b-4467-a122-aeb8337cb3fa"
>>>>>>> a55d5dd9
    },
    "Exception" : null
  }, {
    "Method" : "PUT",
<<<<<<< HEAD
    "Uri" : "https://jaschrepragrs.blob.core.windows.net/jtcsynccopymetadata0blobapitestsynccopymetadatabd233543a083/javablobsynccopymetadata2blobapitestsynccopymetadatabd289666c",
    "Headers" : {
      "x-ms-version" : "2019-02-02",
      "User-Agent" : "azsdk-java-azure-storage-blob/12.0.0-preview.3 1.8.0_221; Windows 10 10.0",
      "x-ms-client-request-id" : "32b69cc6-eb4d-41ea-a654-fe399c7e8761"
=======
    "Uri" : "https://azstoragesdkaccount.blob.core.windows.net/jtcsynccopymetadata0blobapitestsynccopymetadataa4f15171c4ed/javablobsynccopymetadata2blobapitestsynccopymetadataa4f560022",
    "Headers" : {
      "x-ms-version" : "2019-02-02",
      "User-Agent" : "azsdk-java-azure-storage-blob/12.0.0-preview.3 1.8.0_212; Windows 10 10.0",
      "x-ms-client-request-id" : "3b23ff84-74ad-4199-a339-0e02b7b603b0"
>>>>>>> a55d5dd9
    },
    "Response" : {
      "x-ms-version" : "2019-02-02",
      "Server" : "Windows-Azure-Blob/1.0 Microsoft-HTTPAPI/2.0",
<<<<<<< HEAD
      "x-ms-copy-id" : "d8962f63-0ffd-45b3-9fcc-a83cb666880b",
      "x-ms-content-crc64" : "6RYQPwaVsyQ=",
      "Last-Modified" : "Thu, 05 Sep 2019 22:39:01 GMT",
      "retry-after" : "0",
      "StatusCode" : "202",
      "Date" : "Thu, 05 Sep 2019 22:39:01 GMT",
      "ETag" : "\"0x8D73251D966B8AD\"",
      "Content-Length" : "0",
      "x-ms-copy-status" : "success",
      "x-ms-request-id" : "bfed3748-901e-0044-483a-643cc7000000",
      "x-ms-client-request-id" : "32b69cc6-eb4d-41ea-a654-fe399c7e8761"
=======
      "x-ms-copy-id" : "38ea2786-b9ad-405d-b861-0289af5aeb2d",
      "x-ms-content-crc64" : "6RYQPwaVsyQ=",
      "Last-Modified" : "Fri, 06 Sep 2019 19:01:30 GMT",
      "retry-after" : "0",
      "StatusCode" : "202",
      "Date" : "Fri, 06 Sep 2019 19:01:30 GMT",
      "ETag" : "\"0x8D732FCA0A6F890\"",
      "Content-Length" : "0",
      "x-ms-copy-status" : "success",
      "x-ms-request-id" : "b92c033e-d01e-009e-17e5-644931000000",
      "x-ms-client-request-id" : "3b23ff84-74ad-4199-a339-0e02b7b603b0"
>>>>>>> a55d5dd9
    },
    "Exception" : null
  }, {
    "Method" : "HEAD",
<<<<<<< HEAD
    "Uri" : "https://jaschrepragrs.blob.core.windows.net/jtcsynccopymetadata0blobapitestsynccopymetadatabd233543a083/javablobsynccopymetadata2blobapitestsynccopymetadatabd289666c",
    "Headers" : {
      "x-ms-version" : "2019-02-02",
      "User-Agent" : "azsdk-java-azure-storage-blob/12.0.0-preview.3 1.8.0_221; Windows 10 10.0",
      "x-ms-client-request-id" : "6338130a-7013-4202-bc62-421c51eb9a7c"
=======
    "Uri" : "https://azstoragesdkaccount.blob.core.windows.net/jtcsynccopymetadata0blobapitestsynccopymetadataa4f15171c4ed/javablobsynccopymetadata2blobapitestsynccopymetadataa4f560022",
    "Headers" : {
      "x-ms-version" : "2019-02-02",
      "User-Agent" : "azsdk-java-azure-storage-blob/12.0.0-preview.3 1.8.0_212; Windows 10 10.0",
      "x-ms-client-request-id" : "54c3c5ca-7d04-41d2-87f8-18522b42dcda"
>>>>>>> a55d5dd9
    },
    "Response" : {
      "x-ms-lease-status" : "unlocked",
      "Server" : "Windows-Azure-Blob/1.0 Microsoft-HTTPAPI/2.0",
      "x-ms-tag-count" : "0",
      "x-ms-lease-state" : "available",
<<<<<<< HEAD
      "Last-Modified" : "Thu, 05 Sep 2019 22:39:01 GMT",
=======
      "Last-Modified" : "Fri, 06 Sep 2019 19:01:30 GMT",
>>>>>>> a55d5dd9
      "retry-after" : "0",
      "StatusCode" : "200",
      "x-ms-blob-type" : "BlockBlob",
      "x-ms-access-tier-inferred" : "true",
      "x-ms-access-tier" : "Hot",
<<<<<<< HEAD
      "x-ms-creation-time" : "Thu, 05 Sep 2019 22:39:01 GMT",
      "Content-Length" : "7",
      "x-ms-request-id" : "bfed375b-901e-0044-583a-643cc7000000",
      "Content-Type" : "application/octet-stream",
      "x-ms-version" : "2019-02-02",
      "x-ms-copy-id" : "d8962f63-0ffd-45b3-9fcc-a83cb666880b",
      "x-ms-copy-source" : "https://jaschrepragrs.blob.core.windows.net/jtcsynccopymetadata0blobapitestsynccopymetadatabd233543a083/javablobsynccopymetadata1blobapitestsynccopymetadatabd240452b",
      "x-ms-copy-progress" : "7/7",
      "Date" : "Thu, 05 Sep 2019 22:39:01 GMT",
      "Content-MD5" : "wh+Wm18D0z1D4E+PE252gg==",
      "x-ms-copy-completion-time" : "Thu, 05 Sep 2019 22:39:01 GMT",
      "Accept-Ranges" : "bytes",
      "x-ms-server-encrypted" : "true",
      "ETag" : "\"0x8D73251D966B8AD\"",
      "x-ms-copy-status" : "success",
      "x-ms-client-request-id" : "6338130a-7013-4202-bc62-421c51eb9a7c"
=======
      "x-ms-creation-time" : "Fri, 06 Sep 2019 19:01:30 GMT",
      "Content-Length" : "7",
      "x-ms-request-id" : "b92c03b5-d01e-009e-05e5-644931000000",
      "Content-Type" : "application/octet-stream",
      "x-ms-version" : "2019-02-02",
      "x-ms-copy-id" : "38ea2786-b9ad-405d-b861-0289af5aeb2d",
      "x-ms-copy-source" : "https://azstoragesdkaccount.blob.core.windows.net/jtcsynccopymetadata0blobapitestsynccopymetadataa4f15171c4ed/javablobsynccopymetadata1blobapitestsynccopymetadataa4f24554b",
      "x-ms-copy-progress" : "7/7",
      "Date" : "Fri, 06 Sep 2019 19:01:30 GMT",
      "Content-MD5" : "wh+Wm18D0z1D4E+PE252gg==",
      "x-ms-copy-completion-time" : "Fri, 06 Sep 2019 19:01:30 GMT",
      "Accept-Ranges" : "bytes",
      "x-ms-server-encrypted" : "true",
      "ETag" : "\"0x8D732FCA0A6F890\"",
      "x-ms-copy-status" : "success",
      "x-ms-client-request-id" : "54c3c5ca-7d04-41d2-87f8-18522b42dcda"
>>>>>>> a55d5dd9
    },
    "Exception" : null
  }, {
    "Method" : "GET",
<<<<<<< HEAD
    "Uri" : "https://jaschrepragrs.blob.core.windows.net?prefix=jtcsynccopymetadata&comp=list",
    "Headers" : {
      "x-ms-version" : "2019-02-02",
      "User-Agent" : "azsdk-java-azure-storage-blob/12.0.0-preview.3 1.8.0_221; Windows 10 10.0",
      "x-ms-client-request-id" : "6df79997-b065-4c86-9953-d90bc57d7cac"
=======
    "Uri" : "https://azstoragesdkaccount.blob.core.windows.net?prefix=jtcsynccopymetadata&comp=list",
    "Headers" : {
      "x-ms-version" : "2019-02-02",
      "User-Agent" : "azsdk-java-azure-storage-blob/12.0.0-preview.3 1.8.0_212; Windows 10 10.0",
      "x-ms-client-request-id" : "e3816984-b299-41a6-9e23-c7606f2c8221"
>>>>>>> a55d5dd9
    },
    "Response" : {
      "Transfer-Encoding" : "chunked",
      "x-ms-version" : "2019-02-02",
      "Server" : "Windows-Azure-Blob/1.0 Microsoft-HTTPAPI/2.0",
      "retry-after" : "0",
      "StatusCode" : "200",
<<<<<<< HEAD
      "x-ms-request-id" : "bfed3771-901e-0044-6c3a-643cc7000000",
      "Body" : "﻿<?xml version=\"1.0\" encoding=\"utf-8\"?><EnumerationResults ServiceEndpoint=\"https://jaschrepragrs.blob.core.windows.net/\"><Prefix>jtcsynccopymetadata</Prefix><Containers><Container><Name>jtcsynccopymetadata0blobapitestsynccopymetadatabd233543a083</Name><Properties><Last-Modified>Thu, 05 Sep 2019 22:39:01 GMT</Last-Modified><Etag>\"0x8D73251D9582557\"</Etag><LeaseStatus>unlocked</LeaseStatus><LeaseState>available</LeaseState><PublicAccess>container</PublicAccess><DefaultEncryptionScope>$account-encryption-key</DefaultEncryptionScope><DenyEncryptionScopeOverride>false</DenyEncryptionScopeOverride><HasImmutabilityPolicy>false</HasImmutabilityPolicy><HasLegalHold>false</HasLegalHold></Properties></Container></Containers><NextMarker /></EnumerationResults>",
      "Date" : "Thu, 05 Sep 2019 22:39:01 GMT",
      "x-ms-client-request-id" : "6df79997-b065-4c86-9953-d90bc57d7cac",
=======
      "x-ms-request-id" : "b92c03d2-d01e-009e-22e5-644931000000",
      "Body" : "﻿<?xml version=\"1.0\" encoding=\"utf-8\"?><EnumerationResults ServiceEndpoint=\"https://azstoragesdkaccount.blob.core.windows.net/\"><Prefix>jtcsynccopymetadata</Prefix><Containers><Container><Name>jtcsynccopymetadata0blobapitestsynccopymetadataa4f15171c4ed</Name><Properties><Last-Modified>Fri, 06 Sep 2019 19:01:30 GMT</Last-Modified><Etag>\"0x8D732FCA09CC758\"</Etag><LeaseStatus>unlocked</LeaseStatus><LeaseState>available</LeaseState><PublicAccess>container</PublicAccess><DefaultEncryptionScope>$account-encryption-key</DefaultEncryptionScope><DenyEncryptionScopeOverride>false</DenyEncryptionScopeOverride><HasImmutabilityPolicy>false</HasImmutabilityPolicy><HasLegalHold>false</HasLegalHold></Properties></Container></Containers><NextMarker /></EnumerationResults>",
      "Date" : "Fri, 06 Sep 2019 19:01:30 GMT",
      "x-ms-client-request-id" : "e3816984-b299-41a6-9e23-c7606f2c8221",
>>>>>>> a55d5dd9
      "Content-Type" : "application/xml"
    },
    "Exception" : null
  }, {
    "Method" : "DELETE",
<<<<<<< HEAD
    "Uri" : "https://jaschrepragrs.blob.core.windows.net/jtcsynccopymetadata0blobapitestsynccopymetadatabd233543a083?restype=container",
    "Headers" : {
      "x-ms-version" : "2019-02-02",
      "User-Agent" : "azsdk-java-azure-storage-blob/12.0.0-preview.3 1.8.0_221; Windows 10 10.0",
      "x-ms-client-request-id" : "5d7d39b1-8585-4e22-b2c7-d6ba44e2a772"
=======
    "Uri" : "https://azstoragesdkaccount.blob.core.windows.net/jtcsynccopymetadata0blobapitestsynccopymetadataa4f15171c4ed?restype=container",
    "Headers" : {
      "x-ms-version" : "2019-02-02",
      "User-Agent" : "azsdk-java-azure-storage-blob/12.0.0-preview.3 1.8.0_212; Windows 10 10.0",
      "x-ms-client-request-id" : "34188e85-8e31-4574-9135-9aaf61a4305e"
>>>>>>> a55d5dd9
    },
    "Response" : {
      "x-ms-version" : "2019-02-02",
      "Server" : "Windows-Azure-Blob/1.0 Microsoft-HTTPAPI/2.0",
      "retry-after" : "0",
      "Content-Length" : "0",
      "StatusCode" : "202",
<<<<<<< HEAD
      "x-ms-request-id" : "bfed378b-901e-0044-053a-643cc7000000",
      "Date" : "Thu, 05 Sep 2019 22:39:01 GMT",
      "x-ms-client-request-id" : "5d7d39b1-8585-4e22-b2c7-d6ba44e2a772"
    },
    "Exception" : null
  } ],
  "variables" : [ "jtcsynccopymetadata0blobapitestsynccopymetadatabd233543a083", "javablobsynccopymetadata1blobapitestsynccopymetadatabd240452b", "javablobsynccopymetadata2blobapitestsynccopymetadatabd289666c" ]
=======
      "x-ms-request-id" : "b92c03ef-d01e-009e-3fe5-644931000000",
      "Date" : "Fri, 06 Sep 2019 19:01:30 GMT",
      "x-ms-client-request-id" : "34188e85-8e31-4574-9135-9aaf61a4305e"
    },
    "Exception" : null
  } ],
  "variables" : [ "jtcsynccopymetadata0blobapitestsynccopymetadataa4f15171c4ed", "javablobsynccopymetadata1blobapitestsynccopymetadataa4f24554b", "javablobsynccopymetadata2blobapitestsynccopymetadataa4f560022" ]
>>>>>>> a55d5dd9
}<|MERGE_RESOLUTION|>--- conflicted
+++ resolved
@@ -1,260 +1,140 @@
 {
   "networkCallRecords" : [ {
     "Method" : "PUT",
-<<<<<<< HEAD
-    "Uri" : "https://jaschrepragrs.blob.core.windows.net/jtcsynccopymetadata0blobapitestsynccopymetadatabd233543a083?restype=container",
+    "Uri" : "https://jaschrepragrs.blob.core.windows.net/jtcsynccopymetadata0blobapitestsynccopymetadata76281451eb4c?restype=container",
     "Headers" : {
       "x-ms-version" : "2019-02-02",
       "User-Agent" : "azsdk-java-azure-storage-blob/12.0.0-preview.3 1.8.0_221; Windows 10 10.0",
-      "x-ms-client-request-id" : "babd16cd-d479-4d9a-a847-b8ca23f26f1f"
-=======
-    "Uri" : "https://azstoragesdkaccount.blob.core.windows.net/jtcsynccopymetadata0blobapitestsynccopymetadataa4f15171c4ed?restype=container",
-    "Headers" : {
-      "x-ms-version" : "2019-02-02",
-      "User-Agent" : "azsdk-java-azure-storage-blob/12.0.0-preview.3 1.8.0_212; Windows 10 10.0",
-      "x-ms-client-request-id" : "59b4e1d2-d6d9-4d92-a72b-abc86384edf9"
->>>>>>> a55d5dd9
+      "x-ms-client-request-id" : "38653530-fe89-44ce-8abf-99eb707d95ae"
     },
     "Response" : {
       "x-ms-version" : "2019-02-02",
       "Server" : "Windows-Azure-Blob/1.0 Microsoft-HTTPAPI/2.0",
-<<<<<<< HEAD
-      "ETag" : "\"0x8D73251D93DCC90\"",
-      "Last-Modified" : "Thu, 05 Sep 2019 22:39:01 GMT",
+      "ETag" : "\"0x8D73561291FCC9F\"",
+      "Last-Modified" : "Mon, 09 Sep 2019 20:06:11 GMT",
       "retry-after" : "0",
       "Content-Length" : "0",
       "StatusCode" : "201",
-      "x-ms-request-id" : "bfed3716-901e-0044-193a-643cc7000000",
-      "Date" : "Thu, 05 Sep 2019 22:39:01 GMT",
-      "x-ms-client-request-id" : "babd16cd-d479-4d9a-a847-b8ca23f26f1f"
-=======
-      "ETag" : "\"0x8D732FCA090853D\"",
-      "Last-Modified" : "Fri, 06 Sep 2019 19:01:30 GMT",
-      "retry-after" : "0",
-      "Content-Length" : "0",
-      "StatusCode" : "201",
-      "x-ms-request-id" : "b92c02d4-d01e-009e-37e5-644931000000",
-      "Date" : "Fri, 06 Sep 2019 19:01:29 GMT",
-      "x-ms-client-request-id" : "59b4e1d2-d6d9-4d92-a72b-abc86384edf9"
->>>>>>> a55d5dd9
+      "x-ms-request-id" : "c5ca9bd6-301e-0042-184a-67cbbf000000",
+      "Date" : "Mon, 09 Sep 2019 20:06:11 GMT",
+      "x-ms-client-request-id" : "38653530-fe89-44ce-8abf-99eb707d95ae"
     },
     "Exception" : null
   }, {
     "Method" : "PUT",
-<<<<<<< HEAD
-    "Uri" : "https://jaschrepragrs.blob.core.windows.net/jtcsynccopymetadata0blobapitestsynccopymetadatabd233543a083/javablobsynccopymetadata1blobapitestsynccopymetadatabd240452b",
+    "Uri" : "https://jaschrepragrs.blob.core.windows.net/jtcsynccopymetadata0blobapitestsynccopymetadata76281451eb4c/javablobsynccopymetadata1blobapitestsynccopymetadata762730803",
     "Headers" : {
       "x-ms-version" : "2019-02-02",
       "User-Agent" : "azsdk-java-azure-storage-blob/12.0.0-preview.3 1.8.0_221; Windows 10 10.0",
-      "x-ms-client-request-id" : "9d545c0d-2163-4c02-9a80-9461fa398dec",
-=======
-    "Uri" : "https://azstoragesdkaccount.blob.core.windows.net/jtcsynccopymetadata0blobapitestsynccopymetadataa4f15171c4ed/javablobsynccopymetadata1blobapitestsynccopymetadataa4f24554b",
-    "Headers" : {
-      "x-ms-version" : "2019-02-02",
-      "User-Agent" : "azsdk-java-azure-storage-blob/12.0.0-preview.3 1.8.0_212; Windows 10 10.0",
-      "x-ms-client-request-id" : "b341f3fb-d40f-4bf6-868e-19c6ce23bb47",
->>>>>>> a55d5dd9
+      "x-ms-client-request-id" : "f8470340-c351-43c1-ae1a-f44dac9a7913",
       "Content-Type" : "application/octet-stream"
     },
     "Response" : {
       "x-ms-version" : "2019-02-02",
       "Server" : "Windows-Azure-Blob/1.0 Microsoft-HTTPAPI/2.0",
       "x-ms-content-crc64" : "6RYQPwaVsyQ=",
-<<<<<<< HEAD
-      "Last-Modified" : "Thu, 05 Sep 2019 22:39:01 GMT",
+      "Last-Modified" : "Mon, 09 Sep 2019 20:06:11 GMT",
       "retry-after" : "0",
       "StatusCode" : "201",
       "x-ms-request-server-encrypted" : "true",
-      "Date" : "Thu, 05 Sep 2019 22:39:01 GMT",
+      "Date" : "Mon, 09 Sep 2019 20:06:11 GMT",
       "Content-MD5" : "wh+Wm18D0z1D4E+PE252gg==",
-      "ETag" : "\"0x8D73251D94B9CF1\"",
+      "ETag" : "\"0x8D73561292CAAB4\"",
       "Content-Length" : "0",
-      "x-ms-request-id" : "bfed372a-901e-0044-2b3a-643cc7000000",
-      "x-ms-client-request-id" : "9d545c0d-2163-4c02-9a80-9461fa398dec"
-=======
-      "Last-Modified" : "Fri, 06 Sep 2019 19:01:30 GMT",
-      "retry-after" : "0",
-      "StatusCode" : "201",
-      "x-ms-request-server-encrypted" : "true",
-      "Date" : "Fri, 06 Sep 2019 19:01:30 GMT",
-      "Content-MD5" : "wh+Wm18D0z1D4E+PE252gg==",
-      "ETag" : "\"0x8D732FCA0970228\"",
-      "Content-Length" : "0",
-      "x-ms-request-id" : "b92c0302-d01e-009e-5ee5-644931000000",
-      "x-ms-client-request-id" : "b341f3fb-d40f-4bf6-868e-19c6ce23bb47"
->>>>>>> a55d5dd9
+      "x-ms-request-id" : "c5ca9bf4-301e-0042-334a-67cbbf000000",
+      "x-ms-client-request-id" : "f8470340-c351-43c1-ae1a-f44dac9a7913"
     },
     "Exception" : null
   }, {
     "Method" : "PUT",
-<<<<<<< HEAD
-    "Uri" : "https://jaschrepragrs.blob.core.windows.net/jtcsynccopymetadata0blobapitestsynccopymetadatabd233543a083?restype=container&comp=acl",
+    "Uri" : "https://jaschrepragrs.blob.core.windows.net/jtcsynccopymetadata0blobapitestsynccopymetadata76281451eb4c?restype=container&comp=acl",
     "Headers" : {
       "x-ms-version" : "2019-02-02",
       "User-Agent" : "azsdk-java-azure-storage-blob/12.0.0-preview.3 1.8.0_221; Windows 10 10.0",
-      "x-ms-client-request-id" : "2606b314-1e96-4d5f-9057-f1adc006d15a",
-=======
-    "Uri" : "https://azstoragesdkaccount.blob.core.windows.net/jtcsynccopymetadata0blobapitestsynccopymetadataa4f15171c4ed?restype=container&comp=acl",
-    "Headers" : {
-      "x-ms-version" : "2019-02-02",
-      "User-Agent" : "azsdk-java-azure-storage-blob/12.0.0-preview.3 1.8.0_212; Windows 10 10.0",
-      "x-ms-client-request-id" : "689ceb3f-6e8b-4467-a122-aeb8337cb3fa",
->>>>>>> a55d5dd9
+      "x-ms-client-request-id" : "1ab68f19-01c4-4883-863e-cf3ae7474387",
       "Content-Type" : "application/xml; charset=utf-8"
     },
     "Response" : {
       "x-ms-version" : "2019-02-02",
       "Server" : "Windows-Azure-Blob/1.0 Microsoft-HTTPAPI/2.0",
-<<<<<<< HEAD
-      "ETag" : "\"0x8D73251D9582557\"",
-      "Last-Modified" : "Thu, 05 Sep 2019 22:39:01 GMT",
+      "ETag" : "\"0x8D735612938B361\"",
+      "Last-Modified" : "Mon, 09 Sep 2019 20:06:11 GMT",
       "retry-after" : "0",
       "Content-Length" : "0",
       "StatusCode" : "200",
-      "x-ms-request-id" : "bfed373e-901e-0044-3e3a-643cc7000000",
-      "Date" : "Thu, 05 Sep 2019 22:39:01 GMT",
-      "x-ms-client-request-id" : "2606b314-1e96-4d5f-9057-f1adc006d15a"
-=======
-      "ETag" : "\"0x8D732FCA09CC758\"",
-      "Last-Modified" : "Fri, 06 Sep 2019 19:01:30 GMT",
-      "retry-after" : "0",
-      "Content-Length" : "0",
-      "StatusCode" : "200",
-      "x-ms-request-id" : "b92c0323-d01e-009e-7de5-644931000000",
-      "Date" : "Fri, 06 Sep 2019 19:01:30 GMT",
-      "x-ms-client-request-id" : "689ceb3f-6e8b-4467-a122-aeb8337cb3fa"
->>>>>>> a55d5dd9
+      "x-ms-request-id" : "c5ca9c03-301e-0042-414a-67cbbf000000",
+      "Date" : "Mon, 09 Sep 2019 20:06:11 GMT",
+      "x-ms-client-request-id" : "1ab68f19-01c4-4883-863e-cf3ae7474387"
     },
     "Exception" : null
   }, {
     "Method" : "PUT",
-<<<<<<< HEAD
-    "Uri" : "https://jaschrepragrs.blob.core.windows.net/jtcsynccopymetadata0blobapitestsynccopymetadatabd233543a083/javablobsynccopymetadata2blobapitestsynccopymetadatabd289666c",
+    "Uri" : "https://jaschrepragrs.blob.core.windows.net/jtcsynccopymetadata0blobapitestsynccopymetadata76281451eb4c/javablobsynccopymetadata2blobapitestsynccopymetadata762311649",
     "Headers" : {
       "x-ms-version" : "2019-02-02",
       "User-Agent" : "azsdk-java-azure-storage-blob/12.0.0-preview.3 1.8.0_221; Windows 10 10.0",
-      "x-ms-client-request-id" : "32b69cc6-eb4d-41ea-a654-fe399c7e8761"
-=======
-    "Uri" : "https://azstoragesdkaccount.blob.core.windows.net/jtcsynccopymetadata0blobapitestsynccopymetadataa4f15171c4ed/javablobsynccopymetadata2blobapitestsynccopymetadataa4f560022",
-    "Headers" : {
-      "x-ms-version" : "2019-02-02",
-      "User-Agent" : "azsdk-java-azure-storage-blob/12.0.0-preview.3 1.8.0_212; Windows 10 10.0",
-      "x-ms-client-request-id" : "3b23ff84-74ad-4199-a339-0e02b7b603b0"
->>>>>>> a55d5dd9
+      "x-ms-client-request-id" : "5dd4c2cc-9057-454b-93b4-4595c544b858"
     },
     "Response" : {
       "x-ms-version" : "2019-02-02",
       "Server" : "Windows-Azure-Blob/1.0 Microsoft-HTTPAPI/2.0",
-<<<<<<< HEAD
-      "x-ms-copy-id" : "d8962f63-0ffd-45b3-9fcc-a83cb666880b",
+      "x-ms-copy-id" : "bda62901-87da-4f92-a8ee-f48b3d5f93be",
       "x-ms-content-crc64" : "6RYQPwaVsyQ=",
-      "Last-Modified" : "Thu, 05 Sep 2019 22:39:01 GMT",
+      "Last-Modified" : "Mon, 09 Sep 2019 20:06:11 GMT",
       "retry-after" : "0",
       "StatusCode" : "202",
-      "Date" : "Thu, 05 Sep 2019 22:39:01 GMT",
-      "ETag" : "\"0x8D73251D966B8AD\"",
+      "Date" : "Mon, 09 Sep 2019 20:06:11 GMT",
+      "ETag" : "\"0x8D735612947800B\"",
       "Content-Length" : "0",
       "x-ms-copy-status" : "success",
-      "x-ms-request-id" : "bfed3748-901e-0044-483a-643cc7000000",
-      "x-ms-client-request-id" : "32b69cc6-eb4d-41ea-a654-fe399c7e8761"
-=======
-      "x-ms-copy-id" : "38ea2786-b9ad-405d-b861-0289af5aeb2d",
-      "x-ms-content-crc64" : "6RYQPwaVsyQ=",
-      "Last-Modified" : "Fri, 06 Sep 2019 19:01:30 GMT",
-      "retry-after" : "0",
-      "StatusCode" : "202",
-      "Date" : "Fri, 06 Sep 2019 19:01:30 GMT",
-      "ETag" : "\"0x8D732FCA0A6F890\"",
-      "Content-Length" : "0",
-      "x-ms-copy-status" : "success",
-      "x-ms-request-id" : "b92c033e-d01e-009e-17e5-644931000000",
-      "x-ms-client-request-id" : "3b23ff84-74ad-4199-a339-0e02b7b603b0"
->>>>>>> a55d5dd9
+      "x-ms-request-id" : "c5ca9c1c-301e-0042-5a4a-67cbbf000000",
+      "x-ms-client-request-id" : "5dd4c2cc-9057-454b-93b4-4595c544b858"
     },
     "Exception" : null
   }, {
     "Method" : "HEAD",
-<<<<<<< HEAD
-    "Uri" : "https://jaschrepragrs.blob.core.windows.net/jtcsynccopymetadata0blobapitestsynccopymetadatabd233543a083/javablobsynccopymetadata2blobapitestsynccopymetadatabd289666c",
+    "Uri" : "https://jaschrepragrs.blob.core.windows.net/jtcsynccopymetadata0blobapitestsynccopymetadata76281451eb4c/javablobsynccopymetadata2blobapitestsynccopymetadata762311649",
     "Headers" : {
       "x-ms-version" : "2019-02-02",
       "User-Agent" : "azsdk-java-azure-storage-blob/12.0.0-preview.3 1.8.0_221; Windows 10 10.0",
-      "x-ms-client-request-id" : "6338130a-7013-4202-bc62-421c51eb9a7c"
-=======
-    "Uri" : "https://azstoragesdkaccount.blob.core.windows.net/jtcsynccopymetadata0blobapitestsynccopymetadataa4f15171c4ed/javablobsynccopymetadata2blobapitestsynccopymetadataa4f560022",
-    "Headers" : {
-      "x-ms-version" : "2019-02-02",
-      "User-Agent" : "azsdk-java-azure-storage-blob/12.0.0-preview.3 1.8.0_212; Windows 10 10.0",
-      "x-ms-client-request-id" : "54c3c5ca-7d04-41d2-87f8-18522b42dcda"
->>>>>>> a55d5dd9
+      "x-ms-client-request-id" : "86e386d6-ff33-4f72-b7d2-b1cd35ff35c4"
     },
     "Response" : {
       "x-ms-lease-status" : "unlocked",
       "Server" : "Windows-Azure-Blob/1.0 Microsoft-HTTPAPI/2.0",
       "x-ms-tag-count" : "0",
       "x-ms-lease-state" : "available",
-<<<<<<< HEAD
-      "Last-Modified" : "Thu, 05 Sep 2019 22:39:01 GMT",
-=======
-      "Last-Modified" : "Fri, 06 Sep 2019 19:01:30 GMT",
->>>>>>> a55d5dd9
+      "Last-Modified" : "Mon, 09 Sep 2019 20:06:11 GMT",
       "retry-after" : "0",
       "StatusCode" : "200",
       "x-ms-blob-type" : "BlockBlob",
       "x-ms-access-tier-inferred" : "true",
       "x-ms-access-tier" : "Hot",
-<<<<<<< HEAD
-      "x-ms-creation-time" : "Thu, 05 Sep 2019 22:39:01 GMT",
+      "x-ms-creation-time" : "Mon, 09 Sep 2019 20:06:11 GMT",
       "Content-Length" : "7",
-      "x-ms-request-id" : "bfed375b-901e-0044-583a-643cc7000000",
+      "x-ms-request-id" : "c5ca9c31-301e-0042-6d4a-67cbbf000000",
       "Content-Type" : "application/octet-stream",
       "x-ms-version" : "2019-02-02",
-      "x-ms-copy-id" : "d8962f63-0ffd-45b3-9fcc-a83cb666880b",
-      "x-ms-copy-source" : "https://jaschrepragrs.blob.core.windows.net/jtcsynccopymetadata0blobapitestsynccopymetadatabd233543a083/javablobsynccopymetadata1blobapitestsynccopymetadatabd240452b",
+      "x-ms-copy-id" : "bda62901-87da-4f92-a8ee-f48b3d5f93be",
+      "x-ms-copy-source" : "https://jaschrepragrs.blob.core.windows.net/jtcsynccopymetadata0blobapitestsynccopymetadata76281451eb4c/javablobsynccopymetadata1blobapitestsynccopymetadata762730803",
       "x-ms-copy-progress" : "7/7",
-      "Date" : "Thu, 05 Sep 2019 22:39:01 GMT",
+      "Date" : "Mon, 09 Sep 2019 20:06:11 GMT",
       "Content-MD5" : "wh+Wm18D0z1D4E+PE252gg==",
-      "x-ms-copy-completion-time" : "Thu, 05 Sep 2019 22:39:01 GMT",
+      "x-ms-copy-completion-time" : "Mon, 09 Sep 2019 20:06:11 GMT",
       "Accept-Ranges" : "bytes",
       "x-ms-server-encrypted" : "true",
-      "ETag" : "\"0x8D73251D966B8AD\"",
+      "ETag" : "\"0x8D735612947800B\"",
       "x-ms-copy-status" : "success",
-      "x-ms-client-request-id" : "6338130a-7013-4202-bc62-421c51eb9a7c"
-=======
-      "x-ms-creation-time" : "Fri, 06 Sep 2019 19:01:30 GMT",
-      "Content-Length" : "7",
-      "x-ms-request-id" : "b92c03b5-d01e-009e-05e5-644931000000",
-      "Content-Type" : "application/octet-stream",
-      "x-ms-version" : "2019-02-02",
-      "x-ms-copy-id" : "38ea2786-b9ad-405d-b861-0289af5aeb2d",
-      "x-ms-copy-source" : "https://azstoragesdkaccount.blob.core.windows.net/jtcsynccopymetadata0blobapitestsynccopymetadataa4f15171c4ed/javablobsynccopymetadata1blobapitestsynccopymetadataa4f24554b",
-      "x-ms-copy-progress" : "7/7",
-      "Date" : "Fri, 06 Sep 2019 19:01:30 GMT",
-      "Content-MD5" : "wh+Wm18D0z1D4E+PE252gg==",
-      "x-ms-copy-completion-time" : "Fri, 06 Sep 2019 19:01:30 GMT",
-      "Accept-Ranges" : "bytes",
-      "x-ms-server-encrypted" : "true",
-      "ETag" : "\"0x8D732FCA0A6F890\"",
-      "x-ms-copy-status" : "success",
-      "x-ms-client-request-id" : "54c3c5ca-7d04-41d2-87f8-18522b42dcda"
->>>>>>> a55d5dd9
+      "x-ms-client-request-id" : "86e386d6-ff33-4f72-b7d2-b1cd35ff35c4"
     },
     "Exception" : null
   }, {
     "Method" : "GET",
-<<<<<<< HEAD
     "Uri" : "https://jaschrepragrs.blob.core.windows.net?prefix=jtcsynccopymetadata&comp=list",
     "Headers" : {
       "x-ms-version" : "2019-02-02",
       "User-Agent" : "azsdk-java-azure-storage-blob/12.0.0-preview.3 1.8.0_221; Windows 10 10.0",
-      "x-ms-client-request-id" : "6df79997-b065-4c86-9953-d90bc57d7cac"
-=======
-    "Uri" : "https://azstoragesdkaccount.blob.core.windows.net?prefix=jtcsynccopymetadata&comp=list",
-    "Headers" : {
-      "x-ms-version" : "2019-02-02",
-      "User-Agent" : "azsdk-java-azure-storage-blob/12.0.0-preview.3 1.8.0_212; Windows 10 10.0",
-      "x-ms-client-request-id" : "e3816984-b299-41a6-9e23-c7606f2c8221"
->>>>>>> a55d5dd9
+      "x-ms-client-request-id" : "30b65e0e-8783-443f-b915-3121d9a1c352"
     },
     "Response" : {
       "Transfer-Encoding" : "chunked",
@@ -262,35 +142,20 @@
       "Server" : "Windows-Azure-Blob/1.0 Microsoft-HTTPAPI/2.0",
       "retry-after" : "0",
       "StatusCode" : "200",
-<<<<<<< HEAD
-      "x-ms-request-id" : "bfed3771-901e-0044-6c3a-643cc7000000",
-      "Body" : "﻿<?xml version=\"1.0\" encoding=\"utf-8\"?><EnumerationResults ServiceEndpoint=\"https://jaschrepragrs.blob.core.windows.net/\"><Prefix>jtcsynccopymetadata</Prefix><Containers><Container><Name>jtcsynccopymetadata0blobapitestsynccopymetadatabd233543a083</Name><Properties><Last-Modified>Thu, 05 Sep 2019 22:39:01 GMT</Last-Modified><Etag>\"0x8D73251D9582557\"</Etag><LeaseStatus>unlocked</LeaseStatus><LeaseState>available</LeaseState><PublicAccess>container</PublicAccess><DefaultEncryptionScope>$account-encryption-key</DefaultEncryptionScope><DenyEncryptionScopeOverride>false</DenyEncryptionScopeOverride><HasImmutabilityPolicy>false</HasImmutabilityPolicy><HasLegalHold>false</HasLegalHold></Properties></Container></Containers><NextMarker /></EnumerationResults>",
-      "Date" : "Thu, 05 Sep 2019 22:39:01 GMT",
-      "x-ms-client-request-id" : "6df79997-b065-4c86-9953-d90bc57d7cac",
-=======
-      "x-ms-request-id" : "b92c03d2-d01e-009e-22e5-644931000000",
-      "Body" : "﻿<?xml version=\"1.0\" encoding=\"utf-8\"?><EnumerationResults ServiceEndpoint=\"https://azstoragesdkaccount.blob.core.windows.net/\"><Prefix>jtcsynccopymetadata</Prefix><Containers><Container><Name>jtcsynccopymetadata0blobapitestsynccopymetadataa4f15171c4ed</Name><Properties><Last-Modified>Fri, 06 Sep 2019 19:01:30 GMT</Last-Modified><Etag>\"0x8D732FCA09CC758\"</Etag><LeaseStatus>unlocked</LeaseStatus><LeaseState>available</LeaseState><PublicAccess>container</PublicAccess><DefaultEncryptionScope>$account-encryption-key</DefaultEncryptionScope><DenyEncryptionScopeOverride>false</DenyEncryptionScopeOverride><HasImmutabilityPolicy>false</HasImmutabilityPolicy><HasLegalHold>false</HasLegalHold></Properties></Container></Containers><NextMarker /></EnumerationResults>",
-      "Date" : "Fri, 06 Sep 2019 19:01:30 GMT",
-      "x-ms-client-request-id" : "e3816984-b299-41a6-9e23-c7606f2c8221",
->>>>>>> a55d5dd9
+      "x-ms-request-id" : "c5ca9c40-301e-0042-7b4a-67cbbf000000",
+      "Body" : "﻿<?xml version=\"1.0\" encoding=\"utf-8\"?><EnumerationResults ServiceEndpoint=\"https://jaschrepragrs.blob.core.windows.net/\"><Prefix>jtcsynccopymetadata</Prefix><Containers><Container><Name>jtcsynccopymetadata0blobapitestsynccopymetadata76281451eb4c</Name><Properties><Last-Modified>Mon, 09 Sep 2019 20:06:11 GMT</Last-Modified><Etag>\"0x8D735612938B361\"</Etag><LeaseStatus>unlocked</LeaseStatus><LeaseState>available</LeaseState><PublicAccess>container</PublicAccess><DefaultEncryptionScope>$account-encryption-key</DefaultEncryptionScope><DenyEncryptionScopeOverride>false</DenyEncryptionScopeOverride><HasImmutabilityPolicy>false</HasImmutabilityPolicy><HasLegalHold>false</HasLegalHold></Properties></Container></Containers><NextMarker /></EnumerationResults>",
+      "Date" : "Mon, 09 Sep 2019 20:06:11 GMT",
+      "x-ms-client-request-id" : "30b65e0e-8783-443f-b915-3121d9a1c352",
       "Content-Type" : "application/xml"
     },
     "Exception" : null
   }, {
     "Method" : "DELETE",
-<<<<<<< HEAD
-    "Uri" : "https://jaschrepragrs.blob.core.windows.net/jtcsynccopymetadata0blobapitestsynccopymetadatabd233543a083?restype=container",
+    "Uri" : "https://jaschrepragrs.blob.core.windows.net/jtcsynccopymetadata0blobapitestsynccopymetadata76281451eb4c?restype=container",
     "Headers" : {
       "x-ms-version" : "2019-02-02",
       "User-Agent" : "azsdk-java-azure-storage-blob/12.0.0-preview.3 1.8.0_221; Windows 10 10.0",
-      "x-ms-client-request-id" : "5d7d39b1-8585-4e22-b2c7-d6ba44e2a772"
-=======
-    "Uri" : "https://azstoragesdkaccount.blob.core.windows.net/jtcsynccopymetadata0blobapitestsynccopymetadataa4f15171c4ed?restype=container",
-    "Headers" : {
-      "x-ms-version" : "2019-02-02",
-      "User-Agent" : "azsdk-java-azure-storage-blob/12.0.0-preview.3 1.8.0_212; Windows 10 10.0",
-      "x-ms-client-request-id" : "34188e85-8e31-4574-9135-9aaf61a4305e"
->>>>>>> a55d5dd9
+      "x-ms-client-request-id" : "f5b5eaef-42fe-4722-8d1d-53f2cc5d87b6"
     },
     "Response" : {
       "x-ms-version" : "2019-02-02",
@@ -298,21 +163,11 @@
       "retry-after" : "0",
       "Content-Length" : "0",
       "StatusCode" : "202",
-<<<<<<< HEAD
-      "x-ms-request-id" : "bfed378b-901e-0044-053a-643cc7000000",
-      "Date" : "Thu, 05 Sep 2019 22:39:01 GMT",
-      "x-ms-client-request-id" : "5d7d39b1-8585-4e22-b2c7-d6ba44e2a772"
+      "x-ms-request-id" : "c5ca9c51-301e-0042-0c4a-67cbbf000000",
+      "Date" : "Mon, 09 Sep 2019 20:06:11 GMT",
+      "x-ms-client-request-id" : "f5b5eaef-42fe-4722-8d1d-53f2cc5d87b6"
     },
     "Exception" : null
   } ],
-  "variables" : [ "jtcsynccopymetadata0blobapitestsynccopymetadatabd233543a083", "javablobsynccopymetadata1blobapitestsynccopymetadatabd240452b", "javablobsynccopymetadata2blobapitestsynccopymetadatabd289666c" ]
-=======
-      "x-ms-request-id" : "b92c03ef-d01e-009e-3fe5-644931000000",
-      "Date" : "Fri, 06 Sep 2019 19:01:30 GMT",
-      "x-ms-client-request-id" : "34188e85-8e31-4574-9135-9aaf61a4305e"
-    },
-    "Exception" : null
-  } ],
-  "variables" : [ "jtcsynccopymetadata0blobapitestsynccopymetadataa4f15171c4ed", "javablobsynccopymetadata1blobapitestsynccopymetadataa4f24554b", "javablobsynccopymetadata2blobapitestsynccopymetadataa4f560022" ]
->>>>>>> a55d5dd9
+  "variables" : [ "jtcsynccopymetadata0blobapitestsynccopymetadata76281451eb4c", "javablobsynccopymetadata1blobapitestsynccopymetadata762730803", "javablobsynccopymetadata2blobapitestsynccopymetadata762311649" ]
 }