{
  "networkCallRecords" : [ {
    "Method" : "PUT",
<<<<<<< HEAD
    "Uri" : "https://jaschrepragrs.blob.core.windows.net/jtcsynccopydestacfail0blobapitestsynccopydestacfail48d3627070?restype=container",
    "Headers" : {
      "x-ms-version" : "2019-02-02",
      "User-Agent" : "azsdk-java-azure-storage-blob/12.0.0-preview.3 1.8.0_221; Windows 10 10.0",
      "x-ms-client-request-id" : "cb7db010-e99c-4032-b5cd-a0fe0bc6db91"
=======
    "Uri" : "https://azstoragesdkaccount.blob.core.windows.net/jtcsynccopydestacfail0blobapitestsynccopydestacfail0cc2610500?restype=container",
    "Headers" : {
      "x-ms-version" : "2019-02-02",
      "User-Agent" : "azsdk-java-azure-storage-blob/12.0.0-preview.3 1.8.0_212; Windows 10 10.0",
      "x-ms-client-request-id" : "e54acaae-5507-4426-8d00-32761b7112d5"
>>>>>>> a55d5dd9
    },
    "Response" : {
      "x-ms-version" : "2019-02-02",
      "Server" : "Windows-Azure-Blob/1.0 Microsoft-HTTPAPI/2.0",
<<<<<<< HEAD
      "ETag" : "\"0x8D73251DFE1E8DC\"",
      "Last-Modified" : "Thu, 05 Sep 2019 22:39:12 GMT",
      "retry-after" : "0",
      "Content-Length" : "0",
      "StatusCode" : "201",
      "x-ms-request-id" : "bfed4098-901e-0044-583a-643cc7000000",
      "Date" : "Thu, 05 Sep 2019 22:39:12 GMT",
      "x-ms-client-request-id" : "cb7db010-e99c-4032-b5cd-a0fe0bc6db91"
=======
      "ETag" : "\"0x8D732FCA544C1AC\"",
      "Last-Modified" : "Fri, 06 Sep 2019 19:01:38 GMT",
      "retry-after" : "0",
      "Content-Length" : "0",
      "StatusCode" : "201",
      "x-ms-request-id" : "b92c24d2-d01e-009e-18e5-644931000000",
      "Date" : "Fri, 06 Sep 2019 19:01:37 GMT",
      "x-ms-client-request-id" : "e54acaae-5507-4426-8d00-32761b7112d5"
>>>>>>> a55d5dd9
    },
    "Exception" : null
  }, {
    "Method" : "PUT",
<<<<<<< HEAD
    "Uri" : "https://jaschrepragrs.blob.core.windows.net/jtcsynccopydestacfail0blobapitestsynccopydestacfail48d3627070/javablobsynccopydestacfail110933298f4d6faf504e7",
    "Headers" : {
      "x-ms-version" : "2019-02-02",
      "User-Agent" : "azsdk-java-azure-storage-blob/12.0.0-preview.3 1.8.0_221; Windows 10 10.0",
      "x-ms-client-request-id" : "95099b0e-f40a-4c76-9466-6cfb4fea319a",
=======
    "Uri" : "https://azstoragesdkaccount.blob.core.windows.net/jtcsynccopydestacfail0blobapitestsynccopydestacfail0cc2610500/javablobsynccopydestacfail195407b98d7d29cc4e434",
    "Headers" : {
      "x-ms-version" : "2019-02-02",
      "User-Agent" : "azsdk-java-azure-storage-blob/12.0.0-preview.3 1.8.0_212; Windows 10 10.0",
      "x-ms-client-request-id" : "ec6a55f8-e641-4fd7-9d49-f30e96e74f7b",
>>>>>>> a55d5dd9
      "Content-Type" : "application/octet-stream"
    },
    "Response" : {
      "x-ms-version" : "2019-02-02",
      "Server" : "Windows-Azure-Blob/1.0 Microsoft-HTTPAPI/2.0",
      "x-ms-content-crc64" : "6RYQPwaVsyQ=",
<<<<<<< HEAD
      "Last-Modified" : "Thu, 05 Sep 2019 22:39:12 GMT",
      "retry-after" : "0",
      "StatusCode" : "201",
      "x-ms-request-server-encrypted" : "true",
      "Date" : "Thu, 05 Sep 2019 22:39:12 GMT",
      "Content-MD5" : "wh+Wm18D0z1D4E+PE252gg==",
      "ETag" : "\"0x8D73251DFEEAABD\"",
      "Content-Length" : "0",
      "x-ms-request-id" : "bfed40a7-901e-0044-663a-643cc7000000",
      "x-ms-client-request-id" : "95099b0e-f40a-4c76-9466-6cfb4fea319a"
=======
      "Last-Modified" : "Fri, 06 Sep 2019 19:01:38 GMT",
      "retry-after" : "0",
      "StatusCode" : "201",
      "x-ms-request-server-encrypted" : "true",
      "Date" : "Fri, 06 Sep 2019 19:01:37 GMT",
      "Content-MD5" : "wh+Wm18D0z1D4E+PE252gg==",
      "ETag" : "\"0x8D732FCA54AD2BA\"",
      "Content-Length" : "0",
      "x-ms-request-id" : "b92c24fb-d01e-009e-3ee5-644931000000",
      "x-ms-client-request-id" : "ec6a55f8-e641-4fd7-9d49-f30e96e74f7b"
>>>>>>> a55d5dd9
    },
    "Exception" : null
  }, {
    "Method" : "PUT",
<<<<<<< HEAD
    "Uri" : "https://jaschrepragrs.blob.core.windows.net/jtcsynccopydestacfail0blobapitestsynccopydestacfail48d3627070?restype=container&comp=acl",
    "Headers" : {
      "x-ms-version" : "2019-02-02",
      "User-Agent" : "azsdk-java-azure-storage-blob/12.0.0-preview.3 1.8.0_221; Windows 10 10.0",
      "x-ms-client-request-id" : "6580a2cd-75a9-4bff-a8fc-10cb50373013",
=======
    "Uri" : "https://azstoragesdkaccount.blob.core.windows.net/jtcsynccopydestacfail0blobapitestsynccopydestacfail0cc2610500?restype=container&comp=acl",
    "Headers" : {
      "x-ms-version" : "2019-02-02",
      "User-Agent" : "azsdk-java-azure-storage-blob/12.0.0-preview.3 1.8.0_212; Windows 10 10.0",
      "x-ms-client-request-id" : "fff63263-fe88-447d-8e51-a026c1101ec3",
>>>>>>> a55d5dd9
      "Content-Type" : "application/xml; charset=utf-8"
    },
    "Response" : {
      "x-ms-version" : "2019-02-02",
      "Server" : "Windows-Azure-Blob/1.0 Microsoft-HTTPAPI/2.0",
<<<<<<< HEAD
      "ETag" : "\"0x8D73251DFFDA756\"",
      "Last-Modified" : "Thu, 05 Sep 2019 22:39:12 GMT",
      "retry-after" : "0",
      "Content-Length" : "0",
      "StatusCode" : "200",
      "x-ms-request-id" : "bfed40b2-901e-0044-713a-643cc7000000",
      "Date" : "Thu, 05 Sep 2019 22:39:12 GMT",
      "x-ms-client-request-id" : "6580a2cd-75a9-4bff-a8fc-10cb50373013"
=======
      "ETag" : "\"0x8D732FCA5502739\"",
      "Last-Modified" : "Fri, 06 Sep 2019 19:01:38 GMT",
      "retry-after" : "0",
      "Content-Length" : "0",
      "StatusCode" : "200",
      "x-ms-request-id" : "b92c2529-d01e-009e-6ae5-644931000000",
      "Date" : "Fri, 06 Sep 2019 19:01:37 GMT",
      "x-ms-client-request-id" : "fff63263-fe88-447d-8e51-a026c1101ec3"
>>>>>>> a55d5dd9
    },
    "Exception" : null
  }, {
    "Method" : "PUT",
<<<<<<< HEAD
    "Uri" : "https://jaschrepragrs.blob.core.windows.net/jtcsynccopydestacfail0blobapitestsynccopydestacfail48d3627070/javablobsynccopydestacfail2921298acef66949504ce",
    "Headers" : {
      "x-ms-version" : "2019-02-02",
      "User-Agent" : "azsdk-java-azure-storage-blob/12.0.0-preview.3 1.8.0_221; Windows 10 10.0",
      "x-ms-client-request-id" : "b2e5fee2-6c12-4773-9ba2-5a207b4fb67e",
=======
    "Uri" : "https://azstoragesdkaccount.blob.core.windows.net/jtcsynccopydestacfail0blobapitestsynccopydestacfail0cc2610500/javablobsynccopydestacfail22868454c34115fd504d6",
    "Headers" : {
      "x-ms-version" : "2019-02-02",
      "User-Agent" : "azsdk-java-azure-storage-blob/12.0.0-preview.3 1.8.0_212; Windows 10 10.0",
      "x-ms-client-request-id" : "a0b813fd-8c3f-4ade-8770-5534672dd239",
>>>>>>> a55d5dd9
      "Content-Type" : "application/octet-stream"
    },
    "Response" : {
      "x-ms-version" : "2019-02-02",
      "Server" : "Windows-Azure-Blob/1.0 Microsoft-HTTPAPI/2.0",
      "x-ms-content-crc64" : "6RYQPwaVsyQ=",
<<<<<<< HEAD
      "Last-Modified" : "Thu, 05 Sep 2019 22:39:12 GMT",
      "retry-after" : "0",
      "StatusCode" : "201",
      "x-ms-request-server-encrypted" : "true",
      "Date" : "Thu, 05 Sep 2019 22:39:12 GMT",
      "Content-MD5" : "wh+Wm18D0z1D4E+PE252gg==",
      "ETag" : "\"0x8D73251E00A26FE\"",
      "Content-Length" : "0",
      "x-ms-request-id" : "bfed40cc-901e-0044-0b3a-643cc7000000",
      "x-ms-client-request-id" : "b2e5fee2-6c12-4773-9ba2-5a207b4fb67e"
=======
      "Last-Modified" : "Fri, 06 Sep 2019 19:01:38 GMT",
      "retry-after" : "0",
      "StatusCode" : "201",
      "x-ms-request-server-encrypted" : "true",
      "Date" : "Fri, 06 Sep 2019 19:01:37 GMT",
      "Content-MD5" : "wh+Wm18D0z1D4E+PE252gg==",
      "ETag" : "\"0x8D732FCA555839B\"",
      "Content-Length" : "0",
      "x-ms-request-id" : "b92c2549-d01e-009e-07e5-644931000000",
      "x-ms-client-request-id" : "a0b813fd-8c3f-4ade-8770-5534672dd239"
>>>>>>> a55d5dd9
    },
    "Exception" : null
  }, {
    "Method" : "PUT",
<<<<<<< HEAD
    "Uri" : "https://jaschrepragrs.blob.core.windows.net/jtcsynccopydestacfail0blobapitestsynccopydestacfail48d3627070/javablobsynccopydestacfail2921298acef66949504ce",
    "Headers" : {
      "x-ms-version" : "2019-02-02",
      "User-Agent" : "azsdk-java-azure-storage-blob/12.0.0-preview.3 1.8.0_221; Windows 10 10.0",
      "x-ms-client-request-id" : "c5cb9630-73ac-414b-8abf-90a3328c1328"
=======
    "Uri" : "https://azstoragesdkaccount.blob.core.windows.net/jtcsynccopydestacfail0blobapitestsynccopydestacfail0cc2610500/javablobsynccopydestacfail22868454c34115fd504d6",
    "Headers" : {
      "x-ms-version" : "2019-02-02",
      "User-Agent" : "azsdk-java-azure-storage-blob/12.0.0-preview.3 1.8.0_212; Windows 10 10.0",
      "x-ms-client-request-id" : "6c0463f0-c2a3-4d84-8952-0ce2ef704335"
>>>>>>> a55d5dd9
    },
    "Response" : {
      "x-ms-version" : "2019-02-02",
      "Server" : "Windows-Azure-Blob/1.0 Microsoft-HTTPAPI/2.0",
      "x-ms-error-code" : "TargetConditionNotMet",
      "retry-after" : "0",
      "Content-Length" : "265",
      "StatusCode" : "412",
<<<<<<< HEAD
      "x-ms-request-id" : "bfed40df-901e-0044-1b3a-643cc7000000",
      "Body" : "﻿<?xml version=\"1.0\" encoding=\"utf-8\"?><Error><Code>TargetConditionNotMet</Code><Message>The target condition specified using HTTP conditional header(s) is not met.\nRequestId:bfed40df-901e-0044-1b3a-643cc7000000\nTime:2019-09-05T22:39:12.9561134Z</Message></Error>",
      "Date" : "Thu, 05 Sep 2019 22:39:12 GMT",
      "x-ms-client-request-id" : "c5cb9630-73ac-414b-8abf-90a3328c1328",
=======
      "x-ms-request-id" : "b92c2570-d01e-009e-2ae5-644931000000",
      "Body" : "﻿<?xml version=\"1.0\" encoding=\"utf-8\"?><Error><Code>TargetConditionNotMet</Code><Message>The target condition specified using HTTP conditional header(s) is not met.\nRequestId:b92c2570-d01e-009e-2ae5-644931000000\nTime:2019-09-06T19:01:38.3569897Z</Message></Error>",
      "Date" : "Fri, 06 Sep 2019 19:01:38 GMT",
      "x-ms-client-request-id" : "6c0463f0-c2a3-4d84-8952-0ce2ef704335",
>>>>>>> a55d5dd9
      "Content-Type" : "application/xml"
    },
    "Exception" : null
  }, {
    "Method" : "GET",
<<<<<<< HEAD
    "Uri" : "https://jaschrepragrs.blob.core.windows.net?prefix=jtcsynccopydestacfail&comp=list",
    "Headers" : {
      "x-ms-version" : "2019-02-02",
      "User-Agent" : "azsdk-java-azure-storage-blob/12.0.0-preview.3 1.8.0_221; Windows 10 10.0",
      "x-ms-client-request-id" : "785222b8-98b2-4c76-b3d9-539c9396b487"
=======
    "Uri" : "https://azstoragesdkaccount.blob.core.windows.net?prefix=jtcsynccopydestacfail&comp=list",
    "Headers" : {
      "x-ms-version" : "2019-02-02",
      "User-Agent" : "azsdk-java-azure-storage-blob/12.0.0-preview.3 1.8.0_212; Windows 10 10.0",
      "x-ms-client-request-id" : "e6107b66-b35d-47a6-b834-e09225fadd66"
>>>>>>> a55d5dd9
    },
    "Response" : {
      "Transfer-Encoding" : "chunked",
      "x-ms-version" : "2019-02-02",
      "Server" : "Windows-Azure-Blob/1.0 Microsoft-HTTPAPI/2.0",
      "retry-after" : "0",
      "StatusCode" : "200",
<<<<<<< HEAD
      "x-ms-request-id" : "bfed40f8-901e-0044-323a-643cc7000000",
      "Body" : "﻿<?xml version=\"1.0\" encoding=\"utf-8\"?><EnumerationResults ServiceEndpoint=\"https://jaschrepragrs.blob.core.windows.net/\"><Prefix>jtcsynccopydestacfail</Prefix><Containers><Container><Name>jtcsynccopydestacfail0blobapitestsynccopydestacfail48d3627070</Name><Properties><Last-Modified>Thu, 05 Sep 2019 22:39:12 GMT</Last-Modified><Etag>\"0x8D73251DFFDA756\"</Etag><LeaseStatus>unlocked</LeaseStatus><LeaseState>available</LeaseState><PublicAccess>container</PublicAccess><DefaultEncryptionScope>$account-encryption-key</DefaultEncryptionScope><DenyEncryptionScopeOverride>false</DenyEncryptionScopeOverride><HasImmutabilityPolicy>false</HasImmutabilityPolicy><HasLegalHold>false</HasLegalHold></Properties></Container></Containers><NextMarker /></EnumerationResults>",
      "Date" : "Thu, 05 Sep 2019 22:39:12 GMT",
      "x-ms-client-request-id" : "785222b8-98b2-4c76-b3d9-539c9396b487",
=======
      "x-ms-request-id" : "b92c259d-d01e-009e-55e5-644931000000",
      "Body" : "﻿<?xml version=\"1.0\" encoding=\"utf-8\"?><EnumerationResults ServiceEndpoint=\"https://azstoragesdkaccount.blob.core.windows.net/\"><Prefix>jtcsynccopydestacfail</Prefix><Containers><Container><Name>jtcsynccopydestacfail0blobapitestsynccopydestacfail0cc2610500</Name><Properties><Last-Modified>Fri, 06 Sep 2019 19:01:38 GMT</Last-Modified><Etag>\"0x8D732FCA5502739\"</Etag><LeaseStatus>unlocked</LeaseStatus><LeaseState>available</LeaseState><PublicAccess>container</PublicAccess><DefaultEncryptionScope>$account-encryption-key</DefaultEncryptionScope><DenyEncryptionScopeOverride>false</DenyEncryptionScopeOverride><HasImmutabilityPolicy>false</HasImmutabilityPolicy><HasLegalHold>false</HasLegalHold></Properties></Container></Containers><NextMarker /></EnumerationResults>",
      "Date" : "Fri, 06 Sep 2019 19:01:38 GMT",
      "x-ms-client-request-id" : "e6107b66-b35d-47a6-b834-e09225fadd66",
>>>>>>> a55d5dd9
      "Content-Type" : "application/xml"
    },
    "Exception" : null
  }, {
    "Method" : "DELETE",
<<<<<<< HEAD
    "Uri" : "https://jaschrepragrs.blob.core.windows.net/jtcsynccopydestacfail0blobapitestsynccopydestacfail48d3627070?restype=container",
    "Headers" : {
      "x-ms-version" : "2019-02-02",
      "User-Agent" : "azsdk-java-azure-storage-blob/12.0.0-preview.3 1.8.0_221; Windows 10 10.0",
      "x-ms-client-request-id" : "40f9f3e6-a1ce-4141-a7ce-69571a2bd4f7"
=======
    "Uri" : "https://azstoragesdkaccount.blob.core.windows.net/jtcsynccopydestacfail0blobapitestsynccopydestacfail0cc2610500?restype=container",
    "Headers" : {
      "x-ms-version" : "2019-02-02",
      "User-Agent" : "azsdk-java-azure-storage-blob/12.0.0-preview.3 1.8.0_212; Windows 10 10.0",
      "x-ms-client-request-id" : "997808c3-4372-4bb1-b3ed-497cd5145bc5"
>>>>>>> a55d5dd9
    },
    "Response" : {
      "x-ms-version" : "2019-02-02",
      "Server" : "Windows-Azure-Blob/1.0 Microsoft-HTTPAPI/2.0",
      "retry-after" : "0",
      "Content-Length" : "0",
      "StatusCode" : "202",
<<<<<<< HEAD
      "x-ms-request-id" : "bfed4118-901e-0044-4f3a-643cc7000000",
      "Date" : "Thu, 05 Sep 2019 22:39:13 GMT",
      "x-ms-client-request-id" : "40f9f3e6-a1ce-4141-a7ce-69571a2bd4f7"
    },
    "Exception" : null
  } ],
  "variables" : [ "jtcsynccopydestacfail0blobapitestsynccopydestacfail48d3627070", "javablobsynccopydestacfail110933298f4d6faf504e7", "javablobsynccopydestacfail2921298acef66949504ce" ]
=======
      "x-ms-request-id" : "b92c25ca-d01e-009e-7fe5-644931000000",
      "Date" : "Fri, 06 Sep 2019 19:01:38 GMT",
      "x-ms-client-request-id" : "997808c3-4372-4bb1-b3ed-497cd5145bc5"
    },
    "Exception" : null
  } ],
  "variables" : [ "jtcsynccopydestacfail0blobapitestsynccopydestacfail0cc2610500", "javablobsynccopydestacfail195407b98d7d29cc4e434", "javablobsynccopydestacfail22868454c34115fd504d6" ]
>>>>>>> a55d5dd9
}<|MERGE_RESOLUTION|>--- conflicted
+++ resolved
@@ -1,192 +1,104 @@
 {
   "networkCallRecords" : [ {
     "Method" : "PUT",
-<<<<<<< HEAD
-    "Uri" : "https://jaschrepragrs.blob.core.windows.net/jtcsynccopydestacfail0blobapitestsynccopydestacfail48d3627070?restype=container",
+    "Uri" : "https://jaschrepragrs.blob.core.windows.net/jtcsynccopydestacfail0blobapitestsynccopydestacfail2d43554736?restype=container",
     "Headers" : {
       "x-ms-version" : "2019-02-02",
       "User-Agent" : "azsdk-java-azure-storage-blob/12.0.0-preview.3 1.8.0_221; Windows 10 10.0",
-      "x-ms-client-request-id" : "cb7db010-e99c-4032-b5cd-a0fe0bc6db91"
-=======
-    "Uri" : "https://azstoragesdkaccount.blob.core.windows.net/jtcsynccopydestacfail0blobapitestsynccopydestacfail0cc2610500?restype=container",
-    "Headers" : {
-      "x-ms-version" : "2019-02-02",
-      "User-Agent" : "azsdk-java-azure-storage-blob/12.0.0-preview.3 1.8.0_212; Windows 10 10.0",
-      "x-ms-client-request-id" : "e54acaae-5507-4426-8d00-32761b7112d5"
->>>>>>> a55d5dd9
+      "x-ms-client-request-id" : "1f3f0278-9f6b-445f-b397-920ea0f0ab2c"
     },
     "Response" : {
       "x-ms-version" : "2019-02-02",
       "Server" : "Windows-Azure-Blob/1.0 Microsoft-HTTPAPI/2.0",
-<<<<<<< HEAD
-      "ETag" : "\"0x8D73251DFE1E8DC\"",
-      "Last-Modified" : "Thu, 05 Sep 2019 22:39:12 GMT",
+      "ETag" : "\"0x8D735612FCEE832\"",
+      "Last-Modified" : "Mon, 09 Sep 2019 20:06:22 GMT",
       "retry-after" : "0",
       "Content-Length" : "0",
       "StatusCode" : "201",
-      "x-ms-request-id" : "bfed4098-901e-0044-583a-643cc7000000",
-      "Date" : "Thu, 05 Sep 2019 22:39:12 GMT",
-      "x-ms-client-request-id" : "cb7db010-e99c-4032-b5cd-a0fe0bc6db91"
-=======
-      "ETag" : "\"0x8D732FCA544C1AC\"",
-      "Last-Modified" : "Fri, 06 Sep 2019 19:01:38 GMT",
-      "retry-after" : "0",
-      "Content-Length" : "0",
-      "StatusCode" : "201",
-      "x-ms-request-id" : "b92c24d2-d01e-009e-18e5-644931000000",
-      "Date" : "Fri, 06 Sep 2019 19:01:37 GMT",
-      "x-ms-client-request-id" : "e54acaae-5507-4426-8d00-32761b7112d5"
->>>>>>> a55d5dd9
+      "x-ms-request-id" : "c5caa6f9-301e-0042-2d4a-67cbbf000000",
+      "Date" : "Mon, 09 Sep 2019 20:06:22 GMT",
+      "x-ms-client-request-id" : "1f3f0278-9f6b-445f-b397-920ea0f0ab2c"
     },
     "Exception" : null
   }, {
     "Method" : "PUT",
-<<<<<<< HEAD
-    "Uri" : "https://jaschrepragrs.blob.core.windows.net/jtcsynccopydestacfail0blobapitestsynccopydestacfail48d3627070/javablobsynccopydestacfail110933298f4d6faf504e7",
+    "Uri" : "https://jaschrepragrs.blob.core.windows.net/jtcsynccopydestacfail0blobapitestsynccopydestacfail2d43554736/javablobsynccopydestacfail15591383dd560c9add477",
     "Headers" : {
       "x-ms-version" : "2019-02-02",
       "User-Agent" : "azsdk-java-azure-storage-blob/12.0.0-preview.3 1.8.0_221; Windows 10 10.0",
-      "x-ms-client-request-id" : "95099b0e-f40a-4c76-9466-6cfb4fea319a",
-=======
-    "Uri" : "https://azstoragesdkaccount.blob.core.windows.net/jtcsynccopydestacfail0blobapitestsynccopydestacfail0cc2610500/javablobsynccopydestacfail195407b98d7d29cc4e434",
-    "Headers" : {
-      "x-ms-version" : "2019-02-02",
-      "User-Agent" : "azsdk-java-azure-storage-blob/12.0.0-preview.3 1.8.0_212; Windows 10 10.0",
-      "x-ms-client-request-id" : "ec6a55f8-e641-4fd7-9d49-f30e96e74f7b",
->>>>>>> a55d5dd9
+      "x-ms-client-request-id" : "d082e4a1-d054-4120-9bf1-4b3015d563cb",
       "Content-Type" : "application/octet-stream"
     },
     "Response" : {
       "x-ms-version" : "2019-02-02",
       "Server" : "Windows-Azure-Blob/1.0 Microsoft-HTTPAPI/2.0",
       "x-ms-content-crc64" : "6RYQPwaVsyQ=",
-<<<<<<< HEAD
-      "Last-Modified" : "Thu, 05 Sep 2019 22:39:12 GMT",
+      "Last-Modified" : "Mon, 09 Sep 2019 20:06:22 GMT",
       "retry-after" : "0",
       "StatusCode" : "201",
       "x-ms-request-server-encrypted" : "true",
-      "Date" : "Thu, 05 Sep 2019 22:39:12 GMT",
+      "Date" : "Mon, 09 Sep 2019 20:06:22 GMT",
       "Content-MD5" : "wh+Wm18D0z1D4E+PE252gg==",
-      "ETag" : "\"0x8D73251DFEEAABD\"",
+      "ETag" : "\"0x8D735612FDCB32B\"",
       "Content-Length" : "0",
-      "x-ms-request-id" : "bfed40a7-901e-0044-663a-643cc7000000",
-      "x-ms-client-request-id" : "95099b0e-f40a-4c76-9466-6cfb4fea319a"
-=======
-      "Last-Modified" : "Fri, 06 Sep 2019 19:01:38 GMT",
-      "retry-after" : "0",
-      "StatusCode" : "201",
-      "x-ms-request-server-encrypted" : "true",
-      "Date" : "Fri, 06 Sep 2019 19:01:37 GMT",
-      "Content-MD5" : "wh+Wm18D0z1D4E+PE252gg==",
-      "ETag" : "\"0x8D732FCA54AD2BA\"",
-      "Content-Length" : "0",
-      "x-ms-request-id" : "b92c24fb-d01e-009e-3ee5-644931000000",
-      "x-ms-client-request-id" : "ec6a55f8-e641-4fd7-9d49-f30e96e74f7b"
->>>>>>> a55d5dd9
+      "x-ms-request-id" : "c5caa715-301e-0042-464a-67cbbf000000",
+      "x-ms-client-request-id" : "d082e4a1-d054-4120-9bf1-4b3015d563cb"
     },
     "Exception" : null
   }, {
     "Method" : "PUT",
-<<<<<<< HEAD
-    "Uri" : "https://jaschrepragrs.blob.core.windows.net/jtcsynccopydestacfail0blobapitestsynccopydestacfail48d3627070?restype=container&comp=acl",
+    "Uri" : "https://jaschrepragrs.blob.core.windows.net/jtcsynccopydestacfail0blobapitestsynccopydestacfail2d43554736?restype=container&comp=acl",
     "Headers" : {
       "x-ms-version" : "2019-02-02",
       "User-Agent" : "azsdk-java-azure-storage-blob/12.0.0-preview.3 1.8.0_221; Windows 10 10.0",
-      "x-ms-client-request-id" : "6580a2cd-75a9-4bff-a8fc-10cb50373013",
-=======
-    "Uri" : "https://azstoragesdkaccount.blob.core.windows.net/jtcsynccopydestacfail0blobapitestsynccopydestacfail0cc2610500?restype=container&comp=acl",
-    "Headers" : {
-      "x-ms-version" : "2019-02-02",
-      "User-Agent" : "azsdk-java-azure-storage-blob/12.0.0-preview.3 1.8.0_212; Windows 10 10.0",
-      "x-ms-client-request-id" : "fff63263-fe88-447d-8e51-a026c1101ec3",
->>>>>>> a55d5dd9
+      "x-ms-client-request-id" : "d43609a1-00d2-4e8c-9706-2639e96169f9",
       "Content-Type" : "application/xml; charset=utf-8"
     },
     "Response" : {
       "x-ms-version" : "2019-02-02",
       "Server" : "Windows-Azure-Blob/1.0 Microsoft-HTTPAPI/2.0",
-<<<<<<< HEAD
-      "ETag" : "\"0x8D73251DFFDA756\"",
-      "Last-Modified" : "Thu, 05 Sep 2019 22:39:12 GMT",
+      "ETag" : "\"0x8D735612FE931E8\"",
+      "Last-Modified" : "Mon, 09 Sep 2019 20:06:22 GMT",
       "retry-after" : "0",
       "Content-Length" : "0",
       "StatusCode" : "200",
-      "x-ms-request-id" : "bfed40b2-901e-0044-713a-643cc7000000",
-      "Date" : "Thu, 05 Sep 2019 22:39:12 GMT",
-      "x-ms-client-request-id" : "6580a2cd-75a9-4bff-a8fc-10cb50373013"
-=======
-      "ETag" : "\"0x8D732FCA5502739\"",
-      "Last-Modified" : "Fri, 06 Sep 2019 19:01:38 GMT",
-      "retry-after" : "0",
-      "Content-Length" : "0",
-      "StatusCode" : "200",
-      "x-ms-request-id" : "b92c2529-d01e-009e-6ae5-644931000000",
-      "Date" : "Fri, 06 Sep 2019 19:01:37 GMT",
-      "x-ms-client-request-id" : "fff63263-fe88-447d-8e51-a026c1101ec3"
->>>>>>> a55d5dd9
+      "x-ms-request-id" : "c5caa72f-301e-0042-5f4a-67cbbf000000",
+      "Date" : "Mon, 09 Sep 2019 20:06:22 GMT",
+      "x-ms-client-request-id" : "d43609a1-00d2-4e8c-9706-2639e96169f9"
     },
     "Exception" : null
   }, {
     "Method" : "PUT",
-<<<<<<< HEAD
-    "Uri" : "https://jaschrepragrs.blob.core.windows.net/jtcsynccopydestacfail0blobapitestsynccopydestacfail48d3627070/javablobsynccopydestacfail2921298acef66949504ce",
+    "Uri" : "https://jaschrepragrs.blob.core.windows.net/jtcsynccopydestacfail0blobapitestsynccopydestacfail2d43554736/javablobsynccopydestacfail22165335d90eaf2984496",
     "Headers" : {
       "x-ms-version" : "2019-02-02",
       "User-Agent" : "azsdk-java-azure-storage-blob/12.0.0-preview.3 1.8.0_221; Windows 10 10.0",
-      "x-ms-client-request-id" : "b2e5fee2-6c12-4773-9ba2-5a207b4fb67e",
-=======
-    "Uri" : "https://azstoragesdkaccount.blob.core.windows.net/jtcsynccopydestacfail0blobapitestsynccopydestacfail0cc2610500/javablobsynccopydestacfail22868454c34115fd504d6",
-    "Headers" : {
-      "x-ms-version" : "2019-02-02",
-      "User-Agent" : "azsdk-java-azure-storage-blob/12.0.0-preview.3 1.8.0_212; Windows 10 10.0",
-      "x-ms-client-request-id" : "a0b813fd-8c3f-4ade-8770-5534672dd239",
->>>>>>> a55d5dd9
+      "x-ms-client-request-id" : "860b87fd-7cc6-406c-af88-3e6efec37c42",
       "Content-Type" : "application/octet-stream"
     },
     "Response" : {
       "x-ms-version" : "2019-02-02",
       "Server" : "Windows-Azure-Blob/1.0 Microsoft-HTTPAPI/2.0",
       "x-ms-content-crc64" : "6RYQPwaVsyQ=",
-<<<<<<< HEAD
-      "Last-Modified" : "Thu, 05 Sep 2019 22:39:12 GMT",
+      "Last-Modified" : "Mon, 09 Sep 2019 20:06:22 GMT",
       "retry-after" : "0",
       "StatusCode" : "201",
       "x-ms-request-server-encrypted" : "true",
-      "Date" : "Thu, 05 Sep 2019 22:39:12 GMT",
+      "Date" : "Mon, 09 Sep 2019 20:06:22 GMT",
       "Content-MD5" : "wh+Wm18D0z1D4E+PE252gg==",
-      "ETag" : "\"0x8D73251E00A26FE\"",
+      "ETag" : "\"0x8D735612FF6F6BC\"",
       "Content-Length" : "0",
-      "x-ms-request-id" : "bfed40cc-901e-0044-0b3a-643cc7000000",
-      "x-ms-client-request-id" : "b2e5fee2-6c12-4773-9ba2-5a207b4fb67e"
-=======
-      "Last-Modified" : "Fri, 06 Sep 2019 19:01:38 GMT",
-      "retry-after" : "0",
-      "StatusCode" : "201",
-      "x-ms-request-server-encrypted" : "true",
-      "Date" : "Fri, 06 Sep 2019 19:01:37 GMT",
-      "Content-MD5" : "wh+Wm18D0z1D4E+PE252gg==",
-      "ETag" : "\"0x8D732FCA555839B\"",
-      "Content-Length" : "0",
-      "x-ms-request-id" : "b92c2549-d01e-009e-07e5-644931000000",
-      "x-ms-client-request-id" : "a0b813fd-8c3f-4ade-8770-5534672dd239"
->>>>>>> a55d5dd9
+      "x-ms-request-id" : "c5caa748-301e-0042-764a-67cbbf000000",
+      "x-ms-client-request-id" : "860b87fd-7cc6-406c-af88-3e6efec37c42"
     },
     "Exception" : null
   }, {
     "Method" : "PUT",
-<<<<<<< HEAD
-    "Uri" : "https://jaschrepragrs.blob.core.windows.net/jtcsynccopydestacfail0blobapitestsynccopydestacfail48d3627070/javablobsynccopydestacfail2921298acef66949504ce",
+    "Uri" : "https://jaschrepragrs.blob.core.windows.net/jtcsynccopydestacfail0blobapitestsynccopydestacfail2d43554736/javablobsynccopydestacfail22165335d90eaf2984496",
     "Headers" : {
       "x-ms-version" : "2019-02-02",
       "User-Agent" : "azsdk-java-azure-storage-blob/12.0.0-preview.3 1.8.0_221; Windows 10 10.0",
-      "x-ms-client-request-id" : "c5cb9630-73ac-414b-8abf-90a3328c1328"
-=======
-    "Uri" : "https://azstoragesdkaccount.blob.core.windows.net/jtcsynccopydestacfail0blobapitestsynccopydestacfail0cc2610500/javablobsynccopydestacfail22868454c34115fd504d6",
-    "Headers" : {
-      "x-ms-version" : "2019-02-02",
-      "User-Agent" : "azsdk-java-azure-storage-blob/12.0.0-preview.3 1.8.0_212; Windows 10 10.0",
-      "x-ms-client-request-id" : "6c0463f0-c2a3-4d84-8952-0ce2ef704335"
->>>>>>> a55d5dd9
+      "x-ms-client-request-id" : "eec8fd3e-54ca-4a59-9fd8-5ced58713fea"
     },
     "Response" : {
       "x-ms-version" : "2019-02-02",
@@ -195,35 +107,20 @@
       "retry-after" : "0",
       "Content-Length" : "265",
       "StatusCode" : "412",
-<<<<<<< HEAD
-      "x-ms-request-id" : "bfed40df-901e-0044-1b3a-643cc7000000",
-      "Body" : "﻿<?xml version=\"1.0\" encoding=\"utf-8\"?><Error><Code>TargetConditionNotMet</Code><Message>The target condition specified using HTTP conditional header(s) is not met.\nRequestId:bfed40df-901e-0044-1b3a-643cc7000000\nTime:2019-09-05T22:39:12.9561134Z</Message></Error>",
-      "Date" : "Thu, 05 Sep 2019 22:39:12 GMT",
-      "x-ms-client-request-id" : "c5cb9630-73ac-414b-8abf-90a3328c1328",
-=======
-      "x-ms-request-id" : "b92c2570-d01e-009e-2ae5-644931000000",
-      "Body" : "﻿<?xml version=\"1.0\" encoding=\"utf-8\"?><Error><Code>TargetConditionNotMet</Code><Message>The target condition specified using HTTP conditional header(s) is not met.\nRequestId:b92c2570-d01e-009e-2ae5-644931000000\nTime:2019-09-06T19:01:38.3569897Z</Message></Error>",
-      "Date" : "Fri, 06 Sep 2019 19:01:38 GMT",
-      "x-ms-client-request-id" : "6c0463f0-c2a3-4d84-8952-0ce2ef704335",
->>>>>>> a55d5dd9
+      "x-ms-request-id" : "c5caa767-301e-0042-134a-67cbbf000000",
+      "Body" : "﻿<?xml version=\"1.0\" encoding=\"utf-8\"?><Error><Code>TargetConditionNotMet</Code><Message>The target condition specified using HTTP conditional header(s) is not met.\nRequestId:c5caa767-301e-0042-134a-67cbbf000000\nTime:2019-09-09T20:06:22.9855826Z</Message></Error>",
+      "Date" : "Mon, 09 Sep 2019 20:06:22 GMT",
+      "x-ms-client-request-id" : "eec8fd3e-54ca-4a59-9fd8-5ced58713fea",
       "Content-Type" : "application/xml"
     },
     "Exception" : null
   }, {
     "Method" : "GET",
-<<<<<<< HEAD
     "Uri" : "https://jaschrepragrs.blob.core.windows.net?prefix=jtcsynccopydestacfail&comp=list",
     "Headers" : {
       "x-ms-version" : "2019-02-02",
       "User-Agent" : "azsdk-java-azure-storage-blob/12.0.0-preview.3 1.8.0_221; Windows 10 10.0",
-      "x-ms-client-request-id" : "785222b8-98b2-4c76-b3d9-539c9396b487"
-=======
-    "Uri" : "https://azstoragesdkaccount.blob.core.windows.net?prefix=jtcsynccopydestacfail&comp=list",
-    "Headers" : {
-      "x-ms-version" : "2019-02-02",
-      "User-Agent" : "azsdk-java-azure-storage-blob/12.0.0-preview.3 1.8.0_212; Windows 10 10.0",
-      "x-ms-client-request-id" : "e6107b66-b35d-47a6-b834-e09225fadd66"
->>>>>>> a55d5dd9
+      "x-ms-client-request-id" : "58f75f77-2f91-4a7e-a7e8-a348c89d4472"
     },
     "Response" : {
       "Transfer-Encoding" : "chunked",
@@ -231,35 +128,20 @@
       "Server" : "Windows-Azure-Blob/1.0 Microsoft-HTTPAPI/2.0",
       "retry-after" : "0",
       "StatusCode" : "200",
-<<<<<<< HEAD
-      "x-ms-request-id" : "bfed40f8-901e-0044-323a-643cc7000000",
-      "Body" : "﻿<?xml version=\"1.0\" encoding=\"utf-8\"?><EnumerationResults ServiceEndpoint=\"https://jaschrepragrs.blob.core.windows.net/\"><Prefix>jtcsynccopydestacfail</Prefix><Containers><Container><Name>jtcsynccopydestacfail0blobapitestsynccopydestacfail48d3627070</Name><Properties><Last-Modified>Thu, 05 Sep 2019 22:39:12 GMT</Last-Modified><Etag>\"0x8D73251DFFDA756\"</Etag><LeaseStatus>unlocked</LeaseStatus><LeaseState>available</LeaseState><PublicAccess>container</PublicAccess><DefaultEncryptionScope>$account-encryption-key</DefaultEncryptionScope><DenyEncryptionScopeOverride>false</DenyEncryptionScopeOverride><HasImmutabilityPolicy>false</HasImmutabilityPolicy><HasLegalHold>false</HasLegalHold></Properties></Container></Containers><NextMarker /></EnumerationResults>",
-      "Date" : "Thu, 05 Sep 2019 22:39:12 GMT",
-      "x-ms-client-request-id" : "785222b8-98b2-4c76-b3d9-539c9396b487",
-=======
-      "x-ms-request-id" : "b92c259d-d01e-009e-55e5-644931000000",
-      "Body" : "﻿<?xml version=\"1.0\" encoding=\"utf-8\"?><EnumerationResults ServiceEndpoint=\"https://azstoragesdkaccount.blob.core.windows.net/\"><Prefix>jtcsynccopydestacfail</Prefix><Containers><Container><Name>jtcsynccopydestacfail0blobapitestsynccopydestacfail0cc2610500</Name><Properties><Last-Modified>Fri, 06 Sep 2019 19:01:38 GMT</Last-Modified><Etag>\"0x8D732FCA5502739\"</Etag><LeaseStatus>unlocked</LeaseStatus><LeaseState>available</LeaseState><PublicAccess>container</PublicAccess><DefaultEncryptionScope>$account-encryption-key</DefaultEncryptionScope><DenyEncryptionScopeOverride>false</DenyEncryptionScopeOverride><HasImmutabilityPolicy>false</HasImmutabilityPolicy><HasLegalHold>false</HasLegalHold></Properties></Container></Containers><NextMarker /></EnumerationResults>",
-      "Date" : "Fri, 06 Sep 2019 19:01:38 GMT",
-      "x-ms-client-request-id" : "e6107b66-b35d-47a6-b834-e09225fadd66",
->>>>>>> a55d5dd9
+      "x-ms-request-id" : "c5caa77f-301e-0042-294a-67cbbf000000",
+      "Body" : "﻿<?xml version=\"1.0\" encoding=\"utf-8\"?><EnumerationResults ServiceEndpoint=\"https://jaschrepragrs.blob.core.windows.net/\"><Prefix>jtcsynccopydestacfail</Prefix><Containers><Container><Name>jtcsynccopydestacfail0blobapitestsynccopydestacfail2d43554736</Name><Properties><Last-Modified>Mon, 09 Sep 2019 20:06:22 GMT</Last-Modified><Etag>\"0x8D735612FE931E8\"</Etag><LeaseStatus>unlocked</LeaseStatus><LeaseState>available</LeaseState><PublicAccess>container</PublicAccess><DefaultEncryptionScope>$account-encryption-key</DefaultEncryptionScope><DenyEncryptionScopeOverride>false</DenyEncryptionScopeOverride><HasImmutabilityPolicy>false</HasImmutabilityPolicy><HasLegalHold>false</HasLegalHold></Properties></Container></Containers><NextMarker /></EnumerationResults>",
+      "Date" : "Mon, 09 Sep 2019 20:06:22 GMT",
+      "x-ms-client-request-id" : "58f75f77-2f91-4a7e-a7e8-a348c89d4472",
       "Content-Type" : "application/xml"
     },
     "Exception" : null
   }, {
     "Method" : "DELETE",
-<<<<<<< HEAD
-    "Uri" : "https://jaschrepragrs.blob.core.windows.net/jtcsynccopydestacfail0blobapitestsynccopydestacfail48d3627070?restype=container",
+    "Uri" : "https://jaschrepragrs.blob.core.windows.net/jtcsynccopydestacfail0blobapitestsynccopydestacfail2d43554736?restype=container",
     "Headers" : {
       "x-ms-version" : "2019-02-02",
       "User-Agent" : "azsdk-java-azure-storage-blob/12.0.0-preview.3 1.8.0_221; Windows 10 10.0",
-      "x-ms-client-request-id" : "40f9f3e6-a1ce-4141-a7ce-69571a2bd4f7"
-=======
-    "Uri" : "https://azstoragesdkaccount.blob.core.windows.net/jtcsynccopydestacfail0blobapitestsynccopydestacfail0cc2610500?restype=container",
-    "Headers" : {
-      "x-ms-version" : "2019-02-02",
-      "User-Agent" : "azsdk-java-azure-storage-blob/12.0.0-preview.3 1.8.0_212; Windows 10 10.0",
-      "x-ms-client-request-id" : "997808c3-4372-4bb1-b3ed-497cd5145bc5"
->>>>>>> a55d5dd9
+      "x-ms-client-request-id" : "d410f195-17aa-4f05-8640-42a22fedf83a"
     },
     "Response" : {
       "x-ms-version" : "2019-02-02",
@@ -267,21 +149,11 @@
       "retry-after" : "0",
       "Content-Length" : "0",
       "StatusCode" : "202",
-<<<<<<< HEAD
-      "x-ms-request-id" : "bfed4118-901e-0044-4f3a-643cc7000000",
-      "Date" : "Thu, 05 Sep 2019 22:39:13 GMT",
-      "x-ms-client-request-id" : "40f9f3e6-a1ce-4141-a7ce-69571a2bd4f7"
+      "x-ms-request-id" : "c5caa796-301e-0042-3d4a-67cbbf000000",
+      "Date" : "Mon, 09 Sep 2019 20:06:22 GMT",
+      "x-ms-client-request-id" : "d410f195-17aa-4f05-8640-42a22fedf83a"
     },
     "Exception" : null
   } ],
-  "variables" : [ "jtcsynccopydestacfail0blobapitestsynccopydestacfail48d3627070", "javablobsynccopydestacfail110933298f4d6faf504e7", "javablobsynccopydestacfail2921298acef66949504ce" ]
-=======
-      "x-ms-request-id" : "b92c25ca-d01e-009e-7fe5-644931000000",
-      "Date" : "Fri, 06 Sep 2019 19:01:38 GMT",
-      "x-ms-client-request-id" : "997808c3-4372-4bb1-b3ed-497cd5145bc5"
-    },
-    "Exception" : null
-  } ],
-  "variables" : [ "jtcsynccopydestacfail0blobapitestsynccopydestacfail0cc2610500", "javablobsynccopydestacfail195407b98d7d29cc4e434", "javablobsynccopydestacfail22868454c34115fd504d6" ]
->>>>>>> a55d5dd9
+  "variables" : [ "jtcsynccopydestacfail0blobapitestsynccopydestacfail2d43554736", "javablobsynccopydestacfail15591383dd560c9add477", "javablobsynccopydestacfail22165335d90eaf2984496" ]
 }