{
  "networkCallRecords" : [ {
    "Method" : "PUT",
<<<<<<< HEAD
    "Uri" : "https://jaschrepragrs.blob.core.windows.net/jtccreateac0pageblobapitestcreateac1ed59186a01e91b9cd?restype=container",
    "Headers" : {
      "x-ms-version" : "2019-02-02",
      "User-Agent" : "azsdk-java-azure-storage-blob/12.0.0-preview.3 1.8.0_221; Windows 10 10.0",
      "x-ms-client-request-id" : "b78c87e1-8fd3-4d42-8d32-2afbfe51cbcb"
=======
    "Uri" : "https://azstoragesdkaccount.blob.core.windows.net/jtccreateac0pageblobapitestcreateacd3a89926aa069f6c48?restype=container",
    "Headers" : {
      "x-ms-version" : "2019-02-02",
      "User-Agent" : "azsdk-java-azure-storage-blob/12.0.0-preview.3 1.8.0_212; Windows 10 10.0",
      "x-ms-client-request-id" : "49845b88-4a20-47c2-918d-f26b32cb9ce2"
>>>>>>> a55d5dd9
    },
    "Response" : {
      "x-ms-version" : "2019-02-02",
      "Server" : "Windows-Azure-Blob/1.0 Microsoft-HTTPAPI/2.0",
<<<<<<< HEAD
      "ETag" : "\"0x8D732524021971B\"",
      "Last-Modified" : "Thu, 05 Sep 2019 22:41:54 GMT",
      "retry-after" : "0",
      "Content-Length" : "0",
      "StatusCode" : "201",
      "x-ms-request-id" : "9b687a02-c01e-0018-2a3b-64cd3e000000",
      "Date" : "Thu, 05 Sep 2019 22:41:53 GMT",
      "x-ms-client-request-id" : "b78c87e1-8fd3-4d42-8d32-2afbfe51cbcb"
=======
      "ETag" : "\"0x8D732FDB6EBD854\"",
      "Last-Modified" : "Fri, 06 Sep 2019 19:09:17 GMT",
      "retry-after" : "0",
      "Content-Length" : "0",
      "StatusCode" : "201",
      "x-ms-request-id" : "ec65f74b-001e-001f-3be6-64eb66000000",
      "Date" : "Fri, 06 Sep 2019 19:09:16 GMT",
      "x-ms-client-request-id" : "49845b88-4a20-47c2-918d-f26b32cb9ce2"
>>>>>>> a55d5dd9
    },
    "Exception" : null
  }, {
    "Method" : "PUT",
<<<<<<< HEAD
    "Uri" : "https://jaschrepragrs.blob.core.windows.net/jtccreateac0pageblobapitestcreateac1ed59186a01e91b9cd/javablobcreateac1pageblobapitestcreateac1ed148285707b1f",
    "Headers" : {
      "x-ms-version" : "2019-02-02",
      "User-Agent" : "azsdk-java-azure-storage-blob/12.0.0-preview.3 1.8.0_221; Windows 10 10.0",
      "x-ms-client-request-id" : "e3d93533-92a5-4e1e-aaa4-317e63c90ae5"
=======
    "Uri" : "https://azstoragesdkaccount.blob.core.windows.net/jtccreateac0pageblobapitestcreateacd3a89926aa069f6c48/javablobcreateac1pageblobapitestcreateacd3a26576ea05849",
    "Headers" : {
      "x-ms-version" : "2019-02-02",
      "User-Agent" : "azsdk-java-azure-storage-blob/12.0.0-preview.3 1.8.0_212; Windows 10 10.0",
      "x-ms-client-request-id" : "aeb972df-df9b-45c6-9c40-1138cd5100a3"
>>>>>>> a55d5dd9
    },
    "Response" : {
      "x-ms-version" : "2019-02-02",
      "Server" : "Windows-Azure-Blob/1.0 Microsoft-HTTPAPI/2.0",
<<<<<<< HEAD
      "ETag" : "\"0x8D73252402E25AD\"",
      "Last-Modified" : "Thu, 05 Sep 2019 22:41:54 GMT",
      "retry-after" : "0",
      "Content-Length" : "0",
      "StatusCode" : "201",
      "x-ms-request-id" : "9b687a09-c01e-0018-303b-64cd3e000000",
      "x-ms-request-server-encrypted" : "true",
      "Date" : "Thu, 05 Sep 2019 22:41:53 GMT",
      "x-ms-client-request-id" : "e3d93533-92a5-4e1e-aaa4-317e63c90ae5"
=======
      "ETag" : "\"0x8D732FDB6F1AF81\"",
      "Last-Modified" : "Fri, 06 Sep 2019 19:09:17 GMT",
      "retry-after" : "0",
      "Content-Length" : "0",
      "StatusCode" : "201",
      "x-ms-request-id" : "ec65f776-001e-001f-5ee6-64eb66000000",
      "x-ms-request-server-encrypted" : "true",
      "Date" : "Fri, 06 Sep 2019 19:09:16 GMT",
      "x-ms-client-request-id" : "aeb972df-df9b-45c6-9c40-1138cd5100a3"
>>>>>>> a55d5dd9
    },
    "Exception" : null
  }, {
    "Method" : "HEAD",
<<<<<<< HEAD
    "Uri" : "https://jaschrepragrs.blob.core.windows.net/jtccreateac0pageblobapitestcreateac1ed59186a01e91b9cd/javablobcreateac1pageblobapitestcreateac1ed148285707b1f",
    "Headers" : {
      "x-ms-version" : "2019-02-02",
      "User-Agent" : "azsdk-java-azure-storage-blob/12.0.0-preview.3 1.8.0_221; Windows 10 10.0",
      "x-ms-client-request-id" : "4ae7e73a-97ea-4cf0-83ab-7ad321e12ea7"
=======
    "Uri" : "https://azstoragesdkaccount.blob.core.windows.net/jtccreateac0pageblobapitestcreateacd3a89926aa069f6c48/javablobcreateac1pageblobapitestcreateacd3a26576ea05849",
    "Headers" : {
      "x-ms-version" : "2019-02-02",
      "User-Agent" : "azsdk-java-azure-storage-blob/12.0.0-preview.3 1.8.0_212; Windows 10 10.0",
      "x-ms-client-request-id" : "02a5944d-7842-4aae-8a60-70c020816a5f"
>>>>>>> a55d5dd9
    },
    "Response" : {
      "x-ms-version" : "2019-02-02",
      "x-ms-lease-status" : "unlocked",
      "Server" : "Windows-Azure-Blob/1.0 Microsoft-HTTPAPI/2.0",
      "x-ms-tag-count" : "0",
      "x-ms-lease-state" : "available",
      "x-ms-blob-sequence-number" : "0",
<<<<<<< HEAD
      "Last-Modified" : "Thu, 05 Sep 2019 22:41:54 GMT",
      "retry-after" : "0",
      "StatusCode" : "200",
      "Date" : "Thu, 05 Sep 2019 22:41:53 GMT",
=======
      "Last-Modified" : "Fri, 06 Sep 2019 19:09:17 GMT",
      "retry-after" : "0",
      "StatusCode" : "200",
      "Date" : "Fri, 06 Sep 2019 19:09:16 GMT",
>>>>>>> a55d5dd9
      "x-ms-blob-type" : "PageBlob",
      "Accept-Ranges" : "bytes",
      "x-ms-server-encrypted" : "true",
      "x-ms-access-tier-inferred" : "true",
      "x-ms-access-tier" : "Hot",
<<<<<<< HEAD
      "ETag" : "\"0x8D73252402E25AD\"",
      "x-ms-creation-time" : "Thu, 05 Sep 2019 22:41:54 GMT",
      "Content-Length" : "512",
      "x-ms-request-id" : "9b687a13-c01e-0018-393b-64cd3e000000",
      "x-ms-client-request-id" : "4ae7e73a-97ea-4cf0-83ab-7ad321e12ea7",
=======
      "ETag" : "\"0x8D732FDB6F1AF81\"",
      "x-ms-creation-time" : "Fri, 06 Sep 2019 19:09:17 GMT",
      "Content-Length" : "512",
      "x-ms-request-id" : "ec65f78b-001e-001f-70e6-64eb66000000",
      "x-ms-client-request-id" : "02a5944d-7842-4aae-8a60-70c020816a5f",
>>>>>>> a55d5dd9
      "Content-Type" : "application/octet-stream"
    },
    "Exception" : null
  }, {
    "Method" : "PUT",
<<<<<<< HEAD
    "Uri" : "https://jaschrepragrs.blob.core.windows.net/jtccreateac0pageblobapitestcreateac1ed59186a01e91b9cd/javablobcreateac1pageblobapitestcreateac1ed148285707b1f",
    "Headers" : {
      "x-ms-version" : "2019-02-02",
      "User-Agent" : "azsdk-java-azure-storage-blob/12.0.0-preview.3 1.8.0_221; Windows 10 10.0",
      "x-ms-client-request-id" : "b52458ed-b923-46d7-b96c-65503876e185"
=======
    "Uri" : "https://azstoragesdkaccount.blob.core.windows.net/jtccreateac0pageblobapitestcreateacd3a89926aa069f6c48/javablobcreateac1pageblobapitestcreateacd3a26576ea05849",
    "Headers" : {
      "x-ms-version" : "2019-02-02",
      "User-Agent" : "azsdk-java-azure-storage-blob/12.0.0-preview.3 1.8.0_212; Windows 10 10.0",
      "x-ms-client-request-id" : "fdb0f1f5-a801-4462-8672-cdbc2c977eb3"
>>>>>>> a55d5dd9
    },
    "Response" : {
      "x-ms-version" : "2019-02-02",
      "Server" : "Windows-Azure-Blob/1.0 Microsoft-HTTPAPI/2.0",
<<<<<<< HEAD
      "ETag" : "\"0x8D732524046E25D\"",
      "Last-Modified" : "Thu, 05 Sep 2019 22:41:54 GMT",
      "retry-after" : "0",
      "Content-Length" : "0",
      "StatusCode" : "201",
      "x-ms-request-id" : "9b687a1f-c01e-0018-433b-64cd3e000000",
      "x-ms-request-server-encrypted" : "true",
      "Date" : "Thu, 05 Sep 2019 22:41:53 GMT",
      "x-ms-client-request-id" : "b52458ed-b923-46d7-b96c-65503876e185"
=======
      "ETag" : "\"0x8D732FDB6FD23E7\"",
      "Last-Modified" : "Fri, 06 Sep 2019 19:09:17 GMT",
      "retry-after" : "0",
      "Content-Length" : "0",
      "StatusCode" : "201",
      "x-ms-request-id" : "ec65f797-001e-001f-7ce6-64eb66000000",
      "x-ms-request-server-encrypted" : "true",
      "Date" : "Fri, 06 Sep 2019 19:09:16 GMT",
      "x-ms-client-request-id" : "fdb0f1f5-a801-4462-8672-cdbc2c977eb3"
>>>>>>> a55d5dd9
    },
    "Exception" : null
  }, {
    "Method" : "GET",
<<<<<<< HEAD
    "Uri" : "https://jaschrepragrs.blob.core.windows.net?prefix=jtccreateac&comp=list",
    "Headers" : {
      "x-ms-version" : "2019-02-02",
      "User-Agent" : "azsdk-java-azure-storage-blob/12.0.0-preview.3 1.8.0_221; Windows 10 10.0",
      "x-ms-client-request-id" : "43505ebf-34ba-4c79-8339-702d912e2cbd"
=======
    "Uri" : "https://azstoragesdkaccount.blob.core.windows.net?prefix=jtccreateac&comp=list",
    "Headers" : {
      "x-ms-version" : "2019-02-02",
      "User-Agent" : "azsdk-java-azure-storage-blob/12.0.0-preview.3 1.8.0_212; Windows 10 10.0",
      "x-ms-client-request-id" : "3ecbbc8e-e7a5-4f75-ac0c-bba7cc5b13a4"
>>>>>>> a55d5dd9
    },
    "Response" : {
      "Transfer-Encoding" : "chunked",
      "x-ms-version" : "2019-02-02",
      "Server" : "Windows-Azure-Blob/1.0 Microsoft-HTTPAPI/2.0",
      "retry-after" : "0",
      "StatusCode" : "200",
<<<<<<< HEAD
      "x-ms-request-id" : "9b687a2b-c01e-0018-4e3b-64cd3e000000",
      "Body" : "﻿<?xml version=\"1.0\" encoding=\"utf-8\"?><EnumerationResults ServiceEndpoint=\"https://jaschrepragrs.blob.core.windows.net/\"><Prefix>jtccreateac</Prefix><Containers><Container><Name>jtccreateac0pageblobapitestcreateac1ed59186a01e91b9cd</Name><Properties><Last-Modified>Thu, 05 Sep 2019 22:41:54 GMT</Last-Modified><Etag>\"0x8D732524021971B\"</Etag><LeaseStatus>unlocked</LeaseStatus><LeaseState>available</LeaseState><DefaultEncryptionScope>$account-encryption-key</DefaultEncryptionScope><DenyEncryptionScopeOverride>false</DenyEncryptionScopeOverride><HasImmutabilityPolicy>false</HasImmutabilityPolicy><HasLegalHold>false</HasLegalHold></Properties></Container></Containers><NextMarker /></EnumerationResults>",
      "Date" : "Thu, 05 Sep 2019 22:41:53 GMT",
      "x-ms-client-request-id" : "43505ebf-34ba-4c79-8339-702d912e2cbd",
=======
      "x-ms-request-id" : "ec65f7ab-001e-001f-0ee6-64eb66000000",
      "Body" : "﻿<?xml version=\"1.0\" encoding=\"utf-8\"?><EnumerationResults ServiceEndpoint=\"https://azstoragesdkaccount.blob.core.windows.net/\"><Prefix>jtccreateac</Prefix><Containers><Container><Name>jtccreateac0pageblobapitestcreateacd3a89926aa069f6c48</Name><Properties><Last-Modified>Fri, 06 Sep 2019 19:09:17 GMT</Last-Modified><Etag>\"0x8D732FDB6EBD854\"</Etag><LeaseStatus>unlocked</LeaseStatus><LeaseState>available</LeaseState><DefaultEncryptionScope>$account-encryption-key</DefaultEncryptionScope><DenyEncryptionScopeOverride>false</DenyEncryptionScopeOverride><HasImmutabilityPolicy>false</HasImmutabilityPolicy><HasLegalHold>false</HasLegalHold></Properties></Container></Containers><NextMarker /></EnumerationResults>",
      "Date" : "Fri, 06 Sep 2019 19:09:16 GMT",
      "x-ms-client-request-id" : "3ecbbc8e-e7a5-4f75-ac0c-bba7cc5b13a4",
>>>>>>> a55d5dd9
      "Content-Type" : "application/xml"
    },
    "Exception" : null
  }, {
    "Method" : "DELETE",
<<<<<<< HEAD
    "Uri" : "https://jaschrepragrs.blob.core.windows.net/jtccreateac0pageblobapitestcreateac1ed59186a01e91b9cd?restype=container",
    "Headers" : {
      "x-ms-version" : "2019-02-02",
      "User-Agent" : "azsdk-java-azure-storage-blob/12.0.0-preview.3 1.8.0_221; Windows 10 10.0",
      "x-ms-client-request-id" : "c3b2d390-3a15-44fc-a121-a139d6402a8e"
=======
    "Uri" : "https://azstoragesdkaccount.blob.core.windows.net/jtccreateac0pageblobapitestcreateacd3a89926aa069f6c48?restype=container",
    "Headers" : {
      "x-ms-version" : "2019-02-02",
      "User-Agent" : "azsdk-java-azure-storage-blob/12.0.0-preview.3 1.8.0_212; Windows 10 10.0",
      "x-ms-client-request-id" : "52b1c25f-bbc4-4b0e-84e2-7d9dc57a329c"
>>>>>>> a55d5dd9
    },
    "Response" : {
      "x-ms-version" : "2019-02-02",
      "Server" : "Windows-Azure-Blob/1.0 Microsoft-HTTPAPI/2.0",
      "retry-after" : "0",
      "Content-Length" : "0",
      "StatusCode" : "202",
<<<<<<< HEAD
      "x-ms-request-id" : "9b687a38-c01e-0018-5b3b-64cd3e000000",
      "Date" : "Thu, 05 Sep 2019 22:41:53 GMT",
      "x-ms-client-request-id" : "c3b2d390-3a15-44fc-a121-a139d6402a8e"
    },
    "Exception" : null
  } ],
  "variables" : [ "jtccreateac0pageblobapitestcreateac1ed59186a01e91b9cd", "javablobcreateac1pageblobapitestcreateac1ed148285707b1f" ]
=======
      "x-ms-request-id" : "ec65f7c0-001e-001f-1ee6-64eb66000000",
      "Date" : "Fri, 06 Sep 2019 19:09:16 GMT",
      "x-ms-client-request-id" : "52b1c25f-bbc4-4b0e-84e2-7d9dc57a329c"
    },
    "Exception" : null
  } ],
  "variables" : [ "jtccreateac0pageblobapitestcreateacd3a89926aa069f6c48", "javablobcreateac1pageblobapitestcreateacd3a26576ea05849" ]
>>>>>>> a55d5dd9
}<|MERGE_RESOLUTION|>--- conflicted
+++ resolved
@@ -1,101 +1,54 @@
 {
   "networkCallRecords" : [ {
     "Method" : "PUT",
-<<<<<<< HEAD
-    "Uri" : "https://jaschrepragrs.blob.core.windows.net/jtccreateac0pageblobapitestcreateac1ed59186a01e91b9cd?restype=container",
+    "Uri" : "https://jaschrepragrs.blob.core.windows.net/jtccreateac0pageblobapitestcreateac93f14290548a67ea22?restype=container",
     "Headers" : {
       "x-ms-version" : "2019-02-02",
       "User-Agent" : "azsdk-java-azure-storage-blob/12.0.0-preview.3 1.8.0_221; Windows 10 10.0",
-      "x-ms-client-request-id" : "b78c87e1-8fd3-4d42-8d32-2afbfe51cbcb"
-=======
-    "Uri" : "https://azstoragesdkaccount.blob.core.windows.net/jtccreateac0pageblobapitestcreateacd3a89926aa069f6c48?restype=container",
-    "Headers" : {
-      "x-ms-version" : "2019-02-02",
-      "User-Agent" : "azsdk-java-azure-storage-blob/12.0.0-preview.3 1.8.0_212; Windows 10 10.0",
-      "x-ms-client-request-id" : "49845b88-4a20-47c2-918d-f26b32cb9ce2"
->>>>>>> a55d5dd9
+      "x-ms-client-request-id" : "f82c5d49-6fb9-4a3b-b1bc-4b4d4b82d9db"
     },
     "Response" : {
       "x-ms-version" : "2019-02-02",
       "Server" : "Windows-Azure-Blob/1.0 Microsoft-HTTPAPI/2.0",
-<<<<<<< HEAD
-      "ETag" : "\"0x8D732524021971B\"",
-      "Last-Modified" : "Thu, 05 Sep 2019 22:41:54 GMT",
+      "ETag" : "\"0x8D7356179916853\"",
+      "Last-Modified" : "Mon, 09 Sep 2019 20:08:26 GMT",
       "retry-after" : "0",
       "Content-Length" : "0",
       "StatusCode" : "201",
-      "x-ms-request-id" : "9b687a02-c01e-0018-2a3b-64cd3e000000",
-      "Date" : "Thu, 05 Sep 2019 22:41:53 GMT",
-      "x-ms-client-request-id" : "b78c87e1-8fd3-4d42-8d32-2afbfe51cbcb"
-=======
-      "ETag" : "\"0x8D732FDB6EBD854\"",
-      "Last-Modified" : "Fri, 06 Sep 2019 19:09:17 GMT",
-      "retry-after" : "0",
-      "Content-Length" : "0",
-      "StatusCode" : "201",
-      "x-ms-request-id" : "ec65f74b-001e-001f-3be6-64eb66000000",
-      "Date" : "Fri, 06 Sep 2019 19:09:16 GMT",
-      "x-ms-client-request-id" : "49845b88-4a20-47c2-918d-f26b32cb9ce2"
->>>>>>> a55d5dd9
+      "x-ms-request-id" : "c5cb1d31-301e-0042-2d4a-67cbbf000000",
+      "Date" : "Mon, 09 Sep 2019 20:08:25 GMT",
+      "x-ms-client-request-id" : "f82c5d49-6fb9-4a3b-b1bc-4b4d4b82d9db"
     },
     "Exception" : null
   }, {
     "Method" : "PUT",
-<<<<<<< HEAD
-    "Uri" : "https://jaschrepragrs.blob.core.windows.net/jtccreateac0pageblobapitestcreateac1ed59186a01e91b9cd/javablobcreateac1pageblobapitestcreateac1ed148285707b1f",
+    "Uri" : "https://jaschrepragrs.blob.core.windows.net/jtccreateac0pageblobapitestcreateac93f14290548a67ea22/javablobcreateac1pageblobapitestcreateac93f369296541a98",
     "Headers" : {
       "x-ms-version" : "2019-02-02",
       "User-Agent" : "azsdk-java-azure-storage-blob/12.0.0-preview.3 1.8.0_221; Windows 10 10.0",
-      "x-ms-client-request-id" : "e3d93533-92a5-4e1e-aaa4-317e63c90ae5"
-=======
-    "Uri" : "https://azstoragesdkaccount.blob.core.windows.net/jtccreateac0pageblobapitestcreateacd3a89926aa069f6c48/javablobcreateac1pageblobapitestcreateacd3a26576ea05849",
-    "Headers" : {
-      "x-ms-version" : "2019-02-02",
-      "User-Agent" : "azsdk-java-azure-storage-blob/12.0.0-preview.3 1.8.0_212; Windows 10 10.0",
-      "x-ms-client-request-id" : "aeb972df-df9b-45c6-9c40-1138cd5100a3"
->>>>>>> a55d5dd9
+      "x-ms-client-request-id" : "b5a6eefb-3227-437e-a61b-614fba5a75ba"
     },
     "Response" : {
       "x-ms-version" : "2019-02-02",
       "Server" : "Windows-Azure-Blob/1.0 Microsoft-HTTPAPI/2.0",
-<<<<<<< HEAD
-      "ETag" : "\"0x8D73252402E25AD\"",
-      "Last-Modified" : "Thu, 05 Sep 2019 22:41:54 GMT",
+      "ETag" : "\"0x8D73561799E6DEC\"",
+      "Last-Modified" : "Mon, 09 Sep 2019 20:08:26 GMT",
       "retry-after" : "0",
       "Content-Length" : "0",
       "StatusCode" : "201",
-      "x-ms-request-id" : "9b687a09-c01e-0018-303b-64cd3e000000",
+      "x-ms-request-id" : "c5cb1d4a-301e-0042-434a-67cbbf000000",
       "x-ms-request-server-encrypted" : "true",
-      "Date" : "Thu, 05 Sep 2019 22:41:53 GMT",
-      "x-ms-client-request-id" : "e3d93533-92a5-4e1e-aaa4-317e63c90ae5"
-=======
-      "ETag" : "\"0x8D732FDB6F1AF81\"",
-      "Last-Modified" : "Fri, 06 Sep 2019 19:09:17 GMT",
-      "retry-after" : "0",
-      "Content-Length" : "0",
-      "StatusCode" : "201",
-      "x-ms-request-id" : "ec65f776-001e-001f-5ee6-64eb66000000",
-      "x-ms-request-server-encrypted" : "true",
-      "Date" : "Fri, 06 Sep 2019 19:09:16 GMT",
-      "x-ms-client-request-id" : "aeb972df-df9b-45c6-9c40-1138cd5100a3"
->>>>>>> a55d5dd9
+      "Date" : "Mon, 09 Sep 2019 20:08:26 GMT",
+      "x-ms-client-request-id" : "b5a6eefb-3227-437e-a61b-614fba5a75ba"
     },
     "Exception" : null
   }, {
     "Method" : "HEAD",
-<<<<<<< HEAD
-    "Uri" : "https://jaschrepragrs.blob.core.windows.net/jtccreateac0pageblobapitestcreateac1ed59186a01e91b9cd/javablobcreateac1pageblobapitestcreateac1ed148285707b1f",
+    "Uri" : "https://jaschrepragrs.blob.core.windows.net/jtccreateac0pageblobapitestcreateac93f14290548a67ea22/javablobcreateac1pageblobapitestcreateac93f369296541a98",
     "Headers" : {
       "x-ms-version" : "2019-02-02",
       "User-Agent" : "azsdk-java-azure-storage-blob/12.0.0-preview.3 1.8.0_221; Windows 10 10.0",
-      "x-ms-client-request-id" : "4ae7e73a-97ea-4cf0-83ab-7ad321e12ea7"
-=======
-    "Uri" : "https://azstoragesdkaccount.blob.core.windows.net/jtccreateac0pageblobapitestcreateacd3a89926aa069f6c48/javablobcreateac1pageblobapitestcreateacd3a26576ea05849",
-    "Headers" : {
-      "x-ms-version" : "2019-02-02",
-      "User-Agent" : "azsdk-java-azure-storage-blob/12.0.0-preview.3 1.8.0_212; Windows 10 10.0",
-      "x-ms-client-request-id" : "02a5944d-7842-4aae-8a60-70c020816a5f"
->>>>>>> a55d5dd9
+      "x-ms-client-request-id" : "b2981457-5461-4a18-8f2b-3f83007a69e4"
     },
     "Response" : {
       "x-ms-version" : "2019-02-02",
@@ -104,95 +57,52 @@
       "x-ms-tag-count" : "0",
       "x-ms-lease-state" : "available",
       "x-ms-blob-sequence-number" : "0",
-<<<<<<< HEAD
-      "Last-Modified" : "Thu, 05 Sep 2019 22:41:54 GMT",
+      "Last-Modified" : "Mon, 09 Sep 2019 20:08:26 GMT",
       "retry-after" : "0",
       "StatusCode" : "200",
-      "Date" : "Thu, 05 Sep 2019 22:41:53 GMT",
-=======
-      "Last-Modified" : "Fri, 06 Sep 2019 19:09:17 GMT",
-      "retry-after" : "0",
-      "StatusCode" : "200",
-      "Date" : "Fri, 06 Sep 2019 19:09:16 GMT",
->>>>>>> a55d5dd9
+      "Date" : "Mon, 09 Sep 2019 20:08:26 GMT",
       "x-ms-blob-type" : "PageBlob",
       "Accept-Ranges" : "bytes",
       "x-ms-server-encrypted" : "true",
       "x-ms-access-tier-inferred" : "true",
       "x-ms-access-tier" : "Hot",
-<<<<<<< HEAD
-      "ETag" : "\"0x8D73252402E25AD\"",
-      "x-ms-creation-time" : "Thu, 05 Sep 2019 22:41:54 GMT",
+      "ETag" : "\"0x8D73561799E6DEC\"",
+      "x-ms-creation-time" : "Mon, 09 Sep 2019 20:08:26 GMT",
       "Content-Length" : "512",
-      "x-ms-request-id" : "9b687a13-c01e-0018-393b-64cd3e000000",
-      "x-ms-client-request-id" : "4ae7e73a-97ea-4cf0-83ab-7ad321e12ea7",
-=======
-      "ETag" : "\"0x8D732FDB6F1AF81\"",
-      "x-ms-creation-time" : "Fri, 06 Sep 2019 19:09:17 GMT",
-      "Content-Length" : "512",
-      "x-ms-request-id" : "ec65f78b-001e-001f-70e6-64eb66000000",
-      "x-ms-client-request-id" : "02a5944d-7842-4aae-8a60-70c020816a5f",
->>>>>>> a55d5dd9
+      "x-ms-request-id" : "c5cb1d5e-301e-0042-544a-67cbbf000000",
+      "x-ms-client-request-id" : "b2981457-5461-4a18-8f2b-3f83007a69e4",
       "Content-Type" : "application/octet-stream"
     },
     "Exception" : null
   }, {
     "Method" : "PUT",
-<<<<<<< HEAD
-    "Uri" : "https://jaschrepragrs.blob.core.windows.net/jtccreateac0pageblobapitestcreateac1ed59186a01e91b9cd/javablobcreateac1pageblobapitestcreateac1ed148285707b1f",
+    "Uri" : "https://jaschrepragrs.blob.core.windows.net/jtccreateac0pageblobapitestcreateac93f14290548a67ea22/javablobcreateac1pageblobapitestcreateac93f369296541a98",
     "Headers" : {
       "x-ms-version" : "2019-02-02",
       "User-Agent" : "azsdk-java-azure-storage-blob/12.0.0-preview.3 1.8.0_221; Windows 10 10.0",
-      "x-ms-client-request-id" : "b52458ed-b923-46d7-b96c-65503876e185"
-=======
-    "Uri" : "https://azstoragesdkaccount.blob.core.windows.net/jtccreateac0pageblobapitestcreateacd3a89926aa069f6c48/javablobcreateac1pageblobapitestcreateacd3a26576ea05849",
-    "Headers" : {
-      "x-ms-version" : "2019-02-02",
-      "User-Agent" : "azsdk-java-azure-storage-blob/12.0.0-preview.3 1.8.0_212; Windows 10 10.0",
-      "x-ms-client-request-id" : "fdb0f1f5-a801-4462-8672-cdbc2c977eb3"
->>>>>>> a55d5dd9
+      "x-ms-client-request-id" : "66a3caf0-dc64-4ad6-a2db-19c36adf07a5"
     },
     "Response" : {
       "x-ms-version" : "2019-02-02",
       "Server" : "Windows-Azure-Blob/1.0 Microsoft-HTTPAPI/2.0",
-<<<<<<< HEAD
-      "ETag" : "\"0x8D732524046E25D\"",
-      "Last-Modified" : "Thu, 05 Sep 2019 22:41:54 GMT",
+      "ETag" : "\"0x8D7356179B66722\"",
+      "Last-Modified" : "Mon, 09 Sep 2019 20:08:26 GMT",
       "retry-after" : "0",
       "Content-Length" : "0",
       "StatusCode" : "201",
-      "x-ms-request-id" : "9b687a1f-c01e-0018-433b-64cd3e000000",
+      "x-ms-request-id" : "c5cb1d65-301e-0042-5a4a-67cbbf000000",
       "x-ms-request-server-encrypted" : "true",
-      "Date" : "Thu, 05 Sep 2019 22:41:53 GMT",
-      "x-ms-client-request-id" : "b52458ed-b923-46d7-b96c-65503876e185"
-=======
-      "ETag" : "\"0x8D732FDB6FD23E7\"",
-      "Last-Modified" : "Fri, 06 Sep 2019 19:09:17 GMT",
-      "retry-after" : "0",
-      "Content-Length" : "0",
-      "StatusCode" : "201",
-      "x-ms-request-id" : "ec65f797-001e-001f-7ce6-64eb66000000",
-      "x-ms-request-server-encrypted" : "true",
-      "Date" : "Fri, 06 Sep 2019 19:09:16 GMT",
-      "x-ms-client-request-id" : "fdb0f1f5-a801-4462-8672-cdbc2c977eb3"
->>>>>>> a55d5dd9
+      "Date" : "Mon, 09 Sep 2019 20:08:26 GMT",
+      "x-ms-client-request-id" : "66a3caf0-dc64-4ad6-a2db-19c36adf07a5"
     },
     "Exception" : null
   }, {
     "Method" : "GET",
-<<<<<<< HEAD
     "Uri" : "https://jaschrepragrs.blob.core.windows.net?prefix=jtccreateac&comp=list",
     "Headers" : {
       "x-ms-version" : "2019-02-02",
       "User-Agent" : "azsdk-java-azure-storage-blob/12.0.0-preview.3 1.8.0_221; Windows 10 10.0",
-      "x-ms-client-request-id" : "43505ebf-34ba-4c79-8339-702d912e2cbd"
-=======
-    "Uri" : "https://azstoragesdkaccount.blob.core.windows.net?prefix=jtccreateac&comp=list",
-    "Headers" : {
-      "x-ms-version" : "2019-02-02",
-      "User-Agent" : "azsdk-java-azure-storage-blob/12.0.0-preview.3 1.8.0_212; Windows 10 10.0",
-      "x-ms-client-request-id" : "3ecbbc8e-e7a5-4f75-ac0c-bba7cc5b13a4"
->>>>>>> a55d5dd9
+      "x-ms-client-request-id" : "d2c250c9-8583-41d4-a8db-754a17160146"
     },
     "Response" : {
       "Transfer-Encoding" : "chunked",
@@ -200,35 +110,20 @@
       "Server" : "Windows-Azure-Blob/1.0 Microsoft-HTTPAPI/2.0",
       "retry-after" : "0",
       "StatusCode" : "200",
-<<<<<<< HEAD
-      "x-ms-request-id" : "9b687a2b-c01e-0018-4e3b-64cd3e000000",
-      "Body" : "﻿<?xml version=\"1.0\" encoding=\"utf-8\"?><EnumerationResults ServiceEndpoint=\"https://jaschrepragrs.blob.core.windows.net/\"><Prefix>jtccreateac</Prefix><Containers><Container><Name>jtccreateac0pageblobapitestcreateac1ed59186a01e91b9cd</Name><Properties><Last-Modified>Thu, 05 Sep 2019 22:41:54 GMT</Last-Modified><Etag>\"0x8D732524021971B\"</Etag><LeaseStatus>unlocked</LeaseStatus><LeaseState>available</LeaseState><DefaultEncryptionScope>$account-encryption-key</DefaultEncryptionScope><DenyEncryptionScopeOverride>false</DenyEncryptionScopeOverride><HasImmutabilityPolicy>false</HasImmutabilityPolicy><HasLegalHold>false</HasLegalHold></Properties></Container></Containers><NextMarker /></EnumerationResults>",
-      "Date" : "Thu, 05 Sep 2019 22:41:53 GMT",
-      "x-ms-client-request-id" : "43505ebf-34ba-4c79-8339-702d912e2cbd",
-=======
-      "x-ms-request-id" : "ec65f7ab-001e-001f-0ee6-64eb66000000",
-      "Body" : "﻿<?xml version=\"1.0\" encoding=\"utf-8\"?><EnumerationResults ServiceEndpoint=\"https://azstoragesdkaccount.blob.core.windows.net/\"><Prefix>jtccreateac</Prefix><Containers><Container><Name>jtccreateac0pageblobapitestcreateacd3a89926aa069f6c48</Name><Properties><Last-Modified>Fri, 06 Sep 2019 19:09:17 GMT</Last-Modified><Etag>\"0x8D732FDB6EBD854\"</Etag><LeaseStatus>unlocked</LeaseStatus><LeaseState>available</LeaseState><DefaultEncryptionScope>$account-encryption-key</DefaultEncryptionScope><DenyEncryptionScopeOverride>false</DenyEncryptionScopeOverride><HasImmutabilityPolicy>false</HasImmutabilityPolicy><HasLegalHold>false</HasLegalHold></Properties></Container></Containers><NextMarker /></EnumerationResults>",
-      "Date" : "Fri, 06 Sep 2019 19:09:16 GMT",
-      "x-ms-client-request-id" : "3ecbbc8e-e7a5-4f75-ac0c-bba7cc5b13a4",
->>>>>>> a55d5dd9
+      "x-ms-request-id" : "c5cb1d7c-301e-0042-6e4a-67cbbf000000",
+      "Body" : "﻿<?xml version=\"1.0\" encoding=\"utf-8\"?><EnumerationResults ServiceEndpoint=\"https://jaschrepragrs.blob.core.windows.net/\"><Prefix>jtccreateac</Prefix><Containers><Container><Name>jtccreateac0pageblobapitestcreateac93f14290548a67ea22</Name><Properties><Last-Modified>Mon, 09 Sep 2019 20:08:26 GMT</Last-Modified><Etag>\"0x8D7356179916853\"</Etag><LeaseStatus>unlocked</LeaseStatus><LeaseState>available</LeaseState><DefaultEncryptionScope>$account-encryption-key</DefaultEncryptionScope><DenyEncryptionScopeOverride>false</DenyEncryptionScopeOverride><HasImmutabilityPolicy>false</HasImmutabilityPolicy><HasLegalHold>false</HasLegalHold></Properties></Container></Containers><NextMarker /></EnumerationResults>",
+      "Date" : "Mon, 09 Sep 2019 20:08:26 GMT",
+      "x-ms-client-request-id" : "d2c250c9-8583-41d4-a8db-754a17160146",
       "Content-Type" : "application/xml"
     },
     "Exception" : null
   }, {
     "Method" : "DELETE",
-<<<<<<< HEAD
-    "Uri" : "https://jaschrepragrs.blob.core.windows.net/jtccreateac0pageblobapitestcreateac1ed59186a01e91b9cd?restype=container",
+    "Uri" : "https://jaschrepragrs.blob.core.windows.net/jtccreateac0pageblobapitestcreateac93f14290548a67ea22?restype=container",
     "Headers" : {
       "x-ms-version" : "2019-02-02",
       "User-Agent" : "azsdk-java-azure-storage-blob/12.0.0-preview.3 1.8.0_221; Windows 10 10.0",
-      "x-ms-client-request-id" : "c3b2d390-3a15-44fc-a121-a139d6402a8e"
-=======
-    "Uri" : "https://azstoragesdkaccount.blob.core.windows.net/jtccreateac0pageblobapitestcreateacd3a89926aa069f6c48?restype=container",
-    "Headers" : {
-      "x-ms-version" : "2019-02-02",
-      "User-Agent" : "azsdk-java-azure-storage-blob/12.0.0-preview.3 1.8.0_212; Windows 10 10.0",
-      "x-ms-client-request-id" : "52b1c25f-bbc4-4b0e-84e2-7d9dc57a329c"
->>>>>>> a55d5dd9
+      "x-ms-client-request-id" : "96c1df7d-1de2-445c-b2c3-212ab4c88626"
     },
     "Response" : {
       "x-ms-version" : "2019-02-02",
@@ -236,21 +131,11 @@
       "retry-after" : "0",
       "Content-Length" : "0",
       "StatusCode" : "202",
-<<<<<<< HEAD
-      "x-ms-request-id" : "9b687a38-c01e-0018-5b3b-64cd3e000000",
-      "Date" : "Thu, 05 Sep 2019 22:41:53 GMT",
-      "x-ms-client-request-id" : "c3b2d390-3a15-44fc-a121-a139d6402a8e"
+      "x-ms-request-id" : "c5cb1d98-301e-0042-094a-67cbbf000000",
+      "Date" : "Mon, 09 Sep 2019 20:08:26 GMT",
+      "x-ms-client-request-id" : "96c1df7d-1de2-445c-b2c3-212ab4c88626"
     },
     "Exception" : null
   } ],
-  "variables" : [ "jtccreateac0pageblobapitestcreateac1ed59186a01e91b9cd", "javablobcreateac1pageblobapitestcreateac1ed148285707b1f" ]
-=======
-      "x-ms-request-id" : "ec65f7c0-001e-001f-1ee6-64eb66000000",
-      "Date" : "Fri, 06 Sep 2019 19:09:16 GMT",
-      "x-ms-client-request-id" : "52b1c25f-bbc4-4b0e-84e2-7d9dc57a329c"
-    },
-    "Exception" : null
-  } ],
-  "variables" : [ "jtccreateac0pageblobapitestcreateacd3a89926aa069f6c48", "javablobcreateac1pageblobapitestcreateacd3a26576ea05849" ]
->>>>>>> a55d5dd9
+  "variables" : [ "jtccreateac0pageblobapitestcreateac93f14290548a67ea22", "javablobcreateac1pageblobapitestcreateac93f369296541a98" ]
 }