{
  "networkCallRecords" : [ {
    "Method" : "PUT",
<<<<<<< HEAD
    "Uri" : "https://jaschrepragrs.blob.core.windows.net/jtcrenewleaseacillegal041085edb1f47b716b4eb3a?restype=container",
    "Headers" : {
      "x-ms-version" : "2019-02-02",
      "User-Agent" : "azsdk-java-azure-storage-blob/12.0.0-preview.3 1.8.0_221; Windows 10 10.0",
      "x-ms-client-request-id" : "f647c225-15c6-4399-b6f3-c109083d8e8c"
=======
    "Uri" : "https://azstoragesdkaccount.blob.core.windows.net/jtcrenewleaseacillegal07533499e2bb39b24640f39?restype=container",
    "Headers" : {
      "x-ms-version" : "2019-02-02",
      "User-Agent" : "azsdk-java-azure-storage-blob/12.0.0-preview.3 1.8.0_212; Windows 10 10.0",
      "x-ms-client-request-id" : "91a36ac7-f8ad-44d2-94fe-418c15677239"
>>>>>>> a55d5dd9
    },
    "Response" : {
      "x-ms-version" : "2019-02-02",
      "Server" : "Windows-Azure-Blob/1.0 Microsoft-HTTPAPI/2.0",
<<<<<<< HEAD
      "ETag" : "\"0x8D732533216008F\"",
      "Last-Modified" : "Thu, 05 Sep 2019 22:48:40 GMT",
      "retry-after" : "0",
      "Content-Length" : "0",
      "StatusCode" : "201",
      "x-ms-request-id" : "827d13d9-601e-001e-563c-643a46000000",
      "Date" : "Thu, 05 Sep 2019 22:48:39 GMT",
      "x-ms-client-request-id" : "f647c225-15c6-4399-b6f3-c109083d8e8c"
=======
      "ETag" : "\"0x8D732FD8EB24534\"",
      "Last-Modified" : "Fri, 06 Sep 2019 19:08:09 GMT",
      "retry-after" : "0",
      "Content-Length" : "0",
      "StatusCode" : "201",
      "x-ms-request-id" : "ec654ee2-001e-001f-22e6-64eb66000000",
      "Date" : "Fri, 06 Sep 2019 19:08:09 GMT",
      "x-ms-client-request-id" : "91a36ac7-f8ad-44d2-94fe-418c15677239"
>>>>>>> a55d5dd9
    },
    "Exception" : null
  }, {
    "Method" : "GET",
<<<<<<< HEAD
    "Uri" : "https://jaschrepragrs.blob.core.windows.net?prefix=jtcrenewleaseacillegal&comp=list",
    "Headers" : {
      "x-ms-version" : "2019-02-02",
      "User-Agent" : "azsdk-java-azure-storage-blob/12.0.0-preview.3 1.8.0_221; Windows 10 10.0",
      "x-ms-client-request-id" : "2526116e-0792-4e4f-bc76-f7bd5b6a3a5a"
=======
    "Uri" : "https://azstoragesdkaccount.blob.core.windows.net?prefix=jtcrenewleaseacillegal&comp=list",
    "Headers" : {
      "x-ms-version" : "2019-02-02",
      "User-Agent" : "azsdk-java-azure-storage-blob/12.0.0-preview.3 1.8.0_212; Windows 10 10.0",
      "x-ms-client-request-id" : "9bd0ce0d-6604-4dc2-ba27-09c86c0baac3"
>>>>>>> a55d5dd9
    },
    "Response" : {
      "Transfer-Encoding" : "chunked",
      "x-ms-version" : "2019-02-02",
      "Server" : "Windows-Azure-Blob/1.0 Microsoft-HTTPAPI/2.0",
      "retry-after" : "0",
      "StatusCode" : "200",
<<<<<<< HEAD
      "x-ms-request-id" : "827d13fe-601e-001e-723c-643a46000000",
      "Body" : "﻿<?xml version=\"1.0\" encoding=\"utf-8\"?><EnumerationResults ServiceEndpoint=\"https://jaschrepragrs.blob.core.windows.net/\"><Prefix>jtcrenewleaseacillegal</Prefix><Containers><Container><Name>jtcrenewleaseacillegal041085edb1f47b716b4eb3a</Name><Properties><Last-Modified>Thu, 05 Sep 2019 22:48:40 GMT</Last-Modified><Etag>\"0x8D732533216008F\"</Etag><LeaseStatus>unlocked</LeaseStatus><LeaseState>available</LeaseState><DefaultEncryptionScope>$account-encryption-key</DefaultEncryptionScope><DenyEncryptionScopeOverride>false</DenyEncryptionScopeOverride><HasImmutabilityPolicy>false</HasImmutabilityPolicy><HasLegalHold>false</HasLegalHold></Properties></Container></Containers><NextMarker /></EnumerationResults>",
      "Date" : "Thu, 05 Sep 2019 22:48:39 GMT",
      "x-ms-client-request-id" : "2526116e-0792-4e4f-bc76-f7bd5b6a3a5a",
=======
      "x-ms-request-id" : "ec654f02-001e-001f-37e6-64eb66000000",
      "Body" : "﻿<?xml version=\"1.0\" encoding=\"utf-8\"?><EnumerationResults ServiceEndpoint=\"https://azstoragesdkaccount.blob.core.windows.net/\"><Prefix>jtcrenewleaseacillegal</Prefix><Containers><Container><Name>jtcrenewleaseacillegal07533499e2bb39b24640f39</Name><Properties><Last-Modified>Fri, 06 Sep 2019 19:08:09 GMT</Last-Modified><Etag>\"0x8D732FD8EB24534\"</Etag><LeaseStatus>unlocked</LeaseStatus><LeaseState>available</LeaseState><DefaultEncryptionScope>$account-encryption-key</DefaultEncryptionScope><DenyEncryptionScopeOverride>false</DenyEncryptionScopeOverride><HasImmutabilityPolicy>false</HasImmutabilityPolicy><HasLegalHold>false</HasLegalHold></Properties></Container></Containers><NextMarker /></EnumerationResults>",
      "Date" : "Fri, 06 Sep 2019 19:08:09 GMT",
      "x-ms-client-request-id" : "9bd0ce0d-6604-4dc2-ba27-09c86c0baac3",
>>>>>>> a55d5dd9
      "Content-Type" : "application/xml"
    },
    "Exception" : null
  }, {
    "Method" : "DELETE",
<<<<<<< HEAD
    "Uri" : "https://jaschrepragrs.blob.core.windows.net/jtcrenewleaseacillegal041085edb1f47b716b4eb3a?restype=container",
    "Headers" : {
      "x-ms-version" : "2019-02-02",
      "User-Agent" : "azsdk-java-azure-storage-blob/12.0.0-preview.3 1.8.0_221; Windows 10 10.0",
      "x-ms-client-request-id" : "a931f3eb-5025-4d9d-be7e-07fbc930fb50"
=======
    "Uri" : "https://azstoragesdkaccount.blob.core.windows.net/jtcrenewleaseacillegal07533499e2bb39b24640f39?restype=container",
    "Headers" : {
      "x-ms-version" : "2019-02-02",
      "User-Agent" : "azsdk-java-azure-storage-blob/12.0.0-preview.3 1.8.0_212; Windows 10 10.0",
      "x-ms-client-request-id" : "2a599e0a-0af5-4cf9-bb0c-5a1e74aa132a"
>>>>>>> a55d5dd9
    },
    "Response" : {
      "x-ms-version" : "2019-02-02",
      "Server" : "Windows-Azure-Blob/1.0 Microsoft-HTTPAPI/2.0",
      "retry-after" : "0",
      "Content-Length" : "0",
      "StatusCode" : "202",
<<<<<<< HEAD
      "x-ms-request-id" : "827d1413-601e-001e-043c-643a46000000",
      "Date" : "Thu, 05 Sep 2019 22:48:39 GMT",
      "x-ms-client-request-id" : "a931f3eb-5025-4d9d-be7e-07fbc930fb50"
    },
    "Exception" : null
  } ],
  "variables" : [ "jtcrenewleaseacillegal041085edb1f47b716b4eb3a" ]
=======
      "x-ms-request-id" : "ec654f17-001e-001f-47e6-64eb66000000",
      "Date" : "Fri, 06 Sep 2019 19:08:09 GMT",
      "x-ms-client-request-id" : "2a599e0a-0af5-4cf9-bb0c-5a1e74aa132a"
    },
    "Exception" : null
  } ],
  "variables" : [ "jtcrenewleaseacillegal07533499e2bb39b24640f39" ]
>>>>>>> a55d5dd9
}<|MERGE_RESOLUTION|>--- conflicted
+++ resolved
@@ -1,59 +1,32 @@
 {
   "networkCallRecords" : [ {
     "Method" : "PUT",
-<<<<<<< HEAD
-    "Uri" : "https://jaschrepragrs.blob.core.windows.net/jtcrenewleaseacillegal041085edb1f47b716b4eb3a?restype=container",
+    "Uri" : "https://jaschrepragrs.blob.core.windows.net/jtcrenewleaseacillegal0003110da3360c067d4b74b?restype=container",
     "Headers" : {
       "x-ms-version" : "2019-02-02",
       "User-Agent" : "azsdk-java-azure-storage-blob/12.0.0-preview.3 1.8.0_221; Windows 10 10.0",
-      "x-ms-client-request-id" : "f647c225-15c6-4399-b6f3-c109083d8e8c"
-=======
-    "Uri" : "https://azstoragesdkaccount.blob.core.windows.net/jtcrenewleaseacillegal07533499e2bb39b24640f39?restype=container",
-    "Headers" : {
-      "x-ms-version" : "2019-02-02",
-      "User-Agent" : "azsdk-java-azure-storage-blob/12.0.0-preview.3 1.8.0_212; Windows 10 10.0",
-      "x-ms-client-request-id" : "91a36ac7-f8ad-44d2-94fe-418c15677239"
->>>>>>> a55d5dd9
+      "x-ms-client-request-id" : "0fcdc3cb-7b19-4616-aa9c-a08ecdb74a9f"
     },
     "Response" : {
       "x-ms-version" : "2019-02-02",
       "Server" : "Windows-Azure-Blob/1.0 Microsoft-HTTPAPI/2.0",
-<<<<<<< HEAD
-      "ETag" : "\"0x8D732533216008F\"",
-      "Last-Modified" : "Thu, 05 Sep 2019 22:48:40 GMT",
+      "ETag" : "\"0x8D73560BCA5683D\"",
+      "Last-Modified" : "Mon, 09 Sep 2019 20:03:09 GMT",
       "retry-after" : "0",
       "Content-Length" : "0",
       "StatusCode" : "201",
-      "x-ms-request-id" : "827d13d9-601e-001e-563c-643a46000000",
-      "Date" : "Thu, 05 Sep 2019 22:48:39 GMT",
-      "x-ms-client-request-id" : "f647c225-15c6-4399-b6f3-c109083d8e8c"
-=======
-      "ETag" : "\"0x8D732FD8EB24534\"",
-      "Last-Modified" : "Fri, 06 Sep 2019 19:08:09 GMT",
-      "retry-after" : "0",
-      "Content-Length" : "0",
-      "StatusCode" : "201",
-      "x-ms-request-id" : "ec654ee2-001e-001f-22e6-64eb66000000",
-      "Date" : "Fri, 06 Sep 2019 19:08:09 GMT",
-      "x-ms-client-request-id" : "91a36ac7-f8ad-44d2-94fe-418c15677239"
->>>>>>> a55d5dd9
+      "x-ms-request-id" : "c5c9e68c-301e-0042-4349-67cbbf000000",
+      "Date" : "Mon, 09 Sep 2019 20:03:08 GMT",
+      "x-ms-client-request-id" : "0fcdc3cb-7b19-4616-aa9c-a08ecdb74a9f"
     },
     "Exception" : null
   }, {
     "Method" : "GET",
-<<<<<<< HEAD
     "Uri" : "https://jaschrepragrs.blob.core.windows.net?prefix=jtcrenewleaseacillegal&comp=list",
     "Headers" : {
       "x-ms-version" : "2019-02-02",
       "User-Agent" : "azsdk-java-azure-storage-blob/12.0.0-preview.3 1.8.0_221; Windows 10 10.0",
-      "x-ms-client-request-id" : "2526116e-0792-4e4f-bc76-f7bd5b6a3a5a"
-=======
-    "Uri" : "https://azstoragesdkaccount.blob.core.windows.net?prefix=jtcrenewleaseacillegal&comp=list",
-    "Headers" : {
-      "x-ms-version" : "2019-02-02",
-      "User-Agent" : "azsdk-java-azure-storage-blob/12.0.0-preview.3 1.8.0_212; Windows 10 10.0",
-      "x-ms-client-request-id" : "9bd0ce0d-6604-4dc2-ba27-09c86c0baac3"
->>>>>>> a55d5dd9
+      "x-ms-client-request-id" : "72a9c5ce-dccc-4cf0-9f69-5c528fc5e5d0"
     },
     "Response" : {
       "Transfer-Encoding" : "chunked",
@@ -61,35 +34,20 @@
       "Server" : "Windows-Azure-Blob/1.0 Microsoft-HTTPAPI/2.0",
       "retry-after" : "0",
       "StatusCode" : "200",
-<<<<<<< HEAD
-      "x-ms-request-id" : "827d13fe-601e-001e-723c-643a46000000",
-      "Body" : "﻿<?xml version=\"1.0\" encoding=\"utf-8\"?><EnumerationResults ServiceEndpoint=\"https://jaschrepragrs.blob.core.windows.net/\"><Prefix>jtcrenewleaseacillegal</Prefix><Containers><Container><Name>jtcrenewleaseacillegal041085edb1f47b716b4eb3a</Name><Properties><Last-Modified>Thu, 05 Sep 2019 22:48:40 GMT</Last-Modified><Etag>\"0x8D732533216008F\"</Etag><LeaseStatus>unlocked</LeaseStatus><LeaseState>available</LeaseState><DefaultEncryptionScope>$account-encryption-key</DefaultEncryptionScope><DenyEncryptionScopeOverride>false</DenyEncryptionScopeOverride><HasImmutabilityPolicy>false</HasImmutabilityPolicy><HasLegalHold>false</HasLegalHold></Properties></Container></Containers><NextMarker /></EnumerationResults>",
-      "Date" : "Thu, 05 Sep 2019 22:48:39 GMT",
-      "x-ms-client-request-id" : "2526116e-0792-4e4f-bc76-f7bd5b6a3a5a",
-=======
-      "x-ms-request-id" : "ec654f02-001e-001f-37e6-64eb66000000",
-      "Body" : "﻿<?xml version=\"1.0\" encoding=\"utf-8\"?><EnumerationResults ServiceEndpoint=\"https://azstoragesdkaccount.blob.core.windows.net/\"><Prefix>jtcrenewleaseacillegal</Prefix><Containers><Container><Name>jtcrenewleaseacillegal07533499e2bb39b24640f39</Name><Properties><Last-Modified>Fri, 06 Sep 2019 19:08:09 GMT</Last-Modified><Etag>\"0x8D732FD8EB24534\"</Etag><LeaseStatus>unlocked</LeaseStatus><LeaseState>available</LeaseState><DefaultEncryptionScope>$account-encryption-key</DefaultEncryptionScope><DenyEncryptionScopeOverride>false</DenyEncryptionScopeOverride><HasImmutabilityPolicy>false</HasImmutabilityPolicy><HasLegalHold>false</HasLegalHold></Properties></Container></Containers><NextMarker /></EnumerationResults>",
-      "Date" : "Fri, 06 Sep 2019 19:08:09 GMT",
-      "x-ms-client-request-id" : "9bd0ce0d-6604-4dc2-ba27-09c86c0baac3",
->>>>>>> a55d5dd9
+      "x-ms-request-id" : "c5c9e699-301e-0042-4e49-67cbbf000000",
+      "Body" : "﻿<?xml version=\"1.0\" encoding=\"utf-8\"?><EnumerationResults ServiceEndpoint=\"https://jaschrepragrs.blob.core.windows.net/\"><Prefix>jtcrenewleaseacillegal</Prefix><Containers><Container><Name>jtcrenewleaseacillegal0003110da3360c067d4b74b</Name><Properties><Last-Modified>Mon, 09 Sep 2019 20:03:09 GMT</Last-Modified><Etag>\"0x8D73560BCA5683D\"</Etag><LeaseStatus>unlocked</LeaseStatus><LeaseState>available</LeaseState><DefaultEncryptionScope>$account-encryption-key</DefaultEncryptionScope><DenyEncryptionScopeOverride>false</DenyEncryptionScopeOverride><HasImmutabilityPolicy>false</HasImmutabilityPolicy><HasLegalHold>false</HasLegalHold></Properties></Container></Containers><NextMarker /></EnumerationResults>",
+      "Date" : "Mon, 09 Sep 2019 20:03:08 GMT",
+      "x-ms-client-request-id" : "72a9c5ce-dccc-4cf0-9f69-5c528fc5e5d0",
       "Content-Type" : "application/xml"
     },
     "Exception" : null
   }, {
     "Method" : "DELETE",
-<<<<<<< HEAD
-    "Uri" : "https://jaschrepragrs.blob.core.windows.net/jtcrenewleaseacillegal041085edb1f47b716b4eb3a?restype=container",
+    "Uri" : "https://jaschrepragrs.blob.core.windows.net/jtcrenewleaseacillegal0003110da3360c067d4b74b?restype=container",
     "Headers" : {
       "x-ms-version" : "2019-02-02",
       "User-Agent" : "azsdk-java-azure-storage-blob/12.0.0-preview.3 1.8.0_221; Windows 10 10.0",
-      "x-ms-client-request-id" : "a931f3eb-5025-4d9d-be7e-07fbc930fb50"
-=======
-    "Uri" : "https://azstoragesdkaccount.blob.core.windows.net/jtcrenewleaseacillegal07533499e2bb39b24640f39?restype=container",
-    "Headers" : {
-      "x-ms-version" : "2019-02-02",
-      "User-Agent" : "azsdk-java-azure-storage-blob/12.0.0-preview.3 1.8.0_212; Windows 10 10.0",
-      "x-ms-client-request-id" : "2a599e0a-0af5-4cf9-bb0c-5a1e74aa132a"
->>>>>>> a55d5dd9
+      "x-ms-client-request-id" : "4dd6b2e8-7eb7-4f78-b53a-9525576a4ef0"
     },
     "Response" : {
       "x-ms-version" : "2019-02-02",
@@ -97,21 +55,11 @@
       "retry-after" : "0",
       "Content-Length" : "0",
       "StatusCode" : "202",
-<<<<<<< HEAD
-      "x-ms-request-id" : "827d1413-601e-001e-043c-643a46000000",
-      "Date" : "Thu, 05 Sep 2019 22:48:39 GMT",
-      "x-ms-client-request-id" : "a931f3eb-5025-4d9d-be7e-07fbc930fb50"
+      "x-ms-request-id" : "c5c9e6a5-301e-0042-5949-67cbbf000000",
+      "Date" : "Mon, 09 Sep 2019 20:03:08 GMT",
+      "x-ms-client-request-id" : "4dd6b2e8-7eb7-4f78-b53a-9525576a4ef0"
     },
     "Exception" : null
   } ],
-  "variables" : [ "jtcrenewleaseacillegal041085edb1f47b716b4eb3a" ]
-=======
-      "x-ms-request-id" : "ec654f17-001e-001f-47e6-64eb66000000",
-      "Date" : "Fri, 06 Sep 2019 19:08:09 GMT",
-      "x-ms-client-request-id" : "2a599e0a-0af5-4cf9-bb0c-5a1e74aa132a"
-    },
-    "Exception" : null
-  } ],
-  "variables" : [ "jtcrenewleaseacillegal07533499e2bb39b24640f39" ]
->>>>>>> a55d5dd9
+  "variables" : [ "jtcrenewleaseacillegal0003110da3360c067d4b74b" ]
 }