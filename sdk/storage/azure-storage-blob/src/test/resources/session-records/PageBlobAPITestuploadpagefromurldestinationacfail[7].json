--- conflicted
+++ resolved
@@ -1,231 +1,123 @@
 {
   "networkCallRecords" : [ {
     "Method" : "PUT",
-<<<<<<< HEAD
-    "Uri" : "https://jaschrepragrs.blob.core.windows.net/jtcuploadpagefromurldestinationacfail010185e4fde98bc6?restype=container",
+    "Uri" : "https://jaschrepragrs.blob.core.windows.net/jtcuploadpagefromurldestinationacfail0850941046660e8e?restype=container",
     "Headers" : {
       "x-ms-version" : "2019-02-02",
       "User-Agent" : "azsdk-java-azure-storage-blob/12.0.0-preview.3 1.8.0_221; Windows 10 10.0",
-      "x-ms-client-request-id" : "e2f3ec6d-caad-453f-b5ed-25e22be0dcc9"
-=======
-    "Uri" : "https://azstoragesdkaccount.blob.core.windows.net/jtcuploadpagefromurldestinationacfail072868323a7d85d0?restype=container",
-    "Headers" : {
-      "x-ms-version" : "2019-02-02",
-      "User-Agent" : "azsdk-java-azure-storage-blob/12.0.0-preview.3 1.8.0_212; Windows 10 10.0",
-      "x-ms-client-request-id" : "d21ea66e-d331-4c21-823b-1db518bf84f9"
->>>>>>> a55d5dd9
+      "x-ms-client-request-id" : "2cb1d15f-c9ea-4531-99f9-ba9cc1d71ddc"
     },
     "Response" : {
       "x-ms-version" : "2019-02-02",
       "Server" : "Windows-Azure-Blob/1.0 Microsoft-HTTPAPI/2.0",
-<<<<<<< HEAD
-      "ETag" : "\"0x8D7325251959495\"",
-      "Last-Modified" : "Thu, 05 Sep 2019 22:42:23 GMT",
+      "ETag" : "\"0x8D735618B2F56AF\"",
+      "Last-Modified" : "Mon, 09 Sep 2019 20:08:55 GMT",
       "retry-after" : "0",
       "Content-Length" : "0",
       "StatusCode" : "201",
-      "x-ms-request-id" : "e0dd5a5e-e01e-0026-063b-647b1f000000",
-      "Date" : "Thu, 05 Sep 2019 22:42:22 GMT",
-      "x-ms-client-request-id" : "e2f3ec6d-caad-453f-b5ed-25e22be0dcc9"
-=======
-      "ETag" : "\"0x8D732FDC18EE1E5\"",
-      "Last-Modified" : "Fri, 06 Sep 2019 19:09:35 GMT",
-      "retry-after" : "0",
-      "Content-Length" : "0",
-      "StatusCode" : "201",
-      "x-ms-request-id" : "8f75ff3c-401e-003a-66e6-6473d5000000",
-      "Date" : "Fri, 06 Sep 2019 19:09:34 GMT",
-      "x-ms-client-request-id" : "d21ea66e-d331-4c21-823b-1db518bf84f9"
->>>>>>> a55d5dd9
+      "x-ms-request-id" : "9ebd1a98-501e-003f-5f4a-675777000000",
+      "Date" : "Mon, 09 Sep 2019 20:08:55 GMT",
+      "x-ms-client-request-id" : "2cb1d15f-c9ea-4531-99f9-ba9cc1d71ddc"
     },
     "Exception" : null
   }, {
     "Method" : "PUT",
-<<<<<<< HEAD
-    "Uri" : "https://jaschrepragrs.blob.core.windows.net/jtcuploadpagefromurldestinationacfail010185e4fde98bc6/javablobuploadpagefromurldestinationacfail1888926df0af1",
+    "Uri" : "https://jaschrepragrs.blob.core.windows.net/jtcuploadpagefromurldestinationacfail0850941046660e8e/javablobuploadpagefromurldestinationacfail1695966821ae9",
     "Headers" : {
       "x-ms-version" : "2019-02-02",
       "User-Agent" : "azsdk-java-azure-storage-blob/12.0.0-preview.3 1.8.0_221; Windows 10 10.0",
-      "x-ms-client-request-id" : "7e836818-1bb3-4a92-81dc-5f4f5a924b6a"
-=======
-    "Uri" : "https://azstoragesdkaccount.blob.core.windows.net/jtcuploadpagefromurldestinationacfail072868323a7d85d0/javablobuploadpagefromurldestinationacfail1683872a33ca8",
-    "Headers" : {
-      "x-ms-version" : "2019-02-02",
-      "User-Agent" : "azsdk-java-azure-storage-blob/12.0.0-preview.3 1.8.0_212; Windows 10 10.0",
-      "x-ms-client-request-id" : "1b5860d2-8819-4a71-aa9a-90aa0f4c0d3b"
->>>>>>> a55d5dd9
+      "x-ms-client-request-id" : "0636b0d6-9f1f-4410-bb4a-e6b4d6ab6d05"
     },
     "Response" : {
       "x-ms-version" : "2019-02-02",
       "Server" : "Windows-Azure-Blob/1.0 Microsoft-HTTPAPI/2.0",
-<<<<<<< HEAD
-      "ETag" : "\"0x8D7325251A2AEA9\"",
-      "Last-Modified" : "Thu, 05 Sep 2019 22:42:23 GMT",
+      "ETag" : "\"0x8D735618B3E2CCC\"",
+      "Last-Modified" : "Mon, 09 Sep 2019 20:08:56 GMT",
       "retry-after" : "0",
       "Content-Length" : "0",
       "StatusCode" : "201",
-      "x-ms-request-id" : "e0dd5a71-e01e-0026-183b-647b1f000000",
+      "x-ms-request-id" : "9ebd1aad-501e-003f-734a-675777000000",
       "x-ms-request-server-encrypted" : "true",
-      "Date" : "Thu, 05 Sep 2019 22:42:22 GMT",
-      "x-ms-client-request-id" : "7e836818-1bb3-4a92-81dc-5f4f5a924b6a"
-=======
-      "ETag" : "\"0x8D732FDC197C1F1\"",
-      "Last-Modified" : "Fri, 06 Sep 2019 19:09:35 GMT",
-      "retry-after" : "0",
-      "Content-Length" : "0",
-      "StatusCode" : "201",
-      "x-ms-request-id" : "8f75ff5d-401e-003a-7de6-6473d5000000",
-      "x-ms-request-server-encrypted" : "true",
-      "Date" : "Fri, 06 Sep 2019 19:09:34 GMT",
-      "x-ms-client-request-id" : "1b5860d2-8819-4a71-aa9a-90aa0f4c0d3b"
->>>>>>> a55d5dd9
+      "Date" : "Mon, 09 Sep 2019 20:08:55 GMT",
+      "x-ms-client-request-id" : "0636b0d6-9f1f-4410-bb4a-e6b4d6ab6d05"
     },
     "Exception" : null
   }, {
     "Method" : "PUT",
-<<<<<<< HEAD
-    "Uri" : "https://jaschrepragrs.blob.core.windows.net/jtcuploadpagefromurldestinationacfail010185e4fde98bc6?restype=container&comp=acl",
+    "Uri" : "https://jaschrepragrs.blob.core.windows.net/jtcuploadpagefromurldestinationacfail0850941046660e8e?restype=container&comp=acl",
     "Headers" : {
       "x-ms-version" : "2019-02-02",
       "User-Agent" : "azsdk-java-azure-storage-blob/12.0.0-preview.3 1.8.0_221; Windows 10 10.0",
-      "x-ms-client-request-id" : "b5ea408a-b847-443f-b11a-1eac1c04d41a",
-=======
-    "Uri" : "https://azstoragesdkaccount.blob.core.windows.net/jtcuploadpagefromurldestinationacfail072868323a7d85d0?restype=container&comp=acl",
-    "Headers" : {
-      "x-ms-version" : "2019-02-02",
-      "User-Agent" : "azsdk-java-azure-storage-blob/12.0.0-preview.3 1.8.0_212; Windows 10 10.0",
-      "x-ms-client-request-id" : "bc7fba83-1f5d-45e2-96e8-fea796e484a7",
->>>>>>> a55d5dd9
+      "x-ms-client-request-id" : "b8ba1d56-3adc-4c74-826d-ebf863ac742d",
       "Content-Type" : "application/xml; charset=utf-8"
     },
     "Response" : {
       "x-ms-version" : "2019-02-02",
       "Server" : "Windows-Azure-Blob/1.0 Microsoft-HTTPAPI/2.0",
-<<<<<<< HEAD
-      "ETag" : "\"0x8D7325251AF015E\"",
-      "Last-Modified" : "Thu, 05 Sep 2019 22:42:23 GMT",
+      "ETag" : "\"0x8D735618B4ACF5B\"",
+      "Last-Modified" : "Mon, 09 Sep 2019 20:08:56 GMT",
       "retry-after" : "0",
       "Content-Length" : "0",
       "StatusCode" : "200",
-      "x-ms-request-id" : "e0dd5a8a-e01e-0026-313b-647b1f000000",
-      "Date" : "Thu, 05 Sep 2019 22:42:22 GMT",
-      "x-ms-client-request-id" : "b5ea408a-b847-443f-b11a-1eac1c04d41a"
-=======
-      "ETag" : "\"0x8D732FDC19ED277\"",
-      "Last-Modified" : "Fri, 06 Sep 2019 19:09:35 GMT",
-      "retry-after" : "0",
-      "Content-Length" : "0",
-      "StatusCode" : "200",
-      "x-ms-request-id" : "8f75ff6b-401e-003a-09e6-6473d5000000",
-      "Date" : "Fri, 06 Sep 2019 19:09:34 GMT",
-      "x-ms-client-request-id" : "bc7fba83-1f5d-45e2-96e8-fea796e484a7"
->>>>>>> a55d5dd9
+      "x-ms-request-id" : "9ebd1acc-501e-003f-114a-675777000000",
+      "Date" : "Mon, 09 Sep 2019 20:08:55 GMT",
+      "x-ms-client-request-id" : "b8ba1d56-3adc-4c74-826d-ebf863ac742d"
     },
     "Exception" : null
   }, {
     "Method" : "PUT",
-<<<<<<< HEAD
-    "Uri" : "https://jaschrepragrs.blob.core.windows.net/jtcuploadpagefromurldestinationacfail010185e4fde98bc6/javablobuploadpagefromurldestinationacfail2729030511a57",
+    "Uri" : "https://jaschrepragrs.blob.core.windows.net/jtcuploadpagefromurldestinationacfail0850941046660e8e/javablobuploadpagefromurldestinationacfail294464e0f54df",
     "Headers" : {
       "x-ms-version" : "2019-02-02",
       "User-Agent" : "azsdk-java-azure-storage-blob/12.0.0-preview.3 1.8.0_221; Windows 10 10.0",
-      "x-ms-client-request-id" : "ca716e51-0b02-4134-9b4a-481935d6efbc"
-=======
-    "Uri" : "https://azstoragesdkaccount.blob.core.windows.net/jtcuploadpagefromurldestinationacfail072868323a7d85d0/javablobuploadpagefromurldestinationacfail2617694d0742f",
-    "Headers" : {
-      "x-ms-version" : "2019-02-02",
-      "User-Agent" : "azsdk-java-azure-storage-blob/12.0.0-preview.3 1.8.0_212; Windows 10 10.0",
-      "x-ms-client-request-id" : "2cf17458-a8b4-49f4-9b95-f1449ceba8d4"
->>>>>>> a55d5dd9
+      "x-ms-client-request-id" : "e7462c4a-a3a8-42f4-9908-3d4b9bad2b83"
     },
     "Response" : {
       "x-ms-version" : "2019-02-02",
       "Server" : "Windows-Azure-Blob/1.0 Microsoft-HTTPAPI/2.0",
-<<<<<<< HEAD
-      "ETag" : "\"0x8D7325251BBE098\"",
-      "Last-Modified" : "Thu, 05 Sep 2019 22:42:23 GMT",
+      "ETag" : "\"0x8D735618B57FB0F\"",
+      "Last-Modified" : "Mon, 09 Sep 2019 20:08:56 GMT",
       "retry-after" : "0",
       "Content-Length" : "0",
       "StatusCode" : "201",
-      "x-ms-request-id" : "e0dd5aaa-e01e-0026-4f3b-647b1f000000",
+      "x-ms-request-id" : "9ebd1ae3-501e-003f-284a-675777000000",
       "x-ms-request-server-encrypted" : "true",
-      "Date" : "Thu, 05 Sep 2019 22:42:22 GMT",
-      "x-ms-client-request-id" : "ca716e51-0b02-4134-9b4a-481935d6efbc"
-=======
-      "ETag" : "\"0x8D732FDC1A66B6D\"",
-      "Last-Modified" : "Fri, 06 Sep 2019 19:09:35 GMT",
-      "retry-after" : "0",
-      "Content-Length" : "0",
-      "StatusCode" : "201",
-      "x-ms-request-id" : "8f75ff7b-401e-003a-18e6-6473d5000000",
-      "x-ms-request-server-encrypted" : "true",
-      "Date" : "Fri, 06 Sep 2019 19:09:34 GMT",
-      "x-ms-client-request-id" : "2cf17458-a8b4-49f4-9b95-f1449ceba8d4"
->>>>>>> a55d5dd9
+      "Date" : "Mon, 09 Sep 2019 20:08:55 GMT",
+      "x-ms-client-request-id" : "e7462c4a-a3a8-42f4-9908-3d4b9bad2b83"
     },
     "Exception" : null
   }, {
     "Method" : "PUT",
-<<<<<<< HEAD
-    "Uri" : "https://jaschrepragrs.blob.core.windows.net/jtcuploadpagefromurldestinationacfail010185e4fde98bc6/javablobuploadpagefromurldestinationacfail2729030511a57?comp=page",
+    "Uri" : "https://jaschrepragrs.blob.core.windows.net/jtcuploadpagefromurldestinationacfail0850941046660e8e/javablobuploadpagefromurldestinationacfail294464e0f54df?comp=page",
     "Headers" : {
       "x-ms-version" : "2019-02-02",
       "User-Agent" : "azsdk-java-azure-storage-blob/12.0.0-preview.3 1.8.0_221; Windows 10 10.0",
-      "x-ms-client-request-id" : "8a100250-f732-422c-b041-16434f84efd9",
-=======
-    "Uri" : "https://azstoragesdkaccount.blob.core.windows.net/jtcuploadpagefromurldestinationacfail072868323a7d85d0/javablobuploadpagefromurldestinationacfail2617694d0742f?comp=page",
-    "Headers" : {
-      "x-ms-version" : "2019-02-02",
-      "User-Agent" : "azsdk-java-azure-storage-blob/12.0.0-preview.3 1.8.0_212; Windows 10 10.0",
-      "x-ms-client-request-id" : "574485d8-58dd-4976-8433-deb093d3b90f",
->>>>>>> a55d5dd9
+      "x-ms-client-request-id" : "37e139dc-003d-4ae1-8c89-4341bd42a392",
       "Content-Type" : "application/octet-stream"
     },
     "Response" : {
       "x-ms-version" : "2019-02-02",
       "Server" : "Windows-Azure-Blob/1.0 Microsoft-HTTPAPI/2.0",
-<<<<<<< HEAD
-      "x-ms-content-crc64" : "Lx4rhsqkpcE=",
+      "x-ms-content-crc64" : "H73fMbXa48g=",
       "x-ms-blob-sequence-number" : "0",
-      "Last-Modified" : "Thu, 05 Sep 2019 22:42:23 GMT",
+      "Last-Modified" : "Mon, 09 Sep 2019 20:08:56 GMT",
       "retry-after" : "0",
       "StatusCode" : "201",
       "x-ms-request-server-encrypted" : "true",
-      "Date" : "Thu, 05 Sep 2019 22:42:22 GMT",
-      "ETag" : "\"0x8D7325251C83EF5\"",
+      "Date" : "Mon, 09 Sep 2019 20:08:55 GMT",
+      "ETag" : "\"0x8D735618B64F5CD\"",
       "Content-Length" : "0",
-      "x-ms-request-id" : "e0dd5ac4-e01e-0026-663b-647b1f000000",
-      "x-ms-client-request-id" : "8a100250-f732-422c-b041-16434f84efd9"
-=======
-      "x-ms-content-crc64" : "SZ8sd9cwEO8=",
-      "x-ms-blob-sequence-number" : "0",
-      "Last-Modified" : "Fri, 06 Sep 2019 19:09:35 GMT",
-      "retry-after" : "0",
-      "StatusCode" : "201",
-      "x-ms-request-server-encrypted" : "true",
-      "Date" : "Fri, 06 Sep 2019 19:09:34 GMT",
-      "ETag" : "\"0x8D732FDC1ACD5A1\"",
-      "Content-Length" : "0",
-      "x-ms-request-id" : "8f75ff9c-401e-003a-35e6-6473d5000000",
-      "x-ms-client-request-id" : "574485d8-58dd-4976-8433-deb093d3b90f"
->>>>>>> a55d5dd9
+      "x-ms-request-id" : "9ebd1af7-501e-003f-3c4a-675777000000",
+      "x-ms-client-request-id" : "37e139dc-003d-4ae1-8c89-4341bd42a392"
     },
     "Exception" : null
   }, {
     "Method" : "PUT",
-<<<<<<< HEAD
-    "Uri" : "https://jaschrepragrs.blob.core.windows.net/jtcuploadpagefromurldestinationacfail010185e4fde98bc6/javablobuploadpagefromurldestinationacfail1888926df0af1?comp=page",
+    "Uri" : "https://jaschrepragrs.blob.core.windows.net/jtcuploadpagefromurldestinationacfail0850941046660e8e/javablobuploadpagefromurldestinationacfail1695966821ae9?comp=page",
     "Headers" : {
       "x-ms-version" : "2019-02-02",
       "User-Agent" : "azsdk-java-azure-storage-blob/12.0.0-preview.3 1.8.0_221; Windows 10 10.0",
-      "x-ms-client-request-id" : "b5465ef0-f208-4a20-b04b-05826ac57049"
-=======
-    "Uri" : "https://azstoragesdkaccount.blob.core.windows.net/jtcuploadpagefromurldestinationacfail072868323a7d85d0/javablobuploadpagefromurldestinationacfail1683872a33ca8?comp=page",
-    "Headers" : {
-      "x-ms-version" : "2019-02-02",
-      "User-Agent" : "azsdk-java-azure-storage-blob/12.0.0-preview.3 1.8.0_212; Windows 10 10.0",
-      "x-ms-client-request-id" : "bea1d1fa-7b17-41c1-8aa0-e4e938d521b3"
->>>>>>> a55d5dd9
+      "x-ms-client-request-id" : "731e216a-86d9-4894-9ad9-f00049fae0f3"
     },
     "Response" : {
       "x-ms-version" : "2019-02-02",
@@ -234,35 +126,20 @@
       "retry-after" : "0",
       "Content-Length" : "251",
       "StatusCode" : "412",
-<<<<<<< HEAD
-      "x-ms-request-id" : "e0dd5adf-e01e-0026-7f3b-647b1f000000",
-      "Body" : "﻿<?xml version=\"1.0\" encoding=\"utf-8\"?>\n<Error><Code>SequenceNumberConditionNotMet</Code><Message>The sequence number condition specified was not met.\nRequestId:e0dd5adf-e01e-0026-7f3b-647b1f000000\nTime:2019-09-05T22:42:23.7861965Z</Message></Error>",
-      "Date" : "Thu, 05 Sep 2019 22:42:22 GMT",
-      "x-ms-client-request-id" : "b5465ef0-f208-4a20-b04b-05826ac57049",
-=======
-      "x-ms-request-id" : "8f75ffbd-401e-003a-56e6-6473d5000000",
-      "Body" : "﻿<?xml version=\"1.0\" encoding=\"utf-8\"?>\n<Error><Code>SequenceNumberConditionNotMet</Code><Message>The sequence number condition specified was not met.\nRequestId:8f75ffbd-401e-003a-56e6-6473d5000000\nTime:2019-09-06T19:09:35.4528543Z</Message></Error>",
-      "Date" : "Fri, 06 Sep 2019 19:09:34 GMT",
-      "x-ms-client-request-id" : "bea1d1fa-7b17-41c1-8aa0-e4e938d521b3",
->>>>>>> a55d5dd9
+      "x-ms-request-id" : "9ebd1b14-501e-003f-564a-675777000000",
+      "Body" : "﻿<?xml version=\"1.0\" encoding=\"utf-8\"?>\n<Error><Code>SequenceNumberConditionNotMet</Code><Message>The sequence number condition specified was not met.\nRequestId:9ebd1b14-501e-003f-564a-675777000000\nTime:2019-09-09T20:08:56.4002983Z</Message></Error>",
+      "Date" : "Mon, 09 Sep 2019 20:08:56 GMT",
+      "x-ms-client-request-id" : "731e216a-86d9-4894-9ad9-f00049fae0f3",
       "Content-Type" : "application/xml"
     },
     "Exception" : null
   }, {
     "Method" : "GET",
-<<<<<<< HEAD
     "Uri" : "https://jaschrepragrs.blob.core.windows.net?prefix=jtcuploadpagefromurldestinationacfail&comp=list",
     "Headers" : {
       "x-ms-version" : "2019-02-02",
       "User-Agent" : "azsdk-java-azure-storage-blob/12.0.0-preview.3 1.8.0_221; Windows 10 10.0",
-      "x-ms-client-request-id" : "0a6108b9-2a2e-4f05-9d8a-806bad9800c1"
-=======
-    "Uri" : "https://azstoragesdkaccount.blob.core.windows.net?prefix=jtcuploadpagefromurldestinationacfail&comp=list",
-    "Headers" : {
-      "x-ms-version" : "2019-02-02",
-      "User-Agent" : "azsdk-java-azure-storage-blob/12.0.0-preview.3 1.8.0_212; Windows 10 10.0",
-      "x-ms-client-request-id" : "6231a9c1-e1be-4ef9-9c18-1843d656b338"
->>>>>>> a55d5dd9
+      "x-ms-client-request-id" : "8f03b29a-f7d9-4f6a-8480-d9c4ecbfa561"
     },
     "Response" : {
       "Transfer-Encoding" : "chunked",
@@ -270,35 +147,20 @@
       "Server" : "Windows-Azure-Blob/1.0 Microsoft-HTTPAPI/2.0",
       "retry-after" : "0",
       "StatusCode" : "200",
-<<<<<<< HEAD
-      "x-ms-request-id" : "e0dd5b0e-e01e-0026-2b3b-647b1f000000",
-      "Body" : "﻿<?xml version=\"1.0\" encoding=\"utf-8\"?><EnumerationResults ServiceEndpoint=\"https://jaschrepragrs.blob.core.windows.net/\"><Prefix>jtcuploadpagefromurldestinationacfail</Prefix><Containers><Container><Name>jtcuploadpagefromurldestinationacfail010185e4fde98bc6</Name><Properties><Last-Modified>Thu, 05 Sep 2019 22:42:23 GMT</Last-Modified><Etag>\"0x8D7325251AF015E\"</Etag><LeaseStatus>unlocked</LeaseStatus><LeaseState>available</LeaseState><PublicAccess>container</PublicAccess><DefaultEncryptionScope>$account-encryption-key</DefaultEncryptionScope><DenyEncryptionScopeOverride>false</DenyEncryptionScopeOverride><HasImmutabilityPolicy>false</HasImmutabilityPolicy><HasLegalHold>false</HasLegalHold></Properties></Container></Containers><NextMarker /></EnumerationResults>",
-      "Date" : "Thu, 05 Sep 2019 22:42:23 GMT",
-      "x-ms-client-request-id" : "0a6108b9-2a2e-4f05-9d8a-806bad9800c1",
-=======
-      "x-ms-request-id" : "8f75ffff-401e-003a-0fe6-6473d5000000",
-      "Body" : "﻿<?xml version=\"1.0\" encoding=\"utf-8\"?><EnumerationResults ServiceEndpoint=\"https://azstoragesdkaccount.blob.core.windows.net/\"><Prefix>jtcuploadpagefromurldestinationacfail</Prefix><Containers><Container><Name>jtcuploadpagefromurldestinationacfail072868323a7d85d0</Name><Properties><Last-Modified>Fri, 06 Sep 2019 19:09:35 GMT</Last-Modified><Etag>\"0x8D732FDC19ED277\"</Etag><LeaseStatus>unlocked</LeaseStatus><LeaseState>available</LeaseState><PublicAccess>container</PublicAccess><DefaultEncryptionScope>$account-encryption-key</DefaultEncryptionScope><DenyEncryptionScopeOverride>false</DenyEncryptionScopeOverride><HasImmutabilityPolicy>false</HasImmutabilityPolicy><HasLegalHold>false</HasLegalHold></Properties></Container></Containers><NextMarker /></EnumerationResults>",
-      "Date" : "Fri, 06 Sep 2019 19:09:34 GMT",
-      "x-ms-client-request-id" : "6231a9c1-e1be-4ef9-9c18-1843d656b338",
->>>>>>> a55d5dd9
+      "x-ms-request-id" : "9ebd1b2a-501e-003f-6b4a-675777000000",
+      "Body" : "﻿<?xml version=\"1.0\" encoding=\"utf-8\"?><EnumerationResults ServiceEndpoint=\"https://jaschrepragrs.blob.core.windows.net/\"><Prefix>jtcuploadpagefromurldestinationacfail</Prefix><Containers><Container><Name>jtcuploadpagefromurldestinationacfail0850941046660e8e</Name><Properties><Last-Modified>Mon, 09 Sep 2019 20:08:56 GMT</Last-Modified><Etag>\"0x8D735618B4ACF5B\"</Etag><LeaseStatus>unlocked</LeaseStatus><LeaseState>available</LeaseState><PublicAccess>container</PublicAccess><DefaultEncryptionScope>$account-encryption-key</DefaultEncryptionScope><DenyEncryptionScopeOverride>false</DenyEncryptionScopeOverride><HasImmutabilityPolicy>false</HasImmutabilityPolicy><HasLegalHold>false</HasLegalHold></Properties></Container></Containers><NextMarker /></EnumerationResults>",
+      "Date" : "Mon, 09 Sep 2019 20:08:56 GMT",
+      "x-ms-client-request-id" : "8f03b29a-f7d9-4f6a-8480-d9c4ecbfa561",
       "Content-Type" : "application/xml"
     },
     "Exception" : null
   }, {
     "Method" : "DELETE",
-<<<<<<< HEAD
-    "Uri" : "https://jaschrepragrs.blob.core.windows.net/jtcuploadpagefromurldestinationacfail010185e4fde98bc6?restype=container",
+    "Uri" : "https://jaschrepragrs.blob.core.windows.net/jtcuploadpagefromurldestinationacfail0850941046660e8e?restype=container",
     "Headers" : {
       "x-ms-version" : "2019-02-02",
       "User-Agent" : "azsdk-java-azure-storage-blob/12.0.0-preview.3 1.8.0_221; Windows 10 10.0",
-      "x-ms-client-request-id" : "af54d886-e77f-4865-8d45-2c1d7f03e8a4"
-=======
-    "Uri" : "https://azstoragesdkaccount.blob.core.windows.net/jtcuploadpagefromurldestinationacfail072868323a7d85d0?restype=container",
-    "Headers" : {
-      "x-ms-version" : "2019-02-02",
-      "User-Agent" : "azsdk-java-azure-storage-blob/12.0.0-preview.3 1.8.0_212; Windows 10 10.0",
-      "x-ms-client-request-id" : "ff6d3245-4010-4e7a-9ab9-f2182d4311e2"
->>>>>>> a55d5dd9
+      "x-ms-client-request-id" : "37df17be-23af-4fe5-8548-7bbd60c42bb1"
     },
     "Response" : {
       "x-ms-version" : "2019-02-02",
@@ -306,21 +168,11 @@
       "retry-after" : "0",
       "Content-Length" : "0",
       "StatusCode" : "202",
-<<<<<<< HEAD
-      "x-ms-request-id" : "e0dd5b2f-e01e-0026-4c3b-647b1f000000",
-      "Date" : "Thu, 05 Sep 2019 22:42:23 GMT",
-      "x-ms-client-request-id" : "af54d886-e77f-4865-8d45-2c1d7f03e8a4"
+      "x-ms-request-id" : "9ebd1b3b-501e-003f-7c4a-675777000000",
+      "Date" : "Mon, 09 Sep 2019 20:08:56 GMT",
+      "x-ms-client-request-id" : "37df17be-23af-4fe5-8548-7bbd60c42bb1"
     },
     "Exception" : null
   } ],
-  "variables" : [ "jtcuploadpagefromurldestinationacfail010185e4fde98bc6", "javablobuploadpagefromurldestinationacfail1888926df0af1", "javablobuploadpagefromurldestinationacfail2729030511a57", "a923e580-6b47-4fe5-93a5-74baf61521a7" ]
-=======
-      "x-ms-request-id" : "8f760011-401e-003a-21e6-6473d5000000",
-      "Date" : "Fri, 06 Sep 2019 19:09:34 GMT",
-      "x-ms-client-request-id" : "ff6d3245-4010-4e7a-9ab9-f2182d4311e2"
-    },
-    "Exception" : null
-  } ],
-  "variables" : [ "jtcuploadpagefromurldestinationacfail072868323a7d85d0", "javablobuploadpagefromurldestinationacfail1683872a33ca8", "javablobuploadpagefromurldestinationacfail2617694d0742f", "e274e69c-133a-44f0-b560-76a38695d161" ]
->>>>>>> a55d5dd9
+  "variables" : [ "jtcuploadpagefromurldestinationacfail0850941046660e8e", "javablobuploadpagefromurldestinationacfail1695966821ae9", "javablobuploadpagefromurldestinationacfail294464e0f54df", "8276faf2-34b1-4e84-9ef6-cf6874ba9bb3" ]
 }