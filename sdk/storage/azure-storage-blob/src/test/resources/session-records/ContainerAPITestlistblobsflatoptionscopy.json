{
  "networkCallRecords" : [ {
    "Method" : "PUT",
<<<<<<< HEAD
    "Uri" : "https://jaschrepragrs.blob.core.windows.net/jtclistblobsflatoptionscopy0082987b0db23a444f490?restype=container",
    "Headers" : {
      "x-ms-version" : "2019-02-02",
      "User-Agent" : "azsdk-java-azure-storage-blob/12.0.0-preview.3 1.8.0_221; Windows 10 10.0",
      "x-ms-client-request-id" : "9bdbae36-00ab-43b8-8b49-78e560f328b4"
=======
    "Uri" : "https://azstoragesdkaccount.blob.core.windows.net/jtclistblobsflatoptionscopy0426361abebadca12648c?restype=container",
    "Headers" : {
      "x-ms-version" : "2019-02-02",
      "User-Agent" : "azsdk-java-azure-storage-blob/12.0.0-preview.3 1.8.0_212; Windows 10 10.0",
      "x-ms-client-request-id" : "4189ceea-f505-4713-820f-265d9fad740f"
>>>>>>> a55d5dd9
    },
    "Response" : {
      "x-ms-version" : "2019-02-02",
      "Server" : "Windows-Azure-Blob/1.0 Microsoft-HTTPAPI/2.0",
<<<<<<< HEAD
      "ETag" : "\"0x8D73252C8375ECA\"",
      "Last-Modified" : "Thu, 05 Sep 2019 22:45:42 GMT",
      "retry-after" : "0",
      "Content-Length" : "0",
      "StatusCode" : "201",
      "x-ms-request-id" : "20489954-901e-000b-4a3b-64f8df000000",
      "Date" : "Thu, 05 Sep 2019 22:45:41 GMT",
      "x-ms-client-request-id" : "9bdbae36-00ab-43b8-8b49-78e560f328b4"
=======
      "ETag" : "\"0x8D732FD2A7F957B\"",
      "Last-Modified" : "Fri, 06 Sep 2019 19:05:21 GMT",
      "retry-after" : "0",
      "Content-Length" : "0",
      "StatusCode" : "201",
      "x-ms-request-id" : "ec6383e3-001e-001f-7ee6-64eb66000000",
      "Date" : "Fri, 06 Sep 2019 19:05:21 GMT",
      "x-ms-client-request-id" : "4189ceea-f505-4713-820f-265d9fad740f"
>>>>>>> a55d5dd9
    },
    "Exception" : null
  }, {
    "Method" : "PUT",
<<<<<<< HEAD
    "Uri" : "https://jaschrepragrs.blob.core.windows.net/jtclistblobsflatoptionscopy0082987b0db23a444f490/ajavabloblistblobsflatoptionscopy11137927e322f55079",
    "Headers" : {
      "x-ms-version" : "2019-02-02",
      "User-Agent" : "azsdk-java-azure-storage-blob/12.0.0-preview.3 1.8.0_221; Windows 10 10.0",
      "x-ms-client-request-id" : "3d8c44a7-006c-4b8d-8802-249a2736bee6"
=======
    "Uri" : "https://azstoragesdkaccount.blob.core.windows.net/jtclistblobsflatoptionscopy0426361abebadca12648c/ajavabloblistblobsflatoptionscopy1544483e0271b0e79f",
    "Headers" : {
      "x-ms-version" : "2019-02-02",
      "User-Agent" : "azsdk-java-azure-storage-blob/12.0.0-preview.3 1.8.0_212; Windows 10 10.0",
      "x-ms-client-request-id" : "17090f7e-50a9-4169-af2b-1b7849a27244"
>>>>>>> a55d5dd9
    },
    "Response" : {
      "x-ms-version" : "2019-02-02",
      "Server" : "Windows-Azure-Blob/1.0 Microsoft-HTTPAPI/2.0",
<<<<<<< HEAD
      "ETag" : "\"0x8D73252C8480451\"",
      "Last-Modified" : "Thu, 05 Sep 2019 22:45:42 GMT",
      "retry-after" : "0",
      "Content-Length" : "0",
      "StatusCode" : "201",
      "x-ms-request-id" : "2048996a-901e-000b-5f3b-64f8df000000",
      "x-ms-request-server-encrypted" : "true",
      "Date" : "Thu, 05 Sep 2019 22:45:42 GMT",
      "x-ms-client-request-id" : "3d8c44a7-006c-4b8d-8802-249a2736bee6"
=======
      "ETag" : "\"0x8D732FD2A87B003\"",
      "Last-Modified" : "Fri, 06 Sep 2019 19:05:21 GMT",
      "retry-after" : "0",
      "Content-Length" : "0",
      "StatusCode" : "201",
      "x-ms-request-id" : "ec63840c-001e-001f-23e6-64eb66000000",
      "x-ms-request-server-encrypted" : "true",
      "Date" : "Fri, 06 Sep 2019 19:05:21 GMT",
      "x-ms-client-request-id" : "17090f7e-50a9-4169-af2b-1b7849a27244"
>>>>>>> a55d5dd9
    },
    "Exception" : null
  }, {
    "Method" : "PUT",
<<<<<<< HEAD
    "Uri" : "https://jaschrepragrs.blob.core.windows.net/jtclistblobsflatoptionscopy0082987b0db23a444f490/cjavabloblistblobsflatoptionscopy295434cd76ae792180",
    "Headers" : {
      "x-ms-version" : "2019-02-02",
      "User-Agent" : "azsdk-java-azure-storage-blob/12.0.0-preview.3 1.8.0_221; Windows 10 10.0",
      "x-ms-client-request-id" : "3f4718fd-c9af-4fc9-a8da-abd8619f26d7"
=======
    "Uri" : "https://azstoragesdkaccount.blob.core.windows.net/jtclistblobsflatoptionscopy0426361abebadca12648c/cjavabloblistblobsflatoptionscopy201206bfffc13c6f6a",
    "Headers" : {
      "x-ms-version" : "2019-02-02",
      "User-Agent" : "azsdk-java-azure-storage-blob/12.0.0-preview.3 1.8.0_212; Windows 10 10.0",
      "x-ms-client-request-id" : "e22f0380-da2c-48ae-a310-652fd0eda1d4"
>>>>>>> a55d5dd9
    },
    "Response" : {
      "x-ms-version" : "2019-02-02",
      "Server" : "Windows-Azure-Blob/1.0 Microsoft-HTTPAPI/2.0",
<<<<<<< HEAD
      "x-ms-copy-id" : "d315ef8e-7f52-438e-ade8-c1e86ba279e9",
      "ETag" : "\"0x8D73252C8827FE9\"",
      "Last-Modified" : "Thu, 05 Sep 2019 22:45:42 GMT",
=======
      "x-ms-copy-id" : "fb9a9006-d66a-4c27-9fcc-894963af21fc",
      "ETag" : "\"0x8D732FD2AE2DE02\"",
      "Last-Modified" : "Fri, 06 Sep 2019 19:05:22 GMT",
>>>>>>> a55d5dd9
      "retry-after" : "0",
      "Content-Length" : "0",
      "x-ms-copy-status" : "success",
      "StatusCode" : "202",
<<<<<<< HEAD
      "x-ms-request-id" : "20489977-901e-000b-6a3b-64f8df000000",
      "Date" : "Thu, 05 Sep 2019 22:45:42 GMT",
      "x-ms-client-request-id" : "3f4718fd-c9af-4fc9-a8da-abd8619f26d7"
=======
      "x-ms-request-id" : "ec638425-001e-001f-3be6-64eb66000000",
      "Date" : "Fri, 06 Sep 2019 19:05:22 GMT",
      "x-ms-client-request-id" : "e22f0380-da2c-48ae-a310-652fd0eda1d4"
>>>>>>> a55d5dd9
    },
    "Exception" : null
  }, {
    "Method" : "HEAD",
<<<<<<< HEAD
    "Uri" : "https://jaschrepragrs.blob.core.windows.net/jtclistblobsflatoptionscopy0082987b0db23a444f490/cjavabloblistblobsflatoptionscopy295434cd76ae792180",
    "Headers" : {
      "x-ms-version" : "2019-02-02",
      "User-Agent" : "azsdk-java-azure-storage-blob/12.0.0-preview.3 1.8.0_221; Windows 10 10.0",
      "x-ms-client-request-id" : "4f8555c0-c7de-41c5-b785-24bd89604ef2"
=======
    "Uri" : "https://azstoragesdkaccount.blob.core.windows.net/jtclistblobsflatoptionscopy0426361abebadca12648c/cjavabloblistblobsflatoptionscopy201206bfffc13c6f6a",
    "Headers" : {
      "x-ms-version" : "2019-02-02",
      "User-Agent" : "azsdk-java-azure-storage-blob/12.0.0-preview.3 1.8.0_212; Windows 10 10.0",
      "x-ms-client-request-id" : "a3217051-ca85-4f6e-a4c9-00a162994a2e"
>>>>>>> a55d5dd9
    },
    "Response" : {
      "x-ms-lease-status" : "unlocked",
      "Server" : "Windows-Azure-Blob/1.0 Microsoft-HTTPAPI/2.0",
      "x-ms-tag-count" : "0",
      "x-ms-lease-state" : "available",
<<<<<<< HEAD
      "Last-Modified" : "Thu, 05 Sep 2019 22:45:42 GMT",
=======
      "Last-Modified" : "Fri, 06 Sep 2019 19:05:22 GMT",
>>>>>>> a55d5dd9
      "retry-after" : "0",
      "StatusCode" : "200",
      "x-ms-blob-type" : "PageBlob",
      "x-ms-access-tier-inferred" : "true",
      "x-ms-access-tier" : "Hot",
<<<<<<< HEAD
      "x-ms-creation-time" : "Thu, 05 Sep 2019 22:45:42 GMT",
      "Content-Length" : "512",
      "x-ms-request-id" : "204899de-901e-000b-473b-64f8df000000",
      "Content-Type" : "application/octet-stream",
      "x-ms-version" : "2019-02-02",
      "x-ms-copy-id" : "d315ef8e-7f52-438e-ade8-c1e86ba279e9",
      "x-ms-copy-source" : "https://jaschrepragrs.blob.core.windows.net/jtclistblobsflatoptionscopy0082987b0db23a444f490/ajavabloblistblobsflatoptionscopy11137927e322f55079",
      "x-ms-blob-sequence-number" : "0",
      "x-ms-copy-progress" : "512/512",
      "Date" : "Thu, 05 Sep 2019 22:45:42 GMT",
      "x-ms-copy-completion-time" : "Thu, 05 Sep 2019 22:45:42 GMT",
      "Accept-Ranges" : "bytes",
      "x-ms-server-encrypted" : "true",
      "ETag" : "\"0x8D73252C8827FE9\"",
      "x-ms-copy-status" : "success",
      "x-ms-client-request-id" : "4f8555c0-c7de-41c5-b785-24bd89604ef2"
=======
      "x-ms-creation-time" : "Fri, 06 Sep 2019 19:05:22 GMT",
      "Content-Length" : "512",
      "x-ms-request-id" : "ec6385c8-001e-001f-37e6-64eb66000000",
      "Content-Type" : "application/octet-stream",
      "x-ms-version" : "2019-02-02",
      "x-ms-copy-id" : "fb9a9006-d66a-4c27-9fcc-894963af21fc",
      "x-ms-copy-source" : "https://azstoragesdkaccount.blob.core.windows.net/jtclistblobsflatoptionscopy0426361abebadca12648c/ajavabloblistblobsflatoptionscopy1544483e0271b0e79f",
      "x-ms-blob-sequence-number" : "0",
      "x-ms-copy-progress" : "512/512",
      "Date" : "Fri, 06 Sep 2019 19:05:22 GMT",
      "x-ms-copy-completion-time" : "Fri, 06 Sep 2019 19:05:22 GMT",
      "Accept-Ranges" : "bytes",
      "x-ms-server-encrypted" : "true",
      "ETag" : "\"0x8D732FD2AE2DE02\"",
      "x-ms-copy-status" : "success",
      "x-ms-client-request-id" : "a3217051-ca85-4f6e-a4c9-00a162994a2e"
>>>>>>> a55d5dd9
    },
    "Exception" : null
  }, {
    "Method" : "PUT",
<<<<<<< HEAD
    "Uri" : "https://jaschrepragrs.blob.core.windows.net/jtclistblobsflatoptionscopy0082987b0db23a444f490/mjavabloblistblobsflatoptionscopy387461fbcfbd73324b",
    "Headers" : {
      "x-ms-version" : "2019-02-02",
      "User-Agent" : "azsdk-java-azure-storage-blob/12.0.0-preview.3 1.8.0_221; Windows 10 10.0",
      "x-ms-client-request-id" : "40ea1a0a-f798-434a-9808-446dc862a382"
=======
    "Uri" : "https://azstoragesdkaccount.blob.core.windows.net/jtclistblobsflatoptionscopy0426361abebadca12648c/mjavabloblistblobsflatoptionscopy3475399de9abe95584",
    "Headers" : {
      "x-ms-version" : "2019-02-02",
      "User-Agent" : "azsdk-java-azure-storage-blob/12.0.0-preview.3 1.8.0_212; Windows 10 10.0",
      "x-ms-client-request-id" : "8a57f806-1fd1-42df-abeb-aed82da64020"
>>>>>>> a55d5dd9
    },
    "Response" : {
      "x-ms-version" : "2019-02-02",
      "Server" : "Windows-Azure-Blob/1.0 Microsoft-HTTPAPI/2.0",
<<<<<<< HEAD
      "ETag" : "\"0x8D73252C933C81A\"",
      "Last-Modified" : "Thu, 05 Sep 2019 22:45:44 GMT",
      "retry-after" : "0",
      "Content-Length" : "0",
      "StatusCode" : "201",
      "x-ms-request-id" : "20489acb-901e-000b-213b-64f8df000000",
      "x-ms-request-server-encrypted" : "true",
      "Date" : "Thu, 05 Sep 2019 22:45:43 GMT",
      "x-ms-client-request-id" : "40ea1a0a-f798-434a-9808-446dc862a382"
=======
      "ETag" : "\"0x8D732FD2B92819D\"",
      "Last-Modified" : "Fri, 06 Sep 2019 19:05:23 GMT",
      "retry-after" : "0",
      "Content-Length" : "0",
      "StatusCode" : "201",
      "x-ms-request-id" : "ec6388fb-001e-001f-2ee6-64eb66000000",
      "x-ms-request-server-encrypted" : "true",
      "Date" : "Fri, 06 Sep 2019 19:05:23 GMT",
      "x-ms-client-request-id" : "8a57f806-1fd1-42df-abeb-aed82da64020"
>>>>>>> a55d5dd9
    },
    "Exception" : null
  }, {
    "Method" : "PUT",
<<<<<<< HEAD
    "Uri" : "https://jaschrepragrs.blob.core.windows.net/jtclistblobsflatoptionscopy0082987b0db23a444f490/ajavabloblistblobsflatoptionscopy11137927e322f55079?comp=snapshot",
    "Headers" : {
      "x-ms-version" : "2019-02-02",
      "User-Agent" : "azsdk-java-azure-storage-blob/12.0.0-preview.3 1.8.0_221; Windows 10 10.0",
      "x-ms-client-request-id" : "976f46f3-0416-4442-b232-8ea3a4111bdc"
    },
    "Response" : {
      "x-ms-version" : "2019-02-02",
      "x-ms-snapshot" : "2019-09-05T22:45:44.1356158Z",
      "Server" : "Windows-Azure-Blob/1.0 Microsoft-HTTPAPI/2.0",
      "ETag" : "\"0x8D73252C8480451\"",
      "Last-Modified" : "Thu, 05 Sep 2019 22:45:42 GMT",
      "retry-after" : "0",
      "Content-Length" : "0",
      "StatusCode" : "201",
      "x-ms-request-id" : "20489adb-901e-000b-303b-64f8df000000",
      "x-ms-request-server-encrypted" : "false",
      "Date" : "Thu, 05 Sep 2019 22:45:43 GMT",
      "x-ms-client-request-id" : "976f46f3-0416-4442-b232-8ea3a4111bdc"
=======
    "Uri" : "https://azstoragesdkaccount.blob.core.windows.net/jtclistblobsflatoptionscopy0426361abebadca12648c/ajavabloblistblobsflatoptionscopy1544483e0271b0e79f?comp=snapshot",
    "Headers" : {
      "x-ms-version" : "2019-02-02",
      "User-Agent" : "azsdk-java-azure-storage-blob/12.0.0-preview.3 1.8.0_212; Windows 10 10.0",
      "x-ms-client-request-id" : "fde49b50-879f-47f7-92c1-f71b8125c1ac"
    },
    "Response" : {
      "x-ms-version" : "2019-02-02",
      "x-ms-snapshot" : "2019-09-06T19:05:23.5781333Z",
      "Server" : "Windows-Azure-Blob/1.0 Microsoft-HTTPAPI/2.0",
      "ETag" : "\"0x8D732FD2A87B003\"",
      "Last-Modified" : "Fri, 06 Sep 2019 19:05:21 GMT",
      "retry-after" : "0",
      "Content-Length" : "0",
      "StatusCode" : "201",
      "x-ms-request-id" : "ec63892a-001e-001f-54e6-64eb66000000",
      "x-ms-request-server-encrypted" : "false",
      "Date" : "Fri, 06 Sep 2019 19:05:23 GMT",
      "x-ms-client-request-id" : "fde49b50-879f-47f7-92c1-f71b8125c1ac"
>>>>>>> a55d5dd9
    },
    "Exception" : null
  }, {
    "Method" : "PUT",
<<<<<<< HEAD
    "Uri" : "https://jaschrepragrs.blob.core.windows.net/jtclistblobsflatoptionscopy0082987b0db23a444f490/ujavabloblistblobsflatoptionscopy44208328b84234d37b?blockid=0000&comp=block",
    "Headers" : {
      "x-ms-version" : "2019-02-02",
      "User-Agent" : "azsdk-java-azure-storage-blob/12.0.0-preview.3 1.8.0_221; Windows 10 10.0",
      "x-ms-client-request-id" : "d37117d6-7a82-4da1-8808-b4ca220fd07b",
=======
    "Uri" : "https://azstoragesdkaccount.blob.core.windows.net/jtclistblobsflatoptionscopy0426361abebadca12648c/ujavabloblistblobsflatoptionscopy412577d5a3afb9d61e?blockid=0000&comp=block",
    "Headers" : {
      "x-ms-version" : "2019-02-02",
      "User-Agent" : "azsdk-java-azure-storage-blob/12.0.0-preview.3 1.8.0_212; Windows 10 10.0",
      "x-ms-client-request-id" : "8b9ede6c-eeed-4bcf-bc59-56f12699fee1",
>>>>>>> a55d5dd9
      "Content-Type" : "application/octet-stream"
    },
    "Response" : {
      "x-ms-version" : "2019-02-02",
      "Server" : "Windows-Azure-Blob/1.0 Microsoft-HTTPAPI/2.0",
      "x-ms-content-crc64" : "6RYQPwaVsyQ=",
      "retry-after" : "0",
      "Content-Length" : "0",
      "StatusCode" : "201",
<<<<<<< HEAD
      "x-ms-request-id" : "20489af3-901e-000b-483b-64f8df000000",
      "x-ms-request-server-encrypted" : "true",
      "Date" : "Thu, 05 Sep 2019 22:45:43 GMT",
      "x-ms-client-request-id" : "d37117d6-7a82-4da1-8808-b4ca220fd07b"
=======
      "x-ms-request-id" : "ec638948-001e-001f-6fe6-64eb66000000",
      "x-ms-request-server-encrypted" : "true",
      "Date" : "Fri, 06 Sep 2019 19:05:23 GMT",
      "x-ms-client-request-id" : "8b9ede6c-eeed-4bcf-bc59-56f12699fee1"
>>>>>>> a55d5dd9
    },
    "Exception" : null
  }, {
    "Method" : "GET",
<<<<<<< HEAD
    "Uri" : "https://jaschrepragrs.blob.core.windows.net/jtclistblobsflatoptionscopy0082987b0db23a444f490?include=copy&restype=container&comp=list",
    "Headers" : {
      "x-ms-version" : "2019-02-02",
      "User-Agent" : "azsdk-java-azure-storage-blob/12.0.0-preview.3 1.8.0_221; Windows 10 10.0",
      "x-ms-client-request-id" : "b23ef437-8327-4470-b9f3-2368e8825377"
=======
    "Uri" : "https://azstoragesdkaccount.blob.core.windows.net/jtclistblobsflatoptionscopy0426361abebadca12648c?include=copy&restype=container&comp=list",
    "Headers" : {
      "x-ms-version" : "2019-02-02",
      "User-Agent" : "azsdk-java-azure-storage-blob/12.0.0-preview.3 1.8.0_212; Windows 10 10.0",
      "x-ms-client-request-id" : "14da3083-ff48-4ad0-abcd-e289bf1868c8"
>>>>>>> a55d5dd9
    },
    "Response" : {
      "Transfer-Encoding" : "chunked",
      "x-ms-version" : "2019-02-02",
      "Server" : "Windows-Azure-Blob/1.0 Microsoft-HTTPAPI/2.0",
      "retry-after" : "0",
      "StatusCode" : "200",
<<<<<<< HEAD
      "x-ms-request-id" : "20489b03-901e-000b-583b-64f8df000000",
      "Body" : "﻿<?xml version=\"1.0\" encoding=\"utf-8\"?><EnumerationResults ServiceEndpoint=\"https://jaschrepragrs.blob.core.windows.net/\" ContainerName=\"jtclistblobsflatoptionscopy0082987b0db23a444f490\"><Blobs><Blob><Name>ajavabloblistblobsflatoptionscopy11137927e322f55079</Name><Properties><Creation-Time>Thu, 05 Sep 2019 22:45:42 GMT</Creation-Time><Last-Modified>Thu, 05 Sep 2019 22:45:42 GMT</Last-Modified><Etag>0x8D73252C8480451</Etag><Content-Length>512</Content-Length><Content-Type>application/octet-stream</Content-Type><Content-Encoding /><Content-Language /><Content-CRC64 /><Content-MD5 /><Cache-Control /><Content-Disposition /><x-ms-blob-sequence-number>0</x-ms-blob-sequence-number><BlobType>PageBlob</BlobType><AccessTier>Hot</AccessTier><AccessTierInferred>true</AccessTierInferred><LeaseStatus>unlocked</LeaseStatus><LeaseState>available</LeaseState><ServerEncrypted>true</ServerEncrypted><TagCount>0</TagCount></Properties></Blob><Blob><Name>cjavabloblistblobsflatoptionscopy295434cd76ae792180</Name><Properties><Creation-Time>Thu, 05 Sep 2019 22:45:42 GMT</Creation-Time><Last-Modified>Thu, 05 Sep 2019 22:45:42 GMT</Last-Modified><Etag>0x8D73252C8827FE9</Etag><Content-Length>512</Content-Length><Content-Type>application/octet-stream</Content-Type><Content-Encoding /><Content-Language /><Content-CRC64 /><Content-MD5 /><Cache-Control /><Content-Disposition /><x-ms-blob-sequence-number>0</x-ms-blob-sequence-number><BlobType>PageBlob</BlobType><AccessTier>Hot</AccessTier><AccessTierInferred>true</AccessTierInferred><LeaseStatus>unlocked</LeaseStatus><LeaseState>available</LeaseState><CopyId>d315ef8e-7f52-438e-ade8-c1e86ba279e9</CopyId><CopySource>https://jaschrepragrs.blob.core.windows.net/jtclistblobsflatoptionscopy0082987b0db23a444f490/ajavabloblistblobsflatoptionscopy11137927e322f55079</CopySource><CopyStatus>success</CopyStatus><CopyProgress>512/512</CopyProgress><CopyCompletionTime>Thu, 05 Sep 2019 22:45:42 GMT</CopyCompletionTime><ServerEncrypted>true</ServerEncrypted><TagCount>0</TagCount></Properties></Blob><Blob><Name>mjavabloblistblobsflatoptionscopy387461fbcfbd73324b</Name><Properties><Creation-Time>Thu, 05 Sep 2019 22:45:44 GMT</Creation-Time><Last-Modified>Thu, 05 Sep 2019 22:45:44 GMT</Last-Modified><Etag>0x8D73252C933C81A</Etag><Content-Length>512</Content-Length><Content-Type>application/octet-stream</Content-Type><Content-Encoding /><Content-Language /><Content-CRC64 /><Content-MD5 /><Cache-Control /><Content-Disposition /><x-ms-blob-sequence-number>0</x-ms-blob-sequence-number><BlobType>PageBlob</BlobType><AccessTier>Hot</AccessTier><AccessTierInferred>true</AccessTierInferred><LeaseStatus>unlocked</LeaseStatus><LeaseState>available</LeaseState><ServerEncrypted>true</ServerEncrypted><TagCount>0</TagCount></Properties></Blob></Blobs><NextMarker /></EnumerationResults>",
      "Date" : "Thu, 05 Sep 2019 22:45:43 GMT",
      "x-ms-client-request-id" : "b23ef437-8327-4470-b9f3-2368e8825377",
=======
      "x-ms-request-id" : "ec63896b-001e-001f-0ae6-64eb66000000",
      "Body" : "﻿<?xml version=\"1.0\" encoding=\"utf-8\"?><EnumerationResults ServiceEndpoint=\"https://azstoragesdkaccount.blob.core.windows.net/\" ContainerName=\"jtclistblobsflatoptionscopy0426361abebadca12648c\"><Blobs><Blob><Name>ajavabloblistblobsflatoptionscopy1544483e0271b0e79f</Name><Properties><Creation-Time>Fri, 06 Sep 2019 19:05:21 GMT</Creation-Time><Last-Modified>Fri, 06 Sep 2019 19:05:21 GMT</Last-Modified><Etag>0x8D732FD2A87B003</Etag><Content-Length>512</Content-Length><Content-Type>application/octet-stream</Content-Type><Content-Encoding /><Content-Language /><Content-CRC64 /><Content-MD5 /><Cache-Control /><Content-Disposition /><x-ms-blob-sequence-number>0</x-ms-blob-sequence-number><BlobType>PageBlob</BlobType><AccessTier>Hot</AccessTier><AccessTierInferred>true</AccessTierInferred><LeaseStatus>unlocked</LeaseStatus><LeaseState>available</LeaseState><ServerEncrypted>true</ServerEncrypted><TagCount>0</TagCount></Properties></Blob><Blob><Name>cjavabloblistblobsflatoptionscopy201206bfffc13c6f6a</Name><Properties><Creation-Time>Fri, 06 Sep 2019 19:05:22 GMT</Creation-Time><Last-Modified>Fri, 06 Sep 2019 19:05:22 GMT</Last-Modified><Etag>0x8D732FD2AE2DE02</Etag><Content-Length>512</Content-Length><Content-Type>application/octet-stream</Content-Type><Content-Encoding /><Content-Language /><Content-CRC64 /><Content-MD5 /><Cache-Control /><Content-Disposition /><x-ms-blob-sequence-number>0</x-ms-blob-sequence-number><BlobType>PageBlob</BlobType><AccessTier>Hot</AccessTier><AccessTierInferred>true</AccessTierInferred><LeaseStatus>unlocked</LeaseStatus><LeaseState>available</LeaseState><CopyId>fb9a9006-d66a-4c27-9fcc-894963af21fc</CopyId><CopySource>https://azstoragesdkaccount.blob.core.windows.net/jtclistblobsflatoptionscopy0426361abebadca12648c/ajavabloblistblobsflatoptionscopy1544483e0271b0e79f</CopySource><CopyStatus>success</CopyStatus><CopyProgress>512/512</CopyProgress><CopyCompletionTime>Fri, 06 Sep 2019 19:05:22 GMT</CopyCompletionTime><ServerEncrypted>true</ServerEncrypted><TagCount>0</TagCount></Properties></Blob><Blob><Name>mjavabloblistblobsflatoptionscopy3475399de9abe95584</Name><Properties><Creation-Time>Fri, 06 Sep 2019 19:05:23 GMT</Creation-Time><Last-Modified>Fri, 06 Sep 2019 19:05:23 GMT</Last-Modified><Etag>0x8D732FD2B92819D</Etag><Content-Length>512</Content-Length><Content-Type>application/octet-stream</Content-Type><Content-Encoding /><Content-Language /><Content-CRC64 /><Content-MD5 /><Cache-Control /><Content-Disposition /><x-ms-blob-sequence-number>0</x-ms-blob-sequence-number><BlobType>PageBlob</BlobType><AccessTier>Hot</AccessTier><AccessTierInferred>true</AccessTierInferred><LeaseStatus>unlocked</LeaseStatus><LeaseState>available</LeaseState><ServerEncrypted>true</ServerEncrypted><TagCount>0</TagCount></Properties></Blob></Blobs><NextMarker /></EnumerationResults>",
      "Date" : "Fri, 06 Sep 2019 19:05:23 GMT",
      "x-ms-client-request-id" : "14da3083-ff48-4ad0-abcd-e289bf1868c8",
>>>>>>> a55d5dd9
      "Content-Type" : "application/xml"
    },
    "Exception" : null
  }, {
    "Method" : "GET",
<<<<<<< HEAD
    "Uri" : "https://jaschrepragrs.blob.core.windows.net?prefix=jtclistblobsflatoptionscopy&comp=list",
    "Headers" : {
      "x-ms-version" : "2019-02-02",
      "User-Agent" : "azsdk-java-azure-storage-blob/12.0.0-preview.3 1.8.0_221; Windows 10 10.0",
      "x-ms-client-request-id" : "398cae90-a8e5-4968-8bcc-57f732dfda3f"
=======
    "Uri" : "https://azstoragesdkaccount.blob.core.windows.net?prefix=jtclistblobsflatoptionscopy&comp=list",
    "Headers" : {
      "x-ms-version" : "2019-02-02",
      "User-Agent" : "azsdk-java-azure-storage-blob/12.0.0-preview.3 1.8.0_212; Windows 10 10.0",
      "x-ms-client-request-id" : "537e3c94-e9bc-4c84-b433-ecfc40362e1f"
>>>>>>> a55d5dd9
    },
    "Response" : {
      "Transfer-Encoding" : "chunked",
      "x-ms-version" : "2019-02-02",
      "Server" : "Windows-Azure-Blob/1.0 Microsoft-HTTPAPI/2.0",
      "retry-after" : "0",
      "StatusCode" : "200",
<<<<<<< HEAD
      "x-ms-request-id" : "20489b20-901e-000b-743b-64f8df000000",
      "Body" : "﻿<?xml version=\"1.0\" encoding=\"utf-8\"?><EnumerationResults ServiceEndpoint=\"https://jaschrepragrs.blob.core.windows.net/\"><Prefix>jtclistblobsflatoptionscopy</Prefix><Containers><Container><Name>jtclistblobsflatoptionscopy0082987b0db23a444f490</Name><Properties><Last-Modified>Thu, 05 Sep 2019 22:45:42 GMT</Last-Modified><Etag>\"0x8D73252C8375ECA\"</Etag><LeaseStatus>unlocked</LeaseStatus><LeaseState>available</LeaseState><DefaultEncryptionScope>$account-encryption-key</DefaultEncryptionScope><DenyEncryptionScopeOverride>false</DenyEncryptionScopeOverride><HasImmutabilityPolicy>false</HasImmutabilityPolicy><HasLegalHold>false</HasLegalHold></Properties></Container></Containers><NextMarker /></EnumerationResults>",
      "Date" : "Thu, 05 Sep 2019 22:45:43 GMT",
      "x-ms-client-request-id" : "398cae90-a8e5-4968-8bcc-57f732dfda3f",
=======
      "x-ms-request-id" : "ec63898f-001e-001f-2ce6-64eb66000000",
      "Body" : "﻿<?xml version=\"1.0\" encoding=\"utf-8\"?><EnumerationResults ServiceEndpoint=\"https://azstoragesdkaccount.blob.core.windows.net/\"><Prefix>jtclistblobsflatoptionscopy</Prefix><Containers><Container><Name>jtclistblobsflatoptionscopy0426361abebadca12648c</Name><Properties><Last-Modified>Fri, 06 Sep 2019 19:05:21 GMT</Last-Modified><Etag>\"0x8D732FD2A7F957B\"</Etag><LeaseStatus>unlocked</LeaseStatus><LeaseState>available</LeaseState><DefaultEncryptionScope>$account-encryption-key</DefaultEncryptionScope><DenyEncryptionScopeOverride>false</DenyEncryptionScopeOverride><HasImmutabilityPolicy>false</HasImmutabilityPolicy><HasLegalHold>false</HasLegalHold></Properties></Container></Containers><NextMarker /></EnumerationResults>",
      "Date" : "Fri, 06 Sep 2019 19:05:23 GMT",
      "x-ms-client-request-id" : "537e3c94-e9bc-4c84-b433-ecfc40362e1f",
>>>>>>> a55d5dd9
      "Content-Type" : "application/xml"
    },
    "Exception" : null
  }, {
    "Method" : "DELETE",
<<<<<<< HEAD
    "Uri" : "https://jaschrepragrs.blob.core.windows.net/jtclistblobsflatoptionscopy0082987b0db23a444f490?restype=container",
    "Headers" : {
      "x-ms-version" : "2019-02-02",
      "User-Agent" : "azsdk-java-azure-storage-blob/12.0.0-preview.3 1.8.0_221; Windows 10 10.0",
      "x-ms-client-request-id" : "73a9b004-7d2b-40d8-b340-3f3da3ac635f"
=======
    "Uri" : "https://azstoragesdkaccount.blob.core.windows.net/jtclistblobsflatoptionscopy0426361abebadca12648c?restype=container",
    "Headers" : {
      "x-ms-version" : "2019-02-02",
      "User-Agent" : "azsdk-java-azure-storage-blob/12.0.0-preview.3 1.8.0_212; Windows 10 10.0",
      "x-ms-client-request-id" : "ff28a0db-dbcc-47a8-8bbe-839320cba9a3"
>>>>>>> a55d5dd9
    },
    "Response" : {
      "x-ms-version" : "2019-02-02",
      "Server" : "Windows-Azure-Blob/1.0 Microsoft-HTTPAPI/2.0",
      "retry-after" : "0",
      "Content-Length" : "0",
      "StatusCode" : "202",
<<<<<<< HEAD
      "x-ms-request-id" : "20489b2e-901e-000b-013b-64f8df000000",
      "Date" : "Thu, 05 Sep 2019 22:45:44 GMT",
      "x-ms-client-request-id" : "73a9b004-7d2b-40d8-b340-3f3da3ac635f"
    },
    "Exception" : null
  } ],
  "variables" : [ "jtclistblobsflatoptionscopy0082987b0db23a444f490", "javabloblistblobsflatoptionscopy11137927e322f55079", "javabloblistblobsflatoptionscopy295434cd76ae792180", "javabloblistblobsflatoptionscopy387461fbcfbd73324b", "javabloblistblobsflatoptionscopy44208328b84234d37b" ]
=======
      "x-ms-request-id" : "ec6389a2-001e-001f-3ce6-64eb66000000",
      "Date" : "Fri, 06 Sep 2019 19:05:23 GMT",
      "x-ms-client-request-id" : "ff28a0db-dbcc-47a8-8bbe-839320cba9a3"
    },
    "Exception" : null
  } ],
  "variables" : [ "jtclistblobsflatoptionscopy0426361abebadca12648c", "javabloblistblobsflatoptionscopy1544483e0271b0e79f", "javabloblistblobsflatoptionscopy201206bfffc13c6f6a", "javabloblistblobsflatoptionscopy3475399de9abe95584", "javabloblistblobsflatoptionscopy412577d5a3afb9d61e" ]
>>>>>>> a55d5dd9
}<|MERGE_RESOLUTION|>--- conflicted
+++ resolved
@@ -1,336 +1,181 @@
 {
   "networkCallRecords" : [ {
     "Method" : "PUT",
-<<<<<<< HEAD
-    "Uri" : "https://jaschrepragrs.blob.core.windows.net/jtclistblobsflatoptionscopy0082987b0db23a444f490?restype=container",
-    "Headers" : {
-      "x-ms-version" : "2019-02-02",
-      "User-Agent" : "azsdk-java-azure-storage-blob/12.0.0-preview.3 1.8.0_221; Windows 10 10.0",
-      "x-ms-client-request-id" : "9bdbae36-00ab-43b8-8b49-78e560f328b4"
-=======
-    "Uri" : "https://azstoragesdkaccount.blob.core.windows.net/jtclistblobsflatoptionscopy0426361abebadca12648c?restype=container",
-    "Headers" : {
-      "x-ms-version" : "2019-02-02",
-      "User-Agent" : "azsdk-java-azure-storage-blob/12.0.0-preview.3 1.8.0_212; Windows 10 10.0",
-      "x-ms-client-request-id" : "4189ceea-f505-4713-820f-265d9fad740f"
->>>>>>> a55d5dd9
-    },
-    "Response" : {
-      "x-ms-version" : "2019-02-02",
-      "Server" : "Windows-Azure-Blob/1.0 Microsoft-HTTPAPI/2.0",
-<<<<<<< HEAD
-      "ETag" : "\"0x8D73252C8375ECA\"",
-      "Last-Modified" : "Thu, 05 Sep 2019 22:45:42 GMT",
-      "retry-after" : "0",
-      "Content-Length" : "0",
-      "StatusCode" : "201",
-      "x-ms-request-id" : "20489954-901e-000b-4a3b-64f8df000000",
-      "Date" : "Thu, 05 Sep 2019 22:45:41 GMT",
-      "x-ms-client-request-id" : "9bdbae36-00ab-43b8-8b49-78e560f328b4"
-=======
-      "ETag" : "\"0x8D732FD2A7F957B\"",
-      "Last-Modified" : "Fri, 06 Sep 2019 19:05:21 GMT",
-      "retry-after" : "0",
-      "Content-Length" : "0",
-      "StatusCode" : "201",
-      "x-ms-request-id" : "ec6383e3-001e-001f-7ee6-64eb66000000",
-      "Date" : "Fri, 06 Sep 2019 19:05:21 GMT",
-      "x-ms-client-request-id" : "4189ceea-f505-4713-820f-265d9fad740f"
->>>>>>> a55d5dd9
-    },
-    "Exception" : null
-  }, {
-    "Method" : "PUT",
-<<<<<<< HEAD
-    "Uri" : "https://jaschrepragrs.blob.core.windows.net/jtclistblobsflatoptionscopy0082987b0db23a444f490/ajavabloblistblobsflatoptionscopy11137927e322f55079",
-    "Headers" : {
-      "x-ms-version" : "2019-02-02",
-      "User-Agent" : "azsdk-java-azure-storage-blob/12.0.0-preview.3 1.8.0_221; Windows 10 10.0",
-      "x-ms-client-request-id" : "3d8c44a7-006c-4b8d-8802-249a2736bee6"
-=======
-    "Uri" : "https://azstoragesdkaccount.blob.core.windows.net/jtclistblobsflatoptionscopy0426361abebadca12648c/ajavabloblistblobsflatoptionscopy1544483e0271b0e79f",
-    "Headers" : {
-      "x-ms-version" : "2019-02-02",
-      "User-Agent" : "azsdk-java-azure-storage-blob/12.0.0-preview.3 1.8.0_212; Windows 10 10.0",
-      "x-ms-client-request-id" : "17090f7e-50a9-4169-af2b-1b7849a27244"
->>>>>>> a55d5dd9
-    },
-    "Response" : {
-      "x-ms-version" : "2019-02-02",
-      "Server" : "Windows-Azure-Blob/1.0 Microsoft-HTTPAPI/2.0",
-<<<<<<< HEAD
-      "ETag" : "\"0x8D73252C8480451\"",
-      "Last-Modified" : "Thu, 05 Sep 2019 22:45:42 GMT",
-      "retry-after" : "0",
-      "Content-Length" : "0",
-      "StatusCode" : "201",
-      "x-ms-request-id" : "2048996a-901e-000b-5f3b-64f8df000000",
+    "Uri" : "https://jaschrepragrs.blob.core.windows.net/jtclistblobsflatoptionscopy0843910843b877e22f410?restype=container",
+    "Headers" : {
+      "x-ms-version" : "2019-02-02",
+      "User-Agent" : "azsdk-java-azure-storage-blob/12.0.0-preview.3 1.8.0_221; Windows 10 10.0",
+      "x-ms-client-request-id" : "9c75e801-8bdf-4ce2-be50-922626c41ecc"
+    },
+    "Response" : {
+      "x-ms-version" : "2019-02-02",
+      "Server" : "Windows-Azure-Blob/1.0 Microsoft-HTTPAPI/2.0",
+      "ETag" : "\"0x8D73560523BD26B\"",
+      "Last-Modified" : "Mon, 09 Sep 2019 20:00:10 GMT",
+      "retry-after" : "0",
+      "Content-Length" : "0",
+      "StatusCode" : "201",
+      "x-ms-request-id" : "077ffcf1-801e-001f-0549-673bbb000000",
+      "Date" : "Mon, 09 Sep 2019 20:00:10 GMT",
+      "x-ms-client-request-id" : "9c75e801-8bdf-4ce2-be50-922626c41ecc"
+    },
+    "Exception" : null
+  }, {
+    "Method" : "PUT",
+    "Uri" : "https://jaschrepragrs.blob.core.windows.net/jtclistblobsflatoptionscopy0843910843b877e22f410/ajavabloblistblobsflatoptionscopy1672985368db57f112",
+    "Headers" : {
+      "x-ms-version" : "2019-02-02",
+      "User-Agent" : "azsdk-java-azure-storage-blob/12.0.0-preview.3 1.8.0_221; Windows 10 10.0",
+      "x-ms-client-request-id" : "9914e1e5-0064-422b-ba39-3387edbb3fa1"
+    },
+    "Response" : {
+      "x-ms-version" : "2019-02-02",
+      "Server" : "Windows-Azure-Blob/1.0 Microsoft-HTTPAPI/2.0",
+      "ETag" : "\"0x8D73560524C7744\"",
+      "Last-Modified" : "Mon, 09 Sep 2019 20:00:11 GMT",
+      "retry-after" : "0",
+      "Content-Length" : "0",
+      "StatusCode" : "201",
+      "x-ms-request-id" : "077ffcfe-801e-001f-1049-673bbb000000",
       "x-ms-request-server-encrypted" : "true",
-      "Date" : "Thu, 05 Sep 2019 22:45:42 GMT",
-      "x-ms-client-request-id" : "3d8c44a7-006c-4b8d-8802-249a2736bee6"
-=======
-      "ETag" : "\"0x8D732FD2A87B003\"",
-      "Last-Modified" : "Fri, 06 Sep 2019 19:05:21 GMT",
-      "retry-after" : "0",
-      "Content-Length" : "0",
-      "StatusCode" : "201",
-      "x-ms-request-id" : "ec63840c-001e-001f-23e6-64eb66000000",
-      "x-ms-request-server-encrypted" : "true",
-      "Date" : "Fri, 06 Sep 2019 19:05:21 GMT",
-      "x-ms-client-request-id" : "17090f7e-50a9-4169-af2b-1b7849a27244"
->>>>>>> a55d5dd9
-    },
-    "Exception" : null
-  }, {
-    "Method" : "PUT",
-<<<<<<< HEAD
-    "Uri" : "https://jaschrepragrs.blob.core.windows.net/jtclistblobsflatoptionscopy0082987b0db23a444f490/cjavabloblistblobsflatoptionscopy295434cd76ae792180",
-    "Headers" : {
-      "x-ms-version" : "2019-02-02",
-      "User-Agent" : "azsdk-java-azure-storage-blob/12.0.0-preview.3 1.8.0_221; Windows 10 10.0",
-      "x-ms-client-request-id" : "3f4718fd-c9af-4fc9-a8da-abd8619f26d7"
-=======
-    "Uri" : "https://azstoragesdkaccount.blob.core.windows.net/jtclistblobsflatoptionscopy0426361abebadca12648c/cjavabloblistblobsflatoptionscopy201206bfffc13c6f6a",
-    "Headers" : {
-      "x-ms-version" : "2019-02-02",
-      "User-Agent" : "azsdk-java-azure-storage-blob/12.0.0-preview.3 1.8.0_212; Windows 10 10.0",
-      "x-ms-client-request-id" : "e22f0380-da2c-48ae-a310-652fd0eda1d4"
->>>>>>> a55d5dd9
-    },
-    "Response" : {
-      "x-ms-version" : "2019-02-02",
-      "Server" : "Windows-Azure-Blob/1.0 Microsoft-HTTPAPI/2.0",
-<<<<<<< HEAD
-      "x-ms-copy-id" : "d315ef8e-7f52-438e-ade8-c1e86ba279e9",
-      "ETag" : "\"0x8D73252C8827FE9\"",
-      "Last-Modified" : "Thu, 05 Sep 2019 22:45:42 GMT",
-=======
-      "x-ms-copy-id" : "fb9a9006-d66a-4c27-9fcc-894963af21fc",
-      "ETag" : "\"0x8D732FD2AE2DE02\"",
-      "Last-Modified" : "Fri, 06 Sep 2019 19:05:22 GMT",
->>>>>>> a55d5dd9
+      "Date" : "Mon, 09 Sep 2019 20:00:10 GMT",
+      "x-ms-client-request-id" : "9914e1e5-0064-422b-ba39-3387edbb3fa1"
+    },
+    "Exception" : null
+  }, {
+    "Method" : "PUT",
+    "Uri" : "https://jaschrepragrs.blob.core.windows.net/jtclistblobsflatoptionscopy0843910843b877e22f410/cjavabloblistblobsflatoptionscopy255823e0645352f937",
+    "Headers" : {
+      "x-ms-version" : "2019-02-02",
+      "User-Agent" : "azsdk-java-azure-storage-blob/12.0.0-preview.3 1.8.0_221; Windows 10 10.0",
+      "x-ms-client-request-id" : "17046eb3-5d73-4dda-b473-07be34c5528e"
+    },
+    "Response" : {
+      "x-ms-version" : "2019-02-02",
+      "Server" : "Windows-Azure-Blob/1.0 Microsoft-HTTPAPI/2.0",
+      "x-ms-copy-id" : "2f5e45bb-0510-45c2-808b-070b4eeff4c6",
+      "ETag" : "\"0x8D73560527FECCB\"",
+      "Last-Modified" : "Mon, 09 Sep 2019 20:00:11 GMT",
       "retry-after" : "0",
       "Content-Length" : "0",
       "x-ms-copy-status" : "success",
       "StatusCode" : "202",
-<<<<<<< HEAD
-      "x-ms-request-id" : "20489977-901e-000b-6a3b-64f8df000000",
-      "Date" : "Thu, 05 Sep 2019 22:45:42 GMT",
-      "x-ms-client-request-id" : "3f4718fd-c9af-4fc9-a8da-abd8619f26d7"
-=======
-      "x-ms-request-id" : "ec638425-001e-001f-3be6-64eb66000000",
-      "Date" : "Fri, 06 Sep 2019 19:05:22 GMT",
-      "x-ms-client-request-id" : "e22f0380-da2c-48ae-a310-652fd0eda1d4"
->>>>>>> a55d5dd9
+      "x-ms-request-id" : "077ffd14-801e-001f-2449-673bbb000000",
+      "Date" : "Mon, 09 Sep 2019 20:00:10 GMT",
+      "x-ms-client-request-id" : "17046eb3-5d73-4dda-b473-07be34c5528e"
     },
     "Exception" : null
   }, {
     "Method" : "HEAD",
-<<<<<<< HEAD
-    "Uri" : "https://jaschrepragrs.blob.core.windows.net/jtclistblobsflatoptionscopy0082987b0db23a444f490/cjavabloblistblobsflatoptionscopy295434cd76ae792180",
-    "Headers" : {
-      "x-ms-version" : "2019-02-02",
-      "User-Agent" : "azsdk-java-azure-storage-blob/12.0.0-preview.3 1.8.0_221; Windows 10 10.0",
-      "x-ms-client-request-id" : "4f8555c0-c7de-41c5-b785-24bd89604ef2"
-=======
-    "Uri" : "https://azstoragesdkaccount.blob.core.windows.net/jtclistblobsflatoptionscopy0426361abebadca12648c/cjavabloblistblobsflatoptionscopy201206bfffc13c6f6a",
-    "Headers" : {
-      "x-ms-version" : "2019-02-02",
-      "User-Agent" : "azsdk-java-azure-storage-blob/12.0.0-preview.3 1.8.0_212; Windows 10 10.0",
-      "x-ms-client-request-id" : "a3217051-ca85-4f6e-a4c9-00a162994a2e"
->>>>>>> a55d5dd9
+    "Uri" : "https://jaschrepragrs.blob.core.windows.net/jtclistblobsflatoptionscopy0843910843b877e22f410/cjavabloblistblobsflatoptionscopy255823e0645352f937",
+    "Headers" : {
+      "x-ms-version" : "2019-02-02",
+      "User-Agent" : "azsdk-java-azure-storage-blob/12.0.0-preview.3 1.8.0_221; Windows 10 10.0",
+      "x-ms-client-request-id" : "e89b81cf-bf19-416e-8183-62cb654b2431"
     },
     "Response" : {
       "x-ms-lease-status" : "unlocked",
       "Server" : "Windows-Azure-Blob/1.0 Microsoft-HTTPAPI/2.0",
       "x-ms-tag-count" : "0",
       "x-ms-lease-state" : "available",
-<<<<<<< HEAD
-      "Last-Modified" : "Thu, 05 Sep 2019 22:45:42 GMT",
-=======
-      "Last-Modified" : "Fri, 06 Sep 2019 19:05:22 GMT",
->>>>>>> a55d5dd9
+      "Last-Modified" : "Mon, 09 Sep 2019 20:00:11 GMT",
       "retry-after" : "0",
       "StatusCode" : "200",
       "x-ms-blob-type" : "PageBlob",
       "x-ms-access-tier-inferred" : "true",
       "x-ms-access-tier" : "Hot",
-<<<<<<< HEAD
-      "x-ms-creation-time" : "Thu, 05 Sep 2019 22:45:42 GMT",
+      "x-ms-creation-time" : "Mon, 09 Sep 2019 20:00:11 GMT",
       "Content-Length" : "512",
-      "x-ms-request-id" : "204899de-901e-000b-473b-64f8df000000",
+      "x-ms-request-id" : "077ffd5a-801e-001f-6349-673bbb000000",
       "Content-Type" : "application/octet-stream",
       "x-ms-version" : "2019-02-02",
-      "x-ms-copy-id" : "d315ef8e-7f52-438e-ade8-c1e86ba279e9",
-      "x-ms-copy-source" : "https://jaschrepragrs.blob.core.windows.net/jtclistblobsflatoptionscopy0082987b0db23a444f490/ajavabloblistblobsflatoptionscopy11137927e322f55079",
+      "x-ms-copy-id" : "2f5e45bb-0510-45c2-808b-070b4eeff4c6",
+      "x-ms-copy-source" : "https://jaschrepragrs.blob.core.windows.net/jtclistblobsflatoptionscopy0843910843b877e22f410/ajavabloblistblobsflatoptionscopy1672985368db57f112",
       "x-ms-blob-sequence-number" : "0",
       "x-ms-copy-progress" : "512/512",
-      "Date" : "Thu, 05 Sep 2019 22:45:42 GMT",
-      "x-ms-copy-completion-time" : "Thu, 05 Sep 2019 22:45:42 GMT",
+      "Date" : "Mon, 09 Sep 2019 20:00:10 GMT",
+      "x-ms-copy-completion-time" : "Mon, 09 Sep 2019 20:00:11 GMT",
       "Accept-Ranges" : "bytes",
       "x-ms-server-encrypted" : "true",
-      "ETag" : "\"0x8D73252C8827FE9\"",
+      "ETag" : "\"0x8D73560527FECCB\"",
       "x-ms-copy-status" : "success",
-      "x-ms-client-request-id" : "4f8555c0-c7de-41c5-b785-24bd89604ef2"
-=======
-      "x-ms-creation-time" : "Fri, 06 Sep 2019 19:05:22 GMT",
-      "Content-Length" : "512",
-      "x-ms-request-id" : "ec6385c8-001e-001f-37e6-64eb66000000",
-      "Content-Type" : "application/octet-stream",
-      "x-ms-version" : "2019-02-02",
-      "x-ms-copy-id" : "fb9a9006-d66a-4c27-9fcc-894963af21fc",
-      "x-ms-copy-source" : "https://azstoragesdkaccount.blob.core.windows.net/jtclistblobsflatoptionscopy0426361abebadca12648c/ajavabloblistblobsflatoptionscopy1544483e0271b0e79f",
-      "x-ms-blob-sequence-number" : "0",
-      "x-ms-copy-progress" : "512/512",
-      "Date" : "Fri, 06 Sep 2019 19:05:22 GMT",
-      "x-ms-copy-completion-time" : "Fri, 06 Sep 2019 19:05:22 GMT",
-      "Accept-Ranges" : "bytes",
-      "x-ms-server-encrypted" : "true",
-      "ETag" : "\"0x8D732FD2AE2DE02\"",
-      "x-ms-copy-status" : "success",
-      "x-ms-client-request-id" : "a3217051-ca85-4f6e-a4c9-00a162994a2e"
->>>>>>> a55d5dd9
-    },
-    "Exception" : null
-  }, {
-    "Method" : "PUT",
-<<<<<<< HEAD
-    "Uri" : "https://jaschrepragrs.blob.core.windows.net/jtclistblobsflatoptionscopy0082987b0db23a444f490/mjavabloblistblobsflatoptionscopy387461fbcfbd73324b",
-    "Headers" : {
-      "x-ms-version" : "2019-02-02",
-      "User-Agent" : "azsdk-java-azure-storage-blob/12.0.0-preview.3 1.8.0_221; Windows 10 10.0",
-      "x-ms-client-request-id" : "40ea1a0a-f798-434a-9808-446dc862a382"
-=======
-    "Uri" : "https://azstoragesdkaccount.blob.core.windows.net/jtclistblobsflatoptionscopy0426361abebadca12648c/mjavabloblistblobsflatoptionscopy3475399de9abe95584",
-    "Headers" : {
-      "x-ms-version" : "2019-02-02",
-      "User-Agent" : "azsdk-java-azure-storage-blob/12.0.0-preview.3 1.8.0_212; Windows 10 10.0",
-      "x-ms-client-request-id" : "8a57f806-1fd1-42df-abeb-aed82da64020"
->>>>>>> a55d5dd9
-    },
-    "Response" : {
-      "x-ms-version" : "2019-02-02",
-      "Server" : "Windows-Azure-Blob/1.0 Microsoft-HTTPAPI/2.0",
-<<<<<<< HEAD
-      "ETag" : "\"0x8D73252C933C81A\"",
-      "Last-Modified" : "Thu, 05 Sep 2019 22:45:44 GMT",
-      "retry-after" : "0",
-      "Content-Length" : "0",
-      "StatusCode" : "201",
-      "x-ms-request-id" : "20489acb-901e-000b-213b-64f8df000000",
+      "x-ms-client-request-id" : "e89b81cf-bf19-416e-8183-62cb654b2431"
+    },
+    "Exception" : null
+  }, {
+    "Method" : "PUT",
+    "Uri" : "https://jaschrepragrs.blob.core.windows.net/jtclistblobsflatoptionscopy0843910843b877e22f410/mjavabloblistblobsflatoptionscopy350662ebdcca52d782",
+    "Headers" : {
+      "x-ms-version" : "2019-02-02",
+      "User-Agent" : "azsdk-java-azure-storage-blob/12.0.0-preview.3 1.8.0_221; Windows 10 10.0",
+      "x-ms-client-request-id" : "1d3792ae-f84f-40a4-9741-c98474e1c8c4"
+    },
+    "Response" : {
+      "x-ms-version" : "2019-02-02",
+      "Server" : "Windows-Azure-Blob/1.0 Microsoft-HTTPAPI/2.0",
+      "ETag" : "\"0x8D735605334DF24\"",
+      "Last-Modified" : "Mon, 09 Sep 2019 20:00:12 GMT",
+      "retry-after" : "0",
+      "Content-Length" : "0",
+      "StatusCode" : "201",
+      "x-ms-request-id" : "077ffe2f-801e-001f-2849-673bbb000000",
       "x-ms-request-server-encrypted" : "true",
-      "Date" : "Thu, 05 Sep 2019 22:45:43 GMT",
-      "x-ms-client-request-id" : "40ea1a0a-f798-434a-9808-446dc862a382"
-=======
-      "ETag" : "\"0x8D732FD2B92819D\"",
-      "Last-Modified" : "Fri, 06 Sep 2019 19:05:23 GMT",
-      "retry-after" : "0",
-      "Content-Length" : "0",
-      "StatusCode" : "201",
-      "x-ms-request-id" : "ec6388fb-001e-001f-2ee6-64eb66000000",
+      "Date" : "Mon, 09 Sep 2019 20:00:11 GMT",
+      "x-ms-client-request-id" : "1d3792ae-f84f-40a4-9741-c98474e1c8c4"
+    },
+    "Exception" : null
+  }, {
+    "Method" : "PUT",
+    "Uri" : "https://jaschrepragrs.blob.core.windows.net/jtclistblobsflatoptionscopy0843910843b877e22f410/ajavabloblistblobsflatoptionscopy1672985368db57f112?comp=snapshot",
+    "Headers" : {
+      "x-ms-version" : "2019-02-02",
+      "User-Agent" : "azsdk-java-azure-storage-blob/12.0.0-preview.3 1.8.0_221; Windows 10 10.0",
+      "x-ms-client-request-id" : "9824d6b2-536f-47d8-91c2-2f8f32fa3f80"
+    },
+    "Response" : {
+      "x-ms-version" : "2019-02-02",
+      "x-ms-snapshot" : "2019-09-09T20:00:12.6131566Z",
+      "Server" : "Windows-Azure-Blob/1.0 Microsoft-HTTPAPI/2.0",
+      "ETag" : "\"0x8D73560524C7744\"",
+      "Last-Modified" : "Mon, 09 Sep 2019 20:00:11 GMT",
+      "retry-after" : "0",
+      "Content-Length" : "0",
+      "StatusCode" : "201",
+      "x-ms-request-id" : "077ffe3d-801e-001f-3649-673bbb000000",
+      "x-ms-request-server-encrypted" : "false",
+      "Date" : "Mon, 09 Sep 2019 20:00:11 GMT",
+      "x-ms-client-request-id" : "9824d6b2-536f-47d8-91c2-2f8f32fa3f80"
+    },
+    "Exception" : null
+  }, {
+    "Method" : "PUT",
+    "Uri" : "https://jaschrepragrs.blob.core.windows.net/jtclistblobsflatoptionscopy0843910843b877e22f410/ujavabloblistblobsflatoptionscopy40312660c2bb908085?blockid=0000&comp=block",
+    "Headers" : {
+      "x-ms-version" : "2019-02-02",
+      "User-Agent" : "azsdk-java-azure-storage-blob/12.0.0-preview.3 1.8.0_221; Windows 10 10.0",
+      "x-ms-client-request-id" : "e6de4a10-c2c4-4e6d-8101-87bb365eeabc",
+      "Content-Type" : "application/octet-stream"
+    },
+    "Response" : {
+      "x-ms-version" : "2019-02-02",
+      "Server" : "Windows-Azure-Blob/1.0 Microsoft-HTTPAPI/2.0",
+      "x-ms-content-crc64" : "6RYQPwaVsyQ=",
+      "retry-after" : "0",
+      "Content-Length" : "0",
+      "StatusCode" : "201",
+      "x-ms-request-id" : "077ffe4d-801e-001f-4649-673bbb000000",
       "x-ms-request-server-encrypted" : "true",
-      "Date" : "Fri, 06 Sep 2019 19:05:23 GMT",
-      "x-ms-client-request-id" : "8a57f806-1fd1-42df-abeb-aed82da64020"
->>>>>>> a55d5dd9
-    },
-    "Exception" : null
-  }, {
-    "Method" : "PUT",
-<<<<<<< HEAD
-    "Uri" : "https://jaschrepragrs.blob.core.windows.net/jtclistblobsflatoptionscopy0082987b0db23a444f490/ajavabloblistblobsflatoptionscopy11137927e322f55079?comp=snapshot",
-    "Headers" : {
-      "x-ms-version" : "2019-02-02",
-      "User-Agent" : "azsdk-java-azure-storage-blob/12.0.0-preview.3 1.8.0_221; Windows 10 10.0",
-      "x-ms-client-request-id" : "976f46f3-0416-4442-b232-8ea3a4111bdc"
-    },
-    "Response" : {
-      "x-ms-version" : "2019-02-02",
-      "x-ms-snapshot" : "2019-09-05T22:45:44.1356158Z",
-      "Server" : "Windows-Azure-Blob/1.0 Microsoft-HTTPAPI/2.0",
-      "ETag" : "\"0x8D73252C8480451\"",
-      "Last-Modified" : "Thu, 05 Sep 2019 22:45:42 GMT",
-      "retry-after" : "0",
-      "Content-Length" : "0",
-      "StatusCode" : "201",
-      "x-ms-request-id" : "20489adb-901e-000b-303b-64f8df000000",
-      "x-ms-request-server-encrypted" : "false",
-      "Date" : "Thu, 05 Sep 2019 22:45:43 GMT",
-      "x-ms-client-request-id" : "976f46f3-0416-4442-b232-8ea3a4111bdc"
-=======
-    "Uri" : "https://azstoragesdkaccount.blob.core.windows.net/jtclistblobsflatoptionscopy0426361abebadca12648c/ajavabloblistblobsflatoptionscopy1544483e0271b0e79f?comp=snapshot",
-    "Headers" : {
-      "x-ms-version" : "2019-02-02",
-      "User-Agent" : "azsdk-java-azure-storage-blob/12.0.0-preview.3 1.8.0_212; Windows 10 10.0",
-      "x-ms-client-request-id" : "fde49b50-879f-47f7-92c1-f71b8125c1ac"
-    },
-    "Response" : {
-      "x-ms-version" : "2019-02-02",
-      "x-ms-snapshot" : "2019-09-06T19:05:23.5781333Z",
-      "Server" : "Windows-Azure-Blob/1.0 Microsoft-HTTPAPI/2.0",
-      "ETag" : "\"0x8D732FD2A87B003\"",
-      "Last-Modified" : "Fri, 06 Sep 2019 19:05:21 GMT",
-      "retry-after" : "0",
-      "Content-Length" : "0",
-      "StatusCode" : "201",
-      "x-ms-request-id" : "ec63892a-001e-001f-54e6-64eb66000000",
-      "x-ms-request-server-encrypted" : "false",
-      "Date" : "Fri, 06 Sep 2019 19:05:23 GMT",
-      "x-ms-client-request-id" : "fde49b50-879f-47f7-92c1-f71b8125c1ac"
->>>>>>> a55d5dd9
-    },
-    "Exception" : null
-  }, {
-    "Method" : "PUT",
-<<<<<<< HEAD
-    "Uri" : "https://jaschrepragrs.blob.core.windows.net/jtclistblobsflatoptionscopy0082987b0db23a444f490/ujavabloblistblobsflatoptionscopy44208328b84234d37b?blockid=0000&comp=block",
-    "Headers" : {
-      "x-ms-version" : "2019-02-02",
-      "User-Agent" : "azsdk-java-azure-storage-blob/12.0.0-preview.3 1.8.0_221; Windows 10 10.0",
-      "x-ms-client-request-id" : "d37117d6-7a82-4da1-8808-b4ca220fd07b",
-=======
-    "Uri" : "https://azstoragesdkaccount.blob.core.windows.net/jtclistblobsflatoptionscopy0426361abebadca12648c/ujavabloblistblobsflatoptionscopy412577d5a3afb9d61e?blockid=0000&comp=block",
-    "Headers" : {
-      "x-ms-version" : "2019-02-02",
-      "User-Agent" : "azsdk-java-azure-storage-blob/12.0.0-preview.3 1.8.0_212; Windows 10 10.0",
-      "x-ms-client-request-id" : "8b9ede6c-eeed-4bcf-bc59-56f12699fee1",
->>>>>>> a55d5dd9
-      "Content-Type" : "application/octet-stream"
-    },
-    "Response" : {
-      "x-ms-version" : "2019-02-02",
-      "Server" : "Windows-Azure-Blob/1.0 Microsoft-HTTPAPI/2.0",
-      "x-ms-content-crc64" : "6RYQPwaVsyQ=",
-      "retry-after" : "0",
-      "Content-Length" : "0",
-      "StatusCode" : "201",
-<<<<<<< HEAD
-      "x-ms-request-id" : "20489af3-901e-000b-483b-64f8df000000",
-      "x-ms-request-server-encrypted" : "true",
-      "Date" : "Thu, 05 Sep 2019 22:45:43 GMT",
-      "x-ms-client-request-id" : "d37117d6-7a82-4da1-8808-b4ca220fd07b"
-=======
-      "x-ms-request-id" : "ec638948-001e-001f-6fe6-64eb66000000",
-      "x-ms-request-server-encrypted" : "true",
-      "Date" : "Fri, 06 Sep 2019 19:05:23 GMT",
-      "x-ms-client-request-id" : "8b9ede6c-eeed-4bcf-bc59-56f12699fee1"
->>>>>>> a55d5dd9
+      "Date" : "Mon, 09 Sep 2019 20:00:12 GMT",
+      "x-ms-client-request-id" : "e6de4a10-c2c4-4e6d-8101-87bb365eeabc"
     },
     "Exception" : null
   }, {
     "Method" : "GET",
-<<<<<<< HEAD
-    "Uri" : "https://jaschrepragrs.blob.core.windows.net/jtclistblobsflatoptionscopy0082987b0db23a444f490?include=copy&restype=container&comp=list",
-    "Headers" : {
-      "x-ms-version" : "2019-02-02",
-      "User-Agent" : "azsdk-java-azure-storage-blob/12.0.0-preview.3 1.8.0_221; Windows 10 10.0",
-      "x-ms-client-request-id" : "b23ef437-8327-4470-b9f3-2368e8825377"
-=======
-    "Uri" : "https://azstoragesdkaccount.blob.core.windows.net/jtclistblobsflatoptionscopy0426361abebadca12648c?include=copy&restype=container&comp=list",
-    "Headers" : {
-      "x-ms-version" : "2019-02-02",
-      "User-Agent" : "azsdk-java-azure-storage-blob/12.0.0-preview.3 1.8.0_212; Windows 10 10.0",
-      "x-ms-client-request-id" : "14da3083-ff48-4ad0-abcd-e289bf1868c8"
->>>>>>> a55d5dd9
+    "Uri" : "https://jaschrepragrs.blob.core.windows.net/jtclistblobsflatoptionscopy0843910843b877e22f410?include=copy&restype=container&comp=list",
+    "Headers" : {
+      "x-ms-version" : "2019-02-02",
+      "User-Agent" : "azsdk-java-azure-storage-blob/12.0.0-preview.3 1.8.0_221; Windows 10 10.0",
+      "x-ms-client-request-id" : "be0dde26-960d-4ac7-9aa4-ce0c32700bb8"
     },
     "Response" : {
       "Transfer-Encoding" : "chunked",
@@ -338,35 +183,20 @@
       "Server" : "Windows-Azure-Blob/1.0 Microsoft-HTTPAPI/2.0",
       "retry-after" : "0",
       "StatusCode" : "200",
-<<<<<<< HEAD
-      "x-ms-request-id" : "20489b03-901e-000b-583b-64f8df000000",
-      "Body" : "﻿<?xml version=\"1.0\" encoding=\"utf-8\"?><EnumerationResults ServiceEndpoint=\"https://jaschrepragrs.blob.core.windows.net/\" ContainerName=\"jtclistblobsflatoptionscopy0082987b0db23a444f490\"><Blobs><Blob><Name>ajavabloblistblobsflatoptionscopy11137927e322f55079</Name><Properties><Creation-Time>Thu, 05 Sep 2019 22:45:42 GMT</Creation-Time><Last-Modified>Thu, 05 Sep 2019 22:45:42 GMT</Last-Modified><Etag>0x8D73252C8480451</Etag><Content-Length>512</Content-Length><Content-Type>application/octet-stream</Content-Type><Content-Encoding /><Content-Language /><Content-CRC64 /><Content-MD5 /><Cache-Control /><Content-Disposition /><x-ms-blob-sequence-number>0</x-ms-blob-sequence-number><BlobType>PageBlob</BlobType><AccessTier>Hot</AccessTier><AccessTierInferred>true</AccessTierInferred><LeaseStatus>unlocked</LeaseStatus><LeaseState>available</LeaseState><ServerEncrypted>true</ServerEncrypted><TagCount>0</TagCount></Properties></Blob><Blob><Name>cjavabloblistblobsflatoptionscopy295434cd76ae792180</Name><Properties><Creation-Time>Thu, 05 Sep 2019 22:45:42 GMT</Creation-Time><Last-Modified>Thu, 05 Sep 2019 22:45:42 GMT</Last-Modified><Etag>0x8D73252C8827FE9</Etag><Content-Length>512</Content-Length><Content-Type>application/octet-stream</Content-Type><Content-Encoding /><Content-Language /><Content-CRC64 /><Content-MD5 /><Cache-Control /><Content-Disposition /><x-ms-blob-sequence-number>0</x-ms-blob-sequence-number><BlobType>PageBlob</BlobType><AccessTier>Hot</AccessTier><AccessTierInferred>true</AccessTierInferred><LeaseStatus>unlocked</LeaseStatus><LeaseState>available</LeaseState><CopyId>d315ef8e-7f52-438e-ade8-c1e86ba279e9</CopyId><CopySource>https://jaschrepragrs.blob.core.windows.net/jtclistblobsflatoptionscopy0082987b0db23a444f490/ajavabloblistblobsflatoptionscopy11137927e322f55079</CopySource><CopyStatus>success</CopyStatus><CopyProgress>512/512</CopyProgress><CopyCompletionTime>Thu, 05 Sep 2019 22:45:42 GMT</CopyCompletionTime><ServerEncrypted>true</ServerEncrypted><TagCount>0</TagCount></Properties></Blob><Blob><Name>mjavabloblistblobsflatoptionscopy387461fbcfbd73324b</Name><Properties><Creation-Time>Thu, 05 Sep 2019 22:45:44 GMT</Creation-Time><Last-Modified>Thu, 05 Sep 2019 22:45:44 GMT</Last-Modified><Etag>0x8D73252C933C81A</Etag><Content-Length>512</Content-Length><Content-Type>application/octet-stream</Content-Type><Content-Encoding /><Content-Language /><Content-CRC64 /><Content-MD5 /><Cache-Control /><Content-Disposition /><x-ms-blob-sequence-number>0</x-ms-blob-sequence-number><BlobType>PageBlob</BlobType><AccessTier>Hot</AccessTier><AccessTierInferred>true</AccessTierInferred><LeaseStatus>unlocked</LeaseStatus><LeaseState>available</LeaseState><ServerEncrypted>true</ServerEncrypted><TagCount>0</TagCount></Properties></Blob></Blobs><NextMarker /></EnumerationResults>",
-      "Date" : "Thu, 05 Sep 2019 22:45:43 GMT",
-      "x-ms-client-request-id" : "b23ef437-8327-4470-b9f3-2368e8825377",
-=======
-      "x-ms-request-id" : "ec63896b-001e-001f-0ae6-64eb66000000",
-      "Body" : "﻿<?xml version=\"1.0\" encoding=\"utf-8\"?><EnumerationResults ServiceEndpoint=\"https://azstoragesdkaccount.blob.core.windows.net/\" ContainerName=\"jtclistblobsflatoptionscopy0426361abebadca12648c\"><Blobs><Blob><Name>ajavabloblistblobsflatoptionscopy1544483e0271b0e79f</Name><Properties><Creation-Time>Fri, 06 Sep 2019 19:05:21 GMT</Creation-Time><Last-Modified>Fri, 06 Sep 2019 19:05:21 GMT</Last-Modified><Etag>0x8D732FD2A87B003</Etag><Content-Length>512</Content-Length><Content-Type>application/octet-stream</Content-Type><Content-Encoding /><Content-Language /><Content-CRC64 /><Content-MD5 /><Cache-Control /><Content-Disposition /><x-ms-blob-sequence-number>0</x-ms-blob-sequence-number><BlobType>PageBlob</BlobType><AccessTier>Hot</AccessTier><AccessTierInferred>true</AccessTierInferred><LeaseStatus>unlocked</LeaseStatus><LeaseState>available</LeaseState><ServerEncrypted>true</ServerEncrypted><TagCount>0</TagCount></Properties></Blob><Blob><Name>cjavabloblistblobsflatoptionscopy201206bfffc13c6f6a</Name><Properties><Creation-Time>Fri, 06 Sep 2019 19:05:22 GMT</Creation-Time><Last-Modified>Fri, 06 Sep 2019 19:05:22 GMT</Last-Modified><Etag>0x8D732FD2AE2DE02</Etag><Content-Length>512</Content-Length><Content-Type>application/octet-stream</Content-Type><Content-Encoding /><Content-Language /><Content-CRC64 /><Content-MD5 /><Cache-Control /><Content-Disposition /><x-ms-blob-sequence-number>0</x-ms-blob-sequence-number><BlobType>PageBlob</BlobType><AccessTier>Hot</AccessTier><AccessTierInferred>true</AccessTierInferred><LeaseStatus>unlocked</LeaseStatus><LeaseState>available</LeaseState><CopyId>fb9a9006-d66a-4c27-9fcc-894963af21fc</CopyId><CopySource>https://azstoragesdkaccount.blob.core.windows.net/jtclistblobsflatoptionscopy0426361abebadca12648c/ajavabloblistblobsflatoptionscopy1544483e0271b0e79f</CopySource><CopyStatus>success</CopyStatus><CopyProgress>512/512</CopyProgress><CopyCompletionTime>Fri, 06 Sep 2019 19:05:22 GMT</CopyCompletionTime><ServerEncrypted>true</ServerEncrypted><TagCount>0</TagCount></Properties></Blob><Blob><Name>mjavabloblistblobsflatoptionscopy3475399de9abe95584</Name><Properties><Creation-Time>Fri, 06 Sep 2019 19:05:23 GMT</Creation-Time><Last-Modified>Fri, 06 Sep 2019 19:05:23 GMT</Last-Modified><Etag>0x8D732FD2B92819D</Etag><Content-Length>512</Content-Length><Content-Type>application/octet-stream</Content-Type><Content-Encoding /><Content-Language /><Content-CRC64 /><Content-MD5 /><Cache-Control /><Content-Disposition /><x-ms-blob-sequence-number>0</x-ms-blob-sequence-number><BlobType>PageBlob</BlobType><AccessTier>Hot</AccessTier><AccessTierInferred>true</AccessTierInferred><LeaseStatus>unlocked</LeaseStatus><LeaseState>available</LeaseState><ServerEncrypted>true</ServerEncrypted><TagCount>0</TagCount></Properties></Blob></Blobs><NextMarker /></EnumerationResults>",
-      "Date" : "Fri, 06 Sep 2019 19:05:23 GMT",
-      "x-ms-client-request-id" : "14da3083-ff48-4ad0-abcd-e289bf1868c8",
->>>>>>> a55d5dd9
+      "x-ms-request-id" : "077ffe5c-801e-001f-5349-673bbb000000",
+      "Body" : "﻿<?xml version=\"1.0\" encoding=\"utf-8\"?><EnumerationResults ServiceEndpoint=\"https://jaschrepragrs.blob.core.windows.net/\" ContainerName=\"jtclistblobsflatoptionscopy0843910843b877e22f410\"><Blobs><Blob><Name>ajavabloblistblobsflatoptionscopy1672985368db57f112</Name><Properties><Creation-Time>Mon, 09 Sep 2019 20:00:11 GMT</Creation-Time><Last-Modified>Mon, 09 Sep 2019 20:00:11 GMT</Last-Modified><Etag>0x8D73560524C7744</Etag><Content-Length>512</Content-Length><Content-Type>application/octet-stream</Content-Type><Content-Encoding /><Content-Language /><Content-CRC64 /><Content-MD5 /><Cache-Control /><Content-Disposition /><x-ms-blob-sequence-number>0</x-ms-blob-sequence-number><BlobType>PageBlob</BlobType><AccessTier>Hot</AccessTier><AccessTierInferred>true</AccessTierInferred><LeaseStatus>unlocked</LeaseStatus><LeaseState>available</LeaseState><ServerEncrypted>true</ServerEncrypted><TagCount>0</TagCount></Properties></Blob><Blob><Name>cjavabloblistblobsflatoptionscopy255823e0645352f937</Name><Properties><Creation-Time>Mon, 09 Sep 2019 20:00:11 GMT</Creation-Time><Last-Modified>Mon, 09 Sep 2019 20:00:11 GMT</Last-Modified><Etag>0x8D73560527FECCB</Etag><Content-Length>512</Content-Length><Content-Type>application/octet-stream</Content-Type><Content-Encoding /><Content-Language /><Content-CRC64 /><Content-MD5 /><Cache-Control /><Content-Disposition /><x-ms-blob-sequence-number>0</x-ms-blob-sequence-number><BlobType>PageBlob</BlobType><AccessTier>Hot</AccessTier><AccessTierInferred>true</AccessTierInferred><LeaseStatus>unlocked</LeaseStatus><LeaseState>available</LeaseState><CopyId>2f5e45bb-0510-45c2-808b-070b4eeff4c6</CopyId><CopySource>https://jaschrepragrs.blob.core.windows.net/jtclistblobsflatoptionscopy0843910843b877e22f410/ajavabloblistblobsflatoptionscopy1672985368db57f112</CopySource><CopyStatus>success</CopyStatus><CopyProgress>512/512</CopyProgress><CopyCompletionTime>Mon, 09 Sep 2019 20:00:11 GMT</CopyCompletionTime><ServerEncrypted>true</ServerEncrypted><TagCount>0</TagCount></Properties></Blob><Blob><Name>mjavabloblistblobsflatoptionscopy350662ebdcca52d782</Name><Properties><Creation-Time>Mon, 09 Sep 2019 20:00:12 GMT</Creation-Time><Last-Modified>Mon, 09 Sep 2019 20:00:12 GMT</Last-Modified><Etag>0x8D735605334DF24</Etag><Content-Length>512</Content-Length><Content-Type>application/octet-stream</Content-Type><Content-Encoding /><Content-Language /><Content-CRC64 /><Content-MD5 /><Cache-Control /><Content-Disposition /><x-ms-blob-sequence-number>0</x-ms-blob-sequence-number><BlobType>PageBlob</BlobType><AccessTier>Hot</AccessTier><AccessTierInferred>true</AccessTierInferred><LeaseStatus>unlocked</LeaseStatus><LeaseState>available</LeaseState><ServerEncrypted>true</ServerEncrypted><TagCount>0</TagCount></Properties></Blob></Blobs><NextMarker /></EnumerationResults>",
+      "Date" : "Mon, 09 Sep 2019 20:00:12 GMT",
+      "x-ms-client-request-id" : "be0dde26-960d-4ac7-9aa4-ce0c32700bb8",
       "Content-Type" : "application/xml"
     },
     "Exception" : null
   }, {
     "Method" : "GET",
-<<<<<<< HEAD
     "Uri" : "https://jaschrepragrs.blob.core.windows.net?prefix=jtclistblobsflatoptionscopy&comp=list",
     "Headers" : {
       "x-ms-version" : "2019-02-02",
       "User-Agent" : "azsdk-java-azure-storage-blob/12.0.0-preview.3 1.8.0_221; Windows 10 10.0",
-      "x-ms-client-request-id" : "398cae90-a8e5-4968-8bcc-57f732dfda3f"
-=======
-    "Uri" : "https://azstoragesdkaccount.blob.core.windows.net?prefix=jtclistblobsflatoptionscopy&comp=list",
-    "Headers" : {
-      "x-ms-version" : "2019-02-02",
-      "User-Agent" : "azsdk-java-azure-storage-blob/12.0.0-preview.3 1.8.0_212; Windows 10 10.0",
-      "x-ms-client-request-id" : "537e3c94-e9bc-4c84-b433-ecfc40362e1f"
->>>>>>> a55d5dd9
+      "x-ms-client-request-id" : "69e28c53-ddda-4d48-b568-cf0010cd7ff5"
     },
     "Response" : {
       "Transfer-Encoding" : "chunked",
@@ -374,35 +204,20 @@
       "Server" : "Windows-Azure-Blob/1.0 Microsoft-HTTPAPI/2.0",
       "retry-after" : "0",
       "StatusCode" : "200",
-<<<<<<< HEAD
-      "x-ms-request-id" : "20489b20-901e-000b-743b-64f8df000000",
-      "Body" : "﻿<?xml version=\"1.0\" encoding=\"utf-8\"?><EnumerationResults ServiceEndpoint=\"https://jaschrepragrs.blob.core.windows.net/\"><Prefix>jtclistblobsflatoptionscopy</Prefix><Containers><Container><Name>jtclistblobsflatoptionscopy0082987b0db23a444f490</Name><Properties><Last-Modified>Thu, 05 Sep 2019 22:45:42 GMT</Last-Modified><Etag>\"0x8D73252C8375ECA\"</Etag><LeaseStatus>unlocked</LeaseStatus><LeaseState>available</LeaseState><DefaultEncryptionScope>$account-encryption-key</DefaultEncryptionScope><DenyEncryptionScopeOverride>false</DenyEncryptionScopeOverride><HasImmutabilityPolicy>false</HasImmutabilityPolicy><HasLegalHold>false</HasLegalHold></Properties></Container></Containers><NextMarker /></EnumerationResults>",
-      "Date" : "Thu, 05 Sep 2019 22:45:43 GMT",
-      "x-ms-client-request-id" : "398cae90-a8e5-4968-8bcc-57f732dfda3f",
-=======
-      "x-ms-request-id" : "ec63898f-001e-001f-2ce6-64eb66000000",
-      "Body" : "﻿<?xml version=\"1.0\" encoding=\"utf-8\"?><EnumerationResults ServiceEndpoint=\"https://azstoragesdkaccount.blob.core.windows.net/\"><Prefix>jtclistblobsflatoptionscopy</Prefix><Containers><Container><Name>jtclistblobsflatoptionscopy0426361abebadca12648c</Name><Properties><Last-Modified>Fri, 06 Sep 2019 19:05:21 GMT</Last-Modified><Etag>\"0x8D732FD2A7F957B\"</Etag><LeaseStatus>unlocked</LeaseStatus><LeaseState>available</LeaseState><DefaultEncryptionScope>$account-encryption-key</DefaultEncryptionScope><DenyEncryptionScopeOverride>false</DenyEncryptionScopeOverride><HasImmutabilityPolicy>false</HasImmutabilityPolicy><HasLegalHold>false</HasLegalHold></Properties></Container></Containers><NextMarker /></EnumerationResults>",
-      "Date" : "Fri, 06 Sep 2019 19:05:23 GMT",
-      "x-ms-client-request-id" : "537e3c94-e9bc-4c84-b433-ecfc40362e1f",
->>>>>>> a55d5dd9
+      "x-ms-request-id" : "077ffe7e-801e-001f-7349-673bbb000000",
+      "Body" : "﻿<?xml version=\"1.0\" encoding=\"utf-8\"?><EnumerationResults ServiceEndpoint=\"https://jaschrepragrs.blob.core.windows.net/\"><Prefix>jtclistblobsflatoptionscopy</Prefix><Containers><Container><Name>jtclistblobsflatoptionscopy0843910843b877e22f410</Name><Properties><Last-Modified>Mon, 09 Sep 2019 20:00:10 GMT</Last-Modified><Etag>\"0x8D73560523BD26B\"</Etag><LeaseStatus>unlocked</LeaseStatus><LeaseState>available</LeaseState><DefaultEncryptionScope>$account-encryption-key</DefaultEncryptionScope><DenyEncryptionScopeOverride>false</DenyEncryptionScopeOverride><HasImmutabilityPolicy>false</HasImmutabilityPolicy><HasLegalHold>false</HasLegalHold></Properties></Container></Containers><NextMarker /></EnumerationResults>",
+      "Date" : "Mon, 09 Sep 2019 20:00:12 GMT",
+      "x-ms-client-request-id" : "69e28c53-ddda-4d48-b568-cf0010cd7ff5",
       "Content-Type" : "application/xml"
     },
     "Exception" : null
   }, {
     "Method" : "DELETE",
-<<<<<<< HEAD
-    "Uri" : "https://jaschrepragrs.blob.core.windows.net/jtclistblobsflatoptionscopy0082987b0db23a444f490?restype=container",
-    "Headers" : {
-      "x-ms-version" : "2019-02-02",
-      "User-Agent" : "azsdk-java-azure-storage-blob/12.0.0-preview.3 1.8.0_221; Windows 10 10.0",
-      "x-ms-client-request-id" : "73a9b004-7d2b-40d8-b340-3f3da3ac635f"
-=======
-    "Uri" : "https://azstoragesdkaccount.blob.core.windows.net/jtclistblobsflatoptionscopy0426361abebadca12648c?restype=container",
-    "Headers" : {
-      "x-ms-version" : "2019-02-02",
-      "User-Agent" : "azsdk-java-azure-storage-blob/12.0.0-preview.3 1.8.0_212; Windows 10 10.0",
-      "x-ms-client-request-id" : "ff28a0db-dbcc-47a8-8bbe-839320cba9a3"
->>>>>>> a55d5dd9
+    "Uri" : "https://jaschrepragrs.blob.core.windows.net/jtclistblobsflatoptionscopy0843910843b877e22f410?restype=container",
+    "Headers" : {
+      "x-ms-version" : "2019-02-02",
+      "User-Agent" : "azsdk-java-azure-storage-blob/12.0.0-preview.3 1.8.0_221; Windows 10 10.0",
+      "x-ms-client-request-id" : "02a4ae41-bb0a-424a-b537-bff3b501ce04"
     },
     "Response" : {
       "x-ms-version" : "2019-02-02",
@@ -410,21 +225,11 @@
       "retry-after" : "0",
       "Content-Length" : "0",
       "StatusCode" : "202",
-<<<<<<< HEAD
-      "x-ms-request-id" : "20489b2e-901e-000b-013b-64f8df000000",
-      "Date" : "Thu, 05 Sep 2019 22:45:44 GMT",
-      "x-ms-client-request-id" : "73a9b004-7d2b-40d8-b340-3f3da3ac635f"
+      "x-ms-request-id" : "077ffe8b-801e-001f-7e49-673bbb000000",
+      "Date" : "Mon, 09 Sep 2019 20:00:12 GMT",
+      "x-ms-client-request-id" : "02a4ae41-bb0a-424a-b537-bff3b501ce04"
     },
     "Exception" : null
   } ],
-  "variables" : [ "jtclistblobsflatoptionscopy0082987b0db23a444f490", "javabloblistblobsflatoptionscopy11137927e322f55079", "javabloblistblobsflatoptionscopy295434cd76ae792180", "javabloblistblobsflatoptionscopy387461fbcfbd73324b", "javabloblistblobsflatoptionscopy44208328b84234d37b" ]
-=======
-      "x-ms-request-id" : "ec6389a2-001e-001f-3ce6-64eb66000000",
-      "Date" : "Fri, 06 Sep 2019 19:05:23 GMT",
-      "x-ms-client-request-id" : "ff28a0db-dbcc-47a8-8bbe-839320cba9a3"
-    },
-    "Exception" : null
-  } ],
-  "variables" : [ "jtclistblobsflatoptionscopy0426361abebadca12648c", "javabloblistblobsflatoptionscopy1544483e0271b0e79f", "javabloblistblobsflatoptionscopy201206bfffc13c6f6a", "javabloblistblobsflatoptionscopy3475399de9abe95584", "javabloblistblobsflatoptionscopy412577d5a3afb9d61e" ]
->>>>>>> a55d5dd9
+  "variables" : [ "jtclistblobsflatoptionscopy0843910843b877e22f410", "javabloblistblobsflatoptionscopy1672985368db57f112", "javabloblistblobsflatoptionscopy255823e0645352f937", "javabloblistblobsflatoptionscopy350662ebdcca52d782", "javabloblistblobsflatoptionscopy40312660c2bb908085" ]
 }