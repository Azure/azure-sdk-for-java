--- conflicted
+++ resolved
@@ -1,145 +1,78 @@
 {
   "networkCallRecords" : [ {
     "Method" : "PUT",
-<<<<<<< HEAD
-    "Uri" : "https://jaschrepragrs.blob.core.windows.net/jtcsethttpheadersac0blobapitestsethttpheadersac45a4607533ce?restype=container",
+    "Uri" : "https://jaschrepragrs.blob.core.windows.net/jtcsethttpheadersac0blobapitestsethttpheadersac84b1741648f2?restype=container",
     "Headers" : {
       "x-ms-version" : "2019-02-02",
       "User-Agent" : "azsdk-java-azure-storage-blob/12.0.0-preview.3 1.8.0_221; Windows 10 10.0",
-      "x-ms-client-request-id" : "b4a0d514-3b14-4790-8d94-e3333cdd5c75"
-=======
-    "Uri" : "https://azstoragesdkaccount.blob.core.windows.net/jtcsethttpheadersac0blobapitestsethttpheadersac99724670e707?restype=container",
-    "Headers" : {
-      "x-ms-version" : "2019-02-02",
-      "User-Agent" : "azsdk-java-azure-storage-blob/12.0.0-preview.3 1.8.0_212; Windows 10 10.0",
-      "x-ms-client-request-id" : "21e3887b-f455-4091-a3af-b951e80dbe1d"
->>>>>>> a55d5dd9
+      "x-ms-client-request-id" : "3f43b784-61da-4240-b893-f540b9bd0bcd"
     },
     "Response" : {
       "x-ms-version" : "2019-02-02",
       "Server" : "Windows-Azure-Blob/1.0 Microsoft-HTTPAPI/2.0",
-<<<<<<< HEAD
-      "ETag" : "\"0x8D73251A3D85B21\"",
-      "Last-Modified" : "Thu, 05 Sep 2019 22:37:31 GMT",
+      "ETag" : "\"0x8D73560F38FDDD9\"",
+      "Last-Modified" : "Mon, 09 Sep 2019 20:04:41 GMT",
       "retry-after" : "0",
       "Content-Length" : "0",
       "StatusCode" : "201",
-      "x-ms-request-id" : "bfece186-901e-0044-6e3a-643cc7000000",
-      "Date" : "Thu, 05 Sep 2019 22:37:31 GMT",
-      "x-ms-client-request-id" : "b4a0d514-3b14-4790-8d94-e3333cdd5c75"
-=======
-      "ETag" : "\"0x8D732FC7951F755\"",
-      "Last-Modified" : "Fri, 06 Sep 2019 19:00:24 GMT",
-      "retry-after" : "0",
-      "Content-Length" : "0",
-      "StatusCode" : "201",
-      "x-ms-request-id" : "b92b026f-d01e-009e-03e5-644931000000",
-      "Date" : "Fri, 06 Sep 2019 19:00:24 GMT",
-      "x-ms-client-request-id" : "21e3887b-f455-4091-a3af-b951e80dbe1d"
->>>>>>> a55d5dd9
+      "x-ms-request-id" : "c5ca3d93-301e-0042-8049-67cbbf000000",
+      "Date" : "Mon, 09 Sep 2019 20:04:41 GMT",
+      "x-ms-client-request-id" : "3f43b784-61da-4240-b893-f540b9bd0bcd"
     },
     "Exception" : null
   }, {
     "Method" : "PUT",
-<<<<<<< HEAD
-    "Uri" : "https://jaschrepragrs.blob.core.windows.net/jtcsethttpheadersac0blobapitestsethttpheadersac45a4607533ce/javablobsethttpheadersac1blobapitestsethttpheadersac45a597254",
+    "Uri" : "https://jaschrepragrs.blob.core.windows.net/jtcsethttpheadersac0blobapitestsethttpheadersac84b1741648f2/javablobsethttpheadersac1blobapitestsethttpheadersac84b643084",
     "Headers" : {
       "x-ms-version" : "2019-02-02",
       "User-Agent" : "azsdk-java-azure-storage-blob/12.0.0-preview.3 1.8.0_221; Windows 10 10.0",
-      "x-ms-client-request-id" : "50e5310c-12f8-4d8c-9971-f2a1c9897787",
-=======
-    "Uri" : "https://azstoragesdkaccount.blob.core.windows.net/jtcsethttpheadersac0blobapitestsethttpheadersac99724670e707/javablobsethttpheadersac1blobapitestsethttpheadersac997458567",
-    "Headers" : {
-      "x-ms-version" : "2019-02-02",
-      "User-Agent" : "azsdk-java-azure-storage-blob/12.0.0-preview.3 1.8.0_212; Windows 10 10.0",
-      "x-ms-client-request-id" : "2a2e2caf-dd87-4250-b95c-5219df7bb6ee",
->>>>>>> a55d5dd9
+      "x-ms-client-request-id" : "e03c86fb-4690-462a-bffb-3ff84f8ea384",
       "Content-Type" : "application/octet-stream"
     },
     "Response" : {
       "x-ms-version" : "2019-02-02",
       "Server" : "Windows-Azure-Blob/1.0 Microsoft-HTTPAPI/2.0",
       "x-ms-content-crc64" : "6RYQPwaVsyQ=",
-<<<<<<< HEAD
-      "Last-Modified" : "Thu, 05 Sep 2019 22:37:31 GMT",
+      "Last-Modified" : "Mon, 09 Sep 2019 20:04:41 GMT",
       "retry-after" : "0",
       "StatusCode" : "201",
       "x-ms-request-server-encrypted" : "true",
-      "Date" : "Thu, 05 Sep 2019 22:37:31 GMT",
+      "Date" : "Mon, 09 Sep 2019 20:04:41 GMT",
       "Content-MD5" : "wh+Wm18D0z1D4E+PE252gg==",
-      "ETag" : "\"0x8D73251A3E4ED17\"",
+      "ETag" : "\"0x8D73560F39C8572\"",
       "Content-Length" : "0",
-      "x-ms-request-id" : "bfece198-901e-0044-7f3a-643cc7000000",
-      "x-ms-client-request-id" : "50e5310c-12f8-4d8c-9971-f2a1c9897787"
-=======
-      "Last-Modified" : "Fri, 06 Sep 2019 19:00:24 GMT",
-      "retry-after" : "0",
-      "StatusCode" : "201",
-      "x-ms-request-server-encrypted" : "true",
-      "Date" : "Fri, 06 Sep 2019 19:00:24 GMT",
-      "Content-MD5" : "wh+Wm18D0z1D4E+PE252gg==",
-      "ETag" : "\"0x8D732FC795788F7\"",
-      "Content-Length" : "0",
-      "x-ms-request-id" : "b92b02a7-d01e-009e-33e5-644931000000",
-      "x-ms-client-request-id" : "2a2e2caf-dd87-4250-b95c-5219df7bb6ee"
->>>>>>> a55d5dd9
+      "x-ms-request-id" : "c5ca3db4-301e-0042-2049-67cbbf000000",
+      "x-ms-client-request-id" : "e03c86fb-4690-462a-bffb-3ff84f8ea384"
     },
     "Exception" : null
   }, {
     "Method" : "PUT",
-<<<<<<< HEAD
-    "Uri" : "https://jaschrepragrs.blob.core.windows.net/jtcsethttpheadersac0blobapitestsethttpheadersac45a4607533ce/javablobsethttpheadersac1blobapitestsethttpheadersac45a597254?comp=properties",
+    "Uri" : "https://jaschrepragrs.blob.core.windows.net/jtcsethttpheadersac0blobapitestsethttpheadersac84b1741648f2/javablobsethttpheadersac1blobapitestsethttpheadersac84b643084?comp=properties",
     "Headers" : {
       "x-ms-version" : "2019-02-02",
       "User-Agent" : "azsdk-java-azure-storage-blob/12.0.0-preview.3 1.8.0_221; Windows 10 10.0",
-      "x-ms-client-request-id" : "7a7ca14a-4311-49a6-8240-31890df0fb78"
-=======
-    "Uri" : "https://azstoragesdkaccount.blob.core.windows.net/jtcsethttpheadersac0blobapitestsethttpheadersac99724670e707/javablobsethttpheadersac1blobapitestsethttpheadersac997458567?comp=properties",
-    "Headers" : {
-      "x-ms-version" : "2019-02-02",
-      "User-Agent" : "azsdk-java-azure-storage-blob/12.0.0-preview.3 1.8.0_212; Windows 10 10.0",
-      "x-ms-client-request-id" : "275aefeb-d397-446c-bcc3-efa34b4d7098"
->>>>>>> a55d5dd9
+      "x-ms-client-request-id" : "33a29a32-d496-42e8-bddd-6c9680229bc0"
     },
     "Response" : {
       "x-ms-version" : "2019-02-02",
       "Server" : "Windows-Azure-Blob/1.0 Microsoft-HTTPAPI/2.0",
-<<<<<<< HEAD
-      "ETag" : "\"0x8D73251A3F19998\"",
-      "Last-Modified" : "Thu, 05 Sep 2019 22:37:32 GMT",
+      "ETag" : "\"0x8D73560F3AA1C74\"",
+      "Last-Modified" : "Mon, 09 Sep 2019 20:04:41 GMT",
       "retry-after" : "0",
       "Content-Length" : "0",
       "StatusCode" : "200",
-      "x-ms-request-id" : "bfece1ab-901e-0044-103a-643cc7000000",
-      "Date" : "Thu, 05 Sep 2019 22:37:31 GMT",
-      "x-ms-client-request-id" : "7a7ca14a-4311-49a6-8240-31890df0fb78"
-=======
-      "ETag" : "\"0x8D732FC795DA4E6\"",
-      "Last-Modified" : "Fri, 06 Sep 2019 19:00:24 GMT",
-      "retry-after" : "0",
-      "Content-Length" : "0",
-      "StatusCode" : "200",
-      "x-ms-request-id" : "b92b02c9-d01e-009e-52e5-644931000000",
-      "Date" : "Fri, 06 Sep 2019 19:00:24 GMT",
-      "x-ms-client-request-id" : "275aefeb-d397-446c-bcc3-efa34b4d7098"
->>>>>>> a55d5dd9
+      "x-ms-request-id" : "c5ca3dd4-301e-0042-3d49-67cbbf000000",
+      "Date" : "Mon, 09 Sep 2019 20:04:41 GMT",
+      "x-ms-client-request-id" : "33a29a32-d496-42e8-bddd-6c9680229bc0"
     },
     "Exception" : null
   }, {
     "Method" : "GET",
-<<<<<<< HEAD
     "Uri" : "https://jaschrepragrs.blob.core.windows.net?prefix=jtcsethttpheadersac&comp=list",
     "Headers" : {
       "x-ms-version" : "2019-02-02",
       "User-Agent" : "azsdk-java-azure-storage-blob/12.0.0-preview.3 1.8.0_221; Windows 10 10.0",
-      "x-ms-client-request-id" : "bbcd4a78-2c30-4a63-8796-4d072517a266"
-=======
-    "Uri" : "https://azstoragesdkaccount.blob.core.windows.net?prefix=jtcsethttpheadersac&comp=list",
-    "Headers" : {
-      "x-ms-version" : "2019-02-02",
-      "User-Agent" : "azsdk-java-azure-storage-blob/12.0.0-preview.3 1.8.0_212; Windows 10 10.0",
-      "x-ms-client-request-id" : "6f4badfd-0a7b-4a56-9ad6-554a9ee2370c"
->>>>>>> a55d5dd9
+      "x-ms-client-request-id" : "7688c242-4861-46d2-b04e-35f9d1c8ded3"
     },
     "Response" : {
       "Transfer-Encoding" : "chunked",
@@ -147,35 +80,20 @@
       "Server" : "Windows-Azure-Blob/1.0 Microsoft-HTTPAPI/2.0",
       "retry-after" : "0",
       "StatusCode" : "200",
-<<<<<<< HEAD
-      "x-ms-request-id" : "bfece1dd-901e-0044-3c3a-643cc7000000",
-      "Body" : "﻿<?xml version=\"1.0\" encoding=\"utf-8\"?><EnumerationResults ServiceEndpoint=\"https://jaschrepragrs.blob.core.windows.net/\"><Prefix>jtcsethttpheadersac</Prefix><Containers><Container><Name>jtcsethttpheadersac0blobapitestsethttpheadersac45a4607533ce</Name><Properties><Last-Modified>Thu, 05 Sep 2019 22:37:31 GMT</Last-Modified><Etag>\"0x8D73251A3D85B21\"</Etag><LeaseStatus>unlocked</LeaseStatus><LeaseState>available</LeaseState><DefaultEncryptionScope>$account-encryption-key</DefaultEncryptionScope><DenyEncryptionScopeOverride>false</DenyEncryptionScopeOverride><HasImmutabilityPolicy>false</HasImmutabilityPolicy><HasLegalHold>false</HasLegalHold></Properties></Container></Containers><NextMarker /></EnumerationResults>",
-      "Date" : "Thu, 05 Sep 2019 22:37:31 GMT",
-      "x-ms-client-request-id" : "bbcd4a78-2c30-4a63-8796-4d072517a266",
-=======
-      "x-ms-request-id" : "b92b02f9-d01e-009e-7ee5-644931000000",
-      "Body" : "﻿<?xml version=\"1.0\" encoding=\"utf-8\"?><EnumerationResults ServiceEndpoint=\"https://azstoragesdkaccount.blob.core.windows.net/\"><Prefix>jtcsethttpheadersac</Prefix><Containers><Container><Name>jtcsethttpheadersac0blobapitestsethttpheadersac99724670e707</Name><Properties><Last-Modified>Fri, 06 Sep 2019 19:00:24 GMT</Last-Modified><Etag>\"0x8D732FC7951F755\"</Etag><LeaseStatus>unlocked</LeaseStatus><LeaseState>available</LeaseState><DefaultEncryptionScope>$account-encryption-key</DefaultEncryptionScope><DenyEncryptionScopeOverride>false</DenyEncryptionScopeOverride><HasImmutabilityPolicy>false</HasImmutabilityPolicy><HasLegalHold>false</HasLegalHold></Properties></Container></Containers><NextMarker /></EnumerationResults>",
-      "Date" : "Fri, 06 Sep 2019 19:00:24 GMT",
-      "x-ms-client-request-id" : "6f4badfd-0a7b-4a56-9ad6-554a9ee2370c",
->>>>>>> a55d5dd9
+      "x-ms-request-id" : "c5ca3dec-301e-0042-5349-67cbbf000000",
+      "Body" : "﻿<?xml version=\"1.0\" encoding=\"utf-8\"?><EnumerationResults ServiceEndpoint=\"https://jaschrepragrs.blob.core.windows.net/\"><Prefix>jtcsethttpheadersac</Prefix><Containers><Container><Name>jtcsethttpheadersac0blobapitestsethttpheadersac84b1741648f2</Name><Properties><Last-Modified>Mon, 09 Sep 2019 20:04:41 GMT</Last-Modified><Etag>\"0x8D73560F38FDDD9\"</Etag><LeaseStatus>unlocked</LeaseStatus><LeaseState>available</LeaseState><DefaultEncryptionScope>$account-encryption-key</DefaultEncryptionScope><DenyEncryptionScopeOverride>false</DenyEncryptionScopeOverride><HasImmutabilityPolicy>false</HasImmutabilityPolicy><HasLegalHold>false</HasLegalHold></Properties></Container></Containers><NextMarker /></EnumerationResults>",
+      "Date" : "Mon, 09 Sep 2019 20:04:41 GMT",
+      "x-ms-client-request-id" : "7688c242-4861-46d2-b04e-35f9d1c8ded3",
       "Content-Type" : "application/xml"
     },
     "Exception" : null
   }, {
     "Method" : "DELETE",
-<<<<<<< HEAD
-    "Uri" : "https://jaschrepragrs.blob.core.windows.net/jtcsethttpheadersac0blobapitestsethttpheadersac45a4607533ce?restype=container",
+    "Uri" : "https://jaschrepragrs.blob.core.windows.net/jtcsethttpheadersac0blobapitestsethttpheadersac84b1741648f2?restype=container",
     "Headers" : {
       "x-ms-version" : "2019-02-02",
       "User-Agent" : "azsdk-java-azure-storage-blob/12.0.0-preview.3 1.8.0_221; Windows 10 10.0",
-      "x-ms-client-request-id" : "de5d4578-620a-4141-b0e6-f5eb7d102acb"
-=======
-    "Uri" : "https://azstoragesdkaccount.blob.core.windows.net/jtcsethttpheadersac0blobapitestsethttpheadersac99724670e707?restype=container",
-    "Headers" : {
-      "x-ms-version" : "2019-02-02",
-      "User-Agent" : "azsdk-java-azure-storage-blob/12.0.0-preview.3 1.8.0_212; Windows 10 10.0",
-      "x-ms-client-request-id" : "bdbf75fc-861c-4226-9f49-9ab6dab33678"
->>>>>>> a55d5dd9
+      "x-ms-client-request-id" : "4c210a5d-69a4-48c9-88ac-edaca2fccd4e"
     },
     "Response" : {
       "x-ms-version" : "2019-02-02",
@@ -183,21 +101,11 @@
       "retry-after" : "0",
       "Content-Length" : "0",
       "StatusCode" : "202",
-<<<<<<< HEAD
-      "x-ms-request-id" : "bfece1ef-901e-0044-4e3a-643cc7000000",
-      "Date" : "Thu, 05 Sep 2019 22:37:31 GMT",
-      "x-ms-client-request-id" : "de5d4578-620a-4141-b0e6-f5eb7d102acb"
+      "x-ms-request-id" : "c5ca3e0e-301e-0042-7349-67cbbf000000",
+      "Date" : "Mon, 09 Sep 2019 20:04:41 GMT",
+      "x-ms-client-request-id" : "4c210a5d-69a4-48c9-88ac-edaca2fccd4e"
     },
     "Exception" : null
   } ],
-  "variables" : [ "jtcsethttpheadersac0blobapitestsethttpheadersac45a4607533ce", "javablobsethttpheadersac1blobapitestsethttpheadersac45a597254" ]
-=======
-      "x-ms-request-id" : "b92b0328-d01e-009e-26e5-644931000000",
-      "Date" : "Fri, 06 Sep 2019 19:00:24 GMT",
-      "x-ms-client-request-id" : "bdbf75fc-861c-4226-9f49-9ab6dab33678"
-    },
-    "Exception" : null
-  } ],
-  "variables" : [ "jtcsethttpheadersac0blobapitestsethttpheadersac99724670e707", "javablobsethttpheadersac1blobapitestsethttpheadersac997458567" ]
->>>>>>> a55d5dd9
+  "variables" : [ "jtcsethttpheadersac0blobapitestsethttpheadersac84b1741648f2", "javablobsethttpheadersac1blobapitestsethttpheadersac84b643084" ]
 }