{
  "networkCallRecords" : [ {
    "Method" : "PUT",
<<<<<<< HEAD
    "Uri" : "https://jaschrepragrs.blob.core.windows.net/jtcsynccopydestacfail0blobapitestsynccopydestacfailbad52105c8?restype=container",
    "Headers" : {
      "x-ms-version" : "2019-02-02",
      "User-Agent" : "azsdk-java-azure-storage-blob/12.0.0-preview.3 1.8.0_221; Windows 10 10.0",
      "x-ms-client-request-id" : "9d20bdb1-51f4-4007-84c4-af369a705b7e"
=======
    "Uri" : "https://azstoragesdkaccount.blob.core.windows.net/jtcsynccopydestacfail0blobapitestsynccopydestacfail7b04775737?restype=container",
    "Headers" : {
      "x-ms-version" : "2019-02-02",
      "User-Agent" : "azsdk-java-azure-storage-blob/12.0.0-preview.3 1.8.0_212; Windows 10 10.0",
      "x-ms-client-request-id" : "449d063b-f601-4a2a-acbd-2ce4257b7e4c"
>>>>>>> a55d5dd9
    },
    "Response" : {
      "x-ms-version" : "2019-02-02",
      "Server" : "Windows-Azure-Blob/1.0 Microsoft-HTTPAPI/2.0",
<<<<<<< HEAD
      "ETag" : "\"0x8D73251DF836422\"",
      "Last-Modified" : "Thu, 05 Sep 2019 22:39:11 GMT",
      "retry-after" : "0",
      "Content-Length" : "0",
      "StatusCode" : "201",
      "x-ms-request-id" : "bfed401f-901e-0044-6e3a-643cc7000000",
      "Date" : "Thu, 05 Sep 2019 22:39:11 GMT",
      "x-ms-client-request-id" : "9d20bdb1-51f4-4007-84c4-af369a705b7e"
=======
      "ETag" : "\"0x8D732FCA50623B0\"",
      "Last-Modified" : "Fri, 06 Sep 2019 19:01:37 GMT",
      "retry-after" : "0",
      "Content-Length" : "0",
      "StatusCode" : "201",
      "x-ms-request-id" : "b92c22c4-d01e-009e-63e5-644931000000",
      "Date" : "Fri, 06 Sep 2019 19:01:37 GMT",
      "x-ms-client-request-id" : "449d063b-f601-4a2a-acbd-2ce4257b7e4c"
>>>>>>> a55d5dd9
    },
    "Exception" : null
  }, {
    "Method" : "PUT",
<<<<<<< HEAD
    "Uri" : "https://jaschrepragrs.blob.core.windows.net/jtcsynccopydestacfail0blobapitestsynccopydestacfailbad52105c8/javablobsynccopydestacfail1278371cd9c3e634fc42e",
    "Headers" : {
      "x-ms-version" : "2019-02-02",
      "User-Agent" : "azsdk-java-azure-storage-blob/12.0.0-preview.3 1.8.0_221; Windows 10 10.0",
      "x-ms-client-request-id" : "130370ec-d0de-488e-aef8-c27f3961779d",
=======
    "Uri" : "https://azstoragesdkaccount.blob.core.windows.net/jtcsynccopydestacfail0blobapitestsynccopydestacfail7b04775737/javablobsynccopydestacfail125658a6755fd15e8c494",
    "Headers" : {
      "x-ms-version" : "2019-02-02",
      "User-Agent" : "azsdk-java-azure-storage-blob/12.0.0-preview.3 1.8.0_212; Windows 10 10.0",
      "x-ms-client-request-id" : "79653ab6-779a-45b7-a11c-a86dc8705af2",
>>>>>>> a55d5dd9
      "Content-Type" : "application/octet-stream"
    },
    "Response" : {
      "x-ms-version" : "2019-02-02",
      "Server" : "Windows-Azure-Blob/1.0 Microsoft-HTTPAPI/2.0",
      "x-ms-content-crc64" : "6RYQPwaVsyQ=",
<<<<<<< HEAD
      "Last-Modified" : "Thu, 05 Sep 2019 22:39:12 GMT",
      "retry-after" : "0",
      "StatusCode" : "201",
      "x-ms-request-server-encrypted" : "true",
      "Date" : "Thu, 05 Sep 2019 22:39:12 GMT",
      "Content-MD5" : "wh+Wm18D0z1D4E+PE252gg==",
      "ETag" : "\"0x8D73251DF8FFEBB\"",
      "Content-Length" : "0",
      "x-ms-request-id" : "bfed4035-901e-0044-7f3a-643cc7000000",
      "x-ms-client-request-id" : "130370ec-d0de-488e-aef8-c27f3961779d"
=======
      "Last-Modified" : "Fri, 06 Sep 2019 19:01:37 GMT",
      "retry-after" : "0",
      "StatusCode" : "201",
      "x-ms-request-server-encrypted" : "true",
      "Date" : "Fri, 06 Sep 2019 19:01:37 GMT",
      "Content-MD5" : "wh+Wm18D0z1D4E+PE252gg==",
      "ETag" : "\"0x8D732FCA50CD097\"",
      "Content-Length" : "0",
      "x-ms-request-id" : "b92c22f3-d01e-009e-08e5-644931000000",
      "x-ms-client-request-id" : "79653ab6-779a-45b7-a11c-a86dc8705af2"
>>>>>>> a55d5dd9
    },
    "Exception" : null
  }, {
    "Method" : "PUT",
<<<<<<< HEAD
    "Uri" : "https://jaschrepragrs.blob.core.windows.net/jtcsynccopydestacfail0blobapitestsynccopydestacfailbad52105c8?restype=container&comp=acl",
    "Headers" : {
      "x-ms-version" : "2019-02-02",
      "User-Agent" : "azsdk-java-azure-storage-blob/12.0.0-preview.3 1.8.0_221; Windows 10 10.0",
      "x-ms-client-request-id" : "9ed00d4d-0784-49f3-a4ea-eb09db45aa0b",
=======
    "Uri" : "https://azstoragesdkaccount.blob.core.windows.net/jtcsynccopydestacfail0blobapitestsynccopydestacfail7b04775737?restype=container&comp=acl",
    "Headers" : {
      "x-ms-version" : "2019-02-02",
      "User-Agent" : "azsdk-java-azure-storage-blob/12.0.0-preview.3 1.8.0_212; Windows 10 10.0",
      "x-ms-client-request-id" : "a8b352c9-3afd-40d5-a965-82ecdfd0e079",
>>>>>>> a55d5dd9
      "Content-Type" : "application/xml; charset=utf-8"
    },
    "Response" : {
      "x-ms-version" : "2019-02-02",
      "Server" : "Windows-Azure-Blob/1.0 Microsoft-HTTPAPI/2.0",
<<<<<<< HEAD
      "ETag" : "\"0x8D73251DF9C1473\"",
      "Last-Modified" : "Thu, 05 Sep 2019 22:39:12 GMT",
      "retry-after" : "0",
      "Content-Length" : "0",
      "StatusCode" : "200",
      "x-ms-request-id" : "bfed4045-901e-0044-0d3a-643cc7000000",
      "Date" : "Thu, 05 Sep 2019 22:39:12 GMT",
      "x-ms-client-request-id" : "9ed00d4d-0784-49f3-a4ea-eb09db45aa0b"
=======
      "ETag" : "\"0x8D732FCA515CF48\"",
      "Last-Modified" : "Fri, 06 Sep 2019 19:01:37 GMT",
      "retry-after" : "0",
      "Content-Length" : "0",
      "StatusCode" : "200",
      "x-ms-request-id" : "b92c232a-d01e-009e-35e5-644931000000",
      "Date" : "Fri, 06 Sep 2019 19:01:37 GMT",
      "x-ms-client-request-id" : "a8b352c9-3afd-40d5-a965-82ecdfd0e079"
>>>>>>> a55d5dd9
    },
    "Exception" : null
  }, {
    "Method" : "PUT",
<<<<<<< HEAD
    "Uri" : "https://jaschrepragrs.blob.core.windows.net/jtcsynccopydestacfail0blobapitestsynccopydestacfailbad52105c8/javablobsynccopydestacfail256306152b57119d03466",
    "Headers" : {
      "x-ms-version" : "2019-02-02",
      "User-Agent" : "azsdk-java-azure-storage-blob/12.0.0-preview.3 1.8.0_221; Windows 10 10.0",
      "x-ms-client-request-id" : "4b8a3018-fddb-4372-a5bb-5a0c1dfc75b2",
=======
    "Uri" : "https://azstoragesdkaccount.blob.core.windows.net/jtcsynccopydestacfail0blobapitestsynccopydestacfail7b04775737/javablobsynccopydestacfail25913344dd9b76ce89436",
    "Headers" : {
      "x-ms-version" : "2019-02-02",
      "User-Agent" : "azsdk-java-azure-storage-blob/12.0.0-preview.3 1.8.0_212; Windows 10 10.0",
      "x-ms-client-request-id" : "1ff174cf-9c3f-44aa-86e5-704f7bb835ff",
>>>>>>> a55d5dd9
      "Content-Type" : "application/octet-stream"
    },
    "Response" : {
      "x-ms-version" : "2019-02-02",
      "Server" : "Windows-Azure-Blob/1.0 Microsoft-HTTPAPI/2.0",
      "x-ms-content-crc64" : "6RYQPwaVsyQ=",
<<<<<<< HEAD
      "Last-Modified" : "Thu, 05 Sep 2019 22:39:12 GMT",
      "retry-after" : "0",
      "StatusCode" : "201",
      "x-ms-request-server-encrypted" : "true",
      "Date" : "Thu, 05 Sep 2019 22:39:12 GMT",
      "Content-MD5" : "wh+Wm18D0z1D4E+PE252gg==",
      "ETag" : "\"0x8D73251DFA89447\"",
      "Content-Length" : "0",
      "x-ms-request-id" : "bfed4054-901e-0044-1c3a-643cc7000000",
      "x-ms-client-request-id" : "4b8a3018-fddb-4372-a5bb-5a0c1dfc75b2"
=======
      "Last-Modified" : "Fri, 06 Sep 2019 19:01:37 GMT",
      "retry-after" : "0",
      "StatusCode" : "201",
      "x-ms-request-server-encrypted" : "true",
      "Date" : "Fri, 06 Sep 2019 19:01:37 GMT",
      "Content-MD5" : "wh+Wm18D0z1D4E+PE252gg==",
      "ETag" : "\"0x8D732FCA51B52FB\"",
      "Content-Length" : "0",
      "x-ms-request-id" : "b92c2350-d01e-009e-53e5-644931000000",
      "x-ms-client-request-id" : "1ff174cf-9c3f-44aa-86e5-704f7bb835ff"
>>>>>>> a55d5dd9
    },
    "Exception" : null
  }, {
    "Method" : "PUT",
<<<<<<< HEAD
    "Uri" : "https://jaschrepragrs.blob.core.windows.net/jtcsynccopydestacfail0blobapitestsynccopydestacfailbad52105c8/javablobsynccopydestacfail256306152b57119d03466",
    "Headers" : {
      "x-ms-version" : "2019-02-02",
      "User-Agent" : "azsdk-java-azure-storage-blob/12.0.0-preview.3 1.8.0_221; Windows 10 10.0",
      "x-ms-client-request-id" : "c4b50002-47fe-4484-9743-e34da6935e46"
=======
    "Uri" : "https://azstoragesdkaccount.blob.core.windows.net/jtcsynccopydestacfail0blobapitestsynccopydestacfail7b04775737/javablobsynccopydestacfail25913344dd9b76ce89436",
    "Headers" : {
      "x-ms-version" : "2019-02-02",
      "User-Agent" : "azsdk-java-azure-storage-blob/12.0.0-preview.3 1.8.0_212; Windows 10 10.0",
      "x-ms-client-request-id" : "b6b41131-42c1-4dd0-b66f-1a51dd7ab37d"
>>>>>>> a55d5dd9
    },
    "Response" : {
      "x-ms-version" : "2019-02-02",
      "Server" : "Windows-Azure-Blob/1.0 Microsoft-HTTPAPI/2.0",
      "x-ms-error-code" : "ConditionNotMet",
      "retry-after" : "0",
      "Content-Length" : "252",
      "StatusCode" : "412",
<<<<<<< HEAD
      "x-ms-request-id" : "bfed4069-901e-0044-2d3a-643cc7000000",
      "Body" : "﻿<?xml version=\"1.0\" encoding=\"utf-8\"?><Error><Code>ConditionNotMet</Code><Message>The condition specified using HTTP conditional header(s) is not met.\nRequestId:bfed4069-901e-0044-2d3a-643cc7000000\nTime:2019-09-05T22:39:12.3666987Z</Message></Error>",
      "Date" : "Thu, 05 Sep 2019 22:39:12 GMT",
      "x-ms-client-request-id" : "c4b50002-47fe-4484-9743-e34da6935e46",
=======
      "x-ms-request-id" : "b92c237b-d01e-009e-7ce5-644931000000",
      "Body" : "﻿<?xml version=\"1.0\" encoding=\"utf-8\"?><Error><Code>ConditionNotMet</Code><Message>The condition specified using HTTP conditional header(s) is not met.\nRequestId:b92c237b-d01e-009e-7ce5-644931000000\nTime:2019-09-06T19:01:38.0316981Z</Message></Error>",
      "Date" : "Fri, 06 Sep 2019 19:01:37 GMT",
      "x-ms-client-request-id" : "b6b41131-42c1-4dd0-b66f-1a51dd7ab37d",
>>>>>>> a55d5dd9
      "Content-Type" : "application/xml"
    },
    "Exception" : null
  }, {
    "Method" : "GET",
<<<<<<< HEAD
    "Uri" : "https://jaschrepragrs.blob.core.windows.net?prefix=jtcsynccopydestacfail&comp=list",
    "Headers" : {
      "x-ms-version" : "2019-02-02",
      "User-Agent" : "azsdk-java-azure-storage-blob/12.0.0-preview.3 1.8.0_221; Windows 10 10.0",
      "x-ms-client-request-id" : "93cfc7ea-0d37-4d03-9803-62335ade5216"
=======
    "Uri" : "https://azstoragesdkaccount.blob.core.windows.net?prefix=jtcsynccopydestacfail&comp=list",
    "Headers" : {
      "x-ms-version" : "2019-02-02",
      "User-Agent" : "azsdk-java-azure-storage-blob/12.0.0-preview.3 1.8.0_212; Windows 10 10.0",
      "x-ms-client-request-id" : "34437649-c41f-413c-807e-4600951ad41e"
>>>>>>> a55d5dd9
    },
    "Response" : {
      "Transfer-Encoding" : "chunked",
      "x-ms-version" : "2019-02-02",
      "Server" : "Windows-Azure-Blob/1.0 Microsoft-HTTPAPI/2.0",
      "retry-after" : "0",
      "StatusCode" : "200",
<<<<<<< HEAD
      "x-ms-request-id" : "bfed407d-901e-0044-3f3a-643cc7000000",
      "Body" : "﻿<?xml version=\"1.0\" encoding=\"utf-8\"?><EnumerationResults ServiceEndpoint=\"https://jaschrepragrs.blob.core.windows.net/\"><Prefix>jtcsynccopydestacfail</Prefix><Containers><Container><Name>jtcsynccopydestacfail0blobapitestsynccopydestacfailbad52105c8</Name><Properties><Last-Modified>Thu, 05 Sep 2019 22:39:12 GMT</Last-Modified><Etag>\"0x8D73251DF9C1473\"</Etag><LeaseStatus>unlocked</LeaseStatus><LeaseState>available</LeaseState><PublicAccess>container</PublicAccess><DefaultEncryptionScope>$account-encryption-key</DefaultEncryptionScope><DenyEncryptionScopeOverride>false</DenyEncryptionScopeOverride><HasImmutabilityPolicy>false</HasImmutabilityPolicy><HasLegalHold>false</HasLegalHold></Properties></Container></Containers><NextMarker /></EnumerationResults>",
      "Date" : "Thu, 05 Sep 2019 22:39:12 GMT",
      "x-ms-client-request-id" : "93cfc7ea-0d37-4d03-9803-62335ade5216",
=======
      "x-ms-request-id" : "b92c2456-d01e-009e-2ce5-644931000000",
      "Body" : "﻿<?xml version=\"1.0\" encoding=\"utf-8\"?><EnumerationResults ServiceEndpoint=\"https://azstoragesdkaccount.blob.core.windows.net/\"><Prefix>jtcsynccopydestacfail</Prefix><Containers><Container><Name>jtcsynccopydestacfail0blobapitestsynccopydestacfail7b04775737</Name><Properties><Last-Modified>Fri, 06 Sep 2019 19:01:37 GMT</Last-Modified><Etag>\"0x8D732FCA515CF48\"</Etag><LeaseStatus>unlocked</LeaseStatus><LeaseState>available</LeaseState><PublicAccess>container</PublicAccess><DefaultEncryptionScope>$account-encryption-key</DefaultEncryptionScope><DenyEncryptionScopeOverride>false</DenyEncryptionScopeOverride><HasImmutabilityPolicy>false</HasImmutabilityPolicy><HasLegalHold>false</HasLegalHold></Properties></Container></Containers><NextMarker /></EnumerationResults>",
      "Date" : "Fri, 06 Sep 2019 19:01:37 GMT",
      "x-ms-client-request-id" : "34437649-c41f-413c-807e-4600951ad41e",
>>>>>>> a55d5dd9
      "Content-Type" : "application/xml"
    },
    "Exception" : null
  }, {
    "Method" : "DELETE",
<<<<<<< HEAD
    "Uri" : "https://jaschrepragrs.blob.core.windows.net/jtcsynccopydestacfail0blobapitestsynccopydestacfailbad52105c8?restype=container",
    "Headers" : {
      "x-ms-version" : "2019-02-02",
      "User-Agent" : "azsdk-java-azure-storage-blob/12.0.0-preview.3 1.8.0_221; Windows 10 10.0",
      "x-ms-client-request-id" : "f6fd8e21-3a46-431f-ac67-60fecd1bb541"
=======
    "Uri" : "https://azstoragesdkaccount.blob.core.windows.net/jtcsynccopydestacfail0blobapitestsynccopydestacfail7b04775737?restype=container",
    "Headers" : {
      "x-ms-version" : "2019-02-02",
      "User-Agent" : "azsdk-java-azure-storage-blob/12.0.0-preview.3 1.8.0_212; Windows 10 10.0",
      "x-ms-client-request-id" : "52212196-e93a-4aaa-9b40-d3bd4158460f"
>>>>>>> a55d5dd9
    },
    "Response" : {
      "x-ms-version" : "2019-02-02",
      "Server" : "Windows-Azure-Blob/1.0 Microsoft-HTTPAPI/2.0",
      "retry-after" : "0",
      "Content-Length" : "0",
      "StatusCode" : "202",
<<<<<<< HEAD
      "x-ms-request-id" : "bfed4089-901e-0044-4a3a-643cc7000000",
      "Date" : "Thu, 05 Sep 2019 22:39:12 GMT",
      "x-ms-client-request-id" : "f6fd8e21-3a46-431f-ac67-60fecd1bb541"
    },
    "Exception" : null
  } ],
  "variables" : [ "jtcsynccopydestacfail0blobapitestsynccopydestacfailbad52105c8", "javablobsynccopydestacfail1278371cd9c3e634fc42e", "javablobsynccopydestacfail256306152b57119d03466" ]
=======
      "x-ms-request-id" : "b92c2485-d01e-009e-55e5-644931000000",
      "Date" : "Fri, 06 Sep 2019 19:01:37 GMT",
      "x-ms-client-request-id" : "52212196-e93a-4aaa-9b40-d3bd4158460f"
    },
    "Exception" : null
  } ],
  "variables" : [ "jtcsynccopydestacfail0blobapitestsynccopydestacfail7b04775737", "javablobsynccopydestacfail125658a6755fd15e8c494", "javablobsynccopydestacfail25913344dd9b76ce89436" ]
>>>>>>> a55d5dd9
}<|MERGE_RESOLUTION|>--- conflicted
+++ resolved
@@ -1,192 +1,104 @@
 {
   "networkCallRecords" : [ {
     "Method" : "PUT",
-<<<<<<< HEAD
-    "Uri" : "https://jaschrepragrs.blob.core.windows.net/jtcsynccopydestacfail0blobapitestsynccopydestacfailbad52105c8?restype=container",
+    "Uri" : "https://jaschrepragrs.blob.core.windows.net/jtcsynccopydestacfail0blobapitestsynccopydestacfail7fd76815d0?restype=container",
     "Headers" : {
       "x-ms-version" : "2019-02-02",
       "User-Agent" : "azsdk-java-azure-storage-blob/12.0.0-preview.3 1.8.0_221; Windows 10 10.0",
-      "x-ms-client-request-id" : "9d20bdb1-51f4-4007-84c4-af369a705b7e"
-=======
-    "Uri" : "https://azstoragesdkaccount.blob.core.windows.net/jtcsynccopydestacfail0blobapitestsynccopydestacfail7b04775737?restype=container",
-    "Headers" : {
-      "x-ms-version" : "2019-02-02",
-      "User-Agent" : "azsdk-java-azure-storage-blob/12.0.0-preview.3 1.8.0_212; Windows 10 10.0",
-      "x-ms-client-request-id" : "449d063b-f601-4a2a-acbd-2ce4257b7e4c"
->>>>>>> a55d5dd9
+      "x-ms-client-request-id" : "c9c97438-3e04-4220-8357-dfb4dfb8cb8e"
     },
     "Response" : {
       "x-ms-version" : "2019-02-02",
       "Server" : "Windows-Azure-Blob/1.0 Microsoft-HTTPAPI/2.0",
-<<<<<<< HEAD
-      "ETag" : "\"0x8D73251DF836422\"",
-      "Last-Modified" : "Thu, 05 Sep 2019 22:39:11 GMT",
+      "ETag" : "\"0x8D735612F75E2BB\"",
+      "Last-Modified" : "Mon, 09 Sep 2019 20:06:22 GMT",
       "retry-after" : "0",
       "Content-Length" : "0",
       "StatusCode" : "201",
-      "x-ms-request-id" : "bfed401f-901e-0044-6e3a-643cc7000000",
-      "Date" : "Thu, 05 Sep 2019 22:39:11 GMT",
-      "x-ms-client-request-id" : "9d20bdb1-51f4-4007-84c4-af369a705b7e"
-=======
-      "ETag" : "\"0x8D732FCA50623B0\"",
-      "Last-Modified" : "Fri, 06 Sep 2019 19:01:37 GMT",
-      "retry-after" : "0",
-      "Content-Length" : "0",
-      "StatusCode" : "201",
-      "x-ms-request-id" : "b92c22c4-d01e-009e-63e5-644931000000",
-      "Date" : "Fri, 06 Sep 2019 19:01:37 GMT",
-      "x-ms-client-request-id" : "449d063b-f601-4a2a-acbd-2ce4257b7e4c"
->>>>>>> a55d5dd9
+      "x-ms-request-id" : "c5caa64d-301e-0042-0e4a-67cbbf000000",
+      "Date" : "Mon, 09 Sep 2019 20:06:21 GMT",
+      "x-ms-client-request-id" : "c9c97438-3e04-4220-8357-dfb4dfb8cb8e"
     },
     "Exception" : null
   }, {
     "Method" : "PUT",
-<<<<<<< HEAD
-    "Uri" : "https://jaschrepragrs.blob.core.windows.net/jtcsynccopydestacfail0blobapitestsynccopydestacfailbad52105c8/javablobsynccopydestacfail1278371cd9c3e634fc42e",
+    "Uri" : "https://jaschrepragrs.blob.core.windows.net/jtcsynccopydestacfail0blobapitestsynccopydestacfail7fd76815d0/javablobsynccopydestacfail158178e6b1dbed780d431",
     "Headers" : {
       "x-ms-version" : "2019-02-02",
       "User-Agent" : "azsdk-java-azure-storage-blob/12.0.0-preview.3 1.8.0_221; Windows 10 10.0",
-      "x-ms-client-request-id" : "130370ec-d0de-488e-aef8-c27f3961779d",
-=======
-    "Uri" : "https://azstoragesdkaccount.blob.core.windows.net/jtcsynccopydestacfail0blobapitestsynccopydestacfail7b04775737/javablobsynccopydestacfail125658a6755fd15e8c494",
-    "Headers" : {
-      "x-ms-version" : "2019-02-02",
-      "User-Agent" : "azsdk-java-azure-storage-blob/12.0.0-preview.3 1.8.0_212; Windows 10 10.0",
-      "x-ms-client-request-id" : "79653ab6-779a-45b7-a11c-a86dc8705af2",
->>>>>>> a55d5dd9
+      "x-ms-client-request-id" : "47ae8383-2b95-4dcc-8afd-f3460fcc1aae",
       "Content-Type" : "application/octet-stream"
     },
     "Response" : {
       "x-ms-version" : "2019-02-02",
       "Server" : "Windows-Azure-Blob/1.0 Microsoft-HTTPAPI/2.0",
       "x-ms-content-crc64" : "6RYQPwaVsyQ=",
-<<<<<<< HEAD
-      "Last-Modified" : "Thu, 05 Sep 2019 22:39:12 GMT",
+      "Last-Modified" : "Mon, 09 Sep 2019 20:06:22 GMT",
       "retry-after" : "0",
       "StatusCode" : "201",
       "x-ms-request-server-encrypted" : "true",
-      "Date" : "Thu, 05 Sep 2019 22:39:12 GMT",
+      "Date" : "Mon, 09 Sep 2019 20:06:21 GMT",
       "Content-MD5" : "wh+Wm18D0z1D4E+PE252gg==",
-      "ETag" : "\"0x8D73251DF8FFEBB\"",
+      "ETag" : "\"0x8D735612F824DB5\"",
       "Content-Length" : "0",
-      "x-ms-request-id" : "bfed4035-901e-0044-7f3a-643cc7000000",
-      "x-ms-client-request-id" : "130370ec-d0de-488e-aef8-c27f3961779d"
-=======
-      "Last-Modified" : "Fri, 06 Sep 2019 19:01:37 GMT",
-      "retry-after" : "0",
-      "StatusCode" : "201",
-      "x-ms-request-server-encrypted" : "true",
-      "Date" : "Fri, 06 Sep 2019 19:01:37 GMT",
-      "Content-MD5" : "wh+Wm18D0z1D4E+PE252gg==",
-      "ETag" : "\"0x8D732FCA50CD097\"",
-      "Content-Length" : "0",
-      "x-ms-request-id" : "b92c22f3-d01e-009e-08e5-644931000000",
-      "x-ms-client-request-id" : "79653ab6-779a-45b7-a11c-a86dc8705af2"
->>>>>>> a55d5dd9
+      "x-ms-request-id" : "c5caa66f-301e-0042-2c4a-67cbbf000000",
+      "x-ms-client-request-id" : "47ae8383-2b95-4dcc-8afd-f3460fcc1aae"
     },
     "Exception" : null
   }, {
     "Method" : "PUT",
-<<<<<<< HEAD
-    "Uri" : "https://jaschrepragrs.blob.core.windows.net/jtcsynccopydestacfail0blobapitestsynccopydestacfailbad52105c8?restype=container&comp=acl",
+    "Uri" : "https://jaschrepragrs.blob.core.windows.net/jtcsynccopydestacfail0blobapitestsynccopydestacfail7fd76815d0?restype=container&comp=acl",
     "Headers" : {
       "x-ms-version" : "2019-02-02",
       "User-Agent" : "azsdk-java-azure-storage-blob/12.0.0-preview.3 1.8.0_221; Windows 10 10.0",
-      "x-ms-client-request-id" : "9ed00d4d-0784-49f3-a4ea-eb09db45aa0b",
-=======
-    "Uri" : "https://azstoragesdkaccount.blob.core.windows.net/jtcsynccopydestacfail0blobapitestsynccopydestacfail7b04775737?restype=container&comp=acl",
-    "Headers" : {
-      "x-ms-version" : "2019-02-02",
-      "User-Agent" : "azsdk-java-azure-storage-blob/12.0.0-preview.3 1.8.0_212; Windows 10 10.0",
-      "x-ms-client-request-id" : "a8b352c9-3afd-40d5-a965-82ecdfd0e079",
->>>>>>> a55d5dd9
+      "x-ms-client-request-id" : "c302eb55-15d8-46d6-8dd7-32d7915e234d",
       "Content-Type" : "application/xml; charset=utf-8"
     },
     "Response" : {
       "x-ms-version" : "2019-02-02",
       "Server" : "Windows-Azure-Blob/1.0 Microsoft-HTTPAPI/2.0",
-<<<<<<< HEAD
-      "ETag" : "\"0x8D73251DF9C1473\"",
-      "Last-Modified" : "Thu, 05 Sep 2019 22:39:12 GMT",
+      "ETag" : "\"0x8D735612F8E5716\"",
+      "Last-Modified" : "Mon, 09 Sep 2019 20:06:22 GMT",
       "retry-after" : "0",
       "Content-Length" : "0",
       "StatusCode" : "200",
-      "x-ms-request-id" : "bfed4045-901e-0044-0d3a-643cc7000000",
-      "Date" : "Thu, 05 Sep 2019 22:39:12 GMT",
-      "x-ms-client-request-id" : "9ed00d4d-0784-49f3-a4ea-eb09db45aa0b"
-=======
-      "ETag" : "\"0x8D732FCA515CF48\"",
-      "Last-Modified" : "Fri, 06 Sep 2019 19:01:37 GMT",
-      "retry-after" : "0",
-      "Content-Length" : "0",
-      "StatusCode" : "200",
-      "x-ms-request-id" : "b92c232a-d01e-009e-35e5-644931000000",
-      "Date" : "Fri, 06 Sep 2019 19:01:37 GMT",
-      "x-ms-client-request-id" : "a8b352c9-3afd-40d5-a965-82ecdfd0e079"
->>>>>>> a55d5dd9
+      "x-ms-request-id" : "c5caa686-301e-0042-404a-67cbbf000000",
+      "Date" : "Mon, 09 Sep 2019 20:06:22 GMT",
+      "x-ms-client-request-id" : "c302eb55-15d8-46d6-8dd7-32d7915e234d"
     },
     "Exception" : null
   }, {
     "Method" : "PUT",
-<<<<<<< HEAD
-    "Uri" : "https://jaschrepragrs.blob.core.windows.net/jtcsynccopydestacfail0blobapitestsynccopydestacfailbad52105c8/javablobsynccopydestacfail256306152b57119d03466",
+    "Uri" : "https://jaschrepragrs.blob.core.windows.net/jtcsynccopydestacfail0blobapitestsynccopydestacfail7fd76815d0/javablobsynccopydestacfail240213b2672aa4d6ea480",
     "Headers" : {
       "x-ms-version" : "2019-02-02",
       "User-Agent" : "azsdk-java-azure-storage-blob/12.0.0-preview.3 1.8.0_221; Windows 10 10.0",
-      "x-ms-client-request-id" : "4b8a3018-fddb-4372-a5bb-5a0c1dfc75b2",
-=======
-    "Uri" : "https://azstoragesdkaccount.blob.core.windows.net/jtcsynccopydestacfail0blobapitestsynccopydestacfail7b04775737/javablobsynccopydestacfail25913344dd9b76ce89436",
-    "Headers" : {
-      "x-ms-version" : "2019-02-02",
-      "User-Agent" : "azsdk-java-azure-storage-blob/12.0.0-preview.3 1.8.0_212; Windows 10 10.0",
-      "x-ms-client-request-id" : "1ff174cf-9c3f-44aa-86e5-704f7bb835ff",
->>>>>>> a55d5dd9
+      "x-ms-client-request-id" : "b18ffa11-4d65-4684-becd-13e03c2808e4",
       "Content-Type" : "application/octet-stream"
     },
     "Response" : {
       "x-ms-version" : "2019-02-02",
       "Server" : "Windows-Azure-Blob/1.0 Microsoft-HTTPAPI/2.0",
       "x-ms-content-crc64" : "6RYQPwaVsyQ=",
-<<<<<<< HEAD
-      "Last-Modified" : "Thu, 05 Sep 2019 22:39:12 GMT",
+      "Last-Modified" : "Mon, 09 Sep 2019 20:06:22 GMT",
       "retry-after" : "0",
       "StatusCode" : "201",
       "x-ms-request-server-encrypted" : "true",
-      "Date" : "Thu, 05 Sep 2019 22:39:12 GMT",
+      "Date" : "Mon, 09 Sep 2019 20:06:22 GMT",
       "Content-MD5" : "wh+Wm18D0z1D4E+PE252gg==",
-      "ETag" : "\"0x8D73251DFA89447\"",
+      "ETag" : "\"0x8D735612F9B5884\"",
       "Content-Length" : "0",
-      "x-ms-request-id" : "bfed4054-901e-0044-1c3a-643cc7000000",
-      "x-ms-client-request-id" : "4b8a3018-fddb-4372-a5bb-5a0c1dfc75b2"
-=======
-      "Last-Modified" : "Fri, 06 Sep 2019 19:01:37 GMT",
-      "retry-after" : "0",
-      "StatusCode" : "201",
-      "x-ms-request-server-encrypted" : "true",
-      "Date" : "Fri, 06 Sep 2019 19:01:37 GMT",
-      "Content-MD5" : "wh+Wm18D0z1D4E+PE252gg==",
-      "ETag" : "\"0x8D732FCA51B52FB\"",
-      "Content-Length" : "0",
-      "x-ms-request-id" : "b92c2350-d01e-009e-53e5-644931000000",
-      "x-ms-client-request-id" : "1ff174cf-9c3f-44aa-86e5-704f7bb835ff"
->>>>>>> a55d5dd9
+      "x-ms-request-id" : "c5caa69f-301e-0042-574a-67cbbf000000",
+      "x-ms-client-request-id" : "b18ffa11-4d65-4684-becd-13e03c2808e4"
     },
     "Exception" : null
   }, {
     "Method" : "PUT",
-<<<<<<< HEAD
-    "Uri" : "https://jaschrepragrs.blob.core.windows.net/jtcsynccopydestacfail0blobapitestsynccopydestacfailbad52105c8/javablobsynccopydestacfail256306152b57119d03466",
+    "Uri" : "https://jaschrepragrs.blob.core.windows.net/jtcsynccopydestacfail0blobapitestsynccopydestacfail7fd76815d0/javablobsynccopydestacfail240213b2672aa4d6ea480",
     "Headers" : {
       "x-ms-version" : "2019-02-02",
       "User-Agent" : "azsdk-java-azure-storage-blob/12.0.0-preview.3 1.8.0_221; Windows 10 10.0",
-      "x-ms-client-request-id" : "c4b50002-47fe-4484-9743-e34da6935e46"
-=======
-    "Uri" : "https://azstoragesdkaccount.blob.core.windows.net/jtcsynccopydestacfail0blobapitestsynccopydestacfail7b04775737/javablobsynccopydestacfail25913344dd9b76ce89436",
-    "Headers" : {
-      "x-ms-version" : "2019-02-02",
-      "User-Agent" : "azsdk-java-azure-storage-blob/12.0.0-preview.3 1.8.0_212; Windows 10 10.0",
-      "x-ms-client-request-id" : "b6b41131-42c1-4dd0-b66f-1a51dd7ab37d"
->>>>>>> a55d5dd9
+      "x-ms-client-request-id" : "78d9ba5a-8e99-40fd-9d47-88ea7006f0ce"
     },
     "Response" : {
       "x-ms-version" : "2019-02-02",
@@ -195,35 +107,20 @@
       "retry-after" : "0",
       "Content-Length" : "252",
       "StatusCode" : "412",
-<<<<<<< HEAD
-      "x-ms-request-id" : "bfed4069-901e-0044-2d3a-643cc7000000",
-      "Body" : "﻿<?xml version=\"1.0\" encoding=\"utf-8\"?><Error><Code>ConditionNotMet</Code><Message>The condition specified using HTTP conditional header(s) is not met.\nRequestId:bfed4069-901e-0044-2d3a-643cc7000000\nTime:2019-09-05T22:39:12.3666987Z</Message></Error>",
-      "Date" : "Thu, 05 Sep 2019 22:39:12 GMT",
-      "x-ms-client-request-id" : "c4b50002-47fe-4484-9743-e34da6935e46",
-=======
-      "x-ms-request-id" : "b92c237b-d01e-009e-7ce5-644931000000",
-      "Body" : "﻿<?xml version=\"1.0\" encoding=\"utf-8\"?><Error><Code>ConditionNotMet</Code><Message>The condition specified using HTTP conditional header(s) is not met.\nRequestId:b92c237b-d01e-009e-7ce5-644931000000\nTime:2019-09-06T19:01:38.0316981Z</Message></Error>",
-      "Date" : "Fri, 06 Sep 2019 19:01:37 GMT",
-      "x-ms-client-request-id" : "b6b41131-42c1-4dd0-b66f-1a51dd7ab37d",
->>>>>>> a55d5dd9
+      "x-ms-request-id" : "c5caa6b8-301e-0042-704a-67cbbf000000",
+      "Body" : "﻿<?xml version=\"1.0\" encoding=\"utf-8\"?><Error><Code>ConditionNotMet</Code><Message>The condition specified using HTTP conditional header(s) is not met.\nRequestId:c5caa6b8-301e-0042-704a-67cbbf000000\nTime:2019-09-09T20:06:22.3961659Z</Message></Error>",
+      "Date" : "Mon, 09 Sep 2019 20:06:22 GMT",
+      "x-ms-client-request-id" : "78d9ba5a-8e99-40fd-9d47-88ea7006f0ce",
       "Content-Type" : "application/xml"
     },
     "Exception" : null
   }, {
     "Method" : "GET",
-<<<<<<< HEAD
     "Uri" : "https://jaschrepragrs.blob.core.windows.net?prefix=jtcsynccopydestacfail&comp=list",
     "Headers" : {
       "x-ms-version" : "2019-02-02",
       "User-Agent" : "azsdk-java-azure-storage-blob/12.0.0-preview.3 1.8.0_221; Windows 10 10.0",
-      "x-ms-client-request-id" : "93cfc7ea-0d37-4d03-9803-62335ade5216"
-=======
-    "Uri" : "https://azstoragesdkaccount.blob.core.windows.net?prefix=jtcsynccopydestacfail&comp=list",
-    "Headers" : {
-      "x-ms-version" : "2019-02-02",
-      "User-Agent" : "azsdk-java-azure-storage-blob/12.0.0-preview.3 1.8.0_212; Windows 10 10.0",
-      "x-ms-client-request-id" : "34437649-c41f-413c-807e-4600951ad41e"
->>>>>>> a55d5dd9
+      "x-ms-client-request-id" : "a0eb4366-7c03-46fd-b994-8f29c136fceb"
     },
     "Response" : {
       "Transfer-Encoding" : "chunked",
@@ -231,35 +128,20 @@
       "Server" : "Windows-Azure-Blob/1.0 Microsoft-HTTPAPI/2.0",
       "retry-after" : "0",
       "StatusCode" : "200",
-<<<<<<< HEAD
-      "x-ms-request-id" : "bfed407d-901e-0044-3f3a-643cc7000000",
-      "Body" : "﻿<?xml version=\"1.0\" encoding=\"utf-8\"?><EnumerationResults ServiceEndpoint=\"https://jaschrepragrs.blob.core.windows.net/\"><Prefix>jtcsynccopydestacfail</Prefix><Containers><Container><Name>jtcsynccopydestacfail0blobapitestsynccopydestacfailbad52105c8</Name><Properties><Last-Modified>Thu, 05 Sep 2019 22:39:12 GMT</Last-Modified><Etag>\"0x8D73251DF9C1473\"</Etag><LeaseStatus>unlocked</LeaseStatus><LeaseState>available</LeaseState><PublicAccess>container</PublicAccess><DefaultEncryptionScope>$account-encryption-key</DefaultEncryptionScope><DenyEncryptionScopeOverride>false</DenyEncryptionScopeOverride><HasImmutabilityPolicy>false</HasImmutabilityPolicy><HasLegalHold>false</HasLegalHold></Properties></Container></Containers><NextMarker /></EnumerationResults>",
-      "Date" : "Thu, 05 Sep 2019 22:39:12 GMT",
-      "x-ms-client-request-id" : "93cfc7ea-0d37-4d03-9803-62335ade5216",
-=======
-      "x-ms-request-id" : "b92c2456-d01e-009e-2ce5-644931000000",
-      "Body" : "﻿<?xml version=\"1.0\" encoding=\"utf-8\"?><EnumerationResults ServiceEndpoint=\"https://azstoragesdkaccount.blob.core.windows.net/\"><Prefix>jtcsynccopydestacfail</Prefix><Containers><Container><Name>jtcsynccopydestacfail0blobapitestsynccopydestacfail7b04775737</Name><Properties><Last-Modified>Fri, 06 Sep 2019 19:01:37 GMT</Last-Modified><Etag>\"0x8D732FCA515CF48\"</Etag><LeaseStatus>unlocked</LeaseStatus><LeaseState>available</LeaseState><PublicAccess>container</PublicAccess><DefaultEncryptionScope>$account-encryption-key</DefaultEncryptionScope><DenyEncryptionScopeOverride>false</DenyEncryptionScopeOverride><HasImmutabilityPolicy>false</HasImmutabilityPolicy><HasLegalHold>false</HasLegalHold></Properties></Container></Containers><NextMarker /></EnumerationResults>",
-      "Date" : "Fri, 06 Sep 2019 19:01:37 GMT",
-      "x-ms-client-request-id" : "34437649-c41f-413c-807e-4600951ad41e",
->>>>>>> a55d5dd9
+      "x-ms-request-id" : "c5caa6cd-301e-0042-034a-67cbbf000000",
+      "Body" : "﻿<?xml version=\"1.0\" encoding=\"utf-8\"?><EnumerationResults ServiceEndpoint=\"https://jaschrepragrs.blob.core.windows.net/\"><Prefix>jtcsynccopydestacfail</Prefix><Containers><Container><Name>jtcsynccopydestacfail0blobapitestsynccopydestacfail7fd76815d0</Name><Properties><Last-Modified>Mon, 09 Sep 2019 20:06:22 GMT</Last-Modified><Etag>\"0x8D735612F8E5716\"</Etag><LeaseStatus>unlocked</LeaseStatus><LeaseState>available</LeaseState><PublicAccess>container</PublicAccess><DefaultEncryptionScope>$account-encryption-key</DefaultEncryptionScope><DenyEncryptionScopeOverride>false</DenyEncryptionScopeOverride><HasImmutabilityPolicy>false</HasImmutabilityPolicy><HasLegalHold>false</HasLegalHold></Properties></Container></Containers><NextMarker /></EnumerationResults>",
+      "Date" : "Mon, 09 Sep 2019 20:06:22 GMT",
+      "x-ms-client-request-id" : "a0eb4366-7c03-46fd-b994-8f29c136fceb",
       "Content-Type" : "application/xml"
     },
     "Exception" : null
   }, {
     "Method" : "DELETE",
-<<<<<<< HEAD
-    "Uri" : "https://jaschrepragrs.blob.core.windows.net/jtcsynccopydestacfail0blobapitestsynccopydestacfailbad52105c8?restype=container",
+    "Uri" : "https://jaschrepragrs.blob.core.windows.net/jtcsynccopydestacfail0blobapitestsynccopydestacfail7fd76815d0?restype=container",
     "Headers" : {
       "x-ms-version" : "2019-02-02",
       "User-Agent" : "azsdk-java-azure-storage-blob/12.0.0-preview.3 1.8.0_221; Windows 10 10.0",
-      "x-ms-client-request-id" : "f6fd8e21-3a46-431f-ac67-60fecd1bb541"
-=======
-    "Uri" : "https://azstoragesdkaccount.blob.core.windows.net/jtcsynccopydestacfail0blobapitestsynccopydestacfail7b04775737?restype=container",
-    "Headers" : {
-      "x-ms-version" : "2019-02-02",
-      "User-Agent" : "azsdk-java-azure-storage-blob/12.0.0-preview.3 1.8.0_212; Windows 10 10.0",
-      "x-ms-client-request-id" : "52212196-e93a-4aaa-9b40-d3bd4158460f"
->>>>>>> a55d5dd9
+      "x-ms-client-request-id" : "8f4833cd-ca6c-42ba-b2ad-db002edb54dc"
     },
     "Response" : {
       "x-ms-version" : "2019-02-02",
@@ -267,21 +149,11 @@
       "retry-after" : "0",
       "Content-Length" : "0",
       "StatusCode" : "202",
-<<<<<<< HEAD
-      "x-ms-request-id" : "bfed4089-901e-0044-4a3a-643cc7000000",
-      "Date" : "Thu, 05 Sep 2019 22:39:12 GMT",
-      "x-ms-client-request-id" : "f6fd8e21-3a46-431f-ac67-60fecd1bb541"
+      "x-ms-request-id" : "c5caa6e4-301e-0042-184a-67cbbf000000",
+      "Date" : "Mon, 09 Sep 2019 20:06:22 GMT",
+      "x-ms-client-request-id" : "8f4833cd-ca6c-42ba-b2ad-db002edb54dc"
     },
     "Exception" : null
   } ],
-  "variables" : [ "jtcsynccopydestacfail0blobapitestsynccopydestacfailbad52105c8", "javablobsynccopydestacfail1278371cd9c3e634fc42e", "javablobsynccopydestacfail256306152b57119d03466" ]
-=======
-      "x-ms-request-id" : "b92c2485-d01e-009e-55e5-644931000000",
-      "Date" : "Fri, 06 Sep 2019 19:01:37 GMT",
-      "x-ms-client-request-id" : "52212196-e93a-4aaa-9b40-d3bd4158460f"
-    },
-    "Exception" : null
-  } ],
-  "variables" : [ "jtcsynccopydestacfail0blobapitestsynccopydestacfail7b04775737", "javablobsynccopydestacfail125658a6755fd15e8c494", "javablobsynccopydestacfail25913344dd9b76ce89436" ]
->>>>>>> a55d5dd9
+  "variables" : [ "jtcsynccopydestacfail0blobapitestsynccopydestacfail7fd76815d0", "javablobsynccopydestacfail158178e6b1dbed780d431", "javablobsynccopydestacfail240213b2672aa4d6ea480" ]
 }