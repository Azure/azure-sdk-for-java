{
  "networkCallRecords" : [ {
    "Method" : "PUT",
<<<<<<< HEAD
    "Uri" : "https://jaschrepragrs.blob.core.windows.net/jtcsnapshoterror0blobapitestsnapshoterrorf9c88748ef331eb?restype=container",
    "Headers" : {
      "x-ms-version" : "2019-02-02",
      "User-Agent" : "azsdk-java-azure-storage-blob/12.0.0-preview.3 1.8.0_221; Windows 10 10.0",
      "x-ms-client-request-id" : "99a27ebd-2393-4e65-8ec7-3703f5a5cefd"
=======
    "Uri" : "https://azstoragesdkaccount.blob.core.windows.net/jtcsnapshoterror0blobapitestsnapshoterror054786095ec10ac?restype=container",
    "Headers" : {
      "x-ms-version" : "2019-02-02",
      "User-Agent" : "azsdk-java-azure-storage-blob/12.0.0-preview.3 1.8.0_212; Windows 10 10.0",
      "x-ms-client-request-id" : "00ddcb48-ca9c-4895-86c4-3fdb487623d2"
>>>>>>> a55d5dd9
    },
    "Response" : {
      "x-ms-version" : "2019-02-02",
      "Server" : "Windows-Azure-Blob/1.0 Microsoft-HTTPAPI/2.0",
<<<<<<< HEAD
      "ETag" : "\"0x8D73251CC8FF407\"",
      "Last-Modified" : "Thu, 05 Sep 2019 22:38:40 GMT",
      "retry-after" : "0",
      "Content-Length" : "0",
      "StatusCode" : "201",
      "x-ms-request-id" : "bfed238b-901e-0044-0f3a-643cc7000000",
      "Date" : "Thu, 05 Sep 2019 22:38:39 GMT",
      "x-ms-client-request-id" : "99a27ebd-2393-4e65-8ec7-3703f5a5cefd"
=======
      "ETag" : "\"0x8D732FC9707845C\"",
      "Last-Modified" : "Fri, 06 Sep 2019 19:01:14 GMT",
      "retry-after" : "0",
      "Content-Length" : "0",
      "StatusCode" : "201",
      "x-ms-request-id" : "b92bc0fd-d01e-009e-20e5-644931000000",
      "Date" : "Fri, 06 Sep 2019 19:01:14 GMT",
      "x-ms-client-request-id" : "00ddcb48-ca9c-4895-86c4-3fdb487623d2"
>>>>>>> a55d5dd9
    },
    "Exception" : null
  }, {
    "Method" : "PUT",
<<<<<<< HEAD
    "Uri" : "https://jaschrepragrs.blob.core.windows.net/jtcsnapshoterror0blobapitestsnapshoterrorf9c88748ef331eb/javablobsnapshoterror1blobapitestsnapshoterrorf9c439643fa5",
    "Headers" : {
      "x-ms-version" : "2019-02-02",
      "User-Agent" : "azsdk-java-azure-storage-blob/12.0.0-preview.3 1.8.0_221; Windows 10 10.0",
      "x-ms-client-request-id" : "a2fee3a7-2491-45cc-8d67-13288f0e0fc1",
=======
    "Uri" : "https://azstoragesdkaccount.blob.core.windows.net/jtcsnapshoterror0blobapitestsnapshoterror054786095ec10ac/javablobsnapshoterror1blobapitestsnapshoterror054266285da2",
    "Headers" : {
      "x-ms-version" : "2019-02-02",
      "User-Agent" : "azsdk-java-azure-storage-blob/12.0.0-preview.3 1.8.0_212; Windows 10 10.0",
      "x-ms-client-request-id" : "8111ed37-434d-43d8-824a-1fa9365d053d",
>>>>>>> a55d5dd9
      "Content-Type" : "application/octet-stream"
    },
    "Response" : {
      "x-ms-version" : "2019-02-02",
      "Server" : "Windows-Azure-Blob/1.0 Microsoft-HTTPAPI/2.0",
      "x-ms-content-crc64" : "6RYQPwaVsyQ=",
<<<<<<< HEAD
      "Last-Modified" : "Thu, 05 Sep 2019 22:38:40 GMT",
      "retry-after" : "0",
      "StatusCode" : "201",
      "x-ms-request-server-encrypted" : "true",
      "Date" : "Thu, 05 Sep 2019 22:38:39 GMT",
      "Content-MD5" : "wh+Wm18D0z1D4E+PE252gg==",
      "ETag" : "\"0x8D73251CCAB7C7F\"",
      "Content-Length" : "0",
      "x-ms-request-id" : "bfed23bc-901e-0044-3e3a-643cc7000000",
      "x-ms-client-request-id" : "a2fee3a7-2491-45cc-8d67-13288f0e0fc1"
=======
      "Last-Modified" : "Fri, 06 Sep 2019 19:01:14 GMT",
      "retry-after" : "0",
      "StatusCode" : "201",
      "x-ms-request-server-encrypted" : "true",
      "Date" : "Fri, 06 Sep 2019 19:01:14 GMT",
      "Content-MD5" : "wh+Wm18D0z1D4E+PE252gg==",
      "ETag" : "\"0x8D732FC97101168\"",
      "Content-Length" : "0",
      "x-ms-request-id" : "b92bc141-d01e-009e-5ee5-644931000000",
      "x-ms-client-request-id" : "8111ed37-434d-43d8-824a-1fa9365d053d"
>>>>>>> a55d5dd9
    },
    "Exception" : null
  }, {
    "Method" : "PUT",
<<<<<<< HEAD
    "Uri" : "https://jaschrepragrs.blob.core.windows.net/jtcsnapshoterror0blobapitestsnapshoterrorf9c88748ef331eb/javablobsnapshoterror2blobapitestsnapshoterrorf9c24273fb3c?comp=snapshot",
    "Headers" : {
      "x-ms-version" : "2019-02-02",
      "User-Agent" : "azsdk-java-azure-storage-blob/12.0.0-preview.3 1.8.0_221; Windows 10 10.0",
      "x-ms-client-request-id" : "4913883e-821c-4a94-8f2f-b85f9af5bbaf"
=======
    "Uri" : "https://azstoragesdkaccount.blob.core.windows.net/jtcsnapshoterror0blobapitestsnapshoterror054786095ec10ac/javablobsnapshoterror2blobapitestsnapshoterror0540457981fd?comp=snapshot",
    "Headers" : {
      "x-ms-version" : "2019-02-02",
      "User-Agent" : "azsdk-java-azure-storage-blob/12.0.0-preview.3 1.8.0_212; Windows 10 10.0",
      "x-ms-client-request-id" : "8380fb7b-2617-4bae-a573-18e611b461a8"
>>>>>>> a55d5dd9
    },
    "Response" : {
      "x-ms-version" : "2019-02-02",
      "Server" : "Windows-Azure-Blob/1.0 Microsoft-HTTPAPI/2.0",
      "x-ms-error-code" : "BlobNotFound",
      "retry-after" : "0",
      "Content-Length" : "215",
      "StatusCode" : "404",
<<<<<<< HEAD
      "x-ms-request-id" : "bfed23cd-901e-0044-4f3a-643cc7000000",
      "Body" : "﻿<?xml version=\"1.0\" encoding=\"utf-8\"?><Error><Code>BlobNotFound</Code><Message>The specified blob does not exist.\nRequestId:bfed23cd-901e-0044-4f3a-643cc7000000\nTime:2019-09-05T22:38:40.4612372Z</Message></Error>",
      "Date" : "Thu, 05 Sep 2019 22:38:39 GMT",
      "x-ms-client-request-id" : "4913883e-821c-4a94-8f2f-b85f9af5bbaf",
=======
      "x-ms-request-id" : "b92bc16d-d01e-009e-09e5-644931000000",
      "Body" : "﻿<?xml version=\"1.0\" encoding=\"utf-8\"?><Error><Code>BlobNotFound</Code><Message>The specified blob does not exist.\nRequestId:b92bc16d-d01e-009e-09e5-644931000000\nTime:2019-09-06T19:01:14.4124985Z</Message></Error>",
      "Date" : "Fri, 06 Sep 2019 19:01:14 GMT",
      "x-ms-client-request-id" : "8380fb7b-2617-4bae-a573-18e611b461a8",
>>>>>>> a55d5dd9
      "Content-Type" : "application/xml"
    },
    "Exception" : null
  }, {
    "Method" : "GET",
<<<<<<< HEAD
    "Uri" : "https://jaschrepragrs.blob.core.windows.net?prefix=jtcsnapshoterror&comp=list",
    "Headers" : {
      "x-ms-version" : "2019-02-02",
      "User-Agent" : "azsdk-java-azure-storage-blob/12.0.0-preview.3 1.8.0_221; Windows 10 10.0",
      "x-ms-client-request-id" : "a4851db1-168e-4173-90f4-4bc80f9bf6e2"
=======
    "Uri" : "https://azstoragesdkaccount.blob.core.windows.net?prefix=jtcsnapshoterror&comp=list",
    "Headers" : {
      "x-ms-version" : "2019-02-02",
      "User-Agent" : "azsdk-java-azure-storage-blob/12.0.0-preview.3 1.8.0_212; Windows 10 10.0",
      "x-ms-client-request-id" : "ba1b1b1e-0a90-4d3d-afbc-ccb10a189d88"
>>>>>>> a55d5dd9
    },
    "Response" : {
      "Transfer-Encoding" : "chunked",
      "x-ms-version" : "2019-02-02",
      "Server" : "Windows-Azure-Blob/1.0 Microsoft-HTTPAPI/2.0",
      "retry-after" : "0",
      "StatusCode" : "200",
<<<<<<< HEAD
      "x-ms-request-id" : "bfed23dd-901e-0044-5e3a-643cc7000000",
      "Body" : "﻿<?xml version=\"1.0\" encoding=\"utf-8\"?><EnumerationResults ServiceEndpoint=\"https://jaschrepragrs.blob.core.windows.net/\"><Prefix>jtcsnapshoterror</Prefix><Containers><Container><Name>jtcsnapshoterror0blobapitestsnapshoterrorf9c88748ef331eb</Name><Properties><Last-Modified>Thu, 05 Sep 2019 22:38:40 GMT</Last-Modified><Etag>\"0x8D73251CC8FF407\"</Etag><LeaseStatus>unlocked</LeaseStatus><LeaseState>available</LeaseState><DefaultEncryptionScope>$account-encryption-key</DefaultEncryptionScope><DenyEncryptionScopeOverride>false</DenyEncryptionScopeOverride><HasImmutabilityPolicy>false</HasImmutabilityPolicy><HasLegalHold>false</HasLegalHold></Properties></Container></Containers><NextMarker /></EnumerationResults>",
      "Date" : "Thu, 05 Sep 2019 22:38:39 GMT",
      "x-ms-client-request-id" : "a4851db1-168e-4173-90f4-4bc80f9bf6e2",
=======
      "x-ms-request-id" : "b92bc18e-d01e-009e-27e5-644931000000",
      "Body" : "﻿<?xml version=\"1.0\" encoding=\"utf-8\"?><EnumerationResults ServiceEndpoint=\"https://azstoragesdkaccount.blob.core.windows.net/\"><Prefix>jtcsnapshoterror</Prefix><Containers><Container><Name>jtcsnapshoterror0blobapitestsnapshoterror054786095ec10ac</Name><Properties><Last-Modified>Fri, 06 Sep 2019 19:01:14 GMT</Last-Modified><Etag>\"0x8D732FC9707845C\"</Etag><LeaseStatus>unlocked</LeaseStatus><LeaseState>available</LeaseState><DefaultEncryptionScope>$account-encryption-key</DefaultEncryptionScope><DenyEncryptionScopeOverride>false</DenyEncryptionScopeOverride><HasImmutabilityPolicy>false</HasImmutabilityPolicy><HasLegalHold>false</HasLegalHold></Properties></Container></Containers><NextMarker /></EnumerationResults>",
      "Date" : "Fri, 06 Sep 2019 19:01:14 GMT",
      "x-ms-client-request-id" : "ba1b1b1e-0a90-4d3d-afbc-ccb10a189d88",
>>>>>>> a55d5dd9
      "Content-Type" : "application/xml"
    },
    "Exception" : null
  }, {
    "Method" : "DELETE",
<<<<<<< HEAD
    "Uri" : "https://jaschrepragrs.blob.core.windows.net/jtcsnapshoterror0blobapitestsnapshoterrorf9c88748ef331eb?restype=container",
    "Headers" : {
      "x-ms-version" : "2019-02-02",
      "User-Agent" : "azsdk-java-azure-storage-blob/12.0.0-preview.3 1.8.0_221; Windows 10 10.0",
      "x-ms-client-request-id" : "96841dd6-e1a8-44a3-86b7-8cbd11c74c91"
=======
    "Uri" : "https://azstoragesdkaccount.blob.core.windows.net/jtcsnapshoterror0blobapitestsnapshoterror054786095ec10ac?restype=container",
    "Headers" : {
      "x-ms-version" : "2019-02-02",
      "User-Agent" : "azsdk-java-azure-storage-blob/12.0.0-preview.3 1.8.0_212; Windows 10 10.0",
      "x-ms-client-request-id" : "7073d308-062a-41a2-9a28-09c5dad2145f"
>>>>>>> a55d5dd9
    },
    "Response" : {
      "x-ms-version" : "2019-02-02",
      "Server" : "Windows-Azure-Blob/1.0 Microsoft-HTTPAPI/2.0",
      "retry-after" : "0",
      "Content-Length" : "0",
      "StatusCode" : "202",
<<<<<<< HEAD
      "x-ms-request-id" : "bfed23ed-901e-0044-6b3a-643cc7000000",
      "Date" : "Thu, 05 Sep 2019 22:38:39 GMT",
      "x-ms-client-request-id" : "96841dd6-e1a8-44a3-86b7-8cbd11c74c91"
    },
    "Exception" : null
  } ],
  "variables" : [ "jtcsnapshoterror0blobapitestsnapshoterrorf9c88748ef331eb", "javablobsnapshoterror1blobapitestsnapshoterrorf9c439643fa5", "javablobsnapshoterror2blobapitestsnapshoterrorf9c24273fb3c" ]
=======
      "x-ms-request-id" : "b92bc1a7-d01e-009e-3de5-644931000000",
      "Date" : "Fri, 06 Sep 2019 19:01:14 GMT",
      "x-ms-client-request-id" : "7073d308-062a-41a2-9a28-09c5dad2145f"
    },
    "Exception" : null
  } ],
  "variables" : [ "jtcsnapshoterror0blobapitestsnapshoterror054786095ec10ac", "javablobsnapshoterror1blobapitestsnapshoterror054266285da2", "javablobsnapshoterror2blobapitestsnapshoterror0540457981fd" ]
>>>>>>> a55d5dd9
}<|MERGE_RESOLUTION|>--- conflicted
+++ resolved
@@ -1,105 +1,57 @@
 {
   "networkCallRecords" : [ {
     "Method" : "PUT",
-<<<<<<< HEAD
-    "Uri" : "https://jaschrepragrs.blob.core.windows.net/jtcsnapshoterror0blobapitestsnapshoterrorf9c88748ef331eb?restype=container",
+    "Uri" : "https://jaschrepragrs.blob.core.windows.net/jtcsnapshoterror0blobapitestsnapshoterrorad245200cf4b846?restype=container",
     "Headers" : {
       "x-ms-version" : "2019-02-02",
       "User-Agent" : "azsdk-java-azure-storage-blob/12.0.0-preview.3 1.8.0_221; Windows 10 10.0",
-      "x-ms-client-request-id" : "99a27ebd-2393-4e65-8ec7-3703f5a5cefd"
-=======
-    "Uri" : "https://azstoragesdkaccount.blob.core.windows.net/jtcsnapshoterror0blobapitestsnapshoterror054786095ec10ac?restype=container",
-    "Headers" : {
-      "x-ms-version" : "2019-02-02",
-      "User-Agent" : "azsdk-java-azure-storage-blob/12.0.0-preview.3 1.8.0_212; Windows 10 10.0",
-      "x-ms-client-request-id" : "00ddcb48-ca9c-4895-86c4-3fdb487623d2"
->>>>>>> a55d5dd9
+      "x-ms-client-request-id" : "edce4b55-504a-45ae-8700-3bb24bfe7b34"
     },
     "Response" : {
       "x-ms-version" : "2019-02-02",
       "Server" : "Windows-Azure-Blob/1.0 Microsoft-HTTPAPI/2.0",
-<<<<<<< HEAD
-      "ETag" : "\"0x8D73251CC8FF407\"",
-      "Last-Modified" : "Thu, 05 Sep 2019 22:38:40 GMT",
+      "ETag" : "\"0x8D735611C44BFD0\"",
+      "Last-Modified" : "Mon, 09 Sep 2019 20:05:49 GMT",
       "retry-after" : "0",
       "Content-Length" : "0",
       "StatusCode" : "201",
-      "x-ms-request-id" : "bfed238b-901e-0044-0f3a-643cc7000000",
-      "Date" : "Thu, 05 Sep 2019 22:38:39 GMT",
-      "x-ms-client-request-id" : "99a27ebd-2393-4e65-8ec7-3703f5a5cefd"
-=======
-      "ETag" : "\"0x8D732FC9707845C\"",
-      "Last-Modified" : "Fri, 06 Sep 2019 19:01:14 GMT",
-      "retry-after" : "0",
-      "Content-Length" : "0",
-      "StatusCode" : "201",
-      "x-ms-request-id" : "b92bc0fd-d01e-009e-20e5-644931000000",
-      "Date" : "Fri, 06 Sep 2019 19:01:14 GMT",
-      "x-ms-client-request-id" : "00ddcb48-ca9c-4895-86c4-3fdb487623d2"
->>>>>>> a55d5dd9
+      "x-ms-request-id" : "c5ca85dc-301e-0042-3149-67cbbf000000",
+      "Date" : "Mon, 09 Sep 2019 20:05:49 GMT",
+      "x-ms-client-request-id" : "edce4b55-504a-45ae-8700-3bb24bfe7b34"
     },
     "Exception" : null
   }, {
     "Method" : "PUT",
-<<<<<<< HEAD
-    "Uri" : "https://jaschrepragrs.blob.core.windows.net/jtcsnapshoterror0blobapitestsnapshoterrorf9c88748ef331eb/javablobsnapshoterror1blobapitestsnapshoterrorf9c439643fa5",
+    "Uri" : "https://jaschrepragrs.blob.core.windows.net/jtcsnapshoterror0blobapitestsnapshoterrorad245200cf4b846/javablobsnapshoterror1blobapitestsnapshoterrorad2300685c16",
     "Headers" : {
       "x-ms-version" : "2019-02-02",
       "User-Agent" : "azsdk-java-azure-storage-blob/12.0.0-preview.3 1.8.0_221; Windows 10 10.0",
-      "x-ms-client-request-id" : "a2fee3a7-2491-45cc-8d67-13288f0e0fc1",
-=======
-    "Uri" : "https://azstoragesdkaccount.blob.core.windows.net/jtcsnapshoterror0blobapitestsnapshoterror054786095ec10ac/javablobsnapshoterror1blobapitestsnapshoterror054266285da2",
-    "Headers" : {
-      "x-ms-version" : "2019-02-02",
-      "User-Agent" : "azsdk-java-azure-storage-blob/12.0.0-preview.3 1.8.0_212; Windows 10 10.0",
-      "x-ms-client-request-id" : "8111ed37-434d-43d8-824a-1fa9365d053d",
->>>>>>> a55d5dd9
+      "x-ms-client-request-id" : "ddbe45fe-3f53-4c50-baa3-2fd6d28eef88",
       "Content-Type" : "application/octet-stream"
     },
     "Response" : {
       "x-ms-version" : "2019-02-02",
       "Server" : "Windows-Azure-Blob/1.0 Microsoft-HTTPAPI/2.0",
       "x-ms-content-crc64" : "6RYQPwaVsyQ=",
-<<<<<<< HEAD
-      "Last-Modified" : "Thu, 05 Sep 2019 22:38:40 GMT",
+      "Last-Modified" : "Mon, 09 Sep 2019 20:05:49 GMT",
       "retry-after" : "0",
       "StatusCode" : "201",
       "x-ms-request-server-encrypted" : "true",
-      "Date" : "Thu, 05 Sep 2019 22:38:39 GMT",
+      "Date" : "Mon, 09 Sep 2019 20:05:49 GMT",
       "Content-MD5" : "wh+Wm18D0z1D4E+PE252gg==",
-      "ETag" : "\"0x8D73251CCAB7C7F\"",
+      "ETag" : "\"0x8D735611C520EAA\"",
       "Content-Length" : "0",
-      "x-ms-request-id" : "bfed23bc-901e-0044-3e3a-643cc7000000",
-      "x-ms-client-request-id" : "a2fee3a7-2491-45cc-8d67-13288f0e0fc1"
-=======
-      "Last-Modified" : "Fri, 06 Sep 2019 19:01:14 GMT",
-      "retry-after" : "0",
-      "StatusCode" : "201",
-      "x-ms-request-server-encrypted" : "true",
-      "Date" : "Fri, 06 Sep 2019 19:01:14 GMT",
-      "Content-MD5" : "wh+Wm18D0z1D4E+PE252gg==",
-      "ETag" : "\"0x8D732FC97101168\"",
-      "Content-Length" : "0",
-      "x-ms-request-id" : "b92bc141-d01e-009e-5ee5-644931000000",
-      "x-ms-client-request-id" : "8111ed37-434d-43d8-824a-1fa9365d053d"
->>>>>>> a55d5dd9
+      "x-ms-request-id" : "c5ca85ed-301e-0042-4049-67cbbf000000",
+      "x-ms-client-request-id" : "ddbe45fe-3f53-4c50-baa3-2fd6d28eef88"
     },
     "Exception" : null
   }, {
     "Method" : "PUT",
-<<<<<<< HEAD
-    "Uri" : "https://jaschrepragrs.blob.core.windows.net/jtcsnapshoterror0blobapitestsnapshoterrorf9c88748ef331eb/javablobsnapshoterror2blobapitestsnapshoterrorf9c24273fb3c?comp=snapshot",
+    "Uri" : "https://jaschrepragrs.blob.core.windows.net/jtcsnapshoterror0blobapitestsnapshoterrorad245200cf4b846/javablobsnapshoterror2blobapitestsnapshoterrorad288917ebd1?comp=snapshot",
     "Headers" : {
       "x-ms-version" : "2019-02-02",
       "User-Agent" : "azsdk-java-azure-storage-blob/12.0.0-preview.3 1.8.0_221; Windows 10 10.0",
-      "x-ms-client-request-id" : "4913883e-821c-4a94-8f2f-b85f9af5bbaf"
-=======
-    "Uri" : "https://azstoragesdkaccount.blob.core.windows.net/jtcsnapshoterror0blobapitestsnapshoterror054786095ec10ac/javablobsnapshoterror2blobapitestsnapshoterror0540457981fd?comp=snapshot",
-    "Headers" : {
-      "x-ms-version" : "2019-02-02",
-      "User-Agent" : "azsdk-java-azure-storage-blob/12.0.0-preview.3 1.8.0_212; Windows 10 10.0",
-      "x-ms-client-request-id" : "8380fb7b-2617-4bae-a573-18e611b461a8"
->>>>>>> a55d5dd9
+      "x-ms-client-request-id" : "47e93c0e-b02a-42ba-8cea-5179b7198822"
     },
     "Response" : {
       "x-ms-version" : "2019-02-02",
@@ -108,35 +60,20 @@
       "retry-after" : "0",
       "Content-Length" : "215",
       "StatusCode" : "404",
-<<<<<<< HEAD
-      "x-ms-request-id" : "bfed23cd-901e-0044-4f3a-643cc7000000",
-      "Body" : "﻿<?xml version=\"1.0\" encoding=\"utf-8\"?><Error><Code>BlobNotFound</Code><Message>The specified blob does not exist.\nRequestId:bfed23cd-901e-0044-4f3a-643cc7000000\nTime:2019-09-05T22:38:40.4612372Z</Message></Error>",
-      "Date" : "Thu, 05 Sep 2019 22:38:39 GMT",
-      "x-ms-client-request-id" : "4913883e-821c-4a94-8f2f-b85f9af5bbaf",
-=======
-      "x-ms-request-id" : "b92bc16d-d01e-009e-09e5-644931000000",
-      "Body" : "﻿<?xml version=\"1.0\" encoding=\"utf-8\"?><Error><Code>BlobNotFound</Code><Message>The specified blob does not exist.\nRequestId:b92bc16d-d01e-009e-09e5-644931000000\nTime:2019-09-06T19:01:14.4124985Z</Message></Error>",
-      "Date" : "Fri, 06 Sep 2019 19:01:14 GMT",
-      "x-ms-client-request-id" : "8380fb7b-2617-4bae-a573-18e611b461a8",
->>>>>>> a55d5dd9
+      "x-ms-request-id" : "c5ca860b-301e-0042-5c49-67cbbf000000",
+      "Body" : "﻿<?xml version=\"1.0\" encoding=\"utf-8\"?><Error><Code>BlobNotFound</Code><Message>The specified blob does not exist.\nRequestId:c5ca860b-301e-0042-5c49-67cbbf000000\nTime:2019-09-09T20:05:50.0293174Z</Message></Error>",
+      "Date" : "Mon, 09 Sep 2019 20:05:49 GMT",
+      "x-ms-client-request-id" : "47e93c0e-b02a-42ba-8cea-5179b7198822",
       "Content-Type" : "application/xml"
     },
     "Exception" : null
   }, {
     "Method" : "GET",
-<<<<<<< HEAD
     "Uri" : "https://jaschrepragrs.blob.core.windows.net?prefix=jtcsnapshoterror&comp=list",
     "Headers" : {
       "x-ms-version" : "2019-02-02",
       "User-Agent" : "azsdk-java-azure-storage-blob/12.0.0-preview.3 1.8.0_221; Windows 10 10.0",
-      "x-ms-client-request-id" : "a4851db1-168e-4173-90f4-4bc80f9bf6e2"
-=======
-    "Uri" : "https://azstoragesdkaccount.blob.core.windows.net?prefix=jtcsnapshoterror&comp=list",
-    "Headers" : {
-      "x-ms-version" : "2019-02-02",
-      "User-Agent" : "azsdk-java-azure-storage-blob/12.0.0-preview.3 1.8.0_212; Windows 10 10.0",
-      "x-ms-client-request-id" : "ba1b1b1e-0a90-4d3d-afbc-ccb10a189d88"
->>>>>>> a55d5dd9
+      "x-ms-client-request-id" : "9f02a568-96b7-4e5c-9210-a219166cb5a8"
     },
     "Response" : {
       "Transfer-Encoding" : "chunked",
@@ -144,35 +81,20 @@
       "Server" : "Windows-Azure-Blob/1.0 Microsoft-HTTPAPI/2.0",
       "retry-after" : "0",
       "StatusCode" : "200",
-<<<<<<< HEAD
-      "x-ms-request-id" : "bfed23dd-901e-0044-5e3a-643cc7000000",
-      "Body" : "﻿<?xml version=\"1.0\" encoding=\"utf-8\"?><EnumerationResults ServiceEndpoint=\"https://jaschrepragrs.blob.core.windows.net/\"><Prefix>jtcsnapshoterror</Prefix><Containers><Container><Name>jtcsnapshoterror0blobapitestsnapshoterrorf9c88748ef331eb</Name><Properties><Last-Modified>Thu, 05 Sep 2019 22:38:40 GMT</Last-Modified><Etag>\"0x8D73251CC8FF407\"</Etag><LeaseStatus>unlocked</LeaseStatus><LeaseState>available</LeaseState><DefaultEncryptionScope>$account-encryption-key</DefaultEncryptionScope><DenyEncryptionScopeOverride>false</DenyEncryptionScopeOverride><HasImmutabilityPolicy>false</HasImmutabilityPolicy><HasLegalHold>false</HasLegalHold></Properties></Container></Containers><NextMarker /></EnumerationResults>",
-      "Date" : "Thu, 05 Sep 2019 22:38:39 GMT",
-      "x-ms-client-request-id" : "a4851db1-168e-4173-90f4-4bc80f9bf6e2",
-=======
-      "x-ms-request-id" : "b92bc18e-d01e-009e-27e5-644931000000",
-      "Body" : "﻿<?xml version=\"1.0\" encoding=\"utf-8\"?><EnumerationResults ServiceEndpoint=\"https://azstoragesdkaccount.blob.core.windows.net/\"><Prefix>jtcsnapshoterror</Prefix><Containers><Container><Name>jtcsnapshoterror0blobapitestsnapshoterror054786095ec10ac</Name><Properties><Last-Modified>Fri, 06 Sep 2019 19:01:14 GMT</Last-Modified><Etag>\"0x8D732FC9707845C\"</Etag><LeaseStatus>unlocked</LeaseStatus><LeaseState>available</LeaseState><DefaultEncryptionScope>$account-encryption-key</DefaultEncryptionScope><DenyEncryptionScopeOverride>false</DenyEncryptionScopeOverride><HasImmutabilityPolicy>false</HasImmutabilityPolicy><HasLegalHold>false</HasLegalHold></Properties></Container></Containers><NextMarker /></EnumerationResults>",
-      "Date" : "Fri, 06 Sep 2019 19:01:14 GMT",
-      "x-ms-client-request-id" : "ba1b1b1e-0a90-4d3d-afbc-ccb10a189d88",
->>>>>>> a55d5dd9
+      "x-ms-request-id" : "c5ca8636-301e-0042-0549-67cbbf000000",
+      "Body" : "﻿<?xml version=\"1.0\" encoding=\"utf-8\"?><EnumerationResults ServiceEndpoint=\"https://jaschrepragrs.blob.core.windows.net/\"><Prefix>jtcsnapshoterror</Prefix><Containers><Container><Name>jtcsnapshoterror0blobapitestsnapshoterrorad245200cf4b846</Name><Properties><Last-Modified>Mon, 09 Sep 2019 20:05:49 GMT</Last-Modified><Etag>\"0x8D735611C44BFD0\"</Etag><LeaseStatus>unlocked</LeaseStatus><LeaseState>available</LeaseState><DefaultEncryptionScope>$account-encryption-key</DefaultEncryptionScope><DenyEncryptionScopeOverride>false</DenyEncryptionScopeOverride><HasImmutabilityPolicy>false</HasImmutabilityPolicy><HasLegalHold>false</HasLegalHold></Properties></Container></Containers><NextMarker /></EnumerationResults>",
+      "Date" : "Mon, 09 Sep 2019 20:05:49 GMT",
+      "x-ms-client-request-id" : "9f02a568-96b7-4e5c-9210-a219166cb5a8",
       "Content-Type" : "application/xml"
     },
     "Exception" : null
   }, {
     "Method" : "DELETE",
-<<<<<<< HEAD
-    "Uri" : "https://jaschrepragrs.blob.core.windows.net/jtcsnapshoterror0blobapitestsnapshoterrorf9c88748ef331eb?restype=container",
+    "Uri" : "https://jaschrepragrs.blob.core.windows.net/jtcsnapshoterror0blobapitestsnapshoterrorad245200cf4b846?restype=container",
     "Headers" : {
       "x-ms-version" : "2019-02-02",
       "User-Agent" : "azsdk-java-azure-storage-blob/12.0.0-preview.3 1.8.0_221; Windows 10 10.0",
-      "x-ms-client-request-id" : "96841dd6-e1a8-44a3-86b7-8cbd11c74c91"
-=======
-    "Uri" : "https://azstoragesdkaccount.blob.core.windows.net/jtcsnapshoterror0blobapitestsnapshoterror054786095ec10ac?restype=container",
-    "Headers" : {
-      "x-ms-version" : "2019-02-02",
-      "User-Agent" : "azsdk-java-azure-storage-blob/12.0.0-preview.3 1.8.0_212; Windows 10 10.0",
-      "x-ms-client-request-id" : "7073d308-062a-41a2-9a28-09c5dad2145f"
->>>>>>> a55d5dd9
+      "x-ms-client-request-id" : "7d886a45-9b04-4396-bfe4-e411b780ad52"
     },
     "Response" : {
       "x-ms-version" : "2019-02-02",
@@ -180,21 +102,11 @@
       "retry-after" : "0",
       "Content-Length" : "0",
       "StatusCode" : "202",
-<<<<<<< HEAD
-      "x-ms-request-id" : "bfed23ed-901e-0044-6b3a-643cc7000000",
-      "Date" : "Thu, 05 Sep 2019 22:38:39 GMT",
-      "x-ms-client-request-id" : "96841dd6-e1a8-44a3-86b7-8cbd11c74c91"
+      "x-ms-request-id" : "c5ca8648-301e-0042-1749-67cbbf000000",
+      "Date" : "Mon, 09 Sep 2019 20:05:50 GMT",
+      "x-ms-client-request-id" : "7d886a45-9b04-4396-bfe4-e411b780ad52"
     },
     "Exception" : null
   } ],
-  "variables" : [ "jtcsnapshoterror0blobapitestsnapshoterrorf9c88748ef331eb", "javablobsnapshoterror1blobapitestsnapshoterrorf9c439643fa5", "javablobsnapshoterror2blobapitestsnapshoterrorf9c24273fb3c" ]
-=======
-      "x-ms-request-id" : "b92bc1a7-d01e-009e-3de5-644931000000",
-      "Date" : "Fri, 06 Sep 2019 19:01:14 GMT",
-      "x-ms-client-request-id" : "7073d308-062a-41a2-9a28-09c5dad2145f"
-    },
-    "Exception" : null
-  } ],
-  "variables" : [ "jtcsnapshoterror0blobapitestsnapshoterror054786095ec10ac", "javablobsnapshoterror1blobapitestsnapshoterror054266285da2", "javablobsnapshoterror2blobapitestsnapshoterror0540457981fd" ]
->>>>>>> a55d5dd9
+  "variables" : [ "jtcsnapshoterror0blobapitestsnapshoterrorad245200cf4b846", "javablobsnapshoterror1blobapitestsnapshoterrorad2300685c16", "javablobsnapshoterror2blobapitestsnapshoterrorad288917ebd1" ]
 }