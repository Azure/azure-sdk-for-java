--- conflicted
+++ resolved
@@ -1,151 +1,82 @@
 {
   "networkCallRecords" : [ {
     "Method" : "PUT",
-<<<<<<< HEAD
-    "Uri" : "https://jaschrepragrs.blob.core.windows.net/jtcbuffereduploadnetworkerror09255237d743f4647841?restype=container",
+    "Uri" : "https://jaschrepragrs.blob.core.windows.net/jtcbuffereduploadnetworkerror0907979d92c5df18a14f?restype=container",
     "Headers" : {
       "x-ms-version" : "2019-02-02",
       "User-Agent" : "azsdk-java-azure-storage-blob/12.0.0-preview.3 1.8.0_221; Windows 10 10.0",
-      "x-ms-client-request-id" : "15721cb6-4659-4af5-b263-42b5e957571f"
-=======
-    "Uri" : "https://azstoragesdkaccount.blob.core.windows.net/jtcbuffereduploadnetworkerror0820160093b36e280f4e?restype=container",
-    "Headers" : {
-      "x-ms-version" : "2019-02-02",
-      "User-Agent" : "azsdk-java-azure-storage-blob/12.0.0-preview.3 1.8.0_212; Windows 10 10.0",
-      "x-ms-client-request-id" : "852a799f-1310-409f-98b3-9f17bf74c55c"
->>>>>>> a55d5dd9
+      "x-ms-client-request-id" : "bca51290-7488-49f0-ad8a-5a16a869e9ba"
     },
     "Response" : {
       "x-ms-version" : "2019-02-02",
       "Server" : "Windows-Azure-Blob/1.0 Microsoft-HTTPAPI/2.0",
-<<<<<<< HEAD
-      "ETag" : "\"0x8D73252B977AFD5\"",
-      "Last-Modified" : "Thu, 05 Sep 2019 22:45:17 GMT",
+      "ETag" : "\"0x8D73561F0C87628\"",
+      "Last-Modified" : "Mon, 09 Sep 2019 20:11:46 GMT",
       "retry-after" : "0",
       "Content-Length" : "0",
       "StatusCode" : "201",
-      "x-ms-request-id" : "2048839e-901e-000b-583b-64f8df000000",
-      "Date" : "Thu, 05 Sep 2019 22:45:17 GMT",
-      "x-ms-client-request-id" : "15721cb6-4659-4af5-b263-42b5e957571f"
-=======
-      "ETag" : "\"0x8D732FD19DE2C77\"",
-      "Last-Modified" : "Fri, 06 Sep 2019 19:04:53 GMT",
-      "retry-after" : "0",
-      "Content-Length" : "0",
-      "StatusCode" : "201",
-      "x-ms-request-id" : "ec6336db-001e-001f-3de5-64eb66000000",
-      "Date" : "Fri, 06 Sep 2019 19:04:53 GMT",
-      "x-ms-client-request-id" : "852a799f-1310-409f-98b3-9f17bf74c55c"
->>>>>>> a55d5dd9
+      "x-ms-request-id" : "755bf2a2-601e-0051-2f4a-67fe5e000000",
+      "Date" : "Mon, 09 Sep 2019 20:11:45 GMT",
+      "x-ms-client-request-id" : "bca51290-7488-49f0-ad8a-5a16a869e9ba"
     },
     "Exception" : null
   }, {
     "Method" : "PUT",
-<<<<<<< HEAD
-    "Uri" : "https://jaschrepragrs.blob.core.windows.net/jtcbuffereduploadnetworkerror09255237d743f4647841/javablobbuffereduploadnetworkerror139494b769d10b600",
+    "Uri" : "https://jaschrepragrs.blob.core.windows.net/jtcbuffereduploadnetworkerror0907979d92c5df18a14f/javablobbuffereduploadnetworkerror13522801d58f6a400",
     "Headers" : {
       "x-ms-version" : "2019-02-02",
       "User-Agent" : "azsdk-java-azure-storage-blob/12.0.0-preview.3 1.8.0_221; Windows 10 10.0",
-      "x-ms-client-request-id" : "b68732cd-a5ea-4454-aafc-cde37e9a4dc4",
-=======
-    "Uri" : "https://azstoragesdkaccount.blob.core.windows.net/jtcbuffereduploadnetworkerror0820160093b36e280f4e/javablobbuffereduploadnetworkerror1385380537b8591be",
-    "Headers" : {
-      "x-ms-version" : "2019-02-02",
-      "User-Agent" : "azsdk-java-azure-storage-blob/12.0.0-preview.3 1.8.0_212; Windows 10 10.0",
-      "x-ms-client-request-id" : "d60f7863-50a7-4a0a-9f0a-15156cbe30fa",
->>>>>>> a55d5dd9
+      "x-ms-client-request-id" : "d788c517-c444-4046-af56-0e706221849d",
       "Content-Type" : "application/octet-stream"
     },
     "Response" : {
       "x-ms-version" : "2019-02-02",
       "Server" : "Windows-Azure-Blob/1.0 Microsoft-HTTPAPI/2.0",
       "x-ms-content-crc64" : "6RYQPwaVsyQ=",
-<<<<<<< HEAD
-      "Last-Modified" : "Thu, 05 Sep 2019 22:45:17 GMT",
+      "Last-Modified" : "Mon, 09 Sep 2019 20:11:46 GMT",
       "retry-after" : "0",
       "StatusCode" : "201",
       "x-ms-request-server-encrypted" : "true",
-      "Date" : "Thu, 05 Sep 2019 22:45:17 GMT",
+      "Date" : "Mon, 09 Sep 2019 20:11:46 GMT",
       "Content-MD5" : "wh+Wm18D0z1D4E+PE252gg==",
-      "ETag" : "\"0x8D73252B9853752\"",
+      "ETag" : "\"0x8D73561F0D59139\"",
       "Content-Length" : "0",
-      "x-ms-request-id" : "204883b4-901e-000b-6d3b-64f8df000000",
-      "x-ms-client-request-id" : "b68732cd-a5ea-4454-aafc-cde37e9a4dc4"
-=======
-      "Last-Modified" : "Fri, 06 Sep 2019 19:04:53 GMT",
-      "retry-after" : "0",
-      "StatusCode" : "201",
-      "x-ms-request-server-encrypted" : "true",
-      "Date" : "Fri, 06 Sep 2019 19:04:53 GMT",
-      "Content-MD5" : "wh+Wm18D0z1D4E+PE252gg==",
-      "ETag" : "\"0x8D732FD19E4FE46\"",
-      "Content-Length" : "0",
-      "x-ms-request-id" : "ec633713-001e-001f-6ae5-64eb66000000",
-      "x-ms-client-request-id" : "d60f7863-50a7-4a0a-9f0a-15156cbe30fa"
->>>>>>> a55d5dd9
+      "x-ms-request-id" : "755bf2bb-601e-0051-464a-67fe5e000000",
+      "x-ms-client-request-id" : "d788c517-c444-4046-af56-0e706221849d"
     },
     "Exception" : null
   }, {
     "Method" : "PUT",
-<<<<<<< HEAD
-    "Uri" : "https://jaschrepragrs.blob.core.windows.net/jtcbuffereduploadnetworkerror09255237d743f4647841/javablobbuffereduploadnetworkerror214841833c9fc11bd",
+    "Uri" : "https://jaschrepragrs.blob.core.windows.net/jtcbuffereduploadnetworkerror0907979d92c5df18a14f/javablobbuffereduploadnetworkerror254162597abc5f02a",
     "Headers" : {
       "x-ms-version" : "2019-02-02",
       "User-Agent" : "azsdk-java-azure-storage-blob/12.0.0-preview.3 1.8.0_221; Windows 10 10.0",
-      "x-ms-client-request-id" : "2ec65568-f985-455b-904c-02aa09638a80",
-=======
-    "Uri" : "https://azstoragesdkaccount.blob.core.windows.net/jtcbuffereduploadnetworkerror0820160093b36e280f4e/javablobbuffereduploadnetworkerror22468963bef13b91d",
-    "Headers" : {
-      "x-ms-version" : "2019-02-02",
-      "User-Agent" : "azsdk-java-azure-storage-blob/12.0.0-preview.3 1.8.0_212; Windows 10 10.0",
-      "x-ms-client-request-id" : "335d7457-e38d-4606-95b3-143748f032ea",
->>>>>>> a55d5dd9
+      "x-ms-client-request-id" : "e13d9089-62f0-4233-8a28-4953861899cc",
       "Content-Type" : "application/octet-stream"
     },
     "Response" : {
       "x-ms-version" : "2019-02-02",
       "Server" : "Windows-Azure-Blob/1.0 Microsoft-HTTPAPI/2.0",
       "x-ms-content-crc64" : "6RYQPwaVsyQ=",
-<<<<<<< HEAD
-      "Last-Modified" : "Thu, 05 Sep 2019 22:45:17 GMT",
+      "Last-Modified" : "Mon, 09 Sep 2019 20:11:46 GMT",
       "retry-after" : "0",
       "StatusCode" : "201",
       "x-ms-request-server-encrypted" : "true",
-      "Date" : "Thu, 05 Sep 2019 22:45:17 GMT",
+      "Date" : "Mon, 09 Sep 2019 20:11:46 GMT",
       "Content-MD5" : "wh+Wm18D0z1D4E+PE252gg==",
-      "ETag" : "\"0x8D73252B992CE64\"",
+      "ETag" : "\"0x8D73561F0E216A5\"",
       "Content-Length" : "0",
-      "x-ms-request-id" : "204883cf-901e-000b-073b-64f8df000000",
-      "x-ms-client-request-id" : "2ec65568-f985-455b-904c-02aa09638a80"
-=======
-      "Last-Modified" : "Fri, 06 Sep 2019 19:04:53 GMT",
-      "retry-after" : "0",
-      "StatusCode" : "201",
-      "x-ms-request-server-encrypted" : "true",
-      "Date" : "Fri, 06 Sep 2019 19:04:53 GMT",
-      "Content-MD5" : "wh+Wm18D0z1D4E+PE252gg==",
-      "ETag" : "\"0x8D732FD19EBDDB5\"",
-      "Content-Length" : "0",
-      "x-ms-request-id" : "ec633730-001e-001f-05e5-64eb66000000",
-      "x-ms-client-request-id" : "335d7457-e38d-4606-95b3-143748f032ea"
->>>>>>> a55d5dd9
+      "x-ms-request-id" : "755bf2d6-601e-0051-5d4a-67fe5e000000",
+      "x-ms-client-request-id" : "e13d9089-62f0-4233-8a28-4953861899cc"
     },
     "Exception" : null
   }, {
     "Method" : "GET",
-<<<<<<< HEAD
-    "Uri" : "https://jaschrepragrs.blob.core.windows.net/jtcbuffereduploadnetworkerror09255237d743f4647841/javablobbuffereduploadnetworkerror214841833c9fc11bd",
+    "Uri" : "https://jaschrepragrs.blob.core.windows.net/jtcbuffereduploadnetworkerror0907979d92c5df18a14f/javablobbuffereduploadnetworkerror254162597abc5f02a",
     "Headers" : {
       "x-ms-version" : "2019-02-02",
       "User-Agent" : "azsdk-java-azure-storage-blob/12.0.0-preview.3 1.8.0_221; Windows 10 10.0",
-      "x-ms-client-request-id" : "6cdf2d3d-8074-4478-a478-baab7fdee175"
-=======
-    "Uri" : "https://azstoragesdkaccount.blob.core.windows.net/jtcbuffereduploadnetworkerror0820160093b36e280f4e/javablobbuffereduploadnetworkerror22468963bef13b91d",
-    "Headers" : {
-      "x-ms-version" : "2019-02-02",
-      "User-Agent" : "azsdk-java-azure-storage-blob/12.0.0-preview.3 1.8.0_212; Windows 10 10.0",
-      "x-ms-client-request-id" : "bbe2ee23-b588-4ac3-a0d6-b84bc4bdcb7f"
->>>>>>> a55d5dd9
+      "x-ms-client-request-id" : "b9722a75-7a6d-4b7e-8cdc-ce102a742090"
     },
     "Response" : {
       "x-ms-version" : "2019-02-02",
@@ -153,54 +84,30 @@
       "Server" : "Windows-Azure-Blob/1.0 Microsoft-HTTPAPI/2.0",
       "x-ms-tag-count" : "0",
       "x-ms-lease-state" : "available",
-<<<<<<< HEAD
-      "Last-Modified" : "Thu, 05 Sep 2019 22:45:17 GMT",
+      "Last-Modified" : "Mon, 09 Sep 2019 20:11:46 GMT",
       "retry-after" : "0",
       "StatusCode" : "200",
-      "Date" : "Thu, 05 Sep 2019 22:45:17 GMT",
-=======
-      "Last-Modified" : "Fri, 06 Sep 2019 19:04:53 GMT",
-      "retry-after" : "0",
-      "StatusCode" : "200",
-      "Date" : "Fri, 06 Sep 2019 19:04:53 GMT",
->>>>>>> a55d5dd9
+      "Date" : "Mon, 09 Sep 2019 20:11:46 GMT",
       "x-ms-blob-type" : "BlockBlob",
       "Content-MD5" : "wh+Wm18D0z1D4E+PE252gg==",
       "Accept-Ranges" : "bytes",
       "x-ms-server-encrypted" : "true",
-<<<<<<< HEAD
-      "ETag" : "\"0x8D73252B992CE64\"",
-      "x-ms-creation-time" : "Thu, 05 Sep 2019 22:45:17 GMT",
+      "ETag" : "\"0x8D73561F0E216A5\"",
+      "x-ms-creation-time" : "Mon, 09 Sep 2019 20:11:46 GMT",
       "Content-Length" : "7",
-      "x-ms-request-id" : "204883ec-901e-000b-243b-64f8df000000",
+      "x-ms-request-id" : "755bf2e7-601e-0051-6a4a-67fe5e000000",
       "Body" : "[100, 101, 102, 97, 117, 108, 116]",
-      "x-ms-client-request-id" : "6cdf2d3d-8074-4478-a478-baab7fdee175",
-=======
-      "ETag" : "\"0x8D732FD19EBDDB5\"",
-      "x-ms-creation-time" : "Fri, 06 Sep 2019 19:04:53 GMT",
-      "Content-Length" : "7",
-      "x-ms-request-id" : "ec633743-001e-001f-17e5-64eb66000000",
-      "Body" : "[100, 101, 102, 97, 117, 108, 116]",
-      "x-ms-client-request-id" : "bbe2ee23-b588-4ac3-a0d6-b84bc4bdcb7f",
->>>>>>> a55d5dd9
+      "x-ms-client-request-id" : "b9722a75-7a6d-4b7e-8cdc-ce102a742090",
       "Content-Type" : "application/octet-stream"
     },
     "Exception" : null
   }, {
     "Method" : "GET",
-<<<<<<< HEAD
     "Uri" : "https://jaschrepragrs.blob.core.windows.net?prefix=jtcbuffereduploadnetworkerror&comp=list",
     "Headers" : {
       "x-ms-version" : "2019-02-02",
       "User-Agent" : "azsdk-java-azure-storage-blob/12.0.0-preview.3 1.8.0_221; Windows 10 10.0",
-      "x-ms-client-request-id" : "7bf82d27-69fb-40d9-8cb6-8375f2b7c75a"
-=======
-    "Uri" : "https://azstoragesdkaccount.blob.core.windows.net?prefix=jtcbuffereduploadnetworkerror&comp=list",
-    "Headers" : {
-      "x-ms-version" : "2019-02-02",
-      "User-Agent" : "azsdk-java-azure-storage-blob/12.0.0-preview.3 1.8.0_212; Windows 10 10.0",
-      "x-ms-client-request-id" : "7aa229b3-125a-4500-9ae3-917e8ef3bc65"
->>>>>>> a55d5dd9
+      "x-ms-client-request-id" : "02542984-f13b-4c24-a39e-c65c0575357a"
     },
     "Response" : {
       "Transfer-Encoding" : "chunked",
@@ -208,35 +115,20 @@
       "Server" : "Windows-Azure-Blob/1.0 Microsoft-HTTPAPI/2.0",
       "retry-after" : "0",
       "StatusCode" : "200",
-<<<<<<< HEAD
-      "x-ms-request-id" : "204885d8-901e-000b-753b-64f8df000000",
-      "Body" : "﻿<?xml version=\"1.0\" encoding=\"utf-8\"?><EnumerationResults ServiceEndpoint=\"https://jaschrepragrs.blob.core.windows.net/\"><Prefix>jtcbuffereduploadnetworkerror</Prefix><Containers><Container><Name>jtcbuffereduploadnetworkerror09255237d743f4647841</Name><Properties><Last-Modified>Thu, 05 Sep 2019 22:45:17 GMT</Last-Modified><Etag>\"0x8D73252B977AFD5\"</Etag><LeaseStatus>unlocked</LeaseStatus><LeaseState>available</LeaseState><DefaultEncryptionScope>$account-encryption-key</DefaultEncryptionScope><DenyEncryptionScopeOverride>false</DenyEncryptionScopeOverride><HasImmutabilityPolicy>false</HasImmutabilityPolicy><HasLegalHold>false</HasLegalHold></Properties></Container></Containers><NextMarker /></EnumerationResults>",
-      "Date" : "Thu, 05 Sep 2019 22:45:19 GMT",
-      "x-ms-client-request-id" : "7bf82d27-69fb-40d9-8cb6-8375f2b7c75a",
-=======
-      "x-ms-request-id" : "ec633d5d-001e-001f-5be5-64eb66000000",
-      "Body" : "﻿<?xml version=\"1.0\" encoding=\"utf-8\"?><EnumerationResults ServiceEndpoint=\"https://azstoragesdkaccount.blob.core.windows.net/\"><Prefix>jtcbuffereduploadnetworkerror</Prefix><Containers><Container><Name>jtcbuffereduploadnetworkerror0820160093b36e280f4e</Name><Properties><Last-Modified>Fri, 06 Sep 2019 19:04:53 GMT</Last-Modified><Etag>\"0x8D732FD19DE2C77\"</Etag><LeaseStatus>unlocked</LeaseStatus><LeaseState>available</LeaseState><DefaultEncryptionScope>$account-encryption-key</DefaultEncryptionScope><DenyEncryptionScopeOverride>false</DenyEncryptionScopeOverride><HasImmutabilityPolicy>false</HasImmutabilityPolicy><HasLegalHold>false</HasLegalHold></Properties></Container></Containers><NextMarker /></EnumerationResults>",
-      "Date" : "Fri, 06 Sep 2019 19:04:55 GMT",
-      "x-ms-client-request-id" : "7aa229b3-125a-4500-9ae3-917e8ef3bc65",
->>>>>>> a55d5dd9
+      "x-ms-request-id" : "755bf49d-601e-0051-804a-67fe5e000000",
+      "Body" : "﻿<?xml version=\"1.0\" encoding=\"utf-8\"?><EnumerationResults ServiceEndpoint=\"https://jaschrepragrs.blob.core.windows.net/\"><Prefix>jtcbuffereduploadnetworkerror</Prefix><Containers><Container><Name>jtcbuffereduploadnetworkerror0907979d92c5df18a14f</Name><Properties><Last-Modified>Mon, 09 Sep 2019 20:11:46 GMT</Last-Modified><Etag>\"0x8D73561F0C87628\"</Etag><LeaseStatus>unlocked</LeaseStatus><LeaseState>available</LeaseState><DefaultEncryptionScope>$account-encryption-key</DefaultEncryptionScope><DenyEncryptionScopeOverride>false</DenyEncryptionScopeOverride><HasImmutabilityPolicy>false</HasImmutabilityPolicy><HasLegalHold>false</HasLegalHold></Properties></Container></Containers><NextMarker /></EnumerationResults>",
+      "Date" : "Mon, 09 Sep 2019 20:11:48 GMT",
+      "x-ms-client-request-id" : "02542984-f13b-4c24-a39e-c65c0575357a",
       "Content-Type" : "application/xml"
     },
     "Exception" : null
   }, {
     "Method" : "DELETE",
-<<<<<<< HEAD
-    "Uri" : "https://jaschrepragrs.blob.core.windows.net/jtcbuffereduploadnetworkerror09255237d743f4647841?restype=container",
+    "Uri" : "https://jaschrepragrs.blob.core.windows.net/jtcbuffereduploadnetworkerror0907979d92c5df18a14f?restype=container",
     "Headers" : {
       "x-ms-version" : "2019-02-02",
       "User-Agent" : "azsdk-java-azure-storage-blob/12.0.0-preview.3 1.8.0_221; Windows 10 10.0",
-      "x-ms-client-request-id" : "94beb713-474b-41f5-a750-0aeaad53f347"
-=======
-    "Uri" : "https://azstoragesdkaccount.blob.core.windows.net/jtcbuffereduploadnetworkerror0820160093b36e280f4e?restype=container",
-    "Headers" : {
-      "x-ms-version" : "2019-02-02",
-      "User-Agent" : "azsdk-java-azure-storage-blob/12.0.0-preview.3 1.8.0_212; Windows 10 10.0",
-      "x-ms-client-request-id" : "e7a134d5-39d3-448c-be30-8b1a931fc3d9"
->>>>>>> a55d5dd9
+      "x-ms-client-request-id" : "6886cc28-0f00-49f0-932e-28fb2c195e8f"
     },
     "Response" : {
       "x-ms-version" : "2019-02-02",
@@ -244,21 +136,11 @@
       "retry-after" : "0",
       "Content-Length" : "0",
       "StatusCode" : "202",
-<<<<<<< HEAD
-      "x-ms-request-id" : "204885e5-901e-000b-013b-64f8df000000",
-      "Date" : "Thu, 05 Sep 2019 22:45:19 GMT",
-      "x-ms-client-request-id" : "94beb713-474b-41f5-a750-0aeaad53f347"
+      "x-ms-request-id" : "755bf4af-601e-0051-124a-67fe5e000000",
+      "Date" : "Mon, 09 Sep 2019 20:11:48 GMT",
+      "x-ms-client-request-id" : "6886cc28-0f00-49f0-932e-28fb2c195e8f"
     },
     "Exception" : null
   } ],
-  "variables" : [ "jtcbuffereduploadnetworkerror09255237d743f4647841", "javablobbuffereduploadnetworkerror139494b769d10b600", "javablobbuffereduploadnetworkerror214841833c9fc11bd", "jtcbuffereduploadnetworkerror383269024b2b9165ab48", "javablobbuffereduploadnetworkerror4195373285fc0433f" ]
-=======
-      "x-ms-request-id" : "ec633d72-001e-001f-6de5-64eb66000000",
-      "Date" : "Fri, 06 Sep 2019 19:04:55 GMT",
-      "x-ms-client-request-id" : "e7a134d5-39d3-448c-be30-8b1a931fc3d9"
-    },
-    "Exception" : null
-  } ],
-  "variables" : [ "jtcbuffereduploadnetworkerror0820160093b36e280f4e", "javablobbuffereduploadnetworkerror1385380537b8591be", "javablobbuffereduploadnetworkerror22468963bef13b91d", "jtcbuffereduploadnetworkerror360437f1efa28c8a0742", "javablobbuffereduploadnetworkerror415869ea183e48271" ]
->>>>>>> a55d5dd9
+  "variables" : [ "jtcbuffereduploadnetworkerror0907979d92c5df18a14f", "javablobbuffereduploadnetworkerror13522801d58f6a400", "javablobbuffereduploadnetworkerror254162597abc5f02a", "jtcbuffereduploadnetworkerror324646057e3126516a4d", "javablobbuffereduploadnetworkerror43623671e9ce74aa0" ]
 }