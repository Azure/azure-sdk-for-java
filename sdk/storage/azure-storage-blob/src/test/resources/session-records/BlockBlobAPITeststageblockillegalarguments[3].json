{
  "networkCallRecords" : [ {
    "Method" : "PUT",
<<<<<<< HEAD
    "Uri" : "https://jaschrepragrs.blob.core.windows.net/jtcstageblockillegalarguments04433487ef7dabe1df44?restype=container",
    "Headers" : {
      "x-ms-version" : "2019-02-02",
      "User-Agent" : "azsdk-java-azure-storage-blob/12.0.0-preview.3 1.8.0_221; Windows 10 10.0",
      "x-ms-client-request-id" : "345606c8-fbf4-4aab-b205-ce1842b85b47"
=======
    "Uri" : "https://azstoragesdkaccount.blob.core.windows.net/jtcstageblockillegalarguments0121187145a9aa125c40?restype=container",
    "Headers" : {
      "x-ms-version" : "2019-02-02",
      "User-Agent" : "azsdk-java-azure-storage-blob/12.0.0-preview.3 1.8.0_212; Windows 10 10.0",
      "x-ms-client-request-id" : "12ae3859-7de0-4489-816e-ed33e9f9e886"
>>>>>>> a55d5dd9
    },
    "Response" : {
      "x-ms-version" : "2019-02-02",
      "Server" : "Windows-Azure-Blob/1.0 Microsoft-HTTPAPI/2.0",
<<<<<<< HEAD
      "ETag" : "\"0x8D732527B76462D\"",
      "Last-Modified" : "Thu, 05 Sep 2019 22:43:33 GMT",
      "retry-after" : "0",
      "Content-Length" : "0",
      "StatusCode" : "201",
      "x-ms-request-id" : "4c584e7d-501e-0052-2b3b-64fd59000000",
      "Date" : "Thu, 05 Sep 2019 22:43:33 GMT",
      "x-ms-client-request-id" : "345606c8-fbf4-4aab-b205-ce1842b85b47"
=======
      "ETag" : "\"0x8D732FCE7477262\"",
      "Last-Modified" : "Fri, 06 Sep 2019 19:03:28 GMT",
      "retry-after" : "0",
      "Content-Length" : "0",
      "StatusCode" : "201",
      "x-ms-request-id" : "827773cd-d01e-0130-2de5-642c09000000",
      "Date" : "Fri, 06 Sep 2019 19:03:28 GMT",
      "x-ms-client-request-id" : "12ae3859-7de0-4489-816e-ed33e9f9e886"
>>>>>>> a55d5dd9
    },
    "Exception" : null
  }, {
    "Method" : "PUT",
<<<<<<< HEAD
    "Uri" : "https://jaschrepragrs.blob.core.windows.net/jtcstageblockillegalarguments04433487ef7dabe1df44/javablobstageblockillegalarguments15867223addc63657",
    "Headers" : {
      "x-ms-version" : "2019-02-02",
      "User-Agent" : "azsdk-java-azure-storage-blob/12.0.0-preview.3 1.8.0_221; Windows 10 10.0",
      "x-ms-client-request-id" : "97491815-1eb4-4b3e-b922-b97fd3b679de",
=======
    "Uri" : "https://azstoragesdkaccount.blob.core.windows.net/jtcstageblockillegalarguments0121187145a9aa125c40/javablobstageblockillegalarguments185987137827aa28a",
    "Headers" : {
      "x-ms-version" : "2019-02-02",
      "User-Agent" : "azsdk-java-azure-storage-blob/12.0.0-preview.3 1.8.0_212; Windows 10 10.0",
      "x-ms-client-request-id" : "f02078c1-0b66-4a22-9a36-8fd1a0d43f03",
>>>>>>> a55d5dd9
      "Content-Type" : "application/octet-stream"
    },
    "Response" : {
      "x-ms-version" : "2019-02-02",
      "Server" : "Windows-Azure-Blob/1.0 Microsoft-HTTPAPI/2.0",
      "x-ms-content-crc64" : "6RYQPwaVsyQ=",
<<<<<<< HEAD
      "Last-Modified" : "Thu, 05 Sep 2019 22:43:33 GMT",
      "retry-after" : "0",
      "StatusCode" : "201",
      "x-ms-request-server-encrypted" : "true",
      "Date" : "Thu, 05 Sep 2019 22:43:33 GMT",
      "Content-MD5" : "wh+Wm18D0z1D4E+PE252gg==",
      "ETag" : "\"0x8D732527B831AD0\"",
      "Content-Length" : "0",
      "x-ms-request-id" : "4c584e8f-501e-0052-3c3b-64fd59000000",
      "x-ms-client-request-id" : "97491815-1eb4-4b3e-b922-b97fd3b679de"
=======
      "Last-Modified" : "Fri, 06 Sep 2019 19:03:29 GMT",
      "retry-after" : "0",
      "StatusCode" : "201",
      "x-ms-request-server-encrypted" : "true",
      "Date" : "Fri, 06 Sep 2019 19:03:28 GMT",
      "Content-MD5" : "wh+Wm18D0z1D4E+PE252gg==",
      "ETag" : "\"0x8D732FCE7532B73\"",
      "Content-Length" : "0",
      "x-ms-request-id" : "827773fd-d01e-0130-52e5-642c09000000",
      "x-ms-client-request-id" : "f02078c1-0b66-4a22-9a36-8fd1a0d43f03"
>>>>>>> a55d5dd9
    },
    "Exception" : null
  }, {
    "Method" : "PUT",
<<<<<<< HEAD
    "Uri" : "https://jaschrepragrs.blob.core.windows.net/jtcstageblockillegalarguments04433487ef7dabe1df44/javablobstageblockillegalarguments15867223addc63657?blockid=YjkyN2QzYjUtMjM2Yy00ZGU1LWI0ZTEtMmVlNjJiMjhiZWUw&comp=block",
    "Headers" : {
      "x-ms-version" : "2019-02-02",
      "User-Agent" : "azsdk-java-azure-storage-blob/12.0.0-preview.3 1.8.0_221; Windows 10 10.0",
      "x-ms-client-request-id" : "30cf1877-039d-4598-b171-c3cf801f4f51",
=======
    "Uri" : "https://azstoragesdkaccount.blob.core.windows.net/jtcstageblockillegalarguments0121187145a9aa125c40/javablobstageblockillegalarguments185987137827aa28a?blockid=Nzg3YTY1MjMtZmY0Mi00MzY5LWJmYTktOTk2ZTcwNjNkYTkw&comp=block",
    "Headers" : {
      "x-ms-version" : "2019-02-02",
      "User-Agent" : "azsdk-java-azure-storage-blob/12.0.0-preview.3 1.8.0_212; Windows 10 10.0",
      "x-ms-client-request-id" : "a44dfbe7-d398-4873-80c8-c0b64b136a95",
>>>>>>> a55d5dd9
      "Content-Type" : "application/octet-stream"
    },
    "Response" : null,
    "Exception" : {
      "ClassName" : "com.azure.core.exception.UnexpectedLengthException",
      "ErrorMessage" : "Request body emitted 7 bytes more than the expected 6 bytes."
    }
  }, {
    "Method" : "GET",
<<<<<<< HEAD
    "Uri" : "https://jaschrepragrs.blob.core.windows.net?prefix=jtcstageblockillegalarguments&comp=list",
    "Headers" : {
      "x-ms-version" : "2019-02-02",
      "User-Agent" : "azsdk-java-azure-storage-blob/12.0.0-preview.3 1.8.0_221; Windows 10 10.0",
      "x-ms-client-request-id" : "56913ad5-cf6d-4751-b65a-73f92adbb9e7"
=======
    "Uri" : "https://azstoragesdkaccount.blob.core.windows.net?prefix=jtcstageblockillegalarguments&comp=list",
    "Headers" : {
      "x-ms-version" : "2019-02-02",
      "User-Agent" : "azsdk-java-azure-storage-blob/12.0.0-preview.3 1.8.0_212; Windows 10 10.0",
      "x-ms-client-request-id" : "8f1d0349-11d8-4bb2-a869-eb9b48801946"
>>>>>>> a55d5dd9
    },
    "Response" : {
      "Transfer-Encoding" : "chunked",
      "x-ms-version" : "2019-02-02",
      "Server" : "Windows-Azure-Blob/1.0 Microsoft-HTTPAPI/2.0",
      "retry-after" : "0",
      "StatusCode" : "200",
<<<<<<< HEAD
      "x-ms-request-id" : "dacab106-b01e-001c-603b-6438bc000000",
      "Body" : "﻿<?xml version=\"1.0\" encoding=\"utf-8\"?><EnumerationResults ServiceEndpoint=\"https://jaschrepragrs.blob.core.windows.net/\"><Prefix>jtcstageblockillegalarguments</Prefix><Containers><Container><Name>jtcstageblockillegalarguments04433487ef7dabe1df44</Name><Properties><Last-Modified>Thu, 05 Sep 2019 22:43:33 GMT</Last-Modified><Etag>\"0x8D732527B76462D\"</Etag><LeaseStatus>unlocked</LeaseStatus><LeaseState>available</LeaseState><DefaultEncryptionScope>$account-encryption-key</DefaultEncryptionScope><DenyEncryptionScopeOverride>false</DenyEncryptionScopeOverride><HasImmutabilityPolicy>false</HasImmutabilityPolicy><HasLegalHold>false</HasLegalHold></Properties></Container></Containers><NextMarker /></EnumerationResults>",
      "Date" : "Thu, 05 Sep 2019 22:43:33 GMT",
      "x-ms-client-request-id" : "56913ad5-cf6d-4751-b65a-73f92adbb9e7",
=======
      "x-ms-request-id" : "4129fe97-c01e-00c5-5ce5-644e4d000000",
      "Body" : "﻿<?xml version=\"1.0\" encoding=\"utf-8\"?><EnumerationResults ServiceEndpoint=\"https://azstoragesdkaccount.blob.core.windows.net/\"><Prefix>jtcstageblockillegalarguments</Prefix><Containers><Container><Name>jtcstageblockillegalarguments0121187145a9aa125c40</Name><Properties><Last-Modified>Fri, 06 Sep 2019 19:03:28 GMT</Last-Modified><Etag>\"0x8D732FCE7477262\"</Etag><LeaseStatus>unlocked</LeaseStatus><LeaseState>available</LeaseState><DefaultEncryptionScope>$account-encryption-key</DefaultEncryptionScope><DenyEncryptionScopeOverride>false</DenyEncryptionScopeOverride><HasImmutabilityPolicy>false</HasImmutabilityPolicy><HasLegalHold>false</HasLegalHold></Properties></Container></Containers><NextMarker /></EnumerationResults>",
      "Date" : "Fri, 06 Sep 2019 19:03:28 GMT",
      "x-ms-client-request-id" : "8f1d0349-11d8-4bb2-a869-eb9b48801946",
>>>>>>> a55d5dd9
      "Content-Type" : "application/xml"
    },
    "Exception" : null
  }, {
    "Method" : "DELETE",
<<<<<<< HEAD
    "Uri" : "https://jaschrepragrs.blob.core.windows.net/jtcstageblockillegalarguments04433487ef7dabe1df44?restype=container",
    "Headers" : {
      "x-ms-version" : "2019-02-02",
      "User-Agent" : "azsdk-java-azure-storage-blob/12.0.0-preview.3 1.8.0_221; Windows 10 10.0",
      "x-ms-client-request-id" : "0491e9be-200a-4b93-ab2c-3de26cd026d6"
=======
    "Uri" : "https://azstoragesdkaccount.blob.core.windows.net/jtcstageblockillegalarguments0121187145a9aa125c40?restype=container",
    "Headers" : {
      "x-ms-version" : "2019-02-02",
      "User-Agent" : "azsdk-java-azure-storage-blob/12.0.0-preview.3 1.8.0_212; Windows 10 10.0",
      "x-ms-client-request-id" : "ae8773ec-0281-4faf-92a2-20ed28bcc666"
>>>>>>> a55d5dd9
    },
    "Response" : {
      "x-ms-version" : "2019-02-02",
      "Server" : "Windows-Azure-Blob/1.0 Microsoft-HTTPAPI/2.0",
      "retry-after" : "0",
      "Content-Length" : "0",
      "StatusCode" : "202",
<<<<<<< HEAD
      "x-ms-request-id" : "dacab12f-b01e-001c-7c3b-6438bc000000",
      "Date" : "Thu, 05 Sep 2019 22:43:33 GMT",
      "x-ms-client-request-id" : "0491e9be-200a-4b93-ab2c-3de26cd026d6"
    },
    "Exception" : null
  } ],
  "variables" : [ "jtcstageblockillegalarguments04433487ef7dabe1df44", "javablobstageblockillegalarguments15867223addc63657", "javablobstageblockillegalarguments2507230db7f62bb3b", "b927d3b5-236c-4de5-b4e1-2ee62b28bee0" ]
=======
      "x-ms-request-id" : "4129feb3-c01e-00c5-71e5-644e4d000000",
      "Date" : "Fri, 06 Sep 2019 19:03:28 GMT",
      "x-ms-client-request-id" : "ae8773ec-0281-4faf-92a2-20ed28bcc666"
    },
    "Exception" : null
  } ],
  "variables" : [ "jtcstageblockillegalarguments0121187145a9aa125c40", "javablobstageblockillegalarguments185987137827aa28a", "javablobstageblockillegalarguments270399213a740a5f0", "787a6523-ff42-4369-bfa9-996e7063da90" ]
>>>>>>> a55d5dd9
}<|MERGE_RESOLUTION|>--- conflicted
+++ resolved
@@ -1,105 +1,57 @@
 {
   "networkCallRecords" : [ {
     "Method" : "PUT",
-<<<<<<< HEAD
-    "Uri" : "https://jaschrepragrs.blob.core.windows.net/jtcstageblockillegalarguments04433487ef7dabe1df44?restype=container",
+    "Uri" : "https://jaschrepragrs.blob.core.windows.net/jtcstageblockillegalarguments07502379e1adb42f1242?restype=container",
     "Headers" : {
       "x-ms-version" : "2019-02-02",
       "User-Agent" : "azsdk-java-azure-storage-blob/12.0.0-preview.3 1.8.0_221; Windows 10 10.0",
-      "x-ms-client-request-id" : "345606c8-fbf4-4aab-b205-ce1842b85b47"
-=======
-    "Uri" : "https://azstoragesdkaccount.blob.core.windows.net/jtcstageblockillegalarguments0121187145a9aa125c40?restype=container",
-    "Headers" : {
-      "x-ms-version" : "2019-02-02",
-      "User-Agent" : "azsdk-java-azure-storage-blob/12.0.0-preview.3 1.8.0_212; Windows 10 10.0",
-      "x-ms-client-request-id" : "12ae3859-7de0-4489-816e-ed33e9f9e886"
->>>>>>> a55d5dd9
+      "x-ms-client-request-id" : "89343805-d8d5-48fe-892f-c425f2f20a18"
     },
     "Response" : {
       "x-ms-version" : "2019-02-02",
       "Server" : "Windows-Azure-Blob/1.0 Microsoft-HTTPAPI/2.0",
-<<<<<<< HEAD
-      "ETag" : "\"0x8D732527B76462D\"",
-      "Last-Modified" : "Thu, 05 Sep 2019 22:43:33 GMT",
+      "ETag" : "\"0x8D73561B54DEDAC\"",
+      "Last-Modified" : "Mon, 09 Sep 2019 20:10:06 GMT",
       "retry-after" : "0",
       "Content-Length" : "0",
       "StatusCode" : "201",
-      "x-ms-request-id" : "4c584e7d-501e-0052-2b3b-64fd59000000",
-      "Date" : "Thu, 05 Sep 2019 22:43:33 GMT",
-      "x-ms-client-request-id" : "345606c8-fbf4-4aab-b205-ce1842b85b47"
-=======
-      "ETag" : "\"0x8D732FCE7477262\"",
-      "Last-Modified" : "Fri, 06 Sep 2019 19:03:28 GMT",
-      "retry-after" : "0",
-      "Content-Length" : "0",
-      "StatusCode" : "201",
-      "x-ms-request-id" : "827773cd-d01e-0130-2de5-642c09000000",
-      "Date" : "Fri, 06 Sep 2019 19:03:28 GMT",
-      "x-ms-client-request-id" : "12ae3859-7de0-4489-816e-ed33e9f9e886"
->>>>>>> a55d5dd9
+      "x-ms-request-id" : "a78c237e-401e-002b-464a-679413000000",
+      "Date" : "Mon, 09 Sep 2019 20:10:06 GMT",
+      "x-ms-client-request-id" : "89343805-d8d5-48fe-892f-c425f2f20a18"
     },
     "Exception" : null
   }, {
     "Method" : "PUT",
-<<<<<<< HEAD
-    "Uri" : "https://jaschrepragrs.blob.core.windows.net/jtcstageblockillegalarguments04433487ef7dabe1df44/javablobstageblockillegalarguments15867223addc63657",
+    "Uri" : "https://jaschrepragrs.blob.core.windows.net/jtcstageblockillegalarguments07502379e1adb42f1242/javablobstageblockillegalarguments1136696dba30bd416",
     "Headers" : {
       "x-ms-version" : "2019-02-02",
       "User-Agent" : "azsdk-java-azure-storage-blob/12.0.0-preview.3 1.8.0_221; Windows 10 10.0",
-      "x-ms-client-request-id" : "97491815-1eb4-4b3e-b922-b97fd3b679de",
-=======
-    "Uri" : "https://azstoragesdkaccount.blob.core.windows.net/jtcstageblockillegalarguments0121187145a9aa125c40/javablobstageblockillegalarguments185987137827aa28a",
-    "Headers" : {
-      "x-ms-version" : "2019-02-02",
-      "User-Agent" : "azsdk-java-azure-storage-blob/12.0.0-preview.3 1.8.0_212; Windows 10 10.0",
-      "x-ms-client-request-id" : "f02078c1-0b66-4a22-9a36-8fd1a0d43f03",
->>>>>>> a55d5dd9
+      "x-ms-client-request-id" : "54b4127d-9cb7-4e7a-bc60-6219b3e8afa4",
       "Content-Type" : "application/octet-stream"
     },
     "Response" : {
       "x-ms-version" : "2019-02-02",
       "Server" : "Windows-Azure-Blob/1.0 Microsoft-HTTPAPI/2.0",
       "x-ms-content-crc64" : "6RYQPwaVsyQ=",
-<<<<<<< HEAD
-      "Last-Modified" : "Thu, 05 Sep 2019 22:43:33 GMT",
+      "Last-Modified" : "Mon, 09 Sep 2019 20:10:06 GMT",
       "retry-after" : "0",
       "StatusCode" : "201",
       "x-ms-request-server-encrypted" : "true",
-      "Date" : "Thu, 05 Sep 2019 22:43:33 GMT",
+      "Date" : "Mon, 09 Sep 2019 20:10:06 GMT",
       "Content-MD5" : "wh+Wm18D0z1D4E+PE252gg==",
-      "ETag" : "\"0x8D732527B831AD0\"",
+      "ETag" : "\"0x8D73561B55A9967\"",
       "Content-Length" : "0",
-      "x-ms-request-id" : "4c584e8f-501e-0052-3c3b-64fd59000000",
-      "x-ms-client-request-id" : "97491815-1eb4-4b3e-b922-b97fd3b679de"
-=======
-      "Last-Modified" : "Fri, 06 Sep 2019 19:03:29 GMT",
-      "retry-after" : "0",
-      "StatusCode" : "201",
-      "x-ms-request-server-encrypted" : "true",
-      "Date" : "Fri, 06 Sep 2019 19:03:28 GMT",
-      "Content-MD5" : "wh+Wm18D0z1D4E+PE252gg==",
-      "ETag" : "\"0x8D732FCE7532B73\"",
-      "Content-Length" : "0",
-      "x-ms-request-id" : "827773fd-d01e-0130-52e5-642c09000000",
-      "x-ms-client-request-id" : "f02078c1-0b66-4a22-9a36-8fd1a0d43f03"
->>>>>>> a55d5dd9
+      "x-ms-request-id" : "a78c238e-401e-002b-514a-679413000000",
+      "x-ms-client-request-id" : "54b4127d-9cb7-4e7a-bc60-6219b3e8afa4"
     },
     "Exception" : null
   }, {
     "Method" : "PUT",
-<<<<<<< HEAD
-    "Uri" : "https://jaschrepragrs.blob.core.windows.net/jtcstageblockillegalarguments04433487ef7dabe1df44/javablobstageblockillegalarguments15867223addc63657?blockid=YjkyN2QzYjUtMjM2Yy00ZGU1LWI0ZTEtMmVlNjJiMjhiZWUw&comp=block",
+    "Uri" : "https://jaschrepragrs.blob.core.windows.net/jtcstageblockillegalarguments07502379e1adb42f1242/javablobstageblockillegalarguments1136696dba30bd416?blockid=NzM3MDNiYmYtMDg3My00MTIzLWE3NTctMTJhMjNmNmM2M2Uy&comp=block",
     "Headers" : {
       "x-ms-version" : "2019-02-02",
       "User-Agent" : "azsdk-java-azure-storage-blob/12.0.0-preview.3 1.8.0_221; Windows 10 10.0",
-      "x-ms-client-request-id" : "30cf1877-039d-4598-b171-c3cf801f4f51",
-=======
-    "Uri" : "https://azstoragesdkaccount.blob.core.windows.net/jtcstageblockillegalarguments0121187145a9aa125c40/javablobstageblockillegalarguments185987137827aa28a?blockid=Nzg3YTY1MjMtZmY0Mi00MzY5LWJmYTktOTk2ZTcwNjNkYTkw&comp=block",
-    "Headers" : {
-      "x-ms-version" : "2019-02-02",
-      "User-Agent" : "azsdk-java-azure-storage-blob/12.0.0-preview.3 1.8.0_212; Windows 10 10.0",
-      "x-ms-client-request-id" : "a44dfbe7-d398-4873-80c8-c0b64b136a95",
->>>>>>> a55d5dd9
+      "x-ms-client-request-id" : "bf6eb12f-db9b-472b-b87f-ee842fb816e7",
       "Content-Type" : "application/octet-stream"
     },
     "Response" : null,
@@ -109,19 +61,11 @@
     }
   }, {
     "Method" : "GET",
-<<<<<<< HEAD
     "Uri" : "https://jaschrepragrs.blob.core.windows.net?prefix=jtcstageblockillegalarguments&comp=list",
     "Headers" : {
       "x-ms-version" : "2019-02-02",
       "User-Agent" : "azsdk-java-azure-storage-blob/12.0.0-preview.3 1.8.0_221; Windows 10 10.0",
-      "x-ms-client-request-id" : "56913ad5-cf6d-4751-b65a-73f92adbb9e7"
-=======
-    "Uri" : "https://azstoragesdkaccount.blob.core.windows.net?prefix=jtcstageblockillegalarguments&comp=list",
-    "Headers" : {
-      "x-ms-version" : "2019-02-02",
-      "User-Agent" : "azsdk-java-azure-storage-blob/12.0.0-preview.3 1.8.0_212; Windows 10 10.0",
-      "x-ms-client-request-id" : "8f1d0349-11d8-4bb2-a869-eb9b48801946"
->>>>>>> a55d5dd9
+      "x-ms-client-request-id" : "d06467fa-0e6d-403c-81dd-d1960ad0abaa"
     },
     "Response" : {
       "Transfer-Encoding" : "chunked",
@@ -129,35 +73,20 @@
       "Server" : "Windows-Azure-Blob/1.0 Microsoft-HTTPAPI/2.0",
       "retry-after" : "0",
       "StatusCode" : "200",
-<<<<<<< HEAD
-      "x-ms-request-id" : "dacab106-b01e-001c-603b-6438bc000000",
-      "Body" : "﻿<?xml version=\"1.0\" encoding=\"utf-8\"?><EnumerationResults ServiceEndpoint=\"https://jaschrepragrs.blob.core.windows.net/\"><Prefix>jtcstageblockillegalarguments</Prefix><Containers><Container><Name>jtcstageblockillegalarguments04433487ef7dabe1df44</Name><Properties><Last-Modified>Thu, 05 Sep 2019 22:43:33 GMT</Last-Modified><Etag>\"0x8D732527B76462D\"</Etag><LeaseStatus>unlocked</LeaseStatus><LeaseState>available</LeaseState><DefaultEncryptionScope>$account-encryption-key</DefaultEncryptionScope><DenyEncryptionScopeOverride>false</DenyEncryptionScopeOverride><HasImmutabilityPolicy>false</HasImmutabilityPolicy><HasLegalHold>false</HasLegalHold></Properties></Container></Containers><NextMarker /></EnumerationResults>",
-      "Date" : "Thu, 05 Sep 2019 22:43:33 GMT",
-      "x-ms-client-request-id" : "56913ad5-cf6d-4751-b65a-73f92adbb9e7",
-=======
-      "x-ms-request-id" : "4129fe97-c01e-00c5-5ce5-644e4d000000",
-      "Body" : "﻿<?xml version=\"1.0\" encoding=\"utf-8\"?><EnumerationResults ServiceEndpoint=\"https://azstoragesdkaccount.blob.core.windows.net/\"><Prefix>jtcstageblockillegalarguments</Prefix><Containers><Container><Name>jtcstageblockillegalarguments0121187145a9aa125c40</Name><Properties><Last-Modified>Fri, 06 Sep 2019 19:03:28 GMT</Last-Modified><Etag>\"0x8D732FCE7477262\"</Etag><LeaseStatus>unlocked</LeaseStatus><LeaseState>available</LeaseState><DefaultEncryptionScope>$account-encryption-key</DefaultEncryptionScope><DenyEncryptionScopeOverride>false</DenyEncryptionScopeOverride><HasImmutabilityPolicy>false</HasImmutabilityPolicy><HasLegalHold>false</HasLegalHold></Properties></Container></Containers><NextMarker /></EnumerationResults>",
-      "Date" : "Fri, 06 Sep 2019 19:03:28 GMT",
-      "x-ms-client-request-id" : "8f1d0349-11d8-4bb2-a869-eb9b48801946",
->>>>>>> a55d5dd9
+      "x-ms-request-id" : "755bae0b-601e-0051-2d4a-67fe5e000000",
+      "Body" : "﻿<?xml version=\"1.0\" encoding=\"utf-8\"?><EnumerationResults ServiceEndpoint=\"https://jaschrepragrs.blob.core.windows.net/\"><Prefix>jtcstageblockillegalarguments</Prefix><Containers><Container><Name>jtcstageblockillegalarguments07502379e1adb42f1242</Name><Properties><Last-Modified>Mon, 09 Sep 2019 20:10:06 GMT</Last-Modified><Etag>\"0x8D73561B54DEDAC\"</Etag><LeaseStatus>unlocked</LeaseStatus><LeaseState>available</LeaseState><DefaultEncryptionScope>$account-encryption-key</DefaultEncryptionScope><DenyEncryptionScopeOverride>false</DenyEncryptionScopeOverride><HasImmutabilityPolicy>false</HasImmutabilityPolicy><HasLegalHold>false</HasLegalHold></Properties></Container></Containers><NextMarker /></EnumerationResults>",
+      "Date" : "Mon, 09 Sep 2019 20:10:06 GMT",
+      "x-ms-client-request-id" : "d06467fa-0e6d-403c-81dd-d1960ad0abaa",
       "Content-Type" : "application/xml"
     },
     "Exception" : null
   }, {
     "Method" : "DELETE",
-<<<<<<< HEAD
-    "Uri" : "https://jaschrepragrs.blob.core.windows.net/jtcstageblockillegalarguments04433487ef7dabe1df44?restype=container",
+    "Uri" : "https://jaschrepragrs.blob.core.windows.net/jtcstageblockillegalarguments07502379e1adb42f1242?restype=container",
     "Headers" : {
       "x-ms-version" : "2019-02-02",
       "User-Agent" : "azsdk-java-azure-storage-blob/12.0.0-preview.3 1.8.0_221; Windows 10 10.0",
-      "x-ms-client-request-id" : "0491e9be-200a-4b93-ab2c-3de26cd026d6"
-=======
-    "Uri" : "https://azstoragesdkaccount.blob.core.windows.net/jtcstageblockillegalarguments0121187145a9aa125c40?restype=container",
-    "Headers" : {
-      "x-ms-version" : "2019-02-02",
-      "User-Agent" : "azsdk-java-azure-storage-blob/12.0.0-preview.3 1.8.0_212; Windows 10 10.0",
-      "x-ms-client-request-id" : "ae8773ec-0281-4faf-92a2-20ed28bcc666"
->>>>>>> a55d5dd9
+      "x-ms-client-request-id" : "70740a08-4c91-482d-b0bc-2d3a59008392"
     },
     "Response" : {
       "x-ms-version" : "2019-02-02",
@@ -165,21 +94,11 @@
       "retry-after" : "0",
       "Content-Length" : "0",
       "StatusCode" : "202",
-<<<<<<< HEAD
-      "x-ms-request-id" : "dacab12f-b01e-001c-7c3b-6438bc000000",
-      "Date" : "Thu, 05 Sep 2019 22:43:33 GMT",
-      "x-ms-client-request-id" : "0491e9be-200a-4b93-ab2c-3de26cd026d6"
+      "x-ms-request-id" : "755bae16-601e-0051-354a-67fe5e000000",
+      "Date" : "Mon, 09 Sep 2019 20:10:06 GMT",
+      "x-ms-client-request-id" : "70740a08-4c91-482d-b0bc-2d3a59008392"
     },
     "Exception" : null
   } ],
-  "variables" : [ "jtcstageblockillegalarguments04433487ef7dabe1df44", "javablobstageblockillegalarguments15867223addc63657", "javablobstageblockillegalarguments2507230db7f62bb3b", "b927d3b5-236c-4de5-b4e1-2ee62b28bee0" ]
-=======
-      "x-ms-request-id" : "4129feb3-c01e-00c5-71e5-644e4d000000",
-      "Date" : "Fri, 06 Sep 2019 19:03:28 GMT",
-      "x-ms-client-request-id" : "ae8773ec-0281-4faf-92a2-20ed28bcc666"
-    },
-    "Exception" : null
-  } ],
-  "variables" : [ "jtcstageblockillegalarguments0121187145a9aa125c40", "javablobstageblockillegalarguments185987137827aa28a", "javablobstageblockillegalarguments270399213a740a5f0", "787a6523-ff42-4369-bfa9-996e7063da90" ]
->>>>>>> a55d5dd9
+  "variables" : [ "jtcstageblockillegalarguments07502379e1adb42f1242", "javablobstageblockillegalarguments1136696dba30bd416", "javablobstageblockillegalarguments269759a25d62a966a", "73703bbf-0873-4123-a757-12a23f6c63e2" ]
 }