{
<<<<<<< HEAD
  "networkCallRecords" : [ {
    "Method" : "PUT",
    "Uri" : "https://jaschrepragrs.blob.core.windows.net/jtcbuffereduploadchunkedsource011843ecdccf2c8a054?restype=container",
    "Headers" : {
      "x-ms-version" : "2019-02-02",
      "User-Agent" : "azsdk-java-azure-storage-blob/12.0.0-preview.3 1.8.0_221; Windows 10 10.0",
      "x-ms-client-request-id" : "6736baef-35ef-4811-91be-e3a25b25b60d"
    },
    "Response" : {
      "x-ms-version" : "2019-02-02",
      "Server" : "Windows-Azure-Blob/1.0 Microsoft-HTTPAPI/2.0",
      "ETag" : "\"0x8D73252B0EE29D5\"",
      "Last-Modified" : "Thu, 05 Sep 2019 22:45:03 GMT",
      "retry-after" : "0",
      "Content-Length" : "0",
      "StatusCode" : "201",
      "x-ms-request-id" : "827c939e-601e-001e-6d3b-643a46000000",
      "Date" : "Thu, 05 Sep 2019 22:45:02 GMT",
      "x-ms-client-request-id" : "6736baef-35ef-4811-91be-e3a25b25b60d"
    },
    "Exception" : null
  }, {
    "Method" : "PUT",
    "Uri" : "https://jaschrepragrs.blob.core.windows.net/jtcbuffereduploadchunkedsource011843ecdccf2c8a054/javablobbuffereduploadchunkedsource113479474b9c378fc",
    "Headers" : {
      "x-ms-version" : "2019-02-02",
      "User-Agent" : "azsdk-java-azure-storage-blob/12.0.0-preview.3 1.8.0_221; Windows 10 10.0",
      "x-ms-client-request-id" : "ae19d431-efd4-4c4c-b78b-55f1d18611ba",
      "Content-Type" : "application/octet-stream"
    },
    "Response" : {
      "x-ms-version" : "2019-02-02",
      "Server" : "Windows-Azure-Blob/1.0 Microsoft-HTTPAPI/2.0",
      "x-ms-content-crc64" : "6RYQPwaVsyQ=",
      "Last-Modified" : "Thu, 05 Sep 2019 22:45:03 GMT",
      "retry-after" : "0",
      "StatusCode" : "201",
      "x-ms-request-server-encrypted" : "true",
      "Date" : "Thu, 05 Sep 2019 22:45:02 GMT",
      "Content-MD5" : "wh+Wm18D0z1D4E+PE252gg==",
      "ETag" : "\"0x8D73252B0FB8188\"",
      "Content-Length" : "0",
      "x-ms-request-id" : "827c93b4-601e-001e-023b-643a46000000",
      "x-ms-client-request-id" : "ae19d431-efd4-4c4c-b78b-55f1d18611ba"
    },
    "Exception" : null
  }, {
    "Method" : "PUT",
    "Uri" : "https://jaschrepragrs.blob.core.windows.net/jtcbuffereduploadchunkedsource011843ecdccf2c8a054/javablobbuffereduploadchunkedsource285386f382c572278?blockid=Zjc5NjJlM2YtNjY2NS00NjU5LWFiODItYWQxNmEwMzZjZjdm&comp=block",
    "Headers" : {
      "x-ms-version" : "2019-02-02",
      "User-Agent" : "azsdk-java-azure-storage-blob/12.0.0-preview.3 1.8.0_221; Windows 10 10.0",
      "x-ms-client-request-id" : "4ef051d8-eb1b-4aa1-9bc8-c04d89efad33",
      "Content-Type" : "application/octet-stream"
    },
    "Response" : {
      "x-ms-version" : "2019-02-02",
      "Server" : "Windows-Azure-Blob/1.0 Microsoft-HTTPAPI/2.0",
      "x-ms-content-crc64" : "ZEY/wR/1u8Q=",
      "retry-after" : "0",
      "Content-Length" : "0",
      "StatusCode" : "201",
      "x-ms-request-id" : "827c93c7-601e-001e-153b-643a46000000",
      "x-ms-request-server-encrypted" : "true",
      "Date" : "Thu, 05 Sep 2019 22:45:02 GMT",
      "x-ms-client-request-id" : "4ef051d8-eb1b-4aa1-9bc8-c04d89efad33"
    },
    "Exception" : null
  }, {
    "Method" : "PUT",
    "Uri" : "https://jaschrepragrs.blob.core.windows.net/jtcbuffereduploadchunkedsource011843ecdccf2c8a054/javablobbuffereduploadchunkedsource285386f382c572278?blockid=OWRiMjg0NWMtZmFjOS00ZDk5LTg5MGMtNDFlZjVkMTBiYTZl&comp=block",
    "Headers" : {
      "x-ms-version" : "2019-02-02",
      "User-Agent" : "azsdk-java-azure-storage-blob/12.0.0-preview.3 1.8.0_221; Windows 10 10.0",
      "x-ms-client-request-id" : "379d369a-995f-49d0-bb33-921bcb9827bf",
      "Content-Type" : "application/octet-stream"
    },
    "Response" : {
      "x-ms-version" : "2019-02-02",
      "Server" : "Windows-Azure-Blob/1.0 Microsoft-HTTPAPI/2.0",
      "x-ms-content-crc64" : "q9phVqDfwII=",
      "retry-after" : "0",
      "Content-Length" : "0",
      "StatusCode" : "201",
      "x-ms-request-id" : "204872a9-901e-000b-3c3b-64f8df000000",
      "x-ms-request-server-encrypted" : "true",
      "Date" : "Thu, 05 Sep 2019 22:45:03 GMT",
      "x-ms-client-request-id" : "379d369a-995f-49d0-bb33-921bcb9827bf"
    },
    "Exception" : null
  }, {
    "Method" : "PUT",
    "Uri" : "https://jaschrepragrs.blob.core.windows.net/jtcbuffereduploadchunkedsource011843ecdccf2c8a054/javablobbuffereduploadchunkedsource285386f382c572278?comp=blocklist",
    "Headers" : {
      "x-ms-version" : "2019-02-02",
      "User-Agent" : "azsdk-java-azure-storage-blob/12.0.0-preview.3 1.8.0_221; Windows 10 10.0",
      "x-ms-client-request-id" : "31f4e80c-dcaa-41b4-b5ab-b27e3a474b46",
      "Content-Type" : "application/xml; charset=utf-8"
    },
    "Response" : {
      "x-ms-version" : "2019-02-02",
      "Server" : "Windows-Azure-Blob/1.0 Microsoft-HTTPAPI/2.0",
      "ETag" : "\"0x8D73252B1177318\"",
      "x-ms-content-crc64" : "nqnztkRJalE=",
      "Last-Modified" : "Thu, 05 Sep 2019 22:45:03 GMT",
      "retry-after" : "0",
      "Content-Length" : "0",
      "StatusCode" : "201",
      "x-ms-request-id" : "204872b8-901e-000b-493b-64f8df000000",
      "x-ms-request-server-encrypted" : "true",
      "Date" : "Thu, 05 Sep 2019 22:45:03 GMT",
      "x-ms-client-request-id" : "31f4e80c-dcaa-41b4-b5ab-b27e3a474b46"
    },
    "Exception" : null
  }, {
    "Method" : "GET",
    "Uri" : "https://jaschrepragrs.blob.core.windows.net/jtcbuffereduploadchunkedsource011843ecdccf2c8a054/javablobbuffereduploadchunkedsource285386f382c572278",
    "Headers" : {
      "x-ms-version" : "2019-02-02",
      "User-Agent" : "azsdk-java-azure-storage-blob/12.0.0-preview.3 1.8.0_221; Windows 10 10.0",
      "x-ms-client-request-id" : "86d7266f-7082-4bfc-b975-33b5ca9eafc4"
    },
    "Response" : {
      "x-ms-version" : "2019-02-02",
      "x-ms-lease-status" : "unlocked",
      "Server" : "Windows-Azure-Blob/1.0 Microsoft-HTTPAPI/2.0",
      "x-ms-tag-count" : "0",
      "x-ms-lease-state" : "available",
      "Last-Modified" : "Thu, 05 Sep 2019 22:45:03 GMT",
      "retry-after" : "0",
      "StatusCode" : "200",
      "Date" : "Thu, 05 Sep 2019 22:45:03 GMT",
      "x-ms-blob-type" : "BlockBlob",
      "Accept-Ranges" : "bytes",
      "x-ms-server-encrypted" : "true",
      "ETag" : "\"0x8D73252B1177318\"",
      "x-ms-creation-time" : "Thu, 05 Sep 2019 22:45:03 GMT",
      "Content-Length" : "14",
      "x-ms-request-id" : "204872d0-901e-000b-5f3b-64f8df000000",
      "Body" : "[127, -22, 83, 9, -107, -99, -89, -103, -44, -81, -24, 77, 30, -103]",
      "x-ms-client-request-id" : "86d7266f-7082-4bfc-b975-33b5ca9eafc4",
      "Content-Type" : "application/octet-stream"
    },
    "Exception" : null
  }, {
    "Method" : "GET",
    "Uri" : "https://jaschrepragrs.blob.core.windows.net/jtcbuffereduploadchunkedsource011843ecdccf2c8a054/javablobbuffereduploadchunkedsource285386f382c572278?blocklisttype=all&comp=blocklist",
    "Headers" : {
      "x-ms-version" : "2019-02-02",
      "User-Agent" : "azsdk-java-azure-storage-blob/12.0.0-preview.3 1.8.0_221; Windows 10 10.0",
      "x-ms-client-request-id" : "22b055c8-2108-4860-b057-09edfe41446c"
    },
    "Response" : {
      "Transfer-Encoding" : "chunked",
      "x-ms-version" : "2019-02-02",
      "Server" : "Windows-Azure-Blob/1.0 Microsoft-HTTPAPI/2.0",
      "x-ms-blob-content-length" : "14",
      "Last-Modified" : "Thu, 05 Sep 2019 22:45:03 GMT",
      "retry-after" : "0",
      "StatusCode" : "200",
      "Date" : "Thu, 05 Sep 2019 22:45:03 GMT",
      "ETag" : "\"0x8D73252B1177318\"",
      "x-ms-request-id" : "204872da-901e-000b-683b-64f8df000000",
      "Body" : "﻿<?xml version=\"1.0\" encoding=\"utf-8\"?><BlockList><CommittedBlocks><Block><Name>Zjc5NjJlM2YtNjY2NS00NjU5LWFiODItYWQxNmEwMzZjZjdm</Name><Size>10</Size></Block><Block><Name>OWRiMjg0NWMtZmFjOS00ZDk5LTg5MGMtNDFlZjVkMTBiYTZl</Name><Size>4</Size></Block></CommittedBlocks><UncommittedBlocks /></BlockList>",
      "x-ms-client-request-id" : "22b055c8-2108-4860-b057-09edfe41446c",
      "Content-Type" : "application/xml"
    },
    "Exception" : null
  }, {
    "Method" : "GET",
    "Uri" : "https://jaschrepragrs.blob.core.windows.net?prefix=jtcbuffereduploadchunkedsource&comp=list",
    "Headers" : {
      "x-ms-version" : "2019-02-02",
      "User-Agent" : "azsdk-java-azure-storage-blob/12.0.0-preview.3 1.8.0_221; Windows 10 10.0",
      "x-ms-client-request-id" : "e3a8014c-82c4-4083-9f95-89b1bdafc927"
    },
    "Response" : {
      "Transfer-Encoding" : "chunked",
      "x-ms-version" : "2019-02-02",
      "Server" : "Windows-Azure-Blob/1.0 Microsoft-HTTPAPI/2.0",
      "retry-after" : "0",
      "StatusCode" : "200",
      "x-ms-request-id" : "204872e9-901e-000b-763b-64f8df000000",
      "Body" : "﻿<?xml version=\"1.0\" encoding=\"utf-8\"?><EnumerationResults ServiceEndpoint=\"https://jaschrepragrs.blob.core.windows.net/\"><Prefix>jtcbuffereduploadchunkedsource</Prefix><Containers><Container><Name>jtcbuffereduploadchunkedsource011843ecdccf2c8a054</Name><Properties><Last-Modified>Thu, 05 Sep 2019 22:45:03 GMT</Last-Modified><Etag>\"0x8D73252B0EE29D5\"</Etag><LeaseStatus>unlocked</LeaseStatus><LeaseState>available</LeaseState><DefaultEncryptionScope>$account-encryption-key</DefaultEncryptionScope><DenyEncryptionScopeOverride>false</DenyEncryptionScopeOverride><HasImmutabilityPolicy>false</HasImmutabilityPolicy><HasLegalHold>false</HasLegalHold></Properties></Container></Containers><NextMarker /></EnumerationResults>",
      "Date" : "Thu, 05 Sep 2019 22:45:03 GMT",
      "x-ms-client-request-id" : "e3a8014c-82c4-4083-9f95-89b1bdafc927",
      "Content-Type" : "application/xml"
    },
    "Exception" : null
  }, {
    "Method" : "DELETE",
    "Uri" : "https://jaschrepragrs.blob.core.windows.net/jtcbuffereduploadchunkedsource011843ecdccf2c8a054?restype=container",
    "Headers" : {
      "x-ms-version" : "2019-02-02",
      "User-Agent" : "azsdk-java-azure-storage-blob/12.0.0-preview.3 1.8.0_221; Windows 10 10.0",
      "x-ms-client-request-id" : "047e5a99-841a-4e07-8f48-31f46702a1a8"
    },
    "Response" : {
      "x-ms-version" : "2019-02-02",
      "Server" : "Windows-Azure-Blob/1.0 Microsoft-HTTPAPI/2.0",
      "retry-after" : "0",
      "Content-Length" : "0",
      "StatusCode" : "202",
      "x-ms-request-id" : "204872fb-901e-000b-073b-64f8df000000",
      "Date" : "Thu, 05 Sep 2019 22:45:03 GMT",
      "x-ms-client-request-id" : "047e5a99-841a-4e07-8f48-31f46702a1a8"
    },
    "Exception" : null
  } ],
  "variables" : [ "jtcbuffereduploadchunkedsource011843ecdccf2c8a054", "javablobbuffereduploadchunkedsource113479474b9c378fc", "javablobbuffereduploadchunkedsource285386f382c572278", "34f4a2b4-c4ec-46e0-a63f-bbf36f6b5be5", "9b4ad965-4de2-4f51-8298-da8cce15c63a" ]
=======
  "networkCallRecords" : [ ],
  "variables" : [ "jtcbuffereduploadchunkedsource043903bdea1bc802b04", "javablobbuffereduploadchunkedsource1005906373ace597c", "javablobbuffereduploadchunkedsource223969543cbb75f88", "088a7c08-f5f6-4d3e-b546-d8f4cc8441a6", "2843a22d-1036-4549-9259-c00d309b383f" ]
>>>>>>> a55d5dd9
}<|MERGE_RESOLUTION|>--- conflicted
+++ resolved
@@ -1,217 +1,4 @@
 {
-<<<<<<< HEAD
-  "networkCallRecords" : [ {
-    "Method" : "PUT",
-    "Uri" : "https://jaschrepragrs.blob.core.windows.net/jtcbuffereduploadchunkedsource011843ecdccf2c8a054?restype=container",
-    "Headers" : {
-      "x-ms-version" : "2019-02-02",
-      "User-Agent" : "azsdk-java-azure-storage-blob/12.0.0-preview.3 1.8.0_221; Windows 10 10.0",
-      "x-ms-client-request-id" : "6736baef-35ef-4811-91be-e3a25b25b60d"
-    },
-    "Response" : {
-      "x-ms-version" : "2019-02-02",
-      "Server" : "Windows-Azure-Blob/1.0 Microsoft-HTTPAPI/2.0",
-      "ETag" : "\"0x8D73252B0EE29D5\"",
-      "Last-Modified" : "Thu, 05 Sep 2019 22:45:03 GMT",
-      "retry-after" : "0",
-      "Content-Length" : "0",
-      "StatusCode" : "201",
-      "x-ms-request-id" : "827c939e-601e-001e-6d3b-643a46000000",
-      "Date" : "Thu, 05 Sep 2019 22:45:02 GMT",
-      "x-ms-client-request-id" : "6736baef-35ef-4811-91be-e3a25b25b60d"
-    },
-    "Exception" : null
-  }, {
-    "Method" : "PUT",
-    "Uri" : "https://jaschrepragrs.blob.core.windows.net/jtcbuffereduploadchunkedsource011843ecdccf2c8a054/javablobbuffereduploadchunkedsource113479474b9c378fc",
-    "Headers" : {
-      "x-ms-version" : "2019-02-02",
-      "User-Agent" : "azsdk-java-azure-storage-blob/12.0.0-preview.3 1.8.0_221; Windows 10 10.0",
-      "x-ms-client-request-id" : "ae19d431-efd4-4c4c-b78b-55f1d18611ba",
-      "Content-Type" : "application/octet-stream"
-    },
-    "Response" : {
-      "x-ms-version" : "2019-02-02",
-      "Server" : "Windows-Azure-Blob/1.0 Microsoft-HTTPAPI/2.0",
-      "x-ms-content-crc64" : "6RYQPwaVsyQ=",
-      "Last-Modified" : "Thu, 05 Sep 2019 22:45:03 GMT",
-      "retry-after" : "0",
-      "StatusCode" : "201",
-      "x-ms-request-server-encrypted" : "true",
-      "Date" : "Thu, 05 Sep 2019 22:45:02 GMT",
-      "Content-MD5" : "wh+Wm18D0z1D4E+PE252gg==",
-      "ETag" : "\"0x8D73252B0FB8188\"",
-      "Content-Length" : "0",
-      "x-ms-request-id" : "827c93b4-601e-001e-023b-643a46000000",
-      "x-ms-client-request-id" : "ae19d431-efd4-4c4c-b78b-55f1d18611ba"
-    },
-    "Exception" : null
-  }, {
-    "Method" : "PUT",
-    "Uri" : "https://jaschrepragrs.blob.core.windows.net/jtcbuffereduploadchunkedsource011843ecdccf2c8a054/javablobbuffereduploadchunkedsource285386f382c572278?blockid=Zjc5NjJlM2YtNjY2NS00NjU5LWFiODItYWQxNmEwMzZjZjdm&comp=block",
-    "Headers" : {
-      "x-ms-version" : "2019-02-02",
-      "User-Agent" : "azsdk-java-azure-storage-blob/12.0.0-preview.3 1.8.0_221; Windows 10 10.0",
-      "x-ms-client-request-id" : "4ef051d8-eb1b-4aa1-9bc8-c04d89efad33",
-      "Content-Type" : "application/octet-stream"
-    },
-    "Response" : {
-      "x-ms-version" : "2019-02-02",
-      "Server" : "Windows-Azure-Blob/1.0 Microsoft-HTTPAPI/2.0",
-      "x-ms-content-crc64" : "ZEY/wR/1u8Q=",
-      "retry-after" : "0",
-      "Content-Length" : "0",
-      "StatusCode" : "201",
-      "x-ms-request-id" : "827c93c7-601e-001e-153b-643a46000000",
-      "x-ms-request-server-encrypted" : "true",
-      "Date" : "Thu, 05 Sep 2019 22:45:02 GMT",
-      "x-ms-client-request-id" : "4ef051d8-eb1b-4aa1-9bc8-c04d89efad33"
-    },
-    "Exception" : null
-  }, {
-    "Method" : "PUT",
-    "Uri" : "https://jaschrepragrs.blob.core.windows.net/jtcbuffereduploadchunkedsource011843ecdccf2c8a054/javablobbuffereduploadchunkedsource285386f382c572278?blockid=OWRiMjg0NWMtZmFjOS00ZDk5LTg5MGMtNDFlZjVkMTBiYTZl&comp=block",
-    "Headers" : {
-      "x-ms-version" : "2019-02-02",
-      "User-Agent" : "azsdk-java-azure-storage-blob/12.0.0-preview.3 1.8.0_221; Windows 10 10.0",
-      "x-ms-client-request-id" : "379d369a-995f-49d0-bb33-921bcb9827bf",
-      "Content-Type" : "application/octet-stream"
-    },
-    "Response" : {
-      "x-ms-version" : "2019-02-02",
-      "Server" : "Windows-Azure-Blob/1.0 Microsoft-HTTPAPI/2.0",
-      "x-ms-content-crc64" : "q9phVqDfwII=",
-      "retry-after" : "0",
-      "Content-Length" : "0",
-      "StatusCode" : "201",
-      "x-ms-request-id" : "204872a9-901e-000b-3c3b-64f8df000000",
-      "x-ms-request-server-encrypted" : "true",
-      "Date" : "Thu, 05 Sep 2019 22:45:03 GMT",
-      "x-ms-client-request-id" : "379d369a-995f-49d0-bb33-921bcb9827bf"
-    },
-    "Exception" : null
-  }, {
-    "Method" : "PUT",
-    "Uri" : "https://jaschrepragrs.blob.core.windows.net/jtcbuffereduploadchunkedsource011843ecdccf2c8a054/javablobbuffereduploadchunkedsource285386f382c572278?comp=blocklist",
-    "Headers" : {
-      "x-ms-version" : "2019-02-02",
-      "User-Agent" : "azsdk-java-azure-storage-blob/12.0.0-preview.3 1.8.0_221; Windows 10 10.0",
-      "x-ms-client-request-id" : "31f4e80c-dcaa-41b4-b5ab-b27e3a474b46",
-      "Content-Type" : "application/xml; charset=utf-8"
-    },
-    "Response" : {
-      "x-ms-version" : "2019-02-02",
-      "Server" : "Windows-Azure-Blob/1.0 Microsoft-HTTPAPI/2.0",
-      "ETag" : "\"0x8D73252B1177318\"",
-      "x-ms-content-crc64" : "nqnztkRJalE=",
-      "Last-Modified" : "Thu, 05 Sep 2019 22:45:03 GMT",
-      "retry-after" : "0",
-      "Content-Length" : "0",
-      "StatusCode" : "201",
-      "x-ms-request-id" : "204872b8-901e-000b-493b-64f8df000000",
-      "x-ms-request-server-encrypted" : "true",
-      "Date" : "Thu, 05 Sep 2019 22:45:03 GMT",
-      "x-ms-client-request-id" : "31f4e80c-dcaa-41b4-b5ab-b27e3a474b46"
-    },
-    "Exception" : null
-  }, {
-    "Method" : "GET",
-    "Uri" : "https://jaschrepragrs.blob.core.windows.net/jtcbuffereduploadchunkedsource011843ecdccf2c8a054/javablobbuffereduploadchunkedsource285386f382c572278",
-    "Headers" : {
-      "x-ms-version" : "2019-02-02",
-      "User-Agent" : "azsdk-java-azure-storage-blob/12.0.0-preview.3 1.8.0_221; Windows 10 10.0",
-      "x-ms-client-request-id" : "86d7266f-7082-4bfc-b975-33b5ca9eafc4"
-    },
-    "Response" : {
-      "x-ms-version" : "2019-02-02",
-      "x-ms-lease-status" : "unlocked",
-      "Server" : "Windows-Azure-Blob/1.0 Microsoft-HTTPAPI/2.0",
-      "x-ms-tag-count" : "0",
-      "x-ms-lease-state" : "available",
-      "Last-Modified" : "Thu, 05 Sep 2019 22:45:03 GMT",
-      "retry-after" : "0",
-      "StatusCode" : "200",
-      "Date" : "Thu, 05 Sep 2019 22:45:03 GMT",
-      "x-ms-blob-type" : "BlockBlob",
-      "Accept-Ranges" : "bytes",
-      "x-ms-server-encrypted" : "true",
-      "ETag" : "\"0x8D73252B1177318\"",
-      "x-ms-creation-time" : "Thu, 05 Sep 2019 22:45:03 GMT",
-      "Content-Length" : "14",
-      "x-ms-request-id" : "204872d0-901e-000b-5f3b-64f8df000000",
-      "Body" : "[127, -22, 83, 9, -107, -99, -89, -103, -44, -81, -24, 77, 30, -103]",
-      "x-ms-client-request-id" : "86d7266f-7082-4bfc-b975-33b5ca9eafc4",
-      "Content-Type" : "application/octet-stream"
-    },
-    "Exception" : null
-  }, {
-    "Method" : "GET",
-    "Uri" : "https://jaschrepragrs.blob.core.windows.net/jtcbuffereduploadchunkedsource011843ecdccf2c8a054/javablobbuffereduploadchunkedsource285386f382c572278?blocklisttype=all&comp=blocklist",
-    "Headers" : {
-      "x-ms-version" : "2019-02-02",
-      "User-Agent" : "azsdk-java-azure-storage-blob/12.0.0-preview.3 1.8.0_221; Windows 10 10.0",
-      "x-ms-client-request-id" : "22b055c8-2108-4860-b057-09edfe41446c"
-    },
-    "Response" : {
-      "Transfer-Encoding" : "chunked",
-      "x-ms-version" : "2019-02-02",
-      "Server" : "Windows-Azure-Blob/1.0 Microsoft-HTTPAPI/2.0",
-      "x-ms-blob-content-length" : "14",
-      "Last-Modified" : "Thu, 05 Sep 2019 22:45:03 GMT",
-      "retry-after" : "0",
-      "StatusCode" : "200",
-      "Date" : "Thu, 05 Sep 2019 22:45:03 GMT",
-      "ETag" : "\"0x8D73252B1177318\"",
-      "x-ms-request-id" : "204872da-901e-000b-683b-64f8df000000",
-      "Body" : "﻿<?xml version=\"1.0\" encoding=\"utf-8\"?><BlockList><CommittedBlocks><Block><Name>Zjc5NjJlM2YtNjY2NS00NjU5LWFiODItYWQxNmEwMzZjZjdm</Name><Size>10</Size></Block><Block><Name>OWRiMjg0NWMtZmFjOS00ZDk5LTg5MGMtNDFlZjVkMTBiYTZl</Name><Size>4</Size></Block></CommittedBlocks><UncommittedBlocks /></BlockList>",
-      "x-ms-client-request-id" : "22b055c8-2108-4860-b057-09edfe41446c",
-      "Content-Type" : "application/xml"
-    },
-    "Exception" : null
-  }, {
-    "Method" : "GET",
-    "Uri" : "https://jaschrepragrs.blob.core.windows.net?prefix=jtcbuffereduploadchunkedsource&comp=list",
-    "Headers" : {
-      "x-ms-version" : "2019-02-02",
-      "User-Agent" : "azsdk-java-azure-storage-blob/12.0.0-preview.3 1.8.0_221; Windows 10 10.0",
-      "x-ms-client-request-id" : "e3a8014c-82c4-4083-9f95-89b1bdafc927"
-    },
-    "Response" : {
-      "Transfer-Encoding" : "chunked",
-      "x-ms-version" : "2019-02-02",
-      "Server" : "Windows-Azure-Blob/1.0 Microsoft-HTTPAPI/2.0",
-      "retry-after" : "0",
-      "StatusCode" : "200",
-      "x-ms-request-id" : "204872e9-901e-000b-763b-64f8df000000",
-      "Body" : "﻿<?xml version=\"1.0\" encoding=\"utf-8\"?><EnumerationResults ServiceEndpoint=\"https://jaschrepragrs.blob.core.windows.net/\"><Prefix>jtcbuffereduploadchunkedsource</Prefix><Containers><Container><Name>jtcbuffereduploadchunkedsource011843ecdccf2c8a054</Name><Properties><Last-Modified>Thu, 05 Sep 2019 22:45:03 GMT</Last-Modified><Etag>\"0x8D73252B0EE29D5\"</Etag><LeaseStatus>unlocked</LeaseStatus><LeaseState>available</LeaseState><DefaultEncryptionScope>$account-encryption-key</DefaultEncryptionScope><DenyEncryptionScopeOverride>false</DenyEncryptionScopeOverride><HasImmutabilityPolicy>false</HasImmutabilityPolicy><HasLegalHold>false</HasLegalHold></Properties></Container></Containers><NextMarker /></EnumerationResults>",
-      "Date" : "Thu, 05 Sep 2019 22:45:03 GMT",
-      "x-ms-client-request-id" : "e3a8014c-82c4-4083-9f95-89b1bdafc927",
-      "Content-Type" : "application/xml"
-    },
-    "Exception" : null
-  }, {
-    "Method" : "DELETE",
-    "Uri" : "https://jaschrepragrs.blob.core.windows.net/jtcbuffereduploadchunkedsource011843ecdccf2c8a054?restype=container",
-    "Headers" : {
-      "x-ms-version" : "2019-02-02",
-      "User-Agent" : "azsdk-java-azure-storage-blob/12.0.0-preview.3 1.8.0_221; Windows 10 10.0",
-      "x-ms-client-request-id" : "047e5a99-841a-4e07-8f48-31f46702a1a8"
-    },
-    "Response" : {
-      "x-ms-version" : "2019-02-02",
-      "Server" : "Windows-Azure-Blob/1.0 Microsoft-HTTPAPI/2.0",
-      "retry-after" : "0",
-      "Content-Length" : "0",
-      "StatusCode" : "202",
-      "x-ms-request-id" : "204872fb-901e-000b-073b-64f8df000000",
-      "Date" : "Thu, 05 Sep 2019 22:45:03 GMT",
-      "x-ms-client-request-id" : "047e5a99-841a-4e07-8f48-31f46702a1a8"
-    },
-    "Exception" : null
-  } ],
-  "variables" : [ "jtcbuffereduploadchunkedsource011843ecdccf2c8a054", "javablobbuffereduploadchunkedsource113479474b9c378fc", "javablobbuffereduploadchunkedsource285386f382c572278", "34f4a2b4-c4ec-46e0-a63f-bbf36f6b5be5", "9b4ad965-4de2-4f51-8298-da8cce15c63a" ]
-=======
   "networkCallRecords" : [ ],
-  "variables" : [ "jtcbuffereduploadchunkedsource043903bdea1bc802b04", "javablobbuffereduploadchunkedsource1005906373ace597c", "javablobbuffereduploadchunkedsource223969543cbb75f88", "088a7c08-f5f6-4d3e-b546-d8f4cc8441a6", "2843a22d-1036-4549-9259-c00d309b383f" ]
->>>>>>> a55d5dd9
+  "variables" : [ "jtcbuffereduploadchunkedsource04871411fed64ffc3d4", "javablobbuffereduploadchunkedsource1617519a84cac78c1", "javablobbuffereduploadchunkedsource2046709410d952281", "ee9ff3af-23fc-436d-b2a9-9a6cd3bb9a22", "c2b33e93-d340-44c3-be82-0ae78cec5148" ]
 }