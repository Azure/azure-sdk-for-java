--- conflicted
+++ resolved
@@ -1,59 +1,32 @@
 {
   "networkCallRecords" : [ {
     "Method" : "PUT",
-<<<<<<< HEAD
-    "Uri" : "https://jaschrepragrs.blob.core.windows.net/jtcreleaseleaseacillegal0018922cf912dbeb7f4ae1?restype=container",
+    "Uri" : "https://jaschrepragrs.blob.core.windows.net/jtcreleaseleaseacillegal036286dc0a264833744175?restype=container",
     "Headers" : {
       "x-ms-version" : "2019-02-02",
       "User-Agent" : "azsdk-java-azure-storage-blob/12.0.0-preview.3 1.8.0_221; Windows 10 10.0",
-      "x-ms-client-request-id" : "71d3de66-a346-49c8-bbc8-321c85d0e7db"
-=======
-    "Uri" : "https://azstoragesdkaccount.blob.core.windows.net/jtcreleaseleaseacillegal0175707e8cbc19b9d24453?restype=container",
-    "Headers" : {
-      "x-ms-version" : "2019-02-02",
-      "User-Agent" : "azsdk-java-azure-storage-blob/12.0.0-preview.3 1.8.0_212; Windows 10 10.0",
-      "x-ms-client-request-id" : "5e2e56ba-43b6-495d-8508-d94625f3720a"
->>>>>>> a55d5dd9
+      "x-ms-client-request-id" : "5ebfb7c8-c8b6-4fba-b3d4-43f974d76386"
     },
     "Response" : {
       "x-ms-version" : "2019-02-02",
       "Server" : "Windows-Azure-Blob/1.0 Microsoft-HTTPAPI/2.0",
-<<<<<<< HEAD
-      "ETag" : "\"0x8D7325334BF533E\"",
-      "Last-Modified" : "Thu, 05 Sep 2019 22:48:44 GMT",
+      "ETag" : "\"0x8D73560BF3452B6\"",
+      "Last-Modified" : "Mon, 09 Sep 2019 20:03:13 GMT",
       "retry-after" : "0",
       "Content-Length" : "0",
       "StatusCode" : "201",
-      "x-ms-request-id" : "827d16f1-601e-001e-263c-643a46000000",
-      "Date" : "Thu, 05 Sep 2019 22:48:44 GMT",
-      "x-ms-client-request-id" : "71d3de66-a346-49c8-bbc8-321c85d0e7db"
-=======
-      "ETag" : "\"0x8D732FD8FFD8B6A\"",
-      "Last-Modified" : "Fri, 06 Sep 2019 19:08:12 GMT",
-      "retry-after" : "0",
-      "Content-Length" : "0",
-      "StatusCode" : "201",
-      "x-ms-request-id" : "ec65549e-001e-001f-0ae6-64eb66000000",
-      "Date" : "Fri, 06 Sep 2019 19:08:11 GMT",
-      "x-ms-client-request-id" : "5e2e56ba-43b6-495d-8508-d94625f3720a"
->>>>>>> a55d5dd9
+      "x-ms-request-id" : "c5c9ea59-301e-0042-4149-67cbbf000000",
+      "Date" : "Mon, 09 Sep 2019 20:03:12 GMT",
+      "x-ms-client-request-id" : "5ebfb7c8-c8b6-4fba-b3d4-43f974d76386"
     },
     "Exception" : null
   }, {
     "Method" : "GET",
-<<<<<<< HEAD
     "Uri" : "https://jaschrepragrs.blob.core.windows.net?prefix=jtcreleaseleaseacillegal&comp=list",
     "Headers" : {
       "x-ms-version" : "2019-02-02",
       "User-Agent" : "azsdk-java-azure-storage-blob/12.0.0-preview.3 1.8.0_221; Windows 10 10.0",
-      "x-ms-client-request-id" : "ec2d704b-7cf7-4e16-9dd0-1c8a623c2175"
-=======
-    "Uri" : "https://azstoragesdkaccount.blob.core.windows.net?prefix=jtcreleaseleaseacillegal&comp=list",
-    "Headers" : {
-      "x-ms-version" : "2019-02-02",
-      "User-Agent" : "azsdk-java-azure-storage-blob/12.0.0-preview.3 1.8.0_212; Windows 10 10.0",
-      "x-ms-client-request-id" : "28179280-4722-4c1f-9740-565366bd99b2"
->>>>>>> a55d5dd9
+      "x-ms-client-request-id" : "7a3565d1-928a-4001-af8d-a864915fa517"
     },
     "Response" : {
       "Transfer-Encoding" : "chunked",
@@ -61,35 +34,20 @@
       "Server" : "Windows-Azure-Blob/1.0 Microsoft-HTTPAPI/2.0",
       "retry-after" : "0",
       "StatusCode" : "200",
-<<<<<<< HEAD
-      "x-ms-request-id" : "827d1700-601e-001e-323c-643a46000000",
-      "Body" : "﻿<?xml version=\"1.0\" encoding=\"utf-8\"?><EnumerationResults ServiceEndpoint=\"https://jaschrepragrs.blob.core.windows.net/\"><Prefix>jtcreleaseleaseacillegal</Prefix><Containers><Container><Name>jtcreleaseleaseacillegal0018922cf912dbeb7f4ae1</Name><Properties><Last-Modified>Thu, 05 Sep 2019 22:48:44 GMT</Last-Modified><Etag>\"0x8D7325334BF533E\"</Etag><LeaseStatus>unlocked</LeaseStatus><LeaseState>available</LeaseState><DefaultEncryptionScope>$account-encryption-key</DefaultEncryptionScope><DenyEncryptionScopeOverride>false</DenyEncryptionScopeOverride><HasImmutabilityPolicy>false</HasImmutabilityPolicy><HasLegalHold>false</HasLegalHold></Properties></Container></Containers><NextMarker /></EnumerationResults>",
-      "Date" : "Thu, 05 Sep 2019 22:48:44 GMT",
-      "x-ms-client-request-id" : "ec2d704b-7cf7-4e16-9dd0-1c8a623c2175",
-=======
-      "x-ms-request-id" : "ec6554cf-001e-001f-37e6-64eb66000000",
-      "Body" : "﻿<?xml version=\"1.0\" encoding=\"utf-8\"?><EnumerationResults ServiceEndpoint=\"https://azstoragesdkaccount.blob.core.windows.net/\"><Prefix>jtcreleaseleaseacillegal</Prefix><Containers><Container><Name>jtcreleaseleaseacillegal0175707e8cbc19b9d24453</Name><Properties><Last-Modified>Fri, 06 Sep 2019 19:08:12 GMT</Last-Modified><Etag>\"0x8D732FD8FFD8B6A\"</Etag><LeaseStatus>unlocked</LeaseStatus><LeaseState>available</LeaseState><DefaultEncryptionScope>$account-encryption-key</DefaultEncryptionScope><DenyEncryptionScopeOverride>false</DenyEncryptionScopeOverride><HasImmutabilityPolicy>false</HasImmutabilityPolicy><HasLegalHold>false</HasLegalHold></Properties></Container></Containers><NextMarker /></EnumerationResults>",
-      "Date" : "Fri, 06 Sep 2019 19:08:11 GMT",
-      "x-ms-client-request-id" : "28179280-4722-4c1f-9740-565366bd99b2",
->>>>>>> a55d5dd9
+      "x-ms-request-id" : "c5c9ea6b-301e-0042-5149-67cbbf000000",
+      "Body" : "﻿<?xml version=\"1.0\" encoding=\"utf-8\"?><EnumerationResults ServiceEndpoint=\"https://jaschrepragrs.blob.core.windows.net/\"><Prefix>jtcreleaseleaseacillegal</Prefix><Containers><Container><Name>jtcreleaseleaseacillegal036286dc0a264833744175</Name><Properties><Last-Modified>Mon, 09 Sep 2019 20:03:13 GMT</Last-Modified><Etag>\"0x8D73560BF3452B6\"</Etag><LeaseStatus>unlocked</LeaseStatus><LeaseState>available</LeaseState><DefaultEncryptionScope>$account-encryption-key</DefaultEncryptionScope><DenyEncryptionScopeOverride>false</DenyEncryptionScopeOverride><HasImmutabilityPolicy>false</HasImmutabilityPolicy><HasLegalHold>false</HasLegalHold></Properties></Container></Containers><NextMarker /></EnumerationResults>",
+      "Date" : "Mon, 09 Sep 2019 20:03:12 GMT",
+      "x-ms-client-request-id" : "7a3565d1-928a-4001-af8d-a864915fa517",
       "Content-Type" : "application/xml"
     },
     "Exception" : null
   }, {
     "Method" : "DELETE",
-<<<<<<< HEAD
-    "Uri" : "https://jaschrepragrs.blob.core.windows.net/jtcreleaseleaseacillegal0018922cf912dbeb7f4ae1?restype=container",
+    "Uri" : "https://jaschrepragrs.blob.core.windows.net/jtcreleaseleaseacillegal036286dc0a264833744175?restype=container",
     "Headers" : {
       "x-ms-version" : "2019-02-02",
       "User-Agent" : "azsdk-java-azure-storage-blob/12.0.0-preview.3 1.8.0_221; Windows 10 10.0",
-      "x-ms-client-request-id" : "41d6d99f-7e2d-416d-806a-9f48214a9941"
-=======
-    "Uri" : "https://azstoragesdkaccount.blob.core.windows.net/jtcreleaseleaseacillegal0175707e8cbc19b9d24453?restype=container",
-    "Headers" : {
-      "x-ms-version" : "2019-02-02",
-      "User-Agent" : "azsdk-java-azure-storage-blob/12.0.0-preview.3 1.8.0_212; Windows 10 10.0",
-      "x-ms-client-request-id" : "46082722-4f96-4480-86c2-9a714df75cb5"
->>>>>>> a55d5dd9
+      "x-ms-client-request-id" : "b53c091a-7826-4002-970c-22fdae8a550b"
     },
     "Response" : {
       "x-ms-version" : "2019-02-02",
@@ -97,21 +55,11 @@
       "retry-after" : "0",
       "Content-Length" : "0",
       "StatusCode" : "202",
-<<<<<<< HEAD
-      "x-ms-request-id" : "827d1713-601e-001e-423c-643a46000000",
-      "Date" : "Thu, 05 Sep 2019 22:48:44 GMT",
-      "x-ms-client-request-id" : "41d6d99f-7e2d-416d-806a-9f48214a9941"
+      "x-ms-request-id" : "c5c9ea81-301e-0042-6549-67cbbf000000",
+      "Date" : "Mon, 09 Sep 2019 20:03:13 GMT",
+      "x-ms-client-request-id" : "b53c091a-7826-4002-970c-22fdae8a550b"
     },
     "Exception" : null
   } ],
-  "variables" : [ "jtcreleaseleaseacillegal0018922cf912dbeb7f4ae1" ]
-=======
-      "x-ms-request-id" : "ec6554ea-001e-001f-4de6-64eb66000000",
-      "Date" : "Fri, 06 Sep 2019 19:08:11 GMT",
-      "x-ms-client-request-id" : "46082722-4f96-4480-86c2-9a714df75cb5"
-    },
-    "Exception" : null
-  } ],
-  "variables" : [ "jtcreleaseleaseacillegal0175707e8cbc19b9d24453" ]
->>>>>>> a55d5dd9
+  "variables" : [ "jtcreleaseleaseacillegal036286dc0a264833744175" ]
 }