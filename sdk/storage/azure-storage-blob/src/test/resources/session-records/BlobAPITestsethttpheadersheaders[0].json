{
  "networkCallRecords" : [ {
    "Method" : "PUT",
<<<<<<< HEAD
    "Uri" : "https://jaschrepragrs.blob.core.windows.net/jtcsethttpheadersheaders055542bd29564590c04f8d?restype=container",
    "Headers" : {
      "x-ms-version" : "2019-02-02",
      "User-Agent" : "azsdk-java-azure-storage-blob/12.0.0-preview.3 1.8.0_221; Windows 10 10.0",
      "x-ms-client-request-id" : "f430a12a-c057-411f-8d35-b7e18939ed8b"
=======
    "Uri" : "https://azstoragesdkaccount.blob.core.windows.net/jtcsethttpheadersheaders005190e9d9efe94f8543e8?restype=container",
    "Headers" : {
      "x-ms-version" : "2019-02-02",
      "User-Agent" : "azsdk-java-azure-storage-blob/12.0.0-preview.3 1.8.0_212; Windows 10 10.0",
      "x-ms-client-request-id" : "267f5bcf-1302-431a-9945-ef8e11c70b27"
>>>>>>> a55d5dd9
    },
    "Response" : {
      "x-ms-version" : "2019-02-02",
      "Server" : "Windows-Azure-Blob/1.0 Microsoft-HTTPAPI/2.0",
<<<<<<< HEAD
      "ETag" : "\"0x8D73251A343C8B4\"",
      "Last-Modified" : "Thu, 05 Sep 2019 22:37:30 GMT",
      "retry-after" : "0",
      "Content-Length" : "0",
      "StatusCode" : "201",
      "x-ms-request-id" : "bfece082-901e-0044-7f3a-643cc7000000",
      "Date" : "Thu, 05 Sep 2019 22:37:30 GMT",
      "x-ms-client-request-id" : "f430a12a-c057-411f-8d35-b7e18939ed8b"
=======
      "ETag" : "\"0x8D732FC78F011D5\"",
      "Last-Modified" : "Fri, 06 Sep 2019 19:00:23 GMT",
      "retry-after" : "0",
      "Content-Length" : "0",
      "StatusCode" : "201",
      "x-ms-request-id" : "b92b002c-d01e-009e-18e5-644931000000",
      "Date" : "Fri, 06 Sep 2019 19:00:23 GMT",
      "x-ms-client-request-id" : "267f5bcf-1302-431a-9945-ef8e11c70b27"
>>>>>>> a55d5dd9
    },
    "Exception" : null
  }, {
    "Method" : "PUT",
<<<<<<< HEAD
    "Uri" : "https://jaschrepragrs.blob.core.windows.net/jtcsethttpheadersheaders055542bd29564590c04f8d/javablobsethttpheadersheaders1027046658004deffc4e",
    "Headers" : {
      "x-ms-version" : "2019-02-02",
      "User-Agent" : "azsdk-java-azure-storage-blob/12.0.0-preview.3 1.8.0_221; Windows 10 10.0",
      "x-ms-client-request-id" : "8270cfd3-ab58-49ab-965b-906ef8136840",
=======
    "Uri" : "https://azstoragesdkaccount.blob.core.windows.net/jtcsethttpheadersheaders005190e9d9efe94f8543e8/javablobsethttpheadersheaders153325f8973219235540",
    "Headers" : {
      "x-ms-version" : "2019-02-02",
      "User-Agent" : "azsdk-java-azure-storage-blob/12.0.0-preview.3 1.8.0_212; Windows 10 10.0",
      "x-ms-client-request-id" : "65d9df29-824a-4bc7-bb36-c55b08f7e72f",
>>>>>>> a55d5dd9
      "Content-Type" : "application/octet-stream"
    },
    "Response" : {
      "x-ms-version" : "2019-02-02",
      "Server" : "Windows-Azure-Blob/1.0 Microsoft-HTTPAPI/2.0",
      "x-ms-content-crc64" : "6RYQPwaVsyQ=",
<<<<<<< HEAD
      "Last-Modified" : "Thu, 05 Sep 2019 22:37:30 GMT",
      "retry-after" : "0",
      "StatusCode" : "201",
      "x-ms-request-server-encrypted" : "true",
      "Date" : "Thu, 05 Sep 2019 22:37:30 GMT",
      "Content-MD5" : "wh+Wm18D0z1D4E+PE252gg==",
      "ETag" : "\"0x8D73251A3508151\"",
      "Content-Length" : "0",
      "x-ms-request-id" : "bfece094-901e-0044-0f3a-643cc7000000",
      "x-ms-client-request-id" : "8270cfd3-ab58-49ab-965b-906ef8136840"
=======
      "Last-Modified" : "Fri, 06 Sep 2019 19:00:23 GMT",
      "retry-after" : "0",
      "StatusCode" : "201",
      "x-ms-request-server-encrypted" : "true",
      "Date" : "Fri, 06 Sep 2019 19:00:23 GMT",
      "Content-MD5" : "wh+Wm18D0z1D4E+PE252gg==",
      "ETag" : "\"0x8D732FC78F63F0A\"",
      "Content-Length" : "0",
      "x-ms-request-id" : "b92b004d-d01e-009e-33e5-644931000000",
      "x-ms-client-request-id" : "65d9df29-824a-4bc7-bb36-c55b08f7e72f"
>>>>>>> a55d5dd9
    },
    "Exception" : null
  }, {
    "Method" : "PUT",
<<<<<<< HEAD
    "Uri" : "https://jaschrepragrs.blob.core.windows.net/jtcsethttpheadersheaders055542bd29564590c04f8d/javablobsethttpheadersheaders1027046658004deffc4e?comp=properties",
    "Headers" : {
      "x-ms-version" : "2019-02-02",
      "User-Agent" : "azsdk-java-azure-storage-blob/12.0.0-preview.3 1.8.0_221; Windows 10 10.0",
      "x-ms-client-request-id" : "fb8064e0-1100-47f4-a9fc-5c9467696c19"
=======
    "Uri" : "https://azstoragesdkaccount.blob.core.windows.net/jtcsethttpheadersheaders005190e9d9efe94f8543e8/javablobsethttpheadersheaders153325f8973219235540?comp=properties",
    "Headers" : {
      "x-ms-version" : "2019-02-02",
      "User-Agent" : "azsdk-java-azure-storage-blob/12.0.0-preview.3 1.8.0_212; Windows 10 10.0",
      "x-ms-client-request-id" : "ff447376-9b95-4290-837a-4b740125a195"
>>>>>>> a55d5dd9
    },
    "Response" : {
      "x-ms-version" : "2019-02-02",
      "Server" : "Windows-Azure-Blob/1.0 Microsoft-HTTPAPI/2.0",
<<<<<<< HEAD
      "ETag" : "\"0x8D73251A35CDFA8\"",
      "Last-Modified" : "Thu, 05 Sep 2019 22:37:31 GMT",
      "retry-after" : "0",
      "Content-Length" : "0",
      "StatusCode" : "200",
      "x-ms-request-id" : "bfece0a4-901e-0044-1d3a-643cc7000000",
      "Date" : "Thu, 05 Sep 2019 22:37:30 GMT",
      "x-ms-client-request-id" : "fb8064e0-1100-47f4-a9fc-5c9467696c19"
=======
      "ETag" : "\"0x8D732FC78FBBE94\"",
      "Last-Modified" : "Fri, 06 Sep 2019 19:00:23 GMT",
      "retry-after" : "0",
      "Content-Length" : "0",
      "StatusCode" : "200",
      "x-ms-request-id" : "b92b0061-d01e-009e-44e5-644931000000",
      "Date" : "Fri, 06 Sep 2019 19:00:23 GMT",
      "x-ms-client-request-id" : "ff447376-9b95-4290-837a-4b740125a195"
>>>>>>> a55d5dd9
    },
    "Exception" : null
  }, {
    "Method" : "HEAD",
<<<<<<< HEAD
    "Uri" : "https://jaschrepragrs.blob.core.windows.net/jtcsethttpheadersheaders055542bd29564590c04f8d/javablobsethttpheadersheaders1027046658004deffc4e",
    "Headers" : {
      "x-ms-version" : "2019-02-02",
      "User-Agent" : "azsdk-java-azure-storage-blob/12.0.0-preview.3 1.8.0_221; Windows 10 10.0",
      "x-ms-client-request-id" : "5551a2c8-706c-4875-bcb0-c6a8628c9bf9"
=======
    "Uri" : "https://azstoragesdkaccount.blob.core.windows.net/jtcsethttpheadersheaders005190e9d9efe94f8543e8/javablobsethttpheadersheaders153325f8973219235540",
    "Headers" : {
      "x-ms-version" : "2019-02-02",
      "User-Agent" : "azsdk-java-azure-storage-blob/12.0.0-preview.3 1.8.0_212; Windows 10 10.0",
      "x-ms-client-request-id" : "fa17b6a8-5c0c-4a5e-8a24-15cc31741f41"
>>>>>>> a55d5dd9
    },
    "Response" : {
      "x-ms-version" : "2019-02-02",
      "x-ms-lease-status" : "unlocked",
      "Server" : "Windows-Azure-Blob/1.0 Microsoft-HTTPAPI/2.0",
      "x-ms-tag-count" : "0",
      "x-ms-lease-state" : "available",
<<<<<<< HEAD
      "Last-Modified" : "Thu, 05 Sep 2019 22:37:31 GMT",
      "retry-after" : "0",
      "StatusCode" : "200",
      "Date" : "Thu, 05 Sep 2019 22:37:30 GMT",
=======
      "Last-Modified" : "Fri, 06 Sep 2019 19:00:23 GMT",
      "retry-after" : "0",
      "StatusCode" : "200",
      "Date" : "Fri, 06 Sep 2019 19:00:23 GMT",
>>>>>>> a55d5dd9
      "x-ms-blob-type" : "BlockBlob",
      "Accept-Ranges" : "bytes",
      "x-ms-server-encrypted" : "true",
      "x-ms-access-tier-inferred" : "true",
      "x-ms-access-tier" : "Hot",
<<<<<<< HEAD
      "ETag" : "\"0x8D73251A35CDFA8\"",
      "x-ms-creation-time" : "Thu, 05 Sep 2019 22:37:30 GMT",
      "Content-Length" : "7",
      "x-ms-request-id" : "bfece0b6-901e-0044-2c3a-643cc7000000",
      "x-ms-client-request-id" : "5551a2c8-706c-4875-bcb0-c6a8628c9bf9"
=======
      "ETag" : "\"0x8D732FC78FBBE94\"",
      "x-ms-creation-time" : "Fri, 06 Sep 2019 19:00:23 GMT",
      "Content-Length" : "7",
      "x-ms-request-id" : "b92b007c-d01e-009e-5be5-644931000000",
      "x-ms-client-request-id" : "fa17b6a8-5c0c-4a5e-8a24-15cc31741f41"
>>>>>>> a55d5dd9
    },
    "Exception" : null
  }, {
    "Method" : "GET",
<<<<<<< HEAD
    "Uri" : "https://jaschrepragrs.blob.core.windows.net?prefix=jtcsethttpheadersheaders&comp=list",
    "Headers" : {
      "x-ms-version" : "2019-02-02",
      "User-Agent" : "azsdk-java-azure-storage-blob/12.0.0-preview.3 1.8.0_221; Windows 10 10.0",
      "x-ms-client-request-id" : "7f45951f-4292-49ad-9960-5d6e25a91b25"
=======
    "Uri" : "https://azstoragesdkaccount.blob.core.windows.net?prefix=jtcsethttpheadersheaders&comp=list",
    "Headers" : {
      "x-ms-version" : "2019-02-02",
      "User-Agent" : "azsdk-java-azure-storage-blob/12.0.0-preview.3 1.8.0_212; Windows 10 10.0",
      "x-ms-client-request-id" : "7309d727-8cd7-4837-bbeb-0407729811f1"
>>>>>>> a55d5dd9
    },
    "Response" : {
      "Transfer-Encoding" : "chunked",
      "x-ms-version" : "2019-02-02",
      "Server" : "Windows-Azure-Blob/1.0 Microsoft-HTTPAPI/2.0",
      "retry-after" : "0",
      "StatusCode" : "200",
<<<<<<< HEAD
      "x-ms-request-id" : "bfece0c3-901e-0044-393a-643cc7000000",
      "Body" : "﻿<?xml version=\"1.0\" encoding=\"utf-8\"?><EnumerationResults ServiceEndpoint=\"https://jaschrepragrs.blob.core.windows.net/\"><Prefix>jtcsethttpheadersheaders</Prefix><Containers><Container><Name>jtcsethttpheadersheaders055542bd29564590c04f8d</Name><Properties><Last-Modified>Thu, 05 Sep 2019 22:37:30 GMT</Last-Modified><Etag>\"0x8D73251A343C8B4\"</Etag><LeaseStatus>unlocked</LeaseStatus><LeaseState>available</LeaseState><DefaultEncryptionScope>$account-encryption-key</DefaultEncryptionScope><DenyEncryptionScopeOverride>false</DenyEncryptionScopeOverride><HasImmutabilityPolicy>false</HasImmutabilityPolicy><HasLegalHold>false</HasLegalHold></Properties></Container></Containers><NextMarker /></EnumerationResults>",
      "Date" : "Thu, 05 Sep 2019 22:37:30 GMT",
      "x-ms-client-request-id" : "7f45951f-4292-49ad-9960-5d6e25a91b25",
=======
      "x-ms-request-id" : "b92b009b-d01e-009e-74e5-644931000000",
      "Body" : "﻿<?xml version=\"1.0\" encoding=\"utf-8\"?><EnumerationResults ServiceEndpoint=\"https://azstoragesdkaccount.blob.core.windows.net/\"><Prefix>jtcsethttpheadersheaders</Prefix><Containers><Container><Name>jtcsethttpheadersheaders005190e9d9efe94f8543e8</Name><Properties><Last-Modified>Fri, 06 Sep 2019 19:00:23 GMT</Last-Modified><Etag>\"0x8D732FC78F011D5\"</Etag><LeaseStatus>unlocked</LeaseStatus><LeaseState>available</LeaseState><DefaultEncryptionScope>$account-encryption-key</DefaultEncryptionScope><DenyEncryptionScopeOverride>false</DenyEncryptionScopeOverride><HasImmutabilityPolicy>false</HasImmutabilityPolicy><HasLegalHold>false</HasLegalHold></Properties></Container></Containers><NextMarker /></EnumerationResults>",
      "Date" : "Fri, 06 Sep 2019 19:00:23 GMT",
      "x-ms-client-request-id" : "7309d727-8cd7-4837-bbeb-0407729811f1",
>>>>>>> a55d5dd9
      "Content-Type" : "application/xml"
    },
    "Exception" : null
  }, {
    "Method" : "DELETE",
<<<<<<< HEAD
    "Uri" : "https://jaschrepragrs.blob.core.windows.net/jtcsethttpheadersheaders055542bd29564590c04f8d?restype=container",
    "Headers" : {
      "x-ms-version" : "2019-02-02",
      "User-Agent" : "azsdk-java-azure-storage-blob/12.0.0-preview.3 1.8.0_221; Windows 10 10.0",
      "x-ms-client-request-id" : "84c88784-c139-4c12-8b77-4163feb72c5d"
=======
    "Uri" : "https://azstoragesdkaccount.blob.core.windows.net/jtcsethttpheadersheaders005190e9d9efe94f8543e8?restype=container",
    "Headers" : {
      "x-ms-version" : "2019-02-02",
      "User-Agent" : "azsdk-java-azure-storage-blob/12.0.0-preview.3 1.8.0_212; Windows 10 10.0",
      "x-ms-client-request-id" : "eec0ae96-6ad1-4d40-8c70-ada80f8e0735"
>>>>>>> a55d5dd9
    },
    "Response" : {
      "x-ms-version" : "2019-02-02",
      "Server" : "Windows-Azure-Blob/1.0 Microsoft-HTTPAPI/2.0",
      "retry-after" : "0",
      "Content-Length" : "0",
      "StatusCode" : "202",
<<<<<<< HEAD
      "x-ms-request-id" : "bfece0dc-901e-0044-513a-643cc7000000",
      "Date" : "Thu, 05 Sep 2019 22:37:30 GMT",
      "x-ms-client-request-id" : "84c88784-c139-4c12-8b77-4163feb72c5d"
    },
    "Exception" : null
  } ],
  "variables" : [ "jtcsethttpheadersheaders055542bd29564590c04f8d", "javablobsethttpheadersheaders1027046658004deffc4e" ]
=======
      "x-ms-request-id" : "b92b00bc-d01e-009e-11e5-644931000000",
      "Date" : "Fri, 06 Sep 2019 19:00:23 GMT",
      "x-ms-client-request-id" : "eec0ae96-6ad1-4d40-8c70-ada80f8e0735"
    },
    "Exception" : null
  } ],
  "variables" : [ "jtcsethttpheadersheaders005190e9d9efe94f8543e8", "javablobsethttpheadersheaders153325f8973219235540" ]
>>>>>>> a55d5dd9
}<|MERGE_RESOLUTION|>--- conflicted
+++ resolved
@@ -1,145 +1,78 @@
 {
   "networkCallRecords" : [ {
     "Method" : "PUT",
-<<<<<<< HEAD
-    "Uri" : "https://jaschrepragrs.blob.core.windows.net/jtcsethttpheadersheaders055542bd29564590c04f8d?restype=container",
+    "Uri" : "https://jaschrepragrs.blob.core.windows.net/jtcsethttpheadersheaders009879b7ac2d3c920646d5?restype=container",
     "Headers" : {
       "x-ms-version" : "2019-02-02",
       "User-Agent" : "azsdk-java-azure-storage-blob/12.0.0-preview.3 1.8.0_221; Windows 10 10.0",
-      "x-ms-client-request-id" : "f430a12a-c057-411f-8d35-b7e18939ed8b"
-=======
-    "Uri" : "https://azstoragesdkaccount.blob.core.windows.net/jtcsethttpheadersheaders005190e9d9efe94f8543e8?restype=container",
-    "Headers" : {
-      "x-ms-version" : "2019-02-02",
-      "User-Agent" : "azsdk-java-azure-storage-blob/12.0.0-preview.3 1.8.0_212; Windows 10 10.0",
-      "x-ms-client-request-id" : "267f5bcf-1302-431a-9945-ef8e11c70b27"
->>>>>>> a55d5dd9
+      "x-ms-client-request-id" : "b51b06a8-2ada-4f1a-8450-64fb1c52ecc0"
     },
     "Response" : {
       "x-ms-version" : "2019-02-02",
       "Server" : "Windows-Azure-Blob/1.0 Microsoft-HTTPAPI/2.0",
-<<<<<<< HEAD
-      "ETag" : "\"0x8D73251A343C8B4\"",
-      "Last-Modified" : "Thu, 05 Sep 2019 22:37:30 GMT",
+      "ETag" : "\"0x8D73560F2EFD768\"",
+      "Last-Modified" : "Mon, 09 Sep 2019 20:04:40 GMT",
       "retry-after" : "0",
       "Content-Length" : "0",
       "StatusCode" : "201",
-      "x-ms-request-id" : "bfece082-901e-0044-7f3a-643cc7000000",
-      "Date" : "Thu, 05 Sep 2019 22:37:30 GMT",
-      "x-ms-client-request-id" : "f430a12a-c057-411f-8d35-b7e18939ed8b"
-=======
-      "ETag" : "\"0x8D732FC78F011D5\"",
-      "Last-Modified" : "Fri, 06 Sep 2019 19:00:23 GMT",
-      "retry-after" : "0",
-      "Content-Length" : "0",
-      "StatusCode" : "201",
-      "x-ms-request-id" : "b92b002c-d01e-009e-18e5-644931000000",
-      "Date" : "Fri, 06 Sep 2019 19:00:23 GMT",
-      "x-ms-client-request-id" : "267f5bcf-1302-431a-9945-ef8e11c70b27"
->>>>>>> a55d5dd9
+      "x-ms-request-id" : "c5ca3c29-301e-0042-3049-67cbbf000000",
+      "Date" : "Mon, 09 Sep 2019 20:04:40 GMT",
+      "x-ms-client-request-id" : "b51b06a8-2ada-4f1a-8450-64fb1c52ecc0"
     },
     "Exception" : null
   }, {
     "Method" : "PUT",
-<<<<<<< HEAD
-    "Uri" : "https://jaschrepragrs.blob.core.windows.net/jtcsethttpheadersheaders055542bd29564590c04f8d/javablobsethttpheadersheaders1027046658004deffc4e",
+    "Uri" : "https://jaschrepragrs.blob.core.windows.net/jtcsethttpheadersheaders009879b7ac2d3c920646d5/javablobsethttpheadersheaders122985241c93530b7d40",
     "Headers" : {
       "x-ms-version" : "2019-02-02",
       "User-Agent" : "azsdk-java-azure-storage-blob/12.0.0-preview.3 1.8.0_221; Windows 10 10.0",
-      "x-ms-client-request-id" : "8270cfd3-ab58-49ab-965b-906ef8136840",
-=======
-    "Uri" : "https://azstoragesdkaccount.blob.core.windows.net/jtcsethttpheadersheaders005190e9d9efe94f8543e8/javablobsethttpheadersheaders153325f8973219235540",
-    "Headers" : {
-      "x-ms-version" : "2019-02-02",
-      "User-Agent" : "azsdk-java-azure-storage-blob/12.0.0-preview.3 1.8.0_212; Windows 10 10.0",
-      "x-ms-client-request-id" : "65d9df29-824a-4bc7-bb36-c55b08f7e72f",
->>>>>>> a55d5dd9
+      "x-ms-client-request-id" : "cda5f85b-f1d5-4407-8c4b-c4cfb25d2df1",
       "Content-Type" : "application/octet-stream"
     },
     "Response" : {
       "x-ms-version" : "2019-02-02",
       "Server" : "Windows-Azure-Blob/1.0 Microsoft-HTTPAPI/2.0",
       "x-ms-content-crc64" : "6RYQPwaVsyQ=",
-<<<<<<< HEAD
-      "Last-Modified" : "Thu, 05 Sep 2019 22:37:30 GMT",
+      "Last-Modified" : "Mon, 09 Sep 2019 20:04:40 GMT",
       "retry-after" : "0",
       "StatusCode" : "201",
       "x-ms-request-server-encrypted" : "true",
-      "Date" : "Thu, 05 Sep 2019 22:37:30 GMT",
+      "Date" : "Mon, 09 Sep 2019 20:04:40 GMT",
       "Content-MD5" : "wh+Wm18D0z1D4E+PE252gg==",
-      "ETag" : "\"0x8D73251A3508151\"",
+      "ETag" : "\"0x8D73560F2FCCCFD\"",
       "Content-Length" : "0",
-      "x-ms-request-id" : "bfece094-901e-0044-0f3a-643cc7000000",
-      "x-ms-client-request-id" : "8270cfd3-ab58-49ab-965b-906ef8136840"
-=======
-      "Last-Modified" : "Fri, 06 Sep 2019 19:00:23 GMT",
-      "retry-after" : "0",
-      "StatusCode" : "201",
-      "x-ms-request-server-encrypted" : "true",
-      "Date" : "Fri, 06 Sep 2019 19:00:23 GMT",
-      "Content-MD5" : "wh+Wm18D0z1D4E+PE252gg==",
-      "ETag" : "\"0x8D732FC78F63F0A\"",
-      "Content-Length" : "0",
-      "x-ms-request-id" : "b92b004d-d01e-009e-33e5-644931000000",
-      "x-ms-client-request-id" : "65d9df29-824a-4bc7-bb36-c55b08f7e72f"
->>>>>>> a55d5dd9
+      "x-ms-request-id" : "c5ca3c43-301e-0042-4949-67cbbf000000",
+      "x-ms-client-request-id" : "cda5f85b-f1d5-4407-8c4b-c4cfb25d2df1"
     },
     "Exception" : null
   }, {
     "Method" : "PUT",
-<<<<<<< HEAD
-    "Uri" : "https://jaschrepragrs.blob.core.windows.net/jtcsethttpheadersheaders055542bd29564590c04f8d/javablobsethttpheadersheaders1027046658004deffc4e?comp=properties",
+    "Uri" : "https://jaschrepragrs.blob.core.windows.net/jtcsethttpheadersheaders009879b7ac2d3c920646d5/javablobsethttpheadersheaders122985241c93530b7d40?comp=properties",
     "Headers" : {
       "x-ms-version" : "2019-02-02",
       "User-Agent" : "azsdk-java-azure-storage-blob/12.0.0-preview.3 1.8.0_221; Windows 10 10.0",
-      "x-ms-client-request-id" : "fb8064e0-1100-47f4-a9fc-5c9467696c19"
-=======
-    "Uri" : "https://azstoragesdkaccount.blob.core.windows.net/jtcsethttpheadersheaders005190e9d9efe94f8543e8/javablobsethttpheadersheaders153325f8973219235540?comp=properties",
-    "Headers" : {
-      "x-ms-version" : "2019-02-02",
-      "User-Agent" : "azsdk-java-azure-storage-blob/12.0.0-preview.3 1.8.0_212; Windows 10 10.0",
-      "x-ms-client-request-id" : "ff447376-9b95-4290-837a-4b740125a195"
->>>>>>> a55d5dd9
+      "x-ms-client-request-id" : "97f4ef76-7d29-4a8f-adf7-3b6b4cd09d63"
     },
     "Response" : {
       "x-ms-version" : "2019-02-02",
       "Server" : "Windows-Azure-Blob/1.0 Microsoft-HTTPAPI/2.0",
-<<<<<<< HEAD
-      "ETag" : "\"0x8D73251A35CDFA8\"",
-      "Last-Modified" : "Thu, 05 Sep 2019 22:37:31 GMT",
+      "ETag" : "\"0x8D73560F3095260\"",
+      "Last-Modified" : "Mon, 09 Sep 2019 20:04:40 GMT",
       "retry-after" : "0",
       "Content-Length" : "0",
       "StatusCode" : "200",
-      "x-ms-request-id" : "bfece0a4-901e-0044-1d3a-643cc7000000",
-      "Date" : "Thu, 05 Sep 2019 22:37:30 GMT",
-      "x-ms-client-request-id" : "fb8064e0-1100-47f4-a9fc-5c9467696c19"
-=======
-      "ETag" : "\"0x8D732FC78FBBE94\"",
-      "Last-Modified" : "Fri, 06 Sep 2019 19:00:23 GMT",
-      "retry-after" : "0",
-      "Content-Length" : "0",
-      "StatusCode" : "200",
-      "x-ms-request-id" : "b92b0061-d01e-009e-44e5-644931000000",
-      "Date" : "Fri, 06 Sep 2019 19:00:23 GMT",
-      "x-ms-client-request-id" : "ff447376-9b95-4290-837a-4b740125a195"
->>>>>>> a55d5dd9
+      "x-ms-request-id" : "c5ca3c57-301e-0042-5c49-67cbbf000000",
+      "Date" : "Mon, 09 Sep 2019 20:04:40 GMT",
+      "x-ms-client-request-id" : "97f4ef76-7d29-4a8f-adf7-3b6b4cd09d63"
     },
     "Exception" : null
   }, {
     "Method" : "HEAD",
-<<<<<<< HEAD
-    "Uri" : "https://jaschrepragrs.blob.core.windows.net/jtcsethttpheadersheaders055542bd29564590c04f8d/javablobsethttpheadersheaders1027046658004deffc4e",
+    "Uri" : "https://jaschrepragrs.blob.core.windows.net/jtcsethttpheadersheaders009879b7ac2d3c920646d5/javablobsethttpheadersheaders122985241c93530b7d40",
     "Headers" : {
       "x-ms-version" : "2019-02-02",
       "User-Agent" : "azsdk-java-azure-storage-blob/12.0.0-preview.3 1.8.0_221; Windows 10 10.0",
-      "x-ms-client-request-id" : "5551a2c8-706c-4875-bcb0-c6a8628c9bf9"
-=======
-    "Uri" : "https://azstoragesdkaccount.blob.core.windows.net/jtcsethttpheadersheaders005190e9d9efe94f8543e8/javablobsethttpheadersheaders153325f8973219235540",
-    "Headers" : {
-      "x-ms-version" : "2019-02-02",
-      "User-Agent" : "azsdk-java-azure-storage-blob/12.0.0-preview.3 1.8.0_212; Windows 10 10.0",
-      "x-ms-client-request-id" : "fa17b6a8-5c0c-4a5e-8a24-15cc31741f41"
->>>>>>> a55d5dd9
+      "x-ms-client-request-id" : "e19e840d-c07b-4bfb-bb07-0d508ca2602e"
     },
     "Response" : {
       "x-ms-version" : "2019-02-02",
@@ -147,52 +80,29 @@
       "Server" : "Windows-Azure-Blob/1.0 Microsoft-HTTPAPI/2.0",
       "x-ms-tag-count" : "0",
       "x-ms-lease-state" : "available",
-<<<<<<< HEAD
-      "Last-Modified" : "Thu, 05 Sep 2019 22:37:31 GMT",
+      "Last-Modified" : "Mon, 09 Sep 2019 20:04:40 GMT",
       "retry-after" : "0",
       "StatusCode" : "200",
-      "Date" : "Thu, 05 Sep 2019 22:37:30 GMT",
-=======
-      "Last-Modified" : "Fri, 06 Sep 2019 19:00:23 GMT",
-      "retry-after" : "0",
-      "StatusCode" : "200",
-      "Date" : "Fri, 06 Sep 2019 19:00:23 GMT",
->>>>>>> a55d5dd9
+      "Date" : "Mon, 09 Sep 2019 20:04:40 GMT",
       "x-ms-blob-type" : "BlockBlob",
       "Accept-Ranges" : "bytes",
       "x-ms-server-encrypted" : "true",
       "x-ms-access-tier-inferred" : "true",
       "x-ms-access-tier" : "Hot",
-<<<<<<< HEAD
-      "ETag" : "\"0x8D73251A35CDFA8\"",
-      "x-ms-creation-time" : "Thu, 05 Sep 2019 22:37:30 GMT",
+      "ETag" : "\"0x8D73560F3095260\"",
+      "x-ms-creation-time" : "Mon, 09 Sep 2019 20:04:40 GMT",
       "Content-Length" : "7",
-      "x-ms-request-id" : "bfece0b6-901e-0044-2c3a-643cc7000000",
-      "x-ms-client-request-id" : "5551a2c8-706c-4875-bcb0-c6a8628c9bf9"
-=======
-      "ETag" : "\"0x8D732FC78FBBE94\"",
-      "x-ms-creation-time" : "Fri, 06 Sep 2019 19:00:23 GMT",
-      "Content-Length" : "7",
-      "x-ms-request-id" : "b92b007c-d01e-009e-5be5-644931000000",
-      "x-ms-client-request-id" : "fa17b6a8-5c0c-4a5e-8a24-15cc31741f41"
->>>>>>> a55d5dd9
+      "x-ms-request-id" : "c5ca3c66-301e-0042-6a49-67cbbf000000",
+      "x-ms-client-request-id" : "e19e840d-c07b-4bfb-bb07-0d508ca2602e"
     },
     "Exception" : null
   }, {
     "Method" : "GET",
-<<<<<<< HEAD
     "Uri" : "https://jaschrepragrs.blob.core.windows.net?prefix=jtcsethttpheadersheaders&comp=list",
     "Headers" : {
       "x-ms-version" : "2019-02-02",
       "User-Agent" : "azsdk-java-azure-storage-blob/12.0.0-preview.3 1.8.0_221; Windows 10 10.0",
-      "x-ms-client-request-id" : "7f45951f-4292-49ad-9960-5d6e25a91b25"
-=======
-    "Uri" : "https://azstoragesdkaccount.blob.core.windows.net?prefix=jtcsethttpheadersheaders&comp=list",
-    "Headers" : {
-      "x-ms-version" : "2019-02-02",
-      "User-Agent" : "azsdk-java-azure-storage-blob/12.0.0-preview.3 1.8.0_212; Windows 10 10.0",
-      "x-ms-client-request-id" : "7309d727-8cd7-4837-bbeb-0407729811f1"
->>>>>>> a55d5dd9
+      "x-ms-client-request-id" : "9cdccb9f-9076-42a2-bd40-70355276c1b7"
     },
     "Response" : {
       "Transfer-Encoding" : "chunked",
@@ -200,35 +110,20 @@
       "Server" : "Windows-Azure-Blob/1.0 Microsoft-HTTPAPI/2.0",
       "retry-after" : "0",
       "StatusCode" : "200",
-<<<<<<< HEAD
-      "x-ms-request-id" : "bfece0c3-901e-0044-393a-643cc7000000",
-      "Body" : "﻿<?xml version=\"1.0\" encoding=\"utf-8\"?><EnumerationResults ServiceEndpoint=\"https://jaschrepragrs.blob.core.windows.net/\"><Prefix>jtcsethttpheadersheaders</Prefix><Containers><Container><Name>jtcsethttpheadersheaders055542bd29564590c04f8d</Name><Properties><Last-Modified>Thu, 05 Sep 2019 22:37:30 GMT</Last-Modified><Etag>\"0x8D73251A343C8B4\"</Etag><LeaseStatus>unlocked</LeaseStatus><LeaseState>available</LeaseState><DefaultEncryptionScope>$account-encryption-key</DefaultEncryptionScope><DenyEncryptionScopeOverride>false</DenyEncryptionScopeOverride><HasImmutabilityPolicy>false</HasImmutabilityPolicy><HasLegalHold>false</HasLegalHold></Properties></Container></Containers><NextMarker /></EnumerationResults>",
-      "Date" : "Thu, 05 Sep 2019 22:37:30 GMT",
-      "x-ms-client-request-id" : "7f45951f-4292-49ad-9960-5d6e25a91b25",
-=======
-      "x-ms-request-id" : "b92b009b-d01e-009e-74e5-644931000000",
-      "Body" : "﻿<?xml version=\"1.0\" encoding=\"utf-8\"?><EnumerationResults ServiceEndpoint=\"https://azstoragesdkaccount.blob.core.windows.net/\"><Prefix>jtcsethttpheadersheaders</Prefix><Containers><Container><Name>jtcsethttpheadersheaders005190e9d9efe94f8543e8</Name><Properties><Last-Modified>Fri, 06 Sep 2019 19:00:23 GMT</Last-Modified><Etag>\"0x8D732FC78F011D5\"</Etag><LeaseStatus>unlocked</LeaseStatus><LeaseState>available</LeaseState><DefaultEncryptionScope>$account-encryption-key</DefaultEncryptionScope><DenyEncryptionScopeOverride>false</DenyEncryptionScopeOverride><HasImmutabilityPolicy>false</HasImmutabilityPolicy><HasLegalHold>false</HasLegalHold></Properties></Container></Containers><NextMarker /></EnumerationResults>",
-      "Date" : "Fri, 06 Sep 2019 19:00:23 GMT",
-      "x-ms-client-request-id" : "7309d727-8cd7-4837-bbeb-0407729811f1",
->>>>>>> a55d5dd9
+      "x-ms-request-id" : "c5ca3c9a-301e-0042-1649-67cbbf000000",
+      "Body" : "﻿<?xml version=\"1.0\" encoding=\"utf-8\"?><EnumerationResults ServiceEndpoint=\"https://jaschrepragrs.blob.core.windows.net/\"><Prefix>jtcsethttpheadersheaders</Prefix><Containers><Container><Name>jtcsethttpheadersheaders009879b7ac2d3c920646d5</Name><Properties><Last-Modified>Mon, 09 Sep 2019 20:04:40 GMT</Last-Modified><Etag>\"0x8D73560F2EFD768\"</Etag><LeaseStatus>unlocked</LeaseStatus><LeaseState>available</LeaseState><DefaultEncryptionScope>$account-encryption-key</DefaultEncryptionScope><DenyEncryptionScopeOverride>false</DenyEncryptionScopeOverride><HasImmutabilityPolicy>false</HasImmutabilityPolicy><HasLegalHold>false</HasLegalHold></Properties></Container></Containers><NextMarker /></EnumerationResults>",
+      "Date" : "Mon, 09 Sep 2019 20:04:40 GMT",
+      "x-ms-client-request-id" : "9cdccb9f-9076-42a2-bd40-70355276c1b7",
       "Content-Type" : "application/xml"
     },
     "Exception" : null
   }, {
     "Method" : "DELETE",
-<<<<<<< HEAD
-    "Uri" : "https://jaschrepragrs.blob.core.windows.net/jtcsethttpheadersheaders055542bd29564590c04f8d?restype=container",
+    "Uri" : "https://jaschrepragrs.blob.core.windows.net/jtcsethttpheadersheaders009879b7ac2d3c920646d5?restype=container",
     "Headers" : {
       "x-ms-version" : "2019-02-02",
       "User-Agent" : "azsdk-java-azure-storage-blob/12.0.0-preview.3 1.8.0_221; Windows 10 10.0",
-      "x-ms-client-request-id" : "84c88784-c139-4c12-8b77-4163feb72c5d"
-=======
-    "Uri" : "https://azstoragesdkaccount.blob.core.windows.net/jtcsethttpheadersheaders005190e9d9efe94f8543e8?restype=container",
-    "Headers" : {
-      "x-ms-version" : "2019-02-02",
-      "User-Agent" : "azsdk-java-azure-storage-blob/12.0.0-preview.3 1.8.0_212; Windows 10 10.0",
-      "x-ms-client-request-id" : "eec0ae96-6ad1-4d40-8c70-ada80f8e0735"
->>>>>>> a55d5dd9
+      "x-ms-client-request-id" : "d7e82b7b-c418-43d9-9ea6-69c8acafbb60"
     },
     "Response" : {
       "x-ms-version" : "2019-02-02",
@@ -236,21 +131,11 @@
       "retry-after" : "0",
       "Content-Length" : "0",
       "StatusCode" : "202",
-<<<<<<< HEAD
-      "x-ms-request-id" : "bfece0dc-901e-0044-513a-643cc7000000",
-      "Date" : "Thu, 05 Sep 2019 22:37:30 GMT",
-      "x-ms-client-request-id" : "84c88784-c139-4c12-8b77-4163feb72c5d"
+      "x-ms-request-id" : "c5ca3cc7-301e-0042-4249-67cbbf000000",
+      "Date" : "Mon, 09 Sep 2019 20:04:40 GMT",
+      "x-ms-client-request-id" : "d7e82b7b-c418-43d9-9ea6-69c8acafbb60"
     },
     "Exception" : null
   } ],
-  "variables" : [ "jtcsethttpheadersheaders055542bd29564590c04f8d", "javablobsethttpheadersheaders1027046658004deffc4e" ]
-=======
-      "x-ms-request-id" : "b92b00bc-d01e-009e-11e5-644931000000",
-      "Date" : "Fri, 06 Sep 2019 19:00:23 GMT",
-      "x-ms-client-request-id" : "eec0ae96-6ad1-4d40-8c70-ada80f8e0735"
-    },
-    "Exception" : null
-  } ],
-  "variables" : [ "jtcsethttpheadersheaders005190e9d9efe94f8543e8", "javablobsethttpheadersheaders153325f8973219235540" ]
->>>>>>> a55d5dd9
+  "variables" : [ "jtcsethttpheadersheaders009879b7ac2d3c920646d5", "javablobsethttpheadersheaders122985241c93530b7d40" ]
 }