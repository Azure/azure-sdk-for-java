--- conflicted
+++ resolved
@@ -1,129 +1,79 @@
 {
   "networkCallRecords" : [ {
     "Method" : "PUT",
-<<<<<<< HEAD
-    "Uri" : "https://REDACTED.blob.core.windows.net/a97614bd0a97614bd9646173959842d4d819e42cc8dd?restype=container",
+    "Uri" : "https://REDACTED.blob.core.windows.net/a97614bd0a97614bdd9565269571216c2ab87457c95f?restype=container",
     "Headers" : {
       "x-ms-version" : "2021-12-02",
       "User-Agent" : "azsdk-java-azure-storage-blob/12.22.0-beta.1 (11.0.16.1; Windows 11; 10.0)",
-      "x-ms-client-request-id" : "31dabb91-fcbd-4e34-9178-bcda246758f1"
-=======
-    "Uri" : "https://REDACTED.blob.core.windows.net/a97614bd0a97614bd39543736e169858d2f2b49fab91?restype=container",
-    "Headers" : {
-      "x-ms-version" : "2021-12-02",
-      "User-Agent" : "azsdk-java-azure-storage-blob/12.22.0-beta.1 (11.0.16.1; Windows 11; 10.0)",
-      "x-ms-client-request-id" : "00b3395c-018e-4ec6-875b-25a38ec17e73"
->>>>>>> 4ce91033
+      "x-ms-client-request-id" : "1afdf0fe-9e0b-4252-bf79-1752d2653269"
     },
     "Response" : {
       "x-ms-version" : "2021-12-02",
       "Server" : "Windows-Azure-Blob/1.0 Microsoft-HTTPAPI/2.0",
-<<<<<<< HEAD
-      "ETag" : "0x8DB20BCF770F6E4",
-      "Last-Modified" : "Thu, 09 Mar 2023 16:40:18 GMT",
+      "ETag" : "0x8DB20C098506249",
+      "Last-Modified" : "Thu, 09 Mar 2023 17:06:16 GMT",
       "retry-after" : "0",
       "Content-Length" : "0",
       "StatusCode" : "201",
-      "x-ms-request-id" : "9d3eefd4-301e-006b-3aa5-52bdfd000000",
-      "Date" : "Thu, 09 Mar 2023 16:40:17 GMT",
-      "x-ms-client-request-id" : "31dabb91-fcbd-4e34-9178-bcda246758f1"
-=======
-      "ETag" : "0x8DB2019D33EA6B5",
-      "Last-Modified" : "Wed, 08 Mar 2023 21:12:29 GMT",
-      "retry-after" : "0",
-      "Content-Length" : "0",
-      "StatusCode" : "201",
-      "x-ms-request-id" : "3f6e8c8e-f01e-00aa-5202-523ea0000000",
-      "Date" : "Wed, 08 Mar 2023 21:12:28 GMT",
-      "x-ms-client-request-id" : "00b3395c-018e-4ec6-875b-25a38ec17e73"
->>>>>>> 4ce91033
+      "x-ms-request-id" : "15481587-e01e-0004-74a9-521529000000",
+      "Date" : "Thu, 09 Mar 2023 17:06:15 GMT",
+      "x-ms-client-request-id" : "1afdf0fe-9e0b-4252-bf79-1752d2653269"
     },
     "Exception" : null
   }, {
     "Method" : "PUT",
-<<<<<<< HEAD
-    "Uri" : "https://REDACTED.blob.core.windows.net/a97614bd0a97614bd9646173959842d4d819e42cc8dd/a97614bd1a97614bd96432334b772348acb454b49bb8",
+    "Uri" : "https://REDACTED.blob.core.windows.net/a97614bd3a97614bdd9505286cad8fdfd587345a8ab4?restype=container",
     "Headers" : {
       "x-ms-version" : "2021-12-02",
       "User-Agent" : "azsdk-java-azure-storage-blob/12.22.0-beta.1 (11.0.16.1; Windows 11; 10.0)",
-      "x-ms-client-request-id" : "9f5ef282-eb9c-4767-9a85-73a81200cd47",
-=======
-    "Uri" : "https://REDACTED.blob.core.windows.net/a97614bd2a97614bd39508905c493e812efab4133847?restype=container",
-    "Headers" : {
-      "x-ms-version" : "2021-12-02",
-      "User-Agent" : "azsdk-java-azure-storage-blob/12.22.0-beta.1 (11.0.16.1; Windows 11; 10.0)",
-      "x-ms-client-request-id" : "31d574ba-a540-4a31-ab1f-49adcdca6f95"
+      "x-ms-client-request-id" : "8bc63dec-ef9a-4945-9c82-ba6a601247c2"
     },
     "Response" : {
       "x-ms-version" : "2021-12-02",
       "Server" : "Windows-Azure-Blob/1.0 Microsoft-HTTPAPI/2.0",
-      "ETag" : "0x8DB2019D35E6176",
-      "Last-Modified" : "Wed, 08 Mar 2023 21:12:29 GMT",
+      "ETag" : "0x8DB20C0986CDBF8",
+      "Last-Modified" : "Thu, 09 Mar 2023 17:06:16 GMT",
       "retry-after" : "0",
       "Content-Length" : "0",
       "StatusCode" : "201",
-      "x-ms-request-id" : "6d606811-c01e-00b1-0402-5200a3000000",
-      "Date" : "Wed, 08 Mar 2023 21:12:28 GMT",
-      "x-ms-client-request-id" : "31d574ba-a540-4a31-ab1f-49adcdca6f95"
+      "x-ms-request-id" : "d78bf28a-b01e-0035-3da9-524efe000000",
+      "Date" : "Thu, 09 Mar 2023 17:06:15 GMT",
+      "x-ms-client-request-id" : "8bc63dec-ef9a-4945-9c82-ba6a601247c2"
     },
     "Exception" : null
   }, {
     "Method" : "PUT",
-    "Uri" : "https://REDACTED.blob.core.windows.net/a97614bd2a97614bd39508905c493e812efab4133847/a97614bd3a97614bd395891145b5779d28a9a4338938",
+    "Uri" : "https://REDACTED.blob.core.windows.net/a97614bd3a97614bdd9505286cad8fdfd587345a8ab4/a97614bd4a97614bdd9513526d4cbb883f2a1470c84b",
     "Headers" : {
       "x-ms-version" : "2021-12-02",
       "User-Agent" : "azsdk-java-azure-storage-blob/12.22.0-beta.1 (11.0.16.1; Windows 11; 10.0)",
-      "x-ms-client-request-id" : "0f38abe3-ff9b-40d9-bf39-f225a01007d7",
->>>>>>> 4ce91033
+      "x-ms-client-request-id" : "f86c43cd-bbe5-48e4-a764-fe28b77cef37",
       "Content-Type" : "application/octet-stream"
     },
     "Response" : {
       "x-ms-version" : "2021-12-02",
       "Server" : "Windows-Azure-Blob/1.0 Microsoft-HTTPAPI/2.0",
-<<<<<<< HEAD
-      "x-ms-content-crc64" : "wLavwVBr4Jo=",
-      "Last-Modified" : "Thu, 09 Mar 2023 16:40:18 GMT",
-      "x-ms-version-id" : "2023-03-09T16:40:18.4450371Z",
+      "x-ms-content-crc64" : "IRsW4F3UnEg=",
+      "Last-Modified" : "Thu, 09 Mar 2023 17:06:16 GMT",
+      "x-ms-version-id" : "2023-03-09T17:06:16.8099825Z",
       "retry-after" : "0",
       "StatusCode" : "201",
       "x-ms-request-server-encrypted" : "true",
-      "Date" : "Thu, 09 Mar 2023 16:40:17 GMT",
-      "Content-MD5" : "PWM35QU7wytD2/5ebSg3iw==",
-      "ETag" : "0x8DB20BCF7AF2D43",
+      "Date" : "Thu, 09 Mar 2023 17:06:16 GMT",
+      "Content-MD5" : "reAgaIPzQm1eAO7RF/3I0w==",
+      "ETag" : "0x8DB20C0988ACBF1",
       "Content-Length" : "0",
-      "x-ms-request-id" : "dccd6d91-f01e-0054-23a5-520a21000000",
-      "x-ms-client-request-id" : "9f5ef282-eb9c-4767-9a85-73a81200cd47"
-=======
-      "x-ms-content-crc64" : "L8nEF5iJdwk=",
-      "Last-Modified" : "Wed, 08 Mar 2023 21:12:29 GMT",
-      "x-ms-version-id" : "2023-03-08T21:12:29.8625254Z",
-      "retry-after" : "0",
-      "StatusCode" : "201",
-      "x-ms-request-server-encrypted" : "true",
-      "Date" : "Wed, 08 Mar 2023 21:12:28 GMT",
-      "Content-MD5" : "mqw5hwsFIhenXM+14V3E1Q==",
-      "ETag" : "0x8DB2019D38DF8E6",
-      "Content-Length" : "0",
-      "x-ms-request-id" : "ed96905b-b01e-005f-3902-52aa8a000000",
-      "x-ms-client-request-id" : "0f38abe3-ff9b-40d9-bf39-f225a01007d7"
->>>>>>> 4ce91033
+      "x-ms-request-id" : "b305e709-201e-0019-36a9-52ccc3000000",
+      "x-ms-client-request-id" : "f86c43cd-bbe5-48e4-a764-fe28b77cef37"
     },
     "Exception" : null
   }, {
     "Method" : "GET",
-<<<<<<< HEAD
-    "Uri" : "https://REDACTED.blob.core.windows.net/a97614bd0a97614bd9646173959842d4d819e42cc8dd/a97614bd1a97614bd96432334b772348acb454b49bb8",
+    "Uri" : "https://REDACTED.blob.core.windows.net/a97614bd3a97614bdd9505286cad8fdfd587345a8ab4/a97614bd4a97614bdd9513526d4cbb883f2a1470c84b",
     "Headers" : {
       "x-ms-version" : "2021-12-02",
       "User-Agent" : "azsdk-java-azure-storage-blob/12.22.0-beta.1 (11.0.16.1; Windows 11; 10.0)",
-      "x-ms-client-request-id" : "220b0f8a-a809-4fe3-9f13-d90ced71ffe8"
-=======
-    "Uri" : "https://REDACTED.blob.core.windows.net/a97614bd2a97614bd39508905c493e812efab4133847/a97614bd3a97614bd395891145b5779d28a9a4338938",
-    "Headers" : {
-      "x-ms-version" : "2021-12-02",
-      "User-Agent" : "azsdk-java-azure-storage-blob/12.22.0-beta.1 (11.0.16.1; Windows 11; 10.0)",
-      "x-ms-client-request-id" : "461d93f2-4f41-47a8-adea-120b02541b51"
->>>>>>> 4ce91033
+      "x-ms-client-request-id" : "61a7e692-098d-46e8-a814-946ed5bdb2c5"
     },
     "Response" : {
       "x-ms-is-current-version" : "true",
@@ -132,46 +82,24 @@
       "Server" : "Windows-Azure-Blob/1.0 Microsoft-HTTPAPI/2.0",
       "Content-Range" : "bytes 0-499/1024",
       "x-ms-lease-state" : "available",
-<<<<<<< HEAD
-      "x-ms-blob-content-md5" : "PWM35QU7wytD2/5ebSg3iw==",
-      "x-ms-version-id" : "2023-03-09T16:40:18.4450371Z",
-      "Last-Modified" : "Thu, 09 Mar 2023 16:40:18 GMT",
+      "x-ms-blob-content-md5" : "reAgaIPzQm1eAO7RF/3I0w==",
+      "x-ms-version-id" : "2023-03-09T17:06:16.8099825Z",
+      "Last-Modified" : "Thu, 09 Mar 2023 17:06:16 GMT",
       "retry-after" : "0",
       "StatusCode" : "206",
-      "Date" : "Thu, 09 Mar 2023 16:40:17 GMT",
+      "Date" : "Thu, 09 Mar 2023 17:06:16 GMT",
       "x-ms-blob-type" : "BlockBlob",
       "Accept-Ranges" : "bytes",
       "x-ms-server-encrypted" : "true",
-      "ETag" : "0x8DB20BCF7AF2D43",
-      "x-ms-creation-time" : "Thu, 09 Mar 2023 16:40:18 GMT",
+      "ETag" : "0x8DB20C0988ACBF1",
+      "x-ms-creation-time" : "Thu, 09 Mar 2023 17:06:16 GMT",
       "Content-Length" : "500",
-      "x-ms-request-id" : "5f3bafb0-a01e-004c-65a5-5227b4000000",
-      "Body" : "zyxX3p9zg/glWy9h1DG1ICK9zpN30kSlZl4XQPSAYkTvQ83PsGNAhdbWoiOL7NFnVBQYn3C/1By6guFph/nED0JXEELCOgJb4h7AHuhcbJuELAVlQY68RVMZgnySY+g1/1eY4BC0IwsmSlGNZYPH6jv/aUAMMZjSr9aV/opptDUhO4ReRT0u5+CiRo0PGsamBoJHyql/RiXv9IQKtvT5wOgtJW4BUUreNy/cxwmziGj2ooV4Ibr0wlvEqFyys0S4VdoLNluhcGWwybeoCCdBKSFVQJY02yfM3Mti3e3w5rOxu8kLWhKmk7rJgTTWU5UeH635btS6rayBecf9Krk5iQaD2FB7hMy6JDy6XdAqK4CNDUOeqACgCvpivq8DUktgpItZqi5v0oyhq8wMaA84lI1jr1WK5uL2IBa6PGEAdnueX59wWUtLTEt5pO6jhS2CRHMgEwrLyYRreWnABR+Zx0tMsx/TzbqeHcVDg5sw3XNbNMGx6JPLOXq8BJcDhe6oxQZJxurxHFZ45h7U/iCufn8+P/id4HA5j9gXoUI8tj1tYNLs3tN07p90PrCNc72n4kUVx9MM5qwQoezY/YcyfWULpTJjW2yLO99pSp4/BBe3p/jR6ALbqAhk9ldEO64uFG9k6yO2TvnXltybm9XcNrkGvF8=",
-      "x-ms-client-request-id" : "220b0f8a-a809-4fe3-9f13-d90ced71ffe8",
-=======
-      "x-ms-blob-content-md5" : "mqw5hwsFIhenXM+14V3E1Q==",
-      "x-ms-version-id" : "2023-03-08T21:12:29.8625254Z",
-      "Last-Modified" : "Wed, 08 Mar 2023 21:12:29 GMT",
-      "retry-after" : "0",
-      "StatusCode" : "206",
-      "Date" : "Wed, 08 Mar 2023 21:12:29 GMT",
-      "x-ms-blob-type" : "BlockBlob",
-      "Accept-Ranges" : "bytes",
-      "x-ms-server-encrypted" : "true",
-      "ETag" : "0x8DB2019D38DF8E6",
-      "x-ms-creation-time" : "Wed, 08 Mar 2023 21:12:29 GMT",
-      "Content-Length" : "500",
-      "x-ms-request-id" : "ed9690e5-b01e-005f-0402-52aa8a000000",
-      "Body" : "xXlhPIaV+sYwVKm3iKBDCUWXWZKNjcAhjFb+ZJkGCFyd7t67YCvzjR2dx+FAptFxKSgFTCpAxPAvS+JtcHK2B70vdtbKYFkq3uKHPx6jpLrqC0v6w6U28P83J/hb+CpUf2UELnf2gFVALR+kpJoZCFKDBSyVUz2KjZ+FQHks4Nk/vtwrztQVw7Uj518r4cIRcbHQX85NhP5NepIW+qxJMeCq2Zdqzs211N3Mkl7i6QAaIKNXFXI5JxePesul0BuARSupBJgyoC7WQ5lCvTcT6mNUQkABshrpqFugnlOlau3XKqa33C9tMxv/tKAcD39BKXMFJqAdIXAfjd7rcT46IgXt0GpsBj+do/pJ/SHh3++J9Zcs8r2SQYAIcVWCU1pVwIm4x7MKj/mWc+T/yXfBWWhtrkNsP4W7NIPGoZsup6L7eWfC0Hc4Tb2Z9d/jRFrB7VnfnnZsG9GHq7wL5eoJlzE0pQsUEgPzBsDZgZMIwecBDBIL7XcHsinhCFIfA9Lr3tgeqoiZ72IDHUSP0cfAt9aaNViiFxyTrn3P6BowQmUF70hqZAywamwbMtzoEsURXegxcthu9vwOratOO5dqqakwDD2ZufVCmDrIq/ebmIXOtURwysgK3SXWqaz8SKqtVGePzUgjf/gIf7qycx3w4yTIPNY=",
-      "x-ms-client-request-id" : "461d93f2-4f41-47a8-adea-120b02541b51",
->>>>>>> 4ce91033
+      "x-ms-request-id" : "b305e74e-201e-0019-66a9-52ccc3000000",
+      "Body" : "/b5TJ3KUSfs7weHghzYsrFZFdb1tWNYimpl+JYr791KKQHZAR2qEJt7G8TQQZilyCJBH8kcwCQqex9YfaqBNa1OQc5H3tiUlbx14zNG7L5jisQLTO8i7O2QY9sia7+W1RhrYOaTfNC7YVhD8qBcX9JKz1DEGkHPvav2gOiEmdWr2TREBRy79r0jrRGtjfACNrbdmY3rVkhqwbpznOV9zmBnvhHYrGE4itD1EV0n6c8or00hd/PLG3j23XnzRph4wCPYRsnDUDb1RsIHAkmlhgOl10GcGzp1tmFFdswvcvKFCAJ0iiUIYTRzJtM7q9I1jJmMryaal3ABP1Iltv2NHjelQiiq+IKTmUmbo8vJzOJkGOqkF/TByIHTuzx/3qupXQ2FHpKuSqCH4AozTv5X+4xKOfQ/CDR7wGnSmLnF5AwA6AUbLv/f84VQLudpZ20xnto98Br1+J6jdegUhIBSEM90HC3C+ES1qcUEeUz5i4xnCRJT2THq9rVeGU6yrL+t/3ZMy0EB7O52gMUNc3H45x+pQBFrhCNr4rMQbe+2yNm4R3IvlMG7M4PK2FaMaJ8ruRk6WAoHzwpb/Wp84c0l8gPKProFN2nIGvo/zt9Ask+fStVhzRsKBIfrBk9sBxhFSH8irFazLGQAhAqIPSkhRbe9XnqI=",
+      "x-ms-client-request-id" : "61a7e692-098d-46e8-a814-946ed5bdb2c5",
       "Content-Type" : "application/octet-stream"
     },
     "Exception" : null
   } ],
-<<<<<<< HEAD
-  "variables" : [ "a97614bd0a97614bd9646173959842d4d819e42cc8dd", "a97614bd1a97614bd96432334b772348acb454b49bb8", "a97614bd2a97614bd964885023cea7d19c7d240e0a74", "ab586774-8956-40d4-94f4-e48ad194c576" ]
-=======
-  "variables" : [ "a97614bd0a97614bd39543736e169858d2f2b49fab91", "a97614bd1a97614bd395331352cb23e250f9f44eba40", "a97614bd2a97614bd39508905c493e812efab4133847", "a97614bd3a97614bd395891145b5779d28a9a4338938", "021d5dd6-12a1-4f00-bbbe-0e5b76818fdb" ]
->>>>>>> 4ce91033
+  "variables" : [ "a97614bd0a97614bdd9565269571216c2ab87457c95f", "a97614bd1a97614bdd9547648b8d28a31cd9f40c389f", "a97614bd2a97614bdd95282259202933fe3c144b9a33", "a97614bd3a97614bdd9505286cad8fdfd587345a8ab4", "a97614bd4a97614bdd9513526d4cbb883f2a1470c84b", "5f4c534d-8144-43c2-9b27-d58c9815e8ef" ]
 }