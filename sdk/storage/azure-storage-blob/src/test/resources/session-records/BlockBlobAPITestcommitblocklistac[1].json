{
  "networkCallRecords" : [ {
    "Method" : "PUT",
<<<<<<< HEAD
    "Uri" : "https://jaschrepragrs.blob.core.windows.net/jtccommitblocklistac0blockblobapitestcommitblocklistac2ea47307?restype=container",
    "Headers" : {
      "x-ms-version" : "2019-02-02",
      "User-Agent" : "azsdk-java-azure-storage-blob/12.0.0-preview.3 1.8.0_221; Windows 10 10.0",
      "x-ms-client-request-id" : "44bc54f6-fb40-4632-8190-584d6dba7ac4"
=======
    "Uri" : "https://azstoragesdkaccount.blob.core.windows.net/jtccommitblocklistac0blockblobapitestcommitblocklistac12860915?restype=container",
    "Headers" : {
      "x-ms-version" : "2019-02-02",
      "User-Agent" : "azsdk-java-azure-storage-blob/12.0.0-preview.3 1.8.0_212; Windows 10 10.0",
      "x-ms-client-request-id" : "7aedfb68-b32c-4685-a5f2-1d4c25293c5f"
>>>>>>> a55d5dd9
    },
    "Response" : {
      "x-ms-version" : "2019-02-02",
      "Server" : "Windows-Azure-Blob/1.0 Microsoft-HTTPAPI/2.0",
<<<<<<< HEAD
      "ETag" : "\"0x8D732528604675D\"",
      "Last-Modified" : "Thu, 05 Sep 2019 22:43:51 GMT",
      "retry-after" : "0",
      "Content-Length" : "0",
      "StatusCode" : "201",
      "x-ms-request-id" : "dacab95a-b01e-001c-4b3b-6438bc000000",
      "Date" : "Thu, 05 Sep 2019 22:43:50 GMT",
      "x-ms-client-request-id" : "44bc54f6-fb40-4632-8190-584d6dba7ac4"
=======
      "ETag" : "\"0x8D732FCEF573D8E\"",
      "Last-Modified" : "Fri, 06 Sep 2019 19:03:42 GMT",
      "retry-after" : "0",
      "Content-Length" : "0",
      "StatusCode" : "201",
      "x-ms-request-id" : "412a16fd-c01e-00c5-7ce5-644e4d000000",
      "Date" : "Fri, 06 Sep 2019 19:03:41 GMT",
      "x-ms-client-request-id" : "7aedfb68-b32c-4685-a5f2-1d4c25293c5f"
>>>>>>> a55d5dd9
    },
    "Exception" : null
  }, {
    "Method" : "PUT",
<<<<<<< HEAD
    "Uri" : "https://jaschrepragrs.blob.core.windows.net/jtccommitblocklistac0blockblobapitestcommitblocklistac2ea47307/javablobcommitblocklistac175414c7d63b8075fb48c0",
    "Headers" : {
      "x-ms-version" : "2019-02-02",
      "User-Agent" : "azsdk-java-azure-storage-blob/12.0.0-preview.3 1.8.0_221; Windows 10 10.0",
      "x-ms-client-request-id" : "89bb9bf3-bd94-4dd4-ac51-0942a2b30227",
=======
    "Uri" : "https://azstoragesdkaccount.blob.core.windows.net/jtccommitblocklistac0blockblobapitestcommitblocklistac12860915/javablobcommitblocklistac160462071e5331cb0e4fb0",
    "Headers" : {
      "x-ms-version" : "2019-02-02",
      "User-Agent" : "azsdk-java-azure-storage-blob/12.0.0-preview.3 1.8.0_212; Windows 10 10.0",
      "x-ms-client-request-id" : "8ef23998-a767-47ef-a763-56fb4228b439",
>>>>>>> a55d5dd9
      "Content-Type" : "application/octet-stream"
    },
    "Response" : {
      "x-ms-version" : "2019-02-02",
      "Server" : "Windows-Azure-Blob/1.0 Microsoft-HTTPAPI/2.0",
      "x-ms-content-crc64" : "6RYQPwaVsyQ=",
<<<<<<< HEAD
      "Last-Modified" : "Thu, 05 Sep 2019 22:43:51 GMT",
      "retry-after" : "0",
      "StatusCode" : "201",
      "x-ms-request-server-encrypted" : "true",
      "Date" : "Thu, 05 Sep 2019 22:43:50 GMT",
      "Content-MD5" : "wh+Wm18D0z1D4E+PE252gg==",
      "ETag" : "\"0x8D73252861115AE\"",
      "Content-Length" : "0",
      "x-ms-request-id" : "dacab96d-b01e-001c-5d3b-6438bc000000",
      "x-ms-client-request-id" : "89bb9bf3-bd94-4dd4-ac51-0942a2b30227"
=======
      "Last-Modified" : "Fri, 06 Sep 2019 19:03:42 GMT",
      "retry-after" : "0",
      "StatusCode" : "201",
      "x-ms-request-server-encrypted" : "true",
      "Date" : "Fri, 06 Sep 2019 19:03:41 GMT",
      "Content-MD5" : "wh+Wm18D0z1D4E+PE252gg==",
      "ETag" : "\"0x8D732FCEF615348\"",
      "Content-Length" : "0",
      "x-ms-request-id" : "412a1722-c01e-00c5-1fe5-644e4d000000",
      "x-ms-client-request-id" : "8ef23998-a767-47ef-a763-56fb4228b439"
>>>>>>> a55d5dd9
    },
    "Exception" : null
  }, {
    "Method" : "PUT",
<<<<<<< HEAD
    "Uri" : "https://jaschrepragrs.blob.core.windows.net/jtccommitblocklistac0blockblobapitestcommitblocklistac2ea47307/javablobcommitblocklistac175414c7d63b8075fb48c0?comp=blocklist",
    "Headers" : {
      "x-ms-version" : "2019-02-02",
      "User-Agent" : "azsdk-java-azure-storage-blob/12.0.0-preview.3 1.8.0_221; Windows 10 10.0",
      "x-ms-client-request-id" : "bcf4dcea-4138-4f24-94a7-6a1812aafd9b",
=======
    "Uri" : "https://azstoragesdkaccount.blob.core.windows.net/jtccommitblocklistac0blockblobapitestcommitblocklistac12860915/javablobcommitblocklistac160462071e5331cb0e4fb0?comp=blocklist",
    "Headers" : {
      "x-ms-version" : "2019-02-02",
      "User-Agent" : "azsdk-java-azure-storage-blob/12.0.0-preview.3 1.8.0_212; Windows 10 10.0",
      "x-ms-client-request-id" : "0c29e298-c811-4f59-92dc-b0e1ec06a45c",
>>>>>>> a55d5dd9
      "Content-Type" : "application/xml; charset=utf-8"
    },
    "Response" : {
      "x-ms-version" : "2019-02-02",
      "Server" : "Windows-Azure-Blob/1.0 Microsoft-HTTPAPI/2.0",
<<<<<<< HEAD
      "ETag" : "\"0x8D73252861D9B11\"",
      "x-ms-content-crc64" : "p1vsGtjjPsk=",
      "Last-Modified" : "Thu, 05 Sep 2019 22:43:51 GMT",
      "retry-after" : "0",
      "Content-Length" : "0",
      "StatusCode" : "201",
      "x-ms-request-id" : "dacab973-b01e-001c-633b-6438bc000000",
      "x-ms-request-server-encrypted" : "true",
      "Date" : "Thu, 05 Sep 2019 22:43:50 GMT",
      "x-ms-client-request-id" : "bcf4dcea-4138-4f24-94a7-6a1812aafd9b"
=======
      "ETag" : "\"0x8D732FCEF6C0437\"",
      "x-ms-content-crc64" : "p1vsGtjjPsk=",
      "Last-Modified" : "Fri, 06 Sep 2019 19:03:42 GMT",
      "retry-after" : "0",
      "Content-Length" : "0",
      "StatusCode" : "201",
      "x-ms-request-id" : "412a1736-c01e-00c5-32e5-644e4d000000",
      "x-ms-request-server-encrypted" : "true",
      "Date" : "Fri, 06 Sep 2019 19:03:41 GMT",
      "x-ms-client-request-id" : "0c29e298-c811-4f59-92dc-b0e1ec06a45c"
>>>>>>> a55d5dd9
    },
    "Exception" : null
  }, {
    "Method" : "GET",
<<<<<<< HEAD
    "Uri" : "https://jaschrepragrs.blob.core.windows.net?prefix=jtccommitblocklistac&comp=list",
    "Headers" : {
      "x-ms-version" : "2019-02-02",
      "User-Agent" : "azsdk-java-azure-storage-blob/12.0.0-preview.3 1.8.0_221; Windows 10 10.0",
      "x-ms-client-request-id" : "0795f0e9-9a19-47aa-b045-baddbb79a5f5"
=======
    "Uri" : "https://azstoragesdkaccount.blob.core.windows.net?prefix=jtccommitblocklistac&comp=list",
    "Headers" : {
      "x-ms-version" : "2019-02-02",
      "User-Agent" : "azsdk-java-azure-storage-blob/12.0.0-preview.3 1.8.0_212; Windows 10 10.0",
      "x-ms-client-request-id" : "138b8cd1-5084-45ca-9d5e-f8bad6b93e10"
>>>>>>> a55d5dd9
    },
    "Response" : {
      "Transfer-Encoding" : "chunked",
      "x-ms-version" : "2019-02-02",
      "Server" : "Windows-Azure-Blob/1.0 Microsoft-HTTPAPI/2.0",
      "retry-after" : "0",
      "StatusCode" : "200",
<<<<<<< HEAD
      "x-ms-request-id" : "dacab976-b01e-001c-663b-6438bc000000",
      "Body" : "﻿<?xml version=\"1.0\" encoding=\"utf-8\"?><EnumerationResults ServiceEndpoint=\"https://jaschrepragrs.blob.core.windows.net/\"><Prefix>jtccommitblocklistac</Prefix><Containers><Container><Name>jtccommitblocklistac0blockblobapitestcommitblocklistac2ea47307</Name><Properties><Last-Modified>Thu, 05 Sep 2019 22:43:51 GMT</Last-Modified><Etag>\"0x8D732528604675D\"</Etag><LeaseStatus>unlocked</LeaseStatus><LeaseState>available</LeaseState><DefaultEncryptionScope>$account-encryption-key</DefaultEncryptionScope><DenyEncryptionScopeOverride>false</DenyEncryptionScopeOverride><HasImmutabilityPolicy>false</HasImmutabilityPolicy><HasLegalHold>false</HasLegalHold></Properties></Container></Containers><NextMarker /></EnumerationResults>",
      "Date" : "Thu, 05 Sep 2019 22:43:51 GMT",
      "x-ms-client-request-id" : "0795f0e9-9a19-47aa-b045-baddbb79a5f5",
=======
      "x-ms-request-id" : "412a174a-c01e-00c5-43e5-644e4d000000",
      "Body" : "﻿<?xml version=\"1.0\" encoding=\"utf-8\"?><EnumerationResults ServiceEndpoint=\"https://azstoragesdkaccount.blob.core.windows.net/\"><Prefix>jtccommitblocklistac</Prefix><Containers><Container><Name>jtccommitblocklistac0blockblobapitestcommitblocklistac12860915</Name><Properties><Last-Modified>Fri, 06 Sep 2019 19:03:42 GMT</Last-Modified><Etag>\"0x8D732FCEF573D8E\"</Etag><LeaseStatus>unlocked</LeaseStatus><LeaseState>available</LeaseState><DefaultEncryptionScope>$account-encryption-key</DefaultEncryptionScope><DenyEncryptionScopeOverride>false</DenyEncryptionScopeOverride><HasImmutabilityPolicy>false</HasImmutabilityPolicy><HasLegalHold>false</HasLegalHold></Properties></Container></Containers><NextMarker /></EnumerationResults>",
      "Date" : "Fri, 06 Sep 2019 19:03:41 GMT",
      "x-ms-client-request-id" : "138b8cd1-5084-45ca-9d5e-f8bad6b93e10",
>>>>>>> a55d5dd9
      "Content-Type" : "application/xml"
    },
    "Exception" : null
  }, {
    "Method" : "DELETE",
<<<<<<< HEAD
    "Uri" : "https://jaschrepragrs.blob.core.windows.net/jtccommitblocklistac0blockblobapitestcommitblocklistac2ea47307?restype=container",
    "Headers" : {
      "x-ms-version" : "2019-02-02",
      "User-Agent" : "azsdk-java-azure-storage-blob/12.0.0-preview.3 1.8.0_221; Windows 10 10.0",
      "x-ms-client-request-id" : "2a4965fd-7d74-4035-a5fa-0784ec821877"
=======
    "Uri" : "https://azstoragesdkaccount.blob.core.windows.net/jtccommitblocklistac0blockblobapitestcommitblocklistac12860915?restype=container",
    "Headers" : {
      "x-ms-version" : "2019-02-02",
      "User-Agent" : "azsdk-java-azure-storage-blob/12.0.0-preview.3 1.8.0_212; Windows 10 10.0",
      "x-ms-client-request-id" : "13e6f2cb-be85-4f66-ad9c-5c2643b407b9"
>>>>>>> a55d5dd9
    },
    "Response" : {
      "x-ms-version" : "2019-02-02",
      "Server" : "Windows-Azure-Blob/1.0 Microsoft-HTTPAPI/2.0",
      "retry-after" : "0",
      "Content-Length" : "0",
      "StatusCode" : "202",
<<<<<<< HEAD
      "x-ms-request-id" : "dacab978-b01e-001c-683b-6438bc000000",
      "Date" : "Thu, 05 Sep 2019 22:43:51 GMT",
      "x-ms-client-request-id" : "2a4965fd-7d74-4035-a5fa-0784ec821877"
    },
    "Exception" : null
  } ],
  "variables" : [ "jtccommitblocklistac0blockblobapitestcommitblocklistac2ea47307", "javablobcommitblocklistac175414c7d63b8075fb48c0", "javablobcommitblocklistac233895050a61ab13f146c5" ]
=======
      "x-ms-request-id" : "412a175e-c01e-00c5-54e5-644e4d000000",
      "Date" : "Fri, 06 Sep 2019 19:03:41 GMT",
      "x-ms-client-request-id" : "13e6f2cb-be85-4f66-ad9c-5c2643b407b9"
    },
    "Exception" : null
  } ],
  "variables" : [ "jtccommitblocklistac0blockblobapitestcommitblocklistac12860915", "javablobcommitblocklistac160462071e5331cb0e4fb0", "javablobcommitblocklistac240537d5c5985f06514e82" ]
>>>>>>> a55d5dd9
}<|MERGE_RESOLUTION|>--- conflicted
+++ resolved
@@ -1,150 +1,81 @@
 {
   "networkCallRecords" : [ {
     "Method" : "PUT",
-<<<<<<< HEAD
-    "Uri" : "https://jaschrepragrs.blob.core.windows.net/jtccommitblocklistac0blockblobapitestcommitblocklistac2ea47307?restype=container",
+    "Uri" : "https://jaschrepragrs.blob.core.windows.net/jtccommitblocklistac0blockblobapitestcommitblocklistac52364848?restype=container",
     "Headers" : {
       "x-ms-version" : "2019-02-02",
       "User-Agent" : "azsdk-java-azure-storage-blob/12.0.0-preview.3 1.8.0_221; Windows 10 10.0",
-      "x-ms-client-request-id" : "44bc54f6-fb40-4632-8190-584d6dba7ac4"
-=======
-    "Uri" : "https://azstoragesdkaccount.blob.core.windows.net/jtccommitblocklistac0blockblobapitestcommitblocklistac12860915?restype=container",
-    "Headers" : {
-      "x-ms-version" : "2019-02-02",
-      "User-Agent" : "azsdk-java-azure-storage-blob/12.0.0-preview.3 1.8.0_212; Windows 10 10.0",
-      "x-ms-client-request-id" : "7aedfb68-b32c-4685-a5f2-1d4c25293c5f"
->>>>>>> a55d5dd9
+      "x-ms-client-request-id" : "20cdaafc-af64-4224-bc56-6a9fa8c6729c"
     },
     "Response" : {
       "x-ms-version" : "2019-02-02",
       "Server" : "Windows-Azure-Blob/1.0 Microsoft-HTTPAPI/2.0",
-<<<<<<< HEAD
-      "ETag" : "\"0x8D732528604675D\"",
-      "Last-Modified" : "Thu, 05 Sep 2019 22:43:51 GMT",
+      "ETag" : "\"0x8D73561C0136EBD\"",
+      "Last-Modified" : "Mon, 09 Sep 2019 20:10:24 GMT",
       "retry-after" : "0",
       "Content-Length" : "0",
       "StatusCode" : "201",
-      "x-ms-request-id" : "dacab95a-b01e-001c-4b3b-6438bc000000",
-      "Date" : "Thu, 05 Sep 2019 22:43:50 GMT",
-      "x-ms-client-request-id" : "44bc54f6-fb40-4632-8190-584d6dba7ac4"
-=======
-      "ETag" : "\"0x8D732FCEF573D8E\"",
-      "Last-Modified" : "Fri, 06 Sep 2019 19:03:42 GMT",
-      "retry-after" : "0",
-      "Content-Length" : "0",
-      "StatusCode" : "201",
-      "x-ms-request-id" : "412a16fd-c01e-00c5-7ce5-644e4d000000",
-      "Date" : "Fri, 06 Sep 2019 19:03:41 GMT",
-      "x-ms-client-request-id" : "7aedfb68-b32c-4685-a5f2-1d4c25293c5f"
->>>>>>> a55d5dd9
+      "x-ms-request-id" : "755bb8d9-601e-0051-054a-67fe5e000000",
+      "Date" : "Mon, 09 Sep 2019 20:10:24 GMT",
+      "x-ms-client-request-id" : "20cdaafc-af64-4224-bc56-6a9fa8c6729c"
     },
     "Exception" : null
   }, {
     "Method" : "PUT",
-<<<<<<< HEAD
-    "Uri" : "https://jaschrepragrs.blob.core.windows.net/jtccommitblocklistac0blockblobapitestcommitblocklistac2ea47307/javablobcommitblocklistac175414c7d63b8075fb48c0",
+    "Uri" : "https://jaschrepragrs.blob.core.windows.net/jtccommitblocklistac0blockblobapitestcommitblocklistac52364848/javablobcommitblocklistac1776634f9341bc113945bc",
     "Headers" : {
       "x-ms-version" : "2019-02-02",
       "User-Agent" : "azsdk-java-azure-storage-blob/12.0.0-preview.3 1.8.0_221; Windows 10 10.0",
-      "x-ms-client-request-id" : "89bb9bf3-bd94-4dd4-ac51-0942a2b30227",
-=======
-    "Uri" : "https://azstoragesdkaccount.blob.core.windows.net/jtccommitblocklistac0blockblobapitestcommitblocklistac12860915/javablobcommitblocklistac160462071e5331cb0e4fb0",
-    "Headers" : {
-      "x-ms-version" : "2019-02-02",
-      "User-Agent" : "azsdk-java-azure-storage-blob/12.0.0-preview.3 1.8.0_212; Windows 10 10.0",
-      "x-ms-client-request-id" : "8ef23998-a767-47ef-a763-56fb4228b439",
->>>>>>> a55d5dd9
+      "x-ms-client-request-id" : "8fb10da3-08fe-44de-874b-4ea4f38623d6",
       "Content-Type" : "application/octet-stream"
     },
     "Response" : {
       "x-ms-version" : "2019-02-02",
       "Server" : "Windows-Azure-Blob/1.0 Microsoft-HTTPAPI/2.0",
       "x-ms-content-crc64" : "6RYQPwaVsyQ=",
-<<<<<<< HEAD
-      "Last-Modified" : "Thu, 05 Sep 2019 22:43:51 GMT",
+      "Last-Modified" : "Mon, 09 Sep 2019 20:10:24 GMT",
       "retry-after" : "0",
       "StatusCode" : "201",
       "x-ms-request-server-encrypted" : "true",
-      "Date" : "Thu, 05 Sep 2019 22:43:50 GMT",
+      "Date" : "Mon, 09 Sep 2019 20:10:24 GMT",
       "Content-MD5" : "wh+Wm18D0z1D4E+PE252gg==",
-      "ETag" : "\"0x8D73252861115AE\"",
+      "ETag" : "\"0x8D73561C0216157\"",
       "Content-Length" : "0",
-      "x-ms-request-id" : "dacab96d-b01e-001c-5d3b-6438bc000000",
-      "x-ms-client-request-id" : "89bb9bf3-bd94-4dd4-ac51-0942a2b30227"
-=======
-      "Last-Modified" : "Fri, 06 Sep 2019 19:03:42 GMT",
-      "retry-after" : "0",
-      "StatusCode" : "201",
-      "x-ms-request-server-encrypted" : "true",
-      "Date" : "Fri, 06 Sep 2019 19:03:41 GMT",
-      "Content-MD5" : "wh+Wm18D0z1D4E+PE252gg==",
-      "ETag" : "\"0x8D732FCEF615348\"",
-      "Content-Length" : "0",
-      "x-ms-request-id" : "412a1722-c01e-00c5-1fe5-644e4d000000",
-      "x-ms-client-request-id" : "8ef23998-a767-47ef-a763-56fb4228b439"
->>>>>>> a55d5dd9
+      "x-ms-request-id" : "755bb8ee-601e-0051-184a-67fe5e000000",
+      "x-ms-client-request-id" : "8fb10da3-08fe-44de-874b-4ea4f38623d6"
     },
     "Exception" : null
   }, {
     "Method" : "PUT",
-<<<<<<< HEAD
-    "Uri" : "https://jaschrepragrs.blob.core.windows.net/jtccommitblocklistac0blockblobapitestcommitblocklistac2ea47307/javablobcommitblocklistac175414c7d63b8075fb48c0?comp=blocklist",
+    "Uri" : "https://jaschrepragrs.blob.core.windows.net/jtccommitblocklistac0blockblobapitestcommitblocklistac52364848/javablobcommitblocklistac1776634f9341bc113945bc?comp=blocklist",
     "Headers" : {
       "x-ms-version" : "2019-02-02",
       "User-Agent" : "azsdk-java-azure-storage-blob/12.0.0-preview.3 1.8.0_221; Windows 10 10.0",
-      "x-ms-client-request-id" : "bcf4dcea-4138-4f24-94a7-6a1812aafd9b",
-=======
-    "Uri" : "https://azstoragesdkaccount.blob.core.windows.net/jtccommitblocklistac0blockblobapitestcommitblocklistac12860915/javablobcommitblocklistac160462071e5331cb0e4fb0?comp=blocklist",
-    "Headers" : {
-      "x-ms-version" : "2019-02-02",
-      "User-Agent" : "azsdk-java-azure-storage-blob/12.0.0-preview.3 1.8.0_212; Windows 10 10.0",
-      "x-ms-client-request-id" : "0c29e298-c811-4f59-92dc-b0e1ec06a45c",
->>>>>>> a55d5dd9
+      "x-ms-client-request-id" : "d06776e3-1f2d-4815-bc74-4f1f205e3e0a",
       "Content-Type" : "application/xml; charset=utf-8"
     },
     "Response" : {
       "x-ms-version" : "2019-02-02",
       "Server" : "Windows-Azure-Blob/1.0 Microsoft-HTTPAPI/2.0",
-<<<<<<< HEAD
-      "ETag" : "\"0x8D73252861D9B11\"",
+      "ETag" : "\"0x8D73561C02E5C08\"",
       "x-ms-content-crc64" : "p1vsGtjjPsk=",
-      "Last-Modified" : "Thu, 05 Sep 2019 22:43:51 GMT",
+      "Last-Modified" : "Mon, 09 Sep 2019 20:10:24 GMT",
       "retry-after" : "0",
       "Content-Length" : "0",
       "StatusCode" : "201",
-      "x-ms-request-id" : "dacab973-b01e-001c-633b-6438bc000000",
+      "x-ms-request-id" : "755bb90b-601e-0051-2c4a-67fe5e000000",
       "x-ms-request-server-encrypted" : "true",
-      "Date" : "Thu, 05 Sep 2019 22:43:50 GMT",
-      "x-ms-client-request-id" : "bcf4dcea-4138-4f24-94a7-6a1812aafd9b"
-=======
-      "ETag" : "\"0x8D732FCEF6C0437\"",
-      "x-ms-content-crc64" : "p1vsGtjjPsk=",
-      "Last-Modified" : "Fri, 06 Sep 2019 19:03:42 GMT",
-      "retry-after" : "0",
-      "Content-Length" : "0",
-      "StatusCode" : "201",
-      "x-ms-request-id" : "412a1736-c01e-00c5-32e5-644e4d000000",
-      "x-ms-request-server-encrypted" : "true",
-      "Date" : "Fri, 06 Sep 2019 19:03:41 GMT",
-      "x-ms-client-request-id" : "0c29e298-c811-4f59-92dc-b0e1ec06a45c"
->>>>>>> a55d5dd9
+      "Date" : "Mon, 09 Sep 2019 20:10:24 GMT",
+      "x-ms-client-request-id" : "d06776e3-1f2d-4815-bc74-4f1f205e3e0a"
     },
     "Exception" : null
   }, {
     "Method" : "GET",
-<<<<<<< HEAD
     "Uri" : "https://jaschrepragrs.blob.core.windows.net?prefix=jtccommitblocklistac&comp=list",
     "Headers" : {
       "x-ms-version" : "2019-02-02",
       "User-Agent" : "azsdk-java-azure-storage-blob/12.0.0-preview.3 1.8.0_221; Windows 10 10.0",
-      "x-ms-client-request-id" : "0795f0e9-9a19-47aa-b045-baddbb79a5f5"
-=======
-    "Uri" : "https://azstoragesdkaccount.blob.core.windows.net?prefix=jtccommitblocklistac&comp=list",
-    "Headers" : {
-      "x-ms-version" : "2019-02-02",
-      "User-Agent" : "azsdk-java-azure-storage-blob/12.0.0-preview.3 1.8.0_212; Windows 10 10.0",
-      "x-ms-client-request-id" : "138b8cd1-5084-45ca-9d5e-f8bad6b93e10"
->>>>>>> a55d5dd9
+      "x-ms-client-request-id" : "6db1f5a7-23a8-4b4d-8c91-d63c700f29f0"
     },
     "Response" : {
       "Transfer-Encoding" : "chunked",
@@ -152,35 +83,20 @@
       "Server" : "Windows-Azure-Blob/1.0 Microsoft-HTTPAPI/2.0",
       "retry-after" : "0",
       "StatusCode" : "200",
-<<<<<<< HEAD
-      "x-ms-request-id" : "dacab976-b01e-001c-663b-6438bc000000",
-      "Body" : "﻿<?xml version=\"1.0\" encoding=\"utf-8\"?><EnumerationResults ServiceEndpoint=\"https://jaschrepragrs.blob.core.windows.net/\"><Prefix>jtccommitblocklistac</Prefix><Containers><Container><Name>jtccommitblocklistac0blockblobapitestcommitblocklistac2ea47307</Name><Properties><Last-Modified>Thu, 05 Sep 2019 22:43:51 GMT</Last-Modified><Etag>\"0x8D732528604675D\"</Etag><LeaseStatus>unlocked</LeaseStatus><LeaseState>available</LeaseState><DefaultEncryptionScope>$account-encryption-key</DefaultEncryptionScope><DenyEncryptionScopeOverride>false</DenyEncryptionScopeOverride><HasImmutabilityPolicy>false</HasImmutabilityPolicy><HasLegalHold>false</HasLegalHold></Properties></Container></Containers><NextMarker /></EnumerationResults>",
-      "Date" : "Thu, 05 Sep 2019 22:43:51 GMT",
-      "x-ms-client-request-id" : "0795f0e9-9a19-47aa-b045-baddbb79a5f5",
-=======
-      "x-ms-request-id" : "412a174a-c01e-00c5-43e5-644e4d000000",
-      "Body" : "﻿<?xml version=\"1.0\" encoding=\"utf-8\"?><EnumerationResults ServiceEndpoint=\"https://azstoragesdkaccount.blob.core.windows.net/\"><Prefix>jtccommitblocklistac</Prefix><Containers><Container><Name>jtccommitblocklistac0blockblobapitestcommitblocklistac12860915</Name><Properties><Last-Modified>Fri, 06 Sep 2019 19:03:42 GMT</Last-Modified><Etag>\"0x8D732FCEF573D8E\"</Etag><LeaseStatus>unlocked</LeaseStatus><LeaseState>available</LeaseState><DefaultEncryptionScope>$account-encryption-key</DefaultEncryptionScope><DenyEncryptionScopeOverride>false</DenyEncryptionScopeOverride><HasImmutabilityPolicy>false</HasImmutabilityPolicy><HasLegalHold>false</HasLegalHold></Properties></Container></Containers><NextMarker /></EnumerationResults>",
-      "Date" : "Fri, 06 Sep 2019 19:03:41 GMT",
-      "x-ms-client-request-id" : "138b8cd1-5084-45ca-9d5e-f8bad6b93e10",
->>>>>>> a55d5dd9
+      "x-ms-request-id" : "755bb91a-601e-0051-384a-67fe5e000000",
+      "Body" : "﻿<?xml version=\"1.0\" encoding=\"utf-8\"?><EnumerationResults ServiceEndpoint=\"https://jaschrepragrs.blob.core.windows.net/\"><Prefix>jtccommitblocklistac</Prefix><Containers><Container><Name>jtccommitblocklistac0blockblobapitestcommitblocklistac52364848</Name><Properties><Last-Modified>Mon, 09 Sep 2019 20:10:24 GMT</Last-Modified><Etag>\"0x8D73561C0136EBD\"</Etag><LeaseStatus>unlocked</LeaseStatus><LeaseState>available</LeaseState><DefaultEncryptionScope>$account-encryption-key</DefaultEncryptionScope><DenyEncryptionScopeOverride>false</DenyEncryptionScopeOverride><HasImmutabilityPolicy>false</HasImmutabilityPolicy><HasLegalHold>false</HasLegalHold></Properties></Container></Containers><NextMarker /></EnumerationResults>",
+      "Date" : "Mon, 09 Sep 2019 20:10:24 GMT",
+      "x-ms-client-request-id" : "6db1f5a7-23a8-4b4d-8c91-d63c700f29f0",
       "Content-Type" : "application/xml"
     },
     "Exception" : null
   }, {
     "Method" : "DELETE",
-<<<<<<< HEAD
-    "Uri" : "https://jaschrepragrs.blob.core.windows.net/jtccommitblocklistac0blockblobapitestcommitblocklistac2ea47307?restype=container",
+    "Uri" : "https://jaschrepragrs.blob.core.windows.net/jtccommitblocklistac0blockblobapitestcommitblocklistac52364848?restype=container",
     "Headers" : {
       "x-ms-version" : "2019-02-02",
       "User-Agent" : "azsdk-java-azure-storage-blob/12.0.0-preview.3 1.8.0_221; Windows 10 10.0",
-      "x-ms-client-request-id" : "2a4965fd-7d74-4035-a5fa-0784ec821877"
-=======
-    "Uri" : "https://azstoragesdkaccount.blob.core.windows.net/jtccommitblocklistac0blockblobapitestcommitblocklistac12860915?restype=container",
-    "Headers" : {
-      "x-ms-version" : "2019-02-02",
-      "User-Agent" : "azsdk-java-azure-storage-blob/12.0.0-preview.3 1.8.0_212; Windows 10 10.0",
-      "x-ms-client-request-id" : "13e6f2cb-be85-4f66-ad9c-5c2643b407b9"
->>>>>>> a55d5dd9
+      "x-ms-client-request-id" : "e1fd0b4c-d2fa-49d7-bb08-e20cba8a1668"
     },
     "Response" : {
       "x-ms-version" : "2019-02-02",
@@ -188,21 +104,11 @@
       "retry-after" : "0",
       "Content-Length" : "0",
       "StatusCode" : "202",
-<<<<<<< HEAD
-      "x-ms-request-id" : "dacab978-b01e-001c-683b-6438bc000000",
-      "Date" : "Thu, 05 Sep 2019 22:43:51 GMT",
-      "x-ms-client-request-id" : "2a4965fd-7d74-4035-a5fa-0784ec821877"
+      "x-ms-request-id" : "755bb926-601e-0051-434a-67fe5e000000",
+      "Date" : "Mon, 09 Sep 2019 20:10:24 GMT",
+      "x-ms-client-request-id" : "e1fd0b4c-d2fa-49d7-bb08-e20cba8a1668"
     },
     "Exception" : null
   } ],
-  "variables" : [ "jtccommitblocklistac0blockblobapitestcommitblocklistac2ea47307", "javablobcommitblocklistac175414c7d63b8075fb48c0", "javablobcommitblocklistac233895050a61ab13f146c5" ]
-=======
-      "x-ms-request-id" : "412a175e-c01e-00c5-54e5-644e4d000000",
-      "Date" : "Fri, 06 Sep 2019 19:03:41 GMT",
-      "x-ms-client-request-id" : "13e6f2cb-be85-4f66-ad9c-5c2643b407b9"
-    },
-    "Exception" : null
-  } ],
-  "variables" : [ "jtccommitblocklistac0blockblobapitestcommitblocklistac12860915", "javablobcommitblocklistac160462071e5331cb0e4fb0", "javablobcommitblocklistac240537d5c5985f06514e82" ]
->>>>>>> a55d5dd9
+  "variables" : [ "jtccommitblocklistac0blockblobapitestcommitblocklistac52364848", "javablobcommitblocklistac1776634f9341bc113945bc", "javablobcommitblocklistac233607daa0d54f00e849af" ]
 }