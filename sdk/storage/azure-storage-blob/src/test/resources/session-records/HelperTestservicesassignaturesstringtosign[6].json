{
  "networkCallRecords" : [ {
    "Method" : "PUT",
<<<<<<< HEAD
    "Uri" : "https://jaschrepragrs.blob.core.windows.net/jtcservicesassignaturesstringtosign0349401ea636eaa12?restype=container",
    "Headers" : {
      "x-ms-version" : "2019-02-02",
      "User-Agent" : "azsdk-java-azure-storage-blob/12.0.0-preview.3 1.8.0_221; Windows 10 10.0",
      "x-ms-client-request-id" : "a6a3888e-7d5f-4bbd-bc21-7d920708b9d3"
=======
    "Uri" : "https://azstoragesdkaccount.blob.core.windows.net/jtcservicesassignaturesstringtosign03759209d67e62ed3?restype=container",
    "Headers" : {
      "x-ms-version" : "2019-02-02",
      "User-Agent" : "azsdk-java-azure-storage-blob/12.0.0-preview.3 1.8.0_212; Windows 10 10.0",
      "x-ms-client-request-id" : "fbdee13c-e980-4c7b-8d63-a0d2c3a9a430"
>>>>>>> a55d5dd9
    },
    "Response" : {
      "x-ms-version" : "2019-02-02",
      "Server" : "Windows-Azure-Blob/1.0 Microsoft-HTTPAPI/2.0",
<<<<<<< HEAD
      "ETag" : "\"0x8D7325184F2BC6F\"",
      "Last-Modified" : "Thu, 05 Sep 2019 22:36:40 GMT",
      "retry-after" : "0",
      "Content-Length" : "0",
      "StatusCode" : "201",
      "x-ms-request-id" : "bfecab1f-901e-0044-763a-643cc7000000",
      "Date" : "Thu, 05 Sep 2019 22:36:39 GMT",
      "x-ms-client-request-id" : "a6a3888e-7d5f-4bbd-bc21-7d920708b9d3"
=======
      "ETag" : "\"0x8D732FDAC320A54\"",
      "Last-Modified" : "Fri, 06 Sep 2019 19:08:59 GMT",
      "retry-after" : "0",
      "Content-Length" : "0",
      "StatusCode" : "201",
      "x-ms-request-id" : "ec65cb7b-001e-001f-01e6-64eb66000000",
      "Date" : "Fri, 06 Sep 2019 19:08:58 GMT",
      "x-ms-client-request-id" : "fbdee13c-e980-4c7b-8d63-a0d2c3a9a430"
>>>>>>> a55d5dd9
    },
    "Exception" : null
  }, {
    "Method" : "GET",
<<<<<<< HEAD
    "Uri" : "https://jaschrepragrs.blob.core.windows.net?prefix=jtcservicesassignaturesstringtosign&comp=list",
    "Headers" : {
      "x-ms-version" : "2019-02-02",
      "User-Agent" : "azsdk-java-azure-storage-blob/12.0.0-preview.3 1.8.0_221; Windows 10 10.0",
      "x-ms-client-request-id" : "53ba9412-0360-43e1-bddf-899f48eadd92"
=======
    "Uri" : "https://azstoragesdkaccount.blob.core.windows.net?prefix=jtcservicesassignaturesstringtosign&comp=list",
    "Headers" : {
      "x-ms-version" : "2019-02-02",
      "User-Agent" : "azsdk-java-azure-storage-blob/12.0.0-preview.3 1.8.0_212; Windows 10 10.0",
      "x-ms-client-request-id" : "d39d88f6-7fcb-4948-b0d4-469d33491cdf"
>>>>>>> a55d5dd9
    },
    "Response" : {
      "Transfer-Encoding" : "chunked",
      "x-ms-version" : "2019-02-02",
      "Server" : "Windows-Azure-Blob/1.0 Microsoft-HTTPAPI/2.0",
      "retry-after" : "0",
      "StatusCode" : "200",
<<<<<<< HEAD
      "x-ms-request-id" : "bfecab40-901e-0044-133a-643cc7000000",
      "Body" : "﻿<?xml version=\"1.0\" encoding=\"utf-8\"?><EnumerationResults ServiceEndpoint=\"https://jaschrepragrs.blob.core.windows.net/\"><Prefix>jtcservicesassignaturesstringtosign</Prefix><Containers><Container><Name>jtcservicesassignaturesstringtosign0349401ea636eaa12</Name><Properties><Last-Modified>Thu, 05 Sep 2019 22:36:40 GMT</Last-Modified><Etag>\"0x8D7325184F2BC6F\"</Etag><LeaseStatus>unlocked</LeaseStatus><LeaseState>available</LeaseState><DefaultEncryptionScope>$account-encryption-key</DefaultEncryptionScope><DenyEncryptionScopeOverride>false</DenyEncryptionScopeOverride><HasImmutabilityPolicy>false</HasImmutabilityPolicy><HasLegalHold>false</HasLegalHold></Properties></Container></Containers><NextMarker /></EnumerationResults>",
      "Date" : "Thu, 05 Sep 2019 22:36:39 GMT",
      "x-ms-client-request-id" : "53ba9412-0360-43e1-bddf-899f48eadd92",
=======
      "x-ms-request-id" : "ec65cb9c-001e-001f-1de6-64eb66000000",
      "Body" : "﻿<?xml version=\"1.0\" encoding=\"utf-8\"?><EnumerationResults ServiceEndpoint=\"https://azstoragesdkaccount.blob.core.windows.net/\"><Prefix>jtcservicesassignaturesstringtosign</Prefix><Containers><Container><Name>jtcservicesassignaturesstringtosign03759209d67e62ed3</Name><Properties><Last-Modified>Fri, 06 Sep 2019 19:08:59 GMT</Last-Modified><Etag>\"0x8D732FDAC320A54\"</Etag><LeaseStatus>unlocked</LeaseStatus><LeaseState>available</LeaseState><DefaultEncryptionScope>$account-encryption-key</DefaultEncryptionScope><DenyEncryptionScopeOverride>false</DenyEncryptionScopeOverride><HasImmutabilityPolicy>false</HasImmutabilityPolicy><HasLegalHold>false</HasLegalHold></Properties></Container></Containers><NextMarker /></EnumerationResults>",
      "Date" : "Fri, 06 Sep 2019 19:08:58 GMT",
      "x-ms-client-request-id" : "d39d88f6-7fcb-4948-b0d4-469d33491cdf",
>>>>>>> a55d5dd9
      "Content-Type" : "application/xml"
    },
    "Exception" : null
  }, {
    "Method" : "DELETE",
<<<<<<< HEAD
    "Uri" : "https://jaschrepragrs.blob.core.windows.net/jtcservicesassignaturesstringtosign0349401ea636eaa12?restype=container",
    "Headers" : {
      "x-ms-version" : "2019-02-02",
      "User-Agent" : "azsdk-java-azure-storage-blob/12.0.0-preview.3 1.8.0_221; Windows 10 10.0",
      "x-ms-client-request-id" : "6d1885b1-3025-4671-a8af-27a061fa1d81"
=======
    "Uri" : "https://azstoragesdkaccount.blob.core.windows.net/jtcservicesassignaturesstringtosign03759209d67e62ed3?restype=container",
    "Headers" : {
      "x-ms-version" : "2019-02-02",
      "User-Agent" : "azsdk-java-azure-storage-blob/12.0.0-preview.3 1.8.0_212; Windows 10 10.0",
      "x-ms-client-request-id" : "f0654703-b422-46e3-800e-967f181c94c6"
>>>>>>> a55d5dd9
    },
    "Response" : {
      "x-ms-version" : "2019-02-02",
      "Server" : "Windows-Azure-Blob/1.0 Microsoft-HTTPAPI/2.0",
      "retry-after" : "0",
      "Content-Length" : "0",
      "StatusCode" : "202",
<<<<<<< HEAD
      "x-ms-request-id" : "bfecab51-901e-0044-213a-643cc7000000",
      "Date" : "Thu, 05 Sep 2019 22:36:39 GMT",
      "x-ms-client-request-id" : "6d1885b1-3025-4671-a8af-27a061fa1d81"
    },
    "Exception" : null
  } ],
  "variables" : [ "jtcservicesassignaturesstringtosign0349401ea636eaa12" ]
=======
      "x-ms-request-id" : "ec65cbae-001e-001f-2ee6-64eb66000000",
      "Date" : "Fri, 06 Sep 2019 19:08:58 GMT",
      "x-ms-client-request-id" : "f0654703-b422-46e3-800e-967f181c94c6"
    },
    "Exception" : null
  } ],
  "variables" : [ "jtcservicesassignaturesstringtosign03759209d67e62ed3" ]
>>>>>>> a55d5dd9
}<|MERGE_RESOLUTION|>--- conflicted
+++ resolved
@@ -1,59 +1,32 @@
 {
   "networkCallRecords" : [ {
     "Method" : "PUT",
-<<<<<<< HEAD
-    "Uri" : "https://jaschrepragrs.blob.core.windows.net/jtcservicesassignaturesstringtosign0349401ea636eaa12?restype=container",
+    "Uri" : "https://jaschrepragrs.blob.core.windows.net/jtcservicesassignaturesstringtosign024818c158147d86f?restype=container",
     "Headers" : {
       "x-ms-version" : "2019-02-02",
       "User-Agent" : "azsdk-java-azure-storage-blob/12.0.0-preview.3 1.8.0_221; Windows 10 10.0",
-      "x-ms-client-request-id" : "a6a3888e-7d5f-4bbd-bc21-7d920708b9d3"
-=======
-    "Uri" : "https://azstoragesdkaccount.blob.core.windows.net/jtcservicesassignaturesstringtosign03759209d67e62ed3?restype=container",
-    "Headers" : {
-      "x-ms-version" : "2019-02-02",
-      "User-Agent" : "azsdk-java-azure-storage-blob/12.0.0-preview.3 1.8.0_212; Windows 10 10.0",
-      "x-ms-client-request-id" : "fbdee13c-e980-4c7b-8d63-a0d2c3a9a430"
->>>>>>> a55d5dd9
+      "x-ms-client-request-id" : "120248bf-88fa-4274-b881-a1fb7fbf6bf0"
     },
     "Response" : {
       "x-ms-version" : "2019-02-02",
       "Server" : "Windows-Azure-Blob/1.0 Microsoft-HTTPAPI/2.0",
-<<<<<<< HEAD
-      "ETag" : "\"0x8D7325184F2BC6F\"",
-      "Last-Modified" : "Thu, 05 Sep 2019 22:36:40 GMT",
+      "ETag" : "\"0x8D7356034931ACF\"",
+      "Last-Modified" : "Mon, 09 Sep 2019 19:59:21 GMT",
       "retry-after" : "0",
       "Content-Length" : "0",
       "StatusCode" : "201",
-      "x-ms-request-id" : "bfecab1f-901e-0044-763a-643cc7000000",
-      "Date" : "Thu, 05 Sep 2019 22:36:39 GMT",
-      "x-ms-client-request-id" : "a6a3888e-7d5f-4bbd-bc21-7d920708b9d3"
-=======
-      "ETag" : "\"0x8D732FDAC320A54\"",
-      "Last-Modified" : "Fri, 06 Sep 2019 19:08:59 GMT",
-      "retry-after" : "0",
-      "Content-Length" : "0",
-      "StatusCode" : "201",
-      "x-ms-request-id" : "ec65cb7b-001e-001f-01e6-64eb66000000",
-      "Date" : "Fri, 06 Sep 2019 19:08:58 GMT",
-      "x-ms-client-request-id" : "fbdee13c-e980-4c7b-8d63-a0d2c3a9a430"
->>>>>>> a55d5dd9
+      "x-ms-request-id" : "077fd95d-801e-001f-5849-673bbb000000",
+      "Date" : "Mon, 09 Sep 2019 19:59:20 GMT",
+      "x-ms-client-request-id" : "120248bf-88fa-4274-b881-a1fb7fbf6bf0"
     },
     "Exception" : null
   }, {
     "Method" : "GET",
-<<<<<<< HEAD
     "Uri" : "https://jaschrepragrs.blob.core.windows.net?prefix=jtcservicesassignaturesstringtosign&comp=list",
     "Headers" : {
       "x-ms-version" : "2019-02-02",
       "User-Agent" : "azsdk-java-azure-storage-blob/12.0.0-preview.3 1.8.0_221; Windows 10 10.0",
-      "x-ms-client-request-id" : "53ba9412-0360-43e1-bddf-899f48eadd92"
-=======
-    "Uri" : "https://azstoragesdkaccount.blob.core.windows.net?prefix=jtcservicesassignaturesstringtosign&comp=list",
-    "Headers" : {
-      "x-ms-version" : "2019-02-02",
-      "User-Agent" : "azsdk-java-azure-storage-blob/12.0.0-preview.3 1.8.0_212; Windows 10 10.0",
-      "x-ms-client-request-id" : "d39d88f6-7fcb-4948-b0d4-469d33491cdf"
->>>>>>> a55d5dd9
+      "x-ms-client-request-id" : "3fb7aa0c-f350-4b23-9600-f6c59eb28084"
     },
     "Response" : {
       "Transfer-Encoding" : "chunked",
@@ -61,35 +34,20 @@
       "Server" : "Windows-Azure-Blob/1.0 Microsoft-HTTPAPI/2.0",
       "retry-after" : "0",
       "StatusCode" : "200",
-<<<<<<< HEAD
-      "x-ms-request-id" : "bfecab40-901e-0044-133a-643cc7000000",
-      "Body" : "﻿<?xml version=\"1.0\" encoding=\"utf-8\"?><EnumerationResults ServiceEndpoint=\"https://jaschrepragrs.blob.core.windows.net/\"><Prefix>jtcservicesassignaturesstringtosign</Prefix><Containers><Container><Name>jtcservicesassignaturesstringtosign0349401ea636eaa12</Name><Properties><Last-Modified>Thu, 05 Sep 2019 22:36:40 GMT</Last-Modified><Etag>\"0x8D7325184F2BC6F\"</Etag><LeaseStatus>unlocked</LeaseStatus><LeaseState>available</LeaseState><DefaultEncryptionScope>$account-encryption-key</DefaultEncryptionScope><DenyEncryptionScopeOverride>false</DenyEncryptionScopeOverride><HasImmutabilityPolicy>false</HasImmutabilityPolicy><HasLegalHold>false</HasLegalHold></Properties></Container></Containers><NextMarker /></EnumerationResults>",
-      "Date" : "Thu, 05 Sep 2019 22:36:39 GMT",
-      "x-ms-client-request-id" : "53ba9412-0360-43e1-bddf-899f48eadd92",
-=======
-      "x-ms-request-id" : "ec65cb9c-001e-001f-1de6-64eb66000000",
-      "Body" : "﻿<?xml version=\"1.0\" encoding=\"utf-8\"?><EnumerationResults ServiceEndpoint=\"https://azstoragesdkaccount.blob.core.windows.net/\"><Prefix>jtcservicesassignaturesstringtosign</Prefix><Containers><Container><Name>jtcservicesassignaturesstringtosign03759209d67e62ed3</Name><Properties><Last-Modified>Fri, 06 Sep 2019 19:08:59 GMT</Last-Modified><Etag>\"0x8D732FDAC320A54\"</Etag><LeaseStatus>unlocked</LeaseStatus><LeaseState>available</LeaseState><DefaultEncryptionScope>$account-encryption-key</DefaultEncryptionScope><DenyEncryptionScopeOverride>false</DenyEncryptionScopeOverride><HasImmutabilityPolicy>false</HasImmutabilityPolicy><HasLegalHold>false</HasLegalHold></Properties></Container></Containers><NextMarker /></EnumerationResults>",
-      "Date" : "Fri, 06 Sep 2019 19:08:58 GMT",
-      "x-ms-client-request-id" : "d39d88f6-7fcb-4948-b0d4-469d33491cdf",
->>>>>>> a55d5dd9
+      "x-ms-request-id" : "077fd96f-801e-001f-6949-673bbb000000",
+      "Body" : "﻿<?xml version=\"1.0\" encoding=\"utf-8\"?><EnumerationResults ServiceEndpoint=\"https://jaschrepragrs.blob.core.windows.net/\"><Prefix>jtcservicesassignaturesstringtosign</Prefix><Containers><Container><Name>jtcservicesassignaturesstringtosign024818c158147d86f</Name><Properties><Last-Modified>Mon, 09 Sep 2019 19:59:21 GMT</Last-Modified><Etag>\"0x8D7356034931ACF\"</Etag><LeaseStatus>unlocked</LeaseStatus><LeaseState>available</LeaseState><DefaultEncryptionScope>$account-encryption-key</DefaultEncryptionScope><DenyEncryptionScopeOverride>false</DenyEncryptionScopeOverride><HasImmutabilityPolicy>false</HasImmutabilityPolicy><HasLegalHold>false</HasLegalHold></Properties></Container></Containers><NextMarker /></EnumerationResults>",
+      "Date" : "Mon, 09 Sep 2019 19:59:20 GMT",
+      "x-ms-client-request-id" : "3fb7aa0c-f350-4b23-9600-f6c59eb28084",
       "Content-Type" : "application/xml"
     },
     "Exception" : null
   }, {
     "Method" : "DELETE",
-<<<<<<< HEAD
-    "Uri" : "https://jaschrepragrs.blob.core.windows.net/jtcservicesassignaturesstringtosign0349401ea636eaa12?restype=container",
+    "Uri" : "https://jaschrepragrs.blob.core.windows.net/jtcservicesassignaturesstringtosign024818c158147d86f?restype=container",
     "Headers" : {
       "x-ms-version" : "2019-02-02",
       "User-Agent" : "azsdk-java-azure-storage-blob/12.0.0-preview.3 1.8.0_221; Windows 10 10.0",
-      "x-ms-client-request-id" : "6d1885b1-3025-4671-a8af-27a061fa1d81"
-=======
-    "Uri" : "https://azstoragesdkaccount.blob.core.windows.net/jtcservicesassignaturesstringtosign03759209d67e62ed3?restype=container",
-    "Headers" : {
-      "x-ms-version" : "2019-02-02",
-      "User-Agent" : "azsdk-java-azure-storage-blob/12.0.0-preview.3 1.8.0_212; Windows 10 10.0",
-      "x-ms-client-request-id" : "f0654703-b422-46e3-800e-967f181c94c6"
->>>>>>> a55d5dd9
+      "x-ms-client-request-id" : "d61187d2-87e0-4e56-b087-05acb169d557"
     },
     "Response" : {
       "x-ms-version" : "2019-02-02",
@@ -97,21 +55,11 @@
       "retry-after" : "0",
       "Content-Length" : "0",
       "StatusCode" : "202",
-<<<<<<< HEAD
-      "x-ms-request-id" : "bfecab51-901e-0044-213a-643cc7000000",
-      "Date" : "Thu, 05 Sep 2019 22:36:39 GMT",
-      "x-ms-client-request-id" : "6d1885b1-3025-4671-a8af-27a061fa1d81"
+      "x-ms-request-id" : "077fd97a-801e-001f-7449-673bbb000000",
+      "Date" : "Mon, 09 Sep 2019 19:59:20 GMT",
+      "x-ms-client-request-id" : "d61187d2-87e0-4e56-b087-05acb169d557"
     },
     "Exception" : null
   } ],
-  "variables" : [ "jtcservicesassignaturesstringtosign0349401ea636eaa12" ]
-=======
-      "x-ms-request-id" : "ec65cbae-001e-001f-2ee6-64eb66000000",
-      "Date" : "Fri, 06 Sep 2019 19:08:58 GMT",
-      "x-ms-client-request-id" : "f0654703-b422-46e3-800e-967f181c94c6"
-    },
-    "Exception" : null
-  } ],
-  "variables" : [ "jtcservicesassignaturesstringtosign03759209d67e62ed3" ]
->>>>>>> a55d5dd9
+  "variables" : [ "jtcservicesassignaturesstringtosign024818c158147d86f" ]
 }