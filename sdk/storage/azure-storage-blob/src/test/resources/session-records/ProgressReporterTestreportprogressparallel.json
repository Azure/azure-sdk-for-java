--- conflicted
+++ resolved
@@ -1,59 +1,32 @@
 {
   "networkCallRecords" : [ {
     "Method" : "PUT",
-<<<<<<< HEAD
-    "Uri" : "https://jaschrepragrs.blob.core.windows.net/jtcreportprogressparallel0455624030fe61d8e94f9b?restype=container",
+    "Uri" : "https://jaschrepragrs.blob.core.windows.net/jtcreportprogressparallel002154175b2bca03394bbe?restype=container",
     "Headers" : {
       "x-ms-version" : "2019-02-02",
       "User-Agent" : "azsdk-java-azure-storage-blob/12.0.0-preview.3 1.8.0_221; Windows 10 10.0",
-      "x-ms-client-request-id" : "c501c5a5-632a-4c58-99dd-632e64f15960"
-=======
-    "Uri" : "https://azstoragesdkaccount.blob.core.windows.net/jtcreportprogressparallel042496d6002c6b0e2c4d1d?restype=container",
-    "Headers" : {
-      "x-ms-version" : "2019-02-02",
-      "User-Agent" : "azsdk-java-azure-storage-blob/12.0.0-preview.3 1.8.0_212; Windows 10 10.0",
-      "x-ms-client-request-id" : "f534978a-b264-4aa7-8231-1960dcdc5b38"
->>>>>>> a55d5dd9
+      "x-ms-client-request-id" : "8a3f05f4-6a15-4050-b45d-0fb29ef4df3a"
     },
     "Response" : {
       "x-ms-version" : "2019-02-02",
       "Server" : "Windows-Azure-Blob/1.0 Microsoft-HTTPAPI/2.0",
-<<<<<<< HEAD
-      "ETag" : "\"0x8D73252781E0DE2\"",
-      "Last-Modified" : "Thu, 05 Sep 2019 22:43:28 GMT",
+      "ETag" : "\"0x8D73561B1EBDF6B\"",
+      "Last-Modified" : "Mon, 09 Sep 2019 20:10:00 GMT",
       "retry-after" : "0",
       "Content-Length" : "0",
       "StatusCode" : "201",
-      "x-ms-request-id" : "e0dd8bbc-e01e-0026-733b-647b1f000000",
-      "Date" : "Thu, 05 Sep 2019 22:43:27 GMT",
-      "x-ms-client-request-id" : "c501c5a5-632a-4c58-99dd-632e64f15960"
-=======
-      "ETag" : "\"0x8D732FDDB730BA1\"",
-      "Last-Modified" : "Fri, 06 Sep 2019 19:10:18 GMT",
-      "retry-after" : "0",
-      "Content-Length" : "0",
-      "StatusCode" : "201",
-      "x-ms-request-id" : "8f764ca8-401e-003a-17e6-6473d5000000",
-      "Date" : "Fri, 06 Sep 2019 19:10:17 GMT",
-      "x-ms-client-request-id" : "f534978a-b264-4aa7-8231-1960dcdc5b38"
->>>>>>> a55d5dd9
+      "x-ms-request-id" : "9ebd57fe-501e-003f-764a-675777000000",
+      "Date" : "Mon, 09 Sep 2019 20:10:00 GMT",
+      "x-ms-client-request-id" : "8a3f05f4-6a15-4050-b45d-0fb29ef4df3a"
     },
     "Exception" : null
   }, {
     "Method" : "GET",
-<<<<<<< HEAD
     "Uri" : "https://jaschrepragrs.blob.core.windows.net?prefix=jtcreportprogressparallel&comp=list",
     "Headers" : {
       "x-ms-version" : "2019-02-02",
       "User-Agent" : "azsdk-java-azure-storage-blob/12.0.0-preview.3 1.8.0_221; Windows 10 10.0",
-      "x-ms-client-request-id" : "12b15eba-2c02-4a04-8e80-12e9d0c8329f"
-=======
-    "Uri" : "https://azstoragesdkaccount.blob.core.windows.net?prefix=jtcreportprogressparallel&comp=list",
-    "Headers" : {
-      "x-ms-version" : "2019-02-02",
-      "User-Agent" : "azsdk-java-azure-storage-blob/12.0.0-preview.3 1.8.0_212; Windows 10 10.0",
-      "x-ms-client-request-id" : "8f17a55b-3498-4aea-b171-ff0050b3d35b"
->>>>>>> a55d5dd9
+      "x-ms-client-request-id" : "3ece3135-422a-4f53-87f1-a0e12c781392"
     },
     "Response" : {
       "Transfer-Encoding" : "chunked",
@@ -61,35 +34,20 @@
       "Server" : "Windows-Azure-Blob/1.0 Microsoft-HTTPAPI/2.0",
       "retry-after" : "0",
       "StatusCode" : "200",
-<<<<<<< HEAD
-      "x-ms-request-id" : "e0dd8deb-e01e-0026-733b-647b1f000000",
-      "Body" : "﻿<?xml version=\"1.0\" encoding=\"utf-8\"?><EnumerationResults ServiceEndpoint=\"https://jaschrepragrs.blob.core.windows.net/\"><Prefix>jtcreportprogressparallel</Prefix><Containers><Container><Name>jtcreportprogressparallel0455624030fe61d8e94f9b</Name><Properties><Last-Modified>Thu, 05 Sep 2019 22:43:28 GMT</Last-Modified><Etag>\"0x8D73252781E0DE2\"</Etag><LeaseStatus>unlocked</LeaseStatus><LeaseState>available</LeaseState><DefaultEncryptionScope>$account-encryption-key</DefaultEncryptionScope><DenyEncryptionScopeOverride>false</DenyEncryptionScopeOverride><HasImmutabilityPolicy>false</HasImmutabilityPolicy><HasLegalHold>false</HasLegalHold></Properties></Container></Containers><NextMarker /></EnumerationResults>",
-      "Date" : "Thu, 05 Sep 2019 22:43:30 GMT",
-      "x-ms-client-request-id" : "12b15eba-2c02-4a04-8e80-12e9d0c8329f",
-=======
-      "x-ms-request-id" : "8f765236-401e-003a-5be6-6473d5000000",
-      "Body" : "﻿<?xml version=\"1.0\" encoding=\"utf-8\"?><EnumerationResults ServiceEndpoint=\"https://azstoragesdkaccount.blob.core.windows.net/\"><Prefix>jtcreportprogressparallel</Prefix><Containers><Container><Name>jtcreportprogressparallel042496d6002c6b0e2c4d1d</Name><Properties><Last-Modified>Fri, 06 Sep 2019 19:10:18 GMT</Last-Modified><Etag>\"0x8D732FDDB730BA1\"</Etag><LeaseStatus>unlocked</LeaseStatus><LeaseState>available</LeaseState><DefaultEncryptionScope>$account-encryption-key</DefaultEncryptionScope><DenyEncryptionScopeOverride>false</DenyEncryptionScopeOverride><HasImmutabilityPolicy>false</HasImmutabilityPolicy><HasLegalHold>false</HasLegalHold></Properties></Container></Containers><NextMarker /></EnumerationResults>",
-      "Date" : "Fri, 06 Sep 2019 19:10:20 GMT",
-      "x-ms-client-request-id" : "8f17a55b-3498-4aea-b171-ff0050b3d35b",
->>>>>>> a55d5dd9
+      "x-ms-request-id" : "9ebd5ab3-501e-003f-774a-675777000000",
+      "Body" : "﻿<?xml version=\"1.0\" encoding=\"utf-8\"?><EnumerationResults ServiceEndpoint=\"https://jaschrepragrs.blob.core.windows.net/\"><Prefix>jtcreportprogressparallel</Prefix><Containers><Container><Name>jtcreportprogressparallel002154175b2bca03394bbe</Name><Properties><Last-Modified>Mon, 09 Sep 2019 20:10:00 GMT</Last-Modified><Etag>\"0x8D73561B1EBDF6B\"</Etag><LeaseStatus>unlocked</LeaseStatus><LeaseState>available</LeaseState><DefaultEncryptionScope>$account-encryption-key</DefaultEncryptionScope><DenyEncryptionScopeOverride>false</DenyEncryptionScopeOverride><HasImmutabilityPolicy>false</HasImmutabilityPolicy><HasLegalHold>false</HasLegalHold></Properties></Container></Containers><NextMarker /></EnumerationResults>",
+      "Date" : "Mon, 09 Sep 2019 20:10:03 GMT",
+      "x-ms-client-request-id" : "3ece3135-422a-4f53-87f1-a0e12c781392",
       "Content-Type" : "application/xml"
     },
     "Exception" : null
   }, {
     "Method" : "DELETE",
-<<<<<<< HEAD
-    "Uri" : "https://jaschrepragrs.blob.core.windows.net/jtcreportprogressparallel0455624030fe61d8e94f9b?restype=container",
+    "Uri" : "https://jaschrepragrs.blob.core.windows.net/jtcreportprogressparallel002154175b2bca03394bbe?restype=container",
     "Headers" : {
       "x-ms-version" : "2019-02-02",
       "User-Agent" : "azsdk-java-azure-storage-blob/12.0.0-preview.3 1.8.0_221; Windows 10 10.0",
-      "x-ms-client-request-id" : "a9c324b2-3c70-45be-91de-a1c8416765d3"
-=======
-    "Uri" : "https://azstoragesdkaccount.blob.core.windows.net/jtcreportprogressparallel042496d6002c6b0e2c4d1d?restype=container",
-    "Headers" : {
-      "x-ms-version" : "2019-02-02",
-      "User-Agent" : "azsdk-java-azure-storage-blob/12.0.0-preview.3 1.8.0_212; Windows 10 10.0",
-      "x-ms-client-request-id" : "3dec5c07-36ae-4b80-a12c-619d60431cc7"
->>>>>>> a55d5dd9
+      "x-ms-client-request-id" : "b499d287-a009-40ea-b475-1d47a25a6a29"
     },
     "Response" : {
       "x-ms-version" : "2019-02-02",
@@ -97,21 +55,11 @@
       "retry-after" : "0",
       "Content-Length" : "0",
       "StatusCode" : "202",
-<<<<<<< HEAD
-      "x-ms-request-id" : "e0dd8dff-e01e-0026-073b-647b1f000000",
-      "Date" : "Thu, 05 Sep 2019 22:43:30 GMT",
-      "x-ms-client-request-id" : "a9c324b2-3c70-45be-91de-a1c8416765d3"
+      "x-ms-request-id" : "9ebd5ac1-501e-003f-054a-675777000000",
+      "Date" : "Mon, 09 Sep 2019 20:10:03 GMT",
+      "x-ms-client-request-id" : "b499d287-a009-40ea-b475-1d47a25a6a29"
     },
     "Exception" : null
   } ],
-  "variables" : [ "jtcreportprogressparallel0455624030fe61d8e94f9b", "f4421d32-03af-4804-be15-eabc61555d4a", "3fbac235-a4da-404d-871b-0b8ac09815e1", "a69512da-47bd-45de-920c-358eb709bfb7" ]
-=======
-      "x-ms-request-id" : "8f76524d-401e-003a-6fe6-6473d5000000",
-      "Date" : "Fri, 06 Sep 2019 19:10:20 GMT",
-      "x-ms-client-request-id" : "3dec5c07-36ae-4b80-a12c-619d60431cc7"
-    },
-    "Exception" : null
-  } ],
-  "variables" : [ "jtcreportprogressparallel042496d6002c6b0e2c4d1d", "32124fb2-8733-489e-bee6-d1da062856a5", "715d4e7d-411c-45f2-a011-d9ec5b4efd78", "09e9e1f2-6728-4855-94fa-c5f405862061" ]
->>>>>>> a55d5dd9
+  "variables" : [ "jtcreportprogressparallel002154175b2bca03394bbe", "6317f599-f2e6-4a3e-bdfe-49b2428c86c6", "3caa7a92-56d7-48b0-b86e-f56d7867079d", "0ea22b15-b649-467a-8aa7-ce0ec3a53bf0" ]
 }