{
  "networkCallRecords" : [ {
    "Method" : "PUT",
<<<<<<< HEAD
    "Uri" : "https://jaschrepragrs.blob.core.windows.net/jtcstageblockfromurlsourceac088678bc12ec26360647?restype=container",
    "Headers" : {
      "x-ms-version" : "2019-02-02",
      "User-Agent" : "azsdk-java-azure-storage-blob/12.0.0-preview.3 1.8.0_221; Windows 10 10.0",
      "x-ms-client-request-id" : "f7b2bfde-9d27-494d-8041-1dde07c9a9ec"
=======
    "Uri" : "https://azstoragesdkaccount.blob.core.windows.net/jtcstageblockfromurlsourceac06897242623bf1e71f49?restype=container",
    "Headers" : {
      "x-ms-version" : "2019-02-02",
      "User-Agent" : "azsdk-java-azure-storage-blob/12.0.0-preview.3 1.8.0_212; Windows 10 10.0",
      "x-ms-client-request-id" : "a26c612f-4994-43a2-951e-2fde8831f0e7"
>>>>>>> a55d5dd9
    },
    "Response" : {
      "x-ms-version" : "2019-02-02",
      "Server" : "Windows-Azure-Blob/1.0 Microsoft-HTTPAPI/2.0",
<<<<<<< HEAD
      "ETag" : "\"0x8D732528096DD9B\"",
      "Last-Modified" : "Thu, 05 Sep 2019 22:43:42 GMT",
      "retry-after" : "0",
      "Content-Length" : "0",
      "StatusCode" : "201",
      "x-ms-request-id" : "dacab556-b01e-001c-423b-6438bc000000",
      "Date" : "Thu, 05 Sep 2019 22:43:41 GMT",
      "x-ms-client-request-id" : "f7b2bfde-9d27-494d-8041-1dde07c9a9ec"
=======
      "ETag" : "\"0x8D732FCEC135774\"",
      "Last-Modified" : "Fri, 06 Sep 2019 19:03:37 GMT",
      "retry-after" : "0",
      "Content-Length" : "0",
      "StatusCode" : "201",
      "x-ms-request-id" : "412a0d51-c01e-00c5-4ce5-644e4d000000",
      "Date" : "Fri, 06 Sep 2019 19:03:36 GMT",
      "x-ms-client-request-id" : "a26c612f-4994-43a2-951e-2fde8831f0e7"
>>>>>>> a55d5dd9
    },
    "Exception" : null
  }, {
    "Method" : "PUT",
<<<<<<< HEAD
    "Uri" : "https://jaschrepragrs.blob.core.windows.net/jtcstageblockfromurlsourceac088678bc12ec26360647/javablobstageblockfromurlsourceac1281693b42838978b3",
    "Headers" : {
      "x-ms-version" : "2019-02-02",
      "User-Agent" : "azsdk-java-azure-storage-blob/12.0.0-preview.3 1.8.0_221; Windows 10 10.0",
      "x-ms-client-request-id" : "a6b2686e-866c-413b-8162-65ac0f664857",
=======
    "Uri" : "https://azstoragesdkaccount.blob.core.windows.net/jtcstageblockfromurlsourceac06897242623bf1e71f49/javablobstageblockfromurlsourceac1304660e2a8431bd1b",
    "Headers" : {
      "x-ms-version" : "2019-02-02",
      "User-Agent" : "azsdk-java-azure-storage-blob/12.0.0-preview.3 1.8.0_212; Windows 10 10.0",
      "x-ms-client-request-id" : "d86fe089-510d-46af-b19a-323e0471cf55",
>>>>>>> a55d5dd9
      "Content-Type" : "application/octet-stream"
    },
    "Response" : {
      "x-ms-version" : "2019-02-02",
      "Server" : "Windows-Azure-Blob/1.0 Microsoft-HTTPAPI/2.0",
      "x-ms-content-crc64" : "6RYQPwaVsyQ=",
<<<<<<< HEAD
      "Last-Modified" : "Thu, 05 Sep 2019 22:43:42 GMT",
      "retry-after" : "0",
      "StatusCode" : "201",
      "x-ms-request-server-encrypted" : "true",
      "Date" : "Thu, 05 Sep 2019 22:43:41 GMT",
      "Content-MD5" : "wh+Wm18D0z1D4E+PE252gg==",
      "ETag" : "\"0x8D7325280A3FF3E\"",
      "Content-Length" : "0",
      "x-ms-request-id" : "dacab561-b01e-001c-4c3b-6438bc000000",
      "x-ms-client-request-id" : "a6b2686e-866c-413b-8162-65ac0f664857"
=======
      "Last-Modified" : "Fri, 06 Sep 2019 19:03:37 GMT",
      "retry-after" : "0",
      "StatusCode" : "201",
      "x-ms-request-server-encrypted" : "true",
      "Date" : "Fri, 06 Sep 2019 19:03:36 GMT",
      "Content-MD5" : "wh+Wm18D0z1D4E+PE252gg==",
      "ETag" : "\"0x8D732FCEC19EC4E\"",
      "Content-Length" : "0",
      "x-ms-request-id" : "412a0d5c-c01e-00c5-55e5-644e4d000000",
      "x-ms-client-request-id" : "d86fe089-510d-46af-b19a-323e0471cf55"
>>>>>>> a55d5dd9
    },
    "Exception" : null
  }, {
    "Method" : "PUT",
<<<<<<< HEAD
    "Uri" : "https://jaschrepragrs.blob.core.windows.net/jtcstageblockfromurlsourceac088678bc12ec26360647?restype=container&comp=acl",
    "Headers" : {
      "x-ms-version" : "2019-02-02",
      "User-Agent" : "azsdk-java-azure-storage-blob/12.0.0-preview.3 1.8.0_221; Windows 10 10.0",
      "x-ms-client-request-id" : "bcde6419-a901-4368-b680-857ad0593553",
=======
    "Uri" : "https://azstoragesdkaccount.blob.core.windows.net/jtcstageblockfromurlsourceac06897242623bf1e71f49?restype=container&comp=acl",
    "Headers" : {
      "x-ms-version" : "2019-02-02",
      "User-Agent" : "azsdk-java-azure-storage-blob/12.0.0-preview.3 1.8.0_212; Windows 10 10.0",
      "x-ms-client-request-id" : "8ab0821e-ba66-4f57-a759-e8d920d3c401",
>>>>>>> a55d5dd9
      "Content-Type" : "application/xml; charset=utf-8"
    },
    "Response" : {
      "x-ms-version" : "2019-02-02",
      "Server" : "Windows-Azure-Blob/1.0 Microsoft-HTTPAPI/2.0",
<<<<<<< HEAD
      "ETag" : "\"0x8D7325280B053B7\"",
      "Last-Modified" : "Thu, 05 Sep 2019 22:43:42 GMT",
      "retry-after" : "0",
      "Content-Length" : "0",
      "StatusCode" : "200",
      "x-ms-request-id" : "dacab567-b01e-001c-523b-6438bc000000",
      "Date" : "Thu, 05 Sep 2019 22:43:41 GMT",
      "x-ms-client-request-id" : "bcde6419-a901-4368-b680-857ad0593553"
=======
      "ETag" : "\"0x8D732FCEC200F70\"",
      "Last-Modified" : "Fri, 06 Sep 2019 19:03:37 GMT",
      "retry-after" : "0",
      "Content-Length" : "0",
      "StatusCode" : "200",
      "x-ms-request-id" : "412a0d73-c01e-00c5-69e5-644e4d000000",
      "Date" : "Fri, 06 Sep 2019 19:03:36 GMT",
      "x-ms-client-request-id" : "8ab0821e-ba66-4f57-a759-e8d920d3c401"
>>>>>>> a55d5dd9
    },
    "Exception" : null
  }, {
    "Method" : "PUT",
<<<<<<< HEAD
    "Uri" : "https://jaschrepragrs.blob.core.windows.net/jtcstageblockfromurlsourceac088678bc12ec26360647/javablobstageblockfromurlsourceac309657fdf270d02f9e",
    "Headers" : {
      "x-ms-version" : "2019-02-02",
      "User-Agent" : "azsdk-java-azure-storage-blob/12.0.0-preview.3 1.8.0_221; Windows 10 10.0",
      "x-ms-client-request-id" : "25ccec77-989e-4c90-a98e-58456a384707",
=======
    "Uri" : "https://azstoragesdkaccount.blob.core.windows.net/jtcstageblockfromurlsourceac06897242623bf1e71f49/javablobstageblockfromurlsourceac36506031479cf98b4a",
    "Headers" : {
      "x-ms-version" : "2019-02-02",
      "User-Agent" : "azsdk-java-azure-storage-blob/12.0.0-preview.3 1.8.0_212; Windows 10 10.0",
      "x-ms-client-request-id" : "a7367385-edad-468d-80a1-73ca347a3c4e",
>>>>>>> a55d5dd9
      "Content-Type" : "application/octet-stream"
    },
    "Response" : {
      "x-ms-version" : "2019-02-02",
      "Server" : "Windows-Azure-Blob/1.0 Microsoft-HTTPAPI/2.0",
      "x-ms-content-crc64" : "6RYQPwaVsyQ=",
<<<<<<< HEAD
      "Last-Modified" : "Thu, 05 Sep 2019 22:43:42 GMT",
      "retry-after" : "0",
      "StatusCode" : "201",
      "x-ms-request-server-encrypted" : "true",
      "Date" : "Thu, 05 Sep 2019 22:43:41 GMT",
      "Content-MD5" : "wh+Wm18D0z1D4E+PE252gg==",
      "ETag" : "\"0x8D7325280BD0A1D\"",
      "Content-Length" : "0",
      "x-ms-request-id" : "dacab570-b01e-001c-593b-6438bc000000",
      "x-ms-client-request-id" : "25ccec77-989e-4c90-a98e-58456a384707"
=======
      "Last-Modified" : "Fri, 06 Sep 2019 19:03:37 GMT",
      "retry-after" : "0",
      "StatusCode" : "201",
      "x-ms-request-server-encrypted" : "true",
      "Date" : "Fri, 06 Sep 2019 19:03:36 GMT",
      "Content-MD5" : "wh+Wm18D0z1D4E+PE252gg==",
      "ETag" : "\"0x8D732FCEC269988\"",
      "Content-Length" : "0",
      "x-ms-request-id" : "412a0d81-c01e-00c5-76e5-644e4d000000",
      "x-ms-client-request-id" : "a7367385-edad-468d-80a1-73ca347a3c4e"
>>>>>>> a55d5dd9
    },
    "Exception" : null
  }, {
    "Method" : "PUT",
<<<<<<< HEAD
    "Uri" : "https://jaschrepragrs.blob.core.windows.net/jtcstageblockfromurlsourceac088678bc12ec26360647/javablobstageblockfromurlsourceac1281693b42838978b3?blockid=YzYwMDc0NzktYTZlYi00N2I0LWE2ZTktMjljMzZjYmM5Yzky&comp=block",
    "Headers" : {
      "x-ms-version" : "2019-02-02",
      "User-Agent" : "azsdk-java-azure-storage-blob/12.0.0-preview.3 1.8.0_221; Windows 10 10.0",
      "x-ms-client-request-id" : "2dd5a630-c78d-4601-96d5-e9f0be7b53d8"
=======
    "Uri" : "https://azstoragesdkaccount.blob.core.windows.net/jtcstageblockfromurlsourceac06897242623bf1e71f49/javablobstageblockfromurlsourceac1304660e2a8431bd1b?blockid=N2I4ZGIyYWMtOTA3NS00MmE0LWEyYjEtYjhhYzU2ZjViOWNj&comp=block",
    "Headers" : {
      "x-ms-version" : "2019-02-02",
      "User-Agent" : "azsdk-java-azure-storage-blob/12.0.0-preview.3 1.8.0_212; Windows 10 10.0",
      "x-ms-client-request-id" : "f1a3fa66-0720-45e4-9653-5d97558de8fd"
>>>>>>> a55d5dd9
    },
    "Response" : {
      "x-ms-version" : "2019-02-02",
      "Server" : "Windows-Azure-Blob/1.0 Microsoft-HTTPAPI/2.0",
      "x-ms-content-crc64" : "6RYQPwaVsyQ=",
      "retry-after" : "0",
      "Content-Length" : "0",
      "StatusCode" : "201",
<<<<<<< HEAD
      "x-ms-request-id" : "dacab582-b01e-001c-6b3b-6438bc000000",
      "x-ms-request-server-encrypted" : "true",
      "Date" : "Thu, 05 Sep 2019 22:43:42 GMT",
      "x-ms-client-request-id" : "2dd5a630-c78d-4601-96d5-e9f0be7b53d8"
=======
      "x-ms-request-id" : "412a0d8f-c01e-00c5-01e5-644e4d000000",
      "x-ms-request-server-encrypted" : "true",
      "Date" : "Fri, 06 Sep 2019 19:03:36 GMT",
      "x-ms-client-request-id" : "f1a3fa66-0720-45e4-9653-5d97558de8fd"
>>>>>>> a55d5dd9
    },
    "Exception" : null
  }, {
    "Method" : "GET",
<<<<<<< HEAD
    "Uri" : "https://jaschrepragrs.blob.core.windows.net?prefix=jtcstageblockfromurlsourceac&comp=list",
    "Headers" : {
      "x-ms-version" : "2019-02-02",
      "User-Agent" : "azsdk-java-azure-storage-blob/12.0.0-preview.3 1.8.0_221; Windows 10 10.0",
      "x-ms-client-request-id" : "f0ab723e-840e-40ab-9cbf-33408b1500ec"
=======
    "Uri" : "https://azstoragesdkaccount.blob.core.windows.net?prefix=jtcstageblockfromurlsourceac&comp=list",
    "Headers" : {
      "x-ms-version" : "2019-02-02",
      "User-Agent" : "azsdk-java-azure-storage-blob/12.0.0-preview.3 1.8.0_212; Windows 10 10.0",
      "x-ms-client-request-id" : "73c7e44f-6d5b-4171-a625-4e208a167b32"
>>>>>>> a55d5dd9
    },
    "Response" : {
      "Transfer-Encoding" : "chunked",
      "x-ms-version" : "2019-02-02",
      "Server" : "Windows-Azure-Blob/1.0 Microsoft-HTTPAPI/2.0",
      "retry-after" : "0",
      "StatusCode" : "200",
<<<<<<< HEAD
      "x-ms-request-id" : "dacab590-b01e-001c-783b-6438bc000000",
      "Body" : "﻿<?xml version=\"1.0\" encoding=\"utf-8\"?><EnumerationResults ServiceEndpoint=\"https://jaschrepragrs.blob.core.windows.net/\"><Prefix>jtcstageblockfromurlsourceac</Prefix><Containers><Container><Name>jtcstageblockfromurlsourceac088678bc12ec26360647</Name><Properties><Last-Modified>Thu, 05 Sep 2019 22:43:42 GMT</Last-Modified><Etag>\"0x8D7325280B053B7\"</Etag><LeaseStatus>unlocked</LeaseStatus><LeaseState>available</LeaseState><PublicAccess>container</PublicAccess><DefaultEncryptionScope>$account-encryption-key</DefaultEncryptionScope><DenyEncryptionScopeOverride>false</DenyEncryptionScopeOverride><HasImmutabilityPolicy>false</HasImmutabilityPolicy><HasLegalHold>false</HasLegalHold></Properties></Container></Containers><NextMarker /></EnumerationResults>",
      "Date" : "Thu, 05 Sep 2019 22:43:42 GMT",
      "x-ms-client-request-id" : "f0ab723e-840e-40ab-9cbf-33408b1500ec",
=======
      "x-ms-request-id" : "412a0dcb-c01e-00c5-32e5-644e4d000000",
      "Body" : "﻿<?xml version=\"1.0\" encoding=\"utf-8\"?><EnumerationResults ServiceEndpoint=\"https://azstoragesdkaccount.blob.core.windows.net/\"><Prefix>jtcstageblockfromurlsourceac</Prefix><Containers><Container><Name>jtcstageblockfromurlsourceac06897242623bf1e71f49</Name><Properties><Last-Modified>Fri, 06 Sep 2019 19:03:37 GMT</Last-Modified><Etag>\"0x8D732FCEC200F70\"</Etag><LeaseStatus>unlocked</LeaseStatus><LeaseState>available</LeaseState><PublicAccess>container</PublicAccess><DefaultEncryptionScope>$account-encryption-key</DefaultEncryptionScope><DenyEncryptionScopeOverride>false</DenyEncryptionScopeOverride><HasImmutabilityPolicy>false</HasImmutabilityPolicy><HasLegalHold>false</HasLegalHold></Properties></Container></Containers><NextMarker /></EnumerationResults>",
      "Date" : "Fri, 06 Sep 2019 19:03:36 GMT",
      "x-ms-client-request-id" : "73c7e44f-6d5b-4171-a625-4e208a167b32",
>>>>>>> a55d5dd9
      "Content-Type" : "application/xml"
    },
    "Exception" : null
  }, {
    "Method" : "DELETE",
<<<<<<< HEAD
    "Uri" : "https://jaschrepragrs.blob.core.windows.net/jtcstageblockfromurlsourceac088678bc12ec26360647?restype=container",
    "Headers" : {
      "x-ms-version" : "2019-02-02",
      "User-Agent" : "azsdk-java-azure-storage-blob/12.0.0-preview.3 1.8.0_221; Windows 10 10.0",
      "x-ms-client-request-id" : "7073eec7-9c04-4174-82ea-4849ed452b8f"
=======
    "Uri" : "https://azstoragesdkaccount.blob.core.windows.net/jtcstageblockfromurlsourceac06897242623bf1e71f49?restype=container",
    "Headers" : {
      "x-ms-version" : "2019-02-02",
      "User-Agent" : "azsdk-java-azure-storage-blob/12.0.0-preview.3 1.8.0_212; Windows 10 10.0",
      "x-ms-client-request-id" : "9bf50fc4-7e77-4c99-9528-59aa9cc8a3e6"
>>>>>>> a55d5dd9
    },
    "Response" : {
      "x-ms-version" : "2019-02-02",
      "Server" : "Windows-Azure-Blob/1.0 Microsoft-HTTPAPI/2.0",
      "retry-after" : "0",
      "Content-Length" : "0",
      "StatusCode" : "202",
<<<<<<< HEAD
      "x-ms-request-id" : "dacab5a3-b01e-001c-093b-6438bc000000",
      "Date" : "Thu, 05 Sep 2019 22:43:42 GMT",
      "x-ms-client-request-id" : "7073eec7-9c04-4174-82ea-4849ed452b8f"
    },
    "Exception" : null
  } ],
  "variables" : [ "jtcstageblockfromurlsourceac088678bc12ec26360647", "javablobstageblockfromurlsourceac1281693b42838978b3", "javablobstageblockfromurlsourceac27180811189f137937", "c6007479-a6eb-47b4-a6e9-29c36cbc9c92", "javablobstageblockfromurlsourceac309657fdf270d02f9e" ]
=======
      "x-ms-request-id" : "412a0dde-c01e-00c5-44e5-644e4d000000",
      "Date" : "Fri, 06 Sep 2019 19:03:36 GMT",
      "x-ms-client-request-id" : "9bf50fc4-7e77-4c99-9528-59aa9cc8a3e6"
    },
    "Exception" : null
  } ],
  "variables" : [ "jtcstageblockfromurlsourceac06897242623bf1e71f49", "javablobstageblockfromurlsourceac1304660e2a8431bd1b", "javablobstageblockfromurlsourceac235376d2c7ec68a8d3", "7b8db2ac-9075-42a4-a2b1-b8ac56f5b9cc", "javablobstageblockfromurlsourceac36506031479cf98b4a" ]
>>>>>>> a55d5dd9
}<|MERGE_RESOLUTION|>--- conflicted
+++ resolved
@@ -1,192 +1,104 @@
 {
   "networkCallRecords" : [ {
     "Method" : "PUT",
-<<<<<<< HEAD
-    "Uri" : "https://jaschrepragrs.blob.core.windows.net/jtcstageblockfromurlsourceac088678bc12ec26360647?restype=container",
+    "Uri" : "https://jaschrepragrs.blob.core.windows.net/jtcstageblockfromurlsourceac041897d43945fb8cca42?restype=container",
     "Headers" : {
       "x-ms-version" : "2019-02-02",
       "User-Agent" : "azsdk-java-azure-storage-blob/12.0.0-preview.3 1.8.0_221; Windows 10 10.0",
-      "x-ms-client-request-id" : "f7b2bfde-9d27-494d-8041-1dde07c9a9ec"
-=======
-    "Uri" : "https://azstoragesdkaccount.blob.core.windows.net/jtcstageblockfromurlsourceac06897242623bf1e71f49?restype=container",
-    "Headers" : {
-      "x-ms-version" : "2019-02-02",
-      "User-Agent" : "azsdk-java-azure-storage-blob/12.0.0-preview.3 1.8.0_212; Windows 10 10.0",
-      "x-ms-client-request-id" : "a26c612f-4994-43a2-951e-2fde8831f0e7"
->>>>>>> a55d5dd9
+      "x-ms-client-request-id" : "804f4865-91f6-4360-8abf-306ddc77676b"
     },
     "Response" : {
       "x-ms-version" : "2019-02-02",
       "Server" : "Windows-Azure-Blob/1.0 Microsoft-HTTPAPI/2.0",
-<<<<<<< HEAD
-      "ETag" : "\"0x8D732528096DD9B\"",
-      "Last-Modified" : "Thu, 05 Sep 2019 22:43:42 GMT",
+      "ETag" : "\"0x8D73561BA87A919\"",
+      "Last-Modified" : "Mon, 09 Sep 2019 20:10:15 GMT",
       "retry-after" : "0",
       "Content-Length" : "0",
       "StatusCode" : "201",
-      "x-ms-request-id" : "dacab556-b01e-001c-423b-6438bc000000",
-      "Date" : "Thu, 05 Sep 2019 22:43:41 GMT",
-      "x-ms-client-request-id" : "f7b2bfde-9d27-494d-8041-1dde07c9a9ec"
-=======
-      "ETag" : "\"0x8D732FCEC135774\"",
-      "Last-Modified" : "Fri, 06 Sep 2019 19:03:37 GMT",
-      "retry-after" : "0",
-      "Content-Length" : "0",
-      "StatusCode" : "201",
-      "x-ms-request-id" : "412a0d51-c01e-00c5-4ce5-644e4d000000",
-      "Date" : "Fri, 06 Sep 2019 19:03:36 GMT",
-      "x-ms-client-request-id" : "a26c612f-4994-43a2-951e-2fde8831f0e7"
->>>>>>> a55d5dd9
+      "x-ms-request-id" : "755bb2a7-601e-0051-2a4a-67fe5e000000",
+      "Date" : "Mon, 09 Sep 2019 20:10:15 GMT",
+      "x-ms-client-request-id" : "804f4865-91f6-4360-8abf-306ddc77676b"
     },
     "Exception" : null
   }, {
     "Method" : "PUT",
-<<<<<<< HEAD
-    "Uri" : "https://jaschrepragrs.blob.core.windows.net/jtcstageblockfromurlsourceac088678bc12ec26360647/javablobstageblockfromurlsourceac1281693b42838978b3",
+    "Uri" : "https://jaschrepragrs.blob.core.windows.net/jtcstageblockfromurlsourceac041897d43945fb8cca42/javablobstageblockfromurlsourceac155018b6df553edd2e",
     "Headers" : {
       "x-ms-version" : "2019-02-02",
       "User-Agent" : "azsdk-java-azure-storage-blob/12.0.0-preview.3 1.8.0_221; Windows 10 10.0",
-      "x-ms-client-request-id" : "a6b2686e-866c-413b-8162-65ac0f664857",
-=======
-    "Uri" : "https://azstoragesdkaccount.blob.core.windows.net/jtcstageblockfromurlsourceac06897242623bf1e71f49/javablobstageblockfromurlsourceac1304660e2a8431bd1b",
-    "Headers" : {
-      "x-ms-version" : "2019-02-02",
-      "User-Agent" : "azsdk-java-azure-storage-blob/12.0.0-preview.3 1.8.0_212; Windows 10 10.0",
-      "x-ms-client-request-id" : "d86fe089-510d-46af-b19a-323e0471cf55",
->>>>>>> a55d5dd9
+      "x-ms-client-request-id" : "0095986d-9185-45cf-abc1-c9a6c462bbe7",
       "Content-Type" : "application/octet-stream"
     },
     "Response" : {
       "x-ms-version" : "2019-02-02",
       "Server" : "Windows-Azure-Blob/1.0 Microsoft-HTTPAPI/2.0",
       "x-ms-content-crc64" : "6RYQPwaVsyQ=",
-<<<<<<< HEAD
-      "Last-Modified" : "Thu, 05 Sep 2019 22:43:42 GMT",
+      "Last-Modified" : "Mon, 09 Sep 2019 20:10:15 GMT",
       "retry-after" : "0",
       "StatusCode" : "201",
       "x-ms-request-server-encrypted" : "true",
-      "Date" : "Thu, 05 Sep 2019 22:43:41 GMT",
+      "Date" : "Mon, 09 Sep 2019 20:10:15 GMT",
       "Content-MD5" : "wh+Wm18D0z1D4E+PE252gg==",
-      "ETag" : "\"0x8D7325280A3FF3E\"",
+      "ETag" : "\"0x8D73561BA94FDB5\"",
       "Content-Length" : "0",
-      "x-ms-request-id" : "dacab561-b01e-001c-4c3b-6438bc000000",
-      "x-ms-client-request-id" : "a6b2686e-866c-413b-8162-65ac0f664857"
-=======
-      "Last-Modified" : "Fri, 06 Sep 2019 19:03:37 GMT",
-      "retry-after" : "0",
-      "StatusCode" : "201",
-      "x-ms-request-server-encrypted" : "true",
-      "Date" : "Fri, 06 Sep 2019 19:03:36 GMT",
-      "Content-MD5" : "wh+Wm18D0z1D4E+PE252gg==",
-      "ETag" : "\"0x8D732FCEC19EC4E\"",
-      "Content-Length" : "0",
-      "x-ms-request-id" : "412a0d5c-c01e-00c5-55e5-644e4d000000",
-      "x-ms-client-request-id" : "d86fe089-510d-46af-b19a-323e0471cf55"
->>>>>>> a55d5dd9
+      "x-ms-request-id" : "755bb2b9-601e-0051-394a-67fe5e000000",
+      "x-ms-client-request-id" : "0095986d-9185-45cf-abc1-c9a6c462bbe7"
     },
     "Exception" : null
   }, {
     "Method" : "PUT",
-<<<<<<< HEAD
-    "Uri" : "https://jaschrepragrs.blob.core.windows.net/jtcstageblockfromurlsourceac088678bc12ec26360647?restype=container&comp=acl",
+    "Uri" : "https://jaschrepragrs.blob.core.windows.net/jtcstageblockfromurlsourceac041897d43945fb8cca42?restype=container&comp=acl",
     "Headers" : {
       "x-ms-version" : "2019-02-02",
       "User-Agent" : "azsdk-java-azure-storage-blob/12.0.0-preview.3 1.8.0_221; Windows 10 10.0",
-      "x-ms-client-request-id" : "bcde6419-a901-4368-b680-857ad0593553",
-=======
-    "Uri" : "https://azstoragesdkaccount.blob.core.windows.net/jtcstageblockfromurlsourceac06897242623bf1e71f49?restype=container&comp=acl",
-    "Headers" : {
-      "x-ms-version" : "2019-02-02",
-      "User-Agent" : "azsdk-java-azure-storage-blob/12.0.0-preview.3 1.8.0_212; Windows 10 10.0",
-      "x-ms-client-request-id" : "8ab0821e-ba66-4f57-a759-e8d920d3c401",
->>>>>>> a55d5dd9
+      "x-ms-client-request-id" : "51d587fc-e812-4a64-94cd-518f0a09b2df",
       "Content-Type" : "application/xml; charset=utf-8"
     },
     "Response" : {
       "x-ms-version" : "2019-02-02",
       "Server" : "Windows-Azure-Blob/1.0 Microsoft-HTTPAPI/2.0",
-<<<<<<< HEAD
-      "ETag" : "\"0x8D7325280B053B7\"",
-      "Last-Modified" : "Thu, 05 Sep 2019 22:43:42 GMT",
+      "ETag" : "\"0x8D73561BAA0F9A3\"",
+      "Last-Modified" : "Mon, 09 Sep 2019 20:10:15 GMT",
       "retry-after" : "0",
       "Content-Length" : "0",
       "StatusCode" : "200",
-      "x-ms-request-id" : "dacab567-b01e-001c-523b-6438bc000000",
-      "Date" : "Thu, 05 Sep 2019 22:43:41 GMT",
-      "x-ms-client-request-id" : "bcde6419-a901-4368-b680-857ad0593553"
-=======
-      "ETag" : "\"0x8D732FCEC200F70\"",
-      "Last-Modified" : "Fri, 06 Sep 2019 19:03:37 GMT",
-      "retry-after" : "0",
-      "Content-Length" : "0",
-      "StatusCode" : "200",
-      "x-ms-request-id" : "412a0d73-c01e-00c5-69e5-644e4d000000",
-      "Date" : "Fri, 06 Sep 2019 19:03:36 GMT",
-      "x-ms-client-request-id" : "8ab0821e-ba66-4f57-a759-e8d920d3c401"
->>>>>>> a55d5dd9
+      "x-ms-request-id" : "755bb2c7-601e-0051-454a-67fe5e000000",
+      "Date" : "Mon, 09 Sep 2019 20:10:15 GMT",
+      "x-ms-client-request-id" : "51d587fc-e812-4a64-94cd-518f0a09b2df"
     },
     "Exception" : null
   }, {
     "Method" : "PUT",
-<<<<<<< HEAD
-    "Uri" : "https://jaschrepragrs.blob.core.windows.net/jtcstageblockfromurlsourceac088678bc12ec26360647/javablobstageblockfromurlsourceac309657fdf270d02f9e",
+    "Uri" : "https://jaschrepragrs.blob.core.windows.net/jtcstageblockfromurlsourceac041897d43945fb8cca42/javablobstageblockfromurlsourceac37865385b7fd57790d",
     "Headers" : {
       "x-ms-version" : "2019-02-02",
       "User-Agent" : "azsdk-java-azure-storage-blob/12.0.0-preview.3 1.8.0_221; Windows 10 10.0",
-      "x-ms-client-request-id" : "25ccec77-989e-4c90-a98e-58456a384707",
-=======
-    "Uri" : "https://azstoragesdkaccount.blob.core.windows.net/jtcstageblockfromurlsourceac06897242623bf1e71f49/javablobstageblockfromurlsourceac36506031479cf98b4a",
-    "Headers" : {
-      "x-ms-version" : "2019-02-02",
-      "User-Agent" : "azsdk-java-azure-storage-blob/12.0.0-preview.3 1.8.0_212; Windows 10 10.0",
-      "x-ms-client-request-id" : "a7367385-edad-468d-80a1-73ca347a3c4e",
->>>>>>> a55d5dd9
+      "x-ms-client-request-id" : "a0f60512-3528-4901-ae78-f618b3010e0e",
       "Content-Type" : "application/octet-stream"
     },
     "Response" : {
       "x-ms-version" : "2019-02-02",
       "Server" : "Windows-Azure-Blob/1.0 Microsoft-HTTPAPI/2.0",
       "x-ms-content-crc64" : "6RYQPwaVsyQ=",
-<<<<<<< HEAD
-      "Last-Modified" : "Thu, 05 Sep 2019 22:43:42 GMT",
+      "Last-Modified" : "Mon, 09 Sep 2019 20:10:15 GMT",
       "retry-after" : "0",
       "StatusCode" : "201",
       "x-ms-request-server-encrypted" : "true",
-      "Date" : "Thu, 05 Sep 2019 22:43:41 GMT",
+      "Date" : "Mon, 09 Sep 2019 20:10:15 GMT",
       "Content-MD5" : "wh+Wm18D0z1D4E+PE252gg==",
-      "ETag" : "\"0x8D7325280BD0A1D\"",
+      "ETag" : "\"0x8D73561BAAEA4E8\"",
       "Content-Length" : "0",
-      "x-ms-request-id" : "dacab570-b01e-001c-593b-6438bc000000",
-      "x-ms-client-request-id" : "25ccec77-989e-4c90-a98e-58456a384707"
-=======
-      "Last-Modified" : "Fri, 06 Sep 2019 19:03:37 GMT",
-      "retry-after" : "0",
-      "StatusCode" : "201",
-      "x-ms-request-server-encrypted" : "true",
-      "Date" : "Fri, 06 Sep 2019 19:03:36 GMT",
-      "Content-MD5" : "wh+Wm18D0z1D4E+PE252gg==",
-      "ETag" : "\"0x8D732FCEC269988\"",
-      "Content-Length" : "0",
-      "x-ms-request-id" : "412a0d81-c01e-00c5-76e5-644e4d000000",
-      "x-ms-client-request-id" : "a7367385-edad-468d-80a1-73ca347a3c4e"
->>>>>>> a55d5dd9
+      "x-ms-request-id" : "755bb2d6-601e-0051-524a-67fe5e000000",
+      "x-ms-client-request-id" : "a0f60512-3528-4901-ae78-f618b3010e0e"
     },
     "Exception" : null
   }, {
     "Method" : "PUT",
-<<<<<<< HEAD
-    "Uri" : "https://jaschrepragrs.blob.core.windows.net/jtcstageblockfromurlsourceac088678bc12ec26360647/javablobstageblockfromurlsourceac1281693b42838978b3?blockid=YzYwMDc0NzktYTZlYi00N2I0LWE2ZTktMjljMzZjYmM5Yzky&comp=block",
+    "Uri" : "https://jaschrepragrs.blob.core.windows.net/jtcstageblockfromurlsourceac041897d43945fb8cca42/javablobstageblockfromurlsourceac155018b6df553edd2e?blockid=NjZkNjkzNWQtNjhkYi00ZmM1LTlkYjMtYjc2NmZjMmJkOGQ3&comp=block",
     "Headers" : {
       "x-ms-version" : "2019-02-02",
       "User-Agent" : "azsdk-java-azure-storage-blob/12.0.0-preview.3 1.8.0_221; Windows 10 10.0",
-      "x-ms-client-request-id" : "2dd5a630-c78d-4601-96d5-e9f0be7b53d8"
-=======
-    "Uri" : "https://azstoragesdkaccount.blob.core.windows.net/jtcstageblockfromurlsourceac06897242623bf1e71f49/javablobstageblockfromurlsourceac1304660e2a8431bd1b?blockid=N2I4ZGIyYWMtOTA3NS00MmE0LWEyYjEtYjhhYzU2ZjViOWNj&comp=block",
-    "Headers" : {
-      "x-ms-version" : "2019-02-02",
-      "User-Agent" : "azsdk-java-azure-storage-blob/12.0.0-preview.3 1.8.0_212; Windows 10 10.0",
-      "x-ms-client-request-id" : "f1a3fa66-0720-45e4-9653-5d97558de8fd"
->>>>>>> a55d5dd9
+      "x-ms-client-request-id" : "281dc9e5-83c5-4bc1-84e6-ed9fa98030d0"
     },
     "Response" : {
       "x-ms-version" : "2019-02-02",
@@ -195,34 +107,19 @@
       "retry-after" : "0",
       "Content-Length" : "0",
       "StatusCode" : "201",
-<<<<<<< HEAD
-      "x-ms-request-id" : "dacab582-b01e-001c-6b3b-6438bc000000",
+      "x-ms-request-id" : "755bb2e4-601e-0051-5f4a-67fe5e000000",
       "x-ms-request-server-encrypted" : "true",
-      "Date" : "Thu, 05 Sep 2019 22:43:42 GMT",
-      "x-ms-client-request-id" : "2dd5a630-c78d-4601-96d5-e9f0be7b53d8"
-=======
-      "x-ms-request-id" : "412a0d8f-c01e-00c5-01e5-644e4d000000",
-      "x-ms-request-server-encrypted" : "true",
-      "Date" : "Fri, 06 Sep 2019 19:03:36 GMT",
-      "x-ms-client-request-id" : "f1a3fa66-0720-45e4-9653-5d97558de8fd"
->>>>>>> a55d5dd9
+      "Date" : "Mon, 09 Sep 2019 20:10:15 GMT",
+      "x-ms-client-request-id" : "281dc9e5-83c5-4bc1-84e6-ed9fa98030d0"
     },
     "Exception" : null
   }, {
     "Method" : "GET",
-<<<<<<< HEAD
     "Uri" : "https://jaschrepragrs.blob.core.windows.net?prefix=jtcstageblockfromurlsourceac&comp=list",
     "Headers" : {
       "x-ms-version" : "2019-02-02",
       "User-Agent" : "azsdk-java-azure-storage-blob/12.0.0-preview.3 1.8.0_221; Windows 10 10.0",
-      "x-ms-client-request-id" : "f0ab723e-840e-40ab-9cbf-33408b1500ec"
-=======
-    "Uri" : "https://azstoragesdkaccount.blob.core.windows.net?prefix=jtcstageblockfromurlsourceac&comp=list",
-    "Headers" : {
-      "x-ms-version" : "2019-02-02",
-      "User-Agent" : "azsdk-java-azure-storage-blob/12.0.0-preview.3 1.8.0_212; Windows 10 10.0",
-      "x-ms-client-request-id" : "73c7e44f-6d5b-4171-a625-4e208a167b32"
->>>>>>> a55d5dd9
+      "x-ms-client-request-id" : "6bbff4de-2e11-46a3-bd8a-186e829af9b5"
     },
     "Response" : {
       "Transfer-Encoding" : "chunked",
@@ -230,35 +127,20 @@
       "Server" : "Windows-Azure-Blob/1.0 Microsoft-HTTPAPI/2.0",
       "retry-after" : "0",
       "StatusCode" : "200",
-<<<<<<< HEAD
-      "x-ms-request-id" : "dacab590-b01e-001c-783b-6438bc000000",
-      "Body" : "﻿<?xml version=\"1.0\" encoding=\"utf-8\"?><EnumerationResults ServiceEndpoint=\"https://jaschrepragrs.blob.core.windows.net/\"><Prefix>jtcstageblockfromurlsourceac</Prefix><Containers><Container><Name>jtcstageblockfromurlsourceac088678bc12ec26360647</Name><Properties><Last-Modified>Thu, 05 Sep 2019 22:43:42 GMT</Last-Modified><Etag>\"0x8D7325280B053B7\"</Etag><LeaseStatus>unlocked</LeaseStatus><LeaseState>available</LeaseState><PublicAccess>container</PublicAccess><DefaultEncryptionScope>$account-encryption-key</DefaultEncryptionScope><DenyEncryptionScopeOverride>false</DenyEncryptionScopeOverride><HasImmutabilityPolicy>false</HasImmutabilityPolicy><HasLegalHold>false</HasLegalHold></Properties></Container></Containers><NextMarker /></EnumerationResults>",
-      "Date" : "Thu, 05 Sep 2019 22:43:42 GMT",
-      "x-ms-client-request-id" : "f0ab723e-840e-40ab-9cbf-33408b1500ec",
-=======
-      "x-ms-request-id" : "412a0dcb-c01e-00c5-32e5-644e4d000000",
-      "Body" : "﻿<?xml version=\"1.0\" encoding=\"utf-8\"?><EnumerationResults ServiceEndpoint=\"https://azstoragesdkaccount.blob.core.windows.net/\"><Prefix>jtcstageblockfromurlsourceac</Prefix><Containers><Container><Name>jtcstageblockfromurlsourceac06897242623bf1e71f49</Name><Properties><Last-Modified>Fri, 06 Sep 2019 19:03:37 GMT</Last-Modified><Etag>\"0x8D732FCEC200F70\"</Etag><LeaseStatus>unlocked</LeaseStatus><LeaseState>available</LeaseState><PublicAccess>container</PublicAccess><DefaultEncryptionScope>$account-encryption-key</DefaultEncryptionScope><DenyEncryptionScopeOverride>false</DenyEncryptionScopeOverride><HasImmutabilityPolicy>false</HasImmutabilityPolicy><HasLegalHold>false</HasLegalHold></Properties></Container></Containers><NextMarker /></EnumerationResults>",
-      "Date" : "Fri, 06 Sep 2019 19:03:36 GMT",
-      "x-ms-client-request-id" : "73c7e44f-6d5b-4171-a625-4e208a167b32",
->>>>>>> a55d5dd9
+      "x-ms-request-id" : "755bb2f3-601e-0051-6c4a-67fe5e000000",
+      "Body" : "﻿<?xml version=\"1.0\" encoding=\"utf-8\"?><EnumerationResults ServiceEndpoint=\"https://jaschrepragrs.blob.core.windows.net/\"><Prefix>jtcstageblockfromurlsourceac</Prefix><Containers><Container><Name>jtcstageblockfromurlsourceac041897d43945fb8cca42</Name><Properties><Last-Modified>Mon, 09 Sep 2019 20:10:15 GMT</Last-Modified><Etag>\"0x8D73561BAA0F9A3\"</Etag><LeaseStatus>unlocked</LeaseStatus><LeaseState>available</LeaseState><PublicAccess>container</PublicAccess><DefaultEncryptionScope>$account-encryption-key</DefaultEncryptionScope><DenyEncryptionScopeOverride>false</DenyEncryptionScopeOverride><HasImmutabilityPolicy>false</HasImmutabilityPolicy><HasLegalHold>false</HasLegalHold></Properties></Container></Containers><NextMarker /></EnumerationResults>",
+      "Date" : "Mon, 09 Sep 2019 20:10:15 GMT",
+      "x-ms-client-request-id" : "6bbff4de-2e11-46a3-bd8a-186e829af9b5",
       "Content-Type" : "application/xml"
     },
     "Exception" : null
   }, {
     "Method" : "DELETE",
-<<<<<<< HEAD
-    "Uri" : "https://jaschrepragrs.blob.core.windows.net/jtcstageblockfromurlsourceac088678bc12ec26360647?restype=container",
+    "Uri" : "https://jaschrepragrs.blob.core.windows.net/jtcstageblockfromurlsourceac041897d43945fb8cca42?restype=container",
     "Headers" : {
       "x-ms-version" : "2019-02-02",
       "User-Agent" : "azsdk-java-azure-storage-blob/12.0.0-preview.3 1.8.0_221; Windows 10 10.0",
-      "x-ms-client-request-id" : "7073eec7-9c04-4174-82ea-4849ed452b8f"
-=======
-    "Uri" : "https://azstoragesdkaccount.blob.core.windows.net/jtcstageblockfromurlsourceac06897242623bf1e71f49?restype=container",
-    "Headers" : {
-      "x-ms-version" : "2019-02-02",
-      "User-Agent" : "azsdk-java-azure-storage-blob/12.0.0-preview.3 1.8.0_212; Windows 10 10.0",
-      "x-ms-client-request-id" : "9bf50fc4-7e77-4c99-9528-59aa9cc8a3e6"
->>>>>>> a55d5dd9
+      "x-ms-client-request-id" : "513ebd65-5d71-45e9-bdd9-6499b679e510"
     },
     "Response" : {
       "x-ms-version" : "2019-02-02",
@@ -266,21 +148,11 @@
       "retry-after" : "0",
       "Content-Length" : "0",
       "StatusCode" : "202",
-<<<<<<< HEAD
-      "x-ms-request-id" : "dacab5a3-b01e-001c-093b-6438bc000000",
-      "Date" : "Thu, 05 Sep 2019 22:43:42 GMT",
-      "x-ms-client-request-id" : "7073eec7-9c04-4174-82ea-4849ed452b8f"
+      "x-ms-request-id" : "755bb300-601e-0051-774a-67fe5e000000",
+      "Date" : "Mon, 09 Sep 2019 20:10:15 GMT",
+      "x-ms-client-request-id" : "513ebd65-5d71-45e9-bdd9-6499b679e510"
     },
     "Exception" : null
   } ],
-  "variables" : [ "jtcstageblockfromurlsourceac088678bc12ec26360647", "javablobstageblockfromurlsourceac1281693b42838978b3", "javablobstageblockfromurlsourceac27180811189f137937", "c6007479-a6eb-47b4-a6e9-29c36cbc9c92", "javablobstageblockfromurlsourceac309657fdf270d02f9e" ]
-=======
-      "x-ms-request-id" : "412a0dde-c01e-00c5-44e5-644e4d000000",
-      "Date" : "Fri, 06 Sep 2019 19:03:36 GMT",
-      "x-ms-client-request-id" : "9bf50fc4-7e77-4c99-9528-59aa9cc8a3e6"
-    },
-    "Exception" : null
-  } ],
-  "variables" : [ "jtcstageblockfromurlsourceac06897242623bf1e71f49", "javablobstageblockfromurlsourceac1304660e2a8431bd1b", "javablobstageblockfromurlsourceac235376d2c7ec68a8d3", "7b8db2ac-9075-42a4-a2b1-b8ac56f5b9cc", "javablobstageblockfromurlsourceac36506031479cf98b4a" ]
->>>>>>> a55d5dd9
+  "variables" : [ "jtcstageblockfromurlsourceac041897d43945fb8cca42", "javablobstageblockfromurlsourceac155018b6df553edd2e", "javablobstageblockfromurlsourceac20875220efac527499", "66d6935d-68db-4fc5-9db3-b766fc2bd8d7", "javablobstageblockfromurlsourceac37865385b7fd57790d" ]
 }