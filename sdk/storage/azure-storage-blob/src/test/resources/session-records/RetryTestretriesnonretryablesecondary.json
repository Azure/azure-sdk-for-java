{
  "networkCallRecords" : [ {
    "Method" : "PUT",
<<<<<<< HEAD
    "Uri" : "https://jaschrepragrs.blob.core.windows.net/jtcretriesnonretryablesecondary089812db634d7913ef4?restype=container",
    "Headers" : {
      "x-ms-version" : "2019-02-02",
      "User-Agent" : "azsdk-java-azure-storage-blob/12.0.0-preview.3 1.8.0_221; Windows 10 10.0",
      "x-ms-client-request-id" : "332a84ad-d2a9-471d-8357-42e6b700c8bf"
=======
    "Uri" : "https://azstoragesdkaccount.blob.core.windows.net/jtcretriesnonretryablesecondary0224535f9d50a29f054?restype=container",
    "Headers" : {
      "x-ms-version" : "2019-02-02",
      "User-Agent" : "azsdk-java-azure-storage-blob/12.0.0-preview.3 1.8.0_212; Windows 10 10.0",
      "x-ms-client-request-id" : "16fec7fe-9690-49f9-a437-273100f91c36"
>>>>>>> a55d5dd9
    },
    "Response" : {
      "x-ms-version" : "2019-02-02",
      "Server" : "Windows-Azure-Blob/1.0 Microsoft-HTTPAPI/2.0",
<<<<<<< HEAD
      "ETag" : "\"0x8D7325159452F1B\"",
      "Last-Modified" : "Thu, 05 Sep 2019 22:35:26 GMT",
      "retry-after" : "0",
      "Content-Length" : "0",
      "StatusCode" : "201",
      "x-ms-request-id" : "bfec69fd-901e-0044-773a-643cc7000000",
      "Date" : "Thu, 05 Sep 2019 22:35:26 GMT",
      "x-ms-client-request-id" : "332a84ad-d2a9-471d-8357-42e6b700c8bf"
=======
      "ETag" : "\"0x8D732FDE8269679\"",
      "Last-Modified" : "Fri, 06 Sep 2019 19:10:39 GMT",
      "retry-after" : "0",
      "Content-Length" : "0",
      "StatusCode" : "201",
      "x-ms-request-id" : "8f7678bb-401e-003a-45e6-6473d5000000",
      "Date" : "Fri, 06 Sep 2019 19:10:38 GMT",
      "x-ms-client-request-id" : "16fec7fe-9690-49f9-a437-273100f91c36"
>>>>>>> a55d5dd9
    },
    "Exception" : null
  }, {
    "Method" : "GET",
<<<<<<< HEAD
    "Uri" : "https://jaschrepragrs.blob.core.windows.net?prefix=jtcretriesnonretryablesecondary&comp=list",
    "Headers" : {
      "x-ms-version" : "2019-02-02",
      "User-Agent" : "azsdk-java-azure-storage-blob/12.0.0-preview.3 1.8.0_221; Windows 10 10.0",
      "x-ms-client-request-id" : "c47aee39-5526-480b-8615-ba7e3d1914db"
=======
    "Uri" : "https://azstoragesdkaccount.blob.core.windows.net?prefix=jtcretriesnonretryablesecondary&comp=list",
    "Headers" : {
      "x-ms-version" : "2019-02-02",
      "User-Agent" : "azsdk-java-azure-storage-blob/12.0.0-preview.3 1.8.0_212; Windows 10 10.0",
      "x-ms-client-request-id" : "8b0181f2-de6d-43fe-94e5-a635849f8201"
>>>>>>> a55d5dd9
    },
    "Response" : {
      "Transfer-Encoding" : "chunked",
      "x-ms-version" : "2019-02-02",
      "Server" : "Windows-Azure-Blob/1.0 Microsoft-HTTPAPI/2.0",
      "retry-after" : "0",
      "StatusCode" : "200",
<<<<<<< HEAD
      "x-ms-request-id" : "bfec6b41-901e-0044-293a-643cc7000000",
      "Body" : "﻿<?xml version=\"1.0\" encoding=\"utf-8\"?><EnumerationResults ServiceEndpoint=\"https://jaschrepragrs.blob.core.windows.net/\"><Prefix>jtcretriesnonretryablesecondary</Prefix><Containers><Container><Name>jtcretriesnonretryablesecondary089812db634d7913ef4</Name><Properties><Last-Modified>Thu, 05 Sep 2019 22:35:26 GMT</Last-Modified><Etag>\"0x8D7325159452F1B\"</Etag><LeaseStatus>unlocked</LeaseStatus><LeaseState>available</LeaseState><DefaultEncryptionScope>$account-encryption-key</DefaultEncryptionScope><DenyEncryptionScopeOverride>false</DenyEncryptionScopeOverride><HasImmutabilityPolicy>false</HasImmutabilityPolicy><HasLegalHold>false</HasLegalHold></Properties></Container></Containers><NextMarker /></EnumerationResults>",
      "Date" : "Thu, 05 Sep 2019 22:35:27 GMT",
      "x-ms-client-request-id" : "c47aee39-5526-480b-8615-ba7e3d1914db",
=======
      "x-ms-request-id" : "8f767a33-401e-003a-71e6-6473d5000000",
      "Body" : "﻿<?xml version=\"1.0\" encoding=\"utf-8\"?><EnumerationResults ServiceEndpoint=\"https://azstoragesdkaccount.blob.core.windows.net/\"><Prefix>jtcretriesnonretryablesecondary</Prefix><Containers><Container><Name>jtcretriesnonretryablesecondary0224535f9d50a29f054</Name><Properties><Last-Modified>Fri, 06 Sep 2019 19:10:39 GMT</Last-Modified><Etag>\"0x8D732FDE8269679\"</Etag><LeaseStatus>unlocked</LeaseStatus><LeaseState>available</LeaseState><DefaultEncryptionScope>$account-encryption-key</DefaultEncryptionScope><DenyEncryptionScopeOverride>false</DenyEncryptionScopeOverride><HasImmutabilityPolicy>false</HasImmutabilityPolicy><HasLegalHold>false</HasLegalHold></Properties></Container></Containers><NextMarker /></EnumerationResults>",
      "Date" : "Fri, 06 Sep 2019 19:10:39 GMT",
      "x-ms-client-request-id" : "8b0181f2-de6d-43fe-94e5-a635849f8201",
>>>>>>> a55d5dd9
      "Content-Type" : "application/xml"
    },
    "Exception" : null
  }, {
    "Method" : "DELETE",
<<<<<<< HEAD
    "Uri" : "https://jaschrepragrs.blob.core.windows.net/jtcretriesnonretryablesecondary089812db634d7913ef4?restype=container",
    "Headers" : {
      "x-ms-version" : "2019-02-02",
      "User-Agent" : "azsdk-java-azure-storage-blob/12.0.0-preview.3 1.8.0_221; Windows 10 10.0",
      "x-ms-client-request-id" : "2963a4e9-3b95-49a0-9788-7027283de281"
=======
    "Uri" : "https://azstoragesdkaccount.blob.core.windows.net/jtcretriesnonretryablesecondary0224535f9d50a29f054?restype=container",
    "Headers" : {
      "x-ms-version" : "2019-02-02",
      "User-Agent" : "azsdk-java-azure-storage-blob/12.0.0-preview.3 1.8.0_212; Windows 10 10.0",
      "x-ms-client-request-id" : "33065e68-4b4d-412f-b22f-f3b2cfd2f60a"
>>>>>>> a55d5dd9
    },
    "Response" : {
      "x-ms-version" : "2019-02-02",
      "Server" : "Windows-Azure-Blob/1.0 Microsoft-HTTPAPI/2.0",
      "retry-after" : "0",
      "Content-Length" : "0",
      "StatusCode" : "202",
<<<<<<< HEAD
      "x-ms-request-id" : "bfec6b58-901e-0044-3f3a-643cc7000000",
      "Date" : "Thu, 05 Sep 2019 22:35:27 GMT",
      "x-ms-client-request-id" : "2963a4e9-3b95-49a0-9788-7027283de281"
    },
    "Exception" : null
  } ],
  "variables" : [ "jtcretriesnonretryablesecondary089812db634d7913ef4" ]
=======
      "x-ms-request-id" : "8f767a45-401e-003a-03e6-6473d5000000",
      "Date" : "Fri, 06 Sep 2019 19:10:40 GMT",
      "x-ms-client-request-id" : "33065e68-4b4d-412f-b22f-f3b2cfd2f60a"
    },
    "Exception" : null
  } ],
  "variables" : [ "jtcretriesnonretryablesecondary0224535f9d50a29f054" ]
>>>>>>> a55d5dd9
}<|MERGE_RESOLUTION|>--- conflicted
+++ resolved
@@ -1,59 +1,32 @@
 {
   "networkCallRecords" : [ {
     "Method" : "PUT",
-<<<<<<< HEAD
-    "Uri" : "https://jaschrepragrs.blob.core.windows.net/jtcretriesnonretryablesecondary089812db634d7913ef4?restype=container",
+    "Uri" : "https://jaschrepragrs.blob.core.windows.net/jtcretriesnonretryablesecondary033510290c7ded11074?restype=container",
     "Headers" : {
       "x-ms-version" : "2019-02-02",
       "User-Agent" : "azsdk-java-azure-storage-blob/12.0.0-preview.3 1.8.0_221; Windows 10 10.0",
-      "x-ms-client-request-id" : "332a84ad-d2a9-471d-8357-42e6b700c8bf"
-=======
-    "Uri" : "https://azstoragesdkaccount.blob.core.windows.net/jtcretriesnonretryablesecondary0224535f9d50a29f054?restype=container",
-    "Headers" : {
-      "x-ms-version" : "2019-02-02",
-      "User-Agent" : "azsdk-java-azure-storage-blob/12.0.0-preview.3 1.8.0_212; Windows 10 10.0",
-      "x-ms-client-request-id" : "16fec7fe-9690-49f9-a437-273100f91c36"
->>>>>>> a55d5dd9
+      "x-ms-client-request-id" : "9c57eecd-4842-44a7-ae7c-0ac0742c87a8"
     },
     "Response" : {
       "x-ms-version" : "2019-02-02",
       "Server" : "Windows-Azure-Blob/1.0 Microsoft-HTTPAPI/2.0",
-<<<<<<< HEAD
-      "ETag" : "\"0x8D7325159452F1B\"",
-      "Last-Modified" : "Thu, 05 Sep 2019 22:35:26 GMT",
+      "ETag" : "\"0x8D735600AA80027\"",
+      "Last-Modified" : "Mon, 09 Sep 2019 19:58:10 GMT",
       "retry-after" : "0",
       "Content-Length" : "0",
       "StatusCode" : "201",
-      "x-ms-request-id" : "bfec69fd-901e-0044-773a-643cc7000000",
-      "Date" : "Thu, 05 Sep 2019 22:35:26 GMT",
-      "x-ms-client-request-id" : "332a84ad-d2a9-471d-8357-42e6b700c8bf"
-=======
-      "ETag" : "\"0x8D732FDE8269679\"",
-      "Last-Modified" : "Fri, 06 Sep 2019 19:10:39 GMT",
-      "retry-after" : "0",
-      "Content-Length" : "0",
-      "StatusCode" : "201",
-      "x-ms-request-id" : "8f7678bb-401e-003a-45e6-6473d5000000",
-      "Date" : "Fri, 06 Sep 2019 19:10:38 GMT",
-      "x-ms-client-request-id" : "16fec7fe-9690-49f9-a437-273100f91c36"
->>>>>>> a55d5dd9
+      "x-ms-request-id" : "077f9bd9-801e-001f-1148-673bbb000000",
+      "Date" : "Mon, 09 Sep 2019 19:58:10 GMT",
+      "x-ms-client-request-id" : "9c57eecd-4842-44a7-ae7c-0ac0742c87a8"
     },
     "Exception" : null
   }, {
     "Method" : "GET",
-<<<<<<< HEAD
     "Uri" : "https://jaschrepragrs.blob.core.windows.net?prefix=jtcretriesnonretryablesecondary&comp=list",
     "Headers" : {
       "x-ms-version" : "2019-02-02",
       "User-Agent" : "azsdk-java-azure-storage-blob/12.0.0-preview.3 1.8.0_221; Windows 10 10.0",
-      "x-ms-client-request-id" : "c47aee39-5526-480b-8615-ba7e3d1914db"
-=======
-    "Uri" : "https://azstoragesdkaccount.blob.core.windows.net?prefix=jtcretriesnonretryablesecondary&comp=list",
-    "Headers" : {
-      "x-ms-version" : "2019-02-02",
-      "User-Agent" : "azsdk-java-azure-storage-blob/12.0.0-preview.3 1.8.0_212; Windows 10 10.0",
-      "x-ms-client-request-id" : "8b0181f2-de6d-43fe-94e5-a635849f8201"
->>>>>>> a55d5dd9
+      "x-ms-client-request-id" : "436a1784-582e-42ec-9add-72b9d04aab5e"
     },
     "Response" : {
       "Transfer-Encoding" : "chunked",
@@ -61,35 +34,20 @@
       "Server" : "Windows-Azure-Blob/1.0 Microsoft-HTTPAPI/2.0",
       "retry-after" : "0",
       "StatusCode" : "200",
-<<<<<<< HEAD
-      "x-ms-request-id" : "bfec6b41-901e-0044-293a-643cc7000000",
-      "Body" : "﻿<?xml version=\"1.0\" encoding=\"utf-8\"?><EnumerationResults ServiceEndpoint=\"https://jaschrepragrs.blob.core.windows.net/\"><Prefix>jtcretriesnonretryablesecondary</Prefix><Containers><Container><Name>jtcretriesnonretryablesecondary089812db634d7913ef4</Name><Properties><Last-Modified>Thu, 05 Sep 2019 22:35:26 GMT</Last-Modified><Etag>\"0x8D7325159452F1B\"</Etag><LeaseStatus>unlocked</LeaseStatus><LeaseState>available</LeaseState><DefaultEncryptionScope>$account-encryption-key</DefaultEncryptionScope><DenyEncryptionScopeOverride>false</DenyEncryptionScopeOverride><HasImmutabilityPolicy>false</HasImmutabilityPolicy><HasLegalHold>false</HasLegalHold></Properties></Container></Containers><NextMarker /></EnumerationResults>",
-      "Date" : "Thu, 05 Sep 2019 22:35:27 GMT",
-      "x-ms-client-request-id" : "c47aee39-5526-480b-8615-ba7e3d1914db",
-=======
-      "x-ms-request-id" : "8f767a33-401e-003a-71e6-6473d5000000",
-      "Body" : "﻿<?xml version=\"1.0\" encoding=\"utf-8\"?><EnumerationResults ServiceEndpoint=\"https://azstoragesdkaccount.blob.core.windows.net/\"><Prefix>jtcretriesnonretryablesecondary</Prefix><Containers><Container><Name>jtcretriesnonretryablesecondary0224535f9d50a29f054</Name><Properties><Last-Modified>Fri, 06 Sep 2019 19:10:39 GMT</Last-Modified><Etag>\"0x8D732FDE8269679\"</Etag><LeaseStatus>unlocked</LeaseStatus><LeaseState>available</LeaseState><DefaultEncryptionScope>$account-encryption-key</DefaultEncryptionScope><DenyEncryptionScopeOverride>false</DenyEncryptionScopeOverride><HasImmutabilityPolicy>false</HasImmutabilityPolicy><HasLegalHold>false</HasLegalHold></Properties></Container></Containers><NextMarker /></EnumerationResults>",
-      "Date" : "Fri, 06 Sep 2019 19:10:39 GMT",
-      "x-ms-client-request-id" : "8b0181f2-de6d-43fe-94e5-a635849f8201",
->>>>>>> a55d5dd9
+      "x-ms-request-id" : "077f9c96-801e-001f-3a48-673bbb000000",
+      "Body" : "﻿<?xml version=\"1.0\" encoding=\"utf-8\"?><EnumerationResults ServiceEndpoint=\"https://jaschrepragrs.blob.core.windows.net/\"><Prefix>jtcretriesnonretryablesecondary</Prefix><Containers><Container><Name>jtcretriesnonretryablesecondary033510290c7ded11074</Name><Properties><Last-Modified>Mon, 09 Sep 2019 19:58:10 GMT</Last-Modified><Etag>\"0x8D735600AA80027\"</Etag><LeaseStatus>unlocked</LeaseStatus><LeaseState>available</LeaseState><DefaultEncryptionScope>$account-encryption-key</DefaultEncryptionScope><DenyEncryptionScopeOverride>false</DenyEncryptionScopeOverride><HasImmutabilityPolicy>false</HasImmutabilityPolicy><HasLegalHold>false</HasLegalHold></Properties></Container></Containers><NextMarker /></EnumerationResults>",
+      "Date" : "Mon, 09 Sep 2019 19:58:11 GMT",
+      "x-ms-client-request-id" : "436a1784-582e-42ec-9add-72b9d04aab5e",
       "Content-Type" : "application/xml"
     },
     "Exception" : null
   }, {
     "Method" : "DELETE",
-<<<<<<< HEAD
-    "Uri" : "https://jaschrepragrs.blob.core.windows.net/jtcretriesnonretryablesecondary089812db634d7913ef4?restype=container",
+    "Uri" : "https://jaschrepragrs.blob.core.windows.net/jtcretriesnonretryablesecondary033510290c7ded11074?restype=container",
     "Headers" : {
       "x-ms-version" : "2019-02-02",
       "User-Agent" : "azsdk-java-azure-storage-blob/12.0.0-preview.3 1.8.0_221; Windows 10 10.0",
-      "x-ms-client-request-id" : "2963a4e9-3b95-49a0-9788-7027283de281"
-=======
-    "Uri" : "https://azstoragesdkaccount.blob.core.windows.net/jtcretriesnonretryablesecondary0224535f9d50a29f054?restype=container",
-    "Headers" : {
-      "x-ms-version" : "2019-02-02",
-      "User-Agent" : "azsdk-java-azure-storage-blob/12.0.0-preview.3 1.8.0_212; Windows 10 10.0",
-      "x-ms-client-request-id" : "33065e68-4b4d-412f-b22f-f3b2cfd2f60a"
->>>>>>> a55d5dd9
+      "x-ms-client-request-id" : "2bf2524a-4669-441e-8fa8-2145c1c34700"
     },
     "Response" : {
       "x-ms-version" : "2019-02-02",
@@ -97,21 +55,11 @@
       "retry-after" : "0",
       "Content-Length" : "0",
       "StatusCode" : "202",
-<<<<<<< HEAD
-      "x-ms-request-id" : "bfec6b58-901e-0044-3f3a-643cc7000000",
-      "Date" : "Thu, 05 Sep 2019 22:35:27 GMT",
-      "x-ms-client-request-id" : "2963a4e9-3b95-49a0-9788-7027283de281"
+      "x-ms-request-id" : "077f9ca9-801e-001f-4748-673bbb000000",
+      "Date" : "Mon, 09 Sep 2019 19:58:11 GMT",
+      "x-ms-client-request-id" : "2bf2524a-4669-441e-8fa8-2145c1c34700"
     },
     "Exception" : null
   } ],
-  "variables" : [ "jtcretriesnonretryablesecondary089812db634d7913ef4" ]
-=======
-      "x-ms-request-id" : "8f767a45-401e-003a-03e6-6473d5000000",
-      "Date" : "Fri, 06 Sep 2019 19:10:40 GMT",
-      "x-ms-client-request-id" : "33065e68-4b4d-412f-b22f-f3b2cfd2f60a"
-    },
-    "Exception" : null
-  } ],
-  "variables" : [ "jtcretriesnonretryablesecondary0224535f9d50a29f054" ]
->>>>>>> a55d5dd9
+  "variables" : [ "jtcretriesnonretryablesecondary033510290c7ded11074" ]
 }