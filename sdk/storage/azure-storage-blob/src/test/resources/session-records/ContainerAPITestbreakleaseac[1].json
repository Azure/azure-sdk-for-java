{
  "networkCallRecords" : [ {
    "Method" : "PUT",
<<<<<<< HEAD
    "Uri" : "https://jaschrepragrs.blob.core.windows.net/jtcbreakleaseac0containerapitestbreakleaseacda858040af57c?restype=container",
    "Headers" : {
      "x-ms-version" : "2019-02-02",
      "User-Agent" : "azsdk-java-azure-storage-blob/12.0.0-preview.3 1.8.0_221; Windows 10 10.0",
      "x-ms-client-request-id" : "69bb3b0c-7c31-408c-8742-e8c669e5dc9a"
=======
    "Uri" : "https://azstoragesdkaccount.blob.core.windows.net/jtcbreakleaseac0containerapitestbreakleaseac1f039314e1a84?restype=container",
    "Headers" : {
      "x-ms-version" : "2019-02-02",
      "User-Agent" : "azsdk-java-azure-storage-blob/12.0.0-preview.3 1.8.0_212; Windows 10 10.0",
      "x-ms-client-request-id" : "94a9ca60-112c-47c6-884e-76e9a356f2d0"
>>>>>>> a55d5dd9
    },
    "Response" : {
      "x-ms-version" : "2019-02-02",
      "Server" : "Windows-Azure-Blob/1.0 Microsoft-HTTPAPI/2.0",
<<<<<<< HEAD
      "ETag" : "\"0x8D732534B578AC5\"",
      "Last-Modified" : "Thu, 05 Sep 2019 22:49:22 GMT",
      "retry-after" : "0",
      "Content-Length" : "0",
      "StatusCode" : "201",
      "x-ms-request-id" : "827d31c2-601e-001e-5a3c-643a46000000",
      "Date" : "Thu, 05 Sep 2019 22:49:22 GMT",
      "x-ms-client-request-id" : "69bb3b0c-7c31-408c-8742-e8c669e5dc9a"
=======
      "ETag" : "\"0x8D732FDA5BA451D\"",
      "Last-Modified" : "Fri, 06 Sep 2019 19:08:48 GMT",
      "retry-after" : "0",
      "Content-Length" : "0",
      "StatusCode" : "201",
      "x-ms-request-id" : "ec65adf9-001e-001f-53e6-64eb66000000",
      "Date" : "Fri, 06 Sep 2019 19:08:48 GMT",
      "x-ms-client-request-id" : "94a9ca60-112c-47c6-884e-76e9a356f2d0"
>>>>>>> a55d5dd9
    },
    "Exception" : null
  }, {
    "Method" : "PUT",
<<<<<<< HEAD
    "Uri" : "https://jaschrepragrs.blob.core.windows.net/jtcbreakleaseac0containerapitestbreakleaseacda858040af57c?comp=lease&restype=container",
    "Headers" : {
      "x-ms-version" : "2019-02-02",
      "User-Agent" : "azsdk-java-azure-storage-blob/12.0.0-preview.3 1.8.0_221; Windows 10 10.0",
      "x-ms-client-request-id" : "2dd6d9c6-ab63-4932-aeb5-680606234162"
=======
    "Uri" : "https://azstoragesdkaccount.blob.core.windows.net/jtcbreakleaseac0containerapitestbreakleaseac1f039314e1a84?comp=lease&restype=container",
    "Headers" : {
      "x-ms-version" : "2019-02-02",
      "User-Agent" : "azsdk-java-azure-storage-blob/12.0.0-preview.3 1.8.0_212; Windows 10 10.0",
      "x-ms-client-request-id" : "e2879ad7-a7ed-41ae-85e7-c7a8fe23520e"
>>>>>>> a55d5dd9
    },
    "Response" : {
      "x-ms-version" : "2019-02-02",
      "Server" : "Windows-Azure-Blob/1.0 Microsoft-HTTPAPI/2.0",
<<<<<<< HEAD
      "ETag" : "\"0x8D732534B578AC5\"",
      "x-ms-lease-id" : "764c3884-0e34-4013-9e58-cad4a1e3438e",
      "Last-Modified" : "Thu, 05 Sep 2019 22:49:22 GMT",
      "retry-after" : "0",
      "Content-Length" : "0",
      "StatusCode" : "201",
      "x-ms-request-id" : "827d31d4-601e-001e-6a3c-643a46000000",
      "Date" : "Thu, 05 Sep 2019 22:49:22 GMT",
      "x-ms-client-request-id" : "2dd6d9c6-ab63-4932-aeb5-680606234162"
=======
      "ETag" : "\"0x8D732FDA5BA451D\"",
      "x-ms-lease-id" : "8d59de78-d0ef-491a-8cca-2fa018ff9c75",
      "Last-Modified" : "Fri, 06 Sep 2019 19:08:48 GMT",
      "retry-after" : "0",
      "Content-Length" : "0",
      "StatusCode" : "201",
      "x-ms-request-id" : "ec65ae10-001e-001f-67e6-64eb66000000",
      "Date" : "Fri, 06 Sep 2019 19:08:48 GMT",
      "x-ms-client-request-id" : "e2879ad7-a7ed-41ae-85e7-c7a8fe23520e"
>>>>>>> a55d5dd9
    },
    "Exception" : null
  }, {
    "Method" : "PUT",
<<<<<<< HEAD
    "Uri" : "https://jaschrepragrs.blob.core.windows.net/jtcbreakleaseac0containerapitestbreakleaseacda858040af57c?comp=lease&restype=container",
    "Headers" : {
      "x-ms-version" : "2019-02-02",
      "User-Agent" : "azsdk-java-azure-storage-blob/12.0.0-preview.3 1.8.0_221; Windows 10 10.0",
      "x-ms-client-request-id" : "d71c2fe4-015a-4cf9-83ff-4cf33f3393cf"
=======
    "Uri" : "https://azstoragesdkaccount.blob.core.windows.net/jtcbreakleaseac0containerapitestbreakleaseac1f039314e1a84?comp=lease&restype=container",
    "Headers" : {
      "x-ms-version" : "2019-02-02",
      "User-Agent" : "azsdk-java-azure-storage-blob/12.0.0-preview.3 1.8.0_212; Windows 10 10.0",
      "x-ms-client-request-id" : "8561964f-6867-4128-aa8a-63b383faedb7"
>>>>>>> a55d5dd9
    },
    "Response" : {
      "x-ms-version" : "2019-02-02",
      "Server" : "Windows-Azure-Blob/1.0 Microsoft-HTTPAPI/2.0",
<<<<<<< HEAD
      "ETag" : "\"0x8D732534B578AC5\"",
      "x-ms-lease-time" : "0",
      "Last-Modified" : "Thu, 05 Sep 2019 22:49:22 GMT",
      "retry-after" : "0",
      "Content-Length" : "0",
      "StatusCode" : "202",
      "x-ms-request-id" : "827d31e6-601e-001e-7c3c-643a46000000",
      "Date" : "Thu, 05 Sep 2019 22:49:22 GMT",
      "x-ms-client-request-id" : "d71c2fe4-015a-4cf9-83ff-4cf33f3393cf"
=======
      "ETag" : "\"0x8D732FDA5BA451D\"",
      "x-ms-lease-time" : "0",
      "Last-Modified" : "Fri, 06 Sep 2019 19:08:48 GMT",
      "retry-after" : "0",
      "Content-Length" : "0",
      "StatusCode" : "202",
      "x-ms-request-id" : "ec65ae20-001e-001f-76e6-64eb66000000",
      "Date" : "Fri, 06 Sep 2019 19:08:48 GMT",
      "x-ms-client-request-id" : "8561964f-6867-4128-aa8a-63b383faedb7"
>>>>>>> a55d5dd9
    },
    "Exception" : null
  }, {
    "Method" : "GET",
<<<<<<< HEAD
    "Uri" : "https://jaschrepragrs.blob.core.windows.net?prefix=jtcbreakleaseac&comp=list",
    "Headers" : {
      "x-ms-version" : "2019-02-02",
      "User-Agent" : "azsdk-java-azure-storage-blob/12.0.0-preview.3 1.8.0_221; Windows 10 10.0",
      "x-ms-client-request-id" : "2eb06b26-4092-4609-8c6a-1a7ceddfde9e"
=======
    "Uri" : "https://azstoragesdkaccount.blob.core.windows.net?prefix=jtcbreakleaseac&comp=list",
    "Headers" : {
      "x-ms-version" : "2019-02-02",
      "User-Agent" : "azsdk-java-azure-storage-blob/12.0.0-preview.3 1.8.0_212; Windows 10 10.0",
      "x-ms-client-request-id" : "7b4dfdbf-132e-409c-a126-09ca824705db"
>>>>>>> a55d5dd9
    },
    "Response" : {
      "Transfer-Encoding" : "chunked",
      "x-ms-version" : "2019-02-02",
      "Server" : "Windows-Azure-Blob/1.0 Microsoft-HTTPAPI/2.0",
      "retry-after" : "0",
      "StatusCode" : "200",
<<<<<<< HEAD
      "x-ms-request-id" : "827d31f9-601e-001e-0e3c-643a46000000",
      "Body" : "﻿<?xml version=\"1.0\" encoding=\"utf-8\"?><EnumerationResults ServiceEndpoint=\"https://jaschrepragrs.blob.core.windows.net/\"><Prefix>jtcbreakleaseac</Prefix><Containers><Container><Name>jtcbreakleaseac0containerapitestbreakleaseacda858040af57c</Name><Properties><Last-Modified>Thu, 05 Sep 2019 22:49:22 GMT</Last-Modified><Etag>\"0x8D732534B578AC5\"</Etag><LeaseStatus>unlocked</LeaseStatus><LeaseState>broken</LeaseState><DefaultEncryptionScope>$account-encryption-key</DefaultEncryptionScope><DenyEncryptionScopeOverride>false</DenyEncryptionScopeOverride><HasImmutabilityPolicy>false</HasImmutabilityPolicy><HasLegalHold>false</HasLegalHold></Properties></Container></Containers><NextMarker /></EnumerationResults>",
      "Date" : "Thu, 05 Sep 2019 22:49:22 GMT",
      "x-ms-client-request-id" : "2eb06b26-4092-4609-8c6a-1a7ceddfde9e",
=======
      "x-ms-request-id" : "ec65ae3d-001e-001f-10e6-64eb66000000",
      "Body" : "﻿<?xml version=\"1.0\" encoding=\"utf-8\"?><EnumerationResults ServiceEndpoint=\"https://azstoragesdkaccount.blob.core.windows.net/\"><Prefix>jtcbreakleaseac</Prefix><Containers><Container><Name>jtcbreakleaseac0containerapitestbreakleaseac1f039314e1a84</Name><Properties><Last-Modified>Fri, 06 Sep 2019 19:08:48 GMT</Last-Modified><Etag>\"0x8D732FDA5BA451D\"</Etag><LeaseStatus>unlocked</LeaseStatus><LeaseState>broken</LeaseState><DefaultEncryptionScope>$account-encryption-key</DefaultEncryptionScope><DenyEncryptionScopeOverride>false</DenyEncryptionScopeOverride><HasImmutabilityPolicy>false</HasImmutabilityPolicy><HasLegalHold>false</HasLegalHold></Properties></Container></Containers><NextMarker /></EnumerationResults>",
      "Date" : "Fri, 06 Sep 2019 19:08:48 GMT",
      "x-ms-client-request-id" : "7b4dfdbf-132e-409c-a126-09ca824705db",
>>>>>>> a55d5dd9
      "Content-Type" : "application/xml"
    },
    "Exception" : null
  }, {
    "Method" : "DELETE",
<<<<<<< HEAD
    "Uri" : "https://jaschrepragrs.blob.core.windows.net/jtcbreakleaseac0containerapitestbreakleaseacda858040af57c?restype=container",
    "Headers" : {
      "x-ms-version" : "2019-02-02",
      "User-Agent" : "azsdk-java-azure-storage-blob/12.0.0-preview.3 1.8.0_221; Windows 10 10.0",
      "x-ms-client-request-id" : "99f71a9d-2581-49ba-9c07-007e7c19216c"
=======
    "Uri" : "https://azstoragesdkaccount.blob.core.windows.net/jtcbreakleaseac0containerapitestbreakleaseac1f039314e1a84?restype=container",
    "Headers" : {
      "x-ms-version" : "2019-02-02",
      "User-Agent" : "azsdk-java-azure-storage-blob/12.0.0-preview.3 1.8.0_212; Windows 10 10.0",
      "x-ms-client-request-id" : "51c6f21d-4a12-4cd5-b623-83c9aa4d9a0d"
>>>>>>> a55d5dd9
    },
    "Response" : {
      "x-ms-version" : "2019-02-02",
      "Server" : "Windows-Azure-Blob/1.0 Microsoft-HTTPAPI/2.0",
      "retry-after" : "0",
      "Content-Length" : "0",
      "StatusCode" : "202",
<<<<<<< HEAD
      "x-ms-request-id" : "827d3205-601e-001e-183c-643a46000000",
      "Date" : "Thu, 05 Sep 2019 22:49:22 GMT",
      "x-ms-client-request-id" : "99f71a9d-2581-49ba-9c07-007e7c19216c"
    },
    "Exception" : null
  } ],
  "variables" : [ "jtcbreakleaseac0containerapitestbreakleaseacda858040af57c" ]
=======
      "x-ms-request-id" : "ec65ae5a-001e-001f-29e6-64eb66000000",
      "Date" : "Fri, 06 Sep 2019 19:08:48 GMT",
      "x-ms-client-request-id" : "51c6f21d-4a12-4cd5-b623-83c9aa4d9a0d"
    },
    "Exception" : null
  } ],
  "variables" : [ "jtcbreakleaseac0containerapitestbreakleaseac1f039314e1a84" ]
>>>>>>> a55d5dd9
}<|MERGE_RESOLUTION|>--- conflicted
+++ resolved
@@ -1,143 +1,76 @@
 {
   "networkCallRecords" : [ {
     "Method" : "PUT",
-<<<<<<< HEAD
-    "Uri" : "https://jaschrepragrs.blob.core.windows.net/jtcbreakleaseac0containerapitestbreakleaseacda858040af57c?restype=container",
+    "Uri" : "https://jaschrepragrs.blob.core.windows.net/jtcbreakleaseac0containerapitestbreakleaseacf9754249eb6f5?restype=container",
     "Headers" : {
       "x-ms-version" : "2019-02-02",
       "User-Agent" : "azsdk-java-azure-storage-blob/12.0.0-preview.3 1.8.0_221; Windows 10 10.0",
-      "x-ms-client-request-id" : "69bb3b0c-7c31-408c-8742-e8c669e5dc9a"
-=======
-    "Uri" : "https://azstoragesdkaccount.blob.core.windows.net/jtcbreakleaseac0containerapitestbreakleaseac1f039314e1a84?restype=container",
-    "Headers" : {
-      "x-ms-version" : "2019-02-02",
-      "User-Agent" : "azsdk-java-azure-storage-blob/12.0.0-preview.3 1.8.0_212; Windows 10 10.0",
-      "x-ms-client-request-id" : "94a9ca60-112c-47c6-884e-76e9a356f2d0"
->>>>>>> a55d5dd9
+      "x-ms-client-request-id" : "a0a212a8-8d09-4a3f-a96c-8203e4491a76"
     },
     "Response" : {
       "x-ms-version" : "2019-02-02",
       "Server" : "Windows-Azure-Blob/1.0 Microsoft-HTTPAPI/2.0",
-<<<<<<< HEAD
-      "ETag" : "\"0x8D732534B578AC5\"",
-      "Last-Modified" : "Thu, 05 Sep 2019 22:49:22 GMT",
+      "ETag" : "\"0x8D73560D5D8AE73\"",
+      "Last-Modified" : "Mon, 09 Sep 2019 20:03:51 GMT",
       "retry-after" : "0",
       "Content-Length" : "0",
       "StatusCode" : "201",
-      "x-ms-request-id" : "827d31c2-601e-001e-5a3c-643a46000000",
-      "Date" : "Thu, 05 Sep 2019 22:49:22 GMT",
-      "x-ms-client-request-id" : "69bb3b0c-7c31-408c-8742-e8c669e5dc9a"
-=======
-      "ETag" : "\"0x8D732FDA5BA451D\"",
-      "Last-Modified" : "Fri, 06 Sep 2019 19:08:48 GMT",
-      "retry-after" : "0",
-      "Content-Length" : "0",
-      "StatusCode" : "201",
-      "x-ms-request-id" : "ec65adf9-001e-001f-53e6-64eb66000000",
-      "Date" : "Fri, 06 Sep 2019 19:08:48 GMT",
-      "x-ms-client-request-id" : "94a9ca60-112c-47c6-884e-76e9a356f2d0"
->>>>>>> a55d5dd9
+      "x-ms-request-id" : "c5ca0b59-301e-0042-1749-67cbbf000000",
+      "Date" : "Mon, 09 Sep 2019 20:03:50 GMT",
+      "x-ms-client-request-id" : "a0a212a8-8d09-4a3f-a96c-8203e4491a76"
     },
     "Exception" : null
   }, {
     "Method" : "PUT",
-<<<<<<< HEAD
-    "Uri" : "https://jaschrepragrs.blob.core.windows.net/jtcbreakleaseac0containerapitestbreakleaseacda858040af57c?comp=lease&restype=container",
+    "Uri" : "https://jaschrepragrs.blob.core.windows.net/jtcbreakleaseac0containerapitestbreakleaseacf9754249eb6f5?comp=lease&restype=container",
     "Headers" : {
       "x-ms-version" : "2019-02-02",
       "User-Agent" : "azsdk-java-azure-storage-blob/12.0.0-preview.3 1.8.0_221; Windows 10 10.0",
-      "x-ms-client-request-id" : "2dd6d9c6-ab63-4932-aeb5-680606234162"
-=======
-    "Uri" : "https://azstoragesdkaccount.blob.core.windows.net/jtcbreakleaseac0containerapitestbreakleaseac1f039314e1a84?comp=lease&restype=container",
-    "Headers" : {
-      "x-ms-version" : "2019-02-02",
-      "User-Agent" : "azsdk-java-azure-storage-blob/12.0.0-preview.3 1.8.0_212; Windows 10 10.0",
-      "x-ms-client-request-id" : "e2879ad7-a7ed-41ae-85e7-c7a8fe23520e"
->>>>>>> a55d5dd9
+      "x-ms-client-request-id" : "c8c36c89-95ad-4dc8-9b6d-39304065321b"
     },
     "Response" : {
       "x-ms-version" : "2019-02-02",
       "Server" : "Windows-Azure-Blob/1.0 Microsoft-HTTPAPI/2.0",
-<<<<<<< HEAD
-      "ETag" : "\"0x8D732534B578AC5\"",
-      "x-ms-lease-id" : "764c3884-0e34-4013-9e58-cad4a1e3438e",
-      "Last-Modified" : "Thu, 05 Sep 2019 22:49:22 GMT",
+      "ETag" : "\"0x8D73560D5D8AE73\"",
+      "x-ms-lease-id" : "621e64fa-e8fb-4bde-8073-5d626adc750b",
+      "Last-Modified" : "Mon, 09 Sep 2019 20:03:51 GMT",
       "retry-after" : "0",
       "Content-Length" : "0",
       "StatusCode" : "201",
-      "x-ms-request-id" : "827d31d4-601e-001e-6a3c-643a46000000",
-      "Date" : "Thu, 05 Sep 2019 22:49:22 GMT",
-      "x-ms-client-request-id" : "2dd6d9c6-ab63-4932-aeb5-680606234162"
-=======
-      "ETag" : "\"0x8D732FDA5BA451D\"",
-      "x-ms-lease-id" : "8d59de78-d0ef-491a-8cca-2fa018ff9c75",
-      "Last-Modified" : "Fri, 06 Sep 2019 19:08:48 GMT",
-      "retry-after" : "0",
-      "Content-Length" : "0",
-      "StatusCode" : "201",
-      "x-ms-request-id" : "ec65ae10-001e-001f-67e6-64eb66000000",
-      "Date" : "Fri, 06 Sep 2019 19:08:48 GMT",
-      "x-ms-client-request-id" : "e2879ad7-a7ed-41ae-85e7-c7a8fe23520e"
->>>>>>> a55d5dd9
+      "x-ms-request-id" : "c5ca0b73-301e-0042-2b49-67cbbf000000",
+      "Date" : "Mon, 09 Sep 2019 20:03:50 GMT",
+      "x-ms-client-request-id" : "c8c36c89-95ad-4dc8-9b6d-39304065321b"
     },
     "Exception" : null
   }, {
     "Method" : "PUT",
-<<<<<<< HEAD
-    "Uri" : "https://jaschrepragrs.blob.core.windows.net/jtcbreakleaseac0containerapitestbreakleaseacda858040af57c?comp=lease&restype=container",
+    "Uri" : "https://jaschrepragrs.blob.core.windows.net/jtcbreakleaseac0containerapitestbreakleaseacf9754249eb6f5?comp=lease&restype=container",
     "Headers" : {
       "x-ms-version" : "2019-02-02",
       "User-Agent" : "azsdk-java-azure-storage-blob/12.0.0-preview.3 1.8.0_221; Windows 10 10.0",
-      "x-ms-client-request-id" : "d71c2fe4-015a-4cf9-83ff-4cf33f3393cf"
-=======
-    "Uri" : "https://azstoragesdkaccount.blob.core.windows.net/jtcbreakleaseac0containerapitestbreakleaseac1f039314e1a84?comp=lease&restype=container",
-    "Headers" : {
-      "x-ms-version" : "2019-02-02",
-      "User-Agent" : "azsdk-java-azure-storage-blob/12.0.0-preview.3 1.8.0_212; Windows 10 10.0",
-      "x-ms-client-request-id" : "8561964f-6867-4128-aa8a-63b383faedb7"
->>>>>>> a55d5dd9
+      "x-ms-client-request-id" : "5fc7ddb0-2fcd-4b2e-a9bb-f089a77954e7"
     },
     "Response" : {
       "x-ms-version" : "2019-02-02",
       "Server" : "Windows-Azure-Blob/1.0 Microsoft-HTTPAPI/2.0",
-<<<<<<< HEAD
-      "ETag" : "\"0x8D732534B578AC5\"",
+      "ETag" : "\"0x8D73560D5D8AE73\"",
       "x-ms-lease-time" : "0",
-      "Last-Modified" : "Thu, 05 Sep 2019 22:49:22 GMT",
+      "Last-Modified" : "Mon, 09 Sep 2019 20:03:51 GMT",
       "retry-after" : "0",
       "Content-Length" : "0",
       "StatusCode" : "202",
-      "x-ms-request-id" : "827d31e6-601e-001e-7c3c-643a46000000",
-      "Date" : "Thu, 05 Sep 2019 22:49:22 GMT",
-      "x-ms-client-request-id" : "d71c2fe4-015a-4cf9-83ff-4cf33f3393cf"
-=======
-      "ETag" : "\"0x8D732FDA5BA451D\"",
-      "x-ms-lease-time" : "0",
-      "Last-Modified" : "Fri, 06 Sep 2019 19:08:48 GMT",
-      "retry-after" : "0",
-      "Content-Length" : "0",
-      "StatusCode" : "202",
-      "x-ms-request-id" : "ec65ae20-001e-001f-76e6-64eb66000000",
-      "Date" : "Fri, 06 Sep 2019 19:08:48 GMT",
-      "x-ms-client-request-id" : "8561964f-6867-4128-aa8a-63b383faedb7"
->>>>>>> a55d5dd9
+      "x-ms-request-id" : "c5ca0b83-301e-0042-3949-67cbbf000000",
+      "Date" : "Mon, 09 Sep 2019 20:03:50 GMT",
+      "x-ms-client-request-id" : "5fc7ddb0-2fcd-4b2e-a9bb-f089a77954e7"
     },
     "Exception" : null
   }, {
     "Method" : "GET",
-<<<<<<< HEAD
     "Uri" : "https://jaschrepragrs.blob.core.windows.net?prefix=jtcbreakleaseac&comp=list",
     "Headers" : {
       "x-ms-version" : "2019-02-02",
       "User-Agent" : "azsdk-java-azure-storage-blob/12.0.0-preview.3 1.8.0_221; Windows 10 10.0",
-      "x-ms-client-request-id" : "2eb06b26-4092-4609-8c6a-1a7ceddfde9e"
-=======
-    "Uri" : "https://azstoragesdkaccount.blob.core.windows.net?prefix=jtcbreakleaseac&comp=list",
-    "Headers" : {
-      "x-ms-version" : "2019-02-02",
-      "User-Agent" : "azsdk-java-azure-storage-blob/12.0.0-preview.3 1.8.0_212; Windows 10 10.0",
-      "x-ms-client-request-id" : "7b4dfdbf-132e-409c-a126-09ca824705db"
->>>>>>> a55d5dd9
+      "x-ms-client-request-id" : "08046a3e-9f7b-4fce-bf13-d78901c7fb9d"
     },
     "Response" : {
       "Transfer-Encoding" : "chunked",
@@ -145,35 +78,20 @@
       "Server" : "Windows-Azure-Blob/1.0 Microsoft-HTTPAPI/2.0",
       "retry-after" : "0",
       "StatusCode" : "200",
-<<<<<<< HEAD
-      "x-ms-request-id" : "827d31f9-601e-001e-0e3c-643a46000000",
-      "Body" : "﻿<?xml version=\"1.0\" encoding=\"utf-8\"?><EnumerationResults ServiceEndpoint=\"https://jaschrepragrs.blob.core.windows.net/\"><Prefix>jtcbreakleaseac</Prefix><Containers><Container><Name>jtcbreakleaseac0containerapitestbreakleaseacda858040af57c</Name><Properties><Last-Modified>Thu, 05 Sep 2019 22:49:22 GMT</Last-Modified><Etag>\"0x8D732534B578AC5\"</Etag><LeaseStatus>unlocked</LeaseStatus><LeaseState>broken</LeaseState><DefaultEncryptionScope>$account-encryption-key</DefaultEncryptionScope><DenyEncryptionScopeOverride>false</DenyEncryptionScopeOverride><HasImmutabilityPolicy>false</HasImmutabilityPolicy><HasLegalHold>false</HasLegalHold></Properties></Container></Containers><NextMarker /></EnumerationResults>",
-      "Date" : "Thu, 05 Sep 2019 22:49:22 GMT",
-      "x-ms-client-request-id" : "2eb06b26-4092-4609-8c6a-1a7ceddfde9e",
-=======
-      "x-ms-request-id" : "ec65ae3d-001e-001f-10e6-64eb66000000",
-      "Body" : "﻿<?xml version=\"1.0\" encoding=\"utf-8\"?><EnumerationResults ServiceEndpoint=\"https://azstoragesdkaccount.blob.core.windows.net/\"><Prefix>jtcbreakleaseac</Prefix><Containers><Container><Name>jtcbreakleaseac0containerapitestbreakleaseac1f039314e1a84</Name><Properties><Last-Modified>Fri, 06 Sep 2019 19:08:48 GMT</Last-Modified><Etag>\"0x8D732FDA5BA451D\"</Etag><LeaseStatus>unlocked</LeaseStatus><LeaseState>broken</LeaseState><DefaultEncryptionScope>$account-encryption-key</DefaultEncryptionScope><DenyEncryptionScopeOverride>false</DenyEncryptionScopeOverride><HasImmutabilityPolicy>false</HasImmutabilityPolicy><HasLegalHold>false</HasLegalHold></Properties></Container></Containers><NextMarker /></EnumerationResults>",
-      "Date" : "Fri, 06 Sep 2019 19:08:48 GMT",
-      "x-ms-client-request-id" : "7b4dfdbf-132e-409c-a126-09ca824705db",
->>>>>>> a55d5dd9
+      "x-ms-request-id" : "c5ca0b90-301e-0042-4649-67cbbf000000",
+      "Body" : "﻿<?xml version=\"1.0\" encoding=\"utf-8\"?><EnumerationResults ServiceEndpoint=\"https://jaschrepragrs.blob.core.windows.net/\"><Prefix>jtcbreakleaseac</Prefix><Containers><Container><Name>jtcbreakleaseac0containerapitestbreakleaseacf9754249eb6f5</Name><Properties><Last-Modified>Mon, 09 Sep 2019 20:03:51 GMT</Last-Modified><Etag>\"0x8D73560D5D8AE73\"</Etag><LeaseStatus>unlocked</LeaseStatus><LeaseState>broken</LeaseState><DefaultEncryptionScope>$account-encryption-key</DefaultEncryptionScope><DenyEncryptionScopeOverride>false</DenyEncryptionScopeOverride><HasImmutabilityPolicy>false</HasImmutabilityPolicy><HasLegalHold>false</HasLegalHold></Properties></Container></Containers><NextMarker /></EnumerationResults>",
+      "Date" : "Mon, 09 Sep 2019 20:03:50 GMT",
+      "x-ms-client-request-id" : "08046a3e-9f7b-4fce-bf13-d78901c7fb9d",
       "Content-Type" : "application/xml"
     },
     "Exception" : null
   }, {
     "Method" : "DELETE",
-<<<<<<< HEAD
-    "Uri" : "https://jaschrepragrs.blob.core.windows.net/jtcbreakleaseac0containerapitestbreakleaseacda858040af57c?restype=container",
+    "Uri" : "https://jaschrepragrs.blob.core.windows.net/jtcbreakleaseac0containerapitestbreakleaseacf9754249eb6f5?restype=container",
     "Headers" : {
       "x-ms-version" : "2019-02-02",
       "User-Agent" : "azsdk-java-azure-storage-blob/12.0.0-preview.3 1.8.0_221; Windows 10 10.0",
-      "x-ms-client-request-id" : "99f71a9d-2581-49ba-9c07-007e7c19216c"
-=======
-    "Uri" : "https://azstoragesdkaccount.blob.core.windows.net/jtcbreakleaseac0containerapitestbreakleaseac1f039314e1a84?restype=container",
-    "Headers" : {
-      "x-ms-version" : "2019-02-02",
-      "User-Agent" : "azsdk-java-azure-storage-blob/12.0.0-preview.3 1.8.0_212; Windows 10 10.0",
-      "x-ms-client-request-id" : "51c6f21d-4a12-4cd5-b623-83c9aa4d9a0d"
->>>>>>> a55d5dd9
+      "x-ms-client-request-id" : "59990d63-fd22-415e-9ecd-84e7ae609862"
     },
     "Response" : {
       "x-ms-version" : "2019-02-02",
@@ -181,21 +99,11 @@
       "retry-after" : "0",
       "Content-Length" : "0",
       "StatusCode" : "202",
-<<<<<<< HEAD
-      "x-ms-request-id" : "827d3205-601e-001e-183c-643a46000000",
-      "Date" : "Thu, 05 Sep 2019 22:49:22 GMT",
-      "x-ms-client-request-id" : "99f71a9d-2581-49ba-9c07-007e7c19216c"
+      "x-ms-request-id" : "c5ca0ba2-301e-0042-5749-67cbbf000000",
+      "Date" : "Mon, 09 Sep 2019 20:03:51 GMT",
+      "x-ms-client-request-id" : "59990d63-fd22-415e-9ecd-84e7ae609862"
     },
     "Exception" : null
   } ],
-  "variables" : [ "jtcbreakleaseac0containerapitestbreakleaseacda858040af57c" ]
-=======
-      "x-ms-request-id" : "ec65ae5a-001e-001f-29e6-64eb66000000",
-      "Date" : "Fri, 06 Sep 2019 19:08:48 GMT",
-      "x-ms-client-request-id" : "51c6f21d-4a12-4cd5-b623-83c9aa4d9a0d"
-    },
-    "Exception" : null
-  } ],
-  "variables" : [ "jtcbreakleaseac0containerapitestbreakleaseac1f039314e1a84" ]
->>>>>>> a55d5dd9
+  "variables" : [ "jtcbreakleaseac0containerapitestbreakleaseacf9754249eb6f5" ]
 }