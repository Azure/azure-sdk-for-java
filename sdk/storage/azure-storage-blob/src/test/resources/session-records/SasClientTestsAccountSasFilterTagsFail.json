--- conflicted
+++ resolved
@@ -1,25 +1,6 @@
 {
   "networkCallRecords" : [ {
     "Method" : "PUT",
-<<<<<<< HEAD
-    "Uri" : "https://REDACTED.blob.core.windows.net/3cc8cb6203cc8cb628e85187724746b8495384d6b81d?restype=container",
-    "Headers" : {
-      "x-ms-version" : "2020-10-02",
-      "User-Agent" : "azsdk-java-azure-storage-blob/12.12.0-beta.2 (11.0.9; Windows 10; 10.0)",
-      "x-ms-client-request-id" : "94fa6f2f-827b-4d2b-a30f-02d97f8286a9"
-    },
-    "Response" : {
-      "Transfer-Encoding" : "chunked",
-      "x-ms-version" : "2020-10-02",
-      "Server" : "Windows-Azure-Blob/1.0 Microsoft-HTTPAPI/2.0",
-      "eTag" : "0x8D92AC4A54081E9",
-      "Last-Modified" : "Tue, 08 Jun 2021 21:30:32 GMT",
-      "retry-after" : "0",
-      "StatusCode" : "201",
-      "x-ms-request-id" : "f376ffcd-501e-001c-31ad-5ce384000000",
-      "x-ms-client-request-id" : "94fa6f2f-827b-4d2b-a30f-02d97f8286a9",
-      "Date" : "Tue, 08 Jun 2021 21:30:31 GMT"
-=======
     "Uri" : "https://REDACTED.blob.core.windows.net/3cc8cb6203cc8cb62f8b03590227bf470032c4435bd5?restype=container",
     "Headers" : {
       "x-ms-version" : "2020-10-02",
@@ -37,34 +18,10 @@
       "x-ms-request-id" : "a92db4b8-101e-0081-03ff-487a18000000",
       "x-ms-client-request-id" : "d32a5aba-0180-4880-822c-f41495f50e1a",
       "Date" : "Fri, 14 May 2021 20:26:15 GMT"
->>>>>>> 2fe662bb
     },
     "Exception" : null
   }, {
     "Method" : "PUT",
-<<<<<<< HEAD
-    "Uri" : "https://REDACTED.blob.core.windows.net/3cc8cb6203cc8cb628e85187724746b8495384d6b81d/3cc8cb6213cc8cb628e843948990be51df1824b6d942",
-    "Headers" : {
-      "x-ms-version" : "2020-10-02",
-      "User-Agent" : "azsdk-java-azure-storage-blob/12.12.0-beta.2 (11.0.9; Windows 10; 10.0)",
-      "x-ms-client-request-id" : "ee733bad-6f8d-45ae-a730-853fc592be15",
-      "Content-Type" : "application/octet-stream"
-    },
-    "Response" : {
-      "Transfer-Encoding" : "chunked",
-      "x-ms-version" : "2020-10-02",
-      "Server" : "Windows-Azure-Blob/1.0 Microsoft-HTTPAPI/2.0",
-      "x-ms-content-crc64" : "6RYQPwaVsyQ=",
-      "Last-Modified" : "Tue, 08 Jun 2021 21:30:32 GMT",
-      "retry-after" : "0",
-      "StatusCode" : "201",
-      "x-ms-request-server-encrypted" : "true",
-      "Date" : "Tue, 08 Jun 2021 21:30:31 GMT",
-      "Content-MD5" : "wh+Wm18D0z1D4E+PE252gg==",
-      "eTag" : "0x8D92AC4A54DD1D9",
-      "x-ms-request-id" : "f376ffeb-501e-001c-40ad-5ce384000000",
-      "x-ms-client-request-id" : "ee733bad-6f8d-45ae-a730-853fc592be15"
-=======
     "Uri" : "https://REDACTED.blob.core.windows.net/3cc8cb6203cc8cb62f8b03590227bf470032c4435bd5/3cc8cb6213cc8cb62f8b285255d599be899be43bb9df",
     "Headers" : {
       "x-ms-version" : "2020-10-02",
@@ -87,24 +44,15 @@
       "eTag" : "0x8D91716871BED62",
       "x-ms-request-id" : "acc1242c-e01e-0095-44ff-483277000000",
       "x-ms-client-request-id" : "a5da3609-17e9-495a-853c-31f19baef3ed"
->>>>>>> 2fe662bb
     },
     "Exception" : null
   }, {
     "Method" : "GET",
-<<<<<<< HEAD
-    "Uri" : "https://REDACTED.blob.core.windows.net?comp=blobs&where=%22foo%22%3D%27bar%27&sv=2020-10-02&ss=b&srt=sco&se=2021-06-09T21%3A30%3A32Z&sp=rwdxlacup&sig=REDACTED",
-    "Headers" : {
-      "x-ms-version" : "2020-10-02",
-      "User-Agent" : "azsdk-java-azure-storage-blob/12.12.0-beta.2 (11.0.9; Windows 10; 10.0)",
-      "x-ms-client-request-id" : "caaf5f6f-17a6-4ec2-8fee-6c0f14e4d0c3"
-=======
     "Uri" : "https://REDACTED.blob.core.windows.net?comp=blobs&where=%22foo%22%3D%27bar%27&sv=2020-10-02&ss=b&srt=sco&se=2021-05-15T20%3A26%3A17Z&sp=rwdxlacup&sig=REDACTED",
     "Headers" : {
       "x-ms-version" : "2020-10-02",
       "User-Agent" : "azsdk-java-azure-storage-blob/12.12.0-beta.2 (11.0.7; Windows 10; 10.0)",
       "x-ms-client-request-id" : "6a6660e6-3dd8-45f0-85c7-9a313f836345"
->>>>>>> 2fe662bb
     },
     "Response" : {
       "content-length" : "280",
@@ -113,24 +61,13 @@
       "x-ms-error-code" : "AuthorizationPermissionMismatch",
       "retry-after" : "0",
       "StatusCode" : "403",
-<<<<<<< HEAD
-      "x-ms-request-id" : "f376fff4-501e-001c-46ad-5ce384000000",
-      "Body" : "﻿<?xml version=\"1.0\" encoding=\"utf-8\"?>\n<Error><Code>AuthorizationPermissionMismatch</Code><Message>This request is not authorized to perform this operation using this permission.\nRequestId:f376fff4-501e-001c-46ad-5ce384000000\nTime:2021-06-08T21:30:32.5739686Z</Message></Error>",
-      "x-ms-client-request-id" : "caaf5f6f-17a6-4ec2-8fee-6c0f14e4d0c3",
-      "Date" : "Tue, 08 Jun 2021 21:30:31 GMT",
-=======
       "x-ms-request-id" : "5de8205a-a01e-003d-3aff-48acd9000000",
       "Body" : "﻿<?xml version=\"1.0\" encoding=\"utf-8\"?>\n<Error><Code>AuthorizationPermissionMismatch</Code><Message>This request is not authorized to perform this operation using this permission.\nRequestId:5de8205a-a01e-003d-3aff-48acd9000000\nTime:2021-05-14T20:26:17.6706613Z</Message></Error>",
       "x-ms-client-request-id" : "6a6660e6-3dd8-45f0-85c7-9a313f836345",
       "Date" : "Fri, 14 May 2021 20:26:17 GMT",
->>>>>>> 2fe662bb
       "Content-Type" : "application/xml"
     },
     "Exception" : null
   } ],
-<<<<<<< HEAD
-  "variables" : [ "3cc8cb6203cc8cb628e85187724746b8495384d6b81d", "3cc8cb6213cc8cb628e843948990be51df1824b6d942", "2021-06-08T21:30:32.531353300Z" ]
-=======
   "variables" : [ "3cc8cb6203cc8cb62f8b03590227bf470032c4435bd5", "3cc8cb6213cc8cb62f8b285255d599be899be43bb9df", "2021-05-14T20:26:17.438685900Z" ]
->>>>>>> 2fe662bb
 }