--- conflicted
+++ resolved
@@ -1,105 +1,57 @@
 {
   "networkCallRecords" : [ {
     "Method" : "PUT",
-<<<<<<< HEAD
-    "Uri" : "https://jaschrepragrs.blob.core.windows.net/jtcchangeleaseacfail0blobapitestchangeleaseacfailf2033165c50?restype=container",
+    "Uri" : "https://jaschrepragrs.blob.core.windows.net/jtcchangeleaseacfail0blobapitestchangeleaseacfail1e980841306?restype=container",
     "Headers" : {
       "x-ms-version" : "2019-02-02",
       "User-Agent" : "azsdk-java-azure-storage-blob/12.0.0-preview.3 1.8.0_221; Windows 10 10.0",
-      "x-ms-client-request-id" : "6a4996d2-12e8-4493-9aea-e3963ef7b47b"
-=======
-    "Uri" : "https://azstoragesdkaccount.blob.core.windows.net/jtcchangeleaseacfail0blobapitestchangeleaseacfail440742294bc?restype=container",
-    "Headers" : {
-      "x-ms-version" : "2019-02-02",
-      "User-Agent" : "azsdk-java-azure-storage-blob/12.0.0-preview.3 1.8.0_212; Windows 10 10.0",
-      "x-ms-client-request-id" : "9170618c-6c8c-4191-abea-83eef2f9988f"
->>>>>>> a55d5dd9
+      "x-ms-client-request-id" : "28ce99f3-ca77-4551-b3ef-637d55891cb1"
     },
     "Response" : {
       "x-ms-version" : "2019-02-02",
       "Server" : "Windows-Azure-Blob/1.0 Microsoft-HTTPAPI/2.0",
-<<<<<<< HEAD
-      "ETag" : "\"0x8D73251C81E1148\"",
-      "Last-Modified" : "Thu, 05 Sep 2019 22:38:32 GMT",
+      "ETag" : "\"0x8D7356117BB0A61\"",
+      "Last-Modified" : "Mon, 09 Sep 2019 20:05:42 GMT",
       "retry-after" : "0",
       "Content-Length" : "0",
       "StatusCode" : "201",
-      "x-ms-request-id" : "bfed1bd3-901e-0044-6a3a-643cc7000000",
-      "Date" : "Thu, 05 Sep 2019 22:38:31 GMT",
-      "x-ms-client-request-id" : "6a4996d2-12e8-4493-9aea-e3963ef7b47b"
-=======
-      "ETag" : "\"0x8D732FC94E02E12\"",
-      "Last-Modified" : "Fri, 06 Sep 2019 19:01:10 GMT",
-      "retry-after" : "0",
-      "Content-Length" : "0",
-      "StatusCode" : "201",
-      "x-ms-request-id" : "b92bb1ee-d01e-009e-13e5-644931000000",
-      "Date" : "Fri, 06 Sep 2019 19:01:10 GMT",
-      "x-ms-client-request-id" : "9170618c-6c8c-4191-abea-83eef2f9988f"
->>>>>>> a55d5dd9
+      "x-ms-request-id" : "c5ca7dc7-301e-0042-1b49-67cbbf000000",
+      "Date" : "Mon, 09 Sep 2019 20:05:42 GMT",
+      "x-ms-client-request-id" : "28ce99f3-ca77-4551-b3ef-637d55891cb1"
     },
     "Exception" : null
   }, {
     "Method" : "PUT",
-<<<<<<< HEAD
-    "Uri" : "https://jaschrepragrs.blob.core.windows.net/jtcchangeleaseacfail0blobapitestchangeleaseacfailf2033165c50/javablobchangeleaseacfail1blobapitestchangeleaseacfailf2096786",
+    "Uri" : "https://jaschrepragrs.blob.core.windows.net/jtcchangeleaseacfail0blobapitestchangeleaseacfail1e980841306/javablobchangeleaseacfail1blobapitestchangeleaseacfail1e963789",
     "Headers" : {
       "x-ms-version" : "2019-02-02",
       "User-Agent" : "azsdk-java-azure-storage-blob/12.0.0-preview.3 1.8.0_221; Windows 10 10.0",
-      "x-ms-client-request-id" : "e9b563ec-e9c4-4c1e-ac2f-dc567ee1850a",
-=======
-    "Uri" : "https://azstoragesdkaccount.blob.core.windows.net/jtcchangeleaseacfail0blobapitestchangeleaseacfail440742294bc/javablobchangeleaseacfail1blobapitestchangeleaseacfail44098487",
-    "Headers" : {
-      "x-ms-version" : "2019-02-02",
-      "User-Agent" : "azsdk-java-azure-storage-blob/12.0.0-preview.3 1.8.0_212; Windows 10 10.0",
-      "x-ms-client-request-id" : "57510fc0-bebf-44e1-867b-330923d3d52d",
->>>>>>> a55d5dd9
+      "x-ms-client-request-id" : "4a09809e-443f-4758-aebe-4781efef9eae",
       "Content-Type" : "application/octet-stream"
     },
     "Response" : {
       "x-ms-version" : "2019-02-02",
       "Server" : "Windows-Azure-Blob/1.0 Microsoft-HTTPAPI/2.0",
       "x-ms-content-crc64" : "6RYQPwaVsyQ=",
-<<<<<<< HEAD
-      "Last-Modified" : "Thu, 05 Sep 2019 22:38:32 GMT",
+      "Last-Modified" : "Mon, 09 Sep 2019 20:05:42 GMT",
       "retry-after" : "0",
       "StatusCode" : "201",
       "x-ms-request-server-encrypted" : "true",
-      "Date" : "Thu, 05 Sep 2019 22:38:31 GMT",
+      "Date" : "Mon, 09 Sep 2019 20:05:42 GMT",
       "Content-MD5" : "wh+Wm18D0z1D4E+PE252gg==",
-      "ETag" : "\"0x8D73251C82BD933\"",
+      "ETag" : "\"0x8D7356117C8579F\"",
       "Content-Length" : "0",
-      "x-ms-request-id" : "bfed1c02-901e-0044-173a-643cc7000000",
-      "x-ms-client-request-id" : "e9b563ec-e9c4-4c1e-ac2f-dc567ee1850a"
-=======
-      "Last-Modified" : "Fri, 06 Sep 2019 19:01:10 GMT",
-      "retry-after" : "0",
-      "StatusCode" : "201",
-      "x-ms-request-server-encrypted" : "true",
-      "Date" : "Fri, 06 Sep 2019 19:01:10 GMT",
-      "Content-MD5" : "wh+Wm18D0z1D4E+PE252gg==",
-      "ETag" : "\"0x8D732FC94E5CFF9\"",
-      "Content-Length" : "0",
-      "x-ms-request-id" : "b92bb21b-d01e-009e-3ce5-644931000000",
-      "x-ms-client-request-id" : "57510fc0-bebf-44e1-867b-330923d3d52d"
->>>>>>> a55d5dd9
+      "x-ms-request-id" : "c5ca7dd6-301e-0042-2949-67cbbf000000",
+      "x-ms-client-request-id" : "4a09809e-443f-4758-aebe-4781efef9eae"
     },
     "Exception" : null
   }, {
     "Method" : "HEAD",
-<<<<<<< HEAD
-    "Uri" : "https://jaschrepragrs.blob.core.windows.net/jtcchangeleaseacfail0blobapitestchangeleaseacfailf2033165c50/javablobchangeleaseacfail1blobapitestchangeleaseacfailf2096786",
+    "Uri" : "https://jaschrepragrs.blob.core.windows.net/jtcchangeleaseacfail0blobapitestchangeleaseacfail1e980841306/javablobchangeleaseacfail1blobapitestchangeleaseacfail1e963789",
     "Headers" : {
       "x-ms-version" : "2019-02-02",
       "User-Agent" : "azsdk-java-azure-storage-blob/12.0.0-preview.3 1.8.0_221; Windows 10 10.0",
-      "x-ms-client-request-id" : "1abfdaa5-56d1-4f65-beef-e58182f38e2c"
-=======
-    "Uri" : "https://azstoragesdkaccount.blob.core.windows.net/jtcchangeleaseacfail0blobapitestchangeleaseacfail440742294bc/javablobchangeleaseacfail1blobapitestchangeleaseacfail44098487",
-    "Headers" : {
-      "x-ms-version" : "2019-02-02",
-      "User-Agent" : "azsdk-java-azure-storage-blob/12.0.0-preview.3 1.8.0_212; Windows 10 10.0",
-      "x-ms-client-request-id" : "f7d3debc-0d9a-4ebd-9315-a10aafb56140"
->>>>>>> a55d5dd9
+      "x-ms-client-request-id" : "9c4078e4-24ac-4b59-a56a-bc3af39af318"
     },
     "Response" : {
       "x-ms-version" : "2019-02-02",
@@ -107,96 +59,53 @@
       "Server" : "Windows-Azure-Blob/1.0 Microsoft-HTTPAPI/2.0",
       "x-ms-tag-count" : "0",
       "x-ms-lease-state" : "available",
-<<<<<<< HEAD
-      "Last-Modified" : "Thu, 05 Sep 2019 22:38:32 GMT",
+      "Last-Modified" : "Mon, 09 Sep 2019 20:05:42 GMT",
       "retry-after" : "0",
       "StatusCode" : "200",
-      "Date" : "Thu, 05 Sep 2019 22:38:31 GMT",
-=======
-      "Last-Modified" : "Fri, 06 Sep 2019 19:01:10 GMT",
-      "retry-after" : "0",
-      "StatusCode" : "200",
-      "Date" : "Fri, 06 Sep 2019 19:01:10 GMT",
->>>>>>> a55d5dd9
+      "Date" : "Mon, 09 Sep 2019 20:05:42 GMT",
       "x-ms-blob-type" : "BlockBlob",
       "Content-MD5" : "wh+Wm18D0z1D4E+PE252gg==",
       "Accept-Ranges" : "bytes",
       "x-ms-server-encrypted" : "true",
       "x-ms-access-tier-inferred" : "true",
       "x-ms-access-tier" : "Hot",
-<<<<<<< HEAD
-      "ETag" : "\"0x8D73251C82BD933\"",
-      "x-ms-creation-time" : "Thu, 05 Sep 2019 22:38:32 GMT",
+      "ETag" : "\"0x8D7356117C8579F\"",
+      "x-ms-creation-time" : "Mon, 09 Sep 2019 20:05:42 GMT",
       "Content-Length" : "7",
-      "x-ms-request-id" : "bfed1c1d-901e-0044-313a-643cc7000000",
-      "x-ms-client-request-id" : "1abfdaa5-56d1-4f65-beef-e58182f38e2c",
-=======
-      "ETag" : "\"0x8D732FC94E5CFF9\"",
-      "x-ms-creation-time" : "Fri, 06 Sep 2019 19:01:10 GMT",
-      "Content-Length" : "7",
-      "x-ms-request-id" : "b92bb244-d01e-009e-63e5-644931000000",
-      "x-ms-client-request-id" : "f7d3debc-0d9a-4ebd-9315-a10aafb56140",
->>>>>>> a55d5dd9
+      "x-ms-request-id" : "c5ca7de7-301e-0042-3849-67cbbf000000",
+      "x-ms-client-request-id" : "9c4078e4-24ac-4b59-a56a-bc3af39af318",
       "Content-Type" : "application/octet-stream"
     },
     "Exception" : null
   }, {
     "Method" : "PUT",
-<<<<<<< HEAD
-    "Uri" : "https://jaschrepragrs.blob.core.windows.net/jtcchangeleaseacfail0blobapitestchangeleaseacfailf2033165c50/javablobchangeleaseacfail1blobapitestchangeleaseacfailf2096786?comp=lease",
+    "Uri" : "https://jaschrepragrs.blob.core.windows.net/jtcchangeleaseacfail0blobapitestchangeleaseacfail1e980841306/javablobchangeleaseacfail1blobapitestchangeleaseacfail1e963789?comp=lease",
     "Headers" : {
       "x-ms-version" : "2019-02-02",
       "User-Agent" : "azsdk-java-azure-storage-blob/12.0.0-preview.3 1.8.0_221; Windows 10 10.0",
-      "x-ms-client-request-id" : "4391a59d-a7ca-4ffb-82e6-1dc482451f44"
-=======
-    "Uri" : "https://azstoragesdkaccount.blob.core.windows.net/jtcchangeleaseacfail0blobapitestchangeleaseacfail440742294bc/javablobchangeleaseacfail1blobapitestchangeleaseacfail44098487?comp=lease",
-    "Headers" : {
-      "x-ms-version" : "2019-02-02",
-      "User-Agent" : "azsdk-java-azure-storage-blob/12.0.0-preview.3 1.8.0_212; Windows 10 10.0",
-      "x-ms-client-request-id" : "acb0d37b-06a4-4ba7-aea0-cf77bafe0d5a"
->>>>>>> a55d5dd9
+      "x-ms-client-request-id" : "42468487-78af-485d-bf3c-dbd86bc1c2a3"
     },
     "Response" : {
       "x-ms-version" : "2019-02-02",
       "Server" : "Windows-Azure-Blob/1.0 Microsoft-HTTPAPI/2.0",
-<<<<<<< HEAD
-      "ETag" : "\"0x8D73251C82BD933\"",
-      "x-ms-lease-id" : "c2ce9093-6568-482f-baa9-35b50ab06c87",
-      "Last-Modified" : "Thu, 05 Sep 2019 22:38:32 GMT",
+      "ETag" : "\"0x8D7356117C8579F\"",
+      "x-ms-lease-id" : "55282110-24d9-436d-97ac-ea5548782349",
+      "Last-Modified" : "Mon, 09 Sep 2019 20:05:42 GMT",
       "retry-after" : "0",
       "Content-Length" : "0",
       "StatusCode" : "201",
-      "x-ms-request-id" : "bfed1c3c-901e-0044-4e3a-643cc7000000",
-      "Date" : "Thu, 05 Sep 2019 22:38:32 GMT",
-      "x-ms-client-request-id" : "4391a59d-a7ca-4ffb-82e6-1dc482451f44"
-=======
-      "ETag" : "\"0x8D732FC94E5CFF9\"",
-      "x-ms-lease-id" : "99660716-0498-4c8b-b870-576b2885ff39",
-      "Last-Modified" : "Fri, 06 Sep 2019 19:01:10 GMT",
-      "retry-after" : "0",
-      "Content-Length" : "0",
-      "StatusCode" : "201",
-      "x-ms-request-id" : "b92bb26b-d01e-009e-04e5-644931000000",
-      "Date" : "Fri, 06 Sep 2019 19:01:10 GMT",
-      "x-ms-client-request-id" : "acb0d37b-06a4-4ba7-aea0-cf77bafe0d5a"
->>>>>>> a55d5dd9
+      "x-ms-request-id" : "c5ca7df6-301e-0042-4749-67cbbf000000",
+      "Date" : "Mon, 09 Sep 2019 20:05:42 GMT",
+      "x-ms-client-request-id" : "42468487-78af-485d-bf3c-dbd86bc1c2a3"
     },
     "Exception" : null
   }, {
     "Method" : "PUT",
-<<<<<<< HEAD
-    "Uri" : "https://jaschrepragrs.blob.core.windows.net/jtcchangeleaseacfail0blobapitestchangeleaseacfailf2033165c50/javablobchangeleaseacfail1blobapitestchangeleaseacfailf2096786?comp=lease",
+    "Uri" : "https://jaschrepragrs.blob.core.windows.net/jtcchangeleaseacfail0blobapitestchangeleaseacfail1e980841306/javablobchangeleaseacfail1blobapitestchangeleaseacfail1e963789?comp=lease",
     "Headers" : {
       "x-ms-version" : "2019-02-02",
       "User-Agent" : "azsdk-java-azure-storage-blob/12.0.0-preview.3 1.8.0_221; Windows 10 10.0",
-      "x-ms-client-request-id" : "075f16b7-2a72-4384-9bc8-e404d5aeb6bd"
-=======
-    "Uri" : "https://azstoragesdkaccount.blob.core.windows.net/jtcchangeleaseacfail0blobapitestchangeleaseacfail440742294bc/javablobchangeleaseacfail1blobapitestchangeleaseacfail44098487?comp=lease",
-    "Headers" : {
-      "x-ms-version" : "2019-02-02",
-      "User-Agent" : "azsdk-java-azure-storage-blob/12.0.0-preview.3 1.8.0_212; Windows 10 10.0",
-      "x-ms-client-request-id" : "9dd06eee-0ef0-4548-b570-681f64f54909"
->>>>>>> a55d5dd9
+      "x-ms-client-request-id" : "5e0cf4dd-a293-48d5-900f-8df31bb3ffae"
     },
     "Response" : {
       "x-ms-version" : "2019-02-02",
@@ -205,35 +114,20 @@
       "retry-after" : "0",
       "Content-Length" : "252",
       "StatusCode" : "412",
-<<<<<<< HEAD
-      "x-ms-request-id" : "bfed1c65-901e-0044-743a-643cc7000000",
-      "Body" : "﻿<?xml version=\"1.0\" encoding=\"utf-8\"?><Error><Code>ConditionNotMet</Code><Message>The condition specified using HTTP conditional header(s) is not met.\nRequestId:bfed1c65-901e-0044-743a-643cc7000000\nTime:2019-09-05T22:38:33.0770409Z</Message></Error>",
-      "Date" : "Thu, 05 Sep 2019 22:38:32 GMT",
-      "x-ms-client-request-id" : "075f16b7-2a72-4384-9bc8-e404d5aeb6bd",
-=======
-      "x-ms-request-id" : "b92bb298-d01e-009e-2ee5-644931000000",
-      "Body" : "﻿<?xml version=\"1.0\" encoding=\"utf-8\"?><Error><Code>ConditionNotMet</Code><Message>The condition specified using HTTP conditional header(s) is not met.\nRequestId:b92bb298-d01e-009e-2ee5-644931000000\nTime:2019-09-06T19:01:10.8472994Z</Message></Error>",
-      "Date" : "Fri, 06 Sep 2019 19:01:10 GMT",
-      "x-ms-client-request-id" : "9dd06eee-0ef0-4548-b570-681f64f54909",
->>>>>>> a55d5dd9
+      "x-ms-request-id" : "c5ca7e02-301e-0042-5349-67cbbf000000",
+      "Body" : "﻿<?xml version=\"1.0\" encoding=\"utf-8\"?><Error><Code>ConditionNotMet</Code><Message>The condition specified using HTTP conditional header(s) is not met.\nRequestId:c5ca7e02-301e-0042-5349-67cbbf000000\nTime:2019-09-09T20:05:42.5760561Z</Message></Error>",
+      "Date" : "Mon, 09 Sep 2019 20:05:42 GMT",
+      "x-ms-client-request-id" : "5e0cf4dd-a293-48d5-900f-8df31bb3ffae",
       "Content-Type" : "application/xml"
     },
     "Exception" : null
   }, {
     "Method" : "GET",
-<<<<<<< HEAD
     "Uri" : "https://jaschrepragrs.blob.core.windows.net?prefix=jtcchangeleaseacfail&comp=list",
     "Headers" : {
       "x-ms-version" : "2019-02-02",
       "User-Agent" : "azsdk-java-azure-storage-blob/12.0.0-preview.3 1.8.0_221; Windows 10 10.0",
-      "x-ms-client-request-id" : "93cdd350-276a-4ba3-8e56-074e80084750"
-=======
-    "Uri" : "https://azstoragesdkaccount.blob.core.windows.net?prefix=jtcchangeleaseacfail&comp=list",
-    "Headers" : {
-      "x-ms-version" : "2019-02-02",
-      "User-Agent" : "azsdk-java-azure-storage-blob/12.0.0-preview.3 1.8.0_212; Windows 10 10.0",
-      "x-ms-client-request-id" : "8d7b7006-89a9-433b-b1ed-ede8e505c283"
->>>>>>> a55d5dd9
+      "x-ms-client-request-id" : "6edf2f3a-20ea-4ca3-9606-1335405e5d66"
     },
     "Response" : {
       "Transfer-Encoding" : "chunked",
@@ -241,35 +135,20 @@
       "Server" : "Windows-Azure-Blob/1.0 Microsoft-HTTPAPI/2.0",
       "retry-after" : "0",
       "StatusCode" : "200",
-<<<<<<< HEAD
-      "x-ms-request-id" : "bfed1c94-901e-0044-213a-643cc7000000",
-      "Body" : "﻿<?xml version=\"1.0\" encoding=\"utf-8\"?><EnumerationResults ServiceEndpoint=\"https://jaschrepragrs.blob.core.windows.net/\"><Prefix>jtcchangeleaseacfail</Prefix><Containers><Container><Name>jtcchangeleaseacfail0blobapitestchangeleaseacfailf2033165c50</Name><Properties><Last-Modified>Thu, 05 Sep 2019 22:38:32 GMT</Last-Modified><Etag>\"0x8D73251C81E1148\"</Etag><LeaseStatus>unlocked</LeaseStatus><LeaseState>available</LeaseState><DefaultEncryptionScope>$account-encryption-key</DefaultEncryptionScope><DenyEncryptionScopeOverride>false</DenyEncryptionScopeOverride><HasImmutabilityPolicy>false</HasImmutabilityPolicy><HasLegalHold>false</HasLegalHold></Properties></Container></Containers><NextMarker /></EnumerationResults>",
-      "Date" : "Thu, 05 Sep 2019 22:38:32 GMT",
-      "x-ms-client-request-id" : "93cdd350-276a-4ba3-8e56-074e80084750",
-=======
-      "x-ms-request-id" : "b92bb2cc-d01e-009e-5ce5-644931000000",
-      "Body" : "﻿<?xml version=\"1.0\" encoding=\"utf-8\"?><EnumerationResults ServiceEndpoint=\"https://azstoragesdkaccount.blob.core.windows.net/\"><Prefix>jtcchangeleaseacfail</Prefix><Containers><Container><Name>jtcchangeleaseacfail0blobapitestchangeleaseacfail440742294bc</Name><Properties><Last-Modified>Fri, 06 Sep 2019 19:01:10 GMT</Last-Modified><Etag>\"0x8D732FC94E02E12\"</Etag><LeaseStatus>unlocked</LeaseStatus><LeaseState>available</LeaseState><DefaultEncryptionScope>$account-encryption-key</DefaultEncryptionScope><DenyEncryptionScopeOverride>false</DenyEncryptionScopeOverride><HasImmutabilityPolicy>false</HasImmutabilityPolicy><HasLegalHold>false</HasLegalHold></Properties></Container></Containers><NextMarker /></EnumerationResults>",
-      "Date" : "Fri, 06 Sep 2019 19:01:10 GMT",
-      "x-ms-client-request-id" : "8d7b7006-89a9-433b-b1ed-ede8e505c283",
->>>>>>> a55d5dd9
+      "x-ms-request-id" : "c5ca7e13-301e-0042-6349-67cbbf000000",
+      "Body" : "﻿<?xml version=\"1.0\" encoding=\"utf-8\"?><EnumerationResults ServiceEndpoint=\"https://jaschrepragrs.blob.core.windows.net/\"><Prefix>jtcchangeleaseacfail</Prefix><Containers><Container><Name>jtcchangeleaseacfail0blobapitestchangeleaseacfail1e980841306</Name><Properties><Last-Modified>Mon, 09 Sep 2019 20:05:42 GMT</Last-Modified><Etag>\"0x8D7356117BB0A61\"</Etag><LeaseStatus>unlocked</LeaseStatus><LeaseState>available</LeaseState><DefaultEncryptionScope>$account-encryption-key</DefaultEncryptionScope><DenyEncryptionScopeOverride>false</DenyEncryptionScopeOverride><HasImmutabilityPolicy>false</HasImmutabilityPolicy><HasLegalHold>false</HasLegalHold></Properties></Container></Containers><NextMarker /></EnumerationResults>",
+      "Date" : "Mon, 09 Sep 2019 20:05:42 GMT",
+      "x-ms-client-request-id" : "6edf2f3a-20ea-4ca3-9606-1335405e5d66",
       "Content-Type" : "application/xml"
     },
     "Exception" : null
   }, {
     "Method" : "DELETE",
-<<<<<<< HEAD
-    "Uri" : "https://jaschrepragrs.blob.core.windows.net/jtcchangeleaseacfail0blobapitestchangeleaseacfailf2033165c50?restype=container",
+    "Uri" : "https://jaschrepragrs.blob.core.windows.net/jtcchangeleaseacfail0blobapitestchangeleaseacfail1e980841306?restype=container",
     "Headers" : {
       "x-ms-version" : "2019-02-02",
       "User-Agent" : "azsdk-java-azure-storage-blob/12.0.0-preview.3 1.8.0_221; Windows 10 10.0",
-      "x-ms-client-request-id" : "a16476e8-4815-4d52-bc9d-d9354b2be00e"
-=======
-    "Uri" : "https://azstoragesdkaccount.blob.core.windows.net/jtcchangeleaseacfail0blobapitestchangeleaseacfail440742294bc?restype=container",
-    "Headers" : {
-      "x-ms-version" : "2019-02-02",
-      "User-Agent" : "azsdk-java-azure-storage-blob/12.0.0-preview.3 1.8.0_212; Windows 10 10.0",
-      "x-ms-client-request-id" : "3a456363-80d1-4770-9502-0d670c5ac358"
->>>>>>> a55d5dd9
+      "x-ms-client-request-id" : "70565797-abb0-4c93-8e37-4f8f26179835"
     },
     "Response" : {
       "x-ms-version" : "2019-02-02",
@@ -277,21 +156,11 @@
       "retry-after" : "0",
       "Content-Length" : "0",
       "StatusCode" : "202",
-<<<<<<< HEAD
-      "x-ms-request-id" : "bfed1ca7-901e-0044-333a-643cc7000000",
-      "Date" : "Thu, 05 Sep 2019 22:38:32 GMT",
-      "x-ms-client-request-id" : "a16476e8-4815-4d52-bc9d-d9354b2be00e"
+      "x-ms-request-id" : "c5ca7e27-301e-0042-7749-67cbbf000000",
+      "Date" : "Mon, 09 Sep 2019 20:05:42 GMT",
+      "x-ms-client-request-id" : "70565797-abb0-4c93-8e37-4f8f26179835"
     },
     "Exception" : null
   } ],
-  "variables" : [ "jtcchangeleaseacfail0blobapitestchangeleaseacfailf2033165c50", "javablobchangeleaseacfail1blobapitestchangeleaseacfailf2096786", "0a4b093b-f212-4652-b5dc-48dc617e37b7" ]
-=======
-      "x-ms-request-id" : "b92bb2fa-d01e-009e-04e5-644931000000",
-      "Date" : "Fri, 06 Sep 2019 19:01:10 GMT",
-      "x-ms-client-request-id" : "3a456363-80d1-4770-9502-0d670c5ac358"
-    },
-    "Exception" : null
-  } ],
-  "variables" : [ "jtcchangeleaseacfail0blobapitestchangeleaseacfail440742294bc", "javablobchangeleaseacfail1blobapitestchangeleaseacfail44098487", "15dbfc6c-3c91-4f0f-b8d0-bf1476c14828" ]
->>>>>>> a55d5dd9
+  "variables" : [ "jtcchangeleaseacfail0blobapitestchangeleaseacfail1e980841306", "javablobchangeleaseacfail1blobapitestchangeleaseacfail1e963789", "29ebcc62-dc7b-4fb6-b0af-639259389170" ]
 }