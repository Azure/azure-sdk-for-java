{
  "networkCallRecords" : [ {
    "Method" : "PUT",
<<<<<<< HEAD
    "Uri" : "https://jaschrepragrs.blob.core.windows.net/jtcappendblockfromurldestinationac042965e0b9bba8095?restype=container",
    "Headers" : {
      "x-ms-version" : "2019-02-02",
      "User-Agent" : "azsdk-java-azure-storage-blob/12.0.0-preview.3 1.8.0_221; Windows 10 10.0",
      "x-ms-client-request-id" : "3b2d3eb9-a124-4a62-af09-882402819b63"
=======
    "Uri" : "https://azstoragesdkaccount.blob.core.windows.net/jtcappendblockfromurldestinationac0266457a8fab18618?restype=container",
    "Headers" : {
      "x-ms-version" : "2019-02-02",
      "User-Agent" : "azsdk-java-azure-storage-blob/12.0.0-preview.3 1.8.0_212; Windows 10 10.0",
      "x-ms-client-request-id" : "f6d71d31-bd7b-449c-923c-6d7138cfb74f"
>>>>>>> a55d5dd9
    },
    "Response" : {
      "x-ms-version" : "2019-02-02",
      "Server" : "Windows-Azure-Blob/1.0 Microsoft-HTTPAPI/2.0",
<<<<<<< HEAD
      "ETag" : "\"0x8D7325233972B40\"",
      "Last-Modified" : "Thu, 05 Sep 2019 22:41:33 GMT",
      "retry-after" : "0",
      "Content-Length" : "0",
      "StatusCode" : "201",
      "x-ms-request-id" : "9b686e40-c01e-0018-2f3b-64cd3e000000",
      "Date" : "Thu, 05 Sep 2019 22:41:32 GMT",
      "x-ms-client-request-id" : "3b2d3eb9-a124-4a62-af09-882402819b63"
=======
      "ETag" : "\"0x8D732FC6CD56ED0\"",
      "Last-Modified" : "Fri, 06 Sep 2019 19:00:03 GMT",
      "retry-after" : "0",
      "Content-Length" : "0",
      "StatusCode" : "201",
      "x-ms-request-id" : "b92ab46f-d01e-009e-1ae5-644931000000",
      "Date" : "Fri, 06 Sep 2019 19:00:03 GMT",
      "x-ms-client-request-id" : "f6d71d31-bd7b-449c-923c-6d7138cfb74f"
>>>>>>> a55d5dd9
    },
    "Exception" : null
  }, {
    "Method" : "PUT",
<<<<<<< HEAD
    "Uri" : "https://jaschrepragrs.blob.core.windows.net/jtcappendblockfromurldestinationac042965e0b9bba8095/javablobappendblockfromurldestinationac170754feb7d6b4f",
    "Headers" : {
      "x-ms-version" : "2019-02-02",
      "User-Agent" : "azsdk-java-azure-storage-blob/12.0.0-preview.3 1.8.0_221; Windows 10 10.0",
      "x-ms-client-request-id" : "80985ba2-4155-410b-8468-46ed6a46d256"
=======
    "Uri" : "https://azstoragesdkaccount.blob.core.windows.net/jtcappendblockfromurldestinationac0266457a8fab18618/javablobappendblockfromurldestinationac168669a92c9700b",
    "Headers" : {
      "x-ms-version" : "2019-02-02",
      "User-Agent" : "azsdk-java-azure-storage-blob/12.0.0-preview.3 1.8.0_212; Windows 10 10.0",
      "x-ms-client-request-id" : "54762844-d03e-4094-b678-25095037f838"
>>>>>>> a55d5dd9
    },
    "Response" : {
      "x-ms-version" : "2019-02-02",
      "Server" : "Windows-Azure-Blob/1.0 Microsoft-HTTPAPI/2.0",
<<<<<<< HEAD
      "ETag" : "\"0x8D7325233A53686\"",
      "Last-Modified" : "Thu, 05 Sep 2019 22:41:33 GMT",
      "retry-after" : "0",
      "Content-Length" : "0",
      "StatusCode" : "201",
      "x-ms-request-id" : "9b686e55-c01e-0018-3d3b-64cd3e000000",
      "x-ms-request-server-encrypted" : "true",
      "Date" : "Thu, 05 Sep 2019 22:41:32 GMT",
      "x-ms-client-request-id" : "80985ba2-4155-410b-8468-46ed6a46d256"
=======
      "ETag" : "\"0x8D732FC6CDCE37A\"",
      "Last-Modified" : "Fri, 06 Sep 2019 19:00:03 GMT",
      "retry-after" : "0",
      "Content-Length" : "0",
      "StatusCode" : "201",
      "x-ms-request-id" : "b92ab496-d01e-009e-3ce5-644931000000",
      "x-ms-request-server-encrypted" : "true",
      "Date" : "Fri, 06 Sep 2019 19:00:03 GMT",
      "x-ms-client-request-id" : "54762844-d03e-4094-b678-25095037f838"
>>>>>>> a55d5dd9
    },
    "Exception" : null
  }, {
    "Method" : "PUT",
<<<<<<< HEAD
    "Uri" : "https://jaschrepragrs.blob.core.windows.net/jtcappendblockfromurldestinationac042965e0b9bba8095?restype=container&comp=acl",
    "Headers" : {
      "x-ms-version" : "2019-02-02",
      "User-Agent" : "azsdk-java-azure-storage-blob/12.0.0-preview.3 1.8.0_221; Windows 10 10.0",
      "x-ms-client-request-id" : "f4303ca5-d5b2-412b-a50b-aab6e1ee6d3e",
=======
    "Uri" : "https://azstoragesdkaccount.blob.core.windows.net/jtcappendblockfromurldestinationac0266457a8fab18618?restype=container&comp=acl",
    "Headers" : {
      "x-ms-version" : "2019-02-02",
      "User-Agent" : "azsdk-java-azure-storage-blob/12.0.0-preview.3 1.8.0_212; Windows 10 10.0",
      "x-ms-client-request-id" : "928bc61b-ed25-4345-b882-30f7564d83c4",
>>>>>>> a55d5dd9
      "Content-Type" : "application/xml; charset=utf-8"
    },
    "Response" : {
      "x-ms-version" : "2019-02-02",
      "Server" : "Windows-Azure-Blob/1.0 Microsoft-HTTPAPI/2.0",
<<<<<<< HEAD
      "ETag" : "\"0x8D7325233B1D628\"",
      "Last-Modified" : "Thu, 05 Sep 2019 22:41:33 GMT",
      "retry-after" : "0",
      "Content-Length" : "0",
      "StatusCode" : "200",
      "x-ms-request-id" : "9b686e5b-c01e-0018-433b-64cd3e000000",
      "Date" : "Thu, 05 Sep 2019 22:41:32 GMT",
      "x-ms-client-request-id" : "f4303ca5-d5b2-412b-a50b-aab6e1ee6d3e"
=======
      "ETag" : "\"0x8D732FC6CE2F1CE\"",
      "Last-Modified" : "Fri, 06 Sep 2019 19:00:03 GMT",
      "retry-after" : "0",
      "Content-Length" : "0",
      "StatusCode" : "200",
      "x-ms-request-id" : "b92ab4bb-d01e-009e-5ee5-644931000000",
      "Date" : "Fri, 06 Sep 2019 19:00:03 GMT",
      "x-ms-client-request-id" : "928bc61b-ed25-4345-b882-30f7564d83c4"
>>>>>>> a55d5dd9
    },
    "Exception" : null
  }, {
    "Method" : "PUT",
<<<<<<< HEAD
    "Uri" : "https://jaschrepragrs.blob.core.windows.net/jtcappendblockfromurldestinationac042965e0b9bba8095/javablobappendblockfromurldestinationac2352528e228e8bb",
    "Headers" : {
      "x-ms-version" : "2019-02-02",
      "User-Agent" : "azsdk-java-azure-storage-blob/12.0.0-preview.3 1.8.0_221; Windows 10 10.0",
      "x-ms-client-request-id" : "a9ab92f1-18ef-4e7c-a13e-11f40430676d"
=======
    "Uri" : "https://azstoragesdkaccount.blob.core.windows.net/jtcappendblockfromurldestinationac0266457a8fab18618/javablobappendblockfromurldestinationac23466393b49468d",
    "Headers" : {
      "x-ms-version" : "2019-02-02",
      "User-Agent" : "azsdk-java-azure-storage-blob/12.0.0-preview.3 1.8.0_212; Windows 10 10.0",
      "x-ms-client-request-id" : "f9bfcfca-a770-4d54-a11c-c4897acce9d9"
>>>>>>> a55d5dd9
    },
    "Response" : {
      "x-ms-version" : "2019-02-02",
      "Server" : "Windows-Azure-Blob/1.0 Microsoft-HTTPAPI/2.0",
<<<<<<< HEAD
      "ETag" : "\"0x8D7325233BF04CD\"",
      "Last-Modified" : "Thu, 05 Sep 2019 22:41:33 GMT",
      "retry-after" : "0",
      "Content-Length" : "0",
      "StatusCode" : "201",
      "x-ms-request-id" : "9b686e64-c01e-0018-4c3b-64cd3e000000",
      "x-ms-request-server-encrypted" : "true",
      "Date" : "Thu, 05 Sep 2019 22:41:32 GMT",
      "x-ms-client-request-id" : "a9ab92f1-18ef-4e7c-a13e-11f40430676d"
=======
      "ETag" : "\"0x8D732FC6CE9DEE2\"",
      "Last-Modified" : "Fri, 06 Sep 2019 19:00:03 GMT",
      "retry-after" : "0",
      "Content-Length" : "0",
      "StatusCode" : "201",
      "x-ms-request-id" : "b92ab4dc-d01e-009e-7ee5-644931000000",
      "x-ms-request-server-encrypted" : "true",
      "Date" : "Fri, 06 Sep 2019 19:00:03 GMT",
      "x-ms-client-request-id" : "f9bfcfca-a770-4d54-a11c-c4897acce9d9"
>>>>>>> a55d5dd9
    },
    "Exception" : null
  }, {
    "Method" : "PUT",
<<<<<<< HEAD
    "Uri" : "https://jaschrepragrs.blob.core.windows.net/jtcappendblockfromurldestinationac042965e0b9bba8095/javablobappendblockfromurldestinationac2352528e228e8bb?comp=appendblock",
    "Headers" : {
      "x-ms-version" : "2019-02-02",
      "User-Agent" : "azsdk-java-azure-storage-blob/12.0.0-preview.3 1.8.0_221; Windows 10 10.0",
      "x-ms-client-request-id" : "c3de0fb1-3392-4512-a0cd-f7c5cf99187d",
=======
    "Uri" : "https://azstoragesdkaccount.blob.core.windows.net/jtcappendblockfromurldestinationac0266457a8fab18618/javablobappendblockfromurldestinationac23466393b49468d?comp=appendblock",
    "Headers" : {
      "x-ms-version" : "2019-02-02",
      "User-Agent" : "azsdk-java-azure-storage-blob/12.0.0-preview.3 1.8.0_212; Windows 10 10.0",
      "x-ms-client-request-id" : "c3c3bfce-96bf-4aff-8b7f-b575dee28060",
>>>>>>> a55d5dd9
      "Content-Type" : "application/octet-stream"
    },
    "Response" : {
      "x-ms-version" : "2019-02-02",
      "Server" : "Windows-Azure-Blob/1.0 Microsoft-HTTPAPI/2.0",
      "x-ms-content-crc64" : "6RYQPwaVsyQ=",
      "x-ms-blob-committed-block-count" : "1",
<<<<<<< HEAD
      "Last-Modified" : "Thu, 05 Sep 2019 22:41:33 GMT",
      "retry-after" : "0",
      "StatusCode" : "201",
      "x-ms-request-server-encrypted" : "true",
      "Date" : "Thu, 05 Sep 2019 22:41:32 GMT",
      "ETag" : "\"0x8D7325233CBB155\"",
      "Content-Length" : "0",
      "x-ms-request-id" : "9b686e85-c01e-0018-683b-64cd3e000000",
      "x-ms-client-request-id" : "c3de0fb1-3392-4512-a0cd-f7c5cf99187d",
=======
      "Last-Modified" : "Fri, 06 Sep 2019 19:00:03 GMT",
      "retry-after" : "0",
      "StatusCode" : "201",
      "x-ms-request-server-encrypted" : "true",
      "Date" : "Fri, 06 Sep 2019 19:00:03 GMT",
      "ETag" : "\"0x8D732FC6CF1F718\"",
      "Content-Length" : "0",
      "x-ms-request-id" : "b92ab506-d01e-009e-27e5-644931000000",
      "x-ms-client-request-id" : "c3c3bfce-96bf-4aff-8b7f-b575dee28060",
>>>>>>> a55d5dd9
      "x-ms-blob-append-offset" : "0"
    },
    "Exception" : null
  }, {
    "Method" : "PUT",
<<<<<<< HEAD
    "Uri" : "https://jaschrepragrs.blob.core.windows.net/jtcappendblockfromurldestinationac042965e0b9bba8095/javablobappendblockfromurldestinationac170754feb7d6b4f?comp=appendblock",
    "Headers" : {
      "x-ms-version" : "2019-02-02",
      "User-Agent" : "azsdk-java-azure-storage-blob/12.0.0-preview.3 1.8.0_221; Windows 10 10.0",
      "x-ms-client-request-id" : "df1f97b3-d72d-4350-8c15-3180c84b2e40"
=======
    "Uri" : "https://azstoragesdkaccount.blob.core.windows.net/jtcappendblockfromurldestinationac0266457a8fab18618/javablobappendblockfromurldestinationac168669a92c9700b?comp=appendblock",
    "Headers" : {
      "x-ms-version" : "2019-02-02",
      "User-Agent" : "azsdk-java-azure-storage-blob/12.0.0-preview.3 1.8.0_212; Windows 10 10.0",
      "x-ms-client-request-id" : "48d9624a-bddc-406d-bdd9-7b5a8fab54b3"
>>>>>>> a55d5dd9
    },
    "Response" : {
      "x-ms-version" : "2019-02-02",
      "Server" : "Windows-Azure-Blob/1.0 Microsoft-HTTPAPI/2.0",
      "x-ms-blob-committed-block-count" : "1",
<<<<<<< HEAD
      "Last-Modified" : "Thu, 05 Sep 2019 22:41:33 GMT",
      "retry-after" : "0",
      "StatusCode" : "201",
      "x-ms-request-server-encrypted" : "true",
      "Date" : "Thu, 05 Sep 2019 22:41:32 GMT",
      "Content-MD5" : "wh+Wm18D0z1D4E+PE252gg==",
      "ETag" : "\"0x8D7325233D9BDA5\"",
      "Content-Length" : "0",
      "x-ms-request-id" : "9b686e8f-c01e-0018-723b-64cd3e000000",
      "x-ms-client-request-id" : "df1f97b3-d72d-4350-8c15-3180c84b2e40",
=======
      "Last-Modified" : "Fri, 06 Sep 2019 19:00:03 GMT",
      "retry-after" : "0",
      "StatusCode" : "201",
      "x-ms-request-server-encrypted" : "true",
      "Date" : "Fri, 06 Sep 2019 19:00:03 GMT",
      "Content-MD5" : "wh+Wm18D0z1D4E+PE252gg==",
      "ETag" : "\"0x8D732FC6CFA3672\"",
      "Content-Length" : "0",
      "x-ms-request-id" : "b92ab52f-d01e-009e-50e5-644931000000",
      "x-ms-client-request-id" : "48d9624a-bddc-406d-bdd9-7b5a8fab54b3",
>>>>>>> a55d5dd9
      "x-ms-blob-append-offset" : "0"
    },
    "Exception" : null
  }, {
    "Method" : "GET",
<<<<<<< HEAD
    "Uri" : "https://jaschrepragrs.blob.core.windows.net?prefix=jtcappendblockfromurldestinationac&comp=list",
    "Headers" : {
      "x-ms-version" : "2019-02-02",
      "User-Agent" : "azsdk-java-azure-storage-blob/12.0.0-preview.3 1.8.0_221; Windows 10 10.0",
      "x-ms-client-request-id" : "052d305a-7ae1-4d10-be1c-fe6572822188"
=======
    "Uri" : "https://azstoragesdkaccount.blob.core.windows.net?prefix=jtcappendblockfromurldestinationac&comp=list",
    "Headers" : {
      "x-ms-version" : "2019-02-02",
      "User-Agent" : "azsdk-java-azure-storage-blob/12.0.0-preview.3 1.8.0_212; Windows 10 10.0",
      "x-ms-client-request-id" : "8bb7db23-703e-4300-bb50-6957efde047d"
>>>>>>> a55d5dd9
    },
    "Response" : {
      "Transfer-Encoding" : "chunked",
      "x-ms-version" : "2019-02-02",
      "Server" : "Windows-Azure-Blob/1.0 Microsoft-HTTPAPI/2.0",
      "retry-after" : "0",
      "StatusCode" : "200",
<<<<<<< HEAD
      "x-ms-request-id" : "9b686e9c-c01e-0018-7d3b-64cd3e000000",
      "Body" : "﻿<?xml version=\"1.0\" encoding=\"utf-8\"?><EnumerationResults ServiceEndpoint=\"https://jaschrepragrs.blob.core.windows.net/\"><Prefix>jtcappendblockfromurldestinationac</Prefix><Containers><Container><Name>jtcappendblockfromurldestinationac042965e0b9bba8095</Name><Properties><Last-Modified>Thu, 05 Sep 2019 22:41:33 GMT</Last-Modified><Etag>\"0x8D7325233B1D628\"</Etag><LeaseStatus>unlocked</LeaseStatus><LeaseState>available</LeaseState><PublicAccess>container</PublicAccess><DefaultEncryptionScope>$account-encryption-key</DefaultEncryptionScope><DenyEncryptionScopeOverride>false</DenyEncryptionScopeOverride><HasImmutabilityPolicy>false</HasImmutabilityPolicy><HasLegalHold>false</HasLegalHold></Properties></Container></Containers><NextMarker /></EnumerationResults>",
      "Date" : "Thu, 05 Sep 2019 22:41:32 GMT",
      "x-ms-client-request-id" : "052d305a-7ae1-4d10-be1c-fe6572822188",
=======
      "x-ms-request-id" : "b92ab55e-d01e-009e-79e5-644931000000",
      "Body" : "﻿<?xml version=\"1.0\" encoding=\"utf-8\"?><EnumerationResults ServiceEndpoint=\"https://azstoragesdkaccount.blob.core.windows.net/\"><Prefix>jtcappendblockfromurldestinationac</Prefix><Containers><Container><Name>jtcappendblockfromurldestinationac0266457a8fab18618</Name><Properties><Last-Modified>Fri, 06 Sep 2019 19:00:03 GMT</Last-Modified><Etag>\"0x8D732FC6CE2F1CE\"</Etag><LeaseStatus>unlocked</LeaseStatus><LeaseState>available</LeaseState><PublicAccess>container</PublicAccess><DefaultEncryptionScope>$account-encryption-key</DefaultEncryptionScope><DenyEncryptionScopeOverride>false</DenyEncryptionScopeOverride><HasImmutabilityPolicy>false</HasImmutabilityPolicy><HasLegalHold>false</HasLegalHold></Properties></Container></Containers><NextMarker /></EnumerationResults>",
      "Date" : "Fri, 06 Sep 2019 19:00:03 GMT",
      "x-ms-client-request-id" : "8bb7db23-703e-4300-bb50-6957efde047d",
>>>>>>> a55d5dd9
      "Content-Type" : "application/xml"
    },
    "Exception" : null
  }, {
    "Method" : "DELETE",
<<<<<<< HEAD
    "Uri" : "https://jaschrepragrs.blob.core.windows.net/jtcappendblockfromurldestinationac042965e0b9bba8095?restype=container",
    "Headers" : {
      "x-ms-version" : "2019-02-02",
      "User-Agent" : "azsdk-java-azure-storage-blob/12.0.0-preview.3 1.8.0_221; Windows 10 10.0",
      "x-ms-client-request-id" : "dbd6f115-e208-42c6-9820-2eb070bce34d"
=======
    "Uri" : "https://azstoragesdkaccount.blob.core.windows.net/jtcappendblockfromurldestinationac0266457a8fab18618?restype=container",
    "Headers" : {
      "x-ms-version" : "2019-02-02",
      "User-Agent" : "azsdk-java-azure-storage-blob/12.0.0-preview.3 1.8.0_212; Windows 10 10.0",
      "x-ms-client-request-id" : "22439659-65af-4eaf-b64d-4b7e7aa5d2d1"
>>>>>>> a55d5dd9
    },
    "Response" : {
      "x-ms-version" : "2019-02-02",
      "Server" : "Windows-Azure-Blob/1.0 Microsoft-HTTPAPI/2.0",
      "retry-after" : "0",
      "Content-Length" : "0",
      "StatusCode" : "202",
<<<<<<< HEAD
      "x-ms-request-id" : "9b686e9e-c01e-0018-7f3b-64cd3e000000",
      "Date" : "Thu, 05 Sep 2019 22:41:32 GMT",
      "x-ms-client-request-id" : "dbd6f115-e208-42c6-9820-2eb070bce34d"
    },
    "Exception" : null
  } ],
  "variables" : [ "jtcappendblockfromurldestinationac042965e0b9bba8095", "javablobappendblockfromurldestinationac170754feb7d6b4f", "javablobappendblockfromurldestinationac2352528e228e8bb" ]
=======
      "x-ms-request-id" : "b92ab57f-d01e-009e-18e5-644931000000",
      "Date" : "Fri, 06 Sep 2019 19:00:03 GMT",
      "x-ms-client-request-id" : "22439659-65af-4eaf-b64d-4b7e7aa5d2d1"
    },
    "Exception" : null
  } ],
  "variables" : [ "jtcappendblockfromurldestinationac0266457a8fab18618", "javablobappendblockfromurldestinationac168669a92c9700b", "javablobappendblockfromurldestinationac23466393b49468d" ]
>>>>>>> a55d5dd9
}<|MERGE_RESOLUTION|>--- conflicted
+++ resolved
@@ -1,184 +1,98 @@
 {
   "networkCallRecords" : [ {
     "Method" : "PUT",
-<<<<<<< HEAD
-    "Uri" : "https://jaschrepragrs.blob.core.windows.net/jtcappendblockfromurldestinationac042965e0b9bba8095?restype=container",
+    "Uri" : "https://jaschrepragrs.blob.core.windows.net/jtcappendblockfromurldestinationac0228018943a7db26f?restype=container",
     "Headers" : {
       "x-ms-version" : "2019-02-02",
       "User-Agent" : "azsdk-java-azure-storage-blob/12.0.0-preview.3 1.8.0_221; Windows 10 10.0",
-      "x-ms-client-request-id" : "3b2d3eb9-a124-4a62-af09-882402819b63"
-=======
-    "Uri" : "https://azstoragesdkaccount.blob.core.windows.net/jtcappendblockfromurldestinationac0266457a8fab18618?restype=container",
-    "Headers" : {
-      "x-ms-version" : "2019-02-02",
-      "User-Agent" : "azsdk-java-azure-storage-blob/12.0.0-preview.3 1.8.0_212; Windows 10 10.0",
-      "x-ms-client-request-id" : "f6d71d31-bd7b-449c-923c-6d7138cfb74f"
->>>>>>> a55d5dd9
+      "x-ms-client-request-id" : "5be9bce3-626e-4ece-98f2-236f696cbd15"
     },
     "Response" : {
       "x-ms-version" : "2019-02-02",
       "Server" : "Windows-Azure-Blob/1.0 Microsoft-HTTPAPI/2.0",
-<<<<<<< HEAD
-      "ETag" : "\"0x8D7325233972B40\"",
-      "Last-Modified" : "Thu, 05 Sep 2019 22:41:33 GMT",
+      "ETag" : "\"0x8D735623FB7BA20\"",
+      "Last-Modified" : "Mon, 09 Sep 2019 20:13:58 GMT",
       "retry-after" : "0",
       "Content-Length" : "0",
       "StatusCode" : "201",
-      "x-ms-request-id" : "9b686e40-c01e-0018-2f3b-64cd3e000000",
-      "Date" : "Thu, 05 Sep 2019 22:41:32 GMT",
-      "x-ms-client-request-id" : "3b2d3eb9-a124-4a62-af09-882402819b63"
-=======
-      "ETag" : "\"0x8D732FC6CD56ED0\"",
-      "Last-Modified" : "Fri, 06 Sep 2019 19:00:03 GMT",
-      "retry-after" : "0",
-      "Content-Length" : "0",
-      "StatusCode" : "201",
-      "x-ms-request-id" : "b92ab46f-d01e-009e-1ae5-644931000000",
-      "Date" : "Fri, 06 Sep 2019 19:00:03 GMT",
-      "x-ms-client-request-id" : "f6d71d31-bd7b-449c-923c-6d7138cfb74f"
->>>>>>> a55d5dd9
+      "x-ms-request-id" : "e27c8263-901e-0029-554b-6796e9000000",
+      "Date" : "Mon, 09 Sep 2019 20:13:58 GMT",
+      "x-ms-client-request-id" : "5be9bce3-626e-4ece-98f2-236f696cbd15"
     },
     "Exception" : null
   }, {
     "Method" : "PUT",
-<<<<<<< HEAD
-    "Uri" : "https://jaschrepragrs.blob.core.windows.net/jtcappendblockfromurldestinationac042965e0b9bba8095/javablobappendblockfromurldestinationac170754feb7d6b4f",
+    "Uri" : "https://jaschrepragrs.blob.core.windows.net/jtcappendblockfromurldestinationac0228018943a7db26f/javablobappendblockfromurldestinationac1860000b6e542b2",
     "Headers" : {
       "x-ms-version" : "2019-02-02",
       "User-Agent" : "azsdk-java-azure-storage-blob/12.0.0-preview.3 1.8.0_221; Windows 10 10.0",
-      "x-ms-client-request-id" : "80985ba2-4155-410b-8468-46ed6a46d256"
-=======
-    "Uri" : "https://azstoragesdkaccount.blob.core.windows.net/jtcappendblockfromurldestinationac0266457a8fab18618/javablobappendblockfromurldestinationac168669a92c9700b",
-    "Headers" : {
-      "x-ms-version" : "2019-02-02",
-      "User-Agent" : "azsdk-java-azure-storage-blob/12.0.0-preview.3 1.8.0_212; Windows 10 10.0",
-      "x-ms-client-request-id" : "54762844-d03e-4094-b678-25095037f838"
->>>>>>> a55d5dd9
+      "x-ms-client-request-id" : "a39d9ed2-e7d0-42a2-ab99-10bd56d6c773"
     },
     "Response" : {
       "x-ms-version" : "2019-02-02",
       "Server" : "Windows-Azure-Blob/1.0 Microsoft-HTTPAPI/2.0",
-<<<<<<< HEAD
-      "ETag" : "\"0x8D7325233A53686\"",
-      "Last-Modified" : "Thu, 05 Sep 2019 22:41:33 GMT",
+      "ETag" : "\"0x8D735623FC50FA7\"",
+      "Last-Modified" : "Mon, 09 Sep 2019 20:13:58 GMT",
       "retry-after" : "0",
       "Content-Length" : "0",
       "StatusCode" : "201",
-      "x-ms-request-id" : "9b686e55-c01e-0018-3d3b-64cd3e000000",
+      "x-ms-request-id" : "e27c826d-901e-0029-5e4b-6796e9000000",
       "x-ms-request-server-encrypted" : "true",
-      "Date" : "Thu, 05 Sep 2019 22:41:32 GMT",
-      "x-ms-client-request-id" : "80985ba2-4155-410b-8468-46ed6a46d256"
-=======
-      "ETag" : "\"0x8D732FC6CDCE37A\"",
-      "Last-Modified" : "Fri, 06 Sep 2019 19:00:03 GMT",
-      "retry-after" : "0",
-      "Content-Length" : "0",
-      "StatusCode" : "201",
-      "x-ms-request-id" : "b92ab496-d01e-009e-3ce5-644931000000",
-      "x-ms-request-server-encrypted" : "true",
-      "Date" : "Fri, 06 Sep 2019 19:00:03 GMT",
-      "x-ms-client-request-id" : "54762844-d03e-4094-b678-25095037f838"
->>>>>>> a55d5dd9
+      "Date" : "Mon, 09 Sep 2019 20:13:58 GMT",
+      "x-ms-client-request-id" : "a39d9ed2-e7d0-42a2-ab99-10bd56d6c773"
     },
     "Exception" : null
   }, {
     "Method" : "PUT",
-<<<<<<< HEAD
-    "Uri" : "https://jaschrepragrs.blob.core.windows.net/jtcappendblockfromurldestinationac042965e0b9bba8095?restype=container&comp=acl",
+    "Uri" : "https://jaschrepragrs.blob.core.windows.net/jtcappendblockfromurldestinationac0228018943a7db26f?restype=container&comp=acl",
     "Headers" : {
       "x-ms-version" : "2019-02-02",
       "User-Agent" : "azsdk-java-azure-storage-blob/12.0.0-preview.3 1.8.0_221; Windows 10 10.0",
-      "x-ms-client-request-id" : "f4303ca5-d5b2-412b-a50b-aab6e1ee6d3e",
-=======
-    "Uri" : "https://azstoragesdkaccount.blob.core.windows.net/jtcappendblockfromurldestinationac0266457a8fab18618?restype=container&comp=acl",
-    "Headers" : {
-      "x-ms-version" : "2019-02-02",
-      "User-Agent" : "azsdk-java-azure-storage-blob/12.0.0-preview.3 1.8.0_212; Windows 10 10.0",
-      "x-ms-client-request-id" : "928bc61b-ed25-4345-b882-30f7564d83c4",
->>>>>>> a55d5dd9
+      "x-ms-client-request-id" : "2c7ce146-eae7-4c48-ab75-bdd258334c17",
       "Content-Type" : "application/xml; charset=utf-8"
     },
     "Response" : {
       "x-ms-version" : "2019-02-02",
       "Server" : "Windows-Azure-Blob/1.0 Microsoft-HTTPAPI/2.0",
-<<<<<<< HEAD
-      "ETag" : "\"0x8D7325233B1D628\"",
-      "Last-Modified" : "Thu, 05 Sep 2019 22:41:33 GMT",
+      "ETag" : "\"0x8D735623FD13CEB\"",
+      "Last-Modified" : "Mon, 09 Sep 2019 20:13:58 GMT",
       "retry-after" : "0",
       "Content-Length" : "0",
       "StatusCode" : "200",
-      "x-ms-request-id" : "9b686e5b-c01e-0018-433b-64cd3e000000",
-      "Date" : "Thu, 05 Sep 2019 22:41:32 GMT",
-      "x-ms-client-request-id" : "f4303ca5-d5b2-412b-a50b-aab6e1ee6d3e"
-=======
-      "ETag" : "\"0x8D732FC6CE2F1CE\"",
-      "Last-Modified" : "Fri, 06 Sep 2019 19:00:03 GMT",
-      "retry-after" : "0",
-      "Content-Length" : "0",
-      "StatusCode" : "200",
-      "x-ms-request-id" : "b92ab4bb-d01e-009e-5ee5-644931000000",
-      "Date" : "Fri, 06 Sep 2019 19:00:03 GMT",
-      "x-ms-client-request-id" : "928bc61b-ed25-4345-b882-30f7564d83c4"
->>>>>>> a55d5dd9
+      "x-ms-request-id" : "e27c8277-901e-0029-674b-6796e9000000",
+      "Date" : "Mon, 09 Sep 2019 20:13:58 GMT",
+      "x-ms-client-request-id" : "2c7ce146-eae7-4c48-ab75-bdd258334c17"
     },
     "Exception" : null
   }, {
     "Method" : "PUT",
-<<<<<<< HEAD
-    "Uri" : "https://jaschrepragrs.blob.core.windows.net/jtcappendblockfromurldestinationac042965e0b9bba8095/javablobappendblockfromurldestinationac2352528e228e8bb",
+    "Uri" : "https://jaschrepragrs.blob.core.windows.net/jtcappendblockfromurldestinationac0228018943a7db26f/javablobappendblockfromurldestinationac27737871b275563",
     "Headers" : {
       "x-ms-version" : "2019-02-02",
       "User-Agent" : "azsdk-java-azure-storage-blob/12.0.0-preview.3 1.8.0_221; Windows 10 10.0",
-      "x-ms-client-request-id" : "a9ab92f1-18ef-4e7c-a13e-11f40430676d"
-=======
-    "Uri" : "https://azstoragesdkaccount.blob.core.windows.net/jtcappendblockfromurldestinationac0266457a8fab18618/javablobappendblockfromurldestinationac23466393b49468d",
-    "Headers" : {
-      "x-ms-version" : "2019-02-02",
-      "User-Agent" : "azsdk-java-azure-storage-blob/12.0.0-preview.3 1.8.0_212; Windows 10 10.0",
-      "x-ms-client-request-id" : "f9bfcfca-a770-4d54-a11c-c4897acce9d9"
->>>>>>> a55d5dd9
+      "x-ms-client-request-id" : "44a178fb-352e-4a0d-988b-5595d95e5ec4"
     },
     "Response" : {
       "x-ms-version" : "2019-02-02",
       "Server" : "Windows-Azure-Blob/1.0 Microsoft-HTTPAPI/2.0",
-<<<<<<< HEAD
-      "ETag" : "\"0x8D7325233BF04CD\"",
-      "Last-Modified" : "Thu, 05 Sep 2019 22:41:33 GMT",
+      "ETag" : "\"0x8D735623FDE4196\"",
+      "Last-Modified" : "Mon, 09 Sep 2019 20:13:59 GMT",
       "retry-after" : "0",
       "Content-Length" : "0",
       "StatusCode" : "201",
-      "x-ms-request-id" : "9b686e64-c01e-0018-4c3b-64cd3e000000",
+      "x-ms-request-id" : "e27c828a-901e-0029-754b-6796e9000000",
       "x-ms-request-server-encrypted" : "true",
-      "Date" : "Thu, 05 Sep 2019 22:41:32 GMT",
-      "x-ms-client-request-id" : "a9ab92f1-18ef-4e7c-a13e-11f40430676d"
-=======
-      "ETag" : "\"0x8D732FC6CE9DEE2\"",
-      "Last-Modified" : "Fri, 06 Sep 2019 19:00:03 GMT",
-      "retry-after" : "0",
-      "Content-Length" : "0",
-      "StatusCode" : "201",
-      "x-ms-request-id" : "b92ab4dc-d01e-009e-7ee5-644931000000",
-      "x-ms-request-server-encrypted" : "true",
-      "Date" : "Fri, 06 Sep 2019 19:00:03 GMT",
-      "x-ms-client-request-id" : "f9bfcfca-a770-4d54-a11c-c4897acce9d9"
->>>>>>> a55d5dd9
+      "Date" : "Mon, 09 Sep 2019 20:13:58 GMT",
+      "x-ms-client-request-id" : "44a178fb-352e-4a0d-988b-5595d95e5ec4"
     },
     "Exception" : null
   }, {
     "Method" : "PUT",
-<<<<<<< HEAD
-    "Uri" : "https://jaschrepragrs.blob.core.windows.net/jtcappendblockfromurldestinationac042965e0b9bba8095/javablobappendblockfromurldestinationac2352528e228e8bb?comp=appendblock",
+    "Uri" : "https://jaschrepragrs.blob.core.windows.net/jtcappendblockfromurldestinationac0228018943a7db26f/javablobappendblockfromurldestinationac27737871b275563?comp=appendblock",
     "Headers" : {
       "x-ms-version" : "2019-02-02",
       "User-Agent" : "azsdk-java-azure-storage-blob/12.0.0-preview.3 1.8.0_221; Windows 10 10.0",
-      "x-ms-client-request-id" : "c3de0fb1-3392-4512-a0cd-f7c5cf99187d",
-=======
-    "Uri" : "https://azstoragesdkaccount.blob.core.windows.net/jtcappendblockfromurldestinationac0266457a8fab18618/javablobappendblockfromurldestinationac23466393b49468d?comp=appendblock",
-    "Headers" : {
-      "x-ms-version" : "2019-02-02",
-      "User-Agent" : "azsdk-java-azure-storage-blob/12.0.0-preview.3 1.8.0_212; Windows 10 10.0",
-      "x-ms-client-request-id" : "c3c3bfce-96bf-4aff-8b7f-b575dee28060",
->>>>>>> a55d5dd9
+      "x-ms-client-request-id" : "0a46ea0f-3a82-4292-ba95-ab736ee430f6",
       "Content-Type" : "application/octet-stream"
     },
     "Response" : {
@@ -186,91 +100,50 @@
       "Server" : "Windows-Azure-Blob/1.0 Microsoft-HTTPAPI/2.0",
       "x-ms-content-crc64" : "6RYQPwaVsyQ=",
       "x-ms-blob-committed-block-count" : "1",
-<<<<<<< HEAD
-      "Last-Modified" : "Thu, 05 Sep 2019 22:41:33 GMT",
+      "Last-Modified" : "Mon, 09 Sep 2019 20:13:59 GMT",
       "retry-after" : "0",
       "StatusCode" : "201",
       "x-ms-request-server-encrypted" : "true",
-      "Date" : "Thu, 05 Sep 2019 22:41:32 GMT",
-      "ETag" : "\"0x8D7325233CBB155\"",
+      "Date" : "Mon, 09 Sep 2019 20:13:58 GMT",
+      "ETag" : "\"0x8D735623FEAC708\"",
       "Content-Length" : "0",
-      "x-ms-request-id" : "9b686e85-c01e-0018-683b-64cd3e000000",
-      "x-ms-client-request-id" : "c3de0fb1-3392-4512-a0cd-f7c5cf99187d",
-=======
-      "Last-Modified" : "Fri, 06 Sep 2019 19:00:03 GMT",
-      "retry-after" : "0",
-      "StatusCode" : "201",
-      "x-ms-request-server-encrypted" : "true",
-      "Date" : "Fri, 06 Sep 2019 19:00:03 GMT",
-      "ETag" : "\"0x8D732FC6CF1F718\"",
-      "Content-Length" : "0",
-      "x-ms-request-id" : "b92ab506-d01e-009e-27e5-644931000000",
-      "x-ms-client-request-id" : "c3c3bfce-96bf-4aff-8b7f-b575dee28060",
->>>>>>> a55d5dd9
+      "x-ms-request-id" : "e27c82a9-901e-0029-114b-6796e9000000",
+      "x-ms-client-request-id" : "0a46ea0f-3a82-4292-ba95-ab736ee430f6",
       "x-ms-blob-append-offset" : "0"
     },
     "Exception" : null
   }, {
     "Method" : "PUT",
-<<<<<<< HEAD
-    "Uri" : "https://jaschrepragrs.blob.core.windows.net/jtcappendblockfromurldestinationac042965e0b9bba8095/javablobappendblockfromurldestinationac170754feb7d6b4f?comp=appendblock",
+    "Uri" : "https://jaschrepragrs.blob.core.windows.net/jtcappendblockfromurldestinationac0228018943a7db26f/javablobappendblockfromurldestinationac1860000b6e542b2?comp=appendblock",
     "Headers" : {
       "x-ms-version" : "2019-02-02",
       "User-Agent" : "azsdk-java-azure-storage-blob/12.0.0-preview.3 1.8.0_221; Windows 10 10.0",
-      "x-ms-client-request-id" : "df1f97b3-d72d-4350-8c15-3180c84b2e40"
-=======
-    "Uri" : "https://azstoragesdkaccount.blob.core.windows.net/jtcappendblockfromurldestinationac0266457a8fab18618/javablobappendblockfromurldestinationac168669a92c9700b?comp=appendblock",
-    "Headers" : {
-      "x-ms-version" : "2019-02-02",
-      "User-Agent" : "azsdk-java-azure-storage-blob/12.0.0-preview.3 1.8.0_212; Windows 10 10.0",
-      "x-ms-client-request-id" : "48d9624a-bddc-406d-bdd9-7b5a8fab54b3"
->>>>>>> a55d5dd9
+      "x-ms-client-request-id" : "05cff389-8909-43e5-a450-bef6ccca1f5a"
     },
     "Response" : {
       "x-ms-version" : "2019-02-02",
       "Server" : "Windows-Azure-Blob/1.0 Microsoft-HTTPAPI/2.0",
       "x-ms-blob-committed-block-count" : "1",
-<<<<<<< HEAD
-      "Last-Modified" : "Thu, 05 Sep 2019 22:41:33 GMT",
+      "Last-Modified" : "Mon, 09 Sep 2019 20:13:59 GMT",
       "retry-after" : "0",
       "StatusCode" : "201",
       "x-ms-request-server-encrypted" : "true",
-      "Date" : "Thu, 05 Sep 2019 22:41:32 GMT",
+      "Date" : "Mon, 09 Sep 2019 20:13:58 GMT",
       "Content-MD5" : "wh+Wm18D0z1D4E+PE252gg==",
-      "ETag" : "\"0x8D7325233D9BDA5\"",
+      "ETag" : "\"0x8D735623FF80FE7\"",
       "Content-Length" : "0",
-      "x-ms-request-id" : "9b686e8f-c01e-0018-723b-64cd3e000000",
-      "x-ms-client-request-id" : "df1f97b3-d72d-4350-8c15-3180c84b2e40",
-=======
-      "Last-Modified" : "Fri, 06 Sep 2019 19:00:03 GMT",
-      "retry-after" : "0",
-      "StatusCode" : "201",
-      "x-ms-request-server-encrypted" : "true",
-      "Date" : "Fri, 06 Sep 2019 19:00:03 GMT",
-      "Content-MD5" : "wh+Wm18D0z1D4E+PE252gg==",
-      "ETag" : "\"0x8D732FC6CFA3672\"",
-      "Content-Length" : "0",
-      "x-ms-request-id" : "b92ab52f-d01e-009e-50e5-644931000000",
-      "x-ms-client-request-id" : "48d9624a-bddc-406d-bdd9-7b5a8fab54b3",
->>>>>>> a55d5dd9
+      "x-ms-request-id" : "e27c82b2-901e-0029-1a4b-6796e9000000",
+      "x-ms-client-request-id" : "05cff389-8909-43e5-a450-bef6ccca1f5a",
       "x-ms-blob-append-offset" : "0"
     },
     "Exception" : null
   }, {
     "Method" : "GET",
-<<<<<<< HEAD
     "Uri" : "https://jaschrepragrs.blob.core.windows.net?prefix=jtcappendblockfromurldestinationac&comp=list",
     "Headers" : {
       "x-ms-version" : "2019-02-02",
       "User-Agent" : "azsdk-java-azure-storage-blob/12.0.0-preview.3 1.8.0_221; Windows 10 10.0",
-      "x-ms-client-request-id" : "052d305a-7ae1-4d10-be1c-fe6572822188"
-=======
-    "Uri" : "https://azstoragesdkaccount.blob.core.windows.net?prefix=jtcappendblockfromurldestinationac&comp=list",
-    "Headers" : {
-      "x-ms-version" : "2019-02-02",
-      "User-Agent" : "azsdk-java-azure-storage-blob/12.0.0-preview.3 1.8.0_212; Windows 10 10.0",
-      "x-ms-client-request-id" : "8bb7db23-703e-4300-bb50-6957efde047d"
->>>>>>> a55d5dd9
+      "x-ms-client-request-id" : "b8161c3b-e856-47fa-93fb-a1becd41cabd"
     },
     "Response" : {
       "Transfer-Encoding" : "chunked",
@@ -278,35 +151,20 @@
       "Server" : "Windows-Azure-Blob/1.0 Microsoft-HTTPAPI/2.0",
       "retry-after" : "0",
       "StatusCode" : "200",
-<<<<<<< HEAD
-      "x-ms-request-id" : "9b686e9c-c01e-0018-7d3b-64cd3e000000",
-      "Body" : "﻿<?xml version=\"1.0\" encoding=\"utf-8\"?><EnumerationResults ServiceEndpoint=\"https://jaschrepragrs.blob.core.windows.net/\"><Prefix>jtcappendblockfromurldestinationac</Prefix><Containers><Container><Name>jtcappendblockfromurldestinationac042965e0b9bba8095</Name><Properties><Last-Modified>Thu, 05 Sep 2019 22:41:33 GMT</Last-Modified><Etag>\"0x8D7325233B1D628\"</Etag><LeaseStatus>unlocked</LeaseStatus><LeaseState>available</LeaseState><PublicAccess>container</PublicAccess><DefaultEncryptionScope>$account-encryption-key</DefaultEncryptionScope><DenyEncryptionScopeOverride>false</DenyEncryptionScopeOverride><HasImmutabilityPolicy>false</HasImmutabilityPolicy><HasLegalHold>false</HasLegalHold></Properties></Container></Containers><NextMarker /></EnumerationResults>",
-      "Date" : "Thu, 05 Sep 2019 22:41:32 GMT",
-      "x-ms-client-request-id" : "052d305a-7ae1-4d10-be1c-fe6572822188",
-=======
-      "x-ms-request-id" : "b92ab55e-d01e-009e-79e5-644931000000",
-      "Body" : "﻿<?xml version=\"1.0\" encoding=\"utf-8\"?><EnumerationResults ServiceEndpoint=\"https://azstoragesdkaccount.blob.core.windows.net/\"><Prefix>jtcappendblockfromurldestinationac</Prefix><Containers><Container><Name>jtcappendblockfromurldestinationac0266457a8fab18618</Name><Properties><Last-Modified>Fri, 06 Sep 2019 19:00:03 GMT</Last-Modified><Etag>\"0x8D732FC6CE2F1CE\"</Etag><LeaseStatus>unlocked</LeaseStatus><LeaseState>available</LeaseState><PublicAccess>container</PublicAccess><DefaultEncryptionScope>$account-encryption-key</DefaultEncryptionScope><DenyEncryptionScopeOverride>false</DenyEncryptionScopeOverride><HasImmutabilityPolicy>false</HasImmutabilityPolicy><HasLegalHold>false</HasLegalHold></Properties></Container></Containers><NextMarker /></EnumerationResults>",
-      "Date" : "Fri, 06 Sep 2019 19:00:03 GMT",
-      "x-ms-client-request-id" : "8bb7db23-703e-4300-bb50-6957efde047d",
->>>>>>> a55d5dd9
+      "x-ms-request-id" : "e27c82bd-901e-0029-254b-6796e9000000",
+      "Body" : "﻿<?xml version=\"1.0\" encoding=\"utf-8\"?><EnumerationResults ServiceEndpoint=\"https://jaschrepragrs.blob.core.windows.net/\"><Prefix>jtcappendblockfromurldestinationac</Prefix><Containers><Container><Name>jtcappendblockfromurldestinationac0228018943a7db26f</Name><Properties><Last-Modified>Mon, 09 Sep 2019 20:13:58 GMT</Last-Modified><Etag>\"0x8D735623FD13CEB\"</Etag><LeaseStatus>unlocked</LeaseStatus><LeaseState>available</LeaseState><PublicAccess>container</PublicAccess><DefaultEncryptionScope>$account-encryption-key</DefaultEncryptionScope><DenyEncryptionScopeOverride>false</DenyEncryptionScopeOverride><HasImmutabilityPolicy>false</HasImmutabilityPolicy><HasLegalHold>false</HasLegalHold></Properties></Container></Containers><NextMarker /></EnumerationResults>",
+      "Date" : "Mon, 09 Sep 2019 20:13:58 GMT",
+      "x-ms-client-request-id" : "b8161c3b-e856-47fa-93fb-a1becd41cabd",
       "Content-Type" : "application/xml"
     },
     "Exception" : null
   }, {
     "Method" : "DELETE",
-<<<<<<< HEAD
-    "Uri" : "https://jaschrepragrs.blob.core.windows.net/jtcappendblockfromurldestinationac042965e0b9bba8095?restype=container",
+    "Uri" : "https://jaschrepragrs.blob.core.windows.net/jtcappendblockfromurldestinationac0228018943a7db26f?restype=container",
     "Headers" : {
       "x-ms-version" : "2019-02-02",
       "User-Agent" : "azsdk-java-azure-storage-blob/12.0.0-preview.3 1.8.0_221; Windows 10 10.0",
-      "x-ms-client-request-id" : "dbd6f115-e208-42c6-9820-2eb070bce34d"
-=======
-    "Uri" : "https://azstoragesdkaccount.blob.core.windows.net/jtcappendblockfromurldestinationac0266457a8fab18618?restype=container",
-    "Headers" : {
-      "x-ms-version" : "2019-02-02",
-      "User-Agent" : "azsdk-java-azure-storage-blob/12.0.0-preview.3 1.8.0_212; Windows 10 10.0",
-      "x-ms-client-request-id" : "22439659-65af-4eaf-b64d-4b7e7aa5d2d1"
->>>>>>> a55d5dd9
+      "x-ms-client-request-id" : "88f36cd7-41e3-4c18-8934-8c7b6b7117da"
     },
     "Response" : {
       "x-ms-version" : "2019-02-02",
@@ -314,21 +172,11 @@
       "retry-after" : "0",
       "Content-Length" : "0",
       "StatusCode" : "202",
-<<<<<<< HEAD
-      "x-ms-request-id" : "9b686e9e-c01e-0018-7f3b-64cd3e000000",
-      "Date" : "Thu, 05 Sep 2019 22:41:32 GMT",
-      "x-ms-client-request-id" : "dbd6f115-e208-42c6-9820-2eb070bce34d"
+      "x-ms-request-id" : "e27c82ce-901e-0029-354b-6796e9000000",
+      "Date" : "Mon, 09 Sep 2019 20:13:58 GMT",
+      "x-ms-client-request-id" : "88f36cd7-41e3-4c18-8934-8c7b6b7117da"
     },
     "Exception" : null
   } ],
-  "variables" : [ "jtcappendblockfromurldestinationac042965e0b9bba8095", "javablobappendblockfromurldestinationac170754feb7d6b4f", "javablobappendblockfromurldestinationac2352528e228e8bb" ]
-=======
-      "x-ms-request-id" : "b92ab57f-d01e-009e-18e5-644931000000",
-      "Date" : "Fri, 06 Sep 2019 19:00:03 GMT",
-      "x-ms-client-request-id" : "22439659-65af-4eaf-b64d-4b7e7aa5d2d1"
-    },
-    "Exception" : null
-  } ],
-  "variables" : [ "jtcappendblockfromurldestinationac0266457a8fab18618", "javablobappendblockfromurldestinationac168669a92c9700b", "javablobappendblockfromurldestinationac23466393b49468d" ]
->>>>>>> a55d5dd9
+  "variables" : [ "jtcappendblockfromurldestinationac0228018943a7db26f", "javablobappendblockfromurldestinationac1860000b6e542b2", "javablobappendblockfromurldestinationac27737871b275563" ]
 }