{
  "networkCallRecords" : [ {
    "Method" : "PUT",
    "Uri" : "https://REDACTED.blob.core.windows.net/jtcblobsasreadpermissions047351d3b133b2ebb5474b?restype=container",
    "Headers" : {
      "x-ms-version" : "2020-06-12",
      "User-Agent" : "azsdk-java-azure-storage-blob/12.11.0-beta.4 (11.0.8; Windows 10; 10.0)",
      "x-ms-client-request-id" : "4442331f-a6ae-41fa-b5bb-883baf49cdf3"
    },
    "Response" : {
      "content-length" : "0",
      "x-ms-version" : "2020-06-12",
      "Server" : "Windows-Azure-Blob/1.0 Microsoft-HTTPAPI/2.0",
      "eTag" : "0x8D90ACB73C8C62A",
      "Last-Modified" : "Thu, 29 Apr 2021 04:58:38 GMT",
      "retry-after" : "0",
      "StatusCode" : "201",
      "x-ms-request-id" : "1c558358-e01e-00ea-56b4-3cd10f000000",
      "x-ms-client-request-id" : "4442331f-a6ae-41fa-b5bb-883baf49cdf3",
      "Date" : "Thu, 29 Apr 2021 04:58:37 GMT"
    },
    "Exception" : null
  }, {
    "Method" : "PUT",
    "Uri" : "https://REDACTED.blob.core.windows.net/jtcblobsasreadpermissions047351d3b133b2ebb5474b/javablobblobsasreadpermissions1211753690a21845a34",
    "Headers" : {
      "x-ms-version" : "2020-06-12",
      "User-Agent" : "azsdk-java-azure-storage-blob/12.11.0-beta.4 (11.0.8; Windows 10; 10.0)",
      "x-ms-client-request-id" : "7deed1d7-6e2b-4f4b-a84b-daf220b98124",
      "Content-Type" : "application/octet-stream"
    },
    "Response" : {
      "content-length" : "0",
      "x-ms-version" : "2020-06-12",
      "Server" : "Windows-Azure-Blob/1.0 Microsoft-HTTPAPI/2.0",
      "x-ms-content-crc64" : "6RYQPwaVsyQ=",
      "Last-Modified" : "Thu, 29 Apr 2021 04:58:39 GMT",
      "x-ms-version-id" : "2021-04-29T04:58:39.0251008Z",
      "retry-after" : "0",
      "StatusCode" : "201",
      "x-ms-request-server-encrypted" : "true",
      "Date" : "Thu, 29 Apr 2021 04:58:38 GMT",
      "Content-MD5" : "wh+Wm18D0z1D4E+PE252gg==",
      "eTag" : "0x8D90ACB73FD3E00",
      "x-ms-request-id" : "1c55838a-e01e-00ea-76b4-3cd10f000000",
      "x-ms-client-request-id" : "7deed1d7-6e2b-4f4b-a84b-daf220b98124"
    },
    "Exception" : null
  }, {
    "Method" : "GET",
<<<<<<< HEAD
    "Uri" : "https://REDACTED.blob.core.windows.net/jtcblobsasreadpermissions0088958bf9e2abaeca429d/javablobblobsasreadpermissions11329047dd21691edc4?sv=2020-08-04&spr=https%2Chttp&st=2021-01-31T06%3A20%3A44Z&se=2021-02-02T06%3A20%3A44Z&sip=0.0.0.0-255.255.255.255&sr=b&sp=racwdlme&sig=REDACTED&rscc=cache&rscd=disposition&rsce=encoding&rscl=language&rsct=type",
=======
    "Uri" : "https://REDACTED.blob.core.windows.net/jtcblobsasreadpermissions047351d3b133b2ebb5474b/javablobblobsasreadpermissions1211753690a21845a34?sv=2020-06-12&spr=https%2Chttp&st=2021-04-28T04%3A58%3A39Z&se=2021-04-30T04%3A58%3A39Z&sr=b&sp=racwdlme&sig=REDACTED&rscc=cache&rscd=disposition&rsce=encoding&rscl=language&rsct=type",
>>>>>>> 908c7134
    "Headers" : {
      "x-ms-version" : "2020-06-12",
      "User-Agent" : "azsdk-java-azure-storage-blob/12.11.0-beta.4 (11.0.8; Windows 10; 10.0)",
      "x-ms-client-request-id" : "5df7bd78-a7b0-4557-a3eb-b1d3337ed129"
    },
    "Response" : {
      "x-ms-is-current-version" : "true",
      "content-length" : "7",
      "x-ms-lease-status" : "unlocked",
      "Server" : "Windows-Azure-Blob/1.0 Microsoft-HTTPAPI/2.0",
      "x-ms-lease-state" : "available",
      "Last-Modified" : "Thu, 29 Apr 2021 04:58:39 GMT",
      "x-ms-version-id" : "2021-04-29T04:58:39.0251008Z",
      "retry-after" : "0",
      "StatusCode" : "200",
      "x-ms-blob-type" : "BlockBlob",
      "x-ms-creation-time" : "Thu, 29 Apr 2021 04:58:39 GMT",
      "eTag" : "0x8D90ACB73FD3E00",
      "Content-Length" : "7",
      "x-ms-request-id" : "1c5583a6-e01e-00ea-0cb4-3cd10f000000",
      "Body" : "default",
      "Content-Type" : "type",
      "x-ms-version" : "2020-06-12",
      "Date" : "Thu, 29 Apr 2021 04:58:38 GMT",
      "Content-MD5" : "wh+Wm18D0z1D4E+PE252gg==",
      "Accept-Ranges" : "bytes",
      "x-ms-server-encrypted" : "true",
      "Cache-Control" : "cache",
      "Content-Disposition" : "disposition",
      "Content-Language" : "language",
      "x-ms-client-request-id" : "5df7bd78-a7b0-4557-a3eb-b1d3337ed129"
    },
    "Exception" : null
  }, {
    "Method" : "HEAD",
<<<<<<< HEAD
    "Uri" : "https://REDACTED.blob.core.windows.net/jtcblobsasreadpermissions0088958bf9e2abaeca429d/javablobblobsasreadpermissions11329047dd21691edc4?sv=2020-08-04&spr=https%2Chttp&st=2021-01-31T06%3A20%3A44Z&se=2021-02-02T06%3A20%3A44Z&sip=0.0.0.0-255.255.255.255&sr=b&sp=racwdlme&sig=REDACTED&rscc=cache&rscd=disposition&rsce=encoding&rscl=language&rsct=type",
=======
    "Uri" : "https://REDACTED.blob.core.windows.net/jtcblobsasreadpermissions047351d3b133b2ebb5474b/javablobblobsasreadpermissions1211753690a21845a34?sv=2020-06-12&spr=https%2Chttp&st=2021-04-28T04%3A58%3A39Z&se=2021-04-30T04%3A58%3A39Z&sr=b&sp=racwdlme&sig=REDACTED&rscc=cache&rscd=disposition&rsce=encoding&rscl=language&rsct=type",
>>>>>>> 908c7134
    "Headers" : {
      "x-ms-version" : "2020-06-12",
      "User-Agent" : "azsdk-java-azure-storage-blob/12.11.0-beta.4 (11.0.8; Windows 10; 10.0)",
      "x-ms-client-request-id" : "83644610-d1ec-4f14-8ea0-4dbceb31f50a"
    },
    "Response" : {
      "x-ms-is-current-version" : "true",
      "content-length" : "7",
      "x-ms-lease-status" : "unlocked",
      "Server" : "Windows-Azure-Blob/1.0 Microsoft-HTTPAPI/2.0",
      "x-ms-lease-state" : "available",
      "Last-Modified" : "Thu, 29 Apr 2021 04:58:39 GMT",
      "x-ms-version-id" : "2021-04-29T04:58:39.0251008Z",
      "retry-after" : "0",
      "StatusCode" : "200",
      "x-ms-blob-type" : "BlockBlob",
      "x-ms-access-tier-inferred" : "true",
      "x-ms-access-tier" : "Hot",
      "Content-Encoding" : "encoding",
      "x-ms-creation-time" : "Thu, 29 Apr 2021 04:58:39 GMT",
      "eTag" : "0x8D90ACB73FD3E00",
      "x-ms-request-id" : "1c5583c7-e01e-00ea-27b4-3cd10f000000",
      "Content-Type" : "type",
      "x-ms-version" : "2020-06-12",
      "Date" : "Thu, 29 Apr 2021 04:58:38 GMT",
      "Content-MD5" : "wh+Wm18D0z1D4E+PE252gg==",
      "Accept-Ranges" : "bytes",
      "x-ms-server-encrypted" : "true",
      "Cache-Control" : "cache",
      "Content-Disposition" : "disposition",
      "Content-Language" : "language",
      "x-ms-client-request-id" : "83644610-d1ec-4f14-8ea0-4dbceb31f50a"
    },
    "Exception" : null
  }, {
    "Method" : "GET",
    "Uri" : "https://REDACTED.blob.core.windows.net?comp=list&prefix=jtcblobsasreadpermissions",
    "Headers" : {
      "x-ms-version" : "2020-06-12",
      "User-Agent" : "azsdk-java-azure-storage-blob/12.11.0-beta.4 (11.0.8; Windows 10; 10.0)",
      "x-ms-client-request-id" : "067a9499-fb1c-42d2-b2a8-ba48a3f08930"
    },
    "Response" : {
      "Transfer-Encoding" : "chunked",
      "x-ms-version" : "2020-06-12",
      "Server" : "Windows-Azure-Blob/1.0 Microsoft-HTTPAPI/2.0",
      "retry-after" : "0",
      "StatusCode" : "200",
      "x-ms-request-id" : "1c5583de-e01e-00ea-36b4-3cd10f000000",
      "Body" : "﻿<?xml version=\"1.0\" encoding=\"utf-8\"?><EnumerationResults ServiceEndpoint=\"https://kasobolcanarytest2.blob.core.windows.net/\"><Prefix>jtcblobsasreadpermissions</Prefix><Containers><Container><Name>jtcblobsasreadpermissions047351d3b133b2ebb5474b</Name><Properties><Last-Modified>Thu, 29 Apr 2021 04:58:38 GMT</Last-Modified><Etag>\"0x8D90ACB73C8C62A\"</Etag><LeaseStatus>unlocked</LeaseStatus><LeaseState>available</LeaseState><DefaultEncryptionScope>$account-encryption-key</DefaultEncryptionScope><DenyEncryptionScopeOverride>false</DenyEncryptionScopeOverride><HasImmutabilityPolicy>false</HasImmutabilityPolicy><HasLegalHold>false</HasLegalHold><VersionLevelWormEnabled>false</VersionLevelWormEnabled></Properties></Container></Containers><NextMarker /></EnumerationResults>",
      "x-ms-client-request-id" : "067a9499-fb1c-42d2-b2a8-ba48a3f08930",
      "Date" : "Thu, 29 Apr 2021 04:58:38 GMT",
      "Content-Type" : "application/xml"
    },
    "Exception" : null
  }, {
    "Method" : "DELETE",
    "Uri" : "https://REDACTED.blob.core.windows.net/jtcblobsasreadpermissions047351d3b133b2ebb5474b?restype=container",
    "Headers" : {
      "x-ms-version" : "2020-06-12",
      "User-Agent" : "azsdk-java-azure-storage-blob/12.11.0-beta.4 (11.0.8; Windows 10; 10.0)",
      "x-ms-client-request-id" : "8245ef90-be88-4ad5-a7ad-4c5d9833cad4"
    },
    "Response" : {
      "content-length" : "0",
      "x-ms-version" : "2020-06-12",
      "Server" : "Windows-Azure-Blob/1.0 Microsoft-HTTPAPI/2.0",
      "retry-after" : "0",
      "StatusCode" : "202",
      "x-ms-request-id" : "1c5583f8-e01e-00ea-4ab4-3cd10f000000",
      "x-ms-client-request-id" : "8245ef90-be88-4ad5-a7ad-4c5d9833cad4",
      "Date" : "Thu, 29 Apr 2021 04:58:38 GMT"
    },
    "Exception" : null
  } ],
  "variables" : [ "jtcblobsasreadpermissions047351d3b133b2ebb5474b", "javablobblobsasreadpermissions1211753690a21845a34", "2021-04-29T04:58:39.276413800Z", "2021-04-29T04:58:39.297415700Z" ]
}<|MERGE_RESOLUTION|>--- conflicted
+++ resolved
@@ -1,172 +1,159 @@
 {
   "networkCallRecords" : [ {
     "Method" : "PUT",
-    "Uri" : "https://REDACTED.blob.core.windows.net/jtcblobsasreadpermissions047351d3b133b2ebb5474b?restype=container",
+    "Uri" : "https://REDACTED.blob.core.windows.net/jtcblobsasreadpermissions025435c068dfbc80e9465c?restype=container",
     "Headers" : {
-      "x-ms-version" : "2020-06-12",
-      "User-Agent" : "azsdk-java-azure-storage-blob/12.11.0-beta.4 (11.0.8; Windows 10; 10.0)",
-      "x-ms-client-request-id" : "4442331f-a6ae-41fa-b5bb-883baf49cdf3"
+      "x-ms-version" : "2020-08-04",
+      "User-Agent" : "azsdk-java-azure-storage-blob/12.12.0-beta.1 (11.0.7; Windows 10; 10.0)",
+      "x-ms-client-request-id" : "6d060edf-644c-4869-8c6f-383ad85e101c"
     },
     "Response" : {
       "content-length" : "0",
-      "x-ms-version" : "2020-06-12",
+      "x-ms-version" : "2020-08-04",
       "Server" : "Windows-Azure-Blob/1.0 Microsoft-HTTPAPI/2.0",
-      "eTag" : "0x8D90ACB73C8C62A",
-      "Last-Modified" : "Thu, 29 Apr 2021 04:58:38 GMT",
+      "eTag" : "0x8D90F2A0FBED688",
+      "Last-Modified" : "Tue, 04 May 2021 18:25:57 GMT",
       "retry-after" : "0",
       "StatusCode" : "201",
-      "x-ms-request-id" : "1c558358-e01e-00ea-56b4-3cd10f000000",
-      "x-ms-client-request-id" : "4442331f-a6ae-41fa-b5bb-883baf49cdf3",
-      "Date" : "Thu, 29 Apr 2021 04:58:37 GMT"
+      "x-ms-request-id" : "c7651d15-801e-0051-7712-41ec51000000",
+      "x-ms-client-request-id" : "6d060edf-644c-4869-8c6f-383ad85e101c",
+      "Date" : "Tue, 04 May 2021 18:25:56 GMT"
     },
     "Exception" : null
   }, {
     "Method" : "PUT",
-    "Uri" : "https://REDACTED.blob.core.windows.net/jtcblobsasreadpermissions047351d3b133b2ebb5474b/javablobblobsasreadpermissions1211753690a21845a34",
+    "Uri" : "https://REDACTED.blob.core.windows.net/jtcblobsasreadpermissions025435c068dfbc80e9465c/javablobblobsasreadpermissions19623774a42bd5bb224",
     "Headers" : {
-      "x-ms-version" : "2020-06-12",
-      "User-Agent" : "azsdk-java-azure-storage-blob/12.11.0-beta.4 (11.0.8; Windows 10; 10.0)",
-      "x-ms-client-request-id" : "7deed1d7-6e2b-4f4b-a84b-daf220b98124",
+      "x-ms-version" : "2020-08-04",
+      "User-Agent" : "azsdk-java-azure-storage-blob/12.12.0-beta.1 (11.0.7; Windows 10; 10.0)",
+      "x-ms-client-request-id" : "b8fa9d6a-4bd7-400c-97b5-60fcd17b3a49",
       "Content-Type" : "application/octet-stream"
     },
     "Response" : {
       "content-length" : "0",
-      "x-ms-version" : "2020-06-12",
+      "x-ms-version" : "2020-08-04",
       "Server" : "Windows-Azure-Blob/1.0 Microsoft-HTTPAPI/2.0",
       "x-ms-content-crc64" : "6RYQPwaVsyQ=",
-      "Last-Modified" : "Thu, 29 Apr 2021 04:58:39 GMT",
-      "x-ms-version-id" : "2021-04-29T04:58:39.0251008Z",
+      "Last-Modified" : "Tue, 04 May 2021 18:25:58 GMT",
       "retry-after" : "0",
       "StatusCode" : "201",
       "x-ms-request-server-encrypted" : "true",
-      "Date" : "Thu, 29 Apr 2021 04:58:38 GMT",
+      "Date" : "Tue, 04 May 2021 18:25:57 GMT",
       "Content-MD5" : "wh+Wm18D0z1D4E+PE252gg==",
-      "eTag" : "0x8D90ACB73FD3E00",
-      "x-ms-request-id" : "1c55838a-e01e-00ea-76b4-3cd10f000000",
-      "x-ms-client-request-id" : "7deed1d7-6e2b-4f4b-a84b-daf220b98124"
+      "eTag" : "0x8D90F2A101A5BD8",
+      "x-ms-request-id" : "c7651fed-801e-0051-7e12-41ec51000000",
+      "x-ms-client-request-id" : "b8fa9d6a-4bd7-400c-97b5-60fcd17b3a49"
     },
     "Exception" : null
   }, {
     "Method" : "GET",
-<<<<<<< HEAD
-    "Uri" : "https://REDACTED.blob.core.windows.net/jtcblobsasreadpermissions0088958bf9e2abaeca429d/javablobblobsasreadpermissions11329047dd21691edc4?sv=2020-08-04&spr=https%2Chttp&st=2021-01-31T06%3A20%3A44Z&se=2021-02-02T06%3A20%3A44Z&sip=0.0.0.0-255.255.255.255&sr=b&sp=racwdlme&sig=REDACTED&rscc=cache&rscd=disposition&rsce=encoding&rscl=language&rsct=type",
-=======
-    "Uri" : "https://REDACTED.blob.core.windows.net/jtcblobsasreadpermissions047351d3b133b2ebb5474b/javablobblobsasreadpermissions1211753690a21845a34?sv=2020-06-12&spr=https%2Chttp&st=2021-04-28T04%3A58%3A39Z&se=2021-04-30T04%3A58%3A39Z&sr=b&sp=racwdlme&sig=REDACTED&rscc=cache&rscd=disposition&rsce=encoding&rscl=language&rsct=type",
->>>>>>> 908c7134
+    "Uri" : "https://REDACTED.blob.core.windows.net/jtcblobsasreadpermissions025435c068dfbc80e9465c/javablobblobsasreadpermissions19623774a42bd5bb224?sv=2020-08-04&spr=https%2Chttp&st=2021-05-03T18%3A25%3A59Z&se=2021-05-05T18%3A25%3A59Z&sr=b&sp=racwdlme&sig=REDACTED&rscc=cache&rscd=disposition&rsce=encoding&rscl=language&rsct=type",
     "Headers" : {
-      "x-ms-version" : "2020-06-12",
-      "User-Agent" : "azsdk-java-azure-storage-blob/12.11.0-beta.4 (11.0.8; Windows 10; 10.0)",
-      "x-ms-client-request-id" : "5df7bd78-a7b0-4557-a3eb-b1d3337ed129"
+      "x-ms-version" : "2020-08-04",
+      "User-Agent" : "azsdk-java-azure-storage-blob/12.12.0-beta.1 (11.0.7; Windows 10; 10.0)",
+      "x-ms-client-request-id" : "a601daf1-382e-4b32-b01d-950ddd8b4f80"
     },
     "Response" : {
-      "x-ms-is-current-version" : "true",
       "content-length" : "7",
+      "x-ms-version" : "2020-08-04",
       "x-ms-lease-status" : "unlocked",
       "Server" : "Windows-Azure-Blob/1.0 Microsoft-HTTPAPI/2.0",
       "x-ms-lease-state" : "available",
-      "Last-Modified" : "Thu, 29 Apr 2021 04:58:39 GMT",
-      "x-ms-version-id" : "2021-04-29T04:58:39.0251008Z",
+      "Last-Modified" : "Tue, 04 May 2021 18:25:58 GMT",
       "retry-after" : "0",
       "StatusCode" : "200",
+      "Date" : "Tue, 04 May 2021 18:25:57 GMT",
+      "Content-MD5" : "wh+Wm18D0z1D4E+PE252gg==",
       "x-ms-blob-type" : "BlockBlob",
-      "x-ms-creation-time" : "Thu, 29 Apr 2021 04:58:39 GMT",
-      "eTag" : "0x8D90ACB73FD3E00",
-      "Content-Length" : "7",
-      "x-ms-request-id" : "1c5583a6-e01e-00ea-0cb4-3cd10f000000",
-      "Body" : "default",
-      "Content-Type" : "type",
-      "x-ms-version" : "2020-06-12",
-      "Date" : "Thu, 29 Apr 2021 04:58:38 GMT",
-      "Content-MD5" : "wh+Wm18D0z1D4E+PE252gg==",
       "Accept-Ranges" : "bytes",
       "x-ms-server-encrypted" : "true",
       "Cache-Control" : "cache",
       "Content-Disposition" : "disposition",
+      "x-ms-creation-time" : "Tue, 04 May 2021 18:25:58 GMT",
+      "eTag" : "0x8D90F2A101A5BD8",
+      "Content-Length" : "7",
+      "x-ms-request-id" : "c7652129-801e-0051-1c12-41ec51000000",
+      "Body" : "default",
       "Content-Language" : "language",
-      "x-ms-client-request-id" : "5df7bd78-a7b0-4557-a3eb-b1d3337ed129"
+      "x-ms-client-request-id" : "a601daf1-382e-4b32-b01d-950ddd8b4f80",
+      "Content-Type" : "type"
     },
     "Exception" : null
   }, {
     "Method" : "HEAD",
-<<<<<<< HEAD
-    "Uri" : "https://REDACTED.blob.core.windows.net/jtcblobsasreadpermissions0088958bf9e2abaeca429d/javablobblobsasreadpermissions11329047dd21691edc4?sv=2020-08-04&spr=https%2Chttp&st=2021-01-31T06%3A20%3A44Z&se=2021-02-02T06%3A20%3A44Z&sip=0.0.0.0-255.255.255.255&sr=b&sp=racwdlme&sig=REDACTED&rscc=cache&rscd=disposition&rsce=encoding&rscl=language&rsct=type",
-=======
-    "Uri" : "https://REDACTED.blob.core.windows.net/jtcblobsasreadpermissions047351d3b133b2ebb5474b/javablobblobsasreadpermissions1211753690a21845a34?sv=2020-06-12&spr=https%2Chttp&st=2021-04-28T04%3A58%3A39Z&se=2021-04-30T04%3A58%3A39Z&sr=b&sp=racwdlme&sig=REDACTED&rscc=cache&rscd=disposition&rsce=encoding&rscl=language&rsct=type",
->>>>>>> 908c7134
+    "Uri" : "https://REDACTED.blob.core.windows.net/jtcblobsasreadpermissions025435c068dfbc80e9465c/javablobblobsasreadpermissions19623774a42bd5bb224?sv=2020-08-04&spr=https%2Chttp&st=2021-05-03T18%3A25%3A59Z&se=2021-05-05T18%3A25%3A59Z&sr=b&sp=racwdlme&sig=REDACTED&rscc=cache&rscd=disposition&rsce=encoding&rscl=language&rsct=type",
     "Headers" : {
-      "x-ms-version" : "2020-06-12",
-      "User-Agent" : "azsdk-java-azure-storage-blob/12.11.0-beta.4 (11.0.8; Windows 10; 10.0)",
-      "x-ms-client-request-id" : "83644610-d1ec-4f14-8ea0-4dbceb31f50a"
+      "x-ms-version" : "2020-08-04",
+      "User-Agent" : "azsdk-java-azure-storage-blob/12.12.0-beta.1 (11.0.7; Windows 10; 10.0)",
+      "x-ms-client-request-id" : "e950fc15-1daf-452a-bacc-a3860f9adaa3"
     },
     "Response" : {
-      "x-ms-is-current-version" : "true",
       "content-length" : "7",
+      "x-ms-version" : "2020-08-04",
       "x-ms-lease-status" : "unlocked",
       "Server" : "Windows-Azure-Blob/1.0 Microsoft-HTTPAPI/2.0",
       "x-ms-lease-state" : "available",
-      "Last-Modified" : "Thu, 29 Apr 2021 04:58:39 GMT",
-      "x-ms-version-id" : "2021-04-29T04:58:39.0251008Z",
+      "Last-Modified" : "Tue, 04 May 2021 18:25:58 GMT",
       "retry-after" : "0",
       "StatusCode" : "200",
+      "Date" : "Tue, 04 May 2021 18:25:57 GMT",
+      "Content-MD5" : "wh+Wm18D0z1D4E+PE252gg==",
       "x-ms-blob-type" : "BlockBlob",
-      "x-ms-access-tier-inferred" : "true",
-      "x-ms-access-tier" : "Hot",
-      "Content-Encoding" : "encoding",
-      "x-ms-creation-time" : "Thu, 29 Apr 2021 04:58:39 GMT",
-      "eTag" : "0x8D90ACB73FD3E00",
-      "x-ms-request-id" : "1c5583c7-e01e-00ea-27b4-3cd10f000000",
-      "Content-Type" : "type",
-      "x-ms-version" : "2020-06-12",
-      "Date" : "Thu, 29 Apr 2021 04:58:38 GMT",
-      "Content-MD5" : "wh+Wm18D0z1D4E+PE252gg==",
       "Accept-Ranges" : "bytes",
       "x-ms-server-encrypted" : "true",
+      "x-ms-access-tier-inferred" : "true",
       "Cache-Control" : "cache",
+      "x-ms-access-tier" : "Hot",
       "Content-Disposition" : "disposition",
+      "Content-Encoding" : "encoding",
+      "x-ms-creation-time" : "Tue, 04 May 2021 18:25:58 GMT",
+      "eTag" : "0x8D90F2A101A5BD8",
+      "x-ms-request-id" : "c76521e3-801e-0051-3812-41ec51000000",
       "Content-Language" : "language",
-      "x-ms-client-request-id" : "83644610-d1ec-4f14-8ea0-4dbceb31f50a"
+      "x-ms-client-request-id" : "e950fc15-1daf-452a-bacc-a3860f9adaa3",
+      "Content-Type" : "type"
     },
     "Exception" : null
   }, {
     "Method" : "GET",
     "Uri" : "https://REDACTED.blob.core.windows.net?comp=list&prefix=jtcblobsasreadpermissions",
     "Headers" : {
-      "x-ms-version" : "2020-06-12",
-      "User-Agent" : "azsdk-java-azure-storage-blob/12.11.0-beta.4 (11.0.8; Windows 10; 10.0)",
-      "x-ms-client-request-id" : "067a9499-fb1c-42d2-b2a8-ba48a3f08930"
+      "x-ms-version" : "2020-08-04",
+      "User-Agent" : "azsdk-java-azure-storage-blob/12.12.0-beta.1 (11.0.7; Windows 10; 10.0)",
+      "x-ms-client-request-id" : "45d8f6b7-341b-4af9-82c8-e1e82591102d"
     },
     "Response" : {
       "Transfer-Encoding" : "chunked",
-      "x-ms-version" : "2020-06-12",
+      "x-ms-version" : "2020-08-04",
       "Server" : "Windows-Azure-Blob/1.0 Microsoft-HTTPAPI/2.0",
       "retry-after" : "0",
       "StatusCode" : "200",
-      "x-ms-request-id" : "1c5583de-e01e-00ea-36b4-3cd10f000000",
-      "Body" : "﻿<?xml version=\"1.0\" encoding=\"utf-8\"?><EnumerationResults ServiceEndpoint=\"https://kasobolcanarytest2.blob.core.windows.net/\"><Prefix>jtcblobsasreadpermissions</Prefix><Containers><Container><Name>jtcblobsasreadpermissions047351d3b133b2ebb5474b</Name><Properties><Last-Modified>Thu, 29 Apr 2021 04:58:38 GMT</Last-Modified><Etag>\"0x8D90ACB73C8C62A\"</Etag><LeaseStatus>unlocked</LeaseStatus><LeaseState>available</LeaseState><DefaultEncryptionScope>$account-encryption-key</DefaultEncryptionScope><DenyEncryptionScopeOverride>false</DenyEncryptionScopeOverride><HasImmutabilityPolicy>false</HasImmutabilityPolicy><HasLegalHold>false</HasLegalHold><VersionLevelWormEnabled>false</VersionLevelWormEnabled></Properties></Container></Containers><NextMarker /></EnumerationResults>",
-      "x-ms-client-request-id" : "067a9499-fb1c-42d2-b2a8-ba48a3f08930",
-      "Date" : "Thu, 29 Apr 2021 04:58:38 GMT",
+      "x-ms-request-id" : "c765226f-801e-0051-3512-41ec51000000",
+      "Body" : "﻿<?xml version=\"1.0\" encoding=\"utf-8\"?><EnumerationResults ServiceEndpoint=\"https://gaprauswest2.blob.core.windows.net/\"><Prefix>jtcblobsasreadpermissions</Prefix><Containers><Container><Name>jtcblobsasreadpermissions025435c068dfbc80e9465c</Name><Properties><Last-Modified>Tue, 04 May 2021 18:25:57 GMT</Last-Modified><Etag>\"0x8D90F2A0FBED688\"</Etag><LeaseStatus>unlocked</LeaseStatus><LeaseState>available</LeaseState><DefaultEncryptionScope>$account-encryption-key</DefaultEncryptionScope><DenyEncryptionScopeOverride>false</DenyEncryptionScopeOverride><HasImmutabilityPolicy>false</HasImmutabilityPolicy><HasLegalHold>false</HasLegalHold></Properties></Container></Containers><NextMarker /></EnumerationResults>",
+      "x-ms-client-request-id" : "45d8f6b7-341b-4af9-82c8-e1e82591102d",
+      "Date" : "Tue, 04 May 2021 18:25:57 GMT",
       "Content-Type" : "application/xml"
     },
     "Exception" : null
   }, {
     "Method" : "DELETE",
-    "Uri" : "https://REDACTED.blob.core.windows.net/jtcblobsasreadpermissions047351d3b133b2ebb5474b?restype=container",
+    "Uri" : "https://REDACTED.blob.core.windows.net/jtcblobsasreadpermissions025435c068dfbc80e9465c?restype=container",
     "Headers" : {
-      "x-ms-version" : "2020-06-12",
-      "User-Agent" : "azsdk-java-azure-storage-blob/12.11.0-beta.4 (11.0.8; Windows 10; 10.0)",
-      "x-ms-client-request-id" : "8245ef90-be88-4ad5-a7ad-4c5d9833cad4"
+      "x-ms-version" : "2020-08-04",
+      "User-Agent" : "azsdk-java-azure-storage-blob/12.12.0-beta.1 (11.0.7; Windows 10; 10.0)",
+      "x-ms-client-request-id" : "279a0417-d43a-4de7-ae8e-806ead6419b1"
     },
     "Response" : {
       "content-length" : "0",
-      "x-ms-version" : "2020-06-12",
+      "x-ms-version" : "2020-08-04",
       "Server" : "Windows-Azure-Blob/1.0 Microsoft-HTTPAPI/2.0",
       "retry-after" : "0",
       "StatusCode" : "202",
-      "x-ms-request-id" : "1c5583f8-e01e-00ea-4ab4-3cd10f000000",
-      "x-ms-client-request-id" : "8245ef90-be88-4ad5-a7ad-4c5d9833cad4",
-      "Date" : "Thu, 29 Apr 2021 04:58:38 GMT"
+      "x-ms-request-id" : "c765235a-801e-0051-0f12-41ec51000000",
+      "x-ms-client-request-id" : "279a0417-d43a-4de7-ae8e-806ead6419b1",
+      "Date" : "Tue, 04 May 2021 18:25:58 GMT"
     },
     "Exception" : null
   } ],
-  "variables" : [ "jtcblobsasreadpermissions047351d3b133b2ebb5474b", "javablobblobsasreadpermissions1211753690a21845a34", "2021-04-29T04:58:39.276413800Z", "2021-04-29T04:58:39.297415700Z" ]
+  "variables" : [ "jtcblobsasreadpermissions025435c068dfbc80e9465c", "javablobblobsasreadpermissions19623774a42bd5bb224", "2021-05-04T18:25:59.449722700Z", "2021-05-04T18:25:59.483711500Z" ]
 }