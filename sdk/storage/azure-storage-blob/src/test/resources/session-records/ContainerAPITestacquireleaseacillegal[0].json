--- conflicted
+++ resolved
@@ -1,59 +1,32 @@
 {
   "networkCallRecords" : [ {
     "Method" : "PUT",
-<<<<<<< HEAD
-    "Uri" : "https://jaschrepragrs.blob.core.windows.net/jtcacquireleaseacillegal0355857c8a01531cfc4f52?restype=container",
+    "Uri" : "https://jaschrepragrs.blob.core.windows.net/jtcacquireleaseacillegal098031a07c709fa6f2467a?restype=container",
     "Headers" : {
       "x-ms-version" : "2019-02-02",
       "User-Agent" : "azsdk-java-azure-storage-blob/12.0.0-preview.3 1.8.0_221; Windows 10 10.0",
-      "x-ms-client-request-id" : "03b22b42-d1af-4624-9aee-d2e83d31d151"
-=======
-    "Uri" : "https://azstoragesdkaccount.blob.core.windows.net/jtcacquireleaseacillegal051166fac6c5d8547c40f1?restype=container",
-    "Headers" : {
-      "x-ms-version" : "2019-02-02",
-      "User-Agent" : "azsdk-java-azure-storage-blob/12.0.0-preview.3 1.8.0_212; Windows 10 10.0",
-      "x-ms-client-request-id" : "2499622c-6e59-4f49-bccf-23f479e12658"
->>>>>>> a55d5dd9
+      "x-ms-client-request-id" : "80204486-bd5a-42c8-8111-1b6287f58c66"
     },
     "Response" : {
       "x-ms-version" : "2019-02-02",
       "Server" : "Windows-Azure-Blob/1.0 Microsoft-HTTPAPI/2.0",
-<<<<<<< HEAD
-      "ETag" : "\"0x8D7325325E11C89\"",
-      "Last-Modified" : "Thu, 05 Sep 2019 22:48:19 GMT",
+      "ETag" : "\"0x8D73560B073FC86\"",
+      "Last-Modified" : "Mon, 09 Sep 2019 20:02:48 GMT",
       "retry-after" : "0",
       "Content-Length" : "0",
       "StatusCode" : "201",
-      "x-ms-request-id" : "827d04f6-601e-001e-103c-643a46000000",
-      "Date" : "Thu, 05 Sep 2019 22:48:19 GMT",
-      "x-ms-client-request-id" : "03b22b42-d1af-4624-9aee-d2e83d31d151"
-=======
-      "ETag" : "\"0x8D732FD83B6A396\"",
-      "Last-Modified" : "Fri, 06 Sep 2019 19:07:51 GMT",
-      "retry-after" : "0",
-      "Content-Length" : "0",
-      "StatusCode" : "201",
-      "x-ms-request-id" : "ec651906-001e-001f-3ce6-64eb66000000",
-      "Date" : "Fri, 06 Sep 2019 19:07:51 GMT",
-      "x-ms-client-request-id" : "2499622c-6e59-4f49-bccf-23f479e12658"
->>>>>>> a55d5dd9
+      "x-ms-request-id" : "c5c9d4f4-301e-0042-3b49-67cbbf000000",
+      "Date" : "Mon, 09 Sep 2019 20:02:48 GMT",
+      "x-ms-client-request-id" : "80204486-bd5a-42c8-8111-1b6287f58c66"
     },
     "Exception" : null
   }, {
     "Method" : "GET",
-<<<<<<< HEAD
     "Uri" : "https://jaschrepragrs.blob.core.windows.net?prefix=jtcacquireleaseacillegal&comp=list",
     "Headers" : {
       "x-ms-version" : "2019-02-02",
       "User-Agent" : "azsdk-java-azure-storage-blob/12.0.0-preview.3 1.8.0_221; Windows 10 10.0",
-      "x-ms-client-request-id" : "0f5188ea-0790-46f6-934b-9406cbf73c45"
-=======
-    "Uri" : "https://azstoragesdkaccount.blob.core.windows.net?prefix=jtcacquireleaseacillegal&comp=list",
-    "Headers" : {
-      "x-ms-version" : "2019-02-02",
-      "User-Agent" : "azsdk-java-azure-storage-blob/12.0.0-preview.3 1.8.0_212; Windows 10 10.0",
-      "x-ms-client-request-id" : "e03f361f-3461-44fb-b443-1a4aaf90f554"
->>>>>>> a55d5dd9
+      "x-ms-client-request-id" : "a68105a3-1dec-4223-ba38-c874d1dd9e7d"
     },
     "Response" : {
       "Transfer-Encoding" : "chunked",
@@ -61,35 +34,20 @@
       "Server" : "Windows-Azure-Blob/1.0 Microsoft-HTTPAPI/2.0",
       "retry-after" : "0",
       "StatusCode" : "200",
-<<<<<<< HEAD
-      "x-ms-request-id" : "827d050b-601e-001e-243c-643a46000000",
-      "Body" : "﻿<?xml version=\"1.0\" encoding=\"utf-8\"?><EnumerationResults ServiceEndpoint=\"https://jaschrepragrs.blob.core.windows.net/\"><Prefix>jtcacquireleaseacillegal</Prefix><Containers><Container><Name>jtcacquireleaseacillegal0355857c8a01531cfc4f52</Name><Properties><Last-Modified>Thu, 05 Sep 2019 22:48:19 GMT</Last-Modified><Etag>\"0x8D7325325E11C89\"</Etag><LeaseStatus>unlocked</LeaseStatus><LeaseState>available</LeaseState><DefaultEncryptionScope>$account-encryption-key</DefaultEncryptionScope><DenyEncryptionScopeOverride>false</DenyEncryptionScopeOverride><HasImmutabilityPolicy>false</HasImmutabilityPolicy><HasLegalHold>false</HasLegalHold></Properties></Container></Containers><NextMarker /></EnumerationResults>",
-      "Date" : "Thu, 05 Sep 2019 22:48:19 GMT",
-      "x-ms-client-request-id" : "0f5188ea-0790-46f6-934b-9406cbf73c45",
-=======
-      "x-ms-request-id" : "ec651928-001e-001f-5ae6-64eb66000000",
-      "Body" : "﻿<?xml version=\"1.0\" encoding=\"utf-8\"?><EnumerationResults ServiceEndpoint=\"https://azstoragesdkaccount.blob.core.windows.net/\"><Prefix>jtcacquireleaseacillegal</Prefix><Containers><Container><Name>jtcacquireleaseacillegal051166fac6c5d8547c40f1</Name><Properties><Last-Modified>Fri, 06 Sep 2019 19:07:51 GMT</Last-Modified><Etag>\"0x8D732FD83B6A396\"</Etag><LeaseStatus>unlocked</LeaseStatus><LeaseState>available</LeaseState><DefaultEncryptionScope>$account-encryption-key</DefaultEncryptionScope><DenyEncryptionScopeOverride>false</DenyEncryptionScopeOverride><HasImmutabilityPolicy>false</HasImmutabilityPolicy><HasLegalHold>false</HasLegalHold></Properties></Container></Containers><NextMarker /></EnumerationResults>",
-      "Date" : "Fri, 06 Sep 2019 19:07:51 GMT",
-      "x-ms-client-request-id" : "e03f361f-3461-44fb-b443-1a4aaf90f554",
->>>>>>> a55d5dd9
+      "x-ms-request-id" : "c5c9d50f-301e-0042-5249-67cbbf000000",
+      "Body" : "﻿<?xml version=\"1.0\" encoding=\"utf-8\"?><EnumerationResults ServiceEndpoint=\"https://jaschrepragrs.blob.core.windows.net/\"><Prefix>jtcacquireleaseacillegal</Prefix><Containers><Container><Name>jtcacquireleaseacillegal098031a07c709fa6f2467a</Name><Properties><Last-Modified>Mon, 09 Sep 2019 20:02:48 GMT</Last-Modified><Etag>\"0x8D73560B073FC86\"</Etag><LeaseStatus>unlocked</LeaseStatus><LeaseState>available</LeaseState><DefaultEncryptionScope>$account-encryption-key</DefaultEncryptionScope><DenyEncryptionScopeOverride>false</DenyEncryptionScopeOverride><HasImmutabilityPolicy>false</HasImmutabilityPolicy><HasLegalHold>false</HasLegalHold></Properties></Container></Containers><NextMarker /></EnumerationResults>",
+      "Date" : "Mon, 09 Sep 2019 20:02:48 GMT",
+      "x-ms-client-request-id" : "a68105a3-1dec-4223-ba38-c874d1dd9e7d",
       "Content-Type" : "application/xml"
     },
     "Exception" : null
   }, {
     "Method" : "DELETE",
-<<<<<<< HEAD
-    "Uri" : "https://jaschrepragrs.blob.core.windows.net/jtcacquireleaseacillegal0355857c8a01531cfc4f52?restype=container",
+    "Uri" : "https://jaschrepragrs.blob.core.windows.net/jtcacquireleaseacillegal098031a07c709fa6f2467a?restype=container",
     "Headers" : {
       "x-ms-version" : "2019-02-02",
       "User-Agent" : "azsdk-java-azure-storage-blob/12.0.0-preview.3 1.8.0_221; Windows 10 10.0",
-      "x-ms-client-request-id" : "f59f3d1b-9dd5-452d-9ad2-f4e268167acd"
-=======
-    "Uri" : "https://azstoragesdkaccount.blob.core.windows.net/jtcacquireleaseacillegal051166fac6c5d8547c40f1?restype=container",
-    "Headers" : {
-      "x-ms-version" : "2019-02-02",
-      "User-Agent" : "azsdk-java-azure-storage-blob/12.0.0-preview.3 1.8.0_212; Windows 10 10.0",
-      "x-ms-client-request-id" : "3818b519-8e64-4685-9d07-707f683b1321"
->>>>>>> a55d5dd9
+      "x-ms-client-request-id" : "7d9f2114-8d8e-4322-a133-85c89302b1ed"
     },
     "Response" : {
       "x-ms-version" : "2019-02-02",
@@ -97,21 +55,11 @@
       "retry-after" : "0",
       "Content-Length" : "0",
       "StatusCode" : "202",
-<<<<<<< HEAD
-      "x-ms-request-id" : "827d0516-601e-001e-2f3c-643a46000000",
-      "Date" : "Thu, 05 Sep 2019 22:48:19 GMT",
-      "x-ms-client-request-id" : "f59f3d1b-9dd5-452d-9ad2-f4e268167acd"
+      "x-ms-request-id" : "c5c9d533-301e-0042-7249-67cbbf000000",
+      "Date" : "Mon, 09 Sep 2019 20:02:48 GMT",
+      "x-ms-client-request-id" : "7d9f2114-8d8e-4322-a133-85c89302b1ed"
     },
     "Exception" : null
   } ],
-  "variables" : [ "jtcacquireleaseacillegal0355857c8a01531cfc4f52" ]
-=======
-      "x-ms-request-id" : "ec651937-001e-001f-68e6-64eb66000000",
-      "Date" : "Fri, 06 Sep 2019 19:07:51 GMT",
-      "x-ms-client-request-id" : "3818b519-8e64-4685-9d07-707f683b1321"
-    },
-    "Exception" : null
-  } ],
-  "variables" : [ "jtcacquireleaseacillegal051166fac6c5d8547c40f1" ]
->>>>>>> a55d5dd9
+  "variables" : [ "jtcacquireleaseacillegal098031a07c709fa6f2467a" ]
 }