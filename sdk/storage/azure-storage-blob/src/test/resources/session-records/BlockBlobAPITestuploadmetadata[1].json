{
  "networkCallRecords" : [ {
    "Method" : "PUT",
<<<<<<< HEAD
    "Uri" : "https://jaschrepragrs.blob.core.windows.net/jtcuploadmetadata0blockblobapitestuploadmetadataf3d54353b82?restype=container",
    "Headers" : {
      "x-ms-version" : "2019-02-02",
      "User-Agent" : "azsdk-java-azure-storage-blob/12.0.0-preview.3 1.8.0_221; Windows 10 10.0",
      "x-ms-client-request-id" : "cd926634-3f67-4c3b-9b72-f0eaacb64817"
=======
    "Uri" : "https://azstoragesdkaccount.blob.core.windows.net/jtcuploadmetadata0blockblobapitestuploadmetadata7f239529c6d?restype=container",
    "Headers" : {
      "x-ms-version" : "2019-02-02",
      "User-Agent" : "azsdk-java-azure-storage-blob/12.0.0-preview.3 1.8.0_212; Windows 10 10.0",
      "x-ms-client-request-id" : "808654ae-6f71-42a7-b8a0-047709d8dceb"
>>>>>>> a55d5dd9
    },
    "Response" : {
      "x-ms-version" : "2019-02-02",
      "Server" : "Windows-Azure-Blob/1.0 Microsoft-HTTPAPI/2.0",
<<<<<<< HEAD
      "ETag" : "\"0x8D732528F594217\"",
      "Last-Modified" : "Thu, 05 Sep 2019 22:44:06 GMT",
      "retry-after" : "0",
      "Content-Length" : "0",
      "StatusCode" : "201",
      "x-ms-request-id" : "04dbf317-f01e-0032-583b-64b87b000000",
      "Date" : "Thu, 05 Sep 2019 22:44:06 GMT",
      "x-ms-client-request-id" : "cd926634-3f67-4c3b-9b72-f0eaacb64817"
=======
      "ETag" : "\"0x8D732FCF534BFEA\"",
      "Last-Modified" : "Fri, 06 Sep 2019 19:03:52 GMT",
      "retry-after" : "0",
      "Content-Length" : "0",
      "StatusCode" : "201",
      "x-ms-request-id" : "ac5279d6-801e-0086-71e5-6464a4000000",
      "Date" : "Fri, 06 Sep 2019 19:03:51 GMT",
      "x-ms-client-request-id" : "808654ae-6f71-42a7-b8a0-047709d8dceb"
>>>>>>> a55d5dd9
    },
    "Exception" : null
  }, {
    "Method" : "PUT",
<<<<<<< HEAD
    "Uri" : "https://jaschrepragrs.blob.core.windows.net/jtcuploadmetadata0blockblobapitestuploadmetadataf3d54353b82/javablobuploadmetadata1blockblobapitestuploadmetadataf3d972933",
    "Headers" : {
      "x-ms-version" : "2019-02-02",
      "User-Agent" : "azsdk-java-azure-storage-blob/12.0.0-preview.3 1.8.0_221; Windows 10 10.0",
      "x-ms-client-request-id" : "d755b65d-6e6b-4840-9560-0194fa197833",
=======
    "Uri" : "https://azstoragesdkaccount.blob.core.windows.net/jtcuploadmetadata0blockblobapitestuploadmetadata7f239529c6d/javablobuploadmetadata1blockblobapitestuploadmetadata7f2294271",
    "Headers" : {
      "x-ms-version" : "2019-02-02",
      "User-Agent" : "azsdk-java-azure-storage-blob/12.0.0-preview.3 1.8.0_212; Windows 10 10.0",
      "x-ms-client-request-id" : "455e43c4-edde-485b-94d2-52a487f05517",
>>>>>>> a55d5dd9
      "Content-Type" : "application/octet-stream"
    },
    "Response" : {
      "x-ms-version" : "2019-02-02",
      "Server" : "Windows-Azure-Blob/1.0 Microsoft-HTTPAPI/2.0",
      "x-ms-content-crc64" : "6RYQPwaVsyQ=",
<<<<<<< HEAD
      "Last-Modified" : "Thu, 05 Sep 2019 22:44:07 GMT",
      "retry-after" : "0",
      "StatusCode" : "201",
      "x-ms-request-server-encrypted" : "true",
      "Date" : "Thu, 05 Sep 2019 22:44:07 GMT",
      "Content-MD5" : "wh+Wm18D0z1D4E+PE252gg==",
      "ETag" : "\"0x8D732528F72191A\"",
      "Content-Length" : "0",
      "x-ms-request-id" : "04dbf32a-f01e-0032-683b-64b87b000000",
      "x-ms-client-request-id" : "d755b65d-6e6b-4840-9560-0194fa197833"
=======
      "Last-Modified" : "Fri, 06 Sep 2019 19:03:52 GMT",
      "retry-after" : "0",
      "StatusCode" : "201",
      "x-ms-request-server-encrypted" : "true",
      "Date" : "Fri, 06 Sep 2019 19:03:51 GMT",
      "Content-MD5" : "wh+Wm18D0z1D4E+PE252gg==",
      "ETag" : "\"0x8D732FCF55D0D1C\"",
      "Content-Length" : "0",
      "x-ms-request-id" : "ac527a45-801e-0086-46e5-6464a4000000",
      "x-ms-client-request-id" : "455e43c4-edde-485b-94d2-52a487f05517"
>>>>>>> a55d5dd9
    },
    "Exception" : null
  }, {
    "Method" : "PUT",
<<<<<<< HEAD
    "Uri" : "https://jaschrepragrs.blob.core.windows.net/jtcuploadmetadata0blockblobapitestuploadmetadataf3d54353b82/javablobuploadmetadata1blockblobapitestuploadmetadataf3d972933",
    "Headers" : {
      "x-ms-version" : "2019-02-02",
      "User-Agent" : "azsdk-java-azure-storage-blob/12.0.0-preview.3 1.8.0_221; Windows 10 10.0",
      "x-ms-client-request-id" : "8baea72f-2b70-4af3-bfff-7e247b46f56f",
=======
    "Uri" : "https://azstoragesdkaccount.blob.core.windows.net/jtcuploadmetadata0blockblobapitestuploadmetadata7f239529c6d/javablobuploadmetadata1blockblobapitestuploadmetadata7f2294271",
    "Headers" : {
      "x-ms-version" : "2019-02-02",
      "User-Agent" : "azsdk-java-azure-storage-blob/12.0.0-preview.3 1.8.0_212; Windows 10 10.0",
      "x-ms-client-request-id" : "7505c412-a8f4-4259-b4e4-ba1f62928a19",
>>>>>>> a55d5dd9
      "Content-Type" : "application/octet-stream"
    },
    "Response" : {
      "x-ms-version" : "2019-02-02",
      "Server" : "Windows-Azure-Blob/1.0 Microsoft-HTTPAPI/2.0",
      "x-ms-content-crc64" : "6RYQPwaVsyQ=",
<<<<<<< HEAD
      "Last-Modified" : "Thu, 05 Sep 2019 22:44:07 GMT",
      "retry-after" : "0",
      "StatusCode" : "201",
      "x-ms-request-server-encrypted" : "true",
      "Date" : "Thu, 05 Sep 2019 22:44:07 GMT",
      "Content-MD5" : "wh+Wm18D0z1D4E+PE252gg==",
      "ETag" : "\"0x8D732528F7E9E8C\"",
      "Content-Length" : "0",
      "x-ms-request-id" : "04dbf32f-f01e-0032-6c3b-64b87b000000",
      "x-ms-client-request-id" : "8baea72f-2b70-4af3-bfff-7e247b46f56f"
=======
      "Last-Modified" : "Fri, 06 Sep 2019 19:03:52 GMT",
      "retry-after" : "0",
      "StatusCode" : "201",
      "x-ms-request-server-encrypted" : "true",
      "Date" : "Fri, 06 Sep 2019 19:03:51 GMT",
      "Content-MD5" : "wh+Wm18D0z1D4E+PE252gg==",
      "ETag" : "\"0x8D732FCF567E51D\"",
      "Content-Length" : "0",
      "x-ms-request-id" : "ac527a58-801e-0086-58e5-6464a4000000",
      "x-ms-client-request-id" : "7505c412-a8f4-4259-b4e4-ba1f62928a19"
>>>>>>> a55d5dd9
    },
    "Exception" : null
  }, {
    "Method" : "HEAD",
<<<<<<< HEAD
    "Uri" : "https://jaschrepragrs.blob.core.windows.net/jtcuploadmetadata0blockblobapitestuploadmetadataf3d54353b82/javablobuploadmetadata1blockblobapitestuploadmetadataf3d972933",
    "Headers" : {
      "x-ms-version" : "2019-02-02",
      "User-Agent" : "azsdk-java-azure-storage-blob/12.0.0-preview.3 1.8.0_221; Windows 10 10.0",
      "x-ms-client-request-id" : "88317232-ea6a-4ed0-a50a-9d4777252476"
=======
    "Uri" : "https://azstoragesdkaccount.blob.core.windows.net/jtcuploadmetadata0blockblobapitestuploadmetadata7f239529c6d/javablobuploadmetadata1blockblobapitestuploadmetadata7f2294271",
    "Headers" : {
      "x-ms-version" : "2019-02-02",
      "User-Agent" : "azsdk-java-azure-storage-blob/12.0.0-preview.3 1.8.0_212; Windows 10 10.0",
      "x-ms-client-request-id" : "ad80f5e1-e65a-4548-b311-242840321f81"
>>>>>>> a55d5dd9
    },
    "Response" : {
      "x-ms-version" : "2019-02-02",
      "x-ms-lease-status" : "unlocked",
      "Server" : "Windows-Azure-Blob/1.0 Microsoft-HTTPAPI/2.0",
      "x-ms-tag-count" : "0",
      "x-ms-lease-state" : "available",
<<<<<<< HEAD
      "Last-Modified" : "Thu, 05 Sep 2019 22:44:07 GMT",
      "retry-after" : "0",
      "StatusCode" : "200",
      "Date" : "Thu, 05 Sep 2019 22:44:07 GMT",
=======
      "Last-Modified" : "Fri, 06 Sep 2019 19:03:52 GMT",
      "retry-after" : "0",
      "StatusCode" : "200",
      "Date" : "Fri, 06 Sep 2019 19:03:51 GMT",
>>>>>>> a55d5dd9
      "x-ms-meta-foo" : "bar",
      "x-ms-blob-type" : "BlockBlob",
      "Content-MD5" : "wh+Wm18D0z1D4E+PE252gg==",
      "Accept-Ranges" : "bytes",
      "x-ms-server-encrypted" : "true",
      "x-ms-access-tier-inferred" : "true",
      "x-ms-access-tier" : "Hot",
<<<<<<< HEAD
      "ETag" : "\"0x8D732528F7E9E8C\"",
      "x-ms-creation-time" : "Thu, 05 Sep 2019 22:44:07 GMT",
      "Content-Length" : "7",
      "x-ms-request-id" : "04dbf33a-f01e-0032-753b-64b87b000000",
      "x-ms-meta-fizz" : "buzz",
      "x-ms-client-request-id" : "88317232-ea6a-4ed0-a50a-9d4777252476",
=======
      "ETag" : "\"0x8D732FCF567E51D\"",
      "x-ms-creation-time" : "Fri, 06 Sep 2019 19:03:52 GMT",
      "Content-Length" : "7",
      "x-ms-request-id" : "ac527a6d-801e-0086-6ae5-6464a4000000",
      "x-ms-meta-fizz" : "buzz",
      "x-ms-client-request-id" : "ad80f5e1-e65a-4548-b311-242840321f81",
>>>>>>> a55d5dd9
      "Content-Type" : "application/octet-stream"
    },
    "Exception" : null
  }, {
    "Method" : "GET",
<<<<<<< HEAD
    "Uri" : "https://jaschrepragrs.blob.core.windows.net?prefix=jtcuploadmetadata&comp=list",
    "Headers" : {
      "x-ms-version" : "2019-02-02",
      "User-Agent" : "azsdk-java-azure-storage-blob/12.0.0-preview.3 1.8.0_221; Windows 10 10.0",
      "x-ms-client-request-id" : "fc653404-42e7-4a8f-b631-94d454e24c11"
=======
    "Uri" : "https://azstoragesdkaccount.blob.core.windows.net?prefix=jtcuploadmetadata&comp=list",
    "Headers" : {
      "x-ms-version" : "2019-02-02",
      "User-Agent" : "azsdk-java-azure-storage-blob/12.0.0-preview.3 1.8.0_212; Windows 10 10.0",
      "x-ms-client-request-id" : "812f458b-9778-4c4a-8186-ea0bf14ffcbd"
>>>>>>> a55d5dd9
    },
    "Response" : {
      "Transfer-Encoding" : "chunked",
      "x-ms-version" : "2019-02-02",
      "Server" : "Windows-Azure-Blob/1.0 Microsoft-HTTPAPI/2.0",
      "retry-after" : "0",
      "StatusCode" : "200",
<<<<<<< HEAD
      "x-ms-request-id" : "04dbf33f-f01e-0032-7a3b-64b87b000000",
      "Body" : "﻿<?xml version=\"1.0\" encoding=\"utf-8\"?><EnumerationResults ServiceEndpoint=\"https://jaschrepragrs.blob.core.windows.net/\"><Prefix>jtcuploadmetadata</Prefix><Containers><Container><Name>jtcuploadmetadata0blockblobapitestuploadmetadataf3d54353b82</Name><Properties><Last-Modified>Thu, 05 Sep 2019 22:44:06 GMT</Last-Modified><Etag>\"0x8D732528F594217\"</Etag><LeaseStatus>unlocked</LeaseStatus><LeaseState>available</LeaseState><DefaultEncryptionScope>$account-encryption-key</DefaultEncryptionScope><DenyEncryptionScopeOverride>false</DenyEncryptionScopeOverride><HasImmutabilityPolicy>false</HasImmutabilityPolicy><HasLegalHold>false</HasLegalHold></Properties></Container></Containers><NextMarker /></EnumerationResults>",
      "Date" : "Thu, 05 Sep 2019 22:44:07 GMT",
      "x-ms-client-request-id" : "fc653404-42e7-4a8f-b631-94d454e24c11",
=======
      "x-ms-request-id" : "ac527a85-801e-0086-7de5-6464a4000000",
      "Body" : "﻿<?xml version=\"1.0\" encoding=\"utf-8\"?><EnumerationResults ServiceEndpoint=\"https://azstoragesdkaccount.blob.core.windows.net/\"><Prefix>jtcuploadmetadata</Prefix><Containers><Container><Name>jtcuploadmetadata0blockblobapitestuploadmetadata7f239529c6d</Name><Properties><Last-Modified>Fri, 06 Sep 2019 19:03:52 GMT</Last-Modified><Etag>\"0x8D732FCF534BFEA\"</Etag><LeaseStatus>unlocked</LeaseStatus><LeaseState>available</LeaseState><DefaultEncryptionScope>$account-encryption-key</DefaultEncryptionScope><DenyEncryptionScopeOverride>false</DenyEncryptionScopeOverride><HasImmutabilityPolicy>false</HasImmutabilityPolicy><HasLegalHold>false</HasLegalHold></Properties></Container></Containers><NextMarker /></EnumerationResults>",
      "Date" : "Fri, 06 Sep 2019 19:03:51 GMT",
      "x-ms-client-request-id" : "812f458b-9778-4c4a-8186-ea0bf14ffcbd",
>>>>>>> a55d5dd9
      "Content-Type" : "application/xml"
    },
    "Exception" : null
  }, {
    "Method" : "DELETE",
<<<<<<< HEAD
    "Uri" : "https://jaschrepragrs.blob.core.windows.net/jtcuploadmetadata0blockblobapitestuploadmetadataf3d54353b82?restype=container",
    "Headers" : {
      "x-ms-version" : "2019-02-02",
      "User-Agent" : "azsdk-java-azure-storage-blob/12.0.0-preview.3 1.8.0_221; Windows 10 10.0",
      "x-ms-client-request-id" : "e9bfef86-2886-4df4-bb37-cbb1d11bf5cc"
=======
    "Uri" : "https://azstoragesdkaccount.blob.core.windows.net/jtcuploadmetadata0blockblobapitestuploadmetadata7f239529c6d?restype=container",
    "Headers" : {
      "x-ms-version" : "2019-02-02",
      "User-Agent" : "azsdk-java-azure-storage-blob/12.0.0-preview.3 1.8.0_212; Windows 10 10.0",
      "x-ms-client-request-id" : "ae33d6df-db55-4738-b5c0-23ff6ec911c4"
>>>>>>> a55d5dd9
    },
    "Response" : {
      "x-ms-version" : "2019-02-02",
      "Server" : "Windows-Azure-Blob/1.0 Microsoft-HTTPAPI/2.0",
      "retry-after" : "0",
      "Content-Length" : "0",
      "StatusCode" : "202",
<<<<<<< HEAD
      "x-ms-request-id" : "04dbf34a-f01e-0032-053b-64b87b000000",
      "Date" : "Thu, 05 Sep 2019 22:44:07 GMT",
      "x-ms-client-request-id" : "e9bfef86-2886-4df4-bb37-cbb1d11bf5cc"
    },
    "Exception" : null
  } ],
  "variables" : [ "jtcuploadmetadata0blockblobapitestuploadmetadataf3d54353b82", "javablobuploadmetadata1blockblobapitestuploadmetadataf3d972933", "javablobuploadmetadata2blockblobapitestuploadmetadataf3d277439" ]
=======
      "x-ms-request-id" : "ac527a92-801e-0086-07e5-6464a4000000",
      "Date" : "Fri, 06 Sep 2019 19:03:51 GMT",
      "x-ms-client-request-id" : "ae33d6df-db55-4738-b5c0-23ff6ec911c4"
    },
    "Exception" : null
  } ],
  "variables" : [ "jtcuploadmetadata0blockblobapitestuploadmetadata7f239529c6d", "javablobuploadmetadata1blockblobapitestuploadmetadata7f2294271", "javablobuploadmetadata2blockblobapitestuploadmetadata7f2815415" ]
>>>>>>> a55d5dd9
}<|MERGE_RESOLUTION|>--- conflicted
+++ resolved
@@ -1,151 +1,82 @@
 {
   "networkCallRecords" : [ {
     "Method" : "PUT",
-<<<<<<< HEAD
-    "Uri" : "https://jaschrepragrs.blob.core.windows.net/jtcuploadmetadata0blockblobapitestuploadmetadataf3d54353b82?restype=container",
+    "Uri" : "https://jaschrepragrs.blob.core.windows.net/jtcuploadmetadata0blockblobapitestuploadmetadata5e207365b76?restype=container",
     "Headers" : {
       "x-ms-version" : "2019-02-02",
       "User-Agent" : "azsdk-java-azure-storage-blob/12.0.0-preview.3 1.8.0_221; Windows 10 10.0",
-      "x-ms-client-request-id" : "cd926634-3f67-4c3b-9b72-f0eaacb64817"
-=======
-    "Uri" : "https://azstoragesdkaccount.blob.core.windows.net/jtcuploadmetadata0blockblobapitestuploadmetadata7f239529c6d?restype=container",
-    "Headers" : {
-      "x-ms-version" : "2019-02-02",
-      "User-Agent" : "azsdk-java-azure-storage-blob/12.0.0-preview.3 1.8.0_212; Windows 10 10.0",
-      "x-ms-client-request-id" : "808654ae-6f71-42a7-b8a0-047709d8dceb"
->>>>>>> a55d5dd9
+      "x-ms-client-request-id" : "4b64cb2a-4cc6-40bf-972e-37df15f39a55"
     },
     "Response" : {
       "x-ms-version" : "2019-02-02",
       "Server" : "Windows-Azure-Blob/1.0 Microsoft-HTTPAPI/2.0",
-<<<<<<< HEAD
-      "ETag" : "\"0x8D732528F594217\"",
-      "Last-Modified" : "Thu, 05 Sep 2019 22:44:06 GMT",
+      "ETag" : "\"0x8D73561C901CE6F\"",
+      "Last-Modified" : "Mon, 09 Sep 2019 20:10:39 GMT",
       "retry-after" : "0",
       "Content-Length" : "0",
       "StatusCode" : "201",
-      "x-ms-request-id" : "04dbf317-f01e-0032-583b-64b87b000000",
-      "Date" : "Thu, 05 Sep 2019 22:44:06 GMT",
-      "x-ms-client-request-id" : "cd926634-3f67-4c3b-9b72-f0eaacb64817"
-=======
-      "ETag" : "\"0x8D732FCF534BFEA\"",
-      "Last-Modified" : "Fri, 06 Sep 2019 19:03:52 GMT",
-      "retry-after" : "0",
-      "Content-Length" : "0",
-      "StatusCode" : "201",
-      "x-ms-request-id" : "ac5279d6-801e-0086-71e5-6464a4000000",
-      "Date" : "Fri, 06 Sep 2019 19:03:51 GMT",
-      "x-ms-client-request-id" : "808654ae-6f71-42a7-b8a0-047709d8dceb"
->>>>>>> a55d5dd9
+      "x-ms-request-id" : "806c71dd-a01e-006e-3b4a-674982000000",
+      "Date" : "Mon, 09 Sep 2019 20:10:38 GMT",
+      "x-ms-client-request-id" : "4b64cb2a-4cc6-40bf-972e-37df15f39a55"
     },
     "Exception" : null
   }, {
     "Method" : "PUT",
-<<<<<<< HEAD
-    "Uri" : "https://jaschrepragrs.blob.core.windows.net/jtcuploadmetadata0blockblobapitestuploadmetadataf3d54353b82/javablobuploadmetadata1blockblobapitestuploadmetadataf3d972933",
+    "Uri" : "https://jaschrepragrs.blob.core.windows.net/jtcuploadmetadata0blockblobapitestuploadmetadata5e207365b76/javablobuploadmetadata1blockblobapitestuploadmetadata5e241277f",
     "Headers" : {
       "x-ms-version" : "2019-02-02",
       "User-Agent" : "azsdk-java-azure-storage-blob/12.0.0-preview.3 1.8.0_221; Windows 10 10.0",
-      "x-ms-client-request-id" : "d755b65d-6e6b-4840-9560-0194fa197833",
-=======
-    "Uri" : "https://azstoragesdkaccount.blob.core.windows.net/jtcuploadmetadata0blockblobapitestuploadmetadata7f239529c6d/javablobuploadmetadata1blockblobapitestuploadmetadata7f2294271",
-    "Headers" : {
-      "x-ms-version" : "2019-02-02",
-      "User-Agent" : "azsdk-java-azure-storage-blob/12.0.0-preview.3 1.8.0_212; Windows 10 10.0",
-      "x-ms-client-request-id" : "455e43c4-edde-485b-94d2-52a487f05517",
->>>>>>> a55d5dd9
+      "x-ms-client-request-id" : "b360a322-d9b9-4a6a-ba2a-746fc01ae8b4",
       "Content-Type" : "application/octet-stream"
     },
     "Response" : {
       "x-ms-version" : "2019-02-02",
       "Server" : "Windows-Azure-Blob/1.0 Microsoft-HTTPAPI/2.0",
       "x-ms-content-crc64" : "6RYQPwaVsyQ=",
-<<<<<<< HEAD
-      "Last-Modified" : "Thu, 05 Sep 2019 22:44:07 GMT",
+      "Last-Modified" : "Mon, 09 Sep 2019 20:10:39 GMT",
       "retry-after" : "0",
       "StatusCode" : "201",
       "x-ms-request-server-encrypted" : "true",
-      "Date" : "Thu, 05 Sep 2019 22:44:07 GMT",
+      "Date" : "Mon, 09 Sep 2019 20:10:38 GMT",
       "Content-MD5" : "wh+Wm18D0z1D4E+PE252gg==",
-      "ETag" : "\"0x8D732528F72191A\"",
+      "ETag" : "\"0x8D73561C90F1AF4\"",
       "Content-Length" : "0",
-      "x-ms-request-id" : "04dbf32a-f01e-0032-683b-64b87b000000",
-      "x-ms-client-request-id" : "d755b65d-6e6b-4840-9560-0194fa197833"
-=======
-      "Last-Modified" : "Fri, 06 Sep 2019 19:03:52 GMT",
-      "retry-after" : "0",
-      "StatusCode" : "201",
-      "x-ms-request-server-encrypted" : "true",
-      "Date" : "Fri, 06 Sep 2019 19:03:51 GMT",
-      "Content-MD5" : "wh+Wm18D0z1D4E+PE252gg==",
-      "ETag" : "\"0x8D732FCF55D0D1C\"",
-      "Content-Length" : "0",
-      "x-ms-request-id" : "ac527a45-801e-0086-46e5-6464a4000000",
-      "x-ms-client-request-id" : "455e43c4-edde-485b-94d2-52a487f05517"
->>>>>>> a55d5dd9
+      "x-ms-request-id" : "806c71ef-a01e-006e-4c4a-674982000000",
+      "x-ms-client-request-id" : "b360a322-d9b9-4a6a-ba2a-746fc01ae8b4"
     },
     "Exception" : null
   }, {
     "Method" : "PUT",
-<<<<<<< HEAD
-    "Uri" : "https://jaschrepragrs.blob.core.windows.net/jtcuploadmetadata0blockblobapitestuploadmetadataf3d54353b82/javablobuploadmetadata1blockblobapitestuploadmetadataf3d972933",
+    "Uri" : "https://jaschrepragrs.blob.core.windows.net/jtcuploadmetadata0blockblobapitestuploadmetadata5e207365b76/javablobuploadmetadata1blockblobapitestuploadmetadata5e241277f",
     "Headers" : {
       "x-ms-version" : "2019-02-02",
       "User-Agent" : "azsdk-java-azure-storage-blob/12.0.0-preview.3 1.8.0_221; Windows 10 10.0",
-      "x-ms-client-request-id" : "8baea72f-2b70-4af3-bfff-7e247b46f56f",
-=======
-    "Uri" : "https://azstoragesdkaccount.blob.core.windows.net/jtcuploadmetadata0blockblobapitestuploadmetadata7f239529c6d/javablobuploadmetadata1blockblobapitestuploadmetadata7f2294271",
-    "Headers" : {
-      "x-ms-version" : "2019-02-02",
-      "User-Agent" : "azsdk-java-azure-storage-blob/12.0.0-preview.3 1.8.0_212; Windows 10 10.0",
-      "x-ms-client-request-id" : "7505c412-a8f4-4259-b4e4-ba1f62928a19",
->>>>>>> a55d5dd9
+      "x-ms-client-request-id" : "34beb358-1ee0-4642-b820-bd260a99dfc5",
       "Content-Type" : "application/octet-stream"
     },
     "Response" : {
       "x-ms-version" : "2019-02-02",
       "Server" : "Windows-Azure-Blob/1.0 Microsoft-HTTPAPI/2.0",
       "x-ms-content-crc64" : "6RYQPwaVsyQ=",
-<<<<<<< HEAD
-      "Last-Modified" : "Thu, 05 Sep 2019 22:44:07 GMT",
+      "Last-Modified" : "Mon, 09 Sep 2019 20:10:39 GMT",
       "retry-after" : "0",
       "StatusCode" : "201",
       "x-ms-request-server-encrypted" : "true",
-      "Date" : "Thu, 05 Sep 2019 22:44:07 GMT",
+      "Date" : "Mon, 09 Sep 2019 20:10:38 GMT",
       "Content-MD5" : "wh+Wm18D0z1D4E+PE252gg==",
-      "ETag" : "\"0x8D732528F7E9E8C\"",
+      "ETag" : "\"0x8D73561C91B5233\"",
       "Content-Length" : "0",
-      "x-ms-request-id" : "04dbf32f-f01e-0032-6c3b-64b87b000000",
-      "x-ms-client-request-id" : "8baea72f-2b70-4af3-bfff-7e247b46f56f"
-=======
-      "Last-Modified" : "Fri, 06 Sep 2019 19:03:52 GMT",
-      "retry-after" : "0",
-      "StatusCode" : "201",
-      "x-ms-request-server-encrypted" : "true",
-      "Date" : "Fri, 06 Sep 2019 19:03:51 GMT",
-      "Content-MD5" : "wh+Wm18D0z1D4E+PE252gg==",
-      "ETag" : "\"0x8D732FCF567E51D\"",
-      "Content-Length" : "0",
-      "x-ms-request-id" : "ac527a58-801e-0086-58e5-6464a4000000",
-      "x-ms-client-request-id" : "7505c412-a8f4-4259-b4e4-ba1f62928a19"
->>>>>>> a55d5dd9
+      "x-ms-request-id" : "806c7202-a01e-006e-5f4a-674982000000",
+      "x-ms-client-request-id" : "34beb358-1ee0-4642-b820-bd260a99dfc5"
     },
     "Exception" : null
   }, {
     "Method" : "HEAD",
-<<<<<<< HEAD
-    "Uri" : "https://jaschrepragrs.blob.core.windows.net/jtcuploadmetadata0blockblobapitestuploadmetadataf3d54353b82/javablobuploadmetadata1blockblobapitestuploadmetadataf3d972933",
+    "Uri" : "https://jaschrepragrs.blob.core.windows.net/jtcuploadmetadata0blockblobapitestuploadmetadata5e207365b76/javablobuploadmetadata1blockblobapitestuploadmetadata5e241277f",
     "Headers" : {
       "x-ms-version" : "2019-02-02",
       "User-Agent" : "azsdk-java-azure-storage-blob/12.0.0-preview.3 1.8.0_221; Windows 10 10.0",
-      "x-ms-client-request-id" : "88317232-ea6a-4ed0-a50a-9d4777252476"
-=======
-    "Uri" : "https://azstoragesdkaccount.blob.core.windows.net/jtcuploadmetadata0blockblobapitestuploadmetadata7f239529c6d/javablobuploadmetadata1blockblobapitestuploadmetadata7f2294271",
-    "Headers" : {
-      "x-ms-version" : "2019-02-02",
-      "User-Agent" : "azsdk-java-azure-storage-blob/12.0.0-preview.3 1.8.0_212; Windows 10 10.0",
-      "x-ms-client-request-id" : "ad80f5e1-e65a-4548-b311-242840321f81"
->>>>>>> a55d5dd9
+      "x-ms-client-request-id" : "ef3ecc03-a1a0-4682-9f98-73525487f98e"
     },
     "Response" : {
       "x-ms-version" : "2019-02-02",
@@ -153,17 +84,10 @@
       "Server" : "Windows-Azure-Blob/1.0 Microsoft-HTTPAPI/2.0",
       "x-ms-tag-count" : "0",
       "x-ms-lease-state" : "available",
-<<<<<<< HEAD
-      "Last-Modified" : "Thu, 05 Sep 2019 22:44:07 GMT",
+      "Last-Modified" : "Mon, 09 Sep 2019 20:10:39 GMT",
       "retry-after" : "0",
       "StatusCode" : "200",
-      "Date" : "Thu, 05 Sep 2019 22:44:07 GMT",
-=======
-      "Last-Modified" : "Fri, 06 Sep 2019 19:03:52 GMT",
-      "retry-after" : "0",
-      "StatusCode" : "200",
-      "Date" : "Fri, 06 Sep 2019 19:03:51 GMT",
->>>>>>> a55d5dd9
+      "Date" : "Mon, 09 Sep 2019 20:10:39 GMT",
       "x-ms-meta-foo" : "bar",
       "x-ms-blob-type" : "BlockBlob",
       "Content-MD5" : "wh+Wm18D0z1D4E+PE252gg==",
@@ -171,39 +95,22 @@
       "x-ms-server-encrypted" : "true",
       "x-ms-access-tier-inferred" : "true",
       "x-ms-access-tier" : "Hot",
-<<<<<<< HEAD
-      "ETag" : "\"0x8D732528F7E9E8C\"",
-      "x-ms-creation-time" : "Thu, 05 Sep 2019 22:44:07 GMT",
+      "ETag" : "\"0x8D73561C91B5233\"",
+      "x-ms-creation-time" : "Mon, 09 Sep 2019 20:10:39 GMT",
       "Content-Length" : "7",
-      "x-ms-request-id" : "04dbf33a-f01e-0032-753b-64b87b000000",
+      "x-ms-request-id" : "806c7216-a01e-006e-734a-674982000000",
       "x-ms-meta-fizz" : "buzz",
-      "x-ms-client-request-id" : "88317232-ea6a-4ed0-a50a-9d4777252476",
-=======
-      "ETag" : "\"0x8D732FCF567E51D\"",
-      "x-ms-creation-time" : "Fri, 06 Sep 2019 19:03:52 GMT",
-      "Content-Length" : "7",
-      "x-ms-request-id" : "ac527a6d-801e-0086-6ae5-6464a4000000",
-      "x-ms-meta-fizz" : "buzz",
-      "x-ms-client-request-id" : "ad80f5e1-e65a-4548-b311-242840321f81",
->>>>>>> a55d5dd9
+      "x-ms-client-request-id" : "ef3ecc03-a1a0-4682-9f98-73525487f98e",
       "Content-Type" : "application/octet-stream"
     },
     "Exception" : null
   }, {
     "Method" : "GET",
-<<<<<<< HEAD
     "Uri" : "https://jaschrepragrs.blob.core.windows.net?prefix=jtcuploadmetadata&comp=list",
     "Headers" : {
       "x-ms-version" : "2019-02-02",
       "User-Agent" : "azsdk-java-azure-storage-blob/12.0.0-preview.3 1.8.0_221; Windows 10 10.0",
-      "x-ms-client-request-id" : "fc653404-42e7-4a8f-b631-94d454e24c11"
-=======
-    "Uri" : "https://azstoragesdkaccount.blob.core.windows.net?prefix=jtcuploadmetadata&comp=list",
-    "Headers" : {
-      "x-ms-version" : "2019-02-02",
-      "User-Agent" : "azsdk-java-azure-storage-blob/12.0.0-preview.3 1.8.0_212; Windows 10 10.0",
-      "x-ms-client-request-id" : "812f458b-9778-4c4a-8186-ea0bf14ffcbd"
->>>>>>> a55d5dd9
+      "x-ms-client-request-id" : "455b554c-1308-4989-9297-8142e8bcd35e"
     },
     "Response" : {
       "Transfer-Encoding" : "chunked",
@@ -211,35 +118,20 @@
       "Server" : "Windows-Azure-Blob/1.0 Microsoft-HTTPAPI/2.0",
       "retry-after" : "0",
       "StatusCode" : "200",
-<<<<<<< HEAD
-      "x-ms-request-id" : "04dbf33f-f01e-0032-7a3b-64b87b000000",
-      "Body" : "﻿<?xml version=\"1.0\" encoding=\"utf-8\"?><EnumerationResults ServiceEndpoint=\"https://jaschrepragrs.blob.core.windows.net/\"><Prefix>jtcuploadmetadata</Prefix><Containers><Container><Name>jtcuploadmetadata0blockblobapitestuploadmetadataf3d54353b82</Name><Properties><Last-Modified>Thu, 05 Sep 2019 22:44:06 GMT</Last-Modified><Etag>\"0x8D732528F594217\"</Etag><LeaseStatus>unlocked</LeaseStatus><LeaseState>available</LeaseState><DefaultEncryptionScope>$account-encryption-key</DefaultEncryptionScope><DenyEncryptionScopeOverride>false</DenyEncryptionScopeOverride><HasImmutabilityPolicy>false</HasImmutabilityPolicy><HasLegalHold>false</HasLegalHold></Properties></Container></Containers><NextMarker /></EnumerationResults>",
-      "Date" : "Thu, 05 Sep 2019 22:44:07 GMT",
-      "x-ms-client-request-id" : "fc653404-42e7-4a8f-b631-94d454e24c11",
-=======
-      "x-ms-request-id" : "ac527a85-801e-0086-7de5-6464a4000000",
-      "Body" : "﻿<?xml version=\"1.0\" encoding=\"utf-8\"?><EnumerationResults ServiceEndpoint=\"https://azstoragesdkaccount.blob.core.windows.net/\"><Prefix>jtcuploadmetadata</Prefix><Containers><Container><Name>jtcuploadmetadata0blockblobapitestuploadmetadata7f239529c6d</Name><Properties><Last-Modified>Fri, 06 Sep 2019 19:03:52 GMT</Last-Modified><Etag>\"0x8D732FCF534BFEA\"</Etag><LeaseStatus>unlocked</LeaseStatus><LeaseState>available</LeaseState><DefaultEncryptionScope>$account-encryption-key</DefaultEncryptionScope><DenyEncryptionScopeOverride>false</DenyEncryptionScopeOverride><HasImmutabilityPolicy>false</HasImmutabilityPolicy><HasLegalHold>false</HasLegalHold></Properties></Container></Containers><NextMarker /></EnumerationResults>",
-      "Date" : "Fri, 06 Sep 2019 19:03:51 GMT",
-      "x-ms-client-request-id" : "812f458b-9778-4c4a-8186-ea0bf14ffcbd",
->>>>>>> a55d5dd9
+      "x-ms-request-id" : "806c7221-a01e-006e-7d4a-674982000000",
+      "Body" : "﻿<?xml version=\"1.0\" encoding=\"utf-8\"?><EnumerationResults ServiceEndpoint=\"https://jaschrepragrs.blob.core.windows.net/\"><Prefix>jtcuploadmetadata</Prefix><Containers><Container><Name>jtcuploadmetadata0blockblobapitestuploadmetadata5e207365b76</Name><Properties><Last-Modified>Mon, 09 Sep 2019 20:10:39 GMT</Last-Modified><Etag>\"0x8D73561C901CE6F\"</Etag><LeaseStatus>unlocked</LeaseStatus><LeaseState>available</LeaseState><DefaultEncryptionScope>$account-encryption-key</DefaultEncryptionScope><DenyEncryptionScopeOverride>false</DenyEncryptionScopeOverride><HasImmutabilityPolicy>false</HasImmutabilityPolicy><HasLegalHold>false</HasLegalHold></Properties></Container></Containers><NextMarker /></EnumerationResults>",
+      "Date" : "Mon, 09 Sep 2019 20:10:39 GMT",
+      "x-ms-client-request-id" : "455b554c-1308-4989-9297-8142e8bcd35e",
       "Content-Type" : "application/xml"
     },
     "Exception" : null
   }, {
     "Method" : "DELETE",
-<<<<<<< HEAD
-    "Uri" : "https://jaschrepragrs.blob.core.windows.net/jtcuploadmetadata0blockblobapitestuploadmetadataf3d54353b82?restype=container",
+    "Uri" : "https://jaschrepragrs.blob.core.windows.net/jtcuploadmetadata0blockblobapitestuploadmetadata5e207365b76?restype=container",
     "Headers" : {
       "x-ms-version" : "2019-02-02",
       "User-Agent" : "azsdk-java-azure-storage-blob/12.0.0-preview.3 1.8.0_221; Windows 10 10.0",
-      "x-ms-client-request-id" : "e9bfef86-2886-4df4-bb37-cbb1d11bf5cc"
-=======
-    "Uri" : "https://azstoragesdkaccount.blob.core.windows.net/jtcuploadmetadata0blockblobapitestuploadmetadata7f239529c6d?restype=container",
-    "Headers" : {
-      "x-ms-version" : "2019-02-02",
-      "User-Agent" : "azsdk-java-azure-storage-blob/12.0.0-preview.3 1.8.0_212; Windows 10 10.0",
-      "x-ms-client-request-id" : "ae33d6df-db55-4738-b5c0-23ff6ec911c4"
->>>>>>> a55d5dd9
+      "x-ms-client-request-id" : "76035abf-3a88-49af-bddc-48d5b4f0587a"
     },
     "Response" : {
       "x-ms-version" : "2019-02-02",
@@ -247,21 +139,11 @@
       "retry-after" : "0",
       "Content-Length" : "0",
       "StatusCode" : "202",
-<<<<<<< HEAD
-      "x-ms-request-id" : "04dbf34a-f01e-0032-053b-64b87b000000",
-      "Date" : "Thu, 05 Sep 2019 22:44:07 GMT",
-      "x-ms-client-request-id" : "e9bfef86-2886-4df4-bb37-cbb1d11bf5cc"
+      "x-ms-request-id" : "806c7231-a01e-006e-0c4a-674982000000",
+      "Date" : "Mon, 09 Sep 2019 20:10:39 GMT",
+      "x-ms-client-request-id" : "76035abf-3a88-49af-bddc-48d5b4f0587a"
     },
     "Exception" : null
   } ],
-  "variables" : [ "jtcuploadmetadata0blockblobapitestuploadmetadataf3d54353b82", "javablobuploadmetadata1blockblobapitestuploadmetadataf3d972933", "javablobuploadmetadata2blockblobapitestuploadmetadataf3d277439" ]
-=======
-      "x-ms-request-id" : "ac527a92-801e-0086-07e5-6464a4000000",
-      "Date" : "Fri, 06 Sep 2019 19:03:51 GMT",
-      "x-ms-client-request-id" : "ae33d6df-db55-4738-b5c0-23ff6ec911c4"
-    },
-    "Exception" : null
-  } ],
-  "variables" : [ "jtcuploadmetadata0blockblobapitestuploadmetadata7f239529c6d", "javablobuploadmetadata1blockblobapitestuploadmetadata7f2294271", "javablobuploadmetadata2blockblobapitestuploadmetadata7f2815415" ]
->>>>>>> a55d5dd9
+  "variables" : [ "jtcuploadmetadata0blockblobapitestuploadmetadata5e207365b76", "javablobuploadmetadata1blockblobapitestuploadmetadata5e241277f", "javablobuploadmetadata2blockblobapitestuploadmetadata5e2941410" ]
 }