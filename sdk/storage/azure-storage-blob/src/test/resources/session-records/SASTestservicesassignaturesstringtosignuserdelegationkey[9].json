--- conflicted
+++ resolved
@@ -1,59 +1,32 @@
 {
   "networkCallRecords" : [ {
     "Method" : "PUT",
-<<<<<<< HEAD
-    "Uri" : "https://jaschrepragrs.blob.core.windows.net/jtcservicesassignaturesstringtosignuserdelegationkey0110464d?restype=container",
+    "Uri" : "https://jaschrepragrs.blob.core.windows.net/jtcservicesassignaturesstringtosignuserdelegationkey049840d9?restype=container",
     "Headers" : {
       "x-ms-version" : "2019-02-02",
       "User-Agent" : "azsdk-java-azure-storage-blob/12.0.0-preview.3 1.8.0_221; Windows 10 10.0",
-      "x-ms-client-request-id" : "ff7610ab-a045-483b-ae8e-bc59f7cd63c0"
-=======
-    "Uri" : "https://azstoragesdkaccount.blob.core.windows.net/jtcservicesassignaturesstringtosignuserdelegationkey02566200?restype=container",
-    "Headers" : {
-      "x-ms-version" : "2019-02-02",
-      "User-Agent" : "azsdk-java-azure-storage-blob/12.0.0-preview.3 1.8.0_212; Windows 10 10.0",
-      "x-ms-client-request-id" : "3e087ae2-9809-4cea-a156-bed542563960"
->>>>>>> a55d5dd9
+      "x-ms-client-request-id" : "cff7a223-a8bc-4b33-808a-e54378797b85"
     },
     "Response" : {
       "x-ms-version" : "2019-02-02",
       "Server" : "Windows-Azure-Blob/1.0 Microsoft-HTTPAPI/2.0",
-<<<<<<< HEAD
-      "ETag" : "\"0x8D732517364C224\"",
-      "Last-Modified" : "Thu, 05 Sep 2019 22:36:10 GMT",
+      "ETag" : "\"0x8D73560244FF77A\"",
+      "Last-Modified" : "Mon, 09 Sep 2019 19:58:53 GMT",
       "retry-after" : "0",
       "Content-Length" : "0",
       "StatusCode" : "201",
-      "x-ms-request-id" : "bfec8f77-901e-0044-073a-643cc7000000",
-      "Date" : "Thu, 05 Sep 2019 22:36:09 GMT",
-      "x-ms-client-request-id" : "ff7610ab-a045-483b-ae8e-bc59f7cd63c0"
-=======
-      "ETag" : "\"0x8D732FDFDE5218D\"",
-      "Last-Modified" : "Fri, 06 Sep 2019 19:11:16 GMT",
-      "retry-after" : "0",
-      "Content-Length" : "0",
-      "StatusCode" : "201",
-      "x-ms-request-id" : "8f76c1ce-401e-003a-57e6-6473d5000000",
-      "Date" : "Fri, 06 Sep 2019 19:11:16 GMT",
-      "x-ms-client-request-id" : "3e087ae2-9809-4cea-a156-bed542563960"
->>>>>>> a55d5dd9
+      "x-ms-request-id" : "077fc087-801e-001f-1e49-673bbb000000",
+      "Date" : "Mon, 09 Sep 2019 19:58:53 GMT",
+      "x-ms-client-request-id" : "cff7a223-a8bc-4b33-808a-e54378797b85"
     },
     "Exception" : null
   }, {
     "Method" : "GET",
-<<<<<<< HEAD
     "Uri" : "https://jaschrepragrs.blob.core.windows.net?prefix=jtcservicesassignaturesstringtosignuserdelegationkey&comp=list",
     "Headers" : {
       "x-ms-version" : "2019-02-02",
       "User-Agent" : "azsdk-java-azure-storage-blob/12.0.0-preview.3 1.8.0_221; Windows 10 10.0",
-      "x-ms-client-request-id" : "6e7d184b-045e-40b0-9231-4664c728bc6f"
-=======
-    "Uri" : "https://azstoragesdkaccount.blob.core.windows.net?prefix=jtcservicesassignaturesstringtosignuserdelegationkey&comp=list",
-    "Headers" : {
-      "x-ms-version" : "2019-02-02",
-      "User-Agent" : "azsdk-java-azure-storage-blob/12.0.0-preview.3 1.8.0_212; Windows 10 10.0",
-      "x-ms-client-request-id" : "779028f0-d5ce-434f-b0d8-da36a7a4c4a7"
->>>>>>> a55d5dd9
+      "x-ms-client-request-id" : "4a924dd6-10fa-4a04-906f-7bb191c654ad"
     },
     "Response" : {
       "Transfer-Encoding" : "chunked",
@@ -61,35 +34,20 @@
       "Server" : "Windows-Azure-Blob/1.0 Microsoft-HTTPAPI/2.0",
       "retry-after" : "0",
       "StatusCode" : "200",
-<<<<<<< HEAD
-      "x-ms-request-id" : "bfec8f91-901e-0044-203a-643cc7000000",
-      "Body" : "﻿<?xml version=\"1.0\" encoding=\"utf-8\"?><EnumerationResults ServiceEndpoint=\"https://jaschrepragrs.blob.core.windows.net/\"><Prefix>jtcservicesassignaturesstringtosignuserdelegationkey</Prefix><Containers><Container><Name>jtcservicesassignaturesstringtosignuserdelegationkey0110464d</Name><Properties><Last-Modified>Thu, 05 Sep 2019 22:36:10 GMT</Last-Modified><Etag>\"0x8D732517364C224\"</Etag><LeaseStatus>unlocked</LeaseStatus><LeaseState>available</LeaseState><DefaultEncryptionScope>$account-encryption-key</DefaultEncryptionScope><DenyEncryptionScopeOverride>false</DenyEncryptionScopeOverride><HasImmutabilityPolicy>false</HasImmutabilityPolicy><HasLegalHold>false</HasLegalHold></Properties></Container></Containers><NextMarker /></EnumerationResults>",
-      "Date" : "Thu, 05 Sep 2019 22:36:09 GMT",
-      "x-ms-client-request-id" : "6e7d184b-045e-40b0-9231-4664c728bc6f",
-=======
-      "x-ms-request-id" : "8f76c227-401e-003a-27e6-6473d5000000",
-      "Body" : "﻿<?xml version=\"1.0\" encoding=\"utf-8\"?><EnumerationResults ServiceEndpoint=\"https://azstoragesdkaccount.blob.core.windows.net/\"><Prefix>jtcservicesassignaturesstringtosignuserdelegationkey</Prefix><Containers><Container><Name>jtcservicesassignaturesstringtosignuserdelegationkey02566200</Name><Properties><Last-Modified>Fri, 06 Sep 2019 19:11:16 GMT</Last-Modified><Etag>\"0x8D732FDFDE5218D\"</Etag><LeaseStatus>unlocked</LeaseStatus><LeaseState>available</LeaseState><DefaultEncryptionScope>$account-encryption-key</DefaultEncryptionScope><DenyEncryptionScopeOverride>false</DenyEncryptionScopeOverride><HasImmutabilityPolicy>false</HasImmutabilityPolicy><HasLegalHold>false</HasLegalHold></Properties></Container></Containers><NextMarker /></EnumerationResults>",
-      "Date" : "Fri, 06 Sep 2019 19:11:16 GMT",
-      "x-ms-client-request-id" : "779028f0-d5ce-434f-b0d8-da36a7a4c4a7",
->>>>>>> a55d5dd9
+      "x-ms-request-id" : "077fc094-801e-001f-2a49-673bbb000000",
+      "Body" : "﻿<?xml version=\"1.0\" encoding=\"utf-8\"?><EnumerationResults ServiceEndpoint=\"https://jaschrepragrs.blob.core.windows.net/\"><Prefix>jtcservicesassignaturesstringtosignuserdelegationkey</Prefix><Containers><Container><Name>jtcservicesassignaturesstringtosignuserdelegationkey049840d9</Name><Properties><Last-Modified>Mon, 09 Sep 2019 19:58:53 GMT</Last-Modified><Etag>\"0x8D73560244FF77A\"</Etag><LeaseStatus>unlocked</LeaseStatus><LeaseState>available</LeaseState><DefaultEncryptionScope>$account-encryption-key</DefaultEncryptionScope><DenyEncryptionScopeOverride>false</DenyEncryptionScopeOverride><HasImmutabilityPolicy>false</HasImmutabilityPolicy><HasLegalHold>false</HasLegalHold></Properties></Container></Containers><NextMarker /></EnumerationResults>",
+      "Date" : "Mon, 09 Sep 2019 19:58:53 GMT",
+      "x-ms-client-request-id" : "4a924dd6-10fa-4a04-906f-7bb191c654ad",
       "Content-Type" : "application/xml"
     },
     "Exception" : null
   }, {
     "Method" : "DELETE",
-<<<<<<< HEAD
-    "Uri" : "https://jaschrepragrs.blob.core.windows.net/jtcservicesassignaturesstringtosignuserdelegationkey0110464d?restype=container",
+    "Uri" : "https://jaschrepragrs.blob.core.windows.net/jtcservicesassignaturesstringtosignuserdelegationkey049840d9?restype=container",
     "Headers" : {
       "x-ms-version" : "2019-02-02",
       "User-Agent" : "azsdk-java-azure-storage-blob/12.0.0-preview.3 1.8.0_221; Windows 10 10.0",
-      "x-ms-client-request-id" : "f82ba890-2280-46db-ad27-71feee821a45"
-=======
-    "Uri" : "https://azstoragesdkaccount.blob.core.windows.net/jtcservicesassignaturesstringtosignuserdelegationkey02566200?restype=container",
-    "Headers" : {
-      "x-ms-version" : "2019-02-02",
-      "User-Agent" : "azsdk-java-azure-storage-blob/12.0.0-preview.3 1.8.0_212; Windows 10 10.0",
-      "x-ms-client-request-id" : "c2cf7f99-4f50-4fd5-aa2d-97d03be89ca4"
->>>>>>> a55d5dd9
+      "x-ms-client-request-id" : "bbed0ee8-1da1-4a33-b3ad-4eb8972d566f"
     },
     "Response" : {
       "x-ms-version" : "2019-02-02",
@@ -97,21 +55,11 @@
       "retry-after" : "0",
       "Content-Length" : "0",
       "StatusCode" : "202",
-<<<<<<< HEAD
-      "x-ms-request-id" : "bfec8fa6-901e-0044-323a-643cc7000000",
-      "Date" : "Thu, 05 Sep 2019 22:36:10 GMT",
-      "x-ms-client-request-id" : "f82ba890-2280-46db-ad27-71feee821a45"
+      "x-ms-request-id" : "077fc0a1-801e-001f-3549-673bbb000000",
+      "Date" : "Mon, 09 Sep 2019 19:58:53 GMT",
+      "x-ms-client-request-id" : "bbed0ee8-1da1-4a33-b3ad-4eb8972d566f"
     },
     "Exception" : null
   } ],
-  "variables" : [ "jtcservicesassignaturesstringtosignuserdelegationkey0110464d" ]
-=======
-      "x-ms-request-id" : "8f76c23d-401e-003a-3ce6-6473d5000000",
-      "Date" : "Fri, 06 Sep 2019 19:11:16 GMT",
-      "x-ms-client-request-id" : "c2cf7f99-4f50-4fd5-aa2d-97d03be89ca4"
-    },
-    "Exception" : null
-  } ],
-  "variables" : [ "jtcservicesassignaturesstringtosignuserdelegationkey02566200" ]
->>>>>>> a55d5dd9
+  "variables" : [ "jtcservicesassignaturesstringtosignuserdelegationkey049840d9" ]
 }