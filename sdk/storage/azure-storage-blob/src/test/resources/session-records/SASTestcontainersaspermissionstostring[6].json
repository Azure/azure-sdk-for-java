--- conflicted
+++ resolved
@@ -1,59 +1,32 @@
 {
   "networkCallRecords" : [ {
     "Method" : "PUT",
-<<<<<<< HEAD
-    "Uri" : "https://jaschrepragrs.blob.core.windows.net/jtccontainersaspermissionstostring057733273c0688d57?restype=container",
+    "Uri" : "https://jaschrepragrs.blob.core.windows.net/jtccontainersaspermissionstostring0376841fb4e0205d9?restype=container",
     "Headers" : {
       "x-ms-version" : "2019-02-02",
       "User-Agent" : "azsdk-java-azure-storage-blob/12.0.0-preview.3 1.8.0_221; Windows 10 10.0",
-      "x-ms-client-request-id" : "e7f25c84-0bb8-4e7c-aa4b-e127e7f05327"
-=======
-    "Uri" : "https://azstoragesdkaccount.blob.core.windows.net/jtccontainersaspermissionstostring059773cde9a28888c?restype=container",
-    "Headers" : {
-      "x-ms-version" : "2019-02-02",
-      "User-Agent" : "azsdk-java-azure-storage-blob/12.0.0-preview.3 1.8.0_212; Windows 10 10.0",
-      "x-ms-client-request-id" : "918550fe-d594-4ab4-9f36-a3f951fd35e4"
->>>>>>> a55d5dd9
+      "x-ms-client-request-id" : "4164937b-9ddc-43e1-938b-a9114ffa4aa8"
     },
     "Response" : {
       "x-ms-version" : "2019-02-02",
       "Server" : "Windows-Azure-Blob/1.0 Microsoft-HTTPAPI/2.0",
-<<<<<<< HEAD
-      "ETag" : "\"0x8D7325178097DE1\"",
-      "Last-Modified" : "Thu, 05 Sep 2019 22:36:18 GMT",
+      "ETag" : "\"0x8D7356028E6AAA9\"",
+      "Last-Modified" : "Mon, 09 Sep 2019 19:59:01 GMT",
       "retry-after" : "0",
       "Content-Length" : "0",
       "StatusCode" : "201",
-      "x-ms-request-id" : "bfec961c-901e-0044-113a-643cc7000000",
-      "Date" : "Thu, 05 Sep 2019 22:36:17 GMT",
-      "x-ms-client-request-id" : "e7f25c84-0bb8-4e7c-aa4b-e127e7f05327"
-=======
-      "ETag" : "\"0x8D732FE01146CC2\"",
-      "Last-Modified" : "Fri, 06 Sep 2019 19:11:21 GMT",
-      "retry-after" : "0",
-      "Content-Length" : "0",
-      "StatusCode" : "201",
-      "x-ms-request-id" : "8f76cc08-401e-003a-2be6-6473d5000000",
-      "Date" : "Fri, 06 Sep 2019 19:11:21 GMT",
-      "x-ms-client-request-id" : "918550fe-d594-4ab4-9f36-a3f951fd35e4"
->>>>>>> a55d5dd9
+      "x-ms-request-id" : "077fc712-801e-001f-2549-673bbb000000",
+      "Date" : "Mon, 09 Sep 2019 19:59:01 GMT",
+      "x-ms-client-request-id" : "4164937b-9ddc-43e1-938b-a9114ffa4aa8"
     },
     "Exception" : null
   }, {
     "Method" : "GET",
-<<<<<<< HEAD
     "Uri" : "https://jaschrepragrs.blob.core.windows.net?prefix=jtccontainersaspermissionstostring&comp=list",
     "Headers" : {
       "x-ms-version" : "2019-02-02",
       "User-Agent" : "azsdk-java-azure-storage-blob/12.0.0-preview.3 1.8.0_221; Windows 10 10.0",
-      "x-ms-client-request-id" : "b907de95-b72b-4a1c-979f-4125fba0ab8a"
-=======
-    "Uri" : "https://azstoragesdkaccount.blob.core.windows.net?prefix=jtccontainersaspermissionstostring&comp=list",
-    "Headers" : {
-      "x-ms-version" : "2019-02-02",
-      "User-Agent" : "azsdk-java-azure-storage-blob/12.0.0-preview.3 1.8.0_212; Windows 10 10.0",
-      "x-ms-client-request-id" : "c82b9283-9c33-467a-9ee1-b8bef866b4c4"
->>>>>>> a55d5dd9
+      "x-ms-client-request-id" : "38e2e66b-5493-4f45-9afe-128e609f14e0"
     },
     "Response" : {
       "Transfer-Encoding" : "chunked",
@@ -61,35 +34,20 @@
       "Server" : "Windows-Azure-Blob/1.0 Microsoft-HTTPAPI/2.0",
       "retry-after" : "0",
       "StatusCode" : "200",
-<<<<<<< HEAD
-      "x-ms-request-id" : "bfec9633-901e-0044-253a-643cc7000000",
-      "Body" : "﻿<?xml version=\"1.0\" encoding=\"utf-8\"?><EnumerationResults ServiceEndpoint=\"https://jaschrepragrs.blob.core.windows.net/\"><Prefix>jtccontainersaspermissionstostring</Prefix><Containers><Container><Name>jtccontainersaspermissionstostring057733273c0688d57</Name><Properties><Last-Modified>Thu, 05 Sep 2019 22:36:18 GMT</Last-Modified><Etag>\"0x8D7325178097DE1\"</Etag><LeaseStatus>unlocked</LeaseStatus><LeaseState>available</LeaseState><DefaultEncryptionScope>$account-encryption-key</DefaultEncryptionScope><DenyEncryptionScopeOverride>false</DenyEncryptionScopeOverride><HasImmutabilityPolicy>false</HasImmutabilityPolicy><HasLegalHold>false</HasLegalHold></Properties></Container></Containers><NextMarker /></EnumerationResults>",
-      "Date" : "Thu, 05 Sep 2019 22:36:17 GMT",
-      "x-ms-client-request-id" : "b907de95-b72b-4a1c-979f-4125fba0ab8a",
-=======
-      "x-ms-request-id" : "8f76cc18-401e-003a-38e6-6473d5000000",
-      "Body" : "﻿<?xml version=\"1.0\" encoding=\"utf-8\"?><EnumerationResults ServiceEndpoint=\"https://azstoragesdkaccount.blob.core.windows.net/\"><Prefix>jtccontainersaspermissionstostring</Prefix><Containers><Container><Name>jtccontainersaspermissionstostring059773cde9a28888c</Name><Properties><Last-Modified>Fri, 06 Sep 2019 19:11:21 GMT</Last-Modified><Etag>\"0x8D732FE01146CC2\"</Etag><LeaseStatus>unlocked</LeaseStatus><LeaseState>available</LeaseState><DefaultEncryptionScope>$account-encryption-key</DefaultEncryptionScope><DenyEncryptionScopeOverride>false</DenyEncryptionScopeOverride><HasImmutabilityPolicy>false</HasImmutabilityPolicy><HasLegalHold>false</HasLegalHold></Properties></Container></Containers><NextMarker /></EnumerationResults>",
-      "Date" : "Fri, 06 Sep 2019 19:11:21 GMT",
-      "x-ms-client-request-id" : "c82b9283-9c33-467a-9ee1-b8bef866b4c4",
->>>>>>> a55d5dd9
+      "x-ms-request-id" : "077fc722-801e-001f-3449-673bbb000000",
+      "Body" : "﻿<?xml version=\"1.0\" encoding=\"utf-8\"?><EnumerationResults ServiceEndpoint=\"https://jaschrepragrs.blob.core.windows.net/\"><Prefix>jtccontainersaspermissionstostring</Prefix><Containers><Container><Name>jtccontainersaspermissionstostring0376841fb4e0205d9</Name><Properties><Last-Modified>Mon, 09 Sep 2019 19:59:01 GMT</Last-Modified><Etag>\"0x8D7356028E6AAA9\"</Etag><LeaseStatus>unlocked</LeaseStatus><LeaseState>available</LeaseState><DefaultEncryptionScope>$account-encryption-key</DefaultEncryptionScope><DenyEncryptionScopeOverride>false</DenyEncryptionScopeOverride><HasImmutabilityPolicy>false</HasImmutabilityPolicy><HasLegalHold>false</HasLegalHold></Properties></Container></Containers><NextMarker /></EnumerationResults>",
+      "Date" : "Mon, 09 Sep 2019 19:59:01 GMT",
+      "x-ms-client-request-id" : "38e2e66b-5493-4f45-9afe-128e609f14e0",
       "Content-Type" : "application/xml"
     },
     "Exception" : null
   }, {
     "Method" : "DELETE",
-<<<<<<< HEAD
-    "Uri" : "https://jaschrepragrs.blob.core.windows.net/jtccontainersaspermissionstostring057733273c0688d57?restype=container",
+    "Uri" : "https://jaschrepragrs.blob.core.windows.net/jtccontainersaspermissionstostring0376841fb4e0205d9?restype=container",
     "Headers" : {
       "x-ms-version" : "2019-02-02",
       "User-Agent" : "azsdk-java-azure-storage-blob/12.0.0-preview.3 1.8.0_221; Windows 10 10.0",
-      "x-ms-client-request-id" : "e9ae6303-9e46-4b4e-93d4-fd7138049b66"
-=======
-    "Uri" : "https://azstoragesdkaccount.blob.core.windows.net/jtccontainersaspermissionstostring059773cde9a28888c?restype=container",
-    "Headers" : {
-      "x-ms-version" : "2019-02-02",
-      "User-Agent" : "azsdk-java-azure-storage-blob/12.0.0-preview.3 1.8.0_212; Windows 10 10.0",
-      "x-ms-client-request-id" : "8fa1ff91-9058-42cb-9a4e-4cf8e760afd7"
->>>>>>> a55d5dd9
+      "x-ms-client-request-id" : "ee21e916-0808-4c8f-9252-ef0e00e6d28d"
     },
     "Response" : {
       "x-ms-version" : "2019-02-02",
@@ -97,21 +55,11 @@
       "retry-after" : "0",
       "Content-Length" : "0",
       "StatusCode" : "202",
-<<<<<<< HEAD
-      "x-ms-request-id" : "bfec9646-901e-0044-343a-643cc7000000",
-      "Date" : "Thu, 05 Sep 2019 22:36:17 GMT",
-      "x-ms-client-request-id" : "e9ae6303-9e46-4b4e-93d4-fd7138049b66"
+      "x-ms-request-id" : "077fc734-801e-001f-4649-673bbb000000",
+      "Date" : "Mon, 09 Sep 2019 19:59:01 GMT",
+      "x-ms-client-request-id" : "ee21e916-0808-4c8f-9252-ef0e00e6d28d"
     },
     "Exception" : null
   } ],
-  "variables" : [ "jtccontainersaspermissionstostring057733273c0688d57" ]
-=======
-      "x-ms-request-id" : "8f76cc31-401e-003a-4de6-6473d5000000",
-      "Date" : "Fri, 06 Sep 2019 19:11:21 GMT",
-      "x-ms-client-request-id" : "8fa1ff91-9058-42cb-9a4e-4cf8e760afd7"
-    },
-    "Exception" : null
-  } ],
-  "variables" : [ "jtccontainersaspermissionstostring059773cde9a28888c" ]
->>>>>>> a55d5dd9
+  "variables" : [ "jtccontainersaspermissionstostring0376841fb4e0205d9" ]
 }