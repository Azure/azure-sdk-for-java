{
  "networkCallRecords" : [ {
    "Method" : "PUT",
<<<<<<< HEAD
    "Uri" : "https://jaschrepragrs.blob.core.windows.net/jtccreatedefaults0appendblobapitestcreatedefaultsc0f16451c03?restype=container",
    "Headers" : {
      "x-ms-version" : "2019-02-02",
      "User-Agent" : "azsdk-java-azure-storage-blob/12.0.0-preview.3 1.8.0_221; Windows 10 10.0",
      "x-ms-client-request-id" : "fde6f87c-751e-42b7-9804-c4c1a9ecaa61"
=======
    "Uri" : "https://azstoragesdkaccount.blob.core.windows.net/jtccreatedefaults0appendblobapitestcreatedefaultsa71243519b5?restype=container",
    "Headers" : {
      "x-ms-version" : "2019-02-02",
      "User-Agent" : "azsdk-java-azure-storage-blob/12.0.0-preview.3 1.8.0_212; Windows 10 10.0",
      "x-ms-client-request-id" : "293559b7-9f63-46c4-8768-4b27d3887636"
>>>>>>> a55d5dd9
    },
    "Response" : {
      "x-ms-version" : "2019-02-02",
      "Server" : "Windows-Azure-Blob/1.0 Microsoft-HTTPAPI/2.0",
<<<<<<< HEAD
      "ETag" : "\"0x8D7325225F2E1C5\"",
      "Last-Modified" : "Thu, 05 Sep 2019 22:41:10 GMT",
      "retry-after" : "0",
      "Content-Length" : "0",
      "StatusCode" : "201",
      "x-ms-request-id" : "bfedbf1a-901e-0044-013b-643cc7000000",
      "Date" : "Thu, 05 Sep 2019 22:41:09 GMT",
      "x-ms-client-request-id" : "fde6f87c-751e-42b7-9804-c4c1a9ecaa61"
=======
      "ETag" : "\"0x8D732FC5FFB9688\"",
      "Last-Modified" : "Fri, 06 Sep 2019 18:59:41 GMT",
      "retry-after" : "0",
      "Content-Length" : "0",
      "StatusCode" : "201",
      "x-ms-request-id" : "94d13176-201e-012e-1fe5-64f6e4000000",
      "Date" : "Fri, 06 Sep 2019 18:59:41 GMT",
      "x-ms-client-request-id" : "293559b7-9f63-46c4-8768-4b27d3887636"
>>>>>>> a55d5dd9
    },
    "Exception" : null
  }, {
    "Method" : "PUT",
<<<<<<< HEAD
    "Uri" : "https://jaschrepragrs.blob.core.windows.net/jtccreatedefaults0appendblobapitestcreatedefaultsc0f16451c03/javablobcreatedefaults1appendblobapitestcreatedefaultsc0f29099",
    "Headers" : {
      "x-ms-version" : "2019-02-02",
      "User-Agent" : "azsdk-java-azure-storage-blob/12.0.0-preview.3 1.8.0_221; Windows 10 10.0",
      "x-ms-client-request-id" : "97699b5e-649f-4327-9fc4-cd280902a25e"
=======
    "Uri" : "https://azstoragesdkaccount.blob.core.windows.net/jtccreatedefaults0appendblobapitestcreatedefaultsa71243519b5/javablobcreatedefaults1appendblobapitestcreatedefaultsa7114451",
    "Headers" : {
      "x-ms-version" : "2019-02-02",
      "User-Agent" : "azsdk-java-azure-storage-blob/12.0.0-preview.3 1.8.0_212; Windows 10 10.0",
      "x-ms-client-request-id" : "049ff2a2-c22d-497b-b304-e2e03e8ea3da"
>>>>>>> a55d5dd9
    },
    "Response" : {
      "x-ms-version" : "2019-02-02",
      "Server" : "Windows-Azure-Blob/1.0 Microsoft-HTTPAPI/2.0",
<<<<<<< HEAD
      "ETag" : "\"0x8D7325225FF7F71\"",
      "Last-Modified" : "Thu, 05 Sep 2019 22:41:10 GMT",
      "retry-after" : "0",
      "Content-Length" : "0",
      "StatusCode" : "201",
      "x-ms-request-id" : "bfedbf2a-901e-0044-0f3b-643cc7000000",
      "x-ms-request-server-encrypted" : "true",
      "Date" : "Thu, 05 Sep 2019 22:41:09 GMT",
      "x-ms-client-request-id" : "97699b5e-649f-4327-9fc4-cd280902a25e"
=======
      "ETag" : "\"0x8D732FC602FFE81\"",
      "Last-Modified" : "Fri, 06 Sep 2019 18:59:42 GMT",
      "retry-after" : "0",
      "Content-Length" : "0",
      "StatusCode" : "201",
      "x-ms-request-id" : "94d13232-201e-012e-34e5-64f6e4000000",
      "x-ms-request-server-encrypted" : "true",
      "Date" : "Fri, 06 Sep 2019 18:59:41 GMT",
      "x-ms-client-request-id" : "049ff2a2-c22d-497b-b304-e2e03e8ea3da"
>>>>>>> a55d5dd9
    },
    "Exception" : null
  }, {
    "Method" : "PUT",
<<<<<<< HEAD
    "Uri" : "https://jaschrepragrs.blob.core.windows.net/jtccreatedefaults0appendblobapitestcreatedefaultsc0f16451c03/javablobcreatedefaults1appendblobapitestcreatedefaultsc0f29099",
    "Headers" : {
      "x-ms-version" : "2019-02-02",
      "User-Agent" : "azsdk-java-azure-storage-blob/12.0.0-preview.3 1.8.0_221; Windows 10 10.0",
      "x-ms-client-request-id" : "739a214d-445a-4176-a010-1ab3bdc46fe6"
=======
    "Uri" : "https://azstoragesdkaccount.blob.core.windows.net/jtccreatedefaults0appendblobapitestcreatedefaultsa71243519b5/javablobcreatedefaults1appendblobapitestcreatedefaultsa7114451",
    "Headers" : {
      "x-ms-version" : "2019-02-02",
      "User-Agent" : "azsdk-java-azure-storage-blob/12.0.0-preview.3 1.8.0_212; Windows 10 10.0",
      "x-ms-client-request-id" : "57d1a2ea-710a-4efb-8e84-ccb5ee8c9a22"
>>>>>>> a55d5dd9
    },
    "Response" : {
      "x-ms-version" : "2019-02-02",
      "Server" : "Windows-Azure-Blob/1.0 Microsoft-HTTPAPI/2.0",
<<<<<<< HEAD
      "ETag" : "\"0x8D73252260B8F92\"",
      "Last-Modified" : "Thu, 05 Sep 2019 22:41:10 GMT",
      "retry-after" : "0",
      "Content-Length" : "0",
      "StatusCode" : "201",
      "x-ms-request-id" : "bfedbf39-901e-0044-1e3b-643cc7000000",
      "x-ms-request-server-encrypted" : "true",
      "Date" : "Thu, 05 Sep 2019 22:41:10 GMT",
      "x-ms-client-request-id" : "739a214d-445a-4176-a010-1ab3bdc46fe6"
=======
      "ETag" : "\"0x8D732FC6046991B\"",
      "Last-Modified" : "Fri, 06 Sep 2019 18:59:42 GMT",
      "retry-after" : "0",
      "Content-Length" : "0",
      "StatusCode" : "201",
      "x-ms-request-id" : "94d13268-201e-012e-5fe5-64f6e4000000",
      "x-ms-request-server-encrypted" : "true",
      "Date" : "Fri, 06 Sep 2019 18:59:41 GMT",
      "x-ms-client-request-id" : "57d1a2ea-710a-4efb-8e84-ccb5ee8c9a22"
>>>>>>> a55d5dd9
    },
    "Exception" : null
  }, {
    "Method" : "GET",
<<<<<<< HEAD
    "Uri" : "https://jaschrepragrs.blob.core.windows.net?prefix=jtccreatedefaults&comp=list",
    "Headers" : {
      "x-ms-version" : "2019-02-02",
      "User-Agent" : "azsdk-java-azure-storage-blob/12.0.0-preview.3 1.8.0_221; Windows 10 10.0",
      "x-ms-client-request-id" : "74cbfbd4-2d31-40b1-9efd-6659874b48ff"
=======
    "Uri" : "https://azstoragesdkaccount.blob.core.windows.net?prefix=jtccreatedefaults&comp=list",
    "Headers" : {
      "x-ms-version" : "2019-02-02",
      "User-Agent" : "azsdk-java-azure-storage-blob/12.0.0-preview.3 1.8.0_212; Windows 10 10.0",
      "x-ms-client-request-id" : "1569340a-21ac-44ac-a773-35d3da333f49"
>>>>>>> a55d5dd9
    },
    "Response" : {
      "Transfer-Encoding" : "chunked",
      "x-ms-version" : "2019-02-02",
      "Server" : "Windows-Azure-Blob/1.0 Microsoft-HTTPAPI/2.0",
      "retry-after" : "0",
      "StatusCode" : "200",
<<<<<<< HEAD
      "x-ms-request-id" : "bfedbf4e-901e-0044-333b-643cc7000000",
      "Body" : "﻿<?xml version=\"1.0\" encoding=\"utf-8\"?><EnumerationResults ServiceEndpoint=\"https://jaschrepragrs.blob.core.windows.net/\"><Prefix>jtccreatedefaults</Prefix><Containers><Container><Name>jtccreatedefaults0appendblobapitestcreatedefaultsc0f16451c03</Name><Properties><Last-Modified>Thu, 05 Sep 2019 22:41:10 GMT</Last-Modified><Etag>\"0x8D7325225F2E1C5\"</Etag><LeaseStatus>unlocked</LeaseStatus><LeaseState>available</LeaseState><DefaultEncryptionScope>$account-encryption-key</DefaultEncryptionScope><DenyEncryptionScopeOverride>false</DenyEncryptionScopeOverride><HasImmutabilityPolicy>false</HasImmutabilityPolicy><HasLegalHold>false</HasLegalHold></Properties></Container></Containers><NextMarker /></EnumerationResults>",
      "Date" : "Thu, 05 Sep 2019 22:41:10 GMT",
      "x-ms-client-request-id" : "74cbfbd4-2d31-40b1-9efd-6659874b48ff",
=======
      "x-ms-request-id" : "94d132a4-201e-012e-11e5-64f6e4000000",
      "Body" : "﻿<?xml version=\"1.0\" encoding=\"utf-8\"?><EnumerationResults ServiceEndpoint=\"https://azstoragesdkaccount.blob.core.windows.net/\"><Prefix>jtccreatedefaults</Prefix><Containers><Container><Name>jtccreatedefaults0appendblobapitestcreatedefaultsa71243519b5</Name><Properties><Last-Modified>Fri, 06 Sep 2019 18:59:41 GMT</Last-Modified><Etag>\"0x8D732FC5FFB9688\"</Etag><LeaseStatus>unlocked</LeaseStatus><LeaseState>available</LeaseState><DefaultEncryptionScope>$account-encryption-key</DefaultEncryptionScope><DenyEncryptionScopeOverride>false</DenyEncryptionScopeOverride><HasImmutabilityPolicy>false</HasImmutabilityPolicy><HasLegalHold>false</HasLegalHold></Properties></Container></Containers><NextMarker /></EnumerationResults>",
      "Date" : "Fri, 06 Sep 2019 18:59:41 GMT",
      "x-ms-client-request-id" : "1569340a-21ac-44ac-a773-35d3da333f49",
>>>>>>> a55d5dd9
      "Content-Type" : "application/xml"
    },
    "Exception" : null
  }, {
    "Method" : "DELETE",
<<<<<<< HEAD
    "Uri" : "https://jaschrepragrs.blob.core.windows.net/jtccreatedefaults0appendblobapitestcreatedefaultsc0f16451c03?restype=container",
    "Headers" : {
      "x-ms-version" : "2019-02-02",
      "User-Agent" : "azsdk-java-azure-storage-blob/12.0.0-preview.3 1.8.0_221; Windows 10 10.0",
      "x-ms-client-request-id" : "ea2401cd-63b0-4101-bba8-60d54bf0cf67"
=======
    "Uri" : "https://azstoragesdkaccount.blob.core.windows.net/jtccreatedefaults0appendblobapitestcreatedefaultsa71243519b5?restype=container",
    "Headers" : {
      "x-ms-version" : "2019-02-02",
      "User-Agent" : "azsdk-java-azure-storage-blob/12.0.0-preview.3 1.8.0_212; Windows 10 10.0",
      "x-ms-client-request-id" : "4345a3ce-24b1-4909-9dbc-6412db54b41b"
>>>>>>> a55d5dd9
    },
    "Response" : {
      "x-ms-version" : "2019-02-02",
      "Server" : "Windows-Azure-Blob/1.0 Microsoft-HTTPAPI/2.0",
      "retry-after" : "0",
      "Content-Length" : "0",
      "StatusCode" : "202",
<<<<<<< HEAD
      "x-ms-request-id" : "bfedbf67-901e-0044-493b-643cc7000000",
      "Date" : "Thu, 05 Sep 2019 22:41:10 GMT",
      "x-ms-client-request-id" : "ea2401cd-63b0-4101-bba8-60d54bf0cf67"
    },
    "Exception" : null
  } ],
  "variables" : [ "jtccreatedefaults0appendblobapitestcreatedefaultsc0f16451c03", "javablobcreatedefaults1appendblobapitestcreatedefaultsc0f29099" ]
=======
      "x-ms-request-id" : "94d132d0-201e-012e-37e5-64f6e4000000",
      "Date" : "Fri, 06 Sep 2019 18:59:41 GMT",
      "x-ms-client-request-id" : "4345a3ce-24b1-4909-9dbc-6412db54b41b"
    },
    "Exception" : null
  } ],
  "variables" : [ "jtccreatedefaults0appendblobapitestcreatedefaultsa71243519b5", "javablobcreatedefaults1appendblobapitestcreatedefaultsa7114451" ]
>>>>>>> a55d5dd9
}<|MERGE_RESOLUTION|>--- conflicted
+++ resolved
@@ -1,143 +1,76 @@
 {
   "networkCallRecords" : [ {
     "Method" : "PUT",
-<<<<<<< HEAD
-    "Uri" : "https://jaschrepragrs.blob.core.windows.net/jtccreatedefaults0appendblobapitestcreatedefaultsc0f16451c03?restype=container",
+    "Uri" : "https://jaschrepragrs.blob.core.windows.net/jtccreatedefaults0appendblobapitestcreatedefaultsed674870356?restype=container",
     "Headers" : {
       "x-ms-version" : "2019-02-02",
       "User-Agent" : "azsdk-java-azure-storage-blob/12.0.0-preview.3 1.8.0_221; Windows 10 10.0",
-      "x-ms-client-request-id" : "fde6f87c-751e-42b7-9804-c4c1a9ecaa61"
-=======
-    "Uri" : "https://azstoragesdkaccount.blob.core.windows.net/jtccreatedefaults0appendblobapitestcreatedefaultsa71243519b5?restype=container",
-    "Headers" : {
-      "x-ms-version" : "2019-02-02",
-      "User-Agent" : "azsdk-java-azure-storage-blob/12.0.0-preview.3 1.8.0_212; Windows 10 10.0",
-      "x-ms-client-request-id" : "293559b7-9f63-46c4-8768-4b27d3887636"
->>>>>>> a55d5dd9
+      "x-ms-client-request-id" : "de28b23b-8f94-4a1b-bf8b-b596c1f055f5"
     },
     "Response" : {
       "x-ms-version" : "2019-02-02",
       "Server" : "Windows-Azure-Blob/1.0 Microsoft-HTTPAPI/2.0",
-<<<<<<< HEAD
-      "ETag" : "\"0x8D7325225F2E1C5\"",
-      "Last-Modified" : "Thu, 05 Sep 2019 22:41:10 GMT",
+      "ETag" : "\"0x8D73562329A4F9B\"",
+      "Last-Modified" : "Mon, 09 Sep 2019 20:13:36 GMT",
       "retry-after" : "0",
       "Content-Length" : "0",
       "StatusCode" : "201",
-      "x-ms-request-id" : "bfedbf1a-901e-0044-013b-643cc7000000",
-      "Date" : "Thu, 05 Sep 2019 22:41:09 GMT",
-      "x-ms-client-request-id" : "fde6f87c-751e-42b7-9804-c4c1a9ecaa61"
-=======
-      "ETag" : "\"0x8D732FC5FFB9688\"",
-      "Last-Modified" : "Fri, 06 Sep 2019 18:59:41 GMT",
-      "retry-after" : "0",
-      "Content-Length" : "0",
-      "StatusCode" : "201",
-      "x-ms-request-id" : "94d13176-201e-012e-1fe5-64f6e4000000",
-      "Date" : "Fri, 06 Sep 2019 18:59:41 GMT",
-      "x-ms-client-request-id" : "293559b7-9f63-46c4-8768-4b27d3887636"
->>>>>>> a55d5dd9
+      "x-ms-request-id" : "03480ddc-301e-0024-7e4b-6779e5000000",
+      "Date" : "Mon, 09 Sep 2019 20:13:36 GMT",
+      "x-ms-client-request-id" : "de28b23b-8f94-4a1b-bf8b-b596c1f055f5"
     },
     "Exception" : null
   }, {
     "Method" : "PUT",
-<<<<<<< HEAD
-    "Uri" : "https://jaschrepragrs.blob.core.windows.net/jtccreatedefaults0appendblobapitestcreatedefaultsc0f16451c03/javablobcreatedefaults1appendblobapitestcreatedefaultsc0f29099",
+    "Uri" : "https://jaschrepragrs.blob.core.windows.net/jtccreatedefaults0appendblobapitestcreatedefaultsed674870356/javablobcreatedefaults1appendblobapitestcreatedefaultsed673250",
     "Headers" : {
       "x-ms-version" : "2019-02-02",
       "User-Agent" : "azsdk-java-azure-storage-blob/12.0.0-preview.3 1.8.0_221; Windows 10 10.0",
-      "x-ms-client-request-id" : "97699b5e-649f-4327-9fc4-cd280902a25e"
-=======
-    "Uri" : "https://azstoragesdkaccount.blob.core.windows.net/jtccreatedefaults0appendblobapitestcreatedefaultsa71243519b5/javablobcreatedefaults1appendblobapitestcreatedefaultsa7114451",
-    "Headers" : {
-      "x-ms-version" : "2019-02-02",
-      "User-Agent" : "azsdk-java-azure-storage-blob/12.0.0-preview.3 1.8.0_212; Windows 10 10.0",
-      "x-ms-client-request-id" : "049ff2a2-c22d-497b-b304-e2e03e8ea3da"
->>>>>>> a55d5dd9
+      "x-ms-client-request-id" : "bb55e1a3-57f3-4991-9866-647609fb6efe"
     },
     "Response" : {
       "x-ms-version" : "2019-02-02",
       "Server" : "Windows-Azure-Blob/1.0 Microsoft-HTTPAPI/2.0",
-<<<<<<< HEAD
-      "ETag" : "\"0x8D7325225FF7F71\"",
-      "Last-Modified" : "Thu, 05 Sep 2019 22:41:10 GMT",
+      "ETag" : "\"0x8D7356232A7DC3B\"",
+      "Last-Modified" : "Mon, 09 Sep 2019 20:13:36 GMT",
       "retry-after" : "0",
       "Content-Length" : "0",
       "StatusCode" : "201",
-      "x-ms-request-id" : "bfedbf2a-901e-0044-0f3b-643cc7000000",
+      "x-ms-request-id" : "03480df8-301e-0024-144b-6779e5000000",
       "x-ms-request-server-encrypted" : "true",
-      "Date" : "Thu, 05 Sep 2019 22:41:09 GMT",
-      "x-ms-client-request-id" : "97699b5e-649f-4327-9fc4-cd280902a25e"
-=======
-      "ETag" : "\"0x8D732FC602FFE81\"",
-      "Last-Modified" : "Fri, 06 Sep 2019 18:59:42 GMT",
-      "retry-after" : "0",
-      "Content-Length" : "0",
-      "StatusCode" : "201",
-      "x-ms-request-id" : "94d13232-201e-012e-34e5-64f6e4000000",
-      "x-ms-request-server-encrypted" : "true",
-      "Date" : "Fri, 06 Sep 2019 18:59:41 GMT",
-      "x-ms-client-request-id" : "049ff2a2-c22d-497b-b304-e2e03e8ea3da"
->>>>>>> a55d5dd9
+      "Date" : "Mon, 09 Sep 2019 20:13:36 GMT",
+      "x-ms-client-request-id" : "bb55e1a3-57f3-4991-9866-647609fb6efe"
     },
     "Exception" : null
   }, {
     "Method" : "PUT",
-<<<<<<< HEAD
-    "Uri" : "https://jaschrepragrs.blob.core.windows.net/jtccreatedefaults0appendblobapitestcreatedefaultsc0f16451c03/javablobcreatedefaults1appendblobapitestcreatedefaultsc0f29099",
+    "Uri" : "https://jaschrepragrs.blob.core.windows.net/jtccreatedefaults0appendblobapitestcreatedefaultsed674870356/javablobcreatedefaults1appendblobapitestcreatedefaultsed673250",
     "Headers" : {
       "x-ms-version" : "2019-02-02",
       "User-Agent" : "azsdk-java-azure-storage-blob/12.0.0-preview.3 1.8.0_221; Windows 10 10.0",
-      "x-ms-client-request-id" : "739a214d-445a-4176-a010-1ab3bdc46fe6"
-=======
-    "Uri" : "https://azstoragesdkaccount.blob.core.windows.net/jtccreatedefaults0appendblobapitestcreatedefaultsa71243519b5/javablobcreatedefaults1appendblobapitestcreatedefaultsa7114451",
-    "Headers" : {
-      "x-ms-version" : "2019-02-02",
-      "User-Agent" : "azsdk-java-azure-storage-blob/12.0.0-preview.3 1.8.0_212; Windows 10 10.0",
-      "x-ms-client-request-id" : "57d1a2ea-710a-4efb-8e84-ccb5ee8c9a22"
->>>>>>> a55d5dd9
+      "x-ms-client-request-id" : "ac096698-c621-410b-8146-49e0928f7a2e"
     },
     "Response" : {
       "x-ms-version" : "2019-02-02",
       "Server" : "Windows-Azure-Blob/1.0 Microsoft-HTTPAPI/2.0",
-<<<<<<< HEAD
-      "ETag" : "\"0x8D73252260B8F92\"",
-      "Last-Modified" : "Thu, 05 Sep 2019 22:41:10 GMT",
+      "ETag" : "\"0x8D7356232B461A2\"",
+      "Last-Modified" : "Mon, 09 Sep 2019 20:13:36 GMT",
       "retry-after" : "0",
       "Content-Length" : "0",
       "StatusCode" : "201",
-      "x-ms-request-id" : "bfedbf39-901e-0044-1e3b-643cc7000000",
+      "x-ms-request-id" : "03480e04-301e-0024-204b-6779e5000000",
       "x-ms-request-server-encrypted" : "true",
-      "Date" : "Thu, 05 Sep 2019 22:41:10 GMT",
-      "x-ms-client-request-id" : "739a214d-445a-4176-a010-1ab3bdc46fe6"
-=======
-      "ETag" : "\"0x8D732FC6046991B\"",
-      "Last-Modified" : "Fri, 06 Sep 2019 18:59:42 GMT",
-      "retry-after" : "0",
-      "Content-Length" : "0",
-      "StatusCode" : "201",
-      "x-ms-request-id" : "94d13268-201e-012e-5fe5-64f6e4000000",
-      "x-ms-request-server-encrypted" : "true",
-      "Date" : "Fri, 06 Sep 2019 18:59:41 GMT",
-      "x-ms-client-request-id" : "57d1a2ea-710a-4efb-8e84-ccb5ee8c9a22"
->>>>>>> a55d5dd9
+      "Date" : "Mon, 09 Sep 2019 20:13:36 GMT",
+      "x-ms-client-request-id" : "ac096698-c621-410b-8146-49e0928f7a2e"
     },
     "Exception" : null
   }, {
     "Method" : "GET",
-<<<<<<< HEAD
     "Uri" : "https://jaschrepragrs.blob.core.windows.net?prefix=jtccreatedefaults&comp=list",
     "Headers" : {
       "x-ms-version" : "2019-02-02",
       "User-Agent" : "azsdk-java-azure-storage-blob/12.0.0-preview.3 1.8.0_221; Windows 10 10.0",
-      "x-ms-client-request-id" : "74cbfbd4-2d31-40b1-9efd-6659874b48ff"
-=======
-    "Uri" : "https://azstoragesdkaccount.blob.core.windows.net?prefix=jtccreatedefaults&comp=list",
-    "Headers" : {
-      "x-ms-version" : "2019-02-02",
-      "User-Agent" : "azsdk-java-azure-storage-blob/12.0.0-preview.3 1.8.0_212; Windows 10 10.0",
-      "x-ms-client-request-id" : "1569340a-21ac-44ac-a773-35d3da333f49"
->>>>>>> a55d5dd9
+      "x-ms-client-request-id" : "82416ca1-a3af-4c46-9dcd-f9794b309707"
     },
     "Response" : {
       "Transfer-Encoding" : "chunked",
@@ -145,35 +78,20 @@
       "Server" : "Windows-Azure-Blob/1.0 Microsoft-HTTPAPI/2.0",
       "retry-after" : "0",
       "StatusCode" : "200",
-<<<<<<< HEAD
-      "x-ms-request-id" : "bfedbf4e-901e-0044-333b-643cc7000000",
-      "Body" : "﻿<?xml version=\"1.0\" encoding=\"utf-8\"?><EnumerationResults ServiceEndpoint=\"https://jaschrepragrs.blob.core.windows.net/\"><Prefix>jtccreatedefaults</Prefix><Containers><Container><Name>jtccreatedefaults0appendblobapitestcreatedefaultsc0f16451c03</Name><Properties><Last-Modified>Thu, 05 Sep 2019 22:41:10 GMT</Last-Modified><Etag>\"0x8D7325225F2E1C5\"</Etag><LeaseStatus>unlocked</LeaseStatus><LeaseState>available</LeaseState><DefaultEncryptionScope>$account-encryption-key</DefaultEncryptionScope><DenyEncryptionScopeOverride>false</DenyEncryptionScopeOverride><HasImmutabilityPolicy>false</HasImmutabilityPolicy><HasLegalHold>false</HasLegalHold></Properties></Container></Containers><NextMarker /></EnumerationResults>",
-      "Date" : "Thu, 05 Sep 2019 22:41:10 GMT",
-      "x-ms-client-request-id" : "74cbfbd4-2d31-40b1-9efd-6659874b48ff",
-=======
-      "x-ms-request-id" : "94d132a4-201e-012e-11e5-64f6e4000000",
-      "Body" : "﻿<?xml version=\"1.0\" encoding=\"utf-8\"?><EnumerationResults ServiceEndpoint=\"https://azstoragesdkaccount.blob.core.windows.net/\"><Prefix>jtccreatedefaults</Prefix><Containers><Container><Name>jtccreatedefaults0appendblobapitestcreatedefaultsa71243519b5</Name><Properties><Last-Modified>Fri, 06 Sep 2019 18:59:41 GMT</Last-Modified><Etag>\"0x8D732FC5FFB9688\"</Etag><LeaseStatus>unlocked</LeaseStatus><LeaseState>available</LeaseState><DefaultEncryptionScope>$account-encryption-key</DefaultEncryptionScope><DenyEncryptionScopeOverride>false</DenyEncryptionScopeOverride><HasImmutabilityPolicy>false</HasImmutabilityPolicy><HasLegalHold>false</HasLegalHold></Properties></Container></Containers><NextMarker /></EnumerationResults>",
-      "Date" : "Fri, 06 Sep 2019 18:59:41 GMT",
-      "x-ms-client-request-id" : "1569340a-21ac-44ac-a773-35d3da333f49",
->>>>>>> a55d5dd9
+      "x-ms-request-id" : "03480e2b-301e-0024-434b-6779e5000000",
+      "Body" : "﻿<?xml version=\"1.0\" encoding=\"utf-8\"?><EnumerationResults ServiceEndpoint=\"https://jaschrepragrs.blob.core.windows.net/\"><Prefix>jtccreatedefaults</Prefix><Containers><Container><Name>jtccreatedefaults0appendblobapitestcreatedefaultsed674870356</Name><Properties><Last-Modified>Mon, 09 Sep 2019 20:13:36 GMT</Last-Modified><Etag>\"0x8D73562329A4F9B\"</Etag><LeaseStatus>unlocked</LeaseStatus><LeaseState>available</LeaseState><DefaultEncryptionScope>$account-encryption-key</DefaultEncryptionScope><DenyEncryptionScopeOverride>false</DenyEncryptionScopeOverride><HasImmutabilityPolicy>false</HasImmutabilityPolicy><HasLegalHold>false</HasLegalHold></Properties></Container></Containers><NextMarker /></EnumerationResults>",
+      "Date" : "Mon, 09 Sep 2019 20:13:36 GMT",
+      "x-ms-client-request-id" : "82416ca1-a3af-4c46-9dcd-f9794b309707",
       "Content-Type" : "application/xml"
     },
     "Exception" : null
   }, {
     "Method" : "DELETE",
-<<<<<<< HEAD
-    "Uri" : "https://jaschrepragrs.blob.core.windows.net/jtccreatedefaults0appendblobapitestcreatedefaultsc0f16451c03?restype=container",
+    "Uri" : "https://jaschrepragrs.blob.core.windows.net/jtccreatedefaults0appendblobapitestcreatedefaultsed674870356?restype=container",
     "Headers" : {
       "x-ms-version" : "2019-02-02",
       "User-Agent" : "azsdk-java-azure-storage-blob/12.0.0-preview.3 1.8.0_221; Windows 10 10.0",
-      "x-ms-client-request-id" : "ea2401cd-63b0-4101-bba8-60d54bf0cf67"
-=======
-    "Uri" : "https://azstoragesdkaccount.blob.core.windows.net/jtccreatedefaults0appendblobapitestcreatedefaultsa71243519b5?restype=container",
-    "Headers" : {
-      "x-ms-version" : "2019-02-02",
-      "User-Agent" : "azsdk-java-azure-storage-blob/12.0.0-preview.3 1.8.0_212; Windows 10 10.0",
-      "x-ms-client-request-id" : "4345a3ce-24b1-4909-9dbc-6412db54b41b"
->>>>>>> a55d5dd9
+      "x-ms-client-request-id" : "16c414c6-d7f3-4524-a422-68f7c2a548e6"
     },
     "Response" : {
       "x-ms-version" : "2019-02-02",
@@ -181,21 +99,11 @@
       "retry-after" : "0",
       "Content-Length" : "0",
       "StatusCode" : "202",
-<<<<<<< HEAD
-      "x-ms-request-id" : "bfedbf67-901e-0044-493b-643cc7000000",
-      "Date" : "Thu, 05 Sep 2019 22:41:10 GMT",
-      "x-ms-client-request-id" : "ea2401cd-63b0-4101-bba8-60d54bf0cf67"
+      "x-ms-request-id" : "03480e41-301e-0024-584b-6779e5000000",
+      "Date" : "Mon, 09 Sep 2019 20:13:36 GMT",
+      "x-ms-client-request-id" : "16c414c6-d7f3-4524-a422-68f7c2a548e6"
     },
     "Exception" : null
   } ],
-  "variables" : [ "jtccreatedefaults0appendblobapitestcreatedefaultsc0f16451c03", "javablobcreatedefaults1appendblobapitestcreatedefaultsc0f29099" ]
-=======
-      "x-ms-request-id" : "94d132d0-201e-012e-37e5-64f6e4000000",
-      "Date" : "Fri, 06 Sep 2019 18:59:41 GMT",
-      "x-ms-client-request-id" : "4345a3ce-24b1-4909-9dbc-6412db54b41b"
-    },
-    "Exception" : null
-  } ],
-  "variables" : [ "jtccreatedefaults0appendblobapitestcreatedefaultsa71243519b5", "javablobcreatedefaults1appendblobapitestcreatedefaultsa7114451" ]
->>>>>>> a55d5dd9
+  "variables" : [ "jtccreatedefaults0appendblobapitestcreatedefaultsed674870356", "javablobcreatedefaults1appendblobapitestcreatedefaultsed673250" ]
 }