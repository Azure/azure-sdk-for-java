--- conflicted
+++ resolved
@@ -1,25 +1,6 @@
 {
   "networkCallRecords" : [ {
     "Method" : "PUT",
-<<<<<<< HEAD
-    "Uri" : "https://REDACTED.blob.core.windows.net/b9cbd8b10b9cbd8b106084258b40fd0d7717f4790a44?restype=container",
-    "Headers" : {
-      "x-ms-version" : "2020-10-02",
-      "User-Agent" : "azsdk-java-azure-storage-blob/12.12.0-beta.2 (11.0.9; Windows 10; 10.0)",
-      "x-ms-client-request-id" : "7927a6d0-822c-410e-9859-3b23cc4d807b"
-    },
-    "Response" : {
-      "Transfer-Encoding" : "chunked",
-      "x-ms-version" : "2020-10-02",
-      "Server" : "Windows-Azure-Blob/1.0 Microsoft-HTTPAPI/2.0",
-      "eTag" : "0x8D92AC4AE593391",
-      "Last-Modified" : "Tue, 08 Jun 2021 21:30:47 GMT",
-      "retry-after" : "0",
-      "StatusCode" : "201",
-      "x-ms-request-id" : "f3770249-501e-001c-3dad-5ce384000000",
-      "x-ms-client-request-id" : "7927a6d0-822c-410e-9859-3b23cc4d807b",
-      "Date" : "Tue, 08 Jun 2021 21:30:46 GMT"
-=======
     "Uri" : "https://REDACTED.blob.core.windows.net/b9cbd8b10b9cbd8b1049356792e163c1d69244f448d3?restype=container",
     "Headers" : {
       "x-ms-version" : "2020-10-02",
@@ -37,38 +18,10 @@
       "x-ms-request-id" : "2290b4f0-d01e-0037-0eff-48086e000000",
       "x-ms-client-request-id" : "2713b439-3cf3-4af0-8888-1f45503da9a5",
       "Date" : "Fri, 14 May 2021 20:26:15 GMT"
->>>>>>> 2fe662bb
     },
     "Exception" : null
   }, {
     "Method" : "PUT",
-<<<<<<< HEAD
-    "Uri" : "https://REDACTED.blob.core.windows.net/b9cbd8b10b9cbd8b106084258b40fd0d7717f4790a44/b9cbd8b11b9cbd8b1060626540c75ac20beef49bbbe8",
-    "Headers" : {
-      "x-ms-version" : "2020-10-02",
-      "User-Agent" : "azsdk-java-azure-storage-blob/12.12.0-beta.2 (11.0.9; Windows 10; 10.0)",
-      "x-ms-client-request-id" : "751c6b83-eec1-4bc7-b03f-56df3f48f525",
-      "Content-Type" : "application/octet-stream"
-    },
-    "Response" : {
-      "Transfer-Encoding" : "chunked",
-      "x-ms-version" : "2020-10-02",
-      "Server" : "Windows-Azure-Blob/1.0 Microsoft-HTTPAPI/2.0",
-      "x-ms-content-crc64" : "6RYQPwaVsyQ=",
-      "Last-Modified" : "Tue, 08 Jun 2021 21:30:47 GMT",
-      "retry-after" : "0",
-      "StatusCode" : "201",
-      "x-ms-request-server-encrypted" : "true",
-      "Date" : "Tue, 08 Jun 2021 21:30:46 GMT",
-      "Content-MD5" : "wh+Wm18D0z1D4E+PE252gg==",
-      "eTag" : "0x8D92AC4AE66303B",
-      "x-ms-request-id" : "f377024e-501e-001c-41ad-5ce384000000",
-      "x-ms-client-request-id" : "751c6b83-eec1-4bc7-b03f-56df3f48f525"
-    },
-    "Exception" : null
-  } ],
-  "variables" : [ "b9cbd8b10b9cbd8b106084258b40fd0d7717f4790a44", "b9cbd8b11b9cbd8b1060626540c75ac20beef49bbbe8" ]
-=======
     "Uri" : "https://REDACTED.blob.core.windows.net/b9cbd8b10b9cbd8b1049356792e163c1d69244f448d3/b9cbd8b11b9cbd8b10497280522274c1210c3484f96b",
     "Headers" : {
       "x-ms-version" : "2020-10-02",
@@ -95,5 +48,4 @@
     "Exception" : null
   } ],
   "variables" : [ "b9cbd8b10b9cbd8b1049356792e163c1d69244f448d3", "b9cbd8b11b9cbd8b10497280522274c1210c3484f96b" ]
->>>>>>> 2fe662bb
 }