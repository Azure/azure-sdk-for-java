--- conflicted
+++ resolved
@@ -1,187 +1,100 @@
 {
   "networkCallRecords" : [ {
     "Method" : "PUT",
-<<<<<<< HEAD
-    "Uri" : "https://jaschrepragrs.blob.core.windows.net/jtcsethttpheadersac0blobapitestsethttpheadersac55f9154660d6?restype=container",
+    "Uri" : "https://jaschrepragrs.blob.core.windows.net/jtcsethttpheadersac0blobapitestsethttpheadersac70345053bc4f?restype=container",
     "Headers" : {
       "x-ms-version" : "2019-02-02",
       "User-Agent" : "azsdk-java-azure-storage-blob/12.0.0-preview.3 1.8.0_221; Windows 10 10.0",
-      "x-ms-client-request-id" : "1e60cef1-f230-4fd3-a257-d260b90283f8"
-=======
-    "Uri" : "https://azstoragesdkaccount.blob.core.windows.net/jtcsethttpheadersac0blobapitestsethttpheadersacc4458937fd4b?restype=container",
-    "Headers" : {
-      "x-ms-version" : "2019-02-02",
-      "User-Agent" : "azsdk-java-azure-storage-blob/12.0.0-preview.3 1.8.0_212; Windows 10 10.0",
-      "x-ms-client-request-id" : "812e8466-325f-4c01-b6cf-b300f635211f"
->>>>>>> a55d5dd9
+      "x-ms-client-request-id" : "55ce8846-3e4e-43ca-a569-7db207a696c7"
     },
     "Response" : {
       "x-ms-version" : "2019-02-02",
       "Server" : "Windows-Azure-Blob/1.0 Microsoft-HTTPAPI/2.0",
-<<<<<<< HEAD
-      "ETag" : "\"0x8D73251A53060FC\"",
-      "Last-Modified" : "Thu, 05 Sep 2019 22:37:34 GMT",
+      "ETag" : "\"0x8D73560F4E572EF\"",
+      "Last-Modified" : "Mon, 09 Sep 2019 20:04:43 GMT",
       "retry-after" : "0",
       "Content-Length" : "0",
       "StatusCode" : "201",
-      "x-ms-request-id" : "bfece36f-901e-0044-373a-643cc7000000",
-      "Date" : "Thu, 05 Sep 2019 22:37:33 GMT",
-      "x-ms-client-request-id" : "1e60cef1-f230-4fd3-a257-d260b90283f8"
-=======
-      "ETag" : "\"0x8D732FC7A4AE883\"",
-      "Last-Modified" : "Fri, 06 Sep 2019 19:00:26 GMT",
-      "retry-after" : "0",
-      "Content-Length" : "0",
-      "StatusCode" : "201",
-      "x-ms-request-id" : "b92b08b2-d01e-009e-11e5-644931000000",
-      "Date" : "Fri, 06 Sep 2019 19:00:25 GMT",
-      "x-ms-client-request-id" : "812e8466-325f-4c01-b6cf-b300f635211f"
->>>>>>> a55d5dd9
+      "x-ms-request-id" : "c5ca4085-301e-0042-4849-67cbbf000000",
+      "Date" : "Mon, 09 Sep 2019 20:04:43 GMT",
+      "x-ms-client-request-id" : "55ce8846-3e4e-43ca-a569-7db207a696c7"
     },
     "Exception" : null
   }, {
     "Method" : "PUT",
-<<<<<<< HEAD
-    "Uri" : "https://jaschrepragrs.blob.core.windows.net/jtcsethttpheadersac0blobapitestsethttpheadersac55f9154660d6/javablobsethttpheadersac1blobapitestsethttpheadersac55f271441",
+    "Uri" : "https://jaschrepragrs.blob.core.windows.net/jtcsethttpheadersac0blobapitestsethttpheadersac70345053bc4f/javablobsethttpheadersac1blobapitestsethttpheadersac703807053",
     "Headers" : {
       "x-ms-version" : "2019-02-02",
       "User-Agent" : "azsdk-java-azure-storage-blob/12.0.0-preview.3 1.8.0_221; Windows 10 10.0",
-      "x-ms-client-request-id" : "822d49b0-1828-4780-b1fc-d6356c1cb18a",
-=======
-    "Uri" : "https://azstoragesdkaccount.blob.core.windows.net/jtcsethttpheadersac0blobapitestsethttpheadersacc4458937fd4b/javablobsethttpheadersac1blobapitestsethttpheadersacc44644243",
-    "Headers" : {
-      "x-ms-version" : "2019-02-02",
-      "User-Agent" : "azsdk-java-azure-storage-blob/12.0.0-preview.3 1.8.0_212; Windows 10 10.0",
-      "x-ms-client-request-id" : "13b3f8e1-b055-4134-95c2-acb61c3c9187",
->>>>>>> a55d5dd9
+      "x-ms-client-request-id" : "8377732a-3948-4b29-ab41-c3b0163f9a29",
       "Content-Type" : "application/octet-stream"
     },
     "Response" : {
       "x-ms-version" : "2019-02-02",
       "Server" : "Windows-Azure-Blob/1.0 Microsoft-HTTPAPI/2.0",
       "x-ms-content-crc64" : "6RYQPwaVsyQ=",
-<<<<<<< HEAD
-      "Last-Modified" : "Thu, 05 Sep 2019 22:37:34 GMT",
+      "Last-Modified" : "Mon, 09 Sep 2019 20:04:43 GMT",
       "retry-after" : "0",
       "StatusCode" : "201",
       "x-ms-request-server-encrypted" : "true",
-      "Date" : "Thu, 05 Sep 2019 22:37:33 GMT",
+      "Date" : "Mon, 09 Sep 2019 20:04:43 GMT",
       "Content-MD5" : "wh+Wm18D0z1D4E+PE252gg==",
-      "ETag" : "\"0x8D73251A54A154D\"",
+      "ETag" : "\"0x8D73560F4F2DDEC\"",
       "Content-Length" : "0",
-      "x-ms-request-id" : "bfece3a4-901e-0044-6b3a-643cc7000000",
-      "x-ms-client-request-id" : "822d49b0-1828-4780-b1fc-d6356c1cb18a"
-=======
-      "Last-Modified" : "Fri, 06 Sep 2019 19:00:26 GMT",
-      "retry-after" : "0",
-      "StatusCode" : "201",
-      "x-ms-request-server-encrypted" : "true",
-      "Date" : "Fri, 06 Sep 2019 19:00:25 GMT",
-      "Content-MD5" : "wh+Wm18D0z1D4E+PE252gg==",
-      "ETag" : "\"0x8D732FC7A5202F4\"",
-      "Content-Length" : "0",
-      "x-ms-request-id" : "b92b08e6-d01e-009e-40e5-644931000000",
-      "x-ms-client-request-id" : "13b3f8e1-b055-4134-95c2-acb61c3c9187"
->>>>>>> a55d5dd9
+      "x-ms-request-id" : "c5ca409f-301e-0042-6049-67cbbf000000",
+      "x-ms-client-request-id" : "8377732a-3948-4b29-ab41-c3b0163f9a29"
     },
     "Exception" : null
   }, {
     "Method" : "PUT",
-<<<<<<< HEAD
-    "Uri" : "https://jaschrepragrs.blob.core.windows.net/jtcsethttpheadersac0blobapitestsethttpheadersac55f9154660d6/javablobsethttpheadersac1blobapitestsethttpheadersac55f271441?comp=lease",
+    "Uri" : "https://jaschrepragrs.blob.core.windows.net/jtcsethttpheadersac0blobapitestsethttpheadersac70345053bc4f/javablobsethttpheadersac1blobapitestsethttpheadersac703807053?comp=lease",
     "Headers" : {
       "x-ms-version" : "2019-02-02",
       "User-Agent" : "azsdk-java-azure-storage-blob/12.0.0-preview.3 1.8.0_221; Windows 10 10.0",
-      "x-ms-client-request-id" : "77fbdf5f-1b1c-4f28-beaf-b287cd73a28e"
-=======
-    "Uri" : "https://azstoragesdkaccount.blob.core.windows.net/jtcsethttpheadersac0blobapitestsethttpheadersacc4458937fd4b/javablobsethttpheadersac1blobapitestsethttpheadersacc44644243?comp=lease",
-    "Headers" : {
-      "x-ms-version" : "2019-02-02",
-      "User-Agent" : "azsdk-java-azure-storage-blob/12.0.0-preview.3 1.8.0_212; Windows 10 10.0",
-      "x-ms-client-request-id" : "c69bb375-035d-481d-a9de-1b90d7f2c830"
->>>>>>> a55d5dd9
+      "x-ms-client-request-id" : "4feddcae-2ebf-4507-9d4a-8fd0934009e4"
     },
     "Response" : {
       "x-ms-version" : "2019-02-02",
       "Server" : "Windows-Azure-Blob/1.0 Microsoft-HTTPAPI/2.0",
-<<<<<<< HEAD
-      "ETag" : "\"0x8D73251A54A154D\"",
-      "x-ms-lease-id" : "03dbeeab-c2d3-4472-ab97-db790e8bc6f1",
-      "Last-Modified" : "Thu, 05 Sep 2019 22:37:34 GMT",
+      "ETag" : "\"0x8D73560F4F2DDEC\"",
+      "x-ms-lease-id" : "7f78d0c7-fe61-4ca9-aa74-ccc5b2e8f44b",
+      "Last-Modified" : "Mon, 09 Sep 2019 20:04:43 GMT",
       "retry-after" : "0",
       "Content-Length" : "0",
       "StatusCode" : "201",
-      "x-ms-request-id" : "bfece3c9-901e-0044-0d3a-643cc7000000",
-      "Date" : "Thu, 05 Sep 2019 22:37:33 GMT",
-      "x-ms-client-request-id" : "77fbdf5f-1b1c-4f28-beaf-b287cd73a28e"
-=======
-      "ETag" : "\"0x8D732FC7A5202F4\"",
-      "x-ms-lease-id" : "3c55af7d-746e-4942-876e-679e0460d8ec",
-      "Last-Modified" : "Fri, 06 Sep 2019 19:00:26 GMT",
-      "retry-after" : "0",
-      "Content-Length" : "0",
-      "StatusCode" : "201",
-      "x-ms-request-id" : "b92b0957-d01e-009e-20e5-644931000000",
-      "Date" : "Fri, 06 Sep 2019 19:00:26 GMT",
-      "x-ms-client-request-id" : "c69bb375-035d-481d-a9de-1b90d7f2c830"
->>>>>>> a55d5dd9
+      "x-ms-request-id" : "c5ca40c2-301e-0042-7a49-67cbbf000000",
+      "Date" : "Mon, 09 Sep 2019 20:04:43 GMT",
+      "x-ms-client-request-id" : "4feddcae-2ebf-4507-9d4a-8fd0934009e4"
     },
     "Exception" : null
   }, {
     "Method" : "PUT",
-<<<<<<< HEAD
-    "Uri" : "https://jaschrepragrs.blob.core.windows.net/jtcsethttpheadersac0blobapitestsethttpheadersac55f9154660d6/javablobsethttpheadersac1blobapitestsethttpheadersac55f271441?comp=properties",
+    "Uri" : "https://jaschrepragrs.blob.core.windows.net/jtcsethttpheadersac0blobapitestsethttpheadersac70345053bc4f/javablobsethttpheadersac1blobapitestsethttpheadersac703807053?comp=properties",
     "Headers" : {
       "x-ms-version" : "2019-02-02",
       "User-Agent" : "azsdk-java-azure-storage-blob/12.0.0-preview.3 1.8.0_221; Windows 10 10.0",
-      "x-ms-client-request-id" : "9f983c22-362b-4ae4-a538-c71bce48a3f4"
-=======
-    "Uri" : "https://azstoragesdkaccount.blob.core.windows.net/jtcsethttpheadersac0blobapitestsethttpheadersacc4458937fd4b/javablobsethttpheadersac1blobapitestsethttpheadersacc44644243?comp=properties",
-    "Headers" : {
-      "x-ms-version" : "2019-02-02",
-      "User-Agent" : "azsdk-java-azure-storage-blob/12.0.0-preview.3 1.8.0_212; Windows 10 10.0",
-      "x-ms-client-request-id" : "a2090ade-dd04-489b-b3dc-3a509bcfb324"
->>>>>>> a55d5dd9
+      "x-ms-client-request-id" : "c47a853a-96a7-41df-aba7-7e258ba85490"
     },
     "Response" : {
       "x-ms-version" : "2019-02-02",
       "Server" : "Windows-Azure-Blob/1.0 Microsoft-HTTPAPI/2.0",
-<<<<<<< HEAD
-      "ETag" : "\"0x8D73251A5634731\"",
-      "Last-Modified" : "Thu, 05 Sep 2019 22:37:34 GMT",
+      "ETag" : "\"0x8D73560F50C36E5\"",
+      "Last-Modified" : "Mon, 09 Sep 2019 20:04:44 GMT",
       "retry-after" : "0",
       "Content-Length" : "0",
       "StatusCode" : "200",
-      "x-ms-request-id" : "bfece3e0-901e-0044-233a-643cc7000000",
-      "Date" : "Thu, 05 Sep 2019 22:37:33 GMT",
-      "x-ms-client-request-id" : "9f983c22-362b-4ae4-a538-c71bce48a3f4"
-=======
-      "ETag" : "\"0x8D732FC7A64CC13\"",
-      "Last-Modified" : "Fri, 06 Sep 2019 19:00:26 GMT",
-      "retry-after" : "0",
-      "Content-Length" : "0",
-      "StatusCode" : "200",
-      "x-ms-request-id" : "b92b0986-d01e-009e-49e5-644931000000",
-      "Date" : "Fri, 06 Sep 2019 19:00:26 GMT",
-      "x-ms-client-request-id" : "a2090ade-dd04-489b-b3dc-3a509bcfb324"
->>>>>>> a55d5dd9
+      "x-ms-request-id" : "c5ca40d8-301e-0042-1049-67cbbf000000",
+      "Date" : "Mon, 09 Sep 2019 20:04:44 GMT",
+      "x-ms-client-request-id" : "c47a853a-96a7-41df-aba7-7e258ba85490"
     },
     "Exception" : null
   }, {
     "Method" : "GET",
-<<<<<<< HEAD
     "Uri" : "https://jaschrepragrs.blob.core.windows.net?prefix=jtcsethttpheadersac&comp=list",
     "Headers" : {
       "x-ms-version" : "2019-02-02",
       "User-Agent" : "azsdk-java-azure-storage-blob/12.0.0-preview.3 1.8.0_221; Windows 10 10.0",
-      "x-ms-client-request-id" : "31aa1cdb-24cf-42cd-b269-88c3ab412e7f"
-=======
-    "Uri" : "https://azstoragesdkaccount.blob.core.windows.net?prefix=jtcsethttpheadersac&comp=list",
-    "Headers" : {
-      "x-ms-version" : "2019-02-02",
-      "User-Agent" : "azsdk-java-azure-storage-blob/12.0.0-preview.3 1.8.0_212; Windows 10 10.0",
-      "x-ms-client-request-id" : "b434f8eb-25b1-4e1a-932b-419e315e89da"
->>>>>>> a55d5dd9
+      "x-ms-client-request-id" : "232c280b-410c-4584-bbc6-c780f4028b6b"
     },
     "Response" : {
       "Transfer-Encoding" : "chunked",
@@ -189,35 +102,20 @@
       "Server" : "Windows-Azure-Blob/1.0 Microsoft-HTTPAPI/2.0",
       "retry-after" : "0",
       "StatusCode" : "200",
-<<<<<<< HEAD
-      "x-ms-request-id" : "bfece3fb-901e-0044-3e3a-643cc7000000",
-      "Body" : "﻿<?xml version=\"1.0\" encoding=\"utf-8\"?><EnumerationResults ServiceEndpoint=\"https://jaschrepragrs.blob.core.windows.net/\"><Prefix>jtcsethttpheadersac</Prefix><Containers><Container><Name>jtcsethttpheadersac0blobapitestsethttpheadersac55f9154660d6</Name><Properties><Last-Modified>Thu, 05 Sep 2019 22:37:34 GMT</Last-Modified><Etag>\"0x8D73251A53060FC\"</Etag><LeaseStatus>unlocked</LeaseStatus><LeaseState>available</LeaseState><DefaultEncryptionScope>$account-encryption-key</DefaultEncryptionScope><DenyEncryptionScopeOverride>false</DenyEncryptionScopeOverride><HasImmutabilityPolicy>false</HasImmutabilityPolicy><HasLegalHold>false</HasLegalHold></Properties></Container></Containers><NextMarker /></EnumerationResults>",
-      "Date" : "Thu, 05 Sep 2019 22:37:33 GMT",
-      "x-ms-client-request-id" : "31aa1cdb-24cf-42cd-b269-88c3ab412e7f",
-=======
-      "x-ms-request-id" : "b92b09a9-d01e-009e-67e5-644931000000",
-      "Body" : "﻿<?xml version=\"1.0\" encoding=\"utf-8\"?><EnumerationResults ServiceEndpoint=\"https://azstoragesdkaccount.blob.core.windows.net/\"><Prefix>jtcsethttpheadersac</Prefix><Containers><Container><Name>jtcsethttpheadersac0blobapitestsethttpheadersacc4458937fd4b</Name><Properties><Last-Modified>Fri, 06 Sep 2019 19:00:26 GMT</Last-Modified><Etag>\"0x8D732FC7A4AE883\"</Etag><LeaseStatus>unlocked</LeaseStatus><LeaseState>available</LeaseState><DefaultEncryptionScope>$account-encryption-key</DefaultEncryptionScope><DenyEncryptionScopeOverride>false</DenyEncryptionScopeOverride><HasImmutabilityPolicy>false</HasImmutabilityPolicy><HasLegalHold>false</HasLegalHold></Properties></Container></Containers><NextMarker /></EnumerationResults>",
-      "Date" : "Fri, 06 Sep 2019 19:00:26 GMT",
-      "x-ms-client-request-id" : "b434f8eb-25b1-4e1a-932b-419e315e89da",
->>>>>>> a55d5dd9
+      "x-ms-request-id" : "c5ca40f7-301e-0042-2c49-67cbbf000000",
+      "Body" : "﻿<?xml version=\"1.0\" encoding=\"utf-8\"?><EnumerationResults ServiceEndpoint=\"https://jaschrepragrs.blob.core.windows.net/\"><Prefix>jtcsethttpheadersac</Prefix><Containers><Container><Name>jtcsethttpheadersac0blobapitestsethttpheadersac70345053bc4f</Name><Properties><Last-Modified>Mon, 09 Sep 2019 20:04:43 GMT</Last-Modified><Etag>\"0x8D73560F4E572EF\"</Etag><LeaseStatus>unlocked</LeaseStatus><LeaseState>available</LeaseState><DefaultEncryptionScope>$account-encryption-key</DefaultEncryptionScope><DenyEncryptionScopeOverride>false</DenyEncryptionScopeOverride><HasImmutabilityPolicy>false</HasImmutabilityPolicy><HasLegalHold>false</HasLegalHold></Properties></Container></Containers><NextMarker /></EnumerationResults>",
+      "Date" : "Mon, 09 Sep 2019 20:04:44 GMT",
+      "x-ms-client-request-id" : "232c280b-410c-4584-bbc6-c780f4028b6b",
       "Content-Type" : "application/xml"
     },
     "Exception" : null
   }, {
     "Method" : "DELETE",
-<<<<<<< HEAD
-    "Uri" : "https://jaschrepragrs.blob.core.windows.net/jtcsethttpheadersac0blobapitestsethttpheadersac55f9154660d6?restype=container",
+    "Uri" : "https://jaschrepragrs.blob.core.windows.net/jtcsethttpheadersac0blobapitestsethttpheadersac70345053bc4f?restype=container",
     "Headers" : {
       "x-ms-version" : "2019-02-02",
       "User-Agent" : "azsdk-java-azure-storage-blob/12.0.0-preview.3 1.8.0_221; Windows 10 10.0",
-      "x-ms-client-request-id" : "ad10fcf0-4271-443c-b50f-a1c875c88fa2"
-=======
-    "Uri" : "https://azstoragesdkaccount.blob.core.windows.net/jtcsethttpheadersac0blobapitestsethttpheadersacc4458937fd4b?restype=container",
-    "Headers" : {
-      "x-ms-version" : "2019-02-02",
-      "User-Agent" : "azsdk-java-azure-storage-blob/12.0.0-preview.3 1.8.0_212; Windows 10 10.0",
-      "x-ms-client-request-id" : "d5ebffc5-6345-4073-ab00-0763aefbd5eb"
->>>>>>> a55d5dd9
+      "x-ms-client-request-id" : "b51bd4d0-f170-4800-952c-33f6ac040990"
     },
     "Response" : {
       "x-ms-version" : "2019-02-02",
@@ -225,21 +123,11 @@
       "retry-after" : "0",
       "Content-Length" : "0",
       "StatusCode" : "202",
-<<<<<<< HEAD
-      "x-ms-request-id" : "bfece413-901e-0044-553a-643cc7000000",
-      "Date" : "Thu, 05 Sep 2019 22:37:33 GMT",
-      "x-ms-client-request-id" : "ad10fcf0-4271-443c-b50f-a1c875c88fa2"
+      "x-ms-request-id" : "c5ca4124-301e-0042-5549-67cbbf000000",
+      "Date" : "Mon, 09 Sep 2019 20:04:44 GMT",
+      "x-ms-client-request-id" : "b51bd4d0-f170-4800-952c-33f6ac040990"
     },
     "Exception" : null
   } ],
-  "variables" : [ "jtcsethttpheadersac0blobapitestsethttpheadersac55f9154660d6", "javablobsethttpheadersac1blobapitestsethttpheadersac55f271441" ]
-=======
-      "x-ms-request-id" : "b92b09cc-d01e-009e-06e5-644931000000",
-      "Date" : "Fri, 06 Sep 2019 19:00:26 GMT",
-      "x-ms-client-request-id" : "d5ebffc5-6345-4073-ab00-0763aefbd5eb"
-    },
-    "Exception" : null
-  } ],
-  "variables" : [ "jtcsethttpheadersac0blobapitestsethttpheadersacc4458937fd4b", "javablobsethttpheadersac1blobapitestsethttpheadersacc44644243" ]
->>>>>>> a55d5dd9
+  "variables" : [ "jtcsethttpheadersac0blobapitestsethttpheadersac70345053bc4f", "javablobsethttpheadersac1blobapitestsethttpheadersac703807053" ]
 }