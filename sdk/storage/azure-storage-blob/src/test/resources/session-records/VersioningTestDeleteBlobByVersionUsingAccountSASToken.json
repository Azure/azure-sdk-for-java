{
  "networkCallRecords" : [ {
    "Method" : "PUT",
<<<<<<< HEAD
    "Uri" : "https://REDACTED.blob.core.windows.net/7fae1a8f07fae1a8fc75317332668adc7ed10462f826?restype=container",
    "Headers" : {
      "x-ms-version" : "2020-10-02",
      "User-Agent" : "azsdk-java-azure-storage-blob/12.12.0-beta.2 (11.0.9; Windows 10; 10.0)",
      "x-ms-client-request-id" : "f9909831-a54c-4f59-99de-3e57632c6a78"
    },
    "Response" : {
      "Transfer-Encoding" : "chunked",
      "x-ms-version" : "2020-10-02",
      "Server" : "Windows-Azure-Blob/1.0 Microsoft-HTTPAPI/2.0",
      "eTag" : "0x8D92B6B4E5F1012",
      "Last-Modified" : "Wed, 09 Jun 2021 17:23:32 GMT",
      "retry-after" : "0",
      "StatusCode" : "201",
      "x-ms-request-id" : "3fde1c8d-d01e-000d-3854-5def2a000000",
      "x-ms-client-request-id" : "f9909831-a54c-4f59-99de-3e57632c6a78",
      "Date" : "Wed, 09 Jun 2021 17:23:32 GMT"
=======
    "Uri" : "https://REDACTED.blob.core.windows.net/7fae1a8f07fae1a8f2fd95849c7e9dc972a614bcaaa4?restype=container",
    "Headers" : {
      "x-ms-version" : "2020-10-02",
      "User-Agent" : "azsdk-java-azure-storage-blob/12.12.0-beta.2 (11.0.7; Windows 10; 10.0)",
      "x-ms-client-request-id" : "079ef9c4-ba6f-4174-84f3-00ae4bf05833"
    },
    "Response" : {
      "content-length" : "0",
      "x-ms-version" : "2020-10-02",
      "Server" : "Windows-Azure-Blob/1.0 Microsoft-HTTPAPI/2.0",
      "eTag" : "0x8D91717835461E4",
      "Last-Modified" : "Fri, 14 May 2021 20:33:20 GMT",
      "retry-after" : "0",
      "StatusCode" : "201",
      "x-ms-request-id" : "8fc735b6-e01e-0013-0300-49fece000000",
      "x-ms-client-request-id" : "079ef9c4-ba6f-4174-84f3-00ae4bf05833",
      "Date" : "Fri, 14 May 2021 20:33:19 GMT"
>>>>>>> 2fe662bb
    },
    "Exception" : null
  }, {
    "Method" : "PUT",
<<<<<<< HEAD
    "Uri" : "https://REDACTED.blob.core.windows.net/7fae1a8f27fae1a8fc756950529c55247eeb542deabc?restype=container",
    "Headers" : {
      "x-ms-version" : "2020-10-02",
      "User-Agent" : "azsdk-java-azure-storage-blob/12.12.0-beta.2 (11.0.9; Windows 10; 10.0)",
      "x-ms-client-request-id" : "5f3f7dba-995e-4dfb-a020-44c0c92ccbbd"
=======
    "Uri" : "https://REDACTED.blob.core.windows.net/7fae1a8f27fae1a8f2fd3855771a335bb373547e2824?restype=container",
    "Headers" : {
      "x-ms-version" : "2020-10-02",
      "User-Agent" : "azsdk-java-azure-storage-blob/12.12.0-beta.2 (11.0.7; Windows 10; 10.0)",
      "x-ms-client-request-id" : "78e0e7fc-922f-4e3a-971b-c82fcdbcdedb"
>>>>>>> 2fe662bb
    },
    "Response" : {
      "content-length" : "0",
      "x-ms-version" : "2020-10-02",
      "Server" : "Windows-Azure-Blob/1.0 Microsoft-HTTPAPI/2.0",
<<<<<<< HEAD
      "eTag" : "0x8D92B6B4E699E09",
      "Last-Modified" : "Wed, 09 Jun 2021 17:23:32 GMT",
      "retry-after" : "0",
      "StatusCode" : "201",
      "x-ms-request-id" : "6a7efe9b-a01e-0084-6a54-5da8c3000000",
      "x-ms-client-request-id" : "5f3f7dba-995e-4dfb-a020-44c0c92ccbbd",
      "Date" : "Wed, 09 Jun 2021 17:23:31 GMT"
=======
      "eTag" : "0x8D9171783749A09",
      "Last-Modified" : "Fri, 14 May 2021 20:33:20 GMT",
      "retry-after" : "0",
      "StatusCode" : "201",
      "x-ms-request-id" : "8fc73616-e01e-0013-5a00-49fece000000",
      "x-ms-client-request-id" : "78e0e7fc-922f-4e3a-971b-c82fcdbcdedb",
      "Date" : "Fri, 14 May 2021 20:33:19 GMT"
>>>>>>> 2fe662bb
    },
    "Exception" : null
  }, {
    "Method" : "PUT",
<<<<<<< HEAD
    "Uri" : "https://REDACTED.blob.core.windows.net/7fae1a8f27fae1a8fc756950529c55247eeb542deabc/7fae1a8f17fae1a8fc75774515d28b1e472e9422399f",
    "Headers" : {
      "x-ms-version" : "2020-10-02",
      "User-Agent" : "azsdk-java-azure-storage-blob/12.12.0-beta.2 (11.0.9; Windows 10; 10.0)",
      "x-ms-client-request-id" : "0a19c335-3692-4216-a13a-865b72bb4f72",
=======
    "Uri" : "https://REDACTED.blob.core.windows.net/7fae1a8f27fae1a8f2fd3855771a335bb373547e2824/7fae1a8f17fae1a8f2fd56281b302371d62c04503b2b",
    "Headers" : {
      "x-ms-version" : "2020-10-02",
      "User-Agent" : "azsdk-java-azure-storage-blob/12.12.0-beta.2 (11.0.7; Windows 10; 10.0)",
      "x-ms-client-request-id" : "d8fd2992-831b-4796-bb86-ec5c5eea54bb",
>>>>>>> 2fe662bb
      "Content-Type" : "application/octet-stream"
    },
    "Response" : {
      "content-length" : "0",
      "x-ms-version" : "2020-10-02",
      "Server" : "Windows-Azure-Blob/1.0 Microsoft-HTTPAPI/2.0",
      "x-ms-content-crc64" : "ywr9rMi7xR4=",
<<<<<<< HEAD
      "Last-Modified" : "Wed, 09 Jun 2021 17:23:32 GMT",
      "x-ms-version-id" : "2021-06-09T17:23:32.7292130Z",
      "retry-after" : "0",
      "StatusCode" : "201",
      "x-ms-request-server-encrypted" : "true",
      "Date" : "Wed, 09 Jun 2021 17:23:31 GMT",
      "Content-MD5" : "YG5vQuFUmxmlD0AjZQJsiw==",
      "eTag" : "0x8D92B6B4E7306E2",
      "x-ms-request-id" : "6a7efeae-a01e-0084-7954-5da8c3000000",
      "x-ms-client-request-id" : "0a19c335-3692-4216-a13a-865b72bb4f72"
=======
      "Last-Modified" : "Fri, 14 May 2021 20:33:21 GMT",
      "x-ms-version-id" : "2021-05-14T20:33:21.0198405Z",
      "retry-after" : "0",
      "StatusCode" : "201",
      "x-ms-request-server-encrypted" : "true",
      "Date" : "Fri, 14 May 2021 20:33:20 GMT",
      "Content-MD5" : "YG5vQuFUmxmlD0AjZQJsiw==",
      "eTag" : "0x8D9171783A89E68",
      "x-ms-request-id" : "8fc736b1-e01e-0013-5f00-49fece000000",
      "x-ms-client-request-id" : "d8fd2992-831b-4796-bb86-ec5c5eea54bb"
>>>>>>> 2fe662bb
    },
    "Exception" : null
  }, {
    "Method" : "PUT",
<<<<<<< HEAD
    "Uri" : "https://REDACTED.blob.core.windows.net/7fae1a8f27fae1a8fc756950529c55247eeb542deabc/7fae1a8f17fae1a8fc75774515d28b1e472e9422399f",
    "Headers" : {
      "x-ms-version" : "2020-10-02",
      "User-Agent" : "azsdk-java-azure-storage-blob/12.12.0-beta.2 (11.0.9; Windows 10; 10.0)",
      "x-ms-client-request-id" : "3d4724b9-639b-4a23-af62-55a185738683",
=======
    "Uri" : "https://REDACTED.blob.core.windows.net/7fae1a8f27fae1a8f2fd3855771a335bb373547e2824/7fae1a8f17fae1a8f2fd56281b302371d62c04503b2b",
    "Headers" : {
      "x-ms-version" : "2020-10-02",
      "User-Agent" : "azsdk-java-azure-storage-blob/12.12.0-beta.2 (11.0.7; Windows 10; 10.0)",
      "x-ms-client-request-id" : "e7aedf05-ed7c-48c7-888d-d02c14c9de2a",
>>>>>>> 2fe662bb
      "Content-Type" : "application/octet-stream"
    },
    "Response" : {
      "content-length" : "0",
      "x-ms-version" : "2020-10-02",
      "Server" : "Windows-Azure-Blob/1.0 Microsoft-HTTPAPI/2.0",
      "x-ms-content-crc64" : "QJGj/JCqdp8=",
<<<<<<< HEAD
      "Last-Modified" : "Wed, 09 Jun 2021 17:23:32 GMT",
      "x-ms-version-id" : "2021-06-09T17:23:32.7992621Z",
      "retry-after" : "0",
      "StatusCode" : "201",
      "x-ms-request-server-encrypted" : "true",
      "Date" : "Wed, 09 Jun 2021 17:23:31 GMT",
      "Content-MD5" : "kmALmZ1m8z4vpHwTIxFP4g==",
      "eTag" : "0x8D92B6B4E7D901D",
      "x-ms-request-id" : "6a7efec5-a01e-0084-0f54-5da8c3000000",
      "x-ms-client-request-id" : "3d4724b9-639b-4a23-af62-55a185738683"
=======
      "Last-Modified" : "Fri, 14 May 2021 20:33:21 GMT",
      "x-ms-version-id" : "2021-05-14T20:33:21.1169083Z",
      "retry-after" : "0",
      "StatusCode" : "201",
      "x-ms-request-server-encrypted" : "true",
      "Date" : "Fri, 14 May 2021 20:33:20 GMT",
      "Content-MD5" : "kmALmZ1m8z4vpHwTIxFP4g==",
      "eTag" : "0x8D9171783B76E2B",
      "x-ms-request-id" : "8fc736f1-e01e-0013-1700-49fece000000",
      "x-ms-client-request-id" : "e7aedf05-ed7c-48c7-888d-d02c14c9de2a"
>>>>>>> 2fe662bb
    },
    "Exception" : null
  }, {
    "Method" : "DELETE",
<<<<<<< HEAD
    "Uri" : "https://REDACTED.blob.core.windows.net/7fae1a8f27fae1a8fc756950529c55247eeb542deabc/7fae1a8f17fae1a8fc75774515d28b1e472e9422399f?versionid=2021-06-09T17%3A23%3A32.7292130Z&sv=2020-10-02&ss=b&srt=o&se=2021-06-10T17%3A23%3A32Z&sp=x&sig=REDACTED",
    "Headers" : {
      "x-ms-version" : "2020-10-02",
      "User-Agent" : "azsdk-java-azure-storage-blob/12.12.0-beta.2 (11.0.9; Windows 10; 10.0)",
      "x-ms-client-request-id" : "04449f09-d3d1-43c7-8508-bb88a16550be"
=======
    "Uri" : "https://REDACTED.blob.core.windows.net/7fae1a8f27fae1a8f2fd3855771a335bb373547e2824/7fae1a8f17fae1a8f2fd56281b302371d62c04503b2b?versionid=2021-05-14T20%3A33%3A21.0198405Z&sv=2020-10-02&ss=b&srt=o&se=2021-05-15T20%3A33%3A21Z&sp=x&sig=REDACTED",
    "Headers" : {
      "x-ms-version" : "2020-10-02",
      "User-Agent" : "azsdk-java-azure-storage-blob/12.12.0-beta.2 (11.0.7; Windows 10; 10.0)",
      "x-ms-client-request-id" : "3b3aa614-f0e4-486c-8733-ff433ea5b9ce"
>>>>>>> 2fe662bb
    },
    "Response" : {
      "content-length" : "0",
      "x-ms-version" : "2020-10-02",
      "Server" : "Windows-Azure-Blob/1.0 Microsoft-HTTPAPI/2.0",
      "x-ms-delete-type-permanent" : "true",
      "retry-after" : "0",
      "StatusCode" : "202",
<<<<<<< HEAD
      "x-ms-request-id" : "6a7efedb-a01e-0084-2054-5da8c3000000",
      "x-ms-client-request-id" : "04449f09-d3d1-43c7-8508-bb88a16550be",
      "Date" : "Wed, 09 Jun 2021 17:23:31 GMT"
=======
      "x-ms-request-id" : "8fc7376b-e01e-0013-0500-49fece000000",
      "x-ms-client-request-id" : "3b3aa614-f0e4-486c-8733-ff433ea5b9ce",
      "Date" : "Fri, 14 May 2021 20:33:20 GMT"
>>>>>>> 2fe662bb
    },
    "Exception" : null
  }, {
    "Method" : "HEAD",
<<<<<<< HEAD
    "Uri" : "https://REDACTED.blob.core.windows.net/7fae1a8f27fae1a8fc756950529c55247eeb542deabc/7fae1a8f17fae1a8fc75774515d28b1e472e9422399f?versionid=2021-06-09T17%3A23%3A32.7292130Z",
    "Headers" : {
      "x-ms-version" : "2020-10-02",
      "User-Agent" : "azsdk-java-azure-storage-blob/12.12.0-beta.2 (11.0.9; Windows 10; 10.0)",
      "x-ms-client-request-id" : "f8f39a46-e2cb-4943-a222-c15ec1d37d2f"
=======
    "Uri" : "https://REDACTED.blob.core.windows.net/7fae1a8f27fae1a8f2fd3855771a335bb373547e2824/7fae1a8f17fae1a8f2fd56281b302371d62c04503b2b?versionid=2021-05-14T20%3A33%3A21.0198405Z",
    "Headers" : {
      "x-ms-version" : "2020-10-02",
      "User-Agent" : "azsdk-java-azure-storage-blob/12.12.0-beta.2 (11.0.7; Windows 10; 10.0)",
      "x-ms-client-request-id" : "111e147d-b116-48a2-a9a9-a9a14e5a1027"
>>>>>>> 2fe662bb
    },
    "Response" : {
      "x-ms-version" : "2020-10-02",
      "Server" : "Windows-Azure-Blob/1.0 Microsoft-HTTPAPI/2.0",
      "x-ms-error-code" : "BlobNotFound",
      "retry-after" : "0",
      "StatusCode" : "404",
<<<<<<< HEAD
      "x-ms-request-id" : "6a7efeed-a01e-0084-2f54-5da8c3000000",
      "x-ms-client-request-id" : "f8f39a46-e2cb-4943-a222-c15ec1d37d2f",
      "Date" : "Wed, 09 Jun 2021 17:23:32 GMT"
=======
      "x-ms-request-id" : "8fc737a1-e01e-0013-3900-49fece000000",
      "x-ms-client-request-id" : "111e147d-b116-48a2-a9a9-a9a14e5a1027",
      "Date" : "Fri, 14 May 2021 20:33:20 GMT"
>>>>>>> 2fe662bb
    },
    "Exception" : null
  }, {
    "Method" : "HEAD",
<<<<<<< HEAD
    "Uri" : "https://REDACTED.blob.core.windows.net/7fae1a8f27fae1a8fc756950529c55247eeb542deabc/7fae1a8f17fae1a8fc75774515d28b1e472e9422399f?versionid=2021-06-09T17%3A23%3A32.7992621Z",
    "Headers" : {
      "x-ms-version" : "2020-10-02",
      "User-Agent" : "azsdk-java-azure-storage-blob/12.12.0-beta.2 (11.0.9; Windows 10; 10.0)",
      "x-ms-client-request-id" : "8410cebc-813d-4e7c-9f58-98ac88345541"
=======
    "Uri" : "https://REDACTED.blob.core.windows.net/7fae1a8f27fae1a8f2fd3855771a335bb373547e2824/7fae1a8f17fae1a8f2fd56281b302371d62c04503b2b?versionid=2021-05-14T20%3A33%3A21.1169083Z",
    "Headers" : {
      "x-ms-version" : "2020-10-02",
      "User-Agent" : "azsdk-java-azure-storage-blob/12.12.0-beta.2 (11.0.7; Windows 10; 10.0)",
      "x-ms-client-request-id" : "4560e70e-3e59-4f12-b412-d22f74685bba"
>>>>>>> 2fe662bb
    },
    "Response" : {
      "x-ms-is-current-version" : "true",
      "content-length" : "9",
<<<<<<< HEAD
      "x-ms-last-access-time" : "Wed, 09 Jun 2021 17:23:32 GMT",
      "x-ms-version" : "2020-10-02",
      "Server" : "Windows-Azure-Blob/1.0 Microsoft-HTTPAPI/2.0",
      "Last-Modified" : "Wed, 09 Jun 2021 17:23:32 GMT",
      "x-ms-version-id" : "2021-06-09T17:23:32.7992621Z",
      "retry-after" : "0",
      "StatusCode" : "200",
      "Date" : "Wed, 09 Jun 2021 17:23:32 GMT",
=======
      "x-ms-last-access-time" : "Fri, 14 May 2021 20:33:21 GMT",
      "x-ms-version" : "2020-10-02",
      "Server" : "Windows-Azure-Blob/1.0 Microsoft-HTTPAPI/2.0",
      "Last-Modified" : "Fri, 14 May 2021 20:33:21 GMT",
      "x-ms-version-id" : "2021-05-14T20:33:21.1169083Z",
      "retry-after" : "0",
      "StatusCode" : "200",
      "Date" : "Fri, 14 May 2021 20:33:20 GMT",
>>>>>>> 2fe662bb
      "Content-MD5" : "kmALmZ1m8z4vpHwTIxFP4g==",
      "x-ms-blob-type" : "BlockBlob",
      "Accept-Ranges" : "bytes",
      "x-ms-server-encrypted" : "true",
      "x-ms-access-tier-inferred" : "true",
      "x-ms-access-tier" : "Hot",
<<<<<<< HEAD
      "x-ms-creation-time" : "Wed, 09 Jun 2021 17:23:32 GMT",
      "eTag" : "0x8D92B6B4E7D901D",
      "x-ms-request-id" : "6a7efefe-a01e-0084-3f54-5da8c3000000",
      "x-ms-client-request-id" : "8410cebc-813d-4e7c-9f58-98ac88345541",
=======
      "x-ms-creation-time" : "Fri, 14 May 2021 20:33:21 GMT",
      "eTag" : "0x8D9171783B76E2B",
      "x-ms-request-id" : "8fc737c8-e01e-0013-5f00-49fece000000",
      "x-ms-client-request-id" : "4560e70e-3e59-4f12-b412-d22f74685bba",
>>>>>>> 2fe662bb
      "Content-Type" : "application/octet-stream"
    },
    "Exception" : null
  }, {
    "Method" : "DELETE",
<<<<<<< HEAD
    "Uri" : "https://REDACTED.blob.core.windows.net/7fae1a8f27fae1a8fc756950529c55247eeb542deabc?restype=container",
    "Headers" : {
      "x-ms-version" : "2020-10-02",
      "User-Agent" : "azsdk-java-azure-storage-blob/12.12.0-beta.2 (11.0.9; Windows 10; 10.0)",
      "x-ms-client-request-id" : "feb84e7b-7b41-45f0-9d4e-2fc430766fbf"
=======
    "Uri" : "https://REDACTED.blob.core.windows.net/7fae1a8f27fae1a8f2fd3855771a335bb373547e2824?restype=container",
    "Headers" : {
      "x-ms-version" : "2020-10-02",
      "User-Agent" : "azsdk-java-azure-storage-blob/12.12.0-beta.2 (11.0.7; Windows 10; 10.0)",
      "x-ms-client-request-id" : "fd561da5-8014-4719-998e-88b099e5aa61"
>>>>>>> 2fe662bb
    },
    "Response" : {
      "content-length" : "0",
      "x-ms-version" : "2020-10-02",
      "Server" : "Windows-Azure-Blob/1.0 Microsoft-HTTPAPI/2.0",
      "retry-after" : "0",
      "StatusCode" : "202",
<<<<<<< HEAD
      "x-ms-request-id" : "6a7eff11-a01e-0084-4e54-5da8c3000000",
      "x-ms-client-request-id" : "feb84e7b-7b41-45f0-9d4e-2fc430766fbf",
      "Date" : "Wed, 09 Jun 2021 17:23:32 GMT"
    },
    "Exception" : null
  } ],
  "variables" : [ "7fae1a8f07fae1a8fc75317332668adc7ed10462f826", "7fae1a8f17fae1a8fc75774515d28b1e472e9422399f", "7fae1a8f27fae1a8fc756950529c55247eeb542deabc", "2021-06-09T17:23:32.830668200Z" ]
=======
      "x-ms-request-id" : "8fc737f3-e01e-0013-0700-49fece000000",
      "x-ms-client-request-id" : "fd561da5-8014-4719-998e-88b099e5aa61",
      "Date" : "Fri, 14 May 2021 20:33:20 GMT"
    },
    "Exception" : null
  } ],
  "variables" : [ "7fae1a8f07fae1a8f2fd95849c7e9dc972a614bcaaa4", "7fae1a8f17fae1a8f2fd56281b302371d62c04503b2b", "7fae1a8f27fae1a8f2fd3855771a335bb373547e2824", "2021-05-14T20:33:21.232602900Z" ]
>>>>>>> 2fe662bb
}<|MERGE_RESOLUTION|>--- conflicted
+++ resolved
@@ -1,25 +1,6 @@
 {
   "networkCallRecords" : [ {
     "Method" : "PUT",
-<<<<<<< HEAD
-    "Uri" : "https://REDACTED.blob.core.windows.net/7fae1a8f07fae1a8fc75317332668adc7ed10462f826?restype=container",
-    "Headers" : {
-      "x-ms-version" : "2020-10-02",
-      "User-Agent" : "azsdk-java-azure-storage-blob/12.12.0-beta.2 (11.0.9; Windows 10; 10.0)",
-      "x-ms-client-request-id" : "f9909831-a54c-4f59-99de-3e57632c6a78"
-    },
-    "Response" : {
-      "Transfer-Encoding" : "chunked",
-      "x-ms-version" : "2020-10-02",
-      "Server" : "Windows-Azure-Blob/1.0 Microsoft-HTTPAPI/2.0",
-      "eTag" : "0x8D92B6B4E5F1012",
-      "Last-Modified" : "Wed, 09 Jun 2021 17:23:32 GMT",
-      "retry-after" : "0",
-      "StatusCode" : "201",
-      "x-ms-request-id" : "3fde1c8d-d01e-000d-3854-5def2a000000",
-      "x-ms-client-request-id" : "f9909831-a54c-4f59-99de-3e57632c6a78",
-      "Date" : "Wed, 09 Jun 2021 17:23:32 GMT"
-=======
     "Uri" : "https://REDACTED.blob.core.windows.net/7fae1a8f07fae1a8f2fd95849c7e9dc972a614bcaaa4?restype=container",
     "Headers" : {
       "x-ms-version" : "2020-10-02",
@@ -37,38 +18,20 @@
       "x-ms-request-id" : "8fc735b6-e01e-0013-0300-49fece000000",
       "x-ms-client-request-id" : "079ef9c4-ba6f-4174-84f3-00ae4bf05833",
       "Date" : "Fri, 14 May 2021 20:33:19 GMT"
->>>>>>> 2fe662bb
     },
     "Exception" : null
   }, {
     "Method" : "PUT",
-<<<<<<< HEAD
-    "Uri" : "https://REDACTED.blob.core.windows.net/7fae1a8f27fae1a8fc756950529c55247eeb542deabc?restype=container",
-    "Headers" : {
-      "x-ms-version" : "2020-10-02",
-      "User-Agent" : "azsdk-java-azure-storage-blob/12.12.0-beta.2 (11.0.9; Windows 10; 10.0)",
-      "x-ms-client-request-id" : "5f3f7dba-995e-4dfb-a020-44c0c92ccbbd"
-=======
     "Uri" : "https://REDACTED.blob.core.windows.net/7fae1a8f27fae1a8f2fd3855771a335bb373547e2824?restype=container",
     "Headers" : {
       "x-ms-version" : "2020-10-02",
       "User-Agent" : "azsdk-java-azure-storage-blob/12.12.0-beta.2 (11.0.7; Windows 10; 10.0)",
       "x-ms-client-request-id" : "78e0e7fc-922f-4e3a-971b-c82fcdbcdedb"
->>>>>>> 2fe662bb
     },
     "Response" : {
       "content-length" : "0",
       "x-ms-version" : "2020-10-02",
       "Server" : "Windows-Azure-Blob/1.0 Microsoft-HTTPAPI/2.0",
-<<<<<<< HEAD
-      "eTag" : "0x8D92B6B4E699E09",
-      "Last-Modified" : "Wed, 09 Jun 2021 17:23:32 GMT",
-      "retry-after" : "0",
-      "StatusCode" : "201",
-      "x-ms-request-id" : "6a7efe9b-a01e-0084-6a54-5da8c3000000",
-      "x-ms-client-request-id" : "5f3f7dba-995e-4dfb-a020-44c0c92ccbbd",
-      "Date" : "Wed, 09 Jun 2021 17:23:31 GMT"
-=======
       "eTag" : "0x8D9171783749A09",
       "Last-Modified" : "Fri, 14 May 2021 20:33:20 GMT",
       "retry-after" : "0",
@@ -76,24 +39,15 @@
       "x-ms-request-id" : "8fc73616-e01e-0013-5a00-49fece000000",
       "x-ms-client-request-id" : "78e0e7fc-922f-4e3a-971b-c82fcdbcdedb",
       "Date" : "Fri, 14 May 2021 20:33:19 GMT"
->>>>>>> 2fe662bb
     },
     "Exception" : null
   }, {
     "Method" : "PUT",
-<<<<<<< HEAD
-    "Uri" : "https://REDACTED.blob.core.windows.net/7fae1a8f27fae1a8fc756950529c55247eeb542deabc/7fae1a8f17fae1a8fc75774515d28b1e472e9422399f",
-    "Headers" : {
-      "x-ms-version" : "2020-10-02",
-      "User-Agent" : "azsdk-java-azure-storage-blob/12.12.0-beta.2 (11.0.9; Windows 10; 10.0)",
-      "x-ms-client-request-id" : "0a19c335-3692-4216-a13a-865b72bb4f72",
-=======
     "Uri" : "https://REDACTED.blob.core.windows.net/7fae1a8f27fae1a8f2fd3855771a335bb373547e2824/7fae1a8f17fae1a8f2fd56281b302371d62c04503b2b",
     "Headers" : {
       "x-ms-version" : "2020-10-02",
       "User-Agent" : "azsdk-java-azure-storage-blob/12.12.0-beta.2 (11.0.7; Windows 10; 10.0)",
       "x-ms-client-request-id" : "d8fd2992-831b-4796-bb86-ec5c5eea54bb",
->>>>>>> 2fe662bb
       "Content-Type" : "application/octet-stream"
     },
     "Response" : {
@@ -101,18 +55,6 @@
       "x-ms-version" : "2020-10-02",
       "Server" : "Windows-Azure-Blob/1.0 Microsoft-HTTPAPI/2.0",
       "x-ms-content-crc64" : "ywr9rMi7xR4=",
-<<<<<<< HEAD
-      "Last-Modified" : "Wed, 09 Jun 2021 17:23:32 GMT",
-      "x-ms-version-id" : "2021-06-09T17:23:32.7292130Z",
-      "retry-after" : "0",
-      "StatusCode" : "201",
-      "x-ms-request-server-encrypted" : "true",
-      "Date" : "Wed, 09 Jun 2021 17:23:31 GMT",
-      "Content-MD5" : "YG5vQuFUmxmlD0AjZQJsiw==",
-      "eTag" : "0x8D92B6B4E7306E2",
-      "x-ms-request-id" : "6a7efeae-a01e-0084-7954-5da8c3000000",
-      "x-ms-client-request-id" : "0a19c335-3692-4216-a13a-865b72bb4f72"
-=======
       "Last-Modified" : "Fri, 14 May 2021 20:33:21 GMT",
       "x-ms-version-id" : "2021-05-14T20:33:21.0198405Z",
       "retry-after" : "0",
@@ -123,24 +65,15 @@
       "eTag" : "0x8D9171783A89E68",
       "x-ms-request-id" : "8fc736b1-e01e-0013-5f00-49fece000000",
       "x-ms-client-request-id" : "d8fd2992-831b-4796-bb86-ec5c5eea54bb"
->>>>>>> 2fe662bb
     },
     "Exception" : null
   }, {
     "Method" : "PUT",
-<<<<<<< HEAD
-    "Uri" : "https://REDACTED.blob.core.windows.net/7fae1a8f27fae1a8fc756950529c55247eeb542deabc/7fae1a8f17fae1a8fc75774515d28b1e472e9422399f",
-    "Headers" : {
-      "x-ms-version" : "2020-10-02",
-      "User-Agent" : "azsdk-java-azure-storage-blob/12.12.0-beta.2 (11.0.9; Windows 10; 10.0)",
-      "x-ms-client-request-id" : "3d4724b9-639b-4a23-af62-55a185738683",
-=======
     "Uri" : "https://REDACTED.blob.core.windows.net/7fae1a8f27fae1a8f2fd3855771a335bb373547e2824/7fae1a8f17fae1a8f2fd56281b302371d62c04503b2b",
     "Headers" : {
       "x-ms-version" : "2020-10-02",
       "User-Agent" : "azsdk-java-azure-storage-blob/12.12.0-beta.2 (11.0.7; Windows 10; 10.0)",
       "x-ms-client-request-id" : "e7aedf05-ed7c-48c7-888d-d02c14c9de2a",
->>>>>>> 2fe662bb
       "Content-Type" : "application/octet-stream"
     },
     "Response" : {
@@ -148,18 +81,6 @@
       "x-ms-version" : "2020-10-02",
       "Server" : "Windows-Azure-Blob/1.0 Microsoft-HTTPAPI/2.0",
       "x-ms-content-crc64" : "QJGj/JCqdp8=",
-<<<<<<< HEAD
-      "Last-Modified" : "Wed, 09 Jun 2021 17:23:32 GMT",
-      "x-ms-version-id" : "2021-06-09T17:23:32.7992621Z",
-      "retry-after" : "0",
-      "StatusCode" : "201",
-      "x-ms-request-server-encrypted" : "true",
-      "Date" : "Wed, 09 Jun 2021 17:23:31 GMT",
-      "Content-MD5" : "kmALmZ1m8z4vpHwTIxFP4g==",
-      "eTag" : "0x8D92B6B4E7D901D",
-      "x-ms-request-id" : "6a7efec5-a01e-0084-0f54-5da8c3000000",
-      "x-ms-client-request-id" : "3d4724b9-639b-4a23-af62-55a185738683"
-=======
       "Last-Modified" : "Fri, 14 May 2021 20:33:21 GMT",
       "x-ms-version-id" : "2021-05-14T20:33:21.1169083Z",
       "retry-after" : "0",
@@ -170,24 +91,15 @@
       "eTag" : "0x8D9171783B76E2B",
       "x-ms-request-id" : "8fc736f1-e01e-0013-1700-49fece000000",
       "x-ms-client-request-id" : "e7aedf05-ed7c-48c7-888d-d02c14c9de2a"
->>>>>>> 2fe662bb
     },
     "Exception" : null
   }, {
     "Method" : "DELETE",
-<<<<<<< HEAD
-    "Uri" : "https://REDACTED.blob.core.windows.net/7fae1a8f27fae1a8fc756950529c55247eeb542deabc/7fae1a8f17fae1a8fc75774515d28b1e472e9422399f?versionid=2021-06-09T17%3A23%3A32.7292130Z&sv=2020-10-02&ss=b&srt=o&se=2021-06-10T17%3A23%3A32Z&sp=x&sig=REDACTED",
-    "Headers" : {
-      "x-ms-version" : "2020-10-02",
-      "User-Agent" : "azsdk-java-azure-storage-blob/12.12.0-beta.2 (11.0.9; Windows 10; 10.0)",
-      "x-ms-client-request-id" : "04449f09-d3d1-43c7-8508-bb88a16550be"
-=======
     "Uri" : "https://REDACTED.blob.core.windows.net/7fae1a8f27fae1a8f2fd3855771a335bb373547e2824/7fae1a8f17fae1a8f2fd56281b302371d62c04503b2b?versionid=2021-05-14T20%3A33%3A21.0198405Z&sv=2020-10-02&ss=b&srt=o&se=2021-05-15T20%3A33%3A21Z&sp=x&sig=REDACTED",
     "Headers" : {
       "x-ms-version" : "2020-10-02",
       "User-Agent" : "azsdk-java-azure-storage-blob/12.12.0-beta.2 (11.0.7; Windows 10; 10.0)",
       "x-ms-client-request-id" : "3b3aa614-f0e4-486c-8733-ff433ea5b9ce"
->>>>>>> 2fe662bb
     },
     "Response" : {
       "content-length" : "0",
@@ -196,32 +108,18 @@
       "x-ms-delete-type-permanent" : "true",
       "retry-after" : "0",
       "StatusCode" : "202",
-<<<<<<< HEAD
-      "x-ms-request-id" : "6a7efedb-a01e-0084-2054-5da8c3000000",
-      "x-ms-client-request-id" : "04449f09-d3d1-43c7-8508-bb88a16550be",
-      "Date" : "Wed, 09 Jun 2021 17:23:31 GMT"
-=======
       "x-ms-request-id" : "8fc7376b-e01e-0013-0500-49fece000000",
       "x-ms-client-request-id" : "3b3aa614-f0e4-486c-8733-ff433ea5b9ce",
       "Date" : "Fri, 14 May 2021 20:33:20 GMT"
->>>>>>> 2fe662bb
     },
     "Exception" : null
   }, {
     "Method" : "HEAD",
-<<<<<<< HEAD
-    "Uri" : "https://REDACTED.blob.core.windows.net/7fae1a8f27fae1a8fc756950529c55247eeb542deabc/7fae1a8f17fae1a8fc75774515d28b1e472e9422399f?versionid=2021-06-09T17%3A23%3A32.7292130Z",
-    "Headers" : {
-      "x-ms-version" : "2020-10-02",
-      "User-Agent" : "azsdk-java-azure-storage-blob/12.12.0-beta.2 (11.0.9; Windows 10; 10.0)",
-      "x-ms-client-request-id" : "f8f39a46-e2cb-4943-a222-c15ec1d37d2f"
-=======
     "Uri" : "https://REDACTED.blob.core.windows.net/7fae1a8f27fae1a8f2fd3855771a335bb373547e2824/7fae1a8f17fae1a8f2fd56281b302371d62c04503b2b?versionid=2021-05-14T20%3A33%3A21.0198405Z",
     "Headers" : {
       "x-ms-version" : "2020-10-02",
       "User-Agent" : "azsdk-java-azure-storage-blob/12.12.0-beta.2 (11.0.7; Windows 10; 10.0)",
       "x-ms-client-request-id" : "111e147d-b116-48a2-a9a9-a9a14e5a1027"
->>>>>>> 2fe662bb
     },
     "Response" : {
       "x-ms-version" : "2020-10-02",
@@ -229,46 +127,22 @@
       "x-ms-error-code" : "BlobNotFound",
       "retry-after" : "0",
       "StatusCode" : "404",
-<<<<<<< HEAD
-      "x-ms-request-id" : "6a7efeed-a01e-0084-2f54-5da8c3000000",
-      "x-ms-client-request-id" : "f8f39a46-e2cb-4943-a222-c15ec1d37d2f",
-      "Date" : "Wed, 09 Jun 2021 17:23:32 GMT"
-=======
       "x-ms-request-id" : "8fc737a1-e01e-0013-3900-49fece000000",
       "x-ms-client-request-id" : "111e147d-b116-48a2-a9a9-a9a14e5a1027",
       "Date" : "Fri, 14 May 2021 20:33:20 GMT"
->>>>>>> 2fe662bb
     },
     "Exception" : null
   }, {
     "Method" : "HEAD",
-<<<<<<< HEAD
-    "Uri" : "https://REDACTED.blob.core.windows.net/7fae1a8f27fae1a8fc756950529c55247eeb542deabc/7fae1a8f17fae1a8fc75774515d28b1e472e9422399f?versionid=2021-06-09T17%3A23%3A32.7992621Z",
-    "Headers" : {
-      "x-ms-version" : "2020-10-02",
-      "User-Agent" : "azsdk-java-azure-storage-blob/12.12.0-beta.2 (11.0.9; Windows 10; 10.0)",
-      "x-ms-client-request-id" : "8410cebc-813d-4e7c-9f58-98ac88345541"
-=======
     "Uri" : "https://REDACTED.blob.core.windows.net/7fae1a8f27fae1a8f2fd3855771a335bb373547e2824/7fae1a8f17fae1a8f2fd56281b302371d62c04503b2b?versionid=2021-05-14T20%3A33%3A21.1169083Z",
     "Headers" : {
       "x-ms-version" : "2020-10-02",
       "User-Agent" : "azsdk-java-azure-storage-blob/12.12.0-beta.2 (11.0.7; Windows 10; 10.0)",
       "x-ms-client-request-id" : "4560e70e-3e59-4f12-b412-d22f74685bba"
->>>>>>> 2fe662bb
     },
     "Response" : {
       "x-ms-is-current-version" : "true",
       "content-length" : "9",
-<<<<<<< HEAD
-      "x-ms-last-access-time" : "Wed, 09 Jun 2021 17:23:32 GMT",
-      "x-ms-version" : "2020-10-02",
-      "Server" : "Windows-Azure-Blob/1.0 Microsoft-HTTPAPI/2.0",
-      "Last-Modified" : "Wed, 09 Jun 2021 17:23:32 GMT",
-      "x-ms-version-id" : "2021-06-09T17:23:32.7992621Z",
-      "retry-after" : "0",
-      "StatusCode" : "200",
-      "Date" : "Wed, 09 Jun 2021 17:23:32 GMT",
-=======
       "x-ms-last-access-time" : "Fri, 14 May 2021 20:33:21 GMT",
       "x-ms-version" : "2020-10-02",
       "Server" : "Windows-Azure-Blob/1.0 Microsoft-HTTPAPI/2.0",
@@ -277,42 +151,26 @@
       "retry-after" : "0",
       "StatusCode" : "200",
       "Date" : "Fri, 14 May 2021 20:33:20 GMT",
->>>>>>> 2fe662bb
       "Content-MD5" : "kmALmZ1m8z4vpHwTIxFP4g==",
       "x-ms-blob-type" : "BlockBlob",
       "Accept-Ranges" : "bytes",
       "x-ms-server-encrypted" : "true",
       "x-ms-access-tier-inferred" : "true",
       "x-ms-access-tier" : "Hot",
-<<<<<<< HEAD
-      "x-ms-creation-time" : "Wed, 09 Jun 2021 17:23:32 GMT",
-      "eTag" : "0x8D92B6B4E7D901D",
-      "x-ms-request-id" : "6a7efefe-a01e-0084-3f54-5da8c3000000",
-      "x-ms-client-request-id" : "8410cebc-813d-4e7c-9f58-98ac88345541",
-=======
       "x-ms-creation-time" : "Fri, 14 May 2021 20:33:21 GMT",
       "eTag" : "0x8D9171783B76E2B",
       "x-ms-request-id" : "8fc737c8-e01e-0013-5f00-49fece000000",
       "x-ms-client-request-id" : "4560e70e-3e59-4f12-b412-d22f74685bba",
->>>>>>> 2fe662bb
       "Content-Type" : "application/octet-stream"
     },
     "Exception" : null
   }, {
     "Method" : "DELETE",
-<<<<<<< HEAD
-    "Uri" : "https://REDACTED.blob.core.windows.net/7fae1a8f27fae1a8fc756950529c55247eeb542deabc?restype=container",
-    "Headers" : {
-      "x-ms-version" : "2020-10-02",
-      "User-Agent" : "azsdk-java-azure-storage-blob/12.12.0-beta.2 (11.0.9; Windows 10; 10.0)",
-      "x-ms-client-request-id" : "feb84e7b-7b41-45f0-9d4e-2fc430766fbf"
-=======
     "Uri" : "https://REDACTED.blob.core.windows.net/7fae1a8f27fae1a8f2fd3855771a335bb373547e2824?restype=container",
     "Headers" : {
       "x-ms-version" : "2020-10-02",
       "User-Agent" : "azsdk-java-azure-storage-blob/12.12.0-beta.2 (11.0.7; Windows 10; 10.0)",
       "x-ms-client-request-id" : "fd561da5-8014-4719-998e-88b099e5aa61"
->>>>>>> 2fe662bb
     },
     "Response" : {
       "content-length" : "0",
@@ -320,15 +178,6 @@
       "Server" : "Windows-Azure-Blob/1.0 Microsoft-HTTPAPI/2.0",
       "retry-after" : "0",
       "StatusCode" : "202",
-<<<<<<< HEAD
-      "x-ms-request-id" : "6a7eff11-a01e-0084-4e54-5da8c3000000",
-      "x-ms-client-request-id" : "feb84e7b-7b41-45f0-9d4e-2fc430766fbf",
-      "Date" : "Wed, 09 Jun 2021 17:23:32 GMT"
-    },
-    "Exception" : null
-  } ],
-  "variables" : [ "7fae1a8f07fae1a8fc75317332668adc7ed10462f826", "7fae1a8f17fae1a8fc75774515d28b1e472e9422399f", "7fae1a8f27fae1a8fc756950529c55247eeb542deabc", "2021-06-09T17:23:32.830668200Z" ]
-=======
       "x-ms-request-id" : "8fc737f3-e01e-0013-0700-49fece000000",
       "x-ms-client-request-id" : "fd561da5-8014-4719-998e-88b099e5aa61",
       "Date" : "Fri, 14 May 2021 20:33:20 GMT"
@@ -336,5 +185,4 @@
     "Exception" : null
   } ],
   "variables" : [ "7fae1a8f07fae1a8f2fd95849c7e9dc972a614bcaaa4", "7fae1a8f17fae1a8f2fd56281b302371d62c04503b2b", "7fae1a8f27fae1a8f2fd3855771a335bb373547e2824", "2021-05-14T20:33:21.232602900Z" ]
->>>>>>> 2fe662bb
 }