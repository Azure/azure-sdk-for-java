{
  "networkCallRecords" : [ {
    "Method" : "PUT",
<<<<<<< HEAD
    "Uri" : "https://jaschrepragrs.blob.core.windows.net/jtcgetpagerangesac0pageblobapitestgetpagerangesac9a423921ec7?restype=container",
    "Headers" : {
      "x-ms-version" : "2019-02-02",
      "User-Agent" : "azsdk-java-azure-storage-blob/12.0.0-preview.3 1.8.0_221; Windows 10 10.0",
      "x-ms-client-request-id" : "a5c73982-311b-4607-9802-2b5f4b06d756"
=======
    "Uri" : "https://azstoragesdkaccount.blob.core.windows.net/jtcgetpagerangesac0pageblobapitestgetpagerangesac9ca066676d3?restype=container",
    "Headers" : {
      "x-ms-version" : "2019-02-02",
      "User-Agent" : "azsdk-java-azure-storage-blob/12.0.0-preview.3 1.8.0_212; Windows 10 10.0",
      "x-ms-client-request-id" : "9c953971-48f1-4a96-b7ba-bb4f045e57d4"
>>>>>>> a55d5dd9
    },
    "Response" : {
      "x-ms-version" : "2019-02-02",
      "Server" : "Windows-Azure-Blob/1.0 Microsoft-HTTPAPI/2.0",
<<<<<<< HEAD
      "ETag" : "\"0x8D732525DF19892\"",
      "Last-Modified" : "Thu, 05 Sep 2019 22:42:44 GMT",
      "retry-after" : "0",
      "Content-Length" : "0",
      "StatusCode" : "201",
      "x-ms-request-id" : "e0dd6b57-e01e-0026-0f3b-647b1f000000",
      "Date" : "Thu, 05 Sep 2019 22:42:43 GMT",
      "x-ms-client-request-id" : "a5c73982-311b-4607-9802-2b5f4b06d756"
=======
      "ETag" : "\"0x8D732FDC883994E\"",
      "Last-Modified" : "Fri, 06 Sep 2019 19:09:46 GMT",
      "retry-after" : "0",
      "Content-Length" : "0",
      "StatusCode" : "201",
      "x-ms-request-id" : "8f76149b-401e-003a-48e6-6473d5000000",
      "Date" : "Fri, 06 Sep 2019 19:09:45 GMT",
      "x-ms-client-request-id" : "9c953971-48f1-4a96-b7ba-bb4f045e57d4"
>>>>>>> a55d5dd9
    },
    "Exception" : null
  }, {
    "Method" : "PUT",
<<<<<<< HEAD
    "Uri" : "https://jaschrepragrs.blob.core.windows.net/jtcgetpagerangesac0pageblobapitestgetpagerangesac9a423921ec7/javablobgetpagerangesac1pageblobapitestgetpagerangesac9a494091",
    "Headers" : {
      "x-ms-version" : "2019-02-02",
      "User-Agent" : "azsdk-java-azure-storage-blob/12.0.0-preview.3 1.8.0_221; Windows 10 10.0",
      "x-ms-client-request-id" : "93895dec-0bae-4a46-94e5-39e3a4428ef5"
=======
    "Uri" : "https://azstoragesdkaccount.blob.core.windows.net/jtcgetpagerangesac0pageblobapitestgetpagerangesac9ca066676d3/javablobgetpagerangesac1pageblobapitestgetpagerangesac9ca98065",
    "Headers" : {
      "x-ms-version" : "2019-02-02",
      "User-Agent" : "azsdk-java-azure-storage-blob/12.0.0-preview.3 1.8.0_212; Windows 10 10.0",
      "x-ms-client-request-id" : "6d8cb4cc-5ff1-47b8-878c-d00e3d5ec8a7"
>>>>>>> a55d5dd9
    },
    "Response" : {
      "x-ms-version" : "2019-02-02",
      "Server" : "Windows-Azure-Blob/1.0 Microsoft-HTTPAPI/2.0",
<<<<<<< HEAD
      "ETag" : "\"0x8D732525DFF2EBF\"",
      "Last-Modified" : "Thu, 05 Sep 2019 22:42:44 GMT",
      "retry-after" : "0",
      "Content-Length" : "0",
      "StatusCode" : "201",
      "x-ms-request-id" : "e0dd6b78-e01e-0026-2d3b-647b1f000000",
      "x-ms-request-server-encrypted" : "true",
      "Date" : "Thu, 05 Sep 2019 22:42:43 GMT",
      "x-ms-client-request-id" : "93895dec-0bae-4a46-94e5-39e3a4428ef5"
=======
      "ETag" : "\"0x8D732FDC88987F4\"",
      "Last-Modified" : "Fri, 06 Sep 2019 19:09:46 GMT",
      "retry-after" : "0",
      "Content-Length" : "0",
      "StatusCode" : "201",
      "x-ms-request-id" : "8f7614ad-401e-003a-58e6-6473d5000000",
      "x-ms-request-server-encrypted" : "true",
      "Date" : "Fri, 06 Sep 2019 19:09:45 GMT",
      "x-ms-client-request-id" : "6d8cb4cc-5ff1-47b8-878c-d00e3d5ec8a7"
>>>>>>> a55d5dd9
    },
    "Exception" : null
  }, {
    "Method" : "PUT",
<<<<<<< HEAD
    "Uri" : "https://jaschrepragrs.blob.core.windows.net/jtcgetpagerangesac0pageblobapitestgetpagerangesac9a423921ec7/javablobgetpagerangesac1pageblobapitestgetpagerangesac9a494091?comp=lease",
    "Headers" : {
      "x-ms-version" : "2019-02-02",
      "User-Agent" : "azsdk-java-azure-storage-blob/12.0.0-preview.3 1.8.0_221; Windows 10 10.0",
      "x-ms-client-request-id" : "47df29f8-ddbe-4467-a53e-5d1aafa62243"
=======
    "Uri" : "https://azstoragesdkaccount.blob.core.windows.net/jtcgetpagerangesac0pageblobapitestgetpagerangesac9ca066676d3/javablobgetpagerangesac1pageblobapitestgetpagerangesac9ca98065?comp=lease",
    "Headers" : {
      "x-ms-version" : "2019-02-02",
      "User-Agent" : "azsdk-java-azure-storage-blob/12.0.0-preview.3 1.8.0_212; Windows 10 10.0",
      "x-ms-client-request-id" : "9aa84d4b-5aa9-4eb3-9251-a043ce2506b8"
>>>>>>> a55d5dd9
    },
    "Response" : {
      "x-ms-version" : "2019-02-02",
      "Server" : "Windows-Azure-Blob/1.0 Microsoft-HTTPAPI/2.0",
<<<<<<< HEAD
      "ETag" : "\"0x8D732525DFF2EBF\"",
      "x-ms-lease-id" : "dea2d10d-0ed7-4144-935e-a3a45c71dbde",
      "Last-Modified" : "Thu, 05 Sep 2019 22:42:44 GMT",
      "retry-after" : "0",
      "Content-Length" : "0",
      "StatusCode" : "201",
      "x-ms-request-id" : "e0dd6b87-e01e-0026-3b3b-647b1f000000",
      "Date" : "Thu, 05 Sep 2019 22:42:43 GMT",
      "x-ms-client-request-id" : "47df29f8-ddbe-4467-a53e-5d1aafa62243"
=======
      "ETag" : "\"0x8D732FDC88987F4\"",
      "x-ms-lease-id" : "d2767ec8-018f-4cfb-aff6-96a5be89922a",
      "Last-Modified" : "Fri, 06 Sep 2019 19:09:46 GMT",
      "retry-after" : "0",
      "Content-Length" : "0",
      "StatusCode" : "201",
      "x-ms-request-id" : "8f7614c5-401e-003a-6ce6-6473d5000000",
      "Date" : "Fri, 06 Sep 2019 19:09:46 GMT",
      "x-ms-client-request-id" : "9aa84d4b-5aa9-4eb3-9251-a043ce2506b8"
>>>>>>> a55d5dd9
    },
    "Exception" : null
  }, {
    "Method" : "GET",
<<<<<<< HEAD
    "Uri" : "https://jaschrepragrs.blob.core.windows.net/jtcgetpagerangesac0pageblobapitestgetpagerangesac9a423921ec7/javablobgetpagerangesac1pageblobapitestgetpagerangesac9a494091?comp=pagelist",
    "Headers" : {
      "x-ms-version" : "2019-02-02",
      "User-Agent" : "azsdk-java-azure-storage-blob/12.0.0-preview.3 1.8.0_221; Windows 10 10.0",
      "x-ms-client-request-id" : "e33bc072-400b-4b16-b2c2-e7375eb60049"
=======
    "Uri" : "https://azstoragesdkaccount.blob.core.windows.net/jtcgetpagerangesac0pageblobapitestgetpagerangesac9ca066676d3/javablobgetpagerangesac1pageblobapitestgetpagerangesac9ca98065?comp=pagelist",
    "Headers" : {
      "x-ms-version" : "2019-02-02",
      "User-Agent" : "azsdk-java-azure-storage-blob/12.0.0-preview.3 1.8.0_212; Windows 10 10.0",
      "x-ms-client-request-id" : "80e0a6ec-7c77-44ca-98b2-6eb89c862213"
>>>>>>> a55d5dd9
    },
    "Response" : {
      "Transfer-Encoding" : "chunked",
      "x-ms-version" : "2019-02-02",
      "Server" : "Windows-Azure-Blob/1.0 Microsoft-HTTPAPI/2.0",
      "x-ms-blob-content-length" : "512",
<<<<<<< HEAD
      "Last-Modified" : "Thu, 05 Sep 2019 22:42:44 GMT",
      "retry-after" : "0",
      "StatusCode" : "200",
      "Date" : "Thu, 05 Sep 2019 22:42:43 GMT",
      "ETag" : "\"0x8D732525DFF2EBF\"",
      "x-ms-request-id" : "e0dd6b94-e01e-0026-473b-647b1f000000",
      "Body" : "﻿<?xml version=\"1.0\" encoding=\"utf-8\"?><PageList />",
      "x-ms-client-request-id" : "e33bc072-400b-4b16-b2c2-e7375eb60049",
=======
      "Last-Modified" : "Fri, 06 Sep 2019 19:09:46 GMT",
      "retry-after" : "0",
      "StatusCode" : "200",
      "Date" : "Fri, 06 Sep 2019 19:09:46 GMT",
      "ETag" : "\"0x8D732FDC88987F4\"",
      "x-ms-request-id" : "8f7614d6-401e-003a-79e6-6473d5000000",
      "Body" : "﻿<?xml version=\"1.0\" encoding=\"utf-8\"?><PageList />",
      "x-ms-client-request-id" : "80e0a6ec-7c77-44ca-98b2-6eb89c862213",
>>>>>>> a55d5dd9
      "Content-Type" : "application/xml"
    },
    "Exception" : null
  }, {
    "Method" : "GET",
<<<<<<< HEAD
    "Uri" : "https://jaschrepragrs.blob.core.windows.net?prefix=jtcgetpagerangesac&comp=list",
    "Headers" : {
      "x-ms-version" : "2019-02-02",
      "User-Agent" : "azsdk-java-azure-storage-blob/12.0.0-preview.3 1.8.0_221; Windows 10 10.0",
      "x-ms-client-request-id" : "d0cd873e-d450-4777-8851-006c7e2c5cf2"
=======
    "Uri" : "https://azstoragesdkaccount.blob.core.windows.net?prefix=jtcgetpagerangesac&comp=list",
    "Headers" : {
      "x-ms-version" : "2019-02-02",
      "User-Agent" : "azsdk-java-azure-storage-blob/12.0.0-preview.3 1.8.0_212; Windows 10 10.0",
      "x-ms-client-request-id" : "d2627cab-ae8a-41cd-a37a-436a05c0abc6"
>>>>>>> a55d5dd9
    },
    "Response" : {
      "Transfer-Encoding" : "chunked",
      "x-ms-version" : "2019-02-02",
      "Server" : "Windows-Azure-Blob/1.0 Microsoft-HTTPAPI/2.0",
      "retry-after" : "0",
      "StatusCode" : "200",
<<<<<<< HEAD
      "x-ms-request-id" : "e0dd6ba3-e01e-0026-553b-647b1f000000",
      "Body" : "﻿<?xml version=\"1.0\" encoding=\"utf-8\"?><EnumerationResults ServiceEndpoint=\"https://jaschrepragrs.blob.core.windows.net/\"><Prefix>jtcgetpagerangesac</Prefix><Containers><Container><Name>jtcgetpagerangesac0pageblobapitestgetpagerangesac9a423921ec7</Name><Properties><Last-Modified>Thu, 05 Sep 2019 22:42:44 GMT</Last-Modified><Etag>\"0x8D732525DF19892\"</Etag><LeaseStatus>unlocked</LeaseStatus><LeaseState>available</LeaseState><DefaultEncryptionScope>$account-encryption-key</DefaultEncryptionScope><DenyEncryptionScopeOverride>false</DenyEncryptionScopeOverride><HasImmutabilityPolicy>false</HasImmutabilityPolicy><HasLegalHold>false</HasLegalHold></Properties></Container></Containers><NextMarker /></EnumerationResults>",
      "Date" : "Thu, 05 Sep 2019 22:42:43 GMT",
      "x-ms-client-request-id" : "d0cd873e-d450-4777-8851-006c7e2c5cf2",
=======
      "x-ms-request-id" : "8f7614e3-401e-003a-06e6-6473d5000000",
      "Body" : "﻿<?xml version=\"1.0\" encoding=\"utf-8\"?><EnumerationResults ServiceEndpoint=\"https://azstoragesdkaccount.blob.core.windows.net/\"><Prefix>jtcgetpagerangesac</Prefix><Containers><Container><Name>jtcgetpagerangesac0pageblobapitestgetpagerangesac9ca066676d3</Name><Properties><Last-Modified>Fri, 06 Sep 2019 19:09:46 GMT</Last-Modified><Etag>\"0x8D732FDC883994E\"</Etag><LeaseStatus>unlocked</LeaseStatus><LeaseState>available</LeaseState><DefaultEncryptionScope>$account-encryption-key</DefaultEncryptionScope><DenyEncryptionScopeOverride>false</DenyEncryptionScopeOverride><HasImmutabilityPolicy>false</HasImmutabilityPolicy><HasLegalHold>false</HasLegalHold></Properties></Container></Containers><NextMarker /></EnumerationResults>",
      "Date" : "Fri, 06 Sep 2019 19:09:46 GMT",
      "x-ms-client-request-id" : "d2627cab-ae8a-41cd-a37a-436a05c0abc6",
>>>>>>> a55d5dd9
      "Content-Type" : "application/xml"
    },
    "Exception" : null
  }, {
    "Method" : "DELETE",
<<<<<<< HEAD
    "Uri" : "https://jaschrepragrs.blob.core.windows.net/jtcgetpagerangesac0pageblobapitestgetpagerangesac9a423921ec7?restype=container",
    "Headers" : {
      "x-ms-version" : "2019-02-02",
      "User-Agent" : "azsdk-java-azure-storage-blob/12.0.0-preview.3 1.8.0_221; Windows 10 10.0",
      "x-ms-client-request-id" : "3ceb4bc9-44dc-4597-a0ce-0f2b5148a097"
=======
    "Uri" : "https://azstoragesdkaccount.blob.core.windows.net/jtcgetpagerangesac0pageblobapitestgetpagerangesac9ca066676d3?restype=container",
    "Headers" : {
      "x-ms-version" : "2019-02-02",
      "User-Agent" : "azsdk-java-azure-storage-blob/12.0.0-preview.3 1.8.0_212; Windows 10 10.0",
      "x-ms-client-request-id" : "0849134c-51b7-41dd-96c7-9875cceb62a4"
>>>>>>> a55d5dd9
    },
    "Response" : {
      "x-ms-version" : "2019-02-02",
      "Server" : "Windows-Azure-Blob/1.0 Microsoft-HTTPAPI/2.0",
      "retry-after" : "0",
      "Content-Length" : "0",
      "StatusCode" : "202",
<<<<<<< HEAD
      "x-ms-request-id" : "e0dd6bb5-e01e-0026-643b-647b1f000000",
      "Date" : "Thu, 05 Sep 2019 22:42:43 GMT",
      "x-ms-client-request-id" : "3ceb4bc9-44dc-4597-a0ce-0f2b5148a097"
    },
    "Exception" : null
  } ],
  "variables" : [ "jtcgetpagerangesac0pageblobapitestgetpagerangesac9a423921ec7", "javablobgetpagerangesac1pageblobapitestgetpagerangesac9a494091" ]
=======
      "x-ms-request-id" : "8f7614ee-401e-003a-11e6-6473d5000000",
      "Date" : "Fri, 06 Sep 2019 19:09:46 GMT",
      "x-ms-client-request-id" : "0849134c-51b7-41dd-96c7-9875cceb62a4"
    },
    "Exception" : null
  } ],
  "variables" : [ "jtcgetpagerangesac0pageblobapitestgetpagerangesac9ca066676d3", "javablobgetpagerangesac1pageblobapitestgetpagerangesac9ca98065" ]
>>>>>>> a55d5dd9
}<|MERGE_RESOLUTION|>--- conflicted
+++ resolved
@@ -1,186 +1,100 @@
 {
   "networkCallRecords" : [ {
     "Method" : "PUT",
-<<<<<<< HEAD
-    "Uri" : "https://jaschrepragrs.blob.core.windows.net/jtcgetpagerangesac0pageblobapitestgetpagerangesac9a423921ec7?restype=container",
+    "Uri" : "https://jaschrepragrs.blob.core.windows.net/jtcgetpagerangesac0pageblobapitestgetpagerangesacd53665595a0?restype=container",
     "Headers" : {
       "x-ms-version" : "2019-02-02",
       "User-Agent" : "azsdk-java-azure-storage-blob/12.0.0-preview.3 1.8.0_221; Windows 10 10.0",
-      "x-ms-client-request-id" : "a5c73982-311b-4607-9802-2b5f4b06d756"
-=======
-    "Uri" : "https://azstoragesdkaccount.blob.core.windows.net/jtcgetpagerangesac0pageblobapitestgetpagerangesac9ca066676d3?restype=container",
-    "Headers" : {
-      "x-ms-version" : "2019-02-02",
-      "User-Agent" : "azsdk-java-azure-storage-blob/12.0.0-preview.3 1.8.0_212; Windows 10 10.0",
-      "x-ms-client-request-id" : "9c953971-48f1-4a96-b7ba-bb4f045e57d4"
->>>>>>> a55d5dd9
+      "x-ms-client-request-id" : "3f18b46a-c75b-4ed8-aed0-376a128edccf"
     },
     "Response" : {
       "x-ms-version" : "2019-02-02",
       "Server" : "Windows-Azure-Blob/1.0 Microsoft-HTTPAPI/2.0",
-<<<<<<< HEAD
-      "ETag" : "\"0x8D732525DF19892\"",
-      "Last-Modified" : "Thu, 05 Sep 2019 22:42:44 GMT",
+      "ETag" : "\"0x8D7356197E34BE9\"",
+      "Last-Modified" : "Mon, 09 Sep 2019 20:09:17 GMT",
       "retry-after" : "0",
       "Content-Length" : "0",
       "StatusCode" : "201",
-      "x-ms-request-id" : "e0dd6b57-e01e-0026-0f3b-647b1f000000",
-      "Date" : "Thu, 05 Sep 2019 22:42:43 GMT",
-      "x-ms-client-request-id" : "a5c73982-311b-4607-9802-2b5f4b06d756"
-=======
-      "ETag" : "\"0x8D732FDC883994E\"",
-      "Last-Modified" : "Fri, 06 Sep 2019 19:09:46 GMT",
-      "retry-after" : "0",
-      "Content-Length" : "0",
-      "StatusCode" : "201",
-      "x-ms-request-id" : "8f76149b-401e-003a-48e6-6473d5000000",
-      "Date" : "Fri, 06 Sep 2019 19:09:45 GMT",
-      "x-ms-client-request-id" : "9c953971-48f1-4a96-b7ba-bb4f045e57d4"
->>>>>>> a55d5dd9
+      "x-ms-request-id" : "9ebd30d3-501e-003f-6c4a-675777000000",
+      "Date" : "Mon, 09 Sep 2019 20:09:16 GMT",
+      "x-ms-client-request-id" : "3f18b46a-c75b-4ed8-aed0-376a128edccf"
     },
     "Exception" : null
   }, {
     "Method" : "PUT",
-<<<<<<< HEAD
-    "Uri" : "https://jaschrepragrs.blob.core.windows.net/jtcgetpagerangesac0pageblobapitestgetpagerangesac9a423921ec7/javablobgetpagerangesac1pageblobapitestgetpagerangesac9a494091",
+    "Uri" : "https://jaschrepragrs.blob.core.windows.net/jtcgetpagerangesac0pageblobapitestgetpagerangesacd53665595a0/javablobgetpagerangesac1pageblobapitestgetpagerangesacd5319621",
     "Headers" : {
       "x-ms-version" : "2019-02-02",
       "User-Agent" : "azsdk-java-azure-storage-blob/12.0.0-preview.3 1.8.0_221; Windows 10 10.0",
-      "x-ms-client-request-id" : "93895dec-0bae-4a46-94e5-39e3a4428ef5"
-=======
-    "Uri" : "https://azstoragesdkaccount.blob.core.windows.net/jtcgetpagerangesac0pageblobapitestgetpagerangesac9ca066676d3/javablobgetpagerangesac1pageblobapitestgetpagerangesac9ca98065",
-    "Headers" : {
-      "x-ms-version" : "2019-02-02",
-      "User-Agent" : "azsdk-java-azure-storage-blob/12.0.0-preview.3 1.8.0_212; Windows 10 10.0",
-      "x-ms-client-request-id" : "6d8cb4cc-5ff1-47b8-878c-d00e3d5ec8a7"
->>>>>>> a55d5dd9
+      "x-ms-client-request-id" : "c0396836-9faa-4c8c-b571-22f97243aaca"
     },
     "Response" : {
       "x-ms-version" : "2019-02-02",
       "Server" : "Windows-Azure-Blob/1.0 Microsoft-HTTPAPI/2.0",
-<<<<<<< HEAD
-      "ETag" : "\"0x8D732525DFF2EBF\"",
-      "Last-Modified" : "Thu, 05 Sep 2019 22:42:44 GMT",
+      "ETag" : "\"0x8D7356197F18E96\"",
+      "Last-Modified" : "Mon, 09 Sep 2019 20:09:17 GMT",
       "retry-after" : "0",
       "Content-Length" : "0",
       "StatusCode" : "201",
-      "x-ms-request-id" : "e0dd6b78-e01e-0026-2d3b-647b1f000000",
+      "x-ms-request-id" : "9ebd30e3-501e-003f-774a-675777000000",
       "x-ms-request-server-encrypted" : "true",
-      "Date" : "Thu, 05 Sep 2019 22:42:43 GMT",
-      "x-ms-client-request-id" : "93895dec-0bae-4a46-94e5-39e3a4428ef5"
-=======
-      "ETag" : "\"0x8D732FDC88987F4\"",
-      "Last-Modified" : "Fri, 06 Sep 2019 19:09:46 GMT",
-      "retry-after" : "0",
-      "Content-Length" : "0",
-      "StatusCode" : "201",
-      "x-ms-request-id" : "8f7614ad-401e-003a-58e6-6473d5000000",
-      "x-ms-request-server-encrypted" : "true",
-      "Date" : "Fri, 06 Sep 2019 19:09:45 GMT",
-      "x-ms-client-request-id" : "6d8cb4cc-5ff1-47b8-878c-d00e3d5ec8a7"
->>>>>>> a55d5dd9
+      "Date" : "Mon, 09 Sep 2019 20:09:17 GMT",
+      "x-ms-client-request-id" : "c0396836-9faa-4c8c-b571-22f97243aaca"
     },
     "Exception" : null
   }, {
     "Method" : "PUT",
-<<<<<<< HEAD
-    "Uri" : "https://jaschrepragrs.blob.core.windows.net/jtcgetpagerangesac0pageblobapitestgetpagerangesac9a423921ec7/javablobgetpagerangesac1pageblobapitestgetpagerangesac9a494091?comp=lease",
+    "Uri" : "https://jaschrepragrs.blob.core.windows.net/jtcgetpagerangesac0pageblobapitestgetpagerangesacd53665595a0/javablobgetpagerangesac1pageblobapitestgetpagerangesacd5319621?comp=lease",
     "Headers" : {
       "x-ms-version" : "2019-02-02",
       "User-Agent" : "azsdk-java-azure-storage-blob/12.0.0-preview.3 1.8.0_221; Windows 10 10.0",
-      "x-ms-client-request-id" : "47df29f8-ddbe-4467-a53e-5d1aafa62243"
-=======
-    "Uri" : "https://azstoragesdkaccount.blob.core.windows.net/jtcgetpagerangesac0pageblobapitestgetpagerangesac9ca066676d3/javablobgetpagerangesac1pageblobapitestgetpagerangesac9ca98065?comp=lease",
-    "Headers" : {
-      "x-ms-version" : "2019-02-02",
-      "User-Agent" : "azsdk-java-azure-storage-blob/12.0.0-preview.3 1.8.0_212; Windows 10 10.0",
-      "x-ms-client-request-id" : "9aa84d4b-5aa9-4eb3-9251-a043ce2506b8"
->>>>>>> a55d5dd9
+      "x-ms-client-request-id" : "9ce9c348-f38f-4edf-817c-2895ef32839d"
     },
     "Response" : {
       "x-ms-version" : "2019-02-02",
       "Server" : "Windows-Azure-Blob/1.0 Microsoft-HTTPAPI/2.0",
-<<<<<<< HEAD
-      "ETag" : "\"0x8D732525DFF2EBF\"",
-      "x-ms-lease-id" : "dea2d10d-0ed7-4144-935e-a3a45c71dbde",
-      "Last-Modified" : "Thu, 05 Sep 2019 22:42:44 GMT",
+      "ETag" : "\"0x8D7356197F18E96\"",
+      "x-ms-lease-id" : "802fc0b3-9bcc-45cd-ac18-d1c1deac09f5",
+      "Last-Modified" : "Mon, 09 Sep 2019 20:09:17 GMT",
       "retry-after" : "0",
       "Content-Length" : "0",
       "StatusCode" : "201",
-      "x-ms-request-id" : "e0dd6b87-e01e-0026-3b3b-647b1f000000",
-      "Date" : "Thu, 05 Sep 2019 22:42:43 GMT",
-      "x-ms-client-request-id" : "47df29f8-ddbe-4467-a53e-5d1aafa62243"
-=======
-      "ETag" : "\"0x8D732FDC88987F4\"",
-      "x-ms-lease-id" : "d2767ec8-018f-4cfb-aff6-96a5be89922a",
-      "Last-Modified" : "Fri, 06 Sep 2019 19:09:46 GMT",
-      "retry-after" : "0",
-      "Content-Length" : "0",
-      "StatusCode" : "201",
-      "x-ms-request-id" : "8f7614c5-401e-003a-6ce6-6473d5000000",
-      "Date" : "Fri, 06 Sep 2019 19:09:46 GMT",
-      "x-ms-client-request-id" : "9aa84d4b-5aa9-4eb3-9251-a043ce2506b8"
->>>>>>> a55d5dd9
+      "x-ms-request-id" : "9ebd30f9-501e-003f-074a-675777000000",
+      "Date" : "Mon, 09 Sep 2019 20:09:17 GMT",
+      "x-ms-client-request-id" : "9ce9c348-f38f-4edf-817c-2895ef32839d"
     },
     "Exception" : null
   }, {
     "Method" : "GET",
-<<<<<<< HEAD
-    "Uri" : "https://jaschrepragrs.blob.core.windows.net/jtcgetpagerangesac0pageblobapitestgetpagerangesac9a423921ec7/javablobgetpagerangesac1pageblobapitestgetpagerangesac9a494091?comp=pagelist",
+    "Uri" : "https://jaschrepragrs.blob.core.windows.net/jtcgetpagerangesac0pageblobapitestgetpagerangesacd53665595a0/javablobgetpagerangesac1pageblobapitestgetpagerangesacd5319621?comp=pagelist",
     "Headers" : {
       "x-ms-version" : "2019-02-02",
       "User-Agent" : "azsdk-java-azure-storage-blob/12.0.0-preview.3 1.8.0_221; Windows 10 10.0",
-      "x-ms-client-request-id" : "e33bc072-400b-4b16-b2c2-e7375eb60049"
-=======
-    "Uri" : "https://azstoragesdkaccount.blob.core.windows.net/jtcgetpagerangesac0pageblobapitestgetpagerangesac9ca066676d3/javablobgetpagerangesac1pageblobapitestgetpagerangesac9ca98065?comp=pagelist",
-    "Headers" : {
-      "x-ms-version" : "2019-02-02",
-      "User-Agent" : "azsdk-java-azure-storage-blob/12.0.0-preview.3 1.8.0_212; Windows 10 10.0",
-      "x-ms-client-request-id" : "80e0a6ec-7c77-44ca-98b2-6eb89c862213"
->>>>>>> a55d5dd9
+      "x-ms-client-request-id" : "81ef8847-9ec4-48f8-8e33-2ef0421e0bf1"
     },
     "Response" : {
       "Transfer-Encoding" : "chunked",
       "x-ms-version" : "2019-02-02",
       "Server" : "Windows-Azure-Blob/1.0 Microsoft-HTTPAPI/2.0",
       "x-ms-blob-content-length" : "512",
-<<<<<<< HEAD
-      "Last-Modified" : "Thu, 05 Sep 2019 22:42:44 GMT",
+      "Last-Modified" : "Mon, 09 Sep 2019 20:09:17 GMT",
       "retry-after" : "0",
       "StatusCode" : "200",
-      "Date" : "Thu, 05 Sep 2019 22:42:43 GMT",
-      "ETag" : "\"0x8D732525DFF2EBF\"",
-      "x-ms-request-id" : "e0dd6b94-e01e-0026-473b-647b1f000000",
+      "Date" : "Mon, 09 Sep 2019 20:09:17 GMT",
+      "ETag" : "\"0x8D7356197F18E96\"",
+      "x-ms-request-id" : "9ebd3111-501e-003f-1f4a-675777000000",
       "Body" : "﻿<?xml version=\"1.0\" encoding=\"utf-8\"?><PageList />",
-      "x-ms-client-request-id" : "e33bc072-400b-4b16-b2c2-e7375eb60049",
-=======
-      "Last-Modified" : "Fri, 06 Sep 2019 19:09:46 GMT",
-      "retry-after" : "0",
-      "StatusCode" : "200",
-      "Date" : "Fri, 06 Sep 2019 19:09:46 GMT",
-      "ETag" : "\"0x8D732FDC88987F4\"",
-      "x-ms-request-id" : "8f7614d6-401e-003a-79e6-6473d5000000",
-      "Body" : "﻿<?xml version=\"1.0\" encoding=\"utf-8\"?><PageList />",
-      "x-ms-client-request-id" : "80e0a6ec-7c77-44ca-98b2-6eb89c862213",
->>>>>>> a55d5dd9
+      "x-ms-client-request-id" : "81ef8847-9ec4-48f8-8e33-2ef0421e0bf1",
       "Content-Type" : "application/xml"
     },
     "Exception" : null
   }, {
     "Method" : "GET",
-<<<<<<< HEAD
     "Uri" : "https://jaschrepragrs.blob.core.windows.net?prefix=jtcgetpagerangesac&comp=list",
     "Headers" : {
       "x-ms-version" : "2019-02-02",
       "User-Agent" : "azsdk-java-azure-storage-blob/12.0.0-preview.3 1.8.0_221; Windows 10 10.0",
-      "x-ms-client-request-id" : "d0cd873e-d450-4777-8851-006c7e2c5cf2"
-=======
-    "Uri" : "https://azstoragesdkaccount.blob.core.windows.net?prefix=jtcgetpagerangesac&comp=list",
-    "Headers" : {
-      "x-ms-version" : "2019-02-02",
-      "User-Agent" : "azsdk-java-azure-storage-blob/12.0.0-preview.3 1.8.0_212; Windows 10 10.0",
-      "x-ms-client-request-id" : "d2627cab-ae8a-41cd-a37a-436a05c0abc6"
->>>>>>> a55d5dd9
+      "x-ms-client-request-id" : "9e6f16ee-91b5-4031-9637-3c2c7f6c2cad"
     },
     "Response" : {
       "Transfer-Encoding" : "chunked",
@@ -188,35 +102,20 @@
       "Server" : "Windows-Azure-Blob/1.0 Microsoft-HTTPAPI/2.0",
       "retry-after" : "0",
       "StatusCode" : "200",
-<<<<<<< HEAD
-      "x-ms-request-id" : "e0dd6ba3-e01e-0026-553b-647b1f000000",
-      "Body" : "﻿<?xml version=\"1.0\" encoding=\"utf-8\"?><EnumerationResults ServiceEndpoint=\"https://jaschrepragrs.blob.core.windows.net/\"><Prefix>jtcgetpagerangesac</Prefix><Containers><Container><Name>jtcgetpagerangesac0pageblobapitestgetpagerangesac9a423921ec7</Name><Properties><Last-Modified>Thu, 05 Sep 2019 22:42:44 GMT</Last-Modified><Etag>\"0x8D732525DF19892\"</Etag><LeaseStatus>unlocked</LeaseStatus><LeaseState>available</LeaseState><DefaultEncryptionScope>$account-encryption-key</DefaultEncryptionScope><DenyEncryptionScopeOverride>false</DenyEncryptionScopeOverride><HasImmutabilityPolicy>false</HasImmutabilityPolicy><HasLegalHold>false</HasLegalHold></Properties></Container></Containers><NextMarker /></EnumerationResults>",
-      "Date" : "Thu, 05 Sep 2019 22:42:43 GMT",
-      "x-ms-client-request-id" : "d0cd873e-d450-4777-8851-006c7e2c5cf2",
-=======
-      "x-ms-request-id" : "8f7614e3-401e-003a-06e6-6473d5000000",
-      "Body" : "﻿<?xml version=\"1.0\" encoding=\"utf-8\"?><EnumerationResults ServiceEndpoint=\"https://azstoragesdkaccount.blob.core.windows.net/\"><Prefix>jtcgetpagerangesac</Prefix><Containers><Container><Name>jtcgetpagerangesac0pageblobapitestgetpagerangesac9ca066676d3</Name><Properties><Last-Modified>Fri, 06 Sep 2019 19:09:46 GMT</Last-Modified><Etag>\"0x8D732FDC883994E\"</Etag><LeaseStatus>unlocked</LeaseStatus><LeaseState>available</LeaseState><DefaultEncryptionScope>$account-encryption-key</DefaultEncryptionScope><DenyEncryptionScopeOverride>false</DenyEncryptionScopeOverride><HasImmutabilityPolicy>false</HasImmutabilityPolicy><HasLegalHold>false</HasLegalHold></Properties></Container></Containers><NextMarker /></EnumerationResults>",
-      "Date" : "Fri, 06 Sep 2019 19:09:46 GMT",
-      "x-ms-client-request-id" : "d2627cab-ae8a-41cd-a37a-436a05c0abc6",
->>>>>>> a55d5dd9
+      "x-ms-request-id" : "9ebd3125-501e-003f-324a-675777000000",
+      "Body" : "﻿<?xml version=\"1.0\" encoding=\"utf-8\"?><EnumerationResults ServiceEndpoint=\"https://jaschrepragrs.blob.core.windows.net/\"><Prefix>jtcgetpagerangesac</Prefix><Containers><Container><Name>jtcgetpagerangesac0pageblobapitestgetpagerangesacd53665595a0</Name><Properties><Last-Modified>Mon, 09 Sep 2019 20:09:17 GMT</Last-Modified><Etag>\"0x8D7356197E34BE9\"</Etag><LeaseStatus>unlocked</LeaseStatus><LeaseState>available</LeaseState><DefaultEncryptionScope>$account-encryption-key</DefaultEncryptionScope><DenyEncryptionScopeOverride>false</DenyEncryptionScopeOverride><HasImmutabilityPolicy>false</HasImmutabilityPolicy><HasLegalHold>false</HasLegalHold></Properties></Container></Containers><NextMarker /></EnumerationResults>",
+      "Date" : "Mon, 09 Sep 2019 20:09:17 GMT",
+      "x-ms-client-request-id" : "9e6f16ee-91b5-4031-9637-3c2c7f6c2cad",
       "Content-Type" : "application/xml"
     },
     "Exception" : null
   }, {
     "Method" : "DELETE",
-<<<<<<< HEAD
-    "Uri" : "https://jaschrepragrs.blob.core.windows.net/jtcgetpagerangesac0pageblobapitestgetpagerangesac9a423921ec7?restype=container",
+    "Uri" : "https://jaschrepragrs.blob.core.windows.net/jtcgetpagerangesac0pageblobapitestgetpagerangesacd53665595a0?restype=container",
     "Headers" : {
       "x-ms-version" : "2019-02-02",
       "User-Agent" : "azsdk-java-azure-storage-blob/12.0.0-preview.3 1.8.0_221; Windows 10 10.0",
-      "x-ms-client-request-id" : "3ceb4bc9-44dc-4597-a0ce-0f2b5148a097"
-=======
-    "Uri" : "https://azstoragesdkaccount.blob.core.windows.net/jtcgetpagerangesac0pageblobapitestgetpagerangesac9ca066676d3?restype=container",
-    "Headers" : {
-      "x-ms-version" : "2019-02-02",
-      "User-Agent" : "azsdk-java-azure-storage-blob/12.0.0-preview.3 1.8.0_212; Windows 10 10.0",
-      "x-ms-client-request-id" : "0849134c-51b7-41dd-96c7-9875cceb62a4"
->>>>>>> a55d5dd9
+      "x-ms-client-request-id" : "9f6f78e9-7e95-44d1-83ec-0a5e4048fb6e"
     },
     "Response" : {
       "x-ms-version" : "2019-02-02",
@@ -224,21 +123,11 @@
       "retry-after" : "0",
       "Content-Length" : "0",
       "StatusCode" : "202",
-<<<<<<< HEAD
-      "x-ms-request-id" : "e0dd6bb5-e01e-0026-643b-647b1f000000",
-      "Date" : "Thu, 05 Sep 2019 22:42:43 GMT",
-      "x-ms-client-request-id" : "3ceb4bc9-44dc-4597-a0ce-0f2b5148a097"
+      "x-ms-request-id" : "9ebd3145-501e-003f-504a-675777000000",
+      "Date" : "Mon, 09 Sep 2019 20:09:17 GMT",
+      "x-ms-client-request-id" : "9f6f78e9-7e95-44d1-83ec-0a5e4048fb6e"
     },
     "Exception" : null
   } ],
-  "variables" : [ "jtcgetpagerangesac0pageblobapitestgetpagerangesac9a423921ec7", "javablobgetpagerangesac1pageblobapitestgetpagerangesac9a494091" ]
-=======
-      "x-ms-request-id" : "8f7614ee-401e-003a-11e6-6473d5000000",
-      "Date" : "Fri, 06 Sep 2019 19:09:46 GMT",
-      "x-ms-client-request-id" : "0849134c-51b7-41dd-96c7-9875cceb62a4"
-    },
-    "Exception" : null
-  } ],
-  "variables" : [ "jtcgetpagerangesac0pageblobapitestgetpagerangesac9ca066676d3", "javablobgetpagerangesac1pageblobapitestgetpagerangesac9ca98065" ]
->>>>>>> a55d5dd9
+  "variables" : [ "jtcgetpagerangesac0pageblobapitestgetpagerangesacd53665595a0", "javablobgetpagerangesac1pageblobapitestgetpagerangesacd5319621" ]
 }