{
  "networkCallRecords" : [ {
    "Method" : "PUT",
<<<<<<< HEAD
    "Uri" : "https://jaschrepragrs.blob.core.windows.net/jtcsuccessful0downloadresponsetestsuccessful9c576694f334f?restype=container",
    "Headers" : {
      "x-ms-version" : "2019-02-02",
      "User-Agent" : "azsdk-java-azure-storage-blob/12.0.0-preview.3 1.8.0_221; Windows 10 10.0",
      "x-ms-client-request-id" : "6be13813-a2c1-4efe-87ed-5f322921a9aa"
=======
    "Uri" : "https://azstoragesdkaccount.blob.core.windows.net/jtcsuccessful0downloadresponsetestsuccessfula12616511fa59?restype=container",
    "Headers" : {
      "x-ms-version" : "2019-02-02",
      "User-Agent" : "azsdk-java-azure-storage-blob/12.0.0-preview.3 1.8.0_212; Windows 10 10.0",
      "x-ms-client-request-id" : "e3b09780-5047-4f55-a971-daaad088b420"
>>>>>>> a55d5dd9
    },
    "Response" : {
      "x-ms-version" : "2019-02-02",
      "Server" : "Windows-Azure-Blob/1.0 Microsoft-HTTPAPI/2.0",
<<<<<<< HEAD
      "ETag" : "\"0x8D732519603CF13\"",
      "Last-Modified" : "Thu, 05 Sep 2019 22:37:08 GMT",
      "retry-after" : "0",
      "Content-Length" : "0",
      "StatusCode" : "201",
      "x-ms-request-id" : "bfecc7f5-901e-0044-063a-643cc7000000",
      "Date" : "Thu, 05 Sep 2019 22:37:07 GMT",
      "x-ms-client-request-id" : "6be13813-a2c1-4efe-87ed-5f322921a9aa"
=======
      "ETag" : "\"0x8D732FDA9636F4B\"",
      "Last-Modified" : "Fri, 06 Sep 2019 19:08:54 GMT",
      "retry-after" : "0",
      "Content-Length" : "0",
      "StatusCode" : "201",
      "x-ms-request-id" : "ec65bfc3-001e-001f-72e6-64eb66000000",
      "Date" : "Fri, 06 Sep 2019 19:08:54 GMT",
      "x-ms-client-request-id" : "e3b09780-5047-4f55-a971-daaad088b420"
>>>>>>> a55d5dd9
    },
    "Exception" : null
  }, {
    "Method" : "PUT",
<<<<<<< HEAD
    "Uri" : "https://jaschrepragrs.blob.core.windows.net/jtcsuccessful0downloadresponsetestsuccessful9c576694f334f/javablobsuccessful1downloadresponsetestsuccessful9c5309170ae",
    "Headers" : {
      "x-ms-version" : "2019-02-02",
      "User-Agent" : "azsdk-java-azure-storage-blob/12.0.0-preview.3 1.8.0_221; Windows 10 10.0",
      "x-ms-client-request-id" : "2a01f927-37f8-48a5-97c4-0341c1bbbae5",
=======
    "Uri" : "https://azstoragesdkaccount.blob.core.windows.net/jtcsuccessful0downloadresponsetestsuccessfula12616511fa59/javablobsuccessful1downloadresponsetestsuccessfula1215471986",
    "Headers" : {
      "x-ms-version" : "2019-02-02",
      "User-Agent" : "azsdk-java-azure-storage-blob/12.0.0-preview.3 1.8.0_212; Windows 10 10.0",
      "x-ms-client-request-id" : "25ae5821-ee65-419c-91dc-08a961b061b3",
>>>>>>> a55d5dd9
      "Content-Type" : "application/octet-stream"
    },
    "Response" : {
      "x-ms-version" : "2019-02-02",
      "Server" : "Windows-Azure-Blob/1.0 Microsoft-HTTPAPI/2.0",
      "x-ms-content-crc64" : "6RYQPwaVsyQ=",
<<<<<<< HEAD
      "Last-Modified" : "Thu, 05 Sep 2019 22:37:08 GMT",
      "retry-after" : "0",
      "StatusCode" : "201",
      "x-ms-request-server-encrypted" : "true",
      "Date" : "Thu, 05 Sep 2019 22:37:07 GMT",
      "Content-MD5" : "wh+Wm18D0z1D4E+PE252gg==",
      "ETag" : "\"0x8D732519610814C\"",
      "Content-Length" : "0",
      "x-ms-request-id" : "bfecc807-901e-0044-163a-643cc7000000",
      "x-ms-client-request-id" : "2a01f927-37f8-48a5-97c4-0341c1bbbae5"
=======
      "Last-Modified" : "Fri, 06 Sep 2019 19:08:54 GMT",
      "retry-after" : "0",
      "StatusCode" : "201",
      "x-ms-request-server-encrypted" : "true",
      "Date" : "Fri, 06 Sep 2019 19:08:54 GMT",
      "Content-MD5" : "wh+Wm18D0z1D4E+PE252gg==",
      "ETag" : "\"0x8D732FDA9690330\"",
      "Content-Length" : "0",
      "x-ms-request-id" : "ec65bfe9-001e-001f-10e6-64eb66000000",
      "x-ms-client-request-id" : "25ae5821-ee65-419c-91dc-08a961b061b3"
>>>>>>> a55d5dd9
    },
    "Exception" : null
  }, {
    "Method" : "GET",
<<<<<<< HEAD
    "Uri" : "https://jaschrepragrs.blob.core.windows.net?prefix=jtcsuccessful&comp=list",
    "Headers" : {
      "x-ms-version" : "2019-02-02",
      "User-Agent" : "azsdk-java-azure-storage-blob/12.0.0-preview.3 1.8.0_221; Windows 10 10.0",
      "x-ms-client-request-id" : "38bc630b-508f-4880-8f25-677972ef65f8"
=======
    "Uri" : "https://azstoragesdkaccount.blob.core.windows.net?prefix=jtcsuccessful&comp=list",
    "Headers" : {
      "x-ms-version" : "2019-02-02",
      "User-Agent" : "azsdk-java-azure-storage-blob/12.0.0-preview.3 1.8.0_212; Windows 10 10.0",
      "x-ms-client-request-id" : "6088698d-91ca-44dc-9087-dccce7b0a4fa"
>>>>>>> a55d5dd9
    },
    "Response" : {
      "Transfer-Encoding" : "chunked",
      "x-ms-version" : "2019-02-02",
      "Server" : "Windows-Azure-Blob/1.0 Microsoft-HTTPAPI/2.0",
      "retry-after" : "0",
      "StatusCode" : "200",
<<<<<<< HEAD
      "x-ms-request-id" : "bfecc83f-901e-0044-4e3a-643cc7000000",
      "Body" : "﻿<?xml version=\"1.0\" encoding=\"utf-8\"?><EnumerationResults ServiceEndpoint=\"https://jaschrepragrs.blob.core.windows.net/\"><Prefix>jtcsuccessful</Prefix><Containers><Container><Name>jtcsuccessful0downloadresponsetestsuccessful9c576694f334f</Name><Properties><Last-Modified>Thu, 05 Sep 2019 22:37:08 GMT</Last-Modified><Etag>\"0x8D732519603CF13\"</Etag><LeaseStatus>unlocked</LeaseStatus><LeaseState>available</LeaseState><DefaultEncryptionScope>$account-encryption-key</DefaultEncryptionScope><DenyEncryptionScopeOverride>false</DenyEncryptionScopeOverride><HasImmutabilityPolicy>false</HasImmutabilityPolicy><HasLegalHold>false</HasLegalHold></Properties></Container></Containers><NextMarker /></EnumerationResults>",
      "Date" : "Thu, 05 Sep 2019 22:37:08 GMT",
      "x-ms-client-request-id" : "38bc630b-508f-4880-8f25-677972ef65f8",
=======
      "x-ms-request-id" : "ec65c04c-001e-001f-63e6-64eb66000000",
      "Body" : "﻿<?xml version=\"1.0\" encoding=\"utf-8\"?><EnumerationResults ServiceEndpoint=\"https://azstoragesdkaccount.blob.core.windows.net/\"><Prefix>jtcsuccessful</Prefix><Containers><Container><Name>jtcsuccessful0downloadresponsetestsuccessfula12616511fa59</Name><Properties><Last-Modified>Fri, 06 Sep 2019 19:08:54 GMT</Last-Modified><Etag>\"0x8D732FDA9636F4B\"</Etag><LeaseStatus>unlocked</LeaseStatus><LeaseState>available</LeaseState><DefaultEncryptionScope>$account-encryption-key</DefaultEncryptionScope><DenyEncryptionScopeOverride>false</DenyEncryptionScopeOverride><HasImmutabilityPolicy>false</HasImmutabilityPolicy><HasLegalHold>false</HasLegalHold></Properties></Container></Containers><NextMarker /></EnumerationResults>",
      "Date" : "Fri, 06 Sep 2019 19:08:54 GMT",
      "x-ms-client-request-id" : "6088698d-91ca-44dc-9087-dccce7b0a4fa",
>>>>>>> a55d5dd9
      "Content-Type" : "application/xml"
    },
    "Exception" : null
  }, {
    "Method" : "DELETE",
<<<<<<< HEAD
    "Uri" : "https://jaschrepragrs.blob.core.windows.net/jtcsuccessful0downloadresponsetestsuccessful9c576694f334f?restype=container",
    "Headers" : {
      "x-ms-version" : "2019-02-02",
      "User-Agent" : "azsdk-java-azure-storage-blob/12.0.0-preview.3 1.8.0_221; Windows 10 10.0",
      "x-ms-client-request-id" : "a2cb4268-ff2d-4a79-930b-9e22662569ee"
=======
    "Uri" : "https://azstoragesdkaccount.blob.core.windows.net/jtcsuccessful0downloadresponsetestsuccessfula12616511fa59?restype=container",
    "Headers" : {
      "x-ms-version" : "2019-02-02",
      "User-Agent" : "azsdk-java-azure-storage-blob/12.0.0-preview.3 1.8.0_212; Windows 10 10.0",
      "x-ms-client-request-id" : "bc6a7a68-6821-48e6-9457-ae481cb85f91"
>>>>>>> a55d5dd9
    },
    "Response" : {
      "x-ms-version" : "2019-02-02",
      "Server" : "Windows-Azure-Blob/1.0 Microsoft-HTTPAPI/2.0",
      "retry-after" : "0",
      "Content-Length" : "0",
      "StatusCode" : "202",
<<<<<<< HEAD
      "x-ms-request-id" : "bfecc865-901e-0044-723a-643cc7000000",
      "Date" : "Thu, 05 Sep 2019 22:37:08 GMT",
      "x-ms-client-request-id" : "a2cb4268-ff2d-4a79-930b-9e22662569ee"
    },
    "Exception" : null
  } ],
  "variables" : [ "jtcsuccessful0downloadresponsetestsuccessful9c576694f334f", "javablobsuccessful1downloadresponsetestsuccessful9c5309170ae", "2530f086-854e-462d-8b80-c68667555c76" ]
=======
      "x-ms-request-id" : "ec65c05f-001e-001f-75e6-64eb66000000",
      "Date" : "Fri, 06 Sep 2019 19:08:54 GMT",
      "x-ms-client-request-id" : "bc6a7a68-6821-48e6-9457-ae481cb85f91"
    },
    "Exception" : null
  } ],
  "variables" : [ "jtcsuccessful0downloadresponsetestsuccessfula12616511fa59", "javablobsuccessful1downloadresponsetestsuccessfula1215471986", "3a56fc2c-2579-4e85-8a86-98a2ff4c5c29" ]
>>>>>>> a55d5dd9
}<|MERGE_RESOLUTION|>--- conflicted
+++ resolved
@@ -1,105 +1,57 @@
 {
   "networkCallRecords" : [ {
     "Method" : "PUT",
-<<<<<<< HEAD
-    "Uri" : "https://jaschrepragrs.blob.core.windows.net/jtcsuccessful0downloadresponsetestsuccessful9c576694f334f?restype=container",
+    "Uri" : "https://jaschrepragrs.blob.core.windows.net/jtcsuccessful0downloadresponsetestsuccessfulabb664241447b?restype=container",
     "Headers" : {
       "x-ms-version" : "2019-02-02",
       "User-Agent" : "azsdk-java-azure-storage-blob/12.0.0-preview.3 1.8.0_221; Windows 10 10.0",
-      "x-ms-client-request-id" : "6be13813-a2c1-4efe-87ed-5f322921a9aa"
-=======
-    "Uri" : "https://azstoragesdkaccount.blob.core.windows.net/jtcsuccessful0downloadresponsetestsuccessfula12616511fa59?restype=container",
-    "Headers" : {
-      "x-ms-version" : "2019-02-02",
-      "User-Agent" : "azsdk-java-azure-storage-blob/12.0.0-preview.3 1.8.0_212; Windows 10 10.0",
-      "x-ms-client-request-id" : "e3b09780-5047-4f55-a971-daaad088b420"
->>>>>>> a55d5dd9
+      "x-ms-client-request-id" : "c8c16afc-aa13-45d7-8631-3fb7d0ec1259"
     },
     "Response" : {
       "x-ms-version" : "2019-02-02",
       "Server" : "Windows-Azure-Blob/1.0 Microsoft-HTTPAPI/2.0",
-<<<<<<< HEAD
-      "ETag" : "\"0x8D732519603CF13\"",
-      "Last-Modified" : "Thu, 05 Sep 2019 22:37:08 GMT",
+      "ETag" : "\"0x8D73560DD25AFA5\"",
+      "Last-Modified" : "Mon, 09 Sep 2019 20:04:03 GMT",
       "retry-after" : "0",
       "Content-Length" : "0",
       "StatusCode" : "201",
-      "x-ms-request-id" : "bfecc7f5-901e-0044-063a-643cc7000000",
-      "Date" : "Thu, 05 Sep 2019 22:37:07 GMT",
-      "x-ms-client-request-id" : "6be13813-a2c1-4efe-87ed-5f322921a9aa"
-=======
-      "ETag" : "\"0x8D732FDA9636F4B\"",
-      "Last-Modified" : "Fri, 06 Sep 2019 19:08:54 GMT",
-      "retry-after" : "0",
-      "Content-Length" : "0",
-      "StatusCode" : "201",
-      "x-ms-request-id" : "ec65bfc3-001e-001f-72e6-64eb66000000",
-      "Date" : "Fri, 06 Sep 2019 19:08:54 GMT",
-      "x-ms-client-request-id" : "e3b09780-5047-4f55-a971-daaad088b420"
->>>>>>> a55d5dd9
+      "x-ms-request-id" : "c5ca17e5-301e-0042-3049-67cbbf000000",
+      "Date" : "Mon, 09 Sep 2019 20:04:02 GMT",
+      "x-ms-client-request-id" : "c8c16afc-aa13-45d7-8631-3fb7d0ec1259"
     },
     "Exception" : null
   }, {
     "Method" : "PUT",
-<<<<<<< HEAD
-    "Uri" : "https://jaschrepragrs.blob.core.windows.net/jtcsuccessful0downloadresponsetestsuccessful9c576694f334f/javablobsuccessful1downloadresponsetestsuccessful9c5309170ae",
+    "Uri" : "https://jaschrepragrs.blob.core.windows.net/jtcsuccessful0downloadresponsetestsuccessfulabb664241447b/javablobsuccessful1downloadresponsetestsuccessfulabb4204718a",
     "Headers" : {
       "x-ms-version" : "2019-02-02",
       "User-Agent" : "azsdk-java-azure-storage-blob/12.0.0-preview.3 1.8.0_221; Windows 10 10.0",
-      "x-ms-client-request-id" : "2a01f927-37f8-48a5-97c4-0341c1bbbae5",
-=======
-    "Uri" : "https://azstoragesdkaccount.blob.core.windows.net/jtcsuccessful0downloadresponsetestsuccessfula12616511fa59/javablobsuccessful1downloadresponsetestsuccessfula1215471986",
-    "Headers" : {
-      "x-ms-version" : "2019-02-02",
-      "User-Agent" : "azsdk-java-azure-storage-blob/12.0.0-preview.3 1.8.0_212; Windows 10 10.0",
-      "x-ms-client-request-id" : "25ae5821-ee65-419c-91dc-08a961b061b3",
->>>>>>> a55d5dd9
+      "x-ms-client-request-id" : "4613a364-b562-4cc6-956a-716466d06fc0",
       "Content-Type" : "application/octet-stream"
     },
     "Response" : {
       "x-ms-version" : "2019-02-02",
       "Server" : "Windows-Azure-Blob/1.0 Microsoft-HTTPAPI/2.0",
       "x-ms-content-crc64" : "6RYQPwaVsyQ=",
-<<<<<<< HEAD
-      "Last-Modified" : "Thu, 05 Sep 2019 22:37:08 GMT",
+      "Last-Modified" : "Mon, 09 Sep 2019 20:04:04 GMT",
       "retry-after" : "0",
       "StatusCode" : "201",
       "x-ms-request-server-encrypted" : "true",
-      "Date" : "Thu, 05 Sep 2019 22:37:07 GMT",
+      "Date" : "Mon, 09 Sep 2019 20:04:03 GMT",
       "Content-MD5" : "wh+Wm18D0z1D4E+PE252gg==",
-      "ETag" : "\"0x8D732519610814C\"",
+      "ETag" : "\"0x8D73560DD33B6BF\"",
       "Content-Length" : "0",
-      "x-ms-request-id" : "bfecc807-901e-0044-163a-643cc7000000",
-      "x-ms-client-request-id" : "2a01f927-37f8-48a5-97c4-0341c1bbbae5"
-=======
-      "Last-Modified" : "Fri, 06 Sep 2019 19:08:54 GMT",
-      "retry-after" : "0",
-      "StatusCode" : "201",
-      "x-ms-request-server-encrypted" : "true",
-      "Date" : "Fri, 06 Sep 2019 19:08:54 GMT",
-      "Content-MD5" : "wh+Wm18D0z1D4E+PE252gg==",
-      "ETag" : "\"0x8D732FDA9690330\"",
-      "Content-Length" : "0",
-      "x-ms-request-id" : "ec65bfe9-001e-001f-10e6-64eb66000000",
-      "x-ms-client-request-id" : "25ae5821-ee65-419c-91dc-08a961b061b3"
->>>>>>> a55d5dd9
+      "x-ms-request-id" : "c5ca17fa-301e-0042-4249-67cbbf000000",
+      "x-ms-client-request-id" : "4613a364-b562-4cc6-956a-716466d06fc0"
     },
     "Exception" : null
   }, {
     "Method" : "GET",
-<<<<<<< HEAD
     "Uri" : "https://jaschrepragrs.blob.core.windows.net?prefix=jtcsuccessful&comp=list",
     "Headers" : {
       "x-ms-version" : "2019-02-02",
       "User-Agent" : "azsdk-java-azure-storage-blob/12.0.0-preview.3 1.8.0_221; Windows 10 10.0",
-      "x-ms-client-request-id" : "38bc630b-508f-4880-8f25-677972ef65f8"
-=======
-    "Uri" : "https://azstoragesdkaccount.blob.core.windows.net?prefix=jtcsuccessful&comp=list",
-    "Headers" : {
-      "x-ms-version" : "2019-02-02",
-      "User-Agent" : "azsdk-java-azure-storage-blob/12.0.0-preview.3 1.8.0_212; Windows 10 10.0",
-      "x-ms-client-request-id" : "6088698d-91ca-44dc-9087-dccce7b0a4fa"
->>>>>>> a55d5dd9
+      "x-ms-client-request-id" : "9e1e558f-868a-4f89-96f7-63cd8957f198"
     },
     "Response" : {
       "Transfer-Encoding" : "chunked",
@@ -107,35 +59,20 @@
       "Server" : "Windows-Azure-Blob/1.0 Microsoft-HTTPAPI/2.0",
       "retry-after" : "0",
       "StatusCode" : "200",
-<<<<<<< HEAD
-      "x-ms-request-id" : "bfecc83f-901e-0044-4e3a-643cc7000000",
-      "Body" : "﻿<?xml version=\"1.0\" encoding=\"utf-8\"?><EnumerationResults ServiceEndpoint=\"https://jaschrepragrs.blob.core.windows.net/\"><Prefix>jtcsuccessful</Prefix><Containers><Container><Name>jtcsuccessful0downloadresponsetestsuccessful9c576694f334f</Name><Properties><Last-Modified>Thu, 05 Sep 2019 22:37:08 GMT</Last-Modified><Etag>\"0x8D732519603CF13\"</Etag><LeaseStatus>unlocked</LeaseStatus><LeaseState>available</LeaseState><DefaultEncryptionScope>$account-encryption-key</DefaultEncryptionScope><DenyEncryptionScopeOverride>false</DenyEncryptionScopeOverride><HasImmutabilityPolicy>false</HasImmutabilityPolicy><HasLegalHold>false</HasLegalHold></Properties></Container></Containers><NextMarker /></EnumerationResults>",
-      "Date" : "Thu, 05 Sep 2019 22:37:08 GMT",
-      "x-ms-client-request-id" : "38bc630b-508f-4880-8f25-677972ef65f8",
-=======
-      "x-ms-request-id" : "ec65c04c-001e-001f-63e6-64eb66000000",
-      "Body" : "﻿<?xml version=\"1.0\" encoding=\"utf-8\"?><EnumerationResults ServiceEndpoint=\"https://azstoragesdkaccount.blob.core.windows.net/\"><Prefix>jtcsuccessful</Prefix><Containers><Container><Name>jtcsuccessful0downloadresponsetestsuccessfula12616511fa59</Name><Properties><Last-Modified>Fri, 06 Sep 2019 19:08:54 GMT</Last-Modified><Etag>\"0x8D732FDA9636F4B\"</Etag><LeaseStatus>unlocked</LeaseStatus><LeaseState>available</LeaseState><DefaultEncryptionScope>$account-encryption-key</DefaultEncryptionScope><DenyEncryptionScopeOverride>false</DenyEncryptionScopeOverride><HasImmutabilityPolicy>false</HasImmutabilityPolicy><HasLegalHold>false</HasLegalHold></Properties></Container></Containers><NextMarker /></EnumerationResults>",
-      "Date" : "Fri, 06 Sep 2019 19:08:54 GMT",
-      "x-ms-client-request-id" : "6088698d-91ca-44dc-9087-dccce7b0a4fa",
->>>>>>> a55d5dd9
+      "x-ms-request-id" : "c5ca1831-301e-0042-7549-67cbbf000000",
+      "Body" : "﻿<?xml version=\"1.0\" encoding=\"utf-8\"?><EnumerationResults ServiceEndpoint=\"https://jaschrepragrs.blob.core.windows.net/\"><Prefix>jtcsuccessful</Prefix><Containers><Container><Name>jtcsuccessful0downloadresponsetestsuccessfulabb664241447b</Name><Properties><Last-Modified>Mon, 09 Sep 2019 20:04:03 GMT</Last-Modified><Etag>\"0x8D73560DD25AFA5\"</Etag><LeaseStatus>unlocked</LeaseStatus><LeaseState>available</LeaseState><DefaultEncryptionScope>$account-encryption-key</DefaultEncryptionScope><DenyEncryptionScopeOverride>false</DenyEncryptionScopeOverride><HasImmutabilityPolicy>false</HasImmutabilityPolicy><HasLegalHold>false</HasLegalHold></Properties></Container></Containers><NextMarker /></EnumerationResults>",
+      "Date" : "Mon, 09 Sep 2019 20:04:03 GMT",
+      "x-ms-client-request-id" : "9e1e558f-868a-4f89-96f7-63cd8957f198",
       "Content-Type" : "application/xml"
     },
     "Exception" : null
   }, {
     "Method" : "DELETE",
-<<<<<<< HEAD
-    "Uri" : "https://jaschrepragrs.blob.core.windows.net/jtcsuccessful0downloadresponsetestsuccessful9c576694f334f?restype=container",
+    "Uri" : "https://jaschrepragrs.blob.core.windows.net/jtcsuccessful0downloadresponsetestsuccessfulabb664241447b?restype=container",
     "Headers" : {
       "x-ms-version" : "2019-02-02",
       "User-Agent" : "azsdk-java-azure-storage-blob/12.0.0-preview.3 1.8.0_221; Windows 10 10.0",
-      "x-ms-client-request-id" : "a2cb4268-ff2d-4a79-930b-9e22662569ee"
-=======
-    "Uri" : "https://azstoragesdkaccount.blob.core.windows.net/jtcsuccessful0downloadresponsetestsuccessfula12616511fa59?restype=container",
-    "Headers" : {
-      "x-ms-version" : "2019-02-02",
-      "User-Agent" : "azsdk-java-azure-storage-blob/12.0.0-preview.3 1.8.0_212; Windows 10 10.0",
-      "x-ms-client-request-id" : "bc6a7a68-6821-48e6-9457-ae481cb85f91"
->>>>>>> a55d5dd9
+      "x-ms-client-request-id" : "25714b72-2dc2-402f-9f14-e3ca2cb0bf22"
     },
     "Response" : {
       "x-ms-version" : "2019-02-02",
@@ -143,21 +80,11 @@
       "retry-after" : "0",
       "Content-Length" : "0",
       "StatusCode" : "202",
-<<<<<<< HEAD
-      "x-ms-request-id" : "bfecc865-901e-0044-723a-643cc7000000",
-      "Date" : "Thu, 05 Sep 2019 22:37:08 GMT",
-      "x-ms-client-request-id" : "a2cb4268-ff2d-4a79-930b-9e22662569ee"
+      "x-ms-request-id" : "c5ca1838-301e-0042-7c49-67cbbf000000",
+      "Date" : "Mon, 09 Sep 2019 20:04:03 GMT",
+      "x-ms-client-request-id" : "25714b72-2dc2-402f-9f14-e3ca2cb0bf22"
     },
     "Exception" : null
   } ],
-  "variables" : [ "jtcsuccessful0downloadresponsetestsuccessful9c576694f334f", "javablobsuccessful1downloadresponsetestsuccessful9c5309170ae", "2530f086-854e-462d-8b80-c68667555c76" ]
-=======
-      "x-ms-request-id" : "ec65c05f-001e-001f-75e6-64eb66000000",
-      "Date" : "Fri, 06 Sep 2019 19:08:54 GMT",
-      "x-ms-client-request-id" : "bc6a7a68-6821-48e6-9457-ae481cb85f91"
-    },
-    "Exception" : null
-  } ],
-  "variables" : [ "jtcsuccessful0downloadresponsetestsuccessfula12616511fa59", "javablobsuccessful1downloadresponsetestsuccessfula1215471986", "3a56fc2c-2579-4e85-8a86-98a2ff4c5c29" ]
->>>>>>> a55d5dd9
+  "variables" : [ "jtcsuccessful0downloadresponsetestsuccessfulabb664241447b", "javablobsuccessful1downloadresponsetestsuccessfulabb4204718a", "51361d3a-66ba-407f-89d2-6ee4b85dd2a0" ]
 }