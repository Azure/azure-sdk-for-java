--- conflicted
+++ resolved
@@ -1,129 +1,79 @@
 {
   "networkCallRecords" : [ {
     "Method" : "PUT",
-<<<<<<< HEAD
-    "Uri" : "https://REDACTED.blob.core.windows.net/05c35bb1005c35bb19111817819e4fd2dc0ff48d2928?restype=container",
+    "Uri" : "https://REDACTED.blob.core.windows.net/05c35bb1005c35bb154727085563e147ff9b447e0959?restype=container",
     "Headers" : {
       "x-ms-version" : "2021-12-02",
       "User-Agent" : "azsdk-java-azure-storage-blob/12.22.0-beta.1 (11.0.16.1; Windows 11; 10.0)",
-      "x-ms-client-request-id" : "a5dba026-7459-49e8-9b8f-27211ad9dadb"
-=======
-    "Uri" : "https://REDACTED.blob.core.windows.net/05c35bb1005c35bb1f3a318155c1b689620924848a79?restype=container",
-    "Headers" : {
-      "x-ms-version" : "2021-12-02",
-      "User-Agent" : "azsdk-java-azure-storage-blob/12.22.0-beta.1 (11.0.16.1; Windows 11; 10.0)",
-      "x-ms-client-request-id" : "f11ff40c-515e-4809-ba41-8304b04fa2c7"
->>>>>>> 4ce91033
+      "x-ms-client-request-id" : "353516cb-0de4-493e-bb63-cb5201dceefb"
     },
     "Response" : {
       "x-ms-version" : "2021-12-02",
       "Server" : "Windows-Azure-Blob/1.0 Microsoft-HTTPAPI/2.0",
-<<<<<<< HEAD
-      "ETag" : "0x8DB20BCF76FC730",
-      "Last-Modified" : "Thu, 09 Mar 2023 16:40:18 GMT",
+      "ETag" : "0x8DB20C098553E4D",
+      "Last-Modified" : "Thu, 09 Mar 2023 17:06:16 GMT",
       "retry-after" : "0",
       "Content-Length" : "0",
       "StatusCode" : "201",
-      "x-ms-request-id" : "c9cdd8e8-301e-002f-7aa5-526191000000",
-      "Date" : "Thu, 09 Mar 2023 16:40:17 GMT",
-      "x-ms-client-request-id" : "a5dba026-7459-49e8-9b8f-27211ad9dadb"
-=======
-      "ETag" : "0x8DB2019D3410080",
-      "Last-Modified" : "Wed, 08 Mar 2023 21:12:29 GMT",
-      "retry-after" : "0",
-      "Content-Length" : "0",
-      "StatusCode" : "201",
-      "x-ms-request-id" : "e32da8fd-001e-0007-7202-5272d5000000",
-      "Date" : "Wed, 08 Mar 2023 21:12:28 GMT",
-      "x-ms-client-request-id" : "f11ff40c-515e-4809-ba41-8304b04fa2c7"
->>>>>>> 4ce91033
+      "x-ms-request-id" : "74074bd8-901e-004f-4ba9-5224b3000000",
+      "Date" : "Thu, 09 Mar 2023 17:06:16 GMT",
+      "x-ms-client-request-id" : "353516cb-0de4-493e-bb63-cb5201dceefb"
     },
     "Exception" : null
   }, {
     "Method" : "PUT",
-<<<<<<< HEAD
-    "Uri" : "https://REDACTED.blob.core.windows.net/05c35bb1005c35bb19111817819e4fd2dc0ff48d2928/05c35bb1105c35bb191149816ec03f5a476364fcda63",
+    "Uri" : "https://REDACTED.blob.core.windows.net/05c35bb1305c35bb15477523924eb40bedaf54caf8c0?restype=container",
     "Headers" : {
       "x-ms-version" : "2021-12-02",
       "User-Agent" : "azsdk-java-azure-storage-blob/12.22.0-beta.1 (11.0.16.1; Windows 11; 10.0)",
-      "x-ms-client-request-id" : "f41b9aeb-e2ad-41cc-9eb8-1a8a1a19f354",
-=======
-    "Uri" : "https://REDACTED.blob.core.windows.net/05c35bb1205c35bb1f3a7421038933d33ce304ac187e?restype=container",
-    "Headers" : {
-      "x-ms-version" : "2021-12-02",
-      "User-Agent" : "azsdk-java-azure-storage-blob/12.22.0-beta.1 (11.0.16.1; Windows 11; 10.0)",
-      "x-ms-client-request-id" : "deac64cc-67b0-44f3-b0e9-a6c73f069e5f"
+      "x-ms-client-request-id" : "87211bc1-a707-4a7c-b45f-dfc6d476fce1"
     },
     "Response" : {
       "x-ms-version" : "2021-12-02",
       "Server" : "Windows-Azure-Blob/1.0 Microsoft-HTTPAPI/2.0",
-      "ETag" : "0x8DB2019D35EDCB9",
-      "Last-Modified" : "Wed, 08 Mar 2023 21:12:29 GMT",
+      "ETag" : "0x8DB20C0986BD8E2",
+      "Last-Modified" : "Thu, 09 Mar 2023 17:06:16 GMT",
       "retry-after" : "0",
       "Content-Length" : "0",
       "StatusCode" : "201",
-      "x-ms-request-id" : "f3f75f25-001e-0028-3502-527f1e000000",
-      "Date" : "Wed, 08 Mar 2023 21:12:28 GMT",
-      "x-ms-client-request-id" : "deac64cc-67b0-44f3-b0e9-a6c73f069e5f"
+      "x-ms-request-id" : "e3611245-401e-0046-2fa9-523e3d000000",
+      "Date" : "Thu, 09 Mar 2023 17:06:16 GMT",
+      "x-ms-client-request-id" : "87211bc1-a707-4a7c-b45f-dfc6d476fce1"
     },
     "Exception" : null
   }, {
     "Method" : "PUT",
-    "Uri" : "https://REDACTED.blob.core.windows.net/05c35bb1205c35bb1f3a7421038933d33ce304ac187e/05c35bb1305c35bb1f3a347553e255b2bf5f84bef8b9",
+    "Uri" : "https://REDACTED.blob.core.windows.net/05c35bb1305c35bb15477523924eb40bedaf54caf8c0/05c35bb1405c35bb154738585ff6a999861c04a2784d",
     "Headers" : {
       "x-ms-version" : "2021-12-02",
       "User-Agent" : "azsdk-java-azure-storage-blob/12.22.0-beta.1 (11.0.16.1; Windows 11; 10.0)",
-      "x-ms-client-request-id" : "60b4200f-88a4-4e17-81df-8085ac1ccb3d",
->>>>>>> 4ce91033
+      "x-ms-client-request-id" : "845db756-7e46-4262-94e1-c6ac95ee511d",
       "Content-Type" : "application/octet-stream"
     },
     "Response" : {
       "x-ms-version" : "2021-12-02",
       "Server" : "Windows-Azure-Blob/1.0 Microsoft-HTTPAPI/2.0",
-<<<<<<< HEAD
-      "x-ms-content-crc64" : "30UbHUruJik=",
-      "Last-Modified" : "Thu, 09 Mar 2023 16:40:18 GMT",
-      "x-ms-version-id" : "2023-03-09T16:40:18.4450371Z",
+      "x-ms-content-crc64" : "C+cLuG3q4WI=",
+      "Last-Modified" : "Thu, 09 Mar 2023 17:06:16 GMT",
+      "x-ms-version-id" : "2023-03-09T17:06:16.8139812Z",
       "retry-after" : "0",
       "StatusCode" : "201",
       "x-ms-request-server-encrypted" : "true",
-      "Date" : "Thu, 09 Mar 2023 16:40:18 GMT",
-      "Content-MD5" : "uHiE7ssW+h2YG3mTXfCiWQ==",
-      "ETag" : "0x8DB20BCF7AF2D43",
+      "Date" : "Thu, 09 Mar 2023 17:06:16 GMT",
+      "Content-MD5" : "vGE2rK3Hxbu1DjKJN2w3+Q==",
+      "ETag" : "0x8DB20C0988B6824",
       "Content-Length" : "0",
-      "x-ms-request-id" : "c9cdd99c-301e-002f-1ba5-526191000000",
-      "x-ms-client-request-id" : "f41b9aeb-e2ad-41cc-9eb8-1a8a1a19f354"
-=======
-      "x-ms-content-crc64" : "4AAVvTYDvqE=",
-      "Last-Modified" : "Wed, 08 Mar 2023 21:12:29 GMT",
-      "x-ms-version-id" : "2023-03-08T21:12:29.8605344Z",
-      "retry-after" : "0",
-      "StatusCode" : "201",
-      "x-ms-request-server-encrypted" : "true",
-      "Date" : "Wed, 08 Mar 2023 21:12:29 GMT",
-      "Content-MD5" : "O83f7W4t85hdiPox74lfZQ==",
-      "ETag" : "0x8DB2019D38DAB20",
-      "Content-Length" : "0",
-      "x-ms-request-id" : "3f6e8e3a-f01e-00aa-3402-523ea0000000",
-      "x-ms-client-request-id" : "60b4200f-88a4-4e17-81df-8085ac1ccb3d"
->>>>>>> 4ce91033
+      "x-ms-request-id" : "f303b482-701e-0023-58a9-528f60000000",
+      "x-ms-client-request-id" : "845db756-7e46-4262-94e1-c6ac95ee511d"
     },
     "Exception" : null
   }, {
     "Method" : "GET",
-<<<<<<< HEAD
-    "Uri" : "https://REDACTED.blob.core.windows.net/05c35bb1005c35bb19111817819e4fd2dc0ff48d2928/05c35bb1105c35bb191149816ec03f5a476364fcda63",
+    "Uri" : "https://REDACTED.blob.core.windows.net/05c35bb1305c35bb15477523924eb40bedaf54caf8c0/05c35bb1405c35bb154738585ff6a999861c04a2784d",
     "Headers" : {
       "x-ms-version" : "2021-12-02",
       "User-Agent" : "azsdk-java-azure-storage-blob/12.22.0-beta.1 (11.0.16.1; Windows 11; 10.0)",
-      "x-ms-client-request-id" : "359bea51-c11d-41e5-932f-ad1c51eea5a9"
-=======
-    "Uri" : "https://REDACTED.blob.core.windows.net/05c35bb1205c35bb1f3a7421038933d33ce304ac187e/05c35bb1305c35bb1f3a347553e255b2bf5f84bef8b9",
-    "Headers" : {
-      "x-ms-version" : "2021-12-02",
-      "User-Agent" : "azsdk-java-azure-storage-blob/12.22.0-beta.1 (11.0.16.1; Windows 11; 10.0)",
-      "x-ms-client-request-id" : "36463941-68e1-4b00-b16b-be5262f09a5f"
->>>>>>> 4ce91033
+      "x-ms-client-request-id" : "8d0b9464-f332-4bd8-b1d4-d9542875fbaa"
     },
     "Response" : {
       "x-ms-is-current-version" : "true",
@@ -132,46 +82,24 @@
       "Server" : "Windows-Azure-Blob/1.0 Microsoft-HTTPAPI/2.0",
       "Content-Range" : "bytes 800-1023/1024",
       "x-ms-lease-state" : "available",
-<<<<<<< HEAD
-      "x-ms-blob-content-md5" : "uHiE7ssW+h2YG3mTXfCiWQ==",
-      "x-ms-version-id" : "2023-03-09T16:40:18.4450371Z",
-      "Last-Modified" : "Thu, 09 Mar 2023 16:40:18 GMT",
+      "x-ms-blob-content-md5" : "vGE2rK3Hxbu1DjKJN2w3+Q==",
+      "x-ms-version-id" : "2023-03-09T17:06:16.8139812Z",
+      "Last-Modified" : "Thu, 09 Mar 2023 17:06:16 GMT",
       "retry-after" : "0",
       "StatusCode" : "206",
-      "Date" : "Thu, 09 Mar 2023 16:40:17 GMT",
+      "Date" : "Thu, 09 Mar 2023 17:06:16 GMT",
       "x-ms-blob-type" : "BlockBlob",
       "Accept-Ranges" : "bytes",
       "x-ms-server-encrypted" : "true",
-      "ETag" : "0x8DB20BCF7AF2D43",
-      "x-ms-creation-time" : "Thu, 09 Mar 2023 16:40:18 GMT",
+      "ETag" : "0x8DB20C0988B6824",
+      "x-ms-creation-time" : "Thu, 09 Mar 2023 17:06:16 GMT",
       "Content-Length" : "224",
-      "x-ms-request-id" : "585cee41-901e-0029-6ca5-5296e9000000",
-      "Body" : "zuyP0wC2bPAlOAvMtWcuBG12zQ3DhN37UkMLqp/MnJYNUyy3Pbmu8GyMDlot4QcPWNM7JUkAah7ra2/peKJtXFlxlnQdniAdNsHxIx6oKrDlQlxkr2FSXjFs9NxD4LWHWZ+98VPqxdEaTEjZ2IeNKYXsnUaoI+1Nldd3dx/jxCjnxmGitRu7DwSiZ91uepbLG/l6ZU6XfhwcYumHMt9WrZL2dzq8CKfbtU1gUDY9YE+CzYNRnMyPBODeLh8lPE+3HcSe0AfRx0c+VpOsTfVtpwQVp3rzCgqaj44ZlqUBsmg=",
-      "x-ms-client-request-id" : "359bea51-c11d-41e5-932f-ad1c51eea5a9",
-=======
-      "x-ms-blob-content-md5" : "O83f7W4t85hdiPox74lfZQ==",
-      "x-ms-version-id" : "2023-03-08T21:12:29.8605344Z",
-      "Last-Modified" : "Wed, 08 Mar 2023 21:12:29 GMT",
-      "retry-after" : "0",
-      "StatusCode" : "206",
-      "Date" : "Wed, 08 Mar 2023 21:12:29 GMT",
-      "x-ms-blob-type" : "BlockBlob",
-      "Accept-Ranges" : "bytes",
-      "x-ms-server-encrypted" : "true",
-      "ETag" : "0x8DB2019D38DAB20",
-      "x-ms-creation-time" : "Wed, 08 Mar 2023 21:12:29 GMT",
-      "Content-Length" : "224",
-      "x-ms-request-id" : "7c321678-b01e-0012-1202-526566000000",
-      "Body" : "5sr5ap6Jb8BJyrduGr6yhjaAO4WbkulDM3FkcNf6SAyYJoVTfze/FgTLZuDwbhhBrwM9u0QkJBW9OOMu1tfFKfVu7gF15/eTkN/8a9yhh4D/LiXoJcCn2MmR86ZR6U5+BOdKfSHXiqzs4bxb0PhW6Z9Yr4toVyxgGcR4jtXY/Q7TfSw/2xk6orhhRB+TxN0xUL9jcDDYBYZRA/QzBZhI7PTKoUosG/IRuzRnakOLw7+UzkoXEVgDPniHuFsWzzLF+xqJH1TxYLFfl7zwzt5JRDJzFFiSDhkCezVaKVKbzgw=",
-      "x-ms-client-request-id" : "36463941-68e1-4b00-b16b-be5262f09a5f",
->>>>>>> 4ce91033
+      "x-ms-request-id" : "f303b4a2-701e-0023-77a9-528f60000000",
+      "Body" : "EODAbEVMfz6fS16ju/Wwpa+h2FYRi9bRqXdnPMoQsBoiS0rcQeA5Ihw6zD/iHVWE17goTadsOp1kwoBgN0ukOx4cPTpZoU6hpPHKmaZIqgofnrsjkdkS/Me4NpFBTn6ADb6qidUu37TVwyk+Cod/wJvepbtX66NMhwa2Vf3jt4WvtjYTnj4w7xz+L4tTm2opVZmID2QYHT5tvAZ5Bdh0b/bI833CTdCMPxCpdo5di4DISQ5YimyqJdheJNH1I8ipiOfS2PPgs7TUAt+xCjCnTmdiRgZ7UURSOESZcu8rwpY=",
+      "x-ms-client-request-id" : "8d0b9464-f332-4bd8-b1d4-d9542875fbaa",
       "Content-Type" : "application/octet-stream"
     },
     "Exception" : null
   } ],
-<<<<<<< HEAD
-  "variables" : [ "05c35bb1005c35bb19111817819e4fd2dc0ff48d2928", "05c35bb1105c35bb191149816ec03f5a476364fcda63", "05c35bb1205c35bb1911133139e9da65320d843a8a27", "23a0f6e1-5465-4959-aa0a-e92f9993c88a" ]
-=======
-  "variables" : [ "05c35bb1005c35bb1f3a318155c1b689620924848a79", "05c35bb1105c35bb1f3a861778170dd26ee8b4994901", "05c35bb1205c35bb1f3a7421038933d33ce304ac187e", "05c35bb1305c35bb1f3a347553e255b2bf5f84bef8b9", "777acd84-bbaa-4bc8-8d6e-ea5c61140dce" ]
->>>>>>> 4ce91033
+  "variables" : [ "05c35bb1005c35bb154727085563e147ff9b447e0959", "05c35bb1105c35bb1547992463650f8ee989a4744bc7", "05c35bb1205c35bb1547606999cee8a18b2374a8d8a6", "05c35bb1305c35bb15477523924eb40bedaf54caf8c0", "05c35bb1405c35bb154738585ff6a999861c04a2784d", "c92a482c-1567-4eb1-be8f-8720a351486a" ]
 }