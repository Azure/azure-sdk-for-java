{
  "networkCallRecords" : [ {
    "Method" : "PUT",
<<<<<<< HEAD
    "Uri" : "https://jaschrepragrs.blob.core.windows.net/jtcuploadpageerror0pageblobapitestuploadpageerrore0c326405eb?restype=container",
    "Headers" : {
      "x-ms-version" : "2019-02-02",
      "User-Agent" : "azsdk-java-azure-storage-blob/12.0.0-preview.3 1.8.0_221; Windows 10 10.0",
      "x-ms-client-request-id" : "dc3f60e5-c334-4cbd-9bb3-c4e1cfe44b72"
=======
    "Uri" : "https://azstoragesdkaccount.blob.core.windows.net/jtcuploadpageerror0pageblobapitestuploadpageerror127234923be?restype=container",
    "Headers" : {
      "x-ms-version" : "2019-02-02",
      "User-Agent" : "azsdk-java-azure-storage-blob/12.0.0-preview.3 1.8.0_212; Windows 10 10.0",
      "x-ms-client-request-id" : "4fa2f0d9-fe23-4713-b6b8-6f67af8be1f0"
>>>>>>> a55d5dd9
    },
    "Response" : {
      "x-ms-version" : "2019-02-02",
      "Server" : "Windows-Azure-Blob/1.0 Microsoft-HTTPAPI/2.0",
<<<<<<< HEAD
      "ETag" : "\"0x8D73252489E8EDC\"",
      "Last-Modified" : "Thu, 05 Sep 2019 22:42:08 GMT",
      "retry-after" : "0",
      "Content-Length" : "0",
      "StatusCode" : "201",
      "x-ms-request-id" : "e0dd4ede-e01e-0026-0f3b-647b1f000000",
      "Date" : "Thu, 05 Sep 2019 22:42:07 GMT",
      "x-ms-client-request-id" : "dc3f60e5-c334-4cbd-9bb3-c4e1cfe44b72"
=======
      "ETag" : "\"0x8D732FDBBEB1872\"",
      "Last-Modified" : "Fri, 06 Sep 2019 19:09:25 GMT",
      "retry-after" : "0",
      "Content-Length" : "0",
      "StatusCode" : "201",
      "x-ms-request-id" : "8f75ead4-401e-003a-0ee6-6473d5000000",
      "Date" : "Fri, 06 Sep 2019 19:09:24 GMT",
      "x-ms-client-request-id" : "4fa2f0d9-fe23-4713-b6b8-6f67af8be1f0"
>>>>>>> a55d5dd9
    },
    "Exception" : null
  }, {
    "Method" : "PUT",
<<<<<<< HEAD
    "Uri" : "https://jaschrepragrs.blob.core.windows.net/jtcuploadpageerror0pageblobapitestuploadpageerrore0c326405eb/javablobuploadpageerror1pageblobapitestuploadpageerrore0c48442",
    "Headers" : {
      "x-ms-version" : "2019-02-02",
      "User-Agent" : "azsdk-java-azure-storage-blob/12.0.0-preview.3 1.8.0_221; Windows 10 10.0",
      "x-ms-client-request-id" : "da12f771-289b-4046-a441-a1a7f8284fcf"
=======
    "Uri" : "https://azstoragesdkaccount.blob.core.windows.net/jtcuploadpageerror0pageblobapitestuploadpageerror127234923be/javablobuploadpageerror1pageblobapitestuploadpageerror12705984",
    "Headers" : {
      "x-ms-version" : "2019-02-02",
      "User-Agent" : "azsdk-java-azure-storage-blob/12.0.0-preview.3 1.8.0_212; Windows 10 10.0",
      "x-ms-client-request-id" : "5a28aebc-b671-4bd4-acea-660e72e32f43"
>>>>>>> a55d5dd9
    },
    "Response" : {
      "x-ms-version" : "2019-02-02",
      "Server" : "Windows-Azure-Blob/1.0 Microsoft-HTTPAPI/2.0",
<<<<<<< HEAD
      "ETag" : "\"0x8D7325248AB5612\"",
      "Last-Modified" : "Thu, 05 Sep 2019 22:42:08 GMT",
      "retry-after" : "0",
      "Content-Length" : "0",
      "StatusCode" : "201",
      "x-ms-request-id" : "e0dd4ee5-e01e-0026-133b-647b1f000000",
      "x-ms-request-server-encrypted" : "true",
      "Date" : "Thu, 05 Sep 2019 22:42:07 GMT",
      "x-ms-client-request-id" : "da12f771-289b-4046-a441-a1a7f8284fcf"
=======
      "ETag" : "\"0x8D732FDBBFA1CF6\"",
      "Last-Modified" : "Fri, 06 Sep 2019 19:09:25 GMT",
      "retry-after" : "0",
      "Content-Length" : "0",
      "StatusCode" : "201",
      "x-ms-request-id" : "8f75eb31-401e-003a-5de6-6473d5000000",
      "x-ms-request-server-encrypted" : "true",
      "Date" : "Fri, 06 Sep 2019 19:09:24 GMT",
      "x-ms-client-request-id" : "5a28aebc-b671-4bd4-acea-660e72e32f43"
>>>>>>> a55d5dd9
    },
    "Exception" : null
  }, {
    "Method" : "PUT",
<<<<<<< HEAD
    "Uri" : "https://jaschrepragrs.blob.core.windows.net/jtcuploadpageerror0pageblobapitestuploadpageerrore0c326405eb/javablobuploadpageerror2pageblobapitestuploadpageerrore0c62180?comp=page",
    "Headers" : {
      "x-ms-version" : "2019-02-02",
      "User-Agent" : "azsdk-java-azure-storage-blob/12.0.0-preview.3 1.8.0_221; Windows 10 10.0",
      "x-ms-client-request-id" : "53e1da66-1eb2-47de-b6e0-f111eb71dd05",
=======
    "Uri" : "https://azstoragesdkaccount.blob.core.windows.net/jtcuploadpageerror0pageblobapitestuploadpageerror127234923be/javablobuploadpageerror2pageblobapitestuploadpageerror12799022?comp=page",
    "Headers" : {
      "x-ms-version" : "2019-02-02",
      "User-Agent" : "azsdk-java-azure-storage-blob/12.0.0-preview.3 1.8.0_212; Windows 10 10.0",
      "x-ms-client-request-id" : "fb724e5b-ab50-4c90-ade7-82d3f5f08c34",
>>>>>>> a55d5dd9
      "Content-Type" : "application/octet-stream"
    },
    "Response" : {
      "x-ms-version" : "2019-02-02",
      "Server" : "Windows-Azure-Blob/1.0 Microsoft-HTTPAPI/2.0",
      "x-ms-error-code" : "InvalidHeaderValue",
      "retry-after" : "0",
      "Content-Length" : "321",
      "StatusCode" : "400",
<<<<<<< HEAD
      "x-ms-request-id" : "e0dd4ef7-e01e-0026-1e3b-647b1f000000",
      "Body" : "﻿<?xml version=\"1.0\" encoding=\"utf-8\"?><Error><Code>InvalidHeaderValue</Code><Message>The value for one of the HTTP headers is not in the correct format.\nRequestId:e0dd4ef7-e01e-0026-1e3b-647b1f000000\nTime:2019-09-05T22:42:08.5033648Z</Message><HeaderName>x-ms-lease-id</HeaderName><HeaderValue>id</HeaderValue></Error>",
      "Date" : "Thu, 05 Sep 2019 22:42:07 GMT",
      "x-ms-client-request-id" : "53e1da66-1eb2-47de-b6e0-f111eb71dd05",
=======
      "x-ms-request-id" : "8f75eb53-401e-003a-79e6-6473d5000000",
      "Body" : "﻿<?xml version=\"1.0\" encoding=\"utf-8\"?><Error><Code>InvalidHeaderValue</Code><Message>The value for one of the HTTP headers is not in the correct format.\nRequestId:8f75eb53-401e-003a-79e6-6473d5000000\nTime:2019-09-06T19:09:25.8447128Z</Message><HeaderName>x-ms-lease-id</HeaderName><HeaderValue>id</HeaderValue></Error>",
      "Date" : "Fri, 06 Sep 2019 19:09:24 GMT",
      "x-ms-client-request-id" : "fb724e5b-ab50-4c90-ade7-82d3f5f08c34",
>>>>>>> a55d5dd9
      "Content-Type" : "application/xml"
    },
    "Exception" : null
  }, {
    "Method" : "GET",
<<<<<<< HEAD
    "Uri" : "https://jaschrepragrs.blob.core.windows.net?prefix=jtcuploadpageerror&comp=list",
    "Headers" : {
      "x-ms-version" : "2019-02-02",
      "User-Agent" : "azsdk-java-azure-storage-blob/12.0.0-preview.3 1.8.0_221; Windows 10 10.0",
      "x-ms-client-request-id" : "83c342b0-7286-4ecb-b81f-4b3229e1a4ac"
=======
    "Uri" : "https://azstoragesdkaccount.blob.core.windows.net?prefix=jtcuploadpageerror&comp=list",
    "Headers" : {
      "x-ms-version" : "2019-02-02",
      "User-Agent" : "azsdk-java-azure-storage-blob/12.0.0-preview.3 1.8.0_212; Windows 10 10.0",
      "x-ms-client-request-id" : "489db46a-8ae2-4feb-bd1b-82eb0f2c9b35"
>>>>>>> a55d5dd9
    },
    "Response" : {
      "Transfer-Encoding" : "chunked",
      "x-ms-version" : "2019-02-02",
      "Server" : "Windows-Azure-Blob/1.0 Microsoft-HTTPAPI/2.0",
      "retry-after" : "0",
      "StatusCode" : "200",
<<<<<<< HEAD
      "x-ms-request-id" : "e0dd4f05-e01e-0026-2c3b-647b1f000000",
      "Body" : "﻿<?xml version=\"1.0\" encoding=\"utf-8\"?><EnumerationResults ServiceEndpoint=\"https://jaschrepragrs.blob.core.windows.net/\"><Prefix>jtcuploadpageerror</Prefix><Containers><Container><Name>jtcuploadpageerror0pageblobapitestuploadpageerrore0c326405eb</Name><Properties><Last-Modified>Thu, 05 Sep 2019 22:42:08 GMT</Last-Modified><Etag>\"0x8D73252489E8EDC\"</Etag><LeaseStatus>unlocked</LeaseStatus><LeaseState>available</LeaseState><DefaultEncryptionScope>$account-encryption-key</DefaultEncryptionScope><DenyEncryptionScopeOverride>false</DenyEncryptionScopeOverride><HasImmutabilityPolicy>false</HasImmutabilityPolicy><HasLegalHold>false</HasLegalHold></Properties></Container></Containers><NextMarker /></EnumerationResults>",
      "Date" : "Thu, 05 Sep 2019 22:42:07 GMT",
      "x-ms-client-request-id" : "83c342b0-7286-4ecb-b81f-4b3229e1a4ac",
=======
      "x-ms-request-id" : "8f75eb63-401e-003a-09e6-6473d5000000",
      "Body" : "﻿<?xml version=\"1.0\" encoding=\"utf-8\"?><EnumerationResults ServiceEndpoint=\"https://azstoragesdkaccount.blob.core.windows.net/\"><Prefix>jtcuploadpageerror</Prefix><Containers><Container><Name>jtcuploadpageerror0pageblobapitestuploadpageerror127234923be</Name><Properties><Last-Modified>Fri, 06 Sep 2019 19:09:25 GMT</Last-Modified><Etag>\"0x8D732FDBBEB1872\"</Etag><LeaseStatus>unlocked</LeaseStatus><LeaseState>available</LeaseState><DefaultEncryptionScope>$account-encryption-key</DefaultEncryptionScope><DenyEncryptionScopeOverride>false</DenyEncryptionScopeOverride><HasImmutabilityPolicy>false</HasImmutabilityPolicy><HasLegalHold>false</HasLegalHold></Properties></Container></Containers><NextMarker /></EnumerationResults>",
      "Date" : "Fri, 06 Sep 2019 19:09:24 GMT",
      "x-ms-client-request-id" : "489db46a-8ae2-4feb-bd1b-82eb0f2c9b35",
>>>>>>> a55d5dd9
      "Content-Type" : "application/xml"
    },
    "Exception" : null
  }, {
    "Method" : "DELETE",
<<<<<<< HEAD
    "Uri" : "https://jaschrepragrs.blob.core.windows.net/jtcuploadpageerror0pageblobapitestuploadpageerrore0c326405eb?restype=container",
    "Headers" : {
      "x-ms-version" : "2019-02-02",
      "User-Agent" : "azsdk-java-azure-storage-blob/12.0.0-preview.3 1.8.0_221; Windows 10 10.0",
      "x-ms-client-request-id" : "069b906b-5132-4e05-a55b-f26d8082af19"
=======
    "Uri" : "https://azstoragesdkaccount.blob.core.windows.net/jtcuploadpageerror0pageblobapitestuploadpageerror127234923be?restype=container",
    "Headers" : {
      "x-ms-version" : "2019-02-02",
      "User-Agent" : "azsdk-java-azure-storage-blob/12.0.0-preview.3 1.8.0_212; Windows 10 10.0",
      "x-ms-client-request-id" : "61dd5a2f-b538-4a64-8669-76a13f35259b"
>>>>>>> a55d5dd9
    },
    "Response" : {
      "x-ms-version" : "2019-02-02",
      "Server" : "Windows-Azure-Blob/1.0 Microsoft-HTTPAPI/2.0",
      "retry-after" : "0",
      "Content-Length" : "0",
      "StatusCode" : "202",
<<<<<<< HEAD
      "x-ms-request-id" : "e0dd4f11-e01e-0026-373b-647b1f000000",
      "Date" : "Thu, 05 Sep 2019 22:42:07 GMT",
      "x-ms-client-request-id" : "069b906b-5132-4e05-a55b-f26d8082af19"
    },
    "Exception" : null
  } ],
  "variables" : [ "jtcuploadpageerror0pageblobapitestuploadpageerrore0c326405eb", "javablobuploadpageerror1pageblobapitestuploadpageerrore0c48442", "javablobuploadpageerror2pageblobapitestuploadpageerrore0c62180", "5c375aef-91e1-4274-aad4-87596b877d11" ]
=======
      "x-ms-request-id" : "8f75eb7a-401e-003a-1ce6-6473d5000000",
      "Date" : "Fri, 06 Sep 2019 19:09:25 GMT",
      "x-ms-client-request-id" : "61dd5a2f-b538-4a64-8669-76a13f35259b"
    },
    "Exception" : null
  } ],
  "variables" : [ "jtcuploadpageerror0pageblobapitestuploadpageerror127234923be", "javablobuploadpageerror1pageblobapitestuploadpageerror12705984", "javablobuploadpageerror2pageblobapitestuploadpageerror12799022", "add98a4d-7df0-4a9a-b2a6-179608f701b3" ]
>>>>>>> a55d5dd9
}<|MERGE_RESOLUTION|>--- conflicted
+++ resolved
@@ -1,101 +1,54 @@
 {
   "networkCallRecords" : [ {
     "Method" : "PUT",
-<<<<<<< HEAD
-    "Uri" : "https://jaschrepragrs.blob.core.windows.net/jtcuploadpageerror0pageblobapitestuploadpageerrore0c326405eb?restype=container",
+    "Uri" : "https://jaschrepragrs.blob.core.windows.net/jtcuploadpageerror0pageblobapitestuploadpageerroref6209070b1?restype=container",
     "Headers" : {
       "x-ms-version" : "2019-02-02",
       "User-Agent" : "azsdk-java-azure-storage-blob/12.0.0-preview.3 1.8.0_221; Windows 10 10.0",
-      "x-ms-client-request-id" : "dc3f60e5-c334-4cbd-9bb3-c4e1cfe44b72"
-=======
-    "Uri" : "https://azstoragesdkaccount.blob.core.windows.net/jtcuploadpageerror0pageblobapitestuploadpageerror127234923be?restype=container",
-    "Headers" : {
-      "x-ms-version" : "2019-02-02",
-      "User-Agent" : "azsdk-java-azure-storage-blob/12.0.0-preview.3 1.8.0_212; Windows 10 10.0",
-      "x-ms-client-request-id" : "4fa2f0d9-fe23-4713-b6b8-6f67af8be1f0"
->>>>>>> a55d5dd9
+      "x-ms-client-request-id" : "6101fbe9-b1b4-497f-9e11-75aa846f32c7"
     },
     "Response" : {
       "x-ms-version" : "2019-02-02",
       "Server" : "Windows-Azure-Blob/1.0 Microsoft-HTTPAPI/2.0",
-<<<<<<< HEAD
-      "ETag" : "\"0x8D73252489E8EDC\"",
-      "Last-Modified" : "Thu, 05 Sep 2019 22:42:08 GMT",
+      "ETag" : "\"0x8D73561822C8B61\"",
+      "Last-Modified" : "Mon, 09 Sep 2019 20:08:40 GMT",
       "retry-after" : "0",
       "Content-Length" : "0",
       "StatusCode" : "201",
-      "x-ms-request-id" : "e0dd4ede-e01e-0026-0f3b-647b1f000000",
-      "Date" : "Thu, 05 Sep 2019 22:42:07 GMT",
-      "x-ms-client-request-id" : "dc3f60e5-c334-4cbd-9bb3-c4e1cfe44b72"
-=======
-      "ETag" : "\"0x8D732FDBBEB1872\"",
-      "Last-Modified" : "Fri, 06 Sep 2019 19:09:25 GMT",
-      "retry-after" : "0",
-      "Content-Length" : "0",
-      "StatusCode" : "201",
-      "x-ms-request-id" : "8f75ead4-401e-003a-0ee6-6473d5000000",
-      "Date" : "Fri, 06 Sep 2019 19:09:24 GMT",
-      "x-ms-client-request-id" : "4fa2f0d9-fe23-4713-b6b8-6f67af8be1f0"
->>>>>>> a55d5dd9
+      "x-ms-request-id" : "9ebd0bdc-501e-003f-364a-675777000000",
+      "Date" : "Mon, 09 Sep 2019 20:08:40 GMT",
+      "x-ms-client-request-id" : "6101fbe9-b1b4-497f-9e11-75aa846f32c7"
     },
     "Exception" : null
   }, {
     "Method" : "PUT",
-<<<<<<< HEAD
-    "Uri" : "https://jaschrepragrs.blob.core.windows.net/jtcuploadpageerror0pageblobapitestuploadpageerrore0c326405eb/javablobuploadpageerror1pageblobapitestuploadpageerrore0c48442",
+    "Uri" : "https://jaschrepragrs.blob.core.windows.net/jtcuploadpageerror0pageblobapitestuploadpageerroref6209070b1/javablobuploadpageerror1pageblobapitestuploadpageerroref662746",
     "Headers" : {
       "x-ms-version" : "2019-02-02",
       "User-Agent" : "azsdk-java-azure-storage-blob/12.0.0-preview.3 1.8.0_221; Windows 10 10.0",
-      "x-ms-client-request-id" : "da12f771-289b-4046-a441-a1a7f8284fcf"
-=======
-    "Uri" : "https://azstoragesdkaccount.blob.core.windows.net/jtcuploadpageerror0pageblobapitestuploadpageerror127234923be/javablobuploadpageerror1pageblobapitestuploadpageerror12705984",
-    "Headers" : {
-      "x-ms-version" : "2019-02-02",
-      "User-Agent" : "azsdk-java-azure-storage-blob/12.0.0-preview.3 1.8.0_212; Windows 10 10.0",
-      "x-ms-client-request-id" : "5a28aebc-b671-4bd4-acea-660e72e32f43"
->>>>>>> a55d5dd9
+      "x-ms-client-request-id" : "0fbe6e22-6036-4af4-9ebe-73ace0e8c809"
     },
     "Response" : {
       "x-ms-version" : "2019-02-02",
       "Server" : "Windows-Azure-Blob/1.0 Microsoft-HTTPAPI/2.0",
-<<<<<<< HEAD
-      "ETag" : "\"0x8D7325248AB5612\"",
-      "Last-Modified" : "Thu, 05 Sep 2019 22:42:08 GMT",
+      "ETag" : "\"0x8D735618239D9B6\"",
+      "Last-Modified" : "Mon, 09 Sep 2019 20:08:40 GMT",
       "retry-after" : "0",
       "Content-Length" : "0",
       "StatusCode" : "201",
-      "x-ms-request-id" : "e0dd4ee5-e01e-0026-133b-647b1f000000",
+      "x-ms-request-id" : "9ebd0be9-501e-003f-424a-675777000000",
       "x-ms-request-server-encrypted" : "true",
-      "Date" : "Thu, 05 Sep 2019 22:42:07 GMT",
-      "x-ms-client-request-id" : "da12f771-289b-4046-a441-a1a7f8284fcf"
-=======
-      "ETag" : "\"0x8D732FDBBFA1CF6\"",
-      "Last-Modified" : "Fri, 06 Sep 2019 19:09:25 GMT",
-      "retry-after" : "0",
-      "Content-Length" : "0",
-      "StatusCode" : "201",
-      "x-ms-request-id" : "8f75eb31-401e-003a-5de6-6473d5000000",
-      "x-ms-request-server-encrypted" : "true",
-      "Date" : "Fri, 06 Sep 2019 19:09:24 GMT",
-      "x-ms-client-request-id" : "5a28aebc-b671-4bd4-acea-660e72e32f43"
->>>>>>> a55d5dd9
+      "Date" : "Mon, 09 Sep 2019 20:08:40 GMT",
+      "x-ms-client-request-id" : "0fbe6e22-6036-4af4-9ebe-73ace0e8c809"
     },
     "Exception" : null
   }, {
     "Method" : "PUT",
-<<<<<<< HEAD
-    "Uri" : "https://jaschrepragrs.blob.core.windows.net/jtcuploadpageerror0pageblobapitestuploadpageerrore0c326405eb/javablobuploadpageerror2pageblobapitestuploadpageerrore0c62180?comp=page",
+    "Uri" : "https://jaschrepragrs.blob.core.windows.net/jtcuploadpageerror0pageblobapitestuploadpageerroref6209070b1/javablobuploadpageerror2pageblobapitestuploadpageerroref691927?comp=page",
     "Headers" : {
       "x-ms-version" : "2019-02-02",
       "User-Agent" : "azsdk-java-azure-storage-blob/12.0.0-preview.3 1.8.0_221; Windows 10 10.0",
-      "x-ms-client-request-id" : "53e1da66-1eb2-47de-b6e0-f111eb71dd05",
-=======
-    "Uri" : "https://azstoragesdkaccount.blob.core.windows.net/jtcuploadpageerror0pageblobapitestuploadpageerror127234923be/javablobuploadpageerror2pageblobapitestuploadpageerror12799022?comp=page",
-    "Headers" : {
-      "x-ms-version" : "2019-02-02",
-      "User-Agent" : "azsdk-java-azure-storage-blob/12.0.0-preview.3 1.8.0_212; Windows 10 10.0",
-      "x-ms-client-request-id" : "fb724e5b-ab50-4c90-ade7-82d3f5f08c34",
->>>>>>> a55d5dd9
+      "x-ms-client-request-id" : "3976c7b4-704b-4b00-baa2-8dc4b688a112",
       "Content-Type" : "application/octet-stream"
     },
     "Response" : {
@@ -105,35 +58,20 @@
       "retry-after" : "0",
       "Content-Length" : "321",
       "StatusCode" : "400",
-<<<<<<< HEAD
-      "x-ms-request-id" : "e0dd4ef7-e01e-0026-1e3b-647b1f000000",
-      "Body" : "﻿<?xml version=\"1.0\" encoding=\"utf-8\"?><Error><Code>InvalidHeaderValue</Code><Message>The value for one of the HTTP headers is not in the correct format.\nRequestId:e0dd4ef7-e01e-0026-1e3b-647b1f000000\nTime:2019-09-05T22:42:08.5033648Z</Message><HeaderName>x-ms-lease-id</HeaderName><HeaderValue>id</HeaderValue></Error>",
-      "Date" : "Thu, 05 Sep 2019 22:42:07 GMT",
-      "x-ms-client-request-id" : "53e1da66-1eb2-47de-b6e0-f111eb71dd05",
-=======
-      "x-ms-request-id" : "8f75eb53-401e-003a-79e6-6473d5000000",
-      "Body" : "﻿<?xml version=\"1.0\" encoding=\"utf-8\"?><Error><Code>InvalidHeaderValue</Code><Message>The value for one of the HTTP headers is not in the correct format.\nRequestId:8f75eb53-401e-003a-79e6-6473d5000000\nTime:2019-09-06T19:09:25.8447128Z</Message><HeaderName>x-ms-lease-id</HeaderName><HeaderValue>id</HeaderValue></Error>",
-      "Date" : "Fri, 06 Sep 2019 19:09:24 GMT",
-      "x-ms-client-request-id" : "fb724e5b-ab50-4c90-ade7-82d3f5f08c34",
->>>>>>> a55d5dd9
+      "x-ms-request-id" : "9ebd0bff-501e-003f-574a-675777000000",
+      "Body" : "﻿<?xml version=\"1.0\" encoding=\"utf-8\"?><Error><Code>InvalidHeaderValue</Code><Message>The value for one of the HTTP headers is not in the correct format.\nRequestId:9ebd0bff-501e-003f-574a-675777000000\nTime:2019-09-09T20:08:41.0042969Z</Message><HeaderName>x-ms-lease-id</HeaderName><HeaderValue>id</HeaderValue></Error>",
+      "Date" : "Mon, 09 Sep 2019 20:08:40 GMT",
+      "x-ms-client-request-id" : "3976c7b4-704b-4b00-baa2-8dc4b688a112",
       "Content-Type" : "application/xml"
     },
     "Exception" : null
   }, {
     "Method" : "GET",
-<<<<<<< HEAD
     "Uri" : "https://jaschrepragrs.blob.core.windows.net?prefix=jtcuploadpageerror&comp=list",
     "Headers" : {
       "x-ms-version" : "2019-02-02",
       "User-Agent" : "azsdk-java-azure-storage-blob/12.0.0-preview.3 1.8.0_221; Windows 10 10.0",
-      "x-ms-client-request-id" : "83c342b0-7286-4ecb-b81f-4b3229e1a4ac"
-=======
-    "Uri" : "https://azstoragesdkaccount.blob.core.windows.net?prefix=jtcuploadpageerror&comp=list",
-    "Headers" : {
-      "x-ms-version" : "2019-02-02",
-      "User-Agent" : "azsdk-java-azure-storage-blob/12.0.0-preview.3 1.8.0_212; Windows 10 10.0",
-      "x-ms-client-request-id" : "489db46a-8ae2-4feb-bd1b-82eb0f2c9b35"
->>>>>>> a55d5dd9
+      "x-ms-client-request-id" : "c1a1b75c-ceec-4792-9853-fb5fb76157cb"
     },
     "Response" : {
       "Transfer-Encoding" : "chunked",
@@ -141,35 +79,20 @@
       "Server" : "Windows-Azure-Blob/1.0 Microsoft-HTTPAPI/2.0",
       "retry-after" : "0",
       "StatusCode" : "200",
-<<<<<<< HEAD
-      "x-ms-request-id" : "e0dd4f05-e01e-0026-2c3b-647b1f000000",
-      "Body" : "﻿<?xml version=\"1.0\" encoding=\"utf-8\"?><EnumerationResults ServiceEndpoint=\"https://jaschrepragrs.blob.core.windows.net/\"><Prefix>jtcuploadpageerror</Prefix><Containers><Container><Name>jtcuploadpageerror0pageblobapitestuploadpageerrore0c326405eb</Name><Properties><Last-Modified>Thu, 05 Sep 2019 22:42:08 GMT</Last-Modified><Etag>\"0x8D73252489E8EDC\"</Etag><LeaseStatus>unlocked</LeaseStatus><LeaseState>available</LeaseState><DefaultEncryptionScope>$account-encryption-key</DefaultEncryptionScope><DenyEncryptionScopeOverride>false</DenyEncryptionScopeOverride><HasImmutabilityPolicy>false</HasImmutabilityPolicy><HasLegalHold>false</HasLegalHold></Properties></Container></Containers><NextMarker /></EnumerationResults>",
-      "Date" : "Thu, 05 Sep 2019 22:42:07 GMT",
-      "x-ms-client-request-id" : "83c342b0-7286-4ecb-b81f-4b3229e1a4ac",
-=======
-      "x-ms-request-id" : "8f75eb63-401e-003a-09e6-6473d5000000",
-      "Body" : "﻿<?xml version=\"1.0\" encoding=\"utf-8\"?><EnumerationResults ServiceEndpoint=\"https://azstoragesdkaccount.blob.core.windows.net/\"><Prefix>jtcuploadpageerror</Prefix><Containers><Container><Name>jtcuploadpageerror0pageblobapitestuploadpageerror127234923be</Name><Properties><Last-Modified>Fri, 06 Sep 2019 19:09:25 GMT</Last-Modified><Etag>\"0x8D732FDBBEB1872\"</Etag><LeaseStatus>unlocked</LeaseStatus><LeaseState>available</LeaseState><DefaultEncryptionScope>$account-encryption-key</DefaultEncryptionScope><DenyEncryptionScopeOverride>false</DenyEncryptionScopeOverride><HasImmutabilityPolicy>false</HasImmutabilityPolicy><HasLegalHold>false</HasLegalHold></Properties></Container></Containers><NextMarker /></EnumerationResults>",
-      "Date" : "Fri, 06 Sep 2019 19:09:24 GMT",
-      "x-ms-client-request-id" : "489db46a-8ae2-4feb-bd1b-82eb0f2c9b35",
->>>>>>> a55d5dd9
+      "x-ms-request-id" : "9ebd0c0c-501e-003f-644a-675777000000",
+      "Body" : "﻿<?xml version=\"1.0\" encoding=\"utf-8\"?><EnumerationResults ServiceEndpoint=\"https://jaschrepragrs.blob.core.windows.net/\"><Prefix>jtcuploadpageerror</Prefix><Containers><Container><Name>jtcuploadpageerror0pageblobapitestuploadpageerroref6209070b1</Name><Properties><Last-Modified>Mon, 09 Sep 2019 20:08:40 GMT</Last-Modified><Etag>\"0x8D73561822C8B61\"</Etag><LeaseStatus>unlocked</LeaseStatus><LeaseState>available</LeaseState><DefaultEncryptionScope>$account-encryption-key</DefaultEncryptionScope><DenyEncryptionScopeOverride>false</DenyEncryptionScopeOverride><HasImmutabilityPolicy>false</HasImmutabilityPolicy><HasLegalHold>false</HasLegalHold></Properties></Container></Containers><NextMarker /></EnumerationResults>",
+      "Date" : "Mon, 09 Sep 2019 20:08:40 GMT",
+      "x-ms-client-request-id" : "c1a1b75c-ceec-4792-9853-fb5fb76157cb",
       "Content-Type" : "application/xml"
     },
     "Exception" : null
   }, {
     "Method" : "DELETE",
-<<<<<<< HEAD
-    "Uri" : "https://jaschrepragrs.blob.core.windows.net/jtcuploadpageerror0pageblobapitestuploadpageerrore0c326405eb?restype=container",
+    "Uri" : "https://jaschrepragrs.blob.core.windows.net/jtcuploadpageerror0pageblobapitestuploadpageerroref6209070b1?restype=container",
     "Headers" : {
       "x-ms-version" : "2019-02-02",
       "User-Agent" : "azsdk-java-azure-storage-blob/12.0.0-preview.3 1.8.0_221; Windows 10 10.0",
-      "x-ms-client-request-id" : "069b906b-5132-4e05-a55b-f26d8082af19"
-=======
-    "Uri" : "https://azstoragesdkaccount.blob.core.windows.net/jtcuploadpageerror0pageblobapitestuploadpageerror127234923be?restype=container",
-    "Headers" : {
-      "x-ms-version" : "2019-02-02",
-      "User-Agent" : "azsdk-java-azure-storage-blob/12.0.0-preview.3 1.8.0_212; Windows 10 10.0",
-      "x-ms-client-request-id" : "61dd5a2f-b538-4a64-8669-76a13f35259b"
->>>>>>> a55d5dd9
+      "x-ms-client-request-id" : "0794a3ba-c7db-431e-86f6-03ceaca4cbaa"
     },
     "Response" : {
       "x-ms-version" : "2019-02-02",
@@ -177,21 +100,11 @@
       "retry-after" : "0",
       "Content-Length" : "0",
       "StatusCode" : "202",
-<<<<<<< HEAD
-      "x-ms-request-id" : "e0dd4f11-e01e-0026-373b-647b1f000000",
-      "Date" : "Thu, 05 Sep 2019 22:42:07 GMT",
-      "x-ms-client-request-id" : "069b906b-5132-4e05-a55b-f26d8082af19"
+      "x-ms-request-id" : "9ebd0c1a-501e-003f-704a-675777000000",
+      "Date" : "Mon, 09 Sep 2019 20:08:40 GMT",
+      "x-ms-client-request-id" : "0794a3ba-c7db-431e-86f6-03ceaca4cbaa"
     },
     "Exception" : null
   } ],
-  "variables" : [ "jtcuploadpageerror0pageblobapitestuploadpageerrore0c326405eb", "javablobuploadpageerror1pageblobapitestuploadpageerrore0c48442", "javablobuploadpageerror2pageblobapitestuploadpageerrore0c62180", "5c375aef-91e1-4274-aad4-87596b877d11" ]
-=======
-      "x-ms-request-id" : "8f75eb7a-401e-003a-1ce6-6473d5000000",
-      "Date" : "Fri, 06 Sep 2019 19:09:25 GMT",
-      "x-ms-client-request-id" : "61dd5a2f-b538-4a64-8669-76a13f35259b"
-    },
-    "Exception" : null
-  } ],
-  "variables" : [ "jtcuploadpageerror0pageblobapitestuploadpageerror127234923be", "javablobuploadpageerror1pageblobapitestuploadpageerror12705984", "javablobuploadpageerror2pageblobapitestuploadpageerror12799022", "add98a4d-7df0-4a9a-b2a6-179608f701b3" ]
->>>>>>> a55d5dd9
+  "variables" : [ "jtcuploadpageerror0pageblobapitestuploadpageerroref6209070b1", "javablobuploadpageerror1pageblobapitestuploadpageerroref662746", "javablobuploadpageerror2pageblobapitestuploadpageerroref691927", "352d504b-b907-405f-a3b6-ede123c7ec0a" ]
 }