{
  "networkCallRecords" : [ {
    "Method" : "PUT",
<<<<<<< HEAD
    "Uri" : "https://jaschrepragrs.blob.core.windows.net/jtclistblobshierdelim0079894beb30b6662245048c?restype=container",
    "Headers" : {
      "x-ms-version" : "2019-02-02",
      "User-Agent" : "azsdk-java-azure-storage-blob/12.0.0-preview.3 1.8.0_221; Windows 10 10.0",
      "x-ms-client-request-id" : "e8bd2adc-d0e9-4626-a445-13ec977e70e7"
=======
    "Uri" : "https://azstoragesdkaccount.blob.core.windows.net/jtclistblobshierdelim006205e9841106b4954310bf?restype=container",
    "Headers" : {
      "x-ms-version" : "2019-02-02",
      "User-Agent" : "azsdk-java-azure-storage-blob/12.0.0-preview.3 1.8.0_212; Windows 10 10.0",
      "x-ms-client-request-id" : "a15c385b-36f7-402d-9dbe-3fb780ba5ca4"
>>>>>>> a55d5dd9
    },
    "Response" : {
      "x-ms-version" : "2019-02-02",
      "Server" : "Windows-Azure-Blob/1.0 Microsoft-HTTPAPI/2.0",
<<<<<<< HEAD
      "ETag" : "\"0x8D7325320EBFB6A\"",
      "Last-Modified" : "Thu, 05 Sep 2019 22:48:11 GMT",
      "retry-after" : "0",
      "Content-Length" : "0",
      "StatusCode" : "201",
      "x-ms-request-id" : "20492cd5-901e-000b-533b-64f8df000000",
      "Date" : "Thu, 05 Sep 2019 22:48:10 GMT",
      "x-ms-client-request-id" : "e8bd2adc-d0e9-4626-a445-13ec977e70e7"
=======
      "ETag" : "\"0x8D732FD8077CB2B\"",
      "Last-Modified" : "Fri, 06 Sep 2019 19:07:45 GMT",
      "retry-after" : "0",
      "Content-Length" : "0",
      "StatusCode" : "201",
      "x-ms-request-id" : "adaccb24-f01e-00ef-73e6-643b08000000",
      "Date" : "Fri, 06 Sep 2019 19:07:45 GMT",
      "x-ms-client-request-id" : "a15c385b-36f7-402d-9dbe-3fb780ba5ca4"
>>>>>>> a55d5dd9
    },
    "Exception" : null
  }, {
    "Method" : "PUT",
<<<<<<< HEAD
    "Uri" : "https://jaschrepragrs.blob.core.windows.net/jtclistblobshierdelim0079894beb30b6662245048c/a",
    "Headers" : {
      "x-ms-version" : "2019-02-02",
      "User-Agent" : "azsdk-java-azure-storage-blob/12.0.0-preview.3 1.8.0_221; Windows 10 10.0",
      "x-ms-client-request-id" : "718cc2bc-0f08-446e-bfac-62715f7f70ed"
=======
    "Uri" : "https://azstoragesdkaccount.blob.core.windows.net/jtclistblobshierdelim006205e9841106b4954310bf/a",
    "Headers" : {
      "x-ms-version" : "2019-02-02",
      "User-Agent" : "azsdk-java-azure-storage-blob/12.0.0-preview.3 1.8.0_212; Windows 10 10.0",
      "x-ms-client-request-id" : "5941c611-28c8-4293-9721-86d26748b892"
>>>>>>> a55d5dd9
    },
    "Response" : {
      "x-ms-version" : "2019-02-02",
      "Server" : "Windows-Azure-Blob/1.0 Microsoft-HTTPAPI/2.0",
<<<<<<< HEAD
      "ETag" : "\"0x8D7325320F86EB9\"",
      "Last-Modified" : "Thu, 05 Sep 2019 22:48:11 GMT",
      "retry-after" : "0",
      "Content-Length" : "0",
      "StatusCode" : "201",
      "x-ms-request-id" : "20492cdd-901e-000b-5a3b-64f8df000000",
      "x-ms-request-server-encrypted" : "true",
      "Date" : "Thu, 05 Sep 2019 22:48:10 GMT",
      "x-ms-client-request-id" : "718cc2bc-0f08-446e-bfac-62715f7f70ed"
=======
      "ETag" : "\"0x8D732FD807ECFC2\"",
      "Last-Modified" : "Fri, 06 Sep 2019 19:07:46 GMT",
      "retry-after" : "0",
      "Content-Length" : "0",
      "StatusCode" : "201",
      "x-ms-request-id" : "adaccb48-f01e-00ef-14e6-643b08000000",
      "x-ms-request-server-encrypted" : "true",
      "Date" : "Fri, 06 Sep 2019 19:07:45 GMT",
      "x-ms-client-request-id" : "5941c611-28c8-4293-9721-86d26748b892"
>>>>>>> a55d5dd9
    },
    "Exception" : null
  }, {
    "Method" : "PUT",
<<<<<<< HEAD
    "Uri" : "https://jaschrepragrs.blob.core.windows.net/jtclistblobshierdelim0079894beb30b6662245048c/b/a",
    "Headers" : {
      "x-ms-version" : "2019-02-02",
      "User-Agent" : "azsdk-java-azure-storage-blob/12.0.0-preview.3 1.8.0_221; Windows 10 10.0",
      "x-ms-client-request-id" : "a82cfc02-39b9-43ac-8cde-82dcbba9ad32"
=======
    "Uri" : "https://azstoragesdkaccount.blob.core.windows.net/jtclistblobshierdelim006205e9841106b4954310bf/b/a",
    "Headers" : {
      "x-ms-version" : "2019-02-02",
      "User-Agent" : "azsdk-java-azure-storage-blob/12.0.0-preview.3 1.8.0_212; Windows 10 10.0",
      "x-ms-client-request-id" : "7ea4474c-2629-4dc1-b783-407d379b56bf"
>>>>>>> a55d5dd9
    },
    "Response" : {
      "x-ms-version" : "2019-02-02",
      "Server" : "Windows-Azure-Blob/1.0 Microsoft-HTTPAPI/2.0",
<<<<<<< HEAD
      "ETag" : "\"0x8D732532104F426\"",
      "Last-Modified" : "Thu, 05 Sep 2019 22:48:11 GMT",
      "retry-after" : "0",
      "Content-Length" : "0",
      "StatusCode" : "201",
      "x-ms-request-id" : "20492ce6-901e-000b-633b-64f8df000000",
      "x-ms-request-server-encrypted" : "true",
      "Date" : "Thu, 05 Sep 2019 22:48:10 GMT",
      "x-ms-client-request-id" : "a82cfc02-39b9-43ac-8cde-82dcbba9ad32"
=======
      "ETag" : "\"0x8D732FD808560FF\"",
      "Last-Modified" : "Fri, 06 Sep 2019 19:07:46 GMT",
      "retry-after" : "0",
      "Content-Length" : "0",
      "StatusCode" : "201",
      "x-ms-request-id" : "adaccb64-f01e-00ef-2ee6-643b08000000",
      "x-ms-request-server-encrypted" : "true",
      "Date" : "Fri, 06 Sep 2019 19:07:45 GMT",
      "x-ms-client-request-id" : "7ea4474c-2629-4dc1-b783-407d379b56bf"
>>>>>>> a55d5dd9
    },
    "Exception" : null
  }, {
    "Method" : "PUT",
<<<<<<< HEAD
    "Uri" : "https://jaschrepragrs.blob.core.windows.net/jtclistblobshierdelim0079894beb30b6662245048c/c",
    "Headers" : {
      "x-ms-version" : "2019-02-02",
      "User-Agent" : "azsdk-java-azure-storage-blob/12.0.0-preview.3 1.8.0_221; Windows 10 10.0",
      "x-ms-client-request-id" : "ca499e77-d6d3-4d6c-8133-cfa498033a7b"
=======
    "Uri" : "https://azstoragesdkaccount.blob.core.windows.net/jtclistblobshierdelim006205e9841106b4954310bf/c",
    "Headers" : {
      "x-ms-version" : "2019-02-02",
      "User-Agent" : "azsdk-java-azure-storage-blob/12.0.0-preview.3 1.8.0_212; Windows 10 10.0",
      "x-ms-client-request-id" : "ade601e4-d817-4e12-92f6-9f1e711d7b99"
>>>>>>> a55d5dd9
    },
    "Response" : {
      "x-ms-version" : "2019-02-02",
      "Server" : "Windows-Azure-Blob/1.0 Microsoft-HTTPAPI/2.0",
<<<<<<< HEAD
      "ETag" : "\"0x8D732532111C7BD\"",
      "Last-Modified" : "Thu, 05 Sep 2019 22:48:11 GMT",
      "retry-after" : "0",
      "Content-Length" : "0",
      "StatusCode" : "201",
      "x-ms-request-id" : "20492cff-901e-000b-7a3b-64f8df000000",
      "x-ms-request-server-encrypted" : "true",
      "Date" : "Thu, 05 Sep 2019 22:48:10 GMT",
      "x-ms-client-request-id" : "ca499e77-d6d3-4d6c-8133-cfa498033a7b"
=======
      "ETag" : "\"0x8D732FD808C1953\"",
      "Last-Modified" : "Fri, 06 Sep 2019 19:07:46 GMT",
      "retry-after" : "0",
      "Content-Length" : "0",
      "StatusCode" : "201",
      "x-ms-request-id" : "adaccb8e-f01e-00ef-55e6-643b08000000",
      "x-ms-request-server-encrypted" : "true",
      "Date" : "Fri, 06 Sep 2019 19:07:45 GMT",
      "x-ms-client-request-id" : "ade601e4-d817-4e12-92f6-9f1e711d7b99"
>>>>>>> a55d5dd9
    },
    "Exception" : null
  }, {
    "Method" : "PUT",
<<<<<<< HEAD
    "Uri" : "https://jaschrepragrs.blob.core.windows.net/jtclistblobshierdelim0079894beb30b6662245048c/d/a",
    "Headers" : {
      "x-ms-version" : "2019-02-02",
      "User-Agent" : "azsdk-java-azure-storage-blob/12.0.0-preview.3 1.8.0_221; Windows 10 10.0",
      "x-ms-client-request-id" : "9bf52089-1c92-4e49-930e-9f1b46aece88"
=======
    "Uri" : "https://azstoragesdkaccount.blob.core.windows.net/jtclistblobshierdelim006205e9841106b4954310bf/d/a",
    "Headers" : {
      "x-ms-version" : "2019-02-02",
      "User-Agent" : "azsdk-java-azure-storage-blob/12.0.0-preview.3 1.8.0_212; Windows 10 10.0",
      "x-ms-client-request-id" : "63afea76-0caf-40e4-9350-a8a9c5fa0551"
>>>>>>> a55d5dd9
    },
    "Response" : {
      "x-ms-version" : "2019-02-02",
      "Server" : "Windows-Azure-Blob/1.0 Microsoft-HTTPAPI/2.0",
<<<<<<< HEAD
      "ETag" : "\"0x8D73253211F37BA\"",
      "Last-Modified" : "Thu, 05 Sep 2019 22:48:11 GMT",
      "retry-after" : "0",
      "Content-Length" : "0",
      "StatusCode" : "201",
      "x-ms-request-id" : "20492d0e-901e-000b-073b-64f8df000000",
      "x-ms-request-server-encrypted" : "true",
      "Date" : "Thu, 05 Sep 2019 22:48:10 GMT",
      "x-ms-client-request-id" : "9bf52089-1c92-4e49-930e-9f1b46aece88"
=======
      "ETag" : "\"0x8D732FD8093952C\"",
      "Last-Modified" : "Fri, 06 Sep 2019 19:07:46 GMT",
      "retry-after" : "0",
      "Content-Length" : "0",
      "StatusCode" : "201",
      "x-ms-request-id" : "adaccbc3-f01e-00ef-80e6-643b08000000",
      "x-ms-request-server-encrypted" : "true",
      "Date" : "Fri, 06 Sep 2019 19:07:45 GMT",
      "x-ms-client-request-id" : "63afea76-0caf-40e4-9350-a8a9c5fa0551"
>>>>>>> a55d5dd9
    },
    "Exception" : null
  }, {
    "Method" : "PUT",
<<<<<<< HEAD
    "Uri" : "https://jaschrepragrs.blob.core.windows.net/jtclistblobshierdelim0079894beb30b6662245048c/e",
    "Headers" : {
      "x-ms-version" : "2019-02-02",
      "User-Agent" : "azsdk-java-azure-storage-blob/12.0.0-preview.3 1.8.0_221; Windows 10 10.0",
      "x-ms-client-request-id" : "33724515-35a9-4385-9c48-4c7b760f6ed5"
=======
    "Uri" : "https://azstoragesdkaccount.blob.core.windows.net/jtclistblobshierdelim006205e9841106b4954310bf/e",
    "Headers" : {
      "x-ms-version" : "2019-02-02",
      "User-Agent" : "azsdk-java-azure-storage-blob/12.0.0-preview.3 1.8.0_212; Windows 10 10.0",
      "x-ms-client-request-id" : "024ede19-1a1f-4549-97c9-d7c265e192ff"
>>>>>>> a55d5dd9
    },
    "Response" : {
      "x-ms-version" : "2019-02-02",
      "Server" : "Windows-Azure-Blob/1.0 Microsoft-HTTPAPI/2.0",
<<<<<<< HEAD
      "ETag" : "\"0x8D73253212CA7AE\"",
      "Last-Modified" : "Thu, 05 Sep 2019 22:48:11 GMT",
      "retry-after" : "0",
      "Content-Length" : "0",
      "StatusCode" : "201",
      "x-ms-request-id" : "20492d21-901e-000b-173b-64f8df000000",
      "x-ms-request-server-encrypted" : "true",
      "Date" : "Thu, 05 Sep 2019 22:48:10 GMT",
      "x-ms-client-request-id" : "33724515-35a9-4385-9c48-4c7b760f6ed5"
=======
      "ETag" : "\"0x8D732FD809B5F34\"",
      "Last-Modified" : "Fri, 06 Sep 2019 19:07:46 GMT",
      "retry-after" : "0",
      "Content-Length" : "0",
      "StatusCode" : "201",
      "x-ms-request-id" : "adaccbf0-f01e-00ef-2ae6-643b08000000",
      "x-ms-request-server-encrypted" : "true",
      "Date" : "Fri, 06 Sep 2019 19:07:45 GMT",
      "x-ms-client-request-id" : "024ede19-1a1f-4549-97c9-d7c265e192ff"
>>>>>>> a55d5dd9
    },
    "Exception" : null
  }, {
    "Method" : "PUT",
<<<<<<< HEAD
    "Uri" : "https://jaschrepragrs.blob.core.windows.net/jtclistblobshierdelim0079894beb30b6662245048c/f",
    "Headers" : {
      "x-ms-version" : "2019-02-02",
      "User-Agent" : "azsdk-java-azure-storage-blob/12.0.0-preview.3 1.8.0_221; Windows 10 10.0",
      "x-ms-client-request-id" : "f5607329-5cf8-4456-84dd-c706d957d651"
=======
    "Uri" : "https://azstoragesdkaccount.blob.core.windows.net/jtclistblobshierdelim006205e9841106b4954310bf/f",
    "Headers" : {
      "x-ms-version" : "2019-02-02",
      "User-Agent" : "azsdk-java-azure-storage-blob/12.0.0-preview.3 1.8.0_212; Windows 10 10.0",
      "x-ms-client-request-id" : "db051d9b-3f99-4cd0-8c9e-5ed15a1c04e3"
>>>>>>> a55d5dd9
    },
    "Response" : {
      "x-ms-version" : "2019-02-02",
      "Server" : "Windows-Azure-Blob/1.0 Microsoft-HTTPAPI/2.0",
<<<<<<< HEAD
      "ETag" : "\"0x8D7325321392D1B\"",
      "Last-Modified" : "Thu, 05 Sep 2019 22:48:11 GMT",
      "retry-after" : "0",
      "Content-Length" : "0",
      "StatusCode" : "201",
      "x-ms-request-id" : "20492d2f-901e-000b-243b-64f8df000000",
      "x-ms-request-server-encrypted" : "true",
      "Date" : "Thu, 05 Sep 2019 22:48:10 GMT",
      "x-ms-client-request-id" : "f5607329-5cf8-4456-84dd-c706d957d651"
=======
      "ETag" : "\"0x8D732FD80A30229\"",
      "Last-Modified" : "Fri, 06 Sep 2019 19:07:46 GMT",
      "retry-after" : "0",
      "Content-Length" : "0",
      "StatusCode" : "201",
      "x-ms-request-id" : "adaccc0c-f01e-00ef-46e6-643b08000000",
      "x-ms-request-server-encrypted" : "true",
      "Date" : "Fri, 06 Sep 2019 19:07:45 GMT",
      "x-ms-client-request-id" : "db051d9b-3f99-4cd0-8c9e-5ed15a1c04e3"
>>>>>>> a55d5dd9
    },
    "Exception" : null
  }, {
    "Method" : "PUT",
<<<<<<< HEAD
    "Uri" : "https://jaschrepragrs.blob.core.windows.net/jtclistblobshierdelim0079894beb30b6662245048c/g/a",
    "Headers" : {
      "x-ms-version" : "2019-02-02",
      "User-Agent" : "azsdk-java-azure-storage-blob/12.0.0-preview.3 1.8.0_221; Windows 10 10.0",
      "x-ms-client-request-id" : "1958452e-bc82-4fbc-962e-613f96069e47"
=======
    "Uri" : "https://azstoragesdkaccount.blob.core.windows.net/jtclistblobshierdelim006205e9841106b4954310bf/g/a",
    "Headers" : {
      "x-ms-version" : "2019-02-02",
      "User-Agent" : "azsdk-java-azure-storage-blob/12.0.0-preview.3 1.8.0_212; Windows 10 10.0",
      "x-ms-client-request-id" : "6dc4cc6e-534c-437d-89cf-5cd2cb20a476"
>>>>>>> a55d5dd9
    },
    "Response" : {
      "x-ms-version" : "2019-02-02",
      "Server" : "Windows-Azure-Blob/1.0 Microsoft-HTTPAPI/2.0",
<<<<<<< HEAD
      "ETag" : "\"0x8D732532145B288\"",
      "Last-Modified" : "Thu, 05 Sep 2019 22:48:11 GMT",
      "retry-after" : "0",
      "Content-Length" : "0",
      "StatusCode" : "201",
      "x-ms-request-id" : "20492d3f-901e-000b-323b-64f8df000000",
      "x-ms-request-server-encrypted" : "true",
      "Date" : "Thu, 05 Sep 2019 22:48:10 GMT",
      "x-ms-client-request-id" : "1958452e-bc82-4fbc-962e-613f96069e47"
=======
      "ETag" : "\"0x8D732FD80AC5336\"",
      "Last-Modified" : "Fri, 06 Sep 2019 19:07:46 GMT",
      "retry-after" : "0",
      "Content-Length" : "0",
      "StatusCode" : "201",
      "x-ms-request-id" : "adaccc35-f01e-00ef-6ae6-643b08000000",
      "x-ms-request-server-encrypted" : "true",
      "Date" : "Fri, 06 Sep 2019 19:07:46 GMT",
      "x-ms-client-request-id" : "6dc4cc6e-534c-437d-89cf-5cd2cb20a476"
>>>>>>> a55d5dd9
    },
    "Exception" : null
  }, {
    "Method" : "GET",
<<<<<<< HEAD
    "Uri" : "https://jaschrepragrs.blob.core.windows.net/jtclistblobshierdelim0079894beb30b6662245048c?delimiter=/&include=&restype=container&comp=list",
    "Headers" : {
      "x-ms-version" : "2019-02-02",
      "User-Agent" : "azsdk-java-azure-storage-blob/12.0.0-preview.3 1.8.0_221; Windows 10 10.0",
      "x-ms-client-request-id" : "368104ff-ec3f-44ff-99d6-b667da4b310e"
=======
    "Uri" : "https://azstoragesdkaccount.blob.core.windows.net/jtclistblobshierdelim006205e9841106b4954310bf?delimiter=/&include=&restype=container&comp=list",
    "Headers" : {
      "x-ms-version" : "2019-02-02",
      "User-Agent" : "azsdk-java-azure-storage-blob/12.0.0-preview.3 1.8.0_212; Windows 10 10.0",
      "x-ms-client-request-id" : "a27f4481-8606-4e17-a5fb-2b4ce20ee5ea"
>>>>>>> a55d5dd9
    },
    "Response" : {
      "Transfer-Encoding" : "chunked",
      "x-ms-version" : "2019-02-02",
      "Server" : "Windows-Azure-Blob/1.0 Microsoft-HTTPAPI/2.0",
      "retry-after" : "0",
      "StatusCode" : "200",
<<<<<<< HEAD
      "x-ms-request-id" : "20492d4f-901e-000b-423b-64f8df000000",
      "Body" : "﻿<?xml version=\"1.0\" encoding=\"utf-8\"?><EnumerationResults ServiceEndpoint=\"https://jaschrepragrs.blob.core.windows.net/\" ContainerName=\"jtclistblobshierdelim0079894beb30b6662245048c\"><Delimiter>/</Delimiter><Blobs><Blob><Name>a</Name><Properties><Creation-Time>Thu, 05 Sep 2019 22:48:11 GMT</Creation-Time><Last-Modified>Thu, 05 Sep 2019 22:48:11 GMT</Last-Modified><Etag>0x8D7325320F86EB9</Etag><Content-Length>0</Content-Length><Content-Type>application/octet-stream</Content-Type><Content-Encoding /><Content-Language /><Content-CRC64 /><Content-MD5 /><Cache-Control /><Content-Disposition /><BlobType>AppendBlob</BlobType><AccessTier>Hot</AccessTier><AccessTierInferred>true</AccessTierInferred><LeaseStatus>unlocked</LeaseStatus><LeaseState>available</LeaseState><ServerEncrypted>true</ServerEncrypted><TagCount>0</TagCount></Properties></Blob><BlobPrefix><Name>b/</Name></BlobPrefix><Blob><Name>c</Name><Properties><Creation-Time>Thu, 05 Sep 2019 22:48:11 GMT</Creation-Time><Last-Modified>Thu, 05 Sep 2019 22:48:11 GMT</Last-Modified><Etag>0x8D732532111C7BD</Etag><Content-Length>0</Content-Length><Content-Type>application/octet-stream</Content-Type><Content-Encoding /><Content-Language /><Content-CRC64 /><Content-MD5 /><Cache-Control /><Content-Disposition /><BlobType>AppendBlob</BlobType><AccessTier>Hot</AccessTier><AccessTierInferred>true</AccessTierInferred><LeaseStatus>unlocked</LeaseStatus><LeaseState>available</LeaseState><ServerEncrypted>true</ServerEncrypted><TagCount>0</TagCount></Properties></Blob><BlobPrefix><Name>d/</Name></BlobPrefix><Blob><Name>e</Name><Properties><Creation-Time>Thu, 05 Sep 2019 22:48:11 GMT</Creation-Time><Last-Modified>Thu, 05 Sep 2019 22:48:11 GMT</Last-Modified><Etag>0x8D73253212CA7AE</Etag><Content-Length>0</Content-Length><Content-Type>application/octet-stream</Content-Type><Content-Encoding /><Content-Language /><Content-CRC64 /><Content-MD5 /><Cache-Control /><Content-Disposition /><BlobType>AppendBlob</BlobType><AccessTier>Hot</AccessTier><AccessTierInferred>true</AccessTierInferred><LeaseStatus>unlocked</LeaseStatus><LeaseState>available</LeaseState><ServerEncrypted>true</ServerEncrypted><TagCount>0</TagCount></Properties></Blob><Blob><Name>f</Name><Properties><Creation-Time>Thu, 05 Sep 2019 22:48:11 GMT</Creation-Time><Last-Modified>Thu, 05 Sep 2019 22:48:11 GMT</Last-Modified><Etag>0x8D7325321392D1B</Etag><Content-Length>0</Content-Length><Content-Type>application/octet-stream</Content-Type><Content-Encoding /><Content-Language /><Content-CRC64 /><Content-MD5 /><Cache-Control /><Content-Disposition /><BlobType>AppendBlob</BlobType><AccessTier>Hot</AccessTier><AccessTierInferred>true</AccessTierInferred><LeaseStatus>unlocked</LeaseStatus><LeaseState>available</LeaseState><ServerEncrypted>true</ServerEncrypted><TagCount>0</TagCount></Properties></Blob><BlobPrefix><Name>g/</Name></BlobPrefix></Blobs><NextMarker /></EnumerationResults>",
      "Date" : "Thu, 05 Sep 2019 22:48:11 GMT",
      "x-ms-client-request-id" : "368104ff-ec3f-44ff-99d6-b667da4b310e",
=======
      "x-ms-request-id" : "adaccc58-f01e-00ef-0de6-643b08000000",
      "Body" : "﻿<?xml version=\"1.0\" encoding=\"utf-8\"?><EnumerationResults ServiceEndpoint=\"https://azstoragesdkaccount.blob.core.windows.net/\" ContainerName=\"jtclistblobshierdelim006205e9841106b4954310bf\"><Delimiter>/</Delimiter><Blobs><Blob><Name>a</Name><Properties><Creation-Time>Fri, 06 Sep 2019 19:07:46 GMT</Creation-Time><Last-Modified>Fri, 06 Sep 2019 19:07:46 GMT</Last-Modified><Etag>0x8D732FD807ECFC2</Etag><Content-Length>0</Content-Length><Content-Type>application/octet-stream</Content-Type><Content-Encoding /><Content-Language /><Content-CRC64 /><Content-MD5 /><Cache-Control /><Content-Disposition /><BlobType>AppendBlob</BlobType><AccessTier>Hot</AccessTier><AccessTierInferred>true</AccessTierInferred><LeaseStatus>unlocked</LeaseStatus><LeaseState>available</LeaseState><ServerEncrypted>true</ServerEncrypted><TagCount>0</TagCount></Properties></Blob><BlobPrefix><Name>b/</Name></BlobPrefix><Blob><Name>c</Name><Properties><Creation-Time>Fri, 06 Sep 2019 19:07:46 GMT</Creation-Time><Last-Modified>Fri, 06 Sep 2019 19:07:46 GMT</Last-Modified><Etag>0x8D732FD808C1953</Etag><Content-Length>0</Content-Length><Content-Type>application/octet-stream</Content-Type><Content-Encoding /><Content-Language /><Content-CRC64 /><Content-MD5 /><Cache-Control /><Content-Disposition /><BlobType>AppendBlob</BlobType><AccessTier>Hot</AccessTier><AccessTierInferred>true</AccessTierInferred><LeaseStatus>unlocked</LeaseStatus><LeaseState>available</LeaseState><ServerEncrypted>true</ServerEncrypted><TagCount>0</TagCount></Properties></Blob><BlobPrefix><Name>d/</Name></BlobPrefix><Blob><Name>e</Name><Properties><Creation-Time>Fri, 06 Sep 2019 19:07:46 GMT</Creation-Time><Last-Modified>Fri, 06 Sep 2019 19:07:46 GMT</Last-Modified><Etag>0x8D732FD809B5F34</Etag><Content-Length>0</Content-Length><Content-Type>application/octet-stream</Content-Type><Content-Encoding /><Content-Language /><Content-CRC64 /><Content-MD5 /><Cache-Control /><Content-Disposition /><BlobType>AppendBlob</BlobType><AccessTier>Hot</AccessTier><AccessTierInferred>true</AccessTierInferred><LeaseStatus>unlocked</LeaseStatus><LeaseState>available</LeaseState><ServerEncrypted>true</ServerEncrypted><TagCount>0</TagCount></Properties></Blob><Blob><Name>f</Name><Properties><Creation-Time>Fri, 06 Sep 2019 19:07:46 GMT</Creation-Time><Last-Modified>Fri, 06 Sep 2019 19:07:46 GMT</Last-Modified><Etag>0x8D732FD80A30229</Etag><Content-Length>0</Content-Length><Content-Type>application/octet-stream</Content-Type><Content-Encoding /><Content-Language /><Content-CRC64 /><Content-MD5 /><Cache-Control /><Content-Disposition /><BlobType>AppendBlob</BlobType><AccessTier>Hot</AccessTier><AccessTierInferred>true</AccessTierInferred><LeaseStatus>unlocked</LeaseStatus><LeaseState>available</LeaseState><ServerEncrypted>true</ServerEncrypted><TagCount>0</TagCount></Properties></Blob><BlobPrefix><Name>g/</Name></BlobPrefix></Blobs><NextMarker /></EnumerationResults>",
      "Date" : "Fri, 06 Sep 2019 19:07:46 GMT",
      "x-ms-client-request-id" : "a27f4481-8606-4e17-a5fb-2b4ce20ee5ea",
>>>>>>> a55d5dd9
      "Content-Type" : "application/xml"
    },
    "Exception" : null
  }, {
    "Method" : "GET",
<<<<<<< HEAD
    "Uri" : "https://jaschrepragrs.blob.core.windows.net?prefix=jtclistblobshierdelim&comp=list",
    "Headers" : {
      "x-ms-version" : "2019-02-02",
      "User-Agent" : "azsdk-java-azure-storage-blob/12.0.0-preview.3 1.8.0_221; Windows 10 10.0",
      "x-ms-client-request-id" : "5529a29c-fecd-4377-b54c-233b28fa2f5f"
=======
    "Uri" : "https://azstoragesdkaccount.blob.core.windows.net?prefix=jtclistblobshierdelim&comp=list",
    "Headers" : {
      "x-ms-version" : "2019-02-02",
      "User-Agent" : "azsdk-java-azure-storage-blob/12.0.0-preview.3 1.8.0_212; Windows 10 10.0",
      "x-ms-client-request-id" : "98092e4c-f7c1-4149-a8e3-fbac74128486"
>>>>>>> a55d5dd9
    },
    "Response" : {
      "Transfer-Encoding" : "chunked",
      "x-ms-version" : "2019-02-02",
      "Server" : "Windows-Azure-Blob/1.0 Microsoft-HTTPAPI/2.0",
      "retry-after" : "0",
      "StatusCode" : "200",
<<<<<<< HEAD
      "x-ms-request-id" : "20492d6c-901e-000b-5e3b-64f8df000000",
      "Body" : "﻿<?xml version=\"1.0\" encoding=\"utf-8\"?><EnumerationResults ServiceEndpoint=\"https://jaschrepragrs.blob.core.windows.net/\"><Prefix>jtclistblobshierdelim</Prefix><Containers><Container><Name>jtclistblobshierdelim0079894beb30b6662245048c</Name><Properties><Last-Modified>Thu, 05 Sep 2019 22:48:11 GMT</Last-Modified><Etag>\"0x8D7325320EBFB6A\"</Etag><LeaseStatus>unlocked</LeaseStatus><LeaseState>available</LeaseState><DefaultEncryptionScope>$account-encryption-key</DefaultEncryptionScope><DenyEncryptionScopeOverride>false</DenyEncryptionScopeOverride><HasImmutabilityPolicy>false</HasImmutabilityPolicy><HasLegalHold>false</HasLegalHold></Properties></Container></Containers><NextMarker /></EnumerationResults>",
      "Date" : "Thu, 05 Sep 2019 22:48:11 GMT",
      "x-ms-client-request-id" : "5529a29c-fecd-4377-b54c-233b28fa2f5f",
=======
      "x-ms-request-id" : "adaccca6-f01e-00ef-53e6-643b08000000",
      "Body" : "﻿<?xml version=\"1.0\" encoding=\"utf-8\"?><EnumerationResults ServiceEndpoint=\"https://azstoragesdkaccount.blob.core.windows.net/\"><Prefix>jtclistblobshierdelim</Prefix><Containers><Container><Name>jtclistblobshierdelim006205e9841106b4954310bf</Name><Properties><Last-Modified>Fri, 06 Sep 2019 19:07:45 GMT</Last-Modified><Etag>\"0x8D732FD8077CB2B\"</Etag><LeaseStatus>unlocked</LeaseStatus><LeaseState>available</LeaseState><DefaultEncryptionScope>$account-encryption-key</DefaultEncryptionScope><DenyEncryptionScopeOverride>false</DenyEncryptionScopeOverride><HasImmutabilityPolicy>false</HasImmutabilityPolicy><HasLegalHold>false</HasLegalHold></Properties></Container></Containers><NextMarker /></EnumerationResults>",
      "Date" : "Fri, 06 Sep 2019 19:07:46 GMT",
      "x-ms-client-request-id" : "98092e4c-f7c1-4149-a8e3-fbac74128486",
>>>>>>> a55d5dd9
      "Content-Type" : "application/xml"
    },
    "Exception" : null
  }, {
    "Method" : "DELETE",
<<<<<<< HEAD
    "Uri" : "https://jaschrepragrs.blob.core.windows.net/jtclistblobshierdelim0079894beb30b6662245048c?restype=container",
    "Headers" : {
      "x-ms-version" : "2019-02-02",
      "User-Agent" : "azsdk-java-azure-storage-blob/12.0.0-preview.3 1.8.0_221; Windows 10 10.0",
      "x-ms-client-request-id" : "6906895f-f9d6-40e4-9ce8-387c69bcb77d"
=======
    "Uri" : "https://azstoragesdkaccount.blob.core.windows.net/jtclistblobshierdelim006205e9841106b4954310bf?restype=container",
    "Headers" : {
      "x-ms-version" : "2019-02-02",
      "User-Agent" : "azsdk-java-azure-storage-blob/12.0.0-preview.3 1.8.0_212; Windows 10 10.0",
      "x-ms-client-request-id" : "ccbff0a3-48a4-4b1b-af72-7aedf7464ad6"
>>>>>>> a55d5dd9
    },
    "Response" : {
      "x-ms-version" : "2019-02-02",
      "Server" : "Windows-Azure-Blob/1.0 Microsoft-HTTPAPI/2.0",
      "retry-after" : "0",
      "Content-Length" : "0",
      "StatusCode" : "202",
<<<<<<< HEAD
      "x-ms-request-id" : "20492d7b-901e-000b-6d3b-64f8df000000",
      "Date" : "Thu, 05 Sep 2019 22:48:11 GMT",
      "x-ms-client-request-id" : "6906895f-f9d6-40e4-9ce8-387c69bcb77d"
    },
    "Exception" : null
  } ],
  "variables" : [ "jtclistblobshierdelim0079894beb30b6662245048c" ]
=======
      "x-ms-request-id" : "adacccb4-f01e-00ef-60e6-643b08000000",
      "Date" : "Fri, 06 Sep 2019 19:07:46 GMT",
      "x-ms-client-request-id" : "ccbff0a3-48a4-4b1b-af72-7aedf7464ad6"
    },
    "Exception" : null
  } ],
  "variables" : [ "jtclistblobshierdelim006205e9841106b4954310bf" ]
>>>>>>> a55d5dd9
}<|MERGE_RESOLUTION|>--- conflicted
+++ resolved
@@ -1,353 +1,186 @@
 {
   "networkCallRecords" : [ {
     "Method" : "PUT",
-<<<<<<< HEAD
-    "Uri" : "https://jaschrepragrs.blob.core.windows.net/jtclistblobshierdelim0079894beb30b6662245048c?restype=container",
-    "Headers" : {
-      "x-ms-version" : "2019-02-02",
-      "User-Agent" : "azsdk-java-azure-storage-blob/12.0.0-preview.3 1.8.0_221; Windows 10 10.0",
-      "x-ms-client-request-id" : "e8bd2adc-d0e9-4626-a445-13ec977e70e7"
-=======
-    "Uri" : "https://azstoragesdkaccount.blob.core.windows.net/jtclistblobshierdelim006205e9841106b4954310bf?restype=container",
-    "Headers" : {
-      "x-ms-version" : "2019-02-02",
-      "User-Agent" : "azsdk-java-azure-storage-blob/12.0.0-preview.3 1.8.0_212; Windows 10 10.0",
-      "x-ms-client-request-id" : "a15c385b-36f7-402d-9dbe-3fb780ba5ca4"
->>>>>>> a55d5dd9
-    },
-    "Response" : {
-      "x-ms-version" : "2019-02-02",
-      "Server" : "Windows-Azure-Blob/1.0 Microsoft-HTTPAPI/2.0",
-<<<<<<< HEAD
-      "ETag" : "\"0x8D7325320EBFB6A\"",
-      "Last-Modified" : "Thu, 05 Sep 2019 22:48:11 GMT",
-      "retry-after" : "0",
-      "Content-Length" : "0",
-      "StatusCode" : "201",
-      "x-ms-request-id" : "20492cd5-901e-000b-533b-64f8df000000",
-      "Date" : "Thu, 05 Sep 2019 22:48:10 GMT",
-      "x-ms-client-request-id" : "e8bd2adc-d0e9-4626-a445-13ec977e70e7"
-=======
-      "ETag" : "\"0x8D732FD8077CB2B\"",
-      "Last-Modified" : "Fri, 06 Sep 2019 19:07:45 GMT",
-      "retry-after" : "0",
-      "Content-Length" : "0",
-      "StatusCode" : "201",
-      "x-ms-request-id" : "adaccb24-f01e-00ef-73e6-643b08000000",
-      "Date" : "Fri, 06 Sep 2019 19:07:45 GMT",
-      "x-ms-client-request-id" : "a15c385b-36f7-402d-9dbe-3fb780ba5ca4"
->>>>>>> a55d5dd9
-    },
-    "Exception" : null
-  }, {
-    "Method" : "PUT",
-<<<<<<< HEAD
-    "Uri" : "https://jaschrepragrs.blob.core.windows.net/jtclistblobshierdelim0079894beb30b6662245048c/a",
-    "Headers" : {
-      "x-ms-version" : "2019-02-02",
-      "User-Agent" : "azsdk-java-azure-storage-blob/12.0.0-preview.3 1.8.0_221; Windows 10 10.0",
-      "x-ms-client-request-id" : "718cc2bc-0f08-446e-bfac-62715f7f70ed"
-=======
-    "Uri" : "https://azstoragesdkaccount.blob.core.windows.net/jtclistblobshierdelim006205e9841106b4954310bf/a",
-    "Headers" : {
-      "x-ms-version" : "2019-02-02",
-      "User-Agent" : "azsdk-java-azure-storage-blob/12.0.0-preview.3 1.8.0_212; Windows 10 10.0",
-      "x-ms-client-request-id" : "5941c611-28c8-4293-9721-86d26748b892"
->>>>>>> a55d5dd9
-    },
-    "Response" : {
-      "x-ms-version" : "2019-02-02",
-      "Server" : "Windows-Azure-Blob/1.0 Microsoft-HTTPAPI/2.0",
-<<<<<<< HEAD
-      "ETag" : "\"0x8D7325320F86EB9\"",
-      "Last-Modified" : "Thu, 05 Sep 2019 22:48:11 GMT",
-      "retry-after" : "0",
-      "Content-Length" : "0",
-      "StatusCode" : "201",
-      "x-ms-request-id" : "20492cdd-901e-000b-5a3b-64f8df000000",
-      "x-ms-request-server-encrypted" : "true",
-      "Date" : "Thu, 05 Sep 2019 22:48:10 GMT",
-      "x-ms-client-request-id" : "718cc2bc-0f08-446e-bfac-62715f7f70ed"
-=======
-      "ETag" : "\"0x8D732FD807ECFC2\"",
-      "Last-Modified" : "Fri, 06 Sep 2019 19:07:46 GMT",
-      "retry-after" : "0",
-      "Content-Length" : "0",
-      "StatusCode" : "201",
-      "x-ms-request-id" : "adaccb48-f01e-00ef-14e6-643b08000000",
-      "x-ms-request-server-encrypted" : "true",
-      "Date" : "Fri, 06 Sep 2019 19:07:45 GMT",
-      "x-ms-client-request-id" : "5941c611-28c8-4293-9721-86d26748b892"
->>>>>>> a55d5dd9
-    },
-    "Exception" : null
-  }, {
-    "Method" : "PUT",
-<<<<<<< HEAD
-    "Uri" : "https://jaschrepragrs.blob.core.windows.net/jtclistblobshierdelim0079894beb30b6662245048c/b/a",
-    "Headers" : {
-      "x-ms-version" : "2019-02-02",
-      "User-Agent" : "azsdk-java-azure-storage-blob/12.0.0-preview.3 1.8.0_221; Windows 10 10.0",
-      "x-ms-client-request-id" : "a82cfc02-39b9-43ac-8cde-82dcbba9ad32"
-=======
-    "Uri" : "https://azstoragesdkaccount.blob.core.windows.net/jtclistblobshierdelim006205e9841106b4954310bf/b/a",
-    "Headers" : {
-      "x-ms-version" : "2019-02-02",
-      "User-Agent" : "azsdk-java-azure-storage-blob/12.0.0-preview.3 1.8.0_212; Windows 10 10.0",
-      "x-ms-client-request-id" : "7ea4474c-2629-4dc1-b783-407d379b56bf"
->>>>>>> a55d5dd9
-    },
-    "Response" : {
-      "x-ms-version" : "2019-02-02",
-      "Server" : "Windows-Azure-Blob/1.0 Microsoft-HTTPAPI/2.0",
-<<<<<<< HEAD
-      "ETag" : "\"0x8D732532104F426\"",
-      "Last-Modified" : "Thu, 05 Sep 2019 22:48:11 GMT",
-      "retry-after" : "0",
-      "Content-Length" : "0",
-      "StatusCode" : "201",
-      "x-ms-request-id" : "20492ce6-901e-000b-633b-64f8df000000",
-      "x-ms-request-server-encrypted" : "true",
-      "Date" : "Thu, 05 Sep 2019 22:48:10 GMT",
-      "x-ms-client-request-id" : "a82cfc02-39b9-43ac-8cde-82dcbba9ad32"
-=======
-      "ETag" : "\"0x8D732FD808560FF\"",
-      "Last-Modified" : "Fri, 06 Sep 2019 19:07:46 GMT",
-      "retry-after" : "0",
-      "Content-Length" : "0",
-      "StatusCode" : "201",
-      "x-ms-request-id" : "adaccb64-f01e-00ef-2ee6-643b08000000",
-      "x-ms-request-server-encrypted" : "true",
-      "Date" : "Fri, 06 Sep 2019 19:07:45 GMT",
-      "x-ms-client-request-id" : "7ea4474c-2629-4dc1-b783-407d379b56bf"
->>>>>>> a55d5dd9
-    },
-    "Exception" : null
-  }, {
-    "Method" : "PUT",
-<<<<<<< HEAD
-    "Uri" : "https://jaschrepragrs.blob.core.windows.net/jtclistblobshierdelim0079894beb30b6662245048c/c",
-    "Headers" : {
-      "x-ms-version" : "2019-02-02",
-      "User-Agent" : "azsdk-java-azure-storage-blob/12.0.0-preview.3 1.8.0_221; Windows 10 10.0",
-      "x-ms-client-request-id" : "ca499e77-d6d3-4d6c-8133-cfa498033a7b"
-=======
-    "Uri" : "https://azstoragesdkaccount.blob.core.windows.net/jtclistblobshierdelim006205e9841106b4954310bf/c",
-    "Headers" : {
-      "x-ms-version" : "2019-02-02",
-      "User-Agent" : "azsdk-java-azure-storage-blob/12.0.0-preview.3 1.8.0_212; Windows 10 10.0",
-      "x-ms-client-request-id" : "ade601e4-d817-4e12-92f6-9f1e711d7b99"
->>>>>>> a55d5dd9
-    },
-    "Response" : {
-      "x-ms-version" : "2019-02-02",
-      "Server" : "Windows-Azure-Blob/1.0 Microsoft-HTTPAPI/2.0",
-<<<<<<< HEAD
-      "ETag" : "\"0x8D732532111C7BD\"",
-      "Last-Modified" : "Thu, 05 Sep 2019 22:48:11 GMT",
-      "retry-after" : "0",
-      "Content-Length" : "0",
-      "StatusCode" : "201",
-      "x-ms-request-id" : "20492cff-901e-000b-7a3b-64f8df000000",
-      "x-ms-request-server-encrypted" : "true",
-      "Date" : "Thu, 05 Sep 2019 22:48:10 GMT",
-      "x-ms-client-request-id" : "ca499e77-d6d3-4d6c-8133-cfa498033a7b"
-=======
-      "ETag" : "\"0x8D732FD808C1953\"",
-      "Last-Modified" : "Fri, 06 Sep 2019 19:07:46 GMT",
-      "retry-after" : "0",
-      "Content-Length" : "0",
-      "StatusCode" : "201",
-      "x-ms-request-id" : "adaccb8e-f01e-00ef-55e6-643b08000000",
-      "x-ms-request-server-encrypted" : "true",
-      "Date" : "Fri, 06 Sep 2019 19:07:45 GMT",
-      "x-ms-client-request-id" : "ade601e4-d817-4e12-92f6-9f1e711d7b99"
->>>>>>> a55d5dd9
-    },
-    "Exception" : null
-  }, {
-    "Method" : "PUT",
-<<<<<<< HEAD
-    "Uri" : "https://jaschrepragrs.blob.core.windows.net/jtclistblobshierdelim0079894beb30b6662245048c/d/a",
-    "Headers" : {
-      "x-ms-version" : "2019-02-02",
-      "User-Agent" : "azsdk-java-azure-storage-blob/12.0.0-preview.3 1.8.0_221; Windows 10 10.0",
-      "x-ms-client-request-id" : "9bf52089-1c92-4e49-930e-9f1b46aece88"
-=======
-    "Uri" : "https://azstoragesdkaccount.blob.core.windows.net/jtclistblobshierdelim006205e9841106b4954310bf/d/a",
-    "Headers" : {
-      "x-ms-version" : "2019-02-02",
-      "User-Agent" : "azsdk-java-azure-storage-blob/12.0.0-preview.3 1.8.0_212; Windows 10 10.0",
-      "x-ms-client-request-id" : "63afea76-0caf-40e4-9350-a8a9c5fa0551"
->>>>>>> a55d5dd9
-    },
-    "Response" : {
-      "x-ms-version" : "2019-02-02",
-      "Server" : "Windows-Azure-Blob/1.0 Microsoft-HTTPAPI/2.0",
-<<<<<<< HEAD
-      "ETag" : "\"0x8D73253211F37BA\"",
-      "Last-Modified" : "Thu, 05 Sep 2019 22:48:11 GMT",
-      "retry-after" : "0",
-      "Content-Length" : "0",
-      "StatusCode" : "201",
-      "x-ms-request-id" : "20492d0e-901e-000b-073b-64f8df000000",
-      "x-ms-request-server-encrypted" : "true",
-      "Date" : "Thu, 05 Sep 2019 22:48:10 GMT",
-      "x-ms-client-request-id" : "9bf52089-1c92-4e49-930e-9f1b46aece88"
-=======
-      "ETag" : "\"0x8D732FD8093952C\"",
-      "Last-Modified" : "Fri, 06 Sep 2019 19:07:46 GMT",
-      "retry-after" : "0",
-      "Content-Length" : "0",
-      "StatusCode" : "201",
-      "x-ms-request-id" : "adaccbc3-f01e-00ef-80e6-643b08000000",
-      "x-ms-request-server-encrypted" : "true",
-      "Date" : "Fri, 06 Sep 2019 19:07:45 GMT",
-      "x-ms-client-request-id" : "63afea76-0caf-40e4-9350-a8a9c5fa0551"
->>>>>>> a55d5dd9
-    },
-    "Exception" : null
-  }, {
-    "Method" : "PUT",
-<<<<<<< HEAD
-    "Uri" : "https://jaschrepragrs.blob.core.windows.net/jtclistblobshierdelim0079894beb30b6662245048c/e",
-    "Headers" : {
-      "x-ms-version" : "2019-02-02",
-      "User-Agent" : "azsdk-java-azure-storage-blob/12.0.0-preview.3 1.8.0_221; Windows 10 10.0",
-      "x-ms-client-request-id" : "33724515-35a9-4385-9c48-4c7b760f6ed5"
-=======
-    "Uri" : "https://azstoragesdkaccount.blob.core.windows.net/jtclistblobshierdelim006205e9841106b4954310bf/e",
-    "Headers" : {
-      "x-ms-version" : "2019-02-02",
-      "User-Agent" : "azsdk-java-azure-storage-blob/12.0.0-preview.3 1.8.0_212; Windows 10 10.0",
-      "x-ms-client-request-id" : "024ede19-1a1f-4549-97c9-d7c265e192ff"
->>>>>>> a55d5dd9
-    },
-    "Response" : {
-      "x-ms-version" : "2019-02-02",
-      "Server" : "Windows-Azure-Blob/1.0 Microsoft-HTTPAPI/2.0",
-<<<<<<< HEAD
-      "ETag" : "\"0x8D73253212CA7AE\"",
-      "Last-Modified" : "Thu, 05 Sep 2019 22:48:11 GMT",
-      "retry-after" : "0",
-      "Content-Length" : "0",
-      "StatusCode" : "201",
-      "x-ms-request-id" : "20492d21-901e-000b-173b-64f8df000000",
-      "x-ms-request-server-encrypted" : "true",
-      "Date" : "Thu, 05 Sep 2019 22:48:10 GMT",
-      "x-ms-client-request-id" : "33724515-35a9-4385-9c48-4c7b760f6ed5"
-=======
-      "ETag" : "\"0x8D732FD809B5F34\"",
-      "Last-Modified" : "Fri, 06 Sep 2019 19:07:46 GMT",
-      "retry-after" : "0",
-      "Content-Length" : "0",
-      "StatusCode" : "201",
-      "x-ms-request-id" : "adaccbf0-f01e-00ef-2ae6-643b08000000",
-      "x-ms-request-server-encrypted" : "true",
-      "Date" : "Fri, 06 Sep 2019 19:07:45 GMT",
-      "x-ms-client-request-id" : "024ede19-1a1f-4549-97c9-d7c265e192ff"
->>>>>>> a55d5dd9
-    },
-    "Exception" : null
-  }, {
-    "Method" : "PUT",
-<<<<<<< HEAD
-    "Uri" : "https://jaschrepragrs.blob.core.windows.net/jtclistblobshierdelim0079894beb30b6662245048c/f",
-    "Headers" : {
-      "x-ms-version" : "2019-02-02",
-      "User-Agent" : "azsdk-java-azure-storage-blob/12.0.0-preview.3 1.8.0_221; Windows 10 10.0",
-      "x-ms-client-request-id" : "f5607329-5cf8-4456-84dd-c706d957d651"
-=======
-    "Uri" : "https://azstoragesdkaccount.blob.core.windows.net/jtclistblobshierdelim006205e9841106b4954310bf/f",
-    "Headers" : {
-      "x-ms-version" : "2019-02-02",
-      "User-Agent" : "azsdk-java-azure-storage-blob/12.0.0-preview.3 1.8.0_212; Windows 10 10.0",
-      "x-ms-client-request-id" : "db051d9b-3f99-4cd0-8c9e-5ed15a1c04e3"
->>>>>>> a55d5dd9
-    },
-    "Response" : {
-      "x-ms-version" : "2019-02-02",
-      "Server" : "Windows-Azure-Blob/1.0 Microsoft-HTTPAPI/2.0",
-<<<<<<< HEAD
-      "ETag" : "\"0x8D7325321392D1B\"",
-      "Last-Modified" : "Thu, 05 Sep 2019 22:48:11 GMT",
-      "retry-after" : "0",
-      "Content-Length" : "0",
-      "StatusCode" : "201",
-      "x-ms-request-id" : "20492d2f-901e-000b-243b-64f8df000000",
-      "x-ms-request-server-encrypted" : "true",
-      "Date" : "Thu, 05 Sep 2019 22:48:10 GMT",
-      "x-ms-client-request-id" : "f5607329-5cf8-4456-84dd-c706d957d651"
-=======
-      "ETag" : "\"0x8D732FD80A30229\"",
-      "Last-Modified" : "Fri, 06 Sep 2019 19:07:46 GMT",
-      "retry-after" : "0",
-      "Content-Length" : "0",
-      "StatusCode" : "201",
-      "x-ms-request-id" : "adaccc0c-f01e-00ef-46e6-643b08000000",
-      "x-ms-request-server-encrypted" : "true",
-      "Date" : "Fri, 06 Sep 2019 19:07:45 GMT",
-      "x-ms-client-request-id" : "db051d9b-3f99-4cd0-8c9e-5ed15a1c04e3"
->>>>>>> a55d5dd9
-    },
-    "Exception" : null
-  }, {
-    "Method" : "PUT",
-<<<<<<< HEAD
-    "Uri" : "https://jaschrepragrs.blob.core.windows.net/jtclistblobshierdelim0079894beb30b6662245048c/g/a",
-    "Headers" : {
-      "x-ms-version" : "2019-02-02",
-      "User-Agent" : "azsdk-java-azure-storage-blob/12.0.0-preview.3 1.8.0_221; Windows 10 10.0",
-      "x-ms-client-request-id" : "1958452e-bc82-4fbc-962e-613f96069e47"
-=======
-    "Uri" : "https://azstoragesdkaccount.blob.core.windows.net/jtclistblobshierdelim006205e9841106b4954310bf/g/a",
-    "Headers" : {
-      "x-ms-version" : "2019-02-02",
-      "User-Agent" : "azsdk-java-azure-storage-blob/12.0.0-preview.3 1.8.0_212; Windows 10 10.0",
-      "x-ms-client-request-id" : "6dc4cc6e-534c-437d-89cf-5cd2cb20a476"
->>>>>>> a55d5dd9
-    },
-    "Response" : {
-      "x-ms-version" : "2019-02-02",
-      "Server" : "Windows-Azure-Blob/1.0 Microsoft-HTTPAPI/2.0",
-<<<<<<< HEAD
-      "ETag" : "\"0x8D732532145B288\"",
-      "Last-Modified" : "Thu, 05 Sep 2019 22:48:11 GMT",
-      "retry-after" : "0",
-      "Content-Length" : "0",
-      "StatusCode" : "201",
-      "x-ms-request-id" : "20492d3f-901e-000b-323b-64f8df000000",
-      "x-ms-request-server-encrypted" : "true",
-      "Date" : "Thu, 05 Sep 2019 22:48:10 GMT",
-      "x-ms-client-request-id" : "1958452e-bc82-4fbc-962e-613f96069e47"
-=======
-      "ETag" : "\"0x8D732FD80AC5336\"",
-      "Last-Modified" : "Fri, 06 Sep 2019 19:07:46 GMT",
-      "retry-after" : "0",
-      "Content-Length" : "0",
-      "StatusCode" : "201",
-      "x-ms-request-id" : "adaccc35-f01e-00ef-6ae6-643b08000000",
-      "x-ms-request-server-encrypted" : "true",
-      "Date" : "Fri, 06 Sep 2019 19:07:46 GMT",
-      "x-ms-client-request-id" : "6dc4cc6e-534c-437d-89cf-5cd2cb20a476"
->>>>>>> a55d5dd9
+    "Uri" : "https://jaschrepragrs.blob.core.windows.net/jtclistblobshierdelim03805988ad9e71b5f04c3ba8?restype=container",
+    "Headers" : {
+      "x-ms-version" : "2019-02-02",
+      "User-Agent" : "azsdk-java-azure-storage-blob/12.0.0-preview.3 1.8.0_221; Windows 10 10.0",
+      "x-ms-client-request-id" : "8e28863b-8613-4aea-bb31-13905ee131ad"
+    },
+    "Response" : {
+      "x-ms-version" : "2019-02-02",
+      "Server" : "Windows-Azure-Blob/1.0 Microsoft-HTTPAPI/2.0",
+      "ETag" : "\"0x8D73560AB5EF5A4\"",
+      "Last-Modified" : "Mon, 09 Sep 2019 20:02:40 GMT",
+      "retry-after" : "0",
+      "Content-Length" : "0",
+      "StatusCode" : "201",
+      "x-ms-request-id" : "0780668d-801e-001f-5e49-673bbb000000",
+      "Date" : "Mon, 09 Sep 2019 20:02:40 GMT",
+      "x-ms-client-request-id" : "8e28863b-8613-4aea-bb31-13905ee131ad"
+    },
+    "Exception" : null
+  }, {
+    "Method" : "PUT",
+    "Uri" : "https://jaschrepragrs.blob.core.windows.net/jtclistblobshierdelim03805988ad9e71b5f04c3ba8/a",
+    "Headers" : {
+      "x-ms-version" : "2019-02-02",
+      "User-Agent" : "azsdk-java-azure-storage-blob/12.0.0-preview.3 1.8.0_221; Windows 10 10.0",
+      "x-ms-client-request-id" : "91201930-2a93-454d-859a-2d3960686345"
+    },
+    "Response" : {
+      "x-ms-version" : "2019-02-02",
+      "Server" : "Windows-Azure-Blob/1.0 Microsoft-HTTPAPI/2.0",
+      "ETag" : "\"0x8D73560AB6CDADE\"",
+      "Last-Modified" : "Mon, 09 Sep 2019 20:02:40 GMT",
+      "retry-after" : "0",
+      "Content-Length" : "0",
+      "StatusCode" : "201",
+      "x-ms-request-id" : "078066a5-801e-001f-7549-673bbb000000",
+      "x-ms-request-server-encrypted" : "true",
+      "Date" : "Mon, 09 Sep 2019 20:02:40 GMT",
+      "x-ms-client-request-id" : "91201930-2a93-454d-859a-2d3960686345"
+    },
+    "Exception" : null
+  }, {
+    "Method" : "PUT",
+    "Uri" : "https://jaschrepragrs.blob.core.windows.net/jtclistblobshierdelim03805988ad9e71b5f04c3ba8/b/a",
+    "Headers" : {
+      "x-ms-version" : "2019-02-02",
+      "User-Agent" : "azsdk-java-azure-storage-blob/12.0.0-preview.3 1.8.0_221; Windows 10 10.0",
+      "x-ms-client-request-id" : "d83af068-0ea5-4bdc-ad28-228b6b076fe2"
+    },
+    "Response" : {
+      "x-ms-version" : "2019-02-02",
+      "Server" : "Windows-Azure-Blob/1.0 Microsoft-HTTPAPI/2.0",
+      "ETag" : "\"0x8D73560AB7AC013\"",
+      "Last-Modified" : "Mon, 09 Sep 2019 20:02:40 GMT",
+      "retry-after" : "0",
+      "Content-Length" : "0",
+      "StatusCode" : "201",
+      "x-ms-request-id" : "078066b3-801e-001f-0249-673bbb000000",
+      "x-ms-request-server-encrypted" : "true",
+      "Date" : "Mon, 09 Sep 2019 20:02:40 GMT",
+      "x-ms-client-request-id" : "d83af068-0ea5-4bdc-ad28-228b6b076fe2"
+    },
+    "Exception" : null
+  }, {
+    "Method" : "PUT",
+    "Uri" : "https://jaschrepragrs.blob.core.windows.net/jtclistblobshierdelim03805988ad9e71b5f04c3ba8/c",
+    "Headers" : {
+      "x-ms-version" : "2019-02-02",
+      "User-Agent" : "azsdk-java-azure-storage-blob/12.0.0-preview.3 1.8.0_221; Windows 10 10.0",
+      "x-ms-client-request-id" : "af3617ce-1eae-457d-82de-114480682fb2"
+    },
+    "Response" : {
+      "x-ms-version" : "2019-02-02",
+      "Server" : "Windows-Azure-Blob/1.0 Microsoft-HTTPAPI/2.0",
+      "ETag" : "\"0x8D73560AB887E2F\"",
+      "Last-Modified" : "Mon, 09 Sep 2019 20:02:40 GMT",
+      "retry-after" : "0",
+      "Content-Length" : "0",
+      "StatusCode" : "201",
+      "x-ms-request-id" : "078066bd-801e-001f-0c49-673bbb000000",
+      "x-ms-request-server-encrypted" : "true",
+      "Date" : "Mon, 09 Sep 2019 20:02:40 GMT",
+      "x-ms-client-request-id" : "af3617ce-1eae-457d-82de-114480682fb2"
+    },
+    "Exception" : null
+  }, {
+    "Method" : "PUT",
+    "Uri" : "https://jaschrepragrs.blob.core.windows.net/jtclistblobshierdelim03805988ad9e71b5f04c3ba8/d/a",
+    "Headers" : {
+      "x-ms-version" : "2019-02-02",
+      "User-Agent" : "azsdk-java-azure-storage-blob/12.0.0-preview.3 1.8.0_221; Windows 10 10.0",
+      "x-ms-client-request-id" : "c7ccc845-e304-41fe-bb7a-ec16ba562746"
+    },
+    "Response" : {
+      "x-ms-version" : "2019-02-02",
+      "Server" : "Windows-Azure-Blob/1.0 Microsoft-HTTPAPI/2.0",
+      "ETag" : "\"0x8D73560AB963C54\"",
+      "Last-Modified" : "Mon, 09 Sep 2019 20:02:40 GMT",
+      "retry-after" : "0",
+      "Content-Length" : "0",
+      "StatusCode" : "201",
+      "x-ms-request-id" : "078066c5-801e-001f-1449-673bbb000000",
+      "x-ms-request-server-encrypted" : "true",
+      "Date" : "Mon, 09 Sep 2019 20:02:40 GMT",
+      "x-ms-client-request-id" : "c7ccc845-e304-41fe-bb7a-ec16ba562746"
+    },
+    "Exception" : null
+  }, {
+    "Method" : "PUT",
+    "Uri" : "https://jaschrepragrs.blob.core.windows.net/jtclistblobshierdelim03805988ad9e71b5f04c3ba8/e",
+    "Headers" : {
+      "x-ms-version" : "2019-02-02",
+      "User-Agent" : "azsdk-java-azure-storage-blob/12.0.0-preview.3 1.8.0_221; Windows 10 10.0",
+      "x-ms-client-request-id" : "2dccf2d3-b05c-4542-8fc7-b163fb7bea28"
+    },
+    "Response" : {
+      "x-ms-version" : "2019-02-02",
+      "Server" : "Windows-Azure-Blob/1.0 Microsoft-HTTPAPI/2.0",
+      "ETag" : "\"0x8D73560ABA4489F\"",
+      "Last-Modified" : "Mon, 09 Sep 2019 20:02:40 GMT",
+      "retry-after" : "0",
+      "Content-Length" : "0",
+      "StatusCode" : "201",
+      "x-ms-request-id" : "078066d4-801e-001f-2249-673bbb000000",
+      "x-ms-request-server-encrypted" : "true",
+      "Date" : "Mon, 09 Sep 2019 20:02:40 GMT",
+      "x-ms-client-request-id" : "2dccf2d3-b05c-4542-8fc7-b163fb7bea28"
+    },
+    "Exception" : null
+  }, {
+    "Method" : "PUT",
+    "Uri" : "https://jaschrepragrs.blob.core.windows.net/jtclistblobshierdelim03805988ad9e71b5f04c3ba8/f",
+    "Headers" : {
+      "x-ms-version" : "2019-02-02",
+      "User-Agent" : "azsdk-java-azure-storage-blob/12.0.0-preview.3 1.8.0_221; Windows 10 10.0",
+      "x-ms-client-request-id" : "c962cff9-b76d-4c4b-be17-176a8367ae37"
+    },
+    "Response" : {
+      "x-ms-version" : "2019-02-02",
+      "Server" : "Windows-Azure-Blob/1.0 Microsoft-HTTPAPI/2.0",
+      "ETag" : "\"0x8D73560ABB11C39\"",
+      "Last-Modified" : "Mon, 09 Sep 2019 20:02:40 GMT",
+      "retry-after" : "0",
+      "Content-Length" : "0",
+      "StatusCode" : "201",
+      "x-ms-request-id" : "078066e4-801e-001f-3149-673bbb000000",
+      "x-ms-request-server-encrypted" : "true",
+      "Date" : "Mon, 09 Sep 2019 20:02:40 GMT",
+      "x-ms-client-request-id" : "c962cff9-b76d-4c4b-be17-176a8367ae37"
+    },
+    "Exception" : null
+  }, {
+    "Method" : "PUT",
+    "Uri" : "https://jaschrepragrs.blob.core.windows.net/jtclistblobshierdelim03805988ad9e71b5f04c3ba8/g/a",
+    "Headers" : {
+      "x-ms-version" : "2019-02-02",
+      "User-Agent" : "azsdk-java-azure-storage-blob/12.0.0-preview.3 1.8.0_221; Windows 10 10.0",
+      "x-ms-client-request-id" : "6a706a4a-5ac0-4c87-8fba-556412af4174"
+    },
+    "Response" : {
+      "x-ms-version" : "2019-02-02",
+      "Server" : "Windows-Azure-Blob/1.0 Microsoft-HTTPAPI/2.0",
+      "ETag" : "\"0x8D73560ABBE174C\"",
+      "Last-Modified" : "Mon, 09 Sep 2019 20:02:41 GMT",
+      "retry-after" : "0",
+      "Content-Length" : "0",
+      "StatusCode" : "201",
+      "x-ms-request-id" : "078066ee-801e-001f-3b49-673bbb000000",
+      "x-ms-request-server-encrypted" : "true",
+      "Date" : "Mon, 09 Sep 2019 20:02:41 GMT",
+      "x-ms-client-request-id" : "6a706a4a-5ac0-4c87-8fba-556412af4174"
     },
     "Exception" : null
   }, {
     "Method" : "GET",
-<<<<<<< HEAD
-    "Uri" : "https://jaschrepragrs.blob.core.windows.net/jtclistblobshierdelim0079894beb30b6662245048c?delimiter=/&include=&restype=container&comp=list",
-    "Headers" : {
-      "x-ms-version" : "2019-02-02",
-      "User-Agent" : "azsdk-java-azure-storage-blob/12.0.0-preview.3 1.8.0_221; Windows 10 10.0",
-      "x-ms-client-request-id" : "368104ff-ec3f-44ff-99d6-b667da4b310e"
-=======
-    "Uri" : "https://azstoragesdkaccount.blob.core.windows.net/jtclistblobshierdelim006205e9841106b4954310bf?delimiter=/&include=&restype=container&comp=list",
-    "Headers" : {
-      "x-ms-version" : "2019-02-02",
-      "User-Agent" : "azsdk-java-azure-storage-blob/12.0.0-preview.3 1.8.0_212; Windows 10 10.0",
-      "x-ms-client-request-id" : "a27f4481-8606-4e17-a5fb-2b4ce20ee5ea"
->>>>>>> a55d5dd9
+    "Uri" : "https://jaschrepragrs.blob.core.windows.net/jtclistblobshierdelim03805988ad9e71b5f04c3ba8?delimiter=/&include=&restype=container&comp=list",
+    "Headers" : {
+      "x-ms-version" : "2019-02-02",
+      "User-Agent" : "azsdk-java-azure-storage-blob/12.0.0-preview.3 1.8.0_221; Windows 10 10.0",
+      "x-ms-client-request-id" : "9c5c0da5-e930-439e-9a3e-16a42c0a3189"
     },
     "Response" : {
       "Transfer-Encoding" : "chunked",
@@ -355,35 +188,20 @@
       "Server" : "Windows-Azure-Blob/1.0 Microsoft-HTTPAPI/2.0",
       "retry-after" : "0",
       "StatusCode" : "200",
-<<<<<<< HEAD
-      "x-ms-request-id" : "20492d4f-901e-000b-423b-64f8df000000",
-      "Body" : "﻿<?xml version=\"1.0\" encoding=\"utf-8\"?><EnumerationResults ServiceEndpoint=\"https://jaschrepragrs.blob.core.windows.net/\" ContainerName=\"jtclistblobshierdelim0079894beb30b6662245048c\"><Delimiter>/</Delimiter><Blobs><Blob><Name>a</Name><Properties><Creation-Time>Thu, 05 Sep 2019 22:48:11 GMT</Creation-Time><Last-Modified>Thu, 05 Sep 2019 22:48:11 GMT</Last-Modified><Etag>0x8D7325320F86EB9</Etag><Content-Length>0</Content-Length><Content-Type>application/octet-stream</Content-Type><Content-Encoding /><Content-Language /><Content-CRC64 /><Content-MD5 /><Cache-Control /><Content-Disposition /><BlobType>AppendBlob</BlobType><AccessTier>Hot</AccessTier><AccessTierInferred>true</AccessTierInferred><LeaseStatus>unlocked</LeaseStatus><LeaseState>available</LeaseState><ServerEncrypted>true</ServerEncrypted><TagCount>0</TagCount></Properties></Blob><BlobPrefix><Name>b/</Name></BlobPrefix><Blob><Name>c</Name><Properties><Creation-Time>Thu, 05 Sep 2019 22:48:11 GMT</Creation-Time><Last-Modified>Thu, 05 Sep 2019 22:48:11 GMT</Last-Modified><Etag>0x8D732532111C7BD</Etag><Content-Length>0</Content-Length><Content-Type>application/octet-stream</Content-Type><Content-Encoding /><Content-Language /><Content-CRC64 /><Content-MD5 /><Cache-Control /><Content-Disposition /><BlobType>AppendBlob</BlobType><AccessTier>Hot</AccessTier><AccessTierInferred>true</AccessTierInferred><LeaseStatus>unlocked</LeaseStatus><LeaseState>available</LeaseState><ServerEncrypted>true</ServerEncrypted><TagCount>0</TagCount></Properties></Blob><BlobPrefix><Name>d/</Name></BlobPrefix><Blob><Name>e</Name><Properties><Creation-Time>Thu, 05 Sep 2019 22:48:11 GMT</Creation-Time><Last-Modified>Thu, 05 Sep 2019 22:48:11 GMT</Last-Modified><Etag>0x8D73253212CA7AE</Etag><Content-Length>0</Content-Length><Content-Type>application/octet-stream</Content-Type><Content-Encoding /><Content-Language /><Content-CRC64 /><Content-MD5 /><Cache-Control /><Content-Disposition /><BlobType>AppendBlob</BlobType><AccessTier>Hot</AccessTier><AccessTierInferred>true</AccessTierInferred><LeaseStatus>unlocked</LeaseStatus><LeaseState>available</LeaseState><ServerEncrypted>true</ServerEncrypted><TagCount>0</TagCount></Properties></Blob><Blob><Name>f</Name><Properties><Creation-Time>Thu, 05 Sep 2019 22:48:11 GMT</Creation-Time><Last-Modified>Thu, 05 Sep 2019 22:48:11 GMT</Last-Modified><Etag>0x8D7325321392D1B</Etag><Content-Length>0</Content-Length><Content-Type>application/octet-stream</Content-Type><Content-Encoding /><Content-Language /><Content-CRC64 /><Content-MD5 /><Cache-Control /><Content-Disposition /><BlobType>AppendBlob</BlobType><AccessTier>Hot</AccessTier><AccessTierInferred>true</AccessTierInferred><LeaseStatus>unlocked</LeaseStatus><LeaseState>available</LeaseState><ServerEncrypted>true</ServerEncrypted><TagCount>0</TagCount></Properties></Blob><BlobPrefix><Name>g/</Name></BlobPrefix></Blobs><NextMarker /></EnumerationResults>",
-      "Date" : "Thu, 05 Sep 2019 22:48:11 GMT",
-      "x-ms-client-request-id" : "368104ff-ec3f-44ff-99d6-b667da4b310e",
-=======
-      "x-ms-request-id" : "adaccc58-f01e-00ef-0de6-643b08000000",
-      "Body" : "﻿<?xml version=\"1.0\" encoding=\"utf-8\"?><EnumerationResults ServiceEndpoint=\"https://azstoragesdkaccount.blob.core.windows.net/\" ContainerName=\"jtclistblobshierdelim006205e9841106b4954310bf\"><Delimiter>/</Delimiter><Blobs><Blob><Name>a</Name><Properties><Creation-Time>Fri, 06 Sep 2019 19:07:46 GMT</Creation-Time><Last-Modified>Fri, 06 Sep 2019 19:07:46 GMT</Last-Modified><Etag>0x8D732FD807ECFC2</Etag><Content-Length>0</Content-Length><Content-Type>application/octet-stream</Content-Type><Content-Encoding /><Content-Language /><Content-CRC64 /><Content-MD5 /><Cache-Control /><Content-Disposition /><BlobType>AppendBlob</BlobType><AccessTier>Hot</AccessTier><AccessTierInferred>true</AccessTierInferred><LeaseStatus>unlocked</LeaseStatus><LeaseState>available</LeaseState><ServerEncrypted>true</ServerEncrypted><TagCount>0</TagCount></Properties></Blob><BlobPrefix><Name>b/</Name></BlobPrefix><Blob><Name>c</Name><Properties><Creation-Time>Fri, 06 Sep 2019 19:07:46 GMT</Creation-Time><Last-Modified>Fri, 06 Sep 2019 19:07:46 GMT</Last-Modified><Etag>0x8D732FD808C1953</Etag><Content-Length>0</Content-Length><Content-Type>application/octet-stream</Content-Type><Content-Encoding /><Content-Language /><Content-CRC64 /><Content-MD5 /><Cache-Control /><Content-Disposition /><BlobType>AppendBlob</BlobType><AccessTier>Hot</AccessTier><AccessTierInferred>true</AccessTierInferred><LeaseStatus>unlocked</LeaseStatus><LeaseState>available</LeaseState><ServerEncrypted>true</ServerEncrypted><TagCount>0</TagCount></Properties></Blob><BlobPrefix><Name>d/</Name></BlobPrefix><Blob><Name>e</Name><Properties><Creation-Time>Fri, 06 Sep 2019 19:07:46 GMT</Creation-Time><Last-Modified>Fri, 06 Sep 2019 19:07:46 GMT</Last-Modified><Etag>0x8D732FD809B5F34</Etag><Content-Length>0</Content-Length><Content-Type>application/octet-stream</Content-Type><Content-Encoding /><Content-Language /><Content-CRC64 /><Content-MD5 /><Cache-Control /><Content-Disposition /><BlobType>AppendBlob</BlobType><AccessTier>Hot</AccessTier><AccessTierInferred>true</AccessTierInferred><LeaseStatus>unlocked</LeaseStatus><LeaseState>available</LeaseState><ServerEncrypted>true</ServerEncrypted><TagCount>0</TagCount></Properties></Blob><Blob><Name>f</Name><Properties><Creation-Time>Fri, 06 Sep 2019 19:07:46 GMT</Creation-Time><Last-Modified>Fri, 06 Sep 2019 19:07:46 GMT</Last-Modified><Etag>0x8D732FD80A30229</Etag><Content-Length>0</Content-Length><Content-Type>application/octet-stream</Content-Type><Content-Encoding /><Content-Language /><Content-CRC64 /><Content-MD5 /><Cache-Control /><Content-Disposition /><BlobType>AppendBlob</BlobType><AccessTier>Hot</AccessTier><AccessTierInferred>true</AccessTierInferred><LeaseStatus>unlocked</LeaseStatus><LeaseState>available</LeaseState><ServerEncrypted>true</ServerEncrypted><TagCount>0</TagCount></Properties></Blob><BlobPrefix><Name>g/</Name></BlobPrefix></Blobs><NextMarker /></EnumerationResults>",
-      "Date" : "Fri, 06 Sep 2019 19:07:46 GMT",
-      "x-ms-client-request-id" : "a27f4481-8606-4e17-a5fb-2b4ce20ee5ea",
->>>>>>> a55d5dd9
+      "x-ms-request-id" : "0780670b-801e-001f-5649-673bbb000000",
+      "Body" : "﻿<?xml version=\"1.0\" encoding=\"utf-8\"?><EnumerationResults ServiceEndpoint=\"https://jaschrepragrs.blob.core.windows.net/\" ContainerName=\"jtclistblobshierdelim03805988ad9e71b5f04c3ba8\"><Delimiter>/</Delimiter><Blobs><Blob><Name>a</Name><Properties><Creation-Time>Mon, 09 Sep 2019 20:02:40 GMT</Creation-Time><Last-Modified>Mon, 09 Sep 2019 20:02:40 GMT</Last-Modified><Etag>0x8D73560AB6CDADE</Etag><Content-Length>0</Content-Length><Content-Type>application/octet-stream</Content-Type><Content-Encoding /><Content-Language /><Content-CRC64 /><Content-MD5 /><Cache-Control /><Content-Disposition /><BlobType>AppendBlob</BlobType><AccessTier>Hot</AccessTier><AccessTierInferred>true</AccessTierInferred><LeaseStatus>unlocked</LeaseStatus><LeaseState>available</LeaseState><ServerEncrypted>true</ServerEncrypted><TagCount>0</TagCount></Properties></Blob><BlobPrefix><Name>b/</Name></BlobPrefix><Blob><Name>c</Name><Properties><Creation-Time>Mon, 09 Sep 2019 20:02:40 GMT</Creation-Time><Last-Modified>Mon, 09 Sep 2019 20:02:40 GMT</Last-Modified><Etag>0x8D73560AB887E2F</Etag><Content-Length>0</Content-Length><Content-Type>application/octet-stream</Content-Type><Content-Encoding /><Content-Language /><Content-CRC64 /><Content-MD5 /><Cache-Control /><Content-Disposition /><BlobType>AppendBlob</BlobType><AccessTier>Hot</AccessTier><AccessTierInferred>true</AccessTierInferred><LeaseStatus>unlocked</LeaseStatus><LeaseState>available</LeaseState><ServerEncrypted>true</ServerEncrypted><TagCount>0</TagCount></Properties></Blob><BlobPrefix><Name>d/</Name></BlobPrefix><Blob><Name>e</Name><Properties><Creation-Time>Mon, 09 Sep 2019 20:02:40 GMT</Creation-Time><Last-Modified>Mon, 09 Sep 2019 20:02:40 GMT</Last-Modified><Etag>0x8D73560ABA4489F</Etag><Content-Length>0</Content-Length><Content-Type>application/octet-stream</Content-Type><Content-Encoding /><Content-Language /><Content-CRC64 /><Content-MD5 /><Cache-Control /><Content-Disposition /><BlobType>AppendBlob</BlobType><AccessTier>Hot</AccessTier><AccessTierInferred>true</AccessTierInferred><LeaseStatus>unlocked</LeaseStatus><LeaseState>available</LeaseState><ServerEncrypted>true</ServerEncrypted><TagCount>0</TagCount></Properties></Blob><Blob><Name>f</Name><Properties><Creation-Time>Mon, 09 Sep 2019 20:02:40 GMT</Creation-Time><Last-Modified>Mon, 09 Sep 2019 20:02:40 GMT</Last-Modified><Etag>0x8D73560ABB11C39</Etag><Content-Length>0</Content-Length><Content-Type>application/octet-stream</Content-Type><Content-Encoding /><Content-Language /><Content-CRC64 /><Content-MD5 /><Cache-Control /><Content-Disposition /><BlobType>AppendBlob</BlobType><AccessTier>Hot</AccessTier><AccessTierInferred>true</AccessTierInferred><LeaseStatus>unlocked</LeaseStatus><LeaseState>available</LeaseState><ServerEncrypted>true</ServerEncrypted><TagCount>0</TagCount></Properties></Blob><BlobPrefix><Name>g/</Name></BlobPrefix></Blobs><NextMarker /></EnumerationResults>",
+      "Date" : "Mon, 09 Sep 2019 20:02:41 GMT",
+      "x-ms-client-request-id" : "9c5c0da5-e930-439e-9a3e-16a42c0a3189",
       "Content-Type" : "application/xml"
     },
     "Exception" : null
   }, {
     "Method" : "GET",
-<<<<<<< HEAD
     "Uri" : "https://jaschrepragrs.blob.core.windows.net?prefix=jtclistblobshierdelim&comp=list",
     "Headers" : {
       "x-ms-version" : "2019-02-02",
       "User-Agent" : "azsdk-java-azure-storage-blob/12.0.0-preview.3 1.8.0_221; Windows 10 10.0",
-      "x-ms-client-request-id" : "5529a29c-fecd-4377-b54c-233b28fa2f5f"
-=======
-    "Uri" : "https://azstoragesdkaccount.blob.core.windows.net?prefix=jtclistblobshierdelim&comp=list",
-    "Headers" : {
-      "x-ms-version" : "2019-02-02",
-      "User-Agent" : "azsdk-java-azure-storage-blob/12.0.0-preview.3 1.8.0_212; Windows 10 10.0",
-      "x-ms-client-request-id" : "98092e4c-f7c1-4149-a8e3-fbac74128486"
->>>>>>> a55d5dd9
+      "x-ms-client-request-id" : "1b28bcef-fa8e-4c05-9bb4-93415a7c0cdb"
     },
     "Response" : {
       "Transfer-Encoding" : "chunked",
@@ -391,35 +209,20 @@
       "Server" : "Windows-Azure-Blob/1.0 Microsoft-HTTPAPI/2.0",
       "retry-after" : "0",
       "StatusCode" : "200",
-<<<<<<< HEAD
-      "x-ms-request-id" : "20492d6c-901e-000b-5e3b-64f8df000000",
-      "Body" : "﻿<?xml version=\"1.0\" encoding=\"utf-8\"?><EnumerationResults ServiceEndpoint=\"https://jaschrepragrs.blob.core.windows.net/\"><Prefix>jtclistblobshierdelim</Prefix><Containers><Container><Name>jtclistblobshierdelim0079894beb30b6662245048c</Name><Properties><Last-Modified>Thu, 05 Sep 2019 22:48:11 GMT</Last-Modified><Etag>\"0x8D7325320EBFB6A\"</Etag><LeaseStatus>unlocked</LeaseStatus><LeaseState>available</LeaseState><DefaultEncryptionScope>$account-encryption-key</DefaultEncryptionScope><DenyEncryptionScopeOverride>false</DenyEncryptionScopeOverride><HasImmutabilityPolicy>false</HasImmutabilityPolicy><HasLegalHold>false</HasLegalHold></Properties></Container></Containers><NextMarker /></EnumerationResults>",
-      "Date" : "Thu, 05 Sep 2019 22:48:11 GMT",
-      "x-ms-client-request-id" : "5529a29c-fecd-4377-b54c-233b28fa2f5f",
-=======
-      "x-ms-request-id" : "adaccca6-f01e-00ef-53e6-643b08000000",
-      "Body" : "﻿<?xml version=\"1.0\" encoding=\"utf-8\"?><EnumerationResults ServiceEndpoint=\"https://azstoragesdkaccount.blob.core.windows.net/\"><Prefix>jtclistblobshierdelim</Prefix><Containers><Container><Name>jtclistblobshierdelim006205e9841106b4954310bf</Name><Properties><Last-Modified>Fri, 06 Sep 2019 19:07:45 GMT</Last-Modified><Etag>\"0x8D732FD8077CB2B\"</Etag><LeaseStatus>unlocked</LeaseStatus><LeaseState>available</LeaseState><DefaultEncryptionScope>$account-encryption-key</DefaultEncryptionScope><DenyEncryptionScopeOverride>false</DenyEncryptionScopeOverride><HasImmutabilityPolicy>false</HasImmutabilityPolicy><HasLegalHold>false</HasLegalHold></Properties></Container></Containers><NextMarker /></EnumerationResults>",
-      "Date" : "Fri, 06 Sep 2019 19:07:46 GMT",
-      "x-ms-client-request-id" : "98092e4c-f7c1-4149-a8e3-fbac74128486",
->>>>>>> a55d5dd9
+      "x-ms-request-id" : "0780672e-801e-001f-7749-673bbb000000",
+      "Body" : "﻿<?xml version=\"1.0\" encoding=\"utf-8\"?><EnumerationResults ServiceEndpoint=\"https://jaschrepragrs.blob.core.windows.net/\"><Prefix>jtclistblobshierdelim</Prefix><Containers><Container><Name>jtclistblobshierdelim03805988ad9e71b5f04c3ba8</Name><Properties><Last-Modified>Mon, 09 Sep 2019 20:02:40 GMT</Last-Modified><Etag>\"0x8D73560AB5EF5A4\"</Etag><LeaseStatus>unlocked</LeaseStatus><LeaseState>available</LeaseState><DefaultEncryptionScope>$account-encryption-key</DefaultEncryptionScope><DenyEncryptionScopeOverride>false</DenyEncryptionScopeOverride><HasImmutabilityPolicy>false</HasImmutabilityPolicy><HasLegalHold>false</HasLegalHold></Properties></Container></Containers><NextMarker /></EnumerationResults>",
+      "Date" : "Mon, 09 Sep 2019 20:02:41 GMT",
+      "x-ms-client-request-id" : "1b28bcef-fa8e-4c05-9bb4-93415a7c0cdb",
       "Content-Type" : "application/xml"
     },
     "Exception" : null
   }, {
     "Method" : "DELETE",
-<<<<<<< HEAD
-    "Uri" : "https://jaschrepragrs.blob.core.windows.net/jtclistblobshierdelim0079894beb30b6662245048c?restype=container",
-    "Headers" : {
-      "x-ms-version" : "2019-02-02",
-      "User-Agent" : "azsdk-java-azure-storage-blob/12.0.0-preview.3 1.8.0_221; Windows 10 10.0",
-      "x-ms-client-request-id" : "6906895f-f9d6-40e4-9ce8-387c69bcb77d"
-=======
-    "Uri" : "https://azstoragesdkaccount.blob.core.windows.net/jtclistblobshierdelim006205e9841106b4954310bf?restype=container",
-    "Headers" : {
-      "x-ms-version" : "2019-02-02",
-      "User-Agent" : "azsdk-java-azure-storage-blob/12.0.0-preview.3 1.8.0_212; Windows 10 10.0",
-      "x-ms-client-request-id" : "ccbff0a3-48a4-4b1b-af72-7aedf7464ad6"
->>>>>>> a55d5dd9
+    "Uri" : "https://jaschrepragrs.blob.core.windows.net/jtclistblobshierdelim03805988ad9e71b5f04c3ba8?restype=container",
+    "Headers" : {
+      "x-ms-version" : "2019-02-02",
+      "User-Agent" : "azsdk-java-azure-storage-blob/12.0.0-preview.3 1.8.0_221; Windows 10 10.0",
+      "x-ms-client-request-id" : "43db7873-bec3-4891-b04e-cd4feee84019"
     },
     "Response" : {
       "x-ms-version" : "2019-02-02",
@@ -427,21 +230,11 @@
       "retry-after" : "0",
       "Content-Length" : "0",
       "StatusCode" : "202",
-<<<<<<< HEAD
-      "x-ms-request-id" : "20492d7b-901e-000b-6d3b-64f8df000000",
-      "Date" : "Thu, 05 Sep 2019 22:48:11 GMT",
-      "x-ms-client-request-id" : "6906895f-f9d6-40e4-9ce8-387c69bcb77d"
+      "x-ms-request-id" : "07806744-801e-001f-0b49-673bbb000000",
+      "Date" : "Mon, 09 Sep 2019 20:02:41 GMT",
+      "x-ms-client-request-id" : "43db7873-bec3-4891-b04e-cd4feee84019"
     },
     "Exception" : null
   } ],
-  "variables" : [ "jtclistblobshierdelim0079894beb30b6662245048c" ]
-=======
-      "x-ms-request-id" : "adacccb4-f01e-00ef-60e6-643b08000000",
-      "Date" : "Fri, 06 Sep 2019 19:07:46 GMT",
-      "x-ms-client-request-id" : "ccbff0a3-48a4-4b1b-af72-7aedf7464ad6"
-    },
-    "Exception" : null
-  } ],
-  "variables" : [ "jtclistblobshierdelim006205e9841106b4954310bf" ]
->>>>>>> a55d5dd9
+  "variables" : [ "jtclistblobshierdelim03805988ad9e71b5f04c3ba8" ]
 }