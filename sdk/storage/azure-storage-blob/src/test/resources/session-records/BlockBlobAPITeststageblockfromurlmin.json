--- conflicted
+++ resolved
@@ -1,146 +1,79 @@
 {
   "networkCallRecords" : [ {
     "Method" : "PUT",
-<<<<<<< HEAD
-    "Uri" : "https://jaschrepragrs.blob.core.windows.net/jtcstageblockfromurlmin023322665c3f6710ad4a159?restype=container",
+    "Uri" : "https://jaschrepragrs.blob.core.windows.net/jtcstageblockfromurlmin014334d03e9ce20ea843b08?restype=container",
     "Headers" : {
       "x-ms-version" : "2019-02-02",
       "User-Agent" : "azsdk-java-azure-storage-blob/12.0.0-preview.3 1.8.0_221; Windows 10 10.0",
-      "x-ms-client-request-id" : "e0c8d689-bf66-4fe2-b203-1cfb5c49c109"
-=======
-    "Uri" : "https://azstoragesdkaccount.blob.core.windows.net/jtcstageblockfromurlmin02319811a71db51daa40489?restype=container",
-    "Headers" : {
-      "x-ms-version" : "2019-02-02",
-      "User-Agent" : "azsdk-java-azure-storage-blob/12.0.0-preview.3 1.8.0_212; Windows 10 10.0",
-      "x-ms-client-request-id" : "75e8fffa-4d8c-4b08-a067-225b590a60cb"
->>>>>>> a55d5dd9
+      "x-ms-client-request-id" : "473abb70-aed9-474c-8e9b-12b9d3708667"
     },
     "Response" : {
       "x-ms-version" : "2019-02-02",
       "Server" : "Windows-Azure-Blob/1.0 Microsoft-HTTPAPI/2.0",
-<<<<<<< HEAD
-      "ETag" : "\"0x8D732527D9742E2\"",
-      "Last-Modified" : "Thu, 05 Sep 2019 22:43:37 GMT",
+      "ETag" : "\"0x8D73561B77B1378\"",
+      "Last-Modified" : "Mon, 09 Sep 2019 20:10:10 GMT",
       "retry-after" : "0",
       "Content-Length" : "0",
       "StatusCode" : "201",
-      "x-ms-request-id" : "dacab323-b01e-001c-433b-6438bc000000",
-      "Date" : "Thu, 05 Sep 2019 22:43:36 GMT",
-      "x-ms-client-request-id" : "e0c8d689-bf66-4fe2-b203-1cfb5c49c109"
-=======
-      "ETag" : "\"0x8D732FCE89CBC99\"",
-      "Last-Modified" : "Fri, 06 Sep 2019 19:03:31 GMT",
-      "retry-after" : "0",
-      "Content-Length" : "0",
-      "StatusCode" : "201",
-      "x-ms-request-id" : "412a027b-c01e-00c5-4fe5-644e4d000000",
-      "Date" : "Fri, 06 Sep 2019 19:03:30 GMT",
-      "x-ms-client-request-id" : "75e8fffa-4d8c-4b08-a067-225b590a60cb"
->>>>>>> a55d5dd9
+      "x-ms-request-id" : "755bafa3-601e-0051-184a-67fe5e000000",
+      "Date" : "Mon, 09 Sep 2019 20:10:10 GMT",
+      "x-ms-client-request-id" : "473abb70-aed9-474c-8e9b-12b9d3708667"
     },
     "Exception" : null
   }, {
     "Method" : "PUT",
-<<<<<<< HEAD
-    "Uri" : "https://jaschrepragrs.blob.core.windows.net/jtcstageblockfromurlmin023322665c3f6710ad4a159/javablobstageblockfromurlmin1385069e79fd11e4fb44",
+    "Uri" : "https://jaschrepragrs.blob.core.windows.net/jtcstageblockfromurlmin014334d03e9ce20ea843b08/javablobstageblockfromurlmin178247d39e6e7dcdd44b",
     "Headers" : {
       "x-ms-version" : "2019-02-02",
       "User-Agent" : "azsdk-java-azure-storage-blob/12.0.0-preview.3 1.8.0_221; Windows 10 10.0",
-      "x-ms-client-request-id" : "b477aec9-5c89-478c-beef-1065c08da002",
-=======
-    "Uri" : "https://azstoragesdkaccount.blob.core.windows.net/jtcstageblockfromurlmin02319811a71db51daa40489/javablobstageblockfromurlmin1304578445e398b9624c",
-    "Headers" : {
-      "x-ms-version" : "2019-02-02",
-      "User-Agent" : "azsdk-java-azure-storage-blob/12.0.0-preview.3 1.8.0_212; Windows 10 10.0",
-      "x-ms-client-request-id" : "51eb90cb-7f0d-4845-aa51-162f7d080a5e",
->>>>>>> a55d5dd9
+      "x-ms-client-request-id" : "05467a9d-745c-4fde-b48e-9bbbc2729ec8",
       "Content-Type" : "application/octet-stream"
     },
     "Response" : {
       "x-ms-version" : "2019-02-02",
       "Server" : "Windows-Azure-Blob/1.0 Microsoft-HTTPAPI/2.0",
       "x-ms-content-crc64" : "6RYQPwaVsyQ=",
-<<<<<<< HEAD
-      "Last-Modified" : "Thu, 05 Sep 2019 22:43:37 GMT",
+      "Last-Modified" : "Mon, 09 Sep 2019 20:10:10 GMT",
       "retry-after" : "0",
       "StatusCode" : "201",
       "x-ms-request-server-encrypted" : "true",
-      "Date" : "Thu, 05 Sep 2019 22:43:36 GMT",
+      "Date" : "Mon, 09 Sep 2019 20:10:10 GMT",
       "Content-MD5" : "wh+Wm18D0z1D4E+PE252gg==",
-      "ETag" : "\"0x8D732527DA4150C\"",
+      "ETag" : "\"0x8D73561B78818D2\"",
       "Content-Length" : "0",
-      "x-ms-request-id" : "dacab32b-b01e-001c-483b-6438bc000000",
-      "x-ms-client-request-id" : "b477aec9-5c89-478c-beef-1065c08da002"
-=======
-      "Last-Modified" : "Fri, 06 Sep 2019 19:03:31 GMT",
-      "retry-after" : "0",
-      "StatusCode" : "201",
-      "x-ms-request-server-encrypted" : "true",
-      "Date" : "Fri, 06 Sep 2019 19:03:30 GMT",
-      "Content-MD5" : "wh+Wm18D0z1D4E+PE252gg==",
-      "ETag" : "\"0x8D732FCE8A305A4\"",
-      "Content-Length" : "0",
-      "x-ms-request-id" : "412a028e-c01e-00c5-61e5-644e4d000000",
-      "x-ms-client-request-id" : "51eb90cb-7f0d-4845-aa51-162f7d080a5e"
->>>>>>> a55d5dd9
+      "x-ms-request-id" : "755bafb8-601e-0051-2c4a-67fe5e000000",
+      "x-ms-client-request-id" : "05467a9d-745c-4fde-b48e-9bbbc2729ec8"
     },
     "Exception" : null
   }, {
     "Method" : "PUT",
-<<<<<<< HEAD
-    "Uri" : "https://jaschrepragrs.blob.core.windows.net/jtcstageblockfromurlmin023322665c3f6710ad4a159?restype=container&comp=acl",
+    "Uri" : "https://jaschrepragrs.blob.core.windows.net/jtcstageblockfromurlmin014334d03e9ce20ea843b08?restype=container&comp=acl",
     "Headers" : {
       "x-ms-version" : "2019-02-02",
       "User-Agent" : "azsdk-java-azure-storage-blob/12.0.0-preview.3 1.8.0_221; Windows 10 10.0",
-      "x-ms-client-request-id" : "688fd3d9-dfa3-4863-a3b4-f22aeca54f89",
-=======
-    "Uri" : "https://azstoragesdkaccount.blob.core.windows.net/jtcstageblockfromurlmin02319811a71db51daa40489?restype=container&comp=acl",
-    "Headers" : {
-      "x-ms-version" : "2019-02-02",
-      "User-Agent" : "azsdk-java-azure-storage-blob/12.0.0-preview.3 1.8.0_212; Windows 10 10.0",
-      "x-ms-client-request-id" : "b182bced-872c-459b-b1e6-1109ae839149",
->>>>>>> a55d5dd9
+      "x-ms-client-request-id" : "f7f6c81f-8839-4a25-bfcc-1d26d3a4d93a",
       "Content-Type" : "application/xml; charset=utf-8"
     },
     "Response" : {
       "x-ms-version" : "2019-02-02",
       "Server" : "Windows-Azure-Blob/1.0 Microsoft-HTTPAPI/2.0",
-<<<<<<< HEAD
-      "ETag" : "\"0x8D732527DB0906C\"",
-      "Last-Modified" : "Thu, 05 Sep 2019 22:43:37 GMT",
+      "ETag" : "\"0x8D73561B794B1ED\"",
+      "Last-Modified" : "Mon, 09 Sep 2019 20:10:10 GMT",
       "retry-after" : "0",
       "Content-Length" : "0",
       "StatusCode" : "200",
-      "x-ms-request-id" : "dacab336-b01e-001c-533b-6438bc000000",
-      "Date" : "Thu, 05 Sep 2019 22:43:36 GMT",
-      "x-ms-client-request-id" : "688fd3d9-dfa3-4863-a3b4-f22aeca54f89"
-=======
-      "ETag" : "\"0x8D732FCE8A861D9\"",
-      "Last-Modified" : "Fri, 06 Sep 2019 19:03:31 GMT",
-      "retry-after" : "0",
-      "Content-Length" : "0",
-      "StatusCode" : "200",
-      "x-ms-request-id" : "412a029d-c01e-00c5-6fe5-644e4d000000",
-      "Date" : "Fri, 06 Sep 2019 19:03:30 GMT",
-      "x-ms-client-request-id" : "b182bced-872c-459b-b1e6-1109ae839149"
->>>>>>> a55d5dd9
+      "x-ms-request-id" : "755bafbe-601e-0051-324a-67fe5e000000",
+      "Date" : "Mon, 09 Sep 2019 20:10:10 GMT",
+      "x-ms-client-request-id" : "f7f6c81f-8839-4a25-bfcc-1d26d3a4d93a"
     },
     "Exception" : null
   }, {
     "Method" : "PUT",
-<<<<<<< HEAD
-    "Uri" : "https://jaschrepragrs.blob.core.windows.net/jtcstageblockfromurlmin023322665c3f6710ad4a159/javablobstageblockfromurlmin360864f65d9bcf5be34d?blockid=ZDRmN2M3YjktODM5Ny00OGMyLTgzZWEtYjVjZTIwM2I1N2E5&comp=block",
+    "Uri" : "https://jaschrepragrs.blob.core.windows.net/jtcstageblockfromurlmin014334d03e9ce20ea843b08/javablobstageblockfromurlmin3502754d2c0c2f141c44?blockid=MGFiYTczMGMtNTg2OC00NGY1LTk0NDItNGNjZTZkMDk4OGEz&comp=block",
     "Headers" : {
       "x-ms-version" : "2019-02-02",
       "User-Agent" : "azsdk-java-azure-storage-blob/12.0.0-preview.3 1.8.0_221; Windows 10 10.0",
-      "x-ms-client-request-id" : "27948f9a-1b21-4f99-8691-91ee4986e5e5"
-=======
-    "Uri" : "https://azstoragesdkaccount.blob.core.windows.net/jtcstageblockfromurlmin02319811a71db51daa40489/javablobstageblockfromurlmin3134842fd160c25fad48?blockid=ODY0MzE5YmUtYzQyMy00ZWIwLTkzZGUtMmM0YmRjNDcxOGI3&comp=block",
-    "Headers" : {
-      "x-ms-version" : "2019-02-02",
-      "User-Agent" : "azsdk-java-azure-storage-blob/12.0.0-preview.3 1.8.0_212; Windows 10 10.0",
-      "x-ms-client-request-id" : "d668c56e-f1d2-4b75-8e0c-96f8c9645ce4"
->>>>>>> a55d5dd9
+      "x-ms-client-request-id" : "27ea947c-044f-4e93-a574-347efb63a181"
     },
     "Response" : {
       "x-ms-version" : "2019-02-02",
@@ -149,34 +82,19 @@
       "retry-after" : "0",
       "Content-Length" : "0",
       "StatusCode" : "201",
-<<<<<<< HEAD
-      "x-ms-request-id" : "dacab343-b01e-001c-603b-6438bc000000",
+      "x-ms-request-id" : "755bafc9-601e-0051-3b4a-67fe5e000000",
       "x-ms-request-server-encrypted" : "true",
-      "Date" : "Thu, 05 Sep 2019 22:43:36 GMT",
-      "x-ms-client-request-id" : "27948f9a-1b21-4f99-8691-91ee4986e5e5"
-=======
-      "x-ms-request-id" : "412a02aa-c01e-00c5-78e5-644e4d000000",
-      "x-ms-request-server-encrypted" : "true",
-      "Date" : "Fri, 06 Sep 2019 19:03:30 GMT",
-      "x-ms-client-request-id" : "d668c56e-f1d2-4b75-8e0c-96f8c9645ce4"
->>>>>>> a55d5dd9
+      "Date" : "Mon, 09 Sep 2019 20:10:10 GMT",
+      "x-ms-client-request-id" : "27ea947c-044f-4e93-a574-347efb63a181"
     },
     "Exception" : null
   }, {
     "Method" : "GET",
-<<<<<<< HEAD
     "Uri" : "https://jaschrepragrs.blob.core.windows.net?prefix=jtcstageblockfromurlmin&comp=list",
     "Headers" : {
       "x-ms-version" : "2019-02-02",
       "User-Agent" : "azsdk-java-azure-storage-blob/12.0.0-preview.3 1.8.0_221; Windows 10 10.0",
-      "x-ms-client-request-id" : "f9621a22-5435-40fe-a627-79c2e634d713"
-=======
-    "Uri" : "https://azstoragesdkaccount.blob.core.windows.net?prefix=jtcstageblockfromurlmin&comp=list",
-    "Headers" : {
-      "x-ms-version" : "2019-02-02",
-      "User-Agent" : "azsdk-java-azure-storage-blob/12.0.0-preview.3 1.8.0_212; Windows 10 10.0",
-      "x-ms-client-request-id" : "930f1af4-1e47-46b2-b357-de2bc7ae18c5"
->>>>>>> a55d5dd9
+      "x-ms-client-request-id" : "ce470a9c-f8f0-4dd0-b6f0-e350afa5fe48"
     },
     "Response" : {
       "Transfer-Encoding" : "chunked",
@@ -184,35 +102,20 @@
       "Server" : "Windows-Azure-Blob/1.0 Microsoft-HTTPAPI/2.0",
       "retry-after" : "0",
       "StatusCode" : "200",
-<<<<<<< HEAD
-      "x-ms-request-id" : "dacab353-b01e-001c-6e3b-6438bc000000",
-      "Body" : "﻿<?xml version=\"1.0\" encoding=\"utf-8\"?><EnumerationResults ServiceEndpoint=\"https://jaschrepragrs.blob.core.windows.net/\"><Prefix>jtcstageblockfromurlmin</Prefix><Containers><Container><Name>jtcstageblockfromurlmin023322665c3f6710ad4a159</Name><Properties><Last-Modified>Thu, 05 Sep 2019 22:43:37 GMT</Last-Modified><Etag>\"0x8D732527DB0906C\"</Etag><LeaseStatus>unlocked</LeaseStatus><LeaseState>available</LeaseState><PublicAccess>container</PublicAccess><DefaultEncryptionScope>$account-encryption-key</DefaultEncryptionScope><DenyEncryptionScopeOverride>false</DenyEncryptionScopeOverride><HasImmutabilityPolicy>false</HasImmutabilityPolicy><HasLegalHold>false</HasLegalHold></Properties></Container></Containers><NextMarker /></EnumerationResults>",
-      "Date" : "Thu, 05 Sep 2019 22:43:36 GMT",
-      "x-ms-client-request-id" : "f9621a22-5435-40fe-a627-79c2e634d713",
-=======
-      "x-ms-request-id" : "412a02ba-c01e-00c5-06e5-644e4d000000",
-      "Body" : "﻿<?xml version=\"1.0\" encoding=\"utf-8\"?><EnumerationResults ServiceEndpoint=\"https://azstoragesdkaccount.blob.core.windows.net/\"><Prefix>jtcstageblockfromurlmin</Prefix><Containers><Container><Name>jtcstageblockfromurlmin02319811a71db51daa40489</Name><Properties><Last-Modified>Fri, 06 Sep 2019 19:03:31 GMT</Last-Modified><Etag>\"0x8D732FCE8A861D9\"</Etag><LeaseStatus>unlocked</LeaseStatus><LeaseState>available</LeaseState><PublicAccess>container</PublicAccess><DefaultEncryptionScope>$account-encryption-key</DefaultEncryptionScope><DenyEncryptionScopeOverride>false</DenyEncryptionScopeOverride><HasImmutabilityPolicy>false</HasImmutabilityPolicy><HasLegalHold>false</HasLegalHold></Properties></Container></Containers><NextMarker /></EnumerationResults>",
-      "Date" : "Fri, 06 Sep 2019 19:03:30 GMT",
-      "x-ms-client-request-id" : "930f1af4-1e47-46b2-b357-de2bc7ae18c5",
->>>>>>> a55d5dd9
+      "x-ms-request-id" : "755bafdc-601e-0051-4e4a-67fe5e000000",
+      "Body" : "﻿<?xml version=\"1.0\" encoding=\"utf-8\"?><EnumerationResults ServiceEndpoint=\"https://jaschrepragrs.blob.core.windows.net/\"><Prefix>jtcstageblockfromurlmin</Prefix><Containers><Container><Name>jtcstageblockfromurlmin014334d03e9ce20ea843b08</Name><Properties><Last-Modified>Mon, 09 Sep 2019 20:10:10 GMT</Last-Modified><Etag>\"0x8D73561B794B1ED\"</Etag><LeaseStatus>unlocked</LeaseStatus><LeaseState>available</LeaseState><PublicAccess>container</PublicAccess><DefaultEncryptionScope>$account-encryption-key</DefaultEncryptionScope><DenyEncryptionScopeOverride>false</DenyEncryptionScopeOverride><HasImmutabilityPolicy>false</HasImmutabilityPolicy><HasLegalHold>false</HasLegalHold></Properties></Container></Containers><NextMarker /></EnumerationResults>",
+      "Date" : "Mon, 09 Sep 2019 20:10:10 GMT",
+      "x-ms-client-request-id" : "ce470a9c-f8f0-4dd0-b6f0-e350afa5fe48",
       "Content-Type" : "application/xml"
     },
     "Exception" : null
   }, {
     "Method" : "DELETE",
-<<<<<<< HEAD
-    "Uri" : "https://jaschrepragrs.blob.core.windows.net/jtcstageblockfromurlmin023322665c3f6710ad4a159?restype=container",
+    "Uri" : "https://jaschrepragrs.blob.core.windows.net/jtcstageblockfromurlmin014334d03e9ce20ea843b08?restype=container",
     "Headers" : {
       "x-ms-version" : "2019-02-02",
       "User-Agent" : "azsdk-java-azure-storage-blob/12.0.0-preview.3 1.8.0_221; Windows 10 10.0",
-      "x-ms-client-request-id" : "c49a28fa-3ced-4ac8-877b-7909b4129995"
-=======
-    "Uri" : "https://azstoragesdkaccount.blob.core.windows.net/jtcstageblockfromurlmin02319811a71db51daa40489?restype=container",
-    "Headers" : {
-      "x-ms-version" : "2019-02-02",
-      "User-Agent" : "azsdk-java-azure-storage-blob/12.0.0-preview.3 1.8.0_212; Windows 10 10.0",
-      "x-ms-client-request-id" : "655b185b-159e-47e9-90be-c2e70d02c677"
->>>>>>> a55d5dd9
+      "x-ms-client-request-id" : "5183eeb1-88b7-490c-b8a7-8ddeb96a65f7"
     },
     "Response" : {
       "x-ms-version" : "2019-02-02",
@@ -220,21 +123,11 @@
       "retry-after" : "0",
       "Content-Length" : "0",
       "StatusCode" : "202",
-<<<<<<< HEAD
-      "x-ms-request-id" : "dacab35f-b01e-001c-7a3b-6438bc000000",
-      "Date" : "Thu, 05 Sep 2019 22:43:37 GMT",
-      "x-ms-client-request-id" : "c49a28fa-3ced-4ac8-877b-7909b4129995"
+      "x-ms-request-id" : "755bafee-601e-0051-5d4a-67fe5e000000",
+      "Date" : "Mon, 09 Sep 2019 20:10:10 GMT",
+      "x-ms-client-request-id" : "5183eeb1-88b7-490c-b8a7-8ddeb96a65f7"
     },
     "Exception" : null
   } ],
-  "variables" : [ "jtcstageblockfromurlmin023322665c3f6710ad4a159", "javablobstageblockfromurlmin1385069e79fd11e4fb44", "javablobstageblockfromurlmin24740805a5eaea854f44", "javablobstageblockfromurlmin360864f65d9bcf5be34d", "d4f7c7b9-8397-48c2-83ea-b5ce203b57a9" ]
-=======
-      "x-ms-request-id" : "412a02d2-c01e-00c5-19e5-644e4d000000",
-      "Date" : "Fri, 06 Sep 2019 19:03:30 GMT",
-      "x-ms-client-request-id" : "655b185b-159e-47e9-90be-c2e70d02c677"
-    },
-    "Exception" : null
-  } ],
-  "variables" : [ "jtcstageblockfromurlmin02319811a71db51daa40489", "javablobstageblockfromurlmin1304578445e398b9624c", "javablobstageblockfromurlmin2169563f84c7d5d03e43", "javablobstageblockfromurlmin3134842fd160c25fad48", "864319be-c423-4eb0-93de-2c4bdc4718b7" ]
->>>>>>> a55d5dd9
+  "variables" : [ "jtcstageblockfromurlmin014334d03e9ce20ea843b08", "javablobstageblockfromurlmin178247d39e6e7dcdd44b", "javablobstageblockfromurlmin201511140062ffa32147", "javablobstageblockfromurlmin3502754d2c0c2f141c44", "0aba730c-5868-44f5-9442-4cce6d0988a3" ]
 }