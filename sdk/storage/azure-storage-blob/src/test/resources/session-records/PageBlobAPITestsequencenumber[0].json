--- conflicted
+++ resolved
@@ -1,143 +1,76 @@
 {
   "networkCallRecords" : [ {
     "Method" : "PUT",
-<<<<<<< HEAD
-    "Uri" : "https://jaschrepragrs.blob.core.windows.net/jtcsequencenumber0pageblobapitestsequencenumber596277723898?restype=container",
+    "Uri" : "https://jaschrepragrs.blob.core.windows.net/jtcsequencenumber0pageblobapitestsequencenumberbfd16434e44a?restype=container",
     "Headers" : {
       "x-ms-version" : "2019-02-02",
       "User-Agent" : "azsdk-java-azure-storage-blob/12.0.0-preview.3 1.8.0_221; Windows 10 10.0",
-      "x-ms-client-request-id" : "4b7998d6-45a5-41eb-b051-a90085f56e98"
-=======
-    "Uri" : "https://azstoragesdkaccount.blob.core.windows.net/jtcsequencenumber0pageblobapitestsequencenumber82b88158376d?restype=container",
-    "Headers" : {
-      "x-ms-version" : "2019-02-02",
-      "User-Agent" : "azsdk-java-azure-storage-blob/12.0.0-preview.3 1.8.0_212; Windows 10 10.0",
-      "x-ms-client-request-id" : "127addb5-ab3a-4727-a791-b5d490e01b4e"
->>>>>>> a55d5dd9
+      "x-ms-client-request-id" : "02bdeaaf-df86-4f2c-8204-98f932f4c8f5"
     },
     "Response" : {
       "x-ms-version" : "2019-02-02",
       "Server" : "Windows-Azure-Blob/1.0 Microsoft-HTTPAPI/2.0",
-<<<<<<< HEAD
-      "ETag" : "\"0x8D732526994645C\"",
-      "Last-Modified" : "Thu, 05 Sep 2019 22:43:03 GMT",
+      "ETag" : "\"0x8D73561A38E53A5\"",
+      "Last-Modified" : "Mon, 09 Sep 2019 20:09:36 GMT",
       "retry-after" : "0",
       "Content-Length" : "0",
       "StatusCode" : "201",
-      "x-ms-request-id" : "e0dd79b2-e01e-0026-0a3b-647b1f000000",
-      "Date" : "Thu, 05 Sep 2019 22:43:02 GMT",
-      "x-ms-client-request-id" : "4b7998d6-45a5-41eb-b051-a90085f56e98"
-=======
-      "ETag" : "\"0x8D732FDCEBA0286\"",
-      "Last-Modified" : "Fri, 06 Sep 2019 19:09:57 GMT",
-      "retry-after" : "0",
-      "Content-Length" : "0",
-      "StatusCode" : "201",
-      "x-ms-request-id" : "8f76269c-401e-003a-23e6-6473d5000000",
-      "Date" : "Fri, 06 Sep 2019 19:09:56 GMT",
-      "x-ms-client-request-id" : "127addb5-ab3a-4727-a791-b5d490e01b4e"
->>>>>>> a55d5dd9
+      "x-ms-request-id" : "9ebd4255-501e-003f-084a-675777000000",
+      "Date" : "Mon, 09 Sep 2019 20:09:36 GMT",
+      "x-ms-client-request-id" : "02bdeaaf-df86-4f2c-8204-98f932f4c8f5"
     },
     "Exception" : null
   }, {
     "Method" : "PUT",
-<<<<<<< HEAD
-    "Uri" : "https://jaschrepragrs.blob.core.windows.net/jtcsequencenumber0pageblobapitestsequencenumber596277723898/javablobsequencenumber1pageblobapitestsequencenumber596131989",
+    "Uri" : "https://jaschrepragrs.blob.core.windows.net/jtcsequencenumber0pageblobapitestsequencenumberbfd16434e44a/javablobsequencenumber1pageblobapitestsequencenumberbfd282586",
     "Headers" : {
       "x-ms-version" : "2019-02-02",
       "User-Agent" : "azsdk-java-azure-storage-blob/12.0.0-preview.3 1.8.0_221; Windows 10 10.0",
-      "x-ms-client-request-id" : "f309ccbe-b1b2-4efc-b6a7-889440ca5aa9"
-=======
-    "Uri" : "https://azstoragesdkaccount.blob.core.windows.net/jtcsequencenumber0pageblobapitestsequencenumber82b88158376d/javablobsequencenumber1pageblobapitestsequencenumber82b517414",
-    "Headers" : {
-      "x-ms-version" : "2019-02-02",
-      "User-Agent" : "azsdk-java-azure-storage-blob/12.0.0-preview.3 1.8.0_212; Windows 10 10.0",
-      "x-ms-client-request-id" : "0ba2ef7c-3d9e-40bc-af0a-46dc5dd828a8"
->>>>>>> a55d5dd9
+      "x-ms-client-request-id" : "57c4ee31-4d98-4fcb-bfd0-103814d77057"
     },
     "Response" : {
       "x-ms-version" : "2019-02-02",
       "Server" : "Windows-Azure-Blob/1.0 Microsoft-HTTPAPI/2.0",
-<<<<<<< HEAD
-      "ETag" : "\"0x8D7325269A0C7FE\"",
-      "Last-Modified" : "Thu, 05 Sep 2019 22:43:03 GMT",
+      "ETag" : "\"0x8D73561A39AF0C5\"",
+      "Last-Modified" : "Mon, 09 Sep 2019 20:09:36 GMT",
       "retry-after" : "0",
       "Content-Length" : "0",
       "StatusCode" : "201",
-      "x-ms-request-id" : "e0dd79c2-e01e-0026-183b-647b1f000000",
+      "x-ms-request-id" : "9ebd4274-501e-003f-254a-675777000000",
       "x-ms-request-server-encrypted" : "true",
-      "Date" : "Thu, 05 Sep 2019 22:43:02 GMT",
-      "x-ms-client-request-id" : "f309ccbe-b1b2-4efc-b6a7-889440ca5aa9"
-=======
-      "ETag" : "\"0x8D732FDCEC035DA\"",
-      "Last-Modified" : "Fri, 06 Sep 2019 19:09:57 GMT",
-      "retry-after" : "0",
-      "Content-Length" : "0",
-      "StatusCode" : "201",
-      "x-ms-request-id" : "8f7626b0-401e-003a-31e6-6473d5000000",
-      "x-ms-request-server-encrypted" : "true",
-      "Date" : "Fri, 06 Sep 2019 19:09:56 GMT",
-      "x-ms-client-request-id" : "0ba2ef7c-3d9e-40bc-af0a-46dc5dd828a8"
->>>>>>> a55d5dd9
+      "Date" : "Mon, 09 Sep 2019 20:09:36 GMT",
+      "x-ms-client-request-id" : "57c4ee31-4d98-4fcb-bfd0-103814d77057"
     },
     "Exception" : null
   }, {
     "Method" : "PUT",
-<<<<<<< HEAD
-    "Uri" : "https://jaschrepragrs.blob.core.windows.net/jtcsequencenumber0pageblobapitestsequencenumber596277723898/javablobsequencenumber1pageblobapitestsequencenumber596131989?comp=properties",
+    "Uri" : "https://jaschrepragrs.blob.core.windows.net/jtcsequencenumber0pageblobapitestsequencenumberbfd16434e44a/javablobsequencenumber1pageblobapitestsequencenumberbfd282586?comp=properties",
     "Headers" : {
       "x-ms-version" : "2019-02-02",
       "User-Agent" : "azsdk-java-azure-storage-blob/12.0.0-preview.3 1.8.0_221; Windows 10 10.0",
-      "x-ms-client-request-id" : "2beae37b-b862-4130-9b18-370673a2144f"
-=======
-    "Uri" : "https://azstoragesdkaccount.blob.core.windows.net/jtcsequencenumber0pageblobapitestsequencenumber82b88158376d/javablobsequencenumber1pageblobapitestsequencenumber82b517414?comp=properties",
-    "Headers" : {
-      "x-ms-version" : "2019-02-02",
-      "User-Agent" : "azsdk-java-azure-storage-blob/12.0.0-preview.3 1.8.0_212; Windows 10 10.0",
-      "x-ms-client-request-id" : "ffcddd47-4ad1-48b0-8f9f-8ce9b5b13d2e"
->>>>>>> a55d5dd9
+      "x-ms-client-request-id" : "6727a06a-ff88-4135-933b-bb8b2a9ff5ad"
     },
     "Response" : {
       "x-ms-version" : "2019-02-02",
       "Server" : "Windows-Azure-Blob/1.0 Microsoft-HTTPAPI/2.0",
-<<<<<<< HEAD
-      "ETag" : "\"0x8D7325269B3B73A\"",
+      "ETag" : "\"0x8D73561A3A7EB7D\"",
       "x-ms-blob-sequence-number" : "5",
-      "Last-Modified" : "Thu, 05 Sep 2019 22:43:03 GMT",
+      "Last-Modified" : "Mon, 09 Sep 2019 20:09:37 GMT",
       "retry-after" : "0",
       "Content-Length" : "0",
       "StatusCode" : "200",
-      "x-ms-request-id" : "e0dd79d8-e01e-0026-2b3b-647b1f000000",
-      "Date" : "Thu, 05 Sep 2019 22:43:02 GMT",
-      "x-ms-client-request-id" : "2beae37b-b862-4130-9b18-370673a2144f"
-=======
-      "ETag" : "\"0x8D732FDCEC651C8\"",
-      "x-ms-blob-sequence-number" : "5",
-      "Last-Modified" : "Fri, 06 Sep 2019 19:09:57 GMT",
-      "retry-after" : "0",
-      "Content-Length" : "0",
-      "StatusCode" : "200",
-      "x-ms-request-id" : "8f7626bd-401e-003a-3ce6-6473d5000000",
-      "Date" : "Fri, 06 Sep 2019 19:09:56 GMT",
-      "x-ms-client-request-id" : "ffcddd47-4ad1-48b0-8f9f-8ce9b5b13d2e"
->>>>>>> a55d5dd9
+      "x-ms-request-id" : "9ebd427f-501e-003f-304a-675777000000",
+      "Date" : "Mon, 09 Sep 2019 20:09:36 GMT",
+      "x-ms-client-request-id" : "6727a06a-ff88-4135-933b-bb8b2a9ff5ad"
     },
     "Exception" : null
   }, {
     "Method" : "HEAD",
-<<<<<<< HEAD
-    "Uri" : "https://jaschrepragrs.blob.core.windows.net/jtcsequencenumber0pageblobapitestsequencenumber596277723898/javablobsequencenumber1pageblobapitestsequencenumber596131989",
+    "Uri" : "https://jaschrepragrs.blob.core.windows.net/jtcsequencenumber0pageblobapitestsequencenumberbfd16434e44a/javablobsequencenumber1pageblobapitestsequencenumberbfd282586",
     "Headers" : {
       "x-ms-version" : "2019-02-02",
       "User-Agent" : "azsdk-java-azure-storage-blob/12.0.0-preview.3 1.8.0_221; Windows 10 10.0",
-      "x-ms-client-request-id" : "27b758f5-d53f-4f33-bd7b-d4455c22bf1f"
-=======
-    "Uri" : "https://azstoragesdkaccount.blob.core.windows.net/jtcsequencenumber0pageblobapitestsequencenumber82b88158376d/javablobsequencenumber1pageblobapitestsequencenumber82b517414",
-    "Headers" : {
-      "x-ms-version" : "2019-02-02",
-      "User-Agent" : "azsdk-java-azure-storage-blob/12.0.0-preview.3 1.8.0_212; Windows 10 10.0",
-      "x-ms-client-request-id" : "7e1b5a3d-c831-4524-8b48-7d715a89b0c6"
->>>>>>> a55d5dd9
+      "x-ms-client-request-id" : "f0619ce6-b45d-477f-9438-2ca8c760a816"
     },
     "Response" : {
       "x-ms-version" : "2019-02-02",
@@ -146,53 +79,30 @@
       "x-ms-tag-count" : "0",
       "x-ms-lease-state" : "available",
       "x-ms-blob-sequence-number" : "5",
-<<<<<<< HEAD
-      "Last-Modified" : "Thu, 05 Sep 2019 22:43:03 GMT",
+      "Last-Modified" : "Mon, 09 Sep 2019 20:09:37 GMT",
       "retry-after" : "0",
       "StatusCode" : "200",
-      "Date" : "Thu, 05 Sep 2019 22:43:03 GMT",
-=======
-      "Last-Modified" : "Fri, 06 Sep 2019 19:09:57 GMT",
-      "retry-after" : "0",
-      "StatusCode" : "200",
-      "Date" : "Fri, 06 Sep 2019 19:09:56 GMT",
->>>>>>> a55d5dd9
+      "Date" : "Mon, 09 Sep 2019 20:09:36 GMT",
       "x-ms-blob-type" : "PageBlob",
       "Accept-Ranges" : "bytes",
       "x-ms-server-encrypted" : "true",
       "x-ms-access-tier-inferred" : "true",
       "x-ms-access-tier" : "Hot",
-<<<<<<< HEAD
-      "ETag" : "\"0x8D7325269B3B73A\"",
-      "x-ms-creation-time" : "Thu, 05 Sep 2019 22:43:03 GMT",
+      "ETag" : "\"0x8D73561A3A7EB7D\"",
+      "x-ms-creation-time" : "Mon, 09 Sep 2019 20:09:36 GMT",
       "Content-Length" : "512",
-      "x-ms-request-id" : "e0dd79e1-e01e-0026-333b-647b1f000000",
-      "x-ms-client-request-id" : "27b758f5-d53f-4f33-bd7b-d4455c22bf1f",
-=======
-      "ETag" : "\"0x8D732FDCEC651C8\"",
-      "x-ms-creation-time" : "Fri, 06 Sep 2019 19:09:57 GMT",
-      "Content-Length" : "512",
-      "x-ms-request-id" : "8f7626c5-401e-003a-44e6-6473d5000000",
-      "x-ms-client-request-id" : "7e1b5a3d-c831-4524-8b48-7d715a89b0c6",
->>>>>>> a55d5dd9
+      "x-ms-request-id" : "9ebd429a-501e-003f-474a-675777000000",
+      "x-ms-client-request-id" : "f0619ce6-b45d-477f-9438-2ca8c760a816",
       "Content-Type" : "application/octet-stream"
     },
     "Exception" : null
   }, {
     "Method" : "GET",
-<<<<<<< HEAD
     "Uri" : "https://jaschrepragrs.blob.core.windows.net?prefix=jtcsequencenumber&comp=list",
     "Headers" : {
       "x-ms-version" : "2019-02-02",
       "User-Agent" : "azsdk-java-azure-storage-blob/12.0.0-preview.3 1.8.0_221; Windows 10 10.0",
-      "x-ms-client-request-id" : "1a85df58-4fbf-4d2d-a88b-8ead2909120d"
-=======
-    "Uri" : "https://azstoragesdkaccount.blob.core.windows.net?prefix=jtcsequencenumber&comp=list",
-    "Headers" : {
-      "x-ms-version" : "2019-02-02",
-      "User-Agent" : "azsdk-java-azure-storage-blob/12.0.0-preview.3 1.8.0_212; Windows 10 10.0",
-      "x-ms-client-request-id" : "aeea316f-6c8c-4e47-abf3-46820451e8c6"
->>>>>>> a55d5dd9
+      "x-ms-client-request-id" : "d7227d6b-da20-414e-96fa-01b6fa3619cf"
     },
     "Response" : {
       "Transfer-Encoding" : "chunked",
@@ -200,35 +110,20 @@
       "Server" : "Windows-Azure-Blob/1.0 Microsoft-HTTPAPI/2.0",
       "retry-after" : "0",
       "StatusCode" : "200",
-<<<<<<< HEAD
-      "x-ms-request-id" : "e0dd79e8-e01e-0026-3a3b-647b1f000000",
-      "Body" : "﻿<?xml version=\"1.0\" encoding=\"utf-8\"?><EnumerationResults ServiceEndpoint=\"https://jaschrepragrs.blob.core.windows.net/\"><Prefix>jtcsequencenumber</Prefix><Containers><Container><Name>jtcsequencenumber0pageblobapitestsequencenumber596277723898</Name><Properties><Last-Modified>Thu, 05 Sep 2019 22:43:03 GMT</Last-Modified><Etag>\"0x8D732526994645C\"</Etag><LeaseStatus>unlocked</LeaseStatus><LeaseState>available</LeaseState><DefaultEncryptionScope>$account-encryption-key</DefaultEncryptionScope><DenyEncryptionScopeOverride>false</DenyEncryptionScopeOverride><HasImmutabilityPolicy>false</HasImmutabilityPolicy><HasLegalHold>false</HasLegalHold></Properties></Container></Containers><NextMarker /></EnumerationResults>",
-      "Date" : "Thu, 05 Sep 2019 22:43:03 GMT",
-      "x-ms-client-request-id" : "1a85df58-4fbf-4d2d-a88b-8ead2909120d",
-=======
-      "x-ms-request-id" : "8f7626ca-401e-003a-49e6-6473d5000000",
-      "Body" : "﻿<?xml version=\"1.0\" encoding=\"utf-8\"?><EnumerationResults ServiceEndpoint=\"https://azstoragesdkaccount.blob.core.windows.net/\"><Prefix>jtcsequencenumber</Prefix><Containers><Container><Name>jtcsequencenumber0pageblobapitestsequencenumber82b88158376d</Name><Properties><Last-Modified>Fri, 06 Sep 2019 19:09:57 GMT</Last-Modified><Etag>\"0x8D732FDCEBA0286\"</Etag><LeaseStatus>unlocked</LeaseStatus><LeaseState>available</LeaseState><DefaultEncryptionScope>$account-encryption-key</DefaultEncryptionScope><DenyEncryptionScopeOverride>false</DenyEncryptionScopeOverride><HasImmutabilityPolicy>false</HasImmutabilityPolicy><HasLegalHold>false</HasLegalHold></Properties></Container></Containers><NextMarker /></EnumerationResults>",
-      "Date" : "Fri, 06 Sep 2019 19:09:56 GMT",
-      "x-ms-client-request-id" : "aeea316f-6c8c-4e47-abf3-46820451e8c6",
->>>>>>> a55d5dd9
+      "x-ms-request-id" : "9ebd42af-501e-003f-594a-675777000000",
+      "Body" : "﻿<?xml version=\"1.0\" encoding=\"utf-8\"?><EnumerationResults ServiceEndpoint=\"https://jaschrepragrs.blob.core.windows.net/\"><Prefix>jtcsequencenumber</Prefix><Containers><Container><Name>jtcsequencenumber0pageblobapitestsequencenumberbfd16434e44a</Name><Properties><Last-Modified>Mon, 09 Sep 2019 20:09:36 GMT</Last-Modified><Etag>\"0x8D73561A38E53A5\"</Etag><LeaseStatus>unlocked</LeaseStatus><LeaseState>available</LeaseState><DefaultEncryptionScope>$account-encryption-key</DefaultEncryptionScope><DenyEncryptionScopeOverride>false</DenyEncryptionScopeOverride><HasImmutabilityPolicy>false</HasImmutabilityPolicy><HasLegalHold>false</HasLegalHold></Properties></Container></Containers><NextMarker /></EnumerationResults>",
+      "Date" : "Mon, 09 Sep 2019 20:09:36 GMT",
+      "x-ms-client-request-id" : "d7227d6b-da20-414e-96fa-01b6fa3619cf",
       "Content-Type" : "application/xml"
     },
     "Exception" : null
   }, {
     "Method" : "DELETE",
-<<<<<<< HEAD
-    "Uri" : "https://jaschrepragrs.blob.core.windows.net/jtcsequencenumber0pageblobapitestsequencenumber596277723898?restype=container",
+    "Uri" : "https://jaschrepragrs.blob.core.windows.net/jtcsequencenumber0pageblobapitestsequencenumberbfd16434e44a?restype=container",
     "Headers" : {
       "x-ms-version" : "2019-02-02",
       "User-Agent" : "azsdk-java-azure-storage-blob/12.0.0-preview.3 1.8.0_221; Windows 10 10.0",
-      "x-ms-client-request-id" : "71b8e7c0-7e01-42f5-8a11-d3670935a816"
-=======
-    "Uri" : "https://azstoragesdkaccount.blob.core.windows.net/jtcsequencenumber0pageblobapitestsequencenumber82b88158376d?restype=container",
-    "Headers" : {
-      "x-ms-version" : "2019-02-02",
-      "User-Agent" : "azsdk-java-azure-storage-blob/12.0.0-preview.3 1.8.0_212; Windows 10 10.0",
-      "x-ms-client-request-id" : "29248334-541a-4141-9d8e-db2f163909d9"
->>>>>>> a55d5dd9
+      "x-ms-client-request-id" : "7c1af8b7-325d-442c-82ea-9b5356a17770"
     },
     "Response" : {
       "x-ms-version" : "2019-02-02",
@@ -236,21 +131,11 @@
       "retry-after" : "0",
       "Content-Length" : "0",
       "StatusCode" : "202",
-<<<<<<< HEAD
-      "x-ms-request-id" : "e0dd79f4-e01e-0026-443b-647b1f000000",
-      "Date" : "Thu, 05 Sep 2019 22:43:03 GMT",
-      "x-ms-client-request-id" : "71b8e7c0-7e01-42f5-8a11-d3670935a816"
+      "x-ms-request-id" : "9ebd42be-501e-003f-684a-675777000000",
+      "Date" : "Mon, 09 Sep 2019 20:09:36 GMT",
+      "x-ms-client-request-id" : "7c1af8b7-325d-442c-82ea-9b5356a17770"
     },
     "Exception" : null
   } ],
-  "variables" : [ "jtcsequencenumber0pageblobapitestsequencenumber596277723898", "javablobsequencenumber1pageblobapitestsequencenumber596131989" ]
-=======
-      "x-ms-request-id" : "8f7626d0-401e-003a-4fe6-6473d5000000",
-      "Date" : "Fri, 06 Sep 2019 19:09:56 GMT",
-      "x-ms-client-request-id" : "29248334-541a-4141-9d8e-db2f163909d9"
-    },
-    "Exception" : null
-  } ],
-  "variables" : [ "jtcsequencenumber0pageblobapitestsequencenumber82b88158376d", "javablobsequencenumber1pageblobapitestsequencenumber82b517414" ]
->>>>>>> a55d5dd9
+  "variables" : [ "jtcsequencenumber0pageblobapitestsequencenumberbfd16434e44a", "javablobsequencenumber1pageblobapitestsequencenumberbfd282586" ]
 }