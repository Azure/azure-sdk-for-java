{
  "networkCallRecords" : [ {
    "Method" : "PUT",
<<<<<<< HEAD
    "Uri" : "https://jaschrepragrs.blob.core.windows.net/jtcbreaklease0containerapitestbreaklease74807114384af00?restype=container",
    "Headers" : {
      "x-ms-version" : "2019-02-02",
      "User-Agent" : "azsdk-java-azure-storage-blob/12.0.0-preview.3 1.8.0_221; Windows 10 10.0",
      "x-ms-client-request-id" : "e6e520d9-5e23-41f9-ac13-52ff5fb24ed9"
=======
    "Uri" : "https://azstoragesdkaccount.blob.core.windows.net/jtcbreaklease0containerapitestbreakleasef56921756a74c47?restype=container",
    "Headers" : {
      "x-ms-version" : "2019-02-02",
      "User-Agent" : "azsdk-java-azure-storage-blob/12.0.0-preview.3 1.8.0_212; Windows 10 10.0",
      "x-ms-client-request-id" : "5dcd5884-880e-4209-aa94-d0954d5177e9"
>>>>>>> a55d5dd9
    },
    "Response" : {
      "x-ms-version" : "2019-02-02",
      "Server" : "Windows-Azure-Blob/1.0 Microsoft-HTTPAPI/2.0",
<<<<<<< HEAD
      "ETag" : "\"0x8D732533515BFF2\"",
      "Last-Modified" : "Thu, 05 Sep 2019 22:48:45 GMT",
      "retry-after" : "0",
      "Content-Length" : "0",
      "StatusCode" : "201",
      "x-ms-request-id" : "827d1755-601e-001e-7e3c-643a46000000",
      "Date" : "Thu, 05 Sep 2019 22:48:44 GMT",
      "x-ms-client-request-id" : "e6e520d9-5e23-41f9-ac13-52ff5fb24ed9"
=======
      "ETag" : "\"0x8D732FD902FCB16\"",
      "Last-Modified" : "Fri, 06 Sep 2019 19:08:12 GMT",
      "retry-after" : "0",
      "Content-Length" : "0",
      "StatusCode" : "201",
      "x-ms-request-id" : "ec6555cb-001e-001f-0fe6-64eb66000000",
      "Date" : "Fri, 06 Sep 2019 19:08:11 GMT",
      "x-ms-client-request-id" : "5dcd5884-880e-4209-aa94-d0954d5177e9"
>>>>>>> a55d5dd9
    },
    "Exception" : null
  }, {
    "Method" : "PUT",
<<<<<<< HEAD
    "Uri" : "https://jaschrepragrs.blob.core.windows.net/jtcbreaklease0containerapitestbreaklease74807114384af00?comp=lease&restype=container",
    "Headers" : {
      "x-ms-version" : "2019-02-02",
      "User-Agent" : "azsdk-java-azure-storage-blob/12.0.0-preview.3 1.8.0_221; Windows 10 10.0",
      "x-ms-client-request-id" : "7cad2699-9316-438f-8c70-3341388ddf57"
=======
    "Uri" : "https://azstoragesdkaccount.blob.core.windows.net/jtcbreaklease0containerapitestbreakleasef56921756a74c47?comp=lease&restype=container",
    "Headers" : {
      "x-ms-version" : "2019-02-02",
      "User-Agent" : "azsdk-java-azure-storage-blob/12.0.0-preview.3 1.8.0_212; Windows 10 10.0",
      "x-ms-client-request-id" : "0867baac-d45a-4ea5-9d71-c87f39178b35"
>>>>>>> a55d5dd9
    },
    "Response" : {
      "x-ms-version" : "2019-02-02",
      "Server" : "Windows-Azure-Blob/1.0 Microsoft-HTTPAPI/2.0",
<<<<<<< HEAD
      "ETag" : "\"0x8D732533515BFF2\"",
      "x-ms-lease-id" : "dd6750f7-feaa-4c79-8674-2dfc1645f928",
      "Last-Modified" : "Thu, 05 Sep 2019 22:48:45 GMT",
      "retry-after" : "0",
      "Content-Length" : "0",
      "StatusCode" : "201",
      "x-ms-request-id" : "827d176d-601e-001e-133c-643a46000000",
      "Date" : "Thu, 05 Sep 2019 22:48:44 GMT",
      "x-ms-client-request-id" : "7cad2699-9316-438f-8c70-3341388ddf57"
=======
      "ETag" : "\"0x8D732FD902FCB16\"",
      "x-ms-lease-id" : "0c4ad377-8d75-42c5-b3a1-fe51c3f32637",
      "Last-Modified" : "Fri, 06 Sep 2019 19:08:12 GMT",
      "retry-after" : "0",
      "Content-Length" : "0",
      "StatusCode" : "201",
      "x-ms-request-id" : "ec6555e0-001e-001f-22e6-64eb66000000",
      "Date" : "Fri, 06 Sep 2019 19:08:11 GMT",
      "x-ms-client-request-id" : "0867baac-d45a-4ea5-9d71-c87f39178b35"
>>>>>>> a55d5dd9
    },
    "Exception" : null
  }, {
    "Method" : "PUT",
<<<<<<< HEAD
    "Uri" : "https://jaschrepragrs.blob.core.windows.net/jtcbreaklease0containerapitestbreaklease74807114384af00?comp=lease&restype=container",
    "Headers" : {
      "x-ms-version" : "2019-02-02",
      "User-Agent" : "azsdk-java-azure-storage-blob/12.0.0-preview.3 1.8.0_221; Windows 10 10.0",
      "x-ms-client-request-id" : "edaf9974-95a5-4b1b-8e5a-a7d44f7db159"
=======
    "Uri" : "https://azstoragesdkaccount.blob.core.windows.net/jtcbreaklease0containerapitestbreakleasef56921756a74c47?comp=lease&restype=container",
    "Headers" : {
      "x-ms-version" : "2019-02-02",
      "User-Agent" : "azsdk-java-azure-storage-blob/12.0.0-preview.3 1.8.0_212; Windows 10 10.0",
      "x-ms-client-request-id" : "2ce641ae-25ac-466f-9979-283902d00b61"
>>>>>>> a55d5dd9
    },
    "Response" : {
      "x-ms-version" : "2019-02-02",
      "Server" : "Windows-Azure-Blob/1.0 Microsoft-HTTPAPI/2.0",
<<<<<<< HEAD
      "ETag" : "\"0x8D732533515BFF2\"",
      "x-ms-lease-time" : "0",
      "Last-Modified" : "Thu, 05 Sep 2019 22:48:45 GMT",
      "retry-after" : "0",
      "Content-Length" : "0",
      "StatusCode" : "202",
      "x-ms-request-id" : "827d177c-601e-001e-1f3c-643a46000000",
      "Date" : "Thu, 05 Sep 2019 22:48:44 GMT",
      "x-ms-client-request-id" : "edaf9974-95a5-4b1b-8e5a-a7d44f7db159"
=======
      "ETag" : "\"0x8D732FD902FCB16\"",
      "x-ms-lease-time" : "0",
      "Last-Modified" : "Fri, 06 Sep 2019 19:08:12 GMT",
      "retry-after" : "0",
      "Content-Length" : "0",
      "StatusCode" : "202",
      "x-ms-request-id" : "ec6555f3-001e-001f-33e6-64eb66000000",
      "Date" : "Fri, 06 Sep 2019 19:08:11 GMT",
      "x-ms-client-request-id" : "2ce641ae-25ac-466f-9979-283902d00b61"
>>>>>>> a55d5dd9
    },
    "Exception" : null
  }, {
    "Method" : "GET",
<<<<<<< HEAD
    "Uri" : "https://jaschrepragrs.blob.core.windows.net/jtcbreaklease0containerapitestbreaklease74807114384af00?restype=container",
    "Headers" : {
      "x-ms-version" : "2019-02-02",
      "User-Agent" : "azsdk-java-azure-storage-blob/12.0.0-preview.3 1.8.0_221; Windows 10 10.0",
      "x-ms-client-request-id" : "8547f718-00fd-4e08-b2d7-842d2d062288"
=======
    "Uri" : "https://azstoragesdkaccount.blob.core.windows.net/jtcbreaklease0containerapitestbreakleasef56921756a74c47?restype=container",
    "Headers" : {
      "x-ms-version" : "2019-02-02",
      "User-Agent" : "azsdk-java-azure-storage-blob/12.0.0-preview.3 1.8.0_212; Windows 10 10.0",
      "x-ms-client-request-id" : "c5ef64b3-6c7d-4f13-8d09-d072e8d7b44c"
>>>>>>> a55d5dd9
    },
    "Response" : {
      "x-ms-version" : "2019-02-02",
      "x-ms-lease-status" : "unlocked",
      "Server" : "Windows-Azure-Blob/1.0 Microsoft-HTTPAPI/2.0",
      "x-ms-lease-state" : "broken",
      "x-ms-deny-encryption-scope-override" : "false",
<<<<<<< HEAD
      "Last-Modified" : "Thu, 05 Sep 2019 22:48:45 GMT",
      "retry-after" : "0",
      "StatusCode" : "200",
      "Date" : "Thu, 05 Sep 2019 22:48:45 GMT",
      "x-ms-has-legal-hold" : "false",
      "x-ms-default-encryption-scope" : "$account-encryption-key",
      "ETag" : "\"0x8D732533515BFF2\"",
      "x-ms-has-immutability-policy" : "false",
      "Content-Length" : "0",
      "x-ms-request-id" : "827d1792-601e-001e-323c-643a46000000",
      "x-ms-client-request-id" : "8547f718-00fd-4e08-b2d7-842d2d062288"
=======
      "Last-Modified" : "Fri, 06 Sep 2019 19:08:12 GMT",
      "retry-after" : "0",
      "StatusCode" : "200",
      "Date" : "Fri, 06 Sep 2019 19:08:12 GMT",
      "x-ms-has-legal-hold" : "false",
      "x-ms-default-encryption-scope" : "$account-encryption-key",
      "ETag" : "\"0x8D732FD902FCB16\"",
      "x-ms-has-immutability-policy" : "false",
      "Content-Length" : "0",
      "x-ms-request-id" : "ec65560a-001e-001f-46e6-64eb66000000",
      "x-ms-client-request-id" : "c5ef64b3-6c7d-4f13-8d09-d072e8d7b44c"
>>>>>>> a55d5dd9
    },
    "Exception" : null
  }, {
    "Method" : "GET",
<<<<<<< HEAD
    "Uri" : "https://jaschrepragrs.blob.core.windows.net?prefix=jtcbreaklease&comp=list",
    "Headers" : {
      "x-ms-version" : "2019-02-02",
      "User-Agent" : "azsdk-java-azure-storage-blob/12.0.0-preview.3 1.8.0_221; Windows 10 10.0",
      "x-ms-client-request-id" : "677181d7-b905-4f66-89d8-f1e8dad83e54"
=======
    "Uri" : "https://azstoragesdkaccount.blob.core.windows.net?prefix=jtcbreaklease&comp=list",
    "Headers" : {
      "x-ms-version" : "2019-02-02",
      "User-Agent" : "azsdk-java-azure-storage-blob/12.0.0-preview.3 1.8.0_212; Windows 10 10.0",
      "x-ms-client-request-id" : "bdde77e9-3822-4c4d-9958-bb11cfe2c7e7"
>>>>>>> a55d5dd9
    },
    "Response" : {
      "Transfer-Encoding" : "chunked",
      "x-ms-version" : "2019-02-02",
      "Server" : "Windows-Azure-Blob/1.0 Microsoft-HTTPAPI/2.0",
      "retry-after" : "0",
      "StatusCode" : "200",
<<<<<<< HEAD
      "x-ms-request-id" : "827d179c-601e-001e-3c3c-643a46000000",
      "Body" : "﻿<?xml version=\"1.0\" encoding=\"utf-8\"?><EnumerationResults ServiceEndpoint=\"https://jaschrepragrs.blob.core.windows.net/\"><Prefix>jtcbreaklease</Prefix><Containers><Container><Name>jtcbreaklease0containerapitestbreaklease74807114384af00</Name><Properties><Last-Modified>Thu, 05 Sep 2019 22:48:45 GMT</Last-Modified><Etag>\"0x8D732533515BFF2\"</Etag><LeaseStatus>unlocked</LeaseStatus><LeaseState>broken</LeaseState><DefaultEncryptionScope>$account-encryption-key</DefaultEncryptionScope><DenyEncryptionScopeOverride>false</DenyEncryptionScopeOverride><HasImmutabilityPolicy>false</HasImmutabilityPolicy><HasLegalHold>false</HasLegalHold></Properties></Container></Containers><NextMarker /></EnumerationResults>",
      "Date" : "Thu, 05 Sep 2019 22:48:45 GMT",
      "x-ms-client-request-id" : "677181d7-b905-4f66-89d8-f1e8dad83e54",
=======
      "x-ms-request-id" : "ec655620-001e-001f-58e6-64eb66000000",
      "Body" : "﻿<?xml version=\"1.0\" encoding=\"utf-8\"?><EnumerationResults ServiceEndpoint=\"https://azstoragesdkaccount.blob.core.windows.net/\"><Prefix>jtcbreaklease</Prefix><Containers><Container><Name>jtcbreaklease0containerapitestbreakleasef56921756a74c47</Name><Properties><Last-Modified>Fri, 06 Sep 2019 19:08:12 GMT</Last-Modified><Etag>\"0x8D732FD902FCB16\"</Etag><LeaseStatus>unlocked</LeaseStatus><LeaseState>broken</LeaseState><DefaultEncryptionScope>$account-encryption-key</DefaultEncryptionScope><DenyEncryptionScopeOverride>false</DenyEncryptionScopeOverride><HasImmutabilityPolicy>false</HasImmutabilityPolicy><HasLegalHold>false</HasLegalHold></Properties></Container></Containers><NextMarker /></EnumerationResults>",
      "Date" : "Fri, 06 Sep 2019 19:08:12 GMT",
      "x-ms-client-request-id" : "bdde77e9-3822-4c4d-9958-bb11cfe2c7e7",
>>>>>>> a55d5dd9
      "Content-Type" : "application/xml"
    },
    "Exception" : null
  }, {
    "Method" : "DELETE",
<<<<<<< HEAD
    "Uri" : "https://jaschrepragrs.blob.core.windows.net/jtcbreaklease0containerapitestbreaklease74807114384af00?restype=container",
    "Headers" : {
      "x-ms-version" : "2019-02-02",
      "User-Agent" : "azsdk-java-azure-storage-blob/12.0.0-preview.3 1.8.0_221; Windows 10 10.0",
      "x-ms-client-request-id" : "b32e850d-5bc8-4e43-928c-39bbe69dc447"
=======
    "Uri" : "https://azstoragesdkaccount.blob.core.windows.net/jtcbreaklease0containerapitestbreakleasef56921756a74c47?restype=container",
    "Headers" : {
      "x-ms-version" : "2019-02-02",
      "User-Agent" : "azsdk-java-azure-storage-blob/12.0.0-preview.3 1.8.0_212; Windows 10 10.0",
      "x-ms-client-request-id" : "d5080bfc-449c-44ec-a118-56ca751fb02c"
>>>>>>> a55d5dd9
    },
    "Response" : {
      "x-ms-version" : "2019-02-02",
      "Server" : "Windows-Azure-Blob/1.0 Microsoft-HTTPAPI/2.0",
      "retry-after" : "0",
      "Content-Length" : "0",
      "StatusCode" : "202",
<<<<<<< HEAD
      "x-ms-request-id" : "827d17b9-601e-001e-573c-643a46000000",
      "Date" : "Thu, 05 Sep 2019 22:48:45 GMT",
      "x-ms-client-request-id" : "b32e850d-5bc8-4e43-928c-39bbe69dc447"
    },
    "Exception" : null
  } ],
  "variables" : [ "jtcbreaklease0containerapitestbreaklease74807114384af00", "dd6750f7-feaa-4c79-8674-2dfc1645f928" ]
=======
      "x-ms-request-id" : "ec655638-001e-001f-6be6-64eb66000000",
      "Date" : "Fri, 06 Sep 2019 19:08:12 GMT",
      "x-ms-client-request-id" : "d5080bfc-449c-44ec-a118-56ca751fb02c"
    },
    "Exception" : null
  } ],
  "variables" : [ "jtcbreaklease0containerapitestbreakleasef56921756a74c47", "0c4ad377-8d75-42c5-b3a1-fe51c3f32637" ]
>>>>>>> a55d5dd9
}<|MERGE_RESOLUTION|>--- conflicted
+++ resolved
@@ -1,143 +1,76 @@
 {
   "networkCallRecords" : [ {
     "Method" : "PUT",
-<<<<<<< HEAD
-    "Uri" : "https://jaschrepragrs.blob.core.windows.net/jtcbreaklease0containerapitestbreaklease74807114384af00?restype=container",
+    "Uri" : "https://jaschrepragrs.blob.core.windows.net/jtcbreaklease0containerapitestbreaklease4ae598780413d17?restype=container",
     "Headers" : {
       "x-ms-version" : "2019-02-02",
       "User-Agent" : "azsdk-java-azure-storage-blob/12.0.0-preview.3 1.8.0_221; Windows 10 10.0",
-      "x-ms-client-request-id" : "e6e520d9-5e23-41f9-ac13-52ff5fb24ed9"
-=======
-    "Uri" : "https://azstoragesdkaccount.blob.core.windows.net/jtcbreaklease0containerapitestbreakleasef56921756a74c47?restype=container",
-    "Headers" : {
-      "x-ms-version" : "2019-02-02",
-      "User-Agent" : "azsdk-java-azure-storage-blob/12.0.0-preview.3 1.8.0_212; Windows 10 10.0",
-      "x-ms-client-request-id" : "5dcd5884-880e-4209-aa94-d0954d5177e9"
->>>>>>> a55d5dd9
+      "x-ms-client-request-id" : "3f0c48cf-d8ba-404a-8ad8-c577e92cce4f"
     },
     "Response" : {
       "x-ms-version" : "2019-02-02",
       "Server" : "Windows-Azure-Blob/1.0 Microsoft-HTTPAPI/2.0",
-<<<<<<< HEAD
-      "ETag" : "\"0x8D732533515BFF2\"",
-      "Last-Modified" : "Thu, 05 Sep 2019 22:48:45 GMT",
+      "ETag" : "\"0x8D73560BF8C1FA5\"",
+      "Last-Modified" : "Mon, 09 Sep 2019 20:03:14 GMT",
       "retry-after" : "0",
       "Content-Length" : "0",
       "StatusCode" : "201",
-      "x-ms-request-id" : "827d1755-601e-001e-7e3c-643a46000000",
-      "Date" : "Thu, 05 Sep 2019 22:48:44 GMT",
-      "x-ms-client-request-id" : "e6e520d9-5e23-41f9-ac13-52ff5fb24ed9"
-=======
-      "ETag" : "\"0x8D732FD902FCB16\"",
-      "Last-Modified" : "Fri, 06 Sep 2019 19:08:12 GMT",
-      "retry-after" : "0",
-      "Content-Length" : "0",
-      "StatusCode" : "201",
-      "x-ms-request-id" : "ec6555cb-001e-001f-0fe6-64eb66000000",
-      "Date" : "Fri, 06 Sep 2019 19:08:11 GMT",
-      "x-ms-client-request-id" : "5dcd5884-880e-4209-aa94-d0954d5177e9"
->>>>>>> a55d5dd9
+      "x-ms-request-id" : "c5c9eadb-301e-0042-3749-67cbbf000000",
+      "Date" : "Mon, 09 Sep 2019 20:03:13 GMT",
+      "x-ms-client-request-id" : "3f0c48cf-d8ba-404a-8ad8-c577e92cce4f"
     },
     "Exception" : null
   }, {
     "Method" : "PUT",
-<<<<<<< HEAD
-    "Uri" : "https://jaschrepragrs.blob.core.windows.net/jtcbreaklease0containerapitestbreaklease74807114384af00?comp=lease&restype=container",
+    "Uri" : "https://jaschrepragrs.blob.core.windows.net/jtcbreaklease0containerapitestbreaklease4ae598780413d17?comp=lease&restype=container",
     "Headers" : {
       "x-ms-version" : "2019-02-02",
       "User-Agent" : "azsdk-java-azure-storage-blob/12.0.0-preview.3 1.8.0_221; Windows 10 10.0",
-      "x-ms-client-request-id" : "7cad2699-9316-438f-8c70-3341388ddf57"
-=======
-    "Uri" : "https://azstoragesdkaccount.blob.core.windows.net/jtcbreaklease0containerapitestbreakleasef56921756a74c47?comp=lease&restype=container",
-    "Headers" : {
-      "x-ms-version" : "2019-02-02",
-      "User-Agent" : "azsdk-java-azure-storage-blob/12.0.0-preview.3 1.8.0_212; Windows 10 10.0",
-      "x-ms-client-request-id" : "0867baac-d45a-4ea5-9d71-c87f39178b35"
->>>>>>> a55d5dd9
+      "x-ms-client-request-id" : "bce54f33-fd21-4d4c-8e5d-6ae2c2f54319"
     },
     "Response" : {
       "x-ms-version" : "2019-02-02",
       "Server" : "Windows-Azure-Blob/1.0 Microsoft-HTTPAPI/2.0",
-<<<<<<< HEAD
-      "ETag" : "\"0x8D732533515BFF2\"",
-      "x-ms-lease-id" : "dd6750f7-feaa-4c79-8674-2dfc1645f928",
-      "Last-Modified" : "Thu, 05 Sep 2019 22:48:45 GMT",
+      "ETag" : "\"0x8D73560BF8C1FA5\"",
+      "x-ms-lease-id" : "ff79ead2-5df5-479c-80cb-1e6501124985",
+      "Last-Modified" : "Mon, 09 Sep 2019 20:03:14 GMT",
       "retry-after" : "0",
       "Content-Length" : "0",
       "StatusCode" : "201",
-      "x-ms-request-id" : "827d176d-601e-001e-133c-643a46000000",
-      "Date" : "Thu, 05 Sep 2019 22:48:44 GMT",
-      "x-ms-client-request-id" : "7cad2699-9316-438f-8c70-3341388ddf57"
-=======
-      "ETag" : "\"0x8D732FD902FCB16\"",
-      "x-ms-lease-id" : "0c4ad377-8d75-42c5-b3a1-fe51c3f32637",
-      "Last-Modified" : "Fri, 06 Sep 2019 19:08:12 GMT",
-      "retry-after" : "0",
-      "Content-Length" : "0",
-      "StatusCode" : "201",
-      "x-ms-request-id" : "ec6555e0-001e-001f-22e6-64eb66000000",
-      "Date" : "Fri, 06 Sep 2019 19:08:11 GMT",
-      "x-ms-client-request-id" : "0867baac-d45a-4ea5-9d71-c87f39178b35"
->>>>>>> a55d5dd9
+      "x-ms-request-id" : "c5c9eafb-301e-0042-5549-67cbbf000000",
+      "Date" : "Mon, 09 Sep 2019 20:03:13 GMT",
+      "x-ms-client-request-id" : "bce54f33-fd21-4d4c-8e5d-6ae2c2f54319"
     },
     "Exception" : null
   }, {
     "Method" : "PUT",
-<<<<<<< HEAD
-    "Uri" : "https://jaschrepragrs.blob.core.windows.net/jtcbreaklease0containerapitestbreaklease74807114384af00?comp=lease&restype=container",
+    "Uri" : "https://jaschrepragrs.blob.core.windows.net/jtcbreaklease0containerapitestbreaklease4ae598780413d17?comp=lease&restype=container",
     "Headers" : {
       "x-ms-version" : "2019-02-02",
       "User-Agent" : "azsdk-java-azure-storage-blob/12.0.0-preview.3 1.8.0_221; Windows 10 10.0",
-      "x-ms-client-request-id" : "edaf9974-95a5-4b1b-8e5a-a7d44f7db159"
-=======
-    "Uri" : "https://azstoragesdkaccount.blob.core.windows.net/jtcbreaklease0containerapitestbreakleasef56921756a74c47?comp=lease&restype=container",
-    "Headers" : {
-      "x-ms-version" : "2019-02-02",
-      "User-Agent" : "azsdk-java-azure-storage-blob/12.0.0-preview.3 1.8.0_212; Windows 10 10.0",
-      "x-ms-client-request-id" : "2ce641ae-25ac-466f-9979-283902d00b61"
->>>>>>> a55d5dd9
+      "x-ms-client-request-id" : "bfd87a8e-58a3-40a8-8457-71df197be765"
     },
     "Response" : {
       "x-ms-version" : "2019-02-02",
       "Server" : "Windows-Azure-Blob/1.0 Microsoft-HTTPAPI/2.0",
-<<<<<<< HEAD
-      "ETag" : "\"0x8D732533515BFF2\"",
+      "ETag" : "\"0x8D73560BF8C1FA5\"",
       "x-ms-lease-time" : "0",
-      "Last-Modified" : "Thu, 05 Sep 2019 22:48:45 GMT",
+      "Last-Modified" : "Mon, 09 Sep 2019 20:03:14 GMT",
       "retry-after" : "0",
       "Content-Length" : "0",
       "StatusCode" : "202",
-      "x-ms-request-id" : "827d177c-601e-001e-1f3c-643a46000000",
-      "Date" : "Thu, 05 Sep 2019 22:48:44 GMT",
-      "x-ms-client-request-id" : "edaf9974-95a5-4b1b-8e5a-a7d44f7db159"
-=======
-      "ETag" : "\"0x8D732FD902FCB16\"",
-      "x-ms-lease-time" : "0",
-      "Last-Modified" : "Fri, 06 Sep 2019 19:08:12 GMT",
-      "retry-after" : "0",
-      "Content-Length" : "0",
-      "StatusCode" : "202",
-      "x-ms-request-id" : "ec6555f3-001e-001f-33e6-64eb66000000",
-      "Date" : "Fri, 06 Sep 2019 19:08:11 GMT",
-      "x-ms-client-request-id" : "2ce641ae-25ac-466f-9979-283902d00b61"
->>>>>>> a55d5dd9
+      "x-ms-request-id" : "c5c9eb09-301e-0042-6349-67cbbf000000",
+      "Date" : "Mon, 09 Sep 2019 20:03:13 GMT",
+      "x-ms-client-request-id" : "bfd87a8e-58a3-40a8-8457-71df197be765"
     },
     "Exception" : null
   }, {
     "Method" : "GET",
-<<<<<<< HEAD
-    "Uri" : "https://jaschrepragrs.blob.core.windows.net/jtcbreaklease0containerapitestbreaklease74807114384af00?restype=container",
+    "Uri" : "https://jaschrepragrs.blob.core.windows.net/jtcbreaklease0containerapitestbreaklease4ae598780413d17?restype=container",
     "Headers" : {
       "x-ms-version" : "2019-02-02",
       "User-Agent" : "azsdk-java-azure-storage-blob/12.0.0-preview.3 1.8.0_221; Windows 10 10.0",
-      "x-ms-client-request-id" : "8547f718-00fd-4e08-b2d7-842d2d062288"
-=======
-    "Uri" : "https://azstoragesdkaccount.blob.core.windows.net/jtcbreaklease0containerapitestbreakleasef56921756a74c47?restype=container",
-    "Headers" : {
-      "x-ms-version" : "2019-02-02",
-      "User-Agent" : "azsdk-java-azure-storage-blob/12.0.0-preview.3 1.8.0_212; Windows 10 10.0",
-      "x-ms-client-request-id" : "c5ef64b3-6c7d-4f13-8d09-d072e8d7b44c"
->>>>>>> a55d5dd9
+      "x-ms-client-request-id" : "814a9baf-04ac-4c8a-88e1-e8b612c3321b"
     },
     "Response" : {
       "x-ms-version" : "2019-02-02",
@@ -145,48 +78,26 @@
       "Server" : "Windows-Azure-Blob/1.0 Microsoft-HTTPAPI/2.0",
       "x-ms-lease-state" : "broken",
       "x-ms-deny-encryption-scope-override" : "false",
-<<<<<<< HEAD
-      "Last-Modified" : "Thu, 05 Sep 2019 22:48:45 GMT",
+      "Last-Modified" : "Mon, 09 Sep 2019 20:03:14 GMT",
       "retry-after" : "0",
       "StatusCode" : "200",
-      "Date" : "Thu, 05 Sep 2019 22:48:45 GMT",
+      "Date" : "Mon, 09 Sep 2019 20:03:13 GMT",
       "x-ms-has-legal-hold" : "false",
       "x-ms-default-encryption-scope" : "$account-encryption-key",
-      "ETag" : "\"0x8D732533515BFF2\"",
+      "ETag" : "\"0x8D73560BF8C1FA5\"",
       "x-ms-has-immutability-policy" : "false",
       "Content-Length" : "0",
-      "x-ms-request-id" : "827d1792-601e-001e-323c-643a46000000",
-      "x-ms-client-request-id" : "8547f718-00fd-4e08-b2d7-842d2d062288"
-=======
-      "Last-Modified" : "Fri, 06 Sep 2019 19:08:12 GMT",
-      "retry-after" : "0",
-      "StatusCode" : "200",
-      "Date" : "Fri, 06 Sep 2019 19:08:12 GMT",
-      "x-ms-has-legal-hold" : "false",
-      "x-ms-default-encryption-scope" : "$account-encryption-key",
-      "ETag" : "\"0x8D732FD902FCB16\"",
-      "x-ms-has-immutability-policy" : "false",
-      "Content-Length" : "0",
-      "x-ms-request-id" : "ec65560a-001e-001f-46e6-64eb66000000",
-      "x-ms-client-request-id" : "c5ef64b3-6c7d-4f13-8d09-d072e8d7b44c"
->>>>>>> a55d5dd9
+      "x-ms-request-id" : "c5c9eb12-301e-0042-6c49-67cbbf000000",
+      "x-ms-client-request-id" : "814a9baf-04ac-4c8a-88e1-e8b612c3321b"
     },
     "Exception" : null
   }, {
     "Method" : "GET",
-<<<<<<< HEAD
     "Uri" : "https://jaschrepragrs.blob.core.windows.net?prefix=jtcbreaklease&comp=list",
     "Headers" : {
       "x-ms-version" : "2019-02-02",
       "User-Agent" : "azsdk-java-azure-storage-blob/12.0.0-preview.3 1.8.0_221; Windows 10 10.0",
-      "x-ms-client-request-id" : "677181d7-b905-4f66-89d8-f1e8dad83e54"
-=======
-    "Uri" : "https://azstoragesdkaccount.blob.core.windows.net?prefix=jtcbreaklease&comp=list",
-    "Headers" : {
-      "x-ms-version" : "2019-02-02",
-      "User-Agent" : "azsdk-java-azure-storage-blob/12.0.0-preview.3 1.8.0_212; Windows 10 10.0",
-      "x-ms-client-request-id" : "bdde77e9-3822-4c4d-9958-bb11cfe2c7e7"
->>>>>>> a55d5dd9
+      "x-ms-client-request-id" : "4e64174e-2a5d-48e0-b0cb-7beedb178dda"
     },
     "Response" : {
       "Transfer-Encoding" : "chunked",
@@ -194,35 +105,20 @@
       "Server" : "Windows-Azure-Blob/1.0 Microsoft-HTTPAPI/2.0",
       "retry-after" : "0",
       "StatusCode" : "200",
-<<<<<<< HEAD
-      "x-ms-request-id" : "827d179c-601e-001e-3c3c-643a46000000",
-      "Body" : "﻿<?xml version=\"1.0\" encoding=\"utf-8\"?><EnumerationResults ServiceEndpoint=\"https://jaschrepragrs.blob.core.windows.net/\"><Prefix>jtcbreaklease</Prefix><Containers><Container><Name>jtcbreaklease0containerapitestbreaklease74807114384af00</Name><Properties><Last-Modified>Thu, 05 Sep 2019 22:48:45 GMT</Last-Modified><Etag>\"0x8D732533515BFF2\"</Etag><LeaseStatus>unlocked</LeaseStatus><LeaseState>broken</LeaseState><DefaultEncryptionScope>$account-encryption-key</DefaultEncryptionScope><DenyEncryptionScopeOverride>false</DenyEncryptionScopeOverride><HasImmutabilityPolicy>false</HasImmutabilityPolicy><HasLegalHold>false</HasLegalHold></Properties></Container></Containers><NextMarker /></EnumerationResults>",
-      "Date" : "Thu, 05 Sep 2019 22:48:45 GMT",
-      "x-ms-client-request-id" : "677181d7-b905-4f66-89d8-f1e8dad83e54",
-=======
-      "x-ms-request-id" : "ec655620-001e-001f-58e6-64eb66000000",
-      "Body" : "﻿<?xml version=\"1.0\" encoding=\"utf-8\"?><EnumerationResults ServiceEndpoint=\"https://azstoragesdkaccount.blob.core.windows.net/\"><Prefix>jtcbreaklease</Prefix><Containers><Container><Name>jtcbreaklease0containerapitestbreakleasef56921756a74c47</Name><Properties><Last-Modified>Fri, 06 Sep 2019 19:08:12 GMT</Last-Modified><Etag>\"0x8D732FD902FCB16\"</Etag><LeaseStatus>unlocked</LeaseStatus><LeaseState>broken</LeaseState><DefaultEncryptionScope>$account-encryption-key</DefaultEncryptionScope><DenyEncryptionScopeOverride>false</DenyEncryptionScopeOverride><HasImmutabilityPolicy>false</HasImmutabilityPolicy><HasLegalHold>false</HasLegalHold></Properties></Container></Containers><NextMarker /></EnumerationResults>",
-      "Date" : "Fri, 06 Sep 2019 19:08:12 GMT",
-      "x-ms-client-request-id" : "bdde77e9-3822-4c4d-9958-bb11cfe2c7e7",
->>>>>>> a55d5dd9
+      "x-ms-request-id" : "c5c9eb23-301e-0042-7b49-67cbbf000000",
+      "Body" : "﻿<?xml version=\"1.0\" encoding=\"utf-8\"?><EnumerationResults ServiceEndpoint=\"https://jaschrepragrs.blob.core.windows.net/\"><Prefix>jtcbreaklease</Prefix><Containers><Container><Name>jtcbreaklease0containerapitestbreaklease4ae598780413d17</Name><Properties><Last-Modified>Mon, 09 Sep 2019 20:03:14 GMT</Last-Modified><Etag>\"0x8D73560BF8C1FA5\"</Etag><LeaseStatus>unlocked</LeaseStatus><LeaseState>broken</LeaseState><DefaultEncryptionScope>$account-encryption-key</DefaultEncryptionScope><DenyEncryptionScopeOverride>false</DenyEncryptionScopeOverride><HasImmutabilityPolicy>false</HasImmutabilityPolicy><HasLegalHold>false</HasLegalHold></Properties></Container></Containers><NextMarker /></EnumerationResults>",
+      "Date" : "Mon, 09 Sep 2019 20:03:13 GMT",
+      "x-ms-client-request-id" : "4e64174e-2a5d-48e0-b0cb-7beedb178dda",
       "Content-Type" : "application/xml"
     },
     "Exception" : null
   }, {
     "Method" : "DELETE",
-<<<<<<< HEAD
-    "Uri" : "https://jaschrepragrs.blob.core.windows.net/jtcbreaklease0containerapitestbreaklease74807114384af00?restype=container",
+    "Uri" : "https://jaschrepragrs.blob.core.windows.net/jtcbreaklease0containerapitestbreaklease4ae598780413d17?restype=container",
     "Headers" : {
       "x-ms-version" : "2019-02-02",
       "User-Agent" : "azsdk-java-azure-storage-blob/12.0.0-preview.3 1.8.0_221; Windows 10 10.0",
-      "x-ms-client-request-id" : "b32e850d-5bc8-4e43-928c-39bbe69dc447"
-=======
-    "Uri" : "https://azstoragesdkaccount.blob.core.windows.net/jtcbreaklease0containerapitestbreakleasef56921756a74c47?restype=container",
-    "Headers" : {
-      "x-ms-version" : "2019-02-02",
-      "User-Agent" : "azsdk-java-azure-storage-blob/12.0.0-preview.3 1.8.0_212; Windows 10 10.0",
-      "x-ms-client-request-id" : "d5080bfc-449c-44ec-a118-56ca751fb02c"
->>>>>>> a55d5dd9
+      "x-ms-client-request-id" : "4e9791eb-b62d-4424-8b29-490c9fbed435"
     },
     "Response" : {
       "x-ms-version" : "2019-02-02",
@@ -230,21 +126,11 @@
       "retry-after" : "0",
       "Content-Length" : "0",
       "StatusCode" : "202",
-<<<<<<< HEAD
-      "x-ms-request-id" : "827d17b9-601e-001e-573c-643a46000000",
-      "Date" : "Thu, 05 Sep 2019 22:48:45 GMT",
-      "x-ms-client-request-id" : "b32e850d-5bc8-4e43-928c-39bbe69dc447"
+      "x-ms-request-id" : "c5c9eb31-301e-0042-0749-67cbbf000000",
+      "Date" : "Mon, 09 Sep 2019 20:03:13 GMT",
+      "x-ms-client-request-id" : "4e9791eb-b62d-4424-8b29-490c9fbed435"
     },
     "Exception" : null
   } ],
-  "variables" : [ "jtcbreaklease0containerapitestbreaklease74807114384af00", "dd6750f7-feaa-4c79-8674-2dfc1645f928" ]
-=======
-      "x-ms-request-id" : "ec655638-001e-001f-6be6-64eb66000000",
-      "Date" : "Fri, 06 Sep 2019 19:08:12 GMT",
-      "x-ms-client-request-id" : "d5080bfc-449c-44ec-a118-56ca751fb02c"
-    },
-    "Exception" : null
-  } ],
-  "variables" : [ "jtcbreaklease0containerapitestbreakleasef56921756a74c47", "0c4ad377-8d75-42c5-b3a1-fe51c3f32637" ]
->>>>>>> a55d5dd9
+  "variables" : [ "jtcbreaklease0containerapitestbreaklease4ae598780413d17", "ff79ead2-5df5-479c-80cb-1e6501124985" ]
 }