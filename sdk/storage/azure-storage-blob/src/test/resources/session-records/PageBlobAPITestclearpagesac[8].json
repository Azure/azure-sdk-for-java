{
  "networkCallRecords" : [ {
    "Method" : "PUT",
<<<<<<< HEAD
    "Uri" : "https://jaschrepragrs.blob.core.windows.net/jtcclearpagesac0pageblobapitestclearpagesacc3d0307996a914?restype=container",
    "Headers" : {
      "x-ms-version" : "2019-02-02",
      "User-Agent" : "azsdk-java-azure-storage-blob/12.0.0-preview.3 1.8.0_221; Windows 10 10.0",
      "x-ms-client-request-id" : "1324edd6-5816-4b05-a433-f53405176670"
=======
    "Uri" : "https://azstoragesdkaccount.blob.core.windows.net/jtcclearpagesac0pageblobapitestclearpagesac0a29545211d353?restype=container",
    "Headers" : {
      "x-ms-version" : "2019-02-02",
      "User-Agent" : "azsdk-java-azure-storage-blob/12.0.0-preview.3 1.8.0_212; Windows 10 10.0",
      "x-ms-client-request-id" : "441c09ec-1933-4a08-a0e9-5c0216982984"
>>>>>>> a55d5dd9
    },
    "Response" : {
      "x-ms-version" : "2019-02-02",
      "Server" : "Windows-Azure-Blob/1.0 Microsoft-HTTPAPI/2.0",
<<<<<<< HEAD
      "ETag" : "\"0x8D7325258FB2A17\"",
      "Last-Modified" : "Thu, 05 Sep 2019 22:42:35 GMT",
      "retry-after" : "0",
      "Content-Length" : "0",
      "StatusCode" : "201",
      "x-ms-request-id" : "e0dd6534-e01e-0026-0c3b-647b1f000000",
      "Date" : "Thu, 05 Sep 2019 22:42:34 GMT",
      "x-ms-client-request-id" : "1324edd6-5816-4b05-a433-f53405176670"
=======
      "ETag" : "\"0x8D732FDC5F1EDFB\"",
      "Last-Modified" : "Fri, 06 Sep 2019 19:09:42 GMT",
      "retry-after" : "0",
      "Content-Length" : "0",
      "StatusCode" : "201",
      "x-ms-request-id" : "8f760c80-401e-003a-68e6-6473d5000000",
      "Date" : "Fri, 06 Sep 2019 19:09:41 GMT",
      "x-ms-client-request-id" : "441c09ec-1933-4a08-a0e9-5c0216982984"
>>>>>>> a55d5dd9
    },
    "Exception" : null
  }, {
    "Method" : "PUT",
<<<<<<< HEAD
    "Uri" : "https://jaschrepragrs.blob.core.windows.net/jtcclearpagesac0pageblobapitestclearpagesacc3d0307996a914/javablobclearpagesac1pageblobapitestclearpagesacc3d15323e78",
    "Headers" : {
      "x-ms-version" : "2019-02-02",
      "User-Agent" : "azsdk-java-azure-storage-blob/12.0.0-preview.3 1.8.0_221; Windows 10 10.0",
      "x-ms-client-request-id" : "033a1c90-9d12-4d0b-90aa-c9ea600a5f33"
=======
    "Uri" : "https://azstoragesdkaccount.blob.core.windows.net/jtcclearpagesac0pageblobapitestclearpagesac0a29545211d353/javablobclearpagesac1pageblobapitestclearpagesac0a255991514",
    "Headers" : {
      "x-ms-version" : "2019-02-02",
      "User-Agent" : "azsdk-java-azure-storage-blob/12.0.0-preview.3 1.8.0_212; Windows 10 10.0",
      "x-ms-client-request-id" : "80a9a361-e877-4358-9592-d62281ccb942"
>>>>>>> a55d5dd9
    },
    "Response" : {
      "x-ms-version" : "2019-02-02",
      "Server" : "Windows-Azure-Blob/1.0 Microsoft-HTTPAPI/2.0",
<<<<<<< HEAD
      "ETag" : "\"0x8D732525907ABE1\"",
      "Last-Modified" : "Thu, 05 Sep 2019 22:42:35 GMT",
      "retry-after" : "0",
      "Content-Length" : "0",
      "StatusCode" : "201",
      "x-ms-request-id" : "e0dd6545-e01e-0026-1a3b-647b1f000000",
      "x-ms-request-server-encrypted" : "true",
      "Date" : "Thu, 05 Sep 2019 22:42:35 GMT",
      "x-ms-client-request-id" : "033a1c90-9d12-4d0b-90aa-c9ea600a5f33"
=======
      "ETag" : "\"0x8D732FDC5F855A4\"",
      "Last-Modified" : "Fri, 06 Sep 2019 19:09:42 GMT",
      "retry-after" : "0",
      "Content-Length" : "0",
      "StatusCode" : "201",
      "x-ms-request-id" : "8f760c91-401e-003a-75e6-6473d5000000",
      "x-ms-request-server-encrypted" : "true",
      "Date" : "Fri, 06 Sep 2019 19:09:41 GMT",
      "x-ms-client-request-id" : "80a9a361-e877-4358-9592-d62281ccb942"
>>>>>>> a55d5dd9
    },
    "Exception" : null
  }, {
    "Method" : "PUT",
<<<<<<< HEAD
    "Uri" : "https://jaschrepragrs.blob.core.windows.net/jtcclearpagesac0pageblobapitestclearpagesacc3d0307996a914/javablobclearpagesac1pageblobapitestclearpagesacc3d15323e78?comp=page",
    "Headers" : {
      "x-ms-version" : "2019-02-02",
      "User-Agent" : "azsdk-java-azure-storage-blob/12.0.0-preview.3 1.8.0_221; Windows 10 10.0",
      "x-ms-client-request-id" : "e7b298f0-39c5-4d7d-9d8e-a210bc9745d7",
=======
    "Uri" : "https://azstoragesdkaccount.blob.core.windows.net/jtcclearpagesac0pageblobapitestclearpagesac0a29545211d353/javablobclearpagesac1pageblobapitestclearpagesac0a255991514?comp=page",
    "Headers" : {
      "x-ms-version" : "2019-02-02",
      "User-Agent" : "azsdk-java-azure-storage-blob/12.0.0-preview.3 1.8.0_212; Windows 10 10.0",
      "x-ms-client-request-id" : "5159fb4b-ece4-4871-a480-a441c295bc15",
>>>>>>> a55d5dd9
      "Content-Type" : "application/octet-stream"
    },
    "Response" : {
      "x-ms-version" : "2019-02-02",
      "Server" : "Windows-Azure-Blob/1.0 Microsoft-HTTPAPI/2.0",
<<<<<<< HEAD
      "x-ms-content-crc64" : "bS3yTJWap5s=",
      "x-ms-blob-sequence-number" : "0",
      "Last-Modified" : "Thu, 05 Sep 2019 22:42:35 GMT",
      "retry-after" : "0",
      "StatusCode" : "201",
      "x-ms-request-server-encrypted" : "true",
      "Date" : "Thu, 05 Sep 2019 22:42:35 GMT",
      "ETag" : "\"0x8D732525914314A\"",
      "Content-Length" : "0",
      "x-ms-request-id" : "e0dd6554-e01e-0026-293b-647b1f000000",
      "x-ms-client-request-id" : "e7b298f0-39c5-4d7d-9d8e-a210bc9745d7"
=======
      "x-ms-content-crc64" : "E2SgtM+WPL0=",
      "x-ms-blob-sequence-number" : "0",
      "Last-Modified" : "Fri, 06 Sep 2019 19:09:42 GMT",
      "retry-after" : "0",
      "StatusCode" : "201",
      "x-ms-request-server-encrypted" : "true",
      "Date" : "Fri, 06 Sep 2019 19:09:41 GMT",
      "ETag" : "\"0x8D732FDC5FF0E0A\"",
      "Content-Length" : "0",
      "x-ms-request-id" : "8f760ca7-401e-003a-05e6-6473d5000000",
      "x-ms-client-request-id" : "5159fb4b-ece4-4871-a480-a441c295bc15"
>>>>>>> a55d5dd9
    },
    "Exception" : null
  }, {
    "Method" : "PUT",
<<<<<<< HEAD
    "Uri" : "https://jaschrepragrs.blob.core.windows.net/jtcclearpagesac0pageblobapitestclearpagesacc3d0307996a914/javablobclearpagesac1pageblobapitestclearpagesacc3d15323e78?comp=page",
    "Headers" : {
      "x-ms-version" : "2019-02-02",
      "User-Agent" : "azsdk-java-azure-storage-blob/12.0.0-preview.3 1.8.0_221; Windows 10 10.0",
      "x-ms-client-request-id" : "28640979-d28c-4b9e-817c-a14489e842c6"
=======
    "Uri" : "https://azstoragesdkaccount.blob.core.windows.net/jtcclearpagesac0pageblobapitestclearpagesac0a29545211d353/javablobclearpagesac1pageblobapitestclearpagesac0a255991514?comp=page",
    "Headers" : {
      "x-ms-version" : "2019-02-02",
      "User-Agent" : "azsdk-java-azure-storage-blob/12.0.0-preview.3 1.8.0_212; Windows 10 10.0",
      "x-ms-client-request-id" : "0f6ca72a-f7bc-4ba9-896c-d2d22ae92982"
>>>>>>> a55d5dd9
    },
    "Response" : {
      "x-ms-version" : "2019-02-02",
      "Server" : "Windows-Azure-Blob/1.0 Microsoft-HTTPAPI/2.0",
<<<<<<< HEAD
      "ETag" : "\"0x8D7325259206892\"",
      "x-ms-blob-sequence-number" : "0",
      "Last-Modified" : "Thu, 05 Sep 2019 22:42:36 GMT",
      "retry-after" : "0",
      "Content-Length" : "0",
      "StatusCode" : "201",
      "x-ms-request-id" : "e0dd6566-e01e-0026-3b3b-647b1f000000",
      "Date" : "Thu, 05 Sep 2019 22:42:35 GMT",
      "x-ms-client-request-id" : "28640979-d28c-4b9e-817c-a14489e842c6"
=======
      "ETag" : "\"0x8D732FDC605C659\"",
      "x-ms-blob-sequence-number" : "0",
      "Last-Modified" : "Fri, 06 Sep 2019 19:09:42 GMT",
      "retry-after" : "0",
      "Content-Length" : "0",
      "StatusCode" : "201",
      "x-ms-request-id" : "8f760cae-401e-003a-0ce6-6473d5000000",
      "Date" : "Fri, 06 Sep 2019 19:09:41 GMT",
      "x-ms-client-request-id" : "0f6ca72a-f7bc-4ba9-896c-d2d22ae92982"
>>>>>>> a55d5dd9
    },
    "Exception" : null
  }, {
    "Method" : "GET",
<<<<<<< HEAD
    "Uri" : "https://jaschrepragrs.blob.core.windows.net?prefix=jtcclearpagesac&comp=list",
    "Headers" : {
      "x-ms-version" : "2019-02-02",
      "User-Agent" : "azsdk-java-azure-storage-blob/12.0.0-preview.3 1.8.0_221; Windows 10 10.0",
      "x-ms-client-request-id" : "41a9a6b6-065f-440d-8fb5-1d731978180a"
=======
    "Uri" : "https://azstoragesdkaccount.blob.core.windows.net?prefix=jtcclearpagesac&comp=list",
    "Headers" : {
      "x-ms-version" : "2019-02-02",
      "User-Agent" : "azsdk-java-azure-storage-blob/12.0.0-preview.3 1.8.0_212; Windows 10 10.0",
      "x-ms-client-request-id" : "438b5e8c-121d-4ec1-9bc2-be64ed71b51d"
>>>>>>> a55d5dd9
    },
    "Response" : {
      "Transfer-Encoding" : "chunked",
      "x-ms-version" : "2019-02-02",
      "Server" : "Windows-Azure-Blob/1.0 Microsoft-HTTPAPI/2.0",
      "retry-after" : "0",
      "StatusCode" : "200",
<<<<<<< HEAD
      "x-ms-request-id" : "e0dd6577-e01e-0026-4a3b-647b1f000000",
      "Body" : "﻿<?xml version=\"1.0\" encoding=\"utf-8\"?><EnumerationResults ServiceEndpoint=\"https://jaschrepragrs.blob.core.windows.net/\"><Prefix>jtcclearpagesac</Prefix><Containers><Container><Name>jtcclearpagesac0pageblobapitestclearpagesacc3d0307996a914</Name><Properties><Last-Modified>Thu, 05 Sep 2019 22:42:35 GMT</Last-Modified><Etag>\"0x8D7325258FB2A17\"</Etag><LeaseStatus>unlocked</LeaseStatus><LeaseState>available</LeaseState><DefaultEncryptionScope>$account-encryption-key</DefaultEncryptionScope><DenyEncryptionScopeOverride>false</DenyEncryptionScopeOverride><HasImmutabilityPolicy>false</HasImmutabilityPolicy><HasLegalHold>false</HasLegalHold></Properties></Container></Containers><NextMarker /></EnumerationResults>",
      "Date" : "Thu, 05 Sep 2019 22:42:35 GMT",
      "x-ms-client-request-id" : "41a9a6b6-065f-440d-8fb5-1d731978180a",
=======
      "x-ms-request-id" : "8f760cc3-401e-003a-1fe6-6473d5000000",
      "Body" : "﻿<?xml version=\"1.0\" encoding=\"utf-8\"?><EnumerationResults ServiceEndpoint=\"https://azstoragesdkaccount.blob.core.windows.net/\"><Prefix>jtcclearpagesac</Prefix><Containers><Container><Name>jtcclearpagesac0pageblobapitestclearpagesac0a29545211d353</Name><Properties><Last-Modified>Fri, 06 Sep 2019 19:09:42 GMT</Last-Modified><Etag>\"0x8D732FDC5F1EDFB\"</Etag><LeaseStatus>unlocked</LeaseStatus><LeaseState>available</LeaseState><DefaultEncryptionScope>$account-encryption-key</DefaultEncryptionScope><DenyEncryptionScopeOverride>false</DenyEncryptionScopeOverride><HasImmutabilityPolicy>false</HasImmutabilityPolicy><HasLegalHold>false</HasLegalHold></Properties></Container></Containers><NextMarker /></EnumerationResults>",
      "Date" : "Fri, 06 Sep 2019 19:09:41 GMT",
      "x-ms-client-request-id" : "438b5e8c-121d-4ec1-9bc2-be64ed71b51d",
>>>>>>> a55d5dd9
      "Content-Type" : "application/xml"
    },
    "Exception" : null
  }, {
    "Method" : "DELETE",
<<<<<<< HEAD
    "Uri" : "https://jaschrepragrs.blob.core.windows.net/jtcclearpagesac0pageblobapitestclearpagesacc3d0307996a914?restype=container",
    "Headers" : {
      "x-ms-version" : "2019-02-02",
      "User-Agent" : "azsdk-java-azure-storage-blob/12.0.0-preview.3 1.8.0_221; Windows 10 10.0",
      "x-ms-client-request-id" : "6ba3c849-1fdd-461d-abcb-9d0f83deefc0"
=======
    "Uri" : "https://azstoragesdkaccount.blob.core.windows.net/jtcclearpagesac0pageblobapitestclearpagesac0a29545211d353?restype=container",
    "Headers" : {
      "x-ms-version" : "2019-02-02",
      "User-Agent" : "azsdk-java-azure-storage-blob/12.0.0-preview.3 1.8.0_212; Windows 10 10.0",
      "x-ms-client-request-id" : "c364dd1f-6cbf-4d53-9c68-f619623982bb"
>>>>>>> a55d5dd9
    },
    "Response" : {
      "x-ms-version" : "2019-02-02",
      "Server" : "Windows-Azure-Blob/1.0 Microsoft-HTTPAPI/2.0",
      "retry-after" : "0",
      "Content-Length" : "0",
      "StatusCode" : "202",
<<<<<<< HEAD
      "x-ms-request-id" : "e0dd6583-e01e-0026-563b-647b1f000000",
      "Date" : "Thu, 05 Sep 2019 22:42:35 GMT",
      "x-ms-client-request-id" : "6ba3c849-1fdd-461d-abcb-9d0f83deefc0"
    },
    "Exception" : null
  } ],
  "variables" : [ "jtcclearpagesac0pageblobapitestclearpagesacc3d0307996a914", "javablobclearpagesac1pageblobapitestclearpagesacc3d15323e78", "05a0e0aa-f539-4ffd-b853-a9136c8977ca" ]
=======
      "x-ms-request-id" : "8f760cd0-401e-003a-2ae6-6473d5000000",
      "Date" : "Fri, 06 Sep 2019 19:09:41 GMT",
      "x-ms-client-request-id" : "c364dd1f-6cbf-4d53-9c68-f619623982bb"
    },
    "Exception" : null
  } ],
  "variables" : [ "jtcclearpagesac0pageblobapitestclearpagesac0a29545211d353", "javablobclearpagesac1pageblobapitestclearpagesac0a255991514", "f48f560a-1aff-44c8-a4ff-431e7da259d0" ]
>>>>>>> a55d5dd9
}<|MERGE_RESOLUTION|>--- conflicted
+++ resolved
@@ -1,190 +1,101 @@
 {
   "networkCallRecords" : [ {
     "Method" : "PUT",
-<<<<<<< HEAD
-    "Uri" : "https://jaschrepragrs.blob.core.windows.net/jtcclearpagesac0pageblobapitestclearpagesacc3d0307996a914?restype=container",
+    "Uri" : "https://jaschrepragrs.blob.core.windows.net/jtcclearpagesac0pageblobapitestclearpagesac0a407805768aa8?restype=container",
     "Headers" : {
       "x-ms-version" : "2019-02-02",
       "User-Agent" : "azsdk-java-azure-storage-blob/12.0.0-preview.3 1.8.0_221; Windows 10 10.0",
-      "x-ms-client-request-id" : "1324edd6-5816-4b05-a433-f53405176670"
-=======
-    "Uri" : "https://azstoragesdkaccount.blob.core.windows.net/jtcclearpagesac0pageblobapitestclearpagesac0a29545211d353?restype=container",
-    "Headers" : {
-      "x-ms-version" : "2019-02-02",
-      "User-Agent" : "azsdk-java-azure-storage-blob/12.0.0-preview.3 1.8.0_212; Windows 10 10.0",
-      "x-ms-client-request-id" : "441c09ec-1933-4a08-a0e9-5c0216982984"
->>>>>>> a55d5dd9
+      "x-ms-client-request-id" : "72a6a473-b608-4aff-8137-a25c46944ffb"
     },
     "Response" : {
       "x-ms-version" : "2019-02-02",
       "Server" : "Windows-Azure-Blob/1.0 Microsoft-HTTPAPI/2.0",
-<<<<<<< HEAD
-      "ETag" : "\"0x8D7325258FB2A17\"",
-      "Last-Modified" : "Thu, 05 Sep 2019 22:42:35 GMT",
+      "ETag" : "\"0x8D7356192E2F1CA\"",
+      "Last-Modified" : "Mon, 09 Sep 2019 20:09:08 GMT",
       "retry-after" : "0",
       "Content-Length" : "0",
       "StatusCode" : "201",
-      "x-ms-request-id" : "e0dd6534-e01e-0026-0c3b-647b1f000000",
-      "Date" : "Thu, 05 Sep 2019 22:42:34 GMT",
-      "x-ms-client-request-id" : "1324edd6-5816-4b05-a433-f53405176670"
-=======
-      "ETag" : "\"0x8D732FDC5F1EDFB\"",
-      "Last-Modified" : "Fri, 06 Sep 2019 19:09:42 GMT",
-      "retry-after" : "0",
-      "Content-Length" : "0",
-      "StatusCode" : "201",
-      "x-ms-request-id" : "8f760c80-401e-003a-68e6-6473d5000000",
-      "Date" : "Fri, 06 Sep 2019 19:09:41 GMT",
-      "x-ms-client-request-id" : "441c09ec-1933-4a08-a0e9-5c0216982984"
->>>>>>> a55d5dd9
+      "x-ms-request-id" : "9ebd2847-501e-003f-154a-675777000000",
+      "Date" : "Mon, 09 Sep 2019 20:09:08 GMT",
+      "x-ms-client-request-id" : "72a6a473-b608-4aff-8137-a25c46944ffb"
     },
     "Exception" : null
   }, {
     "Method" : "PUT",
-<<<<<<< HEAD
-    "Uri" : "https://jaschrepragrs.blob.core.windows.net/jtcclearpagesac0pageblobapitestclearpagesacc3d0307996a914/javablobclearpagesac1pageblobapitestclearpagesacc3d15323e78",
+    "Uri" : "https://jaschrepragrs.blob.core.windows.net/jtcclearpagesac0pageblobapitestclearpagesac0a407805768aa8/javablobclearpagesac1pageblobapitestclearpagesac0a4308538e8",
     "Headers" : {
       "x-ms-version" : "2019-02-02",
       "User-Agent" : "azsdk-java-azure-storage-blob/12.0.0-preview.3 1.8.0_221; Windows 10 10.0",
-      "x-ms-client-request-id" : "033a1c90-9d12-4d0b-90aa-c9ea600a5f33"
-=======
-    "Uri" : "https://azstoragesdkaccount.blob.core.windows.net/jtcclearpagesac0pageblobapitestclearpagesac0a29545211d353/javablobclearpagesac1pageblobapitestclearpagesac0a255991514",
-    "Headers" : {
-      "x-ms-version" : "2019-02-02",
-      "User-Agent" : "azsdk-java-azure-storage-blob/12.0.0-preview.3 1.8.0_212; Windows 10 10.0",
-      "x-ms-client-request-id" : "80a9a361-e877-4358-9592-d62281ccb942"
->>>>>>> a55d5dd9
+      "x-ms-client-request-id" : "9729140a-c1d5-4033-94c6-38d89f32426a"
     },
     "Response" : {
       "x-ms-version" : "2019-02-02",
       "Server" : "Windows-Azure-Blob/1.0 Microsoft-HTTPAPI/2.0",
-<<<<<<< HEAD
-      "ETag" : "\"0x8D732525907ABE1\"",
-      "Last-Modified" : "Thu, 05 Sep 2019 22:42:35 GMT",
+      "ETag" : "\"0x8D7356192F0BB8F\"",
+      "Last-Modified" : "Mon, 09 Sep 2019 20:09:08 GMT",
       "retry-after" : "0",
       "Content-Length" : "0",
       "StatusCode" : "201",
-      "x-ms-request-id" : "e0dd6545-e01e-0026-1a3b-647b1f000000",
+      "x-ms-request-id" : "9ebd2854-501e-003f-214a-675777000000",
       "x-ms-request-server-encrypted" : "true",
-      "Date" : "Thu, 05 Sep 2019 22:42:35 GMT",
-      "x-ms-client-request-id" : "033a1c90-9d12-4d0b-90aa-c9ea600a5f33"
-=======
-      "ETag" : "\"0x8D732FDC5F855A4\"",
-      "Last-Modified" : "Fri, 06 Sep 2019 19:09:42 GMT",
-      "retry-after" : "0",
-      "Content-Length" : "0",
-      "StatusCode" : "201",
-      "x-ms-request-id" : "8f760c91-401e-003a-75e6-6473d5000000",
-      "x-ms-request-server-encrypted" : "true",
-      "Date" : "Fri, 06 Sep 2019 19:09:41 GMT",
-      "x-ms-client-request-id" : "80a9a361-e877-4358-9592-d62281ccb942"
->>>>>>> a55d5dd9
+      "Date" : "Mon, 09 Sep 2019 20:09:08 GMT",
+      "x-ms-client-request-id" : "9729140a-c1d5-4033-94c6-38d89f32426a"
     },
     "Exception" : null
   }, {
     "Method" : "PUT",
-<<<<<<< HEAD
-    "Uri" : "https://jaschrepragrs.blob.core.windows.net/jtcclearpagesac0pageblobapitestclearpagesacc3d0307996a914/javablobclearpagesac1pageblobapitestclearpagesacc3d15323e78?comp=page",
+    "Uri" : "https://jaschrepragrs.blob.core.windows.net/jtcclearpagesac0pageblobapitestclearpagesac0a407805768aa8/javablobclearpagesac1pageblobapitestclearpagesac0a4308538e8?comp=page",
     "Headers" : {
       "x-ms-version" : "2019-02-02",
       "User-Agent" : "azsdk-java-azure-storage-blob/12.0.0-preview.3 1.8.0_221; Windows 10 10.0",
-      "x-ms-client-request-id" : "e7b298f0-39c5-4d7d-9d8e-a210bc9745d7",
-=======
-    "Uri" : "https://azstoragesdkaccount.blob.core.windows.net/jtcclearpagesac0pageblobapitestclearpagesac0a29545211d353/javablobclearpagesac1pageblobapitestclearpagesac0a255991514?comp=page",
-    "Headers" : {
-      "x-ms-version" : "2019-02-02",
-      "User-Agent" : "azsdk-java-azure-storage-blob/12.0.0-preview.3 1.8.0_212; Windows 10 10.0",
-      "x-ms-client-request-id" : "5159fb4b-ece4-4871-a480-a441c295bc15",
->>>>>>> a55d5dd9
+      "x-ms-client-request-id" : "f3274435-e3d5-4de1-974a-69de5c02e6a6",
       "Content-Type" : "application/octet-stream"
     },
     "Response" : {
       "x-ms-version" : "2019-02-02",
       "Server" : "Windows-Azure-Blob/1.0 Microsoft-HTTPAPI/2.0",
-<<<<<<< HEAD
-      "x-ms-content-crc64" : "bS3yTJWap5s=",
+      "x-ms-content-crc64" : "iYLvZkhfNmg=",
       "x-ms-blob-sequence-number" : "0",
-      "Last-Modified" : "Thu, 05 Sep 2019 22:42:35 GMT",
+      "Last-Modified" : "Mon, 09 Sep 2019 20:09:09 GMT",
       "retry-after" : "0",
       "StatusCode" : "201",
       "x-ms-request-server-encrypted" : "true",
-      "Date" : "Thu, 05 Sep 2019 22:42:35 GMT",
-      "ETag" : "\"0x8D732525914314A\"",
+      "Date" : "Mon, 09 Sep 2019 20:09:08 GMT",
+      "ETag" : "\"0x8D7356192FE79B0\"",
       "Content-Length" : "0",
-      "x-ms-request-id" : "e0dd6554-e01e-0026-293b-647b1f000000",
-      "x-ms-client-request-id" : "e7b298f0-39c5-4d7d-9d8e-a210bc9745d7"
-=======
-      "x-ms-content-crc64" : "E2SgtM+WPL0=",
-      "x-ms-blob-sequence-number" : "0",
-      "Last-Modified" : "Fri, 06 Sep 2019 19:09:42 GMT",
-      "retry-after" : "0",
-      "StatusCode" : "201",
-      "x-ms-request-server-encrypted" : "true",
-      "Date" : "Fri, 06 Sep 2019 19:09:41 GMT",
-      "ETag" : "\"0x8D732FDC5FF0E0A\"",
-      "Content-Length" : "0",
-      "x-ms-request-id" : "8f760ca7-401e-003a-05e6-6473d5000000",
-      "x-ms-client-request-id" : "5159fb4b-ece4-4871-a480-a441c295bc15"
->>>>>>> a55d5dd9
+      "x-ms-request-id" : "9ebd2861-501e-003f-2b4a-675777000000",
+      "x-ms-client-request-id" : "f3274435-e3d5-4de1-974a-69de5c02e6a6"
     },
     "Exception" : null
   }, {
     "Method" : "PUT",
-<<<<<<< HEAD
-    "Uri" : "https://jaschrepragrs.blob.core.windows.net/jtcclearpagesac0pageblobapitestclearpagesacc3d0307996a914/javablobclearpagesac1pageblobapitestclearpagesacc3d15323e78?comp=page",
+    "Uri" : "https://jaschrepragrs.blob.core.windows.net/jtcclearpagesac0pageblobapitestclearpagesac0a407805768aa8/javablobclearpagesac1pageblobapitestclearpagesac0a4308538e8?comp=page",
     "Headers" : {
       "x-ms-version" : "2019-02-02",
       "User-Agent" : "azsdk-java-azure-storage-blob/12.0.0-preview.3 1.8.0_221; Windows 10 10.0",
-      "x-ms-client-request-id" : "28640979-d28c-4b9e-817c-a14489e842c6"
-=======
-    "Uri" : "https://azstoragesdkaccount.blob.core.windows.net/jtcclearpagesac0pageblobapitestclearpagesac0a29545211d353/javablobclearpagesac1pageblobapitestclearpagesac0a255991514?comp=page",
-    "Headers" : {
-      "x-ms-version" : "2019-02-02",
-      "User-Agent" : "azsdk-java-azure-storage-blob/12.0.0-preview.3 1.8.0_212; Windows 10 10.0",
-      "x-ms-client-request-id" : "0f6ca72a-f7bc-4ba9-896c-d2d22ae92982"
->>>>>>> a55d5dd9
+      "x-ms-client-request-id" : "a40167c2-6cf1-49da-9430-09a6a3718a12"
     },
     "Response" : {
       "x-ms-version" : "2019-02-02",
       "Server" : "Windows-Azure-Blob/1.0 Microsoft-HTTPAPI/2.0",
-<<<<<<< HEAD
-      "ETag" : "\"0x8D7325259206892\"",
+      "ETag" : "\"0x8D73561930A89D0\"",
       "x-ms-blob-sequence-number" : "0",
-      "Last-Modified" : "Thu, 05 Sep 2019 22:42:36 GMT",
+      "Last-Modified" : "Mon, 09 Sep 2019 20:09:09 GMT",
       "retry-after" : "0",
       "Content-Length" : "0",
       "StatusCode" : "201",
-      "x-ms-request-id" : "e0dd6566-e01e-0026-3b3b-647b1f000000",
-      "Date" : "Thu, 05 Sep 2019 22:42:35 GMT",
-      "x-ms-client-request-id" : "28640979-d28c-4b9e-817c-a14489e842c6"
-=======
-      "ETag" : "\"0x8D732FDC605C659\"",
-      "x-ms-blob-sequence-number" : "0",
-      "Last-Modified" : "Fri, 06 Sep 2019 19:09:42 GMT",
-      "retry-after" : "0",
-      "Content-Length" : "0",
-      "StatusCode" : "201",
-      "x-ms-request-id" : "8f760cae-401e-003a-0ce6-6473d5000000",
-      "Date" : "Fri, 06 Sep 2019 19:09:41 GMT",
-      "x-ms-client-request-id" : "0f6ca72a-f7bc-4ba9-896c-d2d22ae92982"
->>>>>>> a55d5dd9
+      "x-ms-request-id" : "9ebd287b-501e-003f-434a-675777000000",
+      "Date" : "Mon, 09 Sep 2019 20:09:08 GMT",
+      "x-ms-client-request-id" : "a40167c2-6cf1-49da-9430-09a6a3718a12"
     },
     "Exception" : null
   }, {
     "Method" : "GET",
-<<<<<<< HEAD
     "Uri" : "https://jaschrepragrs.blob.core.windows.net?prefix=jtcclearpagesac&comp=list",
     "Headers" : {
       "x-ms-version" : "2019-02-02",
       "User-Agent" : "azsdk-java-azure-storage-blob/12.0.0-preview.3 1.8.0_221; Windows 10 10.0",
-      "x-ms-client-request-id" : "41a9a6b6-065f-440d-8fb5-1d731978180a"
-=======
-    "Uri" : "https://azstoragesdkaccount.blob.core.windows.net?prefix=jtcclearpagesac&comp=list",
-    "Headers" : {
-      "x-ms-version" : "2019-02-02",
-      "User-Agent" : "azsdk-java-azure-storage-blob/12.0.0-preview.3 1.8.0_212; Windows 10 10.0",
-      "x-ms-client-request-id" : "438b5e8c-121d-4ec1-9bc2-be64ed71b51d"
->>>>>>> a55d5dd9
+      "x-ms-client-request-id" : "7163cde5-c22e-4a23-8271-49918f70a246"
     },
     "Response" : {
       "Transfer-Encoding" : "chunked",
@@ -192,35 +103,20 @@
       "Server" : "Windows-Azure-Blob/1.0 Microsoft-HTTPAPI/2.0",
       "retry-after" : "0",
       "StatusCode" : "200",
-<<<<<<< HEAD
-      "x-ms-request-id" : "e0dd6577-e01e-0026-4a3b-647b1f000000",
-      "Body" : "﻿<?xml version=\"1.0\" encoding=\"utf-8\"?><EnumerationResults ServiceEndpoint=\"https://jaschrepragrs.blob.core.windows.net/\"><Prefix>jtcclearpagesac</Prefix><Containers><Container><Name>jtcclearpagesac0pageblobapitestclearpagesacc3d0307996a914</Name><Properties><Last-Modified>Thu, 05 Sep 2019 22:42:35 GMT</Last-Modified><Etag>\"0x8D7325258FB2A17\"</Etag><LeaseStatus>unlocked</LeaseStatus><LeaseState>available</LeaseState><DefaultEncryptionScope>$account-encryption-key</DefaultEncryptionScope><DenyEncryptionScopeOverride>false</DenyEncryptionScopeOverride><HasImmutabilityPolicy>false</HasImmutabilityPolicy><HasLegalHold>false</HasLegalHold></Properties></Container></Containers><NextMarker /></EnumerationResults>",
-      "Date" : "Thu, 05 Sep 2019 22:42:35 GMT",
-      "x-ms-client-request-id" : "41a9a6b6-065f-440d-8fb5-1d731978180a",
-=======
-      "x-ms-request-id" : "8f760cc3-401e-003a-1fe6-6473d5000000",
-      "Body" : "﻿<?xml version=\"1.0\" encoding=\"utf-8\"?><EnumerationResults ServiceEndpoint=\"https://azstoragesdkaccount.blob.core.windows.net/\"><Prefix>jtcclearpagesac</Prefix><Containers><Container><Name>jtcclearpagesac0pageblobapitestclearpagesac0a29545211d353</Name><Properties><Last-Modified>Fri, 06 Sep 2019 19:09:42 GMT</Last-Modified><Etag>\"0x8D732FDC5F1EDFB\"</Etag><LeaseStatus>unlocked</LeaseStatus><LeaseState>available</LeaseState><DefaultEncryptionScope>$account-encryption-key</DefaultEncryptionScope><DenyEncryptionScopeOverride>false</DenyEncryptionScopeOverride><HasImmutabilityPolicy>false</HasImmutabilityPolicy><HasLegalHold>false</HasLegalHold></Properties></Container></Containers><NextMarker /></EnumerationResults>",
-      "Date" : "Fri, 06 Sep 2019 19:09:41 GMT",
-      "x-ms-client-request-id" : "438b5e8c-121d-4ec1-9bc2-be64ed71b51d",
->>>>>>> a55d5dd9
+      "x-ms-request-id" : "9ebd2891-501e-003f-574a-675777000000",
+      "Body" : "﻿<?xml version=\"1.0\" encoding=\"utf-8\"?><EnumerationResults ServiceEndpoint=\"https://jaschrepragrs.blob.core.windows.net/\"><Prefix>jtcclearpagesac</Prefix><Containers><Container><Name>jtcclearpagesac0pageblobapitestclearpagesac0a407805768aa8</Name><Properties><Last-Modified>Mon, 09 Sep 2019 20:09:08 GMT</Last-Modified><Etag>\"0x8D7356192E2F1CA\"</Etag><LeaseStatus>unlocked</LeaseStatus><LeaseState>available</LeaseState><DefaultEncryptionScope>$account-encryption-key</DefaultEncryptionScope><DenyEncryptionScopeOverride>false</DenyEncryptionScopeOverride><HasImmutabilityPolicy>false</HasImmutabilityPolicy><HasLegalHold>false</HasLegalHold></Properties></Container></Containers><NextMarker /></EnumerationResults>",
+      "Date" : "Mon, 09 Sep 2019 20:09:08 GMT",
+      "x-ms-client-request-id" : "7163cde5-c22e-4a23-8271-49918f70a246",
       "Content-Type" : "application/xml"
     },
     "Exception" : null
   }, {
     "Method" : "DELETE",
-<<<<<<< HEAD
-    "Uri" : "https://jaschrepragrs.blob.core.windows.net/jtcclearpagesac0pageblobapitestclearpagesacc3d0307996a914?restype=container",
+    "Uri" : "https://jaschrepragrs.blob.core.windows.net/jtcclearpagesac0pageblobapitestclearpagesac0a407805768aa8?restype=container",
     "Headers" : {
       "x-ms-version" : "2019-02-02",
       "User-Agent" : "azsdk-java-azure-storage-blob/12.0.0-preview.3 1.8.0_221; Windows 10 10.0",
-      "x-ms-client-request-id" : "6ba3c849-1fdd-461d-abcb-9d0f83deefc0"
-=======
-    "Uri" : "https://azstoragesdkaccount.blob.core.windows.net/jtcclearpagesac0pageblobapitestclearpagesac0a29545211d353?restype=container",
-    "Headers" : {
-      "x-ms-version" : "2019-02-02",
-      "User-Agent" : "azsdk-java-azure-storage-blob/12.0.0-preview.3 1.8.0_212; Windows 10 10.0",
-      "x-ms-client-request-id" : "c364dd1f-6cbf-4d53-9c68-f619623982bb"
->>>>>>> a55d5dd9
+      "x-ms-client-request-id" : "b627f9ea-239f-4a62-a440-5cb8cc9c4b99"
     },
     "Response" : {
       "x-ms-version" : "2019-02-02",
@@ -228,21 +124,11 @@
       "retry-after" : "0",
       "Content-Length" : "0",
       "StatusCode" : "202",
-<<<<<<< HEAD
-      "x-ms-request-id" : "e0dd6583-e01e-0026-563b-647b1f000000",
-      "Date" : "Thu, 05 Sep 2019 22:42:35 GMT",
-      "x-ms-client-request-id" : "6ba3c849-1fdd-461d-abcb-9d0f83deefc0"
+      "x-ms-request-id" : "9ebd28a5-501e-003f-6b4a-675777000000",
+      "Date" : "Mon, 09 Sep 2019 20:09:08 GMT",
+      "x-ms-client-request-id" : "b627f9ea-239f-4a62-a440-5cb8cc9c4b99"
     },
     "Exception" : null
   } ],
-  "variables" : [ "jtcclearpagesac0pageblobapitestclearpagesacc3d0307996a914", "javablobclearpagesac1pageblobapitestclearpagesacc3d15323e78", "05a0e0aa-f539-4ffd-b853-a9136c8977ca" ]
-=======
-      "x-ms-request-id" : "8f760cd0-401e-003a-2ae6-6473d5000000",
-      "Date" : "Fri, 06 Sep 2019 19:09:41 GMT",
-      "x-ms-client-request-id" : "c364dd1f-6cbf-4d53-9c68-f619623982bb"
-    },
-    "Exception" : null
-  } ],
-  "variables" : [ "jtcclearpagesac0pageblobapitestclearpagesac0a29545211d353", "javablobclearpagesac1pageblobapitestclearpagesac0a255991514", "f48f560a-1aff-44c8-a4ff-431e7da259d0" ]
->>>>>>> a55d5dd9
+  "variables" : [ "jtcclearpagesac0pageblobapitestclearpagesac0a407805768aa8", "javablobclearpagesac1pageblobapitestclearpagesac0a4308538e8", "0503fafe-af30-4f7f-898f-5d629c26af07" ]
 }