{
  "networkCallRecords" : [ {
    "Method" : "PUT",
<<<<<<< HEAD
    "Uri" : "https://jaschrepragrs.blob.core.windows.net/jtcaccountsaspermissionsparse01715547e506dffbd64b?restype=container",
    "Headers" : {
      "x-ms-version" : "2019-02-02",
      "User-Agent" : "azsdk-java-azure-storage-blob/12.0.0-preview.3 1.8.0_221; Windows 10 10.0",
      "x-ms-client-request-id" : "bf9b7ad3-dba1-4d1e-925c-5e0f696815e2"
=======
    "Uri" : "https://azstoragesdkaccount.blob.core.windows.net/jtcaccountsaspermissionsparse063171db4024c967594c?restype=container",
    "Headers" : {
      "x-ms-version" : "2019-02-02",
      "User-Agent" : "azsdk-java-azure-storage-blob/12.0.0-preview.3 1.8.0_212; Windows 10 10.0",
      "x-ms-client-request-id" : "9711e3b5-03db-4307-9769-0751a2d38862"
>>>>>>> a55d5dd9
    },
    "Response" : {
      "x-ms-version" : "2019-02-02",
      "Server" : "Windows-Azure-Blob/1.0 Microsoft-HTTPAPI/2.0",
<<<<<<< HEAD
      "ETag" : "\"0x8D732519270DBC0\"",
      "Last-Modified" : "Thu, 05 Sep 2019 22:37:02 GMT",
      "retry-after" : "0",
      "Content-Length" : "0",
      "StatusCode" : "201",
      "x-ms-request-id" : "bfecc1f7-901e-0044-7e3a-643cc7000000",
      "Date" : "Thu, 05 Sep 2019 22:37:01 GMT",
      "x-ms-client-request-id" : "bf9b7ad3-dba1-4d1e-925c-5e0f696815e2"
=======
      "ETag" : "\"0x8D732FDB39BE16D\"",
      "Last-Modified" : "Fri, 06 Sep 2019 19:09:11 GMT",
      "retry-after" : "0",
      "Content-Length" : "0",
      "StatusCode" : "201",
      "x-ms-request-id" : "ec65e9ca-001e-001f-0ae6-64eb66000000",
      "Date" : "Fri, 06 Sep 2019 19:09:11 GMT",
      "x-ms-client-request-id" : "9711e3b5-03db-4307-9769-0751a2d38862"
>>>>>>> a55d5dd9
    },
    "Exception" : null
  }, {
    "Method" : "GET",
<<<<<<< HEAD
    "Uri" : "https://jaschrepragrs.blob.core.windows.net?prefix=jtcaccountsaspermissionsparse&comp=list",
    "Headers" : {
      "x-ms-version" : "2019-02-02",
      "User-Agent" : "azsdk-java-azure-storage-blob/12.0.0-preview.3 1.8.0_221; Windows 10 10.0",
      "x-ms-client-request-id" : "0b1c9465-0fb9-4a20-8fb3-f9aa20a83737"
=======
    "Uri" : "https://azstoragesdkaccount.blob.core.windows.net?prefix=jtcaccountsaspermissionsparse&comp=list",
    "Headers" : {
      "x-ms-version" : "2019-02-02",
      "User-Agent" : "azsdk-java-azure-storage-blob/12.0.0-preview.3 1.8.0_212; Windows 10 10.0",
      "x-ms-client-request-id" : "3e3113fd-e283-408f-9788-4e350ff4d12c"
>>>>>>> a55d5dd9
    },
    "Response" : {
      "Transfer-Encoding" : "chunked",
      "x-ms-version" : "2019-02-02",
      "Server" : "Windows-Azure-Blob/1.0 Microsoft-HTTPAPI/2.0",
      "retry-after" : "0",
      "StatusCode" : "200",
<<<<<<< HEAD
      "x-ms-request-id" : "bfecc20f-901e-0044-143a-643cc7000000",
      "Body" : "﻿<?xml version=\"1.0\" encoding=\"utf-8\"?><EnumerationResults ServiceEndpoint=\"https://jaschrepragrs.blob.core.windows.net/\"><Prefix>jtcaccountsaspermissionsparse</Prefix><Containers><Container><Name>jtcaccountsaspermissionsparse01715547e506dffbd64b</Name><Properties><Last-Modified>Thu, 05 Sep 2019 22:37:02 GMT</Last-Modified><Etag>\"0x8D732519270DBC0\"</Etag><LeaseStatus>unlocked</LeaseStatus><LeaseState>available</LeaseState><DefaultEncryptionScope>$account-encryption-key</DefaultEncryptionScope><DenyEncryptionScopeOverride>false</DenyEncryptionScopeOverride><HasImmutabilityPolicy>false</HasImmutabilityPolicy><HasLegalHold>false</HasLegalHold></Properties></Container></Containers><NextMarker /></EnumerationResults>",
      "Date" : "Thu, 05 Sep 2019 22:37:01 GMT",
      "x-ms-client-request-id" : "0b1c9465-0fb9-4a20-8fb3-f9aa20a83737",
=======
      "x-ms-request-id" : "ec65e9df-001e-001f-19e6-64eb66000000",
      "Body" : "﻿<?xml version=\"1.0\" encoding=\"utf-8\"?><EnumerationResults ServiceEndpoint=\"https://azstoragesdkaccount.blob.core.windows.net/\"><Prefix>jtcaccountsaspermissionsparse</Prefix><Containers><Container><Name>jtcaccountsaspermissionsparse063171db4024c967594c</Name><Properties><Last-Modified>Fri, 06 Sep 2019 19:09:11 GMT</Last-Modified><Etag>\"0x8D732FDB39BE16D\"</Etag><LeaseStatus>unlocked</LeaseStatus><LeaseState>available</LeaseState><DefaultEncryptionScope>$account-encryption-key</DefaultEncryptionScope><DenyEncryptionScopeOverride>false</DenyEncryptionScopeOverride><HasImmutabilityPolicy>false</HasImmutabilityPolicy><HasLegalHold>false</HasLegalHold></Properties></Container></Containers><NextMarker /></EnumerationResults>",
      "Date" : "Fri, 06 Sep 2019 19:09:11 GMT",
      "x-ms-client-request-id" : "3e3113fd-e283-408f-9788-4e350ff4d12c",
>>>>>>> a55d5dd9
      "Content-Type" : "application/xml"
    },
    "Exception" : null
  }, {
    "Method" : "DELETE",
<<<<<<< HEAD
    "Uri" : "https://jaschrepragrs.blob.core.windows.net/jtcaccountsaspermissionsparse01715547e506dffbd64b?restype=container",
    "Headers" : {
      "x-ms-version" : "2019-02-02",
      "User-Agent" : "azsdk-java-azure-storage-blob/12.0.0-preview.3 1.8.0_221; Windows 10 10.0",
      "x-ms-client-request-id" : "675a65f9-0166-4cfd-8a29-9f8220fba905"
=======
    "Uri" : "https://azstoragesdkaccount.blob.core.windows.net/jtcaccountsaspermissionsparse063171db4024c967594c?restype=container",
    "Headers" : {
      "x-ms-version" : "2019-02-02",
      "User-Agent" : "azsdk-java-azure-storage-blob/12.0.0-preview.3 1.8.0_212; Windows 10 10.0",
      "x-ms-client-request-id" : "007f584f-ef44-4530-8e9c-e35245c1d10a"
>>>>>>> a55d5dd9
    },
    "Response" : {
      "x-ms-version" : "2019-02-02",
      "Server" : "Windows-Azure-Blob/1.0 Microsoft-HTTPAPI/2.0",
      "retry-after" : "0",
      "Content-Length" : "0",
      "StatusCode" : "202",
<<<<<<< HEAD
      "x-ms-request-id" : "bfecc221-901e-0044-243a-643cc7000000",
      "Date" : "Thu, 05 Sep 2019 22:37:02 GMT",
      "x-ms-client-request-id" : "675a65f9-0166-4cfd-8a29-9f8220fba905"
    },
    "Exception" : null
  } ],
  "variables" : [ "jtcaccountsaspermissionsparse01715547e506dffbd64b" ]
=======
      "x-ms-request-id" : "ec65e9f0-001e-001f-27e6-64eb66000000",
      "Date" : "Fri, 06 Sep 2019 19:09:11 GMT",
      "x-ms-client-request-id" : "007f584f-ef44-4530-8e9c-e35245c1d10a"
    },
    "Exception" : null
  } ],
  "variables" : [ "jtcaccountsaspermissionsparse063171db4024c967594c" ]
>>>>>>> a55d5dd9
}<|MERGE_RESOLUTION|>--- conflicted
+++ resolved
@@ -1,59 +1,32 @@
 {
   "networkCallRecords" : [ {
     "Method" : "PUT",
-<<<<<<< HEAD
-    "Uri" : "https://jaschrepragrs.blob.core.windows.net/jtcaccountsaspermissionsparse01715547e506dffbd64b?restype=container",
+    "Uri" : "https://jaschrepragrs.blob.core.windows.net/jtcaccountsaspermissionsparse048368b906bf96272a4a?restype=container",
     "Headers" : {
       "x-ms-version" : "2019-02-02",
       "User-Agent" : "azsdk-java-azure-storage-blob/12.0.0-preview.3 1.8.0_221; Windows 10 10.0",
-      "x-ms-client-request-id" : "bf9b7ad3-dba1-4d1e-925c-5e0f696815e2"
-=======
-    "Uri" : "https://azstoragesdkaccount.blob.core.windows.net/jtcaccountsaspermissionsparse063171db4024c967594c?restype=container",
-    "Headers" : {
-      "x-ms-version" : "2019-02-02",
-      "User-Agent" : "azsdk-java-azure-storage-blob/12.0.0-preview.3 1.8.0_212; Windows 10 10.0",
-      "x-ms-client-request-id" : "9711e3b5-03db-4307-9769-0751a2d38862"
->>>>>>> a55d5dd9
+      "x-ms-client-request-id" : "e740bfd6-c454-4f78-ad73-fb86fc50d366"
     },
     "Response" : {
       "x-ms-version" : "2019-02-02",
       "Server" : "Windows-Azure-Blob/1.0 Microsoft-HTTPAPI/2.0",
-<<<<<<< HEAD
-      "ETag" : "\"0x8D732519270DBC0\"",
-      "Last-Modified" : "Thu, 05 Sep 2019 22:37:02 GMT",
+      "ETag" : "\"0x8D7356041A21AF8\"",
+      "Last-Modified" : "Mon, 09 Sep 2019 19:59:43 GMT",
       "retry-after" : "0",
       "Content-Length" : "0",
       "StatusCode" : "201",
-      "x-ms-request-id" : "bfecc1f7-901e-0044-7e3a-643cc7000000",
-      "Date" : "Thu, 05 Sep 2019 22:37:01 GMT",
-      "x-ms-client-request-id" : "bf9b7ad3-dba1-4d1e-925c-5e0f696815e2"
-=======
-      "ETag" : "\"0x8D732FDB39BE16D\"",
-      "Last-Modified" : "Fri, 06 Sep 2019 19:09:11 GMT",
-      "retry-after" : "0",
-      "Content-Length" : "0",
-      "StatusCode" : "201",
-      "x-ms-request-id" : "ec65e9ca-001e-001f-0ae6-64eb66000000",
-      "Date" : "Fri, 06 Sep 2019 19:09:11 GMT",
-      "x-ms-client-request-id" : "9711e3b5-03db-4307-9769-0751a2d38862"
->>>>>>> a55d5dd9
+      "x-ms-request-id" : "077fe9f5-801e-001f-7249-673bbb000000",
+      "Date" : "Mon, 09 Sep 2019 19:59:42 GMT",
+      "x-ms-client-request-id" : "e740bfd6-c454-4f78-ad73-fb86fc50d366"
     },
     "Exception" : null
   }, {
     "Method" : "GET",
-<<<<<<< HEAD
     "Uri" : "https://jaschrepragrs.blob.core.windows.net?prefix=jtcaccountsaspermissionsparse&comp=list",
     "Headers" : {
       "x-ms-version" : "2019-02-02",
       "User-Agent" : "azsdk-java-azure-storage-blob/12.0.0-preview.3 1.8.0_221; Windows 10 10.0",
-      "x-ms-client-request-id" : "0b1c9465-0fb9-4a20-8fb3-f9aa20a83737"
-=======
-    "Uri" : "https://azstoragesdkaccount.blob.core.windows.net?prefix=jtcaccountsaspermissionsparse&comp=list",
-    "Headers" : {
-      "x-ms-version" : "2019-02-02",
-      "User-Agent" : "azsdk-java-azure-storage-blob/12.0.0-preview.3 1.8.0_212; Windows 10 10.0",
-      "x-ms-client-request-id" : "3e3113fd-e283-408f-9788-4e350ff4d12c"
->>>>>>> a55d5dd9
+      "x-ms-client-request-id" : "75672c59-640d-4f1d-83af-e3ececc82f1c"
     },
     "Response" : {
       "Transfer-Encoding" : "chunked",
@@ -61,35 +34,20 @@
       "Server" : "Windows-Azure-Blob/1.0 Microsoft-HTTPAPI/2.0",
       "retry-after" : "0",
       "StatusCode" : "200",
-<<<<<<< HEAD
-      "x-ms-request-id" : "bfecc20f-901e-0044-143a-643cc7000000",
-      "Body" : "﻿<?xml version=\"1.0\" encoding=\"utf-8\"?><EnumerationResults ServiceEndpoint=\"https://jaschrepragrs.blob.core.windows.net/\"><Prefix>jtcaccountsaspermissionsparse</Prefix><Containers><Container><Name>jtcaccountsaspermissionsparse01715547e506dffbd64b</Name><Properties><Last-Modified>Thu, 05 Sep 2019 22:37:02 GMT</Last-Modified><Etag>\"0x8D732519270DBC0\"</Etag><LeaseStatus>unlocked</LeaseStatus><LeaseState>available</LeaseState><DefaultEncryptionScope>$account-encryption-key</DefaultEncryptionScope><DenyEncryptionScopeOverride>false</DenyEncryptionScopeOverride><HasImmutabilityPolicy>false</HasImmutabilityPolicy><HasLegalHold>false</HasLegalHold></Properties></Container></Containers><NextMarker /></EnumerationResults>",
-      "Date" : "Thu, 05 Sep 2019 22:37:01 GMT",
-      "x-ms-client-request-id" : "0b1c9465-0fb9-4a20-8fb3-f9aa20a83737",
-=======
-      "x-ms-request-id" : "ec65e9df-001e-001f-19e6-64eb66000000",
-      "Body" : "﻿<?xml version=\"1.0\" encoding=\"utf-8\"?><EnumerationResults ServiceEndpoint=\"https://azstoragesdkaccount.blob.core.windows.net/\"><Prefix>jtcaccountsaspermissionsparse</Prefix><Containers><Container><Name>jtcaccountsaspermissionsparse063171db4024c967594c</Name><Properties><Last-Modified>Fri, 06 Sep 2019 19:09:11 GMT</Last-Modified><Etag>\"0x8D732FDB39BE16D\"</Etag><LeaseStatus>unlocked</LeaseStatus><LeaseState>available</LeaseState><DefaultEncryptionScope>$account-encryption-key</DefaultEncryptionScope><DenyEncryptionScopeOverride>false</DenyEncryptionScopeOverride><HasImmutabilityPolicy>false</HasImmutabilityPolicy><HasLegalHold>false</HasLegalHold></Properties></Container></Containers><NextMarker /></EnumerationResults>",
-      "Date" : "Fri, 06 Sep 2019 19:09:11 GMT",
-      "x-ms-client-request-id" : "3e3113fd-e283-408f-9788-4e350ff4d12c",
->>>>>>> a55d5dd9
+      "x-ms-request-id" : "077fea02-801e-001f-7c49-673bbb000000",
+      "Body" : "﻿<?xml version=\"1.0\" encoding=\"utf-8\"?><EnumerationResults ServiceEndpoint=\"https://jaschrepragrs.blob.core.windows.net/\"><Prefix>jtcaccountsaspermissionsparse</Prefix><Containers><Container><Name>jtcaccountsaspermissionsparse048368b906bf96272a4a</Name><Properties><Last-Modified>Mon, 09 Sep 2019 19:59:43 GMT</Last-Modified><Etag>\"0x8D7356041A21AF8\"</Etag><LeaseStatus>unlocked</LeaseStatus><LeaseState>available</LeaseState><DefaultEncryptionScope>$account-encryption-key</DefaultEncryptionScope><DenyEncryptionScopeOverride>false</DenyEncryptionScopeOverride><HasImmutabilityPolicy>false</HasImmutabilityPolicy><HasLegalHold>false</HasLegalHold></Properties></Container></Containers><NextMarker /></EnumerationResults>",
+      "Date" : "Mon, 09 Sep 2019 19:59:42 GMT",
+      "x-ms-client-request-id" : "75672c59-640d-4f1d-83af-e3ececc82f1c",
       "Content-Type" : "application/xml"
     },
     "Exception" : null
   }, {
     "Method" : "DELETE",
-<<<<<<< HEAD
-    "Uri" : "https://jaschrepragrs.blob.core.windows.net/jtcaccountsaspermissionsparse01715547e506dffbd64b?restype=container",
+    "Uri" : "https://jaschrepragrs.blob.core.windows.net/jtcaccountsaspermissionsparse048368b906bf96272a4a?restype=container",
     "Headers" : {
       "x-ms-version" : "2019-02-02",
       "User-Agent" : "azsdk-java-azure-storage-blob/12.0.0-preview.3 1.8.0_221; Windows 10 10.0",
-      "x-ms-client-request-id" : "675a65f9-0166-4cfd-8a29-9f8220fba905"
-=======
-    "Uri" : "https://azstoragesdkaccount.blob.core.windows.net/jtcaccountsaspermissionsparse063171db4024c967594c?restype=container",
-    "Headers" : {
-      "x-ms-version" : "2019-02-02",
-      "User-Agent" : "azsdk-java-azure-storage-blob/12.0.0-preview.3 1.8.0_212; Windows 10 10.0",
-      "x-ms-client-request-id" : "007f584f-ef44-4530-8e9c-e35245c1d10a"
->>>>>>> a55d5dd9
+      "x-ms-client-request-id" : "3b5ca06b-f503-4be5-a414-e814ebae7852"
     },
     "Response" : {
       "x-ms-version" : "2019-02-02",
@@ -97,21 +55,11 @@
       "retry-after" : "0",
       "Content-Length" : "0",
       "StatusCode" : "202",
-<<<<<<< HEAD
-      "x-ms-request-id" : "bfecc221-901e-0044-243a-643cc7000000",
-      "Date" : "Thu, 05 Sep 2019 22:37:02 GMT",
-      "x-ms-client-request-id" : "675a65f9-0166-4cfd-8a29-9f8220fba905"
+      "x-ms-request-id" : "077fea0c-801e-001f-0649-673bbb000000",
+      "Date" : "Mon, 09 Sep 2019 19:59:42 GMT",
+      "x-ms-client-request-id" : "3b5ca06b-f503-4be5-a414-e814ebae7852"
     },
     "Exception" : null
   } ],
-  "variables" : [ "jtcaccountsaspermissionsparse01715547e506dffbd64b" ]
-=======
-      "x-ms-request-id" : "ec65e9f0-001e-001f-27e6-64eb66000000",
-      "Date" : "Fri, 06 Sep 2019 19:09:11 GMT",
-      "x-ms-client-request-id" : "007f584f-ef44-4530-8e9c-e35245c1d10a"
-    },
-    "Exception" : null
-  } ],
-  "variables" : [ "jtcaccountsaspermissionsparse063171db4024c967594c" ]
->>>>>>> a55d5dd9
+  "variables" : [ "jtcaccountsaspermissionsparse048368b906bf96272a4a" ]
 }