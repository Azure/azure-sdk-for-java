{
  "networkCallRecords" : [ {
    "Method" : "PUT",
<<<<<<< HEAD
    "Uri" : "https://jaschrepragrs.blob.core.windows.net/jtcretriesoptionsinvalid0856653f39201ec1564947?restype=container",
    "Headers" : {
      "x-ms-version" : "2019-02-02",
      "User-Agent" : "azsdk-java-azure-storage-blob/12.0.0-preview.3 1.8.0_221; Windows 10 10.0",
      "x-ms-client-request-id" : "0b32d06a-79d9-4219-b7ea-7fa07c4e4204"
=======
    "Uri" : "https://azstoragesdkaccount.blob.core.windows.net/jtcretriesoptionsinvalid01322175778978505d4c2e?restype=container",
    "Headers" : {
      "x-ms-version" : "2019-02-02",
      "User-Agent" : "azsdk-java-azure-storage-blob/12.0.0-preview.3 1.8.0_212; Windows 10 10.0",
      "x-ms-client-request-id" : "063c4cb4-7bd6-4aac-910f-859bd6de885c"
>>>>>>> a55d5dd9
    },
    "Response" : {
      "x-ms-version" : "2019-02-02",
      "Server" : "Windows-Azure-Blob/1.0 Microsoft-HTTPAPI/2.0",
<<<<<<< HEAD
      "ETag" : "\"0x8D732516BED9F6C\"",
      "Last-Modified" : "Thu, 05 Sep 2019 22:35:58 GMT",
      "retry-after" : "0",
      "Content-Length" : "0",
      "StatusCode" : "201",
      "x-ms-request-id" : "bfec8475-901e-0044-723a-643cc7000000",
      "Date" : "Thu, 05 Sep 2019 22:35:57 GMT",
      "x-ms-client-request-id" : "0b32d06a-79d9-4219-b7ea-7fa07c4e4204"
=======
      "ETag" : "\"0x8D732FDF99ECABC\"",
      "Last-Modified" : "Fri, 06 Sep 2019 19:11:09 GMT",
      "retry-after" : "0",
      "Content-Length" : "0",
      "StatusCode" : "201",
      "x-ms-request-id" : "8f76b268-401e-003a-40e6-6473d5000000",
      "Date" : "Fri, 06 Sep 2019 19:11:09 GMT",
      "x-ms-client-request-id" : "063c4cb4-7bd6-4aac-910f-859bd6de885c"
>>>>>>> a55d5dd9
    },
    "Exception" : null
  }, {
    "Method" : "GET",
<<<<<<< HEAD
    "Uri" : "https://jaschrepragrs.blob.core.windows.net?prefix=jtcretriesoptionsinvalid&comp=list",
    "Headers" : {
      "x-ms-version" : "2019-02-02",
      "User-Agent" : "azsdk-java-azure-storage-blob/12.0.0-preview.3 1.8.0_221; Windows 10 10.0",
      "x-ms-client-request-id" : "6c2be66d-5537-44ed-aa30-ecbf1a818878"
=======
    "Uri" : "https://azstoragesdkaccount.blob.core.windows.net?prefix=jtcretriesoptionsinvalid&comp=list",
    "Headers" : {
      "x-ms-version" : "2019-02-02",
      "User-Agent" : "azsdk-java-azure-storage-blob/12.0.0-preview.3 1.8.0_212; Windows 10 10.0",
      "x-ms-client-request-id" : "41f0d8dd-0bf6-47e5-8319-9132b6234701"
>>>>>>> a55d5dd9
    },
    "Response" : {
      "Transfer-Encoding" : "chunked",
      "x-ms-version" : "2019-02-02",
      "Server" : "Windows-Azure-Blob/1.0 Microsoft-HTTPAPI/2.0",
      "retry-after" : "0",
      "StatusCode" : "200",
<<<<<<< HEAD
      "x-ms-request-id" : "bfec8499-901e-0044-123a-643cc7000000",
      "Body" : "﻿<?xml version=\"1.0\" encoding=\"utf-8\"?><EnumerationResults ServiceEndpoint=\"https://jaschrepragrs.blob.core.windows.net/\"><Prefix>jtcretriesoptionsinvalid</Prefix><Containers><Container><Name>jtcretriesoptionsinvalid0856653f39201ec1564947</Name><Properties><Last-Modified>Thu, 05 Sep 2019 22:35:58 GMT</Last-Modified><Etag>\"0x8D732516BED9F6C\"</Etag><LeaseStatus>unlocked</LeaseStatus><LeaseState>available</LeaseState><DefaultEncryptionScope>$account-encryption-key</DefaultEncryptionScope><DenyEncryptionScopeOverride>false</DenyEncryptionScopeOverride><HasImmutabilityPolicy>false</HasImmutabilityPolicy><HasLegalHold>false</HasLegalHold></Properties></Container></Containers><NextMarker /></EnumerationResults>",
      "Date" : "Thu, 05 Sep 2019 22:35:57 GMT",
      "x-ms-client-request-id" : "6c2be66d-5537-44ed-aa30-ecbf1a818878",
=======
      "x-ms-request-id" : "8f76b27a-401e-003a-4ee6-6473d5000000",
      "Body" : "﻿<?xml version=\"1.0\" encoding=\"utf-8\"?><EnumerationResults ServiceEndpoint=\"https://azstoragesdkaccount.blob.core.windows.net/\"><Prefix>jtcretriesoptionsinvalid</Prefix><Containers><Container><Name>jtcretriesoptionsinvalid01322175778978505d4c2e</Name><Properties><Last-Modified>Fri, 06 Sep 2019 19:11:09 GMT</Last-Modified><Etag>\"0x8D732FDF99ECABC\"</Etag><LeaseStatus>unlocked</LeaseStatus><LeaseState>available</LeaseState><DefaultEncryptionScope>$account-encryption-key</DefaultEncryptionScope><DenyEncryptionScopeOverride>false</DenyEncryptionScopeOverride><HasImmutabilityPolicy>false</HasImmutabilityPolicy><HasLegalHold>false</HasLegalHold></Properties></Container></Containers><NextMarker /></EnumerationResults>",
      "Date" : "Fri, 06 Sep 2019 19:11:09 GMT",
      "x-ms-client-request-id" : "41f0d8dd-0bf6-47e5-8319-9132b6234701",
>>>>>>> a55d5dd9
      "Content-Type" : "application/xml"
    },
    "Exception" : null
  }, {
    "Method" : "DELETE",
<<<<<<< HEAD
    "Uri" : "https://jaschrepragrs.blob.core.windows.net/jtcretriesoptionsinvalid0856653f39201ec1564947?restype=container",
    "Headers" : {
      "x-ms-version" : "2019-02-02",
      "User-Agent" : "azsdk-java-azure-storage-blob/12.0.0-preview.3 1.8.0_221; Windows 10 10.0",
      "x-ms-client-request-id" : "68395795-853b-460b-b9b4-9911522e785f"
=======
    "Uri" : "https://azstoragesdkaccount.blob.core.windows.net/jtcretriesoptionsinvalid01322175778978505d4c2e?restype=container",
    "Headers" : {
      "x-ms-version" : "2019-02-02",
      "User-Agent" : "azsdk-java-azure-storage-blob/12.0.0-preview.3 1.8.0_212; Windows 10 10.0",
      "x-ms-client-request-id" : "2bc5071f-b8a8-4508-aaf7-effd5a322fcb"
>>>>>>> a55d5dd9
    },
    "Response" : {
      "x-ms-version" : "2019-02-02",
      "Server" : "Windows-Azure-Blob/1.0 Microsoft-HTTPAPI/2.0",
      "retry-after" : "0",
      "Content-Length" : "0",
      "StatusCode" : "202",
<<<<<<< HEAD
      "x-ms-request-id" : "bfec84b6-901e-0044-2d3a-643cc7000000",
      "Date" : "Thu, 05 Sep 2019 22:35:57 GMT",
      "x-ms-client-request-id" : "68395795-853b-460b-b9b4-9911522e785f"
    },
    "Exception" : null
  } ],
  "variables" : [ "jtcretriesoptionsinvalid0856653f39201ec1564947" ]
=======
      "x-ms-request-id" : "8f76b28e-401e-003a-5fe6-6473d5000000",
      "Date" : "Fri, 06 Sep 2019 19:11:09 GMT",
      "x-ms-client-request-id" : "2bc5071f-b8a8-4508-aaf7-effd5a322fcb"
    },
    "Exception" : null
  } ],
  "variables" : [ "jtcretriesoptionsinvalid01322175778978505d4c2e" ]
>>>>>>> a55d5dd9
}<|MERGE_RESOLUTION|>--- conflicted
+++ resolved
@@ -1,59 +1,32 @@
 {
   "networkCallRecords" : [ {
     "Method" : "PUT",
-<<<<<<< HEAD
-    "Uri" : "https://jaschrepragrs.blob.core.windows.net/jtcretriesoptionsinvalid0856653f39201ec1564947?restype=container",
+    "Uri" : "https://jaschrepragrs.blob.core.windows.net/jtcretriesoptionsinvalid09694360e10a6c9f314fcc?restype=container",
     "Headers" : {
       "x-ms-version" : "2019-02-02",
       "User-Agent" : "azsdk-java-azure-storage-blob/12.0.0-preview.3 1.8.0_221; Windows 10 10.0",
-      "x-ms-client-request-id" : "0b32d06a-79d9-4219-b7ea-7fa07c4e4204"
-=======
-    "Uri" : "https://azstoragesdkaccount.blob.core.windows.net/jtcretriesoptionsinvalid01322175778978505d4c2e?restype=container",
-    "Headers" : {
-      "x-ms-version" : "2019-02-02",
-      "User-Agent" : "azsdk-java-azure-storage-blob/12.0.0-preview.3 1.8.0_212; Windows 10 10.0",
-      "x-ms-client-request-id" : "063c4cb4-7bd6-4aac-910f-859bd6de885c"
->>>>>>> a55d5dd9
+      "x-ms-client-request-id" : "ef593b03-c938-410f-90b7-7ed2e8025ecf"
     },
     "Response" : {
       "x-ms-version" : "2019-02-02",
       "Server" : "Windows-Azure-Blob/1.0 Microsoft-HTTPAPI/2.0",
-<<<<<<< HEAD
-      "ETag" : "\"0x8D732516BED9F6C\"",
-      "Last-Modified" : "Thu, 05 Sep 2019 22:35:58 GMT",
+      "ETag" : "\"0x8D735601D13BFF8\"",
+      "Last-Modified" : "Mon, 09 Sep 2019 19:58:41 GMT",
       "retry-after" : "0",
       "Content-Length" : "0",
       "StatusCode" : "201",
-      "x-ms-request-id" : "bfec8475-901e-0044-723a-643cc7000000",
-      "Date" : "Thu, 05 Sep 2019 22:35:57 GMT",
-      "x-ms-client-request-id" : "0b32d06a-79d9-4219-b7ea-7fa07c4e4204"
-=======
-      "ETag" : "\"0x8D732FDF99ECABC\"",
-      "Last-Modified" : "Fri, 06 Sep 2019 19:11:09 GMT",
-      "retry-after" : "0",
-      "Content-Length" : "0",
-      "StatusCode" : "201",
-      "x-ms-request-id" : "8f76b268-401e-003a-40e6-6473d5000000",
-      "Date" : "Fri, 06 Sep 2019 19:11:09 GMT",
-      "x-ms-client-request-id" : "063c4cb4-7bd6-4aac-910f-859bd6de885c"
->>>>>>> a55d5dd9
+      "x-ms-request-id" : "077fb7f5-801e-001f-6348-673bbb000000",
+      "Date" : "Mon, 09 Sep 2019 19:58:41 GMT",
+      "x-ms-client-request-id" : "ef593b03-c938-410f-90b7-7ed2e8025ecf"
     },
     "Exception" : null
   }, {
     "Method" : "GET",
-<<<<<<< HEAD
     "Uri" : "https://jaschrepragrs.blob.core.windows.net?prefix=jtcretriesoptionsinvalid&comp=list",
     "Headers" : {
       "x-ms-version" : "2019-02-02",
       "User-Agent" : "azsdk-java-azure-storage-blob/12.0.0-preview.3 1.8.0_221; Windows 10 10.0",
-      "x-ms-client-request-id" : "6c2be66d-5537-44ed-aa30-ecbf1a818878"
-=======
-    "Uri" : "https://azstoragesdkaccount.blob.core.windows.net?prefix=jtcretriesoptionsinvalid&comp=list",
-    "Headers" : {
-      "x-ms-version" : "2019-02-02",
-      "User-Agent" : "azsdk-java-azure-storage-blob/12.0.0-preview.3 1.8.0_212; Windows 10 10.0",
-      "x-ms-client-request-id" : "41f0d8dd-0bf6-47e5-8319-9132b6234701"
->>>>>>> a55d5dd9
+      "x-ms-client-request-id" : "79b8449c-9d0d-4c7a-88f8-79a5bd4926cb"
     },
     "Response" : {
       "Transfer-Encoding" : "chunked",
@@ -61,35 +34,20 @@
       "Server" : "Windows-Azure-Blob/1.0 Microsoft-HTTPAPI/2.0",
       "retry-after" : "0",
       "StatusCode" : "200",
-<<<<<<< HEAD
-      "x-ms-request-id" : "bfec8499-901e-0044-123a-643cc7000000",
-      "Body" : "﻿<?xml version=\"1.0\" encoding=\"utf-8\"?><EnumerationResults ServiceEndpoint=\"https://jaschrepragrs.blob.core.windows.net/\"><Prefix>jtcretriesoptionsinvalid</Prefix><Containers><Container><Name>jtcretriesoptionsinvalid0856653f39201ec1564947</Name><Properties><Last-Modified>Thu, 05 Sep 2019 22:35:58 GMT</Last-Modified><Etag>\"0x8D732516BED9F6C\"</Etag><LeaseStatus>unlocked</LeaseStatus><LeaseState>available</LeaseState><DefaultEncryptionScope>$account-encryption-key</DefaultEncryptionScope><DenyEncryptionScopeOverride>false</DenyEncryptionScopeOverride><HasImmutabilityPolicy>false</HasImmutabilityPolicy><HasLegalHold>false</HasLegalHold></Properties></Container></Containers><NextMarker /></EnumerationResults>",
-      "Date" : "Thu, 05 Sep 2019 22:35:57 GMT",
-      "x-ms-client-request-id" : "6c2be66d-5537-44ed-aa30-ecbf1a818878",
-=======
-      "x-ms-request-id" : "8f76b27a-401e-003a-4ee6-6473d5000000",
-      "Body" : "﻿<?xml version=\"1.0\" encoding=\"utf-8\"?><EnumerationResults ServiceEndpoint=\"https://azstoragesdkaccount.blob.core.windows.net/\"><Prefix>jtcretriesoptionsinvalid</Prefix><Containers><Container><Name>jtcretriesoptionsinvalid01322175778978505d4c2e</Name><Properties><Last-Modified>Fri, 06 Sep 2019 19:11:09 GMT</Last-Modified><Etag>\"0x8D732FDF99ECABC\"</Etag><LeaseStatus>unlocked</LeaseStatus><LeaseState>available</LeaseState><DefaultEncryptionScope>$account-encryption-key</DefaultEncryptionScope><DenyEncryptionScopeOverride>false</DenyEncryptionScopeOverride><HasImmutabilityPolicy>false</HasImmutabilityPolicy><HasLegalHold>false</HasLegalHold></Properties></Container></Containers><NextMarker /></EnumerationResults>",
-      "Date" : "Fri, 06 Sep 2019 19:11:09 GMT",
-      "x-ms-client-request-id" : "41f0d8dd-0bf6-47e5-8319-9132b6234701",
->>>>>>> a55d5dd9
+      "x-ms-request-id" : "077fb800-801e-001f-6d48-673bbb000000",
+      "Body" : "﻿<?xml version=\"1.0\" encoding=\"utf-8\"?><EnumerationResults ServiceEndpoint=\"https://jaschrepragrs.blob.core.windows.net/\"><Prefix>jtcretriesoptionsinvalid</Prefix><Containers><Container><Name>jtcretriesoptionsinvalid09694360e10a6c9f314fcc</Name><Properties><Last-Modified>Mon, 09 Sep 2019 19:58:41 GMT</Last-Modified><Etag>\"0x8D735601D13BFF8\"</Etag><LeaseStatus>unlocked</LeaseStatus><LeaseState>available</LeaseState><DefaultEncryptionScope>$account-encryption-key</DefaultEncryptionScope><DenyEncryptionScopeOverride>false</DenyEncryptionScopeOverride><HasImmutabilityPolicy>false</HasImmutabilityPolicy><HasLegalHold>false</HasLegalHold></Properties></Container></Containers><NextMarker /></EnumerationResults>",
+      "Date" : "Mon, 09 Sep 2019 19:58:41 GMT",
+      "x-ms-client-request-id" : "79b8449c-9d0d-4c7a-88f8-79a5bd4926cb",
       "Content-Type" : "application/xml"
     },
     "Exception" : null
   }, {
     "Method" : "DELETE",
-<<<<<<< HEAD
-    "Uri" : "https://jaschrepragrs.blob.core.windows.net/jtcretriesoptionsinvalid0856653f39201ec1564947?restype=container",
+    "Uri" : "https://jaschrepragrs.blob.core.windows.net/jtcretriesoptionsinvalid09694360e10a6c9f314fcc?restype=container",
     "Headers" : {
       "x-ms-version" : "2019-02-02",
       "User-Agent" : "azsdk-java-azure-storage-blob/12.0.0-preview.3 1.8.0_221; Windows 10 10.0",
-      "x-ms-client-request-id" : "68395795-853b-460b-b9b4-9911522e785f"
-=======
-    "Uri" : "https://azstoragesdkaccount.blob.core.windows.net/jtcretriesoptionsinvalid01322175778978505d4c2e?restype=container",
-    "Headers" : {
-      "x-ms-version" : "2019-02-02",
-      "User-Agent" : "azsdk-java-azure-storage-blob/12.0.0-preview.3 1.8.0_212; Windows 10 10.0",
-      "x-ms-client-request-id" : "2bc5071f-b8a8-4508-aaf7-effd5a322fcb"
->>>>>>> a55d5dd9
+      "x-ms-client-request-id" : "de680418-72e4-4ebd-8757-688c9b2358d6"
     },
     "Response" : {
       "x-ms-version" : "2019-02-02",
@@ -97,21 +55,11 @@
       "retry-after" : "0",
       "Content-Length" : "0",
       "StatusCode" : "202",
-<<<<<<< HEAD
-      "x-ms-request-id" : "bfec84b6-901e-0044-2d3a-643cc7000000",
-      "Date" : "Thu, 05 Sep 2019 22:35:57 GMT",
-      "x-ms-client-request-id" : "68395795-853b-460b-b9b4-9911522e785f"
+      "x-ms-request-id" : "077fb816-801e-001f-0148-673bbb000000",
+      "Date" : "Mon, 09 Sep 2019 19:58:41 GMT",
+      "x-ms-client-request-id" : "de680418-72e4-4ebd-8757-688c9b2358d6"
     },
     "Exception" : null
   } ],
-  "variables" : [ "jtcretriesoptionsinvalid0856653f39201ec1564947" ]
-=======
-      "x-ms-request-id" : "8f76b28e-401e-003a-5fe6-6473d5000000",
-      "Date" : "Fri, 06 Sep 2019 19:11:09 GMT",
-      "x-ms-client-request-id" : "2bc5071f-b8a8-4508-aaf7-effd5a322fcb"
-    },
-    "Exception" : null
-  } ],
-  "variables" : [ "jtcretriesoptionsinvalid01322175778978505d4c2e" ]
->>>>>>> a55d5dd9
+  "variables" : [ "jtcretriesoptionsinvalid09694360e10a6c9f314fcc" ]
 }