--- conflicted
+++ resolved
@@ -1,231 +1,123 @@
 {
   "networkCallRecords" : [ {
     "Method" : "PUT",
-<<<<<<< HEAD
-    "Uri" : "https://jaschrepragrs.blob.core.windows.net/jtcuploadpagefromurldestinationacfail0083575a8f295ea5?restype=container",
-    "Headers" : {
-      "x-ms-version" : "2019-02-02",
-      "User-Agent" : "azsdk-java-azure-storage-blob/12.0.0-preview.3 1.8.0_221; Windows 10 10.0",
-      "x-ms-client-request-id" : "c5267d3e-0a4c-4824-86a1-60bb16975e46"
-=======
-    "Uri" : "https://azstoragesdkaccount.blob.core.windows.net/jtcuploadpagefromurldestinationacfail0121631a4e22a3f9?restype=container",
-    "Headers" : {
-      "x-ms-version" : "2019-02-02",
-      "User-Agent" : "azsdk-java-azure-storage-blob/12.0.0-preview.3 1.8.0_212; Windows 10 10.0",
-      "x-ms-client-request-id" : "af700a19-1a36-4ffe-93c6-fffb0b21950f"
->>>>>>> a55d5dd9
-    },
-    "Response" : {
-      "x-ms-version" : "2019-02-02",
-      "Server" : "Windows-Azure-Blob/1.0 Microsoft-HTTPAPI/2.0",
-<<<<<<< HEAD
-      "ETag" : "\"0x8D732524FE7BD9E\"",
-      "Last-Modified" : "Thu, 05 Sep 2019 22:42:20 GMT",
-      "retry-after" : "0",
-      "Content-Length" : "0",
-      "StatusCode" : "201",
-      "x-ms-request-id" : "e0dd5805-e01e-0026-5d3b-647b1f000000",
-      "Date" : "Thu, 05 Sep 2019 22:42:19 GMT",
-      "x-ms-client-request-id" : "c5267d3e-0a4c-4824-86a1-60bb16975e46"
-=======
-      "ETag" : "\"0x8D732FDC05F66C9\"",
-      "Last-Modified" : "Fri, 06 Sep 2019 19:09:33 GMT",
-      "retry-after" : "0",
-      "Content-Length" : "0",
-      "StatusCode" : "201",
-      "x-ms-request-id" : "8f75fc0b-401e-003a-2be6-6473d5000000",
-      "Date" : "Fri, 06 Sep 2019 19:09:32 GMT",
-      "x-ms-client-request-id" : "af700a19-1a36-4ffe-93c6-fffb0b21950f"
->>>>>>> a55d5dd9
-    },
-    "Exception" : null
-  }, {
-    "Method" : "PUT",
-<<<<<<< HEAD
-    "Uri" : "https://jaschrepragrs.blob.core.windows.net/jtcuploadpagefromurldestinationacfail0083575a8f295ea5/javablobuploadpagefromurldestinationacfail124549808046d",
-    "Headers" : {
-      "x-ms-version" : "2019-02-02",
-      "User-Agent" : "azsdk-java-azure-storage-blob/12.0.0-preview.3 1.8.0_221; Windows 10 10.0",
-      "x-ms-client-request-id" : "ea236560-4e77-4b20-af79-9affce2b3396"
-=======
-    "Uri" : "https://azstoragesdkaccount.blob.core.windows.net/jtcuploadpagefromurldestinationacfail0121631a4e22a3f9/javablobuploadpagefromurldestinationacfail1880477981f11",
-    "Headers" : {
-      "x-ms-version" : "2019-02-02",
-      "User-Agent" : "azsdk-java-azure-storage-blob/12.0.0-preview.3 1.8.0_212; Windows 10 10.0",
-      "x-ms-client-request-id" : "e67f9188-6110-41be-ae0f-9d01adc53844"
->>>>>>> a55d5dd9
-    },
-    "Response" : {
-      "x-ms-version" : "2019-02-02",
-      "Server" : "Windows-Azure-Blob/1.0 Microsoft-HTTPAPI/2.0",
-<<<<<<< HEAD
-      "ETag" : "\"0x8D732524FF4D702\"",
-      "Last-Modified" : "Thu, 05 Sep 2019 22:42:20 GMT",
-      "retry-after" : "0",
-      "Content-Length" : "0",
-      "StatusCode" : "201",
-      "x-ms-request-id" : "e0dd5813-e01e-0026-683b-647b1f000000",
+    "Uri" : "https://jaschrepragrs.blob.core.windows.net/jtcuploadpagefromurldestinationacfail061864399504b23f?restype=container",
+    "Headers" : {
+      "x-ms-version" : "2019-02-02",
+      "User-Agent" : "azsdk-java-azure-storage-blob/12.0.0-preview.3 1.8.0_221; Windows 10 10.0",
+      "x-ms-client-request-id" : "dab75440-b3c1-41f7-9b5b-67802e29854b"
+    },
+    "Response" : {
+      "x-ms-version" : "2019-02-02",
+      "Server" : "Windows-Azure-Blob/1.0 Microsoft-HTTPAPI/2.0",
+      "ETag" : "\"0x8D735618975E550\"",
+      "Last-Modified" : "Mon, 09 Sep 2019 20:08:53 GMT",
+      "retry-after" : "0",
+      "Content-Length" : "0",
+      "StatusCode" : "201",
+      "x-ms-request-id" : "9ebd176a-501e-003f-634a-675777000000",
+      "Date" : "Mon, 09 Sep 2019 20:08:52 GMT",
+      "x-ms-client-request-id" : "dab75440-b3c1-41f7-9b5b-67802e29854b"
+    },
+    "Exception" : null
+  }, {
+    "Method" : "PUT",
+    "Uri" : "https://jaschrepragrs.blob.core.windows.net/jtcuploadpagefromurldestinationacfail061864399504b23f/javablobuploadpagefromurldestinationacfail18494440cc1e8",
+    "Headers" : {
+      "x-ms-version" : "2019-02-02",
+      "User-Agent" : "azsdk-java-azure-storage-blob/12.0.0-preview.3 1.8.0_221; Windows 10 10.0",
+      "x-ms-client-request-id" : "a036ee79-8042-4ad7-8ceb-72c20d166ca4"
+    },
+    "Response" : {
+      "x-ms-version" : "2019-02-02",
+      "Server" : "Windows-Azure-Blob/1.0 Microsoft-HTTPAPI/2.0",
+      "ETag" : "\"0x8D735618983F6BB\"",
+      "Last-Modified" : "Mon, 09 Sep 2019 20:08:53 GMT",
+      "retry-after" : "0",
+      "Content-Length" : "0",
+      "StatusCode" : "201",
+      "x-ms-request-id" : "9ebd1781-501e-003f-754a-675777000000",
       "x-ms-request-server-encrypted" : "true",
-      "Date" : "Thu, 05 Sep 2019 22:42:19 GMT",
-      "x-ms-client-request-id" : "ea236560-4e77-4b20-af79-9affce2b3396"
-=======
-      "ETag" : "\"0x8D732FDC07E1F97\"",
-      "Last-Modified" : "Fri, 06 Sep 2019 19:09:33 GMT",
-      "retry-after" : "0",
-      "Content-Length" : "0",
-      "StatusCode" : "201",
-      "x-ms-request-id" : "8f75fc71-401e-003a-80e6-6473d5000000",
+      "Date" : "Mon, 09 Sep 2019 20:08:52 GMT",
+      "x-ms-client-request-id" : "a036ee79-8042-4ad7-8ceb-72c20d166ca4"
+    },
+    "Exception" : null
+  }, {
+    "Method" : "PUT",
+    "Uri" : "https://jaschrepragrs.blob.core.windows.net/jtcuploadpagefromurldestinationacfail061864399504b23f?restype=container&comp=acl",
+    "Headers" : {
+      "x-ms-version" : "2019-02-02",
+      "User-Agent" : "azsdk-java-azure-storage-blob/12.0.0-preview.3 1.8.0_221; Windows 10 10.0",
+      "x-ms-client-request-id" : "75e8f71d-19a5-4b6a-823b-8ce78e5ef1e5",
+      "Content-Type" : "application/xml; charset=utf-8"
+    },
+    "Response" : {
+      "x-ms-version" : "2019-02-02",
+      "Server" : "Windows-Azure-Blob/1.0 Microsoft-HTTPAPI/2.0",
+      "ETag" : "\"0x8D735618990C0EB\"",
+      "Last-Modified" : "Mon, 09 Sep 2019 20:08:53 GMT",
+      "retry-after" : "0",
+      "Content-Length" : "0",
+      "StatusCode" : "200",
+      "x-ms-request-id" : "9ebd1798-501e-003f-0c4a-675777000000",
+      "Date" : "Mon, 09 Sep 2019 20:08:52 GMT",
+      "x-ms-client-request-id" : "75e8f71d-19a5-4b6a-823b-8ce78e5ef1e5"
+    },
+    "Exception" : null
+  }, {
+    "Method" : "PUT",
+    "Uri" : "https://jaschrepragrs.blob.core.windows.net/jtcuploadpagefromurldestinationacfail061864399504b23f/javablobuploadpagefromurldestinationacfail201238b82a405",
+    "Headers" : {
+      "x-ms-version" : "2019-02-02",
+      "User-Agent" : "azsdk-java-azure-storage-blob/12.0.0-preview.3 1.8.0_221; Windows 10 10.0",
+      "x-ms-client-request-id" : "9fa6fe73-5a0d-4c4c-8612-562a2253dd6d"
+    },
+    "Response" : {
+      "x-ms-version" : "2019-02-02",
+      "Server" : "Windows-Azure-Blob/1.0 Microsoft-HTTPAPI/2.0",
+      "ETag" : "\"0x8D73561899DC50C\"",
+      "Last-Modified" : "Mon, 09 Sep 2019 20:08:53 GMT",
+      "retry-after" : "0",
+      "Content-Length" : "0",
+      "StatusCode" : "201",
+      "x-ms-request-id" : "9ebd17a8-501e-003f-1c4a-675777000000",
       "x-ms-request-server-encrypted" : "true",
-      "Date" : "Fri, 06 Sep 2019 19:09:32 GMT",
-      "x-ms-client-request-id" : "e67f9188-6110-41be-ae0f-9d01adc53844"
->>>>>>> a55d5dd9
-    },
-    "Exception" : null
-  }, {
-    "Method" : "PUT",
-<<<<<<< HEAD
-    "Uri" : "https://jaschrepragrs.blob.core.windows.net/jtcuploadpagefromurldestinationacfail0083575a8f295ea5?restype=container&comp=acl",
-    "Headers" : {
-      "x-ms-version" : "2019-02-02",
-      "User-Agent" : "azsdk-java-azure-storage-blob/12.0.0-preview.3 1.8.0_221; Windows 10 10.0",
-      "x-ms-client-request-id" : "fd22f26c-98ee-4196-bfd3-97e732ebaf0b",
-=======
-    "Uri" : "https://azstoragesdkaccount.blob.core.windows.net/jtcuploadpagefromurldestinationacfail0121631a4e22a3f9?restype=container&comp=acl",
-    "Headers" : {
-      "x-ms-version" : "2019-02-02",
-      "User-Agent" : "azsdk-java-azure-storage-blob/12.0.0-preview.3 1.8.0_212; Windows 10 10.0",
-      "x-ms-client-request-id" : "7315ae0d-cf28-4906-90be-e3d3a4c44094",
->>>>>>> a55d5dd9
-      "Content-Type" : "application/xml; charset=utf-8"
-    },
-    "Response" : {
-      "x-ms-version" : "2019-02-02",
-      "Server" : "Windows-Azure-Blob/1.0 Microsoft-HTTPAPI/2.0",
-<<<<<<< HEAD
-      "ETag" : "\"0x8D7325250010262\"",
-      "Last-Modified" : "Thu, 05 Sep 2019 22:42:20 GMT",
-      "retry-after" : "0",
-      "Content-Length" : "0",
-      "StatusCode" : "200",
-      "x-ms-request-id" : "e0dd582a-e01e-0026-7f3b-647b1f000000",
-      "Date" : "Thu, 05 Sep 2019 22:42:19 GMT",
-      "x-ms-client-request-id" : "fd22f26c-98ee-4196-bfd3-97e732ebaf0b"
-=======
-      "ETag" : "\"0x8D732FDC083CFA4\"",
-      "Last-Modified" : "Fri, 06 Sep 2019 19:09:33 GMT",
-      "retry-after" : "0",
-      "Content-Length" : "0",
-      "StatusCode" : "200",
-      "x-ms-request-id" : "8f75fc79-401e-003a-08e6-6473d5000000",
-      "Date" : "Fri, 06 Sep 2019 19:09:32 GMT",
-      "x-ms-client-request-id" : "7315ae0d-cf28-4906-90be-e3d3a4c44094"
->>>>>>> a55d5dd9
-    },
-    "Exception" : null
-  }, {
-    "Method" : "PUT",
-<<<<<<< HEAD
-    "Uri" : "https://jaschrepragrs.blob.core.windows.net/jtcuploadpagefromurldestinationacfail0083575a8f295ea5/javablobuploadpagefromurldestinationacfail263138e55b26c",
-    "Headers" : {
-      "x-ms-version" : "2019-02-02",
-      "User-Agent" : "azsdk-java-azure-storage-blob/12.0.0-preview.3 1.8.0_221; Windows 10 10.0",
-      "x-ms-client-request-id" : "dcd7e85f-9a31-4e21-b6ca-a02149cc9faf"
-=======
-    "Uri" : "https://azstoragesdkaccount.blob.core.windows.net/jtcuploadpagefromurldestinationacfail0121631a4e22a3f9/javablobuploadpagefromurldestinationacfail2058336c37eda",
-    "Headers" : {
-      "x-ms-version" : "2019-02-02",
-      "User-Agent" : "azsdk-java-azure-storage-blob/12.0.0-preview.3 1.8.0_212; Windows 10 10.0",
-      "x-ms-client-request-id" : "07246571-31f3-4db7-96de-0055afa017f2"
->>>>>>> a55d5dd9
-    },
-    "Response" : {
-      "x-ms-version" : "2019-02-02",
-      "Server" : "Windows-Azure-Blob/1.0 Microsoft-HTTPAPI/2.0",
-<<<<<<< HEAD
-      "ETag" : "\"0x8D73252500E5736\"",
-      "Last-Modified" : "Thu, 05 Sep 2019 22:42:20 GMT",
-      "retry-after" : "0",
-      "Content-Length" : "0",
-      "StatusCode" : "201",
-      "x-ms-request-id" : "e0dd583d-e01e-0026-113b-647b1f000000",
+      "Date" : "Mon, 09 Sep 2019 20:08:53 GMT",
+      "x-ms-client-request-id" : "9fa6fe73-5a0d-4c4c-8612-562a2253dd6d"
+    },
+    "Exception" : null
+  }, {
+    "Method" : "PUT",
+    "Uri" : "https://jaschrepragrs.blob.core.windows.net/jtcuploadpagefromurldestinationacfail061864399504b23f/javablobuploadpagefromurldestinationacfail201238b82a405?comp=page",
+    "Headers" : {
+      "x-ms-version" : "2019-02-02",
+      "User-Agent" : "azsdk-java-azure-storage-blob/12.0.0-preview.3 1.8.0_221; Windows 10 10.0",
+      "x-ms-client-request-id" : "a7bdf068-ce67-4ce1-b653-e724e8adb54f",
+      "Content-Type" : "application/octet-stream"
+    },
+    "Response" : {
+      "x-ms-version" : "2019-02-02",
+      "Server" : "Windows-Azure-Blob/1.0 Microsoft-HTTPAPI/2.0",
+      "x-ms-content-crc64" : "NlRu2ZQ/AY4=",
+      "x-ms-blob-sequence-number" : "0",
+      "Last-Modified" : "Mon, 09 Sep 2019 20:08:53 GMT",
+      "retry-after" : "0",
+      "StatusCode" : "201",
       "x-ms-request-server-encrypted" : "true",
-      "Date" : "Thu, 05 Sep 2019 22:42:19 GMT",
-      "x-ms-client-request-id" : "dcd7e85f-9a31-4e21-b6ca-a02149cc9faf"
-=======
-      "ETag" : "\"0x8D732FDC08945D4\"",
-      "Last-Modified" : "Fri, 06 Sep 2019 19:09:33 GMT",
-      "retry-after" : "0",
-      "Content-Length" : "0",
-      "StatusCode" : "201",
-      "x-ms-request-id" : "8f75fc84-401e-003a-11e6-6473d5000000",
-      "x-ms-request-server-encrypted" : "true",
-      "Date" : "Fri, 06 Sep 2019 19:09:32 GMT",
-      "x-ms-client-request-id" : "07246571-31f3-4db7-96de-0055afa017f2"
->>>>>>> a55d5dd9
-    },
-    "Exception" : null
-  }, {
-    "Method" : "PUT",
-<<<<<<< HEAD
-    "Uri" : "https://jaschrepragrs.blob.core.windows.net/jtcuploadpagefromurldestinationacfail0083575a8f295ea5/javablobuploadpagefromurldestinationacfail263138e55b26c?comp=page",
-    "Headers" : {
-      "x-ms-version" : "2019-02-02",
-      "User-Agent" : "azsdk-java-azure-storage-blob/12.0.0-preview.3 1.8.0_221; Windows 10 10.0",
-      "x-ms-client-request-id" : "29691194-89e6-4473-a28a-acc6418d9df6",
-=======
-    "Uri" : "https://azstoragesdkaccount.blob.core.windows.net/jtcuploadpagefromurldestinationacfail0121631a4e22a3f9/javablobuploadpagefromurldestinationacfail2058336c37eda?comp=page",
-    "Headers" : {
-      "x-ms-version" : "2019-02-02",
-      "User-Agent" : "azsdk-java-azure-storage-blob/12.0.0-preview.3 1.8.0_212; Windows 10 10.0",
-      "x-ms-client-request-id" : "f6e70290-afa6-4b2b-bc6e-75ec5d8df257",
->>>>>>> a55d5dd9
-      "Content-Type" : "application/octet-stream"
-    },
-    "Response" : {
-      "x-ms-version" : "2019-02-02",
-      "Server" : "Windows-Azure-Blob/1.0 Microsoft-HTTPAPI/2.0",
-<<<<<<< HEAD
-      "x-ms-content-crc64" : "P9rYgGDLF3E=",
-      "x-ms-blob-sequence-number" : "0",
-      "Last-Modified" : "Thu, 05 Sep 2019 22:42:20 GMT",
-      "retry-after" : "0",
-      "StatusCode" : "201",
-      "x-ms-request-server-encrypted" : "true",
-      "Date" : "Thu, 05 Sep 2019 22:42:20 GMT",
-      "ETag" : "\"0x8D73252501C1554\"",
-      "Content-Length" : "0",
-      "x-ms-request-id" : "e0dd584a-e01e-0026-1c3b-647b1f000000",
-      "x-ms-client-request-id" : "29691194-89e6-4473-a28a-acc6418d9df6"
-=======
-      "x-ms-content-crc64" : "6MP2lOuX93k=",
-      "x-ms-blob-sequence-number" : "0",
-      "Last-Modified" : "Fri, 06 Sep 2019 19:09:33 GMT",
-      "retry-after" : "0",
-      "StatusCode" : "201",
-      "x-ms-request-server-encrypted" : "true",
-      "Date" : "Fri, 06 Sep 2019 19:09:32 GMT",
-      "ETag" : "\"0x8D732FDC08F3AB0\"",
-      "Content-Length" : "0",
-      "x-ms-request-id" : "8f75fc9c-401e-003a-26e6-6473d5000000",
-      "x-ms-client-request-id" : "f6e70290-afa6-4b2b-bc6e-75ec5d8df257"
->>>>>>> a55d5dd9
+      "Date" : "Mon, 09 Sep 2019 20:08:53 GMT",
+      "ETag" : "\"0x8D7356189AA718E\"",
+      "Content-Length" : "0",
+      "x-ms-request-id" : "9ebd17b9-501e-003f-2c4a-675777000000",
+      "x-ms-client-request-id" : "a7bdf068-ce67-4ce1-b653-e724e8adb54f"
     },
     "Exception" : null
   }, {
     "Method" : "HEAD",
-<<<<<<< HEAD
-    "Uri" : "https://jaschrepragrs.blob.core.windows.net/jtcuploadpagefromurldestinationacfail0083575a8f295ea5/javablobuploadpagefromurldestinationacfail124549808046d",
-    "Headers" : {
-      "x-ms-version" : "2019-02-02",
-      "User-Agent" : "azsdk-java-azure-storage-blob/12.0.0-preview.3 1.8.0_221; Windows 10 10.0",
-      "x-ms-client-request-id" : "eb95c2dc-06c7-4fd8-a618-873d68e051b4"
-=======
-    "Uri" : "https://azstoragesdkaccount.blob.core.windows.net/jtcuploadpagefromurldestinationacfail0121631a4e22a3f9/javablobuploadpagefromurldestinationacfail1880477981f11",
-    "Headers" : {
-      "x-ms-version" : "2019-02-02",
-      "User-Agent" : "azsdk-java-azure-storage-blob/12.0.0-preview.3 1.8.0_212; Windows 10 10.0",
-      "x-ms-client-request-id" : "f3137de0-6f92-4c74-9ac4-4055453c4da5"
->>>>>>> a55d5dd9
+    "Uri" : "https://jaschrepragrs.blob.core.windows.net/jtcuploadpagefromurldestinationacfail061864399504b23f/javablobuploadpagefromurldestinationacfail18494440cc1e8",
+    "Headers" : {
+      "x-ms-version" : "2019-02-02",
+      "User-Agent" : "azsdk-java-azure-storage-blob/12.0.0-preview.3 1.8.0_221; Windows 10 10.0",
+      "x-ms-client-request-id" : "02083536-7a89-432e-9afe-933d319f3c04"
     },
     "Response" : {
       "x-ms-version" : "2019-02-02",
@@ -234,53 +126,30 @@
       "x-ms-tag-count" : "0",
       "x-ms-lease-state" : "available",
       "x-ms-blob-sequence-number" : "0",
-<<<<<<< HEAD
-      "Last-Modified" : "Thu, 05 Sep 2019 22:42:20 GMT",
+      "Last-Modified" : "Mon, 09 Sep 2019 20:08:53 GMT",
       "retry-after" : "0",
       "StatusCode" : "200",
-      "Date" : "Thu, 05 Sep 2019 22:42:20 GMT",
-=======
-      "Last-Modified" : "Fri, 06 Sep 2019 19:09:33 GMT",
-      "retry-after" : "0",
-      "StatusCode" : "200",
-      "Date" : "Fri, 06 Sep 2019 19:09:32 GMT",
->>>>>>> a55d5dd9
+      "Date" : "Mon, 09 Sep 2019 20:08:53 GMT",
       "x-ms-blob-type" : "PageBlob",
       "Accept-Ranges" : "bytes",
       "x-ms-server-encrypted" : "true",
       "x-ms-access-tier-inferred" : "true",
       "x-ms-access-tier" : "Hot",
-<<<<<<< HEAD
-      "ETag" : "\"0x8D732524FF4D702\"",
-      "x-ms-creation-time" : "Thu, 05 Sep 2019 22:42:20 GMT",
+      "ETag" : "\"0x8D735618983F6BB\"",
+      "x-ms-creation-time" : "Mon, 09 Sep 2019 20:08:53 GMT",
       "Content-Length" : "512",
-      "x-ms-request-id" : "e0dd585d-e01e-0026-2f3b-647b1f000000",
-      "x-ms-client-request-id" : "eb95c2dc-06c7-4fd8-a618-873d68e051b4",
-=======
-      "ETag" : "\"0x8D732FDC07E1F97\"",
-      "x-ms-creation-time" : "Fri, 06 Sep 2019 19:09:33 GMT",
-      "Content-Length" : "512",
-      "x-ms-request-id" : "8f75fca8-401e-003a-32e6-6473d5000000",
-      "x-ms-client-request-id" : "f3137de0-6f92-4c74-9ac4-4055453c4da5",
->>>>>>> a55d5dd9
+      "x-ms-request-id" : "9ebd17d1-501e-003f-424a-675777000000",
+      "x-ms-client-request-id" : "02083536-7a89-432e-9afe-933d319f3c04",
       "Content-Type" : "application/octet-stream"
     },
     "Exception" : null
   }, {
     "Method" : "PUT",
-<<<<<<< HEAD
-    "Uri" : "https://jaschrepragrs.blob.core.windows.net/jtcuploadpagefromurldestinationacfail0083575a8f295ea5/javablobuploadpagefromurldestinationacfail124549808046d?comp=page",
-    "Headers" : {
-      "x-ms-version" : "2019-02-02",
-      "User-Agent" : "azsdk-java-azure-storage-blob/12.0.0-preview.3 1.8.0_221; Windows 10 10.0",
-      "x-ms-client-request-id" : "f01872f4-4fcd-420d-854f-8531d201837c"
-=======
-    "Uri" : "https://azstoragesdkaccount.blob.core.windows.net/jtcuploadpagefromurldestinationacfail0121631a4e22a3f9/javablobuploadpagefromurldestinationacfail1880477981f11?comp=page",
-    "Headers" : {
-      "x-ms-version" : "2019-02-02",
-      "User-Agent" : "azsdk-java-azure-storage-blob/12.0.0-preview.3 1.8.0_212; Windows 10 10.0",
-      "x-ms-client-request-id" : "93a3aae6-4084-463d-aca0-46e5f7bf2dda"
->>>>>>> a55d5dd9
+    "Uri" : "https://jaschrepragrs.blob.core.windows.net/jtcuploadpagefromurldestinationacfail061864399504b23f/javablobuploadpagefromurldestinationacfail18494440cc1e8?comp=page",
+    "Headers" : {
+      "x-ms-version" : "2019-02-02",
+      "User-Agent" : "azsdk-java-azure-storage-blob/12.0.0-preview.3 1.8.0_221; Windows 10 10.0",
+      "x-ms-client-request-id" : "3d51528d-4d9e-446a-a040-132e48958a37"
     },
     "Response" : {
       "x-ms-version" : "2019-02-02",
@@ -289,35 +158,20 @@
       "retry-after" : "0",
       "Content-Length" : "253",
       "StatusCode" : "412",
-<<<<<<< HEAD
-      "x-ms-request-id" : "e0dd586b-e01e-0026-3b3b-647b1f000000",
-      "Body" : "﻿<?xml version=\"1.0\" encoding=\"utf-8\"?>\n<Error><Code>ConditionNotMet</Code><Message>The condition specified using HTTP conditional header(s) is not met.\nRequestId:e0dd586b-e01e-0026-3b3b-647b1f000000\nTime:2019-09-05T22:42:21.0632644Z</Message></Error>",
-      "Date" : "Thu, 05 Sep 2019 22:42:20 GMT",
-      "x-ms-client-request-id" : "f01872f4-4fcd-420d-854f-8531d201837c",
-=======
-      "x-ms-request-id" : "8f75fcb2-401e-003a-3be6-6473d5000000",
-      "Body" : "﻿<?xml version=\"1.0\" encoding=\"utf-8\"?>\n<Error><Code>ConditionNotMet</Code><Message>The condition specified using HTTP conditional header(s) is not met.\nRequestId:8f75fcb2-401e-003a-3be6-6473d5000000\nTime:2019-09-06T19:09:33.5720647Z</Message></Error>",
-      "Date" : "Fri, 06 Sep 2019 19:09:32 GMT",
-      "x-ms-client-request-id" : "93a3aae6-4084-463d-aca0-46e5f7bf2dda",
->>>>>>> a55d5dd9
+      "x-ms-request-id" : "9ebd17e4-501e-003f-554a-675777000000",
+      "Body" : "﻿<?xml version=\"1.0\" encoding=\"utf-8\"?>\n<Error><Code>ConditionNotMet</Code><Message>The condition specified using HTTP conditional header(s) is not met.\nRequestId:9ebd17e4-501e-003f-554a-675777000000\nTime:2019-09-09T20:08:53.5693022Z</Message></Error>",
+      "Date" : "Mon, 09 Sep 2019 20:08:53 GMT",
+      "x-ms-client-request-id" : "3d51528d-4d9e-446a-a040-132e48958a37",
       "Content-Type" : "application/xml"
     },
     "Exception" : null
   }, {
     "Method" : "GET",
-<<<<<<< HEAD
     "Uri" : "https://jaschrepragrs.blob.core.windows.net?prefix=jtcuploadpagefromurldestinationacfail&comp=list",
     "Headers" : {
       "x-ms-version" : "2019-02-02",
       "User-Agent" : "azsdk-java-azure-storage-blob/12.0.0-preview.3 1.8.0_221; Windows 10 10.0",
-      "x-ms-client-request-id" : "56726173-ce63-4efd-ba26-de6c4cd235b4"
-=======
-    "Uri" : "https://azstoragesdkaccount.blob.core.windows.net?prefix=jtcuploadpagefromurldestinationacfail&comp=list",
-    "Headers" : {
-      "x-ms-version" : "2019-02-02",
-      "User-Agent" : "azsdk-java-azure-storage-blob/12.0.0-preview.3 1.8.0_212; Windows 10 10.0",
-      "x-ms-client-request-id" : "2c0890a2-a3ad-447a-8664-6a0efa38b1c8"
->>>>>>> a55d5dd9
+      "x-ms-client-request-id" : "5e39ab32-7cde-4d8e-a89e-d6c1e5823a5f"
     },
     "Response" : {
       "Transfer-Encoding" : "chunked",
@@ -325,35 +179,20 @@
       "Server" : "Windows-Azure-Blob/1.0 Microsoft-HTTPAPI/2.0",
       "retry-after" : "0",
       "StatusCode" : "200",
-<<<<<<< HEAD
-      "x-ms-request-id" : "e0dd5875-e01e-0026-453b-647b1f000000",
-      "Body" : "﻿<?xml version=\"1.0\" encoding=\"utf-8\"?><EnumerationResults ServiceEndpoint=\"https://jaschrepragrs.blob.core.windows.net/\"><Prefix>jtcuploadpagefromurldestinationacfail</Prefix><Containers><Container><Name>jtcuploadpagefromurldestinationacfail0083575a8f295ea5</Name><Properties><Last-Modified>Thu, 05 Sep 2019 22:42:20 GMT</Last-Modified><Etag>\"0x8D7325250010262\"</Etag><LeaseStatus>unlocked</LeaseStatus><LeaseState>available</LeaseState><PublicAccess>container</PublicAccess><DefaultEncryptionScope>$account-encryption-key</DefaultEncryptionScope><DenyEncryptionScopeOverride>false</DenyEncryptionScopeOverride><HasImmutabilityPolicy>false</HasImmutabilityPolicy><HasLegalHold>false</HasLegalHold></Properties></Container></Containers><NextMarker /></EnumerationResults>",
-      "Date" : "Thu, 05 Sep 2019 22:42:20 GMT",
-      "x-ms-client-request-id" : "56726173-ce63-4efd-ba26-de6c4cd235b4",
-=======
-      "x-ms-request-id" : "8f75fcc5-401e-003a-4ae6-6473d5000000",
-      "Body" : "﻿<?xml version=\"1.0\" encoding=\"utf-8\"?><EnumerationResults ServiceEndpoint=\"https://azstoragesdkaccount.blob.core.windows.net/\"><Prefix>jtcuploadpagefromurldestinationacfail</Prefix><Containers><Container><Name>jtcuploadpagefromurldestinationacfail0121631a4e22a3f9</Name><Properties><Last-Modified>Fri, 06 Sep 2019 19:09:33 GMT</Last-Modified><Etag>\"0x8D732FDC083CFA4\"</Etag><LeaseStatus>unlocked</LeaseStatus><LeaseState>available</LeaseState><PublicAccess>container</PublicAccess><DefaultEncryptionScope>$account-encryption-key</DefaultEncryptionScope><DenyEncryptionScopeOverride>false</DenyEncryptionScopeOverride><HasImmutabilityPolicy>false</HasImmutabilityPolicy><HasLegalHold>false</HasLegalHold></Properties></Container></Containers><NextMarker /></EnumerationResults>",
-      "Date" : "Fri, 06 Sep 2019 19:09:32 GMT",
-      "x-ms-client-request-id" : "2c0890a2-a3ad-447a-8664-6a0efa38b1c8",
->>>>>>> a55d5dd9
+      "x-ms-request-id" : "9ebd1807-501e-003f-784a-675777000000",
+      "Body" : "﻿<?xml version=\"1.0\" encoding=\"utf-8\"?><EnumerationResults ServiceEndpoint=\"https://jaschrepragrs.blob.core.windows.net/\"><Prefix>jtcuploadpagefromurldestinationacfail</Prefix><Containers><Container><Name>jtcuploadpagefromurldestinationacfail061864399504b23f</Name><Properties><Last-Modified>Mon, 09 Sep 2019 20:08:53 GMT</Last-Modified><Etag>\"0x8D735618990C0EB\"</Etag><LeaseStatus>unlocked</LeaseStatus><LeaseState>available</LeaseState><PublicAccess>container</PublicAccess><DefaultEncryptionScope>$account-encryption-key</DefaultEncryptionScope><DenyEncryptionScopeOverride>false</DenyEncryptionScopeOverride><HasImmutabilityPolicy>false</HasImmutabilityPolicy><HasLegalHold>false</HasLegalHold></Properties></Container></Containers><NextMarker /></EnumerationResults>",
+      "Date" : "Mon, 09 Sep 2019 20:08:53 GMT",
+      "x-ms-client-request-id" : "5e39ab32-7cde-4d8e-a89e-d6c1e5823a5f",
       "Content-Type" : "application/xml"
     },
     "Exception" : null
   }, {
     "Method" : "DELETE",
-<<<<<<< HEAD
-    "Uri" : "https://jaschrepragrs.blob.core.windows.net/jtcuploadpagefromurldestinationacfail0083575a8f295ea5?restype=container",
-    "Headers" : {
-      "x-ms-version" : "2019-02-02",
-      "User-Agent" : "azsdk-java-azure-storage-blob/12.0.0-preview.3 1.8.0_221; Windows 10 10.0",
-      "x-ms-client-request-id" : "b84a83e6-9d58-4d7a-8886-b019667d838c"
-=======
-    "Uri" : "https://azstoragesdkaccount.blob.core.windows.net/jtcuploadpagefromurldestinationacfail0121631a4e22a3f9?restype=container",
-    "Headers" : {
-      "x-ms-version" : "2019-02-02",
-      "User-Agent" : "azsdk-java-azure-storage-blob/12.0.0-preview.3 1.8.0_212; Windows 10 10.0",
-      "x-ms-client-request-id" : "7d70ec9e-93f3-48be-8bff-2760d8f7d738"
->>>>>>> a55d5dd9
+    "Uri" : "https://jaschrepragrs.blob.core.windows.net/jtcuploadpagefromurldestinationacfail061864399504b23f?restype=container",
+    "Headers" : {
+      "x-ms-version" : "2019-02-02",
+      "User-Agent" : "azsdk-java-azure-storage-blob/12.0.0-preview.3 1.8.0_221; Windows 10 10.0",
+      "x-ms-client-request-id" : "34741c08-e586-4fd9-ab28-807bf4c29dcc"
     },
     "Response" : {
       "x-ms-version" : "2019-02-02",
@@ -361,21 +200,11 @@
       "retry-after" : "0",
       "Content-Length" : "0",
       "StatusCode" : "202",
-<<<<<<< HEAD
-      "x-ms-request-id" : "e0dd5882-e01e-0026-513b-647b1f000000",
-      "Date" : "Thu, 05 Sep 2019 22:42:20 GMT",
-      "x-ms-client-request-id" : "b84a83e6-9d58-4d7a-8886-b019667d838c"
+      "x-ms-request-id" : "9ebd1820-501e-003f-114a-675777000000",
+      "Date" : "Mon, 09 Sep 2019 20:08:53 GMT",
+      "x-ms-client-request-id" : "34741c08-e586-4fd9-ab28-807bf4c29dcc"
     },
     "Exception" : null
   } ],
-  "variables" : [ "jtcuploadpagefromurldestinationacfail0083575a8f295ea5", "javablobuploadpagefromurldestinationacfail124549808046d", "javablobuploadpagefromurldestinationacfail263138e55b26c", "37a3e4a8-fa69-4d31-9a6a-20e041f75671" ]
-=======
-      "x-ms-request-id" : "8f75fcd1-401e-003a-56e6-6473d5000000",
-      "Date" : "Fri, 06 Sep 2019 19:09:32 GMT",
-      "x-ms-client-request-id" : "7d70ec9e-93f3-48be-8bff-2760d8f7d738"
-    },
-    "Exception" : null
-  } ],
-  "variables" : [ "jtcuploadpagefromurldestinationacfail0121631a4e22a3f9", "javablobuploadpagefromurldestinationacfail1880477981f11", "javablobuploadpagefromurldestinationacfail2058336c37eda", "75b8d27a-bbd8-4464-94a5-2b20ddbacc73" ]
->>>>>>> a55d5dd9
+  "variables" : [ "jtcuploadpagefromurldestinationacfail061864399504b23f", "javablobuploadpagefromurldestinationacfail18494440cc1e8", "javablobuploadpagefromurldestinationacfail201238b82a405", "b4c34afa-4161-4f2c-a27b-758616bd0551" ]
 }