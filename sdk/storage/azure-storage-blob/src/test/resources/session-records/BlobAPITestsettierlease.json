--- conflicted
+++ resolved
@@ -1,233 +1,125 @@
 {
   "networkCallRecords" : [ {
     "Method" : "PUT",
-<<<<<<< HEAD
-    "Uri" : "https://jaschrepragrs.blob.core.windows.net/jtcsettierlease0blobapitestsettierlease961231293dc908cf?restype=container",
+    "Uri" : "https://jaschrepragrs.blob.core.windows.net/jtcsettierlease0blobapitestsettierlease17c914282af74c98?restype=container",
     "Headers" : {
       "x-ms-version" : "2019-02-02",
       "User-Agent" : "azsdk-java-azure-storage-blob/12.0.0-preview.3 1.8.0_221; Windows 10 10.0",
-      "x-ms-client-request-id" : "200edff8-c90e-4dd5-85fe-0ee77ba41819"
-=======
-    "Uri" : "https://azstoragesdkaccount.blob.core.windows.net/jtcsettierlease0blobapitestsettierlease959740223c17b995?restype=container",
-    "Headers" : {
-      "x-ms-version" : "2019-02-02",
-      "User-Agent" : "azsdk-java-azure-storage-blob/12.0.0-preview.3 1.8.0_212; Windows 10 10.0",
-      "x-ms-client-request-id" : "762336cc-86c0-4716-a8aa-063b8163d272"
->>>>>>> a55d5dd9
+      "x-ms-client-request-id" : "33d494d3-4abc-4931-ae41-fceae0906b8b"
     },
     "Response" : {
       "x-ms-version" : "2019-02-02",
       "Server" : "Windows-Azure-Blob/1.0 Microsoft-HTTPAPI/2.0",
-<<<<<<< HEAD
-      "ETag" : "\"0x8D73251ECCC38CB\"",
-      "Last-Modified" : "Thu, 05 Sep 2019 22:39:34 GMT",
+      "ETag" : "\"0x8D735613D9FF327\"",
+      "Last-Modified" : "Mon, 09 Sep 2019 20:06:45 GMT",
       "retry-after" : "0",
       "Content-Length" : "0",
       "StatusCode" : "201",
-      "x-ms-request-id" : "bfed55f4-901e-0044-0b3a-643cc7000000",
-      "Date" : "Thu, 05 Sep 2019 22:39:34 GMT",
-      "x-ms-client-request-id" : "200edff8-c90e-4dd5-85fe-0ee77ba41819"
-=======
-      "ETag" : "\"0x8D732FCAE6D8B22\"",
-      "Last-Modified" : "Fri, 06 Sep 2019 19:01:53 GMT",
-      "retry-after" : "0",
-      "Content-Length" : "0",
-      "StatusCode" : "201",
-      "x-ms-request-id" : "b92c6bea-d01e-009e-3ee5-644931000000",
-      "Date" : "Fri, 06 Sep 2019 19:01:53 GMT",
-      "x-ms-client-request-id" : "762336cc-86c0-4716-a8aa-063b8163d272"
->>>>>>> a55d5dd9
+      "x-ms-request-id" : "c5cabf00-301e-0042-144a-67cbbf000000",
+      "Date" : "Mon, 09 Sep 2019 20:06:45 GMT",
+      "x-ms-client-request-id" : "33d494d3-4abc-4931-ae41-fceae0906b8b"
     },
     "Exception" : null
   }, {
     "Method" : "PUT",
-<<<<<<< HEAD
-    "Uri" : "https://jaschrepragrs.blob.core.windows.net/jtcsettierlease0blobapitestsettierlease961231293dc908cf/javablobsettierlease1blobapitestsettierlease9619503576f13",
+    "Uri" : "https://jaschrepragrs.blob.core.windows.net/jtcsettierlease0blobapitestsettierlease17c914282af74c98/javablobsettierlease1blobapitestsettierlease17c914336414c",
     "Headers" : {
       "x-ms-version" : "2019-02-02",
       "User-Agent" : "azsdk-java-azure-storage-blob/12.0.0-preview.3 1.8.0_221; Windows 10 10.0",
-      "x-ms-client-request-id" : "d4e46ef2-a5f5-4d7b-ac09-353d10c32a1e",
-=======
-    "Uri" : "https://azstoragesdkaccount.blob.core.windows.net/jtcsettierlease0blobapitestsettierlease959740223c17b995/javablobsettierlease1blobapitestsettierlease9597622071be1",
-    "Headers" : {
-      "x-ms-version" : "2019-02-02",
-      "User-Agent" : "azsdk-java-azure-storage-blob/12.0.0-preview.3 1.8.0_212; Windows 10 10.0",
-      "x-ms-client-request-id" : "0671dd9a-f427-448b-8ac7-93072a61826d",
->>>>>>> a55d5dd9
+      "x-ms-client-request-id" : "738b3fa5-58ff-4e95-ab30-91e2fa1bb6cd",
       "Content-Type" : "application/octet-stream"
     },
     "Response" : {
       "x-ms-version" : "2019-02-02",
       "Server" : "Windows-Azure-Blob/1.0 Microsoft-HTTPAPI/2.0",
       "x-ms-content-crc64" : "6RYQPwaVsyQ=",
-<<<<<<< HEAD
-      "Last-Modified" : "Thu, 05 Sep 2019 22:39:34 GMT",
+      "Last-Modified" : "Mon, 09 Sep 2019 20:06:45 GMT",
       "retry-after" : "0",
       "StatusCode" : "201",
       "x-ms-request-server-encrypted" : "true",
-      "Date" : "Thu, 05 Sep 2019 22:39:34 GMT",
+      "Date" : "Mon, 09 Sep 2019 20:06:45 GMT",
       "Content-MD5" : "wh+Wm18D0z1D4E+PE252gg==",
-      "ETag" : "\"0x8D73251ECD9282A\"",
+      "ETag" : "\"0x8D735613DAC8A3B\"",
       "Content-Length" : "0",
-      "x-ms-request-id" : "bfed5601-901e-0044-173a-643cc7000000",
-      "x-ms-client-request-id" : "d4e46ef2-a5f5-4d7b-ac09-353d10c32a1e"
-=======
-      "Last-Modified" : "Fri, 06 Sep 2019 19:01:53 GMT",
-      "retry-after" : "0",
-      "StatusCode" : "201",
-      "x-ms-request-server-encrypted" : "true",
-      "Date" : "Fri, 06 Sep 2019 19:01:53 GMT",
-      "Content-MD5" : "wh+Wm18D0z1D4E+PE252gg==",
-      "ETag" : "\"0x8D732FCAE73FCD9\"",
-      "Content-Length" : "0",
-      "x-ms-request-id" : "b92c6c0c-d01e-009e-5ee5-644931000000",
-      "x-ms-client-request-id" : "0671dd9a-f427-448b-8ac7-93072a61826d"
->>>>>>> a55d5dd9
+      "x-ms-request-id" : "c5cabf0b-301e-0042-1e4a-67cbbf000000",
+      "x-ms-client-request-id" : "738b3fa5-58ff-4e95-ab30-91e2fa1bb6cd"
     },
     "Exception" : null
   }, {
     "Method" : "PUT",
-<<<<<<< HEAD
-    "Uri" : "https://jamesschreppler.blob.core.windows.net/jtcsettierlease2blobapitestsettierlease96167002356e5933?restype=container",
+    "Uri" : "https://jamesschreppler.blob.core.windows.net/jtcsettierlease2blobapitestsettierlease17c6890442c595ea?restype=container",
     "Headers" : {
       "x-ms-version" : "2019-02-02",
       "User-Agent" : "azsdk-java-azure-storage-blob/12.0.0-preview.3 1.8.0_221; Windows 10 10.0",
-      "x-ms-client-request-id" : "e6822f8b-1d12-4764-b4e5-856a30b798aa"
-=======
-    "Uri" : "https://azstoragesdkblobaccount.blob.core.windows.net/jtcsettierlease2blobapitestsettierlease9591748146a4fc1f?restype=container",
-    "Headers" : {
-      "x-ms-version" : "2019-02-02",
-      "User-Agent" : "azsdk-java-azure-storage-blob/12.0.0-preview.3 1.8.0_212; Windows 10 10.0",
-      "x-ms-client-request-id" : "c88d6c91-8edc-4cce-970a-7c7b18acfb51"
->>>>>>> a55d5dd9
+      "x-ms-client-request-id" : "31d2a736-74be-4a9d-817d-2fd1ddcd8fa8"
     },
     "Response" : {
       "x-ms-version" : "2019-02-02",
       "Server" : "Windows-Azure-Blob/1.0 Microsoft-HTTPAPI/2.0",
-<<<<<<< HEAD
-      "ETag" : "\"0x8D73251ECE15BBA\"",
-      "Last-Modified" : "Thu, 05 Sep 2019 22:39:34 GMT",
+      "ETag" : "\"0x8D735613DB4A5D9\"",
+      "Last-Modified" : "Mon, 09 Sep 2019 20:06:45 GMT",
       "retry-after" : "0",
       "Content-Length" : "0",
       "StatusCode" : "201",
-      "x-ms-request-id" : "aca808c7-c01e-0042-033a-64aaab000000",
-      "Date" : "Thu, 05 Sep 2019 22:39:34 GMT",
-      "x-ms-client-request-id" : "e6822f8b-1d12-4764-b4e5-856a30b798aa"
-=======
-      "ETag" : "\"0x8D732FCAE792E9A\"",
-      "Last-Modified" : "Fri, 06 Sep 2019 19:01:53 GMT",
-      "retry-after" : "0",
-      "Content-Length" : "0",
-      "StatusCode" : "201",
-      "x-ms-request-id" : "b8f1a955-301e-004b-28e5-64feb1000000",
-      "Date" : "Fri, 06 Sep 2019 19:01:53 GMT",
-      "x-ms-client-request-id" : "c88d6c91-8edc-4cce-970a-7c7b18acfb51"
->>>>>>> a55d5dd9
+      "x-ms-request-id" : "67f28631-d01e-00b8-104a-67634c000000",
+      "Date" : "Mon, 09 Sep 2019 20:06:45 GMT",
+      "x-ms-client-request-id" : "31d2a736-74be-4a9d-817d-2fd1ddcd8fa8"
     },
     "Exception" : null
   }, {
     "Method" : "PUT",
-<<<<<<< HEAD
-    "Uri" : "https://jamesschreppler.blob.core.windows.net/jtcsettierlease2blobapitestsettierlease96167002356e5933/javablobsettierlease3blobapitestsettierlease96128638dba58",
+    "Uri" : "https://jamesschreppler.blob.core.windows.net/jtcsettierlease2blobapitestsettierlease17c6890442c595ea/javablobsettierlease3blobapitestsettierlease17c29416e1051",
     "Headers" : {
       "x-ms-version" : "2019-02-02",
       "User-Agent" : "azsdk-java-azure-storage-blob/12.0.0-preview.3 1.8.0_221; Windows 10 10.0",
-      "x-ms-client-request-id" : "699998fd-bc2e-474d-b9a1-8c964bf812aa",
-=======
-    "Uri" : "https://azstoragesdkblobaccount.blob.core.windows.net/jtcsettierlease2blobapitestsettierlease9591748146a4fc1f/javablobsettierlease3blobapitestsettierlease9592617357c37",
-    "Headers" : {
-      "x-ms-version" : "2019-02-02",
-      "User-Agent" : "azsdk-java-azure-storage-blob/12.0.0-preview.3 1.8.0_212; Windows 10 10.0",
-      "x-ms-client-request-id" : "08432f2b-13a1-4acc-9afb-7b212f742870",
->>>>>>> a55d5dd9
+      "x-ms-client-request-id" : "fc38e61a-cbfb-453a-8c7a-ecf86fd72821",
       "Content-Type" : "application/octet-stream"
     },
     "Response" : {
       "x-ms-version" : "2019-02-02",
       "Server" : "Windows-Azure-Blob/1.0 Microsoft-HTTPAPI/2.0",
       "x-ms-content-crc64" : "6RYQPwaVsyQ=",
-<<<<<<< HEAD
-      "Last-Modified" : "Thu, 05 Sep 2019 22:39:34 GMT",
+      "Last-Modified" : "Mon, 09 Sep 2019 20:06:45 GMT",
       "retry-after" : "0",
       "StatusCode" : "201",
       "x-ms-request-server-encrypted" : "true",
-      "Date" : "Thu, 05 Sep 2019 22:39:34 GMT",
+      "Date" : "Mon, 09 Sep 2019 20:06:45 GMT",
       "Content-MD5" : "wh+Wm18D0z1D4E+PE252gg==",
-      "ETag" : "\"0x8D73251ECE6DF9E\"",
+      "ETag" : "\"0x8D735613DBAE961\"",
       "Content-Length" : "0",
-      "x-ms-request-id" : "aca808f1-c01e-0042-293a-64aaab000000",
-      "x-ms-client-request-id" : "699998fd-bc2e-474d-b9a1-8c964bf812aa"
-=======
-      "Last-Modified" : "Fri, 06 Sep 2019 19:01:53 GMT",
-      "retry-after" : "0",
-      "StatusCode" : "201",
-      "x-ms-request-server-encrypted" : "true",
-      "Date" : "Fri, 06 Sep 2019 19:01:53 GMT",
-      "Content-MD5" : "wh+Wm18D0z1D4E+PE252gg==",
-      "ETag" : "\"0x8D732FCAE7E5B6A\"",
-      "Content-Length" : "0",
-      "x-ms-request-id" : "b8f1a960-301e-004b-32e5-64feb1000000",
-      "x-ms-client-request-id" : "08432f2b-13a1-4acc-9afb-7b212f742870"
->>>>>>> a55d5dd9
+      "x-ms-request-id" : "67f28647-d01e-00b8-224a-67634c000000",
+      "x-ms-client-request-id" : "fc38e61a-cbfb-453a-8c7a-ecf86fd72821"
     },
     "Exception" : null
   }, {
     "Method" : "PUT",
-<<<<<<< HEAD
-    "Uri" : "https://jamesschreppler.blob.core.windows.net/jtcsettierlease2blobapitestsettierlease96167002356e5933/javablobsettierlease3blobapitestsettierlease96128638dba58?comp=lease",
+    "Uri" : "https://jamesschreppler.blob.core.windows.net/jtcsettierlease2blobapitestsettierlease17c6890442c595ea/javablobsettierlease3blobapitestsettierlease17c29416e1051?comp=lease",
     "Headers" : {
       "x-ms-version" : "2019-02-02",
       "User-Agent" : "azsdk-java-azure-storage-blob/12.0.0-preview.3 1.8.0_221; Windows 10 10.0",
-      "x-ms-client-request-id" : "a6e53b1d-9794-4d88-974b-d56fb32fb29d"
-=======
-    "Uri" : "https://azstoragesdkblobaccount.blob.core.windows.net/jtcsettierlease2blobapitestsettierlease9591748146a4fc1f/javablobsettierlease3blobapitestsettierlease9592617357c37?comp=lease",
-    "Headers" : {
-      "x-ms-version" : "2019-02-02",
-      "User-Agent" : "azsdk-java-azure-storage-blob/12.0.0-preview.3 1.8.0_212; Windows 10 10.0",
-      "x-ms-client-request-id" : "1cb8ec5d-e952-4f97-9db9-33704f6a49c8"
->>>>>>> a55d5dd9
+      "x-ms-client-request-id" : "3eb120a6-c6a5-45cb-bf9b-204b833d8407"
     },
     "Response" : {
       "x-ms-version" : "2019-02-02",
       "Server" : "Windows-Azure-Blob/1.0 Microsoft-HTTPAPI/2.0",
-<<<<<<< HEAD
-      "ETag" : "\"0x8D73251ECE6DF9E\"",
-      "x-ms-lease-id" : "eb3f3804-5e48-4b50-be23-e603f10b5546",
-      "Last-Modified" : "Thu, 05 Sep 2019 22:39:34 GMT",
+      "ETag" : "\"0x8D735613DBAE961\"",
+      "x-ms-lease-id" : "f3b2e9d0-f552-4e63-8a7c-5a3d0c85a44d",
+      "Last-Modified" : "Mon, 09 Sep 2019 20:06:45 GMT",
       "retry-after" : "0",
       "Content-Length" : "0",
       "StatusCode" : "201",
-      "x-ms-request-id" : "aca80906-c01e-0042-3b3a-64aaab000000",
-      "Date" : "Thu, 05 Sep 2019 22:39:34 GMT",
-      "x-ms-client-request-id" : "a6e53b1d-9794-4d88-974b-d56fb32fb29d"
-=======
-      "ETag" : "\"0x8D732FCAE7E5B6A\"",
-      "x-ms-lease-id" : "4939e999-be06-4992-8817-8a9fefb435c3",
-      "Last-Modified" : "Fri, 06 Sep 2019 19:01:53 GMT",
-      "retry-after" : "0",
-      "Content-Length" : "0",
-      "StatusCode" : "201",
-      "x-ms-request-id" : "b8f1a966-301e-004b-37e5-64feb1000000",
-      "Date" : "Fri, 06 Sep 2019 19:01:53 GMT",
-      "x-ms-client-request-id" : "1cb8ec5d-e952-4f97-9db9-33704f6a49c8"
->>>>>>> a55d5dd9
+      "x-ms-request-id" : "67f2865d-d01e-00b8-354a-67634c000000",
+      "Date" : "Mon, 09 Sep 2019 20:06:45 GMT",
+      "x-ms-client-request-id" : "3eb120a6-c6a5-45cb-bf9b-204b833d8407"
     },
     "Exception" : null
   }, {
     "Method" : "PUT",
-<<<<<<< HEAD
-    "Uri" : "https://jamesschreppler.blob.core.windows.net/jtcsettierlease2blobapitestsettierlease96167002356e5933/javablobsettierlease3blobapitestsettierlease96128638dba58?comp=tier",
+    "Uri" : "https://jamesschreppler.blob.core.windows.net/jtcsettierlease2blobapitestsettierlease17c6890442c595ea/javablobsettierlease3blobapitestsettierlease17c29416e1051?comp=tier",
     "Headers" : {
       "x-ms-version" : "2019-02-02",
       "User-Agent" : "azsdk-java-azure-storage-blob/12.0.0-preview.3 1.8.0_221; Windows 10 10.0",
-      "x-ms-client-request-id" : "10dd21f0-e4b4-4669-a669-a960692767df"
-=======
-    "Uri" : "https://azstoragesdkblobaccount.blob.core.windows.net/jtcsettierlease2blobapitestsettierlease9591748146a4fc1f/javablobsettierlease3blobapitestsettierlease9592617357c37?comp=tier",
-    "Headers" : {
-      "x-ms-version" : "2019-02-02",
-      "User-Agent" : "azsdk-java-azure-storage-blob/12.0.0-preview.3 1.8.0_212; Windows 10 10.0",
-      "x-ms-client-request-id" : "f2867ec5-e303-44a9-87cf-ec20aad496e9"
->>>>>>> a55d5dd9
+      "x-ms-client-request-id" : "bb6b6333-ee64-473a-a7d2-ec721ddf3678"
     },
     "Response" : {
       "x-ms-version" : "2019-02-02",
@@ -235,32 +127,18 @@
       "retry-after" : "0",
       "Content-Length" : "0",
       "StatusCode" : "200",
-<<<<<<< HEAD
-      "x-ms-request-id" : "aca8091b-c01e-0042-503a-64aaab000000",
-      "Date" : "Thu, 05 Sep 2019 22:39:34 GMT",
-      "x-ms-client-request-id" : "10dd21f0-e4b4-4669-a669-a960692767df"
-=======
-      "x-ms-request-id" : "b8f1a96c-301e-004b-3de5-64feb1000000",
-      "Date" : "Fri, 06 Sep 2019 19:01:53 GMT",
-      "x-ms-client-request-id" : "f2867ec5-e303-44a9-87cf-ec20aad496e9"
->>>>>>> a55d5dd9
+      "x-ms-request-id" : "67f2866b-d01e-00b8-434a-67634c000000",
+      "Date" : "Mon, 09 Sep 2019 20:06:45 GMT",
+      "x-ms-client-request-id" : "bb6b6333-ee64-473a-a7d2-ec721ddf3678"
     },
     "Exception" : null
   }, {
     "Method" : "DELETE",
-<<<<<<< HEAD
-    "Uri" : "https://jamesschreppler.blob.core.windows.net/jtcsettierlease2blobapitestsettierlease96167002356e5933?restype=container",
+    "Uri" : "https://jamesschreppler.blob.core.windows.net/jtcsettierlease2blobapitestsettierlease17c6890442c595ea?restype=container",
     "Headers" : {
       "x-ms-version" : "2019-02-02",
       "User-Agent" : "azsdk-java-azure-storage-blob/12.0.0-preview.3 1.8.0_221; Windows 10 10.0",
-      "x-ms-client-request-id" : "6c2e81f6-ac41-4efd-94ea-2b11e361da29"
-=======
-    "Uri" : "https://azstoragesdkblobaccount.blob.core.windows.net/jtcsettierlease2blobapitestsettierlease9591748146a4fc1f?restype=container",
-    "Headers" : {
-      "x-ms-version" : "2019-02-02",
-      "User-Agent" : "azsdk-java-azure-storage-blob/12.0.0-preview.3 1.8.0_212; Windows 10 10.0",
-      "x-ms-client-request-id" : "c87a989b-4085-4f87-a4c1-d12fb72da8ca"
->>>>>>> a55d5dd9
+      "x-ms-client-request-id" : "ab1dc2e1-f7e6-4738-9168-5e3592787016"
     },
     "Response" : {
       "x-ms-version" : "2019-02-02",
@@ -268,32 +146,18 @@
       "retry-after" : "0",
       "Content-Length" : "0",
       "StatusCode" : "202",
-<<<<<<< HEAD
-      "x-ms-request-id" : "aca8093c-c01e-0042-6f3a-64aaab000000",
-      "Date" : "Thu, 05 Sep 2019 22:39:34 GMT",
-      "x-ms-client-request-id" : "6c2e81f6-ac41-4efd-94ea-2b11e361da29"
-=======
-      "x-ms-request-id" : "b8f1a975-301e-004b-46e5-64feb1000000",
-      "Date" : "Fri, 06 Sep 2019 19:01:53 GMT",
-      "x-ms-client-request-id" : "c87a989b-4085-4f87-a4c1-d12fb72da8ca"
->>>>>>> a55d5dd9
+      "x-ms-request-id" : "67f28690-d01e-00b8-664a-67634c000000",
+      "Date" : "Mon, 09 Sep 2019 20:06:45 GMT",
+      "x-ms-client-request-id" : "ab1dc2e1-f7e6-4738-9168-5e3592787016"
     },
     "Exception" : null
   }, {
     "Method" : "GET",
-<<<<<<< HEAD
     "Uri" : "https://jaschrepragrs.blob.core.windows.net?prefix=jtcsettierlease&comp=list",
     "Headers" : {
       "x-ms-version" : "2019-02-02",
       "User-Agent" : "azsdk-java-azure-storage-blob/12.0.0-preview.3 1.8.0_221; Windows 10 10.0",
-      "x-ms-client-request-id" : "419dc3e7-6590-4a4e-bcbd-7615e48f5627"
-=======
-    "Uri" : "https://azstoragesdkaccount.blob.core.windows.net?prefix=jtcsettierlease&comp=list",
-    "Headers" : {
-      "x-ms-version" : "2019-02-02",
-      "User-Agent" : "azsdk-java-azure-storage-blob/12.0.0-preview.3 1.8.0_212; Windows 10 10.0",
-      "x-ms-client-request-id" : "5d4da792-c2b4-4d51-af38-bbd951cc9276"
->>>>>>> a55d5dd9
+      "x-ms-client-request-id" : "12593690-a1bb-4275-a3b3-ab37eb47fce1"
     },
     "Response" : {
       "Transfer-Encoding" : "chunked",
@@ -301,35 +165,20 @@
       "Server" : "Windows-Azure-Blob/1.0 Microsoft-HTTPAPI/2.0",
       "retry-after" : "0",
       "StatusCode" : "200",
-<<<<<<< HEAD
-      "x-ms-request-id" : "bfed5635-901e-0044-483a-643cc7000000",
-      "Body" : "﻿<?xml version=\"1.0\" encoding=\"utf-8\"?><EnumerationResults ServiceEndpoint=\"https://jaschrepragrs.blob.core.windows.net/\"><Prefix>jtcsettierlease</Prefix><Containers><Container><Name>jtcsettierlease0blobapitestsettierlease961231293dc908cf</Name><Properties><Last-Modified>Thu, 05 Sep 2019 22:39:34 GMT</Last-Modified><Etag>\"0x8D73251ECCC38CB\"</Etag><LeaseStatus>unlocked</LeaseStatus><LeaseState>available</LeaseState><DefaultEncryptionScope>$account-encryption-key</DefaultEncryptionScope><DenyEncryptionScopeOverride>false</DenyEncryptionScopeOverride><HasImmutabilityPolicy>false</HasImmutabilityPolicy><HasLegalHold>false</HasLegalHold></Properties></Container></Containers><NextMarker /></EnumerationResults>",
-      "Date" : "Thu, 05 Sep 2019 22:39:34 GMT",
-      "x-ms-client-request-id" : "419dc3e7-6590-4a4e-bcbd-7615e48f5627",
-=======
-      "x-ms-request-id" : "b92c6cfe-d01e-009e-35e5-644931000000",
-      "Body" : "﻿<?xml version=\"1.0\" encoding=\"utf-8\"?><EnumerationResults ServiceEndpoint=\"https://azstoragesdkaccount.blob.core.windows.net/\"><Prefix>jtcsettierlease</Prefix><Containers><Container><Name>jtcsettierlease0blobapitestsettierlease959740223c17b995</Name><Properties><Last-Modified>Fri, 06 Sep 2019 19:01:53 GMT</Last-Modified><Etag>\"0x8D732FCAE6D8B22\"</Etag><LeaseStatus>unlocked</LeaseStatus><LeaseState>available</LeaseState><DefaultEncryptionScope>$account-encryption-key</DefaultEncryptionScope><DenyEncryptionScopeOverride>false</DenyEncryptionScopeOverride><HasImmutabilityPolicy>false</HasImmutabilityPolicy><HasLegalHold>false</HasLegalHold></Properties></Container></Containers><NextMarker /></EnumerationResults>",
-      "Date" : "Fri, 06 Sep 2019 19:01:53 GMT",
-      "x-ms-client-request-id" : "5d4da792-c2b4-4d51-af38-bbd951cc9276",
->>>>>>> a55d5dd9
+      "x-ms-request-id" : "c5cabf44-301e-0042-534a-67cbbf000000",
+      "Body" : "﻿<?xml version=\"1.0\" encoding=\"utf-8\"?><EnumerationResults ServiceEndpoint=\"https://jaschrepragrs.blob.core.windows.net/\"><Prefix>jtcsettierlease</Prefix><Containers><Container><Name>jtcsettierlease0blobapitestsettierlease17c914282af74c98</Name><Properties><Last-Modified>Mon, 09 Sep 2019 20:06:45 GMT</Last-Modified><Etag>\"0x8D735613D9FF327\"</Etag><LeaseStatus>unlocked</LeaseStatus><LeaseState>available</LeaseState><DefaultEncryptionScope>$account-encryption-key</DefaultEncryptionScope><DenyEncryptionScopeOverride>false</DenyEncryptionScopeOverride><HasImmutabilityPolicy>false</HasImmutabilityPolicy><HasLegalHold>false</HasLegalHold></Properties></Container></Containers><NextMarker /></EnumerationResults>",
+      "Date" : "Mon, 09 Sep 2019 20:06:45 GMT",
+      "x-ms-client-request-id" : "12593690-a1bb-4275-a3b3-ab37eb47fce1",
       "Content-Type" : "application/xml"
     },
     "Exception" : null
   }, {
     "Method" : "DELETE",
-<<<<<<< HEAD
-    "Uri" : "https://jaschrepragrs.blob.core.windows.net/jtcsettierlease0blobapitestsettierlease961231293dc908cf?restype=container",
+    "Uri" : "https://jaschrepragrs.blob.core.windows.net/jtcsettierlease0blobapitestsettierlease17c914282af74c98?restype=container",
     "Headers" : {
       "x-ms-version" : "2019-02-02",
       "User-Agent" : "azsdk-java-azure-storage-blob/12.0.0-preview.3 1.8.0_221; Windows 10 10.0",
-      "x-ms-client-request-id" : "7598ceb2-8247-4fe0-9e73-be9f4c6c6b5c"
-=======
-    "Uri" : "https://azstoragesdkaccount.blob.core.windows.net/jtcsettierlease0blobapitestsettierlease959740223c17b995?restype=container",
-    "Headers" : {
-      "x-ms-version" : "2019-02-02",
-      "User-Agent" : "azsdk-java-azure-storage-blob/12.0.0-preview.3 1.8.0_212; Windows 10 10.0",
-      "x-ms-client-request-id" : "b44ce1a7-1bf7-448c-b402-afede2a32034"
->>>>>>> a55d5dd9
+      "x-ms-client-request-id" : "028639ae-e56d-4e21-8cad-c07420511c5b"
     },
     "Response" : {
       "x-ms-version" : "2019-02-02",
@@ -337,21 +186,11 @@
       "retry-after" : "0",
       "Content-Length" : "0",
       "StatusCode" : "202",
-<<<<<<< HEAD
-      "x-ms-request-id" : "bfed5642-901e-0044-553a-643cc7000000",
-      "Date" : "Thu, 05 Sep 2019 22:39:34 GMT",
-      "x-ms-client-request-id" : "7598ceb2-8247-4fe0-9e73-be9f4c6c6b5c"
+      "x-ms-request-id" : "c5cabf52-301e-0042-5f4a-67cbbf000000",
+      "Date" : "Mon, 09 Sep 2019 20:06:45 GMT",
+      "x-ms-client-request-id" : "028639ae-e56d-4e21-8cad-c07420511c5b"
     },
     "Exception" : null
   } ],
-  "variables" : [ "jtcsettierlease0blobapitestsettierlease961231293dc908cf", "javablobsettierlease1blobapitestsettierlease9619503576f13", "jtcsettierlease2blobapitestsettierlease96167002356e5933", "javablobsettierlease3blobapitestsettierlease96128638dba58" ]
-=======
-      "x-ms-request-id" : "b92c6d1d-d01e-009e-51e5-644931000000",
-      "Date" : "Fri, 06 Sep 2019 19:01:53 GMT",
-      "x-ms-client-request-id" : "b44ce1a7-1bf7-448c-b402-afede2a32034"
-    },
-    "Exception" : null
-  } ],
-  "variables" : [ "jtcsettierlease0blobapitestsettierlease959740223c17b995", "javablobsettierlease1blobapitestsettierlease9597622071be1", "jtcsettierlease2blobapitestsettierlease9591748146a4fc1f", "javablobsettierlease3blobapitestsettierlease9592617357c37" ]
->>>>>>> a55d5dd9
+  "variables" : [ "jtcsettierlease0blobapitestsettierlease17c914282af74c98", "javablobsettierlease1blobapitestsettierlease17c914336414c", "jtcsettierlease2blobapitestsettierlease17c6890442c595ea", "javablobsettierlease3blobapitestsettierlease17c29416e1051" ]
 }