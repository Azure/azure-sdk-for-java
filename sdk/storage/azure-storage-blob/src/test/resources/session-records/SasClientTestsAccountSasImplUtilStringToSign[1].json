{
  "networkCallRecords" : [ {
    "Method" : "PUT",
<<<<<<< HEAD
    "Uri" : "https://REDACTED.blob.core.windows.net/66c2dfed066c2dfedee3131902065b95525f24524941?restype=container",
    "Headers" : {
      "x-ms-version" : "2020-10-02",
      "User-Agent" : "azsdk-java-azure-storage-blob/12.12.0-beta.2 (11.0.9; Windows 10; 10.0)",
      "x-ms-client-request-id" : "78b52905-335d-4720-9977-de39d370116e"
    },
    "Response" : {
      "Transfer-Encoding" : "chunked",
      "x-ms-version" : "2020-10-02",
      "Server" : "Windows-Azure-Blob/1.0 Microsoft-HTTPAPI/2.0",
      "eTag" : "0x8D92AC4AEC18325",
      "Last-Modified" : "Tue, 08 Jun 2021 21:30:48 GMT",
      "retry-after" : "0",
      "StatusCode" : "201",
      "x-ms-request-id" : "f3770263-501e-001c-55ad-5ce384000000",
      "x-ms-client-request-id" : "78b52905-335d-4720-9977-de39d370116e",
      "Date" : "Tue, 08 Jun 2021 21:30:47 GMT"
=======
    "Uri" : "https://REDACTED.blob.core.windows.net/66c2dfed066c2dfed7e39094257f5e3999b06470d9a9?restype=container",
    "Headers" : {
      "x-ms-version" : "2020-10-02",
      "User-Agent" : "azsdk-java-azure-storage-blob/12.12.0-beta.2 (11.0.7; Windows 10; 10.0)",
      "x-ms-client-request-id" : "3d6d19d1-f3eb-465d-a0a2-20d601cbf929"
    },
    "Response" : {
      "content-length" : "0",
      "x-ms-version" : "2020-10-02",
      "Server" : "Windows-Azure-Blob/1.0 Microsoft-HTTPAPI/2.0",
      "eTag" : "0x8D9171686A9B56C",
      "Last-Modified" : "Fri, 14 May 2021 20:26:16 GMT",
      "retry-after" : "0",
      "StatusCode" : "201",
      "x-ms-request-id" : "6b1505bf-f01e-0089-1dff-486017000000",
      "x-ms-client-request-id" : "3d6d19d1-f3eb-465d-a0a2-20d601cbf929",
      "Date" : "Fri, 14 May 2021 20:26:15 GMT"
>>>>>>> 2fe662bb
    },
    "Exception" : null
  }, {
    "Method" : "PUT",
<<<<<<< HEAD
    "Uri" : "https://REDACTED.blob.core.windows.net/66c2dfed066c2dfedee3131902065b95525f24524941/66c2dfed166c2dfedee392973d2a50cccc494483a9d4",
    "Headers" : {
      "x-ms-version" : "2020-10-02",
      "User-Agent" : "azsdk-java-azure-storage-blob/12.12.0-beta.2 (11.0.9; Windows 10; 10.0)",
      "x-ms-client-request-id" : "d9e1d253-52b9-4475-82eb-2035dcd5d533",
      "Content-Type" : "application/octet-stream"
    },
    "Response" : {
      "Transfer-Encoding" : "chunked",
      "x-ms-version" : "2020-10-02",
      "Server" : "Windows-Azure-Blob/1.0 Microsoft-HTTPAPI/2.0",
      "x-ms-content-crc64" : "6RYQPwaVsyQ=",
      "Last-Modified" : "Tue, 08 Jun 2021 21:30:48 GMT",
      "retry-after" : "0",
      "StatusCode" : "201",
      "x-ms-request-server-encrypted" : "true",
      "Date" : "Tue, 08 Jun 2021 21:30:47 GMT",
      "Content-MD5" : "wh+Wm18D0z1D4E+PE252gg==",
      "eTag" : "0x8D92AC4AECEA6A0",
      "x-ms-request-id" : "f3770267-501e-001c-57ad-5ce384000000",
      "x-ms-client-request-id" : "d9e1d253-52b9-4475-82eb-2035dcd5d533"
    },
    "Exception" : null
  } ],
  "variables" : [ "66c2dfed066c2dfedee3131902065b95525f24524941", "66c2dfed166c2dfedee392973d2a50cccc494483a9d4" ]
=======
    "Uri" : "https://REDACTED.blob.core.windows.net/66c2dfed066c2dfed7e39094257f5e3999b06470d9a9/66c2dfed166c2dfed7e32394899f3e5c2e10b4a468c1",
    "Headers" : {
      "x-ms-version" : "2020-10-02",
      "User-Agent" : "azsdk-java-azure-storage-blob/12.12.0-beta.2 (11.0.7; Windows 10; 10.0)",
      "x-ms-client-request-id" : "91b34f08-e362-4f24-9c99-16960d4b4f29",
      "Content-Type" : "application/octet-stream"
    },
    "Response" : {
      "content-length" : "0",
      "x-ms-version" : "2020-10-02",
      "Server" : "Windows-Azure-Blob/1.0 Microsoft-HTTPAPI/2.0",
      "x-ms-content-crc64" : "6RYQPwaVsyQ=",
      "Last-Modified" : "Fri, 14 May 2021 20:26:17 GMT",
      "x-ms-version-id" : "2021-05-14T20:26:17.3099592Z",
      "retry-after" : "0",
      "StatusCode" : "201",
      "x-ms-request-server-encrypted" : "true",
      "Date" : "Fri, 14 May 2021 20:26:16 GMT",
      "Content-MD5" : "wh+Wm18D0z1D4E+PE252gg==",
      "eTag" : "0x8D91716871BC648",
      "x-ms-request-id" : "5de8202b-a01e-003d-14ff-48acd9000000",
      "x-ms-client-request-id" : "91b34f08-e362-4f24-9c99-16960d4b4f29"
    },
    "Exception" : null
  } ],
  "variables" : [ "66c2dfed066c2dfed7e39094257f5e3999b06470d9a9", "66c2dfed166c2dfed7e32394899f3e5c2e10b4a468c1" ]
>>>>>>> 2fe662bb
}<|MERGE_RESOLUTION|>--- conflicted
+++ resolved
@@ -1,25 +1,6 @@
 {
   "networkCallRecords" : [ {
     "Method" : "PUT",
-<<<<<<< HEAD
-    "Uri" : "https://REDACTED.blob.core.windows.net/66c2dfed066c2dfedee3131902065b95525f24524941?restype=container",
-    "Headers" : {
-      "x-ms-version" : "2020-10-02",
-      "User-Agent" : "azsdk-java-azure-storage-blob/12.12.0-beta.2 (11.0.9; Windows 10; 10.0)",
-      "x-ms-client-request-id" : "78b52905-335d-4720-9977-de39d370116e"
-    },
-    "Response" : {
-      "Transfer-Encoding" : "chunked",
-      "x-ms-version" : "2020-10-02",
-      "Server" : "Windows-Azure-Blob/1.0 Microsoft-HTTPAPI/2.0",
-      "eTag" : "0x8D92AC4AEC18325",
-      "Last-Modified" : "Tue, 08 Jun 2021 21:30:48 GMT",
-      "retry-after" : "0",
-      "StatusCode" : "201",
-      "x-ms-request-id" : "f3770263-501e-001c-55ad-5ce384000000",
-      "x-ms-client-request-id" : "78b52905-335d-4720-9977-de39d370116e",
-      "Date" : "Tue, 08 Jun 2021 21:30:47 GMT"
-=======
     "Uri" : "https://REDACTED.blob.core.windows.net/66c2dfed066c2dfed7e39094257f5e3999b06470d9a9?restype=container",
     "Headers" : {
       "x-ms-version" : "2020-10-02",
@@ -37,38 +18,10 @@
       "x-ms-request-id" : "6b1505bf-f01e-0089-1dff-486017000000",
       "x-ms-client-request-id" : "3d6d19d1-f3eb-465d-a0a2-20d601cbf929",
       "Date" : "Fri, 14 May 2021 20:26:15 GMT"
->>>>>>> 2fe662bb
     },
     "Exception" : null
   }, {
     "Method" : "PUT",
-<<<<<<< HEAD
-    "Uri" : "https://REDACTED.blob.core.windows.net/66c2dfed066c2dfedee3131902065b95525f24524941/66c2dfed166c2dfedee392973d2a50cccc494483a9d4",
-    "Headers" : {
-      "x-ms-version" : "2020-10-02",
-      "User-Agent" : "azsdk-java-azure-storage-blob/12.12.0-beta.2 (11.0.9; Windows 10; 10.0)",
-      "x-ms-client-request-id" : "d9e1d253-52b9-4475-82eb-2035dcd5d533",
-      "Content-Type" : "application/octet-stream"
-    },
-    "Response" : {
-      "Transfer-Encoding" : "chunked",
-      "x-ms-version" : "2020-10-02",
-      "Server" : "Windows-Azure-Blob/1.0 Microsoft-HTTPAPI/2.0",
-      "x-ms-content-crc64" : "6RYQPwaVsyQ=",
-      "Last-Modified" : "Tue, 08 Jun 2021 21:30:48 GMT",
-      "retry-after" : "0",
-      "StatusCode" : "201",
-      "x-ms-request-server-encrypted" : "true",
-      "Date" : "Tue, 08 Jun 2021 21:30:47 GMT",
-      "Content-MD5" : "wh+Wm18D0z1D4E+PE252gg==",
-      "eTag" : "0x8D92AC4AECEA6A0",
-      "x-ms-request-id" : "f3770267-501e-001c-57ad-5ce384000000",
-      "x-ms-client-request-id" : "d9e1d253-52b9-4475-82eb-2035dcd5d533"
-    },
-    "Exception" : null
-  } ],
-  "variables" : [ "66c2dfed066c2dfedee3131902065b95525f24524941", "66c2dfed166c2dfedee392973d2a50cccc494483a9d4" ]
-=======
     "Uri" : "https://REDACTED.blob.core.windows.net/66c2dfed066c2dfed7e39094257f5e3999b06470d9a9/66c2dfed166c2dfed7e32394899f3e5c2e10b4a468c1",
     "Headers" : {
       "x-ms-version" : "2020-10-02",
@@ -95,5 +48,4 @@
     "Exception" : null
   } ],
   "variables" : [ "66c2dfed066c2dfed7e39094257f5e3999b06470d9a9", "66c2dfed166c2dfed7e32394899f3e5c2e10b4a468c1" ]
->>>>>>> 2fe662bb
 }