--- conflicted
+++ resolved
@@ -1,101 +1,54 @@
 {
   "networkCallRecords" : [ {
     "Method" : "PUT",
-<<<<<<< HEAD
-    "Uri" : "https://jaschrepragrs.blob.core.windows.net/jtcuploadpageacfail0pageblobapitestuploadpageacfail15b2201718?restype=container",
+    "Uri" : "https://jaschrepragrs.blob.core.windows.net/jtcuploadpageacfail0pageblobapitestuploadpageacfailaf755503cc?restype=container",
     "Headers" : {
       "x-ms-version" : "2019-02-02",
       "User-Agent" : "azsdk-java-azure-storage-blob/12.0.0-preview.3 1.8.0_221; Windows 10 10.0",
-      "x-ms-client-request-id" : "65953a8d-89a7-4735-972f-cbd44f179511"
-=======
-    "Uri" : "https://azstoragesdkaccount.blob.core.windows.net/jtcuploadpageacfail0pageblobapitestuploadpageacfaila113842852?restype=container",
-    "Headers" : {
-      "x-ms-version" : "2019-02-02",
-      "User-Agent" : "azsdk-java-azure-storage-blob/12.0.0-preview.3 1.8.0_212; Windows 10 10.0",
-      "x-ms-client-request-id" : "6af6e9f2-9c9a-4052-a828-417f903529ae"
->>>>>>> a55d5dd9
+      "x-ms-client-request-id" : "779800b5-58a0-4326-9795-6819149a22fd"
     },
     "Response" : {
       "x-ms-version" : "2019-02-02",
       "Server" : "Windows-Azure-Blob/1.0 Microsoft-HTTPAPI/2.0",
-<<<<<<< HEAD
-      "ETag" : "\"0x8D73252481DAEB4\"",
-      "Last-Modified" : "Thu, 05 Sep 2019 22:42:07 GMT",
+      "ETag" : "\"0x8D7356181A6C88A\"",
+      "Last-Modified" : "Mon, 09 Sep 2019 20:08:39 GMT",
       "retry-after" : "0",
       "Content-Length" : "0",
       "StatusCode" : "201",
-      "x-ms-request-id" : "e0dd4e4f-e01e-0026-173b-647b1f000000",
-      "Date" : "Thu, 05 Sep 2019 22:42:06 GMT",
-      "x-ms-client-request-id" : "65953a8d-89a7-4735-972f-cbd44f179511"
-=======
-      "ETag" : "\"0x8D732FDBB96F085\"",
-      "Last-Modified" : "Fri, 06 Sep 2019 19:09:25 GMT",
-      "retry-after" : "0",
-      "Content-Length" : "0",
-      "StatusCode" : "201",
-      "x-ms-request-id" : "8f75e973-401e-003a-5ee6-6473d5000000",
-      "Date" : "Fri, 06 Sep 2019 19:09:24 GMT",
-      "x-ms-client-request-id" : "6af6e9f2-9c9a-4052-a828-417f903529ae"
->>>>>>> a55d5dd9
+      "x-ms-request-id" : "9ebd0b02-501e-003f-6a4a-675777000000",
+      "Date" : "Mon, 09 Sep 2019 20:08:39 GMT",
+      "x-ms-client-request-id" : "779800b5-58a0-4326-9795-6819149a22fd"
     },
     "Exception" : null
   }, {
     "Method" : "PUT",
-<<<<<<< HEAD
-    "Uri" : "https://jaschrepragrs.blob.core.windows.net/jtcuploadpageacfail0pageblobapitestuploadpageacfail15b2201718/javablobuploadpageacfail1786720777223dbaaa4131",
+    "Uri" : "https://jaschrepragrs.blob.core.windows.net/jtcuploadpageacfail0pageblobapitestuploadpageacfailaf755503cc/javablobuploadpageacfail127185ab3ea55da0224009",
     "Headers" : {
       "x-ms-version" : "2019-02-02",
       "User-Agent" : "azsdk-java-azure-storage-blob/12.0.0-preview.3 1.8.0_221; Windows 10 10.0",
-      "x-ms-client-request-id" : "366141dd-a7e2-4084-a66c-ff74507227d6"
-=======
-    "Uri" : "https://azstoragesdkaccount.blob.core.windows.net/jtcuploadpageacfail0pageblobapitestuploadpageacfaila113842852/javablobuploadpageacfail120759ef73f57ed71241d7",
-    "Headers" : {
-      "x-ms-version" : "2019-02-02",
-      "User-Agent" : "azsdk-java-azure-storage-blob/12.0.0-preview.3 1.8.0_212; Windows 10 10.0",
-      "x-ms-client-request-id" : "1d4767af-ef1b-4048-b8b6-817292b7bb20"
->>>>>>> a55d5dd9
+      "x-ms-client-request-id" : "f7eb5735-5ee1-45c2-862f-ebbaf88aeedd"
     },
     "Response" : {
       "x-ms-version" : "2019-02-02",
       "Server" : "Windows-Azure-Blob/1.0 Microsoft-HTTPAPI/2.0",
-<<<<<<< HEAD
-      "ETag" : "\"0x8D73252482BD571\"",
-      "Last-Modified" : "Thu, 05 Sep 2019 22:42:07 GMT",
+      "ETag" : "\"0x8D7356181B43D8F\"",
+      "Last-Modified" : "Mon, 09 Sep 2019 20:08:40 GMT",
       "retry-after" : "0",
       "Content-Length" : "0",
       "StatusCode" : "201",
-      "x-ms-request-id" : "e0dd4e67-e01e-0026-2c3b-647b1f000000",
+      "x-ms-request-id" : "9ebd0b10-501e-003f-774a-675777000000",
       "x-ms-request-server-encrypted" : "true",
-      "Date" : "Thu, 05 Sep 2019 22:42:06 GMT",
-      "x-ms-client-request-id" : "366141dd-a7e2-4084-a66c-ff74507227d6"
-=======
-      "ETag" : "\"0x8D732FDBB9EEED8\"",
-      "Last-Modified" : "Fri, 06 Sep 2019 19:09:25 GMT",
-      "retry-after" : "0",
-      "Content-Length" : "0",
-      "StatusCode" : "201",
-      "x-ms-request-id" : "8f75e99a-401e-003a-7ae6-6473d5000000",
-      "x-ms-request-server-encrypted" : "true",
-      "Date" : "Fri, 06 Sep 2019 19:09:24 GMT",
-      "x-ms-client-request-id" : "1d4767af-ef1b-4048-b8b6-817292b7bb20"
->>>>>>> a55d5dd9
+      "Date" : "Mon, 09 Sep 2019 20:08:39 GMT",
+      "x-ms-client-request-id" : "f7eb5735-5ee1-45c2-862f-ebbaf88aeedd"
     },
     "Exception" : null
   }, {
     "Method" : "PUT",
-<<<<<<< HEAD
-    "Uri" : "https://jaschrepragrs.blob.core.windows.net/jtcuploadpageacfail0pageblobapitestuploadpageacfail15b2201718/javablobuploadpageacfail1786720777223dbaaa4131?comp=page",
+    "Uri" : "https://jaschrepragrs.blob.core.windows.net/jtcuploadpageacfail0pageblobapitestuploadpageacfailaf755503cc/javablobuploadpageacfail127185ab3ea55da0224009?comp=page",
     "Headers" : {
       "x-ms-version" : "2019-02-02",
       "User-Agent" : "azsdk-java-azure-storage-blob/12.0.0-preview.3 1.8.0_221; Windows 10 10.0",
-      "x-ms-client-request-id" : "199e1df6-e573-46e4-a797-bac51004a6ac",
-=======
-    "Uri" : "https://azstoragesdkaccount.blob.core.windows.net/jtcuploadpageacfail0pageblobapitestuploadpageacfaila113842852/javablobuploadpageacfail120759ef73f57ed71241d7?comp=page",
-    "Headers" : {
-      "x-ms-version" : "2019-02-02",
-      "User-Agent" : "azsdk-java-azure-storage-blob/12.0.0-preview.3 1.8.0_212; Windows 10 10.0",
-      "x-ms-client-request-id" : "c8f2de85-9003-46e2-94eb-2e9fd9dc6108",
->>>>>>> a55d5dd9
+      "x-ms-client-request-id" : "8cb1374c-3889-4d70-9dec-e71864bfa3dd",
       "Content-Type" : "application/octet-stream"
     },
     "Response" : {
@@ -105,35 +58,20 @@
       "retry-after" : "0",
       "Content-Length" : "220",
       "StatusCode" : "400",
-<<<<<<< HEAD
-      "x-ms-request-id" : "e0dd4e70-e01e-0026-343b-647b1f000000",
-      "Body" : "﻿<?xml version=\"1.0\" encoding=\"utf-8\"?><Error><Code>InvalidInput</Code><Message>One of the request inputs is not valid.\nRequestId:e0dd4e70-e01e-0026-343b-647b1f000000\nTime:2019-09-05T22:42:07.6617689Z</Message></Error>",
-      "Date" : "Thu, 05 Sep 2019 22:42:06 GMT",
-      "x-ms-client-request-id" : "199e1df6-e573-46e4-a797-bac51004a6ac",
-=======
-      "x-ms-request-id" : "8f75e9ac-401e-003a-08e6-6473d5000000",
-      "Body" : "﻿<?xml version=\"1.0\" encoding=\"utf-8\"?><Error><Code>InvalidInput</Code><Message>One of the request inputs is not valid.\nRequestId:8f75e9ac-401e-003a-08e6-6473d5000000\nTime:2019-09-06T19:09:25.2501471Z</Message></Error>",
-      "Date" : "Fri, 06 Sep 2019 19:09:24 GMT",
-      "x-ms-client-request-id" : "c8f2de85-9003-46e2-94eb-2e9fd9dc6108",
->>>>>>> a55d5dd9
+      "x-ms-request-id" : "9ebd0b2b-501e-003f-0f4a-675777000000",
+      "Body" : "﻿<?xml version=\"1.0\" encoding=\"utf-8\"?><Error><Code>InvalidInput</Code><Message>One of the request inputs is not valid.\nRequestId:9ebd0b2b-501e-003f-0f4a-675777000000\nTime:2019-09-09T20:08:40.1296798Z</Message></Error>",
+      "Date" : "Mon, 09 Sep 2019 20:08:39 GMT",
+      "x-ms-client-request-id" : "8cb1374c-3889-4d70-9dec-e71864bfa3dd",
       "Content-Type" : "application/xml"
     },
     "Exception" : null
   }, {
     "Method" : "GET",
-<<<<<<< HEAD
     "Uri" : "https://jaschrepragrs.blob.core.windows.net?prefix=jtcuploadpageacfail&comp=list",
     "Headers" : {
       "x-ms-version" : "2019-02-02",
       "User-Agent" : "azsdk-java-azure-storage-blob/12.0.0-preview.3 1.8.0_221; Windows 10 10.0",
-      "x-ms-client-request-id" : "e6fa7fb4-47cb-44a5-bc65-79a1c4967c53"
-=======
-    "Uri" : "https://azstoragesdkaccount.blob.core.windows.net?prefix=jtcuploadpageacfail&comp=list",
-    "Headers" : {
-      "x-ms-version" : "2019-02-02",
-      "User-Agent" : "azsdk-java-azure-storage-blob/12.0.0-preview.3 1.8.0_212; Windows 10 10.0",
-      "x-ms-client-request-id" : "15f7a88a-d7d7-4bbc-8344-1ae2727619ae"
->>>>>>> a55d5dd9
+      "x-ms-client-request-id" : "4613f785-606c-4dc1-9f67-338b4a95c69b"
     },
     "Response" : {
       "Transfer-Encoding" : "chunked",
@@ -141,35 +79,20 @@
       "Server" : "Windows-Azure-Blob/1.0 Microsoft-HTTPAPI/2.0",
       "retry-after" : "0",
       "StatusCode" : "200",
-<<<<<<< HEAD
-      "x-ms-request-id" : "e0dd4e7a-e01e-0026-3d3b-647b1f000000",
-      "Body" : "﻿<?xml version=\"1.0\" encoding=\"utf-8\"?><EnumerationResults ServiceEndpoint=\"https://jaschrepragrs.blob.core.windows.net/\"><Prefix>jtcuploadpageacfail</Prefix><Containers><Container><Name>jtcuploadpageacfail0pageblobapitestuploadpageacfail15b2201718</Name><Properties><Last-Modified>Thu, 05 Sep 2019 22:42:07 GMT</Last-Modified><Etag>\"0x8D73252481DAEB4\"</Etag><LeaseStatus>unlocked</LeaseStatus><LeaseState>available</LeaseState><DefaultEncryptionScope>$account-encryption-key</DefaultEncryptionScope><DenyEncryptionScopeOverride>false</DenyEncryptionScopeOverride><HasImmutabilityPolicy>false</HasImmutabilityPolicy><HasLegalHold>false</HasLegalHold></Properties></Container></Containers><NextMarker /></EnumerationResults>",
-      "Date" : "Thu, 05 Sep 2019 22:42:06 GMT",
-      "x-ms-client-request-id" : "e6fa7fb4-47cb-44a5-bc65-79a1c4967c53",
-=======
-      "x-ms-request-id" : "8f75e9b9-401e-003a-15e6-6473d5000000",
-      "Body" : "﻿<?xml version=\"1.0\" encoding=\"utf-8\"?><EnumerationResults ServiceEndpoint=\"https://azstoragesdkaccount.blob.core.windows.net/\"><Prefix>jtcuploadpageacfail</Prefix><Containers><Container><Name>jtcuploadpageacfail0pageblobapitestuploadpageacfaila113842852</Name><Properties><Last-Modified>Fri, 06 Sep 2019 19:09:25 GMT</Last-Modified><Etag>\"0x8D732FDBB96F085\"</Etag><LeaseStatus>unlocked</LeaseStatus><LeaseState>available</LeaseState><DefaultEncryptionScope>$account-encryption-key</DefaultEncryptionScope><DenyEncryptionScopeOverride>false</DenyEncryptionScopeOverride><HasImmutabilityPolicy>false</HasImmutabilityPolicy><HasLegalHold>false</HasLegalHold></Properties></Container></Containers><NextMarker /></EnumerationResults>",
-      "Date" : "Fri, 06 Sep 2019 19:09:24 GMT",
-      "x-ms-client-request-id" : "15f7a88a-d7d7-4bbc-8344-1ae2727619ae",
->>>>>>> a55d5dd9
+      "x-ms-request-id" : "9ebd0b3e-501e-003f-214a-675777000000",
+      "Body" : "﻿<?xml version=\"1.0\" encoding=\"utf-8\"?><EnumerationResults ServiceEndpoint=\"https://jaschrepragrs.blob.core.windows.net/\"><Prefix>jtcuploadpageacfail</Prefix><Containers><Container><Name>jtcuploadpageacfail0pageblobapitestuploadpageacfailaf755503cc</Name><Properties><Last-Modified>Mon, 09 Sep 2019 20:08:39 GMT</Last-Modified><Etag>\"0x8D7356181A6C88A\"</Etag><LeaseStatus>unlocked</LeaseStatus><LeaseState>available</LeaseState><DefaultEncryptionScope>$account-encryption-key</DefaultEncryptionScope><DenyEncryptionScopeOverride>false</DenyEncryptionScopeOverride><HasImmutabilityPolicy>false</HasImmutabilityPolicy><HasLegalHold>false</HasLegalHold></Properties></Container></Containers><NextMarker /></EnumerationResults>",
+      "Date" : "Mon, 09 Sep 2019 20:08:39 GMT",
+      "x-ms-client-request-id" : "4613f785-606c-4dc1-9f67-338b4a95c69b",
       "Content-Type" : "application/xml"
     },
     "Exception" : null
   }, {
     "Method" : "DELETE",
-<<<<<<< HEAD
-    "Uri" : "https://jaschrepragrs.blob.core.windows.net/jtcuploadpageacfail0pageblobapitestuploadpageacfail15b2201718?restype=container",
+    "Uri" : "https://jaschrepragrs.blob.core.windows.net/jtcuploadpageacfail0pageblobapitestuploadpageacfailaf755503cc?restype=container",
     "Headers" : {
       "x-ms-version" : "2019-02-02",
       "User-Agent" : "azsdk-java-azure-storage-blob/12.0.0-preview.3 1.8.0_221; Windows 10 10.0",
-      "x-ms-client-request-id" : "32054b82-80be-4f1d-84b2-c8e73ad23d11"
-=======
-    "Uri" : "https://azstoragesdkaccount.blob.core.windows.net/jtcuploadpageacfail0pageblobapitestuploadpageacfaila113842852?restype=container",
-    "Headers" : {
-      "x-ms-version" : "2019-02-02",
-      "User-Agent" : "azsdk-java-azure-storage-blob/12.0.0-preview.3 1.8.0_212; Windows 10 10.0",
-      "x-ms-client-request-id" : "33c06345-dc52-4d49-80d2-617ff73eaec3"
->>>>>>> a55d5dd9
+      "x-ms-client-request-id" : "7bdb01f7-c96d-41c5-a6d3-3c33b3567976"
     },
     "Response" : {
       "x-ms-version" : "2019-02-02",
@@ -177,21 +100,11 @@
       "retry-after" : "0",
       "Content-Length" : "0",
       "StatusCode" : "202",
-<<<<<<< HEAD
-      "x-ms-request-id" : "e0dd4e88-e01e-0026-483b-647b1f000000",
-      "Date" : "Thu, 05 Sep 2019 22:42:07 GMT",
-      "x-ms-client-request-id" : "32054b82-80be-4f1d-84b2-c8e73ad23d11"
+      "x-ms-request-id" : "9ebd0b4e-501e-003f-314a-675777000000",
+      "Date" : "Mon, 09 Sep 2019 20:08:40 GMT",
+      "x-ms-client-request-id" : "7bdb01f7-c96d-41c5-a6d3-3c33b3567976"
     },
     "Exception" : null
   } ],
-  "variables" : [ "jtcuploadpageacfail0pageblobapitestuploadpageacfail15b2201718", "javablobuploadpageacfail1786720777223dbaaa4131", "a1fd2882-a0eb-4888-9373-0bc2fc82fa45" ]
-=======
-      "x-ms-request-id" : "8f75e9c9-401e-003a-23e6-6473d5000000",
-      "Date" : "Fri, 06 Sep 2019 19:09:24 GMT",
-      "x-ms-client-request-id" : "33c06345-dc52-4d49-80d2-617ff73eaec3"
-    },
-    "Exception" : null
-  } ],
-  "variables" : [ "jtcuploadpageacfail0pageblobapitestuploadpageacfaila113842852", "javablobuploadpageacfail120759ef73f57ed71241d7", "49f65e1f-a267-42c7-9782-152cae972919" ]
->>>>>>> a55d5dd9
+  "variables" : [ "jtcuploadpageacfail0pageblobapitestuploadpageacfailaf755503cc", "javablobuploadpageacfail127185ab3ea55da0224009", "2cd0ff06-60a5-4d6d-b9e5-a185cd96676d" ]
 }