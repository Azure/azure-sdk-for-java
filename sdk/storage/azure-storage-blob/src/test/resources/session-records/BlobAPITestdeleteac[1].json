{
  "networkCallRecords" : [ {
    "Method" : "PUT",
<<<<<<< HEAD
    "Uri" : "https://jaschrepragrs.blob.core.windows.net/jtcdeleteac0blobapitestdeleteac95917622605aff4bf936?restype=container",
    "Headers" : {
      "x-ms-version" : "2019-02-02",
      "User-Agent" : "azsdk-java-azure-storage-blob/12.0.0-preview.3 1.8.0_221; Windows 10 10.0",
      "x-ms-client-request-id" : "4188692f-f10a-4aa4-832f-66878fe4888c"
=======
    "Uri" : "https://azstoragesdkaccount.blob.core.windows.net/jtcdeleteac0blobapitestdeleteacfba86779d5d8c983ae5b?restype=container",
    "Headers" : {
      "x-ms-version" : "2019-02-02",
      "User-Agent" : "azsdk-java-azure-storage-blob/12.0.0-preview.3 1.8.0_212; Windows 10 10.0",
      "x-ms-client-request-id" : "a03b8a79-7aab-481d-a9b3-8e503de4f8c8"
>>>>>>> a55d5dd9
    },
    "Response" : {
      "x-ms-version" : "2019-02-02",
      "Server" : "Windows-Azure-Blob/1.0 Microsoft-HTTPAPI/2.0",
<<<<<<< HEAD
      "ETag" : "\"0x8D73251E301E15B\"",
      "Last-Modified" : "Thu, 05 Sep 2019 22:39:17 GMT",
      "retry-after" : "0",
      "Content-Length" : "0",
      "StatusCode" : "201",
      "x-ms-request-id" : "bfed4555-901e-0044-293a-643cc7000000",
      "Date" : "Thu, 05 Sep 2019 22:39:17 GMT",
      "x-ms-client-request-id" : "4188692f-f10a-4aa4-832f-66878fe4888c"
=======
      "ETag" : "\"0x8D732FCA72A44EB\"",
      "Last-Modified" : "Fri, 06 Sep 2019 19:01:41 GMT",
      "retry-after" : "0",
      "Content-Length" : "0",
      "StatusCode" : "201",
      "x-ms-request-id" : "b92c32f2-d01e-009e-2be5-644931000000",
      "Date" : "Fri, 06 Sep 2019 19:01:41 GMT",
      "x-ms-client-request-id" : "a03b8a79-7aab-481d-a9b3-8e503de4f8c8"
>>>>>>> a55d5dd9
    },
    "Exception" : null
  }, {
    "Method" : "PUT",
<<<<<<< HEAD
    "Uri" : "https://jaschrepragrs.blob.core.windows.net/jtcdeleteac0blobapitestdeleteac95917622605aff4bf936/javablobdeleteac1blobapitestdeleteac95926290ab34dfa60",
    "Headers" : {
      "x-ms-version" : "2019-02-02",
      "User-Agent" : "azsdk-java-azure-storage-blob/12.0.0-preview.3 1.8.0_221; Windows 10 10.0",
      "x-ms-client-request-id" : "3d39ca25-7aa3-46e3-b7b0-32d2997f821f",
=======
    "Uri" : "https://azstoragesdkaccount.blob.core.windows.net/jtcdeleteac0blobapitestdeleteacfba86779d5d8c983ae5b/javablobdeleteac1blobapitestdeleteacfba012155cd77ad14",
    "Headers" : {
      "x-ms-version" : "2019-02-02",
      "User-Agent" : "azsdk-java-azure-storage-blob/12.0.0-preview.3 1.8.0_212; Windows 10 10.0",
      "x-ms-client-request-id" : "cda70a59-ee9d-425f-90a5-955423ab2976",
>>>>>>> a55d5dd9
      "Content-Type" : "application/octet-stream"
    },
    "Response" : {
      "x-ms-version" : "2019-02-02",
      "Server" : "Windows-Azure-Blob/1.0 Microsoft-HTTPAPI/2.0",
      "x-ms-content-crc64" : "6RYQPwaVsyQ=",
<<<<<<< HEAD
      "Last-Modified" : "Thu, 05 Sep 2019 22:39:17 GMT",
      "retry-after" : "0",
      "StatusCode" : "201",
      "x-ms-request-server-encrypted" : "true",
      "Date" : "Thu, 05 Sep 2019 22:39:17 GMT",
      "Content-MD5" : "wh+Wm18D0z1D4E+PE252gg==",
      "ETag" : "\"0x8D73251E30F8F67\"",
      "Content-Length" : "0",
      "x-ms-request-id" : "bfed4564-901e-0044-373a-643cc7000000",
      "x-ms-client-request-id" : "3d39ca25-7aa3-46e3-b7b0-32d2997f821f"
=======
      "Last-Modified" : "Fri, 06 Sep 2019 19:01:41 GMT",
      "retry-after" : "0",
      "StatusCode" : "201",
      "x-ms-request-server-encrypted" : "true",
      "Date" : "Fri, 06 Sep 2019 19:01:41 GMT",
      "Content-MD5" : "wh+Wm18D0z1D4E+PE252gg==",
      "ETag" : "\"0x8D732FCA7320802\"",
      "Content-Length" : "0",
      "x-ms-request-id" : "b92c3327-d01e-009e-5ae5-644931000000",
      "x-ms-client-request-id" : "cda70a59-ee9d-425f-90a5-955423ab2976"
>>>>>>> a55d5dd9
    },
    "Exception" : null
  }, {
    "Method" : "DELETE",
<<<<<<< HEAD
    "Uri" : "https://jaschrepragrs.blob.core.windows.net/jtcdeleteac0blobapitestdeleteac95917622605aff4bf936/javablobdeleteac1blobapitestdeleteac95926290ab34dfa60",
    "Headers" : {
      "x-ms-version" : "2019-02-02",
      "User-Agent" : "azsdk-java-azure-storage-blob/12.0.0-preview.3 1.8.0_221; Windows 10 10.0",
      "x-ms-client-request-id" : "79442b40-a532-45d3-a219-2b13f78e0024"
=======
    "Uri" : "https://azstoragesdkaccount.blob.core.windows.net/jtcdeleteac0blobapitestdeleteacfba86779d5d8c983ae5b/javablobdeleteac1blobapitestdeleteacfba012155cd77ad14",
    "Headers" : {
      "x-ms-version" : "2019-02-02",
      "User-Agent" : "azsdk-java-azure-storage-blob/12.0.0-preview.3 1.8.0_212; Windows 10 10.0",
      "x-ms-client-request-id" : "f3d33721-06c8-409f-9b69-a1dade43d891"
>>>>>>> a55d5dd9
    },
    "Response" : {
      "x-ms-version" : "2019-02-02",
      "Server" : "Windows-Azure-Blob/1.0 Microsoft-HTTPAPI/2.0",
      "x-ms-delete-type-permanent" : "true",
      "retry-after" : "0",
      "Content-Length" : "0",
      "StatusCode" : "202",
<<<<<<< HEAD
      "x-ms-request-id" : "bfed4574-901e-0044-473a-643cc7000000",
      "Date" : "Thu, 05 Sep 2019 22:39:17 GMT",
      "x-ms-client-request-id" : "79442b40-a532-45d3-a219-2b13f78e0024"
=======
      "x-ms-request-id" : "b92c335a-d01e-009e-07e5-644931000000",
      "Date" : "Fri, 06 Sep 2019 19:01:41 GMT",
      "x-ms-client-request-id" : "f3d33721-06c8-409f-9b69-a1dade43d891"
>>>>>>> a55d5dd9
    },
    "Exception" : null
  }, {
    "Method" : "GET",
<<<<<<< HEAD
    "Uri" : "https://jaschrepragrs.blob.core.windows.net?prefix=jtcdeleteac&comp=list",
    "Headers" : {
      "x-ms-version" : "2019-02-02",
      "User-Agent" : "azsdk-java-azure-storage-blob/12.0.0-preview.3 1.8.0_221; Windows 10 10.0",
      "x-ms-client-request-id" : "3e57d7c8-4c40-49fa-be0a-85600594a0ed"
=======
    "Uri" : "https://azstoragesdkaccount.blob.core.windows.net?prefix=jtcdeleteac&comp=list",
    "Headers" : {
      "x-ms-version" : "2019-02-02",
      "User-Agent" : "azsdk-java-azure-storage-blob/12.0.0-preview.3 1.8.0_212; Windows 10 10.0",
      "x-ms-client-request-id" : "96b9d387-db0e-4c43-a6a8-4390ccd9e9aa"
>>>>>>> a55d5dd9
    },
    "Response" : {
      "Transfer-Encoding" : "chunked",
      "x-ms-version" : "2019-02-02",
      "Server" : "Windows-Azure-Blob/1.0 Microsoft-HTTPAPI/2.0",
      "retry-after" : "0",
      "StatusCode" : "200",
<<<<<<< HEAD
      "x-ms-request-id" : "bfed458b-901e-0044-5b3a-643cc7000000",
      "Body" : "﻿<?xml version=\"1.0\" encoding=\"utf-8\"?><EnumerationResults ServiceEndpoint=\"https://jaschrepragrs.blob.core.windows.net/\"><Prefix>jtcdeleteac</Prefix><Containers><Container><Name>jtcdeleteac0blobapitestdeleteac95917622605aff4bf936</Name><Properties><Last-Modified>Thu, 05 Sep 2019 22:39:17 GMT</Last-Modified><Etag>\"0x8D73251E301E15B\"</Etag><LeaseStatus>unlocked</LeaseStatus><LeaseState>available</LeaseState><DefaultEncryptionScope>$account-encryption-key</DefaultEncryptionScope><DenyEncryptionScopeOverride>false</DenyEncryptionScopeOverride><HasImmutabilityPolicy>false</HasImmutabilityPolicy><HasLegalHold>false</HasLegalHold></Properties></Container></Containers><NextMarker /></EnumerationResults>",
      "Date" : "Thu, 05 Sep 2019 22:39:18 GMT",
      "x-ms-client-request-id" : "3e57d7c8-4c40-49fa-be0a-85600594a0ed",
=======
      "x-ms-request-id" : "b92c337c-d01e-009e-27e5-644931000000",
      "Body" : "﻿<?xml version=\"1.0\" encoding=\"utf-8\"?><EnumerationResults ServiceEndpoint=\"https://azstoragesdkaccount.blob.core.windows.net/\"><Prefix>jtcdeleteac</Prefix><Containers><Container><Name>jtcdeleteac0blobapitestdeleteacfba86779d5d8c983ae5b</Name><Properties><Last-Modified>Fri, 06 Sep 2019 19:01:41 GMT</Last-Modified><Etag>\"0x8D732FCA72A44EB\"</Etag><LeaseStatus>unlocked</LeaseStatus><LeaseState>available</LeaseState><DefaultEncryptionScope>$account-encryption-key</DefaultEncryptionScope><DenyEncryptionScopeOverride>false</DenyEncryptionScopeOverride><HasImmutabilityPolicy>false</HasImmutabilityPolicy><HasLegalHold>false</HasLegalHold></Properties></Container></Containers><NextMarker /></EnumerationResults>",
      "Date" : "Fri, 06 Sep 2019 19:01:41 GMT",
      "x-ms-client-request-id" : "96b9d387-db0e-4c43-a6a8-4390ccd9e9aa",
>>>>>>> a55d5dd9
      "Content-Type" : "application/xml"
    },
    "Exception" : null
  }, {
    "Method" : "DELETE",
<<<<<<< HEAD
    "Uri" : "https://jaschrepragrs.blob.core.windows.net/jtcdeleteac0blobapitestdeleteac95917622605aff4bf936?restype=container",
    "Headers" : {
      "x-ms-version" : "2019-02-02",
      "User-Agent" : "azsdk-java-azure-storage-blob/12.0.0-preview.3 1.8.0_221; Windows 10 10.0",
      "x-ms-client-request-id" : "72d28e9a-0cd8-4517-a7b5-74b2e498c34b"
=======
    "Uri" : "https://azstoragesdkaccount.blob.core.windows.net/jtcdeleteac0blobapitestdeleteacfba86779d5d8c983ae5b?restype=container",
    "Headers" : {
      "x-ms-version" : "2019-02-02",
      "User-Agent" : "azsdk-java-azure-storage-blob/12.0.0-preview.3 1.8.0_212; Windows 10 10.0",
      "x-ms-client-request-id" : "07e20aa8-60ea-4198-9f05-bb318ebfa78c"
>>>>>>> a55d5dd9
    },
    "Response" : {
      "x-ms-version" : "2019-02-02",
      "Server" : "Windows-Azure-Blob/1.0 Microsoft-HTTPAPI/2.0",
      "retry-after" : "0",
      "Content-Length" : "0",
      "StatusCode" : "202",
<<<<<<< HEAD
      "x-ms-request-id" : "bfed45a2-901e-0044-6d3a-643cc7000000",
      "Date" : "Thu, 05 Sep 2019 22:39:18 GMT",
      "x-ms-client-request-id" : "72d28e9a-0cd8-4517-a7b5-74b2e498c34b"
    },
    "Exception" : null
  } ],
  "variables" : [ "jtcdeleteac0blobapitestdeleteac95917622605aff4bf936", "javablobdeleteac1blobapitestdeleteac95926290ab34dfa60" ]
=======
      "x-ms-request-id" : "b92c339f-d01e-009e-47e5-644931000000",
      "Date" : "Fri, 06 Sep 2019 19:01:41 GMT",
      "x-ms-client-request-id" : "07e20aa8-60ea-4198-9f05-bb318ebfa78c"
    },
    "Exception" : null
  } ],
  "variables" : [ "jtcdeleteac0blobapitestdeleteacfba86779d5d8c983ae5b", "javablobdeleteac1blobapitestdeleteacfba012155cd77ad14" ]
>>>>>>> a55d5dd9
}<|MERGE_RESOLUTION|>--- conflicted
+++ resolved
@@ -1,105 +1,57 @@
 {
   "networkCallRecords" : [ {
     "Method" : "PUT",
-<<<<<<< HEAD
-    "Uri" : "https://jaschrepragrs.blob.core.windows.net/jtcdeleteac0blobapitestdeleteac95917622605aff4bf936?restype=container",
+    "Uri" : "https://jaschrepragrs.blob.core.windows.net/jtcdeleteac0blobapitestdeleteac88b876416a85c39a6ed8?restype=container",
     "Headers" : {
       "x-ms-version" : "2019-02-02",
       "User-Agent" : "azsdk-java-azure-storage-blob/12.0.0-preview.3 1.8.0_221; Windows 10 10.0",
-      "x-ms-client-request-id" : "4188692f-f10a-4aa4-832f-66878fe4888c"
-=======
-    "Uri" : "https://azstoragesdkaccount.blob.core.windows.net/jtcdeleteac0blobapitestdeleteacfba86779d5d8c983ae5b?restype=container",
-    "Headers" : {
-      "x-ms-version" : "2019-02-02",
-      "User-Agent" : "azsdk-java-azure-storage-blob/12.0.0-preview.3 1.8.0_212; Windows 10 10.0",
-      "x-ms-client-request-id" : "a03b8a79-7aab-481d-a9b3-8e503de4f8c8"
->>>>>>> a55d5dd9
+      "x-ms-client-request-id" : "b0b35a5e-c4a5-4bc6-95e0-319e9070f321"
     },
     "Response" : {
       "x-ms-version" : "2019-02-02",
       "Server" : "Windows-Azure-Blob/1.0 Microsoft-HTTPAPI/2.0",
-<<<<<<< HEAD
-      "ETag" : "\"0x8D73251E301E15B\"",
-      "Last-Modified" : "Thu, 05 Sep 2019 22:39:17 GMT",
+      "ETag" : "\"0x8D7356132DDEE33\"",
+      "Last-Modified" : "Mon, 09 Sep 2019 20:06:27 GMT",
       "retry-after" : "0",
       "Content-Length" : "0",
       "StatusCode" : "201",
-      "x-ms-request-id" : "bfed4555-901e-0044-293a-643cc7000000",
-      "Date" : "Thu, 05 Sep 2019 22:39:17 GMT",
-      "x-ms-client-request-id" : "4188692f-f10a-4aa4-832f-66878fe4888c"
-=======
-      "ETag" : "\"0x8D732FCA72A44EB\"",
-      "Last-Modified" : "Fri, 06 Sep 2019 19:01:41 GMT",
-      "retry-after" : "0",
-      "Content-Length" : "0",
-      "StatusCode" : "201",
-      "x-ms-request-id" : "b92c32f2-d01e-009e-2be5-644931000000",
-      "Date" : "Fri, 06 Sep 2019 19:01:41 GMT",
-      "x-ms-client-request-id" : "a03b8a79-7aab-481d-a9b3-8e503de4f8c8"
->>>>>>> a55d5dd9
+      "x-ms-request-id" : "c5caacae-301e-0042-414a-67cbbf000000",
+      "Date" : "Mon, 09 Sep 2019 20:06:27 GMT",
+      "x-ms-client-request-id" : "b0b35a5e-c4a5-4bc6-95e0-319e9070f321"
     },
     "Exception" : null
   }, {
     "Method" : "PUT",
-<<<<<<< HEAD
-    "Uri" : "https://jaschrepragrs.blob.core.windows.net/jtcdeleteac0blobapitestdeleteac95917622605aff4bf936/javablobdeleteac1blobapitestdeleteac95926290ab34dfa60",
+    "Uri" : "https://jaschrepragrs.blob.core.windows.net/jtcdeleteac0blobapitestdeleteac88b876416a85c39a6ed8/javablobdeleteac1blobapitestdeleteac88b28959b476ec51f",
     "Headers" : {
       "x-ms-version" : "2019-02-02",
       "User-Agent" : "azsdk-java-azure-storage-blob/12.0.0-preview.3 1.8.0_221; Windows 10 10.0",
-      "x-ms-client-request-id" : "3d39ca25-7aa3-46e3-b7b0-32d2997f821f",
-=======
-    "Uri" : "https://azstoragesdkaccount.blob.core.windows.net/jtcdeleteac0blobapitestdeleteacfba86779d5d8c983ae5b/javablobdeleteac1blobapitestdeleteacfba012155cd77ad14",
-    "Headers" : {
-      "x-ms-version" : "2019-02-02",
-      "User-Agent" : "azsdk-java-azure-storage-blob/12.0.0-preview.3 1.8.0_212; Windows 10 10.0",
-      "x-ms-client-request-id" : "cda70a59-ee9d-425f-90a5-955423ab2976",
->>>>>>> a55d5dd9
+      "x-ms-client-request-id" : "db33ec5a-eda9-4d2d-b109-d6910ec04829",
       "Content-Type" : "application/octet-stream"
     },
     "Response" : {
       "x-ms-version" : "2019-02-02",
       "Server" : "Windows-Azure-Blob/1.0 Microsoft-HTTPAPI/2.0",
       "x-ms-content-crc64" : "6RYQPwaVsyQ=",
-<<<<<<< HEAD
-      "Last-Modified" : "Thu, 05 Sep 2019 22:39:17 GMT",
+      "Last-Modified" : "Mon, 09 Sep 2019 20:06:27 GMT",
       "retry-after" : "0",
       "StatusCode" : "201",
       "x-ms-request-server-encrypted" : "true",
-      "Date" : "Thu, 05 Sep 2019 22:39:17 GMT",
+      "Date" : "Mon, 09 Sep 2019 20:06:27 GMT",
       "Content-MD5" : "wh+Wm18D0z1D4E+PE252gg==",
-      "ETag" : "\"0x8D73251E30F8F67\"",
+      "ETag" : "\"0x8D7356132EBBA3E\"",
       "Content-Length" : "0",
-      "x-ms-request-id" : "bfed4564-901e-0044-373a-643cc7000000",
-      "x-ms-client-request-id" : "3d39ca25-7aa3-46e3-b7b0-32d2997f821f"
-=======
-      "Last-Modified" : "Fri, 06 Sep 2019 19:01:41 GMT",
-      "retry-after" : "0",
-      "StatusCode" : "201",
-      "x-ms-request-server-encrypted" : "true",
-      "Date" : "Fri, 06 Sep 2019 19:01:41 GMT",
-      "Content-MD5" : "wh+Wm18D0z1D4E+PE252gg==",
-      "ETag" : "\"0x8D732FCA7320802\"",
-      "Content-Length" : "0",
-      "x-ms-request-id" : "b92c3327-d01e-009e-5ae5-644931000000",
-      "x-ms-client-request-id" : "cda70a59-ee9d-425f-90a5-955423ab2976"
->>>>>>> a55d5dd9
+      "x-ms-request-id" : "c5caaccc-301e-0042-5c4a-67cbbf000000",
+      "x-ms-client-request-id" : "db33ec5a-eda9-4d2d-b109-d6910ec04829"
     },
     "Exception" : null
   }, {
     "Method" : "DELETE",
-<<<<<<< HEAD
-    "Uri" : "https://jaschrepragrs.blob.core.windows.net/jtcdeleteac0blobapitestdeleteac95917622605aff4bf936/javablobdeleteac1blobapitestdeleteac95926290ab34dfa60",
+    "Uri" : "https://jaschrepragrs.blob.core.windows.net/jtcdeleteac0blobapitestdeleteac88b876416a85c39a6ed8/javablobdeleteac1blobapitestdeleteac88b28959b476ec51f",
     "Headers" : {
       "x-ms-version" : "2019-02-02",
       "User-Agent" : "azsdk-java-azure-storage-blob/12.0.0-preview.3 1.8.0_221; Windows 10 10.0",
-      "x-ms-client-request-id" : "79442b40-a532-45d3-a219-2b13f78e0024"
-=======
-    "Uri" : "https://azstoragesdkaccount.blob.core.windows.net/jtcdeleteac0blobapitestdeleteacfba86779d5d8c983ae5b/javablobdeleteac1blobapitestdeleteacfba012155cd77ad14",
-    "Headers" : {
-      "x-ms-version" : "2019-02-02",
-      "User-Agent" : "azsdk-java-azure-storage-blob/12.0.0-preview.3 1.8.0_212; Windows 10 10.0",
-      "x-ms-client-request-id" : "f3d33721-06c8-409f-9b69-a1dade43d891"
->>>>>>> a55d5dd9
+      "x-ms-client-request-id" : "e0f525e1-95c1-42a8-a07c-5d561d0d14b9"
     },
     "Response" : {
       "x-ms-version" : "2019-02-02",
@@ -108,32 +60,18 @@
       "retry-after" : "0",
       "Content-Length" : "0",
       "StatusCode" : "202",
-<<<<<<< HEAD
-      "x-ms-request-id" : "bfed4574-901e-0044-473a-643cc7000000",
-      "Date" : "Thu, 05 Sep 2019 22:39:17 GMT",
-      "x-ms-client-request-id" : "79442b40-a532-45d3-a219-2b13f78e0024"
-=======
-      "x-ms-request-id" : "b92c335a-d01e-009e-07e5-644931000000",
-      "Date" : "Fri, 06 Sep 2019 19:01:41 GMT",
-      "x-ms-client-request-id" : "f3d33721-06c8-409f-9b69-a1dade43d891"
->>>>>>> a55d5dd9
+      "x-ms-request-id" : "c5caace5-301e-0042-744a-67cbbf000000",
+      "Date" : "Mon, 09 Sep 2019 20:06:27 GMT",
+      "x-ms-client-request-id" : "e0f525e1-95c1-42a8-a07c-5d561d0d14b9"
     },
     "Exception" : null
   }, {
     "Method" : "GET",
-<<<<<<< HEAD
     "Uri" : "https://jaschrepragrs.blob.core.windows.net?prefix=jtcdeleteac&comp=list",
     "Headers" : {
       "x-ms-version" : "2019-02-02",
       "User-Agent" : "azsdk-java-azure-storage-blob/12.0.0-preview.3 1.8.0_221; Windows 10 10.0",
-      "x-ms-client-request-id" : "3e57d7c8-4c40-49fa-be0a-85600594a0ed"
-=======
-    "Uri" : "https://azstoragesdkaccount.blob.core.windows.net?prefix=jtcdeleteac&comp=list",
-    "Headers" : {
-      "x-ms-version" : "2019-02-02",
-      "User-Agent" : "azsdk-java-azure-storage-blob/12.0.0-preview.3 1.8.0_212; Windows 10 10.0",
-      "x-ms-client-request-id" : "96b9d387-db0e-4c43-a6a8-4390ccd9e9aa"
->>>>>>> a55d5dd9
+      "x-ms-client-request-id" : "a130c206-6254-4c81-bf2c-61222a83382e"
     },
     "Response" : {
       "Transfer-Encoding" : "chunked",
@@ -141,35 +79,20 @@
       "Server" : "Windows-Azure-Blob/1.0 Microsoft-HTTPAPI/2.0",
       "retry-after" : "0",
       "StatusCode" : "200",
-<<<<<<< HEAD
-      "x-ms-request-id" : "bfed458b-901e-0044-5b3a-643cc7000000",
-      "Body" : "﻿<?xml version=\"1.0\" encoding=\"utf-8\"?><EnumerationResults ServiceEndpoint=\"https://jaschrepragrs.blob.core.windows.net/\"><Prefix>jtcdeleteac</Prefix><Containers><Container><Name>jtcdeleteac0blobapitestdeleteac95917622605aff4bf936</Name><Properties><Last-Modified>Thu, 05 Sep 2019 22:39:17 GMT</Last-Modified><Etag>\"0x8D73251E301E15B\"</Etag><LeaseStatus>unlocked</LeaseStatus><LeaseState>available</LeaseState><DefaultEncryptionScope>$account-encryption-key</DefaultEncryptionScope><DenyEncryptionScopeOverride>false</DenyEncryptionScopeOverride><HasImmutabilityPolicy>false</HasImmutabilityPolicy><HasLegalHold>false</HasLegalHold></Properties></Container></Containers><NextMarker /></EnumerationResults>",
-      "Date" : "Thu, 05 Sep 2019 22:39:18 GMT",
-      "x-ms-client-request-id" : "3e57d7c8-4c40-49fa-be0a-85600594a0ed",
-=======
-      "x-ms-request-id" : "b92c337c-d01e-009e-27e5-644931000000",
-      "Body" : "﻿<?xml version=\"1.0\" encoding=\"utf-8\"?><EnumerationResults ServiceEndpoint=\"https://azstoragesdkaccount.blob.core.windows.net/\"><Prefix>jtcdeleteac</Prefix><Containers><Container><Name>jtcdeleteac0blobapitestdeleteacfba86779d5d8c983ae5b</Name><Properties><Last-Modified>Fri, 06 Sep 2019 19:01:41 GMT</Last-Modified><Etag>\"0x8D732FCA72A44EB\"</Etag><LeaseStatus>unlocked</LeaseStatus><LeaseState>available</LeaseState><DefaultEncryptionScope>$account-encryption-key</DefaultEncryptionScope><DenyEncryptionScopeOverride>false</DenyEncryptionScopeOverride><HasImmutabilityPolicy>false</HasImmutabilityPolicy><HasLegalHold>false</HasLegalHold></Properties></Container></Containers><NextMarker /></EnumerationResults>",
-      "Date" : "Fri, 06 Sep 2019 19:01:41 GMT",
-      "x-ms-client-request-id" : "96b9d387-db0e-4c43-a6a8-4390ccd9e9aa",
->>>>>>> a55d5dd9
+      "x-ms-request-id" : "c5caacf9-301e-0042-074a-67cbbf000000",
+      "Body" : "﻿<?xml version=\"1.0\" encoding=\"utf-8\"?><EnumerationResults ServiceEndpoint=\"https://jaschrepragrs.blob.core.windows.net/\"><Prefix>jtcdeleteac</Prefix><Containers><Container><Name>jtcdeleteac0blobapitestdeleteac88b876416a85c39a6ed8</Name><Properties><Last-Modified>Mon, 09 Sep 2019 20:06:27 GMT</Last-Modified><Etag>\"0x8D7356132DDEE33\"</Etag><LeaseStatus>unlocked</LeaseStatus><LeaseState>available</LeaseState><DefaultEncryptionScope>$account-encryption-key</DefaultEncryptionScope><DenyEncryptionScopeOverride>false</DenyEncryptionScopeOverride><HasImmutabilityPolicy>false</HasImmutabilityPolicy><HasLegalHold>false</HasLegalHold></Properties></Container></Containers><NextMarker /></EnumerationResults>",
+      "Date" : "Mon, 09 Sep 2019 20:06:27 GMT",
+      "x-ms-client-request-id" : "a130c206-6254-4c81-bf2c-61222a83382e",
       "Content-Type" : "application/xml"
     },
     "Exception" : null
   }, {
     "Method" : "DELETE",
-<<<<<<< HEAD
-    "Uri" : "https://jaschrepragrs.blob.core.windows.net/jtcdeleteac0blobapitestdeleteac95917622605aff4bf936?restype=container",
+    "Uri" : "https://jaschrepragrs.blob.core.windows.net/jtcdeleteac0blobapitestdeleteac88b876416a85c39a6ed8?restype=container",
     "Headers" : {
       "x-ms-version" : "2019-02-02",
       "User-Agent" : "azsdk-java-azure-storage-blob/12.0.0-preview.3 1.8.0_221; Windows 10 10.0",
-      "x-ms-client-request-id" : "72d28e9a-0cd8-4517-a7b5-74b2e498c34b"
-=======
-    "Uri" : "https://azstoragesdkaccount.blob.core.windows.net/jtcdeleteac0blobapitestdeleteacfba86779d5d8c983ae5b?restype=container",
-    "Headers" : {
-      "x-ms-version" : "2019-02-02",
-      "User-Agent" : "azsdk-java-azure-storage-blob/12.0.0-preview.3 1.8.0_212; Windows 10 10.0",
-      "x-ms-client-request-id" : "07e20aa8-60ea-4198-9f05-bb318ebfa78c"
->>>>>>> a55d5dd9
+      "x-ms-client-request-id" : "f27e620e-6a8a-49ef-933a-796e4158e8b6"
     },
     "Response" : {
       "x-ms-version" : "2019-02-02",
@@ -177,21 +100,11 @@
       "retry-after" : "0",
       "Content-Length" : "0",
       "StatusCode" : "202",
-<<<<<<< HEAD
-      "x-ms-request-id" : "bfed45a2-901e-0044-6d3a-643cc7000000",
-      "Date" : "Thu, 05 Sep 2019 22:39:18 GMT",
-      "x-ms-client-request-id" : "72d28e9a-0cd8-4517-a7b5-74b2e498c34b"
+      "x-ms-request-id" : "c5caad0e-301e-0042-194a-67cbbf000000",
+      "Date" : "Mon, 09 Sep 2019 20:06:27 GMT",
+      "x-ms-client-request-id" : "f27e620e-6a8a-49ef-933a-796e4158e8b6"
     },
     "Exception" : null
   } ],
-  "variables" : [ "jtcdeleteac0blobapitestdeleteac95917622605aff4bf936", "javablobdeleteac1blobapitestdeleteac95926290ab34dfa60" ]
-=======
-      "x-ms-request-id" : "b92c339f-d01e-009e-47e5-644931000000",
-      "Date" : "Fri, 06 Sep 2019 19:01:41 GMT",
-      "x-ms-client-request-id" : "07e20aa8-60ea-4198-9f05-bb318ebfa78c"
-    },
-    "Exception" : null
-  } ],
-  "variables" : [ "jtcdeleteac0blobapitestdeleteacfba86779d5d8c983ae5b", "javablobdeleteac1blobapitestdeleteacfba012155cd77ad14" ]
->>>>>>> a55d5dd9
+  "variables" : [ "jtcdeleteac0blobapitestdeleteac88b876416a85c39a6ed8", "javablobdeleteac1blobapitestdeleteac88b28959b476ec51f" ]
 }