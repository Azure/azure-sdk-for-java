--- conflicted
+++ resolved
@@ -1,151 +1,82 @@
 {
   "networkCallRecords" : [ {
     "Method" : "PUT",
-<<<<<<< HEAD
-    "Uri" : "https://jaschrepragrs.blob.core.windows.net/jtccopydestacfail0blobapitestcopydestacfail10329250593d54?restype=container",
+    "Uri" : "https://jaschrepragrs.blob.core.windows.net/jtccopydestacfail0blobapitestcopydestacfailb0e62129edfb74?restype=container",
     "Headers" : {
       "x-ms-version" : "2019-02-02",
       "User-Agent" : "azsdk-java-azure-storage-blob/12.0.0-preview.3 1.8.0_221; Windows 10 10.0",
-      "x-ms-client-request-id" : "a5ea4af6-4f00-4ac5-8ac9-a277d22e40dd"
-=======
-    "Uri" : "https://azstoragesdkaccount.blob.core.windows.net/jtccopydestacfail0blobapitestcopydestacfail1a136110da126a?restype=container",
-    "Headers" : {
-      "x-ms-version" : "2019-02-02",
-      "User-Agent" : "azsdk-java-azure-storage-blob/12.0.0-preview.3 1.8.0_212; Windows 10 10.0",
-      "x-ms-client-request-id" : "706e1eb5-4082-4c62-8566-843d82632fef"
->>>>>>> a55d5dd9
+      "x-ms-client-request-id" : "7f599588-97cf-4a1f-af3b-cd1b1b03a8e9"
     },
     "Response" : {
       "x-ms-version" : "2019-02-02",
       "Server" : "Windows-Azure-Blob/1.0 Microsoft-HTTPAPI/2.0",
-<<<<<<< HEAD
-      "ETag" : "\"0x8D73251D31C655C\"",
-      "Last-Modified" : "Thu, 05 Sep 2019 22:38:51 GMT",
+      "ETag" : "\"0x8D73561232925D7\"",
+      "Last-Modified" : "Mon, 09 Sep 2019 20:06:01 GMT",
       "retry-after" : "0",
       "Content-Length" : "0",
       "StatusCode" : "201",
-      "x-ms-request-id" : "bfed2d97-901e-0044-523a-643cc7000000",
-      "Date" : "Thu, 05 Sep 2019 22:38:51 GMT",
-      "x-ms-client-request-id" : "a5ea4af6-4f00-4ac5-8ac9-a277d22e40dd"
-=======
-      "ETag" : "\"0x8D732FC9AA2BD58\"",
-      "Last-Modified" : "Fri, 06 Sep 2019 19:01:20 GMT",
-      "retry-after" : "0",
-      "Content-Length" : "0",
-      "StatusCode" : "201",
-      "x-ms-request-id" : "b92bd9b6-d01e-009e-39e5-644931000000",
-      "Date" : "Fri, 06 Sep 2019 19:01:20 GMT",
-      "x-ms-client-request-id" : "706e1eb5-4082-4c62-8566-843d82632fef"
->>>>>>> a55d5dd9
+      "x-ms-request-id" : "c5ca9193-301e-0042-1c4a-67cbbf000000",
+      "Date" : "Mon, 09 Sep 2019 20:06:01 GMT",
+      "x-ms-client-request-id" : "7f599588-97cf-4a1f-af3b-cd1b1b03a8e9"
     },
     "Exception" : null
   }, {
     "Method" : "PUT",
-<<<<<<< HEAD
-    "Uri" : "https://jaschrepragrs.blob.core.windows.net/jtccopydestacfail0blobapitestcopydestacfail10329250593d54/javablobcopydestacfail1blobapitestcopydestacfail10347951a49",
+    "Uri" : "https://jaschrepragrs.blob.core.windows.net/jtccopydestacfail0blobapitestcopydestacfailb0e62129edfb74/javablobcopydestacfail1blobapitestcopydestacfailb0e31140db6",
     "Headers" : {
       "x-ms-version" : "2019-02-02",
       "User-Agent" : "azsdk-java-azure-storage-blob/12.0.0-preview.3 1.8.0_221; Windows 10 10.0",
-      "x-ms-client-request-id" : "10e1dc55-f71e-4806-98b4-7b2bba4707cb",
-=======
-    "Uri" : "https://azstoragesdkaccount.blob.core.windows.net/jtccopydestacfail0blobapitestcopydestacfail1a136110da126a/javablobcopydestacfail1blobapitestcopydestacfail1a1258873af",
-    "Headers" : {
-      "x-ms-version" : "2019-02-02",
-      "User-Agent" : "azsdk-java-azure-storage-blob/12.0.0-preview.3 1.8.0_212; Windows 10 10.0",
-      "x-ms-client-request-id" : "5057d348-b4d6-4f25-bde3-f7030b80d947",
->>>>>>> a55d5dd9
+      "x-ms-client-request-id" : "f84d2aae-e54f-45d5-bcb0-7af9badca6d8",
       "Content-Type" : "application/octet-stream"
     },
     "Response" : {
       "x-ms-version" : "2019-02-02",
       "Server" : "Windows-Azure-Blob/1.0 Microsoft-HTTPAPI/2.0",
       "x-ms-content-crc64" : "6RYQPwaVsyQ=",
-<<<<<<< HEAD
-      "Last-Modified" : "Thu, 05 Sep 2019 22:38:51 GMT",
+      "Last-Modified" : "Mon, 09 Sep 2019 20:06:01 GMT",
       "retry-after" : "0",
       "StatusCode" : "201",
       "x-ms-request-server-encrypted" : "true",
-      "Date" : "Thu, 05 Sep 2019 22:38:51 GMT",
+      "Date" : "Mon, 09 Sep 2019 20:06:01 GMT",
       "Content-MD5" : "wh+Wm18D0z1D4E+PE252gg==",
-      "ETag" : "\"0x8D73251D328FA14\"",
+      "ETag" : "\"0x8D7356123373AB2\"",
       "Content-Length" : "0",
-      "x-ms-request-id" : "bfed2dac-901e-0044-643a-643cc7000000",
-      "x-ms-client-request-id" : "10e1dc55-f71e-4806-98b4-7b2bba4707cb"
-=======
-      "Last-Modified" : "Fri, 06 Sep 2019 19:01:20 GMT",
-      "retry-after" : "0",
-      "StatusCode" : "201",
-      "x-ms-request-server-encrypted" : "true",
-      "Date" : "Fri, 06 Sep 2019 19:01:20 GMT",
-      "Content-MD5" : "wh+Wm18D0z1D4E+PE252gg==",
-      "ETag" : "\"0x8D732FC9ABBD065\"",
-      "Content-Length" : "0",
-      "x-ms-request-id" : "b92bda81-d01e-009e-78e5-644931000000",
-      "x-ms-client-request-id" : "5057d348-b4d6-4f25-bde3-f7030b80d947"
->>>>>>> a55d5dd9
+      "x-ms-request-id" : "c5ca91b0-301e-0042-364a-67cbbf000000",
+      "x-ms-client-request-id" : "f84d2aae-e54f-45d5-bcb0-7af9badca6d8"
     },
     "Exception" : null
   }, {
     "Method" : "PUT",
-<<<<<<< HEAD
-    "Uri" : "https://jaschrepragrs.blob.core.windows.net/jtccopydestacfail0blobapitestcopydestacfail10329250593d54/javablobcopydestacfail2blobapitestcopydestacfail1033444270c",
+    "Uri" : "https://jaschrepragrs.blob.core.windows.net/jtccopydestacfail0blobapitestcopydestacfailb0e62129edfb74/javablobcopydestacfail2blobapitestcopydestacfailb0e201633d8",
     "Headers" : {
       "x-ms-version" : "2019-02-02",
       "User-Agent" : "azsdk-java-azure-storage-blob/12.0.0-preview.3 1.8.0_221; Windows 10 10.0",
-      "x-ms-client-request-id" : "b510fcdb-66c7-4186-afe9-3186c41a197e",
-=======
-    "Uri" : "https://azstoragesdkaccount.blob.core.windows.net/jtccopydestacfail0blobapitestcopydestacfail1a136110da126a/javablobcopydestacfail2blobapitestcopydestacfail1a1520603ea",
-    "Headers" : {
-      "x-ms-version" : "2019-02-02",
-      "User-Agent" : "azsdk-java-azure-storage-blob/12.0.0-preview.3 1.8.0_212; Windows 10 10.0",
-      "x-ms-client-request-id" : "01565716-28f6-4644-b103-08356afc9970",
->>>>>>> a55d5dd9
+      "x-ms-client-request-id" : "7df22383-80c7-46d0-ae45-02e21c265067",
       "Content-Type" : "application/octet-stream"
     },
     "Response" : {
       "x-ms-version" : "2019-02-02",
       "Server" : "Windows-Azure-Blob/1.0 Microsoft-HTTPAPI/2.0",
       "x-ms-content-crc64" : "6RYQPwaVsyQ=",
-<<<<<<< HEAD
-      "Last-Modified" : "Thu, 05 Sep 2019 22:38:51 GMT",
+      "Last-Modified" : "Mon, 09 Sep 2019 20:06:01 GMT",
       "retry-after" : "0",
       "StatusCode" : "201",
       "x-ms-request-server-encrypted" : "true",
-      "Date" : "Thu, 05 Sep 2019 22:38:51 GMT",
+      "Date" : "Mon, 09 Sep 2019 20:06:01 GMT",
       "Content-MD5" : "wh+Wm18D0z1D4E+PE252gg==",
-      "ETag" : "\"0x8D73251D3357F7C\"",
+      "ETag" : "\"0x8D7356123443539\"",
       "Content-Length" : "0",
-      "x-ms-request-id" : "bfed2dbb-901e-0044-713a-643cc7000000",
-      "x-ms-client-request-id" : "b510fcdb-66c7-4186-afe9-3186c41a197e"
-=======
-      "Last-Modified" : "Fri, 06 Sep 2019 19:01:20 GMT",
-      "retry-after" : "0",
-      "StatusCode" : "201",
-      "x-ms-request-server-encrypted" : "true",
-      "Date" : "Fri, 06 Sep 2019 19:01:20 GMT",
-      "Content-MD5" : "wh+Wm18D0z1D4E+PE252gg==",
-      "ETag" : "\"0x8D732FC9AD095CF\"",
-      "Content-Length" : "0",
-      "x-ms-request-id" : "b92bdb0b-d01e-009e-75e5-644931000000",
-      "x-ms-client-request-id" : "01565716-28f6-4644-b103-08356afc9970"
->>>>>>> a55d5dd9
+      "x-ms-request-id" : "c5ca91c0-301e-0042-464a-67cbbf000000",
+      "x-ms-client-request-id" : "7df22383-80c7-46d0-ae45-02e21c265067"
     },
     "Exception" : null
   }, {
     "Method" : "PUT",
-<<<<<<< HEAD
-    "Uri" : "https://jaschrepragrs.blob.core.windows.net/jtccopydestacfail0blobapitestcopydestacfail10329250593d54/javablobcopydestacfail2blobapitestcopydestacfail1033444270c",
+    "Uri" : "https://jaschrepragrs.blob.core.windows.net/jtccopydestacfail0blobapitestcopydestacfailb0e62129edfb74/javablobcopydestacfail2blobapitestcopydestacfailb0e201633d8",
     "Headers" : {
       "x-ms-version" : "2019-02-02",
       "User-Agent" : "azsdk-java-azure-storage-blob/12.0.0-preview.3 1.8.0_221; Windows 10 10.0",
-      "x-ms-client-request-id" : "dd8f766b-f9eb-4a97-8880-1a78658fb484"
-=======
-    "Uri" : "https://azstoragesdkaccount.blob.core.windows.net/jtccopydestacfail0blobapitestcopydestacfail1a136110da126a/javablobcopydestacfail2blobapitestcopydestacfail1a1520603ea",
-    "Headers" : {
-      "x-ms-version" : "2019-02-02",
-      "User-Agent" : "azsdk-java-azure-storage-blob/12.0.0-preview.3 1.8.0_212; Windows 10 10.0",
-      "x-ms-client-request-id" : "ffd9c892-be94-430b-9bd6-8ee01fcad1c7"
->>>>>>> a55d5dd9
+      "x-ms-client-request-id" : "16c8bd83-672a-4337-a156-184e88997570"
     },
     "Response" : {
       "x-ms-version" : "2019-02-02",
@@ -154,35 +85,20 @@
       "retry-after" : "0",
       "Content-Length" : "265",
       "StatusCode" : "412",
-<<<<<<< HEAD
-      "x-ms-request-id" : "bfed2dc6-901e-0044-7b3a-643cc7000000",
-      "Body" : "﻿<?xml version=\"1.0\" encoding=\"utf-8\"?><Error><Code>TargetConditionNotMet</Code><Message>The target condition specified using HTTP conditional header(s) is not met.\nRequestId:bfed2dc6-901e-0044-7b3a-643cc7000000\nTime:2019-09-05T22:38:51.4239547Z</Message></Error>",
-      "Date" : "Thu, 05 Sep 2019 22:38:51 GMT",
-      "x-ms-client-request-id" : "dd8f766b-f9eb-4a97-8880-1a78658fb484",
-=======
-      "x-ms-request-id" : "b92bdb5f-d01e-009e-40e5-644931000000",
-      "Body" : "﻿<?xml version=\"1.0\" encoding=\"utf-8\"?><Error><Code>TargetConditionNotMet</Code><Message>The target condition specified using HTTP conditional header(s) is not met.\nRequestId:b92bdb5f-d01e-009e-40e5-644931000000\nTime:2019-09-06T19:01:20.7091511Z</Message></Error>",
-      "Date" : "Fri, 06 Sep 2019 19:01:20 GMT",
-      "x-ms-client-request-id" : "ffd9c892-be94-430b-9bd6-8ee01fcad1c7",
->>>>>>> a55d5dd9
+      "x-ms-request-id" : "c5ca91e4-301e-0042-684a-67cbbf000000",
+      "Body" : "﻿<?xml version=\"1.0\" encoding=\"utf-8\"?><Error><Code>TargetConditionNotMet</Code><Message>The target condition specified using HTTP conditional header(s) is not met.\nRequestId:c5ca91e4-301e-0042-684a-67cbbf000000\nTime:2019-09-09T20:06:01.6815433Z</Message></Error>",
+      "Date" : "Mon, 09 Sep 2019 20:06:01 GMT",
+      "x-ms-client-request-id" : "16c8bd83-672a-4337-a156-184e88997570",
       "Content-Type" : "application/xml"
     },
     "Exception" : null
   }, {
     "Method" : "GET",
-<<<<<<< HEAD
     "Uri" : "https://jaschrepragrs.blob.core.windows.net?prefix=jtccopydestacfail&comp=list",
     "Headers" : {
       "x-ms-version" : "2019-02-02",
       "User-Agent" : "azsdk-java-azure-storage-blob/12.0.0-preview.3 1.8.0_221; Windows 10 10.0",
-      "x-ms-client-request-id" : "0df38c18-f49f-4822-80f6-6225f58955db"
-=======
-    "Uri" : "https://azstoragesdkaccount.blob.core.windows.net?prefix=jtccopydestacfail&comp=list",
-    "Headers" : {
-      "x-ms-version" : "2019-02-02",
-      "User-Agent" : "azsdk-java-azure-storage-blob/12.0.0-preview.3 1.8.0_212; Windows 10 10.0",
-      "x-ms-client-request-id" : "99f79af3-c202-45c6-8177-77c52a70eb2d"
->>>>>>> a55d5dd9
+      "x-ms-client-request-id" : "d2584c19-fb34-470b-bb60-5efb5a906eaa"
     },
     "Response" : {
       "Transfer-Encoding" : "chunked",
@@ -190,35 +106,20 @@
       "Server" : "Windows-Azure-Blob/1.0 Microsoft-HTTPAPI/2.0",
       "retry-after" : "0",
       "StatusCode" : "200",
-<<<<<<< HEAD
-      "x-ms-request-id" : "bfed2dd6-901e-0044-093a-643cc7000000",
-      "Body" : "﻿<?xml version=\"1.0\" encoding=\"utf-8\"?><EnumerationResults ServiceEndpoint=\"https://jaschrepragrs.blob.core.windows.net/\"><Prefix>jtccopydestacfail</Prefix><Containers><Container><Name>jtccopydestacfail0blobapitestcopydestacfail10329250593d54</Name><Properties><Last-Modified>Thu, 05 Sep 2019 22:38:51 GMT</Last-Modified><Etag>\"0x8D73251D31C655C\"</Etag><LeaseStatus>unlocked</LeaseStatus><LeaseState>available</LeaseState><DefaultEncryptionScope>$account-encryption-key</DefaultEncryptionScope><DenyEncryptionScopeOverride>false</DenyEncryptionScopeOverride><HasImmutabilityPolicy>false</HasImmutabilityPolicy><HasLegalHold>false</HasLegalHold></Properties></Container></Containers><NextMarker /></EnumerationResults>",
-      "Date" : "Thu, 05 Sep 2019 22:38:51 GMT",
-      "x-ms-client-request-id" : "0df38c18-f49f-4822-80f6-6225f58955db",
-=======
-      "x-ms-request-id" : "b92bdb7e-d01e-009e-5de5-644931000000",
-      "Body" : "﻿<?xml version=\"1.0\" encoding=\"utf-8\"?><EnumerationResults ServiceEndpoint=\"https://azstoragesdkaccount.blob.core.windows.net/\"><Prefix>jtccopydestacfail</Prefix><Containers><Container><Name>jtccopydestacfail0blobapitestcopydestacfail1a136110da126a</Name><Properties><Last-Modified>Fri, 06 Sep 2019 19:01:20 GMT</Last-Modified><Etag>\"0x8D732FC9AA2BD58\"</Etag><LeaseStatus>unlocked</LeaseStatus><LeaseState>available</LeaseState><DefaultEncryptionScope>$account-encryption-key</DefaultEncryptionScope><DenyEncryptionScopeOverride>false</DenyEncryptionScopeOverride><HasImmutabilityPolicy>false</HasImmutabilityPolicy><HasLegalHold>false</HasLegalHold></Properties></Container></Containers><NextMarker /></EnumerationResults>",
-      "Date" : "Fri, 06 Sep 2019 19:01:20 GMT",
-      "x-ms-client-request-id" : "99f79af3-c202-45c6-8177-77c52a70eb2d",
->>>>>>> a55d5dd9
+      "x-ms-request-id" : "c5ca91fc-301e-0042-7f4a-67cbbf000000",
+      "Body" : "﻿<?xml version=\"1.0\" encoding=\"utf-8\"?><EnumerationResults ServiceEndpoint=\"https://jaschrepragrs.blob.core.windows.net/\"><Prefix>jtccopydestacfail</Prefix><Containers><Container><Name>jtccopydestacfail0blobapitestcopydestacfailb0e62129edfb74</Name><Properties><Last-Modified>Mon, 09 Sep 2019 20:06:01 GMT</Last-Modified><Etag>\"0x8D73561232925D7\"</Etag><LeaseStatus>unlocked</LeaseStatus><LeaseState>available</LeaseState><DefaultEncryptionScope>$account-encryption-key</DefaultEncryptionScope><DenyEncryptionScopeOverride>false</DenyEncryptionScopeOverride><HasImmutabilityPolicy>false</HasImmutabilityPolicy><HasLegalHold>false</HasLegalHold></Properties></Container></Containers><NextMarker /></EnumerationResults>",
+      "Date" : "Mon, 09 Sep 2019 20:06:01 GMT",
+      "x-ms-client-request-id" : "d2584c19-fb34-470b-bb60-5efb5a906eaa",
       "Content-Type" : "application/xml"
     },
     "Exception" : null
   }, {
     "Method" : "DELETE",
-<<<<<<< HEAD
-    "Uri" : "https://jaschrepragrs.blob.core.windows.net/jtccopydestacfail0blobapitestcopydestacfail10329250593d54?restype=container",
+    "Uri" : "https://jaschrepragrs.blob.core.windows.net/jtccopydestacfail0blobapitestcopydestacfailb0e62129edfb74?restype=container",
     "Headers" : {
       "x-ms-version" : "2019-02-02",
       "User-Agent" : "azsdk-java-azure-storage-blob/12.0.0-preview.3 1.8.0_221; Windows 10 10.0",
-      "x-ms-client-request-id" : "8089acdc-50e5-4190-8a13-6e4187c33060"
-=======
-    "Uri" : "https://azstoragesdkaccount.blob.core.windows.net/jtccopydestacfail0blobapitestcopydestacfail1a136110da126a?restype=container",
-    "Headers" : {
-      "x-ms-version" : "2019-02-02",
-      "User-Agent" : "azsdk-java-azure-storage-blob/12.0.0-preview.3 1.8.0_212; Windows 10 10.0",
-      "x-ms-client-request-id" : "29cc8c48-a41a-4560-9a80-5504d35ed8fd"
->>>>>>> a55d5dd9
+      "x-ms-client-request-id" : "9e736ee2-0826-42cb-a043-aac902ba532e"
     },
     "Response" : {
       "x-ms-version" : "2019-02-02",
@@ -226,21 +127,11 @@
       "retry-after" : "0",
       "Content-Length" : "0",
       "StatusCode" : "202",
-<<<<<<< HEAD
-      "x-ms-request-id" : "bfed2de2-901e-0044-143a-643cc7000000",
-      "Date" : "Thu, 05 Sep 2019 22:38:51 GMT",
-      "x-ms-client-request-id" : "8089acdc-50e5-4190-8a13-6e4187c33060"
+      "x-ms-request-id" : "c5ca9205-301e-0042-084a-67cbbf000000",
+      "Date" : "Mon, 09 Sep 2019 20:06:01 GMT",
+      "x-ms-client-request-id" : "9e736ee2-0826-42cb-a043-aac902ba532e"
     },
     "Exception" : null
   } ],
-  "variables" : [ "jtccopydestacfail0blobapitestcopydestacfail10329250593d54", "javablobcopydestacfail1blobapitestcopydestacfail10347951a49", "javablobcopydestacfail2blobapitestcopydestacfail1033444270c" ]
-=======
-      "x-ms-request-id" : "b92bdba7-d01e-009e-04e5-644931000000",
-      "Date" : "Fri, 06 Sep 2019 19:01:20 GMT",
-      "x-ms-client-request-id" : "29cc8c48-a41a-4560-9a80-5504d35ed8fd"
-    },
-    "Exception" : null
-  } ],
-  "variables" : [ "jtccopydestacfail0blobapitestcopydestacfail1a136110da126a", "javablobcopydestacfail1blobapitestcopydestacfail1a1258873af", "javablobcopydestacfail2blobapitestcopydestacfail1a1520603ea" ]
->>>>>>> a55d5dd9
+  "variables" : [ "jtccopydestacfail0blobapitestcopydestacfailb0e62129edfb74", "javablobcopydestacfail1blobapitestcopydestacfailb0e31140db6", "javablobcopydestacfail2blobapitestcopydestacfailb0e201633d8" ]
 }