--- conflicted
+++ resolved
@@ -1,150 +1,80 @@
 {
   "networkCallRecords" : [ {
     "Method" : "PUT",
-<<<<<<< HEAD
-    "Uri" : "https://jaschrepragrs.blob.core.windows.net/jtcsnapshotac0blobapitestsnapshotac85f97222c245cc9f6d?restype=container",
+    "Uri" : "https://jaschrepragrs.blob.core.windows.net/jtcsnapshotac0blobapitestsnapshotacfab145712b19c49d1f?restype=container",
     "Headers" : {
       "x-ms-version" : "2019-02-02",
       "User-Agent" : "azsdk-java-azure-storage-blob/12.0.0-preview.3 1.8.0_221; Windows 10 10.0",
-      "x-ms-client-request-id" : "3e0ac284-288c-4063-aad2-c9cc0386cf83"
-=======
-    "Uri" : "https://azstoragesdkaccount.blob.core.windows.net/jtcsnapshotac0blobapitestsnapshotaca6212231ce9d8b8b4e?restype=container",
-    "Headers" : {
-      "x-ms-version" : "2019-02-02",
-      "User-Agent" : "azsdk-java-azure-storage-blob/12.0.0-preview.3 1.8.0_212; Windows 10 10.0",
-      "x-ms-client-request-id" : "4b15c1e2-7a97-4e50-afb9-8854eea43ae0"
->>>>>>> a55d5dd9
+      "x-ms-client-request-id" : "fba94cef-2f5f-45e2-9768-daf95e129c01"
     },
     "Response" : {
       "x-ms-version" : "2019-02-02",
       "Server" : "Windows-Azure-Blob/1.0 Microsoft-HTTPAPI/2.0",
-<<<<<<< HEAD
-      "ETag" : "\"0x8D73251CAAD9698\"",
-      "Last-Modified" : "Thu, 05 Sep 2019 22:38:37 GMT",
+      "ETag" : "\"0x8D735611A512107\"",
+      "Last-Modified" : "Mon, 09 Sep 2019 20:05:46 GMT",
       "retry-after" : "0",
       "Content-Length" : "0",
       "StatusCode" : "201",
-      "x-ms-request-id" : "bfed2078-901e-0044-3e3a-643cc7000000",
-      "Date" : "Thu, 05 Sep 2019 22:38:36 GMT",
-      "x-ms-client-request-id" : "3e0ac284-288c-4063-aad2-c9cc0386cf83"
-=======
-      "ETag" : "\"0x8D732FC961FAE54\"",
-      "Last-Modified" : "Fri, 06 Sep 2019 19:01:12 GMT",
-      "retry-after" : "0",
-      "Content-Length" : "0",
-      "StatusCode" : "201",
-      "x-ms-request-id" : "b92bbb35-d01e-009e-60e5-644931000000",
-      "Date" : "Fri, 06 Sep 2019 19:01:12 GMT",
-      "x-ms-client-request-id" : "4b15c1e2-7a97-4e50-afb9-8854eea43ae0"
->>>>>>> a55d5dd9
+      "x-ms-request-id" : "c5ca8282-301e-0042-1249-67cbbf000000",
+      "Date" : "Mon, 09 Sep 2019 20:05:46 GMT",
+      "x-ms-client-request-id" : "fba94cef-2f5f-45e2-9768-daf95e129c01"
     },
     "Exception" : null
   }, {
     "Method" : "PUT",
-<<<<<<< HEAD
-    "Uri" : "https://jaschrepragrs.blob.core.windows.net/jtcsnapshotac0blobapitestsnapshotac85f97222c245cc9f6d/javablobsnapshotac1blobapitestsnapshotac85f23054079366d",
+    "Uri" : "https://jaschrepragrs.blob.core.windows.net/jtcsnapshotac0blobapitestsnapshotacfab145712b19c49d1f/javablobsnapshotac1blobapitestsnapshotacfab762958d10e04",
     "Headers" : {
       "x-ms-version" : "2019-02-02",
       "User-Agent" : "azsdk-java-azure-storage-blob/12.0.0-preview.3 1.8.0_221; Windows 10 10.0",
-      "x-ms-client-request-id" : "f4cf6b9d-9858-432c-8929-f8c09896aaf2",
-=======
-    "Uri" : "https://azstoragesdkaccount.blob.core.windows.net/jtcsnapshotac0blobapitestsnapshotaca6212231ce9d8b8b4e/javablobsnapshotac1blobapitestsnapshotaca62461226691afd",
-    "Headers" : {
-      "x-ms-version" : "2019-02-02",
-      "User-Agent" : "azsdk-java-azure-storage-blob/12.0.0-preview.3 1.8.0_212; Windows 10 10.0",
-      "x-ms-client-request-id" : "ba928112-63d8-4b55-9403-157f93dc92b1",
->>>>>>> a55d5dd9
+      "x-ms-client-request-id" : "e68320fa-3104-49df-8298-87f6c9a67129",
       "Content-Type" : "application/octet-stream"
     },
     "Response" : {
       "x-ms-version" : "2019-02-02",
       "Server" : "Windows-Azure-Blob/1.0 Microsoft-HTTPAPI/2.0",
       "x-ms-content-crc64" : "6RYQPwaVsyQ=",
-<<<<<<< HEAD
-      "Last-Modified" : "Thu, 05 Sep 2019 22:38:37 GMT",
+      "Last-Modified" : "Mon, 09 Sep 2019 20:05:46 GMT",
       "retry-after" : "0",
       "StatusCode" : "201",
       "x-ms-request-server-encrypted" : "true",
-      "Date" : "Thu, 05 Sep 2019 22:38:36 GMT",
+      "Date" : "Mon, 09 Sep 2019 20:05:46 GMT",
       "Content-MD5" : "wh+Wm18D0z1D4E+PE252gg==",
-      "ETag" : "\"0x8D73251CABA4E74\"",
+      "ETag" : "\"0x8D735611A5F0B89\"",
       "Content-Length" : "0",
-      "x-ms-request-id" : "bfed208b-901e-0044-4f3a-643cc7000000",
-      "x-ms-client-request-id" : "f4cf6b9d-9858-432c-8929-f8c09896aaf2"
-=======
-      "Last-Modified" : "Fri, 06 Sep 2019 19:01:12 GMT",
-      "retry-after" : "0",
-      "StatusCode" : "201",
-      "x-ms-request-server-encrypted" : "true",
-      "Date" : "Fri, 06 Sep 2019 19:01:12 GMT",
-      "Content-MD5" : "wh+Wm18D0z1D4E+PE252gg==",
-      "ETag" : "\"0x8D732FC9625EEFB\"",
-      "Content-Length" : "0",
-      "x-ms-request-id" : "b92bbb59-d01e-009e-7ee5-644931000000",
-      "x-ms-client-request-id" : "ba928112-63d8-4b55-9403-157f93dc92b1"
->>>>>>> a55d5dd9
+      "x-ms-request-id" : "c5ca829e-301e-0042-2c49-67cbbf000000",
+      "x-ms-client-request-id" : "e68320fa-3104-49df-8298-87f6c9a67129"
     },
     "Exception" : null
   }, {
     "Method" : "PUT",
-<<<<<<< HEAD
-    "Uri" : "https://jaschrepragrs.blob.core.windows.net/jtcsnapshotac0blobapitestsnapshotac85f97222c245cc9f6d/javablobsnapshotac1blobapitestsnapshotac85f23054079366d?comp=snapshot",
+    "Uri" : "https://jaschrepragrs.blob.core.windows.net/jtcsnapshotac0blobapitestsnapshotacfab145712b19c49d1f/javablobsnapshotac1blobapitestsnapshotacfab762958d10e04?comp=snapshot",
     "Headers" : {
       "x-ms-version" : "2019-02-02",
       "User-Agent" : "azsdk-java-azure-storage-blob/12.0.0-preview.3 1.8.0_221; Windows 10 10.0",
-      "x-ms-client-request-id" : "72aee765-03da-49ce-bde2-c9528790c851"
+      "x-ms-client-request-id" : "41abf506-dc56-4319-9f6c-1541dc2237b5"
     },
     "Response" : {
       "x-ms-version" : "2019-02-02",
-      "x-ms-snapshot" : "2019-09-05T22:38:37.1972295Z",
+      "x-ms-snapshot" : "2019-09-09T20:05:46.7581446Z",
       "Server" : "Windows-Azure-Blob/1.0 Microsoft-HTTPAPI/2.0",
-      "ETag" : "\"0x8D73251CABA4E74\"",
-      "Last-Modified" : "Thu, 05 Sep 2019 22:38:37 GMT",
+      "ETag" : "\"0x8D735611A5F0B89\"",
+      "Last-Modified" : "Mon, 09 Sep 2019 20:05:46 GMT",
       "retry-after" : "0",
       "Content-Length" : "0",
       "StatusCode" : "201",
-      "x-ms-request-id" : "bfed209a-901e-0044-5e3a-643cc7000000",
+      "x-ms-request-id" : "c5ca82c1-301e-0042-4c49-67cbbf000000",
       "x-ms-request-server-encrypted" : "false",
-      "Date" : "Thu, 05 Sep 2019 22:38:36 GMT",
-      "x-ms-client-request-id" : "72aee765-03da-49ce-bde2-c9528790c851"
-=======
-    "Uri" : "https://azstoragesdkaccount.blob.core.windows.net/jtcsnapshotac0blobapitestsnapshotaca6212231ce9d8b8b4e/javablobsnapshotac1blobapitestsnapshotaca62461226691afd?comp=snapshot",
-    "Headers" : {
-      "x-ms-version" : "2019-02-02",
-      "User-Agent" : "azsdk-java-azure-storage-blob/12.0.0-preview.3 1.8.0_212; Windows 10 10.0",
-      "x-ms-client-request-id" : "202f5021-a5f7-4467-8b42-e2c89c4ff815"
-    },
-    "Response" : {
-      "x-ms-version" : "2019-02-02",
-      "x-ms-snapshot" : "2019-09-06T19:01:12.8820696Z",
-      "Server" : "Windows-Azure-Blob/1.0 Microsoft-HTTPAPI/2.0",
-      "ETag" : "\"0x8D732FC9625EEFB\"",
-      "Last-Modified" : "Fri, 06 Sep 2019 19:01:12 GMT",
-      "retry-after" : "0",
-      "Content-Length" : "0",
-      "StatusCode" : "201",
-      "x-ms-request-id" : "b92bbb6f-d01e-009e-11e5-644931000000",
-      "x-ms-request-server-encrypted" : "false",
-      "Date" : "Fri, 06 Sep 2019 19:01:12 GMT",
-      "x-ms-client-request-id" : "202f5021-a5f7-4467-8b42-e2c89c4ff815"
->>>>>>> a55d5dd9
+      "Date" : "Mon, 09 Sep 2019 20:05:46 GMT",
+      "x-ms-client-request-id" : "41abf506-dc56-4319-9f6c-1541dc2237b5"
     },
     "Exception" : null
   }, {
     "Method" : "GET",
-<<<<<<< HEAD
     "Uri" : "https://jaschrepragrs.blob.core.windows.net?prefix=jtcsnapshotac&comp=list",
     "Headers" : {
       "x-ms-version" : "2019-02-02",
       "User-Agent" : "azsdk-java-azure-storage-blob/12.0.0-preview.3 1.8.0_221; Windows 10 10.0",
-      "x-ms-client-request-id" : "dae2c485-026d-4139-9c4e-c7d888511308"
-=======
-    "Uri" : "https://azstoragesdkaccount.blob.core.windows.net?prefix=jtcsnapshotac&comp=list",
-    "Headers" : {
-      "x-ms-version" : "2019-02-02",
-      "User-Agent" : "azsdk-java-azure-storage-blob/12.0.0-preview.3 1.8.0_212; Windows 10 10.0",
-      "x-ms-client-request-id" : "f6cd2b04-8a01-468c-98a2-1e6f1fa59655"
->>>>>>> a55d5dd9
+      "x-ms-client-request-id" : "dec97679-241d-4c47-a234-6863d9588c02"
     },
     "Response" : {
       "Transfer-Encoding" : "chunked",
@@ -152,35 +82,20 @@
       "Server" : "Windows-Azure-Blob/1.0 Microsoft-HTTPAPI/2.0",
       "retry-after" : "0",
       "StatusCode" : "200",
-<<<<<<< HEAD
-      "x-ms-request-id" : "bfed20b8-901e-0044-7b3a-643cc7000000",
-      "Body" : "﻿<?xml version=\"1.0\" encoding=\"utf-8\"?><EnumerationResults ServiceEndpoint=\"https://jaschrepragrs.blob.core.windows.net/\"><Prefix>jtcsnapshotac</Prefix><Containers><Container><Name>jtcsnapshotac0blobapitestsnapshotac85f97222c245cc9f6d</Name><Properties><Last-Modified>Thu, 05 Sep 2019 22:38:37 GMT</Last-Modified><Etag>\"0x8D73251CAAD9698\"</Etag><LeaseStatus>unlocked</LeaseStatus><LeaseState>available</LeaseState><DefaultEncryptionScope>$account-encryption-key</DefaultEncryptionScope><DenyEncryptionScopeOverride>false</DenyEncryptionScopeOverride><HasImmutabilityPolicy>false</HasImmutabilityPolicy><HasLegalHold>false</HasLegalHold></Properties></Container></Containers><NextMarker /></EnumerationResults>",
-      "Date" : "Thu, 05 Sep 2019 22:38:36 GMT",
-      "x-ms-client-request-id" : "dae2c485-026d-4139-9c4e-c7d888511308",
-=======
-      "x-ms-request-id" : "b92bbb92-d01e-009e-2fe5-644931000000",
-      "Body" : "﻿<?xml version=\"1.0\" encoding=\"utf-8\"?><EnumerationResults ServiceEndpoint=\"https://azstoragesdkaccount.blob.core.windows.net/\"><Prefix>jtcsnapshotac</Prefix><Containers><Container><Name>jtcsnapshotac0blobapitestsnapshotaca6212231ce9d8b8b4e</Name><Properties><Last-Modified>Fri, 06 Sep 2019 19:01:12 GMT</Last-Modified><Etag>\"0x8D732FC961FAE54\"</Etag><LeaseStatus>unlocked</LeaseStatus><LeaseState>available</LeaseState><DefaultEncryptionScope>$account-encryption-key</DefaultEncryptionScope><DenyEncryptionScopeOverride>false</DenyEncryptionScopeOverride><HasImmutabilityPolicy>false</HasImmutabilityPolicy><HasLegalHold>false</HasLegalHold></Properties></Container></Containers><NextMarker /></EnumerationResults>",
-      "Date" : "Fri, 06 Sep 2019 19:01:12 GMT",
-      "x-ms-client-request-id" : "f6cd2b04-8a01-468c-98a2-1e6f1fa59655",
->>>>>>> a55d5dd9
+      "x-ms-request-id" : "c5ca82e2-301e-0042-6949-67cbbf000000",
+      "Body" : "﻿<?xml version=\"1.0\" encoding=\"utf-8\"?><EnumerationResults ServiceEndpoint=\"https://jaschrepragrs.blob.core.windows.net/\"><Prefix>jtcsnapshotac</Prefix><Containers><Container><Name>jtcsnapshotac0blobapitestsnapshotacfab145712b19c49d1f</Name><Properties><Last-Modified>Mon, 09 Sep 2019 20:05:46 GMT</Last-Modified><Etag>\"0x8D735611A512107\"</Etag><LeaseStatus>unlocked</LeaseStatus><LeaseState>available</LeaseState><DefaultEncryptionScope>$account-encryption-key</DefaultEncryptionScope><DenyEncryptionScopeOverride>false</DenyEncryptionScopeOverride><HasImmutabilityPolicy>false</HasImmutabilityPolicy><HasLegalHold>false</HasLegalHold></Properties></Container></Containers><NextMarker /></EnumerationResults>",
+      "Date" : "Mon, 09 Sep 2019 20:05:46 GMT",
+      "x-ms-client-request-id" : "dec97679-241d-4c47-a234-6863d9588c02",
       "Content-Type" : "application/xml"
     },
     "Exception" : null
   }, {
     "Method" : "DELETE",
-<<<<<<< HEAD
-    "Uri" : "https://jaschrepragrs.blob.core.windows.net/jtcsnapshotac0blobapitestsnapshotac85f97222c245cc9f6d?restype=container",
+    "Uri" : "https://jaschrepragrs.blob.core.windows.net/jtcsnapshotac0blobapitestsnapshotacfab145712b19c49d1f?restype=container",
     "Headers" : {
       "x-ms-version" : "2019-02-02",
       "User-Agent" : "azsdk-java-azure-storage-blob/12.0.0-preview.3 1.8.0_221; Windows 10 10.0",
-      "x-ms-client-request-id" : "1d1b96f2-2334-4262-a9c3-3bb670cef991"
-=======
-    "Uri" : "https://azstoragesdkaccount.blob.core.windows.net/jtcsnapshotac0blobapitestsnapshotaca6212231ce9d8b8b4e?restype=container",
-    "Headers" : {
-      "x-ms-version" : "2019-02-02",
-      "User-Agent" : "azsdk-java-azure-storage-blob/12.0.0-preview.3 1.8.0_212; Windows 10 10.0",
-      "x-ms-client-request-id" : "4066de0e-b3a4-4ead-b23a-e22214415ed9"
->>>>>>> a55d5dd9
+      "x-ms-client-request-id" : "80ac35fa-6518-4d88-94fd-6089a8b540e1"
     },
     "Response" : {
       "x-ms-version" : "2019-02-02",
@@ -188,21 +103,11 @@
       "retry-after" : "0",
       "Content-Length" : "0",
       "StatusCode" : "202",
-<<<<<<< HEAD
-      "x-ms-request-id" : "bfed20c8-901e-0044-093a-643cc7000000",
-      "Date" : "Thu, 05 Sep 2019 22:38:36 GMT",
-      "x-ms-client-request-id" : "1d1b96f2-2334-4262-a9c3-3bb670cef991"
+      "x-ms-request-id" : "c5ca82f5-301e-0042-7b49-67cbbf000000",
+      "Date" : "Mon, 09 Sep 2019 20:05:46 GMT",
+      "x-ms-client-request-id" : "80ac35fa-6518-4d88-94fd-6089a8b540e1"
     },
     "Exception" : null
   } ],
-  "variables" : [ "jtcsnapshotac0blobapitestsnapshotac85f97222c245cc9f6d", "javablobsnapshotac1blobapitestsnapshotac85f23054079366d" ]
-=======
-      "x-ms-request-id" : "b92bbbaa-d01e-009e-46e5-644931000000",
-      "Date" : "Fri, 06 Sep 2019 19:01:12 GMT",
-      "x-ms-client-request-id" : "4066de0e-b3a4-4ead-b23a-e22214415ed9"
-    },
-    "Exception" : null
-  } ],
-  "variables" : [ "jtcsnapshotac0blobapitestsnapshotaca6212231ce9d8b8b4e", "javablobsnapshotac1blobapitestsnapshotaca62461226691afd" ]
->>>>>>> a55d5dd9
+  "variables" : [ "jtcsnapshotac0blobapitestsnapshotacfab145712b19c49d1f", "javablobsnapshotac1blobapitestsnapshotacfab762958d10e04" ]
 }