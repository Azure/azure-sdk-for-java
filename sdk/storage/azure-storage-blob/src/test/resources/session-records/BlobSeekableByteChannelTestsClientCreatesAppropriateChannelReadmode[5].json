--- conflicted
+++ resolved
@@ -1,129 +1,79 @@
 {
   "networkCallRecords" : [ {
     "Method" : "PUT",
-<<<<<<< HEAD
-    "Uri" : "https://REDACTED.blob.core.windows.net/b06d25fc0b06d25fc56767106e5dc995283284a9ab2d?restype=container",
+    "Uri" : "https://REDACTED.blob.core.windows.net/b06d25fc0b06d25fc16e953632e5c55762ff64b88b3f?restype=container",
     "Headers" : {
       "x-ms-version" : "2021-12-02",
       "User-Agent" : "azsdk-java-azure-storage-blob/12.22.0-beta.1 (11.0.16.1; Windows 11; 10.0)",
-      "x-ms-client-request-id" : "d9834e92-7f34-4dcc-bbfb-d82132bb046a"
-=======
-    "Uri" : "https://REDACTED.blob.core.windows.net/b06d25fc0b06d25fc75a86999d76c41c2ca2240cfbbd?restype=container",
-    "Headers" : {
-      "x-ms-version" : "2021-12-02",
-      "User-Agent" : "azsdk-java-azure-storage-blob/12.22.0-beta.1 (11.0.16.1; Windows 11; 10.0)",
-      "x-ms-client-request-id" : "594a2594-955f-4d33-8cb7-51ba68a58ba1"
->>>>>>> 4ce91033
+      "x-ms-client-request-id" : "3a472ed7-d305-4bf7-81e6-7d8655e14d42"
     },
     "Response" : {
       "x-ms-version" : "2021-12-02",
       "Server" : "Windows-Azure-Blob/1.0 Microsoft-HTTPAPI/2.0",
-<<<<<<< HEAD
-      "ETag" : "0x8DB20BCF76E59BB",
-      "Last-Modified" : "Thu, 09 Mar 2023 16:40:18 GMT",
+      "ETag" : "0x8DB20C0985521E6",
+      "Last-Modified" : "Thu, 09 Mar 2023 17:06:16 GMT",
       "retry-after" : "0",
       "Content-Length" : "0",
       "StatusCode" : "201",
-      "x-ms-request-id" : "a34e72d9-301e-0024-01a5-5279e5000000",
-      "Date" : "Thu, 09 Mar 2023 16:40:17 GMT",
-      "x-ms-client-request-id" : "d9834e92-7f34-4dcc-bbfb-d82132bb046a"
-=======
-      "ETag" : "0x8DB2019D34029CE",
-      "Last-Modified" : "Wed, 08 Mar 2023 21:12:29 GMT",
-      "retry-after" : "0",
-      "Content-Length" : "0",
-      "StatusCode" : "201",
-      "x-ms-request-id" : "7c3213ee-b01e-0012-3602-526566000000",
-      "Date" : "Wed, 08 Mar 2023 21:12:28 GMT",
-      "x-ms-client-request-id" : "594a2594-955f-4d33-8cb7-51ba68a58ba1"
->>>>>>> 4ce91033
+      "x-ms-request-id" : "a358fb67-301e-0024-5da9-5279e5000000",
+      "Date" : "Thu, 09 Mar 2023 17:06:16 GMT",
+      "x-ms-client-request-id" : "3a472ed7-d305-4bf7-81e6-7d8655e14d42"
     },
     "Exception" : null
   }, {
     "Method" : "PUT",
-<<<<<<< HEAD
-    "Uri" : "https://REDACTED.blob.core.windows.net/b06d25fc0b06d25fc56767106e5dc995283284a9ab2d/b06d25fc1b06d25fc56763786d7f7101b87e54ce1b90",
+    "Uri" : "https://REDACTED.blob.core.windows.net/b06d25fc3b06d25fc16e13343c220233e7fd74433827?restype=container",
     "Headers" : {
       "x-ms-version" : "2021-12-02",
       "User-Agent" : "azsdk-java-azure-storage-blob/12.22.0-beta.1 (11.0.16.1; Windows 11; 10.0)",
-      "x-ms-client-request-id" : "fe41909d-e7e6-4622-a174-2ecaae7a490f",
-=======
-    "Uri" : "https://REDACTED.blob.core.windows.net/b06d25fc2b06d25fc75a16655119f94da98b2462689c?restype=container",
-    "Headers" : {
-      "x-ms-version" : "2021-12-02",
-      "User-Agent" : "azsdk-java-azure-storage-blob/12.22.0-beta.1 (11.0.16.1; Windows 11; 10.0)",
-      "x-ms-client-request-id" : "b7119fc1-5d4b-4f5f-8ba7-16e55f0b3d4f"
+      "x-ms-client-request-id" : "03522d74-b2a8-4de0-a147-64bfa8e5ddf9"
     },
     "Response" : {
       "x-ms-version" : "2021-12-02",
       "Server" : "Windows-Azure-Blob/1.0 Microsoft-HTTPAPI/2.0",
-      "ETag" : "0x8DB2019D35E2BA9",
-      "Last-Modified" : "Wed, 08 Mar 2023 21:12:29 GMT",
+      "ETag" : "0x8DB20C0986C78E9",
+      "Last-Modified" : "Thu, 09 Mar 2023 17:06:16 GMT",
       "retry-after" : "0",
       "Content-Length" : "0",
       "StatusCode" : "201",
-      "x-ms-request-id" : "e32daa01-001e-0007-0f02-5272d5000000",
-      "Date" : "Wed, 08 Mar 2023 21:12:29 GMT",
-      "x-ms-client-request-id" : "b7119fc1-5d4b-4f5f-8ba7-16e55f0b3d4f"
+      "x-ms-request-id" : "70248368-d01e-0043-55a9-52ca42000000",
+      "Date" : "Thu, 09 Mar 2023 17:06:15 GMT",
+      "x-ms-client-request-id" : "03522d74-b2a8-4de0-a147-64bfa8e5ddf9"
     },
     "Exception" : null
   }, {
     "Method" : "PUT",
-    "Uri" : "https://REDACTED.blob.core.windows.net/b06d25fc2b06d25fc75a16655119f94da98b2462689c/b06d25fc3b06d25fc75a8884443ba61df71cc484d97a",
+    "Uri" : "https://REDACTED.blob.core.windows.net/b06d25fc3b06d25fc16e13343c220233e7fd74433827/b06d25fc4b06d25fc16e71948e14b4f72712a4540b21",
     "Headers" : {
       "x-ms-version" : "2021-12-02",
       "User-Agent" : "azsdk-java-azure-storage-blob/12.22.0-beta.1 (11.0.16.1; Windows 11; 10.0)",
-      "x-ms-client-request-id" : "d8b74bbe-4d42-40cc-aa72-a3899dce1a1d",
->>>>>>> 4ce91033
+      "x-ms-client-request-id" : "62985d9a-cb60-47fa-b4db-b8e248f78317",
       "Content-Type" : "application/octet-stream"
     },
     "Response" : {
       "x-ms-version" : "2021-12-02",
       "Server" : "Windows-Azure-Blob/1.0 Microsoft-HTTPAPI/2.0",
-<<<<<<< HEAD
-      "x-ms-content-crc64" : "vAVOzIkTeRo=",
-      "Last-Modified" : "Thu, 09 Mar 2023 16:40:18 GMT",
-      "x-ms-version-id" : "2023-03-09T16:40:18.4420385Z",
+      "x-ms-content-crc64" : "aoUYuHUiIL8=",
+      "Last-Modified" : "Thu, 09 Mar 2023 17:06:16 GMT",
+      "x-ms-version-id" : "2023-03-09T17:06:16.8099825Z",
       "retry-after" : "0",
       "StatusCode" : "201",
       "x-ms-request-server-encrypted" : "true",
-      "Date" : "Thu, 09 Mar 2023 16:40:17 GMT",
-      "Content-MD5" : "bgE2M1qih9xx24yB48bS6w==",
-      "ETag" : "0x8DB20BCF7AEB821",
+      "Date" : "Thu, 09 Mar 2023 17:06:16 GMT",
+      "Content-MD5" : "59qqlhnf0MUHPJs8X4jpcA==",
+      "ETag" : "0x8DB20C0988ACBF1",
       "Content-Length" : "0",
-      "x-ms-request-id" : "20e1ec77-301e-0060-41a5-52a589000000",
-      "x-ms-client-request-id" : "fe41909d-e7e6-4622-a174-2ecaae7a490f"
-=======
-      "x-ms-content-crc64" : "npjbTmXJzes=",
-      "Last-Modified" : "Wed, 08 Mar 2023 21:12:29 GMT",
-      "x-ms-version-id" : "2023-03-08T21:12:29.8635210Z",
-      "retry-after" : "0",
-      "StatusCode" : "201",
-      "x-ms-request-server-encrypted" : "true",
-      "Date" : "Wed, 08 Mar 2023 21:12:29 GMT",
-      "Content-MD5" : "0HjNgrHaBKvb7bm4/T+KsA==",
-      "ETag" : "0x8DB2019D38E1FCA",
-      "Content-Length" : "0",
-      "x-ms-request-id" : "7c3215f5-b01e-0012-4e02-526566000000",
-      "x-ms-client-request-id" : "d8b74bbe-4d42-40cc-aa72-a3899dce1a1d"
->>>>>>> 4ce91033
+      "x-ms-request-id" : "a358fbf3-301e-0024-5da9-5279e5000000",
+      "x-ms-client-request-id" : "62985d9a-cb60-47fa-b4db-b8e248f78317"
     },
     "Exception" : null
   }, {
     "Method" : "GET",
-<<<<<<< HEAD
-    "Uri" : "https://REDACTED.blob.core.windows.net/b06d25fc0b06d25fc56767106e5dc995283284a9ab2d/b06d25fc1b06d25fc56763786d7f7101b87e54ce1b90",
+    "Uri" : "https://REDACTED.blob.core.windows.net/b06d25fc3b06d25fc16e13343c220233e7fd74433827/b06d25fc4b06d25fc16e71948e14b4f72712a4540b21",
     "Headers" : {
       "x-ms-version" : "2021-12-02",
       "User-Agent" : "azsdk-java-azure-storage-blob/12.22.0-beta.1 (11.0.16.1; Windows 11; 10.0)",
-      "x-ms-client-request-id" : "a666d6be-1476-47d1-aef0-d68e02e0c9fd"
-=======
-    "Uri" : "https://REDACTED.blob.core.windows.net/b06d25fc2b06d25fc75a16655119f94da98b2462689c/b06d25fc3b06d25fc75a8884443ba61df71cc484d97a",
-    "Headers" : {
-      "x-ms-version" : "2021-12-02",
-      "User-Agent" : "azsdk-java-azure-storage-blob/12.22.0-beta.1 (11.0.16.1; Windows 11; 10.0)",
-      "x-ms-client-request-id" : "b2d31fba-c8bd-4b5a-b508-8eff117b19fb"
->>>>>>> 4ce91033
+      "x-ms-client-request-id" : "97e8894f-fced-4f37-893a-d20499b0b17e"
     },
     "Response" : {
       "x-ms-is-current-version" : "true",
@@ -132,46 +82,24 @@
       "Server" : "Windows-Azure-Blob/1.0 Microsoft-HTTPAPI/2.0",
       "Content-Range" : "bytes 0-1023/1024",
       "x-ms-lease-state" : "available",
-<<<<<<< HEAD
-      "x-ms-blob-content-md5" : "bgE2M1qih9xx24yB48bS6w==",
-      "x-ms-version-id" : "2023-03-09T16:40:18.4420385Z",
-      "Last-Modified" : "Thu, 09 Mar 2023 16:40:18 GMT",
+      "x-ms-blob-content-md5" : "59qqlhnf0MUHPJs8X4jpcA==",
+      "x-ms-version-id" : "2023-03-09T17:06:16.8099825Z",
+      "Last-Modified" : "Thu, 09 Mar 2023 17:06:16 GMT",
       "retry-after" : "0",
       "StatusCode" : "206",
-      "Date" : "Thu, 09 Mar 2023 16:40:18 GMT",
+      "Date" : "Thu, 09 Mar 2023 17:06:16 GMT",
       "x-ms-blob-type" : "BlockBlob",
       "Accept-Ranges" : "bytes",
       "x-ms-server-encrypted" : "true",
-      "ETag" : "0x8DB20BCF7AEB821",
-      "x-ms-creation-time" : "Thu, 09 Mar 2023 16:40:18 GMT",
+      "ETag" : "0x8DB20C0988ACBF1",
+      "x-ms-creation-time" : "Thu, 09 Mar 2023 17:06:16 GMT",
       "Content-Length" : "1024",
-      "x-ms-request-id" : "f2f9de03-701e-0023-19a5-528f60000000",
-      "Body" : "wOlr2809ZGigisV1MZfjiWEJorhR5d50EVEX8vkJIY84gqRIhxM+mlX6scMaixCknDQLKRtDaEAGei/1lpdqD/GZtpoBNIym3vkirV7+GGgYgtPv3M3eVUUWiA5ho3BFKLRYuaREapwq0BCdxe4Vw11m8bWCY5gbFUiA73NsIsRQwQK8/iFcbH2WjabZX4YlaOKpCFvnfNJWVas66k8JzpARcxlBIMgj7q7FI2nP+N4qHmIFnAoUffkF0hxnBcXTQhfv5sTbSFjqiigfCrq+hAbTGYPepFOyg1JRCI/rIip2+enUgZk4cK/Bc2WRL9xUV4bYV5ucsD2PYjBjimQiimz2+uGWNxgA0naafJp3pbrok5cXtl80XEnbh+mHQnglHpZNMMStswa5EMOABca8lnoIcxHw65jc830UXzZEYxq0rPUE8x0mbCI/1RVz/2GwQUwrX3RnrWZjFg/sTKHj2Q0t0busdB/Km1FSMc2NRsJnnUGSTEmFtIO5oyoDp6ejPcvhZZ2ZDS4H3nF9vkRX6YhaOenpETSW0FOie5dkP5MJb0jbGTALOB+3vHs0Vi7YNR3I/p+TFy/ch0Kyymdp2m12TEWV57Wz7jKgWuNWHxZxpP6TJsvy+c3cFIhgiYqsFsgYiCxcTopUwbOmwVIPvTePtG0aSFvH2zx7k6TJog/ptRh/HIfDt4XSqp2L8Yqd8ubAPHwlOxjVw0Ks4jxRP3qvHrJHv4u+hw0t7j+rzGwCeskvMJJp7J3dOMPrB7mOlsS+BLNJbfC31g4doAylpD4Gsxx96Ztbp7TVMpRsWb6594bkCnqYxEUmpJ22C3cJbTP8JpBbMRV/8FV4NuYqi5hg/6UbY7Vds64n6Etsul7MXY1n+SWbMUDE3RUwVpPUmR6cE1cXx1RaU3B+bjS2roswx2ErXGOWHU1/F2FAAxdWGwutVXkG2OTubtz0MGWuTxDaAABAFIzbQD5WrhdOIR6dh7hOnBYv02kux/KJtjKyVbBvNCqCC1Xsah2Cmg/bdKkdE6G0NMD5IFBKRGecYL9X9VzlAjq294HuR0k/sKqONwegUZhFxP6bPvkKpZo9dkYDJBpKFmREuGJE9LDaidcyjVKCz+Lx3pOQtiaYx4pO1cHiObA8rlG4DrB4W3QfbU0WEf80yYloSVZZv+JwYK61v7uOPgbmR1wjYk4Ia0ajok0btyZLWcArSwXAWNbUcuEQY8sPlHTkvdDR9YrpQIEpizA8Rqh53c4l8Fn0rBRstbubgpgStvsUD7tsfcV3P/fnbkLJbM0MMoCbfdpbuOHbvnqtf+0B7+U0x7gMOA7OUajGJlo6f2tWEkBjbyXNCAf6GycHdrc8gLTHZNUzwg==",
-      "x-ms-client-request-id" : "a666d6be-1476-47d1-aef0-d68e02e0c9fd",
-=======
-      "x-ms-blob-content-md5" : "0HjNgrHaBKvb7bm4/T+KsA==",
-      "x-ms-version-id" : "2023-03-08T21:12:29.8635210Z",
-      "Last-Modified" : "Wed, 08 Mar 2023 21:12:29 GMT",
-      "retry-after" : "0",
-      "StatusCode" : "206",
-      "Date" : "Wed, 08 Mar 2023 21:12:29 GMT",
-      "x-ms-blob-type" : "BlockBlob",
-      "Accept-Ranges" : "bytes",
-      "x-ms-server-encrypted" : "true",
-      "ETag" : "0x8DB2019D38E1FCA",
-      "x-ms-creation-time" : "Wed, 08 Mar 2023 21:12:29 GMT",
-      "Content-Length" : "1024",
-      "x-ms-request-id" : "7e1875c7-701e-00b4-4f02-52d278000000",
-      "Body" : "tY7bNT17r6DRsLLaH1u/dbqwB6cHUWdaQXzN5DS1GZY4uBRaVkuvhG6t1Wmb7igGUDsgzKp8w9PdtrxOIyUd+tLguAdb0knIOpwSRGqh1Qm/VnogzaLkKXg2H9ImMgsUCK2TA+Fqoyo9Fgn5wmh0ypwYEuKubr0TfaidpiyLGKihYuZecDGJSmSBZFbtTv8wAIg7XcD4XoR58eG2ebG41idNGaAFz0MAAEmLtsiBGckJyrU6KrkdKZ9tMRYkbz47aTKFNZATCaJDpsyjRLGwM1heR2dGSnIrRMHeyZqdpCj81ka3d2AWOsb4TsvpvftPkmv1NiP7P2RiOfUTGTw5Y7WSTmkS473MBq9AoU63MGvgGyjWBDJreRm8v/Y21iQTMPUdoy2f8Ivivg0GoiqMuG4JTlPfnunRKkkNO1g6CHFNeuU+iUkPPR+um7ImwYMs77rQi989tud6ClXdOoAq261O9PVa8gsl5CrOL7EuPpcXMGwP4ylTQpX0G2htX/GWOSSsnMp/JoY+NNajK3CqgyB+O538PsNPKfc9bNPVnX+cFmuEdfjNGZ3SDc4SWtDxRnwMNvOMJWWGvfz5JR6HSMSfHebrnXD4VWBiIPh2NHxLgMzfwJlcayX/9bdv9k3GZZxqHDLXRBAfYo8DAjZp2fQqIB4UdGsfHmBj9482wud2YKugQutUo5Xvq/lraSf0iUR41NCVclmw4UXvubZ0pLHbITKGi1dEuavMgP8UiAVZqTW+jJZ2gL3iXhr1hS8sF84eS2EuH3FuTbxNoIw5NjRGrukRrlosS7AYjqBwzg9qDAoMpzmqOP23DLXF4slM7yQlq98GufoEpsAC59Yx8bLUfhAg/R1SkqMC3/amYNjkiAdNqOCCxrfetC9P00WFuTLuNgh9Nqm91R2xUfSBGG8bAVvTgpLF1XRnEDCxV1iPdHk/kgz1q/LpPy4I0LSbcii5xfr+mIr0UlmhNbMz0gav9kpguJeUCaqzbOHXJjDR6kpFbMMRjVCUbqbdKcVsNlJRrw2BI4K+9pYntECnSvfoylCs/SWkRXU+Fv3ZMu37zbhKo2ULcTJAaV/xJJN5UGFrufDMqdTW00DYPLOxtHJGT3slPr4MaI7AcxcjjdLNxhF4o0Sd7SlA+52W1ofrgFhKJQdmJeLJGWeePkwai2NNb4TjPtuxCZ2Pwdrs+V1L7re9sDZesqFzY76OYn4VjIbunAP/37hjUE4+LM0cYL4jWST/UTiEnz6t78ZncSzEDQi/CqTRw8kDLgqDc8XyCTtFM8O8QppZd5CCtnuIMQ1F0K8zazT/8vRKUSxHEbEfoUZPQslxosZMAYTFCmwjayHQXGvC9Iw41s9WRbFAww==",
-      "x-ms-client-request-id" : "b2d31fba-c8bd-4b5a-b508-8eff117b19fb",
->>>>>>> 4ce91033
+      "x-ms-request-id" : "80513738-901e-000b-49a9-52f8df000000",
+      "Body" : "rAn/dchDlu77ky8FdMbFm0p7EPJyP5TsDEO+fWXmff1GiuanFk47Pi9t6mDza4tKscb07xOyF/rbOLYoI8ois4sOxYLcafw3ykWN2/tNrAy9sdj517Yc9BD0g7//WQHcS2HjhIiu/MdviFtA+FVDU8ldaRruOXcm6cGzCfdWy0EOmW1NLSca85W0R6yZwx2vJ79zk2wx//22/ZxUi3i9Zo5a5aEAI1MeCaVpMFAxbj6chyiPyXUqtV0/Zr9BOS6DO+upNdwVVVJpJofp1agrJ9/gAo1iKtnr2dnw2CKzefS2E4ASvwjXoKndqB6jx47hHffbLfa1Fsi2qUUHO4zcZVbSQ7RLmqEjkn71fXrzXlJ4U/UpKUvRc5czXcke8w+8pt0tRUaPZmc+Uk18254BOYMGBAsEAcqJsRJdZV6ruFTk9lbrGvPJdp4NYDGPnX1Bx6KGu3N7P0pNt6T+Fir7eoQMY8NVyD4k9Pc2xyGJ5B5CB/AbxiMVPkp1Q2BjwsYKrCx+9ypJmaNZYW25XzXUbuP5cJUw8XhFmOKxAeXhqRy1RxVd77d4/jhpka3dNALLD5JqEUvBSe2+hejsQl1BPLDC9Cadv+pw0RRno3FtA1ofc9PTk0DATFTULTakzJQb39m2hFNk6kW3tQeZuLzBZODWGXbmYhybioE1pzb48e0306t71IOcXVKgF4SQrFHyEWhMpwpsWSOgHGsYqlQZleUApuAE5mshXjKMrpw3GjDo7JNlJ4gqOmz/gbS2j82TxpNTHW7dZkxrKbwaw52AeI7BRxxJ9MFg14ykC5IsGEntPRBXwXeAmFtJtI+xSIoeniIncd+2JM1gv9xsezDVTyGlWKBOPpcT5lIKVFXAJsGqR4GSP+gMJ5cHkHU031f+XKVJGYyGY5kZSqhqYa8TzbZNVocgi5xmo3ooKICHOupNY9VGlVKvsdIMSlrO94wAu/G6WR71Ymi9UEUkqV+rBNcumHOmwXncRjmnJVXXOjglGwnzOcd2+LOzDMz8cchbkDV3oKMQ6Cd8ZIMf9hsQiVY2pyhWdqbMZt14O0uZ3M1DBXNmkComxtCgHrN1aAqvIV9wx71jASRMhrr3aY2PA27eVy4ZyZg7cVTADtiIBiVPWwdjmYU7iO6jCiay/1rWxdY1TgslA6jiX1bb69Yazh1lnk17n617a3eF6oDH1uCty8rv2TaCn3yUYtG8rin1vMX9Y9gK9LT06+hItx6uVsEkSB4Yh38C63qwCB/znYvQP9NIhg9u505FUII67k9qUWYe/QOP/UWtaY1VKqKD/PJJlEFDzB/+Ux5HdHMqrHbek7j096jfp5frfOO6eW6dLhl9Ji6vuBxxt83uzz+Q2w==",
+      "x-ms-client-request-id" : "97e8894f-fced-4f37-893a-d20499b0b17e",
       "Content-Type" : "application/octet-stream"
     },
     "Exception" : null
   } ],
-<<<<<<< HEAD
-  "variables" : [ "b06d25fc0b06d25fc56767106e5dc995283284a9ab2d", "b06d25fc1b06d25fc56763786d7f7101b87e54ce1b90", "b06d25fc2b06d25fc567049436b80717a4b4b4c5c83e", "9231784e-7219-4541-8304-ae2a56731c97" ]
-=======
-  "variables" : [ "b06d25fc0b06d25fc75a86999d76c41c2ca2240cfbbd", "b06d25fc1b06d25fc75a03126e3f57b4845854bc09a3", "b06d25fc2b06d25fc75a16655119f94da98b2462689c", "b06d25fc3b06d25fc75a8884443ba61df71cc484d97a", "439b161d-01d1-459c-b081-09f39ebec630" ]
->>>>>>> 4ce91033
+  "variables" : [ "b06d25fc0b06d25fc16e953632e5c55762ff64b88b3f", "b06d25fc1b06d25fc16e8241824b6c92e6b6f46a5bcf", "b06d25fc2b06d25fc16e597584f9ae0298e284a2e92c", "b06d25fc3b06d25fc16e13343c220233e7fd74433827", "b06d25fc4b06d25fc16e71948e14b4f72712a4540b21", "dbf5cd6d-f921-4ad9-9cd2-6a5f12a62ddd" ]
 }