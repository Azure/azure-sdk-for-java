--- conflicted
+++ resolved
@@ -1,101 +1,54 @@
 {
   "networkCallRecords" : [ {
     "Method" : "PUT",
-<<<<<<< HEAD
-    "Uri" : "https://jaschrepragrs.blob.core.windows.net/jtcuploadpageacfail0pageblobapitestuploadpageacfaile4e3279403?restype=container",
+    "Uri" : "https://jaschrepragrs.blob.core.windows.net/jtcuploadpageacfail0pageblobapitestuploadpageacfail7e282982be?restype=container",
     "Headers" : {
       "x-ms-version" : "2019-02-02",
       "User-Agent" : "azsdk-java-azure-storage-blob/12.0.0-preview.3 1.8.0_221; Windows 10 10.0",
-      "x-ms-client-request-id" : "67fbdd61-e7b9-4311-bc79-41c0cda56306"
-=======
-    "Uri" : "https://azstoragesdkaccount.blob.core.windows.net/jtcuploadpageacfail0pageblobapitestuploadpageacfail30390658d7?restype=container",
-    "Headers" : {
-      "x-ms-version" : "2019-02-02",
-      "User-Agent" : "azsdk-java-azure-storage-blob/12.0.0-preview.3 1.8.0_212; Windows 10 10.0",
-      "x-ms-client-request-id" : "f145624d-193a-4042-b44b-7698711fb9db"
->>>>>>> a55d5dd9
+      "x-ms-client-request-id" : "37b25335-798d-4d32-82c0-30efa15a21c2"
     },
     "Response" : {
       "x-ms-version" : "2019-02-02",
       "Server" : "Windows-Azure-Blob/1.0 Microsoft-HTTPAPI/2.0",
-<<<<<<< HEAD
-      "ETag" : "\"0x8D73252485EBB24\"",
-      "Last-Modified" : "Thu, 05 Sep 2019 22:42:07 GMT",
+      "ETag" : "\"0x8D7356181E9F822\"",
+      "Last-Modified" : "Mon, 09 Sep 2019 20:08:40 GMT",
       "retry-after" : "0",
       "Content-Length" : "0",
       "StatusCode" : "201",
-      "x-ms-request-id" : "e0dd4e95-e01e-0026-533b-647b1f000000",
-      "Date" : "Thu, 05 Sep 2019 22:42:07 GMT",
-      "x-ms-client-request-id" : "67fbdd61-e7b9-4311-bc79-41c0cda56306"
-=======
-      "ETag" : "\"0x8D732FDBBBC5BF0\"",
-      "Last-Modified" : "Fri, 06 Sep 2019 19:09:25 GMT",
-      "retry-after" : "0",
-      "Content-Length" : "0",
-      "StatusCode" : "201",
-      "x-ms-request-id" : "8f75e9e9-401e-003a-3ee6-6473d5000000",
-      "Date" : "Fri, 06 Sep 2019 19:09:24 GMT",
-      "x-ms-client-request-id" : "f145624d-193a-4042-b44b-7698711fb9db"
->>>>>>> a55d5dd9
+      "x-ms-request-id" : "9ebd0b71-501e-003f-514a-675777000000",
+      "Date" : "Mon, 09 Sep 2019 20:08:40 GMT",
+      "x-ms-client-request-id" : "37b25335-798d-4d32-82c0-30efa15a21c2"
     },
     "Exception" : null
   }, {
     "Method" : "PUT",
-<<<<<<< HEAD
-    "Uri" : "https://jaschrepragrs.blob.core.windows.net/jtcuploadpageacfail0pageblobapitestuploadpageacfaile4e3279403/javablobuploadpageacfail17051951c4def957624063",
+    "Uri" : "https://jaschrepragrs.blob.core.windows.net/jtcuploadpageacfail0pageblobapitestuploadpageacfail7e282982be/javablobuploadpageacfail112799ee7c0fd5a36745b4",
     "Headers" : {
       "x-ms-version" : "2019-02-02",
       "User-Agent" : "azsdk-java-azure-storage-blob/12.0.0-preview.3 1.8.0_221; Windows 10 10.0",
-      "x-ms-client-request-id" : "7c6b25dc-fa98-4e35-917c-835308b8e413"
-=======
-    "Uri" : "https://azstoragesdkaccount.blob.core.windows.net/jtcuploadpageacfail0pageblobapitestuploadpageacfail30390658d7/javablobuploadpageacfail1097392da850e3c3484ba7",
-    "Headers" : {
-      "x-ms-version" : "2019-02-02",
-      "User-Agent" : "azsdk-java-azure-storage-blob/12.0.0-preview.3 1.8.0_212; Windows 10 10.0",
-      "x-ms-client-request-id" : "8075f7cd-f223-4922-997a-5bef1e45a52b"
->>>>>>> a55d5dd9
+      "x-ms-client-request-id" : "202b247d-9ff4-477a-a808-489a295953ee"
     },
     "Response" : {
       "x-ms-version" : "2019-02-02",
       "Server" : "Windows-Azure-Blob/1.0 Microsoft-HTTPAPI/2.0",
-<<<<<<< HEAD
-      "ETag" : "\"0x8D73252486C45A9\"",
-      "Last-Modified" : "Thu, 05 Sep 2019 22:42:07 GMT",
+      "ETag" : "\"0x8D7356181F71F25\"",
+      "Last-Modified" : "Mon, 09 Sep 2019 20:08:40 GMT",
       "retry-after" : "0",
       "Content-Length" : "0",
       "StatusCode" : "201",
-      "x-ms-request-id" : "e0dd4e9f-e01e-0026-5b3b-647b1f000000",
+      "x-ms-request-id" : "9ebd0b8a-501e-003f-674a-675777000000",
       "x-ms-request-server-encrypted" : "true",
-      "Date" : "Thu, 05 Sep 2019 22:42:07 GMT",
-      "x-ms-client-request-id" : "7c6b25dc-fa98-4e35-917c-835308b8e413"
-=======
-      "ETag" : "\"0x8D732FDBBCBAEDD\"",
-      "Last-Modified" : "Fri, 06 Sep 2019 19:09:25 GMT",
-      "retry-after" : "0",
-      "Content-Length" : "0",
-      "StatusCode" : "201",
-      "x-ms-request-id" : "8f75ea68-401e-003a-29e6-6473d5000000",
-      "x-ms-request-server-encrypted" : "true",
-      "Date" : "Fri, 06 Sep 2019 19:09:24 GMT",
-      "x-ms-client-request-id" : "8075f7cd-f223-4922-997a-5bef1e45a52b"
->>>>>>> a55d5dd9
+      "Date" : "Mon, 09 Sep 2019 20:08:40 GMT",
+      "x-ms-client-request-id" : "202b247d-9ff4-477a-a808-489a295953ee"
     },
     "Exception" : null
   }, {
     "Method" : "PUT",
-<<<<<<< HEAD
-    "Uri" : "https://jaschrepragrs.blob.core.windows.net/jtcuploadpageacfail0pageblobapitestuploadpageacfaile4e3279403/javablobuploadpageacfail17051951c4def957624063?comp=page",
+    "Uri" : "https://jaschrepragrs.blob.core.windows.net/jtcuploadpageacfail0pageblobapitestuploadpageacfail7e282982be/javablobuploadpageacfail112799ee7c0fd5a36745b4?comp=page",
     "Headers" : {
       "x-ms-version" : "2019-02-02",
       "User-Agent" : "azsdk-java-azure-storage-blob/12.0.0-preview.3 1.8.0_221; Windows 10 10.0",
-      "x-ms-client-request-id" : "b405ddab-4cd3-4629-805e-d356571f9ae9",
-=======
-    "Uri" : "https://azstoragesdkaccount.blob.core.windows.net/jtcuploadpageacfail0pageblobapitestuploadpageacfail30390658d7/javablobuploadpageacfail1097392da850e3c3484ba7?comp=page",
-    "Headers" : {
-      "x-ms-version" : "2019-02-02",
-      "User-Agent" : "azsdk-java-azure-storage-blob/12.0.0-preview.3 1.8.0_212; Windows 10 10.0",
-      "x-ms-client-request-id" : "441436f4-7930-4f98-ba7b-4d2a10a023e7",
->>>>>>> a55d5dd9
+      "x-ms-client-request-id" : "efd161b4-2763-46cf-968e-2fd61f13750c",
       "Content-Type" : "application/octet-stream"
     },
     "Response" : {
@@ -105,35 +58,20 @@
       "retry-after" : "0",
       "Content-Length" : "250",
       "StatusCode" : "412",
-<<<<<<< HEAD
-      "x-ms-request-id" : "e0dd4eac-e01e-0026-653b-647b1f000000",
-      "Body" : "﻿<?xml version=\"1.0\" encoding=\"utf-8\"?><Error><Code>SequenceNumberConditionNotMet</Code><Message>The sequence number condition specified was not met.\nRequestId:e0dd4eac-e01e-0026-653b-647b1f000000\nTime:2019-09-05T22:42:08.0800652Z</Message></Error>",
-      "Date" : "Thu, 05 Sep 2019 22:42:07 GMT",
-      "x-ms-client-request-id" : "b405ddab-4cd3-4629-805e-d356571f9ae9",
-=======
-      "x-ms-request-id" : "8f75ea86-401e-003a-44e6-6473d5000000",
-      "Body" : "﻿<?xml version=\"1.0\" encoding=\"utf-8\"?><Error><Code>SequenceNumberConditionNotMet</Code><Message>The sequence number condition specified was not met.\nRequestId:8f75ea86-401e-003a-44e6-6473d5000000\nTime:2019-09-06T19:09:25.5454283Z</Message></Error>",
-      "Date" : "Fri, 06 Sep 2019 19:09:24 GMT",
-      "x-ms-client-request-id" : "441436f4-7930-4f98-ba7b-4d2a10a023e7",
->>>>>>> a55d5dd9
+      "x-ms-request-id" : "9ebd0b9e-501e-003f-794a-675777000000",
+      "Body" : "﻿<?xml version=\"1.0\" encoding=\"utf-8\"?><Error><Code>SequenceNumberConditionNotMet</Code><Message>The sequence number condition specified was not met.\nRequestId:9ebd0b9e-501e-003f-794a-675777000000\nTime:2019-09-09T20:08:40.5629860Z</Message></Error>",
+      "Date" : "Mon, 09 Sep 2019 20:08:40 GMT",
+      "x-ms-client-request-id" : "efd161b4-2763-46cf-968e-2fd61f13750c",
       "Content-Type" : "application/xml"
     },
     "Exception" : null
   }, {
     "Method" : "GET",
-<<<<<<< HEAD
     "Uri" : "https://jaschrepragrs.blob.core.windows.net?prefix=jtcuploadpageacfail&comp=list",
     "Headers" : {
       "x-ms-version" : "2019-02-02",
       "User-Agent" : "azsdk-java-azure-storage-blob/12.0.0-preview.3 1.8.0_221; Windows 10 10.0",
-      "x-ms-client-request-id" : "d817368c-795b-40d0-a9e7-89a9a80fbbd1"
-=======
-    "Uri" : "https://azstoragesdkaccount.blob.core.windows.net?prefix=jtcuploadpageacfail&comp=list",
-    "Headers" : {
-      "x-ms-version" : "2019-02-02",
-      "User-Agent" : "azsdk-java-azure-storage-blob/12.0.0-preview.3 1.8.0_212; Windows 10 10.0",
-      "x-ms-client-request-id" : "587867cd-9d46-47db-9dda-a101a1ba2a39"
->>>>>>> a55d5dd9
+      "x-ms-client-request-id" : "b21307d7-65be-4317-a86c-f359e7cf8c01"
     },
     "Response" : {
       "Transfer-Encoding" : "chunked",
@@ -141,35 +79,20 @@
       "Server" : "Windows-Azure-Blob/1.0 Microsoft-HTTPAPI/2.0",
       "retry-after" : "0",
       "StatusCode" : "200",
-<<<<<<< HEAD
-      "x-ms-request-id" : "e0dd4ebe-e01e-0026-763b-647b1f000000",
-      "Body" : "﻿<?xml version=\"1.0\" encoding=\"utf-8\"?><EnumerationResults ServiceEndpoint=\"https://jaschrepragrs.blob.core.windows.net/\"><Prefix>jtcuploadpageacfail</Prefix><Containers><Container><Name>jtcuploadpageacfail0pageblobapitestuploadpageacfaile4e3279403</Name><Properties><Last-Modified>Thu, 05 Sep 2019 22:42:07 GMT</Last-Modified><Etag>\"0x8D73252485EBB24\"</Etag><LeaseStatus>unlocked</LeaseStatus><LeaseState>available</LeaseState><DefaultEncryptionScope>$account-encryption-key</DefaultEncryptionScope><DenyEncryptionScopeOverride>false</DenyEncryptionScopeOverride><HasImmutabilityPolicy>false</HasImmutabilityPolicy><HasLegalHold>false</HasLegalHold></Properties></Container></Containers><NextMarker /></EnumerationResults>",
-      "Date" : "Thu, 05 Sep 2019 22:42:07 GMT",
-      "x-ms-client-request-id" : "d817368c-795b-40d0-a9e7-89a9a80fbbd1",
-=======
-      "x-ms-request-id" : "8f75ea9c-401e-003a-58e6-6473d5000000",
-      "Body" : "﻿<?xml version=\"1.0\" encoding=\"utf-8\"?><EnumerationResults ServiceEndpoint=\"https://azstoragesdkaccount.blob.core.windows.net/\"><Prefix>jtcuploadpageacfail</Prefix><Containers><Container><Name>jtcuploadpageacfail0pageblobapitestuploadpageacfail30390658d7</Name><Properties><Last-Modified>Fri, 06 Sep 2019 19:09:25 GMT</Last-Modified><Etag>\"0x8D732FDBBBC5BF0\"</Etag><LeaseStatus>unlocked</LeaseStatus><LeaseState>available</LeaseState><DefaultEncryptionScope>$account-encryption-key</DefaultEncryptionScope><DenyEncryptionScopeOverride>false</DenyEncryptionScopeOverride><HasImmutabilityPolicy>false</HasImmutabilityPolicy><HasLegalHold>false</HasLegalHold></Properties></Container></Containers><NextMarker /></EnumerationResults>",
-      "Date" : "Fri, 06 Sep 2019 19:09:24 GMT",
-      "x-ms-client-request-id" : "587867cd-9d46-47db-9dda-a101a1ba2a39",
->>>>>>> a55d5dd9
+      "x-ms-request-id" : "9ebd0bb6-501e-003f-114a-675777000000",
+      "Body" : "﻿<?xml version=\"1.0\" encoding=\"utf-8\"?><EnumerationResults ServiceEndpoint=\"https://jaschrepragrs.blob.core.windows.net/\"><Prefix>jtcuploadpageacfail</Prefix><Containers><Container><Name>jtcuploadpageacfail0pageblobapitestuploadpageacfail7e282982be</Name><Properties><Last-Modified>Mon, 09 Sep 2019 20:08:40 GMT</Last-Modified><Etag>\"0x8D7356181E9F822\"</Etag><LeaseStatus>unlocked</LeaseStatus><LeaseState>available</LeaseState><DefaultEncryptionScope>$account-encryption-key</DefaultEncryptionScope><DenyEncryptionScopeOverride>false</DenyEncryptionScopeOverride><HasImmutabilityPolicy>false</HasImmutabilityPolicy><HasLegalHold>false</HasLegalHold></Properties></Container></Containers><NextMarker /></EnumerationResults>",
+      "Date" : "Mon, 09 Sep 2019 20:08:40 GMT",
+      "x-ms-client-request-id" : "b21307d7-65be-4317-a86c-f359e7cf8c01",
       "Content-Type" : "application/xml"
     },
     "Exception" : null
   }, {
     "Method" : "DELETE",
-<<<<<<< HEAD
-    "Uri" : "https://jaschrepragrs.blob.core.windows.net/jtcuploadpageacfail0pageblobapitestuploadpageacfaile4e3279403?restype=container",
+    "Uri" : "https://jaschrepragrs.blob.core.windows.net/jtcuploadpageacfail0pageblobapitestuploadpageacfail7e282982be?restype=container",
     "Headers" : {
       "x-ms-version" : "2019-02-02",
       "User-Agent" : "azsdk-java-azure-storage-blob/12.0.0-preview.3 1.8.0_221; Windows 10 10.0",
-      "x-ms-client-request-id" : "b37cc517-6dd1-4dd6-b7bb-d385d0ab5f66"
-=======
-    "Uri" : "https://azstoragesdkaccount.blob.core.windows.net/jtcuploadpageacfail0pageblobapitestuploadpageacfail30390658d7?restype=container",
-    "Headers" : {
-      "x-ms-version" : "2019-02-02",
-      "User-Agent" : "azsdk-java-azure-storage-blob/12.0.0-preview.3 1.8.0_212; Windows 10 10.0",
-      "x-ms-client-request-id" : "9d9f557e-3f6d-45fe-a6f8-d616cc07385f"
->>>>>>> a55d5dd9
+      "x-ms-client-request-id" : "8ef2cb94-6aca-480c-a90f-a4b82c339da1"
     },
     "Response" : {
       "x-ms-version" : "2019-02-02",
@@ -177,21 +100,11 @@
       "retry-after" : "0",
       "Content-Length" : "0",
       "StatusCode" : "202",
-<<<<<<< HEAD
-      "x-ms-request-id" : "e0dd4ec9-e01e-0026-7e3b-647b1f000000",
-      "Date" : "Thu, 05 Sep 2019 22:42:07 GMT",
-      "x-ms-client-request-id" : "b37cc517-6dd1-4dd6-b7bb-d385d0ab5f66"
+      "x-ms-request-id" : "9ebd0bc5-501e-003f-204a-675777000000",
+      "Date" : "Mon, 09 Sep 2019 20:08:40 GMT",
+      "x-ms-client-request-id" : "8ef2cb94-6aca-480c-a90f-a4b82c339da1"
     },
     "Exception" : null
   } ],
-  "variables" : [ "jtcuploadpageacfail0pageblobapitestuploadpageacfaile4e3279403", "javablobuploadpageacfail17051951c4def957624063", "2605473b-bd0e-4d0d-a8a9-3dabe297663f" ]
-=======
-      "x-ms-request-id" : "8f75eab4-401e-003a-6fe6-6473d5000000",
-      "Date" : "Fri, 06 Sep 2019 19:09:24 GMT",
-      "x-ms-client-request-id" : "9d9f557e-3f6d-45fe-a6f8-d616cc07385f"
-    },
-    "Exception" : null
-  } ],
-  "variables" : [ "jtcuploadpageacfail0pageblobapitestuploadpageacfail30390658d7", "javablobuploadpageacfail1097392da850e3c3484ba7", "0c86d890-c510-4f15-b297-3f563c16b048" ]
->>>>>>> a55d5dd9
+  "variables" : [ "jtcuploadpageacfail0pageblobapitestuploadpageacfail7e282982be", "javablobuploadpageacfail112799ee7c0fd5a36745b4", "e16d66f0-0435-4317-8891-ab4950c1120c" ]
 }