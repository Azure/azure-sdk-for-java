{
  "networkCallRecords" : [ {
    "Method" : "PUT",
<<<<<<< HEAD
    "Uri" : "https://jaschrepragrs.blob.core.windows.net/jtcdownloadwithretryrange01128935f67d1dd9314188?restype=container",
    "Headers" : {
      "x-ms-version" : "2019-02-02",
      "User-Agent" : "azsdk-java-azure-storage-blob/12.0.0-preview.3 1.8.0_221; Windows 10 10.0",
      "x-ms-client-request-id" : "45d528de-5030-4cde-b102-6076b981c09c"
=======
    "Uri" : "https://azstoragesdkaccount.blob.core.windows.net/jtcdownloadwithretryrange0532763663259d04b54018?restype=container",
    "Headers" : {
      "x-ms-version" : "2019-02-02",
      "User-Agent" : "azsdk-java-azure-storage-blob/12.0.0-preview.3 1.8.0_212; Windows 10 10.0",
      "x-ms-client-request-id" : "ca61a11c-6d8f-4cdb-a71a-dc53330eb78b"
>>>>>>> a55d5dd9
    },
    "Response" : {
      "x-ms-version" : "2019-02-02",
      "Server" : "Windows-Azure-Blob/1.0 Microsoft-HTTPAPI/2.0",
<<<<<<< HEAD
      "ETag" : "\"0x8D73251992415BB\"",
      "Last-Modified" : "Thu, 05 Sep 2019 22:37:13 GMT",
      "retry-after" : "0",
      "Content-Length" : "0",
      "StatusCode" : "201",
      "x-ms-request-id" : "bfeccdd0-901e-0044-7f3a-643cc7000000",
      "Date" : "Thu, 05 Sep 2019 22:37:13 GMT",
      "x-ms-client-request-id" : "45d528de-5030-4cde-b102-6076b981c09c"
=======
      "ETag" : "\"0x8D732FC730074C9\"",
      "Last-Modified" : "Fri, 06 Sep 2019 19:00:13 GMT",
      "retry-after" : "0",
      "Content-Length" : "0",
      "StatusCode" : "201",
      "x-ms-request-id" : "b92adbdc-d01e-009e-3fe5-644931000000",
      "Date" : "Fri, 06 Sep 2019 19:00:13 GMT",
      "x-ms-client-request-id" : "ca61a11c-6d8f-4cdb-a71a-dc53330eb78b"
>>>>>>> a55d5dd9
    },
    "Exception" : null
  }, {
    "Method" : "PUT",
<<<<<<< HEAD
    "Uri" : "https://jaschrepragrs.blob.core.windows.net/jtcdownloadwithretryrange01128935f67d1dd9314188/javablobdownloadwithretryrange115389f1bb3481c8a44",
    "Headers" : {
      "x-ms-version" : "2019-02-02",
      "User-Agent" : "azsdk-java-azure-storage-blob/12.0.0-preview.3 1.8.0_221; Windows 10 10.0",
      "x-ms-client-request-id" : "965f26c1-557f-474a-92fd-14181bb0a5ec",
=======
    "Uri" : "https://azstoragesdkaccount.blob.core.windows.net/jtcdownloadwithretryrange0532763663259d04b54018/javablobdownloadwithretryrange151146f84e326ed4224",
    "Headers" : {
      "x-ms-version" : "2019-02-02",
      "User-Agent" : "azsdk-java-azure-storage-blob/12.0.0-preview.3 1.8.0_212; Windows 10 10.0",
      "x-ms-client-request-id" : "148f9655-5b5f-42fe-b43a-cdd9926c743f",
>>>>>>> a55d5dd9
      "Content-Type" : "application/octet-stream"
    },
    "Response" : {
      "x-ms-version" : "2019-02-02",
      "Server" : "Windows-Azure-Blob/1.0 Microsoft-HTTPAPI/2.0",
      "x-ms-content-crc64" : "6RYQPwaVsyQ=",
<<<<<<< HEAD
      "Last-Modified" : "Thu, 05 Sep 2019 22:37:14 GMT",
      "retry-after" : "0",
      "StatusCode" : "201",
      "x-ms-request-server-encrypted" : "true",
      "Date" : "Thu, 05 Sep 2019 22:37:13 GMT",
      "Content-MD5" : "wh+Wm18D0z1D4E+PE252gg==",
      "ETag" : "\"0x8D732519930C996\"",
      "Content-Length" : "0",
      "x-ms-request-id" : "bfeccde1-901e-0044-0d3a-643cc7000000",
      "x-ms-client-request-id" : "965f26c1-557f-474a-92fd-14181bb0a5ec"
=======
      "Last-Modified" : "Fri, 06 Sep 2019 19:00:13 GMT",
      "retry-after" : "0",
      "StatusCode" : "201",
      "x-ms-request-server-encrypted" : "true",
      "Date" : "Fri, 06 Sep 2019 19:00:13 GMT",
      "Content-MD5" : "wh+Wm18D0z1D4E+PE252gg==",
      "ETag" : "\"0x8D732FC73075987\"",
      "Content-Length" : "0",
      "x-ms-request-id" : "b92adc02-d01e-009e-61e5-644931000000",
      "x-ms-client-request-id" : "148f9655-5b5f-42fe-b43a-cdd9926c743f"
>>>>>>> a55d5dd9
    },
    "Exception" : null
  }, {
    "Method" : "GET",
<<<<<<< HEAD
    "Uri" : "https://jaschrepragrs.blob.core.windows.net/jtcdownloadwithretryrange01128935f67d1dd9314188/javablobdownloadwithretryrange115389f1bb3481c8a44",
    "Headers" : {
      "x-ms-version" : "2019-02-02",
      "User-Agent" : "azsdk-java-azure-storage-blob/12.0.0-preview.3 1.8.0_221; Windows 10 10.0",
      "x-ms-client-request-id" : "5df8547b-9b50-42b2-889c-9dce7d5001a6"
=======
    "Uri" : "https://azstoragesdkaccount.blob.core.windows.net/jtcdownloadwithretryrange0532763663259d04b54018/javablobdownloadwithretryrange151146f84e326ed4224",
    "Headers" : {
      "x-ms-version" : "2019-02-02",
      "User-Agent" : "azsdk-java-azure-storage-blob/12.0.0-preview.3 1.8.0_212; Windows 10 10.0",
      "x-ms-client-request-id" : "d32e5c74-692e-4c22-a57f-645fe378b525"
>>>>>>> a55d5dd9
    },
    "Response" : {
      "x-ms-version" : "2019-02-02",
      "x-ms-lease-status" : "unlocked",
      "Server" : "Windows-Azure-Blob/1.0 Microsoft-HTTPAPI/2.0",
      "x-ms-tag-count" : "0",
      "Content-Range" : "bytes 2-6/7",
      "x-ms-lease-state" : "available",
      "x-ms-blob-content-md5" : "wh+Wm18D0z1D4E+PE252gg==",
<<<<<<< HEAD
      "Last-Modified" : "Thu, 05 Sep 2019 22:37:14 GMT",
      "retry-after" : "0",
      "StatusCode" : "206",
      "Date" : "Thu, 05 Sep 2019 22:37:13 GMT",
      "x-ms-blob-type" : "BlockBlob",
      "Accept-Ranges" : "bytes",
      "x-ms-server-encrypted" : "true",
      "ETag" : "\"0x8D732519930C996\"",
      "x-ms-creation-time" : "Thu, 05 Sep 2019 22:37:14 GMT",
      "Content-Length" : "5",
      "x-ms-request-id" : "bfeccdff-901e-0044-2b3a-643cc7000000",
      "Body" : "[102, 97, 117, 108, 116]",
      "x-ms-client-request-id" : "5df8547b-9b50-42b2-889c-9dce7d5001a6",
=======
      "Last-Modified" : "Fri, 06 Sep 2019 19:00:13 GMT",
      "retry-after" : "0",
      "StatusCode" : "206",
      "Date" : "Fri, 06 Sep 2019 19:00:13 GMT",
      "x-ms-blob-type" : "BlockBlob",
      "Accept-Ranges" : "bytes",
      "x-ms-server-encrypted" : "true",
      "ETag" : "\"0x8D732FC73075987\"",
      "x-ms-creation-time" : "Fri, 06 Sep 2019 19:00:13 GMT",
      "Content-Length" : "5",
      "x-ms-request-id" : "b92adc55-d01e-009e-2de5-644931000000",
      "Body" : "[102, 97, 117, 108, 116]",
      "x-ms-client-request-id" : "d32e5c74-692e-4c22-a57f-645fe378b525",
>>>>>>> a55d5dd9
      "Content-Type" : "application/octet-stream"
    },
    "Exception" : null
  }, {
    "Method" : "GET",
<<<<<<< HEAD
    "Uri" : "https://jaschrepragrs.blob.core.windows.net/jtcdownloadwithretryrange01128935f67d1dd9314188/javablobdownloadwithretryrange115389f1bb3481c8a44",
    "Headers" : {
      "x-ms-version" : "2019-02-02",
      "User-Agent" : "azsdk-java-azure-storage-blob/12.0.0-preview.3 1.8.0_221; Windows 10 10.0",
      "x-ms-client-request-id" : "cce1e17f-7892-44d2-b22e-8518c0447b53"
=======
    "Uri" : "https://azstoragesdkaccount.blob.core.windows.net/jtcdownloadwithretryrange0532763663259d04b54018/javablobdownloadwithretryrange151146f84e326ed4224",
    "Headers" : {
      "x-ms-version" : "2019-02-02",
      "User-Agent" : "azsdk-java-azure-storage-blob/12.0.0-preview.3 1.8.0_212; Windows 10 10.0",
      "x-ms-client-request-id" : "1b3fc762-4ccd-44a8-a326-c9d5cbd182f6"
>>>>>>> a55d5dd9
    },
    "Response" : {
      "x-ms-version" : "2019-02-02",
      "x-ms-lease-status" : "unlocked",
      "Server" : "Windows-Azure-Blob/1.0 Microsoft-HTTPAPI/2.0",
      "x-ms-tag-count" : "0",
      "Content-Range" : "bytes 2-6/7",
      "x-ms-lease-state" : "available",
      "x-ms-blob-content-md5" : "wh+Wm18D0z1D4E+PE252gg==",
<<<<<<< HEAD
      "Last-Modified" : "Thu, 05 Sep 2019 22:37:14 GMT",
      "retry-after" : "0",
      "StatusCode" : "206",
      "Date" : "Thu, 05 Sep 2019 22:37:13 GMT",
      "x-ms-blob-type" : "BlockBlob",
      "Accept-Ranges" : "bytes",
      "x-ms-server-encrypted" : "true",
      "ETag" : "\"0x8D732519930C996\"",
      "x-ms-creation-time" : "Thu, 05 Sep 2019 22:37:14 GMT",
      "Content-Length" : "5",
      "x-ms-request-id" : "bfecce20-901e-0044-4b3a-643cc7000000",
      "Body" : "[102, 97, 117, 108, 116]",
      "x-ms-client-request-id" : "cce1e17f-7892-44d2-b22e-8518c0447b53",
=======
      "Last-Modified" : "Fri, 06 Sep 2019 19:00:13 GMT",
      "retry-after" : "0",
      "StatusCode" : "206",
      "Date" : "Fri, 06 Sep 2019 19:00:13 GMT",
      "x-ms-blob-type" : "BlockBlob",
      "Accept-Ranges" : "bytes",
      "x-ms-server-encrypted" : "true",
      "ETag" : "\"0x8D732FC73075987\"",
      "x-ms-creation-time" : "Fri, 06 Sep 2019 19:00:13 GMT",
      "Content-Length" : "5",
      "x-ms-request-id" : "b92adc9f-d01e-009e-6be5-644931000000",
      "Body" : "[102, 97, 117, 108, 116]",
      "x-ms-client-request-id" : "1b3fc762-4ccd-44a8-a326-c9d5cbd182f6",
>>>>>>> a55d5dd9
      "Content-Type" : "application/octet-stream"
    },
    "Exception" : null
  }, {
    "Method" : "GET",
<<<<<<< HEAD
    "Uri" : "https://jaschrepragrs.blob.core.windows.net/jtcdownloadwithretryrange01128935f67d1dd9314188/javablobdownloadwithretryrange115389f1bb3481c8a44",
    "Headers" : {
      "x-ms-version" : "2019-02-02",
      "User-Agent" : "azsdk-java-azure-storage-blob/12.0.0-preview.3 1.8.0_221; Windows 10 10.0",
      "x-ms-client-request-id" : "53eba979-feaa-43c2-b8d9-af9f53f43866"
=======
    "Uri" : "https://azstoragesdkaccount.blob.core.windows.net/jtcdownloadwithretryrange0532763663259d04b54018/javablobdownloadwithretryrange151146f84e326ed4224",
    "Headers" : {
      "x-ms-version" : "2019-02-02",
      "User-Agent" : "azsdk-java-azure-storage-blob/12.0.0-preview.3 1.8.0_212; Windows 10 10.0",
      "x-ms-client-request-id" : "8babda96-45ad-4811-a151-2391cfb2d522"
>>>>>>> a55d5dd9
    },
    "Response" : {
      "x-ms-version" : "2019-02-02",
      "x-ms-lease-status" : "unlocked",
      "Server" : "Windows-Azure-Blob/1.0 Microsoft-HTTPAPI/2.0",
      "x-ms-tag-count" : "0",
      "Content-Range" : "bytes 2-6/7",
      "x-ms-lease-state" : "available",
      "x-ms-blob-content-md5" : "wh+Wm18D0z1D4E+PE252gg==",
<<<<<<< HEAD
      "Last-Modified" : "Thu, 05 Sep 2019 22:37:14 GMT",
      "retry-after" : "0",
      "StatusCode" : "206",
      "Date" : "Thu, 05 Sep 2019 22:37:13 GMT",
      "x-ms-blob-type" : "BlockBlob",
      "Accept-Ranges" : "bytes",
      "x-ms-server-encrypted" : "true",
      "ETag" : "\"0x8D732519930C996\"",
      "x-ms-creation-time" : "Thu, 05 Sep 2019 22:37:14 GMT",
      "Content-Length" : "5",
      "x-ms-request-id" : "bfecce44-901e-0044-6b3a-643cc7000000",
      "Body" : "[102, 97, 117, 108, 116]",
      "x-ms-client-request-id" : "53eba979-feaa-43c2-b8d9-af9f53f43866",
=======
      "Last-Modified" : "Fri, 06 Sep 2019 19:00:13 GMT",
      "retry-after" : "0",
      "StatusCode" : "206",
      "Date" : "Fri, 06 Sep 2019 19:00:13 GMT",
      "x-ms-blob-type" : "BlockBlob",
      "Accept-Ranges" : "bytes",
      "x-ms-server-encrypted" : "true",
      "ETag" : "\"0x8D732FC73075987\"",
      "x-ms-creation-time" : "Fri, 06 Sep 2019 19:00:13 GMT",
      "Content-Length" : "5",
      "x-ms-request-id" : "b92adcc2-d01e-009e-0ce5-644931000000",
      "Body" : "[102, 97, 117, 108, 116]",
      "x-ms-client-request-id" : "8babda96-45ad-4811-a151-2391cfb2d522",
>>>>>>> a55d5dd9
      "Content-Type" : "application/octet-stream"
    },
    "Exception" : null
  }, {
    "Method" : "GET",
<<<<<<< HEAD
    "Uri" : "https://jaschrepragrs.blob.core.windows.net/jtcdownloadwithretryrange01128935f67d1dd9314188/javablobdownloadwithretryrange115389f1bb3481c8a44",
    "Headers" : {
      "x-ms-version" : "2019-02-02",
      "User-Agent" : "azsdk-java-azure-storage-blob/12.0.0-preview.3 1.8.0_221; Windows 10 10.0",
      "x-ms-client-request-id" : "3256f703-45d9-4df1-bc31-5d7bf70d1a37"
=======
    "Uri" : "https://azstoragesdkaccount.blob.core.windows.net/jtcdownloadwithretryrange0532763663259d04b54018/javablobdownloadwithretryrange151146f84e326ed4224",
    "Headers" : {
      "x-ms-version" : "2019-02-02",
      "User-Agent" : "azsdk-java-azure-storage-blob/12.0.0-preview.3 1.8.0_212; Windows 10 10.0",
      "x-ms-client-request-id" : "8f437b31-ebe6-452b-bf36-0cab586abee4"
>>>>>>> a55d5dd9
    },
    "Response" : {
      "x-ms-version" : "2019-02-02",
      "x-ms-lease-status" : "unlocked",
      "Server" : "Windows-Azure-Blob/1.0 Microsoft-HTTPAPI/2.0",
      "x-ms-tag-count" : "0",
      "Content-Range" : "bytes 2-6/7",
      "x-ms-lease-state" : "available",
      "x-ms-blob-content-md5" : "wh+Wm18D0z1D4E+PE252gg==",
<<<<<<< HEAD
      "Last-Modified" : "Thu, 05 Sep 2019 22:37:14 GMT",
      "retry-after" : "0",
      "StatusCode" : "206",
      "Date" : "Thu, 05 Sep 2019 22:37:13 GMT",
      "x-ms-blob-type" : "BlockBlob",
      "Accept-Ranges" : "bytes",
      "x-ms-server-encrypted" : "true",
      "ETag" : "\"0x8D732519930C996\"",
      "x-ms-creation-time" : "Thu, 05 Sep 2019 22:37:14 GMT",
      "Content-Length" : "5",
      "x-ms-request-id" : "bfecce56-901e-0044-7d3a-643cc7000000",
      "Body" : "[102, 97, 117, 108, 116]",
      "x-ms-client-request-id" : "3256f703-45d9-4df1-bc31-5d7bf70d1a37",
=======
      "Last-Modified" : "Fri, 06 Sep 2019 19:00:13 GMT",
      "retry-after" : "0",
      "StatusCode" : "206",
      "Date" : "Fri, 06 Sep 2019 19:00:13 GMT",
      "x-ms-blob-type" : "BlockBlob",
      "Accept-Ranges" : "bytes",
      "x-ms-server-encrypted" : "true",
      "ETag" : "\"0x8D732FC73075987\"",
      "x-ms-creation-time" : "Fri, 06 Sep 2019 19:00:13 GMT",
      "Content-Length" : "5",
      "x-ms-request-id" : "b92adcdc-d01e-009e-25e5-644931000000",
      "Body" : "[102, 97, 117, 108, 116]",
      "x-ms-client-request-id" : "8f437b31-ebe6-452b-bf36-0cab586abee4",
>>>>>>> a55d5dd9
      "Content-Type" : "application/octet-stream"
    },
    "Exception" : null
  }, {
    "Method" : "GET",
<<<<<<< HEAD
    "Uri" : "https://jaschrepragrs.blob.core.windows.net/jtcdownloadwithretryrange01128935f67d1dd9314188/javablobdownloadwithretryrange115389f1bb3481c8a44",
    "Headers" : {
      "x-ms-version" : "2019-02-02",
      "User-Agent" : "azsdk-java-azure-storage-blob/12.0.0-preview.3 1.8.0_221; Windows 10 10.0",
      "x-ms-client-request-id" : "9c85b084-7fac-4bf2-9cdb-a51334007e2a"
=======
    "Uri" : "https://azstoragesdkaccount.blob.core.windows.net/jtcdownloadwithretryrange0532763663259d04b54018/javablobdownloadwithretryrange151146f84e326ed4224",
    "Headers" : {
      "x-ms-version" : "2019-02-02",
      "User-Agent" : "azsdk-java-azure-storage-blob/12.0.0-preview.3 1.8.0_212; Windows 10 10.0",
      "x-ms-client-request-id" : "1510e114-6865-419b-895b-5e2865df8bae"
>>>>>>> a55d5dd9
    },
    "Response" : {
      "x-ms-version" : "2019-02-02",
      "x-ms-lease-status" : "unlocked",
      "Server" : "Windows-Azure-Blob/1.0 Microsoft-HTTPAPI/2.0",
      "x-ms-tag-count" : "0",
      "Content-Range" : "bytes 2-6/7",
      "x-ms-lease-state" : "available",
      "x-ms-blob-content-md5" : "wh+Wm18D0z1D4E+PE252gg==",
<<<<<<< HEAD
      "Last-Modified" : "Thu, 05 Sep 2019 22:37:14 GMT",
      "retry-after" : "0",
      "StatusCode" : "206",
      "Date" : "Thu, 05 Sep 2019 22:37:13 GMT",
      "x-ms-blob-type" : "BlockBlob",
      "Accept-Ranges" : "bytes",
      "x-ms-server-encrypted" : "true",
      "ETag" : "\"0x8D732519930C996\"",
      "x-ms-creation-time" : "Thu, 05 Sep 2019 22:37:14 GMT",
      "Content-Length" : "5",
      "x-ms-request-id" : "bfecce67-901e-0044-0c3a-643cc7000000",
      "Body" : "[102, 97, 117, 108, 116]",
      "x-ms-client-request-id" : "9c85b084-7fac-4bf2-9cdb-a51334007e2a",
=======
      "Last-Modified" : "Fri, 06 Sep 2019 19:00:13 GMT",
      "retry-after" : "0",
      "StatusCode" : "206",
      "Date" : "Fri, 06 Sep 2019 19:00:13 GMT",
      "x-ms-blob-type" : "BlockBlob",
      "Accept-Ranges" : "bytes",
      "x-ms-server-encrypted" : "true",
      "ETag" : "\"0x8D732FC73075987\"",
      "x-ms-creation-time" : "Fri, 06 Sep 2019 19:00:13 GMT",
      "Content-Length" : "5",
      "x-ms-request-id" : "b92add06-d01e-009e-47e5-644931000000",
      "Body" : "[102, 97, 117, 108, 116]",
      "x-ms-client-request-id" : "1510e114-6865-419b-895b-5e2865df8bae",
>>>>>>> a55d5dd9
      "Content-Type" : "application/octet-stream"
    },
    "Exception" : null
  }, {
    "Method" : "GET",
<<<<<<< HEAD
    "Uri" : "https://jaschrepragrs.blob.core.windows.net?prefix=jtcdownloadwithretryrange&comp=list",
    "Headers" : {
      "x-ms-version" : "2019-02-02",
      "User-Agent" : "azsdk-java-azure-storage-blob/12.0.0-preview.3 1.8.0_221; Windows 10 10.0",
      "x-ms-client-request-id" : "efa466f0-098d-4d2a-ac1b-79b654505f3d"
=======
    "Uri" : "https://azstoragesdkaccount.blob.core.windows.net?prefix=jtcdownloadwithretryrange&comp=list",
    "Headers" : {
      "x-ms-version" : "2019-02-02",
      "User-Agent" : "azsdk-java-azure-storage-blob/12.0.0-preview.3 1.8.0_212; Windows 10 10.0",
      "x-ms-client-request-id" : "a4af3bec-5573-464c-8358-e5e939d65b8e"
>>>>>>> a55d5dd9
    },
    "Response" : {
      "Transfer-Encoding" : "chunked",
      "x-ms-version" : "2019-02-02",
      "Server" : "Windows-Azure-Blob/1.0 Microsoft-HTTPAPI/2.0",
      "retry-after" : "0",
      "StatusCode" : "200",
<<<<<<< HEAD
      "x-ms-request-id" : "bfecce76-901e-0044-1b3a-643cc7000000",
      "Body" : "﻿<?xml version=\"1.0\" encoding=\"utf-8\"?><EnumerationResults ServiceEndpoint=\"https://jaschrepragrs.blob.core.windows.net/\"><Prefix>jtcdownloadwithretryrange</Prefix><Containers><Container><Name>jtcdownloadwithretryrange01128935f67d1dd9314188</Name><Properties><Last-Modified>Thu, 05 Sep 2019 22:37:13 GMT</Last-Modified><Etag>\"0x8D73251992415BB\"</Etag><LeaseStatus>unlocked</LeaseStatus><LeaseState>available</LeaseState><DefaultEncryptionScope>$account-encryption-key</DefaultEncryptionScope><DenyEncryptionScopeOverride>false</DenyEncryptionScopeOverride><HasImmutabilityPolicy>false</HasImmutabilityPolicy><HasLegalHold>false</HasLegalHold></Properties></Container></Containers><NextMarker /></EnumerationResults>",
      "Date" : "Thu, 05 Sep 2019 22:37:13 GMT",
      "x-ms-client-request-id" : "efa466f0-098d-4d2a-ac1b-79b654505f3d",
=======
      "x-ms-request-id" : "b92add31-d01e-009e-71e5-644931000000",
      "Body" : "﻿<?xml version=\"1.0\" encoding=\"utf-8\"?><EnumerationResults ServiceEndpoint=\"https://azstoragesdkaccount.blob.core.windows.net/\"><Prefix>jtcdownloadwithretryrange</Prefix><Containers><Container><Name>jtcdownloadwithretryrange0532763663259d04b54018</Name><Properties><Last-Modified>Fri, 06 Sep 2019 19:00:13 GMT</Last-Modified><Etag>\"0x8D732FC730074C9\"</Etag><LeaseStatus>unlocked</LeaseStatus><LeaseState>available</LeaseState><DefaultEncryptionScope>$account-encryption-key</DefaultEncryptionScope><DenyEncryptionScopeOverride>false</DenyEncryptionScopeOverride><HasImmutabilityPolicy>false</HasImmutabilityPolicy><HasLegalHold>false</HasLegalHold></Properties></Container></Containers><NextMarker /></EnumerationResults>",
      "Date" : "Fri, 06 Sep 2019 19:00:13 GMT",
      "x-ms-client-request-id" : "a4af3bec-5573-464c-8358-e5e939d65b8e",
>>>>>>> a55d5dd9
      "Content-Type" : "application/xml"
    },
    "Exception" : null
  }, {
    "Method" : "DELETE",
<<<<<<< HEAD
    "Uri" : "https://jaschrepragrs.blob.core.windows.net/jtcdownloadwithretryrange01128935f67d1dd9314188?restype=container",
    "Headers" : {
      "x-ms-version" : "2019-02-02",
      "User-Agent" : "azsdk-java-azure-storage-blob/12.0.0-preview.3 1.8.0_221; Windows 10 10.0",
      "x-ms-client-request-id" : "2e20ffca-f504-4d1b-b4c9-d1d7789ecd2a"
=======
    "Uri" : "https://azstoragesdkaccount.blob.core.windows.net/jtcdownloadwithretryrange0532763663259d04b54018?restype=container",
    "Headers" : {
      "x-ms-version" : "2019-02-02",
      "User-Agent" : "azsdk-java-azure-storage-blob/12.0.0-preview.3 1.8.0_212; Windows 10 10.0",
      "x-ms-client-request-id" : "960e9210-332a-4f73-804e-1552d3d55112"
>>>>>>> a55d5dd9
    },
    "Response" : {
      "x-ms-version" : "2019-02-02",
      "Server" : "Windows-Azure-Blob/1.0 Microsoft-HTTPAPI/2.0",
      "retry-after" : "0",
      "Content-Length" : "0",
      "StatusCode" : "202",
<<<<<<< HEAD
      "x-ms-request-id" : "bfecce88-901e-0044-2d3a-643cc7000000",
      "Date" : "Thu, 05 Sep 2019 22:37:13 GMT",
      "x-ms-client-request-id" : "2e20ffca-f504-4d1b-b4c9-d1d7789ecd2a"
    },
    "Exception" : null
  } ],
  "variables" : [ "jtcdownloadwithretryrange01128935f67d1dd9314188", "javablobdownloadwithretryrange115389f1bb3481c8a44" ]
=======
      "x-ms-request-id" : "b92add46-d01e-009e-05e5-644931000000",
      "Date" : "Fri, 06 Sep 2019 19:00:14 GMT",
      "x-ms-client-request-id" : "960e9210-332a-4f73-804e-1552d3d55112"
    },
    "Exception" : null
  } ],
  "variables" : [ "jtcdownloadwithretryrange0532763663259d04b54018", "javablobdownloadwithretryrange151146f84e326ed4224" ]
>>>>>>> a55d5dd9
}<|MERGE_RESOLUTION|>--- conflicted
+++ resolved
@@ -1,385 +1,217 @@
 {
   "networkCallRecords" : [ {
     "Method" : "PUT",
-<<<<<<< HEAD
-    "Uri" : "https://jaschrepragrs.blob.core.windows.net/jtcdownloadwithretryrange01128935f67d1dd9314188?restype=container",
-    "Headers" : {
-      "x-ms-version" : "2019-02-02",
-      "User-Agent" : "azsdk-java-azure-storage-blob/12.0.0-preview.3 1.8.0_221; Windows 10 10.0",
-      "x-ms-client-request-id" : "45d528de-5030-4cde-b102-6076b981c09c"
-=======
-    "Uri" : "https://azstoragesdkaccount.blob.core.windows.net/jtcdownloadwithretryrange0532763663259d04b54018?restype=container",
-    "Headers" : {
-      "x-ms-version" : "2019-02-02",
-      "User-Agent" : "azsdk-java-azure-storage-blob/12.0.0-preview.3 1.8.0_212; Windows 10 10.0",
-      "x-ms-client-request-id" : "ca61a11c-6d8f-4cdb-a71a-dc53330eb78b"
->>>>>>> a55d5dd9
-    },
-    "Response" : {
-      "x-ms-version" : "2019-02-02",
-      "Server" : "Windows-Azure-Blob/1.0 Microsoft-HTTPAPI/2.0",
-<<<<<<< HEAD
-      "ETag" : "\"0x8D73251992415BB\"",
-      "Last-Modified" : "Thu, 05 Sep 2019 22:37:13 GMT",
+    "Uri" : "https://jaschrepragrs.blob.core.windows.net/jtcdownloadwithretryrange002181c3b322eb573a4b5c?restype=container",
+    "Headers" : {
+      "x-ms-version" : "2019-02-02",
+      "User-Agent" : "azsdk-java-azure-storage-blob/12.0.0-preview.3 1.8.0_221; Windows 10 10.0",
+      "x-ms-client-request-id" : "696126eb-d1db-4ab2-af95-3cfccb68abc1"
+    },
+    "Response" : {
+      "x-ms-version" : "2019-02-02",
+      "Server" : "Windows-Azure-Blob/1.0 Microsoft-HTTPAPI/2.0",
+      "ETag" : "\"0x8D73560E8627CBB\"",
+      "Last-Modified" : "Mon, 09 Sep 2019 20:04:22 GMT",
       "retry-after" : "0",
       "Content-Length" : "0",
       "StatusCode" : "201",
-      "x-ms-request-id" : "bfeccdd0-901e-0044-7f3a-643cc7000000",
-      "Date" : "Thu, 05 Sep 2019 22:37:13 GMT",
-      "x-ms-client-request-id" : "45d528de-5030-4cde-b102-6076b981c09c"
-=======
-      "ETag" : "\"0x8D732FC730074C9\"",
-      "Last-Modified" : "Fri, 06 Sep 2019 19:00:13 GMT",
-      "retry-after" : "0",
-      "Content-Length" : "0",
-      "StatusCode" : "201",
-      "x-ms-request-id" : "b92adbdc-d01e-009e-3fe5-644931000000",
-      "Date" : "Fri, 06 Sep 2019 19:00:13 GMT",
-      "x-ms-client-request-id" : "ca61a11c-6d8f-4cdb-a71a-dc53330eb78b"
->>>>>>> a55d5dd9
+      "x-ms-request-id" : "c5ca2a85-301e-0042-6449-67cbbf000000",
+      "Date" : "Mon, 09 Sep 2019 20:04:22 GMT",
+      "x-ms-client-request-id" : "696126eb-d1db-4ab2-af95-3cfccb68abc1"
     },
     "Exception" : null
   }, {
     "Method" : "PUT",
-<<<<<<< HEAD
-    "Uri" : "https://jaschrepragrs.blob.core.windows.net/jtcdownloadwithretryrange01128935f67d1dd9314188/javablobdownloadwithretryrange115389f1bb3481c8a44",
-    "Headers" : {
-      "x-ms-version" : "2019-02-02",
-      "User-Agent" : "azsdk-java-azure-storage-blob/12.0.0-preview.3 1.8.0_221; Windows 10 10.0",
-      "x-ms-client-request-id" : "965f26c1-557f-474a-92fd-14181bb0a5ec",
-=======
-    "Uri" : "https://azstoragesdkaccount.blob.core.windows.net/jtcdownloadwithretryrange0532763663259d04b54018/javablobdownloadwithretryrange151146f84e326ed4224",
-    "Headers" : {
-      "x-ms-version" : "2019-02-02",
-      "User-Agent" : "azsdk-java-azure-storage-blob/12.0.0-preview.3 1.8.0_212; Windows 10 10.0",
-      "x-ms-client-request-id" : "148f9655-5b5f-42fe-b43a-cdd9926c743f",
->>>>>>> a55d5dd9
+    "Uri" : "https://jaschrepragrs.blob.core.windows.net/jtcdownloadwithretryrange002181c3b322eb573a4b5c/javablobdownloadwithretryrange175818a228bb1526be4",
+    "Headers" : {
+      "x-ms-version" : "2019-02-02",
+      "User-Agent" : "azsdk-java-azure-storage-blob/12.0.0-preview.3 1.8.0_221; Windows 10 10.0",
+      "x-ms-client-request-id" : "03040b7e-ad25-4cb7-96f7-73d7af3f5f26",
       "Content-Type" : "application/octet-stream"
     },
     "Response" : {
       "x-ms-version" : "2019-02-02",
       "Server" : "Windows-Azure-Blob/1.0 Microsoft-HTTPAPI/2.0",
       "x-ms-content-crc64" : "6RYQPwaVsyQ=",
-<<<<<<< HEAD
-      "Last-Modified" : "Thu, 05 Sep 2019 22:37:14 GMT",
+      "Last-Modified" : "Mon, 09 Sep 2019 20:04:22 GMT",
       "retry-after" : "0",
       "StatusCode" : "201",
       "x-ms-request-server-encrypted" : "true",
-      "Date" : "Thu, 05 Sep 2019 22:37:13 GMT",
+      "Date" : "Mon, 09 Sep 2019 20:04:22 GMT",
       "Content-MD5" : "wh+Wm18D0z1D4E+PE252gg==",
-      "ETag" : "\"0x8D732519930C996\"",
+      "ETag" : "\"0x8D73560E86F9985\"",
       "Content-Length" : "0",
-      "x-ms-request-id" : "bfeccde1-901e-0044-0d3a-643cc7000000",
-      "x-ms-client-request-id" : "965f26c1-557f-474a-92fd-14181bb0a5ec"
-=======
-      "Last-Modified" : "Fri, 06 Sep 2019 19:00:13 GMT",
-      "retry-after" : "0",
-      "StatusCode" : "201",
-      "x-ms-request-server-encrypted" : "true",
-      "Date" : "Fri, 06 Sep 2019 19:00:13 GMT",
-      "Content-MD5" : "wh+Wm18D0z1D4E+PE252gg==",
-      "ETag" : "\"0x8D732FC73075987\"",
-      "Content-Length" : "0",
-      "x-ms-request-id" : "b92adc02-d01e-009e-61e5-644931000000",
-      "x-ms-client-request-id" : "148f9655-5b5f-42fe-b43a-cdd9926c743f"
->>>>>>> a55d5dd9
-    },
-    "Exception" : null
-  }, {
-    "Method" : "GET",
-<<<<<<< HEAD
-    "Uri" : "https://jaschrepragrs.blob.core.windows.net/jtcdownloadwithretryrange01128935f67d1dd9314188/javablobdownloadwithretryrange115389f1bb3481c8a44",
-    "Headers" : {
-      "x-ms-version" : "2019-02-02",
-      "User-Agent" : "azsdk-java-azure-storage-blob/12.0.0-preview.3 1.8.0_221; Windows 10 10.0",
-      "x-ms-client-request-id" : "5df8547b-9b50-42b2-889c-9dce7d5001a6"
-=======
-    "Uri" : "https://azstoragesdkaccount.blob.core.windows.net/jtcdownloadwithretryrange0532763663259d04b54018/javablobdownloadwithretryrange151146f84e326ed4224",
-    "Headers" : {
-      "x-ms-version" : "2019-02-02",
-      "User-Agent" : "azsdk-java-azure-storage-blob/12.0.0-preview.3 1.8.0_212; Windows 10 10.0",
-      "x-ms-client-request-id" : "d32e5c74-692e-4c22-a57f-645fe378b525"
->>>>>>> a55d5dd9
-    },
-    "Response" : {
-      "x-ms-version" : "2019-02-02",
-      "x-ms-lease-status" : "unlocked",
-      "Server" : "Windows-Azure-Blob/1.0 Microsoft-HTTPAPI/2.0",
-      "x-ms-tag-count" : "0",
-      "Content-Range" : "bytes 2-6/7",
-      "x-ms-lease-state" : "available",
-      "x-ms-blob-content-md5" : "wh+Wm18D0z1D4E+PE252gg==",
-<<<<<<< HEAD
-      "Last-Modified" : "Thu, 05 Sep 2019 22:37:14 GMT",
-      "retry-after" : "0",
-      "StatusCode" : "206",
-      "Date" : "Thu, 05 Sep 2019 22:37:13 GMT",
-      "x-ms-blob-type" : "BlockBlob",
-      "Accept-Ranges" : "bytes",
-      "x-ms-server-encrypted" : "true",
-      "ETag" : "\"0x8D732519930C996\"",
-      "x-ms-creation-time" : "Thu, 05 Sep 2019 22:37:14 GMT",
-      "Content-Length" : "5",
-      "x-ms-request-id" : "bfeccdff-901e-0044-2b3a-643cc7000000",
-      "Body" : "[102, 97, 117, 108, 116]",
-      "x-ms-client-request-id" : "5df8547b-9b50-42b2-889c-9dce7d5001a6",
-=======
-      "Last-Modified" : "Fri, 06 Sep 2019 19:00:13 GMT",
-      "retry-after" : "0",
-      "StatusCode" : "206",
-      "Date" : "Fri, 06 Sep 2019 19:00:13 GMT",
-      "x-ms-blob-type" : "BlockBlob",
-      "Accept-Ranges" : "bytes",
-      "x-ms-server-encrypted" : "true",
-      "ETag" : "\"0x8D732FC73075987\"",
-      "x-ms-creation-time" : "Fri, 06 Sep 2019 19:00:13 GMT",
-      "Content-Length" : "5",
-      "x-ms-request-id" : "b92adc55-d01e-009e-2de5-644931000000",
-      "Body" : "[102, 97, 117, 108, 116]",
-      "x-ms-client-request-id" : "d32e5c74-692e-4c22-a57f-645fe378b525",
->>>>>>> a55d5dd9
-      "Content-Type" : "application/octet-stream"
-    },
-    "Exception" : null
-  }, {
-    "Method" : "GET",
-<<<<<<< HEAD
-    "Uri" : "https://jaschrepragrs.blob.core.windows.net/jtcdownloadwithretryrange01128935f67d1dd9314188/javablobdownloadwithretryrange115389f1bb3481c8a44",
-    "Headers" : {
-      "x-ms-version" : "2019-02-02",
-      "User-Agent" : "azsdk-java-azure-storage-blob/12.0.0-preview.3 1.8.0_221; Windows 10 10.0",
-      "x-ms-client-request-id" : "cce1e17f-7892-44d2-b22e-8518c0447b53"
-=======
-    "Uri" : "https://azstoragesdkaccount.blob.core.windows.net/jtcdownloadwithretryrange0532763663259d04b54018/javablobdownloadwithretryrange151146f84e326ed4224",
-    "Headers" : {
-      "x-ms-version" : "2019-02-02",
-      "User-Agent" : "azsdk-java-azure-storage-blob/12.0.0-preview.3 1.8.0_212; Windows 10 10.0",
-      "x-ms-client-request-id" : "1b3fc762-4ccd-44a8-a326-c9d5cbd182f6"
->>>>>>> a55d5dd9
-    },
-    "Response" : {
-      "x-ms-version" : "2019-02-02",
-      "x-ms-lease-status" : "unlocked",
-      "Server" : "Windows-Azure-Blob/1.0 Microsoft-HTTPAPI/2.0",
-      "x-ms-tag-count" : "0",
-      "Content-Range" : "bytes 2-6/7",
-      "x-ms-lease-state" : "available",
-      "x-ms-blob-content-md5" : "wh+Wm18D0z1D4E+PE252gg==",
-<<<<<<< HEAD
-      "Last-Modified" : "Thu, 05 Sep 2019 22:37:14 GMT",
-      "retry-after" : "0",
-      "StatusCode" : "206",
-      "Date" : "Thu, 05 Sep 2019 22:37:13 GMT",
-      "x-ms-blob-type" : "BlockBlob",
-      "Accept-Ranges" : "bytes",
-      "x-ms-server-encrypted" : "true",
-      "ETag" : "\"0x8D732519930C996\"",
-      "x-ms-creation-time" : "Thu, 05 Sep 2019 22:37:14 GMT",
-      "Content-Length" : "5",
-      "x-ms-request-id" : "bfecce20-901e-0044-4b3a-643cc7000000",
-      "Body" : "[102, 97, 117, 108, 116]",
-      "x-ms-client-request-id" : "cce1e17f-7892-44d2-b22e-8518c0447b53",
-=======
-      "Last-Modified" : "Fri, 06 Sep 2019 19:00:13 GMT",
-      "retry-after" : "0",
-      "StatusCode" : "206",
-      "Date" : "Fri, 06 Sep 2019 19:00:13 GMT",
-      "x-ms-blob-type" : "BlockBlob",
-      "Accept-Ranges" : "bytes",
-      "x-ms-server-encrypted" : "true",
-      "ETag" : "\"0x8D732FC73075987\"",
-      "x-ms-creation-time" : "Fri, 06 Sep 2019 19:00:13 GMT",
-      "Content-Length" : "5",
-      "x-ms-request-id" : "b92adc9f-d01e-009e-6be5-644931000000",
-      "Body" : "[102, 97, 117, 108, 116]",
-      "x-ms-client-request-id" : "1b3fc762-4ccd-44a8-a326-c9d5cbd182f6",
->>>>>>> a55d5dd9
-      "Content-Type" : "application/octet-stream"
-    },
-    "Exception" : null
-  }, {
-    "Method" : "GET",
-<<<<<<< HEAD
-    "Uri" : "https://jaschrepragrs.blob.core.windows.net/jtcdownloadwithretryrange01128935f67d1dd9314188/javablobdownloadwithretryrange115389f1bb3481c8a44",
-    "Headers" : {
-      "x-ms-version" : "2019-02-02",
-      "User-Agent" : "azsdk-java-azure-storage-blob/12.0.0-preview.3 1.8.0_221; Windows 10 10.0",
-      "x-ms-client-request-id" : "53eba979-feaa-43c2-b8d9-af9f53f43866"
-=======
-    "Uri" : "https://azstoragesdkaccount.blob.core.windows.net/jtcdownloadwithretryrange0532763663259d04b54018/javablobdownloadwithretryrange151146f84e326ed4224",
-    "Headers" : {
-      "x-ms-version" : "2019-02-02",
-      "User-Agent" : "azsdk-java-azure-storage-blob/12.0.0-preview.3 1.8.0_212; Windows 10 10.0",
-      "x-ms-client-request-id" : "8babda96-45ad-4811-a151-2391cfb2d522"
->>>>>>> a55d5dd9
-    },
-    "Response" : {
-      "x-ms-version" : "2019-02-02",
-      "x-ms-lease-status" : "unlocked",
-      "Server" : "Windows-Azure-Blob/1.0 Microsoft-HTTPAPI/2.0",
-      "x-ms-tag-count" : "0",
-      "Content-Range" : "bytes 2-6/7",
-      "x-ms-lease-state" : "available",
-      "x-ms-blob-content-md5" : "wh+Wm18D0z1D4E+PE252gg==",
-<<<<<<< HEAD
-      "Last-Modified" : "Thu, 05 Sep 2019 22:37:14 GMT",
-      "retry-after" : "0",
-      "StatusCode" : "206",
-      "Date" : "Thu, 05 Sep 2019 22:37:13 GMT",
-      "x-ms-blob-type" : "BlockBlob",
-      "Accept-Ranges" : "bytes",
-      "x-ms-server-encrypted" : "true",
-      "ETag" : "\"0x8D732519930C996\"",
-      "x-ms-creation-time" : "Thu, 05 Sep 2019 22:37:14 GMT",
-      "Content-Length" : "5",
-      "x-ms-request-id" : "bfecce44-901e-0044-6b3a-643cc7000000",
-      "Body" : "[102, 97, 117, 108, 116]",
-      "x-ms-client-request-id" : "53eba979-feaa-43c2-b8d9-af9f53f43866",
-=======
-      "Last-Modified" : "Fri, 06 Sep 2019 19:00:13 GMT",
-      "retry-after" : "0",
-      "StatusCode" : "206",
-      "Date" : "Fri, 06 Sep 2019 19:00:13 GMT",
-      "x-ms-blob-type" : "BlockBlob",
-      "Accept-Ranges" : "bytes",
-      "x-ms-server-encrypted" : "true",
-      "ETag" : "\"0x8D732FC73075987\"",
-      "x-ms-creation-time" : "Fri, 06 Sep 2019 19:00:13 GMT",
-      "Content-Length" : "5",
-      "x-ms-request-id" : "b92adcc2-d01e-009e-0ce5-644931000000",
-      "Body" : "[102, 97, 117, 108, 116]",
-      "x-ms-client-request-id" : "8babda96-45ad-4811-a151-2391cfb2d522",
->>>>>>> a55d5dd9
-      "Content-Type" : "application/octet-stream"
-    },
-    "Exception" : null
-  }, {
-    "Method" : "GET",
-<<<<<<< HEAD
-    "Uri" : "https://jaschrepragrs.blob.core.windows.net/jtcdownloadwithretryrange01128935f67d1dd9314188/javablobdownloadwithretryrange115389f1bb3481c8a44",
-    "Headers" : {
-      "x-ms-version" : "2019-02-02",
-      "User-Agent" : "azsdk-java-azure-storage-blob/12.0.0-preview.3 1.8.0_221; Windows 10 10.0",
-      "x-ms-client-request-id" : "3256f703-45d9-4df1-bc31-5d7bf70d1a37"
-=======
-    "Uri" : "https://azstoragesdkaccount.blob.core.windows.net/jtcdownloadwithretryrange0532763663259d04b54018/javablobdownloadwithretryrange151146f84e326ed4224",
-    "Headers" : {
-      "x-ms-version" : "2019-02-02",
-      "User-Agent" : "azsdk-java-azure-storage-blob/12.0.0-preview.3 1.8.0_212; Windows 10 10.0",
-      "x-ms-client-request-id" : "8f437b31-ebe6-452b-bf36-0cab586abee4"
->>>>>>> a55d5dd9
-    },
-    "Response" : {
-      "x-ms-version" : "2019-02-02",
-      "x-ms-lease-status" : "unlocked",
-      "Server" : "Windows-Azure-Blob/1.0 Microsoft-HTTPAPI/2.0",
-      "x-ms-tag-count" : "0",
-      "Content-Range" : "bytes 2-6/7",
-      "x-ms-lease-state" : "available",
-      "x-ms-blob-content-md5" : "wh+Wm18D0z1D4E+PE252gg==",
-<<<<<<< HEAD
-      "Last-Modified" : "Thu, 05 Sep 2019 22:37:14 GMT",
-      "retry-after" : "0",
-      "StatusCode" : "206",
-      "Date" : "Thu, 05 Sep 2019 22:37:13 GMT",
-      "x-ms-blob-type" : "BlockBlob",
-      "Accept-Ranges" : "bytes",
-      "x-ms-server-encrypted" : "true",
-      "ETag" : "\"0x8D732519930C996\"",
-      "x-ms-creation-time" : "Thu, 05 Sep 2019 22:37:14 GMT",
-      "Content-Length" : "5",
-      "x-ms-request-id" : "bfecce56-901e-0044-7d3a-643cc7000000",
-      "Body" : "[102, 97, 117, 108, 116]",
-      "x-ms-client-request-id" : "3256f703-45d9-4df1-bc31-5d7bf70d1a37",
-=======
-      "Last-Modified" : "Fri, 06 Sep 2019 19:00:13 GMT",
-      "retry-after" : "0",
-      "StatusCode" : "206",
-      "Date" : "Fri, 06 Sep 2019 19:00:13 GMT",
-      "x-ms-blob-type" : "BlockBlob",
-      "Accept-Ranges" : "bytes",
-      "x-ms-server-encrypted" : "true",
-      "ETag" : "\"0x8D732FC73075987\"",
-      "x-ms-creation-time" : "Fri, 06 Sep 2019 19:00:13 GMT",
-      "Content-Length" : "5",
-      "x-ms-request-id" : "b92adcdc-d01e-009e-25e5-644931000000",
-      "Body" : "[102, 97, 117, 108, 116]",
-      "x-ms-client-request-id" : "8f437b31-ebe6-452b-bf36-0cab586abee4",
->>>>>>> a55d5dd9
-      "Content-Type" : "application/octet-stream"
-    },
-    "Exception" : null
-  }, {
-    "Method" : "GET",
-<<<<<<< HEAD
-    "Uri" : "https://jaschrepragrs.blob.core.windows.net/jtcdownloadwithretryrange01128935f67d1dd9314188/javablobdownloadwithretryrange115389f1bb3481c8a44",
-    "Headers" : {
-      "x-ms-version" : "2019-02-02",
-      "User-Agent" : "azsdk-java-azure-storage-blob/12.0.0-preview.3 1.8.0_221; Windows 10 10.0",
-      "x-ms-client-request-id" : "9c85b084-7fac-4bf2-9cdb-a51334007e2a"
-=======
-    "Uri" : "https://azstoragesdkaccount.blob.core.windows.net/jtcdownloadwithretryrange0532763663259d04b54018/javablobdownloadwithretryrange151146f84e326ed4224",
-    "Headers" : {
-      "x-ms-version" : "2019-02-02",
-      "User-Agent" : "azsdk-java-azure-storage-blob/12.0.0-preview.3 1.8.0_212; Windows 10 10.0",
-      "x-ms-client-request-id" : "1510e114-6865-419b-895b-5e2865df8bae"
->>>>>>> a55d5dd9
-    },
-    "Response" : {
-      "x-ms-version" : "2019-02-02",
-      "x-ms-lease-status" : "unlocked",
-      "Server" : "Windows-Azure-Blob/1.0 Microsoft-HTTPAPI/2.0",
-      "x-ms-tag-count" : "0",
-      "Content-Range" : "bytes 2-6/7",
-      "x-ms-lease-state" : "available",
-      "x-ms-blob-content-md5" : "wh+Wm18D0z1D4E+PE252gg==",
-<<<<<<< HEAD
-      "Last-Modified" : "Thu, 05 Sep 2019 22:37:14 GMT",
-      "retry-after" : "0",
-      "StatusCode" : "206",
-      "Date" : "Thu, 05 Sep 2019 22:37:13 GMT",
-      "x-ms-blob-type" : "BlockBlob",
-      "Accept-Ranges" : "bytes",
-      "x-ms-server-encrypted" : "true",
-      "ETag" : "\"0x8D732519930C996\"",
-      "x-ms-creation-time" : "Thu, 05 Sep 2019 22:37:14 GMT",
-      "Content-Length" : "5",
-      "x-ms-request-id" : "bfecce67-901e-0044-0c3a-643cc7000000",
-      "Body" : "[102, 97, 117, 108, 116]",
-      "x-ms-client-request-id" : "9c85b084-7fac-4bf2-9cdb-a51334007e2a",
-=======
-      "Last-Modified" : "Fri, 06 Sep 2019 19:00:13 GMT",
-      "retry-after" : "0",
-      "StatusCode" : "206",
-      "Date" : "Fri, 06 Sep 2019 19:00:13 GMT",
-      "x-ms-blob-type" : "BlockBlob",
-      "Accept-Ranges" : "bytes",
-      "x-ms-server-encrypted" : "true",
-      "ETag" : "\"0x8D732FC73075987\"",
-      "x-ms-creation-time" : "Fri, 06 Sep 2019 19:00:13 GMT",
-      "Content-Length" : "5",
-      "x-ms-request-id" : "b92add06-d01e-009e-47e5-644931000000",
-      "Body" : "[102, 97, 117, 108, 116]",
-      "x-ms-client-request-id" : "1510e114-6865-419b-895b-5e2865df8bae",
->>>>>>> a55d5dd9
-      "Content-Type" : "application/octet-stream"
-    },
-    "Exception" : null
-  }, {
-    "Method" : "GET",
-<<<<<<< HEAD
+      "x-ms-request-id" : "c5ca2a9a-301e-0042-7549-67cbbf000000",
+      "x-ms-client-request-id" : "03040b7e-ad25-4cb7-96f7-73d7af3f5f26"
+    },
+    "Exception" : null
+  }, {
+    "Method" : "GET",
+    "Uri" : "https://jaschrepragrs.blob.core.windows.net/jtcdownloadwithretryrange002181c3b322eb573a4b5c/javablobdownloadwithretryrange175818a228bb1526be4",
+    "Headers" : {
+      "x-ms-version" : "2019-02-02",
+      "User-Agent" : "azsdk-java-azure-storage-blob/12.0.0-preview.3 1.8.0_221; Windows 10 10.0",
+      "x-ms-client-request-id" : "b06fea75-3e8c-46fa-a074-758f9af87b1c"
+    },
+    "Response" : {
+      "x-ms-version" : "2019-02-02",
+      "x-ms-lease-status" : "unlocked",
+      "Server" : "Windows-Azure-Blob/1.0 Microsoft-HTTPAPI/2.0",
+      "x-ms-tag-count" : "0",
+      "Content-Range" : "bytes 2-6/7",
+      "x-ms-lease-state" : "available",
+      "x-ms-blob-content-md5" : "wh+Wm18D0z1D4E+PE252gg==",
+      "Last-Modified" : "Mon, 09 Sep 2019 20:04:22 GMT",
+      "retry-after" : "0",
+      "StatusCode" : "206",
+      "Date" : "Mon, 09 Sep 2019 20:04:23 GMT",
+      "x-ms-blob-type" : "BlockBlob",
+      "Accept-Ranges" : "bytes",
+      "x-ms-server-encrypted" : "true",
+      "ETag" : "\"0x8D73560E86F9985\"",
+      "x-ms-creation-time" : "Mon, 09 Sep 2019 20:04:22 GMT",
+      "Content-Length" : "5",
+      "x-ms-request-id" : "c5ca2aac-301e-0042-0749-67cbbf000000",
+      "Body" : "[102, 97, 117, 108, 116]",
+      "x-ms-client-request-id" : "b06fea75-3e8c-46fa-a074-758f9af87b1c",
+      "Content-Type" : "application/octet-stream"
+    },
+    "Exception" : null
+  }, {
+    "Method" : "GET",
+    "Uri" : "https://jaschrepragrs.blob.core.windows.net/jtcdownloadwithretryrange002181c3b322eb573a4b5c/javablobdownloadwithretryrange175818a228bb1526be4",
+    "Headers" : {
+      "x-ms-version" : "2019-02-02",
+      "User-Agent" : "azsdk-java-azure-storage-blob/12.0.0-preview.3 1.8.0_221; Windows 10 10.0",
+      "x-ms-client-request-id" : "305ca8c7-a4fb-48f3-9bb3-b7f36bc97441"
+    },
+    "Response" : {
+      "x-ms-version" : "2019-02-02",
+      "x-ms-lease-status" : "unlocked",
+      "Server" : "Windows-Azure-Blob/1.0 Microsoft-HTTPAPI/2.0",
+      "x-ms-tag-count" : "0",
+      "Content-Range" : "bytes 2-6/7",
+      "x-ms-lease-state" : "available",
+      "x-ms-blob-content-md5" : "wh+Wm18D0z1D4E+PE252gg==",
+      "Last-Modified" : "Mon, 09 Sep 2019 20:04:22 GMT",
+      "retry-after" : "0",
+      "StatusCode" : "206",
+      "Date" : "Mon, 09 Sep 2019 20:04:23 GMT",
+      "x-ms-blob-type" : "BlockBlob",
+      "Accept-Ranges" : "bytes",
+      "x-ms-server-encrypted" : "true",
+      "ETag" : "\"0x8D73560E86F9985\"",
+      "x-ms-creation-time" : "Mon, 09 Sep 2019 20:04:22 GMT",
+      "Content-Length" : "5",
+      "x-ms-request-id" : "c5ca2ad9-301e-0042-2c49-67cbbf000000",
+      "Body" : "[102, 97, 117, 108, 116]",
+      "x-ms-client-request-id" : "305ca8c7-a4fb-48f3-9bb3-b7f36bc97441",
+      "Content-Type" : "application/octet-stream"
+    },
+    "Exception" : null
+  }, {
+    "Method" : "GET",
+    "Uri" : "https://jaschrepragrs.blob.core.windows.net/jtcdownloadwithretryrange002181c3b322eb573a4b5c/javablobdownloadwithretryrange175818a228bb1526be4",
+    "Headers" : {
+      "x-ms-version" : "2019-02-02",
+      "User-Agent" : "azsdk-java-azure-storage-blob/12.0.0-preview.3 1.8.0_221; Windows 10 10.0",
+      "x-ms-client-request-id" : "d26fb3b0-8fef-4b5d-9c1b-81fd0b38974d"
+    },
+    "Response" : {
+      "x-ms-version" : "2019-02-02",
+      "x-ms-lease-status" : "unlocked",
+      "Server" : "Windows-Azure-Blob/1.0 Microsoft-HTTPAPI/2.0",
+      "x-ms-tag-count" : "0",
+      "Content-Range" : "bytes 2-6/7",
+      "x-ms-lease-state" : "available",
+      "x-ms-blob-content-md5" : "wh+Wm18D0z1D4E+PE252gg==",
+      "Last-Modified" : "Mon, 09 Sep 2019 20:04:22 GMT",
+      "retry-after" : "0",
+      "StatusCode" : "206",
+      "Date" : "Mon, 09 Sep 2019 20:04:23 GMT",
+      "x-ms-blob-type" : "BlockBlob",
+      "Accept-Ranges" : "bytes",
+      "x-ms-server-encrypted" : "true",
+      "ETag" : "\"0x8D73560E86F9985\"",
+      "x-ms-creation-time" : "Mon, 09 Sep 2019 20:04:22 GMT",
+      "Content-Length" : "5",
+      "x-ms-request-id" : "c5ca2af2-301e-0042-4049-67cbbf000000",
+      "Body" : "[102, 97, 117, 108, 116]",
+      "x-ms-client-request-id" : "d26fb3b0-8fef-4b5d-9c1b-81fd0b38974d",
+      "Content-Type" : "application/octet-stream"
+    },
+    "Exception" : null
+  }, {
+    "Method" : "GET",
+    "Uri" : "https://jaschrepragrs.blob.core.windows.net/jtcdownloadwithretryrange002181c3b322eb573a4b5c/javablobdownloadwithretryrange175818a228bb1526be4",
+    "Headers" : {
+      "x-ms-version" : "2019-02-02",
+      "User-Agent" : "azsdk-java-azure-storage-blob/12.0.0-preview.3 1.8.0_221; Windows 10 10.0",
+      "x-ms-client-request-id" : "21068bfe-ff63-49a6-83d8-58dc550c011d"
+    },
+    "Response" : {
+      "x-ms-version" : "2019-02-02",
+      "x-ms-lease-status" : "unlocked",
+      "Server" : "Windows-Azure-Blob/1.0 Microsoft-HTTPAPI/2.0",
+      "x-ms-tag-count" : "0",
+      "Content-Range" : "bytes 2-6/7",
+      "x-ms-lease-state" : "available",
+      "x-ms-blob-content-md5" : "wh+Wm18D0z1D4E+PE252gg==",
+      "Last-Modified" : "Mon, 09 Sep 2019 20:04:22 GMT",
+      "retry-after" : "0",
+      "StatusCode" : "206",
+      "Date" : "Mon, 09 Sep 2019 20:04:23 GMT",
+      "x-ms-blob-type" : "BlockBlob",
+      "Accept-Ranges" : "bytes",
+      "x-ms-server-encrypted" : "true",
+      "ETag" : "\"0x8D73560E86F9985\"",
+      "x-ms-creation-time" : "Mon, 09 Sep 2019 20:04:22 GMT",
+      "Content-Length" : "5",
+      "x-ms-request-id" : "c5ca2b03-301e-0042-5149-67cbbf000000",
+      "Body" : "[102, 97, 117, 108, 116]",
+      "x-ms-client-request-id" : "21068bfe-ff63-49a6-83d8-58dc550c011d",
+      "Content-Type" : "application/octet-stream"
+    },
+    "Exception" : null
+  }, {
+    "Method" : "GET",
+    "Uri" : "https://jaschrepragrs.blob.core.windows.net/jtcdownloadwithretryrange002181c3b322eb573a4b5c/javablobdownloadwithretryrange175818a228bb1526be4",
+    "Headers" : {
+      "x-ms-version" : "2019-02-02",
+      "User-Agent" : "azsdk-java-azure-storage-blob/12.0.0-preview.3 1.8.0_221; Windows 10 10.0",
+      "x-ms-client-request-id" : "133af7cd-df9a-4763-b932-c2444cc4fafd"
+    },
+    "Response" : {
+      "x-ms-version" : "2019-02-02",
+      "x-ms-lease-status" : "unlocked",
+      "Server" : "Windows-Azure-Blob/1.0 Microsoft-HTTPAPI/2.0",
+      "x-ms-tag-count" : "0",
+      "Content-Range" : "bytes 2-6/7",
+      "x-ms-lease-state" : "available",
+      "x-ms-blob-content-md5" : "wh+Wm18D0z1D4E+PE252gg==",
+      "Last-Modified" : "Mon, 09 Sep 2019 20:04:22 GMT",
+      "retry-after" : "0",
+      "StatusCode" : "206",
+      "Date" : "Mon, 09 Sep 2019 20:04:23 GMT",
+      "x-ms-blob-type" : "BlockBlob",
+      "Accept-Ranges" : "bytes",
+      "x-ms-server-encrypted" : "true",
+      "ETag" : "\"0x8D73560E86F9985\"",
+      "x-ms-creation-time" : "Mon, 09 Sep 2019 20:04:22 GMT",
+      "Content-Length" : "5",
+      "x-ms-request-id" : "c5ca2b17-301e-0042-6349-67cbbf000000",
+      "Body" : "[102, 97, 117, 108, 116]",
+      "x-ms-client-request-id" : "133af7cd-df9a-4763-b932-c2444cc4fafd",
+      "Content-Type" : "application/octet-stream"
+    },
+    "Exception" : null
+  }, {
+    "Method" : "GET",
     "Uri" : "https://jaschrepragrs.blob.core.windows.net?prefix=jtcdownloadwithretryrange&comp=list",
     "Headers" : {
       "x-ms-version" : "2019-02-02",
       "User-Agent" : "azsdk-java-azure-storage-blob/12.0.0-preview.3 1.8.0_221; Windows 10 10.0",
-      "x-ms-client-request-id" : "efa466f0-098d-4d2a-ac1b-79b654505f3d"
-=======
-    "Uri" : "https://azstoragesdkaccount.blob.core.windows.net?prefix=jtcdownloadwithretryrange&comp=list",
-    "Headers" : {
-      "x-ms-version" : "2019-02-02",
-      "User-Agent" : "azsdk-java-azure-storage-blob/12.0.0-preview.3 1.8.0_212; Windows 10 10.0",
-      "x-ms-client-request-id" : "a4af3bec-5573-464c-8358-e5e939d65b8e"
->>>>>>> a55d5dd9
+      "x-ms-client-request-id" : "fbd06ad3-b23c-4f65-8037-427ae35f312b"
     },
     "Response" : {
       "Transfer-Encoding" : "chunked",
@@ -387,35 +219,20 @@
       "Server" : "Windows-Azure-Blob/1.0 Microsoft-HTTPAPI/2.0",
       "retry-after" : "0",
       "StatusCode" : "200",
-<<<<<<< HEAD
-      "x-ms-request-id" : "bfecce76-901e-0044-1b3a-643cc7000000",
-      "Body" : "﻿<?xml version=\"1.0\" encoding=\"utf-8\"?><EnumerationResults ServiceEndpoint=\"https://jaschrepragrs.blob.core.windows.net/\"><Prefix>jtcdownloadwithretryrange</Prefix><Containers><Container><Name>jtcdownloadwithretryrange01128935f67d1dd9314188</Name><Properties><Last-Modified>Thu, 05 Sep 2019 22:37:13 GMT</Last-Modified><Etag>\"0x8D73251992415BB\"</Etag><LeaseStatus>unlocked</LeaseStatus><LeaseState>available</LeaseState><DefaultEncryptionScope>$account-encryption-key</DefaultEncryptionScope><DenyEncryptionScopeOverride>false</DenyEncryptionScopeOverride><HasImmutabilityPolicy>false</HasImmutabilityPolicy><HasLegalHold>false</HasLegalHold></Properties></Container></Containers><NextMarker /></EnumerationResults>",
-      "Date" : "Thu, 05 Sep 2019 22:37:13 GMT",
-      "x-ms-client-request-id" : "efa466f0-098d-4d2a-ac1b-79b654505f3d",
-=======
-      "x-ms-request-id" : "b92add31-d01e-009e-71e5-644931000000",
-      "Body" : "﻿<?xml version=\"1.0\" encoding=\"utf-8\"?><EnumerationResults ServiceEndpoint=\"https://azstoragesdkaccount.blob.core.windows.net/\"><Prefix>jtcdownloadwithretryrange</Prefix><Containers><Container><Name>jtcdownloadwithretryrange0532763663259d04b54018</Name><Properties><Last-Modified>Fri, 06 Sep 2019 19:00:13 GMT</Last-Modified><Etag>\"0x8D732FC730074C9\"</Etag><LeaseStatus>unlocked</LeaseStatus><LeaseState>available</LeaseState><DefaultEncryptionScope>$account-encryption-key</DefaultEncryptionScope><DenyEncryptionScopeOverride>false</DenyEncryptionScopeOverride><HasImmutabilityPolicy>false</HasImmutabilityPolicy><HasLegalHold>false</HasLegalHold></Properties></Container></Containers><NextMarker /></EnumerationResults>",
-      "Date" : "Fri, 06 Sep 2019 19:00:13 GMT",
-      "x-ms-client-request-id" : "a4af3bec-5573-464c-8358-e5e939d65b8e",
->>>>>>> a55d5dd9
+      "x-ms-request-id" : "c5ca2b29-301e-0042-7449-67cbbf000000",
+      "Body" : "﻿<?xml version=\"1.0\" encoding=\"utf-8\"?><EnumerationResults ServiceEndpoint=\"https://jaschrepragrs.blob.core.windows.net/\"><Prefix>jtcdownloadwithretryrange</Prefix><Containers><Container><Name>jtcdownloadwithretryrange002181c3b322eb573a4b5c</Name><Properties><Last-Modified>Mon, 09 Sep 2019 20:04:22 GMT</Last-Modified><Etag>\"0x8D73560E8627CBB\"</Etag><LeaseStatus>unlocked</LeaseStatus><LeaseState>available</LeaseState><DefaultEncryptionScope>$account-encryption-key</DefaultEncryptionScope><DenyEncryptionScopeOverride>false</DenyEncryptionScopeOverride><HasImmutabilityPolicy>false</HasImmutabilityPolicy><HasLegalHold>false</HasLegalHold></Properties></Container></Containers><NextMarker /></EnumerationResults>",
+      "Date" : "Mon, 09 Sep 2019 20:04:23 GMT",
+      "x-ms-client-request-id" : "fbd06ad3-b23c-4f65-8037-427ae35f312b",
       "Content-Type" : "application/xml"
     },
     "Exception" : null
   }, {
     "Method" : "DELETE",
-<<<<<<< HEAD
-    "Uri" : "https://jaschrepragrs.blob.core.windows.net/jtcdownloadwithretryrange01128935f67d1dd9314188?restype=container",
-    "Headers" : {
-      "x-ms-version" : "2019-02-02",
-      "User-Agent" : "azsdk-java-azure-storage-blob/12.0.0-preview.3 1.8.0_221; Windows 10 10.0",
-      "x-ms-client-request-id" : "2e20ffca-f504-4d1b-b4c9-d1d7789ecd2a"
-=======
-    "Uri" : "https://azstoragesdkaccount.blob.core.windows.net/jtcdownloadwithretryrange0532763663259d04b54018?restype=container",
-    "Headers" : {
-      "x-ms-version" : "2019-02-02",
-      "User-Agent" : "azsdk-java-azure-storage-blob/12.0.0-preview.3 1.8.0_212; Windows 10 10.0",
-      "x-ms-client-request-id" : "960e9210-332a-4f73-804e-1552d3d55112"
->>>>>>> a55d5dd9
+    "Uri" : "https://jaschrepragrs.blob.core.windows.net/jtcdownloadwithretryrange002181c3b322eb573a4b5c?restype=container",
+    "Headers" : {
+      "x-ms-version" : "2019-02-02",
+      "User-Agent" : "azsdk-java-azure-storage-blob/12.0.0-preview.3 1.8.0_221; Windows 10 10.0",
+      "x-ms-client-request-id" : "81e40de3-2083-4504-98a5-9c13dc481977"
     },
     "Response" : {
       "x-ms-version" : "2019-02-02",
@@ -423,21 +240,11 @@
       "retry-after" : "0",
       "Content-Length" : "0",
       "StatusCode" : "202",
-<<<<<<< HEAD
-      "x-ms-request-id" : "bfecce88-901e-0044-2d3a-643cc7000000",
-      "Date" : "Thu, 05 Sep 2019 22:37:13 GMT",
-      "x-ms-client-request-id" : "2e20ffca-f504-4d1b-b4c9-d1d7789ecd2a"
+      "x-ms-request-id" : "c5ca2b34-301e-0042-7f49-67cbbf000000",
+      "Date" : "Mon, 09 Sep 2019 20:04:23 GMT",
+      "x-ms-client-request-id" : "81e40de3-2083-4504-98a5-9c13dc481977"
     },
     "Exception" : null
   } ],
-  "variables" : [ "jtcdownloadwithretryrange01128935f67d1dd9314188", "javablobdownloadwithretryrange115389f1bb3481c8a44" ]
-=======
-      "x-ms-request-id" : "b92add46-d01e-009e-05e5-644931000000",
-      "Date" : "Fri, 06 Sep 2019 19:00:14 GMT",
-      "x-ms-client-request-id" : "960e9210-332a-4f73-804e-1552d3d55112"
-    },
-    "Exception" : null
-  } ],
-  "variables" : [ "jtcdownloadwithretryrange0532763663259d04b54018", "javablobdownloadwithretryrange151146f84e326ed4224" ]
->>>>>>> a55d5dd9
+  "variables" : [ "jtcdownloadwithretryrange002181c3b322eb573a4b5c", "javablobdownloadwithretryrange175818a228bb1526be4" ]
 }