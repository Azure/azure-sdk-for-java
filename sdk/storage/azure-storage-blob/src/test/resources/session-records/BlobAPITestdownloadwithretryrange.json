--- conflicted
+++ resolved
@@ -1,33 +1,15 @@
 {
   "networkCallRecords" : [ {
     "Method" : "PUT",
-<<<<<<< HEAD
-    "Uri" : "https://REDACTED.blob.core.windows.net/jtcdownloadwithretryrange041914f5b5671943214fde?restype=container",
-    "Headers" : {
-      "x-ms-version" : "2020-06-12",
-      "User-Agent" : "azsdk-java-azure-storage-blob/12.11.0-beta.1 (11.0.7; Windows 10; 10.0)",
-      "x-ms-client-request-id" : "e0740895-b56d-4ffe-a034-27cc081c2922"
-=======
     "Uri" : "https://REDACTED.blob.core.windows.net/jtcdownloadwithretryrange09379387e09f8613b0458b?restype=container",
     "Headers" : {
       "x-ms-version" : "2020-06-12",
       "User-Agent" : "azsdk-java-azure-storage-blob/12.11.0-beta.2 (11.0.7; Windows 10; 10.0)",
       "x-ms-client-request-id" : "e8a5d40e-28ee-4ac5-ad8f-5357ee446d0c"
->>>>>>> 78de451b
-    },
-    "Response" : {
-      "x-ms-version" : "2020-06-12",
-      "Server" : "Windows-Azure-Blob/1.0 Microsoft-HTTPAPI/2.0",
-<<<<<<< HEAD
-      "ETag" : "0x8D8C70E49AC777A",
-      "Last-Modified" : "Tue, 02 Feb 2021 00:05:45 GMT",
-      "retry-after" : "0",
-      "Content-Length" : "0",
-      "StatusCode" : "201",
-      "x-ms-request-id" : "df6d30db-b01e-004e-1ef7-f8d8a9000000",
-      "Date" : "Tue, 02 Feb 2021 00:05:44 GMT",
-      "x-ms-client-request-id" : "e0740895-b56d-4ffe-a034-27cc081c2922"
-=======
+    },
+    "Response" : {
+      "x-ms-version" : "2020-06-12",
+      "Server" : "Windows-Azure-Blob/1.0 Microsoft-HTTPAPI/2.0",
       "eTag" : "0x8D8E80364596659",
       "Last-Modified" : "Mon, 15 Mar 2021 22:40:53 GMT",
       "retry-after" : "0",
@@ -36,42 +18,21 @@
       "x-ms-request-id" : "e7b51be0-f01e-005f-26ec-19421d000000",
       "x-ms-client-request-id" : "e8a5d40e-28ee-4ac5-ad8f-5357ee446d0c",
       "Date" : "Mon, 15 Mar 2021 22:40:53 GMT"
->>>>>>> 78de451b
     },
     "Exception" : null
   }, {
     "Method" : "PUT",
-<<<<<<< HEAD
-    "Uri" : "https://REDACTED.blob.core.windows.net/jtcdownloadwithretryrange041914f5b5671943214fde/javablobdownloadwithretryrange10877217b3a958f1e64",
-    "Headers" : {
-      "x-ms-version" : "2020-06-12",
-      "User-Agent" : "azsdk-java-azure-storage-blob/12.11.0-beta.1 (11.0.7; Windows 10; 10.0)",
-      "x-ms-client-request-id" : "41cd5394-8456-46a3-bc75-dcdfb7917241",
-=======
     "Uri" : "https://REDACTED.blob.core.windows.net/jtcdownloadwithretryrange09379387e09f8613b0458b/javablobdownloadwithretryrange1249243a648d3a0fee4",
     "Headers" : {
       "x-ms-version" : "2020-06-12",
       "User-Agent" : "azsdk-java-azure-storage-blob/12.11.0-beta.2 (11.0.7; Windows 10; 10.0)",
       "x-ms-client-request-id" : "35b021a1-45eb-40ff-bf9b-3eb3a9800bd0",
->>>>>>> 78de451b
       "Content-Type" : "application/octet-stream"
     },
     "Response" : {
       "x-ms-version" : "2020-06-12",
       "Server" : "Windows-Azure-Blob/1.0 Microsoft-HTTPAPI/2.0",
       "x-ms-content-crc64" : "6RYQPwaVsyQ=",
-<<<<<<< HEAD
-      "Last-Modified" : "Tue, 02 Feb 2021 00:05:45 GMT",
-      "retry-after" : "0",
-      "StatusCode" : "201",
-      "x-ms-request-server-encrypted" : "true",
-      "Date" : "Tue, 02 Feb 2021 00:05:44 GMT",
-      "Content-MD5" : "wh+Wm18D0z1D4E+PE252gg==",
-      "ETag" : "0x8D8C70E49BAE013",
-      "Content-Length" : "0",
-      "x-ms-request-id" : "df6d30f3-b01e-004e-33f7-f8d8a9000000",
-      "x-ms-client-request-id" : "41cd5394-8456-46a3-bc75-dcdfb7917241"
-=======
       "Last-Modified" : "Mon, 15 Mar 2021 22:40:54 GMT",
       "retry-after" : "0",
       "StatusCode" : "201",
@@ -82,48 +43,24 @@
       "Content-Length" : "0",
       "x-ms-request-id" : "e7b51c23-f01e-005f-4dec-19421d000000",
       "x-ms-client-request-id" : "35b021a1-45eb-40ff-bf9b-3eb3a9800bd0"
->>>>>>> 78de451b
-    },
-    "Exception" : null
-  }, {
-    "Method" : "GET",
-<<<<<<< HEAD
-    "Uri" : "https://REDACTED.blob.core.windows.net/jtcdownloadwithretryrange041914f5b5671943214fde/javablobdownloadwithretryrange10877217b3a958f1e64",
-    "Headers" : {
-      "x-ms-version" : "2020-06-12",
-      "User-Agent" : "azsdk-java-azure-storage-blob/12.11.0-beta.1 (11.0.7; Windows 10; 10.0)",
-      "x-ms-client-request-id" : "d02c62d6-159a-4628-95e6-dd31f9d224b2"
-=======
+    },
+    "Exception" : null
+  }, {
+    "Method" : "GET",
     "Uri" : "https://REDACTED.blob.core.windows.net/jtcdownloadwithretryrange09379387e09f8613b0458b/javablobdownloadwithretryrange1249243a648d3a0fee4",
     "Headers" : {
       "x-ms-version" : "2020-06-12",
       "User-Agent" : "azsdk-java-azure-storage-blob/12.11.0-beta.2 (11.0.7; Windows 10; 10.0)",
       "x-ms-client-request-id" : "18f2e907-e189-416d-a4ed-25be888ca55c"
->>>>>>> 78de451b
-    },
-    "Response" : {
-      "x-ms-version" : "2020-06-12",
-      "x-ms-lease-status" : "unlocked",
-      "Server" : "Windows-Azure-Blob/1.0 Microsoft-HTTPAPI/2.0",
-      "Content-Range" : "bytes 2-6/7",
-      "x-ms-lease-state" : "available",
-      "Last-Modified" : "Mon, 15 Mar 2021 22:40:54 GMT",
-      "x-ms-blob-content-md5" : "wh+Wm18D0z1D4E+PE252gg==",
-<<<<<<< HEAD
-      "Last-Modified" : "Tue, 02 Feb 2021 00:05:45 GMT",
-      "retry-after" : "0",
-      "StatusCode" : "206",
-      "Date" : "Tue, 02 Feb 2021 00:05:44 GMT",
-      "x-ms-blob-type" : "BlockBlob",
-      "Accept-Ranges" : "bytes",
-      "x-ms-server-encrypted" : "true",
-      "ETag" : "0x8D8C70E49BAE013",
-      "x-ms-creation-time" : "Tue, 02 Feb 2021 00:05:45 GMT",
-      "Content-Length" : "5",
-      "x-ms-request-id" : "df6d3111-b01e-004e-50f7-f8d8a9000000",
-      "Body" : "ZmF1bHQ=",
-      "x-ms-client-request-id" : "d02c62d6-159a-4628-95e6-dd31f9d224b2",
-=======
+    },
+    "Response" : {
+      "x-ms-version" : "2020-06-12",
+      "x-ms-lease-status" : "unlocked",
+      "Server" : "Windows-Azure-Blob/1.0 Microsoft-HTTPAPI/2.0",
+      "Content-Range" : "bytes 2-6/7",
+      "x-ms-lease-state" : "available",
+      "Last-Modified" : "Mon, 15 Mar 2021 22:40:54 GMT",
+      "x-ms-blob-content-md5" : "wh+Wm18D0z1D4E+PE252gg==",
       "retry-after" : "0",
       "StatusCode" : "206",
       "Date" : "Mon, 15 Mar 2021 22:40:53 GMT",
@@ -136,49 +73,25 @@
       "x-ms-request-id" : "e7b51c82-f01e-005f-05ec-19421d000000",
       "Body" : "ZmF1bHQ=",
       "x-ms-client-request-id" : "18f2e907-e189-416d-a4ed-25be888ca55c",
->>>>>>> 78de451b
-      "Content-Type" : "application/octet-stream"
-    },
-    "Exception" : null
-  }, {
-    "Method" : "GET",
-<<<<<<< HEAD
-    "Uri" : "https://REDACTED.blob.core.windows.net/jtcdownloadwithretryrange041914f5b5671943214fde/javablobdownloadwithretryrange10877217b3a958f1e64",
-    "Headers" : {
-      "x-ms-version" : "2020-06-12",
-      "User-Agent" : "azsdk-java-azure-storage-blob/12.11.0-beta.1 (11.0.7; Windows 10; 10.0)",
-      "x-ms-client-request-id" : "462bc878-0b42-45a7-bcc8-b1cc74086f52"
-=======
+      "Content-Type" : "application/octet-stream"
+    },
+    "Exception" : null
+  }, {
+    "Method" : "GET",
     "Uri" : "https://REDACTED.blob.core.windows.net/jtcdownloadwithretryrange09379387e09f8613b0458b/javablobdownloadwithretryrange1249243a648d3a0fee4",
     "Headers" : {
       "x-ms-version" : "2020-06-12",
       "User-Agent" : "azsdk-java-azure-storage-blob/12.11.0-beta.2 (11.0.7; Windows 10; 10.0)",
       "x-ms-client-request-id" : "17b2f5e5-d12b-4779-b754-0f767a3d11f2"
->>>>>>> 78de451b
-    },
-    "Response" : {
-      "x-ms-version" : "2020-06-12",
-      "x-ms-lease-status" : "unlocked",
-      "Server" : "Windows-Azure-Blob/1.0 Microsoft-HTTPAPI/2.0",
-      "Content-Range" : "bytes 2-6/7",
-      "x-ms-lease-state" : "available",
-      "Last-Modified" : "Mon, 15 Mar 2021 22:40:54 GMT",
-      "x-ms-blob-content-md5" : "wh+Wm18D0z1D4E+PE252gg==",
-<<<<<<< HEAD
-      "Last-Modified" : "Tue, 02 Feb 2021 00:05:45 GMT",
-      "retry-after" : "0",
-      "StatusCode" : "206",
-      "Date" : "Tue, 02 Feb 2021 00:05:44 GMT",
-      "x-ms-blob-type" : "BlockBlob",
-      "Accept-Ranges" : "bytes",
-      "x-ms-server-encrypted" : "true",
-      "ETag" : "0x8D8C70E49BAE013",
-      "x-ms-creation-time" : "Tue, 02 Feb 2021 00:05:45 GMT",
-      "Content-Length" : "5",
-      "x-ms-request-id" : "df6d312d-b01e-004e-6af7-f8d8a9000000",
-      "Body" : "ZmF1bHQ=",
-      "x-ms-client-request-id" : "462bc878-0b42-45a7-bcc8-b1cc74086f52",
-=======
+    },
+    "Response" : {
+      "x-ms-version" : "2020-06-12",
+      "x-ms-lease-status" : "unlocked",
+      "Server" : "Windows-Azure-Blob/1.0 Microsoft-HTTPAPI/2.0",
+      "Content-Range" : "bytes 2-6/7",
+      "x-ms-lease-state" : "available",
+      "Last-Modified" : "Mon, 15 Mar 2021 22:40:54 GMT",
+      "x-ms-blob-content-md5" : "wh+Wm18D0z1D4E+PE252gg==",
       "retry-after" : "0",
       "StatusCode" : "206",
       "Date" : "Mon, 15 Mar 2021 22:40:53 GMT",
@@ -191,49 +104,25 @@
       "x-ms-request-id" : "e7b51cbd-f01e-005f-26ec-19421d000000",
       "Body" : "ZmF1bHQ=",
       "x-ms-client-request-id" : "17b2f5e5-d12b-4779-b754-0f767a3d11f2",
->>>>>>> 78de451b
-      "Content-Type" : "application/octet-stream"
-    },
-    "Exception" : null
-  }, {
-    "Method" : "GET",
-<<<<<<< HEAD
-    "Uri" : "https://REDACTED.blob.core.windows.net/jtcdownloadwithretryrange041914f5b5671943214fde/javablobdownloadwithretryrange10877217b3a958f1e64",
-    "Headers" : {
-      "x-ms-version" : "2020-06-12",
-      "User-Agent" : "azsdk-java-azure-storage-blob/12.11.0-beta.1 (11.0.7; Windows 10; 10.0)",
-      "x-ms-client-request-id" : "be535c07-eed9-4167-85e0-44dc9b56d5f7"
-=======
+      "Content-Type" : "application/octet-stream"
+    },
+    "Exception" : null
+  }, {
+    "Method" : "GET",
     "Uri" : "https://REDACTED.blob.core.windows.net/jtcdownloadwithretryrange09379387e09f8613b0458b/javablobdownloadwithretryrange1249243a648d3a0fee4",
     "Headers" : {
       "x-ms-version" : "2020-06-12",
       "User-Agent" : "azsdk-java-azure-storage-blob/12.11.0-beta.2 (11.0.7; Windows 10; 10.0)",
       "x-ms-client-request-id" : "fc13cedb-7dbc-4cb1-a31d-3ddf36c75431"
->>>>>>> 78de451b
-    },
-    "Response" : {
-      "x-ms-version" : "2020-06-12",
-      "x-ms-lease-status" : "unlocked",
-      "Server" : "Windows-Azure-Blob/1.0 Microsoft-HTTPAPI/2.0",
-      "Content-Range" : "bytes 2-6/7",
-      "x-ms-lease-state" : "available",
-      "Last-Modified" : "Mon, 15 Mar 2021 22:40:54 GMT",
-      "x-ms-blob-content-md5" : "wh+Wm18D0z1D4E+PE252gg==",
-<<<<<<< HEAD
-      "Last-Modified" : "Tue, 02 Feb 2021 00:05:45 GMT",
-      "retry-after" : "0",
-      "StatusCode" : "206",
-      "Date" : "Tue, 02 Feb 2021 00:05:44 GMT",
-      "x-ms-blob-type" : "BlockBlob",
-      "Accept-Ranges" : "bytes",
-      "x-ms-server-encrypted" : "true",
-      "ETag" : "0x8D8C70E49BAE013",
-      "x-ms-creation-time" : "Tue, 02 Feb 2021 00:05:45 GMT",
-      "Content-Length" : "5",
-      "x-ms-request-id" : "df6d3139-b01e-004e-76f7-f8d8a9000000",
-      "Body" : "ZmF1bHQ=",
-      "x-ms-client-request-id" : "be535c07-eed9-4167-85e0-44dc9b56d5f7",
-=======
+    },
+    "Response" : {
+      "x-ms-version" : "2020-06-12",
+      "x-ms-lease-status" : "unlocked",
+      "Server" : "Windows-Azure-Blob/1.0 Microsoft-HTTPAPI/2.0",
+      "Content-Range" : "bytes 2-6/7",
+      "x-ms-lease-state" : "available",
+      "Last-Modified" : "Mon, 15 Mar 2021 22:40:54 GMT",
+      "x-ms-blob-content-md5" : "wh+Wm18D0z1D4E+PE252gg==",
       "retry-after" : "0",
       "StatusCode" : "206",
       "Date" : "Mon, 15 Mar 2021 22:40:53 GMT",
@@ -246,49 +135,25 @@
       "x-ms-request-id" : "e7b51cf8-f01e-005f-46ec-19421d000000",
       "Body" : "ZmF1bHQ=",
       "x-ms-client-request-id" : "fc13cedb-7dbc-4cb1-a31d-3ddf36c75431",
->>>>>>> 78de451b
-      "Content-Type" : "application/octet-stream"
-    },
-    "Exception" : null
-  }, {
-    "Method" : "GET",
-<<<<<<< HEAD
-    "Uri" : "https://REDACTED.blob.core.windows.net/jtcdownloadwithretryrange041914f5b5671943214fde/javablobdownloadwithretryrange10877217b3a958f1e64",
-    "Headers" : {
-      "x-ms-version" : "2020-06-12",
-      "User-Agent" : "azsdk-java-azure-storage-blob/12.11.0-beta.1 (11.0.7; Windows 10; 10.0)",
-      "x-ms-client-request-id" : "f4c5f47a-4583-4d62-8fb9-b9a0da8a5732"
-=======
+      "Content-Type" : "application/octet-stream"
+    },
+    "Exception" : null
+  }, {
+    "Method" : "GET",
     "Uri" : "https://REDACTED.blob.core.windows.net/jtcdownloadwithretryrange09379387e09f8613b0458b/javablobdownloadwithretryrange1249243a648d3a0fee4",
     "Headers" : {
       "x-ms-version" : "2020-06-12",
       "User-Agent" : "azsdk-java-azure-storage-blob/12.11.0-beta.2 (11.0.7; Windows 10; 10.0)",
       "x-ms-client-request-id" : "e320e525-826f-4b23-a73e-e3603310afa2"
->>>>>>> 78de451b
-    },
-    "Response" : {
-      "x-ms-version" : "2020-06-12",
-      "x-ms-lease-status" : "unlocked",
-      "Server" : "Windows-Azure-Blob/1.0 Microsoft-HTTPAPI/2.0",
-      "Content-Range" : "bytes 2-6/7",
-      "x-ms-lease-state" : "available",
-      "Last-Modified" : "Mon, 15 Mar 2021 22:40:54 GMT",
-      "x-ms-blob-content-md5" : "wh+Wm18D0z1D4E+PE252gg==",
-<<<<<<< HEAD
-      "Last-Modified" : "Tue, 02 Feb 2021 00:05:45 GMT",
-      "retry-after" : "0",
-      "StatusCode" : "206",
-      "Date" : "Tue, 02 Feb 2021 00:05:45 GMT",
-      "x-ms-blob-type" : "BlockBlob",
-      "Accept-Ranges" : "bytes",
-      "x-ms-server-encrypted" : "true",
-      "ETag" : "0x8D8C70E49BAE013",
-      "x-ms-creation-time" : "Tue, 02 Feb 2021 00:05:45 GMT",
-      "Content-Length" : "5",
-      "x-ms-request-id" : "df6d3145-b01e-004e-7ef7-f8d8a9000000",
-      "Body" : "ZmF1bHQ=",
-      "x-ms-client-request-id" : "f4c5f47a-4583-4d62-8fb9-b9a0da8a5732",
-=======
+    },
+    "Response" : {
+      "x-ms-version" : "2020-06-12",
+      "x-ms-lease-status" : "unlocked",
+      "Server" : "Windows-Azure-Blob/1.0 Microsoft-HTTPAPI/2.0",
+      "Content-Range" : "bytes 2-6/7",
+      "x-ms-lease-state" : "available",
+      "Last-Modified" : "Mon, 15 Mar 2021 22:40:54 GMT",
+      "x-ms-blob-content-md5" : "wh+Wm18D0z1D4E+PE252gg==",
       "retry-after" : "0",
       "StatusCode" : "206",
       "Date" : "Mon, 15 Mar 2021 22:40:54 GMT",
@@ -301,7 +166,6 @@
       "x-ms-request-id" : "e7b51d31-f01e-005f-66ec-19421d000000",
       "Body" : "ZmF1bHQ=",
       "x-ms-client-request-id" : "e320e525-826f-4b23-a73e-e3603310afa2",
->>>>>>> 78de451b
       "Content-Type" : "application/octet-stream"
     },
     "Exception" : null
@@ -310,13 +174,8 @@
     "Uri" : "https://REDACTED.blob.core.windows.net?comp=list&prefix=jtcdownloadwithretryrange",
     "Headers" : {
       "x-ms-version" : "2020-06-12",
-<<<<<<< HEAD
-      "User-Agent" : "azsdk-java-azure-storage-blob/12.11.0-beta.1 (11.0.7; Windows 10; 10.0)",
-      "x-ms-client-request-id" : "32c15fcf-7818-47c0-a098-5f609fba664f"
-=======
       "User-Agent" : "azsdk-java-azure-storage-blob/12.11.0-beta.2 (11.0.7; Windows 10; 10.0)",
       "x-ms-client-request-id" : "23bbf173-cf9f-4f5d-bacb-b2bd607cdae3"
->>>>>>> 78de451b
     },
     "Response" : {
       "Transfer-Encoding" : "chunked",
@@ -324,35 +183,20 @@
       "Server" : "Windows-Azure-Blob/1.0 Microsoft-HTTPAPI/2.0",
       "retry-after" : "0",
       "StatusCode" : "200",
-<<<<<<< HEAD
-      "x-ms-request-id" : "df6d315a-b01e-004e-0ef7-f8d8a9000000",
-      "Body" : "﻿<?xml version=\"1.0\" encoding=\"utf-8\"?><EnumerationResults ServiceEndpoint=\"https://seancanary.blob.core.windows.net/\"><Prefix>jtcdownloadwithretryrange</Prefix><Containers><Container><Name>jtcdownloadwithretryrange041914f5b5671943214fde</Name><Properties><Last-Modified>Tue, 02 Feb 2021 00:05:45 GMT</Last-Modified><Etag>\"0x8D8C70E49AC777A\"</Etag><LeaseStatus>unlocked</LeaseStatus><LeaseState>available</LeaseState><DefaultEncryptionScope>$account-encryption-key</DefaultEncryptionScope><DenyEncryptionScopeOverride>false</DenyEncryptionScopeOverride><HasImmutabilityPolicy>false</HasImmutabilityPolicy><HasLegalHold>false</HasLegalHold></Properties></Container></Containers><NextMarker /></EnumerationResults>",
-      "Date" : "Tue, 02 Feb 2021 00:05:45 GMT",
-      "x-ms-client-request-id" : "32c15fcf-7818-47c0-a098-5f609fba664f",
-=======
       "x-ms-request-id" : "e7b51d66-f01e-005f-03ec-19421d000000",
       "Body" : "﻿<?xml version=\"1.0\" encoding=\"utf-8\"?><EnumerationResults ServiceEndpoint=\"https://seancanary.blob.core.windows.net/\"><Prefix>jtcdownloadwithretryrange</Prefix><Containers><Container><Name>jtcdownloadwithretryrange09379387e09f8613b0458b</Name><Properties><Last-Modified>Mon, 15 Mar 2021 22:40:53 GMT</Last-Modified><Etag>\"0x8D8E80364596659\"</Etag><LeaseStatus>unlocked</LeaseStatus><LeaseState>available</LeaseState><DefaultEncryptionScope>$account-encryption-key</DefaultEncryptionScope><DenyEncryptionScopeOverride>false</DenyEncryptionScopeOverride><HasImmutabilityPolicy>false</HasImmutabilityPolicy><HasLegalHold>false</HasLegalHold></Properties></Container></Containers><NextMarker /></EnumerationResults>",
       "x-ms-client-request-id" : "23bbf173-cf9f-4f5d-bacb-b2bd607cdae3",
       "Date" : "Mon, 15 Mar 2021 22:40:54 GMT",
->>>>>>> 78de451b
       "Content-Type" : "application/xml"
     },
     "Exception" : null
   }, {
     "Method" : "DELETE",
-<<<<<<< HEAD
-    "Uri" : "https://REDACTED.blob.core.windows.net/jtcdownloadwithretryrange041914f5b5671943214fde?restype=container",
-    "Headers" : {
-      "x-ms-version" : "2020-06-12",
-      "User-Agent" : "azsdk-java-azure-storage-blob/12.11.0-beta.1 (11.0.7; Windows 10; 10.0)",
-      "x-ms-client-request-id" : "09e44b17-a258-4606-b062-a84a1800fedb"
-=======
     "Uri" : "https://REDACTED.blob.core.windows.net/jtcdownloadwithretryrange09379387e09f8613b0458b?restype=container",
     "Headers" : {
       "x-ms-version" : "2020-06-12",
       "User-Agent" : "azsdk-java-azure-storage-blob/12.11.0-beta.2 (11.0.7; Windows 10; 10.0)",
       "x-ms-client-request-id" : "cae5e64c-ec5d-4827-b2cd-8ee9d4ecf6f5"
->>>>>>> 78de451b
     },
     "Response" : {
       "x-ms-version" : "2020-06-12",
@@ -360,15 +204,6 @@
       "retry-after" : "0",
       "Content-Length" : "0",
       "StatusCode" : "202",
-<<<<<<< HEAD
-      "x-ms-request-id" : "df6d3166-b01e-004e-19f7-f8d8a9000000",
-      "Date" : "Tue, 02 Feb 2021 00:05:45 GMT",
-      "x-ms-client-request-id" : "09e44b17-a258-4606-b062-a84a1800fedb"
-    },
-    "Exception" : null
-  } ],
-  "variables" : [ "jtcdownloadwithretryrange041914f5b5671943214fde", "javablobdownloadwithretryrange10877217b3a958f1e64" ]
-=======
       "x-ms-request-id" : "e7b51d98-f01e-005f-1fec-19421d000000",
       "x-ms-client-request-id" : "cae5e64c-ec5d-4827-b2cd-8ee9d4ecf6f5",
       "Date" : "Mon, 15 Mar 2021 22:40:54 GMT"
@@ -376,5 +211,4 @@
     "Exception" : null
   } ],
   "variables" : [ "jtcdownloadwithretryrange09379387e09f8613b0458b", "javablobdownloadwithretryrange1249243a648d3a0fee4" ]
->>>>>>> 78de451b
 }