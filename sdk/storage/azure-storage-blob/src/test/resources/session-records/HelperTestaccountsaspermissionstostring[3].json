--- conflicted
+++ resolved
@@ -1,59 +1,32 @@
 {
   "networkCallRecords" : [ {
     "Method" : "PUT",
-<<<<<<< HEAD
-    "Uri" : "https://jaschrepragrs.blob.core.windows.net/jtcaccountsaspermissionstostring0872681001069c43a6?restype=container",
+    "Uri" : "https://jaschrepragrs.blob.core.windows.net/jtcaccountsaspermissionstostring0678095678dde87b94?restype=container",
     "Headers" : {
       "x-ms-version" : "2019-02-02",
       "User-Agent" : "azsdk-java-azure-storage-blob/12.0.0-preview.3 1.8.0_221; Windows 10 10.0",
-      "x-ms-client-request-id" : "a6e63fde-3f2b-4be1-8fdd-cf2910c5e41a"
-=======
-    "Uri" : "https://azstoragesdkaccount.blob.core.windows.net/jtcaccountsaspermissionstostring023680dddac4c24ceb?restype=container",
-    "Headers" : {
-      "x-ms-version" : "2019-02-02",
-      "User-Agent" : "azsdk-java-azure-storage-blob/12.0.0-preview.3 1.8.0_212; Windows 10 10.0",
-      "x-ms-client-request-id" : "c98dbf6e-df41-4a8b-8b12-24515993bfe0"
->>>>>>> a55d5dd9
+      "x-ms-client-request-id" : "ff147036-47c3-43d6-8da4-4dab6623f940"
     },
     "Response" : {
       "x-ms-version" : "2019-02-02",
       "Server" : "Windows-Azure-Blob/1.0 Microsoft-HTTPAPI/2.0",
-<<<<<<< HEAD
-      "ETag" : "\"0x8D732519185DC35\"",
-      "Last-Modified" : "Thu, 05 Sep 2019 22:37:01 GMT",
+      "ETag" : "\"0x8D7356040B93DE3\"",
+      "Last-Modified" : "Mon, 09 Sep 2019 19:59:41 GMT",
       "retry-after" : "0",
       "Content-Length" : "0",
       "StatusCode" : "201",
-      "x-ms-request-id" : "bfecc061-901e-0044-083a-643cc7000000",
-      "Date" : "Thu, 05 Sep 2019 22:37:00 GMT",
-      "x-ms-client-request-id" : "a6e63fde-3f2b-4be1-8fdd-cf2910c5e41a"
-=======
-      "ETag" : "\"0x8D732FDB311A89D\"",
-      "Last-Modified" : "Fri, 06 Sep 2019 19:09:10 GMT",
-      "retry-after" : "0",
-      "Content-Length" : "0",
-      "StatusCode" : "201",
-      "x-ms-request-id" : "ec65e76e-001e-001f-76e6-64eb66000000",
-      "Date" : "Fri, 06 Sep 2019 19:09:10 GMT",
-      "x-ms-client-request-id" : "c98dbf6e-df41-4a8b-8b12-24515993bfe0"
->>>>>>> a55d5dd9
+      "x-ms-request-id" : "077fe900-801e-001f-1049-673bbb000000",
+      "Date" : "Mon, 09 Sep 2019 19:59:40 GMT",
+      "x-ms-client-request-id" : "ff147036-47c3-43d6-8da4-4dab6623f940"
     },
     "Exception" : null
   }, {
     "Method" : "GET",
-<<<<<<< HEAD
     "Uri" : "https://jaschrepragrs.blob.core.windows.net?prefix=jtcaccountsaspermissionstostring&comp=list",
     "Headers" : {
       "x-ms-version" : "2019-02-02",
       "User-Agent" : "azsdk-java-azure-storage-blob/12.0.0-preview.3 1.8.0_221; Windows 10 10.0",
-      "x-ms-client-request-id" : "97adfb2d-f64e-40e0-a0b6-f4ab6c213e52"
-=======
-    "Uri" : "https://azstoragesdkaccount.blob.core.windows.net?prefix=jtcaccountsaspermissionstostring&comp=list",
-    "Headers" : {
-      "x-ms-version" : "2019-02-02",
-      "User-Agent" : "azsdk-java-azure-storage-blob/12.0.0-preview.3 1.8.0_212; Windows 10 10.0",
-      "x-ms-client-request-id" : "7dcd5dbb-39ec-4b5e-bcb8-cc3152ae21ad"
->>>>>>> a55d5dd9
+      "x-ms-client-request-id" : "fedd7bd1-96e4-4445-a03f-073f04d46bac"
     },
     "Response" : {
       "Transfer-Encoding" : "chunked",
@@ -61,35 +34,20 @@
       "Server" : "Windows-Azure-Blob/1.0 Microsoft-HTTPAPI/2.0",
       "retry-after" : "0",
       "StatusCode" : "200",
-<<<<<<< HEAD
-      "x-ms-request-id" : "bfecc083-901e-0044-293a-643cc7000000",
-      "Body" : "﻿<?xml version=\"1.0\" encoding=\"utf-8\"?><EnumerationResults ServiceEndpoint=\"https://jaschrepragrs.blob.core.windows.net/\"><Prefix>jtcaccountsaspermissionstostring</Prefix><Containers><Container><Name>jtcaccountsaspermissionstostring0872681001069c43a6</Name><Properties><Last-Modified>Thu, 05 Sep 2019 22:37:01 GMT</Last-Modified><Etag>\"0x8D732519185DC35\"</Etag><LeaseStatus>unlocked</LeaseStatus><LeaseState>available</LeaseState><DefaultEncryptionScope>$account-encryption-key</DefaultEncryptionScope><DenyEncryptionScopeOverride>false</DenyEncryptionScopeOverride><HasImmutabilityPolicy>false</HasImmutabilityPolicy><HasLegalHold>false</HasLegalHold></Properties></Container></Containers><NextMarker /></EnumerationResults>",
-      "Date" : "Thu, 05 Sep 2019 22:37:00 GMT",
-      "x-ms-client-request-id" : "97adfb2d-f64e-40e0-a0b6-f4ab6c213e52",
-=======
-      "x-ms-request-id" : "ec65e789-001e-001f-0ce6-64eb66000000",
-      "Body" : "﻿<?xml version=\"1.0\" encoding=\"utf-8\"?><EnumerationResults ServiceEndpoint=\"https://azstoragesdkaccount.blob.core.windows.net/\"><Prefix>jtcaccountsaspermissionstostring</Prefix><Containers><Container><Name>jtcaccountsaspermissionstostring023680dddac4c24ceb</Name><Properties><Last-Modified>Fri, 06 Sep 2019 19:09:10 GMT</Last-Modified><Etag>\"0x8D732FDB311A89D\"</Etag><LeaseStatus>unlocked</LeaseStatus><LeaseState>available</LeaseState><DefaultEncryptionScope>$account-encryption-key</DefaultEncryptionScope><DenyEncryptionScopeOverride>false</DenyEncryptionScopeOverride><HasImmutabilityPolicy>false</HasImmutabilityPolicy><HasLegalHold>false</HasLegalHold></Properties></Container></Containers><NextMarker /></EnumerationResults>",
-      "Date" : "Fri, 06 Sep 2019 19:09:10 GMT",
-      "x-ms-client-request-id" : "7dcd5dbb-39ec-4b5e-bcb8-cc3152ae21ad",
->>>>>>> a55d5dd9
+      "x-ms-request-id" : "077fe912-801e-001f-1e49-673bbb000000",
+      "Body" : "﻿<?xml version=\"1.0\" encoding=\"utf-8\"?><EnumerationResults ServiceEndpoint=\"https://jaschrepragrs.blob.core.windows.net/\"><Prefix>jtcaccountsaspermissionstostring</Prefix><Containers><Container><Name>jtcaccountsaspermissionstostring0678095678dde87b94</Name><Properties><Last-Modified>Mon, 09 Sep 2019 19:59:41 GMT</Last-Modified><Etag>\"0x8D7356040B93DE3\"</Etag><LeaseStatus>unlocked</LeaseStatus><LeaseState>available</LeaseState><DefaultEncryptionScope>$account-encryption-key</DefaultEncryptionScope><DenyEncryptionScopeOverride>false</DenyEncryptionScopeOverride><HasImmutabilityPolicy>false</HasImmutabilityPolicy><HasLegalHold>false</HasLegalHold></Properties></Container></Containers><NextMarker /></EnumerationResults>",
+      "Date" : "Mon, 09 Sep 2019 19:59:40 GMT",
+      "x-ms-client-request-id" : "fedd7bd1-96e4-4445-a03f-073f04d46bac",
       "Content-Type" : "application/xml"
     },
     "Exception" : null
   }, {
     "Method" : "DELETE",
-<<<<<<< HEAD
-    "Uri" : "https://jaschrepragrs.blob.core.windows.net/jtcaccountsaspermissionstostring0872681001069c43a6?restype=container",
+    "Uri" : "https://jaschrepragrs.blob.core.windows.net/jtcaccountsaspermissionstostring0678095678dde87b94?restype=container",
     "Headers" : {
       "x-ms-version" : "2019-02-02",
       "User-Agent" : "azsdk-java-azure-storage-blob/12.0.0-preview.3 1.8.0_221; Windows 10 10.0",
-      "x-ms-client-request-id" : "e9bbb2c9-05eb-4022-8350-a3aa2975685c"
-=======
-    "Uri" : "https://azstoragesdkaccount.blob.core.windows.net/jtcaccountsaspermissionstostring023680dddac4c24ceb?restype=container",
-    "Headers" : {
-      "x-ms-version" : "2019-02-02",
-      "User-Agent" : "azsdk-java-azure-storage-blob/12.0.0-preview.3 1.8.0_212; Windows 10 10.0",
-      "x-ms-client-request-id" : "718c4c2a-8961-439f-aa5b-cb5043b40e8f"
->>>>>>> a55d5dd9
+      "x-ms-client-request-id" : "d34e1677-0285-41b0-a11c-41bd916a3438"
     },
     "Response" : {
       "x-ms-version" : "2019-02-02",
@@ -97,21 +55,11 @@
       "retry-after" : "0",
       "Content-Length" : "0",
       "StatusCode" : "202",
-<<<<<<< HEAD
-      "x-ms-request-id" : "bfecc092-901e-0044-373a-643cc7000000",
-      "Date" : "Thu, 05 Sep 2019 22:37:00 GMT",
-      "x-ms-client-request-id" : "e9bbb2c9-05eb-4022-8350-a3aa2975685c"
+      "x-ms-request-id" : "077fe91b-801e-001f-2549-673bbb000000",
+      "Date" : "Mon, 09 Sep 2019 19:59:41 GMT",
+      "x-ms-client-request-id" : "d34e1677-0285-41b0-a11c-41bd916a3438"
     },
     "Exception" : null
   } ],
-  "variables" : [ "jtcaccountsaspermissionstostring0872681001069c43a6" ]
-=======
-      "x-ms-request-id" : "ec65e794-001e-001f-15e6-64eb66000000",
-      "Date" : "Fri, 06 Sep 2019 19:09:10 GMT",
-      "x-ms-client-request-id" : "718c4c2a-8961-439f-aa5b-cb5043b40e8f"
-    },
-    "Exception" : null
-  } ],
-  "variables" : [ "jtcaccountsaspermissionstostring023680dddac4c24ceb" ]
->>>>>>> a55d5dd9
+  "variables" : [ "jtcaccountsaspermissionstostring0678095678dde87b94" ]
 }