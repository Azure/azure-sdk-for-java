--- conflicted
+++ resolved
@@ -1,105 +1,57 @@
 {
   "networkCallRecords" : [ {
     "Method" : "PUT",
-<<<<<<< HEAD
-    "Uri" : "https://jaschrepragrs.blob.core.windows.net/jtcchangeleaseac0blobapitestchangeleaseac0f6710387407410?restype=container",
+    "Uri" : "https://jaschrepragrs.blob.core.windows.net/jtcchangeleaseac0blobapitestchangeleaseacced87467bb7850e?restype=container",
     "Headers" : {
       "x-ms-version" : "2019-02-02",
       "User-Agent" : "azsdk-java-azure-storage-blob/12.0.0-preview.3 1.8.0_221; Windows 10 10.0",
-      "x-ms-client-request-id" : "adeb384a-abcb-4381-a805-3592b65268ea"
-=======
-    "Uri" : "https://azstoragesdkaccount.blob.core.windows.net/jtcchangeleaseac0blobapitestchangeleaseacf99250433922a5a?restype=container",
-    "Headers" : {
-      "x-ms-version" : "2019-02-02",
-      "User-Agent" : "azsdk-java-azure-storage-blob/12.0.0-preview.3 1.8.0_212; Windows 10 10.0",
-      "x-ms-client-request-id" : "b7dbbd31-c6e0-4028-8df7-df36456f7079"
->>>>>>> a55d5dd9
+      "x-ms-client-request-id" : "15dc7b7a-895a-4c89-9308-7f5103eadcec"
     },
     "Response" : {
       "x-ms-version" : "2019-02-02",
       "Server" : "Windows-Azure-Blob/1.0 Microsoft-HTTPAPI/2.0",
-<<<<<<< HEAD
-      "ETag" : "\"0x8D73251C6915D5A\"",
-      "Last-Modified" : "Thu, 05 Sep 2019 22:38:30 GMT",
+      "ETag" : "\"0x8D73561161DD895\"",
+      "Last-Modified" : "Mon, 09 Sep 2019 20:05:39 GMT",
       "retry-after" : "0",
       "Content-Length" : "0",
       "StatusCode" : "201",
-      "x-ms-request-id" : "bfed1944-901e-0044-123a-643cc7000000",
-      "Date" : "Thu, 05 Sep 2019 22:38:29 GMT",
-      "x-ms-client-request-id" : "adeb384a-abcb-4381-a805-3592b65268ea"
-=======
-      "ETag" : "\"0x8D732FC93EE6AA9\"",
-      "Last-Modified" : "Fri, 06 Sep 2019 19:01:09 GMT",
-      "retry-after" : "0",
-      "Content-Length" : "0",
-      "StatusCode" : "201",
-      "x-ms-request-id" : "b92bab58-d01e-009e-39e5-644931000000",
-      "Date" : "Fri, 06 Sep 2019 19:01:08 GMT",
-      "x-ms-client-request-id" : "b7dbbd31-c6e0-4028-8df7-df36456f7079"
->>>>>>> a55d5dd9
+      "x-ms-request-id" : "c5ca7b72-301e-0042-7b49-67cbbf000000",
+      "Date" : "Mon, 09 Sep 2019 20:05:39 GMT",
+      "x-ms-client-request-id" : "15dc7b7a-895a-4c89-9308-7f5103eadcec"
     },
     "Exception" : null
   }, {
     "Method" : "PUT",
-<<<<<<< HEAD
-    "Uri" : "https://jaschrepragrs.blob.core.windows.net/jtcchangeleaseac0blobapitestchangeleaseac0f6710387407410/javablobchangeleaseac1blobapitestchangeleaseac0f679140d5c3",
+    "Uri" : "https://jaschrepragrs.blob.core.windows.net/jtcchangeleaseac0blobapitestchangeleaseacced87467bb7850e/javablobchangeleaseac1blobapitestchangeleaseacced0753204dd",
     "Headers" : {
       "x-ms-version" : "2019-02-02",
       "User-Agent" : "azsdk-java-azure-storage-blob/12.0.0-preview.3 1.8.0_221; Windows 10 10.0",
-      "x-ms-client-request-id" : "4edf435d-7c09-4fd0-8b52-33292ab284b2",
-=======
-    "Uri" : "https://azstoragesdkaccount.blob.core.windows.net/jtcchangeleaseac0blobapitestchangeleaseacf99250433922a5a/javablobchangeleaseac1blobapitestchangeleaseacf9907283f78e",
-    "Headers" : {
-      "x-ms-version" : "2019-02-02",
-      "User-Agent" : "azsdk-java-azure-storage-blob/12.0.0-preview.3 1.8.0_212; Windows 10 10.0",
-      "x-ms-client-request-id" : "ca283499-19a3-44fd-b2ff-2cb019561b17",
->>>>>>> a55d5dd9
+      "x-ms-client-request-id" : "1e696fdd-8113-4f87-8e28-5380d15d4adc",
       "Content-Type" : "application/octet-stream"
     },
     "Response" : {
       "x-ms-version" : "2019-02-02",
       "Server" : "Windows-Azure-Blob/1.0 Microsoft-HTTPAPI/2.0",
       "x-ms-content-crc64" : "6RYQPwaVsyQ=",
-<<<<<<< HEAD
-      "Last-Modified" : "Thu, 05 Sep 2019 22:38:30 GMT",
+      "Last-Modified" : "Mon, 09 Sep 2019 20:05:39 GMT",
       "retry-after" : "0",
       "StatusCode" : "201",
       "x-ms-request-server-encrypted" : "true",
-      "Date" : "Thu, 05 Sep 2019 22:38:29 GMT",
+      "Date" : "Mon, 09 Sep 2019 20:05:39 GMT",
       "Content-MD5" : "wh+Wm18D0z1D4E+PE252gg==",
-      "ETag" : "\"0x8D73251C69F9936\"",
+      "ETag" : "\"0x8D73561162AFE2D\"",
       "Content-Length" : "0",
-      "x-ms-request-id" : "bfed195a-901e-0044-273a-643cc7000000",
-      "x-ms-client-request-id" : "4edf435d-7c09-4fd0-8b52-33292ab284b2"
-=======
-      "Last-Modified" : "Fri, 06 Sep 2019 19:01:09 GMT",
-      "retry-after" : "0",
-      "StatusCode" : "201",
-      "x-ms-request-server-encrypted" : "true",
-      "Date" : "Fri, 06 Sep 2019 19:01:08 GMT",
-      "Content-MD5" : "wh+Wm18D0z1D4E+PE252gg==",
-      "ETag" : "\"0x8D732FC93F431C1\"",
-      "Content-Length" : "0",
-      "x-ms-request-id" : "b92bab88-d01e-009e-5fe5-644931000000",
-      "x-ms-client-request-id" : "ca283499-19a3-44fd-b2ff-2cb019561b17"
->>>>>>> a55d5dd9
+      "x-ms-request-id" : "c5ca7b87-301e-0042-0e49-67cbbf000000",
+      "x-ms-client-request-id" : "1e696fdd-8113-4f87-8e28-5380d15d4adc"
     },
     "Exception" : null
   }, {
     "Method" : "HEAD",
-<<<<<<< HEAD
-    "Uri" : "https://jaschrepragrs.blob.core.windows.net/jtcchangeleaseac0blobapitestchangeleaseac0f6710387407410/javablobchangeleaseac1blobapitestchangeleaseac0f679140d5c3",
+    "Uri" : "https://jaschrepragrs.blob.core.windows.net/jtcchangeleaseac0blobapitestchangeleaseacced87467bb7850e/javablobchangeleaseac1blobapitestchangeleaseacced0753204dd",
     "Headers" : {
       "x-ms-version" : "2019-02-02",
       "User-Agent" : "azsdk-java-azure-storage-blob/12.0.0-preview.3 1.8.0_221; Windows 10 10.0",
-      "x-ms-client-request-id" : "8ffa0d6a-e48b-42e2-aa3b-034a816c3d15"
-=======
-    "Uri" : "https://azstoragesdkaccount.blob.core.windows.net/jtcchangeleaseac0blobapitestchangeleaseacf99250433922a5a/javablobchangeleaseac1blobapitestchangeleaseacf9907283f78e",
-    "Headers" : {
-      "x-ms-version" : "2019-02-02",
-      "User-Agent" : "azsdk-java-azure-storage-blob/12.0.0-preview.3 1.8.0_212; Windows 10 10.0",
-      "x-ms-client-request-id" : "8113a753-b8f2-49a2-83a1-989335b9b83c"
->>>>>>> a55d5dd9
+      "x-ms-client-request-id" : "b78bfe04-d0a8-4600-aa86-b8ce91dec9ff"
     },
     "Response" : {
       "x-ms-version" : "2019-02-02",
@@ -107,138 +59,75 @@
       "Server" : "Windows-Azure-Blob/1.0 Microsoft-HTTPAPI/2.0",
       "x-ms-tag-count" : "0",
       "x-ms-lease-state" : "available",
-<<<<<<< HEAD
-      "Last-Modified" : "Thu, 05 Sep 2019 22:38:30 GMT",
+      "Last-Modified" : "Mon, 09 Sep 2019 20:05:39 GMT",
       "retry-after" : "0",
       "StatusCode" : "200",
-      "Date" : "Thu, 05 Sep 2019 22:38:29 GMT",
-=======
-      "Last-Modified" : "Fri, 06 Sep 2019 19:01:09 GMT",
-      "retry-after" : "0",
-      "StatusCode" : "200",
-      "Date" : "Fri, 06 Sep 2019 19:01:08 GMT",
->>>>>>> a55d5dd9
+      "Date" : "Mon, 09 Sep 2019 20:05:39 GMT",
       "x-ms-blob-type" : "BlockBlob",
       "Content-MD5" : "wh+Wm18D0z1D4E+PE252gg==",
       "Accept-Ranges" : "bytes",
       "x-ms-server-encrypted" : "true",
       "x-ms-access-tier-inferred" : "true",
       "x-ms-access-tier" : "Hot",
-<<<<<<< HEAD
-      "ETag" : "\"0x8D73251C69F9936\"",
-      "x-ms-creation-time" : "Thu, 05 Sep 2019 22:38:30 GMT",
+      "ETag" : "\"0x8D73561162AFE2D\"",
+      "x-ms-creation-time" : "Mon, 09 Sep 2019 20:05:39 GMT",
       "Content-Length" : "7",
-      "x-ms-request-id" : "bfed196c-901e-0044-383a-643cc7000000",
-      "x-ms-client-request-id" : "8ffa0d6a-e48b-42e2-aa3b-034a816c3d15",
-=======
-      "ETag" : "\"0x8D732FC93F431C1\"",
-      "x-ms-creation-time" : "Fri, 06 Sep 2019 19:01:09 GMT",
-      "Content-Length" : "7",
-      "x-ms-request-id" : "b92babbc-d01e-009e-0be5-644931000000",
-      "x-ms-client-request-id" : "8113a753-b8f2-49a2-83a1-989335b9b83c",
->>>>>>> a55d5dd9
+      "x-ms-request-id" : "c5ca7b95-301e-0042-1c49-67cbbf000000",
+      "x-ms-client-request-id" : "b78bfe04-d0a8-4600-aa86-b8ce91dec9ff",
       "Content-Type" : "application/octet-stream"
     },
     "Exception" : null
   }, {
     "Method" : "PUT",
-<<<<<<< HEAD
-    "Uri" : "https://jaschrepragrs.blob.core.windows.net/jtcchangeleaseac0blobapitestchangeleaseac0f6710387407410/javablobchangeleaseac1blobapitestchangeleaseac0f679140d5c3?comp=lease",
+    "Uri" : "https://jaschrepragrs.blob.core.windows.net/jtcchangeleaseac0blobapitestchangeleaseacced87467bb7850e/javablobchangeleaseac1blobapitestchangeleaseacced0753204dd?comp=lease",
     "Headers" : {
       "x-ms-version" : "2019-02-02",
       "User-Agent" : "azsdk-java-azure-storage-blob/12.0.0-preview.3 1.8.0_221; Windows 10 10.0",
-      "x-ms-client-request-id" : "c01610d9-5800-42f8-a3f2-3715c096e966"
-=======
-    "Uri" : "https://azstoragesdkaccount.blob.core.windows.net/jtcchangeleaseac0blobapitestchangeleaseacf99250433922a5a/javablobchangeleaseac1blobapitestchangeleaseacf9907283f78e?comp=lease",
-    "Headers" : {
-      "x-ms-version" : "2019-02-02",
-      "User-Agent" : "azsdk-java-azure-storage-blob/12.0.0-preview.3 1.8.0_212; Windows 10 10.0",
-      "x-ms-client-request-id" : "13f66e2e-ccfa-4c4e-be5c-34e6de8b67e7"
->>>>>>> a55d5dd9
+      "x-ms-client-request-id" : "1a6b351c-8d0d-45cb-a236-a308c2fef485"
     },
     "Response" : {
       "x-ms-version" : "2019-02-02",
       "Server" : "Windows-Azure-Blob/1.0 Microsoft-HTTPAPI/2.0",
-<<<<<<< HEAD
-      "ETag" : "\"0x8D73251C69F9936\"",
-      "x-ms-lease-id" : "94a89ea2-4f8c-4dab-b9ba-d5cb436d3c39",
-      "Last-Modified" : "Thu, 05 Sep 2019 22:38:30 GMT",
+      "ETag" : "\"0x8D73561162AFE2D\"",
+      "x-ms-lease-id" : "fb2b0c54-4463-4904-a0d2-3049ae86000e",
+      "Last-Modified" : "Mon, 09 Sep 2019 20:05:39 GMT",
       "retry-after" : "0",
       "Content-Length" : "0",
       "StatusCode" : "201",
-      "x-ms-request-id" : "bfed1982-901e-0044-4e3a-643cc7000000",
-      "Date" : "Thu, 05 Sep 2019 22:38:29 GMT",
-      "x-ms-client-request-id" : "c01610d9-5800-42f8-a3f2-3715c096e966"
-=======
-      "ETag" : "\"0x8D732FC93F431C1\"",
-      "x-ms-lease-id" : "ed730c0f-6357-4704-b300-555799e922b4",
-      "Last-Modified" : "Fri, 06 Sep 2019 19:01:09 GMT",
-      "retry-after" : "0",
-      "Content-Length" : "0",
-      "StatusCode" : "201",
-      "x-ms-request-id" : "b92babdc-d01e-009e-28e5-644931000000",
-      "Date" : "Fri, 06 Sep 2019 19:01:08 GMT",
-      "x-ms-client-request-id" : "13f66e2e-ccfa-4c4e-be5c-34e6de8b67e7"
->>>>>>> a55d5dd9
+      "x-ms-request-id" : "c5ca7b9e-301e-0042-2549-67cbbf000000",
+      "Date" : "Mon, 09 Sep 2019 20:05:39 GMT",
+      "x-ms-client-request-id" : "1a6b351c-8d0d-45cb-a236-a308c2fef485"
     },
     "Exception" : null
   }, {
     "Method" : "PUT",
-<<<<<<< HEAD
-    "Uri" : "https://jaschrepragrs.blob.core.windows.net/jtcchangeleaseac0blobapitestchangeleaseac0f6710387407410/javablobchangeleaseac1blobapitestchangeleaseac0f679140d5c3?comp=lease",
+    "Uri" : "https://jaschrepragrs.blob.core.windows.net/jtcchangeleaseac0blobapitestchangeleaseacced87467bb7850e/javablobchangeleaseac1blobapitestchangeleaseacced0753204dd?comp=lease",
     "Headers" : {
       "x-ms-version" : "2019-02-02",
       "User-Agent" : "azsdk-java-azure-storage-blob/12.0.0-preview.3 1.8.0_221; Windows 10 10.0",
-      "x-ms-client-request-id" : "87ac9d65-b53c-4a5d-b7eb-bffe13aade73"
-=======
-    "Uri" : "https://azstoragesdkaccount.blob.core.windows.net/jtcchangeleaseac0blobapitestchangeleaseacf99250433922a5a/javablobchangeleaseac1blobapitestchangeleaseacf9907283f78e?comp=lease",
-    "Headers" : {
-      "x-ms-version" : "2019-02-02",
-      "User-Agent" : "azsdk-java-azure-storage-blob/12.0.0-preview.3 1.8.0_212; Windows 10 10.0",
-      "x-ms-client-request-id" : "bac26307-4ec1-4e48-bf53-d8c341891336"
->>>>>>> a55d5dd9
+      "x-ms-client-request-id" : "1497e923-e219-4ea5-a802-30c46a48fe19"
     },
     "Response" : {
       "x-ms-version" : "2019-02-02",
       "Server" : "Windows-Azure-Blob/1.0 Microsoft-HTTPAPI/2.0",
-<<<<<<< HEAD
-      "ETag" : "\"0x8D73251C69F9936\"",
-      "x-ms-lease-id" : "e41b264b-3315-4b76-ba42-10356fd39ca5",
-      "Last-Modified" : "Thu, 05 Sep 2019 22:38:30 GMT",
+      "ETag" : "\"0x8D73561162AFE2D\"",
+      "x-ms-lease-id" : "4d01ca81-f545-4e90-8621-e61fb9c1fa70",
+      "Last-Modified" : "Mon, 09 Sep 2019 20:05:39 GMT",
       "retry-after" : "0",
       "Content-Length" : "0",
       "StatusCode" : "200",
-      "x-ms-request-id" : "bfed199d-901e-0044-683a-643cc7000000",
-      "Date" : "Thu, 05 Sep 2019 22:38:29 GMT",
-      "x-ms-client-request-id" : "87ac9d65-b53c-4a5d-b7eb-bffe13aade73"
-=======
-      "ETag" : "\"0x8D732FC93F431C1\"",
-      "x-ms-lease-id" : "9e13034a-edd1-4de9-80a1-828418a1e975",
-      "Last-Modified" : "Fri, 06 Sep 2019 19:01:09 GMT",
-      "retry-after" : "0",
-      "Content-Length" : "0",
-      "StatusCode" : "200",
-      "x-ms-request-id" : "b92babff-d01e-009e-49e5-644931000000",
-      "Date" : "Fri, 06 Sep 2019 19:01:09 GMT",
-      "x-ms-client-request-id" : "bac26307-4ec1-4e48-bf53-d8c341891336"
->>>>>>> a55d5dd9
+      "x-ms-request-id" : "c5ca7baf-301e-0042-3649-67cbbf000000",
+      "Date" : "Mon, 09 Sep 2019 20:05:39 GMT",
+      "x-ms-client-request-id" : "1497e923-e219-4ea5-a802-30c46a48fe19"
     },
     "Exception" : null
   }, {
     "Method" : "GET",
-<<<<<<< HEAD
     "Uri" : "https://jaschrepragrs.blob.core.windows.net?prefix=jtcchangeleaseac&comp=list",
     "Headers" : {
       "x-ms-version" : "2019-02-02",
       "User-Agent" : "azsdk-java-azure-storage-blob/12.0.0-preview.3 1.8.0_221; Windows 10 10.0",
-      "x-ms-client-request-id" : "2bc876b0-f76a-47f7-8f9b-01e2a940e037"
-=======
-    "Uri" : "https://azstoragesdkaccount.blob.core.windows.net?prefix=jtcchangeleaseac&comp=list",
-    "Headers" : {
-      "x-ms-version" : "2019-02-02",
-      "User-Agent" : "azsdk-java-azure-storage-blob/12.0.0-preview.3 1.8.0_212; Windows 10 10.0",
-      "x-ms-client-request-id" : "7cb3556a-073c-4865-abda-b0ee6497afe5"
->>>>>>> a55d5dd9
+      "x-ms-client-request-id" : "003c15c9-cdc0-4a36-b45a-8300e478a087"
     },
     "Response" : {
       "Transfer-Encoding" : "chunked",
@@ -246,35 +135,20 @@
       "Server" : "Windows-Azure-Blob/1.0 Microsoft-HTTPAPI/2.0",
       "retry-after" : "0",
       "StatusCode" : "200",
-<<<<<<< HEAD
-      "x-ms-request-id" : "bfed19b0-901e-0044-7a3a-643cc7000000",
-      "Body" : "﻿<?xml version=\"1.0\" encoding=\"utf-8\"?><EnumerationResults ServiceEndpoint=\"https://jaschrepragrs.blob.core.windows.net/\"><Prefix>jtcchangeleaseac</Prefix><Containers><Container><Name>jtcchangeleaseac0blobapitestchangeleaseac0f6710387407410</Name><Properties><Last-Modified>Thu, 05 Sep 2019 22:38:30 GMT</Last-Modified><Etag>\"0x8D73251C6915D5A\"</Etag><LeaseStatus>unlocked</LeaseStatus><LeaseState>available</LeaseState><DefaultEncryptionScope>$account-encryption-key</DefaultEncryptionScope><DenyEncryptionScopeOverride>false</DenyEncryptionScopeOverride><HasImmutabilityPolicy>false</HasImmutabilityPolicy><HasLegalHold>false</HasLegalHold></Properties></Container></Containers><NextMarker /></EnumerationResults>",
-      "Date" : "Thu, 05 Sep 2019 22:38:29 GMT",
-      "x-ms-client-request-id" : "2bc876b0-f76a-47f7-8f9b-01e2a940e037",
-=======
-      "x-ms-request-id" : "b92bac35-d01e-009e-79e5-644931000000",
-      "Body" : "﻿<?xml version=\"1.0\" encoding=\"utf-8\"?><EnumerationResults ServiceEndpoint=\"https://azstoragesdkaccount.blob.core.windows.net/\"><Prefix>jtcchangeleaseac</Prefix><Containers><Container><Name>jtcchangeleaseac0blobapitestchangeleaseacf99250433922a5a</Name><Properties><Last-Modified>Fri, 06 Sep 2019 19:01:09 GMT</Last-Modified><Etag>\"0x8D732FC93EE6AA9\"</Etag><LeaseStatus>unlocked</LeaseStatus><LeaseState>available</LeaseState><DefaultEncryptionScope>$account-encryption-key</DefaultEncryptionScope><DenyEncryptionScopeOverride>false</DenyEncryptionScopeOverride><HasImmutabilityPolicy>false</HasImmutabilityPolicy><HasLegalHold>false</HasLegalHold></Properties></Container></Containers><NextMarker /></EnumerationResults>",
-      "Date" : "Fri, 06 Sep 2019 19:01:09 GMT",
-      "x-ms-client-request-id" : "7cb3556a-073c-4865-abda-b0ee6497afe5",
->>>>>>> a55d5dd9
+      "x-ms-request-id" : "c5ca7bbb-301e-0042-4249-67cbbf000000",
+      "Body" : "﻿<?xml version=\"1.0\" encoding=\"utf-8\"?><EnumerationResults ServiceEndpoint=\"https://jaschrepragrs.blob.core.windows.net/\"><Prefix>jtcchangeleaseac</Prefix><Containers><Container><Name>jtcchangeleaseac0blobapitestchangeleaseacced87467bb7850e</Name><Properties><Last-Modified>Mon, 09 Sep 2019 20:05:39 GMT</Last-Modified><Etag>\"0x8D73561161DD895\"</Etag><LeaseStatus>unlocked</LeaseStatus><LeaseState>available</LeaseState><DefaultEncryptionScope>$account-encryption-key</DefaultEncryptionScope><DenyEncryptionScopeOverride>false</DenyEncryptionScopeOverride><HasImmutabilityPolicy>false</HasImmutabilityPolicy><HasLegalHold>false</HasLegalHold></Properties></Container></Containers><NextMarker /></EnumerationResults>",
+      "Date" : "Mon, 09 Sep 2019 20:05:39 GMT",
+      "x-ms-client-request-id" : "003c15c9-cdc0-4a36-b45a-8300e478a087",
       "Content-Type" : "application/xml"
     },
     "Exception" : null
   }, {
     "Method" : "DELETE",
-<<<<<<< HEAD
-    "Uri" : "https://jaschrepragrs.blob.core.windows.net/jtcchangeleaseac0blobapitestchangeleaseac0f6710387407410?restype=container",
+    "Uri" : "https://jaschrepragrs.blob.core.windows.net/jtcchangeleaseac0blobapitestchangeleaseacced87467bb7850e?restype=container",
     "Headers" : {
       "x-ms-version" : "2019-02-02",
       "User-Agent" : "azsdk-java-azure-storage-blob/12.0.0-preview.3 1.8.0_221; Windows 10 10.0",
-      "x-ms-client-request-id" : "b0190967-83c8-447b-98cc-0d50b9f6233a"
-=======
-    "Uri" : "https://azstoragesdkaccount.blob.core.windows.net/jtcchangeleaseac0blobapitestchangeleaseacf99250433922a5a?restype=container",
-    "Headers" : {
-      "x-ms-version" : "2019-02-02",
-      "User-Agent" : "azsdk-java-azure-storage-blob/12.0.0-preview.3 1.8.0_212; Windows 10 10.0",
-      "x-ms-client-request-id" : "c0360c30-68d5-41f2-90c9-d485465b54eb"
->>>>>>> a55d5dd9
+      "x-ms-client-request-id" : "ecbd4fbe-6f7e-4769-8fe2-6e445c522580"
     },
     "Response" : {
       "x-ms-version" : "2019-02-02",
@@ -282,21 +156,11 @@
       "retry-after" : "0",
       "Content-Length" : "0",
       "StatusCode" : "202",
-<<<<<<< HEAD
-      "x-ms-request-id" : "bfed19c9-901e-0044-103a-643cc7000000",
-      "Date" : "Thu, 05 Sep 2019 22:38:29 GMT",
-      "x-ms-client-request-id" : "b0190967-83c8-447b-98cc-0d50b9f6233a"
+      "x-ms-request-id" : "c5ca7bcb-301e-0042-5249-67cbbf000000",
+      "Date" : "Mon, 09 Sep 2019 20:05:39 GMT",
+      "x-ms-client-request-id" : "ecbd4fbe-6f7e-4769-8fe2-6e445c522580"
     },
     "Exception" : null
   } ],
-  "variables" : [ "jtcchangeleaseac0blobapitestchangeleaseac0f6710387407410", "javablobchangeleaseac1blobapitestchangeleaseac0f679140d5c3", "e41b264b-3315-4b76-ba42-10356fd39ca5" ]
-=======
-      "x-ms-request-id" : "b92bac69-d01e-009e-27e5-644931000000",
-      "Date" : "Fri, 06 Sep 2019 19:01:09 GMT",
-      "x-ms-client-request-id" : "c0360c30-68d5-41f2-90c9-d485465b54eb"
-    },
-    "Exception" : null
-  } ],
-  "variables" : [ "jtcchangeleaseac0blobapitestchangeleaseacf99250433922a5a", "javablobchangeleaseac1blobapitestchangeleaseacf9907283f78e", "9e13034a-edd1-4de9-80a1-828418a1e975" ]
->>>>>>> a55d5dd9
+  "variables" : [ "jtcchangeleaseac0blobapitestchangeleaseacced87467bb7850e", "javablobchangeleaseac1blobapitestchangeleaseacced0753204dd", "4d01ca81-f545-4e90-8621-e61fb9c1fa70" ]
 }