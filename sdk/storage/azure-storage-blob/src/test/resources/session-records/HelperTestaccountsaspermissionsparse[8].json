{
  "networkCallRecords" : [ {
    "Method" : "PUT",
<<<<<<< HEAD
    "Uri" : "https://jaschrepragrs.blob.core.windows.net/jtcaccountsaspermissionsparse0890646e4f0a94f39d47?restype=container",
    "Headers" : {
      "x-ms-version" : "2019-02-02",
      "User-Agent" : "azsdk-java-azure-storage-blob/12.0.0-preview.3 1.8.0_221; Windows 10 10.0",
      "x-ms-client-request-id" : "f25e2b9d-4704-4837-b343-7053b8a58b1b"
=======
    "Uri" : "https://azstoragesdkaccount.blob.core.windows.net/jtcaccountsaspermissionsparse01006667ce0db64e2640?restype=container",
    "Headers" : {
      "x-ms-version" : "2019-02-02",
      "User-Agent" : "azsdk-java-azure-storage-blob/12.0.0-preview.3 1.8.0_212; Windows 10 10.0",
      "x-ms-client-request-id" : "6e240eae-cf53-482d-af31-a378e01a9176"
>>>>>>> a55d5dd9
    },
    "Response" : {
      "x-ms-version" : "2019-02-02",
      "Server" : "Windows-Azure-Blob/1.0 Microsoft-HTTPAPI/2.0",
<<<<<<< HEAD
      "ETag" : "\"0x8D7325193A2B4E4\"",
      "Last-Modified" : "Thu, 05 Sep 2019 22:37:04 GMT",
      "retry-after" : "0",
      "Content-Length" : "0",
      "StatusCode" : "201",
      "x-ms-request-id" : "bfecc439-901e-0044-193a-643cc7000000",
      "Date" : "Thu, 05 Sep 2019 22:37:03 GMT",
      "x-ms-client-request-id" : "f25e2b9d-4704-4837-b343-7053b8a58b1b"
=======
      "ETag" : "\"0x8D732FDB4534F9F\"",
      "Last-Modified" : "Fri, 06 Sep 2019 19:09:12 GMT",
      "retry-after" : "0",
      "Content-Length" : "0",
      "StatusCode" : "201",
      "x-ms-request-id" : "ec65ec94-001e-001f-6be6-64eb66000000",
      "Date" : "Fri, 06 Sep 2019 19:09:12 GMT",
      "x-ms-client-request-id" : "6e240eae-cf53-482d-af31-a378e01a9176"
>>>>>>> a55d5dd9
    },
    "Exception" : null
  }, {
    "Method" : "GET",
<<<<<<< HEAD
    "Uri" : "https://jaschrepragrs.blob.core.windows.net?prefix=jtcaccountsaspermissionsparse&comp=list",
    "Headers" : {
      "x-ms-version" : "2019-02-02",
      "User-Agent" : "azsdk-java-azure-storage-blob/12.0.0-preview.3 1.8.0_221; Windows 10 10.0",
      "x-ms-client-request-id" : "44cb9680-4258-456e-8716-53bd5ab677f5"
=======
    "Uri" : "https://azstoragesdkaccount.blob.core.windows.net?prefix=jtcaccountsaspermissionsparse&comp=list",
    "Headers" : {
      "x-ms-version" : "2019-02-02",
      "User-Agent" : "azsdk-java-azure-storage-blob/12.0.0-preview.3 1.8.0_212; Windows 10 10.0",
      "x-ms-client-request-id" : "1b1c569e-a5e9-4fbb-bd2a-b62b2795c0e8"
>>>>>>> a55d5dd9
    },
    "Response" : {
      "Transfer-Encoding" : "chunked",
      "x-ms-version" : "2019-02-02",
      "Server" : "Windows-Azure-Blob/1.0 Microsoft-HTTPAPI/2.0",
      "retry-after" : "0",
      "StatusCode" : "200",
<<<<<<< HEAD
      "x-ms-request-id" : "bfecc44d-901e-0044-2b3a-643cc7000000",
      "Body" : "﻿<?xml version=\"1.0\" encoding=\"utf-8\"?><EnumerationResults ServiceEndpoint=\"https://jaschrepragrs.blob.core.windows.net/\"><Prefix>jtcaccountsaspermissionsparse</Prefix><Containers><Container><Name>jtcaccountsaspermissionsparse0890646e4f0a94f39d47</Name><Properties><Last-Modified>Thu, 05 Sep 2019 22:37:04 GMT</Last-Modified><Etag>\"0x8D7325193A2B4E4\"</Etag><LeaseStatus>unlocked</LeaseStatus><LeaseState>available</LeaseState><DefaultEncryptionScope>$account-encryption-key</DefaultEncryptionScope><DenyEncryptionScopeOverride>false</DenyEncryptionScopeOverride><HasImmutabilityPolicy>false</HasImmutabilityPolicy><HasLegalHold>false</HasLegalHold></Properties></Container></Containers><NextMarker /></EnumerationResults>",
      "Date" : "Thu, 05 Sep 2019 22:37:03 GMT",
      "x-ms-client-request-id" : "44cb9680-4258-456e-8716-53bd5ab677f5",
=======
      "x-ms-request-id" : "ec65eca2-001e-001f-76e6-64eb66000000",
      "Body" : "﻿<?xml version=\"1.0\" encoding=\"utf-8\"?><EnumerationResults ServiceEndpoint=\"https://azstoragesdkaccount.blob.core.windows.net/\"><Prefix>jtcaccountsaspermissionsparse</Prefix><Containers><Container><Name>jtcaccountsaspermissionsparse01006667ce0db64e2640</Name><Properties><Last-Modified>Fri, 06 Sep 2019 19:09:12 GMT</Last-Modified><Etag>\"0x8D732FDB4534F9F\"</Etag><LeaseStatus>unlocked</LeaseStatus><LeaseState>available</LeaseState><DefaultEncryptionScope>$account-encryption-key</DefaultEncryptionScope><DenyEncryptionScopeOverride>false</DenyEncryptionScopeOverride><HasImmutabilityPolicy>false</HasImmutabilityPolicy><HasLegalHold>false</HasLegalHold></Properties></Container></Containers><NextMarker /></EnumerationResults>",
      "Date" : "Fri, 06 Sep 2019 19:09:12 GMT",
      "x-ms-client-request-id" : "1b1c569e-a5e9-4fbb-bd2a-b62b2795c0e8",
>>>>>>> a55d5dd9
      "Content-Type" : "application/xml"
    },
    "Exception" : null
  }, {
    "Method" : "DELETE",
<<<<<<< HEAD
    "Uri" : "https://jaschrepragrs.blob.core.windows.net/jtcaccountsaspermissionsparse0890646e4f0a94f39d47?restype=container",
    "Headers" : {
      "x-ms-version" : "2019-02-02",
      "User-Agent" : "azsdk-java-azure-storage-blob/12.0.0-preview.3 1.8.0_221; Windows 10 10.0",
      "x-ms-client-request-id" : "f0f7a02e-ee4c-4f1a-9468-d5aaa3a4d152"
=======
    "Uri" : "https://azstoragesdkaccount.blob.core.windows.net/jtcaccountsaspermissionsparse01006667ce0db64e2640?restype=container",
    "Headers" : {
      "x-ms-version" : "2019-02-02",
      "User-Agent" : "azsdk-java-azure-storage-blob/12.0.0-preview.3 1.8.0_212; Windows 10 10.0",
      "x-ms-client-request-id" : "18ed372b-3d96-4e48-ba56-6b6cdc676b39"
>>>>>>> a55d5dd9
    },
    "Response" : {
      "x-ms-version" : "2019-02-02",
      "Server" : "Windows-Azure-Blob/1.0 Microsoft-HTTPAPI/2.0",
      "retry-after" : "0",
      "Content-Length" : "0",
      "StatusCode" : "202",
<<<<<<< HEAD
      "x-ms-request-id" : "bfecc45f-901e-0044-3b3a-643cc7000000",
      "Date" : "Thu, 05 Sep 2019 22:37:04 GMT",
      "x-ms-client-request-id" : "f0f7a02e-ee4c-4f1a-9468-d5aaa3a4d152"
    },
    "Exception" : null
  } ],
  "variables" : [ "jtcaccountsaspermissionsparse0890646e4f0a94f39d47" ]
=======
      "x-ms-request-id" : "ec65ecaf-001e-001f-03e6-64eb66000000",
      "Date" : "Fri, 06 Sep 2019 19:09:12 GMT",
      "x-ms-client-request-id" : "18ed372b-3d96-4e48-ba56-6b6cdc676b39"
    },
    "Exception" : null
  } ],
  "variables" : [ "jtcaccountsaspermissionsparse01006667ce0db64e2640" ]
>>>>>>> a55d5dd9
}<|MERGE_RESOLUTION|>--- conflicted
+++ resolved
@@ -1,59 +1,32 @@
 {
   "networkCallRecords" : [ {
     "Method" : "PUT",
-<<<<<<< HEAD
-    "Uri" : "https://jaschrepragrs.blob.core.windows.net/jtcaccountsaspermissionsparse0890646e4f0a94f39d47?restype=container",
+    "Uri" : "https://jaschrepragrs.blob.core.windows.net/jtcaccountsaspermissionsparse047262fecc005b754940?restype=container",
     "Headers" : {
       "x-ms-version" : "2019-02-02",
       "User-Agent" : "azsdk-java-azure-storage-blob/12.0.0-preview.3 1.8.0_221; Windows 10 10.0",
-      "x-ms-client-request-id" : "f25e2b9d-4704-4837-b343-7053b8a58b1b"
-=======
-    "Uri" : "https://azstoragesdkaccount.blob.core.windows.net/jtcaccountsaspermissionsparse01006667ce0db64e2640?restype=container",
-    "Headers" : {
-      "x-ms-version" : "2019-02-02",
-      "User-Agent" : "azsdk-java-azure-storage-blob/12.0.0-preview.3 1.8.0_212; Windows 10 10.0",
-      "x-ms-client-request-id" : "6e240eae-cf53-482d-af31-a378e01a9176"
->>>>>>> a55d5dd9
+      "x-ms-client-request-id" : "b3ef00c7-e67b-44c2-917d-3baa23e2fb8c"
     },
     "Response" : {
       "x-ms-version" : "2019-02-02",
       "Server" : "Windows-Azure-Blob/1.0 Microsoft-HTTPAPI/2.0",
-<<<<<<< HEAD
-      "ETag" : "\"0x8D7325193A2B4E4\"",
-      "Last-Modified" : "Thu, 05 Sep 2019 22:37:04 GMT",
+      "ETag" : "\"0x8D7356042DCA94A\"",
+      "Last-Modified" : "Mon, 09 Sep 2019 19:59:45 GMT",
       "retry-after" : "0",
       "Content-Length" : "0",
       "StatusCode" : "201",
-      "x-ms-request-id" : "bfecc439-901e-0044-193a-643cc7000000",
-      "Date" : "Thu, 05 Sep 2019 22:37:03 GMT",
-      "x-ms-client-request-id" : "f25e2b9d-4704-4837-b343-7053b8a58b1b"
-=======
-      "ETag" : "\"0x8D732FDB4534F9F\"",
-      "Last-Modified" : "Fri, 06 Sep 2019 19:09:12 GMT",
-      "retry-after" : "0",
-      "Content-Length" : "0",
-      "StatusCode" : "201",
-      "x-ms-request-id" : "ec65ec94-001e-001f-6be6-64eb66000000",
-      "Date" : "Fri, 06 Sep 2019 19:09:12 GMT",
-      "x-ms-client-request-id" : "6e240eae-cf53-482d-af31-a378e01a9176"
->>>>>>> a55d5dd9
+      "x-ms-request-id" : "077feb45-801e-001f-1f49-673bbb000000",
+      "Date" : "Mon, 09 Sep 2019 19:59:44 GMT",
+      "x-ms-client-request-id" : "b3ef00c7-e67b-44c2-917d-3baa23e2fb8c"
     },
     "Exception" : null
   }, {
     "Method" : "GET",
-<<<<<<< HEAD
     "Uri" : "https://jaschrepragrs.blob.core.windows.net?prefix=jtcaccountsaspermissionsparse&comp=list",
     "Headers" : {
       "x-ms-version" : "2019-02-02",
       "User-Agent" : "azsdk-java-azure-storage-blob/12.0.0-preview.3 1.8.0_221; Windows 10 10.0",
-      "x-ms-client-request-id" : "44cb9680-4258-456e-8716-53bd5ab677f5"
-=======
-    "Uri" : "https://azstoragesdkaccount.blob.core.windows.net?prefix=jtcaccountsaspermissionsparse&comp=list",
-    "Headers" : {
-      "x-ms-version" : "2019-02-02",
-      "User-Agent" : "azsdk-java-azure-storage-blob/12.0.0-preview.3 1.8.0_212; Windows 10 10.0",
-      "x-ms-client-request-id" : "1b1c569e-a5e9-4fbb-bd2a-b62b2795c0e8"
->>>>>>> a55d5dd9
+      "x-ms-client-request-id" : "f5d59804-868e-4fbe-9ac3-f41eab166faa"
     },
     "Response" : {
       "Transfer-Encoding" : "chunked",
@@ -61,35 +34,20 @@
       "Server" : "Windows-Azure-Blob/1.0 Microsoft-HTTPAPI/2.0",
       "retry-after" : "0",
       "StatusCode" : "200",
-<<<<<<< HEAD
-      "x-ms-request-id" : "bfecc44d-901e-0044-2b3a-643cc7000000",
-      "Body" : "﻿<?xml version=\"1.0\" encoding=\"utf-8\"?><EnumerationResults ServiceEndpoint=\"https://jaschrepragrs.blob.core.windows.net/\"><Prefix>jtcaccountsaspermissionsparse</Prefix><Containers><Container><Name>jtcaccountsaspermissionsparse0890646e4f0a94f39d47</Name><Properties><Last-Modified>Thu, 05 Sep 2019 22:37:04 GMT</Last-Modified><Etag>\"0x8D7325193A2B4E4\"</Etag><LeaseStatus>unlocked</LeaseStatus><LeaseState>available</LeaseState><DefaultEncryptionScope>$account-encryption-key</DefaultEncryptionScope><DenyEncryptionScopeOverride>false</DenyEncryptionScopeOverride><HasImmutabilityPolicy>false</HasImmutabilityPolicy><HasLegalHold>false</HasLegalHold></Properties></Container></Containers><NextMarker /></EnumerationResults>",
-      "Date" : "Thu, 05 Sep 2019 22:37:03 GMT",
-      "x-ms-client-request-id" : "44cb9680-4258-456e-8716-53bd5ab677f5",
-=======
-      "x-ms-request-id" : "ec65eca2-001e-001f-76e6-64eb66000000",
-      "Body" : "﻿<?xml version=\"1.0\" encoding=\"utf-8\"?><EnumerationResults ServiceEndpoint=\"https://azstoragesdkaccount.blob.core.windows.net/\"><Prefix>jtcaccountsaspermissionsparse</Prefix><Containers><Container><Name>jtcaccountsaspermissionsparse01006667ce0db64e2640</Name><Properties><Last-Modified>Fri, 06 Sep 2019 19:09:12 GMT</Last-Modified><Etag>\"0x8D732FDB4534F9F\"</Etag><LeaseStatus>unlocked</LeaseStatus><LeaseState>available</LeaseState><DefaultEncryptionScope>$account-encryption-key</DefaultEncryptionScope><DenyEncryptionScopeOverride>false</DenyEncryptionScopeOverride><HasImmutabilityPolicy>false</HasImmutabilityPolicy><HasLegalHold>false</HasLegalHold></Properties></Container></Containers><NextMarker /></EnumerationResults>",
-      "Date" : "Fri, 06 Sep 2019 19:09:12 GMT",
-      "x-ms-client-request-id" : "1b1c569e-a5e9-4fbb-bd2a-b62b2795c0e8",
->>>>>>> a55d5dd9
+      "x-ms-request-id" : "077feb55-801e-001f-2b49-673bbb000000",
+      "Body" : "﻿<?xml version=\"1.0\" encoding=\"utf-8\"?><EnumerationResults ServiceEndpoint=\"https://jaschrepragrs.blob.core.windows.net/\"><Prefix>jtcaccountsaspermissionsparse</Prefix><Containers><Container><Name>jtcaccountsaspermissionsparse047262fecc005b754940</Name><Properties><Last-Modified>Mon, 09 Sep 2019 19:59:45 GMT</Last-Modified><Etag>\"0x8D7356042DCA94A\"</Etag><LeaseStatus>unlocked</LeaseStatus><LeaseState>available</LeaseState><DefaultEncryptionScope>$account-encryption-key</DefaultEncryptionScope><DenyEncryptionScopeOverride>false</DenyEncryptionScopeOverride><HasImmutabilityPolicy>false</HasImmutabilityPolicy><HasLegalHold>false</HasLegalHold></Properties></Container></Containers><NextMarker /></EnumerationResults>",
+      "Date" : "Mon, 09 Sep 2019 19:59:44 GMT",
+      "x-ms-client-request-id" : "f5d59804-868e-4fbe-9ac3-f41eab166faa",
       "Content-Type" : "application/xml"
     },
     "Exception" : null
   }, {
     "Method" : "DELETE",
-<<<<<<< HEAD
-    "Uri" : "https://jaschrepragrs.blob.core.windows.net/jtcaccountsaspermissionsparse0890646e4f0a94f39d47?restype=container",
+    "Uri" : "https://jaschrepragrs.blob.core.windows.net/jtcaccountsaspermissionsparse047262fecc005b754940?restype=container",
     "Headers" : {
       "x-ms-version" : "2019-02-02",
       "User-Agent" : "azsdk-java-azure-storage-blob/12.0.0-preview.3 1.8.0_221; Windows 10 10.0",
-      "x-ms-client-request-id" : "f0f7a02e-ee4c-4f1a-9468-d5aaa3a4d152"
-=======
-    "Uri" : "https://azstoragesdkaccount.blob.core.windows.net/jtcaccountsaspermissionsparse01006667ce0db64e2640?restype=container",
-    "Headers" : {
-      "x-ms-version" : "2019-02-02",
-      "User-Agent" : "azsdk-java-azure-storage-blob/12.0.0-preview.3 1.8.0_212; Windows 10 10.0",
-      "x-ms-client-request-id" : "18ed372b-3d96-4e48-ba56-6b6cdc676b39"
->>>>>>> a55d5dd9
+      "x-ms-client-request-id" : "c4f3207f-4f1b-4f06-b106-b69e1b08298d"
     },
     "Response" : {
       "x-ms-version" : "2019-02-02",
@@ -97,21 +55,11 @@
       "retry-after" : "0",
       "Content-Length" : "0",
       "StatusCode" : "202",
-<<<<<<< HEAD
-      "x-ms-request-id" : "bfecc45f-901e-0044-3b3a-643cc7000000",
-      "Date" : "Thu, 05 Sep 2019 22:37:04 GMT",
-      "x-ms-client-request-id" : "f0f7a02e-ee4c-4f1a-9468-d5aaa3a4d152"
+      "x-ms-request-id" : "077feb5d-801e-001f-3349-673bbb000000",
+      "Date" : "Mon, 09 Sep 2019 19:59:44 GMT",
+      "x-ms-client-request-id" : "c4f3207f-4f1b-4f06-b106-b69e1b08298d"
     },
     "Exception" : null
   } ],
-  "variables" : [ "jtcaccountsaspermissionsparse0890646e4f0a94f39d47" ]
-=======
-      "x-ms-request-id" : "ec65ecaf-001e-001f-03e6-64eb66000000",
-      "Date" : "Fri, 06 Sep 2019 19:09:12 GMT",
-      "x-ms-client-request-id" : "18ed372b-3d96-4e48-ba56-6b6cdc676b39"
-    },
-    "Exception" : null
-  } ],
-  "variables" : [ "jtcaccountsaspermissionsparse01006667ce0db64e2640" ]
->>>>>>> a55d5dd9
+  "variables" : [ "jtcaccountsaspermissionsparse047262fecc005b754940" ]
 }