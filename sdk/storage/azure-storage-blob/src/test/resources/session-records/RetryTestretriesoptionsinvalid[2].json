{
  "networkCallRecords" : [ {
    "Method" : "PUT",
<<<<<<< HEAD
    "Uri" : "https://jaschrepragrs.blob.core.windows.net/jtcretriesoptionsinvalid020058e6652a1e33bd48ea?restype=container",
    "Headers" : {
      "x-ms-version" : "2019-02-02",
      "User-Agent" : "azsdk-java-azure-storage-blob/12.0.0-preview.3 1.8.0_221; Windows 10 10.0",
      "x-ms-client-request-id" : "5c8e75db-0f83-44d5-8011-8962cb938e27"
=======
    "Uri" : "https://azstoragesdkaccount.blob.core.windows.net/jtcretriesoptionsinvalid088028ae12cd0d3bac4e44?restype=container",
    "Headers" : {
      "x-ms-version" : "2019-02-02",
      "User-Agent" : "azsdk-java-azure-storage-blob/12.0.0-preview.3 1.8.0_212; Windows 10 10.0",
      "x-ms-client-request-id" : "7a6fc1a2-0ce2-46fd-97ec-1d05c88fa726"
>>>>>>> a55d5dd9
    },
    "Response" : {
      "x-ms-version" : "2019-02-02",
      "Server" : "Windows-Azure-Blob/1.0 Microsoft-HTTPAPI/2.0",
<<<<<<< HEAD
      "ETag" : "\"0x8D732516B2C9DD0\"",
      "Last-Modified" : "Thu, 05 Sep 2019 22:35:56 GMT",
      "retry-after" : "0",
      "Content-Length" : "0",
      "StatusCode" : "201",
      "x-ms-request-id" : "bfec8318-901e-0044-333a-643cc7000000",
      "Date" : "Thu, 05 Sep 2019 22:35:56 GMT",
      "x-ms-client-request-id" : "5c8e75db-0f83-44d5-8011-8962cb938e27"
=======
      "ETag" : "\"0x8D732FDF9308499\"",
      "Last-Modified" : "Fri, 06 Sep 2019 19:11:08 GMT",
      "retry-after" : "0",
      "Content-Length" : "0",
      "StatusCode" : "201",
      "x-ms-request-id" : "8f76b09c-401e-003a-4ee6-6473d5000000",
      "Date" : "Fri, 06 Sep 2019 19:11:08 GMT",
      "x-ms-client-request-id" : "7a6fc1a2-0ce2-46fd-97ec-1d05c88fa726"
>>>>>>> a55d5dd9
    },
    "Exception" : null
  }, {
    "Method" : "GET",
<<<<<<< HEAD
    "Uri" : "https://jaschrepragrs.blob.core.windows.net?prefix=jtcretriesoptionsinvalid&comp=list",
    "Headers" : {
      "x-ms-version" : "2019-02-02",
      "User-Agent" : "azsdk-java-azure-storage-blob/12.0.0-preview.3 1.8.0_221; Windows 10 10.0",
      "x-ms-client-request-id" : "8741582e-4151-4daa-9ade-e1f143309c22"
=======
    "Uri" : "https://azstoragesdkaccount.blob.core.windows.net?prefix=jtcretriesoptionsinvalid&comp=list",
    "Headers" : {
      "x-ms-version" : "2019-02-02",
      "User-Agent" : "azsdk-java-azure-storage-blob/12.0.0-preview.3 1.8.0_212; Windows 10 10.0",
      "x-ms-client-request-id" : "2c2c0c5c-6803-4227-8e3d-70c90a1c873a"
>>>>>>> a55d5dd9
    },
    "Response" : {
      "Transfer-Encoding" : "chunked",
      "x-ms-version" : "2019-02-02",
      "Server" : "Windows-Azure-Blob/1.0 Microsoft-HTTPAPI/2.0",
      "retry-after" : "0",
      "StatusCode" : "200",
<<<<<<< HEAD
      "x-ms-request-id" : "bfec838d-901e-0044-1a3a-643cc7000000",
      "Body" : "﻿<?xml version=\"1.0\" encoding=\"utf-8\"?><EnumerationResults ServiceEndpoint=\"https://jaschrepragrs.blob.core.windows.net/\"><Prefix>jtcretriesoptionsinvalid</Prefix><Containers><Container><Name>jtcretriesoptionsinvalid020058e6652a1e33bd48ea</Name><Properties><Last-Modified>Thu, 05 Sep 2019 22:35:56 GMT</Last-Modified><Etag>\"0x8D732516B2C9DD0\"</Etag><LeaseStatus>unlocked</LeaseStatus><LeaseState>available</LeaseState><DefaultEncryptionScope>$account-encryption-key</DefaultEncryptionScope><DenyEncryptionScopeOverride>false</DenyEncryptionScopeOverride><HasImmutabilityPolicy>false</HasImmutabilityPolicy><HasLegalHold>false</HasLegalHold></Properties></Container></Containers><NextMarker /></EnumerationResults>",
      "Date" : "Thu, 05 Sep 2019 22:35:56 GMT",
      "x-ms-client-request-id" : "8741582e-4151-4daa-9ade-e1f143309c22",
=======
      "x-ms-request-id" : "8f76b0c5-401e-003a-6de6-6473d5000000",
      "Body" : "﻿<?xml version=\"1.0\" encoding=\"utf-8\"?><EnumerationResults ServiceEndpoint=\"https://azstoragesdkaccount.blob.core.windows.net/\"><Prefix>jtcretriesoptionsinvalid</Prefix><Containers><Container><Name>jtcretriesoptionsinvalid088028ae12cd0d3bac4e44</Name><Properties><Last-Modified>Fri, 06 Sep 2019 19:11:08 GMT</Last-Modified><Etag>\"0x8D732FDF9308499\"</Etag><LeaseStatus>unlocked</LeaseStatus><LeaseState>available</LeaseState><DefaultEncryptionScope>$account-encryption-key</DefaultEncryptionScope><DenyEncryptionScopeOverride>false</DenyEncryptionScopeOverride><HasImmutabilityPolicy>false</HasImmutabilityPolicy><HasLegalHold>false</HasLegalHold></Properties></Container></Containers><NextMarker /></EnumerationResults>",
      "Date" : "Fri, 06 Sep 2019 19:11:08 GMT",
      "x-ms-client-request-id" : "2c2c0c5c-6803-4227-8e3d-70c90a1c873a",
>>>>>>> a55d5dd9
      "Content-Type" : "application/xml"
    },
    "Exception" : null
  }, {
    "Method" : "DELETE",
<<<<<<< HEAD
    "Uri" : "https://jaschrepragrs.blob.core.windows.net/jtcretriesoptionsinvalid020058e6652a1e33bd48ea?restype=container",
    "Headers" : {
      "x-ms-version" : "2019-02-02",
      "User-Agent" : "azsdk-java-azure-storage-blob/12.0.0-preview.3 1.8.0_221; Windows 10 10.0",
      "x-ms-client-request-id" : "a12ef44c-edca-4275-aa21-3c2871ede33f"
=======
    "Uri" : "https://azstoragesdkaccount.blob.core.windows.net/jtcretriesoptionsinvalid088028ae12cd0d3bac4e44?restype=container",
    "Headers" : {
      "x-ms-version" : "2019-02-02",
      "User-Agent" : "azsdk-java-azure-storage-blob/12.0.0-preview.3 1.8.0_212; Windows 10 10.0",
      "x-ms-client-request-id" : "cef9e563-d42a-4493-a60f-3c8d76edbf97"
>>>>>>> a55d5dd9
    },
    "Response" : {
      "x-ms-version" : "2019-02-02",
      "Server" : "Windows-Azure-Blob/1.0 Microsoft-HTTPAPI/2.0",
      "retry-after" : "0",
      "Content-Length" : "0",
      "StatusCode" : "202",
<<<<<<< HEAD
      "x-ms-request-id" : "bfec83a4-901e-0044-313a-643cc7000000",
      "Date" : "Thu, 05 Sep 2019 22:35:56 GMT",
      "x-ms-client-request-id" : "a12ef44c-edca-4275-aa21-3c2871ede33f"
    },
    "Exception" : null
  } ],
  "variables" : [ "jtcretriesoptionsinvalid020058e6652a1e33bd48ea" ]
=======
      "x-ms-request-id" : "8f76b0d5-401e-003a-7ae6-6473d5000000",
      "Date" : "Fri, 06 Sep 2019 19:11:08 GMT",
      "x-ms-client-request-id" : "cef9e563-d42a-4493-a60f-3c8d76edbf97"
    },
    "Exception" : null
  } ],
  "variables" : [ "jtcretriesoptionsinvalid088028ae12cd0d3bac4e44" ]
>>>>>>> a55d5dd9
}<|MERGE_RESOLUTION|>--- conflicted
+++ resolved
@@ -1,59 +1,32 @@
 {
   "networkCallRecords" : [ {
     "Method" : "PUT",
-<<<<<<< HEAD
-    "Uri" : "https://jaschrepragrs.blob.core.windows.net/jtcretriesoptionsinvalid020058e6652a1e33bd48ea?restype=container",
+    "Uri" : "https://jaschrepragrs.blob.core.windows.net/jtcretriesoptionsinvalid079979bb8569a470824cac?restype=container",
     "Headers" : {
       "x-ms-version" : "2019-02-02",
       "User-Agent" : "azsdk-java-azure-storage-blob/12.0.0-preview.3 1.8.0_221; Windows 10 10.0",
-      "x-ms-client-request-id" : "5c8e75db-0f83-44d5-8011-8962cb938e27"
-=======
-    "Uri" : "https://azstoragesdkaccount.blob.core.windows.net/jtcretriesoptionsinvalid088028ae12cd0d3bac4e44?restype=container",
-    "Headers" : {
-      "x-ms-version" : "2019-02-02",
-      "User-Agent" : "azsdk-java-azure-storage-blob/12.0.0-preview.3 1.8.0_212; Windows 10 10.0",
-      "x-ms-client-request-id" : "7a6fc1a2-0ce2-46fd-97ec-1d05c88fa726"
->>>>>>> a55d5dd9
+      "x-ms-client-request-id" : "9a2c1dba-4ffa-4d87-9028-7713a9c9e204"
     },
     "Response" : {
       "x-ms-version" : "2019-02-02",
       "Server" : "Windows-Azure-Blob/1.0 Microsoft-HTTPAPI/2.0",
-<<<<<<< HEAD
-      "ETag" : "\"0x8D732516B2C9DD0\"",
-      "Last-Modified" : "Thu, 05 Sep 2019 22:35:56 GMT",
+      "ETag" : "\"0x8D735601C70F96D\"",
+      "Last-Modified" : "Mon, 09 Sep 2019 19:58:40 GMT",
       "retry-after" : "0",
       "Content-Length" : "0",
       "StatusCode" : "201",
-      "x-ms-request-id" : "bfec8318-901e-0044-333a-643cc7000000",
-      "Date" : "Thu, 05 Sep 2019 22:35:56 GMT",
-      "x-ms-client-request-id" : "5c8e75db-0f83-44d5-8011-8962cb938e27"
-=======
-      "ETag" : "\"0x8D732FDF9308499\"",
-      "Last-Modified" : "Fri, 06 Sep 2019 19:11:08 GMT",
-      "retry-after" : "0",
-      "Content-Length" : "0",
-      "StatusCode" : "201",
-      "x-ms-request-id" : "8f76b09c-401e-003a-4ee6-6473d5000000",
-      "Date" : "Fri, 06 Sep 2019 19:11:08 GMT",
-      "x-ms-client-request-id" : "7a6fc1a2-0ce2-46fd-97ec-1d05c88fa726"
->>>>>>> a55d5dd9
+      "x-ms-request-id" : "077fb754-801e-001f-5248-673bbb000000",
+      "Date" : "Mon, 09 Sep 2019 19:58:40 GMT",
+      "x-ms-client-request-id" : "9a2c1dba-4ffa-4d87-9028-7713a9c9e204"
     },
     "Exception" : null
   }, {
     "Method" : "GET",
-<<<<<<< HEAD
     "Uri" : "https://jaschrepragrs.blob.core.windows.net?prefix=jtcretriesoptionsinvalid&comp=list",
     "Headers" : {
       "x-ms-version" : "2019-02-02",
       "User-Agent" : "azsdk-java-azure-storage-blob/12.0.0-preview.3 1.8.0_221; Windows 10 10.0",
-      "x-ms-client-request-id" : "8741582e-4151-4daa-9ade-e1f143309c22"
-=======
-    "Uri" : "https://azstoragesdkaccount.blob.core.windows.net?prefix=jtcretriesoptionsinvalid&comp=list",
-    "Headers" : {
-      "x-ms-version" : "2019-02-02",
-      "User-Agent" : "azsdk-java-azure-storage-blob/12.0.0-preview.3 1.8.0_212; Windows 10 10.0",
-      "x-ms-client-request-id" : "2c2c0c5c-6803-4227-8e3d-70c90a1c873a"
->>>>>>> a55d5dd9
+      "x-ms-client-request-id" : "4c1110d2-2d7e-49c2-8e9d-9df20522417d"
     },
     "Response" : {
       "Transfer-Encoding" : "chunked",
@@ -61,35 +34,20 @@
       "Server" : "Windows-Azure-Blob/1.0 Microsoft-HTTPAPI/2.0",
       "retry-after" : "0",
       "StatusCode" : "200",
-<<<<<<< HEAD
-      "x-ms-request-id" : "bfec838d-901e-0044-1a3a-643cc7000000",
-      "Body" : "﻿<?xml version=\"1.0\" encoding=\"utf-8\"?><EnumerationResults ServiceEndpoint=\"https://jaschrepragrs.blob.core.windows.net/\"><Prefix>jtcretriesoptionsinvalid</Prefix><Containers><Container><Name>jtcretriesoptionsinvalid020058e6652a1e33bd48ea</Name><Properties><Last-Modified>Thu, 05 Sep 2019 22:35:56 GMT</Last-Modified><Etag>\"0x8D732516B2C9DD0\"</Etag><LeaseStatus>unlocked</LeaseStatus><LeaseState>available</LeaseState><DefaultEncryptionScope>$account-encryption-key</DefaultEncryptionScope><DenyEncryptionScopeOverride>false</DenyEncryptionScopeOverride><HasImmutabilityPolicy>false</HasImmutabilityPolicy><HasLegalHold>false</HasLegalHold></Properties></Container></Containers><NextMarker /></EnumerationResults>",
-      "Date" : "Thu, 05 Sep 2019 22:35:56 GMT",
-      "x-ms-client-request-id" : "8741582e-4151-4daa-9ade-e1f143309c22",
-=======
-      "x-ms-request-id" : "8f76b0c5-401e-003a-6de6-6473d5000000",
-      "Body" : "﻿<?xml version=\"1.0\" encoding=\"utf-8\"?><EnumerationResults ServiceEndpoint=\"https://azstoragesdkaccount.blob.core.windows.net/\"><Prefix>jtcretriesoptionsinvalid</Prefix><Containers><Container><Name>jtcretriesoptionsinvalid088028ae12cd0d3bac4e44</Name><Properties><Last-Modified>Fri, 06 Sep 2019 19:11:08 GMT</Last-Modified><Etag>\"0x8D732FDF9308499\"</Etag><LeaseStatus>unlocked</LeaseStatus><LeaseState>available</LeaseState><DefaultEncryptionScope>$account-encryption-key</DefaultEncryptionScope><DenyEncryptionScopeOverride>false</DenyEncryptionScopeOverride><HasImmutabilityPolicy>false</HasImmutabilityPolicy><HasLegalHold>false</HasLegalHold></Properties></Container></Containers><NextMarker /></EnumerationResults>",
-      "Date" : "Fri, 06 Sep 2019 19:11:08 GMT",
-      "x-ms-client-request-id" : "2c2c0c5c-6803-4227-8e3d-70c90a1c873a",
->>>>>>> a55d5dd9
+      "x-ms-request-id" : "077fb760-801e-001f-5d48-673bbb000000",
+      "Body" : "﻿<?xml version=\"1.0\" encoding=\"utf-8\"?><EnumerationResults ServiceEndpoint=\"https://jaschrepragrs.blob.core.windows.net/\"><Prefix>jtcretriesoptionsinvalid</Prefix><Containers><Container><Name>jtcretriesoptionsinvalid079979bb8569a470824cac</Name><Properties><Last-Modified>Mon, 09 Sep 2019 19:58:40 GMT</Last-Modified><Etag>\"0x8D735601C70F96D\"</Etag><LeaseStatus>unlocked</LeaseStatus><LeaseState>available</LeaseState><DefaultEncryptionScope>$account-encryption-key</DefaultEncryptionScope><DenyEncryptionScopeOverride>false</DenyEncryptionScopeOverride><HasImmutabilityPolicy>false</HasImmutabilityPolicy><HasLegalHold>false</HasLegalHold></Properties></Container></Containers><NextMarker /></EnumerationResults>",
+      "Date" : "Mon, 09 Sep 2019 19:58:40 GMT",
+      "x-ms-client-request-id" : "4c1110d2-2d7e-49c2-8e9d-9df20522417d",
       "Content-Type" : "application/xml"
     },
     "Exception" : null
   }, {
     "Method" : "DELETE",
-<<<<<<< HEAD
-    "Uri" : "https://jaschrepragrs.blob.core.windows.net/jtcretriesoptionsinvalid020058e6652a1e33bd48ea?restype=container",
+    "Uri" : "https://jaschrepragrs.blob.core.windows.net/jtcretriesoptionsinvalid079979bb8569a470824cac?restype=container",
     "Headers" : {
       "x-ms-version" : "2019-02-02",
       "User-Agent" : "azsdk-java-azure-storage-blob/12.0.0-preview.3 1.8.0_221; Windows 10 10.0",
-      "x-ms-client-request-id" : "a12ef44c-edca-4275-aa21-3c2871ede33f"
-=======
-    "Uri" : "https://azstoragesdkaccount.blob.core.windows.net/jtcretriesoptionsinvalid088028ae12cd0d3bac4e44?restype=container",
-    "Headers" : {
-      "x-ms-version" : "2019-02-02",
-      "User-Agent" : "azsdk-java-azure-storage-blob/12.0.0-preview.3 1.8.0_212; Windows 10 10.0",
-      "x-ms-client-request-id" : "cef9e563-d42a-4493-a60f-3c8d76edbf97"
->>>>>>> a55d5dd9
+      "x-ms-client-request-id" : "0c414c1d-4f4c-4143-92b9-9bd1d7c13085"
     },
     "Response" : {
       "x-ms-version" : "2019-02-02",
@@ -97,21 +55,11 @@
       "retry-after" : "0",
       "Content-Length" : "0",
       "StatusCode" : "202",
-<<<<<<< HEAD
-      "x-ms-request-id" : "bfec83a4-901e-0044-313a-643cc7000000",
-      "Date" : "Thu, 05 Sep 2019 22:35:56 GMT",
-      "x-ms-client-request-id" : "a12ef44c-edca-4275-aa21-3c2871ede33f"
+      "x-ms-request-id" : "077fb764-801e-001f-6148-673bbb000000",
+      "Date" : "Mon, 09 Sep 2019 19:58:40 GMT",
+      "x-ms-client-request-id" : "0c414c1d-4f4c-4143-92b9-9bd1d7c13085"
     },
     "Exception" : null
   } ],
-  "variables" : [ "jtcretriesoptionsinvalid020058e6652a1e33bd48ea" ]
-=======
-      "x-ms-request-id" : "8f76b0d5-401e-003a-7ae6-6473d5000000",
-      "Date" : "Fri, 06 Sep 2019 19:11:08 GMT",
-      "x-ms-client-request-id" : "cef9e563-d42a-4493-a60f-3c8d76edbf97"
-    },
-    "Exception" : null
-  } ],
-  "variables" : [ "jtcretriesoptionsinvalid088028ae12cd0d3bac4e44" ]
->>>>>>> a55d5dd9
+  "variables" : [ "jtcretriesoptionsinvalid079979bb8569a470824cac" ]
 }