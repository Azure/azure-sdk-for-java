{
  "networkCallRecords" : [ {
    "Method" : "PUT",
<<<<<<< HEAD
    "Uri" : "https://jaschrepragrs.blob.core.windows.net/jtclistblobsflat0containerapitestlistblobsflat397862013e97?restype=container",
    "Headers" : {
      "x-ms-version" : "2019-02-02",
      "User-Agent" : "azsdk-java-azure-storage-blob/12.0.0-preview.3 1.8.0_221; Windows 10 10.0",
      "x-ms-client-request-id" : "f59174f6-e436-453b-810d-387a085b5202"
=======
    "Uri" : "https://azstoragesdkaccount.blob.core.windows.net/jtclistblobsflat0containerapitestlistblobsflat70c69704d7cf?restype=container",
    "Headers" : {
      "x-ms-version" : "2019-02-02",
      "User-Agent" : "azsdk-java-azure-storage-blob/12.0.0-preview.3 1.8.0_212; Windows 10 10.0",
      "x-ms-client-request-id" : "058783b2-ecc3-4238-9b8e-9360117d686b"
>>>>>>> a55d5dd9
    },
    "Response" : {
      "x-ms-version" : "2019-02-02",
      "Server" : "Windows-Azure-Blob/1.0 Microsoft-HTTPAPI/2.0",
<<<<<<< HEAD
      "ETag" : "\"0x8D73252C7B67EE9\"",
      "Last-Modified" : "Thu, 05 Sep 2019 22:45:41 GMT",
      "retry-after" : "0",
      "Content-Length" : "0",
      "StatusCode" : "201",
      "x-ms-request-id" : "20489892-901e-000b-183b-64f8df000000",
      "Date" : "Thu, 05 Sep 2019 22:45:41 GMT",
      "x-ms-client-request-id" : "f59174f6-e436-453b-810d-387a085b5202"
=======
      "ETag" : "\"0x8D732FD2A4712AC\"",
      "Last-Modified" : "Fri, 06 Sep 2019 19:05:21 GMT",
      "retry-after" : "0",
      "Content-Length" : "0",
      "StatusCode" : "201",
      "x-ms-request-id" : "ec6382e1-001e-001f-13e6-64eb66000000",
      "Date" : "Fri, 06 Sep 2019 19:05:21 GMT",
      "x-ms-client-request-id" : "058783b2-ecc3-4238-9b8e-9360117d686b"
>>>>>>> a55d5dd9
    },
    "Exception" : null
  }, {
    "Method" : "PUT",
<<<<<<< HEAD
    "Uri" : "https://jaschrepragrs.blob.core.windows.net/jtclistblobsflat0containerapitestlistblobsflat397862013e97/javabloblistblobsflat1containerapitestlistblobsflat3975585508",
    "Headers" : {
      "x-ms-version" : "2019-02-02",
      "User-Agent" : "azsdk-java-azure-storage-blob/12.0.0-preview.3 1.8.0_221; Windows 10 10.0",
      "x-ms-client-request-id" : "406a5112-b52e-45ef-8062-244ac9ae0651"
=======
    "Uri" : "https://azstoragesdkaccount.blob.core.windows.net/jtclistblobsflat0containerapitestlistblobsflat70c69704d7cf/javabloblistblobsflat1containerapitestlistblobsflat70c57186ad",
    "Headers" : {
      "x-ms-version" : "2019-02-02",
      "User-Agent" : "azsdk-java-azure-storage-blob/12.0.0-preview.3 1.8.0_212; Windows 10 10.0",
      "x-ms-client-request-id" : "adba350e-e516-460e-a60f-147bb92e8337"
>>>>>>> a55d5dd9
    },
    "Response" : {
      "x-ms-version" : "2019-02-02",
      "Server" : "Windows-Azure-Blob/1.0 Microsoft-HTTPAPI/2.0",
<<<<<<< HEAD
      "ETag" : "\"0x8D73252C7C304A4\"",
      "Last-Modified" : "Thu, 05 Sep 2019 22:45:41 GMT",
      "retry-after" : "0",
      "Content-Length" : "0",
      "StatusCode" : "201",
      "x-ms-request-id" : "204898a4-901e-000b-263b-64f8df000000",
      "x-ms-request-server-encrypted" : "true",
      "Date" : "Thu, 05 Sep 2019 22:45:41 GMT",
      "x-ms-client-request-id" : "406a5112-b52e-45ef-8062-244ac9ae0651"
=======
      "ETag" : "\"0x8D732FD2A4DCD8D\"",
      "Last-Modified" : "Fri, 06 Sep 2019 19:05:21 GMT",
      "retry-after" : "0",
      "Content-Length" : "0",
      "StatusCode" : "201",
      "x-ms-request-id" : "ec6382f8-001e-001f-26e6-64eb66000000",
      "x-ms-request-server-encrypted" : "true",
      "Date" : "Fri, 06 Sep 2019 19:05:21 GMT",
      "x-ms-client-request-id" : "adba350e-e516-460e-a60f-147bb92e8337"
>>>>>>> a55d5dd9
    },
    "Exception" : null
  }, {
    "Method" : "GET",
<<<<<<< HEAD
    "Uri" : "https://jaschrepragrs.blob.core.windows.net/jtclistblobsflat0containerapitestlistblobsflat397862013e97?include=&restype=container&comp=list",
    "Headers" : {
      "x-ms-version" : "2019-02-02",
      "User-Agent" : "azsdk-java-azure-storage-blob/12.0.0-preview.3 1.8.0_221; Windows 10 10.0",
      "x-ms-client-request-id" : "4e576281-1a7a-4811-b54f-3701e481160c"
=======
    "Uri" : "https://azstoragesdkaccount.blob.core.windows.net/jtclistblobsflat0containerapitestlistblobsflat70c69704d7cf?include=&restype=container&comp=list",
    "Headers" : {
      "x-ms-version" : "2019-02-02",
      "User-Agent" : "azsdk-java-azure-storage-blob/12.0.0-preview.3 1.8.0_212; Windows 10 10.0",
      "x-ms-client-request-id" : "e15d1b36-7109-4105-9780-d73eef6e3f39"
>>>>>>> a55d5dd9
    },
    "Response" : {
      "Transfer-Encoding" : "chunked",
      "x-ms-version" : "2019-02-02",
      "Server" : "Windows-Azure-Blob/1.0 Microsoft-HTTPAPI/2.0",
      "retry-after" : "0",
      "StatusCode" : "200",
<<<<<<< HEAD
      "x-ms-request-id" : "204898c0-901e-000b-3f3b-64f8df000000",
      "Body" : "﻿<?xml version=\"1.0\" encoding=\"utf-8\"?><EnumerationResults ServiceEndpoint=\"https://jaschrepragrs.blob.core.windows.net/\" ContainerName=\"jtclistblobsflat0containerapitestlistblobsflat397862013e97\"><Blobs><Blob><Name>javabloblistblobsflat1containerapitestlistblobsflat3975585508</Name><Properties><Creation-Time>Thu, 05 Sep 2019 22:45:41 GMT</Creation-Time><Last-Modified>Thu, 05 Sep 2019 22:45:41 GMT</Last-Modified><Etag>0x8D73252C7C304A4</Etag><Content-Length>512</Content-Length><Content-Type>application/octet-stream</Content-Type><Content-Encoding /><Content-Language /><Content-CRC64 /><Content-MD5 /><Cache-Control /><Content-Disposition /><x-ms-blob-sequence-number>0</x-ms-blob-sequence-number><BlobType>PageBlob</BlobType><AccessTier>Hot</AccessTier><AccessTierInferred>true</AccessTierInferred><LeaseStatus>unlocked</LeaseStatus><LeaseState>available</LeaseState><ServerEncrypted>true</ServerEncrypted><TagCount>0</TagCount></Properties></Blob></Blobs><NextMarker /></EnumerationResults>",
      "Date" : "Thu, 05 Sep 2019 22:45:41 GMT",
      "x-ms-client-request-id" : "4e576281-1a7a-4811-b54f-3701e481160c",
=======
      "x-ms-request-id" : "ec638310-001e-001f-3be6-64eb66000000",
      "Body" : "﻿<?xml version=\"1.0\" encoding=\"utf-8\"?><EnumerationResults ServiceEndpoint=\"https://azstoragesdkaccount.blob.core.windows.net/\" ContainerName=\"jtclistblobsflat0containerapitestlistblobsflat70c69704d7cf\"><Blobs><Blob><Name>javabloblistblobsflat1containerapitestlistblobsflat70c57186ad</Name><Properties><Creation-Time>Fri, 06 Sep 2019 19:05:21 GMT</Creation-Time><Last-Modified>Fri, 06 Sep 2019 19:05:21 GMT</Last-Modified><Etag>0x8D732FD2A4DCD8D</Etag><Content-Length>512</Content-Length><Content-Type>application/octet-stream</Content-Type><Content-Encoding /><Content-Language /><Content-CRC64 /><Content-MD5 /><Cache-Control /><Content-Disposition /><x-ms-blob-sequence-number>0</x-ms-blob-sequence-number><BlobType>PageBlob</BlobType><AccessTier>Hot</AccessTier><AccessTierInferred>true</AccessTierInferred><LeaseStatus>unlocked</LeaseStatus><LeaseState>available</LeaseState><ServerEncrypted>true</ServerEncrypted><TagCount>0</TagCount></Properties></Blob></Blobs><NextMarker /></EnumerationResults>",
      "Date" : "Fri, 06 Sep 2019 19:05:21 GMT",
      "x-ms-client-request-id" : "e15d1b36-7109-4105-9780-d73eef6e3f39",
>>>>>>> a55d5dd9
      "Content-Type" : "application/xml"
    },
    "Exception" : null
  }, {
    "Method" : "GET",
<<<<<<< HEAD
    "Uri" : "https://jaschrepragrs.blob.core.windows.net?prefix=jtclistblobsflat&comp=list",
    "Headers" : {
      "x-ms-version" : "2019-02-02",
      "User-Agent" : "azsdk-java-azure-storage-blob/12.0.0-preview.3 1.8.0_221; Windows 10 10.0",
      "x-ms-client-request-id" : "82bdd629-9f98-426f-b636-0775d801dcbe"
=======
    "Uri" : "https://azstoragesdkaccount.blob.core.windows.net?prefix=jtclistblobsflat&comp=list",
    "Headers" : {
      "x-ms-version" : "2019-02-02",
      "User-Agent" : "azsdk-java-azure-storage-blob/12.0.0-preview.3 1.8.0_212; Windows 10 10.0",
      "x-ms-client-request-id" : "1e8f7448-57ea-475d-a78c-ce30546e7297"
>>>>>>> a55d5dd9
    },
    "Response" : {
      "Transfer-Encoding" : "chunked",
      "x-ms-version" : "2019-02-02",
      "Server" : "Windows-Azure-Blob/1.0 Microsoft-HTTPAPI/2.0",
      "retry-after" : "0",
      "StatusCode" : "200",
<<<<<<< HEAD
      "x-ms-request-id" : "204898d2-901e-000b-503b-64f8df000000",
      "Body" : "﻿<?xml version=\"1.0\" encoding=\"utf-8\"?><EnumerationResults ServiceEndpoint=\"https://jaschrepragrs.blob.core.windows.net/\"><Prefix>jtclistblobsflat</Prefix><Containers><Container><Name>jtclistblobsflat0containerapitestlistblobsflat397862013e97</Name><Properties><Last-Modified>Thu, 05 Sep 2019 22:45:41 GMT</Last-Modified><Etag>\"0x8D73252C7B67EE9\"</Etag><LeaseStatus>unlocked</LeaseStatus><LeaseState>available</LeaseState><DefaultEncryptionScope>$account-encryption-key</DefaultEncryptionScope><DenyEncryptionScopeOverride>false</DenyEncryptionScopeOverride><HasImmutabilityPolicy>false</HasImmutabilityPolicy><HasLegalHold>false</HasLegalHold></Properties></Container></Containers><NextMarker /></EnumerationResults>",
      "Date" : "Thu, 05 Sep 2019 22:45:41 GMT",
      "x-ms-client-request-id" : "82bdd629-9f98-426f-b636-0775d801dcbe",
=======
      "x-ms-request-id" : "ec63832a-001e-001f-52e6-64eb66000000",
      "Body" : "﻿<?xml version=\"1.0\" encoding=\"utf-8\"?><EnumerationResults ServiceEndpoint=\"https://azstoragesdkaccount.blob.core.windows.net/\"><Prefix>jtclistblobsflat</Prefix><Containers><Container><Name>jtclistblobsflat0containerapitestlistblobsflat70c69704d7cf</Name><Properties><Last-Modified>Fri, 06 Sep 2019 19:05:21 GMT</Last-Modified><Etag>\"0x8D732FD2A4712AC\"</Etag><LeaseStatus>unlocked</LeaseStatus><LeaseState>available</LeaseState><DefaultEncryptionScope>$account-encryption-key</DefaultEncryptionScope><DenyEncryptionScopeOverride>false</DenyEncryptionScopeOverride><HasImmutabilityPolicy>false</HasImmutabilityPolicy><HasLegalHold>false</HasLegalHold></Properties></Container></Containers><NextMarker /></EnumerationResults>",
      "Date" : "Fri, 06 Sep 2019 19:05:21 GMT",
      "x-ms-client-request-id" : "1e8f7448-57ea-475d-a78c-ce30546e7297",
>>>>>>> a55d5dd9
      "Content-Type" : "application/xml"
    },
    "Exception" : null
  }, {
    "Method" : "DELETE",
<<<<<<< HEAD
    "Uri" : "https://jaschrepragrs.blob.core.windows.net/jtclistblobsflat0containerapitestlistblobsflat397862013e97?restype=container",
    "Headers" : {
      "x-ms-version" : "2019-02-02",
      "User-Agent" : "azsdk-java-azure-storage-blob/12.0.0-preview.3 1.8.0_221; Windows 10 10.0",
      "x-ms-client-request-id" : "063b740b-55e3-44c3-97d1-5bed81e16b50"
=======
    "Uri" : "https://azstoragesdkaccount.blob.core.windows.net/jtclistblobsflat0containerapitestlistblobsflat70c69704d7cf?restype=container",
    "Headers" : {
      "x-ms-version" : "2019-02-02",
      "User-Agent" : "azsdk-java-azure-storage-blob/12.0.0-preview.3 1.8.0_212; Windows 10 10.0",
      "x-ms-client-request-id" : "b305e14d-6518-48ab-b34b-e1627797fc94"
>>>>>>> a55d5dd9
    },
    "Response" : {
      "x-ms-version" : "2019-02-02",
      "Server" : "Windows-Azure-Blob/1.0 Microsoft-HTTPAPI/2.0",
      "retry-after" : "0",
      "Content-Length" : "0",
      "StatusCode" : "202",
<<<<<<< HEAD
      "x-ms-request-id" : "204898dc-901e-000b-5a3b-64f8df000000",
      "Date" : "Thu, 05 Sep 2019 22:45:41 GMT",
      "x-ms-client-request-id" : "063b740b-55e3-44c3-97d1-5bed81e16b50"
    },
    "Exception" : null
  } ],
  "variables" : [ "jtclistblobsflat0containerapitestlistblobsflat397862013e97", "javabloblistblobsflat1containerapitestlistblobsflat3975585508" ]
=======
      "x-ms-request-id" : "ec63833d-001e-001f-63e6-64eb66000000",
      "Date" : "Fri, 06 Sep 2019 19:05:21 GMT",
      "x-ms-client-request-id" : "b305e14d-6518-48ab-b34b-e1627797fc94"
    },
    "Exception" : null
  } ],
  "variables" : [ "jtclistblobsflat0containerapitestlistblobsflat70c69704d7cf", "javabloblistblobsflat1containerapitestlistblobsflat70c57186ad" ]
>>>>>>> a55d5dd9
}<|MERGE_RESOLUTION|>--- conflicted
+++ resolved
@@ -1,101 +1,54 @@
 {
   "networkCallRecords" : [ {
     "Method" : "PUT",
-<<<<<<< HEAD
-    "Uri" : "https://jaschrepragrs.blob.core.windows.net/jtclistblobsflat0containerapitestlistblobsflat397862013e97?restype=container",
+    "Uri" : "https://jaschrepragrs.blob.core.windows.net/jtclistblobsflat0containerapitestlistblobsflat4d658745423d?restype=container",
     "Headers" : {
       "x-ms-version" : "2019-02-02",
       "User-Agent" : "azsdk-java-azure-storage-blob/12.0.0-preview.3 1.8.0_221; Windows 10 10.0",
-      "x-ms-client-request-id" : "f59174f6-e436-453b-810d-387a085b5202"
-=======
-    "Uri" : "https://azstoragesdkaccount.blob.core.windows.net/jtclistblobsflat0containerapitestlistblobsflat70c69704d7cf?restype=container",
-    "Headers" : {
-      "x-ms-version" : "2019-02-02",
-      "User-Agent" : "azsdk-java-azure-storage-blob/12.0.0-preview.3 1.8.0_212; Windows 10 10.0",
-      "x-ms-client-request-id" : "058783b2-ecc3-4238-9b8e-9360117d686b"
->>>>>>> a55d5dd9
+      "x-ms-client-request-id" : "b9e18fd9-83ac-4399-879a-bde69fac4fe1"
     },
     "Response" : {
       "x-ms-version" : "2019-02-02",
       "Server" : "Windows-Azure-Blob/1.0 Microsoft-HTTPAPI/2.0",
-<<<<<<< HEAD
-      "ETag" : "\"0x8D73252C7B67EE9\"",
-      "Last-Modified" : "Thu, 05 Sep 2019 22:45:41 GMT",
+      "ETag" : "\"0x8D7356051BD3C85\"",
+      "Last-Modified" : "Mon, 09 Sep 2019 20:00:10 GMT",
       "retry-after" : "0",
       "Content-Length" : "0",
       "StatusCode" : "201",
-      "x-ms-request-id" : "20489892-901e-000b-183b-64f8df000000",
-      "Date" : "Thu, 05 Sep 2019 22:45:41 GMT",
-      "x-ms-client-request-id" : "f59174f6-e436-453b-810d-387a085b5202"
-=======
-      "ETag" : "\"0x8D732FD2A4712AC\"",
-      "Last-Modified" : "Fri, 06 Sep 2019 19:05:21 GMT",
-      "retry-after" : "0",
-      "Content-Length" : "0",
-      "StatusCode" : "201",
-      "x-ms-request-id" : "ec6382e1-001e-001f-13e6-64eb66000000",
-      "Date" : "Fri, 06 Sep 2019 19:05:21 GMT",
-      "x-ms-client-request-id" : "058783b2-ecc3-4238-9b8e-9360117d686b"
->>>>>>> a55d5dd9
+      "x-ms-request-id" : "077ffc75-801e-001f-1b49-673bbb000000",
+      "Date" : "Mon, 09 Sep 2019 20:00:09 GMT",
+      "x-ms-client-request-id" : "b9e18fd9-83ac-4399-879a-bde69fac4fe1"
     },
     "Exception" : null
   }, {
     "Method" : "PUT",
-<<<<<<< HEAD
-    "Uri" : "https://jaschrepragrs.blob.core.windows.net/jtclistblobsflat0containerapitestlistblobsflat397862013e97/javabloblistblobsflat1containerapitestlistblobsflat3975585508",
+    "Uri" : "https://jaschrepragrs.blob.core.windows.net/jtclistblobsflat0containerapitestlistblobsflat4d658745423d/javabloblistblobsflat1containerapitestlistblobsflat4d61980710",
     "Headers" : {
       "x-ms-version" : "2019-02-02",
       "User-Agent" : "azsdk-java-azure-storage-blob/12.0.0-preview.3 1.8.0_221; Windows 10 10.0",
-      "x-ms-client-request-id" : "406a5112-b52e-45ef-8062-244ac9ae0651"
-=======
-    "Uri" : "https://azstoragesdkaccount.blob.core.windows.net/jtclistblobsflat0containerapitestlistblobsflat70c69704d7cf/javabloblistblobsflat1containerapitestlistblobsflat70c57186ad",
-    "Headers" : {
-      "x-ms-version" : "2019-02-02",
-      "User-Agent" : "azsdk-java-azure-storage-blob/12.0.0-preview.3 1.8.0_212; Windows 10 10.0",
-      "x-ms-client-request-id" : "adba350e-e516-460e-a60f-147bb92e8337"
->>>>>>> a55d5dd9
+      "x-ms-client-request-id" : "a3d2f53d-5f5a-4f08-abf7-92ae441f2609"
     },
     "Response" : {
       "x-ms-version" : "2019-02-02",
       "Server" : "Windows-Azure-Blob/1.0 Microsoft-HTTPAPI/2.0",
-<<<<<<< HEAD
-      "ETag" : "\"0x8D73252C7C304A4\"",
-      "Last-Modified" : "Thu, 05 Sep 2019 22:45:41 GMT",
+      "ETag" : "\"0x8D7356051CC8191\"",
+      "Last-Modified" : "Mon, 09 Sep 2019 20:00:10 GMT",
       "retry-after" : "0",
       "Content-Length" : "0",
       "StatusCode" : "201",
-      "x-ms-request-id" : "204898a4-901e-000b-263b-64f8df000000",
+      "x-ms-request-id" : "077ffc84-801e-001f-2749-673bbb000000",
       "x-ms-request-server-encrypted" : "true",
-      "Date" : "Thu, 05 Sep 2019 22:45:41 GMT",
-      "x-ms-client-request-id" : "406a5112-b52e-45ef-8062-244ac9ae0651"
-=======
-      "ETag" : "\"0x8D732FD2A4DCD8D\"",
-      "Last-Modified" : "Fri, 06 Sep 2019 19:05:21 GMT",
-      "retry-after" : "0",
-      "Content-Length" : "0",
-      "StatusCode" : "201",
-      "x-ms-request-id" : "ec6382f8-001e-001f-26e6-64eb66000000",
-      "x-ms-request-server-encrypted" : "true",
-      "Date" : "Fri, 06 Sep 2019 19:05:21 GMT",
-      "x-ms-client-request-id" : "adba350e-e516-460e-a60f-147bb92e8337"
->>>>>>> a55d5dd9
+      "Date" : "Mon, 09 Sep 2019 20:00:09 GMT",
+      "x-ms-client-request-id" : "a3d2f53d-5f5a-4f08-abf7-92ae441f2609"
     },
     "Exception" : null
   }, {
     "Method" : "GET",
-<<<<<<< HEAD
-    "Uri" : "https://jaschrepragrs.blob.core.windows.net/jtclistblobsflat0containerapitestlistblobsflat397862013e97?include=&restype=container&comp=list",
+    "Uri" : "https://jaschrepragrs.blob.core.windows.net/jtclistblobsflat0containerapitestlistblobsflat4d658745423d?include=&restype=container&comp=list",
     "Headers" : {
       "x-ms-version" : "2019-02-02",
       "User-Agent" : "azsdk-java-azure-storage-blob/12.0.0-preview.3 1.8.0_221; Windows 10 10.0",
-      "x-ms-client-request-id" : "4e576281-1a7a-4811-b54f-3701e481160c"
-=======
-    "Uri" : "https://azstoragesdkaccount.blob.core.windows.net/jtclistblobsflat0containerapitestlistblobsflat70c69704d7cf?include=&restype=container&comp=list",
-    "Headers" : {
-      "x-ms-version" : "2019-02-02",
-      "User-Agent" : "azsdk-java-azure-storage-blob/12.0.0-preview.3 1.8.0_212; Windows 10 10.0",
-      "x-ms-client-request-id" : "e15d1b36-7109-4105-9780-d73eef6e3f39"
->>>>>>> a55d5dd9
+      "x-ms-client-request-id" : "d8fccc30-066f-4ee5-a3b3-7871672cd5e4"
     },
     "Response" : {
       "Transfer-Encoding" : "chunked",
@@ -103,35 +56,20 @@
       "Server" : "Windows-Azure-Blob/1.0 Microsoft-HTTPAPI/2.0",
       "retry-after" : "0",
       "StatusCode" : "200",
-<<<<<<< HEAD
-      "x-ms-request-id" : "204898c0-901e-000b-3f3b-64f8df000000",
-      "Body" : "﻿<?xml version=\"1.0\" encoding=\"utf-8\"?><EnumerationResults ServiceEndpoint=\"https://jaschrepragrs.blob.core.windows.net/\" ContainerName=\"jtclistblobsflat0containerapitestlistblobsflat397862013e97\"><Blobs><Blob><Name>javabloblistblobsflat1containerapitestlistblobsflat3975585508</Name><Properties><Creation-Time>Thu, 05 Sep 2019 22:45:41 GMT</Creation-Time><Last-Modified>Thu, 05 Sep 2019 22:45:41 GMT</Last-Modified><Etag>0x8D73252C7C304A4</Etag><Content-Length>512</Content-Length><Content-Type>application/octet-stream</Content-Type><Content-Encoding /><Content-Language /><Content-CRC64 /><Content-MD5 /><Cache-Control /><Content-Disposition /><x-ms-blob-sequence-number>0</x-ms-blob-sequence-number><BlobType>PageBlob</BlobType><AccessTier>Hot</AccessTier><AccessTierInferred>true</AccessTierInferred><LeaseStatus>unlocked</LeaseStatus><LeaseState>available</LeaseState><ServerEncrypted>true</ServerEncrypted><TagCount>0</TagCount></Properties></Blob></Blobs><NextMarker /></EnumerationResults>",
-      "Date" : "Thu, 05 Sep 2019 22:45:41 GMT",
-      "x-ms-client-request-id" : "4e576281-1a7a-4811-b54f-3701e481160c",
-=======
-      "x-ms-request-id" : "ec638310-001e-001f-3be6-64eb66000000",
-      "Body" : "﻿<?xml version=\"1.0\" encoding=\"utf-8\"?><EnumerationResults ServiceEndpoint=\"https://azstoragesdkaccount.blob.core.windows.net/\" ContainerName=\"jtclistblobsflat0containerapitestlistblobsflat70c69704d7cf\"><Blobs><Blob><Name>javabloblistblobsflat1containerapitestlistblobsflat70c57186ad</Name><Properties><Creation-Time>Fri, 06 Sep 2019 19:05:21 GMT</Creation-Time><Last-Modified>Fri, 06 Sep 2019 19:05:21 GMT</Last-Modified><Etag>0x8D732FD2A4DCD8D</Etag><Content-Length>512</Content-Length><Content-Type>application/octet-stream</Content-Type><Content-Encoding /><Content-Language /><Content-CRC64 /><Content-MD5 /><Cache-Control /><Content-Disposition /><x-ms-blob-sequence-number>0</x-ms-blob-sequence-number><BlobType>PageBlob</BlobType><AccessTier>Hot</AccessTier><AccessTierInferred>true</AccessTierInferred><LeaseStatus>unlocked</LeaseStatus><LeaseState>available</LeaseState><ServerEncrypted>true</ServerEncrypted><TagCount>0</TagCount></Properties></Blob></Blobs><NextMarker /></EnumerationResults>",
-      "Date" : "Fri, 06 Sep 2019 19:05:21 GMT",
-      "x-ms-client-request-id" : "e15d1b36-7109-4105-9780-d73eef6e3f39",
->>>>>>> a55d5dd9
+      "x-ms-request-id" : "077ffca0-801e-001f-3c49-673bbb000000",
+      "Body" : "﻿<?xml version=\"1.0\" encoding=\"utf-8\"?><EnumerationResults ServiceEndpoint=\"https://jaschrepragrs.blob.core.windows.net/\" ContainerName=\"jtclistblobsflat0containerapitestlistblobsflat4d658745423d\"><Blobs><Blob><Name>javabloblistblobsflat1containerapitestlistblobsflat4d61980710</Name><Properties><Creation-Time>Mon, 09 Sep 2019 20:00:10 GMT</Creation-Time><Last-Modified>Mon, 09 Sep 2019 20:00:10 GMT</Last-Modified><Etag>0x8D7356051CC8191</Etag><Content-Length>512</Content-Length><Content-Type>application/octet-stream</Content-Type><Content-Encoding /><Content-Language /><Content-CRC64 /><Content-MD5 /><Cache-Control /><Content-Disposition /><x-ms-blob-sequence-number>0</x-ms-blob-sequence-number><BlobType>PageBlob</BlobType><AccessTier>Hot</AccessTier><AccessTierInferred>true</AccessTierInferred><LeaseStatus>unlocked</LeaseStatus><LeaseState>available</LeaseState><ServerEncrypted>true</ServerEncrypted><TagCount>0</TagCount></Properties></Blob></Blobs><NextMarker /></EnumerationResults>",
+      "Date" : "Mon, 09 Sep 2019 20:00:09 GMT",
+      "x-ms-client-request-id" : "d8fccc30-066f-4ee5-a3b3-7871672cd5e4",
       "Content-Type" : "application/xml"
     },
     "Exception" : null
   }, {
     "Method" : "GET",
-<<<<<<< HEAD
     "Uri" : "https://jaschrepragrs.blob.core.windows.net?prefix=jtclistblobsflat&comp=list",
     "Headers" : {
       "x-ms-version" : "2019-02-02",
       "User-Agent" : "azsdk-java-azure-storage-blob/12.0.0-preview.3 1.8.0_221; Windows 10 10.0",
-      "x-ms-client-request-id" : "82bdd629-9f98-426f-b636-0775d801dcbe"
-=======
-    "Uri" : "https://azstoragesdkaccount.blob.core.windows.net?prefix=jtclistblobsflat&comp=list",
-    "Headers" : {
-      "x-ms-version" : "2019-02-02",
-      "User-Agent" : "azsdk-java-azure-storage-blob/12.0.0-preview.3 1.8.0_212; Windows 10 10.0",
-      "x-ms-client-request-id" : "1e8f7448-57ea-475d-a78c-ce30546e7297"
->>>>>>> a55d5dd9
+      "x-ms-client-request-id" : "43322ea9-8ef1-4591-8489-e87890682c49"
     },
     "Response" : {
       "Transfer-Encoding" : "chunked",
@@ -139,35 +77,20 @@
       "Server" : "Windows-Azure-Blob/1.0 Microsoft-HTTPAPI/2.0",
       "retry-after" : "0",
       "StatusCode" : "200",
-<<<<<<< HEAD
-      "x-ms-request-id" : "204898d2-901e-000b-503b-64f8df000000",
-      "Body" : "﻿<?xml version=\"1.0\" encoding=\"utf-8\"?><EnumerationResults ServiceEndpoint=\"https://jaschrepragrs.blob.core.windows.net/\"><Prefix>jtclistblobsflat</Prefix><Containers><Container><Name>jtclistblobsflat0containerapitestlistblobsflat397862013e97</Name><Properties><Last-Modified>Thu, 05 Sep 2019 22:45:41 GMT</Last-Modified><Etag>\"0x8D73252C7B67EE9\"</Etag><LeaseStatus>unlocked</LeaseStatus><LeaseState>available</LeaseState><DefaultEncryptionScope>$account-encryption-key</DefaultEncryptionScope><DenyEncryptionScopeOverride>false</DenyEncryptionScopeOverride><HasImmutabilityPolicy>false</HasImmutabilityPolicy><HasLegalHold>false</HasLegalHold></Properties></Container></Containers><NextMarker /></EnumerationResults>",
-      "Date" : "Thu, 05 Sep 2019 22:45:41 GMT",
-      "x-ms-client-request-id" : "82bdd629-9f98-426f-b636-0775d801dcbe",
-=======
-      "x-ms-request-id" : "ec63832a-001e-001f-52e6-64eb66000000",
-      "Body" : "﻿<?xml version=\"1.0\" encoding=\"utf-8\"?><EnumerationResults ServiceEndpoint=\"https://azstoragesdkaccount.blob.core.windows.net/\"><Prefix>jtclistblobsflat</Prefix><Containers><Container><Name>jtclistblobsflat0containerapitestlistblobsflat70c69704d7cf</Name><Properties><Last-Modified>Fri, 06 Sep 2019 19:05:21 GMT</Last-Modified><Etag>\"0x8D732FD2A4712AC\"</Etag><LeaseStatus>unlocked</LeaseStatus><LeaseState>available</LeaseState><DefaultEncryptionScope>$account-encryption-key</DefaultEncryptionScope><DenyEncryptionScopeOverride>false</DenyEncryptionScopeOverride><HasImmutabilityPolicy>false</HasImmutabilityPolicy><HasLegalHold>false</HasLegalHold></Properties></Container></Containers><NextMarker /></EnumerationResults>",
-      "Date" : "Fri, 06 Sep 2019 19:05:21 GMT",
-      "x-ms-client-request-id" : "1e8f7448-57ea-475d-a78c-ce30546e7297",
->>>>>>> a55d5dd9
+      "x-ms-request-id" : "077ffcac-801e-001f-4749-673bbb000000",
+      "Body" : "﻿<?xml version=\"1.0\" encoding=\"utf-8\"?><EnumerationResults ServiceEndpoint=\"https://jaschrepragrs.blob.core.windows.net/\"><Prefix>jtclistblobsflat</Prefix><Containers><Container><Name>jtclistblobsflat0containerapitestlistblobsflat4d658745423d</Name><Properties><Last-Modified>Mon, 09 Sep 2019 20:00:10 GMT</Last-Modified><Etag>\"0x8D7356051BD3C85\"</Etag><LeaseStatus>unlocked</LeaseStatus><LeaseState>available</LeaseState><DefaultEncryptionScope>$account-encryption-key</DefaultEncryptionScope><DenyEncryptionScopeOverride>false</DenyEncryptionScopeOverride><HasImmutabilityPolicy>false</HasImmutabilityPolicy><HasLegalHold>false</HasLegalHold></Properties></Container></Containers><NextMarker /></EnumerationResults>",
+      "Date" : "Mon, 09 Sep 2019 20:00:09 GMT",
+      "x-ms-client-request-id" : "43322ea9-8ef1-4591-8489-e87890682c49",
       "Content-Type" : "application/xml"
     },
     "Exception" : null
   }, {
     "Method" : "DELETE",
-<<<<<<< HEAD
-    "Uri" : "https://jaschrepragrs.blob.core.windows.net/jtclistblobsflat0containerapitestlistblobsflat397862013e97?restype=container",
+    "Uri" : "https://jaschrepragrs.blob.core.windows.net/jtclistblobsflat0containerapitestlistblobsflat4d658745423d?restype=container",
     "Headers" : {
       "x-ms-version" : "2019-02-02",
       "User-Agent" : "azsdk-java-azure-storage-blob/12.0.0-preview.3 1.8.0_221; Windows 10 10.0",
-      "x-ms-client-request-id" : "063b740b-55e3-44c3-97d1-5bed81e16b50"
-=======
-    "Uri" : "https://azstoragesdkaccount.blob.core.windows.net/jtclistblobsflat0containerapitestlistblobsflat70c69704d7cf?restype=container",
-    "Headers" : {
-      "x-ms-version" : "2019-02-02",
-      "User-Agent" : "azsdk-java-azure-storage-blob/12.0.0-preview.3 1.8.0_212; Windows 10 10.0",
-      "x-ms-client-request-id" : "b305e14d-6518-48ab-b34b-e1627797fc94"
->>>>>>> a55d5dd9
+      "x-ms-client-request-id" : "5e2c1d25-a31f-4635-9e70-bca5d0038db0"
     },
     "Response" : {
       "x-ms-version" : "2019-02-02",
@@ -175,21 +98,11 @@
       "retry-after" : "0",
       "Content-Length" : "0",
       "StatusCode" : "202",
-<<<<<<< HEAD
-      "x-ms-request-id" : "204898dc-901e-000b-5a3b-64f8df000000",
-      "Date" : "Thu, 05 Sep 2019 22:45:41 GMT",
-      "x-ms-client-request-id" : "063b740b-55e3-44c3-97d1-5bed81e16b50"
+      "x-ms-request-id" : "077ffcb8-801e-001f-5249-673bbb000000",
+      "Date" : "Mon, 09 Sep 2019 20:00:09 GMT",
+      "x-ms-client-request-id" : "5e2c1d25-a31f-4635-9e70-bca5d0038db0"
     },
     "Exception" : null
   } ],
-  "variables" : [ "jtclistblobsflat0containerapitestlistblobsflat397862013e97", "javabloblistblobsflat1containerapitestlistblobsflat3975585508" ]
-=======
-      "x-ms-request-id" : "ec63833d-001e-001f-63e6-64eb66000000",
-      "Date" : "Fri, 06 Sep 2019 19:05:21 GMT",
-      "x-ms-client-request-id" : "b305e14d-6518-48ab-b34b-e1627797fc94"
-    },
-    "Exception" : null
-  } ],
-  "variables" : [ "jtclistblobsflat0containerapitestlistblobsflat70c69704d7cf", "javabloblistblobsflat1containerapitestlistblobsflat70c57186ad" ]
->>>>>>> a55d5dd9
+  "variables" : [ "jtclistblobsflat0containerapitestlistblobsflat4d658745423d", "javabloblistblobsflat1containerapitestlistblobsflat4d61980710" ]
 }