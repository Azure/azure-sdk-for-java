--- conflicted
+++ resolved
@@ -1,189 +1,101 @@
 {
   "networkCallRecords" : [ {
     "Method" : "PUT",
-<<<<<<< HEAD
-    "Uri" : "https://jaschrepragrs.blob.core.windows.net/jtcgetpagerangesdiffmin099902f52d225a8ced4aa0b?restype=container",
+    "Uri" : "https://jaschrepragrs.blob.core.windows.net/jtcgetpagerangesdiffmin049348de12910a3c9e4c339?restype=container",
     "Headers" : {
       "x-ms-version" : "2019-02-02",
       "User-Agent" : "azsdk-java-azure-storage-blob/12.0.0-preview.3 1.8.0_221; Windows 10 10.0",
-      "x-ms-client-request-id" : "c49682fc-732f-4141-b5a1-20a9b64fc150"
-=======
-    "Uri" : "https://azstoragesdkaccount.blob.core.windows.net/jtcgetpagerangesdiffmin06419823c426a229ad4f67b?restype=container",
-    "Headers" : {
-      "x-ms-version" : "2019-02-02",
-      "User-Agent" : "azsdk-java-azure-storage-blob/12.0.0-preview.3 1.8.0_212; Windows 10 10.0",
-      "x-ms-client-request-id" : "cfa2bcd4-0d1e-496b-ba97-15814fa635e9"
->>>>>>> a55d5dd9
+      "x-ms-client-request-id" : "1c599649-e27b-42b7-8efd-9c07378155fe"
     },
     "Response" : {
       "x-ms-version" : "2019-02-02",
       "Server" : "Windows-Azure-Blob/1.0 Microsoft-HTTPAPI/2.0",
-<<<<<<< HEAD
-      "ETag" : "\"0x8D732526066DB6A\"",
-      "Last-Modified" : "Thu, 05 Sep 2019 22:42:48 GMT",
+      "ETag" : "\"0x8D735619A72F89B\"",
+      "Last-Modified" : "Mon, 09 Sep 2019 20:09:21 GMT",
       "retry-after" : "0",
       "Content-Length" : "0",
       "StatusCode" : "201",
-      "x-ms-request-id" : "e0dd6ea3-e01e-0026-083b-647b1f000000",
-      "Date" : "Thu, 05 Sep 2019 22:42:47 GMT",
-      "x-ms-client-request-id" : "c49682fc-732f-4141-b5a1-20a9b64fc150"
-=======
-      "ETag" : "\"0x8D732FDC9C9881A\"",
-      "Last-Modified" : "Fri, 06 Sep 2019 19:09:48 GMT",
-      "retry-after" : "0",
-      "Content-Length" : "0",
-      "StatusCode" : "201",
-      "x-ms-request-id" : "8f761809-401e-003a-3ce6-6473d5000000",
-      "Date" : "Fri, 06 Sep 2019 19:09:48 GMT",
-      "x-ms-client-request-id" : "cfa2bcd4-0d1e-496b-ba97-15814fa635e9"
->>>>>>> a55d5dd9
+      "x-ms-request-id" : "9ebd34e8-501e-003f-264a-675777000000",
+      "Date" : "Mon, 09 Sep 2019 20:09:21 GMT",
+      "x-ms-client-request-id" : "1c599649-e27b-42b7-8efd-9c07378155fe"
     },
     "Exception" : null
   }, {
     "Method" : "PUT",
-<<<<<<< HEAD
-    "Uri" : "https://jaschrepragrs.blob.core.windows.net/jtcgetpagerangesdiffmin099902f52d225a8ced4aa0b/javablobgetpagerangesdiffmin163890dda49dc824154c",
+    "Uri" : "https://jaschrepragrs.blob.core.windows.net/jtcgetpagerangesdiffmin049348de12910a3c9e4c339/javablobgetpagerangesdiffmin11733437b76d3adf6441",
     "Headers" : {
       "x-ms-version" : "2019-02-02",
       "User-Agent" : "azsdk-java-azure-storage-blob/12.0.0-preview.3 1.8.0_221; Windows 10 10.0",
-      "x-ms-client-request-id" : "c8acf3a1-138d-4e80-86e7-1e5ab347ce5a"
-=======
-    "Uri" : "https://azstoragesdkaccount.blob.core.windows.net/jtcgetpagerangesdiffmin06419823c426a229ad4f67b/javablobgetpagerangesdiffmin149842186c1f50c91e4f",
-    "Headers" : {
-      "x-ms-version" : "2019-02-02",
-      "User-Agent" : "azsdk-java-azure-storage-blob/12.0.0-preview.3 1.8.0_212; Windows 10 10.0",
-      "x-ms-client-request-id" : "557adacb-1ca3-48f1-89a0-0ba474c24692"
->>>>>>> a55d5dd9
+      "x-ms-client-request-id" : "3bbaed33-4452-47e1-99dd-e81d58e40b9c"
     },
     "Response" : {
       "x-ms-version" : "2019-02-02",
       "Server" : "Windows-Azure-Blob/1.0 Microsoft-HTTPAPI/2.0",
-<<<<<<< HEAD
-      "ETag" : "\"0x8D732526073FD77\"",
-      "Last-Modified" : "Thu, 05 Sep 2019 22:42:48 GMT",
+      "ETag" : "\"0x8D735619A80EF07\"",
+      "Last-Modified" : "Mon, 09 Sep 2019 20:09:21 GMT",
       "retry-after" : "0",
       "Content-Length" : "0",
       "StatusCode" : "201",
-      "x-ms-request-id" : "e0dd6eb2-e01e-0026-143b-647b1f000000",
+      "x-ms-request-id" : "9ebd3500-501e-003f-3b4a-675777000000",
       "x-ms-request-server-encrypted" : "true",
-      "Date" : "Thu, 05 Sep 2019 22:42:47 GMT",
-      "x-ms-client-request-id" : "c8acf3a1-138d-4e80-86e7-1e5ab347ce5a"
-=======
-      "ETag" : "\"0x8D732FDC9D4099F\"",
-      "Last-Modified" : "Fri, 06 Sep 2019 19:09:49 GMT",
-      "retry-after" : "0",
-      "Content-Length" : "0",
-      "StatusCode" : "201",
-      "x-ms-request-id" : "8f76183d-401e-003a-66e6-6473d5000000",
-      "x-ms-request-server-encrypted" : "true",
-      "Date" : "Fri, 06 Sep 2019 19:09:48 GMT",
-      "x-ms-client-request-id" : "557adacb-1ca3-48f1-89a0-0ba474c24692"
->>>>>>> a55d5dd9
+      "Date" : "Mon, 09 Sep 2019 20:09:21 GMT",
+      "x-ms-client-request-id" : "3bbaed33-4452-47e1-99dd-e81d58e40b9c"
     },
     "Exception" : null
   }, {
     "Method" : "PUT",
-<<<<<<< HEAD
-    "Uri" : "https://jaschrepragrs.blob.core.windows.net/jtcgetpagerangesdiffmin099902f52d225a8ced4aa0b/javablobgetpagerangesdiffmin163890dda49dc824154c?comp=snapshot",
+    "Uri" : "https://jaschrepragrs.blob.core.windows.net/jtcgetpagerangesdiffmin049348de12910a3c9e4c339/javablobgetpagerangesdiffmin11733437b76d3adf6441?comp=snapshot",
     "Headers" : {
       "x-ms-version" : "2019-02-02",
       "User-Agent" : "azsdk-java-azure-storage-blob/12.0.0-preview.3 1.8.0_221; Windows 10 10.0",
-      "x-ms-client-request-id" : "4f6289cc-2c0e-4afe-8f65-5eb5e9d7b6ab"
+      "x-ms-client-request-id" : "1ec9e04c-bcf1-4a4b-9807-36b7247f6315"
     },
     "Response" : {
       "x-ms-version" : "2019-02-02",
-      "x-ms-snapshot" : "2019-09-05T22:42:48.3946443Z",
+      "x-ms-snapshot" : "2019-09-09T20:09:21.7286025Z",
       "Server" : "Windows-Azure-Blob/1.0 Microsoft-HTTPAPI/2.0",
-      "ETag" : "\"0x8D732526073FD77\"",
-      "Last-Modified" : "Thu, 05 Sep 2019 22:42:48 GMT",
+      "ETag" : "\"0x8D735619A80EF07\"",
+      "Last-Modified" : "Mon, 09 Sep 2019 20:09:21 GMT",
       "retry-after" : "0",
       "Content-Length" : "0",
       "StatusCode" : "201",
-      "x-ms-request-id" : "e0dd6eba-e01e-0026-1b3b-647b1f000000",
+      "x-ms-request-id" : "9ebd3512-501e-003f-4c4a-675777000000",
       "x-ms-request-server-encrypted" : "false",
-      "Date" : "Thu, 05 Sep 2019 22:42:47 GMT",
-      "x-ms-client-request-id" : "4f6289cc-2c0e-4afe-8f65-5eb5e9d7b6ab"
-=======
-    "Uri" : "https://azstoragesdkaccount.blob.core.windows.net/jtcgetpagerangesdiffmin06419823c426a229ad4f67b/javablobgetpagerangesdiffmin149842186c1f50c91e4f?comp=snapshot",
-    "Headers" : {
-      "x-ms-version" : "2019-02-02",
-      "User-Agent" : "azsdk-java-azure-storage-blob/12.0.0-preview.3 1.8.0_212; Windows 10 10.0",
-      "x-ms-client-request-id" : "e98a2c53-0fb2-4f57-bee1-2f6171c0ee64"
-    },
-    "Response" : {
-      "x-ms-version" : "2019-02-02",
-      "x-ms-snapshot" : "2019-09-06T19:09:49.0816078Z",
-      "Server" : "Windows-Azure-Blob/1.0 Microsoft-HTTPAPI/2.0",
-      "ETag" : "\"0x8D732FDC9D4099F\"",
-      "Last-Modified" : "Fri, 06 Sep 2019 19:09:49 GMT",
-      "retry-after" : "0",
-      "Content-Length" : "0",
-      "StatusCode" : "201",
-      "x-ms-request-id" : "8f761851-401e-003a-79e6-6473d5000000",
-      "x-ms-request-server-encrypted" : "false",
-      "Date" : "Fri, 06 Sep 2019 19:09:48 GMT",
-      "x-ms-client-request-id" : "e98a2c53-0fb2-4f57-bee1-2f6171c0ee64"
->>>>>>> a55d5dd9
+      "Date" : "Mon, 09 Sep 2019 20:09:21 GMT",
+      "x-ms-client-request-id" : "1ec9e04c-bcf1-4a4b-9807-36b7247f6315"
     },
     "Exception" : null
   }, {
     "Method" : "GET",
-<<<<<<< HEAD
-    "Uri" : "https://jaschrepragrs.blob.core.windows.net/jtcgetpagerangesdiffmin099902f52d225a8ced4aa0b/javablobgetpagerangesdiffmin163890dda49dc824154c?prevsnapshot=2019-09-05T22%3a42%3a48.3946443Z&comp=pagelist",
+    "Uri" : "https://jaschrepragrs.blob.core.windows.net/jtcgetpagerangesdiffmin049348de12910a3c9e4c339/javablobgetpagerangesdiffmin11733437b76d3adf6441?prevsnapshot=2019-09-09T20%3a09%3a21.7286025Z&comp=pagelist",
     "Headers" : {
       "x-ms-version" : "2019-02-02",
       "User-Agent" : "azsdk-java-azure-storage-blob/12.0.0-preview.3 1.8.0_221; Windows 10 10.0",
-      "x-ms-client-request-id" : "41ec50a1-a298-4942-9095-76df3c8ab333"
-=======
-    "Uri" : "https://azstoragesdkaccount.blob.core.windows.net/jtcgetpagerangesdiffmin06419823c426a229ad4f67b/javablobgetpagerangesdiffmin149842186c1f50c91e4f?prevsnapshot=2019-09-06T19%3a09%3a49.0816078Z&comp=pagelist",
-    "Headers" : {
-      "x-ms-version" : "2019-02-02",
-      "User-Agent" : "azsdk-java-azure-storage-blob/12.0.0-preview.3 1.8.0_212; Windows 10 10.0",
-      "x-ms-client-request-id" : "37c1c42f-9c38-46a7-9465-68b12d496a94"
->>>>>>> a55d5dd9
+      "x-ms-client-request-id" : "6343c425-24a2-4ca2-9515-d85c09c03b1a"
     },
     "Response" : {
       "Transfer-Encoding" : "chunked",
       "x-ms-version" : "2019-02-02",
       "Server" : "Windows-Azure-Blob/1.0 Microsoft-HTTPAPI/2.0",
       "x-ms-blob-content-length" : "512",
-<<<<<<< HEAD
-      "Last-Modified" : "Thu, 05 Sep 2019 22:42:48 GMT",
+      "Last-Modified" : "Mon, 09 Sep 2019 20:09:21 GMT",
       "retry-after" : "0",
       "StatusCode" : "200",
-      "Date" : "Thu, 05 Sep 2019 22:42:47 GMT",
-      "ETag" : "\"0x8D732526073FD77\"",
-      "x-ms-request-id" : "e0dd6ec4-e01e-0026-243b-647b1f000000",
+      "Date" : "Mon, 09 Sep 2019 20:09:21 GMT",
+      "ETag" : "\"0x8D735619A80EF07\"",
+      "x-ms-request-id" : "9ebd3525-501e-003f-5d4a-675777000000",
       "Body" : "﻿<?xml version=\"1.0\" encoding=\"utf-8\"?><PageList />",
-      "x-ms-client-request-id" : "41ec50a1-a298-4942-9095-76df3c8ab333",
-=======
-      "Last-Modified" : "Fri, 06 Sep 2019 19:09:49 GMT",
-      "retry-after" : "0",
-      "StatusCode" : "200",
-      "Date" : "Fri, 06 Sep 2019 19:09:48 GMT",
-      "ETag" : "\"0x8D732FDC9D4099F\"",
-      "x-ms-request-id" : "8f761866-401e-003a-0be6-6473d5000000",
-      "Body" : "﻿<?xml version=\"1.0\" encoding=\"utf-8\"?><PageList />",
-      "x-ms-client-request-id" : "37c1c42f-9c38-46a7-9465-68b12d496a94",
->>>>>>> a55d5dd9
+      "x-ms-client-request-id" : "6343c425-24a2-4ca2-9515-d85c09c03b1a",
       "Content-Type" : "application/xml"
     },
     "Exception" : null
   }, {
     "Method" : "GET",
-<<<<<<< HEAD
     "Uri" : "https://jaschrepragrs.blob.core.windows.net?prefix=jtcgetpagerangesdiffmin&comp=list",
     "Headers" : {
       "x-ms-version" : "2019-02-02",
       "User-Agent" : "azsdk-java-azure-storage-blob/12.0.0-preview.3 1.8.0_221; Windows 10 10.0",
-      "x-ms-client-request-id" : "164fb43b-ee37-4481-b21a-aad2901b9b72"
-=======
-    "Uri" : "https://azstoragesdkaccount.blob.core.windows.net?prefix=jtcgetpagerangesdiffmin&comp=list",
-    "Headers" : {
-      "x-ms-version" : "2019-02-02",
-      "User-Agent" : "azsdk-java-azure-storage-blob/12.0.0-preview.3 1.8.0_212; Windows 10 10.0",
-      "x-ms-client-request-id" : "370b65c3-d541-4a4d-bd87-bb3c8978666b"
->>>>>>> a55d5dd9
+      "x-ms-client-request-id" : "343f74d6-c000-4e5a-92ac-48acc6fdea25"
     },
     "Response" : {
       "Transfer-Encoding" : "chunked",
@@ -191,35 +103,20 @@
       "Server" : "Windows-Azure-Blob/1.0 Microsoft-HTTPAPI/2.0",
       "retry-after" : "0",
       "StatusCode" : "200",
-<<<<<<< HEAD
-      "x-ms-request-id" : "e0dd6ecd-e01e-0026-2c3b-647b1f000000",
-      "Body" : "﻿<?xml version=\"1.0\" encoding=\"utf-8\"?><EnumerationResults ServiceEndpoint=\"https://jaschrepragrs.blob.core.windows.net/\"><Prefix>jtcgetpagerangesdiffmin</Prefix><Containers><Container><Name>jtcgetpagerangesdiffmin099902f52d225a8ced4aa0b</Name><Properties><Last-Modified>Thu, 05 Sep 2019 22:42:48 GMT</Last-Modified><Etag>\"0x8D732526066DB6A\"</Etag><LeaseStatus>unlocked</LeaseStatus><LeaseState>available</LeaseState><DefaultEncryptionScope>$account-encryption-key</DefaultEncryptionScope><DenyEncryptionScopeOverride>false</DenyEncryptionScopeOverride><HasImmutabilityPolicy>false</HasImmutabilityPolicy><HasLegalHold>false</HasLegalHold></Properties></Container></Containers><NextMarker /></EnumerationResults>",
-      "Date" : "Thu, 05 Sep 2019 22:42:47 GMT",
-      "x-ms-client-request-id" : "164fb43b-ee37-4481-b21a-aad2901b9b72",
-=======
-      "x-ms-request-id" : "8f761879-401e-003a-1ee6-6473d5000000",
-      "Body" : "﻿<?xml version=\"1.0\" encoding=\"utf-8\"?><EnumerationResults ServiceEndpoint=\"https://azstoragesdkaccount.blob.core.windows.net/\"><Prefix>jtcgetpagerangesdiffmin</Prefix><Containers><Container><Name>jtcgetpagerangesdiffmin06419823c426a229ad4f67b</Name><Properties><Last-Modified>Fri, 06 Sep 2019 19:09:48 GMT</Last-Modified><Etag>\"0x8D732FDC9C9881A\"</Etag><LeaseStatus>unlocked</LeaseStatus><LeaseState>available</LeaseState><DefaultEncryptionScope>$account-encryption-key</DefaultEncryptionScope><DenyEncryptionScopeOverride>false</DenyEncryptionScopeOverride><HasImmutabilityPolicy>false</HasImmutabilityPolicy><HasLegalHold>false</HasLegalHold></Properties></Container></Containers><NextMarker /></EnumerationResults>",
-      "Date" : "Fri, 06 Sep 2019 19:09:48 GMT",
-      "x-ms-client-request-id" : "370b65c3-d541-4a4d-bd87-bb3c8978666b",
->>>>>>> a55d5dd9
+      "x-ms-request-id" : "9ebd3532-501e-003f-684a-675777000000",
+      "Body" : "﻿<?xml version=\"1.0\" encoding=\"utf-8\"?><EnumerationResults ServiceEndpoint=\"https://jaschrepragrs.blob.core.windows.net/\"><Prefix>jtcgetpagerangesdiffmin</Prefix><Containers><Container><Name>jtcgetpagerangesdiffmin049348de12910a3c9e4c339</Name><Properties><Last-Modified>Mon, 09 Sep 2019 20:09:21 GMT</Last-Modified><Etag>\"0x8D735619A72F89B\"</Etag><LeaseStatus>unlocked</LeaseStatus><LeaseState>available</LeaseState><DefaultEncryptionScope>$account-encryption-key</DefaultEncryptionScope><DenyEncryptionScopeOverride>false</DenyEncryptionScopeOverride><HasImmutabilityPolicy>false</HasImmutabilityPolicy><HasLegalHold>false</HasLegalHold></Properties></Container></Containers><NextMarker /></EnumerationResults>",
+      "Date" : "Mon, 09 Sep 2019 20:09:21 GMT",
+      "x-ms-client-request-id" : "343f74d6-c000-4e5a-92ac-48acc6fdea25",
       "Content-Type" : "application/xml"
     },
     "Exception" : null
   }, {
     "Method" : "DELETE",
-<<<<<<< HEAD
-    "Uri" : "https://jaschrepragrs.blob.core.windows.net/jtcgetpagerangesdiffmin099902f52d225a8ced4aa0b?restype=container",
+    "Uri" : "https://jaschrepragrs.blob.core.windows.net/jtcgetpagerangesdiffmin049348de12910a3c9e4c339?restype=container",
     "Headers" : {
       "x-ms-version" : "2019-02-02",
       "User-Agent" : "azsdk-java-azure-storage-blob/12.0.0-preview.3 1.8.0_221; Windows 10 10.0",
-      "x-ms-client-request-id" : "e1bf1213-bf9b-4b1e-99be-9c82449da4df"
-=======
-    "Uri" : "https://azstoragesdkaccount.blob.core.windows.net/jtcgetpagerangesdiffmin06419823c426a229ad4f67b?restype=container",
-    "Headers" : {
-      "x-ms-version" : "2019-02-02",
-      "User-Agent" : "azsdk-java-azure-storage-blob/12.0.0-preview.3 1.8.0_212; Windows 10 10.0",
-      "x-ms-client-request-id" : "202e9af8-4e23-4a85-9328-90e0971f9616"
->>>>>>> a55d5dd9
+      "x-ms-client-request-id" : "2ded10ed-5135-451e-9cd6-acd14f4690f3"
     },
     "Response" : {
       "x-ms-version" : "2019-02-02",
@@ -227,21 +124,11 @@
       "retry-after" : "0",
       "Content-Length" : "0",
       "StatusCode" : "202",
-<<<<<<< HEAD
-      "x-ms-request-id" : "e0dd6ed5-e01e-0026-343b-647b1f000000",
-      "Date" : "Thu, 05 Sep 2019 22:42:47 GMT",
-      "x-ms-client-request-id" : "e1bf1213-bf9b-4b1e-99be-9c82449da4df"
+      "x-ms-request-id" : "9ebd3544-501e-003f-784a-675777000000",
+      "Date" : "Mon, 09 Sep 2019 20:09:21 GMT",
+      "x-ms-client-request-id" : "2ded10ed-5135-451e-9cd6-acd14f4690f3"
     },
     "Exception" : null
   } ],
-  "variables" : [ "jtcgetpagerangesdiffmin099902f52d225a8ced4aa0b", "javablobgetpagerangesdiffmin163890dda49dc824154c" ]
-=======
-      "x-ms-request-id" : "8f761883-401e-003a-28e6-6473d5000000",
-      "Date" : "Fri, 06 Sep 2019 19:09:48 GMT",
-      "x-ms-client-request-id" : "202e9af8-4e23-4a85-9328-90e0971f9616"
-    },
-    "Exception" : null
-  } ],
-  "variables" : [ "jtcgetpagerangesdiffmin06419823c426a229ad4f67b", "javablobgetpagerangesdiffmin149842186c1f50c91e4f" ]
->>>>>>> a55d5dd9
+  "variables" : [ "jtcgetpagerangesdiffmin049348de12910a3c9e4c339", "javablobgetpagerangesdiffmin11733437b76d3adf6441" ]
 }