--- conflicted
+++ resolved
@@ -1,145 +1,78 @@
 {
   "networkCallRecords" : [ {
     "Method" : "PUT",
-<<<<<<< HEAD
-    "Uri" : "https://jaschrepragrs.blob.core.windows.net/jtcsethttpheadersac0blobapitestsethttpheadersac87110067d289?restype=container",
+    "Uri" : "https://jaschrepragrs.blob.core.windows.net/jtcsethttpheadersac0blobapitestsethttpheadersac05149074705a?restype=container",
     "Headers" : {
       "x-ms-version" : "2019-02-02",
       "User-Agent" : "azsdk-java-azure-storage-blob/12.0.0-preview.3 1.8.0_221; Windows 10 10.0",
-      "x-ms-client-request-id" : "4753a627-9f53-4866-b2ee-b59b6a924f44"
-=======
-    "Uri" : "https://azstoragesdkaccount.blob.core.windows.net/jtcsethttpheadersac0blobapitestsethttpheadersacc38223488ff1?restype=container",
-    "Headers" : {
-      "x-ms-version" : "2019-02-02",
-      "User-Agent" : "azsdk-java-azure-storage-blob/12.0.0-preview.3 1.8.0_212; Windows 10 10.0",
-      "x-ms-client-request-id" : "722c8615-8f0d-4b89-ae74-5c516b18ac82"
->>>>>>> a55d5dd9
+      "x-ms-client-request-id" : "f3397f4c-d9ff-473d-bf5e-626d6a90ef83"
     },
     "Response" : {
       "x-ms-version" : "2019-02-02",
       "Server" : "Windows-Azure-Blob/1.0 Microsoft-HTTPAPI/2.0",
-<<<<<<< HEAD
-      "ETag" : "\"0x8D73251A4608F72\"",
-      "Last-Modified" : "Thu, 05 Sep 2019 22:37:32 GMT",
+      "ETag" : "\"0x8D73560F4121DE8\"",
+      "Last-Modified" : "Mon, 09 Sep 2019 20:04:42 GMT",
       "retry-after" : "0",
       "Content-Length" : "0",
       "StatusCode" : "201",
-      "x-ms-request-id" : "bfece26a-901e-0044-433a-643cc7000000",
-      "Date" : "Thu, 05 Sep 2019 22:37:31 GMT",
-      "x-ms-client-request-id" : "4753a627-9f53-4866-b2ee-b59b6a924f44"
-=======
-      "ETag" : "\"0x8D732FC79A6452D\"",
-      "Last-Modified" : "Fri, 06 Sep 2019 19:00:25 GMT",
-      "retry-after" : "0",
-      "Content-Length" : "0",
-      "StatusCode" : "201",
-      "x-ms-request-id" : "b92b04a8-d01e-009e-74e5-644931000000",
-      "Date" : "Fri, 06 Sep 2019 19:00:24 GMT",
-      "x-ms-client-request-id" : "722c8615-8f0d-4b89-ae74-5c516b18ac82"
->>>>>>> a55d5dd9
+      "x-ms-request-id" : "c5ca3e9d-301e-0042-7a49-67cbbf000000",
+      "Date" : "Mon, 09 Sep 2019 20:04:42 GMT",
+      "x-ms-client-request-id" : "f3397f4c-d9ff-473d-bf5e-626d6a90ef83"
     },
     "Exception" : null
   }, {
     "Method" : "PUT",
-<<<<<<< HEAD
-    "Uri" : "https://jaschrepragrs.blob.core.windows.net/jtcsethttpheadersac0blobapitestsethttpheadersac87110067d289/javablobsethttpheadersac1blobapitestsethttpheadersac87157453f",
+    "Uri" : "https://jaschrepragrs.blob.core.windows.net/jtcsethttpheadersac0blobapitestsethttpheadersac05149074705a/javablobsethttpheadersac1blobapitestsethttpheadersac05105685a",
     "Headers" : {
       "x-ms-version" : "2019-02-02",
       "User-Agent" : "azsdk-java-azure-storage-blob/12.0.0-preview.3 1.8.0_221; Windows 10 10.0",
-      "x-ms-client-request-id" : "9993da6e-9d26-46fd-b9b6-d085f099a349",
-=======
-    "Uri" : "https://azstoragesdkaccount.blob.core.windows.net/jtcsethttpheadersac0blobapitestsethttpheadersacc38223488ff1/javablobsethttpheadersac1blobapitestsethttpheadersacc38712464",
-    "Headers" : {
-      "x-ms-version" : "2019-02-02",
-      "User-Agent" : "azsdk-java-azure-storage-blob/12.0.0-preview.3 1.8.0_212; Windows 10 10.0",
-      "x-ms-client-request-id" : "b56ac195-84f0-41dd-a7a0-01f2bab09fb8",
->>>>>>> a55d5dd9
+      "x-ms-client-request-id" : "be985fa9-29cb-4760-b5b8-751c48aeb164",
       "Content-Type" : "application/octet-stream"
     },
     "Response" : {
       "x-ms-version" : "2019-02-02",
       "Server" : "Windows-Azure-Blob/1.0 Microsoft-HTTPAPI/2.0",
       "x-ms-content-crc64" : "6RYQPwaVsyQ=",
-<<<<<<< HEAD
-      "Last-Modified" : "Thu, 05 Sep 2019 22:37:32 GMT",
+      "Last-Modified" : "Mon, 09 Sep 2019 20:04:42 GMT",
       "retry-after" : "0",
       "StatusCode" : "201",
       "x-ms-request-server-encrypted" : "true",
-      "Date" : "Thu, 05 Sep 2019 22:37:32 GMT",
+      "Date" : "Mon, 09 Sep 2019 20:04:42 GMT",
       "Content-MD5" : "wh+Wm18D0z1D4E+PE252gg==",
-      "ETag" : "\"0x8D73251A46D48B9\"",
+      "ETag" : "\"0x8D73560F4202545\"",
       "Content-Length" : "0",
-      "x-ms-request-id" : "bfece279-901e-0044-513a-643cc7000000",
-      "x-ms-client-request-id" : "9993da6e-9d26-46fd-b9b6-d085f099a349"
-=======
-      "Last-Modified" : "Fri, 06 Sep 2019 19:00:25 GMT",
-      "retry-after" : "0",
-      "StatusCode" : "201",
-      "x-ms-request-server-encrypted" : "true",
-      "Date" : "Fri, 06 Sep 2019 19:00:24 GMT",
-      "Content-MD5" : "wh+Wm18D0z1D4E+PE252gg==",
-      "ETag" : "\"0x8D732FC79ACC215\"",
-      "Content-Length" : "0",
-      "x-ms-request-id" : "b92b04d4-d01e-009e-1de5-644931000000",
-      "x-ms-client-request-id" : "b56ac195-84f0-41dd-a7a0-01f2bab09fb8"
->>>>>>> a55d5dd9
+      "x-ms-request-id" : "c5ca3ebf-301e-0042-1749-67cbbf000000",
+      "x-ms-client-request-id" : "be985fa9-29cb-4760-b5b8-751c48aeb164"
     },
     "Exception" : null
   }, {
     "Method" : "PUT",
-<<<<<<< HEAD
-    "Uri" : "https://jaschrepragrs.blob.core.windows.net/jtcsethttpheadersac0blobapitestsethttpheadersac87110067d289/javablobsethttpheadersac1blobapitestsethttpheadersac87157453f?comp=properties",
+    "Uri" : "https://jaschrepragrs.blob.core.windows.net/jtcsethttpheadersac0blobapitestsethttpheadersac05149074705a/javablobsethttpheadersac1blobapitestsethttpheadersac05105685a?comp=properties",
     "Headers" : {
       "x-ms-version" : "2019-02-02",
       "User-Agent" : "azsdk-java-azure-storage-blob/12.0.0-preview.3 1.8.0_221; Windows 10 10.0",
-      "x-ms-client-request-id" : "3f7f1a6d-a3e4-4882-93b8-9f191e522cfb"
-=======
-    "Uri" : "https://azstoragesdkaccount.blob.core.windows.net/jtcsethttpheadersac0blobapitestsethttpheadersacc38223488ff1/javablobsethttpheadersac1blobapitestsethttpheadersacc38712464?comp=properties",
-    "Headers" : {
-      "x-ms-version" : "2019-02-02",
-      "User-Agent" : "azsdk-java-azure-storage-blob/12.0.0-preview.3 1.8.0_212; Windows 10 10.0",
-      "x-ms-client-request-id" : "f492621f-8891-4e9e-9477-fc6010704b4c"
->>>>>>> a55d5dd9
+      "x-ms-client-request-id" : "c72703b9-cc82-4f89-b53a-7a85632b8f7c"
     },
     "Response" : {
       "x-ms-version" : "2019-02-02",
       "Server" : "Windows-Azure-Blob/1.0 Microsoft-HTTPAPI/2.0",
-<<<<<<< HEAD
-      "ETag" : "\"0x8D73251A47F264C\"",
-      "Last-Modified" : "Thu, 05 Sep 2019 22:37:32 GMT",
+      "ETag" : "\"0x8D73560F42CF8DF\"",
+      "Last-Modified" : "Mon, 09 Sep 2019 20:04:42 GMT",
       "retry-after" : "0",
       "Content-Length" : "0",
       "StatusCode" : "200",
-      "x-ms-request-id" : "bfece299-901e-0044-6f3a-643cc7000000",
-      "Date" : "Thu, 05 Sep 2019 22:37:32 GMT",
-      "x-ms-client-request-id" : "3f7f1a6d-a3e4-4882-93b8-9f191e522cfb"
-=======
-      "ETag" : "\"0x8D732FC79B3051F\"",
-      "Last-Modified" : "Fri, 06 Sep 2019 19:00:25 GMT",
-      "retry-after" : "0",
-      "Content-Length" : "0",
-      "StatusCode" : "200",
-      "x-ms-request-id" : "b92b04ff-d01e-009e-44e5-644931000000",
-      "Date" : "Fri, 06 Sep 2019 19:00:24 GMT",
-      "x-ms-client-request-id" : "f492621f-8891-4e9e-9477-fc6010704b4c"
->>>>>>> a55d5dd9
+      "x-ms-request-id" : "c5ca3ee3-301e-0042-3a49-67cbbf000000",
+      "Date" : "Mon, 09 Sep 2019 20:04:42 GMT",
+      "x-ms-client-request-id" : "c72703b9-cc82-4f89-b53a-7a85632b8f7c"
     },
     "Exception" : null
   }, {
     "Method" : "GET",
-<<<<<<< HEAD
     "Uri" : "https://jaschrepragrs.blob.core.windows.net?prefix=jtcsethttpheadersac&comp=list",
     "Headers" : {
       "x-ms-version" : "2019-02-02",
       "User-Agent" : "azsdk-java-azure-storage-blob/12.0.0-preview.3 1.8.0_221; Windows 10 10.0",
-      "x-ms-client-request-id" : "ac81a434-6acd-4b74-b9e2-e677c6ff1834"
-=======
-    "Uri" : "https://azstoragesdkaccount.blob.core.windows.net?prefix=jtcsethttpheadersac&comp=list",
-    "Headers" : {
-      "x-ms-version" : "2019-02-02",
-      "User-Agent" : "azsdk-java-azure-storage-blob/12.0.0-preview.3 1.8.0_212; Windows 10 10.0",
-      "x-ms-client-request-id" : "1d27e342-020e-4363-aeaa-c696d20083f7"
->>>>>>> a55d5dd9
+      "x-ms-client-request-id" : "f5a6d175-2c02-4ec8-8e28-50579c26bbc8"
     },
     "Response" : {
       "Transfer-Encoding" : "chunked",
@@ -147,35 +80,20 @@
       "Server" : "Windows-Azure-Blob/1.0 Microsoft-HTTPAPI/2.0",
       "retry-after" : "0",
       "StatusCode" : "200",
-<<<<<<< HEAD
-      "x-ms-request-id" : "bfece2a9-901e-0044-7f3a-643cc7000000",
-      "Body" : "﻿<?xml version=\"1.0\" encoding=\"utf-8\"?><EnumerationResults ServiceEndpoint=\"https://jaschrepragrs.blob.core.windows.net/\"><Prefix>jtcsethttpheadersac</Prefix><Containers><Container><Name>jtcsethttpheadersac0blobapitestsethttpheadersac87110067d289</Name><Properties><Last-Modified>Thu, 05 Sep 2019 22:37:32 GMT</Last-Modified><Etag>\"0x8D73251A4608F72\"</Etag><LeaseStatus>unlocked</LeaseStatus><LeaseState>available</LeaseState><DefaultEncryptionScope>$account-encryption-key</DefaultEncryptionScope><DenyEncryptionScopeOverride>false</DenyEncryptionScopeOverride><HasImmutabilityPolicy>false</HasImmutabilityPolicy><HasLegalHold>false</HasLegalHold></Properties></Container></Containers><NextMarker /></EnumerationResults>",
-      "Date" : "Thu, 05 Sep 2019 22:37:32 GMT",
-      "x-ms-client-request-id" : "ac81a434-6acd-4b74-b9e2-e677c6ff1834",
-=======
-      "x-ms-request-id" : "b92b0527-d01e-009e-69e5-644931000000",
-      "Body" : "﻿<?xml version=\"1.0\" encoding=\"utf-8\"?><EnumerationResults ServiceEndpoint=\"https://azstoragesdkaccount.blob.core.windows.net/\"><Prefix>jtcsethttpheadersac</Prefix><Containers><Container><Name>jtcsethttpheadersac0blobapitestsethttpheadersacc38223488ff1</Name><Properties><Last-Modified>Fri, 06 Sep 2019 19:00:25 GMT</Last-Modified><Etag>\"0x8D732FC79A6452D\"</Etag><LeaseStatus>unlocked</LeaseStatus><LeaseState>available</LeaseState><DefaultEncryptionScope>$account-encryption-key</DefaultEncryptionScope><DenyEncryptionScopeOverride>false</DenyEncryptionScopeOverride><HasImmutabilityPolicy>false</HasImmutabilityPolicy><HasLegalHold>false</HasLegalHold></Properties></Container></Containers><NextMarker /></EnumerationResults>",
-      "Date" : "Fri, 06 Sep 2019 19:00:24 GMT",
-      "x-ms-client-request-id" : "1d27e342-020e-4363-aeaa-c696d20083f7",
->>>>>>> a55d5dd9
+      "x-ms-request-id" : "c5ca3f02-301e-0042-5849-67cbbf000000",
+      "Body" : "﻿<?xml version=\"1.0\" encoding=\"utf-8\"?><EnumerationResults ServiceEndpoint=\"https://jaschrepragrs.blob.core.windows.net/\"><Prefix>jtcsethttpheadersac</Prefix><Containers><Container><Name>jtcsethttpheadersac0blobapitestsethttpheadersac05149074705a</Name><Properties><Last-Modified>Mon, 09 Sep 2019 20:04:42 GMT</Last-Modified><Etag>\"0x8D73560F4121DE8\"</Etag><LeaseStatus>unlocked</LeaseStatus><LeaseState>available</LeaseState><DefaultEncryptionScope>$account-encryption-key</DefaultEncryptionScope><DenyEncryptionScopeOverride>false</DenyEncryptionScopeOverride><HasImmutabilityPolicy>false</HasImmutabilityPolicy><HasLegalHold>false</HasLegalHold></Properties></Container></Containers><NextMarker /></EnumerationResults>",
+      "Date" : "Mon, 09 Sep 2019 20:04:42 GMT",
+      "x-ms-client-request-id" : "f5a6d175-2c02-4ec8-8e28-50579c26bbc8",
       "Content-Type" : "application/xml"
     },
     "Exception" : null
   }, {
     "Method" : "DELETE",
-<<<<<<< HEAD
-    "Uri" : "https://jaschrepragrs.blob.core.windows.net/jtcsethttpheadersac0blobapitestsethttpheadersac87110067d289?restype=container",
+    "Uri" : "https://jaschrepragrs.blob.core.windows.net/jtcsethttpheadersac0blobapitestsethttpheadersac05149074705a?restype=container",
     "Headers" : {
       "x-ms-version" : "2019-02-02",
       "User-Agent" : "azsdk-java-azure-storage-blob/12.0.0-preview.3 1.8.0_221; Windows 10 10.0",
-      "x-ms-client-request-id" : "3ff9e7fc-14ee-45b8-9373-9a938b7a9966"
-=======
-    "Uri" : "https://azstoragesdkaccount.blob.core.windows.net/jtcsethttpheadersac0blobapitestsethttpheadersacc38223488ff1?restype=container",
-    "Headers" : {
-      "x-ms-version" : "2019-02-02",
-      "User-Agent" : "azsdk-java-azure-storage-blob/12.0.0-preview.3 1.8.0_212; Windows 10 10.0",
-      "x-ms-client-request-id" : "0a6be123-5962-4366-b9b6-8989e1517402"
->>>>>>> a55d5dd9
+      "x-ms-client-request-id" : "c992a795-8a6b-4b02-904b-9be6b54b6953"
     },
     "Response" : {
       "x-ms-version" : "2019-02-02",
@@ -183,21 +101,11 @@
       "retry-after" : "0",
       "Content-Length" : "0",
       "StatusCode" : "202",
-<<<<<<< HEAD
-      "x-ms-request-id" : "bfece2c2-901e-0044-183a-643cc7000000",
-      "Date" : "Thu, 05 Sep 2019 22:37:32 GMT",
-      "x-ms-client-request-id" : "3ff9e7fc-14ee-45b8-9373-9a938b7a9966"
+      "x-ms-request-id" : "c5ca3f26-301e-0042-7c49-67cbbf000000",
+      "Date" : "Mon, 09 Sep 2019 20:04:42 GMT",
+      "x-ms-client-request-id" : "c992a795-8a6b-4b02-904b-9be6b54b6953"
     },
     "Exception" : null
   } ],
-  "variables" : [ "jtcsethttpheadersac0blobapitestsethttpheadersac87110067d289", "javablobsethttpheadersac1blobapitestsethttpheadersac87157453f" ]
-=======
-      "x-ms-request-id" : "b92b0543-d01e-009e-05e5-644931000000",
-      "Date" : "Fri, 06 Sep 2019 19:00:24 GMT",
-      "x-ms-client-request-id" : "0a6be123-5962-4366-b9b6-8989e1517402"
-    },
-    "Exception" : null
-  } ],
-  "variables" : [ "jtcsethttpheadersac0blobapitestsethttpheadersacc38223488ff1", "javablobsethttpheadersac1blobapitestsethttpheadersacc38712464" ]
->>>>>>> a55d5dd9
+  "variables" : [ "jtcsethttpheadersac0blobapitestsethttpheadersac05149074705a", "javablobsethttpheadersac1blobapitestsethttpheadersac05105685a" ]
 }