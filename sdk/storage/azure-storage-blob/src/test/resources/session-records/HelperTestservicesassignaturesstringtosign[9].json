--- conflicted
+++ resolved
@@ -1,59 +1,32 @@
 {
   "networkCallRecords" : [ {
     "Method" : "PUT",
-<<<<<<< HEAD
-    "Uri" : "https://jaschrepragrs.blob.core.windows.net/jtcservicesassignaturesstringtosign031093767809ac32f?restype=container",
+    "Uri" : "https://jaschrepragrs.blob.core.windows.net/jtcservicesassignaturesstringtosign0338292e15b10ddfa?restype=container",
     "Headers" : {
       "x-ms-version" : "2019-02-02",
       "User-Agent" : "azsdk-java-azure-storage-blob/12.0.0-preview.3 1.8.0_221; Windows 10 10.0",
-      "x-ms-client-request-id" : "9d5ccc27-be55-467a-8adf-405a8ac70647"
-=======
-    "Uri" : "https://azstoragesdkaccount.blob.core.windows.net/jtcservicesassignaturesstringtosign096387cd717d82a7e?restype=container",
-    "Headers" : {
-      "x-ms-version" : "2019-02-02",
-      "User-Agent" : "azsdk-java-azure-storage-blob/12.0.0-preview.3 1.8.0_212; Windows 10 10.0",
-      "x-ms-client-request-id" : "884f4ac1-291b-4866-a67a-7350437f8f02"
->>>>>>> a55d5dd9
+      "x-ms-client-request-id" : "4984b0d2-64e5-44f3-8a01-b89e9c847324"
     },
     "Response" : {
       "x-ms-version" : "2019-02-02",
       "Server" : "Windows-Azure-Blob/1.0 Microsoft-HTTPAPI/2.0",
-<<<<<<< HEAD
-      "ETag" : "\"0x8D73251856C2102\"",
-      "Last-Modified" : "Thu, 05 Sep 2019 22:36:40 GMT",
+      "ETag" : "\"0x8D735603508AE87\"",
+      "Last-Modified" : "Mon, 09 Sep 2019 19:59:21 GMT",
       "retry-after" : "0",
       "Content-Length" : "0",
       "StatusCode" : "201",
-      "x-ms-request-id" : "bfecabed-901e-0044-363a-643cc7000000",
-      "Date" : "Thu, 05 Sep 2019 22:36:40 GMT",
-      "x-ms-client-request-id" : "9d5ccc27-be55-467a-8adf-405a8ac70647"
-=======
-      "ETag" : "\"0x8D732FDAC819D24\"",
-      "Last-Modified" : "Fri, 06 Sep 2019 19:08:59 GMT",
-      "retry-after" : "0",
-      "Content-Length" : "0",
-      "StatusCode" : "201",
-      "x-ms-request-id" : "ec65cc53-001e-001f-43e6-64eb66000000",
-      "Date" : "Fri, 06 Sep 2019 19:08:59 GMT",
-      "x-ms-client-request-id" : "884f4ac1-291b-4866-a67a-7350437f8f02"
->>>>>>> a55d5dd9
+      "x-ms-request-id" : "077fda1a-801e-001f-0949-673bbb000000",
+      "Date" : "Mon, 09 Sep 2019 19:59:21 GMT",
+      "x-ms-client-request-id" : "4984b0d2-64e5-44f3-8a01-b89e9c847324"
     },
     "Exception" : null
   }, {
     "Method" : "GET",
-<<<<<<< HEAD
     "Uri" : "https://jaschrepragrs.blob.core.windows.net?prefix=jtcservicesassignaturesstringtosign&comp=list",
     "Headers" : {
       "x-ms-version" : "2019-02-02",
       "User-Agent" : "azsdk-java-azure-storage-blob/12.0.0-preview.3 1.8.0_221; Windows 10 10.0",
-      "x-ms-client-request-id" : "2e9011e4-815a-4021-b16d-c9608e1c0956"
-=======
-    "Uri" : "https://azstoragesdkaccount.blob.core.windows.net?prefix=jtcservicesassignaturesstringtosign&comp=list",
-    "Headers" : {
-      "x-ms-version" : "2019-02-02",
-      "User-Agent" : "azsdk-java-azure-storage-blob/12.0.0-preview.3 1.8.0_212; Windows 10 10.0",
-      "x-ms-client-request-id" : "7c25b7da-f015-4472-bee5-dd2dce2c8bd5"
->>>>>>> a55d5dd9
+      "x-ms-client-request-id" : "11e9e325-4d03-4b31-9c29-d949f820906b"
     },
     "Response" : {
       "Transfer-Encoding" : "chunked",
@@ -61,35 +34,20 @@
       "Server" : "Windows-Azure-Blob/1.0 Microsoft-HTTPAPI/2.0",
       "retry-after" : "0",
       "StatusCode" : "200",
-<<<<<<< HEAD
-      "x-ms-request-id" : "bfecac03-901e-0044-4b3a-643cc7000000",
-      "Body" : "﻿<?xml version=\"1.0\" encoding=\"utf-8\"?><EnumerationResults ServiceEndpoint=\"https://jaschrepragrs.blob.core.windows.net/\"><Prefix>jtcservicesassignaturesstringtosign</Prefix><Containers><Container><Name>jtcservicesassignaturesstringtosign031093767809ac32f</Name><Properties><Last-Modified>Thu, 05 Sep 2019 22:36:40 GMT</Last-Modified><Etag>\"0x8D73251856C2102\"</Etag><LeaseStatus>unlocked</LeaseStatus><LeaseState>available</LeaseState><DefaultEncryptionScope>$account-encryption-key</DefaultEncryptionScope><DenyEncryptionScopeOverride>false</DenyEncryptionScopeOverride><HasImmutabilityPolicy>false</HasImmutabilityPolicy><HasLegalHold>false</HasLegalHold></Properties></Container></Containers><NextMarker /></EnumerationResults>",
-      "Date" : "Thu, 05 Sep 2019 22:36:40 GMT",
-      "x-ms-client-request-id" : "2e9011e4-815a-4021-b16d-c9608e1c0956",
-=======
-      "x-ms-request-id" : "ec65cc97-001e-001f-04e6-64eb66000000",
-      "Body" : "﻿<?xml version=\"1.0\" encoding=\"utf-8\"?><EnumerationResults ServiceEndpoint=\"https://azstoragesdkaccount.blob.core.windows.net/\"><Prefix>jtcservicesassignaturesstringtosign</Prefix><Containers><Container><Name>jtcservicesassignaturesstringtosign096387cd717d82a7e</Name><Properties><Last-Modified>Fri, 06 Sep 2019 19:08:59 GMT</Last-Modified><Etag>\"0x8D732FDAC819D24\"</Etag><LeaseStatus>unlocked</LeaseStatus><LeaseState>available</LeaseState><DefaultEncryptionScope>$account-encryption-key</DefaultEncryptionScope><DenyEncryptionScopeOverride>false</DenyEncryptionScopeOverride><HasImmutabilityPolicy>false</HasImmutabilityPolicy><HasLegalHold>false</HasLegalHold></Properties></Container></Containers><NextMarker /></EnumerationResults>",
-      "Date" : "Fri, 06 Sep 2019 19:08:59 GMT",
-      "x-ms-client-request-id" : "7c25b7da-f015-4472-bee5-dd2dce2c8bd5",
->>>>>>> a55d5dd9
+      "x-ms-request-id" : "077fda32-801e-001f-2049-673bbb000000",
+      "Body" : "﻿<?xml version=\"1.0\" encoding=\"utf-8\"?><EnumerationResults ServiceEndpoint=\"https://jaschrepragrs.blob.core.windows.net/\"><Prefix>jtcservicesassignaturesstringtosign</Prefix><Containers><Container><Name>jtcservicesassignaturesstringtosign0338292e15b10ddfa</Name><Properties><Last-Modified>Mon, 09 Sep 2019 19:59:21 GMT</Last-Modified><Etag>\"0x8D735603508AE87\"</Etag><LeaseStatus>unlocked</LeaseStatus><LeaseState>available</LeaseState><DefaultEncryptionScope>$account-encryption-key</DefaultEncryptionScope><DenyEncryptionScopeOverride>false</DenyEncryptionScopeOverride><HasImmutabilityPolicy>false</HasImmutabilityPolicy><HasLegalHold>false</HasLegalHold></Properties></Container></Containers><NextMarker /></EnumerationResults>",
+      "Date" : "Mon, 09 Sep 2019 19:59:21 GMT",
+      "x-ms-client-request-id" : "11e9e325-4d03-4b31-9c29-d949f820906b",
       "Content-Type" : "application/xml"
     },
     "Exception" : null
   }, {
     "Method" : "DELETE",
-<<<<<<< HEAD
-    "Uri" : "https://jaschrepragrs.blob.core.windows.net/jtcservicesassignaturesstringtosign031093767809ac32f?restype=container",
+    "Uri" : "https://jaschrepragrs.blob.core.windows.net/jtcservicesassignaturesstringtosign0338292e15b10ddfa?restype=container",
     "Headers" : {
       "x-ms-version" : "2019-02-02",
       "User-Agent" : "azsdk-java-azure-storage-blob/12.0.0-preview.3 1.8.0_221; Windows 10 10.0",
-      "x-ms-client-request-id" : "7782c502-0c34-47cd-b7b1-22808db01c4e"
-=======
-    "Uri" : "https://azstoragesdkaccount.blob.core.windows.net/jtcservicesassignaturesstringtosign096387cd717d82a7e?restype=container",
-    "Headers" : {
-      "x-ms-version" : "2019-02-02",
-      "User-Agent" : "azsdk-java-azure-storage-blob/12.0.0-preview.3 1.8.0_212; Windows 10 10.0",
-      "x-ms-client-request-id" : "36addef9-54d7-46b5-845e-6e1be6722a0b"
->>>>>>> a55d5dd9
+      "x-ms-client-request-id" : "68a72dcd-a7e4-4e90-9fbc-9ceec8c61b0a"
     },
     "Response" : {
       "x-ms-version" : "2019-02-02",
@@ -97,21 +55,11 @@
       "retry-after" : "0",
       "Content-Length" : "0",
       "StatusCode" : "202",
-<<<<<<< HEAD
-      "x-ms-request-id" : "bfecac14-901e-0044-5c3a-643cc7000000",
-      "Date" : "Thu, 05 Sep 2019 22:36:40 GMT",
-      "x-ms-client-request-id" : "7782c502-0c34-47cd-b7b1-22808db01c4e"
+      "x-ms-request-id" : "077fda42-801e-001f-3049-673bbb000000",
+      "Date" : "Mon, 09 Sep 2019 19:59:21 GMT",
+      "x-ms-client-request-id" : "68a72dcd-a7e4-4e90-9fbc-9ceec8c61b0a"
     },
     "Exception" : null
   } ],
-  "variables" : [ "jtcservicesassignaturesstringtosign031093767809ac32f" ]
-=======
-      "x-ms-request-id" : "ec65cca9-001e-001f-12e6-64eb66000000",
-      "Date" : "Fri, 06 Sep 2019 19:08:59 GMT",
-      "x-ms-client-request-id" : "36addef9-54d7-46b5-845e-6e1be6722a0b"
-    },
-    "Exception" : null
-  } ],
-  "variables" : [ "jtcservicesassignaturesstringtosign096387cd717d82a7e" ]
->>>>>>> a55d5dd9
+  "variables" : [ "jtcservicesassignaturesstringtosign0338292e15b10ddfa" ]
 }