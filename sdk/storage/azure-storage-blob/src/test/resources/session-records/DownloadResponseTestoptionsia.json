{
  "networkCallRecords" : [ {
    "Method" : "PUT",
<<<<<<< HEAD
    "Uri" : "https://jaschrepragrs.blob.core.windows.net/jtcoptionsia0downloadresponsetestoptionsia2b851211ba49e1?restype=container",
    "Headers" : {
      "x-ms-version" : "2019-02-02",
      "User-Agent" : "azsdk-java-azure-storage-blob/12.0.0-preview.3 1.8.0_221; Windows 10 10.0",
      "x-ms-client-request-id" : "f6465ca4-c225-43dc-bf99-f4cda81d68d0"
=======
    "Uri" : "https://azstoragesdkaccount.blob.core.windows.net/jtcoptionsia0downloadresponsetestoptionsia43b47168604fbd?restype=container",
    "Headers" : {
      "x-ms-version" : "2019-02-02",
      "User-Agent" : "azsdk-java-azure-storage-blob/12.0.0-preview.3 1.8.0_212; Windows 10 10.0",
      "x-ms-client-request-id" : "69abe73b-346b-4006-a98b-531f86968d51"
>>>>>>> a55d5dd9
    },
    "Response" : {
      "x-ms-version" : "2019-02-02",
      "Server" : "Windows-Azure-Blob/1.0 Microsoft-HTTPAPI/2.0",
<<<<<<< HEAD
      "ETag" : "\"0x8D7325197B37A9D\"",
      "Last-Modified" : "Thu, 05 Sep 2019 22:37:11 GMT",
      "retry-after" : "0",
      "Content-Length" : "0",
      "StatusCode" : "201",
      "x-ms-request-id" : "bfeccb4f-901e-0044-2c3a-643cc7000000",
      "Date" : "Thu, 05 Sep 2019 22:37:10 GMT",
      "x-ms-client-request-id" : "f6465ca4-c225-43dc-bf99-f4cda81d68d0"
=======
      "ETag" : "\"0x8D732FDAA8971C9\"",
      "Last-Modified" : "Fri, 06 Sep 2019 19:08:56 GMT",
      "retry-after" : "0",
      "Content-Length" : "0",
      "StatusCode" : "201",
      "x-ms-request-id" : "ec65c49f-001e-001f-0fe6-64eb66000000",
      "Date" : "Fri, 06 Sep 2019 19:08:56 GMT",
      "x-ms-client-request-id" : "69abe73b-346b-4006-a98b-531f86968d51"
>>>>>>> a55d5dd9
    },
    "Exception" : null
  }, {
    "Method" : "PUT",
<<<<<<< HEAD
    "Uri" : "https://jaschrepragrs.blob.core.windows.net/jtcoptionsia0downloadresponsetestoptionsia2b851211ba49e1/javabloboptionsia1downloadresponsetestoptionsia2b871472dccb",
    "Headers" : {
      "x-ms-version" : "2019-02-02",
      "User-Agent" : "azsdk-java-azure-storage-blob/12.0.0-preview.3 1.8.0_221; Windows 10 10.0",
      "x-ms-client-request-id" : "155d480a-d2c1-4a2b-9529-372f69e9ab9c",
=======
    "Uri" : "https://azstoragesdkaccount.blob.core.windows.net/jtcoptionsia0downloadresponsetestoptionsia43b47168604fbd/javabloboptionsia1downloadresponsetestoptionsia43b961683ea9",
    "Headers" : {
      "x-ms-version" : "2019-02-02",
      "User-Agent" : "azsdk-java-azure-storage-blob/12.0.0-preview.3 1.8.0_212; Windows 10 10.0",
      "x-ms-client-request-id" : "9ed278f5-02ba-4fb1-8851-43006785ece0",
>>>>>>> a55d5dd9
      "Content-Type" : "application/octet-stream"
    },
    "Response" : {
      "x-ms-version" : "2019-02-02",
      "Server" : "Windows-Azure-Blob/1.0 Microsoft-HTTPAPI/2.0",
      "x-ms-content-crc64" : "6RYQPwaVsyQ=",
<<<<<<< HEAD
      "Last-Modified" : "Thu, 05 Sep 2019 22:37:11 GMT",
      "retry-after" : "0",
      "StatusCode" : "201",
      "x-ms-request-server-encrypted" : "true",
      "Date" : "Thu, 05 Sep 2019 22:37:10 GMT",
      "Content-MD5" : "wh+Wm18D0z1D4E+PE252gg==",
      "ETag" : "\"0x8D7325197C00688\"",
      "Content-Length" : "0",
      "x-ms-request-id" : "bfeccb6b-901e-0044-473a-643cc7000000",
      "x-ms-client-request-id" : "155d480a-d2c1-4a2b-9529-372f69e9ab9c"
=======
      "Last-Modified" : "Fri, 06 Sep 2019 19:08:56 GMT",
      "retry-after" : "0",
      "StatusCode" : "201",
      "x-ms-request-server-encrypted" : "true",
      "Date" : "Fri, 06 Sep 2019 19:08:56 GMT",
      "Content-MD5" : "wh+Wm18D0z1D4E+PE252gg==",
      "ETag" : "\"0x8D732FDAA8F52A6\"",
      "Content-Length" : "0",
      "x-ms-request-id" : "ec65c4bf-001e-001f-27e6-64eb66000000",
      "x-ms-client-request-id" : "9ed278f5-02ba-4fb1-8851-43006785ece0"
>>>>>>> a55d5dd9
    },
    "Exception" : null
  }, {
    "Method" : "GET",
<<<<<<< HEAD
    "Uri" : "https://jaschrepragrs.blob.core.windows.net?prefix=jtcoptionsia&comp=list",
    "Headers" : {
      "x-ms-version" : "2019-02-02",
      "User-Agent" : "azsdk-java-azure-storage-blob/12.0.0-preview.3 1.8.0_221; Windows 10 10.0",
      "x-ms-client-request-id" : "b198078b-831f-40bb-b692-22d861368bb9"
=======
    "Uri" : "https://azstoragesdkaccount.blob.core.windows.net?prefix=jtcoptionsia&comp=list",
    "Headers" : {
      "x-ms-version" : "2019-02-02",
      "User-Agent" : "azsdk-java-azure-storage-blob/12.0.0-preview.3 1.8.0_212; Windows 10 10.0",
      "x-ms-client-request-id" : "c5790e69-1d29-4185-8b64-e4e3e92b5bb9"
>>>>>>> a55d5dd9
    },
    "Response" : {
      "Transfer-Encoding" : "chunked",
      "x-ms-version" : "2019-02-02",
      "Server" : "Windows-Azure-Blob/1.0 Microsoft-HTTPAPI/2.0",
      "retry-after" : "0",
      "StatusCode" : "200",
<<<<<<< HEAD
      "x-ms-request-id" : "bfeccb78-901e-0044-523a-643cc7000000",
      "Body" : "﻿<?xml version=\"1.0\" encoding=\"utf-8\"?><EnumerationResults ServiceEndpoint=\"https://jaschrepragrs.blob.core.windows.net/\"><Prefix>jtcoptionsia</Prefix><Containers><Container><Name>jtcoptionsia0downloadresponsetestoptionsia2b851211ba49e1</Name><Properties><Last-Modified>Thu, 05 Sep 2019 22:37:11 GMT</Last-Modified><Etag>\"0x8D7325197B37A9D\"</Etag><LeaseStatus>unlocked</LeaseStatus><LeaseState>available</LeaseState><DefaultEncryptionScope>$account-encryption-key</DefaultEncryptionScope><DenyEncryptionScopeOverride>false</DenyEncryptionScopeOverride><HasImmutabilityPolicy>false</HasImmutabilityPolicy><HasLegalHold>false</HasLegalHold></Properties></Container></Containers><NextMarker /></EnumerationResults>",
      "Date" : "Thu, 05 Sep 2019 22:37:10 GMT",
      "x-ms-client-request-id" : "b198078b-831f-40bb-b692-22d861368bb9",
=======
      "x-ms-request-id" : "ec65c4d9-001e-001f-3de6-64eb66000000",
      "Body" : "﻿<?xml version=\"1.0\" encoding=\"utf-8\"?><EnumerationResults ServiceEndpoint=\"https://azstoragesdkaccount.blob.core.windows.net/\"><Prefix>jtcoptionsia</Prefix><Containers><Container><Name>jtcoptionsia0downloadresponsetestoptionsia43b47168604fbd</Name><Properties><Last-Modified>Fri, 06 Sep 2019 19:08:56 GMT</Last-Modified><Etag>\"0x8D732FDAA8971C9\"</Etag><LeaseStatus>unlocked</LeaseStatus><LeaseState>available</LeaseState><DefaultEncryptionScope>$account-encryption-key</DefaultEncryptionScope><DenyEncryptionScopeOverride>false</DenyEncryptionScopeOverride><HasImmutabilityPolicy>false</HasImmutabilityPolicy><HasLegalHold>false</HasLegalHold></Properties></Container></Containers><NextMarker /></EnumerationResults>",
      "Date" : "Fri, 06 Sep 2019 19:08:56 GMT",
      "x-ms-client-request-id" : "c5790e69-1d29-4185-8b64-e4e3e92b5bb9",
>>>>>>> a55d5dd9
      "Content-Type" : "application/xml"
    },
    "Exception" : null
  }, {
    "Method" : "DELETE",
<<<<<<< HEAD
    "Uri" : "https://jaschrepragrs.blob.core.windows.net/jtcoptionsia0downloadresponsetestoptionsia2b851211ba49e1?restype=container",
    "Headers" : {
      "x-ms-version" : "2019-02-02",
      "User-Agent" : "azsdk-java-azure-storage-blob/12.0.0-preview.3 1.8.0_221; Windows 10 10.0",
      "x-ms-client-request-id" : "b4963a04-ad65-4551-8d2f-e76afe5109f7"
=======
    "Uri" : "https://azstoragesdkaccount.blob.core.windows.net/jtcoptionsia0downloadresponsetestoptionsia43b47168604fbd?restype=container",
    "Headers" : {
      "x-ms-version" : "2019-02-02",
      "User-Agent" : "azsdk-java-azure-storage-blob/12.0.0-preview.3 1.8.0_212; Windows 10 10.0",
      "x-ms-client-request-id" : "6be7a000-09b7-4d86-ba0f-95bee0ee2cd9"
>>>>>>> a55d5dd9
    },
    "Response" : {
      "x-ms-version" : "2019-02-02",
      "Server" : "Windows-Azure-Blob/1.0 Microsoft-HTTPAPI/2.0",
      "retry-after" : "0",
      "Content-Length" : "0",
      "StatusCode" : "202",
<<<<<<< HEAD
      "x-ms-request-id" : "bfeccb89-901e-0044-613a-643cc7000000",
      "Date" : "Thu, 05 Sep 2019 22:37:10 GMT",
      "x-ms-client-request-id" : "b4963a04-ad65-4551-8d2f-e76afe5109f7"
    },
    "Exception" : null
  } ],
  "variables" : [ "jtcoptionsia0downloadresponsetestoptionsia2b851211ba49e1", "javabloboptionsia1downloadresponsetestoptionsia2b871472dccb" ]
=======
      "x-ms-request-id" : "ec65c4e5-001e-001f-47e6-64eb66000000",
      "Date" : "Fri, 06 Sep 2019 19:08:56 GMT",
      "x-ms-client-request-id" : "6be7a000-09b7-4d86-ba0f-95bee0ee2cd9"
    },
    "Exception" : null
  } ],
  "variables" : [ "jtcoptionsia0downloadresponsetestoptionsia43b47168604fbd", "javabloboptionsia1downloadresponsetestoptionsia43b961683ea9" ]
>>>>>>> a55d5dd9
}<|MERGE_RESOLUTION|>--- conflicted
+++ resolved
@@ -1,105 +1,57 @@
 {
   "networkCallRecords" : [ {
     "Method" : "PUT",
-<<<<<<< HEAD
-    "Uri" : "https://jaschrepragrs.blob.core.windows.net/jtcoptionsia0downloadresponsetestoptionsia2b851211ba49e1?restype=container",
+    "Uri" : "https://jaschrepragrs.blob.core.windows.net/jtcoptionsia0downloadresponsetestoptionsia3cf69594c804a4?restype=container",
     "Headers" : {
       "x-ms-version" : "2019-02-02",
       "User-Agent" : "azsdk-java-azure-storage-blob/12.0.0-preview.3 1.8.0_221; Windows 10 10.0",
-      "x-ms-client-request-id" : "f6465ca4-c225-43dc-bf99-f4cda81d68d0"
-=======
-    "Uri" : "https://azstoragesdkaccount.blob.core.windows.net/jtcoptionsia0downloadresponsetestoptionsia43b47168604fbd?restype=container",
-    "Headers" : {
-      "x-ms-version" : "2019-02-02",
-      "User-Agent" : "azsdk-java-azure-storage-blob/12.0.0-preview.3 1.8.0_212; Windows 10 10.0",
-      "x-ms-client-request-id" : "69abe73b-346b-4006-a98b-531f86968d51"
->>>>>>> a55d5dd9
+      "x-ms-client-request-id" : "9c06b2a8-e8a3-44dc-8cf0-c72d8ca834bd"
     },
     "Response" : {
       "x-ms-version" : "2019-02-02",
       "Server" : "Windows-Azure-Blob/1.0 Microsoft-HTTPAPI/2.0",
-<<<<<<< HEAD
-      "ETag" : "\"0x8D7325197B37A9D\"",
-      "Last-Modified" : "Thu, 05 Sep 2019 22:37:11 GMT",
+      "ETag" : "\"0x8D73560DEE4A0E7\"",
+      "Last-Modified" : "Mon, 09 Sep 2019 20:04:06 GMT",
       "retry-after" : "0",
       "Content-Length" : "0",
       "StatusCode" : "201",
-      "x-ms-request-id" : "bfeccb4f-901e-0044-2c3a-643cc7000000",
-      "Date" : "Thu, 05 Sep 2019 22:37:10 GMT",
-      "x-ms-client-request-id" : "f6465ca4-c225-43dc-bf99-f4cda81d68d0"
-=======
-      "ETag" : "\"0x8D732FDAA8971C9\"",
-      "Last-Modified" : "Fri, 06 Sep 2019 19:08:56 GMT",
-      "retry-after" : "0",
-      "Content-Length" : "0",
-      "StatusCode" : "201",
-      "x-ms-request-id" : "ec65c49f-001e-001f-0fe6-64eb66000000",
-      "Date" : "Fri, 06 Sep 2019 19:08:56 GMT",
-      "x-ms-client-request-id" : "69abe73b-346b-4006-a98b-531f86968d51"
->>>>>>> a55d5dd9
+      "x-ms-request-id" : "c5ca1ac7-301e-0042-4b49-67cbbf000000",
+      "Date" : "Mon, 09 Sep 2019 20:04:05 GMT",
+      "x-ms-client-request-id" : "9c06b2a8-e8a3-44dc-8cf0-c72d8ca834bd"
     },
     "Exception" : null
   }, {
     "Method" : "PUT",
-<<<<<<< HEAD
-    "Uri" : "https://jaschrepragrs.blob.core.windows.net/jtcoptionsia0downloadresponsetestoptionsia2b851211ba49e1/javabloboptionsia1downloadresponsetestoptionsia2b871472dccb",
+    "Uri" : "https://jaschrepragrs.blob.core.windows.net/jtcoptionsia0downloadresponsetestoptionsia3cf69594c804a4/javabloboptionsia1downloadresponsetestoptionsia3cf21540410e",
     "Headers" : {
       "x-ms-version" : "2019-02-02",
       "User-Agent" : "azsdk-java-azure-storage-blob/12.0.0-preview.3 1.8.0_221; Windows 10 10.0",
-      "x-ms-client-request-id" : "155d480a-d2c1-4a2b-9529-372f69e9ab9c",
-=======
-    "Uri" : "https://azstoragesdkaccount.blob.core.windows.net/jtcoptionsia0downloadresponsetestoptionsia43b47168604fbd/javabloboptionsia1downloadresponsetestoptionsia43b961683ea9",
-    "Headers" : {
-      "x-ms-version" : "2019-02-02",
-      "User-Agent" : "azsdk-java-azure-storage-blob/12.0.0-preview.3 1.8.0_212; Windows 10 10.0",
-      "x-ms-client-request-id" : "9ed278f5-02ba-4fb1-8851-43006785ece0",
->>>>>>> a55d5dd9
+      "x-ms-client-request-id" : "7abf22a1-30ce-452c-9d90-0c96af22a70a",
       "Content-Type" : "application/octet-stream"
     },
     "Response" : {
       "x-ms-version" : "2019-02-02",
       "Server" : "Windows-Azure-Blob/1.0 Microsoft-HTTPAPI/2.0",
       "x-ms-content-crc64" : "6RYQPwaVsyQ=",
-<<<<<<< HEAD
-      "Last-Modified" : "Thu, 05 Sep 2019 22:37:11 GMT",
+      "Last-Modified" : "Mon, 09 Sep 2019 20:04:06 GMT",
       "retry-after" : "0",
       "StatusCode" : "201",
       "x-ms-request-server-encrypted" : "true",
-      "Date" : "Thu, 05 Sep 2019 22:37:10 GMT",
+      "Date" : "Mon, 09 Sep 2019 20:04:05 GMT",
       "Content-MD5" : "wh+Wm18D0z1D4E+PE252gg==",
-      "ETag" : "\"0x8D7325197C00688\"",
+      "ETag" : "\"0x8D73560DEF1E49D\"",
       "Content-Length" : "0",
-      "x-ms-request-id" : "bfeccb6b-901e-0044-473a-643cc7000000",
-      "x-ms-client-request-id" : "155d480a-d2c1-4a2b-9529-372f69e9ab9c"
-=======
-      "Last-Modified" : "Fri, 06 Sep 2019 19:08:56 GMT",
-      "retry-after" : "0",
-      "StatusCode" : "201",
-      "x-ms-request-server-encrypted" : "true",
-      "Date" : "Fri, 06 Sep 2019 19:08:56 GMT",
-      "Content-MD5" : "wh+Wm18D0z1D4E+PE252gg==",
-      "ETag" : "\"0x8D732FDAA8F52A6\"",
-      "Content-Length" : "0",
-      "x-ms-request-id" : "ec65c4bf-001e-001f-27e6-64eb66000000",
-      "x-ms-client-request-id" : "9ed278f5-02ba-4fb1-8851-43006785ece0"
->>>>>>> a55d5dd9
+      "x-ms-request-id" : "c5ca1ada-301e-0042-5b49-67cbbf000000",
+      "x-ms-client-request-id" : "7abf22a1-30ce-452c-9d90-0c96af22a70a"
     },
     "Exception" : null
   }, {
     "Method" : "GET",
-<<<<<<< HEAD
     "Uri" : "https://jaschrepragrs.blob.core.windows.net?prefix=jtcoptionsia&comp=list",
     "Headers" : {
       "x-ms-version" : "2019-02-02",
       "User-Agent" : "azsdk-java-azure-storage-blob/12.0.0-preview.3 1.8.0_221; Windows 10 10.0",
-      "x-ms-client-request-id" : "b198078b-831f-40bb-b692-22d861368bb9"
-=======
-    "Uri" : "https://azstoragesdkaccount.blob.core.windows.net?prefix=jtcoptionsia&comp=list",
-    "Headers" : {
-      "x-ms-version" : "2019-02-02",
-      "User-Agent" : "azsdk-java-azure-storage-blob/12.0.0-preview.3 1.8.0_212; Windows 10 10.0",
-      "x-ms-client-request-id" : "c5790e69-1d29-4185-8b64-e4e3e92b5bb9"
->>>>>>> a55d5dd9
+      "x-ms-client-request-id" : "e1191432-3ae2-4f6c-84e8-36bd8aa36026"
     },
     "Response" : {
       "Transfer-Encoding" : "chunked",
@@ -107,35 +59,20 @@
       "Server" : "Windows-Azure-Blob/1.0 Microsoft-HTTPAPI/2.0",
       "retry-after" : "0",
       "StatusCode" : "200",
-<<<<<<< HEAD
-      "x-ms-request-id" : "bfeccb78-901e-0044-523a-643cc7000000",
-      "Body" : "﻿<?xml version=\"1.0\" encoding=\"utf-8\"?><EnumerationResults ServiceEndpoint=\"https://jaschrepragrs.blob.core.windows.net/\"><Prefix>jtcoptionsia</Prefix><Containers><Container><Name>jtcoptionsia0downloadresponsetestoptionsia2b851211ba49e1</Name><Properties><Last-Modified>Thu, 05 Sep 2019 22:37:11 GMT</Last-Modified><Etag>\"0x8D7325197B37A9D\"</Etag><LeaseStatus>unlocked</LeaseStatus><LeaseState>available</LeaseState><DefaultEncryptionScope>$account-encryption-key</DefaultEncryptionScope><DenyEncryptionScopeOverride>false</DenyEncryptionScopeOverride><HasImmutabilityPolicy>false</HasImmutabilityPolicy><HasLegalHold>false</HasLegalHold></Properties></Container></Containers><NextMarker /></EnumerationResults>",
-      "Date" : "Thu, 05 Sep 2019 22:37:10 GMT",
-      "x-ms-client-request-id" : "b198078b-831f-40bb-b692-22d861368bb9",
-=======
-      "x-ms-request-id" : "ec65c4d9-001e-001f-3de6-64eb66000000",
-      "Body" : "﻿<?xml version=\"1.0\" encoding=\"utf-8\"?><EnumerationResults ServiceEndpoint=\"https://azstoragesdkaccount.blob.core.windows.net/\"><Prefix>jtcoptionsia</Prefix><Containers><Container><Name>jtcoptionsia0downloadresponsetestoptionsia43b47168604fbd</Name><Properties><Last-Modified>Fri, 06 Sep 2019 19:08:56 GMT</Last-Modified><Etag>\"0x8D732FDAA8971C9\"</Etag><LeaseStatus>unlocked</LeaseStatus><LeaseState>available</LeaseState><DefaultEncryptionScope>$account-encryption-key</DefaultEncryptionScope><DenyEncryptionScopeOverride>false</DenyEncryptionScopeOverride><HasImmutabilityPolicy>false</HasImmutabilityPolicy><HasLegalHold>false</HasLegalHold></Properties></Container></Containers><NextMarker /></EnumerationResults>",
-      "Date" : "Fri, 06 Sep 2019 19:08:56 GMT",
-      "x-ms-client-request-id" : "c5790e69-1d29-4185-8b64-e4e3e92b5bb9",
->>>>>>> a55d5dd9
+      "x-ms-request-id" : "c5ca1ae7-301e-0042-6849-67cbbf000000",
+      "Body" : "﻿<?xml version=\"1.0\" encoding=\"utf-8\"?><EnumerationResults ServiceEndpoint=\"https://jaschrepragrs.blob.core.windows.net/\"><Prefix>jtcoptionsia</Prefix><Containers><Container><Name>jtcoptionsia0downloadresponsetestoptionsia3cf69594c804a4</Name><Properties><Last-Modified>Mon, 09 Sep 2019 20:04:06 GMT</Last-Modified><Etag>\"0x8D73560DEE4A0E7\"</Etag><LeaseStatus>unlocked</LeaseStatus><LeaseState>available</LeaseState><DefaultEncryptionScope>$account-encryption-key</DefaultEncryptionScope><DenyEncryptionScopeOverride>false</DenyEncryptionScopeOverride><HasImmutabilityPolicy>false</HasImmutabilityPolicy><HasLegalHold>false</HasLegalHold></Properties></Container></Containers><NextMarker /></EnumerationResults>",
+      "Date" : "Mon, 09 Sep 2019 20:04:06 GMT",
+      "x-ms-client-request-id" : "e1191432-3ae2-4f6c-84e8-36bd8aa36026",
       "Content-Type" : "application/xml"
     },
     "Exception" : null
   }, {
     "Method" : "DELETE",
-<<<<<<< HEAD
-    "Uri" : "https://jaschrepragrs.blob.core.windows.net/jtcoptionsia0downloadresponsetestoptionsia2b851211ba49e1?restype=container",
+    "Uri" : "https://jaschrepragrs.blob.core.windows.net/jtcoptionsia0downloadresponsetestoptionsia3cf69594c804a4?restype=container",
     "Headers" : {
       "x-ms-version" : "2019-02-02",
       "User-Agent" : "azsdk-java-azure-storage-blob/12.0.0-preview.3 1.8.0_221; Windows 10 10.0",
-      "x-ms-client-request-id" : "b4963a04-ad65-4551-8d2f-e76afe5109f7"
-=======
-    "Uri" : "https://azstoragesdkaccount.blob.core.windows.net/jtcoptionsia0downloadresponsetestoptionsia43b47168604fbd?restype=container",
-    "Headers" : {
-      "x-ms-version" : "2019-02-02",
-      "User-Agent" : "azsdk-java-azure-storage-blob/12.0.0-preview.3 1.8.0_212; Windows 10 10.0",
-      "x-ms-client-request-id" : "6be7a000-09b7-4d86-ba0f-95bee0ee2cd9"
->>>>>>> a55d5dd9
+      "x-ms-client-request-id" : "327f3912-7cb4-4983-8a98-798f6dde5421"
     },
     "Response" : {
       "x-ms-version" : "2019-02-02",
@@ -143,21 +80,11 @@
       "retry-after" : "0",
       "Content-Length" : "0",
       "StatusCode" : "202",
-<<<<<<< HEAD
-      "x-ms-request-id" : "bfeccb89-901e-0044-613a-643cc7000000",
-      "Date" : "Thu, 05 Sep 2019 22:37:10 GMT",
-      "x-ms-client-request-id" : "b4963a04-ad65-4551-8d2f-e76afe5109f7"
+      "x-ms-request-id" : "c5ca1aff-301e-0042-7e49-67cbbf000000",
+      "Date" : "Mon, 09 Sep 2019 20:04:06 GMT",
+      "x-ms-client-request-id" : "327f3912-7cb4-4983-8a98-798f6dde5421"
     },
     "Exception" : null
   } ],
-  "variables" : [ "jtcoptionsia0downloadresponsetestoptionsia2b851211ba49e1", "javabloboptionsia1downloadresponsetestoptionsia2b871472dccb" ]
-=======
-      "x-ms-request-id" : "ec65c4e5-001e-001f-47e6-64eb66000000",
-      "Date" : "Fri, 06 Sep 2019 19:08:56 GMT",
-      "x-ms-client-request-id" : "6be7a000-09b7-4d86-ba0f-95bee0ee2cd9"
-    },
-    "Exception" : null
-  } ],
-  "variables" : [ "jtcoptionsia0downloadresponsetestoptionsia43b47168604fbd", "javabloboptionsia1downloadresponsetestoptionsia43b961683ea9" ]
->>>>>>> a55d5dd9
+  "variables" : [ "jtcoptionsia0downloadresponsetestoptionsia3cf69594c804a4", "javabloboptionsia1downloadresponsetestoptionsia3cf21540410e" ]
 }