{
  "networkCallRecords" : [ {
    "Method" : "PUT",
<<<<<<< HEAD
    "Uri" : "https://jaschrepragrs.blob.core.windows.net/jtcreleaseleaseerror0blobapitestreleaseleaseerror37879898cf4?restype=container",
    "Headers" : {
      "x-ms-version" : "2019-02-02",
      "User-Agent" : "azsdk-java-azure-storage-blob/12.0.0-preview.3 1.8.0_221; Windows 10 10.0",
      "x-ms-client-request-id" : "7b6426db-5b47-4a56-895e-897b58eb0b66"
=======
    "Uri" : "https://azstoragesdkaccount.blob.core.windows.net/jtcreleaseleaseerror0blobapitestreleaseleaseerrorb1601837b45?restype=container",
    "Headers" : {
      "x-ms-version" : "2019-02-02",
      "User-Agent" : "azsdk-java-azure-storage-blob/12.0.0-preview.3 1.8.0_212; Windows 10 10.0",
      "x-ms-client-request-id" : "9d198739-c540-4932-9867-452f13ed3f51"
>>>>>>> a55d5dd9
    },
    "Response" : {
      "x-ms-version" : "2019-02-02",
      "Server" : "Windows-Azure-Blob/1.0 Microsoft-HTTPAPI/2.0",
<<<<<<< HEAD
      "ETag" : "\"0x8D73251C011716C\"",
      "Last-Modified" : "Thu, 05 Sep 2019 22:38:19 GMT",
      "retry-after" : "0",
      "Content-Length" : "0",
      "StatusCode" : "201",
      "x-ms-request-id" : "bfed0f68-901e-0044-113a-643cc7000000",
      "Date" : "Thu, 05 Sep 2019 22:38:18 GMT",
      "x-ms-client-request-id" : "7b6426db-5b47-4a56-895e-897b58eb0b66"
=======
      "ETag" : "\"0x8D732FC8E366524\"",
      "Last-Modified" : "Fri, 06 Sep 2019 19:00:59 GMT",
      "retry-after" : "0",
      "Content-Length" : "0",
      "StatusCode" : "201",
      "x-ms-request-id" : "b92b84bb-d01e-009e-37e5-644931000000",
      "Date" : "Fri, 06 Sep 2019 19:00:59 GMT",
      "x-ms-client-request-id" : "9d198739-c540-4932-9867-452f13ed3f51"
>>>>>>> a55d5dd9
    },
    "Exception" : null
  }, {
    "Method" : "PUT",
<<<<<<< HEAD
    "Uri" : "https://jaschrepragrs.blob.core.windows.net/jtcreleaseleaseerror0blobapitestreleaseleaseerror37879898cf4/javablobreleaseleaseerror1blobapitestreleaseleaseerror37889090",
    "Headers" : {
      "x-ms-version" : "2019-02-02",
      "User-Agent" : "azsdk-java-azure-storage-blob/12.0.0-preview.3 1.8.0_221; Windows 10 10.0",
      "x-ms-client-request-id" : "2dc884bb-79c2-4cb2-b82b-e820f1155f09",
=======
    "Uri" : "https://azstoragesdkaccount.blob.core.windows.net/jtcreleaseleaseerror0blobapitestreleaseleaseerrorb1601837b45/javablobreleaseleaseerror1blobapitestreleaseleaseerrorb1609876",
    "Headers" : {
      "x-ms-version" : "2019-02-02",
      "User-Agent" : "azsdk-java-azure-storage-blob/12.0.0-preview.3 1.8.0_212; Windows 10 10.0",
      "x-ms-client-request-id" : "79bf7987-3697-4213-81c7-995022678f86",
>>>>>>> a55d5dd9
      "Content-Type" : "application/octet-stream"
    },
    "Response" : {
      "x-ms-version" : "2019-02-02",
      "Server" : "Windows-Azure-Blob/1.0 Microsoft-HTTPAPI/2.0",
      "x-ms-content-crc64" : "6RYQPwaVsyQ=",
<<<<<<< HEAD
      "Last-Modified" : "Thu, 05 Sep 2019 22:38:19 GMT",
      "retry-after" : "0",
      "StatusCode" : "201",
      "x-ms-request-server-encrypted" : "true",
      "Date" : "Thu, 05 Sep 2019 22:38:18 GMT",
      "Content-MD5" : "wh+Wm18D0z1D4E+PE252gg==",
      "ETag" : "\"0x8D73251C022DA75\"",
      "Content-Length" : "0",
      "x-ms-request-id" : "bfed0f7a-901e-0044-223a-643cc7000000",
      "x-ms-client-request-id" : "2dc884bb-79c2-4cb2-b82b-e820f1155f09"
=======
      "Last-Modified" : "Fri, 06 Sep 2019 19:00:59 GMT",
      "retry-after" : "0",
      "StatusCode" : "201",
      "x-ms-request-server-encrypted" : "true",
      "Date" : "Fri, 06 Sep 2019 19:00:59 GMT",
      "Content-MD5" : "wh+Wm18D0z1D4E+PE252gg==",
      "ETag" : "\"0x8D732FC8E3C95F2\"",
      "Content-Length" : "0",
      "x-ms-request-id" : "b92b84e2-d01e-009e-5de5-644931000000",
      "x-ms-client-request-id" : "79bf7987-3697-4213-81c7-995022678f86"
>>>>>>> a55d5dd9
    },
    "Exception" : null
  }, {
    "Method" : "PUT",
<<<<<<< HEAD
    "Uri" : "https://jaschrepragrs.blob.core.windows.net/jtcreleaseleaseerror0blobapitestreleaseleaseerror37879898cf4/javablobreleaseleaseerror2blobapitestreleaseleaseerror37838382?comp=lease",
    "Headers" : {
      "x-ms-version" : "2019-02-02",
      "User-Agent" : "azsdk-java-azure-storage-blob/12.0.0-preview.3 1.8.0_221; Windows 10 10.0",
      "x-ms-client-request-id" : "c9826332-f807-4875-b719-f3019267c729"
=======
    "Uri" : "https://azstoragesdkaccount.blob.core.windows.net/jtcreleaseleaseerror0blobapitestreleaseleaseerrorb1601837b45/javablobreleaseleaseerror2blobapitestreleaseleaseerrorb1616538?comp=lease",
    "Headers" : {
      "x-ms-version" : "2019-02-02",
      "User-Agent" : "azsdk-java-azure-storage-blob/12.0.0-preview.3 1.8.0_212; Windows 10 10.0",
      "x-ms-client-request-id" : "bd39491d-5f57-442d-9c75-84a7ce8c7e39"
>>>>>>> a55d5dd9
    },
    "Response" : {
      "x-ms-version" : "2019-02-02",
      "Server" : "Windows-Azure-Blob/1.0 Microsoft-HTTPAPI/2.0",
      "x-ms-error-code" : "InvalidHeaderValue",
      "retry-after" : "0",
      "Content-Length" : "321",
      "StatusCode" : "400",
<<<<<<< HEAD
      "x-ms-request-id" : "bfed0f81-901e-0044-293a-643cc7000000",
      "Body" : "﻿<?xml version=\"1.0\" encoding=\"utf-8\"?><Error><Code>InvalidHeaderValue</Code><Message>The value for one of the HTTP headers is not in the correct format.\nRequestId:bfed0f81-901e-0044-293a-643cc7000000\nTime:2019-09-05T22:38:19.4264291Z</Message><HeaderName>x-ms-lease-id</HeaderName><HeaderValue>id</HeaderValue></Error>",
      "Date" : "Thu, 05 Sep 2019 22:38:18 GMT",
      "x-ms-client-request-id" : "c9826332-f807-4875-b719-f3019267c729",
=======
      "x-ms-request-id" : "b92b850b-d01e-009e-03e5-644931000000",
      "Body" : "﻿<?xml version=\"1.0\" encoding=\"utf-8\"?><Error><Code>InvalidHeaderValue</Code><Message>The value for one of the HTTP headers is not in the correct format.\nRequestId:b92b850b-d01e-009e-03e5-644931000000\nTime:2019-09-06T19:00:59.6092150Z</Message><HeaderName>x-ms-lease-id</HeaderName><HeaderValue>id</HeaderValue></Error>",
      "Date" : "Fri, 06 Sep 2019 19:00:59 GMT",
      "x-ms-client-request-id" : "bd39491d-5f57-442d-9c75-84a7ce8c7e39",
>>>>>>> a55d5dd9
      "Content-Type" : "application/xml"
    },
    "Exception" : null
  }, {
    "Method" : "GET",
<<<<<<< HEAD
    "Uri" : "https://jaschrepragrs.blob.core.windows.net?prefix=jtcreleaseleaseerror&comp=list",
    "Headers" : {
      "x-ms-version" : "2019-02-02",
      "User-Agent" : "azsdk-java-azure-storage-blob/12.0.0-preview.3 1.8.0_221; Windows 10 10.0",
      "x-ms-client-request-id" : "7b3483ef-4b8a-46dc-b1e0-8ddbe4af43e8"
=======
    "Uri" : "https://azstoragesdkaccount.blob.core.windows.net?prefix=jtcreleaseleaseerror&comp=list",
    "Headers" : {
      "x-ms-version" : "2019-02-02",
      "User-Agent" : "azsdk-java-azure-storage-blob/12.0.0-preview.3 1.8.0_212; Windows 10 10.0",
      "x-ms-client-request-id" : "2958a59e-a530-4f24-bf72-49dd5a543bd2"
>>>>>>> a55d5dd9
    },
    "Response" : {
      "Transfer-Encoding" : "chunked",
      "x-ms-version" : "2019-02-02",
      "Server" : "Windows-Azure-Blob/1.0 Microsoft-HTTPAPI/2.0",
      "retry-after" : "0",
      "StatusCode" : "200",
<<<<<<< HEAD
      "x-ms-request-id" : "bfed0f90-901e-0044-383a-643cc7000000",
      "Body" : "﻿<?xml version=\"1.0\" encoding=\"utf-8\"?><EnumerationResults ServiceEndpoint=\"https://jaschrepragrs.blob.core.windows.net/\"><Prefix>jtcreleaseleaseerror</Prefix><Containers><Container><Name>jtcreleaseleaseerror0blobapitestreleaseleaseerror37879898cf4</Name><Properties><Last-Modified>Thu, 05 Sep 2019 22:38:19 GMT</Last-Modified><Etag>\"0x8D73251C011716C\"</Etag><LeaseStatus>unlocked</LeaseStatus><LeaseState>available</LeaseState><DefaultEncryptionScope>$account-encryption-key</DefaultEncryptionScope><DenyEncryptionScopeOverride>false</DenyEncryptionScopeOverride><HasImmutabilityPolicy>false</HasImmutabilityPolicy><HasLegalHold>false</HasLegalHold></Properties></Container></Containers><NextMarker /></EnumerationResults>",
      "Date" : "Thu, 05 Sep 2019 22:38:18 GMT",
      "x-ms-client-request-id" : "7b3483ef-4b8a-46dc-b1e0-8ddbe4af43e8",
=======
      "x-ms-request-id" : "b92b8526-d01e-009e-1de5-644931000000",
      "Body" : "﻿<?xml version=\"1.0\" encoding=\"utf-8\"?><EnumerationResults ServiceEndpoint=\"https://azstoragesdkaccount.blob.core.windows.net/\"><Prefix>jtcreleaseleaseerror</Prefix><Containers><Container><Name>jtcreleaseleaseerror0blobapitestreleaseleaseerrorb1601837b45</Name><Properties><Last-Modified>Fri, 06 Sep 2019 19:00:59 GMT</Last-Modified><Etag>\"0x8D732FC8E366524\"</Etag><LeaseStatus>unlocked</LeaseStatus><LeaseState>available</LeaseState><DefaultEncryptionScope>$account-encryption-key</DefaultEncryptionScope><DenyEncryptionScopeOverride>false</DenyEncryptionScopeOverride><HasImmutabilityPolicy>false</HasImmutabilityPolicy><HasLegalHold>false</HasLegalHold></Properties></Container></Containers><NextMarker /></EnumerationResults>",
      "Date" : "Fri, 06 Sep 2019 19:00:59 GMT",
      "x-ms-client-request-id" : "2958a59e-a530-4f24-bf72-49dd5a543bd2",
>>>>>>> a55d5dd9
      "Content-Type" : "application/xml"
    },
    "Exception" : null
  }, {
    "Method" : "DELETE",
<<<<<<< HEAD
    "Uri" : "https://jaschrepragrs.blob.core.windows.net/jtcreleaseleaseerror0blobapitestreleaseleaseerror37879898cf4?restype=container",
    "Headers" : {
      "x-ms-version" : "2019-02-02",
      "User-Agent" : "azsdk-java-azure-storage-blob/12.0.0-preview.3 1.8.0_221; Windows 10 10.0",
      "x-ms-client-request-id" : "ef732de2-8da4-41b9-8eb2-c2ced8d6e59f"
=======
    "Uri" : "https://azstoragesdkaccount.blob.core.windows.net/jtcreleaseleaseerror0blobapitestreleaseleaseerrorb1601837b45?restype=container",
    "Headers" : {
      "x-ms-version" : "2019-02-02",
      "User-Agent" : "azsdk-java-azure-storage-blob/12.0.0-preview.3 1.8.0_212; Windows 10 10.0",
      "x-ms-client-request-id" : "6ba9779e-b130-46ec-875c-26aefd0eb8d8"
>>>>>>> a55d5dd9
    },
    "Response" : {
      "x-ms-version" : "2019-02-02",
      "Server" : "Windows-Azure-Blob/1.0 Microsoft-HTTPAPI/2.0",
      "retry-after" : "0",
      "Content-Length" : "0",
      "StatusCode" : "202",
<<<<<<< HEAD
      "x-ms-request-id" : "bfed0f9d-901e-0044-443a-643cc7000000",
      "Date" : "Thu, 05 Sep 2019 22:38:18 GMT",
      "x-ms-client-request-id" : "ef732de2-8da4-41b9-8eb2-c2ced8d6e59f"
    },
    "Exception" : null
  } ],
  "variables" : [ "jtcreleaseleaseerror0blobapitestreleaseleaseerror37879898cf4", "javablobreleaseleaseerror1blobapitestreleaseleaseerror37889090", "javablobreleaseleaseerror2blobapitestreleaseleaseerror37838382" ]
=======
      "x-ms-request-id" : "b92b854c-d01e-009e-41e5-644931000000",
      "Date" : "Fri, 06 Sep 2019 19:00:59 GMT",
      "x-ms-client-request-id" : "6ba9779e-b130-46ec-875c-26aefd0eb8d8"
    },
    "Exception" : null
  } ],
  "variables" : [ "jtcreleaseleaseerror0blobapitestreleaseleaseerrorb1601837b45", "javablobreleaseleaseerror1blobapitestreleaseleaseerrorb1609876", "javablobreleaseleaseerror2blobapitestreleaseleaseerrorb1616538" ]
>>>>>>> a55d5dd9
}<|MERGE_RESOLUTION|>--- conflicted
+++ resolved
@@ -1,105 +1,57 @@
 {
   "networkCallRecords" : [ {
     "Method" : "PUT",
-<<<<<<< HEAD
-    "Uri" : "https://jaschrepragrs.blob.core.windows.net/jtcreleaseleaseerror0blobapitestreleaseleaseerror37879898cf4?restype=container",
+    "Uri" : "https://jaschrepragrs.blob.core.windows.net/jtcreleaseleaseerror0blobapitestreleaseleaseerrorc06544991fd?restype=container",
     "Headers" : {
       "x-ms-version" : "2019-02-02",
       "User-Agent" : "azsdk-java-azure-storage-blob/12.0.0-preview.3 1.8.0_221; Windows 10 10.0",
-      "x-ms-client-request-id" : "7b6426db-5b47-4a56-895e-897b58eb0b66"
-=======
-    "Uri" : "https://azstoragesdkaccount.blob.core.windows.net/jtcreleaseleaseerror0blobapitestreleaseleaseerrorb1601837b45?restype=container",
-    "Headers" : {
-      "x-ms-version" : "2019-02-02",
-      "User-Agent" : "azsdk-java-azure-storage-blob/12.0.0-preview.3 1.8.0_212; Windows 10 10.0",
-      "x-ms-client-request-id" : "9d198739-c540-4932-9867-452f13ed3f51"
->>>>>>> a55d5dd9
+      "x-ms-client-request-id" : "3fa15cc4-511b-46fa-b190-f3147b811292"
     },
     "Response" : {
       "x-ms-version" : "2019-02-02",
       "Server" : "Windows-Azure-Blob/1.0 Microsoft-HTTPAPI/2.0",
-<<<<<<< HEAD
-      "ETag" : "\"0x8D73251C011716C\"",
-      "Last-Modified" : "Thu, 05 Sep 2019 22:38:19 GMT",
+      "ETag" : "\"0x8D735610FD92ACB\"",
+      "Last-Modified" : "Mon, 09 Sep 2019 20:05:29 GMT",
       "retry-after" : "0",
       "Content-Length" : "0",
       "StatusCode" : "201",
-      "x-ms-request-id" : "bfed0f68-901e-0044-113a-643cc7000000",
-      "Date" : "Thu, 05 Sep 2019 22:38:18 GMT",
-      "x-ms-client-request-id" : "7b6426db-5b47-4a56-895e-897b58eb0b66"
-=======
-      "ETag" : "\"0x8D732FC8E366524\"",
-      "Last-Modified" : "Fri, 06 Sep 2019 19:00:59 GMT",
-      "retry-after" : "0",
-      "Content-Length" : "0",
-      "StatusCode" : "201",
-      "x-ms-request-id" : "b92b84bb-d01e-009e-37e5-644931000000",
-      "Date" : "Fri, 06 Sep 2019 19:00:59 GMT",
-      "x-ms-client-request-id" : "9d198739-c540-4932-9867-452f13ed3f51"
->>>>>>> a55d5dd9
+      "x-ms-request-id" : "c5ca7155-301e-0042-2149-67cbbf000000",
+      "Date" : "Mon, 09 Sep 2019 20:05:28 GMT",
+      "x-ms-client-request-id" : "3fa15cc4-511b-46fa-b190-f3147b811292"
     },
     "Exception" : null
   }, {
     "Method" : "PUT",
-<<<<<<< HEAD
-    "Uri" : "https://jaschrepragrs.blob.core.windows.net/jtcreleaseleaseerror0blobapitestreleaseleaseerror37879898cf4/javablobreleaseleaseerror1blobapitestreleaseleaseerror37889090",
+    "Uri" : "https://jaschrepragrs.blob.core.windows.net/jtcreleaseleaseerror0blobapitestreleaseleaseerrorc06544991fd/javablobreleaseleaseerror1blobapitestreleaseleaseerrorc0655658",
     "Headers" : {
       "x-ms-version" : "2019-02-02",
       "User-Agent" : "azsdk-java-azure-storage-blob/12.0.0-preview.3 1.8.0_221; Windows 10 10.0",
-      "x-ms-client-request-id" : "2dc884bb-79c2-4cb2-b82b-e820f1155f09",
-=======
-    "Uri" : "https://azstoragesdkaccount.blob.core.windows.net/jtcreleaseleaseerror0blobapitestreleaseleaseerrorb1601837b45/javablobreleaseleaseerror1blobapitestreleaseleaseerrorb1609876",
-    "Headers" : {
-      "x-ms-version" : "2019-02-02",
-      "User-Agent" : "azsdk-java-azure-storage-blob/12.0.0-preview.3 1.8.0_212; Windows 10 10.0",
-      "x-ms-client-request-id" : "79bf7987-3697-4213-81c7-995022678f86",
->>>>>>> a55d5dd9
+      "x-ms-client-request-id" : "1b485d5e-0d33-47d2-99d0-c613fc43fae3",
       "Content-Type" : "application/octet-stream"
     },
     "Response" : {
       "x-ms-version" : "2019-02-02",
       "Server" : "Windows-Azure-Blob/1.0 Microsoft-HTTPAPI/2.0",
       "x-ms-content-crc64" : "6RYQPwaVsyQ=",
-<<<<<<< HEAD
-      "Last-Modified" : "Thu, 05 Sep 2019 22:38:19 GMT",
+      "Last-Modified" : "Mon, 09 Sep 2019 20:05:29 GMT",
       "retry-after" : "0",
       "StatusCode" : "201",
       "x-ms-request-server-encrypted" : "true",
-      "Date" : "Thu, 05 Sep 2019 22:38:18 GMT",
+      "Date" : "Mon, 09 Sep 2019 20:05:29 GMT",
       "Content-MD5" : "wh+Wm18D0z1D4E+PE252gg==",
-      "ETag" : "\"0x8D73251C022DA75\"",
+      "ETag" : "\"0x8D735610FE5B1DD\"",
       "Content-Length" : "0",
-      "x-ms-request-id" : "bfed0f7a-901e-0044-223a-643cc7000000",
-      "x-ms-client-request-id" : "2dc884bb-79c2-4cb2-b82b-e820f1155f09"
-=======
-      "Last-Modified" : "Fri, 06 Sep 2019 19:00:59 GMT",
-      "retry-after" : "0",
-      "StatusCode" : "201",
-      "x-ms-request-server-encrypted" : "true",
-      "Date" : "Fri, 06 Sep 2019 19:00:59 GMT",
-      "Content-MD5" : "wh+Wm18D0z1D4E+PE252gg==",
-      "ETag" : "\"0x8D732FC8E3C95F2\"",
-      "Content-Length" : "0",
-      "x-ms-request-id" : "b92b84e2-d01e-009e-5de5-644931000000",
-      "x-ms-client-request-id" : "79bf7987-3697-4213-81c7-995022678f86"
->>>>>>> a55d5dd9
+      "x-ms-request-id" : "c5ca7174-301e-0042-3b49-67cbbf000000",
+      "x-ms-client-request-id" : "1b485d5e-0d33-47d2-99d0-c613fc43fae3"
     },
     "Exception" : null
   }, {
     "Method" : "PUT",
-<<<<<<< HEAD
-    "Uri" : "https://jaschrepragrs.blob.core.windows.net/jtcreleaseleaseerror0blobapitestreleaseleaseerror37879898cf4/javablobreleaseleaseerror2blobapitestreleaseleaseerror37838382?comp=lease",
+    "Uri" : "https://jaschrepragrs.blob.core.windows.net/jtcreleaseleaseerror0blobapitestreleaseleaseerrorc06544991fd/javablobreleaseleaseerror2blobapitestreleaseleaseerrorc0687971?comp=lease",
     "Headers" : {
       "x-ms-version" : "2019-02-02",
       "User-Agent" : "azsdk-java-azure-storage-blob/12.0.0-preview.3 1.8.0_221; Windows 10 10.0",
-      "x-ms-client-request-id" : "c9826332-f807-4875-b719-f3019267c729"
-=======
-    "Uri" : "https://azstoragesdkaccount.blob.core.windows.net/jtcreleaseleaseerror0blobapitestreleaseleaseerrorb1601837b45/javablobreleaseleaseerror2blobapitestreleaseleaseerrorb1616538?comp=lease",
-    "Headers" : {
-      "x-ms-version" : "2019-02-02",
-      "User-Agent" : "azsdk-java-azure-storage-blob/12.0.0-preview.3 1.8.0_212; Windows 10 10.0",
-      "x-ms-client-request-id" : "bd39491d-5f57-442d-9c75-84a7ce8c7e39"
->>>>>>> a55d5dd9
+      "x-ms-client-request-id" : "82b92f03-f075-491c-a27a-a74cf2c308e2"
     },
     "Response" : {
       "x-ms-version" : "2019-02-02",
@@ -108,35 +60,20 @@
       "retry-after" : "0",
       "Content-Length" : "321",
       "StatusCode" : "400",
-<<<<<<< HEAD
-      "x-ms-request-id" : "bfed0f81-901e-0044-293a-643cc7000000",
-      "Body" : "﻿<?xml version=\"1.0\" encoding=\"utf-8\"?><Error><Code>InvalidHeaderValue</Code><Message>The value for one of the HTTP headers is not in the correct format.\nRequestId:bfed0f81-901e-0044-293a-643cc7000000\nTime:2019-09-05T22:38:19.4264291Z</Message><HeaderName>x-ms-lease-id</HeaderName><HeaderValue>id</HeaderValue></Error>",
-      "Date" : "Thu, 05 Sep 2019 22:38:18 GMT",
-      "x-ms-client-request-id" : "c9826332-f807-4875-b719-f3019267c729",
-=======
-      "x-ms-request-id" : "b92b850b-d01e-009e-03e5-644931000000",
-      "Body" : "﻿<?xml version=\"1.0\" encoding=\"utf-8\"?><Error><Code>InvalidHeaderValue</Code><Message>The value for one of the HTTP headers is not in the correct format.\nRequestId:b92b850b-d01e-009e-03e5-644931000000\nTime:2019-09-06T19:00:59.6092150Z</Message><HeaderName>x-ms-lease-id</HeaderName><HeaderValue>id</HeaderValue></Error>",
-      "Date" : "Fri, 06 Sep 2019 19:00:59 GMT",
-      "x-ms-client-request-id" : "bd39491d-5f57-442d-9c75-84a7ce8c7e39",
->>>>>>> a55d5dd9
+      "x-ms-request-id" : "c5ca718c-301e-0042-5049-67cbbf000000",
+      "Body" : "﻿<?xml version=\"1.0\" encoding=\"utf-8\"?><Error><Code>InvalidHeaderValue</Code><Message>The value for one of the HTTP headers is not in the correct format.\nRequestId:c5ca718c-301e-0042-5049-67cbbf000000\nTime:2019-09-09T20:05:29.1836025Z</Message><HeaderName>x-ms-lease-id</HeaderName><HeaderValue>id</HeaderValue></Error>",
+      "Date" : "Mon, 09 Sep 2019 20:05:29 GMT",
+      "x-ms-client-request-id" : "82b92f03-f075-491c-a27a-a74cf2c308e2",
       "Content-Type" : "application/xml"
     },
     "Exception" : null
   }, {
     "Method" : "GET",
-<<<<<<< HEAD
     "Uri" : "https://jaschrepragrs.blob.core.windows.net?prefix=jtcreleaseleaseerror&comp=list",
     "Headers" : {
       "x-ms-version" : "2019-02-02",
       "User-Agent" : "azsdk-java-azure-storage-blob/12.0.0-preview.3 1.8.0_221; Windows 10 10.0",
-      "x-ms-client-request-id" : "7b3483ef-4b8a-46dc-b1e0-8ddbe4af43e8"
-=======
-    "Uri" : "https://azstoragesdkaccount.blob.core.windows.net?prefix=jtcreleaseleaseerror&comp=list",
-    "Headers" : {
-      "x-ms-version" : "2019-02-02",
-      "User-Agent" : "azsdk-java-azure-storage-blob/12.0.0-preview.3 1.8.0_212; Windows 10 10.0",
-      "x-ms-client-request-id" : "2958a59e-a530-4f24-bf72-49dd5a543bd2"
->>>>>>> a55d5dd9
+      "x-ms-client-request-id" : "5a977244-3598-46e5-8262-fa0ba0015d76"
     },
     "Response" : {
       "Transfer-Encoding" : "chunked",
@@ -144,35 +81,20 @@
       "Server" : "Windows-Azure-Blob/1.0 Microsoft-HTTPAPI/2.0",
       "retry-after" : "0",
       "StatusCode" : "200",
-<<<<<<< HEAD
-      "x-ms-request-id" : "bfed0f90-901e-0044-383a-643cc7000000",
-      "Body" : "﻿<?xml version=\"1.0\" encoding=\"utf-8\"?><EnumerationResults ServiceEndpoint=\"https://jaschrepragrs.blob.core.windows.net/\"><Prefix>jtcreleaseleaseerror</Prefix><Containers><Container><Name>jtcreleaseleaseerror0blobapitestreleaseleaseerror37879898cf4</Name><Properties><Last-Modified>Thu, 05 Sep 2019 22:38:19 GMT</Last-Modified><Etag>\"0x8D73251C011716C\"</Etag><LeaseStatus>unlocked</LeaseStatus><LeaseState>available</LeaseState><DefaultEncryptionScope>$account-encryption-key</DefaultEncryptionScope><DenyEncryptionScopeOverride>false</DenyEncryptionScopeOverride><HasImmutabilityPolicy>false</HasImmutabilityPolicy><HasLegalHold>false</HasLegalHold></Properties></Container></Containers><NextMarker /></EnumerationResults>",
-      "Date" : "Thu, 05 Sep 2019 22:38:18 GMT",
-      "x-ms-client-request-id" : "7b3483ef-4b8a-46dc-b1e0-8ddbe4af43e8",
-=======
-      "x-ms-request-id" : "b92b8526-d01e-009e-1de5-644931000000",
-      "Body" : "﻿<?xml version=\"1.0\" encoding=\"utf-8\"?><EnumerationResults ServiceEndpoint=\"https://azstoragesdkaccount.blob.core.windows.net/\"><Prefix>jtcreleaseleaseerror</Prefix><Containers><Container><Name>jtcreleaseleaseerror0blobapitestreleaseleaseerrorb1601837b45</Name><Properties><Last-Modified>Fri, 06 Sep 2019 19:00:59 GMT</Last-Modified><Etag>\"0x8D732FC8E366524\"</Etag><LeaseStatus>unlocked</LeaseStatus><LeaseState>available</LeaseState><DefaultEncryptionScope>$account-encryption-key</DefaultEncryptionScope><DenyEncryptionScopeOverride>false</DenyEncryptionScopeOverride><HasImmutabilityPolicy>false</HasImmutabilityPolicy><HasLegalHold>false</HasLegalHold></Properties></Container></Containers><NextMarker /></EnumerationResults>",
-      "Date" : "Fri, 06 Sep 2019 19:00:59 GMT",
-      "x-ms-client-request-id" : "2958a59e-a530-4f24-bf72-49dd5a543bd2",
->>>>>>> a55d5dd9
+      "x-ms-request-id" : "c5ca719b-301e-0042-5f49-67cbbf000000",
+      "Body" : "﻿<?xml version=\"1.0\" encoding=\"utf-8\"?><EnumerationResults ServiceEndpoint=\"https://jaschrepragrs.blob.core.windows.net/\"><Prefix>jtcreleaseleaseerror</Prefix><Containers><Container><Name>jtcreleaseleaseerror0blobapitestreleaseleaseerrorc06544991fd</Name><Properties><Last-Modified>Mon, 09 Sep 2019 20:05:29 GMT</Last-Modified><Etag>\"0x8D735610FD92ACB\"</Etag><LeaseStatus>unlocked</LeaseStatus><LeaseState>available</LeaseState><DefaultEncryptionScope>$account-encryption-key</DefaultEncryptionScope><DenyEncryptionScopeOverride>false</DenyEncryptionScopeOverride><HasImmutabilityPolicy>false</HasImmutabilityPolicy><HasLegalHold>false</HasLegalHold></Properties></Container></Containers><NextMarker /></EnumerationResults>",
+      "Date" : "Mon, 09 Sep 2019 20:05:29 GMT",
+      "x-ms-client-request-id" : "5a977244-3598-46e5-8262-fa0ba0015d76",
       "Content-Type" : "application/xml"
     },
     "Exception" : null
   }, {
     "Method" : "DELETE",
-<<<<<<< HEAD
-    "Uri" : "https://jaschrepragrs.blob.core.windows.net/jtcreleaseleaseerror0blobapitestreleaseleaseerror37879898cf4?restype=container",
+    "Uri" : "https://jaschrepragrs.blob.core.windows.net/jtcreleaseleaseerror0blobapitestreleaseleaseerrorc06544991fd?restype=container",
     "Headers" : {
       "x-ms-version" : "2019-02-02",
       "User-Agent" : "azsdk-java-azure-storage-blob/12.0.0-preview.3 1.8.0_221; Windows 10 10.0",
-      "x-ms-client-request-id" : "ef732de2-8da4-41b9-8eb2-c2ced8d6e59f"
-=======
-    "Uri" : "https://azstoragesdkaccount.blob.core.windows.net/jtcreleaseleaseerror0blobapitestreleaseleaseerrorb1601837b45?restype=container",
-    "Headers" : {
-      "x-ms-version" : "2019-02-02",
-      "User-Agent" : "azsdk-java-azure-storage-blob/12.0.0-preview.3 1.8.0_212; Windows 10 10.0",
-      "x-ms-client-request-id" : "6ba9779e-b130-46ec-875c-26aefd0eb8d8"
->>>>>>> a55d5dd9
+      "x-ms-client-request-id" : "c0e074db-ee2c-4797-a09b-00fe35df0f71"
     },
     "Response" : {
       "x-ms-version" : "2019-02-02",
@@ -180,21 +102,11 @@
       "retry-after" : "0",
       "Content-Length" : "0",
       "StatusCode" : "202",
-<<<<<<< HEAD
-      "x-ms-request-id" : "bfed0f9d-901e-0044-443a-643cc7000000",
-      "Date" : "Thu, 05 Sep 2019 22:38:18 GMT",
-      "x-ms-client-request-id" : "ef732de2-8da4-41b9-8eb2-c2ced8d6e59f"
+      "x-ms-request-id" : "c5ca71a4-301e-0042-6849-67cbbf000000",
+      "Date" : "Mon, 09 Sep 2019 20:05:29 GMT",
+      "x-ms-client-request-id" : "c0e074db-ee2c-4797-a09b-00fe35df0f71"
     },
     "Exception" : null
   } ],
-  "variables" : [ "jtcreleaseleaseerror0blobapitestreleaseleaseerror37879898cf4", "javablobreleaseleaseerror1blobapitestreleaseleaseerror37889090", "javablobreleaseleaseerror2blobapitestreleaseleaseerror37838382" ]
-=======
-      "x-ms-request-id" : "b92b854c-d01e-009e-41e5-644931000000",
-      "Date" : "Fri, 06 Sep 2019 19:00:59 GMT",
-      "x-ms-client-request-id" : "6ba9779e-b130-46ec-875c-26aefd0eb8d8"
-    },
-    "Exception" : null
-  } ],
-  "variables" : [ "jtcreleaseleaseerror0blobapitestreleaseleaseerrorb1601837b45", "javablobreleaseleaseerror1blobapitestreleaseleaseerrorb1609876", "javablobreleaseleaseerror2blobapitestreleaseleaseerrorb1616538" ]
->>>>>>> a55d5dd9
+  "variables" : [ "jtcreleaseleaseerror0blobapitestreleaseleaseerrorc06544991fd", "javablobreleaseleaseerror1blobapitestreleaseleaseerrorc0655658", "javablobreleaseleaseerror2blobapitestreleaseleaseerrorc0687971" ]
 }