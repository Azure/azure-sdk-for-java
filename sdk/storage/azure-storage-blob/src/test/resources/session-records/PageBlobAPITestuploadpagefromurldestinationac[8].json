{
  "networkCallRecords" : [ {
    "Method" : "PUT",
<<<<<<< HEAD
    "Uri" : "https://jaschrepragrs.blob.core.windows.net/jtcuploadpagefromurldestinationac09487592025abcac79?restype=container",
    "Headers" : {
      "x-ms-version" : "2019-02-02",
      "User-Agent" : "azsdk-java-azure-storage-blob/12.0.0-preview.3 1.8.0_221; Windows 10 10.0",
      "x-ms-client-request-id" : "f326741d-59f4-499d-bb60-fd90a2eba2b0"
=======
    "Uri" : "https://azstoragesdkaccount.blob.core.windows.net/jtcuploadpagefromurldestinationac033160a88c7f44e436?restype=container",
    "Headers" : {
      "x-ms-version" : "2019-02-02",
      "User-Agent" : "azsdk-java-azure-storage-blob/12.0.0-preview.3 1.8.0_212; Windows 10 10.0",
      "x-ms-client-request-id" : "b70a8fc0-0513-436a-9a24-a7049541fa83"
>>>>>>> a55d5dd9
    },
    "Response" : {
      "x-ms-version" : "2019-02-02",
      "Server" : "Windows-Azure-Blob/1.0 Microsoft-HTTPAPI/2.0",
<<<<<<< HEAD
      "ETag" : "\"0x8D732524E42C1F0\"",
      "Last-Modified" : "Thu, 05 Sep 2019 22:42:17 GMT",
      "retry-after" : "0",
      "Content-Length" : "0",
      "StatusCode" : "201",
      "x-ms-request-id" : "e0dd55e7-e01e-0026-713b-647b1f000000",
      "Date" : "Thu, 05 Sep 2019 22:42:16 GMT",
      "x-ms-client-request-id" : "f326741d-59f4-499d-bb60-fd90a2eba2b0"
=======
      "ETag" : "\"0x8D732FDBF58B34D\"",
      "Last-Modified" : "Fri, 06 Sep 2019 19:09:31 GMT",
      "retry-after" : "0",
      "Content-Length" : "0",
      "StatusCode" : "201",
      "x-ms-request-id" : "8f75f8d9-401e-003a-73e6-6473d5000000",
      "Date" : "Fri, 06 Sep 2019 19:09:30 GMT",
      "x-ms-client-request-id" : "b70a8fc0-0513-436a-9a24-a7049541fa83"
>>>>>>> a55d5dd9
    },
    "Exception" : null
  }, {
    "Method" : "PUT",
<<<<<<< HEAD
    "Uri" : "https://jaschrepragrs.blob.core.windows.net/jtcuploadpagefromurldestinationac09487592025abcac79/javablobuploadpagefromurldestinationac1593329262a3a89",
    "Headers" : {
      "x-ms-version" : "2019-02-02",
      "User-Agent" : "azsdk-java-azure-storage-blob/12.0.0-preview.3 1.8.0_221; Windows 10 10.0",
      "x-ms-client-request-id" : "a9da590b-e553-401a-8b65-9917159d87ea"
=======
    "Uri" : "https://azstoragesdkaccount.blob.core.windows.net/jtcuploadpagefromurldestinationac033160a88c7f44e436/javablobuploadpagefromurldestinationac185198c967b603f",
    "Headers" : {
      "x-ms-version" : "2019-02-02",
      "User-Agent" : "azsdk-java-azure-storage-blob/12.0.0-preview.3 1.8.0_212; Windows 10 10.0",
      "x-ms-client-request-id" : "fd84ccec-ab2a-4427-9d7e-536d53739a52"
>>>>>>> a55d5dd9
    },
    "Response" : {
      "x-ms-version" : "2019-02-02",
      "Server" : "Windows-Azure-Blob/1.0 Microsoft-HTTPAPI/2.0",
<<<<<<< HEAD
      "ETag" : "\"0x8D732524E509DC1\"",
      "Last-Modified" : "Thu, 05 Sep 2019 22:42:17 GMT",
      "retry-after" : "0",
      "Content-Length" : "0",
      "StatusCode" : "201",
      "x-ms-request-id" : "e0dd55f2-e01e-0026-7b3b-647b1f000000",
      "x-ms-request-server-encrypted" : "true",
      "Date" : "Thu, 05 Sep 2019 22:42:17 GMT",
      "x-ms-client-request-id" : "a9da590b-e553-401a-8b65-9917159d87ea"
=======
      "ETag" : "\"0x8D732FDBF64A495\"",
      "Last-Modified" : "Fri, 06 Sep 2019 19:09:31 GMT",
      "retry-after" : "0",
      "Content-Length" : "0",
      "StatusCode" : "201",
      "x-ms-request-id" : "8f75f91a-401e-003a-2ae6-6473d5000000",
      "x-ms-request-server-encrypted" : "true",
      "Date" : "Fri, 06 Sep 2019 19:09:30 GMT",
      "x-ms-client-request-id" : "fd84ccec-ab2a-4427-9d7e-536d53739a52"
>>>>>>> a55d5dd9
    },
    "Exception" : null
  }, {
    "Method" : "PUT",
<<<<<<< HEAD
    "Uri" : "https://jaschrepragrs.blob.core.windows.net/jtcuploadpagefromurldestinationac09487592025abcac79?restype=container&comp=acl",
    "Headers" : {
      "x-ms-version" : "2019-02-02",
      "User-Agent" : "azsdk-java-azure-storage-blob/12.0.0-preview.3 1.8.0_221; Windows 10 10.0",
      "x-ms-client-request-id" : "5baa6ad5-8a02-4db9-a57a-20dc8b590a19",
=======
    "Uri" : "https://azstoragesdkaccount.blob.core.windows.net/jtcuploadpagefromurldestinationac033160a88c7f44e436?restype=container&comp=acl",
    "Headers" : {
      "x-ms-version" : "2019-02-02",
      "User-Agent" : "azsdk-java-azure-storage-blob/12.0.0-preview.3 1.8.0_212; Windows 10 10.0",
      "x-ms-client-request-id" : "b9e32ffe-8d92-40c9-8468-9c9bc36e8e82",
>>>>>>> a55d5dd9
      "Content-Type" : "application/xml; charset=utf-8"
    },
    "Response" : {
      "x-ms-version" : "2019-02-02",
      "Server" : "Windows-Azure-Blob/1.0 Microsoft-HTTPAPI/2.0",
<<<<<<< HEAD
      "ETag" : "\"0x8D732524E5CC92E\"",
      "Last-Modified" : "Thu, 05 Sep 2019 22:42:17 GMT",
      "retry-after" : "0",
      "Content-Length" : "0",
      "StatusCode" : "200",
      "x-ms-request-id" : "e0dd55fb-e01e-0026-043b-647b1f000000",
      "Date" : "Thu, 05 Sep 2019 22:42:17 GMT",
      "x-ms-client-request-id" : "5baa6ad5-8a02-4db9-a57a-20dc8b590a19"
=======
      "ETag" : "\"0x8D732FDBF6A0597\"",
      "Last-Modified" : "Fri, 06 Sep 2019 19:09:31 GMT",
      "retry-after" : "0",
      "Content-Length" : "0",
      "StatusCode" : "200",
      "x-ms-request-id" : "8f75f92b-401e-003a-35e6-6473d5000000",
      "Date" : "Fri, 06 Sep 2019 19:09:30 GMT",
      "x-ms-client-request-id" : "b9e32ffe-8d92-40c9-8468-9c9bc36e8e82"
>>>>>>> a55d5dd9
    },
    "Exception" : null
  }, {
    "Method" : "PUT",
<<<<<<< HEAD
    "Uri" : "https://jaschrepragrs.blob.core.windows.net/jtcuploadpagefromurldestinationac09487592025abcac79/javablobuploadpagefromurldestinationac2440059bd5c69d5",
    "Headers" : {
      "x-ms-version" : "2019-02-02",
      "User-Agent" : "azsdk-java-azure-storage-blob/12.0.0-preview.3 1.8.0_221; Windows 10 10.0",
      "x-ms-client-request-id" : "fde9a3b0-9918-4362-a23c-0f2a3c85e8f3"
=======
    "Uri" : "https://azstoragesdkaccount.blob.core.windows.net/jtcuploadpagefromurldestinationac033160a88c7f44e436/javablobuploadpagefromurldestinationac264744467bd6ea1",
    "Headers" : {
      "x-ms-version" : "2019-02-02",
      "User-Agent" : "azsdk-java-azure-storage-blob/12.0.0-preview.3 1.8.0_212; Windows 10 10.0",
      "x-ms-client-request-id" : "cf1139ef-c980-4527-850b-edb2c5eac4ab"
>>>>>>> a55d5dd9
    },
    "Response" : {
      "x-ms-version" : "2019-02-02",
      "Server" : "Windows-Azure-Blob/1.0 Microsoft-HTTPAPI/2.0",
<<<<<<< HEAD
      "ETag" : "\"0x8D732524E693358\"",
      "Last-Modified" : "Thu, 05 Sep 2019 22:42:18 GMT",
      "retry-after" : "0",
      "Content-Length" : "0",
      "StatusCode" : "201",
      "x-ms-request-id" : "e0dd5608-e01e-0026-113b-647b1f000000",
      "x-ms-request-server-encrypted" : "true",
      "Date" : "Thu, 05 Sep 2019 22:42:17 GMT",
      "x-ms-client-request-id" : "fde9a3b0-9918-4362-a23c-0f2a3c85e8f3"
=======
      "ETag" : "\"0x8D732FDBF7018F6\"",
      "Last-Modified" : "Fri, 06 Sep 2019 19:09:31 GMT",
      "retry-after" : "0",
      "Content-Length" : "0",
      "StatusCode" : "201",
      "x-ms-request-id" : "8f75f942-401e-003a-47e6-6473d5000000",
      "x-ms-request-server-encrypted" : "true",
      "Date" : "Fri, 06 Sep 2019 19:09:30 GMT",
      "x-ms-client-request-id" : "cf1139ef-c980-4527-850b-edb2c5eac4ab"
>>>>>>> a55d5dd9
    },
    "Exception" : null
  }, {
    "Method" : "PUT",
<<<<<<< HEAD
    "Uri" : "https://jaschrepragrs.blob.core.windows.net/jtcuploadpagefromurldestinationac09487592025abcac79/javablobuploadpagefromurldestinationac2440059bd5c69d5?comp=page",
    "Headers" : {
      "x-ms-version" : "2019-02-02",
      "User-Agent" : "azsdk-java-azure-storage-blob/12.0.0-preview.3 1.8.0_221; Windows 10 10.0",
      "x-ms-client-request-id" : "cb4b6eb3-6871-41ac-a2f9-333eb62a3502",
=======
    "Uri" : "https://azstoragesdkaccount.blob.core.windows.net/jtcuploadpagefromurldestinationac033160a88c7f44e436/javablobuploadpagefromurldestinationac264744467bd6ea1?comp=page",
    "Headers" : {
      "x-ms-version" : "2019-02-02",
      "User-Agent" : "azsdk-java-azure-storage-blob/12.0.0-preview.3 1.8.0_212; Windows 10 10.0",
      "x-ms-client-request-id" : "81ae5e98-502a-43ab-bd8d-693395dfa8d5",
>>>>>>> a55d5dd9
      "Content-Type" : "application/octet-stream"
    },
    "Response" : {
      "x-ms-version" : "2019-02-02",
      "Server" : "Windows-Azure-Blob/1.0 Microsoft-HTTPAPI/2.0",
<<<<<<< HEAD
      "x-ms-content-crc64" : "zPKH11qduyA=",
      "x-ms-blob-sequence-number" : "0",
      "Last-Modified" : "Thu, 05 Sep 2019 22:42:18 GMT",
      "retry-after" : "0",
      "StatusCode" : "201",
      "x-ms-request-server-encrypted" : "true",
      "Date" : "Thu, 05 Sep 2019 22:42:17 GMT",
      "ETag" : "\"0x8D732524E76CA66\"",
      "Content-Length" : "0",
      "x-ms-request-id" : "e0dd5618-e01e-0026-1f3b-647b1f000000",
      "x-ms-client-request-id" : "cb4b6eb3-6871-41ac-a2f9-333eb62a3502"
=======
      "x-ms-content-crc64" : "C3SHOEpzbzY=",
      "x-ms-blob-sequence-number" : "0",
      "Last-Modified" : "Fri, 06 Sep 2019 19:09:31 GMT",
      "retry-after" : "0",
      "StatusCode" : "201",
      "x-ms-request-server-encrypted" : "true",
      "Date" : "Fri, 06 Sep 2019 19:09:30 GMT",
      "ETag" : "\"0x8D732FDBF76D153\"",
      "Content-Length" : "0",
      "x-ms-request-id" : "8f75f955-401e-003a-55e6-6473d5000000",
      "x-ms-client-request-id" : "81ae5e98-502a-43ab-bd8d-693395dfa8d5"
>>>>>>> a55d5dd9
    },
    "Exception" : null
  }, {
    "Method" : "PUT",
<<<<<<< HEAD
    "Uri" : "https://jaschrepragrs.blob.core.windows.net/jtcuploadpagefromurldestinationac09487592025abcac79/javablobuploadpagefromurldestinationac1593329262a3a89?comp=page",
    "Headers" : {
      "x-ms-version" : "2019-02-02",
      "User-Agent" : "azsdk-java-azure-storage-blob/12.0.0-preview.3 1.8.0_221; Windows 10 10.0",
      "x-ms-client-request-id" : "f84e1bbb-bbbe-4e58-8d41-33c2aa32b18b"
=======
    "Uri" : "https://azstoragesdkaccount.blob.core.windows.net/jtcuploadpagefromurldestinationac033160a88c7f44e436/javablobuploadpagefromurldestinationac185198c967b603f?comp=page",
    "Headers" : {
      "x-ms-version" : "2019-02-02",
      "User-Agent" : "azsdk-java-azure-storage-blob/12.0.0-preview.3 1.8.0_212; Windows 10 10.0",
      "x-ms-client-request-id" : "27a423dd-32e5-4f89-9aca-603cf4a6a23a"
>>>>>>> a55d5dd9
    },
    "Response" : {
      "x-ms-version" : "2019-02-02",
      "Server" : "Windows-Azure-Blob/1.0 Microsoft-HTTPAPI/2.0",
      "x-ms-blob-sequence-number" : "0",
<<<<<<< HEAD
      "Last-Modified" : "Thu, 05 Sep 2019 22:42:18 GMT",
      "retry-after" : "0",
      "StatusCode" : "201",
      "x-ms-request-server-encrypted" : "true",
      "Date" : "Thu, 05 Sep 2019 22:42:17 GMT",
      "Content-MD5" : "Bb1i9Uj5b9o0NoDSdlKeJg==",
      "ETag" : "\"0x8D732524E854BFE\"",
      "Content-Length" : "0",
      "x-ms-request-id" : "e0dd5627-e01e-0026-2e3b-647b1f000000",
      "x-ms-client-request-id" : "f84e1bbb-bbbe-4e58-8d41-33c2aa32b18b"
=======
      "Last-Modified" : "Fri, 06 Sep 2019 19:09:31 GMT",
      "retry-after" : "0",
      "StatusCode" : "201",
      "x-ms-request-server-encrypted" : "true",
      "Date" : "Fri, 06 Sep 2019 19:09:30 GMT",
      "Content-MD5" : "sFjMxuEnGuGfeNU/EqaY6g==",
      "ETag" : "\"0x8D732FDBF7F5EDB\"",
      "Content-Length" : "0",
      "x-ms-request-id" : "8f75f969-401e-003a-67e6-6473d5000000",
      "x-ms-client-request-id" : "27a423dd-32e5-4f89-9aca-603cf4a6a23a"
>>>>>>> a55d5dd9
    },
    "Exception" : null
  }, {
    "Method" : "GET",
<<<<<<< HEAD
    "Uri" : "https://jaschrepragrs.blob.core.windows.net?prefix=jtcuploadpagefromurldestinationac&comp=list",
    "Headers" : {
      "x-ms-version" : "2019-02-02",
      "User-Agent" : "azsdk-java-azure-storage-blob/12.0.0-preview.3 1.8.0_221; Windows 10 10.0",
      "x-ms-client-request-id" : "0c19c769-95a3-4259-99ef-587d6b94dfcb"
=======
    "Uri" : "https://azstoragesdkaccount.blob.core.windows.net?prefix=jtcuploadpagefromurldestinationac&comp=list",
    "Headers" : {
      "x-ms-version" : "2019-02-02",
      "User-Agent" : "azsdk-java-azure-storage-blob/12.0.0-preview.3 1.8.0_212; Windows 10 10.0",
      "x-ms-client-request-id" : "9ea08163-1e33-42bc-bc40-3da9bf25451f"
>>>>>>> a55d5dd9
    },
    "Response" : {
      "Transfer-Encoding" : "chunked",
      "x-ms-version" : "2019-02-02",
      "Server" : "Windows-Azure-Blob/1.0 Microsoft-HTTPAPI/2.0",
      "retry-after" : "0",
      "StatusCode" : "200",
<<<<<<< HEAD
      "x-ms-request-id" : "e0dd563b-e01e-0026-403b-647b1f000000",
      "Body" : "﻿<?xml version=\"1.0\" encoding=\"utf-8\"?><EnumerationResults ServiceEndpoint=\"https://jaschrepragrs.blob.core.windows.net/\"><Prefix>jtcuploadpagefromurldestinationac</Prefix><Containers><Container><Name>jtcuploadpagefromurldestinationac09487592025abcac79</Name><Properties><Last-Modified>Thu, 05 Sep 2019 22:42:17 GMT</Last-Modified><Etag>\"0x8D732524E5CC92E\"</Etag><LeaseStatus>unlocked</LeaseStatus><LeaseState>available</LeaseState><PublicAccess>container</PublicAccess><DefaultEncryptionScope>$account-encryption-key</DefaultEncryptionScope><DenyEncryptionScopeOverride>false</DenyEncryptionScopeOverride><HasImmutabilityPolicy>false</HasImmutabilityPolicy><HasLegalHold>false</HasLegalHold></Properties></Container></Containers><NextMarker /></EnumerationResults>",
      "Date" : "Thu, 05 Sep 2019 22:42:17 GMT",
      "x-ms-client-request-id" : "0c19c769-95a3-4259-99ef-587d6b94dfcb",
=======
      "x-ms-request-id" : "8f75f981-401e-003a-7ce6-6473d5000000",
      "Body" : "﻿<?xml version=\"1.0\" encoding=\"utf-8\"?><EnumerationResults ServiceEndpoint=\"https://azstoragesdkaccount.blob.core.windows.net/\"><Prefix>jtcuploadpagefromurldestinationac</Prefix><Containers><Container><Name>jtcuploadpagefromurldestinationac033160a88c7f44e436</Name><Properties><Last-Modified>Fri, 06 Sep 2019 19:09:31 GMT</Last-Modified><Etag>\"0x8D732FDBF6A0597\"</Etag><LeaseStatus>unlocked</LeaseStatus><LeaseState>available</LeaseState><PublicAccess>container</PublicAccess><DefaultEncryptionScope>$account-encryption-key</DefaultEncryptionScope><DenyEncryptionScopeOverride>false</DenyEncryptionScopeOverride><HasImmutabilityPolicy>false</HasImmutabilityPolicy><HasLegalHold>false</HasLegalHold></Properties></Container></Containers><NextMarker /></EnumerationResults>",
      "Date" : "Fri, 06 Sep 2019 19:09:30 GMT",
      "x-ms-client-request-id" : "9ea08163-1e33-42bc-bc40-3da9bf25451f",
>>>>>>> a55d5dd9
      "Content-Type" : "application/xml"
    },
    "Exception" : null
  }, {
    "Method" : "DELETE",
<<<<<<< HEAD
    "Uri" : "https://jaschrepragrs.blob.core.windows.net/jtcuploadpagefromurldestinationac09487592025abcac79?restype=container",
    "Headers" : {
      "x-ms-version" : "2019-02-02",
      "User-Agent" : "azsdk-java-azure-storage-blob/12.0.0-preview.3 1.8.0_221; Windows 10 10.0",
      "x-ms-client-request-id" : "e9ef5408-4b1e-4abf-a7f2-4b935045d919"
=======
    "Uri" : "https://azstoragesdkaccount.blob.core.windows.net/jtcuploadpagefromurldestinationac033160a88c7f44e436?restype=container",
    "Headers" : {
      "x-ms-version" : "2019-02-02",
      "User-Agent" : "azsdk-java-azure-storage-blob/12.0.0-preview.3 1.8.0_212; Windows 10 10.0",
      "x-ms-client-request-id" : "b33774e8-89c2-4883-b72a-c5a8dea48405"
>>>>>>> a55d5dd9
    },
    "Response" : {
      "x-ms-version" : "2019-02-02",
      "Server" : "Windows-Azure-Blob/1.0 Microsoft-HTTPAPI/2.0",
      "retry-after" : "0",
      "Content-Length" : "0",
      "StatusCode" : "202",
<<<<<<< HEAD
      "x-ms-request-id" : "e0dd5653-e01e-0026-543b-647b1f000000",
      "Date" : "Thu, 05 Sep 2019 22:42:17 GMT",
      "x-ms-client-request-id" : "e9ef5408-4b1e-4abf-a7f2-4b935045d919"
    },
    "Exception" : null
  } ],
  "variables" : [ "jtcuploadpagefromurldestinationac09487592025abcac79", "javablobuploadpagefromurldestinationac1593329262a3a89", "javablobuploadpagefromurldestinationac2440059bd5c69d5", "dfaf986f-5b47-4b9c-85a5-2a8c4dd915c1" ]
=======
      "x-ms-request-id" : "8f75f995-401e-003a-0ce6-6473d5000000",
      "Date" : "Fri, 06 Sep 2019 19:09:30 GMT",
      "x-ms-client-request-id" : "b33774e8-89c2-4883-b72a-c5a8dea48405"
    },
    "Exception" : null
  } ],
  "variables" : [ "jtcuploadpagefromurldestinationac033160a88c7f44e436", "javablobuploadpagefromurldestinationac185198c967b603f", "javablobuploadpagefromurldestinationac264744467bd6ea1", "13b872a6-fe75-4742-bb26-c0a2a24c58b7" ]
>>>>>>> a55d5dd9
}<|MERGE_RESOLUTION|>--- conflicted
+++ resolved
@@ -1,276 +1,147 @@
 {
   "networkCallRecords" : [ {
     "Method" : "PUT",
-<<<<<<< HEAD
-    "Uri" : "https://jaschrepragrs.blob.core.windows.net/jtcuploadpagefromurldestinationac09487592025abcac79?restype=container",
+    "Uri" : "https://jaschrepragrs.blob.core.windows.net/jtcuploadpagefromurldestinationac0675908105bc585bee?restype=container",
     "Headers" : {
       "x-ms-version" : "2019-02-02",
       "User-Agent" : "azsdk-java-azure-storage-blob/12.0.0-preview.3 1.8.0_221; Windows 10 10.0",
-      "x-ms-client-request-id" : "f326741d-59f4-499d-bb60-fd90a2eba2b0"
-=======
-    "Uri" : "https://azstoragesdkaccount.blob.core.windows.net/jtcuploadpagefromurldestinationac033160a88c7f44e436?restype=container",
-    "Headers" : {
-      "x-ms-version" : "2019-02-02",
-      "User-Agent" : "azsdk-java-azure-storage-blob/12.0.0-preview.3 1.8.0_212; Windows 10 10.0",
-      "x-ms-client-request-id" : "b70a8fc0-0513-436a-9a24-a7049541fa83"
->>>>>>> a55d5dd9
+      "x-ms-client-request-id" : "cba043b8-0c45-4013-b139-e78463ee2bc1"
     },
     "Response" : {
       "x-ms-version" : "2019-02-02",
       "Server" : "Windows-Azure-Blob/1.0 Microsoft-HTTPAPI/2.0",
-<<<<<<< HEAD
-      "ETag" : "\"0x8D732524E42C1F0\"",
-      "Last-Modified" : "Thu, 05 Sep 2019 22:42:17 GMT",
+      "ETag" : "\"0x8D7356187D7A1F9\"",
+      "Last-Modified" : "Mon, 09 Sep 2019 20:08:50 GMT",
       "retry-after" : "0",
       "Content-Length" : "0",
       "StatusCode" : "201",
-      "x-ms-request-id" : "e0dd55e7-e01e-0026-713b-647b1f000000",
-      "Date" : "Thu, 05 Sep 2019 22:42:16 GMT",
-      "x-ms-client-request-id" : "f326741d-59f4-499d-bb60-fd90a2eba2b0"
-=======
-      "ETag" : "\"0x8D732FDBF58B34D\"",
-      "Last-Modified" : "Fri, 06 Sep 2019 19:09:31 GMT",
-      "retry-after" : "0",
-      "Content-Length" : "0",
-      "StatusCode" : "201",
-      "x-ms-request-id" : "8f75f8d9-401e-003a-73e6-6473d5000000",
-      "Date" : "Fri, 06 Sep 2019 19:09:30 GMT",
-      "x-ms-client-request-id" : "b70a8fc0-0513-436a-9a24-a7049541fa83"
->>>>>>> a55d5dd9
+      "x-ms-request-id" : "9ebd14ef-501e-003f-234a-675777000000",
+      "Date" : "Mon, 09 Sep 2019 20:08:50 GMT",
+      "x-ms-client-request-id" : "cba043b8-0c45-4013-b139-e78463ee2bc1"
     },
     "Exception" : null
   }, {
     "Method" : "PUT",
-<<<<<<< HEAD
-    "Uri" : "https://jaschrepragrs.blob.core.windows.net/jtcuploadpagefromurldestinationac09487592025abcac79/javablobuploadpagefromurldestinationac1593329262a3a89",
+    "Uri" : "https://jaschrepragrs.blob.core.windows.net/jtcuploadpagefromurldestinationac0675908105bc585bee/javablobuploadpagefromurldestinationac191411ec6af2061",
     "Headers" : {
       "x-ms-version" : "2019-02-02",
       "User-Agent" : "azsdk-java-azure-storage-blob/12.0.0-preview.3 1.8.0_221; Windows 10 10.0",
-      "x-ms-client-request-id" : "a9da590b-e553-401a-8b65-9917159d87ea"
-=======
-    "Uri" : "https://azstoragesdkaccount.blob.core.windows.net/jtcuploadpagefromurldestinationac033160a88c7f44e436/javablobuploadpagefromurldestinationac185198c967b603f",
-    "Headers" : {
-      "x-ms-version" : "2019-02-02",
-      "User-Agent" : "azsdk-java-azure-storage-blob/12.0.0-preview.3 1.8.0_212; Windows 10 10.0",
-      "x-ms-client-request-id" : "fd84ccec-ab2a-4427-9d7e-536d53739a52"
->>>>>>> a55d5dd9
+      "x-ms-client-request-id" : "a545992e-083c-4de3-8827-fdee06b1622c"
     },
     "Response" : {
       "x-ms-version" : "2019-02-02",
       "Server" : "Windows-Azure-Blob/1.0 Microsoft-HTTPAPI/2.0",
-<<<<<<< HEAD
-      "ETag" : "\"0x8D732524E509DC1\"",
-      "Last-Modified" : "Thu, 05 Sep 2019 22:42:17 GMT",
+      "ETag" : "\"0x8D7356187E4A0A8\"",
+      "Last-Modified" : "Mon, 09 Sep 2019 20:08:50 GMT",
       "retry-after" : "0",
       "Content-Length" : "0",
       "StatusCode" : "201",
-      "x-ms-request-id" : "e0dd55f2-e01e-0026-7b3b-647b1f000000",
+      "x-ms-request-id" : "9ebd1500-501e-003f-334a-675777000000",
       "x-ms-request-server-encrypted" : "true",
-      "Date" : "Thu, 05 Sep 2019 22:42:17 GMT",
-      "x-ms-client-request-id" : "a9da590b-e553-401a-8b65-9917159d87ea"
-=======
-      "ETag" : "\"0x8D732FDBF64A495\"",
-      "Last-Modified" : "Fri, 06 Sep 2019 19:09:31 GMT",
-      "retry-after" : "0",
-      "Content-Length" : "0",
-      "StatusCode" : "201",
-      "x-ms-request-id" : "8f75f91a-401e-003a-2ae6-6473d5000000",
-      "x-ms-request-server-encrypted" : "true",
-      "Date" : "Fri, 06 Sep 2019 19:09:30 GMT",
-      "x-ms-client-request-id" : "fd84ccec-ab2a-4427-9d7e-536d53739a52"
->>>>>>> a55d5dd9
+      "Date" : "Mon, 09 Sep 2019 20:08:50 GMT",
+      "x-ms-client-request-id" : "a545992e-083c-4de3-8827-fdee06b1622c"
     },
     "Exception" : null
   }, {
     "Method" : "PUT",
-<<<<<<< HEAD
-    "Uri" : "https://jaschrepragrs.blob.core.windows.net/jtcuploadpagefromurldestinationac09487592025abcac79?restype=container&comp=acl",
+    "Uri" : "https://jaschrepragrs.blob.core.windows.net/jtcuploadpagefromurldestinationac0675908105bc585bee?restype=container&comp=acl",
     "Headers" : {
       "x-ms-version" : "2019-02-02",
       "User-Agent" : "azsdk-java-azure-storage-blob/12.0.0-preview.3 1.8.0_221; Windows 10 10.0",
-      "x-ms-client-request-id" : "5baa6ad5-8a02-4db9-a57a-20dc8b590a19",
-=======
-    "Uri" : "https://azstoragesdkaccount.blob.core.windows.net/jtcuploadpagefromurldestinationac033160a88c7f44e436?restype=container&comp=acl",
-    "Headers" : {
-      "x-ms-version" : "2019-02-02",
-      "User-Agent" : "azsdk-java-azure-storage-blob/12.0.0-preview.3 1.8.0_212; Windows 10 10.0",
-      "x-ms-client-request-id" : "b9e32ffe-8d92-40c9-8468-9c9bc36e8e82",
->>>>>>> a55d5dd9
+      "x-ms-client-request-id" : "6af45cf7-8982-4b55-aa46-2f4c64fbbcd1",
       "Content-Type" : "application/xml; charset=utf-8"
     },
     "Response" : {
       "x-ms-version" : "2019-02-02",
       "Server" : "Windows-Azure-Blob/1.0 Microsoft-HTTPAPI/2.0",
-<<<<<<< HEAD
-      "ETag" : "\"0x8D732524E5CC92E\"",
-      "Last-Modified" : "Thu, 05 Sep 2019 22:42:17 GMT",
+      "ETag" : "\"0x8D7356187F0A796\"",
+      "Last-Modified" : "Mon, 09 Sep 2019 20:08:50 GMT",
       "retry-after" : "0",
       "Content-Length" : "0",
       "StatusCode" : "200",
-      "x-ms-request-id" : "e0dd55fb-e01e-0026-043b-647b1f000000",
-      "Date" : "Thu, 05 Sep 2019 22:42:17 GMT",
-      "x-ms-client-request-id" : "5baa6ad5-8a02-4db9-a57a-20dc8b590a19"
-=======
-      "ETag" : "\"0x8D732FDBF6A0597\"",
-      "Last-Modified" : "Fri, 06 Sep 2019 19:09:31 GMT",
-      "retry-after" : "0",
-      "Content-Length" : "0",
-      "StatusCode" : "200",
-      "x-ms-request-id" : "8f75f92b-401e-003a-35e6-6473d5000000",
-      "Date" : "Fri, 06 Sep 2019 19:09:30 GMT",
-      "x-ms-client-request-id" : "b9e32ffe-8d92-40c9-8468-9c9bc36e8e82"
->>>>>>> a55d5dd9
+      "x-ms-request-id" : "9ebd150e-501e-003f-404a-675777000000",
+      "Date" : "Mon, 09 Sep 2019 20:08:50 GMT",
+      "x-ms-client-request-id" : "6af45cf7-8982-4b55-aa46-2f4c64fbbcd1"
     },
     "Exception" : null
   }, {
     "Method" : "PUT",
-<<<<<<< HEAD
-    "Uri" : "https://jaschrepragrs.blob.core.windows.net/jtcuploadpagefromurldestinationac09487592025abcac79/javablobuploadpagefromurldestinationac2440059bd5c69d5",
+    "Uri" : "https://jaschrepragrs.blob.core.windows.net/jtcuploadpagefromurldestinationac0675908105bc585bee/javablobuploadpagefromurldestinationac24727980cc469d2",
     "Headers" : {
       "x-ms-version" : "2019-02-02",
       "User-Agent" : "azsdk-java-azure-storage-blob/12.0.0-preview.3 1.8.0_221; Windows 10 10.0",
-      "x-ms-client-request-id" : "fde9a3b0-9918-4362-a23c-0f2a3c85e8f3"
-=======
-    "Uri" : "https://azstoragesdkaccount.blob.core.windows.net/jtcuploadpagefromurldestinationac033160a88c7f44e436/javablobuploadpagefromurldestinationac264744467bd6ea1",
-    "Headers" : {
-      "x-ms-version" : "2019-02-02",
-      "User-Agent" : "azsdk-java-azure-storage-blob/12.0.0-preview.3 1.8.0_212; Windows 10 10.0",
-      "x-ms-client-request-id" : "cf1139ef-c980-4527-850b-edb2c5eac4ab"
->>>>>>> a55d5dd9
+      "x-ms-client-request-id" : "f84596f1-019a-4bb6-b8d5-6f1137e7f033"
     },
     "Response" : {
       "x-ms-version" : "2019-02-02",
       "Server" : "Windows-Azure-Blob/1.0 Microsoft-HTTPAPI/2.0",
-<<<<<<< HEAD
-      "ETag" : "\"0x8D732524E693358\"",
-      "Last-Modified" : "Thu, 05 Sep 2019 22:42:18 GMT",
+      "ETag" : "\"0x8D7356187FD845E\"",
+      "Last-Modified" : "Mon, 09 Sep 2019 20:08:50 GMT",
       "retry-after" : "0",
       "Content-Length" : "0",
       "StatusCode" : "201",
-      "x-ms-request-id" : "e0dd5608-e01e-0026-113b-647b1f000000",
+      "x-ms-request-id" : "9ebd151a-501e-003f-4b4a-675777000000",
       "x-ms-request-server-encrypted" : "true",
-      "Date" : "Thu, 05 Sep 2019 22:42:17 GMT",
-      "x-ms-client-request-id" : "fde9a3b0-9918-4362-a23c-0f2a3c85e8f3"
-=======
-      "ETag" : "\"0x8D732FDBF7018F6\"",
-      "Last-Modified" : "Fri, 06 Sep 2019 19:09:31 GMT",
-      "retry-after" : "0",
-      "Content-Length" : "0",
-      "StatusCode" : "201",
-      "x-ms-request-id" : "8f75f942-401e-003a-47e6-6473d5000000",
-      "x-ms-request-server-encrypted" : "true",
-      "Date" : "Fri, 06 Sep 2019 19:09:30 GMT",
-      "x-ms-client-request-id" : "cf1139ef-c980-4527-850b-edb2c5eac4ab"
->>>>>>> a55d5dd9
+      "Date" : "Mon, 09 Sep 2019 20:08:50 GMT",
+      "x-ms-client-request-id" : "f84596f1-019a-4bb6-b8d5-6f1137e7f033"
     },
     "Exception" : null
   }, {
     "Method" : "PUT",
-<<<<<<< HEAD
-    "Uri" : "https://jaschrepragrs.blob.core.windows.net/jtcuploadpagefromurldestinationac09487592025abcac79/javablobuploadpagefromurldestinationac2440059bd5c69d5?comp=page",
+    "Uri" : "https://jaschrepragrs.blob.core.windows.net/jtcuploadpagefromurldestinationac0675908105bc585bee/javablobuploadpagefromurldestinationac24727980cc469d2?comp=page",
     "Headers" : {
       "x-ms-version" : "2019-02-02",
       "User-Agent" : "azsdk-java-azure-storage-blob/12.0.0-preview.3 1.8.0_221; Windows 10 10.0",
-      "x-ms-client-request-id" : "cb4b6eb3-6871-41ac-a2f9-333eb62a3502",
-=======
-    "Uri" : "https://azstoragesdkaccount.blob.core.windows.net/jtcuploadpagefromurldestinationac033160a88c7f44e436/javablobuploadpagefromurldestinationac264744467bd6ea1?comp=page",
-    "Headers" : {
-      "x-ms-version" : "2019-02-02",
-      "User-Agent" : "azsdk-java-azure-storage-blob/12.0.0-preview.3 1.8.0_212; Windows 10 10.0",
-      "x-ms-client-request-id" : "81ae5e98-502a-43ab-bd8d-693395dfa8d5",
->>>>>>> a55d5dd9
+      "x-ms-client-request-id" : "b784768d-7f3a-4b57-ae87-8025edaf31ef",
       "Content-Type" : "application/octet-stream"
     },
     "Response" : {
       "x-ms-version" : "2019-02-02",
       "Server" : "Windows-Azure-Blob/1.0 Microsoft-HTTPAPI/2.0",
-<<<<<<< HEAD
-      "x-ms-content-crc64" : "zPKH11qduyA=",
+      "x-ms-content-crc64" : "GNHPzESjOGE=",
       "x-ms-blob-sequence-number" : "0",
-      "Last-Modified" : "Thu, 05 Sep 2019 22:42:18 GMT",
+      "Last-Modified" : "Mon, 09 Sep 2019 20:08:50 GMT",
       "retry-after" : "0",
       "StatusCode" : "201",
       "x-ms-request-server-encrypted" : "true",
-      "Date" : "Thu, 05 Sep 2019 22:42:17 GMT",
-      "ETag" : "\"0x8D732524E76CA66\"",
+      "Date" : "Mon, 09 Sep 2019 20:08:50 GMT",
+      "ETag" : "\"0x8D73561880A30DF\"",
       "Content-Length" : "0",
-      "x-ms-request-id" : "e0dd5618-e01e-0026-1f3b-647b1f000000",
-      "x-ms-client-request-id" : "cb4b6eb3-6871-41ac-a2f9-333eb62a3502"
-=======
-      "x-ms-content-crc64" : "C3SHOEpzbzY=",
-      "x-ms-blob-sequence-number" : "0",
-      "Last-Modified" : "Fri, 06 Sep 2019 19:09:31 GMT",
-      "retry-after" : "0",
-      "StatusCode" : "201",
-      "x-ms-request-server-encrypted" : "true",
-      "Date" : "Fri, 06 Sep 2019 19:09:30 GMT",
-      "ETag" : "\"0x8D732FDBF76D153\"",
-      "Content-Length" : "0",
-      "x-ms-request-id" : "8f75f955-401e-003a-55e6-6473d5000000",
-      "x-ms-client-request-id" : "81ae5e98-502a-43ab-bd8d-693395dfa8d5"
->>>>>>> a55d5dd9
+      "x-ms-request-id" : "9ebd152f-501e-003f-604a-675777000000",
+      "x-ms-client-request-id" : "b784768d-7f3a-4b57-ae87-8025edaf31ef"
     },
     "Exception" : null
   }, {
     "Method" : "PUT",
-<<<<<<< HEAD
-    "Uri" : "https://jaschrepragrs.blob.core.windows.net/jtcuploadpagefromurldestinationac09487592025abcac79/javablobuploadpagefromurldestinationac1593329262a3a89?comp=page",
+    "Uri" : "https://jaschrepragrs.blob.core.windows.net/jtcuploadpagefromurldestinationac0675908105bc585bee/javablobuploadpagefromurldestinationac191411ec6af2061?comp=page",
     "Headers" : {
       "x-ms-version" : "2019-02-02",
       "User-Agent" : "azsdk-java-azure-storage-blob/12.0.0-preview.3 1.8.0_221; Windows 10 10.0",
-      "x-ms-client-request-id" : "f84e1bbb-bbbe-4e58-8d41-33c2aa32b18b"
-=======
-    "Uri" : "https://azstoragesdkaccount.blob.core.windows.net/jtcuploadpagefromurldestinationac033160a88c7f44e436/javablobuploadpagefromurldestinationac185198c967b603f?comp=page",
-    "Headers" : {
-      "x-ms-version" : "2019-02-02",
-      "User-Agent" : "azsdk-java-azure-storage-blob/12.0.0-preview.3 1.8.0_212; Windows 10 10.0",
-      "x-ms-client-request-id" : "27a423dd-32e5-4f89-9aca-603cf4a6a23a"
->>>>>>> a55d5dd9
+      "x-ms-client-request-id" : "4870376a-65d1-4011-be3f-3f0f21eb586f"
     },
     "Response" : {
       "x-ms-version" : "2019-02-02",
       "Server" : "Windows-Azure-Blob/1.0 Microsoft-HTTPAPI/2.0",
       "x-ms-blob-sequence-number" : "0",
-<<<<<<< HEAD
-      "Last-Modified" : "Thu, 05 Sep 2019 22:42:18 GMT",
+      "Last-Modified" : "Mon, 09 Sep 2019 20:08:50 GMT",
       "retry-after" : "0",
       "StatusCode" : "201",
       "x-ms-request-server-encrypted" : "true",
-      "Date" : "Thu, 05 Sep 2019 22:42:17 GMT",
-      "Content-MD5" : "Bb1i9Uj5b9o0NoDSdlKeJg==",
-      "ETag" : "\"0x8D732524E854BFE\"",
+      "Date" : "Mon, 09 Sep 2019 20:08:50 GMT",
+      "Content-MD5" : "Z1Iv3KFQvnAMR+lgGDQGtg==",
+      "ETag" : "\"0x8D73561881779B8\"",
       "Content-Length" : "0",
-      "x-ms-request-id" : "e0dd5627-e01e-0026-2e3b-647b1f000000",
-      "x-ms-client-request-id" : "f84e1bbb-bbbe-4e58-8d41-33c2aa32b18b"
-=======
-      "Last-Modified" : "Fri, 06 Sep 2019 19:09:31 GMT",
-      "retry-after" : "0",
-      "StatusCode" : "201",
-      "x-ms-request-server-encrypted" : "true",
-      "Date" : "Fri, 06 Sep 2019 19:09:30 GMT",
-      "Content-MD5" : "sFjMxuEnGuGfeNU/EqaY6g==",
-      "ETag" : "\"0x8D732FDBF7F5EDB\"",
-      "Content-Length" : "0",
-      "x-ms-request-id" : "8f75f969-401e-003a-67e6-6473d5000000",
-      "x-ms-client-request-id" : "27a423dd-32e5-4f89-9aca-603cf4a6a23a"
->>>>>>> a55d5dd9
+      "x-ms-request-id" : "9ebd153c-501e-003f-6d4a-675777000000",
+      "x-ms-client-request-id" : "4870376a-65d1-4011-be3f-3f0f21eb586f"
     },
     "Exception" : null
   }, {
     "Method" : "GET",
-<<<<<<< HEAD
     "Uri" : "https://jaschrepragrs.blob.core.windows.net?prefix=jtcuploadpagefromurldestinationac&comp=list",
     "Headers" : {
       "x-ms-version" : "2019-02-02",
       "User-Agent" : "azsdk-java-azure-storage-blob/12.0.0-preview.3 1.8.0_221; Windows 10 10.0",
-      "x-ms-client-request-id" : "0c19c769-95a3-4259-99ef-587d6b94dfcb"
-=======
-    "Uri" : "https://azstoragesdkaccount.blob.core.windows.net?prefix=jtcuploadpagefromurldestinationac&comp=list",
-    "Headers" : {
-      "x-ms-version" : "2019-02-02",
-      "User-Agent" : "azsdk-java-azure-storage-blob/12.0.0-preview.3 1.8.0_212; Windows 10 10.0",
-      "x-ms-client-request-id" : "9ea08163-1e33-42bc-bc40-3da9bf25451f"
->>>>>>> a55d5dd9
+      "x-ms-client-request-id" : "97a8e0e0-b3b8-4f03-a78d-503eb89ab9c8"
     },
     "Response" : {
       "Transfer-Encoding" : "chunked",
@@ -278,35 +149,20 @@
       "Server" : "Windows-Azure-Blob/1.0 Microsoft-HTTPAPI/2.0",
       "retry-after" : "0",
       "StatusCode" : "200",
-<<<<<<< HEAD
-      "x-ms-request-id" : "e0dd563b-e01e-0026-403b-647b1f000000",
-      "Body" : "﻿<?xml version=\"1.0\" encoding=\"utf-8\"?><EnumerationResults ServiceEndpoint=\"https://jaschrepragrs.blob.core.windows.net/\"><Prefix>jtcuploadpagefromurldestinationac</Prefix><Containers><Container><Name>jtcuploadpagefromurldestinationac09487592025abcac79</Name><Properties><Last-Modified>Thu, 05 Sep 2019 22:42:17 GMT</Last-Modified><Etag>\"0x8D732524E5CC92E\"</Etag><LeaseStatus>unlocked</LeaseStatus><LeaseState>available</LeaseState><PublicAccess>container</PublicAccess><DefaultEncryptionScope>$account-encryption-key</DefaultEncryptionScope><DenyEncryptionScopeOverride>false</DenyEncryptionScopeOverride><HasImmutabilityPolicy>false</HasImmutabilityPolicy><HasLegalHold>false</HasLegalHold></Properties></Container></Containers><NextMarker /></EnumerationResults>",
-      "Date" : "Thu, 05 Sep 2019 22:42:17 GMT",
-      "x-ms-client-request-id" : "0c19c769-95a3-4259-99ef-587d6b94dfcb",
-=======
-      "x-ms-request-id" : "8f75f981-401e-003a-7ce6-6473d5000000",
-      "Body" : "﻿<?xml version=\"1.0\" encoding=\"utf-8\"?><EnumerationResults ServiceEndpoint=\"https://azstoragesdkaccount.blob.core.windows.net/\"><Prefix>jtcuploadpagefromurldestinationac</Prefix><Containers><Container><Name>jtcuploadpagefromurldestinationac033160a88c7f44e436</Name><Properties><Last-Modified>Fri, 06 Sep 2019 19:09:31 GMT</Last-Modified><Etag>\"0x8D732FDBF6A0597\"</Etag><LeaseStatus>unlocked</LeaseStatus><LeaseState>available</LeaseState><PublicAccess>container</PublicAccess><DefaultEncryptionScope>$account-encryption-key</DefaultEncryptionScope><DenyEncryptionScopeOverride>false</DenyEncryptionScopeOverride><HasImmutabilityPolicy>false</HasImmutabilityPolicy><HasLegalHold>false</HasLegalHold></Properties></Container></Containers><NextMarker /></EnumerationResults>",
-      "Date" : "Fri, 06 Sep 2019 19:09:30 GMT",
-      "x-ms-client-request-id" : "9ea08163-1e33-42bc-bc40-3da9bf25451f",
->>>>>>> a55d5dd9
+      "x-ms-request-id" : "9ebd1557-501e-003f-084a-675777000000",
+      "Body" : "﻿<?xml version=\"1.0\" encoding=\"utf-8\"?><EnumerationResults ServiceEndpoint=\"https://jaschrepragrs.blob.core.windows.net/\"><Prefix>jtcuploadpagefromurldestinationac</Prefix><Containers><Container><Name>jtcuploadpagefromurldestinationac0675908105bc585bee</Name><Properties><Last-Modified>Mon, 09 Sep 2019 20:08:50 GMT</Last-Modified><Etag>\"0x8D7356187F0A796\"</Etag><LeaseStatus>unlocked</LeaseStatus><LeaseState>available</LeaseState><PublicAccess>container</PublicAccess><DefaultEncryptionScope>$account-encryption-key</DefaultEncryptionScope><DenyEncryptionScopeOverride>false</DenyEncryptionScopeOverride><HasImmutabilityPolicy>false</HasImmutabilityPolicy><HasLegalHold>false</HasLegalHold></Properties></Container></Containers><NextMarker /></EnumerationResults>",
+      "Date" : "Mon, 09 Sep 2019 20:08:50 GMT",
+      "x-ms-client-request-id" : "97a8e0e0-b3b8-4f03-a78d-503eb89ab9c8",
       "Content-Type" : "application/xml"
     },
     "Exception" : null
   }, {
     "Method" : "DELETE",
-<<<<<<< HEAD
-    "Uri" : "https://jaschrepragrs.blob.core.windows.net/jtcuploadpagefromurldestinationac09487592025abcac79?restype=container",
+    "Uri" : "https://jaschrepragrs.blob.core.windows.net/jtcuploadpagefromurldestinationac0675908105bc585bee?restype=container",
     "Headers" : {
       "x-ms-version" : "2019-02-02",
       "User-Agent" : "azsdk-java-azure-storage-blob/12.0.0-preview.3 1.8.0_221; Windows 10 10.0",
-      "x-ms-client-request-id" : "e9ef5408-4b1e-4abf-a7f2-4b935045d919"
-=======
-    "Uri" : "https://azstoragesdkaccount.blob.core.windows.net/jtcuploadpagefromurldestinationac033160a88c7f44e436?restype=container",
-    "Headers" : {
-      "x-ms-version" : "2019-02-02",
-      "User-Agent" : "azsdk-java-azure-storage-blob/12.0.0-preview.3 1.8.0_212; Windows 10 10.0",
-      "x-ms-client-request-id" : "b33774e8-89c2-4883-b72a-c5a8dea48405"
->>>>>>> a55d5dd9
+      "x-ms-client-request-id" : "835f7019-bed9-49cd-8fe2-bf94962681e3"
     },
     "Response" : {
       "x-ms-version" : "2019-02-02",
@@ -314,21 +170,11 @@
       "retry-after" : "0",
       "Content-Length" : "0",
       "StatusCode" : "202",
-<<<<<<< HEAD
-      "x-ms-request-id" : "e0dd5653-e01e-0026-543b-647b1f000000",
-      "Date" : "Thu, 05 Sep 2019 22:42:17 GMT",
-      "x-ms-client-request-id" : "e9ef5408-4b1e-4abf-a7f2-4b935045d919"
+      "x-ms-request-id" : "9ebd158c-501e-003f-354a-675777000000",
+      "Date" : "Mon, 09 Sep 2019 20:08:50 GMT",
+      "x-ms-client-request-id" : "835f7019-bed9-49cd-8fe2-bf94962681e3"
     },
     "Exception" : null
   } ],
-  "variables" : [ "jtcuploadpagefromurldestinationac09487592025abcac79", "javablobuploadpagefromurldestinationac1593329262a3a89", "javablobuploadpagefromurldestinationac2440059bd5c69d5", "dfaf986f-5b47-4b9c-85a5-2a8c4dd915c1" ]
-=======
-      "x-ms-request-id" : "8f75f995-401e-003a-0ce6-6473d5000000",
-      "Date" : "Fri, 06 Sep 2019 19:09:30 GMT",
-      "x-ms-client-request-id" : "b33774e8-89c2-4883-b72a-c5a8dea48405"
-    },
-    "Exception" : null
-  } ],
-  "variables" : [ "jtcuploadpagefromurldestinationac033160a88c7f44e436", "javablobuploadpagefromurldestinationac185198c967b603f", "javablobuploadpagefromurldestinationac264744467bd6ea1", "13b872a6-fe75-4742-bb26-c0a2a24c58b7" ]
->>>>>>> a55d5dd9
+  "variables" : [ "jtcuploadpagefromurldestinationac0675908105bc585bee", "javablobuploadpagefromurldestinationac191411ec6af2061", "javablobuploadpagefromurldestinationac24727980cc469d2", "3ccdbf9b-0fdb-4083-adef-413e46ed31c5" ]
 }