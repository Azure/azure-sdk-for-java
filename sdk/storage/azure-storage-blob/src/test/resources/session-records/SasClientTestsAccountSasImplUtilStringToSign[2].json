--- conflicted
+++ resolved
@@ -1,25 +1,6 @@
 {
   "networkCallRecords" : [ {
     "Method" : "PUT",
-<<<<<<< HEAD
-    "Uri" : "https://REDACTED.blob.core.windows.net/4def8c2e04def8c2eb2a7703170e3ac83bd3f40d58a8?restype=container",
-    "Headers" : {
-      "x-ms-version" : "2020-10-02",
-      "User-Agent" : "azsdk-java-azure-storage-blob/12.12.0-beta.2 (11.0.9; Windows 10; 10.0)",
-      "x-ms-client-request-id" : "8f6fb2dc-b7dc-4c89-a936-9805d784a090"
-    },
-    "Response" : {
-      "Transfer-Encoding" : "chunked",
-      "x-ms-version" : "2020-10-02",
-      "Server" : "Windows-Azure-Blob/1.0 Microsoft-HTTPAPI/2.0",
-      "eTag" : "0x8D92AC4AEF50EC3",
-      "Last-Modified" : "Tue, 08 Jun 2021 21:30:48 GMT",
-      "retry-after" : "0",
-      "StatusCode" : "201",
-      "x-ms-request-id" : "f377026d-501e-001c-5dad-5ce384000000",
-      "x-ms-client-request-id" : "8f6fb2dc-b7dc-4c89-a936-9805d784a090",
-      "Date" : "Tue, 08 Jun 2021 21:30:47 GMT"
-=======
     "Uri" : "https://REDACTED.blob.core.windows.net/4def8c2e04def8c2e4ab0307952cf9cee3cf64ea79cb?restype=container",
     "Headers" : {
       "x-ms-version" : "2020-10-02",
@@ -37,38 +18,10 @@
       "x-ms-request-id" : "bc20dc33-a01e-0070-34ff-486335000000",
       "x-ms-client-request-id" : "f08a51cc-af52-427d-bede-a2032f2daa14",
       "Date" : "Fri, 14 May 2021 20:26:15 GMT"
->>>>>>> 2fe662bb
     },
     "Exception" : null
   }, {
     "Method" : "PUT",
-<<<<<<< HEAD
-    "Uri" : "https://REDACTED.blob.core.windows.net/4def8c2e04def8c2eb2a7703170e3ac83bd3f40d58a8/4def8c2e14def8c2eb2a77083d84d73b5cb664fcd84a",
-    "Headers" : {
-      "x-ms-version" : "2020-10-02",
-      "User-Agent" : "azsdk-java-azure-storage-blob/12.12.0-beta.2 (11.0.9; Windows 10; 10.0)",
-      "x-ms-client-request-id" : "37eded2d-c055-4b7a-b5e2-404e0dddc55c",
-      "Content-Type" : "application/octet-stream"
-    },
-    "Response" : {
-      "Transfer-Encoding" : "chunked",
-      "x-ms-version" : "2020-10-02",
-      "Server" : "Windows-Azure-Blob/1.0 Microsoft-HTTPAPI/2.0",
-      "x-ms-content-crc64" : "6RYQPwaVsyQ=",
-      "Last-Modified" : "Tue, 08 Jun 2021 21:30:48 GMT",
-      "retry-after" : "0",
-      "StatusCode" : "201",
-      "x-ms-request-server-encrypted" : "true",
-      "Date" : "Tue, 08 Jun 2021 21:30:47 GMT",
-      "Content-MD5" : "wh+Wm18D0z1D4E+PE252gg==",
-      "eTag" : "0x8D92AC4AF020B1B",
-      "x-ms-request-id" : "f377026f-501e-001c-5ead-5ce384000000",
-      "x-ms-client-request-id" : "37eded2d-c055-4b7a-b5e2-404e0dddc55c"
-    },
-    "Exception" : null
-  } ],
-  "variables" : [ "4def8c2e04def8c2eb2a7703170e3ac83bd3f40d58a8", "4def8c2e14def8c2eb2a77083d84d73b5cb664fcd84a" ]
-=======
     "Uri" : "https://REDACTED.blob.core.windows.net/4def8c2e04def8c2e4ab0307952cf9cee3cf64ea79cb/4def8c2e14def8c2e4ab02861e39ac2ffff044000959",
     "Headers" : {
       "x-ms-version" : "2020-10-02",
@@ -95,5 +48,4 @@
     "Exception" : null
   } ],
   "variables" : [ "4def8c2e04def8c2e4ab0307952cf9cee3cf64ea79cb", "4def8c2e14def8c2e4ab02861e39ac2ffff044000959" ]
->>>>>>> 2fe662bb
 }