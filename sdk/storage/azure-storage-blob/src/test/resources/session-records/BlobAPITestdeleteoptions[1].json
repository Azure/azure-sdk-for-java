--- conflicted
+++ resolved
@@ -1,196 +1,105 @@
 {
   "networkCallRecords" : [ {
     "Method" : "PUT",
-<<<<<<< HEAD
-    "Uri" : "https://jaschrepragrs.blob.core.windows.net/jtcdeleteoptions0blobapitestdeleteoptions61b0757100968e9?restype=container",
+    "Uri" : "https://jaschrepragrs.blob.core.windows.net/jtcdeleteoptions0blobapitestdeleteoptions68f733134f44da1?restype=container",
     "Headers" : {
       "x-ms-version" : "2019-02-02",
       "User-Agent" : "azsdk-java-azure-storage-blob/12.0.0-preview.3 1.8.0_221; Windows 10 10.0",
-      "x-ms-client-request-id" : "7df5fa3d-db30-4c5e-8649-edfa705d0cea"
-=======
-    "Uri" : "https://azstoragesdkaccount.blob.core.windows.net/jtcdeleteoptions0blobapitestdeleteoptions3ee115509003661?restype=container",
-    "Headers" : {
-      "x-ms-version" : "2019-02-02",
-      "User-Agent" : "azsdk-java-azure-storage-blob/12.0.0-preview.3 1.8.0_212; Windows 10 10.0",
-      "x-ms-client-request-id" : "9d30b4a9-903c-4298-b7b3-277c21c0f48a"
->>>>>>> a55d5dd9
+      "x-ms-client-request-id" : "07ec67e4-2284-42f5-bd5a-04228cd7db48"
     },
     "Response" : {
       "x-ms-version" : "2019-02-02",
       "Server" : "Windows-Azure-Blob/1.0 Microsoft-HTTPAPI/2.0",
-<<<<<<< HEAD
-      "ETag" : "\"0x8D73251E247E5AA\"",
-      "Last-Modified" : "Thu, 05 Sep 2019 22:39:16 GMT",
+      "ETag" : "\"0x8D73561322FB469\"",
+      "Last-Modified" : "Mon, 09 Sep 2019 20:06:26 GMT",
       "retry-after" : "0",
       "Content-Length" : "0",
       "StatusCode" : "201",
-      "x-ms-request-id" : "bfed4439-901e-0044-283a-643cc7000000",
-      "Date" : "Thu, 05 Sep 2019 22:39:16 GMT",
-      "x-ms-client-request-id" : "7df5fa3d-db30-4c5e-8649-edfa705d0cea"
-=======
-      "ETag" : "\"0x8D732FCA6C35532\"",
-      "Last-Modified" : "Fri, 06 Sep 2019 19:01:40 GMT",
-      "retry-after" : "0",
-      "Content-Length" : "0",
-      "StatusCode" : "201",
-      "x-ms-request-id" : "b92c3033-d01e-009e-3fe5-644931000000",
-      "Date" : "Fri, 06 Sep 2019 19:01:40 GMT",
-      "x-ms-client-request-id" : "9d30b4a9-903c-4298-b7b3-277c21c0f48a"
->>>>>>> a55d5dd9
+      "x-ms-request-id" : "c5caab7a-301e-0042-324a-67cbbf000000",
+      "Date" : "Mon, 09 Sep 2019 20:06:26 GMT",
+      "x-ms-client-request-id" : "07ec67e4-2284-42f5-bd5a-04228cd7db48"
     },
     "Exception" : null
   }, {
     "Method" : "PUT",
-<<<<<<< HEAD
-    "Uri" : "https://jaschrepragrs.blob.core.windows.net/jtcdeleteoptions0blobapitestdeleteoptions61b0757100968e9/javablobdeleteoptions1blobapitestdeleteoptions61b98960a859",
+    "Uri" : "https://jaschrepragrs.blob.core.windows.net/jtcdeleteoptions0blobapitestdeleteoptions68f733134f44da1/javablobdeleteoptions1blobapitestdeleteoptions68f90000d3b9",
     "Headers" : {
       "x-ms-version" : "2019-02-02",
       "User-Agent" : "azsdk-java-azure-storage-blob/12.0.0-preview.3 1.8.0_221; Windows 10 10.0",
-      "x-ms-client-request-id" : "39868e4d-8e13-4994-95b0-d5f216f85053",
-=======
-    "Uri" : "https://azstoragesdkaccount.blob.core.windows.net/jtcdeleteoptions0blobapitestdeleteoptions3ee115509003661/javablobdeleteoptions1blobapitestdeleteoptions3ee237543019",
-    "Headers" : {
-      "x-ms-version" : "2019-02-02",
-      "User-Agent" : "azsdk-java-azure-storage-blob/12.0.0-preview.3 1.8.0_212; Windows 10 10.0",
-      "x-ms-client-request-id" : "bcae22f3-f06b-4c32-995b-15d79679e95b",
->>>>>>> a55d5dd9
+      "x-ms-client-request-id" : "d5caae33-ad03-47c3-94b1-4a13e9b4ea0f",
       "Content-Type" : "application/octet-stream"
     },
     "Response" : {
       "x-ms-version" : "2019-02-02",
       "Server" : "Windows-Azure-Blob/1.0 Microsoft-HTTPAPI/2.0",
       "x-ms-content-crc64" : "6RYQPwaVsyQ=",
-<<<<<<< HEAD
-      "Last-Modified" : "Thu, 05 Sep 2019 22:39:16 GMT",
+      "Last-Modified" : "Mon, 09 Sep 2019 20:06:26 GMT",
       "retry-after" : "0",
       "StatusCode" : "201",
       "x-ms-request-server-encrypted" : "true",
-      "Date" : "Thu, 05 Sep 2019 22:39:16 GMT",
+      "Date" : "Mon, 09 Sep 2019 20:06:26 GMT",
       "Content-MD5" : "wh+Wm18D0z1D4E+PE252gg==",
-      "ETag" : "\"0x8D73251E266383B\"",
+      "ETag" : "\"0x8D73561323DA747\"",
       "Content-Length" : "0",
-      "x-ms-request-id" : "bfed445d-901e-0044-4a3a-643cc7000000",
-      "x-ms-client-request-id" : "39868e4d-8e13-4994-95b0-d5f216f85053"
-=======
-      "Last-Modified" : "Fri, 06 Sep 2019 19:01:40 GMT",
-      "retry-after" : "0",
-      "StatusCode" : "201",
-      "x-ms-request-server-encrypted" : "true",
-      "Date" : "Fri, 06 Sep 2019 19:01:40 GMT",
-      "Content-MD5" : "wh+Wm18D0z1D4E+PE252gg==",
-      "ETag" : "\"0x8D732FCA6C94240\"",
-      "Content-Length" : "0",
-      "x-ms-request-id" : "b92c3057-d01e-009e-5ee5-644931000000",
-      "x-ms-client-request-id" : "bcae22f3-f06b-4c32-995b-15d79679e95b"
->>>>>>> a55d5dd9
+      "x-ms-request-id" : "c5caab93-301e-0042-474a-67cbbf000000",
+      "x-ms-client-request-id" : "d5caae33-ad03-47c3-94b1-4a13e9b4ea0f"
     },
     "Exception" : null
   }, {
     "Method" : "PUT",
-<<<<<<< HEAD
-    "Uri" : "https://jaschrepragrs.blob.core.windows.net/jtcdeleteoptions0blobapitestdeleteoptions61b0757100968e9/javablobdeleteoptions1blobapitestdeleteoptions61b98960a859?comp=snapshot",
+    "Uri" : "https://jaschrepragrs.blob.core.windows.net/jtcdeleteoptions0blobapitestdeleteoptions68f733134f44da1/javablobdeleteoptions1blobapitestdeleteoptions68f90000d3b9?comp=snapshot",
     "Headers" : {
       "x-ms-version" : "2019-02-02",
       "User-Agent" : "azsdk-java-azure-storage-blob/12.0.0-preview.3 1.8.0_221; Windows 10 10.0",
-      "x-ms-client-request-id" : "21e77173-ea81-4a98-b3e5-f68d638ce714"
+      "x-ms-client-request-id" : "e1205a77-ad15-4c45-9d32-a2b052068ef5"
     },
     "Response" : {
       "x-ms-version" : "2019-02-02",
-      "x-ms-snapshot" : "2019-09-05T22:39:16.9164799Z",
+      "x-ms-snapshot" : "2019-09-09T20:06:26.8076304Z",
       "Server" : "Windows-Azure-Blob/1.0 Microsoft-HTTPAPI/2.0",
-      "ETag" : "\"0x8D73251E266383B\"",
-      "Last-Modified" : "Thu, 05 Sep 2019 22:39:16 GMT",
+      "ETag" : "\"0x8D73561323DA747\"",
+      "Last-Modified" : "Mon, 09 Sep 2019 20:06:26 GMT",
       "retry-after" : "0",
       "Content-Length" : "0",
       "StatusCode" : "201",
-      "x-ms-request-id" : "bfed4477-901e-0044-623a-643cc7000000",
+      "x-ms-request-id" : "c5caabad-301e-0042-5d4a-67cbbf000000",
       "x-ms-request-server-encrypted" : "false",
-      "Date" : "Thu, 05 Sep 2019 22:39:16 GMT",
-      "x-ms-client-request-id" : "21e77173-ea81-4a98-b3e5-f68d638ce714"
-=======
-    "Uri" : "https://azstoragesdkaccount.blob.core.windows.net/jtcdeleteoptions0blobapitestdeleteoptions3ee115509003661/javablobdeleteoptions1blobapitestdeleteoptions3ee237543019?comp=snapshot",
-    "Headers" : {
-      "x-ms-version" : "2019-02-02",
-      "User-Agent" : "azsdk-java-azure-storage-blob/12.0.0-preview.3 1.8.0_212; Windows 10 10.0",
-      "x-ms-client-request-id" : "82c2eb8e-d430-496a-bb2e-70d72f1ea77a"
-    },
-    "Response" : {
-      "x-ms-version" : "2019-02-02",
-      "x-ms-snapshot" : "2019-09-06T19:01:40.7979851Z",
-      "Server" : "Windows-Azure-Blob/1.0 Microsoft-HTTPAPI/2.0",
-      "ETag" : "\"0x8D732FCA6C94240\"",
-      "Last-Modified" : "Fri, 06 Sep 2019 19:01:40 GMT",
-      "retry-after" : "0",
-      "Content-Length" : "0",
-      "StatusCode" : "201",
-      "x-ms-request-id" : "b92c307f-d01e-009e-02e5-644931000000",
-      "x-ms-request-server-encrypted" : "false",
-      "Date" : "Fri, 06 Sep 2019 19:01:40 GMT",
-      "x-ms-client-request-id" : "82c2eb8e-d430-496a-bb2e-70d72f1ea77a"
->>>>>>> a55d5dd9
+      "Date" : "Mon, 09 Sep 2019 20:06:26 GMT",
+      "x-ms-client-request-id" : "e1205a77-ad15-4c45-9d32-a2b052068ef5"
     },
     "Exception" : null
   }, {
     "Method" : "PUT",
-<<<<<<< HEAD
-    "Uri" : "https://jaschrepragrs.blob.core.windows.net/jtcdeleteoptions0blobapitestdeleteoptions61b0757100968e9/javablobdeleteoptions2blobapitestdeleteoptions61b20190ef3d",
+    "Uri" : "https://jaschrepragrs.blob.core.windows.net/jtcdeleteoptions0blobapitestdeleteoptions68f733134f44da1/javablobdeleteoptions2blobapitestdeleteoptions68f256842391",
     "Headers" : {
       "x-ms-version" : "2019-02-02",
       "User-Agent" : "azsdk-java-azure-storage-blob/12.0.0-preview.3 1.8.0_221; Windows 10 10.0",
-      "x-ms-client-request-id" : "849b0ea8-50d8-41e4-94fd-060e545178b5",
-=======
-    "Uri" : "https://azstoragesdkaccount.blob.core.windows.net/jtcdeleteoptions0blobapitestdeleteoptions3ee115509003661/javablobdeleteoptions2blobapitestdeleteoptions3ee30823e918",
-    "Headers" : {
-      "x-ms-version" : "2019-02-02",
-      "User-Agent" : "azsdk-java-azure-storage-blob/12.0.0-preview.3 1.8.0_212; Windows 10 10.0",
-      "x-ms-client-request-id" : "6e7a0a13-5d37-431c-91f2-c8e4ec663338",
->>>>>>> a55d5dd9
+      "x-ms-client-request-id" : "844b3e30-ea52-4765-b3eb-55a80a26073e",
       "Content-Type" : "application/octet-stream"
     },
     "Response" : {
       "x-ms-version" : "2019-02-02",
       "Server" : "Windows-Azure-Blob/1.0 Microsoft-HTTPAPI/2.0",
       "x-ms-content-crc64" : "6RYQPwaVsyQ=",
-<<<<<<< HEAD
-      "Last-Modified" : "Thu, 05 Sep 2019 22:39:17 GMT",
+      "Last-Modified" : "Mon, 09 Sep 2019 20:06:26 GMT",
       "retry-after" : "0",
       "StatusCode" : "201",
       "x-ms-request-server-encrypted" : "true",
-      "Date" : "Thu, 05 Sep 2019 22:39:16 GMT",
+      "Date" : "Mon, 09 Sep 2019 20:06:26 GMT",
       "Content-MD5" : "wh+Wm18D0z1D4E+PE252gg==",
-      "ETag" : "\"0x8D73251E2818D70\"",
+      "ETag" : "\"0x8D735613258D55F\"",
       "Content-Length" : "0",
-      "x-ms-request-id" : "bfed448a-901e-0044-723a-643cc7000000",
-      "x-ms-client-request-id" : "849b0ea8-50d8-41e4-94fd-060e545178b5"
-=======
-      "Last-Modified" : "Fri, 06 Sep 2019 19:01:41 GMT",
-      "retry-after" : "0",
-      "StatusCode" : "201",
-      "x-ms-request-server-encrypted" : "true",
-      "Date" : "Fri, 06 Sep 2019 19:01:40 GMT",
-      "Content-MD5" : "wh+Wm18D0z1D4E+PE252gg==",
-      "ETag" : "\"0x8D732FCA6EFE63B\"",
-      "Content-Length" : "0",
-      "x-ms-request-id" : "b92c3145-d01e-009e-32e5-644931000000",
-      "x-ms-client-request-id" : "6e7a0a13-5d37-431c-91f2-c8e4ec663338"
->>>>>>> a55d5dd9
+      "x-ms-request-id" : "c5caabca-301e-0042-764a-67cbbf000000",
+      "x-ms-client-request-id" : "844b3e30-ea52-4765-b3eb-55a80a26073e"
     },
     "Exception" : null
   }, {
     "Method" : "DELETE",
-<<<<<<< HEAD
-    "Uri" : "https://jaschrepragrs.blob.core.windows.net/jtcdeleteoptions0blobapitestdeleteoptions61b0757100968e9/javablobdeleteoptions1blobapitestdeleteoptions61b98960a859",
+    "Uri" : "https://jaschrepragrs.blob.core.windows.net/jtcdeleteoptions0blobapitestdeleteoptions68f733134f44da1/javablobdeleteoptions1blobapitestdeleteoptions68f90000d3b9",
     "Headers" : {
       "x-ms-version" : "2019-02-02",
       "User-Agent" : "azsdk-java-azure-storage-blob/12.0.0-preview.3 1.8.0_221; Windows 10 10.0",
-      "x-ms-client-request-id" : "f2097f9d-4ff7-45a5-8ab4-17709bcd1a08"
-=======
-    "Uri" : "https://azstoragesdkaccount.blob.core.windows.net/jtcdeleteoptions0blobapitestdeleteoptions3ee115509003661/javablobdeleteoptions1blobapitestdeleteoptions3ee237543019",
-    "Headers" : {
-      "x-ms-version" : "2019-02-02",
-      "User-Agent" : "azsdk-java-azure-storage-blob/12.0.0-preview.3 1.8.0_212; Windows 10 10.0",
-      "x-ms-client-request-id" : "cc26c2c9-6eea-4c2d-8013-e69e5fe44350"
->>>>>>> a55d5dd9
+      "x-ms-client-request-id" : "2fa9f774-dfee-4f37-b31b-052867c47bea"
     },
     "Response" : {
       "x-ms-version" : "2019-02-02",
@@ -199,32 +108,18 @@
       "retry-after" : "0",
       "Content-Length" : "0",
       "StatusCode" : "202",
-<<<<<<< HEAD
-      "x-ms-request-id" : "bfed44a7-901e-0044-0b3a-643cc7000000",
-      "Date" : "Thu, 05 Sep 2019 22:39:17 GMT",
-      "x-ms-client-request-id" : "f2097f9d-4ff7-45a5-8ab4-17709bcd1a08"
-=======
-      "x-ms-request-id" : "b92c3170-d01e-009e-58e5-644931000000",
-      "Date" : "Fri, 06 Sep 2019 19:01:40 GMT",
-      "x-ms-client-request-id" : "cc26c2c9-6eea-4c2d-8013-e69e5fe44350"
->>>>>>> a55d5dd9
+      "x-ms-request-id" : "c5caabe9-301e-0042-114a-67cbbf000000",
+      "Date" : "Mon, 09 Sep 2019 20:06:26 GMT",
+      "x-ms-client-request-id" : "2fa9f774-dfee-4f37-b31b-052867c47bea"
     },
     "Exception" : null
   }, {
     "Method" : "GET",
-<<<<<<< HEAD
-    "Uri" : "https://jaschrepragrs.blob.core.windows.net/jtcdeleteoptions0blobapitestdeleteoptions61b0757100968e9?include=&restype=container&comp=list",
+    "Uri" : "https://jaschrepragrs.blob.core.windows.net/jtcdeleteoptions0blobapitestdeleteoptions68f733134f44da1?include=&restype=container&comp=list",
     "Headers" : {
       "x-ms-version" : "2019-02-02",
       "User-Agent" : "azsdk-java-azure-storage-blob/12.0.0-preview.3 1.8.0_221; Windows 10 10.0",
-      "x-ms-client-request-id" : "3c6747c3-3ede-4926-8127-ddd5e539a5ad"
-=======
-    "Uri" : "https://azstoragesdkaccount.blob.core.windows.net/jtcdeleteoptions0blobapitestdeleteoptions3ee115509003661?include=&restype=container&comp=list",
-    "Headers" : {
-      "x-ms-version" : "2019-02-02",
-      "User-Agent" : "azsdk-java-azure-storage-blob/12.0.0-preview.3 1.8.0_212; Windows 10 10.0",
-      "x-ms-client-request-id" : "746fa595-a84f-45f8-8291-9f92c4e21a70"
->>>>>>> a55d5dd9
+      "x-ms-client-request-id" : "7aeba791-ba90-4c94-9393-cabc95e01122"
     },
     "Response" : {
       "Transfer-Encoding" : "chunked",
@@ -232,35 +127,20 @@
       "Server" : "Windows-Azure-Blob/1.0 Microsoft-HTTPAPI/2.0",
       "retry-after" : "0",
       "StatusCode" : "200",
-<<<<<<< HEAD
-      "x-ms-request-id" : "bfed44b7-901e-0044-1b3a-643cc7000000",
-      "Body" : "﻿<?xml version=\"1.0\" encoding=\"utf-8\"?><EnumerationResults ServiceEndpoint=\"https://jaschrepragrs.blob.core.windows.net/\" ContainerName=\"jtcdeleteoptions0blobapitestdeleteoptions61b0757100968e9\"><Blobs><Blob><Name>javablobdeleteoptions1blobapitestdeleteoptions61b98960a859</Name><Properties><Creation-Time>Thu, 05 Sep 2019 22:39:16 GMT</Creation-Time><Last-Modified>Thu, 05 Sep 2019 22:39:16 GMT</Last-Modified><Etag>0x8D73251E266383B</Etag><Content-Length>7</Content-Length><Content-Type>application/octet-stream</Content-Type><Content-Encoding /><Content-Language /><Content-CRC64>6RYQPwaVsyQ=</Content-CRC64><Content-MD5>wh+Wm18D0z1D4E+PE252gg==</Content-MD5><Cache-Control /><Content-Disposition /><BlobType>BlockBlob</BlobType><AccessTier>Hot</AccessTier><AccessTierInferred>true</AccessTierInferred><LeaseStatus>unlocked</LeaseStatus><LeaseState>available</LeaseState><ServerEncrypted>true</ServerEncrypted><TagCount>0</TagCount></Properties></Blob><Blob><Name>javablobdeleteoptions2blobapitestdeleteoptions61b20190ef3d</Name><Properties><Creation-Time>Thu, 05 Sep 2019 22:39:17 GMT</Creation-Time><Last-Modified>Thu, 05 Sep 2019 22:39:17 GMT</Last-Modified><Etag>0x8D73251E2818D70</Etag><Content-Length>7</Content-Length><Content-Type>application/octet-stream</Content-Type><Content-Encoding /><Content-Language /><Content-CRC64>6RYQPwaVsyQ=</Content-CRC64><Content-MD5>wh+Wm18D0z1D4E+PE252gg==</Content-MD5><Cache-Control /><Content-Disposition /><BlobType>BlockBlob</BlobType><AccessTier>Hot</AccessTier><AccessTierInferred>true</AccessTierInferred><LeaseStatus>unlocked</LeaseStatus><LeaseState>available</LeaseState><ServerEncrypted>true</ServerEncrypted><TagCount>0</TagCount></Properties></Blob></Blobs><NextMarker /></EnumerationResults>",
-      "Date" : "Thu, 05 Sep 2019 22:39:17 GMT",
-      "x-ms-client-request-id" : "3c6747c3-3ede-4926-8127-ddd5e539a5ad",
-=======
-      "x-ms-request-id" : "b92c31ad-d01e-009e-0fe5-644931000000",
-      "Body" : "﻿<?xml version=\"1.0\" encoding=\"utf-8\"?><EnumerationResults ServiceEndpoint=\"https://azstoragesdkaccount.blob.core.windows.net/\" ContainerName=\"jtcdeleteoptions0blobapitestdeleteoptions3ee115509003661\"><Blobs><Blob><Name>javablobdeleteoptions1blobapitestdeleteoptions3ee237543019</Name><Properties><Creation-Time>Fri, 06 Sep 2019 19:01:40 GMT</Creation-Time><Last-Modified>Fri, 06 Sep 2019 19:01:40 GMT</Last-Modified><Etag>0x8D732FCA6C94240</Etag><Content-Length>7</Content-Length><Content-Type>application/octet-stream</Content-Type><Content-Encoding /><Content-Language /><Content-CRC64>6RYQPwaVsyQ=</Content-CRC64><Content-MD5>wh+Wm18D0z1D4E+PE252gg==</Content-MD5><Cache-Control /><Content-Disposition /><BlobType>BlockBlob</BlobType><AccessTier>Hot</AccessTier><AccessTierInferred>true</AccessTierInferred><LeaseStatus>unlocked</LeaseStatus><LeaseState>available</LeaseState><ServerEncrypted>true</ServerEncrypted><TagCount>0</TagCount></Properties></Blob><Blob><Name>javablobdeleteoptions2blobapitestdeleteoptions3ee30823e918</Name><Properties><Creation-Time>Fri, 06 Sep 2019 19:01:41 GMT</Creation-Time><Last-Modified>Fri, 06 Sep 2019 19:01:41 GMT</Last-Modified><Etag>0x8D732FCA6EFE63B</Etag><Content-Length>7</Content-Length><Content-Type>application/octet-stream</Content-Type><Content-Encoding /><Content-Language /><Content-CRC64>6RYQPwaVsyQ=</Content-CRC64><Content-MD5>wh+Wm18D0z1D4E+PE252gg==</Content-MD5><Cache-Control /><Content-Disposition /><BlobType>BlockBlob</BlobType><AccessTier>Hot</AccessTier><AccessTierInferred>true</AccessTierInferred><LeaseStatus>unlocked</LeaseStatus><LeaseState>available</LeaseState><ServerEncrypted>true</ServerEncrypted><TagCount>0</TagCount></Properties></Blob></Blobs><NextMarker /></EnumerationResults>",
-      "Date" : "Fri, 06 Sep 2019 19:01:40 GMT",
-      "x-ms-client-request-id" : "746fa595-a84f-45f8-8291-9f92c4e21a70",
->>>>>>> a55d5dd9
+      "x-ms-request-id" : "c5caabfc-301e-0042-224a-67cbbf000000",
+      "Body" : "﻿<?xml version=\"1.0\" encoding=\"utf-8\"?><EnumerationResults ServiceEndpoint=\"https://jaschrepragrs.blob.core.windows.net/\" ContainerName=\"jtcdeleteoptions0blobapitestdeleteoptions68f733134f44da1\"><Blobs><Blob><Name>javablobdeleteoptions1blobapitestdeleteoptions68f90000d3b9</Name><Properties><Creation-Time>Mon, 09 Sep 2019 20:06:26 GMT</Creation-Time><Last-Modified>Mon, 09 Sep 2019 20:06:26 GMT</Last-Modified><Etag>0x8D73561323DA747</Etag><Content-Length>7</Content-Length><Content-Type>application/octet-stream</Content-Type><Content-Encoding /><Content-Language /><Content-CRC64>6RYQPwaVsyQ=</Content-CRC64><Content-MD5>wh+Wm18D0z1D4E+PE252gg==</Content-MD5><Cache-Control /><Content-Disposition /><BlobType>BlockBlob</BlobType><AccessTier>Hot</AccessTier><AccessTierInferred>true</AccessTierInferred><LeaseStatus>unlocked</LeaseStatus><LeaseState>available</LeaseState><ServerEncrypted>true</ServerEncrypted><TagCount>0</TagCount></Properties></Blob><Blob><Name>javablobdeleteoptions2blobapitestdeleteoptions68f256842391</Name><Properties><Creation-Time>Mon, 09 Sep 2019 20:06:26 GMT</Creation-Time><Last-Modified>Mon, 09 Sep 2019 20:06:26 GMT</Last-Modified><Etag>0x8D735613258D55F</Etag><Content-Length>7</Content-Length><Content-Type>application/octet-stream</Content-Type><Content-Encoding /><Content-Language /><Content-CRC64>6RYQPwaVsyQ=</Content-CRC64><Content-MD5>wh+Wm18D0z1D4E+PE252gg==</Content-MD5><Cache-Control /><Content-Disposition /><BlobType>BlockBlob</BlobType><AccessTier>Hot</AccessTier><AccessTierInferred>true</AccessTierInferred><LeaseStatus>unlocked</LeaseStatus><LeaseState>available</LeaseState><ServerEncrypted>true</ServerEncrypted><TagCount>0</TagCount></Properties></Blob></Blobs><NextMarker /></EnumerationResults>",
+      "Date" : "Mon, 09 Sep 2019 20:06:26 GMT",
+      "x-ms-client-request-id" : "7aeba791-ba90-4c94-9393-cabc95e01122",
       "Content-Type" : "application/xml"
     },
     "Exception" : null
   }, {
     "Method" : "GET",
-<<<<<<< HEAD
     "Uri" : "https://jaschrepragrs.blob.core.windows.net?prefix=jtcdeleteoptions&comp=list",
     "Headers" : {
       "x-ms-version" : "2019-02-02",
       "User-Agent" : "azsdk-java-azure-storage-blob/12.0.0-preview.3 1.8.0_221; Windows 10 10.0",
-      "x-ms-client-request-id" : "a258692f-965e-4f84-9ff1-1bf85ddac017"
-=======
-    "Uri" : "https://azstoragesdkaccount.blob.core.windows.net?prefix=jtcdeleteoptions&comp=list",
-    "Headers" : {
-      "x-ms-version" : "2019-02-02",
-      "User-Agent" : "azsdk-java-azure-storage-blob/12.0.0-preview.3 1.8.0_212; Windows 10 10.0",
-      "x-ms-client-request-id" : "0af47c69-77b5-44f9-a68c-47f2c836975f"
->>>>>>> a55d5dd9
+      "x-ms-client-request-id" : "d2646c32-da02-430c-a707-da61962a4b71"
     },
     "Response" : {
       "Transfer-Encoding" : "chunked",
@@ -268,35 +148,20 @@
       "Server" : "Windows-Azure-Blob/1.0 Microsoft-HTTPAPI/2.0",
       "retry-after" : "0",
       "StatusCode" : "200",
-<<<<<<< HEAD
-      "x-ms-request-id" : "bfed44d0-901e-0044-2e3a-643cc7000000",
-      "Body" : "﻿<?xml version=\"1.0\" encoding=\"utf-8\"?><EnumerationResults ServiceEndpoint=\"https://jaschrepragrs.blob.core.windows.net/\"><Prefix>jtcdeleteoptions</Prefix><Containers><Container><Name>jtcdeleteoptions0blobapitestdeleteoptions61b0757100968e9</Name><Properties><Last-Modified>Thu, 05 Sep 2019 22:39:16 GMT</Last-Modified><Etag>\"0x8D73251E247E5AA\"</Etag><LeaseStatus>unlocked</LeaseStatus><LeaseState>available</LeaseState><DefaultEncryptionScope>$account-encryption-key</DefaultEncryptionScope><DenyEncryptionScopeOverride>false</DenyEncryptionScopeOverride><HasImmutabilityPolicy>false</HasImmutabilityPolicy><HasLegalHold>false</HasLegalHold></Properties></Container></Containers><NextMarker /></EnumerationResults>",
-      "Date" : "Thu, 05 Sep 2019 22:39:17 GMT",
-      "x-ms-client-request-id" : "a258692f-965e-4f84-9ff1-1bf85ddac017",
-=======
-      "x-ms-request-id" : "b92c31d5-d01e-009e-33e5-644931000000",
-      "Body" : "﻿<?xml version=\"1.0\" encoding=\"utf-8\"?><EnumerationResults ServiceEndpoint=\"https://azstoragesdkaccount.blob.core.windows.net/\"><Prefix>jtcdeleteoptions</Prefix><Containers><Container><Name>jtcdeleteoptions0blobapitestdeleteoptions3ee115509003661</Name><Properties><Last-Modified>Fri, 06 Sep 2019 19:01:40 GMT</Last-Modified><Etag>\"0x8D732FCA6C35532\"</Etag><LeaseStatus>unlocked</LeaseStatus><LeaseState>available</LeaseState><DefaultEncryptionScope>$account-encryption-key</DefaultEncryptionScope><DenyEncryptionScopeOverride>false</DenyEncryptionScopeOverride><HasImmutabilityPolicy>false</HasImmutabilityPolicy><HasLegalHold>false</HasLegalHold></Properties></Container></Containers><NextMarker /></EnumerationResults>",
-      "Date" : "Fri, 06 Sep 2019 19:01:40 GMT",
-      "x-ms-client-request-id" : "0af47c69-77b5-44f9-a68c-47f2c836975f",
->>>>>>> a55d5dd9
+      "x-ms-request-id" : "c5caac0c-301e-0042-2f4a-67cbbf000000",
+      "Body" : "﻿<?xml version=\"1.0\" encoding=\"utf-8\"?><EnumerationResults ServiceEndpoint=\"https://jaschrepragrs.blob.core.windows.net/\"><Prefix>jtcdeleteoptions</Prefix><Containers><Container><Name>jtcdeleteoptions0blobapitestdeleteoptions68f733134f44da1</Name><Properties><Last-Modified>Mon, 09 Sep 2019 20:06:26 GMT</Last-Modified><Etag>\"0x8D73561322FB469\"</Etag><LeaseStatus>unlocked</LeaseStatus><LeaseState>available</LeaseState><DefaultEncryptionScope>$account-encryption-key</DefaultEncryptionScope><DenyEncryptionScopeOverride>false</DenyEncryptionScopeOverride><HasImmutabilityPolicy>false</HasImmutabilityPolicy><HasLegalHold>false</HasLegalHold></Properties></Container></Containers><NextMarker /></EnumerationResults>",
+      "Date" : "Mon, 09 Sep 2019 20:06:26 GMT",
+      "x-ms-client-request-id" : "d2646c32-da02-430c-a707-da61962a4b71",
       "Content-Type" : "application/xml"
     },
     "Exception" : null
   }, {
     "Method" : "DELETE",
-<<<<<<< HEAD
-    "Uri" : "https://jaschrepragrs.blob.core.windows.net/jtcdeleteoptions0blobapitestdeleteoptions61b0757100968e9?restype=container",
+    "Uri" : "https://jaschrepragrs.blob.core.windows.net/jtcdeleteoptions0blobapitestdeleteoptions68f733134f44da1?restype=container",
     "Headers" : {
       "x-ms-version" : "2019-02-02",
       "User-Agent" : "azsdk-java-azure-storage-blob/12.0.0-preview.3 1.8.0_221; Windows 10 10.0",
-      "x-ms-client-request-id" : "0bba135c-cd16-499d-b199-c72f41ba31bc"
-=======
-    "Uri" : "https://azstoragesdkaccount.blob.core.windows.net/jtcdeleteoptions0blobapitestdeleteoptions3ee115509003661?restype=container",
-    "Headers" : {
-      "x-ms-version" : "2019-02-02",
-      "User-Agent" : "azsdk-java-azure-storage-blob/12.0.0-preview.3 1.8.0_212; Windows 10 10.0",
-      "x-ms-client-request-id" : "b86dcfc3-0888-482b-a5b0-93476c91fe73"
->>>>>>> a55d5dd9
+      "x-ms-client-request-id" : "007d70e0-6c66-4bfb-b818-a10302284313"
     },
     "Response" : {
       "x-ms-version" : "2019-02-02",
@@ -304,21 +169,11 @@
       "retry-after" : "0",
       "Content-Length" : "0",
       "StatusCode" : "202",
-<<<<<<< HEAD
-      "x-ms-request-id" : "bfed44de-901e-0044-3c3a-643cc7000000",
-      "Date" : "Thu, 05 Sep 2019 22:39:17 GMT",
-      "x-ms-client-request-id" : "0bba135c-cd16-499d-b199-c72f41ba31bc"
+      "x-ms-request-id" : "c5caac2a-301e-0042-494a-67cbbf000000",
+      "Date" : "Mon, 09 Sep 2019 20:06:27 GMT",
+      "x-ms-client-request-id" : "007d70e0-6c66-4bfb-b818-a10302284313"
     },
     "Exception" : null
   } ],
-  "variables" : [ "jtcdeleteoptions0blobapitestdeleteoptions61b0757100968e9", "javablobdeleteoptions1blobapitestdeleteoptions61b98960a859", "javablobdeleteoptions2blobapitestdeleteoptions61b20190ef3d" ]
-=======
-      "x-ms-request-id" : "b92c3203-d01e-009e-5be5-644931000000",
-      "Date" : "Fri, 06 Sep 2019 19:01:40 GMT",
-      "x-ms-client-request-id" : "b86dcfc3-0888-482b-a5b0-93476c91fe73"
-    },
-    "Exception" : null
-  } ],
-  "variables" : [ "jtcdeleteoptions0blobapitestdeleteoptions3ee115509003661", "javablobdeleteoptions1blobapitestdeleteoptions3ee237543019", "javablobdeleteoptions2blobapitestdeleteoptions3ee30823e918" ]
->>>>>>> a55d5dd9
+  "variables" : [ "jtcdeleteoptions0blobapitestdeleteoptions68f733134f44da1", "javablobdeleteoptions1blobapitestdeleteoptions68f90000d3b9", "javablobdeleteoptions2blobapitestdeleteoptions68f256842391" ]
 }