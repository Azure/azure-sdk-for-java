--- conflicted
+++ resolved
@@ -1,150 +1,81 @@
 {
   "networkCallRecords" : [ {
     "Method" : "PUT",
-<<<<<<< HEAD
-    "Uri" : "https://jaschrepragrs.blob.core.windows.net/jtccommitblocklistmetadata0788679f888e4ca6914ad?restype=container",
+    "Uri" : "https://jaschrepragrs.blob.core.windows.net/jtccommitblocklistmetadata094210f18738b8b90b4a5?restype=container",
     "Headers" : {
       "x-ms-version" : "2019-02-02",
       "User-Agent" : "azsdk-java-azure-storage-blob/12.0.0-preview.3 1.8.0_221; Windows 10 10.0",
-      "x-ms-client-request-id" : "32f58fdc-3297-4e81-92fa-6a2bd2967982"
-=======
-    "Uri" : "https://azstoragesdkaccount.blob.core.windows.net/jtccommitblocklistmetadata04836518c751a18d4d49e?restype=container",
-    "Headers" : {
-      "x-ms-version" : "2019-02-02",
-      "User-Agent" : "azsdk-java-azure-storage-blob/12.0.0-preview.3 1.8.0_212; Windows 10 10.0",
-      "x-ms-client-request-id" : "f81ad0fc-d295-44d0-af1c-ca277d7c0d77"
->>>>>>> a55d5dd9
+      "x-ms-client-request-id" : "f10367af-8622-4197-94d5-6e2fff167d07"
     },
     "Response" : {
       "x-ms-version" : "2019-02-02",
       "Server" : "Windows-Azure-Blob/1.0 Microsoft-HTTPAPI/2.0",
-<<<<<<< HEAD
-      "ETag" : "\"0x8D732528579E878\"",
-      "Last-Modified" : "Thu, 05 Sep 2019 22:43:50 GMT",
+      "ETag" : "\"0x8D73561BF825EF3\"",
+      "Last-Modified" : "Mon, 09 Sep 2019 20:10:23 GMT",
       "retry-after" : "0",
       "Content-Length" : "0",
       "StatusCode" : "201",
-      "x-ms-request-id" : "dacab8f7-b01e-001c-763b-6438bc000000",
-      "Date" : "Thu, 05 Sep 2019 22:43:49 GMT",
-      "x-ms-client-request-id" : "32f58fdc-3297-4e81-92fa-6a2bd2967982"
-=======
-      "ETag" : "\"0x8D732FCEF0A1C76\"",
-      "Last-Modified" : "Fri, 06 Sep 2019 19:03:41 GMT",
-      "retry-after" : "0",
-      "Content-Length" : "0",
-      "StatusCode" : "201",
-      "x-ms-request-id" : "412a161c-c01e-00c5-48e5-644e4d000000",
-      "Date" : "Fri, 06 Sep 2019 19:03:41 GMT",
-      "x-ms-client-request-id" : "f81ad0fc-d295-44d0-af1c-ca277d7c0d77"
->>>>>>> a55d5dd9
+      "x-ms-request-id" : "755bb84a-601e-0051-064a-67fe5e000000",
+      "Date" : "Mon, 09 Sep 2019 20:10:23 GMT",
+      "x-ms-client-request-id" : "f10367af-8622-4197-94d5-6e2fff167d07"
     },
     "Exception" : null
   }, {
     "Method" : "PUT",
-<<<<<<< HEAD
-    "Uri" : "https://jaschrepragrs.blob.core.windows.net/jtccommitblocklistmetadata0788679f888e4ca6914ad/javablobcommitblocklistmetadata17577001be261f42e24",
+    "Uri" : "https://jaschrepragrs.blob.core.windows.net/jtccommitblocklistmetadata094210f18738b8b90b4a5/javablobcommitblocklistmetadata148684ebf77afeace34",
     "Headers" : {
       "x-ms-version" : "2019-02-02",
       "User-Agent" : "azsdk-java-azure-storage-blob/12.0.0-preview.3 1.8.0_221; Windows 10 10.0",
-      "x-ms-client-request-id" : "36aa8e16-db7d-4ab4-bc06-fbaaa44895f9",
-=======
-    "Uri" : "https://azstoragesdkaccount.blob.core.windows.net/jtccommitblocklistmetadata04836518c751a18d4d49e/javablobcommitblocklistmetadata18437591bf1d0439174",
-    "Headers" : {
-      "x-ms-version" : "2019-02-02",
-      "User-Agent" : "azsdk-java-azure-storage-blob/12.0.0-preview.3 1.8.0_212; Windows 10 10.0",
-      "x-ms-client-request-id" : "f9f4b85b-1a4b-4af2-bbfc-6579b2831230",
->>>>>>> a55d5dd9
+      "x-ms-client-request-id" : "3a772cf2-9b52-45c0-b809-ac277a7deef1",
       "Content-Type" : "application/octet-stream"
     },
     "Response" : {
       "x-ms-version" : "2019-02-02",
       "Server" : "Windows-Azure-Blob/1.0 Microsoft-HTTPAPI/2.0",
       "x-ms-content-crc64" : "6RYQPwaVsyQ=",
-<<<<<<< HEAD
-      "Last-Modified" : "Thu, 05 Sep 2019 22:43:50 GMT",
+      "Last-Modified" : "Mon, 09 Sep 2019 20:10:23 GMT",
       "retry-after" : "0",
       "StatusCode" : "201",
       "x-ms-request-server-encrypted" : "true",
-      "Date" : "Thu, 05 Sep 2019 22:43:49 GMT",
+      "Date" : "Mon, 09 Sep 2019 20:10:23 GMT",
       "Content-MD5" : "wh+Wm18D0z1D4E+PE252gg==",
-      "ETag" : "\"0x8D732528586E4F1\"",
+      "ETag" : "\"0x8D73561BF902A5D\"",
       "Content-Length" : "0",
-      "x-ms-request-id" : "dacab903-b01e-001c-7e3b-6438bc000000",
-      "x-ms-client-request-id" : "36aa8e16-db7d-4ab4-bc06-fbaaa44895f9"
-=======
-      "Last-Modified" : "Fri, 06 Sep 2019 19:03:42 GMT",
-      "retry-after" : "0",
-      "StatusCode" : "201",
-      "x-ms-request-server-encrypted" : "true",
-      "Date" : "Fri, 06 Sep 2019 19:03:41 GMT",
-      "Content-MD5" : "wh+Wm18D0z1D4E+PE252gg==",
-      "ETag" : "\"0x8D732FCEF120F07\"",
-      "Content-Length" : "0",
-      "x-ms-request-id" : "412a1633-c01e-00c5-59e5-644e4d000000",
-      "x-ms-client-request-id" : "f9f4b85b-1a4b-4af2-bbfc-6579b2831230"
->>>>>>> a55d5dd9
+      "x-ms-request-id" : "755bb854-601e-0051-0e4a-67fe5e000000",
+      "x-ms-client-request-id" : "3a772cf2-9b52-45c0-b809-ac277a7deef1"
     },
     "Exception" : null
   }, {
     "Method" : "PUT",
-<<<<<<< HEAD
-    "Uri" : "https://jaschrepragrs.blob.core.windows.net/jtccommitblocklistmetadata0788679f888e4ca6914ad/javablobcommitblocklistmetadata17577001be261f42e24?comp=blocklist",
+    "Uri" : "https://jaschrepragrs.blob.core.windows.net/jtccommitblocklistmetadata094210f18738b8b90b4a5/javablobcommitblocklistmetadata148684ebf77afeace34?comp=blocklist",
     "Headers" : {
       "x-ms-version" : "2019-02-02",
       "User-Agent" : "azsdk-java-azure-storage-blob/12.0.0-preview.3 1.8.0_221; Windows 10 10.0",
-      "x-ms-client-request-id" : "919e64e1-8b9d-4080-b8fb-7a2705130a4d",
-=======
-    "Uri" : "https://azstoragesdkaccount.blob.core.windows.net/jtccommitblocklistmetadata04836518c751a18d4d49e/javablobcommitblocklistmetadata18437591bf1d0439174?comp=blocklist",
-    "Headers" : {
-      "x-ms-version" : "2019-02-02",
-      "User-Agent" : "azsdk-java-azure-storage-blob/12.0.0-preview.3 1.8.0_212; Windows 10 10.0",
-      "x-ms-client-request-id" : "823c7bac-e78b-4a53-8d8e-0f991d4cfec1",
->>>>>>> a55d5dd9
+      "x-ms-client-request-id" : "d751e81c-abd2-4be7-a2f4-158b9c6c2e4d",
       "Content-Type" : "application/xml; charset=utf-8"
     },
     "Response" : {
       "x-ms-version" : "2019-02-02",
       "Server" : "Windows-Azure-Blob/1.0 Microsoft-HTTPAPI/2.0",
-<<<<<<< HEAD
-      "ETag" : "\"0x8D732528593B880\"",
+      "ETag" : "\"0x8D73561BF9E0F97\"",
       "x-ms-content-crc64" : "p1vsGtjjPsk=",
-      "Last-Modified" : "Thu, 05 Sep 2019 22:43:50 GMT",
+      "Last-Modified" : "Mon, 09 Sep 2019 20:10:23 GMT",
       "retry-after" : "0",
       "Content-Length" : "0",
       "StatusCode" : "201",
-      "x-ms-request-id" : "dacab90d-b01e-001c-083b-6438bc000000",
+      "x-ms-request-id" : "755bb860-601e-0051-184a-67fe5e000000",
       "x-ms-request-server-encrypted" : "true",
-      "Date" : "Thu, 05 Sep 2019 22:43:50 GMT",
-      "x-ms-client-request-id" : "919e64e1-8b9d-4080-b8fb-7a2705130a4d"
-=======
-      "ETag" : "\"0x8D732FCEF191593\"",
-      "x-ms-content-crc64" : "p1vsGtjjPsk=",
-      "Last-Modified" : "Fri, 06 Sep 2019 19:03:42 GMT",
-      "retry-after" : "0",
-      "Content-Length" : "0",
-      "StatusCode" : "201",
-      "x-ms-request-id" : "412a164d-c01e-00c5-6ce5-644e4d000000",
-      "x-ms-request-server-encrypted" : "true",
-      "Date" : "Fri, 06 Sep 2019 19:03:41 GMT",
-      "x-ms-client-request-id" : "823c7bac-e78b-4a53-8d8e-0f991d4cfec1"
->>>>>>> a55d5dd9
+      "Date" : "Mon, 09 Sep 2019 20:10:23 GMT",
+      "x-ms-client-request-id" : "d751e81c-abd2-4be7-a2f4-158b9c6c2e4d"
     },
     "Exception" : null
   }, {
     "Method" : "HEAD",
-<<<<<<< HEAD
-    "Uri" : "https://jaschrepragrs.blob.core.windows.net/jtccommitblocklistmetadata0788679f888e4ca6914ad/javablobcommitblocklistmetadata17577001be261f42e24",
+    "Uri" : "https://jaschrepragrs.blob.core.windows.net/jtccommitblocklistmetadata094210f18738b8b90b4a5/javablobcommitblocklistmetadata148684ebf77afeace34",
     "Headers" : {
       "x-ms-version" : "2019-02-02",
       "User-Agent" : "azsdk-java-azure-storage-blob/12.0.0-preview.3 1.8.0_221; Windows 10 10.0",
-      "x-ms-client-request-id" : "abd5b39c-2bfc-4952-b390-01af403b5267"
-=======
-    "Uri" : "https://azstoragesdkaccount.blob.core.windows.net/jtccommitblocklistmetadata04836518c751a18d4d49e/javablobcommitblocklistmetadata18437591bf1d0439174",
-    "Headers" : {
-      "x-ms-version" : "2019-02-02",
-      "User-Agent" : "azsdk-java-azure-storage-blob/12.0.0-preview.3 1.8.0_212; Windows 10 10.0",
-      "x-ms-client-request-id" : "890ff865-01c4-4c8c-a4a4-20ab7ed511e7"
->>>>>>> a55d5dd9
+      "x-ms-client-request-id" : "67981b4c-1dd6-4b6e-9fad-b7e980b961de"
     },
     "Response" : {
       "x-ms-version" : "2019-02-02",
@@ -152,56 +83,32 @@
       "Server" : "Windows-Azure-Blob/1.0 Microsoft-HTTPAPI/2.0",
       "x-ms-tag-count" : "0",
       "x-ms-lease-state" : "available",
-<<<<<<< HEAD
-      "Last-Modified" : "Thu, 05 Sep 2019 22:43:50 GMT",
+      "Last-Modified" : "Mon, 09 Sep 2019 20:10:23 GMT",
       "retry-after" : "0",
       "StatusCode" : "200",
-      "Date" : "Thu, 05 Sep 2019 22:43:50 GMT",
-=======
-      "Last-Modified" : "Fri, 06 Sep 2019 19:03:42 GMT",
-      "retry-after" : "0",
-      "StatusCode" : "200",
-      "Date" : "Fri, 06 Sep 2019 19:03:41 GMT",
->>>>>>> a55d5dd9
+      "Date" : "Mon, 09 Sep 2019 20:10:23 GMT",
       "x-ms-meta-foo" : "bar",
       "x-ms-blob-type" : "BlockBlob",
       "Accept-Ranges" : "bytes",
       "x-ms-server-encrypted" : "true",
       "x-ms-access-tier-inferred" : "true",
       "x-ms-access-tier" : "Hot",
-<<<<<<< HEAD
-      "ETag" : "\"0x8D732528593B880\"",
-      "x-ms-creation-time" : "Thu, 05 Sep 2019 22:43:50 GMT",
+      "ETag" : "\"0x8D73561BF9E0F97\"",
+      "x-ms-creation-time" : "Mon, 09 Sep 2019 20:10:23 GMT",
       "Content-Length" : "0",
-      "x-ms-request-id" : "dacab911-b01e-001c-0c3b-6438bc000000",
+      "x-ms-request-id" : "755bb86b-601e-0051-234a-67fe5e000000",
       "x-ms-meta-fizz" : "buzz",
-      "x-ms-client-request-id" : "abd5b39c-2bfc-4952-b390-01af403b5267",
-=======
-      "ETag" : "\"0x8D732FCEF191593\"",
-      "x-ms-creation-time" : "Fri, 06 Sep 2019 19:03:42 GMT",
-      "Content-Length" : "0",
-      "x-ms-request-id" : "412a1661-c01e-00c5-7be5-644e4d000000",
-      "x-ms-meta-fizz" : "buzz",
-      "x-ms-client-request-id" : "890ff865-01c4-4c8c-a4a4-20ab7ed511e7",
->>>>>>> a55d5dd9
+      "x-ms-client-request-id" : "67981b4c-1dd6-4b6e-9fad-b7e980b961de",
       "Content-Type" : "application/octet-stream"
     },
     "Exception" : null
   }, {
     "Method" : "GET",
-<<<<<<< HEAD
     "Uri" : "https://jaschrepragrs.blob.core.windows.net?prefix=jtccommitblocklistmetadata&comp=list",
     "Headers" : {
       "x-ms-version" : "2019-02-02",
       "User-Agent" : "azsdk-java-azure-storage-blob/12.0.0-preview.3 1.8.0_221; Windows 10 10.0",
-      "x-ms-client-request-id" : "a662404a-3e21-4fb5-ad45-1e958e99db9c"
-=======
-    "Uri" : "https://azstoragesdkaccount.blob.core.windows.net?prefix=jtccommitblocklistmetadata&comp=list",
-    "Headers" : {
-      "x-ms-version" : "2019-02-02",
-      "User-Agent" : "azsdk-java-azure-storage-blob/12.0.0-preview.3 1.8.0_212; Windows 10 10.0",
-      "x-ms-client-request-id" : "9cfe9c3f-b99f-45d3-af19-2874654843c8"
->>>>>>> a55d5dd9
+      "x-ms-client-request-id" : "4ab2682c-11b0-4913-bf71-4fadbe82a004"
     },
     "Response" : {
       "Transfer-Encoding" : "chunked",
@@ -209,35 +116,20 @@
       "Server" : "Windows-Azure-Blob/1.0 Microsoft-HTTPAPI/2.0",
       "retry-after" : "0",
       "StatusCode" : "200",
-<<<<<<< HEAD
-      "x-ms-request-id" : "dacab916-b01e-001c-113b-6438bc000000",
-      "Body" : "﻿<?xml version=\"1.0\" encoding=\"utf-8\"?><EnumerationResults ServiceEndpoint=\"https://jaschrepragrs.blob.core.windows.net/\"><Prefix>jtccommitblocklistmetadata</Prefix><Containers><Container><Name>jtccommitblocklistmetadata0788679f888e4ca6914ad</Name><Properties><Last-Modified>Thu, 05 Sep 2019 22:43:50 GMT</Last-Modified><Etag>\"0x8D732528579E878\"</Etag><LeaseStatus>unlocked</LeaseStatus><LeaseState>available</LeaseState><DefaultEncryptionScope>$account-encryption-key</DefaultEncryptionScope><DenyEncryptionScopeOverride>false</DenyEncryptionScopeOverride><HasImmutabilityPolicy>false</HasImmutabilityPolicy><HasLegalHold>false</HasLegalHold></Properties></Container></Containers><NextMarker /></EnumerationResults>",
-      "Date" : "Thu, 05 Sep 2019 22:43:50 GMT",
-      "x-ms-client-request-id" : "a662404a-3e21-4fb5-ad45-1e958e99db9c",
-=======
-      "x-ms-request-id" : "412a1673-c01e-00c5-0ae5-644e4d000000",
-      "Body" : "﻿<?xml version=\"1.0\" encoding=\"utf-8\"?><EnumerationResults ServiceEndpoint=\"https://azstoragesdkaccount.blob.core.windows.net/\"><Prefix>jtccommitblocklistmetadata</Prefix><Containers><Container><Name>jtccommitblocklistmetadata04836518c751a18d4d49e</Name><Properties><Last-Modified>Fri, 06 Sep 2019 19:03:41 GMT</Last-Modified><Etag>\"0x8D732FCEF0A1C76\"</Etag><LeaseStatus>unlocked</LeaseStatus><LeaseState>available</LeaseState><DefaultEncryptionScope>$account-encryption-key</DefaultEncryptionScope><DenyEncryptionScopeOverride>false</DenyEncryptionScopeOverride><HasImmutabilityPolicy>false</HasImmutabilityPolicy><HasLegalHold>false</HasLegalHold></Properties></Container></Containers><NextMarker /></EnumerationResults>",
-      "Date" : "Fri, 06 Sep 2019 19:03:41 GMT",
-      "x-ms-client-request-id" : "9cfe9c3f-b99f-45d3-af19-2874654843c8",
->>>>>>> a55d5dd9
+      "x-ms-request-id" : "755bb877-601e-0051-2d4a-67fe5e000000",
+      "Body" : "﻿<?xml version=\"1.0\" encoding=\"utf-8\"?><EnumerationResults ServiceEndpoint=\"https://jaschrepragrs.blob.core.windows.net/\"><Prefix>jtccommitblocklistmetadata</Prefix><Containers><Container><Name>jtccommitblocklistmetadata094210f18738b8b90b4a5</Name><Properties><Last-Modified>Mon, 09 Sep 2019 20:10:23 GMT</Last-Modified><Etag>\"0x8D73561BF825EF3\"</Etag><LeaseStatus>unlocked</LeaseStatus><LeaseState>available</LeaseState><DefaultEncryptionScope>$account-encryption-key</DefaultEncryptionScope><DenyEncryptionScopeOverride>false</DenyEncryptionScopeOverride><HasImmutabilityPolicy>false</HasImmutabilityPolicy><HasLegalHold>false</HasLegalHold></Properties></Container></Containers><NextMarker /></EnumerationResults>",
+      "Date" : "Mon, 09 Sep 2019 20:10:23 GMT",
+      "x-ms-client-request-id" : "4ab2682c-11b0-4913-bf71-4fadbe82a004",
       "Content-Type" : "application/xml"
     },
     "Exception" : null
   }, {
     "Method" : "DELETE",
-<<<<<<< HEAD
-    "Uri" : "https://jaschrepragrs.blob.core.windows.net/jtccommitblocklistmetadata0788679f888e4ca6914ad?restype=container",
+    "Uri" : "https://jaschrepragrs.blob.core.windows.net/jtccommitblocklistmetadata094210f18738b8b90b4a5?restype=container",
     "Headers" : {
       "x-ms-version" : "2019-02-02",
       "User-Agent" : "azsdk-java-azure-storage-blob/12.0.0-preview.3 1.8.0_221; Windows 10 10.0",
-      "x-ms-client-request-id" : "6249f2ab-bf39-46cf-9314-6b4f97827d7f"
-=======
-    "Uri" : "https://azstoragesdkaccount.blob.core.windows.net/jtccommitblocklistmetadata04836518c751a18d4d49e?restype=container",
-    "Headers" : {
-      "x-ms-version" : "2019-02-02",
-      "User-Agent" : "azsdk-java-azure-storage-blob/12.0.0-preview.3 1.8.0_212; Windows 10 10.0",
-      "x-ms-client-request-id" : "d50757a2-1f90-4f4d-bc5f-4f712bd302f0"
->>>>>>> a55d5dd9
+      "x-ms-client-request-id" : "c6c98660-0965-4ff7-82bc-d90f2dabc4d1"
     },
     "Response" : {
       "x-ms-version" : "2019-02-02",
@@ -245,21 +137,11 @@
       "retry-after" : "0",
       "Content-Length" : "0",
       "StatusCode" : "202",
-<<<<<<< HEAD
-      "x-ms-request-id" : "dacab922-b01e-001c-1c3b-6438bc000000",
-      "Date" : "Thu, 05 Sep 2019 22:43:50 GMT",
-      "x-ms-client-request-id" : "6249f2ab-bf39-46cf-9314-6b4f97827d7f"
+      "x-ms-request-id" : "755bb883-601e-0051-384a-67fe5e000000",
+      "Date" : "Mon, 09 Sep 2019 20:10:23 GMT",
+      "x-ms-client-request-id" : "c6c98660-0965-4ff7-82bc-d90f2dabc4d1"
     },
     "Exception" : null
   } ],
-  "variables" : [ "jtccommitblocklistmetadata0788679f888e4ca6914ad", "javablobcommitblocklistmetadata17577001be261f42e24", "javablobcommitblocklistmetadata2462409a987615245c4" ]
-=======
-      "x-ms-request-id" : "412a167d-c01e-00c5-12e5-644e4d000000",
-      "Date" : "Fri, 06 Sep 2019 19:03:41 GMT",
-      "x-ms-client-request-id" : "d50757a2-1f90-4f4d-bc5f-4f712bd302f0"
-    },
-    "Exception" : null
-  } ],
-  "variables" : [ "jtccommitblocklistmetadata04836518c751a18d4d49e", "javablobcommitblocklistmetadata18437591bf1d0439174", "javablobcommitblocklistmetadata254321b76b7a022dfe4" ]
->>>>>>> a55d5dd9
+  "variables" : [ "jtccommitblocklistmetadata094210f18738b8b90b4a5", "javablobcommitblocklistmetadata148684ebf77afeace34", "javablobcommitblocklistmetadata2958567bf370421df34" ]
 }