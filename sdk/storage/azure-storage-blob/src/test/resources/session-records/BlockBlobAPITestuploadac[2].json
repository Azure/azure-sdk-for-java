--- conflicted
+++ resolved
@@ -1,151 +1,82 @@
 {
   "networkCallRecords" : [ {
     "Method" : "PUT",
-<<<<<<< HEAD
-    "Uri" : "https://jaschrepragrs.blob.core.windows.net/jtcuploadac0blockblobapitestuploadac3f736169a48641605?restype=container",
+    "Uri" : "https://jaschrepragrs.blob.core.windows.net/jtcuploadac0blockblobapitestuploadac78966903298ff365e?restype=container",
     "Headers" : {
       "x-ms-version" : "2019-02-02",
       "User-Agent" : "azsdk-java-azure-storage-blob/12.0.0-preview.3 1.8.0_221; Windows 10 10.0",
-      "x-ms-client-request-id" : "8a4ae892-9e78-4d15-96f8-7c247eb94715"
-=======
-    "Uri" : "https://azstoragesdkaccount.blob.core.windows.net/jtcuploadac0blockblobapitestuploadac3292890391e375688?restype=container",
-    "Headers" : {
-      "x-ms-version" : "2019-02-02",
-      "User-Agent" : "azsdk-java-azure-storage-blob/12.0.0-preview.3 1.8.0_212; Windows 10 10.0",
-      "x-ms-client-request-id" : "ac51b2d5-03a5-45ee-aa9a-c23b522f16c9"
->>>>>>> a55d5dd9
+      "x-ms-client-request-id" : "9e542b22-7725-4aff-aa49-c8004a0f9d53"
     },
     "Response" : {
       "x-ms-version" : "2019-02-02",
       "Server" : "Windows-Azure-Blob/1.0 Microsoft-HTTPAPI/2.0",
-<<<<<<< HEAD
-      "ETag" : "\"0x8D732529031EEB0\"",
-      "Last-Modified" : "Thu, 05 Sep 2019 22:44:08 GMT",
+      "ETag" : "\"0x8D73561C9CF539E\"",
+      "Last-Modified" : "Mon, 09 Sep 2019 20:10:41 GMT",
       "retry-after" : "0",
       "Content-Length" : "0",
       "StatusCode" : "201",
-      "x-ms-request-id" : "04dbf3b6-f01e-0032-693b-64b87b000000",
-      "Date" : "Thu, 05 Sep 2019 22:44:08 GMT",
-      "x-ms-client-request-id" : "8a4ae892-9e78-4d15-96f8-7c247eb94715"
-=======
-      "ETag" : "\"0x8D732FCF5D6F420\"",
-      "Last-Modified" : "Fri, 06 Sep 2019 19:03:53 GMT",
-      "retry-after" : "0",
-      "Content-Length" : "0",
-      "StatusCode" : "201",
-      "x-ms-request-id" : "ac527b58-801e-0086-19e5-6464a4000000",
-      "Date" : "Fri, 06 Sep 2019 19:03:52 GMT",
-      "x-ms-client-request-id" : "ac51b2d5-03a5-45ee-aa9a-c23b522f16c9"
->>>>>>> a55d5dd9
+      "x-ms-request-id" : "806c72fb-a01e-006e-434a-674982000000",
+      "Date" : "Mon, 09 Sep 2019 20:10:40 GMT",
+      "x-ms-client-request-id" : "9e542b22-7725-4aff-aa49-c8004a0f9d53"
     },
     "Exception" : null
   }, {
     "Method" : "PUT",
-<<<<<<< HEAD
-    "Uri" : "https://jaschrepragrs.blob.core.windows.net/jtcuploadac0blockblobapitestuploadac3f736169a48641605/javablobuploadac1blockblobapitestuploadac3f7876410a84f29",
+    "Uri" : "https://jaschrepragrs.blob.core.windows.net/jtcuploadac0blockblobapitestuploadac78966903298ff365e/javablobuploadac1blockblobapitestuploadac78943350f2851ba",
     "Headers" : {
       "x-ms-version" : "2019-02-02",
       "User-Agent" : "azsdk-java-azure-storage-blob/12.0.0-preview.3 1.8.0_221; Windows 10 10.0",
-      "x-ms-client-request-id" : "f92b0fc3-7641-40e7-9b24-f2ed742e98e8",
-=======
-    "Uri" : "https://azstoragesdkaccount.blob.core.windows.net/jtcuploadac0blockblobapitestuploadac3292890391e375688/javablobuploadac1blockblobapitestuploadac3296675047dff65",
-    "Headers" : {
-      "x-ms-version" : "2019-02-02",
-      "User-Agent" : "azsdk-java-azure-storage-blob/12.0.0-preview.3 1.8.0_212; Windows 10 10.0",
-      "x-ms-client-request-id" : "d07e221d-b890-45b8-8ec2-1bbadb3e82fb",
->>>>>>> a55d5dd9
+      "x-ms-client-request-id" : "b2593e71-8f34-40a4-8174-c22490eab51e",
       "Content-Type" : "application/octet-stream"
     },
     "Response" : {
       "x-ms-version" : "2019-02-02",
       "Server" : "Windows-Azure-Blob/1.0 Microsoft-HTTPAPI/2.0",
       "x-ms-content-crc64" : "6RYQPwaVsyQ=",
-<<<<<<< HEAD
-      "Last-Modified" : "Thu, 05 Sep 2019 22:44:08 GMT",
+      "Last-Modified" : "Mon, 09 Sep 2019 20:10:41 GMT",
       "retry-after" : "0",
       "StatusCode" : "201",
       "x-ms-request-server-encrypted" : "true",
-      "Date" : "Thu, 05 Sep 2019 22:44:08 GMT",
+      "Date" : "Mon, 09 Sep 2019 20:10:40 GMT",
       "Content-MD5" : "wh+Wm18D0z1D4E+PE252gg==",
-      "ETag" : "\"0x8D73252903E4100\"",
+      "ETag" : "\"0x8D73561C9DCA2DF\"",
       "Content-Length" : "0",
-      "x-ms-request-id" : "04dbf3c1-f01e-0032-733b-64b87b000000",
-      "x-ms-client-request-id" : "f92b0fc3-7641-40e7-9b24-f2ed742e98e8"
-=======
-      "Last-Modified" : "Fri, 06 Sep 2019 19:03:53 GMT",
-      "retry-after" : "0",
-      "StatusCode" : "201",
-      "x-ms-request-server-encrypted" : "true",
-      "Date" : "Fri, 06 Sep 2019 19:03:52 GMT",
-      "Content-MD5" : "wh+Wm18D0z1D4E+PE252gg==",
-      "ETag" : "\"0x8D732FCF5EA0544\"",
-      "Content-Length" : "0",
-      "x-ms-request-id" : "ac527b7d-801e-0086-36e5-6464a4000000",
-      "x-ms-client-request-id" : "d07e221d-b890-45b8-8ec2-1bbadb3e82fb"
->>>>>>> a55d5dd9
+      "x-ms-request-id" : "806c730b-a01e-006e-514a-674982000000",
+      "x-ms-client-request-id" : "b2593e71-8f34-40a4-8174-c22490eab51e"
     },
     "Exception" : null
   }, {
     "Method" : "PUT",
-<<<<<<< HEAD
-    "Uri" : "https://jaschrepragrs.blob.core.windows.net/jtcuploadac0blockblobapitestuploadac3f736169a48641605/javablobuploadac1blockblobapitestuploadac3f7876410a84f29",
+    "Uri" : "https://jaschrepragrs.blob.core.windows.net/jtcuploadac0blockblobapitestuploadac78966903298ff365e/javablobuploadac1blockblobapitestuploadac78943350f2851ba",
     "Headers" : {
       "x-ms-version" : "2019-02-02",
       "User-Agent" : "azsdk-java-azure-storage-blob/12.0.0-preview.3 1.8.0_221; Windows 10 10.0",
-      "x-ms-client-request-id" : "3993a54e-517a-4e60-9412-a8ffffcb26f8",
-=======
-    "Uri" : "https://azstoragesdkaccount.blob.core.windows.net/jtcuploadac0blockblobapitestuploadac3292890391e375688/javablobuploadac1blockblobapitestuploadac3296675047dff65",
-    "Headers" : {
-      "x-ms-version" : "2019-02-02",
-      "User-Agent" : "azsdk-java-azure-storage-blob/12.0.0-preview.3 1.8.0_212; Windows 10 10.0",
-      "x-ms-client-request-id" : "9c9c0165-0311-4e65-aea5-ba9c76eb15a6",
->>>>>>> a55d5dd9
+      "x-ms-client-request-id" : "c87d37b5-7a6d-4169-a574-c5e35d69272d",
       "Content-Type" : "application/octet-stream"
     },
     "Response" : {
       "x-ms-version" : "2019-02-02",
       "Server" : "Windows-Azure-Blob/1.0 Microsoft-HTTPAPI/2.0",
       "x-ms-content-crc64" : "6RYQPwaVsyQ=",
-<<<<<<< HEAD
-      "Last-Modified" : "Thu, 05 Sep 2019 22:44:08 GMT",
+      "Last-Modified" : "Mon, 09 Sep 2019 20:10:41 GMT",
       "retry-after" : "0",
       "StatusCode" : "201",
       "x-ms-request-server-encrypted" : "true",
-      "Date" : "Thu, 05 Sep 2019 22:44:08 GMT",
+      "Date" : "Mon, 09 Sep 2019 20:10:40 GMT",
       "Content-MD5" : "wh+Wm18D0z1D4E+PE252gg==",
-      "ETag" : "\"0x8D73252904A783A\"",
+      "ETag" : "\"0x8D73561C9E92848\"",
       "Content-Length" : "0",
-      "x-ms-request-id" : "04dbf3c7-f01e-0032-793b-64b87b000000",
-      "x-ms-client-request-id" : "3993a54e-517a-4e60-9412-a8ffffcb26f8"
-=======
-      "Last-Modified" : "Fri, 06 Sep 2019 19:03:53 GMT",
-      "retry-after" : "0",
-      "StatusCode" : "201",
-      "x-ms-request-server-encrypted" : "true",
-      "Date" : "Fri, 06 Sep 2019 19:03:52 GMT",
-      "Content-MD5" : "wh+Wm18D0z1D4E+PE252gg==",
-      "ETag" : "\"0x8D732FCF5F10BCF\"",
-      "Content-Length" : "0",
-      "x-ms-request-id" : "ac527b8b-801e-0086-43e5-6464a4000000",
-      "x-ms-client-request-id" : "9c9c0165-0311-4e65-aea5-ba9c76eb15a6"
->>>>>>> a55d5dd9
+      "x-ms-request-id" : "806c7316-a01e-006e-5a4a-674982000000",
+      "x-ms-client-request-id" : "c87d37b5-7a6d-4169-a574-c5e35d69272d"
     },
     "Exception" : null
   }, {
     "Method" : "GET",
-<<<<<<< HEAD
     "Uri" : "https://jaschrepragrs.blob.core.windows.net?prefix=jtcuploadac&comp=list",
     "Headers" : {
       "x-ms-version" : "2019-02-02",
       "User-Agent" : "azsdk-java-azure-storage-blob/12.0.0-preview.3 1.8.0_221; Windows 10 10.0",
-      "x-ms-client-request-id" : "e19c81e6-5c41-4e9d-99ea-c2746145dbaa"
-=======
-    "Uri" : "https://azstoragesdkaccount.blob.core.windows.net?prefix=jtcuploadac&comp=list",
-    "Headers" : {
-      "x-ms-version" : "2019-02-02",
-      "User-Agent" : "azsdk-java-azure-storage-blob/12.0.0-preview.3 1.8.0_212; Windows 10 10.0",
-      "x-ms-client-request-id" : "bcd81258-50c4-4949-b8ff-3cc40fe91927"
->>>>>>> a55d5dd9
+      "x-ms-client-request-id" : "beef30dd-f8ad-43d5-b46f-ca0db64a6e3e"
     },
     "Response" : {
       "Transfer-Encoding" : "chunked",
@@ -153,35 +84,20 @@
       "Server" : "Windows-Azure-Blob/1.0 Microsoft-HTTPAPI/2.0",
       "retry-after" : "0",
       "StatusCode" : "200",
-<<<<<<< HEAD
-      "x-ms-request-id" : "04dbf3cc-f01e-0032-7d3b-64b87b000000",
-      "Body" : "﻿<?xml version=\"1.0\" encoding=\"utf-8\"?><EnumerationResults ServiceEndpoint=\"https://jaschrepragrs.blob.core.windows.net/\"><Prefix>jtcuploadac</Prefix><Containers><Container><Name>jtcuploadac0blockblobapitestuploadac3f736169a48641605</Name><Properties><Last-Modified>Thu, 05 Sep 2019 22:44:08 GMT</Last-Modified><Etag>\"0x8D732529031EEB0\"</Etag><LeaseStatus>unlocked</LeaseStatus><LeaseState>available</LeaseState><DefaultEncryptionScope>$account-encryption-key</DefaultEncryptionScope><DenyEncryptionScopeOverride>false</DenyEncryptionScopeOverride><HasImmutabilityPolicy>false</HasImmutabilityPolicy><HasLegalHold>false</HasLegalHold></Properties></Container></Containers><NextMarker /></EnumerationResults>",
-      "Date" : "Thu, 05 Sep 2019 22:44:08 GMT",
-      "x-ms-client-request-id" : "e19c81e6-5c41-4e9d-99ea-c2746145dbaa",
-=======
-      "x-ms-request-id" : "ac527b98-801e-0086-4ee5-6464a4000000",
-      "Body" : "﻿<?xml version=\"1.0\" encoding=\"utf-8\"?><EnumerationResults ServiceEndpoint=\"https://azstoragesdkaccount.blob.core.windows.net/\"><Prefix>jtcuploadac</Prefix><Containers><Container><Name>jtcuploadac0blockblobapitestuploadac3292890391e375688</Name><Properties><Last-Modified>Fri, 06 Sep 2019 19:03:53 GMT</Last-Modified><Etag>\"0x8D732FCF5D6F420\"</Etag><LeaseStatus>unlocked</LeaseStatus><LeaseState>available</LeaseState><DefaultEncryptionScope>$account-encryption-key</DefaultEncryptionScope><DenyEncryptionScopeOverride>false</DenyEncryptionScopeOverride><HasImmutabilityPolicy>false</HasImmutabilityPolicy><HasLegalHold>false</HasLegalHold></Properties></Container></Containers><NextMarker /></EnumerationResults>",
-      "Date" : "Fri, 06 Sep 2019 19:03:52 GMT",
-      "x-ms-client-request-id" : "bcd81258-50c4-4949-b8ff-3cc40fe91927",
->>>>>>> a55d5dd9
+      "x-ms-request-id" : "806c7324-a01e-006e-684a-674982000000",
+      "Body" : "﻿<?xml version=\"1.0\" encoding=\"utf-8\"?><EnumerationResults ServiceEndpoint=\"https://jaschrepragrs.blob.core.windows.net/\"><Prefix>jtcuploadac</Prefix><Containers><Container><Name>jtcuploadac0blockblobapitestuploadac78966903298ff365e</Name><Properties><Last-Modified>Mon, 09 Sep 2019 20:10:41 GMT</Last-Modified><Etag>\"0x8D73561C9CF539E\"</Etag><LeaseStatus>unlocked</LeaseStatus><LeaseState>available</LeaseState><DefaultEncryptionScope>$account-encryption-key</DefaultEncryptionScope><DenyEncryptionScopeOverride>false</DenyEncryptionScopeOverride><HasImmutabilityPolicy>false</HasImmutabilityPolicy><HasLegalHold>false</HasLegalHold></Properties></Container></Containers><NextMarker /></EnumerationResults>",
+      "Date" : "Mon, 09 Sep 2019 20:10:40 GMT",
+      "x-ms-client-request-id" : "beef30dd-f8ad-43d5-b46f-ca0db64a6e3e",
       "Content-Type" : "application/xml"
     },
     "Exception" : null
   }, {
     "Method" : "DELETE",
-<<<<<<< HEAD
-    "Uri" : "https://jaschrepragrs.blob.core.windows.net/jtcuploadac0blockblobapitestuploadac3f736169a48641605?restype=container",
+    "Uri" : "https://jaschrepragrs.blob.core.windows.net/jtcuploadac0blockblobapitestuploadac78966903298ff365e?restype=container",
     "Headers" : {
       "x-ms-version" : "2019-02-02",
       "User-Agent" : "azsdk-java-azure-storage-blob/12.0.0-preview.3 1.8.0_221; Windows 10 10.0",
-      "x-ms-client-request-id" : "a79a0a41-18cc-47c9-b5ea-66621d36f2b4"
-=======
-    "Uri" : "https://azstoragesdkaccount.blob.core.windows.net/jtcuploadac0blockblobapitestuploadac3292890391e375688?restype=container",
-    "Headers" : {
-      "x-ms-version" : "2019-02-02",
-      "User-Agent" : "azsdk-java-azure-storage-blob/12.0.0-preview.3 1.8.0_212; Windows 10 10.0",
-      "x-ms-client-request-id" : "31bf0b3b-1178-42ab-8098-eabb694d46c0"
->>>>>>> a55d5dd9
+      "x-ms-client-request-id" : "dbe32621-7bd3-42a2-9eee-d30c1d89de91"
     },
     "Response" : {
       "x-ms-version" : "2019-02-02",
@@ -189,21 +105,11 @@
       "retry-after" : "0",
       "Content-Length" : "0",
       "StatusCode" : "202",
-<<<<<<< HEAD
-      "x-ms-request-id" : "04dbf3cf-f01e-0032-803b-64b87b000000",
-      "Date" : "Thu, 05 Sep 2019 22:44:08 GMT",
-      "x-ms-client-request-id" : "a79a0a41-18cc-47c9-b5ea-66621d36f2b4"
+      "x-ms-request-id" : "806c7337-a01e-006e-7a4a-674982000000",
+      "Date" : "Mon, 09 Sep 2019 20:10:40 GMT",
+      "x-ms-client-request-id" : "dbe32621-7bd3-42a2-9eee-d30c1d89de91"
     },
     "Exception" : null
   } ],
-  "variables" : [ "jtcuploadac0blockblobapitestuploadac3f736169a48641605", "javablobuploadac1blockblobapitestuploadac3f7876410a84f29", "javablobuploadac2blockblobapitestuploadac3f720524764acbb" ]
-=======
-      "x-ms-request-id" : "ac527ba1-801e-0086-55e5-6464a4000000",
-      "Date" : "Fri, 06 Sep 2019 19:03:52 GMT",
-      "x-ms-client-request-id" : "31bf0b3b-1178-42ab-8098-eabb694d46c0"
-    },
-    "Exception" : null
-  } ],
-  "variables" : [ "jtcuploadac0blockblobapitestuploadac3292890391e375688", "javablobuploadac1blockblobapitestuploadac3296675047dff65", "javablobuploadac2blockblobapitestuploadac32943034f6c22d3" ]
->>>>>>> a55d5dd9
+  "variables" : [ "jtcuploadac0blockblobapitestuploadac78966903298ff365e", "javablobuploadac1blockblobapitestuploadac78943350f2851ba", "javablobuploadac2blockblobapitestuploadac78972633a06c9e3" ]
 }