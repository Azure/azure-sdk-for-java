--- conflicted
+++ resolved
@@ -1,165 +1,4 @@
 {
-<<<<<<< HEAD
-  "networkCallRecords" : [ {
-    "Method" : "PUT",
-    "Uri" : "https://jaschrepragrs.blob.core.windows.net/jtcbuffereduploadacfail089997e1e07431fd9841fc8?restype=container",
-    "Headers" : {
-      "x-ms-version" : "2019-02-02",
-      "User-Agent" : "azsdk-java-azure-storage-blob/12.0.0-preview.3 1.8.0_221; Windows 10 10.0",
-      "x-ms-client-request-id" : "34d5cc16-01b8-4fad-816d-459094b250c1"
-    },
-    "Response" : {
-      "x-ms-version" : "2019-02-02",
-      "Server" : "Windows-Azure-Blob/1.0 Microsoft-HTTPAPI/2.0",
-      "ETag" : "\"0x8D73252B9175633\"",
-      "Last-Modified" : "Thu, 05 Sep 2019 22:45:17 GMT",
-      "retry-after" : "0",
-      "Content-Length" : "0",
-      "StatusCode" : "201",
-      "x-ms-request-id" : "204882e2-901e-000b-283b-64f8df000000",
-      "Date" : "Thu, 05 Sep 2019 22:45:16 GMT",
-      "x-ms-client-request-id" : "34d5cc16-01b8-4fad-816d-459094b250c1"
-    },
-    "Exception" : null
-  }, {
-    "Method" : "PUT",
-    "Uri" : "https://jaschrepragrs.blob.core.windows.net/jtcbuffereduploadacfail089997e1e07431fd9841fc8/javablobbuffereduploadacfail1570011efed7c8b90b4d",
-    "Headers" : {
-      "x-ms-version" : "2019-02-02",
-      "User-Agent" : "azsdk-java-azure-storage-blob/12.0.0-preview.3 1.8.0_221; Windows 10 10.0",
-      "x-ms-client-request-id" : "cf55ca1d-d698-45e6-9285-39ad346cc577",
-      "Content-Type" : "application/octet-stream"
-    },
-    "Response" : {
-      "x-ms-version" : "2019-02-02",
-      "Server" : "Windows-Azure-Blob/1.0 Microsoft-HTTPAPI/2.0",
-      "x-ms-content-crc64" : "6RYQPwaVsyQ=",
-      "Last-Modified" : "Thu, 05 Sep 2019 22:45:17 GMT",
-      "retry-after" : "0",
-      "StatusCode" : "201",
-      "x-ms-request-server-encrypted" : "true",
-      "Date" : "Thu, 05 Sep 2019 22:45:16 GMT",
-      "Content-MD5" : "wh+Wm18D0z1D4E+PE252gg==",
-      "ETag" : "\"0x8D73252B92AD1BE\"",
-      "Content-Length" : "0",
-      "x-ms-request-id" : "2048830d-901e-000b-4f3b-64f8df000000",
-      "x-ms-client-request-id" : "cf55ca1d-d698-45e6-9285-39ad346cc577"
-    },
-    "Exception" : null
-  }, {
-    "Method" : "PUT",
-    "Uri" : "https://jaschrepragrs.blob.core.windows.net/jtcbuffereduploadacfail089997e1e07431fd9841fc8/javablobbuffereduploadacfail2093509377cdf7573d47",
-    "Headers" : {
-      "x-ms-version" : "2019-02-02",
-      "User-Agent" : "azsdk-java-azure-storage-blob/12.0.0-preview.3 1.8.0_221; Windows 10 10.0",
-      "x-ms-client-request-id" : "30449a86-b39e-4a6b-8f07-a518c314060b",
-      "Content-Type" : "application/octet-stream"
-    },
-    "Response" : {
-      "x-ms-version" : "2019-02-02",
-      "Server" : "Windows-Azure-Blob/1.0 Microsoft-HTTPAPI/2.0",
-      "x-ms-content-crc64" : "6RYQPwaVsyQ=",
-      "Last-Modified" : "Thu, 05 Sep 2019 22:45:17 GMT",
-      "retry-after" : "0",
-      "StatusCode" : "201",
-      "x-ms-request-server-encrypted" : "true",
-      "Date" : "Thu, 05 Sep 2019 22:45:16 GMT",
-      "Content-MD5" : "wh+Wm18D0z1D4E+PE252gg==",
-      "ETag" : "\"0x8D73252B938B6F5\"",
-      "Content-Length" : "0",
-      "x-ms-request-id" : "20488322-901e-000b-633b-64f8df000000",
-      "x-ms-client-request-id" : "30449a86-b39e-4a6b-8f07-a518c314060b"
-    },
-    "Exception" : null
-  }, {
-    "Method" : "PUT",
-    "Uri" : "https://jaschrepragrs.blob.core.windows.net/jtcbuffereduploadacfail089997e1e07431fd9841fc8/javablobbuffereduploadacfail2093509377cdf7573d47?comp=lease",
-    "Headers" : {
-      "x-ms-version" : "2019-02-02",
-      "User-Agent" : "azsdk-java-azure-storage-blob/12.0.0-preview.3 1.8.0_221; Windows 10 10.0",
-      "x-ms-client-request-id" : "86766b13-561f-4de5-a9cc-46468659c1d5"
-    },
-    "Response" : {
-      "x-ms-version" : "2019-02-02",
-      "Server" : "Windows-Azure-Blob/1.0 Microsoft-HTTPAPI/2.0",
-      "ETag" : "\"0x8D73252B938B6F5\"",
-      "x-ms-lease-id" : "05e5c2a0-a128-4fcf-bf14-d2292c27d08b",
-      "Last-Modified" : "Thu, 05 Sep 2019 22:45:17 GMT",
-      "retry-after" : "0",
-      "Content-Length" : "0",
-      "StatusCode" : "201",
-      "x-ms-request-id" : "20488341-901e-000b-7e3b-64f8df000000",
-      "Date" : "Thu, 05 Sep 2019 22:45:16 GMT",
-      "x-ms-client-request-id" : "86766b13-561f-4de5-a9cc-46468659c1d5"
-    },
-    "Exception" : null
-  }, {
-    "Method" : "PUT",
-    "Uri" : "https://jaschrepragrs.blob.core.windows.net/jtcbuffereduploadacfail089997e1e07431fd9841fc8/javablobbuffereduploadacfail2093509377cdf7573d47?blockid=YjAxMDk3MWUtOTBmMy00N2FkLWE0NDUtNDU3YzJmNzQxMDAz&comp=block",
-    "Headers" : {
-      "x-ms-version" : "2019-02-02",
-      "User-Agent" : "azsdk-java-azure-storage-blob/12.0.0-preview.3 1.8.0_221; Windows 10 10.0",
-      "x-ms-client-request-id" : "c6bd489f-4c82-4279-89db-9ebd0668ea7f",
-      "Content-Type" : "application/octet-stream"
-    },
-    "Response" : {
-      "x-ms-version" : "2019-02-02",
-      "Server" : "Windows-Azure-Blob/1.0 Microsoft-HTTPAPI/2.0",
-      "x-ms-error-code" : "LeaseIdMismatchWithBlobOperation",
-      "retry-after" : "0",
-      "Content-Length" : "264",
-      "StatusCode" : "412",
-      "x-ms-request-id" : "20488361-901e-000b-1c3b-64f8df000000",
-      "Body" : "﻿<?xml version=\"1.0\" encoding=\"utf-8\"?><Error><Code>LeaseIdMismatchWithBlobOperation</Code><Message>The lease ID specified did not match the lease ID for the blob.\nRequestId:20488361-901e-000b-1c3b-64f8df000000\nTime:2019-09-05T22:45:17.4048605Z</Message></Error>",
-      "Date" : "Thu, 05 Sep 2019 22:45:16 GMT",
-      "x-ms-client-request-id" : "c6bd489f-4c82-4279-89db-9ebd0668ea7f",
-      "Content-Type" : "application/xml"
-    },
-    "Exception" : null
-  }, {
-    "Method" : "GET",
-    "Uri" : "https://jaschrepragrs.blob.core.windows.net?prefix=jtcbuffereduploadacfail&comp=list",
-    "Headers" : {
-      "x-ms-version" : "2019-02-02",
-      "User-Agent" : "azsdk-java-azure-storage-blob/12.0.0-preview.3 1.8.0_221; Windows 10 10.0",
-      "x-ms-client-request-id" : "fff67dbc-d96c-40c0-9895-5934ec699d0a"
-    },
-    "Response" : {
-      "Transfer-Encoding" : "chunked",
-      "x-ms-version" : "2019-02-02",
-      "Server" : "Windows-Azure-Blob/1.0 Microsoft-HTTPAPI/2.0",
-      "retry-after" : "0",
-      "StatusCode" : "200",
-      "x-ms-request-id" : "20488370-901e-000b-2a3b-64f8df000000",
-      "Body" : "﻿<?xml version=\"1.0\" encoding=\"utf-8\"?><EnumerationResults ServiceEndpoint=\"https://jaschrepragrs.blob.core.windows.net/\"><Prefix>jtcbuffereduploadacfail</Prefix><Containers><Container><Name>jtcbuffereduploadacfail089997e1e07431fd9841fc8</Name><Properties><Last-Modified>Thu, 05 Sep 2019 22:45:17 GMT</Last-Modified><Etag>\"0x8D73252B9175633\"</Etag><LeaseStatus>unlocked</LeaseStatus><LeaseState>available</LeaseState><DefaultEncryptionScope>$account-encryption-key</DefaultEncryptionScope><DenyEncryptionScopeOverride>false</DenyEncryptionScopeOverride><HasImmutabilityPolicy>false</HasImmutabilityPolicy><HasLegalHold>false</HasLegalHold></Properties></Container></Containers><NextMarker /></EnumerationResults>",
-      "Date" : "Thu, 05 Sep 2019 22:45:17 GMT",
-      "x-ms-client-request-id" : "fff67dbc-d96c-40c0-9895-5934ec699d0a",
-      "Content-Type" : "application/xml"
-    },
-    "Exception" : null
-  }, {
-    "Method" : "DELETE",
-    "Uri" : "https://jaschrepragrs.blob.core.windows.net/jtcbuffereduploadacfail089997e1e07431fd9841fc8?restype=container",
-    "Headers" : {
-      "x-ms-version" : "2019-02-02",
-      "User-Agent" : "azsdk-java-azure-storage-blob/12.0.0-preview.3 1.8.0_221; Windows 10 10.0",
-      "x-ms-client-request-id" : "c1edd59a-660f-4f9a-9ca3-acdcb36a2af3"
-    },
-    "Response" : {
-      "x-ms-version" : "2019-02-02",
-      "Server" : "Windows-Azure-Blob/1.0 Microsoft-HTTPAPI/2.0",
-      "retry-after" : "0",
-      "Content-Length" : "0",
-      "StatusCode" : "202",
-      "x-ms-request-id" : "20488381-901e-000b-3b3b-64f8df000000",
-      "Date" : "Thu, 05 Sep 2019 22:45:17 GMT",
-      "x-ms-client-request-id" : "c1edd59a-660f-4f9a-9ca3-acdcb36a2af3"
-    },
-    "Exception" : null
-  } ],
-  "variables" : [ "jtcbuffereduploadacfail089997e1e07431fd9841fc8", "javablobbuffereduploadacfail1570011efed7c8b90b4d", "javablobbuffereduploadacfail2093509377cdf7573d47", "a27b4cb9-08ff-4ad8-9004-aa5f7cd8096d" ]
-=======
   "networkCallRecords" : [ ],
-  "variables" : [ "jtcbuffereduploadacfail052796bf6b6831416043858", "javablobbuffereduploadacfail100008c88eb527274146", "javablobbuffereduploadacfail218070e58d5b03ab4e41", "937fad55-f9fa-4b33-bb7d-2cd2d871e99f" ]
->>>>>>> a55d5dd9
+  "variables" : [ "jtcbuffereduploadacfail007096acb7b25bc49842829", "javablobbuffereduploadacfail148800efc019f2f9ae48", "javablobbuffereduploadacfail225749e42be9edef5546", "f03b08c8-6ce2-4a18-9b99-ac9a5553587d" ]
 }