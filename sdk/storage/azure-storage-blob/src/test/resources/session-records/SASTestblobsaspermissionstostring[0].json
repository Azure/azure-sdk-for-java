{
  "networkCallRecords" : [ {
    "Method" : "PUT",
<<<<<<< HEAD
    "Uri" : "https://jaschrepragrs.blob.core.windows.net/jtcblobsaspermissionstostring019024abca7790b8c648?restype=container",
    "Headers" : {
      "x-ms-version" : "2019-02-02",
      "User-Agent" : "azsdk-java-azure-storage-blob/12.0.0-preview.3 1.8.0_221; Windows 10 10.0",
      "x-ms-client-request-id" : "27803a23-9c7f-426f-965c-29f4059f263e"
=======
    "Uri" : "https://azstoragesdkaccount.blob.core.windows.net/jtcblobsaspermissionstostring051192ac657f753f3146?restype=container",
    "Headers" : {
      "x-ms-version" : "2019-02-02",
      "User-Agent" : "azsdk-java-azure-storage-blob/12.0.0-preview.3 1.8.0_212; Windows 10 10.0",
      "x-ms-client-request-id" : "41d88c66-d91c-4463-984c-efb3b6148b19"
>>>>>>> a55d5dd9
    },
    "Response" : {
      "x-ms-version" : "2019-02-02",
      "Server" : "Windows-Azure-Blob/1.0 Microsoft-HTTPAPI/2.0",
<<<<<<< HEAD
      "ETag" : "\"0x8D7325174DBEE62\"",
      "Last-Modified" : "Thu, 05 Sep 2019 22:36:13 GMT",
      "retry-after" : "0",
      "Content-Length" : "0",
      "StatusCode" : "201",
      "x-ms-request-id" : "bfec91f0-901e-0044-4c3a-643cc7000000",
      "Date" : "Thu, 05 Sep 2019 22:36:12 GMT",
      "x-ms-client-request-id" : "27803a23-9c7f-426f-965c-29f4059f263e"
=======
      "ETag" : "\"0x8D732FDFEF96D58\"",
      "Last-Modified" : "Fri, 06 Sep 2019 19:11:18 GMT",
      "retry-after" : "0",
      "Content-Length" : "0",
      "StatusCode" : "201",
      "x-ms-request-id" : "8f76c56d-401e-003a-7ae6-6473d5000000",
      "Date" : "Fri, 06 Sep 2019 19:11:18 GMT",
      "x-ms-client-request-id" : "41d88c66-d91c-4463-984c-efb3b6148b19"
>>>>>>> a55d5dd9
    },
    "Exception" : null
  }, {
    "Method" : "GET",
<<<<<<< HEAD
    "Uri" : "https://jaschrepragrs.blob.core.windows.net?prefix=jtcblobsaspermissionstostring&comp=list",
    "Headers" : {
      "x-ms-version" : "2019-02-02",
      "User-Agent" : "azsdk-java-azure-storage-blob/12.0.0-preview.3 1.8.0_221; Windows 10 10.0",
      "x-ms-client-request-id" : "60c96590-1da3-4476-bae2-7ecffde294f0"
=======
    "Uri" : "https://azstoragesdkaccount.blob.core.windows.net?prefix=jtcblobsaspermissionstostring&comp=list",
    "Headers" : {
      "x-ms-version" : "2019-02-02",
      "User-Agent" : "azsdk-java-azure-storage-blob/12.0.0-preview.3 1.8.0_212; Windows 10 10.0",
      "x-ms-client-request-id" : "893e8009-268c-4eed-89a3-ce30ccbff7a3"
>>>>>>> a55d5dd9
    },
    "Response" : {
      "Transfer-Encoding" : "chunked",
      "x-ms-version" : "2019-02-02",
      "Server" : "Windows-Azure-Blob/1.0 Microsoft-HTTPAPI/2.0",
      "retry-after" : "0",
      "StatusCode" : "200",
<<<<<<< HEAD
      "x-ms-request-id" : "bfec9206-901e-0044-613a-643cc7000000",
      "Body" : "﻿<?xml version=\"1.0\" encoding=\"utf-8\"?><EnumerationResults ServiceEndpoint=\"https://jaschrepragrs.blob.core.windows.net/\"><Prefix>jtcblobsaspermissionstostring</Prefix><Containers><Container><Name>jtcblobsaspermissionstostring019024abca7790b8c648</Name><Properties><Last-Modified>Thu, 05 Sep 2019 22:36:13 GMT</Last-Modified><Etag>\"0x8D7325174DBEE62\"</Etag><LeaseStatus>unlocked</LeaseStatus><LeaseState>available</LeaseState><DefaultEncryptionScope>$account-encryption-key</DefaultEncryptionScope><DenyEncryptionScopeOverride>false</DenyEncryptionScopeOverride><HasImmutabilityPolicy>false</HasImmutabilityPolicy><HasLegalHold>false</HasLegalHold></Properties></Container></Containers><NextMarker /></EnumerationResults>",
      "Date" : "Thu, 05 Sep 2019 22:36:12 GMT",
      "x-ms-client-request-id" : "60c96590-1da3-4476-bae2-7ecffde294f0",
=======
      "x-ms-request-id" : "8f76c581-401e-003a-09e6-6473d5000000",
      "Body" : "﻿<?xml version=\"1.0\" encoding=\"utf-8\"?><EnumerationResults ServiceEndpoint=\"https://azstoragesdkaccount.blob.core.windows.net/\"><Prefix>jtcblobsaspermissionstostring</Prefix><Containers><Container><Name>jtcblobsaspermissionstostring051192ac657f753f3146</Name><Properties><Last-Modified>Fri, 06 Sep 2019 19:11:18 GMT</Last-Modified><Etag>\"0x8D732FDFEF96D58\"</Etag><LeaseStatus>unlocked</LeaseStatus><LeaseState>available</LeaseState><DefaultEncryptionScope>$account-encryption-key</DefaultEncryptionScope><DenyEncryptionScopeOverride>false</DenyEncryptionScopeOverride><HasImmutabilityPolicy>false</HasImmutabilityPolicy><HasLegalHold>false</HasLegalHold></Properties></Container></Containers><NextMarker /></EnumerationResults>",
      "Date" : "Fri, 06 Sep 2019 19:11:18 GMT",
      "x-ms-client-request-id" : "893e8009-268c-4eed-89a3-ce30ccbff7a3",
>>>>>>> a55d5dd9
      "Content-Type" : "application/xml"
    },
    "Exception" : null
  }, {
    "Method" : "DELETE",
<<<<<<< HEAD
    "Uri" : "https://jaschrepragrs.blob.core.windows.net/jtcblobsaspermissionstostring019024abca7790b8c648?restype=container",
    "Headers" : {
      "x-ms-version" : "2019-02-02",
      "User-Agent" : "azsdk-java-azure-storage-blob/12.0.0-preview.3 1.8.0_221; Windows 10 10.0",
      "x-ms-client-request-id" : "7591fedf-6537-4a8a-81d4-6918da4b8328"
=======
    "Uri" : "https://azstoragesdkaccount.blob.core.windows.net/jtcblobsaspermissionstostring051192ac657f753f3146?restype=container",
    "Headers" : {
      "x-ms-version" : "2019-02-02",
      "User-Agent" : "azsdk-java-azure-storage-blob/12.0.0-preview.3 1.8.0_212; Windows 10 10.0",
      "x-ms-client-request-id" : "f0affeb3-e862-43a4-9965-d1cfb5ecfe2b"
>>>>>>> a55d5dd9
    },
    "Response" : {
      "x-ms-version" : "2019-02-02",
      "Server" : "Windows-Azure-Blob/1.0 Microsoft-HTTPAPI/2.0",
      "retry-after" : "0",
      "Content-Length" : "0",
      "StatusCode" : "202",
<<<<<<< HEAD
      "x-ms-request-id" : "bfec921a-901e-0044-723a-643cc7000000",
      "Date" : "Thu, 05 Sep 2019 22:36:12 GMT",
      "x-ms-client-request-id" : "7591fedf-6537-4a8a-81d4-6918da4b8328"
    },
    "Exception" : null
  } ],
  "variables" : [ "jtcblobsaspermissionstostring019024abca7790b8c648" ]
=======
      "x-ms-request-id" : "8f76c58e-401e-003a-16e6-6473d5000000",
      "Date" : "Fri, 06 Sep 2019 19:11:18 GMT",
      "x-ms-client-request-id" : "f0affeb3-e862-43a4-9965-d1cfb5ecfe2b"
    },
    "Exception" : null
  } ],
  "variables" : [ "jtcblobsaspermissionstostring051192ac657f753f3146" ]
>>>>>>> a55d5dd9
}<|MERGE_RESOLUTION|>--- conflicted
+++ resolved
@@ -1,59 +1,32 @@
 {
   "networkCallRecords" : [ {
     "Method" : "PUT",
-<<<<<<< HEAD
-    "Uri" : "https://jaschrepragrs.blob.core.windows.net/jtcblobsaspermissionstostring019024abca7790b8c648?restype=container",
+    "Uri" : "https://jaschrepragrs.blob.core.windows.net/jtcblobsaspermissionstostring038694b774684986f04b?restype=container",
     "Headers" : {
       "x-ms-version" : "2019-02-02",
       "User-Agent" : "azsdk-java-azure-storage-blob/12.0.0-preview.3 1.8.0_221; Windows 10 10.0",
-      "x-ms-client-request-id" : "27803a23-9c7f-426f-965c-29f4059f263e"
-=======
-    "Uri" : "https://azstoragesdkaccount.blob.core.windows.net/jtcblobsaspermissionstostring051192ac657f753f3146?restype=container",
-    "Headers" : {
-      "x-ms-version" : "2019-02-02",
-      "User-Agent" : "azsdk-java-azure-storage-blob/12.0.0-preview.3 1.8.0_212; Windows 10 10.0",
-      "x-ms-client-request-id" : "41d88c66-d91c-4463-984c-efb3b6148b19"
->>>>>>> a55d5dd9
+      "x-ms-client-request-id" : "9ad7f027-c09d-4ae8-8445-c9369754887f"
     },
     "Response" : {
       "x-ms-version" : "2019-02-02",
       "Server" : "Windows-Azure-Blob/1.0 Microsoft-HTTPAPI/2.0",
-<<<<<<< HEAD
-      "ETag" : "\"0x8D7325174DBEE62\"",
-      "Last-Modified" : "Thu, 05 Sep 2019 22:36:13 GMT",
+      "ETag" : "\"0x8D7356025B7DFEE\"",
+      "Last-Modified" : "Mon, 09 Sep 2019 19:58:56 GMT",
       "retry-after" : "0",
       "Content-Length" : "0",
       "StatusCode" : "201",
-      "x-ms-request-id" : "bfec91f0-901e-0044-4c3a-643cc7000000",
-      "Date" : "Thu, 05 Sep 2019 22:36:12 GMT",
-      "x-ms-client-request-id" : "27803a23-9c7f-426f-965c-29f4059f263e"
-=======
-      "ETag" : "\"0x8D732FDFEF96D58\"",
-      "Last-Modified" : "Fri, 06 Sep 2019 19:11:18 GMT",
-      "retry-after" : "0",
-      "Content-Length" : "0",
-      "StatusCode" : "201",
-      "x-ms-request-id" : "8f76c56d-401e-003a-7ae6-6473d5000000",
-      "Date" : "Fri, 06 Sep 2019 19:11:18 GMT",
-      "x-ms-client-request-id" : "41d88c66-d91c-4463-984c-efb3b6148b19"
->>>>>>> a55d5dd9
+      "x-ms-request-id" : "077fc23a-801e-001f-2c49-673bbb000000",
+      "Date" : "Mon, 09 Sep 2019 19:58:55 GMT",
+      "x-ms-client-request-id" : "9ad7f027-c09d-4ae8-8445-c9369754887f"
     },
     "Exception" : null
   }, {
     "Method" : "GET",
-<<<<<<< HEAD
     "Uri" : "https://jaschrepragrs.blob.core.windows.net?prefix=jtcblobsaspermissionstostring&comp=list",
     "Headers" : {
       "x-ms-version" : "2019-02-02",
       "User-Agent" : "azsdk-java-azure-storage-blob/12.0.0-preview.3 1.8.0_221; Windows 10 10.0",
-      "x-ms-client-request-id" : "60c96590-1da3-4476-bae2-7ecffde294f0"
-=======
-    "Uri" : "https://azstoragesdkaccount.blob.core.windows.net?prefix=jtcblobsaspermissionstostring&comp=list",
-    "Headers" : {
-      "x-ms-version" : "2019-02-02",
-      "User-Agent" : "azsdk-java-azure-storage-blob/12.0.0-preview.3 1.8.0_212; Windows 10 10.0",
-      "x-ms-client-request-id" : "893e8009-268c-4eed-89a3-ce30ccbff7a3"
->>>>>>> a55d5dd9
+      "x-ms-client-request-id" : "15c060fa-7422-4e28-a874-c2490687b4fa"
     },
     "Response" : {
       "Transfer-Encoding" : "chunked",
@@ -61,35 +34,20 @@
       "Server" : "Windows-Azure-Blob/1.0 Microsoft-HTTPAPI/2.0",
       "retry-after" : "0",
       "StatusCode" : "200",
-<<<<<<< HEAD
-      "x-ms-request-id" : "bfec9206-901e-0044-613a-643cc7000000",
-      "Body" : "﻿<?xml version=\"1.0\" encoding=\"utf-8\"?><EnumerationResults ServiceEndpoint=\"https://jaschrepragrs.blob.core.windows.net/\"><Prefix>jtcblobsaspermissionstostring</Prefix><Containers><Container><Name>jtcblobsaspermissionstostring019024abca7790b8c648</Name><Properties><Last-Modified>Thu, 05 Sep 2019 22:36:13 GMT</Last-Modified><Etag>\"0x8D7325174DBEE62\"</Etag><LeaseStatus>unlocked</LeaseStatus><LeaseState>available</LeaseState><DefaultEncryptionScope>$account-encryption-key</DefaultEncryptionScope><DenyEncryptionScopeOverride>false</DenyEncryptionScopeOverride><HasImmutabilityPolicy>false</HasImmutabilityPolicy><HasLegalHold>false</HasLegalHold></Properties></Container></Containers><NextMarker /></EnumerationResults>",
-      "Date" : "Thu, 05 Sep 2019 22:36:12 GMT",
-      "x-ms-client-request-id" : "60c96590-1da3-4476-bae2-7ecffde294f0",
-=======
-      "x-ms-request-id" : "8f76c581-401e-003a-09e6-6473d5000000",
-      "Body" : "﻿<?xml version=\"1.0\" encoding=\"utf-8\"?><EnumerationResults ServiceEndpoint=\"https://azstoragesdkaccount.blob.core.windows.net/\"><Prefix>jtcblobsaspermissionstostring</Prefix><Containers><Container><Name>jtcblobsaspermissionstostring051192ac657f753f3146</Name><Properties><Last-Modified>Fri, 06 Sep 2019 19:11:18 GMT</Last-Modified><Etag>\"0x8D732FDFEF96D58\"</Etag><LeaseStatus>unlocked</LeaseStatus><LeaseState>available</LeaseState><DefaultEncryptionScope>$account-encryption-key</DefaultEncryptionScope><DenyEncryptionScopeOverride>false</DenyEncryptionScopeOverride><HasImmutabilityPolicy>false</HasImmutabilityPolicy><HasLegalHold>false</HasLegalHold></Properties></Container></Containers><NextMarker /></EnumerationResults>",
-      "Date" : "Fri, 06 Sep 2019 19:11:18 GMT",
-      "x-ms-client-request-id" : "893e8009-268c-4eed-89a3-ce30ccbff7a3",
->>>>>>> a55d5dd9
+      "x-ms-request-id" : "077fc248-801e-001f-3949-673bbb000000",
+      "Body" : "﻿<?xml version=\"1.0\" encoding=\"utf-8\"?><EnumerationResults ServiceEndpoint=\"https://jaschrepragrs.blob.core.windows.net/\"><Prefix>jtcblobsaspermissionstostring</Prefix><Containers><Container><Name>jtcblobsaspermissionstostring038694b774684986f04b</Name><Properties><Last-Modified>Mon, 09 Sep 2019 19:58:56 GMT</Last-Modified><Etag>\"0x8D7356025B7DFEE\"</Etag><LeaseStatus>unlocked</LeaseStatus><LeaseState>available</LeaseState><DefaultEncryptionScope>$account-encryption-key</DefaultEncryptionScope><DenyEncryptionScopeOverride>false</DenyEncryptionScopeOverride><HasImmutabilityPolicy>false</HasImmutabilityPolicy><HasLegalHold>false</HasLegalHold></Properties></Container></Containers><NextMarker /></EnumerationResults>",
+      "Date" : "Mon, 09 Sep 2019 19:58:55 GMT",
+      "x-ms-client-request-id" : "15c060fa-7422-4e28-a874-c2490687b4fa",
       "Content-Type" : "application/xml"
     },
     "Exception" : null
   }, {
     "Method" : "DELETE",
-<<<<<<< HEAD
-    "Uri" : "https://jaschrepragrs.blob.core.windows.net/jtcblobsaspermissionstostring019024abca7790b8c648?restype=container",
+    "Uri" : "https://jaschrepragrs.blob.core.windows.net/jtcblobsaspermissionstostring038694b774684986f04b?restype=container",
     "Headers" : {
       "x-ms-version" : "2019-02-02",
       "User-Agent" : "azsdk-java-azure-storage-blob/12.0.0-preview.3 1.8.0_221; Windows 10 10.0",
-      "x-ms-client-request-id" : "7591fedf-6537-4a8a-81d4-6918da4b8328"
-=======
-    "Uri" : "https://azstoragesdkaccount.blob.core.windows.net/jtcblobsaspermissionstostring051192ac657f753f3146?restype=container",
-    "Headers" : {
-      "x-ms-version" : "2019-02-02",
-      "User-Agent" : "azsdk-java-azure-storage-blob/12.0.0-preview.3 1.8.0_212; Windows 10 10.0",
-      "x-ms-client-request-id" : "f0affeb3-e862-43a4-9965-d1cfb5ecfe2b"
->>>>>>> a55d5dd9
+      "x-ms-client-request-id" : "2b637b4d-1a2c-4979-948e-78812f76357d"
     },
     "Response" : {
       "x-ms-version" : "2019-02-02",
@@ -97,21 +55,11 @@
       "retry-after" : "0",
       "Content-Length" : "0",
       "StatusCode" : "202",
-<<<<<<< HEAD
-      "x-ms-request-id" : "bfec921a-901e-0044-723a-643cc7000000",
-      "Date" : "Thu, 05 Sep 2019 22:36:12 GMT",
-      "x-ms-client-request-id" : "7591fedf-6537-4a8a-81d4-6918da4b8328"
+      "x-ms-request-id" : "077fc251-801e-001f-4149-673bbb000000",
+      "Date" : "Mon, 09 Sep 2019 19:58:55 GMT",
+      "x-ms-client-request-id" : "2b637b4d-1a2c-4979-948e-78812f76357d"
     },
     "Exception" : null
   } ],
-  "variables" : [ "jtcblobsaspermissionstostring019024abca7790b8c648" ]
-=======
-      "x-ms-request-id" : "8f76c58e-401e-003a-16e6-6473d5000000",
-      "Date" : "Fri, 06 Sep 2019 19:11:18 GMT",
-      "x-ms-client-request-id" : "f0affeb3-e862-43a4-9965-d1cfb5ecfe2b"
-    },
-    "Exception" : null
-  } ],
-  "variables" : [ "jtcblobsaspermissionstostring051192ac657f753f3146" ]
->>>>>>> a55d5dd9
+  "variables" : [ "jtcblobsaspermissionstostring038694b774684986f04b" ]
 }