{
  "networkCallRecords" : [ {
    "Method" : "PUT",
<<<<<<< HEAD
    "Uri" : "https://jaschrepragrs.blob.core.windows.net/jtcsequencenumberac0pageblobapitestsequencenumberac3ee003406a?restype=container",
    "Headers" : {
      "x-ms-version" : "2019-02-02",
      "User-Agent" : "azsdk-java-azure-storage-blob/12.0.0-preview.3 1.8.0_221; Windows 10 10.0",
      "x-ms-client-request-id" : "073b5d5f-dde4-4c0d-b240-c569dd76b430"
=======
    "Uri" : "https://azstoragesdkaccount.blob.core.windows.net/jtcsequencenumberac0pageblobapitestsequencenumberac52a33023a2?restype=container",
    "Headers" : {
      "x-ms-version" : "2019-02-02",
      "User-Agent" : "azsdk-java-azure-storage-blob/12.0.0-preview.3 1.8.0_212; Windows 10 10.0",
      "x-ms-client-request-id" : "cb720717-d86f-489b-ad3c-fcc9f3483ca9"
>>>>>>> a55d5dd9
    },
    "Response" : {
      "x-ms-version" : "2019-02-02",
      "Server" : "Windows-Azure-Blob/1.0 Microsoft-HTTPAPI/2.0",
<<<<<<< HEAD
      "ETag" : "\"0x8D732526B52B91A\"",
      "Last-Modified" : "Thu, 05 Sep 2019 22:43:06 GMT",
      "retry-after" : "0",
      "Content-Length" : "0",
      "StatusCode" : "201",
      "x-ms-request-id" : "e0dd7ba7-e01e-0026-443b-647b1f000000",
      "Date" : "Thu, 05 Sep 2019 22:43:05 GMT",
      "x-ms-client-request-id" : "073b5d5f-dde4-4c0d-b240-c569dd76b430"
=======
      "ETag" : "\"0x8D732FDCFB148DF\"",
      "Last-Modified" : "Fri, 06 Sep 2019 19:09:58 GMT",
      "retry-after" : "0",
      "Content-Length" : "0",
      "StatusCode" : "201",
      "x-ms-request-id" : "8f7628e2-401e-003a-0ee6-6473d5000000",
      "Date" : "Fri, 06 Sep 2019 19:09:57 GMT",
      "x-ms-client-request-id" : "cb720717-d86f-489b-ad3c-fcc9f3483ca9"
>>>>>>> a55d5dd9
    },
    "Exception" : null
  }, {
    "Method" : "PUT",
<<<<<<< HEAD
    "Uri" : "https://jaschrepragrs.blob.core.windows.net/jtcsequencenumberac0pageblobapitestsequencenumberac3ee003406a/javablobsequencenumberac14349253c88e661e414fb4",
    "Headers" : {
      "x-ms-version" : "2019-02-02",
      "User-Agent" : "azsdk-java-azure-storage-blob/12.0.0-preview.3 1.8.0_221; Windows 10 10.0",
      "x-ms-client-request-id" : "abb4e045-2ba4-48ed-b19c-b4fc9d9f7429"
=======
    "Uri" : "https://azstoragesdkaccount.blob.core.windows.net/jtcsequencenumberac0pageblobapitestsequencenumberac52a33023a2/javablobsequencenumberac196689cb04d963d13c42c8",
    "Headers" : {
      "x-ms-version" : "2019-02-02",
      "User-Agent" : "azsdk-java-azure-storage-blob/12.0.0-preview.3 1.8.0_212; Windows 10 10.0",
      "x-ms-client-request-id" : "0212738c-1c49-48fd-aa4a-96b5d8bfccbf"
>>>>>>> a55d5dd9
    },
    "Response" : {
      "x-ms-version" : "2019-02-02",
      "Server" : "Windows-Azure-Blob/1.0 Microsoft-HTTPAPI/2.0",
<<<<<<< HEAD
      "ETag" : "\"0x8D732526B605630\"",
      "Last-Modified" : "Thu, 05 Sep 2019 22:43:06 GMT",
      "retry-after" : "0",
      "Content-Length" : "0",
      "StatusCode" : "201",
      "x-ms-request-id" : "e0dd7bbb-e01e-0026-563b-647b1f000000",
      "x-ms-request-server-encrypted" : "true",
      "Date" : "Thu, 05 Sep 2019 22:43:05 GMT",
      "x-ms-client-request-id" : "abb4e045-2ba4-48ed-b19c-b4fc9d9f7429"
=======
      "ETag" : "\"0x8D732FDCFB6B745\"",
      "Last-Modified" : "Fri, 06 Sep 2019 19:09:58 GMT",
      "retry-after" : "0",
      "Content-Length" : "0",
      "StatusCode" : "201",
      "x-ms-request-id" : "8f7628f0-401e-003a-17e6-6473d5000000",
      "x-ms-request-server-encrypted" : "true",
      "Date" : "Fri, 06 Sep 2019 19:09:57 GMT",
      "x-ms-client-request-id" : "0212738c-1c49-48fd-aa4a-96b5d8bfccbf"
>>>>>>> a55d5dd9
    },
    "Exception" : null
  }, {
    "Method" : "PUT",
<<<<<<< HEAD
    "Uri" : "https://jaschrepragrs.blob.core.windows.net/jtcsequencenumberac0pageblobapitestsequencenumberac3ee003406a/javablobsequencenumberac14349253c88e661e414fb4?comp=properties",
    "Headers" : {
      "x-ms-version" : "2019-02-02",
      "User-Agent" : "azsdk-java-azure-storage-blob/12.0.0-preview.3 1.8.0_221; Windows 10 10.0",
      "x-ms-client-request-id" : "798c5a2e-ab02-46a6-93d8-c0cbf22cb096"
=======
    "Uri" : "https://azstoragesdkaccount.blob.core.windows.net/jtcsequencenumberac0pageblobapitestsequencenumberac52a33023a2/javablobsequencenumberac196689cb04d963d13c42c8?comp=properties",
    "Headers" : {
      "x-ms-version" : "2019-02-02",
      "User-Agent" : "azsdk-java-azure-storage-blob/12.0.0-preview.3 1.8.0_212; Windows 10 10.0",
      "x-ms-client-request-id" : "b51285d6-ee98-45df-8916-2ffa1502c24c"
>>>>>>> a55d5dd9
    },
    "Response" : {
      "x-ms-version" : "2019-02-02",
      "Server" : "Windows-Azure-Blob/1.0 Microsoft-HTTPAPI/2.0",
<<<<<<< HEAD
      "ETag" : "\"0x8D732526B6D29C7\"",
      "x-ms-blob-sequence-number" : "1",
      "Last-Modified" : "Thu, 05 Sep 2019 22:43:06 GMT",
      "retry-after" : "0",
      "Content-Length" : "0",
      "StatusCode" : "200",
      "x-ms-request-id" : "e0dd7bc5-e01e-0026-603b-647b1f000000",
      "Date" : "Thu, 05 Sep 2019 22:43:05 GMT",
      "x-ms-client-request-id" : "798c5a2e-ab02-46a6-93d8-c0cbf22cb096"
=======
      "ETag" : "\"0x8D732FDCFBBE8A0\"",
      "x-ms-blob-sequence-number" : "1",
      "Last-Modified" : "Fri, 06 Sep 2019 19:09:58 GMT",
      "retry-after" : "0",
      "Content-Length" : "0",
      "StatusCode" : "200",
      "x-ms-request-id" : "8f762904-401e-003a-26e6-6473d5000000",
      "Date" : "Fri, 06 Sep 2019 19:09:58 GMT",
      "x-ms-client-request-id" : "b51285d6-ee98-45df-8916-2ffa1502c24c"
>>>>>>> a55d5dd9
    },
    "Exception" : null
  }, {
    "Method" : "GET",
<<<<<<< HEAD
    "Uri" : "https://jaschrepragrs.blob.core.windows.net?prefix=jtcsequencenumberac&comp=list",
    "Headers" : {
      "x-ms-version" : "2019-02-02",
      "User-Agent" : "azsdk-java-azure-storage-blob/12.0.0-preview.3 1.8.0_221; Windows 10 10.0",
      "x-ms-client-request-id" : "4aba84a3-8e9f-4304-9d44-ec8decb0b259"
=======
    "Uri" : "https://azstoragesdkaccount.blob.core.windows.net?prefix=jtcsequencenumberac&comp=list",
    "Headers" : {
      "x-ms-version" : "2019-02-02",
      "User-Agent" : "azsdk-java-azure-storage-blob/12.0.0-preview.3 1.8.0_212; Windows 10 10.0",
      "x-ms-client-request-id" : "d44f925b-432a-485c-8cf7-93e513a60a4a"
>>>>>>> a55d5dd9
    },
    "Response" : {
      "Transfer-Encoding" : "chunked",
      "x-ms-version" : "2019-02-02",
      "Server" : "Windows-Azure-Blob/1.0 Microsoft-HTTPAPI/2.0",
      "retry-after" : "0",
      "StatusCode" : "200",
<<<<<<< HEAD
      "x-ms-request-id" : "e0dd7bcc-e01e-0026-673b-647b1f000000",
      "Body" : "﻿<?xml version=\"1.0\" encoding=\"utf-8\"?><EnumerationResults ServiceEndpoint=\"https://jaschrepragrs.blob.core.windows.net/\"><Prefix>jtcsequencenumberac</Prefix><Containers><Container><Name>jtcsequencenumberac0pageblobapitestsequencenumberac3ee003406a</Name><Properties><Last-Modified>Thu, 05 Sep 2019 22:43:06 GMT</Last-Modified><Etag>\"0x8D732526B52B91A\"</Etag><LeaseStatus>unlocked</LeaseStatus><LeaseState>available</LeaseState><DefaultEncryptionScope>$account-encryption-key</DefaultEncryptionScope><DenyEncryptionScopeOverride>false</DenyEncryptionScopeOverride><HasImmutabilityPolicy>false</HasImmutabilityPolicy><HasLegalHold>false</HasLegalHold></Properties></Container></Containers><NextMarker /></EnumerationResults>",
      "Date" : "Thu, 05 Sep 2019 22:43:05 GMT",
      "x-ms-client-request-id" : "4aba84a3-8e9f-4304-9d44-ec8decb0b259",
=======
      "x-ms-request-id" : "8f762910-401e-003a-31e6-6473d5000000",
      "Body" : "﻿<?xml version=\"1.0\" encoding=\"utf-8\"?><EnumerationResults ServiceEndpoint=\"https://azstoragesdkaccount.blob.core.windows.net/\"><Prefix>jtcsequencenumberac</Prefix><Containers><Container><Name>jtcsequencenumberac0pageblobapitestsequencenumberac52a33023a2</Name><Properties><Last-Modified>Fri, 06 Sep 2019 19:09:58 GMT</Last-Modified><Etag>\"0x8D732FDCFB148DF\"</Etag><LeaseStatus>unlocked</LeaseStatus><LeaseState>available</LeaseState><DefaultEncryptionScope>$account-encryption-key</DefaultEncryptionScope><DenyEncryptionScopeOverride>false</DenyEncryptionScopeOverride><HasImmutabilityPolicy>false</HasImmutabilityPolicy><HasLegalHold>false</HasLegalHold></Properties></Container></Containers><NextMarker /></EnumerationResults>",
      "Date" : "Fri, 06 Sep 2019 19:09:58 GMT",
      "x-ms-client-request-id" : "d44f925b-432a-485c-8cf7-93e513a60a4a",
>>>>>>> a55d5dd9
      "Content-Type" : "application/xml"
    },
    "Exception" : null
  }, {
    "Method" : "DELETE",
<<<<<<< HEAD
    "Uri" : "https://jaschrepragrs.blob.core.windows.net/jtcsequencenumberac0pageblobapitestsequencenumberac3ee003406a?restype=container",
    "Headers" : {
      "x-ms-version" : "2019-02-02",
      "User-Agent" : "azsdk-java-azure-storage-blob/12.0.0-preview.3 1.8.0_221; Windows 10 10.0",
      "x-ms-client-request-id" : "740d1ee8-6d58-4729-b07d-0ac1505b467e"
=======
    "Uri" : "https://azstoragesdkaccount.blob.core.windows.net/jtcsequencenumberac0pageblobapitestsequencenumberac52a33023a2?restype=container",
    "Headers" : {
      "x-ms-version" : "2019-02-02",
      "User-Agent" : "azsdk-java-azure-storage-blob/12.0.0-preview.3 1.8.0_212; Windows 10 10.0",
      "x-ms-client-request-id" : "31e7d48c-430f-4470-adb4-fcb756bc2c86"
>>>>>>> a55d5dd9
    },
    "Response" : {
      "x-ms-version" : "2019-02-02",
      "Server" : "Windows-Azure-Blob/1.0 Microsoft-HTTPAPI/2.0",
      "retry-after" : "0",
      "Content-Length" : "0",
      "StatusCode" : "202",
<<<<<<< HEAD
      "x-ms-request-id" : "e0dd7bdb-e01e-0026-763b-647b1f000000",
      "Date" : "Thu, 05 Sep 2019 22:43:05 GMT",
      "x-ms-client-request-id" : "740d1ee8-6d58-4729-b07d-0ac1505b467e"
    },
    "Exception" : null
  } ],
  "variables" : [ "jtcsequencenumberac0pageblobapitestsequencenumberac3ee003406a", "javablobsequencenumberac14349253c88e661e414fb4" ]
=======
      "x-ms-request-id" : "8f762919-401e-003a-39e6-6473d5000000",
      "Date" : "Fri, 06 Sep 2019 19:09:58 GMT",
      "x-ms-client-request-id" : "31e7d48c-430f-4470-adb4-fcb756bc2c86"
    },
    "Exception" : null
  } ],
  "variables" : [ "jtcsequencenumberac0pageblobapitestsequencenumberac52a33023a2", "javablobsequencenumberac196689cb04d963d13c42c8" ]
>>>>>>> a55d5dd9
}<|MERGE_RESOLUTION|>--- conflicted
+++ resolved
@@ -1,143 +1,76 @@
 {
   "networkCallRecords" : [ {
     "Method" : "PUT",
-<<<<<<< HEAD
-    "Uri" : "https://jaschrepragrs.blob.core.windows.net/jtcsequencenumberac0pageblobapitestsequencenumberac3ee003406a?restype=container",
+    "Uri" : "https://jaschrepragrs.blob.core.windows.net/jtcsequencenumberac0pageblobapitestsequencenumberac9609273055?restype=container",
     "Headers" : {
       "x-ms-version" : "2019-02-02",
       "User-Agent" : "azsdk-java-azure-storage-blob/12.0.0-preview.3 1.8.0_221; Windows 10 10.0",
-      "x-ms-client-request-id" : "073b5d5f-dde4-4c0d-b240-c569dd76b430"
-=======
-    "Uri" : "https://azstoragesdkaccount.blob.core.windows.net/jtcsequencenumberac0pageblobapitestsequencenumberac52a33023a2?restype=container",
-    "Headers" : {
-      "x-ms-version" : "2019-02-02",
-      "User-Agent" : "azsdk-java-azure-storage-blob/12.0.0-preview.3 1.8.0_212; Windows 10 10.0",
-      "x-ms-client-request-id" : "cb720717-d86f-489b-ad3c-fcc9f3483ca9"
->>>>>>> a55d5dd9
+      "x-ms-client-request-id" : "8a85a78c-825c-4a8f-a70d-4c6cacc4ce47"
     },
     "Response" : {
       "x-ms-version" : "2019-02-02",
       "Server" : "Windows-Azure-Blob/1.0 Microsoft-HTTPAPI/2.0",
-<<<<<<< HEAD
-      "ETag" : "\"0x8D732526B52B91A\"",
-      "Last-Modified" : "Thu, 05 Sep 2019 22:43:06 GMT",
+      "ETag" : "\"0x8D73561A5278CFD\"",
+      "Last-Modified" : "Mon, 09 Sep 2019 20:09:39 GMT",
       "retry-after" : "0",
       "Content-Length" : "0",
       "StatusCode" : "201",
-      "x-ms-request-id" : "e0dd7ba7-e01e-0026-443b-647b1f000000",
-      "Date" : "Thu, 05 Sep 2019 22:43:05 GMT",
-      "x-ms-client-request-id" : "073b5d5f-dde4-4c0d-b240-c569dd76b430"
-=======
-      "ETag" : "\"0x8D732FDCFB148DF\"",
-      "Last-Modified" : "Fri, 06 Sep 2019 19:09:58 GMT",
-      "retry-after" : "0",
-      "Content-Length" : "0",
-      "StatusCode" : "201",
-      "x-ms-request-id" : "8f7628e2-401e-003a-0ee6-6473d5000000",
-      "Date" : "Fri, 06 Sep 2019 19:09:57 GMT",
-      "x-ms-client-request-id" : "cb720717-d86f-489b-ad3c-fcc9f3483ca9"
->>>>>>> a55d5dd9
+      "x-ms-request-id" : "9ebd44af-501e-003f-314a-675777000000",
+      "Date" : "Mon, 09 Sep 2019 20:09:39 GMT",
+      "x-ms-client-request-id" : "8a85a78c-825c-4a8f-a70d-4c6cacc4ce47"
     },
     "Exception" : null
   }, {
     "Method" : "PUT",
-<<<<<<< HEAD
-    "Uri" : "https://jaschrepragrs.blob.core.windows.net/jtcsequencenumberac0pageblobapitestsequencenumberac3ee003406a/javablobsequencenumberac14349253c88e661e414fb4",
+    "Uri" : "https://jaschrepragrs.blob.core.windows.net/jtcsequencenumberac0pageblobapitestsequencenumberac9609273055/javablobsequencenumberac183192dc09f46fa8914b37",
     "Headers" : {
       "x-ms-version" : "2019-02-02",
       "User-Agent" : "azsdk-java-azure-storage-blob/12.0.0-preview.3 1.8.0_221; Windows 10 10.0",
-      "x-ms-client-request-id" : "abb4e045-2ba4-48ed-b19c-b4fc9d9f7429"
-=======
-    "Uri" : "https://azstoragesdkaccount.blob.core.windows.net/jtcsequencenumberac0pageblobapitestsequencenumberac52a33023a2/javablobsequencenumberac196689cb04d963d13c42c8",
-    "Headers" : {
-      "x-ms-version" : "2019-02-02",
-      "User-Agent" : "azsdk-java-azure-storage-blob/12.0.0-preview.3 1.8.0_212; Windows 10 10.0",
-      "x-ms-client-request-id" : "0212738c-1c49-48fd-aa4a-96b5d8bfccbf"
->>>>>>> a55d5dd9
+      "x-ms-client-request-id" : "3e77e2af-a612-4d82-a275-80d3a7ab9b23"
     },
     "Response" : {
       "x-ms-version" : "2019-02-02",
       "Server" : "Windows-Azure-Blob/1.0 Microsoft-HTTPAPI/2.0",
-<<<<<<< HEAD
-      "ETag" : "\"0x8D732526B605630\"",
-      "Last-Modified" : "Thu, 05 Sep 2019 22:43:06 GMT",
+      "ETag" : "\"0x8D73561A534C7B8\"",
+      "Last-Modified" : "Mon, 09 Sep 2019 20:09:39 GMT",
       "retry-after" : "0",
       "Content-Length" : "0",
       "StatusCode" : "201",
-      "x-ms-request-id" : "e0dd7bbb-e01e-0026-563b-647b1f000000",
+      "x-ms-request-id" : "9ebd44c2-501e-003f-424a-675777000000",
       "x-ms-request-server-encrypted" : "true",
-      "Date" : "Thu, 05 Sep 2019 22:43:05 GMT",
-      "x-ms-client-request-id" : "abb4e045-2ba4-48ed-b19c-b4fc9d9f7429"
-=======
-      "ETag" : "\"0x8D732FDCFB6B745\"",
-      "Last-Modified" : "Fri, 06 Sep 2019 19:09:58 GMT",
-      "retry-after" : "0",
-      "Content-Length" : "0",
-      "StatusCode" : "201",
-      "x-ms-request-id" : "8f7628f0-401e-003a-17e6-6473d5000000",
-      "x-ms-request-server-encrypted" : "true",
-      "Date" : "Fri, 06 Sep 2019 19:09:57 GMT",
-      "x-ms-client-request-id" : "0212738c-1c49-48fd-aa4a-96b5d8bfccbf"
->>>>>>> a55d5dd9
+      "Date" : "Mon, 09 Sep 2019 20:09:39 GMT",
+      "x-ms-client-request-id" : "3e77e2af-a612-4d82-a275-80d3a7ab9b23"
     },
     "Exception" : null
   }, {
     "Method" : "PUT",
-<<<<<<< HEAD
-    "Uri" : "https://jaschrepragrs.blob.core.windows.net/jtcsequencenumberac0pageblobapitestsequencenumberac3ee003406a/javablobsequencenumberac14349253c88e661e414fb4?comp=properties",
+    "Uri" : "https://jaschrepragrs.blob.core.windows.net/jtcsequencenumberac0pageblobapitestsequencenumberac9609273055/javablobsequencenumberac183192dc09f46fa8914b37?comp=properties",
     "Headers" : {
       "x-ms-version" : "2019-02-02",
       "User-Agent" : "azsdk-java-azure-storage-blob/12.0.0-preview.3 1.8.0_221; Windows 10 10.0",
-      "x-ms-client-request-id" : "798c5a2e-ab02-46a6-93d8-c0cbf22cb096"
-=======
-    "Uri" : "https://azstoragesdkaccount.blob.core.windows.net/jtcsequencenumberac0pageblobapitestsequencenumberac52a33023a2/javablobsequencenumberac196689cb04d963d13c42c8?comp=properties",
-    "Headers" : {
-      "x-ms-version" : "2019-02-02",
-      "User-Agent" : "azsdk-java-azure-storage-blob/12.0.0-preview.3 1.8.0_212; Windows 10 10.0",
-      "x-ms-client-request-id" : "b51285d6-ee98-45df-8916-2ffa1502c24c"
->>>>>>> a55d5dd9
+      "x-ms-client-request-id" : "4dcb74d3-ed63-4f9c-b932-0ceb835375d3"
     },
     "Response" : {
       "x-ms-version" : "2019-02-02",
       "Server" : "Windows-Azure-Blob/1.0 Microsoft-HTTPAPI/2.0",
-<<<<<<< HEAD
-      "ETag" : "\"0x8D732526B6D29C7\"",
+      "ETag" : "\"0x8D73561A5414D25\"",
       "x-ms-blob-sequence-number" : "1",
-      "Last-Modified" : "Thu, 05 Sep 2019 22:43:06 GMT",
+      "Last-Modified" : "Mon, 09 Sep 2019 20:09:39 GMT",
       "retry-after" : "0",
       "Content-Length" : "0",
       "StatusCode" : "200",
-      "x-ms-request-id" : "e0dd7bc5-e01e-0026-603b-647b1f000000",
-      "Date" : "Thu, 05 Sep 2019 22:43:05 GMT",
-      "x-ms-client-request-id" : "798c5a2e-ab02-46a6-93d8-c0cbf22cb096"
-=======
-      "ETag" : "\"0x8D732FDCFBBE8A0\"",
-      "x-ms-blob-sequence-number" : "1",
-      "Last-Modified" : "Fri, 06 Sep 2019 19:09:58 GMT",
-      "retry-after" : "0",
-      "Content-Length" : "0",
-      "StatusCode" : "200",
-      "x-ms-request-id" : "8f762904-401e-003a-26e6-6473d5000000",
-      "Date" : "Fri, 06 Sep 2019 19:09:58 GMT",
-      "x-ms-client-request-id" : "b51285d6-ee98-45df-8916-2ffa1502c24c"
->>>>>>> a55d5dd9
+      "x-ms-request-id" : "9ebd44d7-501e-003f-574a-675777000000",
+      "Date" : "Mon, 09 Sep 2019 20:09:39 GMT",
+      "x-ms-client-request-id" : "4dcb74d3-ed63-4f9c-b932-0ceb835375d3"
     },
     "Exception" : null
   }, {
     "Method" : "GET",
-<<<<<<< HEAD
     "Uri" : "https://jaschrepragrs.blob.core.windows.net?prefix=jtcsequencenumberac&comp=list",
     "Headers" : {
       "x-ms-version" : "2019-02-02",
       "User-Agent" : "azsdk-java-azure-storage-blob/12.0.0-preview.3 1.8.0_221; Windows 10 10.0",
-      "x-ms-client-request-id" : "4aba84a3-8e9f-4304-9d44-ec8decb0b259"
-=======
-    "Uri" : "https://azstoragesdkaccount.blob.core.windows.net?prefix=jtcsequencenumberac&comp=list",
-    "Headers" : {
-      "x-ms-version" : "2019-02-02",
-      "User-Agent" : "azsdk-java-azure-storage-blob/12.0.0-preview.3 1.8.0_212; Windows 10 10.0",
-      "x-ms-client-request-id" : "d44f925b-432a-485c-8cf7-93e513a60a4a"
->>>>>>> a55d5dd9
+      "x-ms-client-request-id" : "c35cd575-a158-4e63-8620-49b95aff672e"
     },
     "Response" : {
       "Transfer-Encoding" : "chunked",
@@ -145,35 +78,20 @@
       "Server" : "Windows-Azure-Blob/1.0 Microsoft-HTTPAPI/2.0",
       "retry-after" : "0",
       "StatusCode" : "200",
-<<<<<<< HEAD
-      "x-ms-request-id" : "e0dd7bcc-e01e-0026-673b-647b1f000000",
-      "Body" : "﻿<?xml version=\"1.0\" encoding=\"utf-8\"?><EnumerationResults ServiceEndpoint=\"https://jaschrepragrs.blob.core.windows.net/\"><Prefix>jtcsequencenumberac</Prefix><Containers><Container><Name>jtcsequencenumberac0pageblobapitestsequencenumberac3ee003406a</Name><Properties><Last-Modified>Thu, 05 Sep 2019 22:43:06 GMT</Last-Modified><Etag>\"0x8D732526B52B91A\"</Etag><LeaseStatus>unlocked</LeaseStatus><LeaseState>available</LeaseState><DefaultEncryptionScope>$account-encryption-key</DefaultEncryptionScope><DenyEncryptionScopeOverride>false</DenyEncryptionScopeOverride><HasImmutabilityPolicy>false</HasImmutabilityPolicy><HasLegalHold>false</HasLegalHold></Properties></Container></Containers><NextMarker /></EnumerationResults>",
-      "Date" : "Thu, 05 Sep 2019 22:43:05 GMT",
-      "x-ms-client-request-id" : "4aba84a3-8e9f-4304-9d44-ec8decb0b259",
-=======
-      "x-ms-request-id" : "8f762910-401e-003a-31e6-6473d5000000",
-      "Body" : "﻿<?xml version=\"1.0\" encoding=\"utf-8\"?><EnumerationResults ServiceEndpoint=\"https://azstoragesdkaccount.blob.core.windows.net/\"><Prefix>jtcsequencenumberac</Prefix><Containers><Container><Name>jtcsequencenumberac0pageblobapitestsequencenumberac52a33023a2</Name><Properties><Last-Modified>Fri, 06 Sep 2019 19:09:58 GMT</Last-Modified><Etag>\"0x8D732FDCFB148DF\"</Etag><LeaseStatus>unlocked</LeaseStatus><LeaseState>available</LeaseState><DefaultEncryptionScope>$account-encryption-key</DefaultEncryptionScope><DenyEncryptionScopeOverride>false</DenyEncryptionScopeOverride><HasImmutabilityPolicy>false</HasImmutabilityPolicy><HasLegalHold>false</HasLegalHold></Properties></Container></Containers><NextMarker /></EnumerationResults>",
-      "Date" : "Fri, 06 Sep 2019 19:09:58 GMT",
-      "x-ms-client-request-id" : "d44f925b-432a-485c-8cf7-93e513a60a4a",
->>>>>>> a55d5dd9
+      "x-ms-request-id" : "9ebd44e7-501e-003f-674a-675777000000",
+      "Body" : "﻿<?xml version=\"1.0\" encoding=\"utf-8\"?><EnumerationResults ServiceEndpoint=\"https://jaschrepragrs.blob.core.windows.net/\"><Prefix>jtcsequencenumberac</Prefix><Containers><Container><Name>jtcsequencenumberac0pageblobapitestsequencenumberac9609273055</Name><Properties><Last-Modified>Mon, 09 Sep 2019 20:09:39 GMT</Last-Modified><Etag>\"0x8D73561A5278CFD\"</Etag><LeaseStatus>unlocked</LeaseStatus><LeaseState>available</LeaseState><DefaultEncryptionScope>$account-encryption-key</DefaultEncryptionScope><DenyEncryptionScopeOverride>false</DenyEncryptionScopeOverride><HasImmutabilityPolicy>false</HasImmutabilityPolicy><HasLegalHold>false</HasLegalHold></Properties></Container></Containers><NextMarker /></EnumerationResults>",
+      "Date" : "Mon, 09 Sep 2019 20:09:39 GMT",
+      "x-ms-client-request-id" : "c35cd575-a158-4e63-8620-49b95aff672e",
       "Content-Type" : "application/xml"
     },
     "Exception" : null
   }, {
     "Method" : "DELETE",
-<<<<<<< HEAD
-    "Uri" : "https://jaschrepragrs.blob.core.windows.net/jtcsequencenumberac0pageblobapitestsequencenumberac3ee003406a?restype=container",
+    "Uri" : "https://jaschrepragrs.blob.core.windows.net/jtcsequencenumberac0pageblobapitestsequencenumberac9609273055?restype=container",
     "Headers" : {
       "x-ms-version" : "2019-02-02",
       "User-Agent" : "azsdk-java-azure-storage-blob/12.0.0-preview.3 1.8.0_221; Windows 10 10.0",
-      "x-ms-client-request-id" : "740d1ee8-6d58-4729-b07d-0ac1505b467e"
-=======
-    "Uri" : "https://azstoragesdkaccount.blob.core.windows.net/jtcsequencenumberac0pageblobapitestsequencenumberac52a33023a2?restype=container",
-    "Headers" : {
-      "x-ms-version" : "2019-02-02",
-      "User-Agent" : "azsdk-java-azure-storage-blob/12.0.0-preview.3 1.8.0_212; Windows 10 10.0",
-      "x-ms-client-request-id" : "31e7d48c-430f-4470-adb4-fcb756bc2c86"
->>>>>>> a55d5dd9
+      "x-ms-client-request-id" : "73a46df1-9183-4578-8744-679d706adeb0"
     },
     "Response" : {
       "x-ms-version" : "2019-02-02",
@@ -181,21 +99,11 @@
       "retry-after" : "0",
       "Content-Length" : "0",
       "StatusCode" : "202",
-<<<<<<< HEAD
-      "x-ms-request-id" : "e0dd7bdb-e01e-0026-763b-647b1f000000",
-      "Date" : "Thu, 05 Sep 2019 22:43:05 GMT",
-      "x-ms-client-request-id" : "740d1ee8-6d58-4729-b07d-0ac1505b467e"
+      "x-ms-request-id" : "9ebd44fb-501e-003f-784a-675777000000",
+      "Date" : "Mon, 09 Sep 2019 20:09:39 GMT",
+      "x-ms-client-request-id" : "73a46df1-9183-4578-8744-679d706adeb0"
     },
     "Exception" : null
   } ],
-  "variables" : [ "jtcsequencenumberac0pageblobapitestsequencenumberac3ee003406a", "javablobsequencenumberac14349253c88e661e414fb4" ]
-=======
-      "x-ms-request-id" : "8f762919-401e-003a-39e6-6473d5000000",
-      "Date" : "Fri, 06 Sep 2019 19:09:58 GMT",
-      "x-ms-client-request-id" : "31e7d48c-430f-4470-adb4-fcb756bc2c86"
-    },
-    "Exception" : null
-  } ],
-  "variables" : [ "jtcsequencenumberac0pageblobapitestsequencenumberac52a33023a2", "javablobsequencenumberac196689cb04d963d13c42c8" ]
->>>>>>> a55d5dd9
+  "variables" : [ "jtcsequencenumberac0pageblobapitestsequencenumberac9609273055", "javablobsequencenumberac183192dc09f46fa8914b37" ]
 }