{
  "networkCallRecords" : [ {
    "Method" : "PUT",
<<<<<<< HEAD
    "Uri" : "https://jaschrepragrs.blob.core.windows.net/jtcgetpropertiesmin0containerapitestgetpropertiesmin1c7233216?restype=container",
    "Headers" : {
      "x-ms-version" : "2019-02-02",
      "User-Agent" : "azsdk-java-azure-storage-blob/12.0.0-preview.3 1.8.0_221; Windows 10 10.0",
      "x-ms-client-request-id" : "cc8dbc09-cd6f-4c99-ad44-00730c00fcf1"
=======
    "Uri" : "https://azstoragesdkaccount.blob.core.windows.net/jtcgetpropertiesmin0containerapitestgetpropertiesmin4a1327421?restype=container",
    "Headers" : {
      "x-ms-version" : "2019-02-02",
      "User-Agent" : "azsdk-java-azure-storage-blob/12.0.0-preview.3 1.8.0_212; Windows 10 10.0",
      "x-ms-client-request-id" : "70509e6c-85f6-4de7-8f56-4162abe825ca"
>>>>>>> a55d5dd9
    },
    "Response" : {
      "x-ms-version" : "2019-02-02",
      "Server" : "Windows-Azure-Blob/1.0 Microsoft-HTTPAPI/2.0",
<<<<<<< HEAD
      "ETag" : "\"0x8D73252BD775A46\"",
      "Last-Modified" : "Thu, 05 Sep 2019 22:45:24 GMT",
      "retry-after" : "0",
      "Content-Length" : "0",
      "StatusCode" : "201",
      "x-ms-request-id" : "2048895f-901e-000b-213b-64f8df000000",
      "Date" : "Thu, 05 Sep 2019 22:45:23 GMT",
      "x-ms-client-request-id" : "cc8dbc09-cd6f-4c99-ad44-00730c00fcf1"
=======
      "ETag" : "\"0x8D732FD23F3800B\"",
      "Last-Modified" : "Fri, 06 Sep 2019 19:05:10 GMT",
      "retry-after" : "0",
      "Content-Length" : "0",
      "StatusCode" : "201",
      "x-ms-request-id" : "ec636636-001e-001f-74e6-64eb66000000",
      "Date" : "Fri, 06 Sep 2019 19:05:10 GMT",
      "x-ms-client-request-id" : "70509e6c-85f6-4de7-8f56-4162abe825ca"
>>>>>>> a55d5dd9
    },
    "Exception" : null
  }, {
    "Method" : "GET",
<<<<<<< HEAD
    "Uri" : "https://jaschrepragrs.blob.core.windows.net/jtcgetpropertiesmin0containerapitestgetpropertiesmin1c7233216?restype=container",
    "Headers" : {
      "x-ms-version" : "2019-02-02",
      "User-Agent" : "azsdk-java-azure-storage-blob/12.0.0-preview.3 1.8.0_221; Windows 10 10.0",
      "x-ms-client-request-id" : "2f66e989-2a54-4937-9481-b0f112464fff"
=======
    "Uri" : "https://azstoragesdkaccount.blob.core.windows.net/jtcgetpropertiesmin0containerapitestgetpropertiesmin4a1327421?restype=container",
    "Headers" : {
      "x-ms-version" : "2019-02-02",
      "User-Agent" : "azsdk-java-azure-storage-blob/12.0.0-preview.3 1.8.0_212; Windows 10 10.0",
      "x-ms-client-request-id" : "90a5650e-bd94-4bef-bde2-4d0debed9421"
>>>>>>> a55d5dd9
    },
    "Response" : {
      "x-ms-version" : "2019-02-02",
      "x-ms-lease-status" : "unlocked",
      "Server" : "Windows-Azure-Blob/1.0 Microsoft-HTTPAPI/2.0",
      "x-ms-lease-state" : "available",
      "x-ms-deny-encryption-scope-override" : "false",
<<<<<<< HEAD
      "Last-Modified" : "Thu, 05 Sep 2019 22:45:24 GMT",
      "retry-after" : "0",
      "StatusCode" : "200",
      "Date" : "Thu, 05 Sep 2019 22:45:23 GMT",
      "x-ms-has-legal-hold" : "false",
      "x-ms-default-encryption-scope" : "$account-encryption-key",
      "ETag" : "\"0x8D73252BD775A46\"",
      "x-ms-has-immutability-policy" : "false",
      "Content-Length" : "0",
      "x-ms-request-id" : "20488970-901e-000b-313b-64f8df000000",
      "x-ms-client-request-id" : "2f66e989-2a54-4937-9481-b0f112464fff"
=======
      "Last-Modified" : "Fri, 06 Sep 2019 19:05:10 GMT",
      "retry-after" : "0",
      "StatusCode" : "200",
      "Date" : "Fri, 06 Sep 2019 19:05:10 GMT",
      "x-ms-has-legal-hold" : "false",
      "x-ms-default-encryption-scope" : "$account-encryption-key",
      "ETag" : "\"0x8D732FD23F3800B\"",
      "x-ms-has-immutability-policy" : "false",
      "Content-Length" : "0",
      "x-ms-request-id" : "ec636660-001e-001f-14e6-64eb66000000",
      "x-ms-client-request-id" : "90a5650e-bd94-4bef-bde2-4d0debed9421"
>>>>>>> a55d5dd9
    },
    "Exception" : null
  }, {
    "Method" : "GET",
<<<<<<< HEAD
    "Uri" : "https://jaschrepragrs.blob.core.windows.net?prefix=jtcgetpropertiesmin&comp=list",
    "Headers" : {
      "x-ms-version" : "2019-02-02",
      "User-Agent" : "azsdk-java-azure-storage-blob/12.0.0-preview.3 1.8.0_221; Windows 10 10.0",
      "x-ms-client-request-id" : "9898cf2a-f4d5-469e-8cb3-6fc9485d61da"
=======
    "Uri" : "https://azstoragesdkaccount.blob.core.windows.net?prefix=jtcgetpropertiesmin&comp=list",
    "Headers" : {
      "x-ms-version" : "2019-02-02",
      "User-Agent" : "azsdk-java-azure-storage-blob/12.0.0-preview.3 1.8.0_212; Windows 10 10.0",
      "x-ms-client-request-id" : "11f64776-b7a3-44bc-867d-dcf4fd1b628c"
>>>>>>> a55d5dd9
    },
    "Response" : {
      "Transfer-Encoding" : "chunked",
      "x-ms-version" : "2019-02-02",
      "Server" : "Windows-Azure-Blob/1.0 Microsoft-HTTPAPI/2.0",
      "retry-after" : "0",
      "StatusCode" : "200",
<<<<<<< HEAD
      "x-ms-request-id" : "20488980-901e-000b-3f3b-64f8df000000",
      "Body" : "﻿<?xml version=\"1.0\" encoding=\"utf-8\"?><EnumerationResults ServiceEndpoint=\"https://jaschrepragrs.blob.core.windows.net/\"><Prefix>jtcgetpropertiesmin</Prefix><Containers><Container><Name>jtcgetpropertiesmin0containerapitestgetpropertiesmin1c7233216</Name><Properties><Last-Modified>Thu, 05 Sep 2019 22:45:24 GMT</Last-Modified><Etag>\"0x8D73252BD775A46\"</Etag><LeaseStatus>unlocked</LeaseStatus><LeaseState>available</LeaseState><DefaultEncryptionScope>$account-encryption-key</DefaultEncryptionScope><DenyEncryptionScopeOverride>false</DenyEncryptionScopeOverride><HasImmutabilityPolicy>false</HasImmutabilityPolicy><HasLegalHold>false</HasLegalHold></Properties></Container></Containers><NextMarker /></EnumerationResults>",
      "Date" : "Thu, 05 Sep 2019 22:45:24 GMT",
      "x-ms-client-request-id" : "9898cf2a-f4d5-469e-8cb3-6fc9485d61da",
=======
      "x-ms-request-id" : "ec636677-001e-001f-28e6-64eb66000000",
      "Body" : "﻿<?xml version=\"1.0\" encoding=\"utf-8\"?><EnumerationResults ServiceEndpoint=\"https://azstoragesdkaccount.blob.core.windows.net/\"><Prefix>jtcgetpropertiesmin</Prefix><Containers><Container><Name>jtcgetpropertiesmin0containerapitestgetpropertiesmin4a1327421</Name><Properties><Last-Modified>Fri, 06 Sep 2019 19:05:10 GMT</Last-Modified><Etag>\"0x8D732FD23F3800B\"</Etag><LeaseStatus>unlocked</LeaseStatus><LeaseState>available</LeaseState><DefaultEncryptionScope>$account-encryption-key</DefaultEncryptionScope><DenyEncryptionScopeOverride>false</DenyEncryptionScopeOverride><HasImmutabilityPolicy>false</HasImmutabilityPolicy><HasLegalHold>false</HasLegalHold></Properties></Container></Containers><NextMarker /></EnumerationResults>",
      "Date" : "Fri, 06 Sep 2019 19:05:10 GMT",
      "x-ms-client-request-id" : "11f64776-b7a3-44bc-867d-dcf4fd1b628c",
>>>>>>> a55d5dd9
      "Content-Type" : "application/xml"
    },
    "Exception" : null
  }, {
    "Method" : "DELETE",
<<<<<<< HEAD
    "Uri" : "https://jaschrepragrs.blob.core.windows.net/jtcgetpropertiesmin0containerapitestgetpropertiesmin1c7233216?restype=container",
    "Headers" : {
      "x-ms-version" : "2019-02-02",
      "User-Agent" : "azsdk-java-azure-storage-blob/12.0.0-preview.3 1.8.0_221; Windows 10 10.0",
      "x-ms-client-request-id" : "83ab61d3-1336-44e2-ae67-44e9b2d0db56"
=======
    "Uri" : "https://azstoragesdkaccount.blob.core.windows.net/jtcgetpropertiesmin0containerapitestgetpropertiesmin4a1327421?restype=container",
    "Headers" : {
      "x-ms-version" : "2019-02-02",
      "User-Agent" : "azsdk-java-azure-storage-blob/12.0.0-preview.3 1.8.0_212; Windows 10 10.0",
      "x-ms-client-request-id" : "b991a245-5693-46c6-ae9c-03400707e5f2"
>>>>>>> a55d5dd9
    },
    "Response" : {
      "x-ms-version" : "2019-02-02",
      "Server" : "Windows-Azure-Blob/1.0 Microsoft-HTTPAPI/2.0",
      "retry-after" : "0",
      "Content-Length" : "0",
      "StatusCode" : "202",
<<<<<<< HEAD
      "x-ms-request-id" : "2048898e-901e-000b-4c3b-64f8df000000",
      "Date" : "Thu, 05 Sep 2019 22:45:24 GMT",
      "x-ms-client-request-id" : "83ab61d3-1336-44e2-ae67-44e9b2d0db56"
    },
    "Exception" : null
  } ],
  "variables" : [ "jtcgetpropertiesmin0containerapitestgetpropertiesmin1c7233216" ]
=======
      "x-ms-request-id" : "ec63668a-001e-001f-38e6-64eb66000000",
      "Date" : "Fri, 06 Sep 2019 19:05:10 GMT",
      "x-ms-client-request-id" : "b991a245-5693-46c6-ae9c-03400707e5f2"
    },
    "Exception" : null
  } ],
  "variables" : [ "jtcgetpropertiesmin0containerapitestgetpropertiesmin4a1327421" ]
>>>>>>> a55d5dd9
}<|MERGE_RESOLUTION|>--- conflicted
+++ resolved
@@ -1,59 +1,32 @@
 {
   "networkCallRecords" : [ {
     "Method" : "PUT",
-<<<<<<< HEAD
-    "Uri" : "https://jaschrepragrs.blob.core.windows.net/jtcgetpropertiesmin0containerapitestgetpropertiesmin1c7233216?restype=container",
+    "Uri" : "https://jaschrepragrs.blob.core.windows.net/jtcgetpropertiesmin0containerapitestgetpropertiesmince0747349?restype=container",
     "Headers" : {
       "x-ms-version" : "2019-02-02",
       "User-Agent" : "azsdk-java-azure-storage-blob/12.0.0-preview.3 1.8.0_221; Windows 10 10.0",
-      "x-ms-client-request-id" : "cc8dbc09-cd6f-4c99-ad44-00730c00fcf1"
-=======
-    "Uri" : "https://azstoragesdkaccount.blob.core.windows.net/jtcgetpropertiesmin0containerapitestgetpropertiesmin4a1327421?restype=container",
-    "Headers" : {
-      "x-ms-version" : "2019-02-02",
-      "User-Agent" : "azsdk-java-azure-storage-blob/12.0.0-preview.3 1.8.0_212; Windows 10 10.0",
-      "x-ms-client-request-id" : "70509e6c-85f6-4de7-8f56-4162abe825ca"
->>>>>>> a55d5dd9
+      "x-ms-client-request-id" : "eadf6b99-9576-4417-bd5b-1ef1cc80520d"
     },
     "Response" : {
       "x-ms-version" : "2019-02-02",
       "Server" : "Windows-Azure-Blob/1.0 Microsoft-HTTPAPI/2.0",
-<<<<<<< HEAD
-      "ETag" : "\"0x8D73252BD775A46\"",
-      "Last-Modified" : "Thu, 05 Sep 2019 22:45:24 GMT",
+      "ETag" : "\"0x8D73560477902D6\"",
+      "Last-Modified" : "Mon, 09 Sep 2019 19:59:52 GMT",
       "retry-after" : "0",
       "Content-Length" : "0",
       "StatusCode" : "201",
-      "x-ms-request-id" : "2048895f-901e-000b-213b-64f8df000000",
-      "Date" : "Thu, 05 Sep 2019 22:45:23 GMT",
-      "x-ms-client-request-id" : "cc8dbc09-cd6f-4c99-ad44-00730c00fcf1"
-=======
-      "ETag" : "\"0x8D732FD23F3800B\"",
-      "Last-Modified" : "Fri, 06 Sep 2019 19:05:10 GMT",
-      "retry-after" : "0",
-      "Content-Length" : "0",
-      "StatusCode" : "201",
-      "x-ms-request-id" : "ec636636-001e-001f-74e6-64eb66000000",
-      "Date" : "Fri, 06 Sep 2019 19:05:10 GMT",
-      "x-ms-client-request-id" : "70509e6c-85f6-4de7-8f56-4162abe825ca"
->>>>>>> a55d5dd9
+      "x-ms-request-id" : "077ff104-801e-001f-4049-673bbb000000",
+      "Date" : "Mon, 09 Sep 2019 19:59:52 GMT",
+      "x-ms-client-request-id" : "eadf6b99-9576-4417-bd5b-1ef1cc80520d"
     },
     "Exception" : null
   }, {
     "Method" : "GET",
-<<<<<<< HEAD
-    "Uri" : "https://jaschrepragrs.blob.core.windows.net/jtcgetpropertiesmin0containerapitestgetpropertiesmin1c7233216?restype=container",
+    "Uri" : "https://jaschrepragrs.blob.core.windows.net/jtcgetpropertiesmin0containerapitestgetpropertiesmince0747349?restype=container",
     "Headers" : {
       "x-ms-version" : "2019-02-02",
       "User-Agent" : "azsdk-java-azure-storage-blob/12.0.0-preview.3 1.8.0_221; Windows 10 10.0",
-      "x-ms-client-request-id" : "2f66e989-2a54-4937-9481-b0f112464fff"
-=======
-    "Uri" : "https://azstoragesdkaccount.blob.core.windows.net/jtcgetpropertiesmin0containerapitestgetpropertiesmin4a1327421?restype=container",
-    "Headers" : {
-      "x-ms-version" : "2019-02-02",
-      "User-Agent" : "azsdk-java-azure-storage-blob/12.0.0-preview.3 1.8.0_212; Windows 10 10.0",
-      "x-ms-client-request-id" : "90a5650e-bd94-4bef-bde2-4d0debed9421"
->>>>>>> a55d5dd9
+      "x-ms-client-request-id" : "69a7a5a5-ac9d-4904-912d-79a027265a3c"
     },
     "Response" : {
       "x-ms-version" : "2019-02-02",
@@ -61,48 +34,26 @@
       "Server" : "Windows-Azure-Blob/1.0 Microsoft-HTTPAPI/2.0",
       "x-ms-lease-state" : "available",
       "x-ms-deny-encryption-scope-override" : "false",
-<<<<<<< HEAD
-      "Last-Modified" : "Thu, 05 Sep 2019 22:45:24 GMT",
+      "Last-Modified" : "Mon, 09 Sep 2019 19:59:52 GMT",
       "retry-after" : "0",
       "StatusCode" : "200",
-      "Date" : "Thu, 05 Sep 2019 22:45:23 GMT",
+      "Date" : "Mon, 09 Sep 2019 19:59:52 GMT",
       "x-ms-has-legal-hold" : "false",
       "x-ms-default-encryption-scope" : "$account-encryption-key",
-      "ETag" : "\"0x8D73252BD775A46\"",
+      "ETag" : "\"0x8D73560477902D6\"",
       "x-ms-has-immutability-policy" : "false",
       "Content-Length" : "0",
-      "x-ms-request-id" : "20488970-901e-000b-313b-64f8df000000",
-      "x-ms-client-request-id" : "2f66e989-2a54-4937-9481-b0f112464fff"
-=======
-      "Last-Modified" : "Fri, 06 Sep 2019 19:05:10 GMT",
-      "retry-after" : "0",
-      "StatusCode" : "200",
-      "Date" : "Fri, 06 Sep 2019 19:05:10 GMT",
-      "x-ms-has-legal-hold" : "false",
-      "x-ms-default-encryption-scope" : "$account-encryption-key",
-      "ETag" : "\"0x8D732FD23F3800B\"",
-      "x-ms-has-immutability-policy" : "false",
-      "Content-Length" : "0",
-      "x-ms-request-id" : "ec636660-001e-001f-14e6-64eb66000000",
-      "x-ms-client-request-id" : "90a5650e-bd94-4bef-bde2-4d0debed9421"
->>>>>>> a55d5dd9
+      "x-ms-request-id" : "077ff110-801e-001f-4a49-673bbb000000",
+      "x-ms-client-request-id" : "69a7a5a5-ac9d-4904-912d-79a027265a3c"
     },
     "Exception" : null
   }, {
     "Method" : "GET",
-<<<<<<< HEAD
     "Uri" : "https://jaschrepragrs.blob.core.windows.net?prefix=jtcgetpropertiesmin&comp=list",
     "Headers" : {
       "x-ms-version" : "2019-02-02",
       "User-Agent" : "azsdk-java-azure-storage-blob/12.0.0-preview.3 1.8.0_221; Windows 10 10.0",
-      "x-ms-client-request-id" : "9898cf2a-f4d5-469e-8cb3-6fc9485d61da"
-=======
-    "Uri" : "https://azstoragesdkaccount.blob.core.windows.net?prefix=jtcgetpropertiesmin&comp=list",
-    "Headers" : {
-      "x-ms-version" : "2019-02-02",
-      "User-Agent" : "azsdk-java-azure-storage-blob/12.0.0-preview.3 1.8.0_212; Windows 10 10.0",
-      "x-ms-client-request-id" : "11f64776-b7a3-44bc-867d-dcf4fd1b628c"
->>>>>>> a55d5dd9
+      "x-ms-client-request-id" : "14a17a9b-b27c-4193-86f2-fffba2d9d1d9"
     },
     "Response" : {
       "Transfer-Encoding" : "chunked",
@@ -110,35 +61,20 @@
       "Server" : "Windows-Azure-Blob/1.0 Microsoft-HTTPAPI/2.0",
       "retry-after" : "0",
       "StatusCode" : "200",
-<<<<<<< HEAD
-      "x-ms-request-id" : "20488980-901e-000b-3f3b-64f8df000000",
-      "Body" : "﻿<?xml version=\"1.0\" encoding=\"utf-8\"?><EnumerationResults ServiceEndpoint=\"https://jaschrepragrs.blob.core.windows.net/\"><Prefix>jtcgetpropertiesmin</Prefix><Containers><Container><Name>jtcgetpropertiesmin0containerapitestgetpropertiesmin1c7233216</Name><Properties><Last-Modified>Thu, 05 Sep 2019 22:45:24 GMT</Last-Modified><Etag>\"0x8D73252BD775A46\"</Etag><LeaseStatus>unlocked</LeaseStatus><LeaseState>available</LeaseState><DefaultEncryptionScope>$account-encryption-key</DefaultEncryptionScope><DenyEncryptionScopeOverride>false</DenyEncryptionScopeOverride><HasImmutabilityPolicy>false</HasImmutabilityPolicy><HasLegalHold>false</HasLegalHold></Properties></Container></Containers><NextMarker /></EnumerationResults>",
-      "Date" : "Thu, 05 Sep 2019 22:45:24 GMT",
-      "x-ms-client-request-id" : "9898cf2a-f4d5-469e-8cb3-6fc9485d61da",
-=======
-      "x-ms-request-id" : "ec636677-001e-001f-28e6-64eb66000000",
-      "Body" : "﻿<?xml version=\"1.0\" encoding=\"utf-8\"?><EnumerationResults ServiceEndpoint=\"https://azstoragesdkaccount.blob.core.windows.net/\"><Prefix>jtcgetpropertiesmin</Prefix><Containers><Container><Name>jtcgetpropertiesmin0containerapitestgetpropertiesmin4a1327421</Name><Properties><Last-Modified>Fri, 06 Sep 2019 19:05:10 GMT</Last-Modified><Etag>\"0x8D732FD23F3800B\"</Etag><LeaseStatus>unlocked</LeaseStatus><LeaseState>available</LeaseState><DefaultEncryptionScope>$account-encryption-key</DefaultEncryptionScope><DenyEncryptionScopeOverride>false</DenyEncryptionScopeOverride><HasImmutabilityPolicy>false</HasImmutabilityPolicy><HasLegalHold>false</HasLegalHold></Properties></Container></Containers><NextMarker /></EnumerationResults>",
-      "Date" : "Fri, 06 Sep 2019 19:05:10 GMT",
-      "x-ms-client-request-id" : "11f64776-b7a3-44bc-867d-dcf4fd1b628c",
->>>>>>> a55d5dd9
+      "x-ms-request-id" : "077ff120-801e-001f-5849-673bbb000000",
+      "Body" : "﻿<?xml version=\"1.0\" encoding=\"utf-8\"?><EnumerationResults ServiceEndpoint=\"https://jaschrepragrs.blob.core.windows.net/\"><Prefix>jtcgetpropertiesmin</Prefix><Containers><Container><Name>jtcgetpropertiesmin0containerapitestgetpropertiesmince0747349</Name><Properties><Last-Modified>Mon, 09 Sep 2019 19:59:52 GMT</Last-Modified><Etag>\"0x8D73560477902D6\"</Etag><LeaseStatus>unlocked</LeaseStatus><LeaseState>available</LeaseState><DefaultEncryptionScope>$account-encryption-key</DefaultEncryptionScope><DenyEncryptionScopeOverride>false</DenyEncryptionScopeOverride><HasImmutabilityPolicy>false</HasImmutabilityPolicy><HasLegalHold>false</HasLegalHold></Properties></Container></Containers><NextMarker /></EnumerationResults>",
+      "Date" : "Mon, 09 Sep 2019 19:59:52 GMT",
+      "x-ms-client-request-id" : "14a17a9b-b27c-4193-86f2-fffba2d9d1d9",
       "Content-Type" : "application/xml"
     },
     "Exception" : null
   }, {
     "Method" : "DELETE",
-<<<<<<< HEAD
-    "Uri" : "https://jaschrepragrs.blob.core.windows.net/jtcgetpropertiesmin0containerapitestgetpropertiesmin1c7233216?restype=container",
+    "Uri" : "https://jaschrepragrs.blob.core.windows.net/jtcgetpropertiesmin0containerapitestgetpropertiesmince0747349?restype=container",
     "Headers" : {
       "x-ms-version" : "2019-02-02",
       "User-Agent" : "azsdk-java-azure-storage-blob/12.0.0-preview.3 1.8.0_221; Windows 10 10.0",
-      "x-ms-client-request-id" : "83ab61d3-1336-44e2-ae67-44e9b2d0db56"
-=======
-    "Uri" : "https://azstoragesdkaccount.blob.core.windows.net/jtcgetpropertiesmin0containerapitestgetpropertiesmin4a1327421?restype=container",
-    "Headers" : {
-      "x-ms-version" : "2019-02-02",
-      "User-Agent" : "azsdk-java-azure-storage-blob/12.0.0-preview.3 1.8.0_212; Windows 10 10.0",
-      "x-ms-client-request-id" : "b991a245-5693-46c6-ae9c-03400707e5f2"
->>>>>>> a55d5dd9
+      "x-ms-client-request-id" : "391b3097-617c-43b1-9bb5-92f3f83ca8c5"
     },
     "Response" : {
       "x-ms-version" : "2019-02-02",
@@ -146,21 +82,11 @@
       "retry-after" : "0",
       "Content-Length" : "0",
       "StatusCode" : "202",
-<<<<<<< HEAD
-      "x-ms-request-id" : "2048898e-901e-000b-4c3b-64f8df000000",
-      "Date" : "Thu, 05 Sep 2019 22:45:24 GMT",
-      "x-ms-client-request-id" : "83ab61d3-1336-44e2-ae67-44e9b2d0db56"
+      "x-ms-request-id" : "077ff131-801e-001f-6849-673bbb000000",
+      "Date" : "Mon, 09 Sep 2019 19:59:52 GMT",
+      "x-ms-client-request-id" : "391b3097-617c-43b1-9bb5-92f3f83ca8c5"
     },
     "Exception" : null
   } ],
-  "variables" : [ "jtcgetpropertiesmin0containerapitestgetpropertiesmin1c7233216" ]
-=======
-      "x-ms-request-id" : "ec63668a-001e-001f-38e6-64eb66000000",
-      "Date" : "Fri, 06 Sep 2019 19:05:10 GMT",
-      "x-ms-client-request-id" : "b991a245-5693-46c6-ae9c-03400707e5f2"
-    },
-    "Exception" : null
-  } ],
-  "variables" : [ "jtcgetpropertiesmin0containerapitestgetpropertiesmin4a1327421" ]
->>>>>>> a55d5dd9
+  "variables" : [ "jtcgetpropertiesmin0containerapitestgetpropertiesmince0747349" ]
 }