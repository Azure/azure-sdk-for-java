{
  "networkCallRecords" : [ {
    "Method" : "PUT",
<<<<<<< HEAD
    "Uri" : "https://jaschrepragrs.blob.core.windows.net/jtcdeletemin0containerapitestdeletemin456139541f2d1b74?restype=container",
    "Headers" : {
      "x-ms-version" : "2019-02-02",
      "User-Agent" : "azsdk-java-azure-storage-blob/12.0.0-preview.3 1.8.0_221; Windows 10 10.0",
      "x-ms-client-request-id" : "82ffb808-b47b-4a16-bbba-816b4f93c49f"
=======
    "Uri" : "https://azstoragesdkaccount.blob.core.windows.net/jtcdeletemin0containerapitestdeletemin5710712544b2f90d?restype=container",
    "Headers" : {
      "x-ms-version" : "2019-02-02",
      "User-Agent" : "azsdk-java-azure-storage-blob/12.0.0-preview.3 1.8.0_212; Windows 10 10.0",
      "x-ms-client-request-id" : "34f22b18-ac5d-4c6d-86c6-237b50f8daa4"
>>>>>>> a55d5dd9
    },
    "Response" : {
      "x-ms-version" : "2019-02-02",
      "Server" : "Windows-Azure-Blob/1.0 Microsoft-HTTPAPI/2.0",
<<<<<<< HEAD
      "ETag" : "\"0x8D73252C5C21D8E\"",
      "Last-Modified" : "Thu, 05 Sep 2019 22:45:38 GMT",
      "retry-after" : "0",
      "Content-Length" : "0",
      "StatusCode" : "201",
      "x-ms-request-id" : "204895ad-901e-000b-6a3b-64f8df000000",
      "Date" : "Thu, 05 Sep 2019 22:45:37 GMT",
      "x-ms-client-request-id" : "82ffb808-b47b-4a16-bbba-816b4f93c49f"
=======
      "ETag" : "\"0x8D732FD292221DE\"",
      "Last-Modified" : "Fri, 06 Sep 2019 19:05:19 GMT",
      "retry-after" : "0",
      "Content-Length" : "0",
      "StatusCode" : "201",
      "x-ms-request-id" : "ec637d75-001e-001f-2fe6-64eb66000000",
      "Date" : "Fri, 06 Sep 2019 19:05:19 GMT",
      "x-ms-client-request-id" : "34f22b18-ac5d-4c6d-86c6-237b50f8daa4"
>>>>>>> a55d5dd9
    },
    "Exception" : null
  }, {
    "Method" : "DELETE",
<<<<<<< HEAD
    "Uri" : "https://jaschrepragrs.blob.core.windows.net/jtcdeletemin0containerapitestdeletemin456139541f2d1b74?restype=container",
    "Headers" : {
      "x-ms-version" : "2019-02-02",
      "User-Agent" : "azsdk-java-azure-storage-blob/12.0.0-preview.3 1.8.0_221; Windows 10 10.0",
      "x-ms-client-request-id" : "9b43d520-2695-4112-84ff-f52e14d8582f"
=======
    "Uri" : "https://azstoragesdkaccount.blob.core.windows.net/jtcdeletemin0containerapitestdeletemin5710712544b2f90d?restype=container",
    "Headers" : {
      "x-ms-version" : "2019-02-02",
      "User-Agent" : "azsdk-java-azure-storage-blob/12.0.0-preview.3 1.8.0_212; Windows 10 10.0",
      "x-ms-client-request-id" : "1b7d1179-45d3-4240-803e-23aea58bce5a"
>>>>>>> a55d5dd9
    },
    "Response" : {
      "x-ms-version" : "2019-02-02",
      "Server" : "Windows-Azure-Blob/1.0 Microsoft-HTTPAPI/2.0",
      "retry-after" : "0",
      "Content-Length" : "0",
      "StatusCode" : "202",
<<<<<<< HEAD
      "x-ms-request-id" : "204895bf-901e-000b-7b3b-64f8df000000",
      "Date" : "Thu, 05 Sep 2019 22:45:37 GMT",
      "x-ms-client-request-id" : "9b43d520-2695-4112-84ff-f52e14d8582f"
=======
      "x-ms-request-id" : "ec637d96-001e-001f-4ce6-64eb66000000",
      "Date" : "Fri, 06 Sep 2019 19:05:19 GMT",
      "x-ms-client-request-id" : "1b7d1179-45d3-4240-803e-23aea58bce5a"
>>>>>>> a55d5dd9
    },
    "Exception" : null
  }, {
    "Method" : "GET",
<<<<<<< HEAD
    "Uri" : "https://jaschrepragrs.blob.core.windows.net/jtcdeletemin0containerapitestdeletemin456139541f2d1b74?restype=container",
    "Headers" : {
      "x-ms-version" : "2019-02-02",
      "User-Agent" : "azsdk-java-azure-storage-blob/12.0.0-preview.3 1.8.0_221; Windows 10 10.0",
      "x-ms-client-request-id" : "e2848ad1-175e-46b4-83ef-507d1667c7c8"
=======
    "Uri" : "https://azstoragesdkaccount.blob.core.windows.net/jtcdeletemin0containerapitestdeletemin5710712544b2f90d?restype=container",
    "Headers" : {
      "x-ms-version" : "2019-02-02",
      "User-Agent" : "azsdk-java-azure-storage-blob/12.0.0-preview.3 1.8.0_212; Windows 10 10.0",
      "x-ms-client-request-id" : "08e66237-1c61-4ed0-8fbe-cb6ebe330f03"
>>>>>>> a55d5dd9
    },
    "Response" : {
      "x-ms-version" : "2019-02-02",
      "Server" : "Windows-Azure-Blob/1.0 Microsoft-HTTPAPI/2.0",
      "x-ms-error-code" : "ContainerNotFound",
      "retry-after" : "0",
      "Content-Length" : "225",
      "StatusCode" : "404",
<<<<<<< HEAD
      "x-ms-request-id" : "204895ce-901e-000b-0a3b-64f8df000000",
      "Body" : "﻿<?xml version=\"1.0\" encoding=\"utf-8\"?><Error><Code>ContainerNotFound</Code><Message>The specified container does not exist.\nRequestId:204895ce-901e-000b-0a3b-64f8df000000\nTime:2019-09-05T22:45:38.4405861Z</Message></Error>",
      "Date" : "Thu, 05 Sep 2019 22:45:37 GMT",
      "x-ms-client-request-id" : "e2848ad1-175e-46b4-83ef-507d1667c7c8",
=======
      "x-ms-request-id" : "ec637dac-001e-001f-5fe6-64eb66000000",
      "Body" : "﻿<?xml version=\"1.0\" encoding=\"utf-8\"?><Error><Code>ContainerNotFound</Code><Message>The specified container does not exist.\nRequestId:ec637dac-001e-001f-5fe6-64eb66000000\nTime:2019-09-06T19:05:19.5112609Z</Message></Error>",
      "Date" : "Fri, 06 Sep 2019 19:05:19 GMT",
      "x-ms-client-request-id" : "08e66237-1c61-4ed0-8fbe-cb6ebe330f03",
>>>>>>> a55d5dd9
      "Content-Type" : "application/xml"
    },
    "Exception" : null
  }, {
    "Method" : "GET",
<<<<<<< HEAD
    "Uri" : "https://jaschrepragrs.blob.core.windows.net?prefix=jtcdeletemin&comp=list",
    "Headers" : {
      "x-ms-version" : "2019-02-02",
      "User-Agent" : "azsdk-java-azure-storage-blob/12.0.0-preview.3 1.8.0_221; Windows 10 10.0",
      "x-ms-client-request-id" : "445e1a94-e2e7-4f90-bf05-e3cab1bdbea1"
=======
    "Uri" : "https://azstoragesdkaccount.blob.core.windows.net?prefix=jtcdeletemin&comp=list",
    "Headers" : {
      "x-ms-version" : "2019-02-02",
      "User-Agent" : "azsdk-java-azure-storage-blob/12.0.0-preview.3 1.8.0_212; Windows 10 10.0",
      "x-ms-client-request-id" : "ba769f71-4c3c-406c-b46f-dfe66f7646d4"
>>>>>>> a55d5dd9
    },
    "Response" : {
      "Transfer-Encoding" : "chunked",
      "x-ms-version" : "2019-02-02",
      "Server" : "Windows-Azure-Blob/1.0 Microsoft-HTTPAPI/2.0",
      "retry-after" : "0",
      "StatusCode" : "200",
<<<<<<< HEAD
      "x-ms-request-id" : "204895dc-901e-000b-183b-64f8df000000",
      "Body" : "﻿<?xml version=\"1.0\" encoding=\"utf-8\"?><EnumerationResults ServiceEndpoint=\"https://jaschrepragrs.blob.core.windows.net/\"><Prefix>jtcdeletemin</Prefix><Containers /><NextMarker /></EnumerationResults>",
      "Date" : "Thu, 05 Sep 2019 22:45:38 GMT",
      "x-ms-client-request-id" : "445e1a94-e2e7-4f90-bf05-e3cab1bdbea1",
=======
      "x-ms-request-id" : "ec637dba-001e-001f-6be6-64eb66000000",
      "Body" : "﻿<?xml version=\"1.0\" encoding=\"utf-8\"?><EnumerationResults ServiceEndpoint=\"https://azstoragesdkaccount.blob.core.windows.net/\"><Prefix>jtcdeletemin</Prefix><Containers /><NextMarker /></EnumerationResults>",
      "Date" : "Fri, 06 Sep 2019 19:05:19 GMT",
      "x-ms-client-request-id" : "ba769f71-4c3c-406c-b46f-dfe66f7646d4",
>>>>>>> a55d5dd9
      "Content-Type" : "application/xml"
    },
    "Exception" : null
  } ],
<<<<<<< HEAD
  "variables" : [ "jtcdeletemin0containerapitestdeletemin456139541f2d1b74" ]
=======
  "variables" : [ "jtcdeletemin0containerapitestdeletemin5710712544b2f90d" ]
>>>>>>> a55d5dd9
}<|MERGE_RESOLUTION|>--- conflicted
+++ resolved
@@ -1,59 +1,32 @@
 {
   "networkCallRecords" : [ {
     "Method" : "PUT",
-<<<<<<< HEAD
-    "Uri" : "https://jaschrepragrs.blob.core.windows.net/jtcdeletemin0containerapitestdeletemin456139541f2d1b74?restype=container",
+    "Uri" : "https://jaschrepragrs.blob.core.windows.net/jtcdeletemin0containerapitestdeletemince4726982bd27527?restype=container",
     "Headers" : {
       "x-ms-version" : "2019-02-02",
       "User-Agent" : "azsdk-java-azure-storage-blob/12.0.0-preview.3 1.8.0_221; Windows 10 10.0",
-      "x-ms-client-request-id" : "82ffb808-b47b-4a16-bbba-816b4f93c49f"
-=======
-    "Uri" : "https://azstoragesdkaccount.blob.core.windows.net/jtcdeletemin0containerapitestdeletemin5710712544b2f90d?restype=container",
-    "Headers" : {
-      "x-ms-version" : "2019-02-02",
-      "User-Agent" : "azsdk-java-azure-storage-blob/12.0.0-preview.3 1.8.0_212; Windows 10 10.0",
-      "x-ms-client-request-id" : "34f22b18-ac5d-4c6d-86c6-237b50f8daa4"
->>>>>>> a55d5dd9
+      "x-ms-client-request-id" : "dd807f6a-1d65-4991-ae06-2221b3c84625"
     },
     "Response" : {
       "x-ms-version" : "2019-02-02",
       "Server" : "Windows-Azure-Blob/1.0 Microsoft-HTTPAPI/2.0",
-<<<<<<< HEAD
-      "ETag" : "\"0x8D73252C5C21D8E\"",
-      "Last-Modified" : "Thu, 05 Sep 2019 22:45:38 GMT",
+      "ETag" : "\"0x8D735604FCA38A3\"",
+      "Last-Modified" : "Mon, 09 Sep 2019 20:00:06 GMT",
       "retry-after" : "0",
       "Content-Length" : "0",
       "StatusCode" : "201",
-      "x-ms-request-id" : "204895ad-901e-000b-6a3b-64f8df000000",
-      "Date" : "Thu, 05 Sep 2019 22:45:37 GMT",
-      "x-ms-client-request-id" : "82ffb808-b47b-4a16-bbba-816b4f93c49f"
-=======
-      "ETag" : "\"0x8D732FD292221DE\"",
-      "Last-Modified" : "Fri, 06 Sep 2019 19:05:19 GMT",
-      "retry-after" : "0",
-      "Content-Length" : "0",
-      "StatusCode" : "201",
-      "x-ms-request-id" : "ec637d75-001e-001f-2fe6-64eb66000000",
-      "Date" : "Fri, 06 Sep 2019 19:05:19 GMT",
-      "x-ms-client-request-id" : "34f22b18-ac5d-4c6d-86c6-237b50f8daa4"
->>>>>>> a55d5dd9
+      "x-ms-request-id" : "077ff9f0-801e-001f-4c49-673bbb000000",
+      "Date" : "Mon, 09 Sep 2019 20:00:06 GMT",
+      "x-ms-client-request-id" : "dd807f6a-1d65-4991-ae06-2221b3c84625"
     },
     "Exception" : null
   }, {
     "Method" : "DELETE",
-<<<<<<< HEAD
-    "Uri" : "https://jaschrepragrs.blob.core.windows.net/jtcdeletemin0containerapitestdeletemin456139541f2d1b74?restype=container",
+    "Uri" : "https://jaschrepragrs.blob.core.windows.net/jtcdeletemin0containerapitestdeletemince4726982bd27527?restype=container",
     "Headers" : {
       "x-ms-version" : "2019-02-02",
       "User-Agent" : "azsdk-java-azure-storage-blob/12.0.0-preview.3 1.8.0_221; Windows 10 10.0",
-      "x-ms-client-request-id" : "9b43d520-2695-4112-84ff-f52e14d8582f"
-=======
-    "Uri" : "https://azstoragesdkaccount.blob.core.windows.net/jtcdeletemin0containerapitestdeletemin5710712544b2f90d?restype=container",
-    "Headers" : {
-      "x-ms-version" : "2019-02-02",
-      "User-Agent" : "azsdk-java-azure-storage-blob/12.0.0-preview.3 1.8.0_212; Windows 10 10.0",
-      "x-ms-client-request-id" : "1b7d1179-45d3-4240-803e-23aea58bce5a"
->>>>>>> a55d5dd9
+      "x-ms-client-request-id" : "77b485cb-c9e1-44f8-9de7-62744ac4edeb"
     },
     "Response" : {
       "x-ms-version" : "2019-02-02",
@@ -61,32 +34,18 @@
       "retry-after" : "0",
       "Content-Length" : "0",
       "StatusCode" : "202",
-<<<<<<< HEAD
-      "x-ms-request-id" : "204895bf-901e-000b-7b3b-64f8df000000",
-      "Date" : "Thu, 05 Sep 2019 22:45:37 GMT",
-      "x-ms-client-request-id" : "9b43d520-2695-4112-84ff-f52e14d8582f"
-=======
-      "x-ms-request-id" : "ec637d96-001e-001f-4ce6-64eb66000000",
-      "Date" : "Fri, 06 Sep 2019 19:05:19 GMT",
-      "x-ms-client-request-id" : "1b7d1179-45d3-4240-803e-23aea58bce5a"
->>>>>>> a55d5dd9
+      "x-ms-request-id" : "077ffa03-801e-001f-5e49-673bbb000000",
+      "Date" : "Mon, 09 Sep 2019 20:00:06 GMT",
+      "x-ms-client-request-id" : "77b485cb-c9e1-44f8-9de7-62744ac4edeb"
     },
     "Exception" : null
   }, {
     "Method" : "GET",
-<<<<<<< HEAD
-    "Uri" : "https://jaschrepragrs.blob.core.windows.net/jtcdeletemin0containerapitestdeletemin456139541f2d1b74?restype=container",
+    "Uri" : "https://jaschrepragrs.blob.core.windows.net/jtcdeletemin0containerapitestdeletemince4726982bd27527?restype=container",
     "Headers" : {
       "x-ms-version" : "2019-02-02",
       "User-Agent" : "azsdk-java-azure-storage-blob/12.0.0-preview.3 1.8.0_221; Windows 10 10.0",
-      "x-ms-client-request-id" : "e2848ad1-175e-46b4-83ef-507d1667c7c8"
-=======
-    "Uri" : "https://azstoragesdkaccount.blob.core.windows.net/jtcdeletemin0containerapitestdeletemin5710712544b2f90d?restype=container",
-    "Headers" : {
-      "x-ms-version" : "2019-02-02",
-      "User-Agent" : "azsdk-java-azure-storage-blob/12.0.0-preview.3 1.8.0_212; Windows 10 10.0",
-      "x-ms-client-request-id" : "08e66237-1c61-4ed0-8fbe-cb6ebe330f03"
->>>>>>> a55d5dd9
+      "x-ms-client-request-id" : "e46369d4-52a4-4a1e-a7f4-58889fb8e28b"
     },
     "Response" : {
       "x-ms-version" : "2019-02-02",
@@ -95,35 +54,20 @@
       "retry-after" : "0",
       "Content-Length" : "225",
       "StatusCode" : "404",
-<<<<<<< HEAD
-      "x-ms-request-id" : "204895ce-901e-000b-0a3b-64f8df000000",
-      "Body" : "﻿<?xml version=\"1.0\" encoding=\"utf-8\"?><Error><Code>ContainerNotFound</Code><Message>The specified container does not exist.\nRequestId:204895ce-901e-000b-0a3b-64f8df000000\nTime:2019-09-05T22:45:38.4405861Z</Message></Error>",
-      "Date" : "Thu, 05 Sep 2019 22:45:37 GMT",
-      "x-ms-client-request-id" : "e2848ad1-175e-46b4-83ef-507d1667c7c8",
-=======
-      "x-ms-request-id" : "ec637dac-001e-001f-5fe6-64eb66000000",
-      "Body" : "﻿<?xml version=\"1.0\" encoding=\"utf-8\"?><Error><Code>ContainerNotFound</Code><Message>The specified container does not exist.\nRequestId:ec637dac-001e-001f-5fe6-64eb66000000\nTime:2019-09-06T19:05:19.5112609Z</Message></Error>",
-      "Date" : "Fri, 06 Sep 2019 19:05:19 GMT",
-      "x-ms-client-request-id" : "08e66237-1c61-4ed0-8fbe-cb6ebe330f03",
->>>>>>> a55d5dd9
+      "x-ms-request-id" : "077ffa08-801e-001f-6349-673bbb000000",
+      "Body" : "﻿<?xml version=\"1.0\" encoding=\"utf-8\"?><Error><Code>ContainerNotFound</Code><Message>The specified container does not exist.\nRequestId:077ffa08-801e-001f-6349-673bbb000000\nTime:2019-09-09T20:00:06.9641083Z</Message></Error>",
+      "Date" : "Mon, 09 Sep 2019 20:00:06 GMT",
+      "x-ms-client-request-id" : "e46369d4-52a4-4a1e-a7f4-58889fb8e28b",
       "Content-Type" : "application/xml"
     },
     "Exception" : null
   }, {
     "Method" : "GET",
-<<<<<<< HEAD
     "Uri" : "https://jaschrepragrs.blob.core.windows.net?prefix=jtcdeletemin&comp=list",
     "Headers" : {
       "x-ms-version" : "2019-02-02",
       "User-Agent" : "azsdk-java-azure-storage-blob/12.0.0-preview.3 1.8.0_221; Windows 10 10.0",
-      "x-ms-client-request-id" : "445e1a94-e2e7-4f90-bf05-e3cab1bdbea1"
-=======
-    "Uri" : "https://azstoragesdkaccount.blob.core.windows.net?prefix=jtcdeletemin&comp=list",
-    "Headers" : {
-      "x-ms-version" : "2019-02-02",
-      "User-Agent" : "azsdk-java-azure-storage-blob/12.0.0-preview.3 1.8.0_212; Windows 10 10.0",
-      "x-ms-client-request-id" : "ba769f71-4c3c-406c-b46f-dfe66f7646d4"
->>>>>>> a55d5dd9
+      "x-ms-client-request-id" : "b24e1992-9223-446c-b294-71f64d6994a7"
     },
     "Response" : {
       "Transfer-Encoding" : "chunked",
@@ -131,24 +75,13 @@
       "Server" : "Windows-Azure-Blob/1.0 Microsoft-HTTPAPI/2.0",
       "retry-after" : "0",
       "StatusCode" : "200",
-<<<<<<< HEAD
-      "x-ms-request-id" : "204895dc-901e-000b-183b-64f8df000000",
+      "x-ms-request-id" : "077ffa29-801e-001f-0449-673bbb000000",
       "Body" : "﻿<?xml version=\"1.0\" encoding=\"utf-8\"?><EnumerationResults ServiceEndpoint=\"https://jaschrepragrs.blob.core.windows.net/\"><Prefix>jtcdeletemin</Prefix><Containers /><NextMarker /></EnumerationResults>",
-      "Date" : "Thu, 05 Sep 2019 22:45:38 GMT",
-      "x-ms-client-request-id" : "445e1a94-e2e7-4f90-bf05-e3cab1bdbea1",
-=======
-      "x-ms-request-id" : "ec637dba-001e-001f-6be6-64eb66000000",
-      "Body" : "﻿<?xml version=\"1.0\" encoding=\"utf-8\"?><EnumerationResults ServiceEndpoint=\"https://azstoragesdkaccount.blob.core.windows.net/\"><Prefix>jtcdeletemin</Prefix><Containers /><NextMarker /></EnumerationResults>",
-      "Date" : "Fri, 06 Sep 2019 19:05:19 GMT",
-      "x-ms-client-request-id" : "ba769f71-4c3c-406c-b46f-dfe66f7646d4",
->>>>>>> a55d5dd9
+      "Date" : "Mon, 09 Sep 2019 20:00:06 GMT",
+      "x-ms-client-request-id" : "b24e1992-9223-446c-b294-71f64d6994a7",
       "Content-Type" : "application/xml"
     },
     "Exception" : null
   } ],
-<<<<<<< HEAD
-  "variables" : [ "jtcdeletemin0containerapitestdeletemin456139541f2d1b74" ]
-=======
-  "variables" : [ "jtcdeletemin0containerapitestdeletemin5710712544b2f90d" ]
->>>>>>> a55d5dd9
+  "variables" : [ "jtcdeletemin0containerapitestdeletemince4726982bd27527" ]
 }