--- conflicted
+++ resolved
@@ -1,59 +1,32 @@
 {
   "networkCallRecords" : [ {
     "Method" : "PUT",
-<<<<<<< HEAD
-    "Uri" : "https://jaschrepragrs.blob.core.windows.net/jtcaccountsassignaturevaluesia060547e12a24b56fce4?restype=container",
+    "Uri" : "https://jaschrepragrs.blob.core.windows.net/jtcaccountsassignaturevaluesia064850664c3eceb2c84?restype=container",
     "Headers" : {
       "x-ms-version" : "2019-02-02",
       "User-Agent" : "azsdk-java-azure-storage-blob/12.0.0-preview.3 1.8.0_221; Windows 10 10.0",
-      "x-ms-client-request-id" : "818907ed-2324-4c3b-bbe3-bc20c474c614"
-=======
-    "Uri" : "https://azstoragesdkaccount.blob.core.windows.net/jtcaccountsassignaturevaluesia050677ff704e683b6f4?restype=container",
-    "Headers" : {
-      "x-ms-version" : "2019-02-02",
-      "User-Agent" : "azsdk-java-azure-storage-blob/12.0.0-preview.3 1.8.0_212; Windows 10 10.0",
-      "x-ms-client-request-id" : "4d278da2-9980-4424-950a-8a172fcfc454"
->>>>>>> a55d5dd9
+      "x-ms-client-request-id" : "79080af3-d5a1-4fab-aded-42c9e385c244"
     },
     "Response" : {
       "x-ms-version" : "2019-02-02",
       "Server" : "Windows-Azure-Blob/1.0 Microsoft-HTTPAPI/2.0",
-<<<<<<< HEAD
-      "ETag" : "\"0x8D73251904D9914\"",
-      "Last-Modified" : "Thu, 05 Sep 2019 22:36:59 GMT",
+      "ETag" : "\"0x8D735603F8603EA\"",
+      "Last-Modified" : "Mon, 09 Sep 2019 19:59:39 GMT",
       "retry-after" : "0",
       "Content-Length" : "0",
       "StatusCode" : "201",
-      "x-ms-request-id" : "bfecbe3c-901e-0044-093a-643cc7000000",
-      "Date" : "Thu, 05 Sep 2019 22:36:58 GMT",
-      "x-ms-client-request-id" : "818907ed-2324-4c3b-bbe3-bc20c474c614"
-=======
-      "ETag" : "\"0x8D732FDB24C546A\"",
-      "Last-Modified" : "Fri, 06 Sep 2019 19:09:09 GMT",
-      "retry-after" : "0",
-      "Content-Length" : "0",
-      "StatusCode" : "201",
-      "x-ms-request-id" : "ec65e490-001e-001f-14e6-64eb66000000",
-      "Date" : "Fri, 06 Sep 2019 19:09:09 GMT",
-      "x-ms-client-request-id" : "4d278da2-9980-4424-950a-8a172fcfc454"
->>>>>>> a55d5dd9
+      "x-ms-request-id" : "077fe744-801e-001f-8049-673bbb000000",
+      "Date" : "Mon, 09 Sep 2019 19:59:38 GMT",
+      "x-ms-client-request-id" : "79080af3-d5a1-4fab-aded-42c9e385c244"
     },
     "Exception" : null
   }, {
     "Method" : "GET",
-<<<<<<< HEAD
     "Uri" : "https://jaschrepragrs.blob.core.windows.net?prefix=jtcaccountsassignaturevaluesia&comp=list",
     "Headers" : {
       "x-ms-version" : "2019-02-02",
       "User-Agent" : "azsdk-java-azure-storage-blob/12.0.0-preview.3 1.8.0_221; Windows 10 10.0",
-      "x-ms-client-request-id" : "b4e79b00-f3d1-4917-93ba-96321c021eee"
-=======
-    "Uri" : "https://azstoragesdkaccount.blob.core.windows.net?prefix=jtcaccountsassignaturevaluesia&comp=list",
-    "Headers" : {
-      "x-ms-version" : "2019-02-02",
-      "User-Agent" : "azsdk-java-azure-storage-blob/12.0.0-preview.3 1.8.0_212; Windows 10 10.0",
-      "x-ms-client-request-id" : "653fd5e4-937a-4282-ade8-fd25602ee2d1"
->>>>>>> a55d5dd9
+      "x-ms-client-request-id" : "55d1e805-4cae-47c5-ba5a-db57fd9041de"
     },
     "Response" : {
       "Transfer-Encoding" : "chunked",
@@ -61,35 +34,20 @@
       "Server" : "Windows-Azure-Blob/1.0 Microsoft-HTTPAPI/2.0",
       "retry-after" : "0",
       "StatusCode" : "200",
-<<<<<<< HEAD
-      "x-ms-request-id" : "bfecbe4b-901e-0044-173a-643cc7000000",
-      "Body" : "﻿<?xml version=\"1.0\" encoding=\"utf-8\"?><EnumerationResults ServiceEndpoint=\"https://jaschrepragrs.blob.core.windows.net/\"><Prefix>jtcaccountsassignaturevaluesia</Prefix><Containers><Container><Name>jtcaccountsassignaturevaluesia060547e12a24b56fce4</Name><Properties><Last-Modified>Thu, 05 Sep 2019 22:36:59 GMT</Last-Modified><Etag>\"0x8D73251904D9914\"</Etag><LeaseStatus>unlocked</LeaseStatus><LeaseState>available</LeaseState><DefaultEncryptionScope>$account-encryption-key</DefaultEncryptionScope><DenyEncryptionScopeOverride>false</DenyEncryptionScopeOverride><HasImmutabilityPolicy>false</HasImmutabilityPolicy><HasLegalHold>false</HasLegalHold></Properties></Container></Containers><NextMarker /></EnumerationResults>",
-      "Date" : "Thu, 05 Sep 2019 22:36:58 GMT",
-      "x-ms-client-request-id" : "b4e79b00-f3d1-4917-93ba-96321c021eee",
-=======
-      "x-ms-request-id" : "ec65e4a3-001e-001f-24e6-64eb66000000",
-      "Body" : "﻿<?xml version=\"1.0\" encoding=\"utf-8\"?><EnumerationResults ServiceEndpoint=\"https://azstoragesdkaccount.blob.core.windows.net/\"><Prefix>jtcaccountsassignaturevaluesia</Prefix><Containers><Container><Name>jtcaccountsassignaturevaluesia050677ff704e683b6f4</Name><Properties><Last-Modified>Fri, 06 Sep 2019 19:09:09 GMT</Last-Modified><Etag>\"0x8D732FDB24C546A\"</Etag><LeaseStatus>unlocked</LeaseStatus><LeaseState>available</LeaseState><DefaultEncryptionScope>$account-encryption-key</DefaultEncryptionScope><DenyEncryptionScopeOverride>false</DenyEncryptionScopeOverride><HasImmutabilityPolicy>false</HasImmutabilityPolicy><HasLegalHold>false</HasLegalHold></Properties></Container></Containers><NextMarker /></EnumerationResults>",
-      "Date" : "Fri, 06 Sep 2019 19:09:09 GMT",
-      "x-ms-client-request-id" : "653fd5e4-937a-4282-ade8-fd25602ee2d1",
->>>>>>> a55d5dd9
+      "x-ms-request-id" : "077fe755-801e-001f-1049-673bbb000000",
+      "Body" : "﻿<?xml version=\"1.0\" encoding=\"utf-8\"?><EnumerationResults ServiceEndpoint=\"https://jaschrepragrs.blob.core.windows.net/\"><Prefix>jtcaccountsassignaturevaluesia</Prefix><Containers><Container><Name>jtcaccountsassignaturevaluesia064850664c3eceb2c84</Name><Properties><Last-Modified>Mon, 09 Sep 2019 19:59:39 GMT</Last-Modified><Etag>\"0x8D735603F8603EA\"</Etag><LeaseStatus>unlocked</LeaseStatus><LeaseState>available</LeaseState><DefaultEncryptionScope>$account-encryption-key</DefaultEncryptionScope><DenyEncryptionScopeOverride>false</DenyEncryptionScopeOverride><HasImmutabilityPolicy>false</HasImmutabilityPolicy><HasLegalHold>false</HasLegalHold></Properties></Container></Containers><NextMarker /></EnumerationResults>",
+      "Date" : "Mon, 09 Sep 2019 19:59:38 GMT",
+      "x-ms-client-request-id" : "55d1e805-4cae-47c5-ba5a-db57fd9041de",
       "Content-Type" : "application/xml"
     },
     "Exception" : null
   }, {
     "Method" : "DELETE",
-<<<<<<< HEAD
-    "Uri" : "https://jaschrepragrs.blob.core.windows.net/jtcaccountsassignaturevaluesia060547e12a24b56fce4?restype=container",
+    "Uri" : "https://jaschrepragrs.blob.core.windows.net/jtcaccountsassignaturevaluesia064850664c3eceb2c84?restype=container",
     "Headers" : {
       "x-ms-version" : "2019-02-02",
       "User-Agent" : "azsdk-java-azure-storage-blob/12.0.0-preview.3 1.8.0_221; Windows 10 10.0",
-      "x-ms-client-request-id" : "e521aaf5-8791-464f-9924-4cfb70c1f073"
-=======
-    "Uri" : "https://azstoragesdkaccount.blob.core.windows.net/jtcaccountsassignaturevaluesia050677ff704e683b6f4?restype=container",
-    "Headers" : {
-      "x-ms-version" : "2019-02-02",
-      "User-Agent" : "azsdk-java-azure-storage-blob/12.0.0-preview.3 1.8.0_212; Windows 10 10.0",
-      "x-ms-client-request-id" : "686b3877-4784-4b4a-9281-1424fe4020db"
->>>>>>> a55d5dd9
+      "x-ms-client-request-id" : "52f420d9-8a0a-4d71-b446-338e07041016"
     },
     "Response" : {
       "x-ms-version" : "2019-02-02",
@@ -97,21 +55,11 @@
       "retry-after" : "0",
       "Content-Length" : "0",
       "StatusCode" : "202",
-<<<<<<< HEAD
-      "x-ms-request-id" : "bfecbe5b-901e-0044-263a-643cc7000000",
-      "Date" : "Thu, 05 Sep 2019 22:36:58 GMT",
-      "x-ms-client-request-id" : "e521aaf5-8791-464f-9924-4cfb70c1f073"
+      "x-ms-request-id" : "077fe768-801e-001f-2149-673bbb000000",
+      "Date" : "Mon, 09 Sep 2019 19:59:39 GMT",
+      "x-ms-client-request-id" : "52f420d9-8a0a-4d71-b446-338e07041016"
     },
     "Exception" : null
   } ],
-  "variables" : [ "jtcaccountsassignaturevaluesia060547e12a24b56fce4" ]
-=======
-      "x-ms-request-id" : "ec65e4b9-001e-001f-37e6-64eb66000000",
-      "Date" : "Fri, 06 Sep 2019 19:09:09 GMT",
-      "x-ms-client-request-id" : "686b3877-4784-4b4a-9281-1424fe4020db"
-    },
-    "Exception" : null
-  } ],
-  "variables" : [ "jtcaccountsassignaturevaluesia050677ff704e683b6f4" ]
->>>>>>> a55d5dd9
+  "variables" : [ "jtcaccountsassignaturevaluesia064850664c3eceb2c84" ]
 }