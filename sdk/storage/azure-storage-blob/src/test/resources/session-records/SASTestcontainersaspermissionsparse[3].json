--- conflicted
+++ resolved
@@ -1,59 +1,32 @@
 {
   "networkCallRecords" : [ {
     "Method" : "PUT",
-<<<<<<< HEAD
-    "Uri" : "https://jaschrepragrs.blob.core.windows.net/jtccontainersaspermissionsparse068108c74809f2691a4?restype=container",
+    "Uri" : "https://jaschrepragrs.blob.core.windows.net/jtccontainersaspermissionsparse03576798c8bae21f644?restype=container",
     "Headers" : {
       "x-ms-version" : "2019-02-02",
       "User-Agent" : "azsdk-java-azure-storage-blob/12.0.0-preview.3 1.8.0_221; Windows 10 10.0",
-      "x-ms-client-request-id" : "b210e20b-f9a3-42e2-88f7-7efe9ceb09c7"
-=======
-    "Uri" : "https://azstoragesdkaccount.blob.core.windows.net/jtccontainersaspermissionsparse046579c9dcf22e0d2b4?restype=container",
-    "Headers" : {
-      "x-ms-version" : "2019-02-02",
-      "User-Agent" : "azsdk-java-azure-storage-blob/12.0.0-preview.3 1.8.0_212; Windows 10 10.0",
-      "x-ms-client-request-id" : "9c612d98-bcc2-4fa4-81ea-f2929a053cad"
->>>>>>> a55d5dd9
+      "x-ms-client-request-id" : "2f07738c-a744-44d7-af6b-ce25b76e453e"
     },
     "Response" : {
       "x-ms-version" : "2019-02-02",
       "Server" : "Windows-Azure-Blob/1.0 Microsoft-HTTPAPI/2.0",
-<<<<<<< HEAD
-      "ETag" : "\"0x8D7325178AF9FD8\"",
-      "Last-Modified" : "Thu, 05 Sep 2019 22:36:19 GMT",
+      "ETag" : "\"0x8D73560298047CE\"",
+      "Last-Modified" : "Mon, 09 Sep 2019 19:59:02 GMT",
       "retry-after" : "0",
       "Content-Length" : "0",
       "StatusCode" : "201",
-      "x-ms-request-id" : "bfec971b-901e-0044-733a-643cc7000000",
-      "Date" : "Thu, 05 Sep 2019 22:36:18 GMT",
-      "x-ms-client-request-id" : "b210e20b-f9a3-42e2-88f7-7efe9ceb09c7"
-=======
-      "ETag" : "\"0x8D732FE015FB912\"",
-      "Last-Modified" : "Fri, 06 Sep 2019 19:11:22 GMT",
-      "retry-after" : "0",
-      "Content-Length" : "0",
-      "StatusCode" : "201",
-      "x-ms-request-id" : "8f76cd3f-401e-003a-37e6-6473d5000000",
-      "Date" : "Fri, 06 Sep 2019 19:11:22 GMT",
-      "x-ms-client-request-id" : "9c612d98-bcc2-4fa4-81ea-f2929a053cad"
->>>>>>> a55d5dd9
+      "x-ms-request-id" : "077fc822-801e-001f-2749-673bbb000000",
+      "Date" : "Mon, 09 Sep 2019 19:59:02 GMT",
+      "x-ms-client-request-id" : "2f07738c-a744-44d7-af6b-ce25b76e453e"
     },
     "Exception" : null
   }, {
     "Method" : "GET",
-<<<<<<< HEAD
     "Uri" : "https://jaschrepragrs.blob.core.windows.net?prefix=jtccontainersaspermissionsparse&comp=list",
     "Headers" : {
       "x-ms-version" : "2019-02-02",
       "User-Agent" : "azsdk-java-azure-storage-blob/12.0.0-preview.3 1.8.0_221; Windows 10 10.0",
-      "x-ms-client-request-id" : "155b4fb2-e4b9-4c4c-b780-c5c0b5be8af6"
-=======
-    "Uri" : "https://azstoragesdkaccount.blob.core.windows.net?prefix=jtccontainersaspermissionsparse&comp=list",
-    "Headers" : {
-      "x-ms-version" : "2019-02-02",
-      "User-Agent" : "azsdk-java-azure-storage-blob/12.0.0-preview.3 1.8.0_212; Windows 10 10.0",
-      "x-ms-client-request-id" : "26f53df3-19ab-4d1b-aa46-0b8b91c691b0"
->>>>>>> a55d5dd9
+      "x-ms-client-request-id" : "fffa523a-ec8b-4f96-8e60-64fc347901cd"
     },
     "Response" : {
       "Transfer-Encoding" : "chunked",
@@ -61,35 +34,20 @@
       "Server" : "Windows-Azure-Blob/1.0 Microsoft-HTTPAPI/2.0",
       "retry-after" : "0",
       "StatusCode" : "200",
-<<<<<<< HEAD
-      "x-ms-request-id" : "bfec9732-901e-0044-073a-643cc7000000",
-      "Body" : "﻿<?xml version=\"1.0\" encoding=\"utf-8\"?><EnumerationResults ServiceEndpoint=\"https://jaschrepragrs.blob.core.windows.net/\"><Prefix>jtccontainersaspermissionsparse</Prefix><Containers><Container><Name>jtccontainersaspermissionsparse068108c74809f2691a4</Name><Properties><Last-Modified>Thu, 05 Sep 2019 22:36:19 GMT</Last-Modified><Etag>\"0x8D7325178AF9FD8\"</Etag><LeaseStatus>unlocked</LeaseStatus><LeaseState>available</LeaseState><DefaultEncryptionScope>$account-encryption-key</DefaultEncryptionScope><DenyEncryptionScopeOverride>false</DenyEncryptionScopeOverride><HasImmutabilityPolicy>false</HasImmutabilityPolicy><HasLegalHold>false</HasLegalHold></Properties></Container></Containers><NextMarker /></EnumerationResults>",
-      "Date" : "Thu, 05 Sep 2019 22:36:18 GMT",
-      "x-ms-client-request-id" : "155b4fb2-e4b9-4c4c-b780-c5c0b5be8af6",
-=======
-      "x-ms-request-id" : "8f76cd56-401e-003a-4be6-6473d5000000",
-      "Body" : "﻿<?xml version=\"1.0\" encoding=\"utf-8\"?><EnumerationResults ServiceEndpoint=\"https://azstoragesdkaccount.blob.core.windows.net/\"><Prefix>jtccontainersaspermissionsparse</Prefix><Containers><Container><Name>jtccontainersaspermissionsparse046579c9dcf22e0d2b4</Name><Properties><Last-Modified>Fri, 06 Sep 2019 19:11:22 GMT</Last-Modified><Etag>\"0x8D732FE015FB912\"</Etag><LeaseStatus>unlocked</LeaseStatus><LeaseState>available</LeaseState><DefaultEncryptionScope>$account-encryption-key</DefaultEncryptionScope><DenyEncryptionScopeOverride>false</DenyEncryptionScopeOverride><HasImmutabilityPolicy>false</HasImmutabilityPolicy><HasLegalHold>false</HasLegalHold></Properties></Container></Containers><NextMarker /></EnumerationResults>",
-      "Date" : "Fri, 06 Sep 2019 19:11:22 GMT",
-      "x-ms-client-request-id" : "26f53df3-19ab-4d1b-aa46-0b8b91c691b0",
->>>>>>> a55d5dd9
+      "x-ms-request-id" : "077fc834-801e-001f-3649-673bbb000000",
+      "Body" : "﻿<?xml version=\"1.0\" encoding=\"utf-8\"?><EnumerationResults ServiceEndpoint=\"https://jaschrepragrs.blob.core.windows.net/\"><Prefix>jtccontainersaspermissionsparse</Prefix><Containers><Container><Name>jtccontainersaspermissionsparse03576798c8bae21f644</Name><Properties><Last-Modified>Mon, 09 Sep 2019 19:59:02 GMT</Last-Modified><Etag>\"0x8D73560298047CE\"</Etag><LeaseStatus>unlocked</LeaseStatus><LeaseState>available</LeaseState><DefaultEncryptionScope>$account-encryption-key</DefaultEncryptionScope><DenyEncryptionScopeOverride>false</DenyEncryptionScopeOverride><HasImmutabilityPolicy>false</HasImmutabilityPolicy><HasLegalHold>false</HasLegalHold></Properties></Container></Containers><NextMarker /></EnumerationResults>",
+      "Date" : "Mon, 09 Sep 2019 19:59:02 GMT",
+      "x-ms-client-request-id" : "fffa523a-ec8b-4f96-8e60-64fc347901cd",
       "Content-Type" : "application/xml"
     },
     "Exception" : null
   }, {
     "Method" : "DELETE",
-<<<<<<< HEAD
-    "Uri" : "https://jaschrepragrs.blob.core.windows.net/jtccontainersaspermissionsparse068108c74809f2691a4?restype=container",
+    "Uri" : "https://jaschrepragrs.blob.core.windows.net/jtccontainersaspermissionsparse03576798c8bae21f644?restype=container",
     "Headers" : {
       "x-ms-version" : "2019-02-02",
       "User-Agent" : "azsdk-java-azure-storage-blob/12.0.0-preview.3 1.8.0_221; Windows 10 10.0",
-      "x-ms-client-request-id" : "96d82738-648e-4c8b-bd40-c21e6583aca7"
-=======
-    "Uri" : "https://azstoragesdkaccount.blob.core.windows.net/jtccontainersaspermissionsparse046579c9dcf22e0d2b4?restype=container",
-    "Headers" : {
-      "x-ms-version" : "2019-02-02",
-      "User-Agent" : "azsdk-java-azure-storage-blob/12.0.0-preview.3 1.8.0_212; Windows 10 10.0",
-      "x-ms-client-request-id" : "be4f19c5-5739-4362-9b1d-769ad3b2307e"
->>>>>>> a55d5dd9
+      "x-ms-client-request-id" : "42b68981-d0c6-408d-9b0a-3a3b02ae7bc1"
     },
     "Response" : {
       "x-ms-version" : "2019-02-02",
@@ -97,21 +55,11 @@
       "retry-after" : "0",
       "Content-Length" : "0",
       "StatusCode" : "202",
-<<<<<<< HEAD
-      "x-ms-request-id" : "bfec9743-901e-0044-173a-643cc7000000",
-      "Date" : "Thu, 05 Sep 2019 22:36:18 GMT",
-      "x-ms-client-request-id" : "96d82738-648e-4c8b-bd40-c21e6583aca7"
+      "x-ms-request-id" : "077fc845-801e-001f-4749-673bbb000000",
+      "Date" : "Mon, 09 Sep 2019 19:59:02 GMT",
+      "x-ms-client-request-id" : "42b68981-d0c6-408d-9b0a-3a3b02ae7bc1"
     },
     "Exception" : null
   } ],
-  "variables" : [ "jtccontainersaspermissionsparse068108c74809f2691a4" ]
-=======
-      "x-ms-request-id" : "8f76cd5f-401e-003a-54e6-6473d5000000",
-      "Date" : "Fri, 06 Sep 2019 19:11:22 GMT",
-      "x-ms-client-request-id" : "be4f19c5-5739-4362-9b1d-769ad3b2307e"
-    },
-    "Exception" : null
-  } ],
-  "variables" : [ "jtccontainersaspermissionsparse046579c9dcf22e0d2b4" ]
->>>>>>> a55d5dd9
+  "variables" : [ "jtccontainersaspermissionsparse03576798c8bae21f644" ]
 }