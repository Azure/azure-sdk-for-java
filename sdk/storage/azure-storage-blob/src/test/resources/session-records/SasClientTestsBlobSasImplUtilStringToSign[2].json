--- conflicted
+++ resolved
@@ -1,25 +1,6 @@
 {
   "networkCallRecords" : [ {
     "Method" : "PUT",
-<<<<<<< HEAD
-    "Uri" : "https://REDACTED.blob.core.windows.net/201cd1600201cd16046659424bc6319e543cc4184936?restype=container",
-    "Headers" : {
-      "x-ms-version" : "2020-10-02",
-      "User-Agent" : "azsdk-java-azure-storage-blob/12.12.0-beta.2 (11.0.9; Windows 10; 10.0)",
-      "x-ms-client-request-id" : "aba58b24-3d0d-43e1-b9fc-358cbd1a514d"
-    },
-    "Response" : {
-      "Transfer-Encoding" : "chunked",
-      "x-ms-version" : "2020-10-02",
-      "Server" : "Windows-Azure-Blob/1.0 Microsoft-HTTPAPI/2.0",
-      "eTag" : "0x8D92AC4A8547B33",
-      "Last-Modified" : "Tue, 08 Jun 2021 21:30:37 GMT",
-      "retry-after" : "0",
-      "StatusCode" : "201",
-      "x-ms-request-id" : "f37700b0-501e-001c-62ad-5ce384000000",
-      "x-ms-client-request-id" : "aba58b24-3d0d-43e1-b9fc-358cbd1a514d",
-      "Date" : "Tue, 08 Jun 2021 21:30:36 GMT"
-=======
     "Uri" : "https://REDACTED.blob.core.windows.net/201cd1600201cd1606fd80739d5738eddab894ba7ad7?restype=container",
     "Headers" : {
       "x-ms-version" : "2020-10-02",
@@ -37,38 +18,10 @@
       "x-ms-request-id" : "a6496249-101e-0065-77ff-487486000000",
       "x-ms-client-request-id" : "2ee70b0b-acfa-4dc1-9d88-88ba5910307b",
       "Date" : "Fri, 14 May 2021 20:26:16 GMT"
->>>>>>> 2fe662bb
     },
     "Exception" : null
   }, {
     "Method" : "PUT",
-<<<<<<< HEAD
-    "Uri" : "https://REDACTED.blob.core.windows.net/201cd1600201cd16046659424bc6319e543cc4184936/201cd1601201cd16046638719d1501104bcca4e9a898",
-    "Headers" : {
-      "x-ms-version" : "2020-10-02",
-      "User-Agent" : "azsdk-java-azure-storage-blob/12.12.0-beta.2 (11.0.9; Windows 10; 10.0)",
-      "x-ms-client-request-id" : "c5dcfa4d-9b12-44ac-b19c-5099b95a6616",
-      "Content-Type" : "application/octet-stream"
-    },
-    "Response" : {
-      "Transfer-Encoding" : "chunked",
-      "x-ms-version" : "2020-10-02",
-      "Server" : "Windows-Azure-Blob/1.0 Microsoft-HTTPAPI/2.0",
-      "x-ms-content-crc64" : "6RYQPwaVsyQ=",
-      "Last-Modified" : "Tue, 08 Jun 2021 21:30:37 GMT",
-      "retry-after" : "0",
-      "StatusCode" : "201",
-      "x-ms-request-server-encrypted" : "true",
-      "Date" : "Tue, 08 Jun 2021 21:30:36 GMT",
-      "Content-MD5" : "wh+Wm18D0z1D4E+PE252gg==",
-      "eTag" : "0x8D92AC4A861C96B",
-      "x-ms-request-id" : "f37700b4-501e-001c-65ad-5ce384000000",
-      "x-ms-client-request-id" : "c5dcfa4d-9b12-44ac-b19c-5099b95a6616"
-    },
-    "Exception" : null
-  } ],
-  "variables" : [ "201cd1600201cd16046659424bc6319e543cc4184936", "201cd1601201cd16046638719d1501104bcca4e9a898" ]
-=======
     "Uri" : "https://REDACTED.blob.core.windows.net/201cd1600201cd1606fd80739d5738eddab894ba7ad7/201cd1601201cd1606fd89352176e6e2cf04e411cb84",
     "Headers" : {
       "x-ms-version" : "2020-10-02",
@@ -95,5 +48,4 @@
     "Exception" : null
   } ],
   "variables" : [ "201cd1600201cd1606fd80739d5738eddab894ba7ad7", "201cd1601201cd1606fd89352176e6e2cf04e411cb84" ]
->>>>>>> 2fe662bb
 }