--- conflicted
+++ resolved
@@ -1,105 +1,57 @@
 {
   "networkCallRecords" : [ {
     "Method" : "PUT",
-<<<<<<< HEAD
-    "Uri" : "https://jaschrepragrs.blob.core.windows.net/jtcgetpropertiesac0blobapitestgetpropertiesac4f1717690147b?restype=container",
+    "Uri" : "https://jaschrepragrs.blob.core.windows.net/jtcgetpropertiesac0blobapitestgetpropertiesacf1445286b7d37?restype=container",
     "Headers" : {
       "x-ms-version" : "2019-02-02",
       "User-Agent" : "azsdk-java-azure-storage-blob/12.0.0-preview.3 1.8.0_221; Windows 10 10.0",
-      "x-ms-client-request-id" : "24ada7e1-1c2e-4e91-a499-9e8c748ab0e8"
-=======
-    "Uri" : "https://azstoragesdkaccount.blob.core.windows.net/jtcgetpropertiesac0blobapitestgetpropertiesac61b68561ad41d?restype=container",
-    "Headers" : {
-      "x-ms-version" : "2019-02-02",
-      "User-Agent" : "azsdk-java-azure-storage-blob/12.0.0-preview.3 1.8.0_212; Windows 10 10.0",
-      "x-ms-client-request-id" : "2ac21591-8da7-4604-a8ae-4bed1311cfab"
->>>>>>> a55d5dd9
+      "x-ms-client-request-id" : "652b240e-bfe9-40f6-a24a-980adfd56857"
     },
     "Response" : {
       "x-ms-version" : "2019-02-02",
       "Server" : "Windows-Azure-Blob/1.0 Microsoft-HTTPAPI/2.0",
-<<<<<<< HEAD
-      "ETag" : "\"0x8D732519FC34F2A\"",
-      "Last-Modified" : "Thu, 05 Sep 2019 22:37:25 GMT",
+      "ETag" : "\"0x8D73560EF4FC094\"",
+      "Last-Modified" : "Mon, 09 Sep 2019 20:04:34 GMT",
       "retry-after" : "0",
       "Content-Length" : "0",
       "StatusCode" : "201",
-      "x-ms-request-id" : "bfecdad4-901e-0044-413a-643cc7000000",
-      "Date" : "Thu, 05 Sep 2019 22:37:24 GMT",
-      "x-ms-client-request-id" : "24ada7e1-1c2e-4e91-a499-9e8c748ab0e8"
-=======
-      "ETag" : "\"0x8D732FC76FBE539\"",
-      "Last-Modified" : "Fri, 06 Sep 2019 19:00:20 GMT",
-      "retry-after" : "0",
-      "Content-Length" : "0",
-      "StatusCode" : "201",
-      "x-ms-request-id" : "b92af360-d01e-009e-05e5-644931000000",
-      "Date" : "Fri, 06 Sep 2019 19:00:20 GMT",
-      "x-ms-client-request-id" : "2ac21591-8da7-4604-a8ae-4bed1311cfab"
->>>>>>> a55d5dd9
+      "x-ms-request-id" : "c5ca34da-301e-0042-5549-67cbbf000000",
+      "Date" : "Mon, 09 Sep 2019 20:04:34 GMT",
+      "x-ms-client-request-id" : "652b240e-bfe9-40f6-a24a-980adfd56857"
     },
     "Exception" : null
   }, {
     "Method" : "PUT",
-<<<<<<< HEAD
-    "Uri" : "https://jaschrepragrs.blob.core.windows.net/jtcgetpropertiesac0blobapitestgetpropertiesac4f1717690147b/javablobgetpropertiesac1blobapitestgetpropertiesac4f144664a1",
+    "Uri" : "https://jaschrepragrs.blob.core.windows.net/jtcgetpropertiesac0blobapitestgetpropertiesacf1445286b7d37/javablobgetpropertiesac1blobapitestgetpropertiesacf14346308c",
     "Headers" : {
       "x-ms-version" : "2019-02-02",
       "User-Agent" : "azsdk-java-azure-storage-blob/12.0.0-preview.3 1.8.0_221; Windows 10 10.0",
-      "x-ms-client-request-id" : "9c530a36-f36d-4e5c-89f7-c6544c59ff97",
-=======
-    "Uri" : "https://azstoragesdkaccount.blob.core.windows.net/jtcgetpropertiesac0blobapitestgetpropertiesac61b68561ad41d/javablobgetpropertiesac1blobapitestgetpropertiesac61b52168ba",
-    "Headers" : {
-      "x-ms-version" : "2019-02-02",
-      "User-Agent" : "azsdk-java-azure-storage-blob/12.0.0-preview.3 1.8.0_212; Windows 10 10.0",
-      "x-ms-client-request-id" : "50ea8469-dcbd-43b2-b77f-6a061248d5fc",
->>>>>>> a55d5dd9
+      "x-ms-client-request-id" : "3e9603d9-3872-4165-a7a2-22a53a8cb4ab",
       "Content-Type" : "application/octet-stream"
     },
     "Response" : {
       "x-ms-version" : "2019-02-02",
       "Server" : "Windows-Azure-Blob/1.0 Microsoft-HTTPAPI/2.0",
       "x-ms-content-crc64" : "6RYQPwaVsyQ=",
-<<<<<<< HEAD
-      "Last-Modified" : "Thu, 05 Sep 2019 22:37:25 GMT",
+      "Last-Modified" : "Mon, 09 Sep 2019 20:04:34 GMT",
       "retry-after" : "0",
       "StatusCode" : "201",
       "x-ms-request-server-encrypted" : "true",
-      "Date" : "Thu, 05 Sep 2019 22:37:24 GMT",
+      "Date" : "Mon, 09 Sep 2019 20:04:34 GMT",
       "Content-MD5" : "wh+Wm18D0z1D4E+PE252gg==",
-      "ETag" : "\"0x8D732519FD05455\"",
+      "ETag" : "\"0x8D73560EF5DEED8\"",
       "Content-Length" : "0",
-      "x-ms-request-id" : "bfecdaf3-901e-0044-5e3a-643cc7000000",
-      "x-ms-client-request-id" : "9c530a36-f36d-4e5c-89f7-c6544c59ff97"
-=======
-      "Last-Modified" : "Fri, 06 Sep 2019 19:00:20 GMT",
-      "retry-after" : "0",
-      "StatusCode" : "201",
-      "x-ms-request-server-encrypted" : "true",
-      "Date" : "Fri, 06 Sep 2019 19:00:20 GMT",
-      "Content-MD5" : "wh+Wm18D0z1D4E+PE252gg==",
-      "ETag" : "\"0x8D732FC7701E789\"",
-      "Content-Length" : "0",
-      "x-ms-request-id" : "b92af37f-d01e-009e-21e5-644931000000",
-      "x-ms-client-request-id" : "50ea8469-dcbd-43b2-b77f-6a061248d5fc"
->>>>>>> a55d5dd9
+      "x-ms-request-id" : "c5ca34eb-301e-0042-6249-67cbbf000000",
+      "x-ms-client-request-id" : "3e9603d9-3872-4165-a7a2-22a53a8cb4ab"
     },
     "Exception" : null
   }, {
     "Method" : "HEAD",
-<<<<<<< HEAD
-    "Uri" : "https://jaschrepragrs.blob.core.windows.net/jtcgetpropertiesac0blobapitestgetpropertiesac4f1717690147b/javablobgetpropertiesac1blobapitestgetpropertiesac4f144664a1",
+    "Uri" : "https://jaschrepragrs.blob.core.windows.net/jtcgetpropertiesac0blobapitestgetpropertiesacf1445286b7d37/javablobgetpropertiesac1blobapitestgetpropertiesacf14346308c",
     "Headers" : {
       "x-ms-version" : "2019-02-02",
       "User-Agent" : "azsdk-java-azure-storage-blob/12.0.0-preview.3 1.8.0_221; Windows 10 10.0",
-      "x-ms-client-request-id" : "af3ab209-08b0-4378-a0c9-37347b520f78"
-=======
-    "Uri" : "https://azstoragesdkaccount.blob.core.windows.net/jtcgetpropertiesac0blobapitestgetpropertiesac61b68561ad41d/javablobgetpropertiesac1blobapitestgetpropertiesac61b52168ba",
-    "Headers" : {
-      "x-ms-version" : "2019-02-02",
-      "User-Agent" : "azsdk-java-azure-storage-blob/12.0.0-preview.3 1.8.0_212; Windows 10 10.0",
-      "x-ms-client-request-id" : "dba9863a-6905-4800-aada-c495eb5c5cd3"
->>>>>>> a55d5dd9
+      "x-ms-client-request-id" : "a06ab209-280b-45d4-a103-8e9af78ab560"
     },
     "Response" : {
       "x-ms-version" : "2019-02-02",
@@ -107,54 +59,31 @@
       "Server" : "Windows-Azure-Blob/1.0 Microsoft-HTTPAPI/2.0",
       "x-ms-tag-count" : "0",
       "x-ms-lease-state" : "available",
-<<<<<<< HEAD
-      "Last-Modified" : "Thu, 05 Sep 2019 22:37:25 GMT",
+      "Last-Modified" : "Mon, 09 Sep 2019 20:04:34 GMT",
       "retry-after" : "0",
       "StatusCode" : "200",
-      "Date" : "Thu, 05 Sep 2019 22:37:24 GMT",
-=======
-      "Last-Modified" : "Fri, 06 Sep 2019 19:00:20 GMT",
-      "retry-after" : "0",
-      "StatusCode" : "200",
-      "Date" : "Fri, 06 Sep 2019 19:00:20 GMT",
->>>>>>> a55d5dd9
+      "Date" : "Mon, 09 Sep 2019 20:04:34 GMT",
       "x-ms-blob-type" : "BlockBlob",
       "Content-MD5" : "wh+Wm18D0z1D4E+PE252gg==",
       "Accept-Ranges" : "bytes",
       "x-ms-server-encrypted" : "true",
       "x-ms-access-tier-inferred" : "true",
       "x-ms-access-tier" : "Hot",
-<<<<<<< HEAD
-      "ETag" : "\"0x8D732519FD05455\"",
-      "x-ms-creation-time" : "Thu, 05 Sep 2019 22:37:25 GMT",
+      "ETag" : "\"0x8D73560EF5DEED8\"",
+      "x-ms-creation-time" : "Mon, 09 Sep 2019 20:04:34 GMT",
       "Content-Length" : "7",
-      "x-ms-request-id" : "bfecdb02-901e-0044-6d3a-643cc7000000",
-      "x-ms-client-request-id" : "af3ab209-08b0-4378-a0c9-37347b520f78",
-=======
-      "ETag" : "\"0x8D732FC7701E789\"",
-      "x-ms-creation-time" : "Fri, 06 Sep 2019 19:00:20 GMT",
-      "Content-Length" : "7",
-      "x-ms-request-id" : "b92af3a0-d01e-009e-41e5-644931000000",
-      "x-ms-client-request-id" : "dba9863a-6905-4800-aada-c495eb5c5cd3",
->>>>>>> a55d5dd9
+      "x-ms-request-id" : "c5ca34fe-301e-0042-7349-67cbbf000000",
+      "x-ms-client-request-id" : "a06ab209-280b-45d4-a103-8e9af78ab560",
       "Content-Type" : "application/octet-stream"
     },
     "Exception" : null
   }, {
     "Method" : "GET",
-<<<<<<< HEAD
     "Uri" : "https://jaschrepragrs.blob.core.windows.net?prefix=jtcgetpropertiesac&comp=list",
     "Headers" : {
       "x-ms-version" : "2019-02-02",
       "User-Agent" : "azsdk-java-azure-storage-blob/12.0.0-preview.3 1.8.0_221; Windows 10 10.0",
-      "x-ms-client-request-id" : "2342a6d0-5b57-4aca-8023-c494b6aab79c"
-=======
-    "Uri" : "https://azstoragesdkaccount.blob.core.windows.net?prefix=jtcgetpropertiesac&comp=list",
-    "Headers" : {
-      "x-ms-version" : "2019-02-02",
-      "User-Agent" : "azsdk-java-azure-storage-blob/12.0.0-preview.3 1.8.0_212; Windows 10 10.0",
-      "x-ms-client-request-id" : "23899a30-5614-4e25-a14d-5358b49a478b"
->>>>>>> a55d5dd9
+      "x-ms-client-request-id" : "bdd1b195-f8e2-4f3e-92af-f5c3794ffb71"
     },
     "Response" : {
       "Transfer-Encoding" : "chunked",
@@ -162,35 +91,20 @@
       "Server" : "Windows-Azure-Blob/1.0 Microsoft-HTTPAPI/2.0",
       "retry-after" : "0",
       "StatusCode" : "200",
-<<<<<<< HEAD
-      "x-ms-request-id" : "bfecdb11-901e-0044-7c3a-643cc7000000",
-      "Body" : "﻿<?xml version=\"1.0\" encoding=\"utf-8\"?><EnumerationResults ServiceEndpoint=\"https://jaschrepragrs.blob.core.windows.net/\"><Prefix>jtcgetpropertiesac</Prefix><Containers><Container><Name>jtcgetpropertiesac0blobapitestgetpropertiesac4f1717690147b</Name><Properties><Last-Modified>Thu, 05 Sep 2019 22:37:25 GMT</Last-Modified><Etag>\"0x8D732519FC34F2A\"</Etag><LeaseStatus>unlocked</LeaseStatus><LeaseState>available</LeaseState><DefaultEncryptionScope>$account-encryption-key</DefaultEncryptionScope><DenyEncryptionScopeOverride>false</DenyEncryptionScopeOverride><HasImmutabilityPolicy>false</HasImmutabilityPolicy><HasLegalHold>false</HasLegalHold></Properties></Container></Containers><NextMarker /></EnumerationResults>",
-      "Date" : "Thu, 05 Sep 2019 22:37:24 GMT",
-      "x-ms-client-request-id" : "2342a6d0-5b57-4aca-8023-c494b6aab79c",
-=======
-      "x-ms-request-id" : "b92af3c1-d01e-009e-5ee5-644931000000",
-      "Body" : "﻿<?xml version=\"1.0\" encoding=\"utf-8\"?><EnumerationResults ServiceEndpoint=\"https://azstoragesdkaccount.blob.core.windows.net/\"><Prefix>jtcgetpropertiesac</Prefix><Containers><Container><Name>jtcgetpropertiesac0blobapitestgetpropertiesac61b68561ad41d</Name><Properties><Last-Modified>Fri, 06 Sep 2019 19:00:20 GMT</Last-Modified><Etag>\"0x8D732FC76FBE539\"</Etag><LeaseStatus>unlocked</LeaseStatus><LeaseState>available</LeaseState><DefaultEncryptionScope>$account-encryption-key</DefaultEncryptionScope><DenyEncryptionScopeOverride>false</DenyEncryptionScopeOverride><HasImmutabilityPolicy>false</HasImmutabilityPolicy><HasLegalHold>false</HasLegalHold></Properties></Container></Containers><NextMarker /></EnumerationResults>",
-      "Date" : "Fri, 06 Sep 2019 19:00:20 GMT",
-      "x-ms-client-request-id" : "23899a30-5614-4e25-a14d-5358b49a478b",
->>>>>>> a55d5dd9
+      "x-ms-request-id" : "c5ca351a-301e-0042-0c49-67cbbf000000",
+      "Body" : "﻿<?xml version=\"1.0\" encoding=\"utf-8\"?><EnumerationResults ServiceEndpoint=\"https://jaschrepragrs.blob.core.windows.net/\"><Prefix>jtcgetpropertiesac</Prefix><Containers><Container><Name>jtcgetpropertiesac0blobapitestgetpropertiesacf1445286b7d37</Name><Properties><Last-Modified>Mon, 09 Sep 2019 20:04:34 GMT</Last-Modified><Etag>\"0x8D73560EF4FC094\"</Etag><LeaseStatus>unlocked</LeaseStatus><LeaseState>available</LeaseState><DefaultEncryptionScope>$account-encryption-key</DefaultEncryptionScope><DenyEncryptionScopeOverride>false</DenyEncryptionScopeOverride><HasImmutabilityPolicy>false</HasImmutabilityPolicy><HasLegalHold>false</HasLegalHold></Properties></Container></Containers><NextMarker /></EnumerationResults>",
+      "Date" : "Mon, 09 Sep 2019 20:04:34 GMT",
+      "x-ms-client-request-id" : "bdd1b195-f8e2-4f3e-92af-f5c3794ffb71",
       "Content-Type" : "application/xml"
     },
     "Exception" : null
   }, {
     "Method" : "DELETE",
-<<<<<<< HEAD
-    "Uri" : "https://jaschrepragrs.blob.core.windows.net/jtcgetpropertiesac0blobapitestgetpropertiesac4f1717690147b?restype=container",
+    "Uri" : "https://jaschrepragrs.blob.core.windows.net/jtcgetpropertiesac0blobapitestgetpropertiesacf1445286b7d37?restype=container",
     "Headers" : {
       "x-ms-version" : "2019-02-02",
       "User-Agent" : "azsdk-java-azure-storage-blob/12.0.0-preview.3 1.8.0_221; Windows 10 10.0",
-      "x-ms-client-request-id" : "baf63e7c-9975-46df-91d2-7af6767d208d"
-=======
-    "Uri" : "https://azstoragesdkaccount.blob.core.windows.net/jtcgetpropertiesac0blobapitestgetpropertiesac61b68561ad41d?restype=container",
-    "Headers" : {
-      "x-ms-version" : "2019-02-02",
-      "User-Agent" : "azsdk-java-azure-storage-blob/12.0.0-preview.3 1.8.0_212; Windows 10 10.0",
-      "x-ms-client-request-id" : "a13e77ef-3104-4ac0-a40b-36b8c7f027cb"
->>>>>>> a55d5dd9
+      "x-ms-client-request-id" : "3efa7f74-4704-4730-924b-942ee9423fe8"
     },
     "Response" : {
       "x-ms-version" : "2019-02-02",
@@ -198,21 +112,11 @@
       "retry-after" : "0",
       "Content-Length" : "0",
       "StatusCode" : "202",
-<<<<<<< HEAD
-      "x-ms-request-id" : "bfecdb2e-901e-0044-173a-643cc7000000",
-      "Date" : "Thu, 05 Sep 2019 22:37:24 GMT",
-      "x-ms-client-request-id" : "baf63e7c-9975-46df-91d2-7af6767d208d"
+      "x-ms-request-id" : "c5ca352e-301e-0042-1f49-67cbbf000000",
+      "Date" : "Mon, 09 Sep 2019 20:04:34 GMT",
+      "x-ms-client-request-id" : "3efa7f74-4704-4730-924b-942ee9423fe8"
     },
     "Exception" : null
   } ],
-  "variables" : [ "jtcgetpropertiesac0blobapitestgetpropertiesac4f1717690147b", "javablobgetpropertiesac1blobapitestgetpropertiesac4f144664a1" ]
-=======
-      "x-ms-request-id" : "b92af3e0-d01e-009e-7ce5-644931000000",
-      "Date" : "Fri, 06 Sep 2019 19:00:20 GMT",
-      "x-ms-client-request-id" : "a13e77ef-3104-4ac0-a40b-36b8c7f027cb"
-    },
-    "Exception" : null
-  } ],
-  "variables" : [ "jtcgetpropertiesac0blobapitestgetpropertiesac61b68561ad41d", "javablobgetpropertiesac1blobapitestgetpropertiesac61b52168ba" ]
->>>>>>> a55d5dd9
+  "variables" : [ "jtcgetpropertiesac0blobapitestgetpropertiesacf1445286b7d37", "javablobgetpropertiesac1blobapitestgetpropertiesacf14346308c" ]
 }