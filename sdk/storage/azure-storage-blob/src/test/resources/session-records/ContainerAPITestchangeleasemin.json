{
  "networkCallRecords" : [ {
    "Method" : "PUT",
<<<<<<< HEAD
    "Uri" : "https://jaschrepragrs.blob.core.windows.net/jtcchangeleasemin0containerapitestchangeleasemin29e74566d5e?restype=container",
    "Headers" : {
      "x-ms-version" : "2019-02-02",
      "User-Agent" : "azsdk-java-azure-storage-blob/12.0.0-preview.3 1.8.0_221; Windows 10 10.0",
      "x-ms-client-request-id" : "1d7a788f-30f9-4331-bb6e-3656d97cb577"
=======
    "Uri" : "https://azstoragesdkaccount.blob.core.windows.net/jtcchangeleasemin0containerapitestchangeleasemin6c4305427fd?restype=container",
    "Headers" : {
      "x-ms-version" : "2019-02-02",
      "User-Agent" : "azsdk-java-azure-storage-blob/12.0.0-preview.3 1.8.0_212; Windows 10 10.0",
      "x-ms-client-request-id" : "23d1ad67-1e63-4742-9f13-163d6633fa81"
>>>>>>> a55d5dd9
    },
    "Response" : {
      "x-ms-version" : "2019-02-02",
      "Server" : "Windows-Azure-Blob/1.0 Microsoft-HTTPAPI/2.0",
<<<<<<< HEAD
      "ETag" : "\"0x8D732534D53DCC1\"",
      "Last-Modified" : "Thu, 05 Sep 2019 22:49:25 GMT",
      "retry-after" : "0",
      "Content-Length" : "0",
      "StatusCode" : "201",
      "x-ms-request-id" : "827d33fd-601e-001e-623c-643a46000000",
      "Date" : "Thu, 05 Sep 2019 22:49:25 GMT",
      "x-ms-client-request-id" : "1d7a788f-30f9-4331-bb6e-3656d97cb577"
=======
      "ETag" : "\"0x8D732FDA6B7F553\"",
      "Last-Modified" : "Fri, 06 Sep 2019 19:08:50 GMT",
      "retry-after" : "0",
      "Content-Length" : "0",
      "StatusCode" : "201",
      "x-ms-request-id" : "ec65b254-001e-001f-34e6-64eb66000000",
      "Date" : "Fri, 06 Sep 2019 19:08:49 GMT",
      "x-ms-client-request-id" : "23d1ad67-1e63-4742-9f13-163d6633fa81"
>>>>>>> a55d5dd9
    },
    "Exception" : null
  }, {
    "Method" : "PUT",
<<<<<<< HEAD
    "Uri" : "https://jaschrepragrs.blob.core.windows.net/jtcchangeleasemin0containerapitestchangeleasemin29e74566d5e?comp=lease&restype=container",
    "Headers" : {
      "x-ms-version" : "2019-02-02",
      "User-Agent" : "azsdk-java-azure-storage-blob/12.0.0-preview.3 1.8.0_221; Windows 10 10.0",
      "x-ms-client-request-id" : "eab7ef38-87a1-4177-ae2d-fab75b9ac3ea"
=======
    "Uri" : "https://azstoragesdkaccount.blob.core.windows.net/jtcchangeleasemin0containerapitestchangeleasemin6c4305427fd?comp=lease&restype=container",
    "Headers" : {
      "x-ms-version" : "2019-02-02",
      "User-Agent" : "azsdk-java-azure-storage-blob/12.0.0-preview.3 1.8.0_212; Windows 10 10.0",
      "x-ms-client-request-id" : "e7d37e92-3c62-48ab-b3c4-1ced9e148dbd"
>>>>>>> a55d5dd9
    },
    "Response" : {
      "x-ms-version" : "2019-02-02",
      "Server" : "Windows-Azure-Blob/1.0 Microsoft-HTTPAPI/2.0",
<<<<<<< HEAD
      "ETag" : "\"0x8D732534D53DCC1\"",
      "x-ms-lease-id" : "a251e751-2cad-43cb-8202-1d8ed975b4fa",
      "Last-Modified" : "Thu, 05 Sep 2019 22:49:25 GMT",
      "retry-after" : "0",
      "Content-Length" : "0",
      "StatusCode" : "201",
      "x-ms-request-id" : "827d340f-601e-001e-713c-643a46000000",
      "Date" : "Thu, 05 Sep 2019 22:49:25 GMT",
      "x-ms-client-request-id" : "eab7ef38-87a1-4177-ae2d-fab75b9ac3ea"
=======
      "ETag" : "\"0x8D732FDA6B7F553\"",
      "x-ms-lease-id" : "6c0d5b06-9436-4c07-a2b1-cd365ae3f386",
      "Last-Modified" : "Fri, 06 Sep 2019 19:08:50 GMT",
      "retry-after" : "0",
      "Content-Length" : "0",
      "StatusCode" : "201",
      "x-ms-request-id" : "ec65b283-001e-001f-5fe6-64eb66000000",
      "Date" : "Fri, 06 Sep 2019 19:08:49 GMT",
      "x-ms-client-request-id" : "e7d37e92-3c62-48ab-b3c4-1ced9e148dbd"
>>>>>>> a55d5dd9
    },
    "Exception" : null
  }, {
    "Method" : "PUT",
<<<<<<< HEAD
    "Uri" : "https://jaschrepragrs.blob.core.windows.net/jtcchangeleasemin0containerapitestchangeleasemin29e74566d5e?comp=lease&restype=container",
    "Headers" : {
      "x-ms-version" : "2019-02-02",
      "User-Agent" : "azsdk-java-azure-storage-blob/12.0.0-preview.3 1.8.0_221; Windows 10 10.0",
      "x-ms-client-request-id" : "8e53d407-13a3-4ffc-9864-15fab4a374c6"
=======
    "Uri" : "https://azstoragesdkaccount.blob.core.windows.net/jtcchangeleasemin0containerapitestchangeleasemin6c4305427fd?comp=lease&restype=container",
    "Headers" : {
      "x-ms-version" : "2019-02-02",
      "User-Agent" : "azsdk-java-azure-storage-blob/12.0.0-preview.3 1.8.0_212; Windows 10 10.0",
      "x-ms-client-request-id" : "62e8d71e-8e49-49e4-a443-45ec6651ea6e"
>>>>>>> a55d5dd9
    },
    "Response" : {
      "x-ms-version" : "2019-02-02",
      "Server" : "Windows-Azure-Blob/1.0 Microsoft-HTTPAPI/2.0",
<<<<<<< HEAD
      "ETag" : "\"0x8D732534D53DCC1\"",
      "x-ms-lease-id" : "660d4649-9233-467e-99a6-b00eb2f73c6a",
      "Last-Modified" : "Thu, 05 Sep 2019 22:49:25 GMT",
      "retry-after" : "0",
      "Content-Length" : "0",
      "StatusCode" : "200",
      "x-ms-request-id" : "827d3417-601e-001e-793c-643a46000000",
      "Date" : "Thu, 05 Sep 2019 22:49:25 GMT",
      "x-ms-client-request-id" : "8e53d407-13a3-4ffc-9864-15fab4a374c6"
=======
      "ETag" : "\"0x8D732FDA6B7F553\"",
      "x-ms-lease-id" : "63b63101-4b18-44d0-8a2e-c9cdf35984ee",
      "Last-Modified" : "Fri, 06 Sep 2019 19:08:50 GMT",
      "retry-after" : "0",
      "Content-Length" : "0",
      "StatusCode" : "200",
      "x-ms-request-id" : "ec65b29e-001e-001f-76e6-64eb66000000",
      "Date" : "Fri, 06 Sep 2019 19:08:49 GMT",
      "x-ms-client-request-id" : "62e8d71e-8e49-49e4-a443-45ec6651ea6e"
>>>>>>> a55d5dd9
    },
    "Exception" : null
  }, {
    "Method" : "GET",
<<<<<<< HEAD
    "Uri" : "https://jaschrepragrs.blob.core.windows.net?prefix=jtcchangeleasemin&comp=list",
    "Headers" : {
      "x-ms-version" : "2019-02-02",
      "User-Agent" : "azsdk-java-azure-storage-blob/12.0.0-preview.3 1.8.0_221; Windows 10 10.0",
      "x-ms-client-request-id" : "0c74fc3d-8941-4d82-9f2b-db7de6884707"
=======
    "Uri" : "https://azstoragesdkaccount.blob.core.windows.net?prefix=jtcchangeleasemin&comp=list",
    "Headers" : {
      "x-ms-version" : "2019-02-02",
      "User-Agent" : "azsdk-java-azure-storage-blob/12.0.0-preview.3 1.8.0_212; Windows 10 10.0",
      "x-ms-client-request-id" : "114eead6-8a1f-4ed7-9602-594fca407b27"
>>>>>>> a55d5dd9
    },
    "Response" : {
      "Transfer-Encoding" : "chunked",
      "x-ms-version" : "2019-02-02",
      "Server" : "Windows-Azure-Blob/1.0 Microsoft-HTTPAPI/2.0",
      "retry-after" : "0",
      "StatusCode" : "200",
<<<<<<< HEAD
      "x-ms-request-id" : "827d3421-601e-001e-013c-643a46000000",
      "Body" : "﻿<?xml version=\"1.0\" encoding=\"utf-8\"?><EnumerationResults ServiceEndpoint=\"https://jaschrepragrs.blob.core.windows.net/\"><Prefix>jtcchangeleasemin</Prefix><Containers><Container><Name>jtcchangeleasemin0containerapitestchangeleasemin29e74566d5e</Name><Properties><Last-Modified>Thu, 05 Sep 2019 22:49:25 GMT</Last-Modified><Etag>\"0x8D732534D53DCC1\"</Etag><LeaseStatus>locked</LeaseStatus><LeaseState>leased</LeaseState><LeaseDuration>infinite</LeaseDuration><DefaultEncryptionScope>$account-encryption-key</DefaultEncryptionScope><DenyEncryptionScopeOverride>false</DenyEncryptionScopeOverride><HasImmutabilityPolicy>false</HasImmutabilityPolicy><HasLegalHold>false</HasLegalHold></Properties></Container></Containers><NextMarker /></EnumerationResults>",
      "Date" : "Thu, 05 Sep 2019 22:49:25 GMT",
      "x-ms-client-request-id" : "0c74fc3d-8941-4d82-9f2b-db7de6884707",
=======
      "x-ms-request-id" : "ec65b2bb-001e-001f-11e6-64eb66000000",
      "Body" : "﻿<?xml version=\"1.0\" encoding=\"utf-8\"?><EnumerationResults ServiceEndpoint=\"https://azstoragesdkaccount.blob.core.windows.net/\"><Prefix>jtcchangeleasemin</Prefix><Containers><Container><Name>jtcchangeleasemin0containerapitestchangeleasemin6c4305427fd</Name><Properties><Last-Modified>Fri, 06 Sep 2019 19:08:50 GMT</Last-Modified><Etag>\"0x8D732FDA6B7F553\"</Etag><LeaseStatus>locked</LeaseStatus><LeaseState>leased</LeaseState><LeaseDuration>infinite</LeaseDuration><DefaultEncryptionScope>$account-encryption-key</DefaultEncryptionScope><DenyEncryptionScopeOverride>false</DenyEncryptionScopeOverride><HasImmutabilityPolicy>false</HasImmutabilityPolicy><HasLegalHold>false</HasLegalHold></Properties></Container></Containers><NextMarker /></EnumerationResults>",
      "Date" : "Fri, 06 Sep 2019 19:08:49 GMT",
      "x-ms-client-request-id" : "114eead6-8a1f-4ed7-9602-594fca407b27",
>>>>>>> a55d5dd9
      "Content-Type" : "application/xml"
    },
    "Exception" : null
  }, {
    "Method" : "PUT",
<<<<<<< HEAD
    "Uri" : "https://jaschrepragrs.blob.core.windows.net/jtcchangeleasemin0containerapitestchangeleasemin29e74566d5e?comp=lease&restype=container",
    "Headers" : {
      "x-ms-version" : "2019-02-02",
      "User-Agent" : "azsdk-java-azure-storage-blob/12.0.0-preview.3 1.8.0_221; Windows 10 10.0",
      "x-ms-client-request-id" : "764a7147-b23c-420e-962f-666d824e55d6"
=======
    "Uri" : "https://azstoragesdkaccount.blob.core.windows.net/jtcchangeleasemin0containerapitestchangeleasemin6c4305427fd?comp=lease&restype=container",
    "Headers" : {
      "x-ms-version" : "2019-02-02",
      "User-Agent" : "azsdk-java-azure-storage-blob/12.0.0-preview.3 1.8.0_212; Windows 10 10.0",
      "x-ms-client-request-id" : "44199f84-82ed-4b59-a2a6-8d914c382e03"
>>>>>>> a55d5dd9
    },
    "Response" : {
      "x-ms-version" : "2019-02-02",
      "Server" : "Windows-Azure-Blob/1.0 Microsoft-HTTPAPI/2.0",
<<<<<<< HEAD
      "ETag" : "\"0x8D732534D53DCC1\"",
      "x-ms-lease-time" : "0",
      "Last-Modified" : "Thu, 05 Sep 2019 22:49:25 GMT",
      "retry-after" : "0",
      "Content-Length" : "0",
      "StatusCode" : "202",
      "x-ms-request-id" : "827d342a-601e-001e-0a3c-643a46000000",
      "Date" : "Thu, 05 Sep 2019 22:49:25 GMT",
      "x-ms-client-request-id" : "764a7147-b23c-420e-962f-666d824e55d6"
=======
      "ETag" : "\"0x8D732FDA6B7F553\"",
      "x-ms-lease-time" : "0",
      "Last-Modified" : "Fri, 06 Sep 2019 19:08:50 GMT",
      "retry-after" : "0",
      "Content-Length" : "0",
      "StatusCode" : "202",
      "x-ms-request-id" : "ec65b2de-001e-001f-2fe6-64eb66000000",
      "Date" : "Fri, 06 Sep 2019 19:08:49 GMT",
      "x-ms-client-request-id" : "44199f84-82ed-4b59-a2a6-8d914c382e03"
>>>>>>> a55d5dd9
    },
    "Exception" : null
  }, {
    "Method" : "DELETE",
<<<<<<< HEAD
    "Uri" : "https://jaschrepragrs.blob.core.windows.net/jtcchangeleasemin0containerapitestchangeleasemin29e74566d5e?restype=container",
    "Headers" : {
      "x-ms-version" : "2019-02-02",
      "User-Agent" : "azsdk-java-azure-storage-blob/12.0.0-preview.3 1.8.0_221; Windows 10 10.0",
      "x-ms-client-request-id" : "8307b071-4479-448a-9de8-ca102e98ef20"
=======
    "Uri" : "https://azstoragesdkaccount.blob.core.windows.net/jtcchangeleasemin0containerapitestchangeleasemin6c4305427fd?restype=container",
    "Headers" : {
      "x-ms-version" : "2019-02-02",
      "User-Agent" : "azsdk-java-azure-storage-blob/12.0.0-preview.3 1.8.0_212; Windows 10 10.0",
      "x-ms-client-request-id" : "7604d503-7ded-4fc0-85fb-4a6f3c95a381"
>>>>>>> a55d5dd9
    },
    "Response" : {
      "x-ms-version" : "2019-02-02",
      "Server" : "Windows-Azure-Blob/1.0 Microsoft-HTTPAPI/2.0",
      "retry-after" : "0",
      "Content-Length" : "0",
      "StatusCode" : "202",
<<<<<<< HEAD
      "x-ms-request-id" : "827d343a-601e-001e-173c-643a46000000",
      "Date" : "Thu, 05 Sep 2019 22:49:25 GMT",
      "x-ms-client-request-id" : "8307b071-4479-448a-9de8-ca102e98ef20"
    },
    "Exception" : null
  } ],
  "variables" : [ "jtcchangeleasemin0containerapitestchangeleasemin29e74566d5e", "660d4649-9233-467e-99a6-b00eb2f73c6a" ]
=======
      "x-ms-request-id" : "ec65b2fd-001e-001f-4ae6-64eb66000000",
      "Date" : "Fri, 06 Sep 2019 19:08:49 GMT",
      "x-ms-client-request-id" : "7604d503-7ded-4fc0-85fb-4a6f3c95a381"
    },
    "Exception" : null
  } ],
  "variables" : [ "jtcchangeleasemin0containerapitestchangeleasemin6c4305427fd", "63b63101-4b18-44d0-8a2e-c9cdf35984ee" ]
>>>>>>> a55d5dd9
}<|MERGE_RESOLUTION|>--- conflicted
+++ resolved
@@ -1,143 +1,76 @@
 {
   "networkCallRecords" : [ {
     "Method" : "PUT",
-<<<<<<< HEAD
-    "Uri" : "https://jaschrepragrs.blob.core.windows.net/jtcchangeleasemin0containerapitestchangeleasemin29e74566d5e?restype=container",
+    "Uri" : "https://jaschrepragrs.blob.core.windows.net/jtcchangeleasemin0containerapitestchangeleasemin7606406365c?restype=container",
     "Headers" : {
       "x-ms-version" : "2019-02-02",
       "User-Agent" : "azsdk-java-azure-storage-blob/12.0.0-preview.3 1.8.0_221; Windows 10 10.0",
-      "x-ms-client-request-id" : "1d7a788f-30f9-4331-bb6e-3656d97cb577"
-=======
-    "Uri" : "https://azstoragesdkaccount.blob.core.windows.net/jtcchangeleasemin0containerapitestchangeleasemin6c4305427fd?restype=container",
-    "Headers" : {
-      "x-ms-version" : "2019-02-02",
-      "User-Agent" : "azsdk-java-azure-storage-blob/12.0.0-preview.3 1.8.0_212; Windows 10 10.0",
-      "x-ms-client-request-id" : "23d1ad67-1e63-4742-9f13-163d6633fa81"
->>>>>>> a55d5dd9
+      "x-ms-client-request-id" : "2900ea9b-f604-46d6-b8f7-f9657de3e60c"
     },
     "Response" : {
       "x-ms-version" : "2019-02-02",
       "Server" : "Windows-Azure-Blob/1.0 Microsoft-HTTPAPI/2.0",
-<<<<<<< HEAD
-      "ETag" : "\"0x8D732534D53DCC1\"",
-      "Last-Modified" : "Thu, 05 Sep 2019 22:49:25 GMT",
+      "ETag" : "\"0x8D73560D7BF2C0A\"",
+      "Last-Modified" : "Mon, 09 Sep 2019 20:03:54 GMT",
       "retry-after" : "0",
       "Content-Length" : "0",
       "StatusCode" : "201",
-      "x-ms-request-id" : "827d33fd-601e-001e-623c-643a46000000",
-      "Date" : "Thu, 05 Sep 2019 22:49:25 GMT",
-      "x-ms-client-request-id" : "1d7a788f-30f9-4331-bb6e-3656d97cb577"
-=======
-      "ETag" : "\"0x8D732FDA6B7F553\"",
-      "Last-Modified" : "Fri, 06 Sep 2019 19:08:50 GMT",
-      "retry-after" : "0",
-      "Content-Length" : "0",
-      "StatusCode" : "201",
-      "x-ms-request-id" : "ec65b254-001e-001f-34e6-64eb66000000",
-      "Date" : "Fri, 06 Sep 2019 19:08:49 GMT",
-      "x-ms-client-request-id" : "23d1ad67-1e63-4742-9f13-163d6633fa81"
->>>>>>> a55d5dd9
+      "x-ms-request-id" : "c5ca0e77-301e-0042-7049-67cbbf000000",
+      "Date" : "Mon, 09 Sep 2019 20:03:53 GMT",
+      "x-ms-client-request-id" : "2900ea9b-f604-46d6-b8f7-f9657de3e60c"
     },
     "Exception" : null
   }, {
     "Method" : "PUT",
-<<<<<<< HEAD
-    "Uri" : "https://jaschrepragrs.blob.core.windows.net/jtcchangeleasemin0containerapitestchangeleasemin29e74566d5e?comp=lease&restype=container",
+    "Uri" : "https://jaschrepragrs.blob.core.windows.net/jtcchangeleasemin0containerapitestchangeleasemin7606406365c?comp=lease&restype=container",
     "Headers" : {
       "x-ms-version" : "2019-02-02",
       "User-Agent" : "azsdk-java-azure-storage-blob/12.0.0-preview.3 1.8.0_221; Windows 10 10.0",
-      "x-ms-client-request-id" : "eab7ef38-87a1-4177-ae2d-fab75b9ac3ea"
-=======
-    "Uri" : "https://azstoragesdkaccount.blob.core.windows.net/jtcchangeleasemin0containerapitestchangeleasemin6c4305427fd?comp=lease&restype=container",
-    "Headers" : {
-      "x-ms-version" : "2019-02-02",
-      "User-Agent" : "azsdk-java-azure-storage-blob/12.0.0-preview.3 1.8.0_212; Windows 10 10.0",
-      "x-ms-client-request-id" : "e7d37e92-3c62-48ab-b3c4-1ced9e148dbd"
->>>>>>> a55d5dd9
+      "x-ms-client-request-id" : "ccc5b8b5-0d61-4b6f-94b7-02dcb1cb503e"
     },
     "Response" : {
       "x-ms-version" : "2019-02-02",
       "Server" : "Windows-Azure-Blob/1.0 Microsoft-HTTPAPI/2.0",
-<<<<<<< HEAD
-      "ETag" : "\"0x8D732534D53DCC1\"",
-      "x-ms-lease-id" : "a251e751-2cad-43cb-8202-1d8ed975b4fa",
-      "Last-Modified" : "Thu, 05 Sep 2019 22:49:25 GMT",
+      "ETag" : "\"0x8D73560D7BF2C0A\"",
+      "x-ms-lease-id" : "f205c466-0035-466a-bc75-418d28dc48cb",
+      "Last-Modified" : "Mon, 09 Sep 2019 20:03:54 GMT",
       "retry-after" : "0",
       "Content-Length" : "0",
       "StatusCode" : "201",
-      "x-ms-request-id" : "827d340f-601e-001e-713c-643a46000000",
-      "Date" : "Thu, 05 Sep 2019 22:49:25 GMT",
-      "x-ms-client-request-id" : "eab7ef38-87a1-4177-ae2d-fab75b9ac3ea"
-=======
-      "ETag" : "\"0x8D732FDA6B7F553\"",
-      "x-ms-lease-id" : "6c0d5b06-9436-4c07-a2b1-cd365ae3f386",
-      "Last-Modified" : "Fri, 06 Sep 2019 19:08:50 GMT",
-      "retry-after" : "0",
-      "Content-Length" : "0",
-      "StatusCode" : "201",
-      "x-ms-request-id" : "ec65b283-001e-001f-5fe6-64eb66000000",
-      "Date" : "Fri, 06 Sep 2019 19:08:49 GMT",
-      "x-ms-client-request-id" : "e7d37e92-3c62-48ab-b3c4-1ced9e148dbd"
->>>>>>> a55d5dd9
+      "x-ms-request-id" : "c5ca0e8d-301e-0042-0349-67cbbf000000",
+      "Date" : "Mon, 09 Sep 2019 20:03:54 GMT",
+      "x-ms-client-request-id" : "ccc5b8b5-0d61-4b6f-94b7-02dcb1cb503e"
     },
     "Exception" : null
   }, {
     "Method" : "PUT",
-<<<<<<< HEAD
-    "Uri" : "https://jaschrepragrs.blob.core.windows.net/jtcchangeleasemin0containerapitestchangeleasemin29e74566d5e?comp=lease&restype=container",
+    "Uri" : "https://jaschrepragrs.blob.core.windows.net/jtcchangeleasemin0containerapitestchangeleasemin7606406365c?comp=lease&restype=container",
     "Headers" : {
       "x-ms-version" : "2019-02-02",
       "User-Agent" : "azsdk-java-azure-storage-blob/12.0.0-preview.3 1.8.0_221; Windows 10 10.0",
-      "x-ms-client-request-id" : "8e53d407-13a3-4ffc-9864-15fab4a374c6"
-=======
-    "Uri" : "https://azstoragesdkaccount.blob.core.windows.net/jtcchangeleasemin0containerapitestchangeleasemin6c4305427fd?comp=lease&restype=container",
-    "Headers" : {
-      "x-ms-version" : "2019-02-02",
-      "User-Agent" : "azsdk-java-azure-storage-blob/12.0.0-preview.3 1.8.0_212; Windows 10 10.0",
-      "x-ms-client-request-id" : "62e8d71e-8e49-49e4-a443-45ec6651ea6e"
->>>>>>> a55d5dd9
+      "x-ms-client-request-id" : "27952b83-dd21-4462-a41b-d2d9071dc329"
     },
     "Response" : {
       "x-ms-version" : "2019-02-02",
       "Server" : "Windows-Azure-Blob/1.0 Microsoft-HTTPAPI/2.0",
-<<<<<<< HEAD
-      "ETag" : "\"0x8D732534D53DCC1\"",
-      "x-ms-lease-id" : "660d4649-9233-467e-99a6-b00eb2f73c6a",
-      "Last-Modified" : "Thu, 05 Sep 2019 22:49:25 GMT",
+      "ETag" : "\"0x8D73560D7BF2C0A\"",
+      "x-ms-lease-id" : "b08d41e0-cc25-451a-b30f-6b4d857dc2b7",
+      "Last-Modified" : "Mon, 09 Sep 2019 20:03:54 GMT",
       "retry-after" : "0",
       "Content-Length" : "0",
       "StatusCode" : "200",
-      "x-ms-request-id" : "827d3417-601e-001e-793c-643a46000000",
-      "Date" : "Thu, 05 Sep 2019 22:49:25 GMT",
-      "x-ms-client-request-id" : "8e53d407-13a3-4ffc-9864-15fab4a374c6"
-=======
-      "ETag" : "\"0x8D732FDA6B7F553\"",
-      "x-ms-lease-id" : "63b63101-4b18-44d0-8a2e-c9cdf35984ee",
-      "Last-Modified" : "Fri, 06 Sep 2019 19:08:50 GMT",
-      "retry-after" : "0",
-      "Content-Length" : "0",
-      "StatusCode" : "200",
-      "x-ms-request-id" : "ec65b29e-001e-001f-76e6-64eb66000000",
-      "Date" : "Fri, 06 Sep 2019 19:08:49 GMT",
-      "x-ms-client-request-id" : "62e8d71e-8e49-49e4-a443-45ec6651ea6e"
->>>>>>> a55d5dd9
+      "x-ms-request-id" : "c5ca0eab-301e-0042-1e49-67cbbf000000",
+      "Date" : "Mon, 09 Sep 2019 20:03:54 GMT",
+      "x-ms-client-request-id" : "27952b83-dd21-4462-a41b-d2d9071dc329"
     },
     "Exception" : null
   }, {
     "Method" : "GET",
-<<<<<<< HEAD
     "Uri" : "https://jaschrepragrs.blob.core.windows.net?prefix=jtcchangeleasemin&comp=list",
     "Headers" : {
       "x-ms-version" : "2019-02-02",
       "User-Agent" : "azsdk-java-azure-storage-blob/12.0.0-preview.3 1.8.0_221; Windows 10 10.0",
-      "x-ms-client-request-id" : "0c74fc3d-8941-4d82-9f2b-db7de6884707"
-=======
-    "Uri" : "https://azstoragesdkaccount.blob.core.windows.net?prefix=jtcchangeleasemin&comp=list",
-    "Headers" : {
-      "x-ms-version" : "2019-02-02",
-      "User-Agent" : "azsdk-java-azure-storage-blob/12.0.0-preview.3 1.8.0_212; Windows 10 10.0",
-      "x-ms-client-request-id" : "114eead6-8a1f-4ed7-9602-594fca407b27"
->>>>>>> a55d5dd9
+      "x-ms-client-request-id" : "726e8b5b-dffb-47f8-906e-655530392be8"
     },
     "Response" : {
       "Transfer-Encoding" : "chunked",
@@ -145,77 +78,42 @@
       "Server" : "Windows-Azure-Blob/1.0 Microsoft-HTTPAPI/2.0",
       "retry-after" : "0",
       "StatusCode" : "200",
-<<<<<<< HEAD
-      "x-ms-request-id" : "827d3421-601e-001e-013c-643a46000000",
-      "Body" : "﻿<?xml version=\"1.0\" encoding=\"utf-8\"?><EnumerationResults ServiceEndpoint=\"https://jaschrepragrs.blob.core.windows.net/\"><Prefix>jtcchangeleasemin</Prefix><Containers><Container><Name>jtcchangeleasemin0containerapitestchangeleasemin29e74566d5e</Name><Properties><Last-Modified>Thu, 05 Sep 2019 22:49:25 GMT</Last-Modified><Etag>\"0x8D732534D53DCC1\"</Etag><LeaseStatus>locked</LeaseStatus><LeaseState>leased</LeaseState><LeaseDuration>infinite</LeaseDuration><DefaultEncryptionScope>$account-encryption-key</DefaultEncryptionScope><DenyEncryptionScopeOverride>false</DenyEncryptionScopeOverride><HasImmutabilityPolicy>false</HasImmutabilityPolicy><HasLegalHold>false</HasLegalHold></Properties></Container></Containers><NextMarker /></EnumerationResults>",
-      "Date" : "Thu, 05 Sep 2019 22:49:25 GMT",
-      "x-ms-client-request-id" : "0c74fc3d-8941-4d82-9f2b-db7de6884707",
-=======
-      "x-ms-request-id" : "ec65b2bb-001e-001f-11e6-64eb66000000",
-      "Body" : "﻿<?xml version=\"1.0\" encoding=\"utf-8\"?><EnumerationResults ServiceEndpoint=\"https://azstoragesdkaccount.blob.core.windows.net/\"><Prefix>jtcchangeleasemin</Prefix><Containers><Container><Name>jtcchangeleasemin0containerapitestchangeleasemin6c4305427fd</Name><Properties><Last-Modified>Fri, 06 Sep 2019 19:08:50 GMT</Last-Modified><Etag>\"0x8D732FDA6B7F553\"</Etag><LeaseStatus>locked</LeaseStatus><LeaseState>leased</LeaseState><LeaseDuration>infinite</LeaseDuration><DefaultEncryptionScope>$account-encryption-key</DefaultEncryptionScope><DenyEncryptionScopeOverride>false</DenyEncryptionScopeOverride><HasImmutabilityPolicy>false</HasImmutabilityPolicy><HasLegalHold>false</HasLegalHold></Properties></Container></Containers><NextMarker /></EnumerationResults>",
-      "Date" : "Fri, 06 Sep 2019 19:08:49 GMT",
-      "x-ms-client-request-id" : "114eead6-8a1f-4ed7-9602-594fca407b27",
->>>>>>> a55d5dd9
+      "x-ms-request-id" : "c5ca0ecb-301e-0042-3949-67cbbf000000",
+      "Body" : "﻿<?xml version=\"1.0\" encoding=\"utf-8\"?><EnumerationResults ServiceEndpoint=\"https://jaschrepragrs.blob.core.windows.net/\"><Prefix>jtcchangeleasemin</Prefix><Containers><Container><Name>jtcchangeleasemin0containerapitestchangeleasemin7606406365c</Name><Properties><Last-Modified>Mon, 09 Sep 2019 20:03:54 GMT</Last-Modified><Etag>\"0x8D73560D7BF2C0A\"</Etag><LeaseStatus>locked</LeaseStatus><LeaseState>leased</LeaseState><LeaseDuration>infinite</LeaseDuration><DefaultEncryptionScope>$account-encryption-key</DefaultEncryptionScope><DenyEncryptionScopeOverride>false</DenyEncryptionScopeOverride><HasImmutabilityPolicy>false</HasImmutabilityPolicy><HasLegalHold>false</HasLegalHold></Properties></Container></Containers><NextMarker /></EnumerationResults>",
+      "Date" : "Mon, 09 Sep 2019 20:03:54 GMT",
+      "x-ms-client-request-id" : "726e8b5b-dffb-47f8-906e-655530392be8",
       "Content-Type" : "application/xml"
     },
     "Exception" : null
   }, {
     "Method" : "PUT",
-<<<<<<< HEAD
-    "Uri" : "https://jaschrepragrs.blob.core.windows.net/jtcchangeleasemin0containerapitestchangeleasemin29e74566d5e?comp=lease&restype=container",
+    "Uri" : "https://jaschrepragrs.blob.core.windows.net/jtcchangeleasemin0containerapitestchangeleasemin7606406365c?comp=lease&restype=container",
     "Headers" : {
       "x-ms-version" : "2019-02-02",
       "User-Agent" : "azsdk-java-azure-storage-blob/12.0.0-preview.3 1.8.0_221; Windows 10 10.0",
-      "x-ms-client-request-id" : "764a7147-b23c-420e-962f-666d824e55d6"
-=======
-    "Uri" : "https://azstoragesdkaccount.blob.core.windows.net/jtcchangeleasemin0containerapitestchangeleasemin6c4305427fd?comp=lease&restype=container",
-    "Headers" : {
-      "x-ms-version" : "2019-02-02",
-      "User-Agent" : "azsdk-java-azure-storage-blob/12.0.0-preview.3 1.8.0_212; Windows 10 10.0",
-      "x-ms-client-request-id" : "44199f84-82ed-4b59-a2a6-8d914c382e03"
->>>>>>> a55d5dd9
+      "x-ms-client-request-id" : "22a1d1d0-9f5c-4b0b-af30-ee77edc82b07"
     },
     "Response" : {
       "x-ms-version" : "2019-02-02",
       "Server" : "Windows-Azure-Blob/1.0 Microsoft-HTTPAPI/2.0",
-<<<<<<< HEAD
-      "ETag" : "\"0x8D732534D53DCC1\"",
+      "ETag" : "\"0x8D73560D7BF2C0A\"",
       "x-ms-lease-time" : "0",
-      "Last-Modified" : "Thu, 05 Sep 2019 22:49:25 GMT",
+      "Last-Modified" : "Mon, 09 Sep 2019 20:03:54 GMT",
       "retry-after" : "0",
       "Content-Length" : "0",
       "StatusCode" : "202",
-      "x-ms-request-id" : "827d342a-601e-001e-0a3c-643a46000000",
-      "Date" : "Thu, 05 Sep 2019 22:49:25 GMT",
-      "x-ms-client-request-id" : "764a7147-b23c-420e-962f-666d824e55d6"
-=======
-      "ETag" : "\"0x8D732FDA6B7F553\"",
-      "x-ms-lease-time" : "0",
-      "Last-Modified" : "Fri, 06 Sep 2019 19:08:50 GMT",
-      "retry-after" : "0",
-      "Content-Length" : "0",
-      "StatusCode" : "202",
-      "x-ms-request-id" : "ec65b2de-001e-001f-2fe6-64eb66000000",
-      "Date" : "Fri, 06 Sep 2019 19:08:49 GMT",
-      "x-ms-client-request-id" : "44199f84-82ed-4b59-a2a6-8d914c382e03"
->>>>>>> a55d5dd9
+      "x-ms-request-id" : "c5ca0ee1-301e-0042-4e49-67cbbf000000",
+      "Date" : "Mon, 09 Sep 2019 20:03:54 GMT",
+      "x-ms-client-request-id" : "22a1d1d0-9f5c-4b0b-af30-ee77edc82b07"
     },
     "Exception" : null
   }, {
     "Method" : "DELETE",
-<<<<<<< HEAD
-    "Uri" : "https://jaschrepragrs.blob.core.windows.net/jtcchangeleasemin0containerapitestchangeleasemin29e74566d5e?restype=container",
+    "Uri" : "https://jaschrepragrs.blob.core.windows.net/jtcchangeleasemin0containerapitestchangeleasemin7606406365c?restype=container",
     "Headers" : {
       "x-ms-version" : "2019-02-02",
       "User-Agent" : "azsdk-java-azure-storage-blob/12.0.0-preview.3 1.8.0_221; Windows 10 10.0",
-      "x-ms-client-request-id" : "8307b071-4479-448a-9de8-ca102e98ef20"
-=======
-    "Uri" : "https://azstoragesdkaccount.blob.core.windows.net/jtcchangeleasemin0containerapitestchangeleasemin6c4305427fd?restype=container",
-    "Headers" : {
-      "x-ms-version" : "2019-02-02",
-      "User-Agent" : "azsdk-java-azure-storage-blob/12.0.0-preview.3 1.8.0_212; Windows 10 10.0",
-      "x-ms-client-request-id" : "7604d503-7ded-4fc0-85fb-4a6f3c95a381"
->>>>>>> a55d5dd9
+      "x-ms-client-request-id" : "fc181132-cea6-47da-8366-4e231344b256"
     },
     "Response" : {
       "x-ms-version" : "2019-02-02",
@@ -223,21 +121,11 @@
       "retry-after" : "0",
       "Content-Length" : "0",
       "StatusCode" : "202",
-<<<<<<< HEAD
-      "x-ms-request-id" : "827d343a-601e-001e-173c-643a46000000",
-      "Date" : "Thu, 05 Sep 2019 22:49:25 GMT",
-      "x-ms-client-request-id" : "8307b071-4479-448a-9de8-ca102e98ef20"
+      "x-ms-request-id" : "c5ca0ef5-301e-0042-6149-67cbbf000000",
+      "Date" : "Mon, 09 Sep 2019 20:03:54 GMT",
+      "x-ms-client-request-id" : "fc181132-cea6-47da-8366-4e231344b256"
     },
     "Exception" : null
   } ],
-  "variables" : [ "jtcchangeleasemin0containerapitestchangeleasemin29e74566d5e", "660d4649-9233-467e-99a6-b00eb2f73c6a" ]
-=======
-      "x-ms-request-id" : "ec65b2fd-001e-001f-4ae6-64eb66000000",
-      "Date" : "Fri, 06 Sep 2019 19:08:49 GMT",
-      "x-ms-client-request-id" : "7604d503-7ded-4fc0-85fb-4a6f3c95a381"
-    },
-    "Exception" : null
-  } ],
-  "variables" : [ "jtcchangeleasemin0containerapitestchangeleasemin6c4305427fd", "63b63101-4b18-44d0-8a2e-c9cdf35984ee" ]
->>>>>>> a55d5dd9
+  "variables" : [ "jtcchangeleasemin0containerapitestchangeleasemin7606406365c", "b08d41e0-cc25-451a-b30f-6b4d857dc2b7" ]
 }