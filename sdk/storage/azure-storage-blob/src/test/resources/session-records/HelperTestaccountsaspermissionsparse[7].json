--- conflicted
+++ resolved
@@ -1,59 +1,32 @@
 {
   "networkCallRecords" : [ {
     "Method" : "PUT",
-<<<<<<< HEAD
-    "Uri" : "https://jaschrepragrs.blob.core.windows.net/jtcaccountsaspermissionsparse008351f0be2c6a2f8e4a?restype=container",
+    "Uri" : "https://jaschrepragrs.blob.core.windows.net/jtcaccountsaspermissionsparse020539a823531cb61242?restype=container",
     "Headers" : {
       "x-ms-version" : "2019-02-02",
       "User-Agent" : "azsdk-java-azure-storage-blob/12.0.0-preview.3 1.8.0_221; Windows 10 10.0",
-      "x-ms-client-request-id" : "5d656dc0-69d0-4173-a9f1-d1ced30fab0a"
-=======
-    "Uri" : "https://azstoragesdkaccount.blob.core.windows.net/jtcaccountsaspermissionsparse0263075b6106b6818448?restype=container",
-    "Headers" : {
-      "x-ms-version" : "2019-02-02",
-      "User-Agent" : "azsdk-java-azure-storage-blob/12.0.0-preview.3 1.8.0_212; Windows 10 10.0",
-      "x-ms-client-request-id" : "10f5521a-0c3b-410b-a78a-d2186e027a03"
->>>>>>> a55d5dd9
+      "x-ms-client-request-id" : "afde017c-9cff-4893-a53e-e436f61f72e0"
     },
     "Response" : {
       "x-ms-version" : "2019-02-02",
       "Server" : "Windows-Azure-Blob/1.0 Microsoft-HTTPAPI/2.0",
-<<<<<<< HEAD
-      "ETag" : "\"0x8D73251937C3A33\"",
-      "Last-Modified" : "Thu, 05 Sep 2019 22:37:04 GMT",
+      "ETag" : "\"0x8D7356042B039ED\"",
+      "Last-Modified" : "Mon, 09 Sep 2019 19:59:44 GMT",
       "retry-after" : "0",
       "Content-Length" : "0",
       "StatusCode" : "201",
-      "x-ms-request-id" : "bfecc3e4-901e-0044-493a-643cc7000000",
-      "Date" : "Thu, 05 Sep 2019 22:37:03 GMT",
-      "x-ms-client-request-id" : "5d656dc0-69d0-4173-a9f1-d1ced30fab0a"
-=======
-      "ETag" : "\"0x8D732FDB42D961B\"",
-      "Last-Modified" : "Fri, 06 Sep 2019 19:09:12 GMT",
-      "retry-after" : "0",
-      "Content-Length" : "0",
-      "StatusCode" : "201",
-      "x-ms-request-id" : "ec65ec0a-001e-001f-6fe6-64eb66000000",
-      "Date" : "Fri, 06 Sep 2019 19:09:12 GMT",
-      "x-ms-client-request-id" : "10f5521a-0c3b-410b-a78a-d2186e027a03"
->>>>>>> a55d5dd9
+      "x-ms-request-id" : "077feb16-801e-001f-7749-673bbb000000",
+      "Date" : "Mon, 09 Sep 2019 19:59:44 GMT",
+      "x-ms-client-request-id" : "afde017c-9cff-4893-a53e-e436f61f72e0"
     },
     "Exception" : null
   }, {
     "Method" : "GET",
-<<<<<<< HEAD
     "Uri" : "https://jaschrepragrs.blob.core.windows.net?prefix=jtcaccountsaspermissionsparse&comp=list",
     "Headers" : {
       "x-ms-version" : "2019-02-02",
       "User-Agent" : "azsdk-java-azure-storage-blob/12.0.0-preview.3 1.8.0_221; Windows 10 10.0",
-      "x-ms-client-request-id" : "5d618dad-bba8-4574-bdd0-d0d3fb2ab36b"
-=======
-    "Uri" : "https://azstoragesdkaccount.blob.core.windows.net?prefix=jtcaccountsaspermissionsparse&comp=list",
-    "Headers" : {
-      "x-ms-version" : "2019-02-02",
-      "User-Agent" : "azsdk-java-azure-storage-blob/12.0.0-preview.3 1.8.0_212; Windows 10 10.0",
-      "x-ms-client-request-id" : "bde93930-277f-4714-85bf-274acb860a86"
->>>>>>> a55d5dd9
+      "x-ms-client-request-id" : "0b40ef23-b6f4-458b-9fac-828554072c54"
     },
     "Response" : {
       "Transfer-Encoding" : "chunked",
@@ -61,35 +34,20 @@
       "Server" : "Windows-Azure-Blob/1.0 Microsoft-HTTPAPI/2.0",
       "retry-after" : "0",
       "StatusCode" : "200",
-<<<<<<< HEAD
-      "x-ms-request-id" : "bfecc3fe-901e-0044-623a-643cc7000000",
-      "Body" : "﻿<?xml version=\"1.0\" encoding=\"utf-8\"?><EnumerationResults ServiceEndpoint=\"https://jaschrepragrs.blob.core.windows.net/\"><Prefix>jtcaccountsaspermissionsparse</Prefix><Containers><Container><Name>jtcaccountsaspermissionsparse008351f0be2c6a2f8e4a</Name><Properties><Last-Modified>Thu, 05 Sep 2019 22:37:04 GMT</Last-Modified><Etag>\"0x8D73251937C3A33\"</Etag><LeaseStatus>unlocked</LeaseStatus><LeaseState>available</LeaseState><DefaultEncryptionScope>$account-encryption-key</DefaultEncryptionScope><DenyEncryptionScopeOverride>false</DenyEncryptionScopeOverride><HasImmutabilityPolicy>false</HasImmutabilityPolicy><HasLegalHold>false</HasLegalHold></Properties></Container></Containers><NextMarker /></EnumerationResults>",
-      "Date" : "Thu, 05 Sep 2019 22:37:03 GMT",
-      "x-ms-client-request-id" : "5d618dad-bba8-4574-bdd0-d0d3fb2ab36b",
-=======
-      "x-ms-request-id" : "ec65ec73-001e-001f-50e6-64eb66000000",
-      "Body" : "﻿<?xml version=\"1.0\" encoding=\"utf-8\"?><EnumerationResults ServiceEndpoint=\"https://azstoragesdkaccount.blob.core.windows.net/\"><Prefix>jtcaccountsaspermissionsparse</Prefix><Containers><Container><Name>jtcaccountsaspermissionsparse0263075b6106b6818448</Name><Properties><Last-Modified>Fri, 06 Sep 2019 19:09:12 GMT</Last-Modified><Etag>\"0x8D732FDB42D961B\"</Etag><LeaseStatus>unlocked</LeaseStatus><LeaseState>available</LeaseState><DefaultEncryptionScope>$account-encryption-key</DefaultEncryptionScope><DenyEncryptionScopeOverride>false</DenyEncryptionScopeOverride><HasImmutabilityPolicy>false</HasImmutabilityPolicy><HasLegalHold>false</HasLegalHold></Properties></Container></Containers><NextMarker /></EnumerationResults>",
-      "Date" : "Fri, 06 Sep 2019 19:09:12 GMT",
-      "x-ms-client-request-id" : "bde93930-277f-4714-85bf-274acb860a86",
->>>>>>> a55d5dd9
+      "x-ms-request-id" : "077feb25-801e-001f-0249-673bbb000000",
+      "Body" : "﻿<?xml version=\"1.0\" encoding=\"utf-8\"?><EnumerationResults ServiceEndpoint=\"https://jaschrepragrs.blob.core.windows.net/\"><Prefix>jtcaccountsaspermissionsparse</Prefix><Containers><Container><Name>jtcaccountsaspermissionsparse020539a823531cb61242</Name><Properties><Last-Modified>Mon, 09 Sep 2019 19:59:44 GMT</Last-Modified><Etag>\"0x8D7356042B039ED\"</Etag><LeaseStatus>unlocked</LeaseStatus><LeaseState>available</LeaseState><DefaultEncryptionScope>$account-encryption-key</DefaultEncryptionScope><DenyEncryptionScopeOverride>false</DenyEncryptionScopeOverride><HasImmutabilityPolicy>false</HasImmutabilityPolicy><HasLegalHold>false</HasLegalHold></Properties></Container></Containers><NextMarker /></EnumerationResults>",
+      "Date" : "Mon, 09 Sep 2019 19:59:44 GMT",
+      "x-ms-client-request-id" : "0b40ef23-b6f4-458b-9fac-828554072c54",
       "Content-Type" : "application/xml"
     },
     "Exception" : null
   }, {
     "Method" : "DELETE",
-<<<<<<< HEAD
-    "Uri" : "https://jaschrepragrs.blob.core.windows.net/jtcaccountsaspermissionsparse008351f0be2c6a2f8e4a?restype=container",
+    "Uri" : "https://jaschrepragrs.blob.core.windows.net/jtcaccountsaspermissionsparse020539a823531cb61242?restype=container",
     "Headers" : {
       "x-ms-version" : "2019-02-02",
       "User-Agent" : "azsdk-java-azure-storage-blob/12.0.0-preview.3 1.8.0_221; Windows 10 10.0",
-      "x-ms-client-request-id" : "e02a7ffe-0cde-4b96-94d0-59b2633b870c"
-=======
-    "Uri" : "https://azstoragesdkaccount.blob.core.windows.net/jtcaccountsaspermissionsparse0263075b6106b6818448?restype=container",
-    "Headers" : {
-      "x-ms-version" : "2019-02-02",
-      "User-Agent" : "azsdk-java-azure-storage-blob/12.0.0-preview.3 1.8.0_212; Windows 10 10.0",
-      "x-ms-client-request-id" : "f63b7e10-5271-4263-b0c3-7bedf4b8895c"
->>>>>>> a55d5dd9
+      "x-ms-client-request-id" : "501d961e-c233-4c8b-b836-60728e91a1d4"
     },
     "Response" : {
       "x-ms-version" : "2019-02-02",
@@ -97,21 +55,11 @@
       "retry-after" : "0",
       "Content-Length" : "0",
       "StatusCode" : "202",
-<<<<<<< HEAD
-      "x-ms-request-id" : "bfecc41b-901e-0044-7f3a-643cc7000000",
-      "Date" : "Thu, 05 Sep 2019 22:37:03 GMT",
-      "x-ms-client-request-id" : "e02a7ffe-0cde-4b96-94d0-59b2633b870c"
+      "x-ms-request-id" : "077feb31-801e-001f-0c49-673bbb000000",
+      "Date" : "Mon, 09 Sep 2019 19:59:44 GMT",
+      "x-ms-client-request-id" : "501d961e-c233-4c8b-b836-60728e91a1d4"
     },
     "Exception" : null
   } ],
-  "variables" : [ "jtcaccountsaspermissionsparse008351f0be2c6a2f8e4a" ]
-=======
-      "x-ms-request-id" : "ec65ec81-001e-001f-5be6-64eb66000000",
-      "Date" : "Fri, 06 Sep 2019 19:09:12 GMT",
-      "x-ms-client-request-id" : "f63b7e10-5271-4263-b0c3-7bedf4b8895c"
-    },
-    "Exception" : null
-  } ],
-  "variables" : [ "jtcaccountsaspermissionsparse0263075b6106b6818448" ]
->>>>>>> a55d5dd9
+  "variables" : [ "jtcaccountsaspermissionsparse020539a823531cb61242" ]
 }