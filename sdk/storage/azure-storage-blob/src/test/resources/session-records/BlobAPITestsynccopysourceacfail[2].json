{
  "networkCallRecords" : [ {
    "Method" : "PUT",
<<<<<<< HEAD
    "Uri" : "https://jaschrepragrs.blob.core.windows.net/jtcsynccopysourceacfail015354dbfb62b77aec493eb?restype=container",
    "Headers" : {
      "x-ms-version" : "2019-02-02",
      "User-Agent" : "azsdk-java-azure-storage-blob/12.0.0-preview.3 1.8.0_221; Windows 10 10.0",
      "x-ms-client-request-id" : "e276a7d0-774d-410a-9210-a07e95bb5d88"
=======
    "Uri" : "https://azstoragesdkaccount.blob.core.windows.net/jtcsynccopysourceacfail0700072b308bd1c40c41c2a?restype=container",
    "Headers" : {
      "x-ms-version" : "2019-02-02",
      "User-Agent" : "azsdk-java-azure-storage-blob/12.0.0-preview.3 1.8.0_212; Windows 10 10.0",
      "x-ms-client-request-id" : "ac4bc1be-fdcd-4457-9c16-79dff5de9df7"
>>>>>>> a55d5dd9
    },
    "Response" : {
      "x-ms-version" : "2019-02-02",
      "Server" : "Windows-Azure-Blob/1.0 Microsoft-HTTPAPI/2.0",
<<<<<<< HEAD
      "ETag" : "\"0x8D73251DC2A76C9\"",
      "Last-Modified" : "Thu, 05 Sep 2019 22:39:06 GMT",
      "retry-after" : "0",
      "Content-Length" : "0",
      "StatusCode" : "201",
      "x-ms-request-id" : "bfed3b61-901e-0044-0a3a-643cc7000000",
      "Date" : "Thu, 05 Sep 2019 22:39:06 GMT",
      "x-ms-client-request-id" : "e276a7d0-774d-410a-9210-a07e95bb5d88"
=======
      "ETag" : "\"0x8D732FCA2B9D7CE\"",
      "Last-Modified" : "Fri, 06 Sep 2019 19:01:33 GMT",
      "retry-after" : "0",
      "Content-Length" : "0",
      "StatusCode" : "201",
      "x-ms-request-id" : "b92c123d-d01e-009e-61e5-644931000000",
      "Date" : "Fri, 06 Sep 2019 19:01:33 GMT",
      "x-ms-client-request-id" : "ac4bc1be-fdcd-4457-9c16-79dff5de9df7"
>>>>>>> a55d5dd9
    },
    "Exception" : null
  }, {
    "Method" : "PUT",
<<<<<<< HEAD
    "Uri" : "https://jaschrepragrs.blob.core.windows.net/jtcsynccopysourceacfail015354dbfb62b77aec493eb/javablobsynccopysourceacfail15781964a67e42f5d345",
    "Headers" : {
      "x-ms-version" : "2019-02-02",
      "User-Agent" : "azsdk-java-azure-storage-blob/12.0.0-preview.3 1.8.0_221; Windows 10 10.0",
      "x-ms-client-request-id" : "c74e54f1-ae1c-4b9a-8339-b9468cb42d2b",
=======
    "Uri" : "https://azstoragesdkaccount.blob.core.windows.net/jtcsynccopysourceacfail0700072b308bd1c40c41c2a/javablobsynccopysourceacfail174291ffa3c9e008554c",
    "Headers" : {
      "x-ms-version" : "2019-02-02",
      "User-Agent" : "azsdk-java-azure-storage-blob/12.0.0-preview.3 1.8.0_212; Windows 10 10.0",
      "x-ms-client-request-id" : "81e7c2b5-df85-4380-802c-8ad6fbecb728",
>>>>>>> a55d5dd9
      "Content-Type" : "application/octet-stream"
    },
    "Response" : {
      "x-ms-version" : "2019-02-02",
      "Server" : "Windows-Azure-Blob/1.0 Microsoft-HTTPAPI/2.0",
      "x-ms-content-crc64" : "6RYQPwaVsyQ=",
<<<<<<< HEAD
      "Last-Modified" : "Thu, 05 Sep 2019 22:39:06 GMT",
      "retry-after" : "0",
      "StatusCode" : "201",
      "x-ms-request-server-encrypted" : "true",
      "Date" : "Thu, 05 Sep 2019 22:39:06 GMT",
      "Content-MD5" : "wh+Wm18D0z1D4E+PE252gg==",
      "ETag" : "\"0x8D73251DC3896EC\"",
      "Content-Length" : "0",
      "x-ms-request-id" : "bfed3b7a-901e-0044-1e3a-643cc7000000",
      "x-ms-client-request-id" : "c74e54f1-ae1c-4b9a-8339-b9468cb42d2b"
=======
      "Last-Modified" : "Fri, 06 Sep 2019 19:01:33 GMT",
      "retry-after" : "0",
      "StatusCode" : "201",
      "x-ms-request-server-encrypted" : "true",
      "Date" : "Fri, 06 Sep 2019 19:01:33 GMT",
      "Content-MD5" : "wh+Wm18D0z1D4E+PE252gg==",
      "ETag" : "\"0x8D732FCA2BFBCA8\"",
      "Content-Length" : "0",
      "x-ms-request-id" : "b92c125d-d01e-009e-7ee5-644931000000",
      "x-ms-client-request-id" : "81e7c2b5-df85-4380-802c-8ad6fbecb728"
>>>>>>> a55d5dd9
    },
    "Exception" : null
  }, {
    "Method" : "PUT",
<<<<<<< HEAD
    "Uri" : "https://jaschrepragrs.blob.core.windows.net/jtcsynccopysourceacfail015354dbfb62b77aec493eb?restype=container&comp=acl",
    "Headers" : {
      "x-ms-version" : "2019-02-02",
      "User-Agent" : "azsdk-java-azure-storage-blob/12.0.0-preview.3 1.8.0_221; Windows 10 10.0",
      "x-ms-client-request-id" : "9019c182-55f1-4089-bd50-21048ec829c5",
=======
    "Uri" : "https://azstoragesdkaccount.blob.core.windows.net/jtcsynccopysourceacfail0700072b308bd1c40c41c2a?restype=container&comp=acl",
    "Headers" : {
      "x-ms-version" : "2019-02-02",
      "User-Agent" : "azsdk-java-azure-storage-blob/12.0.0-preview.3 1.8.0_212; Windows 10 10.0",
      "x-ms-client-request-id" : "c93a70d8-721f-4c18-9ef4-3b528c1c839d",
>>>>>>> a55d5dd9
      "Content-Type" : "application/xml; charset=utf-8"
    },
    "Response" : {
      "x-ms-version" : "2019-02-02",
      "Server" : "Windows-Azure-Blob/1.0 Microsoft-HTTPAPI/2.0",
<<<<<<< HEAD
      "ETag" : "\"0x8D73251DC44D24D\"",
      "Last-Modified" : "Thu, 05 Sep 2019 22:39:06 GMT",
      "retry-after" : "0",
      "Content-Length" : "0",
      "StatusCode" : "200",
      "x-ms-request-id" : "bfed3b8a-901e-0044-2e3a-643cc7000000",
      "Date" : "Thu, 05 Sep 2019 22:39:06 GMT",
      "x-ms-client-request-id" : "9019c182-55f1-4089-bd50-21048ec829c5"
=======
      "ETag" : "\"0x8D732FCA2C4E786\"",
      "Last-Modified" : "Fri, 06 Sep 2019 19:01:34 GMT",
      "retry-after" : "0",
      "Content-Length" : "0",
      "StatusCode" : "200",
      "x-ms-request-id" : "b92c1286-d01e-009e-24e5-644931000000",
      "Date" : "Fri, 06 Sep 2019 19:01:33 GMT",
      "x-ms-client-request-id" : "c93a70d8-721f-4c18-9ef4-3b528c1c839d"
>>>>>>> a55d5dd9
    },
    "Exception" : null
  }, {
    "Method" : "PUT",
<<<<<<< HEAD
    "Uri" : "https://jaschrepragrs.blob.core.windows.net/jtcsynccopysourceacfail015354dbfb62b77aec493eb/javablobsynccopysourceacfail27964530cf3430efb846",
    "Headers" : {
      "x-ms-version" : "2019-02-02",
      "User-Agent" : "azsdk-java-azure-storage-blob/12.0.0-preview.3 1.8.0_221; Windows 10 10.0",
      "x-ms-client-request-id" : "c677fc36-7fd9-4cb0-9039-649c6d0564ee"
=======
    "Uri" : "https://azstoragesdkaccount.blob.core.windows.net/jtcsynccopysourceacfail0700072b308bd1c40c41c2a/javablobsynccopysourceacfail24129901022413f69145",
    "Headers" : {
      "x-ms-version" : "2019-02-02",
      "User-Agent" : "azsdk-java-azure-storage-blob/12.0.0-preview.3 1.8.0_212; Windows 10 10.0",
      "x-ms-client-request-id" : "21d9c4ed-5667-4e1d-ba98-4ff809bdd4a6"
>>>>>>> a55d5dd9
    },
    "Response" : {
      "x-ms-version" : "2019-02-02",
      "Server" : "Windows-Azure-Blob/1.0 Microsoft-HTTPAPI/2.0",
      "x-ms-error-code" : "SourceConditionNotMet",
      "retry-after" : "0",
      "Content-Length" : "265",
      "StatusCode" : "412",
<<<<<<< HEAD
      "x-ms-request-id" : "bfed3ba0-901e-0044-423a-643cc7000000",
      "Body" : "﻿<?xml version=\"1.0\" encoding=\"utf-8\"?><Error><Code>SourceConditionNotMet</Code><Message>The source condition specified using HTTP conditional header(s) is not met.\nRequestId:bfed3ba0-901e-0044-423a-643cc7000000\nTime:2019-09-05T22:39:06.6246522Z</Message></Error>",
      "Date" : "Thu, 05 Sep 2019 22:39:06 GMT",
      "x-ms-client-request-id" : "c677fc36-7fd9-4cb0-9039-649c6d0564ee",
=======
      "x-ms-request-id" : "b92c12a4-d01e-009e-3de5-644931000000",
      "Body" : "﻿<?xml version=\"1.0\" encoding=\"utf-8\"?><Error><Code>SourceConditionNotMet</Code><Message>The source condition specified using HTTP conditional header(s) is not met.\nRequestId:b92c12a4-d01e-009e-3de5-644931000000\nTime:2019-09-06T19:01:34.0471227Z</Message></Error>",
      "Date" : "Fri, 06 Sep 2019 19:01:33 GMT",
      "x-ms-client-request-id" : "21d9c4ed-5667-4e1d-ba98-4ff809bdd4a6",
>>>>>>> a55d5dd9
      "Content-Type" : "application/xml"
    },
    "Exception" : null
  }, {
    "Method" : "GET",
<<<<<<< HEAD
    "Uri" : "https://jaschrepragrs.blob.core.windows.net?prefix=jtcsynccopysourceacfail&comp=list",
    "Headers" : {
      "x-ms-version" : "2019-02-02",
      "User-Agent" : "azsdk-java-azure-storage-blob/12.0.0-preview.3 1.8.0_221; Windows 10 10.0",
      "x-ms-client-request-id" : "840a5bec-802c-46ae-a0d6-70d773e8e1ff"
=======
    "Uri" : "https://azstoragesdkaccount.blob.core.windows.net?prefix=jtcsynccopysourceacfail&comp=list",
    "Headers" : {
      "x-ms-version" : "2019-02-02",
      "User-Agent" : "azsdk-java-azure-storage-blob/12.0.0-preview.3 1.8.0_212; Windows 10 10.0",
      "x-ms-client-request-id" : "1f2fbac3-8e33-451e-878a-8dd3d6cf1c1e"
>>>>>>> a55d5dd9
    },
    "Response" : {
      "Transfer-Encoding" : "chunked",
      "x-ms-version" : "2019-02-02",
      "Server" : "Windows-Azure-Blob/1.0 Microsoft-HTTPAPI/2.0",
      "retry-after" : "0",
      "StatusCode" : "200",
<<<<<<< HEAD
      "x-ms-request-id" : "bfed3ba6-901e-0044-483a-643cc7000000",
      "Body" : "﻿<?xml version=\"1.0\" encoding=\"utf-8\"?><EnumerationResults ServiceEndpoint=\"https://jaschrepragrs.blob.core.windows.net/\"><Prefix>jtcsynccopysourceacfail</Prefix><Containers><Container><Name>jtcsynccopysourceacfail015354dbfb62b77aec493eb</Name><Properties><Last-Modified>Thu, 05 Sep 2019 22:39:06 GMT</Last-Modified><Etag>\"0x8D73251DC44D24D\"</Etag><LeaseStatus>unlocked</LeaseStatus><LeaseState>available</LeaseState><PublicAccess>container</PublicAccess><DefaultEncryptionScope>$account-encryption-key</DefaultEncryptionScope><DenyEncryptionScopeOverride>false</DenyEncryptionScopeOverride><HasImmutabilityPolicy>false</HasImmutabilityPolicy><HasLegalHold>false</HasLegalHold></Properties></Container></Containers><NextMarker /></EnumerationResults>",
      "Date" : "Thu, 05 Sep 2019 22:39:06 GMT",
      "x-ms-client-request-id" : "840a5bec-802c-46ae-a0d6-70d773e8e1ff",
=======
      "x-ms-request-id" : "b92c12cb-d01e-009e-63e5-644931000000",
      "Body" : "﻿<?xml version=\"1.0\" encoding=\"utf-8\"?><EnumerationResults ServiceEndpoint=\"https://azstoragesdkaccount.blob.core.windows.net/\"><Prefix>jtcsynccopysourceacfail</Prefix><Containers><Container><Name>jtcsynccopysourceacfail0700072b308bd1c40c41c2a</Name><Properties><Last-Modified>Fri, 06 Sep 2019 19:01:34 GMT</Last-Modified><Etag>\"0x8D732FCA2C4E786\"</Etag><LeaseStatus>unlocked</LeaseStatus><LeaseState>available</LeaseState><PublicAccess>container</PublicAccess><DefaultEncryptionScope>$account-encryption-key</DefaultEncryptionScope><DenyEncryptionScopeOverride>false</DenyEncryptionScopeOverride><HasImmutabilityPolicy>false</HasImmutabilityPolicy><HasLegalHold>false</HasLegalHold></Properties></Container></Containers><NextMarker /></EnumerationResults>",
      "Date" : "Fri, 06 Sep 2019 19:01:33 GMT",
      "x-ms-client-request-id" : "1f2fbac3-8e33-451e-878a-8dd3d6cf1c1e",
>>>>>>> a55d5dd9
      "Content-Type" : "application/xml"
    },
    "Exception" : null
  }, {
    "Method" : "DELETE",
<<<<<<< HEAD
    "Uri" : "https://jaschrepragrs.blob.core.windows.net/jtcsynccopysourceacfail015354dbfb62b77aec493eb?restype=container",
    "Headers" : {
      "x-ms-version" : "2019-02-02",
      "User-Agent" : "azsdk-java-azure-storage-blob/12.0.0-preview.3 1.8.0_221; Windows 10 10.0",
      "x-ms-client-request-id" : "6193a134-ab6e-4157-b946-603948229ba9"
=======
    "Uri" : "https://azstoragesdkaccount.blob.core.windows.net/jtcsynccopysourceacfail0700072b308bd1c40c41c2a?restype=container",
    "Headers" : {
      "x-ms-version" : "2019-02-02",
      "User-Agent" : "azsdk-java-azure-storage-blob/12.0.0-preview.3 1.8.0_212; Windows 10 10.0",
      "x-ms-client-request-id" : "6bc65420-44d2-4e70-91fd-ff1f88db9aa4"
>>>>>>> a55d5dd9
    },
    "Response" : {
      "x-ms-version" : "2019-02-02",
      "Server" : "Windows-Azure-Blob/1.0 Microsoft-HTTPAPI/2.0",
      "retry-after" : "0",
      "Content-Length" : "0",
      "StatusCode" : "202",
<<<<<<< HEAD
      "x-ms-request-id" : "bfed3bba-901e-0044-5a3a-643cc7000000",
      "Date" : "Thu, 05 Sep 2019 22:39:06 GMT",
      "x-ms-client-request-id" : "6193a134-ab6e-4157-b946-603948229ba9"
    },
    "Exception" : null
  } ],
  "variables" : [ "jtcsynccopysourceacfail015354dbfb62b77aec493eb", "javablobsynccopysourceacfail15781964a67e42f5d345", "javablobsynccopysourceacfail27964530cf3430efb846" ]
=======
      "x-ms-request-id" : "b92c12f1-d01e-009e-06e5-644931000000",
      "Date" : "Fri, 06 Sep 2019 19:01:33 GMT",
      "x-ms-client-request-id" : "6bc65420-44d2-4e70-91fd-ff1f88db9aa4"
    },
    "Exception" : null
  } ],
  "variables" : [ "jtcsynccopysourceacfail0700072b308bd1c40c41c2a", "javablobsynccopysourceacfail174291ffa3c9e008554c", "javablobsynccopysourceacfail24129901022413f69145" ]
>>>>>>> a55d5dd9
}<|MERGE_RESOLUTION|>--- conflicted
+++ resolved
@@ -1,146 +1,79 @@
 {
   "networkCallRecords" : [ {
     "Method" : "PUT",
-<<<<<<< HEAD
-    "Uri" : "https://jaschrepragrs.blob.core.windows.net/jtcsynccopysourceacfail015354dbfb62b77aec493eb?restype=container",
+    "Uri" : "https://jaschrepragrs.blob.core.windows.net/jtcsynccopysourceacfail01136451205f67d27a4b3b8?restype=container",
     "Headers" : {
       "x-ms-version" : "2019-02-02",
       "User-Agent" : "azsdk-java-azure-storage-blob/12.0.0-preview.3 1.8.0_221; Windows 10 10.0",
-      "x-ms-client-request-id" : "e276a7d0-774d-410a-9210-a07e95bb5d88"
-=======
-    "Uri" : "https://azstoragesdkaccount.blob.core.windows.net/jtcsynccopysourceacfail0700072b308bd1c40c41c2a?restype=container",
-    "Headers" : {
-      "x-ms-version" : "2019-02-02",
-      "User-Agent" : "azsdk-java-azure-storage-blob/12.0.0-preview.3 1.8.0_212; Windows 10 10.0",
-      "x-ms-client-request-id" : "ac4bc1be-fdcd-4457-9c16-79dff5de9df7"
->>>>>>> a55d5dd9
+      "x-ms-client-request-id" : "91e4dc4b-f48d-4e5b-9f31-ad97b2b73f0d"
     },
     "Response" : {
       "x-ms-version" : "2019-02-02",
       "Server" : "Windows-Azure-Blob/1.0 Microsoft-HTTPAPI/2.0",
-<<<<<<< HEAD
-      "ETag" : "\"0x8D73251DC2A76C9\"",
-      "Last-Modified" : "Thu, 05 Sep 2019 22:39:06 GMT",
+      "ETag" : "\"0x8D735612C15EEED\"",
+      "Last-Modified" : "Mon, 09 Sep 2019 20:06:16 GMT",
       "retry-after" : "0",
       "Content-Length" : "0",
       "StatusCode" : "201",
-      "x-ms-request-id" : "bfed3b61-901e-0044-0a3a-643cc7000000",
-      "Date" : "Thu, 05 Sep 2019 22:39:06 GMT",
-      "x-ms-client-request-id" : "e276a7d0-774d-410a-9210-a07e95bb5d88"
-=======
-      "ETag" : "\"0x8D732FCA2B9D7CE\"",
-      "Last-Modified" : "Fri, 06 Sep 2019 19:01:33 GMT",
-      "retry-after" : "0",
-      "Content-Length" : "0",
-      "StatusCode" : "201",
-      "x-ms-request-id" : "b92c123d-d01e-009e-61e5-644931000000",
-      "Date" : "Fri, 06 Sep 2019 19:01:33 GMT",
-      "x-ms-client-request-id" : "ac4bc1be-fdcd-4457-9c16-79dff5de9df7"
->>>>>>> a55d5dd9
+      "x-ms-request-id" : "c5caa0de-301e-0042-1e4a-67cbbf000000",
+      "Date" : "Mon, 09 Sep 2019 20:06:16 GMT",
+      "x-ms-client-request-id" : "91e4dc4b-f48d-4e5b-9f31-ad97b2b73f0d"
     },
     "Exception" : null
   }, {
     "Method" : "PUT",
-<<<<<<< HEAD
-    "Uri" : "https://jaschrepragrs.blob.core.windows.net/jtcsynccopysourceacfail015354dbfb62b77aec493eb/javablobsynccopysourceacfail15781964a67e42f5d345",
+    "Uri" : "https://jaschrepragrs.blob.core.windows.net/jtcsynccopysourceacfail01136451205f67d27a4b3b8/javablobsynccopysourceacfail11885656845bba56a74a",
     "Headers" : {
       "x-ms-version" : "2019-02-02",
       "User-Agent" : "azsdk-java-azure-storage-blob/12.0.0-preview.3 1.8.0_221; Windows 10 10.0",
-      "x-ms-client-request-id" : "c74e54f1-ae1c-4b9a-8339-b9468cb42d2b",
-=======
-    "Uri" : "https://azstoragesdkaccount.blob.core.windows.net/jtcsynccopysourceacfail0700072b308bd1c40c41c2a/javablobsynccopysourceacfail174291ffa3c9e008554c",
-    "Headers" : {
-      "x-ms-version" : "2019-02-02",
-      "User-Agent" : "azsdk-java-azure-storage-blob/12.0.0-preview.3 1.8.0_212; Windows 10 10.0",
-      "x-ms-client-request-id" : "81e7c2b5-df85-4380-802c-8ad6fbecb728",
->>>>>>> a55d5dd9
+      "x-ms-client-request-id" : "274db708-ce1e-4926-b747-0658899127f2",
       "Content-Type" : "application/octet-stream"
     },
     "Response" : {
       "x-ms-version" : "2019-02-02",
       "Server" : "Windows-Azure-Blob/1.0 Microsoft-HTTPAPI/2.0",
       "x-ms-content-crc64" : "6RYQPwaVsyQ=",
-<<<<<<< HEAD
-      "Last-Modified" : "Thu, 05 Sep 2019 22:39:06 GMT",
+      "Last-Modified" : "Mon, 09 Sep 2019 20:06:16 GMT",
       "retry-after" : "0",
       "StatusCode" : "201",
       "x-ms-request-server-encrypted" : "true",
-      "Date" : "Thu, 05 Sep 2019 22:39:06 GMT",
+      "Date" : "Mon, 09 Sep 2019 20:06:16 GMT",
       "Content-MD5" : "wh+Wm18D0z1D4E+PE252gg==",
-      "ETag" : "\"0x8D73251DC3896EC\"",
+      "ETag" : "\"0x8D735612C23B89C\"",
       "Content-Length" : "0",
-      "x-ms-request-id" : "bfed3b7a-901e-0044-1e3a-643cc7000000",
-      "x-ms-client-request-id" : "c74e54f1-ae1c-4b9a-8339-b9468cb42d2b"
-=======
-      "Last-Modified" : "Fri, 06 Sep 2019 19:01:33 GMT",
-      "retry-after" : "0",
-      "StatusCode" : "201",
-      "x-ms-request-server-encrypted" : "true",
-      "Date" : "Fri, 06 Sep 2019 19:01:33 GMT",
-      "Content-MD5" : "wh+Wm18D0z1D4E+PE252gg==",
-      "ETag" : "\"0x8D732FCA2BFBCA8\"",
-      "Content-Length" : "0",
-      "x-ms-request-id" : "b92c125d-d01e-009e-7ee5-644931000000",
-      "x-ms-client-request-id" : "81e7c2b5-df85-4380-802c-8ad6fbecb728"
->>>>>>> a55d5dd9
+      "x-ms-request-id" : "c5caa0fe-301e-0042-3d4a-67cbbf000000",
+      "x-ms-client-request-id" : "274db708-ce1e-4926-b747-0658899127f2"
     },
     "Exception" : null
   }, {
     "Method" : "PUT",
-<<<<<<< HEAD
-    "Uri" : "https://jaschrepragrs.blob.core.windows.net/jtcsynccopysourceacfail015354dbfb62b77aec493eb?restype=container&comp=acl",
+    "Uri" : "https://jaschrepragrs.blob.core.windows.net/jtcsynccopysourceacfail01136451205f67d27a4b3b8?restype=container&comp=acl",
     "Headers" : {
       "x-ms-version" : "2019-02-02",
       "User-Agent" : "azsdk-java-azure-storage-blob/12.0.0-preview.3 1.8.0_221; Windows 10 10.0",
-      "x-ms-client-request-id" : "9019c182-55f1-4089-bd50-21048ec829c5",
-=======
-    "Uri" : "https://azstoragesdkaccount.blob.core.windows.net/jtcsynccopysourceacfail0700072b308bd1c40c41c2a?restype=container&comp=acl",
-    "Headers" : {
-      "x-ms-version" : "2019-02-02",
-      "User-Agent" : "azsdk-java-azure-storage-blob/12.0.0-preview.3 1.8.0_212; Windows 10 10.0",
-      "x-ms-client-request-id" : "c93a70d8-721f-4c18-9ef4-3b528c1c839d",
->>>>>>> a55d5dd9
+      "x-ms-client-request-id" : "78ac89a7-c581-4f9c-98eb-015eae370abf",
       "Content-Type" : "application/xml; charset=utf-8"
     },
     "Response" : {
       "x-ms-version" : "2019-02-02",
       "Server" : "Windows-Azure-Blob/1.0 Microsoft-HTTPAPI/2.0",
-<<<<<<< HEAD
-      "ETag" : "\"0x8D73251DC44D24D\"",
-      "Last-Modified" : "Thu, 05 Sep 2019 22:39:06 GMT",
+      "ETag" : "\"0x8D735612C3036C6\"",
+      "Last-Modified" : "Mon, 09 Sep 2019 20:06:16 GMT",
       "retry-after" : "0",
       "Content-Length" : "0",
       "StatusCode" : "200",
-      "x-ms-request-id" : "bfed3b8a-901e-0044-2e3a-643cc7000000",
-      "Date" : "Thu, 05 Sep 2019 22:39:06 GMT",
-      "x-ms-client-request-id" : "9019c182-55f1-4089-bd50-21048ec829c5"
-=======
-      "ETag" : "\"0x8D732FCA2C4E786\"",
-      "Last-Modified" : "Fri, 06 Sep 2019 19:01:34 GMT",
-      "retry-after" : "0",
-      "Content-Length" : "0",
-      "StatusCode" : "200",
-      "x-ms-request-id" : "b92c1286-d01e-009e-24e5-644931000000",
-      "Date" : "Fri, 06 Sep 2019 19:01:33 GMT",
-      "x-ms-client-request-id" : "c93a70d8-721f-4c18-9ef4-3b528c1c839d"
->>>>>>> a55d5dd9
+      "x-ms-request-id" : "c5caa111-301e-0042-504a-67cbbf000000",
+      "Date" : "Mon, 09 Sep 2019 20:06:16 GMT",
+      "x-ms-client-request-id" : "78ac89a7-c581-4f9c-98eb-015eae370abf"
     },
     "Exception" : null
   }, {
     "Method" : "PUT",
-<<<<<<< HEAD
-    "Uri" : "https://jaschrepragrs.blob.core.windows.net/jtcsynccopysourceacfail015354dbfb62b77aec493eb/javablobsynccopysourceacfail27964530cf3430efb846",
+    "Uri" : "https://jaschrepragrs.blob.core.windows.net/jtcsynccopysourceacfail01136451205f67d27a4b3b8/javablobsynccopysourceacfail287986e17fdb2ab32547",
     "Headers" : {
       "x-ms-version" : "2019-02-02",
       "User-Agent" : "azsdk-java-azure-storage-blob/12.0.0-preview.3 1.8.0_221; Windows 10 10.0",
-      "x-ms-client-request-id" : "c677fc36-7fd9-4cb0-9039-649c6d0564ee"
-=======
-    "Uri" : "https://azstoragesdkaccount.blob.core.windows.net/jtcsynccopysourceacfail0700072b308bd1c40c41c2a/javablobsynccopysourceacfail24129901022413f69145",
-    "Headers" : {
-      "x-ms-version" : "2019-02-02",
-      "User-Agent" : "azsdk-java-azure-storage-blob/12.0.0-preview.3 1.8.0_212; Windows 10 10.0",
-      "x-ms-client-request-id" : "21d9c4ed-5667-4e1d-ba98-4ff809bdd4a6"
->>>>>>> a55d5dd9
+      "x-ms-client-request-id" : "d669d690-c3cf-4806-ba1d-7d7ece9f49a5"
     },
     "Response" : {
       "x-ms-version" : "2019-02-02",
@@ -149,35 +82,20 @@
       "retry-after" : "0",
       "Content-Length" : "265",
       "StatusCode" : "412",
-<<<<<<< HEAD
-      "x-ms-request-id" : "bfed3ba0-901e-0044-423a-643cc7000000",
-      "Body" : "﻿<?xml version=\"1.0\" encoding=\"utf-8\"?><Error><Code>SourceConditionNotMet</Code><Message>The source condition specified using HTTP conditional header(s) is not met.\nRequestId:bfed3ba0-901e-0044-423a-643cc7000000\nTime:2019-09-05T22:39:06.6246522Z</Message></Error>",
-      "Date" : "Thu, 05 Sep 2019 22:39:06 GMT",
-      "x-ms-client-request-id" : "c677fc36-7fd9-4cb0-9039-649c6d0564ee",
-=======
-      "x-ms-request-id" : "b92c12a4-d01e-009e-3de5-644931000000",
-      "Body" : "﻿<?xml version=\"1.0\" encoding=\"utf-8\"?><Error><Code>SourceConditionNotMet</Code><Message>The source condition specified using HTTP conditional header(s) is not met.\nRequestId:b92c12a4-d01e-009e-3de5-644931000000\nTime:2019-09-06T19:01:34.0471227Z</Message></Error>",
-      "Date" : "Fri, 06 Sep 2019 19:01:33 GMT",
-      "x-ms-client-request-id" : "21d9c4ed-5667-4e1d-ba98-4ff809bdd4a6",
->>>>>>> a55d5dd9
+      "x-ms-request-id" : "c5caa13d-301e-0042-784a-67cbbf000000",
+      "Body" : "﻿<?xml version=\"1.0\" encoding=\"utf-8\"?><Error><Code>SourceConditionNotMet</Code><Message>The source condition specified using HTTP conditional header(s) is not met.\nRequestId:c5caa13d-301e-0042-784a-67cbbf000000\nTime:2019-09-09T20:06:16.7011455Z</Message></Error>",
+      "Date" : "Mon, 09 Sep 2019 20:06:16 GMT",
+      "x-ms-client-request-id" : "d669d690-c3cf-4806-ba1d-7d7ece9f49a5",
       "Content-Type" : "application/xml"
     },
     "Exception" : null
   }, {
     "Method" : "GET",
-<<<<<<< HEAD
     "Uri" : "https://jaschrepragrs.blob.core.windows.net?prefix=jtcsynccopysourceacfail&comp=list",
     "Headers" : {
       "x-ms-version" : "2019-02-02",
       "User-Agent" : "azsdk-java-azure-storage-blob/12.0.0-preview.3 1.8.0_221; Windows 10 10.0",
-      "x-ms-client-request-id" : "840a5bec-802c-46ae-a0d6-70d773e8e1ff"
-=======
-    "Uri" : "https://azstoragesdkaccount.blob.core.windows.net?prefix=jtcsynccopysourceacfail&comp=list",
-    "Headers" : {
-      "x-ms-version" : "2019-02-02",
-      "User-Agent" : "azsdk-java-azure-storage-blob/12.0.0-preview.3 1.8.0_212; Windows 10 10.0",
-      "x-ms-client-request-id" : "1f2fbac3-8e33-451e-878a-8dd3d6cf1c1e"
->>>>>>> a55d5dd9
+      "x-ms-client-request-id" : "5923b1b7-6dee-4e03-8024-36d25133ab09"
     },
     "Response" : {
       "Transfer-Encoding" : "chunked",
@@ -185,35 +103,20 @@
       "Server" : "Windows-Azure-Blob/1.0 Microsoft-HTTPAPI/2.0",
       "retry-after" : "0",
       "StatusCode" : "200",
-<<<<<<< HEAD
-      "x-ms-request-id" : "bfed3ba6-901e-0044-483a-643cc7000000",
-      "Body" : "﻿<?xml version=\"1.0\" encoding=\"utf-8\"?><EnumerationResults ServiceEndpoint=\"https://jaschrepragrs.blob.core.windows.net/\"><Prefix>jtcsynccopysourceacfail</Prefix><Containers><Container><Name>jtcsynccopysourceacfail015354dbfb62b77aec493eb</Name><Properties><Last-Modified>Thu, 05 Sep 2019 22:39:06 GMT</Last-Modified><Etag>\"0x8D73251DC44D24D\"</Etag><LeaseStatus>unlocked</LeaseStatus><LeaseState>available</LeaseState><PublicAccess>container</PublicAccess><DefaultEncryptionScope>$account-encryption-key</DefaultEncryptionScope><DenyEncryptionScopeOverride>false</DenyEncryptionScopeOverride><HasImmutabilityPolicy>false</HasImmutabilityPolicy><HasLegalHold>false</HasLegalHold></Properties></Container></Containers><NextMarker /></EnumerationResults>",
-      "Date" : "Thu, 05 Sep 2019 22:39:06 GMT",
-      "x-ms-client-request-id" : "840a5bec-802c-46ae-a0d6-70d773e8e1ff",
-=======
-      "x-ms-request-id" : "b92c12cb-d01e-009e-63e5-644931000000",
-      "Body" : "﻿<?xml version=\"1.0\" encoding=\"utf-8\"?><EnumerationResults ServiceEndpoint=\"https://azstoragesdkaccount.blob.core.windows.net/\"><Prefix>jtcsynccopysourceacfail</Prefix><Containers><Container><Name>jtcsynccopysourceacfail0700072b308bd1c40c41c2a</Name><Properties><Last-Modified>Fri, 06 Sep 2019 19:01:34 GMT</Last-Modified><Etag>\"0x8D732FCA2C4E786\"</Etag><LeaseStatus>unlocked</LeaseStatus><LeaseState>available</LeaseState><PublicAccess>container</PublicAccess><DefaultEncryptionScope>$account-encryption-key</DefaultEncryptionScope><DenyEncryptionScopeOverride>false</DenyEncryptionScopeOverride><HasImmutabilityPolicy>false</HasImmutabilityPolicy><HasLegalHold>false</HasLegalHold></Properties></Container></Containers><NextMarker /></EnumerationResults>",
-      "Date" : "Fri, 06 Sep 2019 19:01:33 GMT",
-      "x-ms-client-request-id" : "1f2fbac3-8e33-451e-878a-8dd3d6cf1c1e",
->>>>>>> a55d5dd9
+      "x-ms-request-id" : "c5caa14b-301e-0042-064a-67cbbf000000",
+      "Body" : "﻿<?xml version=\"1.0\" encoding=\"utf-8\"?><EnumerationResults ServiceEndpoint=\"https://jaschrepragrs.blob.core.windows.net/\"><Prefix>jtcsynccopysourceacfail</Prefix><Containers><Container><Name>jtcsynccopysourceacfail01136451205f67d27a4b3b8</Name><Properties><Last-Modified>Mon, 09 Sep 2019 20:06:16 GMT</Last-Modified><Etag>\"0x8D735612C3036C6\"</Etag><LeaseStatus>unlocked</LeaseStatus><LeaseState>available</LeaseState><PublicAccess>container</PublicAccess><DefaultEncryptionScope>$account-encryption-key</DefaultEncryptionScope><DenyEncryptionScopeOverride>false</DenyEncryptionScopeOverride><HasImmutabilityPolicy>false</HasImmutabilityPolicy><HasLegalHold>false</HasLegalHold></Properties></Container></Containers><NextMarker /></EnumerationResults>",
+      "Date" : "Mon, 09 Sep 2019 20:06:16 GMT",
+      "x-ms-client-request-id" : "5923b1b7-6dee-4e03-8024-36d25133ab09",
       "Content-Type" : "application/xml"
     },
     "Exception" : null
   }, {
     "Method" : "DELETE",
-<<<<<<< HEAD
-    "Uri" : "https://jaschrepragrs.blob.core.windows.net/jtcsynccopysourceacfail015354dbfb62b77aec493eb?restype=container",
+    "Uri" : "https://jaschrepragrs.blob.core.windows.net/jtcsynccopysourceacfail01136451205f67d27a4b3b8?restype=container",
     "Headers" : {
       "x-ms-version" : "2019-02-02",
       "User-Agent" : "azsdk-java-azure-storage-blob/12.0.0-preview.3 1.8.0_221; Windows 10 10.0",
-      "x-ms-client-request-id" : "6193a134-ab6e-4157-b946-603948229ba9"
-=======
-    "Uri" : "https://azstoragesdkaccount.blob.core.windows.net/jtcsynccopysourceacfail0700072b308bd1c40c41c2a?restype=container",
-    "Headers" : {
-      "x-ms-version" : "2019-02-02",
-      "User-Agent" : "azsdk-java-azure-storage-blob/12.0.0-preview.3 1.8.0_212; Windows 10 10.0",
-      "x-ms-client-request-id" : "6bc65420-44d2-4e70-91fd-ff1f88db9aa4"
->>>>>>> a55d5dd9
+      "x-ms-client-request-id" : "0b4dda92-06dd-4eaf-9a93-4014df95edf4"
     },
     "Response" : {
       "x-ms-version" : "2019-02-02",
@@ -221,21 +124,11 @@
       "retry-after" : "0",
       "Content-Length" : "0",
       "StatusCode" : "202",
-<<<<<<< HEAD
-      "x-ms-request-id" : "bfed3bba-901e-0044-5a3a-643cc7000000",
-      "Date" : "Thu, 05 Sep 2019 22:39:06 GMT",
-      "x-ms-client-request-id" : "6193a134-ab6e-4157-b946-603948229ba9"
+      "x-ms-request-id" : "c5caa15b-301e-0042-164a-67cbbf000000",
+      "Date" : "Mon, 09 Sep 2019 20:06:16 GMT",
+      "x-ms-client-request-id" : "0b4dda92-06dd-4eaf-9a93-4014df95edf4"
     },
     "Exception" : null
   } ],
-  "variables" : [ "jtcsynccopysourceacfail015354dbfb62b77aec493eb", "javablobsynccopysourceacfail15781964a67e42f5d345", "javablobsynccopysourceacfail27964530cf3430efb846" ]
-=======
-      "x-ms-request-id" : "b92c12f1-d01e-009e-06e5-644931000000",
-      "Date" : "Fri, 06 Sep 2019 19:01:33 GMT",
-      "x-ms-client-request-id" : "6bc65420-44d2-4e70-91fd-ff1f88db9aa4"
-    },
-    "Exception" : null
-  } ],
-  "variables" : [ "jtcsynccopysourceacfail0700072b308bd1c40c41c2a", "javablobsynccopysourceacfail174291ffa3c9e008554c", "javablobsynccopysourceacfail24129901022413f69145" ]
->>>>>>> a55d5dd9
+  "variables" : [ "jtcsynccopysourceacfail01136451205f67d27a4b3b8", "javablobsynccopysourceacfail11885656845bba56a74a", "javablobsynccopysourceacfail287986e17fdb2ab32547" ]
 }