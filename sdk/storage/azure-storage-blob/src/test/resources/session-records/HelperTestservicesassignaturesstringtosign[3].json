{
  "networkCallRecords" : [ {
    "Method" : "PUT",
<<<<<<< HEAD
    "Uri" : "https://jaschrepragrs.blob.core.windows.net/jtcservicesassignaturesstringtosign0074146a1990fc674?restype=container",
    "Headers" : {
      "x-ms-version" : "2019-02-02",
      "User-Agent" : "azsdk-java-azure-storage-blob/12.0.0-preview.3 1.8.0_221; Windows 10 10.0",
      "x-ms-client-request-id" : "4e8fbca4-896d-42df-8b9f-8c6709b88a8a"
=======
    "Uri" : "https://azstoragesdkaccount.blob.core.windows.net/jtcservicesassignaturesstringtosign03178502942d261d5?restype=container",
    "Headers" : {
      "x-ms-version" : "2019-02-02",
      "User-Agent" : "azsdk-java-azure-storage-blob/12.0.0-preview.3 1.8.0_212; Windows 10 10.0",
      "x-ms-client-request-id" : "743f8f2d-2dc8-42b0-96dc-3b9c81a5a84d"
>>>>>>> a55d5dd9
    },
    "Response" : {
      "x-ms-version" : "2019-02-02",
      "Server" : "Windows-Azure-Blob/1.0 Microsoft-HTTPAPI/2.0",
<<<<<<< HEAD
      "ETag" : "\"0x8D7325184764A0B\"",
      "Last-Modified" : "Thu, 05 Sep 2019 22:36:39 GMT",
      "retry-after" : "0",
      "Content-Length" : "0",
      "StatusCode" : "201",
      "x-ms-request-id" : "bfecaa46-901e-0044-2b3a-643cc7000000",
      "Date" : "Thu, 05 Sep 2019 22:36:38 GMT",
      "x-ms-client-request-id" : "4e8fbca4-896d-42df-8b9f-8c6709b88a8a"
=======
      "ETag" : "\"0x8D732FDABFA23EF\"",
      "Last-Modified" : "Fri, 06 Sep 2019 19:08:58 GMT",
      "retry-after" : "0",
      "Content-Length" : "0",
      "StatusCode" : "201",
      "x-ms-request-id" : "ec65ca90-001e-001f-30e6-64eb66000000",
      "Date" : "Fri, 06 Sep 2019 19:08:58 GMT",
      "x-ms-client-request-id" : "743f8f2d-2dc8-42b0-96dc-3b9c81a5a84d"
>>>>>>> a55d5dd9
    },
    "Exception" : null
  }, {
    "Method" : "GET",
<<<<<<< HEAD
    "Uri" : "https://jaschrepragrs.blob.core.windows.net?prefix=jtcservicesassignaturesstringtosign&comp=list",
    "Headers" : {
      "x-ms-version" : "2019-02-02",
      "User-Agent" : "azsdk-java-azure-storage-blob/12.0.0-preview.3 1.8.0_221; Windows 10 10.0",
      "x-ms-client-request-id" : "164eff2f-6e49-4602-b51b-8954c5acdedf"
=======
    "Uri" : "https://azstoragesdkaccount.blob.core.windows.net?prefix=jtcservicesassignaturesstringtosign&comp=list",
    "Headers" : {
      "x-ms-version" : "2019-02-02",
      "User-Agent" : "azsdk-java-azure-storage-blob/12.0.0-preview.3 1.8.0_212; Windows 10 10.0",
      "x-ms-client-request-id" : "e600a54c-116c-44aa-b9fd-196dc2c4425e"
>>>>>>> a55d5dd9
    },
    "Response" : {
      "Transfer-Encoding" : "chunked",
      "x-ms-version" : "2019-02-02",
      "Server" : "Windows-Azure-Blob/1.0 Microsoft-HTTPAPI/2.0",
      "retry-after" : "0",
      "StatusCode" : "200",
<<<<<<< HEAD
      "x-ms-request-id" : "bfecaa66-901e-0044-483a-643cc7000000",
      "Body" : "﻿<?xml version=\"1.0\" encoding=\"utf-8\"?><EnumerationResults ServiceEndpoint=\"https://jaschrepragrs.blob.core.windows.net/\"><Prefix>jtcservicesassignaturesstringtosign</Prefix><Containers><Container><Name>jtcservicesassignaturesstringtosign0074146a1990fc674</Name><Properties><Last-Modified>Thu, 05 Sep 2019 22:36:39 GMT</Last-Modified><Etag>\"0x8D7325184764A0B\"</Etag><LeaseStatus>unlocked</LeaseStatus><LeaseState>available</LeaseState><DefaultEncryptionScope>$account-encryption-key</DefaultEncryptionScope><DenyEncryptionScopeOverride>false</DenyEncryptionScopeOverride><HasImmutabilityPolicy>false</HasImmutabilityPolicy><HasLegalHold>false</HasLegalHold></Properties></Container></Containers><NextMarker /></EnumerationResults>",
      "Date" : "Thu, 05 Sep 2019 22:36:38 GMT",
      "x-ms-client-request-id" : "164eff2f-6e49-4602-b51b-8954c5acdedf",
=======
      "x-ms-request-id" : "ec65caa5-001e-001f-44e6-64eb66000000",
      "Body" : "﻿<?xml version=\"1.0\" encoding=\"utf-8\"?><EnumerationResults ServiceEndpoint=\"https://azstoragesdkaccount.blob.core.windows.net/\"><Prefix>jtcservicesassignaturesstringtosign</Prefix><Containers><Container><Name>jtcservicesassignaturesstringtosign03178502942d261d5</Name><Properties><Last-Modified>Fri, 06 Sep 2019 19:08:58 GMT</Last-Modified><Etag>\"0x8D732FDABFA23EF\"</Etag><LeaseStatus>unlocked</LeaseStatus><LeaseState>available</LeaseState><DefaultEncryptionScope>$account-encryption-key</DefaultEncryptionScope><DenyEncryptionScopeOverride>false</DenyEncryptionScopeOverride><HasImmutabilityPolicy>false</HasImmutabilityPolicy><HasLegalHold>false</HasLegalHold></Properties></Container></Containers><NextMarker /></EnumerationResults>",
      "Date" : "Fri, 06 Sep 2019 19:08:58 GMT",
      "x-ms-client-request-id" : "e600a54c-116c-44aa-b9fd-196dc2c4425e",
>>>>>>> a55d5dd9
      "Content-Type" : "application/xml"
    },
    "Exception" : null
  }, {
    "Method" : "DELETE",
<<<<<<< HEAD
    "Uri" : "https://jaschrepragrs.blob.core.windows.net/jtcservicesassignaturesstringtosign0074146a1990fc674?restype=container",
    "Headers" : {
      "x-ms-version" : "2019-02-02",
      "User-Agent" : "azsdk-java-azure-storage-blob/12.0.0-preview.3 1.8.0_221; Windows 10 10.0",
      "x-ms-client-request-id" : "f060ed46-8d44-4fa3-8096-a6d70f5e3e43"
=======
    "Uri" : "https://azstoragesdkaccount.blob.core.windows.net/jtcservicesassignaturesstringtosign03178502942d261d5?restype=container",
    "Headers" : {
      "x-ms-version" : "2019-02-02",
      "User-Agent" : "azsdk-java-azure-storage-blob/12.0.0-preview.3 1.8.0_212; Windows 10 10.0",
      "x-ms-client-request-id" : "4f6fd27a-dc6d-42ce-b002-37d4e3dcd306"
>>>>>>> a55d5dd9
    },
    "Response" : {
      "x-ms-version" : "2019-02-02",
      "Server" : "Windows-Azure-Blob/1.0 Microsoft-HTTPAPI/2.0",
      "retry-after" : "0",
      "Content-Length" : "0",
      "StatusCode" : "202",
<<<<<<< HEAD
      "x-ms-request-id" : "bfecaa79-901e-0044-5a3a-643cc7000000",
      "Date" : "Thu, 05 Sep 2019 22:36:38 GMT",
      "x-ms-client-request-id" : "f060ed46-8d44-4fa3-8096-a6d70f5e3e43"
    },
    "Exception" : null
  } ],
  "variables" : [ "jtcservicesassignaturesstringtosign0074146a1990fc674" ]
=======
      "x-ms-request-id" : "ec65cab6-001e-001f-55e6-64eb66000000",
      "Date" : "Fri, 06 Sep 2019 19:08:58 GMT",
      "x-ms-client-request-id" : "4f6fd27a-dc6d-42ce-b002-37d4e3dcd306"
    },
    "Exception" : null
  } ],
  "variables" : [ "jtcservicesassignaturesstringtosign03178502942d261d5" ]
>>>>>>> a55d5dd9
}<|MERGE_RESOLUTION|>--- conflicted
+++ resolved
@@ -1,59 +1,32 @@
 {
   "networkCallRecords" : [ {
     "Method" : "PUT",
-<<<<<<< HEAD
-    "Uri" : "https://jaschrepragrs.blob.core.windows.net/jtcservicesassignaturesstringtosign0074146a1990fc674?restype=container",
+    "Uri" : "https://jaschrepragrs.blob.core.windows.net/jtcservicesassignaturesstringtosign08408942cde8cda00?restype=container",
     "Headers" : {
       "x-ms-version" : "2019-02-02",
       "User-Agent" : "azsdk-java-azure-storage-blob/12.0.0-preview.3 1.8.0_221; Windows 10 10.0",
-      "x-ms-client-request-id" : "4e8fbca4-896d-42df-8b9f-8c6709b88a8a"
-=======
-    "Uri" : "https://azstoragesdkaccount.blob.core.windows.net/jtcservicesassignaturesstringtosign03178502942d261d5?restype=container",
-    "Headers" : {
-      "x-ms-version" : "2019-02-02",
-      "User-Agent" : "azsdk-java-azure-storage-blob/12.0.0-preview.3 1.8.0_212; Windows 10 10.0",
-      "x-ms-client-request-id" : "743f8f2d-2dc8-42b0-96dc-3b9c81a5a84d"
->>>>>>> a55d5dd9
+      "x-ms-client-request-id" : "4bfa7daa-d13d-4856-967f-388c5e90ebef"
     },
     "Response" : {
       "x-ms-version" : "2019-02-02",
       "Server" : "Windows-Azure-Blob/1.0 Microsoft-HTTPAPI/2.0",
-<<<<<<< HEAD
-      "ETag" : "\"0x8D7325184764A0B\"",
-      "Last-Modified" : "Thu, 05 Sep 2019 22:36:39 GMT",
+      "ETag" : "\"0x8D735603417928D\"",
+      "Last-Modified" : "Mon, 09 Sep 2019 19:59:20 GMT",
       "retry-after" : "0",
       "Content-Length" : "0",
       "StatusCode" : "201",
-      "x-ms-request-id" : "bfecaa46-901e-0044-2b3a-643cc7000000",
-      "Date" : "Thu, 05 Sep 2019 22:36:38 GMT",
-      "x-ms-client-request-id" : "4e8fbca4-896d-42df-8b9f-8c6709b88a8a"
-=======
-      "ETag" : "\"0x8D732FDABFA23EF\"",
-      "Last-Modified" : "Fri, 06 Sep 2019 19:08:58 GMT",
-      "retry-after" : "0",
-      "Content-Length" : "0",
-      "StatusCode" : "201",
-      "x-ms-request-id" : "ec65ca90-001e-001f-30e6-64eb66000000",
-      "Date" : "Fri, 06 Sep 2019 19:08:58 GMT",
-      "x-ms-client-request-id" : "743f8f2d-2dc8-42b0-96dc-3b9c81a5a84d"
->>>>>>> a55d5dd9
+      "x-ms-request-id" : "077fd8b7-801e-001f-3d49-673bbb000000",
+      "Date" : "Mon, 09 Sep 2019 19:59:19 GMT",
+      "x-ms-client-request-id" : "4bfa7daa-d13d-4856-967f-388c5e90ebef"
     },
     "Exception" : null
   }, {
     "Method" : "GET",
-<<<<<<< HEAD
     "Uri" : "https://jaschrepragrs.blob.core.windows.net?prefix=jtcservicesassignaturesstringtosign&comp=list",
     "Headers" : {
       "x-ms-version" : "2019-02-02",
       "User-Agent" : "azsdk-java-azure-storage-blob/12.0.0-preview.3 1.8.0_221; Windows 10 10.0",
-      "x-ms-client-request-id" : "164eff2f-6e49-4602-b51b-8954c5acdedf"
-=======
-    "Uri" : "https://azstoragesdkaccount.blob.core.windows.net?prefix=jtcservicesassignaturesstringtosign&comp=list",
-    "Headers" : {
-      "x-ms-version" : "2019-02-02",
-      "User-Agent" : "azsdk-java-azure-storage-blob/12.0.0-preview.3 1.8.0_212; Windows 10 10.0",
-      "x-ms-client-request-id" : "e600a54c-116c-44aa-b9fd-196dc2c4425e"
->>>>>>> a55d5dd9
+      "x-ms-client-request-id" : "6d726603-533f-4ecf-bfea-4500e3edcbe5"
     },
     "Response" : {
       "Transfer-Encoding" : "chunked",
@@ -61,35 +34,20 @@
       "Server" : "Windows-Azure-Blob/1.0 Microsoft-HTTPAPI/2.0",
       "retry-after" : "0",
       "StatusCode" : "200",
-<<<<<<< HEAD
-      "x-ms-request-id" : "bfecaa66-901e-0044-483a-643cc7000000",
-      "Body" : "﻿<?xml version=\"1.0\" encoding=\"utf-8\"?><EnumerationResults ServiceEndpoint=\"https://jaschrepragrs.blob.core.windows.net/\"><Prefix>jtcservicesassignaturesstringtosign</Prefix><Containers><Container><Name>jtcservicesassignaturesstringtosign0074146a1990fc674</Name><Properties><Last-Modified>Thu, 05 Sep 2019 22:36:39 GMT</Last-Modified><Etag>\"0x8D7325184764A0B\"</Etag><LeaseStatus>unlocked</LeaseStatus><LeaseState>available</LeaseState><DefaultEncryptionScope>$account-encryption-key</DefaultEncryptionScope><DenyEncryptionScopeOverride>false</DenyEncryptionScopeOverride><HasImmutabilityPolicy>false</HasImmutabilityPolicy><HasLegalHold>false</HasLegalHold></Properties></Container></Containers><NextMarker /></EnumerationResults>",
-      "Date" : "Thu, 05 Sep 2019 22:36:38 GMT",
-      "x-ms-client-request-id" : "164eff2f-6e49-4602-b51b-8954c5acdedf",
-=======
-      "x-ms-request-id" : "ec65caa5-001e-001f-44e6-64eb66000000",
-      "Body" : "﻿<?xml version=\"1.0\" encoding=\"utf-8\"?><EnumerationResults ServiceEndpoint=\"https://azstoragesdkaccount.blob.core.windows.net/\"><Prefix>jtcservicesassignaturesstringtosign</Prefix><Containers><Container><Name>jtcservicesassignaturesstringtosign03178502942d261d5</Name><Properties><Last-Modified>Fri, 06 Sep 2019 19:08:58 GMT</Last-Modified><Etag>\"0x8D732FDABFA23EF\"</Etag><LeaseStatus>unlocked</LeaseStatus><LeaseState>available</LeaseState><DefaultEncryptionScope>$account-encryption-key</DefaultEncryptionScope><DenyEncryptionScopeOverride>false</DenyEncryptionScopeOverride><HasImmutabilityPolicy>false</HasImmutabilityPolicy><HasLegalHold>false</HasLegalHold></Properties></Container></Containers><NextMarker /></EnumerationResults>",
-      "Date" : "Fri, 06 Sep 2019 19:08:58 GMT",
-      "x-ms-client-request-id" : "e600a54c-116c-44aa-b9fd-196dc2c4425e",
->>>>>>> a55d5dd9
+      "x-ms-request-id" : "077fd8c0-801e-001f-4549-673bbb000000",
+      "Body" : "﻿<?xml version=\"1.0\" encoding=\"utf-8\"?><EnumerationResults ServiceEndpoint=\"https://jaschrepragrs.blob.core.windows.net/\"><Prefix>jtcservicesassignaturesstringtosign</Prefix><Containers><Container><Name>jtcservicesassignaturesstringtosign08408942cde8cda00</Name><Properties><Last-Modified>Mon, 09 Sep 2019 19:59:20 GMT</Last-Modified><Etag>\"0x8D735603417928D\"</Etag><LeaseStatus>unlocked</LeaseStatus><LeaseState>available</LeaseState><DefaultEncryptionScope>$account-encryption-key</DefaultEncryptionScope><DenyEncryptionScopeOverride>false</DenyEncryptionScopeOverride><HasImmutabilityPolicy>false</HasImmutabilityPolicy><HasLegalHold>false</HasLegalHold></Properties></Container></Containers><NextMarker /></EnumerationResults>",
+      "Date" : "Mon, 09 Sep 2019 19:59:19 GMT",
+      "x-ms-client-request-id" : "6d726603-533f-4ecf-bfea-4500e3edcbe5",
       "Content-Type" : "application/xml"
     },
     "Exception" : null
   }, {
     "Method" : "DELETE",
-<<<<<<< HEAD
-    "Uri" : "https://jaschrepragrs.blob.core.windows.net/jtcservicesassignaturesstringtosign0074146a1990fc674?restype=container",
+    "Uri" : "https://jaschrepragrs.blob.core.windows.net/jtcservicesassignaturesstringtosign08408942cde8cda00?restype=container",
     "Headers" : {
       "x-ms-version" : "2019-02-02",
       "User-Agent" : "azsdk-java-azure-storage-blob/12.0.0-preview.3 1.8.0_221; Windows 10 10.0",
-      "x-ms-client-request-id" : "f060ed46-8d44-4fa3-8096-a6d70f5e3e43"
-=======
-    "Uri" : "https://azstoragesdkaccount.blob.core.windows.net/jtcservicesassignaturesstringtosign03178502942d261d5?restype=container",
-    "Headers" : {
-      "x-ms-version" : "2019-02-02",
-      "User-Agent" : "azsdk-java-azure-storage-blob/12.0.0-preview.3 1.8.0_212; Windows 10 10.0",
-      "x-ms-client-request-id" : "4f6fd27a-dc6d-42ce-b002-37d4e3dcd306"
->>>>>>> a55d5dd9
+      "x-ms-client-request-id" : "8c6d37b8-90b0-4abc-b3fa-0246b1a4563e"
     },
     "Response" : {
       "x-ms-version" : "2019-02-02",
@@ -97,21 +55,11 @@
       "retry-after" : "0",
       "Content-Length" : "0",
       "StatusCode" : "202",
-<<<<<<< HEAD
-      "x-ms-request-id" : "bfecaa79-901e-0044-5a3a-643cc7000000",
-      "Date" : "Thu, 05 Sep 2019 22:36:38 GMT",
-      "x-ms-client-request-id" : "f060ed46-8d44-4fa3-8096-a6d70f5e3e43"
+      "x-ms-request-id" : "077fd8cf-801e-001f-5249-673bbb000000",
+      "Date" : "Mon, 09 Sep 2019 19:59:19 GMT",
+      "x-ms-client-request-id" : "8c6d37b8-90b0-4abc-b3fa-0246b1a4563e"
     },
     "Exception" : null
   } ],
-  "variables" : [ "jtcservicesassignaturesstringtosign0074146a1990fc674" ]
-=======
-      "x-ms-request-id" : "ec65cab6-001e-001f-55e6-64eb66000000",
-      "Date" : "Fri, 06 Sep 2019 19:08:58 GMT",
-      "x-ms-client-request-id" : "4f6fd27a-dc6d-42ce-b002-37d4e3dcd306"
-    },
-    "Exception" : null
-  } ],
-  "variables" : [ "jtcservicesassignaturesstringtosign03178502942d261d5" ]
->>>>>>> a55d5dd9
+  "variables" : [ "jtcservicesassignaturesstringtosign08408942cde8cda00" ]
 }