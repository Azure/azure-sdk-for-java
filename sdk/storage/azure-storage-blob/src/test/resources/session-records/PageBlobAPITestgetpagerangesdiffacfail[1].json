{
  "networkCallRecords" : [ {
    "Method" : "PUT",
<<<<<<< HEAD
    "Uri" : "https://jaschrepragrs.blob.core.windows.net/jtcgetpagerangesdiffacfail03492853d0887cab33468?restype=container",
    "Headers" : {
      "x-ms-version" : "2019-02-02",
      "User-Agent" : "azsdk-java-azure-storage-blob/12.0.0-preview.3 1.8.0_221; Windows 10 10.0",
      "x-ms-client-request-id" : "7eb6577c-d8d5-4bdb-bd57-c335a664e2c9"
=======
    "Uri" : "https://azstoragesdkaccount.blob.core.windows.net/jtcgetpagerangesdiffacfail0773588c37b1be8fa04e9?restype=container",
    "Headers" : {
      "x-ms-version" : "2019-02-02",
      "User-Agent" : "azsdk-java-azure-storage-blob/12.0.0-preview.3 1.8.0_212; Windows 10 10.0",
      "x-ms-client-request-id" : "d120c27a-fa8a-4bc4-9696-f0843d29c145"
>>>>>>> a55d5dd9
    },
    "Response" : {
      "x-ms-version" : "2019-02-02",
      "Server" : "Windows-Azure-Blob/1.0 Microsoft-HTTPAPI/2.0",
<<<<<<< HEAD
      "ETag" : "\"0x8D7325262EB3BF9\"",
      "Last-Modified" : "Thu, 05 Sep 2019 22:42:52 GMT",
      "retry-after" : "0",
      "Content-Length" : "0",
      "StatusCode" : "201",
      "x-ms-request-id" : "e0dd713a-e01e-0026-613b-647b1f000000",
      "Date" : "Thu, 05 Sep 2019 22:42:51 GMT",
      "x-ms-client-request-id" : "7eb6577c-d8d5-4bdb-bd57-c335a664e2c9"
=======
      "ETag" : "\"0x8D732FDCB309B73\"",
      "Last-Modified" : "Fri, 06 Sep 2019 19:09:51 GMT",
      "retry-after" : "0",
      "Content-Length" : "0",
      "StatusCode" : "201",
      "x-ms-request-id" : "8f761c81-401e-003a-2be6-6473d5000000",
      "Date" : "Fri, 06 Sep 2019 19:09:50 GMT",
      "x-ms-client-request-id" : "d120c27a-fa8a-4bc4-9696-f0843d29c145"
>>>>>>> a55d5dd9
    },
    "Exception" : null
  }, {
    "Method" : "PUT",
<<<<<<< HEAD
    "Uri" : "https://jaschrepragrs.blob.core.windows.net/jtcgetpagerangesdiffacfail03492853d0887cab33468/javablobgetpagerangesdiffacfail18042757ac32d815cf4",
    "Headers" : {
      "x-ms-version" : "2019-02-02",
      "User-Agent" : "azsdk-java-azure-storage-blob/12.0.0-preview.3 1.8.0_221; Windows 10 10.0",
      "x-ms-client-request-id" : "8c0c8180-d466-4935-b0bd-e5fbd4fc77c0"
=======
    "Uri" : "https://azstoragesdkaccount.blob.core.windows.net/jtcgetpagerangesdiffacfail0773588c37b1be8fa04e9/javablobgetpagerangesdiffacfail14236788fe86ea636a4",
    "Headers" : {
      "x-ms-version" : "2019-02-02",
      "User-Agent" : "azsdk-java-azure-storage-blob/12.0.0-preview.3 1.8.0_212; Windows 10 10.0",
      "x-ms-client-request-id" : "026bf22e-7921-4a72-875b-3e7b35d2fc98"
>>>>>>> a55d5dd9
    },
    "Response" : {
      "x-ms-version" : "2019-02-02",
      "Server" : "Windows-Azure-Blob/1.0 Microsoft-HTTPAPI/2.0",
<<<<<<< HEAD
      "ETag" : "\"0x8D7325262F7C30C\"",
      "Last-Modified" : "Thu, 05 Sep 2019 22:42:52 GMT",
      "retry-after" : "0",
      "Content-Length" : "0",
      "StatusCode" : "201",
      "x-ms-request-id" : "e0dd7140-e01e-0026-663b-647b1f000000",
      "x-ms-request-server-encrypted" : "true",
      "Date" : "Thu, 05 Sep 2019 22:42:51 GMT",
      "x-ms-client-request-id" : "8c0c8180-d466-4935-b0bd-e5fbd4fc77c0"
=======
      "ETag" : "\"0x8D732FDCB3CC8F0\"",
      "Last-Modified" : "Fri, 06 Sep 2019 19:09:51 GMT",
      "retry-after" : "0",
      "Content-Length" : "0",
      "StatusCode" : "201",
      "x-ms-request-id" : "8f761ca4-401e-003a-49e6-6473d5000000",
      "x-ms-request-server-encrypted" : "true",
      "Date" : "Fri, 06 Sep 2019 19:09:50 GMT",
      "x-ms-client-request-id" : "026bf22e-7921-4a72-875b-3e7b35d2fc98"
>>>>>>> a55d5dd9
    },
    "Exception" : null
  }, {
    "Method" : "PUT",
<<<<<<< HEAD
    "Uri" : "https://jaschrepragrs.blob.core.windows.net/jtcgetpagerangesdiffacfail03492853d0887cab33468/javablobgetpagerangesdiffacfail18042757ac32d815cf4?comp=snapshot",
    "Headers" : {
      "x-ms-version" : "2019-02-02",
      "User-Agent" : "azsdk-java-azure-storage-blob/12.0.0-preview.3 1.8.0_221; Windows 10 10.0",
      "x-ms-client-request-id" : "0bed8a8b-51f9-4ada-b981-c74c796b4e79"
    },
    "Response" : {
      "x-ms-version" : "2019-02-02",
      "x-ms-snapshot" : "2019-09-05T22:42:52.6126657Z",
      "Server" : "Windows-Azure-Blob/1.0 Microsoft-HTTPAPI/2.0",
      "ETag" : "\"0x8D7325262F7C30C\"",
      "Last-Modified" : "Thu, 05 Sep 2019 22:42:52 GMT",
      "retry-after" : "0",
      "Content-Length" : "0",
      "StatusCode" : "201",
      "x-ms-request-id" : "e0dd7147-e01e-0026-6d3b-647b1f000000",
      "x-ms-request-server-encrypted" : "false",
      "Date" : "Thu, 05 Sep 2019 22:42:51 GMT",
      "x-ms-client-request-id" : "0bed8a8b-51f9-4ada-b981-c74c796b4e79"
=======
    "Uri" : "https://azstoragesdkaccount.blob.core.windows.net/jtcgetpagerangesdiffacfail0773588c37b1be8fa04e9/javablobgetpagerangesdiffacfail14236788fe86ea636a4?comp=snapshot",
    "Headers" : {
      "x-ms-version" : "2019-02-02",
      "User-Agent" : "azsdk-java-azure-storage-blob/12.0.0-preview.3 1.8.0_212; Windows 10 10.0",
      "x-ms-client-request-id" : "533ca53d-c109-4b5d-b5c0-7f46874021a4"
    },
    "Response" : {
      "x-ms-version" : "2019-02-02",
      "x-ms-snapshot" : "2019-09-06T19:09:51.4437987Z",
      "Server" : "Windows-Azure-Blob/1.0 Microsoft-HTTPAPI/2.0",
      "ETag" : "\"0x8D732FDCB3CC8F0\"",
      "Last-Modified" : "Fri, 06 Sep 2019 19:09:51 GMT",
      "retry-after" : "0",
      "Content-Length" : "0",
      "StatusCode" : "201",
      "x-ms-request-id" : "8f761cae-401e-003a-51e6-6473d5000000",
      "x-ms-request-server-encrypted" : "false",
      "Date" : "Fri, 06 Sep 2019 19:09:50 GMT",
      "x-ms-client-request-id" : "533ca53d-c109-4b5d-b5c0-7f46874021a4"
>>>>>>> a55d5dd9
    },
    "Exception" : null
  }, {
    "Method" : "GET",
<<<<<<< HEAD
    "Uri" : "https://jaschrepragrs.blob.core.windows.net/jtcgetpagerangesdiffacfail03492853d0887cab33468/javablobgetpagerangesdiffacfail18042757ac32d815cf4?prevsnapshot=2019-09-05T22%3a42%3a52.6126657Z&comp=pagelist",
    "Headers" : {
      "x-ms-version" : "2019-02-02",
      "User-Agent" : "azsdk-java-azure-storage-blob/12.0.0-preview.3 1.8.0_221; Windows 10 10.0",
      "x-ms-client-request-id" : "b04c72d9-ff0a-4134-b0f3-b624fd6b7548"
=======
    "Uri" : "https://azstoragesdkaccount.blob.core.windows.net/jtcgetpagerangesdiffacfail0773588c37b1be8fa04e9/javablobgetpagerangesdiffacfail14236788fe86ea636a4?prevsnapshot=2019-09-06T19%3a09%3a51.4437987Z&comp=pagelist",
    "Headers" : {
      "x-ms-version" : "2019-02-02",
      "User-Agent" : "azsdk-java-azure-storage-blob/12.0.0-preview.3 1.8.0_212; Windows 10 10.0",
      "x-ms-client-request-id" : "36481239-8a9e-4bd3-95dc-2874d6cb7b8d"
>>>>>>> a55d5dd9
    },
    "Response" : {
      "x-ms-version" : "2019-02-02",
      "Server" : "Windows-Azure-Blob/1.0 Microsoft-HTTPAPI/2.0",
      "x-ms-error-code" : "ConditionNotMet",
      "retry-after" : "0",
      "Content-Length" : "252",
      "StatusCode" : "412",
<<<<<<< HEAD
      "x-ms-request-id" : "e0dd7152-e01e-0026-773b-647b1f000000",
      "Body" : "﻿<?xml version=\"1.0\" encoding=\"utf-8\"?><Error><Code>ConditionNotMet</Code><Message>The condition specified using HTTP conditional header(s) is not met.\nRequestId:e0dd7152-e01e-0026-773b-647b1f000000\nTime:2019-09-05T22:42:52.6926795Z</Message></Error>",
      "Date" : "Thu, 05 Sep 2019 22:42:51 GMT",
      "x-ms-client-request-id" : "b04c72d9-ff0a-4134-b0f3-b624fd6b7548",
=======
      "x-ms-request-id" : "8f761ccd-401e-003a-6be6-6473d5000000",
      "Body" : "﻿<?xml version=\"1.0\" encoding=\"utf-8\"?><Error><Code>ConditionNotMet</Code><Message>The condition specified using HTTP conditional header(s) is not met.\nRequestId:8f761ccd-401e-003a-6be6-6473d5000000\nTime:2019-09-06T19:09:51.5071291Z</Message></Error>",
      "Date" : "Fri, 06 Sep 2019 19:09:50 GMT",
      "x-ms-client-request-id" : "36481239-8a9e-4bd3-95dc-2874d6cb7b8d",
>>>>>>> a55d5dd9
      "Content-Type" : "application/xml"
    },
    "Exception" : null
  }, {
    "Method" : "GET",
<<<<<<< HEAD
    "Uri" : "https://jaschrepragrs.blob.core.windows.net?prefix=jtcgetpagerangesdiffacfail&comp=list",
    "Headers" : {
      "x-ms-version" : "2019-02-02",
      "User-Agent" : "azsdk-java-azure-storage-blob/12.0.0-preview.3 1.8.0_221; Windows 10 10.0",
      "x-ms-client-request-id" : "779ddbb0-272e-4b5d-a8e5-7042f0c16f2a"
=======
    "Uri" : "https://azstoragesdkaccount.blob.core.windows.net?prefix=jtcgetpagerangesdiffacfail&comp=list",
    "Headers" : {
      "x-ms-version" : "2019-02-02",
      "User-Agent" : "azsdk-java-azure-storage-blob/12.0.0-preview.3 1.8.0_212; Windows 10 10.0",
      "x-ms-client-request-id" : "5397bf76-106d-4925-a778-242915d7e38d"
>>>>>>> a55d5dd9
    },
    "Response" : {
      "Transfer-Encoding" : "chunked",
      "x-ms-version" : "2019-02-02",
      "Server" : "Windows-Azure-Blob/1.0 Microsoft-HTTPAPI/2.0",
      "retry-after" : "0",
      "StatusCode" : "200",
<<<<<<< HEAD
      "x-ms-request-id" : "e0dd715e-e01e-0026-023b-647b1f000000",
      "Body" : "﻿<?xml version=\"1.0\" encoding=\"utf-8\"?><EnumerationResults ServiceEndpoint=\"https://jaschrepragrs.blob.core.windows.net/\"><Prefix>jtcgetpagerangesdiffacfail</Prefix><Containers><Container><Name>jtcgetpagerangesdiffacfail03492853d0887cab33468</Name><Properties><Last-Modified>Thu, 05 Sep 2019 22:42:52 GMT</Last-Modified><Etag>\"0x8D7325262EB3BF9\"</Etag><LeaseStatus>unlocked</LeaseStatus><LeaseState>available</LeaseState><DefaultEncryptionScope>$account-encryption-key</DefaultEncryptionScope><DenyEncryptionScopeOverride>false</DenyEncryptionScopeOverride><HasImmutabilityPolicy>false</HasImmutabilityPolicy><HasLegalHold>false</HasLegalHold></Properties></Container></Containers><NextMarker /></EnumerationResults>",
      "Date" : "Thu, 05 Sep 2019 22:42:51 GMT",
      "x-ms-client-request-id" : "779ddbb0-272e-4b5d-a8e5-7042f0c16f2a",
=======
      "x-ms-request-id" : "8f761cd8-401e-003a-73e6-6473d5000000",
      "Body" : "﻿<?xml version=\"1.0\" encoding=\"utf-8\"?><EnumerationResults ServiceEndpoint=\"https://azstoragesdkaccount.blob.core.windows.net/\"><Prefix>jtcgetpagerangesdiffacfail</Prefix><Containers><Container><Name>jtcgetpagerangesdiffacfail0773588c37b1be8fa04e9</Name><Properties><Last-Modified>Fri, 06 Sep 2019 19:09:51 GMT</Last-Modified><Etag>\"0x8D732FDCB309B73\"</Etag><LeaseStatus>unlocked</LeaseStatus><LeaseState>available</LeaseState><DefaultEncryptionScope>$account-encryption-key</DefaultEncryptionScope><DenyEncryptionScopeOverride>false</DenyEncryptionScopeOverride><HasImmutabilityPolicy>false</HasImmutabilityPolicy><HasLegalHold>false</HasLegalHold></Properties></Container></Containers><NextMarker /></EnumerationResults>",
      "Date" : "Fri, 06 Sep 2019 19:09:50 GMT",
      "x-ms-client-request-id" : "5397bf76-106d-4925-a778-242915d7e38d",
>>>>>>> a55d5dd9
      "Content-Type" : "application/xml"
    },
    "Exception" : null
  }, {
    "Method" : "DELETE",
<<<<<<< HEAD
    "Uri" : "https://jaschrepragrs.blob.core.windows.net/jtcgetpagerangesdiffacfail03492853d0887cab33468?restype=container",
    "Headers" : {
      "x-ms-version" : "2019-02-02",
      "User-Agent" : "azsdk-java-azure-storage-blob/12.0.0-preview.3 1.8.0_221; Windows 10 10.0",
      "x-ms-client-request-id" : "2d02bb3b-cb95-4388-8088-e6886e6fa12e"
=======
    "Uri" : "https://azstoragesdkaccount.blob.core.windows.net/jtcgetpagerangesdiffacfail0773588c37b1be8fa04e9?restype=container",
    "Headers" : {
      "x-ms-version" : "2019-02-02",
      "User-Agent" : "azsdk-java-azure-storage-blob/12.0.0-preview.3 1.8.0_212; Windows 10 10.0",
      "x-ms-client-request-id" : "0508023b-c85a-4b47-96d0-76a3ec27208b"
>>>>>>> a55d5dd9
    },
    "Response" : {
      "x-ms-version" : "2019-02-02",
      "Server" : "Windows-Azure-Blob/1.0 Microsoft-HTTPAPI/2.0",
      "retry-after" : "0",
      "Content-Length" : "0",
      "StatusCode" : "202",
<<<<<<< HEAD
      "x-ms-request-id" : "e0dd7168-e01e-0026-0b3b-647b1f000000",
      "Date" : "Thu, 05 Sep 2019 22:42:51 GMT",
      "x-ms-client-request-id" : "2d02bb3b-cb95-4388-8088-e6886e6fa12e"
    },
    "Exception" : null
  } ],
  "variables" : [ "jtcgetpagerangesdiffacfail03492853d0887cab33468", "javablobgetpagerangesdiffacfail18042757ac32d815cf4" ]
=======
      "x-ms-request-id" : "8f761ced-401e-003a-03e6-6473d5000000",
      "Date" : "Fri, 06 Sep 2019 19:09:50 GMT",
      "x-ms-client-request-id" : "0508023b-c85a-4b47-96d0-76a3ec27208b"
    },
    "Exception" : null
  } ],
  "variables" : [ "jtcgetpagerangesdiffacfail0773588c37b1be8fa04e9", "javablobgetpagerangesdiffacfail14236788fe86ea636a4" ]
>>>>>>> a55d5dd9
}<|MERGE_RESOLUTION|>--- conflicted
+++ resolved
@@ -1,146 +1,77 @@
 {
   "networkCallRecords" : [ {
     "Method" : "PUT",
-<<<<<<< HEAD
-    "Uri" : "https://jaschrepragrs.blob.core.windows.net/jtcgetpagerangesdiffacfail03492853d0887cab33468?restype=container",
+    "Uri" : "https://jaschrepragrs.blob.core.windows.net/jtcgetpagerangesdiffacfail00344099f088a6118441a?restype=container",
     "Headers" : {
       "x-ms-version" : "2019-02-02",
       "User-Agent" : "azsdk-java-azure-storage-blob/12.0.0-preview.3 1.8.0_221; Windows 10 10.0",
-      "x-ms-client-request-id" : "7eb6577c-d8d5-4bdb-bd57-c335a664e2c9"
-=======
-    "Uri" : "https://azstoragesdkaccount.blob.core.windows.net/jtcgetpagerangesdiffacfail0773588c37b1be8fa04e9?restype=container",
-    "Headers" : {
-      "x-ms-version" : "2019-02-02",
-      "User-Agent" : "azsdk-java-azure-storage-blob/12.0.0-preview.3 1.8.0_212; Windows 10 10.0",
-      "x-ms-client-request-id" : "d120c27a-fa8a-4bc4-9696-f0843d29c145"
->>>>>>> a55d5dd9
+      "x-ms-client-request-id" : "af5e1630-9724-479e-80ec-6c8d089cf0aa"
     },
     "Response" : {
       "x-ms-version" : "2019-02-02",
       "Server" : "Windows-Azure-Blob/1.0 Microsoft-HTTPAPI/2.0",
-<<<<<<< HEAD
-      "ETag" : "\"0x8D7325262EB3BF9\"",
-      "Last-Modified" : "Thu, 05 Sep 2019 22:42:52 GMT",
+      "ETag" : "\"0x8D735619D038FE0\"",
+      "Last-Modified" : "Mon, 09 Sep 2019 20:09:25 GMT",
       "retry-after" : "0",
       "Content-Length" : "0",
       "StatusCode" : "201",
-      "x-ms-request-id" : "e0dd713a-e01e-0026-613b-647b1f000000",
-      "Date" : "Thu, 05 Sep 2019 22:42:51 GMT",
-      "x-ms-client-request-id" : "7eb6577c-d8d5-4bdb-bd57-c335a664e2c9"
-=======
-      "ETag" : "\"0x8D732FDCB309B73\"",
-      "Last-Modified" : "Fri, 06 Sep 2019 19:09:51 GMT",
-      "retry-after" : "0",
-      "Content-Length" : "0",
-      "StatusCode" : "201",
-      "x-ms-request-id" : "8f761c81-401e-003a-2be6-6473d5000000",
-      "Date" : "Fri, 06 Sep 2019 19:09:50 GMT",
-      "x-ms-client-request-id" : "d120c27a-fa8a-4bc4-9696-f0843d29c145"
->>>>>>> a55d5dd9
+      "x-ms-request-id" : "9ebd38b4-501e-003f-1c4a-675777000000",
+      "Date" : "Mon, 09 Sep 2019 20:09:25 GMT",
+      "x-ms-client-request-id" : "af5e1630-9724-479e-80ec-6c8d089cf0aa"
     },
     "Exception" : null
   }, {
     "Method" : "PUT",
-<<<<<<< HEAD
-    "Uri" : "https://jaschrepragrs.blob.core.windows.net/jtcgetpagerangesdiffacfail03492853d0887cab33468/javablobgetpagerangesdiffacfail18042757ac32d815cf4",
+    "Uri" : "https://jaschrepragrs.blob.core.windows.net/jtcgetpagerangesdiffacfail00344099f088a6118441a/javablobgetpagerangesdiffacfail1047598c8ec9150b5b4",
     "Headers" : {
       "x-ms-version" : "2019-02-02",
       "User-Agent" : "azsdk-java-azure-storage-blob/12.0.0-preview.3 1.8.0_221; Windows 10 10.0",
-      "x-ms-client-request-id" : "8c0c8180-d466-4935-b0bd-e5fbd4fc77c0"
-=======
-    "Uri" : "https://azstoragesdkaccount.blob.core.windows.net/jtcgetpagerangesdiffacfail0773588c37b1be8fa04e9/javablobgetpagerangesdiffacfail14236788fe86ea636a4",
-    "Headers" : {
-      "x-ms-version" : "2019-02-02",
-      "User-Agent" : "azsdk-java-azure-storage-blob/12.0.0-preview.3 1.8.0_212; Windows 10 10.0",
-      "x-ms-client-request-id" : "026bf22e-7921-4a72-875b-3e7b35d2fc98"
->>>>>>> a55d5dd9
+      "x-ms-client-request-id" : "7d5e5b71-5152-449c-adf3-38628d642a39"
     },
     "Response" : {
       "x-ms-version" : "2019-02-02",
       "Server" : "Windows-Azure-Blob/1.0 Microsoft-HTTPAPI/2.0",
-<<<<<<< HEAD
-      "ETag" : "\"0x8D7325262F7C30C\"",
-      "Last-Modified" : "Thu, 05 Sep 2019 22:42:52 GMT",
+      "ETag" : "\"0x8D735619D11AF47\"",
+      "Last-Modified" : "Mon, 09 Sep 2019 20:09:25 GMT",
       "retry-after" : "0",
       "Content-Length" : "0",
       "StatusCode" : "201",
-      "x-ms-request-id" : "e0dd7140-e01e-0026-663b-647b1f000000",
+      "x-ms-request-id" : "9ebd38c6-501e-003f-2b4a-675777000000",
       "x-ms-request-server-encrypted" : "true",
-      "Date" : "Thu, 05 Sep 2019 22:42:51 GMT",
-      "x-ms-client-request-id" : "8c0c8180-d466-4935-b0bd-e5fbd4fc77c0"
-=======
-      "ETag" : "\"0x8D732FDCB3CC8F0\"",
-      "Last-Modified" : "Fri, 06 Sep 2019 19:09:51 GMT",
-      "retry-after" : "0",
-      "Content-Length" : "0",
-      "StatusCode" : "201",
-      "x-ms-request-id" : "8f761ca4-401e-003a-49e6-6473d5000000",
-      "x-ms-request-server-encrypted" : "true",
-      "Date" : "Fri, 06 Sep 2019 19:09:50 GMT",
-      "x-ms-client-request-id" : "026bf22e-7921-4a72-875b-3e7b35d2fc98"
->>>>>>> a55d5dd9
+      "Date" : "Mon, 09 Sep 2019 20:09:25 GMT",
+      "x-ms-client-request-id" : "7d5e5b71-5152-449c-adf3-38628d642a39"
     },
     "Exception" : null
   }, {
     "Method" : "PUT",
-<<<<<<< HEAD
-    "Uri" : "https://jaschrepragrs.blob.core.windows.net/jtcgetpagerangesdiffacfail03492853d0887cab33468/javablobgetpagerangesdiffacfail18042757ac32d815cf4?comp=snapshot",
+    "Uri" : "https://jaschrepragrs.blob.core.windows.net/jtcgetpagerangesdiffacfail00344099f088a6118441a/javablobgetpagerangesdiffacfail1047598c8ec9150b5b4?comp=snapshot",
     "Headers" : {
       "x-ms-version" : "2019-02-02",
       "User-Agent" : "azsdk-java-azure-storage-blob/12.0.0-preview.3 1.8.0_221; Windows 10 10.0",
-      "x-ms-client-request-id" : "0bed8a8b-51f9-4ada-b981-c74c796b4e79"
+      "x-ms-client-request-id" : "7ab76a26-8428-4a93-9720-9af03d66e93c"
     },
     "Response" : {
       "x-ms-version" : "2019-02-02",
-      "x-ms-snapshot" : "2019-09-05T22:42:52.6126657Z",
+      "x-ms-snapshot" : "2019-09-09T20:09:26.0356881Z",
       "Server" : "Windows-Azure-Blob/1.0 Microsoft-HTTPAPI/2.0",
-      "ETag" : "\"0x8D7325262F7C30C\"",
-      "Last-Modified" : "Thu, 05 Sep 2019 22:42:52 GMT",
+      "ETag" : "\"0x8D735619D11AF47\"",
+      "Last-Modified" : "Mon, 09 Sep 2019 20:09:25 GMT",
       "retry-after" : "0",
       "Content-Length" : "0",
       "StatusCode" : "201",
-      "x-ms-request-id" : "e0dd7147-e01e-0026-6d3b-647b1f000000",
+      "x-ms-request-id" : "9ebd38de-501e-003f-414a-675777000000",
       "x-ms-request-server-encrypted" : "false",
-      "Date" : "Thu, 05 Sep 2019 22:42:51 GMT",
-      "x-ms-client-request-id" : "0bed8a8b-51f9-4ada-b981-c74c796b4e79"
-=======
-    "Uri" : "https://azstoragesdkaccount.blob.core.windows.net/jtcgetpagerangesdiffacfail0773588c37b1be8fa04e9/javablobgetpagerangesdiffacfail14236788fe86ea636a4?comp=snapshot",
-    "Headers" : {
-      "x-ms-version" : "2019-02-02",
-      "User-Agent" : "azsdk-java-azure-storage-blob/12.0.0-preview.3 1.8.0_212; Windows 10 10.0",
-      "x-ms-client-request-id" : "533ca53d-c109-4b5d-b5c0-7f46874021a4"
-    },
-    "Response" : {
-      "x-ms-version" : "2019-02-02",
-      "x-ms-snapshot" : "2019-09-06T19:09:51.4437987Z",
-      "Server" : "Windows-Azure-Blob/1.0 Microsoft-HTTPAPI/2.0",
-      "ETag" : "\"0x8D732FDCB3CC8F0\"",
-      "Last-Modified" : "Fri, 06 Sep 2019 19:09:51 GMT",
-      "retry-after" : "0",
-      "Content-Length" : "0",
-      "StatusCode" : "201",
-      "x-ms-request-id" : "8f761cae-401e-003a-51e6-6473d5000000",
-      "x-ms-request-server-encrypted" : "false",
-      "Date" : "Fri, 06 Sep 2019 19:09:50 GMT",
-      "x-ms-client-request-id" : "533ca53d-c109-4b5d-b5c0-7f46874021a4"
->>>>>>> a55d5dd9
+      "Date" : "Mon, 09 Sep 2019 20:09:25 GMT",
+      "x-ms-client-request-id" : "7ab76a26-8428-4a93-9720-9af03d66e93c"
     },
     "Exception" : null
   }, {
     "Method" : "GET",
-<<<<<<< HEAD
-    "Uri" : "https://jaschrepragrs.blob.core.windows.net/jtcgetpagerangesdiffacfail03492853d0887cab33468/javablobgetpagerangesdiffacfail18042757ac32d815cf4?prevsnapshot=2019-09-05T22%3a42%3a52.6126657Z&comp=pagelist",
+    "Uri" : "https://jaschrepragrs.blob.core.windows.net/jtcgetpagerangesdiffacfail00344099f088a6118441a/javablobgetpagerangesdiffacfail1047598c8ec9150b5b4?prevsnapshot=2019-09-09T20%3a09%3a26.0356881Z&comp=pagelist",
     "Headers" : {
       "x-ms-version" : "2019-02-02",
       "User-Agent" : "azsdk-java-azure-storage-blob/12.0.0-preview.3 1.8.0_221; Windows 10 10.0",
-      "x-ms-client-request-id" : "b04c72d9-ff0a-4134-b0f3-b624fd6b7548"
-=======
-    "Uri" : "https://azstoragesdkaccount.blob.core.windows.net/jtcgetpagerangesdiffacfail0773588c37b1be8fa04e9/javablobgetpagerangesdiffacfail14236788fe86ea636a4?prevsnapshot=2019-09-06T19%3a09%3a51.4437987Z&comp=pagelist",
-    "Headers" : {
-      "x-ms-version" : "2019-02-02",
-      "User-Agent" : "azsdk-java-azure-storage-blob/12.0.0-preview.3 1.8.0_212; Windows 10 10.0",
-      "x-ms-client-request-id" : "36481239-8a9e-4bd3-95dc-2874d6cb7b8d"
->>>>>>> a55d5dd9
+      "x-ms-client-request-id" : "bcabbb28-9a0a-4142-9013-7085932b512f"
     },
     "Response" : {
       "x-ms-version" : "2019-02-02",
@@ -149,35 +80,20 @@
       "retry-after" : "0",
       "Content-Length" : "252",
       "StatusCode" : "412",
-<<<<<<< HEAD
-      "x-ms-request-id" : "e0dd7152-e01e-0026-773b-647b1f000000",
-      "Body" : "﻿<?xml version=\"1.0\" encoding=\"utf-8\"?><Error><Code>ConditionNotMet</Code><Message>The condition specified using HTTP conditional header(s) is not met.\nRequestId:e0dd7152-e01e-0026-773b-647b1f000000\nTime:2019-09-05T22:42:52.6926795Z</Message></Error>",
-      "Date" : "Thu, 05 Sep 2019 22:42:51 GMT",
-      "x-ms-client-request-id" : "b04c72d9-ff0a-4134-b0f3-b624fd6b7548",
-=======
-      "x-ms-request-id" : "8f761ccd-401e-003a-6be6-6473d5000000",
-      "Body" : "﻿<?xml version=\"1.0\" encoding=\"utf-8\"?><Error><Code>ConditionNotMet</Code><Message>The condition specified using HTTP conditional header(s) is not met.\nRequestId:8f761ccd-401e-003a-6be6-6473d5000000\nTime:2019-09-06T19:09:51.5071291Z</Message></Error>",
-      "Date" : "Fri, 06 Sep 2019 19:09:50 GMT",
-      "x-ms-client-request-id" : "36481239-8a9e-4bd3-95dc-2874d6cb7b8d",
->>>>>>> a55d5dd9
+      "x-ms-request-id" : "9ebd38f3-501e-003f-534a-675777000000",
+      "Body" : "﻿<?xml version=\"1.0\" encoding=\"utf-8\"?><Error><Code>ConditionNotMet</Code><Message>The condition specified using HTTP conditional header(s) is not met.\nRequestId:9ebd38f3-501e-003f-534a-675777000000\nTime:2019-09-09T20:09:26.1202583Z</Message></Error>",
+      "Date" : "Mon, 09 Sep 2019 20:09:25 GMT",
+      "x-ms-client-request-id" : "bcabbb28-9a0a-4142-9013-7085932b512f",
       "Content-Type" : "application/xml"
     },
     "Exception" : null
   }, {
     "Method" : "GET",
-<<<<<<< HEAD
     "Uri" : "https://jaschrepragrs.blob.core.windows.net?prefix=jtcgetpagerangesdiffacfail&comp=list",
     "Headers" : {
       "x-ms-version" : "2019-02-02",
       "User-Agent" : "azsdk-java-azure-storage-blob/12.0.0-preview.3 1.8.0_221; Windows 10 10.0",
-      "x-ms-client-request-id" : "779ddbb0-272e-4b5d-a8e5-7042f0c16f2a"
-=======
-    "Uri" : "https://azstoragesdkaccount.blob.core.windows.net?prefix=jtcgetpagerangesdiffacfail&comp=list",
-    "Headers" : {
-      "x-ms-version" : "2019-02-02",
-      "User-Agent" : "azsdk-java-azure-storage-blob/12.0.0-preview.3 1.8.0_212; Windows 10 10.0",
-      "x-ms-client-request-id" : "5397bf76-106d-4925-a778-242915d7e38d"
->>>>>>> a55d5dd9
+      "x-ms-client-request-id" : "f587799a-f692-4f52-9683-a14c82917a8e"
     },
     "Response" : {
       "Transfer-Encoding" : "chunked",
@@ -185,35 +101,20 @@
       "Server" : "Windows-Azure-Blob/1.0 Microsoft-HTTPAPI/2.0",
       "retry-after" : "0",
       "StatusCode" : "200",
-<<<<<<< HEAD
-      "x-ms-request-id" : "e0dd715e-e01e-0026-023b-647b1f000000",
-      "Body" : "﻿<?xml version=\"1.0\" encoding=\"utf-8\"?><EnumerationResults ServiceEndpoint=\"https://jaschrepragrs.blob.core.windows.net/\"><Prefix>jtcgetpagerangesdiffacfail</Prefix><Containers><Container><Name>jtcgetpagerangesdiffacfail03492853d0887cab33468</Name><Properties><Last-Modified>Thu, 05 Sep 2019 22:42:52 GMT</Last-Modified><Etag>\"0x8D7325262EB3BF9\"</Etag><LeaseStatus>unlocked</LeaseStatus><LeaseState>available</LeaseState><DefaultEncryptionScope>$account-encryption-key</DefaultEncryptionScope><DenyEncryptionScopeOverride>false</DenyEncryptionScopeOverride><HasImmutabilityPolicy>false</HasImmutabilityPolicy><HasLegalHold>false</HasLegalHold></Properties></Container></Containers><NextMarker /></EnumerationResults>",
-      "Date" : "Thu, 05 Sep 2019 22:42:51 GMT",
-      "x-ms-client-request-id" : "779ddbb0-272e-4b5d-a8e5-7042f0c16f2a",
-=======
-      "x-ms-request-id" : "8f761cd8-401e-003a-73e6-6473d5000000",
-      "Body" : "﻿<?xml version=\"1.0\" encoding=\"utf-8\"?><EnumerationResults ServiceEndpoint=\"https://azstoragesdkaccount.blob.core.windows.net/\"><Prefix>jtcgetpagerangesdiffacfail</Prefix><Containers><Container><Name>jtcgetpagerangesdiffacfail0773588c37b1be8fa04e9</Name><Properties><Last-Modified>Fri, 06 Sep 2019 19:09:51 GMT</Last-Modified><Etag>\"0x8D732FDCB309B73\"</Etag><LeaseStatus>unlocked</LeaseStatus><LeaseState>available</LeaseState><DefaultEncryptionScope>$account-encryption-key</DefaultEncryptionScope><DenyEncryptionScopeOverride>false</DenyEncryptionScopeOverride><HasImmutabilityPolicy>false</HasImmutabilityPolicy><HasLegalHold>false</HasLegalHold></Properties></Container></Containers><NextMarker /></EnumerationResults>",
-      "Date" : "Fri, 06 Sep 2019 19:09:50 GMT",
-      "x-ms-client-request-id" : "5397bf76-106d-4925-a778-242915d7e38d",
->>>>>>> a55d5dd9
+      "x-ms-request-id" : "9ebd3902-501e-003f-624a-675777000000",
+      "Body" : "﻿<?xml version=\"1.0\" encoding=\"utf-8\"?><EnumerationResults ServiceEndpoint=\"https://jaschrepragrs.blob.core.windows.net/\"><Prefix>jtcgetpagerangesdiffacfail</Prefix><Containers><Container><Name>jtcgetpagerangesdiffacfail00344099f088a6118441a</Name><Properties><Last-Modified>Mon, 09 Sep 2019 20:09:25 GMT</Last-Modified><Etag>\"0x8D735619D038FE0\"</Etag><LeaseStatus>unlocked</LeaseStatus><LeaseState>available</LeaseState><DefaultEncryptionScope>$account-encryption-key</DefaultEncryptionScope><DenyEncryptionScopeOverride>false</DenyEncryptionScopeOverride><HasImmutabilityPolicy>false</HasImmutabilityPolicy><HasLegalHold>false</HasLegalHold></Properties></Container></Containers><NextMarker /></EnumerationResults>",
+      "Date" : "Mon, 09 Sep 2019 20:09:25 GMT",
+      "x-ms-client-request-id" : "f587799a-f692-4f52-9683-a14c82917a8e",
       "Content-Type" : "application/xml"
     },
     "Exception" : null
   }, {
     "Method" : "DELETE",
-<<<<<<< HEAD
-    "Uri" : "https://jaschrepragrs.blob.core.windows.net/jtcgetpagerangesdiffacfail03492853d0887cab33468?restype=container",
+    "Uri" : "https://jaschrepragrs.blob.core.windows.net/jtcgetpagerangesdiffacfail00344099f088a6118441a?restype=container",
     "Headers" : {
       "x-ms-version" : "2019-02-02",
       "User-Agent" : "azsdk-java-azure-storage-blob/12.0.0-preview.3 1.8.0_221; Windows 10 10.0",
-      "x-ms-client-request-id" : "2d02bb3b-cb95-4388-8088-e6886e6fa12e"
-=======
-    "Uri" : "https://azstoragesdkaccount.blob.core.windows.net/jtcgetpagerangesdiffacfail0773588c37b1be8fa04e9?restype=container",
-    "Headers" : {
-      "x-ms-version" : "2019-02-02",
-      "User-Agent" : "azsdk-java-azure-storage-blob/12.0.0-preview.3 1.8.0_212; Windows 10 10.0",
-      "x-ms-client-request-id" : "0508023b-c85a-4b47-96d0-76a3ec27208b"
->>>>>>> a55d5dd9
+      "x-ms-client-request-id" : "a0ea1f9d-8088-4318-b2fc-cb6243c23f76"
     },
     "Response" : {
       "x-ms-version" : "2019-02-02",
@@ -221,21 +122,11 @@
       "retry-after" : "0",
       "Content-Length" : "0",
       "StatusCode" : "202",
-<<<<<<< HEAD
-      "x-ms-request-id" : "e0dd7168-e01e-0026-0b3b-647b1f000000",
-      "Date" : "Thu, 05 Sep 2019 22:42:51 GMT",
-      "x-ms-client-request-id" : "2d02bb3b-cb95-4388-8088-e6886e6fa12e"
+      "x-ms-request-id" : "9ebd3920-501e-003f-804a-675777000000",
+      "Date" : "Mon, 09 Sep 2019 20:09:25 GMT",
+      "x-ms-client-request-id" : "a0ea1f9d-8088-4318-b2fc-cb6243c23f76"
     },
     "Exception" : null
   } ],
-  "variables" : [ "jtcgetpagerangesdiffacfail03492853d0887cab33468", "javablobgetpagerangesdiffacfail18042757ac32d815cf4" ]
-=======
-      "x-ms-request-id" : "8f761ced-401e-003a-03e6-6473d5000000",
-      "Date" : "Fri, 06 Sep 2019 19:09:50 GMT",
-      "x-ms-client-request-id" : "0508023b-c85a-4b47-96d0-76a3ec27208b"
-    },
-    "Exception" : null
-  } ],
-  "variables" : [ "jtcgetpagerangesdiffacfail0773588c37b1be8fa04e9", "javablobgetpagerangesdiffacfail14236788fe86ea636a4" ]
->>>>>>> a55d5dd9
+  "variables" : [ "jtcgetpagerangesdiffacfail00344099f088a6118441a", "javablobgetpagerangesdiffacfail1047598c8ec9150b5b4" ]
 }