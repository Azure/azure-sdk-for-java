{
  "networkCallRecords" : [ {
    "Method" : "PUT",
<<<<<<< HEAD
    "Uri" : "https://jaschrepragrs.blob.core.windows.net/jtcaccountsassignaturevaluesia073823c47cf9e652604?restype=container",
    "Headers" : {
      "x-ms-version" : "2019-02-02",
      "User-Agent" : "azsdk-java-azure-storage-blob/12.0.0-preview.3 1.8.0_221; Windows 10 10.0",
      "x-ms-client-request-id" : "f9b32c4c-0a8e-42ec-83f6-3ae308ad9a54"
=======
    "Uri" : "https://azstoragesdkaccount.blob.core.windows.net/jtcaccountsassignaturevaluesia0385415d0911dad6c24?restype=container",
    "Headers" : {
      "x-ms-version" : "2019-02-02",
      "User-Agent" : "azsdk-java-azure-storage-blob/12.0.0-preview.3 1.8.0_212; Windows 10 10.0",
      "x-ms-client-request-id" : "9bdf6662-abf2-45a7-83c4-170790e64364"
>>>>>>> a55d5dd9
    },
    "Response" : {
      "x-ms-version" : "2019-02-02",
      "Server" : "Windows-Azure-Blob/1.0 Microsoft-HTTPAPI/2.0",
<<<<<<< HEAD
      "ETag" : "\"0x8D732517CE3AB22\"",
      "Last-Modified" : "Thu, 05 Sep 2019 22:36:26 GMT",
      "retry-after" : "0",
      "Content-Length" : "0",
      "StatusCode" : "201",
      "x-ms-request-id" : "bfec9e2e-901e-0044-0b3a-643cc7000000",
      "Date" : "Thu, 05 Sep 2019 22:36:25 GMT",
      "x-ms-client-request-id" : "f9b32c4c-0a8e-42ec-83f6-3ae308ad9a54"
=======
      "ETag" : "\"0x8D732FE035A5783\"",
      "Last-Modified" : "Fri, 06 Sep 2019 19:11:25 GMT",
      "retry-after" : "0",
      "Content-Length" : "0",
      "StatusCode" : "201",
      "x-ms-request-id" : "8f76d401-401e-003a-09e6-6473d5000000",
      "Date" : "Fri, 06 Sep 2019 19:11:25 GMT",
      "x-ms-client-request-id" : "9bdf6662-abf2-45a7-83c4-170790e64364"
>>>>>>> a55d5dd9
    },
    "Exception" : null
  }, {
    "Method" : "GET",
<<<<<<< HEAD
    "Uri" : "https://jaschrepragrs.blob.core.windows.net?prefix=jtcaccountsassignaturevaluesia&comp=list",
    "Headers" : {
      "x-ms-version" : "2019-02-02",
      "User-Agent" : "azsdk-java-azure-storage-blob/12.0.0-preview.3 1.8.0_221; Windows 10 10.0",
      "x-ms-client-request-id" : "1ad79c60-7d59-4d7c-a3b4-fd39a43cde0a"
=======
    "Uri" : "https://azstoragesdkaccount.blob.core.windows.net?prefix=jtcaccountsassignaturevaluesia&comp=list",
    "Headers" : {
      "x-ms-version" : "2019-02-02",
      "User-Agent" : "azsdk-java-azure-storage-blob/12.0.0-preview.3 1.8.0_212; Windows 10 10.0",
      "x-ms-client-request-id" : "de01297e-3468-4310-b041-69b3e56eb97b"
>>>>>>> a55d5dd9
    },
    "Response" : {
      "Transfer-Encoding" : "chunked",
      "x-ms-version" : "2019-02-02",
      "Server" : "Windows-Azure-Blob/1.0 Microsoft-HTTPAPI/2.0",
      "retry-after" : "0",
      "StatusCode" : "200",
<<<<<<< HEAD
      "x-ms-request-id" : "bfec9e43-901e-0044-1e3a-643cc7000000",
      "Body" : "﻿<?xml version=\"1.0\" encoding=\"utf-8\"?><EnumerationResults ServiceEndpoint=\"https://jaschrepragrs.blob.core.windows.net/\"><Prefix>jtcaccountsassignaturevaluesia</Prefix><Containers><Container><Name>jtcaccountsassignaturevaluesia073823c47cf9e652604</Name><Properties><Last-Modified>Thu, 05 Sep 2019 22:36:26 GMT</Last-Modified><Etag>\"0x8D732517CE3AB22\"</Etag><LeaseStatus>unlocked</LeaseStatus><LeaseState>available</LeaseState><DefaultEncryptionScope>$account-encryption-key</DefaultEncryptionScope><DenyEncryptionScopeOverride>false</DenyEncryptionScopeOverride><HasImmutabilityPolicy>false</HasImmutabilityPolicy><HasLegalHold>false</HasLegalHold></Properties></Container></Containers><NextMarker /></EnumerationResults>",
      "Date" : "Thu, 05 Sep 2019 22:36:25 GMT",
      "x-ms-client-request-id" : "1ad79c60-7d59-4d7c-a3b4-fd39a43cde0a",
=======
      "x-ms-request-id" : "8f76d424-401e-003a-27e6-6473d5000000",
      "Body" : "﻿<?xml version=\"1.0\" encoding=\"utf-8\"?><EnumerationResults ServiceEndpoint=\"https://azstoragesdkaccount.blob.core.windows.net/\"><Prefix>jtcaccountsassignaturevaluesia</Prefix><Containers><Container><Name>jtcaccountsassignaturevaluesia0385415d0911dad6c24</Name><Properties><Last-Modified>Fri, 06 Sep 2019 19:11:25 GMT</Last-Modified><Etag>\"0x8D732FE035A5783\"</Etag><LeaseStatus>unlocked</LeaseStatus><LeaseState>available</LeaseState><DefaultEncryptionScope>$account-encryption-key</DefaultEncryptionScope><DenyEncryptionScopeOverride>false</DenyEncryptionScopeOverride><HasImmutabilityPolicy>false</HasImmutabilityPolicy><HasLegalHold>false</HasLegalHold></Properties></Container></Containers><NextMarker /></EnumerationResults>",
      "Date" : "Fri, 06 Sep 2019 19:11:25 GMT",
      "x-ms-client-request-id" : "de01297e-3468-4310-b041-69b3e56eb97b",
>>>>>>> a55d5dd9
      "Content-Type" : "application/xml"
    },
    "Exception" : null
  }, {
    "Method" : "DELETE",
<<<<<<< HEAD
    "Uri" : "https://jaschrepragrs.blob.core.windows.net/jtcaccountsassignaturevaluesia073823c47cf9e652604?restype=container",
    "Headers" : {
      "x-ms-version" : "2019-02-02",
      "User-Agent" : "azsdk-java-azure-storage-blob/12.0.0-preview.3 1.8.0_221; Windows 10 10.0",
      "x-ms-client-request-id" : "960ac420-73f5-4d37-aa93-aa79489d0ceb"
=======
    "Uri" : "https://azstoragesdkaccount.blob.core.windows.net/jtcaccountsassignaturevaluesia0385415d0911dad6c24?restype=container",
    "Headers" : {
      "x-ms-version" : "2019-02-02",
      "User-Agent" : "azsdk-java-azure-storage-blob/12.0.0-preview.3 1.8.0_212; Windows 10 10.0",
      "x-ms-client-request-id" : "cbe5a6f0-0d4b-4659-86b9-663983aeb900"
>>>>>>> a55d5dd9
    },
    "Response" : {
      "x-ms-version" : "2019-02-02",
      "Server" : "Windows-Azure-Blob/1.0 Microsoft-HTTPAPI/2.0",
      "retry-after" : "0",
      "Content-Length" : "0",
      "StatusCode" : "202",
<<<<<<< HEAD
      "x-ms-request-id" : "bfec9e4d-901e-0044-273a-643cc7000000",
      "Date" : "Thu, 05 Sep 2019 22:36:25 GMT",
      "x-ms-client-request-id" : "960ac420-73f5-4d37-aa93-aa79489d0ceb"
    },
    "Exception" : null
  } ],
  "variables" : [ "jtcaccountsassignaturevaluesia073823c47cf9e652604" ]
=======
      "x-ms-request-id" : "8f76d439-401e-003a-39e6-6473d5000000",
      "Date" : "Fri, 06 Sep 2019 19:11:25 GMT",
      "x-ms-client-request-id" : "cbe5a6f0-0d4b-4659-86b9-663983aeb900"
    },
    "Exception" : null
  } ],
  "variables" : [ "jtcaccountsassignaturevaluesia0385415d0911dad6c24" ]
>>>>>>> a55d5dd9
}<|MERGE_RESOLUTION|>--- conflicted
+++ resolved
@@ -1,59 +1,32 @@
 {
   "networkCallRecords" : [ {
     "Method" : "PUT",
-<<<<<<< HEAD
-    "Uri" : "https://jaschrepragrs.blob.core.windows.net/jtcaccountsassignaturevaluesia073823c47cf9e652604?restype=container",
+    "Uri" : "https://jaschrepragrs.blob.core.windows.net/jtcaccountsassignaturevaluesia024473ba362f68346d4?restype=container",
     "Headers" : {
       "x-ms-version" : "2019-02-02",
       "User-Agent" : "azsdk-java-azure-storage-blob/12.0.0-preview.3 1.8.0_221; Windows 10 10.0",
-      "x-ms-client-request-id" : "f9b32c4c-0a8e-42ec-83f6-3ae308ad9a54"
-=======
-    "Uri" : "https://azstoragesdkaccount.blob.core.windows.net/jtcaccountsassignaturevaluesia0385415d0911dad6c24?restype=container",
-    "Headers" : {
-      "x-ms-version" : "2019-02-02",
-      "User-Agent" : "azsdk-java-azure-storage-blob/12.0.0-preview.3 1.8.0_212; Windows 10 10.0",
-      "x-ms-client-request-id" : "9bdf6662-abf2-45a7-83c4-170790e64364"
->>>>>>> a55d5dd9
+      "x-ms-client-request-id" : "4a36f2df-3220-45c7-87eb-94122728457b"
     },
     "Response" : {
       "x-ms-version" : "2019-02-02",
       "Server" : "Windows-Azure-Blob/1.0 Microsoft-HTTPAPI/2.0",
-<<<<<<< HEAD
-      "ETag" : "\"0x8D732517CE3AB22\"",
-      "Last-Modified" : "Thu, 05 Sep 2019 22:36:26 GMT",
+      "ETag" : "\"0x8D735602D133DFC\"",
+      "Last-Modified" : "Mon, 09 Sep 2019 19:59:08 GMT",
       "retry-after" : "0",
       "Content-Length" : "0",
       "StatusCode" : "201",
-      "x-ms-request-id" : "bfec9e2e-901e-0044-0b3a-643cc7000000",
-      "Date" : "Thu, 05 Sep 2019 22:36:25 GMT",
-      "x-ms-client-request-id" : "f9b32c4c-0a8e-42ec-83f6-3ae308ad9a54"
-=======
-      "ETag" : "\"0x8D732FE035A5783\"",
-      "Last-Modified" : "Fri, 06 Sep 2019 19:11:25 GMT",
-      "retry-after" : "0",
-      "Content-Length" : "0",
-      "StatusCode" : "201",
-      "x-ms-request-id" : "8f76d401-401e-003a-09e6-6473d5000000",
-      "Date" : "Fri, 06 Sep 2019 19:11:25 GMT",
-      "x-ms-client-request-id" : "9bdf6662-abf2-45a7-83c4-170790e64364"
->>>>>>> a55d5dd9
+      "x-ms-request-id" : "077fcf32-801e-001f-2f49-673bbb000000",
+      "Date" : "Mon, 09 Sep 2019 19:59:08 GMT",
+      "x-ms-client-request-id" : "4a36f2df-3220-45c7-87eb-94122728457b"
     },
     "Exception" : null
   }, {
     "Method" : "GET",
-<<<<<<< HEAD
     "Uri" : "https://jaschrepragrs.blob.core.windows.net?prefix=jtcaccountsassignaturevaluesia&comp=list",
     "Headers" : {
       "x-ms-version" : "2019-02-02",
       "User-Agent" : "azsdk-java-azure-storage-blob/12.0.0-preview.3 1.8.0_221; Windows 10 10.0",
-      "x-ms-client-request-id" : "1ad79c60-7d59-4d7c-a3b4-fd39a43cde0a"
-=======
-    "Uri" : "https://azstoragesdkaccount.blob.core.windows.net?prefix=jtcaccountsassignaturevaluesia&comp=list",
-    "Headers" : {
-      "x-ms-version" : "2019-02-02",
-      "User-Agent" : "azsdk-java-azure-storage-blob/12.0.0-preview.3 1.8.0_212; Windows 10 10.0",
-      "x-ms-client-request-id" : "de01297e-3468-4310-b041-69b3e56eb97b"
->>>>>>> a55d5dd9
+      "x-ms-client-request-id" : "3b04ce8e-7343-4b0a-8f80-c6c00984b55a"
     },
     "Response" : {
       "Transfer-Encoding" : "chunked",
@@ -61,35 +34,20 @@
       "Server" : "Windows-Azure-Blob/1.0 Microsoft-HTTPAPI/2.0",
       "retry-after" : "0",
       "StatusCode" : "200",
-<<<<<<< HEAD
-      "x-ms-request-id" : "bfec9e43-901e-0044-1e3a-643cc7000000",
-      "Body" : "﻿<?xml version=\"1.0\" encoding=\"utf-8\"?><EnumerationResults ServiceEndpoint=\"https://jaschrepragrs.blob.core.windows.net/\"><Prefix>jtcaccountsassignaturevaluesia</Prefix><Containers><Container><Name>jtcaccountsassignaturevaluesia073823c47cf9e652604</Name><Properties><Last-Modified>Thu, 05 Sep 2019 22:36:26 GMT</Last-Modified><Etag>\"0x8D732517CE3AB22\"</Etag><LeaseStatus>unlocked</LeaseStatus><LeaseState>available</LeaseState><DefaultEncryptionScope>$account-encryption-key</DefaultEncryptionScope><DenyEncryptionScopeOverride>false</DenyEncryptionScopeOverride><HasImmutabilityPolicy>false</HasImmutabilityPolicy><HasLegalHold>false</HasLegalHold></Properties></Container></Containers><NextMarker /></EnumerationResults>",
-      "Date" : "Thu, 05 Sep 2019 22:36:25 GMT",
-      "x-ms-client-request-id" : "1ad79c60-7d59-4d7c-a3b4-fd39a43cde0a",
-=======
-      "x-ms-request-id" : "8f76d424-401e-003a-27e6-6473d5000000",
-      "Body" : "﻿<?xml version=\"1.0\" encoding=\"utf-8\"?><EnumerationResults ServiceEndpoint=\"https://azstoragesdkaccount.blob.core.windows.net/\"><Prefix>jtcaccountsassignaturevaluesia</Prefix><Containers><Container><Name>jtcaccountsassignaturevaluesia0385415d0911dad6c24</Name><Properties><Last-Modified>Fri, 06 Sep 2019 19:11:25 GMT</Last-Modified><Etag>\"0x8D732FE035A5783\"</Etag><LeaseStatus>unlocked</LeaseStatus><LeaseState>available</LeaseState><DefaultEncryptionScope>$account-encryption-key</DefaultEncryptionScope><DenyEncryptionScopeOverride>false</DenyEncryptionScopeOverride><HasImmutabilityPolicy>false</HasImmutabilityPolicy><HasLegalHold>false</HasLegalHold></Properties></Container></Containers><NextMarker /></EnumerationResults>",
-      "Date" : "Fri, 06 Sep 2019 19:11:25 GMT",
-      "x-ms-client-request-id" : "de01297e-3468-4310-b041-69b3e56eb97b",
->>>>>>> a55d5dd9
+      "x-ms-request-id" : "077fcf40-801e-001f-3c49-673bbb000000",
+      "Body" : "﻿<?xml version=\"1.0\" encoding=\"utf-8\"?><EnumerationResults ServiceEndpoint=\"https://jaschrepragrs.blob.core.windows.net/\"><Prefix>jtcaccountsassignaturevaluesia</Prefix><Containers><Container><Name>jtcaccountsassignaturevaluesia024473ba362f68346d4</Name><Properties><Last-Modified>Mon, 09 Sep 2019 19:59:08 GMT</Last-Modified><Etag>\"0x8D735602D133DFC\"</Etag><LeaseStatus>unlocked</LeaseStatus><LeaseState>available</LeaseState><DefaultEncryptionScope>$account-encryption-key</DefaultEncryptionScope><DenyEncryptionScopeOverride>false</DenyEncryptionScopeOverride><HasImmutabilityPolicy>false</HasImmutabilityPolicy><HasLegalHold>false</HasLegalHold></Properties></Container></Containers><NextMarker /></EnumerationResults>",
+      "Date" : "Mon, 09 Sep 2019 19:59:08 GMT",
+      "x-ms-client-request-id" : "3b04ce8e-7343-4b0a-8f80-c6c00984b55a",
       "Content-Type" : "application/xml"
     },
     "Exception" : null
   }, {
     "Method" : "DELETE",
-<<<<<<< HEAD
-    "Uri" : "https://jaschrepragrs.blob.core.windows.net/jtcaccountsassignaturevaluesia073823c47cf9e652604?restype=container",
+    "Uri" : "https://jaschrepragrs.blob.core.windows.net/jtcaccountsassignaturevaluesia024473ba362f68346d4?restype=container",
     "Headers" : {
       "x-ms-version" : "2019-02-02",
       "User-Agent" : "azsdk-java-azure-storage-blob/12.0.0-preview.3 1.8.0_221; Windows 10 10.0",
-      "x-ms-client-request-id" : "960ac420-73f5-4d37-aa93-aa79489d0ceb"
-=======
-    "Uri" : "https://azstoragesdkaccount.blob.core.windows.net/jtcaccountsassignaturevaluesia0385415d0911dad6c24?restype=container",
-    "Headers" : {
-      "x-ms-version" : "2019-02-02",
-      "User-Agent" : "azsdk-java-azure-storage-blob/12.0.0-preview.3 1.8.0_212; Windows 10 10.0",
-      "x-ms-client-request-id" : "cbe5a6f0-0d4b-4659-86b9-663983aeb900"
->>>>>>> a55d5dd9
+      "x-ms-client-request-id" : "f7a78633-3e5a-467b-bff1-400f8ad4738f"
     },
     "Response" : {
       "x-ms-version" : "2019-02-02",
@@ -97,21 +55,11 @@
       "retry-after" : "0",
       "Content-Length" : "0",
       "StatusCode" : "202",
-<<<<<<< HEAD
-      "x-ms-request-id" : "bfec9e4d-901e-0044-273a-643cc7000000",
-      "Date" : "Thu, 05 Sep 2019 22:36:25 GMT",
-      "x-ms-client-request-id" : "960ac420-73f5-4d37-aa93-aa79489d0ceb"
+      "x-ms-request-id" : "077fcf4d-801e-001f-4749-673bbb000000",
+      "Date" : "Mon, 09 Sep 2019 19:59:08 GMT",
+      "x-ms-client-request-id" : "f7a78633-3e5a-467b-bff1-400f8ad4738f"
     },
     "Exception" : null
   } ],
-  "variables" : [ "jtcaccountsassignaturevaluesia073823c47cf9e652604" ]
-=======
-      "x-ms-request-id" : "8f76d439-401e-003a-39e6-6473d5000000",
-      "Date" : "Fri, 06 Sep 2019 19:11:25 GMT",
-      "x-ms-client-request-id" : "cbe5a6f0-0d4b-4659-86b9-663983aeb900"
-    },
-    "Exception" : null
-  } ],
-  "variables" : [ "jtcaccountsassignaturevaluesia0385415d0911dad6c24" ]
->>>>>>> a55d5dd9
+  "variables" : [ "jtcaccountsassignaturevaluesia024473ba362f68346d4" ]
 }