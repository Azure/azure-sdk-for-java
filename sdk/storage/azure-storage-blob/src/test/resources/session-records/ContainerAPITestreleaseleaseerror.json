{
  "networkCallRecords" : [ {
    "Method" : "PUT",
<<<<<<< HEAD
    "Uri" : "https://jaschrepragrs.blob.core.windows.net/jtcreleaseleaseerror0containerapitestreleaseleaseerror54d77283?restype=container",
    "Headers" : {
      "x-ms-version" : "2019-02-02",
      "User-Agent" : "azsdk-java-azure-storage-blob/12.0.0-preview.3 1.8.0_221; Windows 10 10.0",
      "x-ms-client-request-id" : "5dab97c9-3356-4108-a1a2-2f0a84c23870"
=======
    "Uri" : "https://azstoragesdkaccount.blob.core.windows.net/jtcreleaseleaseerror0containerapitestreleaseleaseerrorb3985457?restype=container",
    "Headers" : {
      "x-ms-version" : "2019-02-02",
      "User-Agent" : "azsdk-java-azure-storage-blob/12.0.0-preview.3 1.8.0_212; Windows 10 10.0",
      "x-ms-client-request-id" : "7f743be1-6bb0-4d7e-99ac-459d5d09d576"
>>>>>>> a55d5dd9
    },
    "Response" : {
      "x-ms-version" : "2019-02-02",
      "Server" : "Windows-Azure-Blob/1.0 Microsoft-HTTPAPI/2.0",
<<<<<<< HEAD
      "ETag" : "\"0x8D7325334E4BC31\"",
      "Last-Modified" : "Thu, 05 Sep 2019 22:48:44 GMT",
      "retry-after" : "0",
      "Content-Length" : "0",
      "StatusCode" : "201",
      "x-ms-request-id" : "827d1722-601e-001e-513c-643a46000000",
      "Date" : "Thu, 05 Sep 2019 22:48:44 GMT",
      "x-ms-client-request-id" : "5dab97c9-3356-4108-a1a2-2f0a84c23870"
=======
      "ETag" : "\"0x8D732FD901893FD\"",
      "Last-Modified" : "Fri, 06 Sep 2019 19:08:12 GMT",
      "retry-after" : "0",
      "Content-Length" : "0",
      "StatusCode" : "201",
      "x-ms-request-id" : "ec655525-001e-001f-7ee6-64eb66000000",
      "Date" : "Fri, 06 Sep 2019 19:08:11 GMT",
      "x-ms-client-request-id" : "7f743be1-6bb0-4d7e-99ac-459d5d09d576"
>>>>>>> a55d5dd9
    },
    "Exception" : null
  }, {
    "Method" : "PUT",
<<<<<<< HEAD
    "Uri" : "https://jaschrepragrs.blob.core.windows.net/jtcreleaseleaseerror1containerapitestreleaseleaseerror54d72816?comp=lease&restype=container",
    "Headers" : {
      "x-ms-version" : "2019-02-02",
      "User-Agent" : "azsdk-java-azure-storage-blob/12.0.0-preview.3 1.8.0_221; Windows 10 10.0",
      "x-ms-client-request-id" : "ff5c9ccf-07eb-4794-8bd2-90099e2c796b"
=======
    "Uri" : "https://azstoragesdkaccount.blob.core.windows.net/jtcreleaseleaseerror1containerapitestreleaseleaseerrorb3930712?comp=lease&restype=container",
    "Headers" : {
      "x-ms-version" : "2019-02-02",
      "User-Agent" : "azsdk-java-azure-storage-blob/12.0.0-preview.3 1.8.0_212; Windows 10 10.0",
      "x-ms-client-request-id" : "0a0e60d5-c1b2-4269-a309-766335cca96d"
>>>>>>> a55d5dd9
    },
    "Response" : {
      "x-ms-version" : "2019-02-02",
      "Server" : "Windows-Azure-Blob/1.0 Microsoft-HTTPAPI/2.0",
      "x-ms-error-code" : "InvalidHeaderValue",
      "retry-after" : "0",
      "Content-Length" : "321",
      "StatusCode" : "400",
<<<<<<< HEAD
      "x-ms-request-id" : "827d1731-601e-001e-5e3c-643a46000000",
      "Body" : "﻿<?xml version=\"1.0\" encoding=\"utf-8\"?><Error><Code>InvalidHeaderValue</Code><Message>The value for one of the HTTP headers is not in the correct format.\nRequestId:827d1731-601e-001e-5e3c-643a46000000\nTime:2019-09-05T22:48:44.8105071Z</Message><HeaderName>x-ms-lease-id</HeaderName><HeaderValue>id</HeaderValue></Error>",
      "Date" : "Thu, 05 Sep 2019 22:48:44 GMT",
      "x-ms-client-request-id" : "ff5c9ccf-07eb-4794-8bd2-90099e2c796b",
=======
      "x-ms-request-id" : "ec65556d-001e-001f-39e6-64eb66000000",
      "Body" : "﻿<?xml version=\"1.0\" encoding=\"utf-8\"?><Error><Code>InvalidHeaderValue</Code><Message>The value for one of the HTTP headers is not in the correct format.\nRequestId:ec65556d-001e-001f-39e6-64eb66000000\nTime:2019-09-06T19:08:12.2269456Z</Message><HeaderName>x-ms-lease-id</HeaderName><HeaderValue>id</HeaderValue></Error>",
      "Date" : "Fri, 06 Sep 2019 19:08:11 GMT",
      "x-ms-client-request-id" : "0a0e60d5-c1b2-4269-a309-766335cca96d",
>>>>>>> a55d5dd9
      "Content-Type" : "application/xml"
    },
    "Exception" : null
  }, {
    "Method" : "GET",
<<<<<<< HEAD
    "Uri" : "https://jaschrepragrs.blob.core.windows.net?prefix=jtcreleaseleaseerror&comp=list",
    "Headers" : {
      "x-ms-version" : "2019-02-02",
      "User-Agent" : "azsdk-java-azure-storage-blob/12.0.0-preview.3 1.8.0_221; Windows 10 10.0",
      "x-ms-client-request-id" : "259d517c-c2c0-41a4-891e-9b79d67e4eff"
=======
    "Uri" : "https://azstoragesdkaccount.blob.core.windows.net?prefix=jtcreleaseleaseerror&comp=list",
    "Headers" : {
      "x-ms-version" : "2019-02-02",
      "User-Agent" : "azsdk-java-azure-storage-blob/12.0.0-preview.3 1.8.0_212; Windows 10 10.0",
      "x-ms-client-request-id" : "753dfa36-e8be-4982-8a50-3f50fb69d238"
>>>>>>> a55d5dd9
    },
    "Response" : {
      "Transfer-Encoding" : "chunked",
      "x-ms-version" : "2019-02-02",
      "Server" : "Windows-Azure-Blob/1.0 Microsoft-HTTPAPI/2.0",
      "retry-after" : "0",
      "StatusCode" : "200",
<<<<<<< HEAD
      "x-ms-request-id" : "827d1743-601e-001e-6d3c-643a46000000",
      "Body" : "﻿<?xml version=\"1.0\" encoding=\"utf-8\"?><EnumerationResults ServiceEndpoint=\"https://jaschrepragrs.blob.core.windows.net/\"><Prefix>jtcreleaseleaseerror</Prefix><Containers><Container><Name>jtcreleaseleaseerror0containerapitestreleaseleaseerror54d77283</Name><Properties><Last-Modified>Thu, 05 Sep 2019 22:48:44 GMT</Last-Modified><Etag>\"0x8D7325334E4BC31\"</Etag><LeaseStatus>unlocked</LeaseStatus><LeaseState>available</LeaseState><DefaultEncryptionScope>$account-encryption-key</DefaultEncryptionScope><DenyEncryptionScopeOverride>false</DenyEncryptionScopeOverride><HasImmutabilityPolicy>false</HasImmutabilityPolicy><HasLegalHold>false</HasLegalHold></Properties></Container></Containers><NextMarker /></EnumerationResults>",
      "Date" : "Thu, 05 Sep 2019 22:48:44 GMT",
      "x-ms-client-request-id" : "259d517c-c2c0-41a4-891e-9b79d67e4eff",
=======
      "x-ms-request-id" : "ec655594-001e-001f-5ce6-64eb66000000",
      "Body" : "﻿<?xml version=\"1.0\" encoding=\"utf-8\"?><EnumerationResults ServiceEndpoint=\"https://azstoragesdkaccount.blob.core.windows.net/\"><Prefix>jtcreleaseleaseerror</Prefix><Containers><Container><Name>jtcreleaseleaseerror0containerapitestreleaseleaseerrorb3985457</Name><Properties><Last-Modified>Fri, 06 Sep 2019 19:08:12 GMT</Last-Modified><Etag>\"0x8D732FD901893FD\"</Etag><LeaseStatus>unlocked</LeaseStatus><LeaseState>available</LeaseState><DefaultEncryptionScope>$account-encryption-key</DefaultEncryptionScope><DenyEncryptionScopeOverride>false</DenyEncryptionScopeOverride><HasImmutabilityPolicy>false</HasImmutabilityPolicy><HasLegalHold>false</HasLegalHold></Properties></Container></Containers><NextMarker /></EnumerationResults>",
      "Date" : "Fri, 06 Sep 2019 19:08:11 GMT",
      "x-ms-client-request-id" : "753dfa36-e8be-4982-8a50-3f50fb69d238",
>>>>>>> a55d5dd9
      "Content-Type" : "application/xml"
    },
    "Exception" : null
  }, {
    "Method" : "DELETE",
<<<<<<< HEAD
    "Uri" : "https://jaschrepragrs.blob.core.windows.net/jtcreleaseleaseerror0containerapitestreleaseleaseerror54d77283?restype=container",
    "Headers" : {
      "x-ms-version" : "2019-02-02",
      "User-Agent" : "azsdk-java-azure-storage-blob/12.0.0-preview.3 1.8.0_221; Windows 10 10.0",
      "x-ms-client-request-id" : "b08cd95f-fad8-433a-88ea-c55e57b5c49d"
=======
    "Uri" : "https://azstoragesdkaccount.blob.core.windows.net/jtcreleaseleaseerror0containerapitestreleaseleaseerrorb3985457?restype=container",
    "Headers" : {
      "x-ms-version" : "2019-02-02",
      "User-Agent" : "azsdk-java-azure-storage-blob/12.0.0-preview.3 1.8.0_212; Windows 10 10.0",
      "x-ms-client-request-id" : "63c0b939-2a1f-4256-a76b-8c2d73d3e2eb"
>>>>>>> a55d5dd9
    },
    "Response" : {
      "x-ms-version" : "2019-02-02",
      "Server" : "Windows-Azure-Blob/1.0 Microsoft-HTTPAPI/2.0",
      "retry-after" : "0",
      "Content-Length" : "0",
      "StatusCode" : "202",
<<<<<<< HEAD
      "x-ms-request-id" : "827d174c-601e-001e-763c-643a46000000",
      "Date" : "Thu, 05 Sep 2019 22:48:44 GMT",
      "x-ms-client-request-id" : "b08cd95f-fad8-433a-88ea-c55e57b5c49d"
    },
    "Exception" : null
  } ],
  "variables" : [ "jtcreleaseleaseerror0containerapitestreleaseleaseerror54d77283", "jtcreleaseleaseerror1containerapitestreleaseleaseerror54d72816" ]
=======
      "x-ms-request-id" : "ec6555ad-001e-001f-73e6-64eb66000000",
      "Date" : "Fri, 06 Sep 2019 19:08:11 GMT",
      "x-ms-client-request-id" : "63c0b939-2a1f-4256-a76b-8c2d73d3e2eb"
    },
    "Exception" : null
  } ],
  "variables" : [ "jtcreleaseleaseerror0containerapitestreleaseleaseerrorb3985457", "jtcreleaseleaseerror1containerapitestreleaseleaseerrorb3930712" ]
>>>>>>> a55d5dd9
}<|MERGE_RESOLUTION|>--- conflicted
+++ resolved
@@ -1,59 +1,32 @@
 {
   "networkCallRecords" : [ {
     "Method" : "PUT",
-<<<<<<< HEAD
-    "Uri" : "https://jaschrepragrs.blob.core.windows.net/jtcreleaseleaseerror0containerapitestreleaseleaseerror54d77283?restype=container",
+    "Uri" : "https://jaschrepragrs.blob.core.windows.net/jtcreleaseleaseerror0containerapitestreleaseleaseerror53032355?restype=container",
     "Headers" : {
       "x-ms-version" : "2019-02-02",
       "User-Agent" : "azsdk-java-azure-storage-blob/12.0.0-preview.3 1.8.0_221; Windows 10 10.0",
-      "x-ms-client-request-id" : "5dab97c9-3356-4108-a1a2-2f0a84c23870"
-=======
-    "Uri" : "https://azstoragesdkaccount.blob.core.windows.net/jtcreleaseleaseerror0containerapitestreleaseleaseerrorb3985457?restype=container",
-    "Headers" : {
-      "x-ms-version" : "2019-02-02",
-      "User-Agent" : "azsdk-java-azure-storage-blob/12.0.0-preview.3 1.8.0_212; Windows 10 10.0",
-      "x-ms-client-request-id" : "7f743be1-6bb0-4d7e-99ac-459d5d09d576"
->>>>>>> a55d5dd9
+      "x-ms-client-request-id" : "35af3d21-f7d9-40c8-8b8b-f56aaad4c190"
     },
     "Response" : {
       "x-ms-version" : "2019-02-02",
       "Server" : "Windows-Azure-Blob/1.0 Microsoft-HTTPAPI/2.0",
-<<<<<<< HEAD
-      "ETag" : "\"0x8D7325334E4BC31\"",
-      "Last-Modified" : "Thu, 05 Sep 2019 22:48:44 GMT",
+      "ETag" : "\"0x8D73560BF5AA665\"",
+      "Last-Modified" : "Mon, 09 Sep 2019 20:03:13 GMT",
       "retry-after" : "0",
       "Content-Length" : "0",
       "StatusCode" : "201",
-      "x-ms-request-id" : "827d1722-601e-001e-513c-643a46000000",
-      "Date" : "Thu, 05 Sep 2019 22:48:44 GMT",
-      "x-ms-client-request-id" : "5dab97c9-3356-4108-a1a2-2f0a84c23870"
-=======
-      "ETag" : "\"0x8D732FD901893FD\"",
-      "Last-Modified" : "Fri, 06 Sep 2019 19:08:12 GMT",
-      "retry-after" : "0",
-      "Content-Length" : "0",
-      "StatusCode" : "201",
-      "x-ms-request-id" : "ec655525-001e-001f-7ee6-64eb66000000",
-      "Date" : "Fri, 06 Sep 2019 19:08:11 GMT",
-      "x-ms-client-request-id" : "7f743be1-6bb0-4d7e-99ac-459d5d09d576"
->>>>>>> a55d5dd9
+      "x-ms-request-id" : "c5c9ea90-301e-0042-7349-67cbbf000000",
+      "Date" : "Mon, 09 Sep 2019 20:03:13 GMT",
+      "x-ms-client-request-id" : "35af3d21-f7d9-40c8-8b8b-f56aaad4c190"
     },
     "Exception" : null
   }, {
     "Method" : "PUT",
-<<<<<<< HEAD
-    "Uri" : "https://jaschrepragrs.blob.core.windows.net/jtcreleaseleaseerror1containerapitestreleaseleaseerror54d72816?comp=lease&restype=container",
+    "Uri" : "https://jaschrepragrs.blob.core.windows.net/jtcreleaseleaseerror1containerapitestreleaseleaseerror53000518?comp=lease&restype=container",
     "Headers" : {
       "x-ms-version" : "2019-02-02",
       "User-Agent" : "azsdk-java-azure-storage-blob/12.0.0-preview.3 1.8.0_221; Windows 10 10.0",
-      "x-ms-client-request-id" : "ff5c9ccf-07eb-4794-8bd2-90099e2c796b"
-=======
-    "Uri" : "https://azstoragesdkaccount.blob.core.windows.net/jtcreleaseleaseerror1containerapitestreleaseleaseerrorb3930712?comp=lease&restype=container",
-    "Headers" : {
-      "x-ms-version" : "2019-02-02",
-      "User-Agent" : "azsdk-java-azure-storage-blob/12.0.0-preview.3 1.8.0_212; Windows 10 10.0",
-      "x-ms-client-request-id" : "0a0e60d5-c1b2-4269-a309-766335cca96d"
->>>>>>> a55d5dd9
+      "x-ms-client-request-id" : "b39bd8fe-b90a-49fa-bbba-e00b7a34b836"
     },
     "Response" : {
       "x-ms-version" : "2019-02-02",
@@ -62,35 +35,20 @@
       "retry-after" : "0",
       "Content-Length" : "321",
       "StatusCode" : "400",
-<<<<<<< HEAD
-      "x-ms-request-id" : "827d1731-601e-001e-5e3c-643a46000000",
-      "Body" : "﻿<?xml version=\"1.0\" encoding=\"utf-8\"?><Error><Code>InvalidHeaderValue</Code><Message>The value for one of the HTTP headers is not in the correct format.\nRequestId:827d1731-601e-001e-5e3c-643a46000000\nTime:2019-09-05T22:48:44.8105071Z</Message><HeaderName>x-ms-lease-id</HeaderName><HeaderValue>id</HeaderValue></Error>",
-      "Date" : "Thu, 05 Sep 2019 22:48:44 GMT",
-      "x-ms-client-request-id" : "ff5c9ccf-07eb-4794-8bd2-90099e2c796b",
-=======
-      "x-ms-request-id" : "ec65556d-001e-001f-39e6-64eb66000000",
-      "Body" : "﻿<?xml version=\"1.0\" encoding=\"utf-8\"?><Error><Code>InvalidHeaderValue</Code><Message>The value for one of the HTTP headers is not in the correct format.\nRequestId:ec65556d-001e-001f-39e6-64eb66000000\nTime:2019-09-06T19:08:12.2269456Z</Message><HeaderName>x-ms-lease-id</HeaderName><HeaderValue>id</HeaderValue></Error>",
-      "Date" : "Fri, 06 Sep 2019 19:08:11 GMT",
-      "x-ms-client-request-id" : "0a0e60d5-c1b2-4269-a309-766335cca96d",
->>>>>>> a55d5dd9
+      "x-ms-request-id" : "c5c9eaa3-301e-0042-0349-67cbbf000000",
+      "Body" : "﻿<?xml version=\"1.0\" encoding=\"utf-8\"?><Error><Code>InvalidHeaderValue</Code><Message>The value for one of the HTTP headers is not in the correct format.\nRequestId:c5c9eaa3-301e-0042-0349-67cbbf000000\nTime:2019-09-09T20:03:14.0556744Z</Message><HeaderName>x-ms-lease-id</HeaderName><HeaderValue>id</HeaderValue></Error>",
+      "Date" : "Mon, 09 Sep 2019 20:03:13 GMT",
+      "x-ms-client-request-id" : "b39bd8fe-b90a-49fa-bbba-e00b7a34b836",
       "Content-Type" : "application/xml"
     },
     "Exception" : null
   }, {
     "Method" : "GET",
-<<<<<<< HEAD
     "Uri" : "https://jaschrepragrs.blob.core.windows.net?prefix=jtcreleaseleaseerror&comp=list",
     "Headers" : {
       "x-ms-version" : "2019-02-02",
       "User-Agent" : "azsdk-java-azure-storage-blob/12.0.0-preview.3 1.8.0_221; Windows 10 10.0",
-      "x-ms-client-request-id" : "259d517c-c2c0-41a4-891e-9b79d67e4eff"
-=======
-    "Uri" : "https://azstoragesdkaccount.blob.core.windows.net?prefix=jtcreleaseleaseerror&comp=list",
-    "Headers" : {
-      "x-ms-version" : "2019-02-02",
-      "User-Agent" : "azsdk-java-azure-storage-blob/12.0.0-preview.3 1.8.0_212; Windows 10 10.0",
-      "x-ms-client-request-id" : "753dfa36-e8be-4982-8a50-3f50fb69d238"
->>>>>>> a55d5dd9
+      "x-ms-client-request-id" : "a1af780f-99cc-47b1-bbfb-0c5605ff557c"
     },
     "Response" : {
       "Transfer-Encoding" : "chunked",
@@ -98,35 +56,20 @@
       "Server" : "Windows-Azure-Blob/1.0 Microsoft-HTTPAPI/2.0",
       "retry-after" : "0",
       "StatusCode" : "200",
-<<<<<<< HEAD
-      "x-ms-request-id" : "827d1743-601e-001e-6d3c-643a46000000",
-      "Body" : "﻿<?xml version=\"1.0\" encoding=\"utf-8\"?><EnumerationResults ServiceEndpoint=\"https://jaschrepragrs.blob.core.windows.net/\"><Prefix>jtcreleaseleaseerror</Prefix><Containers><Container><Name>jtcreleaseleaseerror0containerapitestreleaseleaseerror54d77283</Name><Properties><Last-Modified>Thu, 05 Sep 2019 22:48:44 GMT</Last-Modified><Etag>\"0x8D7325334E4BC31\"</Etag><LeaseStatus>unlocked</LeaseStatus><LeaseState>available</LeaseState><DefaultEncryptionScope>$account-encryption-key</DefaultEncryptionScope><DenyEncryptionScopeOverride>false</DenyEncryptionScopeOverride><HasImmutabilityPolicy>false</HasImmutabilityPolicy><HasLegalHold>false</HasLegalHold></Properties></Container></Containers><NextMarker /></EnumerationResults>",
-      "Date" : "Thu, 05 Sep 2019 22:48:44 GMT",
-      "x-ms-client-request-id" : "259d517c-c2c0-41a4-891e-9b79d67e4eff",
-=======
-      "x-ms-request-id" : "ec655594-001e-001f-5ce6-64eb66000000",
-      "Body" : "﻿<?xml version=\"1.0\" encoding=\"utf-8\"?><EnumerationResults ServiceEndpoint=\"https://azstoragesdkaccount.blob.core.windows.net/\"><Prefix>jtcreleaseleaseerror</Prefix><Containers><Container><Name>jtcreleaseleaseerror0containerapitestreleaseleaseerrorb3985457</Name><Properties><Last-Modified>Fri, 06 Sep 2019 19:08:12 GMT</Last-Modified><Etag>\"0x8D732FD901893FD\"</Etag><LeaseStatus>unlocked</LeaseStatus><LeaseState>available</LeaseState><DefaultEncryptionScope>$account-encryption-key</DefaultEncryptionScope><DenyEncryptionScopeOverride>false</DenyEncryptionScopeOverride><HasImmutabilityPolicy>false</HasImmutabilityPolicy><HasLegalHold>false</HasLegalHold></Properties></Container></Containers><NextMarker /></EnumerationResults>",
-      "Date" : "Fri, 06 Sep 2019 19:08:11 GMT",
-      "x-ms-client-request-id" : "753dfa36-e8be-4982-8a50-3f50fb69d238",
->>>>>>> a55d5dd9
+      "x-ms-request-id" : "c5c9eab5-301e-0042-1449-67cbbf000000",
+      "Body" : "﻿<?xml version=\"1.0\" encoding=\"utf-8\"?><EnumerationResults ServiceEndpoint=\"https://jaschrepragrs.blob.core.windows.net/\"><Prefix>jtcreleaseleaseerror</Prefix><Containers><Container><Name>jtcreleaseleaseerror0containerapitestreleaseleaseerror53032355</Name><Properties><Last-Modified>Mon, 09 Sep 2019 20:03:13 GMT</Last-Modified><Etag>\"0x8D73560BF5AA665\"</Etag><LeaseStatus>unlocked</LeaseStatus><LeaseState>available</LeaseState><DefaultEncryptionScope>$account-encryption-key</DefaultEncryptionScope><DenyEncryptionScopeOverride>false</DenyEncryptionScopeOverride><HasImmutabilityPolicy>false</HasImmutabilityPolicy><HasLegalHold>false</HasLegalHold></Properties></Container></Containers><NextMarker /></EnumerationResults>",
+      "Date" : "Mon, 09 Sep 2019 20:03:13 GMT",
+      "x-ms-client-request-id" : "a1af780f-99cc-47b1-bbfb-0c5605ff557c",
       "Content-Type" : "application/xml"
     },
     "Exception" : null
   }, {
     "Method" : "DELETE",
-<<<<<<< HEAD
-    "Uri" : "https://jaschrepragrs.blob.core.windows.net/jtcreleaseleaseerror0containerapitestreleaseleaseerror54d77283?restype=container",
+    "Uri" : "https://jaschrepragrs.blob.core.windows.net/jtcreleaseleaseerror0containerapitestreleaseleaseerror53032355?restype=container",
     "Headers" : {
       "x-ms-version" : "2019-02-02",
       "User-Agent" : "azsdk-java-azure-storage-blob/12.0.0-preview.3 1.8.0_221; Windows 10 10.0",
-      "x-ms-client-request-id" : "b08cd95f-fad8-433a-88ea-c55e57b5c49d"
-=======
-    "Uri" : "https://azstoragesdkaccount.blob.core.windows.net/jtcreleaseleaseerror0containerapitestreleaseleaseerrorb3985457?restype=container",
-    "Headers" : {
-      "x-ms-version" : "2019-02-02",
-      "User-Agent" : "azsdk-java-azure-storage-blob/12.0.0-preview.3 1.8.0_212; Windows 10 10.0",
-      "x-ms-client-request-id" : "63c0b939-2a1f-4256-a76b-8c2d73d3e2eb"
->>>>>>> a55d5dd9
+      "x-ms-client-request-id" : "2b915727-f4b2-4d49-ad61-5c0cf44f4499"
     },
     "Response" : {
       "x-ms-version" : "2019-02-02",
@@ -134,21 +77,11 @@
       "retry-after" : "0",
       "Content-Length" : "0",
       "StatusCode" : "202",
-<<<<<<< HEAD
-      "x-ms-request-id" : "827d174c-601e-001e-763c-643a46000000",
-      "Date" : "Thu, 05 Sep 2019 22:48:44 GMT",
-      "x-ms-client-request-id" : "b08cd95f-fad8-433a-88ea-c55e57b5c49d"
+      "x-ms-request-id" : "c5c9eac9-301e-0042-2749-67cbbf000000",
+      "Date" : "Mon, 09 Sep 2019 20:03:13 GMT",
+      "x-ms-client-request-id" : "2b915727-f4b2-4d49-ad61-5c0cf44f4499"
     },
     "Exception" : null
   } ],
-  "variables" : [ "jtcreleaseleaseerror0containerapitestreleaseleaseerror54d77283", "jtcreleaseleaseerror1containerapitestreleaseleaseerror54d72816" ]
-=======
-      "x-ms-request-id" : "ec6555ad-001e-001f-73e6-64eb66000000",
-      "Date" : "Fri, 06 Sep 2019 19:08:11 GMT",
-      "x-ms-client-request-id" : "63c0b939-2a1f-4256-a76b-8c2d73d3e2eb"
-    },
-    "Exception" : null
-  } ],
-  "variables" : [ "jtcreleaseleaseerror0containerapitestreleaseleaseerrorb3985457", "jtcreleaseleaseerror1containerapitestreleaseleaseerrorb3930712" ]
->>>>>>> a55d5dd9
+  "variables" : [ "jtcreleaseleaseerror0containerapitestreleaseleaseerror53032355", "jtcreleaseleaseerror1containerapitestreleaseleaseerror53000518" ]
 }