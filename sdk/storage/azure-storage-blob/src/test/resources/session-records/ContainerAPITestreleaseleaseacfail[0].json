--- conflicted
+++ resolved
@@ -1,101 +1,54 @@
 {
   "networkCallRecords" : [ {
     "Method" : "PUT",
-<<<<<<< HEAD
-    "Uri" : "https://jaschrepragrs.blob.core.windows.net/jtcreleaseleaseacfail066701639a50383bf84045b7?restype=container",
+    "Uri" : "https://jaschrepragrs.blob.core.windows.net/jtcreleaseleaseacfail0057417acb46203df84213b5?restype=container",
     "Headers" : {
       "x-ms-version" : "2019-02-02",
       "User-Agent" : "azsdk-java-azure-storage-blob/12.0.0-preview.3 1.8.0_221; Windows 10 10.0",
-      "x-ms-client-request-id" : "a5b5480e-ce35-4156-b2e4-b143764534b1"
-=======
-    "Uri" : "https://azstoragesdkaccount.blob.core.windows.net/jtcreleaseleaseacfail01195456ca4ef16dfb442190?restype=container",
-    "Headers" : {
-      "x-ms-version" : "2019-02-02",
-      "User-Agent" : "azsdk-java-azure-storage-blob/12.0.0-preview.3 1.8.0_212; Windows 10 10.0",
-      "x-ms-client-request-id" : "23b61c12-7804-45b6-9014-72b1ec108b9f"
->>>>>>> a55d5dd9
+      "x-ms-client-request-id" : "b92180de-e63c-488b-ad8c-3d6b30a3698d"
     },
     "Response" : {
       "x-ms-version" : "2019-02-02",
       "Server" : "Windows-Azure-Blob/1.0 Microsoft-HTTPAPI/2.0",
-<<<<<<< HEAD
-      "ETag" : "\"0x8D732533402BF78\"",
-      "Last-Modified" : "Thu, 05 Sep 2019 22:48:43 GMT",
+      "ETag" : "\"0x8D73560BE754CB0\"",
+      "Last-Modified" : "Mon, 09 Sep 2019 20:03:12 GMT",
       "retry-after" : "0",
       "Content-Length" : "0",
       "StatusCode" : "201",
-      "x-ms-request-id" : "827d1640-601e-001e-083c-643a46000000",
-      "Date" : "Thu, 05 Sep 2019 22:48:42 GMT",
-      "x-ms-client-request-id" : "a5b5480e-ce35-4156-b2e4-b143764534b1"
-=======
-      "ETag" : "\"0x8D732FD8FA36EE8\"",
-      "Last-Modified" : "Fri, 06 Sep 2019 19:08:11 GMT",
-      "retry-after" : "0",
-      "Content-Length" : "0",
-      "StatusCode" : "201",
-      "x-ms-request-id" : "ec65533b-001e-001f-5de6-64eb66000000",
-      "Date" : "Fri, 06 Sep 2019 19:08:10 GMT",
-      "x-ms-client-request-id" : "23b61c12-7804-45b6-9014-72b1ec108b9f"
->>>>>>> a55d5dd9
+      "x-ms-request-id" : "c5c9e925-301e-0042-2a49-67cbbf000000",
+      "Date" : "Mon, 09 Sep 2019 20:03:11 GMT",
+      "x-ms-client-request-id" : "b92180de-e63c-488b-ad8c-3d6b30a3698d"
     },
     "Exception" : null
   }, {
     "Method" : "PUT",
-<<<<<<< HEAD
-    "Uri" : "https://jaschrepragrs.blob.core.windows.net/jtcreleaseleaseacfail066701639a50383bf84045b7?comp=lease&restype=container",
+    "Uri" : "https://jaschrepragrs.blob.core.windows.net/jtcreleaseleaseacfail0057417acb46203df84213b5?comp=lease&restype=container",
     "Headers" : {
       "x-ms-version" : "2019-02-02",
       "User-Agent" : "azsdk-java-azure-storage-blob/12.0.0-preview.3 1.8.0_221; Windows 10 10.0",
-      "x-ms-client-request-id" : "e4e451b0-349d-4398-803d-30c59d8ac437"
-=======
-    "Uri" : "https://azstoragesdkaccount.blob.core.windows.net/jtcreleaseleaseacfail01195456ca4ef16dfb442190?comp=lease&restype=container",
-    "Headers" : {
-      "x-ms-version" : "2019-02-02",
-      "User-Agent" : "azsdk-java-azure-storage-blob/12.0.0-preview.3 1.8.0_212; Windows 10 10.0",
-      "x-ms-client-request-id" : "2fa512d6-0d8e-472f-89f1-f0c60ba005a7"
->>>>>>> a55d5dd9
+      "x-ms-client-request-id" : "27678a27-c860-4fd1-891f-bb65509a8a9d"
     },
     "Response" : {
       "x-ms-version" : "2019-02-02",
       "Server" : "Windows-Azure-Blob/1.0 Microsoft-HTTPAPI/2.0",
-<<<<<<< HEAD
-      "ETag" : "\"0x8D732533402BF78\"",
-      "x-ms-lease-id" : "eb650847-a71d-4d24-b820-7032906479b3",
-      "Last-Modified" : "Thu, 05 Sep 2019 22:48:43 GMT",
+      "ETag" : "\"0x8D73560BE754CB0\"",
+      "x-ms-lease-id" : "68f72d97-c966-4e3f-8563-e837ba6f47e0",
+      "Last-Modified" : "Mon, 09 Sep 2019 20:03:12 GMT",
       "retry-after" : "0",
       "Content-Length" : "0",
       "StatusCode" : "201",
-      "x-ms-request-id" : "827d1650-601e-001e-153c-643a46000000",
-      "Date" : "Thu, 05 Sep 2019 22:48:43 GMT",
-      "x-ms-client-request-id" : "e4e451b0-349d-4398-803d-30c59d8ac437"
-=======
-      "ETag" : "\"0x8D732FD8FA36EE8\"",
-      "x-ms-lease-id" : "aa451893-49e5-4c9b-8e62-830b3d04c4e8",
-      "Last-Modified" : "Fri, 06 Sep 2019 19:08:11 GMT",
-      "retry-after" : "0",
-      "Content-Length" : "0",
-      "StatusCode" : "201",
-      "x-ms-request-id" : "ec655359-001e-001f-73e6-64eb66000000",
-      "Date" : "Fri, 06 Sep 2019 19:08:11 GMT",
-      "x-ms-client-request-id" : "2fa512d6-0d8e-472f-89f1-f0c60ba005a7"
->>>>>>> a55d5dd9
+      "x-ms-request-id" : "c5c9e937-301e-0042-3a49-67cbbf000000",
+      "Date" : "Mon, 09 Sep 2019 20:03:11 GMT",
+      "x-ms-client-request-id" : "27678a27-c860-4fd1-891f-bb65509a8a9d"
     },
     "Exception" : null
   }, {
     "Method" : "PUT",
-<<<<<<< HEAD
-    "Uri" : "https://jaschrepragrs.blob.core.windows.net/jtcreleaseleaseacfail066701639a50383bf84045b7?comp=lease&restype=container",
+    "Uri" : "https://jaschrepragrs.blob.core.windows.net/jtcreleaseleaseacfail0057417acb46203df84213b5?comp=lease&restype=container",
     "Headers" : {
       "x-ms-version" : "2019-02-02",
       "User-Agent" : "azsdk-java-azure-storage-blob/12.0.0-preview.3 1.8.0_221; Windows 10 10.0",
-      "x-ms-client-request-id" : "36b74be0-44c7-42cc-a645-f81fb95ac3c6"
-=======
-    "Uri" : "https://azstoragesdkaccount.blob.core.windows.net/jtcreleaseleaseacfail01195456ca4ef16dfb442190?comp=lease&restype=container",
-    "Headers" : {
-      "x-ms-version" : "2019-02-02",
-      "User-Agent" : "azsdk-java-azure-storage-blob/12.0.0-preview.3 1.8.0_212; Windows 10 10.0",
-      "x-ms-client-request-id" : "c134f257-c901-4be8-9511-4daaa030da68"
->>>>>>> a55d5dd9
+      "x-ms-client-request-id" : "cc7b6fe3-ccc4-40c6-8b24-b92be294f416"
     },
     "Response" : {
       "x-ms-version" : "2019-02-02",
@@ -104,35 +57,20 @@
       "retry-after" : "0",
       "Content-Length" : "252",
       "StatusCode" : "412",
-<<<<<<< HEAD
-      "x-ms-request-id" : "827d1659-601e-001e-1d3c-643a46000000",
-      "Body" : "﻿<?xml version=\"1.0\" encoding=\"utf-8\"?><Error><Code>ConditionNotMet</Code><Message>The condition specified using HTTP conditional header(s) is not met.\nRequestId:827d1659-601e-001e-1d3c-643a46000000\nTime:2019-09-05T22:48:43.4095318Z</Message></Error>",
-      "Date" : "Thu, 05 Sep 2019 22:48:43 GMT",
-      "x-ms-client-request-id" : "36b74be0-44c7-42cc-a645-f81fb95ac3c6",
-=======
-      "x-ms-request-id" : "ec655369-001e-001f-7fe6-64eb66000000",
-      "Body" : "﻿<?xml version=\"1.0\" encoding=\"utf-8\"?><Error><Code>ConditionNotMet</Code><Message>The condition specified using HTTP conditional header(s) is not met.\nRequestId:ec655369-001e-001f-7fe6-64eb66000000\nTime:2019-09-06T19:08:11.4852496Z</Message></Error>",
-      "Date" : "Fri, 06 Sep 2019 19:08:11 GMT",
-      "x-ms-client-request-id" : "c134f257-c901-4be8-9511-4daaa030da68",
->>>>>>> a55d5dd9
+      "x-ms-request-id" : "c5c9e944-301e-0042-4549-67cbbf000000",
+      "Body" : "﻿<?xml version=\"1.0\" encoding=\"utf-8\"?><Error><Code>ConditionNotMet</Code><Message>The condition specified using HTTP conditional header(s) is not met.\nRequestId:c5c9e944-301e-0042-4549-67cbbf000000\nTime:2019-09-09T20:03:12.6396658Z</Message></Error>",
+      "Date" : "Mon, 09 Sep 2019 20:03:11 GMT",
+      "x-ms-client-request-id" : "cc7b6fe3-ccc4-40c6-8b24-b92be294f416",
       "Content-Type" : "application/xml"
     },
     "Exception" : null
   }, {
     "Method" : "GET",
-<<<<<<< HEAD
     "Uri" : "https://jaschrepragrs.blob.core.windows.net?prefix=jtcreleaseleaseacfail&comp=list",
     "Headers" : {
       "x-ms-version" : "2019-02-02",
       "User-Agent" : "azsdk-java-azure-storage-blob/12.0.0-preview.3 1.8.0_221; Windows 10 10.0",
-      "x-ms-client-request-id" : "c05c53bd-0678-49ad-b98f-808f46e3ccbd"
-=======
-    "Uri" : "https://azstoragesdkaccount.blob.core.windows.net?prefix=jtcreleaseleaseacfail&comp=list",
-    "Headers" : {
-      "x-ms-version" : "2019-02-02",
-      "User-Agent" : "azsdk-java-azure-storage-blob/12.0.0-preview.3 1.8.0_212; Windows 10 10.0",
-      "x-ms-client-request-id" : "49f7d081-179a-4d69-bdc6-6b05bacff473"
->>>>>>> a55d5dd9
+      "x-ms-client-request-id" : "da3fb755-5799-42fa-bfed-36460a752b09"
     },
     "Response" : {
       "Transfer-Encoding" : "chunked",
@@ -140,77 +78,42 @@
       "Server" : "Windows-Azure-Blob/1.0 Microsoft-HTTPAPI/2.0",
       "retry-after" : "0",
       "StatusCode" : "200",
-<<<<<<< HEAD
-      "x-ms-request-id" : "827d165e-601e-001e-223c-643a46000000",
-      "Body" : "﻿<?xml version=\"1.0\" encoding=\"utf-8\"?><EnumerationResults ServiceEndpoint=\"https://jaschrepragrs.blob.core.windows.net/\"><Prefix>jtcreleaseleaseacfail</Prefix><Containers><Container><Name>jtcreleaseleaseacfail066701639a50383bf84045b7</Name><Properties><Last-Modified>Thu, 05 Sep 2019 22:48:43 GMT</Last-Modified><Etag>\"0x8D732533402BF78\"</Etag><LeaseStatus>locked</LeaseStatus><LeaseState>leased</LeaseState><LeaseDuration>infinite</LeaseDuration><DefaultEncryptionScope>$account-encryption-key</DefaultEncryptionScope><DenyEncryptionScopeOverride>false</DenyEncryptionScopeOverride><HasImmutabilityPolicy>false</HasImmutabilityPolicy><HasLegalHold>false</HasLegalHold></Properties></Container></Containers><NextMarker /></EnumerationResults>",
-      "Date" : "Thu, 05 Sep 2019 22:48:43 GMT",
-      "x-ms-client-request-id" : "c05c53bd-0678-49ad-b98f-808f46e3ccbd",
-=======
-      "x-ms-request-id" : "ec655378-001e-001f-0ce6-64eb66000000",
-      "Body" : "﻿<?xml version=\"1.0\" encoding=\"utf-8\"?><EnumerationResults ServiceEndpoint=\"https://azstoragesdkaccount.blob.core.windows.net/\"><Prefix>jtcreleaseleaseacfail</Prefix><Containers><Container><Name>jtcreleaseleaseacfail01195456ca4ef16dfb442190</Name><Properties><Last-Modified>Fri, 06 Sep 2019 19:08:11 GMT</Last-Modified><Etag>\"0x8D732FD8FA36EE8\"</Etag><LeaseStatus>locked</LeaseStatus><LeaseState>leased</LeaseState><LeaseDuration>infinite</LeaseDuration><DefaultEncryptionScope>$account-encryption-key</DefaultEncryptionScope><DenyEncryptionScopeOverride>false</DenyEncryptionScopeOverride><HasImmutabilityPolicy>false</HasImmutabilityPolicy><HasLegalHold>false</HasLegalHold></Properties></Container></Containers><NextMarker /></EnumerationResults>",
-      "Date" : "Fri, 06 Sep 2019 19:08:11 GMT",
-      "x-ms-client-request-id" : "49f7d081-179a-4d69-bdc6-6b05bacff473",
->>>>>>> a55d5dd9
+      "x-ms-request-id" : "c5c9e95a-301e-0042-5849-67cbbf000000",
+      "Body" : "﻿<?xml version=\"1.0\" encoding=\"utf-8\"?><EnumerationResults ServiceEndpoint=\"https://jaschrepragrs.blob.core.windows.net/\"><Prefix>jtcreleaseleaseacfail</Prefix><Containers><Container><Name>jtcreleaseleaseacfail0057417acb46203df84213b5</Name><Properties><Last-Modified>Mon, 09 Sep 2019 20:03:12 GMT</Last-Modified><Etag>\"0x8D73560BE754CB0\"</Etag><LeaseStatus>locked</LeaseStatus><LeaseState>leased</LeaseState><LeaseDuration>infinite</LeaseDuration><DefaultEncryptionScope>$account-encryption-key</DefaultEncryptionScope><DenyEncryptionScopeOverride>false</DenyEncryptionScopeOverride><HasImmutabilityPolicy>false</HasImmutabilityPolicy><HasLegalHold>false</HasLegalHold></Properties></Container></Containers><NextMarker /></EnumerationResults>",
+      "Date" : "Mon, 09 Sep 2019 20:03:11 GMT",
+      "x-ms-client-request-id" : "da3fb755-5799-42fa-bfed-36460a752b09",
       "Content-Type" : "application/xml"
     },
     "Exception" : null
   }, {
     "Method" : "PUT",
-<<<<<<< HEAD
-    "Uri" : "https://jaschrepragrs.blob.core.windows.net/jtcreleaseleaseacfail066701639a50383bf84045b7?comp=lease&restype=container",
+    "Uri" : "https://jaschrepragrs.blob.core.windows.net/jtcreleaseleaseacfail0057417acb46203df84213b5?comp=lease&restype=container",
     "Headers" : {
       "x-ms-version" : "2019-02-02",
       "User-Agent" : "azsdk-java-azure-storage-blob/12.0.0-preview.3 1.8.0_221; Windows 10 10.0",
-      "x-ms-client-request-id" : "98dce085-9da6-4fba-8c41-a9950452408e"
-=======
-    "Uri" : "https://azstoragesdkaccount.blob.core.windows.net/jtcreleaseleaseacfail01195456ca4ef16dfb442190?comp=lease&restype=container",
-    "Headers" : {
-      "x-ms-version" : "2019-02-02",
-      "User-Agent" : "azsdk-java-azure-storage-blob/12.0.0-preview.3 1.8.0_212; Windows 10 10.0",
-      "x-ms-client-request-id" : "fa48ed85-9567-4024-8372-6bf778c357ec"
->>>>>>> a55d5dd9
+      "x-ms-client-request-id" : "5f9c1383-a6ac-4a12-b7bd-c7069d43672a"
     },
     "Response" : {
       "x-ms-version" : "2019-02-02",
       "Server" : "Windows-Azure-Blob/1.0 Microsoft-HTTPAPI/2.0",
-<<<<<<< HEAD
-      "ETag" : "\"0x8D732533402BF78\"",
+      "ETag" : "\"0x8D73560BE754CB0\"",
       "x-ms-lease-time" : "0",
-      "Last-Modified" : "Thu, 05 Sep 2019 22:48:43 GMT",
+      "Last-Modified" : "Mon, 09 Sep 2019 20:03:12 GMT",
       "retry-after" : "0",
       "Content-Length" : "0",
       "StatusCode" : "202",
-      "x-ms-request-id" : "827d1666-601e-001e-283c-643a46000000",
-      "Date" : "Thu, 05 Sep 2019 22:48:43 GMT",
-      "x-ms-client-request-id" : "98dce085-9da6-4fba-8c41-a9950452408e"
-=======
-      "ETag" : "\"0x8D732FD8FA36EE8\"",
-      "x-ms-lease-time" : "0",
-      "Last-Modified" : "Fri, 06 Sep 2019 19:08:11 GMT",
-      "retry-after" : "0",
-      "Content-Length" : "0",
-      "StatusCode" : "202",
-      "x-ms-request-id" : "ec655388-001e-001f-1ae6-64eb66000000",
-      "Date" : "Fri, 06 Sep 2019 19:08:11 GMT",
-      "x-ms-client-request-id" : "fa48ed85-9567-4024-8372-6bf778c357ec"
->>>>>>> a55d5dd9
+      "x-ms-request-id" : "c5c9e965-301e-0042-6349-67cbbf000000",
+      "Date" : "Mon, 09 Sep 2019 20:03:11 GMT",
+      "x-ms-client-request-id" : "5f9c1383-a6ac-4a12-b7bd-c7069d43672a"
     },
     "Exception" : null
   }, {
     "Method" : "DELETE",
-<<<<<<< HEAD
-    "Uri" : "https://jaschrepragrs.blob.core.windows.net/jtcreleaseleaseacfail066701639a50383bf84045b7?restype=container",
+    "Uri" : "https://jaschrepragrs.blob.core.windows.net/jtcreleaseleaseacfail0057417acb46203df84213b5?restype=container",
     "Headers" : {
       "x-ms-version" : "2019-02-02",
       "User-Agent" : "azsdk-java-azure-storage-blob/12.0.0-preview.3 1.8.0_221; Windows 10 10.0",
-      "x-ms-client-request-id" : "ac6e4c5c-190f-41ab-a564-7c59065da41a"
-=======
-    "Uri" : "https://azstoragesdkaccount.blob.core.windows.net/jtcreleaseleaseacfail01195456ca4ef16dfb442190?restype=container",
-    "Headers" : {
-      "x-ms-version" : "2019-02-02",
-      "User-Agent" : "azsdk-java-azure-storage-blob/12.0.0-preview.3 1.8.0_212; Windows 10 10.0",
-      "x-ms-client-request-id" : "b6e7772c-0c4a-4d69-abb6-b07e75e52f7d"
->>>>>>> a55d5dd9
+      "x-ms-client-request-id" : "116a9191-b79f-4ac0-a910-aeb3b84f4e5b"
     },
     "Response" : {
       "x-ms-version" : "2019-02-02",
@@ -218,21 +121,11 @@
       "retry-after" : "0",
       "Content-Length" : "0",
       "StatusCode" : "202",
-<<<<<<< HEAD
-      "x-ms-request-id" : "827d166e-601e-001e-303c-643a46000000",
-      "Date" : "Thu, 05 Sep 2019 22:48:43 GMT",
-      "x-ms-client-request-id" : "ac6e4c5c-190f-41ab-a564-7c59065da41a"
+      "x-ms-request-id" : "c5c9e973-301e-0042-7149-67cbbf000000",
+      "Date" : "Mon, 09 Sep 2019 20:03:12 GMT",
+      "x-ms-client-request-id" : "116a9191-b79f-4ac0-a910-aeb3b84f4e5b"
     },
     "Exception" : null
   } ],
-  "variables" : [ "jtcreleaseleaseacfail066701639a50383bf84045b7" ]
-=======
-      "x-ms-request-id" : "ec655396-001e-001f-26e6-64eb66000000",
-      "Date" : "Fri, 06 Sep 2019 19:08:11 GMT",
-      "x-ms-client-request-id" : "b6e7772c-0c4a-4d69-abb6-b07e75e52f7d"
-    },
-    "Exception" : null
-  } ],
-  "variables" : [ "jtcreleaseleaseacfail01195456ca4ef16dfb442190" ]
->>>>>>> a55d5dd9
+  "variables" : [ "jtcreleaseleaseacfail0057417acb46203df84213b5" ]
 }