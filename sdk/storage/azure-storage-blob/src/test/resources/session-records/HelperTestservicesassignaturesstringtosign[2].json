{
  "networkCallRecords" : [ {
    "Method" : "PUT",
<<<<<<< HEAD
    "Uri" : "https://jaschrepragrs.blob.core.windows.net/jtcservicesassignaturesstringtosign075744a6cb780b06c?restype=container",
    "Headers" : {
      "x-ms-version" : "2019-02-02",
      "User-Agent" : "azsdk-java-azure-storage-blob/12.0.0-preview.3 1.8.0_221; Windows 10 10.0",
      "x-ms-client-request-id" : "0e4533e8-c893-489f-a4d3-2a4d3d276531"
=======
    "Uri" : "https://azstoragesdkaccount.blob.core.windows.net/jtcservicesassignaturesstringtosign040904e99a8392dff?restype=container",
    "Headers" : {
      "x-ms-version" : "2019-02-02",
      "User-Agent" : "azsdk-java-azure-storage-blob/12.0.0-preview.3 1.8.0_212; Windows 10 10.0",
      "x-ms-client-request-id" : "9ecbc75e-4a5d-4dd4-a7f3-dc0798ba5d6c"
>>>>>>> a55d5dd9
    },
    "Response" : {
      "x-ms-version" : "2019-02-02",
      "Server" : "Windows-Azure-Blob/1.0 Microsoft-HTTPAPI/2.0",
<<<<<<< HEAD
      "ETag" : "\"0x8D73251844DAC20\"",
      "Last-Modified" : "Thu, 05 Sep 2019 22:36:38 GMT",
      "retry-after" : "0",
      "Content-Length" : "0",
      "StatusCode" : "201",
      "x-ms-request-id" : "bfecaa11-901e-0044-7b3a-643cc7000000",
      "Date" : "Thu, 05 Sep 2019 22:36:38 GMT",
      "x-ms-client-request-id" : "0e4533e8-c893-489f-a4d3-2a4d3d276531"
=======
      "ETag" : "\"0x8D732FDABE9CC43\"",
      "Last-Modified" : "Fri, 06 Sep 2019 19:08:58 GMT",
      "retry-after" : "0",
      "Content-Length" : "0",
      "StatusCode" : "201",
      "x-ms-request-id" : "ec65ca59-001e-001f-80e6-64eb66000000",
      "Date" : "Fri, 06 Sep 2019 19:08:58 GMT",
      "x-ms-client-request-id" : "9ecbc75e-4a5d-4dd4-a7f3-dc0798ba5d6c"
>>>>>>> a55d5dd9
    },
    "Exception" : null
  }, {
    "Method" : "GET",
<<<<<<< HEAD
    "Uri" : "https://jaschrepragrs.blob.core.windows.net?prefix=jtcservicesassignaturesstringtosign&comp=list",
    "Headers" : {
      "x-ms-version" : "2019-02-02",
      "User-Agent" : "azsdk-java-azure-storage-blob/12.0.0-preview.3 1.8.0_221; Windows 10 10.0",
      "x-ms-client-request-id" : "fa4971ca-878c-43f0-978d-cbee04d130c4"
=======
    "Uri" : "https://azstoragesdkaccount.blob.core.windows.net?prefix=jtcservicesassignaturesstringtosign&comp=list",
    "Headers" : {
      "x-ms-version" : "2019-02-02",
      "User-Agent" : "azsdk-java-azure-storage-blob/12.0.0-preview.3 1.8.0_212; Windows 10 10.0",
      "x-ms-client-request-id" : "fa961b7e-803e-4158-8a0b-6505e9140499"
>>>>>>> a55d5dd9
    },
    "Response" : {
      "Transfer-Encoding" : "chunked",
      "x-ms-version" : "2019-02-02",
      "Server" : "Windows-Azure-Blob/1.0 Microsoft-HTTPAPI/2.0",
      "retry-after" : "0",
      "StatusCode" : "200",
<<<<<<< HEAD
      "x-ms-request-id" : "bfecaa1d-901e-0044-053a-643cc7000000",
      "Body" : "﻿<?xml version=\"1.0\" encoding=\"utf-8\"?><EnumerationResults ServiceEndpoint=\"https://jaschrepragrs.blob.core.windows.net/\"><Prefix>jtcservicesassignaturesstringtosign</Prefix><Containers><Container><Name>jtcservicesassignaturesstringtosign075744a6cb780b06c</Name><Properties><Last-Modified>Thu, 05 Sep 2019 22:36:38 GMT</Last-Modified><Etag>\"0x8D73251844DAC20\"</Etag><LeaseStatus>unlocked</LeaseStatus><LeaseState>available</LeaseState><DefaultEncryptionScope>$account-encryption-key</DefaultEncryptionScope><DenyEncryptionScopeOverride>false</DenyEncryptionScopeOverride><HasImmutabilityPolicy>false</HasImmutabilityPolicy><HasLegalHold>false</HasLegalHold></Properties></Container></Containers><NextMarker /></EnumerationResults>",
      "Date" : "Thu, 05 Sep 2019 22:36:38 GMT",
      "x-ms-client-request-id" : "fa4971ca-878c-43f0-978d-cbee04d130c4",
=======
      "x-ms-request-id" : "ec65ca6d-001e-001f-0fe6-64eb66000000",
      "Body" : "﻿<?xml version=\"1.0\" encoding=\"utf-8\"?><EnumerationResults ServiceEndpoint=\"https://azstoragesdkaccount.blob.core.windows.net/\"><Prefix>jtcservicesassignaturesstringtosign</Prefix><Containers><Container><Name>jtcservicesassignaturesstringtosign040904e99a8392dff</Name><Properties><Last-Modified>Fri, 06 Sep 2019 19:08:58 GMT</Last-Modified><Etag>\"0x8D732FDABE9CC43\"</Etag><LeaseStatus>unlocked</LeaseStatus><LeaseState>available</LeaseState><DefaultEncryptionScope>$account-encryption-key</DefaultEncryptionScope><DenyEncryptionScopeOverride>false</DenyEncryptionScopeOverride><HasImmutabilityPolicy>false</HasImmutabilityPolicy><HasLegalHold>false</HasLegalHold></Properties></Container></Containers><NextMarker /></EnumerationResults>",
      "Date" : "Fri, 06 Sep 2019 19:08:58 GMT",
      "x-ms-client-request-id" : "fa961b7e-803e-4158-8a0b-6505e9140499",
>>>>>>> a55d5dd9
      "Content-Type" : "application/xml"
    },
    "Exception" : null
  }, {
    "Method" : "DELETE",
<<<<<<< HEAD
    "Uri" : "https://jaschrepragrs.blob.core.windows.net/jtcservicesassignaturesstringtosign075744a6cb780b06c?restype=container",
    "Headers" : {
      "x-ms-version" : "2019-02-02",
      "User-Agent" : "azsdk-java-azure-storage-blob/12.0.0-preview.3 1.8.0_221; Windows 10 10.0",
      "x-ms-client-request-id" : "9099ca19-7963-45e0-9ad4-f09d52556cc3"
=======
    "Uri" : "https://azstoragesdkaccount.blob.core.windows.net/jtcservicesassignaturesstringtosign040904e99a8392dff?restype=container",
    "Headers" : {
      "x-ms-version" : "2019-02-02",
      "User-Agent" : "azsdk-java-azure-storage-blob/12.0.0-preview.3 1.8.0_212; Windows 10 10.0",
      "x-ms-client-request-id" : "ccf3ab36-81c1-4d56-a5d1-9165f0bf7328"
>>>>>>> a55d5dd9
    },
    "Response" : {
      "x-ms-version" : "2019-02-02",
      "Server" : "Windows-Azure-Blob/1.0 Microsoft-HTTPAPI/2.0",
      "retry-after" : "0",
      "Content-Length" : "0",
      "StatusCode" : "202",
<<<<<<< HEAD
      "x-ms-request-id" : "bfecaa2e-901e-0044-133a-643cc7000000",
      "Date" : "Thu, 05 Sep 2019 22:36:38 GMT",
      "x-ms-client-request-id" : "9099ca19-7963-45e0-9ad4-f09d52556cc3"
    },
    "Exception" : null
  } ],
  "variables" : [ "jtcservicesassignaturesstringtosign075744a6cb780b06c" ]
=======
      "x-ms-request-id" : "ec65ca7b-001e-001f-1de6-64eb66000000",
      "Date" : "Fri, 06 Sep 2019 19:08:58 GMT",
      "x-ms-client-request-id" : "ccf3ab36-81c1-4d56-a5d1-9165f0bf7328"
    },
    "Exception" : null
  } ],
  "variables" : [ "jtcservicesassignaturesstringtosign040904e99a8392dff" ]
>>>>>>> a55d5dd9
}<|MERGE_RESOLUTION|>--- conflicted
+++ resolved
@@ -1,59 +1,32 @@
 {
   "networkCallRecords" : [ {
     "Method" : "PUT",
-<<<<<<< HEAD
-    "Uri" : "https://jaschrepragrs.blob.core.windows.net/jtcservicesassignaturesstringtosign075744a6cb780b06c?restype=container",
+    "Uri" : "https://jaschrepragrs.blob.core.windows.net/jtcservicesassignaturesstringtosign00295967b081752f7?restype=container",
     "Headers" : {
       "x-ms-version" : "2019-02-02",
       "User-Agent" : "azsdk-java-azure-storage-blob/12.0.0-preview.3 1.8.0_221; Windows 10 10.0",
-      "x-ms-client-request-id" : "0e4533e8-c893-489f-a4d3-2a4d3d276531"
-=======
-    "Uri" : "https://azstoragesdkaccount.blob.core.windows.net/jtcservicesassignaturesstringtosign040904e99a8392dff?restype=container",
-    "Headers" : {
-      "x-ms-version" : "2019-02-02",
-      "User-Agent" : "azsdk-java-azure-storage-blob/12.0.0-preview.3 1.8.0_212; Windows 10 10.0",
-      "x-ms-client-request-id" : "9ecbc75e-4a5d-4dd4-a7f3-dc0798ba5d6c"
->>>>>>> a55d5dd9
+      "x-ms-client-request-id" : "2f6461ce-133a-40ab-97c3-789759c0339d"
     },
     "Response" : {
       "x-ms-version" : "2019-02-02",
       "Server" : "Windows-Azure-Blob/1.0 Microsoft-HTTPAPI/2.0",
-<<<<<<< HEAD
-      "ETag" : "\"0x8D73251844DAC20\"",
-      "Last-Modified" : "Thu, 05 Sep 2019 22:36:38 GMT",
+      "ETag" : "\"0x8D7356033EF42A0\"",
+      "Last-Modified" : "Mon, 09 Sep 2019 19:59:20 GMT",
       "retry-after" : "0",
       "Content-Length" : "0",
       "StatusCode" : "201",
-      "x-ms-request-id" : "bfecaa11-901e-0044-7b3a-643cc7000000",
-      "Date" : "Thu, 05 Sep 2019 22:36:38 GMT",
-      "x-ms-client-request-id" : "0e4533e8-c893-489f-a4d3-2a4d3d276531"
-=======
-      "ETag" : "\"0x8D732FDABE9CC43\"",
-      "Last-Modified" : "Fri, 06 Sep 2019 19:08:58 GMT",
-      "retry-after" : "0",
-      "Content-Length" : "0",
-      "StatusCode" : "201",
-      "x-ms-request-id" : "ec65ca59-001e-001f-80e6-64eb66000000",
-      "Date" : "Fri, 06 Sep 2019 19:08:58 GMT",
-      "x-ms-client-request-id" : "9ecbc75e-4a5d-4dd4-a7f3-dc0798ba5d6c"
->>>>>>> a55d5dd9
+      "x-ms-request-id" : "077fd886-801e-001f-1749-673bbb000000",
+      "Date" : "Mon, 09 Sep 2019 19:59:19 GMT",
+      "x-ms-client-request-id" : "2f6461ce-133a-40ab-97c3-789759c0339d"
     },
     "Exception" : null
   }, {
     "Method" : "GET",
-<<<<<<< HEAD
     "Uri" : "https://jaschrepragrs.blob.core.windows.net?prefix=jtcservicesassignaturesstringtosign&comp=list",
     "Headers" : {
       "x-ms-version" : "2019-02-02",
       "User-Agent" : "azsdk-java-azure-storage-blob/12.0.0-preview.3 1.8.0_221; Windows 10 10.0",
-      "x-ms-client-request-id" : "fa4971ca-878c-43f0-978d-cbee04d130c4"
-=======
-    "Uri" : "https://azstoragesdkaccount.blob.core.windows.net?prefix=jtcservicesassignaturesstringtosign&comp=list",
-    "Headers" : {
-      "x-ms-version" : "2019-02-02",
-      "User-Agent" : "azsdk-java-azure-storage-blob/12.0.0-preview.3 1.8.0_212; Windows 10 10.0",
-      "x-ms-client-request-id" : "fa961b7e-803e-4158-8a0b-6505e9140499"
->>>>>>> a55d5dd9
+      "x-ms-client-request-id" : "e84951e5-a9cf-4220-b909-04d75bba176f"
     },
     "Response" : {
       "Transfer-Encoding" : "chunked",
@@ -61,35 +34,20 @@
       "Server" : "Windows-Azure-Blob/1.0 Microsoft-HTTPAPI/2.0",
       "retry-after" : "0",
       "StatusCode" : "200",
-<<<<<<< HEAD
-      "x-ms-request-id" : "bfecaa1d-901e-0044-053a-643cc7000000",
-      "Body" : "﻿<?xml version=\"1.0\" encoding=\"utf-8\"?><EnumerationResults ServiceEndpoint=\"https://jaschrepragrs.blob.core.windows.net/\"><Prefix>jtcservicesassignaturesstringtosign</Prefix><Containers><Container><Name>jtcservicesassignaturesstringtosign075744a6cb780b06c</Name><Properties><Last-Modified>Thu, 05 Sep 2019 22:36:38 GMT</Last-Modified><Etag>\"0x8D73251844DAC20\"</Etag><LeaseStatus>unlocked</LeaseStatus><LeaseState>available</LeaseState><DefaultEncryptionScope>$account-encryption-key</DefaultEncryptionScope><DenyEncryptionScopeOverride>false</DenyEncryptionScopeOverride><HasImmutabilityPolicy>false</HasImmutabilityPolicy><HasLegalHold>false</HasLegalHold></Properties></Container></Containers><NextMarker /></EnumerationResults>",
-      "Date" : "Thu, 05 Sep 2019 22:36:38 GMT",
-      "x-ms-client-request-id" : "fa4971ca-878c-43f0-978d-cbee04d130c4",
-=======
-      "x-ms-request-id" : "ec65ca6d-001e-001f-0fe6-64eb66000000",
-      "Body" : "﻿<?xml version=\"1.0\" encoding=\"utf-8\"?><EnumerationResults ServiceEndpoint=\"https://azstoragesdkaccount.blob.core.windows.net/\"><Prefix>jtcservicesassignaturesstringtosign</Prefix><Containers><Container><Name>jtcservicesassignaturesstringtosign040904e99a8392dff</Name><Properties><Last-Modified>Fri, 06 Sep 2019 19:08:58 GMT</Last-Modified><Etag>\"0x8D732FDABE9CC43\"</Etag><LeaseStatus>unlocked</LeaseStatus><LeaseState>available</LeaseState><DefaultEncryptionScope>$account-encryption-key</DefaultEncryptionScope><DenyEncryptionScopeOverride>false</DenyEncryptionScopeOverride><HasImmutabilityPolicy>false</HasImmutabilityPolicy><HasLegalHold>false</HasLegalHold></Properties></Container></Containers><NextMarker /></EnumerationResults>",
-      "Date" : "Fri, 06 Sep 2019 19:08:58 GMT",
-      "x-ms-client-request-id" : "fa961b7e-803e-4158-8a0b-6505e9140499",
->>>>>>> a55d5dd9
+      "x-ms-request-id" : "077fd898-801e-001f-2749-673bbb000000",
+      "Body" : "﻿<?xml version=\"1.0\" encoding=\"utf-8\"?><EnumerationResults ServiceEndpoint=\"https://jaschrepragrs.blob.core.windows.net/\"><Prefix>jtcservicesassignaturesstringtosign</Prefix><Containers><Container><Name>jtcservicesassignaturesstringtosign00295967b081752f7</Name><Properties><Last-Modified>Mon, 09 Sep 2019 19:59:20 GMT</Last-Modified><Etag>\"0x8D7356033EF42A0\"</Etag><LeaseStatus>unlocked</LeaseStatus><LeaseState>available</LeaseState><DefaultEncryptionScope>$account-encryption-key</DefaultEncryptionScope><DenyEncryptionScopeOverride>false</DenyEncryptionScopeOverride><HasImmutabilityPolicy>false</HasImmutabilityPolicy><HasLegalHold>false</HasLegalHold></Properties></Container></Containers><NextMarker /></EnumerationResults>",
+      "Date" : "Mon, 09 Sep 2019 19:59:19 GMT",
+      "x-ms-client-request-id" : "e84951e5-a9cf-4220-b909-04d75bba176f",
       "Content-Type" : "application/xml"
     },
     "Exception" : null
   }, {
     "Method" : "DELETE",
-<<<<<<< HEAD
-    "Uri" : "https://jaschrepragrs.blob.core.windows.net/jtcservicesassignaturesstringtosign075744a6cb780b06c?restype=container",
+    "Uri" : "https://jaschrepragrs.blob.core.windows.net/jtcservicesassignaturesstringtosign00295967b081752f7?restype=container",
     "Headers" : {
       "x-ms-version" : "2019-02-02",
       "User-Agent" : "azsdk-java-azure-storage-blob/12.0.0-preview.3 1.8.0_221; Windows 10 10.0",
-      "x-ms-client-request-id" : "9099ca19-7963-45e0-9ad4-f09d52556cc3"
-=======
-    "Uri" : "https://azstoragesdkaccount.blob.core.windows.net/jtcservicesassignaturesstringtosign040904e99a8392dff?restype=container",
-    "Headers" : {
-      "x-ms-version" : "2019-02-02",
-      "User-Agent" : "azsdk-java-azure-storage-blob/12.0.0-preview.3 1.8.0_212; Windows 10 10.0",
-      "x-ms-client-request-id" : "ccf3ab36-81c1-4d56-a5d1-9165f0bf7328"
->>>>>>> a55d5dd9
+      "x-ms-client-request-id" : "6a00320a-b337-4a83-acd9-dc23c62869b8"
     },
     "Response" : {
       "x-ms-version" : "2019-02-02",
@@ -97,21 +55,11 @@
       "retry-after" : "0",
       "Content-Length" : "0",
       "StatusCode" : "202",
-<<<<<<< HEAD
-      "x-ms-request-id" : "bfecaa2e-901e-0044-133a-643cc7000000",
-      "Date" : "Thu, 05 Sep 2019 22:36:38 GMT",
-      "x-ms-client-request-id" : "9099ca19-7963-45e0-9ad4-f09d52556cc3"
+      "x-ms-request-id" : "077fd8a4-801e-001f-3049-673bbb000000",
+      "Date" : "Mon, 09 Sep 2019 19:59:19 GMT",
+      "x-ms-client-request-id" : "6a00320a-b337-4a83-acd9-dc23c62869b8"
     },
     "Exception" : null
   } ],
-  "variables" : [ "jtcservicesassignaturesstringtosign075744a6cb780b06c" ]
-=======
-      "x-ms-request-id" : "ec65ca7b-001e-001f-1de6-64eb66000000",
-      "Date" : "Fri, 06 Sep 2019 19:08:58 GMT",
-      "x-ms-client-request-id" : "ccf3ab36-81c1-4d56-a5d1-9165f0bf7328"
-    },
-    "Exception" : null
-  } ],
-  "variables" : [ "jtcservicesassignaturesstringtosign040904e99a8392dff" ]
->>>>>>> a55d5dd9
+  "variables" : [ "jtcservicesassignaturesstringtosign00295967b081752f7" ]
 }