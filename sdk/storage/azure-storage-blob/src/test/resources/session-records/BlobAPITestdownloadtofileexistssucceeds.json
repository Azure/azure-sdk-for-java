--- conflicted
+++ resolved
@@ -1,33 +1,15 @@
 {
   "networkCallRecords" : [ {
     "Method" : "PUT",
-<<<<<<< HEAD
-    "Uri" : "https://REDACTED.blob.core.windows.net/jtcdownloadtofileexistssucceeds0043958d894e442da44?restype=container",
-    "Headers" : {
-      "x-ms-version" : "2020-06-12",
-      "User-Agent" : "azsdk-java-azure-storage-blob/12.11.0-beta.1 (11.0.7; Windows 10; 10.0)",
-      "x-ms-client-request-id" : "015a8495-dcff-4b5e-a72b-9da8ee01a447"
-=======
     "Uri" : "https://REDACTED.blob.core.windows.net/jtcdownloadtofileexistssucceeds065766cff01a2868644?restype=container",
     "Headers" : {
       "x-ms-version" : "2020-06-12",
       "User-Agent" : "azsdk-java-azure-storage-blob/12.11.0-beta.2 (11.0.7; Windows 10; 10.0)",
       "x-ms-client-request-id" : "2b939aaa-0c16-4435-9cb3-6902cc763dde"
->>>>>>> 78de451b
     },
     "Response" : {
       "x-ms-version" : "2020-06-12",
       "Server" : "Windows-Azure-Blob/1.0 Microsoft-HTTPAPI/2.0",
-<<<<<<< HEAD
-      "ETag" : "0x8D8C70E514F2316",
-      "Last-Modified" : "Tue, 02 Feb 2021 00:05:58 GMT",
-      "retry-after" : "0",
-      "Content-Length" : "0",
-      "StatusCode" : "201",
-      "x-ms-request-id" : "df6d38c5-b01e-004e-04f7-f8d8a9000000",
-      "Date" : "Tue, 02 Feb 2021 00:05:58 GMT",
-      "x-ms-client-request-id" : "015a8495-dcff-4b5e-a72b-9da8ee01a447"
-=======
       "eTag" : "0x8D8E803756B199A",
       "Last-Modified" : "Mon, 15 Mar 2021 22:41:22 GMT",
       "retry-after" : "0",
@@ -36,42 +18,21 @@
       "x-ms-request-id" : "e7b560e3-f01e-005f-43ec-19421d000000",
       "x-ms-client-request-id" : "2b939aaa-0c16-4435-9cb3-6902cc763dde",
       "Date" : "Mon, 15 Mar 2021 22:41:22 GMT"
->>>>>>> 78de451b
     },
     "Exception" : null
   }, {
     "Method" : "PUT",
-<<<<<<< HEAD
-    "Uri" : "https://REDACTED.blob.core.windows.net/jtcdownloadtofileexistssucceeds0043958d894e442da44/javablobdownloadtofileexistssucceeds156075da6c786e7a",
-    "Headers" : {
-      "x-ms-version" : "2020-06-12",
-      "User-Agent" : "azsdk-java-azure-storage-blob/12.11.0-beta.1 (11.0.7; Windows 10; 10.0)",
-      "x-ms-client-request-id" : "7e868e65-7234-45e6-b483-c10e9067c37c",
-=======
     "Uri" : "https://REDACTED.blob.core.windows.net/jtcdownloadtofileexistssucceeds065766cff01a2868644/javablobdownloadtofileexistssucceeds1089499f8a23836f",
     "Headers" : {
       "x-ms-version" : "2020-06-12",
       "User-Agent" : "azsdk-java-azure-storage-blob/12.11.0-beta.2 (11.0.7; Windows 10; 10.0)",
       "x-ms-client-request-id" : "11582b3f-9079-42a9-91a2-7800b33523b4",
->>>>>>> 78de451b
       "Content-Type" : "application/octet-stream"
     },
     "Response" : {
       "x-ms-version" : "2020-06-12",
       "Server" : "Windows-Azure-Blob/1.0 Microsoft-HTTPAPI/2.0",
       "x-ms-content-crc64" : "6RYQPwaVsyQ=",
-<<<<<<< HEAD
-      "Last-Modified" : "Tue, 02 Feb 2021 00:05:58 GMT",
-      "retry-after" : "0",
-      "StatusCode" : "201",
-      "x-ms-request-server-encrypted" : "true",
-      "Date" : "Tue, 02 Feb 2021 00:05:58 GMT",
-      "Content-MD5" : "wh+Wm18D0z1D4E+PE252gg==",
-      "ETag" : "0x8D8C70E515DB558",
-      "Content-Length" : "0",
-      "x-ms-request-id" : "df6d38d7-b01e-004e-14f7-f8d8a9000000",
-      "x-ms-client-request-id" : "7e868e65-7234-45e6-b483-c10e9067c37c"
-=======
       "Last-Modified" : "Mon, 15 Mar 2021 22:41:22 GMT",
       "retry-after" : "0",
       "StatusCode" : "201",
@@ -82,24 +43,15 @@
       "Content-Length" : "0",
       "x-ms-request-id" : "e7b56114-f01e-005f-5eec-19421d000000",
       "x-ms-client-request-id" : "11582b3f-9079-42a9-91a2-7800b33523b4"
->>>>>>> 78de451b
     },
     "Exception" : null
   }, {
     "Method" : "GET",
-<<<<<<< HEAD
-    "Uri" : "https://REDACTED.blob.core.windows.net/jtcdownloadtofileexistssucceeds0043958d894e442da44/javablobdownloadtofileexistssucceeds156075da6c786e7a",
-    "Headers" : {
-      "x-ms-version" : "2020-06-12",
-      "User-Agent" : "azsdk-java-azure-storage-blob/12.11.0-beta.1 (11.0.7; Windows 10; 10.0)",
-      "x-ms-client-request-id" : "91a0bbc3-3896-404a-a5f2-d9e6f7edd19d"
-=======
     "Uri" : "https://REDACTED.blob.core.windows.net/jtcdownloadtofileexistssucceeds065766cff01a2868644/javablobdownloadtofileexistssucceeds1089499f8a23836f",
     "Headers" : {
       "x-ms-version" : "2020-06-12",
       "User-Agent" : "azsdk-java-azure-storage-blob/12.11.0-beta.2 (11.0.7; Windows 10; 10.0)",
       "x-ms-client-request-id" : "4927261b-3979-4159-b42f-dee000c8f002"
->>>>>>> 78de451b
     },
     "Response" : {
       "x-ms-version" : "2020-06-12",
@@ -109,21 +61,6 @@
       "x-ms-lease-state" : "available",
       "Last-Modified" : "Mon, 15 Mar 2021 22:41:22 GMT",
       "x-ms-blob-content-md5" : "wh+Wm18D0z1D4E+PE252gg==",
-<<<<<<< HEAD
-      "Last-Modified" : "Tue, 02 Feb 2021 00:05:58 GMT",
-      "retry-after" : "0",
-      "StatusCode" : "206",
-      "Date" : "Tue, 02 Feb 2021 00:05:58 GMT",
-      "x-ms-blob-type" : "BlockBlob",
-      "Accept-Ranges" : "bytes",
-      "x-ms-server-encrypted" : "true",
-      "ETag" : "0x8D8C70E515DB558",
-      "x-ms-creation-time" : "Tue, 02 Feb 2021 00:05:58 GMT",
-      "Content-Length" : "7",
-      "x-ms-request-id" : "df6d38fc-b01e-004e-30f7-f8d8a9000000",
-      "Body" : "ZGVmYXVsdA==",
-      "x-ms-client-request-id" : "91a0bbc3-3896-404a-a5f2-d9e6f7edd19d",
-=======
       "retry-after" : "0",
       "StatusCode" : "206",
       "Date" : "Mon, 15 Mar 2021 22:41:22 GMT",
@@ -136,7 +73,6 @@
       "x-ms-request-id" : "e7b56150-f01e-005f-80ec-19421d000000",
       "Body" : "ZGVmYXVsdA==",
       "x-ms-client-request-id" : "4927261b-3979-4159-b42f-dee000c8f002",
->>>>>>> 78de451b
       "Content-Type" : "application/octet-stream"
     },
     "Exception" : null
@@ -145,13 +81,8 @@
     "Uri" : "https://REDACTED.blob.core.windows.net?comp=list&prefix=jtcdownloadtofileexistssucceeds",
     "Headers" : {
       "x-ms-version" : "2020-06-12",
-<<<<<<< HEAD
-      "User-Agent" : "azsdk-java-azure-storage-blob/12.11.0-beta.1 (11.0.7; Windows 10; 10.0)",
-      "x-ms-client-request-id" : "40ee3dd3-a4c9-4d1d-a144-a2ee7874ded7"
-=======
       "User-Agent" : "azsdk-java-azure-storage-blob/12.11.0-beta.2 (11.0.7; Windows 10; 10.0)",
       "x-ms-client-request-id" : "eace8b4f-7bc9-40a3-bfa0-9bba8feaad0c"
->>>>>>> 78de451b
     },
     "Response" : {
       "Transfer-Encoding" : "chunked",
@@ -159,35 +90,20 @@
       "Server" : "Windows-Azure-Blob/1.0 Microsoft-HTTPAPI/2.0",
       "retry-after" : "0",
       "StatusCode" : "200",
-<<<<<<< HEAD
-      "x-ms-request-id" : "df6d3908-b01e-004e-3bf7-f8d8a9000000",
-      "Body" : "﻿<?xml version=\"1.0\" encoding=\"utf-8\"?><EnumerationResults ServiceEndpoint=\"https://seancanary.blob.core.windows.net/\"><Prefix>jtcdownloadtofileexistssucceeds</Prefix><Containers><Container><Name>jtcdownloadtofileexistssucceeds0043958d894e442da44</Name><Properties><Last-Modified>Tue, 02 Feb 2021 00:05:58 GMT</Last-Modified><Etag>\"0x8D8C70E514F2316\"</Etag><LeaseStatus>unlocked</LeaseStatus><LeaseState>available</LeaseState><DefaultEncryptionScope>$account-encryption-key</DefaultEncryptionScope><DenyEncryptionScopeOverride>false</DenyEncryptionScopeOverride><HasImmutabilityPolicy>false</HasImmutabilityPolicy><HasLegalHold>false</HasLegalHold></Properties></Container></Containers><NextMarker /></EnumerationResults>",
-      "Date" : "Tue, 02 Feb 2021 00:05:58 GMT",
-      "x-ms-client-request-id" : "40ee3dd3-a4c9-4d1d-a144-a2ee7874ded7",
-=======
       "x-ms-request-id" : "e7b56191-f01e-005f-23ec-19421d000000",
       "Body" : "﻿<?xml version=\"1.0\" encoding=\"utf-8\"?><EnumerationResults ServiceEndpoint=\"https://seancanary.blob.core.windows.net/\"><Prefix>jtcdownloadtofileexistssucceeds</Prefix><Containers><Container><Name>jtcdownloadtofileexistssucceeds065766cff01a2868644</Name><Properties><Last-Modified>Mon, 15 Mar 2021 22:41:22 GMT</Last-Modified><Etag>\"0x8D8E803756B199A\"</Etag><LeaseStatus>unlocked</LeaseStatus><LeaseState>available</LeaseState><DefaultEncryptionScope>$account-encryption-key</DefaultEncryptionScope><DenyEncryptionScopeOverride>false</DenyEncryptionScopeOverride><HasImmutabilityPolicy>false</HasImmutabilityPolicy><HasLegalHold>false</HasLegalHold></Properties></Container></Containers><NextMarker /></EnumerationResults>",
       "x-ms-client-request-id" : "eace8b4f-7bc9-40a3-bfa0-9bba8feaad0c",
       "Date" : "Mon, 15 Mar 2021 22:41:22 GMT",
->>>>>>> 78de451b
       "Content-Type" : "application/xml"
     },
     "Exception" : null
   }, {
     "Method" : "DELETE",
-<<<<<<< HEAD
-    "Uri" : "https://REDACTED.blob.core.windows.net/jtcdownloadtofileexistssucceeds0043958d894e442da44?restype=container",
-    "Headers" : {
-      "x-ms-version" : "2020-06-12",
-      "User-Agent" : "azsdk-java-azure-storage-blob/12.11.0-beta.1 (11.0.7; Windows 10; 10.0)",
-      "x-ms-client-request-id" : "af66ae19-998b-4a29-b99c-91b0b98cec0e"
-=======
     "Uri" : "https://REDACTED.blob.core.windows.net/jtcdownloadtofileexistssucceeds065766cff01a2868644?restype=container",
     "Headers" : {
       "x-ms-version" : "2020-06-12",
       "User-Agent" : "azsdk-java-azure-storage-blob/12.11.0-beta.2 (11.0.7; Windows 10; 10.0)",
       "x-ms-client-request-id" : "77b9ba87-445b-44cb-b5fb-0e4e6f84b67a"
->>>>>>> 78de451b
     },
     "Response" : {
       "x-ms-version" : "2020-06-12",
@@ -195,15 +111,6 @@
       "retry-after" : "0",
       "Content-Length" : "0",
       "StatusCode" : "202",
-<<<<<<< HEAD
-      "x-ms-request-id" : "df6d3916-b01e-004e-48f7-f8d8a9000000",
-      "Date" : "Tue, 02 Feb 2021 00:05:58 GMT",
-      "x-ms-client-request-id" : "af66ae19-998b-4a29-b99c-91b0b98cec0e"
-    },
-    "Exception" : null
-  } ],
-  "variables" : [ "jtcdownloadtofileexistssucceeds0043958d894e442da44", "javablobdownloadtofileexistssucceeds156075da6c786e7a" ]
-=======
       "x-ms-request-id" : "e7b561d8-f01e-005f-4dec-19421d000000",
       "x-ms-client-request-id" : "77b9ba87-445b-44cb-b5fb-0e4e6f84b67a",
       "Date" : "Mon, 15 Mar 2021 22:41:22 GMT"
@@ -211,5 +118,4 @@
     "Exception" : null
   } ],
   "variables" : [ "jtcdownloadtofileexistssucceeds065766cff01a2868644", "javablobdownloadtofileexistssucceeds1089499f8a23836f" ]
->>>>>>> 78de451b
 }