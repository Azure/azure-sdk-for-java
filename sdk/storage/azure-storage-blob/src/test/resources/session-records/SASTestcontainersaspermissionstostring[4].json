{
  "networkCallRecords" : [ {
    "Method" : "PUT",
<<<<<<< HEAD
    "Uri" : "https://jaschrepragrs.blob.core.windows.net/jtccontainersaspermissionstostring001078dd8d0af2851?restype=container",
    "Headers" : {
      "x-ms-version" : "2019-02-02",
      "User-Agent" : "azsdk-java-azure-storage-blob/12.0.0-preview.3 1.8.0_221; Windows 10 10.0",
      "x-ms-client-request-id" : "fe7cbd93-4cac-4ff2-81c8-eb67db8eaea7"
=======
    "Uri" : "https://azstoragesdkaccount.blob.core.windows.net/jtccontainersaspermissionstostring087594aa78c210498?restype=container",
    "Headers" : {
      "x-ms-version" : "2019-02-02",
      "User-Agent" : "azsdk-java-azure-storage-blob/12.0.0-preview.3 1.8.0_212; Windows 10 10.0",
      "x-ms-client-request-id" : "e4ec50f2-3341-44c8-8bac-6b46f80e0364"
>>>>>>> a55d5dd9
    },
    "Response" : {
      "x-ms-version" : "2019-02-02",
      "Server" : "Windows-Azure-Blob/1.0 Microsoft-HTTPAPI/2.0",
<<<<<<< HEAD
      "ETag" : "\"0x8D7325177B81AE6\"",
      "Last-Modified" : "Thu, 05 Sep 2019 22:36:17 GMT",
      "retry-after" : "0",
      "Content-Length" : "0",
      "StatusCode" : "201",
      "x-ms-request-id" : "bfec95b4-901e-0044-333a-643cc7000000",
      "Date" : "Thu, 05 Sep 2019 22:36:17 GMT",
      "x-ms-client-request-id" : "fe7cbd93-4cac-4ff2-81c8-eb67db8eaea7"
=======
      "ETag" : "\"0x8D732FE00D5CDCD\"",
      "Last-Modified" : "Fri, 06 Sep 2019 19:11:21 GMT",
      "retry-after" : "0",
      "Content-Length" : "0",
      "StatusCode" : "201",
      "x-ms-request-id" : "8f76cb1e-401e-003a-60e6-6473d5000000",
      "Date" : "Fri, 06 Sep 2019 19:11:21 GMT",
      "x-ms-client-request-id" : "e4ec50f2-3341-44c8-8bac-6b46f80e0364"
>>>>>>> a55d5dd9
    },
    "Exception" : null
  }, {
    "Method" : "GET",
<<<<<<< HEAD
    "Uri" : "https://jaschrepragrs.blob.core.windows.net?prefix=jtccontainersaspermissionstostring&comp=list",
    "Headers" : {
      "x-ms-version" : "2019-02-02",
      "User-Agent" : "azsdk-java-azure-storage-blob/12.0.0-preview.3 1.8.0_221; Windows 10 10.0",
      "x-ms-client-request-id" : "dd31ca75-0553-4bca-82dc-ace397aad204"
=======
    "Uri" : "https://azstoragesdkaccount.blob.core.windows.net?prefix=jtccontainersaspermissionstostring&comp=list",
    "Headers" : {
      "x-ms-version" : "2019-02-02",
      "User-Agent" : "azsdk-java-azure-storage-blob/12.0.0-preview.3 1.8.0_212; Windows 10 10.0",
      "x-ms-client-request-id" : "08c2343d-d233-42ad-8686-52e800d0a83d"
>>>>>>> a55d5dd9
    },
    "Response" : {
      "Transfer-Encoding" : "chunked",
      "x-ms-version" : "2019-02-02",
      "Server" : "Windows-Azure-Blob/1.0 Microsoft-HTTPAPI/2.0",
      "retry-after" : "0",
      "StatusCode" : "200",
<<<<<<< HEAD
      "x-ms-request-id" : "bfec95c8-901e-0044-443a-643cc7000000",
      "Body" : "﻿<?xml version=\"1.0\" encoding=\"utf-8\"?><EnumerationResults ServiceEndpoint=\"https://jaschrepragrs.blob.core.windows.net/\"><Prefix>jtccontainersaspermissionstostring</Prefix><Containers><Container><Name>jtccontainersaspermissionstostring001078dd8d0af2851</Name><Properties><Last-Modified>Thu, 05 Sep 2019 22:36:17 GMT</Last-Modified><Etag>\"0x8D7325177B81AE6\"</Etag><LeaseStatus>unlocked</LeaseStatus><LeaseState>available</LeaseState><DefaultEncryptionScope>$account-encryption-key</DefaultEncryptionScope><DenyEncryptionScopeOverride>false</DenyEncryptionScopeOverride><HasImmutabilityPolicy>false</HasImmutabilityPolicy><HasLegalHold>false</HasLegalHold></Properties></Container></Containers><NextMarker /></EnumerationResults>",
      "Date" : "Thu, 05 Sep 2019 22:36:17 GMT",
      "x-ms-client-request-id" : "dd31ca75-0553-4bca-82dc-ace397aad204",
=======
      "x-ms-request-id" : "8f76cb5a-401e-003a-15e6-6473d5000000",
      "Body" : "﻿<?xml version=\"1.0\" encoding=\"utf-8\"?><EnumerationResults ServiceEndpoint=\"https://azstoragesdkaccount.blob.core.windows.net/\"><Prefix>jtccontainersaspermissionstostring</Prefix><Containers><Container><Name>jtccontainersaspermissionstostring087594aa78c210498</Name><Properties><Last-Modified>Fri, 06 Sep 2019 19:11:21 GMT</Last-Modified><Etag>\"0x8D732FE00D5CDCD\"</Etag><LeaseStatus>unlocked</LeaseStatus><LeaseState>available</LeaseState><DefaultEncryptionScope>$account-encryption-key</DefaultEncryptionScope><DenyEncryptionScopeOverride>false</DenyEncryptionScopeOverride><HasImmutabilityPolicy>false</HasImmutabilityPolicy><HasLegalHold>false</HasLegalHold></Properties></Container></Containers><NextMarker /></EnumerationResults>",
      "Date" : "Fri, 06 Sep 2019 19:11:21 GMT",
      "x-ms-client-request-id" : "08c2343d-d233-42ad-8686-52e800d0a83d",
>>>>>>> a55d5dd9
      "Content-Type" : "application/xml"
    },
    "Exception" : null
  }, {
    "Method" : "DELETE",
<<<<<<< HEAD
    "Uri" : "https://jaschrepragrs.blob.core.windows.net/jtccontainersaspermissionstostring001078dd8d0af2851?restype=container",
    "Headers" : {
      "x-ms-version" : "2019-02-02",
      "User-Agent" : "azsdk-java-azure-storage-blob/12.0.0-preview.3 1.8.0_221; Windows 10 10.0",
      "x-ms-client-request-id" : "06c20fc7-6285-4cc9-8304-d576fb6b6fe1"
=======
    "Uri" : "https://azstoragesdkaccount.blob.core.windows.net/jtccontainersaspermissionstostring087594aa78c210498?restype=container",
    "Headers" : {
      "x-ms-version" : "2019-02-02",
      "User-Agent" : "azsdk-java-azure-storage-blob/12.0.0-preview.3 1.8.0_212; Windows 10 10.0",
      "x-ms-client-request-id" : "8edbe536-96b8-4f62-895b-f198815fb768"
>>>>>>> a55d5dd9
    },
    "Response" : {
      "x-ms-version" : "2019-02-02",
      "Server" : "Windows-Azure-Blob/1.0 Microsoft-HTTPAPI/2.0",
      "retry-after" : "0",
      "Content-Length" : "0",
      "StatusCode" : "202",
<<<<<<< HEAD
      "x-ms-request-id" : "bfec95df-901e-0044-5b3a-643cc7000000",
      "Date" : "Thu, 05 Sep 2019 22:36:17 GMT",
      "x-ms-client-request-id" : "06c20fc7-6285-4cc9-8304-d576fb6b6fe1"
    },
    "Exception" : null
  } ],
  "variables" : [ "jtccontainersaspermissionstostring001078dd8d0af2851" ]
=======
      "x-ms-request-id" : "8f76cb69-401e-003a-22e6-6473d5000000",
      "Date" : "Fri, 06 Sep 2019 19:11:21 GMT",
      "x-ms-client-request-id" : "8edbe536-96b8-4f62-895b-f198815fb768"
    },
    "Exception" : null
  } ],
  "variables" : [ "jtccontainersaspermissionstostring087594aa78c210498" ]
>>>>>>> a55d5dd9
}<|MERGE_RESOLUTION|>--- conflicted
+++ resolved
@@ -1,59 +1,32 @@
 {
   "networkCallRecords" : [ {
     "Method" : "PUT",
-<<<<<<< HEAD
-    "Uri" : "https://jaschrepragrs.blob.core.windows.net/jtccontainersaspermissionstostring001078dd8d0af2851?restype=container",
+    "Uri" : "https://jaschrepragrs.blob.core.windows.net/jtccontainersaspermissionstostring0130252dc8c0a4853?restype=container",
     "Headers" : {
       "x-ms-version" : "2019-02-02",
       "User-Agent" : "azsdk-java-azure-storage-blob/12.0.0-preview.3 1.8.0_221; Windows 10 10.0",
-      "x-ms-client-request-id" : "fe7cbd93-4cac-4ff2-81c8-eb67db8eaea7"
-=======
-    "Uri" : "https://azstoragesdkaccount.blob.core.windows.net/jtccontainersaspermissionstostring087594aa78c210498?restype=container",
-    "Headers" : {
-      "x-ms-version" : "2019-02-02",
-      "User-Agent" : "azsdk-java-azure-storage-blob/12.0.0-preview.3 1.8.0_212; Windows 10 10.0",
-      "x-ms-client-request-id" : "e4ec50f2-3341-44c8-8bac-6b46f80e0364"
->>>>>>> a55d5dd9
+      "x-ms-client-request-id" : "08b4c99c-b636-41c6-9daa-9862720124ce"
     },
     "Response" : {
       "x-ms-version" : "2019-02-02",
       "Server" : "Windows-Azure-Blob/1.0 Microsoft-HTTPAPI/2.0",
-<<<<<<< HEAD
-      "ETag" : "\"0x8D7325177B81AE6\"",
-      "Last-Modified" : "Thu, 05 Sep 2019 22:36:17 GMT",
+      "ETag" : "\"0x8D735602897439A\"",
+      "Last-Modified" : "Mon, 09 Sep 2019 19:59:01 GMT",
       "retry-after" : "0",
       "Content-Length" : "0",
       "StatusCode" : "201",
-      "x-ms-request-id" : "bfec95b4-901e-0044-333a-643cc7000000",
-      "Date" : "Thu, 05 Sep 2019 22:36:17 GMT",
-      "x-ms-client-request-id" : "fe7cbd93-4cac-4ff2-81c8-eb67db8eaea7"
-=======
-      "ETag" : "\"0x8D732FE00D5CDCD\"",
-      "Last-Modified" : "Fri, 06 Sep 2019 19:11:21 GMT",
-      "retry-after" : "0",
-      "Content-Length" : "0",
-      "StatusCode" : "201",
-      "x-ms-request-id" : "8f76cb1e-401e-003a-60e6-6473d5000000",
-      "Date" : "Fri, 06 Sep 2019 19:11:21 GMT",
-      "x-ms-client-request-id" : "e4ec50f2-3341-44c8-8bac-6b46f80e0364"
->>>>>>> a55d5dd9
+      "x-ms-request-id" : "077fc660-801e-001f-7f49-673bbb000000",
+      "Date" : "Mon, 09 Sep 2019 19:59:00 GMT",
+      "x-ms-client-request-id" : "08b4c99c-b636-41c6-9daa-9862720124ce"
     },
     "Exception" : null
   }, {
     "Method" : "GET",
-<<<<<<< HEAD
     "Uri" : "https://jaschrepragrs.blob.core.windows.net?prefix=jtccontainersaspermissionstostring&comp=list",
     "Headers" : {
       "x-ms-version" : "2019-02-02",
       "User-Agent" : "azsdk-java-azure-storage-blob/12.0.0-preview.3 1.8.0_221; Windows 10 10.0",
-      "x-ms-client-request-id" : "dd31ca75-0553-4bca-82dc-ace397aad204"
-=======
-    "Uri" : "https://azstoragesdkaccount.blob.core.windows.net?prefix=jtccontainersaspermissionstostring&comp=list",
-    "Headers" : {
-      "x-ms-version" : "2019-02-02",
-      "User-Agent" : "azsdk-java-azure-storage-blob/12.0.0-preview.3 1.8.0_212; Windows 10 10.0",
-      "x-ms-client-request-id" : "08c2343d-d233-42ad-8686-52e800d0a83d"
->>>>>>> a55d5dd9
+      "x-ms-client-request-id" : "ed548350-c7cf-4638-9a16-ebd28ec84ab6"
     },
     "Response" : {
       "Transfer-Encoding" : "chunked",
@@ -61,35 +34,20 @@
       "Server" : "Windows-Azure-Blob/1.0 Microsoft-HTTPAPI/2.0",
       "retry-after" : "0",
       "StatusCode" : "200",
-<<<<<<< HEAD
-      "x-ms-request-id" : "bfec95c8-901e-0044-443a-643cc7000000",
-      "Body" : "﻿<?xml version=\"1.0\" encoding=\"utf-8\"?><EnumerationResults ServiceEndpoint=\"https://jaschrepragrs.blob.core.windows.net/\"><Prefix>jtccontainersaspermissionstostring</Prefix><Containers><Container><Name>jtccontainersaspermissionstostring001078dd8d0af2851</Name><Properties><Last-Modified>Thu, 05 Sep 2019 22:36:17 GMT</Last-Modified><Etag>\"0x8D7325177B81AE6\"</Etag><LeaseStatus>unlocked</LeaseStatus><LeaseState>available</LeaseState><DefaultEncryptionScope>$account-encryption-key</DefaultEncryptionScope><DenyEncryptionScopeOverride>false</DenyEncryptionScopeOverride><HasImmutabilityPolicy>false</HasImmutabilityPolicy><HasLegalHold>false</HasLegalHold></Properties></Container></Containers><NextMarker /></EnumerationResults>",
-      "Date" : "Thu, 05 Sep 2019 22:36:17 GMT",
-      "x-ms-client-request-id" : "dd31ca75-0553-4bca-82dc-ace397aad204",
-=======
-      "x-ms-request-id" : "8f76cb5a-401e-003a-15e6-6473d5000000",
-      "Body" : "﻿<?xml version=\"1.0\" encoding=\"utf-8\"?><EnumerationResults ServiceEndpoint=\"https://azstoragesdkaccount.blob.core.windows.net/\"><Prefix>jtccontainersaspermissionstostring</Prefix><Containers><Container><Name>jtccontainersaspermissionstostring087594aa78c210498</Name><Properties><Last-Modified>Fri, 06 Sep 2019 19:11:21 GMT</Last-Modified><Etag>\"0x8D732FE00D5CDCD\"</Etag><LeaseStatus>unlocked</LeaseStatus><LeaseState>available</LeaseState><DefaultEncryptionScope>$account-encryption-key</DefaultEncryptionScope><DenyEncryptionScopeOverride>false</DenyEncryptionScopeOverride><HasImmutabilityPolicy>false</HasImmutabilityPolicy><HasLegalHold>false</HasLegalHold></Properties></Container></Containers><NextMarker /></EnumerationResults>",
-      "Date" : "Fri, 06 Sep 2019 19:11:21 GMT",
-      "x-ms-client-request-id" : "08c2343d-d233-42ad-8686-52e800d0a83d",
->>>>>>> a55d5dd9
+      "x-ms-request-id" : "077fc68e-801e-001f-2949-673bbb000000",
+      "Body" : "﻿<?xml version=\"1.0\" encoding=\"utf-8\"?><EnumerationResults ServiceEndpoint=\"https://jaschrepragrs.blob.core.windows.net/\"><Prefix>jtccontainersaspermissionstostring</Prefix><Containers><Container><Name>jtccontainersaspermissionstostring0130252dc8c0a4853</Name><Properties><Last-Modified>Mon, 09 Sep 2019 19:59:01 GMT</Last-Modified><Etag>\"0x8D735602897439A\"</Etag><LeaseStatus>unlocked</LeaseStatus><LeaseState>available</LeaseState><DefaultEncryptionScope>$account-encryption-key</DefaultEncryptionScope><DenyEncryptionScopeOverride>false</DenyEncryptionScopeOverride><HasImmutabilityPolicy>false</HasImmutabilityPolicy><HasLegalHold>false</HasLegalHold></Properties></Container></Containers><NextMarker /></EnumerationResults>",
+      "Date" : "Mon, 09 Sep 2019 19:59:00 GMT",
+      "x-ms-client-request-id" : "ed548350-c7cf-4638-9a16-ebd28ec84ab6",
       "Content-Type" : "application/xml"
     },
     "Exception" : null
   }, {
     "Method" : "DELETE",
-<<<<<<< HEAD
-    "Uri" : "https://jaschrepragrs.blob.core.windows.net/jtccontainersaspermissionstostring001078dd8d0af2851?restype=container",
+    "Uri" : "https://jaschrepragrs.blob.core.windows.net/jtccontainersaspermissionstostring0130252dc8c0a4853?restype=container",
     "Headers" : {
       "x-ms-version" : "2019-02-02",
       "User-Agent" : "azsdk-java-azure-storage-blob/12.0.0-preview.3 1.8.0_221; Windows 10 10.0",
-      "x-ms-client-request-id" : "06c20fc7-6285-4cc9-8304-d576fb6b6fe1"
-=======
-    "Uri" : "https://azstoragesdkaccount.blob.core.windows.net/jtccontainersaspermissionstostring087594aa78c210498?restype=container",
-    "Headers" : {
-      "x-ms-version" : "2019-02-02",
-      "User-Agent" : "azsdk-java-azure-storage-blob/12.0.0-preview.3 1.8.0_212; Windows 10 10.0",
-      "x-ms-client-request-id" : "8edbe536-96b8-4f62-895b-f198815fb768"
->>>>>>> a55d5dd9
+      "x-ms-client-request-id" : "5e9bdb5b-4eaf-4f4d-818e-8bf4a42e98bf"
     },
     "Response" : {
       "x-ms-version" : "2019-02-02",
@@ -97,21 +55,11 @@
       "retry-after" : "0",
       "Content-Length" : "0",
       "StatusCode" : "202",
-<<<<<<< HEAD
-      "x-ms-request-id" : "bfec95df-901e-0044-5b3a-643cc7000000",
-      "Date" : "Thu, 05 Sep 2019 22:36:17 GMT",
-      "x-ms-client-request-id" : "06c20fc7-6285-4cc9-8304-d576fb6b6fe1"
+      "x-ms-request-id" : "077fc6bb-801e-001f-5449-673bbb000000",
+      "Date" : "Mon, 09 Sep 2019 19:59:00 GMT",
+      "x-ms-client-request-id" : "5e9bdb5b-4eaf-4f4d-818e-8bf4a42e98bf"
     },
     "Exception" : null
   } ],
-  "variables" : [ "jtccontainersaspermissionstostring001078dd8d0af2851" ]
-=======
-      "x-ms-request-id" : "8f76cb69-401e-003a-22e6-6473d5000000",
-      "Date" : "Fri, 06 Sep 2019 19:11:21 GMT",
-      "x-ms-client-request-id" : "8edbe536-96b8-4f62-895b-f198815fb768"
-    },
-    "Exception" : null
-  } ],
-  "variables" : [ "jtccontainersaspermissionstostring087594aa78c210498" ]
->>>>>>> a55d5dd9
+  "variables" : [ "jtccontainersaspermissionstostring0130252dc8c0a4853" ]
 }