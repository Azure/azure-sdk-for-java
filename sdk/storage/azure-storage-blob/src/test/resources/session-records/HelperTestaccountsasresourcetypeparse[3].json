{
  "networkCallRecords" : [ {
    "Method" : "PUT",
<<<<<<< HEAD
    "Uri" : "https://jaschrepragrs.blob.core.windows.net/jtcaccountsasresourcetypeparse00917702f17966815c4?restype=container",
    "Headers" : {
      "x-ms-version" : "2019-02-02",
      "User-Agent" : "azsdk-java-azure-storage-blob/12.0.0-preview.3 1.8.0_221; Windows 10 10.0",
      "x-ms-client-request-id" : "e44b18ad-a7f4-49d6-8550-c0f1c90d19f2"
=======
    "Uri" : "https://azstoragesdkaccount.blob.core.windows.net/jtcaccountsasresourcetypeparse0250442138b60428724?restype=container",
    "Headers" : {
      "x-ms-version" : "2019-02-02",
      "User-Agent" : "azsdk-java-azure-storage-blob/12.0.0-preview.3 1.8.0_212; Windows 10 10.0",
      "x-ms-client-request-id" : "4d9d20c4-7899-4b12-a627-1fbfbaa21291"
>>>>>>> a55d5dd9
    },
    "Response" : {
      "x-ms-version" : "2019-02-02",
      "Server" : "Windows-Azure-Blob/1.0 Microsoft-HTTPAPI/2.0",
<<<<<<< HEAD
      "ETag" : "\"0x8D73251951E27AB\"",
      "Last-Modified" : "Thu, 05 Sep 2019 22:37:07 GMT",
      "retry-after" : "0",
      "Content-Length" : "0",
      "StatusCode" : "201",
      "x-ms-request-id" : "bfecc6bb-901e-0044-663a-643cc7000000",
      "Date" : "Thu, 05 Sep 2019 22:37:06 GMT",
      "x-ms-client-request-id" : "e44b18ad-a7f4-49d6-8550-c0f1c90d19f2"
=======
      "ETag" : "\"0x8D732FDB53D2483\"",
      "Last-Modified" : "Fri, 06 Sep 2019 19:09:14 GMT",
      "retry-after" : "0",
      "Content-Length" : "0",
      "StatusCode" : "201",
      "x-ms-request-id" : "ec65f01a-001e-001f-05e6-64eb66000000",
      "Date" : "Fri, 06 Sep 2019 19:09:14 GMT",
      "x-ms-client-request-id" : "4d9d20c4-7899-4b12-a627-1fbfbaa21291"
>>>>>>> a55d5dd9
    },
    "Exception" : null
  }, {
    "Method" : "GET",
<<<<<<< HEAD
    "Uri" : "https://jaschrepragrs.blob.core.windows.net?prefix=jtcaccountsasresourcetypeparse&comp=list",
    "Headers" : {
      "x-ms-version" : "2019-02-02",
      "User-Agent" : "azsdk-java-azure-storage-blob/12.0.0-preview.3 1.8.0_221; Windows 10 10.0",
      "x-ms-client-request-id" : "798b5cf2-311b-4972-a969-beda0bc61fb9"
=======
    "Uri" : "https://azstoragesdkaccount.blob.core.windows.net?prefix=jtcaccountsasresourcetypeparse&comp=list",
    "Headers" : {
      "x-ms-version" : "2019-02-02",
      "User-Agent" : "azsdk-java-azure-storage-blob/12.0.0-preview.3 1.8.0_212; Windows 10 10.0",
      "x-ms-client-request-id" : "c6de80b7-778b-443a-9577-7e3814e741cf"
>>>>>>> a55d5dd9
    },
    "Response" : {
      "Transfer-Encoding" : "chunked",
      "x-ms-version" : "2019-02-02",
      "Server" : "Windows-Azure-Blob/1.0 Microsoft-HTTPAPI/2.0",
      "retry-after" : "0",
      "StatusCode" : "200",
<<<<<<< HEAD
      "x-ms-request-id" : "bfecc6c6-901e-0044-703a-643cc7000000",
      "Body" : "﻿<?xml version=\"1.0\" encoding=\"utf-8\"?><EnumerationResults ServiceEndpoint=\"https://jaschrepragrs.blob.core.windows.net/\"><Prefix>jtcaccountsasresourcetypeparse</Prefix><Containers><Container><Name>jtcaccountsasresourcetypeparse00917702f17966815c4</Name><Properties><Last-Modified>Thu, 05 Sep 2019 22:37:07 GMT</Last-Modified><Etag>\"0x8D73251951E27AB\"</Etag><LeaseStatus>unlocked</LeaseStatus><LeaseState>available</LeaseState><DefaultEncryptionScope>$account-encryption-key</DefaultEncryptionScope><DenyEncryptionScopeOverride>false</DenyEncryptionScopeOverride><HasImmutabilityPolicy>false</HasImmutabilityPolicy><HasLegalHold>false</HasLegalHold></Properties></Container></Containers><NextMarker /></EnumerationResults>",
      "Date" : "Thu, 05 Sep 2019 22:37:06 GMT",
      "x-ms-client-request-id" : "798b5cf2-311b-4972-a969-beda0bc61fb9",
=======
      "x-ms-request-id" : "ec65f029-001e-001f-10e6-64eb66000000",
      "Body" : "﻿<?xml version=\"1.0\" encoding=\"utf-8\"?><EnumerationResults ServiceEndpoint=\"https://azstoragesdkaccount.blob.core.windows.net/\"><Prefix>jtcaccountsasresourcetypeparse</Prefix><Containers><Container><Name>jtcaccountsasresourcetypeparse0250442138b60428724</Name><Properties><Last-Modified>Fri, 06 Sep 2019 19:09:14 GMT</Last-Modified><Etag>\"0x8D732FDB53D2483\"</Etag><LeaseStatus>unlocked</LeaseStatus><LeaseState>available</LeaseState><DefaultEncryptionScope>$account-encryption-key</DefaultEncryptionScope><DenyEncryptionScopeOverride>false</DenyEncryptionScopeOverride><HasImmutabilityPolicy>false</HasImmutabilityPolicy><HasLegalHold>false</HasLegalHold></Properties></Container></Containers><NextMarker /></EnumerationResults>",
      "Date" : "Fri, 06 Sep 2019 19:09:14 GMT",
      "x-ms-client-request-id" : "c6de80b7-778b-443a-9577-7e3814e741cf",
>>>>>>> a55d5dd9
      "Content-Type" : "application/xml"
    },
    "Exception" : null
  }, {
    "Method" : "DELETE",
<<<<<<< HEAD
    "Uri" : "https://jaschrepragrs.blob.core.windows.net/jtcaccountsasresourcetypeparse00917702f17966815c4?restype=container",
    "Headers" : {
      "x-ms-version" : "2019-02-02",
      "User-Agent" : "azsdk-java-azure-storage-blob/12.0.0-preview.3 1.8.0_221; Windows 10 10.0",
      "x-ms-client-request-id" : "38c52a6a-e8ea-4c32-b9bd-1ee363857ec6"
=======
    "Uri" : "https://azstoragesdkaccount.blob.core.windows.net/jtcaccountsasresourcetypeparse0250442138b60428724?restype=container",
    "Headers" : {
      "x-ms-version" : "2019-02-02",
      "User-Agent" : "azsdk-java-azure-storage-blob/12.0.0-preview.3 1.8.0_212; Windows 10 10.0",
      "x-ms-client-request-id" : "4cc0f3d3-1148-4e83-837d-c2b1fdac0924"
>>>>>>> a55d5dd9
    },
    "Response" : {
      "x-ms-version" : "2019-02-02",
      "Server" : "Windows-Azure-Blob/1.0 Microsoft-HTTPAPI/2.0",
      "retry-after" : "0",
      "Content-Length" : "0",
      "StatusCode" : "202",
<<<<<<< HEAD
      "x-ms-request-id" : "bfecc6dc-901e-0044-033a-643cc7000000",
      "Date" : "Thu, 05 Sep 2019 22:37:06 GMT",
      "x-ms-client-request-id" : "38c52a6a-e8ea-4c32-b9bd-1ee363857ec6"
    },
    "Exception" : null
  } ],
  "variables" : [ "jtcaccountsasresourcetypeparse00917702f17966815c4" ]
=======
      "x-ms-request-id" : "ec65f039-001e-001f-1be6-64eb66000000",
      "Date" : "Fri, 06 Sep 2019 19:09:14 GMT",
      "x-ms-client-request-id" : "4cc0f3d3-1148-4e83-837d-c2b1fdac0924"
    },
    "Exception" : null
  } ],
  "variables" : [ "jtcaccountsasresourcetypeparse0250442138b60428724" ]
>>>>>>> a55d5dd9
}<|MERGE_RESOLUTION|>--- conflicted
+++ resolved
@@ -1,59 +1,32 @@
 {
   "networkCallRecords" : [ {
     "Method" : "PUT",
-<<<<<<< HEAD
-    "Uri" : "https://jaschrepragrs.blob.core.windows.net/jtcaccountsasresourcetypeparse00917702f17966815c4?restype=container",
+    "Uri" : "https://jaschrepragrs.blob.core.windows.net/jtcaccountsasresourcetypeparse056553f8b6bf4f8c144?restype=container",
     "Headers" : {
       "x-ms-version" : "2019-02-02",
       "User-Agent" : "azsdk-java-azure-storage-blob/12.0.0-preview.3 1.8.0_221; Windows 10 10.0",
-      "x-ms-client-request-id" : "e44b18ad-a7f4-49d6-8550-c0f1c90d19f2"
-=======
-    "Uri" : "https://azstoragesdkaccount.blob.core.windows.net/jtcaccountsasresourcetypeparse0250442138b60428724?restype=container",
-    "Headers" : {
-      "x-ms-version" : "2019-02-02",
-      "User-Agent" : "azsdk-java-azure-storage-blob/12.0.0-preview.3 1.8.0_212; Windows 10 10.0",
-      "x-ms-client-request-id" : "4d9d20c4-7899-4b12-a627-1fbfbaa21291"
->>>>>>> a55d5dd9
+      "x-ms-client-request-id" : "4f7304c9-9423-4013-84de-d5a84c02dc09"
     },
     "Response" : {
       "x-ms-version" : "2019-02-02",
       "Server" : "Windows-Azure-Blob/1.0 Microsoft-HTTPAPI/2.0",
-<<<<<<< HEAD
-      "ETag" : "\"0x8D73251951E27AB\"",
-      "Last-Modified" : "Thu, 05 Sep 2019 22:37:07 GMT",
+      "ETag" : "\"0x8D735604459A43E\"",
+      "Last-Modified" : "Mon, 09 Sep 2019 19:59:47 GMT",
       "retry-after" : "0",
       "Content-Length" : "0",
       "StatusCode" : "201",
-      "x-ms-request-id" : "bfecc6bb-901e-0044-663a-643cc7000000",
-      "Date" : "Thu, 05 Sep 2019 22:37:06 GMT",
-      "x-ms-client-request-id" : "e44b18ad-a7f4-49d6-8550-c0f1c90d19f2"
-=======
-      "ETag" : "\"0x8D732FDB53D2483\"",
-      "Last-Modified" : "Fri, 06 Sep 2019 19:09:14 GMT",
-      "retry-after" : "0",
-      "Content-Length" : "0",
-      "StatusCode" : "201",
-      "x-ms-request-id" : "ec65f01a-001e-001f-05e6-64eb66000000",
-      "Date" : "Fri, 06 Sep 2019 19:09:14 GMT",
-      "x-ms-client-request-id" : "4d9d20c4-7899-4b12-a627-1fbfbaa21291"
->>>>>>> a55d5dd9
+      "x-ms-request-id" : "077fed21-801e-001f-4049-673bbb000000",
+      "Date" : "Mon, 09 Sep 2019 19:59:46 GMT",
+      "x-ms-client-request-id" : "4f7304c9-9423-4013-84de-d5a84c02dc09"
     },
     "Exception" : null
   }, {
     "Method" : "GET",
-<<<<<<< HEAD
     "Uri" : "https://jaschrepragrs.blob.core.windows.net?prefix=jtcaccountsasresourcetypeparse&comp=list",
     "Headers" : {
       "x-ms-version" : "2019-02-02",
       "User-Agent" : "azsdk-java-azure-storage-blob/12.0.0-preview.3 1.8.0_221; Windows 10 10.0",
-      "x-ms-client-request-id" : "798b5cf2-311b-4972-a969-beda0bc61fb9"
-=======
-    "Uri" : "https://azstoragesdkaccount.blob.core.windows.net?prefix=jtcaccountsasresourcetypeparse&comp=list",
-    "Headers" : {
-      "x-ms-version" : "2019-02-02",
-      "User-Agent" : "azsdk-java-azure-storage-blob/12.0.0-preview.3 1.8.0_212; Windows 10 10.0",
-      "x-ms-client-request-id" : "c6de80b7-778b-443a-9577-7e3814e741cf"
->>>>>>> a55d5dd9
+      "x-ms-client-request-id" : "8fb73029-be19-448b-b449-f793a7718986"
     },
     "Response" : {
       "Transfer-Encoding" : "chunked",
@@ -61,35 +34,20 @@
       "Server" : "Windows-Azure-Blob/1.0 Microsoft-HTTPAPI/2.0",
       "retry-after" : "0",
       "StatusCode" : "200",
-<<<<<<< HEAD
-      "x-ms-request-id" : "bfecc6c6-901e-0044-703a-643cc7000000",
-      "Body" : "﻿<?xml version=\"1.0\" encoding=\"utf-8\"?><EnumerationResults ServiceEndpoint=\"https://jaschrepragrs.blob.core.windows.net/\"><Prefix>jtcaccountsasresourcetypeparse</Prefix><Containers><Container><Name>jtcaccountsasresourcetypeparse00917702f17966815c4</Name><Properties><Last-Modified>Thu, 05 Sep 2019 22:37:07 GMT</Last-Modified><Etag>\"0x8D73251951E27AB\"</Etag><LeaseStatus>unlocked</LeaseStatus><LeaseState>available</LeaseState><DefaultEncryptionScope>$account-encryption-key</DefaultEncryptionScope><DenyEncryptionScopeOverride>false</DenyEncryptionScopeOverride><HasImmutabilityPolicy>false</HasImmutabilityPolicy><HasLegalHold>false</HasLegalHold></Properties></Container></Containers><NextMarker /></EnumerationResults>",
-      "Date" : "Thu, 05 Sep 2019 22:37:06 GMT",
-      "x-ms-client-request-id" : "798b5cf2-311b-4972-a969-beda0bc61fb9",
-=======
-      "x-ms-request-id" : "ec65f029-001e-001f-10e6-64eb66000000",
-      "Body" : "﻿<?xml version=\"1.0\" encoding=\"utf-8\"?><EnumerationResults ServiceEndpoint=\"https://azstoragesdkaccount.blob.core.windows.net/\"><Prefix>jtcaccountsasresourcetypeparse</Prefix><Containers><Container><Name>jtcaccountsasresourcetypeparse0250442138b60428724</Name><Properties><Last-Modified>Fri, 06 Sep 2019 19:09:14 GMT</Last-Modified><Etag>\"0x8D732FDB53D2483\"</Etag><LeaseStatus>unlocked</LeaseStatus><LeaseState>available</LeaseState><DefaultEncryptionScope>$account-encryption-key</DefaultEncryptionScope><DenyEncryptionScopeOverride>false</DenyEncryptionScopeOverride><HasImmutabilityPolicy>false</HasImmutabilityPolicy><HasLegalHold>false</HasLegalHold></Properties></Container></Containers><NextMarker /></EnumerationResults>",
-      "Date" : "Fri, 06 Sep 2019 19:09:14 GMT",
-      "x-ms-client-request-id" : "c6de80b7-778b-443a-9577-7e3814e741cf",
->>>>>>> a55d5dd9
+      "x-ms-request-id" : "077fed3d-801e-001f-5b49-673bbb000000",
+      "Body" : "﻿<?xml version=\"1.0\" encoding=\"utf-8\"?><EnumerationResults ServiceEndpoint=\"https://jaschrepragrs.blob.core.windows.net/\"><Prefix>jtcaccountsasresourcetypeparse</Prefix><Containers><Container><Name>jtcaccountsasresourcetypeparse056553f8b6bf4f8c144</Name><Properties><Last-Modified>Mon, 09 Sep 2019 19:59:47 GMT</Last-Modified><Etag>\"0x8D735604459A43E\"</Etag><LeaseStatus>unlocked</LeaseStatus><LeaseState>available</LeaseState><DefaultEncryptionScope>$account-encryption-key</DefaultEncryptionScope><DenyEncryptionScopeOverride>false</DenyEncryptionScopeOverride><HasImmutabilityPolicy>false</HasImmutabilityPolicy><HasLegalHold>false</HasLegalHold></Properties></Container></Containers><NextMarker /></EnumerationResults>",
+      "Date" : "Mon, 09 Sep 2019 19:59:47 GMT",
+      "x-ms-client-request-id" : "8fb73029-be19-448b-b449-f793a7718986",
       "Content-Type" : "application/xml"
     },
     "Exception" : null
   }, {
     "Method" : "DELETE",
-<<<<<<< HEAD
-    "Uri" : "https://jaschrepragrs.blob.core.windows.net/jtcaccountsasresourcetypeparse00917702f17966815c4?restype=container",
+    "Uri" : "https://jaschrepragrs.blob.core.windows.net/jtcaccountsasresourcetypeparse056553f8b6bf4f8c144?restype=container",
     "Headers" : {
       "x-ms-version" : "2019-02-02",
       "User-Agent" : "azsdk-java-azure-storage-blob/12.0.0-preview.3 1.8.0_221; Windows 10 10.0",
-      "x-ms-client-request-id" : "38c52a6a-e8ea-4c32-b9bd-1ee363857ec6"
-=======
-    "Uri" : "https://azstoragesdkaccount.blob.core.windows.net/jtcaccountsasresourcetypeparse0250442138b60428724?restype=container",
-    "Headers" : {
-      "x-ms-version" : "2019-02-02",
-      "User-Agent" : "azsdk-java-azure-storage-blob/12.0.0-preview.3 1.8.0_212; Windows 10 10.0",
-      "x-ms-client-request-id" : "4cc0f3d3-1148-4e83-837d-c2b1fdac0924"
->>>>>>> a55d5dd9
+      "x-ms-client-request-id" : "aad3c0a2-8e98-4768-ab6e-e27db3eb8733"
     },
     "Response" : {
       "x-ms-version" : "2019-02-02",
@@ -97,21 +55,11 @@
       "retry-after" : "0",
       "Content-Length" : "0",
       "StatusCode" : "202",
-<<<<<<< HEAD
-      "x-ms-request-id" : "bfecc6dc-901e-0044-033a-643cc7000000",
-      "Date" : "Thu, 05 Sep 2019 22:37:06 GMT",
-      "x-ms-client-request-id" : "38c52a6a-e8ea-4c32-b9bd-1ee363857ec6"
+      "x-ms-request-id" : "077fed44-801e-001f-6249-673bbb000000",
+      "Date" : "Mon, 09 Sep 2019 19:59:47 GMT",
+      "x-ms-client-request-id" : "aad3c0a2-8e98-4768-ab6e-e27db3eb8733"
     },
     "Exception" : null
   } ],
-  "variables" : [ "jtcaccountsasresourcetypeparse00917702f17966815c4" ]
-=======
-      "x-ms-request-id" : "ec65f039-001e-001f-1be6-64eb66000000",
-      "Date" : "Fri, 06 Sep 2019 19:09:14 GMT",
-      "x-ms-client-request-id" : "4cc0f3d3-1148-4e83-837d-c2b1fdac0924"
-    },
-    "Exception" : null
-  } ],
-  "variables" : [ "jtcaccountsasresourcetypeparse0250442138b60428724" ]
->>>>>>> a55d5dd9
+  "variables" : [ "jtcaccountsasresourcetypeparse056553f8b6bf4f8c144" ]
 }