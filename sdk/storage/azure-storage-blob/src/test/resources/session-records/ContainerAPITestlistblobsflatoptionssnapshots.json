--- conflicted
+++ resolved
@@ -1,336 +1,181 @@
 {
   "networkCallRecords" : [ {
     "Method" : "PUT",
-<<<<<<< HEAD
-    "Uri" : "https://jaschrepragrs.blob.core.windows.net/jtclistblobsflatoptionssnapshots0553227e7880eeb868?restype=container",
-    "Headers" : {
-      "x-ms-version" : "2019-02-02",
-      "User-Agent" : "azsdk-java-azure-storage-blob/12.0.0-preview.3 1.8.0_221; Windows 10 10.0",
-      "x-ms-client-request-id" : "19de64bc-7a8f-450f-a31a-74c7734b19ca"
-=======
-    "Uri" : "https://azstoragesdkaccount.blob.core.windows.net/jtclistblobsflatoptionssnapshots027991d1e2650fa6a1?restype=container",
-    "Headers" : {
-      "x-ms-version" : "2019-02-02",
-      "User-Agent" : "azsdk-java-azure-storage-blob/12.0.0-preview.3 1.8.0_212; Windows 10 10.0",
-      "x-ms-client-request-id" : "4069c425-1c30-4c6f-8635-8b8d618ba97e"
->>>>>>> a55d5dd9
-    },
-    "Response" : {
-      "x-ms-version" : "2019-02-02",
-      "Server" : "Windows-Azure-Blob/1.0 Microsoft-HTTPAPI/2.0",
-<<<<<<< HEAD
-      "ETag" : "\"0x8D73252CAAEC381\"",
-      "Last-Modified" : "Thu, 05 Sep 2019 22:45:46 GMT",
-      "retry-after" : "0",
-      "Content-Length" : "0",
-      "StatusCode" : "201",
-      "x-ms-request-id" : "20489ce4-901e-000b-163b-64f8df000000",
-      "Date" : "Thu, 05 Sep 2019 22:45:46 GMT",
-      "x-ms-client-request-id" : "19de64bc-7a8f-450f-a31a-74c7734b19ca"
-=======
-      "ETag" : "\"0x8D732FD2D05A411\"",
-      "Last-Modified" : "Fri, 06 Sep 2019 19:05:25 GMT",
-      "retry-after" : "0",
-      "Content-Length" : "0",
-      "StatusCode" : "201",
-      "x-ms-request-id" : "ec638f6f-001e-001f-32e6-64eb66000000",
-      "Date" : "Fri, 06 Sep 2019 19:05:25 GMT",
-      "x-ms-client-request-id" : "4069c425-1c30-4c6f-8635-8b8d618ba97e"
->>>>>>> a55d5dd9
-    },
-    "Exception" : null
-  }, {
-    "Method" : "PUT",
-<<<<<<< HEAD
-    "Uri" : "https://jaschrepragrs.blob.core.windows.net/jtclistblobsflatoptionssnapshots0553227e7880eeb868/ajavabloblistblobsflatoptionssnapshots10815772add01d77",
-    "Headers" : {
-      "x-ms-version" : "2019-02-02",
-      "User-Agent" : "azsdk-java-azure-storage-blob/12.0.0-preview.3 1.8.0_221; Windows 10 10.0",
-      "x-ms-client-request-id" : "b97d0dae-5d7c-4a3b-8309-dbb58096ff49"
-=======
-    "Uri" : "https://azstoragesdkaccount.blob.core.windows.net/jtclistblobsflatoptionssnapshots027991d1e2650fa6a1/ajavabloblistblobsflatoptionssnapshots153870037eacc66d",
-    "Headers" : {
-      "x-ms-version" : "2019-02-02",
-      "User-Agent" : "azsdk-java-azure-storage-blob/12.0.0-preview.3 1.8.0_212; Windows 10 10.0",
-      "x-ms-client-request-id" : "77d4108a-2ba8-4464-b11d-83ae2d07c3a1"
->>>>>>> a55d5dd9
-    },
-    "Response" : {
-      "x-ms-version" : "2019-02-02",
-      "Server" : "Windows-Azure-Blob/1.0 Microsoft-HTTPAPI/2.0",
-<<<<<<< HEAD
-      "ETag" : "\"0x8D73252CABBC18A\"",
-      "Last-Modified" : "Thu, 05 Sep 2019 22:45:46 GMT",
-      "retry-after" : "0",
-      "Content-Length" : "0",
-      "StatusCode" : "201",
-      "x-ms-request-id" : "20489cf6-901e-000b-243b-64f8df000000",
+    "Uri" : "https://jaschrepragrs.blob.core.windows.net/jtclistblobsflatoptionssnapshots01857129d93296609a?restype=container",
+    "Headers" : {
+      "x-ms-version" : "2019-02-02",
+      "User-Agent" : "azsdk-java-azure-storage-blob/12.0.0-preview.3 1.8.0_221; Windows 10 10.0",
+      "x-ms-client-request-id" : "e43e1676-9797-48e0-a803-64904696bb98"
+    },
+    "Response" : {
+      "x-ms-version" : "2019-02-02",
+      "Server" : "Windows-Azure-Blob/1.0 Microsoft-HTTPAPI/2.0",
+      "ETag" : "\"0x8D7356054BA18B3\"",
+      "Last-Modified" : "Mon, 09 Sep 2019 20:00:15 GMT",
+      "retry-after" : "0",
+      "Content-Length" : "0",
+      "StatusCode" : "201",
+      "x-ms-request-id" : "077ffff8-801e-001f-4f49-673bbb000000",
+      "Date" : "Mon, 09 Sep 2019 20:00:14 GMT",
+      "x-ms-client-request-id" : "e43e1676-9797-48e0-a803-64904696bb98"
+    },
+    "Exception" : null
+  }, {
+    "Method" : "PUT",
+    "Uri" : "https://jaschrepragrs.blob.core.windows.net/jtclistblobsflatoptionssnapshots01857129d93296609a/ajavabloblistblobsflatoptionssnapshots113515280b4c9935",
+    "Headers" : {
+      "x-ms-version" : "2019-02-02",
+      "User-Agent" : "azsdk-java-azure-storage-blob/12.0.0-preview.3 1.8.0_221; Windows 10 10.0",
+      "x-ms-client-request-id" : "8b13a1f9-b5af-480f-a98b-ec8488c194b5"
+    },
+    "Response" : {
+      "x-ms-version" : "2019-02-02",
+      "Server" : "Windows-Azure-Blob/1.0 Microsoft-HTTPAPI/2.0",
+      "ETag" : "\"0x8D7356054C71368\"",
+      "Last-Modified" : "Mon, 09 Sep 2019 20:00:15 GMT",
+      "retry-after" : "0",
+      "Content-Length" : "0",
+      "StatusCode" : "201",
+      "x-ms-request-id" : "07800005-801e-001f-5a49-673bbb000000",
       "x-ms-request-server-encrypted" : "true",
-      "Date" : "Thu, 05 Sep 2019 22:45:46 GMT",
-      "x-ms-client-request-id" : "b97d0dae-5d7c-4a3b-8309-dbb58096ff49"
-=======
-      "ETag" : "\"0x8D732FD2D0B986F\"",
-      "Last-Modified" : "Fri, 06 Sep 2019 19:05:26 GMT",
-      "retry-after" : "0",
-      "Content-Length" : "0",
-      "StatusCode" : "201",
-      "x-ms-request-id" : "ec638fbd-001e-001f-77e6-64eb66000000",
-      "x-ms-request-server-encrypted" : "true",
-      "Date" : "Fri, 06 Sep 2019 19:05:25 GMT",
-      "x-ms-client-request-id" : "77d4108a-2ba8-4464-b11d-83ae2d07c3a1"
->>>>>>> a55d5dd9
-    },
-    "Exception" : null
-  }, {
-    "Method" : "PUT",
-<<<<<<< HEAD
-    "Uri" : "https://jaschrepragrs.blob.core.windows.net/jtclistblobsflatoptionssnapshots0553227e7880eeb868/cjavabloblistblobsflatoptionssnapshots24900808d5ee55cc",
-    "Headers" : {
-      "x-ms-version" : "2019-02-02",
-      "User-Agent" : "azsdk-java-azure-storage-blob/12.0.0-preview.3 1.8.0_221; Windows 10 10.0",
-      "x-ms-client-request-id" : "284b8df3-9a8f-4798-ba57-39f4a895830e"
-=======
-    "Uri" : "https://azstoragesdkaccount.blob.core.windows.net/jtclistblobsflatoptionssnapshots027991d1e2650fa6a1/cjavabloblistblobsflatoptionssnapshots2587521a921c6016",
-    "Headers" : {
-      "x-ms-version" : "2019-02-02",
-      "User-Agent" : "azsdk-java-azure-storage-blob/12.0.0-preview.3 1.8.0_212; Windows 10 10.0",
-      "x-ms-client-request-id" : "a12352b5-53c9-4578-8183-285a4d44e7c4"
->>>>>>> a55d5dd9
-    },
-    "Response" : {
-      "x-ms-version" : "2019-02-02",
-      "Server" : "Windows-Azure-Blob/1.0 Microsoft-HTTPAPI/2.0",
-<<<<<<< HEAD
-      "x-ms-copy-id" : "94288c3a-2247-4dee-9b1b-ed9c22d7e0bd",
-      "ETag" : "\"0x8D73252CAD085DF\"",
-      "Last-Modified" : "Thu, 05 Sep 2019 22:45:46 GMT",
-=======
-      "x-ms-copy-id" : "452cf95e-6a47-4e5f-9e76-645c19d4bf5d",
-      "ETag" : "\"0x8D732FD2D242F5D\"",
-      "Last-Modified" : "Fri, 06 Sep 2019 19:05:26 GMT",
->>>>>>> a55d5dd9
+      "Date" : "Mon, 09 Sep 2019 20:00:14 GMT",
+      "x-ms-client-request-id" : "8b13a1f9-b5af-480f-a98b-ec8488c194b5"
+    },
+    "Exception" : null
+  }, {
+    "Method" : "PUT",
+    "Uri" : "https://jaschrepragrs.blob.core.windows.net/jtclistblobsflatoptionssnapshots01857129d93296609a/cjavabloblistblobsflatoptionssnapshots22011084c06e9c6c",
+    "Headers" : {
+      "x-ms-version" : "2019-02-02",
+      "User-Agent" : "azsdk-java-azure-storage-blob/12.0.0-preview.3 1.8.0_221; Windows 10 10.0",
+      "x-ms-client-request-id" : "17173128-0b3a-4c07-831b-877da8bc1a04"
+    },
+    "Response" : {
+      "x-ms-version" : "2019-02-02",
+      "Server" : "Windows-Azure-Blob/1.0 Microsoft-HTTPAPI/2.0",
+      "x-ms-copy-id" : "97dbf782-9cfe-4ba0-a42f-fd1785f77457",
+      "ETag" : "\"0x8D7356054DD3788\"",
+      "Last-Modified" : "Mon, 09 Sep 2019 20:00:15 GMT",
       "retry-after" : "0",
       "Content-Length" : "0",
       "x-ms-copy-status" : "success",
       "StatusCode" : "202",
-<<<<<<< HEAD
-      "x-ms-request-id" : "20489d04-901e-000b-323b-64f8df000000",
-      "Date" : "Thu, 05 Sep 2019 22:45:46 GMT",
-      "x-ms-client-request-id" : "284b8df3-9a8f-4798-ba57-39f4a895830e"
-=======
-      "x-ms-request-id" : "ec638fde-001e-001f-15e6-64eb66000000",
-      "Date" : "Fri, 06 Sep 2019 19:05:25 GMT",
-      "x-ms-client-request-id" : "a12352b5-53c9-4578-8183-285a4d44e7c4"
->>>>>>> a55d5dd9
+      "x-ms-request-id" : "07800019-801e-001f-6d49-673bbb000000",
+      "Date" : "Mon, 09 Sep 2019 20:00:14 GMT",
+      "x-ms-client-request-id" : "17173128-0b3a-4c07-831b-877da8bc1a04"
     },
     "Exception" : null
   }, {
     "Method" : "HEAD",
-<<<<<<< HEAD
-    "Uri" : "https://jaschrepragrs.blob.core.windows.net/jtclistblobsflatoptionssnapshots0553227e7880eeb868/cjavabloblistblobsflatoptionssnapshots24900808d5ee55cc",
-    "Headers" : {
-      "x-ms-version" : "2019-02-02",
-      "User-Agent" : "azsdk-java-azure-storage-blob/12.0.0-preview.3 1.8.0_221; Windows 10 10.0",
-      "x-ms-client-request-id" : "e80fb6b4-2e27-4cbc-87de-1b3e96eb6eba"
-=======
-    "Uri" : "https://azstoragesdkaccount.blob.core.windows.net/jtclistblobsflatoptionssnapshots027991d1e2650fa6a1/cjavabloblistblobsflatoptionssnapshots2587521a921c6016",
-    "Headers" : {
-      "x-ms-version" : "2019-02-02",
-      "User-Agent" : "azsdk-java-azure-storage-blob/12.0.0-preview.3 1.8.0_212; Windows 10 10.0",
-      "x-ms-client-request-id" : "3b33813c-84e7-4711-a647-8117d36ad530"
->>>>>>> a55d5dd9
+    "Uri" : "https://jaschrepragrs.blob.core.windows.net/jtclistblobsflatoptionssnapshots01857129d93296609a/cjavabloblistblobsflatoptionssnapshots22011084c06e9c6c",
+    "Headers" : {
+      "x-ms-version" : "2019-02-02",
+      "User-Agent" : "azsdk-java-azure-storage-blob/12.0.0-preview.3 1.8.0_221; Windows 10 10.0",
+      "x-ms-client-request-id" : "b0dc4cc8-eb71-47ed-a223-54343223a5be"
     },
     "Response" : {
       "x-ms-lease-status" : "unlocked",
       "Server" : "Windows-Azure-Blob/1.0 Microsoft-HTTPAPI/2.0",
       "x-ms-tag-count" : "0",
       "x-ms-lease-state" : "available",
-<<<<<<< HEAD
-      "Last-Modified" : "Thu, 05 Sep 2019 22:45:46 GMT",
-=======
-      "Last-Modified" : "Fri, 06 Sep 2019 19:05:26 GMT",
->>>>>>> a55d5dd9
+      "Last-Modified" : "Mon, 09 Sep 2019 20:00:15 GMT",
       "retry-after" : "0",
       "StatusCode" : "200",
       "x-ms-blob-type" : "PageBlob",
       "x-ms-access-tier-inferred" : "true",
       "x-ms-access-tier" : "Hot",
-<<<<<<< HEAD
-      "x-ms-creation-time" : "Thu, 05 Sep 2019 22:45:46 GMT",
+      "x-ms-creation-time" : "Mon, 09 Sep 2019 20:00:15 GMT",
       "Content-Length" : "512",
-      "x-ms-request-id" : "20489d20-901e-000b-4d3b-64f8df000000",
+      "x-ms-request-id" : "07800033-801e-001f-0249-673bbb000000",
       "Content-Type" : "application/octet-stream",
       "x-ms-version" : "2019-02-02",
-      "x-ms-copy-id" : "94288c3a-2247-4dee-9b1b-ed9c22d7e0bd",
-      "x-ms-copy-source" : "https://jaschrepragrs.blob.core.windows.net/jtclistblobsflatoptionssnapshots0553227e7880eeb868/ajavabloblistblobsflatoptionssnapshots10815772add01d77",
+      "x-ms-copy-id" : "97dbf782-9cfe-4ba0-a42f-fd1785f77457",
+      "x-ms-copy-source" : "https://jaschrepragrs.blob.core.windows.net/jtclistblobsflatoptionssnapshots01857129d93296609a/ajavabloblistblobsflatoptionssnapshots113515280b4c9935",
       "x-ms-blob-sequence-number" : "0",
       "x-ms-copy-progress" : "512/512",
-      "Date" : "Thu, 05 Sep 2019 22:45:46 GMT",
-      "x-ms-copy-completion-time" : "Thu, 05 Sep 2019 22:45:46 GMT",
+      "Date" : "Mon, 09 Sep 2019 20:00:14 GMT",
+      "x-ms-copy-completion-time" : "Mon, 09 Sep 2019 20:00:15 GMT",
       "Accept-Ranges" : "bytes",
       "x-ms-server-encrypted" : "true",
-      "ETag" : "\"0x8D73252CAD085DF\"",
+      "ETag" : "\"0x8D7356054DD3788\"",
       "x-ms-copy-status" : "success",
-      "x-ms-client-request-id" : "e80fb6b4-2e27-4cbc-87de-1b3e96eb6eba"
-=======
-      "x-ms-creation-time" : "Fri, 06 Sep 2019 19:05:26 GMT",
-      "Content-Length" : "512",
-      "x-ms-request-id" : "ec639061-001e-001f-0be6-64eb66000000",
-      "Content-Type" : "application/octet-stream",
-      "x-ms-version" : "2019-02-02",
-      "x-ms-copy-id" : "452cf95e-6a47-4e5f-9e76-645c19d4bf5d",
-      "x-ms-copy-source" : "https://azstoragesdkaccount.blob.core.windows.net/jtclistblobsflatoptionssnapshots027991d1e2650fa6a1/ajavabloblistblobsflatoptionssnapshots153870037eacc66d",
-      "x-ms-blob-sequence-number" : "0",
-      "x-ms-copy-progress" : "512/512",
-      "Date" : "Fri, 06 Sep 2019 19:05:26 GMT",
-      "x-ms-copy-completion-time" : "Fri, 06 Sep 2019 19:05:26 GMT",
-      "Accept-Ranges" : "bytes",
-      "x-ms-server-encrypted" : "true",
-      "ETag" : "\"0x8D732FD2D242F5D\"",
-      "x-ms-copy-status" : "success",
-      "x-ms-client-request-id" : "3b33813c-84e7-4711-a647-8117d36ad530"
->>>>>>> a55d5dd9
-    },
-    "Exception" : null
-  }, {
-    "Method" : "PUT",
-<<<<<<< HEAD
-    "Uri" : "https://jaschrepragrs.blob.core.windows.net/jtclistblobsflatoptionssnapshots0553227e7880eeb868/mjavabloblistblobsflatoptionssnapshots382296355fb7f817",
-    "Headers" : {
-      "x-ms-version" : "2019-02-02",
-      "User-Agent" : "azsdk-java-azure-storage-blob/12.0.0-preview.3 1.8.0_221; Windows 10 10.0",
-      "x-ms-client-request-id" : "4dcd6cbf-1b70-4cde-9ef6-559a13bff706"
-=======
-    "Uri" : "https://azstoragesdkaccount.blob.core.windows.net/jtclistblobsflatoptionssnapshots027991d1e2650fa6a1/mjavabloblistblobsflatoptionssnapshots396001a7309aeeb7",
-    "Headers" : {
-      "x-ms-version" : "2019-02-02",
-      "User-Agent" : "azsdk-java-azure-storage-blob/12.0.0-preview.3 1.8.0_212; Windows 10 10.0",
-      "x-ms-client-request-id" : "3004cf0d-1f4c-4004-8366-e5d43c744dfe"
->>>>>>> a55d5dd9
-    },
-    "Response" : {
-      "x-ms-version" : "2019-02-02",
-      "Server" : "Windows-Azure-Blob/1.0 Microsoft-HTTPAPI/2.0",
-<<<<<<< HEAD
-      "ETag" : "\"0x8D73252CB81F512\"",
-      "Last-Modified" : "Thu, 05 Sep 2019 22:45:47 GMT",
-      "retry-after" : "0",
-      "Content-Length" : "0",
-      "StatusCode" : "201",
-      "x-ms-request-id" : "20489e3a-901e-000b-473b-64f8df000000",
+      "x-ms-client-request-id" : "b0dc4cc8-eb71-47ed-a223-54343223a5be"
+    },
+    "Exception" : null
+  }, {
+    "Method" : "PUT",
+    "Uri" : "https://jaschrepragrs.blob.core.windows.net/jtclistblobsflatoptionssnapshots01857129d93296609a/mjavabloblistblobsflatoptionssnapshots308464be9fef087a",
+    "Headers" : {
+      "x-ms-version" : "2019-02-02",
+      "User-Agent" : "azsdk-java-azure-storage-blob/12.0.0-preview.3 1.8.0_221; Windows 10 10.0",
+      "x-ms-client-request-id" : "61bd3e9d-0deb-4bfd-aa10-c1997f93b255"
+    },
+    "Response" : {
+      "x-ms-version" : "2019-02-02",
+      "Server" : "Windows-Azure-Blob/1.0 Microsoft-HTTPAPI/2.0",
+      "ETag" : "\"0x8D73560558F6A44\"",
+      "Last-Modified" : "Mon, 09 Sep 2019 20:00:16 GMT",
+      "retry-after" : "0",
+      "Content-Length" : "0",
+      "StatusCode" : "201",
+      "x-ms-request-id" : "0780010c-801e-001f-4549-673bbb000000",
       "x-ms-request-server-encrypted" : "true",
-      "Date" : "Thu, 05 Sep 2019 22:45:47 GMT",
-      "x-ms-client-request-id" : "4dcd6cbf-1b70-4cde-9ef6-559a13bff706"
-=======
-      "ETag" : "\"0x8D732FD2DD4E4A2\"",
-      "Last-Modified" : "Fri, 06 Sep 2019 19:05:27 GMT",
-      "retry-after" : "0",
-      "Content-Length" : "0",
-      "StatusCode" : "201",
-      "x-ms-request-id" : "ec639311-001e-001f-61e6-64eb66000000",
+      "Date" : "Mon, 09 Sep 2019 20:00:15 GMT",
+      "x-ms-client-request-id" : "61bd3e9d-0deb-4bfd-aa10-c1997f93b255"
+    },
+    "Exception" : null
+  }, {
+    "Method" : "PUT",
+    "Uri" : "https://jaschrepragrs.blob.core.windows.net/jtclistblobsflatoptionssnapshots01857129d93296609a/ajavabloblistblobsflatoptionssnapshots113515280b4c9935?comp=snapshot",
+    "Headers" : {
+      "x-ms-version" : "2019-02-02",
+      "User-Agent" : "azsdk-java-azure-storage-blob/12.0.0-preview.3 1.8.0_221; Windows 10 10.0",
+      "x-ms-client-request-id" : "9c0ffb63-2461-4a36-b6ed-11f255ed451a"
+    },
+    "Response" : {
+      "x-ms-version" : "2019-02-02",
+      "x-ms-snapshot" : "2019-09-09T20:00:16.5629859Z",
+      "Server" : "Windows-Azure-Blob/1.0 Microsoft-HTTPAPI/2.0",
+      "ETag" : "\"0x8D7356054C71368\"",
+      "Last-Modified" : "Mon, 09 Sep 2019 20:00:15 GMT",
+      "retry-after" : "0",
+      "Content-Length" : "0",
+      "StatusCode" : "201",
+      "x-ms-request-id" : "07800116-801e-001f-4e49-673bbb000000",
+      "x-ms-request-server-encrypted" : "false",
+      "Date" : "Mon, 09 Sep 2019 20:00:15 GMT",
+      "x-ms-client-request-id" : "9c0ffb63-2461-4a36-b6ed-11f255ed451a"
+    },
+    "Exception" : null
+  }, {
+    "Method" : "PUT",
+    "Uri" : "https://jaschrepragrs.blob.core.windows.net/jtclistblobsflatoptionssnapshots01857129d93296609a/ujavabloblistblobsflatoptionssnapshots4729234ed6390596?blockid=0000&comp=block",
+    "Headers" : {
+      "x-ms-version" : "2019-02-02",
+      "User-Agent" : "azsdk-java-azure-storage-blob/12.0.0-preview.3 1.8.0_221; Windows 10 10.0",
+      "x-ms-client-request-id" : "99091fa6-f2ea-427c-b0b8-7b60daa4129a",
+      "Content-Type" : "application/octet-stream"
+    },
+    "Response" : {
+      "x-ms-version" : "2019-02-02",
+      "Server" : "Windows-Azure-Blob/1.0 Microsoft-HTTPAPI/2.0",
+      "x-ms-content-crc64" : "6RYQPwaVsyQ=",
+      "retry-after" : "0",
+      "Content-Length" : "0",
+      "StatusCode" : "201",
+      "x-ms-request-id" : "07800125-801e-001f-5b49-673bbb000000",
       "x-ms-request-server-encrypted" : "true",
-      "Date" : "Fri, 06 Sep 2019 19:05:27 GMT",
-      "x-ms-client-request-id" : "3004cf0d-1f4c-4004-8366-e5d43c744dfe"
->>>>>>> a55d5dd9
-    },
-    "Exception" : null
-  }, {
-    "Method" : "PUT",
-<<<<<<< HEAD
-    "Uri" : "https://jaschrepragrs.blob.core.windows.net/jtclistblobsflatoptionssnapshots0553227e7880eeb868/ajavabloblistblobsflatoptionssnapshots10815772add01d77?comp=snapshot",
-    "Headers" : {
-      "x-ms-version" : "2019-02-02",
-      "User-Agent" : "azsdk-java-azure-storage-blob/12.0.0-preview.3 1.8.0_221; Windows 10 10.0",
-      "x-ms-client-request-id" : "6f52b2d8-3823-4fb7-9c47-947d66ecedd5"
-    },
-    "Response" : {
-      "x-ms-version" : "2019-02-02",
-      "x-ms-snapshot" : "2019-09-05T22:45:48.0023913Z",
-      "Server" : "Windows-Azure-Blob/1.0 Microsoft-HTTPAPI/2.0",
-      "ETag" : "\"0x8D73252CABBC18A\"",
-      "Last-Modified" : "Thu, 05 Sep 2019 22:45:46 GMT",
-      "retry-after" : "0",
-      "Content-Length" : "0",
-      "StatusCode" : "201",
-      "x-ms-request-id" : "20489e52-901e-000b-5c3b-64f8df000000",
-      "x-ms-request-server-encrypted" : "false",
-      "Date" : "Thu, 05 Sep 2019 22:45:47 GMT",
-      "x-ms-client-request-id" : "6f52b2d8-3823-4fb7-9c47-947d66ecedd5"
-=======
-    "Uri" : "https://azstoragesdkaccount.blob.core.windows.net/jtclistblobsflatoptionssnapshots027991d1e2650fa6a1/ajavabloblistblobsflatoptionssnapshots153870037eacc66d?comp=snapshot",
-    "Headers" : {
-      "x-ms-version" : "2019-02-02",
-      "User-Agent" : "azsdk-java-azure-storage-blob/12.0.0-preview.3 1.8.0_212; Windows 10 10.0",
-      "x-ms-client-request-id" : "1b28d477-6944-4416-893d-df89ca43bd51"
-    },
-    "Response" : {
-      "x-ms-version" : "2019-02-02",
-      "x-ms-snapshot" : "2019-09-06T19:05:27.3836646Z",
-      "Server" : "Windows-Azure-Blob/1.0 Microsoft-HTTPAPI/2.0",
-      "ETag" : "\"0x8D732FD2D0B986F\"",
-      "Last-Modified" : "Fri, 06 Sep 2019 19:05:26 GMT",
-      "retry-after" : "0",
-      "Content-Length" : "0",
-      "StatusCode" : "201",
-      "x-ms-request-id" : "ec63932f-001e-001f-7fe6-64eb66000000",
-      "x-ms-request-server-encrypted" : "false",
-      "Date" : "Fri, 06 Sep 2019 19:05:27 GMT",
-      "x-ms-client-request-id" : "1b28d477-6944-4416-893d-df89ca43bd51"
->>>>>>> a55d5dd9
-    },
-    "Exception" : null
-  }, {
-    "Method" : "PUT",
-<<<<<<< HEAD
-    "Uri" : "https://jaschrepragrs.blob.core.windows.net/jtclistblobsflatoptionssnapshots0553227e7880eeb868/ujavabloblistblobsflatoptionssnapshots459241b661d6ae77?blockid=0000&comp=block",
-    "Headers" : {
-      "x-ms-version" : "2019-02-02",
-      "User-Agent" : "azsdk-java-azure-storage-blob/12.0.0-preview.3 1.8.0_221; Windows 10 10.0",
-      "x-ms-client-request-id" : "0842014c-b85d-459e-976f-9a491c5e65e9",
-=======
-    "Uri" : "https://azstoragesdkaccount.blob.core.windows.net/jtclistblobsflatoptionssnapshots027991d1e2650fa6a1/ujavabloblistblobsflatoptionssnapshots42016168876c2176?blockid=0000&comp=block",
-    "Headers" : {
-      "x-ms-version" : "2019-02-02",
-      "User-Agent" : "azsdk-java-azure-storage-blob/12.0.0-preview.3 1.8.0_212; Windows 10 10.0",
-      "x-ms-client-request-id" : "db361e17-4aa3-4d8f-bcaf-408e54f6b39e",
->>>>>>> a55d5dd9
-      "Content-Type" : "application/octet-stream"
-    },
-    "Response" : {
-      "x-ms-version" : "2019-02-02",
-      "Server" : "Windows-Azure-Blob/1.0 Microsoft-HTTPAPI/2.0",
-      "x-ms-content-crc64" : "6RYQPwaVsyQ=",
-      "retry-after" : "0",
-      "Content-Length" : "0",
-      "StatusCode" : "201",
-<<<<<<< HEAD
-      "x-ms-request-id" : "20489e63-901e-000b-6c3b-64f8df000000",
-      "x-ms-request-server-encrypted" : "true",
-      "Date" : "Thu, 05 Sep 2019 22:45:47 GMT",
-      "x-ms-client-request-id" : "0842014c-b85d-459e-976f-9a491c5e65e9"
-=======
-      "x-ms-request-id" : "ec639353-001e-001f-1be6-64eb66000000",
-      "x-ms-request-server-encrypted" : "true",
-      "Date" : "Fri, 06 Sep 2019 19:05:27 GMT",
-      "x-ms-client-request-id" : "db361e17-4aa3-4d8f-bcaf-408e54f6b39e"
->>>>>>> a55d5dd9
+      "Date" : "Mon, 09 Sep 2019 20:00:15 GMT",
+      "x-ms-client-request-id" : "99091fa6-f2ea-427c-b0b8-7b60daa4129a"
     },
     "Exception" : null
   }, {
     "Method" : "GET",
-<<<<<<< HEAD
-    "Uri" : "https://jaschrepragrs.blob.core.windows.net/jtclistblobsflatoptionssnapshots0553227e7880eeb868?include=snapshots&restype=container&comp=list",
-    "Headers" : {
-      "x-ms-version" : "2019-02-02",
-      "User-Agent" : "azsdk-java-azure-storage-blob/12.0.0-preview.3 1.8.0_221; Windows 10 10.0",
-      "x-ms-client-request-id" : "3518b10d-eb8b-4502-a176-f7d78c02d6da"
-=======
-    "Uri" : "https://azstoragesdkaccount.blob.core.windows.net/jtclistblobsflatoptionssnapshots027991d1e2650fa6a1?include=snapshots&restype=container&comp=list",
-    "Headers" : {
-      "x-ms-version" : "2019-02-02",
-      "User-Agent" : "azsdk-java-azure-storage-blob/12.0.0-preview.3 1.8.0_212; Windows 10 10.0",
-      "x-ms-client-request-id" : "84461a05-39cc-42eb-831a-ebdee0a0a53d"
->>>>>>> a55d5dd9
+    "Uri" : "https://jaschrepragrs.blob.core.windows.net/jtclistblobsflatoptionssnapshots01857129d93296609a?include=snapshots&restype=container&comp=list",
+    "Headers" : {
+      "x-ms-version" : "2019-02-02",
+      "User-Agent" : "azsdk-java-azure-storage-blob/12.0.0-preview.3 1.8.0_221; Windows 10 10.0",
+      "x-ms-client-request-id" : "9534abd2-1b3f-4104-a432-0a242f0e7b98"
     },
     "Response" : {
       "Transfer-Encoding" : "chunked",
@@ -338,35 +183,20 @@
       "Server" : "Windows-Azure-Blob/1.0 Microsoft-HTTPAPI/2.0",
       "retry-after" : "0",
       "StatusCode" : "200",
-<<<<<<< HEAD
-      "x-ms-request-id" : "20489e79-901e-000b-013b-64f8df000000",
-      "Body" : "﻿<?xml version=\"1.0\" encoding=\"utf-8\"?><EnumerationResults ServiceEndpoint=\"https://jaschrepragrs.blob.core.windows.net/\" ContainerName=\"jtclistblobsflatoptionssnapshots0553227e7880eeb868\"><Blobs><Blob><Name>ajavabloblistblobsflatoptionssnapshots10815772add01d77</Name><Snapshot>2019-09-05T22:45:48.0023913Z</Snapshot><Properties><Creation-Time>Thu, 05 Sep 2019 22:45:46 GMT</Creation-Time><Last-Modified>Thu, 05 Sep 2019 22:45:46 GMT</Last-Modified><Etag>0x8D73252CABBC18A</Etag><Content-Length>512</Content-Length><Content-Type>application/octet-stream</Content-Type><Content-Encoding /><Content-Language /><Content-CRC64 /><Content-MD5 /><Cache-Control /><Content-Disposition /><x-ms-blob-sequence-number>0</x-ms-blob-sequence-number><BlobType>PageBlob</BlobType><AccessTier>Hot</AccessTier><AccessTierInferred>true</AccessTierInferred><ServerEncrypted>true</ServerEncrypted><TagCount>0</TagCount></Properties></Blob><Blob><Name>ajavabloblistblobsflatoptionssnapshots10815772add01d77</Name><Properties><Creation-Time>Thu, 05 Sep 2019 22:45:46 GMT</Creation-Time><Last-Modified>Thu, 05 Sep 2019 22:45:46 GMT</Last-Modified><Etag>0x8D73252CABBC18A</Etag><Content-Length>512</Content-Length><Content-Type>application/octet-stream</Content-Type><Content-Encoding /><Content-Language /><Content-CRC64 /><Content-MD5 /><Cache-Control /><Content-Disposition /><x-ms-blob-sequence-number>0</x-ms-blob-sequence-number><BlobType>PageBlob</BlobType><AccessTier>Hot</AccessTier><AccessTierInferred>true</AccessTierInferred><LeaseStatus>unlocked</LeaseStatus><LeaseState>available</LeaseState><ServerEncrypted>true</ServerEncrypted><TagCount>0</TagCount></Properties></Blob><Blob><Name>cjavabloblistblobsflatoptionssnapshots24900808d5ee55cc</Name><Properties><Creation-Time>Thu, 05 Sep 2019 22:45:46 GMT</Creation-Time><Last-Modified>Thu, 05 Sep 2019 22:45:46 GMT</Last-Modified><Etag>0x8D73252CAD085DF</Etag><Content-Length>512</Content-Length><Content-Type>application/octet-stream</Content-Type><Content-Encoding /><Content-Language /><Content-CRC64 /><Content-MD5 /><Cache-Control /><Content-Disposition /><x-ms-blob-sequence-number>0</x-ms-blob-sequence-number><BlobType>PageBlob</BlobType><AccessTier>Hot</AccessTier><AccessTierInferred>true</AccessTierInferred><LeaseStatus>unlocked</LeaseStatus><LeaseState>available</LeaseState><ServerEncrypted>true</ServerEncrypted><TagCount>0</TagCount></Properties></Blob><Blob><Name>mjavabloblistblobsflatoptionssnapshots382296355fb7f817</Name><Properties><Creation-Time>Thu, 05 Sep 2019 22:45:47 GMT</Creation-Time><Last-Modified>Thu, 05 Sep 2019 22:45:47 GMT</Last-Modified><Etag>0x8D73252CB81F512</Etag><Content-Length>512</Content-Length><Content-Type>application/octet-stream</Content-Type><Content-Encoding /><Content-Language /><Content-CRC64 /><Content-MD5 /><Cache-Control /><Content-Disposition /><x-ms-blob-sequence-number>0</x-ms-blob-sequence-number><BlobType>PageBlob</BlobType><AccessTier>Hot</AccessTier><AccessTierInferred>true</AccessTierInferred><LeaseStatus>unlocked</LeaseStatus><LeaseState>available</LeaseState><ServerEncrypted>true</ServerEncrypted><TagCount>0</TagCount></Properties></Blob></Blobs><NextMarker /></EnumerationResults>",
-      "Date" : "Thu, 05 Sep 2019 22:45:47 GMT",
-      "x-ms-client-request-id" : "3518b10d-eb8b-4502-a176-f7d78c02d6da",
-=======
-      "x-ms-request-id" : "ec639372-001e-001f-37e6-64eb66000000",
-      "Body" : "﻿<?xml version=\"1.0\" encoding=\"utf-8\"?><EnumerationResults ServiceEndpoint=\"https://azstoragesdkaccount.blob.core.windows.net/\" ContainerName=\"jtclistblobsflatoptionssnapshots027991d1e2650fa6a1\"><Blobs><Blob><Name>ajavabloblistblobsflatoptionssnapshots153870037eacc66d</Name><Snapshot>2019-09-06T19:05:27.3836646Z</Snapshot><Properties><Creation-Time>Fri, 06 Sep 2019 19:05:26 GMT</Creation-Time><Last-Modified>Fri, 06 Sep 2019 19:05:26 GMT</Last-Modified><Etag>0x8D732FD2D0B986F</Etag><Content-Length>512</Content-Length><Content-Type>application/octet-stream</Content-Type><Content-Encoding /><Content-Language /><Content-CRC64 /><Content-MD5 /><Cache-Control /><Content-Disposition /><x-ms-blob-sequence-number>0</x-ms-blob-sequence-number><BlobType>PageBlob</BlobType><AccessTier>Hot</AccessTier><AccessTierInferred>true</AccessTierInferred><ServerEncrypted>true</ServerEncrypted><TagCount>0</TagCount></Properties></Blob><Blob><Name>ajavabloblistblobsflatoptionssnapshots153870037eacc66d</Name><Properties><Creation-Time>Fri, 06 Sep 2019 19:05:26 GMT</Creation-Time><Last-Modified>Fri, 06 Sep 2019 19:05:26 GMT</Last-Modified><Etag>0x8D732FD2D0B986F</Etag><Content-Length>512</Content-Length><Content-Type>application/octet-stream</Content-Type><Content-Encoding /><Content-Language /><Content-CRC64 /><Content-MD5 /><Cache-Control /><Content-Disposition /><x-ms-blob-sequence-number>0</x-ms-blob-sequence-number><BlobType>PageBlob</BlobType><AccessTier>Hot</AccessTier><AccessTierInferred>true</AccessTierInferred><LeaseStatus>unlocked</LeaseStatus><LeaseState>available</LeaseState><ServerEncrypted>true</ServerEncrypted><TagCount>0</TagCount></Properties></Blob><Blob><Name>cjavabloblistblobsflatoptionssnapshots2587521a921c6016</Name><Properties><Creation-Time>Fri, 06 Sep 2019 19:05:26 GMT</Creation-Time><Last-Modified>Fri, 06 Sep 2019 19:05:26 GMT</Last-Modified><Etag>0x8D732FD2D242F5D</Etag><Content-Length>512</Content-Length><Content-Type>application/octet-stream</Content-Type><Content-Encoding /><Content-Language /><Content-CRC64 /><Content-MD5 /><Cache-Control /><Content-Disposition /><x-ms-blob-sequence-number>0</x-ms-blob-sequence-number><BlobType>PageBlob</BlobType><AccessTier>Hot</AccessTier><AccessTierInferred>true</AccessTierInferred><LeaseStatus>unlocked</LeaseStatus><LeaseState>available</LeaseState><ServerEncrypted>true</ServerEncrypted><TagCount>0</TagCount></Properties></Blob><Blob><Name>mjavabloblistblobsflatoptionssnapshots396001a7309aeeb7</Name><Properties><Creation-Time>Fri, 06 Sep 2019 19:05:27 GMT</Creation-Time><Last-Modified>Fri, 06 Sep 2019 19:05:27 GMT</Last-Modified><Etag>0x8D732FD2DD4E4A2</Etag><Content-Length>512</Content-Length><Content-Type>application/octet-stream</Content-Type><Content-Encoding /><Content-Language /><Content-CRC64 /><Content-MD5 /><Cache-Control /><Content-Disposition /><x-ms-blob-sequence-number>0</x-ms-blob-sequence-number><BlobType>PageBlob</BlobType><AccessTier>Hot</AccessTier><AccessTierInferred>true</AccessTierInferred><LeaseStatus>unlocked</LeaseStatus><LeaseState>available</LeaseState><ServerEncrypted>true</ServerEncrypted><TagCount>0</TagCount></Properties></Blob></Blobs><NextMarker /></EnumerationResults>",
-      "Date" : "Fri, 06 Sep 2019 19:05:27 GMT",
-      "x-ms-client-request-id" : "84461a05-39cc-42eb-831a-ebdee0a0a53d",
->>>>>>> a55d5dd9
+      "x-ms-request-id" : "0780012c-801e-001f-6249-673bbb000000",
+      "Body" : "﻿<?xml version=\"1.0\" encoding=\"utf-8\"?><EnumerationResults ServiceEndpoint=\"https://jaschrepragrs.blob.core.windows.net/\" ContainerName=\"jtclistblobsflatoptionssnapshots01857129d93296609a\"><Blobs><Blob><Name>ajavabloblistblobsflatoptionssnapshots113515280b4c9935</Name><Snapshot>2019-09-09T20:00:16.5629859Z</Snapshot><Properties><Creation-Time>Mon, 09 Sep 2019 20:00:15 GMT</Creation-Time><Last-Modified>Mon, 09 Sep 2019 20:00:15 GMT</Last-Modified><Etag>0x8D7356054C71368</Etag><Content-Length>512</Content-Length><Content-Type>application/octet-stream</Content-Type><Content-Encoding /><Content-Language /><Content-CRC64 /><Content-MD5 /><Cache-Control /><Content-Disposition /><x-ms-blob-sequence-number>0</x-ms-blob-sequence-number><BlobType>PageBlob</BlobType><AccessTier>Hot</AccessTier><AccessTierInferred>true</AccessTierInferred><ServerEncrypted>true</ServerEncrypted><TagCount>0</TagCount></Properties></Blob><Blob><Name>ajavabloblistblobsflatoptionssnapshots113515280b4c9935</Name><Properties><Creation-Time>Mon, 09 Sep 2019 20:00:15 GMT</Creation-Time><Last-Modified>Mon, 09 Sep 2019 20:00:15 GMT</Last-Modified><Etag>0x8D7356054C71368</Etag><Content-Length>512</Content-Length><Content-Type>application/octet-stream</Content-Type><Content-Encoding /><Content-Language /><Content-CRC64 /><Content-MD5 /><Cache-Control /><Content-Disposition /><x-ms-blob-sequence-number>0</x-ms-blob-sequence-number><BlobType>PageBlob</BlobType><AccessTier>Hot</AccessTier><AccessTierInferred>true</AccessTierInferred><LeaseStatus>unlocked</LeaseStatus><LeaseState>available</LeaseState><ServerEncrypted>true</ServerEncrypted><TagCount>0</TagCount></Properties></Blob><Blob><Name>cjavabloblistblobsflatoptionssnapshots22011084c06e9c6c</Name><Properties><Creation-Time>Mon, 09 Sep 2019 20:00:15 GMT</Creation-Time><Last-Modified>Mon, 09 Sep 2019 20:00:15 GMT</Last-Modified><Etag>0x8D7356054DD3788</Etag><Content-Length>512</Content-Length><Content-Type>application/octet-stream</Content-Type><Content-Encoding /><Content-Language /><Content-CRC64 /><Content-MD5 /><Cache-Control /><Content-Disposition /><x-ms-blob-sequence-number>0</x-ms-blob-sequence-number><BlobType>PageBlob</BlobType><AccessTier>Hot</AccessTier><AccessTierInferred>true</AccessTierInferred><LeaseStatus>unlocked</LeaseStatus><LeaseState>available</LeaseState><ServerEncrypted>true</ServerEncrypted><TagCount>0</TagCount></Properties></Blob><Blob><Name>mjavabloblistblobsflatoptionssnapshots308464be9fef087a</Name><Properties><Creation-Time>Mon, 09 Sep 2019 20:00:16 GMT</Creation-Time><Last-Modified>Mon, 09 Sep 2019 20:00:16 GMT</Last-Modified><Etag>0x8D73560558F6A44</Etag><Content-Length>512</Content-Length><Content-Type>application/octet-stream</Content-Type><Content-Encoding /><Content-Language /><Content-CRC64 /><Content-MD5 /><Cache-Control /><Content-Disposition /><x-ms-blob-sequence-number>0</x-ms-blob-sequence-number><BlobType>PageBlob</BlobType><AccessTier>Hot</AccessTier><AccessTierInferred>true</AccessTierInferred><LeaseStatus>unlocked</LeaseStatus><LeaseState>available</LeaseState><ServerEncrypted>true</ServerEncrypted><TagCount>0</TagCount></Properties></Blob></Blobs><NextMarker /></EnumerationResults>",
+      "Date" : "Mon, 09 Sep 2019 20:00:16 GMT",
+      "x-ms-client-request-id" : "9534abd2-1b3f-4104-a432-0a242f0e7b98",
       "Content-Type" : "application/xml"
     },
     "Exception" : null
   }, {
     "Method" : "GET",
-<<<<<<< HEAD
     "Uri" : "https://jaschrepragrs.blob.core.windows.net?prefix=jtclistblobsflatoptionssnapshots&comp=list",
     "Headers" : {
       "x-ms-version" : "2019-02-02",
       "User-Agent" : "azsdk-java-azure-storage-blob/12.0.0-preview.3 1.8.0_221; Windows 10 10.0",
-      "x-ms-client-request-id" : "5031e12f-a4db-4f29-907f-f5849be9e028"
-=======
-    "Uri" : "https://azstoragesdkaccount.blob.core.windows.net?prefix=jtclistblobsflatoptionssnapshots&comp=list",
-    "Headers" : {
-      "x-ms-version" : "2019-02-02",
-      "User-Agent" : "azsdk-java-azure-storage-blob/12.0.0-preview.3 1.8.0_212; Windows 10 10.0",
-      "x-ms-client-request-id" : "a66a43ff-8e9a-4424-93d8-1e664277cb81"
->>>>>>> a55d5dd9
+      "x-ms-client-request-id" : "aead0768-4dd8-46a3-8e54-99396df1d695"
     },
     "Response" : {
       "Transfer-Encoding" : "chunked",
@@ -374,35 +204,20 @@
       "Server" : "Windows-Azure-Blob/1.0 Microsoft-HTTPAPI/2.0",
       "retry-after" : "0",
       "StatusCode" : "200",
-<<<<<<< HEAD
-      "x-ms-request-id" : "20489e9a-901e-000b-213b-64f8df000000",
-      "Body" : "﻿<?xml version=\"1.0\" encoding=\"utf-8\"?><EnumerationResults ServiceEndpoint=\"https://jaschrepragrs.blob.core.windows.net/\"><Prefix>jtclistblobsflatoptionssnapshots</Prefix><Containers><Container><Name>jtclistblobsflatoptionssnapshots0553227e7880eeb868</Name><Properties><Last-Modified>Thu, 05 Sep 2019 22:45:46 GMT</Last-Modified><Etag>\"0x8D73252CAAEC381\"</Etag><LeaseStatus>unlocked</LeaseStatus><LeaseState>available</LeaseState><DefaultEncryptionScope>$account-encryption-key</DefaultEncryptionScope><DenyEncryptionScopeOverride>false</DenyEncryptionScopeOverride><HasImmutabilityPolicy>false</HasImmutabilityPolicy><HasLegalHold>false</HasLegalHold></Properties></Container></Containers><NextMarker /></EnumerationResults>",
-      "Date" : "Thu, 05 Sep 2019 22:45:47 GMT",
-      "x-ms-client-request-id" : "5031e12f-a4db-4f29-907f-f5849be9e028",
-=======
-      "x-ms-request-id" : "ec6393aa-001e-001f-6de6-64eb66000000",
-      "Body" : "﻿<?xml version=\"1.0\" encoding=\"utf-8\"?><EnumerationResults ServiceEndpoint=\"https://azstoragesdkaccount.blob.core.windows.net/\"><Prefix>jtclistblobsflatoptionssnapshots</Prefix><Containers><Container><Name>jtclistblobsflatoptionssnapshots027991d1e2650fa6a1</Name><Properties><Last-Modified>Fri, 06 Sep 2019 19:05:25 GMT</Last-Modified><Etag>\"0x8D732FD2D05A411\"</Etag><LeaseStatus>unlocked</LeaseStatus><LeaseState>available</LeaseState><DefaultEncryptionScope>$account-encryption-key</DefaultEncryptionScope><DenyEncryptionScopeOverride>false</DenyEncryptionScopeOverride><HasImmutabilityPolicy>false</HasImmutabilityPolicy><HasLegalHold>false</HasLegalHold></Properties></Container></Containers><NextMarker /></EnumerationResults>",
-      "Date" : "Fri, 06 Sep 2019 19:05:27 GMT",
-      "x-ms-client-request-id" : "a66a43ff-8e9a-4424-93d8-1e664277cb81",
->>>>>>> a55d5dd9
+      "x-ms-request-id" : "0780014f-801e-001f-0249-673bbb000000",
+      "Body" : "﻿<?xml version=\"1.0\" encoding=\"utf-8\"?><EnumerationResults ServiceEndpoint=\"https://jaschrepragrs.blob.core.windows.net/\"><Prefix>jtclistblobsflatoptionssnapshots</Prefix><Containers><Container><Name>jtclistblobsflatoptionssnapshots01857129d93296609a</Name><Properties><Last-Modified>Mon, 09 Sep 2019 20:00:15 GMT</Last-Modified><Etag>\"0x8D7356054BA18B3\"</Etag><LeaseStatus>unlocked</LeaseStatus><LeaseState>available</LeaseState><DefaultEncryptionScope>$account-encryption-key</DefaultEncryptionScope><DenyEncryptionScopeOverride>false</DenyEncryptionScopeOverride><HasImmutabilityPolicy>false</HasImmutabilityPolicy><HasLegalHold>false</HasLegalHold></Properties></Container></Containers><NextMarker /></EnumerationResults>",
+      "Date" : "Mon, 09 Sep 2019 20:00:16 GMT",
+      "x-ms-client-request-id" : "aead0768-4dd8-46a3-8e54-99396df1d695",
       "Content-Type" : "application/xml"
     },
     "Exception" : null
   }, {
     "Method" : "DELETE",
-<<<<<<< HEAD
-    "Uri" : "https://jaschrepragrs.blob.core.windows.net/jtclistblobsflatoptionssnapshots0553227e7880eeb868?restype=container",
-    "Headers" : {
-      "x-ms-version" : "2019-02-02",
-      "User-Agent" : "azsdk-java-azure-storage-blob/12.0.0-preview.3 1.8.0_221; Windows 10 10.0",
-      "x-ms-client-request-id" : "8deab84e-5e7b-43e7-b06a-59785e848e13"
-=======
-    "Uri" : "https://azstoragesdkaccount.blob.core.windows.net/jtclistblobsflatoptionssnapshots027991d1e2650fa6a1?restype=container",
-    "Headers" : {
-      "x-ms-version" : "2019-02-02",
-      "User-Agent" : "azsdk-java-azure-storage-blob/12.0.0-preview.3 1.8.0_212; Windows 10 10.0",
-      "x-ms-client-request-id" : "d1382f27-dfaa-474e-b9d2-1f848eb338d1"
->>>>>>> a55d5dd9
+    "Uri" : "https://jaschrepragrs.blob.core.windows.net/jtclistblobsflatoptionssnapshots01857129d93296609a?restype=container",
+    "Headers" : {
+      "x-ms-version" : "2019-02-02",
+      "User-Agent" : "azsdk-java-azure-storage-blob/12.0.0-preview.3 1.8.0_221; Windows 10 10.0",
+      "x-ms-client-request-id" : "63d4efc2-1aa8-4b4f-a6a2-cd9c3450a7a7"
     },
     "Response" : {
       "x-ms-version" : "2019-02-02",
@@ -410,21 +225,11 @@
       "retry-after" : "0",
       "Content-Length" : "0",
       "StatusCode" : "202",
-<<<<<<< HEAD
-      "x-ms-request-id" : "20489ea8-901e-000b-2e3b-64f8df000000",
-      "Date" : "Thu, 05 Sep 2019 22:45:47 GMT",
-      "x-ms-client-request-id" : "8deab84e-5e7b-43e7-b06a-59785e848e13"
+      "x-ms-request-id" : "07800164-801e-001f-1749-673bbb000000",
+      "Date" : "Mon, 09 Sep 2019 20:00:16 GMT",
+      "x-ms-client-request-id" : "63d4efc2-1aa8-4b4f-a6a2-cd9c3450a7a7"
     },
     "Exception" : null
   } ],
-  "variables" : [ "jtclistblobsflatoptionssnapshots0553227e7880eeb868", "javabloblistblobsflatoptionssnapshots10815772add01d77", "javabloblistblobsflatoptionssnapshots24900808d5ee55cc", "javabloblistblobsflatoptionssnapshots382296355fb7f817", "javabloblistblobsflatoptionssnapshots459241b661d6ae77" ]
-=======
-      "x-ms-request-id" : "ec6393bc-001e-001f-7ce6-64eb66000000",
-      "Date" : "Fri, 06 Sep 2019 19:05:27 GMT",
-      "x-ms-client-request-id" : "d1382f27-dfaa-474e-b9d2-1f848eb338d1"
-    },
-    "Exception" : null
-  } ],
-  "variables" : [ "jtclistblobsflatoptionssnapshots027991d1e2650fa6a1", "javabloblistblobsflatoptionssnapshots153870037eacc66d", "javabloblistblobsflatoptionssnapshots2587521a921c6016", "javabloblistblobsflatoptionssnapshots396001a7309aeeb7", "javabloblistblobsflatoptionssnapshots42016168876c2176" ]
->>>>>>> a55d5dd9
+  "variables" : [ "jtclistblobsflatoptionssnapshots01857129d93296609a", "javabloblistblobsflatoptionssnapshots113515280b4c9935", "javabloblistblobsflatoptionssnapshots22011084c06e9c6c", "javabloblistblobsflatoptionssnapshots308464be9fef087a", "javabloblistblobsflatoptionssnapshots4729234ed6390596" ]
 }