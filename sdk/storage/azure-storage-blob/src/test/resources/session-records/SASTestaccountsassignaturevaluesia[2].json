--- conflicted
+++ resolved
@@ -1,59 +1,32 @@
 {
   "networkCallRecords" : [ {
     "Method" : "PUT",
-<<<<<<< HEAD
-    "Uri" : "https://jaschrepragrs.blob.core.windows.net/jtcaccountsassignaturevaluesia094492d27f4805990f4?restype=container",
+    "Uri" : "https://jaschrepragrs.blob.core.windows.net/jtcaccountsassignaturevaluesia0624055ee784bea0214?restype=container",
     "Headers" : {
       "x-ms-version" : "2019-02-02",
       "User-Agent" : "azsdk-java-azure-storage-blob/12.0.0-preview.3 1.8.0_221; Windows 10 10.0",
-      "x-ms-client-request-id" : "41470c95-431c-4714-92af-4e74c3e55345"
-=======
-    "Uri" : "https://azstoragesdkaccount.blob.core.windows.net/jtcaccountsassignaturevaluesia0328933beaf4c703734?restype=container",
-    "Headers" : {
-      "x-ms-version" : "2019-02-02",
-      "User-Agent" : "azsdk-java-azure-storage-blob/12.0.0-preview.3 1.8.0_212; Windows 10 10.0",
-      "x-ms-client-request-id" : "9de77eb8-7e8f-427c-87d2-58f7cf95cb1a"
->>>>>>> a55d5dd9
+      "x-ms-client-request-id" : "69c6e91a-02f6-47cc-aa4d-c50492dca11d"
     },
     "Response" : {
       "x-ms-version" : "2019-02-02",
       "Server" : "Windows-Azure-Blob/1.0 Microsoft-HTTPAPI/2.0",
-<<<<<<< HEAD
-      "ETag" : "\"0x8D732517D361FC6\"",
-      "Last-Modified" : "Thu, 05 Sep 2019 22:36:27 GMT",
+      "ETag" : "\"0x8D735602D6208A9\"",
+      "Last-Modified" : "Mon, 09 Sep 2019 19:59:09 GMT",
       "retry-after" : "0",
       "Content-Length" : "0",
       "StatusCode" : "201",
-      "x-ms-request-id" : "bfec9ea4-901e-0044-733a-643cc7000000",
-      "Date" : "Thu, 05 Sep 2019 22:36:26 GMT",
-      "x-ms-client-request-id" : "41470c95-431c-4714-92af-4e74c3e55345"
-=======
-      "ETag" : "\"0x8D732FE03BC8CC8\"",
-      "Last-Modified" : "Fri, 06 Sep 2019 19:11:26 GMT",
-      "retry-after" : "0",
-      "Content-Length" : "0",
-      "StatusCode" : "201",
-      "x-ms-request-id" : "8f76d52e-401e-003a-7fe6-6473d5000000",
-      "Date" : "Fri, 06 Sep 2019 19:11:26 GMT",
-      "x-ms-client-request-id" : "9de77eb8-7e8f-427c-87d2-58f7cf95cb1a"
->>>>>>> a55d5dd9
+      "x-ms-request-id" : "077fcf90-801e-001f-0449-673bbb000000",
+      "Date" : "Mon, 09 Sep 2019 19:59:08 GMT",
+      "x-ms-client-request-id" : "69c6e91a-02f6-47cc-aa4d-c50492dca11d"
     },
     "Exception" : null
   }, {
     "Method" : "GET",
-<<<<<<< HEAD
     "Uri" : "https://jaschrepragrs.blob.core.windows.net?prefix=jtcaccountsassignaturevaluesia&comp=list",
     "Headers" : {
       "x-ms-version" : "2019-02-02",
       "User-Agent" : "azsdk-java-azure-storage-blob/12.0.0-preview.3 1.8.0_221; Windows 10 10.0",
-      "x-ms-client-request-id" : "5811fba7-d00b-42db-a48a-42c2761029ac"
-=======
-    "Uri" : "https://azstoragesdkaccount.blob.core.windows.net?prefix=jtcaccountsassignaturevaluesia&comp=list",
-    "Headers" : {
-      "x-ms-version" : "2019-02-02",
-      "User-Agent" : "azsdk-java-azure-storage-blob/12.0.0-preview.3 1.8.0_212; Windows 10 10.0",
-      "x-ms-client-request-id" : "b4509b44-14bb-4636-a9ad-039370d645ba"
->>>>>>> a55d5dd9
+      "x-ms-client-request-id" : "9934f5f4-35dd-4e34-b98e-f0dc6a349c07"
     },
     "Response" : {
       "Transfer-Encoding" : "chunked",
@@ -61,35 +34,20 @@
       "Server" : "Windows-Azure-Blob/1.0 Microsoft-HTTPAPI/2.0",
       "retry-after" : "0",
       "StatusCode" : "200",
-<<<<<<< HEAD
-      "x-ms-request-id" : "bfec9eb2-901e-0044-7f3a-643cc7000000",
-      "Body" : "﻿<?xml version=\"1.0\" encoding=\"utf-8\"?><EnumerationResults ServiceEndpoint=\"https://jaschrepragrs.blob.core.windows.net/\"><Prefix>jtcaccountsassignaturevaluesia</Prefix><Containers><Container><Name>jtcaccountsassignaturevaluesia094492d27f4805990f4</Name><Properties><Last-Modified>Thu, 05 Sep 2019 22:36:27 GMT</Last-Modified><Etag>\"0x8D732517D361FC6\"</Etag><LeaseStatus>unlocked</LeaseStatus><LeaseState>available</LeaseState><DefaultEncryptionScope>$account-encryption-key</DefaultEncryptionScope><DenyEncryptionScopeOverride>false</DenyEncryptionScopeOverride><HasImmutabilityPolicy>false</HasImmutabilityPolicy><HasLegalHold>false</HasLegalHold></Properties></Container></Containers><NextMarker /></EnumerationResults>",
-      "Date" : "Thu, 05 Sep 2019 22:36:26 GMT",
-      "x-ms-client-request-id" : "5811fba7-d00b-42db-a48a-42c2761029ac",
-=======
-      "x-ms-request-id" : "8f76d548-401e-003a-15e6-6473d5000000",
-      "Body" : "﻿<?xml version=\"1.0\" encoding=\"utf-8\"?><EnumerationResults ServiceEndpoint=\"https://azstoragesdkaccount.blob.core.windows.net/\"><Prefix>jtcaccountsassignaturevaluesia</Prefix><Containers><Container><Name>jtcaccountsassignaturevaluesia0328933beaf4c703734</Name><Properties><Last-Modified>Fri, 06 Sep 2019 19:11:26 GMT</Last-Modified><Etag>\"0x8D732FE03BC8CC8\"</Etag><LeaseStatus>unlocked</LeaseStatus><LeaseState>available</LeaseState><DefaultEncryptionScope>$account-encryption-key</DefaultEncryptionScope><DenyEncryptionScopeOverride>false</DenyEncryptionScopeOverride><HasImmutabilityPolicy>false</HasImmutabilityPolicy><HasLegalHold>false</HasLegalHold></Properties></Container></Containers><NextMarker /></EnumerationResults>",
-      "Date" : "Fri, 06 Sep 2019 19:11:26 GMT",
-      "x-ms-client-request-id" : "b4509b44-14bb-4636-a9ad-039370d645ba",
->>>>>>> a55d5dd9
+      "x-ms-request-id" : "077fcfa4-801e-001f-1649-673bbb000000",
+      "Body" : "﻿<?xml version=\"1.0\" encoding=\"utf-8\"?><EnumerationResults ServiceEndpoint=\"https://jaschrepragrs.blob.core.windows.net/\"><Prefix>jtcaccountsassignaturevaluesia</Prefix><Containers><Container><Name>jtcaccountsassignaturevaluesia0624055ee784bea0214</Name><Properties><Last-Modified>Mon, 09 Sep 2019 19:59:09 GMT</Last-Modified><Etag>\"0x8D735602D6208A9\"</Etag><LeaseStatus>unlocked</LeaseStatus><LeaseState>available</LeaseState><DefaultEncryptionScope>$account-encryption-key</DefaultEncryptionScope><DenyEncryptionScopeOverride>false</DenyEncryptionScopeOverride><HasImmutabilityPolicy>false</HasImmutabilityPolicy><HasLegalHold>false</HasLegalHold></Properties></Container></Containers><NextMarker /></EnumerationResults>",
+      "Date" : "Mon, 09 Sep 2019 19:59:08 GMT",
+      "x-ms-client-request-id" : "9934f5f4-35dd-4e34-b98e-f0dc6a349c07",
       "Content-Type" : "application/xml"
     },
     "Exception" : null
   }, {
     "Method" : "DELETE",
-<<<<<<< HEAD
-    "Uri" : "https://jaschrepragrs.blob.core.windows.net/jtcaccountsassignaturevaluesia094492d27f4805990f4?restype=container",
+    "Uri" : "https://jaschrepragrs.blob.core.windows.net/jtcaccountsassignaturevaluesia0624055ee784bea0214?restype=container",
     "Headers" : {
       "x-ms-version" : "2019-02-02",
       "User-Agent" : "azsdk-java-azure-storage-blob/12.0.0-preview.3 1.8.0_221; Windows 10 10.0",
-      "x-ms-client-request-id" : "f1df68bd-2ef1-43ca-9a92-963289b3c378"
-=======
-    "Uri" : "https://azstoragesdkaccount.blob.core.windows.net/jtcaccountsassignaturevaluesia0328933beaf4c703734?restype=container",
-    "Headers" : {
-      "x-ms-version" : "2019-02-02",
-      "User-Agent" : "azsdk-java-azure-storage-blob/12.0.0-preview.3 1.8.0_212; Windows 10 10.0",
-      "x-ms-client-request-id" : "1347e40b-4d2f-44b1-a5a5-e1a0da4cf79a"
->>>>>>> a55d5dd9
+      "x-ms-client-request-id" : "12cde477-60a4-456e-97ea-696b633cc3fa"
     },
     "Response" : {
       "x-ms-version" : "2019-02-02",
@@ -97,21 +55,11 @@
       "retry-after" : "0",
       "Content-Length" : "0",
       "StatusCode" : "202",
-<<<<<<< HEAD
-      "x-ms-request-id" : "bfec9ec1-901e-0044-0d3a-643cc7000000",
-      "Date" : "Thu, 05 Sep 2019 22:36:26 GMT",
-      "x-ms-client-request-id" : "f1df68bd-2ef1-43ca-9a92-963289b3c378"
+      "x-ms-request-id" : "077fcfb2-801e-001f-2149-673bbb000000",
+      "Date" : "Mon, 09 Sep 2019 19:59:08 GMT",
+      "x-ms-client-request-id" : "12cde477-60a4-456e-97ea-696b633cc3fa"
     },
     "Exception" : null
   } ],
-  "variables" : [ "jtcaccountsassignaturevaluesia094492d27f4805990f4" ]
-=======
-      "x-ms-request-id" : "8f76d550-401e-003a-1ce6-6473d5000000",
-      "Date" : "Fri, 06 Sep 2019 19:11:26 GMT",
-      "x-ms-client-request-id" : "1347e40b-4d2f-44b1-a5a5-e1a0da4cf79a"
-    },
-    "Exception" : null
-  } ],
-  "variables" : [ "jtcaccountsassignaturevaluesia0328933beaf4c703734" ]
->>>>>>> a55d5dd9
+  "variables" : [ "jtcaccountsassignaturevaluesia0624055ee784bea0214" ]
 }