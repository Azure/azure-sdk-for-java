--- conflicted
+++ resolved
@@ -1,143 +1,76 @@
 {
   "networkCallRecords" : [ {
     "Method" : "PUT",
-<<<<<<< HEAD
-    "Uri" : "https://jaschrepragrs.blob.core.windows.net/jtcresizemin0pageblobapitestresizemin08834190fe030f31a?restype=container",
+    "Uri" : "https://jaschrepragrs.blob.core.windows.net/jtcresizemin0pageblobapitestresizemin58f6185058b1a2e16?restype=container",
     "Headers" : {
       "x-ms-version" : "2019-02-02",
       "User-Agent" : "azsdk-java-azure-storage-blob/12.0.0-preview.3 1.8.0_221; Windows 10 10.0",
-      "x-ms-client-request-id" : "cc3376c5-d53a-43e9-a670-9f72a2330cc0"
-=======
-    "Uri" : "https://azstoragesdkaccount.blob.core.windows.net/jtcresizemin0pageblobapitestresizemin3b206191ea75017ad?restype=container",
-    "Headers" : {
-      "x-ms-version" : "2019-02-02",
-      "User-Agent" : "azsdk-java-azure-storage-blob/12.0.0-preview.3 1.8.0_212; Windows 10 10.0",
-      "x-ms-client-request-id" : "7603fd09-be36-41eb-b4eb-a79316bbb110"
->>>>>>> a55d5dd9
+      "x-ms-client-request-id" : "68c3c869-e708-42b9-8ae4-5fddabc3cc2b"
     },
     "Response" : {
       "x-ms-version" : "2019-02-02",
       "Server" : "Windows-Azure-Blob/1.0 Microsoft-HTTPAPI/2.0",
-<<<<<<< HEAD
-      "ETag" : "\"0x8D73252660CE3AF\"",
-      "Last-Modified" : "Thu, 05 Sep 2019 22:42:57 GMT",
+      "ETag" : "\"0x8D73561A01D6D1A\"",
+      "Last-Modified" : "Mon, 09 Sep 2019 20:09:31 GMT",
       "retry-after" : "0",
       "Content-Length" : "0",
       "StatusCode" : "201",
-      "x-ms-request-id" : "e0dd74da-e01e-0026-253b-647b1f000000",
-      "Date" : "Thu, 05 Sep 2019 22:42:56 GMT",
-      "x-ms-client-request-id" : "cc3376c5-d53a-43e9-a670-9f72a2330cc0"
-=======
-      "ETag" : "\"0x8D732FDCCD191A1\"",
-      "Last-Modified" : "Fri, 06 Sep 2019 19:09:54 GMT",
-      "retry-after" : "0",
-      "Content-Length" : "0",
-      "StatusCode" : "201",
-      "x-ms-request-id" : "8f7620d7-401e-003a-09e6-6473d5000000",
-      "Date" : "Fri, 06 Sep 2019 19:09:53 GMT",
-      "x-ms-client-request-id" : "7603fd09-be36-41eb-b4eb-a79316bbb110"
->>>>>>> a55d5dd9
+      "x-ms-request-id" : "9ebd3d67-501e-003f-734a-675777000000",
+      "Date" : "Mon, 09 Sep 2019 20:09:30 GMT",
+      "x-ms-client-request-id" : "68c3c869-e708-42b9-8ae4-5fddabc3cc2b"
     },
     "Exception" : null
   }, {
     "Method" : "PUT",
-<<<<<<< HEAD
-    "Uri" : "https://jaschrepragrs.blob.core.windows.net/jtcresizemin0pageblobapitestresizemin08834190fe030f31a/javablobresizemin1pageblobapitestresizemin08854250bec72f",
+    "Uri" : "https://jaschrepragrs.blob.core.windows.net/jtcresizemin0pageblobapitestresizemin58f6185058b1a2e16/javablobresizemin1pageblobapitestresizemin58f48126b12b97",
     "Headers" : {
       "x-ms-version" : "2019-02-02",
       "User-Agent" : "azsdk-java-azure-storage-blob/12.0.0-preview.3 1.8.0_221; Windows 10 10.0",
-      "x-ms-client-request-id" : "abe569ab-5c52-452c-b494-c02f1e18dd05"
-=======
-    "Uri" : "https://azstoragesdkaccount.blob.core.windows.net/jtcresizemin0pageblobapitestresizemin3b206191ea75017ad/javablobresizemin1pageblobapitestresizemin3b2420169c7cd0",
-    "Headers" : {
-      "x-ms-version" : "2019-02-02",
-      "User-Agent" : "azsdk-java-azure-storage-blob/12.0.0-preview.3 1.8.0_212; Windows 10 10.0",
-      "x-ms-client-request-id" : "ce50c260-b7d6-493c-ac73-ef04d9406688"
->>>>>>> a55d5dd9
+      "x-ms-client-request-id" : "59ed26f4-0722-4175-9f77-01306d57e6a8"
     },
     "Response" : {
       "x-ms-version" : "2019-02-02",
       "Server" : "Windows-Azure-Blob/1.0 Microsoft-HTTPAPI/2.0",
-<<<<<<< HEAD
-      "ETag" : "\"0x8D7325266196C73\"",
-      "Last-Modified" : "Thu, 05 Sep 2019 22:42:57 GMT",
+      "ETag" : "\"0x8D73561A02ACB26\"",
+      "Last-Modified" : "Mon, 09 Sep 2019 20:09:31 GMT",
       "retry-after" : "0",
       "Content-Length" : "0",
       "StatusCode" : "201",
-      "x-ms-request-id" : "e0dd74ea-e01e-0026-333b-647b1f000000",
+      "x-ms-request-id" : "9ebd3d7c-501e-003f-064a-675777000000",
       "x-ms-request-server-encrypted" : "true",
-      "Date" : "Thu, 05 Sep 2019 22:42:56 GMT",
-      "x-ms-client-request-id" : "abe569ab-5c52-452c-b494-c02f1e18dd05"
-=======
-      "ETag" : "\"0x8D732FDCCD900C0\"",
-      "Last-Modified" : "Fri, 06 Sep 2019 19:09:54 GMT",
-      "retry-after" : "0",
-      "Content-Length" : "0",
-      "StatusCode" : "201",
-      "x-ms-request-id" : "8f7620f7-401e-003a-1fe6-6473d5000000",
-      "x-ms-request-server-encrypted" : "true",
-      "Date" : "Fri, 06 Sep 2019 19:09:53 GMT",
-      "x-ms-client-request-id" : "ce50c260-b7d6-493c-ac73-ef04d9406688"
->>>>>>> a55d5dd9
+      "Date" : "Mon, 09 Sep 2019 20:09:30 GMT",
+      "x-ms-client-request-id" : "59ed26f4-0722-4175-9f77-01306d57e6a8"
     },
     "Exception" : null
   }, {
     "Method" : "PUT",
-<<<<<<< HEAD
-    "Uri" : "https://jaschrepragrs.blob.core.windows.net/jtcresizemin0pageblobapitestresizemin08834190fe030f31a/javablobresizemin1pageblobapitestresizemin08854250bec72f?comp=properties",
+    "Uri" : "https://jaschrepragrs.blob.core.windows.net/jtcresizemin0pageblobapitestresizemin58f6185058b1a2e16/javablobresizemin1pageblobapitestresizemin58f48126b12b97?comp=properties",
     "Headers" : {
       "x-ms-version" : "2019-02-02",
       "User-Agent" : "azsdk-java-azure-storage-blob/12.0.0-preview.3 1.8.0_221; Windows 10 10.0",
-      "x-ms-client-request-id" : "d177e9c7-ef15-46fc-a872-d547a6fae83a"
-=======
-    "Uri" : "https://azstoragesdkaccount.blob.core.windows.net/jtcresizemin0pageblobapitestresizemin3b206191ea75017ad/javablobresizemin1pageblobapitestresizemin3b2420169c7cd0?comp=properties",
-    "Headers" : {
-      "x-ms-version" : "2019-02-02",
-      "User-Agent" : "azsdk-java-azure-storage-blob/12.0.0-preview.3 1.8.0_212; Windows 10 10.0",
-      "x-ms-client-request-id" : "ac0bf497-a563-4e59-900e-7d5eaa04c80d"
->>>>>>> a55d5dd9
+      "x-ms-client-request-id" : "4c0e10da-ec3f-49bc-9b2a-e83708bc07ec"
     },
     "Response" : {
       "x-ms-version" : "2019-02-02",
       "Server" : "Windows-Azure-Blob/1.0 Microsoft-HTTPAPI/2.0",
-<<<<<<< HEAD
-      "ETag" : "\"0x8D7325266264004\"",
+      "ETag" : "\"0x8D73561A0375093\"",
       "x-ms-blob-sequence-number" : "0",
-      "Last-Modified" : "Thu, 05 Sep 2019 22:42:57 GMT",
+      "Last-Modified" : "Mon, 09 Sep 2019 20:09:31 GMT",
       "retry-after" : "0",
       "Content-Length" : "0",
       "StatusCode" : "200",
-      "x-ms-request-id" : "e0dd74f7-e01e-0026-3e3b-647b1f000000",
-      "Date" : "Thu, 05 Sep 2019 22:42:56 GMT",
-      "x-ms-client-request-id" : "d177e9c7-ef15-46fc-a872-d547a6fae83a"
-=======
-      "ETag" : "\"0x8D732FDCCE02E67\"",
-      "x-ms-blob-sequence-number" : "0",
-      "Last-Modified" : "Fri, 06 Sep 2019 19:09:54 GMT",
-      "retry-after" : "0",
-      "Content-Length" : "0",
-      "StatusCode" : "200",
-      "x-ms-request-id" : "8f762110-401e-003a-34e6-6473d5000000",
-      "Date" : "Fri, 06 Sep 2019 19:09:53 GMT",
-      "x-ms-client-request-id" : "ac0bf497-a563-4e59-900e-7d5eaa04c80d"
->>>>>>> a55d5dd9
+      "x-ms-request-id" : "9ebd3d91-501e-003f-1b4a-675777000000",
+      "Date" : "Mon, 09 Sep 2019 20:09:30 GMT",
+      "x-ms-client-request-id" : "4c0e10da-ec3f-49bc-9b2a-e83708bc07ec"
     },
     "Exception" : null
   }, {
     "Method" : "GET",
-<<<<<<< HEAD
     "Uri" : "https://jaschrepragrs.blob.core.windows.net?prefix=jtcresizemin&comp=list",
     "Headers" : {
       "x-ms-version" : "2019-02-02",
       "User-Agent" : "azsdk-java-azure-storage-blob/12.0.0-preview.3 1.8.0_221; Windows 10 10.0",
-      "x-ms-client-request-id" : "f6e65125-0e29-4c42-bcf7-fb3f3890390a"
-=======
-    "Uri" : "https://azstoragesdkaccount.blob.core.windows.net?prefix=jtcresizemin&comp=list",
-    "Headers" : {
-      "x-ms-version" : "2019-02-02",
-      "User-Agent" : "azsdk-java-azure-storage-blob/12.0.0-preview.3 1.8.0_212; Windows 10 10.0",
-      "x-ms-client-request-id" : "ae36157f-3d65-4d3a-8f57-d04ae0cd9846"
->>>>>>> a55d5dd9
+      "x-ms-client-request-id" : "cac8206e-1446-4acd-935f-94910016c096"
     },
     "Response" : {
       "Transfer-Encoding" : "chunked",
@@ -145,35 +78,20 @@
       "Server" : "Windows-Azure-Blob/1.0 Microsoft-HTTPAPI/2.0",
       "retry-after" : "0",
       "StatusCode" : "200",
-<<<<<<< HEAD
-      "x-ms-request-id" : "e0dd7503-e01e-0026-4a3b-647b1f000000",
-      "Body" : "﻿<?xml version=\"1.0\" encoding=\"utf-8\"?><EnumerationResults ServiceEndpoint=\"https://jaschrepragrs.blob.core.windows.net/\"><Prefix>jtcresizemin</Prefix><Containers><Container><Name>jtcresizemin0pageblobapitestresizemin08834190fe030f31a</Name><Properties><Last-Modified>Thu, 05 Sep 2019 22:42:57 GMT</Last-Modified><Etag>\"0x8D73252660CE3AF\"</Etag><LeaseStatus>unlocked</LeaseStatus><LeaseState>available</LeaseState><DefaultEncryptionScope>$account-encryption-key</DefaultEncryptionScope><DenyEncryptionScopeOverride>false</DenyEncryptionScopeOverride><HasImmutabilityPolicy>false</HasImmutabilityPolicy><HasLegalHold>false</HasLegalHold></Properties></Container></Containers><NextMarker /></EnumerationResults>",
-      "Date" : "Thu, 05 Sep 2019 22:42:57 GMT",
-      "x-ms-client-request-id" : "f6e65125-0e29-4c42-bcf7-fb3f3890390a",
-=======
-      "x-ms-request-id" : "8f762121-401e-003a-3fe6-6473d5000000",
-      "Body" : "﻿<?xml version=\"1.0\" encoding=\"utf-8\"?><EnumerationResults ServiceEndpoint=\"https://azstoragesdkaccount.blob.core.windows.net/\"><Prefix>jtcresizemin</Prefix><Containers><Container><Name>jtcresizemin0pageblobapitestresizemin3b206191ea75017ad</Name><Properties><Last-Modified>Fri, 06 Sep 2019 19:09:54 GMT</Last-Modified><Etag>\"0x8D732FDCCD191A1\"</Etag><LeaseStatus>unlocked</LeaseStatus><LeaseState>available</LeaseState><DefaultEncryptionScope>$account-encryption-key</DefaultEncryptionScope><DenyEncryptionScopeOverride>false</DenyEncryptionScopeOverride><HasImmutabilityPolicy>false</HasImmutabilityPolicy><HasLegalHold>false</HasLegalHold></Properties></Container></Containers><NextMarker /></EnumerationResults>",
-      "Date" : "Fri, 06 Sep 2019 19:09:53 GMT",
-      "x-ms-client-request-id" : "ae36157f-3d65-4d3a-8f57-d04ae0cd9846",
->>>>>>> a55d5dd9
+      "x-ms-request-id" : "9ebd3da2-501e-003f-2c4a-675777000000",
+      "Body" : "﻿<?xml version=\"1.0\" encoding=\"utf-8\"?><EnumerationResults ServiceEndpoint=\"https://jaschrepragrs.blob.core.windows.net/\"><Prefix>jtcresizemin</Prefix><Containers><Container><Name>jtcresizemin0pageblobapitestresizemin58f6185058b1a2e16</Name><Properties><Last-Modified>Mon, 09 Sep 2019 20:09:31 GMT</Last-Modified><Etag>\"0x8D73561A01D6D1A\"</Etag><LeaseStatus>unlocked</LeaseStatus><LeaseState>available</LeaseState><DefaultEncryptionScope>$account-encryption-key</DefaultEncryptionScope><DenyEncryptionScopeOverride>false</DenyEncryptionScopeOverride><HasImmutabilityPolicy>false</HasImmutabilityPolicy><HasLegalHold>false</HasLegalHold></Properties></Container></Containers><NextMarker /></EnumerationResults>",
+      "Date" : "Mon, 09 Sep 2019 20:09:30 GMT",
+      "x-ms-client-request-id" : "cac8206e-1446-4acd-935f-94910016c096",
       "Content-Type" : "application/xml"
     },
     "Exception" : null
   }, {
     "Method" : "DELETE",
-<<<<<<< HEAD
-    "Uri" : "https://jaschrepragrs.blob.core.windows.net/jtcresizemin0pageblobapitestresizemin08834190fe030f31a?restype=container",
+    "Uri" : "https://jaschrepragrs.blob.core.windows.net/jtcresizemin0pageblobapitestresizemin58f6185058b1a2e16?restype=container",
     "Headers" : {
       "x-ms-version" : "2019-02-02",
       "User-Agent" : "azsdk-java-azure-storage-blob/12.0.0-preview.3 1.8.0_221; Windows 10 10.0",
-      "x-ms-client-request-id" : "959fc954-678b-47fa-94c3-9245b3e0073e"
-=======
-    "Uri" : "https://azstoragesdkaccount.blob.core.windows.net/jtcresizemin0pageblobapitestresizemin3b206191ea75017ad?restype=container",
-    "Headers" : {
-      "x-ms-version" : "2019-02-02",
-      "User-Agent" : "azsdk-java-azure-storage-blob/12.0.0-preview.3 1.8.0_212; Windows 10 10.0",
-      "x-ms-client-request-id" : "cfb8b848-28d7-4007-ba79-ba673820170b"
->>>>>>> a55d5dd9
+      "x-ms-client-request-id" : "fe60aea4-ac32-4015-a16a-51b1e4c19bc4"
     },
     "Response" : {
       "x-ms-version" : "2019-02-02",
@@ -181,21 +99,11 @@
       "retry-after" : "0",
       "Content-Length" : "0",
       "StatusCode" : "202",
-<<<<<<< HEAD
-      "x-ms-request-id" : "e0dd750d-e01e-0026-543b-647b1f000000",
-      "Date" : "Thu, 05 Sep 2019 22:42:57 GMT",
-      "x-ms-client-request-id" : "959fc954-678b-47fa-94c3-9245b3e0073e"
+      "x-ms-request-id" : "9ebd3db0-501e-003f-394a-675777000000",
+      "Date" : "Mon, 09 Sep 2019 20:09:31 GMT",
+      "x-ms-client-request-id" : "fe60aea4-ac32-4015-a16a-51b1e4c19bc4"
     },
     "Exception" : null
   } ],
-  "variables" : [ "jtcresizemin0pageblobapitestresizemin08834190fe030f31a", "javablobresizemin1pageblobapitestresizemin08854250bec72f" ]
-=======
-      "x-ms-request-id" : "8f76212e-401e-003a-4ae6-6473d5000000",
-      "Date" : "Fri, 06 Sep 2019 19:09:53 GMT",
-      "x-ms-client-request-id" : "cfb8b848-28d7-4007-ba79-ba673820170b"
-    },
-    "Exception" : null
-  } ],
-  "variables" : [ "jtcresizemin0pageblobapitestresizemin3b206191ea75017ad", "javablobresizemin1pageblobapitestresizemin3b2420169c7cd0" ]
->>>>>>> a55d5dd9
+  "variables" : [ "jtcresizemin0pageblobapitestresizemin58f6185058b1a2e16", "javablobresizemin1pageblobapitestresizemin58f48126b12b97" ]
 }