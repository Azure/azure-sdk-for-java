--- conflicted
+++ resolved
@@ -1,189 +1,101 @@
 {
   "networkCallRecords" : [ {
     "Method" : "PUT",
-<<<<<<< HEAD
-    "Uri" : "https://jaschrepragrs.blob.core.windows.net/jtcbreakleaseac0blobapitestbreakleaseac0bb083162d719261?restype=container",
+    "Uri" : "https://jaschrepragrs.blob.core.windows.net/jtcbreakleaseac0blobapitestbreakleaseac63c98108354a96ef?restype=container",
     "Headers" : {
       "x-ms-version" : "2019-02-02",
       "User-Agent" : "azsdk-java-azure-storage-blob/12.0.0-preview.3 1.8.0_221; Windows 10 10.0",
-      "x-ms-client-request-id" : "c93b2dcd-b99c-4675-9afd-4dd31dadfb45"
-=======
-    "Uri" : "https://azstoragesdkaccount.blob.core.windows.net/jtcbreakleaseac0blobapitestbreakleaseac4f437069cce4836f?restype=container",
-    "Headers" : {
-      "x-ms-version" : "2019-02-02",
-      "User-Agent" : "azsdk-java-azure-storage-blob/12.0.0-preview.3 1.8.0_212; Windows 10 10.0",
-      "x-ms-client-request-id" : "004af1dd-54fd-4c11-951a-7b508c5255a0"
->>>>>>> a55d5dd9
+      "x-ms-client-request-id" : "1806ab6c-5c42-4c4b-94a8-ba5170d2ef7c"
     },
     "Response" : {
       "x-ms-version" : "2019-02-02",
       "Server" : "Windows-Azure-Blob/1.0 Microsoft-HTTPAPI/2.0",
-<<<<<<< HEAD
-      "ETag" : "\"0x8D73251C1CDA258\"",
-      "Last-Modified" : "Thu, 05 Sep 2019 22:38:22 GMT",
+      "ETag" : "\"0x8D73561117683B0\"",
+      "Last-Modified" : "Mon, 09 Sep 2019 20:05:31 GMT",
       "retry-after" : "0",
       "Content-Length" : "0",
       "StatusCode" : "201",
-      "x-ms-request-id" : "bfed11dc-901e-0044-513a-643cc7000000",
-      "Date" : "Thu, 05 Sep 2019 22:38:21 GMT",
-      "x-ms-client-request-id" : "c93b2dcd-b99c-4675-9afd-4dd31dadfb45"
-=======
-      "ETag" : "\"0x8D732FC8F3BDC20\"",
-      "Last-Modified" : "Fri, 06 Sep 2019 19:01:01 GMT",
-      "retry-after" : "0",
-      "Content-Length" : "0",
-      "StatusCode" : "201",
-      "x-ms-request-id" : "b92b8c48-d01e-009e-76e5-644931000000",
-      "Date" : "Fri, 06 Sep 2019 19:01:00 GMT",
-      "x-ms-client-request-id" : "004af1dd-54fd-4c11-951a-7b508c5255a0"
->>>>>>> a55d5dd9
+      "x-ms-request-id" : "c5ca73b0-301e-0042-4b49-67cbbf000000",
+      "Date" : "Mon, 09 Sep 2019 20:05:31 GMT",
+      "x-ms-client-request-id" : "1806ab6c-5c42-4c4b-94a8-ba5170d2ef7c"
     },
     "Exception" : null
   }, {
     "Method" : "PUT",
-<<<<<<< HEAD
-    "Uri" : "https://jaschrepragrs.blob.core.windows.net/jtcbreakleaseac0blobapitestbreakleaseac0bb083162d719261/javablobbreakleaseac1blobapitestbreakleaseac0bb70449ee232",
+    "Uri" : "https://jaschrepragrs.blob.core.windows.net/jtcbreakleaseac0blobapitestbreakleaseac63c98108354a96ef/javablobbreakleaseac1blobapitestbreakleaseac63c35449096ea",
     "Headers" : {
       "x-ms-version" : "2019-02-02",
       "User-Agent" : "azsdk-java-azure-storage-blob/12.0.0-preview.3 1.8.0_221; Windows 10 10.0",
-      "x-ms-client-request-id" : "5616cb53-4ac6-4c12-ac15-e72ddc354ba7",
-=======
-    "Uri" : "https://azstoragesdkaccount.blob.core.windows.net/jtcbreakleaseac0blobapitestbreakleaseac4f437069cce4836f/javablobbreakleaseac1blobapitestbreakleaseac4f44937123883",
-    "Headers" : {
-      "x-ms-version" : "2019-02-02",
-      "User-Agent" : "azsdk-java-azure-storage-blob/12.0.0-preview.3 1.8.0_212; Windows 10 10.0",
-      "x-ms-client-request-id" : "190a2d12-578f-4199-8454-182d48d25c1d",
->>>>>>> a55d5dd9
+      "x-ms-client-request-id" : "19e59c7c-aa74-4b84-aec9-caa0da831579",
       "Content-Type" : "application/octet-stream"
     },
     "Response" : {
       "x-ms-version" : "2019-02-02",
       "Server" : "Windows-Azure-Blob/1.0 Microsoft-HTTPAPI/2.0",
       "x-ms-content-crc64" : "6RYQPwaVsyQ=",
-<<<<<<< HEAD
-      "Last-Modified" : "Thu, 05 Sep 2019 22:38:22 GMT",
+      "Last-Modified" : "Mon, 09 Sep 2019 20:05:31 GMT",
       "retry-after" : "0",
       "StatusCode" : "201",
       "x-ms-request-server-encrypted" : "true",
-      "Date" : "Thu, 05 Sep 2019 22:38:21 GMT",
+      "Date" : "Mon, 09 Sep 2019 20:05:31 GMT",
       "Content-MD5" : "wh+Wm18D0z1D4E+PE252gg==",
-      "ETag" : "\"0x8D73251C1DB64EB\"",
+      "ETag" : "\"0x8D735611183CEB6\"",
       "Content-Length" : "0",
-      "x-ms-request-id" : "bfed11f3-901e-0044-673a-643cc7000000",
-      "x-ms-client-request-id" : "5616cb53-4ac6-4c12-ac15-e72ddc354ba7"
-=======
-      "Last-Modified" : "Fri, 06 Sep 2019 19:01:01 GMT",
-      "retry-after" : "0",
-      "StatusCode" : "201",
-      "x-ms-request-server-encrypted" : "true",
-      "Date" : "Fri, 06 Sep 2019 19:01:01 GMT",
-      "Content-MD5" : "wh+Wm18D0z1D4E+PE252gg==",
-      "ETag" : "\"0x8D732FC8F428454\"",
-      "Content-Length" : "0",
-      "x-ms-request-id" : "b92b8c76-d01e-009e-20e5-644931000000",
-      "x-ms-client-request-id" : "190a2d12-578f-4199-8454-182d48d25c1d"
->>>>>>> a55d5dd9
+      "x-ms-request-id" : "c5ca73ca-301e-0042-6049-67cbbf000000",
+      "x-ms-client-request-id" : "19e59c7c-aa74-4b84-aec9-caa0da831579"
     },
     "Exception" : null
   }, {
     "Method" : "PUT",
-<<<<<<< HEAD
-    "Uri" : "https://jaschrepragrs.blob.core.windows.net/jtcbreakleaseac0blobapitestbreakleaseac0bb083162d719261/javablobbreakleaseac1blobapitestbreakleaseac0bb70449ee232?comp=lease",
+    "Uri" : "https://jaschrepragrs.blob.core.windows.net/jtcbreakleaseac0blobapitestbreakleaseac63c98108354a96ef/javablobbreakleaseac1blobapitestbreakleaseac63c35449096ea?comp=lease",
     "Headers" : {
       "x-ms-version" : "2019-02-02",
       "User-Agent" : "azsdk-java-azure-storage-blob/12.0.0-preview.3 1.8.0_221; Windows 10 10.0",
-      "x-ms-client-request-id" : "4e2bf7db-4f3d-4024-b3bc-5f9bb21595f1"
-=======
-    "Uri" : "https://azstoragesdkaccount.blob.core.windows.net/jtcbreakleaseac0blobapitestbreakleaseac4f437069cce4836f/javablobbreakleaseac1blobapitestbreakleaseac4f44937123883?comp=lease",
-    "Headers" : {
-      "x-ms-version" : "2019-02-02",
-      "User-Agent" : "azsdk-java-azure-storage-blob/12.0.0-preview.3 1.8.0_212; Windows 10 10.0",
-      "x-ms-client-request-id" : "f9c8bb5d-7f83-4f3f-814e-25205a0673c5"
->>>>>>> a55d5dd9
+      "x-ms-client-request-id" : "b17aae2e-f006-4044-9b08-aa4feaa0f8b4"
     },
     "Response" : {
       "x-ms-version" : "2019-02-02",
       "Server" : "Windows-Azure-Blob/1.0 Microsoft-HTTPAPI/2.0",
-<<<<<<< HEAD
-      "ETag" : "\"0x8D73251C1DB64EB\"",
-      "x-ms-lease-id" : "c786f5e5-b8f8-437d-9bfb-51da35ac2125",
-      "Last-Modified" : "Thu, 05 Sep 2019 22:38:22 GMT",
+      "ETag" : "\"0x8D735611183CEB6\"",
+      "x-ms-lease-id" : "2f92ed84-b0c1-4752-aefe-5db8d8b538eb",
+      "Last-Modified" : "Mon, 09 Sep 2019 20:05:31 GMT",
       "retry-after" : "0",
       "Content-Length" : "0",
       "StatusCode" : "201",
-      "x-ms-request-id" : "bfed1207-901e-0044-7a3a-643cc7000000",
-      "Date" : "Thu, 05 Sep 2019 22:38:21 GMT",
-      "x-ms-client-request-id" : "4e2bf7db-4f3d-4024-b3bc-5f9bb21595f1"
-=======
-      "ETag" : "\"0x8D732FC8F428454\"",
-      "x-ms-lease-id" : "cd8a2158-bd1b-4df4-86bd-702217f379dc",
-      "Last-Modified" : "Fri, 06 Sep 2019 19:01:01 GMT",
-      "retry-after" : "0",
-      "Content-Length" : "0",
-      "StatusCode" : "201",
-      "x-ms-request-id" : "b92b8c9d-d01e-009e-46e5-644931000000",
-      "Date" : "Fri, 06 Sep 2019 19:01:01 GMT",
-      "x-ms-client-request-id" : "f9c8bb5d-7f83-4f3f-814e-25205a0673c5"
->>>>>>> a55d5dd9
+      "x-ms-request-id" : "c5ca73e2-301e-0042-7749-67cbbf000000",
+      "Date" : "Mon, 09 Sep 2019 20:05:31 GMT",
+      "x-ms-client-request-id" : "b17aae2e-f006-4044-9b08-aa4feaa0f8b4"
     },
     "Exception" : null
   }, {
     "Method" : "PUT",
-<<<<<<< HEAD
-    "Uri" : "https://jaschrepragrs.blob.core.windows.net/jtcbreakleaseac0blobapitestbreakleaseac0bb083162d719261/javablobbreakleaseac1blobapitestbreakleaseac0bb70449ee232?comp=lease",
+    "Uri" : "https://jaschrepragrs.blob.core.windows.net/jtcbreakleaseac0blobapitestbreakleaseac63c98108354a96ef/javablobbreakleaseac1blobapitestbreakleaseac63c35449096ea?comp=lease",
     "Headers" : {
       "x-ms-version" : "2019-02-02",
       "User-Agent" : "azsdk-java-azure-storage-blob/12.0.0-preview.3 1.8.0_221; Windows 10 10.0",
-      "x-ms-client-request-id" : "976b761c-9e8f-498f-a5d7-e6923c21c5da"
-=======
-    "Uri" : "https://azstoragesdkaccount.blob.core.windows.net/jtcbreakleaseac0blobapitestbreakleaseac4f437069cce4836f/javablobbreakleaseac1blobapitestbreakleaseac4f44937123883?comp=lease",
-    "Headers" : {
-      "x-ms-version" : "2019-02-02",
-      "User-Agent" : "azsdk-java-azure-storage-blob/12.0.0-preview.3 1.8.0_212; Windows 10 10.0",
-      "x-ms-client-request-id" : "ef9efc68-e3f7-4187-8d28-9a3219576903"
->>>>>>> a55d5dd9
+      "x-ms-client-request-id" : "3322cce7-8654-4611-b8f1-077ba5307c72"
     },
     "Response" : {
       "x-ms-version" : "2019-02-02",
       "Server" : "Windows-Azure-Blob/1.0 Microsoft-HTTPAPI/2.0",
-<<<<<<< HEAD
-      "ETag" : "\"0x8D73251C1DB64EB\"",
+      "ETag" : "\"0x8D735611183CEB6\"",
       "x-ms-lease-time" : "0",
-      "Last-Modified" : "Thu, 05 Sep 2019 22:38:22 GMT",
+      "Last-Modified" : "Mon, 09 Sep 2019 20:05:31 GMT",
       "retry-after" : "0",
       "Content-Length" : "0",
       "StatusCode" : "202",
-      "x-ms-request-id" : "bfed1211-901e-0044-043a-643cc7000000",
-      "Date" : "Thu, 05 Sep 2019 22:38:21 GMT",
-      "x-ms-client-request-id" : "976b761c-9e8f-498f-a5d7-e6923c21c5da"
-=======
-      "ETag" : "\"0x8D732FC8F428454\"",
-      "x-ms-lease-time" : "0",
-      "Last-Modified" : "Fri, 06 Sep 2019 19:01:01 GMT",
-      "retry-after" : "0",
-      "Content-Length" : "0",
-      "StatusCode" : "202",
-      "x-ms-request-id" : "b92b8cc8-d01e-009e-6ce5-644931000000",
-      "Date" : "Fri, 06 Sep 2019 19:01:01 GMT",
-      "x-ms-client-request-id" : "ef9efc68-e3f7-4187-8d28-9a3219576903"
->>>>>>> a55d5dd9
+      "x-ms-request-id" : "c5ca73ef-301e-0042-0449-67cbbf000000",
+      "Date" : "Mon, 09 Sep 2019 20:05:31 GMT",
+      "x-ms-client-request-id" : "3322cce7-8654-4611-b8f1-077ba5307c72"
     },
     "Exception" : null
   }, {
     "Method" : "GET",
-<<<<<<< HEAD
     "Uri" : "https://jaschrepragrs.blob.core.windows.net?prefix=jtcbreakleaseac&comp=list",
     "Headers" : {
       "x-ms-version" : "2019-02-02",
       "User-Agent" : "azsdk-java-azure-storage-blob/12.0.0-preview.3 1.8.0_221; Windows 10 10.0",
-      "x-ms-client-request-id" : "0cb4598f-5f03-4b70-99c3-f5f5ea9c7706"
-=======
-    "Uri" : "https://azstoragesdkaccount.blob.core.windows.net?prefix=jtcbreakleaseac&comp=list",
-    "Headers" : {
-      "x-ms-version" : "2019-02-02",
-      "User-Agent" : "azsdk-java-azure-storage-blob/12.0.0-preview.3 1.8.0_212; Windows 10 10.0",
-      "x-ms-client-request-id" : "97f9a83e-6de6-4ecb-b800-cc6077c2bf5c"
->>>>>>> a55d5dd9
+      "x-ms-client-request-id" : "99cf9f14-cd58-495b-95fb-a70c29da9c75"
     },
     "Response" : {
       "Transfer-Encoding" : "chunked",
@@ -191,35 +103,20 @@
       "Server" : "Windows-Azure-Blob/1.0 Microsoft-HTTPAPI/2.0",
       "retry-after" : "0",
       "StatusCode" : "200",
-<<<<<<< HEAD
-      "x-ms-request-id" : "bfed121f-901e-0044-0f3a-643cc7000000",
-      "Body" : "﻿<?xml version=\"1.0\" encoding=\"utf-8\"?><EnumerationResults ServiceEndpoint=\"https://jaschrepragrs.blob.core.windows.net/\"><Prefix>jtcbreakleaseac</Prefix><Containers><Container><Name>jtcbreakleaseac0blobapitestbreakleaseac0bb083162d719261</Name><Properties><Last-Modified>Thu, 05 Sep 2019 22:38:22 GMT</Last-Modified><Etag>\"0x8D73251C1CDA258\"</Etag><LeaseStatus>unlocked</LeaseStatus><LeaseState>available</LeaseState><DefaultEncryptionScope>$account-encryption-key</DefaultEncryptionScope><DenyEncryptionScopeOverride>false</DenyEncryptionScopeOverride><HasImmutabilityPolicy>false</HasImmutabilityPolicy><HasLegalHold>false</HasLegalHold></Properties></Container></Containers><NextMarker /></EnumerationResults>",
-      "Date" : "Thu, 05 Sep 2019 22:38:21 GMT",
-      "x-ms-client-request-id" : "0cb4598f-5f03-4b70-99c3-f5f5ea9c7706",
-=======
-      "x-ms-request-id" : "b92b8cf8-d01e-009e-19e5-644931000000",
-      "Body" : "﻿<?xml version=\"1.0\" encoding=\"utf-8\"?><EnumerationResults ServiceEndpoint=\"https://azstoragesdkaccount.blob.core.windows.net/\"><Prefix>jtcbreakleaseac</Prefix><Containers><Container><Name>jtcbreakleaseac0blobapitestbreakleaseac4f437069cce4836f</Name><Properties><Last-Modified>Fri, 06 Sep 2019 19:01:01 GMT</Last-Modified><Etag>\"0x8D732FC8F3BDC20\"</Etag><LeaseStatus>unlocked</LeaseStatus><LeaseState>available</LeaseState><DefaultEncryptionScope>$account-encryption-key</DefaultEncryptionScope><DenyEncryptionScopeOverride>false</DenyEncryptionScopeOverride><HasImmutabilityPolicy>false</HasImmutabilityPolicy><HasLegalHold>false</HasLegalHold></Properties></Container></Containers><NextMarker /></EnumerationResults>",
-      "Date" : "Fri, 06 Sep 2019 19:01:01 GMT",
-      "x-ms-client-request-id" : "97f9a83e-6de6-4ecb-b800-cc6077c2bf5c",
->>>>>>> a55d5dd9
+      "x-ms-request-id" : "c5ca7404-301e-0042-1849-67cbbf000000",
+      "Body" : "﻿<?xml version=\"1.0\" encoding=\"utf-8\"?><EnumerationResults ServiceEndpoint=\"https://jaschrepragrs.blob.core.windows.net/\"><Prefix>jtcbreakleaseac</Prefix><Containers><Container><Name>jtcbreakleaseac0blobapitestbreakleaseac63c98108354a96ef</Name><Properties><Last-Modified>Mon, 09 Sep 2019 20:05:31 GMT</Last-Modified><Etag>\"0x8D73561117683B0\"</Etag><LeaseStatus>unlocked</LeaseStatus><LeaseState>available</LeaseState><DefaultEncryptionScope>$account-encryption-key</DefaultEncryptionScope><DenyEncryptionScopeOverride>false</DenyEncryptionScopeOverride><HasImmutabilityPolicy>false</HasImmutabilityPolicy><HasLegalHold>false</HasLegalHold></Properties></Container></Containers><NextMarker /></EnumerationResults>",
+      "Date" : "Mon, 09 Sep 2019 20:05:31 GMT",
+      "x-ms-client-request-id" : "99cf9f14-cd58-495b-95fb-a70c29da9c75",
       "Content-Type" : "application/xml"
     },
     "Exception" : null
   }, {
     "Method" : "DELETE",
-<<<<<<< HEAD
-    "Uri" : "https://jaschrepragrs.blob.core.windows.net/jtcbreakleaseac0blobapitestbreakleaseac0bb083162d719261?restype=container",
+    "Uri" : "https://jaschrepragrs.blob.core.windows.net/jtcbreakleaseac0blobapitestbreakleaseac63c98108354a96ef?restype=container",
     "Headers" : {
       "x-ms-version" : "2019-02-02",
       "User-Agent" : "azsdk-java-azure-storage-blob/12.0.0-preview.3 1.8.0_221; Windows 10 10.0",
-      "x-ms-client-request-id" : "44f0c47b-22c9-422c-ac81-eff4c6fbb156"
-=======
-    "Uri" : "https://azstoragesdkaccount.blob.core.windows.net/jtcbreakleaseac0blobapitestbreakleaseac4f437069cce4836f?restype=container",
-    "Headers" : {
-      "x-ms-version" : "2019-02-02",
-      "User-Agent" : "azsdk-java-azure-storage-blob/12.0.0-preview.3 1.8.0_212; Windows 10 10.0",
-      "x-ms-client-request-id" : "4badba69-9129-452b-9aac-a1d3cce9f64c"
->>>>>>> a55d5dd9
+      "x-ms-client-request-id" : "e080f3a0-0559-4796-af05-24c3610cda0a"
     },
     "Response" : {
       "x-ms-version" : "2019-02-02",
@@ -227,21 +124,11 @@
       "retry-after" : "0",
       "Content-Length" : "0",
       "StatusCode" : "202",
-<<<<<<< HEAD
-      "x-ms-request-id" : "bfed1231-901e-0044-1f3a-643cc7000000",
-      "Date" : "Thu, 05 Sep 2019 22:38:21 GMT",
-      "x-ms-client-request-id" : "44f0c47b-22c9-422c-ac81-eff4c6fbb156"
+      "x-ms-request-id" : "c5ca741f-301e-0042-3249-67cbbf000000",
+      "Date" : "Mon, 09 Sep 2019 20:05:32 GMT",
+      "x-ms-client-request-id" : "e080f3a0-0559-4796-af05-24c3610cda0a"
     },
     "Exception" : null
   } ],
-  "variables" : [ "jtcbreakleaseac0blobapitestbreakleaseac0bb083162d719261", "javablobbreakleaseac1blobapitestbreakleaseac0bb70449ee232" ]
-=======
-      "x-ms-request-id" : "b92b8d23-d01e-009e-3fe5-644931000000",
-      "Date" : "Fri, 06 Sep 2019 19:01:01 GMT",
-      "x-ms-client-request-id" : "4badba69-9129-452b-9aac-a1d3cce9f64c"
-    },
-    "Exception" : null
-  } ],
-  "variables" : [ "jtcbreakleaseac0blobapitestbreakleaseac4f437069cce4836f", "javablobbreakleaseac1blobapitestbreakleaseac4f44937123883" ]
->>>>>>> a55d5dd9
+  "variables" : [ "jtcbreakleaseac0blobapitestbreakleaseac63c98108354a96ef", "javablobbreakleaseac1blobapitestbreakleaseac63c35449096ea" ]
 }