{
  "networkCallRecords" : [ {
    "Method" : "PUT",
<<<<<<< HEAD
    "Uri" : "https://jaschrepragrs.blob.core.windows.net/jtcappendblockemptybody0845753def31d71a6c4ca4a?restype=container",
    "Headers" : {
      "x-ms-version" : "2019-02-02",
      "User-Agent" : "azsdk-java-azure-storage-blob/12.0.0-preview.3 1.8.0_221; Windows 10 10.0",
      "x-ms-client-request-id" : "ef715033-f51e-40da-b83a-5cc2e17bba8a"
=======
    "Uri" : "https://azstoragesdkaccount.blob.core.windows.net/jtcappendblockemptybody056546838e66bf5ef349f1b?restype=container",
    "Headers" : {
      "x-ms-version" : "2019-02-02",
      "User-Agent" : "azsdk-java-azure-storage-blob/12.0.0-preview.3 1.8.0_212; Windows 10 10.0",
      "x-ms-client-request-id" : "2440014a-fbd8-41c1-808f-bfad2b36bde4"
>>>>>>> a55d5dd9
    },
    "Response" : {
      "x-ms-version" : "2019-02-02",
      "Server" : "Windows-Azure-Blob/1.0 Microsoft-HTTPAPI/2.0",
<<<<<<< HEAD
      "ETag" : "\"0x8D732522C480A24\"",
      "Last-Modified" : "Thu, 05 Sep 2019 22:41:20 GMT",
      "retry-after" : "0",
      "Content-Length" : "0",
      "StatusCode" : "201",
      "x-ms-request-id" : "9b68673c-c01e-0018-033b-64cd3e000000",
      "Date" : "Thu, 05 Sep 2019 22:41:20 GMT",
      "x-ms-client-request-id" : "ef715033-f51e-40da-b83a-5cc2e17bba8a"
=======
      "ETag" : "\"0x8D732FC640699EC\"",
      "Last-Modified" : "Fri, 06 Sep 2019 18:59:48 GMT",
      "retry-after" : "0",
      "Content-Length" : "0",
      "StatusCode" : "201",
      "x-ms-request-id" : "b92a816b-d01e-009e-77e5-644931000000",
      "Date" : "Fri, 06 Sep 2019 18:59:48 GMT",
      "x-ms-client-request-id" : "2440014a-fbd8-41c1-808f-bfad2b36bde4"
>>>>>>> a55d5dd9
    },
    "Exception" : null
  }, {
    "Method" : "PUT",
<<<<<<< HEAD
    "Uri" : "https://jaschrepragrs.blob.core.windows.net/jtcappendblockemptybody0845753def31d71a6c4ca4a/javablobappendblockemptybody1851237a1ab8fea0c743",
    "Headers" : {
      "x-ms-version" : "2019-02-02",
      "User-Agent" : "azsdk-java-azure-storage-blob/12.0.0-preview.3 1.8.0_221; Windows 10 10.0",
      "x-ms-client-request-id" : "ff32e1b1-20b2-4bcb-b61a-2e364e455b15"
=======
    "Uri" : "https://azstoragesdkaccount.blob.core.windows.net/jtcappendblockemptybody056546838e66bf5ef349f1b/javablobappendblockemptybody188372f2436d9a40ac45",
    "Headers" : {
      "x-ms-version" : "2019-02-02",
      "User-Agent" : "azsdk-java-azure-storage-blob/12.0.0-preview.3 1.8.0_212; Windows 10 10.0",
      "x-ms-client-request-id" : "396f00c8-77ab-4491-8bfa-f3ac48a8a359"
>>>>>>> a55d5dd9
    },
    "Response" : {
      "x-ms-version" : "2019-02-02",
      "Server" : "Windows-Azure-Blob/1.0 Microsoft-HTTPAPI/2.0",
<<<<<<< HEAD
      "ETag" : "\"0x8D732522C54D685\"",
      "Last-Modified" : "Thu, 05 Sep 2019 22:41:20 GMT",
      "retry-after" : "0",
      "Content-Length" : "0",
      "StatusCode" : "201",
      "x-ms-request-id" : "9b686746-c01e-0018-0c3b-64cd3e000000",
      "x-ms-request-server-encrypted" : "true",
      "Date" : "Thu, 05 Sep 2019 22:41:20 GMT",
      "x-ms-client-request-id" : "ff32e1b1-20b2-4bcb-b61a-2e364e455b15"
=======
      "ETag" : "\"0x8D732FC640D6095\"",
      "Last-Modified" : "Fri, 06 Sep 2019 18:59:48 GMT",
      "retry-after" : "0",
      "Content-Length" : "0",
      "StatusCode" : "201",
      "x-ms-request-id" : "b92a818d-d01e-009e-13e5-644931000000",
      "x-ms-request-server-encrypted" : "true",
      "Date" : "Fri, 06 Sep 2019 18:59:48 GMT",
      "x-ms-client-request-id" : "396f00c8-77ab-4491-8bfa-f3ac48a8a359"
>>>>>>> a55d5dd9
    },
    "Exception" : null
  }, {
    "Method" : "PUT",
<<<<<<< HEAD
    "Uri" : "https://jaschrepragrs.blob.core.windows.net/jtcappendblockemptybody0845753def31d71a6c4ca4a/javablobappendblockemptybody1851237a1ab8fea0c743?comp=appendblock",
    "Headers" : {
      "x-ms-version" : "2019-02-02",
      "User-Agent" : "azsdk-java-azure-storage-blob/12.0.0-preview.3 1.8.0_221; Windows 10 10.0",
      "x-ms-client-request-id" : "b53a3c67-1fcb-46fe-b31f-b270667ed89b",
=======
    "Uri" : "https://azstoragesdkaccount.blob.core.windows.net/jtcappendblockemptybody056546838e66bf5ef349f1b/javablobappendblockemptybody188372f2436d9a40ac45?comp=appendblock",
    "Headers" : {
      "x-ms-version" : "2019-02-02",
      "User-Agent" : "azsdk-java-azure-storage-blob/12.0.0-preview.3 1.8.0_212; Windows 10 10.0",
      "x-ms-client-request-id" : "e07c5c64-69d7-493f-a78f-b2f7b5866191",
>>>>>>> a55d5dd9
      "Content-Type" : "application/octet-stream"
    },
    "Response" : {
      "x-ms-version" : "2019-02-02",
      "Server" : "Windows-Azure-Blob/1.0 Microsoft-HTTPAPI/2.0",
      "x-ms-error-code" : "InvalidHeaderValue",
      "retry-after" : "0",
      "Content-Length" : "321",
      "StatusCode" : "400",
<<<<<<< HEAD
      "x-ms-request-id" : "9b68674f-c01e-0018-143b-64cd3e000000",
      "Body" : "﻿<?xml version=\"1.0\" encoding=\"utf-8\"?><Error><Code>InvalidHeaderValue</Code><Message>The value for one of the HTTP headers is not in the correct format.\nRequestId:9b68674f-c01e-0018-143b-64cd3e000000\nTime:2019-09-05T22:41:20.9521472Z</Message><HeaderName>Content-Length</HeaderName><HeaderValue>0</HeaderValue></Error>",
      "Date" : "Thu, 05 Sep 2019 22:41:20 GMT",
      "x-ms-client-request-id" : "b53a3c67-1fcb-46fe-b31f-b270667ed89b",
=======
      "x-ms-request-id" : "b92a81af-d01e-009e-33e5-644931000000",
      "Body" : "﻿<?xml version=\"1.0\" encoding=\"utf-8\"?><Error><Code>InvalidHeaderValue</Code><Message>The value for one of the HTTP headers is not in the correct format.\nRequestId:b92a81af-d01e-009e-33e5-644931000000\nTime:2019-09-06T18:59:48.8346897Z</Message><HeaderName>Content-Length</HeaderName><HeaderValue>0</HeaderValue></Error>",
      "Date" : "Fri, 06 Sep 2019 18:59:48 GMT",
      "x-ms-client-request-id" : "e07c5c64-69d7-493f-a78f-b2f7b5866191",
>>>>>>> a55d5dd9
      "Content-Type" : "application/xml"
    },
    "Exception" : null
  }, {
    "Method" : "GET",
<<<<<<< HEAD
    "Uri" : "https://jaschrepragrs.blob.core.windows.net?prefix=jtcappendblockemptybody&comp=list",
    "Headers" : {
      "x-ms-version" : "2019-02-02",
      "User-Agent" : "azsdk-java-azure-storage-blob/12.0.0-preview.3 1.8.0_221; Windows 10 10.0",
      "x-ms-client-request-id" : "3f6426de-6186-40ad-b825-ea5a75bf07d1"
=======
    "Uri" : "https://azstoragesdkaccount.blob.core.windows.net?prefix=jtcappendblockemptybody&comp=list",
    "Headers" : {
      "x-ms-version" : "2019-02-02",
      "User-Agent" : "azsdk-java-azure-storage-blob/12.0.0-preview.3 1.8.0_212; Windows 10 10.0",
      "x-ms-client-request-id" : "f1f2ba55-9fcb-4b2e-9397-608375e1f4e8"
>>>>>>> a55d5dd9
    },
    "Response" : {
      "Transfer-Encoding" : "chunked",
      "x-ms-version" : "2019-02-02",
      "Server" : "Windows-Azure-Blob/1.0 Microsoft-HTTPAPI/2.0",
      "retry-after" : "0",
      "StatusCode" : "200",
<<<<<<< HEAD
      "x-ms-request-id" : "9b68675b-c01e-0018-203b-64cd3e000000",
      "Body" : "﻿<?xml version=\"1.0\" encoding=\"utf-8\"?><EnumerationResults ServiceEndpoint=\"https://jaschrepragrs.blob.core.windows.net/\"><Prefix>jtcappendblockemptybody</Prefix><Containers><Container><Name>jtcappendblockemptybody0845753def31d71a6c4ca4a</Name><Properties><Last-Modified>Thu, 05 Sep 2019 22:41:20 GMT</Last-Modified><Etag>\"0x8D732522C480A24\"</Etag><LeaseStatus>unlocked</LeaseStatus><LeaseState>available</LeaseState><DefaultEncryptionScope>$account-encryption-key</DefaultEncryptionScope><DenyEncryptionScopeOverride>false</DenyEncryptionScopeOverride><HasImmutabilityPolicy>false</HasImmutabilityPolicy><HasLegalHold>false</HasLegalHold></Properties></Container></Containers><NextMarker /></EnumerationResults>",
      "Date" : "Thu, 05 Sep 2019 22:41:20 GMT",
      "x-ms-client-request-id" : "3f6426de-6186-40ad-b825-ea5a75bf07d1",
=======
      "x-ms-request-id" : "b92a81c4-d01e-009e-48e5-644931000000",
      "Body" : "﻿<?xml version=\"1.0\" encoding=\"utf-8\"?><EnumerationResults ServiceEndpoint=\"https://azstoragesdkaccount.blob.core.windows.net/\"><Prefix>jtcappendblockemptybody</Prefix><Containers><Container><Name>jtcappendblockemptybody056546838e66bf5ef349f1b</Name><Properties><Last-Modified>Fri, 06 Sep 2019 18:59:48 GMT</Last-Modified><Etag>\"0x8D732FC640699EC\"</Etag><LeaseStatus>unlocked</LeaseStatus><LeaseState>available</LeaseState><DefaultEncryptionScope>$account-encryption-key</DefaultEncryptionScope><DenyEncryptionScopeOverride>false</DenyEncryptionScopeOverride><HasImmutabilityPolicy>false</HasImmutabilityPolicy><HasLegalHold>false</HasLegalHold></Properties></Container></Containers><NextMarker /></EnumerationResults>",
      "Date" : "Fri, 06 Sep 2019 18:59:48 GMT",
      "x-ms-client-request-id" : "f1f2ba55-9fcb-4b2e-9397-608375e1f4e8",
>>>>>>> a55d5dd9
      "Content-Type" : "application/xml"
    },
    "Exception" : null
  }, {
    "Method" : "DELETE",
<<<<<<< HEAD
    "Uri" : "https://jaschrepragrs.blob.core.windows.net/jtcappendblockemptybody0845753def31d71a6c4ca4a?restype=container",
    "Headers" : {
      "x-ms-version" : "2019-02-02",
      "User-Agent" : "azsdk-java-azure-storage-blob/12.0.0-preview.3 1.8.0_221; Windows 10 10.0",
      "x-ms-client-request-id" : "15b21f63-b4e3-4dd0-9720-78ec1bfc805b"
=======
    "Uri" : "https://azstoragesdkaccount.blob.core.windows.net/jtcappendblockemptybody056546838e66bf5ef349f1b?restype=container",
    "Headers" : {
      "x-ms-version" : "2019-02-02",
      "User-Agent" : "azsdk-java-azure-storage-blob/12.0.0-preview.3 1.8.0_212; Windows 10 10.0",
      "x-ms-client-request-id" : "11b3dd9d-8864-4a11-90b1-8c247d0bd2b2"
>>>>>>> a55d5dd9
    },
    "Response" : {
      "x-ms-version" : "2019-02-02",
      "Server" : "Windows-Azure-Blob/1.0 Microsoft-HTTPAPI/2.0",
      "retry-after" : "0",
      "Content-Length" : "0",
      "StatusCode" : "202",
<<<<<<< HEAD
      "x-ms-request-id" : "9b686767-c01e-0018-2a3b-64cd3e000000",
      "Date" : "Thu, 05 Sep 2019 22:41:20 GMT",
      "x-ms-client-request-id" : "15b21f63-b4e3-4dd0-9720-78ec1bfc805b"
    },
    "Exception" : null
  } ],
  "variables" : [ "jtcappendblockemptybody0845753def31d71a6c4ca4a", "javablobappendblockemptybody1851237a1ab8fea0c743" ]
=======
      "x-ms-request-id" : "b92a81e0-d01e-009e-61e5-644931000000",
      "Date" : "Fri, 06 Sep 2019 18:59:48 GMT",
      "x-ms-client-request-id" : "11b3dd9d-8864-4a11-90b1-8c247d0bd2b2"
    },
    "Exception" : null
  } ],
  "variables" : [ "jtcappendblockemptybody056546838e66bf5ef349f1b", "javablobappendblockemptybody188372f2436d9a40ac45" ]
>>>>>>> a55d5dd9
}<|MERGE_RESOLUTION|>--- conflicted
+++ resolved
@@ -1,101 +1,54 @@
 {
   "networkCallRecords" : [ {
     "Method" : "PUT",
-<<<<<<< HEAD
-    "Uri" : "https://jaschrepragrs.blob.core.windows.net/jtcappendblockemptybody0845753def31d71a6c4ca4a?restype=container",
+    "Uri" : "https://jaschrepragrs.blob.core.windows.net/jtcappendblockemptybody034850414aa9baa74a4f03b?restype=container",
     "Headers" : {
       "x-ms-version" : "2019-02-02",
       "User-Agent" : "azsdk-java-azure-storage-blob/12.0.0-preview.3 1.8.0_221; Windows 10 10.0",
-      "x-ms-client-request-id" : "ef715033-f51e-40da-b83a-5cc2e17bba8a"
-=======
-    "Uri" : "https://azstoragesdkaccount.blob.core.windows.net/jtcappendblockemptybody056546838e66bf5ef349f1b?restype=container",
-    "Headers" : {
-      "x-ms-version" : "2019-02-02",
-      "User-Agent" : "azsdk-java-azure-storage-blob/12.0.0-preview.3 1.8.0_212; Windows 10 10.0",
-      "x-ms-client-request-id" : "2440014a-fbd8-41c1-808f-bfad2b36bde4"
->>>>>>> a55d5dd9
+      "x-ms-client-request-id" : "2e1d4fbe-315e-4f07-9259-477a88e15058"
     },
     "Response" : {
       "x-ms-version" : "2019-02-02",
       "Server" : "Windows-Azure-Blob/1.0 Microsoft-HTTPAPI/2.0",
-<<<<<<< HEAD
-      "ETag" : "\"0x8D732522C480A24\"",
-      "Last-Modified" : "Thu, 05 Sep 2019 22:41:20 GMT",
+      "ETag" : "\"0x8D735623887E3BB\"",
+      "Last-Modified" : "Mon, 09 Sep 2019 20:13:46 GMT",
       "retry-after" : "0",
       "Content-Length" : "0",
       "StatusCode" : "201",
-      "x-ms-request-id" : "9b68673c-c01e-0018-033b-64cd3e000000",
-      "Date" : "Thu, 05 Sep 2019 22:41:20 GMT",
-      "x-ms-client-request-id" : "ef715033-f51e-40da-b83a-5cc2e17bba8a"
-=======
-      "ETag" : "\"0x8D732FC640699EC\"",
-      "Last-Modified" : "Fri, 06 Sep 2019 18:59:48 GMT",
-      "retry-after" : "0",
-      "Content-Length" : "0",
-      "StatusCode" : "201",
-      "x-ms-request-id" : "b92a816b-d01e-009e-77e5-644931000000",
-      "Date" : "Fri, 06 Sep 2019 18:59:48 GMT",
-      "x-ms-client-request-id" : "2440014a-fbd8-41c1-808f-bfad2b36bde4"
->>>>>>> a55d5dd9
+      "x-ms-request-id" : "e27c795e-901e-0029-1f4b-6796e9000000",
+      "Date" : "Mon, 09 Sep 2019 20:13:46 GMT",
+      "x-ms-client-request-id" : "2e1d4fbe-315e-4f07-9259-477a88e15058"
     },
     "Exception" : null
   }, {
     "Method" : "PUT",
-<<<<<<< HEAD
-    "Uri" : "https://jaschrepragrs.blob.core.windows.net/jtcappendblockemptybody0845753def31d71a6c4ca4a/javablobappendblockemptybody1851237a1ab8fea0c743",
+    "Uri" : "https://jaschrepragrs.blob.core.windows.net/jtcappendblockemptybody034850414aa9baa74a4f03b/javablobappendblockemptybody130634fbc3b3bf501e4f",
     "Headers" : {
       "x-ms-version" : "2019-02-02",
       "User-Agent" : "azsdk-java-azure-storage-blob/12.0.0-preview.3 1.8.0_221; Windows 10 10.0",
-      "x-ms-client-request-id" : "ff32e1b1-20b2-4bcb-b61a-2e364e455b15"
-=======
-    "Uri" : "https://azstoragesdkaccount.blob.core.windows.net/jtcappendblockemptybody056546838e66bf5ef349f1b/javablobappendblockemptybody188372f2436d9a40ac45",
-    "Headers" : {
-      "x-ms-version" : "2019-02-02",
-      "User-Agent" : "azsdk-java-azure-storage-blob/12.0.0-preview.3 1.8.0_212; Windows 10 10.0",
-      "x-ms-client-request-id" : "396f00c8-77ab-4491-8bfa-f3ac48a8a359"
->>>>>>> a55d5dd9
+      "x-ms-client-request-id" : "cbd1ff14-fef2-434a-8117-24b802b08fd0"
     },
     "Response" : {
       "x-ms-version" : "2019-02-02",
       "Server" : "Windows-Azure-Blob/1.0 Microsoft-HTTPAPI/2.0",
-<<<<<<< HEAD
-      "ETag" : "\"0x8D732522C54D685\"",
-      "Last-Modified" : "Thu, 05 Sep 2019 22:41:20 GMT",
+      "ETag" : "\"0x8D7356238953678\"",
+      "Last-Modified" : "Mon, 09 Sep 2019 20:13:46 GMT",
       "retry-after" : "0",
       "Content-Length" : "0",
       "StatusCode" : "201",
-      "x-ms-request-id" : "9b686746-c01e-0018-0c3b-64cd3e000000",
+      "x-ms-request-id" : "e27c7971-901e-0029-314b-6796e9000000",
       "x-ms-request-server-encrypted" : "true",
-      "Date" : "Thu, 05 Sep 2019 22:41:20 GMT",
-      "x-ms-client-request-id" : "ff32e1b1-20b2-4bcb-b61a-2e364e455b15"
-=======
-      "ETag" : "\"0x8D732FC640D6095\"",
-      "Last-Modified" : "Fri, 06 Sep 2019 18:59:48 GMT",
-      "retry-after" : "0",
-      "Content-Length" : "0",
-      "StatusCode" : "201",
-      "x-ms-request-id" : "b92a818d-d01e-009e-13e5-644931000000",
-      "x-ms-request-server-encrypted" : "true",
-      "Date" : "Fri, 06 Sep 2019 18:59:48 GMT",
-      "x-ms-client-request-id" : "396f00c8-77ab-4491-8bfa-f3ac48a8a359"
->>>>>>> a55d5dd9
+      "Date" : "Mon, 09 Sep 2019 20:13:46 GMT",
+      "x-ms-client-request-id" : "cbd1ff14-fef2-434a-8117-24b802b08fd0"
     },
     "Exception" : null
   }, {
     "Method" : "PUT",
-<<<<<<< HEAD
-    "Uri" : "https://jaschrepragrs.blob.core.windows.net/jtcappendblockemptybody0845753def31d71a6c4ca4a/javablobappendblockemptybody1851237a1ab8fea0c743?comp=appendblock",
+    "Uri" : "https://jaschrepragrs.blob.core.windows.net/jtcappendblockemptybody034850414aa9baa74a4f03b/javablobappendblockemptybody130634fbc3b3bf501e4f?comp=appendblock",
     "Headers" : {
       "x-ms-version" : "2019-02-02",
       "User-Agent" : "azsdk-java-azure-storage-blob/12.0.0-preview.3 1.8.0_221; Windows 10 10.0",
-      "x-ms-client-request-id" : "b53a3c67-1fcb-46fe-b31f-b270667ed89b",
-=======
-    "Uri" : "https://azstoragesdkaccount.blob.core.windows.net/jtcappendblockemptybody056546838e66bf5ef349f1b/javablobappendblockemptybody188372f2436d9a40ac45?comp=appendblock",
-    "Headers" : {
-      "x-ms-version" : "2019-02-02",
-      "User-Agent" : "azsdk-java-azure-storage-blob/12.0.0-preview.3 1.8.0_212; Windows 10 10.0",
-      "x-ms-client-request-id" : "e07c5c64-69d7-493f-a78f-b2f7b5866191",
->>>>>>> a55d5dd9
+      "x-ms-client-request-id" : "e56a022f-6cb9-431c-984d-c2be2d856c18",
       "Content-Type" : "application/octet-stream"
     },
     "Response" : {
@@ -105,35 +58,20 @@
       "retry-after" : "0",
       "Content-Length" : "321",
       "StatusCode" : "400",
-<<<<<<< HEAD
-      "x-ms-request-id" : "9b68674f-c01e-0018-143b-64cd3e000000",
-      "Body" : "﻿<?xml version=\"1.0\" encoding=\"utf-8\"?><Error><Code>InvalidHeaderValue</Code><Message>The value for one of the HTTP headers is not in the correct format.\nRequestId:9b68674f-c01e-0018-143b-64cd3e000000\nTime:2019-09-05T22:41:20.9521472Z</Message><HeaderName>Content-Length</HeaderName><HeaderValue>0</HeaderValue></Error>",
-      "Date" : "Thu, 05 Sep 2019 22:41:20 GMT",
-      "x-ms-client-request-id" : "b53a3c67-1fcb-46fe-b31f-b270667ed89b",
-=======
-      "x-ms-request-id" : "b92a81af-d01e-009e-33e5-644931000000",
-      "Body" : "﻿<?xml version=\"1.0\" encoding=\"utf-8\"?><Error><Code>InvalidHeaderValue</Code><Message>The value for one of the HTTP headers is not in the correct format.\nRequestId:b92a81af-d01e-009e-33e5-644931000000\nTime:2019-09-06T18:59:48.8346897Z</Message><HeaderName>Content-Length</HeaderName><HeaderValue>0</HeaderValue></Error>",
-      "Date" : "Fri, 06 Sep 2019 18:59:48 GMT",
-      "x-ms-client-request-id" : "e07c5c64-69d7-493f-a78f-b2f7b5866191",
->>>>>>> a55d5dd9
+      "x-ms-request-id" : "e27c7981-901e-0029-3f4b-6796e9000000",
+      "Body" : "﻿<?xml version=\"1.0\" encoding=\"utf-8\"?><Error><Code>InvalidHeaderValue</Code><Message>The value for one of the HTTP headers is not in the correct format.\nRequestId:e27c7981-901e-0029-3f4b-6796e9000000\nTime:2019-09-09T20:13:46.9412632Z</Message><HeaderName>Content-Length</HeaderName><HeaderValue>0</HeaderValue></Error>",
+      "Date" : "Mon, 09 Sep 2019 20:13:46 GMT",
+      "x-ms-client-request-id" : "e56a022f-6cb9-431c-984d-c2be2d856c18",
       "Content-Type" : "application/xml"
     },
     "Exception" : null
   }, {
     "Method" : "GET",
-<<<<<<< HEAD
     "Uri" : "https://jaschrepragrs.blob.core.windows.net?prefix=jtcappendblockemptybody&comp=list",
     "Headers" : {
       "x-ms-version" : "2019-02-02",
       "User-Agent" : "azsdk-java-azure-storage-blob/12.0.0-preview.3 1.8.0_221; Windows 10 10.0",
-      "x-ms-client-request-id" : "3f6426de-6186-40ad-b825-ea5a75bf07d1"
-=======
-    "Uri" : "https://azstoragesdkaccount.blob.core.windows.net?prefix=jtcappendblockemptybody&comp=list",
-    "Headers" : {
-      "x-ms-version" : "2019-02-02",
-      "User-Agent" : "azsdk-java-azure-storage-blob/12.0.0-preview.3 1.8.0_212; Windows 10 10.0",
-      "x-ms-client-request-id" : "f1f2ba55-9fcb-4b2e-9397-608375e1f4e8"
->>>>>>> a55d5dd9
+      "x-ms-client-request-id" : "cf875701-9620-43b6-b9d3-a0baefb58c9a"
     },
     "Response" : {
       "Transfer-Encoding" : "chunked",
@@ -141,35 +79,20 @@
       "Server" : "Windows-Azure-Blob/1.0 Microsoft-HTTPAPI/2.0",
       "retry-after" : "0",
       "StatusCode" : "200",
-<<<<<<< HEAD
-      "x-ms-request-id" : "9b68675b-c01e-0018-203b-64cd3e000000",
-      "Body" : "﻿<?xml version=\"1.0\" encoding=\"utf-8\"?><EnumerationResults ServiceEndpoint=\"https://jaschrepragrs.blob.core.windows.net/\"><Prefix>jtcappendblockemptybody</Prefix><Containers><Container><Name>jtcappendblockemptybody0845753def31d71a6c4ca4a</Name><Properties><Last-Modified>Thu, 05 Sep 2019 22:41:20 GMT</Last-Modified><Etag>\"0x8D732522C480A24\"</Etag><LeaseStatus>unlocked</LeaseStatus><LeaseState>available</LeaseState><DefaultEncryptionScope>$account-encryption-key</DefaultEncryptionScope><DenyEncryptionScopeOverride>false</DenyEncryptionScopeOverride><HasImmutabilityPolicy>false</HasImmutabilityPolicy><HasLegalHold>false</HasLegalHold></Properties></Container></Containers><NextMarker /></EnumerationResults>",
-      "Date" : "Thu, 05 Sep 2019 22:41:20 GMT",
-      "x-ms-client-request-id" : "3f6426de-6186-40ad-b825-ea5a75bf07d1",
-=======
-      "x-ms-request-id" : "b92a81c4-d01e-009e-48e5-644931000000",
-      "Body" : "﻿<?xml version=\"1.0\" encoding=\"utf-8\"?><EnumerationResults ServiceEndpoint=\"https://azstoragesdkaccount.blob.core.windows.net/\"><Prefix>jtcappendblockemptybody</Prefix><Containers><Container><Name>jtcappendblockemptybody056546838e66bf5ef349f1b</Name><Properties><Last-Modified>Fri, 06 Sep 2019 18:59:48 GMT</Last-Modified><Etag>\"0x8D732FC640699EC\"</Etag><LeaseStatus>unlocked</LeaseStatus><LeaseState>available</LeaseState><DefaultEncryptionScope>$account-encryption-key</DefaultEncryptionScope><DenyEncryptionScopeOverride>false</DenyEncryptionScopeOverride><HasImmutabilityPolicy>false</HasImmutabilityPolicy><HasLegalHold>false</HasLegalHold></Properties></Container></Containers><NextMarker /></EnumerationResults>",
-      "Date" : "Fri, 06 Sep 2019 18:59:48 GMT",
-      "x-ms-client-request-id" : "f1f2ba55-9fcb-4b2e-9397-608375e1f4e8",
->>>>>>> a55d5dd9
+      "x-ms-request-id" : "e27c798f-901e-0029-4b4b-6796e9000000",
+      "Body" : "﻿<?xml version=\"1.0\" encoding=\"utf-8\"?><EnumerationResults ServiceEndpoint=\"https://jaschrepragrs.blob.core.windows.net/\"><Prefix>jtcappendblockemptybody</Prefix><Containers><Container><Name>jtcappendblockemptybody034850414aa9baa74a4f03b</Name><Properties><Last-Modified>Mon, 09 Sep 2019 20:13:46 GMT</Last-Modified><Etag>\"0x8D735623887E3BB\"</Etag><LeaseStatus>unlocked</LeaseStatus><LeaseState>available</LeaseState><DefaultEncryptionScope>$account-encryption-key</DefaultEncryptionScope><DenyEncryptionScopeOverride>false</DenyEncryptionScopeOverride><HasImmutabilityPolicy>false</HasImmutabilityPolicy><HasLegalHold>false</HasLegalHold></Properties></Container></Containers><NextMarker /></EnumerationResults>",
+      "Date" : "Mon, 09 Sep 2019 20:13:46 GMT",
+      "x-ms-client-request-id" : "cf875701-9620-43b6-b9d3-a0baefb58c9a",
       "Content-Type" : "application/xml"
     },
     "Exception" : null
   }, {
     "Method" : "DELETE",
-<<<<<<< HEAD
-    "Uri" : "https://jaschrepragrs.blob.core.windows.net/jtcappendblockemptybody0845753def31d71a6c4ca4a?restype=container",
+    "Uri" : "https://jaschrepragrs.blob.core.windows.net/jtcappendblockemptybody034850414aa9baa74a4f03b?restype=container",
     "Headers" : {
       "x-ms-version" : "2019-02-02",
       "User-Agent" : "azsdk-java-azure-storage-blob/12.0.0-preview.3 1.8.0_221; Windows 10 10.0",
-      "x-ms-client-request-id" : "15b21f63-b4e3-4dd0-9720-78ec1bfc805b"
-=======
-    "Uri" : "https://azstoragesdkaccount.blob.core.windows.net/jtcappendblockemptybody056546838e66bf5ef349f1b?restype=container",
-    "Headers" : {
-      "x-ms-version" : "2019-02-02",
-      "User-Agent" : "azsdk-java-azure-storage-blob/12.0.0-preview.3 1.8.0_212; Windows 10 10.0",
-      "x-ms-client-request-id" : "11b3dd9d-8864-4a11-90b1-8c247d0bd2b2"
->>>>>>> a55d5dd9
+      "x-ms-client-request-id" : "dd09451e-65ab-42e7-8f39-5adb38c342dc"
     },
     "Response" : {
       "x-ms-version" : "2019-02-02",
@@ -177,21 +100,11 @@
       "retry-after" : "0",
       "Content-Length" : "0",
       "StatusCode" : "202",
-<<<<<<< HEAD
-      "x-ms-request-id" : "9b686767-c01e-0018-2a3b-64cd3e000000",
-      "Date" : "Thu, 05 Sep 2019 22:41:20 GMT",
-      "x-ms-client-request-id" : "15b21f63-b4e3-4dd0-9720-78ec1bfc805b"
+      "x-ms-request-id" : "e27c79a7-901e-0029-604b-6796e9000000",
+      "Date" : "Mon, 09 Sep 2019 20:13:46 GMT",
+      "x-ms-client-request-id" : "dd09451e-65ab-42e7-8f39-5adb38c342dc"
     },
     "Exception" : null
   } ],
-  "variables" : [ "jtcappendblockemptybody0845753def31d71a6c4ca4a", "javablobappendblockemptybody1851237a1ab8fea0c743" ]
-=======
-      "x-ms-request-id" : "b92a81e0-d01e-009e-61e5-644931000000",
-      "Date" : "Fri, 06 Sep 2019 18:59:48 GMT",
-      "x-ms-client-request-id" : "11b3dd9d-8864-4a11-90b1-8c247d0bd2b2"
-    },
-    "Exception" : null
-  } ],
-  "variables" : [ "jtcappendblockemptybody056546838e66bf5ef349f1b", "javablobappendblockemptybody188372f2436d9a40ac45" ]
->>>>>>> a55d5dd9
+  "variables" : [ "jtcappendblockemptybody034850414aa9baa74a4f03b", "javablobappendblockemptybody130634fbc3b3bf501e4f" ]
 }