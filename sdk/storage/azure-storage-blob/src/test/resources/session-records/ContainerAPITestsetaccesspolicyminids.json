{
  "networkCallRecords" : [ {
    "Method" : "PUT",
<<<<<<< HEAD
    "Uri" : "https://jaschrepragrs.blob.core.windows.net/jtcsetaccesspolicyminids072776e9d10d4a425d4531?restype=container",
    "Headers" : {
      "x-ms-version" : "2019-02-02",
      "User-Agent" : "azsdk-java-azure-storage-blob/12.0.0-preview.3 1.8.0_221; Windows 10 10.0",
      "x-ms-client-request-id" : "8c79f1c8-d87c-4256-a9fd-15b825733be7"
=======
    "Uri" : "https://azstoragesdkaccount.blob.core.windows.net/jtcsetaccesspolicyminids06072119c9e4c15ce84a47?restype=container",
    "Headers" : {
      "x-ms-version" : "2019-02-02",
      "User-Agent" : "azsdk-java-azure-storage-blob/12.0.0-preview.3 1.8.0_212; Windows 10 10.0",
      "x-ms-client-request-id" : "6bb39a6f-f3dd-4dc5-9f78-c83ffa7a5551"
>>>>>>> a55d5dd9
    },
    "Response" : {
      "x-ms-version" : "2019-02-02",
      "Server" : "Windows-Azure-Blob/1.0 Microsoft-HTTPAPI/2.0",
<<<<<<< HEAD
      "ETag" : "\"0x8D73252C225DAA5\"",
      "Last-Modified" : "Thu, 05 Sep 2019 22:45:32 GMT",
      "retry-after" : "0",
      "Content-Length" : "0",
      "StatusCode" : "201",
      "x-ms-request-id" : "2048902c-901e-000b-543b-64f8df000000",
      "Date" : "Thu, 05 Sep 2019 22:45:31 GMT",
      "x-ms-client-request-id" : "8c79f1c8-d87c-4256-a9fd-15b825733be7"
=======
      "ETag" : "\"0x8D732FD26EE8CFF\"",
      "Last-Modified" : "Fri, 06 Sep 2019 19:05:15 GMT",
      "retry-after" : "0",
      "Content-Length" : "0",
      "StatusCode" : "201",
      "x-ms-request-id" : "ec6372d0-001e-001f-1de6-64eb66000000",
      "Date" : "Fri, 06 Sep 2019 19:05:15 GMT",
      "x-ms-client-request-id" : "6bb39a6f-f3dd-4dc5-9f78-c83ffa7a5551"
>>>>>>> a55d5dd9
    },
    "Exception" : null
  }, {
    "Method" : "PUT",
<<<<<<< HEAD
    "Uri" : "https://jaschrepragrs.blob.core.windows.net/jtcsetaccesspolicyminids072776e9d10d4a425d4531?restype=container&comp=acl",
    "Headers" : {
      "x-ms-version" : "2019-02-02",
      "User-Agent" : "azsdk-java-azure-storage-blob/12.0.0-preview.3 1.8.0_221; Windows 10 10.0",
      "x-ms-client-request-id" : "2598622e-1c0b-4cb6-ad01-ae3109ab8a57",
=======
    "Uri" : "https://azstoragesdkaccount.blob.core.windows.net/jtcsetaccesspolicyminids06072119c9e4c15ce84a47?restype=container&comp=acl",
    "Headers" : {
      "x-ms-version" : "2019-02-02",
      "User-Agent" : "azsdk-java-azure-storage-blob/12.0.0-preview.3 1.8.0_212; Windows 10 10.0",
      "x-ms-client-request-id" : "73ec794e-58f6-45a4-98ab-3bd0e8175e86",
>>>>>>> a55d5dd9
      "Content-Type" : "application/xml; charset=utf-8"
    },
    "Response" : {
      "x-ms-version" : "2019-02-02",
      "Server" : "Windows-Azure-Blob/1.0 Microsoft-HTTPAPI/2.0",
<<<<<<< HEAD
      "ETag" : "\"0x8D73252C232C7DA\"",
      "Last-Modified" : "Thu, 05 Sep 2019 22:45:32 GMT",
      "retry-after" : "0",
      "Content-Length" : "0",
      "StatusCode" : "200",
      "x-ms-request-id" : "20489054-901e-000b-783b-64f8df000000",
      "Date" : "Thu, 05 Sep 2019 22:45:31 GMT",
      "x-ms-client-request-id" : "2598622e-1c0b-4cb6-ad01-ae3109ab8a57"
=======
      "ETag" : "\"0x8D732FD26F7DBF2\"",
      "Last-Modified" : "Fri, 06 Sep 2019 19:05:15 GMT",
      "retry-after" : "0",
      "Content-Length" : "0",
      "StatusCode" : "200",
      "x-ms-request-id" : "ec6372ef-001e-001f-3be6-64eb66000000",
      "Date" : "Fri, 06 Sep 2019 19:05:15 GMT",
      "x-ms-client-request-id" : "73ec794e-58f6-45a4-98ab-3bd0e8175e86"
>>>>>>> a55d5dd9
    },
    "Exception" : null
  }, {
    "Method" : "GET",
<<<<<<< HEAD
    "Uri" : "https://jaschrepragrs.blob.core.windows.net/jtcsetaccesspolicyminids072776e9d10d4a425d4531?restype=container&comp=acl",
    "Headers" : {
      "x-ms-version" : "2019-02-02",
      "User-Agent" : "azsdk-java-azure-storage-blob/12.0.0-preview.3 1.8.0_221; Windows 10 10.0",
      "x-ms-client-request-id" : "e3dd303a-0bb9-458b-aa5a-d080fda431a0"
=======
    "Uri" : "https://azstoragesdkaccount.blob.core.windows.net/jtcsetaccesspolicyminids06072119c9e4c15ce84a47?restype=container&comp=acl",
    "Headers" : {
      "x-ms-version" : "2019-02-02",
      "User-Agent" : "azsdk-java-azure-storage-blob/12.0.0-preview.3 1.8.0_212; Windows 10 10.0",
      "x-ms-client-request-id" : "c399f90e-5b6c-44e2-908b-30008a40865e"
>>>>>>> a55d5dd9
    },
    "Response" : {
      "Transfer-Encoding" : "chunked",
      "x-ms-version" : "2019-02-02",
      "Server" : "Windows-Azure-Blob/1.0 Microsoft-HTTPAPI/2.0",
<<<<<<< HEAD
      "ETag" : "\"0x8D73252C232C7DA\"",
      "Last-Modified" : "Thu, 05 Sep 2019 22:45:32 GMT",
      "retry-after" : "0",
      "StatusCode" : "200",
      "x-ms-request-id" : "20489066-901e-000b-093b-64f8df000000",
      "Body" : "﻿<?xml version=\"1.0\" encoding=\"utf-8\"?><SignedIdentifiers><SignedIdentifier><Id>0000</Id><AccessPolicy><Start>2019-09-05T22:45:32.0000000Z</Start><Expiry>2019-09-06T22:45:32.0000000Z</Expiry><Permission>r</Permission></AccessPolicy></SignedIdentifier></SignedIdentifiers>",
      "Date" : "Thu, 05 Sep 2019 22:45:31 GMT",
      "x-ms-client-request-id" : "e3dd303a-0bb9-458b-aa5a-d080fda431a0",
=======
      "ETag" : "\"0x8D732FD26F7DBF2\"",
      "Last-Modified" : "Fri, 06 Sep 2019 19:05:15 GMT",
      "retry-after" : "0",
      "StatusCode" : "200",
      "x-ms-request-id" : "ec637324-001e-001f-6be6-64eb66000000",
      "Body" : "﻿<?xml version=\"1.0\" encoding=\"utf-8\"?><SignedIdentifiers><SignedIdentifier><Id>0000</Id><AccessPolicy><Start>2019-09-06T19:05:15.0000000Z</Start><Expiry>2019-09-07T19:05:15.0000000Z</Expiry><Permission>r</Permission></AccessPolicy></SignedIdentifier></SignedIdentifiers>",
      "Date" : "Fri, 06 Sep 2019 19:05:15 GMT",
      "x-ms-client-request-id" : "c399f90e-5b6c-44e2-908b-30008a40865e",
>>>>>>> a55d5dd9
      "Content-Type" : "application/xml"
    },
    "Exception" : null
  }, {
    "Method" : "GET",
<<<<<<< HEAD
    "Uri" : "https://jaschrepragrs.blob.core.windows.net?prefix=jtcsetaccesspolicyminids&comp=list",
    "Headers" : {
      "x-ms-version" : "2019-02-02",
      "User-Agent" : "azsdk-java-azure-storage-blob/12.0.0-preview.3 1.8.0_221; Windows 10 10.0",
      "x-ms-client-request-id" : "44e4051d-528e-4759-a2a3-981af2a17aa8"
=======
    "Uri" : "https://azstoragesdkaccount.blob.core.windows.net?prefix=jtcsetaccesspolicyminids&comp=list",
    "Headers" : {
      "x-ms-version" : "2019-02-02",
      "User-Agent" : "azsdk-java-azure-storage-blob/12.0.0-preview.3 1.8.0_212; Windows 10 10.0",
      "x-ms-client-request-id" : "485c538a-8d60-4e97-bdaf-1bf1a2011c93"
>>>>>>> a55d5dd9
    },
    "Response" : {
      "Transfer-Encoding" : "chunked",
      "x-ms-version" : "2019-02-02",
      "Server" : "Windows-Azure-Blob/1.0 Microsoft-HTTPAPI/2.0",
      "retry-after" : "0",
      "StatusCode" : "200",
<<<<<<< HEAD
      "x-ms-request-id" : "2048907e-901e-000b-1e3b-64f8df000000",
      "Body" : "﻿<?xml version=\"1.0\" encoding=\"utf-8\"?><EnumerationResults ServiceEndpoint=\"https://jaschrepragrs.blob.core.windows.net/\"><Prefix>jtcsetaccesspolicyminids</Prefix><Containers><Container><Name>jtcsetaccesspolicyminids072776e9d10d4a425d4531</Name><Properties><Last-Modified>Thu, 05 Sep 2019 22:45:32 GMT</Last-Modified><Etag>\"0x8D73252C232C7DA\"</Etag><LeaseStatus>unlocked</LeaseStatus><LeaseState>available</LeaseState><DefaultEncryptionScope>$account-encryption-key</DefaultEncryptionScope><DenyEncryptionScopeOverride>false</DenyEncryptionScopeOverride><HasImmutabilityPolicy>false</HasImmutabilityPolicy><HasLegalHold>false</HasLegalHold></Properties></Container></Containers><NextMarker /></EnumerationResults>",
      "Date" : "Thu, 05 Sep 2019 22:45:31 GMT",
      "x-ms-client-request-id" : "44e4051d-528e-4759-a2a3-981af2a17aa8",
=======
      "x-ms-request-id" : "ec637349-001e-001f-0fe6-64eb66000000",
      "Body" : "﻿<?xml version=\"1.0\" encoding=\"utf-8\"?><EnumerationResults ServiceEndpoint=\"https://azstoragesdkaccount.blob.core.windows.net/\"><Prefix>jtcsetaccesspolicyminids</Prefix><Containers><Container><Name>jtcsetaccesspolicyminids06072119c9e4c15ce84a47</Name><Properties><Last-Modified>Fri, 06 Sep 2019 19:05:15 GMT</Last-Modified><Etag>\"0x8D732FD26F7DBF2\"</Etag><LeaseStatus>unlocked</LeaseStatus><LeaseState>available</LeaseState><DefaultEncryptionScope>$account-encryption-key</DefaultEncryptionScope><DenyEncryptionScopeOverride>false</DenyEncryptionScopeOverride><HasImmutabilityPolicy>false</HasImmutabilityPolicy><HasLegalHold>false</HasLegalHold></Properties></Container></Containers><NextMarker /></EnumerationResults>",
      "Date" : "Fri, 06 Sep 2019 19:05:15 GMT",
      "x-ms-client-request-id" : "485c538a-8d60-4e97-bdaf-1bf1a2011c93",
>>>>>>> a55d5dd9
      "Content-Type" : "application/xml"
    },
    "Exception" : null
  }, {
    "Method" : "DELETE",
<<<<<<< HEAD
    "Uri" : "https://jaschrepragrs.blob.core.windows.net/jtcsetaccesspolicyminids072776e9d10d4a425d4531?restype=container",
    "Headers" : {
      "x-ms-version" : "2019-02-02",
      "User-Agent" : "azsdk-java-azure-storage-blob/12.0.0-preview.3 1.8.0_221; Windows 10 10.0",
      "x-ms-client-request-id" : "747ee66b-1f4f-4ad4-b39a-3b439ce1cae3"
=======
    "Uri" : "https://azstoragesdkaccount.blob.core.windows.net/jtcsetaccesspolicyminids06072119c9e4c15ce84a47?restype=container",
    "Headers" : {
      "x-ms-version" : "2019-02-02",
      "User-Agent" : "azsdk-java-azure-storage-blob/12.0.0-preview.3 1.8.0_212; Windows 10 10.0",
      "x-ms-client-request-id" : "ddb8b94e-ec2d-41cd-aa3e-bc789f163cb6"
>>>>>>> a55d5dd9
    },
    "Response" : {
      "x-ms-version" : "2019-02-02",
      "Server" : "Windows-Azure-Blob/1.0 Microsoft-HTTPAPI/2.0",
      "retry-after" : "0",
      "Content-Length" : "0",
      "StatusCode" : "202",
<<<<<<< HEAD
      "x-ms-request-id" : "2048908d-901e-000b-2c3b-64f8df000000",
      "Date" : "Thu, 05 Sep 2019 22:45:32 GMT",
      "x-ms-client-request-id" : "747ee66b-1f4f-4ad4-b39a-3b439ce1cae3"
    },
    "Exception" : null
  } ],
  "variables" : [ "jtcsetaccesspolicyminids072776e9d10d4a425d4531" ]
=======
      "x-ms-request-id" : "ec637360-001e-001f-25e6-64eb66000000",
      "Date" : "Fri, 06 Sep 2019 19:05:15 GMT",
      "x-ms-client-request-id" : "ddb8b94e-ec2d-41cd-aa3e-bc789f163cb6"
    },
    "Exception" : null
  } ],
  "variables" : [ "jtcsetaccesspolicyminids06072119c9e4c15ce84a47" ]
>>>>>>> a55d5dd9
}<|MERGE_RESOLUTION|>--- conflicted
+++ resolved
@@ -1,142 +1,77 @@
 {
   "networkCallRecords" : [ {
     "Method" : "PUT",
-<<<<<<< HEAD
-    "Uri" : "https://jaschrepragrs.blob.core.windows.net/jtcsetaccesspolicyminids072776e9d10d4a425d4531?restype=container",
+    "Uri" : "https://jaschrepragrs.blob.core.windows.net/jtcsetaccesspolicyminids07961782c81c488e99499d?restype=container",
     "Headers" : {
       "x-ms-version" : "2019-02-02",
       "User-Agent" : "azsdk-java-azure-storage-blob/12.0.0-preview.3 1.8.0_221; Windows 10 10.0",
-      "x-ms-client-request-id" : "8c79f1c8-d87c-4256-a9fd-15b825733be7"
-=======
-    "Uri" : "https://azstoragesdkaccount.blob.core.windows.net/jtcsetaccesspolicyminids06072119c9e4c15ce84a47?restype=container",
-    "Headers" : {
-      "x-ms-version" : "2019-02-02",
-      "User-Agent" : "azsdk-java-azure-storage-blob/12.0.0-preview.3 1.8.0_212; Windows 10 10.0",
-      "x-ms-client-request-id" : "6bb39a6f-f3dd-4dc5-9f78-c83ffa7a5551"
->>>>>>> a55d5dd9
+      "x-ms-client-request-id" : "7af82a1d-0c73-4a20-9511-d94933530c12"
     },
     "Response" : {
       "x-ms-version" : "2019-02-02",
       "Server" : "Windows-Azure-Blob/1.0 Microsoft-HTTPAPI/2.0",
-<<<<<<< HEAD
-      "ETag" : "\"0x8D73252C225DAA5\"",
-      "Last-Modified" : "Thu, 05 Sep 2019 22:45:32 GMT",
+      "ETag" : "\"0x8D735604C3657EC\"",
+      "Last-Modified" : "Mon, 09 Sep 2019 20:00:00 GMT",
       "retry-after" : "0",
       "Content-Length" : "0",
       "StatusCode" : "201",
-      "x-ms-request-id" : "2048902c-901e-000b-543b-64f8df000000",
-      "Date" : "Thu, 05 Sep 2019 22:45:31 GMT",
-      "x-ms-client-request-id" : "8c79f1c8-d87c-4256-a9fd-15b825733be7"
-=======
-      "ETag" : "\"0x8D732FD26EE8CFF\"",
-      "Last-Modified" : "Fri, 06 Sep 2019 19:05:15 GMT",
-      "retry-after" : "0",
-      "Content-Length" : "0",
-      "StatusCode" : "201",
-      "x-ms-request-id" : "ec6372d0-001e-001f-1de6-64eb66000000",
-      "Date" : "Fri, 06 Sep 2019 19:05:15 GMT",
-      "x-ms-client-request-id" : "6bb39a6f-f3dd-4dc5-9f78-c83ffa7a5551"
->>>>>>> a55d5dd9
+      "x-ms-request-id" : "077ff5e4-801e-001f-1d49-673bbb000000",
+      "Date" : "Mon, 09 Sep 2019 20:00:00 GMT",
+      "x-ms-client-request-id" : "7af82a1d-0c73-4a20-9511-d94933530c12"
     },
     "Exception" : null
   }, {
     "Method" : "PUT",
-<<<<<<< HEAD
-    "Uri" : "https://jaschrepragrs.blob.core.windows.net/jtcsetaccesspolicyminids072776e9d10d4a425d4531?restype=container&comp=acl",
+    "Uri" : "https://jaschrepragrs.blob.core.windows.net/jtcsetaccesspolicyminids07961782c81c488e99499d?restype=container&comp=acl",
     "Headers" : {
       "x-ms-version" : "2019-02-02",
       "User-Agent" : "azsdk-java-azure-storage-blob/12.0.0-preview.3 1.8.0_221; Windows 10 10.0",
-      "x-ms-client-request-id" : "2598622e-1c0b-4cb6-ad01-ae3109ab8a57",
-=======
-    "Uri" : "https://azstoragesdkaccount.blob.core.windows.net/jtcsetaccesspolicyminids06072119c9e4c15ce84a47?restype=container&comp=acl",
-    "Headers" : {
-      "x-ms-version" : "2019-02-02",
-      "User-Agent" : "azsdk-java-azure-storage-blob/12.0.0-preview.3 1.8.0_212; Windows 10 10.0",
-      "x-ms-client-request-id" : "73ec794e-58f6-45a4-98ab-3bd0e8175e86",
->>>>>>> a55d5dd9
+      "x-ms-client-request-id" : "f6103698-e833-4380-b098-26faa8083a19",
       "Content-Type" : "application/xml; charset=utf-8"
     },
     "Response" : {
       "x-ms-version" : "2019-02-02",
       "Server" : "Windows-Azure-Blob/1.0 Microsoft-HTTPAPI/2.0",
-<<<<<<< HEAD
-      "ETag" : "\"0x8D73252C232C7DA\"",
-      "Last-Modified" : "Thu, 05 Sep 2019 22:45:32 GMT",
+      "ETag" : "\"0x8D735604C4473FB\"",
+      "Last-Modified" : "Mon, 09 Sep 2019 20:00:00 GMT",
       "retry-after" : "0",
       "Content-Length" : "0",
       "StatusCode" : "200",
-      "x-ms-request-id" : "20489054-901e-000b-783b-64f8df000000",
-      "Date" : "Thu, 05 Sep 2019 22:45:31 GMT",
-      "x-ms-client-request-id" : "2598622e-1c0b-4cb6-ad01-ae3109ab8a57"
-=======
-      "ETag" : "\"0x8D732FD26F7DBF2\"",
-      "Last-Modified" : "Fri, 06 Sep 2019 19:05:15 GMT",
-      "retry-after" : "0",
-      "Content-Length" : "0",
-      "StatusCode" : "200",
-      "x-ms-request-id" : "ec6372ef-001e-001f-3be6-64eb66000000",
-      "Date" : "Fri, 06 Sep 2019 19:05:15 GMT",
-      "x-ms-client-request-id" : "73ec794e-58f6-45a4-98ab-3bd0e8175e86"
->>>>>>> a55d5dd9
+      "x-ms-request-id" : "077ff5ee-801e-001f-2449-673bbb000000",
+      "Date" : "Mon, 09 Sep 2019 20:00:00 GMT",
+      "x-ms-client-request-id" : "f6103698-e833-4380-b098-26faa8083a19"
     },
     "Exception" : null
   }, {
     "Method" : "GET",
-<<<<<<< HEAD
-    "Uri" : "https://jaschrepragrs.blob.core.windows.net/jtcsetaccesspolicyminids072776e9d10d4a425d4531?restype=container&comp=acl",
+    "Uri" : "https://jaschrepragrs.blob.core.windows.net/jtcsetaccesspolicyminids07961782c81c488e99499d?restype=container&comp=acl",
     "Headers" : {
       "x-ms-version" : "2019-02-02",
       "User-Agent" : "azsdk-java-azure-storage-blob/12.0.0-preview.3 1.8.0_221; Windows 10 10.0",
-      "x-ms-client-request-id" : "e3dd303a-0bb9-458b-aa5a-d080fda431a0"
-=======
-    "Uri" : "https://azstoragesdkaccount.blob.core.windows.net/jtcsetaccesspolicyminids06072119c9e4c15ce84a47?restype=container&comp=acl",
-    "Headers" : {
-      "x-ms-version" : "2019-02-02",
-      "User-Agent" : "azsdk-java-azure-storage-blob/12.0.0-preview.3 1.8.0_212; Windows 10 10.0",
-      "x-ms-client-request-id" : "c399f90e-5b6c-44e2-908b-30008a40865e"
->>>>>>> a55d5dd9
+      "x-ms-client-request-id" : "77a1e7b1-7fbc-4a8a-bd73-dfad94d7fcf6"
     },
     "Response" : {
       "Transfer-Encoding" : "chunked",
       "x-ms-version" : "2019-02-02",
       "Server" : "Windows-Azure-Blob/1.0 Microsoft-HTTPAPI/2.0",
-<<<<<<< HEAD
-      "ETag" : "\"0x8D73252C232C7DA\"",
-      "Last-Modified" : "Thu, 05 Sep 2019 22:45:32 GMT",
+      "ETag" : "\"0x8D735604C4473FB\"",
+      "Last-Modified" : "Mon, 09 Sep 2019 20:00:00 GMT",
       "retry-after" : "0",
       "StatusCode" : "200",
-      "x-ms-request-id" : "20489066-901e-000b-093b-64f8df000000",
-      "Body" : "﻿<?xml version=\"1.0\" encoding=\"utf-8\"?><SignedIdentifiers><SignedIdentifier><Id>0000</Id><AccessPolicy><Start>2019-09-05T22:45:32.0000000Z</Start><Expiry>2019-09-06T22:45:32.0000000Z</Expiry><Permission>r</Permission></AccessPolicy></SignedIdentifier></SignedIdentifiers>",
-      "Date" : "Thu, 05 Sep 2019 22:45:31 GMT",
-      "x-ms-client-request-id" : "e3dd303a-0bb9-458b-aa5a-d080fda431a0",
-=======
-      "ETag" : "\"0x8D732FD26F7DBF2\"",
-      "Last-Modified" : "Fri, 06 Sep 2019 19:05:15 GMT",
-      "retry-after" : "0",
-      "StatusCode" : "200",
-      "x-ms-request-id" : "ec637324-001e-001f-6be6-64eb66000000",
-      "Body" : "﻿<?xml version=\"1.0\" encoding=\"utf-8\"?><SignedIdentifiers><SignedIdentifier><Id>0000</Id><AccessPolicy><Start>2019-09-06T19:05:15.0000000Z</Start><Expiry>2019-09-07T19:05:15.0000000Z</Expiry><Permission>r</Permission></AccessPolicy></SignedIdentifier></SignedIdentifiers>",
-      "Date" : "Fri, 06 Sep 2019 19:05:15 GMT",
-      "x-ms-client-request-id" : "c399f90e-5b6c-44e2-908b-30008a40865e",
->>>>>>> a55d5dd9
+      "x-ms-request-id" : "077ff600-801e-001f-3049-673bbb000000",
+      "Body" : "﻿<?xml version=\"1.0\" encoding=\"utf-8\"?><SignedIdentifiers><SignedIdentifier><Id>0000</Id><AccessPolicy><Start>2019-09-09T20:00:00.0000000Z</Start><Expiry>2019-09-10T20:00:00.0000000Z</Expiry><Permission>r</Permission></AccessPolicy></SignedIdentifier></SignedIdentifiers>",
+      "Date" : "Mon, 09 Sep 2019 20:00:00 GMT",
+      "x-ms-client-request-id" : "77a1e7b1-7fbc-4a8a-bd73-dfad94d7fcf6",
       "Content-Type" : "application/xml"
     },
     "Exception" : null
   }, {
     "Method" : "GET",
-<<<<<<< HEAD
     "Uri" : "https://jaschrepragrs.blob.core.windows.net?prefix=jtcsetaccesspolicyminids&comp=list",
     "Headers" : {
       "x-ms-version" : "2019-02-02",
       "User-Agent" : "azsdk-java-azure-storage-blob/12.0.0-preview.3 1.8.0_221; Windows 10 10.0",
-      "x-ms-client-request-id" : "44e4051d-528e-4759-a2a3-981af2a17aa8"
-=======
-    "Uri" : "https://azstoragesdkaccount.blob.core.windows.net?prefix=jtcsetaccesspolicyminids&comp=list",
-    "Headers" : {
-      "x-ms-version" : "2019-02-02",
-      "User-Agent" : "azsdk-java-azure-storage-blob/12.0.0-preview.3 1.8.0_212; Windows 10 10.0",
-      "x-ms-client-request-id" : "485c538a-8d60-4e97-bdaf-1bf1a2011c93"
->>>>>>> a55d5dd9
+      "x-ms-client-request-id" : "5549d6f5-4e5c-4431-b859-c99a25b319b4"
     },
     "Response" : {
       "Transfer-Encoding" : "chunked",
@@ -144,35 +79,20 @@
       "Server" : "Windows-Azure-Blob/1.0 Microsoft-HTTPAPI/2.0",
       "retry-after" : "0",
       "StatusCode" : "200",
-<<<<<<< HEAD
-      "x-ms-request-id" : "2048907e-901e-000b-1e3b-64f8df000000",
-      "Body" : "﻿<?xml version=\"1.0\" encoding=\"utf-8\"?><EnumerationResults ServiceEndpoint=\"https://jaschrepragrs.blob.core.windows.net/\"><Prefix>jtcsetaccesspolicyminids</Prefix><Containers><Container><Name>jtcsetaccesspolicyminids072776e9d10d4a425d4531</Name><Properties><Last-Modified>Thu, 05 Sep 2019 22:45:32 GMT</Last-Modified><Etag>\"0x8D73252C232C7DA\"</Etag><LeaseStatus>unlocked</LeaseStatus><LeaseState>available</LeaseState><DefaultEncryptionScope>$account-encryption-key</DefaultEncryptionScope><DenyEncryptionScopeOverride>false</DenyEncryptionScopeOverride><HasImmutabilityPolicy>false</HasImmutabilityPolicy><HasLegalHold>false</HasLegalHold></Properties></Container></Containers><NextMarker /></EnumerationResults>",
-      "Date" : "Thu, 05 Sep 2019 22:45:31 GMT",
-      "x-ms-client-request-id" : "44e4051d-528e-4759-a2a3-981af2a17aa8",
-=======
-      "x-ms-request-id" : "ec637349-001e-001f-0fe6-64eb66000000",
-      "Body" : "﻿<?xml version=\"1.0\" encoding=\"utf-8\"?><EnumerationResults ServiceEndpoint=\"https://azstoragesdkaccount.blob.core.windows.net/\"><Prefix>jtcsetaccesspolicyminids</Prefix><Containers><Container><Name>jtcsetaccesspolicyminids06072119c9e4c15ce84a47</Name><Properties><Last-Modified>Fri, 06 Sep 2019 19:05:15 GMT</Last-Modified><Etag>\"0x8D732FD26F7DBF2\"</Etag><LeaseStatus>unlocked</LeaseStatus><LeaseState>available</LeaseState><DefaultEncryptionScope>$account-encryption-key</DefaultEncryptionScope><DenyEncryptionScopeOverride>false</DenyEncryptionScopeOverride><HasImmutabilityPolicy>false</HasImmutabilityPolicy><HasLegalHold>false</HasLegalHold></Properties></Container></Containers><NextMarker /></EnumerationResults>",
-      "Date" : "Fri, 06 Sep 2019 19:05:15 GMT",
-      "x-ms-client-request-id" : "485c538a-8d60-4e97-bdaf-1bf1a2011c93",
->>>>>>> a55d5dd9
+      "x-ms-request-id" : "077ff60e-801e-001f-3d49-673bbb000000",
+      "Body" : "﻿<?xml version=\"1.0\" encoding=\"utf-8\"?><EnumerationResults ServiceEndpoint=\"https://jaschrepragrs.blob.core.windows.net/\"><Prefix>jtcsetaccesspolicyminids</Prefix><Containers><Container><Name>jtcsetaccesspolicyminids07961782c81c488e99499d</Name><Properties><Last-Modified>Mon, 09 Sep 2019 20:00:00 GMT</Last-Modified><Etag>\"0x8D735604C4473FB\"</Etag><LeaseStatus>unlocked</LeaseStatus><LeaseState>available</LeaseState><DefaultEncryptionScope>$account-encryption-key</DefaultEncryptionScope><DenyEncryptionScopeOverride>false</DenyEncryptionScopeOverride><HasImmutabilityPolicy>false</HasImmutabilityPolicy><HasLegalHold>false</HasLegalHold></Properties></Container></Containers><NextMarker /></EnumerationResults>",
+      "Date" : "Mon, 09 Sep 2019 20:00:00 GMT",
+      "x-ms-client-request-id" : "5549d6f5-4e5c-4431-b859-c99a25b319b4",
       "Content-Type" : "application/xml"
     },
     "Exception" : null
   }, {
     "Method" : "DELETE",
-<<<<<<< HEAD
-    "Uri" : "https://jaschrepragrs.blob.core.windows.net/jtcsetaccesspolicyminids072776e9d10d4a425d4531?restype=container",
+    "Uri" : "https://jaschrepragrs.blob.core.windows.net/jtcsetaccesspolicyminids07961782c81c488e99499d?restype=container",
     "Headers" : {
       "x-ms-version" : "2019-02-02",
       "User-Agent" : "azsdk-java-azure-storage-blob/12.0.0-preview.3 1.8.0_221; Windows 10 10.0",
-      "x-ms-client-request-id" : "747ee66b-1f4f-4ad4-b39a-3b439ce1cae3"
-=======
-    "Uri" : "https://azstoragesdkaccount.blob.core.windows.net/jtcsetaccesspolicyminids06072119c9e4c15ce84a47?restype=container",
-    "Headers" : {
-      "x-ms-version" : "2019-02-02",
-      "User-Agent" : "azsdk-java-azure-storage-blob/12.0.0-preview.3 1.8.0_212; Windows 10 10.0",
-      "x-ms-client-request-id" : "ddb8b94e-ec2d-41cd-aa3e-bc789f163cb6"
->>>>>>> a55d5dd9
+      "x-ms-client-request-id" : "e7d56c62-216c-4df4-b8fb-a0da0513e281"
     },
     "Response" : {
       "x-ms-version" : "2019-02-02",
@@ -180,21 +100,11 @@
       "retry-after" : "0",
       "Content-Length" : "0",
       "StatusCode" : "202",
-<<<<<<< HEAD
-      "x-ms-request-id" : "2048908d-901e-000b-2c3b-64f8df000000",
-      "Date" : "Thu, 05 Sep 2019 22:45:32 GMT",
-      "x-ms-client-request-id" : "747ee66b-1f4f-4ad4-b39a-3b439ce1cae3"
+      "x-ms-request-id" : "077ff622-801e-001f-4e49-673bbb000000",
+      "Date" : "Mon, 09 Sep 2019 20:00:00 GMT",
+      "x-ms-client-request-id" : "e7d56c62-216c-4df4-b8fb-a0da0513e281"
     },
     "Exception" : null
   } ],
-  "variables" : [ "jtcsetaccesspolicyminids072776e9d10d4a425d4531" ]
-=======
-      "x-ms-request-id" : "ec637360-001e-001f-25e6-64eb66000000",
-      "Date" : "Fri, 06 Sep 2019 19:05:15 GMT",
-      "x-ms-client-request-id" : "ddb8b94e-ec2d-41cd-aa3e-bc789f163cb6"
-    },
-    "Exception" : null
-  } ],
-  "variables" : [ "jtcsetaccesspolicyminids06072119c9e4c15ce84a47" ]
->>>>>>> a55d5dd9
+  "variables" : [ "jtcsetaccesspolicyminids07961782c81c488e99499d" ]
 }