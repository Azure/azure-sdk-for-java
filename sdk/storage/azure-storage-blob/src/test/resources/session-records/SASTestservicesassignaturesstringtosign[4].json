{
  "networkCallRecords" : [ {
    "Method" : "PUT",
<<<<<<< HEAD
    "Uri" : "https://jaschrepragrs.blob.core.windows.net/jtcservicesassignaturesstringtosign02224705eeb7f94e5?restype=container",
    "Headers" : {
      "x-ms-version" : "2019-02-02",
      "User-Agent" : "azsdk-java-azure-storage-blob/12.0.0-preview.3 1.8.0_221; Windows 10 10.0",
      "x-ms-client-request-id" : "6140c769-a38b-4aba-a888-adb19d522dd0"
=======
    "Uri" : "https://azstoragesdkaccount.blob.core.windows.net/jtcservicesassignaturesstringtosign0889380455e9fc815?restype=container",
    "Headers" : {
      "x-ms-version" : "2019-02-02",
      "User-Agent" : "azsdk-java-azure-storage-blob/12.0.0-preview.3 1.8.0_212; Windows 10 10.0",
      "x-ms-client-request-id" : "448963cc-55c2-4346-8add-1a15a3518a4d"
>>>>>>> a55d5dd9
    },
    "Response" : {
      "x-ms-version" : "2019-02-02",
      "Server" : "Windows-Azure-Blob/1.0 Microsoft-HTTPAPI/2.0",
<<<<<<< HEAD
      "ETag" : "\"0x8D73251710136CA\"",
      "Last-Modified" : "Thu, 05 Sep 2019 22:36:06 GMT",
      "retry-after" : "0",
      "Content-Length" : "0",
      "StatusCode" : "201",
      "x-ms-request-id" : "bfec8bd8-901e-0044-313a-643cc7000000",
      "Date" : "Thu, 05 Sep 2019 22:36:05 GMT",
      "x-ms-client-request-id" : "6140c769-a38b-4aba-a888-adb19d522dd0"
=======
      "ETag" : "\"0x8D732FDFC7531D3\"",
      "Last-Modified" : "Fri, 06 Sep 2019 19:11:13 GMT",
      "retry-after" : "0",
      "Content-Length" : "0",
      "StatusCode" : "201",
      "x-ms-request-id" : "8f76bc9b-401e-003a-55e6-6473d5000000",
      "Date" : "Fri, 06 Sep 2019 19:11:13 GMT",
      "x-ms-client-request-id" : "448963cc-55c2-4346-8add-1a15a3518a4d"
>>>>>>> a55d5dd9
    },
    "Exception" : null
  }, {
    "Method" : "GET",
<<<<<<< HEAD
    "Uri" : "https://jaschrepragrs.blob.core.windows.net?prefix=jtcservicesassignaturesstringtosign&comp=list",
    "Headers" : {
      "x-ms-version" : "2019-02-02",
      "User-Agent" : "azsdk-java-azure-storage-blob/12.0.0-preview.3 1.8.0_221; Windows 10 10.0",
      "x-ms-client-request-id" : "9f62c0c5-e429-4329-8ec1-44c80fad974e"
=======
    "Uri" : "https://azstoragesdkaccount.blob.core.windows.net?prefix=jtcservicesassignaturesstringtosign&comp=list",
    "Headers" : {
      "x-ms-version" : "2019-02-02",
      "User-Agent" : "azsdk-java-azure-storage-blob/12.0.0-preview.3 1.8.0_212; Windows 10 10.0",
      "x-ms-client-request-id" : "d6722f16-28c8-4a2d-ac69-d54af999f6a5"
>>>>>>> a55d5dd9
    },
    "Response" : {
      "Transfer-Encoding" : "chunked",
      "x-ms-version" : "2019-02-02",
      "Server" : "Windows-Azure-Blob/1.0 Microsoft-HTTPAPI/2.0",
      "retry-after" : "0",
      "StatusCode" : "200",
<<<<<<< HEAD
      "x-ms-request-id" : "bfec8bf3-901e-0044-4a3a-643cc7000000",
      "Body" : "﻿<?xml version=\"1.0\" encoding=\"utf-8\"?><EnumerationResults ServiceEndpoint=\"https://jaschrepragrs.blob.core.windows.net/\"><Prefix>jtcservicesassignaturesstringtosign</Prefix><Containers><Container><Name>jtcservicesassignaturesstringtosign02224705eeb7f94e5</Name><Properties><Last-Modified>Thu, 05 Sep 2019 22:36:06 GMT</Last-Modified><Etag>\"0x8D73251710136CA\"</Etag><LeaseStatus>unlocked</LeaseStatus><LeaseState>available</LeaseState><DefaultEncryptionScope>$account-encryption-key</DefaultEncryptionScope><DenyEncryptionScopeOverride>false</DenyEncryptionScopeOverride><HasImmutabilityPolicy>false</HasImmutabilityPolicy><HasLegalHold>false</HasLegalHold></Properties></Container></Containers><NextMarker /></EnumerationResults>",
      "Date" : "Thu, 05 Sep 2019 22:36:05 GMT",
      "x-ms-client-request-id" : "9f62c0c5-e429-4329-8ec1-44c80fad974e",
=======
      "x-ms-request-id" : "8f76bcb5-401e-003a-6ce6-6473d5000000",
      "Body" : "﻿<?xml version=\"1.0\" encoding=\"utf-8\"?><EnumerationResults ServiceEndpoint=\"https://azstoragesdkaccount.blob.core.windows.net/\"><Prefix>jtcservicesassignaturesstringtosign</Prefix><Containers><Container><Name>jtcservicesassignaturesstringtosign0889380455e9fc815</Name><Properties><Last-Modified>Fri, 06 Sep 2019 19:11:13 GMT</Last-Modified><Etag>\"0x8D732FDFC7531D3\"</Etag><LeaseStatus>unlocked</LeaseStatus><LeaseState>available</LeaseState><DefaultEncryptionScope>$account-encryption-key</DefaultEncryptionScope><DenyEncryptionScopeOverride>false</DenyEncryptionScopeOverride><HasImmutabilityPolicy>false</HasImmutabilityPolicy><HasLegalHold>false</HasLegalHold></Properties></Container></Containers><NextMarker /></EnumerationResults>",
      "Date" : "Fri, 06 Sep 2019 19:11:14 GMT",
      "x-ms-client-request-id" : "d6722f16-28c8-4a2d-ac69-d54af999f6a5",
>>>>>>> a55d5dd9
      "Content-Type" : "application/xml"
    },
    "Exception" : null
  }, {
    "Method" : "DELETE",
<<<<<<< HEAD
    "Uri" : "https://jaschrepragrs.blob.core.windows.net/jtcservicesassignaturesstringtosign02224705eeb7f94e5?restype=container",
    "Headers" : {
      "x-ms-version" : "2019-02-02",
      "User-Agent" : "azsdk-java-azure-storage-blob/12.0.0-preview.3 1.8.0_221; Windows 10 10.0",
      "x-ms-client-request-id" : "b3242636-b0df-4500-bb47-17ed552a472e"
=======
    "Uri" : "https://azstoragesdkaccount.blob.core.windows.net/jtcservicesassignaturesstringtosign0889380455e9fc815?restype=container",
    "Headers" : {
      "x-ms-version" : "2019-02-02",
      "User-Agent" : "azsdk-java-azure-storage-blob/12.0.0-preview.3 1.8.0_212; Windows 10 10.0",
      "x-ms-client-request-id" : "90b63e6c-2b65-4cdb-9b3a-71052184f364"
>>>>>>> a55d5dd9
    },
    "Response" : {
      "x-ms-version" : "2019-02-02",
      "Server" : "Windows-Azure-Blob/1.0 Microsoft-HTTPAPI/2.0",
      "retry-after" : "0",
      "Content-Length" : "0",
      "StatusCode" : "202",
<<<<<<< HEAD
      "x-ms-request-id" : "bfec8c03-901e-0044-583a-643cc7000000",
      "Date" : "Thu, 05 Sep 2019 22:36:06 GMT",
      "x-ms-client-request-id" : "b3242636-b0df-4500-bb47-17ed552a472e"
    },
    "Exception" : null
  } ],
  "variables" : [ "jtcservicesassignaturesstringtosign02224705eeb7f94e5" ]
=======
      "x-ms-request-id" : "8f76bcc4-401e-003a-7ae6-6473d5000000",
      "Date" : "Fri, 06 Sep 2019 19:11:14 GMT",
      "x-ms-client-request-id" : "90b63e6c-2b65-4cdb-9b3a-71052184f364"
    },
    "Exception" : null
  } ],
  "variables" : [ "jtcservicesassignaturesstringtosign0889380455e9fc815" ]
>>>>>>> a55d5dd9
}<|MERGE_RESOLUTION|>--- conflicted
+++ resolved
@@ -1,59 +1,32 @@
 {
   "networkCallRecords" : [ {
     "Method" : "PUT",
-<<<<<<< HEAD
-    "Uri" : "https://jaschrepragrs.blob.core.windows.net/jtcservicesassignaturesstringtosign02224705eeb7f94e5?restype=container",
+    "Uri" : "https://jaschrepragrs.blob.core.windows.net/jtcservicesassignaturesstringtosign0086643643972844a?restype=container",
     "Headers" : {
       "x-ms-version" : "2019-02-02",
       "User-Agent" : "azsdk-java-azure-storage-blob/12.0.0-preview.3 1.8.0_221; Windows 10 10.0",
-      "x-ms-client-request-id" : "6140c769-a38b-4aba-a888-adb19d522dd0"
-=======
-    "Uri" : "https://azstoragesdkaccount.blob.core.windows.net/jtcservicesassignaturesstringtosign0889380455e9fc815?restype=container",
-    "Headers" : {
-      "x-ms-version" : "2019-02-02",
-      "User-Agent" : "azsdk-java-azure-storage-blob/12.0.0-preview.3 1.8.0_212; Windows 10 10.0",
-      "x-ms-client-request-id" : "448963cc-55c2-4346-8add-1a15a3518a4d"
->>>>>>> a55d5dd9
+      "x-ms-client-request-id" : "b0eaa8e2-e58c-4d9a-b098-1c7f5df7329b"
     },
     "Response" : {
       "x-ms-version" : "2019-02-02",
       "Server" : "Windows-Azure-Blob/1.0 Microsoft-HTTPAPI/2.0",
-<<<<<<< HEAD
-      "ETag" : "\"0x8D73251710136CA\"",
-      "Last-Modified" : "Thu, 05 Sep 2019 22:36:06 GMT",
+      "ETag" : "\"0x8D7356021F25ECC\"",
+      "Last-Modified" : "Mon, 09 Sep 2019 19:58:49 GMT",
       "retry-after" : "0",
       "Content-Length" : "0",
       "StatusCode" : "201",
-      "x-ms-request-id" : "bfec8bd8-901e-0044-313a-643cc7000000",
-      "Date" : "Thu, 05 Sep 2019 22:36:05 GMT",
-      "x-ms-client-request-id" : "6140c769-a38b-4aba-a888-adb19d522dd0"
-=======
-      "ETag" : "\"0x8D732FDFC7531D3\"",
-      "Last-Modified" : "Fri, 06 Sep 2019 19:11:13 GMT",
-      "retry-after" : "0",
-      "Content-Length" : "0",
-      "StatusCode" : "201",
-      "x-ms-request-id" : "8f76bc9b-401e-003a-55e6-6473d5000000",
-      "Date" : "Fri, 06 Sep 2019 19:11:13 GMT",
-      "x-ms-client-request-id" : "448963cc-55c2-4346-8add-1a15a3518a4d"
->>>>>>> a55d5dd9
+      "x-ms-request-id" : "077fbd64-801e-001f-4a48-673bbb000000",
+      "Date" : "Mon, 09 Sep 2019 19:58:49 GMT",
+      "x-ms-client-request-id" : "b0eaa8e2-e58c-4d9a-b098-1c7f5df7329b"
     },
     "Exception" : null
   }, {
     "Method" : "GET",
-<<<<<<< HEAD
     "Uri" : "https://jaschrepragrs.blob.core.windows.net?prefix=jtcservicesassignaturesstringtosign&comp=list",
     "Headers" : {
       "x-ms-version" : "2019-02-02",
       "User-Agent" : "azsdk-java-azure-storage-blob/12.0.0-preview.3 1.8.0_221; Windows 10 10.0",
-      "x-ms-client-request-id" : "9f62c0c5-e429-4329-8ec1-44c80fad974e"
-=======
-    "Uri" : "https://azstoragesdkaccount.blob.core.windows.net?prefix=jtcservicesassignaturesstringtosign&comp=list",
-    "Headers" : {
-      "x-ms-version" : "2019-02-02",
-      "User-Agent" : "azsdk-java-azure-storage-blob/12.0.0-preview.3 1.8.0_212; Windows 10 10.0",
-      "x-ms-client-request-id" : "d6722f16-28c8-4a2d-ac69-d54af999f6a5"
->>>>>>> a55d5dd9
+      "x-ms-client-request-id" : "bee439b1-c782-4681-bab6-2c6e0d0f26d5"
     },
     "Response" : {
       "Transfer-Encoding" : "chunked",
@@ -61,35 +34,20 @@
       "Server" : "Windows-Azure-Blob/1.0 Microsoft-HTTPAPI/2.0",
       "retry-after" : "0",
       "StatusCode" : "200",
-<<<<<<< HEAD
-      "x-ms-request-id" : "bfec8bf3-901e-0044-4a3a-643cc7000000",
-      "Body" : "﻿<?xml version=\"1.0\" encoding=\"utf-8\"?><EnumerationResults ServiceEndpoint=\"https://jaschrepragrs.blob.core.windows.net/\"><Prefix>jtcservicesassignaturesstringtosign</Prefix><Containers><Container><Name>jtcservicesassignaturesstringtosign02224705eeb7f94e5</Name><Properties><Last-Modified>Thu, 05 Sep 2019 22:36:06 GMT</Last-Modified><Etag>\"0x8D73251710136CA\"</Etag><LeaseStatus>unlocked</LeaseStatus><LeaseState>available</LeaseState><DefaultEncryptionScope>$account-encryption-key</DefaultEncryptionScope><DenyEncryptionScopeOverride>false</DenyEncryptionScopeOverride><HasImmutabilityPolicy>false</HasImmutabilityPolicy><HasLegalHold>false</HasLegalHold></Properties></Container></Containers><NextMarker /></EnumerationResults>",
-      "Date" : "Thu, 05 Sep 2019 22:36:05 GMT",
-      "x-ms-client-request-id" : "9f62c0c5-e429-4329-8ec1-44c80fad974e",
-=======
-      "x-ms-request-id" : "8f76bcb5-401e-003a-6ce6-6473d5000000",
-      "Body" : "﻿<?xml version=\"1.0\" encoding=\"utf-8\"?><EnumerationResults ServiceEndpoint=\"https://azstoragesdkaccount.blob.core.windows.net/\"><Prefix>jtcservicesassignaturesstringtosign</Prefix><Containers><Container><Name>jtcservicesassignaturesstringtosign0889380455e9fc815</Name><Properties><Last-Modified>Fri, 06 Sep 2019 19:11:13 GMT</Last-Modified><Etag>\"0x8D732FDFC7531D3\"</Etag><LeaseStatus>unlocked</LeaseStatus><LeaseState>available</LeaseState><DefaultEncryptionScope>$account-encryption-key</DefaultEncryptionScope><DenyEncryptionScopeOverride>false</DenyEncryptionScopeOverride><HasImmutabilityPolicy>false</HasImmutabilityPolicy><HasLegalHold>false</HasLegalHold></Properties></Container></Containers><NextMarker /></EnumerationResults>",
-      "Date" : "Fri, 06 Sep 2019 19:11:14 GMT",
-      "x-ms-client-request-id" : "d6722f16-28c8-4a2d-ac69-d54af999f6a5",
->>>>>>> a55d5dd9
+      "x-ms-request-id" : "077fbd72-801e-001f-5648-673bbb000000",
+      "Body" : "﻿<?xml version=\"1.0\" encoding=\"utf-8\"?><EnumerationResults ServiceEndpoint=\"https://jaschrepragrs.blob.core.windows.net/\"><Prefix>jtcservicesassignaturesstringtosign</Prefix><Containers><Container><Name>jtcservicesassignaturesstringtosign0086643643972844a</Name><Properties><Last-Modified>Mon, 09 Sep 2019 19:58:49 GMT</Last-Modified><Etag>\"0x8D7356021F25ECC\"</Etag><LeaseStatus>unlocked</LeaseStatus><LeaseState>available</LeaseState><DefaultEncryptionScope>$account-encryption-key</DefaultEncryptionScope><DenyEncryptionScopeOverride>false</DenyEncryptionScopeOverride><HasImmutabilityPolicy>false</HasImmutabilityPolicy><HasLegalHold>false</HasLegalHold></Properties></Container></Containers><NextMarker /></EnumerationResults>",
+      "Date" : "Mon, 09 Sep 2019 19:58:49 GMT",
+      "x-ms-client-request-id" : "bee439b1-c782-4681-bab6-2c6e0d0f26d5",
       "Content-Type" : "application/xml"
     },
     "Exception" : null
   }, {
     "Method" : "DELETE",
-<<<<<<< HEAD
-    "Uri" : "https://jaschrepragrs.blob.core.windows.net/jtcservicesassignaturesstringtosign02224705eeb7f94e5?restype=container",
+    "Uri" : "https://jaschrepragrs.blob.core.windows.net/jtcservicesassignaturesstringtosign0086643643972844a?restype=container",
     "Headers" : {
       "x-ms-version" : "2019-02-02",
       "User-Agent" : "azsdk-java-azure-storage-blob/12.0.0-preview.3 1.8.0_221; Windows 10 10.0",
-      "x-ms-client-request-id" : "b3242636-b0df-4500-bb47-17ed552a472e"
-=======
-    "Uri" : "https://azstoragesdkaccount.blob.core.windows.net/jtcservicesassignaturesstringtosign0889380455e9fc815?restype=container",
-    "Headers" : {
-      "x-ms-version" : "2019-02-02",
-      "User-Agent" : "azsdk-java-azure-storage-blob/12.0.0-preview.3 1.8.0_212; Windows 10 10.0",
-      "x-ms-client-request-id" : "90b63e6c-2b65-4cdb-9b3a-71052184f364"
->>>>>>> a55d5dd9
+      "x-ms-client-request-id" : "b7b37dbf-46c0-4b9b-8036-80c55b5582ab"
     },
     "Response" : {
       "x-ms-version" : "2019-02-02",
@@ -97,21 +55,11 @@
       "retry-after" : "0",
       "Content-Length" : "0",
       "StatusCode" : "202",
-<<<<<<< HEAD
-      "x-ms-request-id" : "bfec8c03-901e-0044-583a-643cc7000000",
-      "Date" : "Thu, 05 Sep 2019 22:36:06 GMT",
-      "x-ms-client-request-id" : "b3242636-b0df-4500-bb47-17ed552a472e"
+      "x-ms-request-id" : "077fbd7d-801e-001f-5d48-673bbb000000",
+      "Date" : "Mon, 09 Sep 2019 19:58:49 GMT",
+      "x-ms-client-request-id" : "b7b37dbf-46c0-4b9b-8036-80c55b5582ab"
     },
     "Exception" : null
   } ],
-  "variables" : [ "jtcservicesassignaturesstringtosign02224705eeb7f94e5" ]
-=======
-      "x-ms-request-id" : "8f76bcc4-401e-003a-7ae6-6473d5000000",
-      "Date" : "Fri, 06 Sep 2019 19:11:14 GMT",
-      "x-ms-client-request-id" : "90b63e6c-2b65-4cdb-9b3a-71052184f364"
-    },
-    "Exception" : null
-  } ],
-  "variables" : [ "jtcservicesassignaturesstringtosign0889380455e9fc815" ]
->>>>>>> a55d5dd9
+  "variables" : [ "jtcservicesassignaturesstringtosign0086643643972844a" ]
 }