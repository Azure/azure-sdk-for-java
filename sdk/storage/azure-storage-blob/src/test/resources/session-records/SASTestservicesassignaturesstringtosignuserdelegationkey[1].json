{
  "networkCallRecords" : [ {
    "Method" : "PUT",
<<<<<<< HEAD
    "Uri" : "https://jaschrepragrs.blob.core.windows.net/jtcservicesassignaturesstringtosignuserdelegationkey071009bb?restype=container",
    "Headers" : {
      "x-ms-version" : "2019-02-02",
      "User-Agent" : "azsdk-java-azure-storage-blob/12.0.0-preview.3 1.8.0_221; Windows 10 10.0",
      "x-ms-client-request-id" : "8d33b508-9606-45df-8bd4-1629272c65c9"
=======
    "Uri" : "https://azstoragesdkaccount.blob.core.windows.net/jtcservicesassignaturesstringtosignuserdelegationkey084166a2?restype=container",
    "Headers" : {
      "x-ms-version" : "2019-02-02",
      "User-Agent" : "azsdk-java-azure-storage-blob/12.0.0-preview.3 1.8.0_212; Windows 10 10.0",
      "x-ms-client-request-id" : "c0e598d1-f958-472d-a11a-1d54233d1a11"
>>>>>>> a55d5dd9
    },
    "Response" : {
      "x-ms-version" : "2019-02-02",
      "Server" : "Windows-Azure-Blob/1.0 Microsoft-HTTPAPI/2.0",
<<<<<<< HEAD
      "ETag" : "\"0x8D73251721D611C\"",
      "Last-Modified" : "Thu, 05 Sep 2019 22:36:08 GMT",
      "retry-after" : "0",
      "Content-Length" : "0",
      "StatusCode" : "201",
      "x-ms-request-id" : "bfec8d9f-901e-0044-553a-643cc7000000",
      "Date" : "Thu, 05 Sep 2019 22:36:07 GMT",
      "x-ms-client-request-id" : "8d33b508-9606-45df-8bd4-1629272c65c9"
=======
      "ETag" : "\"0x8D732FDFD0ED850\"",
      "Last-Modified" : "Fri, 06 Sep 2019 19:11:14 GMT",
      "retry-after" : "0",
      "Content-Length" : "0",
      "StatusCode" : "201",
      "x-ms-request-id" : "8f76be9e-401e-003a-0ee6-6473d5000000",
      "Date" : "Fri, 06 Sep 2019 19:11:14 GMT",
      "x-ms-client-request-id" : "c0e598d1-f958-472d-a11a-1d54233d1a11"
>>>>>>> a55d5dd9
    },
    "Exception" : null
  }, {
    "Method" : "GET",
<<<<<<< HEAD
    "Uri" : "https://jaschrepragrs.blob.core.windows.net?prefix=jtcservicesassignaturesstringtosignuserdelegationkey&comp=list",
    "Headers" : {
      "x-ms-version" : "2019-02-02",
      "User-Agent" : "azsdk-java-azure-storage-blob/12.0.0-preview.3 1.8.0_221; Windows 10 10.0",
      "x-ms-client-request-id" : "cb7d05a2-092b-4e83-8ed6-53a18ecc81a2"
=======
    "Uri" : "https://azstoragesdkaccount.blob.core.windows.net?prefix=jtcservicesassignaturesstringtosignuserdelegationkey&comp=list",
    "Headers" : {
      "x-ms-version" : "2019-02-02",
      "User-Agent" : "azsdk-java-azure-storage-blob/12.0.0-preview.3 1.8.0_212; Windows 10 10.0",
      "x-ms-client-request-id" : "a18e3125-e7ee-4142-871f-5f4e969e3c86"
>>>>>>> a55d5dd9
    },
    "Response" : {
      "Transfer-Encoding" : "chunked",
      "x-ms-version" : "2019-02-02",
      "Server" : "Windows-Azure-Blob/1.0 Microsoft-HTTPAPI/2.0",
      "retry-after" : "0",
      "StatusCode" : "200",
<<<<<<< HEAD
      "x-ms-request-id" : "bfec8db2-901e-0044-663a-643cc7000000",
      "Body" : "﻿<?xml version=\"1.0\" encoding=\"utf-8\"?><EnumerationResults ServiceEndpoint=\"https://jaschrepragrs.blob.core.windows.net/\"><Prefix>jtcservicesassignaturesstringtosignuserdelegationkey</Prefix><Containers><Container><Name>jtcservicesassignaturesstringtosignuserdelegationkey071009bb</Name><Properties><Last-Modified>Thu, 05 Sep 2019 22:36:08 GMT</Last-Modified><Etag>\"0x8D73251721D611C\"</Etag><LeaseStatus>unlocked</LeaseStatus><LeaseState>available</LeaseState><DefaultEncryptionScope>$account-encryption-key</DefaultEncryptionScope><DenyEncryptionScopeOverride>false</DenyEncryptionScopeOverride><HasImmutabilityPolicy>false</HasImmutabilityPolicy><HasLegalHold>false</HasLegalHold></Properties></Container></Containers><NextMarker /></EnumerationResults>",
      "Date" : "Thu, 05 Sep 2019 22:36:07 GMT",
      "x-ms-client-request-id" : "cb7d05a2-092b-4e83-8ed6-53a18ecc81a2",
=======
      "x-ms-request-id" : "8f76bec8-401e-003a-35e6-6473d5000000",
      "Body" : "﻿<?xml version=\"1.0\" encoding=\"utf-8\"?><EnumerationResults ServiceEndpoint=\"https://azstoragesdkaccount.blob.core.windows.net/\"><Prefix>jtcservicesassignaturesstringtosignuserdelegationkey</Prefix><Containers><Container><Name>jtcservicesassignaturesstringtosignuserdelegationkey084166a2</Name><Properties><Last-Modified>Fri, 06 Sep 2019 19:11:14 GMT</Last-Modified><Etag>\"0x8D732FDFD0ED850\"</Etag><LeaseStatus>unlocked</LeaseStatus><LeaseState>available</LeaseState><DefaultEncryptionScope>$account-encryption-key</DefaultEncryptionScope><DenyEncryptionScopeOverride>false</DenyEncryptionScopeOverride><HasImmutabilityPolicy>false</HasImmutabilityPolicy><HasLegalHold>false</HasLegalHold></Properties></Container></Containers><NextMarker /></EnumerationResults>",
      "Date" : "Fri, 06 Sep 2019 19:11:15 GMT",
      "x-ms-client-request-id" : "a18e3125-e7ee-4142-871f-5f4e969e3c86",
>>>>>>> a55d5dd9
      "Content-Type" : "application/xml"
    },
    "Exception" : null
  }, {
    "Method" : "DELETE",
<<<<<<< HEAD
    "Uri" : "https://jaschrepragrs.blob.core.windows.net/jtcservicesassignaturesstringtosignuserdelegationkey071009bb?restype=container",
    "Headers" : {
      "x-ms-version" : "2019-02-02",
      "User-Agent" : "azsdk-java-azure-storage-blob/12.0.0-preview.3 1.8.0_221; Windows 10 10.0",
      "x-ms-client-request-id" : "4c9ae916-9896-4c8b-af30-1bed289f123a"
=======
    "Uri" : "https://azstoragesdkaccount.blob.core.windows.net/jtcservicesassignaturesstringtosignuserdelegationkey084166a2?restype=container",
    "Headers" : {
      "x-ms-version" : "2019-02-02",
      "User-Agent" : "azsdk-java-azure-storage-blob/12.0.0-preview.3 1.8.0_212; Windows 10 10.0",
      "x-ms-client-request-id" : "4a9988c0-06d8-4ae3-b3d6-a7ecc7180cd9"
>>>>>>> a55d5dd9
    },
    "Response" : {
      "x-ms-version" : "2019-02-02",
      "Server" : "Windows-Azure-Blob/1.0 Microsoft-HTTPAPI/2.0",
      "retry-after" : "0",
      "Content-Length" : "0",
      "StatusCode" : "202",
<<<<<<< HEAD
      "x-ms-request-id" : "bfec8dbe-901e-0044-723a-643cc7000000",
      "Date" : "Thu, 05 Sep 2019 22:36:07 GMT",
      "x-ms-client-request-id" : "4c9ae916-9896-4c8b-af30-1bed289f123a"
    },
    "Exception" : null
  } ],
  "variables" : [ "jtcservicesassignaturesstringtosignuserdelegationkey071009bb" ]
=======
      "x-ms-request-id" : "8f76bedf-401e-003a-49e6-6473d5000000",
      "Date" : "Fri, 06 Sep 2019 19:11:15 GMT",
      "x-ms-client-request-id" : "4a9988c0-06d8-4ae3-b3d6-a7ecc7180cd9"
    },
    "Exception" : null
  } ],
  "variables" : [ "jtcservicesassignaturesstringtosignuserdelegationkey084166a2" ]
>>>>>>> a55d5dd9
}<|MERGE_RESOLUTION|>--- conflicted
+++ resolved
@@ -1,59 +1,32 @@
 {
   "networkCallRecords" : [ {
     "Method" : "PUT",
-<<<<<<< HEAD
-    "Uri" : "https://jaschrepragrs.blob.core.windows.net/jtcservicesassignaturesstringtosignuserdelegationkey071009bb?restype=container",
+    "Uri" : "https://jaschrepragrs.blob.core.windows.net/jtcservicesassignaturesstringtosignuserdelegationkey04263110?restype=container",
     "Headers" : {
       "x-ms-version" : "2019-02-02",
       "User-Agent" : "azsdk-java-azure-storage-blob/12.0.0-preview.3 1.8.0_221; Windows 10 10.0",
-      "x-ms-client-request-id" : "8d33b508-9606-45df-8bd4-1629272c65c9"
-=======
-    "Uri" : "https://azstoragesdkaccount.blob.core.windows.net/jtcservicesassignaturesstringtosignuserdelegationkey084166a2?restype=container",
-    "Headers" : {
-      "x-ms-version" : "2019-02-02",
-      "User-Agent" : "azsdk-java-azure-storage-blob/12.0.0-preview.3 1.8.0_212; Windows 10 10.0",
-      "x-ms-client-request-id" : "c0e598d1-f958-472d-a11a-1d54233d1a11"
->>>>>>> a55d5dd9
+      "x-ms-client-request-id" : "67eb0d14-74d5-432b-bb30-876d8a324f51"
     },
     "Response" : {
       "x-ms-version" : "2019-02-02",
       "Server" : "Windows-Azure-Blob/1.0 Microsoft-HTTPAPI/2.0",
-<<<<<<< HEAD
-      "ETag" : "\"0x8D73251721D611C\"",
-      "Last-Modified" : "Thu, 05 Sep 2019 22:36:08 GMT",
+      "ETag" : "\"0x8D73560230F4D92\"",
+      "Last-Modified" : "Mon, 09 Sep 2019 19:58:51 GMT",
       "retry-after" : "0",
       "Content-Length" : "0",
       "StatusCode" : "201",
-      "x-ms-request-id" : "bfec8d9f-901e-0044-553a-643cc7000000",
-      "Date" : "Thu, 05 Sep 2019 22:36:07 GMT",
-      "x-ms-client-request-id" : "8d33b508-9606-45df-8bd4-1629272c65c9"
-=======
-      "ETag" : "\"0x8D732FDFD0ED850\"",
-      "Last-Modified" : "Fri, 06 Sep 2019 19:11:14 GMT",
-      "retry-after" : "0",
-      "Content-Length" : "0",
-      "StatusCode" : "201",
-      "x-ms-request-id" : "8f76be9e-401e-003a-0ee6-6473d5000000",
-      "Date" : "Fri, 06 Sep 2019 19:11:14 GMT",
-      "x-ms-client-request-id" : "c0e598d1-f958-472d-a11a-1d54233d1a11"
->>>>>>> a55d5dd9
+      "x-ms-request-id" : "077fbef1-801e-001f-3149-673bbb000000",
+      "Date" : "Mon, 09 Sep 2019 19:58:51 GMT",
+      "x-ms-client-request-id" : "67eb0d14-74d5-432b-bb30-876d8a324f51"
     },
     "Exception" : null
   }, {
     "Method" : "GET",
-<<<<<<< HEAD
     "Uri" : "https://jaschrepragrs.blob.core.windows.net?prefix=jtcservicesassignaturesstringtosignuserdelegationkey&comp=list",
     "Headers" : {
       "x-ms-version" : "2019-02-02",
       "User-Agent" : "azsdk-java-azure-storage-blob/12.0.0-preview.3 1.8.0_221; Windows 10 10.0",
-      "x-ms-client-request-id" : "cb7d05a2-092b-4e83-8ed6-53a18ecc81a2"
-=======
-    "Uri" : "https://azstoragesdkaccount.blob.core.windows.net?prefix=jtcservicesassignaturesstringtosignuserdelegationkey&comp=list",
-    "Headers" : {
-      "x-ms-version" : "2019-02-02",
-      "User-Agent" : "azsdk-java-azure-storage-blob/12.0.0-preview.3 1.8.0_212; Windows 10 10.0",
-      "x-ms-client-request-id" : "a18e3125-e7ee-4142-871f-5f4e969e3c86"
->>>>>>> a55d5dd9
+      "x-ms-client-request-id" : "f80cb80b-1728-451d-bec8-1db49fe7b576"
     },
     "Response" : {
       "Transfer-Encoding" : "chunked",
@@ -61,35 +34,20 @@
       "Server" : "Windows-Azure-Blob/1.0 Microsoft-HTTPAPI/2.0",
       "retry-after" : "0",
       "StatusCode" : "200",
-<<<<<<< HEAD
-      "x-ms-request-id" : "bfec8db2-901e-0044-663a-643cc7000000",
-      "Body" : "﻿<?xml version=\"1.0\" encoding=\"utf-8\"?><EnumerationResults ServiceEndpoint=\"https://jaschrepragrs.blob.core.windows.net/\"><Prefix>jtcservicesassignaturesstringtosignuserdelegationkey</Prefix><Containers><Container><Name>jtcservicesassignaturesstringtosignuserdelegationkey071009bb</Name><Properties><Last-Modified>Thu, 05 Sep 2019 22:36:08 GMT</Last-Modified><Etag>\"0x8D73251721D611C\"</Etag><LeaseStatus>unlocked</LeaseStatus><LeaseState>available</LeaseState><DefaultEncryptionScope>$account-encryption-key</DefaultEncryptionScope><DenyEncryptionScopeOverride>false</DenyEncryptionScopeOverride><HasImmutabilityPolicy>false</HasImmutabilityPolicy><HasLegalHold>false</HasLegalHold></Properties></Container></Containers><NextMarker /></EnumerationResults>",
-      "Date" : "Thu, 05 Sep 2019 22:36:07 GMT",
-      "x-ms-client-request-id" : "cb7d05a2-092b-4e83-8ed6-53a18ecc81a2",
-=======
-      "x-ms-request-id" : "8f76bec8-401e-003a-35e6-6473d5000000",
-      "Body" : "﻿<?xml version=\"1.0\" encoding=\"utf-8\"?><EnumerationResults ServiceEndpoint=\"https://azstoragesdkaccount.blob.core.windows.net/\"><Prefix>jtcservicesassignaturesstringtosignuserdelegationkey</Prefix><Containers><Container><Name>jtcservicesassignaturesstringtosignuserdelegationkey084166a2</Name><Properties><Last-Modified>Fri, 06 Sep 2019 19:11:14 GMT</Last-Modified><Etag>\"0x8D732FDFD0ED850\"</Etag><LeaseStatus>unlocked</LeaseStatus><LeaseState>available</LeaseState><DefaultEncryptionScope>$account-encryption-key</DefaultEncryptionScope><DenyEncryptionScopeOverride>false</DenyEncryptionScopeOverride><HasImmutabilityPolicy>false</HasImmutabilityPolicy><HasLegalHold>false</HasLegalHold></Properties></Container></Containers><NextMarker /></EnumerationResults>",
-      "Date" : "Fri, 06 Sep 2019 19:11:15 GMT",
-      "x-ms-client-request-id" : "a18e3125-e7ee-4142-871f-5f4e969e3c86",
->>>>>>> a55d5dd9
+      "x-ms-request-id" : "077fbefe-801e-001f-3d49-673bbb000000",
+      "Body" : "﻿<?xml version=\"1.0\" encoding=\"utf-8\"?><EnumerationResults ServiceEndpoint=\"https://jaschrepragrs.blob.core.windows.net/\"><Prefix>jtcservicesassignaturesstringtosignuserdelegationkey</Prefix><Containers><Container><Name>jtcservicesassignaturesstringtosignuserdelegationkey04263110</Name><Properties><Last-Modified>Mon, 09 Sep 2019 19:58:51 GMT</Last-Modified><Etag>\"0x8D73560230F4D92\"</Etag><LeaseStatus>unlocked</LeaseStatus><LeaseState>available</LeaseState><DefaultEncryptionScope>$account-encryption-key</DefaultEncryptionScope><DenyEncryptionScopeOverride>false</DenyEncryptionScopeOverride><HasImmutabilityPolicy>false</HasImmutabilityPolicy><HasLegalHold>false</HasLegalHold></Properties></Container></Containers><NextMarker /></EnumerationResults>",
+      "Date" : "Mon, 09 Sep 2019 19:58:51 GMT",
+      "x-ms-client-request-id" : "f80cb80b-1728-451d-bec8-1db49fe7b576",
       "Content-Type" : "application/xml"
     },
     "Exception" : null
   }, {
     "Method" : "DELETE",
-<<<<<<< HEAD
-    "Uri" : "https://jaschrepragrs.blob.core.windows.net/jtcservicesassignaturesstringtosignuserdelegationkey071009bb?restype=container",
+    "Uri" : "https://jaschrepragrs.blob.core.windows.net/jtcservicesassignaturesstringtosignuserdelegationkey04263110?restype=container",
     "Headers" : {
       "x-ms-version" : "2019-02-02",
       "User-Agent" : "azsdk-java-azure-storage-blob/12.0.0-preview.3 1.8.0_221; Windows 10 10.0",
-      "x-ms-client-request-id" : "4c9ae916-9896-4c8b-af30-1bed289f123a"
-=======
-    "Uri" : "https://azstoragesdkaccount.blob.core.windows.net/jtcservicesassignaturesstringtosignuserdelegationkey084166a2?restype=container",
-    "Headers" : {
-      "x-ms-version" : "2019-02-02",
-      "User-Agent" : "azsdk-java-azure-storage-blob/12.0.0-preview.3 1.8.0_212; Windows 10 10.0",
-      "x-ms-client-request-id" : "4a9988c0-06d8-4ae3-b3d6-a7ecc7180cd9"
->>>>>>> a55d5dd9
+      "x-ms-client-request-id" : "820c05af-4434-403e-918f-053b66a2eb2a"
     },
     "Response" : {
       "x-ms-version" : "2019-02-02",
@@ -97,21 +55,11 @@
       "retry-after" : "0",
       "Content-Length" : "0",
       "StatusCode" : "202",
-<<<<<<< HEAD
-      "x-ms-request-id" : "bfec8dbe-901e-0044-723a-643cc7000000",
-      "Date" : "Thu, 05 Sep 2019 22:36:07 GMT",
-      "x-ms-client-request-id" : "4c9ae916-9896-4c8b-af30-1bed289f123a"
+      "x-ms-request-id" : "077fbf0c-801e-001f-4a49-673bbb000000",
+      "Date" : "Mon, 09 Sep 2019 19:58:51 GMT",
+      "x-ms-client-request-id" : "820c05af-4434-403e-918f-053b66a2eb2a"
     },
     "Exception" : null
   } ],
-  "variables" : [ "jtcservicesassignaturesstringtosignuserdelegationkey071009bb" ]
-=======
-      "x-ms-request-id" : "8f76bedf-401e-003a-49e6-6473d5000000",
-      "Date" : "Fri, 06 Sep 2019 19:11:15 GMT",
-      "x-ms-client-request-id" : "4a9988c0-06d8-4ae3-b3d6-a7ecc7180cd9"
-    },
-    "Exception" : null
-  } ],
-  "variables" : [ "jtcservicesassignaturesstringtosignuserdelegationkey084166a2" ]
->>>>>>> a55d5dd9
+  "variables" : [ "jtcservicesassignaturesstringtosignuserdelegationkey04263110" ]
 }