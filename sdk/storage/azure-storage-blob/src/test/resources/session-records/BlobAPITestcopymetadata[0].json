{
  "networkCallRecords" : [ {
    "Method" : "PUT",
<<<<<<< HEAD
    "Uri" : "https://jaschrepragrs.blob.core.windows.net/jtccopymetadata0blobapitestcopymetadataa529831591e0b7ea?restype=container",
    "Headers" : {
      "x-ms-version" : "2019-02-02",
      "User-Agent" : "azsdk-java-azure-storage-blob/12.0.0-preview.3 1.8.0_221; Windows 10 10.0",
      "x-ms-client-request-id" : "434819b4-895a-4cd0-b980-18033b93a77b"
=======
    "Uri" : "https://azstoragesdkaccount.blob.core.windows.net/jtccopymetadata0blobapitestcopymetadata292392856db23470?restype=container",
    "Headers" : {
      "x-ms-version" : "2019-02-02",
      "User-Agent" : "azsdk-java-azure-storage-blob/12.0.0-preview.3 1.8.0_212; Windows 10 10.0",
      "x-ms-client-request-id" : "48362cff-e40a-4aeb-9dca-8e5caea5357c"
>>>>>>> a55d5dd9
    },
    "Response" : {
      "x-ms-version" : "2019-02-02",
      "Server" : "Windows-Azure-Blob/1.0 Microsoft-HTTPAPI/2.0",
<<<<<<< HEAD
      "ETag" : "\"0x8D73251CD7AA577\"",
      "Last-Modified" : "Thu, 05 Sep 2019 22:38:41 GMT",
      "retry-after" : "0",
      "Content-Length" : "0",
      "StatusCode" : "201",
      "x-ms-request-id" : "bfed2523-901e-0044-0d3a-643cc7000000",
      "Date" : "Thu, 05 Sep 2019 22:38:40 GMT",
      "x-ms-client-request-id" : "434819b4-895a-4cd0-b980-18033b93a77b"
=======
      "ETag" : "\"0x8D732FC97892E2D\"",
      "Last-Modified" : "Fri, 06 Sep 2019 19:01:15 GMT",
      "retry-after" : "0",
      "Content-Length" : "0",
      "StatusCode" : "201",
      "x-ms-request-id" : "b92bc488-d01e-009e-62e5-644931000000",
      "Date" : "Fri, 06 Sep 2019 19:01:14 GMT",
      "x-ms-client-request-id" : "48362cff-e40a-4aeb-9dca-8e5caea5357c"
>>>>>>> a55d5dd9
    },
    "Exception" : null
  }, {
    "Method" : "PUT",
<<<<<<< HEAD
    "Uri" : "https://jaschrepragrs.blob.core.windows.net/jtccopymetadata0blobapitestcopymetadataa529831591e0b7ea/javablobcopymetadata1blobapitestcopymetadataa529754972114",
    "Headers" : {
      "x-ms-version" : "2019-02-02",
      "User-Agent" : "azsdk-java-azure-storage-blob/12.0.0-preview.3 1.8.0_221; Windows 10 10.0",
      "x-ms-client-request-id" : "740a4169-0d7e-4be2-b1fe-97123d19495e",
=======
    "Uri" : "https://azstoragesdkaccount.blob.core.windows.net/jtccopymetadata0blobapitestcopymetadata292392856db23470/javablobcopymetadata1blobapitestcopymetadata29206795cb12a",
    "Headers" : {
      "x-ms-version" : "2019-02-02",
      "User-Agent" : "azsdk-java-azure-storage-blob/12.0.0-preview.3 1.8.0_212; Windows 10 10.0",
      "x-ms-client-request-id" : "9b67f9b3-d412-414a-b07d-9b1c2e0c1d61",
>>>>>>> a55d5dd9
      "Content-Type" : "application/octet-stream"
    },
    "Response" : {
      "x-ms-version" : "2019-02-02",
      "Server" : "Windows-Azure-Blob/1.0 Microsoft-HTTPAPI/2.0",
      "x-ms-content-crc64" : "6RYQPwaVsyQ=",
<<<<<<< HEAD
      "Last-Modified" : "Thu, 05 Sep 2019 22:38:41 GMT",
      "retry-after" : "0",
      "StatusCode" : "201",
      "x-ms-request-server-encrypted" : "true",
      "Date" : "Thu, 05 Sep 2019 22:38:40 GMT",
      "Content-MD5" : "wh+Wm18D0z1D4E+PE252gg==",
      "ETag" : "\"0x8D73251CD875E84\"",
      "Content-Length" : "0",
      "x-ms-request-id" : "bfed2536-901e-0044-1f3a-643cc7000000",
      "x-ms-client-request-id" : "740a4169-0d7e-4be2-b1fe-97123d19495e"
=======
      "Last-Modified" : "Fri, 06 Sep 2019 19:01:15 GMT",
      "retry-after" : "0",
      "StatusCode" : "201",
      "x-ms-request-server-encrypted" : "true",
      "Date" : "Fri, 06 Sep 2019 19:01:14 GMT",
      "Content-MD5" : "wh+Wm18D0z1D4E+PE252gg==",
      "ETag" : "\"0x8D732FC978F98E4\"",
      "Content-Length" : "0",
      "x-ms-request-id" : "b92bc4bf-d01e-009e-15e5-644931000000",
      "x-ms-client-request-id" : "9b67f9b3-d412-414a-b07d-9b1c2e0c1d61"
>>>>>>> a55d5dd9
    },
    "Exception" : null
  }, {
    "Method" : "PUT",
<<<<<<< HEAD
    "Uri" : "https://jaschrepragrs.blob.core.windows.net/jtccopymetadata0blobapitestcopymetadataa529831591e0b7ea/javablobcopymetadata2blobapitestcopymetadataa5247427dd32f",
    "Headers" : {
      "x-ms-version" : "2019-02-02",
      "User-Agent" : "azsdk-java-azure-storage-blob/12.0.0-preview.3 1.8.0_221; Windows 10 10.0",
      "x-ms-client-request-id" : "2fb67317-09ba-46e3-a5e5-e303485675ef"
=======
    "Uri" : "https://azstoragesdkaccount.blob.core.windows.net/jtccopymetadata0blobapitestcopymetadata292392856db23470/javablobcopymetadata2blobapitestcopymetadata292209193cb14",
    "Headers" : {
      "x-ms-version" : "2019-02-02",
      "User-Agent" : "azsdk-java-azure-storage-blob/12.0.0-preview.3 1.8.0_212; Windows 10 10.0",
      "x-ms-client-request-id" : "b2c5c9f1-5af8-43c1-adae-5db6b4e02ec5"
>>>>>>> a55d5dd9
    },
    "Response" : {
      "x-ms-version" : "2019-02-02",
      "Server" : "Windows-Azure-Blob/1.0 Microsoft-HTTPAPI/2.0",
<<<<<<< HEAD
      "x-ms-copy-id" : "cb044c23-c4bd-40ae-8785-7ce6b9084636",
      "ETag" : "\"0x8D73251CD945934\"",
      "Last-Modified" : "Thu, 05 Sep 2019 22:38:41 GMT",
=======
      "x-ms-copy-id" : "d0e7aa96-1ada-4a02-b40a-b58674f9132f",
      "ETag" : "\"0x8D732FC9797FF50\"",
      "Last-Modified" : "Fri, 06 Sep 2019 19:01:15 GMT",
>>>>>>> a55d5dd9
      "retry-after" : "0",
      "Content-Length" : "0",
      "x-ms-copy-status" : "success",
      "StatusCode" : "202",
<<<<<<< HEAD
      "x-ms-request-id" : "bfed2549-901e-0044-2a3a-643cc7000000",
      "Date" : "Thu, 05 Sep 2019 22:38:40 GMT",
      "x-ms-client-request-id" : "2fb67317-09ba-46e3-a5e5-e303485675ef"
=======
      "x-ms-request-id" : "b92bc4f0-d01e-009e-42e5-644931000000",
      "Date" : "Fri, 06 Sep 2019 19:01:14 GMT",
      "x-ms-client-request-id" : "b2c5c9f1-5af8-43c1-adae-5db6b4e02ec5"
>>>>>>> a55d5dd9
    },
    "Exception" : null
  }, {
    "Method" : "HEAD",
<<<<<<< HEAD
    "Uri" : "https://jaschrepragrs.blob.core.windows.net/jtccopymetadata0blobapitestcopymetadataa529831591e0b7ea/javablobcopymetadata2blobapitestcopymetadataa5247427dd32f",
    "Headers" : {
      "x-ms-version" : "2019-02-02",
      "User-Agent" : "azsdk-java-azure-storage-blob/12.0.0-preview.3 1.8.0_221; Windows 10 10.0",
      "x-ms-client-request-id" : "30f8ce7d-2b6c-4dcb-a06e-85eeecd166db"
=======
    "Uri" : "https://azstoragesdkaccount.blob.core.windows.net/jtccopymetadata0blobapitestcopymetadata292392856db23470/javablobcopymetadata2blobapitestcopymetadata292209193cb14",
    "Headers" : {
      "x-ms-version" : "2019-02-02",
      "User-Agent" : "azsdk-java-azure-storage-blob/12.0.0-preview.3 1.8.0_212; Windows 10 10.0",
      "x-ms-client-request-id" : "0e9de009-94b4-4238-b604-e0616bc3272e"
>>>>>>> a55d5dd9
    },
    "Response" : {
      "x-ms-lease-status" : "unlocked",
      "Server" : "Windows-Azure-Blob/1.0 Microsoft-HTTPAPI/2.0",
      "x-ms-tag-count" : "0",
      "x-ms-lease-state" : "available",
<<<<<<< HEAD
      "Last-Modified" : "Thu, 05 Sep 2019 22:38:41 GMT",
=======
      "Last-Modified" : "Fri, 06 Sep 2019 19:01:15 GMT",
>>>>>>> a55d5dd9
      "retry-after" : "0",
      "StatusCode" : "200",
      "x-ms-blob-type" : "BlockBlob",
      "x-ms-access-tier-inferred" : "true",
      "x-ms-access-tier" : "Hot",
<<<<<<< HEAD
      "x-ms-creation-time" : "Thu, 05 Sep 2019 22:38:41 GMT",
      "Content-Length" : "7",
      "x-ms-request-id" : "bfed255c-901e-0044-3d3a-643cc7000000",
      "Content-Type" : "application/octet-stream",
      "x-ms-version" : "2019-02-02",
      "x-ms-copy-id" : "cb044c23-c4bd-40ae-8785-7ce6b9084636",
      "x-ms-copy-source" : "https://jaschrepragrs.blob.core.windows.net/jtccopymetadata0blobapitestcopymetadataa529831591e0b7ea/javablobcopymetadata1blobapitestcopymetadataa529754972114",
      "x-ms-copy-progress" : "7/7",
      "Date" : "Thu, 05 Sep 2019 22:38:40 GMT",
      "Content-MD5" : "wh+Wm18D0z1D4E+PE252gg==",
      "x-ms-copy-completion-time" : "Thu, 05 Sep 2019 22:38:41 GMT",
      "Accept-Ranges" : "bytes",
      "x-ms-server-encrypted" : "true",
      "ETag" : "\"0x8D73251CD945934\"",
      "x-ms-copy-status" : "success",
      "x-ms-client-request-id" : "30f8ce7d-2b6c-4dcb-a06e-85eeecd166db"
=======
      "x-ms-creation-time" : "Fri, 06 Sep 2019 19:01:15 GMT",
      "Content-Length" : "7",
      "x-ms-request-id" : "b92bc520-d01e-009e-6be5-644931000000",
      "Content-Type" : "application/octet-stream",
      "x-ms-version" : "2019-02-02",
      "x-ms-copy-id" : "d0e7aa96-1ada-4a02-b40a-b58674f9132f",
      "x-ms-copy-source" : "https://azstoragesdkaccount.blob.core.windows.net/jtccopymetadata0blobapitestcopymetadata292392856db23470/javablobcopymetadata1blobapitestcopymetadata29206795cb12a",
      "x-ms-copy-progress" : "7/7",
      "Date" : "Fri, 06 Sep 2019 19:01:15 GMT",
      "Content-MD5" : "wh+Wm18D0z1D4E+PE252gg==",
      "x-ms-copy-completion-time" : "Fri, 06 Sep 2019 19:01:15 GMT",
      "Accept-Ranges" : "bytes",
      "x-ms-server-encrypted" : "true",
      "ETag" : "\"0x8D732FC9797FF50\"",
      "x-ms-copy-status" : "success",
      "x-ms-client-request-id" : "0e9de009-94b4-4238-b604-e0616bc3272e"
>>>>>>> a55d5dd9
    },
    "Exception" : null
  }, {
    "Method" : "GET",
<<<<<<< HEAD
    "Uri" : "https://jaschrepragrs.blob.core.windows.net?prefix=jtccopymetadata&comp=list",
    "Headers" : {
      "x-ms-version" : "2019-02-02",
      "User-Agent" : "azsdk-java-azure-storage-blob/12.0.0-preview.3 1.8.0_221; Windows 10 10.0",
      "x-ms-client-request-id" : "d57dba61-f1d7-4ad4-b9d8-f52a0c8b4f77"
=======
    "Uri" : "https://azstoragesdkaccount.blob.core.windows.net?prefix=jtccopymetadata&comp=list",
    "Headers" : {
      "x-ms-version" : "2019-02-02",
      "User-Agent" : "azsdk-java-azure-storage-blob/12.0.0-preview.3 1.8.0_212; Windows 10 10.0",
      "x-ms-client-request-id" : "619fa2ac-055e-4210-bd6f-bdbc8b42e815"
>>>>>>> a55d5dd9
    },
    "Response" : {
      "Transfer-Encoding" : "chunked",
      "x-ms-version" : "2019-02-02",
      "Server" : "Windows-Azure-Blob/1.0 Microsoft-HTTPAPI/2.0",
      "retry-after" : "0",
      "StatusCode" : "200",
<<<<<<< HEAD
      "x-ms-request-id" : "bfed257b-901e-0044-533a-643cc7000000",
      "Body" : "﻿<?xml version=\"1.0\" encoding=\"utf-8\"?><EnumerationResults ServiceEndpoint=\"https://jaschrepragrs.blob.core.windows.net/\"><Prefix>jtccopymetadata</Prefix><Containers><Container><Name>jtccopymetadata0blobapitestcopymetadataa529831591e0b7ea</Name><Properties><Last-Modified>Thu, 05 Sep 2019 22:38:41 GMT</Last-Modified><Etag>\"0x8D73251CD7AA577\"</Etag><LeaseStatus>unlocked</LeaseStatus><LeaseState>available</LeaseState><DefaultEncryptionScope>$account-encryption-key</DefaultEncryptionScope><DenyEncryptionScopeOverride>false</DenyEncryptionScopeOverride><HasImmutabilityPolicy>false</HasImmutabilityPolicy><HasLegalHold>false</HasLegalHold></Properties></Container></Containers><NextMarker /></EnumerationResults>",
      "Date" : "Thu, 05 Sep 2019 22:38:41 GMT",
      "x-ms-client-request-id" : "d57dba61-f1d7-4ad4-b9d8-f52a0c8b4f77",
=======
      "x-ms-request-id" : "b92bc557-d01e-009e-1ce5-644931000000",
      "Body" : "﻿<?xml version=\"1.0\" encoding=\"utf-8\"?><EnumerationResults ServiceEndpoint=\"https://azstoragesdkaccount.blob.core.windows.net/\"><Prefix>jtccopymetadata</Prefix><Containers><Container><Name>jtccopymetadata0blobapitestcopymetadata292392856db23470</Name><Properties><Last-Modified>Fri, 06 Sep 2019 19:01:15 GMT</Last-Modified><Etag>\"0x8D732FC97892E2D\"</Etag><LeaseStatus>unlocked</LeaseStatus><LeaseState>available</LeaseState><DefaultEncryptionScope>$account-encryption-key</DefaultEncryptionScope><DenyEncryptionScopeOverride>false</DenyEncryptionScopeOverride><HasImmutabilityPolicy>false</HasImmutabilityPolicy><HasLegalHold>false</HasLegalHold></Properties></Container></Containers><NextMarker /></EnumerationResults>",
      "Date" : "Fri, 06 Sep 2019 19:01:15 GMT",
      "x-ms-client-request-id" : "619fa2ac-055e-4210-bd6f-bdbc8b42e815",
>>>>>>> a55d5dd9
      "Content-Type" : "application/xml"
    },
    "Exception" : null
  }, {
    "Method" : "DELETE",
<<<<<<< HEAD
    "Uri" : "https://jaschrepragrs.blob.core.windows.net/jtccopymetadata0blobapitestcopymetadataa529831591e0b7ea?restype=container",
    "Headers" : {
      "x-ms-version" : "2019-02-02",
      "User-Agent" : "azsdk-java-azure-storage-blob/12.0.0-preview.3 1.8.0_221; Windows 10 10.0",
      "x-ms-client-request-id" : "7545343e-223d-4c3d-974e-e0e6deaf5fd1"
=======
    "Uri" : "https://azstoragesdkaccount.blob.core.windows.net/jtccopymetadata0blobapitestcopymetadata292392856db23470?restype=container",
    "Headers" : {
      "x-ms-version" : "2019-02-02",
      "User-Agent" : "azsdk-java-azure-storage-blob/12.0.0-preview.3 1.8.0_212; Windows 10 10.0",
      "x-ms-client-request-id" : "4289e736-e3c0-46c1-91af-467615904a47"
>>>>>>> a55d5dd9
    },
    "Response" : {
      "x-ms-version" : "2019-02-02",
      "Server" : "Windows-Azure-Blob/1.0 Microsoft-HTTPAPI/2.0",
      "retry-after" : "0",
      "Content-Length" : "0",
      "StatusCode" : "202",
<<<<<<< HEAD
      "x-ms-request-id" : "bfed2599-901e-0044-6b3a-643cc7000000",
      "Date" : "Thu, 05 Sep 2019 22:38:41 GMT",
      "x-ms-client-request-id" : "7545343e-223d-4c3d-974e-e0e6deaf5fd1"
    },
    "Exception" : null
  } ],
  "variables" : [ "jtccopymetadata0blobapitestcopymetadataa529831591e0b7ea", "javablobcopymetadata1blobapitestcopymetadataa529754972114", "javablobcopymetadata2blobapitestcopymetadataa5247427dd32f" ]
=======
      "x-ms-request-id" : "b92bc57e-d01e-009e-40e5-644931000000",
      "Date" : "Fri, 06 Sep 2019 19:01:15 GMT",
      "x-ms-client-request-id" : "4289e736-e3c0-46c1-91af-467615904a47"
    },
    "Exception" : null
  } ],
  "variables" : [ "jtccopymetadata0blobapitestcopymetadata292392856db23470", "javablobcopymetadata1blobapitestcopymetadata29206795cb12a", "javablobcopymetadata2blobapitestcopymetadata292209193cb14" ]
>>>>>>> a55d5dd9
}<|MERGE_RESOLUTION|>--- conflicted
+++ resolved
@@ -1,216 +1,117 @@
 {
   "networkCallRecords" : [ {
     "Method" : "PUT",
-<<<<<<< HEAD
-    "Uri" : "https://jaschrepragrs.blob.core.windows.net/jtccopymetadata0blobapitestcopymetadataa529831591e0b7ea?restype=container",
+    "Uri" : "https://jaschrepragrs.blob.core.windows.net/jtccopymetadata0blobapitestcopymetadatae8e73700344f587a?restype=container",
     "Headers" : {
       "x-ms-version" : "2019-02-02",
       "User-Agent" : "azsdk-java-azure-storage-blob/12.0.0-preview.3 1.8.0_221; Windows 10 10.0",
-      "x-ms-client-request-id" : "434819b4-895a-4cd0-b980-18033b93a77b"
-=======
-    "Uri" : "https://azstoragesdkaccount.blob.core.windows.net/jtccopymetadata0blobapitestcopymetadata292392856db23470?restype=container",
-    "Headers" : {
-      "x-ms-version" : "2019-02-02",
-      "User-Agent" : "azsdk-java-azure-storage-blob/12.0.0-preview.3 1.8.0_212; Windows 10 10.0",
-      "x-ms-client-request-id" : "48362cff-e40a-4aeb-9dca-8e5caea5357c"
->>>>>>> a55d5dd9
+      "x-ms-client-request-id" : "51ab16b8-0345-4bf0-9d85-9433cb3b2770"
     },
     "Response" : {
       "x-ms-version" : "2019-02-02",
       "Server" : "Windows-Azure-Blob/1.0 Microsoft-HTTPAPI/2.0",
-<<<<<<< HEAD
-      "ETag" : "\"0x8D73251CD7AA577\"",
-      "Last-Modified" : "Thu, 05 Sep 2019 22:38:41 GMT",
+      "ETag" : "\"0x8D735611D229DB6\"",
+      "Last-Modified" : "Mon, 09 Sep 2019 20:05:51 GMT",
       "retry-after" : "0",
       "Content-Length" : "0",
       "StatusCode" : "201",
-      "x-ms-request-id" : "bfed2523-901e-0044-0d3a-643cc7000000",
-      "Date" : "Thu, 05 Sep 2019 22:38:40 GMT",
-      "x-ms-client-request-id" : "434819b4-895a-4cd0-b980-18033b93a77b"
-=======
-      "ETag" : "\"0x8D732FC97892E2D\"",
-      "Last-Modified" : "Fri, 06 Sep 2019 19:01:15 GMT",
-      "retry-after" : "0",
-      "Content-Length" : "0",
-      "StatusCode" : "201",
-      "x-ms-request-id" : "b92bc488-d01e-009e-62e5-644931000000",
-      "Date" : "Fri, 06 Sep 2019 19:01:14 GMT",
-      "x-ms-client-request-id" : "48362cff-e40a-4aeb-9dca-8e5caea5357c"
->>>>>>> a55d5dd9
+      "x-ms-request-id" : "c5ca87ac-301e-0042-5e49-67cbbf000000",
+      "Date" : "Mon, 09 Sep 2019 20:05:51 GMT",
+      "x-ms-client-request-id" : "51ab16b8-0345-4bf0-9d85-9433cb3b2770"
     },
     "Exception" : null
   }, {
     "Method" : "PUT",
-<<<<<<< HEAD
-    "Uri" : "https://jaschrepragrs.blob.core.windows.net/jtccopymetadata0blobapitestcopymetadataa529831591e0b7ea/javablobcopymetadata1blobapitestcopymetadataa529754972114",
+    "Uri" : "https://jaschrepragrs.blob.core.windows.net/jtccopymetadata0blobapitestcopymetadatae8e73700344f587a/javablobcopymetadata1blobapitestcopymetadatae8e45537111fb",
     "Headers" : {
       "x-ms-version" : "2019-02-02",
       "User-Agent" : "azsdk-java-azure-storage-blob/12.0.0-preview.3 1.8.0_221; Windows 10 10.0",
-      "x-ms-client-request-id" : "740a4169-0d7e-4be2-b1fe-97123d19495e",
-=======
-    "Uri" : "https://azstoragesdkaccount.blob.core.windows.net/jtccopymetadata0blobapitestcopymetadata292392856db23470/javablobcopymetadata1blobapitestcopymetadata29206795cb12a",
-    "Headers" : {
-      "x-ms-version" : "2019-02-02",
-      "User-Agent" : "azsdk-java-azure-storage-blob/12.0.0-preview.3 1.8.0_212; Windows 10 10.0",
-      "x-ms-client-request-id" : "9b67f9b3-d412-414a-b07d-9b1c2e0c1d61",
->>>>>>> a55d5dd9
+      "x-ms-client-request-id" : "ca04433c-d7ec-4c6f-b56d-56222756c7bb",
       "Content-Type" : "application/octet-stream"
     },
     "Response" : {
       "x-ms-version" : "2019-02-02",
       "Server" : "Windows-Azure-Blob/1.0 Microsoft-HTTPAPI/2.0",
       "x-ms-content-crc64" : "6RYQPwaVsyQ=",
-<<<<<<< HEAD
-      "Last-Modified" : "Thu, 05 Sep 2019 22:38:41 GMT",
+      "Last-Modified" : "Mon, 09 Sep 2019 20:05:51 GMT",
       "retry-after" : "0",
       "StatusCode" : "201",
       "x-ms-request-server-encrypted" : "true",
-      "Date" : "Thu, 05 Sep 2019 22:38:40 GMT",
+      "Date" : "Mon, 09 Sep 2019 20:05:51 GMT",
       "Content-MD5" : "wh+Wm18D0z1D4E+PE252gg==",
-      "ETag" : "\"0x8D73251CD875E84\"",
+      "ETag" : "\"0x8D735611D2F7796\"",
       "Content-Length" : "0",
-      "x-ms-request-id" : "bfed2536-901e-0044-1f3a-643cc7000000",
-      "x-ms-client-request-id" : "740a4169-0d7e-4be2-b1fe-97123d19495e"
-=======
-      "Last-Modified" : "Fri, 06 Sep 2019 19:01:15 GMT",
-      "retry-after" : "0",
-      "StatusCode" : "201",
-      "x-ms-request-server-encrypted" : "true",
-      "Date" : "Fri, 06 Sep 2019 19:01:14 GMT",
-      "Content-MD5" : "wh+Wm18D0z1D4E+PE252gg==",
-      "ETag" : "\"0x8D732FC978F98E4\"",
-      "Content-Length" : "0",
-      "x-ms-request-id" : "b92bc4bf-d01e-009e-15e5-644931000000",
-      "x-ms-client-request-id" : "9b67f9b3-d412-414a-b07d-9b1c2e0c1d61"
->>>>>>> a55d5dd9
+      "x-ms-request-id" : "c5ca87c3-301e-0042-7049-67cbbf000000",
+      "x-ms-client-request-id" : "ca04433c-d7ec-4c6f-b56d-56222756c7bb"
     },
     "Exception" : null
   }, {
     "Method" : "PUT",
-<<<<<<< HEAD
-    "Uri" : "https://jaschrepragrs.blob.core.windows.net/jtccopymetadata0blobapitestcopymetadataa529831591e0b7ea/javablobcopymetadata2blobapitestcopymetadataa5247427dd32f",
+    "Uri" : "https://jaschrepragrs.blob.core.windows.net/jtccopymetadata0blobapitestcopymetadatae8e73700344f587a/javablobcopymetadata2blobapitestcopymetadatae8e2341504296",
     "Headers" : {
       "x-ms-version" : "2019-02-02",
       "User-Agent" : "azsdk-java-azure-storage-blob/12.0.0-preview.3 1.8.0_221; Windows 10 10.0",
-      "x-ms-client-request-id" : "2fb67317-09ba-46e3-a5e5-e303485675ef"
-=======
-    "Uri" : "https://azstoragesdkaccount.blob.core.windows.net/jtccopymetadata0blobapitestcopymetadata292392856db23470/javablobcopymetadata2blobapitestcopymetadata292209193cb14",
-    "Headers" : {
-      "x-ms-version" : "2019-02-02",
-      "User-Agent" : "azsdk-java-azure-storage-blob/12.0.0-preview.3 1.8.0_212; Windows 10 10.0",
-      "x-ms-client-request-id" : "b2c5c9f1-5af8-43c1-adae-5db6b4e02ec5"
->>>>>>> a55d5dd9
+      "x-ms-client-request-id" : "d3394700-3221-429f-a87f-c0ef58daf14c"
     },
     "Response" : {
       "x-ms-version" : "2019-02-02",
       "Server" : "Windows-Azure-Blob/1.0 Microsoft-HTTPAPI/2.0",
-<<<<<<< HEAD
-      "x-ms-copy-id" : "cb044c23-c4bd-40ae-8785-7ce6b9084636",
-      "ETag" : "\"0x8D73251CD945934\"",
-      "Last-Modified" : "Thu, 05 Sep 2019 22:38:41 GMT",
-=======
-      "x-ms-copy-id" : "d0e7aa96-1ada-4a02-b40a-b58674f9132f",
-      "ETag" : "\"0x8D732FC9797FF50\"",
-      "Last-Modified" : "Fri, 06 Sep 2019 19:01:15 GMT",
->>>>>>> a55d5dd9
+      "x-ms-copy-id" : "22f22691-dc05-43b7-aef3-3d6dc5e00924",
+      "ETag" : "\"0x8D735611D3CC086\"",
+      "Last-Modified" : "Mon, 09 Sep 2019 20:05:51 GMT",
       "retry-after" : "0",
       "Content-Length" : "0",
       "x-ms-copy-status" : "success",
       "StatusCode" : "202",
-<<<<<<< HEAD
-      "x-ms-request-id" : "bfed2549-901e-0044-2a3a-643cc7000000",
-      "Date" : "Thu, 05 Sep 2019 22:38:40 GMT",
-      "x-ms-client-request-id" : "2fb67317-09ba-46e3-a5e5-e303485675ef"
-=======
-      "x-ms-request-id" : "b92bc4f0-d01e-009e-42e5-644931000000",
-      "Date" : "Fri, 06 Sep 2019 19:01:14 GMT",
-      "x-ms-client-request-id" : "b2c5c9f1-5af8-43c1-adae-5db6b4e02ec5"
->>>>>>> a55d5dd9
+      "x-ms-request-id" : "c5ca87de-301e-0042-0949-67cbbf000000",
+      "Date" : "Mon, 09 Sep 2019 20:05:51 GMT",
+      "x-ms-client-request-id" : "d3394700-3221-429f-a87f-c0ef58daf14c"
     },
     "Exception" : null
   }, {
     "Method" : "HEAD",
-<<<<<<< HEAD
-    "Uri" : "https://jaschrepragrs.blob.core.windows.net/jtccopymetadata0blobapitestcopymetadataa529831591e0b7ea/javablobcopymetadata2blobapitestcopymetadataa5247427dd32f",
+    "Uri" : "https://jaschrepragrs.blob.core.windows.net/jtccopymetadata0blobapitestcopymetadatae8e73700344f587a/javablobcopymetadata2blobapitestcopymetadatae8e2341504296",
     "Headers" : {
       "x-ms-version" : "2019-02-02",
       "User-Agent" : "azsdk-java-azure-storage-blob/12.0.0-preview.3 1.8.0_221; Windows 10 10.0",
-      "x-ms-client-request-id" : "30f8ce7d-2b6c-4dcb-a06e-85eeecd166db"
-=======
-    "Uri" : "https://azstoragesdkaccount.blob.core.windows.net/jtccopymetadata0blobapitestcopymetadata292392856db23470/javablobcopymetadata2blobapitestcopymetadata292209193cb14",
-    "Headers" : {
-      "x-ms-version" : "2019-02-02",
-      "User-Agent" : "azsdk-java-azure-storage-blob/12.0.0-preview.3 1.8.0_212; Windows 10 10.0",
-      "x-ms-client-request-id" : "0e9de009-94b4-4238-b604-e0616bc3272e"
->>>>>>> a55d5dd9
+      "x-ms-client-request-id" : "8b94ac94-3460-4c93-83da-0b7bf7bab0a1"
     },
     "Response" : {
       "x-ms-lease-status" : "unlocked",
       "Server" : "Windows-Azure-Blob/1.0 Microsoft-HTTPAPI/2.0",
       "x-ms-tag-count" : "0",
       "x-ms-lease-state" : "available",
-<<<<<<< HEAD
-      "Last-Modified" : "Thu, 05 Sep 2019 22:38:41 GMT",
-=======
-      "Last-Modified" : "Fri, 06 Sep 2019 19:01:15 GMT",
->>>>>>> a55d5dd9
+      "Last-Modified" : "Mon, 09 Sep 2019 20:05:51 GMT",
       "retry-after" : "0",
       "StatusCode" : "200",
       "x-ms-blob-type" : "BlockBlob",
       "x-ms-access-tier-inferred" : "true",
       "x-ms-access-tier" : "Hot",
-<<<<<<< HEAD
-      "x-ms-creation-time" : "Thu, 05 Sep 2019 22:38:41 GMT",
+      "x-ms-creation-time" : "Mon, 09 Sep 2019 20:05:51 GMT",
       "Content-Length" : "7",
-      "x-ms-request-id" : "bfed255c-901e-0044-3d3a-643cc7000000",
+      "x-ms-request-id" : "c5ca87f9-301e-0042-2249-67cbbf000000",
       "Content-Type" : "application/octet-stream",
       "x-ms-version" : "2019-02-02",
-      "x-ms-copy-id" : "cb044c23-c4bd-40ae-8785-7ce6b9084636",
-      "x-ms-copy-source" : "https://jaschrepragrs.blob.core.windows.net/jtccopymetadata0blobapitestcopymetadataa529831591e0b7ea/javablobcopymetadata1blobapitestcopymetadataa529754972114",
+      "x-ms-copy-id" : "22f22691-dc05-43b7-aef3-3d6dc5e00924",
+      "x-ms-copy-source" : "https://jaschrepragrs.blob.core.windows.net/jtccopymetadata0blobapitestcopymetadatae8e73700344f587a/javablobcopymetadata1blobapitestcopymetadatae8e45537111fb",
       "x-ms-copy-progress" : "7/7",
-      "Date" : "Thu, 05 Sep 2019 22:38:40 GMT",
+      "Date" : "Mon, 09 Sep 2019 20:05:51 GMT",
       "Content-MD5" : "wh+Wm18D0z1D4E+PE252gg==",
-      "x-ms-copy-completion-time" : "Thu, 05 Sep 2019 22:38:41 GMT",
+      "x-ms-copy-completion-time" : "Mon, 09 Sep 2019 20:05:51 GMT",
       "Accept-Ranges" : "bytes",
       "x-ms-server-encrypted" : "true",
-      "ETag" : "\"0x8D73251CD945934\"",
+      "ETag" : "\"0x8D735611D3CC086\"",
       "x-ms-copy-status" : "success",
-      "x-ms-client-request-id" : "30f8ce7d-2b6c-4dcb-a06e-85eeecd166db"
-=======
-      "x-ms-creation-time" : "Fri, 06 Sep 2019 19:01:15 GMT",
-      "Content-Length" : "7",
-      "x-ms-request-id" : "b92bc520-d01e-009e-6be5-644931000000",
-      "Content-Type" : "application/octet-stream",
-      "x-ms-version" : "2019-02-02",
-      "x-ms-copy-id" : "d0e7aa96-1ada-4a02-b40a-b58674f9132f",
-      "x-ms-copy-source" : "https://azstoragesdkaccount.blob.core.windows.net/jtccopymetadata0blobapitestcopymetadata292392856db23470/javablobcopymetadata1blobapitestcopymetadata29206795cb12a",
-      "x-ms-copy-progress" : "7/7",
-      "Date" : "Fri, 06 Sep 2019 19:01:15 GMT",
-      "Content-MD5" : "wh+Wm18D0z1D4E+PE252gg==",
-      "x-ms-copy-completion-time" : "Fri, 06 Sep 2019 19:01:15 GMT",
-      "Accept-Ranges" : "bytes",
-      "x-ms-server-encrypted" : "true",
-      "ETag" : "\"0x8D732FC9797FF50\"",
-      "x-ms-copy-status" : "success",
-      "x-ms-client-request-id" : "0e9de009-94b4-4238-b604-e0616bc3272e"
->>>>>>> a55d5dd9
+      "x-ms-client-request-id" : "8b94ac94-3460-4c93-83da-0b7bf7bab0a1"
     },
     "Exception" : null
   }, {
     "Method" : "GET",
-<<<<<<< HEAD
     "Uri" : "https://jaschrepragrs.blob.core.windows.net?prefix=jtccopymetadata&comp=list",
     "Headers" : {
       "x-ms-version" : "2019-02-02",
       "User-Agent" : "azsdk-java-azure-storage-blob/12.0.0-preview.3 1.8.0_221; Windows 10 10.0",
-      "x-ms-client-request-id" : "d57dba61-f1d7-4ad4-b9d8-f52a0c8b4f77"
-=======
-    "Uri" : "https://azstoragesdkaccount.blob.core.windows.net?prefix=jtccopymetadata&comp=list",
-    "Headers" : {
-      "x-ms-version" : "2019-02-02",
-      "User-Agent" : "azsdk-java-azure-storage-blob/12.0.0-preview.3 1.8.0_212; Windows 10 10.0",
-      "x-ms-client-request-id" : "619fa2ac-055e-4210-bd6f-bdbc8b42e815"
->>>>>>> a55d5dd9
+      "x-ms-client-request-id" : "1a01a848-4f80-4a0a-aba9-d086bf5b09fa"
     },
     "Response" : {
       "Transfer-Encoding" : "chunked",
@@ -218,35 +119,20 @@
       "Server" : "Windows-Azure-Blob/1.0 Microsoft-HTTPAPI/2.0",
       "retry-after" : "0",
       "StatusCode" : "200",
-<<<<<<< HEAD
-      "x-ms-request-id" : "bfed257b-901e-0044-533a-643cc7000000",
-      "Body" : "﻿<?xml version=\"1.0\" encoding=\"utf-8\"?><EnumerationResults ServiceEndpoint=\"https://jaschrepragrs.blob.core.windows.net/\"><Prefix>jtccopymetadata</Prefix><Containers><Container><Name>jtccopymetadata0blobapitestcopymetadataa529831591e0b7ea</Name><Properties><Last-Modified>Thu, 05 Sep 2019 22:38:41 GMT</Last-Modified><Etag>\"0x8D73251CD7AA577\"</Etag><LeaseStatus>unlocked</LeaseStatus><LeaseState>available</LeaseState><DefaultEncryptionScope>$account-encryption-key</DefaultEncryptionScope><DenyEncryptionScopeOverride>false</DenyEncryptionScopeOverride><HasImmutabilityPolicy>false</HasImmutabilityPolicy><HasLegalHold>false</HasLegalHold></Properties></Container></Containers><NextMarker /></EnumerationResults>",
-      "Date" : "Thu, 05 Sep 2019 22:38:41 GMT",
-      "x-ms-client-request-id" : "d57dba61-f1d7-4ad4-b9d8-f52a0c8b4f77",
-=======
-      "x-ms-request-id" : "b92bc557-d01e-009e-1ce5-644931000000",
-      "Body" : "﻿<?xml version=\"1.0\" encoding=\"utf-8\"?><EnumerationResults ServiceEndpoint=\"https://azstoragesdkaccount.blob.core.windows.net/\"><Prefix>jtccopymetadata</Prefix><Containers><Container><Name>jtccopymetadata0blobapitestcopymetadata292392856db23470</Name><Properties><Last-Modified>Fri, 06 Sep 2019 19:01:15 GMT</Last-Modified><Etag>\"0x8D732FC97892E2D\"</Etag><LeaseStatus>unlocked</LeaseStatus><LeaseState>available</LeaseState><DefaultEncryptionScope>$account-encryption-key</DefaultEncryptionScope><DenyEncryptionScopeOverride>false</DenyEncryptionScopeOverride><HasImmutabilityPolicy>false</HasImmutabilityPolicy><HasLegalHold>false</HasLegalHold></Properties></Container></Containers><NextMarker /></EnumerationResults>",
-      "Date" : "Fri, 06 Sep 2019 19:01:15 GMT",
-      "x-ms-client-request-id" : "619fa2ac-055e-4210-bd6f-bdbc8b42e815",
->>>>>>> a55d5dd9
+      "x-ms-request-id" : "c5ca8808-301e-0042-3049-67cbbf000000",
+      "Body" : "﻿<?xml version=\"1.0\" encoding=\"utf-8\"?><EnumerationResults ServiceEndpoint=\"https://jaschrepragrs.blob.core.windows.net/\"><Prefix>jtccopymetadata</Prefix><Containers><Container><Name>jtccopymetadata0blobapitestcopymetadatae8e73700344f587a</Name><Properties><Last-Modified>Mon, 09 Sep 2019 20:05:51 GMT</Last-Modified><Etag>\"0x8D735611D229DB6\"</Etag><LeaseStatus>unlocked</LeaseStatus><LeaseState>available</LeaseState><DefaultEncryptionScope>$account-encryption-key</DefaultEncryptionScope><DenyEncryptionScopeOverride>false</DenyEncryptionScopeOverride><HasImmutabilityPolicy>false</HasImmutabilityPolicy><HasLegalHold>false</HasLegalHold></Properties></Container></Containers><NextMarker /></EnumerationResults>",
+      "Date" : "Mon, 09 Sep 2019 20:05:51 GMT",
+      "x-ms-client-request-id" : "1a01a848-4f80-4a0a-aba9-d086bf5b09fa",
       "Content-Type" : "application/xml"
     },
     "Exception" : null
   }, {
     "Method" : "DELETE",
-<<<<<<< HEAD
-    "Uri" : "https://jaschrepragrs.blob.core.windows.net/jtccopymetadata0blobapitestcopymetadataa529831591e0b7ea?restype=container",
+    "Uri" : "https://jaschrepragrs.blob.core.windows.net/jtccopymetadata0blobapitestcopymetadatae8e73700344f587a?restype=container",
     "Headers" : {
       "x-ms-version" : "2019-02-02",
       "User-Agent" : "azsdk-java-azure-storage-blob/12.0.0-preview.3 1.8.0_221; Windows 10 10.0",
-      "x-ms-client-request-id" : "7545343e-223d-4c3d-974e-e0e6deaf5fd1"
-=======
-    "Uri" : "https://azstoragesdkaccount.blob.core.windows.net/jtccopymetadata0blobapitestcopymetadata292392856db23470?restype=container",
-    "Headers" : {
-      "x-ms-version" : "2019-02-02",
-      "User-Agent" : "azsdk-java-azure-storage-blob/12.0.0-preview.3 1.8.0_212; Windows 10 10.0",
-      "x-ms-client-request-id" : "4289e736-e3c0-46c1-91af-467615904a47"
->>>>>>> a55d5dd9
+      "x-ms-client-request-id" : "c29a20b9-43c8-4315-8971-4266460d7bf5"
     },
     "Response" : {
       "x-ms-version" : "2019-02-02",
@@ -254,21 +140,11 @@
       "retry-after" : "0",
       "Content-Length" : "0",
       "StatusCode" : "202",
-<<<<<<< HEAD
-      "x-ms-request-id" : "bfed2599-901e-0044-6b3a-643cc7000000",
-      "Date" : "Thu, 05 Sep 2019 22:38:41 GMT",
-      "x-ms-client-request-id" : "7545343e-223d-4c3d-974e-e0e6deaf5fd1"
+      "x-ms-request-id" : "c5ca8826-301e-0042-4d49-67cbbf000000",
+      "Date" : "Mon, 09 Sep 2019 20:05:51 GMT",
+      "x-ms-client-request-id" : "c29a20b9-43c8-4315-8971-4266460d7bf5"
     },
     "Exception" : null
   } ],
-  "variables" : [ "jtccopymetadata0blobapitestcopymetadataa529831591e0b7ea", "javablobcopymetadata1blobapitestcopymetadataa529754972114", "javablobcopymetadata2blobapitestcopymetadataa5247427dd32f" ]
-=======
-      "x-ms-request-id" : "b92bc57e-d01e-009e-40e5-644931000000",
-      "Date" : "Fri, 06 Sep 2019 19:01:15 GMT",
-      "x-ms-client-request-id" : "4289e736-e3c0-46c1-91af-467615904a47"
-    },
-    "Exception" : null
-  } ],
-  "variables" : [ "jtccopymetadata0blobapitestcopymetadata292392856db23470", "javablobcopymetadata1blobapitestcopymetadata29206795cb12a", "javablobcopymetadata2blobapitestcopymetadata292209193cb14" ]
->>>>>>> a55d5dd9
+  "variables" : [ "jtccopymetadata0blobapitestcopymetadatae8e73700344f587a", "javablobcopymetadata1blobapitestcopymetadatae8e45537111fb", "javablobcopymetadata2blobapitestcopymetadatae8e2341504296" ]
 }