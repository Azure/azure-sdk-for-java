--- conflicted
+++ resolved
@@ -1,59 +1,32 @@
 {
   "networkCallRecords" : [ {
     "Method" : "PUT",
-<<<<<<< HEAD
-    "Uri" : "https://jaschrepragrs.blob.core.windows.net/jtcservicesassignaturevaluescanonicalizedresource000710350f?restype=container",
+    "Uri" : "https://jaschrepragrs.blob.core.windows.net/jtcservicesassignaturevaluescanonicalizedresource070028e08c?restype=container",
     "Headers" : {
       "x-ms-version" : "2019-02-02",
       "User-Agent" : "azsdk-java-azure-storage-blob/12.0.0-preview.3 1.8.0_221; Windows 10 10.0",
-      "x-ms-client-request-id" : "7eda36ec-39f3-4513-932c-32cd43a5a653"
-=======
-    "Uri" : "https://azstoragesdkaccount.blob.core.windows.net/jtcservicesassignaturevaluescanonicalizedresource0203846cc1?restype=container",
-    "Headers" : {
-      "x-ms-version" : "2019-02-02",
-      "User-Agent" : "azsdk-java-azure-storage-blob/12.0.0-preview.3 1.8.0_212; Windows 10 10.0",
-      "x-ms-client-request-id" : "7f9f9ae0-6b78-4960-9774-e39374e4bf1a"
->>>>>>> a55d5dd9
+      "x-ms-client-request-id" : "0607a415-f571-43f8-be79-59b304c3bf28"
     },
     "Response" : {
       "x-ms-version" : "2019-02-02",
       "Server" : "Windows-Azure-Blob/1.0 Microsoft-HTTPAPI/2.0",
-<<<<<<< HEAD
-      "ETag" : "\"0x8D7325188AA0726\"",
-      "Last-Modified" : "Thu, 05 Sep 2019 22:36:46 GMT",
+      "ETag" : "\"0x8D7356038139700\"",
+      "Last-Modified" : "Mon, 09 Sep 2019 19:59:27 GMT",
       "retry-after" : "0",
       "Content-Length" : "0",
       "StatusCode" : "201",
-      "x-ms-request-id" : "bfecb187-901e-0044-603a-643cc7000000",
-      "Date" : "Thu, 05 Sep 2019 22:36:45 GMT",
-      "x-ms-client-request-id" : "7eda36ec-39f3-4513-932c-32cd43a5a653"
-=======
-      "ETag" : "\"0x8D732FDAE0825E4\"",
-      "Last-Modified" : "Fri, 06 Sep 2019 19:09:02 GMT",
-      "retry-after" : "0",
-      "Content-Length" : "0",
-      "StatusCode" : "201",
-      "x-ms-request-id" : "ec65d294-001e-001f-2be6-64eb66000000",
-      "Date" : "Fri, 06 Sep 2019 19:09:01 GMT",
-      "x-ms-client-request-id" : "7f9f9ae0-6b78-4960-9774-e39374e4bf1a"
->>>>>>> a55d5dd9
+      "x-ms-request-id" : "077fddc6-801e-001f-6b49-673bbb000000",
+      "Date" : "Mon, 09 Sep 2019 19:59:26 GMT",
+      "x-ms-client-request-id" : "0607a415-f571-43f8-be79-59b304c3bf28"
     },
     "Exception" : null
   }, {
     "Method" : "GET",
-<<<<<<< HEAD
     "Uri" : "https://jaschrepragrs.blob.core.windows.net?prefix=jtcservicesassignaturevaluescanonicalizedresource&comp=list",
     "Headers" : {
       "x-ms-version" : "2019-02-02",
       "User-Agent" : "azsdk-java-azure-storage-blob/12.0.0-preview.3 1.8.0_221; Windows 10 10.0",
-      "x-ms-client-request-id" : "3514fc9b-dffd-4e2c-8540-76e61ab9da3c"
-=======
-    "Uri" : "https://azstoragesdkaccount.blob.core.windows.net?prefix=jtcservicesassignaturevaluescanonicalizedresource&comp=list",
-    "Headers" : {
-      "x-ms-version" : "2019-02-02",
-      "User-Agent" : "azsdk-java-azure-storage-blob/12.0.0-preview.3 1.8.0_212; Windows 10 10.0",
-      "x-ms-client-request-id" : "43fdccb3-dcef-46fe-8d0a-5aab4fb445b3"
->>>>>>> a55d5dd9
+      "x-ms-client-request-id" : "4972d7af-5025-4fe4-be4a-c3264d7b0e8c"
     },
     "Response" : {
       "Transfer-Encoding" : "chunked",
@@ -61,35 +34,20 @@
       "Server" : "Windows-Azure-Blob/1.0 Microsoft-HTTPAPI/2.0",
       "retry-after" : "0",
       "StatusCode" : "200",
-<<<<<<< HEAD
-      "x-ms-request-id" : "bfecb192-901e-0044-683a-643cc7000000",
-      "Body" : "﻿<?xml version=\"1.0\" encoding=\"utf-8\"?><EnumerationResults ServiceEndpoint=\"https://jaschrepragrs.blob.core.windows.net/\"><Prefix>jtcservicesassignaturevaluescanonicalizedresource</Prefix><Containers><Container><Name>jtcservicesassignaturevaluescanonicalizedresource000710350f</Name><Properties><Last-Modified>Thu, 05 Sep 2019 22:36:46 GMT</Last-Modified><Etag>\"0x8D7325188AA0726\"</Etag><LeaseStatus>unlocked</LeaseStatus><LeaseState>available</LeaseState><DefaultEncryptionScope>$account-encryption-key</DefaultEncryptionScope><DenyEncryptionScopeOverride>false</DenyEncryptionScopeOverride><HasImmutabilityPolicy>false</HasImmutabilityPolicy><HasLegalHold>false</HasLegalHold></Properties></Container></Containers><NextMarker /></EnumerationResults>",
-      "Date" : "Thu, 05 Sep 2019 22:36:45 GMT",
-      "x-ms-client-request-id" : "3514fc9b-dffd-4e2c-8540-76e61ab9da3c",
-=======
-      "x-ms-request-id" : "ec65d2a8-001e-001f-3de6-64eb66000000",
-      "Body" : "﻿<?xml version=\"1.0\" encoding=\"utf-8\"?><EnumerationResults ServiceEndpoint=\"https://azstoragesdkaccount.blob.core.windows.net/\"><Prefix>jtcservicesassignaturevaluescanonicalizedresource</Prefix><Containers><Container><Name>jtcservicesassignaturevaluescanonicalizedresource0203846cc1</Name><Properties><Last-Modified>Fri, 06 Sep 2019 19:09:02 GMT</Last-Modified><Etag>\"0x8D732FDAE0825E4\"</Etag><LeaseStatus>unlocked</LeaseStatus><LeaseState>available</LeaseState><DefaultEncryptionScope>$account-encryption-key</DefaultEncryptionScope><DenyEncryptionScopeOverride>false</DenyEncryptionScopeOverride><HasImmutabilityPolicy>false</HasImmutabilityPolicy><HasLegalHold>false</HasLegalHold></Properties></Container></Containers><NextMarker /></EnumerationResults>",
-      "Date" : "Fri, 06 Sep 2019 19:09:01 GMT",
-      "x-ms-client-request-id" : "43fdccb3-dcef-46fe-8d0a-5aab4fb445b3",
->>>>>>> a55d5dd9
+      "x-ms-request-id" : "077fddd7-801e-001f-7649-673bbb000000",
+      "Body" : "﻿<?xml version=\"1.0\" encoding=\"utf-8\"?><EnumerationResults ServiceEndpoint=\"https://jaschrepragrs.blob.core.windows.net/\"><Prefix>jtcservicesassignaturevaluescanonicalizedresource</Prefix><Containers><Container><Name>jtcservicesassignaturevaluescanonicalizedresource070028e08c</Name><Properties><Last-Modified>Mon, 09 Sep 2019 19:59:27 GMT</Last-Modified><Etag>\"0x8D7356038139700\"</Etag><LeaseStatus>unlocked</LeaseStatus><LeaseState>available</LeaseState><DefaultEncryptionScope>$account-encryption-key</DefaultEncryptionScope><DenyEncryptionScopeOverride>false</DenyEncryptionScopeOverride><HasImmutabilityPolicy>false</HasImmutabilityPolicy><HasLegalHold>false</HasLegalHold></Properties></Container></Containers><NextMarker /></EnumerationResults>",
+      "Date" : "Mon, 09 Sep 2019 19:59:26 GMT",
+      "x-ms-client-request-id" : "4972d7af-5025-4fe4-be4a-c3264d7b0e8c",
       "Content-Type" : "application/xml"
     },
     "Exception" : null
   }, {
     "Method" : "DELETE",
-<<<<<<< HEAD
-    "Uri" : "https://jaschrepragrs.blob.core.windows.net/jtcservicesassignaturevaluescanonicalizedresource000710350f?restype=container",
+    "Uri" : "https://jaschrepragrs.blob.core.windows.net/jtcservicesassignaturevaluescanonicalizedresource070028e08c?restype=container",
     "Headers" : {
       "x-ms-version" : "2019-02-02",
       "User-Agent" : "azsdk-java-azure-storage-blob/12.0.0-preview.3 1.8.0_221; Windows 10 10.0",
-      "x-ms-client-request-id" : "108bff39-bb36-406f-98c8-a40de56e161d"
-=======
-    "Uri" : "https://azstoragesdkaccount.blob.core.windows.net/jtcservicesassignaturevaluescanonicalizedresource0203846cc1?restype=container",
-    "Headers" : {
-      "x-ms-version" : "2019-02-02",
-      "User-Agent" : "azsdk-java-azure-storage-blob/12.0.0-preview.3 1.8.0_212; Windows 10 10.0",
-      "x-ms-client-request-id" : "69310efa-e363-4127-88b3-b2765b82d92f"
->>>>>>> a55d5dd9
+      "x-ms-client-request-id" : "7e20cd5b-0514-4f63-9d64-3753e453eb8d"
     },
     "Response" : {
       "x-ms-version" : "2019-02-02",
@@ -97,21 +55,11 @@
       "retry-after" : "0",
       "Content-Length" : "0",
       "StatusCode" : "202",
-<<<<<<< HEAD
-      "x-ms-request-id" : "bfecb1a2-901e-0044-783a-643cc7000000",
-      "Date" : "Thu, 05 Sep 2019 22:36:45 GMT",
-      "x-ms-client-request-id" : "108bff39-bb36-406f-98c8-a40de56e161d"
+      "x-ms-request-id" : "077fdde4-801e-001f-0149-673bbb000000",
+      "Date" : "Mon, 09 Sep 2019 19:59:26 GMT",
+      "x-ms-client-request-id" : "7e20cd5b-0514-4f63-9d64-3753e453eb8d"
     },
     "Exception" : null
   } ],
-  "variables" : [ "jtcservicesassignaturevaluescanonicalizedresource000710350f" ]
-=======
-      "x-ms-request-id" : "ec65d2ba-001e-001f-4de6-64eb66000000",
-      "Date" : "Fri, 06 Sep 2019 19:09:01 GMT",
-      "x-ms-client-request-id" : "69310efa-e363-4127-88b3-b2765b82d92f"
-    },
-    "Exception" : null
-  } ],
-  "variables" : [ "jtcservicesassignaturevaluescanonicalizedresource0203846cc1" ]
->>>>>>> a55d5dd9
+  "variables" : [ "jtcservicesassignaturevaluescanonicalizedresource070028e08c" ]
 }