--- conflicted
+++ resolved
@@ -1,190 +1,101 @@
 {
   "networkCallRecords" : [ {
     "Method" : "PUT",
-<<<<<<< HEAD
-    "Uri" : "https://jaschrepragrs.blob.core.windows.net/jtcclearpagesac0pageblobapitestclearpagesacd4112763c92750?restype=container",
+    "Uri" : "https://jaschrepragrs.blob.core.windows.net/jtcclearpagesac0pageblobapitestclearpagesac78793987c2992c?restype=container",
     "Headers" : {
       "x-ms-version" : "2019-02-02",
       "User-Agent" : "azsdk-java-azure-storage-blob/12.0.0-preview.3 1.8.0_221; Windows 10 10.0",
-      "x-ms-client-request-id" : "f7ac8c0c-6a9a-4c01-84fc-7786d2eb0896"
-=======
-    "Uri" : "https://azstoragesdkaccount.blob.core.windows.net/jtcclearpagesac0pageblobapitestclearpagesac68841131980d6e?restype=container",
-    "Headers" : {
-      "x-ms-version" : "2019-02-02",
-      "User-Agent" : "azsdk-java-azure-storage-blob/12.0.0-preview.3 1.8.0_212; Windows 10 10.0",
-      "x-ms-client-request-id" : "2aa43bd1-8e31-4c61-8c2c-6353a2243aec"
->>>>>>> a55d5dd9
+      "x-ms-client-request-id" : "63e1c76f-530b-4ada-aeba-7cdb8d358c13"
     },
     "Response" : {
       "x-ms-version" : "2019-02-02",
       "Server" : "Windows-Azure-Blob/1.0 Microsoft-HTTPAPI/2.0",
-<<<<<<< HEAD
-      "ETag" : "\"0x8D7325256C87AD0\"",
-      "Last-Modified" : "Thu, 05 Sep 2019 22:42:32 GMT",
+      "ETag" : "\"0x8D73561909DF01B\"",
+      "Last-Modified" : "Mon, 09 Sep 2019 20:09:05 GMT",
       "retry-after" : "0",
       "Content-Length" : "0",
       "StatusCode" : "201",
-      "x-ms-request-id" : "e0dd62b7-e01e-0026-433b-647b1f000000",
-      "Date" : "Thu, 05 Sep 2019 22:42:31 GMT",
-      "x-ms-client-request-id" : "f7ac8c0c-6a9a-4c01-84fc-7786d2eb0896"
-=======
-      "ETag" : "\"0x8D732FDC4A98DA9\"",
-      "Last-Modified" : "Fri, 06 Sep 2019 19:09:40 GMT",
-      "retry-after" : "0",
-      "Content-Length" : "0",
-      "StatusCode" : "201",
-      "x-ms-request-id" : "8f7608ac-401e-003a-35e6-6473d5000000",
-      "Date" : "Fri, 06 Sep 2019 19:09:39 GMT",
-      "x-ms-client-request-id" : "2aa43bd1-8e31-4c61-8c2c-6353a2243aec"
->>>>>>> a55d5dd9
+      "x-ms-request-id" : "9ebd24d3-501e-003f-734a-675777000000",
+      "Date" : "Mon, 09 Sep 2019 20:09:04 GMT",
+      "x-ms-client-request-id" : "63e1c76f-530b-4ada-aeba-7cdb8d358c13"
     },
     "Exception" : null
   }, {
     "Method" : "PUT",
-<<<<<<< HEAD
-    "Uri" : "https://jaschrepragrs.blob.core.windows.net/jtcclearpagesac0pageblobapitestclearpagesacd4112763c92750/javablobclearpagesac1pageblobapitestclearpagesacd4192721dd9",
+    "Uri" : "https://jaschrepragrs.blob.core.windows.net/jtcclearpagesac0pageblobapitestclearpagesac78793987c2992c/javablobclearpagesac1pageblobapitestclearpagesac78780327307",
     "Headers" : {
       "x-ms-version" : "2019-02-02",
       "User-Agent" : "azsdk-java-azure-storage-blob/12.0.0-preview.3 1.8.0_221; Windows 10 10.0",
-      "x-ms-client-request-id" : "37e7741f-4ce6-4ad3-86ba-9369c25fcf96"
-=======
-    "Uri" : "https://azstoragesdkaccount.blob.core.windows.net/jtcclearpagesac0pageblobapitestclearpagesac68841131980d6e/javablobclearpagesac1pageblobapitestclearpagesac688437202e8",
-    "Headers" : {
-      "x-ms-version" : "2019-02-02",
-      "User-Agent" : "azsdk-java-azure-storage-blob/12.0.0-preview.3 1.8.0_212; Windows 10 10.0",
-      "x-ms-client-request-id" : "9d6b9222-b538-4637-a3b0-ac108f79414e"
->>>>>>> a55d5dd9
+      "x-ms-client-request-id" : "19400d86-09c1-4b07-b498-08692d732b5a"
     },
     "Response" : {
       "x-ms-version" : "2019-02-02",
       "Server" : "Windows-Azure-Blob/1.0 Microsoft-HTTPAPI/2.0",
-<<<<<<< HEAD
-      "ETag" : "\"0x8D7325256D7BB0C\"",
-      "Last-Modified" : "Thu, 05 Sep 2019 22:42:32 GMT",
+      "ETag" : "\"0x8D7356190AB1BD1\"",
+      "Last-Modified" : "Mon, 09 Sep 2019 20:09:05 GMT",
       "retry-after" : "0",
       "Content-Length" : "0",
       "StatusCode" : "201",
-      "x-ms-request-id" : "e0dd62cf-e01e-0026-573b-647b1f000000",
+      "x-ms-request-id" : "9ebd24fb-501e-003f-194a-675777000000",
       "x-ms-request-server-encrypted" : "true",
-      "Date" : "Thu, 05 Sep 2019 22:42:31 GMT",
-      "x-ms-client-request-id" : "37e7741f-4ce6-4ad3-86ba-9369c25fcf96"
-=======
-      "ETag" : "\"0x8D732FDC4B37A94\"",
-      "Last-Modified" : "Fri, 06 Sep 2019 19:09:40 GMT",
-      "retry-after" : "0",
-      "Content-Length" : "0",
-      "StatusCode" : "201",
-      "x-ms-request-id" : "8f7608c7-401e-003a-4be6-6473d5000000",
-      "x-ms-request-server-encrypted" : "true",
-      "Date" : "Fri, 06 Sep 2019 19:09:39 GMT",
-      "x-ms-client-request-id" : "9d6b9222-b538-4637-a3b0-ac108f79414e"
->>>>>>> a55d5dd9
+      "Date" : "Mon, 09 Sep 2019 20:09:04 GMT",
+      "x-ms-client-request-id" : "19400d86-09c1-4b07-b498-08692d732b5a"
     },
     "Exception" : null
   }, {
     "Method" : "PUT",
-<<<<<<< HEAD
-    "Uri" : "https://jaschrepragrs.blob.core.windows.net/jtcclearpagesac0pageblobapitestclearpagesacd4112763c92750/javablobclearpagesac1pageblobapitestclearpagesacd4192721dd9?comp=page",
+    "Uri" : "https://jaschrepragrs.blob.core.windows.net/jtcclearpagesac0pageblobapitestclearpagesac78793987c2992c/javablobclearpagesac1pageblobapitestclearpagesac78780327307?comp=page",
     "Headers" : {
       "x-ms-version" : "2019-02-02",
       "User-Agent" : "azsdk-java-azure-storage-blob/12.0.0-preview.3 1.8.0_221; Windows 10 10.0",
-      "x-ms-client-request-id" : "a544297c-3390-4072-a7b1-176a84704104",
-=======
-    "Uri" : "https://azstoragesdkaccount.blob.core.windows.net/jtcclearpagesac0pageblobapitestclearpagesac68841131980d6e/javablobclearpagesac1pageblobapitestclearpagesac688437202e8?comp=page",
-    "Headers" : {
-      "x-ms-version" : "2019-02-02",
-      "User-Agent" : "azsdk-java-azure-storage-blob/12.0.0-preview.3 1.8.0_212; Windows 10 10.0",
-      "x-ms-client-request-id" : "9e6d216e-e5b2-4992-ab47-62b8cb0935a3",
->>>>>>> a55d5dd9
+      "x-ms-client-request-id" : "856b8975-d281-4504-bd96-107b7bda6404",
       "Content-Type" : "application/octet-stream"
     },
     "Response" : {
       "x-ms-version" : "2019-02-02",
       "Server" : "Windows-Azure-Blob/1.0 Microsoft-HTTPAPI/2.0",
-<<<<<<< HEAD
-      "x-ms-content-crc64" : "GMEKjdRgW5g=",
+      "x-ms-content-crc64" : "QgIkiPrJ/Xg=",
       "x-ms-blob-sequence-number" : "0",
-      "Last-Modified" : "Thu, 05 Sep 2019 22:42:32 GMT",
+      "Last-Modified" : "Mon, 09 Sep 2019 20:09:05 GMT",
       "retry-after" : "0",
       "StatusCode" : "201",
       "x-ms-request-server-encrypted" : "true",
-      "Date" : "Thu, 05 Sep 2019 22:42:31 GMT",
-      "ETag" : "\"0x8D7325256E44075\"",
+      "Date" : "Mon, 09 Sep 2019 20:09:04 GMT",
+      "ETag" : "\"0x8D7356190B7EF62\"",
       "Content-Length" : "0",
-      "x-ms-request-id" : "e0dd62d8-e01e-0026-5f3b-647b1f000000",
-      "x-ms-client-request-id" : "a544297c-3390-4072-a7b1-176a84704104"
-=======
-      "x-ms-content-crc64" : "99gzHRCfMlk=",
-      "x-ms-blob-sequence-number" : "0",
-      "Last-Modified" : "Fri, 06 Sep 2019 19:09:40 GMT",
-      "retry-after" : "0",
-      "StatusCode" : "201",
-      "x-ms-request-server-encrypted" : "true",
-      "Date" : "Fri, 06 Sep 2019 19:09:39 GMT",
-      "ETag" : "\"0x8D732FDC4B92135\"",
-      "Content-Length" : "0",
-      "x-ms-request-id" : "8f7608d0-401e-003a-53e6-6473d5000000",
-      "x-ms-client-request-id" : "9e6d216e-e5b2-4992-ab47-62b8cb0935a3"
->>>>>>> a55d5dd9
+      "x-ms-request-id" : "9ebd251e-501e-003f-3b4a-675777000000",
+      "x-ms-client-request-id" : "856b8975-d281-4504-bd96-107b7bda6404"
     },
     "Exception" : null
   }, {
     "Method" : "PUT",
-<<<<<<< HEAD
-    "Uri" : "https://jaschrepragrs.blob.core.windows.net/jtcclearpagesac0pageblobapitestclearpagesacd4112763c92750/javablobclearpagesac1pageblobapitestclearpagesacd4192721dd9?comp=page",
+    "Uri" : "https://jaschrepragrs.blob.core.windows.net/jtcclearpagesac0pageblobapitestclearpagesac78793987c2992c/javablobclearpagesac1pageblobapitestclearpagesac78780327307?comp=page",
     "Headers" : {
       "x-ms-version" : "2019-02-02",
       "User-Agent" : "azsdk-java-azure-storage-blob/12.0.0-preview.3 1.8.0_221; Windows 10 10.0",
-      "x-ms-client-request-id" : "a0e2d2b3-44f7-41f1-9d56-1d67bacf9233"
-=======
-    "Uri" : "https://azstoragesdkaccount.blob.core.windows.net/jtcclearpagesac0pageblobapitestclearpagesac68841131980d6e/javablobclearpagesac1pageblobapitestclearpagesac688437202e8?comp=page",
-    "Headers" : {
-      "x-ms-version" : "2019-02-02",
-      "User-Agent" : "azsdk-java-azure-storage-blob/12.0.0-preview.3 1.8.0_212; Windows 10 10.0",
-      "x-ms-client-request-id" : "a43004fb-e35e-46f8-8b5b-cb81ca3cd8b9"
->>>>>>> a55d5dd9
+      "x-ms-client-request-id" : "a3943f39-85d1-41de-9812-0e72868967fd"
     },
     "Response" : {
       "x-ms-version" : "2019-02-02",
       "Server" : "Windows-Azure-Blob/1.0 Microsoft-HTTPAPI/2.0",
-<<<<<<< HEAD
-      "ETag" : "\"0x8D7325256F077B8\"",
+      "ETag" : "\"0x8D7356190C3FF87\"",
       "x-ms-blob-sequence-number" : "0",
-      "Last-Modified" : "Thu, 05 Sep 2019 22:42:32 GMT",
+      "Last-Modified" : "Mon, 09 Sep 2019 20:09:05 GMT",
       "retry-after" : "0",
       "Content-Length" : "0",
       "StatusCode" : "201",
-      "x-ms-request-id" : "e0dd62f2-e01e-0026-753b-647b1f000000",
-      "Date" : "Thu, 05 Sep 2019 22:42:31 GMT",
-      "x-ms-client-request-id" : "a0e2d2b3-44f7-41f1-9d56-1d67bacf9233"
-=======
-      "ETag" : "\"0x8D732FDC4BE5291\"",
-      "x-ms-blob-sequence-number" : "0",
-      "Last-Modified" : "Fri, 06 Sep 2019 19:09:40 GMT",
-      "retry-after" : "0",
-      "Content-Length" : "0",
-      "StatusCode" : "201",
-      "x-ms-request-id" : "8f7608e1-401e-003a-5fe6-6473d5000000",
-      "Date" : "Fri, 06 Sep 2019 19:09:39 GMT",
-      "x-ms-client-request-id" : "a43004fb-e35e-46f8-8b5b-cb81ca3cd8b9"
->>>>>>> a55d5dd9
+      "x-ms-request-id" : "9ebd2531-501e-003f-4b4a-675777000000",
+      "Date" : "Mon, 09 Sep 2019 20:09:04 GMT",
+      "x-ms-client-request-id" : "a3943f39-85d1-41de-9812-0e72868967fd"
     },
     "Exception" : null
   }, {
     "Method" : "GET",
-<<<<<<< HEAD
     "Uri" : "https://jaschrepragrs.blob.core.windows.net?prefix=jtcclearpagesac&comp=list",
     "Headers" : {
       "x-ms-version" : "2019-02-02",
       "User-Agent" : "azsdk-java-azure-storage-blob/12.0.0-preview.3 1.8.0_221; Windows 10 10.0",
-      "x-ms-client-request-id" : "4b67b08d-87a0-42ad-8a6f-8faa1c4a0671"
-=======
-    "Uri" : "https://azstoragesdkaccount.blob.core.windows.net?prefix=jtcclearpagesac&comp=list",
-    "Headers" : {
-      "x-ms-version" : "2019-02-02",
-      "User-Agent" : "azsdk-java-azure-storage-blob/12.0.0-preview.3 1.8.0_212; Windows 10 10.0",
-      "x-ms-client-request-id" : "3e2156ca-45c2-4795-80b8-677d7ca686ea"
->>>>>>> a55d5dd9
+      "x-ms-client-request-id" : "a9d50cb1-5fbc-4a74-8f39-9a4ac5c09b10"
     },
     "Response" : {
       "Transfer-Encoding" : "chunked",
@@ -192,35 +103,20 @@
       "Server" : "Windows-Azure-Blob/1.0 Microsoft-HTTPAPI/2.0",
       "retry-after" : "0",
       "StatusCode" : "200",
-<<<<<<< HEAD
-      "x-ms-request-id" : "e0dd6303-e01e-0026-053b-647b1f000000",
-      "Body" : "﻿<?xml version=\"1.0\" encoding=\"utf-8\"?><EnumerationResults ServiceEndpoint=\"https://jaschrepragrs.blob.core.windows.net/\"><Prefix>jtcclearpagesac</Prefix><Containers><Container><Name>jtcclearpagesac0pageblobapitestclearpagesacd4112763c92750</Name><Properties><Last-Modified>Thu, 05 Sep 2019 22:42:32 GMT</Last-Modified><Etag>\"0x8D7325256C87AD0\"</Etag><LeaseStatus>unlocked</LeaseStatus><LeaseState>available</LeaseState><DefaultEncryptionScope>$account-encryption-key</DefaultEncryptionScope><DenyEncryptionScopeOverride>false</DenyEncryptionScopeOverride><HasImmutabilityPolicy>false</HasImmutabilityPolicy><HasLegalHold>false</HasLegalHold></Properties></Container></Containers><NextMarker /></EnumerationResults>",
-      "Date" : "Thu, 05 Sep 2019 22:42:31 GMT",
-      "x-ms-client-request-id" : "4b67b08d-87a0-42ad-8a6f-8faa1c4a0671",
-=======
-      "x-ms-request-id" : "8f7608f5-401e-003a-6ee6-6473d5000000",
-      "Body" : "﻿<?xml version=\"1.0\" encoding=\"utf-8\"?><EnumerationResults ServiceEndpoint=\"https://azstoragesdkaccount.blob.core.windows.net/\"><Prefix>jtcclearpagesac</Prefix><Containers><Container><Name>jtcclearpagesac0pageblobapitestclearpagesac68841131980d6e</Name><Properties><Last-Modified>Fri, 06 Sep 2019 19:09:40 GMT</Last-Modified><Etag>\"0x8D732FDC4A98DA9\"</Etag><LeaseStatus>unlocked</LeaseStatus><LeaseState>available</LeaseState><DefaultEncryptionScope>$account-encryption-key</DefaultEncryptionScope><DenyEncryptionScopeOverride>false</DenyEncryptionScopeOverride><HasImmutabilityPolicy>false</HasImmutabilityPolicy><HasLegalHold>false</HasLegalHold></Properties></Container></Containers><NextMarker /></EnumerationResults>",
-      "Date" : "Fri, 06 Sep 2019 19:09:39 GMT",
-      "x-ms-client-request-id" : "3e2156ca-45c2-4795-80b8-677d7ca686ea",
->>>>>>> a55d5dd9
+      "x-ms-request-id" : "9ebd2549-501e-003f-624a-675777000000",
+      "Body" : "﻿<?xml version=\"1.0\" encoding=\"utf-8\"?><EnumerationResults ServiceEndpoint=\"https://jaschrepragrs.blob.core.windows.net/\"><Prefix>jtcclearpagesac</Prefix><Containers><Container><Name>jtcclearpagesac0pageblobapitestclearpagesac78793987c2992c</Name><Properties><Last-Modified>Mon, 09 Sep 2019 20:09:05 GMT</Last-Modified><Etag>\"0x8D73561909DF01B\"</Etag><LeaseStatus>unlocked</LeaseStatus><LeaseState>available</LeaseState><DefaultEncryptionScope>$account-encryption-key</DefaultEncryptionScope><DenyEncryptionScopeOverride>false</DenyEncryptionScopeOverride><HasImmutabilityPolicy>false</HasImmutabilityPolicy><HasLegalHold>false</HasLegalHold></Properties></Container></Containers><NextMarker /></EnumerationResults>",
+      "Date" : "Mon, 09 Sep 2019 20:09:05 GMT",
+      "x-ms-client-request-id" : "a9d50cb1-5fbc-4a74-8f39-9a4ac5c09b10",
       "Content-Type" : "application/xml"
     },
     "Exception" : null
   }, {
     "Method" : "DELETE",
-<<<<<<< HEAD
-    "Uri" : "https://jaschrepragrs.blob.core.windows.net/jtcclearpagesac0pageblobapitestclearpagesacd4112763c92750?restype=container",
+    "Uri" : "https://jaschrepragrs.blob.core.windows.net/jtcclearpagesac0pageblobapitestclearpagesac78793987c2992c?restype=container",
     "Headers" : {
       "x-ms-version" : "2019-02-02",
       "User-Agent" : "azsdk-java-azure-storage-blob/12.0.0-preview.3 1.8.0_221; Windows 10 10.0",
-      "x-ms-client-request-id" : "a0f679dc-1422-44df-8db0-32e29374f82f"
-=======
-    "Uri" : "https://azstoragesdkaccount.blob.core.windows.net/jtcclearpagesac0pageblobapitestclearpagesac68841131980d6e?restype=container",
-    "Headers" : {
-      "x-ms-version" : "2019-02-02",
-      "User-Agent" : "azsdk-java-azure-storage-blob/12.0.0-preview.3 1.8.0_212; Windows 10 10.0",
-      "x-ms-client-request-id" : "402b93b6-887f-4d65-88e1-0197caf21005"
->>>>>>> a55d5dd9
+      "x-ms-client-request-id" : "85dea823-7503-44ae-bbc8-9b5061838c38"
     },
     "Response" : {
       "x-ms-version" : "2019-02-02",
@@ -228,21 +124,11 @@
       "retry-after" : "0",
       "Content-Length" : "0",
       "StatusCode" : "202",
-<<<<<<< HEAD
-      "x-ms-request-id" : "e0dd6315-e01e-0026-153b-647b1f000000",
-      "Date" : "Thu, 05 Sep 2019 22:42:31 GMT",
-      "x-ms-client-request-id" : "a0f679dc-1422-44df-8db0-32e29374f82f"
+      "x-ms-request-id" : "9ebd255f-501e-003f-774a-675777000000",
+      "Date" : "Mon, 09 Sep 2019 20:09:05 GMT",
+      "x-ms-client-request-id" : "85dea823-7503-44ae-bbc8-9b5061838c38"
     },
     "Exception" : null
   } ],
-  "variables" : [ "jtcclearpagesac0pageblobapitestclearpagesacd4112763c92750", "javablobclearpagesac1pageblobapitestclearpagesacd4192721dd9", "5669c0ad-5314-458f-bcd2-119d5764cdf1" ]
-=======
-      "x-ms-request-id" : "8f760907-401e-003a-7de6-6473d5000000",
-      "Date" : "Fri, 06 Sep 2019 19:09:39 GMT",
-      "x-ms-client-request-id" : "402b93b6-887f-4d65-88e1-0197caf21005"
-    },
-    "Exception" : null
-  } ],
-  "variables" : [ "jtcclearpagesac0pageblobapitestclearpagesac68841131980d6e", "javablobclearpagesac1pageblobapitestclearpagesac688437202e8", "73bc2440-57e7-4766-841d-83b5c8de4c26" ]
->>>>>>> a55d5dd9
+  "variables" : [ "jtcclearpagesac0pageblobapitestclearpagesac78793987c2992c", "javablobclearpagesac1pageblobapitestclearpagesac78780327307", "b37fbfe4-53d6-45c2-9166-fe577f97f1f8" ]
 }