{
  "networkCallRecords" : [ {
    "Method" : "PUT",
<<<<<<< HEAD
    "Uri" : "https://jaschrepragrs.blob.core.windows.net/jtcstageblockfromurlsourceac063484c7f274b373be4f?restype=container",
    "Headers" : {
      "x-ms-version" : "2019-02-02",
      "User-Agent" : "azsdk-java-azure-storage-blob/12.0.0-preview.3 1.8.0_221; Windows 10 10.0",
      "x-ms-client-request-id" : "cc9a4d20-8b1f-4cd2-a3d2-2c8efef68fd8"
=======
    "Uri" : "https://azstoragesdkaccount.blob.core.windows.net/jtcstageblockfromurlsourceac003097ed9064cdb40d49?restype=container",
    "Headers" : {
      "x-ms-version" : "2019-02-02",
      "User-Agent" : "azsdk-java-azure-storage-blob/12.0.0-preview.3 1.8.0_212; Windows 10 10.0",
      "x-ms-client-request-id" : "432e7183-286d-4d89-869d-f59c28bb71f9"
>>>>>>> a55d5dd9
    },
    "Response" : {
      "x-ms-version" : "2019-02-02",
      "Server" : "Windows-Azure-Blob/1.0 Microsoft-HTTPAPI/2.0",
<<<<<<< HEAD
      "ETag" : "\"0x8D73252803ACA47\"",
      "Last-Modified" : "Thu, 05 Sep 2019 22:43:41 GMT",
      "retry-after" : "0",
      "Content-Length" : "0",
      "StatusCode" : "201",
      "x-ms-request-id" : "dacab51c-b01e-001c-0c3b-6438bc000000",
      "Date" : "Thu, 05 Sep 2019 22:43:41 GMT",
      "x-ms-client-request-id" : "cc9a4d20-8b1f-4cd2-a3d2-2c8efef68fd8"
=======
      "ETag" : "\"0x8D732FCEBD72A5A\"",
      "Last-Modified" : "Fri, 06 Sep 2019 19:03:36 GMT",
      "retry-after" : "0",
      "Content-Length" : "0",
      "StatusCode" : "201",
      "x-ms-request-id" : "412a0c8d-c01e-00c5-21e5-644e4d000000",
      "Date" : "Fri, 06 Sep 2019 19:03:35 GMT",
      "x-ms-client-request-id" : "432e7183-286d-4d89-869d-f59c28bb71f9"
>>>>>>> a55d5dd9
    },
    "Exception" : null
  }, {
    "Method" : "PUT",
<<<<<<< HEAD
    "Uri" : "https://jaschrepragrs.blob.core.windows.net/jtcstageblockfromurlsourceac063484c7f274b373be4f/javablobstageblockfromurlsourceac187260323a1cabca05",
    "Headers" : {
      "x-ms-version" : "2019-02-02",
      "User-Agent" : "azsdk-java-azure-storage-blob/12.0.0-preview.3 1.8.0_221; Windows 10 10.0",
      "x-ms-client-request-id" : "b2d7c2da-0611-4d48-a1ad-4a625c4e16b9",
=======
    "Uri" : "https://azstoragesdkaccount.blob.core.windows.net/jtcstageblockfromurlsourceac003097ed9064cdb40d49/javablobstageblockfromurlsourceac1649586323c807c88c",
    "Headers" : {
      "x-ms-version" : "2019-02-02",
      "User-Agent" : "azsdk-java-azure-storage-blob/12.0.0-preview.3 1.8.0_212; Windows 10 10.0",
      "x-ms-client-request-id" : "8bc8a6a3-7700-4c76-ae30-a8804838720d",
>>>>>>> a55d5dd9
      "Content-Type" : "application/octet-stream"
    },
    "Response" : {
      "x-ms-version" : "2019-02-02",
      "Server" : "Windows-Azure-Blob/1.0 Microsoft-HTTPAPI/2.0",
      "x-ms-content-crc64" : "6RYQPwaVsyQ=",
<<<<<<< HEAD
      "Last-Modified" : "Thu, 05 Sep 2019 22:43:41 GMT",
      "retry-after" : "0",
      "StatusCode" : "201",
      "x-ms-request-server-encrypted" : "true",
      "Date" : "Thu, 05 Sep 2019 22:43:41 GMT",
      "Content-MD5" : "wh+Wm18D0z1D4E+PE252gg==",
      "ETag" : "\"0x8D7325280488806\"",
      "Content-Length" : "0",
      "x-ms-request-id" : "dacab526-b01e-001c-143b-6438bc000000",
      "x-ms-client-request-id" : "b2d7c2da-0611-4d48-a1ad-4a625c4e16b9"
=======
      "Last-Modified" : "Fri, 06 Sep 2019 19:03:36 GMT",
      "retry-after" : "0",
      "StatusCode" : "201",
      "x-ms-request-server-encrypted" : "true",
      "Date" : "Fri, 06 Sep 2019 19:03:35 GMT",
      "Content-MD5" : "wh+Wm18D0z1D4E+PE252gg==",
      "ETag" : "\"0x8D732FCEBDE0D7A\"",
      "Content-Length" : "0",
      "x-ms-request-id" : "412a0cad-c01e-00c5-3be5-644e4d000000",
      "x-ms-client-request-id" : "8bc8a6a3-7700-4c76-ae30-a8804838720d"
>>>>>>> a55d5dd9
    },
    "Exception" : null
  }, {
    "Method" : "PUT",
<<<<<<< HEAD
    "Uri" : "https://jaschrepragrs.blob.core.windows.net/jtcstageblockfromurlsourceac063484c7f274b373be4f?restype=container&comp=acl",
    "Headers" : {
      "x-ms-version" : "2019-02-02",
      "User-Agent" : "azsdk-java-azure-storage-blob/12.0.0-preview.3 1.8.0_221; Windows 10 10.0",
      "x-ms-client-request-id" : "f4ba519a-8b03-4907-b60f-a8d1bef0a101",
=======
    "Uri" : "https://azstoragesdkaccount.blob.core.windows.net/jtcstageblockfromurlsourceac003097ed9064cdb40d49?restype=container&comp=acl",
    "Headers" : {
      "x-ms-version" : "2019-02-02",
      "User-Agent" : "azsdk-java-azure-storage-blob/12.0.0-preview.3 1.8.0_212; Windows 10 10.0",
      "x-ms-client-request-id" : "72033fef-361e-4b8f-8ab8-319c5c7e9f98",
>>>>>>> a55d5dd9
      "Content-Type" : "application/xml; charset=utf-8"
    },
    "Response" : {
      "x-ms-version" : "2019-02-02",
      "Server" : "Windows-Azure-Blob/1.0 Microsoft-HTTPAPI/2.0",
<<<<<<< HEAD
      "ETag" : "\"0x8D7325280552AA6\"",
      "Last-Modified" : "Thu, 05 Sep 2019 22:43:41 GMT",
      "retry-after" : "0",
      "Content-Length" : "0",
      "StatusCode" : "200",
      "x-ms-request-id" : "dacab52b-b01e-001c-193b-6438bc000000",
      "Date" : "Thu, 05 Sep 2019 22:43:41 GMT",
      "x-ms-client-request-id" : "f4ba519a-8b03-4907-b60f-a8d1bef0a101"
=======
      "ETag" : "\"0x8D732FCEBE56943\"",
      "Last-Modified" : "Fri, 06 Sep 2019 19:03:36 GMT",
      "retry-after" : "0",
      "Content-Length" : "0",
      "StatusCode" : "200",
      "x-ms-request-id" : "412a0ccb-c01e-00c5-54e5-644e4d000000",
      "Date" : "Fri, 06 Sep 2019 19:03:35 GMT",
      "x-ms-client-request-id" : "72033fef-361e-4b8f-8ab8-319c5c7e9f98"
>>>>>>> a55d5dd9
    },
    "Exception" : null
  }, {
    "Method" : "PUT",
<<<<<<< HEAD
    "Uri" : "https://jaschrepragrs.blob.core.windows.net/jtcstageblockfromurlsourceac063484c7f274b373be4f/javablobstageblockfromurlsourceac317888275a4a8ebd78",
    "Headers" : {
      "x-ms-version" : "2019-02-02",
      "User-Agent" : "azsdk-java-azure-storage-blob/12.0.0-preview.3 1.8.0_221; Windows 10 10.0",
      "x-ms-client-request-id" : "575f6434-fc7c-41a5-b4cb-9576f398d843",
=======
    "Uri" : "https://azstoragesdkaccount.blob.core.windows.net/jtcstageblockfromurlsourceac003097ed9064cdb40d49/javablobstageblockfromurlsourceac315344089867c2df9d",
    "Headers" : {
      "x-ms-version" : "2019-02-02",
      "User-Agent" : "azsdk-java-azure-storage-blob/12.0.0-preview.3 1.8.0_212; Windows 10 10.0",
      "x-ms-client-request-id" : "a3b0a770-a375-45af-8e4f-7e691dff7d52",
>>>>>>> a55d5dd9
      "Content-Type" : "application/octet-stream"
    },
    "Response" : {
      "x-ms-version" : "2019-02-02",
      "Server" : "Windows-Azure-Blob/1.0 Microsoft-HTTPAPI/2.0",
      "x-ms-content-crc64" : "6RYQPwaVsyQ=",
<<<<<<< HEAD
      "Last-Modified" : "Thu, 05 Sep 2019 22:43:41 GMT",
      "retry-after" : "0",
      "StatusCode" : "201",
      "x-ms-request-server-encrypted" : "true",
      "Date" : "Thu, 05 Sep 2019 22:43:41 GMT",
      "Content-MD5" : "wh+Wm18D0z1D4E+PE252gg==",
      "ETag" : "\"0x8D732528062A484\"",
      "Content-Length" : "0",
      "x-ms-request-id" : "dacab533-b01e-001c-213b-6438bc000000",
      "x-ms-client-request-id" : "575f6434-fc7c-41a5-b4cb-9576f398d843"
=======
      "Last-Modified" : "Fri, 06 Sep 2019 19:03:36 GMT",
      "retry-after" : "0",
      "StatusCode" : "201",
      "x-ms-request-server-encrypted" : "true",
      "Date" : "Fri, 06 Sep 2019 19:03:35 GMT",
      "Content-MD5" : "wh+Wm18D0z1D4E+PE252gg==",
      "ETag" : "\"0x8D732FCEBEDEFCF\"",
      "Content-Length" : "0",
      "x-ms-request-id" : "412a0cdf-c01e-00c5-66e5-644e4d000000",
      "x-ms-client-request-id" : "a3b0a770-a375-45af-8e4f-7e691dff7d52"
>>>>>>> a55d5dd9
    },
    "Exception" : null
  }, {
    "Method" : "PUT",
<<<<<<< HEAD
    "Uri" : "https://jaschrepragrs.blob.core.windows.net/jtcstageblockfromurlsourceac063484c7f274b373be4f/javablobstageblockfromurlsourceac187260323a1cabca05?blockid=Y2Y5ZDhjZDAtYTMxOS00Yjg3LTk4NjktNmIwZjhmYWViZjI0&comp=block",
    "Headers" : {
      "x-ms-version" : "2019-02-02",
      "User-Agent" : "azsdk-java-azure-storage-blob/12.0.0-preview.3 1.8.0_221; Windows 10 10.0",
      "x-ms-client-request-id" : "15de75b1-cd2f-4919-9d8e-ac3f10b33bac"
=======
    "Uri" : "https://azstoragesdkaccount.blob.core.windows.net/jtcstageblockfromurlsourceac003097ed9064cdb40d49/javablobstageblockfromurlsourceac1649586323c807c88c?blockid=ZWRiNzkwNmQtODg5OS00YWU2LTgxMDctODFlMGYyODhmMDhj&comp=block",
    "Headers" : {
      "x-ms-version" : "2019-02-02",
      "User-Agent" : "azsdk-java-azure-storage-blob/12.0.0-preview.3 1.8.0_212; Windows 10 10.0",
      "x-ms-client-request-id" : "1c6cad4e-ad97-4c9a-b1c4-46650e98a5ad"
>>>>>>> a55d5dd9
    },
    "Response" : {
      "x-ms-version" : "2019-02-02",
      "Server" : "Windows-Azure-Blob/1.0 Microsoft-HTTPAPI/2.0",
      "x-ms-content-crc64" : "6RYQPwaVsyQ=",
      "retry-after" : "0",
      "Content-Length" : "0",
      "StatusCode" : "201",
<<<<<<< HEAD
      "x-ms-request-id" : "dacab53d-b01e-001c-2a3b-6438bc000000",
      "x-ms-request-server-encrypted" : "true",
      "Date" : "Thu, 05 Sep 2019 22:43:41 GMT",
      "x-ms-client-request-id" : "15de75b1-cd2f-4919-9d8e-ac3f10b33bac"
=======
      "x-ms-request-id" : "412a0cff-c01e-00c5-7ee5-644e4d000000",
      "x-ms-request-server-encrypted" : "true",
      "Date" : "Fri, 06 Sep 2019 19:03:36 GMT",
      "x-ms-client-request-id" : "1c6cad4e-ad97-4c9a-b1c4-46650e98a5ad"
>>>>>>> a55d5dd9
    },
    "Exception" : null
  }, {
    "Method" : "GET",
<<<<<<< HEAD
    "Uri" : "https://jaschrepragrs.blob.core.windows.net?prefix=jtcstageblockfromurlsourceac&comp=list",
    "Headers" : {
      "x-ms-version" : "2019-02-02",
      "User-Agent" : "azsdk-java-azure-storage-blob/12.0.0-preview.3 1.8.0_221; Windows 10 10.0",
      "x-ms-client-request-id" : "a7dd46dd-6694-496c-a856-d78d9b0b2127"
=======
    "Uri" : "https://azstoragesdkaccount.blob.core.windows.net?prefix=jtcstageblockfromurlsourceac&comp=list",
    "Headers" : {
      "x-ms-version" : "2019-02-02",
      "User-Agent" : "azsdk-java-azure-storage-blob/12.0.0-preview.3 1.8.0_212; Windows 10 10.0",
      "x-ms-client-request-id" : "289682d9-cdc9-434a-afc8-7e4f327cd675"
>>>>>>> a55d5dd9
    },
    "Response" : {
      "Transfer-Encoding" : "chunked",
      "x-ms-version" : "2019-02-02",
      "Server" : "Windows-Azure-Blob/1.0 Microsoft-HTTPAPI/2.0",
      "retry-after" : "0",
      "StatusCode" : "200",
<<<<<<< HEAD
      "x-ms-request-id" : "dacab546-b01e-001c-333b-6438bc000000",
      "Body" : "﻿<?xml version=\"1.0\" encoding=\"utf-8\"?><EnumerationResults ServiceEndpoint=\"https://jaschrepragrs.blob.core.windows.net/\"><Prefix>jtcstageblockfromurlsourceac</Prefix><Containers><Container><Name>jtcstageblockfromurlsourceac063484c7f274b373be4f</Name><Properties><Last-Modified>Thu, 05 Sep 2019 22:43:41 GMT</Last-Modified><Etag>\"0x8D7325280552AA6\"</Etag><LeaseStatus>unlocked</LeaseStatus><LeaseState>available</LeaseState><PublicAccess>container</PublicAccess><DefaultEncryptionScope>$account-encryption-key</DefaultEncryptionScope><DenyEncryptionScopeOverride>false</DenyEncryptionScopeOverride><HasImmutabilityPolicy>false</HasImmutabilityPolicy><HasLegalHold>false</HasLegalHold></Properties></Container></Containers><NextMarker /></EnumerationResults>",
      "Date" : "Thu, 05 Sep 2019 22:43:41 GMT",
      "x-ms-client-request-id" : "a7dd46dd-6694-496c-a856-d78d9b0b2127",
=======
      "x-ms-request-id" : "412a0d27-c01e-00c5-26e5-644e4d000000",
      "Body" : "﻿<?xml version=\"1.0\" encoding=\"utf-8\"?><EnumerationResults ServiceEndpoint=\"https://azstoragesdkaccount.blob.core.windows.net/\"><Prefix>jtcstageblockfromurlsourceac</Prefix><Containers><Container><Name>jtcstageblockfromurlsourceac003097ed9064cdb40d49</Name><Properties><Last-Modified>Fri, 06 Sep 2019 19:03:36 GMT</Last-Modified><Etag>\"0x8D732FCEBE56943\"</Etag><LeaseStatus>unlocked</LeaseStatus><LeaseState>available</LeaseState><PublicAccess>container</PublicAccess><DefaultEncryptionScope>$account-encryption-key</DefaultEncryptionScope><DenyEncryptionScopeOverride>false</DenyEncryptionScopeOverride><HasImmutabilityPolicy>false</HasImmutabilityPolicy><HasLegalHold>false</HasLegalHold></Properties></Container></Containers><NextMarker /></EnumerationResults>",
      "Date" : "Fri, 06 Sep 2019 19:03:36 GMT",
      "x-ms-client-request-id" : "289682d9-cdc9-434a-afc8-7e4f327cd675",
>>>>>>> a55d5dd9
      "Content-Type" : "application/xml"
    },
    "Exception" : null
  }, {
    "Method" : "DELETE",
<<<<<<< HEAD
    "Uri" : "https://jaschrepragrs.blob.core.windows.net/jtcstageblockfromurlsourceac063484c7f274b373be4f?restype=container",
    "Headers" : {
      "x-ms-version" : "2019-02-02",
      "User-Agent" : "azsdk-java-azure-storage-blob/12.0.0-preview.3 1.8.0_221; Windows 10 10.0",
      "x-ms-client-request-id" : "86a80c65-555e-41b4-a444-e022096b3fdf"
=======
    "Uri" : "https://azstoragesdkaccount.blob.core.windows.net/jtcstageblockfromurlsourceac003097ed9064cdb40d49?restype=container",
    "Headers" : {
      "x-ms-version" : "2019-02-02",
      "User-Agent" : "azsdk-java-azure-storage-blob/12.0.0-preview.3 1.8.0_212; Windows 10 10.0",
      "x-ms-client-request-id" : "121d963f-ca97-4c6e-8e2c-d7bda8006519"
>>>>>>> a55d5dd9
    },
    "Response" : {
      "x-ms-version" : "2019-02-02",
      "Server" : "Windows-Azure-Blob/1.0 Microsoft-HTTPAPI/2.0",
      "retry-after" : "0",
      "Content-Length" : "0",
      "StatusCode" : "202",
<<<<<<< HEAD
      "x-ms-request-id" : "dacab54d-b01e-001c-393b-6438bc000000",
      "Date" : "Thu, 05 Sep 2019 22:43:41 GMT",
      "x-ms-client-request-id" : "86a80c65-555e-41b4-a444-e022096b3fdf"
    },
    "Exception" : null
  } ],
  "variables" : [ "jtcstageblockfromurlsourceac063484c7f274b373be4f", "javablobstageblockfromurlsourceac187260323a1cabca05", "javablobstageblockfromurlsourceac22127168b53e8b24ee", "cf9d8cd0-a319-4b87-9869-6b0f8faebf24", "javablobstageblockfromurlsourceac317888275a4a8ebd78" ]
=======
      "x-ms-request-id" : "412a0d3f-c01e-00c5-3de5-644e4d000000",
      "Date" : "Fri, 06 Sep 2019 19:03:36 GMT",
      "x-ms-client-request-id" : "121d963f-ca97-4c6e-8e2c-d7bda8006519"
    },
    "Exception" : null
  } ],
  "variables" : [ "jtcstageblockfromurlsourceac003097ed9064cdb40d49", "javablobstageblockfromurlsourceac1649586323c807c88c", "javablobstageblockfromurlsourceac239216a2a518ad8ede", "edb7906d-8899-4ae6-8107-81e0f288f08c", "javablobstageblockfromurlsourceac315344089867c2df9d" ]
>>>>>>> a55d5dd9
}<|MERGE_RESOLUTION|>--- conflicted
+++ resolved
@@ -1,192 +1,104 @@
 {
   "networkCallRecords" : [ {
     "Method" : "PUT",
-<<<<<<< HEAD
-    "Uri" : "https://jaschrepragrs.blob.core.windows.net/jtcstageblockfromurlsourceac063484c7f274b373be4f?restype=container",
+    "Uri" : "https://jaschrepragrs.blob.core.windows.net/jtcstageblockfromurlsourceac098610174e0009714a45?restype=container",
     "Headers" : {
       "x-ms-version" : "2019-02-02",
       "User-Agent" : "azsdk-java-azure-storage-blob/12.0.0-preview.3 1.8.0_221; Windows 10 10.0",
-      "x-ms-client-request-id" : "cc9a4d20-8b1f-4cd2-a3d2-2c8efef68fd8"
-=======
-    "Uri" : "https://azstoragesdkaccount.blob.core.windows.net/jtcstageblockfromurlsourceac003097ed9064cdb40d49?restype=container",
-    "Headers" : {
-      "x-ms-version" : "2019-02-02",
-      "User-Agent" : "azsdk-java-azure-storage-blob/12.0.0-preview.3 1.8.0_212; Windows 10 10.0",
-      "x-ms-client-request-id" : "432e7183-286d-4d89-869d-f59c28bb71f9"
->>>>>>> a55d5dd9
+      "x-ms-client-request-id" : "90c884cd-1f11-4cc4-8b35-a851a05ff0d4"
     },
     "Response" : {
       "x-ms-version" : "2019-02-02",
       "Server" : "Windows-Azure-Blob/1.0 Microsoft-HTTPAPI/2.0",
-<<<<<<< HEAD
-      "ETag" : "\"0x8D73252803ACA47\"",
-      "Last-Modified" : "Thu, 05 Sep 2019 22:43:41 GMT",
+      "ETag" : "\"0x8D73561BA299979\"",
+      "Last-Modified" : "Mon, 09 Sep 2019 20:10:14 GMT",
       "retry-after" : "0",
       "Content-Length" : "0",
       "StatusCode" : "201",
-      "x-ms-request-id" : "dacab51c-b01e-001c-0c3b-6438bc000000",
-      "Date" : "Thu, 05 Sep 2019 22:43:41 GMT",
-      "x-ms-client-request-id" : "cc9a4d20-8b1f-4cd2-a3d2-2c8efef68fd8"
-=======
-      "ETag" : "\"0x8D732FCEBD72A5A\"",
-      "Last-Modified" : "Fri, 06 Sep 2019 19:03:36 GMT",
-      "retry-after" : "0",
-      "Content-Length" : "0",
-      "StatusCode" : "201",
-      "x-ms-request-id" : "412a0c8d-c01e-00c5-21e5-644e4d000000",
-      "Date" : "Fri, 06 Sep 2019 19:03:35 GMT",
-      "x-ms-client-request-id" : "432e7183-286d-4d89-869d-f59c28bb71f9"
->>>>>>> a55d5dd9
+      "x-ms-request-id" : "755bb224-601e-0051-434a-67fe5e000000",
+      "Date" : "Mon, 09 Sep 2019 20:10:14 GMT",
+      "x-ms-client-request-id" : "90c884cd-1f11-4cc4-8b35-a851a05ff0d4"
     },
     "Exception" : null
   }, {
     "Method" : "PUT",
-<<<<<<< HEAD
-    "Uri" : "https://jaschrepragrs.blob.core.windows.net/jtcstageblockfromurlsourceac063484c7f274b373be4f/javablobstageblockfromurlsourceac187260323a1cabca05",
+    "Uri" : "https://jaschrepragrs.blob.core.windows.net/jtcstageblockfromurlsourceac098610174e0009714a45/javablobstageblockfromurlsourceac14782865985a16676f",
     "Headers" : {
       "x-ms-version" : "2019-02-02",
       "User-Agent" : "azsdk-java-azure-storage-blob/12.0.0-preview.3 1.8.0_221; Windows 10 10.0",
-      "x-ms-client-request-id" : "b2d7c2da-0611-4d48-a1ad-4a625c4e16b9",
-=======
-    "Uri" : "https://azstoragesdkaccount.blob.core.windows.net/jtcstageblockfromurlsourceac003097ed9064cdb40d49/javablobstageblockfromurlsourceac1649586323c807c88c",
-    "Headers" : {
-      "x-ms-version" : "2019-02-02",
-      "User-Agent" : "azsdk-java-azure-storage-blob/12.0.0-preview.3 1.8.0_212; Windows 10 10.0",
-      "x-ms-client-request-id" : "8bc8a6a3-7700-4c76-ae30-a8804838720d",
->>>>>>> a55d5dd9
+      "x-ms-client-request-id" : "d058a37e-b635-4550-b235-86036aa44eff",
       "Content-Type" : "application/octet-stream"
     },
     "Response" : {
       "x-ms-version" : "2019-02-02",
       "Server" : "Windows-Azure-Blob/1.0 Microsoft-HTTPAPI/2.0",
       "x-ms-content-crc64" : "6RYQPwaVsyQ=",
-<<<<<<< HEAD
-      "Last-Modified" : "Thu, 05 Sep 2019 22:43:41 GMT",
+      "Last-Modified" : "Mon, 09 Sep 2019 20:10:14 GMT",
       "retry-after" : "0",
       "StatusCode" : "201",
       "x-ms-request-server-encrypted" : "true",
-      "Date" : "Thu, 05 Sep 2019 22:43:41 GMT",
+      "Date" : "Mon, 09 Sep 2019 20:10:14 GMT",
       "Content-MD5" : "wh+Wm18D0z1D4E+PE252gg==",
-      "ETag" : "\"0x8D7325280488806\"",
+      "ETag" : "\"0x8D73561BA37632A\"",
       "Content-Length" : "0",
-      "x-ms-request-id" : "dacab526-b01e-001c-143b-6438bc000000",
-      "x-ms-client-request-id" : "b2d7c2da-0611-4d48-a1ad-4a625c4e16b9"
-=======
-      "Last-Modified" : "Fri, 06 Sep 2019 19:03:36 GMT",
-      "retry-after" : "0",
-      "StatusCode" : "201",
-      "x-ms-request-server-encrypted" : "true",
-      "Date" : "Fri, 06 Sep 2019 19:03:35 GMT",
-      "Content-MD5" : "wh+Wm18D0z1D4E+PE252gg==",
-      "ETag" : "\"0x8D732FCEBDE0D7A\"",
-      "Content-Length" : "0",
-      "x-ms-request-id" : "412a0cad-c01e-00c5-3be5-644e4d000000",
-      "x-ms-client-request-id" : "8bc8a6a3-7700-4c76-ae30-a8804838720d"
->>>>>>> a55d5dd9
+      "x-ms-request-id" : "755bb23c-601e-0051-574a-67fe5e000000",
+      "x-ms-client-request-id" : "d058a37e-b635-4550-b235-86036aa44eff"
     },
     "Exception" : null
   }, {
     "Method" : "PUT",
-<<<<<<< HEAD
-    "Uri" : "https://jaschrepragrs.blob.core.windows.net/jtcstageblockfromurlsourceac063484c7f274b373be4f?restype=container&comp=acl",
+    "Uri" : "https://jaschrepragrs.blob.core.windows.net/jtcstageblockfromurlsourceac098610174e0009714a45?restype=container&comp=acl",
     "Headers" : {
       "x-ms-version" : "2019-02-02",
       "User-Agent" : "azsdk-java-azure-storage-blob/12.0.0-preview.3 1.8.0_221; Windows 10 10.0",
-      "x-ms-client-request-id" : "f4ba519a-8b03-4907-b60f-a8d1bef0a101",
-=======
-    "Uri" : "https://azstoragesdkaccount.blob.core.windows.net/jtcstageblockfromurlsourceac003097ed9064cdb40d49?restype=container&comp=acl",
-    "Headers" : {
-      "x-ms-version" : "2019-02-02",
-      "User-Agent" : "azsdk-java-azure-storage-blob/12.0.0-preview.3 1.8.0_212; Windows 10 10.0",
-      "x-ms-client-request-id" : "72033fef-361e-4b8f-8ab8-319c5c7e9f98",
->>>>>>> a55d5dd9
+      "x-ms-client-request-id" : "2aece780-0b90-475e-940f-176faffa2098",
       "Content-Type" : "application/xml; charset=utf-8"
     },
     "Response" : {
       "x-ms-version" : "2019-02-02",
       "Server" : "Windows-Azure-Blob/1.0 Microsoft-HTTPAPI/2.0",
-<<<<<<< HEAD
-      "ETag" : "\"0x8D7325280552AA6\"",
-      "Last-Modified" : "Thu, 05 Sep 2019 22:43:41 GMT",
+      "ETag" : "\"0x8D73561BA435F46\"",
+      "Last-Modified" : "Mon, 09 Sep 2019 20:10:14 GMT",
       "retry-after" : "0",
       "Content-Length" : "0",
       "StatusCode" : "200",
-      "x-ms-request-id" : "dacab52b-b01e-001c-193b-6438bc000000",
-      "Date" : "Thu, 05 Sep 2019 22:43:41 GMT",
-      "x-ms-client-request-id" : "f4ba519a-8b03-4907-b60f-a8d1bef0a101"
-=======
-      "ETag" : "\"0x8D732FCEBE56943\"",
-      "Last-Modified" : "Fri, 06 Sep 2019 19:03:36 GMT",
-      "retry-after" : "0",
-      "Content-Length" : "0",
-      "StatusCode" : "200",
-      "x-ms-request-id" : "412a0ccb-c01e-00c5-54e5-644e4d000000",
-      "Date" : "Fri, 06 Sep 2019 19:03:35 GMT",
-      "x-ms-client-request-id" : "72033fef-361e-4b8f-8ab8-319c5c7e9f98"
->>>>>>> a55d5dd9
+      "x-ms-request-id" : "755bb257-601e-0051-6c4a-67fe5e000000",
+      "Date" : "Mon, 09 Sep 2019 20:10:14 GMT",
+      "x-ms-client-request-id" : "2aece780-0b90-475e-940f-176faffa2098"
     },
     "Exception" : null
   }, {
     "Method" : "PUT",
-<<<<<<< HEAD
-    "Uri" : "https://jaschrepragrs.blob.core.windows.net/jtcstageblockfromurlsourceac063484c7f274b373be4f/javablobstageblockfromurlsourceac317888275a4a8ebd78",
+    "Uri" : "https://jaschrepragrs.blob.core.windows.net/jtcstageblockfromurlsourceac098610174e0009714a45/javablobstageblockfromurlsourceac32571885690aa68b5d",
     "Headers" : {
       "x-ms-version" : "2019-02-02",
       "User-Agent" : "azsdk-java-azure-storage-blob/12.0.0-preview.3 1.8.0_221; Windows 10 10.0",
-      "x-ms-client-request-id" : "575f6434-fc7c-41a5-b4cb-9576f398d843",
-=======
-    "Uri" : "https://azstoragesdkaccount.blob.core.windows.net/jtcstageblockfromurlsourceac003097ed9064cdb40d49/javablobstageblockfromurlsourceac315344089867c2df9d",
-    "Headers" : {
-      "x-ms-version" : "2019-02-02",
-      "User-Agent" : "azsdk-java-azure-storage-blob/12.0.0-preview.3 1.8.0_212; Windows 10 10.0",
-      "x-ms-client-request-id" : "a3b0a770-a375-45af-8e4f-7e691dff7d52",
->>>>>>> a55d5dd9
+      "x-ms-client-request-id" : "752a7a9e-db35-4022-878d-edc5c247fe7f",
       "Content-Type" : "application/octet-stream"
     },
     "Response" : {
       "x-ms-version" : "2019-02-02",
       "Server" : "Windows-Azure-Blob/1.0 Microsoft-HTTPAPI/2.0",
       "x-ms-content-crc64" : "6RYQPwaVsyQ=",
-<<<<<<< HEAD
-      "Last-Modified" : "Thu, 05 Sep 2019 22:43:41 GMT",
+      "Last-Modified" : "Mon, 09 Sep 2019 20:10:15 GMT",
       "retry-after" : "0",
       "StatusCode" : "201",
       "x-ms-request-server-encrypted" : "true",
-      "Date" : "Thu, 05 Sep 2019 22:43:41 GMT",
+      "Date" : "Mon, 09 Sep 2019 20:10:14 GMT",
       "Content-MD5" : "wh+Wm18D0z1D4E+PE252gg==",
-      "ETag" : "\"0x8D732528062A484\"",
+      "ETag" : "\"0x8D73561BA5046F0\"",
       "Content-Length" : "0",
-      "x-ms-request-id" : "dacab533-b01e-001c-213b-6438bc000000",
-      "x-ms-client-request-id" : "575f6434-fc7c-41a5-b4cb-9576f398d843"
-=======
-      "Last-Modified" : "Fri, 06 Sep 2019 19:03:36 GMT",
-      "retry-after" : "0",
-      "StatusCode" : "201",
-      "x-ms-request-server-encrypted" : "true",
-      "Date" : "Fri, 06 Sep 2019 19:03:35 GMT",
-      "Content-MD5" : "wh+Wm18D0z1D4E+PE252gg==",
-      "ETag" : "\"0x8D732FCEBEDEFCF\"",
-      "Content-Length" : "0",
-      "x-ms-request-id" : "412a0cdf-c01e-00c5-66e5-644e4d000000",
-      "x-ms-client-request-id" : "a3b0a770-a375-45af-8e4f-7e691dff7d52"
->>>>>>> a55d5dd9
+      "x-ms-request-id" : "755bb261-601e-0051-764a-67fe5e000000",
+      "x-ms-client-request-id" : "752a7a9e-db35-4022-878d-edc5c247fe7f"
     },
     "Exception" : null
   }, {
     "Method" : "PUT",
-<<<<<<< HEAD
-    "Uri" : "https://jaschrepragrs.blob.core.windows.net/jtcstageblockfromurlsourceac063484c7f274b373be4f/javablobstageblockfromurlsourceac187260323a1cabca05?blockid=Y2Y5ZDhjZDAtYTMxOS00Yjg3LTk4NjktNmIwZjhmYWViZjI0&comp=block",
+    "Uri" : "https://jaschrepragrs.blob.core.windows.net/jtcstageblockfromurlsourceac098610174e0009714a45/javablobstageblockfromurlsourceac14782865985a16676f?blockid=NzVkODY1YjktOGJiYy00NmQ0LTlhMDAtNGI3YWQwMDc4M2Mz&comp=block",
     "Headers" : {
       "x-ms-version" : "2019-02-02",
       "User-Agent" : "azsdk-java-azure-storage-blob/12.0.0-preview.3 1.8.0_221; Windows 10 10.0",
-      "x-ms-client-request-id" : "15de75b1-cd2f-4919-9d8e-ac3f10b33bac"
-=======
-    "Uri" : "https://azstoragesdkaccount.blob.core.windows.net/jtcstageblockfromurlsourceac003097ed9064cdb40d49/javablobstageblockfromurlsourceac1649586323c807c88c?blockid=ZWRiNzkwNmQtODg5OS00YWU2LTgxMDctODFlMGYyODhmMDhj&comp=block",
-    "Headers" : {
-      "x-ms-version" : "2019-02-02",
-      "User-Agent" : "azsdk-java-azure-storage-blob/12.0.0-preview.3 1.8.0_212; Windows 10 10.0",
-      "x-ms-client-request-id" : "1c6cad4e-ad97-4c9a-b1c4-46650e98a5ad"
->>>>>>> a55d5dd9
+      "x-ms-client-request-id" : "0b1bc3ba-e512-46b6-89d4-47c2685a8309"
     },
     "Response" : {
       "x-ms-version" : "2019-02-02",
@@ -195,34 +107,19 @@
       "retry-after" : "0",
       "Content-Length" : "0",
       "StatusCode" : "201",
-<<<<<<< HEAD
-      "x-ms-request-id" : "dacab53d-b01e-001c-2a3b-6438bc000000",
+      "x-ms-request-id" : "755bb270-601e-0051-024a-67fe5e000000",
       "x-ms-request-server-encrypted" : "true",
-      "Date" : "Thu, 05 Sep 2019 22:43:41 GMT",
-      "x-ms-client-request-id" : "15de75b1-cd2f-4919-9d8e-ac3f10b33bac"
-=======
-      "x-ms-request-id" : "412a0cff-c01e-00c5-7ee5-644e4d000000",
-      "x-ms-request-server-encrypted" : "true",
-      "Date" : "Fri, 06 Sep 2019 19:03:36 GMT",
-      "x-ms-client-request-id" : "1c6cad4e-ad97-4c9a-b1c4-46650e98a5ad"
->>>>>>> a55d5dd9
+      "Date" : "Mon, 09 Sep 2019 20:10:14 GMT",
+      "x-ms-client-request-id" : "0b1bc3ba-e512-46b6-89d4-47c2685a8309"
     },
     "Exception" : null
   }, {
     "Method" : "GET",
-<<<<<<< HEAD
     "Uri" : "https://jaschrepragrs.blob.core.windows.net?prefix=jtcstageblockfromurlsourceac&comp=list",
     "Headers" : {
       "x-ms-version" : "2019-02-02",
       "User-Agent" : "azsdk-java-azure-storage-blob/12.0.0-preview.3 1.8.0_221; Windows 10 10.0",
-      "x-ms-client-request-id" : "a7dd46dd-6694-496c-a856-d78d9b0b2127"
-=======
-    "Uri" : "https://azstoragesdkaccount.blob.core.windows.net?prefix=jtcstageblockfromurlsourceac&comp=list",
-    "Headers" : {
-      "x-ms-version" : "2019-02-02",
-      "User-Agent" : "azsdk-java-azure-storage-blob/12.0.0-preview.3 1.8.0_212; Windows 10 10.0",
-      "x-ms-client-request-id" : "289682d9-cdc9-434a-afc8-7e4f327cd675"
->>>>>>> a55d5dd9
+      "x-ms-client-request-id" : "e483b2c7-c75e-4ad2-a822-efa63b24cb3e"
     },
     "Response" : {
       "Transfer-Encoding" : "chunked",
@@ -230,35 +127,20 @@
       "Server" : "Windows-Azure-Blob/1.0 Microsoft-HTTPAPI/2.0",
       "retry-after" : "0",
       "StatusCode" : "200",
-<<<<<<< HEAD
-      "x-ms-request-id" : "dacab546-b01e-001c-333b-6438bc000000",
-      "Body" : "﻿<?xml version=\"1.0\" encoding=\"utf-8\"?><EnumerationResults ServiceEndpoint=\"https://jaschrepragrs.blob.core.windows.net/\"><Prefix>jtcstageblockfromurlsourceac</Prefix><Containers><Container><Name>jtcstageblockfromurlsourceac063484c7f274b373be4f</Name><Properties><Last-Modified>Thu, 05 Sep 2019 22:43:41 GMT</Last-Modified><Etag>\"0x8D7325280552AA6\"</Etag><LeaseStatus>unlocked</LeaseStatus><LeaseState>available</LeaseState><PublicAccess>container</PublicAccess><DefaultEncryptionScope>$account-encryption-key</DefaultEncryptionScope><DenyEncryptionScopeOverride>false</DenyEncryptionScopeOverride><HasImmutabilityPolicy>false</HasImmutabilityPolicy><HasLegalHold>false</HasLegalHold></Properties></Container></Containers><NextMarker /></EnumerationResults>",
-      "Date" : "Thu, 05 Sep 2019 22:43:41 GMT",
-      "x-ms-client-request-id" : "a7dd46dd-6694-496c-a856-d78d9b0b2127",
-=======
-      "x-ms-request-id" : "412a0d27-c01e-00c5-26e5-644e4d000000",
-      "Body" : "﻿<?xml version=\"1.0\" encoding=\"utf-8\"?><EnumerationResults ServiceEndpoint=\"https://azstoragesdkaccount.blob.core.windows.net/\"><Prefix>jtcstageblockfromurlsourceac</Prefix><Containers><Container><Name>jtcstageblockfromurlsourceac003097ed9064cdb40d49</Name><Properties><Last-Modified>Fri, 06 Sep 2019 19:03:36 GMT</Last-Modified><Etag>\"0x8D732FCEBE56943\"</Etag><LeaseStatus>unlocked</LeaseStatus><LeaseState>available</LeaseState><PublicAccess>container</PublicAccess><DefaultEncryptionScope>$account-encryption-key</DefaultEncryptionScope><DenyEncryptionScopeOverride>false</DenyEncryptionScopeOverride><HasImmutabilityPolicy>false</HasImmutabilityPolicy><HasLegalHold>false</HasLegalHold></Properties></Container></Containers><NextMarker /></EnumerationResults>",
-      "Date" : "Fri, 06 Sep 2019 19:03:36 GMT",
-      "x-ms-client-request-id" : "289682d9-cdc9-434a-afc8-7e4f327cd675",
->>>>>>> a55d5dd9
+      "x-ms-request-id" : "755bb283-601e-0051-124a-67fe5e000000",
+      "Body" : "﻿<?xml version=\"1.0\" encoding=\"utf-8\"?><EnumerationResults ServiceEndpoint=\"https://jaschrepragrs.blob.core.windows.net/\"><Prefix>jtcstageblockfromurlsourceac</Prefix><Containers><Container><Name>jtcstageblockfromurlsourceac098610174e0009714a45</Name><Properties><Last-Modified>Mon, 09 Sep 2019 20:10:14 GMT</Last-Modified><Etag>\"0x8D73561BA435F46\"</Etag><LeaseStatus>unlocked</LeaseStatus><LeaseState>available</LeaseState><PublicAccess>container</PublicAccess><DefaultEncryptionScope>$account-encryption-key</DefaultEncryptionScope><DenyEncryptionScopeOverride>false</DenyEncryptionScopeOverride><HasImmutabilityPolicy>false</HasImmutabilityPolicy><HasLegalHold>false</HasLegalHold></Properties></Container></Containers><NextMarker /></EnumerationResults>",
+      "Date" : "Mon, 09 Sep 2019 20:10:14 GMT",
+      "x-ms-client-request-id" : "e483b2c7-c75e-4ad2-a822-efa63b24cb3e",
       "Content-Type" : "application/xml"
     },
     "Exception" : null
   }, {
     "Method" : "DELETE",
-<<<<<<< HEAD
-    "Uri" : "https://jaschrepragrs.blob.core.windows.net/jtcstageblockfromurlsourceac063484c7f274b373be4f?restype=container",
+    "Uri" : "https://jaschrepragrs.blob.core.windows.net/jtcstageblockfromurlsourceac098610174e0009714a45?restype=container",
     "Headers" : {
       "x-ms-version" : "2019-02-02",
       "User-Agent" : "azsdk-java-azure-storage-blob/12.0.0-preview.3 1.8.0_221; Windows 10 10.0",
-      "x-ms-client-request-id" : "86a80c65-555e-41b4-a444-e022096b3fdf"
-=======
-    "Uri" : "https://azstoragesdkaccount.blob.core.windows.net/jtcstageblockfromurlsourceac003097ed9064cdb40d49?restype=container",
-    "Headers" : {
-      "x-ms-version" : "2019-02-02",
-      "User-Agent" : "azsdk-java-azure-storage-blob/12.0.0-preview.3 1.8.0_212; Windows 10 10.0",
-      "x-ms-client-request-id" : "121d963f-ca97-4c6e-8e2c-d7bda8006519"
->>>>>>> a55d5dd9
+      "x-ms-client-request-id" : "07b76845-68c8-483b-8386-0949cdfb2bc6"
     },
     "Response" : {
       "x-ms-version" : "2019-02-02",
@@ -266,21 +148,11 @@
       "retry-after" : "0",
       "Content-Length" : "0",
       "StatusCode" : "202",
-<<<<<<< HEAD
-      "x-ms-request-id" : "dacab54d-b01e-001c-393b-6438bc000000",
-      "Date" : "Thu, 05 Sep 2019 22:43:41 GMT",
-      "x-ms-client-request-id" : "86a80c65-555e-41b4-a444-e022096b3fdf"
+      "x-ms-request-id" : "755bb28f-601e-0051-1c4a-67fe5e000000",
+      "Date" : "Mon, 09 Sep 2019 20:10:15 GMT",
+      "x-ms-client-request-id" : "07b76845-68c8-483b-8386-0949cdfb2bc6"
     },
     "Exception" : null
   } ],
-  "variables" : [ "jtcstageblockfromurlsourceac063484c7f274b373be4f", "javablobstageblockfromurlsourceac187260323a1cabca05", "javablobstageblockfromurlsourceac22127168b53e8b24ee", "cf9d8cd0-a319-4b87-9869-6b0f8faebf24", "javablobstageblockfromurlsourceac317888275a4a8ebd78" ]
-=======
-      "x-ms-request-id" : "412a0d3f-c01e-00c5-3de5-644e4d000000",
-      "Date" : "Fri, 06 Sep 2019 19:03:36 GMT",
-      "x-ms-client-request-id" : "121d963f-ca97-4c6e-8e2c-d7bda8006519"
-    },
-    "Exception" : null
-  } ],
-  "variables" : [ "jtcstageblockfromurlsourceac003097ed9064cdb40d49", "javablobstageblockfromurlsourceac1649586323c807c88c", "javablobstageblockfromurlsourceac239216a2a518ad8ede", "edb7906d-8899-4ae6-8107-81e0f288f08c", "javablobstageblockfromurlsourceac315344089867c2df9d" ]
->>>>>>> a55d5dd9
+  "variables" : [ "jtcstageblockfromurlsourceac098610174e0009714a45", "javablobstageblockfromurlsourceac14782865985a16676f", "javablobstageblockfromurlsourceac280595765e1b0ee6b4", "75d865b9-8bbc-46d4-9a00-4b7ad00783c3", "javablobstageblockfromurlsourceac32571885690aa68b5d" ]
 }