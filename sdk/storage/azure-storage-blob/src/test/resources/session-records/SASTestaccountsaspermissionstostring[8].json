{
  "networkCallRecords" : [ {
    "Method" : "PUT",
<<<<<<< HEAD
    "Uri" : "https://jaschrepragrs.blob.core.windows.net/jtcaccountsaspermissionstostring08224939614313ceb3?restype=container",
    "Headers" : {
      "x-ms-version" : "2019-02-02",
      "User-Agent" : "azsdk-java-azure-storage-blob/12.0.0-preview.3 1.8.0_221; Windows 10 10.0",
      "x-ms-client-request-id" : "d215eb50-a6fa-49a1-96ca-e130f3c9f9fd"
=======
    "Uri" : "https://azstoragesdkaccount.blob.core.windows.net/jtcaccountsaspermissionstostring03389215f0d2c53a0a?restype=container",
    "Headers" : {
      "x-ms-version" : "2019-02-02",
      "User-Agent" : "azsdk-java-azure-storage-blob/12.0.0-preview.3 1.8.0_212; Windows 10 10.0",
      "x-ms-client-request-id" : "39f76ea2-03af-49d2-9615-d4f3babac306"
>>>>>>> a55d5dd9
    },
    "Response" : {
      "x-ms-version" : "2019-02-02",
      "Server" : "Windows-Azure-Blob/1.0 Microsoft-HTTPAPI/2.0",
<<<<<<< HEAD
      "ETag" : "\"0x8D732517F1DAE40\"",
      "Last-Modified" : "Thu, 05 Sep 2019 22:36:30 GMT",
      "retry-after" : "0",
      "Content-Length" : "0",
      "StatusCode" : "201",
      "x-ms-request-id" : "bfeca172-901e-0044-0e3a-643cc7000000",
      "Date" : "Thu, 05 Sep 2019 22:36:29 GMT",
      "x-ms-client-request-id" : "d215eb50-a6fa-49a1-96ca-e130f3c9f9fd"
=======
      "ETag" : "\"0x8D732FE04B92BEB\"",
      "Last-Modified" : "Fri, 06 Sep 2019 19:11:27 GMT",
      "retry-after" : "0",
      "Content-Length" : "0",
      "StatusCode" : "201",
      "x-ms-request-id" : "8f76d8b3-401e-003a-6be6-6473d5000000",
      "Date" : "Fri, 06 Sep 2019 19:11:27 GMT",
      "x-ms-client-request-id" : "39f76ea2-03af-49d2-9615-d4f3babac306"
>>>>>>> a55d5dd9
    },
    "Exception" : null
  }, {
    "Method" : "GET",
<<<<<<< HEAD
    "Uri" : "https://jaschrepragrs.blob.core.windows.net?prefix=jtcaccountsaspermissionstostring&comp=list",
    "Headers" : {
      "x-ms-version" : "2019-02-02",
      "User-Agent" : "azsdk-java-azure-storage-blob/12.0.0-preview.3 1.8.0_221; Windows 10 10.0",
      "x-ms-client-request-id" : "001a88cc-850c-4362-aa51-1d435c891eba"
=======
    "Uri" : "https://azstoragesdkaccount.blob.core.windows.net?prefix=jtcaccountsaspermissionstostring&comp=list",
    "Headers" : {
      "x-ms-version" : "2019-02-02",
      "User-Agent" : "azsdk-java-azure-storage-blob/12.0.0-preview.3 1.8.0_212; Windows 10 10.0",
      "x-ms-client-request-id" : "dd4e4b1b-aa23-488d-bfc1-608edac12596"
>>>>>>> a55d5dd9
    },
    "Response" : {
      "Transfer-Encoding" : "chunked",
      "x-ms-version" : "2019-02-02",
      "Server" : "Windows-Azure-Blob/1.0 Microsoft-HTTPAPI/2.0",
      "retry-after" : "0",
      "StatusCode" : "200",
<<<<<<< HEAD
      "x-ms-request-id" : "bfeca184-901e-0044-1f3a-643cc7000000",
      "Body" : "﻿<?xml version=\"1.0\" encoding=\"utf-8\"?><EnumerationResults ServiceEndpoint=\"https://jaschrepragrs.blob.core.windows.net/\"><Prefix>jtcaccountsaspermissionstostring</Prefix><Containers><Container><Name>jtcaccountsaspermissionstostring08224939614313ceb3</Name><Properties><Last-Modified>Thu, 05 Sep 2019 22:36:30 GMT</Last-Modified><Etag>\"0x8D732517F1DAE40\"</Etag><LeaseStatus>unlocked</LeaseStatus><LeaseState>available</LeaseState><DefaultEncryptionScope>$account-encryption-key</DefaultEncryptionScope><DenyEncryptionScopeOverride>false</DenyEncryptionScopeOverride><HasImmutabilityPolicy>false</HasImmutabilityPolicy><HasLegalHold>false</HasLegalHold></Properties></Container></Containers><NextMarker /></EnumerationResults>",
      "Date" : "Thu, 05 Sep 2019 22:36:29 GMT",
      "x-ms-client-request-id" : "001a88cc-850c-4362-aa51-1d435c891eba",
=======
      "x-ms-request-id" : "8f76d904-401e-003a-32e6-6473d5000000",
      "Body" : "﻿<?xml version=\"1.0\" encoding=\"utf-8\"?><EnumerationResults ServiceEndpoint=\"https://azstoragesdkaccount.blob.core.windows.net/\"><Prefix>jtcaccountsaspermissionstostring</Prefix><Containers><Container><Name>jtcaccountsaspermissionstostring03389215f0d2c53a0a</Name><Properties><Last-Modified>Fri, 06 Sep 2019 19:11:27 GMT</Last-Modified><Etag>\"0x8D732FE04B92BEB\"</Etag><LeaseStatus>unlocked</LeaseStatus><LeaseState>available</LeaseState><DefaultEncryptionScope>$account-encryption-key</DefaultEncryptionScope><DenyEncryptionScopeOverride>false</DenyEncryptionScopeOverride><HasImmutabilityPolicy>false</HasImmutabilityPolicy><HasLegalHold>false</HasLegalHold></Properties></Container></Containers><NextMarker /></EnumerationResults>",
      "Date" : "Fri, 06 Sep 2019 19:11:27 GMT",
      "x-ms-client-request-id" : "dd4e4b1b-aa23-488d-bfc1-608edac12596",
>>>>>>> a55d5dd9
      "Content-Type" : "application/xml"
    },
    "Exception" : null
  }, {
    "Method" : "DELETE",
<<<<<<< HEAD
    "Uri" : "https://jaschrepragrs.blob.core.windows.net/jtcaccountsaspermissionstostring08224939614313ceb3?restype=container",
    "Headers" : {
      "x-ms-version" : "2019-02-02",
      "User-Agent" : "azsdk-java-azure-storage-blob/12.0.0-preview.3 1.8.0_221; Windows 10 10.0",
      "x-ms-client-request-id" : "d7c1b54e-ba0a-439a-aaf0-f83a7879c9e3"
=======
    "Uri" : "https://azstoragesdkaccount.blob.core.windows.net/jtcaccountsaspermissionstostring03389215f0d2c53a0a?restype=container",
    "Headers" : {
      "x-ms-version" : "2019-02-02",
      "User-Agent" : "azsdk-java-azure-storage-blob/12.0.0-preview.3 1.8.0_212; Windows 10 10.0",
      "x-ms-client-request-id" : "28536c59-3943-4305-a41c-42fed7b7c94c"
>>>>>>> a55d5dd9
    },
    "Response" : {
      "x-ms-version" : "2019-02-02",
      "Server" : "Windows-Azure-Blob/1.0 Microsoft-HTTPAPI/2.0",
      "retry-after" : "0",
      "Content-Length" : "0",
      "StatusCode" : "202",
<<<<<<< HEAD
      "x-ms-request-id" : "bfeca197-901e-0044-2f3a-643cc7000000",
      "Date" : "Thu, 05 Sep 2019 22:36:29 GMT",
      "x-ms-client-request-id" : "d7c1b54e-ba0a-439a-aaf0-f83a7879c9e3"
    },
    "Exception" : null
  } ],
  "variables" : [ "jtcaccountsaspermissionstostring08224939614313ceb3" ]
=======
      "x-ms-request-id" : "8f76d915-401e-003a-3ee6-6473d5000000",
      "Date" : "Fri, 06 Sep 2019 19:11:27 GMT",
      "x-ms-client-request-id" : "28536c59-3943-4305-a41c-42fed7b7c94c"
    },
    "Exception" : null
  } ],
  "variables" : [ "jtcaccountsaspermissionstostring03389215f0d2c53a0a" ]
>>>>>>> a55d5dd9
}<|MERGE_RESOLUTION|>--- conflicted
+++ resolved
@@ -1,59 +1,32 @@
 {
   "networkCallRecords" : [ {
     "Method" : "PUT",
-<<<<<<< HEAD
-    "Uri" : "https://jaschrepragrs.blob.core.windows.net/jtcaccountsaspermissionstostring08224939614313ceb3?restype=container",
+    "Uri" : "https://jaschrepragrs.blob.core.windows.net/jtcaccountsaspermissionstostring027430ced8e21d57d9?restype=container",
     "Headers" : {
       "x-ms-version" : "2019-02-02",
       "User-Agent" : "azsdk-java-azure-storage-blob/12.0.0-preview.3 1.8.0_221; Windows 10 10.0",
-      "x-ms-client-request-id" : "d215eb50-a6fa-49a1-96ca-e130f3c9f9fd"
-=======
-    "Uri" : "https://azstoragesdkaccount.blob.core.windows.net/jtcaccountsaspermissionstostring03389215f0d2c53a0a?restype=container",
-    "Headers" : {
-      "x-ms-version" : "2019-02-02",
-      "User-Agent" : "azsdk-java-azure-storage-blob/12.0.0-preview.3 1.8.0_212; Windows 10 10.0",
-      "x-ms-client-request-id" : "39f76ea2-03af-49d2-9615-d4f3babac306"
->>>>>>> a55d5dd9
+      "x-ms-client-request-id" : "365e5c08-9041-440d-ac08-369041b4183c"
     },
     "Response" : {
       "x-ms-version" : "2019-02-02",
       "Server" : "Windows-Azure-Blob/1.0 Microsoft-HTTPAPI/2.0",
-<<<<<<< HEAD
-      "ETag" : "\"0x8D732517F1DAE40\"",
-      "Last-Modified" : "Thu, 05 Sep 2019 22:36:30 GMT",
+      "ETag" : "\"0x8D735602F387E70\"",
+      "Last-Modified" : "Mon, 09 Sep 2019 19:59:12 GMT",
       "retry-after" : "0",
       "Content-Length" : "0",
       "StatusCode" : "201",
-      "x-ms-request-id" : "bfeca172-901e-0044-0e3a-643cc7000000",
-      "Date" : "Thu, 05 Sep 2019 22:36:29 GMT",
-      "x-ms-client-request-id" : "d215eb50-a6fa-49a1-96ca-e130f3c9f9fd"
-=======
-      "ETag" : "\"0x8D732FE04B92BEB\"",
-      "Last-Modified" : "Fri, 06 Sep 2019 19:11:27 GMT",
-      "retry-after" : "0",
-      "Content-Length" : "0",
-      "StatusCode" : "201",
-      "x-ms-request-id" : "8f76d8b3-401e-003a-6be6-6473d5000000",
-      "Date" : "Fri, 06 Sep 2019 19:11:27 GMT",
-      "x-ms-client-request-id" : "39f76ea2-03af-49d2-9615-d4f3babac306"
->>>>>>> a55d5dd9
+      "x-ms-request-id" : "077fd217-801e-001f-4849-673bbb000000",
+      "Date" : "Mon, 09 Sep 2019 19:59:11 GMT",
+      "x-ms-client-request-id" : "365e5c08-9041-440d-ac08-369041b4183c"
     },
     "Exception" : null
   }, {
     "Method" : "GET",
-<<<<<<< HEAD
     "Uri" : "https://jaschrepragrs.blob.core.windows.net?prefix=jtcaccountsaspermissionstostring&comp=list",
     "Headers" : {
       "x-ms-version" : "2019-02-02",
       "User-Agent" : "azsdk-java-azure-storage-blob/12.0.0-preview.3 1.8.0_221; Windows 10 10.0",
-      "x-ms-client-request-id" : "001a88cc-850c-4362-aa51-1d435c891eba"
-=======
-    "Uri" : "https://azstoragesdkaccount.blob.core.windows.net?prefix=jtcaccountsaspermissionstostring&comp=list",
-    "Headers" : {
-      "x-ms-version" : "2019-02-02",
-      "User-Agent" : "azsdk-java-azure-storage-blob/12.0.0-preview.3 1.8.0_212; Windows 10 10.0",
-      "x-ms-client-request-id" : "dd4e4b1b-aa23-488d-bfc1-608edac12596"
->>>>>>> a55d5dd9
+      "x-ms-client-request-id" : "6b18cdcc-ba14-4a04-86f5-4fa9a71206d6"
     },
     "Response" : {
       "Transfer-Encoding" : "chunked",
@@ -61,35 +34,20 @@
       "Server" : "Windows-Azure-Blob/1.0 Microsoft-HTTPAPI/2.0",
       "retry-after" : "0",
       "StatusCode" : "200",
-<<<<<<< HEAD
-      "x-ms-request-id" : "bfeca184-901e-0044-1f3a-643cc7000000",
-      "Body" : "﻿<?xml version=\"1.0\" encoding=\"utf-8\"?><EnumerationResults ServiceEndpoint=\"https://jaschrepragrs.blob.core.windows.net/\"><Prefix>jtcaccountsaspermissionstostring</Prefix><Containers><Container><Name>jtcaccountsaspermissionstostring08224939614313ceb3</Name><Properties><Last-Modified>Thu, 05 Sep 2019 22:36:30 GMT</Last-Modified><Etag>\"0x8D732517F1DAE40\"</Etag><LeaseStatus>unlocked</LeaseStatus><LeaseState>available</LeaseState><DefaultEncryptionScope>$account-encryption-key</DefaultEncryptionScope><DenyEncryptionScopeOverride>false</DenyEncryptionScopeOverride><HasImmutabilityPolicy>false</HasImmutabilityPolicy><HasLegalHold>false</HasLegalHold></Properties></Container></Containers><NextMarker /></EnumerationResults>",
-      "Date" : "Thu, 05 Sep 2019 22:36:29 GMT",
-      "x-ms-client-request-id" : "001a88cc-850c-4362-aa51-1d435c891eba",
-=======
-      "x-ms-request-id" : "8f76d904-401e-003a-32e6-6473d5000000",
-      "Body" : "﻿<?xml version=\"1.0\" encoding=\"utf-8\"?><EnumerationResults ServiceEndpoint=\"https://azstoragesdkaccount.blob.core.windows.net/\"><Prefix>jtcaccountsaspermissionstostring</Prefix><Containers><Container><Name>jtcaccountsaspermissionstostring03389215f0d2c53a0a</Name><Properties><Last-Modified>Fri, 06 Sep 2019 19:11:27 GMT</Last-Modified><Etag>\"0x8D732FE04B92BEB\"</Etag><LeaseStatus>unlocked</LeaseStatus><LeaseState>available</LeaseState><DefaultEncryptionScope>$account-encryption-key</DefaultEncryptionScope><DenyEncryptionScopeOverride>false</DenyEncryptionScopeOverride><HasImmutabilityPolicy>false</HasImmutabilityPolicy><HasLegalHold>false</HasLegalHold></Properties></Container></Containers><NextMarker /></EnumerationResults>",
-      "Date" : "Fri, 06 Sep 2019 19:11:27 GMT",
-      "x-ms-client-request-id" : "dd4e4b1b-aa23-488d-bfc1-608edac12596",
->>>>>>> a55d5dd9
+      "x-ms-request-id" : "077fd240-801e-001f-6e49-673bbb000000",
+      "Body" : "﻿<?xml version=\"1.0\" encoding=\"utf-8\"?><EnumerationResults ServiceEndpoint=\"https://jaschrepragrs.blob.core.windows.net/\"><Prefix>jtcaccountsaspermissionstostring</Prefix><Containers><Container><Name>jtcaccountsaspermissionstostring027430ced8e21d57d9</Name><Properties><Last-Modified>Mon, 09 Sep 2019 19:59:12 GMT</Last-Modified><Etag>\"0x8D735602F387E70\"</Etag><LeaseStatus>unlocked</LeaseStatus><LeaseState>available</LeaseState><DefaultEncryptionScope>$account-encryption-key</DefaultEncryptionScope><DenyEncryptionScopeOverride>false</DenyEncryptionScopeOverride><HasImmutabilityPolicy>false</HasImmutabilityPolicy><HasLegalHold>false</HasLegalHold></Properties></Container></Containers><NextMarker /></EnumerationResults>",
+      "Date" : "Mon, 09 Sep 2019 19:59:11 GMT",
+      "x-ms-client-request-id" : "6b18cdcc-ba14-4a04-86f5-4fa9a71206d6",
       "Content-Type" : "application/xml"
     },
     "Exception" : null
   }, {
     "Method" : "DELETE",
-<<<<<<< HEAD
-    "Uri" : "https://jaschrepragrs.blob.core.windows.net/jtcaccountsaspermissionstostring08224939614313ceb3?restype=container",
+    "Uri" : "https://jaschrepragrs.blob.core.windows.net/jtcaccountsaspermissionstostring027430ced8e21d57d9?restype=container",
     "Headers" : {
       "x-ms-version" : "2019-02-02",
       "User-Agent" : "azsdk-java-azure-storage-blob/12.0.0-preview.3 1.8.0_221; Windows 10 10.0",
-      "x-ms-client-request-id" : "d7c1b54e-ba0a-439a-aaf0-f83a7879c9e3"
-=======
-    "Uri" : "https://azstoragesdkaccount.blob.core.windows.net/jtcaccountsaspermissionstostring03389215f0d2c53a0a?restype=container",
-    "Headers" : {
-      "x-ms-version" : "2019-02-02",
-      "User-Agent" : "azsdk-java-azure-storage-blob/12.0.0-preview.3 1.8.0_212; Windows 10 10.0",
-      "x-ms-client-request-id" : "28536c59-3943-4305-a41c-42fed7b7c94c"
->>>>>>> a55d5dd9
+      "x-ms-client-request-id" : "c65fc5ca-ab0f-4a26-952a-3300d6748ab9"
     },
     "Response" : {
       "x-ms-version" : "2019-02-02",
@@ -97,21 +55,11 @@
       "retry-after" : "0",
       "Content-Length" : "0",
       "StatusCode" : "202",
-<<<<<<< HEAD
-      "x-ms-request-id" : "bfeca197-901e-0044-2f3a-643cc7000000",
-      "Date" : "Thu, 05 Sep 2019 22:36:29 GMT",
-      "x-ms-client-request-id" : "d7c1b54e-ba0a-439a-aaf0-f83a7879c9e3"
+      "x-ms-request-id" : "077fd258-801e-001f-0449-673bbb000000",
+      "Date" : "Mon, 09 Sep 2019 19:59:11 GMT",
+      "x-ms-client-request-id" : "c65fc5ca-ab0f-4a26-952a-3300d6748ab9"
     },
     "Exception" : null
   } ],
-  "variables" : [ "jtcaccountsaspermissionstostring08224939614313ceb3" ]
-=======
-      "x-ms-request-id" : "8f76d915-401e-003a-3ee6-6473d5000000",
-      "Date" : "Fri, 06 Sep 2019 19:11:27 GMT",
-      "x-ms-client-request-id" : "28536c59-3943-4305-a41c-42fed7b7c94c"
-    },
-    "Exception" : null
-  } ],
-  "variables" : [ "jtcaccountsaspermissionstostring03389215f0d2c53a0a" ]
->>>>>>> a55d5dd9
+  "variables" : [ "jtcaccountsaspermissionstostring027430ced8e21d57d9" ]
 }