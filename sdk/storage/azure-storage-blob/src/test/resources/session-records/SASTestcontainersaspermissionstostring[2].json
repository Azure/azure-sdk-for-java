--- conflicted
+++ resolved
@@ -1,59 +1,32 @@
 {
   "networkCallRecords" : [ {
     "Method" : "PUT",
-<<<<<<< HEAD
-    "Uri" : "https://jaschrepragrs.blob.core.windows.net/jtccontainersaspermissionstostring010041766655814b0?restype=container",
+    "Uri" : "https://jaschrepragrs.blob.core.windows.net/jtccontainersaspermissionstostring0991366be4c919994?restype=container",
     "Headers" : {
       "x-ms-version" : "2019-02-02",
       "User-Agent" : "azsdk-java-azure-storage-blob/12.0.0-preview.3 1.8.0_221; Windows 10 10.0",
-      "x-ms-client-request-id" : "673463e4-66ea-4ca8-b11b-571244f37343"
-=======
-    "Uri" : "https://azstoragesdkaccount.blob.core.windows.net/jtccontainersaspermissionstostring034615c7ee9f4b49e?restype=container",
-    "Headers" : {
-      "x-ms-version" : "2019-02-02",
-      "User-Agent" : "azsdk-java-azure-storage-blob/12.0.0-preview.3 1.8.0_212; Windows 10 10.0",
-      "x-ms-client-request-id" : "86fe1799-9b61-49f4-bf95-7e5b30a9c7b5"
->>>>>>> a55d5dd9
+      "x-ms-client-request-id" : "2a026714-c063-4f37-89ea-a6bffa218e90"
     },
     "Response" : {
       "x-ms-version" : "2019-02-02",
       "Server" : "Windows-Azure-Blob/1.0 Microsoft-HTTPAPI/2.0",
-<<<<<<< HEAD
-      "ETag" : "\"0x8D732517769506F\"",
-      "Last-Modified" : "Thu, 05 Sep 2019 22:36:17 GMT",
+      "ETag" : "\"0x8D7356028448091\"",
+      "Last-Modified" : "Mon, 09 Sep 2019 19:59:00 GMT",
       "retry-after" : "0",
       "Content-Length" : "0",
       "StatusCode" : "201",
-      "x-ms-request-id" : "bfec954d-901e-0044-553a-643cc7000000",
-      "Date" : "Thu, 05 Sep 2019 22:36:16 GMT",
-      "x-ms-client-request-id" : "673463e4-66ea-4ca8-b11b-571244f37343"
-=======
-      "ETag" : "\"0x8D732FE00A33FC2\"",
-      "Last-Modified" : "Fri, 06 Sep 2019 19:11:20 GMT",
-      "retry-after" : "0",
-      "Content-Length" : "0",
-      "StatusCode" : "201",
-      "x-ms-request-id" : "8f76ca78-401e-003a-51e6-6473d5000000",
-      "Date" : "Fri, 06 Sep 2019 19:11:21 GMT",
-      "x-ms-client-request-id" : "86fe1799-9b61-49f4-bf95-7e5b30a9c7b5"
->>>>>>> a55d5dd9
+      "x-ms-request-id" : "077fc59a-801e-001f-4249-673bbb000000",
+      "Date" : "Mon, 09 Sep 2019 19:59:00 GMT",
+      "x-ms-client-request-id" : "2a026714-c063-4f37-89ea-a6bffa218e90"
     },
     "Exception" : null
   }, {
     "Method" : "GET",
-<<<<<<< HEAD
     "Uri" : "https://jaschrepragrs.blob.core.windows.net?prefix=jtccontainersaspermissionstostring&comp=list",
     "Headers" : {
       "x-ms-version" : "2019-02-02",
       "User-Agent" : "azsdk-java-azure-storage-blob/12.0.0-preview.3 1.8.0_221; Windows 10 10.0",
-      "x-ms-client-request-id" : "53b812e1-014c-4967-bea9-eeb1c51e1e96"
-=======
-    "Uri" : "https://azstoragesdkaccount.blob.core.windows.net?prefix=jtccontainersaspermissionstostring&comp=list",
-    "Headers" : {
-      "x-ms-version" : "2019-02-02",
-      "User-Agent" : "azsdk-java-azure-storage-blob/12.0.0-preview.3 1.8.0_212; Windows 10 10.0",
-      "x-ms-client-request-id" : "3d4194e1-3a43-4792-9712-f10962a7f05b"
->>>>>>> a55d5dd9
+      "x-ms-client-request-id" : "93325c75-c043-4c75-acfa-97dd96291a40"
     },
     "Response" : {
       "Transfer-Encoding" : "chunked",
@@ -61,35 +34,20 @@
       "Server" : "Windows-Azure-Blob/1.0 Microsoft-HTTPAPI/2.0",
       "retry-after" : "0",
       "StatusCode" : "200",
-<<<<<<< HEAD
-      "x-ms-request-id" : "bfec9564-901e-0044-683a-643cc7000000",
-      "Body" : "﻿<?xml version=\"1.0\" encoding=\"utf-8\"?><EnumerationResults ServiceEndpoint=\"https://jaschrepragrs.blob.core.windows.net/\"><Prefix>jtccontainersaspermissionstostring</Prefix><Containers><Container><Name>jtccontainersaspermissionstostring010041766655814b0</Name><Properties><Last-Modified>Thu, 05 Sep 2019 22:36:17 GMT</Last-Modified><Etag>\"0x8D732517769506F\"</Etag><LeaseStatus>unlocked</LeaseStatus><LeaseState>available</LeaseState><DefaultEncryptionScope>$account-encryption-key</DefaultEncryptionScope><DenyEncryptionScopeOverride>false</DenyEncryptionScopeOverride><HasImmutabilityPolicy>false</HasImmutabilityPolicy><HasLegalHold>false</HasLegalHold></Properties></Container></Containers><NextMarker /></EnumerationResults>",
-      "Date" : "Thu, 05 Sep 2019 22:36:16 GMT",
-      "x-ms-client-request-id" : "53b812e1-014c-4967-bea9-eeb1c51e1e96",
-=======
-      "x-ms-request-id" : "8f76cab2-401e-003a-04e6-6473d5000000",
-      "Body" : "﻿<?xml version=\"1.0\" encoding=\"utf-8\"?><EnumerationResults ServiceEndpoint=\"https://azstoragesdkaccount.blob.core.windows.net/\"><Prefix>jtccontainersaspermissionstostring</Prefix><Containers><Container><Name>jtccontainersaspermissionstostring034615c7ee9f4b49e</Name><Properties><Last-Modified>Fri, 06 Sep 2019 19:11:20 GMT</Last-Modified><Etag>\"0x8D732FE00A33FC2\"</Etag><LeaseStatus>unlocked</LeaseStatus><LeaseState>available</LeaseState><DefaultEncryptionScope>$account-encryption-key</DefaultEncryptionScope><DenyEncryptionScopeOverride>false</DenyEncryptionScopeOverride><HasImmutabilityPolicy>false</HasImmutabilityPolicy><HasLegalHold>false</HasLegalHold></Properties></Container></Containers><NextMarker /></EnumerationResults>",
-      "Date" : "Fri, 06 Sep 2019 19:11:21 GMT",
-      "x-ms-client-request-id" : "3d4194e1-3a43-4792-9712-f10962a7f05b",
->>>>>>> a55d5dd9
+      "x-ms-request-id" : "077fc5af-801e-001f-5649-673bbb000000",
+      "Body" : "﻿<?xml version=\"1.0\" encoding=\"utf-8\"?><EnumerationResults ServiceEndpoint=\"https://jaschrepragrs.blob.core.windows.net/\"><Prefix>jtccontainersaspermissionstostring</Prefix><Containers><Container><Name>jtccontainersaspermissionstostring0991366be4c919994</Name><Properties><Last-Modified>Mon, 09 Sep 2019 19:59:00 GMT</Last-Modified><Etag>\"0x8D7356028448091\"</Etag><LeaseStatus>unlocked</LeaseStatus><LeaseState>available</LeaseState><DefaultEncryptionScope>$account-encryption-key</DefaultEncryptionScope><DenyEncryptionScopeOverride>false</DenyEncryptionScopeOverride><HasImmutabilityPolicy>false</HasImmutabilityPolicy><HasLegalHold>false</HasLegalHold></Properties></Container></Containers><NextMarker /></EnumerationResults>",
+      "Date" : "Mon, 09 Sep 2019 19:59:00 GMT",
+      "x-ms-client-request-id" : "93325c75-c043-4c75-acfa-97dd96291a40",
       "Content-Type" : "application/xml"
     },
     "Exception" : null
   }, {
     "Method" : "DELETE",
-<<<<<<< HEAD
-    "Uri" : "https://jaschrepragrs.blob.core.windows.net/jtccontainersaspermissionstostring010041766655814b0?restype=container",
+    "Uri" : "https://jaschrepragrs.blob.core.windows.net/jtccontainersaspermissionstostring0991366be4c919994?restype=container",
     "Headers" : {
       "x-ms-version" : "2019-02-02",
       "User-Agent" : "azsdk-java-azure-storage-blob/12.0.0-preview.3 1.8.0_221; Windows 10 10.0",
-      "x-ms-client-request-id" : "a2768c89-032a-4067-aff6-485208ee2c8b"
-=======
-    "Uri" : "https://azstoragesdkaccount.blob.core.windows.net/jtccontainersaspermissionstostring034615c7ee9f4b49e?restype=container",
-    "Headers" : {
-      "x-ms-version" : "2019-02-02",
-      "User-Agent" : "azsdk-java-azure-storage-blob/12.0.0-preview.3 1.8.0_212; Windows 10 10.0",
-      "x-ms-client-request-id" : "e04b0f3f-cea2-499a-9727-5b14c139d638"
->>>>>>> a55d5dd9
+      "x-ms-client-request-id" : "78a49a5a-629d-479b-88ba-eee6aedd516e"
     },
     "Response" : {
       "x-ms-version" : "2019-02-02",
@@ -97,21 +55,11 @@
       "retry-after" : "0",
       "Content-Length" : "0",
       "StatusCode" : "202",
-<<<<<<< HEAD
-      "x-ms-request-id" : "bfec9570-901e-0044-743a-643cc7000000",
-      "Date" : "Thu, 05 Sep 2019 22:36:16 GMT",
-      "x-ms-client-request-id" : "a2768c89-032a-4067-aff6-485208ee2c8b"
+      "x-ms-request-id" : "077fc5cc-801e-001f-7149-673bbb000000",
+      "Date" : "Mon, 09 Sep 2019 19:59:00 GMT",
+      "x-ms-client-request-id" : "78a49a5a-629d-479b-88ba-eee6aedd516e"
     },
     "Exception" : null
   } ],
-  "variables" : [ "jtccontainersaspermissionstostring010041766655814b0" ]
-=======
-      "x-ms-request-id" : "8f76cabd-401e-003a-0fe6-6473d5000000",
-      "Date" : "Fri, 06 Sep 2019 19:11:21 GMT",
-      "x-ms-client-request-id" : "e04b0f3f-cea2-499a-9727-5b14c139d638"
-    },
-    "Exception" : null
-  } ],
-  "variables" : [ "jtccontainersaspermissionstostring034615c7ee9f4b49e" ]
->>>>>>> a55d5dd9
+  "variables" : [ "jtccontainersaspermissionstostring0991366be4c919994" ]
 }