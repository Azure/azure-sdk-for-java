{
  "networkCallRecords" : [ {
    "Method" : "PUT",
<<<<<<< HEAD
    "Uri" : "https://jaschrepragrs.blob.core.windows.net/jtcservicesassignaturesstringtosignuserdelegationkey027917ba?restype=container",
    "Headers" : {
      "x-ms-version" : "2019-02-02",
      "User-Agent" : "azsdk-java-azure-storage-blob/12.0.0-preview.3 1.8.0_221; Windows 10 10.0",
      "x-ms-client-request-id" : "f836fe8f-647f-4dbb-a0da-3fb31e607bea"
=======
    "Uri" : "https://azstoragesdkaccount.blob.core.windows.net/jtcservicesassignaturesstringtosignuserdelegationkey072465d8?restype=container",
    "Headers" : {
      "x-ms-version" : "2019-02-02",
      "User-Agent" : "azsdk-java-azure-storage-blob/12.0.0-preview.3 1.8.0_212; Windows 10 10.0",
      "x-ms-client-request-id" : "1ee43109-e37a-4ab2-b931-18e529ca136a"
>>>>>>> a55d5dd9
    },
    "Response" : {
      "x-ms-version" : "2019-02-02",
      "Server" : "Windows-Azure-Blob/1.0 Microsoft-HTTPAPI/2.0",
<<<<<<< HEAD
      "ETag" : "\"0x8D73251733D0EBF\"",
      "Last-Modified" : "Thu, 05 Sep 2019 22:36:10 GMT",
      "retry-after" : "0",
      "Content-Length" : "0",
      "StatusCode" : "201",
      "x-ms-request-id" : "bfec8f48-901e-0044-5f3a-643cc7000000",
      "Date" : "Thu, 05 Sep 2019 22:36:09 GMT",
      "x-ms-client-request-id" : "f836fe8f-647f-4dbb-a0da-3fb31e607bea"
=======
      "ETag" : "\"0x8D732FDFDCC3C41\"",
      "Last-Modified" : "Fri, 06 Sep 2019 19:11:16 GMT",
      "retry-after" : "0",
      "Content-Length" : "0",
      "StatusCode" : "201",
      "x-ms-request-id" : "8f76c17f-401e-003a-13e6-6473d5000000",
      "Date" : "Fri, 06 Sep 2019 19:11:16 GMT",
      "x-ms-client-request-id" : "1ee43109-e37a-4ab2-b931-18e529ca136a"
>>>>>>> a55d5dd9
    },
    "Exception" : null
  }, {
    "Method" : "GET",
<<<<<<< HEAD
    "Uri" : "https://jaschrepragrs.blob.core.windows.net?prefix=jtcservicesassignaturesstringtosignuserdelegationkey&comp=list",
    "Headers" : {
      "x-ms-version" : "2019-02-02",
      "User-Agent" : "azsdk-java-azure-storage-blob/12.0.0-preview.3 1.8.0_221; Windows 10 10.0",
      "x-ms-client-request-id" : "166ac77f-bd5a-4905-8420-ced33cad51e1"
=======
    "Uri" : "https://azstoragesdkaccount.blob.core.windows.net?prefix=jtcservicesassignaturesstringtosignuserdelegationkey&comp=list",
    "Headers" : {
      "x-ms-version" : "2019-02-02",
      "User-Agent" : "azsdk-java-azure-storage-blob/12.0.0-preview.3 1.8.0_212; Windows 10 10.0",
      "x-ms-client-request-id" : "69dbd071-7577-4954-96ee-97fcc670838e"
>>>>>>> a55d5dd9
    },
    "Response" : {
      "Transfer-Encoding" : "chunked",
      "x-ms-version" : "2019-02-02",
      "Server" : "Windows-Azure-Blob/1.0 Microsoft-HTTPAPI/2.0",
      "retry-after" : "0",
      "StatusCode" : "200",
<<<<<<< HEAD
      "x-ms-request-id" : "bfec8f59-901e-0044-6d3a-643cc7000000",
      "Body" : "﻿<?xml version=\"1.0\" encoding=\"utf-8\"?><EnumerationResults ServiceEndpoint=\"https://jaschrepragrs.blob.core.windows.net/\"><Prefix>jtcservicesassignaturesstringtosignuserdelegationkey</Prefix><Containers><Container><Name>jtcservicesassignaturesstringtosignuserdelegationkey027917ba</Name><Properties><Last-Modified>Thu, 05 Sep 2019 22:36:10 GMT</Last-Modified><Etag>\"0x8D73251733D0EBF\"</Etag><LeaseStatus>unlocked</LeaseStatus><LeaseState>available</LeaseState><DefaultEncryptionScope>$account-encryption-key</DefaultEncryptionScope><DenyEncryptionScopeOverride>false</DenyEncryptionScopeOverride><HasImmutabilityPolicy>false</HasImmutabilityPolicy><HasLegalHold>false</HasLegalHold></Properties></Container></Containers><NextMarker /></EnumerationResults>",
      "Date" : "Thu, 05 Sep 2019 22:36:09 GMT",
      "x-ms-client-request-id" : "166ac77f-bd5a-4905-8420-ced33cad51e1",
=======
      "x-ms-request-id" : "8f76c199-401e-003a-28e6-6473d5000000",
      "Body" : "﻿<?xml version=\"1.0\" encoding=\"utf-8\"?><EnumerationResults ServiceEndpoint=\"https://azstoragesdkaccount.blob.core.windows.net/\"><Prefix>jtcservicesassignaturesstringtosignuserdelegationkey</Prefix><Containers><Container><Name>jtcservicesassignaturesstringtosignuserdelegationkey072465d8</Name><Properties><Last-Modified>Fri, 06 Sep 2019 19:11:16 GMT</Last-Modified><Etag>\"0x8D732FDFDCC3C41\"</Etag><LeaseStatus>unlocked</LeaseStatus><LeaseState>available</LeaseState><DefaultEncryptionScope>$account-encryption-key</DefaultEncryptionScope><DenyEncryptionScopeOverride>false</DenyEncryptionScopeOverride><HasImmutabilityPolicy>false</HasImmutabilityPolicy><HasLegalHold>false</HasLegalHold></Properties></Container></Containers><NextMarker /></EnumerationResults>",
      "Date" : "Fri, 06 Sep 2019 19:11:16 GMT",
      "x-ms-client-request-id" : "69dbd071-7577-4954-96ee-97fcc670838e",
>>>>>>> a55d5dd9
      "Content-Type" : "application/xml"
    },
    "Exception" : null
  }, {
    "Method" : "DELETE",
<<<<<<< HEAD
    "Uri" : "https://jaschrepragrs.blob.core.windows.net/jtcservicesassignaturesstringtosignuserdelegationkey027917ba?restype=container",
    "Headers" : {
      "x-ms-version" : "2019-02-02",
      "User-Agent" : "azsdk-java-azure-storage-blob/12.0.0-preview.3 1.8.0_221; Windows 10 10.0",
      "x-ms-client-request-id" : "d0f47da9-ffd0-4ab8-ae51-82ded8ff81db"
=======
    "Uri" : "https://azstoragesdkaccount.blob.core.windows.net/jtcservicesassignaturesstringtosignuserdelegationkey072465d8?restype=container",
    "Headers" : {
      "x-ms-version" : "2019-02-02",
      "User-Agent" : "azsdk-java-azure-storage-blob/12.0.0-preview.3 1.8.0_212; Windows 10 10.0",
      "x-ms-client-request-id" : "68c24489-8d8d-4db1-bdec-a1bd9644cf68"
>>>>>>> a55d5dd9
    },
    "Response" : {
      "x-ms-version" : "2019-02-02",
      "Server" : "Windows-Azure-Blob/1.0 Microsoft-HTTPAPI/2.0",
      "retry-after" : "0",
      "Content-Length" : "0",
      "StatusCode" : "202",
<<<<<<< HEAD
      "x-ms-request-id" : "bfec8f68-901e-0044-7b3a-643cc7000000",
      "Date" : "Thu, 05 Sep 2019 22:36:09 GMT",
      "x-ms-client-request-id" : "d0f47da9-ffd0-4ab8-ae51-82ded8ff81db"
    },
    "Exception" : null
  } ],
  "variables" : [ "jtcservicesassignaturesstringtosignuserdelegationkey027917ba" ]
=======
      "x-ms-request-id" : "8f76c1ab-401e-003a-38e6-6473d5000000",
      "Date" : "Fri, 06 Sep 2019 19:11:16 GMT",
      "x-ms-client-request-id" : "68c24489-8d8d-4db1-bdec-a1bd9644cf68"
    },
    "Exception" : null
  } ],
  "variables" : [ "jtcservicesassignaturesstringtosignuserdelegationkey072465d8" ]
>>>>>>> a55d5dd9
}<|MERGE_RESOLUTION|>--- conflicted
+++ resolved
@@ -1,59 +1,32 @@
 {
   "networkCallRecords" : [ {
     "Method" : "PUT",
-<<<<<<< HEAD
-    "Uri" : "https://jaschrepragrs.blob.core.windows.net/jtcservicesassignaturesstringtosignuserdelegationkey027917ba?restype=container",
+    "Uri" : "https://jaschrepragrs.blob.core.windows.net/jtcservicesassignaturesstringtosignuserdelegationkey012096b6?restype=container",
     "Headers" : {
       "x-ms-version" : "2019-02-02",
       "User-Agent" : "azsdk-java-azure-storage-blob/12.0.0-preview.3 1.8.0_221; Windows 10 10.0",
-      "x-ms-client-request-id" : "f836fe8f-647f-4dbb-a0da-3fb31e607bea"
-=======
-    "Uri" : "https://azstoragesdkaccount.blob.core.windows.net/jtcservicesassignaturesstringtosignuserdelegationkey072465d8?restype=container",
-    "Headers" : {
-      "x-ms-version" : "2019-02-02",
-      "User-Agent" : "azsdk-java-azure-storage-blob/12.0.0-preview.3 1.8.0_212; Windows 10 10.0",
-      "x-ms-client-request-id" : "1ee43109-e37a-4ab2-b931-18e529ca136a"
->>>>>>> a55d5dd9
+      "x-ms-client-request-id" : "7f0df2bf-7b71-4145-9ea2-260ccf298a9c"
     },
     "Response" : {
       "x-ms-version" : "2019-02-02",
       "Server" : "Windows-Azure-Blob/1.0 Microsoft-HTTPAPI/2.0",
-<<<<<<< HEAD
-      "ETag" : "\"0x8D73251733D0EBF\"",
-      "Last-Modified" : "Thu, 05 Sep 2019 22:36:10 GMT",
+      "ETag" : "\"0x8D7356024290769\"",
+      "Last-Modified" : "Mon, 09 Sep 2019 19:58:53 GMT",
       "retry-after" : "0",
       "Content-Length" : "0",
       "StatusCode" : "201",
-      "x-ms-request-id" : "bfec8f48-901e-0044-5f3a-643cc7000000",
-      "Date" : "Thu, 05 Sep 2019 22:36:09 GMT",
-      "x-ms-client-request-id" : "f836fe8f-647f-4dbb-a0da-3fb31e607bea"
-=======
-      "ETag" : "\"0x8D732FDFDCC3C41\"",
-      "Last-Modified" : "Fri, 06 Sep 2019 19:11:16 GMT",
-      "retry-after" : "0",
-      "Content-Length" : "0",
-      "StatusCode" : "201",
-      "x-ms-request-id" : "8f76c17f-401e-003a-13e6-6473d5000000",
-      "Date" : "Fri, 06 Sep 2019 19:11:16 GMT",
-      "x-ms-client-request-id" : "1ee43109-e37a-4ab2-b931-18e529ca136a"
->>>>>>> a55d5dd9
+      "x-ms-request-id" : "077fc062-801e-001f-7b49-673bbb000000",
+      "Date" : "Mon, 09 Sep 2019 19:58:53 GMT",
+      "x-ms-client-request-id" : "7f0df2bf-7b71-4145-9ea2-260ccf298a9c"
     },
     "Exception" : null
   }, {
     "Method" : "GET",
-<<<<<<< HEAD
     "Uri" : "https://jaschrepragrs.blob.core.windows.net?prefix=jtcservicesassignaturesstringtosignuserdelegationkey&comp=list",
     "Headers" : {
       "x-ms-version" : "2019-02-02",
       "User-Agent" : "azsdk-java-azure-storage-blob/12.0.0-preview.3 1.8.0_221; Windows 10 10.0",
-      "x-ms-client-request-id" : "166ac77f-bd5a-4905-8420-ced33cad51e1"
-=======
-    "Uri" : "https://azstoragesdkaccount.blob.core.windows.net?prefix=jtcservicesassignaturesstringtosignuserdelegationkey&comp=list",
-    "Headers" : {
-      "x-ms-version" : "2019-02-02",
-      "User-Agent" : "azsdk-java-azure-storage-blob/12.0.0-preview.3 1.8.0_212; Windows 10 10.0",
-      "x-ms-client-request-id" : "69dbd071-7577-4954-96ee-97fcc670838e"
->>>>>>> a55d5dd9
+      "x-ms-client-request-id" : "acb2033a-4141-432f-9937-63ef2f0a4cee"
     },
     "Response" : {
       "Transfer-Encoding" : "chunked",
@@ -61,35 +34,20 @@
       "Server" : "Windows-Azure-Blob/1.0 Microsoft-HTTPAPI/2.0",
       "retry-after" : "0",
       "StatusCode" : "200",
-<<<<<<< HEAD
-      "x-ms-request-id" : "bfec8f59-901e-0044-6d3a-643cc7000000",
-      "Body" : "﻿<?xml version=\"1.0\" encoding=\"utf-8\"?><EnumerationResults ServiceEndpoint=\"https://jaschrepragrs.blob.core.windows.net/\"><Prefix>jtcservicesassignaturesstringtosignuserdelegationkey</Prefix><Containers><Container><Name>jtcservicesassignaturesstringtosignuserdelegationkey027917ba</Name><Properties><Last-Modified>Thu, 05 Sep 2019 22:36:10 GMT</Last-Modified><Etag>\"0x8D73251733D0EBF\"</Etag><LeaseStatus>unlocked</LeaseStatus><LeaseState>available</LeaseState><DefaultEncryptionScope>$account-encryption-key</DefaultEncryptionScope><DenyEncryptionScopeOverride>false</DenyEncryptionScopeOverride><HasImmutabilityPolicy>false</HasImmutabilityPolicy><HasLegalHold>false</HasLegalHold></Properties></Container></Containers><NextMarker /></EnumerationResults>",
-      "Date" : "Thu, 05 Sep 2019 22:36:09 GMT",
-      "x-ms-client-request-id" : "166ac77f-bd5a-4905-8420-ced33cad51e1",
-=======
-      "x-ms-request-id" : "8f76c199-401e-003a-28e6-6473d5000000",
-      "Body" : "﻿<?xml version=\"1.0\" encoding=\"utf-8\"?><EnumerationResults ServiceEndpoint=\"https://azstoragesdkaccount.blob.core.windows.net/\"><Prefix>jtcservicesassignaturesstringtosignuserdelegationkey</Prefix><Containers><Container><Name>jtcservicesassignaturesstringtosignuserdelegationkey072465d8</Name><Properties><Last-Modified>Fri, 06 Sep 2019 19:11:16 GMT</Last-Modified><Etag>\"0x8D732FDFDCC3C41\"</Etag><LeaseStatus>unlocked</LeaseStatus><LeaseState>available</LeaseState><DefaultEncryptionScope>$account-encryption-key</DefaultEncryptionScope><DenyEncryptionScopeOverride>false</DenyEncryptionScopeOverride><HasImmutabilityPolicy>false</HasImmutabilityPolicy><HasLegalHold>false</HasLegalHold></Properties></Container></Containers><NextMarker /></EnumerationResults>",
-      "Date" : "Fri, 06 Sep 2019 19:11:16 GMT",
-      "x-ms-client-request-id" : "69dbd071-7577-4954-96ee-97fcc670838e",
->>>>>>> a55d5dd9
+      "x-ms-request-id" : "077fc071-801e-001f-0849-673bbb000000",
+      "Body" : "﻿<?xml version=\"1.0\" encoding=\"utf-8\"?><EnumerationResults ServiceEndpoint=\"https://jaschrepragrs.blob.core.windows.net/\"><Prefix>jtcservicesassignaturesstringtosignuserdelegationkey</Prefix><Containers><Container><Name>jtcservicesassignaturesstringtosignuserdelegationkey012096b6</Name><Properties><Last-Modified>Mon, 09 Sep 2019 19:58:53 GMT</Last-Modified><Etag>\"0x8D7356024290769\"</Etag><LeaseStatus>unlocked</LeaseStatus><LeaseState>available</LeaseState><DefaultEncryptionScope>$account-encryption-key</DefaultEncryptionScope><DenyEncryptionScopeOverride>false</DenyEncryptionScopeOverride><HasImmutabilityPolicy>false</HasImmutabilityPolicy><HasLegalHold>false</HasLegalHold></Properties></Container></Containers><NextMarker /></EnumerationResults>",
+      "Date" : "Mon, 09 Sep 2019 19:58:53 GMT",
+      "x-ms-client-request-id" : "acb2033a-4141-432f-9937-63ef2f0a4cee",
       "Content-Type" : "application/xml"
     },
     "Exception" : null
   }, {
     "Method" : "DELETE",
-<<<<<<< HEAD
-    "Uri" : "https://jaschrepragrs.blob.core.windows.net/jtcservicesassignaturesstringtosignuserdelegationkey027917ba?restype=container",
+    "Uri" : "https://jaschrepragrs.blob.core.windows.net/jtcservicesassignaturesstringtosignuserdelegationkey012096b6?restype=container",
     "Headers" : {
       "x-ms-version" : "2019-02-02",
       "User-Agent" : "azsdk-java-azure-storage-blob/12.0.0-preview.3 1.8.0_221; Windows 10 10.0",
-      "x-ms-client-request-id" : "d0f47da9-ffd0-4ab8-ae51-82ded8ff81db"
-=======
-    "Uri" : "https://azstoragesdkaccount.blob.core.windows.net/jtcservicesassignaturesstringtosignuserdelegationkey072465d8?restype=container",
-    "Headers" : {
-      "x-ms-version" : "2019-02-02",
-      "User-Agent" : "azsdk-java-azure-storage-blob/12.0.0-preview.3 1.8.0_212; Windows 10 10.0",
-      "x-ms-client-request-id" : "68c24489-8d8d-4db1-bdec-a1bd9644cf68"
->>>>>>> a55d5dd9
+      "x-ms-client-request-id" : "5b357c91-bb2e-486a-b2be-b18a8b6eb1d3"
     },
     "Response" : {
       "x-ms-version" : "2019-02-02",
@@ -97,21 +55,11 @@
       "retry-after" : "0",
       "Content-Length" : "0",
       "StatusCode" : "202",
-<<<<<<< HEAD
-      "x-ms-request-id" : "bfec8f68-901e-0044-7b3a-643cc7000000",
-      "Date" : "Thu, 05 Sep 2019 22:36:09 GMT",
-      "x-ms-client-request-id" : "d0f47da9-ffd0-4ab8-ae51-82ded8ff81db"
+      "x-ms-request-id" : "077fc07c-801e-001f-1349-673bbb000000",
+      "Date" : "Mon, 09 Sep 2019 19:58:53 GMT",
+      "x-ms-client-request-id" : "5b357c91-bb2e-486a-b2be-b18a8b6eb1d3"
     },
     "Exception" : null
   } ],
-  "variables" : [ "jtcservicesassignaturesstringtosignuserdelegationkey027917ba" ]
-=======
-      "x-ms-request-id" : "8f76c1ab-401e-003a-38e6-6473d5000000",
-      "Date" : "Fri, 06 Sep 2019 19:11:16 GMT",
-      "x-ms-client-request-id" : "68c24489-8d8d-4db1-bdec-a1bd9644cf68"
-    },
-    "Exception" : null
-  } ],
-  "variables" : [ "jtcservicesassignaturesstringtosignuserdelegationkey072465d8" ]
->>>>>>> a55d5dd9
+  "variables" : [ "jtcservicesassignaturesstringtosignuserdelegationkey012096b6" ]
 }