{
  "networkCallRecords" : [ {
    "Method" : "PUT",
<<<<<<< HEAD
    "Uri" : "https://jaschrepragrs.blob.core.windows.net/jtcgetblocklisttype0blockblobapitestgetblocklisttype6c9314930?restype=container",
    "Headers" : {
      "x-ms-version" : "2019-02-02",
      "User-Agent" : "azsdk-java-azure-storage-blob/12.0.0-preview.3 1.8.0_221; Windows 10 10.0",
      "x-ms-client-request-id" : "58609032-c9b4-4e2e-ac57-70ec45ee6428"
=======
    "Uri" : "https://azstoragesdkaccount.blob.core.windows.net/jtcgetblocklisttype0blockblobapitestgetblocklisttype470016613?restype=container",
    "Headers" : {
      "x-ms-version" : "2019-02-02",
      "User-Agent" : "azsdk-java-azure-storage-blob/12.0.0-preview.3 1.8.0_212; Windows 10 10.0",
      "x-ms-client-request-id" : "494a03e0-2692-4325-b2e7-1c35b97bd67a"
>>>>>>> a55d5dd9
    },
    "Response" : {
      "x-ms-version" : "2019-02-02",
      "Server" : "Windows-Azure-Blob/1.0 Microsoft-HTTPAPI/2.0",
<<<<<<< HEAD
      "ETag" : "\"0x8D732528A699FD6\"",
      "Last-Modified" : "Thu, 05 Sep 2019 22:43:58 GMT",
      "retry-after" : "0",
      "Content-Length" : "0",
      "StatusCode" : "201",
      "x-ms-request-id" : "dacabbfc-b01e-001c-123b-6438bc000000",
      "Date" : "Thu, 05 Sep 2019 22:43:58 GMT",
      "x-ms-client-request-id" : "58609032-c9b4-4e2e-ac57-70ec45ee6428"
=======
      "ETag" : "\"0x8D732FCF2026864\"",
      "Last-Modified" : "Fri, 06 Sep 2019 19:03:46 GMT",
      "retry-after" : "0",
      "Content-Length" : "0",
      "StatusCode" : "201",
      "x-ms-request-id" : "412a1ef8-c01e-00c5-4be5-644e4d000000",
      "Date" : "Fri, 06 Sep 2019 19:03:46 GMT",
      "x-ms-client-request-id" : "494a03e0-2692-4325-b2e7-1c35b97bd67a"
>>>>>>> a55d5dd9
    },
    "Exception" : null
  }, {
    "Method" : "PUT",
<<<<<<< HEAD
    "Uri" : "https://jaschrepragrs.blob.core.windows.net/jtcgetblocklisttype0blockblobapitestgetblocklisttype6c9314930/javablobgetblocklisttype1989305f67c1ce84fa486e",
    "Headers" : {
      "x-ms-version" : "2019-02-02",
      "User-Agent" : "azsdk-java-azure-storage-blob/12.0.0-preview.3 1.8.0_221; Windows 10 10.0",
      "x-ms-client-request-id" : "39bb20c4-8093-43ea-bf4a-232f2430c59f",
=======
    "Uri" : "https://azstoragesdkaccount.blob.core.windows.net/jtcgetblocklisttype0blockblobapitestgetblocklisttype470016613/javablobgetblocklisttype191210cb91f11bbc28445e",
    "Headers" : {
      "x-ms-version" : "2019-02-02",
      "User-Agent" : "azsdk-java-azure-storage-blob/12.0.0-preview.3 1.8.0_212; Windows 10 10.0",
      "x-ms-client-request-id" : "0b9dbe98-f460-4894-8c2e-85870c291d6e",
>>>>>>> a55d5dd9
      "Content-Type" : "application/octet-stream"
    },
    "Response" : {
      "x-ms-version" : "2019-02-02",
      "Server" : "Windows-Azure-Blob/1.0 Microsoft-HTTPAPI/2.0",
      "x-ms-content-crc64" : "6RYQPwaVsyQ=",
<<<<<<< HEAD
      "Last-Modified" : "Thu, 05 Sep 2019 22:43:58 GMT",
      "retry-after" : "0",
      "StatusCode" : "201",
      "x-ms-request-server-encrypted" : "true",
      "Date" : "Thu, 05 Sep 2019 22:43:58 GMT",
      "Content-MD5" : "wh+Wm18D0z1D4E+PE252gg==",
      "ETag" : "\"0x8D732528A769DE2\"",
      "Content-Length" : "0",
      "x-ms-request-id" : "dacabc05-b01e-001c-1a3b-6438bc000000",
      "x-ms-client-request-id" : "39bb20c4-8093-43ea-bf4a-232f2430c59f"
=======
      "Last-Modified" : "Fri, 06 Sep 2019 19:03:47 GMT",
      "retry-after" : "0",
      "StatusCode" : "201",
      "x-ms-request-server-encrypted" : "true",
      "Date" : "Fri, 06 Sep 2019 19:03:46 GMT",
      "Content-MD5" : "wh+Wm18D0z1D4E+PE252gg==",
      "ETag" : "\"0x8D732FCF20A0A8D\"",
      "Content-Length" : "0",
      "x-ms-request-id" : "412a1f12-c01e-00c5-61e5-644e4d000000",
      "x-ms-client-request-id" : "0b9dbe98-f460-4894-8c2e-85870c291d6e"
>>>>>>> a55d5dd9
    },
    "Exception" : null
  }, {
    "Method" : "PUT",
<<<<<<< HEAD
    "Uri" : "https://jaschrepragrs.blob.core.windows.net/jtcgetblocklisttype0blockblobapitestgetblocklisttype6c9314930/javablobgetblocklisttype1989305f67c1ce84fa486e?blockid=MDdjMzliY2UtMTBjNi00Y2EzLThmMzgtZmM1YWM4YmVjNmJi&comp=block",
    "Headers" : {
      "x-ms-version" : "2019-02-02",
      "User-Agent" : "azsdk-java-azure-storage-blob/12.0.0-preview.3 1.8.0_221; Windows 10 10.0",
      "x-ms-client-request-id" : "e433dee1-0cbd-469f-aa6e-7c84dea61ade",
=======
    "Uri" : "https://azstoragesdkaccount.blob.core.windows.net/jtcgetblocklisttype0blockblobapitestgetblocklisttype470016613/javablobgetblocklisttype191210cb91f11bbc28445e?blockid=YjlkOGM0ZDEtYmVjYy00MzljLTg5YjQtZGJhYTI4NGI3OWRh&comp=block",
    "Headers" : {
      "x-ms-version" : "2019-02-02",
      "User-Agent" : "azsdk-java-azure-storage-blob/12.0.0-preview.3 1.8.0_212; Windows 10 10.0",
      "x-ms-client-request-id" : "1ff0376b-414a-4618-822b-322570b6753f",
>>>>>>> a55d5dd9
      "Content-Type" : "application/octet-stream"
    },
    "Response" : {
      "x-ms-version" : "2019-02-02",
      "Server" : "Windows-Azure-Blob/1.0 Microsoft-HTTPAPI/2.0",
      "x-ms-content-crc64" : "6RYQPwaVsyQ=",
      "retry-after" : "0",
      "Content-Length" : "0",
      "StatusCode" : "201",
<<<<<<< HEAD
      "x-ms-request-id" : "dacabc11-b01e-001c-253b-6438bc000000",
      "x-ms-request-server-encrypted" : "true",
      "Date" : "Thu, 05 Sep 2019 22:43:58 GMT",
      "x-ms-client-request-id" : "e433dee1-0cbd-469f-aa6e-7c84dea61ade"
=======
      "x-ms-request-id" : "412a1f30-c01e-00c5-7ce5-644e4d000000",
      "x-ms-request-server-encrypted" : "true",
      "Date" : "Fri, 06 Sep 2019 19:03:46 GMT",
      "x-ms-client-request-id" : "1ff0376b-414a-4618-822b-322570b6753f"
>>>>>>> a55d5dd9
    },
    "Exception" : null
  }, {
    "Method" : "PUT",
<<<<<<< HEAD
    "Uri" : "https://jaschrepragrs.blob.core.windows.net/jtcgetblocklisttype0blockblobapitestgetblocklisttype6c9314930/javablobgetblocklisttype1989305f67c1ce84fa486e?comp=blocklist",
    "Headers" : {
      "x-ms-version" : "2019-02-02",
      "User-Agent" : "azsdk-java-azure-storage-blob/12.0.0-preview.3 1.8.0_221; Windows 10 10.0",
      "x-ms-client-request-id" : "f85ffee8-83af-466b-bdec-b67859d4bced",
=======
    "Uri" : "https://azstoragesdkaccount.blob.core.windows.net/jtcgetblocklisttype0blockblobapitestgetblocklisttype470016613/javablobgetblocklisttype191210cb91f11bbc28445e?comp=blocklist",
    "Headers" : {
      "x-ms-version" : "2019-02-02",
      "User-Agent" : "azsdk-java-azure-storage-blob/12.0.0-preview.3 1.8.0_212; Windows 10 10.0",
      "x-ms-client-request-id" : "4407190e-2ad5-47e9-889a-43daf2cba5ba",
>>>>>>> a55d5dd9
      "Content-Type" : "application/xml; charset=utf-8"
    },
    "Response" : {
      "x-ms-version" : "2019-02-02",
      "Server" : "Windows-Azure-Blob/1.0 Microsoft-HTTPAPI/2.0",
<<<<<<< HEAD
      "ETag" : "\"0x8D732528A912FA9\"",
      "x-ms-content-crc64" : "BL44B9+otOQ=",
      "Last-Modified" : "Thu, 05 Sep 2019 22:43:58 GMT",
      "retry-after" : "0",
      "Content-Length" : "0",
      "StatusCode" : "201",
      "x-ms-request-id" : "dacabc18-b01e-001c-2b3b-6438bc000000",
      "x-ms-request-server-encrypted" : "true",
      "Date" : "Thu, 05 Sep 2019 22:43:58 GMT",
      "x-ms-client-request-id" : "f85ffee8-83af-466b-bdec-b67859d4bced"
=======
      "ETag" : "\"0x8D732FCF21C102C\"",
      "x-ms-content-crc64" : "7BZaDOEOBho=",
      "Last-Modified" : "Fri, 06 Sep 2019 19:03:47 GMT",
      "retry-after" : "0",
      "Content-Length" : "0",
      "StatusCode" : "201",
      "x-ms-request-id" : "412a1f4b-c01e-00c5-11e5-644e4d000000",
      "x-ms-request-server-encrypted" : "true",
      "Date" : "Fri, 06 Sep 2019 19:03:46 GMT",
      "x-ms-client-request-id" : "4407190e-2ad5-47e9-889a-43daf2cba5ba"
>>>>>>> a55d5dd9
    },
    "Exception" : null
  }, {
    "Method" : "PUT",
<<<<<<< HEAD
    "Uri" : "https://jaschrepragrs.blob.core.windows.net/jtcgetblocklisttype0blockblobapitestgetblocklisttype6c9314930/javablobgetblocklisttype1989305f67c1ce84fa486e?blockid=ZGFiZTI2MGYtM2QxMy00YTFkLWEwMGEtOWI3OTUyZmY3MGU5&comp=block",
    "Headers" : {
      "x-ms-version" : "2019-02-02",
      "User-Agent" : "azsdk-java-azure-storage-blob/12.0.0-preview.3 1.8.0_221; Windows 10 10.0",
      "x-ms-client-request-id" : "73bf81eb-6d38-41dc-8451-e83f0776d7bf",
=======
    "Uri" : "https://azstoragesdkaccount.blob.core.windows.net/jtcgetblocklisttype0blockblobapitestgetblocklisttype470016613/javablobgetblocklisttype191210cb91f11bbc28445e?blockid=MTRjMDM2NTUtODIwOS00ZjQ1LTgzZWYtMWNmM2IwMzM5ODgy&comp=block",
    "Headers" : {
      "x-ms-version" : "2019-02-02",
      "User-Agent" : "azsdk-java-azure-storage-blob/12.0.0-preview.3 1.8.0_212; Windows 10 10.0",
      "x-ms-client-request-id" : "b950f33b-88d3-462d-9b38-f436329c319f",
>>>>>>> a55d5dd9
      "Content-Type" : "application/octet-stream"
    },
    "Response" : {
      "x-ms-version" : "2019-02-02",
      "Server" : "Windows-Azure-Blob/1.0 Microsoft-HTTPAPI/2.0",
      "x-ms-content-crc64" : "6RYQPwaVsyQ=",
      "retry-after" : "0",
      "Content-Length" : "0",
      "StatusCode" : "201",
<<<<<<< HEAD
      "x-ms-request-id" : "dacabc26-b01e-001c-383b-6438bc000000",
      "x-ms-request-server-encrypted" : "true",
      "Date" : "Thu, 05 Sep 2019 22:43:58 GMT",
      "x-ms-client-request-id" : "73bf81eb-6d38-41dc-8451-e83f0776d7bf"
=======
      "x-ms-request-id" : "412a1f59-c01e-00c5-1fe5-644e4d000000",
      "x-ms-request-server-encrypted" : "true",
      "Date" : "Fri, 06 Sep 2019 19:03:46 GMT",
      "x-ms-client-request-id" : "b950f33b-88d3-462d-9b38-f436329c319f"
>>>>>>> a55d5dd9
    },
    "Exception" : null
  }, {
    "Method" : "GET",
<<<<<<< HEAD
    "Uri" : "https://jaschrepragrs.blob.core.windows.net/jtcgetblocklisttype0blockblobapitestgetblocklisttype6c9314930/javablobgetblocklisttype1989305f67c1ce84fa486e?blocklisttype=committed&comp=blocklist",
    "Headers" : {
      "x-ms-version" : "2019-02-02",
      "User-Agent" : "azsdk-java-azure-storage-blob/12.0.0-preview.3 1.8.0_221; Windows 10 10.0",
      "x-ms-client-request-id" : "56915817-304c-4a8d-be02-25b8124d7c6c"
=======
    "Uri" : "https://azstoragesdkaccount.blob.core.windows.net/jtcgetblocklisttype0blockblobapitestgetblocklisttype470016613/javablobgetblocklisttype191210cb91f11bbc28445e?blocklisttype=committed&comp=blocklist",
    "Headers" : {
      "x-ms-version" : "2019-02-02",
      "User-Agent" : "azsdk-java-azure-storage-blob/12.0.0-preview.3 1.8.0_212; Windows 10 10.0",
      "x-ms-client-request-id" : "5b06d66b-4466-4eb7-a7a2-ce710f341015"
>>>>>>> a55d5dd9
    },
    "Response" : {
      "Transfer-Encoding" : "chunked",
      "x-ms-version" : "2019-02-02",
      "Server" : "Windows-Azure-Blob/1.0 Microsoft-HTTPAPI/2.0",
      "x-ms-blob-content-length" : "7",
<<<<<<< HEAD
      "Last-Modified" : "Thu, 05 Sep 2019 22:43:58 GMT",
      "retry-after" : "0",
      "StatusCode" : "200",
      "Date" : "Thu, 05 Sep 2019 22:43:58 GMT",
      "ETag" : "\"0x8D732528A912FA9\"",
      "x-ms-request-id" : "dacabc33-b01e-001c-453b-6438bc000000",
      "Body" : "﻿<?xml version=\"1.0\" encoding=\"utf-8\"?><BlockList><CommittedBlocks><Block><Name>MDdjMzliY2UtMTBjNi00Y2EzLThmMzgtZmM1YWM4YmVjNmJi</Name><Size>7</Size></Block></CommittedBlocks></BlockList>",
      "x-ms-client-request-id" : "56915817-304c-4a8d-be02-25b8124d7c6c",
=======
      "Last-Modified" : "Fri, 06 Sep 2019 19:03:47 GMT",
      "retry-after" : "0",
      "StatusCode" : "200",
      "Date" : "Fri, 06 Sep 2019 19:03:46 GMT",
      "ETag" : "\"0x8D732FCF21C102C\"",
      "x-ms-request-id" : "412a1f65-c01e-00c5-29e5-644e4d000000",
      "Body" : "﻿<?xml version=\"1.0\" encoding=\"utf-8\"?><BlockList><CommittedBlocks><Block><Name>YjlkOGM0ZDEtYmVjYy00MzljLTg5YjQtZGJhYTI4NGI3OWRh</Name><Size>7</Size></Block></CommittedBlocks></BlockList>",
      "x-ms-client-request-id" : "5b06d66b-4466-4eb7-a7a2-ce710f341015",
>>>>>>> a55d5dd9
      "Content-Type" : "application/xml"
    },
    "Exception" : null
  }, {
    "Method" : "GET",
<<<<<<< HEAD
    "Uri" : "https://jaschrepragrs.blob.core.windows.net?prefix=jtcgetblocklisttype&comp=list",
    "Headers" : {
      "x-ms-version" : "2019-02-02",
      "User-Agent" : "azsdk-java-azure-storage-blob/12.0.0-preview.3 1.8.0_221; Windows 10 10.0",
      "x-ms-client-request-id" : "61ce1a97-c714-4003-bd19-9315cab8e980"
=======
    "Uri" : "https://azstoragesdkaccount.blob.core.windows.net?prefix=jtcgetblocklisttype&comp=list",
    "Headers" : {
      "x-ms-version" : "2019-02-02",
      "User-Agent" : "azsdk-java-azure-storage-blob/12.0.0-preview.3 1.8.0_212; Windows 10 10.0",
      "x-ms-client-request-id" : "5fed1b4a-3686-4391-8226-69ad47c1ad81"
>>>>>>> a55d5dd9
    },
    "Response" : {
      "Transfer-Encoding" : "chunked",
      "x-ms-version" : "2019-02-02",
      "Server" : "Windows-Azure-Blob/1.0 Microsoft-HTTPAPI/2.0",
      "retry-after" : "0",
      "StatusCode" : "200",
<<<<<<< HEAD
      "x-ms-request-id" : "dacabc38-b01e-001c-4a3b-6438bc000000",
      "Body" : "﻿<?xml version=\"1.0\" encoding=\"utf-8\"?><EnumerationResults ServiceEndpoint=\"https://jaschrepragrs.blob.core.windows.net/\"><Prefix>jtcgetblocklisttype</Prefix><Containers><Container><Name>jtcgetblocklisttype0blockblobapitestgetblocklisttype6c9314930</Name><Properties><Last-Modified>Thu, 05 Sep 2019 22:43:58 GMT</Last-Modified><Etag>\"0x8D732528A699FD6\"</Etag><LeaseStatus>unlocked</LeaseStatus><LeaseState>available</LeaseState><DefaultEncryptionScope>$account-encryption-key</DefaultEncryptionScope><DenyEncryptionScopeOverride>false</DenyEncryptionScopeOverride><HasImmutabilityPolicy>false</HasImmutabilityPolicy><HasLegalHold>false</HasLegalHold></Properties></Container></Containers><NextMarker /></EnumerationResults>",
      "Date" : "Thu, 05 Sep 2019 22:43:58 GMT",
      "x-ms-client-request-id" : "61ce1a97-c714-4003-bd19-9315cab8e980",
=======
      "x-ms-request-id" : "412a1f75-c01e-00c5-37e5-644e4d000000",
      "Body" : "﻿<?xml version=\"1.0\" encoding=\"utf-8\"?><EnumerationResults ServiceEndpoint=\"https://azstoragesdkaccount.blob.core.windows.net/\"><Prefix>jtcgetblocklisttype</Prefix><Containers><Container><Name>jtcgetblocklisttype0blockblobapitestgetblocklisttype470016613</Name><Properties><Last-Modified>Fri, 06 Sep 2019 19:03:46 GMT</Last-Modified><Etag>\"0x8D732FCF2026864\"</Etag><LeaseStatus>unlocked</LeaseStatus><LeaseState>available</LeaseState><DefaultEncryptionScope>$account-encryption-key</DefaultEncryptionScope><DenyEncryptionScopeOverride>false</DenyEncryptionScopeOverride><HasImmutabilityPolicy>false</HasImmutabilityPolicy><HasLegalHold>false</HasLegalHold></Properties></Container></Containers><NextMarker /></EnumerationResults>",
      "Date" : "Fri, 06 Sep 2019 19:03:46 GMT",
      "x-ms-client-request-id" : "5fed1b4a-3686-4391-8226-69ad47c1ad81",
>>>>>>> a55d5dd9
      "Content-Type" : "application/xml"
    },
    "Exception" : null
  }, {
    "Method" : "DELETE",
<<<<<<< HEAD
    "Uri" : "https://jaschrepragrs.blob.core.windows.net/jtcgetblocklisttype0blockblobapitestgetblocklisttype6c9314930?restype=container",
    "Headers" : {
      "x-ms-version" : "2019-02-02",
      "User-Agent" : "azsdk-java-azure-storage-blob/12.0.0-preview.3 1.8.0_221; Windows 10 10.0",
      "x-ms-client-request-id" : "d13911bc-dc57-4fe9-b323-bc87a7237d19"
=======
    "Uri" : "https://azstoragesdkaccount.blob.core.windows.net/jtcgetblocklisttype0blockblobapitestgetblocklisttype470016613?restype=container",
    "Headers" : {
      "x-ms-version" : "2019-02-02",
      "User-Agent" : "azsdk-java-azure-storage-blob/12.0.0-preview.3 1.8.0_212; Windows 10 10.0",
      "x-ms-client-request-id" : "e3c89156-24c8-43e4-857b-6dec7a771f01"
>>>>>>> a55d5dd9
    },
    "Response" : {
      "x-ms-version" : "2019-02-02",
      "Server" : "Windows-Azure-Blob/1.0 Microsoft-HTTPAPI/2.0",
      "retry-after" : "0",
      "Content-Length" : "0",
      "StatusCode" : "202",
<<<<<<< HEAD
      "x-ms-request-id" : "dacabc42-b01e-001c-523b-6438bc000000",
      "Date" : "Thu, 05 Sep 2019 22:43:58 GMT",
      "x-ms-client-request-id" : "d13911bc-dc57-4fe9-b323-bc87a7237d19"
    },
    "Exception" : null
  } ],
  "variables" : [ "jtcgetblocklisttype0blockblobapitestgetblocklisttype6c9314930", "javablobgetblocklisttype1989305f67c1ce84fa486e", "javablobgetblocklisttype29068683a2057f7ab64ca4", "07c39bce-10c6-4ca3-8f38-fc5ac8bec6bb", "dabe260f-3d13-4a1d-a00a-9b7952ff70e9" ]
=======
      "x-ms-request-id" : "412a1f87-c01e-00c5-45e5-644e4d000000",
      "Date" : "Fri, 06 Sep 2019 19:03:46 GMT",
      "x-ms-client-request-id" : "e3c89156-24c8-43e4-857b-6dec7a771f01"
    },
    "Exception" : null
  } ],
  "variables" : [ "jtcgetblocklisttype0blockblobapitestgetblocklisttype470016613", "javablobgetblocklisttype191210cb91f11bbc28445e", "javablobgetblocklisttype260376f850f241d9764762", "b9d8c4d1-becc-439c-89b4-dbaa284b79da", "14c03655-8209-4f45-83ef-1cf3b0339882" ]
>>>>>>> a55d5dd9
}<|MERGE_RESOLUTION|>--- conflicted
+++ resolved
@@ -1,105 +1,57 @@
 {
   "networkCallRecords" : [ {
     "Method" : "PUT",
-<<<<<<< HEAD
-    "Uri" : "https://jaschrepragrs.blob.core.windows.net/jtcgetblocklisttype0blockblobapitestgetblocklisttype6c9314930?restype=container",
+    "Uri" : "https://jaschrepragrs.blob.core.windows.net/jtcgetblocklisttype0blockblobapitestgetblocklisttypeccf702711?restype=container",
     "Headers" : {
       "x-ms-version" : "2019-02-02",
       "User-Agent" : "azsdk-java-azure-storage-blob/12.0.0-preview.3 1.8.0_221; Windows 10 10.0",
-      "x-ms-client-request-id" : "58609032-c9b4-4e2e-ac57-70ec45ee6428"
-=======
-    "Uri" : "https://azstoragesdkaccount.blob.core.windows.net/jtcgetblocklisttype0blockblobapitestgetblocklisttype470016613?restype=container",
-    "Headers" : {
-      "x-ms-version" : "2019-02-02",
-      "User-Agent" : "azsdk-java-azure-storage-blob/12.0.0-preview.3 1.8.0_212; Windows 10 10.0",
-      "x-ms-client-request-id" : "494a03e0-2692-4325-b2e7-1c35b97bd67a"
->>>>>>> a55d5dd9
+      "x-ms-client-request-id" : "08e4e481-777f-47aa-a9c8-201c4e7f6b75"
     },
     "Response" : {
       "x-ms-version" : "2019-02-02",
       "Server" : "Windows-Azure-Blob/1.0 Microsoft-HTTPAPI/2.0",
-<<<<<<< HEAD
-      "ETag" : "\"0x8D732528A699FD6\"",
-      "Last-Modified" : "Thu, 05 Sep 2019 22:43:58 GMT",
+      "ETag" : "\"0x8D73561C4477C1E\"",
+      "Last-Modified" : "Mon, 09 Sep 2019 20:10:31 GMT",
       "retry-after" : "0",
       "Content-Length" : "0",
       "StatusCode" : "201",
-      "x-ms-request-id" : "dacabbfc-b01e-001c-123b-6438bc000000",
-      "Date" : "Thu, 05 Sep 2019 22:43:58 GMT",
-      "x-ms-client-request-id" : "58609032-c9b4-4e2e-ac57-70ec45ee6428"
-=======
-      "ETag" : "\"0x8D732FCF2026864\"",
-      "Last-Modified" : "Fri, 06 Sep 2019 19:03:46 GMT",
-      "retry-after" : "0",
-      "Content-Length" : "0",
-      "StatusCode" : "201",
-      "x-ms-request-id" : "412a1ef8-c01e-00c5-4be5-644e4d000000",
-      "Date" : "Fri, 06 Sep 2019 19:03:46 GMT",
-      "x-ms-client-request-id" : "494a03e0-2692-4325-b2e7-1c35b97bd67a"
->>>>>>> a55d5dd9
+      "x-ms-request-id" : "755bbdb9-601e-0051-654a-67fe5e000000",
+      "Date" : "Mon, 09 Sep 2019 20:10:31 GMT",
+      "x-ms-client-request-id" : "08e4e481-777f-47aa-a9c8-201c4e7f6b75"
     },
     "Exception" : null
   }, {
     "Method" : "PUT",
-<<<<<<< HEAD
-    "Uri" : "https://jaschrepragrs.blob.core.windows.net/jtcgetblocklisttype0blockblobapitestgetblocklisttype6c9314930/javablobgetblocklisttype1989305f67c1ce84fa486e",
+    "Uri" : "https://jaschrepragrs.blob.core.windows.net/jtcgetblocklisttype0blockblobapitestgetblocklisttypeccf702711/javablobgetblocklisttype1553009345a2a1569a40c4",
     "Headers" : {
       "x-ms-version" : "2019-02-02",
       "User-Agent" : "azsdk-java-azure-storage-blob/12.0.0-preview.3 1.8.0_221; Windows 10 10.0",
-      "x-ms-client-request-id" : "39bb20c4-8093-43ea-bf4a-232f2430c59f",
-=======
-    "Uri" : "https://azstoragesdkaccount.blob.core.windows.net/jtcgetblocklisttype0blockblobapitestgetblocklisttype470016613/javablobgetblocklisttype191210cb91f11bbc28445e",
-    "Headers" : {
-      "x-ms-version" : "2019-02-02",
-      "User-Agent" : "azsdk-java-azure-storage-blob/12.0.0-preview.3 1.8.0_212; Windows 10 10.0",
-      "x-ms-client-request-id" : "0b9dbe98-f460-4894-8c2e-85870c291d6e",
->>>>>>> a55d5dd9
+      "x-ms-client-request-id" : "a1417b2b-f3a5-4162-b952-c387f594333d",
       "Content-Type" : "application/octet-stream"
     },
     "Response" : {
       "x-ms-version" : "2019-02-02",
       "Server" : "Windows-Azure-Blob/1.0 Microsoft-HTTPAPI/2.0",
       "x-ms-content-crc64" : "6RYQPwaVsyQ=",
-<<<<<<< HEAD
-      "Last-Modified" : "Thu, 05 Sep 2019 22:43:58 GMT",
+      "Last-Modified" : "Mon, 09 Sep 2019 20:10:31 GMT",
       "retry-after" : "0",
       "StatusCode" : "201",
       "x-ms-request-server-encrypted" : "true",
-      "Date" : "Thu, 05 Sep 2019 22:43:58 GMT",
+      "Date" : "Mon, 09 Sep 2019 20:10:31 GMT",
       "Content-MD5" : "wh+Wm18D0z1D4E+PE252gg==",
-      "ETag" : "\"0x8D732528A769DE2\"",
+      "ETag" : "\"0x8D73561C454857F\"",
       "Content-Length" : "0",
-      "x-ms-request-id" : "dacabc05-b01e-001c-1a3b-6438bc000000",
-      "x-ms-client-request-id" : "39bb20c4-8093-43ea-bf4a-232f2430c59f"
-=======
-      "Last-Modified" : "Fri, 06 Sep 2019 19:03:47 GMT",
-      "retry-after" : "0",
-      "StatusCode" : "201",
-      "x-ms-request-server-encrypted" : "true",
-      "Date" : "Fri, 06 Sep 2019 19:03:46 GMT",
-      "Content-MD5" : "wh+Wm18D0z1D4E+PE252gg==",
-      "ETag" : "\"0x8D732FCF20A0A8D\"",
-      "Content-Length" : "0",
-      "x-ms-request-id" : "412a1f12-c01e-00c5-61e5-644e4d000000",
-      "x-ms-client-request-id" : "0b9dbe98-f460-4894-8c2e-85870c291d6e"
->>>>>>> a55d5dd9
+      "x-ms-request-id" : "755bbdd4-601e-0051-7d4a-67fe5e000000",
+      "x-ms-client-request-id" : "a1417b2b-f3a5-4162-b952-c387f594333d"
     },
     "Exception" : null
   }, {
     "Method" : "PUT",
-<<<<<<< HEAD
-    "Uri" : "https://jaschrepragrs.blob.core.windows.net/jtcgetblocklisttype0blockblobapitestgetblocklisttype6c9314930/javablobgetblocklisttype1989305f67c1ce84fa486e?blockid=MDdjMzliY2UtMTBjNi00Y2EzLThmMzgtZmM1YWM4YmVjNmJi&comp=block",
+    "Uri" : "https://jaschrepragrs.blob.core.windows.net/jtcgetblocklisttype0blockblobapitestgetblocklisttypeccf702711/javablobgetblocklisttype1553009345a2a1569a40c4?blockid=ZmY5MmE5Y2YtNTBiMS00MDc4LWE2MGQtMzc2ODYyNjU0MGRl&comp=block",
     "Headers" : {
       "x-ms-version" : "2019-02-02",
       "User-Agent" : "azsdk-java-azure-storage-blob/12.0.0-preview.3 1.8.0_221; Windows 10 10.0",
-      "x-ms-client-request-id" : "e433dee1-0cbd-469f-aa6e-7c84dea61ade",
-=======
-    "Uri" : "https://azstoragesdkaccount.blob.core.windows.net/jtcgetblocklisttype0blockblobapitestgetblocklisttype470016613/javablobgetblocklisttype191210cb91f11bbc28445e?blockid=YjlkOGM0ZDEtYmVjYy00MzljLTg5YjQtZGJhYTI4NGI3OWRh&comp=block",
-    "Headers" : {
-      "x-ms-version" : "2019-02-02",
-      "User-Agent" : "azsdk-java-azure-storage-blob/12.0.0-preview.3 1.8.0_212; Windows 10 10.0",
-      "x-ms-client-request-id" : "1ff0376b-414a-4618-822b-322570b6753f",
->>>>>>> a55d5dd9
+      "x-ms-client-request-id" : "fdfdae78-5e9f-4c8c-9bad-394528239a25",
       "Content-Type" : "application/octet-stream"
     },
     "Response" : {
@@ -109,79 +61,43 @@
       "retry-after" : "0",
       "Content-Length" : "0",
       "StatusCode" : "201",
-<<<<<<< HEAD
-      "x-ms-request-id" : "dacabc11-b01e-001c-253b-6438bc000000",
+      "x-ms-request-id" : "755bbde5-601e-0051-0d4a-67fe5e000000",
       "x-ms-request-server-encrypted" : "true",
-      "Date" : "Thu, 05 Sep 2019 22:43:58 GMT",
-      "x-ms-client-request-id" : "e433dee1-0cbd-469f-aa6e-7c84dea61ade"
-=======
-      "x-ms-request-id" : "412a1f30-c01e-00c5-7ce5-644e4d000000",
-      "x-ms-request-server-encrypted" : "true",
-      "Date" : "Fri, 06 Sep 2019 19:03:46 GMT",
-      "x-ms-client-request-id" : "1ff0376b-414a-4618-822b-322570b6753f"
->>>>>>> a55d5dd9
+      "Date" : "Mon, 09 Sep 2019 20:10:31 GMT",
+      "x-ms-client-request-id" : "fdfdae78-5e9f-4c8c-9bad-394528239a25"
     },
     "Exception" : null
   }, {
     "Method" : "PUT",
-<<<<<<< HEAD
-    "Uri" : "https://jaschrepragrs.blob.core.windows.net/jtcgetblocklisttype0blockblobapitestgetblocklisttype6c9314930/javablobgetblocklisttype1989305f67c1ce84fa486e?comp=blocklist",
+    "Uri" : "https://jaschrepragrs.blob.core.windows.net/jtcgetblocklisttype0blockblobapitestgetblocklisttypeccf702711/javablobgetblocklisttype1553009345a2a1569a40c4?comp=blocklist",
     "Headers" : {
       "x-ms-version" : "2019-02-02",
       "User-Agent" : "azsdk-java-azure-storage-blob/12.0.0-preview.3 1.8.0_221; Windows 10 10.0",
-      "x-ms-client-request-id" : "f85ffee8-83af-466b-bdec-b67859d4bced",
-=======
-    "Uri" : "https://azstoragesdkaccount.blob.core.windows.net/jtcgetblocklisttype0blockblobapitestgetblocklisttype470016613/javablobgetblocklisttype191210cb91f11bbc28445e?comp=blocklist",
-    "Headers" : {
-      "x-ms-version" : "2019-02-02",
-      "User-Agent" : "azsdk-java-azure-storage-blob/12.0.0-preview.3 1.8.0_212; Windows 10 10.0",
-      "x-ms-client-request-id" : "4407190e-2ad5-47e9-889a-43daf2cba5ba",
->>>>>>> a55d5dd9
+      "x-ms-client-request-id" : "089ec1b7-5677-44df-b1d9-54538b5ff2ba",
       "Content-Type" : "application/xml; charset=utf-8"
     },
     "Response" : {
       "x-ms-version" : "2019-02-02",
       "Server" : "Windows-Azure-Blob/1.0 Microsoft-HTTPAPI/2.0",
-<<<<<<< HEAD
-      "ETag" : "\"0x8D732528A912FA9\"",
-      "x-ms-content-crc64" : "BL44B9+otOQ=",
-      "Last-Modified" : "Thu, 05 Sep 2019 22:43:58 GMT",
+      "ETag" : "\"0x8D73561C46DB76E\"",
+      "x-ms-content-crc64" : "PzK4jNytbKk=",
+      "Last-Modified" : "Mon, 09 Sep 2019 20:10:31 GMT",
       "retry-after" : "0",
       "Content-Length" : "0",
       "StatusCode" : "201",
-      "x-ms-request-id" : "dacabc18-b01e-001c-2b3b-6438bc000000",
+      "x-ms-request-id" : "755bbdf5-601e-0051-1d4a-67fe5e000000",
       "x-ms-request-server-encrypted" : "true",
-      "Date" : "Thu, 05 Sep 2019 22:43:58 GMT",
-      "x-ms-client-request-id" : "f85ffee8-83af-466b-bdec-b67859d4bced"
-=======
-      "ETag" : "\"0x8D732FCF21C102C\"",
-      "x-ms-content-crc64" : "7BZaDOEOBho=",
-      "Last-Modified" : "Fri, 06 Sep 2019 19:03:47 GMT",
-      "retry-after" : "0",
-      "Content-Length" : "0",
-      "StatusCode" : "201",
-      "x-ms-request-id" : "412a1f4b-c01e-00c5-11e5-644e4d000000",
-      "x-ms-request-server-encrypted" : "true",
-      "Date" : "Fri, 06 Sep 2019 19:03:46 GMT",
-      "x-ms-client-request-id" : "4407190e-2ad5-47e9-889a-43daf2cba5ba"
->>>>>>> a55d5dd9
+      "Date" : "Mon, 09 Sep 2019 20:10:31 GMT",
+      "x-ms-client-request-id" : "089ec1b7-5677-44df-b1d9-54538b5ff2ba"
     },
     "Exception" : null
   }, {
     "Method" : "PUT",
-<<<<<<< HEAD
-    "Uri" : "https://jaschrepragrs.blob.core.windows.net/jtcgetblocklisttype0blockblobapitestgetblocklisttype6c9314930/javablobgetblocklisttype1989305f67c1ce84fa486e?blockid=ZGFiZTI2MGYtM2QxMy00YTFkLWEwMGEtOWI3OTUyZmY3MGU5&comp=block",
+    "Uri" : "https://jaschrepragrs.blob.core.windows.net/jtcgetblocklisttype0blockblobapitestgetblocklisttypeccf702711/javablobgetblocklisttype1553009345a2a1569a40c4?blockid=MWRlNjU4ODUtM2QzZS00NGQ4LTljN2QtNDRlMjEwNmU4NTk4&comp=block",
     "Headers" : {
       "x-ms-version" : "2019-02-02",
       "User-Agent" : "azsdk-java-azure-storage-blob/12.0.0-preview.3 1.8.0_221; Windows 10 10.0",
-      "x-ms-client-request-id" : "73bf81eb-6d38-41dc-8451-e83f0776d7bf",
-=======
-    "Uri" : "https://azstoragesdkaccount.blob.core.windows.net/jtcgetblocklisttype0blockblobapitestgetblocklisttype470016613/javablobgetblocklisttype191210cb91f11bbc28445e?blockid=MTRjMDM2NTUtODIwOS00ZjQ1LTgzZWYtMWNmM2IwMzM5ODgy&comp=block",
-    "Headers" : {
-      "x-ms-version" : "2019-02-02",
-      "User-Agent" : "azsdk-java-azure-storage-blob/12.0.0-preview.3 1.8.0_212; Windows 10 10.0",
-      "x-ms-client-request-id" : "b950f33b-88d3-462d-9b38-f436329c319f",
->>>>>>> a55d5dd9
+      "x-ms-client-request-id" : "410aebe0-b233-4632-9a79-d012ac14e4df",
       "Content-Type" : "application/octet-stream"
     },
     "Response" : {
@@ -191,77 +107,43 @@
       "retry-after" : "0",
       "Content-Length" : "0",
       "StatusCode" : "201",
-<<<<<<< HEAD
-      "x-ms-request-id" : "dacabc26-b01e-001c-383b-6438bc000000",
+      "x-ms-request-id" : "755bbe0c-601e-0051-2c4a-67fe5e000000",
       "x-ms-request-server-encrypted" : "true",
-      "Date" : "Thu, 05 Sep 2019 22:43:58 GMT",
-      "x-ms-client-request-id" : "73bf81eb-6d38-41dc-8451-e83f0776d7bf"
-=======
-      "x-ms-request-id" : "412a1f59-c01e-00c5-1fe5-644e4d000000",
-      "x-ms-request-server-encrypted" : "true",
-      "Date" : "Fri, 06 Sep 2019 19:03:46 GMT",
-      "x-ms-client-request-id" : "b950f33b-88d3-462d-9b38-f436329c319f"
->>>>>>> a55d5dd9
+      "Date" : "Mon, 09 Sep 2019 20:10:31 GMT",
+      "x-ms-client-request-id" : "410aebe0-b233-4632-9a79-d012ac14e4df"
     },
     "Exception" : null
   }, {
     "Method" : "GET",
-<<<<<<< HEAD
-    "Uri" : "https://jaschrepragrs.blob.core.windows.net/jtcgetblocklisttype0blockblobapitestgetblocklisttype6c9314930/javablobgetblocklisttype1989305f67c1ce84fa486e?blocklisttype=committed&comp=blocklist",
+    "Uri" : "https://jaschrepragrs.blob.core.windows.net/jtcgetblocklisttype0blockblobapitestgetblocklisttypeccf702711/javablobgetblocklisttype1553009345a2a1569a40c4?blocklisttype=committed&comp=blocklist",
     "Headers" : {
       "x-ms-version" : "2019-02-02",
       "User-Agent" : "azsdk-java-azure-storage-blob/12.0.0-preview.3 1.8.0_221; Windows 10 10.0",
-      "x-ms-client-request-id" : "56915817-304c-4a8d-be02-25b8124d7c6c"
-=======
-    "Uri" : "https://azstoragesdkaccount.blob.core.windows.net/jtcgetblocklisttype0blockblobapitestgetblocklisttype470016613/javablobgetblocklisttype191210cb91f11bbc28445e?blocklisttype=committed&comp=blocklist",
-    "Headers" : {
-      "x-ms-version" : "2019-02-02",
-      "User-Agent" : "azsdk-java-azure-storage-blob/12.0.0-preview.3 1.8.0_212; Windows 10 10.0",
-      "x-ms-client-request-id" : "5b06d66b-4466-4eb7-a7a2-ce710f341015"
->>>>>>> a55d5dd9
+      "x-ms-client-request-id" : "033fc8f3-7eab-4c83-a0df-8fbd9ea786b1"
     },
     "Response" : {
       "Transfer-Encoding" : "chunked",
       "x-ms-version" : "2019-02-02",
       "Server" : "Windows-Azure-Blob/1.0 Microsoft-HTTPAPI/2.0",
       "x-ms-blob-content-length" : "7",
-<<<<<<< HEAD
-      "Last-Modified" : "Thu, 05 Sep 2019 22:43:58 GMT",
+      "Last-Modified" : "Mon, 09 Sep 2019 20:10:31 GMT",
       "retry-after" : "0",
       "StatusCode" : "200",
-      "Date" : "Thu, 05 Sep 2019 22:43:58 GMT",
-      "ETag" : "\"0x8D732528A912FA9\"",
-      "x-ms-request-id" : "dacabc33-b01e-001c-453b-6438bc000000",
-      "Body" : "﻿<?xml version=\"1.0\" encoding=\"utf-8\"?><BlockList><CommittedBlocks><Block><Name>MDdjMzliY2UtMTBjNi00Y2EzLThmMzgtZmM1YWM4YmVjNmJi</Name><Size>7</Size></Block></CommittedBlocks></BlockList>",
-      "x-ms-client-request-id" : "56915817-304c-4a8d-be02-25b8124d7c6c",
-=======
-      "Last-Modified" : "Fri, 06 Sep 2019 19:03:47 GMT",
-      "retry-after" : "0",
-      "StatusCode" : "200",
-      "Date" : "Fri, 06 Sep 2019 19:03:46 GMT",
-      "ETag" : "\"0x8D732FCF21C102C\"",
-      "x-ms-request-id" : "412a1f65-c01e-00c5-29e5-644e4d000000",
-      "Body" : "﻿<?xml version=\"1.0\" encoding=\"utf-8\"?><BlockList><CommittedBlocks><Block><Name>YjlkOGM0ZDEtYmVjYy00MzljLTg5YjQtZGJhYTI4NGI3OWRh</Name><Size>7</Size></Block></CommittedBlocks></BlockList>",
-      "x-ms-client-request-id" : "5b06d66b-4466-4eb7-a7a2-ce710f341015",
->>>>>>> a55d5dd9
+      "Date" : "Mon, 09 Sep 2019 20:10:31 GMT",
+      "ETag" : "\"0x8D73561C46DB76E\"",
+      "x-ms-request-id" : "755bbe20-601e-0051-404a-67fe5e000000",
+      "Body" : "﻿<?xml version=\"1.0\" encoding=\"utf-8\"?><BlockList><CommittedBlocks><Block><Name>ZmY5MmE5Y2YtNTBiMS00MDc4LWE2MGQtMzc2ODYyNjU0MGRl</Name><Size>7</Size></Block></CommittedBlocks></BlockList>",
+      "x-ms-client-request-id" : "033fc8f3-7eab-4c83-a0df-8fbd9ea786b1",
       "Content-Type" : "application/xml"
     },
     "Exception" : null
   }, {
     "Method" : "GET",
-<<<<<<< HEAD
     "Uri" : "https://jaschrepragrs.blob.core.windows.net?prefix=jtcgetblocklisttype&comp=list",
     "Headers" : {
       "x-ms-version" : "2019-02-02",
       "User-Agent" : "azsdk-java-azure-storage-blob/12.0.0-preview.3 1.8.0_221; Windows 10 10.0",
-      "x-ms-client-request-id" : "61ce1a97-c714-4003-bd19-9315cab8e980"
-=======
-    "Uri" : "https://azstoragesdkaccount.blob.core.windows.net?prefix=jtcgetblocklisttype&comp=list",
-    "Headers" : {
-      "x-ms-version" : "2019-02-02",
-      "User-Agent" : "azsdk-java-azure-storage-blob/12.0.0-preview.3 1.8.0_212; Windows 10 10.0",
-      "x-ms-client-request-id" : "5fed1b4a-3686-4391-8226-69ad47c1ad81"
->>>>>>> a55d5dd9
+      "x-ms-client-request-id" : "3cbe9bd8-a4ee-4312-9c35-a733ac7c1d47"
     },
     "Response" : {
       "Transfer-Encoding" : "chunked",
@@ -269,35 +151,20 @@
       "Server" : "Windows-Azure-Blob/1.0 Microsoft-HTTPAPI/2.0",
       "retry-after" : "0",
       "StatusCode" : "200",
-<<<<<<< HEAD
-      "x-ms-request-id" : "dacabc38-b01e-001c-4a3b-6438bc000000",
-      "Body" : "﻿<?xml version=\"1.0\" encoding=\"utf-8\"?><EnumerationResults ServiceEndpoint=\"https://jaschrepragrs.blob.core.windows.net/\"><Prefix>jtcgetblocklisttype</Prefix><Containers><Container><Name>jtcgetblocklisttype0blockblobapitestgetblocklisttype6c9314930</Name><Properties><Last-Modified>Thu, 05 Sep 2019 22:43:58 GMT</Last-Modified><Etag>\"0x8D732528A699FD6\"</Etag><LeaseStatus>unlocked</LeaseStatus><LeaseState>available</LeaseState><DefaultEncryptionScope>$account-encryption-key</DefaultEncryptionScope><DenyEncryptionScopeOverride>false</DenyEncryptionScopeOverride><HasImmutabilityPolicy>false</HasImmutabilityPolicy><HasLegalHold>false</HasLegalHold></Properties></Container></Containers><NextMarker /></EnumerationResults>",
-      "Date" : "Thu, 05 Sep 2019 22:43:58 GMT",
-      "x-ms-client-request-id" : "61ce1a97-c714-4003-bd19-9315cab8e980",
-=======
-      "x-ms-request-id" : "412a1f75-c01e-00c5-37e5-644e4d000000",
-      "Body" : "﻿<?xml version=\"1.0\" encoding=\"utf-8\"?><EnumerationResults ServiceEndpoint=\"https://azstoragesdkaccount.blob.core.windows.net/\"><Prefix>jtcgetblocklisttype</Prefix><Containers><Container><Name>jtcgetblocklisttype0blockblobapitestgetblocklisttype470016613</Name><Properties><Last-Modified>Fri, 06 Sep 2019 19:03:46 GMT</Last-Modified><Etag>\"0x8D732FCF2026864\"</Etag><LeaseStatus>unlocked</LeaseStatus><LeaseState>available</LeaseState><DefaultEncryptionScope>$account-encryption-key</DefaultEncryptionScope><DenyEncryptionScopeOverride>false</DenyEncryptionScopeOverride><HasImmutabilityPolicy>false</HasImmutabilityPolicy><HasLegalHold>false</HasLegalHold></Properties></Container></Containers><NextMarker /></EnumerationResults>",
-      "Date" : "Fri, 06 Sep 2019 19:03:46 GMT",
-      "x-ms-client-request-id" : "5fed1b4a-3686-4391-8226-69ad47c1ad81",
->>>>>>> a55d5dd9
+      "x-ms-request-id" : "755bbe28-601e-0051-484a-67fe5e000000",
+      "Body" : "﻿<?xml version=\"1.0\" encoding=\"utf-8\"?><EnumerationResults ServiceEndpoint=\"https://jaschrepragrs.blob.core.windows.net/\"><Prefix>jtcgetblocklisttype</Prefix><Containers><Container><Name>jtcgetblocklisttype0blockblobapitestgetblocklisttypeccf702711</Name><Properties><Last-Modified>Mon, 09 Sep 2019 20:10:31 GMT</Last-Modified><Etag>\"0x8D73561C4477C1E\"</Etag><LeaseStatus>unlocked</LeaseStatus><LeaseState>available</LeaseState><DefaultEncryptionScope>$account-encryption-key</DefaultEncryptionScope><DenyEncryptionScopeOverride>false</DenyEncryptionScopeOverride><HasImmutabilityPolicy>false</HasImmutabilityPolicy><HasLegalHold>false</HasLegalHold></Properties></Container></Containers><NextMarker /></EnumerationResults>",
+      "Date" : "Mon, 09 Sep 2019 20:10:31 GMT",
+      "x-ms-client-request-id" : "3cbe9bd8-a4ee-4312-9c35-a733ac7c1d47",
       "Content-Type" : "application/xml"
     },
     "Exception" : null
   }, {
     "Method" : "DELETE",
-<<<<<<< HEAD
-    "Uri" : "https://jaschrepragrs.blob.core.windows.net/jtcgetblocklisttype0blockblobapitestgetblocklisttype6c9314930?restype=container",
+    "Uri" : "https://jaschrepragrs.blob.core.windows.net/jtcgetblocklisttype0blockblobapitestgetblocklisttypeccf702711?restype=container",
     "Headers" : {
       "x-ms-version" : "2019-02-02",
       "User-Agent" : "azsdk-java-azure-storage-blob/12.0.0-preview.3 1.8.0_221; Windows 10 10.0",
-      "x-ms-client-request-id" : "d13911bc-dc57-4fe9-b323-bc87a7237d19"
-=======
-    "Uri" : "https://azstoragesdkaccount.blob.core.windows.net/jtcgetblocklisttype0blockblobapitestgetblocklisttype470016613?restype=container",
-    "Headers" : {
-      "x-ms-version" : "2019-02-02",
-      "User-Agent" : "azsdk-java-azure-storage-blob/12.0.0-preview.3 1.8.0_212; Windows 10 10.0",
-      "x-ms-client-request-id" : "e3c89156-24c8-43e4-857b-6dec7a771f01"
->>>>>>> a55d5dd9
+      "x-ms-client-request-id" : "ddee1746-d0a3-4b32-bad6-eb2456d2a594"
     },
     "Response" : {
       "x-ms-version" : "2019-02-02",
@@ -305,21 +172,11 @@
       "retry-after" : "0",
       "Content-Length" : "0",
       "StatusCode" : "202",
-<<<<<<< HEAD
-      "x-ms-request-id" : "dacabc42-b01e-001c-523b-6438bc000000",
-      "Date" : "Thu, 05 Sep 2019 22:43:58 GMT",
-      "x-ms-client-request-id" : "d13911bc-dc57-4fe9-b323-bc87a7237d19"
+      "x-ms-request-id" : "755bbe39-601e-0051-574a-67fe5e000000",
+      "Date" : "Mon, 09 Sep 2019 20:10:32 GMT",
+      "x-ms-client-request-id" : "ddee1746-d0a3-4b32-bad6-eb2456d2a594"
     },
     "Exception" : null
   } ],
-  "variables" : [ "jtcgetblocklisttype0blockblobapitestgetblocklisttype6c9314930", "javablobgetblocklisttype1989305f67c1ce84fa486e", "javablobgetblocklisttype29068683a2057f7ab64ca4", "07c39bce-10c6-4ca3-8f38-fc5ac8bec6bb", "dabe260f-3d13-4a1d-a00a-9b7952ff70e9" ]
-=======
-      "x-ms-request-id" : "412a1f87-c01e-00c5-45e5-644e4d000000",
-      "Date" : "Fri, 06 Sep 2019 19:03:46 GMT",
-      "x-ms-client-request-id" : "e3c89156-24c8-43e4-857b-6dec7a771f01"
-    },
-    "Exception" : null
-  } ],
-  "variables" : [ "jtcgetblocklisttype0blockblobapitestgetblocklisttype470016613", "javablobgetblocklisttype191210cb91f11bbc28445e", "javablobgetblocklisttype260376f850f241d9764762", "b9d8c4d1-becc-439c-89b4-dbaa284b79da", "14c03655-8209-4f45-83ef-1cf3b0339882" ]
->>>>>>> a55d5dd9
+  "variables" : [ "jtcgetblocklisttype0blockblobapitestgetblocklisttypeccf702711", "javablobgetblocklisttype1553009345a2a1569a40c4", "javablobgetblocklisttype213015655cc34a42ec4049", "ff92a9cf-50b1-4078-a60d-3768626540de", "1de65885-3d3e-44d8-9c7d-44e2106e8598" ]
 }