--- conflicted
+++ resolved
@@ -1,151 +1,82 @@
 {
   "networkCallRecords" : [ {
     "Method" : "PUT",
-<<<<<<< HEAD
-    "Uri" : "https://jaschrepragrs.blob.core.windows.net/jtcuploadac0blockblobapitestuploadace7d75404d5ae2a374?restype=container",
+    "Uri" : "https://jaschrepragrs.blob.core.windows.net/jtcuploadac0blockblobapitestuploadac52f61072b3be26088?restype=container",
     "Headers" : {
       "x-ms-version" : "2019-02-02",
       "User-Agent" : "azsdk-java-azure-storage-blob/12.0.0-preview.3 1.8.0_221; Windows 10 10.0",
-      "x-ms-client-request-id" : "c9b54369-f97f-4d4e-8695-0c3b98efacce"
-=======
-    "Uri" : "https://azstoragesdkaccount.blob.core.windows.net/jtcuploadac0blockblobapitestuploadac17e12689c93703e83?restype=container",
-    "Headers" : {
-      "x-ms-version" : "2019-02-02",
-      "User-Agent" : "azsdk-java-azure-storage-blob/12.0.0-preview.3 1.8.0_212; Windows 10 10.0",
-      "x-ms-client-request-id" : "ad3495fe-a2b1-49ad-9222-bf4c05548da6"
->>>>>>> a55d5dd9
+      "x-ms-client-request-id" : "dd5ee435-d856-48ce-934f-a0609e8d7325"
     },
     "Response" : {
       "x-ms-version" : "2019-02-02",
       "Server" : "Windows-Azure-Blob/1.0 Microsoft-HTTPAPI/2.0",
-<<<<<<< HEAD
-      "ETag" : "\"0x8D732528FB3A769\"",
-      "Last-Modified" : "Thu, 05 Sep 2019 22:44:07 GMT",
+      "ETag" : "\"0x8D73561C94F385C\"",
+      "Last-Modified" : "Mon, 09 Sep 2019 20:10:40 GMT",
       "retry-after" : "0",
       "Content-Length" : "0",
       "StatusCode" : "201",
-      "x-ms-request-id" : "04dbf358-f01e-0032-133b-64b87b000000",
-      "Date" : "Thu, 05 Sep 2019 22:44:07 GMT",
-      "x-ms-client-request-id" : "c9b54369-f97f-4d4e-8695-0c3b98efacce"
-=======
-      "ETag" : "\"0x8D732FCF590B226\"",
-      "Last-Modified" : "Fri, 06 Sep 2019 19:03:52 GMT",
-      "retry-after" : "0",
-      "Content-Length" : "0",
-      "StatusCode" : "201",
-      "x-ms-request-id" : "ac527ac9-801e-0086-31e5-6464a4000000",
-      "Date" : "Fri, 06 Sep 2019 19:03:52 GMT",
-      "x-ms-client-request-id" : "ad3495fe-a2b1-49ad-9222-bf4c05548da6"
->>>>>>> a55d5dd9
+      "x-ms-request-id" : "806c7255-a01e-006e-2b4a-674982000000",
+      "Date" : "Mon, 09 Sep 2019 20:10:39 GMT",
+      "x-ms-client-request-id" : "dd5ee435-d856-48ce-934f-a0609e8d7325"
     },
     "Exception" : null
   }, {
     "Method" : "PUT",
-<<<<<<< HEAD
-    "Uri" : "https://jaschrepragrs.blob.core.windows.net/jtcuploadac0blockblobapitestuploadace7d75404d5ae2a374/javablobuploadac1blockblobapitestuploadace7d8979962ea687",
+    "Uri" : "https://jaschrepragrs.blob.core.windows.net/jtcuploadac0blockblobapitestuploadac52f61072b3be26088/javablobuploadac1blockblobapitestuploadac52f5033508071ea",
     "Headers" : {
       "x-ms-version" : "2019-02-02",
       "User-Agent" : "azsdk-java-azure-storage-blob/12.0.0-preview.3 1.8.0_221; Windows 10 10.0",
-      "x-ms-client-request-id" : "a4739ab0-879f-459e-847a-12802c83d41a",
-=======
-    "Uri" : "https://azstoragesdkaccount.blob.core.windows.net/jtcuploadac0blockblobapitestuploadac17e12689c93703e83/javablobuploadac1blockblobapitestuploadac17e7596701a7ad7",
-    "Headers" : {
-      "x-ms-version" : "2019-02-02",
-      "User-Agent" : "azsdk-java-azure-storage-blob/12.0.0-preview.3 1.8.0_212; Windows 10 10.0",
-      "x-ms-client-request-id" : "80e4c4c3-624c-4978-9ea7-fc1114e51099",
->>>>>>> a55d5dd9
+      "x-ms-client-request-id" : "95021588-6461-480b-a817-07855df9b92f",
       "Content-Type" : "application/octet-stream"
     },
     "Response" : {
       "x-ms-version" : "2019-02-02",
       "Server" : "Windows-Azure-Blob/1.0 Microsoft-HTTPAPI/2.0",
       "x-ms-content-crc64" : "6RYQPwaVsyQ=",
-<<<<<<< HEAD
-      "Last-Modified" : "Thu, 05 Sep 2019 22:44:07 GMT",
+      "Last-Modified" : "Mon, 09 Sep 2019 20:10:40 GMT",
       "retry-after" : "0",
       "StatusCode" : "201",
       "x-ms-request-server-encrypted" : "true",
-      "Date" : "Thu, 05 Sep 2019 22:44:07 GMT",
+      "Date" : "Mon, 09 Sep 2019 20:10:39 GMT",
       "Content-MD5" : "wh+Wm18D0z1D4E+PE252gg==",
-      "ETag" : "\"0x8D732528FC0477D\"",
+      "ETag" : "\"0x8D73561C95DBE9A\"",
       "Content-Length" : "0",
-      "x-ms-request-id" : "04dbf362-f01e-0032-1c3b-64b87b000000",
-      "x-ms-client-request-id" : "a4739ab0-879f-459e-847a-12802c83d41a"
-=======
-      "Last-Modified" : "Fri, 06 Sep 2019 19:03:52 GMT",
-      "retry-after" : "0",
-      "StatusCode" : "201",
-      "x-ms-request-server-encrypted" : "true",
-      "Date" : "Fri, 06 Sep 2019 19:03:52 GMT",
-      "Content-MD5" : "wh+Wm18D0z1D4E+PE252gg==",
-      "ETag" : "\"0x8D732FCF5984F6E\"",
-      "Content-Length" : "0",
-      "x-ms-request-id" : "ac527ad9-801e-0086-3ce5-6464a4000000",
-      "x-ms-client-request-id" : "80e4c4c3-624c-4978-9ea7-fc1114e51099"
->>>>>>> a55d5dd9
+      "x-ms-request-id" : "806c7271-a01e-006e-434a-674982000000",
+      "x-ms-client-request-id" : "95021588-6461-480b-a817-07855df9b92f"
     },
     "Exception" : null
   }, {
     "Method" : "PUT",
-<<<<<<< HEAD
-    "Uri" : "https://jaschrepragrs.blob.core.windows.net/jtcuploadac0blockblobapitestuploadace7d75404d5ae2a374/javablobuploadac1blockblobapitestuploadace7d8979962ea687",
+    "Uri" : "https://jaschrepragrs.blob.core.windows.net/jtcuploadac0blockblobapitestuploadac52f61072b3be26088/javablobuploadac1blockblobapitestuploadac52f5033508071ea",
     "Headers" : {
       "x-ms-version" : "2019-02-02",
       "User-Agent" : "azsdk-java-azure-storage-blob/12.0.0-preview.3 1.8.0_221; Windows 10 10.0",
-      "x-ms-client-request-id" : "30192f56-e37c-4358-941b-47bd41197507",
-=======
-    "Uri" : "https://azstoragesdkaccount.blob.core.windows.net/jtcuploadac0blockblobapitestuploadac17e12689c93703e83/javablobuploadac1blockblobapitestuploadac17e7596701a7ad7",
-    "Headers" : {
-      "x-ms-version" : "2019-02-02",
-      "User-Agent" : "azsdk-java-azure-storage-blob/12.0.0-preview.3 1.8.0_212; Windows 10 10.0",
-      "x-ms-client-request-id" : "a464c9f4-14ad-46b3-a881-d63cedb2440d",
->>>>>>> a55d5dd9
+      "x-ms-client-request-id" : "3befc3a4-2c92-471f-a263-bbec2a28ed2e",
       "Content-Type" : "application/octet-stream"
     },
     "Response" : {
       "x-ms-version" : "2019-02-02",
       "Server" : "Windows-Azure-Blob/1.0 Microsoft-HTTPAPI/2.0",
       "x-ms-content-crc64" : "6RYQPwaVsyQ=",
-<<<<<<< HEAD
-      "Last-Modified" : "Thu, 05 Sep 2019 22:44:07 GMT",
+      "Last-Modified" : "Mon, 09 Sep 2019 20:10:40 GMT",
       "retry-after" : "0",
       "StatusCode" : "201",
       "x-ms-request-server-encrypted" : "true",
-      "Date" : "Thu, 05 Sep 2019 22:44:07 GMT",
+      "Date" : "Mon, 09 Sep 2019 20:10:39 GMT",
       "Content-MD5" : "wh+Wm18D0z1D4E+PE252gg==",
-      "ETag" : "\"0x8D732528FCC7EC0\"",
+      "ETag" : "\"0x8D73561C96A1CEE\"",
       "Content-Length" : "0",
-      "x-ms-request-id" : "04dbf374-f01e-0032-2b3b-64b87b000000",
-      "x-ms-client-request-id" : "30192f56-e37c-4358-941b-47bd41197507"
-=======
-      "Last-Modified" : "Fri, 06 Sep 2019 19:03:53 GMT",
-      "retry-after" : "0",
-      "StatusCode" : "201",
-      "x-ms-request-server-encrypted" : "true",
-      "Date" : "Fri, 06 Sep 2019 19:03:52 GMT",
-      "Content-MD5" : "wh+Wm18D0z1D4E+PE252gg==",
-      "ETag" : "\"0x8D732FCF59EB994\"",
-      "Content-Length" : "0",
-      "x-ms-request-id" : "ac527ae6-801e-0086-46e5-6464a4000000",
-      "x-ms-client-request-id" : "a464c9f4-14ad-46b3-a881-d63cedb2440d"
->>>>>>> a55d5dd9
+      "x-ms-request-id" : "806c728a-a01e-006e-584a-674982000000",
+      "x-ms-client-request-id" : "3befc3a4-2c92-471f-a263-bbec2a28ed2e"
     },
     "Exception" : null
   }, {
     "Method" : "GET",
-<<<<<<< HEAD
     "Uri" : "https://jaschrepragrs.blob.core.windows.net?prefix=jtcuploadac&comp=list",
     "Headers" : {
       "x-ms-version" : "2019-02-02",
       "User-Agent" : "azsdk-java-azure-storage-blob/12.0.0-preview.3 1.8.0_221; Windows 10 10.0",
-      "x-ms-client-request-id" : "b09a6e54-d82a-47a8-8612-e5285f1595f3"
-=======
-    "Uri" : "https://azstoragesdkaccount.blob.core.windows.net?prefix=jtcuploadac&comp=list",
-    "Headers" : {
-      "x-ms-version" : "2019-02-02",
-      "User-Agent" : "azsdk-java-azure-storage-blob/12.0.0-preview.3 1.8.0_212; Windows 10 10.0",
-      "x-ms-client-request-id" : "1beec003-86b5-4903-9e33-6a5ba3e6cdac"
->>>>>>> a55d5dd9
+      "x-ms-client-request-id" : "8d1b8e2e-acbe-448a-ac14-bfbeb9191d11"
     },
     "Response" : {
       "Transfer-Encoding" : "chunked",
@@ -153,35 +84,20 @@
       "Server" : "Windows-Azure-Blob/1.0 Microsoft-HTTPAPI/2.0",
       "retry-after" : "0",
       "StatusCode" : "200",
-<<<<<<< HEAD
-      "x-ms-request-id" : "04dbf37e-f01e-0032-353b-64b87b000000",
-      "Body" : "﻿<?xml version=\"1.0\" encoding=\"utf-8\"?><EnumerationResults ServiceEndpoint=\"https://jaschrepragrs.blob.core.windows.net/\"><Prefix>jtcuploadac</Prefix><Containers><Container><Name>jtcuploadac0blockblobapitestuploadace7d75404d5ae2a374</Name><Properties><Last-Modified>Thu, 05 Sep 2019 22:44:07 GMT</Last-Modified><Etag>\"0x8D732528FB3A769\"</Etag><LeaseStatus>unlocked</LeaseStatus><LeaseState>available</LeaseState><DefaultEncryptionScope>$account-encryption-key</DefaultEncryptionScope><DenyEncryptionScopeOverride>false</DenyEncryptionScopeOverride><HasImmutabilityPolicy>false</HasImmutabilityPolicy><HasLegalHold>false</HasLegalHold></Properties></Container></Containers><NextMarker /></EnumerationResults>",
-      "Date" : "Thu, 05 Sep 2019 22:44:07 GMT",
-      "x-ms-client-request-id" : "b09a6e54-d82a-47a8-8612-e5285f1595f3",
-=======
-      "x-ms-request-id" : "ac527af2-801e-0086-51e5-6464a4000000",
-      "Body" : "﻿<?xml version=\"1.0\" encoding=\"utf-8\"?><EnumerationResults ServiceEndpoint=\"https://azstoragesdkaccount.blob.core.windows.net/\"><Prefix>jtcuploadac</Prefix><Containers><Container><Name>jtcuploadac0blockblobapitestuploadac17e12689c93703e83</Name><Properties><Last-Modified>Fri, 06 Sep 2019 19:03:52 GMT</Last-Modified><Etag>\"0x8D732FCF590B226\"</Etag><LeaseStatus>unlocked</LeaseStatus><LeaseState>available</LeaseState><DefaultEncryptionScope>$account-encryption-key</DefaultEncryptionScope><DenyEncryptionScopeOverride>false</DenyEncryptionScopeOverride><HasImmutabilityPolicy>false</HasImmutabilityPolicy><HasLegalHold>false</HasLegalHold></Properties></Container></Containers><NextMarker /></EnumerationResults>",
-      "Date" : "Fri, 06 Sep 2019 19:03:52 GMT",
-      "x-ms-client-request-id" : "1beec003-86b5-4903-9e33-6a5ba3e6cdac",
->>>>>>> a55d5dd9
+      "x-ms-request-id" : "806c7299-a01e-006e-664a-674982000000",
+      "Body" : "﻿<?xml version=\"1.0\" encoding=\"utf-8\"?><EnumerationResults ServiceEndpoint=\"https://jaschrepragrs.blob.core.windows.net/\"><Prefix>jtcuploadac</Prefix><Containers><Container><Name>jtcuploadac0blockblobapitestuploadac52f61072b3be26088</Name><Properties><Last-Modified>Mon, 09 Sep 2019 20:10:40 GMT</Last-Modified><Etag>\"0x8D73561C94F385C\"</Etag><LeaseStatus>unlocked</LeaseStatus><LeaseState>available</LeaseState><DefaultEncryptionScope>$account-encryption-key</DefaultEncryptionScope><DenyEncryptionScopeOverride>false</DenyEncryptionScopeOverride><HasImmutabilityPolicy>false</HasImmutabilityPolicy><HasLegalHold>false</HasLegalHold></Properties></Container></Containers><NextMarker /></EnumerationResults>",
+      "Date" : "Mon, 09 Sep 2019 20:10:39 GMT",
+      "x-ms-client-request-id" : "8d1b8e2e-acbe-448a-ac14-bfbeb9191d11",
       "Content-Type" : "application/xml"
     },
     "Exception" : null
   }, {
     "Method" : "DELETE",
-<<<<<<< HEAD
-    "Uri" : "https://jaschrepragrs.blob.core.windows.net/jtcuploadac0blockblobapitestuploadace7d75404d5ae2a374?restype=container",
+    "Uri" : "https://jaschrepragrs.blob.core.windows.net/jtcuploadac0blockblobapitestuploadac52f61072b3be26088?restype=container",
     "Headers" : {
       "x-ms-version" : "2019-02-02",
       "User-Agent" : "azsdk-java-azure-storage-blob/12.0.0-preview.3 1.8.0_221; Windows 10 10.0",
-      "x-ms-client-request-id" : "2d5736ea-b25c-4c4e-90c5-376d1451287c"
-=======
-    "Uri" : "https://azstoragesdkaccount.blob.core.windows.net/jtcuploadac0blockblobapitestuploadac17e12689c93703e83?restype=container",
-    "Headers" : {
-      "x-ms-version" : "2019-02-02",
-      "User-Agent" : "azsdk-java-azure-storage-blob/12.0.0-preview.3 1.8.0_212; Windows 10 10.0",
-      "x-ms-client-request-id" : "0bae52bc-93a2-4de6-8776-d6071082045d"
->>>>>>> a55d5dd9
+      "x-ms-client-request-id" : "9d035421-c749-4308-b52e-beb3fec577c8"
     },
     "Response" : {
       "x-ms-version" : "2019-02-02",
@@ -189,21 +105,11 @@
       "retry-after" : "0",
       "Content-Length" : "0",
       "StatusCode" : "202",
-<<<<<<< HEAD
-      "x-ms-request-id" : "04dbf382-f01e-0032-393b-64b87b000000",
-      "Date" : "Thu, 05 Sep 2019 22:44:07 GMT",
-      "x-ms-client-request-id" : "2d5736ea-b25c-4c4e-90c5-376d1451287c"
+      "x-ms-request-id" : "806c72ae-a01e-006e-794a-674982000000",
+      "Date" : "Mon, 09 Sep 2019 20:10:39 GMT",
+      "x-ms-client-request-id" : "9d035421-c749-4308-b52e-beb3fec577c8"
     },
     "Exception" : null
   } ],
-  "variables" : [ "jtcuploadac0blockblobapitestuploadace7d75404d5ae2a374", "javablobuploadac1blockblobapitestuploadace7d8979962ea687", "javablobuploadac2blockblobapitestuploadace7d84892c5f1f96" ]
-=======
-      "x-ms-request-id" : "ac527b05-801e-0086-5ee5-6464a4000000",
-      "Date" : "Fri, 06 Sep 2019 19:03:52 GMT",
-      "x-ms-client-request-id" : "0bae52bc-93a2-4de6-8776-d6071082045d"
-    },
-    "Exception" : null
-  } ],
-  "variables" : [ "jtcuploadac0blockblobapitestuploadac17e12689c93703e83", "javablobuploadac1blockblobapitestuploadac17e7596701a7ad7", "javablobuploadac2blockblobapitestuploadac17e9566247e0f5e" ]
->>>>>>> a55d5dd9
+  "variables" : [ "jtcuploadac0blockblobapitestuploadac52f61072b3be26088", "javablobuploadac1blockblobapitestuploadac52f5033508071ea", "javablobuploadac2blockblobapitestuploadac52f61742b0bbab5" ]
 }