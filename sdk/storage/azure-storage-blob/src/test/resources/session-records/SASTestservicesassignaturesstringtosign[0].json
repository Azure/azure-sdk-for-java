--- conflicted
+++ resolved
@@ -1,59 +1,32 @@
 {
   "networkCallRecords" : [ {
     "Method" : "PUT",
-<<<<<<< HEAD
-    "Uri" : "https://jaschrepragrs.blob.core.windows.net/jtcservicesassignaturesstringtosign020490d28781d9656?restype=container",
+    "Uri" : "https://jaschrepragrs.blob.core.windows.net/jtcservicesassignaturesstringtosign0953625449176f5f5?restype=container",
     "Headers" : {
       "x-ms-version" : "2019-02-02",
       "User-Agent" : "azsdk-java-azure-storage-blob/12.0.0-preview.3 1.8.0_221; Windows 10 10.0",
-      "x-ms-client-request-id" : "960e72d8-d18d-41d6-98dc-210a38235ef9"
-=======
-    "Uri" : "https://azstoragesdkaccount.blob.core.windows.net/jtcservicesassignaturesstringtosign05665887c5963cbc4?restype=container",
-    "Headers" : {
-      "x-ms-version" : "2019-02-02",
-      "User-Agent" : "azsdk-java-azure-storage-blob/12.0.0-preview.3 1.8.0_212; Windows 10 10.0",
-      "x-ms-client-request-id" : "58c5679f-a687-4287-9f0a-3be629313bbe"
->>>>>>> a55d5dd9
+      "x-ms-client-request-id" : "68fed8ba-f72c-4d48-b0f6-856c4fe33398"
     },
     "Response" : {
       "x-ms-version" : "2019-02-02",
       "Server" : "Windows-Azure-Blob/1.0 Microsoft-HTTPAPI/2.0",
-<<<<<<< HEAD
-      "ETag" : "\"0x8D73251704B0C5E\"",
-      "Last-Modified" : "Thu, 05 Sep 2019 22:36:05 GMT",
+      "ETag" : "\"0x8D735602148B936\"",
+      "Last-Modified" : "Mon, 09 Sep 2019 19:58:48 GMT",
       "retry-after" : "0",
       "Content-Length" : "0",
       "StatusCode" : "201",
-      "x-ms-request-id" : "bfec8ae9-901e-0044-553a-643cc7000000",
-      "Date" : "Thu, 05 Sep 2019 22:36:04 GMT",
-      "x-ms-client-request-id" : "960e72d8-d18d-41d6-98dc-210a38235ef9"
-=======
-      "ETag" : "\"0x8D732FDFC281080\"",
-      "Last-Modified" : "Fri, 06 Sep 2019 19:11:13 GMT",
-      "retry-after" : "0",
-      "Content-Length" : "0",
-      "StatusCode" : "201",
-      "x-ms-request-id" : "8f76bbc1-401e-003a-1ee6-6473d5000000",
-      "Date" : "Fri, 06 Sep 2019 19:11:13 GMT",
-      "x-ms-client-request-id" : "58c5679f-a687-4287-9f0a-3be629313bbe"
->>>>>>> a55d5dd9
+      "x-ms-request-id" : "077fbc99-801e-001f-1548-673bbb000000",
+      "Date" : "Mon, 09 Sep 2019 19:58:48 GMT",
+      "x-ms-client-request-id" : "68fed8ba-f72c-4d48-b0f6-856c4fe33398"
     },
     "Exception" : null
   }, {
     "Method" : "GET",
-<<<<<<< HEAD
     "Uri" : "https://jaschrepragrs.blob.core.windows.net?prefix=jtcservicesassignaturesstringtosign&comp=list",
     "Headers" : {
       "x-ms-version" : "2019-02-02",
       "User-Agent" : "azsdk-java-azure-storage-blob/12.0.0-preview.3 1.8.0_221; Windows 10 10.0",
-      "x-ms-client-request-id" : "dc827cd7-2549-4ddd-9a04-5568b72f52f3"
-=======
-    "Uri" : "https://azstoragesdkaccount.blob.core.windows.net?prefix=jtcservicesassignaturesstringtosign&comp=list",
-    "Headers" : {
-      "x-ms-version" : "2019-02-02",
-      "User-Agent" : "azsdk-java-azure-storage-blob/12.0.0-preview.3 1.8.0_212; Windows 10 10.0",
-      "x-ms-client-request-id" : "a22d6778-c209-4d6d-b3fb-42344150554e"
->>>>>>> a55d5dd9
+      "x-ms-client-request-id" : "5b36bd6d-6e89-40b5-8b4d-78269195abc1"
     },
     "Response" : {
       "Transfer-Encoding" : "chunked",
@@ -61,35 +34,20 @@
       "Server" : "Windows-Azure-Blob/1.0 Microsoft-HTTPAPI/2.0",
       "retry-after" : "0",
       "StatusCode" : "200",
-<<<<<<< HEAD
-      "x-ms-request-id" : "bfec8afd-901e-0044-683a-643cc7000000",
-      "Body" : "﻿<?xml version=\"1.0\" encoding=\"utf-8\"?><EnumerationResults ServiceEndpoint=\"https://jaschrepragrs.blob.core.windows.net/\"><Prefix>jtcservicesassignaturesstringtosign</Prefix><Containers><Container><Name>jtcservicesassignaturesstringtosign020490d28781d9656</Name><Properties><Last-Modified>Thu, 05 Sep 2019 22:36:05 GMT</Last-Modified><Etag>\"0x8D73251704B0C5E\"</Etag><LeaseStatus>unlocked</LeaseStatus><LeaseState>available</LeaseState><DefaultEncryptionScope>$account-encryption-key</DefaultEncryptionScope><DenyEncryptionScopeOverride>false</DenyEncryptionScopeOverride><HasImmutabilityPolicy>false</HasImmutabilityPolicy><HasLegalHold>false</HasLegalHold></Properties></Container></Containers><NextMarker /></EnumerationResults>",
-      "Date" : "Thu, 05 Sep 2019 22:36:04 GMT",
-      "x-ms-client-request-id" : "dc827cd7-2549-4ddd-9a04-5568b72f52f3",
-=======
-      "x-ms-request-id" : "8f76bbdb-401e-003a-31e6-6473d5000000",
-      "Body" : "﻿<?xml version=\"1.0\" encoding=\"utf-8\"?><EnumerationResults ServiceEndpoint=\"https://azstoragesdkaccount.blob.core.windows.net/\"><Prefix>jtcservicesassignaturesstringtosign</Prefix><Containers><Container><Name>jtcservicesassignaturesstringtosign05665887c5963cbc4</Name><Properties><Last-Modified>Fri, 06 Sep 2019 19:11:13 GMT</Last-Modified><Etag>\"0x8D732FDFC281080\"</Etag><LeaseStatus>unlocked</LeaseStatus><LeaseState>available</LeaseState><DefaultEncryptionScope>$account-encryption-key</DefaultEncryptionScope><DenyEncryptionScopeOverride>false</DenyEncryptionScopeOverride><HasImmutabilityPolicy>false</HasImmutabilityPolicy><HasLegalHold>false</HasLegalHold></Properties></Container></Containers><NextMarker /></EnumerationResults>",
-      "Date" : "Fri, 06 Sep 2019 19:11:13 GMT",
-      "x-ms-client-request-id" : "a22d6778-c209-4d6d-b3fb-42344150554e",
->>>>>>> a55d5dd9
+      "x-ms-request-id" : "077fbcaf-801e-001f-2948-673bbb000000",
+      "Body" : "﻿<?xml version=\"1.0\" encoding=\"utf-8\"?><EnumerationResults ServiceEndpoint=\"https://jaschrepragrs.blob.core.windows.net/\"><Prefix>jtcservicesassignaturesstringtosign</Prefix><Containers><Container><Name>jtcservicesassignaturesstringtosign0953625449176f5f5</Name><Properties><Last-Modified>Mon, 09 Sep 2019 19:58:48 GMT</Last-Modified><Etag>\"0x8D735602148B936\"</Etag><LeaseStatus>unlocked</LeaseStatus><LeaseState>available</LeaseState><DefaultEncryptionScope>$account-encryption-key</DefaultEncryptionScope><DenyEncryptionScopeOverride>false</DenyEncryptionScopeOverride><HasImmutabilityPolicy>false</HasImmutabilityPolicy><HasLegalHold>false</HasLegalHold></Properties></Container></Containers><NextMarker /></EnumerationResults>",
+      "Date" : "Mon, 09 Sep 2019 19:58:48 GMT",
+      "x-ms-client-request-id" : "5b36bd6d-6e89-40b5-8b4d-78269195abc1",
       "Content-Type" : "application/xml"
     },
     "Exception" : null
   }, {
     "Method" : "DELETE",
-<<<<<<< HEAD
-    "Uri" : "https://jaschrepragrs.blob.core.windows.net/jtcservicesassignaturesstringtosign020490d28781d9656?restype=container",
+    "Uri" : "https://jaschrepragrs.blob.core.windows.net/jtcservicesassignaturesstringtosign0953625449176f5f5?restype=container",
     "Headers" : {
       "x-ms-version" : "2019-02-02",
       "User-Agent" : "azsdk-java-azure-storage-blob/12.0.0-preview.3 1.8.0_221; Windows 10 10.0",
-      "x-ms-client-request-id" : "07b45733-54d4-4891-8bf2-ce4070f548cb"
-=======
-    "Uri" : "https://azstoragesdkaccount.blob.core.windows.net/jtcservicesassignaturesstringtosign05665887c5963cbc4?restype=container",
-    "Headers" : {
-      "x-ms-version" : "2019-02-02",
-      "User-Agent" : "azsdk-java-azure-storage-blob/12.0.0-preview.3 1.8.0_212; Windows 10 10.0",
-      "x-ms-client-request-id" : "18c43583-fc07-45fb-9dfe-585fa47e114b"
->>>>>>> a55d5dd9
+      "x-ms-client-request-id" : "d8e42698-7974-4a52-bc97-c70299703b2a"
     },
     "Response" : {
       "x-ms-version" : "2019-02-02",
@@ -97,21 +55,11 @@
       "retry-after" : "0",
       "Content-Length" : "0",
       "StatusCode" : "202",
-<<<<<<< HEAD
-      "x-ms-request-id" : "bfec8b0b-901e-0044-753a-643cc7000000",
-      "Date" : "Thu, 05 Sep 2019 22:36:04 GMT",
-      "x-ms-client-request-id" : "07b45733-54d4-4891-8bf2-ce4070f548cb"
+      "x-ms-request-id" : "077fbcb9-801e-001f-3348-673bbb000000",
+      "Date" : "Mon, 09 Sep 2019 19:58:48 GMT",
+      "x-ms-client-request-id" : "d8e42698-7974-4a52-bc97-c70299703b2a"
     },
     "Exception" : null
   } ],
-  "variables" : [ "jtcservicesassignaturesstringtosign020490d28781d9656" ]
-=======
-      "x-ms-request-id" : "8f76bbe7-401e-003a-3de6-6473d5000000",
-      "Date" : "Fri, 06 Sep 2019 19:11:13 GMT",
-      "x-ms-client-request-id" : "18c43583-fc07-45fb-9dfe-585fa47e114b"
-    },
-    "Exception" : null
-  } ],
-  "variables" : [ "jtcservicesassignaturesstringtosign05665887c5963cbc4" ]
->>>>>>> a55d5dd9
+  "variables" : [ "jtcservicesassignaturesstringtosign0953625449176f5f5" ]
 }