--- conflicted
+++ resolved
@@ -1,500 +1,246 @@
 {
   "networkCallRecords" : [ {
     "Method" : "PUT",
-<<<<<<< HEAD
-    "Uri" : "https://jaschrepragrs.blob.core.windows.net/jtcstartincrementalcopyac081643f2aa9e5b05a242ae?restype=container",
-    "Headers" : {
-      "x-ms-version" : "2019-02-02",
-      "User-Agent" : "azsdk-java-azure-storage-blob/12.0.0-preview.3 1.8.0_221; Windows 10 10.0",
-      "x-ms-client-request-id" : "162ea5ff-b513-4580-9f53-5d786f18d5f9"
-=======
-    "Uri" : "https://azstoragesdkaccount.blob.core.windows.net/jtcstartincrementalcopyac0842359f90c12aaf7d4046?restype=container",
-    "Headers" : {
-      "x-ms-version" : "2019-02-02",
-      "User-Agent" : "azsdk-java-azure-storage-blob/12.0.0-preview.3 1.8.0_212; Windows 10 10.0",
-      "x-ms-client-request-id" : "f4e9d4f4-1fe4-4101-8756-900e4a33e7f0"
->>>>>>> a55d5dd9
-    },
-    "Response" : {
-      "x-ms-version" : "2019-02-02",
-      "Server" : "Windows-Azure-Blob/1.0 Microsoft-HTTPAPI/2.0",
-<<<<<<< HEAD
-      "ETag" : "\"0x8D73252733A4064\"",
-      "Last-Modified" : "Thu, 05 Sep 2019 22:43:19 GMT",
-      "retry-after" : "0",
-      "Content-Length" : "0",
-      "StatusCode" : "201",
-      "x-ms-request-id" : "e0dd85bb-e01e-0026-113b-647b1f000000",
-      "Date" : "Thu, 05 Sep 2019 22:43:18 GMT",
-      "x-ms-client-request-id" : "162ea5ff-b513-4580-9f53-5d786f18d5f9"
-=======
-      "ETag" : "\"0x8D732FDD6D1FCFF\"",
-      "Last-Modified" : "Fri, 06 Sep 2019 19:10:10 GMT",
-      "retry-after" : "0",
-      "Content-Length" : "0",
-      "StatusCode" : "201",
-      "x-ms-request-id" : "8f763f77-401e-003a-34e6-6473d5000000",
-      "Date" : "Fri, 06 Sep 2019 19:10:09 GMT",
-      "x-ms-client-request-id" : "f4e9d4f4-1fe4-4101-8756-900e4a33e7f0"
->>>>>>> a55d5dd9
-    },
-    "Exception" : null
-  }, {
-    "Method" : "PUT",
-<<<<<<< HEAD
-    "Uri" : "https://jaschrepragrs.blob.core.windows.net/jtcstartincrementalcopyac081643f2aa9e5b05a242ae/javablobstartincrementalcopyac10095356cb40a242364",
-    "Headers" : {
-      "x-ms-version" : "2019-02-02",
-      "User-Agent" : "azsdk-java-azure-storage-blob/12.0.0-preview.3 1.8.0_221; Windows 10 10.0",
-      "x-ms-client-request-id" : "334a8c6f-3edc-459d-9456-992f88446714"
-=======
-    "Uri" : "https://azstoragesdkaccount.blob.core.windows.net/jtcstartincrementalcopyac0842359f90c12aaf7d4046/javablobstartincrementalcopyac1437259bad95a9e23d4",
-    "Headers" : {
-      "x-ms-version" : "2019-02-02",
-      "User-Agent" : "azsdk-java-azure-storage-blob/12.0.0-preview.3 1.8.0_212; Windows 10 10.0",
-      "x-ms-client-request-id" : "27c51132-7c7f-483c-80c0-15a14c4150e8"
->>>>>>> a55d5dd9
-    },
-    "Response" : {
-      "x-ms-version" : "2019-02-02",
-      "Server" : "Windows-Azure-Blob/1.0 Microsoft-HTTPAPI/2.0",
-<<<<<<< HEAD
-      "ETag" : "\"0x8D732527346D02C\"",
-      "Last-Modified" : "Thu, 05 Sep 2019 22:43:19 GMT",
-      "retry-after" : "0",
-      "Content-Length" : "0",
-      "StatusCode" : "201",
-      "x-ms-request-id" : "e0dd85e1-e01e-0026-333b-647b1f000000",
+    "Uri" : "https://jaschrepragrs.blob.core.windows.net/jtcstartincrementalcopyac0801222c7194d794124109?restype=container",
+    "Headers" : {
+      "x-ms-version" : "2019-02-02",
+      "User-Agent" : "azsdk-java-azure-storage-blob/12.0.0-preview.3 1.8.0_221; Windows 10 10.0",
+      "x-ms-client-request-id" : "416064ea-f5c7-4d42-a3a4-3489e7975cc0"
+    },
+    "Response" : {
+      "x-ms-version" : "2019-02-02",
+      "Server" : "Windows-Azure-Blob/1.0 Microsoft-HTTPAPI/2.0",
+      "ETag" : "\"0x8D73561ACDE0DD3\"",
+      "Last-Modified" : "Mon, 09 Sep 2019 20:09:52 GMT",
+      "retry-after" : "0",
+      "Content-Length" : "0",
+      "StatusCode" : "201",
+      "x-ms-request-id" : "9ebd5098-501e-003f-204a-675777000000",
+      "Date" : "Mon, 09 Sep 2019 20:09:52 GMT",
+      "x-ms-client-request-id" : "416064ea-f5c7-4d42-a3a4-3489e7975cc0"
+    },
+    "Exception" : null
+  }, {
+    "Method" : "PUT",
+    "Uri" : "https://jaschrepragrs.blob.core.windows.net/jtcstartincrementalcopyac0801222c7194d794124109/javablobstartincrementalcopyac1574640ed0cab26fa04",
+    "Headers" : {
+      "x-ms-version" : "2019-02-02",
+      "User-Agent" : "azsdk-java-azure-storage-blob/12.0.0-preview.3 1.8.0_221; Windows 10 10.0",
+      "x-ms-client-request-id" : "7771d7d4-649d-4b20-b3d0-fe87a273aad2"
+    },
+    "Response" : {
+      "x-ms-version" : "2019-02-02",
+      "Server" : "Windows-Azure-Blob/1.0 Microsoft-HTTPAPI/2.0",
+      "ETag" : "\"0x8D73561ACEAB26A\"",
+      "Last-Modified" : "Mon, 09 Sep 2019 20:09:52 GMT",
+      "retry-after" : "0",
+      "Content-Length" : "0",
+      "StatusCode" : "201",
+      "x-ms-request-id" : "9ebd50a6-501e-003f-2d4a-675777000000",
       "x-ms-request-server-encrypted" : "true",
-      "Date" : "Thu, 05 Sep 2019 22:43:18 GMT",
-      "x-ms-client-request-id" : "334a8c6f-3edc-459d-9456-992f88446714"
-=======
-      "ETag" : "\"0x8D732FDD6D8E782\"",
-      "Last-Modified" : "Fri, 06 Sep 2019 19:10:10 GMT",
-      "retry-after" : "0",
-      "Content-Length" : "0",
-      "StatusCode" : "201",
-      "x-ms-request-id" : "8f763f83-401e-003a-3fe6-6473d5000000",
-      "x-ms-request-server-encrypted" : "true",
-      "Date" : "Fri, 06 Sep 2019 19:10:09 GMT",
-      "x-ms-client-request-id" : "27c51132-7c7f-483c-80c0-15a14c4150e8"
->>>>>>> a55d5dd9
-    },
-    "Exception" : null
-  }, {
-    "Method" : "PUT",
-<<<<<<< HEAD
-    "Uri" : "https://jaschrepragrs.blob.core.windows.net/jtcstartincrementalcopyac081643f2aa9e5b05a242ae?restype=container&comp=acl",
-    "Headers" : {
-      "x-ms-version" : "2019-02-02",
-      "User-Agent" : "azsdk-java-azure-storage-blob/12.0.0-preview.3 1.8.0_221; Windows 10 10.0",
-      "x-ms-client-request-id" : "1e1f674d-1a5e-406d-84d1-a89beeecc507",
-=======
-    "Uri" : "https://azstoragesdkaccount.blob.core.windows.net/jtcstartincrementalcopyac0842359f90c12aaf7d4046?restype=container&comp=acl",
-    "Headers" : {
-      "x-ms-version" : "2019-02-02",
-      "User-Agent" : "azsdk-java-azure-storage-blob/12.0.0-preview.3 1.8.0_212; Windows 10 10.0",
-      "x-ms-client-request-id" : "498ab595-265a-458b-baa8-596ea880d719",
->>>>>>> a55d5dd9
+      "Date" : "Mon, 09 Sep 2019 20:09:52 GMT",
+      "x-ms-client-request-id" : "7771d7d4-649d-4b20-b3d0-fe87a273aad2"
+    },
+    "Exception" : null
+  }, {
+    "Method" : "PUT",
+    "Uri" : "https://jaschrepragrs.blob.core.windows.net/jtcstartincrementalcopyac0801222c7194d794124109?restype=container&comp=acl",
+    "Headers" : {
+      "x-ms-version" : "2019-02-02",
+      "User-Agent" : "azsdk-java-azure-storage-blob/12.0.0-preview.3 1.8.0_221; Windows 10 10.0",
+      "x-ms-client-request-id" : "5b646521-3349-4b4d-b3b1-1f0798520570",
       "Content-Type" : "application/xml; charset=utf-8"
     },
     "Response" : {
       "x-ms-version" : "2019-02-02",
       "Server" : "Windows-Azure-Blob/1.0 Microsoft-HTTPAPI/2.0",
-<<<<<<< HEAD
-      "ETag" : "\"0x8D732527352D5D7\"",
-      "Last-Modified" : "Thu, 05 Sep 2019 22:43:19 GMT",
-      "retry-after" : "0",
-      "Content-Length" : "0",
-      "StatusCode" : "200",
-      "x-ms-request-id" : "e0dd85ff-e01e-0026-513b-647b1f000000",
-      "Date" : "Thu, 05 Sep 2019 22:43:19 GMT",
-      "x-ms-client-request-id" : "1e1f674d-1a5e-406d-84d1-a89beeecc507"
-=======
-      "ETag" : "\"0x8D732FDD6DF4364\"",
-      "Last-Modified" : "Fri, 06 Sep 2019 19:10:10 GMT",
-      "retry-after" : "0",
-      "Content-Length" : "0",
-      "StatusCode" : "200",
-      "x-ms-request-id" : "8f763fad-401e-003a-62e6-6473d5000000",
-      "Date" : "Fri, 06 Sep 2019 19:10:09 GMT",
-      "x-ms-client-request-id" : "498ab595-265a-458b-baa8-596ea880d719"
->>>>>>> a55d5dd9
-    },
-    "Exception" : null
-  }, {
-    "Method" : "PUT",
-<<<<<<< HEAD
-    "Uri" : "https://jaschrepragrs.blob.core.windows.net/jtcstartincrementalcopyac081643f2aa9e5b05a242ae/javablobstartincrementalcopyac10095356cb40a242364?comp=snapshot",
-    "Headers" : {
-      "x-ms-version" : "2019-02-02",
-      "User-Agent" : "azsdk-java-azure-storage-blob/12.0.0-preview.3 1.8.0_221; Windows 10 10.0",
-      "x-ms-client-request-id" : "09407c0a-d4ef-47b7-94c3-f65e5437fe16"
-    },
-    "Response" : {
-      "x-ms-version" : "2019-02-02",
-      "x-ms-snapshot" : "2019-09-05T22:43:20.0533424Z",
-      "Server" : "Windows-Azure-Blob/1.0 Microsoft-HTTPAPI/2.0",
-      "ETag" : "\"0x8D732527346D02C\"",
-      "Last-Modified" : "Thu, 05 Sep 2019 22:43:19 GMT",
-      "retry-after" : "0",
-      "Content-Length" : "0",
-      "StatusCode" : "201",
-      "x-ms-request-id" : "e0dd8610-e01e-0026-623b-647b1f000000",
+      "ETag" : "\"0x8D73561ACF6D88B\"",
+      "Last-Modified" : "Mon, 09 Sep 2019 20:09:52 GMT",
+      "retry-after" : "0",
+      "Content-Length" : "0",
+      "StatusCode" : "200",
+      "x-ms-request-id" : "9ebd50b4-501e-003f-3a4a-675777000000",
+      "Date" : "Mon, 09 Sep 2019 20:09:52 GMT",
+      "x-ms-client-request-id" : "5b646521-3349-4b4d-b3b1-1f0798520570"
+    },
+    "Exception" : null
+  }, {
+    "Method" : "PUT",
+    "Uri" : "https://jaschrepragrs.blob.core.windows.net/jtcstartincrementalcopyac0801222c7194d794124109/javablobstartincrementalcopyac1574640ed0cab26fa04?comp=snapshot",
+    "Headers" : {
+      "x-ms-version" : "2019-02-02",
+      "User-Agent" : "azsdk-java-azure-storage-blob/12.0.0-preview.3 1.8.0_221; Windows 10 10.0",
+      "x-ms-client-request-id" : "3248e909-3661-4bd4-bbca-c2cd2a43ca6e"
+    },
+    "Response" : {
+      "x-ms-version" : "2019-02-02",
+      "x-ms-snapshot" : "2019-09-09T20:09:52.6987773Z",
+      "Server" : "Windows-Azure-Blob/1.0 Microsoft-HTTPAPI/2.0",
+      "ETag" : "\"0x8D73561ACEAB26A\"",
+      "Last-Modified" : "Mon, 09 Sep 2019 20:09:52 GMT",
+      "retry-after" : "0",
+      "Content-Length" : "0",
+      "StatusCode" : "201",
+      "x-ms-request-id" : "9ebd50be-501e-003f-444a-675777000000",
       "x-ms-request-server-encrypted" : "false",
-      "Date" : "Thu, 05 Sep 2019 22:43:19 GMT",
-      "x-ms-client-request-id" : "09407c0a-d4ef-47b7-94c3-f65e5437fe16"
-=======
-    "Uri" : "https://azstoragesdkaccount.blob.core.windows.net/jtcstartincrementalcopyac0842359f90c12aaf7d4046/javablobstartincrementalcopyac1437259bad95a9e23d4?comp=snapshot",
-    "Headers" : {
-      "x-ms-version" : "2019-02-02",
-      "User-Agent" : "azsdk-java-azure-storage-blob/12.0.0-preview.3 1.8.0_212; Windows 10 10.0",
-      "x-ms-client-request-id" : "715e8bf1-913a-420a-944f-c01dbf520fd0"
-    },
-    "Response" : {
-      "x-ms-version" : "2019-02-02",
-      "x-ms-snapshot" : "2019-09-06T19:10:10.9679246Z",
-      "Server" : "Windows-Azure-Blob/1.0 Microsoft-HTTPAPI/2.0",
-      "ETag" : "\"0x8D732FDD6D8E782\"",
-      "Last-Modified" : "Fri, 06 Sep 2019 19:10:10 GMT",
-      "retry-after" : "0",
-      "Content-Length" : "0",
-      "StatusCode" : "201",
-      "x-ms-request-id" : "8f763fbd-401e-003a-6fe6-6473d5000000",
-      "x-ms-request-server-encrypted" : "false",
-      "Date" : "Fri, 06 Sep 2019 19:10:10 GMT",
-      "x-ms-client-request-id" : "715e8bf1-913a-420a-944f-c01dbf520fd0"
->>>>>>> a55d5dd9
-    },
-    "Exception" : null
-  }, {
-    "Method" : "PUT",
-<<<<<<< HEAD
-    "Uri" : "https://jaschrepragrs.blob.core.windows.net/jtcstartincrementalcopyac081643f2aa9e5b05a242ae/javablobstartincrementalcopyac205245d17c95a6934a4?comp=incrementalcopy",
-    "Headers" : {
-      "x-ms-version" : "2019-02-02",
-      "User-Agent" : "azsdk-java-azure-storage-blob/12.0.0-preview.3 1.8.0_221; Windows 10 10.0",
-      "x-ms-client-request-id" : "89a18fc6-8178-459d-a956-52a4ef5b4127"
-=======
-    "Uri" : "https://azstoragesdkaccount.blob.core.windows.net/jtcstartincrementalcopyac0842359f90c12aaf7d4046/javablobstartincrementalcopyac297191f98b812f8ce04?comp=incrementalcopy",
-    "Headers" : {
-      "x-ms-version" : "2019-02-02",
-      "User-Agent" : "azsdk-java-azure-storage-blob/12.0.0-preview.3 1.8.0_212; Windows 10 10.0",
-      "x-ms-client-request-id" : "345b401d-e700-4b2f-a5e7-dd146a35ed55"
->>>>>>> a55d5dd9
-    },
-    "Response" : {
-      "x-ms-version" : "2019-02-02",
-      "Server" : "Windows-Azure-Blob/1.0 Microsoft-HTTPAPI/2.0",
-<<<<<<< HEAD
-      "x-ms-copy-id" : "477799c7-bc01-4812-b310-b62a9228a05f",
-      "ETag" : "\"0x8D73252736C878D\"",
-      "Last-Modified" : "Thu, 05 Sep 2019 22:43:20 GMT",
-=======
-      "x-ms-copy-id" : "e0c982b6-b727-4671-a40b-a536158b0506",
-      "ETag" : "\"0x8D732FDD6F1A57D\"",
-      "Last-Modified" : "Fri, 06 Sep 2019 19:10:11 GMT",
->>>>>>> a55d5dd9
+      "Date" : "Mon, 09 Sep 2019 20:09:52 GMT",
+      "x-ms-client-request-id" : "3248e909-3661-4bd4-bbca-c2cd2a43ca6e"
+    },
+    "Exception" : null
+  }, {
+    "Method" : "PUT",
+    "Uri" : "https://jaschrepragrs.blob.core.windows.net/jtcstartincrementalcopyac0801222c7194d794124109/javablobstartincrementalcopyac256016a65d348c2f304?comp=incrementalcopy",
+    "Headers" : {
+      "x-ms-version" : "2019-02-02",
+      "User-Agent" : "azsdk-java-azure-storage-blob/12.0.0-preview.3 1.8.0_221; Windows 10 10.0",
+      "x-ms-client-request-id" : "bdcbf1e0-4a48-410f-aad7-18f4562a144a"
+    },
+    "Response" : {
+      "x-ms-version" : "2019-02-02",
+      "Server" : "Windows-Azure-Blob/1.0 Microsoft-HTTPAPI/2.0",
+      "x-ms-copy-id" : "66c90c59-5f3c-4bea-8bd8-ec1cbdec1d0a",
+      "ETag" : "\"0x8D73561AD10B7F5\"",
+      "Last-Modified" : "Mon, 09 Sep 2019 20:09:52 GMT",
       "retry-after" : "0",
       "Content-Length" : "0",
       "x-ms-copy-status" : "pending",
       "StatusCode" : "202",
-<<<<<<< HEAD
-      "x-ms-request-id" : "e0dd861d-e01e-0026-6d3b-647b1f000000",
-      "Date" : "Thu, 05 Sep 2019 22:43:19 GMT",
-      "x-ms-client-request-id" : "89a18fc6-8178-459d-a956-52a4ef5b4127"
-=======
-      "x-ms-request-id" : "8f763fd3-401e-003a-01e6-6473d5000000",
-      "Date" : "Fri, 06 Sep 2019 19:10:10 GMT",
-      "x-ms-client-request-id" : "345b401d-e700-4b2f-a5e7-dd146a35ed55"
->>>>>>> a55d5dd9
+      "x-ms-request-id" : "9ebd50cf-501e-003f-544a-675777000000",
+      "Date" : "Mon, 09 Sep 2019 20:09:52 GMT",
+      "x-ms-client-request-id" : "bdcbf1e0-4a48-410f-aad7-18f4562a144a"
     },
     "Exception" : null
   }, {
     "Method" : "HEAD",
-<<<<<<< HEAD
-    "Uri" : "https://jaschrepragrs.blob.core.windows.net/jtcstartincrementalcopyac081643f2aa9e5b05a242ae/javablobstartincrementalcopyac205245d17c95a6934a4",
-    "Headers" : {
-      "x-ms-version" : "2019-02-02",
-      "User-Agent" : "azsdk-java-azure-storage-blob/12.0.0-preview.3 1.8.0_221; Windows 10 10.0",
-      "x-ms-client-request-id" : "b9a6d90b-4df6-4fff-9a1d-573dc9c951b3"
-=======
-    "Uri" : "https://azstoragesdkaccount.blob.core.windows.net/jtcstartincrementalcopyac0842359f90c12aaf7d4046/javablobstartincrementalcopyac297191f98b812f8ce04",
-    "Headers" : {
-      "x-ms-version" : "2019-02-02",
-      "User-Agent" : "azsdk-java-azure-storage-blob/12.0.0-preview.3 1.8.0_212; Windows 10 10.0",
-      "x-ms-client-request-id" : "17e1c2bc-f2ce-4a48-a55c-87552de44d15"
->>>>>>> a55d5dd9
+    "Uri" : "https://jaschrepragrs.blob.core.windows.net/jtcstartincrementalcopyac0801222c7194d794124109/javablobstartincrementalcopyac256016a65d348c2f304",
+    "Headers" : {
+      "x-ms-version" : "2019-02-02",
+      "User-Agent" : "azsdk-java-azure-storage-blob/12.0.0-preview.3 1.8.0_221; Windows 10 10.0",
+      "x-ms-client-request-id" : "465bece6-dbae-4acc-a6bd-9dd49ccfb742"
     },
     "Response" : {
       "x-ms-lease-status" : "unlocked",
       "Server" : "Windows-Azure-Blob/1.0 Microsoft-HTTPAPI/2.0",
       "x-ms-tag-count" : "0",
-      "x-ms-copy-destination-snapshot" : "2019-09-05T22:43:20.1614177Z",
+      "x-ms-copy-destination-snapshot" : "2019-09-09T20:09:52.8008506Z",
       "x-ms-lease-state" : "available",
-<<<<<<< HEAD
-      "Last-Modified" : "Thu, 05 Sep 2019 22:43:20 GMT",
-=======
-      "Last-Modified" : "Fri, 06 Sep 2019 19:10:11 GMT",
->>>>>>> a55d5dd9
+      "Last-Modified" : "Mon, 09 Sep 2019 20:09:52 GMT",
       "retry-after" : "0",
       "StatusCode" : "200",
       "x-ms-blob-type" : "PageBlob",
       "x-ms-access-tier-inferred" : "true",
       "x-ms-access-tier" : "Hot",
-<<<<<<< HEAD
-      "x-ms-creation-time" : "Thu, 05 Sep 2019 22:43:20 GMT",
+      "x-ms-creation-time" : "Mon, 09 Sep 2019 20:09:52 GMT",
       "x-ms-incremental-copy" : "true",
       "Content-Length" : "512",
-      "x-ms-request-id" : "e0dd863b-e01e-0026-043b-647b1f000000",
+      "x-ms-request-id" : "9ebd50e6-501e-003f-654a-675777000000",
       "Content-Type" : "application/octet-stream",
       "x-ms-version" : "2019-02-02",
-      "x-ms-copy-id" : "477799c7-bc01-4812-b310-b62a9228a05f",
-      "x-ms-copy-source" : "https://jaschrepragrs.blob.core.windows.net/jtcstartincrementalcopyac081643f2aa9e5b05a242ae/javablobstartincrementalcopyac10095356cb40a242364?snapshot=2019-09-05T22:43:20.0533424Z",
+      "x-ms-copy-id" : "66c90c59-5f3c-4bea-8bd8-ec1cbdec1d0a",
+      "x-ms-copy-source" : "https://jaschrepragrs.blob.core.windows.net/jtcstartincrementalcopyac0801222c7194d794124109/javablobstartincrementalcopyac1574640ed0cab26fa04?snapshot=2019-09-09T20:09:52.6987773Z",
       "x-ms-blob-sequence-number" : "0",
       "x-ms-copy-progress" : "512/512",
-      "Date" : "Thu, 05 Sep 2019 22:43:19 GMT",
-      "x-ms-copy-completion-time" : "Thu, 05 Sep 2019 22:43:20 GMT",
+      "Date" : "Mon, 09 Sep 2019 20:09:52 GMT",
+      "x-ms-copy-completion-time" : "Mon, 09 Sep 2019 20:09:52 GMT",
       "Accept-Ranges" : "bytes",
       "x-ms-server-encrypted" : "true",
-      "ETag" : "\"0x8D73252736C878D\"",
+      "ETag" : "\"0x8D73561AD10B7F5\"",
       "x-ms-copy-status" : "success",
-      "x-ms-client-request-id" : "b9a6d90b-4df6-4fff-9a1d-573dc9c951b3"
-=======
-      "x-ms-creation-time" : "Fri, 06 Sep 2019 19:10:11 GMT",
-      "x-ms-incremental-copy" : "true",
-      "Content-Length" : "512",
-      "x-ms-request-id" : "8f764006-401e-003a-29e6-6473d5000000",
-      "Content-Type" : "application/octet-stream",
-      "x-ms-version" : "2019-02-02",
-      "x-ms-copy-id" : "e0c982b6-b727-4671-a40b-a536158b0506",
-      "x-ms-copy-source" : "https://azstoragesdkaccount.blob.core.windows.net/jtcstartincrementalcopyac0842359f90c12aaf7d4046/javablobstartincrementalcopyac1437259bad95a9e23d4?snapshot=2019-09-06T19:10:10.9679246Z",
-      "x-ms-blob-sequence-number" : "0",
-      "x-ms-copy-progress" : "0/512",
-      "Date" : "Fri, 06 Sep 2019 19:10:10 GMT",
-      "Accept-Ranges" : "bytes",
-      "x-ms-server-encrypted" : "true",
-      "ETag" : "\"0x8D732FDD6F1A57D\"",
-      "x-ms-copy-status" : "pending",
-      "x-ms-client-request-id" : "17e1c2bc-f2ce-4a48-a55c-87552de44d15"
+      "x-ms-client-request-id" : "465bece6-dbae-4acc-a6bd-9dd49ccfb742"
+    },
+    "Exception" : null
+  }, {
+    "Method" : "PUT",
+    "Uri" : "https://jaschrepragrs.blob.core.windows.net/jtcstartincrementalcopyac0801222c7194d794124109/javablobstartincrementalcopyac1574640ed0cab26fa04?comp=snapshot",
+    "Headers" : {
+      "x-ms-version" : "2019-02-02",
+      "User-Agent" : "azsdk-java-azure-storage-blob/12.0.0-preview.3 1.8.0_221; Windows 10 10.0",
+      "x-ms-client-request-id" : "2d4ba338-c7cf-4aad-8d1f-251238ef9314"
+    },
+    "Response" : {
+      "x-ms-version" : "2019-02-02",
+      "x-ms-snapshot" : "2019-09-09T20:09:53.9476739Z",
+      "Server" : "Windows-Azure-Blob/1.0 Microsoft-HTTPAPI/2.0",
+      "ETag" : "\"0x8D73561ACEAB26A\"",
+      "Last-Modified" : "Mon, 09 Sep 2019 20:09:52 GMT",
+      "retry-after" : "0",
+      "Content-Length" : "0",
+      "StatusCode" : "201",
+      "x-ms-request-id" : "9ebd51cc-501e-003f-3f4a-675777000000",
+      "x-ms-request-server-encrypted" : "false",
+      "Date" : "Mon, 09 Sep 2019 20:09:53 GMT",
+      "x-ms-client-request-id" : "2d4ba338-c7cf-4aad-8d1f-251238ef9314"
     },
     "Exception" : null
   }, {
     "Method" : "HEAD",
-    "Uri" : "https://azstoragesdkaccount.blob.core.windows.net/jtcstartincrementalcopyac0842359f90c12aaf7d4046/javablobstartincrementalcopyac297191f98b812f8ce04",
-    "Headers" : {
-      "x-ms-version" : "2019-02-02",
-      "User-Agent" : "azsdk-java-azure-storage-blob/12.0.0-preview.3 1.8.0_212; Windows 10 10.0",
-      "x-ms-client-request-id" : "3be189f6-c3b4-48b7-bad6-09f1e51a2641"
+    "Uri" : "https://jaschrepragrs.blob.core.windows.net/jtcstartincrementalcopyac0801222c7194d794124109/javablobstartincrementalcopyac256016a65d348c2f304",
+    "Headers" : {
+      "x-ms-version" : "2019-02-02",
+      "User-Agent" : "azsdk-java-azure-storage-blob/12.0.0-preview.3 1.8.0_221; Windows 10 10.0",
+      "x-ms-client-request-id" : "c6b70204-fc60-49d1-b3b1-f14ef191dd34"
     },
     "Response" : {
       "x-ms-lease-status" : "unlocked",
       "Server" : "Windows-Azure-Blob/1.0 Microsoft-HTTPAPI/2.0",
       "x-ms-tag-count" : "0",
-      "x-ms-copy-destination-snapshot" : "2019-09-06T19:10:11.1120573Z",
+      "x-ms-copy-destination-snapshot" : "2019-09-09T20:09:52.8008506Z",
       "x-ms-lease-state" : "available",
-      "Last-Modified" : "Fri, 06 Sep 2019 19:10:11 GMT",
+      "Last-Modified" : "Mon, 09 Sep 2019 20:09:52 GMT",
       "retry-after" : "0",
       "StatusCode" : "200",
       "x-ms-blob-type" : "PageBlob",
       "x-ms-access-tier-inferred" : "true",
       "x-ms-access-tier" : "Hot",
-      "x-ms-creation-time" : "Fri, 06 Sep 2019 19:10:11 GMT",
+      "x-ms-creation-time" : "Mon, 09 Sep 2019 20:09:52 GMT",
       "x-ms-incremental-copy" : "true",
       "Content-Length" : "512",
-      "x-ms-request-id" : "8f7641f0-401e-003a-4de6-6473d5000000",
+      "x-ms-request-id" : "9ebd51e5-501e-003f-564a-675777000000",
       "Content-Type" : "application/octet-stream",
       "x-ms-version" : "2019-02-02",
-      "x-ms-copy-id" : "e0c982b6-b727-4671-a40b-a536158b0506",
-      "x-ms-copy-source" : "https://azstoragesdkaccount.blob.core.windows.net/jtcstartincrementalcopyac0842359f90c12aaf7d4046/javablobstartincrementalcopyac1437259bad95a9e23d4?snapshot=2019-09-06T19:10:10.9679246Z",
+      "x-ms-copy-id" : "66c90c59-5f3c-4bea-8bd8-ec1cbdec1d0a",
+      "x-ms-copy-source" : "https://jaschrepragrs.blob.core.windows.net/jtcstartincrementalcopyac0801222c7194d794124109/javablobstartincrementalcopyac1574640ed0cab26fa04?snapshot=2019-09-09T20:09:52.6987773Z",
       "x-ms-blob-sequence-number" : "0",
       "x-ms-copy-progress" : "512/512",
-      "Date" : "Fri, 06 Sep 2019 19:10:11 GMT",
-      "x-ms-copy-completion-time" : "Fri, 06 Sep 2019 19:10:11 GMT",
+      "Date" : "Mon, 09 Sep 2019 20:09:53 GMT",
+      "x-ms-copy-completion-time" : "Mon, 09 Sep 2019 20:09:52 GMT",
       "Accept-Ranges" : "bytes",
       "x-ms-server-encrypted" : "true",
-      "ETag" : "\"0x8D732FDD6F1A57D\"",
+      "ETag" : "\"0x8D73561AD10B7F5\"",
       "x-ms-copy-status" : "success",
-      "x-ms-client-request-id" : "3be189f6-c3b4-48b7-bad6-09f1e51a2641"
->>>>>>> a55d5dd9
-    },
-    "Exception" : null
-  }, {
-    "Method" : "PUT",
-<<<<<<< HEAD
-    "Uri" : "https://jaschrepragrs.blob.core.windows.net/jtcstartincrementalcopyac081643f2aa9e5b05a242ae/javablobstartincrementalcopyac10095356cb40a242364?comp=snapshot",
-    "Headers" : {
-      "x-ms-version" : "2019-02-02",
-      "User-Agent" : "azsdk-java-azure-storage-blob/12.0.0-preview.3 1.8.0_221; Windows 10 10.0",
-      "x-ms-client-request-id" : "2c5962fb-2e18-48cf-95e5-cce4714dcd55"
-    },
-    "Response" : {
-      "x-ms-version" : "2019-02-02",
-      "x-ms-snapshot" : "2019-09-05T22:43:21.3022341Z",
-      "Server" : "Windows-Azure-Blob/1.0 Microsoft-HTTPAPI/2.0",
-      "ETag" : "\"0x8D732527346D02C\"",
-      "Last-Modified" : "Thu, 05 Sep 2019 22:43:19 GMT",
-      "retry-after" : "0",
-      "Content-Length" : "0",
-      "StatusCode" : "201",
-      "x-ms-request-id" : "e0dd86fe-e01e-0026-303b-647b1f000000",
-      "x-ms-request-server-encrypted" : "false",
-      "Date" : "Thu, 05 Sep 2019 22:43:20 GMT",
-      "x-ms-client-request-id" : "2c5962fb-2e18-48cf-95e5-cce4714dcd55"
-=======
-    "Uri" : "https://azstoragesdkaccount.blob.core.windows.net/jtcstartincrementalcopyac0842359f90c12aaf7d4046/javablobstartincrementalcopyac1437259bad95a9e23d4?comp=snapshot",
-    "Headers" : {
-      "x-ms-version" : "2019-02-02",
-      "User-Agent" : "azsdk-java-azure-storage-blob/12.0.0-preview.3 1.8.0_212; Windows 10 10.0",
-      "x-ms-client-request-id" : "7176b133-66c4-44d3-9008-9ffac4ef58ce"
-    },
-    "Response" : {
-      "x-ms-version" : "2019-02-02",
-      "x-ms-snapshot" : "2019-09-06T19:10:13.1869885Z",
-      "Server" : "Windows-Azure-Blob/1.0 Microsoft-HTTPAPI/2.0",
-      "ETag" : "\"0x8D732FDD6D8E782\"",
-      "Last-Modified" : "Fri, 06 Sep 2019 19:10:10 GMT",
-      "retry-after" : "0",
-      "Content-Length" : "0",
-      "StatusCode" : "201",
-      "x-ms-request-id" : "8f764399-401e-003a-41e6-6473d5000000",
-      "x-ms-request-server-encrypted" : "false",
-      "Date" : "Fri, 06 Sep 2019 19:10:12 GMT",
-      "x-ms-client-request-id" : "7176b133-66c4-44d3-9008-9ffac4ef58ce"
->>>>>>> a55d5dd9
-    },
-    "Exception" : null
-  }, {
-    "Method" : "HEAD",
-<<<<<<< HEAD
-    "Uri" : "https://jaschrepragrs.blob.core.windows.net/jtcstartincrementalcopyac081643f2aa9e5b05a242ae/javablobstartincrementalcopyac205245d17c95a6934a4",
-    "Headers" : {
-      "x-ms-version" : "2019-02-02",
-      "User-Agent" : "azsdk-java-azure-storage-blob/12.0.0-preview.3 1.8.0_221; Windows 10 10.0",
-      "x-ms-client-request-id" : "c4d57c0d-8e65-4ee8-94eb-019532987c10"
-=======
-    "Uri" : "https://azstoragesdkaccount.blob.core.windows.net/jtcstartincrementalcopyac0842359f90c12aaf7d4046/javablobstartincrementalcopyac297191f98b812f8ce04",
-    "Headers" : {
-      "x-ms-version" : "2019-02-02",
-      "User-Agent" : "azsdk-java-azure-storage-blob/12.0.0-preview.3 1.8.0_212; Windows 10 10.0",
-      "x-ms-client-request-id" : "e52c9368-60fb-4484-bb20-038f41cfc649"
->>>>>>> a55d5dd9
-    },
-    "Response" : {
-      "x-ms-lease-status" : "unlocked",
-      "Server" : "Windows-Azure-Blob/1.0 Microsoft-HTTPAPI/2.0",
-      "x-ms-tag-count" : "0",
-<<<<<<< HEAD
-      "x-ms-copy-destination-snapshot" : "2019-09-05T22:43:20.1614177Z",
-      "x-ms-lease-state" : "available",
-      "Last-Modified" : "Thu, 05 Sep 2019 22:43:20 GMT",
-=======
-      "x-ms-copy-destination-snapshot" : "2019-09-06T19:10:11.1120573Z",
-      "x-ms-lease-state" : "available",
-      "Last-Modified" : "Fri, 06 Sep 2019 19:10:11 GMT",
->>>>>>> a55d5dd9
-      "retry-after" : "0",
-      "StatusCode" : "200",
-      "x-ms-blob-type" : "PageBlob",
-      "x-ms-access-tier-inferred" : "true",
-      "x-ms-access-tier" : "Hot",
-<<<<<<< HEAD
-      "x-ms-creation-time" : "Thu, 05 Sep 2019 22:43:20 GMT",
-      "x-ms-incremental-copy" : "true",
-      "Content-Length" : "512",
-      "x-ms-request-id" : "e0dd870c-e01e-0026-3d3b-647b1f000000",
-      "Content-Type" : "application/octet-stream",
-      "x-ms-version" : "2019-02-02",
-      "x-ms-copy-id" : "477799c7-bc01-4812-b310-b62a9228a05f",
-      "x-ms-copy-source" : "https://jaschrepragrs.blob.core.windows.net/jtcstartincrementalcopyac081643f2aa9e5b05a242ae/javablobstartincrementalcopyac10095356cb40a242364?snapshot=2019-09-05T22:43:20.0533424Z",
-      "x-ms-blob-sequence-number" : "0",
-      "x-ms-copy-progress" : "512/512",
-      "Date" : "Thu, 05 Sep 2019 22:43:20 GMT",
-      "x-ms-copy-completion-time" : "Thu, 05 Sep 2019 22:43:20 GMT",
-      "Accept-Ranges" : "bytes",
-      "x-ms-server-encrypted" : "true",
-      "ETag" : "\"0x8D73252736C878D\"",
-      "x-ms-copy-status" : "success",
-      "x-ms-client-request-id" : "c4d57c0d-8e65-4ee8-94eb-019532987c10"
-=======
-      "x-ms-creation-time" : "Fri, 06 Sep 2019 19:10:11 GMT",
-      "x-ms-incremental-copy" : "true",
-      "Content-Length" : "512",
-      "x-ms-request-id" : "8f7643a7-401e-003a-4ee6-6473d5000000",
-      "Content-Type" : "application/octet-stream",
-      "x-ms-version" : "2019-02-02",
-      "x-ms-copy-id" : "e0c982b6-b727-4671-a40b-a536158b0506",
-      "x-ms-copy-source" : "https://azstoragesdkaccount.blob.core.windows.net/jtcstartincrementalcopyac0842359f90c12aaf7d4046/javablobstartincrementalcopyac1437259bad95a9e23d4?snapshot=2019-09-06T19:10:10.9679246Z",
-      "x-ms-blob-sequence-number" : "0",
-      "x-ms-copy-progress" : "512/512",
-      "Date" : "Fri, 06 Sep 2019 19:10:12 GMT",
-      "x-ms-copy-completion-time" : "Fri, 06 Sep 2019 19:10:11 GMT",
-      "Accept-Ranges" : "bytes",
-      "x-ms-server-encrypted" : "true",
-      "ETag" : "\"0x8D732FDD6F1A57D\"",
-      "x-ms-copy-status" : "success",
-      "x-ms-client-request-id" : "e52c9368-60fb-4484-bb20-038f41cfc649"
->>>>>>> a55d5dd9
-    },
-    "Exception" : null
-  }, {
-    "Method" : "PUT",
-<<<<<<< HEAD
-    "Uri" : "https://jaschrepragrs.blob.core.windows.net/jtcstartincrementalcopyac081643f2aa9e5b05a242ae/javablobstartincrementalcopyac205245d17c95a6934a4?comp=incrementalcopy",
-    "Headers" : {
-      "x-ms-version" : "2019-02-02",
-      "User-Agent" : "azsdk-java-azure-storage-blob/12.0.0-preview.3 1.8.0_221; Windows 10 10.0",
-      "x-ms-client-request-id" : "88c7a945-0a78-46d3-baa8-8297c6c907fd"
-=======
-    "Uri" : "https://azstoragesdkaccount.blob.core.windows.net/jtcstartincrementalcopyac0842359f90c12aaf7d4046/javablobstartincrementalcopyac297191f98b812f8ce04?comp=incrementalcopy",
-    "Headers" : {
-      "x-ms-version" : "2019-02-02",
-      "User-Agent" : "azsdk-java-azure-storage-blob/12.0.0-preview.3 1.8.0_212; Windows 10 10.0",
-      "x-ms-client-request-id" : "5dbf0747-47ad-4614-82f9-c664a632c0e3"
->>>>>>> a55d5dd9
-    },
-    "Response" : {
-      "x-ms-version" : "2019-02-02",
-      "Server" : "Windows-Azure-Blob/1.0 Microsoft-HTTPAPI/2.0",
-<<<<<<< HEAD
-      "x-ms-copy-id" : "201031af-a25c-4f87-a298-7a5ef2ec1e26",
-      "ETag" : "\"0x8D7325274370175\"",
-      "Last-Modified" : "Thu, 05 Sep 2019 22:43:21 GMT",
-=======
-      "x-ms-copy-id" : "538ae89b-2b54-45f7-a980-286bbb12e481",
-      "ETag" : "\"0x8D732FDD844189F\"",
-      "Last-Modified" : "Fri, 06 Sep 2019 19:10:13 GMT",
->>>>>>> a55d5dd9
+      "x-ms-client-request-id" : "c6b70204-fc60-49d1-b3b1-f14ef191dd34"
+    },
+    "Exception" : null
+  }, {
+    "Method" : "PUT",
+    "Uri" : "https://jaschrepragrs.blob.core.windows.net/jtcstartincrementalcopyac0801222c7194d794124109/javablobstartincrementalcopyac256016a65d348c2f304?comp=incrementalcopy",
+    "Headers" : {
+      "x-ms-version" : "2019-02-02",
+      "User-Agent" : "azsdk-java-azure-storage-blob/12.0.0-preview.3 1.8.0_221; Windows 10 10.0",
+      "x-ms-client-request-id" : "3dde910d-67ae-4cc2-9770-d81219f7439d"
+    },
+    "Response" : {
+      "x-ms-version" : "2019-02-02",
+      "Server" : "Windows-Azure-Blob/1.0 Microsoft-HTTPAPI/2.0",
+      "x-ms-copy-id" : "d0b1e567-29e3-4ce9-9950-8eb88e55a858",
+      "ETag" : "\"0x8D73561ADDE8E0A\"",
+      "Last-Modified" : "Mon, 09 Sep 2019 20:09:54 GMT",
       "retry-after" : "0",
       "Content-Length" : "0",
       "x-ms-copy-status" : "pending",
       "StatusCode" : "202",
-<<<<<<< HEAD
-      "x-ms-request-id" : "e0dd8712-e01e-0026-433b-647b1f000000",
-      "Date" : "Thu, 05 Sep 2019 22:43:20 GMT",
-      "x-ms-client-request-id" : "88c7a945-0a78-46d3-baa8-8297c6c907fd"
-=======
-      "x-ms-request-id" : "8f7643b5-401e-003a-5be6-6473d5000000",
-      "Date" : "Fri, 06 Sep 2019 19:10:12 GMT",
-      "x-ms-client-request-id" : "5dbf0747-47ad-4614-82f9-c664a632c0e3"
->>>>>>> a55d5dd9
+      "x-ms-request-id" : "9ebd51f7-501e-003f-654a-675777000000",
+      "Date" : "Mon, 09 Sep 2019 20:09:53 GMT",
+      "x-ms-client-request-id" : "3dde910d-67ae-4cc2-9770-d81219f7439d"
     },
     "Exception" : null
   }, {
     "Method" : "GET",
-<<<<<<< HEAD
     "Uri" : "https://jaschrepragrs.blob.core.windows.net?prefix=jtcstartincrementalcopyac&comp=list",
     "Headers" : {
       "x-ms-version" : "2019-02-02",
       "User-Agent" : "azsdk-java-azure-storage-blob/12.0.0-preview.3 1.8.0_221; Windows 10 10.0",
-      "x-ms-client-request-id" : "5b54a7f2-8ad9-4e21-8687-7e5277d3b4ed"
-=======
-    "Uri" : "https://azstoragesdkaccount.blob.core.windows.net?prefix=jtcstartincrementalcopyac&comp=list",
-    "Headers" : {
-      "x-ms-version" : "2019-02-02",
-      "User-Agent" : "azsdk-java-azure-storage-blob/12.0.0-preview.3 1.8.0_212; Windows 10 10.0",
-      "x-ms-client-request-id" : "fe41dddb-8907-4fef-af64-84e6f2cfbd5c"
->>>>>>> a55d5dd9
+      "x-ms-client-request-id" : "29ca6d67-0890-4b0b-94dc-c7a8000d5dae"
     },
     "Response" : {
       "Transfer-Encoding" : "chunked",
@@ -502,35 +248,20 @@
       "Server" : "Windows-Azure-Blob/1.0 Microsoft-HTTPAPI/2.0",
       "retry-after" : "0",
       "StatusCode" : "200",
-<<<<<<< HEAD
-      "x-ms-request-id" : "e0dd8724-e01e-0026-543b-647b1f000000",
-      "Body" : "﻿<?xml version=\"1.0\" encoding=\"utf-8\"?><EnumerationResults ServiceEndpoint=\"https://jaschrepragrs.blob.core.windows.net/\"><Prefix>jtcstartincrementalcopyac</Prefix><Containers><Container><Name>jtcstartincrementalcopyac081643f2aa9e5b05a242ae</Name><Properties><Last-Modified>Thu, 05 Sep 2019 22:43:19 GMT</Last-Modified><Etag>\"0x8D732527352D5D7\"</Etag><LeaseStatus>unlocked</LeaseStatus><LeaseState>available</LeaseState><PublicAccess>blob</PublicAccess><DefaultEncryptionScope>$account-encryption-key</DefaultEncryptionScope><DenyEncryptionScopeOverride>false</DenyEncryptionScopeOverride><HasImmutabilityPolicy>false</HasImmutabilityPolicy><HasLegalHold>false</HasLegalHold></Properties></Container></Containers><NextMarker /></EnumerationResults>",
-      "Date" : "Thu, 05 Sep 2019 22:43:20 GMT",
-      "x-ms-client-request-id" : "5b54a7f2-8ad9-4e21-8687-7e5277d3b4ed",
-=======
-      "x-ms-request-id" : "8f7643ca-401e-003a-6ae6-6473d5000000",
-      "Body" : "﻿<?xml version=\"1.0\" encoding=\"utf-8\"?><EnumerationResults ServiceEndpoint=\"https://azstoragesdkaccount.blob.core.windows.net/\"><Prefix>jtcstartincrementalcopyac</Prefix><Containers><Container><Name>jtcstartincrementalcopyac0842359f90c12aaf7d4046</Name><Properties><Last-Modified>Fri, 06 Sep 2019 19:10:10 GMT</Last-Modified><Etag>\"0x8D732FDD6DF4364\"</Etag><LeaseStatus>unlocked</LeaseStatus><LeaseState>available</LeaseState><PublicAccess>blob</PublicAccess><DefaultEncryptionScope>$account-encryption-key</DefaultEncryptionScope><DenyEncryptionScopeOverride>false</DenyEncryptionScopeOverride><HasImmutabilityPolicy>false</HasImmutabilityPolicy><HasLegalHold>false</HasLegalHold></Properties></Container></Containers><NextMarker /></EnumerationResults>",
-      "Date" : "Fri, 06 Sep 2019 19:10:12 GMT",
-      "x-ms-client-request-id" : "fe41dddb-8907-4fef-af64-84e6f2cfbd5c",
->>>>>>> a55d5dd9
+      "x-ms-request-id" : "9ebd520e-501e-003f-7c4a-675777000000",
+      "Body" : "﻿<?xml version=\"1.0\" encoding=\"utf-8\"?><EnumerationResults ServiceEndpoint=\"https://jaschrepragrs.blob.core.windows.net/\"><Prefix>jtcstartincrementalcopyac</Prefix><Containers><Container><Name>jtcstartincrementalcopyac0801222c7194d794124109</Name><Properties><Last-Modified>Mon, 09 Sep 2019 20:09:52 GMT</Last-Modified><Etag>\"0x8D73561ACF6D88B\"</Etag><LeaseStatus>unlocked</LeaseStatus><LeaseState>available</LeaseState><PublicAccess>blob</PublicAccess><DefaultEncryptionScope>$account-encryption-key</DefaultEncryptionScope><DenyEncryptionScopeOverride>false</DenyEncryptionScopeOverride><HasImmutabilityPolicy>false</HasImmutabilityPolicy><HasLegalHold>false</HasLegalHold></Properties></Container></Containers><NextMarker /></EnumerationResults>",
+      "Date" : "Mon, 09 Sep 2019 20:09:53 GMT",
+      "x-ms-client-request-id" : "29ca6d67-0890-4b0b-94dc-c7a8000d5dae",
       "Content-Type" : "application/xml"
     },
     "Exception" : null
   }, {
     "Method" : "DELETE",
-<<<<<<< HEAD
-    "Uri" : "https://jaschrepragrs.blob.core.windows.net/jtcstartincrementalcopyac081643f2aa9e5b05a242ae?restype=container",
-    "Headers" : {
-      "x-ms-version" : "2019-02-02",
-      "User-Agent" : "azsdk-java-azure-storage-blob/12.0.0-preview.3 1.8.0_221; Windows 10 10.0",
-      "x-ms-client-request-id" : "6b8d0fc5-b59c-4db6-9539-0afeccb76771"
-=======
-    "Uri" : "https://azstoragesdkaccount.blob.core.windows.net/jtcstartincrementalcopyac0842359f90c12aaf7d4046?restype=container",
-    "Headers" : {
-      "x-ms-version" : "2019-02-02",
-      "User-Agent" : "azsdk-java-azure-storage-blob/12.0.0-preview.3 1.8.0_212; Windows 10 10.0",
-      "x-ms-client-request-id" : "e55afce2-cf3f-4d88-8208-12294c0f76c0"
->>>>>>> a55d5dd9
+    "Uri" : "https://jaschrepragrs.blob.core.windows.net/jtcstartincrementalcopyac0801222c7194d794124109?restype=container",
+    "Headers" : {
+      "x-ms-version" : "2019-02-02",
+      "User-Agent" : "azsdk-java-azure-storage-blob/12.0.0-preview.3 1.8.0_221; Windows 10 10.0",
+      "x-ms-client-request-id" : "298be616-5c8c-4539-a832-5a097c7b930e"
     },
     "Response" : {
       "x-ms-version" : "2019-02-02",
@@ -538,21 +269,11 @@
       "retry-after" : "0",
       "Content-Length" : "0",
       "StatusCode" : "202",
-<<<<<<< HEAD
-      "x-ms-request-id" : "e0dd872d-e01e-0026-5c3b-647b1f000000",
-      "Date" : "Thu, 05 Sep 2019 22:43:20 GMT",
-      "x-ms-client-request-id" : "6b8d0fc5-b59c-4db6-9539-0afeccb76771"
+      "x-ms-request-id" : "9ebd5224-501e-003f-114a-675777000000",
+      "Date" : "Mon, 09 Sep 2019 20:09:53 GMT",
+      "x-ms-client-request-id" : "298be616-5c8c-4539-a832-5a097c7b930e"
     },
     "Exception" : null
   } ],
-  "variables" : [ "jtcstartincrementalcopyac081643f2aa9e5b05a242ae", "javablobstartincrementalcopyac10095356cb40a242364", "javablobstartincrementalcopyac205245d17c95a6934a4" ]
-=======
-      "x-ms-request-id" : "8f7643df-401e-003a-7be6-6473d5000000",
-      "Date" : "Fri, 06 Sep 2019 19:10:12 GMT",
-      "x-ms-client-request-id" : "e55afce2-cf3f-4d88-8208-12294c0f76c0"
-    },
-    "Exception" : null
-  } ],
-  "variables" : [ "jtcstartincrementalcopyac0842359f90c12aaf7d4046", "javablobstartincrementalcopyac1437259bad95a9e23d4", "javablobstartincrementalcopyac297191f98b812f8ce04" ]
->>>>>>> a55d5dd9
+  "variables" : [ "jtcstartincrementalcopyac0801222c7194d794124109", "javablobstartincrementalcopyac1574640ed0cab26fa04", "javablobstartincrementalcopyac256016a65d348c2f304" ]
 }