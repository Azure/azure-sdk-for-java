{
  "networkCallRecords" : [ {
    "Method" : "PUT",
<<<<<<< HEAD
    "Uri" : "https://jaschrepragrs.blob.core.windows.net/jtcservicesassignaturesstringtosignuserdelegationkey02211102?restype=container",
    "Headers" : {
      "x-ms-version" : "2019-02-02",
      "User-Agent" : "azsdk-java-azure-storage-blob/12.0.0-preview.3 1.8.0_221; Windows 10 10.0",
      "x-ms-client-request-id" : "cefe0350-5d3e-41c4-8658-035bde92c0ab"
=======
    "Uri" : "https://azstoragesdkaccount.blob.core.windows.net/jtcservicesassignaturesstringtosignuserdelegationkey004857bb?restype=container",
    "Headers" : {
      "x-ms-version" : "2019-02-02",
      "User-Agent" : "azsdk-java-azure-storage-blob/12.0.0-preview.3 1.8.0_212; Windows 10 10.0",
      "x-ms-client-request-id" : "d7569109-98cb-473e-a6ad-2f95fbaa21dc"
>>>>>>> a55d5dd9
    },
    "Response" : {
      "x-ms-version" : "2019-02-02",
      "Server" : "Windows-Azure-Blob/1.0 Microsoft-HTTPAPI/2.0",
<<<<<<< HEAD
      "ETag" : "\"0x8D732517297B039\"",
      "Last-Modified" : "Thu, 05 Sep 2019 22:36:09 GMT",
      "retry-after" : "0",
      "Content-Length" : "0",
      "StatusCode" : "201",
      "x-ms-request-id" : "bfec8e3f-901e-0044-683a-643cc7000000",
      "Date" : "Thu, 05 Sep 2019 22:36:08 GMT",
      "x-ms-client-request-id" : "cefe0350-5d3e-41c4-8658-035bde92c0ab"
=======
      "ETag" : "\"0x8D732FDFD50AC6A\"",
      "Last-Modified" : "Fri, 06 Sep 2019 19:11:15 GMT",
      "retry-after" : "0",
      "Content-Length" : "0",
      "StatusCode" : "201",
      "x-ms-request-id" : "8f76bfcf-401e-003a-19e6-6473d5000000",
      "Date" : "Fri, 06 Sep 2019 19:11:15 GMT",
      "x-ms-client-request-id" : "d7569109-98cb-473e-a6ad-2f95fbaa21dc"
>>>>>>> a55d5dd9
    },
    "Exception" : null
  }, {
    "Method" : "GET",
<<<<<<< HEAD
    "Uri" : "https://jaschrepragrs.blob.core.windows.net?prefix=jtcservicesassignaturesstringtosignuserdelegationkey&comp=list",
    "Headers" : {
      "x-ms-version" : "2019-02-02",
      "User-Agent" : "azsdk-java-azure-storage-blob/12.0.0-preview.3 1.8.0_221; Windows 10 10.0",
      "x-ms-client-request-id" : "6e12321e-5db5-4440-b660-535ba6c0d71e"
=======
    "Uri" : "https://azstoragesdkaccount.blob.core.windows.net?prefix=jtcservicesassignaturesstringtosignuserdelegationkey&comp=list",
    "Headers" : {
      "x-ms-version" : "2019-02-02",
      "User-Agent" : "azsdk-java-azure-storage-blob/12.0.0-preview.3 1.8.0_212; Windows 10 10.0",
      "x-ms-client-request-id" : "c963e828-dd37-4a55-bc62-e388297ae5d5"
>>>>>>> a55d5dd9
    },
    "Response" : {
      "Transfer-Encoding" : "chunked",
      "x-ms-version" : "2019-02-02",
      "Server" : "Windows-Azure-Blob/1.0 Microsoft-HTTPAPI/2.0",
      "retry-after" : "0",
      "StatusCode" : "200",
<<<<<<< HEAD
      "x-ms-request-id" : "bfec8e4c-901e-0044-743a-643cc7000000",
      "Body" : "﻿<?xml version=\"1.0\" encoding=\"utf-8\"?><EnumerationResults ServiceEndpoint=\"https://jaschrepragrs.blob.core.windows.net/\"><Prefix>jtcservicesassignaturesstringtosignuserdelegationkey</Prefix><Containers><Container><Name>jtcservicesassignaturesstringtosignuserdelegationkey02211102</Name><Properties><Last-Modified>Thu, 05 Sep 2019 22:36:09 GMT</Last-Modified><Etag>\"0x8D732517297B039\"</Etag><LeaseStatus>unlocked</LeaseStatus><LeaseState>available</LeaseState><DefaultEncryptionScope>$account-encryption-key</DefaultEncryptionScope><DenyEncryptionScopeOverride>false</DenyEncryptionScopeOverride><HasImmutabilityPolicy>false</HasImmutabilityPolicy><HasLegalHold>false</HasLegalHold></Properties></Container></Containers><NextMarker /></EnumerationResults>",
      "Date" : "Thu, 05 Sep 2019 22:36:08 GMT",
      "x-ms-client-request-id" : "6e12321e-5db5-4440-b660-535ba6c0d71e",
=======
      "x-ms-request-id" : "8f76bfe7-401e-003a-30e6-6473d5000000",
      "Body" : "﻿<?xml version=\"1.0\" encoding=\"utf-8\"?><EnumerationResults ServiceEndpoint=\"https://azstoragesdkaccount.blob.core.windows.net/\"><Prefix>jtcservicesassignaturesstringtosignuserdelegationkey</Prefix><Containers><Container><Name>jtcservicesassignaturesstringtosignuserdelegationkey004857bb</Name><Properties><Last-Modified>Fri, 06 Sep 2019 19:11:15 GMT</Last-Modified><Etag>\"0x8D732FDFD50AC6A\"</Etag><LeaseStatus>unlocked</LeaseStatus><LeaseState>available</LeaseState><DefaultEncryptionScope>$account-encryption-key</DefaultEncryptionScope><DenyEncryptionScopeOverride>false</DenyEncryptionScopeOverride><HasImmutabilityPolicy>false</HasImmutabilityPolicy><HasLegalHold>false</HasLegalHold></Properties></Container></Containers><NextMarker /></EnumerationResults>",
      "Date" : "Fri, 06 Sep 2019 19:11:15 GMT",
      "x-ms-client-request-id" : "c963e828-dd37-4a55-bc62-e388297ae5d5",
>>>>>>> a55d5dd9
      "Content-Type" : "application/xml"
    },
    "Exception" : null
  }, {
    "Method" : "DELETE",
<<<<<<< HEAD
    "Uri" : "https://jaschrepragrs.blob.core.windows.net/jtcservicesassignaturesstringtosignuserdelegationkey02211102?restype=container",
    "Headers" : {
      "x-ms-version" : "2019-02-02",
      "User-Agent" : "azsdk-java-azure-storage-blob/12.0.0-preview.3 1.8.0_221; Windows 10 10.0",
      "x-ms-client-request-id" : "9b3dab69-2596-48bd-92cb-9e7f92a05da2"
=======
    "Uri" : "https://azstoragesdkaccount.blob.core.windows.net/jtcservicesassignaturesstringtosignuserdelegationkey004857bb?restype=container",
    "Headers" : {
      "x-ms-version" : "2019-02-02",
      "User-Agent" : "azsdk-java-azure-storage-blob/12.0.0-preview.3 1.8.0_212; Windows 10 10.0",
      "x-ms-client-request-id" : "a852282e-0d6f-4327-a15e-5866b031240c"
>>>>>>> a55d5dd9
    },
    "Response" : {
      "x-ms-version" : "2019-02-02",
      "Server" : "Windows-Azure-Blob/1.0 Microsoft-HTTPAPI/2.0",
      "retry-after" : "0",
      "Content-Length" : "0",
      "StatusCode" : "202",
<<<<<<< HEAD
      "x-ms-request-id" : "bfec8e62-901e-0044-093a-643cc7000000",
      "Date" : "Thu, 05 Sep 2019 22:36:08 GMT",
      "x-ms-client-request-id" : "9b3dab69-2596-48bd-92cb-9e7f92a05da2"
    },
    "Exception" : null
  } ],
  "variables" : [ "jtcservicesassignaturesstringtosignuserdelegationkey02211102" ]
=======
      "x-ms-request-id" : "8f76bffe-401e-003a-44e6-6473d5000000",
      "Date" : "Fri, 06 Sep 2019 19:11:15 GMT",
      "x-ms-client-request-id" : "a852282e-0d6f-4327-a15e-5866b031240c"
    },
    "Exception" : null
  } ],
  "variables" : [ "jtcservicesassignaturesstringtosignuserdelegationkey004857bb" ]
>>>>>>> a55d5dd9
}<|MERGE_RESOLUTION|>--- conflicted
+++ resolved
@@ -1,59 +1,32 @@
 {
   "networkCallRecords" : [ {
     "Method" : "PUT",
-<<<<<<< HEAD
-    "Uri" : "https://jaschrepragrs.blob.core.windows.net/jtcservicesassignaturesstringtosignuserdelegationkey02211102?restype=container",
+    "Uri" : "https://jaschrepragrs.blob.core.windows.net/jtcservicesassignaturesstringtosignuserdelegationkey0505548b?restype=container",
     "Headers" : {
       "x-ms-version" : "2019-02-02",
       "User-Agent" : "azsdk-java-azure-storage-blob/12.0.0-preview.3 1.8.0_221; Windows 10 10.0",
-      "x-ms-client-request-id" : "cefe0350-5d3e-41c4-8658-035bde92c0ab"
-=======
-    "Uri" : "https://azstoragesdkaccount.blob.core.windows.net/jtcservicesassignaturesstringtosignuserdelegationkey004857bb?restype=container",
-    "Headers" : {
-      "x-ms-version" : "2019-02-02",
-      "User-Agent" : "azsdk-java-azure-storage-blob/12.0.0-preview.3 1.8.0_212; Windows 10 10.0",
-      "x-ms-client-request-id" : "d7569109-98cb-473e-a6ad-2f95fbaa21dc"
->>>>>>> a55d5dd9
+      "x-ms-client-request-id" : "2227d601-d81a-4a46-bd3c-32df345e96ec"
     },
     "Response" : {
       "x-ms-version" : "2019-02-02",
       "Server" : "Windows-Azure-Blob/1.0 Microsoft-HTTPAPI/2.0",
-<<<<<<< HEAD
-      "ETag" : "\"0x8D732517297B039\"",
-      "Last-Modified" : "Thu, 05 Sep 2019 22:36:09 GMT",
+      "ETag" : "\"0x8D73560238D6E5C\"",
+      "Last-Modified" : "Mon, 09 Sep 2019 19:58:52 GMT",
       "retry-after" : "0",
       "Content-Length" : "0",
       "StatusCode" : "201",
-      "x-ms-request-id" : "bfec8e3f-901e-0044-683a-643cc7000000",
-      "Date" : "Thu, 05 Sep 2019 22:36:08 GMT",
-      "x-ms-client-request-id" : "cefe0350-5d3e-41c4-8658-035bde92c0ab"
-=======
-      "ETag" : "\"0x8D732FDFD50AC6A\"",
-      "Last-Modified" : "Fri, 06 Sep 2019 19:11:15 GMT",
-      "retry-after" : "0",
-      "Content-Length" : "0",
-      "StatusCode" : "201",
-      "x-ms-request-id" : "8f76bfcf-401e-003a-19e6-6473d5000000",
-      "Date" : "Fri, 06 Sep 2019 19:11:15 GMT",
-      "x-ms-client-request-id" : "d7569109-98cb-473e-a6ad-2f95fbaa21dc"
->>>>>>> a55d5dd9
+      "x-ms-request-id" : "077fbfb4-801e-001f-5c49-673bbb000000",
+      "Date" : "Mon, 09 Sep 2019 19:58:52 GMT",
+      "x-ms-client-request-id" : "2227d601-d81a-4a46-bd3c-32df345e96ec"
     },
     "Exception" : null
   }, {
     "Method" : "GET",
-<<<<<<< HEAD
     "Uri" : "https://jaschrepragrs.blob.core.windows.net?prefix=jtcservicesassignaturesstringtosignuserdelegationkey&comp=list",
     "Headers" : {
       "x-ms-version" : "2019-02-02",
       "User-Agent" : "azsdk-java-azure-storage-blob/12.0.0-preview.3 1.8.0_221; Windows 10 10.0",
-      "x-ms-client-request-id" : "6e12321e-5db5-4440-b660-535ba6c0d71e"
-=======
-    "Uri" : "https://azstoragesdkaccount.blob.core.windows.net?prefix=jtcservicesassignaturesstringtosignuserdelegationkey&comp=list",
-    "Headers" : {
-      "x-ms-version" : "2019-02-02",
-      "User-Agent" : "azsdk-java-azure-storage-blob/12.0.0-preview.3 1.8.0_212; Windows 10 10.0",
-      "x-ms-client-request-id" : "c963e828-dd37-4a55-bc62-e388297ae5d5"
->>>>>>> a55d5dd9
+      "x-ms-client-request-id" : "fb44a843-26fa-4ed8-aaf0-cb8aed2e01f5"
     },
     "Response" : {
       "Transfer-Encoding" : "chunked",
@@ -61,35 +34,20 @@
       "Server" : "Windows-Azure-Blob/1.0 Microsoft-HTTPAPI/2.0",
       "retry-after" : "0",
       "StatusCode" : "200",
-<<<<<<< HEAD
-      "x-ms-request-id" : "bfec8e4c-901e-0044-743a-643cc7000000",
-      "Body" : "﻿<?xml version=\"1.0\" encoding=\"utf-8\"?><EnumerationResults ServiceEndpoint=\"https://jaschrepragrs.blob.core.windows.net/\"><Prefix>jtcservicesassignaturesstringtosignuserdelegationkey</Prefix><Containers><Container><Name>jtcservicesassignaturesstringtosignuserdelegationkey02211102</Name><Properties><Last-Modified>Thu, 05 Sep 2019 22:36:09 GMT</Last-Modified><Etag>\"0x8D732517297B039\"</Etag><LeaseStatus>unlocked</LeaseStatus><LeaseState>available</LeaseState><DefaultEncryptionScope>$account-encryption-key</DefaultEncryptionScope><DenyEncryptionScopeOverride>false</DenyEncryptionScopeOverride><HasImmutabilityPolicy>false</HasImmutabilityPolicy><HasLegalHold>false</HasLegalHold></Properties></Container></Containers><NextMarker /></EnumerationResults>",
-      "Date" : "Thu, 05 Sep 2019 22:36:08 GMT",
-      "x-ms-client-request-id" : "6e12321e-5db5-4440-b660-535ba6c0d71e",
-=======
-      "x-ms-request-id" : "8f76bfe7-401e-003a-30e6-6473d5000000",
-      "Body" : "﻿<?xml version=\"1.0\" encoding=\"utf-8\"?><EnumerationResults ServiceEndpoint=\"https://azstoragesdkaccount.blob.core.windows.net/\"><Prefix>jtcservicesassignaturesstringtosignuserdelegationkey</Prefix><Containers><Container><Name>jtcservicesassignaturesstringtosignuserdelegationkey004857bb</Name><Properties><Last-Modified>Fri, 06 Sep 2019 19:11:15 GMT</Last-Modified><Etag>\"0x8D732FDFD50AC6A\"</Etag><LeaseStatus>unlocked</LeaseStatus><LeaseState>available</LeaseState><DefaultEncryptionScope>$account-encryption-key</DefaultEncryptionScope><DenyEncryptionScopeOverride>false</DenyEncryptionScopeOverride><HasImmutabilityPolicy>false</HasImmutabilityPolicy><HasLegalHold>false</HasLegalHold></Properties></Container></Containers><NextMarker /></EnumerationResults>",
-      "Date" : "Fri, 06 Sep 2019 19:11:15 GMT",
-      "x-ms-client-request-id" : "c963e828-dd37-4a55-bc62-e388297ae5d5",
->>>>>>> a55d5dd9
+      "x-ms-request-id" : "077fbfcd-801e-001f-7349-673bbb000000",
+      "Body" : "﻿<?xml version=\"1.0\" encoding=\"utf-8\"?><EnumerationResults ServiceEndpoint=\"https://jaschrepragrs.blob.core.windows.net/\"><Prefix>jtcservicesassignaturesstringtosignuserdelegationkey</Prefix><Containers><Container><Name>jtcservicesassignaturesstringtosignuserdelegationkey0505548b</Name><Properties><Last-Modified>Mon, 09 Sep 2019 19:58:52 GMT</Last-Modified><Etag>\"0x8D73560238D6E5C\"</Etag><LeaseStatus>unlocked</LeaseStatus><LeaseState>available</LeaseState><DefaultEncryptionScope>$account-encryption-key</DefaultEncryptionScope><DenyEncryptionScopeOverride>false</DenyEncryptionScopeOverride><HasImmutabilityPolicy>false</HasImmutabilityPolicy><HasLegalHold>false</HasLegalHold></Properties></Container></Containers><NextMarker /></EnumerationResults>",
+      "Date" : "Mon, 09 Sep 2019 19:58:52 GMT",
+      "x-ms-client-request-id" : "fb44a843-26fa-4ed8-aaf0-cb8aed2e01f5",
       "Content-Type" : "application/xml"
     },
     "Exception" : null
   }, {
     "Method" : "DELETE",
-<<<<<<< HEAD
-    "Uri" : "https://jaschrepragrs.blob.core.windows.net/jtcservicesassignaturesstringtosignuserdelegationkey02211102?restype=container",
+    "Uri" : "https://jaschrepragrs.blob.core.windows.net/jtcservicesassignaturesstringtosignuserdelegationkey0505548b?restype=container",
     "Headers" : {
       "x-ms-version" : "2019-02-02",
       "User-Agent" : "azsdk-java-azure-storage-blob/12.0.0-preview.3 1.8.0_221; Windows 10 10.0",
-      "x-ms-client-request-id" : "9b3dab69-2596-48bd-92cb-9e7f92a05da2"
-=======
-    "Uri" : "https://azstoragesdkaccount.blob.core.windows.net/jtcservicesassignaturesstringtosignuserdelegationkey004857bb?restype=container",
-    "Headers" : {
-      "x-ms-version" : "2019-02-02",
-      "User-Agent" : "azsdk-java-azure-storage-blob/12.0.0-preview.3 1.8.0_212; Windows 10 10.0",
-      "x-ms-client-request-id" : "a852282e-0d6f-4327-a15e-5866b031240c"
->>>>>>> a55d5dd9
+      "x-ms-client-request-id" : "ba28ae46-73c1-424a-ab03-f58aa9b9c60b"
     },
     "Response" : {
       "x-ms-version" : "2019-02-02",
@@ -97,21 +55,11 @@
       "retry-after" : "0",
       "Content-Length" : "0",
       "StatusCode" : "202",
-<<<<<<< HEAD
-      "x-ms-request-id" : "bfec8e62-901e-0044-093a-643cc7000000",
-      "Date" : "Thu, 05 Sep 2019 22:36:08 GMT",
-      "x-ms-client-request-id" : "9b3dab69-2596-48bd-92cb-9e7f92a05da2"
+      "x-ms-request-id" : "077fbfe7-801e-001f-0a49-673bbb000000",
+      "Date" : "Mon, 09 Sep 2019 19:58:52 GMT",
+      "x-ms-client-request-id" : "ba28ae46-73c1-424a-ab03-f58aa9b9c60b"
     },
     "Exception" : null
   } ],
-  "variables" : [ "jtcservicesassignaturesstringtosignuserdelegationkey02211102" ]
-=======
-      "x-ms-request-id" : "8f76bffe-401e-003a-44e6-6473d5000000",
-      "Date" : "Fri, 06 Sep 2019 19:11:15 GMT",
-      "x-ms-client-request-id" : "a852282e-0d6f-4327-a15e-5866b031240c"
-    },
-    "Exception" : null
-  } ],
-  "variables" : [ "jtcservicesassignaturesstringtosignuserdelegationkey004857bb" ]
->>>>>>> a55d5dd9
+  "variables" : [ "jtcservicesassignaturesstringtosignuserdelegationkey0505548b" ]
 }