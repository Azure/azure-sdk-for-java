--- conflicted
+++ resolved
@@ -1,147 +1,79 @@
 {
   "networkCallRecords" : [ {
     "Method" : "PUT",
-<<<<<<< HEAD
-    "Uri" : "https://jaschrepragrs.blob.core.windows.net/jtcbreakleaseacfail0blobapitestbreakleaseacfaildce84315b862?restype=container",
+    "Uri" : "https://jaschrepragrs.blob.core.windows.net/jtcbreakleaseacfail0blobapitestbreakleaseacfail3a8246398fdc?restype=container",
     "Headers" : {
       "x-ms-version" : "2019-02-02",
       "User-Agent" : "azsdk-java-azure-storage-blob/12.0.0-preview.3 1.8.0_221; Windows 10 10.0",
-      "x-ms-client-request-id" : "bbe7247b-3c99-4d2c-badb-25800a5962ec"
-=======
-    "Uri" : "https://azstoragesdkaccount.blob.core.windows.net/jtcbreakleaseacfail0blobapitestbreakleaseacfail477187603068?restype=container",
-    "Headers" : {
-      "x-ms-version" : "2019-02-02",
-      "User-Agent" : "azsdk-java-azure-storage-blob/12.0.0-preview.3 1.8.0_212; Windows 10 10.0",
-      "x-ms-client-request-id" : "20ea0643-dad7-41bf-97fc-a63e76f5eac1"
->>>>>>> a55d5dd9
+      "x-ms-client-request-id" : "786b38ab-4ebe-4b87-a154-a385c1a681bd"
     },
     "Response" : {
       "x-ms-version" : "2019-02-02",
       "Server" : "Windows-Azure-Blob/1.0 Microsoft-HTTPAPI/2.0",
-<<<<<<< HEAD
-      "ETag" : "\"0x8D73251C3BD2189\"",
-      "Last-Modified" : "Thu, 05 Sep 2019 22:38:25 GMT",
+      "ETag" : "\"0x8D7356113566FD8\"",
+      "Last-Modified" : "Mon, 09 Sep 2019 20:05:34 GMT",
       "retry-after" : "0",
       "Content-Length" : "0",
       "StatusCode" : "201",
-      "x-ms-request-id" : "bfed14bb-901e-0044-683a-643cc7000000",
-      "Date" : "Thu, 05 Sep 2019 22:38:24 GMT",
-      "x-ms-client-request-id" : "bbe7247b-3c99-4d2c-badb-25800a5962ec"
-=======
-      "ETag" : "\"0x8D732FC922576A4\"",
-      "Last-Modified" : "Fri, 06 Sep 2019 19:01:06 GMT",
-      "retry-after" : "0",
-      "Content-Length" : "0",
-      "StatusCode" : "201",
-      "x-ms-request-id" : "b92b9e85-d01e-009e-15e5-644931000000",
-      "Date" : "Fri, 06 Sep 2019 19:01:05 GMT",
-      "x-ms-client-request-id" : "20ea0643-dad7-41bf-97fc-a63e76f5eac1"
->>>>>>> a55d5dd9
+      "x-ms-request-id" : "c5ca771b-301e-0042-7c49-67cbbf000000",
+      "Date" : "Mon, 09 Sep 2019 20:05:34 GMT",
+      "x-ms-client-request-id" : "786b38ab-4ebe-4b87-a154-a385c1a681bd"
     },
     "Exception" : null
   }, {
     "Method" : "PUT",
-<<<<<<< HEAD
-    "Uri" : "https://jaschrepragrs.blob.core.windows.net/jtcbreakleaseacfail0blobapitestbreakleaseacfaildce84315b862/javablobbreakleaseacfail1blobapitestbreakleaseacfaildce33226a",
+    "Uri" : "https://jaschrepragrs.blob.core.windows.net/jtcbreakleaseacfail0blobapitestbreakleaseacfail3a8246398fdc/javablobbreakleaseacfail1blobapitestbreakleaseacfail3a8133777",
     "Headers" : {
       "x-ms-version" : "2019-02-02",
       "User-Agent" : "azsdk-java-azure-storage-blob/12.0.0-preview.3 1.8.0_221; Windows 10 10.0",
-      "x-ms-client-request-id" : "8dc7a03b-ab1e-4de6-848a-6fcb527f53a6",
-=======
-    "Uri" : "https://azstoragesdkaccount.blob.core.windows.net/jtcbreakleaseacfail0blobapitestbreakleaseacfail477187603068/javablobbreakleaseacfail1blobapitestbreakleaseacfail47742726b",
-    "Headers" : {
-      "x-ms-version" : "2019-02-02",
-      "User-Agent" : "azsdk-java-azure-storage-blob/12.0.0-preview.3 1.8.0_212; Windows 10 10.0",
-      "x-ms-client-request-id" : "f5a8892f-9ee6-40af-a475-5763afb1414b",
->>>>>>> a55d5dd9
+      "x-ms-client-request-id" : "d8f45f8a-4e80-4564-899d-247170b80d7b",
       "Content-Type" : "application/octet-stream"
     },
     "Response" : {
       "x-ms-version" : "2019-02-02",
       "Server" : "Windows-Azure-Blob/1.0 Microsoft-HTTPAPI/2.0",
       "x-ms-content-crc64" : "6RYQPwaVsyQ=",
-<<<<<<< HEAD
-      "Last-Modified" : "Thu, 05 Sep 2019 22:38:25 GMT",
+      "Last-Modified" : "Mon, 09 Sep 2019 20:05:34 GMT",
       "retry-after" : "0",
       "StatusCode" : "201",
       "x-ms-request-server-encrypted" : "true",
-      "Date" : "Thu, 05 Sep 2019 22:38:24 GMT",
+      "Date" : "Mon, 09 Sep 2019 20:05:34 GMT",
       "Content-MD5" : "wh+Wm18D0z1D4E+PE252gg==",
-      "ETag" : "\"0x8D73251C3C9D40B\"",
+      "ETag" : "\"0x8D735611363BB8B\"",
       "Content-Length" : "0",
-      "x-ms-request-id" : "bfed14cd-901e-0044-783a-643cc7000000",
-      "x-ms-client-request-id" : "8dc7a03b-ab1e-4de6-848a-6fcb527f53a6"
-=======
-      "Last-Modified" : "Fri, 06 Sep 2019 19:01:06 GMT",
-      "retry-after" : "0",
-      "StatusCode" : "201",
-      "x-ms-request-server-encrypted" : "true",
-      "Date" : "Fri, 06 Sep 2019 19:01:05 GMT",
-      "Content-MD5" : "wh+Wm18D0z1D4E+PE252gg==",
-      "ETag" : "\"0x8D732FC922E4826\"",
-      "Content-Length" : "0",
-      "x-ms-request-id" : "b92b9ed0-d01e-009e-56e5-644931000000",
-      "x-ms-client-request-id" : "f5a8892f-9ee6-40af-a475-5763afb1414b"
->>>>>>> a55d5dd9
+      "x-ms-request-id" : "c5ca7733-301e-0042-0f49-67cbbf000000",
+      "x-ms-client-request-id" : "d8f45f8a-4e80-4564-899d-247170b80d7b"
     },
     "Exception" : null
   }, {
     "Method" : "PUT",
-<<<<<<< HEAD
-    "Uri" : "https://jaschrepragrs.blob.core.windows.net/jtcbreakleaseacfail0blobapitestbreakleaseacfaildce84315b862/javablobbreakleaseacfail1blobapitestbreakleaseacfaildce33226a?comp=lease",
+    "Uri" : "https://jaschrepragrs.blob.core.windows.net/jtcbreakleaseacfail0blobapitestbreakleaseacfail3a8246398fdc/javablobbreakleaseacfail1blobapitestbreakleaseacfail3a8133777?comp=lease",
     "Headers" : {
       "x-ms-version" : "2019-02-02",
       "User-Agent" : "azsdk-java-azure-storage-blob/12.0.0-preview.3 1.8.0_221; Windows 10 10.0",
-      "x-ms-client-request-id" : "bc3be1ab-50a6-4276-a031-a27530606143"
-=======
-    "Uri" : "https://azstoragesdkaccount.blob.core.windows.net/jtcbreakleaseacfail0blobapitestbreakleaseacfail477187603068/javablobbreakleaseacfail1blobapitestbreakleaseacfail47742726b?comp=lease",
-    "Headers" : {
-      "x-ms-version" : "2019-02-02",
-      "User-Agent" : "azsdk-java-azure-storage-blob/12.0.0-preview.3 1.8.0_212; Windows 10 10.0",
-      "x-ms-client-request-id" : "f06b3225-e76f-4536-98f4-c1586a14a98b"
->>>>>>> a55d5dd9
+      "x-ms-client-request-id" : "5c482d65-ad31-46a5-8da5-481b5c93e68a"
     },
     "Response" : {
       "x-ms-version" : "2019-02-02",
       "Server" : "Windows-Azure-Blob/1.0 Microsoft-HTTPAPI/2.0",
-<<<<<<< HEAD
-      "ETag" : "\"0x8D73251C3C9D40B\"",
-      "x-ms-lease-id" : "4619443c-58ad-452a-a44b-8b61be90905f",
-      "Last-Modified" : "Thu, 05 Sep 2019 22:38:25 GMT",
+      "ETag" : "\"0x8D735611363BB8B\"",
+      "x-ms-lease-id" : "c21d7603-8483-49e4-a1b1-367fc8f9c863",
+      "Last-Modified" : "Mon, 09 Sep 2019 20:05:34 GMT",
       "retry-after" : "0",
       "Content-Length" : "0",
       "StatusCode" : "201",
-      "x-ms-request-id" : "bfed14d8-901e-0044-033a-643cc7000000",
-      "Date" : "Thu, 05 Sep 2019 22:38:24 GMT",
-      "x-ms-client-request-id" : "bc3be1ab-50a6-4276-a031-a27530606143"
-=======
-      "ETag" : "\"0x8D732FC922E4826\"",
-      "x-ms-lease-id" : "7bb1c6b0-27fd-4d13-89de-fccbb9dedc91",
-      "Last-Modified" : "Fri, 06 Sep 2019 19:01:06 GMT",
-      "retry-after" : "0",
-      "Content-Length" : "0",
-      "StatusCode" : "201",
-      "x-ms-request-id" : "b92b9f02-d01e-009e-04e5-644931000000",
-      "Date" : "Fri, 06 Sep 2019 19:01:05 GMT",
-      "x-ms-client-request-id" : "f06b3225-e76f-4536-98f4-c1586a14a98b"
->>>>>>> a55d5dd9
+      "x-ms-request-id" : "c5ca7745-301e-0042-2049-67cbbf000000",
+      "Date" : "Mon, 09 Sep 2019 20:05:34 GMT",
+      "x-ms-client-request-id" : "5c482d65-ad31-46a5-8da5-481b5c93e68a"
     },
     "Exception" : null
   }, {
     "Method" : "PUT",
-<<<<<<< HEAD
-    "Uri" : "https://jaschrepragrs.blob.core.windows.net/jtcbreakleaseacfail0blobapitestbreakleaseacfaildce84315b862/javablobbreakleaseacfail1blobapitestbreakleaseacfaildce33226a?comp=lease",
+    "Uri" : "https://jaschrepragrs.blob.core.windows.net/jtcbreakleaseacfail0blobapitestbreakleaseacfail3a8246398fdc/javablobbreakleaseacfail1blobapitestbreakleaseacfail3a8133777?comp=lease",
     "Headers" : {
       "x-ms-version" : "2019-02-02",
       "User-Agent" : "azsdk-java-azure-storage-blob/12.0.0-preview.3 1.8.0_221; Windows 10 10.0",
-      "x-ms-client-request-id" : "833681a2-545c-4e85-abf0-2c8d0f371bfa"
-=======
-    "Uri" : "https://azstoragesdkaccount.blob.core.windows.net/jtcbreakleaseacfail0blobapitestbreakleaseacfail477187603068/javablobbreakleaseacfail1blobapitestbreakleaseacfail47742726b?comp=lease",
-    "Headers" : {
-      "x-ms-version" : "2019-02-02",
-      "User-Agent" : "azsdk-java-azure-storage-blob/12.0.0-preview.3 1.8.0_212; Windows 10 10.0",
-      "x-ms-client-request-id" : "366efd1a-8e46-40e0-999b-c46b2349a4f5"
->>>>>>> a55d5dd9
+      "x-ms-client-request-id" : "219e39cd-527a-4498-9684-68ef8c5640ba"
     },
     "Response" : {
       "x-ms-version" : "2019-02-02",
@@ -150,35 +82,20 @@
       "retry-after" : "0",
       "Content-Length" : "252",
       "StatusCode" : "412",
-<<<<<<< HEAD
-      "x-ms-request-id" : "bfed14e1-901e-0044-0c3a-643cc7000000",
-      "Body" : "﻿<?xml version=\"1.0\" encoding=\"utf-8\"?><Error><Code>ConditionNotMet</Code><Message>The condition specified using HTTP conditional header(s) is not met.\nRequestId:bfed14e1-901e-0044-0c3a-643cc7000000\nTime:2019-09-05T22:38:25.6328015Z</Message></Error>",
-      "Date" : "Thu, 05 Sep 2019 22:38:24 GMT",
-      "x-ms-client-request-id" : "833681a2-545c-4e85-abf0-2c8d0f371bfa",
-=======
-      "x-ms-request-id" : "b92b9f39-d01e-009e-39e5-644931000000",
-      "Body" : "﻿<?xml version=\"1.0\" encoding=\"utf-8\"?><Error><Code>ConditionNotMet</Code><Message>The condition specified using HTTP conditional header(s) is not met.\nRequestId:b92b9f39-d01e-009e-39e5-644931000000\nTime:2019-09-06T19:01:06.2782008Z</Message></Error>",
-      "Date" : "Fri, 06 Sep 2019 19:01:05 GMT",
-      "x-ms-client-request-id" : "366efd1a-8e46-40e0-999b-c46b2349a4f5",
->>>>>>> a55d5dd9
+      "x-ms-request-id" : "c5ca775a-301e-0042-3349-67cbbf000000",
+      "Body" : "﻿<?xml version=\"1.0\" encoding=\"utf-8\"?><Error><Code>ConditionNotMet</Code><Message>The condition specified using HTTP conditional header(s) is not met.\nRequestId:c5ca775a-301e-0042-3349-67cbbf000000\nTime:2019-09-09T20:05:35.1257971Z</Message></Error>",
+      "Date" : "Mon, 09 Sep 2019 20:05:35 GMT",
+      "x-ms-client-request-id" : "219e39cd-527a-4498-9684-68ef8c5640ba",
       "Content-Type" : "application/xml"
     },
     "Exception" : null
   }, {
     "Method" : "GET",
-<<<<<<< HEAD
     "Uri" : "https://jaschrepragrs.blob.core.windows.net?prefix=jtcbreakleaseacfail&comp=list",
     "Headers" : {
       "x-ms-version" : "2019-02-02",
       "User-Agent" : "azsdk-java-azure-storage-blob/12.0.0-preview.3 1.8.0_221; Windows 10 10.0",
-      "x-ms-client-request-id" : "2d0c13b6-ea50-4d87-8903-d6b5b33aa724"
-=======
-    "Uri" : "https://azstoragesdkaccount.blob.core.windows.net?prefix=jtcbreakleaseacfail&comp=list",
-    "Headers" : {
-      "x-ms-version" : "2019-02-02",
-      "User-Agent" : "azsdk-java-azure-storage-blob/12.0.0-preview.3 1.8.0_212; Windows 10 10.0",
-      "x-ms-client-request-id" : "2c9756f5-0916-49b5-8aaa-cf03c9ff613a"
->>>>>>> a55d5dd9
+      "x-ms-client-request-id" : "3b3631a4-bcde-46ce-b4a9-1f98bd1ba8ed"
     },
     "Response" : {
       "Transfer-Encoding" : "chunked",
@@ -186,35 +103,20 @@
       "Server" : "Windows-Azure-Blob/1.0 Microsoft-HTTPAPI/2.0",
       "retry-after" : "0",
       "StatusCode" : "200",
-<<<<<<< HEAD
-      "x-ms-request-id" : "bfed14ec-901e-0044-173a-643cc7000000",
-      "Body" : "﻿<?xml version=\"1.0\" encoding=\"utf-8\"?><EnumerationResults ServiceEndpoint=\"https://jaschrepragrs.blob.core.windows.net/\"><Prefix>jtcbreakleaseacfail</Prefix><Containers><Container><Name>jtcbreakleaseacfail0blobapitestbreakleaseacfaildce84315b862</Name><Properties><Last-Modified>Thu, 05 Sep 2019 22:38:25 GMT</Last-Modified><Etag>\"0x8D73251C3BD2189\"</Etag><LeaseStatus>unlocked</LeaseStatus><LeaseState>available</LeaseState><DefaultEncryptionScope>$account-encryption-key</DefaultEncryptionScope><DenyEncryptionScopeOverride>false</DenyEncryptionScopeOverride><HasImmutabilityPolicy>false</HasImmutabilityPolicy><HasLegalHold>false</HasLegalHold></Properties></Container></Containers><NextMarker /></EnumerationResults>",
-      "Date" : "Thu, 05 Sep 2019 22:38:24 GMT",
-      "x-ms-client-request-id" : "2d0c13b6-ea50-4d87-8903-d6b5b33aa724",
-=======
-      "x-ms-request-id" : "b92b9f63-d01e-009e-5ee5-644931000000",
-      "Body" : "﻿<?xml version=\"1.0\" encoding=\"utf-8\"?><EnumerationResults ServiceEndpoint=\"https://azstoragesdkaccount.blob.core.windows.net/\"><Prefix>jtcbreakleaseacfail</Prefix><Containers><Container><Name>jtcbreakleaseacfail0blobapitestbreakleaseacfail477187603068</Name><Properties><Last-Modified>Fri, 06 Sep 2019 19:01:06 GMT</Last-Modified><Etag>\"0x8D732FC922576A4\"</Etag><LeaseStatus>unlocked</LeaseStatus><LeaseState>available</LeaseState><DefaultEncryptionScope>$account-encryption-key</DefaultEncryptionScope><DenyEncryptionScopeOverride>false</DenyEncryptionScopeOverride><HasImmutabilityPolicy>false</HasImmutabilityPolicy><HasLegalHold>false</HasLegalHold></Properties></Container></Containers><NextMarker /></EnumerationResults>",
-      "Date" : "Fri, 06 Sep 2019 19:01:06 GMT",
-      "x-ms-client-request-id" : "2c9756f5-0916-49b5-8aaa-cf03c9ff613a",
->>>>>>> a55d5dd9
+      "x-ms-request-id" : "c5ca7767-301e-0042-3f49-67cbbf000000",
+      "Body" : "﻿<?xml version=\"1.0\" encoding=\"utf-8\"?><EnumerationResults ServiceEndpoint=\"https://jaschrepragrs.blob.core.windows.net/\"><Prefix>jtcbreakleaseacfail</Prefix><Containers><Container><Name>jtcbreakleaseacfail0blobapitestbreakleaseacfail3a8246398fdc</Name><Properties><Last-Modified>Mon, 09 Sep 2019 20:05:34 GMT</Last-Modified><Etag>\"0x8D7356113566FD8\"</Etag><LeaseStatus>unlocked</LeaseStatus><LeaseState>available</LeaseState><DefaultEncryptionScope>$account-encryption-key</DefaultEncryptionScope><DenyEncryptionScopeOverride>false</DenyEncryptionScopeOverride><HasImmutabilityPolicy>false</HasImmutabilityPolicy><HasLegalHold>false</HasLegalHold></Properties></Container></Containers><NextMarker /></EnumerationResults>",
+      "Date" : "Mon, 09 Sep 2019 20:05:35 GMT",
+      "x-ms-client-request-id" : "3b3631a4-bcde-46ce-b4a9-1f98bd1ba8ed",
       "Content-Type" : "application/xml"
     },
     "Exception" : null
   }, {
     "Method" : "DELETE",
-<<<<<<< HEAD
-    "Uri" : "https://jaschrepragrs.blob.core.windows.net/jtcbreakleaseacfail0blobapitestbreakleaseacfaildce84315b862?restype=container",
+    "Uri" : "https://jaschrepragrs.blob.core.windows.net/jtcbreakleaseacfail0blobapitestbreakleaseacfail3a8246398fdc?restype=container",
     "Headers" : {
       "x-ms-version" : "2019-02-02",
       "User-Agent" : "azsdk-java-azure-storage-blob/12.0.0-preview.3 1.8.0_221; Windows 10 10.0",
-      "x-ms-client-request-id" : "bbe78f8a-554f-4e31-b258-208b5f5ac870"
-=======
-    "Uri" : "https://azstoragesdkaccount.blob.core.windows.net/jtcbreakleaseacfail0blobapitestbreakleaseacfail477187603068?restype=container",
-    "Headers" : {
-      "x-ms-version" : "2019-02-02",
-      "User-Agent" : "azsdk-java-azure-storage-blob/12.0.0-preview.3 1.8.0_212; Windows 10 10.0",
-      "x-ms-client-request-id" : "efd36720-6f98-4c75-8ce8-4faf9c74a2aa"
->>>>>>> a55d5dd9
+      "x-ms-client-request-id" : "6003151d-2773-49f5-ac4d-226aa6f725e1"
     },
     "Response" : {
       "x-ms-version" : "2019-02-02",
@@ -222,21 +124,11 @@
       "retry-after" : "0",
       "Content-Length" : "0",
       "StatusCode" : "202",
-<<<<<<< HEAD
-      "x-ms-request-id" : "bfed14f7-901e-0044-223a-643cc7000000",
-      "Date" : "Thu, 05 Sep 2019 22:38:24 GMT",
-      "x-ms-client-request-id" : "bbe78f8a-554f-4e31-b258-208b5f5ac870"
+      "x-ms-request-id" : "c5ca7772-301e-0042-4949-67cbbf000000",
+      "Date" : "Mon, 09 Sep 2019 20:05:35 GMT",
+      "x-ms-client-request-id" : "6003151d-2773-49f5-ac4d-226aa6f725e1"
     },
     "Exception" : null
   } ],
-  "variables" : [ "jtcbreakleaseacfail0blobapitestbreakleaseacfaildce84315b862", "javablobbreakleaseacfail1blobapitestbreakleaseacfaildce33226a" ]
-=======
-      "x-ms-request-id" : "b92b9f8a-d01e-009e-80e5-644931000000",
-      "Date" : "Fri, 06 Sep 2019 19:01:06 GMT",
-      "x-ms-client-request-id" : "efd36720-6f98-4c75-8ce8-4faf9c74a2aa"
-    },
-    "Exception" : null
-  } ],
-  "variables" : [ "jtcbreakleaseacfail0blobapitestbreakleaseacfail477187603068", "javablobbreakleaseacfail1blobapitestbreakleaseacfail47742726b" ]
->>>>>>> a55d5dd9
+  "variables" : [ "jtcbreakleaseacfail0blobapitestbreakleaseacfail3a8246398fdc", "javablobbreakleaseacfail1blobapitestbreakleaseacfail3a8133777" ]
 }