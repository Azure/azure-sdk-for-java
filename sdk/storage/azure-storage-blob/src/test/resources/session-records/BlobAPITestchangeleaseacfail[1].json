--- conflicted
+++ resolved
@@ -1,147 +1,79 @@
 {
   "networkCallRecords" : [ {
     "Method" : "PUT",
-<<<<<<< HEAD
-    "Uri" : "https://jaschrepragrs.blob.core.windows.net/jtcchangeleaseacfail0blobapitestchangeleaseacfailc113415252d?restype=container",
+    "Uri" : "https://jaschrepragrs.blob.core.windows.net/jtcchangeleaseacfail0blobapitestchangeleaseacfailb6b997367d3?restype=container",
     "Headers" : {
       "x-ms-version" : "2019-02-02",
       "User-Agent" : "azsdk-java-azure-storage-blob/12.0.0-preview.3 1.8.0_221; Windows 10 10.0",
-      "x-ms-client-request-id" : "621aa395-5621-44bb-8395-0b8e0aba0ba1"
-=======
-    "Uri" : "https://azstoragesdkaccount.blob.core.windows.net/jtcchangeleaseacfail0blobapitestchangeleaseacfaildfe6212034a?restype=container",
-    "Headers" : {
-      "x-ms-version" : "2019-02-02",
-      "User-Agent" : "azsdk-java-azure-storage-blob/12.0.0-preview.3 1.8.0_212; Windows 10 10.0",
-      "x-ms-client-request-id" : "91de63fd-9678-4b4e-86f0-7c0e777a7be7"
->>>>>>> a55d5dd9
+      "x-ms-client-request-id" : "89b8b9e8-bd4d-4895-b935-afc4393f7c42"
     },
     "Response" : {
       "x-ms-version" : "2019-02-02",
       "Server" : "Windows-Azure-Blob/1.0 Microsoft-HTTPAPI/2.0",
-<<<<<<< HEAD
-      "ETag" : "\"0x8D73251C786BF0F\"",
-      "Last-Modified" : "Thu, 05 Sep 2019 22:38:31 GMT",
+      "ETag" : "\"0x8D7356117144C03\"",
+      "Last-Modified" : "Mon, 09 Sep 2019 20:05:41 GMT",
       "retry-after" : "0",
       "Content-Length" : "0",
       "StatusCode" : "201",
-      "x-ms-request-id" : "bfed1acc-901e-0044-793a-643cc7000000",
-      "Date" : "Thu, 05 Sep 2019 22:38:30 GMT",
-      "x-ms-client-request-id" : "621aa395-5621-44bb-8395-0b8e0aba0ba1"
-=======
-      "ETag" : "\"0x8D732FC94969116\"",
-      "Last-Modified" : "Fri, 06 Sep 2019 19:01:10 GMT",
-      "retry-after" : "0",
-      "Content-Length" : "0",
-      "StatusCode" : "201",
-      "x-ms-request-id" : "b92bb014-d01e-009e-6ee5-644931000000",
-      "Date" : "Fri, 06 Sep 2019 19:01:09 GMT",
-      "x-ms-client-request-id" : "91de63fd-9678-4b4e-86f0-7c0e777a7be7"
->>>>>>> a55d5dd9
+      "x-ms-request-id" : "c5ca7cdb-301e-0042-4349-67cbbf000000",
+      "Date" : "Mon, 09 Sep 2019 20:05:41 GMT",
+      "x-ms-client-request-id" : "89b8b9e8-bd4d-4895-b935-afc4393f7c42"
     },
     "Exception" : null
   }, {
     "Method" : "PUT",
-<<<<<<< HEAD
-    "Uri" : "https://jaschrepragrs.blob.core.windows.net/jtcchangeleaseacfail0blobapitestchangeleaseacfailc113415252d/javablobchangeleaseacfail1blobapitestchangeleaseacfailc1111971",
+    "Uri" : "https://jaschrepragrs.blob.core.windows.net/jtcchangeleaseacfail0blobapitestchangeleaseacfailb6b997367d3/javablobchangeleaseacfail1blobapitestchangeleaseacfailb6b92176",
     "Headers" : {
       "x-ms-version" : "2019-02-02",
       "User-Agent" : "azsdk-java-azure-storage-blob/12.0.0-preview.3 1.8.0_221; Windows 10 10.0",
-      "x-ms-client-request-id" : "f66cb94e-fdd8-4130-b929-161544d0768d",
-=======
-    "Uri" : "https://azstoragesdkaccount.blob.core.windows.net/jtcchangeleaseacfail0blobapitestchangeleaseacfaildfe6212034a/javablobchangeleaseacfail1blobapitestchangeleaseacfaildfe66891",
-    "Headers" : {
-      "x-ms-version" : "2019-02-02",
-      "User-Agent" : "azsdk-java-azure-storage-blob/12.0.0-preview.3 1.8.0_212; Windows 10 10.0",
-      "x-ms-client-request-id" : "51cce24b-cc04-4fc6-912d-5acd2c26fff5",
->>>>>>> a55d5dd9
+      "x-ms-client-request-id" : "f2fde0ee-fdff-4601-b4d3-d7c2fbd576d2",
       "Content-Type" : "application/octet-stream"
     },
     "Response" : {
       "x-ms-version" : "2019-02-02",
       "Server" : "Windows-Azure-Blob/1.0 Microsoft-HTTPAPI/2.0",
       "x-ms-content-crc64" : "6RYQPwaVsyQ=",
-<<<<<<< HEAD
-      "Last-Modified" : "Thu, 05 Sep 2019 22:38:31 GMT",
+      "Last-Modified" : "Mon, 09 Sep 2019 20:05:41 GMT",
       "retry-after" : "0",
       "StatusCode" : "201",
       "x-ms-request-server-encrypted" : "true",
-      "Date" : "Thu, 05 Sep 2019 22:38:30 GMT",
+      "Date" : "Mon, 09 Sep 2019 20:05:41 GMT",
       "Content-MD5" : "wh+Wm18D0z1D4E+PE252gg==",
-      "ETag" : "\"0x8D73251C793EA1E\"",
+      "ETag" : "\"0x8D73561172A2611\"",
       "Content-Length" : "0",
-      "x-ms-request-id" : "bfed1ae0-901e-0044-0a3a-643cc7000000",
-      "x-ms-client-request-id" : "f66cb94e-fdd8-4130-b929-161544d0768d"
-=======
-      "Last-Modified" : "Fri, 06 Sep 2019 19:01:10 GMT",
-      "retry-after" : "0",
-      "StatusCode" : "201",
-      "x-ms-request-server-encrypted" : "true",
-      "Date" : "Fri, 06 Sep 2019 19:01:09 GMT",
-      "Content-MD5" : "wh+Wm18D0z1D4E+PE252gg==",
-      "ETag" : "\"0x8D732FC949CF5E3\"",
-      "Content-Length" : "0",
-      "x-ms-request-id" : "b92bb040-d01e-009e-13e5-644931000000",
-      "x-ms-client-request-id" : "51cce24b-cc04-4fc6-912d-5acd2c26fff5"
->>>>>>> a55d5dd9
+      "x-ms-request-id" : "c5ca7cfc-301e-0042-6149-67cbbf000000",
+      "x-ms-client-request-id" : "f2fde0ee-fdff-4601-b4d3-d7c2fbd576d2"
     },
     "Exception" : null
   }, {
     "Method" : "PUT",
-<<<<<<< HEAD
-    "Uri" : "https://jaschrepragrs.blob.core.windows.net/jtcchangeleaseacfail0blobapitestchangeleaseacfailc113415252d/javablobchangeleaseacfail1blobapitestchangeleaseacfailc1111971?comp=lease",
+    "Uri" : "https://jaschrepragrs.blob.core.windows.net/jtcchangeleaseacfail0blobapitestchangeleaseacfailb6b997367d3/javablobchangeleaseacfail1blobapitestchangeleaseacfailb6b92176?comp=lease",
     "Headers" : {
       "x-ms-version" : "2019-02-02",
       "User-Agent" : "azsdk-java-azure-storage-blob/12.0.0-preview.3 1.8.0_221; Windows 10 10.0",
-      "x-ms-client-request-id" : "fbe504ed-8145-4f2c-b6b5-16b50ba30b84"
-=======
-    "Uri" : "https://azstoragesdkaccount.blob.core.windows.net/jtcchangeleaseacfail0blobapitestchangeleaseacfaildfe6212034a/javablobchangeleaseacfail1blobapitestchangeleaseacfaildfe66891?comp=lease",
-    "Headers" : {
-      "x-ms-version" : "2019-02-02",
-      "User-Agent" : "azsdk-java-azure-storage-blob/12.0.0-preview.3 1.8.0_212; Windows 10 10.0",
-      "x-ms-client-request-id" : "9f95ff51-2ad4-4c5d-8b66-0576cf7f29de"
->>>>>>> a55d5dd9
+      "x-ms-client-request-id" : "22223a7f-65bb-4215-96a7-a1037372a5a8"
     },
     "Response" : {
       "x-ms-version" : "2019-02-02",
       "Server" : "Windows-Azure-Blob/1.0 Microsoft-HTTPAPI/2.0",
-<<<<<<< HEAD
-      "ETag" : "\"0x8D73251C793EA1E\"",
-      "x-ms-lease-id" : "d1c10f7e-5061-4d4f-9f9e-2528d418e067",
-      "Last-Modified" : "Thu, 05 Sep 2019 22:38:31 GMT",
+      "ETag" : "\"0x8D73561172A2611\"",
+      "x-ms-lease-id" : "5ea07934-8f01-4909-91ec-e93e2892f574",
+      "Last-Modified" : "Mon, 09 Sep 2019 20:05:41 GMT",
       "retry-after" : "0",
       "Content-Length" : "0",
       "StatusCode" : "201",
-      "x-ms-request-id" : "bfed1af8-901e-0044-213a-643cc7000000",
-      "Date" : "Thu, 05 Sep 2019 22:38:30 GMT",
-      "x-ms-client-request-id" : "fbe504ed-8145-4f2c-b6b5-16b50ba30b84"
-=======
-      "ETag" : "\"0x8D732FC949CF5E3\"",
-      "x-ms-lease-id" : "85eb7625-089d-4e82-a5bc-478dba439963",
-      "Last-Modified" : "Fri, 06 Sep 2019 19:01:10 GMT",
-      "retry-after" : "0",
-      "Content-Length" : "0",
-      "StatusCode" : "201",
-      "x-ms-request-id" : "b92bb065-d01e-009e-33e5-644931000000",
-      "Date" : "Fri, 06 Sep 2019 19:01:10 GMT",
-      "x-ms-client-request-id" : "9f95ff51-2ad4-4c5d-8b66-0576cf7f29de"
->>>>>>> a55d5dd9
+      "x-ms-request-id" : "c5ca7d0f-301e-0042-7149-67cbbf000000",
+      "Date" : "Mon, 09 Sep 2019 20:05:41 GMT",
+      "x-ms-client-request-id" : "22223a7f-65bb-4215-96a7-a1037372a5a8"
     },
     "Exception" : null
   }, {
     "Method" : "PUT",
-<<<<<<< HEAD
-    "Uri" : "https://jaschrepragrs.blob.core.windows.net/jtcchangeleaseacfail0blobapitestchangeleaseacfailc113415252d/javablobchangeleaseacfail1blobapitestchangeleaseacfailc1111971?comp=lease",
+    "Uri" : "https://jaschrepragrs.blob.core.windows.net/jtcchangeleaseacfail0blobapitestchangeleaseacfailb6b997367d3/javablobchangeleaseacfail1blobapitestchangeleaseacfailb6b92176?comp=lease",
     "Headers" : {
       "x-ms-version" : "2019-02-02",
       "User-Agent" : "azsdk-java-azure-storage-blob/12.0.0-preview.3 1.8.0_221; Windows 10 10.0",
-      "x-ms-client-request-id" : "3a1662ee-7d7a-41c5-9ade-0e1919888ddd"
-=======
-    "Uri" : "https://azstoragesdkaccount.blob.core.windows.net/jtcchangeleaseacfail0blobapitestchangeleaseacfaildfe6212034a/javablobchangeleaseacfail1blobapitestchangeleaseacfaildfe66891?comp=lease",
-    "Headers" : {
-      "x-ms-version" : "2019-02-02",
-      "User-Agent" : "azsdk-java-azure-storage-blob/12.0.0-preview.3 1.8.0_212; Windows 10 10.0",
-      "x-ms-client-request-id" : "8bb96bb4-a35e-4c68-be38-0c0029dc82c8"
->>>>>>> a55d5dd9
+      "x-ms-client-request-id" : "b16e1108-8213-4c14-b5b5-a3dddebb03bb"
     },
     "Response" : {
       "x-ms-version" : "2019-02-02",
@@ -150,35 +82,20 @@
       "retry-after" : "0",
       "Content-Length" : "252",
       "StatusCode" : "412",
-<<<<<<< HEAD
-      "x-ms-request-id" : "bfed1b0d-901e-0044-343a-643cc7000000",
-      "Body" : "﻿<?xml version=\"1.0\" encoding=\"utf-8\"?><Error><Code>ConditionNotMet</Code><Message>The condition specified using HTTP conditional header(s) is not met.\nRequestId:bfed1b0d-901e-0044-343a-643cc7000000\nTime:2019-09-05T22:38:31.9982804Z</Message></Error>",
-      "Date" : "Thu, 05 Sep 2019 22:38:31 GMT",
-      "x-ms-client-request-id" : "3a1662ee-7d7a-41c5-9ade-0e1919888ddd",
-=======
-      "x-ms-request-id" : "b92bb091-d01e-009e-5ae5-644931000000",
-      "Body" : "﻿<?xml version=\"1.0\" encoding=\"utf-8\"?><Error><Code>ConditionNotMet</Code><Message>The condition specified using HTTP conditional header(s) is not met.\nRequestId:b92bb091-d01e-009e-5ae5-644931000000\nTime:2019-09-06T19:01:10.3498542Z</Message></Error>",
-      "Date" : "Fri, 06 Sep 2019 19:01:10 GMT",
-      "x-ms-client-request-id" : "8bb96bb4-a35e-4c68-be38-0c0029dc82c8",
->>>>>>> a55d5dd9
+      "x-ms-request-id" : "c5ca7d24-301e-0042-0349-67cbbf000000",
+      "Body" : "﻿<?xml version=\"1.0\" encoding=\"utf-8\"?><Error><Code>ConditionNotMet</Code><Message>The condition specified using HTTP conditional header(s) is not met.\nRequestId:c5ca7d24-301e-0042-0349-67cbbf000000\nTime:2019-09-09T20:05:41.4602696Z</Message></Error>",
+      "Date" : "Mon, 09 Sep 2019 20:05:41 GMT",
+      "x-ms-client-request-id" : "b16e1108-8213-4c14-b5b5-a3dddebb03bb",
       "Content-Type" : "application/xml"
     },
     "Exception" : null
   }, {
     "Method" : "GET",
-<<<<<<< HEAD
     "Uri" : "https://jaschrepragrs.blob.core.windows.net?prefix=jtcchangeleaseacfail&comp=list",
     "Headers" : {
       "x-ms-version" : "2019-02-02",
       "User-Agent" : "azsdk-java-azure-storage-blob/12.0.0-preview.3 1.8.0_221; Windows 10 10.0",
-      "x-ms-client-request-id" : "40486bdb-b38a-480d-bc03-575018bbd7b4"
-=======
-    "Uri" : "https://azstoragesdkaccount.blob.core.windows.net?prefix=jtcchangeleaseacfail&comp=list",
-    "Headers" : {
-      "x-ms-version" : "2019-02-02",
-      "User-Agent" : "azsdk-java-azure-storage-blob/12.0.0-preview.3 1.8.0_212; Windows 10 10.0",
-      "x-ms-client-request-id" : "15b96cad-8e29-4d96-8956-d3d0b26b4478"
->>>>>>> a55d5dd9
+      "x-ms-client-request-id" : "4a04e870-b348-4ce7-98e8-ce69d2bd1a15"
     },
     "Response" : {
       "Transfer-Encoding" : "chunked",
@@ -186,35 +103,20 @@
       "Server" : "Windows-Azure-Blob/1.0 Microsoft-HTTPAPI/2.0",
       "retry-after" : "0",
       "StatusCode" : "200",
-<<<<<<< HEAD
-      "x-ms-request-id" : "bfed1b22-901e-0044-473a-643cc7000000",
-      "Body" : "﻿<?xml version=\"1.0\" encoding=\"utf-8\"?><EnumerationResults ServiceEndpoint=\"https://jaschrepragrs.blob.core.windows.net/\"><Prefix>jtcchangeleaseacfail</Prefix><Containers><Container><Name>jtcchangeleaseacfail0blobapitestchangeleaseacfailc113415252d</Name><Properties><Last-Modified>Thu, 05 Sep 2019 22:38:31 GMT</Last-Modified><Etag>\"0x8D73251C786BF0F\"</Etag><LeaseStatus>unlocked</LeaseStatus><LeaseState>available</LeaseState><DefaultEncryptionScope>$account-encryption-key</DefaultEncryptionScope><DenyEncryptionScopeOverride>false</DenyEncryptionScopeOverride><HasImmutabilityPolicy>false</HasImmutabilityPolicy><HasLegalHold>false</HasLegalHold></Properties></Container></Containers><NextMarker /></EnumerationResults>",
-      "Date" : "Thu, 05 Sep 2019 22:38:31 GMT",
-      "x-ms-client-request-id" : "40486bdb-b38a-480d-bc03-575018bbd7b4",
-=======
-      "x-ms-request-id" : "b92bb0a9-d01e-009e-71e5-644931000000",
-      "Body" : "﻿<?xml version=\"1.0\" encoding=\"utf-8\"?><EnumerationResults ServiceEndpoint=\"https://azstoragesdkaccount.blob.core.windows.net/\"><Prefix>jtcchangeleaseacfail</Prefix><Containers><Container><Name>jtcchangeleaseacfail0blobapitestchangeleaseacfaildfe6212034a</Name><Properties><Last-Modified>Fri, 06 Sep 2019 19:01:10 GMT</Last-Modified><Etag>\"0x8D732FC94969116\"</Etag><LeaseStatus>unlocked</LeaseStatus><LeaseState>available</LeaseState><DefaultEncryptionScope>$account-encryption-key</DefaultEncryptionScope><DenyEncryptionScopeOverride>false</DenyEncryptionScopeOverride><HasImmutabilityPolicy>false</HasImmutabilityPolicy><HasLegalHold>false</HasLegalHold></Properties></Container></Containers><NextMarker /></EnumerationResults>",
-      "Date" : "Fri, 06 Sep 2019 19:01:10 GMT",
-      "x-ms-client-request-id" : "15b96cad-8e29-4d96-8956-d3d0b26b4478",
->>>>>>> a55d5dd9
+      "x-ms-request-id" : "c5ca7d38-301e-0042-1649-67cbbf000000",
+      "Body" : "﻿<?xml version=\"1.0\" encoding=\"utf-8\"?><EnumerationResults ServiceEndpoint=\"https://jaschrepragrs.blob.core.windows.net/\"><Prefix>jtcchangeleaseacfail</Prefix><Containers><Container><Name>jtcchangeleaseacfail0blobapitestchangeleaseacfailb6b997367d3</Name><Properties><Last-Modified>Mon, 09 Sep 2019 20:05:41 GMT</Last-Modified><Etag>\"0x8D7356117144C03\"</Etag><LeaseStatus>unlocked</LeaseStatus><LeaseState>available</LeaseState><DefaultEncryptionScope>$account-encryption-key</DefaultEncryptionScope><DenyEncryptionScopeOverride>false</DenyEncryptionScopeOverride><HasImmutabilityPolicy>false</HasImmutabilityPolicy><HasLegalHold>false</HasLegalHold></Properties></Container></Containers><NextMarker /></EnumerationResults>",
+      "Date" : "Mon, 09 Sep 2019 20:05:41 GMT",
+      "x-ms-client-request-id" : "4a04e870-b348-4ce7-98e8-ce69d2bd1a15",
       "Content-Type" : "application/xml"
     },
     "Exception" : null
   }, {
     "Method" : "DELETE",
-<<<<<<< HEAD
-    "Uri" : "https://jaschrepragrs.blob.core.windows.net/jtcchangeleaseacfail0blobapitestchangeleaseacfailc113415252d?restype=container",
+    "Uri" : "https://jaschrepragrs.blob.core.windows.net/jtcchangeleaseacfail0blobapitestchangeleaseacfailb6b997367d3?restype=container",
     "Headers" : {
       "x-ms-version" : "2019-02-02",
       "User-Agent" : "azsdk-java-azure-storage-blob/12.0.0-preview.3 1.8.0_221; Windows 10 10.0",
-      "x-ms-client-request-id" : "95c16cf2-5d16-4cbd-b4b9-4cb36c01e518"
-=======
-    "Uri" : "https://azstoragesdkaccount.blob.core.windows.net/jtcchangeleaseacfail0blobapitestchangeleaseacfaildfe6212034a?restype=container",
-    "Headers" : {
-      "x-ms-version" : "2019-02-02",
-      "User-Agent" : "azsdk-java-azure-storage-blob/12.0.0-preview.3 1.8.0_212; Windows 10 10.0",
-      "x-ms-client-request-id" : "a870de6b-91d1-42a8-b094-862cb084946d"
->>>>>>> a55d5dd9
+      "x-ms-client-request-id" : "4fc4fe97-6193-48bd-9e74-f030b6c45877"
     },
     "Response" : {
       "x-ms-version" : "2019-02-02",
@@ -222,21 +124,11 @@
       "retry-after" : "0",
       "Content-Length" : "0",
       "StatusCode" : "202",
-<<<<<<< HEAD
-      "x-ms-request-id" : "bfed1b30-901e-0044-543a-643cc7000000",
-      "Date" : "Thu, 05 Sep 2019 22:38:31 GMT",
-      "x-ms-client-request-id" : "95c16cf2-5d16-4cbd-b4b9-4cb36c01e518"
+      "x-ms-request-id" : "c5ca7d4a-301e-0042-2749-67cbbf000000",
+      "Date" : "Mon, 09 Sep 2019 20:05:41 GMT",
+      "x-ms-client-request-id" : "4fc4fe97-6193-48bd-9e74-f030b6c45877"
     },
     "Exception" : null
   } ],
-  "variables" : [ "jtcchangeleaseacfail0blobapitestchangeleaseacfailc113415252d", "javablobchangeleaseacfail1blobapitestchangeleaseacfailc1111971", "4b7131a2-291c-4fb7-aea3-f4798e500e64" ]
-=======
-      "x-ms-request-id" : "b92bb0cb-d01e-009e-0ce5-644931000000",
-      "Date" : "Fri, 06 Sep 2019 19:01:10 GMT",
-      "x-ms-client-request-id" : "a870de6b-91d1-42a8-b094-862cb084946d"
-    },
-    "Exception" : null
-  } ],
-  "variables" : [ "jtcchangeleaseacfail0blobapitestchangeleaseacfaildfe6212034a", "javablobchangeleaseacfail1blobapitestchangeleaseacfaildfe66891", "49bfc23e-5807-448d-88b9-779182934f04" ]
->>>>>>> a55d5dd9
+  "variables" : [ "jtcchangeleaseacfail0blobapitestchangeleaseacfailb6b997367d3", "javablobchangeleaseacfail1blobapitestchangeleaseacfailb6b92176", "3b1933f2-4a7f-470d-808e-3459d7e38bd9" ]
 }