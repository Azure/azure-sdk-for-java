{
  "networkCallRecords" : [ {
    "Method" : "PUT",
<<<<<<< HEAD
    "Uri" : "https://jaschrepragrs.blob.core.windows.net/jtcdownloadsnapshot0blobapitestdownloadsnapshot1d799230929b?restype=container",
    "Headers" : {
      "x-ms-version" : "2019-02-02",
      "User-Agent" : "azsdk-java-azure-storage-blob/12.0.0-preview.3 1.8.0_221; Windows 10 10.0",
      "x-ms-client-request-id" : "04a1c0a7-dc85-4b51-a429-ed36b56a47b7"
=======
    "Uri" : "https://azstoragesdkaccount.blob.core.windows.net/jtcdownloadsnapshot0blobapitestdownloadsnapshot0d37962645c2?restype=container",
    "Headers" : {
      "x-ms-version" : "2019-02-02",
      "User-Agent" : "azsdk-java-azure-storage-blob/12.0.0-preview.3 1.8.0_212; Windows 10 10.0",
      "x-ms-client-request-id" : "d913e215-8b94-46a9-bd6f-8ad81a041c28"
>>>>>>> a55d5dd9
    },
    "Response" : {
      "x-ms-version" : "2019-02-02",
      "Server" : "Windows-Azure-Blob/1.0 Microsoft-HTTPAPI/2.0",
<<<<<<< HEAD
      "ETag" : "\"0x8D732519E143FEF\"",
      "Last-Modified" : "Thu, 05 Sep 2019 22:37:22 GMT",
      "retry-after" : "0",
      "Content-Length" : "0",
      "StatusCode" : "201",
      "x-ms-request-id" : "bfecd82c-901e-0044-4d3a-643cc7000000",
      "Date" : "Thu, 05 Sep 2019 22:37:21 GMT",
      "x-ms-client-request-id" : "04a1c0a7-dc85-4b51-a429-ed36b56a47b7"
=======
      "ETag" : "\"0x8D732FC76045412\"",
      "Last-Modified" : "Fri, 06 Sep 2019 19:00:18 GMT",
      "retry-after" : "0",
      "Content-Length" : "0",
      "StatusCode" : "201",
      "x-ms-request-id" : "b92aed08-d01e-009e-4fe5-644931000000",
      "Date" : "Fri, 06 Sep 2019 19:00:18 GMT",
      "x-ms-client-request-id" : "d913e215-8b94-46a9-bd6f-8ad81a041c28"
>>>>>>> a55d5dd9
    },
    "Exception" : null
  }, {
    "Method" : "PUT",
<<<<<<< HEAD
    "Uri" : "https://jaschrepragrs.blob.core.windows.net/jtcdownloadsnapshot0blobapitestdownloadsnapshot1d799230929b/javablobdownloadsnapshot1blobapitestdownloadsnapshot1d7986946",
    "Headers" : {
      "x-ms-version" : "2019-02-02",
      "User-Agent" : "azsdk-java-azure-storage-blob/12.0.0-preview.3 1.8.0_221; Windows 10 10.0",
      "x-ms-client-request-id" : "10072e33-fcb9-4369-bf32-7160f203e5ff",
=======
    "Uri" : "https://azstoragesdkaccount.blob.core.windows.net/jtcdownloadsnapshot0blobapitestdownloadsnapshot0d37962645c2/javablobdownloadsnapshot1blobapitestdownloadsnapshot0d319925b",
    "Headers" : {
      "x-ms-version" : "2019-02-02",
      "User-Agent" : "azsdk-java-azure-storage-blob/12.0.0-preview.3 1.8.0_212; Windows 10 10.0",
      "x-ms-client-request-id" : "5d891ef6-8b78-4097-84aa-a5eb1df5a02c",
>>>>>>> a55d5dd9
      "Content-Type" : "application/octet-stream"
    },
    "Response" : {
      "x-ms-version" : "2019-02-02",
      "Server" : "Windows-Azure-Blob/1.0 Microsoft-HTTPAPI/2.0",
      "x-ms-content-crc64" : "6RYQPwaVsyQ=",
<<<<<<< HEAD
      "Last-Modified" : "Thu, 05 Sep 2019 22:37:22 GMT",
      "retry-after" : "0",
      "StatusCode" : "201",
      "x-ms-request-server-encrypted" : "true",
      "Date" : "Thu, 05 Sep 2019 22:37:21 GMT",
      "Content-MD5" : "wh+Wm18D0z1D4E+PE252gg==",
      "ETag" : "\"0x8D732519E21446F\"",
      "Content-Length" : "0",
      "x-ms-request-id" : "bfecd847-901e-0044-673a-643cc7000000",
      "x-ms-client-request-id" : "10072e33-fcb9-4369-bf32-7160f203e5ff"
=======
      "Last-Modified" : "Fri, 06 Sep 2019 19:00:19 GMT",
      "retry-after" : "0",
      "StatusCode" : "201",
      "x-ms-request-server-encrypted" : "true",
      "Date" : "Fri, 06 Sep 2019 19:00:18 GMT",
      "Content-MD5" : "wh+Wm18D0z1D4E+PE252gg==",
      "ETag" : "\"0x8D732FC760FD3D3\"",
      "Content-Length" : "0",
      "x-ms-request-id" : "b92aed72-d01e-009e-2ee5-644931000000",
      "x-ms-client-request-id" : "5d891ef6-8b78-4097-84aa-a5eb1df5a02c"
>>>>>>> a55d5dd9
    },
    "Exception" : null
  }, {
    "Method" : "GET",
<<<<<<< HEAD
    "Uri" : "https://jaschrepragrs.blob.core.windows.net/jtcdownloadsnapshot0blobapitestdownloadsnapshot1d799230929b/javablobdownloadsnapshot1blobapitestdownloadsnapshot1d7986946",
    "Headers" : {
      "x-ms-version" : "2019-02-02",
      "User-Agent" : "azsdk-java-azure-storage-blob/12.0.0-preview.3 1.8.0_221; Windows 10 10.0",
      "x-ms-client-request-id" : "3252ff11-b783-426d-bfa9-a86df71489a9"
=======
    "Uri" : "https://azstoragesdkaccount.blob.core.windows.net/jtcdownloadsnapshot0blobapitestdownloadsnapshot0d37962645c2/javablobdownloadsnapshot1blobapitestdownloadsnapshot0d319925b",
    "Headers" : {
      "x-ms-version" : "2019-02-02",
      "User-Agent" : "azsdk-java-azure-storage-blob/12.0.0-preview.3 1.8.0_212; Windows 10 10.0",
      "x-ms-client-request-id" : "04dced92-ab5c-412a-ad0e-1e3f56b8815f"
>>>>>>> a55d5dd9
    },
    "Response" : {
      "x-ms-version" : "2019-02-02",
      "x-ms-lease-status" : "unlocked",
      "Server" : "Windows-Azure-Blob/1.0 Microsoft-HTTPAPI/2.0",
      "x-ms-tag-count" : "0",
      "x-ms-lease-state" : "available",
<<<<<<< HEAD
      "Last-Modified" : "Thu, 05 Sep 2019 22:37:22 GMT",
      "retry-after" : "0",
      "StatusCode" : "200",
      "Date" : "Thu, 05 Sep 2019 22:37:21 GMT",
=======
      "Last-Modified" : "Fri, 06 Sep 2019 19:00:19 GMT",
      "retry-after" : "0",
      "StatusCode" : "200",
      "Date" : "Fri, 06 Sep 2019 19:00:18 GMT",
>>>>>>> a55d5dd9
      "x-ms-blob-type" : "BlockBlob",
      "Content-MD5" : "wh+Wm18D0z1D4E+PE252gg==",
      "Accept-Ranges" : "bytes",
      "x-ms-server-encrypted" : "true",
<<<<<<< HEAD
      "ETag" : "\"0x8D732519E21446F\"",
      "x-ms-creation-time" : "Thu, 05 Sep 2019 22:37:22 GMT",
      "Content-Length" : "7",
      "x-ms-request-id" : "bfecd862-901e-0044-023a-643cc7000000",
      "Body" : "[100, 101, 102, 97, 117, 108, 116]",
      "x-ms-client-request-id" : "3252ff11-b783-426d-bfa9-a86df71489a9",
=======
      "ETag" : "\"0x8D732FC760FD3D3\"",
      "x-ms-creation-time" : "Fri, 06 Sep 2019 19:00:19 GMT",
      "Content-Length" : "7",
      "x-ms-request-id" : "b92aed9c-d01e-009e-57e5-644931000000",
      "Body" : "[100, 101, 102, 97, 117, 108, 116]",
      "x-ms-client-request-id" : "04dced92-ab5c-412a-ad0e-1e3f56b8815f",
>>>>>>> a55d5dd9
      "Content-Type" : "application/octet-stream"
    },
    "Exception" : null
  }, {
    "Method" : "PUT",
<<<<<<< HEAD
    "Uri" : "https://jaschrepragrs.blob.core.windows.net/jtcdownloadsnapshot0blobapitestdownloadsnapshot1d799230929b/javablobdownloadsnapshot1blobapitestdownloadsnapshot1d7986946?comp=snapshot",
    "Headers" : {
      "x-ms-version" : "2019-02-02",
      "User-Agent" : "azsdk-java-azure-storage-blob/12.0.0-preview.3 1.8.0_221; Windows 10 10.0",
      "x-ms-client-request-id" : "ef0f74c1-9484-491a-840c-7b8c649a5250"
    },
    "Response" : {
      "x-ms-version" : "2019-02-02",
      "x-ms-snapshot" : "2019-09-05T22:37:22.4535769Z",
      "Server" : "Windows-Azure-Blob/1.0 Microsoft-HTTPAPI/2.0",
      "ETag" : "\"0x8D732519E21446F\"",
      "Last-Modified" : "Thu, 05 Sep 2019 22:37:22 GMT",
      "retry-after" : "0",
      "Content-Length" : "0",
      "StatusCode" : "201",
      "x-ms-request-id" : "bfecd879-901e-0044-143a-643cc7000000",
      "x-ms-request-server-encrypted" : "false",
      "Date" : "Thu, 05 Sep 2019 22:37:21 GMT",
      "x-ms-client-request-id" : "ef0f74c1-9484-491a-840c-7b8c649a5250"
=======
    "Uri" : "https://azstoragesdkaccount.blob.core.windows.net/jtcdownloadsnapshot0blobapitestdownloadsnapshot0d37962645c2/javablobdownloadsnapshot1blobapitestdownloadsnapshot0d319925b?comp=snapshot",
    "Headers" : {
      "x-ms-version" : "2019-02-02",
      "User-Agent" : "azsdk-java-azure-storage-blob/12.0.0-preview.3 1.8.0_212; Windows 10 10.0",
      "x-ms-client-request-id" : "afdaa9d6-20ba-4957-80f7-206360b92623"
    },
    "Response" : {
      "x-ms-version" : "2019-02-02",
      "x-ms-snapshot" : "2019-09-06T19:00:19.1021524Z",
      "Server" : "Windows-Azure-Blob/1.0 Microsoft-HTTPAPI/2.0",
      "ETag" : "\"0x8D732FC760FD3D3\"",
      "Last-Modified" : "Fri, 06 Sep 2019 19:00:19 GMT",
      "retry-after" : "0",
      "Content-Length" : "0",
      "StatusCode" : "201",
      "x-ms-request-id" : "b92aedc1-d01e-009e-78e5-644931000000",
      "x-ms-request-server-encrypted" : "false",
      "Date" : "Fri, 06 Sep 2019 19:00:18 GMT",
      "x-ms-client-request-id" : "afdaa9d6-20ba-4957-80f7-206360b92623"
>>>>>>> a55d5dd9
    },
    "Exception" : null
  }, {
    "Method" : "PUT",
<<<<<<< HEAD
    "Uri" : "https://jaschrepragrs.blob.core.windows.net/jtcdownloadsnapshot0blobapitestdownloadsnapshot1d799230929b/javablobdownloadsnapshot1blobapitestdownloadsnapshot1d7986946",
    "Headers" : {
      "x-ms-version" : "2019-02-02",
      "User-Agent" : "azsdk-java-azure-storage-blob/12.0.0-preview.3 1.8.0_221; Windows 10 10.0",
      "x-ms-client-request-id" : "ae65c7a8-5f6f-4291-9338-25cd21903b63",
=======
    "Uri" : "https://azstoragesdkaccount.blob.core.windows.net/jtcdownloadsnapshot0blobapitestdownloadsnapshot0d37962645c2/javablobdownloadsnapshot1blobapitestdownloadsnapshot0d319925b",
    "Headers" : {
      "x-ms-version" : "2019-02-02",
      "User-Agent" : "azsdk-java-azure-storage-blob/12.0.0-preview.3 1.8.0_212; Windows 10 10.0",
      "x-ms-client-request-id" : "70ec9995-b429-4e23-8adb-df22460f8a9c",
>>>>>>> a55d5dd9
      "Content-Type" : "application/octet-stream"
    },
    "Response" : {
      "x-ms-version" : "2019-02-02",
      "Server" : "Windows-Azure-Blob/1.0 Microsoft-HTTPAPI/2.0",
      "x-ms-content-crc64" : "Ky/Mhvo/J+s=",
<<<<<<< HEAD
      "Last-Modified" : "Thu, 05 Sep 2019 22:37:22 GMT",
      "retry-after" : "0",
      "StatusCode" : "201",
      "x-ms-request-server-encrypted" : "true",
      "Date" : "Thu, 05 Sep 2019 22:37:21 GMT",
      "Content-MD5" : "kC+90rHfDE9wtKXSNSXpMg==",
      "ETag" : "\"0x8D732519E46866F\"",
      "Content-Length" : "0",
      "x-ms-request-id" : "bfecd88e-901e-0044-253a-643cc7000000",
      "x-ms-client-request-id" : "ae65c7a8-5f6f-4291-9338-25cd21903b63"
=======
      "Last-Modified" : "Fri, 06 Sep 2019 19:00:19 GMT",
      "retry-after" : "0",
      "StatusCode" : "201",
      "x-ms-request-server-encrypted" : "true",
      "Date" : "Fri, 06 Sep 2019 19:00:18 GMT",
      "Content-MD5" : "kC+90rHfDE9wtKXSNSXpMg==",
      "ETag" : "\"0x8D732FC7624E779\"",
      "Content-Length" : "0",
      "x-ms-request-id" : "b92aedf5-d01e-009e-25e5-644931000000",
      "x-ms-client-request-id" : "70ec9995-b429-4e23-8adb-df22460f8a9c"
>>>>>>> a55d5dd9
    },
    "Exception" : null
  }, {
    "Method" : "GET",
<<<<<<< HEAD
    "Uri" : "https://jaschrepragrs.blob.core.windows.net/jtcdownloadsnapshot0blobapitestdownloadsnapshot1d799230929b/javablobdownloadsnapshot1blobapitestdownloadsnapshot1d7986946?snapshot=2019-09-05T22%3a37%3a22.4535769Z",
    "Headers" : {
      "x-ms-version" : "2019-02-02",
      "User-Agent" : "azsdk-java-azure-storage-blob/12.0.0-preview.3 1.8.0_221; Windows 10 10.0",
      "x-ms-client-request-id" : "9726ceb5-aefc-4321-95dd-8ca8d6efa843"
=======
    "Uri" : "https://azstoragesdkaccount.blob.core.windows.net/jtcdownloadsnapshot0blobapitestdownloadsnapshot0d37962645c2/javablobdownloadsnapshot1blobapitestdownloadsnapshot0d319925b?snapshot=2019-09-06T19%3a00%3a19.1021524Z",
    "Headers" : {
      "x-ms-version" : "2019-02-02",
      "User-Agent" : "azsdk-java-azure-storage-blob/12.0.0-preview.3 1.8.0_212; Windows 10 10.0",
      "x-ms-client-request-id" : "a9a70730-38de-424a-8880-a987b97c897a"
>>>>>>> a55d5dd9
    },
    "Response" : {
      "x-ms-version" : "2019-02-02",
      "Server" : "Windows-Azure-Blob/1.0 Microsoft-HTTPAPI/2.0",
      "x-ms-tag-count" : "0",
<<<<<<< HEAD
      "Last-Modified" : "Thu, 05 Sep 2019 22:37:22 GMT",
      "retry-after" : "0",
      "StatusCode" : "200",
      "Date" : "Thu, 05 Sep 2019 22:37:21 GMT",
=======
      "Last-Modified" : "Fri, 06 Sep 2019 19:00:19 GMT",
      "retry-after" : "0",
      "StatusCode" : "200",
      "Date" : "Fri, 06 Sep 2019 19:00:18 GMT",
>>>>>>> a55d5dd9
      "x-ms-blob-type" : "BlockBlob",
      "Content-MD5" : "wh+Wm18D0z1D4E+PE252gg==",
      "Accept-Ranges" : "bytes",
      "x-ms-server-encrypted" : "true",
<<<<<<< HEAD
      "x-ms-snapshot" : "2019-09-05T22:37:22.4535769Z",
      "ETag" : "\"0x8D732519E21446F\"",
      "x-ms-creation-time" : "Thu, 05 Sep 2019 22:37:22 GMT",
      "Content-Length" : "7",
      "x-ms-request-id" : "bfecd89a-901e-0044-313a-643cc7000000",
      "Body" : "[100, 101, 102, 97, 117, 108, 116]",
      "x-ms-client-request-id" : "9726ceb5-aefc-4321-95dd-8ca8d6efa843",
=======
      "x-ms-snapshot" : "2019-09-06T19:00:19.1021524Z",
      "ETag" : "\"0x8D732FC760FD3D3\"",
      "x-ms-creation-time" : "Fri, 06 Sep 2019 19:00:19 GMT",
      "Content-Length" : "7",
      "x-ms-request-id" : "b92aee15-d01e-009e-40e5-644931000000",
      "Body" : "[100, 101, 102, 97, 117, 108, 116]",
      "x-ms-client-request-id" : "a9a70730-38de-424a-8880-a987b97c897a",
>>>>>>> a55d5dd9
      "Content-Type" : "application/octet-stream"
    },
    "Exception" : null
  }, {
    "Method" : "GET",
<<<<<<< HEAD
    "Uri" : "https://jaschrepragrs.blob.core.windows.net?prefix=jtcdownloadsnapshot&comp=list",
    "Headers" : {
      "x-ms-version" : "2019-02-02",
      "User-Agent" : "azsdk-java-azure-storage-blob/12.0.0-preview.3 1.8.0_221; Windows 10 10.0",
      "x-ms-client-request-id" : "0deffe33-dbe0-42c9-b777-b524eee9e4ac"
=======
    "Uri" : "https://azstoragesdkaccount.blob.core.windows.net?prefix=jtcdownloadsnapshot&comp=list",
    "Headers" : {
      "x-ms-version" : "2019-02-02",
      "User-Agent" : "azsdk-java-azure-storage-blob/12.0.0-preview.3 1.8.0_212; Windows 10 10.0",
      "x-ms-client-request-id" : "d7c69195-d560-4bf4-a7ab-8a2491a0f496"
>>>>>>> a55d5dd9
    },
    "Response" : {
      "Transfer-Encoding" : "chunked",
      "x-ms-version" : "2019-02-02",
      "Server" : "Windows-Azure-Blob/1.0 Microsoft-HTTPAPI/2.0",
      "retry-after" : "0",
      "StatusCode" : "200",
<<<<<<< HEAD
      "x-ms-request-id" : "bfecd8b3-901e-0044-473a-643cc7000000",
      "Body" : "﻿<?xml version=\"1.0\" encoding=\"utf-8\"?><EnumerationResults ServiceEndpoint=\"https://jaschrepragrs.blob.core.windows.net/\"><Prefix>jtcdownloadsnapshot</Prefix><Containers><Container><Name>jtcdownloadsnapshot0blobapitestdownloadsnapshot1d799230929b</Name><Properties><Last-Modified>Thu, 05 Sep 2019 22:37:22 GMT</Last-Modified><Etag>\"0x8D732519E143FEF\"</Etag><LeaseStatus>unlocked</LeaseStatus><LeaseState>available</LeaseState><DefaultEncryptionScope>$account-encryption-key</DefaultEncryptionScope><DenyEncryptionScopeOverride>false</DenyEncryptionScopeOverride><HasImmutabilityPolicy>false</HasImmutabilityPolicy><HasLegalHold>false</HasLegalHold></Properties></Container></Containers><NextMarker /></EnumerationResults>",
      "Date" : "Thu, 05 Sep 2019 22:37:21 GMT",
      "x-ms-client-request-id" : "0deffe33-dbe0-42c9-b777-b524eee9e4ac",
=======
      "x-ms-request-id" : "b92aee40-d01e-009e-68e5-644931000000",
      "Body" : "﻿<?xml version=\"1.0\" encoding=\"utf-8\"?><EnumerationResults ServiceEndpoint=\"https://azstoragesdkaccount.blob.core.windows.net/\"><Prefix>jtcdownloadsnapshot</Prefix><Containers><Container><Name>jtcdownloadsnapshot0blobapitestdownloadsnapshot0d37962645c2</Name><Properties><Last-Modified>Fri, 06 Sep 2019 19:00:18 GMT</Last-Modified><Etag>\"0x8D732FC76045412\"</Etag><LeaseStatus>unlocked</LeaseStatus><LeaseState>available</LeaseState><DefaultEncryptionScope>$account-encryption-key</DefaultEncryptionScope><DenyEncryptionScopeOverride>false</DenyEncryptionScopeOverride><HasImmutabilityPolicy>false</HasImmutabilityPolicy><HasLegalHold>false</HasLegalHold></Properties></Container></Containers><NextMarker /></EnumerationResults>",
      "Date" : "Fri, 06 Sep 2019 19:00:18 GMT",
      "x-ms-client-request-id" : "d7c69195-d560-4bf4-a7ab-8a2491a0f496",
>>>>>>> a55d5dd9
      "Content-Type" : "application/xml"
    },
    "Exception" : null
  }, {
    "Method" : "DELETE",
<<<<<<< HEAD
    "Uri" : "https://jaschrepragrs.blob.core.windows.net/jtcdownloadsnapshot0blobapitestdownloadsnapshot1d799230929b?restype=container",
    "Headers" : {
      "x-ms-version" : "2019-02-02",
      "User-Agent" : "azsdk-java-azure-storage-blob/12.0.0-preview.3 1.8.0_221; Windows 10 10.0",
      "x-ms-client-request-id" : "eb861318-68b8-413b-9106-c389a80d03a5"
=======
    "Uri" : "https://azstoragesdkaccount.blob.core.windows.net/jtcdownloadsnapshot0blobapitestdownloadsnapshot0d37962645c2?restype=container",
    "Headers" : {
      "x-ms-version" : "2019-02-02",
      "User-Agent" : "azsdk-java-azure-storage-blob/12.0.0-preview.3 1.8.0_212; Windows 10 10.0",
      "x-ms-client-request-id" : "6b79b36b-9558-4efd-867a-24c655ce668c"
>>>>>>> a55d5dd9
    },
    "Response" : {
      "x-ms-version" : "2019-02-02",
      "Server" : "Windows-Azure-Blob/1.0 Microsoft-HTTPAPI/2.0",
      "retry-after" : "0",
      "Content-Length" : "0",
      "StatusCode" : "202",
<<<<<<< HEAD
      "x-ms-request-id" : "bfecd8bd-901e-0044-513a-643cc7000000",
      "Date" : "Thu, 05 Sep 2019 22:37:21 GMT",
      "x-ms-client-request-id" : "eb861318-68b8-413b-9106-c389a80d03a5"
    },
    "Exception" : null
  } ],
  "variables" : [ "jtcdownloadsnapshot0blobapitestdownloadsnapshot1d799230929b", "javablobdownloadsnapshot1blobapitestdownloadsnapshot1d7986946" ]
=======
      "x-ms-request-id" : "b92aee64-d01e-009e-0ae5-644931000000",
      "Date" : "Fri, 06 Sep 2019 19:00:19 GMT",
      "x-ms-client-request-id" : "6b79b36b-9558-4efd-867a-24c655ce668c"
    },
    "Exception" : null
  } ],
  "variables" : [ "jtcdownloadsnapshot0blobapitestdownloadsnapshot0d37962645c2", "javablobdownloadsnapshot1blobapitestdownloadsnapshot0d319925b" ]
>>>>>>> a55d5dd9
}<|MERGE_RESOLUTION|>--- conflicted
+++ resolved
@@ -1,105 +1,57 @@
 {
   "networkCallRecords" : [ {
     "Method" : "PUT",
-<<<<<<< HEAD
-    "Uri" : "https://jaschrepragrs.blob.core.windows.net/jtcdownloadsnapshot0blobapitestdownloadsnapshot1d799230929b?restype=container",
+    "Uri" : "https://jaschrepragrs.blob.core.windows.net/jtcdownloadsnapshot0blobapitestdownloadsnapshotb3706184f1c1?restype=container",
     "Headers" : {
       "x-ms-version" : "2019-02-02",
       "User-Agent" : "azsdk-java-azure-storage-blob/12.0.0-preview.3 1.8.0_221; Windows 10 10.0",
-      "x-ms-client-request-id" : "04a1c0a7-dc85-4b51-a429-ed36b56a47b7"
-=======
-    "Uri" : "https://azstoragesdkaccount.blob.core.windows.net/jtcdownloadsnapshot0blobapitestdownloadsnapshot0d37962645c2?restype=container",
-    "Headers" : {
-      "x-ms-version" : "2019-02-02",
-      "User-Agent" : "azsdk-java-azure-storage-blob/12.0.0-preview.3 1.8.0_212; Windows 10 10.0",
-      "x-ms-client-request-id" : "d913e215-8b94-46a9-bd6f-8ad81a041c28"
->>>>>>> a55d5dd9
+      "x-ms-client-request-id" : "1657385e-7a69-4140-b442-3549928ad0c0"
     },
     "Response" : {
       "x-ms-version" : "2019-02-02",
       "Server" : "Windows-Azure-Blob/1.0 Microsoft-HTTPAPI/2.0",
-<<<<<<< HEAD
-      "ETag" : "\"0x8D732519E143FEF\"",
-      "Last-Modified" : "Thu, 05 Sep 2019 22:37:22 GMT",
+      "ETag" : "\"0x8D73560ED9367B1\"",
+      "Last-Modified" : "Mon, 09 Sep 2019 20:04:31 GMT",
       "retry-after" : "0",
       "Content-Length" : "0",
       "StatusCode" : "201",
-      "x-ms-request-id" : "bfecd82c-901e-0044-4d3a-643cc7000000",
-      "Date" : "Thu, 05 Sep 2019 22:37:21 GMT",
-      "x-ms-client-request-id" : "04a1c0a7-dc85-4b51-a429-ed36b56a47b7"
-=======
-      "ETag" : "\"0x8D732FC76045412\"",
-      "Last-Modified" : "Fri, 06 Sep 2019 19:00:18 GMT",
-      "retry-after" : "0",
-      "Content-Length" : "0",
-      "StatusCode" : "201",
-      "x-ms-request-id" : "b92aed08-d01e-009e-4fe5-644931000000",
-      "Date" : "Fri, 06 Sep 2019 19:00:18 GMT",
-      "x-ms-client-request-id" : "d913e215-8b94-46a9-bd6f-8ad81a041c28"
->>>>>>> a55d5dd9
+      "x-ms-request-id" : "c5ca3209-301e-0042-3849-67cbbf000000",
+      "Date" : "Mon, 09 Sep 2019 20:04:31 GMT",
+      "x-ms-client-request-id" : "1657385e-7a69-4140-b442-3549928ad0c0"
     },
     "Exception" : null
   }, {
     "Method" : "PUT",
-<<<<<<< HEAD
-    "Uri" : "https://jaschrepragrs.blob.core.windows.net/jtcdownloadsnapshot0blobapitestdownloadsnapshot1d799230929b/javablobdownloadsnapshot1blobapitestdownloadsnapshot1d7986946",
+    "Uri" : "https://jaschrepragrs.blob.core.windows.net/jtcdownloadsnapshot0blobapitestdownloadsnapshotb3706184f1c1/javablobdownloadsnapshot1blobapitestdownloadsnapshotb37462643",
     "Headers" : {
       "x-ms-version" : "2019-02-02",
       "User-Agent" : "azsdk-java-azure-storage-blob/12.0.0-preview.3 1.8.0_221; Windows 10 10.0",
-      "x-ms-client-request-id" : "10072e33-fcb9-4369-bf32-7160f203e5ff",
-=======
-    "Uri" : "https://azstoragesdkaccount.blob.core.windows.net/jtcdownloadsnapshot0blobapitestdownloadsnapshot0d37962645c2/javablobdownloadsnapshot1blobapitestdownloadsnapshot0d319925b",
-    "Headers" : {
-      "x-ms-version" : "2019-02-02",
-      "User-Agent" : "azsdk-java-azure-storage-blob/12.0.0-preview.3 1.8.0_212; Windows 10 10.0",
-      "x-ms-client-request-id" : "5d891ef6-8b78-4097-84aa-a5eb1df5a02c",
->>>>>>> a55d5dd9
+      "x-ms-client-request-id" : "87bedbcd-d6e1-4f1f-9ac9-18c34fc65d1e",
       "Content-Type" : "application/octet-stream"
     },
     "Response" : {
       "x-ms-version" : "2019-02-02",
       "Server" : "Windows-Azure-Blob/1.0 Microsoft-HTTPAPI/2.0",
       "x-ms-content-crc64" : "6RYQPwaVsyQ=",
-<<<<<<< HEAD
-      "Last-Modified" : "Thu, 05 Sep 2019 22:37:22 GMT",
+      "Last-Modified" : "Mon, 09 Sep 2019 20:04:31 GMT",
       "retry-after" : "0",
       "StatusCode" : "201",
       "x-ms-request-server-encrypted" : "true",
-      "Date" : "Thu, 05 Sep 2019 22:37:21 GMT",
+      "Date" : "Mon, 09 Sep 2019 20:04:31 GMT",
       "Content-MD5" : "wh+Wm18D0z1D4E+PE252gg==",
-      "ETag" : "\"0x8D732519E21446F\"",
+      "ETag" : "\"0x8D73560EDA0F9B3\"",
       "Content-Length" : "0",
-      "x-ms-request-id" : "bfecd847-901e-0044-673a-643cc7000000",
-      "x-ms-client-request-id" : "10072e33-fcb9-4369-bf32-7160f203e5ff"
-=======
-      "Last-Modified" : "Fri, 06 Sep 2019 19:00:19 GMT",
-      "retry-after" : "0",
-      "StatusCode" : "201",
-      "x-ms-request-server-encrypted" : "true",
-      "Date" : "Fri, 06 Sep 2019 19:00:18 GMT",
-      "Content-MD5" : "wh+Wm18D0z1D4E+PE252gg==",
-      "ETag" : "\"0x8D732FC760FD3D3\"",
-      "Content-Length" : "0",
-      "x-ms-request-id" : "b92aed72-d01e-009e-2ee5-644931000000",
-      "x-ms-client-request-id" : "5d891ef6-8b78-4097-84aa-a5eb1df5a02c"
->>>>>>> a55d5dd9
+      "x-ms-request-id" : "c5ca321a-301e-0042-4749-67cbbf000000",
+      "x-ms-client-request-id" : "87bedbcd-d6e1-4f1f-9ac9-18c34fc65d1e"
     },
     "Exception" : null
   }, {
     "Method" : "GET",
-<<<<<<< HEAD
-    "Uri" : "https://jaschrepragrs.blob.core.windows.net/jtcdownloadsnapshot0blobapitestdownloadsnapshot1d799230929b/javablobdownloadsnapshot1blobapitestdownloadsnapshot1d7986946",
+    "Uri" : "https://jaschrepragrs.blob.core.windows.net/jtcdownloadsnapshot0blobapitestdownloadsnapshotb3706184f1c1/javablobdownloadsnapshot1blobapitestdownloadsnapshotb37462643",
     "Headers" : {
       "x-ms-version" : "2019-02-02",
       "User-Agent" : "azsdk-java-azure-storage-blob/12.0.0-preview.3 1.8.0_221; Windows 10 10.0",
-      "x-ms-client-request-id" : "3252ff11-b783-426d-bfa9-a86df71489a9"
-=======
-    "Uri" : "https://azstoragesdkaccount.blob.core.windows.net/jtcdownloadsnapshot0blobapitestdownloadsnapshot0d37962645c2/javablobdownloadsnapshot1blobapitestdownloadsnapshot0d319925b",
-    "Headers" : {
-      "x-ms-version" : "2019-02-02",
-      "User-Agent" : "azsdk-java-azure-storage-blob/12.0.0-preview.3 1.8.0_212; Windows 10 10.0",
-      "x-ms-client-request-id" : "04dced92-ab5c-412a-ad0e-1e3f56b8815f"
->>>>>>> a55d5dd9
+      "x-ms-client-request-id" : "238ea0b9-682b-4169-851c-da8adc38618f"
     },
     "Response" : {
       "x-ms-version" : "2019-02-02",
@@ -107,200 +59,108 @@
       "Server" : "Windows-Azure-Blob/1.0 Microsoft-HTTPAPI/2.0",
       "x-ms-tag-count" : "0",
       "x-ms-lease-state" : "available",
-<<<<<<< HEAD
-      "Last-Modified" : "Thu, 05 Sep 2019 22:37:22 GMT",
+      "Last-Modified" : "Mon, 09 Sep 2019 20:04:31 GMT",
       "retry-after" : "0",
       "StatusCode" : "200",
-      "Date" : "Thu, 05 Sep 2019 22:37:21 GMT",
-=======
-      "Last-Modified" : "Fri, 06 Sep 2019 19:00:19 GMT",
-      "retry-after" : "0",
-      "StatusCode" : "200",
-      "Date" : "Fri, 06 Sep 2019 19:00:18 GMT",
->>>>>>> a55d5dd9
+      "Date" : "Mon, 09 Sep 2019 20:04:31 GMT",
       "x-ms-blob-type" : "BlockBlob",
       "Content-MD5" : "wh+Wm18D0z1D4E+PE252gg==",
       "Accept-Ranges" : "bytes",
       "x-ms-server-encrypted" : "true",
-<<<<<<< HEAD
-      "ETag" : "\"0x8D732519E21446F\"",
-      "x-ms-creation-time" : "Thu, 05 Sep 2019 22:37:22 GMT",
+      "ETag" : "\"0x8D73560EDA0F9B3\"",
+      "x-ms-creation-time" : "Mon, 09 Sep 2019 20:04:31 GMT",
       "Content-Length" : "7",
-      "x-ms-request-id" : "bfecd862-901e-0044-023a-643cc7000000",
+      "x-ms-request-id" : "c5ca3227-301e-0042-5449-67cbbf000000",
       "Body" : "[100, 101, 102, 97, 117, 108, 116]",
-      "x-ms-client-request-id" : "3252ff11-b783-426d-bfa9-a86df71489a9",
-=======
-      "ETag" : "\"0x8D732FC760FD3D3\"",
-      "x-ms-creation-time" : "Fri, 06 Sep 2019 19:00:19 GMT",
-      "Content-Length" : "7",
-      "x-ms-request-id" : "b92aed9c-d01e-009e-57e5-644931000000",
-      "Body" : "[100, 101, 102, 97, 117, 108, 116]",
-      "x-ms-client-request-id" : "04dced92-ab5c-412a-ad0e-1e3f56b8815f",
->>>>>>> a55d5dd9
+      "x-ms-client-request-id" : "238ea0b9-682b-4169-851c-da8adc38618f",
       "Content-Type" : "application/octet-stream"
     },
     "Exception" : null
   }, {
     "Method" : "PUT",
-<<<<<<< HEAD
-    "Uri" : "https://jaschrepragrs.blob.core.windows.net/jtcdownloadsnapshot0blobapitestdownloadsnapshot1d799230929b/javablobdownloadsnapshot1blobapitestdownloadsnapshot1d7986946?comp=snapshot",
+    "Uri" : "https://jaschrepragrs.blob.core.windows.net/jtcdownloadsnapshot0blobapitestdownloadsnapshotb3706184f1c1/javablobdownloadsnapshot1blobapitestdownloadsnapshotb37462643?comp=snapshot",
     "Headers" : {
       "x-ms-version" : "2019-02-02",
       "User-Agent" : "azsdk-java-azure-storage-blob/12.0.0-preview.3 1.8.0_221; Windows 10 10.0",
-      "x-ms-client-request-id" : "ef0f74c1-9484-491a-840c-7b8c649a5250"
+      "x-ms-client-request-id" : "eec97964-edcc-4abc-b860-1f26dcc3a866"
     },
     "Response" : {
       "x-ms-version" : "2019-02-02",
-      "x-ms-snapshot" : "2019-09-05T22:37:22.4535769Z",
+      "x-ms-snapshot" : "2019-09-09T20:04:31.7838186Z",
       "Server" : "Windows-Azure-Blob/1.0 Microsoft-HTTPAPI/2.0",
-      "ETag" : "\"0x8D732519E21446F\"",
-      "Last-Modified" : "Thu, 05 Sep 2019 22:37:22 GMT",
+      "ETag" : "\"0x8D73560EDA0F9B3\"",
+      "Last-Modified" : "Mon, 09 Sep 2019 20:04:31 GMT",
       "retry-after" : "0",
       "Content-Length" : "0",
       "StatusCode" : "201",
-      "x-ms-request-id" : "bfecd879-901e-0044-143a-643cc7000000",
+      "x-ms-request-id" : "c5ca323f-301e-0042-6749-67cbbf000000",
       "x-ms-request-server-encrypted" : "false",
-      "Date" : "Thu, 05 Sep 2019 22:37:21 GMT",
-      "x-ms-client-request-id" : "ef0f74c1-9484-491a-840c-7b8c649a5250"
-=======
-    "Uri" : "https://azstoragesdkaccount.blob.core.windows.net/jtcdownloadsnapshot0blobapitestdownloadsnapshot0d37962645c2/javablobdownloadsnapshot1blobapitestdownloadsnapshot0d319925b?comp=snapshot",
-    "Headers" : {
-      "x-ms-version" : "2019-02-02",
-      "User-Agent" : "azsdk-java-azure-storage-blob/12.0.0-preview.3 1.8.0_212; Windows 10 10.0",
-      "x-ms-client-request-id" : "afdaa9d6-20ba-4957-80f7-206360b92623"
-    },
-    "Response" : {
-      "x-ms-version" : "2019-02-02",
-      "x-ms-snapshot" : "2019-09-06T19:00:19.1021524Z",
-      "Server" : "Windows-Azure-Blob/1.0 Microsoft-HTTPAPI/2.0",
-      "ETag" : "\"0x8D732FC760FD3D3\"",
-      "Last-Modified" : "Fri, 06 Sep 2019 19:00:19 GMT",
-      "retry-after" : "0",
-      "Content-Length" : "0",
-      "StatusCode" : "201",
-      "x-ms-request-id" : "b92aedc1-d01e-009e-78e5-644931000000",
-      "x-ms-request-server-encrypted" : "false",
-      "Date" : "Fri, 06 Sep 2019 19:00:18 GMT",
-      "x-ms-client-request-id" : "afdaa9d6-20ba-4957-80f7-206360b92623"
->>>>>>> a55d5dd9
+      "Date" : "Mon, 09 Sep 2019 20:04:31 GMT",
+      "x-ms-client-request-id" : "eec97964-edcc-4abc-b860-1f26dcc3a866"
     },
     "Exception" : null
   }, {
     "Method" : "PUT",
-<<<<<<< HEAD
-    "Uri" : "https://jaschrepragrs.blob.core.windows.net/jtcdownloadsnapshot0blobapitestdownloadsnapshot1d799230929b/javablobdownloadsnapshot1blobapitestdownloadsnapshot1d7986946",
+    "Uri" : "https://jaschrepragrs.blob.core.windows.net/jtcdownloadsnapshot0blobapitestdownloadsnapshotb3706184f1c1/javablobdownloadsnapshot1blobapitestdownloadsnapshotb37462643",
     "Headers" : {
       "x-ms-version" : "2019-02-02",
       "User-Agent" : "azsdk-java-azure-storage-blob/12.0.0-preview.3 1.8.0_221; Windows 10 10.0",
-      "x-ms-client-request-id" : "ae65c7a8-5f6f-4291-9338-25cd21903b63",
-=======
-    "Uri" : "https://azstoragesdkaccount.blob.core.windows.net/jtcdownloadsnapshot0blobapitestdownloadsnapshot0d37962645c2/javablobdownloadsnapshot1blobapitestdownloadsnapshot0d319925b",
-    "Headers" : {
-      "x-ms-version" : "2019-02-02",
-      "User-Agent" : "azsdk-java-azure-storage-blob/12.0.0-preview.3 1.8.0_212; Windows 10 10.0",
-      "x-ms-client-request-id" : "70ec9995-b429-4e23-8adb-df22460f8a9c",
->>>>>>> a55d5dd9
+      "x-ms-client-request-id" : "7a606498-deb3-4e43-9fb2-3f6e370ec8c9",
       "Content-Type" : "application/octet-stream"
     },
     "Response" : {
       "x-ms-version" : "2019-02-02",
       "Server" : "Windows-Azure-Blob/1.0 Microsoft-HTTPAPI/2.0",
       "x-ms-content-crc64" : "Ky/Mhvo/J+s=",
-<<<<<<< HEAD
-      "Last-Modified" : "Thu, 05 Sep 2019 22:37:22 GMT",
+      "Last-Modified" : "Mon, 09 Sep 2019 20:04:31 GMT",
       "retry-after" : "0",
       "StatusCode" : "201",
       "x-ms-request-server-encrypted" : "true",
-      "Date" : "Thu, 05 Sep 2019 22:37:21 GMT",
+      "Date" : "Mon, 09 Sep 2019 20:04:31 GMT",
       "Content-MD5" : "kC+90rHfDE9wtKXSNSXpMg==",
-      "ETag" : "\"0x8D732519E46866F\"",
+      "ETag" : "\"0x8D73560EDC92276\"",
       "Content-Length" : "0",
-      "x-ms-request-id" : "bfecd88e-901e-0044-253a-643cc7000000",
-      "x-ms-client-request-id" : "ae65c7a8-5f6f-4291-9338-25cd21903b63"
-=======
-      "Last-Modified" : "Fri, 06 Sep 2019 19:00:19 GMT",
-      "retry-after" : "0",
-      "StatusCode" : "201",
-      "x-ms-request-server-encrypted" : "true",
-      "Date" : "Fri, 06 Sep 2019 19:00:18 GMT",
-      "Content-MD5" : "kC+90rHfDE9wtKXSNSXpMg==",
-      "ETag" : "\"0x8D732FC7624E779\"",
-      "Content-Length" : "0",
-      "x-ms-request-id" : "b92aedf5-d01e-009e-25e5-644931000000",
-      "x-ms-client-request-id" : "70ec9995-b429-4e23-8adb-df22460f8a9c"
->>>>>>> a55d5dd9
+      "x-ms-request-id" : "c5ca324d-301e-0042-7549-67cbbf000000",
+      "x-ms-client-request-id" : "7a606498-deb3-4e43-9fb2-3f6e370ec8c9"
     },
     "Exception" : null
   }, {
     "Method" : "GET",
-<<<<<<< HEAD
-    "Uri" : "https://jaschrepragrs.blob.core.windows.net/jtcdownloadsnapshot0blobapitestdownloadsnapshot1d799230929b/javablobdownloadsnapshot1blobapitestdownloadsnapshot1d7986946?snapshot=2019-09-05T22%3a37%3a22.4535769Z",
+    "Uri" : "https://jaschrepragrs.blob.core.windows.net/jtcdownloadsnapshot0blobapitestdownloadsnapshotb3706184f1c1/javablobdownloadsnapshot1blobapitestdownloadsnapshotb37462643?snapshot=2019-09-09T20%3a04%3a31.7838186Z",
     "Headers" : {
       "x-ms-version" : "2019-02-02",
       "User-Agent" : "azsdk-java-azure-storage-blob/12.0.0-preview.3 1.8.0_221; Windows 10 10.0",
-      "x-ms-client-request-id" : "9726ceb5-aefc-4321-95dd-8ca8d6efa843"
-=======
-    "Uri" : "https://azstoragesdkaccount.blob.core.windows.net/jtcdownloadsnapshot0blobapitestdownloadsnapshot0d37962645c2/javablobdownloadsnapshot1blobapitestdownloadsnapshot0d319925b?snapshot=2019-09-06T19%3a00%3a19.1021524Z",
-    "Headers" : {
-      "x-ms-version" : "2019-02-02",
-      "User-Agent" : "azsdk-java-azure-storage-blob/12.0.0-preview.3 1.8.0_212; Windows 10 10.0",
-      "x-ms-client-request-id" : "a9a70730-38de-424a-8880-a987b97c897a"
->>>>>>> a55d5dd9
+      "x-ms-client-request-id" : "9948eddb-9ada-424a-985c-d790250e482c"
     },
     "Response" : {
       "x-ms-version" : "2019-02-02",
       "Server" : "Windows-Azure-Blob/1.0 Microsoft-HTTPAPI/2.0",
       "x-ms-tag-count" : "0",
-<<<<<<< HEAD
-      "Last-Modified" : "Thu, 05 Sep 2019 22:37:22 GMT",
+      "Last-Modified" : "Mon, 09 Sep 2019 20:04:31 GMT",
       "retry-after" : "0",
       "StatusCode" : "200",
-      "Date" : "Thu, 05 Sep 2019 22:37:21 GMT",
-=======
-      "Last-Modified" : "Fri, 06 Sep 2019 19:00:19 GMT",
-      "retry-after" : "0",
-      "StatusCode" : "200",
-      "Date" : "Fri, 06 Sep 2019 19:00:18 GMT",
->>>>>>> a55d5dd9
+      "Date" : "Mon, 09 Sep 2019 20:04:31 GMT",
       "x-ms-blob-type" : "BlockBlob",
       "Content-MD5" : "wh+Wm18D0z1D4E+PE252gg==",
       "Accept-Ranges" : "bytes",
       "x-ms-server-encrypted" : "true",
-<<<<<<< HEAD
-      "x-ms-snapshot" : "2019-09-05T22:37:22.4535769Z",
-      "ETag" : "\"0x8D732519E21446F\"",
-      "x-ms-creation-time" : "Thu, 05 Sep 2019 22:37:22 GMT",
+      "x-ms-snapshot" : "2019-09-09T20:04:31.7838186Z",
+      "ETag" : "\"0x8D73560EDA0F9B3\"",
+      "x-ms-creation-time" : "Mon, 09 Sep 2019 20:04:31 GMT",
       "Content-Length" : "7",
-      "x-ms-request-id" : "bfecd89a-901e-0044-313a-643cc7000000",
+      "x-ms-request-id" : "c5ca3259-301e-0042-0149-67cbbf000000",
       "Body" : "[100, 101, 102, 97, 117, 108, 116]",
-      "x-ms-client-request-id" : "9726ceb5-aefc-4321-95dd-8ca8d6efa843",
-=======
-      "x-ms-snapshot" : "2019-09-06T19:00:19.1021524Z",
-      "ETag" : "\"0x8D732FC760FD3D3\"",
-      "x-ms-creation-time" : "Fri, 06 Sep 2019 19:00:19 GMT",
-      "Content-Length" : "7",
-      "x-ms-request-id" : "b92aee15-d01e-009e-40e5-644931000000",
-      "Body" : "[100, 101, 102, 97, 117, 108, 116]",
-      "x-ms-client-request-id" : "a9a70730-38de-424a-8880-a987b97c897a",
->>>>>>> a55d5dd9
+      "x-ms-client-request-id" : "9948eddb-9ada-424a-985c-d790250e482c",
       "Content-Type" : "application/octet-stream"
     },
     "Exception" : null
   }, {
     "Method" : "GET",
-<<<<<<< HEAD
     "Uri" : "https://jaschrepragrs.blob.core.windows.net?prefix=jtcdownloadsnapshot&comp=list",
     "Headers" : {
       "x-ms-version" : "2019-02-02",
       "User-Agent" : "azsdk-java-azure-storage-blob/12.0.0-preview.3 1.8.0_221; Windows 10 10.0",
-      "x-ms-client-request-id" : "0deffe33-dbe0-42c9-b777-b524eee9e4ac"
-=======
-    "Uri" : "https://azstoragesdkaccount.blob.core.windows.net?prefix=jtcdownloadsnapshot&comp=list",
-    "Headers" : {
-      "x-ms-version" : "2019-02-02",
-      "User-Agent" : "azsdk-java-azure-storage-blob/12.0.0-preview.3 1.8.0_212; Windows 10 10.0",
-      "x-ms-client-request-id" : "d7c69195-d560-4bf4-a7ab-8a2491a0f496"
->>>>>>> a55d5dd9
+      "x-ms-client-request-id" : "683fc3d6-3b6b-41aa-89a0-4da7fa97d8c3"
     },
     "Response" : {
       "Transfer-Encoding" : "chunked",
@@ -308,35 +168,20 @@
       "Server" : "Windows-Azure-Blob/1.0 Microsoft-HTTPAPI/2.0",
       "retry-after" : "0",
       "StatusCode" : "200",
-<<<<<<< HEAD
-      "x-ms-request-id" : "bfecd8b3-901e-0044-473a-643cc7000000",
-      "Body" : "﻿<?xml version=\"1.0\" encoding=\"utf-8\"?><EnumerationResults ServiceEndpoint=\"https://jaschrepragrs.blob.core.windows.net/\"><Prefix>jtcdownloadsnapshot</Prefix><Containers><Container><Name>jtcdownloadsnapshot0blobapitestdownloadsnapshot1d799230929b</Name><Properties><Last-Modified>Thu, 05 Sep 2019 22:37:22 GMT</Last-Modified><Etag>\"0x8D732519E143FEF\"</Etag><LeaseStatus>unlocked</LeaseStatus><LeaseState>available</LeaseState><DefaultEncryptionScope>$account-encryption-key</DefaultEncryptionScope><DenyEncryptionScopeOverride>false</DenyEncryptionScopeOverride><HasImmutabilityPolicy>false</HasImmutabilityPolicy><HasLegalHold>false</HasLegalHold></Properties></Container></Containers><NextMarker /></EnumerationResults>",
-      "Date" : "Thu, 05 Sep 2019 22:37:21 GMT",
-      "x-ms-client-request-id" : "0deffe33-dbe0-42c9-b777-b524eee9e4ac",
-=======
-      "x-ms-request-id" : "b92aee40-d01e-009e-68e5-644931000000",
-      "Body" : "﻿<?xml version=\"1.0\" encoding=\"utf-8\"?><EnumerationResults ServiceEndpoint=\"https://azstoragesdkaccount.blob.core.windows.net/\"><Prefix>jtcdownloadsnapshot</Prefix><Containers><Container><Name>jtcdownloadsnapshot0blobapitestdownloadsnapshot0d37962645c2</Name><Properties><Last-Modified>Fri, 06 Sep 2019 19:00:18 GMT</Last-Modified><Etag>\"0x8D732FC76045412\"</Etag><LeaseStatus>unlocked</LeaseStatus><LeaseState>available</LeaseState><DefaultEncryptionScope>$account-encryption-key</DefaultEncryptionScope><DenyEncryptionScopeOverride>false</DenyEncryptionScopeOverride><HasImmutabilityPolicy>false</HasImmutabilityPolicy><HasLegalHold>false</HasLegalHold></Properties></Container></Containers><NextMarker /></EnumerationResults>",
-      "Date" : "Fri, 06 Sep 2019 19:00:18 GMT",
-      "x-ms-client-request-id" : "d7c69195-d560-4bf4-a7ab-8a2491a0f496",
->>>>>>> a55d5dd9
+      "x-ms-request-id" : "c5ca3271-301e-0042-1849-67cbbf000000",
+      "Body" : "﻿<?xml version=\"1.0\" encoding=\"utf-8\"?><EnumerationResults ServiceEndpoint=\"https://jaschrepragrs.blob.core.windows.net/\"><Prefix>jtcdownloadsnapshot</Prefix><Containers><Container><Name>jtcdownloadsnapshot0blobapitestdownloadsnapshotb3706184f1c1</Name><Properties><Last-Modified>Mon, 09 Sep 2019 20:04:31 GMT</Last-Modified><Etag>\"0x8D73560ED9367B1\"</Etag><LeaseStatus>unlocked</LeaseStatus><LeaseState>available</LeaseState><DefaultEncryptionScope>$account-encryption-key</DefaultEncryptionScope><DenyEncryptionScopeOverride>false</DenyEncryptionScopeOverride><HasImmutabilityPolicy>false</HasImmutabilityPolicy><HasLegalHold>false</HasLegalHold></Properties></Container></Containers><NextMarker /></EnumerationResults>",
+      "Date" : "Mon, 09 Sep 2019 20:04:32 GMT",
+      "x-ms-client-request-id" : "683fc3d6-3b6b-41aa-89a0-4da7fa97d8c3",
       "Content-Type" : "application/xml"
     },
     "Exception" : null
   }, {
     "Method" : "DELETE",
-<<<<<<< HEAD
-    "Uri" : "https://jaschrepragrs.blob.core.windows.net/jtcdownloadsnapshot0blobapitestdownloadsnapshot1d799230929b?restype=container",
+    "Uri" : "https://jaschrepragrs.blob.core.windows.net/jtcdownloadsnapshot0blobapitestdownloadsnapshotb3706184f1c1?restype=container",
     "Headers" : {
       "x-ms-version" : "2019-02-02",
       "User-Agent" : "azsdk-java-azure-storage-blob/12.0.0-preview.3 1.8.0_221; Windows 10 10.0",
-      "x-ms-client-request-id" : "eb861318-68b8-413b-9106-c389a80d03a5"
-=======
-    "Uri" : "https://azstoragesdkaccount.blob.core.windows.net/jtcdownloadsnapshot0blobapitestdownloadsnapshot0d37962645c2?restype=container",
-    "Headers" : {
-      "x-ms-version" : "2019-02-02",
-      "User-Agent" : "azsdk-java-azure-storage-blob/12.0.0-preview.3 1.8.0_212; Windows 10 10.0",
-      "x-ms-client-request-id" : "6b79b36b-9558-4efd-867a-24c655ce668c"
->>>>>>> a55d5dd9
+      "x-ms-client-request-id" : "43f608f7-b3cf-4ed8-abd8-7069baef6eac"
     },
     "Response" : {
       "x-ms-version" : "2019-02-02",
@@ -344,21 +189,11 @@
       "retry-after" : "0",
       "Content-Length" : "0",
       "StatusCode" : "202",
-<<<<<<< HEAD
-      "x-ms-request-id" : "bfecd8bd-901e-0044-513a-643cc7000000",
-      "Date" : "Thu, 05 Sep 2019 22:37:21 GMT",
-      "x-ms-client-request-id" : "eb861318-68b8-413b-9106-c389a80d03a5"
+      "x-ms-request-id" : "c5ca3286-301e-0042-2b49-67cbbf000000",
+      "Date" : "Mon, 09 Sep 2019 20:04:32 GMT",
+      "x-ms-client-request-id" : "43f608f7-b3cf-4ed8-abd8-7069baef6eac"
     },
     "Exception" : null
   } ],
-  "variables" : [ "jtcdownloadsnapshot0blobapitestdownloadsnapshot1d799230929b", "javablobdownloadsnapshot1blobapitestdownloadsnapshot1d7986946" ]
-=======
-      "x-ms-request-id" : "b92aee64-d01e-009e-0ae5-644931000000",
-      "Date" : "Fri, 06 Sep 2019 19:00:19 GMT",
-      "x-ms-client-request-id" : "6b79b36b-9558-4efd-867a-24c655ce668c"
-    },
-    "Exception" : null
-  } ],
-  "variables" : [ "jtcdownloadsnapshot0blobapitestdownloadsnapshot0d37962645c2", "javablobdownloadsnapshot1blobapitestdownloadsnapshot0d319925b" ]
->>>>>>> a55d5dd9
+  "variables" : [ "jtcdownloadsnapshot0blobapitestdownloadsnapshotb3706184f1c1", "javablobdownloadsnapshot1blobapitestdownloadsnapshotb37462643" ]
 }