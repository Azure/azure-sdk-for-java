{
  "networkCallRecords" : [ {
    "Method" : "PUT",
<<<<<<< HEAD
    "Uri" : "https://jaschrepragrs.blob.core.windows.net/jtcstageblockfromurlia018959a7c367a46e0d4becb?restype=container",
    "Headers" : {
      "x-ms-version" : "2019-02-02",
      "User-Agent" : "azsdk-java-azure-storage-blob/12.0.0-preview.3 1.8.0_221; Windows 10 10.0",
      "x-ms-client-request-id" : "52f4788a-7120-442c-8b75-206d45dcca2b"
=======
    "Uri" : "https://azstoragesdkaccount.blob.core.windows.net/jtcstageblockfromurlia0554675a545d9b1e114374b?restype=container",
    "Headers" : {
      "x-ms-version" : "2019-02-02",
      "User-Agent" : "azsdk-java-azure-storage-blob/12.0.0-preview.3 1.8.0_212; Windows 10 10.0",
      "x-ms-client-request-id" : "88597edc-2c3c-4815-ae01-ccd727337c1f"
>>>>>>> a55d5dd9
    },
    "Response" : {
      "x-ms-version" : "2019-02-02",
      "Server" : "Windows-Azure-Blob/1.0 Microsoft-HTTPAPI/2.0",
<<<<<<< HEAD
      "ETag" : "\"0x8D732527E24CF9B\"",
      "Last-Modified" : "Thu, 05 Sep 2019 22:43:38 GMT",
      "retry-after" : "0",
      "Content-Length" : "0",
      "StatusCode" : "201",
      "x-ms-request-id" : "dacab383-b01e-001c-1c3b-6438bc000000",
      "Date" : "Thu, 05 Sep 2019 22:43:37 GMT",
      "x-ms-client-request-id" : "52f4788a-7120-442c-8b75-206d45dcca2b"
=======
      "ETag" : "\"0x8D732FCE8DFC919\"",
      "Last-Modified" : "Fri, 06 Sep 2019 19:03:31 GMT",
      "retry-after" : "0",
      "Content-Length" : "0",
      "StatusCode" : "201",
      "x-ms-request-id" : "412a036b-c01e-00c5-12e5-644e4d000000",
      "Date" : "Fri, 06 Sep 2019 19:03:30 GMT",
      "x-ms-client-request-id" : "88597edc-2c3c-4815-ae01-ccd727337c1f"
>>>>>>> a55d5dd9
    },
    "Exception" : null
  }, {
    "Method" : "PUT",
<<<<<<< HEAD
    "Uri" : "https://jaschrepragrs.blob.core.windows.net/jtcstageblockfromurlia018959a7c367a46e0d4becb/javablobstageblockfromurlia154231bcc2ccd4bb01455",
    "Headers" : {
      "x-ms-version" : "2019-02-02",
      "User-Agent" : "azsdk-java-azure-storage-blob/12.0.0-preview.3 1.8.0_221; Windows 10 10.0",
      "x-ms-client-request-id" : "df228634-1fc4-4333-ad6d-d9fd554c4288",
=======
    "Uri" : "https://azstoragesdkaccount.blob.core.windows.net/jtcstageblockfromurlia0554675a545d9b1e114374b/javablobstageblockfromurlia140334d0f079ab251642f",
    "Headers" : {
      "x-ms-version" : "2019-02-02",
      "User-Agent" : "azsdk-java-azure-storage-blob/12.0.0-preview.3 1.8.0_212; Windows 10 10.0",
      "x-ms-client-request-id" : "7c51f1f0-06dd-4a3b-bfda-c5f58f001949",
>>>>>>> a55d5dd9
      "Content-Type" : "application/octet-stream"
    },
    "Response" : {
      "x-ms-version" : "2019-02-02",
      "Server" : "Windows-Azure-Blob/1.0 Microsoft-HTTPAPI/2.0",
      "x-ms-content-crc64" : "6RYQPwaVsyQ=",
<<<<<<< HEAD
      "Last-Modified" : "Thu, 05 Sep 2019 22:43:38 GMT",
      "retry-after" : "0",
      "StatusCode" : "201",
      "x-ms-request-server-encrypted" : "true",
      "Date" : "Thu, 05 Sep 2019 22:43:37 GMT",
      "Content-MD5" : "wh+Wm18D0z1D4E+PE252gg==",
      "ETag" : "\"0x8D732527E31A20F\"",
      "Content-Length" : "0",
      "x-ms-request-id" : "dacab387-b01e-001c-1f3b-6438bc000000",
      "x-ms-client-request-id" : "df228634-1fc4-4333-ad6d-d9fd554c4288"
=======
      "Last-Modified" : "Fri, 06 Sep 2019 19:03:31 GMT",
      "retry-after" : "0",
      "StatusCode" : "201",
      "x-ms-request-server-encrypted" : "true",
      "Date" : "Fri, 06 Sep 2019 19:03:30 GMT",
      "Content-MD5" : "wh+Wm18D0z1D4E+PE252gg==",
      "ETag" : "\"0x8D732FCE8E6AE63\"",
      "Content-Length" : "0",
      "x-ms-request-id" : "412a0387-c01e-00c5-29e5-644e4d000000",
      "x-ms-client-request-id" : "7c51f1f0-06dd-4a3b-bfda-c5f58f001949"
>>>>>>> a55d5dd9
    },
    "Exception" : null
  }, {
    "Method" : "PUT",
<<<<<<< HEAD
    "Uri" : "https://jaschrepragrs.blob.core.windows.net/jtcstageblockfromurlia018959a7c367a46e0d4becb/javablobstageblockfromurlia154231bcc2ccd4bb01455?blockid=NTg3MDcxYzgtNTJmMi00N2Y5LWIwZGEtYjIzODA3ZWEwZTM4&comp=block",
    "Headers" : {
      "x-ms-version" : "2019-02-02",
      "User-Agent" : "azsdk-java-azure-storage-blob/12.0.0-preview.3 1.8.0_221; Windows 10 10.0",
      "x-ms-client-request-id" : "60b883d8-49de-409c-8e80-585362527791"
=======
    "Uri" : "https://azstoragesdkaccount.blob.core.windows.net/jtcstageblockfromurlia0554675a545d9b1e114374b/javablobstageblockfromurlia140334d0f079ab251642f?blockid=YmU1NGRkNDAtZmVjYy00MWQzLTk0NmQtNWM3ZWNlYzEyMTAw&comp=block",
    "Headers" : {
      "x-ms-version" : "2019-02-02",
      "User-Agent" : "azsdk-java-azure-storage-blob/12.0.0-preview.3 1.8.0_212; Windows 10 10.0",
      "x-ms-client-request-id" : "6660f5f3-a0bc-4c39-842e-329b45aa5a06"
>>>>>>> a55d5dd9
    },
    "Response" : {
      "x-ms-version" : "2019-02-02",
      "Server" : "Windows-Azure-Blob/1.0 Microsoft-HTTPAPI/2.0",
      "x-ms-error-code" : "InvalidHeaderValue",
      "retry-after" : "0",
      "Content-Length" : "321",
      "StatusCode" : "400",
<<<<<<< HEAD
      "x-ms-request-id" : "dacab394-b01e-001c-283b-6438bc000000",
      "Body" : "﻿<?xml version=\"1.0\" encoding=\"utf-8\"?><Error><Code>InvalidHeaderValue</Code><Message>The value for one of the HTTP headers is not in the correct format.\nRequestId:dacab394-b01e-001c-283b-6438bc000000\nTime:2019-09-05T22:43:38.2934450Z</Message><HeaderName>Content-Length</HeaderName><HeaderValue>0</HeaderValue></Error>",
      "Date" : "Thu, 05 Sep 2019 22:43:37 GMT",
      "x-ms-client-request-id" : "60b883d8-49de-409c-8e80-585362527791",
=======
      "x-ms-request-id" : "412a03a3-c01e-00c5-43e5-644e4d000000",
      "Body" : "﻿<?xml version=\"1.0\" encoding=\"utf-8\"?><Error><Code>InvalidHeaderValue</Code><Message>The value for one of the HTTP headers is not in the correct format.\nRequestId:412a03a3-c01e-00c5-43e5-644e4d000000\nTime:2019-09-06T19:03:31.7212847Z</Message><HeaderName>Content-Length</HeaderName><HeaderValue>0</HeaderValue></Error>",
      "Date" : "Fri, 06 Sep 2019 19:03:30 GMT",
      "x-ms-client-request-id" : "6660f5f3-a0bc-4c39-842e-329b45aa5a06",
>>>>>>> a55d5dd9
      "Content-Type" : "application/xml"
    },
    "Exception" : null
  }, {
    "Method" : "GET",
<<<<<<< HEAD
    "Uri" : "https://jaschrepragrs.blob.core.windows.net?prefix=jtcstageblockfromurlia&comp=list",
    "Headers" : {
      "x-ms-version" : "2019-02-02",
      "User-Agent" : "azsdk-java-azure-storage-blob/12.0.0-preview.3 1.8.0_221; Windows 10 10.0",
      "x-ms-client-request-id" : "f3698faf-19c8-4cf2-8586-e67dade7482c"
=======
    "Uri" : "https://azstoragesdkaccount.blob.core.windows.net?prefix=jtcstageblockfromurlia&comp=list",
    "Headers" : {
      "x-ms-version" : "2019-02-02",
      "User-Agent" : "azsdk-java-azure-storage-blob/12.0.0-preview.3 1.8.0_212; Windows 10 10.0",
      "x-ms-client-request-id" : "3b16a2b2-f8c4-4829-b9be-587bbb6cc957"
>>>>>>> a55d5dd9
    },
    "Response" : {
      "Transfer-Encoding" : "chunked",
      "x-ms-version" : "2019-02-02",
      "Server" : "Windows-Azure-Blob/1.0 Microsoft-HTTPAPI/2.0",
      "retry-after" : "0",
      "StatusCode" : "200",
<<<<<<< HEAD
      "x-ms-request-id" : "dacab39c-b01e-001c-303b-6438bc000000",
      "Body" : "﻿<?xml version=\"1.0\" encoding=\"utf-8\"?><EnumerationResults ServiceEndpoint=\"https://jaschrepragrs.blob.core.windows.net/\"><Prefix>jtcstageblockfromurlia</Prefix><Containers><Container><Name>jtcstageblockfromurlia018959a7c367a46e0d4becb</Name><Properties><Last-Modified>Thu, 05 Sep 2019 22:43:38 GMT</Last-Modified><Etag>\"0x8D732527E24CF9B\"</Etag><LeaseStatus>unlocked</LeaseStatus><LeaseState>available</LeaseState><DefaultEncryptionScope>$account-encryption-key</DefaultEncryptionScope><DenyEncryptionScopeOverride>false</DenyEncryptionScopeOverride><HasImmutabilityPolicy>false</HasImmutabilityPolicy><HasLegalHold>false</HasLegalHold></Properties></Container></Containers><NextMarker /></EnumerationResults>",
      "Date" : "Thu, 05 Sep 2019 22:43:37 GMT",
      "x-ms-client-request-id" : "f3698faf-19c8-4cf2-8586-e67dade7482c",
=======
      "x-ms-request-id" : "412a03ba-c01e-00c5-59e5-644e4d000000",
      "Body" : "﻿<?xml version=\"1.0\" encoding=\"utf-8\"?><EnumerationResults ServiceEndpoint=\"https://azstoragesdkaccount.blob.core.windows.net/\"><Prefix>jtcstageblockfromurlia</Prefix><Containers><Container><Name>jtcstageblockfromurlia0554675a545d9b1e114374b</Name><Properties><Last-Modified>Fri, 06 Sep 2019 19:03:31 GMT</Last-Modified><Etag>\"0x8D732FCE8DFC919\"</Etag><LeaseStatus>unlocked</LeaseStatus><LeaseState>available</LeaseState><DefaultEncryptionScope>$account-encryption-key</DefaultEncryptionScope><DenyEncryptionScopeOverride>false</DenyEncryptionScopeOverride><HasImmutabilityPolicy>false</HasImmutabilityPolicy><HasLegalHold>false</HasLegalHold></Properties></Container></Containers><NextMarker /></EnumerationResults>",
      "Date" : "Fri, 06 Sep 2019 19:03:30 GMT",
      "x-ms-client-request-id" : "3b16a2b2-f8c4-4829-b9be-587bbb6cc957",
>>>>>>> a55d5dd9
      "Content-Type" : "application/xml"
    },
    "Exception" : null
  }, {
    "Method" : "DELETE",
<<<<<<< HEAD
    "Uri" : "https://jaschrepragrs.blob.core.windows.net/jtcstageblockfromurlia018959a7c367a46e0d4becb?restype=container",
    "Headers" : {
      "x-ms-version" : "2019-02-02",
      "User-Agent" : "azsdk-java-azure-storage-blob/12.0.0-preview.3 1.8.0_221; Windows 10 10.0",
      "x-ms-client-request-id" : "e957cde9-5f4a-458d-8561-6c4fa550097d"
=======
    "Uri" : "https://azstoragesdkaccount.blob.core.windows.net/jtcstageblockfromurlia0554675a545d9b1e114374b?restype=container",
    "Headers" : {
      "x-ms-version" : "2019-02-02",
      "User-Agent" : "azsdk-java-azure-storage-blob/12.0.0-preview.3 1.8.0_212; Windows 10 10.0",
      "x-ms-client-request-id" : "c4d3387c-06d9-4de2-bc49-f30efca1d160"
>>>>>>> a55d5dd9
    },
    "Response" : {
      "x-ms-version" : "2019-02-02",
      "Server" : "Windows-Azure-Blob/1.0 Microsoft-HTTPAPI/2.0",
      "retry-after" : "0",
      "Content-Length" : "0",
      "StatusCode" : "202",
<<<<<<< HEAD
      "x-ms-request-id" : "dacab3a1-b01e-001c-353b-6438bc000000",
      "Date" : "Thu, 05 Sep 2019 22:43:37 GMT",
      "x-ms-client-request-id" : "e957cde9-5f4a-458d-8561-6c4fa550097d"
    },
    "Exception" : null
  } ],
  "variables" : [ "jtcstageblockfromurlia018959a7c367a46e0d4becb", "javablobstageblockfromurlia154231bcc2ccd4bb01455", "javablobstageblockfromurlia23274182cbabc4663942f", "587071c8-52f2-47f9-b0da-b23807ea0e38" ]
=======
      "x-ms-request-id" : "412a03cc-c01e-00c5-6ae5-644e4d000000",
      "Date" : "Fri, 06 Sep 2019 19:03:30 GMT",
      "x-ms-client-request-id" : "c4d3387c-06d9-4de2-bc49-f30efca1d160"
    },
    "Exception" : null
  } ],
  "variables" : [ "jtcstageblockfromurlia0554675a545d9b1e114374b", "javablobstageblockfromurlia140334d0f079ab251642f", "javablobstageblockfromurlia29116156d6d1f4983b459", "be54dd40-fecc-41d3-946d-5c7ecec12100" ]
>>>>>>> a55d5dd9
}<|MERGE_RESOLUTION|>--- conflicted
+++ resolved
@@ -1,105 +1,57 @@
 {
   "networkCallRecords" : [ {
     "Method" : "PUT",
-<<<<<<< HEAD
-    "Uri" : "https://jaschrepragrs.blob.core.windows.net/jtcstageblockfromurlia018959a7c367a46e0d4becb?restype=container",
+    "Uri" : "https://jaschrepragrs.blob.core.windows.net/jtcstageblockfromurlia0902563ba9a505753249ddb?restype=container",
     "Headers" : {
       "x-ms-version" : "2019-02-02",
       "User-Agent" : "azsdk-java-azure-storage-blob/12.0.0-preview.3 1.8.0_221; Windows 10 10.0",
-      "x-ms-client-request-id" : "52f4788a-7120-442c-8b75-206d45dcca2b"
-=======
-    "Uri" : "https://azstoragesdkaccount.blob.core.windows.net/jtcstageblockfromurlia0554675a545d9b1e114374b?restype=container",
-    "Headers" : {
-      "x-ms-version" : "2019-02-02",
-      "User-Agent" : "azsdk-java-azure-storage-blob/12.0.0-preview.3 1.8.0_212; Windows 10 10.0",
-      "x-ms-client-request-id" : "88597edc-2c3c-4815-ae01-ccd727337c1f"
->>>>>>> a55d5dd9
+      "x-ms-client-request-id" : "f81866a2-ccc4-4241-b81e-2d413a65e0f1"
     },
     "Response" : {
       "x-ms-version" : "2019-02-02",
       "Server" : "Windows-Azure-Blob/1.0 Microsoft-HTTPAPI/2.0",
-<<<<<<< HEAD
-      "ETag" : "\"0x8D732527E24CF9B\"",
-      "Last-Modified" : "Thu, 05 Sep 2019 22:43:38 GMT",
+      "ETag" : "\"0x8D73561B807B5A5\"",
+      "Last-Modified" : "Mon, 09 Sep 2019 20:10:11 GMT",
       "retry-after" : "0",
       "Content-Length" : "0",
       "StatusCode" : "201",
-      "x-ms-request-id" : "dacab383-b01e-001c-1c3b-6438bc000000",
-      "Date" : "Thu, 05 Sep 2019 22:43:37 GMT",
-      "x-ms-client-request-id" : "52f4788a-7120-442c-8b75-206d45dcca2b"
-=======
-      "ETag" : "\"0x8D732FCE8DFC919\"",
-      "Last-Modified" : "Fri, 06 Sep 2019 19:03:31 GMT",
-      "retry-after" : "0",
-      "Content-Length" : "0",
-      "StatusCode" : "201",
-      "x-ms-request-id" : "412a036b-c01e-00c5-12e5-644e4d000000",
-      "Date" : "Fri, 06 Sep 2019 19:03:30 GMT",
-      "x-ms-client-request-id" : "88597edc-2c3c-4815-ae01-ccd727337c1f"
->>>>>>> a55d5dd9
+      "x-ms-request-id" : "755bb035-601e-0051-1a4a-67fe5e000000",
+      "Date" : "Mon, 09 Sep 2019 20:10:10 GMT",
+      "x-ms-client-request-id" : "f81866a2-ccc4-4241-b81e-2d413a65e0f1"
     },
     "Exception" : null
   }, {
     "Method" : "PUT",
-<<<<<<< HEAD
-    "Uri" : "https://jaschrepragrs.blob.core.windows.net/jtcstageblockfromurlia018959a7c367a46e0d4becb/javablobstageblockfromurlia154231bcc2ccd4bb01455",
+    "Uri" : "https://jaschrepragrs.blob.core.windows.net/jtcstageblockfromurlia0902563ba9a505753249ddb/javablobstageblockfromurlia175507c082e0b521c74ad",
     "Headers" : {
       "x-ms-version" : "2019-02-02",
       "User-Agent" : "azsdk-java-azure-storage-blob/12.0.0-preview.3 1.8.0_221; Windows 10 10.0",
-      "x-ms-client-request-id" : "df228634-1fc4-4333-ad6d-d9fd554c4288",
-=======
-    "Uri" : "https://azstoragesdkaccount.blob.core.windows.net/jtcstageblockfromurlia0554675a545d9b1e114374b/javablobstageblockfromurlia140334d0f079ab251642f",
-    "Headers" : {
-      "x-ms-version" : "2019-02-02",
-      "User-Agent" : "azsdk-java-azure-storage-blob/12.0.0-preview.3 1.8.0_212; Windows 10 10.0",
-      "x-ms-client-request-id" : "7c51f1f0-06dd-4a3b-bfda-c5f58f001949",
->>>>>>> a55d5dd9
+      "x-ms-client-request-id" : "6347aed3-0758-4a12-bee1-e5d8b696e10e",
       "Content-Type" : "application/octet-stream"
     },
     "Response" : {
       "x-ms-version" : "2019-02-02",
       "Server" : "Windows-Azure-Blob/1.0 Microsoft-HTTPAPI/2.0",
       "x-ms-content-crc64" : "6RYQPwaVsyQ=",
-<<<<<<< HEAD
-      "Last-Modified" : "Thu, 05 Sep 2019 22:43:38 GMT",
+      "Last-Modified" : "Mon, 09 Sep 2019 20:10:11 GMT",
       "retry-after" : "0",
       "StatusCode" : "201",
       "x-ms-request-server-encrypted" : "true",
-      "Date" : "Thu, 05 Sep 2019 22:43:37 GMT",
+      "Date" : "Mon, 09 Sep 2019 20:10:11 GMT",
       "Content-MD5" : "wh+Wm18D0z1D4E+PE252gg==",
-      "ETag" : "\"0x8D732527E31A20F\"",
+      "ETag" : "\"0x8D73561B814941B\"",
       "Content-Length" : "0",
-      "x-ms-request-id" : "dacab387-b01e-001c-1f3b-6438bc000000",
-      "x-ms-client-request-id" : "df228634-1fc4-4333-ad6d-d9fd554c4288"
-=======
-      "Last-Modified" : "Fri, 06 Sep 2019 19:03:31 GMT",
-      "retry-after" : "0",
-      "StatusCode" : "201",
-      "x-ms-request-server-encrypted" : "true",
-      "Date" : "Fri, 06 Sep 2019 19:03:30 GMT",
-      "Content-MD5" : "wh+Wm18D0z1D4E+PE252gg==",
-      "ETag" : "\"0x8D732FCE8E6AE63\"",
-      "Content-Length" : "0",
-      "x-ms-request-id" : "412a0387-c01e-00c5-29e5-644e4d000000",
-      "x-ms-client-request-id" : "7c51f1f0-06dd-4a3b-bfda-c5f58f001949"
->>>>>>> a55d5dd9
+      "x-ms-request-id" : "755bb040-601e-0051-244a-67fe5e000000",
+      "x-ms-client-request-id" : "6347aed3-0758-4a12-bee1-e5d8b696e10e"
     },
     "Exception" : null
   }, {
     "Method" : "PUT",
-<<<<<<< HEAD
-    "Uri" : "https://jaschrepragrs.blob.core.windows.net/jtcstageblockfromurlia018959a7c367a46e0d4becb/javablobstageblockfromurlia154231bcc2ccd4bb01455?blockid=NTg3MDcxYzgtNTJmMi00N2Y5LWIwZGEtYjIzODA3ZWEwZTM4&comp=block",
+    "Uri" : "https://jaschrepragrs.blob.core.windows.net/jtcstageblockfromurlia0902563ba9a505753249ddb/javablobstageblockfromurlia175507c082e0b521c74ad?blockid=OTZlMzU0NTUtZDRmOC00NTBkLWI2YjAtYjI3NzFiNGI2NDc5&comp=block",
     "Headers" : {
       "x-ms-version" : "2019-02-02",
       "User-Agent" : "azsdk-java-azure-storage-blob/12.0.0-preview.3 1.8.0_221; Windows 10 10.0",
-      "x-ms-client-request-id" : "60b883d8-49de-409c-8e80-585362527791"
-=======
-    "Uri" : "https://azstoragesdkaccount.blob.core.windows.net/jtcstageblockfromurlia0554675a545d9b1e114374b/javablobstageblockfromurlia140334d0f079ab251642f?blockid=YmU1NGRkNDAtZmVjYy00MWQzLTk0NmQtNWM3ZWNlYzEyMTAw&comp=block",
-    "Headers" : {
-      "x-ms-version" : "2019-02-02",
-      "User-Agent" : "azsdk-java-azure-storage-blob/12.0.0-preview.3 1.8.0_212; Windows 10 10.0",
-      "x-ms-client-request-id" : "6660f5f3-a0bc-4c39-842e-329b45aa5a06"
->>>>>>> a55d5dd9
+      "x-ms-client-request-id" : "2e492a54-028e-42bf-be00-eab78cf1f331"
     },
     "Response" : {
       "x-ms-version" : "2019-02-02",
@@ -108,35 +60,20 @@
       "retry-after" : "0",
       "Content-Length" : "321",
       "StatusCode" : "400",
-<<<<<<< HEAD
-      "x-ms-request-id" : "dacab394-b01e-001c-283b-6438bc000000",
-      "Body" : "﻿<?xml version=\"1.0\" encoding=\"utf-8\"?><Error><Code>InvalidHeaderValue</Code><Message>The value for one of the HTTP headers is not in the correct format.\nRequestId:dacab394-b01e-001c-283b-6438bc000000\nTime:2019-09-05T22:43:38.2934450Z</Message><HeaderName>Content-Length</HeaderName><HeaderValue>0</HeaderValue></Error>",
-      "Date" : "Thu, 05 Sep 2019 22:43:37 GMT",
-      "x-ms-client-request-id" : "60b883d8-49de-409c-8e80-585362527791",
-=======
-      "x-ms-request-id" : "412a03a3-c01e-00c5-43e5-644e4d000000",
-      "Body" : "﻿<?xml version=\"1.0\" encoding=\"utf-8\"?><Error><Code>InvalidHeaderValue</Code><Message>The value for one of the HTTP headers is not in the correct format.\nRequestId:412a03a3-c01e-00c5-43e5-644e4d000000\nTime:2019-09-06T19:03:31.7212847Z</Message><HeaderName>Content-Length</HeaderName><HeaderValue>0</HeaderValue></Error>",
-      "Date" : "Fri, 06 Sep 2019 19:03:30 GMT",
-      "x-ms-client-request-id" : "6660f5f3-a0bc-4c39-842e-329b45aa5a06",
->>>>>>> a55d5dd9
+      "x-ms-request-id" : "755bb04a-601e-0051-2c4a-67fe5e000000",
+      "Body" : "﻿<?xml version=\"1.0\" encoding=\"utf-8\"?><Error><Code>InvalidHeaderValue</Code><Message>The value for one of the HTTP headers is not in the correct format.\nRequestId:755bb04a-601e-0051-2c4a-67fe5e000000\nTime:2019-09-09T20:10:11.3458532Z</Message><HeaderName>Content-Length</HeaderName><HeaderValue>0</HeaderValue></Error>",
+      "Date" : "Mon, 09 Sep 2019 20:10:11 GMT",
+      "x-ms-client-request-id" : "2e492a54-028e-42bf-be00-eab78cf1f331",
       "Content-Type" : "application/xml"
     },
     "Exception" : null
   }, {
     "Method" : "GET",
-<<<<<<< HEAD
     "Uri" : "https://jaschrepragrs.blob.core.windows.net?prefix=jtcstageblockfromurlia&comp=list",
     "Headers" : {
       "x-ms-version" : "2019-02-02",
       "User-Agent" : "azsdk-java-azure-storage-blob/12.0.0-preview.3 1.8.0_221; Windows 10 10.0",
-      "x-ms-client-request-id" : "f3698faf-19c8-4cf2-8586-e67dade7482c"
-=======
-    "Uri" : "https://azstoragesdkaccount.blob.core.windows.net?prefix=jtcstageblockfromurlia&comp=list",
-    "Headers" : {
-      "x-ms-version" : "2019-02-02",
-      "User-Agent" : "azsdk-java-azure-storage-blob/12.0.0-preview.3 1.8.0_212; Windows 10 10.0",
-      "x-ms-client-request-id" : "3b16a2b2-f8c4-4829-b9be-587bbb6cc957"
->>>>>>> a55d5dd9
+      "x-ms-client-request-id" : "7e0d4c73-996a-4202-a661-725ac1dedc14"
     },
     "Response" : {
       "Transfer-Encoding" : "chunked",
@@ -144,35 +81,20 @@
       "Server" : "Windows-Azure-Blob/1.0 Microsoft-HTTPAPI/2.0",
       "retry-after" : "0",
       "StatusCode" : "200",
-<<<<<<< HEAD
-      "x-ms-request-id" : "dacab39c-b01e-001c-303b-6438bc000000",
-      "Body" : "﻿<?xml version=\"1.0\" encoding=\"utf-8\"?><EnumerationResults ServiceEndpoint=\"https://jaschrepragrs.blob.core.windows.net/\"><Prefix>jtcstageblockfromurlia</Prefix><Containers><Container><Name>jtcstageblockfromurlia018959a7c367a46e0d4becb</Name><Properties><Last-Modified>Thu, 05 Sep 2019 22:43:38 GMT</Last-Modified><Etag>\"0x8D732527E24CF9B\"</Etag><LeaseStatus>unlocked</LeaseStatus><LeaseState>available</LeaseState><DefaultEncryptionScope>$account-encryption-key</DefaultEncryptionScope><DenyEncryptionScopeOverride>false</DenyEncryptionScopeOverride><HasImmutabilityPolicy>false</HasImmutabilityPolicy><HasLegalHold>false</HasLegalHold></Properties></Container></Containers><NextMarker /></EnumerationResults>",
-      "Date" : "Thu, 05 Sep 2019 22:43:37 GMT",
-      "x-ms-client-request-id" : "f3698faf-19c8-4cf2-8586-e67dade7482c",
-=======
-      "x-ms-request-id" : "412a03ba-c01e-00c5-59e5-644e4d000000",
-      "Body" : "﻿<?xml version=\"1.0\" encoding=\"utf-8\"?><EnumerationResults ServiceEndpoint=\"https://azstoragesdkaccount.blob.core.windows.net/\"><Prefix>jtcstageblockfromurlia</Prefix><Containers><Container><Name>jtcstageblockfromurlia0554675a545d9b1e114374b</Name><Properties><Last-Modified>Fri, 06 Sep 2019 19:03:31 GMT</Last-Modified><Etag>\"0x8D732FCE8DFC919\"</Etag><LeaseStatus>unlocked</LeaseStatus><LeaseState>available</LeaseState><DefaultEncryptionScope>$account-encryption-key</DefaultEncryptionScope><DenyEncryptionScopeOverride>false</DenyEncryptionScopeOverride><HasImmutabilityPolicy>false</HasImmutabilityPolicy><HasLegalHold>false</HasLegalHold></Properties></Container></Containers><NextMarker /></EnumerationResults>",
-      "Date" : "Fri, 06 Sep 2019 19:03:30 GMT",
-      "x-ms-client-request-id" : "3b16a2b2-f8c4-4829-b9be-587bbb6cc957",
->>>>>>> a55d5dd9
+      "x-ms-request-id" : "755bb054-601e-0051-364a-67fe5e000000",
+      "Body" : "﻿<?xml version=\"1.0\" encoding=\"utf-8\"?><EnumerationResults ServiceEndpoint=\"https://jaschrepragrs.blob.core.windows.net/\"><Prefix>jtcstageblockfromurlia</Prefix><Containers><Container><Name>jtcstageblockfromurlia0902563ba9a505753249ddb</Name><Properties><Last-Modified>Mon, 09 Sep 2019 20:10:11 GMT</Last-Modified><Etag>\"0x8D73561B807B5A5\"</Etag><LeaseStatus>unlocked</LeaseStatus><LeaseState>available</LeaseState><DefaultEncryptionScope>$account-encryption-key</DefaultEncryptionScope><DenyEncryptionScopeOverride>false</DenyEncryptionScopeOverride><HasImmutabilityPolicy>false</HasImmutabilityPolicy><HasLegalHold>false</HasLegalHold></Properties></Container></Containers><NextMarker /></EnumerationResults>",
+      "Date" : "Mon, 09 Sep 2019 20:10:11 GMT",
+      "x-ms-client-request-id" : "7e0d4c73-996a-4202-a661-725ac1dedc14",
       "Content-Type" : "application/xml"
     },
     "Exception" : null
   }, {
     "Method" : "DELETE",
-<<<<<<< HEAD
-    "Uri" : "https://jaschrepragrs.blob.core.windows.net/jtcstageblockfromurlia018959a7c367a46e0d4becb?restype=container",
+    "Uri" : "https://jaschrepragrs.blob.core.windows.net/jtcstageblockfromurlia0902563ba9a505753249ddb?restype=container",
     "Headers" : {
       "x-ms-version" : "2019-02-02",
       "User-Agent" : "azsdk-java-azure-storage-blob/12.0.0-preview.3 1.8.0_221; Windows 10 10.0",
-      "x-ms-client-request-id" : "e957cde9-5f4a-458d-8561-6c4fa550097d"
-=======
-    "Uri" : "https://azstoragesdkaccount.blob.core.windows.net/jtcstageblockfromurlia0554675a545d9b1e114374b?restype=container",
-    "Headers" : {
-      "x-ms-version" : "2019-02-02",
-      "User-Agent" : "azsdk-java-azure-storage-blob/12.0.0-preview.3 1.8.0_212; Windows 10 10.0",
-      "x-ms-client-request-id" : "c4d3387c-06d9-4de2-bc49-f30efca1d160"
->>>>>>> a55d5dd9
+      "x-ms-client-request-id" : "1533ed5f-b178-4ab3-ac57-10cfb7bc7040"
     },
     "Response" : {
       "x-ms-version" : "2019-02-02",
@@ -180,21 +102,11 @@
       "retry-after" : "0",
       "Content-Length" : "0",
       "StatusCode" : "202",
-<<<<<<< HEAD
-      "x-ms-request-id" : "dacab3a1-b01e-001c-353b-6438bc000000",
-      "Date" : "Thu, 05 Sep 2019 22:43:37 GMT",
-      "x-ms-client-request-id" : "e957cde9-5f4a-458d-8561-6c4fa550097d"
+      "x-ms-request-id" : "755bb061-601e-0051-404a-67fe5e000000",
+      "Date" : "Mon, 09 Sep 2019 20:10:11 GMT",
+      "x-ms-client-request-id" : "1533ed5f-b178-4ab3-ac57-10cfb7bc7040"
     },
     "Exception" : null
   } ],
-  "variables" : [ "jtcstageblockfromurlia018959a7c367a46e0d4becb", "javablobstageblockfromurlia154231bcc2ccd4bb01455", "javablobstageblockfromurlia23274182cbabc4663942f", "587071c8-52f2-47f9-b0da-b23807ea0e38" ]
-=======
-      "x-ms-request-id" : "412a03cc-c01e-00c5-6ae5-644e4d000000",
-      "Date" : "Fri, 06 Sep 2019 19:03:30 GMT",
-      "x-ms-client-request-id" : "c4d3387c-06d9-4de2-bc49-f30efca1d160"
-    },
-    "Exception" : null
-  } ],
-  "variables" : [ "jtcstageblockfromurlia0554675a545d9b1e114374b", "javablobstageblockfromurlia140334d0f079ab251642f", "javablobstageblockfromurlia29116156d6d1f4983b459", "be54dd40-fecc-41d3-946d-5c7ecec12100" ]
->>>>>>> a55d5dd9
+  "variables" : [ "jtcstageblockfromurlia0902563ba9a505753249ddb", "javablobstageblockfromurlia175507c082e0b521c74ad", "javablobstageblockfromurlia260074e0ef7895aef2467", "96e35455-d4f8-450d-b6b0-b2771b4b6479" ]
 }