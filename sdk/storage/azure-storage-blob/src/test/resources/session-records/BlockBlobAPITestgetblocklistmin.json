{
  "networkCallRecords" : [ {
    "Method" : "PUT",
<<<<<<< HEAD
    "Uri" : "https://jaschrepragrs.blob.core.windows.net/jtcgetblocklistmin0blockblobapitestgetblocklistminb9660449df?restype=container",
    "Headers" : {
      "x-ms-version" : "2019-02-02",
      "User-Agent" : "azsdk-java-azure-storage-blob/12.0.0-preview.3 1.8.0_221; Windows 10 10.0",
      "x-ms-client-request-id" : "f7a8b800-55c3-490f-bee9-a502b06facdc"
=======
    "Uri" : "https://azstoragesdkaccount.blob.core.windows.net/jtcgetblocklistmin0blockblobapitestgetblocklistmin26974142b8?restype=container",
    "Headers" : {
      "x-ms-version" : "2019-02-02",
      "User-Agent" : "azsdk-java-azure-storage-blob/12.0.0-preview.3 1.8.0_212; Windows 10 10.0",
      "x-ms-client-request-id" : "a8456b8d-6fac-476f-a6d1-f0725c83dc71"
>>>>>>> a55d5dd9
    },
    "Response" : {
      "x-ms-version" : "2019-02-02",
      "Server" : "Windows-Azure-Blob/1.0 Microsoft-HTTPAPI/2.0",
<<<<<<< HEAD
      "ETag" : "\"0x8D7325289B486B8\"",
      "Last-Modified" : "Thu, 05 Sep 2019 22:43:57 GMT",
      "retry-after" : "0",
      "Content-Length" : "0",
      "StatusCode" : "201",
      "x-ms-request-id" : "dacabb88-b01e-001c-383b-6438bc000000",
      "Date" : "Thu, 05 Sep 2019 22:43:56 GMT",
      "x-ms-client-request-id" : "f7a8b800-55c3-490f-bee9-a502b06facdc"
=======
      "ETag" : "\"0x8D732FCF1A00C79\"",
      "Last-Modified" : "Fri, 06 Sep 2019 19:03:46 GMT",
      "retry-after" : "0",
      "Content-Length" : "0",
      "StatusCode" : "201",
      "x-ms-request-id" : "412a1df2-c01e-00c5-6de5-644e4d000000",
      "Date" : "Fri, 06 Sep 2019 19:03:45 GMT",
      "x-ms-client-request-id" : "a8456b8d-6fac-476f-a6d1-f0725c83dc71"
>>>>>>> a55d5dd9
    },
    "Exception" : null
  }, {
    "Method" : "PUT",
<<<<<<< HEAD
    "Uri" : "https://jaschrepragrs.blob.core.windows.net/jtcgetblocklistmin0blockblobapitestgetblocklistminb9660449df/javablobgetblocklistmin11193418b6f9e98f624f8ea",
    "Headers" : {
      "x-ms-version" : "2019-02-02",
      "User-Agent" : "azsdk-java-azure-storage-blob/12.0.0-preview.3 1.8.0_221; Windows 10 10.0",
      "x-ms-client-request-id" : "bd7390ee-40d7-4a5f-b741-340f8967b22f",
=======
    "Uri" : "https://azstoragesdkaccount.blob.core.windows.net/jtcgetblocklistmin0blockblobapitestgetblocklistmin26974142b8/javablobgetblocklistmin1066615319c9da4794409c8",
    "Headers" : {
      "x-ms-version" : "2019-02-02",
      "User-Agent" : "azsdk-java-azure-storage-blob/12.0.0-preview.3 1.8.0_212; Windows 10 10.0",
      "x-ms-client-request-id" : "e04b6200-8348-4186-b022-587fc00adfcc",
>>>>>>> a55d5dd9
      "Content-Type" : "application/octet-stream"
    },
    "Response" : {
      "x-ms-version" : "2019-02-02",
      "Server" : "Windows-Azure-Blob/1.0 Microsoft-HTTPAPI/2.0",
      "x-ms-content-crc64" : "6RYQPwaVsyQ=",
<<<<<<< HEAD
      "Last-Modified" : "Thu, 05 Sep 2019 22:43:57 GMT",
      "retry-after" : "0",
      "StatusCode" : "201",
      "x-ms-request-server-encrypted" : "true",
      "Date" : "Thu, 05 Sep 2019 22:43:57 GMT",
      "Content-MD5" : "wh+Wm18D0z1D4E+PE252gg==",
      "ETag" : "\"0x8D7325289C29627\"",
      "Content-Length" : "0",
      "x-ms-request-id" : "dacabb8e-b01e-001c-3d3b-6438bc000000",
      "x-ms-client-request-id" : "bd7390ee-40d7-4a5f-b741-340f8967b22f"
=======
      "Last-Modified" : "Fri, 06 Sep 2019 19:03:46 GMT",
      "retry-after" : "0",
      "StatusCode" : "201",
      "x-ms-request-server-encrypted" : "true",
      "Date" : "Fri, 06 Sep 2019 19:03:45 GMT",
      "Content-MD5" : "wh+Wm18D0z1D4E+PE252gg==",
      "ETag" : "\"0x8D732FCF1A760B6\"",
      "Content-Length" : "0",
      "x-ms-request-id" : "412a1e01-c01e-00c5-79e5-644e4d000000",
      "x-ms-client-request-id" : "e04b6200-8348-4186-b022-587fc00adfcc"
>>>>>>> a55d5dd9
    },
    "Exception" : null
  }, {
    "Method" : "GET",
<<<<<<< HEAD
    "Uri" : "https://jaschrepragrs.blob.core.windows.net/jtcgetblocklistmin0blockblobapitestgetblocklistminb9660449df/javablobgetblocklistmin11193418b6f9e98f624f8ea?blocklisttype=all&comp=blocklist",
    "Headers" : {
      "x-ms-version" : "2019-02-02",
      "User-Agent" : "azsdk-java-azure-storage-blob/12.0.0-preview.3 1.8.0_221; Windows 10 10.0",
      "x-ms-client-request-id" : "f4e7aa1c-3b53-4c61-8b72-8b82ac18b58e"
=======
    "Uri" : "https://azstoragesdkaccount.blob.core.windows.net/jtcgetblocklistmin0blockblobapitestgetblocklistmin26974142b8/javablobgetblocklistmin1066615319c9da4794409c8?blocklisttype=all&comp=blocklist",
    "Headers" : {
      "x-ms-version" : "2019-02-02",
      "User-Agent" : "azsdk-java-azure-storage-blob/12.0.0-preview.3 1.8.0_212; Windows 10 10.0",
      "x-ms-client-request-id" : "08e6ccf6-7671-4fb4-a846-c72bbfb89540"
>>>>>>> a55d5dd9
    },
    "Response" : {
      "Transfer-Encoding" : "chunked",
      "x-ms-version" : "2019-02-02",
      "Server" : "Windows-Azure-Blob/1.0 Microsoft-HTTPAPI/2.0",
      "x-ms-blob-content-length" : "7",
<<<<<<< HEAD
      "Last-Modified" : "Thu, 05 Sep 2019 22:43:57 GMT",
      "retry-after" : "0",
      "StatusCode" : "200",
      "Date" : "Thu, 05 Sep 2019 22:43:57 GMT",
      "ETag" : "\"0x8D7325289C29627\"",
      "x-ms-request-id" : "dacabb95-b01e-001c-443b-6438bc000000",
      "Body" : "﻿<?xml version=\"1.0\" encoding=\"utf-8\"?><BlockList><CommittedBlocks /><UncommittedBlocks /></BlockList>",
      "x-ms-client-request-id" : "f4e7aa1c-3b53-4c61-8b72-8b82ac18b58e",
=======
      "Last-Modified" : "Fri, 06 Sep 2019 19:03:46 GMT",
      "retry-after" : "0",
      "StatusCode" : "200",
      "Date" : "Fri, 06 Sep 2019 19:03:45 GMT",
      "ETag" : "\"0x8D732FCF1A760B6\"",
      "x-ms-request-id" : "412a1e1e-c01e-00c5-0fe5-644e4d000000",
      "Body" : "﻿<?xml version=\"1.0\" encoding=\"utf-8\"?><BlockList><CommittedBlocks /><UncommittedBlocks /></BlockList>",
      "x-ms-client-request-id" : "08e6ccf6-7671-4fb4-a846-c72bbfb89540",
>>>>>>> a55d5dd9
      "Content-Type" : "application/xml"
    },
    "Exception" : null
  }, {
    "Method" : "GET",
<<<<<<< HEAD
    "Uri" : "https://jaschrepragrs.blob.core.windows.net?prefix=jtcgetblocklistmin&comp=list",
    "Headers" : {
      "x-ms-version" : "2019-02-02",
      "User-Agent" : "azsdk-java-azure-storage-blob/12.0.0-preview.3 1.8.0_221; Windows 10 10.0",
      "x-ms-client-request-id" : "81656e17-5a7a-4953-9d39-5d6cdbe134f6"
=======
    "Uri" : "https://azstoragesdkaccount.blob.core.windows.net?prefix=jtcgetblocklistmin&comp=list",
    "Headers" : {
      "x-ms-version" : "2019-02-02",
      "User-Agent" : "azsdk-java-azure-storage-blob/12.0.0-preview.3 1.8.0_212; Windows 10 10.0",
      "x-ms-client-request-id" : "3453e9e0-9b9c-4fce-b643-55a6b3c7aa15"
>>>>>>> a55d5dd9
    },
    "Response" : {
      "Transfer-Encoding" : "chunked",
      "x-ms-version" : "2019-02-02",
      "Server" : "Windows-Azure-Blob/1.0 Microsoft-HTTPAPI/2.0",
      "retry-after" : "0",
      "StatusCode" : "200",
<<<<<<< HEAD
      "x-ms-request-id" : "dacabb99-b01e-001c-473b-6438bc000000",
      "Body" : "﻿<?xml version=\"1.0\" encoding=\"utf-8\"?><EnumerationResults ServiceEndpoint=\"https://jaschrepragrs.blob.core.windows.net/\"><Prefix>jtcgetblocklistmin</Prefix><Containers><Container><Name>jtcgetblocklistmin0blockblobapitestgetblocklistminb9660449df</Name><Properties><Last-Modified>Thu, 05 Sep 2019 22:43:57 GMT</Last-Modified><Etag>\"0x8D7325289B486B8\"</Etag><LeaseStatus>unlocked</LeaseStatus><LeaseState>available</LeaseState><DefaultEncryptionScope>$account-encryption-key</DefaultEncryptionScope><DenyEncryptionScopeOverride>false</DenyEncryptionScopeOverride><HasImmutabilityPolicy>false</HasImmutabilityPolicy><HasLegalHold>false</HasLegalHold></Properties></Container></Containers><NextMarker /></EnumerationResults>",
      "Date" : "Thu, 05 Sep 2019 22:43:57 GMT",
      "x-ms-client-request-id" : "81656e17-5a7a-4953-9d39-5d6cdbe134f6",
=======
      "x-ms-request-id" : "412a1e29-c01e-00c5-18e5-644e4d000000",
      "Body" : "﻿<?xml version=\"1.0\" encoding=\"utf-8\"?><EnumerationResults ServiceEndpoint=\"https://azstoragesdkaccount.blob.core.windows.net/\"><Prefix>jtcgetblocklistmin</Prefix><Containers><Container><Name>jtcgetblocklistmin0blockblobapitestgetblocklistmin26974142b8</Name><Properties><Last-Modified>Fri, 06 Sep 2019 19:03:46 GMT</Last-Modified><Etag>\"0x8D732FCF1A00C79\"</Etag><LeaseStatus>unlocked</LeaseStatus><LeaseState>available</LeaseState><DefaultEncryptionScope>$account-encryption-key</DefaultEncryptionScope><DenyEncryptionScopeOverride>false</DenyEncryptionScopeOverride><HasImmutabilityPolicy>false</HasImmutabilityPolicy><HasLegalHold>false</HasLegalHold></Properties></Container></Containers><NextMarker /></EnumerationResults>",
      "Date" : "Fri, 06 Sep 2019 19:03:45 GMT",
      "x-ms-client-request-id" : "3453e9e0-9b9c-4fce-b643-55a6b3c7aa15",
>>>>>>> a55d5dd9
      "Content-Type" : "application/xml"
    },
    "Exception" : null
  }, {
    "Method" : "DELETE",
<<<<<<< HEAD
    "Uri" : "https://jaschrepragrs.blob.core.windows.net/jtcgetblocklistmin0blockblobapitestgetblocklistminb9660449df?restype=container",
    "Headers" : {
      "x-ms-version" : "2019-02-02",
      "User-Agent" : "azsdk-java-azure-storage-blob/12.0.0-preview.3 1.8.0_221; Windows 10 10.0",
      "x-ms-client-request-id" : "5f905780-c61a-4b4a-810c-eb1fe17c097b"
=======
    "Uri" : "https://azstoragesdkaccount.blob.core.windows.net/jtcgetblocklistmin0blockblobapitestgetblocklistmin26974142b8?restype=container",
    "Headers" : {
      "x-ms-version" : "2019-02-02",
      "User-Agent" : "azsdk-java-azure-storage-blob/12.0.0-preview.3 1.8.0_212; Windows 10 10.0",
      "x-ms-client-request-id" : "c29165b2-7efe-42b3-abe6-2096f289fc16"
>>>>>>> a55d5dd9
    },
    "Response" : {
      "x-ms-version" : "2019-02-02",
      "Server" : "Windows-Azure-Blob/1.0 Microsoft-HTTPAPI/2.0",
      "retry-after" : "0",
      "Content-Length" : "0",
      "StatusCode" : "202",
<<<<<<< HEAD
      "x-ms-request-id" : "dacabb9d-b01e-001c-4b3b-6438bc000000",
      "Date" : "Thu, 05 Sep 2019 22:43:57 GMT",
      "x-ms-client-request-id" : "5f905780-c61a-4b4a-810c-eb1fe17c097b"
    },
    "Exception" : null
  } ],
  "variables" : [ "jtcgetblocklistmin0blockblobapitestgetblocklistminb9660449df", "javablobgetblocklistmin11193418b6f9e98f624f8ea", "javablobgetblocklistmin259408e79e45a5f1114344b" ]
=======
      "x-ms-request-id" : "412a1e40-c01e-00c5-2de5-644e4d000000",
      "Date" : "Fri, 06 Sep 2019 19:03:45 GMT",
      "x-ms-client-request-id" : "c29165b2-7efe-42b3-abe6-2096f289fc16"
    },
    "Exception" : null
  } ],
  "variables" : [ "jtcgetblocklistmin0blockblobapitestgetblocklistmin26974142b8", "javablobgetblocklistmin1066615319c9da4794409c8", "javablobgetblocklistmin2859532be4e0c1f4224c6c9" ]
>>>>>>> a55d5dd9
}<|MERGE_RESOLUTION|>--- conflicted
+++ resolved
@@ -1,148 +1,81 @@
 {
   "networkCallRecords" : [ {
     "Method" : "PUT",
-<<<<<<< HEAD
-    "Uri" : "https://jaschrepragrs.blob.core.windows.net/jtcgetblocklistmin0blockblobapitestgetblocklistminb9660449df?restype=container",
+    "Uri" : "https://jaschrepragrs.blob.core.windows.net/jtcgetblocklistmin0blockblobapitestgetblocklistminb9359121ad?restype=container",
     "Headers" : {
       "x-ms-version" : "2019-02-02",
       "User-Agent" : "azsdk-java-azure-storage-blob/12.0.0-preview.3 1.8.0_221; Windows 10 10.0",
-      "x-ms-client-request-id" : "f7a8b800-55c3-490f-bee9-a502b06facdc"
-=======
-    "Uri" : "https://azstoragesdkaccount.blob.core.windows.net/jtcgetblocklistmin0blockblobapitestgetblocklistmin26974142b8?restype=container",
-    "Headers" : {
-      "x-ms-version" : "2019-02-02",
-      "User-Agent" : "azsdk-java-azure-storage-blob/12.0.0-preview.3 1.8.0_212; Windows 10 10.0",
-      "x-ms-client-request-id" : "a8456b8d-6fac-476f-a6d1-f0725c83dc71"
->>>>>>> a55d5dd9
+      "x-ms-client-request-id" : "f26bae55-fcff-415a-bf50-2cc2b1312985"
     },
     "Response" : {
       "x-ms-version" : "2019-02-02",
       "Server" : "Windows-Azure-Blob/1.0 Microsoft-HTTPAPI/2.0",
-<<<<<<< HEAD
-      "ETag" : "\"0x8D7325289B486B8\"",
-      "Last-Modified" : "Thu, 05 Sep 2019 22:43:57 GMT",
+      "ETag" : "\"0x8D73561C391EDBD\"",
+      "Last-Modified" : "Mon, 09 Sep 2019 20:10:30 GMT",
       "retry-after" : "0",
       "Content-Length" : "0",
       "StatusCode" : "201",
-      "x-ms-request-id" : "dacabb88-b01e-001c-383b-6438bc000000",
-      "Date" : "Thu, 05 Sep 2019 22:43:56 GMT",
-      "x-ms-client-request-id" : "f7a8b800-55c3-490f-bee9-a502b06facdc"
-=======
-      "ETag" : "\"0x8D732FCF1A00C79\"",
-      "Last-Modified" : "Fri, 06 Sep 2019 19:03:46 GMT",
-      "retry-after" : "0",
-      "Content-Length" : "0",
-      "StatusCode" : "201",
-      "x-ms-request-id" : "412a1df2-c01e-00c5-6de5-644e4d000000",
-      "Date" : "Fri, 06 Sep 2019 19:03:45 GMT",
-      "x-ms-client-request-id" : "a8456b8d-6fac-476f-a6d1-f0725c83dc71"
->>>>>>> a55d5dd9
+      "x-ms-request-id" : "755bbd0c-601e-0051-474a-67fe5e000000",
+      "Date" : "Mon, 09 Sep 2019 20:10:30 GMT",
+      "x-ms-client-request-id" : "f26bae55-fcff-415a-bf50-2cc2b1312985"
     },
     "Exception" : null
   }, {
     "Method" : "PUT",
-<<<<<<< HEAD
-    "Uri" : "https://jaschrepragrs.blob.core.windows.net/jtcgetblocklistmin0blockblobapitestgetblocklistminb9660449df/javablobgetblocklistmin11193418b6f9e98f624f8ea",
+    "Uri" : "https://jaschrepragrs.blob.core.windows.net/jtcgetblocklistmin0blockblobapitestgetblocklistminb9359121ad/javablobgetblocklistmin145200c4c1d9f35f8b4b919",
     "Headers" : {
       "x-ms-version" : "2019-02-02",
       "User-Agent" : "azsdk-java-azure-storage-blob/12.0.0-preview.3 1.8.0_221; Windows 10 10.0",
-      "x-ms-client-request-id" : "bd7390ee-40d7-4a5f-b741-340f8967b22f",
-=======
-    "Uri" : "https://azstoragesdkaccount.blob.core.windows.net/jtcgetblocklistmin0blockblobapitestgetblocklistmin26974142b8/javablobgetblocklistmin1066615319c9da4794409c8",
-    "Headers" : {
-      "x-ms-version" : "2019-02-02",
-      "User-Agent" : "azsdk-java-azure-storage-blob/12.0.0-preview.3 1.8.0_212; Windows 10 10.0",
-      "x-ms-client-request-id" : "e04b6200-8348-4186-b022-587fc00adfcc",
->>>>>>> a55d5dd9
+      "x-ms-client-request-id" : "4dc0eb95-82fc-4527-92ad-981d18d21c6b",
       "Content-Type" : "application/octet-stream"
     },
     "Response" : {
       "x-ms-version" : "2019-02-02",
       "Server" : "Windows-Azure-Blob/1.0 Microsoft-HTTPAPI/2.0",
       "x-ms-content-crc64" : "6RYQPwaVsyQ=",
-<<<<<<< HEAD
-      "Last-Modified" : "Thu, 05 Sep 2019 22:43:57 GMT",
+      "Last-Modified" : "Mon, 09 Sep 2019 20:10:30 GMT",
       "retry-after" : "0",
       "StatusCode" : "201",
       "x-ms-request-server-encrypted" : "true",
-      "Date" : "Thu, 05 Sep 2019 22:43:57 GMT",
+      "Date" : "Mon, 09 Sep 2019 20:10:30 GMT",
       "Content-MD5" : "wh+Wm18D0z1D4E+PE252gg==",
-      "ETag" : "\"0x8D7325289C29627\"",
+      "ETag" : "\"0x8D73561C3A22BF4\"",
       "Content-Length" : "0",
-      "x-ms-request-id" : "dacabb8e-b01e-001c-3d3b-6438bc000000",
-      "x-ms-client-request-id" : "bd7390ee-40d7-4a5f-b741-340f8967b22f"
-=======
-      "Last-Modified" : "Fri, 06 Sep 2019 19:03:46 GMT",
-      "retry-after" : "0",
-      "StatusCode" : "201",
-      "x-ms-request-server-encrypted" : "true",
-      "Date" : "Fri, 06 Sep 2019 19:03:45 GMT",
-      "Content-MD5" : "wh+Wm18D0z1D4E+PE252gg==",
-      "ETag" : "\"0x8D732FCF1A760B6\"",
-      "Content-Length" : "0",
-      "x-ms-request-id" : "412a1e01-c01e-00c5-79e5-644e4d000000",
-      "x-ms-client-request-id" : "e04b6200-8348-4186-b022-587fc00adfcc"
->>>>>>> a55d5dd9
+      "x-ms-request-id" : "755bbd1c-601e-0051-564a-67fe5e000000",
+      "x-ms-client-request-id" : "4dc0eb95-82fc-4527-92ad-981d18d21c6b"
     },
     "Exception" : null
   }, {
     "Method" : "GET",
-<<<<<<< HEAD
-    "Uri" : "https://jaschrepragrs.blob.core.windows.net/jtcgetblocklistmin0blockblobapitestgetblocklistminb9660449df/javablobgetblocklistmin11193418b6f9e98f624f8ea?blocklisttype=all&comp=blocklist",
+    "Uri" : "https://jaschrepragrs.blob.core.windows.net/jtcgetblocklistmin0blockblobapitestgetblocklistminb9359121ad/javablobgetblocklistmin145200c4c1d9f35f8b4b919?blocklisttype=all&comp=blocklist",
     "Headers" : {
       "x-ms-version" : "2019-02-02",
       "User-Agent" : "azsdk-java-azure-storage-blob/12.0.0-preview.3 1.8.0_221; Windows 10 10.0",
-      "x-ms-client-request-id" : "f4e7aa1c-3b53-4c61-8b72-8b82ac18b58e"
-=======
-    "Uri" : "https://azstoragesdkaccount.blob.core.windows.net/jtcgetblocklistmin0blockblobapitestgetblocklistmin26974142b8/javablobgetblocklistmin1066615319c9da4794409c8?blocklisttype=all&comp=blocklist",
-    "Headers" : {
-      "x-ms-version" : "2019-02-02",
-      "User-Agent" : "azsdk-java-azure-storage-blob/12.0.0-preview.3 1.8.0_212; Windows 10 10.0",
-      "x-ms-client-request-id" : "08e6ccf6-7671-4fb4-a846-c72bbfb89540"
->>>>>>> a55d5dd9
+      "x-ms-client-request-id" : "a51d717e-7f72-4976-adbc-e541ad9a58a9"
     },
     "Response" : {
       "Transfer-Encoding" : "chunked",
       "x-ms-version" : "2019-02-02",
       "Server" : "Windows-Azure-Blob/1.0 Microsoft-HTTPAPI/2.0",
       "x-ms-blob-content-length" : "7",
-<<<<<<< HEAD
-      "Last-Modified" : "Thu, 05 Sep 2019 22:43:57 GMT",
+      "Last-Modified" : "Mon, 09 Sep 2019 20:10:30 GMT",
       "retry-after" : "0",
       "StatusCode" : "200",
-      "Date" : "Thu, 05 Sep 2019 22:43:57 GMT",
-      "ETag" : "\"0x8D7325289C29627\"",
-      "x-ms-request-id" : "dacabb95-b01e-001c-443b-6438bc000000",
+      "Date" : "Mon, 09 Sep 2019 20:10:30 GMT",
+      "ETag" : "\"0x8D73561C3A22BF4\"",
+      "x-ms-request-id" : "755bbd2c-601e-0051-624a-67fe5e000000",
       "Body" : "﻿<?xml version=\"1.0\" encoding=\"utf-8\"?><BlockList><CommittedBlocks /><UncommittedBlocks /></BlockList>",
-      "x-ms-client-request-id" : "f4e7aa1c-3b53-4c61-8b72-8b82ac18b58e",
-=======
-      "Last-Modified" : "Fri, 06 Sep 2019 19:03:46 GMT",
-      "retry-after" : "0",
-      "StatusCode" : "200",
-      "Date" : "Fri, 06 Sep 2019 19:03:45 GMT",
-      "ETag" : "\"0x8D732FCF1A760B6\"",
-      "x-ms-request-id" : "412a1e1e-c01e-00c5-0fe5-644e4d000000",
-      "Body" : "﻿<?xml version=\"1.0\" encoding=\"utf-8\"?><BlockList><CommittedBlocks /><UncommittedBlocks /></BlockList>",
-      "x-ms-client-request-id" : "08e6ccf6-7671-4fb4-a846-c72bbfb89540",
->>>>>>> a55d5dd9
+      "x-ms-client-request-id" : "a51d717e-7f72-4976-adbc-e541ad9a58a9",
       "Content-Type" : "application/xml"
     },
     "Exception" : null
   }, {
     "Method" : "GET",
-<<<<<<< HEAD
     "Uri" : "https://jaschrepragrs.blob.core.windows.net?prefix=jtcgetblocklistmin&comp=list",
     "Headers" : {
       "x-ms-version" : "2019-02-02",
       "User-Agent" : "azsdk-java-azure-storage-blob/12.0.0-preview.3 1.8.0_221; Windows 10 10.0",
-      "x-ms-client-request-id" : "81656e17-5a7a-4953-9d39-5d6cdbe134f6"
-=======
-    "Uri" : "https://azstoragesdkaccount.blob.core.windows.net?prefix=jtcgetblocklistmin&comp=list",
-    "Headers" : {
-      "x-ms-version" : "2019-02-02",
-      "User-Agent" : "azsdk-java-azure-storage-blob/12.0.0-preview.3 1.8.0_212; Windows 10 10.0",
-      "x-ms-client-request-id" : "3453e9e0-9b9c-4fce-b643-55a6b3c7aa15"
->>>>>>> a55d5dd9
+      "x-ms-client-request-id" : "1b293dd3-feb6-4eff-bfcb-5b06fe4a6392"
     },
     "Response" : {
       "Transfer-Encoding" : "chunked",
@@ -150,35 +83,20 @@
       "Server" : "Windows-Azure-Blob/1.0 Microsoft-HTTPAPI/2.0",
       "retry-after" : "0",
       "StatusCode" : "200",
-<<<<<<< HEAD
-      "x-ms-request-id" : "dacabb99-b01e-001c-473b-6438bc000000",
-      "Body" : "﻿<?xml version=\"1.0\" encoding=\"utf-8\"?><EnumerationResults ServiceEndpoint=\"https://jaschrepragrs.blob.core.windows.net/\"><Prefix>jtcgetblocklistmin</Prefix><Containers><Container><Name>jtcgetblocklistmin0blockblobapitestgetblocklistminb9660449df</Name><Properties><Last-Modified>Thu, 05 Sep 2019 22:43:57 GMT</Last-Modified><Etag>\"0x8D7325289B486B8\"</Etag><LeaseStatus>unlocked</LeaseStatus><LeaseState>available</LeaseState><DefaultEncryptionScope>$account-encryption-key</DefaultEncryptionScope><DenyEncryptionScopeOverride>false</DenyEncryptionScopeOverride><HasImmutabilityPolicy>false</HasImmutabilityPolicy><HasLegalHold>false</HasLegalHold></Properties></Container></Containers><NextMarker /></EnumerationResults>",
-      "Date" : "Thu, 05 Sep 2019 22:43:57 GMT",
-      "x-ms-client-request-id" : "81656e17-5a7a-4953-9d39-5d6cdbe134f6",
-=======
-      "x-ms-request-id" : "412a1e29-c01e-00c5-18e5-644e4d000000",
-      "Body" : "﻿<?xml version=\"1.0\" encoding=\"utf-8\"?><EnumerationResults ServiceEndpoint=\"https://azstoragesdkaccount.blob.core.windows.net/\"><Prefix>jtcgetblocklistmin</Prefix><Containers><Container><Name>jtcgetblocklistmin0blockblobapitestgetblocklistmin26974142b8</Name><Properties><Last-Modified>Fri, 06 Sep 2019 19:03:46 GMT</Last-Modified><Etag>\"0x8D732FCF1A00C79\"</Etag><LeaseStatus>unlocked</LeaseStatus><LeaseState>available</LeaseState><DefaultEncryptionScope>$account-encryption-key</DefaultEncryptionScope><DenyEncryptionScopeOverride>false</DenyEncryptionScopeOverride><HasImmutabilityPolicy>false</HasImmutabilityPolicy><HasLegalHold>false</HasLegalHold></Properties></Container></Containers><NextMarker /></EnumerationResults>",
-      "Date" : "Fri, 06 Sep 2019 19:03:45 GMT",
-      "x-ms-client-request-id" : "3453e9e0-9b9c-4fce-b643-55a6b3c7aa15",
->>>>>>> a55d5dd9
+      "x-ms-request-id" : "755bbd3d-601e-0051-704a-67fe5e000000",
+      "Body" : "﻿<?xml version=\"1.0\" encoding=\"utf-8\"?><EnumerationResults ServiceEndpoint=\"https://jaschrepragrs.blob.core.windows.net/\"><Prefix>jtcgetblocklistmin</Prefix><Containers><Container><Name>jtcgetblocklistmin0blockblobapitestgetblocklistminb9359121ad</Name><Properties><Last-Modified>Mon, 09 Sep 2019 20:10:30 GMT</Last-Modified><Etag>\"0x8D73561C391EDBD\"</Etag><LeaseStatus>unlocked</LeaseStatus><LeaseState>available</LeaseState><DefaultEncryptionScope>$account-encryption-key</DefaultEncryptionScope><DenyEncryptionScopeOverride>false</DenyEncryptionScopeOverride><HasImmutabilityPolicy>false</HasImmutabilityPolicy><HasLegalHold>false</HasLegalHold></Properties></Container></Containers><NextMarker /></EnumerationResults>",
+      "Date" : "Mon, 09 Sep 2019 20:10:30 GMT",
+      "x-ms-client-request-id" : "1b293dd3-feb6-4eff-bfcb-5b06fe4a6392",
       "Content-Type" : "application/xml"
     },
     "Exception" : null
   }, {
     "Method" : "DELETE",
-<<<<<<< HEAD
-    "Uri" : "https://jaschrepragrs.blob.core.windows.net/jtcgetblocklistmin0blockblobapitestgetblocklistminb9660449df?restype=container",
+    "Uri" : "https://jaschrepragrs.blob.core.windows.net/jtcgetblocklistmin0blockblobapitestgetblocklistminb9359121ad?restype=container",
     "Headers" : {
       "x-ms-version" : "2019-02-02",
       "User-Agent" : "azsdk-java-azure-storage-blob/12.0.0-preview.3 1.8.0_221; Windows 10 10.0",
-      "x-ms-client-request-id" : "5f905780-c61a-4b4a-810c-eb1fe17c097b"
-=======
-    "Uri" : "https://azstoragesdkaccount.blob.core.windows.net/jtcgetblocklistmin0blockblobapitestgetblocklistmin26974142b8?restype=container",
-    "Headers" : {
-      "x-ms-version" : "2019-02-02",
-      "User-Agent" : "azsdk-java-azure-storage-blob/12.0.0-preview.3 1.8.0_212; Windows 10 10.0",
-      "x-ms-client-request-id" : "c29165b2-7efe-42b3-abe6-2096f289fc16"
->>>>>>> a55d5dd9
+      "x-ms-client-request-id" : "623c8886-8857-4848-8ccf-ac3e88152754"
     },
     "Response" : {
       "x-ms-version" : "2019-02-02",
@@ -186,21 +104,11 @@
       "retry-after" : "0",
       "Content-Length" : "0",
       "StatusCode" : "202",
-<<<<<<< HEAD
-      "x-ms-request-id" : "dacabb9d-b01e-001c-4b3b-6438bc000000",
-      "Date" : "Thu, 05 Sep 2019 22:43:57 GMT",
-      "x-ms-client-request-id" : "5f905780-c61a-4b4a-810c-eb1fe17c097b"
+      "x-ms-request-id" : "755bbd4c-601e-0051-7f4a-67fe5e000000",
+      "Date" : "Mon, 09 Sep 2019 20:10:30 GMT",
+      "x-ms-client-request-id" : "623c8886-8857-4848-8ccf-ac3e88152754"
     },
     "Exception" : null
   } ],
-  "variables" : [ "jtcgetblocklistmin0blockblobapitestgetblocklistminb9660449df", "javablobgetblocklistmin11193418b6f9e98f624f8ea", "javablobgetblocklistmin259408e79e45a5f1114344b" ]
-=======
-      "x-ms-request-id" : "412a1e40-c01e-00c5-2de5-644e4d000000",
-      "Date" : "Fri, 06 Sep 2019 19:03:45 GMT",
-      "x-ms-client-request-id" : "c29165b2-7efe-42b3-abe6-2096f289fc16"
-    },
-    "Exception" : null
-  } ],
-  "variables" : [ "jtcgetblocklistmin0blockblobapitestgetblocklistmin26974142b8", "javablobgetblocklistmin1066615319c9da4794409c8", "javablobgetblocklistmin2859532be4e0c1f4224c6c9" ]
->>>>>>> a55d5dd9
+  "variables" : [ "jtcgetblocklistmin0blockblobapitestgetblocklistminb9359121ad", "javablobgetblocklistmin145200c4c1d9f35f8b4b919", "javablobgetblocklistmin253987bab76234f49d4c398" ]
 }