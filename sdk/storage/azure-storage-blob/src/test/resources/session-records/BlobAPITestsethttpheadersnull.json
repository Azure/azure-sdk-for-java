{
  "networkCallRecords" : [ {
    "Method" : "PUT",
<<<<<<< HEAD
    "Uri" : "https://jaschrepragrs.blob.core.windows.net/jtcsethttpheadersnull0blobapitestsethttpheadersnullf4d695613a?restype=container",
    "Headers" : {
      "x-ms-version" : "2019-02-02",
      "User-Agent" : "azsdk-java-azure-storage-blob/12.0.0-preview.3 1.8.0_221; Windows 10 10.0",
      "x-ms-client-request-id" : "df0385de-46f9-4aa8-b97c-9ef109c6caa1"
=======
    "Uri" : "https://azstoragesdkaccount.blob.core.windows.net/jtcsethttpheadersnull0blobapitestsethttpheadersnulle509246063?restype=container",
    "Headers" : {
      "x-ms-version" : "2019-02-02",
      "User-Agent" : "azsdk-java-azure-storage-blob/12.0.0-preview.3 1.8.0_212; Windows 10 10.0",
      "x-ms-client-request-id" : "09c50aab-582e-4f75-a100-76e85e0bda02"
>>>>>>> a55d5dd9
    },
    "Response" : {
      "x-ms-version" : "2019-02-02",
      "Server" : "Windows-Azure-Blob/1.0 Microsoft-HTTPAPI/2.0",
<<<<<<< HEAD
      "ETag" : "\"0x8D73251A2AC7688\"",
      "Last-Modified" : "Thu, 05 Sep 2019 22:37:29 GMT",
      "retry-after" : "0",
      "Content-Length" : "0",
      "StatusCode" : "201",
      "x-ms-request-id" : "bfecdfca-901e-0044-573a-643cc7000000",
      "Date" : "Thu, 05 Sep 2019 22:37:29 GMT",
      "x-ms-client-request-id" : "df0385de-46f9-4aa8-b97c-9ef109c6caa1"
=======
      "ETag" : "\"0x8D732FC78A49FA9\"",
      "Last-Modified" : "Fri, 06 Sep 2019 19:00:23 GMT",
      "retry-after" : "0",
      "Content-Length" : "0",
      "StatusCode" : "201",
      "x-ms-request-id" : "b92afe7f-d01e-009e-27e5-644931000000",
      "Date" : "Fri, 06 Sep 2019 19:00:23 GMT",
      "x-ms-client-request-id" : "09c50aab-582e-4f75-a100-76e85e0bda02"
>>>>>>> a55d5dd9
    },
    "Exception" : null
  }, {
    "Method" : "PUT",
<<<<<<< HEAD
    "Uri" : "https://jaschrepragrs.blob.core.windows.net/jtcsethttpheadersnull0blobapitestsethttpheadersnullf4d695613a/javablobsethttpheadersnull1941116c09d44b553f443",
    "Headers" : {
      "x-ms-version" : "2019-02-02",
      "User-Agent" : "azsdk-java-azure-storage-blob/12.0.0-preview.3 1.8.0_221; Windows 10 10.0",
      "x-ms-client-request-id" : "9456e39c-bfac-4655-8f4b-9040efc271bc",
=======
    "Uri" : "https://azstoragesdkaccount.blob.core.windows.net/jtcsethttpheadersnull0blobapitestsethttpheadersnulle509246063/javablobsethttpheadersnull1539120aeeea8dc33b4cd",
    "Headers" : {
      "x-ms-version" : "2019-02-02",
      "User-Agent" : "azsdk-java-azure-storage-blob/12.0.0-preview.3 1.8.0_212; Windows 10 10.0",
      "x-ms-client-request-id" : "3d606787-f1b8-493d-b59e-6df446e57058",
>>>>>>> a55d5dd9
      "Content-Type" : "application/octet-stream"
    },
    "Response" : {
      "x-ms-version" : "2019-02-02",
      "Server" : "Windows-Azure-Blob/1.0 Microsoft-HTTPAPI/2.0",
      "x-ms-content-crc64" : "6RYQPwaVsyQ=",
<<<<<<< HEAD
      "Last-Modified" : "Thu, 05 Sep 2019 22:37:30 GMT",
      "retry-after" : "0",
      "StatusCode" : "201",
      "x-ms-request-server-encrypted" : "true",
      "Date" : "Thu, 05 Sep 2019 22:37:29 GMT",
      "Content-MD5" : "wh+Wm18D0z1D4E+PE252gg==",
      "ETag" : "\"0x8D73251A2BA678A\"",
      "Content-Length" : "0",
      "x-ms-request-id" : "bfecdfe7-901e-0044-703a-643cc7000000",
      "x-ms-client-request-id" : "9456e39c-bfac-4655-8f4b-9040efc271bc"
=======
      "Last-Modified" : "Fri, 06 Sep 2019 19:00:23 GMT",
      "retry-after" : "0",
      "StatusCode" : "201",
      "x-ms-request-server-encrypted" : "true",
      "Date" : "Fri, 06 Sep 2019 19:00:23 GMT",
      "Content-MD5" : "wh+Wm18D0z1D4E+PE252gg==",
      "ETag" : "\"0x8D732FC78AC2C20\"",
      "Content-Length" : "0",
      "x-ms-request-id" : "b92afea5-d01e-009e-48e5-644931000000",
      "x-ms-client-request-id" : "3d606787-f1b8-493d-b59e-6df446e57058"
>>>>>>> a55d5dd9
    },
    "Exception" : null
  }, {
    "Method" : "PUT",
<<<<<<< HEAD
    "Uri" : "https://jaschrepragrs.blob.core.windows.net/jtcsethttpheadersnull0blobapitestsethttpheadersnullf4d695613a/javablobsethttpheadersnull1941116c09d44b553f443?comp=properties",
    "Headers" : {
      "x-ms-version" : "2019-02-02",
      "User-Agent" : "azsdk-java-azure-storage-blob/12.0.0-preview.3 1.8.0_221; Windows 10 10.0",
      "x-ms-client-request-id" : "da9d4e95-a9eb-46f9-b390-81f9e60ef082"
=======
    "Uri" : "https://azstoragesdkaccount.blob.core.windows.net/jtcsethttpheadersnull0blobapitestsethttpheadersnulle509246063/javablobsethttpheadersnull1539120aeeea8dc33b4cd?comp=properties",
    "Headers" : {
      "x-ms-version" : "2019-02-02",
      "User-Agent" : "azsdk-java-azure-storage-blob/12.0.0-preview.3 1.8.0_212; Windows 10 10.0",
      "x-ms-client-request-id" : "8417176f-3ade-4178-ae56-f674f6d24b64"
>>>>>>> a55d5dd9
    },
    "Response" : {
      "x-ms-version" : "2019-02-02",
      "Server" : "Windows-Azure-Blob/1.0 Microsoft-HTTPAPI/2.0",
<<<<<<< HEAD
      "ETag" : "\"0x8D73251A2C71414\"",
      "Last-Modified" : "Thu, 05 Sep 2019 22:37:30 GMT",
      "retry-after" : "0",
      "Content-Length" : "0",
      "StatusCode" : "200",
      "x-ms-request-id" : "bfecdff6-901e-0044-7d3a-643cc7000000",
      "Date" : "Thu, 05 Sep 2019 22:37:29 GMT",
      "x-ms-client-request-id" : "da9d4e95-a9eb-46f9-b390-81f9e60ef082"
=======
      "ETag" : "\"0x8D732FC78B4445A\"",
      "Last-Modified" : "Fri, 06 Sep 2019 19:00:23 GMT",
      "retry-after" : "0",
      "Content-Length" : "0",
      "StatusCode" : "200",
      "x-ms-request-id" : "b92afed9-d01e-009e-76e5-644931000000",
      "Date" : "Fri, 06 Sep 2019 19:00:23 GMT",
      "x-ms-client-request-id" : "8417176f-3ade-4178-ae56-f674f6d24b64"
>>>>>>> a55d5dd9
    },
    "Exception" : null
  }, {
    "Method" : "GET",
<<<<<<< HEAD
    "Uri" : "https://jaschrepragrs.blob.core.windows.net?prefix=jtcsethttpheadersnull&comp=list",
    "Headers" : {
      "x-ms-version" : "2019-02-02",
      "User-Agent" : "azsdk-java-azure-storage-blob/12.0.0-preview.3 1.8.0_221; Windows 10 10.0",
      "x-ms-client-request-id" : "aba31143-77e9-4eea-add4-11585736aa1d"
=======
    "Uri" : "https://azstoragesdkaccount.blob.core.windows.net?prefix=jtcsethttpheadersnull&comp=list",
    "Headers" : {
      "x-ms-version" : "2019-02-02",
      "User-Agent" : "azsdk-java-azure-storage-blob/12.0.0-preview.3 1.8.0_212; Windows 10 10.0",
      "x-ms-client-request-id" : "f0e69031-f094-499f-a763-121adca6c2ce"
>>>>>>> a55d5dd9
    },
    "Response" : {
      "Transfer-Encoding" : "chunked",
      "x-ms-version" : "2019-02-02",
      "Server" : "Windows-Azure-Blob/1.0 Microsoft-HTTPAPI/2.0",
      "retry-after" : "0",
      "StatusCode" : "200",
<<<<<<< HEAD
      "x-ms-request-id" : "bfece002-901e-0044-083a-643cc7000000",
      "Body" : "﻿<?xml version=\"1.0\" encoding=\"utf-8\"?><EnumerationResults ServiceEndpoint=\"https://jaschrepragrs.blob.core.windows.net/\"><Prefix>jtcsethttpheadersnull</Prefix><Containers><Container><Name>jtcsethttpheadersnull0blobapitestsethttpheadersnullf4d695613a</Name><Properties><Last-Modified>Thu, 05 Sep 2019 22:37:29 GMT</Last-Modified><Etag>\"0x8D73251A2AC7688\"</Etag><LeaseStatus>unlocked</LeaseStatus><LeaseState>available</LeaseState><DefaultEncryptionScope>$account-encryption-key</DefaultEncryptionScope><DenyEncryptionScopeOverride>false</DenyEncryptionScopeOverride><HasImmutabilityPolicy>false</HasImmutabilityPolicy><HasLegalHold>false</HasLegalHold></Properties></Container></Containers><NextMarker /></EnumerationResults>",
      "Date" : "Thu, 05 Sep 2019 22:37:29 GMT",
      "x-ms-client-request-id" : "aba31143-77e9-4eea-add4-11585736aa1d",
=======
      "x-ms-request-id" : "b92afefa-d01e-009e-13e5-644931000000",
      "Body" : "﻿<?xml version=\"1.0\" encoding=\"utf-8\"?><EnumerationResults ServiceEndpoint=\"https://azstoragesdkaccount.blob.core.windows.net/\"><Prefix>jtcsethttpheadersnull</Prefix><Containers><Container><Name>jtcsethttpheadersnull0blobapitestsethttpheadersnulle509246063</Name><Properties><Last-Modified>Fri, 06 Sep 2019 19:00:23 GMT</Last-Modified><Etag>\"0x8D732FC78A49FA9\"</Etag><LeaseStatus>unlocked</LeaseStatus><LeaseState>available</LeaseState><DefaultEncryptionScope>$account-encryption-key</DefaultEncryptionScope><DenyEncryptionScopeOverride>false</DenyEncryptionScopeOverride><HasImmutabilityPolicy>false</HasImmutabilityPolicy><HasLegalHold>false</HasLegalHold></Properties></Container></Containers><NextMarker /></EnumerationResults>",
      "Date" : "Fri, 06 Sep 2019 19:00:23 GMT",
      "x-ms-client-request-id" : "f0e69031-f094-499f-a763-121adca6c2ce",
>>>>>>> a55d5dd9
      "Content-Type" : "application/xml"
    },
    "Exception" : null
  }, {
    "Method" : "DELETE",
<<<<<<< HEAD
    "Uri" : "https://jaschrepragrs.blob.core.windows.net/jtcsethttpheadersnull0blobapitestsethttpheadersnullf4d695613a?restype=container",
    "Headers" : {
      "x-ms-version" : "2019-02-02",
      "User-Agent" : "azsdk-java-azure-storage-blob/12.0.0-preview.3 1.8.0_221; Windows 10 10.0",
      "x-ms-client-request-id" : "7ea8ddf2-75c5-41d0-a041-7674476ac8c8"
=======
    "Uri" : "https://azstoragesdkaccount.blob.core.windows.net/jtcsethttpheadersnull0blobapitestsethttpheadersnulle509246063?restype=container",
    "Headers" : {
      "x-ms-version" : "2019-02-02",
      "User-Agent" : "azsdk-java-azure-storage-blob/12.0.0-preview.3 1.8.0_212; Windows 10 10.0",
      "x-ms-client-request-id" : "1d95588a-7d68-49c2-a255-efb06c7b6564"
>>>>>>> a55d5dd9
    },
    "Response" : {
      "x-ms-version" : "2019-02-02",
      "Server" : "Windows-Azure-Blob/1.0 Microsoft-HTTPAPI/2.0",
      "retry-after" : "0",
      "Content-Length" : "0",
      "StatusCode" : "202",
<<<<<<< HEAD
      "x-ms-request-id" : "bfece010-901e-0044-153a-643cc7000000",
      "Date" : "Thu, 05 Sep 2019 22:37:29 GMT",
      "x-ms-client-request-id" : "7ea8ddf2-75c5-41d0-a041-7674476ac8c8"
    },
    "Exception" : null
  } ],
  "variables" : [ "jtcsethttpheadersnull0blobapitestsethttpheadersnullf4d695613a", "javablobsethttpheadersnull1941116c09d44b553f443" ]
=======
      "x-ms-request-id" : "b92aff17-d01e-009e-2ae5-644931000000",
      "Date" : "Fri, 06 Sep 2019 19:00:23 GMT",
      "x-ms-client-request-id" : "1d95588a-7d68-49c2-a255-efb06c7b6564"
    },
    "Exception" : null
  } ],
  "variables" : [ "jtcsethttpheadersnull0blobapitestsethttpheadersnulle509246063", "javablobsethttpheadersnull1539120aeeea8dc33b4cd" ]
>>>>>>> a55d5dd9
}<|MERGE_RESOLUTION|>--- conflicted
+++ resolved
@@ -1,145 +1,78 @@
 {
   "networkCallRecords" : [ {
     "Method" : "PUT",
-<<<<<<< HEAD
-    "Uri" : "https://jaschrepragrs.blob.core.windows.net/jtcsethttpheadersnull0blobapitestsethttpheadersnullf4d695613a?restype=container",
+    "Uri" : "https://jaschrepragrs.blob.core.windows.net/jtcsethttpheadersnull0blobapitestsethttpheadersnullcbd6452533?restype=container",
     "Headers" : {
       "x-ms-version" : "2019-02-02",
       "User-Agent" : "azsdk-java-azure-storage-blob/12.0.0-preview.3 1.8.0_221; Windows 10 10.0",
-      "x-ms-client-request-id" : "df0385de-46f9-4aa8-b97c-9ef109c6caa1"
-=======
-    "Uri" : "https://azstoragesdkaccount.blob.core.windows.net/jtcsethttpheadersnull0blobapitestsethttpheadersnulle509246063?restype=container",
-    "Headers" : {
-      "x-ms-version" : "2019-02-02",
-      "User-Agent" : "azsdk-java-azure-storage-blob/12.0.0-preview.3 1.8.0_212; Windows 10 10.0",
-      "x-ms-client-request-id" : "09c50aab-582e-4f75-a100-76e85e0bda02"
->>>>>>> a55d5dd9
+      "x-ms-client-request-id" : "4c266132-2cfd-4f46-9b3b-b708a05de36c"
     },
     "Response" : {
       "x-ms-version" : "2019-02-02",
       "Server" : "Windows-Azure-Blob/1.0 Microsoft-HTTPAPI/2.0",
-<<<<<<< HEAD
-      "ETag" : "\"0x8D73251A2AC7688\"",
-      "Last-Modified" : "Thu, 05 Sep 2019 22:37:29 GMT",
+      "ETag" : "\"0x8D73560F251A5D1\"",
+      "Last-Modified" : "Mon, 09 Sep 2019 20:04:39 GMT",
       "retry-after" : "0",
       "Content-Length" : "0",
       "StatusCode" : "201",
-      "x-ms-request-id" : "bfecdfca-901e-0044-573a-643cc7000000",
-      "Date" : "Thu, 05 Sep 2019 22:37:29 GMT",
-      "x-ms-client-request-id" : "df0385de-46f9-4aa8-b97c-9ef109c6caa1"
-=======
-      "ETag" : "\"0x8D732FC78A49FA9\"",
-      "Last-Modified" : "Fri, 06 Sep 2019 19:00:23 GMT",
-      "retry-after" : "0",
-      "Content-Length" : "0",
-      "StatusCode" : "201",
-      "x-ms-request-id" : "b92afe7f-d01e-009e-27e5-644931000000",
-      "Date" : "Fri, 06 Sep 2019 19:00:23 GMT",
-      "x-ms-client-request-id" : "09c50aab-582e-4f75-a100-76e85e0bda02"
->>>>>>> a55d5dd9
+      "x-ms-request-id" : "c5ca3abf-301e-0042-5849-67cbbf000000",
+      "Date" : "Mon, 09 Sep 2019 20:04:39 GMT",
+      "x-ms-client-request-id" : "4c266132-2cfd-4f46-9b3b-b708a05de36c"
     },
     "Exception" : null
   }, {
     "Method" : "PUT",
-<<<<<<< HEAD
-    "Uri" : "https://jaschrepragrs.blob.core.windows.net/jtcsethttpheadersnull0blobapitestsethttpheadersnullf4d695613a/javablobsethttpheadersnull1941116c09d44b553f443",
+    "Uri" : "https://jaschrepragrs.blob.core.windows.net/jtcsethttpheadersnull0blobapitestsethttpheadersnullcbd6452533/javablobsethttpheadersnull14794189a49027cad041d",
     "Headers" : {
       "x-ms-version" : "2019-02-02",
       "User-Agent" : "azsdk-java-azure-storage-blob/12.0.0-preview.3 1.8.0_221; Windows 10 10.0",
-      "x-ms-client-request-id" : "9456e39c-bfac-4655-8f4b-9040efc271bc",
-=======
-    "Uri" : "https://azstoragesdkaccount.blob.core.windows.net/jtcsethttpheadersnull0blobapitestsethttpheadersnulle509246063/javablobsethttpheadersnull1539120aeeea8dc33b4cd",
-    "Headers" : {
-      "x-ms-version" : "2019-02-02",
-      "User-Agent" : "azsdk-java-azure-storage-blob/12.0.0-preview.3 1.8.0_212; Windows 10 10.0",
-      "x-ms-client-request-id" : "3d606787-f1b8-493d-b59e-6df446e57058",
->>>>>>> a55d5dd9
+      "x-ms-client-request-id" : "b6030df3-2682-401a-a172-ceee56ca1b46",
       "Content-Type" : "application/octet-stream"
     },
     "Response" : {
       "x-ms-version" : "2019-02-02",
       "Server" : "Windows-Azure-Blob/1.0 Microsoft-HTTPAPI/2.0",
       "x-ms-content-crc64" : "6RYQPwaVsyQ=",
-<<<<<<< HEAD
-      "Last-Modified" : "Thu, 05 Sep 2019 22:37:30 GMT",
+      "Last-Modified" : "Mon, 09 Sep 2019 20:04:39 GMT",
       "retry-after" : "0",
       "StatusCode" : "201",
       "x-ms-request-server-encrypted" : "true",
-      "Date" : "Thu, 05 Sep 2019 22:37:29 GMT",
+      "Date" : "Mon, 09 Sep 2019 20:04:39 GMT",
       "Content-MD5" : "wh+Wm18D0z1D4E+PE252gg==",
-      "ETag" : "\"0x8D73251A2BA678A\"",
+      "ETag" : "\"0x8D73560F25E745A\"",
       "Content-Length" : "0",
-      "x-ms-request-id" : "bfecdfe7-901e-0044-703a-643cc7000000",
-      "x-ms-client-request-id" : "9456e39c-bfac-4655-8f4b-9040efc271bc"
-=======
-      "Last-Modified" : "Fri, 06 Sep 2019 19:00:23 GMT",
-      "retry-after" : "0",
-      "StatusCode" : "201",
-      "x-ms-request-server-encrypted" : "true",
-      "Date" : "Fri, 06 Sep 2019 19:00:23 GMT",
-      "Content-MD5" : "wh+Wm18D0z1D4E+PE252gg==",
-      "ETag" : "\"0x8D732FC78AC2C20\"",
-      "Content-Length" : "0",
-      "x-ms-request-id" : "b92afea5-d01e-009e-48e5-644931000000",
-      "x-ms-client-request-id" : "3d606787-f1b8-493d-b59e-6df446e57058"
->>>>>>> a55d5dd9
+      "x-ms-request-id" : "c5ca3ade-301e-0042-7449-67cbbf000000",
+      "x-ms-client-request-id" : "b6030df3-2682-401a-a172-ceee56ca1b46"
     },
     "Exception" : null
   }, {
     "Method" : "PUT",
-<<<<<<< HEAD
-    "Uri" : "https://jaschrepragrs.blob.core.windows.net/jtcsethttpheadersnull0blobapitestsethttpheadersnullf4d695613a/javablobsethttpheadersnull1941116c09d44b553f443?comp=properties",
+    "Uri" : "https://jaschrepragrs.blob.core.windows.net/jtcsethttpheadersnull0blobapitestsethttpheadersnullcbd6452533/javablobsethttpheadersnull14794189a49027cad041d?comp=properties",
     "Headers" : {
       "x-ms-version" : "2019-02-02",
       "User-Agent" : "azsdk-java-azure-storage-blob/12.0.0-preview.3 1.8.0_221; Windows 10 10.0",
-      "x-ms-client-request-id" : "da9d4e95-a9eb-46f9-b390-81f9e60ef082"
-=======
-    "Uri" : "https://azstoragesdkaccount.blob.core.windows.net/jtcsethttpheadersnull0blobapitestsethttpheadersnulle509246063/javablobsethttpheadersnull1539120aeeea8dc33b4cd?comp=properties",
-    "Headers" : {
-      "x-ms-version" : "2019-02-02",
-      "User-Agent" : "azsdk-java-azure-storage-blob/12.0.0-preview.3 1.8.0_212; Windows 10 10.0",
-      "x-ms-client-request-id" : "8417176f-3ade-4178-ae56-f674f6d24b64"
->>>>>>> a55d5dd9
+      "x-ms-client-request-id" : "89b3c3c0-7a5d-4de3-a23d-e0c55e38a403"
     },
     "Response" : {
       "x-ms-version" : "2019-02-02",
       "Server" : "Windows-Azure-Blob/1.0 Microsoft-HTTPAPI/2.0",
-<<<<<<< HEAD
-      "ETag" : "\"0x8D73251A2C71414\"",
-      "Last-Modified" : "Thu, 05 Sep 2019 22:37:30 GMT",
+      "ETag" : "\"0x8D73560F26B20DB\"",
+      "Last-Modified" : "Mon, 09 Sep 2019 20:04:39 GMT",
       "retry-after" : "0",
       "Content-Length" : "0",
       "StatusCode" : "200",
-      "x-ms-request-id" : "bfecdff6-901e-0044-7d3a-643cc7000000",
-      "Date" : "Thu, 05 Sep 2019 22:37:29 GMT",
-      "x-ms-client-request-id" : "da9d4e95-a9eb-46f9-b390-81f9e60ef082"
-=======
-      "ETag" : "\"0x8D732FC78B4445A\"",
-      "Last-Modified" : "Fri, 06 Sep 2019 19:00:23 GMT",
-      "retry-after" : "0",
-      "Content-Length" : "0",
-      "StatusCode" : "200",
-      "x-ms-request-id" : "b92afed9-d01e-009e-76e5-644931000000",
-      "Date" : "Fri, 06 Sep 2019 19:00:23 GMT",
-      "x-ms-client-request-id" : "8417176f-3ade-4178-ae56-f674f6d24b64"
->>>>>>> a55d5dd9
+      "x-ms-request-id" : "c5ca3afc-301e-0042-1249-67cbbf000000",
+      "Date" : "Mon, 09 Sep 2019 20:04:39 GMT",
+      "x-ms-client-request-id" : "89b3c3c0-7a5d-4de3-a23d-e0c55e38a403"
     },
     "Exception" : null
   }, {
     "Method" : "GET",
-<<<<<<< HEAD
     "Uri" : "https://jaschrepragrs.blob.core.windows.net?prefix=jtcsethttpheadersnull&comp=list",
     "Headers" : {
       "x-ms-version" : "2019-02-02",
       "User-Agent" : "azsdk-java-azure-storage-blob/12.0.0-preview.3 1.8.0_221; Windows 10 10.0",
-      "x-ms-client-request-id" : "aba31143-77e9-4eea-add4-11585736aa1d"
-=======
-    "Uri" : "https://azstoragesdkaccount.blob.core.windows.net?prefix=jtcsethttpheadersnull&comp=list",
-    "Headers" : {
-      "x-ms-version" : "2019-02-02",
-      "User-Agent" : "azsdk-java-azure-storage-blob/12.0.0-preview.3 1.8.0_212; Windows 10 10.0",
-      "x-ms-client-request-id" : "f0e69031-f094-499f-a763-121adca6c2ce"
->>>>>>> a55d5dd9
+      "x-ms-client-request-id" : "f6676587-1f3d-4077-a9f1-0bacdfcb41ff"
     },
     "Response" : {
       "Transfer-Encoding" : "chunked",
@@ -147,35 +80,20 @@
       "Server" : "Windows-Azure-Blob/1.0 Microsoft-HTTPAPI/2.0",
       "retry-after" : "0",
       "StatusCode" : "200",
-<<<<<<< HEAD
-      "x-ms-request-id" : "bfece002-901e-0044-083a-643cc7000000",
-      "Body" : "﻿<?xml version=\"1.0\" encoding=\"utf-8\"?><EnumerationResults ServiceEndpoint=\"https://jaschrepragrs.blob.core.windows.net/\"><Prefix>jtcsethttpheadersnull</Prefix><Containers><Container><Name>jtcsethttpheadersnull0blobapitestsethttpheadersnullf4d695613a</Name><Properties><Last-Modified>Thu, 05 Sep 2019 22:37:29 GMT</Last-Modified><Etag>\"0x8D73251A2AC7688\"</Etag><LeaseStatus>unlocked</LeaseStatus><LeaseState>available</LeaseState><DefaultEncryptionScope>$account-encryption-key</DefaultEncryptionScope><DenyEncryptionScopeOverride>false</DenyEncryptionScopeOverride><HasImmutabilityPolicy>false</HasImmutabilityPolicy><HasLegalHold>false</HasLegalHold></Properties></Container></Containers><NextMarker /></EnumerationResults>",
-      "Date" : "Thu, 05 Sep 2019 22:37:29 GMT",
-      "x-ms-client-request-id" : "aba31143-77e9-4eea-add4-11585736aa1d",
-=======
-      "x-ms-request-id" : "b92afefa-d01e-009e-13e5-644931000000",
-      "Body" : "﻿<?xml version=\"1.0\" encoding=\"utf-8\"?><EnumerationResults ServiceEndpoint=\"https://azstoragesdkaccount.blob.core.windows.net/\"><Prefix>jtcsethttpheadersnull</Prefix><Containers><Container><Name>jtcsethttpheadersnull0blobapitestsethttpheadersnulle509246063</Name><Properties><Last-Modified>Fri, 06 Sep 2019 19:00:23 GMT</Last-Modified><Etag>\"0x8D732FC78A49FA9\"</Etag><LeaseStatus>unlocked</LeaseStatus><LeaseState>available</LeaseState><DefaultEncryptionScope>$account-encryption-key</DefaultEncryptionScope><DenyEncryptionScopeOverride>false</DenyEncryptionScopeOverride><HasImmutabilityPolicy>false</HasImmutabilityPolicy><HasLegalHold>false</HasLegalHold></Properties></Container></Containers><NextMarker /></EnumerationResults>",
-      "Date" : "Fri, 06 Sep 2019 19:00:23 GMT",
-      "x-ms-client-request-id" : "f0e69031-f094-499f-a763-121adca6c2ce",
->>>>>>> a55d5dd9
+      "x-ms-request-id" : "c5ca3b17-301e-0042-2c49-67cbbf000000",
+      "Body" : "﻿<?xml version=\"1.0\" encoding=\"utf-8\"?><EnumerationResults ServiceEndpoint=\"https://jaschrepragrs.blob.core.windows.net/\"><Prefix>jtcsethttpheadersnull</Prefix><Containers><Container><Name>jtcsethttpheadersnull0blobapitestsethttpheadersnullcbd6452533</Name><Properties><Last-Modified>Mon, 09 Sep 2019 20:04:39 GMT</Last-Modified><Etag>\"0x8D73560F251A5D1\"</Etag><LeaseStatus>unlocked</LeaseStatus><LeaseState>available</LeaseState><DefaultEncryptionScope>$account-encryption-key</DefaultEncryptionScope><DenyEncryptionScopeOverride>false</DenyEncryptionScopeOverride><HasImmutabilityPolicy>false</HasImmutabilityPolicy><HasLegalHold>false</HasLegalHold></Properties></Container></Containers><NextMarker /></EnumerationResults>",
+      "Date" : "Mon, 09 Sep 2019 20:04:39 GMT",
+      "x-ms-client-request-id" : "f6676587-1f3d-4077-a9f1-0bacdfcb41ff",
       "Content-Type" : "application/xml"
     },
     "Exception" : null
   }, {
     "Method" : "DELETE",
-<<<<<<< HEAD
-    "Uri" : "https://jaschrepragrs.blob.core.windows.net/jtcsethttpheadersnull0blobapitestsethttpheadersnullf4d695613a?restype=container",
+    "Uri" : "https://jaschrepragrs.blob.core.windows.net/jtcsethttpheadersnull0blobapitestsethttpheadersnullcbd6452533?restype=container",
     "Headers" : {
       "x-ms-version" : "2019-02-02",
       "User-Agent" : "azsdk-java-azure-storage-blob/12.0.0-preview.3 1.8.0_221; Windows 10 10.0",
-      "x-ms-client-request-id" : "7ea8ddf2-75c5-41d0-a041-7674476ac8c8"
-=======
-    "Uri" : "https://azstoragesdkaccount.blob.core.windows.net/jtcsethttpheadersnull0blobapitestsethttpheadersnulle509246063?restype=container",
-    "Headers" : {
-      "x-ms-version" : "2019-02-02",
-      "User-Agent" : "azsdk-java-azure-storage-blob/12.0.0-preview.3 1.8.0_212; Windows 10 10.0",
-      "x-ms-client-request-id" : "1d95588a-7d68-49c2-a255-efb06c7b6564"
->>>>>>> a55d5dd9
+      "x-ms-client-request-id" : "7d2b63fc-5f32-4f84-9617-b93852f0724d"
     },
     "Response" : {
       "x-ms-version" : "2019-02-02",
@@ -183,21 +101,11 @@
       "retry-after" : "0",
       "Content-Length" : "0",
       "StatusCode" : "202",
-<<<<<<< HEAD
-      "x-ms-request-id" : "bfece010-901e-0044-153a-643cc7000000",
-      "Date" : "Thu, 05 Sep 2019 22:37:29 GMT",
-      "x-ms-client-request-id" : "7ea8ddf2-75c5-41d0-a041-7674476ac8c8"
+      "x-ms-request-id" : "c5ca3b35-301e-0042-4a49-67cbbf000000",
+      "Date" : "Mon, 09 Sep 2019 20:04:39 GMT",
+      "x-ms-client-request-id" : "7d2b63fc-5f32-4f84-9617-b93852f0724d"
     },
     "Exception" : null
   } ],
-  "variables" : [ "jtcsethttpheadersnull0blobapitestsethttpheadersnullf4d695613a", "javablobsethttpheadersnull1941116c09d44b553f443" ]
-=======
-      "x-ms-request-id" : "b92aff17-d01e-009e-2ae5-644931000000",
-      "Date" : "Fri, 06 Sep 2019 19:00:23 GMT",
-      "x-ms-client-request-id" : "1d95588a-7d68-49c2-a255-efb06c7b6564"
-    },
-    "Exception" : null
-  } ],
-  "variables" : [ "jtcsethttpheadersnull0blobapitestsethttpheadersnulle509246063", "javablobsethttpheadersnull1539120aeeea8dc33b4cd" ]
->>>>>>> a55d5dd9
+  "variables" : [ "jtcsethttpheadersnull0blobapitestsethttpheadersnullcbd6452533", "javablobsethttpheadersnull14794189a49027cad041d" ]
 }