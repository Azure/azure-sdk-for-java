{
  "networkCallRecords" : [ {
    "Method" : "PUT",
<<<<<<< HEAD
    "Uri" : "https://jaschrepragrs.blob.core.windows.net/jtcaccountsaspermissionsparse0731038f0203c70c5247?restype=container",
    "Headers" : {
      "x-ms-version" : "2019-02-02",
      "User-Agent" : "azsdk-java-azure-storage-blob/12.0.0-preview.3 1.8.0_221; Windows 10 10.0",
      "x-ms-client-request-id" : "79573406-017e-4ab4-9f56-783d30cd350c"
=======
    "Uri" : "https://azstoragesdkaccount.blob.core.windows.net/jtcaccountsaspermissionsparse06449318b0d9e70e5546?restype=container",
    "Headers" : {
      "x-ms-version" : "2019-02-02",
      "User-Agent" : "azsdk-java-azure-storage-blob/12.0.0-preview.3 1.8.0_212; Windows 10 10.0",
      "x-ms-client-request-id" : "3896aa5e-b648-4f70-adec-d1078714911b"
>>>>>>> a55d5dd9
    },
    "Response" : {
      "x-ms-version" : "2019-02-02",
      "Server" : "Windows-Azure-Blob/1.0 Microsoft-HTTPAPI/2.0",
<<<<<<< HEAD
      "ETag" : "\"0x8D7325192BD5BC4\"",
      "Last-Modified" : "Thu, 05 Sep 2019 22:37:03 GMT",
      "retry-after" : "0",
      "Content-Length" : "0",
      "StatusCode" : "201",
      "x-ms-request-id" : "bfecc28d-901e-0044-083a-643cc7000000",
      "Date" : "Thu, 05 Sep 2019 22:37:02 GMT",
      "x-ms-client-request-id" : "79573406-017e-4ab4-9f56-783d30cd350c"
=======
      "ETag" : "\"0x8D732FDB3C5E1B8\"",
      "Last-Modified" : "Fri, 06 Sep 2019 19:09:12 GMT",
      "retry-after" : "0",
      "Content-Length" : "0",
      "StatusCode" : "201",
      "x-ms-request-id" : "ec65ea49-001e-001f-76e6-64eb66000000",
      "Date" : "Fri, 06 Sep 2019 19:09:11 GMT",
      "x-ms-client-request-id" : "3896aa5e-b648-4f70-adec-d1078714911b"
>>>>>>> a55d5dd9
    },
    "Exception" : null
  }, {
    "Method" : "GET",
<<<<<<< HEAD
    "Uri" : "https://jaschrepragrs.blob.core.windows.net?prefix=jtcaccountsaspermissionsparse&comp=list",
    "Headers" : {
      "x-ms-version" : "2019-02-02",
      "User-Agent" : "azsdk-java-azure-storage-blob/12.0.0-preview.3 1.8.0_221; Windows 10 10.0",
      "x-ms-client-request-id" : "604d3615-9998-4335-beb9-43734c2bd77e"
=======
    "Uri" : "https://azstoragesdkaccount.blob.core.windows.net?prefix=jtcaccountsaspermissionsparse&comp=list",
    "Headers" : {
      "x-ms-version" : "2019-02-02",
      "User-Agent" : "azsdk-java-azure-storage-blob/12.0.0-preview.3 1.8.0_212; Windows 10 10.0",
      "x-ms-client-request-id" : "b91f32d0-240c-47e3-a4c7-9e5420f2a411"
>>>>>>> a55d5dd9
    },
    "Response" : {
      "Transfer-Encoding" : "chunked",
      "x-ms-version" : "2019-02-02",
      "Server" : "Windows-Azure-Blob/1.0 Microsoft-HTTPAPI/2.0",
      "retry-after" : "0",
      "StatusCode" : "200",
<<<<<<< HEAD
      "x-ms-request-id" : "bfecc2a3-901e-0044-1a3a-643cc7000000",
      "Body" : "﻿<?xml version=\"1.0\" encoding=\"utf-8\"?><EnumerationResults ServiceEndpoint=\"https://jaschrepragrs.blob.core.windows.net/\"><Prefix>jtcaccountsaspermissionsparse</Prefix><Containers><Container><Name>jtcaccountsaspermissionsparse0731038f0203c70c5247</Name><Properties><Last-Modified>Thu, 05 Sep 2019 22:37:03 GMT</Last-Modified><Etag>\"0x8D7325192BD5BC4\"</Etag><LeaseStatus>unlocked</LeaseStatus><LeaseState>available</LeaseState><DefaultEncryptionScope>$account-encryption-key</DefaultEncryptionScope><DenyEncryptionScopeOverride>false</DenyEncryptionScopeOverride><HasImmutabilityPolicy>false</HasImmutabilityPolicy><HasLegalHold>false</HasLegalHold></Properties></Container></Containers><NextMarker /></EnumerationResults>",
      "Date" : "Thu, 05 Sep 2019 22:37:02 GMT",
      "x-ms-client-request-id" : "604d3615-9998-4335-beb9-43734c2bd77e",
=======
      "x-ms-request-id" : "ec65ea75-001e-001f-1ce6-64eb66000000",
      "Body" : "﻿<?xml version=\"1.0\" encoding=\"utf-8\"?><EnumerationResults ServiceEndpoint=\"https://azstoragesdkaccount.blob.core.windows.net/\"><Prefix>jtcaccountsaspermissionsparse</Prefix><Containers><Container><Name>jtcaccountsaspermissionsparse06449318b0d9e70e5546</Name><Properties><Last-Modified>Fri, 06 Sep 2019 19:09:12 GMT</Last-Modified><Etag>\"0x8D732FDB3C5E1B8\"</Etag><LeaseStatus>unlocked</LeaseStatus><LeaseState>available</LeaseState><DefaultEncryptionScope>$account-encryption-key</DefaultEncryptionScope><DenyEncryptionScopeOverride>false</DenyEncryptionScopeOverride><HasImmutabilityPolicy>false</HasImmutabilityPolicy><HasLegalHold>false</HasLegalHold></Properties></Container></Containers><NextMarker /></EnumerationResults>",
      "Date" : "Fri, 06 Sep 2019 19:09:11 GMT",
      "x-ms-client-request-id" : "b91f32d0-240c-47e3-a4c7-9e5420f2a411",
>>>>>>> a55d5dd9
      "Content-Type" : "application/xml"
    },
    "Exception" : null
  }, {
    "Method" : "DELETE",
<<<<<<< HEAD
    "Uri" : "https://jaschrepragrs.blob.core.windows.net/jtcaccountsaspermissionsparse0731038f0203c70c5247?restype=container",
    "Headers" : {
      "x-ms-version" : "2019-02-02",
      "User-Agent" : "azsdk-java-azure-storage-blob/12.0.0-preview.3 1.8.0_221; Windows 10 10.0",
      "x-ms-client-request-id" : "ffd24224-72c2-4daf-bb66-316cb22b2db3"
=======
    "Uri" : "https://azstoragesdkaccount.blob.core.windows.net/jtcaccountsaspermissionsparse06449318b0d9e70e5546?restype=container",
    "Headers" : {
      "x-ms-version" : "2019-02-02",
      "User-Agent" : "azsdk-java-azure-storage-blob/12.0.0-preview.3 1.8.0_212; Windows 10 10.0",
      "x-ms-client-request-id" : "af022aa0-beda-4d5c-ae11-73bbdee8f93d"
>>>>>>> a55d5dd9
    },
    "Response" : {
      "x-ms-version" : "2019-02-02",
      "Server" : "Windows-Azure-Blob/1.0 Microsoft-HTTPAPI/2.0",
      "retry-after" : "0",
      "Content-Length" : "0",
      "StatusCode" : "202",
<<<<<<< HEAD
      "x-ms-request-id" : "bfecc2bb-901e-0044-313a-643cc7000000",
      "Date" : "Thu, 05 Sep 2019 22:37:02 GMT",
      "x-ms-client-request-id" : "ffd24224-72c2-4daf-bb66-316cb22b2db3"
    },
    "Exception" : null
  } ],
  "variables" : [ "jtcaccountsaspermissionsparse0731038f0203c70c5247" ]
=======
      "x-ms-request-id" : "ec65ea8d-001e-001f-33e6-64eb66000000",
      "Date" : "Fri, 06 Sep 2019 19:09:11 GMT",
      "x-ms-client-request-id" : "af022aa0-beda-4d5c-ae11-73bbdee8f93d"
    },
    "Exception" : null
  } ],
  "variables" : [ "jtcaccountsaspermissionsparse06449318b0d9e70e5546" ]
>>>>>>> a55d5dd9
}<|MERGE_RESOLUTION|>--- conflicted
+++ resolved
@@ -1,59 +1,32 @@
 {
   "networkCallRecords" : [ {
     "Method" : "PUT",
-<<<<<<< HEAD
-    "Uri" : "https://jaschrepragrs.blob.core.windows.net/jtcaccountsaspermissionsparse0731038f0203c70c5247?restype=container",
+    "Uri" : "https://jaschrepragrs.blob.core.windows.net/jtcaccountsaspermissionsparse01568673f0f406aeda49?restype=container",
     "Headers" : {
       "x-ms-version" : "2019-02-02",
       "User-Agent" : "azsdk-java-azure-storage-blob/12.0.0-preview.3 1.8.0_221; Windows 10 10.0",
-      "x-ms-client-request-id" : "79573406-017e-4ab4-9f56-783d30cd350c"
-=======
-    "Uri" : "https://azstoragesdkaccount.blob.core.windows.net/jtcaccountsaspermissionsparse06449318b0d9e70e5546?restype=container",
-    "Headers" : {
-      "x-ms-version" : "2019-02-02",
-      "User-Agent" : "azsdk-java-azure-storage-blob/12.0.0-preview.3 1.8.0_212; Windows 10 10.0",
-      "x-ms-client-request-id" : "3896aa5e-b648-4f70-adec-d1078714911b"
->>>>>>> a55d5dd9
+      "x-ms-client-request-id" : "f9d4a8f8-b1ac-420f-8ef8-9ba79949d5af"
     },
     "Response" : {
       "x-ms-version" : "2019-02-02",
       "Server" : "Windows-Azure-Blob/1.0 Microsoft-HTTPAPI/2.0",
-<<<<<<< HEAD
-      "ETag" : "\"0x8D7325192BD5BC4\"",
-      "Last-Modified" : "Thu, 05 Sep 2019 22:37:03 GMT",
+      "ETag" : "\"0x8D7356041F04957\"",
+      "Last-Modified" : "Mon, 09 Sep 2019 19:59:43 GMT",
       "retry-after" : "0",
       "Content-Length" : "0",
       "StatusCode" : "201",
-      "x-ms-request-id" : "bfecc28d-901e-0044-083a-643cc7000000",
-      "Date" : "Thu, 05 Sep 2019 22:37:02 GMT",
-      "x-ms-client-request-id" : "79573406-017e-4ab4-9f56-783d30cd350c"
-=======
-      "ETag" : "\"0x8D732FDB3C5E1B8\"",
-      "Last-Modified" : "Fri, 06 Sep 2019 19:09:12 GMT",
-      "retry-after" : "0",
-      "Content-Length" : "0",
-      "StatusCode" : "201",
-      "x-ms-request-id" : "ec65ea49-001e-001f-76e6-64eb66000000",
-      "Date" : "Fri, 06 Sep 2019 19:09:11 GMT",
-      "x-ms-client-request-id" : "3896aa5e-b648-4f70-adec-d1078714911b"
->>>>>>> a55d5dd9
+      "x-ms-request-id" : "077fea4d-801e-001f-4149-673bbb000000",
+      "Date" : "Mon, 09 Sep 2019 19:59:42 GMT",
+      "x-ms-client-request-id" : "f9d4a8f8-b1ac-420f-8ef8-9ba79949d5af"
     },
     "Exception" : null
   }, {
     "Method" : "GET",
-<<<<<<< HEAD
     "Uri" : "https://jaschrepragrs.blob.core.windows.net?prefix=jtcaccountsaspermissionsparse&comp=list",
     "Headers" : {
       "x-ms-version" : "2019-02-02",
       "User-Agent" : "azsdk-java-azure-storage-blob/12.0.0-preview.3 1.8.0_221; Windows 10 10.0",
-      "x-ms-client-request-id" : "604d3615-9998-4335-beb9-43734c2bd77e"
-=======
-    "Uri" : "https://azstoragesdkaccount.blob.core.windows.net?prefix=jtcaccountsaspermissionsparse&comp=list",
-    "Headers" : {
-      "x-ms-version" : "2019-02-02",
-      "User-Agent" : "azsdk-java-azure-storage-blob/12.0.0-preview.3 1.8.0_212; Windows 10 10.0",
-      "x-ms-client-request-id" : "b91f32d0-240c-47e3-a4c7-9e5420f2a411"
->>>>>>> a55d5dd9
+      "x-ms-client-request-id" : "1653364f-6c93-4dfd-97b1-67eb155174a4"
     },
     "Response" : {
       "Transfer-Encoding" : "chunked",
@@ -61,35 +34,20 @@
       "Server" : "Windows-Azure-Blob/1.0 Microsoft-HTTPAPI/2.0",
       "retry-after" : "0",
       "StatusCode" : "200",
-<<<<<<< HEAD
-      "x-ms-request-id" : "bfecc2a3-901e-0044-1a3a-643cc7000000",
-      "Body" : "﻿<?xml version=\"1.0\" encoding=\"utf-8\"?><EnumerationResults ServiceEndpoint=\"https://jaschrepragrs.blob.core.windows.net/\"><Prefix>jtcaccountsaspermissionsparse</Prefix><Containers><Container><Name>jtcaccountsaspermissionsparse0731038f0203c70c5247</Name><Properties><Last-Modified>Thu, 05 Sep 2019 22:37:03 GMT</Last-Modified><Etag>\"0x8D7325192BD5BC4\"</Etag><LeaseStatus>unlocked</LeaseStatus><LeaseState>available</LeaseState><DefaultEncryptionScope>$account-encryption-key</DefaultEncryptionScope><DenyEncryptionScopeOverride>false</DenyEncryptionScopeOverride><HasImmutabilityPolicy>false</HasImmutabilityPolicy><HasLegalHold>false</HasLegalHold></Properties></Container></Containers><NextMarker /></EnumerationResults>",
-      "Date" : "Thu, 05 Sep 2019 22:37:02 GMT",
-      "x-ms-client-request-id" : "604d3615-9998-4335-beb9-43734c2bd77e",
-=======
-      "x-ms-request-id" : "ec65ea75-001e-001f-1ce6-64eb66000000",
-      "Body" : "﻿<?xml version=\"1.0\" encoding=\"utf-8\"?><EnumerationResults ServiceEndpoint=\"https://azstoragesdkaccount.blob.core.windows.net/\"><Prefix>jtcaccountsaspermissionsparse</Prefix><Containers><Container><Name>jtcaccountsaspermissionsparse06449318b0d9e70e5546</Name><Properties><Last-Modified>Fri, 06 Sep 2019 19:09:12 GMT</Last-Modified><Etag>\"0x8D732FDB3C5E1B8\"</Etag><LeaseStatus>unlocked</LeaseStatus><LeaseState>available</LeaseState><DefaultEncryptionScope>$account-encryption-key</DefaultEncryptionScope><DenyEncryptionScopeOverride>false</DenyEncryptionScopeOverride><HasImmutabilityPolicy>false</HasImmutabilityPolicy><HasLegalHold>false</HasLegalHold></Properties></Container></Containers><NextMarker /></EnumerationResults>",
-      "Date" : "Fri, 06 Sep 2019 19:09:11 GMT",
-      "x-ms-client-request-id" : "b91f32d0-240c-47e3-a4c7-9e5420f2a411",
->>>>>>> a55d5dd9
+      "x-ms-request-id" : "077fea5a-801e-001f-4b49-673bbb000000",
+      "Body" : "﻿<?xml version=\"1.0\" encoding=\"utf-8\"?><EnumerationResults ServiceEndpoint=\"https://jaschrepragrs.blob.core.windows.net/\"><Prefix>jtcaccountsaspermissionsparse</Prefix><Containers><Container><Name>jtcaccountsaspermissionsparse01568673f0f406aeda49</Name><Properties><Last-Modified>Mon, 09 Sep 2019 19:59:43 GMT</Last-Modified><Etag>\"0x8D7356041F04957\"</Etag><LeaseStatus>unlocked</LeaseStatus><LeaseState>available</LeaseState><DefaultEncryptionScope>$account-encryption-key</DefaultEncryptionScope><DenyEncryptionScopeOverride>false</DenyEncryptionScopeOverride><HasImmutabilityPolicy>false</HasImmutabilityPolicy><HasLegalHold>false</HasLegalHold></Properties></Container></Containers><NextMarker /></EnumerationResults>",
+      "Date" : "Mon, 09 Sep 2019 19:59:43 GMT",
+      "x-ms-client-request-id" : "1653364f-6c93-4dfd-97b1-67eb155174a4",
       "Content-Type" : "application/xml"
     },
     "Exception" : null
   }, {
     "Method" : "DELETE",
-<<<<<<< HEAD
-    "Uri" : "https://jaschrepragrs.blob.core.windows.net/jtcaccountsaspermissionsparse0731038f0203c70c5247?restype=container",
+    "Uri" : "https://jaschrepragrs.blob.core.windows.net/jtcaccountsaspermissionsparse01568673f0f406aeda49?restype=container",
     "Headers" : {
       "x-ms-version" : "2019-02-02",
       "User-Agent" : "azsdk-java-azure-storage-blob/12.0.0-preview.3 1.8.0_221; Windows 10 10.0",
-      "x-ms-client-request-id" : "ffd24224-72c2-4daf-bb66-316cb22b2db3"
-=======
-    "Uri" : "https://azstoragesdkaccount.blob.core.windows.net/jtcaccountsaspermissionsparse06449318b0d9e70e5546?restype=container",
-    "Headers" : {
-      "x-ms-version" : "2019-02-02",
-      "User-Agent" : "azsdk-java-azure-storage-blob/12.0.0-preview.3 1.8.0_212; Windows 10 10.0",
-      "x-ms-client-request-id" : "af022aa0-beda-4d5c-ae11-73bbdee8f93d"
->>>>>>> a55d5dd9
+      "x-ms-client-request-id" : "a91de5b4-646f-4e5e-a0bf-3f8dafd4988f"
     },
     "Response" : {
       "x-ms-version" : "2019-02-02",
@@ -97,21 +55,11 @@
       "retry-after" : "0",
       "Content-Length" : "0",
       "StatusCode" : "202",
-<<<<<<< HEAD
-      "x-ms-request-id" : "bfecc2bb-901e-0044-313a-643cc7000000",
-      "Date" : "Thu, 05 Sep 2019 22:37:02 GMT",
-      "x-ms-client-request-id" : "ffd24224-72c2-4daf-bb66-316cb22b2db3"
+      "x-ms-request-id" : "077fea69-801e-001f-5a49-673bbb000000",
+      "Date" : "Mon, 09 Sep 2019 19:59:43 GMT",
+      "x-ms-client-request-id" : "a91de5b4-646f-4e5e-a0bf-3f8dafd4988f"
     },
     "Exception" : null
   } ],
-  "variables" : [ "jtcaccountsaspermissionsparse0731038f0203c70c5247" ]
-=======
-      "x-ms-request-id" : "ec65ea8d-001e-001f-33e6-64eb66000000",
-      "Date" : "Fri, 06 Sep 2019 19:09:11 GMT",
-      "x-ms-client-request-id" : "af022aa0-beda-4d5c-ae11-73bbdee8f93d"
-    },
-    "Exception" : null
-  } ],
-  "variables" : [ "jtcaccountsaspermissionsparse06449318b0d9e70e5546" ]
->>>>>>> a55d5dd9
+  "variables" : [ "jtcaccountsaspermissionsparse01568673f0f406aeda49" ]
 }