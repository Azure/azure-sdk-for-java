--- conflicted
+++ resolved
@@ -1,59 +1,32 @@
 {
   "networkCallRecords" : [ {
     "Method" : "PUT",
-<<<<<<< HEAD
-    "Uri" : "https://jaschrepragrs.blob.core.windows.net/jtccontainersaspermissionsparse062997a78a3198c9754?restype=container",
+    "Uri" : "https://jaschrepragrs.blob.core.windows.net/jtccontainersaspermissionsparse075516521ba19c53744?restype=container",
     "Headers" : {
       "x-ms-version" : "2019-02-02",
       "User-Agent" : "azsdk-java-azure-storage-blob/12.0.0-preview.3 1.8.0_221; Windows 10 10.0",
-      "x-ms-client-request-id" : "ff49e798-3625-45b0-9e72-46190e3be493"
-=======
-    "Uri" : "https://azstoragesdkaccount.blob.core.windows.net/jtccontainersaspermissionsparse097058d2cc07bb6d2b4?restype=container",
-    "Headers" : {
-      "x-ms-version" : "2019-02-02",
-      "User-Agent" : "azsdk-java-azure-storage-blob/12.0.0-preview.3 1.8.0_212; Windows 10 10.0",
-      "x-ms-client-request-id" : "887a66a9-85d2-47ba-bf47-a2c30b294804"
->>>>>>> a55d5dd9
+      "x-ms-client-request-id" : "4e84c5f7-33a2-41e7-8563-e9ff918edf7c"
     },
     "Response" : {
       "x-ms-version" : "2019-02-02",
       "Server" : "Windows-Azure-Blob/1.0 Microsoft-HTTPAPI/2.0",
-<<<<<<< HEAD
-      "ETag" : "\"0x8D732518E0429DC\"",
-      "Last-Modified" : "Thu, 05 Sep 2019 22:36:55 GMT",
+      "ETag" : "\"0x8D735603D49DBD6\"",
+      "Last-Modified" : "Mon, 09 Sep 2019 19:59:35 GMT",
       "retry-after" : "0",
       "Content-Length" : "0",
       "StatusCode" : "201",
-      "x-ms-request-id" : "bfecbab8-901e-0044-533a-643cc7000000",
-      "Date" : "Thu, 05 Sep 2019 22:36:54 GMT",
-      "x-ms-client-request-id" : "ff49e798-3625-45b0-9e72-46190e3be493"
-=======
-      "ETag" : "\"0x8D732FDB10B980A\"",
-      "Last-Modified" : "Fri, 06 Sep 2019 19:09:07 GMT",
-      "retry-after" : "0",
-      "Content-Length" : "0",
-      "StatusCode" : "201",
-      "x-ms-request-id" : "ec65decd-001e-001f-7ae6-64eb66000000",
-      "Date" : "Fri, 06 Sep 2019 19:09:06 GMT",
-      "x-ms-client-request-id" : "887a66a9-85d2-47ba-bf47-a2c30b294804"
->>>>>>> a55d5dd9
+      "x-ms-request-id" : "077fe44a-801e-001f-3f49-673bbb000000",
+      "Date" : "Mon, 09 Sep 2019 19:59:35 GMT",
+      "x-ms-client-request-id" : "4e84c5f7-33a2-41e7-8563-e9ff918edf7c"
     },
     "Exception" : null
   }, {
     "Method" : "GET",
-<<<<<<< HEAD
     "Uri" : "https://jaschrepragrs.blob.core.windows.net?prefix=jtccontainersaspermissionsparse&comp=list",
     "Headers" : {
       "x-ms-version" : "2019-02-02",
       "User-Agent" : "azsdk-java-azure-storage-blob/12.0.0-preview.3 1.8.0_221; Windows 10 10.0",
-      "x-ms-client-request-id" : "43bfc506-4015-4ace-b074-c26ca699395d"
-=======
-    "Uri" : "https://azstoragesdkaccount.blob.core.windows.net?prefix=jtccontainersaspermissionsparse&comp=list",
-    "Headers" : {
-      "x-ms-version" : "2019-02-02",
-      "User-Agent" : "azsdk-java-azure-storage-blob/12.0.0-preview.3 1.8.0_212; Windows 10 10.0",
-      "x-ms-client-request-id" : "81d94a12-acc1-4388-ae64-d6af8989a46f"
->>>>>>> a55d5dd9
+      "x-ms-client-request-id" : "f91ab7b7-7d42-49fd-8305-e80055867d8a"
     },
     "Response" : {
       "Transfer-Encoding" : "chunked",
@@ -61,35 +34,20 @@
       "Server" : "Windows-Azure-Blob/1.0 Microsoft-HTTPAPI/2.0",
       "retry-after" : "0",
       "StatusCode" : "200",
-<<<<<<< HEAD
-      "x-ms-request-id" : "bfecbac7-901e-0044-613a-643cc7000000",
-      "Body" : "﻿<?xml version=\"1.0\" encoding=\"utf-8\"?><EnumerationResults ServiceEndpoint=\"https://jaschrepragrs.blob.core.windows.net/\"><Prefix>jtccontainersaspermissionsparse</Prefix><Containers><Container><Name>jtccontainersaspermissionsparse062997a78a3198c9754</Name><Properties><Last-Modified>Thu, 05 Sep 2019 22:36:55 GMT</Last-Modified><Etag>\"0x8D732518E0429DC\"</Etag><LeaseStatus>unlocked</LeaseStatus><LeaseState>available</LeaseState><DefaultEncryptionScope>$account-encryption-key</DefaultEncryptionScope><DenyEncryptionScopeOverride>false</DenyEncryptionScopeOverride><HasImmutabilityPolicy>false</HasImmutabilityPolicy><HasLegalHold>false</HasLegalHold></Properties></Container></Containers><NextMarker /></EnumerationResults>",
-      "Date" : "Thu, 05 Sep 2019 22:36:54 GMT",
-      "x-ms-client-request-id" : "43bfc506-4015-4ace-b074-c26ca699395d",
-=======
-      "x-ms-request-id" : "ec65deec-001e-001f-14e6-64eb66000000",
-      "Body" : "﻿<?xml version=\"1.0\" encoding=\"utf-8\"?><EnumerationResults ServiceEndpoint=\"https://azstoragesdkaccount.blob.core.windows.net/\"><Prefix>jtccontainersaspermissionsparse</Prefix><Containers><Container><Name>jtccontainersaspermissionsparse097058d2cc07bb6d2b4</Name><Properties><Last-Modified>Fri, 06 Sep 2019 19:09:07 GMT</Last-Modified><Etag>\"0x8D732FDB10B980A\"</Etag><LeaseStatus>unlocked</LeaseStatus><LeaseState>available</LeaseState><DefaultEncryptionScope>$account-encryption-key</DefaultEncryptionScope><DenyEncryptionScopeOverride>false</DenyEncryptionScopeOverride><HasImmutabilityPolicy>false</HasImmutabilityPolicy><HasLegalHold>false</HasLegalHold></Properties></Container></Containers><NextMarker /></EnumerationResults>",
-      "Date" : "Fri, 06 Sep 2019 19:09:07 GMT",
-      "x-ms-client-request-id" : "81d94a12-acc1-4388-ae64-d6af8989a46f",
->>>>>>> a55d5dd9
+      "x-ms-request-id" : "077fe45e-801e-001f-4f49-673bbb000000",
+      "Body" : "﻿<?xml version=\"1.0\" encoding=\"utf-8\"?><EnumerationResults ServiceEndpoint=\"https://jaschrepragrs.blob.core.windows.net/\"><Prefix>jtccontainersaspermissionsparse</Prefix><Containers><Container><Name>jtccontainersaspermissionsparse075516521ba19c53744</Name><Properties><Last-Modified>Mon, 09 Sep 2019 19:59:35 GMT</Last-Modified><Etag>\"0x8D735603D49DBD6\"</Etag><LeaseStatus>unlocked</LeaseStatus><LeaseState>available</LeaseState><DefaultEncryptionScope>$account-encryption-key</DefaultEncryptionScope><DenyEncryptionScopeOverride>false</DenyEncryptionScopeOverride><HasImmutabilityPolicy>false</HasImmutabilityPolicy><HasLegalHold>false</HasLegalHold></Properties></Container></Containers><NextMarker /></EnumerationResults>",
+      "Date" : "Mon, 09 Sep 2019 19:59:35 GMT",
+      "x-ms-client-request-id" : "f91ab7b7-7d42-49fd-8305-e80055867d8a",
       "Content-Type" : "application/xml"
     },
     "Exception" : null
   }, {
     "Method" : "DELETE",
-<<<<<<< HEAD
-    "Uri" : "https://jaschrepragrs.blob.core.windows.net/jtccontainersaspermissionsparse062997a78a3198c9754?restype=container",
+    "Uri" : "https://jaschrepragrs.blob.core.windows.net/jtccontainersaspermissionsparse075516521ba19c53744?restype=container",
     "Headers" : {
       "x-ms-version" : "2019-02-02",
       "User-Agent" : "azsdk-java-azure-storage-blob/12.0.0-preview.3 1.8.0_221; Windows 10 10.0",
-      "x-ms-client-request-id" : "cdadcb5c-a632-4233-bff9-04682bcece90"
-=======
-    "Uri" : "https://azstoragesdkaccount.blob.core.windows.net/jtccontainersaspermissionsparse097058d2cc07bb6d2b4?restype=container",
-    "Headers" : {
-      "x-ms-version" : "2019-02-02",
-      "User-Agent" : "azsdk-java-azure-storage-blob/12.0.0-preview.3 1.8.0_212; Windows 10 10.0",
-      "x-ms-client-request-id" : "40aababc-b451-4d72-9214-8b3a68bd6b49"
->>>>>>> a55d5dd9
+      "x-ms-client-request-id" : "f0b16e70-e443-438c-a641-50e4f1915046"
     },
     "Response" : {
       "x-ms-version" : "2019-02-02",
@@ -97,21 +55,11 @@
       "retry-after" : "0",
       "Content-Length" : "0",
       "StatusCode" : "202",
-<<<<<<< HEAD
-      "x-ms-request-id" : "bfecbad3-901e-0044-6b3a-643cc7000000",
-      "Date" : "Thu, 05 Sep 2019 22:36:54 GMT",
-      "x-ms-client-request-id" : "cdadcb5c-a632-4233-bff9-04682bcece90"
+      "x-ms-request-id" : "077fe470-801e-001f-6149-673bbb000000",
+      "Date" : "Mon, 09 Sep 2019 19:59:35 GMT",
+      "x-ms-client-request-id" : "f0b16e70-e443-438c-a641-50e4f1915046"
     },
     "Exception" : null
   } ],
-  "variables" : [ "jtccontainersaspermissionsparse062997a78a3198c9754" ]
-=======
-      "x-ms-request-id" : "ec65defb-001e-001f-22e6-64eb66000000",
-      "Date" : "Fri, 06 Sep 2019 19:09:07 GMT",
-      "x-ms-client-request-id" : "40aababc-b451-4d72-9214-8b3a68bd6b49"
-    },
-    "Exception" : null
-  } ],
-  "variables" : [ "jtccontainersaspermissionsparse097058d2cc07bb6d2b4" ]
->>>>>>> a55d5dd9
+  "variables" : [ "jtccontainersaspermissionsparse075516521ba19c53744" ]
 }