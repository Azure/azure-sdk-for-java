{
  "networkCallRecords" : [ {
    "Method" : "PUT",
<<<<<<< HEAD
    "Uri" : "https://jaschrepragrs.blob.core.windows.net/jtcdownloadallnull0blobapitestdownloadallnull0ab434044e9b4?restype=container",
    "Headers" : {
      "x-ms-version" : "2019-02-02",
      "User-Agent" : "azsdk-java-azure-storage-blob/12.0.0-preview.3 1.8.0_221; Windows 10 10.0",
      "x-ms-client-request-id" : "a9ef00eb-4c9f-4766-ae73-6b53f1c0ec33"
=======
    "Uri" : "https://azstoragesdkaccount.blob.core.windows.net/jtcdownloadallnull0blobapitestdownloadallnull09a460013ec0a?restype=container",
    "Headers" : {
      "x-ms-version" : "2019-02-02",
      "User-Agent" : "azsdk-java-azure-storage-blob/12.0.0-preview.3 1.8.0_212; Windows 10 10.0",
      "x-ms-client-request-id" : "54eefbe9-fda3-4fed-8d74-5fe0dbb953b7"
>>>>>>> a55d5dd9
    },
    "Response" : {
      "x-ms-version" : "2019-02-02",
      "Server" : "Windows-Azure-Blob/1.0 Microsoft-HTTPAPI/2.0",
<<<<<<< HEAD
      "ETag" : "\"0x8D732519898856E\"",
      "Last-Modified" : "Thu, 05 Sep 2019 22:37:13 GMT",
      "retry-after" : "0",
      "Content-Length" : "0",
      "StatusCode" : "201",
      "x-ms-request-id" : "bfecccd5-901e-0044-133a-643cc7000000",
      "Date" : "Thu, 05 Sep 2019 22:37:12 GMT",
      "x-ms-client-request-id" : "a9ef00eb-4c9f-4766-ae73-6b53f1c0ec33"
=======
      "ETag" : "\"0x8D732FC726E7394\"",
      "Last-Modified" : "Fri, 06 Sep 2019 19:00:12 GMT",
      "retry-after" : "0",
      "Content-Length" : "0",
      "StatusCode" : "201",
      "x-ms-request-id" : "b92ad865-d01e-009e-2de5-644931000000",
      "Date" : "Fri, 06 Sep 2019 19:00:12 GMT",
      "x-ms-client-request-id" : "54eefbe9-fda3-4fed-8d74-5fe0dbb953b7"
>>>>>>> a55d5dd9
    },
    "Exception" : null
  }, {
    "Method" : "PUT",
<<<<<<< HEAD
    "Uri" : "https://jaschrepragrs.blob.core.windows.net/jtcdownloadallnull0blobapitestdownloadallnull0ab434044e9b4/javablobdownloadallnull1blobapitestdownloadallnull0ab2025221",
    "Headers" : {
      "x-ms-version" : "2019-02-02",
      "User-Agent" : "azsdk-java-azure-storage-blob/12.0.0-preview.3 1.8.0_221; Windows 10 10.0",
      "x-ms-client-request-id" : "346371b1-400e-4772-bbfb-0253cd54fdae",
=======
    "Uri" : "https://azstoragesdkaccount.blob.core.windows.net/jtcdownloadallnull0blobapitestdownloadallnull09a460013ec0a/javablobdownloadallnull1blobapitestdownloadallnull09a569145a",
    "Headers" : {
      "x-ms-version" : "2019-02-02",
      "User-Agent" : "azsdk-java-azure-storage-blob/12.0.0-preview.3 1.8.0_212; Windows 10 10.0",
      "x-ms-client-request-id" : "d1d53ef7-46a2-4040-ac0d-3f936971d685",
>>>>>>> a55d5dd9
      "Content-Type" : "application/octet-stream"
    },
    "Response" : {
      "x-ms-version" : "2019-02-02",
      "Server" : "Windows-Azure-Blob/1.0 Microsoft-HTTPAPI/2.0",
      "x-ms-content-crc64" : "6RYQPwaVsyQ=",
<<<<<<< HEAD
      "Last-Modified" : "Thu, 05 Sep 2019 22:37:13 GMT",
      "retry-after" : "0",
      "StatusCode" : "201",
      "x-ms-request-server-encrypted" : "true",
      "Date" : "Thu, 05 Sep 2019 22:37:12 GMT",
      "Content-MD5" : "wh+Wm18D0z1D4E+PE252gg==",
      "ETag" : "\"0x8D7325198A53916\"",
      "Content-Length" : "0",
      "x-ms-request-id" : "bfecccee-901e-0044-293a-643cc7000000",
      "x-ms-client-request-id" : "346371b1-400e-4772-bbfb-0253cd54fdae"
=======
      "Last-Modified" : "Fri, 06 Sep 2019 19:00:13 GMT",
      "retry-after" : "0",
      "StatusCode" : "201",
      "x-ms-request-server-encrypted" : "true",
      "Date" : "Fri, 06 Sep 2019 19:00:12 GMT",
      "Content-MD5" : "wh+Wm18D0z1D4E+PE252gg==",
      "ETag" : "\"0x8D732FC729234C3\"",
      "Content-Length" : "0",
      "x-ms-request-id" : "b92ad964-d01e-009e-11e5-644931000000",
      "x-ms-client-request-id" : "d1d53ef7-46a2-4040-ac0d-3f936971d685"
>>>>>>> a55d5dd9
    },
    "Exception" : null
  }, {
    "Method" : "GET",
<<<<<<< HEAD
    "Uri" : "https://jaschrepragrs.blob.core.windows.net/jtcdownloadallnull0blobapitestdownloadallnull0ab434044e9b4/javablobdownloadallnull1blobapitestdownloadallnull0ab2025221",
    "Headers" : {
      "x-ms-version" : "2019-02-02",
      "User-Agent" : "azsdk-java-azure-storage-blob/12.0.0-preview.3 1.8.0_221; Windows 10 10.0",
      "x-ms-client-request-id" : "f9971b48-17e8-45b0-9177-d17d85c644f8"
=======
    "Uri" : "https://azstoragesdkaccount.blob.core.windows.net/jtcdownloadallnull0blobapitestdownloadallnull09a460013ec0a/javablobdownloadallnull1blobapitestdownloadallnull09a569145a",
    "Headers" : {
      "x-ms-version" : "2019-02-02",
      "User-Agent" : "azsdk-java-azure-storage-blob/12.0.0-preview.3 1.8.0_212; Windows 10 10.0",
      "x-ms-client-request-id" : "43e239a7-59f7-41f6-bc01-4b7c2b58b19b"
>>>>>>> a55d5dd9
    },
    "Response" : {
      "x-ms-version" : "2019-02-02",
      "x-ms-lease-status" : "unlocked",
      "Server" : "Windows-Azure-Blob/1.0 Microsoft-HTTPAPI/2.0",
      "x-ms-tag-count" : "0",
      "x-ms-lease-state" : "available",
<<<<<<< HEAD
      "Last-Modified" : "Thu, 05 Sep 2019 22:37:13 GMT",
      "retry-after" : "0",
      "StatusCode" : "200",
      "Date" : "Thu, 05 Sep 2019 22:37:12 GMT",
=======
      "Last-Modified" : "Fri, 06 Sep 2019 19:00:13 GMT",
      "retry-after" : "0",
      "StatusCode" : "200",
      "Date" : "Fri, 06 Sep 2019 19:00:12 GMT",
>>>>>>> a55d5dd9
      "x-ms-blob-type" : "BlockBlob",
      "Content-MD5" : "wh+Wm18D0z1D4E+PE252gg==",
      "Accept-Ranges" : "bytes",
      "x-ms-server-encrypted" : "true",
<<<<<<< HEAD
      "ETag" : "\"0x8D7325198A53916\"",
      "x-ms-creation-time" : "Thu, 05 Sep 2019 22:37:13 GMT",
      "Content-Length" : "7",
      "x-ms-request-id" : "bfecccf5-901e-0044-303a-643cc7000000",
      "Body" : "[100, 101, 102, 97, 117, 108, 116]",
      "x-ms-client-request-id" : "f9971b48-17e8-45b0-9177-d17d85c644f8",
=======
      "ETag" : "\"0x8D732FC729234C3\"",
      "x-ms-creation-time" : "Fri, 06 Sep 2019 19:00:13 GMT",
      "Content-Length" : "7",
      "x-ms-request-id" : "b92ad98e-d01e-009e-34e5-644931000000",
      "Body" : "[100, 101, 102, 97, 117, 108, 116]",
      "x-ms-client-request-id" : "43e239a7-59f7-41f6-bc01-4b7c2b58b19b",
>>>>>>> a55d5dd9
      "Content-Type" : "application/octet-stream"
    },
    "Exception" : null
  }, {
    "Method" : "GET",
<<<<<<< HEAD
    "Uri" : "https://jaschrepragrs.blob.core.windows.net?prefix=jtcdownloadallnull&comp=list",
    "Headers" : {
      "x-ms-version" : "2019-02-02",
      "User-Agent" : "azsdk-java-azure-storage-blob/12.0.0-preview.3 1.8.0_221; Windows 10 10.0",
      "x-ms-client-request-id" : "93e9ff9d-3c3b-463c-b02f-6536684320cd"
=======
    "Uri" : "https://azstoragesdkaccount.blob.core.windows.net?prefix=jtcdownloadallnull&comp=list",
    "Headers" : {
      "x-ms-version" : "2019-02-02",
      "User-Agent" : "azsdk-java-azure-storage-blob/12.0.0-preview.3 1.8.0_212; Windows 10 10.0",
      "x-ms-client-request-id" : "0f55150d-639f-4321-8162-a07dd414cfa3"
>>>>>>> a55d5dd9
    },
    "Response" : {
      "Transfer-Encoding" : "chunked",
      "x-ms-version" : "2019-02-02",
      "Server" : "Windows-Azure-Blob/1.0 Microsoft-HTTPAPI/2.0",
      "retry-after" : "0",
      "StatusCode" : "200",
<<<<<<< HEAD
      "x-ms-request-id" : "bfeccd13-901e-0044-4b3a-643cc7000000",
      "Body" : "﻿<?xml version=\"1.0\" encoding=\"utf-8\"?><EnumerationResults ServiceEndpoint=\"https://jaschrepragrs.blob.core.windows.net/\"><Prefix>jtcdownloadallnull</Prefix><Containers><Container><Name>jtcdownloadallnull0blobapitestdownloadallnull0ab434044e9b4</Name><Properties><Last-Modified>Thu, 05 Sep 2019 22:37:13 GMT</Last-Modified><Etag>\"0x8D732519898856E\"</Etag><LeaseStatus>unlocked</LeaseStatus><LeaseState>available</LeaseState><DefaultEncryptionScope>$account-encryption-key</DefaultEncryptionScope><DenyEncryptionScopeOverride>false</DenyEncryptionScopeOverride><HasImmutabilityPolicy>false</HasImmutabilityPolicy><HasLegalHold>false</HasLegalHold></Properties></Container></Containers><NextMarker /></EnumerationResults>",
      "Date" : "Thu, 05 Sep 2019 22:37:12 GMT",
      "x-ms-client-request-id" : "93e9ff9d-3c3b-463c-b02f-6536684320cd",
=======
      "x-ms-request-id" : "b92ad9b2-d01e-009e-55e5-644931000000",
      "Body" : "﻿<?xml version=\"1.0\" encoding=\"utf-8\"?><EnumerationResults ServiceEndpoint=\"https://azstoragesdkaccount.blob.core.windows.net/\"><Prefix>jtcdownloadallnull</Prefix><Containers><Container><Name>jtcdownloadallnull0blobapitestdownloadallnull09a460013ec0a</Name><Properties><Last-Modified>Fri, 06 Sep 2019 19:00:12 GMT</Last-Modified><Etag>\"0x8D732FC726E7394\"</Etag><LeaseStatus>unlocked</LeaseStatus><LeaseState>available</LeaseState><DefaultEncryptionScope>$account-encryption-key</DefaultEncryptionScope><DenyEncryptionScopeOverride>false</DenyEncryptionScopeOverride><HasImmutabilityPolicy>false</HasImmutabilityPolicy><HasLegalHold>false</HasLegalHold></Properties></Container></Containers><NextMarker /></EnumerationResults>",
      "Date" : "Fri, 06 Sep 2019 19:00:13 GMT",
      "x-ms-client-request-id" : "0f55150d-639f-4321-8162-a07dd414cfa3",
>>>>>>> a55d5dd9
      "Content-Type" : "application/xml"
    },
    "Exception" : null
  }, {
    "Method" : "DELETE",
<<<<<<< HEAD
    "Uri" : "https://jaschrepragrs.blob.core.windows.net/jtcdownloadallnull0blobapitestdownloadallnull0ab434044e9b4?restype=container",
    "Headers" : {
      "x-ms-version" : "2019-02-02",
      "User-Agent" : "azsdk-java-azure-storage-blob/12.0.0-preview.3 1.8.0_221; Windows 10 10.0",
      "x-ms-client-request-id" : "2c8a74f3-f8ec-47b7-8baa-0aea0943e855"
=======
    "Uri" : "https://azstoragesdkaccount.blob.core.windows.net/jtcdownloadallnull0blobapitestdownloadallnull09a460013ec0a?restype=container",
    "Headers" : {
      "x-ms-version" : "2019-02-02",
      "User-Agent" : "azsdk-java-azure-storage-blob/12.0.0-preview.3 1.8.0_212; Windows 10 10.0",
      "x-ms-client-request-id" : "2c858938-9c44-47fe-ab10-07573f68db02"
>>>>>>> a55d5dd9
    },
    "Response" : {
      "x-ms-version" : "2019-02-02",
      "Server" : "Windows-Azure-Blob/1.0 Microsoft-HTTPAPI/2.0",
      "retry-after" : "0",
      "Content-Length" : "0",
      "StatusCode" : "202",
<<<<<<< HEAD
      "x-ms-request-id" : "bfeccd2b-901e-0044-613a-643cc7000000",
      "Date" : "Thu, 05 Sep 2019 22:37:12 GMT",
      "x-ms-client-request-id" : "2c8a74f3-f8ec-47b7-8baa-0aea0943e855"
    },
    "Exception" : null
  } ],
  "variables" : [ "jtcdownloadallnull0blobapitestdownloadallnull0ab434044e9b4", "javablobdownloadallnull1blobapitestdownloadallnull0ab2025221" ]
=======
      "x-ms-request-id" : "b92ad9d1-d01e-009e-6fe5-644931000000",
      "Date" : "Fri, 06 Sep 2019 19:00:13 GMT",
      "x-ms-client-request-id" : "2c858938-9c44-47fe-ab10-07573f68db02"
    },
    "Exception" : null
  } ],
  "variables" : [ "jtcdownloadallnull0blobapitestdownloadallnull09a460013ec0a", "javablobdownloadallnull1blobapitestdownloadallnull09a569145a" ]
>>>>>>> a55d5dd9
}<|MERGE_RESOLUTION|>--- conflicted
+++ resolved
@@ -1,105 +1,57 @@
 {
   "networkCallRecords" : [ {
     "Method" : "PUT",
-<<<<<<< HEAD
-    "Uri" : "https://jaschrepragrs.blob.core.windows.net/jtcdownloadallnull0blobapitestdownloadallnull0ab434044e9b4?restype=container",
+    "Uri" : "https://jaschrepragrs.blob.core.windows.net/jtcdownloadallnull0blobapitestdownloadallnullf4a1907896754?restype=container",
     "Headers" : {
       "x-ms-version" : "2019-02-02",
       "User-Agent" : "azsdk-java-azure-storage-blob/12.0.0-preview.3 1.8.0_221; Windows 10 10.0",
-      "x-ms-client-request-id" : "a9ef00eb-4c9f-4766-ae73-6b53f1c0ec33"
-=======
-    "Uri" : "https://azstoragesdkaccount.blob.core.windows.net/jtcdownloadallnull0blobapitestdownloadallnull09a460013ec0a?restype=container",
-    "Headers" : {
-      "x-ms-version" : "2019-02-02",
-      "User-Agent" : "azsdk-java-azure-storage-blob/12.0.0-preview.3 1.8.0_212; Windows 10 10.0",
-      "x-ms-client-request-id" : "54eefbe9-fda3-4fed-8d74-5fe0dbb953b7"
->>>>>>> a55d5dd9
+      "x-ms-client-request-id" : "99dfa788-8835-4944-a860-a827f8a3d613"
     },
     "Response" : {
       "x-ms-version" : "2019-02-02",
       "Server" : "Windows-Azure-Blob/1.0 Microsoft-HTTPAPI/2.0",
-<<<<<<< HEAD
-      "ETag" : "\"0x8D732519898856E\"",
-      "Last-Modified" : "Thu, 05 Sep 2019 22:37:13 GMT",
+      "ETag" : "\"0x8D73560E7D3905A\"",
+      "Last-Modified" : "Mon, 09 Sep 2019 20:04:21 GMT",
       "retry-after" : "0",
       "Content-Length" : "0",
       "StatusCode" : "201",
-      "x-ms-request-id" : "bfecccd5-901e-0044-133a-643cc7000000",
-      "Date" : "Thu, 05 Sep 2019 22:37:12 GMT",
-      "x-ms-client-request-id" : "a9ef00eb-4c9f-4766-ae73-6b53f1c0ec33"
-=======
-      "ETag" : "\"0x8D732FC726E7394\"",
-      "Last-Modified" : "Fri, 06 Sep 2019 19:00:12 GMT",
-      "retry-after" : "0",
-      "Content-Length" : "0",
-      "StatusCode" : "201",
-      "x-ms-request-id" : "b92ad865-d01e-009e-2de5-644931000000",
-      "Date" : "Fri, 06 Sep 2019 19:00:12 GMT",
-      "x-ms-client-request-id" : "54eefbe9-fda3-4fed-8d74-5fe0dbb953b7"
->>>>>>> a55d5dd9
+      "x-ms-request-id" : "c5ca29b3-301e-0042-2149-67cbbf000000",
+      "Date" : "Mon, 09 Sep 2019 20:04:21 GMT",
+      "x-ms-client-request-id" : "99dfa788-8835-4944-a860-a827f8a3d613"
     },
     "Exception" : null
   }, {
     "Method" : "PUT",
-<<<<<<< HEAD
-    "Uri" : "https://jaschrepragrs.blob.core.windows.net/jtcdownloadallnull0blobapitestdownloadallnull0ab434044e9b4/javablobdownloadallnull1blobapitestdownloadallnull0ab2025221",
+    "Uri" : "https://jaschrepragrs.blob.core.windows.net/jtcdownloadallnull0blobapitestdownloadallnullf4a1907896754/javablobdownloadallnull1blobapitestdownloadallnullf4a57090b9",
     "Headers" : {
       "x-ms-version" : "2019-02-02",
       "User-Agent" : "azsdk-java-azure-storage-blob/12.0.0-preview.3 1.8.0_221; Windows 10 10.0",
-      "x-ms-client-request-id" : "346371b1-400e-4772-bbfb-0253cd54fdae",
-=======
-    "Uri" : "https://azstoragesdkaccount.blob.core.windows.net/jtcdownloadallnull0blobapitestdownloadallnull09a460013ec0a/javablobdownloadallnull1blobapitestdownloadallnull09a569145a",
-    "Headers" : {
-      "x-ms-version" : "2019-02-02",
-      "User-Agent" : "azsdk-java-azure-storage-blob/12.0.0-preview.3 1.8.0_212; Windows 10 10.0",
-      "x-ms-client-request-id" : "d1d53ef7-46a2-4040-ac0d-3f936971d685",
->>>>>>> a55d5dd9
+      "x-ms-client-request-id" : "315feec9-c127-4fc4-a54f-87285e40efef",
       "Content-Type" : "application/octet-stream"
     },
     "Response" : {
       "x-ms-version" : "2019-02-02",
       "Server" : "Windows-Azure-Blob/1.0 Microsoft-HTTPAPI/2.0",
       "x-ms-content-crc64" : "6RYQPwaVsyQ=",
-<<<<<<< HEAD
-      "Last-Modified" : "Thu, 05 Sep 2019 22:37:13 GMT",
+      "Last-Modified" : "Mon, 09 Sep 2019 20:04:21 GMT",
       "retry-after" : "0",
       "StatusCode" : "201",
       "x-ms-request-server-encrypted" : "true",
-      "Date" : "Thu, 05 Sep 2019 22:37:12 GMT",
+      "Date" : "Mon, 09 Sep 2019 20:04:21 GMT",
       "Content-MD5" : "wh+Wm18D0z1D4E+PE252gg==",
-      "ETag" : "\"0x8D7325198A53916\"",
+      "ETag" : "\"0x8D73560E7E0ACFF\"",
       "Content-Length" : "0",
-      "x-ms-request-id" : "bfecccee-901e-0044-293a-643cc7000000",
-      "x-ms-client-request-id" : "346371b1-400e-4772-bbfb-0253cd54fdae"
-=======
-      "Last-Modified" : "Fri, 06 Sep 2019 19:00:13 GMT",
-      "retry-after" : "0",
-      "StatusCode" : "201",
-      "x-ms-request-server-encrypted" : "true",
-      "Date" : "Fri, 06 Sep 2019 19:00:12 GMT",
-      "Content-MD5" : "wh+Wm18D0z1D4E+PE252gg==",
-      "ETag" : "\"0x8D732FC729234C3\"",
-      "Content-Length" : "0",
-      "x-ms-request-id" : "b92ad964-d01e-009e-11e5-644931000000",
-      "x-ms-client-request-id" : "d1d53ef7-46a2-4040-ac0d-3f936971d685"
->>>>>>> a55d5dd9
+      "x-ms-request-id" : "c5ca29c7-301e-0042-3249-67cbbf000000",
+      "x-ms-client-request-id" : "315feec9-c127-4fc4-a54f-87285e40efef"
     },
     "Exception" : null
   }, {
     "Method" : "GET",
-<<<<<<< HEAD
-    "Uri" : "https://jaschrepragrs.blob.core.windows.net/jtcdownloadallnull0blobapitestdownloadallnull0ab434044e9b4/javablobdownloadallnull1blobapitestdownloadallnull0ab2025221",
+    "Uri" : "https://jaschrepragrs.blob.core.windows.net/jtcdownloadallnull0blobapitestdownloadallnullf4a1907896754/javablobdownloadallnull1blobapitestdownloadallnullf4a57090b9",
     "Headers" : {
       "x-ms-version" : "2019-02-02",
       "User-Agent" : "azsdk-java-azure-storage-blob/12.0.0-preview.3 1.8.0_221; Windows 10 10.0",
-      "x-ms-client-request-id" : "f9971b48-17e8-45b0-9177-d17d85c644f8"
-=======
-    "Uri" : "https://azstoragesdkaccount.blob.core.windows.net/jtcdownloadallnull0blobapitestdownloadallnull09a460013ec0a/javablobdownloadallnull1blobapitestdownloadallnull09a569145a",
-    "Headers" : {
-      "x-ms-version" : "2019-02-02",
-      "User-Agent" : "azsdk-java-azure-storage-blob/12.0.0-preview.3 1.8.0_212; Windows 10 10.0",
-      "x-ms-client-request-id" : "43e239a7-59f7-41f6-bc01-4b7c2b58b19b"
->>>>>>> a55d5dd9
+      "x-ms-client-request-id" : "4621debf-796c-439b-94c5-31aebdbfcbb7"
     },
     "Response" : {
       "x-ms-version" : "2019-02-02",
@@ -107,54 +59,30 @@
       "Server" : "Windows-Azure-Blob/1.0 Microsoft-HTTPAPI/2.0",
       "x-ms-tag-count" : "0",
       "x-ms-lease-state" : "available",
-<<<<<<< HEAD
-      "Last-Modified" : "Thu, 05 Sep 2019 22:37:13 GMT",
+      "Last-Modified" : "Mon, 09 Sep 2019 20:04:21 GMT",
       "retry-after" : "0",
       "StatusCode" : "200",
-      "Date" : "Thu, 05 Sep 2019 22:37:12 GMT",
-=======
-      "Last-Modified" : "Fri, 06 Sep 2019 19:00:13 GMT",
-      "retry-after" : "0",
-      "StatusCode" : "200",
-      "Date" : "Fri, 06 Sep 2019 19:00:12 GMT",
->>>>>>> a55d5dd9
+      "Date" : "Mon, 09 Sep 2019 20:04:22 GMT",
       "x-ms-blob-type" : "BlockBlob",
       "Content-MD5" : "wh+Wm18D0z1D4E+PE252gg==",
       "Accept-Ranges" : "bytes",
       "x-ms-server-encrypted" : "true",
-<<<<<<< HEAD
-      "ETag" : "\"0x8D7325198A53916\"",
-      "x-ms-creation-time" : "Thu, 05 Sep 2019 22:37:13 GMT",
+      "ETag" : "\"0x8D73560E7E0ACFF\"",
+      "x-ms-creation-time" : "Mon, 09 Sep 2019 20:04:21 GMT",
       "Content-Length" : "7",
-      "x-ms-request-id" : "bfecccf5-901e-0044-303a-643cc7000000",
+      "x-ms-request-id" : "c5ca29d4-301e-0042-3f49-67cbbf000000",
       "Body" : "[100, 101, 102, 97, 117, 108, 116]",
-      "x-ms-client-request-id" : "f9971b48-17e8-45b0-9177-d17d85c644f8",
-=======
-      "ETag" : "\"0x8D732FC729234C3\"",
-      "x-ms-creation-time" : "Fri, 06 Sep 2019 19:00:13 GMT",
-      "Content-Length" : "7",
-      "x-ms-request-id" : "b92ad98e-d01e-009e-34e5-644931000000",
-      "Body" : "[100, 101, 102, 97, 117, 108, 116]",
-      "x-ms-client-request-id" : "43e239a7-59f7-41f6-bc01-4b7c2b58b19b",
->>>>>>> a55d5dd9
+      "x-ms-client-request-id" : "4621debf-796c-439b-94c5-31aebdbfcbb7",
       "Content-Type" : "application/octet-stream"
     },
     "Exception" : null
   }, {
     "Method" : "GET",
-<<<<<<< HEAD
     "Uri" : "https://jaschrepragrs.blob.core.windows.net?prefix=jtcdownloadallnull&comp=list",
     "Headers" : {
       "x-ms-version" : "2019-02-02",
       "User-Agent" : "azsdk-java-azure-storage-blob/12.0.0-preview.3 1.8.0_221; Windows 10 10.0",
-      "x-ms-client-request-id" : "93e9ff9d-3c3b-463c-b02f-6536684320cd"
-=======
-    "Uri" : "https://azstoragesdkaccount.blob.core.windows.net?prefix=jtcdownloadallnull&comp=list",
-    "Headers" : {
-      "x-ms-version" : "2019-02-02",
-      "User-Agent" : "azsdk-java-azure-storage-blob/12.0.0-preview.3 1.8.0_212; Windows 10 10.0",
-      "x-ms-client-request-id" : "0f55150d-639f-4321-8162-a07dd414cfa3"
->>>>>>> a55d5dd9
+      "x-ms-client-request-id" : "4d31fcf8-25ce-4ad4-929a-6c2ecfa4fabc"
     },
     "Response" : {
       "Transfer-Encoding" : "chunked",
@@ -162,35 +90,20 @@
       "Server" : "Windows-Azure-Blob/1.0 Microsoft-HTTPAPI/2.0",
       "retry-after" : "0",
       "StatusCode" : "200",
-<<<<<<< HEAD
-      "x-ms-request-id" : "bfeccd13-901e-0044-4b3a-643cc7000000",
-      "Body" : "﻿<?xml version=\"1.0\" encoding=\"utf-8\"?><EnumerationResults ServiceEndpoint=\"https://jaschrepragrs.blob.core.windows.net/\"><Prefix>jtcdownloadallnull</Prefix><Containers><Container><Name>jtcdownloadallnull0blobapitestdownloadallnull0ab434044e9b4</Name><Properties><Last-Modified>Thu, 05 Sep 2019 22:37:13 GMT</Last-Modified><Etag>\"0x8D732519898856E\"</Etag><LeaseStatus>unlocked</LeaseStatus><LeaseState>available</LeaseState><DefaultEncryptionScope>$account-encryption-key</DefaultEncryptionScope><DenyEncryptionScopeOverride>false</DenyEncryptionScopeOverride><HasImmutabilityPolicy>false</HasImmutabilityPolicy><HasLegalHold>false</HasLegalHold></Properties></Container></Containers><NextMarker /></EnumerationResults>",
-      "Date" : "Thu, 05 Sep 2019 22:37:12 GMT",
-      "x-ms-client-request-id" : "93e9ff9d-3c3b-463c-b02f-6536684320cd",
-=======
-      "x-ms-request-id" : "b92ad9b2-d01e-009e-55e5-644931000000",
-      "Body" : "﻿<?xml version=\"1.0\" encoding=\"utf-8\"?><EnumerationResults ServiceEndpoint=\"https://azstoragesdkaccount.blob.core.windows.net/\"><Prefix>jtcdownloadallnull</Prefix><Containers><Container><Name>jtcdownloadallnull0blobapitestdownloadallnull09a460013ec0a</Name><Properties><Last-Modified>Fri, 06 Sep 2019 19:00:12 GMT</Last-Modified><Etag>\"0x8D732FC726E7394\"</Etag><LeaseStatus>unlocked</LeaseStatus><LeaseState>available</LeaseState><DefaultEncryptionScope>$account-encryption-key</DefaultEncryptionScope><DenyEncryptionScopeOverride>false</DenyEncryptionScopeOverride><HasImmutabilityPolicy>false</HasImmutabilityPolicy><HasLegalHold>false</HasLegalHold></Properties></Container></Containers><NextMarker /></EnumerationResults>",
-      "Date" : "Fri, 06 Sep 2019 19:00:13 GMT",
-      "x-ms-client-request-id" : "0f55150d-639f-4321-8162-a07dd414cfa3",
->>>>>>> a55d5dd9
+      "x-ms-request-id" : "c5ca29e9-301e-0042-5249-67cbbf000000",
+      "Body" : "﻿<?xml version=\"1.0\" encoding=\"utf-8\"?><EnumerationResults ServiceEndpoint=\"https://jaschrepragrs.blob.core.windows.net/\"><Prefix>jtcdownloadallnull</Prefix><Containers><Container><Name>jtcdownloadallnull0blobapitestdownloadallnullf4a1907896754</Name><Properties><Last-Modified>Mon, 09 Sep 2019 20:04:21 GMT</Last-Modified><Etag>\"0x8D73560E7D3905A\"</Etag><LeaseStatus>unlocked</LeaseStatus><LeaseState>available</LeaseState><DefaultEncryptionScope>$account-encryption-key</DefaultEncryptionScope><DenyEncryptionScopeOverride>false</DenyEncryptionScopeOverride><HasImmutabilityPolicy>false</HasImmutabilityPolicy><HasLegalHold>false</HasLegalHold></Properties></Container></Containers><NextMarker /></EnumerationResults>",
+      "Date" : "Mon, 09 Sep 2019 20:04:22 GMT",
+      "x-ms-client-request-id" : "4d31fcf8-25ce-4ad4-929a-6c2ecfa4fabc",
       "Content-Type" : "application/xml"
     },
     "Exception" : null
   }, {
     "Method" : "DELETE",
-<<<<<<< HEAD
-    "Uri" : "https://jaschrepragrs.blob.core.windows.net/jtcdownloadallnull0blobapitestdownloadallnull0ab434044e9b4?restype=container",
+    "Uri" : "https://jaschrepragrs.blob.core.windows.net/jtcdownloadallnull0blobapitestdownloadallnullf4a1907896754?restype=container",
     "Headers" : {
       "x-ms-version" : "2019-02-02",
       "User-Agent" : "azsdk-java-azure-storage-blob/12.0.0-preview.3 1.8.0_221; Windows 10 10.0",
-      "x-ms-client-request-id" : "2c8a74f3-f8ec-47b7-8baa-0aea0943e855"
-=======
-    "Uri" : "https://azstoragesdkaccount.blob.core.windows.net/jtcdownloadallnull0blobapitestdownloadallnull09a460013ec0a?restype=container",
-    "Headers" : {
-      "x-ms-version" : "2019-02-02",
-      "User-Agent" : "azsdk-java-azure-storage-blob/12.0.0-preview.3 1.8.0_212; Windows 10 10.0",
-      "x-ms-client-request-id" : "2c858938-9c44-47fe-ab10-07573f68db02"
->>>>>>> a55d5dd9
+      "x-ms-client-request-id" : "f68aa786-8f8b-482c-9a68-bbbd4ecbc910"
     },
     "Response" : {
       "x-ms-version" : "2019-02-02",
@@ -198,21 +111,11 @@
       "retry-after" : "0",
       "Content-Length" : "0",
       "StatusCode" : "202",
-<<<<<<< HEAD
-      "x-ms-request-id" : "bfeccd2b-901e-0044-613a-643cc7000000",
-      "Date" : "Thu, 05 Sep 2019 22:37:12 GMT",
-      "x-ms-client-request-id" : "2c8a74f3-f8ec-47b7-8baa-0aea0943e855"
+      "x-ms-request-id" : "c5ca29fe-301e-0042-6449-67cbbf000000",
+      "Date" : "Mon, 09 Sep 2019 20:04:22 GMT",
+      "x-ms-client-request-id" : "f68aa786-8f8b-482c-9a68-bbbd4ecbc910"
     },
     "Exception" : null
   } ],
-  "variables" : [ "jtcdownloadallnull0blobapitestdownloadallnull0ab434044e9b4", "javablobdownloadallnull1blobapitestdownloadallnull0ab2025221" ]
-=======
-      "x-ms-request-id" : "b92ad9d1-d01e-009e-6fe5-644931000000",
-      "Date" : "Fri, 06 Sep 2019 19:00:13 GMT",
-      "x-ms-client-request-id" : "2c858938-9c44-47fe-ab10-07573f68db02"
-    },
-    "Exception" : null
-  } ],
-  "variables" : [ "jtcdownloadallnull0blobapitestdownloadallnull09a460013ec0a", "javablobdownloadallnull1blobapitestdownloadallnull09a569145a" ]
->>>>>>> a55d5dd9
+  "variables" : [ "jtcdownloadallnull0blobapitestdownloadallnullf4a1907896754", "javablobdownloadallnull1blobapitestdownloadallnullf4a57090b9" ]
 }