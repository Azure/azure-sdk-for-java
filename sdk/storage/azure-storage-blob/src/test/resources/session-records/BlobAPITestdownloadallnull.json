{
  "networkCallRecords" : [ {
    "Method" : "PUT",
<<<<<<< HEAD
    "Uri" : "https://blobindex1.blob.core.windows.net/jtcdownloadallnull0blobapitestdownloadallnull42c9700252faa?restype=container",
    "Headers" : {
      "x-ms-version" : "2019-12-12",
      "User-Agent" : "azsdk-java-azure-storage-blob/12.6.0-beta.1 (11.0.6; Windows 10 10.0)",
      "x-ms-client-request-id" : "32a6b75a-2e2e-47f2-b8a7-cb200ba75046"
    },
    "Response" : {
      "x-ms-version" : "2019-12-12",
      "Server" : "Windows-Azure-Blob/1.0 Microsoft-HTTPAPI/2.0",
      "ETag" : "0x8D7E56B8672D4F4",
      "Last-Modified" : "Mon, 20 Apr 2020 20:43:47 GMT",
      "retry-after" : "0",
      "Content-Length" : "0",
      "StatusCode" : "201",
      "x-ms-request-id" : "8f607ea2-001e-004b-3b54-17b1f3000000",
      "Date" : "Mon, 20 Apr 2020 20:43:47 GMT",
      "x-ms-client-request-id" : "32a6b75a-2e2e-47f2-b8a7-cb200ba75046"
=======
    "Uri" : "https://REDACTED.blob.core.windows.net/jtcdownloadallnull0blobapitestdownloadallnull7d962602121b0?restype=container",
    "Headers" : {
      "x-ms-version" : "2019-10-10",
      "User-Agent" : "azsdk-java-azure-storage-blob/12.7.0-beta.1 (11.0.4; Windows 10 10.0)",
      "x-ms-client-request-id" : "b9afcc88-825d-4418-8b60-f43dcce53584"
    },
    "Response" : {
      "x-ms-version" : "2019-10-10",
      "Server" : "Windows-Azure-Blob/1.0 Microsoft-HTTPAPI/2.0",
      "ETag" : "0x8D7E1071E6E18AA",
      "Last-Modified" : "Wed, 15 Apr 2020 06:34:58 GMT",
      "retry-after" : "0",
      "Content-Length" : "0",
      "StatusCode" : "201",
      "x-ms-request-id" : "5d78ff35-f01e-00ab-03ef-12e764000000",
      "Date" : "Wed, 15 Apr 2020 06:34:58 GMT",
      "x-ms-client-request-id" : "b9afcc88-825d-4418-8b60-f43dcce53584"
>>>>>>> 673a3276
    },
    "Exception" : null
  }, {
    "Method" : "PUT",
<<<<<<< HEAD
    "Uri" : "https://blobindex1.blob.core.windows.net/jtcdownloadallnull0blobapitestdownloadallnull42c9700252faa/javablobdownloadallnull1blobapitestdownloadallnull42c595703f",
    "Headers" : {
      "x-ms-version" : "2019-12-12",
      "User-Agent" : "azsdk-java-azure-storage-blob/12.6.0-beta.1 (11.0.6; Windows 10 10.0)",
      "x-ms-client-request-id" : "5150a0ac-0674-4bfc-90f2-39d2781cac1f",
      "Content-Type" : "application/octet-stream"
    },
    "Response" : {
      "x-ms-version" : "2019-12-12",
      "Server" : "Windows-Azure-Blob/1.0 Microsoft-HTTPAPI/2.0",
      "x-ms-content-crc64" : "6RYQPwaVsyQ=",
      "x-ms-version-id" : "2020-04-20T20:43:48.0687899Z",
      "Last-Modified" : "Mon, 20 Apr 2020 20:43:48 GMT",
      "retry-after" : "0",
      "StatusCode" : "201",
      "x-ms-request-server-encrypted" : "true",
      "Date" : "Mon, 20 Apr 2020 20:43:47 GMT",
      "Content-MD5" : "wh+Wm18D0z1D4E+PE252gg==",
      "ETag" : "0x8D7E56B86B8191B",
      "Content-Length" : "0",
      "x-ms-request-id" : "bb16d47d-701e-007e-2854-17dde7000000",
      "x-ms-client-request-id" : "5150a0ac-0674-4bfc-90f2-39d2781cac1f"
    },
    "Exception" : null
  }, {
    "Method" : "PUT",
    "Uri" : "https://blobindex1.blob.core.windows.net/jtcdownloadallnull0blobapitestdownloadallnull42c9700252faa/javablobdownloadallnull1blobapitestdownloadallnull42c595703f?comp=tags",
    "Headers" : {
      "x-ms-version" : "2019-12-12",
      "User-Agent" : "azsdk-java-azure-storage-blob/12.6.0-beta.1 (11.0.6; Windows 10 10.0)",
      "x-ms-client-request-id" : "f3a7fa39-6a03-44e9-b216-858489e5b012",
      "Content-Type" : "application/xml; charset=utf-8"
    },
    "Response" : {
      "x-ms-version" : "2019-12-12",
      "Server" : "Windows-Azure-Blob/1.0 Microsoft-HTTPAPI/2.0",
      "retry-after" : "0",
      "StatusCode" : "204",
      "x-ms-request-id" : "46430842-201e-0073-7f54-171533000000",
      "Date" : "Mon, 20 Apr 2020 20:43:48 GMT",
      "x-ms-client-request-id" : "f3a7fa39-6a03-44e9-b216-858489e5b012"
=======
    "Uri" : "https://REDACTED.blob.core.windows.net/jtcdownloadallnull0blobapitestdownloadallnull7d962602121b0/javablobdownloadallnull1blobapitestdownloadallnull7d94646369",
    "Headers" : {
      "x-ms-version" : "2019-10-10",
      "User-Agent" : "azsdk-java-azure-storage-blob/12.7.0-beta.1 (11.0.4; Windows 10 10.0)",
      "x-ms-client-request-id" : "c12c9cc5-6cb8-47b0-87a7-403f9c968083",
      "Content-Type" : "application/octet-stream"
    },
    "Response" : {
      "x-ms-version" : "2019-10-10",
      "Server" : "Windows-Azure-Blob/1.0 Microsoft-HTTPAPI/2.0",
      "x-ms-content-crc64" : "6RYQPwaVsyQ=",
      "Last-Modified" : "Wed, 15 Apr 2020 06:34:58 GMT",
      "retry-after" : "0",
      "StatusCode" : "201",
      "x-ms-request-server-encrypted" : "true",
      "Date" : "Wed, 15 Apr 2020 06:34:58 GMT",
      "Content-MD5" : "wh+Wm18D0z1D4E+PE252gg==",
      "ETag" : "0x8D7E1071E77B89C",
      "Content-Length" : "0",
      "x-ms-request-id" : "64294152-601e-000f-7eef-12dd80000000",
      "x-ms-client-request-id" : "c12c9cc5-6cb8-47b0-87a7-403f9c968083"
>>>>>>> 673a3276
    },
    "Exception" : null
  }, {
    "Method" : "GET",
<<<<<<< HEAD
    "Uri" : "https://blobindex1.blob.core.windows.net/jtcdownloadallnull0blobapitestdownloadallnull42c9700252faa/javablobdownloadallnull1blobapitestdownloadallnull42c595703f",
    "Headers" : {
      "x-ms-version" : "2019-12-12",
      "User-Agent" : "azsdk-java-azure-storage-blob/12.6.0-beta.1 (11.0.6; Windows 10 10.0)",
      "x-ms-client-request-id" : "6425ed30-17eb-475a-b2c3-d68dfb6b37fb"
    },
    "Response" : {
      "x-ms-is-current-version" : "true",
      "x-ms-version" : "2019-12-12",
=======
    "Uri" : "https://REDACTED.blob.core.windows.net/jtcdownloadallnull0blobapitestdownloadallnull7d962602121b0/javablobdownloadallnull1blobapitestdownloadallnull7d94646369",
    "Headers" : {
      "x-ms-version" : "2019-10-10",
      "User-Agent" : "azsdk-java-azure-storage-blob/12.7.0-beta.1 (11.0.4; Windows 10 10.0)",
      "x-ms-client-request-id" : "3d786f37-fa2c-4032-9862-e982d8b22221"
    },
    "Response" : {
      "x-ms-version" : "2019-10-10",
>>>>>>> 673a3276
      "x-ms-lease-status" : "unlocked",
      "Server" : "Windows-Azure-Blob/1.0 Microsoft-HTTPAPI/2.0",
      "x-ms-tag-count" : "1",
      "x-ms-lease-state" : "available",
<<<<<<< HEAD
      "x-ms-version-id" : "2020-04-20T20:43:48.0687899Z",
      "Last-Modified" : "Mon, 20 Apr 2020 20:43:48 GMT",
      "retry-after" : "0",
      "StatusCode" : "200",
      "Date" : "Mon, 20 Apr 2020 20:43:48 GMT",
=======
      "Last-Modified" : "Wed, 15 Apr 2020 06:34:58 GMT",
      "retry-after" : "0",
      "StatusCode" : "200",
      "Date" : "Wed, 15 Apr 2020 06:34:58 GMT",
>>>>>>> 673a3276
      "x-ms-blob-type" : "BlockBlob",
      "Content-MD5" : "wh+Wm18D0z1D4E+PE252gg==",
      "Accept-Ranges" : "bytes",
      "x-ms-server-encrypted" : "true",
<<<<<<< HEAD
      "ETag" : "0x8D7E56B86B8191B",
      "x-ms-creation-time" : "Mon, 20 Apr 2020 20:43:48 GMT",
      "Content-Length" : "7",
      "x-ms-request-id" : "c86cdde4-201e-004c-3354-17dd90000000",
      "Body" : "[100, 101, 102, 97, 117, 108, 116]",
      "x-ms-client-request-id" : "6425ed30-17eb-475a-b2c3-d68dfb6b37fb",
=======
      "ETag" : "0x8D7E1071E77B89C",
      "Vary" : "Origin",
      "x-ms-creation-time" : "Wed, 15 Apr 2020 06:34:58 GMT",
      "Content-Length" : "7",
      "x-ms-request-id" : "bde7418a-001e-00fa-7aef-12f991000000",
      "Body" : "[100, 101, 102, 97, 117, 108, 116]",
      "x-ms-client-request-id" : "3d786f37-fa2c-4032-9862-e982d8b22221",
>>>>>>> 673a3276
      "Content-Type" : "application/octet-stream"
    },
    "Exception" : null
  }, {
    "Method" : "GET",
<<<<<<< HEAD
    "Uri" : "https://blobindex1.blob.core.windows.net?prefix=jtcdownloadallnull&comp=list",
    "Headers" : {
      "x-ms-version" : "2019-12-12",
      "User-Agent" : "azsdk-java-azure-storage-blob/12.6.0-beta.1 (11.0.6; Windows 10 10.0)",
      "x-ms-client-request-id" : "051e7840-1f7d-4236-b130-e95db5973dba"
    },
    "Response" : {
      "Transfer-Encoding" : "chunked",
      "x-ms-version" : "2019-12-12",
=======
    "Uri" : "https://REDACTED.blob.core.windows.net?prefix=jtcdownloadallnull&comp=list",
    "Headers" : {
      "x-ms-version" : "2019-10-10",
      "User-Agent" : "azsdk-java-azure-storage-blob/12.7.0-beta.1 (11.0.4; Windows 10 10.0)",
      "x-ms-client-request-id" : "15c5c203-fc7f-4cad-9191-b008cca30053"
    },
    "Response" : {
      "Transfer-Encoding" : "chunked",
      "x-ms-version" : "2019-10-10",
>>>>>>> 673a3276
      "Server" : "Windows-Azure-Blob/1.0 Microsoft-HTTPAPI/2.0",
      "Vary" : "Origin",
      "retry-after" : "0",
      "StatusCode" : "200",
<<<<<<< HEAD
      "x-ms-request-id" : "ad4a3e26-301e-001d-3f54-17401c000000",
      "Body" : "﻿<?xml version=\"1.0\" encoding=\"utf-8\"?><EnumerationResults ServiceEndpoint=\"https://blobindex1.blob.core.windows.net/\"><Prefix>jtcdownloadallnull</Prefix><Containers><Container><Name>jtcdownloadallnull0blobapitestdownloadallnull42c9700252faa</Name><Properties><Last-Modified>Mon, 20 Apr 2020 20:43:47 GMT</Last-Modified><Etag>\"0x8D7E56B8672D4F4\"</Etag><LeaseStatus>unlocked</LeaseStatus><LeaseState>available</LeaseState><DefaultEncryptionScope>$account-encryption-key</DefaultEncryptionScope><DenyEncryptionScopeOverride>false</DenyEncryptionScopeOverride><HasImmutabilityPolicy>false</HasImmutabilityPolicy><HasLegalHold>false</HasLegalHold></Properties></Container></Containers><NextMarker /></EnumerationResults>",
      "Date" : "Mon, 20 Apr 2020 20:43:49 GMT",
      "x-ms-client-request-id" : "051e7840-1f7d-4236-b130-e95db5973dba",
=======
      "x-ms-request-id" : "5d78ff7b-f01e-00ab-3cef-12e764000000",
      "Body" : "﻿<?xml version=\"1.0\" encoding=\"utf-8\"?><EnumerationResults ServiceEndpoint=\"https://azstoragesdkaccount.blob.core.windows.net/\"><Prefix>jtcdownloadallnull</Prefix><Containers><Container><Name>jtcdownloadallnull0blobapitestdownloadallnull7d962602121b0</Name><Properties><Last-Modified>Wed, 15 Apr 2020 06:34:58 GMT</Last-Modified><Etag>\"0x8D7E1071E6E18AA\"</Etag><LeaseStatus>unlocked</LeaseStatus><LeaseState>available</LeaseState><DefaultEncryptionScope>$account-encryption-key</DefaultEncryptionScope><DenyEncryptionScopeOverride>false</DenyEncryptionScopeOverride><HasImmutabilityPolicy>false</HasImmutabilityPolicy><HasLegalHold>false</HasLegalHold></Properties></Container></Containers><NextMarker /></EnumerationResults>",
      "Date" : "Wed, 15 Apr 2020 06:34:58 GMT",
      "x-ms-client-request-id" : "15c5c203-fc7f-4cad-9191-b008cca30053",
>>>>>>> 673a3276
      "Content-Type" : "application/xml"
    },
    "Exception" : null
  }, {
    "Method" : "DELETE",
<<<<<<< HEAD
    "Uri" : "https://blobindex1.blob.core.windows.net/jtcdownloadallnull0blobapitestdownloadallnull42c9700252faa?restype=container",
    "Headers" : {
      "x-ms-version" : "2019-12-12",
      "User-Agent" : "azsdk-java-azure-storage-blob/12.6.0-beta.1 (11.0.6; Windows 10 10.0)",
      "x-ms-client-request-id" : "4d2523de-f910-4b47-ab84-3d237fbcf7c2"
    },
    "Response" : {
      "x-ms-version" : "2019-12-12",
=======
    "Uri" : "https://REDACTED.blob.core.windows.net/jtcdownloadallnull0blobapitestdownloadallnull7d962602121b0?restype=container",
    "Headers" : {
      "x-ms-version" : "2019-10-10",
      "User-Agent" : "azsdk-java-azure-storage-blob/12.7.0-beta.1 (11.0.4; Windows 10 10.0)",
      "x-ms-client-request-id" : "5632934f-efe7-440c-b982-69d7c30bc879"
    },
    "Response" : {
      "x-ms-version" : "2019-10-10",
>>>>>>> 673a3276
      "Server" : "Windows-Azure-Blob/1.0 Microsoft-HTTPAPI/2.0",
      "retry-after" : "0",
      "Content-Length" : "0",
      "StatusCode" : "202",
<<<<<<< HEAD
      "x-ms-request-id" : "16e48d88-201e-002e-0954-171fb7000000",
      "Date" : "Mon, 20 Apr 2020 20:43:49 GMT",
      "x-ms-client-request-id" : "4d2523de-f910-4b47-ab84-3d237fbcf7c2"
    },
    "Exception" : null
  } ],
  "variables" : [ "jtcdownloadallnull0blobapitestdownloadallnull42c9700252faa", "javablobdownloadallnull1blobapitestdownloadallnull42c595703f" ]
=======
      "x-ms-request-id" : "64294172-601e-000f-18ef-12dd80000000",
      "Date" : "Wed, 15 Apr 2020 06:34:59 GMT",
      "x-ms-client-request-id" : "5632934f-efe7-440c-b982-69d7c30bc879"
    },
    "Exception" : null
  } ],
  "variables" : [ "jtcdownloadallnull0blobapitestdownloadallnull7d962602121b0", "javablobdownloadallnull1blobapitestdownloadallnull7d94646369" ]
>>>>>>> 673a3276
}<|MERGE_RESOLUTION|>--- conflicted
+++ resolved
@@ -1,79 +1,58 @@
 {
   "networkCallRecords" : [ {
     "Method" : "PUT",
-<<<<<<< HEAD
-    "Uri" : "https://blobindex1.blob.core.windows.net/jtcdownloadallnull0blobapitestdownloadallnull42c9700252faa?restype=container",
+    "Uri" : "https://blobindex1.blob.core.windows.net/jtcdownloadallnull0blobapitestdownloadallnull0349281241286?restype=container",
     "Headers" : {
       "x-ms-version" : "2019-12-12",
-      "User-Agent" : "azsdk-java-azure-storage-blob/12.6.0-beta.1 (11.0.6; Windows 10 10.0)",
-      "x-ms-client-request-id" : "32a6b75a-2e2e-47f2-b8a7-cb200ba75046"
+      "User-Agent" : "azsdk-java-azure-storage-blob/12.7.0-beta.1 (11.0.6; Windows 10 10.0)",
+      "x-ms-client-request-id" : "f77bad21-456e-4515-ade3-03e8973cb134"
     },
     "Response" : {
       "x-ms-version" : "2019-12-12",
       "Server" : "Windows-Azure-Blob/1.0 Microsoft-HTTPAPI/2.0",
-      "ETag" : "0x8D7E56B8672D4F4",
-      "Last-Modified" : "Mon, 20 Apr 2020 20:43:47 GMT",
+      "ETag" : "0x8D7E5778598220A",
+      "Last-Modified" : "Mon, 20 Apr 2020 22:09:40 GMT",
       "retry-after" : "0",
       "Content-Length" : "0",
       "StatusCode" : "201",
-      "x-ms-request-id" : "8f607ea2-001e-004b-3b54-17b1f3000000",
-      "Date" : "Mon, 20 Apr 2020 20:43:47 GMT",
-      "x-ms-client-request-id" : "32a6b75a-2e2e-47f2-b8a7-cb200ba75046"
-=======
-    "Uri" : "https://REDACTED.blob.core.windows.net/jtcdownloadallnull0blobapitestdownloadallnull7d962602121b0?restype=container",
-    "Headers" : {
-      "x-ms-version" : "2019-10-10",
-      "User-Agent" : "azsdk-java-azure-storage-blob/12.7.0-beta.1 (11.0.4; Windows 10 10.0)",
-      "x-ms-client-request-id" : "b9afcc88-825d-4418-8b60-f43dcce53584"
-    },
-    "Response" : {
-      "x-ms-version" : "2019-10-10",
-      "Server" : "Windows-Azure-Blob/1.0 Microsoft-HTTPAPI/2.0",
-      "ETag" : "0x8D7E1071E6E18AA",
-      "Last-Modified" : "Wed, 15 Apr 2020 06:34:58 GMT",
-      "retry-after" : "0",
-      "Content-Length" : "0",
-      "StatusCode" : "201",
-      "x-ms-request-id" : "5d78ff35-f01e-00ab-03ef-12e764000000",
-      "Date" : "Wed, 15 Apr 2020 06:34:58 GMT",
-      "x-ms-client-request-id" : "b9afcc88-825d-4418-8b60-f43dcce53584"
->>>>>>> 673a3276
+      "x-ms-request-id" : "584c52f5-201e-003e-3160-17dadf000000",
+      "Date" : "Mon, 20 Apr 2020 22:09:39 GMT",
+      "x-ms-client-request-id" : "f77bad21-456e-4515-ade3-03e8973cb134"
     },
     "Exception" : null
   }, {
     "Method" : "PUT",
-<<<<<<< HEAD
-    "Uri" : "https://blobindex1.blob.core.windows.net/jtcdownloadallnull0blobapitestdownloadallnull42c9700252faa/javablobdownloadallnull1blobapitestdownloadallnull42c595703f",
+    "Uri" : "https://blobindex1.blob.core.windows.net/jtcdownloadallnull0blobapitestdownloadallnull0349281241286/javablobdownloadallnull1blobapitestdownloadallnull034529723e",
     "Headers" : {
       "x-ms-version" : "2019-12-12",
-      "User-Agent" : "azsdk-java-azure-storage-blob/12.6.0-beta.1 (11.0.6; Windows 10 10.0)",
-      "x-ms-client-request-id" : "5150a0ac-0674-4bfc-90f2-39d2781cac1f",
+      "User-Agent" : "azsdk-java-azure-storage-blob/12.7.0-beta.1 (11.0.6; Windows 10 10.0)",
+      "x-ms-client-request-id" : "a0ef7c13-b99a-425c-b42b-634aa334da5a",
       "Content-Type" : "application/octet-stream"
     },
     "Response" : {
       "x-ms-version" : "2019-12-12",
       "Server" : "Windows-Azure-Blob/1.0 Microsoft-HTTPAPI/2.0",
       "x-ms-content-crc64" : "6RYQPwaVsyQ=",
-      "x-ms-version-id" : "2020-04-20T20:43:48.0687899Z",
-      "Last-Modified" : "Mon, 20 Apr 2020 20:43:48 GMT",
+      "x-ms-version-id" : "2020-04-20T22:09:40.6304733Z",
+      "Last-Modified" : "Mon, 20 Apr 2020 22:09:40 GMT",
       "retry-after" : "0",
       "StatusCode" : "201",
       "x-ms-request-server-encrypted" : "true",
-      "Date" : "Mon, 20 Apr 2020 20:43:47 GMT",
+      "Date" : "Mon, 20 Apr 2020 22:09:39 GMT",
       "Content-MD5" : "wh+Wm18D0z1D4E+PE252gg==",
-      "ETag" : "0x8D7E56B86B8191B",
+      "ETag" : "0x8D7E57785E276C6",
       "Content-Length" : "0",
-      "x-ms-request-id" : "bb16d47d-701e-007e-2854-17dde7000000",
-      "x-ms-client-request-id" : "5150a0ac-0674-4bfc-90f2-39d2781cac1f"
+      "x-ms-request-id" : "7db5ba53-301e-000d-3460-178574000000",
+      "x-ms-client-request-id" : "a0ef7c13-b99a-425c-b42b-634aa334da5a"
     },
     "Exception" : null
   }, {
     "Method" : "PUT",
-    "Uri" : "https://blobindex1.blob.core.windows.net/jtcdownloadallnull0blobapitestdownloadallnull42c9700252faa/javablobdownloadallnull1blobapitestdownloadallnull42c595703f?comp=tags",
+    "Uri" : "https://blobindex1.blob.core.windows.net/jtcdownloadallnull0blobapitestdownloadallnull0349281241286/javablobdownloadallnull1blobapitestdownloadallnull034529723e?comp=tags",
     "Headers" : {
       "x-ms-version" : "2019-12-12",
-      "User-Agent" : "azsdk-java-azure-storage-blob/12.6.0-beta.1 (11.0.6; Windows 10 10.0)",
-      "x-ms-client-request-id" : "f3a7fa39-6a03-44e9-b216-858489e5b012",
+      "User-Agent" : "azsdk-java-azure-storage-blob/12.7.0-beta.1 (11.0.6; Windows 10 10.0)",
+      "x-ms-client-request-id" : "31586f78-7c70-4356-82d6-962d2cbf5528",
       "Content-Type" : "application/xml; charset=utf-8"
     },
     "Response" : {
@@ -81,176 +60,84 @@
       "Server" : "Windows-Azure-Blob/1.0 Microsoft-HTTPAPI/2.0",
       "retry-after" : "0",
       "StatusCode" : "204",
-      "x-ms-request-id" : "46430842-201e-0073-7f54-171533000000",
-      "Date" : "Mon, 20 Apr 2020 20:43:48 GMT",
-      "x-ms-client-request-id" : "f3a7fa39-6a03-44e9-b216-858489e5b012"
-=======
-    "Uri" : "https://REDACTED.blob.core.windows.net/jtcdownloadallnull0blobapitestdownloadallnull7d962602121b0/javablobdownloadallnull1blobapitestdownloadallnull7d94646369",
-    "Headers" : {
-      "x-ms-version" : "2019-10-10",
-      "User-Agent" : "azsdk-java-azure-storage-blob/12.7.0-beta.1 (11.0.4; Windows 10 10.0)",
-      "x-ms-client-request-id" : "c12c9cc5-6cb8-47b0-87a7-403f9c968083",
-      "Content-Type" : "application/octet-stream"
-    },
-    "Response" : {
-      "x-ms-version" : "2019-10-10",
-      "Server" : "Windows-Azure-Blob/1.0 Microsoft-HTTPAPI/2.0",
-      "x-ms-content-crc64" : "6RYQPwaVsyQ=",
-      "Last-Modified" : "Wed, 15 Apr 2020 06:34:58 GMT",
-      "retry-after" : "0",
-      "StatusCode" : "201",
-      "x-ms-request-server-encrypted" : "true",
-      "Date" : "Wed, 15 Apr 2020 06:34:58 GMT",
-      "Content-MD5" : "wh+Wm18D0z1D4E+PE252gg==",
-      "ETag" : "0x8D7E1071E77B89C",
-      "Content-Length" : "0",
-      "x-ms-request-id" : "64294152-601e-000f-7eef-12dd80000000",
-      "x-ms-client-request-id" : "c12c9cc5-6cb8-47b0-87a7-403f9c968083"
->>>>>>> 673a3276
+      "x-ms-request-id" : "2ca9ee4f-f01e-0070-2160-17f457000000",
+      "Date" : "Mon, 20 Apr 2020 22:09:40 GMT",
+      "x-ms-client-request-id" : "31586f78-7c70-4356-82d6-962d2cbf5528"
     },
     "Exception" : null
   }, {
     "Method" : "GET",
-<<<<<<< HEAD
-    "Uri" : "https://blobindex1.blob.core.windows.net/jtcdownloadallnull0blobapitestdownloadallnull42c9700252faa/javablobdownloadallnull1blobapitestdownloadallnull42c595703f",
+    "Uri" : "https://blobindex1.blob.core.windows.net/jtcdownloadallnull0blobapitestdownloadallnull0349281241286/javablobdownloadallnull1blobapitestdownloadallnull034529723e",
     "Headers" : {
       "x-ms-version" : "2019-12-12",
-      "User-Agent" : "azsdk-java-azure-storage-blob/12.6.0-beta.1 (11.0.6; Windows 10 10.0)",
-      "x-ms-client-request-id" : "6425ed30-17eb-475a-b2c3-d68dfb6b37fb"
+      "User-Agent" : "azsdk-java-azure-storage-blob/12.7.0-beta.1 (11.0.6; Windows 10 10.0)",
+      "x-ms-client-request-id" : "594d6474-4236-461d-8d43-689140e66da6"
     },
     "Response" : {
       "x-ms-is-current-version" : "true",
       "x-ms-version" : "2019-12-12",
-=======
-    "Uri" : "https://REDACTED.blob.core.windows.net/jtcdownloadallnull0blobapitestdownloadallnull7d962602121b0/javablobdownloadallnull1blobapitestdownloadallnull7d94646369",
-    "Headers" : {
-      "x-ms-version" : "2019-10-10",
-      "User-Agent" : "azsdk-java-azure-storage-blob/12.7.0-beta.1 (11.0.4; Windows 10 10.0)",
-      "x-ms-client-request-id" : "3d786f37-fa2c-4032-9862-e982d8b22221"
-    },
-    "Response" : {
-      "x-ms-version" : "2019-10-10",
->>>>>>> 673a3276
       "x-ms-lease-status" : "unlocked",
       "Server" : "Windows-Azure-Blob/1.0 Microsoft-HTTPAPI/2.0",
       "x-ms-tag-count" : "1",
       "x-ms-lease-state" : "available",
-<<<<<<< HEAD
-      "x-ms-version-id" : "2020-04-20T20:43:48.0687899Z",
-      "Last-Modified" : "Mon, 20 Apr 2020 20:43:48 GMT",
+      "x-ms-version-id" : "2020-04-20T22:09:40.6304733Z",
+      "Last-Modified" : "Mon, 20 Apr 2020 22:09:40 GMT",
       "retry-after" : "0",
       "StatusCode" : "200",
-      "Date" : "Mon, 20 Apr 2020 20:43:48 GMT",
-=======
-      "Last-Modified" : "Wed, 15 Apr 2020 06:34:58 GMT",
-      "retry-after" : "0",
-      "StatusCode" : "200",
-      "Date" : "Wed, 15 Apr 2020 06:34:58 GMT",
->>>>>>> 673a3276
+      "Date" : "Mon, 20 Apr 2020 22:09:41 GMT",
       "x-ms-blob-type" : "BlockBlob",
       "Content-MD5" : "wh+Wm18D0z1D4E+PE252gg==",
       "Accept-Ranges" : "bytes",
       "x-ms-server-encrypted" : "true",
-<<<<<<< HEAD
-      "ETag" : "0x8D7E56B86B8191B",
-      "x-ms-creation-time" : "Mon, 20 Apr 2020 20:43:48 GMT",
+      "ETag" : "0x8D7E57785E276C6",
+      "x-ms-creation-time" : "Mon, 20 Apr 2020 22:09:40 GMT",
       "Content-Length" : "7",
-      "x-ms-request-id" : "c86cdde4-201e-004c-3354-17dd90000000",
+      "x-ms-request-id" : "f3b38bf2-f01e-002d-1060-17fed3000000",
       "Body" : "[100, 101, 102, 97, 117, 108, 116]",
-      "x-ms-client-request-id" : "6425ed30-17eb-475a-b2c3-d68dfb6b37fb",
-=======
-      "ETag" : "0x8D7E1071E77B89C",
-      "Vary" : "Origin",
-      "x-ms-creation-time" : "Wed, 15 Apr 2020 06:34:58 GMT",
-      "Content-Length" : "7",
-      "x-ms-request-id" : "bde7418a-001e-00fa-7aef-12f991000000",
-      "Body" : "[100, 101, 102, 97, 117, 108, 116]",
-      "x-ms-client-request-id" : "3d786f37-fa2c-4032-9862-e982d8b22221",
->>>>>>> 673a3276
+      "x-ms-client-request-id" : "594d6474-4236-461d-8d43-689140e66da6",
       "Content-Type" : "application/octet-stream"
     },
     "Exception" : null
   }, {
     "Method" : "GET",
-<<<<<<< HEAD
     "Uri" : "https://blobindex1.blob.core.windows.net?prefix=jtcdownloadallnull&comp=list",
     "Headers" : {
       "x-ms-version" : "2019-12-12",
-      "User-Agent" : "azsdk-java-azure-storage-blob/12.6.0-beta.1 (11.0.6; Windows 10 10.0)",
-      "x-ms-client-request-id" : "051e7840-1f7d-4236-b130-e95db5973dba"
+      "User-Agent" : "azsdk-java-azure-storage-blob/12.7.0-beta.1 (11.0.6; Windows 10 10.0)",
+      "x-ms-client-request-id" : "22e210a5-b273-4cd5-94a4-b006f047cee2"
     },
     "Response" : {
       "Transfer-Encoding" : "chunked",
       "x-ms-version" : "2019-12-12",
-=======
-    "Uri" : "https://REDACTED.blob.core.windows.net?prefix=jtcdownloadallnull&comp=list",
-    "Headers" : {
-      "x-ms-version" : "2019-10-10",
-      "User-Agent" : "azsdk-java-azure-storage-blob/12.7.0-beta.1 (11.0.4; Windows 10 10.0)",
-      "x-ms-client-request-id" : "15c5c203-fc7f-4cad-9191-b008cca30053"
-    },
-    "Response" : {
-      "Transfer-Encoding" : "chunked",
-      "x-ms-version" : "2019-10-10",
->>>>>>> 673a3276
       "Server" : "Windows-Azure-Blob/1.0 Microsoft-HTTPAPI/2.0",
-      "Vary" : "Origin",
       "retry-after" : "0",
       "StatusCode" : "200",
-<<<<<<< HEAD
-      "x-ms-request-id" : "ad4a3e26-301e-001d-3f54-17401c000000",
-      "Body" : "﻿<?xml version=\"1.0\" encoding=\"utf-8\"?><EnumerationResults ServiceEndpoint=\"https://blobindex1.blob.core.windows.net/\"><Prefix>jtcdownloadallnull</Prefix><Containers><Container><Name>jtcdownloadallnull0blobapitestdownloadallnull42c9700252faa</Name><Properties><Last-Modified>Mon, 20 Apr 2020 20:43:47 GMT</Last-Modified><Etag>\"0x8D7E56B8672D4F4\"</Etag><LeaseStatus>unlocked</LeaseStatus><LeaseState>available</LeaseState><DefaultEncryptionScope>$account-encryption-key</DefaultEncryptionScope><DenyEncryptionScopeOverride>false</DenyEncryptionScopeOverride><HasImmutabilityPolicy>false</HasImmutabilityPolicy><HasLegalHold>false</HasLegalHold></Properties></Container></Containers><NextMarker /></EnumerationResults>",
-      "Date" : "Mon, 20 Apr 2020 20:43:49 GMT",
-      "x-ms-client-request-id" : "051e7840-1f7d-4236-b130-e95db5973dba",
-=======
-      "x-ms-request-id" : "5d78ff7b-f01e-00ab-3cef-12e764000000",
-      "Body" : "﻿<?xml version=\"1.0\" encoding=\"utf-8\"?><EnumerationResults ServiceEndpoint=\"https://azstoragesdkaccount.blob.core.windows.net/\"><Prefix>jtcdownloadallnull</Prefix><Containers><Container><Name>jtcdownloadallnull0blobapitestdownloadallnull7d962602121b0</Name><Properties><Last-Modified>Wed, 15 Apr 2020 06:34:58 GMT</Last-Modified><Etag>\"0x8D7E1071E6E18AA\"</Etag><LeaseStatus>unlocked</LeaseStatus><LeaseState>available</LeaseState><DefaultEncryptionScope>$account-encryption-key</DefaultEncryptionScope><DenyEncryptionScopeOverride>false</DenyEncryptionScopeOverride><HasImmutabilityPolicy>false</HasImmutabilityPolicy><HasLegalHold>false</HasLegalHold></Properties></Container></Containers><NextMarker /></EnumerationResults>",
-      "Date" : "Wed, 15 Apr 2020 06:34:58 GMT",
-      "x-ms-client-request-id" : "15c5c203-fc7f-4cad-9191-b008cca30053",
->>>>>>> 673a3276
+      "x-ms-request-id" : "3270ecd9-c01e-008f-7360-17c4ca000000",
+      "Body" : "﻿<?xml version=\"1.0\" encoding=\"utf-8\"?><EnumerationResults ServiceEndpoint=\"https://blobindex1.blob.core.windows.net/\"><Prefix>jtcdownloadallnull</Prefix><Containers><Container><Name>jtcdownloadallnull0blobapitestdownloadallnull0349281241286</Name><Properties><Last-Modified>Mon, 20 Apr 2020 22:09:40 GMT</Last-Modified><Etag>\"0x8D7E5778598220A\"</Etag><LeaseStatus>unlocked</LeaseStatus><LeaseState>available</LeaseState><DefaultEncryptionScope>$account-encryption-key</DefaultEncryptionScope><DenyEncryptionScopeOverride>false</DenyEncryptionScopeOverride><HasImmutabilityPolicy>false</HasImmutabilityPolicy><HasLegalHold>false</HasLegalHold></Properties></Container></Containers><NextMarker /></EnumerationResults>",
+      "Date" : "Mon, 20 Apr 2020 22:09:41 GMT",
+      "x-ms-client-request-id" : "22e210a5-b273-4cd5-94a4-b006f047cee2",
       "Content-Type" : "application/xml"
     },
     "Exception" : null
   }, {
     "Method" : "DELETE",
-<<<<<<< HEAD
-    "Uri" : "https://blobindex1.blob.core.windows.net/jtcdownloadallnull0blobapitestdownloadallnull42c9700252faa?restype=container",
+    "Uri" : "https://blobindex1.blob.core.windows.net/jtcdownloadallnull0blobapitestdownloadallnull0349281241286?restype=container",
     "Headers" : {
       "x-ms-version" : "2019-12-12",
-      "User-Agent" : "azsdk-java-azure-storage-blob/12.6.0-beta.1 (11.0.6; Windows 10 10.0)",
-      "x-ms-client-request-id" : "4d2523de-f910-4b47-ab84-3d237fbcf7c2"
+      "User-Agent" : "azsdk-java-azure-storage-blob/12.7.0-beta.1 (11.0.6; Windows 10 10.0)",
+      "x-ms-client-request-id" : "d29db498-de79-4d1b-bb5d-8e73a0e1ee3a"
     },
     "Response" : {
       "x-ms-version" : "2019-12-12",
-=======
-    "Uri" : "https://REDACTED.blob.core.windows.net/jtcdownloadallnull0blobapitestdownloadallnull7d962602121b0?restype=container",
-    "Headers" : {
-      "x-ms-version" : "2019-10-10",
-      "User-Agent" : "azsdk-java-azure-storage-blob/12.7.0-beta.1 (11.0.4; Windows 10 10.0)",
-      "x-ms-client-request-id" : "5632934f-efe7-440c-b982-69d7c30bc879"
-    },
-    "Response" : {
-      "x-ms-version" : "2019-10-10",
->>>>>>> 673a3276
       "Server" : "Windows-Azure-Blob/1.0 Microsoft-HTTPAPI/2.0",
       "retry-after" : "0",
       "Content-Length" : "0",
       "StatusCode" : "202",
-<<<<<<< HEAD
-      "x-ms-request-id" : "16e48d88-201e-002e-0954-171fb7000000",
-      "Date" : "Mon, 20 Apr 2020 20:43:49 GMT",
-      "x-ms-client-request-id" : "4d2523de-f910-4b47-ab84-3d237fbcf7c2"
+      "x-ms-request-id" : "f1a70bcd-701e-009a-4160-17d379000000",
+      "Date" : "Mon, 20 Apr 2020 22:09:41 GMT",
+      "x-ms-client-request-id" : "d29db498-de79-4d1b-bb5d-8e73a0e1ee3a"
     },
     "Exception" : null
   } ],
-  "variables" : [ "jtcdownloadallnull0blobapitestdownloadallnull42c9700252faa", "javablobdownloadallnull1blobapitestdownloadallnull42c595703f" ]
-=======
-      "x-ms-request-id" : "64294172-601e-000f-18ef-12dd80000000",
-      "Date" : "Wed, 15 Apr 2020 06:34:59 GMT",
-      "x-ms-client-request-id" : "5632934f-efe7-440c-b982-69d7c30bc879"
-    },
-    "Exception" : null
-  } ],
-  "variables" : [ "jtcdownloadallnull0blobapitestdownloadallnull7d962602121b0", "javablobdownloadallnull1blobapitestdownloadallnull7d94646369" ]
->>>>>>> 673a3276
+  "variables" : [ "jtcdownloadallnull0blobapitestdownloadallnull0349281241286", "javablobdownloadallnull1blobapitestdownloadallnull034529723e" ]
 }