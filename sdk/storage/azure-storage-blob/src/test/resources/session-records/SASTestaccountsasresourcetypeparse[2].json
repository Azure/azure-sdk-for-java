{
  "networkCallRecords" : [ {
    "Method" : "PUT",
<<<<<<< HEAD
    "Uri" : "https://jaschrepragrs.blob.core.windows.net/jtcaccountsasresourcetypeparse012255c6fd65da15f34?restype=container",
    "Headers" : {
      "x-ms-version" : "2019-02-02",
      "User-Agent" : "azsdk-java-azure-storage-blob/12.0.0-preview.3 1.8.0_221; Windows 10 10.0",
      "x-ms-client-request-id" : "8f477207-4f85-4288-9a8a-2e136371db3a"
=======
    "Uri" : "https://azstoragesdkaccount.blob.core.windows.net/jtcaccountsasresourcetypeparse06532056dd6c28f8344?restype=container",
    "Headers" : {
      "x-ms-version" : "2019-02-02",
      "User-Agent" : "azsdk-java-azure-storage-blob/12.0.0-preview.3 1.8.0_212; Windows 10 10.0",
      "x-ms-client-request-id" : "ee40c9c4-4796-4121-8f3e-2d41117bca0a"
>>>>>>> a55d5dd9
    },
    "Response" : {
      "x-ms-version" : "2019-02-02",
      "Server" : "Windows-Azure-Blob/1.0 Microsoft-HTTPAPI/2.0",
<<<<<<< HEAD
      "ETag" : "\"0x8D7325182331D93\"",
      "Last-Modified" : "Thu, 05 Sep 2019 22:36:35 GMT",
      "retry-after" : "0",
      "Content-Length" : "0",
      "StatusCode" : "201",
      "x-ms-request-id" : "bfeca63e-901e-0044-723a-643cc7000000",
      "Date" : "Thu, 05 Sep 2019 22:36:34 GMT",
      "x-ms-client-request-id" : "8f477207-4f85-4288-9a8a-2e136371db3a"
=======
      "ETag" : "\"0x8D732FE06C1D783\"",
      "Last-Modified" : "Fri, 06 Sep 2019 19:11:31 GMT",
      "retry-after" : "0",
      "Content-Length" : "0",
      "StatusCode" : "201",
      "x-ms-request-id" : "8f76df26-401e-003a-5de6-6473d5000000",
      "Date" : "Fri, 06 Sep 2019 19:11:31 GMT",
      "x-ms-client-request-id" : "ee40c9c4-4796-4121-8f3e-2d41117bca0a"
>>>>>>> a55d5dd9
    },
    "Exception" : null
  }, {
    "Method" : "GET",
<<<<<<< HEAD
    "Uri" : "https://jaschrepragrs.blob.core.windows.net?prefix=jtcaccountsasresourcetypeparse&comp=list",
    "Headers" : {
      "x-ms-version" : "2019-02-02",
      "User-Agent" : "azsdk-java-azure-storage-blob/12.0.0-preview.3 1.8.0_221; Windows 10 10.0",
      "x-ms-client-request-id" : "dfde2561-7996-45e0-9ee6-853f0e8a2e69"
=======
    "Uri" : "https://azstoragesdkaccount.blob.core.windows.net?prefix=jtcaccountsasresourcetypeparse&comp=list",
    "Headers" : {
      "x-ms-version" : "2019-02-02",
      "User-Agent" : "azsdk-java-azure-storage-blob/12.0.0-preview.3 1.8.0_212; Windows 10 10.0",
      "x-ms-client-request-id" : "1eb383ed-2369-48e2-a831-10d701a39c5d"
>>>>>>> a55d5dd9
    },
    "Response" : {
      "Transfer-Encoding" : "chunked",
      "x-ms-version" : "2019-02-02",
      "Server" : "Windows-Azure-Blob/1.0 Microsoft-HTTPAPI/2.0",
      "retry-after" : "0",
      "StatusCode" : "200",
<<<<<<< HEAD
      "x-ms-request-id" : "bfeca662-901e-0044-123a-643cc7000000",
      "Body" : "﻿<?xml version=\"1.0\" encoding=\"utf-8\"?><EnumerationResults ServiceEndpoint=\"https://jaschrepragrs.blob.core.windows.net/\"><Prefix>jtcaccountsasresourcetypeparse</Prefix><Containers><Container><Name>jtcaccountsasresourcetypeparse012255c6fd65da15f34</Name><Properties><Last-Modified>Thu, 05 Sep 2019 22:36:35 GMT</Last-Modified><Etag>\"0x8D7325182331D93\"</Etag><LeaseStatus>unlocked</LeaseStatus><LeaseState>available</LeaseState><DefaultEncryptionScope>$account-encryption-key</DefaultEncryptionScope><DenyEncryptionScopeOverride>false</DenyEncryptionScopeOverride><HasImmutabilityPolicy>false</HasImmutabilityPolicy><HasLegalHold>false</HasLegalHold></Properties></Container></Containers><NextMarker /></EnumerationResults>",
      "Date" : "Thu, 05 Sep 2019 22:36:34 GMT",
      "x-ms-client-request-id" : "dfde2561-7996-45e0-9ee6-853f0e8a2e69",
=======
      "x-ms-request-id" : "8f76df3c-401e-003a-6de6-6473d5000000",
      "Body" : "﻿<?xml version=\"1.0\" encoding=\"utf-8\"?><EnumerationResults ServiceEndpoint=\"https://azstoragesdkaccount.blob.core.windows.net/\"><Prefix>jtcaccountsasresourcetypeparse</Prefix><Containers><Container><Name>jtcaccountsasresourcetypeparse06532056dd6c28f8344</Name><Properties><Last-Modified>Fri, 06 Sep 2019 19:11:31 GMT</Last-Modified><Etag>\"0x8D732FE06C1D783\"</Etag><LeaseStatus>unlocked</LeaseStatus><LeaseState>available</LeaseState><DefaultEncryptionScope>$account-encryption-key</DefaultEncryptionScope><DenyEncryptionScopeOverride>false</DenyEncryptionScopeOverride><HasImmutabilityPolicy>false</HasImmutabilityPolicy><HasLegalHold>false</HasLegalHold></Properties></Container></Containers><NextMarker /></EnumerationResults>",
      "Date" : "Fri, 06 Sep 2019 19:11:31 GMT",
      "x-ms-client-request-id" : "1eb383ed-2369-48e2-a831-10d701a39c5d",
>>>>>>> a55d5dd9
      "Content-Type" : "application/xml"
    },
    "Exception" : null
  }, {
    "Method" : "DELETE",
<<<<<<< HEAD
    "Uri" : "https://jaschrepragrs.blob.core.windows.net/jtcaccountsasresourcetypeparse012255c6fd65da15f34?restype=container",
    "Headers" : {
      "x-ms-version" : "2019-02-02",
      "User-Agent" : "azsdk-java-azure-storage-blob/12.0.0-preview.3 1.8.0_221; Windows 10 10.0",
      "x-ms-client-request-id" : "b7aa329e-61af-461f-8482-c17854930a7a"
=======
    "Uri" : "https://azstoragesdkaccount.blob.core.windows.net/jtcaccountsasresourcetypeparse06532056dd6c28f8344?restype=container",
    "Headers" : {
      "x-ms-version" : "2019-02-02",
      "User-Agent" : "azsdk-java-azure-storage-blob/12.0.0-preview.3 1.8.0_212; Windows 10 10.0",
      "x-ms-client-request-id" : "f62e0258-c926-42cc-a23d-34dd511e272b"
>>>>>>> a55d5dd9
    },
    "Response" : {
      "x-ms-version" : "2019-02-02",
      "Server" : "Windows-Azure-Blob/1.0 Microsoft-HTTPAPI/2.0",
      "retry-after" : "0",
      "Content-Length" : "0",
      "StatusCode" : "202",
<<<<<<< HEAD
      "x-ms-request-id" : "bfeca683-901e-0044-333a-643cc7000000",
      "Date" : "Thu, 05 Sep 2019 22:36:34 GMT",
      "x-ms-client-request-id" : "b7aa329e-61af-461f-8482-c17854930a7a"
    },
    "Exception" : null
  } ],
  "variables" : [ "jtcaccountsasresourcetypeparse012255c6fd65da15f34" ]
=======
      "x-ms-request-id" : "8f76df45-401e-003a-76e6-6473d5000000",
      "Date" : "Fri, 06 Sep 2019 19:11:31 GMT",
      "x-ms-client-request-id" : "f62e0258-c926-42cc-a23d-34dd511e272b"
    },
    "Exception" : null
  } ],
  "variables" : [ "jtcaccountsasresourcetypeparse06532056dd6c28f8344" ]
>>>>>>> a55d5dd9
}<|MERGE_RESOLUTION|>--- conflicted
+++ resolved
@@ -1,59 +1,32 @@
 {
   "networkCallRecords" : [ {
     "Method" : "PUT",
-<<<<<<< HEAD
-    "Uri" : "https://jaschrepragrs.blob.core.windows.net/jtcaccountsasresourcetypeparse012255c6fd65da15f34?restype=container",
+    "Uri" : "https://jaschrepragrs.blob.core.windows.net/jtcaccountsasresourcetypeparse0288121c702e0da0174?restype=container",
     "Headers" : {
       "x-ms-version" : "2019-02-02",
       "User-Agent" : "azsdk-java-azure-storage-blob/12.0.0-preview.3 1.8.0_221; Windows 10 10.0",
-      "x-ms-client-request-id" : "8f477207-4f85-4288-9a8a-2e136371db3a"
-=======
-    "Uri" : "https://azstoragesdkaccount.blob.core.windows.net/jtcaccountsasresourcetypeparse06532056dd6c28f8344?restype=container",
-    "Headers" : {
-      "x-ms-version" : "2019-02-02",
-      "User-Agent" : "azsdk-java-azure-storage-blob/12.0.0-preview.3 1.8.0_212; Windows 10 10.0",
-      "x-ms-client-request-id" : "ee40c9c4-4796-4121-8f3e-2d41117bca0a"
->>>>>>> a55d5dd9
+      "x-ms-client-request-id" : "580ce621-7f02-44c9-ba0f-ae3aacd52358"
     },
     "Response" : {
       "x-ms-version" : "2019-02-02",
       "Server" : "Windows-Azure-Blob/1.0 Microsoft-HTTPAPI/2.0",
-<<<<<<< HEAD
-      "ETag" : "\"0x8D7325182331D93\"",
-      "Last-Modified" : "Thu, 05 Sep 2019 22:36:35 GMT",
+      "ETag" : "\"0x8D7356031F22AF1\"",
+      "Last-Modified" : "Mon, 09 Sep 2019 19:59:16 GMT",
       "retry-after" : "0",
       "Content-Length" : "0",
       "StatusCode" : "201",
-      "x-ms-request-id" : "bfeca63e-901e-0044-723a-643cc7000000",
-      "Date" : "Thu, 05 Sep 2019 22:36:34 GMT",
-      "x-ms-client-request-id" : "8f477207-4f85-4288-9a8a-2e136371db3a"
-=======
-      "ETag" : "\"0x8D732FE06C1D783\"",
-      "Last-Modified" : "Fri, 06 Sep 2019 19:11:31 GMT",
-      "retry-after" : "0",
-      "Content-Length" : "0",
-      "StatusCode" : "201",
-      "x-ms-request-id" : "8f76df26-401e-003a-5de6-6473d5000000",
-      "Date" : "Fri, 06 Sep 2019 19:11:31 GMT",
-      "x-ms-client-request-id" : "ee40c9c4-4796-4121-8f3e-2d41117bca0a"
->>>>>>> a55d5dd9
+      "x-ms-request-id" : "077fd608-801e-001f-5f49-673bbb000000",
+      "Date" : "Mon, 09 Sep 2019 19:59:16 GMT",
+      "x-ms-client-request-id" : "580ce621-7f02-44c9-ba0f-ae3aacd52358"
     },
     "Exception" : null
   }, {
     "Method" : "GET",
-<<<<<<< HEAD
     "Uri" : "https://jaschrepragrs.blob.core.windows.net?prefix=jtcaccountsasresourcetypeparse&comp=list",
     "Headers" : {
       "x-ms-version" : "2019-02-02",
       "User-Agent" : "azsdk-java-azure-storage-blob/12.0.0-preview.3 1.8.0_221; Windows 10 10.0",
-      "x-ms-client-request-id" : "dfde2561-7996-45e0-9ee6-853f0e8a2e69"
-=======
-    "Uri" : "https://azstoragesdkaccount.blob.core.windows.net?prefix=jtcaccountsasresourcetypeparse&comp=list",
-    "Headers" : {
-      "x-ms-version" : "2019-02-02",
-      "User-Agent" : "azsdk-java-azure-storage-blob/12.0.0-preview.3 1.8.0_212; Windows 10 10.0",
-      "x-ms-client-request-id" : "1eb383ed-2369-48e2-a831-10d701a39c5d"
->>>>>>> a55d5dd9
+      "x-ms-client-request-id" : "a5703594-73d4-4f71-853e-917dfc34816b"
     },
     "Response" : {
       "Transfer-Encoding" : "chunked",
@@ -61,35 +34,20 @@
       "Server" : "Windows-Azure-Blob/1.0 Microsoft-HTTPAPI/2.0",
       "retry-after" : "0",
       "StatusCode" : "200",
-<<<<<<< HEAD
-      "x-ms-request-id" : "bfeca662-901e-0044-123a-643cc7000000",
-      "Body" : "﻿<?xml version=\"1.0\" encoding=\"utf-8\"?><EnumerationResults ServiceEndpoint=\"https://jaschrepragrs.blob.core.windows.net/\"><Prefix>jtcaccountsasresourcetypeparse</Prefix><Containers><Container><Name>jtcaccountsasresourcetypeparse012255c6fd65da15f34</Name><Properties><Last-Modified>Thu, 05 Sep 2019 22:36:35 GMT</Last-Modified><Etag>\"0x8D7325182331D93\"</Etag><LeaseStatus>unlocked</LeaseStatus><LeaseState>available</LeaseState><DefaultEncryptionScope>$account-encryption-key</DefaultEncryptionScope><DenyEncryptionScopeOverride>false</DenyEncryptionScopeOverride><HasImmutabilityPolicy>false</HasImmutabilityPolicy><HasLegalHold>false</HasLegalHold></Properties></Container></Containers><NextMarker /></EnumerationResults>",
-      "Date" : "Thu, 05 Sep 2019 22:36:34 GMT",
-      "x-ms-client-request-id" : "dfde2561-7996-45e0-9ee6-853f0e8a2e69",
-=======
-      "x-ms-request-id" : "8f76df3c-401e-003a-6de6-6473d5000000",
-      "Body" : "﻿<?xml version=\"1.0\" encoding=\"utf-8\"?><EnumerationResults ServiceEndpoint=\"https://azstoragesdkaccount.blob.core.windows.net/\"><Prefix>jtcaccountsasresourcetypeparse</Prefix><Containers><Container><Name>jtcaccountsasresourcetypeparse06532056dd6c28f8344</Name><Properties><Last-Modified>Fri, 06 Sep 2019 19:11:31 GMT</Last-Modified><Etag>\"0x8D732FE06C1D783\"</Etag><LeaseStatus>unlocked</LeaseStatus><LeaseState>available</LeaseState><DefaultEncryptionScope>$account-encryption-key</DefaultEncryptionScope><DenyEncryptionScopeOverride>false</DenyEncryptionScopeOverride><HasImmutabilityPolicy>false</HasImmutabilityPolicy><HasLegalHold>false</HasLegalHold></Properties></Container></Containers><NextMarker /></EnumerationResults>",
-      "Date" : "Fri, 06 Sep 2019 19:11:31 GMT",
-      "x-ms-client-request-id" : "1eb383ed-2369-48e2-a831-10d701a39c5d",
->>>>>>> a55d5dd9
+      "x-ms-request-id" : "077fd61c-801e-001f-7149-673bbb000000",
+      "Body" : "﻿<?xml version=\"1.0\" encoding=\"utf-8\"?><EnumerationResults ServiceEndpoint=\"https://jaschrepragrs.blob.core.windows.net/\"><Prefix>jtcaccountsasresourcetypeparse</Prefix><Containers><Container><Name>jtcaccountsasresourcetypeparse0288121c702e0da0174</Name><Properties><Last-Modified>Mon, 09 Sep 2019 19:59:16 GMT</Last-Modified><Etag>\"0x8D7356031F22AF1\"</Etag><LeaseStatus>unlocked</LeaseStatus><LeaseState>available</LeaseState><DefaultEncryptionScope>$account-encryption-key</DefaultEncryptionScope><DenyEncryptionScopeOverride>false</DenyEncryptionScopeOverride><HasImmutabilityPolicy>false</HasImmutabilityPolicy><HasLegalHold>false</HasLegalHold></Properties></Container></Containers><NextMarker /></EnumerationResults>",
+      "Date" : "Mon, 09 Sep 2019 19:59:16 GMT",
+      "x-ms-client-request-id" : "a5703594-73d4-4f71-853e-917dfc34816b",
       "Content-Type" : "application/xml"
     },
     "Exception" : null
   }, {
     "Method" : "DELETE",
-<<<<<<< HEAD
-    "Uri" : "https://jaschrepragrs.blob.core.windows.net/jtcaccountsasresourcetypeparse012255c6fd65da15f34?restype=container",
+    "Uri" : "https://jaschrepragrs.blob.core.windows.net/jtcaccountsasresourcetypeparse0288121c702e0da0174?restype=container",
     "Headers" : {
       "x-ms-version" : "2019-02-02",
       "User-Agent" : "azsdk-java-azure-storage-blob/12.0.0-preview.3 1.8.0_221; Windows 10 10.0",
-      "x-ms-client-request-id" : "b7aa329e-61af-461f-8482-c17854930a7a"
-=======
-    "Uri" : "https://azstoragesdkaccount.blob.core.windows.net/jtcaccountsasresourcetypeparse06532056dd6c28f8344?restype=container",
-    "Headers" : {
-      "x-ms-version" : "2019-02-02",
-      "User-Agent" : "azsdk-java-azure-storage-blob/12.0.0-preview.3 1.8.0_212; Windows 10 10.0",
-      "x-ms-client-request-id" : "f62e0258-c926-42cc-a23d-34dd511e272b"
->>>>>>> a55d5dd9
+      "x-ms-client-request-id" : "1009e5b9-9280-4dea-bfe0-e7515d6d392d"
     },
     "Response" : {
       "x-ms-version" : "2019-02-02",
@@ -97,21 +55,11 @@
       "retry-after" : "0",
       "Content-Length" : "0",
       "StatusCode" : "202",
-<<<<<<< HEAD
-      "x-ms-request-id" : "bfeca683-901e-0044-333a-643cc7000000",
-      "Date" : "Thu, 05 Sep 2019 22:36:34 GMT",
-      "x-ms-client-request-id" : "b7aa329e-61af-461f-8482-c17854930a7a"
+      "x-ms-request-id" : "077fd629-801e-001f-7e49-673bbb000000",
+      "Date" : "Mon, 09 Sep 2019 19:59:16 GMT",
+      "x-ms-client-request-id" : "1009e5b9-9280-4dea-bfe0-e7515d6d392d"
     },
     "Exception" : null
   } ],
-  "variables" : [ "jtcaccountsasresourcetypeparse012255c6fd65da15f34" ]
-=======
-      "x-ms-request-id" : "8f76df45-401e-003a-76e6-6473d5000000",
-      "Date" : "Fri, 06 Sep 2019 19:11:31 GMT",
-      "x-ms-client-request-id" : "f62e0258-c926-42cc-a23d-34dd511e272b"
-    },
-    "Exception" : null
-  } ],
-  "variables" : [ "jtcaccountsasresourcetypeparse06532056dd6c28f8344" ]
->>>>>>> a55d5dd9
+  "variables" : [ "jtcaccountsasresourcetypeparse0288121c702e0da0174" ]
 }