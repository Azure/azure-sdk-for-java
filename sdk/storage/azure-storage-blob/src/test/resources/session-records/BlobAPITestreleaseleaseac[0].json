--- conflicted
+++ resolved
@@ -1,187 +1,100 @@
 {
   "networkCallRecords" : [ {
     "Method" : "PUT",
-<<<<<<< HEAD
-    "Uri" : "https://jaschrepragrs.blob.core.windows.net/jtcreleaseleaseac0blobapitestreleaseleaseac9c466107677da1?restype=container",
+    "Uri" : "https://jaschrepragrs.blob.core.windows.net/jtcreleaseleaseac0blobapitestreleaseleaseac305914766381fa?restype=container",
     "Headers" : {
       "x-ms-version" : "2019-02-02",
       "User-Agent" : "azsdk-java-azure-storage-blob/12.0.0-preview.3 1.8.0_221; Windows 10 10.0",
-      "x-ms-client-request-id" : "986b38ce-87fa-4d09-a6f8-fdde0bdb5927"
-=======
-    "Uri" : "https://azstoragesdkaccount.blob.core.windows.net/jtcreleaseleaseac0blobapitestreleaseleaseace3505121b00ee6?restype=container",
-    "Headers" : {
-      "x-ms-version" : "2019-02-02",
-      "User-Agent" : "azsdk-java-azure-storage-blob/12.0.0-preview.3 1.8.0_212; Windows 10 10.0",
-      "x-ms-client-request-id" : "84c252cd-bd56-4cb8-84b2-19ceaa23215a"
->>>>>>> a55d5dd9
+      "x-ms-client-request-id" : "c4123e90-55de-4695-baa2-2324df3e2473"
     },
     "Response" : {
       "x-ms-version" : "2019-02-02",
       "Server" : "Windows-Azure-Blob/1.0 Microsoft-HTTPAPI/2.0",
-<<<<<<< HEAD
-      "ETag" : "\"0x8D73251BD4D6526\"",
-      "Last-Modified" : "Thu, 05 Sep 2019 22:38:14 GMT",
+      "ETag" : "\"0x8D735610D08BFB7\"",
+      "Last-Modified" : "Mon, 09 Sep 2019 20:05:24 GMT",
       "retry-after" : "0",
       "Content-Length" : "0",
       "StatusCode" : "201",
-      "x-ms-request-id" : "bfed0b03-901e-0044-773a-643cc7000000",
-      "Date" : "Thu, 05 Sep 2019 22:38:13 GMT",
-      "x-ms-client-request-id" : "986b38ce-87fa-4d09-a6f8-fdde0bdb5927"
-=======
-      "ETag" : "\"0x8D732FC8CBD02EF\"",
-      "Last-Modified" : "Fri, 06 Sep 2019 19:00:57 GMT",
-      "retry-after" : "0",
-      "Content-Length" : "0",
-      "StatusCode" : "201",
-      "x-ms-request-id" : "b92b7b57-d01e-009e-3ee5-644931000000",
-      "Date" : "Fri, 06 Sep 2019 19:00:56 GMT",
-      "x-ms-client-request-id" : "84c252cd-bd56-4cb8-84b2-19ceaa23215a"
->>>>>>> a55d5dd9
+      "x-ms-request-id" : "c5ca6cca-301e-0042-7849-67cbbf000000",
+      "Date" : "Mon, 09 Sep 2019 20:05:24 GMT",
+      "x-ms-client-request-id" : "c4123e90-55de-4695-baa2-2324df3e2473"
     },
     "Exception" : null
   }, {
     "Method" : "PUT",
-<<<<<<< HEAD
-    "Uri" : "https://jaschrepragrs.blob.core.windows.net/jtcreleaseleaseac0blobapitestreleaseleaseac9c466107677da1/javablobreleaseleaseac1blobapitestreleaseleaseac9c424040854",
+    "Uri" : "https://jaschrepragrs.blob.core.windows.net/jtcreleaseleaseac0blobapitestreleaseleaseac305914766381fa/javablobreleaseleaseac1blobapitestreleaseleaseac305327479d3",
     "Headers" : {
       "x-ms-version" : "2019-02-02",
       "User-Agent" : "azsdk-java-azure-storage-blob/12.0.0-preview.3 1.8.0_221; Windows 10 10.0",
-      "x-ms-client-request-id" : "7685b860-728a-4cfc-9ab0-163ea6bf2f9c",
-=======
-    "Uri" : "https://azstoragesdkaccount.blob.core.windows.net/jtcreleaseleaseac0blobapitestreleaseleaseace3505121b00ee6/javablobreleaseleaseac1blobapitestreleaseleaseace3548827963",
-    "Headers" : {
-      "x-ms-version" : "2019-02-02",
-      "User-Agent" : "azsdk-java-azure-storage-blob/12.0.0-preview.3 1.8.0_212; Windows 10 10.0",
-      "x-ms-client-request-id" : "1a95e7df-6a71-420e-b408-7600e01ee8fc",
->>>>>>> a55d5dd9
+      "x-ms-client-request-id" : "fa6bff70-7359-43bc-836b-7ba43da04537",
       "Content-Type" : "application/octet-stream"
     },
     "Response" : {
       "x-ms-version" : "2019-02-02",
       "Server" : "Windows-Azure-Blob/1.0 Microsoft-HTTPAPI/2.0",
       "x-ms-content-crc64" : "6RYQPwaVsyQ=",
-<<<<<<< HEAD
-      "Last-Modified" : "Thu, 05 Sep 2019 22:38:14 GMT",
+      "Last-Modified" : "Mon, 09 Sep 2019 20:05:24 GMT",
       "retry-after" : "0",
       "StatusCode" : "201",
       "x-ms-request-server-encrypted" : "true",
-      "Date" : "Thu, 05 Sep 2019 22:38:13 GMT",
+      "Date" : "Mon, 09 Sep 2019 20:05:24 GMT",
       "Content-MD5" : "wh+Wm18D0z1D4E+PE252gg==",
-      "ETag" : "\"0x8D73251BD5AEDC3\"",
+      "ETag" : "\"0x8D735610D15E21F\"",
       "Content-Length" : "0",
-      "x-ms-request-id" : "bfed0b15-901e-0044-083a-643cc7000000",
-      "x-ms-client-request-id" : "7685b860-728a-4cfc-9ab0-163ea6bf2f9c"
-=======
-      "Last-Modified" : "Fri, 06 Sep 2019 19:00:57 GMT",
-      "retry-after" : "0",
-      "StatusCode" : "201",
-      "x-ms-request-server-encrypted" : "true",
-      "Date" : "Fri, 06 Sep 2019 19:00:56 GMT",
-      "Content-MD5" : "wh+Wm18D0z1D4E+PE252gg==",
-      "ETag" : "\"0x8D732FC8CCE2FFB\"",
-      "Content-Length" : "0",
-      "x-ms-request-id" : "b92b7c08-d01e-009e-54e5-644931000000",
-      "x-ms-client-request-id" : "1a95e7df-6a71-420e-b408-7600e01ee8fc"
->>>>>>> a55d5dd9
+      "x-ms-request-id" : "c5ca6cdb-301e-0042-0849-67cbbf000000",
+      "x-ms-client-request-id" : "fa6bff70-7359-43bc-836b-7ba43da04537"
     },
     "Exception" : null
   }, {
     "Method" : "PUT",
-<<<<<<< HEAD
-    "Uri" : "https://jaschrepragrs.blob.core.windows.net/jtcreleaseleaseac0blobapitestreleaseleaseac9c466107677da1/javablobreleaseleaseac1blobapitestreleaseleaseac9c424040854?comp=lease",
+    "Uri" : "https://jaschrepragrs.blob.core.windows.net/jtcreleaseleaseac0blobapitestreleaseleaseac305914766381fa/javablobreleaseleaseac1blobapitestreleaseleaseac305327479d3?comp=lease",
     "Headers" : {
       "x-ms-version" : "2019-02-02",
       "User-Agent" : "azsdk-java-azure-storage-blob/12.0.0-preview.3 1.8.0_221; Windows 10 10.0",
-      "x-ms-client-request-id" : "c585c3b2-3fed-4076-8ef5-9b11c391a2ea"
-=======
-    "Uri" : "https://azstoragesdkaccount.blob.core.windows.net/jtcreleaseleaseac0blobapitestreleaseleaseace3505121b00ee6/javablobreleaseleaseac1blobapitestreleaseleaseace3548827963?comp=lease",
-    "Headers" : {
-      "x-ms-version" : "2019-02-02",
-      "User-Agent" : "azsdk-java-azure-storage-blob/12.0.0-preview.3 1.8.0_212; Windows 10 10.0",
-      "x-ms-client-request-id" : "fe1e67a2-7785-4758-ac5b-938fbb9a7a5d"
->>>>>>> a55d5dd9
+      "x-ms-client-request-id" : "f9a9c7a3-ee2e-4d1a-b32b-0ebbe2d74e67"
     },
     "Response" : {
       "x-ms-version" : "2019-02-02",
       "Server" : "Windows-Azure-Blob/1.0 Microsoft-HTTPAPI/2.0",
-<<<<<<< HEAD
-      "ETag" : "\"0x8D73251BD5AEDC3\"",
-      "x-ms-lease-id" : "f6d7acc6-2e39-4580-922d-f0e5c2d9845e",
-      "Last-Modified" : "Thu, 05 Sep 2019 22:38:14 GMT",
+      "ETag" : "\"0x8D735610D15E21F\"",
+      "x-ms-lease-id" : "1fa2175f-168d-4dea-aafe-edf5b1b57c07",
+      "Last-Modified" : "Mon, 09 Sep 2019 20:05:24 GMT",
       "retry-after" : "0",
       "Content-Length" : "0",
       "StatusCode" : "201",
-      "x-ms-request-id" : "bfed0b25-901e-0044-183a-643cc7000000",
-      "Date" : "Thu, 05 Sep 2019 22:38:13 GMT",
-      "x-ms-client-request-id" : "c585c3b2-3fed-4076-8ef5-9b11c391a2ea"
-=======
-      "ETag" : "\"0x8D732FC8CCE2FFB\"",
-      "x-ms-lease-id" : "89aebf1e-0c4b-4b8d-b82c-65171d485d03",
-      "Last-Modified" : "Fri, 06 Sep 2019 19:00:57 GMT",
-      "retry-after" : "0",
-      "Content-Length" : "0",
-      "StatusCode" : "201",
-      "x-ms-request-id" : "b92b7c2c-d01e-009e-73e5-644931000000",
-      "Date" : "Fri, 06 Sep 2019 19:00:56 GMT",
-      "x-ms-client-request-id" : "fe1e67a2-7785-4758-ac5b-938fbb9a7a5d"
->>>>>>> a55d5dd9
+      "x-ms-request-id" : "c5ca6cef-301e-0042-1949-67cbbf000000",
+      "Date" : "Mon, 09 Sep 2019 20:05:24 GMT",
+      "x-ms-client-request-id" : "f9a9c7a3-ee2e-4d1a-b32b-0ebbe2d74e67"
     },
     "Exception" : null
   }, {
     "Method" : "PUT",
-<<<<<<< HEAD
-    "Uri" : "https://jaschrepragrs.blob.core.windows.net/jtcreleaseleaseac0blobapitestreleaseleaseac9c466107677da1/javablobreleaseleaseac1blobapitestreleaseleaseac9c424040854?comp=lease",
+    "Uri" : "https://jaschrepragrs.blob.core.windows.net/jtcreleaseleaseac0blobapitestreleaseleaseac305914766381fa/javablobreleaseleaseac1blobapitestreleaseleaseac305327479d3?comp=lease",
     "Headers" : {
       "x-ms-version" : "2019-02-02",
       "User-Agent" : "azsdk-java-azure-storage-blob/12.0.0-preview.3 1.8.0_221; Windows 10 10.0",
-      "x-ms-client-request-id" : "9340d96b-c1d9-47ea-bd79-9d7d890597f7"
-=======
-    "Uri" : "https://azstoragesdkaccount.blob.core.windows.net/jtcreleaseleaseac0blobapitestreleaseleaseace3505121b00ee6/javablobreleaseleaseac1blobapitestreleaseleaseace3548827963?comp=lease",
-    "Headers" : {
-      "x-ms-version" : "2019-02-02",
-      "User-Agent" : "azsdk-java-azure-storage-blob/12.0.0-preview.3 1.8.0_212; Windows 10 10.0",
-      "x-ms-client-request-id" : "12097434-6b29-4536-8c37-50eb12700ede"
->>>>>>> a55d5dd9
+      "x-ms-client-request-id" : "baabbc67-76cc-4da5-b4dd-9591b5790a58"
     },
     "Response" : {
       "x-ms-version" : "2019-02-02",
       "Server" : "Windows-Azure-Blob/1.0 Microsoft-HTTPAPI/2.0",
-<<<<<<< HEAD
-      "ETag" : "\"0x8D73251BD5AEDC3\"",
-      "Last-Modified" : "Thu, 05 Sep 2019 22:38:14 GMT",
+      "ETag" : "\"0x8D735610D15E21F\"",
+      "Last-Modified" : "Mon, 09 Sep 2019 20:05:24 GMT",
       "retry-after" : "0",
       "Content-Length" : "0",
       "StatusCode" : "200",
-      "x-ms-request-id" : "bfed0b32-901e-0044-253a-643cc7000000",
-      "Date" : "Thu, 05 Sep 2019 22:38:13 GMT",
-      "x-ms-client-request-id" : "9340d96b-c1d9-47ea-bd79-9d7d890597f7"
-=======
-      "ETag" : "\"0x8D732FC8CCE2FFB\"",
-      "Last-Modified" : "Fri, 06 Sep 2019 19:00:57 GMT",
-      "retry-after" : "0",
-      "Content-Length" : "0",
-      "StatusCode" : "200",
-      "x-ms-request-id" : "b92b7c48-d01e-009e-0be5-644931000000",
-      "Date" : "Fri, 06 Sep 2019 19:00:56 GMT",
-      "x-ms-client-request-id" : "12097434-6b29-4536-8c37-50eb12700ede"
->>>>>>> a55d5dd9
+      "x-ms-request-id" : "c5ca6cfc-301e-0042-2649-67cbbf000000",
+      "Date" : "Mon, 09 Sep 2019 20:05:24 GMT",
+      "x-ms-client-request-id" : "baabbc67-76cc-4da5-b4dd-9591b5790a58"
     },
     "Exception" : null
   }, {
     "Method" : "GET",
-<<<<<<< HEAD
     "Uri" : "https://jaschrepragrs.blob.core.windows.net?prefix=jtcreleaseleaseac&comp=list",
     "Headers" : {
       "x-ms-version" : "2019-02-02",
       "User-Agent" : "azsdk-java-azure-storage-blob/12.0.0-preview.3 1.8.0_221; Windows 10 10.0",
-      "x-ms-client-request-id" : "68a7c40e-f0ac-436a-80ab-60211b9d814e"
-=======
-    "Uri" : "https://azstoragesdkaccount.blob.core.windows.net?prefix=jtcreleaseleaseac&comp=list",
-    "Headers" : {
-      "x-ms-version" : "2019-02-02",
-      "User-Agent" : "azsdk-java-azure-storage-blob/12.0.0-preview.3 1.8.0_212; Windows 10 10.0",
-      "x-ms-client-request-id" : "94a4fa5d-d542-4f96-83d2-0b86ee397b79"
->>>>>>> a55d5dd9
+      "x-ms-client-request-id" : "328ce236-346c-4d13-a174-714cfc338ad4"
     },
     "Response" : {
       "Transfer-Encoding" : "chunked",
@@ -189,35 +102,20 @@
       "Server" : "Windows-Azure-Blob/1.0 Microsoft-HTTPAPI/2.0",
       "retry-after" : "0",
       "StatusCode" : "200",
-<<<<<<< HEAD
-      "x-ms-request-id" : "bfed0b41-901e-0044-313a-643cc7000000",
-      "Body" : "﻿<?xml version=\"1.0\" encoding=\"utf-8\"?><EnumerationResults ServiceEndpoint=\"https://jaschrepragrs.blob.core.windows.net/\"><Prefix>jtcreleaseleaseac</Prefix><Containers><Container><Name>jtcreleaseleaseac0blobapitestreleaseleaseac9c466107677da1</Name><Properties><Last-Modified>Thu, 05 Sep 2019 22:38:14 GMT</Last-Modified><Etag>\"0x8D73251BD4D6526\"</Etag><LeaseStatus>unlocked</LeaseStatus><LeaseState>available</LeaseState><DefaultEncryptionScope>$account-encryption-key</DefaultEncryptionScope><DenyEncryptionScopeOverride>false</DenyEncryptionScopeOverride><HasImmutabilityPolicy>false</HasImmutabilityPolicy><HasLegalHold>false</HasLegalHold></Properties></Container></Containers><NextMarker /></EnumerationResults>",
-      "Date" : "Thu, 05 Sep 2019 22:38:13 GMT",
-      "x-ms-client-request-id" : "68a7c40e-f0ac-436a-80ab-60211b9d814e",
-=======
-      "x-ms-request-id" : "b92b7c64-d01e-009e-25e5-644931000000",
-      "Body" : "﻿<?xml version=\"1.0\" encoding=\"utf-8\"?><EnumerationResults ServiceEndpoint=\"https://azstoragesdkaccount.blob.core.windows.net/\"><Prefix>jtcreleaseleaseac</Prefix><Containers><Container><Name>jtcreleaseleaseac0blobapitestreleaseleaseace3505121b00ee6</Name><Properties><Last-Modified>Fri, 06 Sep 2019 19:00:57 GMT</Last-Modified><Etag>\"0x8D732FC8CBD02EF\"</Etag><LeaseStatus>unlocked</LeaseStatus><LeaseState>available</LeaseState><DefaultEncryptionScope>$account-encryption-key</DefaultEncryptionScope><DenyEncryptionScopeOverride>false</DenyEncryptionScopeOverride><HasImmutabilityPolicy>false</HasImmutabilityPolicy><HasLegalHold>false</HasLegalHold></Properties></Container></Containers><NextMarker /></EnumerationResults>",
-      "Date" : "Fri, 06 Sep 2019 19:00:57 GMT",
-      "x-ms-client-request-id" : "94a4fa5d-d542-4f96-83d2-0b86ee397b79",
->>>>>>> a55d5dd9
+      "x-ms-request-id" : "c5ca6d0d-301e-0042-3749-67cbbf000000",
+      "Body" : "﻿<?xml version=\"1.0\" encoding=\"utf-8\"?><EnumerationResults ServiceEndpoint=\"https://jaschrepragrs.blob.core.windows.net/\"><Prefix>jtcreleaseleaseac</Prefix><Containers><Container><Name>jtcreleaseleaseac0blobapitestreleaseleaseac305914766381fa</Name><Properties><Last-Modified>Mon, 09 Sep 2019 20:05:24 GMT</Last-Modified><Etag>\"0x8D735610D08BFB7\"</Etag><LeaseStatus>unlocked</LeaseStatus><LeaseState>available</LeaseState><DefaultEncryptionScope>$account-encryption-key</DefaultEncryptionScope><DenyEncryptionScopeOverride>false</DenyEncryptionScopeOverride><HasImmutabilityPolicy>false</HasImmutabilityPolicy><HasLegalHold>false</HasLegalHold></Properties></Container></Containers><NextMarker /></EnumerationResults>",
+      "Date" : "Mon, 09 Sep 2019 20:05:24 GMT",
+      "x-ms-client-request-id" : "328ce236-346c-4d13-a174-714cfc338ad4",
       "Content-Type" : "application/xml"
     },
     "Exception" : null
   }, {
     "Method" : "DELETE",
-<<<<<<< HEAD
-    "Uri" : "https://jaschrepragrs.blob.core.windows.net/jtcreleaseleaseac0blobapitestreleaseleaseac9c466107677da1?restype=container",
+    "Uri" : "https://jaschrepragrs.blob.core.windows.net/jtcreleaseleaseac0blobapitestreleaseleaseac305914766381fa?restype=container",
     "Headers" : {
       "x-ms-version" : "2019-02-02",
       "User-Agent" : "azsdk-java-azure-storage-blob/12.0.0-preview.3 1.8.0_221; Windows 10 10.0",
-      "x-ms-client-request-id" : "95a6da26-2ede-4b0c-9407-2332a5995c5a"
-=======
-    "Uri" : "https://azstoragesdkaccount.blob.core.windows.net/jtcreleaseleaseac0blobapitestreleaseleaseace3505121b00ee6?restype=container",
-    "Headers" : {
-      "x-ms-version" : "2019-02-02",
-      "User-Agent" : "azsdk-java-azure-storage-blob/12.0.0-preview.3 1.8.0_212; Windows 10 10.0",
-      "x-ms-client-request-id" : "9f19a1fc-a60c-43d2-93b1-9572ac9ddd97"
->>>>>>> a55d5dd9
+      "x-ms-client-request-id" : "a3ca7b22-f9a5-4786-b70a-035aa91ec413"
     },
     "Response" : {
       "x-ms-version" : "2019-02-02",
@@ -225,21 +123,11 @@
       "retry-after" : "0",
       "Content-Length" : "0",
       "StatusCode" : "202",
-<<<<<<< HEAD
-      "x-ms-request-id" : "bfed0b57-901e-0044-473a-643cc7000000",
-      "Date" : "Thu, 05 Sep 2019 22:38:14 GMT",
-      "x-ms-client-request-id" : "95a6da26-2ede-4b0c-9407-2332a5995c5a"
+      "x-ms-request-id" : "c5ca6d1b-301e-0042-4549-67cbbf000000",
+      "Date" : "Mon, 09 Sep 2019 20:05:24 GMT",
+      "x-ms-client-request-id" : "a3ca7b22-f9a5-4786-b70a-035aa91ec413"
     },
     "Exception" : null
   } ],
-  "variables" : [ "jtcreleaseleaseac0blobapitestreleaseleaseac9c466107677da1", "javablobreleaseleaseac1blobapitestreleaseleaseac9c424040854" ]
-=======
-      "x-ms-request-id" : "b92b7c87-d01e-009e-42e5-644931000000",
-      "Date" : "Fri, 06 Sep 2019 19:00:57 GMT",
-      "x-ms-client-request-id" : "9f19a1fc-a60c-43d2-93b1-9572ac9ddd97"
-    },
-    "Exception" : null
-  } ],
-  "variables" : [ "jtcreleaseleaseac0blobapitestreleaseleaseace3505121b00ee6", "javablobreleaseleaseac1blobapitestreleaseleaseace3548827963" ]
->>>>>>> a55d5dd9
+  "variables" : [ "jtcreleaseleaseac0blobapitestreleaseleaseac305914766381fa", "javablobreleaseleaseac1blobapitestreleaseleaseac305327479d3" ]
 }