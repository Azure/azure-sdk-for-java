--- conflicted
+++ resolved
@@ -1,192 +1,104 @@
 {
   "networkCallRecords" : [ {
     "Method" : "PUT",
-<<<<<<< HEAD
-    "Uri" : "https://jaschrepragrs.blob.core.windows.net/jtcstageblockfromurlsourceac0718423cfb4addd02246?restype=container",
+    "Uri" : "https://jaschrepragrs.blob.core.windows.net/jtcstageblockfromurlsourceac07429125942b60d47048?restype=container",
     "Headers" : {
       "x-ms-version" : "2019-02-02",
       "User-Agent" : "azsdk-java-azure-storage-blob/12.0.0-preview.3 1.8.0_221; Windows 10 10.0",
-      "x-ms-client-request-id" : "742dc64b-2379-4d0c-86d8-80e3b8e964a8"
-=======
-    "Uri" : "https://azstoragesdkaccount.blob.core.windows.net/jtcstageblockfromurlsourceac036881a9b0c8dd41e745?restype=container",
-    "Headers" : {
-      "x-ms-version" : "2019-02-02",
-      "User-Agent" : "azsdk-java-azure-storage-blob/12.0.0-preview.3 1.8.0_212; Windows 10 10.0",
-      "x-ms-client-request-id" : "4e5215c6-638d-4bcb-b202-82303948030b"
->>>>>>> a55d5dd9
+      "x-ms-client-request-id" : "7b311f38-5d92-4f33-8a6a-44369c9b6693"
     },
     "Response" : {
       "x-ms-version" : "2019-02-02",
       "Server" : "Windows-Azure-Blob/1.0 Microsoft-HTTPAPI/2.0",
-<<<<<<< HEAD
-      "ETag" : "\"0x8D7325281630559\"",
-      "Last-Modified" : "Thu, 05 Sep 2019 22:43:43 GMT",
+      "ETag" : "\"0x8D73561BB42688C\"",
+      "Last-Modified" : "Mon, 09 Sep 2019 20:10:16 GMT",
       "retry-after" : "0",
       "Content-Length" : "0",
       "StatusCode" : "201",
-      "x-ms-request-id" : "dacab5f4-b01e-001c-563b-6438bc000000",
-      "Date" : "Thu, 05 Sep 2019 22:43:43 GMT",
-      "x-ms-client-request-id" : "742dc64b-2379-4d0c-86d8-80e3b8e964a8"
-=======
-      "ETag" : "\"0x8D732FCEC926A12\"",
-      "Last-Modified" : "Fri, 06 Sep 2019 19:03:37 GMT",
-      "retry-after" : "0",
-      "Content-Length" : "0",
-      "StatusCode" : "201",
-      "x-ms-request-id" : "412a0ec8-c01e-00c5-6ae5-644e4d000000",
-      "Date" : "Fri, 06 Sep 2019 19:03:37 GMT",
-      "x-ms-client-request-id" : "4e5215c6-638d-4bcb-b202-82303948030b"
->>>>>>> a55d5dd9
+      "x-ms-request-id" : "755bb370-601e-0051-524a-67fe5e000000",
+      "Date" : "Mon, 09 Sep 2019 20:10:16 GMT",
+      "x-ms-client-request-id" : "7b311f38-5d92-4f33-8a6a-44369c9b6693"
     },
     "Exception" : null
   }, {
     "Method" : "PUT",
-<<<<<<< HEAD
-    "Uri" : "https://jaschrepragrs.blob.core.windows.net/jtcstageblockfromurlsourceac0718423cfb4addd02246/javablobstageblockfromurlsourceac1910943c13056000b8",
+    "Uri" : "https://jaschrepragrs.blob.core.windows.net/jtcstageblockfromurlsourceac07429125942b60d47048/javablobstageblockfromurlsourceac179043626060fd93b8",
     "Headers" : {
       "x-ms-version" : "2019-02-02",
       "User-Agent" : "azsdk-java-azure-storage-blob/12.0.0-preview.3 1.8.0_221; Windows 10 10.0",
-      "x-ms-client-request-id" : "5be630dd-884d-40d3-94ee-555282d847f0",
-=======
-    "Uri" : "https://azstoragesdkaccount.blob.core.windows.net/jtcstageblockfromurlsourceac036881a9b0c8dd41e745/javablobstageblockfromurlsourceac160739a16d2ec75fd2",
-    "Headers" : {
-      "x-ms-version" : "2019-02-02",
-      "User-Agent" : "azsdk-java-azure-storage-blob/12.0.0-preview.3 1.8.0_212; Windows 10 10.0",
-      "x-ms-client-request-id" : "6bb7afe1-dafb-4492-8465-6f8c9ea21c3d",
->>>>>>> a55d5dd9
+      "x-ms-client-request-id" : "d67d7664-0cec-4507-a4b6-b822102f0a61",
       "Content-Type" : "application/octet-stream"
     },
     "Response" : {
       "x-ms-version" : "2019-02-02",
       "Server" : "Windows-Azure-Blob/1.0 Microsoft-HTTPAPI/2.0",
       "x-ms-content-crc64" : "6RYQPwaVsyQ=",
-<<<<<<< HEAD
-      "Last-Modified" : "Thu, 05 Sep 2019 22:43:43 GMT",
+      "Last-Modified" : "Mon, 09 Sep 2019 20:10:16 GMT",
       "retry-after" : "0",
       "StatusCode" : "201",
       "x-ms-request-server-encrypted" : "true",
-      "Date" : "Thu, 05 Sep 2019 22:43:43 GMT",
+      "Date" : "Mon, 09 Sep 2019 20:10:16 GMT",
       "Content-MD5" : "wh+Wm18D0z1D4E+PE252gg==",
-      "ETag" : "\"0x8D7325281709CA3\"",
+      "ETag" : "\"0x8D73561BB4F481C\"",
       "Content-Length" : "0",
-      "x-ms-request-id" : "dacab5fe-b01e-001c-5e3b-6438bc000000",
-      "x-ms-client-request-id" : "5be630dd-884d-40d3-94ee-555282d847f0"
-=======
-      "Last-Modified" : "Fri, 06 Sep 2019 19:03:37 GMT",
-      "retry-after" : "0",
-      "StatusCode" : "201",
-      "x-ms-request-server-encrypted" : "true",
-      "Date" : "Fri, 06 Sep 2019 19:03:37 GMT",
-      "Content-MD5" : "wh+Wm18D0z1D4E+PE252gg==",
-      "ETag" : "\"0x8D732FCEC99C21D\"",
-      "Content-Length" : "0",
-      "x-ms-request-id" : "412a0edf-c01e-00c5-79e5-644e4d000000",
-      "x-ms-client-request-id" : "6bb7afe1-dafb-4492-8465-6f8c9ea21c3d"
->>>>>>> a55d5dd9
+      "x-ms-request-id" : "755bb379-601e-0051-584a-67fe5e000000",
+      "x-ms-client-request-id" : "d67d7664-0cec-4507-a4b6-b822102f0a61"
     },
     "Exception" : null
   }, {
     "Method" : "PUT",
-<<<<<<< HEAD
-    "Uri" : "https://jaschrepragrs.blob.core.windows.net/jtcstageblockfromurlsourceac0718423cfb4addd02246?restype=container&comp=acl",
+    "Uri" : "https://jaschrepragrs.blob.core.windows.net/jtcstageblockfromurlsourceac07429125942b60d47048?restype=container&comp=acl",
     "Headers" : {
       "x-ms-version" : "2019-02-02",
       "User-Agent" : "azsdk-java-azure-storage-blob/12.0.0-preview.3 1.8.0_221; Windows 10 10.0",
-      "x-ms-client-request-id" : "dcedf316-369c-41db-937d-4426156f4bb0",
-=======
-    "Uri" : "https://azstoragesdkaccount.blob.core.windows.net/jtcstageblockfromurlsourceac036881a9b0c8dd41e745?restype=container&comp=acl",
-    "Headers" : {
-      "x-ms-version" : "2019-02-02",
-      "User-Agent" : "azsdk-java-azure-storage-blob/12.0.0-preview.3 1.8.0_212; Windows 10 10.0",
-      "x-ms-client-request-id" : "750b541d-3a5f-4401-abfc-b7e59e1fc2ed",
->>>>>>> a55d5dd9
+      "x-ms-client-request-id" : "e09a1907-da3e-433c-bef6-123a419bc0e8",
       "Content-Type" : "application/xml; charset=utf-8"
     },
     "Response" : {
       "x-ms-version" : "2019-02-02",
       "Server" : "Windows-Azure-Blob/1.0 Microsoft-HTTPAPI/2.0",
-<<<<<<< HEAD
-      "ETag" : "\"0x8D73252817D6650\"",
-      "Last-Modified" : "Thu, 05 Sep 2019 22:43:43 GMT",
+      "ETag" : "\"0x8D73561BB5B43CA\"",
+      "Last-Modified" : "Mon, 09 Sep 2019 20:10:16 GMT",
       "retry-after" : "0",
       "Content-Length" : "0",
       "StatusCode" : "200",
-      "x-ms-request-id" : "dacab60a-b01e-001c-6a3b-6438bc000000",
-      "Date" : "Thu, 05 Sep 2019 22:43:43 GMT",
-      "x-ms-client-request-id" : "dcedf316-369c-41db-937d-4426156f4bb0"
-=======
-      "ETag" : "\"0x8D732FCECA00CB5\"",
-      "Last-Modified" : "Fri, 06 Sep 2019 19:03:37 GMT",
-      "retry-after" : "0",
-      "Content-Length" : "0",
-      "StatusCode" : "200",
-      "x-ms-request-id" : "412a0ef7-c01e-00c5-09e5-644e4d000000",
-      "Date" : "Fri, 06 Sep 2019 19:03:37 GMT",
-      "x-ms-client-request-id" : "750b541d-3a5f-4401-abfc-b7e59e1fc2ed"
->>>>>>> a55d5dd9
+      "x-ms-request-id" : "755bb386-601e-0051-634a-67fe5e000000",
+      "Date" : "Mon, 09 Sep 2019 20:10:16 GMT",
+      "x-ms-client-request-id" : "e09a1907-da3e-433c-bef6-123a419bc0e8"
     },
     "Exception" : null
   }, {
     "Method" : "PUT",
-<<<<<<< HEAD
-    "Uri" : "https://jaschrepragrs.blob.core.windows.net/jtcstageblockfromurlsourceac0718423cfb4addd02246/javablobstageblockfromurlsourceac371448c396405e12d9",
+    "Uri" : "https://jaschrepragrs.blob.core.windows.net/jtcstageblockfromurlsourceac07429125942b60d47048/javablobstageblockfromurlsourceac327862a5afbfa6cdbb",
     "Headers" : {
       "x-ms-version" : "2019-02-02",
       "User-Agent" : "azsdk-java-azure-storage-blob/12.0.0-preview.3 1.8.0_221; Windows 10 10.0",
-      "x-ms-client-request-id" : "7ffce691-ae74-43e9-8c39-86bb4e280205",
-=======
-    "Uri" : "https://azstoragesdkaccount.blob.core.windows.net/jtcstageblockfromurlsourceac036881a9b0c8dd41e745/javablobstageblockfromurlsourceac339283129d654dc417",
-    "Headers" : {
-      "x-ms-version" : "2019-02-02",
-      "User-Agent" : "azsdk-java-azure-storage-blob/12.0.0-preview.3 1.8.0_212; Windows 10 10.0",
-      "x-ms-client-request-id" : "e8e822cd-d3bd-4e78-88fe-abb79ef39dfa",
->>>>>>> a55d5dd9
+      "x-ms-client-request-id" : "d8ec5675-92d1-4b13-9a46-5679605597ce",
       "Content-Type" : "application/octet-stream"
     },
     "Response" : {
       "x-ms-version" : "2019-02-02",
       "Server" : "Windows-Azure-Blob/1.0 Microsoft-HTTPAPI/2.0",
       "x-ms-content-crc64" : "6RYQPwaVsyQ=",
-<<<<<<< HEAD
-      "Last-Modified" : "Thu, 05 Sep 2019 22:43:43 GMT",
+      "Last-Modified" : "Mon, 09 Sep 2019 20:10:16 GMT",
       "retry-after" : "0",
       "StatusCode" : "201",
       "x-ms-request-server-encrypted" : "true",
-      "Date" : "Thu, 05 Sep 2019 22:43:43 GMT",
+      "Date" : "Mon, 09 Sep 2019 20:10:16 GMT",
       "Content-MD5" : "wh+Wm18D0z1D4E+PE252gg==",
-      "ETag" : "\"0x8D73252818A43CC\"",
+      "ETag" : "\"0x8D73561BB67B68F\"",
       "Content-Length" : "0",
-      "x-ms-request-id" : "dacab615-b01e-001c-743b-6438bc000000",
-      "x-ms-client-request-id" : "7ffce691-ae74-43e9-8c39-86bb4e280205"
-=======
-      "Last-Modified" : "Fri, 06 Sep 2019 19:03:37 GMT",
-      "retry-after" : "0",
-      "StatusCode" : "201",
-      "x-ms-request-server-encrypted" : "true",
-      "Date" : "Fri, 06 Sep 2019 19:03:37 GMT",
-      "Content-MD5" : "wh+Wm18D0z1D4E+PE252gg==",
-      "ETag" : "\"0x8D732FCECA70BB7\"",
-      "Content-Length" : "0",
-      "x-ms-request-id" : "412a0f16-c01e-00c5-23e5-644e4d000000",
-      "x-ms-client-request-id" : "e8e822cd-d3bd-4e78-88fe-abb79ef39dfa"
->>>>>>> a55d5dd9
+      "x-ms-request-id" : "755bb396-601e-0051-734a-67fe5e000000",
+      "x-ms-client-request-id" : "d8ec5675-92d1-4b13-9a46-5679605597ce"
     },
     "Exception" : null
   }, {
     "Method" : "HEAD",
-<<<<<<< HEAD
-    "Uri" : "https://jaschrepragrs.blob.core.windows.net/jtcstageblockfromurlsourceac0718423cfb4addd02246/javablobstageblockfromurlsourceac371448c396405e12d9",
+    "Uri" : "https://jaschrepragrs.blob.core.windows.net/jtcstageblockfromurlsourceac07429125942b60d47048/javablobstageblockfromurlsourceac327862a5afbfa6cdbb",
     "Headers" : {
       "x-ms-version" : "2019-02-02",
       "User-Agent" : "azsdk-java-azure-storage-blob/12.0.0-preview.3 1.8.0_221; Windows 10 10.0",
-      "x-ms-client-request-id" : "16e52140-3fb4-4524-849f-e3d4ed232443"
-=======
-    "Uri" : "https://azstoragesdkaccount.blob.core.windows.net/jtcstageblockfromurlsourceac036881a9b0c8dd41e745/javablobstageblockfromurlsourceac339283129d654dc417",
-    "Headers" : {
-      "x-ms-version" : "2019-02-02",
-      "User-Agent" : "azsdk-java-azure-storage-blob/12.0.0-preview.3 1.8.0_212; Windows 10 10.0",
-      "x-ms-client-request-id" : "12d1e912-3734-482b-825f-2c80c1537f29"
->>>>>>> a55d5dd9
+      "x-ms-client-request-id" : "5a4d9693-618a-4ae3-b516-94f663b6a660"
     },
     "Response" : {
       "x-ms-version" : "2019-02-02",
@@ -194,54 +106,31 @@
       "Server" : "Windows-Azure-Blob/1.0 Microsoft-HTTPAPI/2.0",
       "x-ms-tag-count" : "0",
       "x-ms-lease-state" : "available",
-<<<<<<< HEAD
-      "Last-Modified" : "Thu, 05 Sep 2019 22:43:43 GMT",
+      "Last-Modified" : "Mon, 09 Sep 2019 20:10:16 GMT",
       "retry-after" : "0",
       "StatusCode" : "200",
-      "Date" : "Thu, 05 Sep 2019 22:43:43 GMT",
-=======
-      "Last-Modified" : "Fri, 06 Sep 2019 19:03:37 GMT",
-      "retry-after" : "0",
-      "StatusCode" : "200",
-      "Date" : "Fri, 06 Sep 2019 19:03:37 GMT",
->>>>>>> a55d5dd9
+      "Date" : "Mon, 09 Sep 2019 20:10:16 GMT",
       "x-ms-blob-type" : "BlockBlob",
       "Content-MD5" : "wh+Wm18D0z1D4E+PE252gg==",
       "Accept-Ranges" : "bytes",
       "x-ms-server-encrypted" : "true",
       "x-ms-access-tier-inferred" : "true",
       "x-ms-access-tier" : "Hot",
-<<<<<<< HEAD
-      "ETag" : "\"0x8D73252818A43CC\"",
-      "x-ms-creation-time" : "Thu, 05 Sep 2019 22:43:43 GMT",
+      "ETag" : "\"0x8D73561BB67B68F\"",
+      "x-ms-creation-time" : "Mon, 09 Sep 2019 20:10:16 GMT",
       "Content-Length" : "7",
-      "x-ms-request-id" : "dacab625-b01e-001c-033b-6438bc000000",
-      "x-ms-client-request-id" : "16e52140-3fb4-4524-849f-e3d4ed232443",
-=======
-      "ETag" : "\"0x8D732FCECA70BB7\"",
-      "x-ms-creation-time" : "Fri, 06 Sep 2019 19:03:37 GMT",
-      "Content-Length" : "7",
-      "x-ms-request-id" : "412a0f27-c01e-00c5-32e5-644e4d000000",
-      "x-ms-client-request-id" : "12d1e912-3734-482b-825f-2c80c1537f29",
->>>>>>> a55d5dd9
+      "x-ms-request-id" : "755bb3a5-601e-0051-7f4a-67fe5e000000",
+      "x-ms-client-request-id" : "5a4d9693-618a-4ae3-b516-94f663b6a660",
       "Content-Type" : "application/octet-stream"
     },
     "Exception" : null
   }, {
     "Method" : "PUT",
-<<<<<<< HEAD
-    "Uri" : "https://jaschrepragrs.blob.core.windows.net/jtcstageblockfromurlsourceac0718423cfb4addd02246/javablobstageblockfromurlsourceac1910943c13056000b8?blockid=ZDY5Yjc0NmMtMDY0NC00NTNjLWE5NWYtMzdlZTc2YmI3NWIz&comp=block",
+    "Uri" : "https://jaschrepragrs.blob.core.windows.net/jtcstageblockfromurlsourceac07429125942b60d47048/javablobstageblockfromurlsourceac179043626060fd93b8?blockid=YWEyZDE4NTItMjhhMi00NTliLWI3NzYtZjRkODk0NzFmMjRl&comp=block",
     "Headers" : {
       "x-ms-version" : "2019-02-02",
       "User-Agent" : "azsdk-java-azure-storage-blob/12.0.0-preview.3 1.8.0_221; Windows 10 10.0",
-      "x-ms-client-request-id" : "964ff796-d02b-42bd-9bc9-0fa3d34581e0"
-=======
-    "Uri" : "https://azstoragesdkaccount.blob.core.windows.net/jtcstageblockfromurlsourceac036881a9b0c8dd41e745/javablobstageblockfromurlsourceac160739a16d2ec75fd2?blockid=YTYxMWFjZGItMjgzNS00ZDc3LWI1NWQtNzMwYjBmNTI2YWQ5&comp=block",
-    "Headers" : {
-      "x-ms-version" : "2019-02-02",
-      "User-Agent" : "azsdk-java-azure-storage-blob/12.0.0-preview.3 1.8.0_212; Windows 10 10.0",
-      "x-ms-client-request-id" : "3c1b88ac-2af1-4c33-b70c-4e5cb0e02522"
->>>>>>> a55d5dd9
+      "x-ms-client-request-id" : "26b057ac-1cb5-4baf-abdb-fa281e8d1c2a"
     },
     "Response" : {
       "x-ms-version" : "2019-02-02",
@@ -250,34 +139,19 @@
       "retry-after" : "0",
       "Content-Length" : "0",
       "StatusCode" : "201",
-<<<<<<< HEAD
-      "x-ms-request-id" : "dacab62d-b01e-001c-0b3b-6438bc000000",
+      "x-ms-request-id" : "755bb3b4-601e-0051-0b4a-67fe5e000000",
       "x-ms-request-server-encrypted" : "true",
-      "Date" : "Thu, 05 Sep 2019 22:43:43 GMT",
-      "x-ms-client-request-id" : "964ff796-d02b-42bd-9bc9-0fa3d34581e0"
-=======
-      "x-ms-request-id" : "412a0f3e-c01e-00c5-41e5-644e4d000000",
-      "x-ms-request-server-encrypted" : "true",
-      "Date" : "Fri, 06 Sep 2019 19:03:37 GMT",
-      "x-ms-client-request-id" : "3c1b88ac-2af1-4c33-b70c-4e5cb0e02522"
->>>>>>> a55d5dd9
+      "Date" : "Mon, 09 Sep 2019 20:10:16 GMT",
+      "x-ms-client-request-id" : "26b057ac-1cb5-4baf-abdb-fa281e8d1c2a"
     },
     "Exception" : null
   }, {
     "Method" : "GET",
-<<<<<<< HEAD
     "Uri" : "https://jaschrepragrs.blob.core.windows.net?prefix=jtcstageblockfromurlsourceac&comp=list",
     "Headers" : {
       "x-ms-version" : "2019-02-02",
       "User-Agent" : "azsdk-java-azure-storage-blob/12.0.0-preview.3 1.8.0_221; Windows 10 10.0",
-      "x-ms-client-request-id" : "294b6cae-4830-4cd1-992b-c2f9b6a9d199"
-=======
-    "Uri" : "https://azstoragesdkaccount.blob.core.windows.net?prefix=jtcstageblockfromurlsourceac&comp=list",
-    "Headers" : {
-      "x-ms-version" : "2019-02-02",
-      "User-Agent" : "azsdk-java-azure-storage-blob/12.0.0-preview.3 1.8.0_212; Windows 10 10.0",
-      "x-ms-client-request-id" : "3e189dfc-4b80-4e9e-b9fb-9f249aca6bf4"
->>>>>>> a55d5dd9
+      "x-ms-client-request-id" : "7ba11015-fe4e-4a43-92f4-efe8fdcfd1d2"
     },
     "Response" : {
       "Transfer-Encoding" : "chunked",
@@ -285,35 +159,20 @@
       "Server" : "Windows-Azure-Blob/1.0 Microsoft-HTTPAPI/2.0",
       "retry-after" : "0",
       "StatusCode" : "200",
-<<<<<<< HEAD
-      "x-ms-request-id" : "dacab63a-b01e-001c-173b-6438bc000000",
-      "Body" : "﻿<?xml version=\"1.0\" encoding=\"utf-8\"?><EnumerationResults ServiceEndpoint=\"https://jaschrepragrs.blob.core.windows.net/\"><Prefix>jtcstageblockfromurlsourceac</Prefix><Containers><Container><Name>jtcstageblockfromurlsourceac0718423cfb4addd02246</Name><Properties><Last-Modified>Thu, 05 Sep 2019 22:43:43 GMT</Last-Modified><Etag>\"0x8D73252817D6650\"</Etag><LeaseStatus>unlocked</LeaseStatus><LeaseState>available</LeaseState><PublicAccess>container</PublicAccess><DefaultEncryptionScope>$account-encryption-key</DefaultEncryptionScope><DenyEncryptionScopeOverride>false</DenyEncryptionScopeOverride><HasImmutabilityPolicy>false</HasImmutabilityPolicy><HasLegalHold>false</HasLegalHold></Properties></Container></Containers><NextMarker /></EnumerationResults>",
-      "Date" : "Thu, 05 Sep 2019 22:43:43 GMT",
-      "x-ms-client-request-id" : "294b6cae-4830-4cd1-992b-c2f9b6a9d199",
-=======
-      "x-ms-request-id" : "412a0fa9-c01e-00c5-15e5-644e4d000000",
-      "Body" : "﻿<?xml version=\"1.0\" encoding=\"utf-8\"?><EnumerationResults ServiceEndpoint=\"https://azstoragesdkaccount.blob.core.windows.net/\"><Prefix>jtcstageblockfromurlsourceac</Prefix><Containers><Container><Name>jtcstageblockfromurlsourceac036881a9b0c8dd41e745</Name><Properties><Last-Modified>Fri, 06 Sep 2019 19:03:37 GMT</Last-Modified><Etag>\"0x8D732FCECA00CB5\"</Etag><LeaseStatus>unlocked</LeaseStatus><LeaseState>available</LeaseState><PublicAccess>container</PublicAccess><DefaultEncryptionScope>$account-encryption-key</DefaultEncryptionScope><DenyEncryptionScopeOverride>false</DenyEncryptionScopeOverride><HasImmutabilityPolicy>false</HasImmutabilityPolicy><HasLegalHold>false</HasLegalHold></Properties></Container></Containers><NextMarker /></EnumerationResults>",
-      "Date" : "Fri, 06 Sep 2019 19:03:37 GMT",
-      "x-ms-client-request-id" : "3e189dfc-4b80-4e9e-b9fb-9f249aca6bf4",
->>>>>>> a55d5dd9
+      "x-ms-request-id" : "755bb3bf-601e-0051-154a-67fe5e000000",
+      "Body" : "﻿<?xml version=\"1.0\" encoding=\"utf-8\"?><EnumerationResults ServiceEndpoint=\"https://jaschrepragrs.blob.core.windows.net/\"><Prefix>jtcstageblockfromurlsourceac</Prefix><Containers><Container><Name>jtcstageblockfromurlsourceac07429125942b60d47048</Name><Properties><Last-Modified>Mon, 09 Sep 2019 20:10:16 GMT</Last-Modified><Etag>\"0x8D73561BB5B43CA\"</Etag><LeaseStatus>unlocked</LeaseStatus><LeaseState>available</LeaseState><PublicAccess>container</PublicAccess><DefaultEncryptionScope>$account-encryption-key</DefaultEncryptionScope><DenyEncryptionScopeOverride>false</DenyEncryptionScopeOverride><HasImmutabilityPolicy>false</HasImmutabilityPolicy><HasLegalHold>false</HasLegalHold></Properties></Container></Containers><NextMarker /></EnumerationResults>",
+      "Date" : "Mon, 09 Sep 2019 20:10:16 GMT",
+      "x-ms-client-request-id" : "7ba11015-fe4e-4a43-92f4-efe8fdcfd1d2",
       "Content-Type" : "application/xml"
     },
     "Exception" : null
   }, {
     "Method" : "DELETE",
-<<<<<<< HEAD
-    "Uri" : "https://jaschrepragrs.blob.core.windows.net/jtcstageblockfromurlsourceac0718423cfb4addd02246?restype=container",
+    "Uri" : "https://jaschrepragrs.blob.core.windows.net/jtcstageblockfromurlsourceac07429125942b60d47048?restype=container",
     "Headers" : {
       "x-ms-version" : "2019-02-02",
       "User-Agent" : "azsdk-java-azure-storage-blob/12.0.0-preview.3 1.8.0_221; Windows 10 10.0",
-      "x-ms-client-request-id" : "56e85658-8c63-4473-8384-b9af93c864d3"
-=======
-    "Uri" : "https://azstoragesdkaccount.blob.core.windows.net/jtcstageblockfromurlsourceac036881a9b0c8dd41e745?restype=container",
-    "Headers" : {
-      "x-ms-version" : "2019-02-02",
-      "User-Agent" : "azsdk-java-azure-storage-blob/12.0.0-preview.3 1.8.0_212; Windows 10 10.0",
-      "x-ms-client-request-id" : "e406c370-f7d9-4635-9a01-80c58dea8b1b"
->>>>>>> a55d5dd9
+      "x-ms-client-request-id" : "da31c820-a11b-4fbe-b891-1cff4291c4d4"
     },
     "Response" : {
       "x-ms-version" : "2019-02-02",
@@ -321,21 +180,11 @@
       "retry-after" : "0",
       "Content-Length" : "0",
       "StatusCode" : "202",
-<<<<<<< HEAD
-      "x-ms-request-id" : "dacab64a-b01e-001c-253b-6438bc000000",
-      "Date" : "Thu, 05 Sep 2019 22:43:43 GMT",
-      "x-ms-client-request-id" : "56e85658-8c63-4473-8384-b9af93c864d3"
+      "x-ms-request-id" : "755bb3cc-601e-0051-1f4a-67fe5e000000",
+      "Date" : "Mon, 09 Sep 2019 20:10:16 GMT",
+      "x-ms-client-request-id" : "da31c820-a11b-4fbe-b891-1cff4291c4d4"
     },
     "Exception" : null
   } ],
-  "variables" : [ "jtcstageblockfromurlsourceac0718423cfb4addd02246", "javablobstageblockfromurlsourceac1910943c13056000b8", "javablobstageblockfromurlsourceac2386003038a162d006", "d69b746c-0644-453c-a95f-37ee76bb75b3", "javablobstageblockfromurlsourceac371448c396405e12d9" ]
-=======
-      "x-ms-request-id" : "412a0fb6-c01e-00c5-1ee5-644e4d000000",
-      "Date" : "Fri, 06 Sep 2019 19:03:37 GMT",
-      "x-ms-client-request-id" : "e406c370-f7d9-4635-9a01-80c58dea8b1b"
-    },
-    "Exception" : null
-  } ],
-  "variables" : [ "jtcstageblockfromurlsourceac036881a9b0c8dd41e745", "javablobstageblockfromurlsourceac160739a16d2ec75fd2", "javablobstageblockfromurlsourceac230447a4a19a000c5e", "a611acdb-2835-4d77-b55d-730b0f526ad9", "javablobstageblockfromurlsourceac339283129d654dc417" ]
->>>>>>> a55d5dd9
+  "variables" : [ "jtcstageblockfromurlsourceac07429125942b60d47048", "javablobstageblockfromurlsourceac179043626060fd93b8", "javablobstageblockfromurlsourceac2969048d6373b516ee", "aa2d1852-28a2-459b-b776-f4d89471f24e", "javablobstageblockfromurlsourceac327862a5afbfa6cdbb" ]
 }