--- conflicted
+++ resolved
@@ -1,59 +1,32 @@
 {
   "networkCallRecords" : [ {
     "Method" : "PUT",
-<<<<<<< HEAD
-    "Uri" : "https://jaschrepragrs.blob.core.windows.net/jtcretriesnonreplyableflux002659a5568732cf3b491?restype=container",
+    "Uri" : "https://jaschrepragrs.blob.core.windows.net/jtcretriesnonreplyableflux0794508f17351a4ed346d?restype=container",
     "Headers" : {
       "x-ms-version" : "2019-02-02",
       "User-Agent" : "azsdk-java-azure-storage-blob/12.0.0-preview.3 1.8.0_221; Windows 10 10.0",
-      "x-ms-client-request-id" : "586f68ec-5042-494c-a118-0e248c688c28"
-=======
-    "Uri" : "https://azstoragesdkaccount.blob.core.windows.net/jtcretriesnonreplyableflux02208528752b4a6a664c8?restype=container",
-    "Headers" : {
-      "x-ms-version" : "2019-02-02",
-      "User-Agent" : "azsdk-java-azure-storage-blob/12.0.0-preview.3 1.8.0_212; Windows 10 10.0",
-      "x-ms-client-request-id" : "2913ecee-602c-4ab2-85f9-5804151af317"
->>>>>>> a55d5dd9
+      "x-ms-client-request-id" : "385226f2-71a0-4cba-a1be-021a90003d5a"
     },
     "Response" : {
       "x-ms-version" : "2019-02-02",
       "Server" : "Windows-Azure-Blob/1.0 Microsoft-HTTPAPI/2.0",
-<<<<<<< HEAD
-      "ETag" : "\"0x8D7325169E95C75\"",
-      "Last-Modified" : "Thu, 05 Sep 2019 22:35:54 GMT",
+      "ETag" : "\"0x8D735601B623E12\"",
+      "Last-Modified" : "Mon, 09 Sep 2019 19:58:38 GMT",
       "retry-after" : "0",
       "Content-Length" : "0",
       "StatusCode" : "201",
-      "x-ms-request-id" : "bfec8177-901e-0044-323a-643cc7000000",
-      "Date" : "Thu, 05 Sep 2019 22:35:54 GMT",
-      "x-ms-client-request-id" : "586f68ec-5042-494c-a118-0e248c688c28"
-=======
-      "ETag" : "\"0x8D732FDF858662F\"",
-      "Last-Modified" : "Fri, 06 Sep 2019 19:11:07 GMT",
-      "retry-after" : "0",
-      "Content-Length" : "0",
-      "StatusCode" : "201",
-      "x-ms-request-id" : "8f76ad79-401e-003a-4ae6-6473d5000000",
-      "Date" : "Fri, 06 Sep 2019 19:11:07 GMT",
-      "x-ms-client-request-id" : "2913ecee-602c-4ab2-85f9-5804151af317"
->>>>>>> a55d5dd9
+      "x-ms-request-id" : "077fb5f7-801e-001f-1848-673bbb000000",
+      "Date" : "Mon, 09 Sep 2019 19:58:38 GMT",
+      "x-ms-client-request-id" : "385226f2-71a0-4cba-a1be-021a90003d5a"
     },
     "Exception" : null
   }, {
     "Method" : "GET",
-<<<<<<< HEAD
     "Uri" : "https://jaschrepragrs.blob.core.windows.net?prefix=jtcretriesnonreplyableflux&comp=list",
     "Headers" : {
       "x-ms-version" : "2019-02-02",
       "User-Agent" : "azsdk-java-azure-storage-blob/12.0.0-preview.3 1.8.0_221; Windows 10 10.0",
-      "x-ms-client-request-id" : "c1d41ab4-4b56-4e0b-a974-0f5336605951"
-=======
-    "Uri" : "https://azstoragesdkaccount.blob.core.windows.net?prefix=jtcretriesnonreplyableflux&comp=list",
-    "Headers" : {
-      "x-ms-version" : "2019-02-02",
-      "User-Agent" : "azsdk-java-azure-storage-blob/12.0.0-preview.3 1.8.0_212; Windows 10 10.0",
-      "x-ms-client-request-id" : "94e55418-944c-4722-8ee5-7fbc1ea7c975"
->>>>>>> a55d5dd9
+      "x-ms-client-request-id" : "e713c068-40a3-4cfc-aee6-73bd7ee452d3"
     },
     "Response" : {
       "Transfer-Encoding" : "chunked",
@@ -61,35 +34,20 @@
       "Server" : "Windows-Azure-Blob/1.0 Microsoft-HTTPAPI/2.0",
       "retry-after" : "0",
       "StatusCode" : "200",
-<<<<<<< HEAD
-      "x-ms-request-id" : "bfec8280-901e-0044-253a-643cc7000000",
-      "Body" : "﻿<?xml version=\"1.0\" encoding=\"utf-8\"?><EnumerationResults ServiceEndpoint=\"https://jaschrepragrs.blob.core.windows.net/\"><Prefix>jtcretriesnonreplyableflux</Prefix><Containers><Container><Name>jtcretriesnonreplyableflux002659a5568732cf3b491</Name><Properties><Last-Modified>Thu, 05 Sep 2019 22:35:54 GMT</Last-Modified><Etag>\"0x8D7325169E95C75\"</Etag><LeaseStatus>unlocked</LeaseStatus><LeaseState>available</LeaseState><DefaultEncryptionScope>$account-encryption-key</DefaultEncryptionScope><DenyEncryptionScopeOverride>false</DenyEncryptionScopeOverride><HasImmutabilityPolicy>false</HasImmutabilityPolicy><HasLegalHold>false</HasLegalHold></Properties></Container></Containers><NextMarker /></EnumerationResults>",
-      "Date" : "Thu, 05 Sep 2019 22:35:55 GMT",
-      "x-ms-client-request-id" : "c1d41ab4-4b56-4e0b-a974-0f5336605951",
-=======
-      "x-ms-request-id" : "8f76afe7-401e-003a-41e6-6473d5000000",
-      "Body" : "﻿<?xml version=\"1.0\" encoding=\"utf-8\"?><EnumerationResults ServiceEndpoint=\"https://azstoragesdkaccount.blob.core.windows.net/\"><Prefix>jtcretriesnonreplyableflux</Prefix><Containers><Container><Name>jtcretriesnonreplyableflux02208528752b4a6a664c8</Name><Properties><Last-Modified>Fri, 06 Sep 2019 19:11:07 GMT</Last-Modified><Etag>\"0x8D732FDF858662F\"</Etag><LeaseStatus>unlocked</LeaseStatus><LeaseState>available</LeaseState><DefaultEncryptionScope>$account-encryption-key</DefaultEncryptionScope><DenyEncryptionScopeOverride>false</DenyEncryptionScopeOverride><HasImmutabilityPolicy>false</HasImmutabilityPolicy><HasLegalHold>false</HasLegalHold></Properties></Container></Containers><NextMarker /></EnumerationResults>",
-      "Date" : "Fri, 06 Sep 2019 19:11:08 GMT",
-      "x-ms-client-request-id" : "94e55418-944c-4722-8ee5-7fbc1ea7c975",
->>>>>>> a55d5dd9
+      "x-ms-request-id" : "077fb6ba-801e-001f-4748-673bbb000000",
+      "Body" : "﻿<?xml version=\"1.0\" encoding=\"utf-8\"?><EnumerationResults ServiceEndpoint=\"https://jaschrepragrs.blob.core.windows.net/\"><Prefix>jtcretriesnonreplyableflux</Prefix><Containers><Container><Name>jtcretriesnonreplyableflux0794508f17351a4ed346d</Name><Properties><Last-Modified>Mon, 09 Sep 2019 19:58:38 GMT</Last-Modified><Etag>\"0x8D735601B623E12\"</Etag><LeaseStatus>unlocked</LeaseStatus><LeaseState>available</LeaseState><DefaultEncryptionScope>$account-encryption-key</DefaultEncryptionScope><DenyEncryptionScopeOverride>false</DenyEncryptionScopeOverride><HasImmutabilityPolicy>false</HasImmutabilityPolicy><HasLegalHold>false</HasLegalHold></Properties></Container></Containers><NextMarker /></EnumerationResults>",
+      "Date" : "Mon, 09 Sep 2019 19:58:39 GMT",
+      "x-ms-client-request-id" : "e713c068-40a3-4cfc-aee6-73bd7ee452d3",
       "Content-Type" : "application/xml"
     },
     "Exception" : null
   }, {
     "Method" : "DELETE",
-<<<<<<< HEAD
-    "Uri" : "https://jaschrepragrs.blob.core.windows.net/jtcretriesnonreplyableflux002659a5568732cf3b491?restype=container",
+    "Uri" : "https://jaschrepragrs.blob.core.windows.net/jtcretriesnonreplyableflux0794508f17351a4ed346d?restype=container",
     "Headers" : {
       "x-ms-version" : "2019-02-02",
       "User-Agent" : "azsdk-java-azure-storage-blob/12.0.0-preview.3 1.8.0_221; Windows 10 10.0",
-      "x-ms-client-request-id" : "67f75b83-56c0-498e-b0da-e32919c7cbce"
-=======
-    "Uri" : "https://azstoragesdkaccount.blob.core.windows.net/jtcretriesnonreplyableflux02208528752b4a6a664c8?restype=container",
-    "Headers" : {
-      "x-ms-version" : "2019-02-02",
-      "User-Agent" : "azsdk-java-azure-storage-blob/12.0.0-preview.3 1.8.0_212; Windows 10 10.0",
-      "x-ms-client-request-id" : "af3a635e-c42f-46b4-901f-0346c421edcb"
->>>>>>> a55d5dd9
+      "x-ms-client-request-id" : "58f73526-7f5c-4302-ac84-de417055536d"
     },
     "Response" : {
       "x-ms-version" : "2019-02-02",
@@ -97,21 +55,11 @@
       "retry-after" : "0",
       "Content-Length" : "0",
       "StatusCode" : "202",
-<<<<<<< HEAD
-      "x-ms-request-id" : "bfec82a0-901e-0044-453a-643cc7000000",
-      "Date" : "Thu, 05 Sep 2019 22:35:55 GMT",
-      "x-ms-client-request-id" : "67f75b83-56c0-498e-b0da-e32919c7cbce"
+      "x-ms-request-id" : "077fb6cb-801e-001f-5448-673bbb000000",
+      "Date" : "Mon, 09 Sep 2019 19:58:39 GMT",
+      "x-ms-client-request-id" : "58f73526-7f5c-4302-ac84-de417055536d"
     },
     "Exception" : null
   } ],
-  "variables" : [ "jtcretriesnonreplyableflux002659a5568732cf3b491" ]
-=======
-      "x-ms-request-id" : "8f76b004-401e-003a-56e6-6473d5000000",
-      "Date" : "Fri, 06 Sep 2019 19:11:08 GMT",
-      "x-ms-client-request-id" : "af3a635e-c42f-46b4-901f-0346c421edcb"
-    },
-    "Exception" : null
-  } ],
-  "variables" : [ "jtcretriesnonreplyableflux02208528752b4a6a664c8" ]
->>>>>>> a55d5dd9
+  "variables" : [ "jtcretriesnonreplyableflux0794508f17351a4ed346d" ]
 }