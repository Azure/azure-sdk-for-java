{
  "networkCallRecords" : [ {
    "Method" : "PUT",
<<<<<<< HEAD
    "Uri" : "https://jaschrepragrs.blob.core.windows.net/jtcblobsaspermissionsparse080634bd2d4892c12a485?restype=container",
    "Headers" : {
      "x-ms-version" : "2019-02-02",
      "User-Agent" : "azsdk-java-azure-storage-blob/12.0.0-preview.3 1.8.0_221; Windows 10 10.0",
      "x-ms-client-request-id" : "58011a66-ee22-4e28-aac6-90a907119797"
=======
    "Uri" : "https://azstoragesdkaccount.blob.core.windows.net/jtcblobsaspermissionsparse041149b67758c760794d3?restype=container",
    "Headers" : {
      "x-ms-version" : "2019-02-02",
      "User-Agent" : "azsdk-java-azure-storage-blob/12.0.0-preview.3 1.8.0_212; Windows 10 10.0",
      "x-ms-client-request-id" : "f86e4868-075a-4da1-be47-894f996be639"
>>>>>>> a55d5dd9
    },
    "Response" : {
      "x-ms-version" : "2019-02-02",
      "Server" : "Windows-Azure-Blob/1.0 Microsoft-HTTPAPI/2.0",
<<<<<<< HEAD
      "ETag" : "\"0x8D732518A9195A9\"",
      "Last-Modified" : "Thu, 05 Sep 2019 22:36:49 GMT",
      "retry-after" : "0",
      "Content-Length" : "0",
      "StatusCode" : "201",
      "x-ms-request-id" : "bfecb4aa-901e-0044-3a3a-643cc7000000",
      "Date" : "Thu, 05 Sep 2019 22:36:48 GMT",
      "x-ms-client-request-id" : "58011a66-ee22-4e28-aac6-90a907119797"
=======
      "ETag" : "\"0x8D732FDAEFEA806\"",
      "Last-Modified" : "Fri, 06 Sep 2019 19:09:04 GMT",
      "retry-after" : "0",
      "Content-Length" : "0",
      "StatusCode" : "201",
      "x-ms-request-id" : "ec65d631-001e-001f-51e6-64eb66000000",
      "Date" : "Fri, 06 Sep 2019 19:09:03 GMT",
      "x-ms-client-request-id" : "f86e4868-075a-4da1-be47-894f996be639"
>>>>>>> a55d5dd9
    },
    "Exception" : null
  }, {
    "Method" : "GET",
<<<<<<< HEAD
    "Uri" : "https://jaschrepragrs.blob.core.windows.net?prefix=jtcblobsaspermissionsparse&comp=list",
    "Headers" : {
      "x-ms-version" : "2019-02-02",
      "User-Agent" : "azsdk-java-azure-storage-blob/12.0.0-preview.3 1.8.0_221; Windows 10 10.0",
      "x-ms-client-request-id" : "b725aba5-3f85-4350-8ccb-1c877c1f2afe"
=======
    "Uri" : "https://azstoragesdkaccount.blob.core.windows.net?prefix=jtcblobsaspermissionsparse&comp=list",
    "Headers" : {
      "x-ms-version" : "2019-02-02",
      "User-Agent" : "azsdk-java-azure-storage-blob/12.0.0-preview.3 1.8.0_212; Windows 10 10.0",
      "x-ms-client-request-id" : "94369920-0c95-4b78-8446-b579e2dc3418"
>>>>>>> a55d5dd9
    },
    "Response" : {
      "Transfer-Encoding" : "chunked",
      "x-ms-version" : "2019-02-02",
      "Server" : "Windows-Azure-Blob/1.0 Microsoft-HTTPAPI/2.0",
      "retry-after" : "0",
      "StatusCode" : "200",
<<<<<<< HEAD
      "x-ms-request-id" : "bfecb4bc-901e-0044-4b3a-643cc7000000",
      "Body" : "﻿<?xml version=\"1.0\" encoding=\"utf-8\"?><EnumerationResults ServiceEndpoint=\"https://jaschrepragrs.blob.core.windows.net/\"><Prefix>jtcblobsaspermissionsparse</Prefix><Containers><Container><Name>jtcblobsaspermissionsparse080634bd2d4892c12a485</Name><Properties><Last-Modified>Thu, 05 Sep 2019 22:36:49 GMT</Last-Modified><Etag>\"0x8D732518A9195A9\"</Etag><LeaseStatus>unlocked</LeaseStatus><LeaseState>available</LeaseState><DefaultEncryptionScope>$account-encryption-key</DefaultEncryptionScope><DenyEncryptionScopeOverride>false</DenyEncryptionScopeOverride><HasImmutabilityPolicy>false</HasImmutabilityPolicy><HasLegalHold>false</HasLegalHold></Properties></Container></Containers><NextMarker /></EnumerationResults>",
      "Date" : "Thu, 05 Sep 2019 22:36:48 GMT",
      "x-ms-client-request-id" : "b725aba5-3f85-4350-8ccb-1c877c1f2afe",
=======
      "x-ms-request-id" : "ec65d652-001e-001f-6ee6-64eb66000000",
      "Body" : "﻿<?xml version=\"1.0\" encoding=\"utf-8\"?><EnumerationResults ServiceEndpoint=\"https://azstoragesdkaccount.blob.core.windows.net/\"><Prefix>jtcblobsaspermissionsparse</Prefix><Containers><Container><Name>jtcblobsaspermissionsparse041149b67758c760794d3</Name><Properties><Last-Modified>Fri, 06 Sep 2019 19:09:04 GMT</Last-Modified><Etag>\"0x8D732FDAEFEA806\"</Etag><LeaseStatus>unlocked</LeaseStatus><LeaseState>available</LeaseState><DefaultEncryptionScope>$account-encryption-key</DefaultEncryptionScope><DenyEncryptionScopeOverride>false</DenyEncryptionScopeOverride><HasImmutabilityPolicy>false</HasImmutabilityPolicy><HasLegalHold>false</HasLegalHold></Properties></Container></Containers><NextMarker /></EnumerationResults>",
      "Date" : "Fri, 06 Sep 2019 19:09:03 GMT",
      "x-ms-client-request-id" : "94369920-0c95-4b78-8446-b579e2dc3418",
>>>>>>> a55d5dd9
      "Content-Type" : "application/xml"
    },
    "Exception" : null
  }, {
    "Method" : "DELETE",
<<<<<<< HEAD
    "Uri" : "https://jaschrepragrs.blob.core.windows.net/jtcblobsaspermissionsparse080634bd2d4892c12a485?restype=container",
    "Headers" : {
      "x-ms-version" : "2019-02-02",
      "User-Agent" : "azsdk-java-azure-storage-blob/12.0.0-preview.3 1.8.0_221; Windows 10 10.0",
      "x-ms-client-request-id" : "cf58397d-c815-44fc-8cb8-ede80e38d5f5"
=======
    "Uri" : "https://azstoragesdkaccount.blob.core.windows.net/jtcblobsaspermissionsparse041149b67758c760794d3?restype=container",
    "Headers" : {
      "x-ms-version" : "2019-02-02",
      "User-Agent" : "azsdk-java-azure-storage-blob/12.0.0-preview.3 1.8.0_212; Windows 10 10.0",
      "x-ms-client-request-id" : "a17c4275-3994-46c5-907a-e9a4a56218e6"
>>>>>>> a55d5dd9
    },
    "Response" : {
      "x-ms-version" : "2019-02-02",
      "Server" : "Windows-Azure-Blob/1.0 Microsoft-HTTPAPI/2.0",
      "retry-after" : "0",
      "Content-Length" : "0",
      "StatusCode" : "202",
<<<<<<< HEAD
      "x-ms-request-id" : "bfecb4d3-901e-0044-623a-643cc7000000",
      "Date" : "Thu, 05 Sep 2019 22:36:48 GMT",
      "x-ms-client-request-id" : "cf58397d-c815-44fc-8cb8-ede80e38d5f5"
    },
    "Exception" : null
  } ],
  "variables" : [ "jtcblobsaspermissionsparse080634bd2d4892c12a485" ]
=======
      "x-ms-request-id" : "ec65d670-001e-001f-0be6-64eb66000000",
      "Date" : "Fri, 06 Sep 2019 19:09:03 GMT",
      "x-ms-client-request-id" : "a17c4275-3994-46c5-907a-e9a4a56218e6"
    },
    "Exception" : null
  } ],
  "variables" : [ "jtcblobsaspermissionsparse041149b67758c760794d3" ]
>>>>>>> a55d5dd9
}<|MERGE_RESOLUTION|>--- conflicted
+++ resolved
@@ -1,59 +1,32 @@
 {
   "networkCallRecords" : [ {
     "Method" : "PUT",
-<<<<<<< HEAD
-    "Uri" : "https://jaschrepragrs.blob.core.windows.net/jtcblobsaspermissionsparse080634bd2d4892c12a485?restype=container",
+    "Uri" : "https://jaschrepragrs.blob.core.windows.net/jtcblobsaspermissionsparse076963a03c1a07429b4e1?restype=container",
     "Headers" : {
       "x-ms-version" : "2019-02-02",
       "User-Agent" : "azsdk-java-azure-storage-blob/12.0.0-preview.3 1.8.0_221; Windows 10 10.0",
-      "x-ms-client-request-id" : "58011a66-ee22-4e28-aac6-90a907119797"
-=======
-    "Uri" : "https://azstoragesdkaccount.blob.core.windows.net/jtcblobsaspermissionsparse041149b67758c760794d3?restype=container",
-    "Headers" : {
-      "x-ms-version" : "2019-02-02",
-      "User-Agent" : "azsdk-java-azure-storage-blob/12.0.0-preview.3 1.8.0_212; Windows 10 10.0",
-      "x-ms-client-request-id" : "f86e4868-075a-4da1-be47-894f996be639"
->>>>>>> a55d5dd9
+      "x-ms-client-request-id" : "edcd33ee-0313-40c7-bec9-f6dd88d9b1d8"
     },
     "Response" : {
       "x-ms-version" : "2019-02-02",
       "Server" : "Windows-Azure-Blob/1.0 Microsoft-HTTPAPI/2.0",
-<<<<<<< HEAD
-      "ETag" : "\"0x8D732518A9195A9\"",
-      "Last-Modified" : "Thu, 05 Sep 2019 22:36:49 GMT",
+      "ETag" : "\"0x8D7356039F9EE56\"",
+      "Last-Modified" : "Mon, 09 Sep 2019 19:59:30 GMT",
       "retry-after" : "0",
       "Content-Length" : "0",
       "StatusCode" : "201",
-      "x-ms-request-id" : "bfecb4aa-901e-0044-3a3a-643cc7000000",
-      "Date" : "Thu, 05 Sep 2019 22:36:48 GMT",
-      "x-ms-client-request-id" : "58011a66-ee22-4e28-aac6-90a907119797"
-=======
-      "ETag" : "\"0x8D732FDAEFEA806\"",
-      "Last-Modified" : "Fri, 06 Sep 2019 19:09:04 GMT",
-      "retry-after" : "0",
-      "Content-Length" : "0",
-      "StatusCode" : "201",
-      "x-ms-request-id" : "ec65d631-001e-001f-51e6-64eb66000000",
-      "Date" : "Fri, 06 Sep 2019 19:09:03 GMT",
-      "x-ms-client-request-id" : "f86e4868-075a-4da1-be47-894f996be639"
->>>>>>> a55d5dd9
+      "x-ms-request-id" : "077fe04c-801e-001f-2e49-673bbb000000",
+      "Date" : "Mon, 09 Sep 2019 19:59:29 GMT",
+      "x-ms-client-request-id" : "edcd33ee-0313-40c7-bec9-f6dd88d9b1d8"
     },
     "Exception" : null
   }, {
     "Method" : "GET",
-<<<<<<< HEAD
     "Uri" : "https://jaschrepragrs.blob.core.windows.net?prefix=jtcblobsaspermissionsparse&comp=list",
     "Headers" : {
       "x-ms-version" : "2019-02-02",
       "User-Agent" : "azsdk-java-azure-storage-blob/12.0.0-preview.3 1.8.0_221; Windows 10 10.0",
-      "x-ms-client-request-id" : "b725aba5-3f85-4350-8ccb-1c877c1f2afe"
-=======
-    "Uri" : "https://azstoragesdkaccount.blob.core.windows.net?prefix=jtcblobsaspermissionsparse&comp=list",
-    "Headers" : {
-      "x-ms-version" : "2019-02-02",
-      "User-Agent" : "azsdk-java-azure-storage-blob/12.0.0-preview.3 1.8.0_212; Windows 10 10.0",
-      "x-ms-client-request-id" : "94369920-0c95-4b78-8446-b579e2dc3418"
->>>>>>> a55d5dd9
+      "x-ms-client-request-id" : "546a739f-dac2-4753-a1f2-1847cee8fc4b"
     },
     "Response" : {
       "Transfer-Encoding" : "chunked",
@@ -61,35 +34,20 @@
       "Server" : "Windows-Azure-Blob/1.0 Microsoft-HTTPAPI/2.0",
       "retry-after" : "0",
       "StatusCode" : "200",
-<<<<<<< HEAD
-      "x-ms-request-id" : "bfecb4bc-901e-0044-4b3a-643cc7000000",
-      "Body" : "﻿<?xml version=\"1.0\" encoding=\"utf-8\"?><EnumerationResults ServiceEndpoint=\"https://jaschrepragrs.blob.core.windows.net/\"><Prefix>jtcblobsaspermissionsparse</Prefix><Containers><Container><Name>jtcblobsaspermissionsparse080634bd2d4892c12a485</Name><Properties><Last-Modified>Thu, 05 Sep 2019 22:36:49 GMT</Last-Modified><Etag>\"0x8D732518A9195A9\"</Etag><LeaseStatus>unlocked</LeaseStatus><LeaseState>available</LeaseState><DefaultEncryptionScope>$account-encryption-key</DefaultEncryptionScope><DenyEncryptionScopeOverride>false</DenyEncryptionScopeOverride><HasImmutabilityPolicy>false</HasImmutabilityPolicy><HasLegalHold>false</HasLegalHold></Properties></Container></Containers><NextMarker /></EnumerationResults>",
-      "Date" : "Thu, 05 Sep 2019 22:36:48 GMT",
-      "x-ms-client-request-id" : "b725aba5-3f85-4350-8ccb-1c877c1f2afe",
-=======
-      "x-ms-request-id" : "ec65d652-001e-001f-6ee6-64eb66000000",
-      "Body" : "﻿<?xml version=\"1.0\" encoding=\"utf-8\"?><EnumerationResults ServiceEndpoint=\"https://azstoragesdkaccount.blob.core.windows.net/\"><Prefix>jtcblobsaspermissionsparse</Prefix><Containers><Container><Name>jtcblobsaspermissionsparse041149b67758c760794d3</Name><Properties><Last-Modified>Fri, 06 Sep 2019 19:09:04 GMT</Last-Modified><Etag>\"0x8D732FDAEFEA806\"</Etag><LeaseStatus>unlocked</LeaseStatus><LeaseState>available</LeaseState><DefaultEncryptionScope>$account-encryption-key</DefaultEncryptionScope><DenyEncryptionScopeOverride>false</DenyEncryptionScopeOverride><HasImmutabilityPolicy>false</HasImmutabilityPolicy><HasLegalHold>false</HasLegalHold></Properties></Container></Containers><NextMarker /></EnumerationResults>",
-      "Date" : "Fri, 06 Sep 2019 19:09:03 GMT",
-      "x-ms-client-request-id" : "94369920-0c95-4b78-8446-b579e2dc3418",
->>>>>>> a55d5dd9
+      "x-ms-request-id" : "077fe059-801e-001f-3a49-673bbb000000",
+      "Body" : "﻿<?xml version=\"1.0\" encoding=\"utf-8\"?><EnumerationResults ServiceEndpoint=\"https://jaschrepragrs.blob.core.windows.net/\"><Prefix>jtcblobsaspermissionsparse</Prefix><Containers><Container><Name>jtcblobsaspermissionsparse076963a03c1a07429b4e1</Name><Properties><Last-Modified>Mon, 09 Sep 2019 19:59:30 GMT</Last-Modified><Etag>\"0x8D7356039F9EE56\"</Etag><LeaseStatus>unlocked</LeaseStatus><LeaseState>available</LeaseState><DefaultEncryptionScope>$account-encryption-key</DefaultEncryptionScope><DenyEncryptionScopeOverride>false</DenyEncryptionScopeOverride><HasImmutabilityPolicy>false</HasImmutabilityPolicy><HasLegalHold>false</HasLegalHold></Properties></Container></Containers><NextMarker /></EnumerationResults>",
+      "Date" : "Mon, 09 Sep 2019 19:59:29 GMT",
+      "x-ms-client-request-id" : "546a739f-dac2-4753-a1f2-1847cee8fc4b",
       "Content-Type" : "application/xml"
     },
     "Exception" : null
   }, {
     "Method" : "DELETE",
-<<<<<<< HEAD
-    "Uri" : "https://jaschrepragrs.blob.core.windows.net/jtcblobsaspermissionsparse080634bd2d4892c12a485?restype=container",
+    "Uri" : "https://jaschrepragrs.blob.core.windows.net/jtcblobsaspermissionsparse076963a03c1a07429b4e1?restype=container",
     "Headers" : {
       "x-ms-version" : "2019-02-02",
       "User-Agent" : "azsdk-java-azure-storage-blob/12.0.0-preview.3 1.8.0_221; Windows 10 10.0",
-      "x-ms-client-request-id" : "cf58397d-c815-44fc-8cb8-ede80e38d5f5"
-=======
-    "Uri" : "https://azstoragesdkaccount.blob.core.windows.net/jtcblobsaspermissionsparse041149b67758c760794d3?restype=container",
-    "Headers" : {
-      "x-ms-version" : "2019-02-02",
-      "User-Agent" : "azsdk-java-azure-storage-blob/12.0.0-preview.3 1.8.0_212; Windows 10 10.0",
-      "x-ms-client-request-id" : "a17c4275-3994-46c5-907a-e9a4a56218e6"
->>>>>>> a55d5dd9
+      "x-ms-client-request-id" : "9aeb0df2-a60d-47f4-9a46-c01917619f6d"
     },
     "Response" : {
       "x-ms-version" : "2019-02-02",
@@ -97,21 +55,11 @@
       "retry-after" : "0",
       "Content-Length" : "0",
       "StatusCode" : "202",
-<<<<<<< HEAD
-      "x-ms-request-id" : "bfecb4d3-901e-0044-623a-643cc7000000",
-      "Date" : "Thu, 05 Sep 2019 22:36:48 GMT",
-      "x-ms-client-request-id" : "cf58397d-c815-44fc-8cb8-ede80e38d5f5"
+      "x-ms-request-id" : "077fe060-801e-001f-4149-673bbb000000",
+      "Date" : "Mon, 09 Sep 2019 19:59:29 GMT",
+      "x-ms-client-request-id" : "9aeb0df2-a60d-47f4-9a46-c01917619f6d"
     },
     "Exception" : null
   } ],
-  "variables" : [ "jtcblobsaspermissionsparse080634bd2d4892c12a485" ]
-=======
-      "x-ms-request-id" : "ec65d670-001e-001f-0be6-64eb66000000",
-      "Date" : "Fri, 06 Sep 2019 19:09:03 GMT",
-      "x-ms-client-request-id" : "a17c4275-3994-46c5-907a-e9a4a56218e6"
-    },
-    "Exception" : null
-  } ],
-  "variables" : [ "jtcblobsaspermissionsparse041149b67758c760794d3" ]
->>>>>>> a55d5dd9
+  "variables" : [ "jtcblobsaspermissionsparse076963a03c1a07429b4e1" ]
 }