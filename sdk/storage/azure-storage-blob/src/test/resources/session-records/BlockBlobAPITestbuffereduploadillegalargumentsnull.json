--- conflicted
+++ resolved
@@ -1,105 +1,57 @@
 {
   "networkCallRecords" : [ {
     "Method" : "PUT",
-<<<<<<< HEAD
-    "Uri" : "https://jaschrepragrs.blob.core.windows.net/jtcbuffereduploadillegalargumentsnull031150044266ea3f?restype=container",
+    "Uri" : "https://jaschrepragrs.blob.core.windows.net/jtcbuffereduploadillegalargumentsnull048449ba4f9d6ef4?restype=container",
     "Headers" : {
       "x-ms-version" : "2019-02-02",
       "User-Agent" : "azsdk-java-azure-storage-blob/12.0.0-preview.3 1.8.0_221; Windows 10 10.0",
-      "x-ms-client-request-id" : "38fa9944-bc25-458e-83bc-91a4dc2f2b4f"
-=======
-    "Uri" : "https://azstoragesdkaccount.blob.core.windows.net/jtcbuffereduploadillegalargumentsnull052580ddc58e7a00?restype=container",
-    "Headers" : {
-      "x-ms-version" : "2019-02-02",
-      "User-Agent" : "azsdk-java-azure-storage-blob/12.0.0-preview.3 1.8.0_212; Windows 10 10.0",
-      "x-ms-client-request-id" : "2e1cd0e1-84ca-4837-b9c9-94320394be3e"
->>>>>>> a55d5dd9
+      "x-ms-client-request-id" : "416e4f96-052f-48df-b856-a62b7746c2eb"
     },
     "Response" : {
       "x-ms-version" : "2019-02-02",
       "Server" : "Windows-Azure-Blob/1.0 Microsoft-HTTPAPI/2.0",
-<<<<<<< HEAD
-      "ETag" : "\"0x8D73252B307CE1D\"",
-      "Last-Modified" : "Thu, 05 Sep 2019 22:45:06 GMT",
+      "ETag" : "\"0x8D73561EA6674D0\"",
+      "Last-Modified" : "Mon, 09 Sep 2019 20:11:35 GMT",
       "retry-after" : "0",
       "Content-Length" : "0",
       "StatusCode" : "201",
-      "x-ms-request-id" : "204877d1-901e-000b-213b-64f8df000000",
-      "Date" : "Thu, 05 Sep 2019 22:45:06 GMT",
-      "x-ms-client-request-id" : "38fa9944-bc25-458e-83bc-91a4dc2f2b4f"
-=======
-      "ETag" : "\"0x8D732FD164E35A8\"",
-      "Last-Modified" : "Fri, 06 Sep 2019 19:04:47 GMT",
-      "retry-after" : "0",
-      "Content-Length" : "0",
-      "StatusCode" : "201",
-      "x-ms-request-id" : "ec63251b-001e-001f-37e5-64eb66000000",
-      "Date" : "Fri, 06 Sep 2019 19:04:47 GMT",
-      "x-ms-client-request-id" : "2e1cd0e1-84ca-4837-b9c9-94320394be3e"
->>>>>>> a55d5dd9
+      "x-ms-request-id" : "755be9cf-601e-0051-104a-67fe5e000000",
+      "Date" : "Mon, 09 Sep 2019 20:11:35 GMT",
+      "x-ms-client-request-id" : "416e4f96-052f-48df-b856-a62b7746c2eb"
     },
     "Exception" : null
   }, {
     "Method" : "PUT",
-<<<<<<< HEAD
-    "Uri" : "https://jaschrepragrs.blob.core.windows.net/jtcbuffereduploadillegalargumentsnull031150044266ea3f/javablobbuffereduploadillegalargumentsnull112620c7d3d84",
+    "Uri" : "https://jaschrepragrs.blob.core.windows.net/jtcbuffereduploadillegalargumentsnull048449ba4f9d6ef4/javablobbuffereduploadillegalargumentsnull168079ac59d71",
     "Headers" : {
       "x-ms-version" : "2019-02-02",
       "User-Agent" : "azsdk-java-azure-storage-blob/12.0.0-preview.3 1.8.0_221; Windows 10 10.0",
-      "x-ms-client-request-id" : "2fbc107b-0fc0-4595-bb3e-96045e4f890f",
-=======
-    "Uri" : "https://azstoragesdkaccount.blob.core.windows.net/jtcbuffereduploadillegalargumentsnull052580ddc58e7a00/javablobbuffereduploadillegalargumentsnull109984cc1b3b9",
-    "Headers" : {
-      "x-ms-version" : "2019-02-02",
-      "User-Agent" : "azsdk-java-azure-storage-blob/12.0.0-preview.3 1.8.0_212; Windows 10 10.0",
-      "x-ms-client-request-id" : "8f8688ec-bb44-44d0-98ff-00567f473b63",
->>>>>>> a55d5dd9
+      "x-ms-client-request-id" : "e3697f3e-18e3-4d19-b754-c6c7c96af872",
       "Content-Type" : "application/octet-stream"
     },
     "Response" : {
       "x-ms-version" : "2019-02-02",
       "Server" : "Windows-Azure-Blob/1.0 Microsoft-HTTPAPI/2.0",
       "x-ms-content-crc64" : "6RYQPwaVsyQ=",
-<<<<<<< HEAD
-      "Last-Modified" : "Thu, 05 Sep 2019 22:45:06 GMT",
+      "Last-Modified" : "Mon, 09 Sep 2019 20:11:35 GMT",
       "retry-after" : "0",
       "StatusCode" : "201",
       "x-ms-request-server-encrypted" : "true",
-      "Date" : "Thu, 05 Sep 2019 22:45:06 GMT",
+      "Date" : "Mon, 09 Sep 2019 20:11:35 GMT",
       "Content-MD5" : "wh+Wm18D0z1D4E+PE252gg==",
-      "ETag" : "\"0x8D73252B3143CCE\"",
+      "ETag" : "\"0x8D73561EA733FB2\"",
       "Content-Length" : "0",
-      "x-ms-request-id" : "2048780c-901e-000b-423b-64f8df000000",
-      "x-ms-client-request-id" : "2fbc107b-0fc0-4595-bb3e-96045e4f890f"
-=======
-      "Last-Modified" : "Fri, 06 Sep 2019 19:04:47 GMT",
-      "retry-after" : "0",
-      "StatusCode" : "201",
-      "x-ms-request-server-encrypted" : "true",
-      "Date" : "Fri, 06 Sep 2019 19:04:47 GMT",
-      "Content-MD5" : "wh+Wm18D0z1D4E+PE252gg==",
-      "ETag" : "\"0x8D732FD165580D2\"",
-      "Content-Length" : "0",
-      "x-ms-request-id" : "ec632558-001e-001f-68e5-64eb66000000",
-      "x-ms-client-request-id" : "8f8688ec-bb44-44d0-98ff-00567f473b63"
->>>>>>> a55d5dd9
+      "x-ms-request-id" : "755be9e7-601e-0051-264a-67fe5e000000",
+      "x-ms-client-request-id" : "e3697f3e-18e3-4d19-b754-c6c7c96af872"
     },
     "Exception" : null
   }, {
     "Method" : "GET",
-<<<<<<< HEAD
     "Uri" : "https://jaschrepragrs.blob.core.windows.net?prefix=jtcbuffereduploadillegalargumentsnull&comp=list",
     "Headers" : {
       "x-ms-version" : "2019-02-02",
       "User-Agent" : "azsdk-java-azure-storage-blob/12.0.0-preview.3 1.8.0_221; Windows 10 10.0",
-      "x-ms-client-request-id" : "68d48260-e31b-49d9-b28b-860f224d39f5"
-=======
-    "Uri" : "https://azstoragesdkaccount.blob.core.windows.net?prefix=jtcbuffereduploadillegalargumentsnull&comp=list",
-    "Headers" : {
-      "x-ms-version" : "2019-02-02",
-      "User-Agent" : "azsdk-java-azure-storage-blob/12.0.0-preview.3 1.8.0_212; Windows 10 10.0",
-      "x-ms-client-request-id" : "67056bc6-6b64-4225-a1d1-124dd18954bb"
->>>>>>> a55d5dd9
+      "x-ms-client-request-id" : "43781ebf-2548-4b8e-9c25-d3ce4dbdb553"
     },
     "Response" : {
       "Transfer-Encoding" : "chunked",
@@ -107,35 +59,20 @@
       "Server" : "Windows-Azure-Blob/1.0 Microsoft-HTTPAPI/2.0",
       "retry-after" : "0",
       "StatusCode" : "200",
-<<<<<<< HEAD
-      "x-ms-request-id" : "2048784a-901e-000b-673b-64f8df000000",
-      "Body" : "﻿<?xml version=\"1.0\" encoding=\"utf-8\"?><EnumerationResults ServiceEndpoint=\"https://jaschrepragrs.blob.core.windows.net/\"><Prefix>jtcbuffereduploadillegalargumentsnull</Prefix><Containers><Container><Name>jtcbuffereduploadillegalargumentsnull031150044266ea3f</Name><Properties><Last-Modified>Thu, 05 Sep 2019 22:45:06 GMT</Last-Modified><Etag>\"0x8D73252B307CE1D\"</Etag><LeaseStatus>unlocked</LeaseStatus><LeaseState>available</LeaseState><DefaultEncryptionScope>$account-encryption-key</DefaultEncryptionScope><DenyEncryptionScopeOverride>false</DenyEncryptionScopeOverride><HasImmutabilityPolicy>false</HasImmutabilityPolicy><HasLegalHold>false</HasLegalHold></Properties></Container></Containers><NextMarker /></EnumerationResults>",
-      "Date" : "Thu, 05 Sep 2019 22:45:06 GMT",
-      "x-ms-client-request-id" : "68d48260-e31b-49d9-b28b-860f224d39f5",
-=======
-      "x-ms-request-id" : "ec632573-001e-001f-01e5-64eb66000000",
-      "Body" : "﻿<?xml version=\"1.0\" encoding=\"utf-8\"?><EnumerationResults ServiceEndpoint=\"https://azstoragesdkaccount.blob.core.windows.net/\"><Prefix>jtcbuffereduploadillegalargumentsnull</Prefix><Containers><Container><Name>jtcbuffereduploadillegalargumentsnull052580ddc58e7a00</Name><Properties><Last-Modified>Fri, 06 Sep 2019 19:04:47 GMT</Last-Modified><Etag>\"0x8D732FD164E35A8\"</Etag><LeaseStatus>unlocked</LeaseStatus><LeaseState>available</LeaseState><DefaultEncryptionScope>$account-encryption-key</DefaultEncryptionScope><DenyEncryptionScopeOverride>false</DenyEncryptionScopeOverride><HasImmutabilityPolicy>false</HasImmutabilityPolicy><HasLegalHold>false</HasLegalHold></Properties></Container></Containers><NextMarker /></EnumerationResults>",
-      "Date" : "Fri, 06 Sep 2019 19:04:47 GMT",
-      "x-ms-client-request-id" : "67056bc6-6b64-4225-a1d1-124dd18954bb",
->>>>>>> a55d5dd9
+      "x-ms-request-id" : "755be9f4-601e-0051-334a-67fe5e000000",
+      "Body" : "﻿<?xml version=\"1.0\" encoding=\"utf-8\"?><EnumerationResults ServiceEndpoint=\"https://jaschrepragrs.blob.core.windows.net/\"><Prefix>jtcbuffereduploadillegalargumentsnull</Prefix><Containers><Container><Name>jtcbuffereduploadillegalargumentsnull048449ba4f9d6ef4</Name><Properties><Last-Modified>Mon, 09 Sep 2019 20:11:35 GMT</Last-Modified><Etag>\"0x8D73561EA6674D0\"</Etag><LeaseStatus>unlocked</LeaseStatus><LeaseState>available</LeaseState><DefaultEncryptionScope>$account-encryption-key</DefaultEncryptionScope><DenyEncryptionScopeOverride>false</DenyEncryptionScopeOverride><HasImmutabilityPolicy>false</HasImmutabilityPolicy><HasLegalHold>false</HasLegalHold></Properties></Container></Containers><NextMarker /></EnumerationResults>",
+      "Date" : "Mon, 09 Sep 2019 20:11:35 GMT",
+      "x-ms-client-request-id" : "43781ebf-2548-4b8e-9c25-d3ce4dbdb553",
       "Content-Type" : "application/xml"
     },
     "Exception" : null
   }, {
     "Method" : "DELETE",
-<<<<<<< HEAD
-    "Uri" : "https://jaschrepragrs.blob.core.windows.net/jtcbuffereduploadillegalargumentsnull031150044266ea3f?restype=container",
+    "Uri" : "https://jaschrepragrs.blob.core.windows.net/jtcbuffereduploadillegalargumentsnull048449ba4f9d6ef4?restype=container",
     "Headers" : {
       "x-ms-version" : "2019-02-02",
       "User-Agent" : "azsdk-java-azure-storage-blob/12.0.0-preview.3 1.8.0_221; Windows 10 10.0",
-      "x-ms-client-request-id" : "bb3d78a8-eb65-4003-8bac-8a9b2b45576c"
-=======
-    "Uri" : "https://azstoragesdkaccount.blob.core.windows.net/jtcbuffereduploadillegalargumentsnull052580ddc58e7a00?restype=container",
-    "Headers" : {
-      "x-ms-version" : "2019-02-02",
-      "User-Agent" : "azsdk-java-azure-storage-blob/12.0.0-preview.3 1.8.0_212; Windows 10 10.0",
-      "x-ms-client-request-id" : "a31c711a-15e6-4420-b347-4fccddeb2ed4"
->>>>>>> a55d5dd9
+      "x-ms-client-request-id" : "014f2467-65d7-4b56-89fa-e725f6c57ca7"
     },
     "Response" : {
       "x-ms-version" : "2019-02-02",
@@ -143,21 +80,11 @@
       "retry-after" : "0",
       "Content-Length" : "0",
       "StatusCode" : "202",
-<<<<<<< HEAD
-      "x-ms-request-id" : "2048787f-901e-000b-073b-64f8df000000",
-      "Date" : "Thu, 05 Sep 2019 22:45:06 GMT",
-      "x-ms-client-request-id" : "bb3d78a8-eb65-4003-8bac-8a9b2b45576c"
+      "x-ms-request-id" : "755be9fa-601e-0051-394a-67fe5e000000",
+      "Date" : "Mon, 09 Sep 2019 20:11:35 GMT",
+      "x-ms-client-request-id" : "014f2467-65d7-4b56-89fa-e725f6c57ca7"
     },
     "Exception" : null
   } ],
-  "variables" : [ "jtcbuffereduploadillegalargumentsnull031150044266ea3f", "javablobbuffereduploadillegalargumentsnull112620c7d3d84", "javablobbuffereduploadillegalargumentsnull2733186fea7b9" ]
-=======
-      "x-ms-request-id" : "ec6325d8-001e-001f-5be5-64eb66000000",
-      "Date" : "Fri, 06 Sep 2019 19:04:47 GMT",
-      "x-ms-client-request-id" : "a31c711a-15e6-4420-b347-4fccddeb2ed4"
-    },
-    "Exception" : null
-  } ],
-  "variables" : [ "jtcbuffereduploadillegalargumentsnull052580ddc58e7a00", "javablobbuffereduploadillegalargumentsnull109984cc1b3b9", "javablobbuffereduploadillegalargumentsnull224590b26a618" ]
->>>>>>> a55d5dd9
+  "variables" : [ "jtcbuffereduploadillegalargumentsnull048449ba4f9d6ef4", "javablobbuffereduploadillegalargumentsnull168079ac59d71", "javablobbuffereduploadillegalargumentsnull276618de7f81b" ]
 }