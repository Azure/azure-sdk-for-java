{
  "networkCallRecords" : [ {
    "Method" : "PUT",
<<<<<<< HEAD
    "Uri" : "https://jaschrepragrs.blob.core.windows.net/jtcstartincrementalcopyacfail08116728eaf74398834b?restype=container",
    "Headers" : {
      "x-ms-version" : "2019-02-02",
      "User-Agent" : "azsdk-java-azure-storage-blob/12.0.0-preview.3 1.8.0_221; Windows 10 10.0",
      "x-ms-client-request-id" : "17aa86bc-c428-45e2-a00c-7595f89d4f98"
=======
    "Uri" : "https://azstoragesdkaccount.blob.core.windows.net/jtcstartincrementalcopyacfail02581178d9517a8dd047?restype=container",
    "Headers" : {
      "x-ms-version" : "2019-02-02",
      "User-Agent" : "azsdk-java-azure-storage-blob/12.0.0-preview.3 1.8.0_212; Windows 10 10.0",
      "x-ms-client-request-id" : "5c005ef4-9358-461f-a57f-8480df4b651d"
>>>>>>> a55d5dd9
    },
    "Response" : {
      "x-ms-version" : "2019-02-02",
      "Server" : "Windows-Azure-Blob/1.0 Microsoft-HTTPAPI/2.0",
<<<<<<< HEAD
      "ETag" : "\"0x8D732527570C12D\"",
      "Last-Modified" : "Thu, 05 Sep 2019 22:43:23 GMT",
      "retry-after" : "0",
      "Content-Length" : "0",
      "StatusCode" : "201",
      "x-ms-request-id" : "e0dd8867-e01e-0026-763b-647b1f000000",
      "Date" : "Thu, 05 Sep 2019 22:43:22 GMT",
      "x-ms-client-request-id" : "17aa86bc-c428-45e2-a00c-7595f89d4f98"
=======
      "ETag" : "\"0x8D732FDD9D8A6B1\"",
      "Last-Modified" : "Fri, 06 Sep 2019 19:10:15 GMT",
      "retry-after" : "0",
      "Content-Length" : "0",
      "StatusCode" : "201",
      "x-ms-request-id" : "8f7647d9-401e-003a-65e6-6473d5000000",
      "Date" : "Fri, 06 Sep 2019 19:10:14 GMT",
      "x-ms-client-request-id" : "5c005ef4-9358-461f-a57f-8480df4b651d"
>>>>>>> a55d5dd9
    },
    "Exception" : null
  }, {
    "Method" : "PUT",
<<<<<<< HEAD
    "Uri" : "https://jaschrepragrs.blob.core.windows.net/jtcstartincrementalcopyacfail08116728eaf74398834b/javablobstartincrementalcopyacfail150209e3b2b9e43db",
    "Headers" : {
      "x-ms-version" : "2019-02-02",
      "User-Agent" : "azsdk-java-azure-storage-blob/12.0.0-preview.3 1.8.0_221; Windows 10 10.0",
      "x-ms-client-request-id" : "ebbeacef-fbb8-45b6-a2ef-70f14989e145"
=======
    "Uri" : "https://azstoragesdkaccount.blob.core.windows.net/jtcstartincrementalcopyacfail02581178d9517a8dd047/javablobstartincrementalcopyacfail196858956ad60af94",
    "Headers" : {
      "x-ms-version" : "2019-02-02",
      "User-Agent" : "azsdk-java-azure-storage-blob/12.0.0-preview.3 1.8.0_212; Windows 10 10.0",
      "x-ms-client-request-id" : "3afc6541-34b9-429d-8683-ca37ad4ba068"
>>>>>>> a55d5dd9
    },
    "Response" : {
      "x-ms-version" : "2019-02-02",
      "Server" : "Windows-Azure-Blob/1.0 Microsoft-HTTPAPI/2.0",
<<<<<<< HEAD
      "ETag" : "\"0x8D73252757D2AD8\"",
      "Last-Modified" : "Thu, 05 Sep 2019 22:43:23 GMT",
      "retry-after" : "0",
      "Content-Length" : "0",
      "StatusCode" : "201",
      "x-ms-request-id" : "e0dd8878-e01e-0026-063b-647b1f000000",
      "x-ms-request-server-encrypted" : "true",
      "Date" : "Thu, 05 Sep 2019 22:43:22 GMT",
      "x-ms-client-request-id" : "ebbeacef-fbb8-45b6-a2ef-70f14989e145"
=======
      "ETag" : "\"0x8D732FDD9DEF056\"",
      "Last-Modified" : "Fri, 06 Sep 2019 19:10:15 GMT",
      "retry-after" : "0",
      "Content-Length" : "0",
      "StatusCode" : "201",
      "x-ms-request-id" : "8f7647ed-401e-003a-73e6-6473d5000000",
      "x-ms-request-server-encrypted" : "true",
      "Date" : "Fri, 06 Sep 2019 19:10:15 GMT",
      "x-ms-client-request-id" : "3afc6541-34b9-429d-8683-ca37ad4ba068"
>>>>>>> a55d5dd9
    },
    "Exception" : null
  }, {
    "Method" : "PUT",
<<<<<<< HEAD
    "Uri" : "https://jaschrepragrs.blob.core.windows.net/jtcstartincrementalcopyacfail08116728eaf74398834b?restype=container&comp=acl",
    "Headers" : {
      "x-ms-version" : "2019-02-02",
      "User-Agent" : "azsdk-java-azure-storage-blob/12.0.0-preview.3 1.8.0_221; Windows 10 10.0",
      "x-ms-client-request-id" : "a4b6b7c6-d955-40cf-a2fb-4483e9455083",
=======
    "Uri" : "https://azstoragesdkaccount.blob.core.windows.net/jtcstartincrementalcopyacfail02581178d9517a8dd047?restype=container&comp=acl",
    "Headers" : {
      "x-ms-version" : "2019-02-02",
      "User-Agent" : "azsdk-java-azure-storage-blob/12.0.0-preview.3 1.8.0_212; Windows 10 10.0",
      "x-ms-client-request-id" : "39def779-569a-4075-8777-dd684fc0b874",
>>>>>>> a55d5dd9
      "Content-Type" : "application/xml; charset=utf-8"
    },
    "Response" : {
      "x-ms-version" : "2019-02-02",
      "Server" : "Windows-Azure-Blob/1.0 Microsoft-HTTPAPI/2.0",
<<<<<<< HEAD
      "ETag" : "\"0x8D73252758ADEA0\"",
      "Last-Modified" : "Thu, 05 Sep 2019 22:43:23 GMT",
      "retry-after" : "0",
      "Content-Length" : "0",
      "StatusCode" : "200",
      "x-ms-request-id" : "e0dd8886-e01e-0026-143b-647b1f000000",
      "Date" : "Thu, 05 Sep 2019 22:43:22 GMT",
      "x-ms-client-request-id" : "a4b6b7c6-d955-40cf-a2fb-4483e9455083"
=======
      "ETag" : "\"0x8D732FDD9E5C373\"",
      "Last-Modified" : "Fri, 06 Sep 2019 19:10:16 GMT",
      "retry-after" : "0",
      "Content-Length" : "0",
      "StatusCode" : "200",
      "x-ms-request-id" : "8f764805-401e-003a-08e6-6473d5000000",
      "Date" : "Fri, 06 Sep 2019 19:10:15 GMT",
      "x-ms-client-request-id" : "39def779-569a-4075-8777-dd684fc0b874"
>>>>>>> a55d5dd9
    },
    "Exception" : null
  }, {
    "Method" : "PUT",
<<<<<<< HEAD
    "Uri" : "https://jaschrepragrs.blob.core.windows.net/jtcstartincrementalcopyacfail08116728eaf74398834b/javablobstartincrementalcopyacfail150209e3b2b9e43db?comp=snapshot",
    "Headers" : {
      "x-ms-version" : "2019-02-02",
      "User-Agent" : "azsdk-java-azure-storage-blob/12.0.0-preview.3 1.8.0_221; Windows 10 10.0",
      "x-ms-client-request-id" : "1672179a-64d2-4289-81de-133b32cbf23b"
    },
    "Response" : {
      "x-ms-version" : "2019-02-02",
      "x-ms-snapshot" : "2019-09-05T22:43:23.7760057Z",
      "Server" : "Windows-Azure-Blob/1.0 Microsoft-HTTPAPI/2.0",
      "ETag" : "\"0x8D73252757D2AD8\"",
      "Last-Modified" : "Thu, 05 Sep 2019 22:43:23 GMT",
      "retry-after" : "0",
      "Content-Length" : "0",
      "StatusCode" : "201",
      "x-ms-request-id" : "e0dd88a4-e01e-0026-2d3b-647b1f000000",
      "x-ms-request-server-encrypted" : "false",
      "Date" : "Thu, 05 Sep 2019 22:43:22 GMT",
      "x-ms-client-request-id" : "1672179a-64d2-4289-81de-133b32cbf23b"
=======
    "Uri" : "https://azstoragesdkaccount.blob.core.windows.net/jtcstartincrementalcopyacfail02581178d9517a8dd047/javablobstartincrementalcopyacfail196858956ad60af94?comp=snapshot",
    "Headers" : {
      "x-ms-version" : "2019-02-02",
      "User-Agent" : "azsdk-java-azure-storage-blob/12.0.0-preview.3 1.8.0_212; Windows 10 10.0",
      "x-ms-client-request-id" : "0617c0a2-a2b7-4b22-95d1-6fe0bf6d5702"
    },
    "Response" : {
      "x-ms-version" : "2019-02-02",
      "x-ms-snapshot" : "2019-09-06T19:10:16.0426370Z",
      "Server" : "Windows-Azure-Blob/1.0 Microsoft-HTTPAPI/2.0",
      "ETag" : "\"0x8D732FDD9DEF056\"",
      "Last-Modified" : "Fri, 06 Sep 2019 19:10:15 GMT",
      "retry-after" : "0",
      "Content-Length" : "0",
      "StatusCode" : "201",
      "x-ms-request-id" : "8f76481b-401e-003a-19e6-6473d5000000",
      "x-ms-request-server-encrypted" : "false",
      "Date" : "Fri, 06 Sep 2019 19:10:15 GMT",
      "x-ms-client-request-id" : "0617c0a2-a2b7-4b22-95d1-6fe0bf6d5702"
>>>>>>> a55d5dd9
    },
    "Exception" : null
  }, {
    "Method" : "PUT",
<<<<<<< HEAD
    "Uri" : "https://jaschrepragrs.blob.core.windows.net/jtcstartincrementalcopyacfail08116728eaf74398834b/javablobstartincrementalcopyacfail2161144b450499797?comp=incrementalcopy",
    "Headers" : {
      "x-ms-version" : "2019-02-02",
      "User-Agent" : "azsdk-java-azure-storage-blob/12.0.0-preview.3 1.8.0_221; Windows 10 10.0",
      "x-ms-client-request-id" : "67f4452c-7b51-4729-b498-ba024d2b5527"
=======
    "Uri" : "https://azstoragesdkaccount.blob.core.windows.net/jtcstartincrementalcopyacfail02581178d9517a8dd047/javablobstartincrementalcopyacfail2551691bd11abbeda?comp=incrementalcopy",
    "Headers" : {
      "x-ms-version" : "2019-02-02",
      "User-Agent" : "azsdk-java-azure-storage-blob/12.0.0-preview.3 1.8.0_212; Windows 10 10.0",
      "x-ms-client-request-id" : "1c2daf16-ab04-42ea-9f55-334b7a1ac27f"
>>>>>>> a55d5dd9
    },
    "Response" : {
      "x-ms-version" : "2019-02-02",
      "Server" : "Windows-Azure-Blob/1.0 Microsoft-HTTPAPI/2.0",
<<<<<<< HEAD
      "x-ms-copy-id" : "b8ff108a-4062-4a41-b783-73b99daccce0",
      "ETag" : "\"0x8D7325275A4903A\"",
      "Last-Modified" : "Thu, 05 Sep 2019 22:43:23 GMT",
=======
      "x-ms-copy-id" : "21305462-7e0f-4b8e-932f-ef766d2f08d7",
      "ETag" : "\"0x8D732FDD9F53CBD\"",
      "Last-Modified" : "Fri, 06 Sep 2019 19:10:16 GMT",
>>>>>>> a55d5dd9
      "retry-after" : "0",
      "Content-Length" : "0",
      "x-ms-copy-status" : "pending",
      "StatusCode" : "202",
<<<<<<< HEAD
      "x-ms-request-id" : "e0dd88b1-e01e-0026-3a3b-647b1f000000",
      "Date" : "Thu, 05 Sep 2019 22:43:22 GMT",
      "x-ms-client-request-id" : "67f4452c-7b51-4729-b498-ba024d2b5527"
=======
      "x-ms-request-id" : "8f764837-401e-003a-31e6-6473d5000000",
      "Date" : "Fri, 06 Sep 2019 19:10:15 GMT",
      "x-ms-client-request-id" : "1c2daf16-ab04-42ea-9f55-334b7a1ac27f"
>>>>>>> a55d5dd9
    },
    "Exception" : null
  }, {
    "Method" : "PUT",
<<<<<<< HEAD
    "Uri" : "https://jaschrepragrs.blob.core.windows.net/jtcstartincrementalcopyacfail08116728eaf74398834b/javablobstartincrementalcopyacfail150209e3b2b9e43db?comp=snapshot",
    "Headers" : {
      "x-ms-version" : "2019-02-02",
      "User-Agent" : "azsdk-java-azure-storage-blob/12.0.0-preview.3 1.8.0_221; Windows 10 10.0",
      "x-ms-client-request-id" : "c46af6b7-2a03-484b-a5ae-91a97062a505"
    },
    "Response" : {
      "x-ms-version" : "2019-02-02",
      "x-ms-snapshot" : "2019-09-05T22:43:23.9441277Z",
      "Server" : "Windows-Azure-Blob/1.0 Microsoft-HTTPAPI/2.0",
      "ETag" : "\"0x8D73252757D2AD8\"",
      "Last-Modified" : "Thu, 05 Sep 2019 22:43:23 GMT",
      "retry-after" : "0",
      "Content-Length" : "0",
      "StatusCode" : "201",
      "x-ms-request-id" : "e0dd88c8-e01e-0026-4e3b-647b1f000000",
      "x-ms-request-server-encrypted" : "false",
      "Date" : "Thu, 05 Sep 2019 22:43:23 GMT",
      "x-ms-client-request-id" : "c46af6b7-2a03-484b-a5ae-91a97062a505"
=======
    "Uri" : "https://azstoragesdkaccount.blob.core.windows.net/jtcstartincrementalcopyacfail02581178d9517a8dd047/javablobstartincrementalcopyacfail196858956ad60af94?comp=snapshot",
    "Headers" : {
      "x-ms-version" : "2019-02-02",
      "User-Agent" : "azsdk-java-azure-storage-blob/12.0.0-preview.3 1.8.0_212; Windows 10 10.0",
      "x-ms-client-request-id" : "9e27b460-6d89-4e3e-9d60-37fc4f247034"
    },
    "Response" : {
      "x-ms-version" : "2019-02-02",
      "x-ms-snapshot" : "2019-09-06T19:10:16.1497366Z",
      "Server" : "Windows-Azure-Blob/1.0 Microsoft-HTTPAPI/2.0",
      "ETag" : "\"0x8D732FDD9DEF056\"",
      "Last-Modified" : "Fri, 06 Sep 2019 19:10:15 GMT",
      "retry-after" : "0",
      "Content-Length" : "0",
      "StatusCode" : "201",
      "x-ms-request-id" : "8f764856-401e-003a-4ce6-6473d5000000",
      "x-ms-request-server-encrypted" : "false",
      "Date" : "Fri, 06 Sep 2019 19:10:15 GMT",
      "x-ms-client-request-id" : "9e27b460-6d89-4e3e-9d60-37fc4f247034"
>>>>>>> a55d5dd9
    },
    "Exception" : null
  }, {
    "Method" : "PUT",
<<<<<<< HEAD
    "Uri" : "https://jaschrepragrs.blob.core.windows.net/jtcstartincrementalcopyacfail08116728eaf74398834b/javablobstartincrementalcopyacfail2161144b450499797?comp=incrementalcopy",
    "Headers" : {
      "x-ms-version" : "2019-02-02",
      "User-Agent" : "azsdk-java-azure-storage-blob/12.0.0-preview.3 1.8.0_221; Windows 10 10.0",
      "x-ms-client-request-id" : "69a35b68-7ed3-462c-b2b2-724b8e15b308"
=======
    "Uri" : "https://azstoragesdkaccount.blob.core.windows.net/jtcstartincrementalcopyacfail02581178d9517a8dd047/javablobstartincrementalcopyacfail2551691bd11abbeda?comp=incrementalcopy",
    "Headers" : {
      "x-ms-version" : "2019-02-02",
      "User-Agent" : "azsdk-java-azure-storage-blob/12.0.0-preview.3 1.8.0_212; Windows 10 10.0",
      "x-ms-client-request-id" : "70af1e30-a739-49bc-9ec6-513e51169b22"
>>>>>>> a55d5dd9
    },
    "Response" : {
      "x-ms-version" : "2019-02-02",
      "Server" : "Windows-Azure-Blob/1.0 Microsoft-HTTPAPI/2.0",
      "x-ms-error-code" : "ConditionNotMet",
      "retry-after" : "0",
      "Content-Length" : "252",
      "StatusCode" : "412",
<<<<<<< HEAD
      "x-ms-request-id" : "e0dd88d8-e01e-0026-5e3b-647b1f000000",
      "Body" : "﻿<?xml version=\"1.0\" encoding=\"utf-8\"?><Error><Code>ConditionNotMet</Code><Message>The condition specified using HTTP conditional header(s) is not met.\nRequestId:e0dd88d8-e01e-0026-5e3b-647b1f000000\nTime:2019-09-05T22:43:24.0318950Z</Message></Error>",
      "Date" : "Thu, 05 Sep 2019 22:43:23 GMT",
      "x-ms-client-request-id" : "69a35b68-7ed3-462c-b2b2-724b8e15b308",
=======
      "x-ms-request-id" : "8f764879-401e-003a-68e6-6473d5000000",
      "Body" : "﻿<?xml version=\"1.0\" encoding=\"utf-8\"?><Error><Code>ConditionNotMet</Code><Message>The condition specified using HTTP conditional header(s) is not met.\nRequestId:8f764879-401e-003a-68e6-6473d5000000\nTime:2019-09-06T19:10:16.2086294Z</Message></Error>",
      "Date" : "Fri, 06 Sep 2019 19:10:15 GMT",
      "x-ms-client-request-id" : "70af1e30-a739-49bc-9ec6-513e51169b22",
>>>>>>> a55d5dd9
      "Content-Type" : "application/xml"
    },
    "Exception" : null
  }, {
    "Method" : "GET",
<<<<<<< HEAD
    "Uri" : "https://jaschrepragrs.blob.core.windows.net?prefix=jtcstartincrementalcopyacfail&comp=list",
    "Headers" : {
      "x-ms-version" : "2019-02-02",
      "User-Agent" : "azsdk-java-azure-storage-blob/12.0.0-preview.3 1.8.0_221; Windows 10 10.0",
      "x-ms-client-request-id" : "15448feb-481c-4394-8971-7bf621a7da7e"
=======
    "Uri" : "https://azstoragesdkaccount.blob.core.windows.net?prefix=jtcstartincrementalcopyacfail&comp=list",
    "Headers" : {
      "x-ms-version" : "2019-02-02",
      "User-Agent" : "azsdk-java-azure-storage-blob/12.0.0-preview.3 1.8.0_212; Windows 10 10.0",
      "x-ms-client-request-id" : "4b5fa1c6-32c2-4daf-bb3b-bd87bf21761c"
>>>>>>> a55d5dd9
    },
    "Response" : {
      "Transfer-Encoding" : "chunked",
      "x-ms-version" : "2019-02-02",
      "Server" : "Windows-Azure-Blob/1.0 Microsoft-HTTPAPI/2.0",
      "retry-after" : "0",
      "StatusCode" : "200",
<<<<<<< HEAD
      "x-ms-request-id" : "e0dd88f1-e01e-0026-753b-647b1f000000",
      "Body" : "﻿<?xml version=\"1.0\" encoding=\"utf-8\"?><EnumerationResults ServiceEndpoint=\"https://jaschrepragrs.blob.core.windows.net/\"><Prefix>jtcstartincrementalcopyacfail</Prefix><Containers><Container><Name>jtcstartincrementalcopyacfail08116728eaf74398834b</Name><Properties><Last-Modified>Thu, 05 Sep 2019 22:43:23 GMT</Last-Modified><Etag>\"0x8D73252758ADEA0\"</Etag><LeaseStatus>unlocked</LeaseStatus><LeaseState>available</LeaseState><PublicAccess>blob</PublicAccess><DefaultEncryptionScope>$account-encryption-key</DefaultEncryptionScope><DenyEncryptionScopeOverride>false</DenyEncryptionScopeOverride><HasImmutabilityPolicy>false</HasImmutabilityPolicy><HasLegalHold>false</HasLegalHold></Properties></Container></Containers><NextMarker /></EnumerationResults>",
      "Date" : "Thu, 05 Sep 2019 22:43:23 GMT",
      "x-ms-client-request-id" : "15448feb-481c-4394-8971-7bf621a7da7e",
=======
      "x-ms-request-id" : "8f76488f-401e-003a-7ce6-6473d5000000",
      "Body" : "﻿<?xml version=\"1.0\" encoding=\"utf-8\"?><EnumerationResults ServiceEndpoint=\"https://azstoragesdkaccount.blob.core.windows.net/\"><Prefix>jtcstartincrementalcopyacfail</Prefix><Containers><Container><Name>jtcstartincrementalcopyacfail02581178d9517a8dd047</Name><Properties><Last-Modified>Fri, 06 Sep 2019 19:10:16 GMT</Last-Modified><Etag>\"0x8D732FDD9E5C373\"</Etag><LeaseStatus>unlocked</LeaseStatus><LeaseState>available</LeaseState><PublicAccess>blob</PublicAccess><DefaultEncryptionScope>$account-encryption-key</DefaultEncryptionScope><DenyEncryptionScopeOverride>false</DenyEncryptionScopeOverride><HasImmutabilityPolicy>false</HasImmutabilityPolicy><HasLegalHold>false</HasLegalHold></Properties></Container></Containers><NextMarker /></EnumerationResults>",
      "Date" : "Fri, 06 Sep 2019 19:10:15 GMT",
      "x-ms-client-request-id" : "4b5fa1c6-32c2-4daf-bb3b-bd87bf21761c",
>>>>>>> a55d5dd9
      "Content-Type" : "application/xml"
    },
    "Exception" : null
  }, {
    "Method" : "DELETE",
<<<<<<< HEAD
    "Uri" : "https://jaschrepragrs.blob.core.windows.net/jtcstartincrementalcopyacfail08116728eaf74398834b?restype=container",
    "Headers" : {
      "x-ms-version" : "2019-02-02",
      "User-Agent" : "azsdk-java-azure-storage-blob/12.0.0-preview.3 1.8.0_221; Windows 10 10.0",
      "x-ms-client-request-id" : "425e5d41-c91b-4ede-92ff-ddafadc7e748"
=======
    "Uri" : "https://azstoragesdkaccount.blob.core.windows.net/jtcstartincrementalcopyacfail02581178d9517a8dd047?restype=container",
    "Headers" : {
      "x-ms-version" : "2019-02-02",
      "User-Agent" : "azsdk-java-azure-storage-blob/12.0.0-preview.3 1.8.0_212; Windows 10 10.0",
      "x-ms-client-request-id" : "232be997-fc8f-4028-b07e-28ad009522bc"
>>>>>>> a55d5dd9
    },
    "Response" : {
      "x-ms-version" : "2019-02-02",
      "Server" : "Windows-Azure-Blob/1.0 Microsoft-HTTPAPI/2.0",
      "retry-after" : "0",
      "Content-Length" : "0",
      "StatusCode" : "202",
<<<<<<< HEAD
      "x-ms-request-id" : "e0dd88fe-e01e-0026-803b-647b1f000000",
      "Date" : "Thu, 05 Sep 2019 22:43:23 GMT",
      "x-ms-client-request-id" : "425e5d41-c91b-4ede-92ff-ddafadc7e748"
    },
    "Exception" : null
  } ],
  "variables" : [ "jtcstartincrementalcopyacfail08116728eaf74398834b", "javablobstartincrementalcopyacfail150209e3b2b9e43db", "javablobstartincrementalcopyacfail2161144b450499797" ]
=======
      "x-ms-request-id" : "8f7648a2-401e-003a-0de6-6473d5000000",
      "Date" : "Fri, 06 Sep 2019 19:10:15 GMT",
      "x-ms-client-request-id" : "232be997-fc8f-4028-b07e-28ad009522bc"
    },
    "Exception" : null
  } ],
  "variables" : [ "jtcstartincrementalcopyacfail02581178d9517a8dd047", "javablobstartincrementalcopyacfail196858956ad60af94", "javablobstartincrementalcopyacfail2551691bd11abbeda" ]
>>>>>>> a55d5dd9
}<|MERGE_RESOLUTION|>--- conflicted
+++ resolved
@@ -1,275 +1,145 @@
 {
   "networkCallRecords" : [ {
     "Method" : "PUT",
-<<<<<<< HEAD
-    "Uri" : "https://jaschrepragrs.blob.core.windows.net/jtcstartincrementalcopyacfail08116728eaf74398834b?restype=container",
-    "Headers" : {
-      "x-ms-version" : "2019-02-02",
-      "User-Agent" : "azsdk-java-azure-storage-blob/12.0.0-preview.3 1.8.0_221; Windows 10 10.0",
-      "x-ms-client-request-id" : "17aa86bc-c428-45e2-a00c-7595f89d4f98"
-=======
-    "Uri" : "https://azstoragesdkaccount.blob.core.windows.net/jtcstartincrementalcopyacfail02581178d9517a8dd047?restype=container",
-    "Headers" : {
-      "x-ms-version" : "2019-02-02",
-      "User-Agent" : "azsdk-java-azure-storage-blob/12.0.0-preview.3 1.8.0_212; Windows 10 10.0",
-      "x-ms-client-request-id" : "5c005ef4-9358-461f-a57f-8480df4b651d"
->>>>>>> a55d5dd9
-    },
-    "Response" : {
-      "x-ms-version" : "2019-02-02",
-      "Server" : "Windows-Azure-Blob/1.0 Microsoft-HTTPAPI/2.0",
-<<<<<<< HEAD
-      "ETag" : "\"0x8D732527570C12D\"",
-      "Last-Modified" : "Thu, 05 Sep 2019 22:43:23 GMT",
-      "retry-after" : "0",
-      "Content-Length" : "0",
-      "StatusCode" : "201",
-      "x-ms-request-id" : "e0dd8867-e01e-0026-763b-647b1f000000",
-      "Date" : "Thu, 05 Sep 2019 22:43:22 GMT",
-      "x-ms-client-request-id" : "17aa86bc-c428-45e2-a00c-7595f89d4f98"
-=======
-      "ETag" : "\"0x8D732FDD9D8A6B1\"",
-      "Last-Modified" : "Fri, 06 Sep 2019 19:10:15 GMT",
-      "retry-after" : "0",
-      "Content-Length" : "0",
-      "StatusCode" : "201",
-      "x-ms-request-id" : "8f7647d9-401e-003a-65e6-6473d5000000",
-      "Date" : "Fri, 06 Sep 2019 19:10:14 GMT",
-      "x-ms-client-request-id" : "5c005ef4-9358-461f-a57f-8480df4b651d"
->>>>>>> a55d5dd9
-    },
-    "Exception" : null
-  }, {
-    "Method" : "PUT",
-<<<<<<< HEAD
-    "Uri" : "https://jaschrepragrs.blob.core.windows.net/jtcstartincrementalcopyacfail08116728eaf74398834b/javablobstartincrementalcopyacfail150209e3b2b9e43db",
-    "Headers" : {
-      "x-ms-version" : "2019-02-02",
-      "User-Agent" : "azsdk-java-azure-storage-blob/12.0.0-preview.3 1.8.0_221; Windows 10 10.0",
-      "x-ms-client-request-id" : "ebbeacef-fbb8-45b6-a2ef-70f14989e145"
-=======
-    "Uri" : "https://azstoragesdkaccount.blob.core.windows.net/jtcstartincrementalcopyacfail02581178d9517a8dd047/javablobstartincrementalcopyacfail196858956ad60af94",
-    "Headers" : {
-      "x-ms-version" : "2019-02-02",
-      "User-Agent" : "azsdk-java-azure-storage-blob/12.0.0-preview.3 1.8.0_212; Windows 10 10.0",
-      "x-ms-client-request-id" : "3afc6541-34b9-429d-8683-ca37ad4ba068"
->>>>>>> a55d5dd9
-    },
-    "Response" : {
-      "x-ms-version" : "2019-02-02",
-      "Server" : "Windows-Azure-Blob/1.0 Microsoft-HTTPAPI/2.0",
-<<<<<<< HEAD
-      "ETag" : "\"0x8D73252757D2AD8\"",
-      "Last-Modified" : "Thu, 05 Sep 2019 22:43:23 GMT",
-      "retry-after" : "0",
-      "Content-Length" : "0",
-      "StatusCode" : "201",
-      "x-ms-request-id" : "e0dd8878-e01e-0026-063b-647b1f000000",
+    "Uri" : "https://jaschrepragrs.blob.core.windows.net/jtcstartincrementalcopyacfail02940538d10d133e7e41?restype=container",
+    "Headers" : {
+      "x-ms-version" : "2019-02-02",
+      "User-Agent" : "azsdk-java-azure-storage-blob/12.0.0-preview.3 1.8.0_221; Windows 10 10.0",
+      "x-ms-client-request-id" : "75722ecc-f207-4a5e-b785-98e36459fa66"
+    },
+    "Response" : {
+      "x-ms-version" : "2019-02-02",
+      "Server" : "Windows-Azure-Blob/1.0 Microsoft-HTTPAPI/2.0",
+      "ETag" : "\"0x8D73561AF209E0C\"",
+      "Last-Modified" : "Mon, 09 Sep 2019 20:09:56 GMT",
+      "retry-after" : "0",
+      "Content-Length" : "0",
+      "StatusCode" : "201",
+      "x-ms-request-id" : "9ebd5398-501e-003f-714a-675777000000",
+      "Date" : "Mon, 09 Sep 2019 20:09:55 GMT",
+      "x-ms-client-request-id" : "75722ecc-f207-4a5e-b785-98e36459fa66"
+    },
+    "Exception" : null
+  }, {
+    "Method" : "PUT",
+    "Uri" : "https://jaschrepragrs.blob.core.windows.net/jtcstartincrementalcopyacfail02940538d10d133e7e41/javablobstartincrementalcopyacfail1935634590b55ee0f",
+    "Headers" : {
+      "x-ms-version" : "2019-02-02",
+      "User-Agent" : "azsdk-java-azure-storage-blob/12.0.0-preview.3 1.8.0_221; Windows 10 10.0",
+      "x-ms-client-request-id" : "e1ea1b9f-a6a2-45d0-a220-6dc69af5541b"
+    },
+    "Response" : {
+      "x-ms-version" : "2019-02-02",
+      "Server" : "Windows-Azure-Blob/1.0 Microsoft-HTTPAPI/2.0",
+      "ETag" : "\"0x8D73561AF33AE1A\"",
+      "Last-Modified" : "Mon, 09 Sep 2019 20:09:56 GMT",
+      "retry-after" : "0",
+      "Content-Length" : "0",
+      "StatusCode" : "201",
+      "x-ms-request-id" : "9ebd53b2-501e-003f-0a4a-675777000000",
       "x-ms-request-server-encrypted" : "true",
-      "Date" : "Thu, 05 Sep 2019 22:43:22 GMT",
-      "x-ms-client-request-id" : "ebbeacef-fbb8-45b6-a2ef-70f14989e145"
-=======
-      "ETag" : "\"0x8D732FDD9DEF056\"",
-      "Last-Modified" : "Fri, 06 Sep 2019 19:10:15 GMT",
-      "retry-after" : "0",
-      "Content-Length" : "0",
-      "StatusCode" : "201",
-      "x-ms-request-id" : "8f7647ed-401e-003a-73e6-6473d5000000",
-      "x-ms-request-server-encrypted" : "true",
-      "Date" : "Fri, 06 Sep 2019 19:10:15 GMT",
-      "x-ms-client-request-id" : "3afc6541-34b9-429d-8683-ca37ad4ba068"
->>>>>>> a55d5dd9
-    },
-    "Exception" : null
-  }, {
-    "Method" : "PUT",
-<<<<<<< HEAD
-    "Uri" : "https://jaschrepragrs.blob.core.windows.net/jtcstartincrementalcopyacfail08116728eaf74398834b?restype=container&comp=acl",
-    "Headers" : {
-      "x-ms-version" : "2019-02-02",
-      "User-Agent" : "azsdk-java-azure-storage-blob/12.0.0-preview.3 1.8.0_221; Windows 10 10.0",
-      "x-ms-client-request-id" : "a4b6b7c6-d955-40cf-a2fb-4483e9455083",
-=======
-    "Uri" : "https://azstoragesdkaccount.blob.core.windows.net/jtcstartincrementalcopyacfail02581178d9517a8dd047?restype=container&comp=acl",
-    "Headers" : {
-      "x-ms-version" : "2019-02-02",
-      "User-Agent" : "azsdk-java-azure-storage-blob/12.0.0-preview.3 1.8.0_212; Windows 10 10.0",
-      "x-ms-client-request-id" : "39def779-569a-4075-8777-dd684fc0b874",
->>>>>>> a55d5dd9
+      "Date" : "Mon, 09 Sep 2019 20:09:55 GMT",
+      "x-ms-client-request-id" : "e1ea1b9f-a6a2-45d0-a220-6dc69af5541b"
+    },
+    "Exception" : null
+  }, {
+    "Method" : "PUT",
+    "Uri" : "https://jaschrepragrs.blob.core.windows.net/jtcstartincrementalcopyacfail02940538d10d133e7e41?restype=container&comp=acl",
+    "Headers" : {
+      "x-ms-version" : "2019-02-02",
+      "User-Agent" : "azsdk-java-azure-storage-blob/12.0.0-preview.3 1.8.0_221; Windows 10 10.0",
+      "x-ms-client-request-id" : "da671824-99c1-4408-a7d2-f08244cad78c",
       "Content-Type" : "application/xml; charset=utf-8"
     },
     "Response" : {
       "x-ms-version" : "2019-02-02",
       "Server" : "Windows-Azure-Blob/1.0 Microsoft-HTTPAPI/2.0",
-<<<<<<< HEAD
-      "ETag" : "\"0x8D73252758ADEA0\"",
-      "Last-Modified" : "Thu, 05 Sep 2019 22:43:23 GMT",
+      "ETag" : "\"0x8D73561AF3FFAE2\"",
+      "Last-Modified" : "Mon, 09 Sep 2019 20:09:56 GMT",
       "retry-after" : "0",
       "Content-Length" : "0",
       "StatusCode" : "200",
-      "x-ms-request-id" : "e0dd8886-e01e-0026-143b-647b1f000000",
-      "Date" : "Thu, 05 Sep 2019 22:43:22 GMT",
-      "x-ms-client-request-id" : "a4b6b7c6-d955-40cf-a2fb-4483e9455083"
-=======
-      "ETag" : "\"0x8D732FDD9E5C373\"",
-      "Last-Modified" : "Fri, 06 Sep 2019 19:10:16 GMT",
-      "retry-after" : "0",
-      "Content-Length" : "0",
-      "StatusCode" : "200",
-      "x-ms-request-id" : "8f764805-401e-003a-08e6-6473d5000000",
-      "Date" : "Fri, 06 Sep 2019 19:10:15 GMT",
-      "x-ms-client-request-id" : "39def779-569a-4075-8777-dd684fc0b874"
->>>>>>> a55d5dd9
-    },
-    "Exception" : null
-  }, {
-    "Method" : "PUT",
-<<<<<<< HEAD
-    "Uri" : "https://jaschrepragrs.blob.core.windows.net/jtcstartincrementalcopyacfail08116728eaf74398834b/javablobstartincrementalcopyacfail150209e3b2b9e43db?comp=snapshot",
-    "Headers" : {
-      "x-ms-version" : "2019-02-02",
-      "User-Agent" : "azsdk-java-azure-storage-blob/12.0.0-preview.3 1.8.0_221; Windows 10 10.0",
-      "x-ms-client-request-id" : "1672179a-64d2-4289-81de-133b32cbf23b"
-    },
-    "Response" : {
-      "x-ms-version" : "2019-02-02",
-      "x-ms-snapshot" : "2019-09-05T22:43:23.7760057Z",
-      "Server" : "Windows-Azure-Blob/1.0 Microsoft-HTTPAPI/2.0",
-      "ETag" : "\"0x8D73252757D2AD8\"",
-      "Last-Modified" : "Thu, 05 Sep 2019 22:43:23 GMT",
-      "retry-after" : "0",
-      "Content-Length" : "0",
-      "StatusCode" : "201",
-      "x-ms-request-id" : "e0dd88a4-e01e-0026-2d3b-647b1f000000",
+      "x-ms-request-id" : "9ebd53c4-501e-003f-1c4a-675777000000",
+      "Date" : "Mon, 09 Sep 2019 20:09:56 GMT",
+      "x-ms-client-request-id" : "da671824-99c1-4408-a7d2-f08244cad78c"
+    },
+    "Exception" : null
+  }, {
+    "Method" : "PUT",
+    "Uri" : "https://jaschrepragrs.blob.core.windows.net/jtcstartincrementalcopyacfail02940538d10d133e7e41/javablobstartincrementalcopyacfail1935634590b55ee0f?comp=snapshot",
+    "Headers" : {
+      "x-ms-version" : "2019-02-02",
+      "User-Agent" : "azsdk-java-azure-storage-blob/12.0.0-preview.3 1.8.0_221; Windows 10 10.0",
+      "x-ms-client-request-id" : "490e50ef-776e-452e-9075-721265c38fa3"
+    },
+    "Response" : {
+      "x-ms-version" : "2019-02-02",
+      "x-ms-snapshot" : "2019-09-09T20:09:56.5365261Z",
+      "Server" : "Windows-Azure-Blob/1.0 Microsoft-HTTPAPI/2.0",
+      "ETag" : "\"0x8D73561AF33AE1A\"",
+      "Last-Modified" : "Mon, 09 Sep 2019 20:09:56 GMT",
+      "retry-after" : "0",
+      "Content-Length" : "0",
+      "StatusCode" : "201",
+      "x-ms-request-id" : "9ebd53d4-501e-003f-2b4a-675777000000",
       "x-ms-request-server-encrypted" : "false",
-      "Date" : "Thu, 05 Sep 2019 22:43:22 GMT",
-      "x-ms-client-request-id" : "1672179a-64d2-4289-81de-133b32cbf23b"
-=======
-    "Uri" : "https://azstoragesdkaccount.blob.core.windows.net/jtcstartincrementalcopyacfail02581178d9517a8dd047/javablobstartincrementalcopyacfail196858956ad60af94?comp=snapshot",
-    "Headers" : {
-      "x-ms-version" : "2019-02-02",
-      "User-Agent" : "azsdk-java-azure-storage-blob/12.0.0-preview.3 1.8.0_212; Windows 10 10.0",
-      "x-ms-client-request-id" : "0617c0a2-a2b7-4b22-95d1-6fe0bf6d5702"
-    },
-    "Response" : {
-      "x-ms-version" : "2019-02-02",
-      "x-ms-snapshot" : "2019-09-06T19:10:16.0426370Z",
-      "Server" : "Windows-Azure-Blob/1.0 Microsoft-HTTPAPI/2.0",
-      "ETag" : "\"0x8D732FDD9DEF056\"",
-      "Last-Modified" : "Fri, 06 Sep 2019 19:10:15 GMT",
-      "retry-after" : "0",
-      "Content-Length" : "0",
-      "StatusCode" : "201",
-      "x-ms-request-id" : "8f76481b-401e-003a-19e6-6473d5000000",
-      "x-ms-request-server-encrypted" : "false",
-      "Date" : "Fri, 06 Sep 2019 19:10:15 GMT",
-      "x-ms-client-request-id" : "0617c0a2-a2b7-4b22-95d1-6fe0bf6d5702"
->>>>>>> a55d5dd9
-    },
-    "Exception" : null
-  }, {
-    "Method" : "PUT",
-<<<<<<< HEAD
-    "Uri" : "https://jaschrepragrs.blob.core.windows.net/jtcstartincrementalcopyacfail08116728eaf74398834b/javablobstartincrementalcopyacfail2161144b450499797?comp=incrementalcopy",
-    "Headers" : {
-      "x-ms-version" : "2019-02-02",
-      "User-Agent" : "azsdk-java-azure-storage-blob/12.0.0-preview.3 1.8.0_221; Windows 10 10.0",
-      "x-ms-client-request-id" : "67f4452c-7b51-4729-b498-ba024d2b5527"
-=======
-    "Uri" : "https://azstoragesdkaccount.blob.core.windows.net/jtcstartincrementalcopyacfail02581178d9517a8dd047/javablobstartincrementalcopyacfail2551691bd11abbeda?comp=incrementalcopy",
-    "Headers" : {
-      "x-ms-version" : "2019-02-02",
-      "User-Agent" : "azsdk-java-azure-storage-blob/12.0.0-preview.3 1.8.0_212; Windows 10 10.0",
-      "x-ms-client-request-id" : "1c2daf16-ab04-42ea-9f55-334b7a1ac27f"
->>>>>>> a55d5dd9
-    },
-    "Response" : {
-      "x-ms-version" : "2019-02-02",
-      "Server" : "Windows-Azure-Blob/1.0 Microsoft-HTTPAPI/2.0",
-<<<<<<< HEAD
-      "x-ms-copy-id" : "b8ff108a-4062-4a41-b783-73b99daccce0",
-      "ETag" : "\"0x8D7325275A4903A\"",
-      "Last-Modified" : "Thu, 05 Sep 2019 22:43:23 GMT",
-=======
-      "x-ms-copy-id" : "21305462-7e0f-4b8e-932f-ef766d2f08d7",
-      "ETag" : "\"0x8D732FDD9F53CBD\"",
-      "Last-Modified" : "Fri, 06 Sep 2019 19:10:16 GMT",
->>>>>>> a55d5dd9
+      "Date" : "Mon, 09 Sep 2019 20:09:56 GMT",
+      "x-ms-client-request-id" : "490e50ef-776e-452e-9075-721265c38fa3"
+    },
+    "Exception" : null
+  }, {
+    "Method" : "PUT",
+    "Uri" : "https://jaschrepragrs.blob.core.windows.net/jtcstartincrementalcopyacfail02940538d10d133e7e41/javablobstartincrementalcopyacfail2795573e7513540c9?comp=incrementalcopy",
+    "Headers" : {
+      "x-ms-version" : "2019-02-02",
+      "User-Agent" : "azsdk-java-azure-storage-blob/12.0.0-preview.3 1.8.0_221; Windows 10 10.0",
+      "x-ms-client-request-id" : "9b255be3-4c86-4723-92d5-ad9158de3891"
+    },
+    "Response" : {
+      "x-ms-version" : "2019-02-02",
+      "Server" : "Windows-Azure-Blob/1.0 Microsoft-HTTPAPI/2.0",
+      "x-ms-copy-id" : "d95c3a4f-8462-4517-ab83-8d79b31bf85d",
+      "ETag" : "\"0x8D73561AF610802\"",
+      "Last-Modified" : "Mon, 09 Sep 2019 20:09:56 GMT",
       "retry-after" : "0",
       "Content-Length" : "0",
       "x-ms-copy-status" : "pending",
       "StatusCode" : "202",
-<<<<<<< HEAD
-      "x-ms-request-id" : "e0dd88b1-e01e-0026-3a3b-647b1f000000",
-      "Date" : "Thu, 05 Sep 2019 22:43:22 GMT",
-      "x-ms-client-request-id" : "67f4452c-7b51-4729-b498-ba024d2b5527"
-=======
-      "x-ms-request-id" : "8f764837-401e-003a-31e6-6473d5000000",
-      "Date" : "Fri, 06 Sep 2019 19:10:15 GMT",
-      "x-ms-client-request-id" : "1c2daf16-ab04-42ea-9f55-334b7a1ac27f"
->>>>>>> a55d5dd9
-    },
-    "Exception" : null
-  }, {
-    "Method" : "PUT",
-<<<<<<< HEAD
-    "Uri" : "https://jaschrepragrs.blob.core.windows.net/jtcstartincrementalcopyacfail08116728eaf74398834b/javablobstartincrementalcopyacfail150209e3b2b9e43db?comp=snapshot",
-    "Headers" : {
-      "x-ms-version" : "2019-02-02",
-      "User-Agent" : "azsdk-java-azure-storage-blob/12.0.0-preview.3 1.8.0_221; Windows 10 10.0",
-      "x-ms-client-request-id" : "c46af6b7-2a03-484b-a5ae-91a97062a505"
-    },
-    "Response" : {
-      "x-ms-version" : "2019-02-02",
-      "x-ms-snapshot" : "2019-09-05T22:43:23.9441277Z",
-      "Server" : "Windows-Azure-Blob/1.0 Microsoft-HTTPAPI/2.0",
-      "ETag" : "\"0x8D73252757D2AD8\"",
-      "Last-Modified" : "Thu, 05 Sep 2019 22:43:23 GMT",
-      "retry-after" : "0",
-      "Content-Length" : "0",
-      "StatusCode" : "201",
-      "x-ms-request-id" : "e0dd88c8-e01e-0026-4e3b-647b1f000000",
+      "x-ms-request-id" : "9ebd53ea-501e-003f-3e4a-675777000000",
+      "Date" : "Mon, 09 Sep 2019 20:09:56 GMT",
+      "x-ms-client-request-id" : "9b255be3-4c86-4723-92d5-ad9158de3891"
+    },
+    "Exception" : null
+  }, {
+    "Method" : "PUT",
+    "Uri" : "https://jaschrepragrs.blob.core.windows.net/jtcstartincrementalcopyacfail02940538d10d133e7e41/javablobstartincrementalcopyacfail1935634590b55ee0f?comp=snapshot",
+    "Headers" : {
+      "x-ms-version" : "2019-02-02",
+      "User-Agent" : "azsdk-java-azure-storage-blob/12.0.0-preview.3 1.8.0_221; Windows 10 10.0",
+      "x-ms-client-request-id" : "7e815e76-f4bd-4060-a7d0-e286a376f156"
+    },
+    "Response" : {
+      "x-ms-version" : "2019-02-02",
+      "x-ms-snapshot" : "2019-09-09T20:09:56.7506794Z",
+      "Server" : "Windows-Azure-Blob/1.0 Microsoft-HTTPAPI/2.0",
+      "ETag" : "\"0x8D73561AF33AE1A\"",
+      "Last-Modified" : "Mon, 09 Sep 2019 20:09:56 GMT",
+      "retry-after" : "0",
+      "Content-Length" : "0",
+      "StatusCode" : "201",
+      "x-ms-request-id" : "9ebd53f7-501e-003f-4b4a-675777000000",
       "x-ms-request-server-encrypted" : "false",
-      "Date" : "Thu, 05 Sep 2019 22:43:23 GMT",
-      "x-ms-client-request-id" : "c46af6b7-2a03-484b-a5ae-91a97062a505"
-=======
-    "Uri" : "https://azstoragesdkaccount.blob.core.windows.net/jtcstartincrementalcopyacfail02581178d9517a8dd047/javablobstartincrementalcopyacfail196858956ad60af94?comp=snapshot",
-    "Headers" : {
-      "x-ms-version" : "2019-02-02",
-      "User-Agent" : "azsdk-java-azure-storage-blob/12.0.0-preview.3 1.8.0_212; Windows 10 10.0",
-      "x-ms-client-request-id" : "9e27b460-6d89-4e3e-9d60-37fc4f247034"
-    },
-    "Response" : {
-      "x-ms-version" : "2019-02-02",
-      "x-ms-snapshot" : "2019-09-06T19:10:16.1497366Z",
-      "Server" : "Windows-Azure-Blob/1.0 Microsoft-HTTPAPI/2.0",
-      "ETag" : "\"0x8D732FDD9DEF056\"",
-      "Last-Modified" : "Fri, 06 Sep 2019 19:10:15 GMT",
-      "retry-after" : "0",
-      "Content-Length" : "0",
-      "StatusCode" : "201",
-      "x-ms-request-id" : "8f764856-401e-003a-4ce6-6473d5000000",
-      "x-ms-request-server-encrypted" : "false",
-      "Date" : "Fri, 06 Sep 2019 19:10:15 GMT",
-      "x-ms-client-request-id" : "9e27b460-6d89-4e3e-9d60-37fc4f247034"
->>>>>>> a55d5dd9
-    },
-    "Exception" : null
-  }, {
-    "Method" : "PUT",
-<<<<<<< HEAD
-    "Uri" : "https://jaschrepragrs.blob.core.windows.net/jtcstartincrementalcopyacfail08116728eaf74398834b/javablobstartincrementalcopyacfail2161144b450499797?comp=incrementalcopy",
-    "Headers" : {
-      "x-ms-version" : "2019-02-02",
-      "User-Agent" : "azsdk-java-azure-storage-blob/12.0.0-preview.3 1.8.0_221; Windows 10 10.0",
-      "x-ms-client-request-id" : "69a35b68-7ed3-462c-b2b2-724b8e15b308"
-=======
-    "Uri" : "https://azstoragesdkaccount.blob.core.windows.net/jtcstartincrementalcopyacfail02581178d9517a8dd047/javablobstartincrementalcopyacfail2551691bd11abbeda?comp=incrementalcopy",
-    "Headers" : {
-      "x-ms-version" : "2019-02-02",
-      "User-Agent" : "azsdk-java-azure-storage-blob/12.0.0-preview.3 1.8.0_212; Windows 10 10.0",
-      "x-ms-client-request-id" : "70af1e30-a739-49bc-9ec6-513e51169b22"
->>>>>>> a55d5dd9
+      "Date" : "Mon, 09 Sep 2019 20:09:56 GMT",
+      "x-ms-client-request-id" : "7e815e76-f4bd-4060-a7d0-e286a376f156"
+    },
+    "Exception" : null
+  }, {
+    "Method" : "PUT",
+    "Uri" : "https://jaschrepragrs.blob.core.windows.net/jtcstartincrementalcopyacfail02940538d10d133e7e41/javablobstartincrementalcopyacfail2795573e7513540c9?comp=incrementalcopy",
+    "Headers" : {
+      "x-ms-version" : "2019-02-02",
+      "User-Agent" : "azsdk-java-azure-storage-blob/12.0.0-preview.3 1.8.0_221; Windows 10 10.0",
+      "x-ms-client-request-id" : "7d1cf9d1-2519-4514-bdb3-cb08b28e22b5"
     },
     "Response" : {
       "x-ms-version" : "2019-02-02",
@@ -278,35 +148,20 @@
       "retry-after" : "0",
       "Content-Length" : "252",
       "StatusCode" : "412",
-<<<<<<< HEAD
-      "x-ms-request-id" : "e0dd88d8-e01e-0026-5e3b-647b1f000000",
-      "Body" : "﻿<?xml version=\"1.0\" encoding=\"utf-8\"?><Error><Code>ConditionNotMet</Code><Message>The condition specified using HTTP conditional header(s) is not met.\nRequestId:e0dd88d8-e01e-0026-5e3b-647b1f000000\nTime:2019-09-05T22:43:24.0318950Z</Message></Error>",
-      "Date" : "Thu, 05 Sep 2019 22:43:23 GMT",
-      "x-ms-client-request-id" : "69a35b68-7ed3-462c-b2b2-724b8e15b308",
-=======
-      "x-ms-request-id" : "8f764879-401e-003a-68e6-6473d5000000",
-      "Body" : "﻿<?xml version=\"1.0\" encoding=\"utf-8\"?><Error><Code>ConditionNotMet</Code><Message>The condition specified using HTTP conditional header(s) is not met.\nRequestId:8f764879-401e-003a-68e6-6473d5000000\nTime:2019-09-06T19:10:16.2086294Z</Message></Error>",
-      "Date" : "Fri, 06 Sep 2019 19:10:15 GMT",
-      "x-ms-client-request-id" : "70af1e30-a739-49bc-9ec6-513e51169b22",
->>>>>>> a55d5dd9
+      "x-ms-request-id" : "9ebd5408-501e-003f-5a4a-675777000000",
+      "Body" : "﻿<?xml version=\"1.0\" encoding=\"utf-8\"?><Error><Code>ConditionNotMet</Code><Message>The condition specified using HTTP conditional header(s) is not met.\nRequestId:9ebd5408-501e-003f-5a4a-675777000000\nTime:2019-09-09T20:09:56.8388952Z</Message></Error>",
+      "Date" : "Mon, 09 Sep 2019 20:09:56 GMT",
+      "x-ms-client-request-id" : "7d1cf9d1-2519-4514-bdb3-cb08b28e22b5",
       "Content-Type" : "application/xml"
     },
     "Exception" : null
   }, {
     "Method" : "GET",
-<<<<<<< HEAD
     "Uri" : "https://jaschrepragrs.blob.core.windows.net?prefix=jtcstartincrementalcopyacfail&comp=list",
     "Headers" : {
       "x-ms-version" : "2019-02-02",
       "User-Agent" : "azsdk-java-azure-storage-blob/12.0.0-preview.3 1.8.0_221; Windows 10 10.0",
-      "x-ms-client-request-id" : "15448feb-481c-4394-8971-7bf621a7da7e"
-=======
-    "Uri" : "https://azstoragesdkaccount.blob.core.windows.net?prefix=jtcstartincrementalcopyacfail&comp=list",
-    "Headers" : {
-      "x-ms-version" : "2019-02-02",
-      "User-Agent" : "azsdk-java-azure-storage-blob/12.0.0-preview.3 1.8.0_212; Windows 10 10.0",
-      "x-ms-client-request-id" : "4b5fa1c6-32c2-4daf-bb3b-bd87bf21761c"
->>>>>>> a55d5dd9
+      "x-ms-client-request-id" : "599f1264-c239-4c0a-b897-7912d11975b2"
     },
     "Response" : {
       "Transfer-Encoding" : "chunked",
@@ -314,35 +169,20 @@
       "Server" : "Windows-Azure-Blob/1.0 Microsoft-HTTPAPI/2.0",
       "retry-after" : "0",
       "StatusCode" : "200",
-<<<<<<< HEAD
-      "x-ms-request-id" : "e0dd88f1-e01e-0026-753b-647b1f000000",
-      "Body" : "﻿<?xml version=\"1.0\" encoding=\"utf-8\"?><EnumerationResults ServiceEndpoint=\"https://jaschrepragrs.blob.core.windows.net/\"><Prefix>jtcstartincrementalcopyacfail</Prefix><Containers><Container><Name>jtcstartincrementalcopyacfail08116728eaf74398834b</Name><Properties><Last-Modified>Thu, 05 Sep 2019 22:43:23 GMT</Last-Modified><Etag>\"0x8D73252758ADEA0\"</Etag><LeaseStatus>unlocked</LeaseStatus><LeaseState>available</LeaseState><PublicAccess>blob</PublicAccess><DefaultEncryptionScope>$account-encryption-key</DefaultEncryptionScope><DenyEncryptionScopeOverride>false</DenyEncryptionScopeOverride><HasImmutabilityPolicy>false</HasImmutabilityPolicy><HasLegalHold>false</HasLegalHold></Properties></Container></Containers><NextMarker /></EnumerationResults>",
-      "Date" : "Thu, 05 Sep 2019 22:43:23 GMT",
-      "x-ms-client-request-id" : "15448feb-481c-4394-8971-7bf621a7da7e",
-=======
-      "x-ms-request-id" : "8f76488f-401e-003a-7ce6-6473d5000000",
-      "Body" : "﻿<?xml version=\"1.0\" encoding=\"utf-8\"?><EnumerationResults ServiceEndpoint=\"https://azstoragesdkaccount.blob.core.windows.net/\"><Prefix>jtcstartincrementalcopyacfail</Prefix><Containers><Container><Name>jtcstartincrementalcopyacfail02581178d9517a8dd047</Name><Properties><Last-Modified>Fri, 06 Sep 2019 19:10:16 GMT</Last-Modified><Etag>\"0x8D732FDD9E5C373\"</Etag><LeaseStatus>unlocked</LeaseStatus><LeaseState>available</LeaseState><PublicAccess>blob</PublicAccess><DefaultEncryptionScope>$account-encryption-key</DefaultEncryptionScope><DenyEncryptionScopeOverride>false</DenyEncryptionScopeOverride><HasImmutabilityPolicy>false</HasImmutabilityPolicy><HasLegalHold>false</HasLegalHold></Properties></Container></Containers><NextMarker /></EnumerationResults>",
-      "Date" : "Fri, 06 Sep 2019 19:10:15 GMT",
-      "x-ms-client-request-id" : "4b5fa1c6-32c2-4daf-bb3b-bd87bf21761c",
->>>>>>> a55d5dd9
+      "x-ms-request-id" : "9ebd5414-501e-003f-654a-675777000000",
+      "Body" : "﻿<?xml version=\"1.0\" encoding=\"utf-8\"?><EnumerationResults ServiceEndpoint=\"https://jaschrepragrs.blob.core.windows.net/\"><Prefix>jtcstartincrementalcopyacfail</Prefix><Containers><Container><Name>jtcstartincrementalcopyacfail02940538d10d133e7e41</Name><Properties><Last-Modified>Mon, 09 Sep 2019 20:09:56 GMT</Last-Modified><Etag>\"0x8D73561AF3FFAE2\"</Etag><LeaseStatus>unlocked</LeaseStatus><LeaseState>available</LeaseState><PublicAccess>blob</PublicAccess><DefaultEncryptionScope>$account-encryption-key</DefaultEncryptionScope><DenyEncryptionScopeOverride>false</DenyEncryptionScopeOverride><HasImmutabilityPolicy>false</HasImmutabilityPolicy><HasLegalHold>false</HasLegalHold></Properties></Container></Containers><NextMarker /></EnumerationResults>",
+      "Date" : "Mon, 09 Sep 2019 20:09:56 GMT",
+      "x-ms-client-request-id" : "599f1264-c239-4c0a-b897-7912d11975b2",
       "Content-Type" : "application/xml"
     },
     "Exception" : null
   }, {
     "Method" : "DELETE",
-<<<<<<< HEAD
-    "Uri" : "https://jaschrepragrs.blob.core.windows.net/jtcstartincrementalcopyacfail08116728eaf74398834b?restype=container",
-    "Headers" : {
-      "x-ms-version" : "2019-02-02",
-      "User-Agent" : "azsdk-java-azure-storage-blob/12.0.0-preview.3 1.8.0_221; Windows 10 10.0",
-      "x-ms-client-request-id" : "425e5d41-c91b-4ede-92ff-ddafadc7e748"
-=======
-    "Uri" : "https://azstoragesdkaccount.blob.core.windows.net/jtcstartincrementalcopyacfail02581178d9517a8dd047?restype=container",
-    "Headers" : {
-      "x-ms-version" : "2019-02-02",
-      "User-Agent" : "azsdk-java-azure-storage-blob/12.0.0-preview.3 1.8.0_212; Windows 10 10.0",
-      "x-ms-client-request-id" : "232be997-fc8f-4028-b07e-28ad009522bc"
->>>>>>> a55d5dd9
+    "Uri" : "https://jaschrepragrs.blob.core.windows.net/jtcstartincrementalcopyacfail02940538d10d133e7e41?restype=container",
+    "Headers" : {
+      "x-ms-version" : "2019-02-02",
+      "User-Agent" : "azsdk-java-azure-storage-blob/12.0.0-preview.3 1.8.0_221; Windows 10 10.0",
+      "x-ms-client-request-id" : "800f3b48-f0cb-4bc4-8738-4ecc46718927"
     },
     "Response" : {
       "x-ms-version" : "2019-02-02",
@@ -350,21 +190,11 @@
       "retry-after" : "0",
       "Content-Length" : "0",
       "StatusCode" : "202",
-<<<<<<< HEAD
-      "x-ms-request-id" : "e0dd88fe-e01e-0026-803b-647b1f000000",
-      "Date" : "Thu, 05 Sep 2019 22:43:23 GMT",
-      "x-ms-client-request-id" : "425e5d41-c91b-4ede-92ff-ddafadc7e748"
+      "x-ms-request-id" : "9ebd5424-501e-003f-744a-675777000000",
+      "Date" : "Mon, 09 Sep 2019 20:09:56 GMT",
+      "x-ms-client-request-id" : "800f3b48-f0cb-4bc4-8738-4ecc46718927"
     },
     "Exception" : null
   } ],
-  "variables" : [ "jtcstartincrementalcopyacfail08116728eaf74398834b", "javablobstartincrementalcopyacfail150209e3b2b9e43db", "javablobstartincrementalcopyacfail2161144b450499797" ]
-=======
-      "x-ms-request-id" : "8f7648a2-401e-003a-0de6-6473d5000000",
-      "Date" : "Fri, 06 Sep 2019 19:10:15 GMT",
-      "x-ms-client-request-id" : "232be997-fc8f-4028-b07e-28ad009522bc"
-    },
-    "Exception" : null
-  } ],
-  "variables" : [ "jtcstartincrementalcopyacfail02581178d9517a8dd047", "javablobstartincrementalcopyacfail196858956ad60af94", "javablobstartincrementalcopyacfail2551691bd11abbeda" ]
->>>>>>> a55d5dd9
+  "variables" : [ "jtcstartincrementalcopyacfail02940538d10d133e7e41", "javablobstartincrementalcopyacfail1935634590b55ee0f", "javablobstartincrementalcopyacfail2795573e7513540c9" ]
 }