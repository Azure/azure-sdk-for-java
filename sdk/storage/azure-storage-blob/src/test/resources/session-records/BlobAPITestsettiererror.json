{
  "networkCallRecords" : [ {
    "Method" : "PUT",
<<<<<<< HEAD
    "Uri" : "https://jaschrepragrs.blob.core.windows.net/jtcsettiererror0blobapitestsettiererrorfa244203d7bbeb1a?restype=container",
    "Headers" : {
      "x-ms-version" : "2019-02-02",
      "User-Agent" : "azsdk-java-azure-storage-blob/12.0.0-preview.3 1.8.0_221; Windows 10 10.0",
      "x-ms-client-request-id" : "ede773d5-ac6c-4c3b-b018-e393ab31499f"
=======
    "Uri" : "https://azstoragesdkaccount.blob.core.windows.net/jtcsettiererror0blobapitestsettiererror51752299d5904b52?restype=container",
    "Headers" : {
      "x-ms-version" : "2019-02-02",
      "User-Agent" : "azsdk-java-azure-storage-blob/12.0.0-preview.3 1.8.0_212; Windows 10 10.0",
      "x-ms-client-request-id" : "f7a06ad8-a598-4717-81a9-66494cba4b87"
>>>>>>> a55d5dd9
    },
    "Response" : {
      "x-ms-version" : "2019-02-02",
      "Server" : "Windows-Azure-Blob/1.0 Microsoft-HTTPAPI/2.0",
<<<<<<< HEAD
      "ETag" : "\"0x8D73251EC4E3F7B\"",
      "Last-Modified" : "Thu, 05 Sep 2019 22:39:33 GMT",
      "retry-after" : "0",
      "Content-Length" : "0",
      "StatusCode" : "201",
      "x-ms-request-id" : "bfed54ff-901e-0044-2e3a-643cc7000000",
      "Date" : "Thu, 05 Sep 2019 22:39:33 GMT",
      "x-ms-client-request-id" : "ede773d5-ac6c-4c3b-b018-e393ab31499f"
=======
      "ETag" : "\"0x8D732FCAE26FBFE\"",
      "Last-Modified" : "Fri, 06 Sep 2019 19:01:53 GMT",
      "retry-after" : "0",
      "Content-Length" : "0",
      "StatusCode" : "201",
      "x-ms-request-id" : "b92c6982-d01e-009e-23e5-644931000000",
      "Date" : "Fri, 06 Sep 2019 19:01:52 GMT",
      "x-ms-client-request-id" : "f7a06ad8-a598-4717-81a9-66494cba4b87"
>>>>>>> a55d5dd9
    },
    "Exception" : null
  }, {
    "Method" : "PUT",
<<<<<<< HEAD
    "Uri" : "https://jaschrepragrs.blob.core.windows.net/jtcsettiererror0blobapitestsettiererrorfa244203d7bbeb1a/javablobsettiererror1blobapitestsettiererrorfa21967817032",
    "Headers" : {
      "x-ms-version" : "2019-02-02",
      "User-Agent" : "azsdk-java-azure-storage-blob/12.0.0-preview.3 1.8.0_221; Windows 10 10.0",
      "x-ms-client-request-id" : "8ba18057-77f1-4b65-a5f9-0b2a53de744f",
=======
    "Uri" : "https://azstoragesdkaccount.blob.core.windows.net/jtcsettiererror0blobapitestsettiererror51752299d5904b52/javablobsettiererror1blobapitestsettiererror517912111e934",
    "Headers" : {
      "x-ms-version" : "2019-02-02",
      "User-Agent" : "azsdk-java-azure-storage-blob/12.0.0-preview.3 1.8.0_212; Windows 10 10.0",
      "x-ms-client-request-id" : "d0a86e60-4267-4a88-a1e9-4f722bbcebbe",
>>>>>>> a55d5dd9
      "Content-Type" : "application/octet-stream"
    },
    "Response" : {
      "x-ms-version" : "2019-02-02",
      "Server" : "Windows-Azure-Blob/1.0 Microsoft-HTTPAPI/2.0",
      "x-ms-content-crc64" : "6RYQPwaVsyQ=",
<<<<<<< HEAD
      "Last-Modified" : "Thu, 05 Sep 2019 22:39:33 GMT",
      "retry-after" : "0",
      "StatusCode" : "201",
      "x-ms-request-server-encrypted" : "true",
      "Date" : "Thu, 05 Sep 2019 22:39:33 GMT",
      "Content-MD5" : "wh+Wm18D0z1D4E+PE252gg==",
      "ETag" : "\"0x8D73251EC5C1937\"",
      "Content-Length" : "0",
      "x-ms-request-id" : "bfed551e-901e-0044-473a-643cc7000000",
      "x-ms-client-request-id" : "8ba18057-77f1-4b65-a5f9-0b2a53de744f"
=======
      "Last-Modified" : "Fri, 06 Sep 2019 19:01:53 GMT",
      "retry-after" : "0",
      "StatusCode" : "201",
      "x-ms-request-server-encrypted" : "true",
      "Date" : "Fri, 06 Sep 2019 19:01:52 GMT",
      "Content-MD5" : "wh+Wm18D0z1D4E+PE252gg==",
      "ETag" : "\"0x8D732FCAE2D4612\"",
      "Content-Length" : "0",
      "x-ms-request-id" : "b92c69bf-d01e-009e-56e5-644931000000",
      "x-ms-client-request-id" : "d0a86e60-4267-4a88-a1e9-4f722bbcebbe"
>>>>>>> a55d5dd9
    },
    "Exception" : null
  }, {
    "Method" : "PUT",
<<<<<<< HEAD
    "Uri" : "https://jamesschreppler.blob.core.windows.net/jtcsettiererror2blobapitestsettiererrorfa2517674fd43204?restype=container",
    "Headers" : {
      "x-ms-version" : "2019-02-02",
      "User-Agent" : "azsdk-java-azure-storage-blob/12.0.0-preview.3 1.8.0_221; Windows 10 10.0",
      "x-ms-client-request-id" : "b776562a-2d41-4ce5-a4d2-fe08ae00ed41"
=======
    "Uri" : "https://azstoragesdkblobaccount.blob.core.windows.net/jtcsettiererror2blobapitestsettiererror51734883632336c3?restype=container",
    "Headers" : {
      "x-ms-version" : "2019-02-02",
      "User-Agent" : "azsdk-java-azure-storage-blob/12.0.0-preview.3 1.8.0_212; Windows 10 10.0",
      "x-ms-client-request-id" : "6c916dfa-9397-4b14-8da7-81752d36f3dc"
>>>>>>> a55d5dd9
    },
    "Response" : {
      "x-ms-version" : "2019-02-02",
      "Server" : "Windows-Azure-Blob/1.0 Microsoft-HTTPAPI/2.0",
<<<<<<< HEAD
      "ETag" : "\"0x8D73251EC6425B9\"",
      "Last-Modified" : "Thu, 05 Sep 2019 22:39:33 GMT",
      "retry-after" : "0",
      "Content-Length" : "0",
      "StatusCode" : "201",
      "x-ms-request-id" : "aca80692-c01e-0042-203a-64aaab000000",
      "Date" : "Thu, 05 Sep 2019 22:39:33 GMT",
      "x-ms-client-request-id" : "b776562a-2d41-4ce5-a4d2-fe08ae00ed41"
=======
      "ETag" : "\"0x8D732FCAE32776F\"",
      "Last-Modified" : "Fri, 06 Sep 2019 19:01:53 GMT",
      "retry-after" : "0",
      "Content-Length" : "0",
      "StatusCode" : "201",
      "x-ms-request-id" : "b8f1a86f-301e-004b-5ae5-64feb1000000",
      "Date" : "Fri, 06 Sep 2019 19:01:52 GMT",
      "x-ms-client-request-id" : "6c916dfa-9397-4b14-8da7-81752d36f3dc"
>>>>>>> a55d5dd9
    },
    "Exception" : null
  }, {
    "Method" : "PUT",
<<<<<<< HEAD
    "Uri" : "https://jamesschreppler.blob.core.windows.net/jtcsettiererror2blobapitestsettiererrorfa2517674fd43204/javablobsettiererror3blobapitestsettiererrorfa2458232507b",
    "Headers" : {
      "x-ms-version" : "2019-02-02",
      "User-Agent" : "azsdk-java-azure-storage-blob/12.0.0-preview.3 1.8.0_221; Windows 10 10.0",
      "x-ms-client-request-id" : "11b5d115-42d1-4047-aecb-61537d1c9733",
=======
    "Uri" : "https://azstoragesdkblobaccount.blob.core.windows.net/jtcsettiererror2blobapitestsettiererror51734883632336c3/javablobsettiererror3blobapitestsettiererror5174554505616",
    "Headers" : {
      "x-ms-version" : "2019-02-02",
      "User-Agent" : "azsdk-java-azure-storage-blob/12.0.0-preview.3 1.8.0_212; Windows 10 10.0",
      "x-ms-client-request-id" : "5f554086-271f-435f-97ef-83aaeb7275ea",
>>>>>>> a55d5dd9
      "Content-Type" : "application/octet-stream"
    },
    "Response" : {
      "x-ms-version" : "2019-02-02",
      "Server" : "Windows-Azure-Blob/1.0 Microsoft-HTTPAPI/2.0",
      "x-ms-content-crc64" : "6RYQPwaVsyQ=",
<<<<<<< HEAD
      "Last-Modified" : "Thu, 05 Sep 2019 22:39:33 GMT",
      "retry-after" : "0",
      "StatusCode" : "201",
      "x-ms-request-server-encrypted" : "true",
      "Date" : "Thu, 05 Sep 2019 22:39:33 GMT",
      "Content-MD5" : "wh+Wm18D0z1D4E+PE252gg==",
      "ETag" : "\"0x8D73251EC6EB302\"",
      "Content-Length" : "0",
      "x-ms-request-id" : "aca806ab-c01e-0042-373a-64aaab000000",
      "x-ms-client-request-id" : "11b5d115-42d1-4047-aecb-61537d1c9733"
=======
      "Last-Modified" : "Fri, 06 Sep 2019 19:01:53 GMT",
      "retry-after" : "0",
      "StatusCode" : "201",
      "x-ms-request-server-encrypted" : "true",
      "Date" : "Fri, 06 Sep 2019 19:01:52 GMT",
      "Content-MD5" : "wh+Wm18D0z1D4E+PE252gg==",
      "ETag" : "\"0x8D732FCAE388ED4\"",
      "Content-Length" : "0",
      "x-ms-request-id" : "b8f1a882-301e-004b-6ae5-64feb1000000",
      "x-ms-client-request-id" : "5f554086-271f-435f-97ef-83aaeb7275ea"
>>>>>>> a55d5dd9
    },
    "Exception" : null
  }, {
    "Method" : "PUT",
<<<<<<< HEAD
    "Uri" : "https://jamesschreppler.blob.core.windows.net/jtcsettiererror2blobapitestsettiererrorfa2517674fd43204/javablobsettiererror3blobapitestsettiererrorfa2458232507b?comp=tier",
    "Headers" : {
      "x-ms-version" : "2019-02-02",
      "User-Agent" : "azsdk-java-azure-storage-blob/12.0.0-preview.3 1.8.0_221; Windows 10 10.0",
      "x-ms-client-request-id" : "9eeeb7ff-c1cc-4e9d-8300-ce4b6ff97cec"
=======
    "Uri" : "https://azstoragesdkblobaccount.blob.core.windows.net/jtcsettiererror2blobapitestsettiererror51734883632336c3/javablobsettiererror3blobapitestsettiererror5174554505616?comp=tier",
    "Headers" : {
      "x-ms-version" : "2019-02-02",
      "User-Agent" : "azsdk-java-azure-storage-blob/12.0.0-preview.3 1.8.0_212; Windows 10 10.0",
      "x-ms-client-request-id" : "86ae41be-f2a9-4e16-a1cd-38a45791d309"
>>>>>>> a55d5dd9
    },
    "Response" : {
      "x-ms-version" : "2019-02-02",
      "Server" : "Windows-Azure-Blob/1.0 Microsoft-HTTPAPI/2.0",
      "x-ms-error-code" : "InvalidHeaderValue",
      "retry-after" : "0",
      "Content-Length" : "329",
      "StatusCode" : "400",
<<<<<<< HEAD
      "x-ms-request-id" : "aca806c7-c01e-0042-4a3a-64aaab000000",
      "Body" : "﻿<?xml version=\"1.0\" encoding=\"utf-8\"?><Error><Code>InvalidHeaderValue</Code><Message>The value for one of the HTTP headers is not in the correct format.\nRequestId:aca806c7-c01e-0042-4a3a-64aaab000000\nTime:2019-09-05T22:39:33.6881205Z</Message><HeaderName>x-ms-access-tier</HeaderName><HeaderValue>garbage</HeaderValue></Error>",
      "Date" : "Thu, 05 Sep 2019 22:39:33 GMT",
      "x-ms-client-request-id" : "9eeeb7ff-c1cc-4e9d-8300-ce4b6ff97cec",
=======
      "x-ms-request-id" : "b8f1a88f-301e-004b-74e5-64feb1000000",
      "Body" : "﻿<?xml version=\"1.0\" encoding=\"utf-8\"?><Error><Code>InvalidHeaderValue</Code><Message>The value for one of the HTTP headers is not in the correct format.\nRequestId:b8f1a88f-301e-004b-74e5-64feb1000000\nTime:2019-09-06T19:01:53.2645580Z</Message><HeaderName>x-ms-access-tier</HeaderName><HeaderValue>garbage</HeaderValue></Error>",
      "Date" : "Fri, 06 Sep 2019 19:01:52 GMT",
      "x-ms-client-request-id" : "86ae41be-f2a9-4e16-a1cd-38a45791d309",
>>>>>>> a55d5dd9
      "Content-Type" : "application/xml"
    },
    "Exception" : null
  }, {
    "Method" : "DELETE",
<<<<<<< HEAD
    "Uri" : "https://jamesschreppler.blob.core.windows.net/jtcsettiererror2blobapitestsettiererrorfa2517674fd43204?restype=container",
    "Headers" : {
      "x-ms-version" : "2019-02-02",
      "User-Agent" : "azsdk-java-azure-storage-blob/12.0.0-preview.3 1.8.0_221; Windows 10 10.0",
      "x-ms-client-request-id" : "3219df2d-2575-48ec-9a56-f8cba42d7494"
=======
    "Uri" : "https://azstoragesdkblobaccount.blob.core.windows.net/jtcsettiererror2blobapitestsettiererror51734883632336c3?restype=container",
    "Headers" : {
      "x-ms-version" : "2019-02-02",
      "User-Agent" : "azsdk-java-azure-storage-blob/12.0.0-preview.3 1.8.0_212; Windows 10 10.0",
      "x-ms-client-request-id" : "84ca12d8-fa01-4ce6-a35e-31ba68ec9bee"
>>>>>>> a55d5dd9
    },
    "Response" : {
      "x-ms-version" : "2019-02-02",
      "Server" : "Windows-Azure-Blob/1.0 Microsoft-HTTPAPI/2.0",
      "retry-after" : "0",
      "Content-Length" : "0",
      "StatusCode" : "202",
<<<<<<< HEAD
      "x-ms-request-id" : "aca806d8-c01e-0042-583a-64aaab000000",
      "Date" : "Thu, 05 Sep 2019 22:39:33 GMT",
      "x-ms-client-request-id" : "3219df2d-2575-48ec-9a56-f8cba42d7494"
=======
      "x-ms-request-id" : "b8f1a8a4-301e-004b-06e5-64feb1000000",
      "Date" : "Fri, 06 Sep 2019 19:01:52 GMT",
      "x-ms-client-request-id" : "84ca12d8-fa01-4ce6-a35e-31ba68ec9bee"
>>>>>>> a55d5dd9
    },
    "Exception" : null
  }, {
    "Method" : "GET",
<<<<<<< HEAD
    "Uri" : "https://jaschrepragrs.blob.core.windows.net?prefix=jtcsettiererror&comp=list",
    "Headers" : {
      "x-ms-version" : "2019-02-02",
      "User-Agent" : "azsdk-java-azure-storage-blob/12.0.0-preview.3 1.8.0_221; Windows 10 10.0",
      "x-ms-client-request-id" : "bf4d36c6-87c4-4f44-a732-f22b849d5ca9"
=======
    "Uri" : "https://azstoragesdkaccount.blob.core.windows.net?prefix=jtcsettiererror&comp=list",
    "Headers" : {
      "x-ms-version" : "2019-02-02",
      "User-Agent" : "azsdk-java-azure-storage-blob/12.0.0-preview.3 1.8.0_212; Windows 10 10.0",
      "x-ms-client-request-id" : "76134e95-5f3f-49df-a83f-b58d2a6cd146"
>>>>>>> a55d5dd9
    },
    "Response" : {
      "Transfer-Encoding" : "chunked",
      "x-ms-version" : "2019-02-02",
      "Server" : "Windows-Azure-Blob/1.0 Microsoft-HTTPAPI/2.0",
      "retry-after" : "0",
      "StatusCode" : "200",
<<<<<<< HEAD
      "x-ms-request-id" : "bfed555d-901e-0044-7e3a-643cc7000000",
      "Body" : "﻿<?xml version=\"1.0\" encoding=\"utf-8\"?><EnumerationResults ServiceEndpoint=\"https://jaschrepragrs.blob.core.windows.net/\"><Prefix>jtcsettiererror</Prefix><Containers><Container><Name>jtcsettiererror0blobapitestsettiererrorfa244203d7bbeb1a</Name><Properties><Last-Modified>Thu, 05 Sep 2019 22:39:33 GMT</Last-Modified><Etag>\"0x8D73251EC4E3F7B\"</Etag><LeaseStatus>unlocked</LeaseStatus><LeaseState>available</LeaseState><DefaultEncryptionScope>$account-encryption-key</DefaultEncryptionScope><DenyEncryptionScopeOverride>false</DenyEncryptionScopeOverride><HasImmutabilityPolicy>false</HasImmutabilityPolicy><HasLegalHold>false</HasLegalHold></Properties></Container></Containers><NextMarker /></EnumerationResults>",
      "Date" : "Thu, 05 Sep 2019 22:39:33 GMT",
      "x-ms-client-request-id" : "bf4d36c6-87c4-4f44-a732-f22b849d5ca9",
=======
      "x-ms-request-id" : "b92c6a8d-d01e-009e-04e5-644931000000",
      "Body" : "﻿<?xml version=\"1.0\" encoding=\"utf-8\"?><EnumerationResults ServiceEndpoint=\"https://azstoragesdkaccount.blob.core.windows.net/\"><Prefix>jtcsettiererror</Prefix><Containers><Container><Name>jtcsettiererror0blobapitestsettiererror51752299d5904b52</Name><Properties><Last-Modified>Fri, 06 Sep 2019 19:01:53 GMT</Last-Modified><Etag>\"0x8D732FCAE26FBFE\"</Etag><LeaseStatus>unlocked</LeaseStatus><LeaseState>available</LeaseState><DefaultEncryptionScope>$account-encryption-key</DefaultEncryptionScope><DenyEncryptionScopeOverride>false</DenyEncryptionScopeOverride><HasImmutabilityPolicy>false</HasImmutabilityPolicy><HasLegalHold>false</HasLegalHold></Properties></Container></Containers><NextMarker /></EnumerationResults>",
      "Date" : "Fri, 06 Sep 2019 19:01:52 GMT",
      "x-ms-client-request-id" : "76134e95-5f3f-49df-a83f-b58d2a6cd146",
>>>>>>> a55d5dd9
      "Content-Type" : "application/xml"
    },
    "Exception" : null
  }, {
    "Method" : "DELETE",
<<<<<<< HEAD
    "Uri" : "https://jaschrepragrs.blob.core.windows.net/jtcsettiererror0blobapitestsettiererrorfa244203d7bbeb1a?restype=container",
    "Headers" : {
      "x-ms-version" : "2019-02-02",
      "User-Agent" : "azsdk-java-azure-storage-blob/12.0.0-preview.3 1.8.0_221; Windows 10 10.0",
      "x-ms-client-request-id" : "134450a2-8408-44ae-8d79-42d0234a32d8"
=======
    "Uri" : "https://azstoragesdkaccount.blob.core.windows.net/jtcsettiererror0blobapitestsettiererror51752299d5904b52?restype=container",
    "Headers" : {
      "x-ms-version" : "2019-02-02",
      "User-Agent" : "azsdk-java-azure-storage-blob/12.0.0-preview.3 1.8.0_212; Windows 10 10.0",
      "x-ms-client-request-id" : "68a12070-60be-4d21-99cc-23ee4ee210e8"
>>>>>>> a55d5dd9
    },
    "Response" : {
      "x-ms-version" : "2019-02-02",
      "Server" : "Windows-Azure-Blob/1.0 Microsoft-HTTPAPI/2.0",
      "retry-after" : "0",
      "Content-Length" : "0",
      "StatusCode" : "202",
<<<<<<< HEAD
      "x-ms-request-id" : "bfed5576-901e-0044-153a-643cc7000000",
      "Date" : "Thu, 05 Sep 2019 22:39:33 GMT",
      "x-ms-client-request-id" : "134450a2-8408-44ae-8d79-42d0234a32d8"
    },
    "Exception" : null
  } ],
  "variables" : [ "jtcsettiererror0blobapitestsettiererrorfa244203d7bbeb1a", "javablobsettiererror1blobapitestsettiererrorfa21967817032", "jtcsettiererror2blobapitestsettiererrorfa2517674fd43204", "javablobsettiererror3blobapitestsettiererrorfa2458232507b" ]
=======
      "x-ms-request-id" : "b92c6ac3-d01e-009e-34e5-644931000000",
      "Date" : "Fri, 06 Sep 2019 19:01:52 GMT",
      "x-ms-client-request-id" : "68a12070-60be-4d21-99cc-23ee4ee210e8"
    },
    "Exception" : null
  } ],
  "variables" : [ "jtcsettiererror0blobapitestsettiererror51752299d5904b52", "javablobsettiererror1blobapitestsettiererror517912111e934", "jtcsettiererror2blobapitestsettiererror51734883632336c3", "javablobsettiererror3blobapitestsettiererror5174554505616" ]
>>>>>>> a55d5dd9
}<|MERGE_RESOLUTION|>--- conflicted
+++ resolved
@@ -1,191 +1,103 @@
 {
   "networkCallRecords" : [ {
     "Method" : "PUT",
-<<<<<<< HEAD
-    "Uri" : "https://jaschrepragrs.blob.core.windows.net/jtcsettiererror0blobapitestsettiererrorfa244203d7bbeb1a?restype=container",
+    "Uri" : "https://jaschrepragrs.blob.core.windows.net/jtcsettiererror0blobapitestsettiererror70651556427d7cee?restype=container",
     "Headers" : {
       "x-ms-version" : "2019-02-02",
       "User-Agent" : "azsdk-java-azure-storage-blob/12.0.0-preview.3 1.8.0_221; Windows 10 10.0",
-      "x-ms-client-request-id" : "ede773d5-ac6c-4c3b-b018-e393ab31499f"
-=======
-    "Uri" : "https://azstoragesdkaccount.blob.core.windows.net/jtcsettiererror0blobapitestsettiererror51752299d5904b52?restype=container",
-    "Headers" : {
-      "x-ms-version" : "2019-02-02",
-      "User-Agent" : "azsdk-java-azure-storage-blob/12.0.0-preview.3 1.8.0_212; Windows 10 10.0",
-      "x-ms-client-request-id" : "f7a06ad8-a598-4717-81a9-66494cba4b87"
->>>>>>> a55d5dd9
+      "x-ms-client-request-id" : "40b65bec-903f-4011-bf85-46f6ae15c89a"
     },
     "Response" : {
       "x-ms-version" : "2019-02-02",
       "Server" : "Windows-Azure-Blob/1.0 Microsoft-HTTPAPI/2.0",
-<<<<<<< HEAD
-      "ETag" : "\"0x8D73251EC4E3F7B\"",
-      "Last-Modified" : "Thu, 05 Sep 2019 22:39:33 GMT",
+      "ETag" : "\"0x8D735613D21365B\"",
+      "Last-Modified" : "Mon, 09 Sep 2019 20:06:44 GMT",
       "retry-after" : "0",
       "Content-Length" : "0",
       "StatusCode" : "201",
-      "x-ms-request-id" : "bfed54ff-901e-0044-2e3a-643cc7000000",
-      "Date" : "Thu, 05 Sep 2019 22:39:33 GMT",
-      "x-ms-client-request-id" : "ede773d5-ac6c-4c3b-b018-e393ab31499f"
-=======
-      "ETag" : "\"0x8D732FCAE26FBFE\"",
-      "Last-Modified" : "Fri, 06 Sep 2019 19:01:53 GMT",
-      "retry-after" : "0",
-      "Content-Length" : "0",
-      "StatusCode" : "201",
-      "x-ms-request-id" : "b92c6982-d01e-009e-23e5-644931000000",
-      "Date" : "Fri, 06 Sep 2019 19:01:52 GMT",
-      "x-ms-client-request-id" : "f7a06ad8-a598-4717-81a9-66494cba4b87"
->>>>>>> a55d5dd9
+      "x-ms-request-id" : "c5cabe2a-301e-0042-564a-67cbbf000000",
+      "Date" : "Mon, 09 Sep 2019 20:06:44 GMT",
+      "x-ms-client-request-id" : "40b65bec-903f-4011-bf85-46f6ae15c89a"
     },
     "Exception" : null
   }, {
     "Method" : "PUT",
-<<<<<<< HEAD
-    "Uri" : "https://jaschrepragrs.blob.core.windows.net/jtcsettiererror0blobapitestsettiererrorfa244203d7bbeb1a/javablobsettiererror1blobapitestsettiererrorfa21967817032",
+    "Uri" : "https://jaschrepragrs.blob.core.windows.net/jtcsettiererror0blobapitestsettiererror70651556427d7cee/javablobsettiererror1blobapitestsettiererror70635753950d4",
     "Headers" : {
       "x-ms-version" : "2019-02-02",
       "User-Agent" : "azsdk-java-azure-storage-blob/12.0.0-preview.3 1.8.0_221; Windows 10 10.0",
-      "x-ms-client-request-id" : "8ba18057-77f1-4b65-a5f9-0b2a53de744f",
-=======
-    "Uri" : "https://azstoragesdkaccount.blob.core.windows.net/jtcsettiererror0blobapitestsettiererror51752299d5904b52/javablobsettiererror1blobapitestsettiererror517912111e934",
-    "Headers" : {
-      "x-ms-version" : "2019-02-02",
-      "User-Agent" : "azsdk-java-azure-storage-blob/12.0.0-preview.3 1.8.0_212; Windows 10 10.0",
-      "x-ms-client-request-id" : "d0a86e60-4267-4a88-a1e9-4f722bbcebbe",
->>>>>>> a55d5dd9
+      "x-ms-client-request-id" : "eac3216e-26b1-453c-9e0d-a384733474ae",
       "Content-Type" : "application/octet-stream"
     },
     "Response" : {
       "x-ms-version" : "2019-02-02",
       "Server" : "Windows-Azure-Blob/1.0 Microsoft-HTTPAPI/2.0",
       "x-ms-content-crc64" : "6RYQPwaVsyQ=",
-<<<<<<< HEAD
-      "Last-Modified" : "Thu, 05 Sep 2019 22:39:33 GMT",
+      "Last-Modified" : "Mon, 09 Sep 2019 20:06:45 GMT",
       "retry-after" : "0",
       "StatusCode" : "201",
       "x-ms-request-server-encrypted" : "true",
-      "Date" : "Thu, 05 Sep 2019 22:39:33 GMT",
+      "Date" : "Mon, 09 Sep 2019 20:06:44 GMT",
       "Content-MD5" : "wh+Wm18D0z1D4E+PE252gg==",
-      "ETag" : "\"0x8D73251EC5C1937\"",
+      "ETag" : "\"0x8D735613D2DCD50\"",
       "Content-Length" : "0",
-      "x-ms-request-id" : "bfed551e-901e-0044-473a-643cc7000000",
-      "x-ms-client-request-id" : "8ba18057-77f1-4b65-a5f9-0b2a53de744f"
-=======
-      "Last-Modified" : "Fri, 06 Sep 2019 19:01:53 GMT",
-      "retry-after" : "0",
-      "StatusCode" : "201",
-      "x-ms-request-server-encrypted" : "true",
-      "Date" : "Fri, 06 Sep 2019 19:01:52 GMT",
-      "Content-MD5" : "wh+Wm18D0z1D4E+PE252gg==",
-      "ETag" : "\"0x8D732FCAE2D4612\"",
-      "Content-Length" : "0",
-      "x-ms-request-id" : "b92c69bf-d01e-009e-56e5-644931000000",
-      "x-ms-client-request-id" : "d0a86e60-4267-4a88-a1e9-4f722bbcebbe"
->>>>>>> a55d5dd9
+      "x-ms-request-id" : "c5cabe4d-301e-0042-724a-67cbbf000000",
+      "x-ms-client-request-id" : "eac3216e-26b1-453c-9e0d-a384733474ae"
     },
     "Exception" : null
   }, {
     "Method" : "PUT",
-<<<<<<< HEAD
-    "Uri" : "https://jamesschreppler.blob.core.windows.net/jtcsettiererror2blobapitestsettiererrorfa2517674fd43204?restype=container",
+    "Uri" : "https://jamesschreppler.blob.core.windows.net/jtcsettiererror2blobapitestsettiererror706275270a63356c?restype=container",
     "Headers" : {
       "x-ms-version" : "2019-02-02",
       "User-Agent" : "azsdk-java-azure-storage-blob/12.0.0-preview.3 1.8.0_221; Windows 10 10.0",
-      "x-ms-client-request-id" : "b776562a-2d41-4ce5-a4d2-fe08ae00ed41"
-=======
-    "Uri" : "https://azstoragesdkblobaccount.blob.core.windows.net/jtcsettiererror2blobapitestsettiererror51734883632336c3?restype=container",
-    "Headers" : {
-      "x-ms-version" : "2019-02-02",
-      "User-Agent" : "azsdk-java-azure-storage-blob/12.0.0-preview.3 1.8.0_212; Windows 10 10.0",
-      "x-ms-client-request-id" : "6c916dfa-9397-4b14-8da7-81752d36f3dc"
->>>>>>> a55d5dd9
+      "x-ms-client-request-id" : "55aae2b6-a0c9-48fb-8306-8257c1fda1a9"
     },
     "Response" : {
       "x-ms-version" : "2019-02-02",
       "Server" : "Windows-Azure-Blob/1.0 Microsoft-HTTPAPI/2.0",
-<<<<<<< HEAD
-      "ETag" : "\"0x8D73251EC6425B9\"",
-      "Last-Modified" : "Thu, 05 Sep 2019 22:39:33 GMT",
+      "ETag" : "\"0x8D735613D368568\"",
+      "Last-Modified" : "Mon, 09 Sep 2019 20:06:45 GMT",
       "retry-after" : "0",
       "Content-Length" : "0",
       "StatusCode" : "201",
-      "x-ms-request-id" : "aca80692-c01e-0042-203a-64aaab000000",
-      "Date" : "Thu, 05 Sep 2019 22:39:33 GMT",
-      "x-ms-client-request-id" : "b776562a-2d41-4ce5-a4d2-fe08ae00ed41"
-=======
-      "ETag" : "\"0x8D732FCAE32776F\"",
-      "Last-Modified" : "Fri, 06 Sep 2019 19:01:53 GMT",
-      "retry-after" : "0",
-      "Content-Length" : "0",
-      "StatusCode" : "201",
-      "x-ms-request-id" : "b8f1a86f-301e-004b-5ae5-64feb1000000",
-      "Date" : "Fri, 06 Sep 2019 19:01:52 GMT",
-      "x-ms-client-request-id" : "6c916dfa-9397-4b14-8da7-81752d36f3dc"
->>>>>>> a55d5dd9
+      "x-ms-request-id" : "67f283b9-d01e-00b8-594a-67634c000000",
+      "Date" : "Mon, 09 Sep 2019 20:06:44 GMT",
+      "x-ms-client-request-id" : "55aae2b6-a0c9-48fb-8306-8257c1fda1a9"
     },
     "Exception" : null
   }, {
     "Method" : "PUT",
-<<<<<<< HEAD
-    "Uri" : "https://jamesschreppler.blob.core.windows.net/jtcsettiererror2blobapitestsettiererrorfa2517674fd43204/javablobsettiererror3blobapitestsettiererrorfa2458232507b",
+    "Uri" : "https://jamesschreppler.blob.core.windows.net/jtcsettiererror2blobapitestsettiererror706275270a63356c/javablobsettiererror3blobapitestsettiererror7069446732f71",
     "Headers" : {
       "x-ms-version" : "2019-02-02",
       "User-Agent" : "azsdk-java-azure-storage-blob/12.0.0-preview.3 1.8.0_221; Windows 10 10.0",
-      "x-ms-client-request-id" : "11b5d115-42d1-4047-aecb-61537d1c9733",
-=======
-    "Uri" : "https://azstoragesdkblobaccount.blob.core.windows.net/jtcsettiererror2blobapitestsettiererror51734883632336c3/javablobsettiererror3blobapitestsettiererror5174554505616",
-    "Headers" : {
-      "x-ms-version" : "2019-02-02",
-      "User-Agent" : "azsdk-java-azure-storage-blob/12.0.0-preview.3 1.8.0_212; Windows 10 10.0",
-      "x-ms-client-request-id" : "5f554086-271f-435f-97ef-83aaeb7275ea",
->>>>>>> a55d5dd9
+      "x-ms-client-request-id" : "f97c4eda-3d68-4479-9a5e-22df4fb2b703",
       "Content-Type" : "application/octet-stream"
     },
     "Response" : {
       "x-ms-version" : "2019-02-02",
       "Server" : "Windows-Azure-Blob/1.0 Microsoft-HTTPAPI/2.0",
       "x-ms-content-crc64" : "6RYQPwaVsyQ=",
-<<<<<<< HEAD
-      "Last-Modified" : "Thu, 05 Sep 2019 22:39:33 GMT",
+      "Last-Modified" : "Mon, 09 Sep 2019 20:06:45 GMT",
       "retry-after" : "0",
       "StatusCode" : "201",
       "x-ms-request-server-encrypted" : "true",
-      "Date" : "Thu, 05 Sep 2019 22:39:33 GMT",
+      "Date" : "Mon, 09 Sep 2019 20:06:44 GMT",
       "Content-MD5" : "wh+Wm18D0z1D4E+PE252gg==",
-      "ETag" : "\"0x8D73251EC6EB302\"",
+      "ETag" : "\"0x8D735613D3CF03D\"",
       "Content-Length" : "0",
-      "x-ms-request-id" : "aca806ab-c01e-0042-373a-64aaab000000",
-      "x-ms-client-request-id" : "11b5d115-42d1-4047-aecb-61537d1c9733"
-=======
-      "Last-Modified" : "Fri, 06 Sep 2019 19:01:53 GMT",
-      "retry-after" : "0",
-      "StatusCode" : "201",
-      "x-ms-request-server-encrypted" : "true",
-      "Date" : "Fri, 06 Sep 2019 19:01:52 GMT",
-      "Content-MD5" : "wh+Wm18D0z1D4E+PE252gg==",
-      "ETag" : "\"0x8D732FCAE388ED4\"",
-      "Content-Length" : "0",
-      "x-ms-request-id" : "b8f1a882-301e-004b-6ae5-64feb1000000",
-      "x-ms-client-request-id" : "5f554086-271f-435f-97ef-83aaeb7275ea"
->>>>>>> a55d5dd9
+      "x-ms-request-id" : "67f283d0-d01e-00b8-6e4a-67634c000000",
+      "x-ms-client-request-id" : "f97c4eda-3d68-4479-9a5e-22df4fb2b703"
     },
     "Exception" : null
   }, {
     "Method" : "PUT",
-<<<<<<< HEAD
-    "Uri" : "https://jamesschreppler.blob.core.windows.net/jtcsettiererror2blobapitestsettiererrorfa2517674fd43204/javablobsettiererror3blobapitestsettiererrorfa2458232507b?comp=tier",
+    "Uri" : "https://jamesschreppler.blob.core.windows.net/jtcsettiererror2blobapitestsettiererror706275270a63356c/javablobsettiererror3blobapitestsettiererror7069446732f71?comp=tier",
     "Headers" : {
       "x-ms-version" : "2019-02-02",
       "User-Agent" : "azsdk-java-azure-storage-blob/12.0.0-preview.3 1.8.0_221; Windows 10 10.0",
-      "x-ms-client-request-id" : "9eeeb7ff-c1cc-4e9d-8300-ce4b6ff97cec"
-=======
-    "Uri" : "https://azstoragesdkblobaccount.blob.core.windows.net/jtcsettiererror2blobapitestsettiererror51734883632336c3/javablobsettiererror3blobapitestsettiererror5174554505616?comp=tier",
-    "Headers" : {
-      "x-ms-version" : "2019-02-02",
-      "User-Agent" : "azsdk-java-azure-storage-blob/12.0.0-preview.3 1.8.0_212; Windows 10 10.0",
-      "x-ms-client-request-id" : "86ae41be-f2a9-4e16-a1cd-38a45791d309"
->>>>>>> a55d5dd9
+      "x-ms-client-request-id" : "1c0fe3ff-6e55-4837-8b3a-a395dfe1842d"
     },
     "Response" : {
       "x-ms-version" : "2019-02-02",
@@ -194,35 +106,20 @@
       "retry-after" : "0",
       "Content-Length" : "329",
       "StatusCode" : "400",
-<<<<<<< HEAD
-      "x-ms-request-id" : "aca806c7-c01e-0042-4a3a-64aaab000000",
-      "Body" : "﻿<?xml version=\"1.0\" encoding=\"utf-8\"?><Error><Code>InvalidHeaderValue</Code><Message>The value for one of the HTTP headers is not in the correct format.\nRequestId:aca806c7-c01e-0042-4a3a-64aaab000000\nTime:2019-09-05T22:39:33.6881205Z</Message><HeaderName>x-ms-access-tier</HeaderName><HeaderValue>garbage</HeaderValue></Error>",
-      "Date" : "Thu, 05 Sep 2019 22:39:33 GMT",
-      "x-ms-client-request-id" : "9eeeb7ff-c1cc-4e9d-8300-ce4b6ff97cec",
-=======
-      "x-ms-request-id" : "b8f1a88f-301e-004b-74e5-64feb1000000",
-      "Body" : "﻿<?xml version=\"1.0\" encoding=\"utf-8\"?><Error><Code>InvalidHeaderValue</Code><Message>The value for one of the HTTP headers is not in the correct format.\nRequestId:b8f1a88f-301e-004b-74e5-64feb1000000\nTime:2019-09-06T19:01:53.2645580Z</Message><HeaderName>x-ms-access-tier</HeaderName><HeaderValue>garbage</HeaderValue></Error>",
-      "Date" : "Fri, 06 Sep 2019 19:01:52 GMT",
-      "x-ms-client-request-id" : "86ae41be-f2a9-4e16-a1cd-38a45791d309",
->>>>>>> a55d5dd9
+      "x-ms-request-id" : "67f283e5-d01e-00b8-804a-67634c000000",
+      "Body" : "﻿<?xml version=\"1.0\" encoding=\"utf-8\"?><Error><Code>InvalidHeaderValue</Code><Message>The value for one of the HTTP headers is not in the correct format.\nRequestId:67f283e5-d01e-00b8-804a-67634c000000\nTime:2019-09-09T20:06:45.2018153Z</Message><HeaderName>x-ms-access-tier</HeaderName><HeaderValue>garbage</HeaderValue></Error>",
+      "Date" : "Mon, 09 Sep 2019 20:06:44 GMT",
+      "x-ms-client-request-id" : "1c0fe3ff-6e55-4837-8b3a-a395dfe1842d",
       "Content-Type" : "application/xml"
     },
     "Exception" : null
   }, {
     "Method" : "DELETE",
-<<<<<<< HEAD
-    "Uri" : "https://jamesschreppler.blob.core.windows.net/jtcsettiererror2blobapitestsettiererrorfa2517674fd43204?restype=container",
+    "Uri" : "https://jamesschreppler.blob.core.windows.net/jtcsettiererror2blobapitestsettiererror706275270a63356c?restype=container",
     "Headers" : {
       "x-ms-version" : "2019-02-02",
       "User-Agent" : "azsdk-java-azure-storage-blob/12.0.0-preview.3 1.8.0_221; Windows 10 10.0",
-      "x-ms-client-request-id" : "3219df2d-2575-48ec-9a56-f8cba42d7494"
-=======
-    "Uri" : "https://azstoragesdkblobaccount.blob.core.windows.net/jtcsettiererror2blobapitestsettiererror51734883632336c3?restype=container",
-    "Headers" : {
-      "x-ms-version" : "2019-02-02",
-      "User-Agent" : "azsdk-java-azure-storage-blob/12.0.0-preview.3 1.8.0_212; Windows 10 10.0",
-      "x-ms-client-request-id" : "84ca12d8-fa01-4ce6-a35e-31ba68ec9bee"
->>>>>>> a55d5dd9
+      "x-ms-client-request-id" : "b128041b-4721-4a97-bd5c-7c1c75e39ddd"
     },
     "Response" : {
       "x-ms-version" : "2019-02-02",
@@ -230,32 +127,18 @@
       "retry-after" : "0",
       "Content-Length" : "0",
       "StatusCode" : "202",
-<<<<<<< HEAD
-      "x-ms-request-id" : "aca806d8-c01e-0042-583a-64aaab000000",
-      "Date" : "Thu, 05 Sep 2019 22:39:33 GMT",
-      "x-ms-client-request-id" : "3219df2d-2575-48ec-9a56-f8cba42d7494"
-=======
-      "x-ms-request-id" : "b8f1a8a4-301e-004b-06e5-64feb1000000",
-      "Date" : "Fri, 06 Sep 2019 19:01:52 GMT",
-      "x-ms-client-request-id" : "84ca12d8-fa01-4ce6-a35e-31ba68ec9bee"
->>>>>>> a55d5dd9
+      "x-ms-request-id" : "67f283fe-d01e-00b8-144a-67634c000000",
+      "Date" : "Mon, 09 Sep 2019 20:06:45 GMT",
+      "x-ms-client-request-id" : "b128041b-4721-4a97-bd5c-7c1c75e39ddd"
     },
     "Exception" : null
   }, {
     "Method" : "GET",
-<<<<<<< HEAD
     "Uri" : "https://jaschrepragrs.blob.core.windows.net?prefix=jtcsettiererror&comp=list",
     "Headers" : {
       "x-ms-version" : "2019-02-02",
       "User-Agent" : "azsdk-java-azure-storage-blob/12.0.0-preview.3 1.8.0_221; Windows 10 10.0",
-      "x-ms-client-request-id" : "bf4d36c6-87c4-4f44-a732-f22b849d5ca9"
-=======
-    "Uri" : "https://azstoragesdkaccount.blob.core.windows.net?prefix=jtcsettiererror&comp=list",
-    "Headers" : {
-      "x-ms-version" : "2019-02-02",
-      "User-Agent" : "azsdk-java-azure-storage-blob/12.0.0-preview.3 1.8.0_212; Windows 10 10.0",
-      "x-ms-client-request-id" : "76134e95-5f3f-49df-a83f-b58d2a6cd146"
->>>>>>> a55d5dd9
+      "x-ms-client-request-id" : "b1b5dff4-bcfe-4fa3-9f0c-99b79849d30b"
     },
     "Response" : {
       "Transfer-Encoding" : "chunked",
@@ -263,35 +146,20 @@
       "Server" : "Windows-Azure-Blob/1.0 Microsoft-HTTPAPI/2.0",
       "retry-after" : "0",
       "StatusCode" : "200",
-<<<<<<< HEAD
-      "x-ms-request-id" : "bfed555d-901e-0044-7e3a-643cc7000000",
-      "Body" : "﻿<?xml version=\"1.0\" encoding=\"utf-8\"?><EnumerationResults ServiceEndpoint=\"https://jaschrepragrs.blob.core.windows.net/\"><Prefix>jtcsettiererror</Prefix><Containers><Container><Name>jtcsettiererror0blobapitestsettiererrorfa244203d7bbeb1a</Name><Properties><Last-Modified>Thu, 05 Sep 2019 22:39:33 GMT</Last-Modified><Etag>\"0x8D73251EC4E3F7B\"</Etag><LeaseStatus>unlocked</LeaseStatus><LeaseState>available</LeaseState><DefaultEncryptionScope>$account-encryption-key</DefaultEncryptionScope><DenyEncryptionScopeOverride>false</DenyEncryptionScopeOverride><HasImmutabilityPolicy>false</HasImmutabilityPolicy><HasLegalHold>false</HasLegalHold></Properties></Container></Containers><NextMarker /></EnumerationResults>",
-      "Date" : "Thu, 05 Sep 2019 22:39:33 GMT",
-      "x-ms-client-request-id" : "bf4d36c6-87c4-4f44-a732-f22b849d5ca9",
-=======
-      "x-ms-request-id" : "b92c6a8d-d01e-009e-04e5-644931000000",
-      "Body" : "﻿<?xml version=\"1.0\" encoding=\"utf-8\"?><EnumerationResults ServiceEndpoint=\"https://azstoragesdkaccount.blob.core.windows.net/\"><Prefix>jtcsettiererror</Prefix><Containers><Container><Name>jtcsettiererror0blobapitestsettiererror51752299d5904b52</Name><Properties><Last-Modified>Fri, 06 Sep 2019 19:01:53 GMT</Last-Modified><Etag>\"0x8D732FCAE26FBFE\"</Etag><LeaseStatus>unlocked</LeaseStatus><LeaseState>available</LeaseState><DefaultEncryptionScope>$account-encryption-key</DefaultEncryptionScope><DenyEncryptionScopeOverride>false</DenyEncryptionScopeOverride><HasImmutabilityPolicy>false</HasImmutabilityPolicy><HasLegalHold>false</HasLegalHold></Properties></Container></Containers><NextMarker /></EnumerationResults>",
-      "Date" : "Fri, 06 Sep 2019 19:01:52 GMT",
-      "x-ms-client-request-id" : "76134e95-5f3f-49df-a83f-b58d2a6cd146",
->>>>>>> a55d5dd9
+      "x-ms-request-id" : "c5cabe8b-301e-0042-2c4a-67cbbf000000",
+      "Body" : "﻿<?xml version=\"1.0\" encoding=\"utf-8\"?><EnumerationResults ServiceEndpoint=\"https://jaschrepragrs.blob.core.windows.net/\"><Prefix>jtcsettiererror</Prefix><Containers><Container><Name>jtcsettiererror0blobapitestsettiererror70651556427d7cee</Name><Properties><Last-Modified>Mon, 09 Sep 2019 20:06:44 GMT</Last-Modified><Etag>\"0x8D735613D21365B\"</Etag><LeaseStatus>unlocked</LeaseStatus><LeaseState>available</LeaseState><DefaultEncryptionScope>$account-encryption-key</DefaultEncryptionScope><DenyEncryptionScopeOverride>false</DenyEncryptionScopeOverride><HasImmutabilityPolicy>false</HasImmutabilityPolicy><HasLegalHold>false</HasLegalHold></Properties></Container></Containers><NextMarker /></EnumerationResults>",
+      "Date" : "Mon, 09 Sep 2019 20:06:45 GMT",
+      "x-ms-client-request-id" : "b1b5dff4-bcfe-4fa3-9f0c-99b79849d30b",
       "Content-Type" : "application/xml"
     },
     "Exception" : null
   }, {
     "Method" : "DELETE",
-<<<<<<< HEAD
-    "Uri" : "https://jaschrepragrs.blob.core.windows.net/jtcsettiererror0blobapitestsettiererrorfa244203d7bbeb1a?restype=container",
+    "Uri" : "https://jaschrepragrs.blob.core.windows.net/jtcsettiererror0blobapitestsettiererror70651556427d7cee?restype=container",
     "Headers" : {
       "x-ms-version" : "2019-02-02",
       "User-Agent" : "azsdk-java-azure-storage-blob/12.0.0-preview.3 1.8.0_221; Windows 10 10.0",
-      "x-ms-client-request-id" : "134450a2-8408-44ae-8d79-42d0234a32d8"
-=======
-    "Uri" : "https://azstoragesdkaccount.blob.core.windows.net/jtcsettiererror0blobapitestsettiererror51752299d5904b52?restype=container",
-    "Headers" : {
-      "x-ms-version" : "2019-02-02",
-      "User-Agent" : "azsdk-java-azure-storage-blob/12.0.0-preview.3 1.8.0_212; Windows 10 10.0",
-      "x-ms-client-request-id" : "68a12070-60be-4d21-99cc-23ee4ee210e8"
->>>>>>> a55d5dd9
+      "x-ms-client-request-id" : "a7568864-d363-428f-aa9d-0fa3cf1621e9"
     },
     "Response" : {
       "x-ms-version" : "2019-02-02",
@@ -299,21 +167,11 @@
       "retry-after" : "0",
       "Content-Length" : "0",
       "StatusCode" : "202",
-<<<<<<< HEAD
-      "x-ms-request-id" : "bfed5576-901e-0044-153a-643cc7000000",
-      "Date" : "Thu, 05 Sep 2019 22:39:33 GMT",
-      "x-ms-client-request-id" : "134450a2-8408-44ae-8d79-42d0234a32d8"
+      "x-ms-request-id" : "c5cabe9b-301e-0042-3c4a-67cbbf000000",
+      "Date" : "Mon, 09 Sep 2019 20:06:45 GMT",
+      "x-ms-client-request-id" : "a7568864-d363-428f-aa9d-0fa3cf1621e9"
     },
     "Exception" : null
   } ],
-  "variables" : [ "jtcsettiererror0blobapitestsettiererrorfa244203d7bbeb1a", "javablobsettiererror1blobapitestsettiererrorfa21967817032", "jtcsettiererror2blobapitestsettiererrorfa2517674fd43204", "javablobsettiererror3blobapitestsettiererrorfa2458232507b" ]
-=======
-      "x-ms-request-id" : "b92c6ac3-d01e-009e-34e5-644931000000",
-      "Date" : "Fri, 06 Sep 2019 19:01:52 GMT",
-      "x-ms-client-request-id" : "68a12070-60be-4d21-99cc-23ee4ee210e8"
-    },
-    "Exception" : null
-  } ],
-  "variables" : [ "jtcsettiererror0blobapitestsettiererror51752299d5904b52", "javablobsettiererror1blobapitestsettiererror517912111e934", "jtcsettiererror2blobapitestsettiererror51734883632336c3", "javablobsettiererror3blobapitestsettiererror5174554505616" ]
->>>>>>> a55d5dd9
+  "variables" : [ "jtcsettiererror0blobapitestsettiererror70651556427d7cee", "javablobsettiererror1blobapitestsettiererror70635753950d4", "jtcsettiererror2blobapitestsettiererror706275270a63356c", "javablobsettiererror3blobapitestsettiererror7069446732f71" ]
 }