--- conflicted
+++ resolved
@@ -1,143 +1,76 @@
 {
   "networkCallRecords" : [ {
     "Method" : "PUT",
-<<<<<<< HEAD
-    "Uri" : "https://jaschrepragrs.blob.core.windows.net/jtccreateac0pageblobapitestcreateac87039541adebac170a?restype=container",
+    "Uri" : "https://jaschrepragrs.blob.core.windows.net/jtccreateac0pageblobapitestcreateac582388727d5ba0687a?restype=container",
     "Headers" : {
       "x-ms-version" : "2019-02-02",
       "User-Agent" : "azsdk-java-azure-storage-blob/12.0.0-preview.3 1.8.0_221; Windows 10 10.0",
-      "x-ms-client-request-id" : "54c48df1-7eb1-4bf0-ae1b-f4c1c1c561a2"
-=======
-    "Uri" : "https://azstoragesdkaccount.blob.core.windows.net/jtccreateac0pageblobapitestcreateac32e290290121831d67?restype=container",
-    "Headers" : {
-      "x-ms-version" : "2019-02-02",
-      "User-Agent" : "azsdk-java-azure-storage-blob/12.0.0-preview.3 1.8.0_212; Windows 10 10.0",
-      "x-ms-client-request-id" : "e09da878-f4c1-4bc4-8b10-4ec2fd00e2fa"
->>>>>>> a55d5dd9
+      "x-ms-client-request-id" : "3d889838-6f4b-46ec-b7f2-56cc0830e85b"
     },
     "Response" : {
       "x-ms-version" : "2019-02-02",
       "Server" : "Windows-Azure-Blob/1.0 Microsoft-HTTPAPI/2.0",
-<<<<<<< HEAD
-      "ETag" : "\"0x8D732523F965505\"",
-      "Last-Modified" : "Thu, 05 Sep 2019 22:41:53 GMT",
+      "ETag" : "\"0x8D73561790C68D8\"",
+      "Last-Modified" : "Mon, 09 Sep 2019 20:08:25 GMT",
       "retry-after" : "0",
       "Content-Length" : "0",
       "StatusCode" : "201",
-      "x-ms-request-id" : "9b68797f-c01e-0018-3a3b-64cd3e000000",
-      "Date" : "Thu, 05 Sep 2019 22:41:52 GMT",
-      "x-ms-client-request-id" : "54c48df1-7eb1-4bf0-ae1b-f4c1c1c561a2"
-=======
-      "ETag" : "\"0x8D732FDB6A792FC\"",
-      "Last-Modified" : "Fri, 06 Sep 2019 19:09:16 GMT",
-      "retry-after" : "0",
-      "Content-Length" : "0",
-      "StatusCode" : "201",
-      "x-ms-request-id" : "ec65f603-001e-001f-1be6-64eb66000000",
-      "Date" : "Fri, 06 Sep 2019 19:09:16 GMT",
-      "x-ms-client-request-id" : "e09da878-f4c1-4bc4-8b10-4ec2fd00e2fa"
->>>>>>> a55d5dd9
+      "x-ms-request-id" : "c5cb1c40-301e-0042-504a-67cbbf000000",
+      "Date" : "Mon, 09 Sep 2019 20:08:25 GMT",
+      "x-ms-client-request-id" : "3d889838-6f4b-46ec-b7f2-56cc0830e85b"
     },
     "Exception" : null
   }, {
     "Method" : "PUT",
-<<<<<<< HEAD
-    "Uri" : "https://jaschrepragrs.blob.core.windows.net/jtccreateac0pageblobapitestcreateac87039541adebac170a/javablobcreateac1pageblobapitestcreateac870517673830a98",
+    "Uri" : "https://jaschrepragrs.blob.core.windows.net/jtccreateac0pageblobapitestcreateac582388727d5ba0687a/javablobcreateac1pageblobapitestcreateac58275559124d4f6",
     "Headers" : {
       "x-ms-version" : "2019-02-02",
       "User-Agent" : "azsdk-java-azure-storage-blob/12.0.0-preview.3 1.8.0_221; Windows 10 10.0",
-      "x-ms-client-request-id" : "0b68b9f0-2c00-416c-bfab-0745b520252c"
-=======
-    "Uri" : "https://azstoragesdkaccount.blob.core.windows.net/jtccreateac0pageblobapitestcreateac32e290290121831d67/javablobcreateac1pageblobapitestcreateac32e674306933579",
-    "Headers" : {
-      "x-ms-version" : "2019-02-02",
-      "User-Agent" : "azsdk-java-azure-storage-blob/12.0.0-preview.3 1.8.0_212; Windows 10 10.0",
-      "x-ms-client-request-id" : "bbd9478b-96d0-4792-8575-b1a666b06cbd"
->>>>>>> a55d5dd9
+      "x-ms-client-request-id" : "e032cf81-1a02-4842-8483-9f096b8b271c"
     },
     "Response" : {
       "x-ms-version" : "2019-02-02",
       "Server" : "Windows-Azure-Blob/1.0 Microsoft-HTTPAPI/2.0",
-<<<<<<< HEAD
-      "ETag" : "\"0x8D732523FA442FC\"",
-      "Last-Modified" : "Thu, 05 Sep 2019 22:41:53 GMT",
+      "ETag" : "\"0x8D735617919954F\"",
+      "Last-Modified" : "Mon, 09 Sep 2019 20:08:25 GMT",
       "retry-after" : "0",
       "Content-Length" : "0",
       "StatusCode" : "201",
-      "x-ms-request-id" : "9b687992-c01e-0018-493b-64cd3e000000",
+      "x-ms-request-id" : "c5cb1c4e-301e-0042-5d4a-67cbbf000000",
       "x-ms-request-server-encrypted" : "true",
-      "Date" : "Thu, 05 Sep 2019 22:41:52 GMT",
-      "x-ms-client-request-id" : "0b68b9f0-2c00-416c-bfab-0745b520252c"
-=======
-      "ETag" : "\"0x8D732FDB6AE2DD9\"",
-      "Last-Modified" : "Fri, 06 Sep 2019 19:09:16 GMT",
-      "retry-after" : "0",
-      "Content-Length" : "0",
-      "StatusCode" : "201",
-      "x-ms-request-id" : "ec65f618-001e-001f-2de6-64eb66000000",
-      "x-ms-request-server-encrypted" : "true",
-      "Date" : "Fri, 06 Sep 2019 19:09:16 GMT",
-      "x-ms-client-request-id" : "bbd9478b-96d0-4792-8575-b1a666b06cbd"
->>>>>>> a55d5dd9
+      "Date" : "Mon, 09 Sep 2019 20:08:25 GMT",
+      "x-ms-client-request-id" : "e032cf81-1a02-4842-8483-9f096b8b271c"
     },
     "Exception" : null
   }, {
     "Method" : "PUT",
-<<<<<<< HEAD
-    "Uri" : "https://jaschrepragrs.blob.core.windows.net/jtccreateac0pageblobapitestcreateac87039541adebac170a/javablobcreateac1pageblobapitestcreateac870517673830a98",
+    "Uri" : "https://jaschrepragrs.blob.core.windows.net/jtccreateac0pageblobapitestcreateac582388727d5ba0687a/javablobcreateac1pageblobapitestcreateac58275559124d4f6",
     "Headers" : {
       "x-ms-version" : "2019-02-02",
       "User-Agent" : "azsdk-java-azure-storage-blob/12.0.0-preview.3 1.8.0_221; Windows 10 10.0",
-      "x-ms-client-request-id" : "026a82aa-8211-469c-9a2b-4586c2ec888d"
-=======
-    "Uri" : "https://azstoragesdkaccount.blob.core.windows.net/jtccreateac0pageblobapitestcreateac32e290290121831d67/javablobcreateac1pageblobapitestcreateac32e674306933579",
-    "Headers" : {
-      "x-ms-version" : "2019-02-02",
-      "User-Agent" : "azsdk-java-azure-storage-blob/12.0.0-preview.3 1.8.0_212; Windows 10 10.0",
-      "x-ms-client-request-id" : "59bcbec6-2ae0-4f72-888b-2091306a8f1e"
->>>>>>> a55d5dd9
+      "x-ms-client-request-id" : "44ada873-d477-4b7d-9479-2a56ed963462"
     },
     "Response" : {
       "x-ms-version" : "2019-02-02",
       "Server" : "Windows-Azure-Blob/1.0 Microsoft-HTTPAPI/2.0",
-<<<<<<< HEAD
-      "ETag" : "\"0x8D732523FB0A153\"",
-      "Last-Modified" : "Thu, 05 Sep 2019 22:41:53 GMT",
+      "ETag" : "\"0x8D735617925CC8D\"",
+      "Last-Modified" : "Mon, 09 Sep 2019 20:08:25 GMT",
       "retry-after" : "0",
       "Content-Length" : "0",
       "StatusCode" : "201",
-      "x-ms-request-id" : "9b687998-c01e-0018-4e3b-64cd3e000000",
+      "x-ms-request-id" : "c5cb1c5f-301e-0042-6c4a-67cbbf000000",
       "x-ms-request-server-encrypted" : "true",
-      "Date" : "Thu, 05 Sep 2019 22:41:52 GMT",
-      "x-ms-client-request-id" : "026a82aa-8211-469c-9a2b-4586c2ec888d"
-=======
-      "ETag" : "\"0x8D732FDB6B33827\"",
-      "Last-Modified" : "Fri, 06 Sep 2019 19:09:16 GMT",
-      "retry-after" : "0",
-      "Content-Length" : "0",
-      "StatusCode" : "201",
-      "x-ms-request-id" : "ec65f631-001e-001f-46e6-64eb66000000",
-      "x-ms-request-server-encrypted" : "true",
-      "Date" : "Fri, 06 Sep 2019 19:09:16 GMT",
-      "x-ms-client-request-id" : "59bcbec6-2ae0-4f72-888b-2091306a8f1e"
->>>>>>> a55d5dd9
+      "Date" : "Mon, 09 Sep 2019 20:08:25 GMT",
+      "x-ms-client-request-id" : "44ada873-d477-4b7d-9479-2a56ed963462"
     },
     "Exception" : null
   }, {
     "Method" : "GET",
-<<<<<<< HEAD
     "Uri" : "https://jaschrepragrs.blob.core.windows.net?prefix=jtccreateac&comp=list",
     "Headers" : {
       "x-ms-version" : "2019-02-02",
       "User-Agent" : "azsdk-java-azure-storage-blob/12.0.0-preview.3 1.8.0_221; Windows 10 10.0",
-      "x-ms-client-request-id" : "dc9f5e2c-aa26-4d0f-a18f-1df40be93f93"
-=======
-    "Uri" : "https://azstoragesdkaccount.blob.core.windows.net?prefix=jtccreateac&comp=list",
-    "Headers" : {
-      "x-ms-version" : "2019-02-02",
-      "User-Agent" : "azsdk-java-azure-storage-blob/12.0.0-preview.3 1.8.0_212; Windows 10 10.0",
-      "x-ms-client-request-id" : "de3ca9b2-5da0-4e44-8f14-bf0c22aa015e"
->>>>>>> a55d5dd9
+      "x-ms-client-request-id" : "9c9f16f0-2866-4ff5-a194-af5802f13af1"
     },
     "Response" : {
       "Transfer-Encoding" : "chunked",
@@ -145,35 +78,20 @@
       "Server" : "Windows-Azure-Blob/1.0 Microsoft-HTTPAPI/2.0",
       "retry-after" : "0",
       "StatusCode" : "200",
-<<<<<<< HEAD
-      "x-ms-request-id" : "9b68799f-c01e-0018-533b-64cd3e000000",
-      "Body" : "﻿<?xml version=\"1.0\" encoding=\"utf-8\"?><EnumerationResults ServiceEndpoint=\"https://jaschrepragrs.blob.core.windows.net/\"><Prefix>jtccreateac</Prefix><Containers><Container><Name>jtccreateac0pageblobapitestcreateac87039541adebac170a</Name><Properties><Last-Modified>Thu, 05 Sep 2019 22:41:53 GMT</Last-Modified><Etag>\"0x8D732523F965505\"</Etag><LeaseStatus>unlocked</LeaseStatus><LeaseState>available</LeaseState><DefaultEncryptionScope>$account-encryption-key</DefaultEncryptionScope><DenyEncryptionScopeOverride>false</DenyEncryptionScopeOverride><HasImmutabilityPolicy>false</HasImmutabilityPolicy><HasLegalHold>false</HasLegalHold></Properties></Container></Containers><NextMarker /></EnumerationResults>",
-      "Date" : "Thu, 05 Sep 2019 22:41:52 GMT",
-      "x-ms-client-request-id" : "dc9f5e2c-aa26-4d0f-a18f-1df40be93f93",
-=======
-      "x-ms-request-id" : "ec65f648-001e-001f-59e6-64eb66000000",
-      "Body" : "﻿<?xml version=\"1.0\" encoding=\"utf-8\"?><EnumerationResults ServiceEndpoint=\"https://azstoragesdkaccount.blob.core.windows.net/\"><Prefix>jtccreateac</Prefix><Containers><Container><Name>jtccreateac0pageblobapitestcreateac32e290290121831d67</Name><Properties><Last-Modified>Fri, 06 Sep 2019 19:09:16 GMT</Last-Modified><Etag>\"0x8D732FDB6A792FC\"</Etag><LeaseStatus>unlocked</LeaseStatus><LeaseState>available</LeaseState><DefaultEncryptionScope>$account-encryption-key</DefaultEncryptionScope><DenyEncryptionScopeOverride>false</DenyEncryptionScopeOverride><HasImmutabilityPolicy>false</HasImmutabilityPolicy><HasLegalHold>false</HasLegalHold></Properties></Container></Containers><NextMarker /></EnumerationResults>",
-      "Date" : "Fri, 06 Sep 2019 19:09:16 GMT",
-      "x-ms-client-request-id" : "de3ca9b2-5da0-4e44-8f14-bf0c22aa015e",
->>>>>>> a55d5dd9
+      "x-ms-request-id" : "c5cb1c70-301e-0042-7c4a-67cbbf000000",
+      "Body" : "﻿<?xml version=\"1.0\" encoding=\"utf-8\"?><EnumerationResults ServiceEndpoint=\"https://jaschrepragrs.blob.core.windows.net/\"><Prefix>jtccreateac</Prefix><Containers><Container><Name>jtccreateac0pageblobapitestcreateac582388727d5ba0687a</Name><Properties><Last-Modified>Mon, 09 Sep 2019 20:08:25 GMT</Last-Modified><Etag>\"0x8D73561790C68D8\"</Etag><LeaseStatus>unlocked</LeaseStatus><LeaseState>available</LeaseState><DefaultEncryptionScope>$account-encryption-key</DefaultEncryptionScope><DenyEncryptionScopeOverride>false</DenyEncryptionScopeOverride><HasImmutabilityPolicy>false</HasImmutabilityPolicy><HasLegalHold>false</HasLegalHold></Properties></Container></Containers><NextMarker /></EnumerationResults>",
+      "Date" : "Mon, 09 Sep 2019 20:08:25 GMT",
+      "x-ms-client-request-id" : "9c9f16f0-2866-4ff5-a194-af5802f13af1",
       "Content-Type" : "application/xml"
     },
     "Exception" : null
   }, {
     "Method" : "DELETE",
-<<<<<<< HEAD
-    "Uri" : "https://jaschrepragrs.blob.core.windows.net/jtccreateac0pageblobapitestcreateac87039541adebac170a?restype=container",
+    "Uri" : "https://jaschrepragrs.blob.core.windows.net/jtccreateac0pageblobapitestcreateac582388727d5ba0687a?restype=container",
     "Headers" : {
       "x-ms-version" : "2019-02-02",
       "User-Agent" : "azsdk-java-azure-storage-blob/12.0.0-preview.3 1.8.0_221; Windows 10 10.0",
-      "x-ms-client-request-id" : "2f06096c-cb17-477c-a126-72842de9afce"
-=======
-    "Uri" : "https://azstoragesdkaccount.blob.core.windows.net/jtccreateac0pageblobapitestcreateac32e290290121831d67?restype=container",
-    "Headers" : {
-      "x-ms-version" : "2019-02-02",
-      "User-Agent" : "azsdk-java-azure-storage-blob/12.0.0-preview.3 1.8.0_212; Windows 10 10.0",
-      "x-ms-client-request-id" : "0f61bfe9-8d44-45e0-8a0a-cee651c90ee4"
->>>>>>> a55d5dd9
+      "x-ms-client-request-id" : "c3053f48-6eeb-4b66-80df-96b403e57eed"
     },
     "Response" : {
       "x-ms-version" : "2019-02-02",
@@ -181,21 +99,11 @@
       "retry-after" : "0",
       "Content-Length" : "0",
       "StatusCode" : "202",
-<<<<<<< HEAD
-      "x-ms-request-id" : "9b6879aa-c01e-0018-5d3b-64cd3e000000",
-      "Date" : "Thu, 05 Sep 2019 22:41:52 GMT",
-      "x-ms-client-request-id" : "2f06096c-cb17-477c-a126-72842de9afce"
+      "x-ms-request-id" : "c5cb1c81-301e-0042-0a4a-67cbbf000000",
+      "Date" : "Mon, 09 Sep 2019 20:08:25 GMT",
+      "x-ms-client-request-id" : "c3053f48-6eeb-4b66-80df-96b403e57eed"
     },
     "Exception" : null
   } ],
-  "variables" : [ "jtccreateac0pageblobapitestcreateac87039541adebac170a", "javablobcreateac1pageblobapitestcreateac870517673830a98" ]
-=======
-      "x-ms-request-id" : "ec65f65b-001e-001f-6ce6-64eb66000000",
-      "Date" : "Fri, 06 Sep 2019 19:09:16 GMT",
-      "x-ms-client-request-id" : "0f61bfe9-8d44-45e0-8a0a-cee651c90ee4"
-    },
-    "Exception" : null
-  } ],
-  "variables" : [ "jtccreateac0pageblobapitestcreateac32e290290121831d67", "javablobcreateac1pageblobapitestcreateac32e674306933579" ]
->>>>>>> a55d5dd9
+  "variables" : [ "jtccreateac0pageblobapitestcreateac582388727d5ba0687a", "javablobcreateac1pageblobapitestcreateac58275559124d4f6" ]
 }