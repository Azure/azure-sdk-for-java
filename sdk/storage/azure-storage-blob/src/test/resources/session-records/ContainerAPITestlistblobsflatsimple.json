--- conflicted
+++ resolved
@@ -1,659 +1,357 @@
 {
   "networkCallRecords" : [ {
     "Method" : "PUT",
-<<<<<<< HEAD
-    "Uri" : "https://jaschrepragrs.blob.core.windows.net/jtclistblobsflatsimple029888003973183aea47bf9?restype=container",
-    "Headers" : {
-      "x-ms-version" : "2019-02-02",
-      "User-Agent" : "azsdk-java-azure-storage-blob/12.0.0-preview.3 1.8.0_221; Windows 10 10.0",
-      "x-ms-client-request-id" : "3f3e76b3-cafc-49e3-850e-4a372336da75"
-=======
-    "Uri" : "https://azstoragesdkaccount.blob.core.windows.net/jtclistblobsflatsimple066333a85c5d495a4e4dcba?restype=container",
-    "Headers" : {
-      "x-ms-version" : "2019-02-02",
-      "User-Agent" : "azsdk-java-azure-storage-blob/12.0.0-preview.3 1.8.0_212; Windows 10 10.0",
-      "x-ms-client-request-id" : "a05f9bc4-f332-4899-869b-c4ad84c7e012"
->>>>>>> a55d5dd9
-    },
-    "Response" : {
-      "x-ms-version" : "2019-02-02",
-      "Server" : "Windows-Azure-Blob/1.0 Microsoft-HTTPAPI/2.0",
-<<<<<<< HEAD
-      "ETag" : "\"0x8D732532261B61F\"",
-      "Last-Modified" : "Thu, 05 Sep 2019 22:48:13 GMT",
-      "retry-after" : "0",
-      "Content-Length" : "0",
-      "StatusCode" : "201",
-      "x-ms-request-id" : "827d0060-601e-001e-523b-643a46000000",
-      "Date" : "Thu, 05 Sep 2019 22:48:13 GMT",
-      "x-ms-client-request-id" : "3f3e76b3-cafc-49e3-850e-4a372336da75"
-=======
-      "ETag" : "\"0x8D732FD81849665\"",
-      "Last-Modified" : "Fri, 06 Sep 2019 19:07:47 GMT",
-      "retry-after" : "0",
-      "Content-Length" : "0",
-      "StatusCode" : "201",
-      "x-ms-request-id" : "ec6510a6-001e-001f-5ce6-64eb66000000",
-      "Date" : "Fri, 06 Sep 2019 19:07:47 GMT",
-      "x-ms-client-request-id" : "a05f9bc4-f332-4899-869b-c4ad84c7e012"
->>>>>>> a55d5dd9
-    },
-    "Exception" : null
-  }, {
-    "Method" : "PUT",
-<<<<<<< HEAD
-    "Uri" : "https://jaschrepragrs.blob.core.windows.net/jtclistblobsflatsimple029888003973183aea47bf9/javabloblistblobsflatsimple1270604614a7c7bf5445a",
-    "Headers" : {
-      "x-ms-version" : "2019-02-02",
-      "User-Agent" : "azsdk-java-azure-storage-blob/12.0.0-preview.3 1.8.0_221; Windows 10 10.0",
-      "x-ms-client-request-id" : "64c9292f-b8ae-4853-a617-d016f2d81f7a"
-=======
-    "Uri" : "https://azstoragesdkaccount.blob.core.windows.net/jtclistblobsflatsimple066333a85c5d495a4e4dcba/javabloblistblobsflatsimple14472077db0dfbcd2b40d",
-    "Headers" : {
-      "x-ms-version" : "2019-02-02",
-      "User-Agent" : "azsdk-java-azure-storage-blob/12.0.0-preview.3 1.8.0_212; Windows 10 10.0",
-      "x-ms-client-request-id" : "988101fe-b30d-4343-ae30-c7ef7f300ecf"
->>>>>>> a55d5dd9
-    },
-    "Response" : {
-      "x-ms-version" : "2019-02-02",
-      "Server" : "Windows-Azure-Blob/1.0 Microsoft-HTTPAPI/2.0",
-<<<<<<< HEAD
-      "ETag" : "\"0x8D7325322701183\"",
-      "Last-Modified" : "Thu, 05 Sep 2019 22:48:13 GMT",
-      "retry-after" : "0",
-      "Content-Length" : "0",
-      "StatusCode" : "201",
-      "x-ms-request-id" : "827d0072-601e-001e-613b-643a46000000",
-      "x-ms-request-server-encrypted" : "true",
-      "Date" : "Thu, 05 Sep 2019 22:48:13 GMT",
-      "x-ms-client-request-id" : "64c9292f-b8ae-4853-a617-d016f2d81f7a"
-=======
-      "ETag" : "\"0x8D732FD818ADA18\"",
-      "Last-Modified" : "Fri, 06 Sep 2019 19:07:47 GMT",
-      "retry-after" : "0",
-      "Content-Length" : "0",
-      "StatusCode" : "201",
-      "x-ms-request-id" : "ec6510b9-001e-001f-6ce6-64eb66000000",
-      "x-ms-request-server-encrypted" : "true",
-      "Date" : "Fri, 06 Sep 2019 19:07:47 GMT",
-      "x-ms-client-request-id" : "988101fe-b30d-4343-ae30-c7ef7f300ecf"
->>>>>>> a55d5dd9
-    },
-    "Exception" : null
-  }, {
-    "Method" : "PUT",
-<<<<<<< HEAD
-    "Uri" : "https://jaschrepragrs.blob.core.windows.net/jtclistblobsflatsimple029888003973183aea47bf9/javabloblistblobsflatsimple2253241696d0951840443",
-    "Headers" : {
-      "x-ms-version" : "2019-02-02",
-      "User-Agent" : "azsdk-java-azure-storage-blob/12.0.0-preview.3 1.8.0_221; Windows 10 10.0",
-      "x-ms-client-request-id" : "87190c2b-3902-45a1-860e-1bd08a34d754"
-=======
-    "Uri" : "https://azstoragesdkaccount.blob.core.windows.net/jtclistblobsflatsimple066333a85c5d495a4e4dcba/javabloblistblobsflatsimple264313194bcac09c84432",
-    "Headers" : {
-      "x-ms-version" : "2019-02-02",
-      "User-Agent" : "azsdk-java-azure-storage-blob/12.0.0-preview.3 1.8.0_212; Windows 10 10.0",
-      "x-ms-client-request-id" : "9c6741a0-0819-4cbf-8ddf-5400812c65cf"
->>>>>>> a55d5dd9
-    },
-    "Response" : {
-      "x-ms-version" : "2019-02-02",
-      "Server" : "Windows-Azure-Blob/1.0 Microsoft-HTTPAPI/2.0",
-<<<<<<< HEAD
-      "ETag" : "\"0x8D73253227CBE0A\"",
-      "Last-Modified" : "Thu, 05 Sep 2019 22:48:13 GMT",
-      "retry-after" : "0",
-      "Content-Length" : "0",
-      "StatusCode" : "201",
-      "x-ms-request-id" : "827d0085-601e-001e-713c-643a46000000",
-      "x-ms-request-server-encrypted" : "true",
-      "Date" : "Thu, 05 Sep 2019 22:48:13 GMT",
-      "x-ms-client-request-id" : "87190c2b-3902-45a1-860e-1bd08a34d754"
-=======
-      "ETag" : "\"0x8D732FD8191E09F\"",
-      "Last-Modified" : "Fri, 06 Sep 2019 19:07:47 GMT",
-      "retry-after" : "0",
-      "Content-Length" : "0",
-      "StatusCode" : "201",
-      "x-ms-request-id" : "ec6510c8-001e-001f-78e6-64eb66000000",
-      "x-ms-request-server-encrypted" : "true",
-      "Date" : "Fri, 06 Sep 2019 19:07:47 GMT",
-      "x-ms-client-request-id" : "9c6741a0-0819-4cbf-8ddf-5400812c65cf"
->>>>>>> a55d5dd9
-    },
-    "Exception" : null
-  }, {
-    "Method" : "PUT",
-<<<<<<< HEAD
-    "Uri" : "https://jaschrepragrs.blob.core.windows.net/jtclistblobsflatsimple029888003973183aea47bf9/javabloblistblobsflatsimple307073d5810811457342a",
-    "Headers" : {
-      "x-ms-version" : "2019-02-02",
-      "User-Agent" : "azsdk-java-azure-storage-blob/12.0.0-preview.3 1.8.0_221; Windows 10 10.0",
-      "x-ms-client-request-id" : "42566541-1fab-46fe-96c2-3fdfe21059b6"
-=======
-    "Uri" : "https://azstoragesdkaccount.blob.core.windows.net/jtclistblobsflatsimple066333a85c5d495a4e4dcba/javabloblistblobsflatsimple363214b59077ffc2144b6",
-    "Headers" : {
-      "x-ms-version" : "2019-02-02",
-      "User-Agent" : "azsdk-java-azure-storage-blob/12.0.0-preview.3 1.8.0_212; Windows 10 10.0",
-      "x-ms-client-request-id" : "35a7d2e4-4878-4da9-81c9-6bd270439396"
->>>>>>> a55d5dd9
-    },
-    "Response" : {
-      "x-ms-version" : "2019-02-02",
-      "Server" : "Windows-Azure-Blob/1.0 Microsoft-HTTPAPI/2.0",
-<<<<<<< HEAD
-      "ETag" : "\"0x8D73253228A2E0F\"",
-      "Last-Modified" : "Thu, 05 Sep 2019 22:48:13 GMT",
-      "retry-after" : "0",
-      "Content-Length" : "0",
-      "StatusCode" : "201",
-      "x-ms-request-id" : "827d0097-601e-001e-023c-643a46000000",
-      "x-ms-request-server-encrypted" : "true",
-      "Date" : "Thu, 05 Sep 2019 22:48:13 GMT",
-      "x-ms-client-request-id" : "42566541-1fab-46fe-96c2-3fdfe21059b6"
-=======
-      "ETag" : "\"0x8D732FD81976036\"",
-      "Last-Modified" : "Fri, 06 Sep 2019 19:07:47 GMT",
-      "retry-after" : "0",
-      "Content-Length" : "0",
-      "StatusCode" : "201",
-      "x-ms-request-id" : "ec6510e9-001e-001f-14e6-64eb66000000",
-      "x-ms-request-server-encrypted" : "true",
-      "Date" : "Fri, 06 Sep 2019 19:07:47 GMT",
-      "x-ms-client-request-id" : "35a7d2e4-4878-4da9-81c9-6bd270439396"
->>>>>>> a55d5dd9
-    },
-    "Exception" : null
-  }, {
-    "Method" : "PUT",
-<<<<<<< HEAD
-    "Uri" : "https://jaschrepragrs.blob.core.windows.net/jtclistblobsflatsimple029888003973183aea47bf9/javabloblistblobsflatsimple432360a9a661bd97c745f",
-    "Headers" : {
-      "x-ms-version" : "2019-02-02",
-      "User-Agent" : "azsdk-java-azure-storage-blob/12.0.0-preview.3 1.8.0_221; Windows 10 10.0",
-      "x-ms-client-request-id" : "1fc0042c-2eb8-4f27-89a8-6c9172510716"
-=======
-    "Uri" : "https://azstoragesdkaccount.blob.core.windows.net/jtclistblobsflatsimple066333a85c5d495a4e4dcba/javabloblistblobsflatsimple4473315f24e0486b6542d",
-    "Headers" : {
-      "x-ms-version" : "2019-02-02",
-      "User-Agent" : "azsdk-java-azure-storage-blob/12.0.0-preview.3 1.8.0_212; Windows 10 10.0",
-      "x-ms-client-request-id" : "e8316236-09a9-4555-94d8-708077f7f830"
->>>>>>> a55d5dd9
-    },
-    "Response" : {
-      "x-ms-version" : "2019-02-02",
-      "Server" : "Windows-Azure-Blob/1.0 Microsoft-HTTPAPI/2.0",
-<<<<<<< HEAD
-      "ETag" : "\"0x8D732532297C50F\"",
-      "Last-Modified" : "Thu, 05 Sep 2019 22:48:14 GMT",
-      "retry-after" : "0",
-      "Content-Length" : "0",
-      "StatusCode" : "201",
-      "x-ms-request-id" : "827d00ab-601e-001e-153c-643a46000000",
-      "x-ms-request-server-encrypted" : "true",
-      "Date" : "Thu, 05 Sep 2019 22:48:13 GMT",
-      "x-ms-client-request-id" : "1fc0042c-2eb8-4f27-89a8-6c9172510716"
-=======
-      "ETag" : "\"0x8D732FD819DA33C\"",
-      "Last-Modified" : "Fri, 06 Sep 2019 19:07:47 GMT",
-      "retry-after" : "0",
-      "Content-Length" : "0",
-      "StatusCode" : "201",
-      "x-ms-request-id" : "ec65110b-001e-001f-32e6-64eb66000000",
-      "x-ms-request-server-encrypted" : "true",
-      "Date" : "Fri, 06 Sep 2019 19:07:47 GMT",
-      "x-ms-client-request-id" : "e8316236-09a9-4555-94d8-708077f7f830"
->>>>>>> a55d5dd9
-    },
-    "Exception" : null
-  }, {
-    "Method" : "PUT",
-<<<<<<< HEAD
-    "Uri" : "https://jaschrepragrs.blob.core.windows.net/jtclistblobsflatsimple029888003973183aea47bf9/javabloblistblobsflatsimple501786efc04e44295f43c",
-    "Headers" : {
-      "x-ms-version" : "2019-02-02",
-      "User-Agent" : "azsdk-java-azure-storage-blob/12.0.0-preview.3 1.8.0_221; Windows 10 10.0",
-      "x-ms-client-request-id" : "6583a883-25d2-48a3-ba31-1c9faf283ef1"
-=======
-    "Uri" : "https://azstoragesdkaccount.blob.core.windows.net/jtclistblobsflatsimple066333a85c5d495a4e4dcba/javabloblistblobsflatsimple52560167bdd655ebf646e",
-    "Headers" : {
-      "x-ms-version" : "2019-02-02",
-      "User-Agent" : "azsdk-java-azure-storage-blob/12.0.0-preview.3 1.8.0_212; Windows 10 10.0",
-      "x-ms-client-request-id" : "0816fca5-baf0-4367-a341-14045cca8217"
->>>>>>> a55d5dd9
-    },
-    "Response" : {
-      "x-ms-version" : "2019-02-02",
-      "Server" : "Windows-Azure-Blob/1.0 Microsoft-HTTPAPI/2.0",
-<<<<<<< HEAD
-      "ETag" : "\"0x8D7325322A5AA54\"",
-      "Last-Modified" : "Thu, 05 Sep 2019 22:48:14 GMT",
-      "retry-after" : "0",
-      "Content-Length" : "0",
-      "StatusCode" : "201",
-      "x-ms-request-id" : "827d00cb-601e-001e-343c-643a46000000",
-      "x-ms-request-server-encrypted" : "true",
-      "Date" : "Thu, 05 Sep 2019 22:48:13 GMT",
-      "x-ms-client-request-id" : "6583a883-25d2-48a3-ba31-1c9faf283ef1"
-=======
-      "ETag" : "\"0x8D732FD81A4F803\"",
-      "Last-Modified" : "Fri, 06 Sep 2019 19:07:47 GMT",
-      "retry-after" : "0",
-      "Content-Length" : "0",
-      "StatusCode" : "201",
-      "x-ms-request-id" : "ec651126-001e-001f-4de6-64eb66000000",
-      "x-ms-request-server-encrypted" : "true",
-      "Date" : "Fri, 06 Sep 2019 19:07:47 GMT",
-      "x-ms-client-request-id" : "0816fca5-baf0-4367-a341-14045cca8217"
->>>>>>> a55d5dd9
-    },
-    "Exception" : null
-  }, {
-    "Method" : "PUT",
-<<<<<<< HEAD
-    "Uri" : "https://jaschrepragrs.blob.core.windows.net/jtclistblobsflatsimple029888003973183aea47bf9/javabloblistblobsflatsimple633932f438ccd772994fb",
-    "Headers" : {
-      "x-ms-version" : "2019-02-02",
-      "User-Agent" : "azsdk-java-azure-storage-blob/12.0.0-preview.3 1.8.0_221; Windows 10 10.0",
-      "x-ms-client-request-id" : "6753288d-ec0d-4734-8ceb-0283da6c1acf"
-=======
-    "Uri" : "https://azstoragesdkaccount.blob.core.windows.net/jtclistblobsflatsimple066333a85c5d495a4e4dcba/javabloblistblobsflatsimple632611713f38b15749416",
-    "Headers" : {
-      "x-ms-version" : "2019-02-02",
-      "User-Agent" : "azsdk-java-azure-storage-blob/12.0.0-preview.3 1.8.0_212; Windows 10 10.0",
-      "x-ms-client-request-id" : "6b4e8e72-44cc-48ac-b39b-16334cc87379"
->>>>>>> a55d5dd9
-    },
-    "Response" : {
-      "x-ms-version" : "2019-02-02",
-      "Server" : "Windows-Azure-Blob/1.0 Microsoft-HTTPAPI/2.0",
-<<<<<<< HEAD
-      "ETag" : "\"0x8D7325322B2A4FB\"",
-      "Last-Modified" : "Thu, 05 Sep 2019 22:48:14 GMT",
-      "retry-after" : "0",
-      "Content-Length" : "0",
-      "StatusCode" : "201",
-      "x-ms-request-id" : "827d00d9-601e-001e-413c-643a46000000",
-      "x-ms-request-server-encrypted" : "true",
-      "Date" : "Thu, 05 Sep 2019 22:48:13 GMT",
-      "x-ms-client-request-id" : "6753288d-ec0d-4734-8ceb-0283da6c1acf"
-=======
-      "ETag" : "\"0x8D732FD81AB6224\"",
-      "Last-Modified" : "Fri, 06 Sep 2019 19:07:47 GMT",
-      "retry-after" : "0",
-      "Content-Length" : "0",
-      "StatusCode" : "201",
-      "x-ms-request-id" : "ec651141-001e-001f-67e6-64eb66000000",
-      "x-ms-request-server-encrypted" : "true",
-      "Date" : "Fri, 06 Sep 2019 19:07:47 GMT",
-      "x-ms-client-request-id" : "6b4e8e72-44cc-48ac-b39b-16334cc87379"
->>>>>>> a55d5dd9
-    },
-    "Exception" : null
-  }, {
-    "Method" : "PUT",
-<<<<<<< HEAD
-    "Uri" : "https://jaschrepragrs.blob.core.windows.net/jtclistblobsflatsimple029888003973183aea47bf9/javabloblistblobsflatsimple75822039f02b32644f430",
-    "Headers" : {
-      "x-ms-version" : "2019-02-02",
-      "User-Agent" : "azsdk-java-azure-storage-blob/12.0.0-preview.3 1.8.0_221; Windows 10 10.0",
-      "x-ms-client-request-id" : "fe2c407a-67e6-405d-b694-51ae3eab3d00"
-=======
-    "Uri" : "https://azstoragesdkaccount.blob.core.windows.net/jtclistblobsflatsimple066333a85c5d495a4e4dcba/javabloblistblobsflatsimple71753399a02a0f9d4d4e7",
-    "Headers" : {
-      "x-ms-version" : "2019-02-02",
-      "User-Agent" : "azsdk-java-azure-storage-blob/12.0.0-preview.3 1.8.0_212; Windows 10 10.0",
-      "x-ms-client-request-id" : "647968cc-61e5-4ef8-b57b-a32e6da4cadc"
->>>>>>> a55d5dd9
-    },
-    "Response" : {
-      "x-ms-version" : "2019-02-02",
-      "Server" : "Windows-Azure-Blob/1.0 Microsoft-HTTPAPI/2.0",
-<<<<<<< HEAD
-      "ETag" : "\"0x8D7325322BF9FB0\"",
-      "Last-Modified" : "Thu, 05 Sep 2019 22:48:14 GMT",
-      "retry-after" : "0",
-      "Content-Length" : "0",
-      "StatusCode" : "201",
-      "x-ms-request-id" : "827d00e5-601e-001e-4d3c-643a46000000",
-      "x-ms-request-server-encrypted" : "true",
-      "Date" : "Thu, 05 Sep 2019 22:48:14 GMT",
-      "x-ms-client-request-id" : "fe2c407a-67e6-405d-b694-51ae3eab3d00"
-=======
-      "ETag" : "\"0x8D732FD81B15701\"",
-      "Last-Modified" : "Fri, 06 Sep 2019 19:07:48 GMT",
-      "retry-after" : "0",
-      "Content-Length" : "0",
-      "StatusCode" : "201",
-      "x-ms-request-id" : "ec651158-001e-001f-7be6-64eb66000000",
-      "x-ms-request-server-encrypted" : "true",
-      "Date" : "Fri, 06 Sep 2019 19:07:47 GMT",
-      "x-ms-client-request-id" : "647968cc-61e5-4ef8-b57b-a32e6da4cadc"
->>>>>>> a55d5dd9
-    },
-    "Exception" : null
-  }, {
-    "Method" : "PUT",
-<<<<<<< HEAD
-    "Uri" : "https://jaschrepragrs.blob.core.windows.net/jtclistblobsflatsimple029888003973183aea47bf9/javabloblistblobsflatsimple8776824e811143d0e54a6",
-    "Headers" : {
-      "x-ms-version" : "2019-02-02",
-      "User-Agent" : "azsdk-java-azure-storage-blob/12.0.0-preview.3 1.8.0_221; Windows 10 10.0",
-      "x-ms-client-request-id" : "5c030a06-55a7-49f7-a3cc-66d7cbc48e66"
-=======
-    "Uri" : "https://azstoragesdkaccount.blob.core.windows.net/jtclistblobsflatsimple066333a85c5d495a4e4dcba/javabloblistblobsflatsimple858958d0c1a977c4c44c6",
-    "Headers" : {
-      "x-ms-version" : "2019-02-02",
-      "User-Agent" : "azsdk-java-azure-storage-blob/12.0.0-preview.3 1.8.0_212; Windows 10 10.0",
-      "x-ms-client-request-id" : "d04975ac-4651-49cd-8625-5d616558fad5"
->>>>>>> a55d5dd9
-    },
-    "Response" : {
-      "x-ms-version" : "2019-02-02",
-      "Server" : "Windows-Azure-Blob/1.0 Microsoft-HTTPAPI/2.0",
-<<<<<<< HEAD
-      "ETag" : "\"0x8D7325322CFCF4A\"",
-      "Last-Modified" : "Thu, 05 Sep 2019 22:48:14 GMT",
-      "retry-after" : "0",
-      "Content-Length" : "0",
-      "StatusCode" : "201",
-      "x-ms-request-id" : "827d00fa-601e-001e-5f3c-643a46000000",
-      "x-ms-request-server-encrypted" : "true",
-      "Date" : "Thu, 05 Sep 2019 22:48:14 GMT",
-      "x-ms-client-request-id" : "5c030a06-55a7-49f7-a3cc-66d7cbc48e66"
-=======
-      "ETag" : "\"0x8D732FD81BACF2A\"",
-      "Last-Modified" : "Fri, 06 Sep 2019 19:07:48 GMT",
-      "retry-after" : "0",
-      "Content-Length" : "0",
-      "StatusCode" : "201",
-      "x-ms-request-id" : "ec651197-001e-001f-32e6-64eb66000000",
-      "x-ms-request-server-encrypted" : "true",
-      "Date" : "Fri, 06 Sep 2019 19:07:47 GMT",
-      "x-ms-client-request-id" : "d04975ac-4651-49cd-8625-5d616558fad5"
->>>>>>> a55d5dd9
-    },
-    "Exception" : null
-  }, {
-    "Method" : "PUT",
-<<<<<<< HEAD
-    "Uri" : "https://jaschrepragrs.blob.core.windows.net/jtclistblobsflatsimple029888003973183aea47bf9/javabloblistblobsflatsimple9300087cccb4e51c6141a",
-    "Headers" : {
-      "x-ms-version" : "2019-02-02",
-      "User-Agent" : "azsdk-java-azure-storage-blob/12.0.0-preview.3 1.8.0_221; Windows 10 10.0",
-      "x-ms-client-request-id" : "b5c77896-58ad-4743-9126-b43cd4280015"
-=======
-    "Uri" : "https://azstoragesdkaccount.blob.core.windows.net/jtclistblobsflatsimple066333a85c5d495a4e4dcba/javabloblistblobsflatsimple9158608c37f84251444b4",
-    "Headers" : {
-      "x-ms-version" : "2019-02-02",
-      "User-Agent" : "azsdk-java-azure-storage-blob/12.0.0-preview.3 1.8.0_212; Windows 10 10.0",
-      "x-ms-client-request-id" : "0a2cbcc8-ed22-4e50-9227-2a1c4d74a456"
->>>>>>> a55d5dd9
-    },
-    "Response" : {
-      "x-ms-version" : "2019-02-02",
-      "Server" : "Windows-Azure-Blob/1.0 Microsoft-HTTPAPI/2.0",
-<<<<<<< HEAD
-      "ETag" : "\"0x8D7325322DD8D70\"",
-      "Last-Modified" : "Thu, 05 Sep 2019 22:48:14 GMT",
-      "retry-after" : "0",
-      "Content-Length" : "0",
-      "StatusCode" : "201",
-      "x-ms-request-id" : "827d010f-601e-001e-733c-643a46000000",
-      "x-ms-request-server-encrypted" : "true",
-      "Date" : "Thu, 05 Sep 2019 22:48:14 GMT",
-      "x-ms-client-request-id" : "b5c77896-58ad-4743-9126-b43cd4280015"
-=======
-      "ETag" : "\"0x8D732FD81C2E75A\"",
-      "Last-Modified" : "Fri, 06 Sep 2019 19:07:48 GMT",
-      "retry-after" : "0",
-      "Content-Length" : "0",
-      "StatusCode" : "201",
-      "x-ms-request-id" : "ec6511ad-001e-001f-47e6-64eb66000000",
-      "x-ms-request-server-encrypted" : "true",
-      "Date" : "Fri, 06 Sep 2019 19:07:47 GMT",
-      "x-ms-client-request-id" : "0a2cbcc8-ed22-4e50-9227-2a1c4d74a456"
->>>>>>> a55d5dd9
-    },
-    "Exception" : null
-  }, {
-    "Method" : "PUT",
-<<<<<<< HEAD
-    "Uri" : "https://jaschrepragrs.blob.core.windows.net/jtclistblobsflatsimple029888003973183aea47bf9/javabloblistblobsflatsimple10655639a687aa7250f40",
-    "Headers" : {
-      "x-ms-version" : "2019-02-02",
-      "User-Agent" : "azsdk-java-azure-storage-blob/12.0.0-preview.3 1.8.0_221; Windows 10 10.0",
-      "x-ms-client-request-id" : "cd234ab0-7e0f-4131-953e-9244d22749ca"
-=======
-    "Uri" : "https://azstoragesdkaccount.blob.core.windows.net/jtclistblobsflatsimple066333a85c5d495a4e4dcba/javabloblistblobsflatsimple10531010728985effd344",
-    "Headers" : {
-      "x-ms-version" : "2019-02-02",
-      "User-Agent" : "azsdk-java-azure-storage-blob/12.0.0-preview.3 1.8.0_212; Windows 10 10.0",
-      "x-ms-client-request-id" : "e9a2c4de-f137-4ac5-994a-3948335cfaaa"
->>>>>>> a55d5dd9
-    },
-    "Response" : {
-      "x-ms-version" : "2019-02-02",
-      "Server" : "Windows-Azure-Blob/1.0 Microsoft-HTTPAPI/2.0",
-<<<<<<< HEAD
-      "ETag" : "\"0x8D7325322EAAF3A\"",
-      "Last-Modified" : "Thu, 05 Sep 2019 22:48:14 GMT",
-      "retry-after" : "0",
-      "Content-Length" : "0",
-      "StatusCode" : "201",
-      "x-ms-request-id" : "827d0123-601e-001e-053c-643a46000000",
-      "x-ms-request-server-encrypted" : "true",
-      "Date" : "Thu, 05 Sep 2019 22:48:14 GMT",
-      "x-ms-client-request-id" : "cd234ab0-7e0f-4131-953e-9244d22749ca"
-=======
-      "ETag" : "\"0x8D732FD81CA3C26\"",
-      "Last-Modified" : "Fri, 06 Sep 2019 19:07:48 GMT",
-      "retry-after" : "0",
-      "Content-Length" : "0",
-      "StatusCode" : "201",
-      "x-ms-request-id" : "ec6511cc-001e-001f-62e6-64eb66000000",
-      "x-ms-request-server-encrypted" : "true",
-      "Date" : "Fri, 06 Sep 2019 19:07:47 GMT",
-      "x-ms-client-request-id" : "e9a2c4de-f137-4ac5-994a-3948335cfaaa"
->>>>>>> a55d5dd9
-    },
-    "Exception" : null
-  }, {
-    "Method" : "GET",
-<<<<<<< HEAD
-    "Uri" : "https://jaschrepragrs.blob.core.windows.net/jtclistblobsflatsimple029888003973183aea47bf9?maxresults=3&include=&restype=container&comp=list",
-    "Headers" : {
-      "x-ms-version" : "2019-02-02",
-      "User-Agent" : "azsdk-java-azure-storage-blob/12.0.0-preview.3 1.8.0_221; Windows 10 10.0",
-      "x-ms-client-request-id" : "e27b2fac-cce4-4526-a1ed-fa7b937f909a"
-=======
-    "Uri" : "https://azstoragesdkaccount.blob.core.windows.net/jtclistblobsflatsimple066333a85c5d495a4e4dcba?maxresults=3&include=&restype=container&comp=list",
-    "Headers" : {
-      "x-ms-version" : "2019-02-02",
-      "User-Agent" : "azsdk-java-azure-storage-blob/12.0.0-preview.3 1.8.0_212; Windows 10 10.0",
-      "x-ms-client-request-id" : "aa8fa2a1-6672-40d0-a70f-9118c0a7ddcf"
->>>>>>> a55d5dd9
-    },
-    "Response" : {
-      "Transfer-Encoding" : "chunked",
-      "x-ms-version" : "2019-02-02",
-      "Server" : "Windows-Azure-Blob/1.0 Microsoft-HTTPAPI/2.0",
-      "retry-after" : "0",
-      "StatusCode" : "200",
-<<<<<<< HEAD
-      "x-ms-request-id" : "827d012f-601e-001e-103c-643a46000000",
-      "Body" : "﻿<?xml version=\"1.0\" encoding=\"utf-8\"?><EnumerationResults ServiceEndpoint=\"https://jaschrepragrs.blob.core.windows.net/\" ContainerName=\"jtclistblobsflatsimple029888003973183aea47bf9\"><MaxResults>3</MaxResults><Blobs><Blob><Name>javabloblistblobsflatsimple10655639a687aa7250f40</Name><Properties><Creation-Time>Thu, 05 Sep 2019 22:48:14 GMT</Creation-Time><Last-Modified>Thu, 05 Sep 2019 22:48:14 GMT</Last-Modified><Etag>0x8D7325322EAAF3A</Etag><Content-Length>512</Content-Length><Content-Type>application/octet-stream</Content-Type><Content-Encoding /><Content-Language /><Content-CRC64 /><Content-MD5 /><Cache-Control /><Content-Disposition /><x-ms-blob-sequence-number>0</x-ms-blob-sequence-number><BlobType>PageBlob</BlobType><AccessTier>Hot</AccessTier><AccessTierInferred>true</AccessTierInferred><LeaseStatus>unlocked</LeaseStatus><LeaseState>available</LeaseState><ServerEncrypted>true</ServerEncrypted><TagCount>0</TagCount></Properties></Blob><Blob><Name>javabloblistblobsflatsimple1270604614a7c7bf5445a</Name><Properties><Creation-Time>Thu, 05 Sep 2019 22:48:13 GMT</Creation-Time><Last-Modified>Thu, 05 Sep 2019 22:48:13 GMT</Last-Modified><Etag>0x8D7325322701183</Etag><Content-Length>512</Content-Length><Content-Type>application/octet-stream</Content-Type><Content-Encoding /><Content-Language /><Content-CRC64 /><Content-MD5 /><Cache-Control /><Content-Disposition /><x-ms-blob-sequence-number>0</x-ms-blob-sequence-number><BlobType>PageBlob</BlobType><AccessTier>Hot</AccessTier><AccessTierInferred>true</AccessTierInferred><LeaseStatus>unlocked</LeaseStatus><LeaseState>available</LeaseState><ServerEncrypted>true</ServerEncrypted><TagCount>0</TagCount></Properties></Blob><Blob><Name>javabloblistblobsflatsimple2253241696d0951840443</Name><Properties><Creation-Time>Thu, 05 Sep 2019 22:48:13 GMT</Creation-Time><Last-Modified>Thu, 05 Sep 2019 22:48:13 GMT</Last-Modified><Etag>0x8D73253227CBE0A</Etag><Content-Length>512</Content-Length><Content-Type>application/octet-stream</Content-Type><Content-Encoding /><Content-Language /><Content-CRC64 /><Content-MD5 /><Cache-Control /><Content-Disposition /><x-ms-blob-sequence-number>0</x-ms-blob-sequence-number><BlobType>PageBlob</BlobType><AccessTier>Hot</AccessTier><AccessTierInferred>true</AccessTierInferred><LeaseStatus>unlocked</LeaseStatus><LeaseState>available</LeaseState><ServerEncrypted>true</ServerEncrypted><TagCount>0</TagCount></Properties></Blob></Blobs><NextMarker>2!124!MDAwMDQ4IWphdmFibG9ibGlzdGJsb2JzZmxhdHNpbXBsZTMwNzA3M2Q1ODEwODExNDU3MzQyYSEwMDAwMjghOTk5OS0xMi0zMVQyMzo1OTo1OS45OTk5OTk5WiE-</NextMarker></EnumerationResults>",
-      "Date" : "Thu, 05 Sep 2019 22:48:14 GMT",
-      "x-ms-client-request-id" : "e27b2fac-cce4-4526-a1ed-fa7b937f909a",
-=======
-      "x-ms-request-id" : "ec6511e8-001e-001f-7ae6-64eb66000000",
-      "Body" : "﻿<?xml version=\"1.0\" encoding=\"utf-8\"?><EnumerationResults ServiceEndpoint=\"https://azstoragesdkaccount.blob.core.windows.net/\" ContainerName=\"jtclistblobsflatsimple066333a85c5d495a4e4dcba\"><MaxResults>3</MaxResults><Blobs><Blob><Name>javabloblistblobsflatsimple10531010728985effd344</Name><Properties><Creation-Time>Fri, 06 Sep 2019 19:07:48 GMT</Creation-Time><Last-Modified>Fri, 06 Sep 2019 19:07:48 GMT</Last-Modified><Etag>0x8D732FD81CA3C26</Etag><Content-Length>512</Content-Length><Content-Type>application/octet-stream</Content-Type><Content-Encoding /><Content-Language /><Content-CRC64 /><Content-MD5 /><Cache-Control /><Content-Disposition /><x-ms-blob-sequence-number>0</x-ms-blob-sequence-number><BlobType>PageBlob</BlobType><AccessTier>Hot</AccessTier><AccessTierInferred>true</AccessTierInferred><LeaseStatus>unlocked</LeaseStatus><LeaseState>available</LeaseState><ServerEncrypted>true</ServerEncrypted><TagCount>0</TagCount></Properties></Blob><Blob><Name>javabloblistblobsflatsimple14472077db0dfbcd2b40d</Name><Properties><Creation-Time>Fri, 06 Sep 2019 19:07:47 GMT</Creation-Time><Last-Modified>Fri, 06 Sep 2019 19:07:47 GMT</Last-Modified><Etag>0x8D732FD818ADA18</Etag><Content-Length>512</Content-Length><Content-Type>application/octet-stream</Content-Type><Content-Encoding /><Content-Language /><Content-CRC64 /><Content-MD5 /><Cache-Control /><Content-Disposition /><x-ms-blob-sequence-number>0</x-ms-blob-sequence-number><BlobType>PageBlob</BlobType><AccessTier>Hot</AccessTier><AccessTierInferred>true</AccessTierInferred><LeaseStatus>unlocked</LeaseStatus><LeaseState>available</LeaseState><ServerEncrypted>true</ServerEncrypted><TagCount>0</TagCount></Properties></Blob><Blob><Name>javabloblistblobsflatsimple264313194bcac09c84432</Name><Properties><Creation-Time>Fri, 06 Sep 2019 19:07:47 GMT</Creation-Time><Last-Modified>Fri, 06 Sep 2019 19:07:47 GMT</Last-Modified><Etag>0x8D732FD8191E09F</Etag><Content-Length>512</Content-Length><Content-Type>application/octet-stream</Content-Type><Content-Encoding /><Content-Language /><Content-CRC64 /><Content-MD5 /><Cache-Control /><Content-Disposition /><x-ms-blob-sequence-number>0</x-ms-blob-sequence-number><BlobType>PageBlob</BlobType><AccessTier>Hot</AccessTier><AccessTierInferred>true</AccessTierInferred><LeaseStatus>unlocked</LeaseStatus><LeaseState>available</LeaseState><ServerEncrypted>true</ServerEncrypted><TagCount>0</TagCount></Properties></Blob></Blobs><NextMarker>2!124!MDAwMDQ4IWphdmFibG9ibGlzdGJsb2JzZmxhdHNpbXBsZTM2MzIxNGI1OTA3N2ZmYzIxNDRiNiEwMDAwMjghOTk5OS0xMi0zMVQyMzo1OTo1OS45OTk5OTk5WiE-</NextMarker></EnumerationResults>",
-      "Date" : "Fri, 06 Sep 2019 19:07:47 GMT",
-      "x-ms-client-request-id" : "aa8fa2a1-6672-40d0-a70f-9118c0a7ddcf",
->>>>>>> a55d5dd9
-      "Content-Type" : "application/xml"
-    },
-    "Exception" : null
-  }, {
-    "Method" : "GET",
-<<<<<<< HEAD
-    "Uri" : "https://jaschrepragrs.blob.core.windows.net/jtclistblobsflatsimple029888003973183aea47bf9?marker=2%21124%21MDAwMDQ4IWphdmFibG9ibGlzdGJsb2JzZmxhdHNpbXBsZTMwNzA3M2Q1ODEwODExNDU3MzQyYSEwMDAwMjghOTk5OS0xMi0zMVQyMzo1OTo1OS45OTk5OTk5WiE-&maxresults=3&include=&restype=container&comp=list",
-    "Headers" : {
-      "x-ms-version" : "2019-02-02",
-      "User-Agent" : "azsdk-java-azure-storage-blob/12.0.0-preview.3 1.8.0_221; Windows 10 10.0",
-      "x-ms-client-request-id" : "e66ed4e0-88a5-4257-aa0e-df9f89c3f001"
-=======
-    "Uri" : "https://azstoragesdkaccount.blob.core.windows.net/jtclistblobsflatsimple066333a85c5d495a4e4dcba?marker=2%21124%21MDAwMDQ4IWphdmFibG9ibGlzdGJsb2JzZmxhdHNpbXBsZTM2MzIxNGI1OTA3N2ZmYzIxNDRiNiEwMDAwMjghOTk5OS0xMi0zMVQyMzo1OTo1OS45OTk5OTk5WiE-&maxresults=3&include=&restype=container&comp=list",
-    "Headers" : {
-      "x-ms-version" : "2019-02-02",
-      "User-Agent" : "azsdk-java-azure-storage-blob/12.0.0-preview.3 1.8.0_212; Windows 10 10.0",
-      "x-ms-client-request-id" : "53f424e1-782a-4a99-bb8d-3f8b3f1d759a"
->>>>>>> a55d5dd9
-    },
-    "Response" : {
-      "Transfer-Encoding" : "chunked",
-      "x-ms-version" : "2019-02-02",
-      "Server" : "Windows-Azure-Blob/1.0 Microsoft-HTTPAPI/2.0",
-      "retry-after" : "0",
-      "StatusCode" : "200",
-<<<<<<< HEAD
-      "x-ms-request-id" : "827d0141-601e-001e-213c-643a46000000",
-      "Body" : "﻿<?xml version=\"1.0\" encoding=\"utf-8\"?><EnumerationResults ServiceEndpoint=\"https://jaschrepragrs.blob.core.windows.net/\" ContainerName=\"jtclistblobsflatsimple029888003973183aea47bf9\"><Marker>2!124!MDAwMDQ4IWphdmFibG9ibGlzdGJsb2JzZmxhdHNpbXBsZTMwNzA3M2Q1ODEwODExNDU3MzQyYSEwMDAwMjghOTk5OS0xMi0zMVQyMzo1OTo1OS45OTk5OTk5WiE-</Marker><MaxResults>3</MaxResults><Blobs><Blob><Name>javabloblistblobsflatsimple307073d5810811457342a</Name><Properties><Creation-Time>Thu, 05 Sep 2019 22:48:13 GMT</Creation-Time><Last-Modified>Thu, 05 Sep 2019 22:48:13 GMT</Last-Modified><Etag>0x8D73253228A2E0F</Etag><Content-Length>512</Content-Length><Content-Type>application/octet-stream</Content-Type><Content-Encoding /><Content-Language /><Content-CRC64 /><Content-MD5 /><Cache-Control /><Content-Disposition /><x-ms-blob-sequence-number>0</x-ms-blob-sequence-number><BlobType>PageBlob</BlobType><AccessTier>Hot</AccessTier><AccessTierInferred>true</AccessTierInferred><LeaseStatus>unlocked</LeaseStatus><LeaseState>available</LeaseState><ServerEncrypted>true</ServerEncrypted><TagCount>0</TagCount></Properties></Blob><Blob><Name>javabloblistblobsflatsimple432360a9a661bd97c745f</Name><Properties><Creation-Time>Thu, 05 Sep 2019 22:48:14 GMT</Creation-Time><Last-Modified>Thu, 05 Sep 2019 22:48:14 GMT</Last-Modified><Etag>0x8D732532297C50F</Etag><Content-Length>512</Content-Length><Content-Type>application/octet-stream</Content-Type><Content-Encoding /><Content-Language /><Content-CRC64 /><Content-MD5 /><Cache-Control /><Content-Disposition /><x-ms-blob-sequence-number>0</x-ms-blob-sequence-number><BlobType>PageBlob</BlobType><AccessTier>Hot</AccessTier><AccessTierInferred>true</AccessTierInferred><LeaseStatus>unlocked</LeaseStatus><LeaseState>available</LeaseState><ServerEncrypted>true</ServerEncrypted><TagCount>0</TagCount></Properties></Blob><Blob><Name>javabloblistblobsflatsimple501786efc04e44295f43c</Name><Properties><Creation-Time>Thu, 05 Sep 2019 22:48:14 GMT</Creation-Time><Last-Modified>Thu, 05 Sep 2019 22:48:14 GMT</Last-Modified><Etag>0x8D7325322A5AA54</Etag><Content-Length>512</Content-Length><Content-Type>application/octet-stream</Content-Type><Content-Encoding /><Content-Language /><Content-CRC64 /><Content-MD5 /><Cache-Control /><Content-Disposition /><x-ms-blob-sequence-number>0</x-ms-blob-sequence-number><BlobType>PageBlob</BlobType><AccessTier>Hot</AccessTier><AccessTierInferred>true</AccessTierInferred><LeaseStatus>unlocked</LeaseStatus><LeaseState>available</LeaseState><ServerEncrypted>true</ServerEncrypted><TagCount>0</TagCount></Properties></Blob></Blobs><NextMarker>2!124!MDAwMDQ4IWphdmFibG9ibGlzdGJsb2JzZmxhdHNpbXBsZTYzMzkzMmY0MzhjY2Q3NzI5OTRmYiEwMDAwMjghOTk5OS0xMi0zMVQyMzo1OTo1OS45OTk5OTk5WiE-</NextMarker></EnumerationResults>",
-      "Date" : "Thu, 05 Sep 2019 22:48:14 GMT",
-      "x-ms-client-request-id" : "e66ed4e0-88a5-4257-aa0e-df9f89c3f001",
-=======
-      "x-ms-request-id" : "ec651216-001e-001f-1de6-64eb66000000",
-      "Body" : "﻿<?xml version=\"1.0\" encoding=\"utf-8\"?><EnumerationResults ServiceEndpoint=\"https://azstoragesdkaccount.blob.core.windows.net/\" ContainerName=\"jtclistblobsflatsimple066333a85c5d495a4e4dcba\"><Marker>2!124!MDAwMDQ4IWphdmFibG9ibGlzdGJsb2JzZmxhdHNpbXBsZTM2MzIxNGI1OTA3N2ZmYzIxNDRiNiEwMDAwMjghOTk5OS0xMi0zMVQyMzo1OTo1OS45OTk5OTk5WiE-</Marker><MaxResults>3</MaxResults><Blobs><Blob><Name>javabloblistblobsflatsimple363214b59077ffc2144b6</Name><Properties><Creation-Time>Fri, 06 Sep 2019 19:07:47 GMT</Creation-Time><Last-Modified>Fri, 06 Sep 2019 19:07:47 GMT</Last-Modified><Etag>0x8D732FD81976036</Etag><Content-Length>512</Content-Length><Content-Type>application/octet-stream</Content-Type><Content-Encoding /><Content-Language /><Content-CRC64 /><Content-MD5 /><Cache-Control /><Content-Disposition /><x-ms-blob-sequence-number>0</x-ms-blob-sequence-number><BlobType>PageBlob</BlobType><AccessTier>Hot</AccessTier><AccessTierInferred>true</AccessTierInferred><LeaseStatus>unlocked</LeaseStatus><LeaseState>available</LeaseState><ServerEncrypted>true</ServerEncrypted><TagCount>0</TagCount></Properties></Blob><Blob><Name>javabloblistblobsflatsimple4473315f24e0486b6542d</Name><Properties><Creation-Time>Fri, 06 Sep 2019 19:07:47 GMT</Creation-Time><Last-Modified>Fri, 06 Sep 2019 19:07:47 GMT</Last-Modified><Etag>0x8D732FD819DA33C</Etag><Content-Length>512</Content-Length><Content-Type>application/octet-stream</Content-Type><Content-Encoding /><Content-Language /><Content-CRC64 /><Content-MD5 /><Cache-Control /><Content-Disposition /><x-ms-blob-sequence-number>0</x-ms-blob-sequence-number><BlobType>PageBlob</BlobType><AccessTier>Hot</AccessTier><AccessTierInferred>true</AccessTierInferred><LeaseStatus>unlocked</LeaseStatus><LeaseState>available</LeaseState><ServerEncrypted>true</ServerEncrypted><TagCount>0</TagCount></Properties></Blob><Blob><Name>javabloblistblobsflatsimple52560167bdd655ebf646e</Name><Properties><Creation-Time>Fri, 06 Sep 2019 19:07:47 GMT</Creation-Time><Last-Modified>Fri, 06 Sep 2019 19:07:47 GMT</Last-Modified><Etag>0x8D732FD81A4F803</Etag><Content-Length>512</Content-Length><Content-Type>application/octet-stream</Content-Type><Content-Encoding /><Content-Language /><Content-CRC64 /><Content-MD5 /><Cache-Control /><Content-Disposition /><x-ms-blob-sequence-number>0</x-ms-blob-sequence-number><BlobType>PageBlob</BlobType><AccessTier>Hot</AccessTier><AccessTierInferred>true</AccessTierInferred><LeaseStatus>unlocked</LeaseStatus><LeaseState>available</LeaseState><ServerEncrypted>true</ServerEncrypted><TagCount>0</TagCount></Properties></Blob></Blobs><NextMarker>2!124!MDAwMDQ4IWphdmFibG9ibGlzdGJsb2JzZmxhdHNpbXBsZTYzMjYxMTcxM2YzOGIxNTc0OTQxNiEwMDAwMjghOTk5OS0xMi0zMVQyMzo1OTo1OS45OTk5OTk5WiE-</NextMarker></EnumerationResults>",
-      "Date" : "Fri, 06 Sep 2019 19:07:47 GMT",
-      "x-ms-client-request-id" : "53f424e1-782a-4a99-bb8d-3f8b3f1d759a",
->>>>>>> a55d5dd9
-      "Content-Type" : "application/xml"
-    },
-    "Exception" : null
-  }, {
-    "Method" : "GET",
-<<<<<<< HEAD
-    "Uri" : "https://jaschrepragrs.blob.core.windows.net/jtclistblobsflatsimple029888003973183aea47bf9?marker=2%21124%21MDAwMDQ4IWphdmFibG9ibGlzdGJsb2JzZmxhdHNpbXBsZTYzMzkzMmY0MzhjY2Q3NzI5OTRmYiEwMDAwMjghOTk5OS0xMi0zMVQyMzo1OTo1OS45OTk5OTk5WiE-&maxresults=3&include=&restype=container&comp=list",
-    "Headers" : {
-      "x-ms-version" : "2019-02-02",
-      "User-Agent" : "azsdk-java-azure-storage-blob/12.0.0-preview.3 1.8.0_221; Windows 10 10.0",
-      "x-ms-client-request-id" : "2fed8664-b84f-49fa-b668-fc6f87eed334"
-=======
-    "Uri" : "https://azstoragesdkaccount.blob.core.windows.net/jtclistblobsflatsimple066333a85c5d495a4e4dcba?marker=2%21124%21MDAwMDQ4IWphdmFibG9ibGlzdGJsb2JzZmxhdHNpbXBsZTYzMjYxMTcxM2YzOGIxNTc0OTQxNiEwMDAwMjghOTk5OS0xMi0zMVQyMzo1OTo1OS45OTk5OTk5WiE-&maxresults=3&include=&restype=container&comp=list",
-    "Headers" : {
-      "x-ms-version" : "2019-02-02",
-      "User-Agent" : "azsdk-java-azure-storage-blob/12.0.0-preview.3 1.8.0_212; Windows 10 10.0",
-      "x-ms-client-request-id" : "cd06ed4f-0247-4fd5-a564-870f50e09aaa"
->>>>>>> a55d5dd9
-    },
-    "Response" : {
-      "Transfer-Encoding" : "chunked",
-      "x-ms-version" : "2019-02-02",
-      "Server" : "Windows-Azure-Blob/1.0 Microsoft-HTTPAPI/2.0",
-      "retry-after" : "0",
-      "StatusCode" : "200",
-<<<<<<< HEAD
-      "x-ms-request-id" : "827d0152-601e-001e-323c-643a46000000",
-      "Body" : "﻿<?xml version=\"1.0\" encoding=\"utf-8\"?><EnumerationResults ServiceEndpoint=\"https://jaschrepragrs.blob.core.windows.net/\" ContainerName=\"jtclistblobsflatsimple029888003973183aea47bf9\"><Marker>2!124!MDAwMDQ4IWphdmFibG9ibGlzdGJsb2JzZmxhdHNpbXBsZTYzMzkzMmY0MzhjY2Q3NzI5OTRmYiEwMDAwMjghOTk5OS0xMi0zMVQyMzo1OTo1OS45OTk5OTk5WiE-</Marker><MaxResults>3</MaxResults><Blobs><Blob><Name>javabloblistblobsflatsimple633932f438ccd772994fb</Name><Properties><Creation-Time>Thu, 05 Sep 2019 22:48:14 GMT</Creation-Time><Last-Modified>Thu, 05 Sep 2019 22:48:14 GMT</Last-Modified><Etag>0x8D7325322B2A4FB</Etag><Content-Length>512</Content-Length><Content-Type>application/octet-stream</Content-Type><Content-Encoding /><Content-Language /><Content-CRC64 /><Content-MD5 /><Cache-Control /><Content-Disposition /><x-ms-blob-sequence-number>0</x-ms-blob-sequence-number><BlobType>PageBlob</BlobType><AccessTier>Hot</AccessTier><AccessTierInferred>true</AccessTierInferred><LeaseStatus>unlocked</LeaseStatus><LeaseState>available</LeaseState><ServerEncrypted>true</ServerEncrypted><TagCount>0</TagCount></Properties></Blob><Blob><Name>javabloblistblobsflatsimple75822039f02b32644f430</Name><Properties><Creation-Time>Thu, 05 Sep 2019 22:48:14 GMT</Creation-Time><Last-Modified>Thu, 05 Sep 2019 22:48:14 GMT</Last-Modified><Etag>0x8D7325322BF9FB0</Etag><Content-Length>512</Content-Length><Content-Type>application/octet-stream</Content-Type><Content-Encoding /><Content-Language /><Content-CRC64 /><Content-MD5 /><Cache-Control /><Content-Disposition /><x-ms-blob-sequence-number>0</x-ms-blob-sequence-number><BlobType>PageBlob</BlobType><AccessTier>Hot</AccessTier><AccessTierInferred>true</AccessTierInferred><LeaseStatus>unlocked</LeaseStatus><LeaseState>available</LeaseState><ServerEncrypted>true</ServerEncrypted><TagCount>0</TagCount></Properties></Blob><Blob><Name>javabloblistblobsflatsimple8776824e811143d0e54a6</Name><Properties><Creation-Time>Thu, 05 Sep 2019 22:48:14 GMT</Creation-Time><Last-Modified>Thu, 05 Sep 2019 22:48:14 GMT</Last-Modified><Etag>0x8D7325322CFCF4A</Etag><Content-Length>512</Content-Length><Content-Type>application/octet-stream</Content-Type><Content-Encoding /><Content-Language /><Content-CRC64 /><Content-MD5 /><Cache-Control /><Content-Disposition /><x-ms-blob-sequence-number>0</x-ms-blob-sequence-number><BlobType>PageBlob</BlobType><AccessTier>Hot</AccessTier><AccessTierInferred>true</AccessTierInferred><LeaseStatus>unlocked</LeaseStatus><LeaseState>available</LeaseState><ServerEncrypted>true</ServerEncrypted><TagCount>0</TagCount></Properties></Blob></Blobs><NextMarker>2!124!MDAwMDQ4IWphdmFibG9ibGlzdGJsb2JzZmxhdHNpbXBsZTkzMDAwODdjY2NiNGU1MWM2MTQxYSEwMDAwMjghOTk5OS0xMi0zMVQyMzo1OTo1OS45OTk5OTk5WiE-</NextMarker></EnumerationResults>",
-      "Date" : "Thu, 05 Sep 2019 22:48:14 GMT",
-      "x-ms-client-request-id" : "2fed8664-b84f-49fa-b668-fc6f87eed334",
-=======
-      "x-ms-request-id" : "ec651263-001e-001f-61e6-64eb66000000",
-      "Body" : "﻿<?xml version=\"1.0\" encoding=\"utf-8\"?><EnumerationResults ServiceEndpoint=\"https://azstoragesdkaccount.blob.core.windows.net/\" ContainerName=\"jtclistblobsflatsimple066333a85c5d495a4e4dcba\"><Marker>2!124!MDAwMDQ4IWphdmFibG9ibGlzdGJsb2JzZmxhdHNpbXBsZTYzMjYxMTcxM2YzOGIxNTc0OTQxNiEwMDAwMjghOTk5OS0xMi0zMVQyMzo1OTo1OS45OTk5OTk5WiE-</Marker><MaxResults>3</MaxResults><Blobs><Blob><Name>javabloblistblobsflatsimple632611713f38b15749416</Name><Properties><Creation-Time>Fri, 06 Sep 2019 19:07:47 GMT</Creation-Time><Last-Modified>Fri, 06 Sep 2019 19:07:47 GMT</Last-Modified><Etag>0x8D732FD81AB6224</Etag><Content-Length>512</Content-Length><Content-Type>application/octet-stream</Content-Type><Content-Encoding /><Content-Language /><Content-CRC64 /><Content-MD5 /><Cache-Control /><Content-Disposition /><x-ms-blob-sequence-number>0</x-ms-blob-sequence-number><BlobType>PageBlob</BlobType><AccessTier>Hot</AccessTier><AccessTierInferred>true</AccessTierInferred><LeaseStatus>unlocked</LeaseStatus><LeaseState>available</LeaseState><ServerEncrypted>true</ServerEncrypted><TagCount>0</TagCount></Properties></Blob><Blob><Name>javabloblistblobsflatsimple71753399a02a0f9d4d4e7</Name><Properties><Creation-Time>Fri, 06 Sep 2019 19:07:48 GMT</Creation-Time><Last-Modified>Fri, 06 Sep 2019 19:07:48 GMT</Last-Modified><Etag>0x8D732FD81B15701</Etag><Content-Length>512</Content-Length><Content-Type>application/octet-stream</Content-Type><Content-Encoding /><Content-Language /><Content-CRC64 /><Content-MD5 /><Cache-Control /><Content-Disposition /><x-ms-blob-sequence-number>0</x-ms-blob-sequence-number><BlobType>PageBlob</BlobType><AccessTier>Hot</AccessTier><AccessTierInferred>true</AccessTierInferred><LeaseStatus>unlocked</LeaseStatus><LeaseState>available</LeaseState><ServerEncrypted>true</ServerEncrypted><TagCount>0</TagCount></Properties></Blob><Blob><Name>javabloblistblobsflatsimple858958d0c1a977c4c44c6</Name><Properties><Creation-Time>Fri, 06 Sep 2019 19:07:48 GMT</Creation-Time><Last-Modified>Fri, 06 Sep 2019 19:07:48 GMT</Last-Modified><Etag>0x8D732FD81BACF2A</Etag><Content-Length>512</Content-Length><Content-Type>application/octet-stream</Content-Type><Content-Encoding /><Content-Language /><Content-CRC64 /><Content-MD5 /><Cache-Control /><Content-Disposition /><x-ms-blob-sequence-number>0</x-ms-blob-sequence-number><BlobType>PageBlob</BlobType><AccessTier>Hot</AccessTier><AccessTierInferred>true</AccessTierInferred><LeaseStatus>unlocked</LeaseStatus><LeaseState>available</LeaseState><ServerEncrypted>true</ServerEncrypted><TagCount>0</TagCount></Properties></Blob></Blobs><NextMarker>2!124!MDAwMDQ4IWphdmFibG9ibGlzdGJsb2JzZmxhdHNpbXBsZTkxNTg2MDhjMzdmODQyNTE0NDRiNCEwMDAwMjghOTk5OS0xMi0zMVQyMzo1OTo1OS45OTk5OTk5WiE-</NextMarker></EnumerationResults>",
-      "Date" : "Fri, 06 Sep 2019 19:07:47 GMT",
-      "x-ms-client-request-id" : "cd06ed4f-0247-4fd5-a564-870f50e09aaa",
->>>>>>> a55d5dd9
-      "Content-Type" : "application/xml"
-    },
-    "Exception" : null
-  }, {
-    "Method" : "GET",
-<<<<<<< HEAD
-    "Uri" : "https://jaschrepragrs.blob.core.windows.net/jtclistblobsflatsimple029888003973183aea47bf9?marker=2%21124%21MDAwMDQ4IWphdmFibG9ibGlzdGJsb2JzZmxhdHNpbXBsZTkzMDAwODdjY2NiNGU1MWM2MTQxYSEwMDAwMjghOTk5OS0xMi0zMVQyMzo1OTo1OS45OTk5OTk5WiE-&maxresults=3&include=&restype=container&comp=list",
-    "Headers" : {
-      "x-ms-version" : "2019-02-02",
-      "User-Agent" : "azsdk-java-azure-storage-blob/12.0.0-preview.3 1.8.0_221; Windows 10 10.0",
-      "x-ms-client-request-id" : "cb07a937-a90d-4e0c-8c05-07989cf813af"
-=======
-    "Uri" : "https://azstoragesdkaccount.blob.core.windows.net/jtclistblobsflatsimple066333a85c5d495a4e4dcba?marker=2%21124%21MDAwMDQ4IWphdmFibG9ibGlzdGJsb2JzZmxhdHNpbXBsZTkxNTg2MDhjMzdmODQyNTE0NDRiNCEwMDAwMjghOTk5OS0xMi0zMVQyMzo1OTo1OS45OTk5OTk5WiE-&maxresults=3&include=&restype=container&comp=list",
-    "Headers" : {
-      "x-ms-version" : "2019-02-02",
-      "User-Agent" : "azsdk-java-azure-storage-blob/12.0.0-preview.3 1.8.0_212; Windows 10 10.0",
-      "x-ms-client-request-id" : "062ba3f9-61f4-49b6-bb7d-551c2f9f0a7c"
->>>>>>> a55d5dd9
-    },
-    "Response" : {
-      "Transfer-Encoding" : "chunked",
-      "x-ms-version" : "2019-02-02",
-      "Server" : "Windows-Azure-Blob/1.0 Microsoft-HTTPAPI/2.0",
-      "retry-after" : "0",
-      "StatusCode" : "200",
-<<<<<<< HEAD
-      "x-ms-request-id" : "827d0171-601e-001e-4e3c-643a46000000",
-      "Body" : "﻿<?xml version=\"1.0\" encoding=\"utf-8\"?><EnumerationResults ServiceEndpoint=\"https://jaschrepragrs.blob.core.windows.net/\" ContainerName=\"jtclistblobsflatsimple029888003973183aea47bf9\"><Marker>2!124!MDAwMDQ4IWphdmFibG9ibGlzdGJsb2JzZmxhdHNpbXBsZTkzMDAwODdjY2NiNGU1MWM2MTQxYSEwMDAwMjghOTk5OS0xMi0zMVQyMzo1OTo1OS45OTk5OTk5WiE-</Marker><MaxResults>3</MaxResults><Blobs><Blob><Name>javabloblistblobsflatsimple9300087cccb4e51c6141a</Name><Properties><Creation-Time>Thu, 05 Sep 2019 22:48:14 GMT</Creation-Time><Last-Modified>Thu, 05 Sep 2019 22:48:14 GMT</Last-Modified><Etag>0x8D7325322DD8D70</Etag><Content-Length>512</Content-Length><Content-Type>application/octet-stream</Content-Type><Content-Encoding /><Content-Language /><Content-CRC64 /><Content-MD5 /><Cache-Control /><Content-Disposition /><x-ms-blob-sequence-number>0</x-ms-blob-sequence-number><BlobType>PageBlob</BlobType><AccessTier>Hot</AccessTier><AccessTierInferred>true</AccessTierInferred><LeaseStatus>unlocked</LeaseStatus><LeaseState>available</LeaseState><ServerEncrypted>true</ServerEncrypted><TagCount>0</TagCount></Properties></Blob></Blobs><NextMarker /></EnumerationResults>",
-      "Date" : "Thu, 05 Sep 2019 22:48:14 GMT",
-      "x-ms-client-request-id" : "cb07a937-a90d-4e0c-8c05-07989cf813af",
-=======
-      "x-ms-request-id" : "ec65127a-001e-001f-77e6-64eb66000000",
-      "Body" : "﻿<?xml version=\"1.0\" encoding=\"utf-8\"?><EnumerationResults ServiceEndpoint=\"https://azstoragesdkaccount.blob.core.windows.net/\" ContainerName=\"jtclistblobsflatsimple066333a85c5d495a4e4dcba\"><Marker>2!124!MDAwMDQ4IWphdmFibG9ibGlzdGJsb2JzZmxhdHNpbXBsZTkxNTg2MDhjMzdmODQyNTE0NDRiNCEwMDAwMjghOTk5OS0xMi0zMVQyMzo1OTo1OS45OTk5OTk5WiE-</Marker><MaxResults>3</MaxResults><Blobs><Blob><Name>javabloblistblobsflatsimple9158608c37f84251444b4</Name><Properties><Creation-Time>Fri, 06 Sep 2019 19:07:48 GMT</Creation-Time><Last-Modified>Fri, 06 Sep 2019 19:07:48 GMT</Last-Modified><Etag>0x8D732FD81C2E75A</Etag><Content-Length>512</Content-Length><Content-Type>application/octet-stream</Content-Type><Content-Encoding /><Content-Language /><Content-CRC64 /><Content-MD5 /><Cache-Control /><Content-Disposition /><x-ms-blob-sequence-number>0</x-ms-blob-sequence-number><BlobType>PageBlob</BlobType><AccessTier>Hot</AccessTier><AccessTierInferred>true</AccessTierInferred><LeaseStatus>unlocked</LeaseStatus><LeaseState>available</LeaseState><ServerEncrypted>true</ServerEncrypted><TagCount>0</TagCount></Properties></Blob></Blobs><NextMarker /></EnumerationResults>",
-      "Date" : "Fri, 06 Sep 2019 19:07:48 GMT",
-      "x-ms-client-request-id" : "062ba3f9-61f4-49b6-bb7d-551c2f9f0a7c",
->>>>>>> a55d5dd9
-      "Content-Type" : "application/xml"
-    },
-    "Exception" : null
-  }, {
-    "Method" : "GET",
-<<<<<<< HEAD
+    "Uri" : "https://jaschrepragrs.blob.core.windows.net/jtclistblobsflatsimple07165734bfa568a88c4ac49?restype=container",
+    "Headers" : {
+      "x-ms-version" : "2019-02-02",
+      "User-Agent" : "azsdk-java-azure-storage-blob/12.0.0-preview.3 1.8.0_221; Windows 10 10.0",
+      "x-ms-client-request-id" : "9a96f5bc-56a9-4c6c-a5ed-d73dc5e98f08"
+    },
+    "Response" : {
+      "x-ms-version" : "2019-02-02",
+      "Server" : "Windows-Azure-Blob/1.0 Microsoft-HTTPAPI/2.0",
+      "ETag" : "\"0x8D73560ACE96D6B\"",
+      "Last-Modified" : "Mon, 09 Sep 2019 20:02:43 GMT",
+      "retry-after" : "0",
+      "Content-Length" : "0",
+      "StatusCode" : "201",
+      "x-ms-request-id" : "c5c9ce6f-301e-0042-3749-67cbbf000000",
+      "Date" : "Mon, 09 Sep 2019 20:02:42 GMT",
+      "x-ms-client-request-id" : "9a96f5bc-56a9-4c6c-a5ed-d73dc5e98f08"
+    },
+    "Exception" : null
+  }, {
+    "Method" : "PUT",
+    "Uri" : "https://jaschrepragrs.blob.core.windows.net/jtclistblobsflatsimple07165734bfa568a88c4ac49/javabloblistblobsflatsimple103345febc2a7e55a24e4",
+    "Headers" : {
+      "x-ms-version" : "2019-02-02",
+      "User-Agent" : "azsdk-java-azure-storage-blob/12.0.0-preview.3 1.8.0_221; Windows 10 10.0",
+      "x-ms-client-request-id" : "0b719fc4-c24a-4669-a43d-e328f1827ed2"
+    },
+    "Response" : {
+      "x-ms-version" : "2019-02-02",
+      "Server" : "Windows-Azure-Blob/1.0 Microsoft-HTTPAPI/2.0",
+      "ETag" : "\"0x8D73560ACF6ADCE\"",
+      "Last-Modified" : "Mon, 09 Sep 2019 20:02:43 GMT",
+      "retry-after" : "0",
+      "Content-Length" : "0",
+      "StatusCode" : "201",
+      "x-ms-request-id" : "c5c9ce83-301e-0042-4749-67cbbf000000",
+      "x-ms-request-server-encrypted" : "true",
+      "Date" : "Mon, 09 Sep 2019 20:02:42 GMT",
+      "x-ms-client-request-id" : "0b719fc4-c24a-4669-a43d-e328f1827ed2"
+    },
+    "Exception" : null
+  }, {
+    "Method" : "PUT",
+    "Uri" : "https://jaschrepragrs.blob.core.windows.net/jtclistblobsflatsimple07165734bfa568a88c4ac49/javabloblistblobsflatsimple2645831f52ca54312c40d",
+    "Headers" : {
+      "x-ms-version" : "2019-02-02",
+      "User-Agent" : "azsdk-java-azure-storage-blob/12.0.0-preview.3 1.8.0_221; Windows 10 10.0",
+      "x-ms-client-request-id" : "9fa639af-ce54-43dc-899b-0e1d305ebd22"
+    },
+    "Response" : {
+      "x-ms-version" : "2019-02-02",
+      "Server" : "Windows-Azure-Blob/1.0 Microsoft-HTTPAPI/2.0",
+      "ETag" : "\"0x8D73560AD03A87F\"",
+      "Last-Modified" : "Mon, 09 Sep 2019 20:02:43 GMT",
+      "retry-after" : "0",
+      "Content-Length" : "0",
+      "StatusCode" : "201",
+      "x-ms-request-id" : "c5c9ce9f-301e-0042-6149-67cbbf000000",
+      "x-ms-request-server-encrypted" : "true",
+      "Date" : "Mon, 09 Sep 2019 20:02:42 GMT",
+      "x-ms-client-request-id" : "9fa639af-ce54-43dc-899b-0e1d305ebd22"
+    },
+    "Exception" : null
+  }, {
+    "Method" : "PUT",
+    "Uri" : "https://jaschrepragrs.blob.core.windows.net/jtclistblobsflatsimple07165734bfa568a88c4ac49/javabloblistblobsflatsimple3020708e5ffc37620a43e",
+    "Headers" : {
+      "x-ms-version" : "2019-02-02",
+      "User-Agent" : "azsdk-java-azure-storage-blob/12.0.0-preview.3 1.8.0_221; Windows 10 10.0",
+      "x-ms-client-request-id" : "f96a067a-e2e5-4bbd-96d0-4399355bda41"
+    },
+    "Response" : {
+      "x-ms-version" : "2019-02-02",
+      "Server" : "Windows-Azure-Blob/1.0 Microsoft-HTTPAPI/2.0",
+      "ETag" : "\"0x8D73560AD10CA4D\"",
+      "Last-Modified" : "Mon, 09 Sep 2019 20:02:43 GMT",
+      "retry-after" : "0",
+      "Content-Length" : "0",
+      "StatusCode" : "201",
+      "x-ms-request-id" : "c5c9ceb4-301e-0042-7549-67cbbf000000",
+      "x-ms-request-server-encrypted" : "true",
+      "Date" : "Mon, 09 Sep 2019 20:02:42 GMT",
+      "x-ms-client-request-id" : "f96a067a-e2e5-4bbd-96d0-4399355bda41"
+    },
+    "Exception" : null
+  }, {
+    "Method" : "PUT",
+    "Uri" : "https://jaschrepragrs.blob.core.windows.net/jtclistblobsflatsimple07165734bfa568a88c4ac49/javabloblistblobsflatsimple4921202e9f021798ca456",
+    "Headers" : {
+      "x-ms-version" : "2019-02-02",
+      "User-Agent" : "azsdk-java-azure-storage-blob/12.0.0-preview.3 1.8.0_221; Windows 10 10.0",
+      "x-ms-client-request-id" : "a028ba19-7407-44ea-873b-45518d0d3c3c"
+    },
+    "Response" : {
+      "x-ms-version" : "2019-02-02",
+      "Server" : "Windows-Azure-Blob/1.0 Microsoft-HTTPAPI/2.0",
+      "ETag" : "\"0x8D73560AD1DC4FE\"",
+      "Last-Modified" : "Mon, 09 Sep 2019 20:02:43 GMT",
+      "retry-after" : "0",
+      "Content-Length" : "0",
+      "StatusCode" : "201",
+      "x-ms-request-id" : "c5c9cec4-301e-0042-0149-67cbbf000000",
+      "x-ms-request-server-encrypted" : "true",
+      "Date" : "Mon, 09 Sep 2019 20:02:42 GMT",
+      "x-ms-client-request-id" : "a028ba19-7407-44ea-873b-45518d0d3c3c"
+    },
+    "Exception" : null
+  }, {
+    "Method" : "PUT",
+    "Uri" : "https://jaschrepragrs.blob.core.windows.net/jtclistblobsflatsimple07165734bfa568a88c4ac49/javabloblistblobsflatsimple5481766a7641ae8cc8498",
+    "Headers" : {
+      "x-ms-version" : "2019-02-02",
+      "User-Agent" : "azsdk-java-azure-storage-blob/12.0.0-preview.3 1.8.0_221; Windows 10 10.0",
+      "x-ms-client-request-id" : "57d944fa-7400-4fb2-9d90-af5c96506681"
+    },
+    "Response" : {
+      "x-ms-version" : "2019-02-02",
+      "Server" : "Windows-Azure-Blob/1.0 Microsoft-HTTPAPI/2.0",
+      "ETag" : "\"0x8D73560AD2ABFAE\"",
+      "Last-Modified" : "Mon, 09 Sep 2019 20:02:43 GMT",
+      "retry-after" : "0",
+      "Content-Length" : "0",
+      "StatusCode" : "201",
+      "x-ms-request-id" : "c5c9cee1-301e-0042-1d49-67cbbf000000",
+      "x-ms-request-server-encrypted" : "true",
+      "Date" : "Mon, 09 Sep 2019 20:02:42 GMT",
+      "x-ms-client-request-id" : "57d944fa-7400-4fb2-9d90-af5c96506681"
+    },
+    "Exception" : null
+  }, {
+    "Method" : "PUT",
+    "Uri" : "https://jaschrepragrs.blob.core.windows.net/jtclistblobsflatsimple07165734bfa568a88c4ac49/javabloblistblobsflatsimple621299d2c2a08aa7a14d7",
+    "Headers" : {
+      "x-ms-version" : "2019-02-02",
+      "User-Agent" : "azsdk-java-azure-storage-blob/12.0.0-preview.3 1.8.0_221; Windows 10 10.0",
+      "x-ms-client-request-id" : "f795cf77-380c-42e5-9fcd-d48fa541b084"
+    },
+    "Response" : {
+      "x-ms-version" : "2019-02-02",
+      "Server" : "Windows-Azure-Blob/1.0 Microsoft-HTTPAPI/2.0",
+      "ETag" : "\"0x8D73560AD37934A\"",
+      "Last-Modified" : "Mon, 09 Sep 2019 20:02:43 GMT",
+      "retry-after" : "0",
+      "Content-Length" : "0",
+      "StatusCode" : "201",
+      "x-ms-request-id" : "c5c9ceff-301e-0042-3b49-67cbbf000000",
+      "x-ms-request-server-encrypted" : "true",
+      "Date" : "Mon, 09 Sep 2019 20:02:42 GMT",
+      "x-ms-client-request-id" : "f795cf77-380c-42e5-9fcd-d48fa541b084"
+    },
+    "Exception" : null
+  }, {
+    "Method" : "PUT",
+    "Uri" : "https://jaschrepragrs.blob.core.windows.net/jtclistblobsflatsimple07165734bfa568a88c4ac49/javabloblistblobsflatsimple700846c2c53a2ee7304be",
+    "Headers" : {
+      "x-ms-version" : "2019-02-02",
+      "User-Agent" : "azsdk-java-azure-storage-blob/12.0.0-preview.3 1.8.0_221; Windows 10 10.0",
+      "x-ms-client-request-id" : "b75d38b5-4ffb-4db8-b78a-5c45e03a517f"
+    },
+    "Response" : {
+      "x-ms-version" : "2019-02-02",
+      "Server" : "Windows-Azure-Blob/1.0 Microsoft-HTTPAPI/2.0",
+      "ETag" : "\"0x8D73560AD4466E5\"",
+      "Last-Modified" : "Mon, 09 Sep 2019 20:02:43 GMT",
+      "retry-after" : "0",
+      "Content-Length" : "0",
+      "StatusCode" : "201",
+      "x-ms-request-id" : "c5c9cf15-301e-0042-4f49-67cbbf000000",
+      "x-ms-request-server-encrypted" : "true",
+      "Date" : "Mon, 09 Sep 2019 20:02:42 GMT",
+      "x-ms-client-request-id" : "b75d38b5-4ffb-4db8-b78a-5c45e03a517f"
+    },
+    "Exception" : null
+  }, {
+    "Method" : "PUT",
+    "Uri" : "https://jaschrepragrs.blob.core.windows.net/jtclistblobsflatsimple07165734bfa568a88c4ac49/javabloblistblobsflatsimple8333803f12e249367d4fa",
+    "Headers" : {
+      "x-ms-version" : "2019-02-02",
+      "User-Agent" : "azsdk-java-azure-storage-blob/12.0.0-preview.3 1.8.0_221; Windows 10 10.0",
+      "x-ms-client-request-id" : "5ecc7277-ae96-4e69-81dc-b47739c38003"
+    },
+    "Response" : {
+      "x-ms-version" : "2019-02-02",
+      "Server" : "Windows-Azure-Blob/1.0 Microsoft-HTTPAPI/2.0",
+      "ETag" : "\"0x8D73560AD5188AF\"",
+      "Last-Modified" : "Mon, 09 Sep 2019 20:02:43 GMT",
+      "retry-after" : "0",
+      "Content-Length" : "0",
+      "StatusCode" : "201",
+      "x-ms-request-id" : "c5c9cf27-301e-0042-6149-67cbbf000000",
+      "x-ms-request-server-encrypted" : "true",
+      "Date" : "Mon, 09 Sep 2019 20:02:42 GMT",
+      "x-ms-client-request-id" : "5ecc7277-ae96-4e69-81dc-b47739c38003"
+    },
+    "Exception" : null
+  }, {
+    "Method" : "PUT",
+    "Uri" : "https://jaschrepragrs.blob.core.windows.net/jtclistblobsflatsimple07165734bfa568a88c4ac49/javabloblistblobsflatsimple968956ac4266638cba45b",
+    "Headers" : {
+      "x-ms-version" : "2019-02-02",
+      "User-Agent" : "azsdk-java-azure-storage-blob/12.0.0-preview.3 1.8.0_221; Windows 10 10.0",
+      "x-ms-client-request-id" : "1bac5031-ffaf-454d-81f0-ce8a29f18d94"
+    },
+    "Response" : {
+      "x-ms-version" : "2019-02-02",
+      "Server" : "Windows-Azure-Blob/1.0 Microsoft-HTTPAPI/2.0",
+      "ETag" : "\"0x8D73560AD5EAA75\"",
+      "Last-Modified" : "Mon, 09 Sep 2019 20:02:43 GMT",
+      "retry-after" : "0",
+      "Content-Length" : "0",
+      "StatusCode" : "201",
+      "x-ms-request-id" : "c5c9cf3a-301e-0042-7149-67cbbf000000",
+      "x-ms-request-server-encrypted" : "true",
+      "Date" : "Mon, 09 Sep 2019 20:02:42 GMT",
+      "x-ms-client-request-id" : "1bac5031-ffaf-454d-81f0-ce8a29f18d94"
+    },
+    "Exception" : null
+  }, {
+    "Method" : "PUT",
+    "Uri" : "https://jaschrepragrs.blob.core.windows.net/jtclistblobsflatsimple07165734bfa568a88c4ac49/javabloblistblobsflatsimple10008974b2ce78a167b41",
+    "Headers" : {
+      "x-ms-version" : "2019-02-02",
+      "User-Agent" : "azsdk-java-azure-storage-blob/12.0.0-preview.3 1.8.0_221; Windows 10 10.0",
+      "x-ms-client-request-id" : "93632dbf-0de4-4557-bd21-a14496843c28"
+    },
+    "Response" : {
+      "x-ms-version" : "2019-02-02",
+      "Server" : "Windows-Azure-Blob/1.0 Microsoft-HTTPAPI/2.0",
+      "ETag" : "\"0x8D73560AD6C1A71\"",
+      "Last-Modified" : "Mon, 09 Sep 2019 20:02:43 GMT",
+      "retry-after" : "0",
+      "Content-Length" : "0",
+      "StatusCode" : "201",
+      "x-ms-request-id" : "c5c9cf60-301e-0042-0f49-67cbbf000000",
+      "x-ms-request-server-encrypted" : "true",
+      "Date" : "Mon, 09 Sep 2019 20:02:43 GMT",
+      "x-ms-client-request-id" : "93632dbf-0de4-4557-bd21-a14496843c28"
+    },
+    "Exception" : null
+  }, {
+    "Method" : "GET",
+    "Uri" : "https://jaschrepragrs.blob.core.windows.net/jtclistblobsflatsimple07165734bfa568a88c4ac49?maxresults=3&include=&restype=container&comp=list",
+    "Headers" : {
+      "x-ms-version" : "2019-02-02",
+      "User-Agent" : "azsdk-java-azure-storage-blob/12.0.0-preview.3 1.8.0_221; Windows 10 10.0",
+      "x-ms-client-request-id" : "1a2d386d-bda4-42f1-9d24-019f70fc59df"
+    },
+    "Response" : {
+      "Transfer-Encoding" : "chunked",
+      "x-ms-version" : "2019-02-02",
+      "Server" : "Windows-Azure-Blob/1.0 Microsoft-HTTPAPI/2.0",
+      "retry-after" : "0",
+      "StatusCode" : "200",
+      "x-ms-request-id" : "c5c9cf78-301e-0042-2649-67cbbf000000",
+      "Body" : "﻿<?xml version=\"1.0\" encoding=\"utf-8\"?><EnumerationResults ServiceEndpoint=\"https://jaschrepragrs.blob.core.windows.net/\" ContainerName=\"jtclistblobsflatsimple07165734bfa568a88c4ac49\"><MaxResults>3</MaxResults><Blobs><Blob><Name>javabloblistblobsflatsimple10008974b2ce78a167b41</Name><Properties><Creation-Time>Mon, 09 Sep 2019 20:02:43 GMT</Creation-Time><Last-Modified>Mon, 09 Sep 2019 20:02:43 GMT</Last-Modified><Etag>0x8D73560AD6C1A71</Etag><Content-Length>512</Content-Length><Content-Type>application/octet-stream</Content-Type><Content-Encoding /><Content-Language /><Content-CRC64 /><Content-MD5 /><Cache-Control /><Content-Disposition /><x-ms-blob-sequence-number>0</x-ms-blob-sequence-number><BlobType>PageBlob</BlobType><AccessTier>Hot</AccessTier><AccessTierInferred>true</AccessTierInferred><LeaseStatus>unlocked</LeaseStatus><LeaseState>available</LeaseState><ServerEncrypted>true</ServerEncrypted><TagCount>0</TagCount></Properties></Blob><Blob><Name>javabloblistblobsflatsimple103345febc2a7e55a24e4</Name><Properties><Creation-Time>Mon, 09 Sep 2019 20:02:43 GMT</Creation-Time><Last-Modified>Mon, 09 Sep 2019 20:02:43 GMT</Last-Modified><Etag>0x8D73560ACF6ADCE</Etag><Content-Length>512</Content-Length><Content-Type>application/octet-stream</Content-Type><Content-Encoding /><Content-Language /><Content-CRC64 /><Content-MD5 /><Cache-Control /><Content-Disposition /><x-ms-blob-sequence-number>0</x-ms-blob-sequence-number><BlobType>PageBlob</BlobType><AccessTier>Hot</AccessTier><AccessTierInferred>true</AccessTierInferred><LeaseStatus>unlocked</LeaseStatus><LeaseState>available</LeaseState><ServerEncrypted>true</ServerEncrypted><TagCount>0</TagCount></Properties></Blob><Blob><Name>javabloblistblobsflatsimple2645831f52ca54312c40d</Name><Properties><Creation-Time>Mon, 09 Sep 2019 20:02:43 GMT</Creation-Time><Last-Modified>Mon, 09 Sep 2019 20:02:43 GMT</Last-Modified><Etag>0x8D73560AD03A87F</Etag><Content-Length>512</Content-Length><Content-Type>application/octet-stream</Content-Type><Content-Encoding /><Content-Language /><Content-CRC64 /><Content-MD5 /><Cache-Control /><Content-Disposition /><x-ms-blob-sequence-number>0</x-ms-blob-sequence-number><BlobType>PageBlob</BlobType><AccessTier>Hot</AccessTier><AccessTierInferred>true</AccessTierInferred><LeaseStatus>unlocked</LeaseStatus><LeaseState>available</LeaseState><ServerEncrypted>true</ServerEncrypted><TagCount>0</TagCount></Properties></Blob></Blobs><NextMarker>2!124!MDAwMDQ4IWphdmFibG9ibGlzdGJsb2JzZmxhdHNpbXBsZTMwMjA3MDhlNWZmYzM3NjIwYTQzZSEwMDAwMjghOTk5OS0xMi0zMVQyMzo1OTo1OS45OTk5OTk5WiE-</NextMarker></EnumerationResults>",
+      "Date" : "Mon, 09 Sep 2019 20:02:43 GMT",
+      "x-ms-client-request-id" : "1a2d386d-bda4-42f1-9d24-019f70fc59df",
+      "Content-Type" : "application/xml"
+    },
+    "Exception" : null
+  }, {
+    "Method" : "GET",
+    "Uri" : "https://jaschrepragrs.blob.core.windows.net/jtclistblobsflatsimple07165734bfa568a88c4ac49?marker=2%21124%21MDAwMDQ4IWphdmFibG9ibGlzdGJsb2JzZmxhdHNpbXBsZTMwMjA3MDhlNWZmYzM3NjIwYTQzZSEwMDAwMjghOTk5OS0xMi0zMVQyMzo1OTo1OS45OTk5OTk5WiE-&maxresults=3&include=&restype=container&comp=list",
+    "Headers" : {
+      "x-ms-version" : "2019-02-02",
+      "User-Agent" : "azsdk-java-azure-storage-blob/12.0.0-preview.3 1.8.0_221; Windows 10 10.0",
+      "x-ms-client-request-id" : "a5d1a7e3-cac9-4db9-ba9d-47253841ab28"
+    },
+    "Response" : {
+      "Transfer-Encoding" : "chunked",
+      "x-ms-version" : "2019-02-02",
+      "Server" : "Windows-Azure-Blob/1.0 Microsoft-HTTPAPI/2.0",
+      "retry-after" : "0",
+      "StatusCode" : "200",
+      "x-ms-request-id" : "c5c9cfa0-301e-0042-4b49-67cbbf000000",
+      "Body" : "﻿<?xml version=\"1.0\" encoding=\"utf-8\"?><EnumerationResults ServiceEndpoint=\"https://jaschrepragrs.blob.core.windows.net/\" ContainerName=\"jtclistblobsflatsimple07165734bfa568a88c4ac49\"><Marker>2!124!MDAwMDQ4IWphdmFibG9ibGlzdGJsb2JzZmxhdHNpbXBsZTMwMjA3MDhlNWZmYzM3NjIwYTQzZSEwMDAwMjghOTk5OS0xMi0zMVQyMzo1OTo1OS45OTk5OTk5WiE-</Marker><MaxResults>3</MaxResults><Blobs><Blob><Name>javabloblistblobsflatsimple3020708e5ffc37620a43e</Name><Properties><Creation-Time>Mon, 09 Sep 2019 20:02:43 GMT</Creation-Time><Last-Modified>Mon, 09 Sep 2019 20:02:43 GMT</Last-Modified><Etag>0x8D73560AD10CA4D</Etag><Content-Length>512</Content-Length><Content-Type>application/octet-stream</Content-Type><Content-Encoding /><Content-Language /><Content-CRC64 /><Content-MD5 /><Cache-Control /><Content-Disposition /><x-ms-blob-sequence-number>0</x-ms-blob-sequence-number><BlobType>PageBlob</BlobType><AccessTier>Hot</AccessTier><AccessTierInferred>true</AccessTierInferred><LeaseStatus>unlocked</LeaseStatus><LeaseState>available</LeaseState><ServerEncrypted>true</ServerEncrypted><TagCount>0</TagCount></Properties></Blob><Blob><Name>javabloblistblobsflatsimple4921202e9f021798ca456</Name><Properties><Creation-Time>Mon, 09 Sep 2019 20:02:43 GMT</Creation-Time><Last-Modified>Mon, 09 Sep 2019 20:02:43 GMT</Last-Modified><Etag>0x8D73560AD1DC4FE</Etag><Content-Length>512</Content-Length><Content-Type>application/octet-stream</Content-Type><Content-Encoding /><Content-Language /><Content-CRC64 /><Content-MD5 /><Cache-Control /><Content-Disposition /><x-ms-blob-sequence-number>0</x-ms-blob-sequence-number><BlobType>PageBlob</BlobType><AccessTier>Hot</AccessTier><AccessTierInferred>true</AccessTierInferred><LeaseStatus>unlocked</LeaseStatus><LeaseState>available</LeaseState><ServerEncrypted>true</ServerEncrypted><TagCount>0</TagCount></Properties></Blob><Blob><Name>javabloblistblobsflatsimple5481766a7641ae8cc8498</Name><Properties><Creation-Time>Mon, 09 Sep 2019 20:02:43 GMT</Creation-Time><Last-Modified>Mon, 09 Sep 2019 20:02:43 GMT</Last-Modified><Etag>0x8D73560AD2ABFAE</Etag><Content-Length>512</Content-Length><Content-Type>application/octet-stream</Content-Type><Content-Encoding /><Content-Language /><Content-CRC64 /><Content-MD5 /><Cache-Control /><Content-Disposition /><x-ms-blob-sequence-number>0</x-ms-blob-sequence-number><BlobType>PageBlob</BlobType><AccessTier>Hot</AccessTier><AccessTierInferred>true</AccessTierInferred><LeaseStatus>unlocked</LeaseStatus><LeaseState>available</LeaseState><ServerEncrypted>true</ServerEncrypted><TagCount>0</TagCount></Properties></Blob></Blobs><NextMarker>2!124!MDAwMDQ4IWphdmFibG9ibGlzdGJsb2JzZmxhdHNpbXBsZTYyMTI5OWQyYzJhMDhhYTdhMTRkNyEwMDAwMjghOTk5OS0xMi0zMVQyMzo1OTo1OS45OTk5OTk5WiE-</NextMarker></EnumerationResults>",
+      "Date" : "Mon, 09 Sep 2019 20:02:43 GMT",
+      "x-ms-client-request-id" : "a5d1a7e3-cac9-4db9-ba9d-47253841ab28",
+      "Content-Type" : "application/xml"
+    },
+    "Exception" : null
+  }, {
+    "Method" : "GET",
+    "Uri" : "https://jaschrepragrs.blob.core.windows.net/jtclistblobsflatsimple07165734bfa568a88c4ac49?marker=2%21124%21MDAwMDQ4IWphdmFibG9ibGlzdGJsb2JzZmxhdHNpbXBsZTYyMTI5OWQyYzJhMDhhYTdhMTRkNyEwMDAwMjghOTk5OS0xMi0zMVQyMzo1OTo1OS45OTk5OTk5WiE-&maxresults=3&include=&restype=container&comp=list",
+    "Headers" : {
+      "x-ms-version" : "2019-02-02",
+      "User-Agent" : "azsdk-java-azure-storage-blob/12.0.0-preview.3 1.8.0_221; Windows 10 10.0",
+      "x-ms-client-request-id" : "2e64cbc2-d026-4c6a-902b-8abbd3722446"
+    },
+    "Response" : {
+      "Transfer-Encoding" : "chunked",
+      "x-ms-version" : "2019-02-02",
+      "Server" : "Windows-Azure-Blob/1.0 Microsoft-HTTPAPI/2.0",
+      "retry-after" : "0",
+      "StatusCode" : "200",
+      "x-ms-request-id" : "c5c9cfd6-301e-0042-7649-67cbbf000000",
+      "Body" : "﻿<?xml version=\"1.0\" encoding=\"utf-8\"?><EnumerationResults ServiceEndpoint=\"https://jaschrepragrs.blob.core.windows.net/\" ContainerName=\"jtclistblobsflatsimple07165734bfa568a88c4ac49\"><Marker>2!124!MDAwMDQ4IWphdmFibG9ibGlzdGJsb2JzZmxhdHNpbXBsZTYyMTI5OWQyYzJhMDhhYTdhMTRkNyEwMDAwMjghOTk5OS0xMi0zMVQyMzo1OTo1OS45OTk5OTk5WiE-</Marker><MaxResults>3</MaxResults><Blobs><Blob><Name>javabloblistblobsflatsimple621299d2c2a08aa7a14d7</Name><Properties><Creation-Time>Mon, 09 Sep 2019 20:02:43 GMT</Creation-Time><Last-Modified>Mon, 09 Sep 2019 20:02:43 GMT</Last-Modified><Etag>0x8D73560AD37934A</Etag><Content-Length>512</Content-Length><Content-Type>application/octet-stream</Content-Type><Content-Encoding /><Content-Language /><Content-CRC64 /><Content-MD5 /><Cache-Control /><Content-Disposition /><x-ms-blob-sequence-number>0</x-ms-blob-sequence-number><BlobType>PageBlob</BlobType><AccessTier>Hot</AccessTier><AccessTierInferred>true</AccessTierInferred><LeaseStatus>unlocked</LeaseStatus><LeaseState>available</LeaseState><ServerEncrypted>true</ServerEncrypted><TagCount>0</TagCount></Properties></Blob><Blob><Name>javabloblistblobsflatsimple700846c2c53a2ee7304be</Name><Properties><Creation-Time>Mon, 09 Sep 2019 20:02:43 GMT</Creation-Time><Last-Modified>Mon, 09 Sep 2019 20:02:43 GMT</Last-Modified><Etag>0x8D73560AD4466E5</Etag><Content-Length>512</Content-Length><Content-Type>application/octet-stream</Content-Type><Content-Encoding /><Content-Language /><Content-CRC64 /><Content-MD5 /><Cache-Control /><Content-Disposition /><x-ms-blob-sequence-number>0</x-ms-blob-sequence-number><BlobType>PageBlob</BlobType><AccessTier>Hot</AccessTier><AccessTierInferred>true</AccessTierInferred><LeaseStatus>unlocked</LeaseStatus><LeaseState>available</LeaseState><ServerEncrypted>true</ServerEncrypted><TagCount>0</TagCount></Properties></Blob><Blob><Name>javabloblistblobsflatsimple8333803f12e249367d4fa</Name><Properties><Creation-Time>Mon, 09 Sep 2019 20:02:43 GMT</Creation-Time><Last-Modified>Mon, 09 Sep 2019 20:02:43 GMT</Last-Modified><Etag>0x8D73560AD5188AF</Etag><Content-Length>512</Content-Length><Content-Type>application/octet-stream</Content-Type><Content-Encoding /><Content-Language /><Content-CRC64 /><Content-MD5 /><Cache-Control /><Content-Disposition /><x-ms-blob-sequence-number>0</x-ms-blob-sequence-number><BlobType>PageBlob</BlobType><AccessTier>Hot</AccessTier><AccessTierInferred>true</AccessTierInferred><LeaseStatus>unlocked</LeaseStatus><LeaseState>available</LeaseState><ServerEncrypted>true</ServerEncrypted><TagCount>0</TagCount></Properties></Blob></Blobs><NextMarker>2!124!MDAwMDQ4IWphdmFibG9ibGlzdGJsb2JzZmxhdHNpbXBsZTk2ODk1NmFjNDI2NjYzOGNiYTQ1YiEwMDAwMjghOTk5OS0xMi0zMVQyMzo1OTo1OS45OTk5OTk5WiE-</NextMarker></EnumerationResults>",
+      "Date" : "Mon, 09 Sep 2019 20:02:43 GMT",
+      "x-ms-client-request-id" : "2e64cbc2-d026-4c6a-902b-8abbd3722446",
+      "Content-Type" : "application/xml"
+    },
+    "Exception" : null
+  }, {
+    "Method" : "GET",
+    "Uri" : "https://jaschrepragrs.blob.core.windows.net/jtclistblobsflatsimple07165734bfa568a88c4ac49?marker=2%21124%21MDAwMDQ4IWphdmFibG9ibGlzdGJsb2JzZmxhdHNpbXBsZTk2ODk1NmFjNDI2NjYzOGNiYTQ1YiEwMDAwMjghOTk5OS0xMi0zMVQyMzo1OTo1OS45OTk5OTk5WiE-&maxresults=3&include=&restype=container&comp=list",
+    "Headers" : {
+      "x-ms-version" : "2019-02-02",
+      "User-Agent" : "azsdk-java-azure-storage-blob/12.0.0-preview.3 1.8.0_221; Windows 10 10.0",
+      "x-ms-client-request-id" : "510e7467-8a4e-42b6-9253-8157e492014a"
+    },
+    "Response" : {
+      "Transfer-Encoding" : "chunked",
+      "x-ms-version" : "2019-02-02",
+      "Server" : "Windows-Azure-Blob/1.0 Microsoft-HTTPAPI/2.0",
+      "retry-after" : "0",
+      "StatusCode" : "200",
+      "x-ms-request-id" : "c5c9d00d-301e-0042-2849-67cbbf000000",
+      "Body" : "﻿<?xml version=\"1.0\" encoding=\"utf-8\"?><EnumerationResults ServiceEndpoint=\"https://jaschrepragrs.blob.core.windows.net/\" ContainerName=\"jtclistblobsflatsimple07165734bfa568a88c4ac49\"><Marker>2!124!MDAwMDQ4IWphdmFibG9ibGlzdGJsb2JzZmxhdHNpbXBsZTk2ODk1NmFjNDI2NjYzOGNiYTQ1YiEwMDAwMjghOTk5OS0xMi0zMVQyMzo1OTo1OS45OTk5OTk5WiE-</Marker><MaxResults>3</MaxResults><Blobs><Blob><Name>javabloblistblobsflatsimple968956ac4266638cba45b</Name><Properties><Creation-Time>Mon, 09 Sep 2019 20:02:43 GMT</Creation-Time><Last-Modified>Mon, 09 Sep 2019 20:02:43 GMT</Last-Modified><Etag>0x8D73560AD5EAA75</Etag><Content-Length>512</Content-Length><Content-Type>application/octet-stream</Content-Type><Content-Encoding /><Content-Language /><Content-CRC64 /><Content-MD5 /><Cache-Control /><Content-Disposition /><x-ms-blob-sequence-number>0</x-ms-blob-sequence-number><BlobType>PageBlob</BlobType><AccessTier>Hot</AccessTier><AccessTierInferred>true</AccessTierInferred><LeaseStatus>unlocked</LeaseStatus><LeaseState>available</LeaseState><ServerEncrypted>true</ServerEncrypted><TagCount>0</TagCount></Properties></Blob></Blobs><NextMarker /></EnumerationResults>",
+      "Date" : "Mon, 09 Sep 2019 20:02:43 GMT",
+      "x-ms-client-request-id" : "510e7467-8a4e-42b6-9253-8157e492014a",
+      "Content-Type" : "application/xml"
+    },
+    "Exception" : null
+  }, {
+    "Method" : "GET",
     "Uri" : "https://jaschrepragrs.blob.core.windows.net?prefix=jtclistblobsflatsimple&comp=list",
     "Headers" : {
       "x-ms-version" : "2019-02-02",
       "User-Agent" : "azsdk-java-azure-storage-blob/12.0.0-preview.3 1.8.0_221; Windows 10 10.0",
-      "x-ms-client-request-id" : "79a42166-4b42-4133-8ef0-0b1b19a08055"
-=======
-    "Uri" : "https://azstoragesdkaccount.blob.core.windows.net?prefix=jtclistblobsflatsimple&comp=list",
-    "Headers" : {
-      "x-ms-version" : "2019-02-02",
-      "User-Agent" : "azsdk-java-azure-storage-blob/12.0.0-preview.3 1.8.0_212; Windows 10 10.0",
-      "x-ms-client-request-id" : "409e911b-30dd-47be-9a02-c0a4843376ea"
->>>>>>> a55d5dd9
-    },
-    "Response" : {
-      "Transfer-Encoding" : "chunked",
-      "x-ms-version" : "2019-02-02",
-      "Server" : "Windows-Azure-Blob/1.0 Microsoft-HTTPAPI/2.0",
-      "retry-after" : "0",
-      "StatusCode" : "200",
-<<<<<<< HEAD
-      "x-ms-request-id" : "827d0185-601e-001e-603c-643a46000000",
-      "Body" : "﻿<?xml version=\"1.0\" encoding=\"utf-8\"?><EnumerationResults ServiceEndpoint=\"https://jaschrepragrs.blob.core.windows.net/\"><Prefix>jtclistblobsflatsimple</Prefix><Containers><Container><Name>jtclistblobsflatsimple029888003973183aea47bf9</Name><Properties><Last-Modified>Thu, 05 Sep 2019 22:48:13 GMT</Last-Modified><Etag>\"0x8D732532261B61F\"</Etag><LeaseStatus>unlocked</LeaseStatus><LeaseState>available</LeaseState><DefaultEncryptionScope>$account-encryption-key</DefaultEncryptionScope><DenyEncryptionScopeOverride>false</DenyEncryptionScopeOverride><HasImmutabilityPolicy>false</HasImmutabilityPolicy><HasLegalHold>false</HasLegalHold></Properties></Container></Containers><NextMarker /></EnumerationResults>",
-      "Date" : "Thu, 05 Sep 2019 22:48:14 GMT",
-      "x-ms-client-request-id" : "79a42166-4b42-4133-8ef0-0b1b19a08055",
-=======
-      "x-ms-request-id" : "ec65128f-001e-001f-08e6-64eb66000000",
-      "Body" : "﻿<?xml version=\"1.0\" encoding=\"utf-8\"?><EnumerationResults ServiceEndpoint=\"https://azstoragesdkaccount.blob.core.windows.net/\"><Prefix>jtclistblobsflatsimple</Prefix><Containers><Container><Name>jtclistblobsflatsimple066333a85c5d495a4e4dcba</Name><Properties><Last-Modified>Fri, 06 Sep 2019 19:07:47 GMT</Last-Modified><Etag>\"0x8D732FD81849665\"</Etag><LeaseStatus>unlocked</LeaseStatus><LeaseState>available</LeaseState><DefaultEncryptionScope>$account-encryption-key</DefaultEncryptionScope><DenyEncryptionScopeOverride>false</DenyEncryptionScopeOverride><HasImmutabilityPolicy>false</HasImmutabilityPolicy><HasLegalHold>false</HasLegalHold></Properties></Container></Containers><NextMarker /></EnumerationResults>",
-      "Date" : "Fri, 06 Sep 2019 19:07:48 GMT",
-      "x-ms-client-request-id" : "409e911b-30dd-47be-9a02-c0a4843376ea",
->>>>>>> a55d5dd9
+      "x-ms-client-request-id" : "f9c3a246-5bb3-4105-9314-223fdaf822f1"
+    },
+    "Response" : {
+      "Transfer-Encoding" : "chunked",
+      "x-ms-version" : "2019-02-02",
+      "Server" : "Windows-Azure-Blob/1.0 Microsoft-HTTPAPI/2.0",
+      "retry-after" : "0",
+      "StatusCode" : "200",
+      "x-ms-request-id" : "c5c9d019-301e-0042-3449-67cbbf000000",
+      "Body" : "﻿<?xml version=\"1.0\" encoding=\"utf-8\"?><EnumerationResults ServiceEndpoint=\"https://jaschrepragrs.blob.core.windows.net/\"><Prefix>jtclistblobsflatsimple</Prefix><Containers><Container><Name>jtclistblobsflatsimple07165734bfa568a88c4ac49</Name><Properties><Last-Modified>Mon, 09 Sep 2019 20:02:43 GMT</Last-Modified><Etag>\"0x8D73560ACE96D6B\"</Etag><LeaseStatus>unlocked</LeaseStatus><LeaseState>available</LeaseState><DefaultEncryptionScope>$account-encryption-key</DefaultEncryptionScope><DenyEncryptionScopeOverride>false</DenyEncryptionScopeOverride><HasImmutabilityPolicy>false</HasImmutabilityPolicy><HasLegalHold>false</HasLegalHold></Properties></Container></Containers><NextMarker /></EnumerationResults>",
+      "Date" : "Mon, 09 Sep 2019 20:02:43 GMT",
+      "x-ms-client-request-id" : "f9c3a246-5bb3-4105-9314-223fdaf822f1",
       "Content-Type" : "application/xml"
     },
     "Exception" : null
   }, {
     "Method" : "DELETE",
-<<<<<<< HEAD
-    "Uri" : "https://jaschrepragrs.blob.core.windows.net/jtclistblobsflatsimple029888003973183aea47bf9?restype=container",
-    "Headers" : {
-      "x-ms-version" : "2019-02-02",
-      "User-Agent" : "azsdk-java-azure-storage-blob/12.0.0-preview.3 1.8.0_221; Windows 10 10.0",
-      "x-ms-client-request-id" : "626336d8-70a1-4a3d-bd81-9b23c2875689"
-=======
-    "Uri" : "https://azstoragesdkaccount.blob.core.windows.net/jtclistblobsflatsimple066333a85c5d495a4e4dcba?restype=container",
-    "Headers" : {
-      "x-ms-version" : "2019-02-02",
-      "User-Agent" : "azsdk-java-azure-storage-blob/12.0.0-preview.3 1.8.0_212; Windows 10 10.0",
-      "x-ms-client-request-id" : "f9dbc0ae-ad4a-4574-926c-f837d39808db"
->>>>>>> a55d5dd9
+    "Uri" : "https://jaschrepragrs.blob.core.windows.net/jtclistblobsflatsimple07165734bfa568a88c4ac49?restype=container",
+    "Headers" : {
+      "x-ms-version" : "2019-02-02",
+      "User-Agent" : "azsdk-java-azure-storage-blob/12.0.0-preview.3 1.8.0_221; Windows 10 10.0",
+      "x-ms-client-request-id" : "aee2af15-76a0-4ed8-86a0-57af56841510"
     },
     "Response" : {
       "x-ms-version" : "2019-02-02",
@@ -661,21 +359,11 @@
       "retry-after" : "0",
       "Content-Length" : "0",
       "StatusCode" : "202",
-<<<<<<< HEAD
-      "x-ms-request-id" : "827d0195-601e-001e-6d3c-643a46000000",
-      "Date" : "Thu, 05 Sep 2019 22:48:15 GMT",
-      "x-ms-client-request-id" : "626336d8-70a1-4a3d-bd81-9b23c2875689"
+      "x-ms-request-id" : "c5c9d02a-301e-0042-4449-67cbbf000000",
+      "Date" : "Mon, 09 Sep 2019 20:02:43 GMT",
+      "x-ms-client-request-id" : "aee2af15-76a0-4ed8-86a0-57af56841510"
     },
     "Exception" : null
   } ],
-  "variables" : [ "jtclistblobsflatsimple029888003973183aea47bf9", "javabloblistblobsflatsimple1270604614a7c7bf5445a", "javabloblistblobsflatsimple2253241696d0951840443", "javabloblistblobsflatsimple307073d5810811457342a", "javabloblistblobsflatsimple432360a9a661bd97c745f", "javabloblistblobsflatsimple501786efc04e44295f43c", "javabloblistblobsflatsimple633932f438ccd772994fb", "javabloblistblobsflatsimple75822039f02b32644f430", "javabloblistblobsflatsimple8776824e811143d0e54a6", "javabloblistblobsflatsimple9300087cccb4e51c6141a", "javabloblistblobsflatsimple10655639a687aa7250f40" ]
-=======
-      "x-ms-request-id" : "ec6512a3-001e-001f-18e6-64eb66000000",
-      "Date" : "Fri, 06 Sep 2019 19:07:48 GMT",
-      "x-ms-client-request-id" : "f9dbc0ae-ad4a-4574-926c-f837d39808db"
-    },
-    "Exception" : null
-  } ],
-  "variables" : [ "jtclistblobsflatsimple066333a85c5d495a4e4dcba", "javabloblistblobsflatsimple14472077db0dfbcd2b40d", "javabloblistblobsflatsimple264313194bcac09c84432", "javabloblistblobsflatsimple363214b59077ffc2144b6", "javabloblistblobsflatsimple4473315f24e0486b6542d", "javabloblistblobsflatsimple52560167bdd655ebf646e", "javabloblistblobsflatsimple632611713f38b15749416", "javabloblistblobsflatsimple71753399a02a0f9d4d4e7", "javabloblistblobsflatsimple858958d0c1a977c4c44c6", "javabloblistblobsflatsimple9158608c37f84251444b4", "javabloblistblobsflatsimple10531010728985effd344" ]
->>>>>>> a55d5dd9
+  "variables" : [ "jtclistblobsflatsimple07165734bfa568a88c4ac49", "javabloblistblobsflatsimple103345febc2a7e55a24e4", "javabloblistblobsflatsimple2645831f52ca54312c40d", "javabloblistblobsflatsimple3020708e5ffc37620a43e", "javabloblistblobsflatsimple4921202e9f021798ca456", "javabloblistblobsflatsimple5481766a7641ae8cc8498", "javabloblistblobsflatsimple621299d2c2a08aa7a14d7", "javabloblistblobsflatsimple700846c2c53a2ee7304be", "javabloblistblobsflatsimple8333803f12e249367d4fa", "javabloblistblobsflatsimple968956ac4266638cba45b", "javabloblistblobsflatsimple10008974b2ce78a167b41" ]
 }