--- conflicted
+++ resolved
@@ -1,143 +1,76 @@
 {
   "networkCallRecords" : [ {
     "Method" : "PUT",
-<<<<<<< HEAD
-    "Uri" : "https://jaschrepragrs.blob.core.windows.net/jtccreatemetadata0appendblobapitestcreatemetadata87089052916?restype=container",
+    "Uri" : "https://jaschrepragrs.blob.core.windows.net/jtccreatemetadata0appendblobapitestcreatemetadata8a8332350bf?restype=container",
     "Headers" : {
       "x-ms-version" : "2019-02-02",
       "User-Agent" : "azsdk-java-azure-storage-blob/12.0.0-preview.3 1.8.0_221; Windows 10 10.0",
-      "x-ms-client-request-id" : "db36e710-cbfc-45fb-98fe-dd2c3c38a219"
-=======
-    "Uri" : "https://azstoragesdkaccount.blob.core.windows.net/jtccreatemetadata0appendblobapitestcreatemetadata08e89708aca?restype=container",
-    "Headers" : {
-      "x-ms-version" : "2019-02-02",
-      "User-Agent" : "azsdk-java-azure-storage-blob/12.0.0-preview.3 1.8.0_212; Windows 10 10.0",
-      "x-ms-client-request-id" : "eab6bce6-fbca-450d-b610-1fd16d014f6b"
->>>>>>> a55d5dd9
+      "x-ms-client-request-id" : "4021b141-a932-4ade-bd1a-16e27106bd13"
     },
     "Response" : {
       "x-ms-version" : "2019-02-02",
       "Server" : "Windows-Azure-Blob/1.0 Microsoft-HTTPAPI/2.0",
-<<<<<<< HEAD
-      "ETag" : "\"0x8D73252279F3158\"",
-      "Last-Modified" : "Thu, 05 Sep 2019 22:41:12 GMT",
+      "ETag" : "\"0x8D73562343F242C\"",
+      "Last-Modified" : "Mon, 09 Sep 2019 20:13:39 GMT",
       "retry-after" : "0",
       "Content-Length" : "0",
       "StatusCode" : "201",
-      "x-ms-request-id" : "bfedc1e1-901e-0044-0f3b-643cc7000000",
-      "Date" : "Thu, 05 Sep 2019 22:41:12 GMT",
-      "x-ms-client-request-id" : "db36e710-cbfc-45fb-98fe-dd2c3c38a219"
-=======
-      "ETag" : "\"0x8D732FC6179B56D\"",
-      "Last-Modified" : "Fri, 06 Sep 2019 18:59:44 GMT",
-      "retry-after" : "0",
-      "Content-Length" : "0",
-      "StatusCode" : "201",
-      "x-ms-request-id" : "94d13511-201e-012e-13e5-64f6e4000000",
-      "Date" : "Fri, 06 Sep 2019 18:59:43 GMT",
-      "x-ms-client-request-id" : "eab6bce6-fbca-450d-b610-1fd16d014f6b"
->>>>>>> a55d5dd9
+      "x-ms-request-id" : "0348101d-301e-0024-134b-6779e5000000",
+      "Date" : "Mon, 09 Sep 2019 20:13:39 GMT",
+      "x-ms-client-request-id" : "4021b141-a932-4ade-bd1a-16e27106bd13"
     },
     "Exception" : null
   }, {
     "Method" : "PUT",
-<<<<<<< HEAD
-    "Uri" : "https://jaschrepragrs.blob.core.windows.net/jtccreatemetadata0appendblobapitestcreatemetadata87089052916/javablobcreatemetadata1appendblobapitestcreatemetadata87021348",
+    "Uri" : "https://jaschrepragrs.blob.core.windows.net/jtccreatemetadata0appendblobapitestcreatemetadata8a8332350bf/javablobcreatemetadata1appendblobapitestcreatemetadata8a811458",
     "Headers" : {
       "x-ms-version" : "2019-02-02",
       "User-Agent" : "azsdk-java-azure-storage-blob/12.0.0-preview.3 1.8.0_221; Windows 10 10.0",
-      "x-ms-client-request-id" : "9cbb5fe2-4c91-4817-9264-8be43cc4790d"
-=======
-    "Uri" : "https://azstoragesdkaccount.blob.core.windows.net/jtccreatemetadata0appendblobapitestcreatemetadata08e89708aca/javablobcreatemetadata1appendblobapitestcreatemetadata08e82870",
-    "Headers" : {
-      "x-ms-version" : "2019-02-02",
-      "User-Agent" : "azsdk-java-azure-storage-blob/12.0.0-preview.3 1.8.0_212; Windows 10 10.0",
-      "x-ms-client-request-id" : "2bb60578-0219-4628-b8e7-c27b1be8e604"
->>>>>>> a55d5dd9
+      "x-ms-client-request-id" : "20a5aba7-14bc-47f3-b420-3d74d427fb60"
     },
     "Response" : {
       "x-ms-version" : "2019-02-02",
       "Server" : "Windows-Azure-Blob/1.0 Microsoft-HTTPAPI/2.0",
-<<<<<<< HEAD
-      "ETag" : "\"0x8D7325227ABD030\"",
-      "Last-Modified" : "Thu, 05 Sep 2019 22:41:13 GMT",
+      "ETag" : "\"0x8D73562344C3C59\"",
+      "Last-Modified" : "Mon, 09 Sep 2019 20:13:39 GMT",
       "retry-after" : "0",
       "Content-Length" : "0",
       "StatusCode" : "201",
-      "x-ms-request-id" : "bfedc1f5-901e-0044-213b-643cc7000000",
+      "x-ms-request-id" : "03481033-301e-0024-264b-6779e5000000",
       "x-ms-request-server-encrypted" : "true",
-      "Date" : "Thu, 05 Sep 2019 22:41:12 GMT",
-      "x-ms-client-request-id" : "9cbb5fe2-4c91-4817-9264-8be43cc4790d"
-=======
-      "ETag" : "\"0x8D732FC6180C357\"",
-      "Last-Modified" : "Fri, 06 Sep 2019 18:59:44 GMT",
-      "retry-after" : "0",
-      "Content-Length" : "0",
-      "StatusCode" : "201",
-      "x-ms-request-id" : "94d1351d-201e-012e-1de5-64f6e4000000",
-      "x-ms-request-server-encrypted" : "true",
-      "Date" : "Fri, 06 Sep 2019 18:59:43 GMT",
-      "x-ms-client-request-id" : "2bb60578-0219-4628-b8e7-c27b1be8e604"
->>>>>>> a55d5dd9
+      "Date" : "Mon, 09 Sep 2019 20:13:39 GMT",
+      "x-ms-client-request-id" : "20a5aba7-14bc-47f3-b420-3d74d427fb60"
     },
     "Exception" : null
   }, {
     "Method" : "PUT",
-<<<<<<< HEAD
-    "Uri" : "https://jaschrepragrs.blob.core.windows.net/jtccreatemetadata0appendblobapitestcreatemetadata87089052916/javablobcreatemetadata1appendblobapitestcreatemetadata87021348",
+    "Uri" : "https://jaschrepragrs.blob.core.windows.net/jtccreatemetadata0appendblobapitestcreatemetadata8a8332350bf/javablobcreatemetadata1appendblobapitestcreatemetadata8a811458",
     "Headers" : {
       "x-ms-version" : "2019-02-02",
       "User-Agent" : "azsdk-java-azure-storage-blob/12.0.0-preview.3 1.8.0_221; Windows 10 10.0",
-      "x-ms-client-request-id" : "4b355adf-741d-4f0f-b561-febc7b02e9ef"
-=======
-    "Uri" : "https://azstoragesdkaccount.blob.core.windows.net/jtccreatemetadata0appendblobapitestcreatemetadata08e89708aca/javablobcreatemetadata1appendblobapitestcreatemetadata08e82870",
-    "Headers" : {
-      "x-ms-version" : "2019-02-02",
-      "User-Agent" : "azsdk-java-azure-storage-blob/12.0.0-preview.3 1.8.0_212; Windows 10 10.0",
-      "x-ms-client-request-id" : "e11ae31b-73a8-4714-9234-55de34619c24"
->>>>>>> a55d5dd9
+      "x-ms-client-request-id" : "815c9114-0427-4b31-abc6-41e4045851bc"
     },
     "Response" : {
       "x-ms-version" : "2019-02-02",
       "Server" : "Windows-Azure-Blob/1.0 Microsoft-HTTPAPI/2.0",
-<<<<<<< HEAD
-      "ETag" : "\"0x8D7325227B8076F\"",
-      "Last-Modified" : "Thu, 05 Sep 2019 22:41:13 GMT",
+      "ETag" : "\"0x8D7356234584C7E\"",
+      "Last-Modified" : "Mon, 09 Sep 2019 20:13:39 GMT",
       "retry-after" : "0",
       "Content-Length" : "0",
       "StatusCode" : "201",
-      "x-ms-request-id" : "bfedc214-901e-0044-3d3b-643cc7000000",
+      "x-ms-request-id" : "0348104a-301e-0024-3d4b-6779e5000000",
       "x-ms-request-server-encrypted" : "true",
-      "Date" : "Thu, 05 Sep 2019 22:41:12 GMT",
-      "x-ms-client-request-id" : "4b355adf-741d-4f0f-b561-febc7b02e9ef"
-=======
-      "ETag" : "\"0x8D732FC61872D7B\"",
-      "Last-Modified" : "Fri, 06 Sep 2019 18:59:44 GMT",
-      "retry-after" : "0",
-      "Content-Length" : "0",
-      "StatusCode" : "201",
-      "x-ms-request-id" : "94d13530-201e-012e-2be5-64f6e4000000",
-      "x-ms-request-server-encrypted" : "true",
-      "Date" : "Fri, 06 Sep 2019 18:59:43 GMT",
-      "x-ms-client-request-id" : "e11ae31b-73a8-4714-9234-55de34619c24"
->>>>>>> a55d5dd9
+      "Date" : "Mon, 09 Sep 2019 20:13:39 GMT",
+      "x-ms-client-request-id" : "815c9114-0427-4b31-abc6-41e4045851bc"
     },
     "Exception" : null
   }, {
     "Method" : "HEAD",
-<<<<<<< HEAD
-    "Uri" : "https://jaschrepragrs.blob.core.windows.net/jtccreatemetadata0appendblobapitestcreatemetadata87089052916/javablobcreatemetadata1appendblobapitestcreatemetadata87021348",
+    "Uri" : "https://jaschrepragrs.blob.core.windows.net/jtccreatemetadata0appendblobapitestcreatemetadata8a8332350bf/javablobcreatemetadata1appendblobapitestcreatemetadata8a811458",
     "Headers" : {
       "x-ms-version" : "2019-02-02",
       "User-Agent" : "azsdk-java-azure-storage-blob/12.0.0-preview.3 1.8.0_221; Windows 10 10.0",
-      "x-ms-client-request-id" : "3505c21c-e9c4-438e-8a61-a2d9e7ac65a9"
-=======
-    "Uri" : "https://azstoragesdkaccount.blob.core.windows.net/jtccreatemetadata0appendblobapitestcreatemetadata08e89708aca/javablobcreatemetadata1appendblobapitestcreatemetadata08e82870",
-    "Headers" : {
-      "x-ms-version" : "2019-02-02",
-      "User-Agent" : "azsdk-java-azure-storage-blob/12.0.0-preview.3 1.8.0_212; Windows 10 10.0",
-      "x-ms-client-request-id" : "69b25efd-1d92-49af-9d03-078eb95767fb"
->>>>>>> a55d5dd9
+      "x-ms-client-request-id" : "c0d7eb8a-f3f6-466e-a2eb-877b3da0f84a"
     },
     "Response" : {
       "x-ms-version" : "2019-02-02",
@@ -146,56 +79,32 @@
       "x-ms-tag-count" : "0",
       "x-ms-lease-state" : "available",
       "x-ms-blob-committed-block-count" : "0",
-<<<<<<< HEAD
-      "Last-Modified" : "Thu, 05 Sep 2019 22:41:13 GMT",
+      "Last-Modified" : "Mon, 09 Sep 2019 20:13:39 GMT",
       "retry-after" : "0",
       "StatusCode" : "200",
-      "Date" : "Thu, 05 Sep 2019 22:41:12 GMT",
-=======
-      "Last-Modified" : "Fri, 06 Sep 2019 18:59:44 GMT",
-      "retry-after" : "0",
-      "StatusCode" : "200",
-      "Date" : "Fri, 06 Sep 2019 18:59:43 GMT",
->>>>>>> a55d5dd9
+      "Date" : "Mon, 09 Sep 2019 20:13:39 GMT",
       "x-ms-meta-foo" : "bar",
       "x-ms-blob-type" : "AppendBlob",
       "Accept-Ranges" : "bytes",
       "x-ms-server-encrypted" : "true",
       "x-ms-access-tier-inferred" : "true",
       "x-ms-access-tier" : "Hot",
-<<<<<<< HEAD
-      "ETag" : "\"0x8D7325227B8076F\"",
-      "x-ms-creation-time" : "Thu, 05 Sep 2019 22:41:13 GMT",
+      "ETag" : "\"0x8D7356234584C7E\"",
+      "x-ms-creation-time" : "Mon, 09 Sep 2019 20:13:39 GMT",
       "Content-Length" : "0",
-      "x-ms-request-id" : "bfedc229-901e-0044-523b-643cc7000000",
+      "x-ms-request-id" : "03481059-301e-0024-4c4b-6779e5000000",
       "x-ms-meta-fizz" : "buzz",
-      "x-ms-client-request-id" : "3505c21c-e9c4-438e-8a61-a2d9e7ac65a9",
-=======
-      "ETag" : "\"0x8D732FC61872D7B\"",
-      "x-ms-creation-time" : "Fri, 06 Sep 2019 18:59:44 GMT",
-      "Content-Length" : "0",
-      "x-ms-request-id" : "94d1355f-201e-012e-53e5-64f6e4000000",
-      "x-ms-meta-fizz" : "buzz",
-      "x-ms-client-request-id" : "69b25efd-1d92-49af-9d03-078eb95767fb",
->>>>>>> a55d5dd9
+      "x-ms-client-request-id" : "c0d7eb8a-f3f6-466e-a2eb-877b3da0f84a",
       "Content-Type" : "application/octet-stream"
     },
     "Exception" : null
   }, {
     "Method" : "GET",
-<<<<<<< HEAD
     "Uri" : "https://jaschrepragrs.blob.core.windows.net?prefix=jtccreatemetadata&comp=list",
     "Headers" : {
       "x-ms-version" : "2019-02-02",
       "User-Agent" : "azsdk-java-azure-storage-blob/12.0.0-preview.3 1.8.0_221; Windows 10 10.0",
-      "x-ms-client-request-id" : "749a8421-aabc-4b5d-b8e1-0aa425cbbf1c"
-=======
-    "Uri" : "https://azstoragesdkaccount.blob.core.windows.net?prefix=jtccreatemetadata&comp=list",
-    "Headers" : {
-      "x-ms-version" : "2019-02-02",
-      "User-Agent" : "azsdk-java-azure-storage-blob/12.0.0-preview.3 1.8.0_212; Windows 10 10.0",
-      "x-ms-client-request-id" : "55acef48-557b-4088-ae82-6546fc3854b5"
->>>>>>> a55d5dd9
+      "x-ms-client-request-id" : "5cff6ca0-0e25-47b6-9850-ac20629693b7"
     },
     "Response" : {
       "Transfer-Encoding" : "chunked",
@@ -203,35 +112,20 @@
       "Server" : "Windows-Azure-Blob/1.0 Microsoft-HTTPAPI/2.0",
       "retry-after" : "0",
       "StatusCode" : "200",
-<<<<<<< HEAD
-      "x-ms-request-id" : "bfedc240-901e-0044-643b-643cc7000000",
-      "Body" : "﻿<?xml version=\"1.0\" encoding=\"utf-8\"?><EnumerationResults ServiceEndpoint=\"https://jaschrepragrs.blob.core.windows.net/\"><Prefix>jtccreatemetadata</Prefix><Containers><Container><Name>jtccreatemetadata0appendblobapitestcreatemetadata87089052916</Name><Properties><Last-Modified>Thu, 05 Sep 2019 22:41:12 GMT</Last-Modified><Etag>\"0x8D73252279F3158\"</Etag><LeaseStatus>unlocked</LeaseStatus><LeaseState>available</LeaseState><DefaultEncryptionScope>$account-encryption-key</DefaultEncryptionScope><DenyEncryptionScopeOverride>false</DenyEncryptionScopeOverride><HasImmutabilityPolicy>false</HasImmutabilityPolicy><HasLegalHold>false</HasLegalHold></Properties></Container></Containers><NextMarker /></EnumerationResults>",
-      "Date" : "Thu, 05 Sep 2019 22:41:12 GMT",
-      "x-ms-client-request-id" : "749a8421-aabc-4b5d-b8e1-0aa425cbbf1c",
-=======
-      "x-ms-request-id" : "94d1356c-201e-012e-5ce5-64f6e4000000",
-      "Body" : "﻿<?xml version=\"1.0\" encoding=\"utf-8\"?><EnumerationResults ServiceEndpoint=\"https://azstoragesdkaccount.blob.core.windows.net/\"><Prefix>jtccreatemetadata</Prefix><Containers><Container><Name>jtccreatemetadata0appendblobapitestcreatemetadata08e89708aca</Name><Properties><Last-Modified>Fri, 06 Sep 2019 18:59:44 GMT</Last-Modified><Etag>\"0x8D732FC6179B56D\"</Etag><LeaseStatus>unlocked</LeaseStatus><LeaseState>available</LeaseState><DefaultEncryptionScope>$account-encryption-key</DefaultEncryptionScope><DenyEncryptionScopeOverride>false</DenyEncryptionScopeOverride><HasImmutabilityPolicy>false</HasImmutabilityPolicy><HasLegalHold>false</HasLegalHold></Properties></Container></Containers><NextMarker /></EnumerationResults>",
-      "Date" : "Fri, 06 Sep 2019 18:59:43 GMT",
-      "x-ms-client-request-id" : "55acef48-557b-4088-ae82-6546fc3854b5",
->>>>>>> a55d5dd9
+      "x-ms-request-id" : "03481064-301e-0024-564b-6779e5000000",
+      "Body" : "﻿<?xml version=\"1.0\" encoding=\"utf-8\"?><EnumerationResults ServiceEndpoint=\"https://jaschrepragrs.blob.core.windows.net/\"><Prefix>jtccreatemetadata</Prefix><Containers><Container><Name>jtccreatemetadata0appendblobapitestcreatemetadata8a8332350bf</Name><Properties><Last-Modified>Mon, 09 Sep 2019 20:13:39 GMT</Last-Modified><Etag>\"0x8D73562343F242C\"</Etag><LeaseStatus>unlocked</LeaseStatus><LeaseState>available</LeaseState><DefaultEncryptionScope>$account-encryption-key</DefaultEncryptionScope><DenyEncryptionScopeOverride>false</DenyEncryptionScopeOverride><HasImmutabilityPolicy>false</HasImmutabilityPolicy><HasLegalHold>false</HasLegalHold></Properties></Container></Containers><NextMarker /></EnumerationResults>",
+      "Date" : "Mon, 09 Sep 2019 20:13:39 GMT",
+      "x-ms-client-request-id" : "5cff6ca0-0e25-47b6-9850-ac20629693b7",
       "Content-Type" : "application/xml"
     },
     "Exception" : null
   }, {
     "Method" : "DELETE",
-<<<<<<< HEAD
-    "Uri" : "https://jaschrepragrs.blob.core.windows.net/jtccreatemetadata0appendblobapitestcreatemetadata87089052916?restype=container",
+    "Uri" : "https://jaschrepragrs.blob.core.windows.net/jtccreatemetadata0appendblobapitestcreatemetadata8a8332350bf?restype=container",
     "Headers" : {
       "x-ms-version" : "2019-02-02",
       "User-Agent" : "azsdk-java-azure-storage-blob/12.0.0-preview.3 1.8.0_221; Windows 10 10.0",
-      "x-ms-client-request-id" : "5a501dab-33c2-4c4a-812b-f1cc579338d0"
-=======
-    "Uri" : "https://azstoragesdkaccount.blob.core.windows.net/jtccreatemetadata0appendblobapitestcreatemetadata08e89708aca?restype=container",
-    "Headers" : {
-      "x-ms-version" : "2019-02-02",
-      "User-Agent" : "azsdk-java-azure-storage-blob/12.0.0-preview.3 1.8.0_212; Windows 10 10.0",
-      "x-ms-client-request-id" : "b6ca62d1-f7ee-42f5-9145-c3a5663deb9f"
->>>>>>> a55d5dd9
+      "x-ms-client-request-id" : "ebe3b8a8-5c73-4eab-8a4f-dc052297ed80"
     },
     "Response" : {
       "x-ms-version" : "2019-02-02",
@@ -239,21 +133,11 @@
       "retry-after" : "0",
       "Content-Length" : "0",
       "StatusCode" : "202",
-<<<<<<< HEAD
-      "x-ms-request-id" : "bfedc258-901e-0044-7a3b-643cc7000000",
-      "Date" : "Thu, 05 Sep 2019 22:41:13 GMT",
-      "x-ms-client-request-id" : "5a501dab-33c2-4c4a-812b-f1cc579338d0"
+      "x-ms-request-id" : "0348106c-301e-0024-5c4b-6779e5000000",
+      "Date" : "Mon, 09 Sep 2019 20:13:39 GMT",
+      "x-ms-client-request-id" : "ebe3b8a8-5c73-4eab-8a4f-dc052297ed80"
     },
     "Exception" : null
   } ],
-  "variables" : [ "jtccreatemetadata0appendblobapitestcreatemetadata87089052916", "javablobcreatemetadata1appendblobapitestcreatemetadata87021348" ]
-=======
-      "x-ms-request-id" : "94d13577-201e-012e-65e5-64f6e4000000",
-      "Date" : "Fri, 06 Sep 2019 18:59:43 GMT",
-      "x-ms-client-request-id" : "b6ca62d1-f7ee-42f5-9145-c3a5663deb9f"
-    },
-    "Exception" : null
-  } ],
-  "variables" : [ "jtccreatemetadata0appendblobapitestcreatemetadata08e89708aca", "javablobcreatemetadata1appendblobapitestcreatemetadata08e82870" ]
->>>>>>> a55d5dd9
+  "variables" : [ "jtccreatemetadata0appendblobapitestcreatemetadata8a8332350bf", "javablobcreatemetadata1appendblobapitestcreatemetadata8a811458" ]
 }