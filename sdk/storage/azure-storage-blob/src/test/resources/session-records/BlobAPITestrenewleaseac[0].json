{
  "networkCallRecords" : [ {
    "Method" : "PUT",
<<<<<<< HEAD
    "Uri" : "https://jaschrepragrs.blob.core.windows.net/jtcrenewleaseac0blobapitestrenewleaseac48153141b7c41609?restype=container",
    "Headers" : {
      "x-ms-version" : "2019-02-02",
      "User-Agent" : "azsdk-java-azure-storage-blob/12.0.0-preview.3 1.8.0_221; Windows 10 10.0",
      "x-ms-client-request-id" : "f735ae04-c511-4de8-ad84-d4d35ba6ea44"
=======
    "Uri" : "https://azstoragesdkaccount.blob.core.windows.net/jtcrenewleaseac0blobapitestrenewleaseac05073118b34d5727?restype=container",
    "Headers" : {
      "x-ms-version" : "2019-02-02",
      "User-Agent" : "azsdk-java-azure-storage-blob/12.0.0-preview.3 1.8.0_212; Windows 10 10.0",
      "x-ms-client-request-id" : "5435d1cc-fa39-4b1e-b54b-bd3965e1be49"
>>>>>>> a55d5dd9
    },
    "Response" : {
      "x-ms-version" : "2019-02-02",
      "Server" : "Windows-Azure-Blob/1.0 Microsoft-HTTPAPI/2.0",
<<<<<<< HEAD
      "ETag" : "\"0x8D73251B99BC093\"",
      "Last-Modified" : "Thu, 05 Sep 2019 22:38:08 GMT",
      "retry-after" : "0",
      "Content-Length" : "0",
      "StatusCode" : "201",
      "x-ms-request-id" : "bfed0484-901e-0044-713a-643cc7000000",
      "Date" : "Thu, 05 Sep 2019 22:38:07 GMT",
      "x-ms-client-request-id" : "f735ae04-c511-4de8-ad84-d4d35ba6ea44"
=======
      "ETag" : "\"0x8D732FC8AA84E95\"",
      "Last-Modified" : "Fri, 06 Sep 2019 19:00:53 GMT",
      "retry-after" : "0",
      "Content-Length" : "0",
      "StatusCode" : "201",
      "x-ms-request-id" : "b92b6eaa-d01e-009e-27e5-644931000000",
      "Date" : "Fri, 06 Sep 2019 19:00:53 GMT",
      "x-ms-client-request-id" : "5435d1cc-fa39-4b1e-b54b-bd3965e1be49"
>>>>>>> a55d5dd9
    },
    "Exception" : null
  }, {
    "Method" : "PUT",
<<<<<<< HEAD
    "Uri" : "https://jaschrepragrs.blob.core.windows.net/jtcrenewleaseac0blobapitestrenewleaseac48153141b7c41609/javablobrenewleaseac1blobapitestrenewleaseac4813417077da7",
    "Headers" : {
      "x-ms-version" : "2019-02-02",
      "User-Agent" : "azsdk-java-azure-storage-blob/12.0.0-preview.3 1.8.0_221; Windows 10 10.0",
      "x-ms-client-request-id" : "bcaf1583-5da4-4e1a-9f31-9c17f2231e23",
=======
    "Uri" : "https://azstoragesdkaccount.blob.core.windows.net/jtcrenewleaseac0blobapitestrenewleaseac05073118b34d5727/javablobrenewleaseac1blobapitestrenewleaseac0501569969aa5",
    "Headers" : {
      "x-ms-version" : "2019-02-02",
      "User-Agent" : "azsdk-java-azure-storage-blob/12.0.0-preview.3 1.8.0_212; Windows 10 10.0",
      "x-ms-client-request-id" : "b18e847e-6b00-4796-9b13-7b2e5bb6b222",
>>>>>>> a55d5dd9
      "Content-Type" : "application/octet-stream"
    },
    "Response" : {
      "x-ms-version" : "2019-02-02",
      "Server" : "Windows-Azure-Blob/1.0 Microsoft-HTTPAPI/2.0",
      "x-ms-content-crc64" : "6RYQPwaVsyQ=",
<<<<<<< HEAD
      "Last-Modified" : "Thu, 05 Sep 2019 22:38:08 GMT",
      "retry-after" : "0",
      "StatusCode" : "201",
      "x-ms-request-server-encrypted" : "true",
      "Date" : "Thu, 05 Sep 2019 22:38:07 GMT",
      "Content-MD5" : "wh+Wm18D0z1D4E+PE252gg==",
      "ETag" : "\"0x8D73251B9A85CFB\"",
      "Content-Length" : "0",
      "x-ms-request-id" : "bfed049b-901e-0044-053a-643cc7000000",
      "x-ms-client-request-id" : "bcaf1583-5da4-4e1a-9f31-9c17f2231e23"
=======
      "Last-Modified" : "Fri, 06 Sep 2019 19:00:53 GMT",
      "retry-after" : "0",
      "StatusCode" : "201",
      "x-ms-request-server-encrypted" : "true",
      "Date" : "Fri, 06 Sep 2019 19:00:53 GMT",
      "Content-MD5" : "wh+Wm18D0z1D4E+PE252gg==",
      "ETag" : "\"0x8D732FC8AAE513F\"",
      "Content-Length" : "0",
      "x-ms-request-id" : "b92b6ed4-d01e-009e-49e5-644931000000",
      "x-ms-client-request-id" : "b18e847e-6b00-4796-9b13-7b2e5bb6b222"
>>>>>>> a55d5dd9
    },
    "Exception" : null
  }, {
    "Method" : "PUT",
<<<<<<< HEAD
    "Uri" : "https://jaschrepragrs.blob.core.windows.net/jtcrenewleaseac0blobapitestrenewleaseac48153141b7c41609/javablobrenewleaseac1blobapitestrenewleaseac4813417077da7?comp=lease",
    "Headers" : {
      "x-ms-version" : "2019-02-02",
      "User-Agent" : "azsdk-java-azure-storage-blob/12.0.0-preview.3 1.8.0_221; Windows 10 10.0",
      "x-ms-client-request-id" : "597693b7-86b0-40d4-a9f8-762fb04cec22"
=======
    "Uri" : "https://azstoragesdkaccount.blob.core.windows.net/jtcrenewleaseac0blobapitestrenewleaseac05073118b34d5727/javablobrenewleaseac1blobapitestrenewleaseac0501569969aa5?comp=lease",
    "Headers" : {
      "x-ms-version" : "2019-02-02",
      "User-Agent" : "azsdk-java-azure-storage-blob/12.0.0-preview.3 1.8.0_212; Windows 10 10.0",
      "x-ms-client-request-id" : "ae583ab7-17c3-4d97-bc4b-0d36a8c0df23"
>>>>>>> a55d5dd9
    },
    "Response" : {
      "x-ms-version" : "2019-02-02",
      "Server" : "Windows-Azure-Blob/1.0 Microsoft-HTTPAPI/2.0",
<<<<<<< HEAD
      "ETag" : "\"0x8D73251B9A85CFB\"",
      "x-ms-lease-id" : "e3e34020-cf98-4bb0-a39f-b54e3e86efdb",
      "Last-Modified" : "Thu, 05 Sep 2019 22:38:08 GMT",
      "retry-after" : "0",
      "Content-Length" : "0",
      "StatusCode" : "201",
      "x-ms-request-id" : "bfed04b5-901e-0044-1d3a-643cc7000000",
      "Date" : "Thu, 05 Sep 2019 22:38:07 GMT",
      "x-ms-client-request-id" : "597693b7-86b0-40d4-a9f8-762fb04cec22"
=======
      "ETag" : "\"0x8D732FC8AAE513F\"",
      "x-ms-lease-id" : "8a3485e0-5f61-42b9-888e-018366ea9e17",
      "Last-Modified" : "Fri, 06 Sep 2019 19:00:53 GMT",
      "retry-after" : "0",
      "Content-Length" : "0",
      "StatusCode" : "201",
      "x-ms-request-id" : "b92b6eed-d01e-009e-61e5-644931000000",
      "Date" : "Fri, 06 Sep 2019 19:00:53 GMT",
      "x-ms-client-request-id" : "ae583ab7-17c3-4d97-bc4b-0d36a8c0df23"
>>>>>>> a55d5dd9
    },
    "Exception" : null
  }, {
    "Method" : "PUT",
<<<<<<< HEAD
    "Uri" : "https://jaschrepragrs.blob.core.windows.net/jtcrenewleaseac0blobapitestrenewleaseac48153141b7c41609/javablobrenewleaseac1blobapitestrenewleaseac4813417077da7?comp=lease",
    "Headers" : {
      "x-ms-version" : "2019-02-02",
      "User-Agent" : "azsdk-java-azure-storage-blob/12.0.0-preview.3 1.8.0_221; Windows 10 10.0",
      "x-ms-client-request-id" : "3bde43a8-4a67-483c-af27-4f48c5992639"
=======
    "Uri" : "https://azstoragesdkaccount.blob.core.windows.net/jtcrenewleaseac0blobapitestrenewleaseac05073118b34d5727/javablobrenewleaseac1blobapitestrenewleaseac0501569969aa5?comp=lease",
    "Headers" : {
      "x-ms-version" : "2019-02-02",
      "User-Agent" : "azsdk-java-azure-storage-blob/12.0.0-preview.3 1.8.0_212; Windows 10 10.0",
      "x-ms-client-request-id" : "dd757bfe-7611-490f-b319-fa323413ee53"
>>>>>>> a55d5dd9
    },
    "Response" : {
      "x-ms-version" : "2019-02-02",
      "Server" : "Windows-Azure-Blob/1.0 Microsoft-HTTPAPI/2.0",
<<<<<<< HEAD
      "ETag" : "\"0x8D73251B9A85CFB\"",
      "x-ms-lease-id" : "e3e34020-cf98-4bb0-a39f-b54e3e86efdb",
      "Last-Modified" : "Thu, 05 Sep 2019 22:38:08 GMT",
      "retry-after" : "0",
      "Content-Length" : "0",
      "StatusCode" : "200",
      "x-ms-request-id" : "bfed04c6-901e-0044-2c3a-643cc7000000",
      "Date" : "Thu, 05 Sep 2019 22:38:07 GMT",
      "x-ms-client-request-id" : "3bde43a8-4a67-483c-af27-4f48c5992639"
=======
      "ETag" : "\"0x8D732FC8AAE513F\"",
      "x-ms-lease-id" : "8a3485e0-5f61-42b9-888e-018366ea9e17",
      "Last-Modified" : "Fri, 06 Sep 2019 19:00:53 GMT",
      "retry-after" : "0",
      "Content-Length" : "0",
      "StatusCode" : "200",
      "x-ms-request-id" : "b92b6f01-d01e-009e-71e5-644931000000",
      "Date" : "Fri, 06 Sep 2019 19:00:53 GMT",
      "x-ms-client-request-id" : "dd757bfe-7611-490f-b319-fa323413ee53"
>>>>>>> a55d5dd9
    },
    "Exception" : null
  }, {
    "Method" : "GET",
<<<<<<< HEAD
    "Uri" : "https://jaschrepragrs.blob.core.windows.net?prefix=jtcrenewleaseac&comp=list",
    "Headers" : {
      "x-ms-version" : "2019-02-02",
      "User-Agent" : "azsdk-java-azure-storage-blob/12.0.0-preview.3 1.8.0_221; Windows 10 10.0",
      "x-ms-client-request-id" : "6b9a7836-30ad-4870-9746-1d35c8054fea"
=======
    "Uri" : "https://azstoragesdkaccount.blob.core.windows.net?prefix=jtcrenewleaseac&comp=list",
    "Headers" : {
      "x-ms-version" : "2019-02-02",
      "User-Agent" : "azsdk-java-azure-storage-blob/12.0.0-preview.3 1.8.0_212; Windows 10 10.0",
      "x-ms-client-request-id" : "c87f0f63-a551-4953-9969-1d9d5be4e918"
>>>>>>> a55d5dd9
    },
    "Response" : {
      "Transfer-Encoding" : "chunked",
      "x-ms-version" : "2019-02-02",
      "Server" : "Windows-Azure-Blob/1.0 Microsoft-HTTPAPI/2.0",
      "retry-after" : "0",
      "StatusCode" : "200",
<<<<<<< HEAD
      "x-ms-request-id" : "bfed04d7-901e-0044-3d3a-643cc7000000",
      "Body" : "﻿<?xml version=\"1.0\" encoding=\"utf-8\"?><EnumerationResults ServiceEndpoint=\"https://jaschrepragrs.blob.core.windows.net/\"><Prefix>jtcrenewleaseac</Prefix><Containers><Container><Name>jtcrenewleaseac0blobapitestrenewleaseac48153141b7c41609</Name><Properties><Last-Modified>Thu, 05 Sep 2019 22:38:08 GMT</Last-Modified><Etag>\"0x8D73251B99BC093\"</Etag><LeaseStatus>unlocked</LeaseStatus><LeaseState>available</LeaseState><DefaultEncryptionScope>$account-encryption-key</DefaultEncryptionScope><DenyEncryptionScopeOverride>false</DenyEncryptionScopeOverride><HasImmutabilityPolicy>false</HasImmutabilityPolicy><HasLegalHold>false</HasLegalHold></Properties></Container></Containers><NextMarker /></EnumerationResults>",
      "Date" : "Thu, 05 Sep 2019 22:38:07 GMT",
      "x-ms-client-request-id" : "6b9a7836-30ad-4870-9746-1d35c8054fea",
=======
      "x-ms-request-id" : "b92b6f1e-d01e-009e-0ae5-644931000000",
      "Body" : "﻿<?xml version=\"1.0\" encoding=\"utf-8\"?><EnumerationResults ServiceEndpoint=\"https://azstoragesdkaccount.blob.core.windows.net/\"><Prefix>jtcrenewleaseac</Prefix><Containers><Container><Name>jtcrenewleaseac0blobapitestrenewleaseac05073118b34d5727</Name><Properties><Last-Modified>Fri, 06 Sep 2019 19:00:53 GMT</Last-Modified><Etag>\"0x8D732FC8AA84E95\"</Etag><LeaseStatus>unlocked</LeaseStatus><LeaseState>available</LeaseState><DefaultEncryptionScope>$account-encryption-key</DefaultEncryptionScope><DenyEncryptionScopeOverride>false</DenyEncryptionScopeOverride><HasImmutabilityPolicy>false</HasImmutabilityPolicy><HasLegalHold>false</HasLegalHold></Properties></Container></Containers><NextMarker /></EnumerationResults>",
      "Date" : "Fri, 06 Sep 2019 19:00:53 GMT",
      "x-ms-client-request-id" : "c87f0f63-a551-4953-9969-1d9d5be4e918",
>>>>>>> a55d5dd9
      "Content-Type" : "application/xml"
    },
    "Exception" : null
  }, {
    "Method" : "DELETE",
<<<<<<< HEAD
    "Uri" : "https://jaschrepragrs.blob.core.windows.net/jtcrenewleaseac0blobapitestrenewleaseac48153141b7c41609?restype=container",
    "Headers" : {
      "x-ms-version" : "2019-02-02",
      "User-Agent" : "azsdk-java-azure-storage-blob/12.0.0-preview.3 1.8.0_221; Windows 10 10.0",
      "x-ms-client-request-id" : "28c04381-c1c0-48de-ab46-c3dde3de6cb9"
=======
    "Uri" : "https://azstoragesdkaccount.blob.core.windows.net/jtcrenewleaseac0blobapitestrenewleaseac05073118b34d5727?restype=container",
    "Headers" : {
      "x-ms-version" : "2019-02-02",
      "User-Agent" : "azsdk-java-azure-storage-blob/12.0.0-preview.3 1.8.0_212; Windows 10 10.0",
      "x-ms-client-request-id" : "74491d99-32c4-4aa7-b786-6577424072a6"
>>>>>>> a55d5dd9
    },
    "Response" : {
      "x-ms-version" : "2019-02-02",
      "Server" : "Windows-Azure-Blob/1.0 Microsoft-HTTPAPI/2.0",
      "retry-after" : "0",
      "Content-Length" : "0",
      "StatusCode" : "202",
<<<<<<< HEAD
      "x-ms-request-id" : "bfed04e6-901e-0044-4b3a-643cc7000000",
      "Date" : "Thu, 05 Sep 2019 22:38:07 GMT",
      "x-ms-client-request-id" : "28c04381-c1c0-48de-ab46-c3dde3de6cb9"
    },
    "Exception" : null
  } ],
  "variables" : [ "jtcrenewleaseac0blobapitestrenewleaseac48153141b7c41609", "javablobrenewleaseac1blobapitestrenewleaseac4813417077da7" ]
=======
      "x-ms-request-id" : "b92b6f51-d01e-009e-32e5-644931000000",
      "Date" : "Fri, 06 Sep 2019 19:00:53 GMT",
      "x-ms-client-request-id" : "74491d99-32c4-4aa7-b786-6577424072a6"
    },
    "Exception" : null
  } ],
  "variables" : [ "jtcrenewleaseac0blobapitestrenewleaseac05073118b34d5727", "javablobrenewleaseac1blobapitestrenewleaseac0501569969aa5" ]
>>>>>>> a55d5dd9
}<|MERGE_RESOLUTION|>--- conflicted
+++ resolved
@@ -1,189 +1,101 @@
 {
   "networkCallRecords" : [ {
     "Method" : "PUT",
-<<<<<<< HEAD
-    "Uri" : "https://jaschrepragrs.blob.core.windows.net/jtcrenewleaseac0blobapitestrenewleaseac48153141b7c41609?restype=container",
+    "Uri" : "https://jaschrepragrs.blob.core.windows.net/jtcrenewleaseac0blobapitestrenewleaseacb2e71280b45fe7f9?restype=container",
     "Headers" : {
       "x-ms-version" : "2019-02-02",
       "User-Agent" : "azsdk-java-azure-storage-blob/12.0.0-preview.3 1.8.0_221; Windows 10 10.0",
-      "x-ms-client-request-id" : "f735ae04-c511-4de8-ad84-d4d35ba6ea44"
-=======
-    "Uri" : "https://azstoragesdkaccount.blob.core.windows.net/jtcrenewleaseac0blobapitestrenewleaseac05073118b34d5727?restype=container",
-    "Headers" : {
-      "x-ms-version" : "2019-02-02",
-      "User-Agent" : "azsdk-java-azure-storage-blob/12.0.0-preview.3 1.8.0_212; Windows 10 10.0",
-      "x-ms-client-request-id" : "5435d1cc-fa39-4b1e-b54b-bd3965e1be49"
->>>>>>> a55d5dd9
+      "x-ms-client-request-id" : "04bc8430-641f-46bf-aec0-8bb63294a00d"
     },
     "Response" : {
       "x-ms-version" : "2019-02-02",
       "Server" : "Windows-Azure-Blob/1.0 Microsoft-HTTPAPI/2.0",
-<<<<<<< HEAD
-      "ETag" : "\"0x8D73251B99BC093\"",
-      "Last-Modified" : "Thu, 05 Sep 2019 22:38:08 GMT",
+      "ETag" : "\"0x8D735610942A4B2\"",
+      "Last-Modified" : "Mon, 09 Sep 2019 20:05:17 GMT",
       "retry-after" : "0",
       "Content-Length" : "0",
       "StatusCode" : "201",
-      "x-ms-request-id" : "bfed0484-901e-0044-713a-643cc7000000",
-      "Date" : "Thu, 05 Sep 2019 22:38:07 GMT",
-      "x-ms-client-request-id" : "f735ae04-c511-4de8-ad84-d4d35ba6ea44"
-=======
-      "ETag" : "\"0x8D732FC8AA84E95\"",
-      "Last-Modified" : "Fri, 06 Sep 2019 19:00:53 GMT",
-      "retry-after" : "0",
-      "Content-Length" : "0",
-      "StatusCode" : "201",
-      "x-ms-request-id" : "b92b6eaa-d01e-009e-27e5-644931000000",
-      "Date" : "Fri, 06 Sep 2019 19:00:53 GMT",
-      "x-ms-client-request-id" : "5435d1cc-fa39-4b1e-b54b-bd3965e1be49"
->>>>>>> a55d5dd9
+      "x-ms-request-id" : "c5ca66ca-301e-0042-5f49-67cbbf000000",
+      "Date" : "Mon, 09 Sep 2019 20:05:17 GMT",
+      "x-ms-client-request-id" : "04bc8430-641f-46bf-aec0-8bb63294a00d"
     },
     "Exception" : null
   }, {
     "Method" : "PUT",
-<<<<<<< HEAD
-    "Uri" : "https://jaschrepragrs.blob.core.windows.net/jtcrenewleaseac0blobapitestrenewleaseac48153141b7c41609/javablobrenewleaseac1blobapitestrenewleaseac4813417077da7",
+    "Uri" : "https://jaschrepragrs.blob.core.windows.net/jtcrenewleaseac0blobapitestrenewleaseacb2e71280b45fe7f9/javablobrenewleaseac1blobapitestrenewleaseacb2e1578257a37",
     "Headers" : {
       "x-ms-version" : "2019-02-02",
       "User-Agent" : "azsdk-java-azure-storage-blob/12.0.0-preview.3 1.8.0_221; Windows 10 10.0",
-      "x-ms-client-request-id" : "bcaf1583-5da4-4e1a-9f31-9c17f2231e23",
-=======
-    "Uri" : "https://azstoragesdkaccount.blob.core.windows.net/jtcrenewleaseac0blobapitestrenewleaseac05073118b34d5727/javablobrenewleaseac1blobapitestrenewleaseac0501569969aa5",
-    "Headers" : {
-      "x-ms-version" : "2019-02-02",
-      "User-Agent" : "azsdk-java-azure-storage-blob/12.0.0-preview.3 1.8.0_212; Windows 10 10.0",
-      "x-ms-client-request-id" : "b18e847e-6b00-4796-9b13-7b2e5bb6b222",
->>>>>>> a55d5dd9
+      "x-ms-client-request-id" : "333d8e20-d41f-4770-ad92-65340ff9a90f",
       "Content-Type" : "application/octet-stream"
     },
     "Response" : {
       "x-ms-version" : "2019-02-02",
       "Server" : "Windows-Azure-Blob/1.0 Microsoft-HTTPAPI/2.0",
       "x-ms-content-crc64" : "6RYQPwaVsyQ=",
-<<<<<<< HEAD
-      "Last-Modified" : "Thu, 05 Sep 2019 22:38:08 GMT",
+      "Last-Modified" : "Mon, 09 Sep 2019 20:05:18 GMT",
       "retry-after" : "0",
       "StatusCode" : "201",
       "x-ms-request-server-encrypted" : "true",
-      "Date" : "Thu, 05 Sep 2019 22:38:07 GMT",
+      "Date" : "Mon, 09 Sep 2019 20:05:17 GMT",
       "Content-MD5" : "wh+Wm18D0z1D4E+PE252gg==",
-      "ETag" : "\"0x8D73251B9A85CFB\"",
+      "ETag" : "\"0x8D735610950B052\"",
       "Content-Length" : "0",
-      "x-ms-request-id" : "bfed049b-901e-0044-053a-643cc7000000",
-      "x-ms-client-request-id" : "bcaf1583-5da4-4e1a-9f31-9c17f2231e23"
-=======
-      "Last-Modified" : "Fri, 06 Sep 2019 19:00:53 GMT",
-      "retry-after" : "0",
-      "StatusCode" : "201",
-      "x-ms-request-server-encrypted" : "true",
-      "Date" : "Fri, 06 Sep 2019 19:00:53 GMT",
-      "Content-MD5" : "wh+Wm18D0z1D4E+PE252gg==",
-      "ETag" : "\"0x8D732FC8AAE513F\"",
-      "Content-Length" : "0",
-      "x-ms-request-id" : "b92b6ed4-d01e-009e-49e5-644931000000",
-      "x-ms-client-request-id" : "b18e847e-6b00-4796-9b13-7b2e5bb6b222"
->>>>>>> a55d5dd9
+      "x-ms-request-id" : "c5ca66e7-301e-0042-7949-67cbbf000000",
+      "x-ms-client-request-id" : "333d8e20-d41f-4770-ad92-65340ff9a90f"
     },
     "Exception" : null
   }, {
     "Method" : "PUT",
-<<<<<<< HEAD
-    "Uri" : "https://jaschrepragrs.blob.core.windows.net/jtcrenewleaseac0blobapitestrenewleaseac48153141b7c41609/javablobrenewleaseac1blobapitestrenewleaseac4813417077da7?comp=lease",
+    "Uri" : "https://jaschrepragrs.blob.core.windows.net/jtcrenewleaseac0blobapitestrenewleaseacb2e71280b45fe7f9/javablobrenewleaseac1blobapitestrenewleaseacb2e1578257a37?comp=lease",
     "Headers" : {
       "x-ms-version" : "2019-02-02",
       "User-Agent" : "azsdk-java-azure-storage-blob/12.0.0-preview.3 1.8.0_221; Windows 10 10.0",
-      "x-ms-client-request-id" : "597693b7-86b0-40d4-a9f8-762fb04cec22"
-=======
-    "Uri" : "https://azstoragesdkaccount.blob.core.windows.net/jtcrenewleaseac0blobapitestrenewleaseac05073118b34d5727/javablobrenewleaseac1blobapitestrenewleaseac0501569969aa5?comp=lease",
-    "Headers" : {
-      "x-ms-version" : "2019-02-02",
-      "User-Agent" : "azsdk-java-azure-storage-blob/12.0.0-preview.3 1.8.0_212; Windows 10 10.0",
-      "x-ms-client-request-id" : "ae583ab7-17c3-4d97-bc4b-0d36a8c0df23"
->>>>>>> a55d5dd9
+      "x-ms-client-request-id" : "10f67722-2116-4eb2-878e-a001a1d217a0"
     },
     "Response" : {
       "x-ms-version" : "2019-02-02",
       "Server" : "Windows-Azure-Blob/1.0 Microsoft-HTTPAPI/2.0",
-<<<<<<< HEAD
-      "ETag" : "\"0x8D73251B9A85CFB\"",
-      "x-ms-lease-id" : "e3e34020-cf98-4bb0-a39f-b54e3e86efdb",
-      "Last-Modified" : "Thu, 05 Sep 2019 22:38:08 GMT",
+      "ETag" : "\"0x8D735610950B052\"",
+      "x-ms-lease-id" : "84a560a9-46cb-4421-b834-06dce6ddd1f0",
+      "Last-Modified" : "Mon, 09 Sep 2019 20:05:18 GMT",
       "retry-after" : "0",
       "Content-Length" : "0",
       "StatusCode" : "201",
-      "x-ms-request-id" : "bfed04b5-901e-0044-1d3a-643cc7000000",
-      "Date" : "Thu, 05 Sep 2019 22:38:07 GMT",
-      "x-ms-client-request-id" : "597693b7-86b0-40d4-a9f8-762fb04cec22"
-=======
-      "ETag" : "\"0x8D732FC8AAE513F\"",
-      "x-ms-lease-id" : "8a3485e0-5f61-42b9-888e-018366ea9e17",
-      "Last-Modified" : "Fri, 06 Sep 2019 19:00:53 GMT",
-      "retry-after" : "0",
-      "Content-Length" : "0",
-      "StatusCode" : "201",
-      "x-ms-request-id" : "b92b6eed-d01e-009e-61e5-644931000000",
-      "Date" : "Fri, 06 Sep 2019 19:00:53 GMT",
-      "x-ms-client-request-id" : "ae583ab7-17c3-4d97-bc4b-0d36a8c0df23"
->>>>>>> a55d5dd9
+      "x-ms-request-id" : "c5ca66f9-301e-0042-0a49-67cbbf000000",
+      "Date" : "Mon, 09 Sep 2019 20:05:18 GMT",
+      "x-ms-client-request-id" : "10f67722-2116-4eb2-878e-a001a1d217a0"
     },
     "Exception" : null
   }, {
     "Method" : "PUT",
-<<<<<<< HEAD
-    "Uri" : "https://jaschrepragrs.blob.core.windows.net/jtcrenewleaseac0blobapitestrenewleaseac48153141b7c41609/javablobrenewleaseac1blobapitestrenewleaseac4813417077da7?comp=lease",
+    "Uri" : "https://jaschrepragrs.blob.core.windows.net/jtcrenewleaseac0blobapitestrenewleaseacb2e71280b45fe7f9/javablobrenewleaseac1blobapitestrenewleaseacb2e1578257a37?comp=lease",
     "Headers" : {
       "x-ms-version" : "2019-02-02",
       "User-Agent" : "azsdk-java-azure-storage-blob/12.0.0-preview.3 1.8.0_221; Windows 10 10.0",
-      "x-ms-client-request-id" : "3bde43a8-4a67-483c-af27-4f48c5992639"
-=======
-    "Uri" : "https://azstoragesdkaccount.blob.core.windows.net/jtcrenewleaseac0blobapitestrenewleaseac05073118b34d5727/javablobrenewleaseac1blobapitestrenewleaseac0501569969aa5?comp=lease",
-    "Headers" : {
-      "x-ms-version" : "2019-02-02",
-      "User-Agent" : "azsdk-java-azure-storage-blob/12.0.0-preview.3 1.8.0_212; Windows 10 10.0",
-      "x-ms-client-request-id" : "dd757bfe-7611-490f-b319-fa323413ee53"
->>>>>>> a55d5dd9
+      "x-ms-client-request-id" : "90cd5324-f109-4277-b987-4bafc5f95779"
     },
     "Response" : {
       "x-ms-version" : "2019-02-02",
       "Server" : "Windows-Azure-Blob/1.0 Microsoft-HTTPAPI/2.0",
-<<<<<<< HEAD
-      "ETag" : "\"0x8D73251B9A85CFB\"",
-      "x-ms-lease-id" : "e3e34020-cf98-4bb0-a39f-b54e3e86efdb",
-      "Last-Modified" : "Thu, 05 Sep 2019 22:38:08 GMT",
+      "ETag" : "\"0x8D735610950B052\"",
+      "x-ms-lease-id" : "84a560a9-46cb-4421-b834-06dce6ddd1f0",
+      "Last-Modified" : "Mon, 09 Sep 2019 20:05:18 GMT",
       "retry-after" : "0",
       "Content-Length" : "0",
       "StatusCode" : "200",
-      "x-ms-request-id" : "bfed04c6-901e-0044-2c3a-643cc7000000",
-      "Date" : "Thu, 05 Sep 2019 22:38:07 GMT",
-      "x-ms-client-request-id" : "3bde43a8-4a67-483c-af27-4f48c5992639"
-=======
-      "ETag" : "\"0x8D732FC8AAE513F\"",
-      "x-ms-lease-id" : "8a3485e0-5f61-42b9-888e-018366ea9e17",
-      "Last-Modified" : "Fri, 06 Sep 2019 19:00:53 GMT",
-      "retry-after" : "0",
-      "Content-Length" : "0",
-      "StatusCode" : "200",
-      "x-ms-request-id" : "b92b6f01-d01e-009e-71e5-644931000000",
-      "Date" : "Fri, 06 Sep 2019 19:00:53 GMT",
-      "x-ms-client-request-id" : "dd757bfe-7611-490f-b319-fa323413ee53"
->>>>>>> a55d5dd9
+      "x-ms-request-id" : "c5ca670d-301e-0042-1b49-67cbbf000000",
+      "Date" : "Mon, 09 Sep 2019 20:05:18 GMT",
+      "x-ms-client-request-id" : "90cd5324-f109-4277-b987-4bafc5f95779"
     },
     "Exception" : null
   }, {
     "Method" : "GET",
-<<<<<<< HEAD
     "Uri" : "https://jaschrepragrs.blob.core.windows.net?prefix=jtcrenewleaseac&comp=list",
     "Headers" : {
       "x-ms-version" : "2019-02-02",
       "User-Agent" : "azsdk-java-azure-storage-blob/12.0.0-preview.3 1.8.0_221; Windows 10 10.0",
-      "x-ms-client-request-id" : "6b9a7836-30ad-4870-9746-1d35c8054fea"
-=======
-    "Uri" : "https://azstoragesdkaccount.blob.core.windows.net?prefix=jtcrenewleaseac&comp=list",
-    "Headers" : {
-      "x-ms-version" : "2019-02-02",
-      "User-Agent" : "azsdk-java-azure-storage-blob/12.0.0-preview.3 1.8.0_212; Windows 10 10.0",
-      "x-ms-client-request-id" : "c87f0f63-a551-4953-9969-1d9d5be4e918"
->>>>>>> a55d5dd9
+      "x-ms-client-request-id" : "4fbff6c0-4d40-423c-ae59-589bc27a4782"
     },
     "Response" : {
       "Transfer-Encoding" : "chunked",
@@ -191,35 +103,20 @@
       "Server" : "Windows-Azure-Blob/1.0 Microsoft-HTTPAPI/2.0",
       "retry-after" : "0",
       "StatusCode" : "200",
-<<<<<<< HEAD
-      "x-ms-request-id" : "bfed04d7-901e-0044-3d3a-643cc7000000",
-      "Body" : "﻿<?xml version=\"1.0\" encoding=\"utf-8\"?><EnumerationResults ServiceEndpoint=\"https://jaschrepragrs.blob.core.windows.net/\"><Prefix>jtcrenewleaseac</Prefix><Containers><Container><Name>jtcrenewleaseac0blobapitestrenewleaseac48153141b7c41609</Name><Properties><Last-Modified>Thu, 05 Sep 2019 22:38:08 GMT</Last-Modified><Etag>\"0x8D73251B99BC093\"</Etag><LeaseStatus>unlocked</LeaseStatus><LeaseState>available</LeaseState><DefaultEncryptionScope>$account-encryption-key</DefaultEncryptionScope><DenyEncryptionScopeOverride>false</DenyEncryptionScopeOverride><HasImmutabilityPolicy>false</HasImmutabilityPolicy><HasLegalHold>false</HasLegalHold></Properties></Container></Containers><NextMarker /></EnumerationResults>",
-      "Date" : "Thu, 05 Sep 2019 22:38:07 GMT",
-      "x-ms-client-request-id" : "6b9a7836-30ad-4870-9746-1d35c8054fea",
-=======
-      "x-ms-request-id" : "b92b6f1e-d01e-009e-0ae5-644931000000",
-      "Body" : "﻿<?xml version=\"1.0\" encoding=\"utf-8\"?><EnumerationResults ServiceEndpoint=\"https://azstoragesdkaccount.blob.core.windows.net/\"><Prefix>jtcrenewleaseac</Prefix><Containers><Container><Name>jtcrenewleaseac0blobapitestrenewleaseac05073118b34d5727</Name><Properties><Last-Modified>Fri, 06 Sep 2019 19:00:53 GMT</Last-Modified><Etag>\"0x8D732FC8AA84E95\"</Etag><LeaseStatus>unlocked</LeaseStatus><LeaseState>available</LeaseState><DefaultEncryptionScope>$account-encryption-key</DefaultEncryptionScope><DenyEncryptionScopeOverride>false</DenyEncryptionScopeOverride><HasImmutabilityPolicy>false</HasImmutabilityPolicy><HasLegalHold>false</HasLegalHold></Properties></Container></Containers><NextMarker /></EnumerationResults>",
-      "Date" : "Fri, 06 Sep 2019 19:00:53 GMT",
-      "x-ms-client-request-id" : "c87f0f63-a551-4953-9969-1d9d5be4e918",
->>>>>>> a55d5dd9
+      "x-ms-request-id" : "c5ca671d-301e-0042-2b49-67cbbf000000",
+      "Body" : "﻿<?xml version=\"1.0\" encoding=\"utf-8\"?><EnumerationResults ServiceEndpoint=\"https://jaschrepragrs.blob.core.windows.net/\"><Prefix>jtcrenewleaseac</Prefix><Containers><Container><Name>jtcrenewleaseac0blobapitestrenewleaseacb2e71280b45fe7f9</Name><Properties><Last-Modified>Mon, 09 Sep 2019 20:05:17 GMT</Last-Modified><Etag>\"0x8D735610942A4B2\"</Etag><LeaseStatus>unlocked</LeaseStatus><LeaseState>available</LeaseState><DefaultEncryptionScope>$account-encryption-key</DefaultEncryptionScope><DenyEncryptionScopeOverride>false</DenyEncryptionScopeOverride><HasImmutabilityPolicy>false</HasImmutabilityPolicy><HasLegalHold>false</HasLegalHold></Properties></Container></Containers><NextMarker /></EnumerationResults>",
+      "Date" : "Mon, 09 Sep 2019 20:05:18 GMT",
+      "x-ms-client-request-id" : "4fbff6c0-4d40-423c-ae59-589bc27a4782",
       "Content-Type" : "application/xml"
     },
     "Exception" : null
   }, {
     "Method" : "DELETE",
-<<<<<<< HEAD
-    "Uri" : "https://jaschrepragrs.blob.core.windows.net/jtcrenewleaseac0blobapitestrenewleaseac48153141b7c41609?restype=container",
+    "Uri" : "https://jaschrepragrs.blob.core.windows.net/jtcrenewleaseac0blobapitestrenewleaseacb2e71280b45fe7f9?restype=container",
     "Headers" : {
       "x-ms-version" : "2019-02-02",
       "User-Agent" : "azsdk-java-azure-storage-blob/12.0.0-preview.3 1.8.0_221; Windows 10 10.0",
-      "x-ms-client-request-id" : "28c04381-c1c0-48de-ab46-c3dde3de6cb9"
-=======
-    "Uri" : "https://azstoragesdkaccount.blob.core.windows.net/jtcrenewleaseac0blobapitestrenewleaseac05073118b34d5727?restype=container",
-    "Headers" : {
-      "x-ms-version" : "2019-02-02",
-      "User-Agent" : "azsdk-java-azure-storage-blob/12.0.0-preview.3 1.8.0_212; Windows 10 10.0",
-      "x-ms-client-request-id" : "74491d99-32c4-4aa7-b786-6577424072a6"
->>>>>>> a55d5dd9
+      "x-ms-client-request-id" : "1238f041-676a-4c19-9f4e-bcee1731fe5c"
     },
     "Response" : {
       "x-ms-version" : "2019-02-02",
@@ -227,21 +124,11 @@
       "retry-after" : "0",
       "Content-Length" : "0",
       "StatusCode" : "202",
-<<<<<<< HEAD
-      "x-ms-request-id" : "bfed04e6-901e-0044-4b3a-643cc7000000",
-      "Date" : "Thu, 05 Sep 2019 22:38:07 GMT",
-      "x-ms-client-request-id" : "28c04381-c1c0-48de-ab46-c3dde3de6cb9"
+      "x-ms-request-id" : "c5ca6734-301e-0042-4049-67cbbf000000",
+      "Date" : "Mon, 09 Sep 2019 20:05:18 GMT",
+      "x-ms-client-request-id" : "1238f041-676a-4c19-9f4e-bcee1731fe5c"
     },
     "Exception" : null
   } ],
-  "variables" : [ "jtcrenewleaseac0blobapitestrenewleaseac48153141b7c41609", "javablobrenewleaseac1blobapitestrenewleaseac4813417077da7" ]
-=======
-      "x-ms-request-id" : "b92b6f51-d01e-009e-32e5-644931000000",
-      "Date" : "Fri, 06 Sep 2019 19:00:53 GMT",
-      "x-ms-client-request-id" : "74491d99-32c4-4aa7-b786-6577424072a6"
-    },
-    "Exception" : null
-  } ],
-  "variables" : [ "jtcrenewleaseac0blobapitestrenewleaseac05073118b34d5727", "javablobrenewleaseac1blobapitestrenewleaseac0501569969aa5" ]
->>>>>>> a55d5dd9
+  "variables" : [ "jtcrenewleaseac0blobapitestrenewleaseacb2e71280b45fe7f9", "javablobrenewleaseac1blobapitestrenewleaseacb2e1578257a37" ]
 }