{
  "networkCallRecords" : [ {
    "Method" : "PUT",
<<<<<<< HEAD
    "Uri" : "https://jaschrepragrs.blob.core.windows.net/jtcchangeleaseerror0blobapitestchangeleaseerrorb564474548ad?restype=container",
    "Headers" : {
      "x-ms-version" : "2019-02-02",
      "User-Agent" : "azsdk-java-azure-storage-blob/12.0.0-preview.3 1.8.0_221; Windows 10 10.0",
      "x-ms-client-request-id" : "f721c827-e8fe-4d7c-bc4e-3f366b859b9a"
=======
    "Uri" : "https://azstoragesdkaccount.blob.core.windows.net/jtcchangeleaseerror0blobapitestchangeleaseerror96f0477876c9?restype=container",
    "Headers" : {
      "x-ms-version" : "2019-02-02",
      "User-Agent" : "azsdk-java-azure-storage-blob/12.0.0-preview.3 1.8.0_212; Windows 10 10.0",
      "x-ms-client-request-id" : "7e3f2cbe-7ebe-4909-9c5b-f1cbdf25474e"
>>>>>>> a55d5dd9
    },
    "Response" : {
      "x-ms-version" : "2019-02-02",
      "Server" : "Windows-Azure-Blob/1.0 Microsoft-HTTPAPI/2.0",
<<<<<<< HEAD
      "ETag" : "\"0x8D73251C8773DDD\"",
      "Last-Modified" : "Thu, 05 Sep 2019 22:38:33 GMT",
      "retry-after" : "0",
      "Content-Length" : "0",
      "StatusCode" : "201",
      "x-ms-request-id" : "bfed1cbc-901e-0044-483a-643cc7000000",
      "Date" : "Thu, 05 Sep 2019 22:38:32 GMT",
      "x-ms-client-request-id" : "f721c827-e8fe-4d7c-bc4e-3f366b859b9a"
=======
      "ETag" : "\"0x8D732FC950831A8\"",
      "Last-Modified" : "Fri, 06 Sep 2019 19:01:10 GMT",
      "retry-after" : "0",
      "Content-Length" : "0",
      "StatusCode" : "201",
      "x-ms-request-id" : "b92bb33a-d01e-009e-3ae5-644931000000",
      "Date" : "Fri, 06 Sep 2019 19:01:10 GMT",
      "x-ms-client-request-id" : "7e3f2cbe-7ebe-4909-9c5b-f1cbdf25474e"
>>>>>>> a55d5dd9
    },
    "Exception" : null
  }, {
    "Method" : "PUT",
<<<<<<< HEAD
    "Uri" : "https://jaschrepragrs.blob.core.windows.net/jtcchangeleaseerror0blobapitestchangeleaseerrorb564474548ad/javablobchangeleaseerror1blobapitestchangeleaseerrorb5692463c",
    "Headers" : {
      "x-ms-version" : "2019-02-02",
      "User-Agent" : "azsdk-java-azure-storage-blob/12.0.0-preview.3 1.8.0_221; Windows 10 10.0",
      "x-ms-client-request-id" : "a901fbdd-b609-4d63-8dfb-879feb6f1757",
=======
    "Uri" : "https://azstoragesdkaccount.blob.core.windows.net/jtcchangeleaseerror0blobapitestchangeleaseerror96f0477876c9/javablobchangeleaseerror1blobapitestchangeleaseerror96f286615",
    "Headers" : {
      "x-ms-version" : "2019-02-02",
      "User-Agent" : "azsdk-java-azure-storage-blob/12.0.0-preview.3 1.8.0_212; Windows 10 10.0",
      "x-ms-client-request-id" : "b5944675-9849-4e2d-80d4-28af2627d902",
>>>>>>> a55d5dd9
      "Content-Type" : "application/octet-stream"
    },
    "Response" : {
      "x-ms-version" : "2019-02-02",
      "Server" : "Windows-Azure-Blob/1.0 Microsoft-HTTPAPI/2.0",
      "x-ms-content-crc64" : "6RYQPwaVsyQ=",
<<<<<<< HEAD
      "Last-Modified" : "Thu, 05 Sep 2019 22:38:33 GMT",
      "retry-after" : "0",
      "StatusCode" : "201",
      "x-ms-request-server-encrypted" : "true",
      "Date" : "Thu, 05 Sep 2019 22:38:32 GMT",
      "Content-MD5" : "wh+Wm18D0z1D4E+PE252gg==",
      "ETag" : "\"0x8D73251C887C587\"",
      "Content-Length" : "0",
      "x-ms-request-id" : "bfed1cf3-901e-0044-7c3a-643cc7000000",
      "x-ms-client-request-id" : "a901fbdd-b609-4d63-8dfb-879feb6f1757"
=======
      "Last-Modified" : "Fri, 06 Sep 2019 19:01:11 GMT",
      "retry-after" : "0",
      "StatusCode" : "201",
      "x-ms-request-server-encrypted" : "true",
      "Date" : "Fri, 06 Sep 2019 19:01:10 GMT",
      "Content-MD5" : "wh+Wm18D0z1D4E+PE252gg==",
      "ETag" : "\"0x8D732FC950FF738\"",
      "Content-Length" : "0",
      "x-ms-request-id" : "b92bb373-d01e-009e-6be5-644931000000",
      "x-ms-client-request-id" : "b5944675-9849-4e2d-80d4-28af2627d902"
>>>>>>> a55d5dd9
    },
    "Exception" : null
  }, {
    "Method" : "PUT",
<<<<<<< HEAD
    "Uri" : "https://jaschrepragrs.blob.core.windows.net/jtcchangeleaseerror0blobapitestchangeleaseerrorb564474548ad/javablobchangeleaseerror2blobapitestchangeleaseerrorb5651095c?comp=lease",
    "Headers" : {
      "x-ms-version" : "2019-02-02",
      "User-Agent" : "azsdk-java-azure-storage-blob/12.0.0-preview.3 1.8.0_221; Windows 10 10.0",
      "x-ms-client-request-id" : "1e48a1cf-c715-4ebe-b57d-c657bfc4b0b5"
=======
    "Uri" : "https://azstoragesdkaccount.blob.core.windows.net/jtcchangeleaseerror0blobapitestchangeleaseerror96f0477876c9/javablobchangeleaseerror2blobapitestchangeleaseerror96f426992?comp=lease",
    "Headers" : {
      "x-ms-version" : "2019-02-02",
      "User-Agent" : "azsdk-java-azure-storage-blob/12.0.0-preview.3 1.8.0_212; Windows 10 10.0",
      "x-ms-client-request-id" : "9bc8992a-5e95-46a4-a4ca-a85f7e585ecd"
>>>>>>> a55d5dd9
    },
    "Response" : {
      "x-ms-version" : "2019-02-02",
      "Server" : "Windows-Azure-Blob/1.0 Microsoft-HTTPAPI/2.0",
      "x-ms-error-code" : "InvalidHeaderValue",
      "retry-after" : "0",
      "Content-Length" : "321",
      "StatusCode" : "400",
<<<<<<< HEAD
      "x-ms-request-id" : "bfed1d28-901e-0044-2b3a-643cc7000000",
      "Body" : "﻿<?xml version=\"1.0\" encoding=\"utf-8\"?><Error><Code>InvalidHeaderValue</Code><Message>The value for one of the HTTP headers is not in the correct format.\nRequestId:bfed1d28-901e-0044-2b3a-643cc7000000\nTime:2019-09-05T22:38:33.5093451Z</Message><HeaderName>x-ms-lease-id</HeaderName><HeaderValue>id</HeaderValue></Error>",
      "Date" : "Thu, 05 Sep 2019 22:38:32 GMT",
      "x-ms-client-request-id" : "1e48a1cf-c715-4ebe-b57d-c657bfc4b0b5",
=======
      "x-ms-request-id" : "b92bb3a0-d01e-009e-11e5-644931000000",
      "Body" : "﻿<?xml version=\"1.0\" encoding=\"utf-8\"?><Error><Code>InvalidHeaderValue</Code><Message>The value for one of the HTTP headers is not in the correct format.\nRequestId:b92bb3a0-d01e-009e-11e5-644931000000\nTime:2019-09-06T19:01:11.0574877Z</Message><HeaderName>x-ms-lease-id</HeaderName><HeaderValue>id</HeaderValue></Error>",
      "Date" : "Fri, 06 Sep 2019 19:01:10 GMT",
      "x-ms-client-request-id" : "9bc8992a-5e95-46a4-a4ca-a85f7e585ecd",
>>>>>>> a55d5dd9
      "Content-Type" : "application/xml"
    },
    "Exception" : null
  }, {
    "Method" : "GET",
<<<<<<< HEAD
    "Uri" : "https://jaschrepragrs.blob.core.windows.net?prefix=jtcchangeleaseerror&comp=list",
    "Headers" : {
      "x-ms-version" : "2019-02-02",
      "User-Agent" : "azsdk-java-azure-storage-blob/12.0.0-preview.3 1.8.0_221; Windows 10 10.0",
      "x-ms-client-request-id" : "8df71d25-daaf-419f-863d-624f9ccab16a"
=======
    "Uri" : "https://azstoragesdkaccount.blob.core.windows.net?prefix=jtcchangeleaseerror&comp=list",
    "Headers" : {
      "x-ms-version" : "2019-02-02",
      "User-Agent" : "azsdk-java-azure-storage-blob/12.0.0-preview.3 1.8.0_212; Windows 10 10.0",
      "x-ms-client-request-id" : "e90ea91c-7c2f-498a-bc00-4af3319ae2ca"
>>>>>>> a55d5dd9
    },
    "Response" : {
      "Transfer-Encoding" : "chunked",
      "x-ms-version" : "2019-02-02",
      "Server" : "Windows-Azure-Blob/1.0 Microsoft-HTTPAPI/2.0",
      "retry-after" : "0",
      "StatusCode" : "200",
<<<<<<< HEAD
      "x-ms-request-id" : "bfed1d46-901e-0044-473a-643cc7000000",
      "Body" : "﻿<?xml version=\"1.0\" encoding=\"utf-8\"?><EnumerationResults ServiceEndpoint=\"https://jaschrepragrs.blob.core.windows.net/\"><Prefix>jtcchangeleaseerror</Prefix><Containers><Container><Name>jtcchangeleaseerror0blobapitestchangeleaseerrorb564474548ad</Name><Properties><Last-Modified>Thu, 05 Sep 2019 22:38:33 GMT</Last-Modified><Etag>\"0x8D73251C8773DDD\"</Etag><LeaseStatus>unlocked</LeaseStatus><LeaseState>available</LeaseState><DefaultEncryptionScope>$account-encryption-key</DefaultEncryptionScope><DenyEncryptionScopeOverride>false</DenyEncryptionScopeOverride><HasImmutabilityPolicy>false</HasImmutabilityPolicy><HasLegalHold>false</HasLegalHold></Properties></Container></Containers><NextMarker /></EnumerationResults>",
      "Date" : "Thu, 05 Sep 2019 22:38:32 GMT",
      "x-ms-client-request-id" : "8df71d25-daaf-419f-863d-624f9ccab16a",
=======
      "x-ms-request-id" : "b92bb3d3-d01e-009e-40e5-644931000000",
      "Body" : "﻿<?xml version=\"1.0\" encoding=\"utf-8\"?><EnumerationResults ServiceEndpoint=\"https://azstoragesdkaccount.blob.core.windows.net/\"><Prefix>jtcchangeleaseerror</Prefix><Containers><Container><Name>jtcchangeleaseerror0blobapitestchangeleaseerror96f0477876c9</Name><Properties><Last-Modified>Fri, 06 Sep 2019 19:01:10 GMT</Last-Modified><Etag>\"0x8D732FC950831A8\"</Etag><LeaseStatus>unlocked</LeaseStatus><LeaseState>available</LeaseState><DefaultEncryptionScope>$account-encryption-key</DefaultEncryptionScope><DenyEncryptionScopeOverride>false</DenyEncryptionScopeOverride><HasImmutabilityPolicy>false</HasImmutabilityPolicy><HasLegalHold>false</HasLegalHold></Properties></Container></Containers><NextMarker /></EnumerationResults>",
      "Date" : "Fri, 06 Sep 2019 19:01:10 GMT",
      "x-ms-client-request-id" : "e90ea91c-7c2f-498a-bc00-4af3319ae2ca",
>>>>>>> a55d5dd9
      "Content-Type" : "application/xml"
    },
    "Exception" : null
  }, {
    "Method" : "DELETE",
<<<<<<< HEAD
    "Uri" : "https://jaschrepragrs.blob.core.windows.net/jtcchangeleaseerror0blobapitestchangeleaseerrorb564474548ad?restype=container",
    "Headers" : {
      "x-ms-version" : "2019-02-02",
      "User-Agent" : "azsdk-java-azure-storage-blob/12.0.0-preview.3 1.8.0_221; Windows 10 10.0",
      "x-ms-client-request-id" : "e2806498-46f4-4f28-9a18-a346722ef8f6"
=======
    "Uri" : "https://azstoragesdkaccount.blob.core.windows.net/jtcchangeleaseerror0blobapitestchangeleaseerror96f0477876c9?restype=container",
    "Headers" : {
      "x-ms-version" : "2019-02-02",
      "User-Agent" : "azsdk-java-azure-storage-blob/12.0.0-preview.3 1.8.0_212; Windows 10 10.0",
      "x-ms-client-request-id" : "23010ed0-c52b-4f93-a9da-688347f67244"
>>>>>>> a55d5dd9
    },
    "Response" : {
      "x-ms-version" : "2019-02-02",
      "Server" : "Windows-Azure-Blob/1.0 Microsoft-HTTPAPI/2.0",
      "retry-after" : "0",
      "Content-Length" : "0",
      "StatusCode" : "202",
<<<<<<< HEAD
      "x-ms-request-id" : "bfed1d56-901e-0044-573a-643cc7000000",
      "Date" : "Thu, 05 Sep 2019 22:38:32 GMT",
      "x-ms-client-request-id" : "e2806498-46f4-4f28-9a18-a346722ef8f6"
    },
    "Exception" : null
  } ],
  "variables" : [ "jtcchangeleaseerror0blobapitestchangeleaseerrorb564474548ad", "javablobchangeleaseerror1blobapitestchangeleaseerrorb5692463c", "javablobchangeleaseerror2blobapitestchangeleaseerrorb5651095c" ]
=======
      "x-ms-request-id" : "b92bb3fe-d01e-009e-66e5-644931000000",
      "Date" : "Fri, 06 Sep 2019 19:01:10 GMT",
      "x-ms-client-request-id" : "23010ed0-c52b-4f93-a9da-688347f67244"
    },
    "Exception" : null
  } ],
  "variables" : [ "jtcchangeleaseerror0blobapitestchangeleaseerror96f0477876c9", "javablobchangeleaseerror1blobapitestchangeleaseerror96f286615", "javablobchangeleaseerror2blobapitestchangeleaseerror96f426992" ]
>>>>>>> a55d5dd9
}<|MERGE_RESOLUTION|>--- conflicted
+++ resolved
@@ -1,105 +1,57 @@
 {
   "networkCallRecords" : [ {
     "Method" : "PUT",
-<<<<<<< HEAD
-    "Uri" : "https://jaschrepragrs.blob.core.windows.net/jtcchangeleaseerror0blobapitestchangeleaseerrorb564474548ad?restype=container",
+    "Uri" : "https://jaschrepragrs.blob.core.windows.net/jtcchangeleaseerror0blobapitestchangeleaseerror4ab07322e03e?restype=container",
     "Headers" : {
       "x-ms-version" : "2019-02-02",
       "User-Agent" : "azsdk-java-azure-storage-blob/12.0.0-preview.3 1.8.0_221; Windows 10 10.0",
-      "x-ms-client-request-id" : "f721c827-e8fe-4d7c-bc4e-3f366b859b9a"
-=======
-    "Uri" : "https://azstoragesdkaccount.blob.core.windows.net/jtcchangeleaseerror0blobapitestchangeleaseerror96f0477876c9?restype=container",
-    "Headers" : {
-      "x-ms-version" : "2019-02-02",
-      "User-Agent" : "azsdk-java-azure-storage-blob/12.0.0-preview.3 1.8.0_212; Windows 10 10.0",
-      "x-ms-client-request-id" : "7e3f2cbe-7ebe-4909-9c5b-f1cbdf25474e"
->>>>>>> a55d5dd9
+      "x-ms-client-request-id" : "9451f504-e39f-48da-a838-125409e77d23"
     },
     "Response" : {
       "x-ms-version" : "2019-02-02",
       "Server" : "Windows-Azure-Blob/1.0 Microsoft-HTTPAPI/2.0",
-<<<<<<< HEAD
-      "ETag" : "\"0x8D73251C8773DDD\"",
-      "Last-Modified" : "Thu, 05 Sep 2019 22:38:33 GMT",
+      "ETag" : "\"0x8D7356118145E18\"",
+      "Last-Modified" : "Mon, 09 Sep 2019 20:05:42 GMT",
       "retry-after" : "0",
       "Content-Length" : "0",
       "StatusCode" : "201",
-      "x-ms-request-id" : "bfed1cbc-901e-0044-483a-643cc7000000",
-      "Date" : "Thu, 05 Sep 2019 22:38:32 GMT",
-      "x-ms-client-request-id" : "f721c827-e8fe-4d7c-bc4e-3f366b859b9a"
-=======
-      "ETag" : "\"0x8D732FC950831A8\"",
-      "Last-Modified" : "Fri, 06 Sep 2019 19:01:10 GMT",
-      "retry-after" : "0",
-      "Content-Length" : "0",
-      "StatusCode" : "201",
-      "x-ms-request-id" : "b92bb33a-d01e-009e-3ae5-644931000000",
-      "Date" : "Fri, 06 Sep 2019 19:01:10 GMT",
-      "x-ms-client-request-id" : "7e3f2cbe-7ebe-4909-9c5b-f1cbdf25474e"
->>>>>>> a55d5dd9
+      "x-ms-request-id" : "c5ca7e3e-301e-0042-0c49-67cbbf000000",
+      "Date" : "Mon, 09 Sep 2019 20:05:42 GMT",
+      "x-ms-client-request-id" : "9451f504-e39f-48da-a838-125409e77d23"
     },
     "Exception" : null
   }, {
     "Method" : "PUT",
-<<<<<<< HEAD
-    "Uri" : "https://jaschrepragrs.blob.core.windows.net/jtcchangeleaseerror0blobapitestchangeleaseerrorb564474548ad/javablobchangeleaseerror1blobapitestchangeleaseerrorb5692463c",
+    "Uri" : "https://jaschrepragrs.blob.core.windows.net/jtcchangeleaseerror0blobapitestchangeleaseerror4ab07322e03e/javablobchangeleaseerror1blobapitestchangeleaseerror4ab347242",
     "Headers" : {
       "x-ms-version" : "2019-02-02",
       "User-Agent" : "azsdk-java-azure-storage-blob/12.0.0-preview.3 1.8.0_221; Windows 10 10.0",
-      "x-ms-client-request-id" : "a901fbdd-b609-4d63-8dfb-879feb6f1757",
-=======
-    "Uri" : "https://azstoragesdkaccount.blob.core.windows.net/jtcchangeleaseerror0blobapitestchangeleaseerror96f0477876c9/javablobchangeleaseerror1blobapitestchangeleaseerror96f286615",
-    "Headers" : {
-      "x-ms-version" : "2019-02-02",
-      "User-Agent" : "azsdk-java-azure-storage-blob/12.0.0-preview.3 1.8.0_212; Windows 10 10.0",
-      "x-ms-client-request-id" : "b5944675-9849-4e2d-80d4-28af2627d902",
->>>>>>> a55d5dd9
+      "x-ms-client-request-id" : "a59bc4a8-c25d-433c-8a1d-3a7c1b307878",
       "Content-Type" : "application/octet-stream"
     },
     "Response" : {
       "x-ms-version" : "2019-02-02",
       "Server" : "Windows-Azure-Blob/1.0 Microsoft-HTTPAPI/2.0",
       "x-ms-content-crc64" : "6RYQPwaVsyQ=",
-<<<<<<< HEAD
-      "Last-Modified" : "Thu, 05 Sep 2019 22:38:33 GMT",
+      "Last-Modified" : "Mon, 09 Sep 2019 20:05:42 GMT",
       "retry-after" : "0",
       "StatusCode" : "201",
       "x-ms-request-server-encrypted" : "true",
-      "Date" : "Thu, 05 Sep 2019 22:38:32 GMT",
+      "Date" : "Mon, 09 Sep 2019 20:05:42 GMT",
       "Content-MD5" : "wh+Wm18D0z1D4E+PE252gg==",
-      "ETag" : "\"0x8D73251C887C587\"",
+      "ETag" : "\"0x8D735611821845B\"",
       "Content-Length" : "0",
-      "x-ms-request-id" : "bfed1cf3-901e-0044-7c3a-643cc7000000",
-      "x-ms-client-request-id" : "a901fbdd-b609-4d63-8dfb-879feb6f1757"
-=======
-      "Last-Modified" : "Fri, 06 Sep 2019 19:01:11 GMT",
-      "retry-after" : "0",
-      "StatusCode" : "201",
-      "x-ms-request-server-encrypted" : "true",
-      "Date" : "Fri, 06 Sep 2019 19:01:10 GMT",
-      "Content-MD5" : "wh+Wm18D0z1D4E+PE252gg==",
-      "ETag" : "\"0x8D732FC950FF738\"",
-      "Content-Length" : "0",
-      "x-ms-request-id" : "b92bb373-d01e-009e-6be5-644931000000",
-      "x-ms-client-request-id" : "b5944675-9849-4e2d-80d4-28af2627d902"
->>>>>>> a55d5dd9
+      "x-ms-request-id" : "c5ca7e50-301e-0042-1d49-67cbbf000000",
+      "x-ms-client-request-id" : "a59bc4a8-c25d-433c-8a1d-3a7c1b307878"
     },
     "Exception" : null
   }, {
     "Method" : "PUT",
-<<<<<<< HEAD
-    "Uri" : "https://jaschrepragrs.blob.core.windows.net/jtcchangeleaseerror0blobapitestchangeleaseerrorb564474548ad/javablobchangeleaseerror2blobapitestchangeleaseerrorb5651095c?comp=lease",
+    "Uri" : "https://jaschrepragrs.blob.core.windows.net/jtcchangeleaseerror0blobapitestchangeleaseerror4ab07322e03e/javablobchangeleaseerror2blobapitestchangeleaseerror4ab548357?comp=lease",
     "Headers" : {
       "x-ms-version" : "2019-02-02",
       "User-Agent" : "azsdk-java-azure-storage-blob/12.0.0-preview.3 1.8.0_221; Windows 10 10.0",
-      "x-ms-client-request-id" : "1e48a1cf-c715-4ebe-b57d-c657bfc4b0b5"
-=======
-    "Uri" : "https://azstoragesdkaccount.blob.core.windows.net/jtcchangeleaseerror0blobapitestchangeleaseerror96f0477876c9/javablobchangeleaseerror2blobapitestchangeleaseerror96f426992?comp=lease",
-    "Headers" : {
-      "x-ms-version" : "2019-02-02",
-      "User-Agent" : "azsdk-java-azure-storage-blob/12.0.0-preview.3 1.8.0_212; Windows 10 10.0",
-      "x-ms-client-request-id" : "9bc8992a-5e95-46a4-a4ca-a85f7e585ecd"
->>>>>>> a55d5dd9
+      "x-ms-client-request-id" : "dfc1652b-0f33-47de-8b8e-fdbab6526403"
     },
     "Response" : {
       "x-ms-version" : "2019-02-02",
@@ -108,35 +60,20 @@
       "retry-after" : "0",
       "Content-Length" : "321",
       "StatusCode" : "400",
-<<<<<<< HEAD
-      "x-ms-request-id" : "bfed1d28-901e-0044-2b3a-643cc7000000",
-      "Body" : "﻿<?xml version=\"1.0\" encoding=\"utf-8\"?><Error><Code>InvalidHeaderValue</Code><Message>The value for one of the HTTP headers is not in the correct format.\nRequestId:bfed1d28-901e-0044-2b3a-643cc7000000\nTime:2019-09-05T22:38:33.5093451Z</Message><HeaderName>x-ms-lease-id</HeaderName><HeaderValue>id</HeaderValue></Error>",
-      "Date" : "Thu, 05 Sep 2019 22:38:32 GMT",
-      "x-ms-client-request-id" : "1e48a1cf-c715-4ebe-b57d-c657bfc4b0b5",
-=======
-      "x-ms-request-id" : "b92bb3a0-d01e-009e-11e5-644931000000",
-      "Body" : "﻿<?xml version=\"1.0\" encoding=\"utf-8\"?><Error><Code>InvalidHeaderValue</Code><Message>The value for one of the HTTP headers is not in the correct format.\nRequestId:b92bb3a0-d01e-009e-11e5-644931000000\nTime:2019-09-06T19:01:11.0574877Z</Message><HeaderName>x-ms-lease-id</HeaderName><HeaderValue>id</HeaderValue></Error>",
-      "Date" : "Fri, 06 Sep 2019 19:01:10 GMT",
-      "x-ms-client-request-id" : "9bc8992a-5e95-46a4-a4ca-a85f7e585ecd",
->>>>>>> a55d5dd9
+      "x-ms-request-id" : "c5ca7e67-301e-0042-3349-67cbbf000000",
+      "Body" : "﻿<?xml version=\"1.0\" encoding=\"utf-8\"?><Error><Code>InvalidHeaderValue</Code><Message>The value for one of the HTTP headers is not in the correct format.\nRequestId:c5ca7e67-301e-0042-3349-67cbbf000000\nTime:2019-09-09T20:05:42.9973537Z</Message><HeaderName>x-ms-lease-id</HeaderName><HeaderValue>id</HeaderValue></Error>",
+      "Date" : "Mon, 09 Sep 2019 20:05:42 GMT",
+      "x-ms-client-request-id" : "dfc1652b-0f33-47de-8b8e-fdbab6526403",
       "Content-Type" : "application/xml"
     },
     "Exception" : null
   }, {
     "Method" : "GET",
-<<<<<<< HEAD
     "Uri" : "https://jaschrepragrs.blob.core.windows.net?prefix=jtcchangeleaseerror&comp=list",
     "Headers" : {
       "x-ms-version" : "2019-02-02",
       "User-Agent" : "azsdk-java-azure-storage-blob/12.0.0-preview.3 1.8.0_221; Windows 10 10.0",
-      "x-ms-client-request-id" : "8df71d25-daaf-419f-863d-624f9ccab16a"
-=======
-    "Uri" : "https://azstoragesdkaccount.blob.core.windows.net?prefix=jtcchangeleaseerror&comp=list",
-    "Headers" : {
-      "x-ms-version" : "2019-02-02",
-      "User-Agent" : "azsdk-java-azure-storage-blob/12.0.0-preview.3 1.8.0_212; Windows 10 10.0",
-      "x-ms-client-request-id" : "e90ea91c-7c2f-498a-bc00-4af3319ae2ca"
->>>>>>> a55d5dd9
+      "x-ms-client-request-id" : "6db059a0-56ea-448f-b3c0-622ee1dbf574"
     },
     "Response" : {
       "Transfer-Encoding" : "chunked",
@@ -144,35 +81,20 @@
       "Server" : "Windows-Azure-Blob/1.0 Microsoft-HTTPAPI/2.0",
       "retry-after" : "0",
       "StatusCode" : "200",
-<<<<<<< HEAD
-      "x-ms-request-id" : "bfed1d46-901e-0044-473a-643cc7000000",
-      "Body" : "﻿<?xml version=\"1.0\" encoding=\"utf-8\"?><EnumerationResults ServiceEndpoint=\"https://jaschrepragrs.blob.core.windows.net/\"><Prefix>jtcchangeleaseerror</Prefix><Containers><Container><Name>jtcchangeleaseerror0blobapitestchangeleaseerrorb564474548ad</Name><Properties><Last-Modified>Thu, 05 Sep 2019 22:38:33 GMT</Last-Modified><Etag>\"0x8D73251C8773DDD\"</Etag><LeaseStatus>unlocked</LeaseStatus><LeaseState>available</LeaseState><DefaultEncryptionScope>$account-encryption-key</DefaultEncryptionScope><DenyEncryptionScopeOverride>false</DenyEncryptionScopeOverride><HasImmutabilityPolicy>false</HasImmutabilityPolicy><HasLegalHold>false</HasLegalHold></Properties></Container></Containers><NextMarker /></EnumerationResults>",
-      "Date" : "Thu, 05 Sep 2019 22:38:32 GMT",
-      "x-ms-client-request-id" : "8df71d25-daaf-419f-863d-624f9ccab16a",
-=======
-      "x-ms-request-id" : "b92bb3d3-d01e-009e-40e5-644931000000",
-      "Body" : "﻿<?xml version=\"1.0\" encoding=\"utf-8\"?><EnumerationResults ServiceEndpoint=\"https://azstoragesdkaccount.blob.core.windows.net/\"><Prefix>jtcchangeleaseerror</Prefix><Containers><Container><Name>jtcchangeleaseerror0blobapitestchangeleaseerror96f0477876c9</Name><Properties><Last-Modified>Fri, 06 Sep 2019 19:01:10 GMT</Last-Modified><Etag>\"0x8D732FC950831A8\"</Etag><LeaseStatus>unlocked</LeaseStatus><LeaseState>available</LeaseState><DefaultEncryptionScope>$account-encryption-key</DefaultEncryptionScope><DenyEncryptionScopeOverride>false</DenyEncryptionScopeOverride><HasImmutabilityPolicy>false</HasImmutabilityPolicy><HasLegalHold>false</HasLegalHold></Properties></Container></Containers><NextMarker /></EnumerationResults>",
-      "Date" : "Fri, 06 Sep 2019 19:01:10 GMT",
-      "x-ms-client-request-id" : "e90ea91c-7c2f-498a-bc00-4af3319ae2ca",
->>>>>>> a55d5dd9
+      "x-ms-request-id" : "c5ca7e8a-301e-0042-5049-67cbbf000000",
+      "Body" : "﻿<?xml version=\"1.0\" encoding=\"utf-8\"?><EnumerationResults ServiceEndpoint=\"https://jaschrepragrs.blob.core.windows.net/\"><Prefix>jtcchangeleaseerror</Prefix><Containers><Container><Name>jtcchangeleaseerror0blobapitestchangeleaseerror4ab07322e03e</Name><Properties><Last-Modified>Mon, 09 Sep 2019 20:05:42 GMT</Last-Modified><Etag>\"0x8D7356118145E18\"</Etag><LeaseStatus>unlocked</LeaseStatus><LeaseState>available</LeaseState><DefaultEncryptionScope>$account-encryption-key</DefaultEncryptionScope><DenyEncryptionScopeOverride>false</DenyEncryptionScopeOverride><HasImmutabilityPolicy>false</HasImmutabilityPolicy><HasLegalHold>false</HasLegalHold></Properties></Container></Containers><NextMarker /></EnumerationResults>",
+      "Date" : "Mon, 09 Sep 2019 20:05:42 GMT",
+      "x-ms-client-request-id" : "6db059a0-56ea-448f-b3c0-622ee1dbf574",
       "Content-Type" : "application/xml"
     },
     "Exception" : null
   }, {
     "Method" : "DELETE",
-<<<<<<< HEAD
-    "Uri" : "https://jaschrepragrs.blob.core.windows.net/jtcchangeleaseerror0blobapitestchangeleaseerrorb564474548ad?restype=container",
+    "Uri" : "https://jaschrepragrs.blob.core.windows.net/jtcchangeleaseerror0blobapitestchangeleaseerror4ab07322e03e?restype=container",
     "Headers" : {
       "x-ms-version" : "2019-02-02",
       "User-Agent" : "azsdk-java-azure-storage-blob/12.0.0-preview.3 1.8.0_221; Windows 10 10.0",
-      "x-ms-client-request-id" : "e2806498-46f4-4f28-9a18-a346722ef8f6"
-=======
-    "Uri" : "https://azstoragesdkaccount.blob.core.windows.net/jtcchangeleaseerror0blobapitestchangeleaseerror96f0477876c9?restype=container",
-    "Headers" : {
-      "x-ms-version" : "2019-02-02",
-      "User-Agent" : "azsdk-java-azure-storage-blob/12.0.0-preview.3 1.8.0_212; Windows 10 10.0",
-      "x-ms-client-request-id" : "23010ed0-c52b-4f93-a9da-688347f67244"
->>>>>>> a55d5dd9
+      "x-ms-client-request-id" : "b25d04f1-acb2-4dfb-ac4b-642162d97c91"
     },
     "Response" : {
       "x-ms-version" : "2019-02-02",
@@ -180,21 +102,11 @@
       "retry-after" : "0",
       "Content-Length" : "0",
       "StatusCode" : "202",
-<<<<<<< HEAD
-      "x-ms-request-id" : "bfed1d56-901e-0044-573a-643cc7000000",
-      "Date" : "Thu, 05 Sep 2019 22:38:32 GMT",
-      "x-ms-client-request-id" : "e2806498-46f4-4f28-9a18-a346722ef8f6"
+      "x-ms-request-id" : "c5ca7ea5-301e-0042-6b49-67cbbf000000",
+      "Date" : "Mon, 09 Sep 2019 20:05:43 GMT",
+      "x-ms-client-request-id" : "b25d04f1-acb2-4dfb-ac4b-642162d97c91"
     },
     "Exception" : null
   } ],
-  "variables" : [ "jtcchangeleaseerror0blobapitestchangeleaseerrorb564474548ad", "javablobchangeleaseerror1blobapitestchangeleaseerrorb5692463c", "javablobchangeleaseerror2blobapitestchangeleaseerrorb5651095c" ]
-=======
-      "x-ms-request-id" : "b92bb3fe-d01e-009e-66e5-644931000000",
-      "Date" : "Fri, 06 Sep 2019 19:01:10 GMT",
-      "x-ms-client-request-id" : "23010ed0-c52b-4f93-a9da-688347f67244"
-    },
-    "Exception" : null
-  } ],
-  "variables" : [ "jtcchangeleaseerror0blobapitestchangeleaseerror96f0477876c9", "javablobchangeleaseerror1blobapitestchangeleaseerror96f286615", "javablobchangeleaseerror2blobapitestchangeleaseerror96f426992" ]
->>>>>>> a55d5dd9
+  "variables" : [ "jtcchangeleaseerror0blobapitestchangeleaseerror4ab07322e03e", "javablobchangeleaseerror1blobapitestchangeleaseerror4ab347242", "javablobchangeleaseerror2blobapitestchangeleaseerror4ab548357" ]
 }