--- conflicted
+++ resolved
@@ -1,59 +1,32 @@
 {
   "networkCallRecords" : [ {
     "Method" : "PUT",
-<<<<<<< HEAD
-    "Uri" : "https://jaschrepragrs.blob.core.windows.net/jtccontainersaspermissionstostring031061523e3262050?restype=container",
+    "Uri" : "https://jaschrepragrs.blob.core.windows.net/jtccontainersaspermissionstostring049944fc86d43dd88?restype=container",
     "Headers" : {
       "x-ms-version" : "2019-02-02",
       "User-Agent" : "azsdk-java-azure-storage-blob/12.0.0-preview.3 1.8.0_221; Windows 10 10.0",
-      "x-ms-client-request-id" : "4a9d75ef-e86a-49d1-ac96-28233d51e6f4"
-=======
-    "Uri" : "https://azstoragesdkaccount.blob.core.windows.net/jtccontainersaspermissionstostring048717a4c97da4e71?restype=container",
-    "Headers" : {
-      "x-ms-version" : "2019-02-02",
-      "User-Agent" : "azsdk-java-azure-storage-blob/12.0.0-preview.3 1.8.0_212; Windows 10 10.0",
-      "x-ms-client-request-id" : "a71279ce-5b4f-45cd-b570-2d780ce7b800"
->>>>>>> a55d5dd9
+      "x-ms-client-request-id" : "0bb317ff-62b1-4c10-8950-dde6d5082b3d"
     },
     "Response" : {
       "x-ms-version" : "2019-02-02",
       "Server" : "Windows-Azure-Blob/1.0 Microsoft-HTTPAPI/2.0",
-<<<<<<< HEAD
-      "ETag" : "\"0x8D732518C6E4CCA\"",
-      "Last-Modified" : "Thu, 05 Sep 2019 22:36:52 GMT",
+      "ETag" : "\"0x8D735603BC601EF\"",
+      "Last-Modified" : "Mon, 09 Sep 2019 19:59:33 GMT",
       "retry-after" : "0",
       "Content-Length" : "0",
       "StatusCode" : "201",
-      "x-ms-request-id" : "bfecb7e6-901e-0044-313a-643cc7000000",
-      "Date" : "Thu, 05 Sep 2019 22:36:51 GMT",
-      "x-ms-client-request-id" : "4a9d75ef-e86a-49d1-ac96-28233d51e6f4"
-=======
-      "ETag" : "\"0x8D732FDB0223875\"",
-      "Last-Modified" : "Fri, 06 Sep 2019 19:09:05 GMT",
-      "retry-after" : "0",
-      "Content-Length" : "0",
-      "StatusCode" : "201",
-      "x-ms-request-id" : "ec65dac7-001e-001f-5fe6-64eb66000000",
-      "Date" : "Fri, 06 Sep 2019 19:09:05 GMT",
-      "x-ms-client-request-id" : "a71279ce-5b4f-45cd-b570-2d780ce7b800"
->>>>>>> a55d5dd9
+      "x-ms-request-id" : "077fe27b-801e-001f-2849-673bbb000000",
+      "Date" : "Mon, 09 Sep 2019 19:59:32 GMT",
+      "x-ms-client-request-id" : "0bb317ff-62b1-4c10-8950-dde6d5082b3d"
     },
     "Exception" : null
   }, {
     "Method" : "GET",
-<<<<<<< HEAD
     "Uri" : "https://jaschrepragrs.blob.core.windows.net?prefix=jtccontainersaspermissionstostring&comp=list",
     "Headers" : {
       "x-ms-version" : "2019-02-02",
       "User-Agent" : "azsdk-java-azure-storage-blob/12.0.0-preview.3 1.8.0_221; Windows 10 10.0",
-      "x-ms-client-request-id" : "cc7b8ed0-3f67-4a1a-bdb1-6a439dd18b0c"
-=======
-    "Uri" : "https://azstoragesdkaccount.blob.core.windows.net?prefix=jtccontainersaspermissionstostring&comp=list",
-    "Headers" : {
-      "x-ms-version" : "2019-02-02",
-      "User-Agent" : "azsdk-java-azure-storage-blob/12.0.0-preview.3 1.8.0_212; Windows 10 10.0",
-      "x-ms-client-request-id" : "1334f4cb-9183-4f87-b755-e5e3f5da6cf7"
->>>>>>> a55d5dd9
+      "x-ms-client-request-id" : "a9190ce8-1528-40df-9bfe-173e5a8c18d5"
     },
     "Response" : {
       "Transfer-Encoding" : "chunked",
@@ -61,35 +34,20 @@
       "Server" : "Windows-Azure-Blob/1.0 Microsoft-HTTPAPI/2.0",
       "retry-after" : "0",
       "StatusCode" : "200",
-<<<<<<< HEAD
-      "x-ms-request-id" : "bfecb7fd-901e-0044-453a-643cc7000000",
-      "Body" : "﻿<?xml version=\"1.0\" encoding=\"utf-8\"?><EnumerationResults ServiceEndpoint=\"https://jaschrepragrs.blob.core.windows.net/\"><Prefix>jtccontainersaspermissionstostring</Prefix><Containers><Container><Name>jtccontainersaspermissionstostring031061523e3262050</Name><Properties><Last-Modified>Thu, 05 Sep 2019 22:36:52 GMT</Last-Modified><Etag>\"0x8D732518C6E4CCA\"</Etag><LeaseStatus>unlocked</LeaseStatus><LeaseState>available</LeaseState><DefaultEncryptionScope>$account-encryption-key</DefaultEncryptionScope><DenyEncryptionScopeOverride>false</DenyEncryptionScopeOverride><HasImmutabilityPolicy>false</HasImmutabilityPolicy><HasLegalHold>false</HasLegalHold></Properties></Container></Containers><NextMarker /></EnumerationResults>",
-      "Date" : "Thu, 05 Sep 2019 22:36:51 GMT",
-      "x-ms-client-request-id" : "cc7b8ed0-3f67-4a1a-bdb1-6a439dd18b0c",
-=======
-      "x-ms-request-id" : "ec65dad8-001e-001f-6be6-64eb66000000",
-      "Body" : "﻿<?xml version=\"1.0\" encoding=\"utf-8\"?><EnumerationResults ServiceEndpoint=\"https://azstoragesdkaccount.blob.core.windows.net/\"><Prefix>jtccontainersaspermissionstostring</Prefix><Containers><Container><Name>jtccontainersaspermissionstostring048717a4c97da4e71</Name><Properties><Last-Modified>Fri, 06 Sep 2019 19:09:05 GMT</Last-Modified><Etag>\"0x8D732FDB0223875\"</Etag><LeaseStatus>unlocked</LeaseStatus><LeaseState>available</LeaseState><DefaultEncryptionScope>$account-encryption-key</DefaultEncryptionScope><DenyEncryptionScopeOverride>false</DenyEncryptionScopeOverride><HasImmutabilityPolicy>false</HasImmutabilityPolicy><HasLegalHold>false</HasLegalHold></Properties></Container></Containers><NextMarker /></EnumerationResults>",
-      "Date" : "Fri, 06 Sep 2019 19:09:05 GMT",
-      "x-ms-client-request-id" : "1334f4cb-9183-4f87-b755-e5e3f5da6cf7",
->>>>>>> a55d5dd9
+      "x-ms-request-id" : "077fe287-801e-001f-3049-673bbb000000",
+      "Body" : "﻿<?xml version=\"1.0\" encoding=\"utf-8\"?><EnumerationResults ServiceEndpoint=\"https://jaschrepragrs.blob.core.windows.net/\"><Prefix>jtccontainersaspermissionstostring</Prefix><Containers><Container><Name>jtccontainersaspermissionstostring049944fc86d43dd88</Name><Properties><Last-Modified>Mon, 09 Sep 2019 19:59:33 GMT</Last-Modified><Etag>\"0x8D735603BC601EF\"</Etag><LeaseStatus>unlocked</LeaseStatus><LeaseState>available</LeaseState><DefaultEncryptionScope>$account-encryption-key</DefaultEncryptionScope><DenyEncryptionScopeOverride>false</DenyEncryptionScopeOverride><HasImmutabilityPolicy>false</HasImmutabilityPolicy><HasLegalHold>false</HasLegalHold></Properties></Container></Containers><NextMarker /></EnumerationResults>",
+      "Date" : "Mon, 09 Sep 2019 19:59:32 GMT",
+      "x-ms-client-request-id" : "a9190ce8-1528-40df-9bfe-173e5a8c18d5",
       "Content-Type" : "application/xml"
     },
     "Exception" : null
   }, {
     "Method" : "DELETE",
-<<<<<<< HEAD
-    "Uri" : "https://jaschrepragrs.blob.core.windows.net/jtccontainersaspermissionstostring031061523e3262050?restype=container",
+    "Uri" : "https://jaschrepragrs.blob.core.windows.net/jtccontainersaspermissionstostring049944fc86d43dd88?restype=container",
     "Headers" : {
       "x-ms-version" : "2019-02-02",
       "User-Agent" : "azsdk-java-azure-storage-blob/12.0.0-preview.3 1.8.0_221; Windows 10 10.0",
-      "x-ms-client-request-id" : "85319ca6-c848-4cd8-9445-3f3ad961188b"
-=======
-    "Uri" : "https://azstoragesdkaccount.blob.core.windows.net/jtccontainersaspermissionstostring048717a4c97da4e71?restype=container",
-    "Headers" : {
-      "x-ms-version" : "2019-02-02",
-      "User-Agent" : "azsdk-java-azure-storage-blob/12.0.0-preview.3 1.8.0_212; Windows 10 10.0",
-      "x-ms-client-request-id" : "56d3946b-64cb-4806-a5b9-85725189f8ee"
->>>>>>> a55d5dd9
+      "x-ms-client-request-id" : "ead90a87-a771-4667-b6f0-bb55d70cf498"
     },
     "Response" : {
       "x-ms-version" : "2019-02-02",
@@ -97,21 +55,11 @@
       "retry-after" : "0",
       "Content-Length" : "0",
       "StatusCode" : "202",
-<<<<<<< HEAD
-      "x-ms-request-id" : "bfecb811-901e-0044-593a-643cc7000000",
-      "Date" : "Thu, 05 Sep 2019 22:36:51 GMT",
-      "x-ms-client-request-id" : "85319ca6-c848-4cd8-9445-3f3ad961188b"
+      "x-ms-request-id" : "077fe29b-801e-001f-4249-673bbb000000",
+      "Date" : "Mon, 09 Sep 2019 19:59:32 GMT",
+      "x-ms-client-request-id" : "ead90a87-a771-4667-b6f0-bb55d70cf498"
     },
     "Exception" : null
   } ],
-  "variables" : [ "jtccontainersaspermissionstostring031061523e3262050" ]
-=======
-      "x-ms-request-id" : "ec65dae5-001e-001f-78e6-64eb66000000",
-      "Date" : "Fri, 06 Sep 2019 19:09:05 GMT",
-      "x-ms-client-request-id" : "56d3946b-64cb-4806-a5b9-85725189f8ee"
-    },
-    "Exception" : null
-  } ],
-  "variables" : [ "jtccontainersaspermissionstostring048717a4c97da4e71" ]
->>>>>>> a55d5dd9
+  "variables" : [ "jtccontainersaspermissionstostring049944fc86d43dd88" ]
 }