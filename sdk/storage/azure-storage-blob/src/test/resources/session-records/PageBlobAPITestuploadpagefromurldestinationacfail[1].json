{
  "networkCallRecords" : [ {
    "Method" : "PUT",
<<<<<<< HEAD
    "Uri" : "https://jaschrepragrs.blob.core.windows.net/jtcuploadpagefromurldestinationacfail0300005528f02ce4?restype=container",
    "Headers" : {
      "x-ms-version" : "2019-02-02",
      "User-Agent" : "azsdk-java-azure-storage-blob/12.0.0-preview.3 1.8.0_221; Windows 10 10.0",
      "x-ms-client-request-id" : "e3901268-120c-4434-a144-521d5172e8cd"
=======
    "Uri" : "https://azstoragesdkaccount.blob.core.windows.net/jtcuploadpagefromurldestinationacfail08788295d668bf97?restype=container",
    "Headers" : {
      "x-ms-version" : "2019-02-02",
      "User-Agent" : "azsdk-java-azure-storage-blob/12.0.0-preview.3 1.8.0_212; Windows 10 10.0",
      "x-ms-client-request-id" : "269ba57d-2f68-4bd2-971e-7e4a3920ebe6"
>>>>>>> a55d5dd9
    },
    "Response" : {
      "x-ms-version" : "2019-02-02",
      "Server" : "Windows-Azure-Blob/1.0 Microsoft-HTTPAPI/2.0",
<<<<<<< HEAD
      "ETag" : "\"0x8D732524F14DDF6\"",
      "Last-Modified" : "Thu, 05 Sep 2019 22:42:19 GMT",
      "retry-after" : "0",
      "Content-Length" : "0",
      "StatusCode" : "201",
      "x-ms-request-id" : "e0dd56d8-e01e-0026-503b-647b1f000000",
      "Date" : "Thu, 05 Sep 2019 22:42:18 GMT",
      "x-ms-client-request-id" : "e3901268-120c-4434-a144-521d5172e8cd"
=======
      "ETag" : "\"0x8D732FDBFCD3C61\"",
      "Last-Modified" : "Fri, 06 Sep 2019 19:09:32 GMT",
      "retry-after" : "0",
      "Content-Length" : "0",
      "StatusCode" : "201",
      "x-ms-request-id" : "8f75fa8b-401e-003a-6ae6-6473d5000000",
      "Date" : "Fri, 06 Sep 2019 19:09:31 GMT",
      "x-ms-client-request-id" : "269ba57d-2f68-4bd2-971e-7e4a3920ebe6"
>>>>>>> a55d5dd9
    },
    "Exception" : null
  }, {
    "Method" : "PUT",
<<<<<<< HEAD
    "Uri" : "https://jaschrepragrs.blob.core.windows.net/jtcuploadpagefromurldestinationacfail0300005528f02ce4/javablobuploadpagefromurldestinationacfail102352b0c6e82",
    "Headers" : {
      "x-ms-version" : "2019-02-02",
      "User-Agent" : "azsdk-java-azure-storage-blob/12.0.0-preview.3 1.8.0_221; Windows 10 10.0",
      "x-ms-client-request-id" : "22fa0692-0a5e-475c-aa52-958f6af48c84"
=======
    "Uri" : "https://azstoragesdkaccount.blob.core.windows.net/jtcuploadpagefromurldestinationacfail08788295d668bf97/javablobuploadpagefromurldestinationacfail15762424db7ae",
    "Headers" : {
      "x-ms-version" : "2019-02-02",
      "User-Agent" : "azsdk-java-azure-storage-blob/12.0.0-preview.3 1.8.0_212; Windows 10 10.0",
      "x-ms-client-request-id" : "19f122fb-98b6-4d96-af65-c92b820f2a0f"
>>>>>>> a55d5dd9
    },
    "Response" : {
      "x-ms-version" : "2019-02-02",
      "Server" : "Windows-Azure-Blob/1.0 Microsoft-HTTPAPI/2.0",
<<<<<<< HEAD
      "ETag" : "\"0x8D732524F22BA5F\"",
      "Last-Modified" : "Thu, 05 Sep 2019 22:42:19 GMT",
      "retry-after" : "0",
      "Content-Length" : "0",
      "StatusCode" : "201",
      "x-ms-request-id" : "e0dd56ed-e01e-0026-633b-647b1f000000",
      "x-ms-request-server-encrypted" : "true",
      "Date" : "Thu, 05 Sep 2019 22:42:18 GMT",
      "x-ms-client-request-id" : "22fa0692-0a5e-475c-aa52-958f6af48c84"
=======
      "ETag" : "\"0x8D732FDBFD38641\"",
      "Last-Modified" : "Fri, 06 Sep 2019 19:09:32 GMT",
      "retry-after" : "0",
      "Content-Length" : "0",
      "StatusCode" : "201",
      "x-ms-request-id" : "8f75faa0-401e-003a-7ce6-6473d5000000",
      "x-ms-request-server-encrypted" : "true",
      "Date" : "Fri, 06 Sep 2019 19:09:31 GMT",
      "x-ms-client-request-id" : "19f122fb-98b6-4d96-af65-c92b820f2a0f"
>>>>>>> a55d5dd9
    },
    "Exception" : null
  }, {
    "Method" : "PUT",
<<<<<<< HEAD
    "Uri" : "https://jaschrepragrs.blob.core.windows.net/jtcuploadpagefromurldestinationacfail0300005528f02ce4?restype=container&comp=acl",
    "Headers" : {
      "x-ms-version" : "2019-02-02",
      "User-Agent" : "azsdk-java-azure-storage-blob/12.0.0-preview.3 1.8.0_221; Windows 10 10.0",
      "x-ms-client-request-id" : "27356e90-8448-4d24-8e00-5ac7b0b8d5c8",
=======
    "Uri" : "https://azstoragesdkaccount.blob.core.windows.net/jtcuploadpagefromurldestinationacfail08788295d668bf97?restype=container&comp=acl",
    "Headers" : {
      "x-ms-version" : "2019-02-02",
      "User-Agent" : "azsdk-java-azure-storage-blob/12.0.0-preview.3 1.8.0_212; Windows 10 10.0",
      "x-ms-client-request-id" : "8d90bc55-86ff-438f-b5f7-3f90c2c8c8c2",
>>>>>>> a55d5dd9
      "Content-Type" : "application/xml; charset=utf-8"
    },
    "Response" : {
      "x-ms-version" : "2019-02-02",
      "Server" : "Windows-Azure-Blob/1.0 Microsoft-HTTPAPI/2.0",
<<<<<<< HEAD
      "ETag" : "\"0x8D732524F2EE5CA\"",
      "Last-Modified" : "Thu, 05 Sep 2019 22:42:19 GMT",
      "retry-after" : "0",
      "Content-Length" : "0",
      "StatusCode" : "200",
      "x-ms-request-id" : "e0dd56ff-e01e-0026-723b-647b1f000000",
      "Date" : "Thu, 05 Sep 2019 22:42:18 GMT",
      "x-ms-client-request-id" : "27356e90-8448-4d24-8e00-5ac7b0b8d5c8"
=======
      "ETag" : "\"0x8D732FDBFD935D5\"",
      "Last-Modified" : "Fri, 06 Sep 2019 19:09:32 GMT",
      "retry-after" : "0",
      "Content-Length" : "0",
      "StatusCode" : "200",
      "x-ms-request-id" : "8f75fab4-401e-003a-0ae6-6473d5000000",
      "Date" : "Fri, 06 Sep 2019 19:09:31 GMT",
      "x-ms-client-request-id" : "8d90bc55-86ff-438f-b5f7-3f90c2c8c8c2"
>>>>>>> a55d5dd9
    },
    "Exception" : null
  }, {
    "Method" : "PUT",
<<<<<<< HEAD
    "Uri" : "https://jaschrepragrs.blob.core.windows.net/jtcuploadpagefromurldestinationacfail0300005528f02ce4/javablobuploadpagefromurldestinationacfail204991f141f0c",
    "Headers" : {
      "x-ms-version" : "2019-02-02",
      "User-Agent" : "azsdk-java-azure-storage-blob/12.0.0-preview.3 1.8.0_221; Windows 10 10.0",
      "x-ms-client-request-id" : "437cca94-2d5d-48a9-80b5-3b4f327c34e7"
=======
    "Uri" : "https://azstoragesdkaccount.blob.core.windows.net/jtcuploadpagefromurldestinationacfail08788295d668bf97/javablobuploadpagefromurldestinationacfail2808243a02e5f",
    "Headers" : {
      "x-ms-version" : "2019-02-02",
      "User-Agent" : "azsdk-java-azure-storage-blob/12.0.0-preview.3 1.8.0_212; Windows 10 10.0",
      "x-ms-client-request-id" : "fc2580bc-0a66-4d0e-8a4c-59d10600df82"
>>>>>>> a55d5dd9
    },
    "Response" : {
      "x-ms-version" : "2019-02-02",
      "Server" : "Windows-Azure-Blob/1.0 Microsoft-HTTPAPI/2.0",
<<<<<<< HEAD
      "ETag" : "\"0x8D732524F3C88AB\"",
      "Last-Modified" : "Thu, 05 Sep 2019 22:42:19 GMT",
      "retry-after" : "0",
      "Content-Length" : "0",
      "StatusCode" : "201",
      "x-ms-request-id" : "e0dd5720-e01e-0026-0e3b-647b1f000000",
      "x-ms-request-server-encrypted" : "true",
      "Date" : "Thu, 05 Sep 2019 22:42:18 GMT",
      "x-ms-client-request-id" : "437cca94-2d5d-48a9-80b5-3b4f327c34e7"
=======
      "ETag" : "\"0x8D732FDBFDF48DE\"",
      "Last-Modified" : "Fri, 06 Sep 2019 19:09:32 GMT",
      "retry-after" : "0",
      "Content-Length" : "0",
      "StatusCode" : "201",
      "x-ms-request-id" : "8f75facb-401e-003a-1fe6-6473d5000000",
      "x-ms-request-server-encrypted" : "true",
      "Date" : "Fri, 06 Sep 2019 19:09:31 GMT",
      "x-ms-client-request-id" : "fc2580bc-0a66-4d0e-8a4c-59d10600df82"
>>>>>>> a55d5dd9
    },
    "Exception" : null
  }, {
    "Method" : "PUT",
<<<<<<< HEAD
    "Uri" : "https://jaschrepragrs.blob.core.windows.net/jtcuploadpagefromurldestinationacfail0300005528f02ce4/javablobuploadpagefromurldestinationacfail204991f141f0c?comp=page",
    "Headers" : {
      "x-ms-version" : "2019-02-02",
      "User-Agent" : "azsdk-java-azure-storage-blob/12.0.0-preview.3 1.8.0_221; Windows 10 10.0",
      "x-ms-client-request-id" : "6510f6c7-0d59-44ae-9a8a-31656e055054",
=======
    "Uri" : "https://azstoragesdkaccount.blob.core.windows.net/jtcuploadpagefromurldestinationacfail08788295d668bf97/javablobuploadpagefromurldestinationacfail2808243a02e5f?comp=page",
    "Headers" : {
      "x-ms-version" : "2019-02-02",
      "User-Agent" : "azsdk-java-azure-storage-blob/12.0.0-preview.3 1.8.0_212; Windows 10 10.0",
      "x-ms-client-request-id" : "81713c21-377f-4c21-85d1-9b8f7d0cc711",
>>>>>>> a55d5dd9
      "Content-Type" : "application/octet-stream"
    },
    "Response" : {
      "x-ms-version" : "2019-02-02",
      "Server" : "Windows-Azure-Blob/1.0 Microsoft-HTTPAPI/2.0",
<<<<<<< HEAD
      "x-ms-content-crc64" : "czHPobOfGlY=",
      "x-ms-blob-sequence-number" : "0",
      "Last-Modified" : "Thu, 05 Sep 2019 22:42:19 GMT",
      "retry-after" : "0",
      "StatusCode" : "201",
      "x-ms-request-server-encrypted" : "true",
      "Date" : "Thu, 05 Sep 2019 22:42:18 GMT",
      "ETag" : "\"0x8D732524F49F8A4\"",
      "Content-Length" : "0",
      "x-ms-request-id" : "e0dd5737-e01e-0026-243b-647b1f000000",
      "x-ms-client-request-id" : "6510f6c7-0d59-44ae-9a8a-31656e055054"
=======
      "x-ms-content-crc64" : "UHBRtk30IOc=",
      "x-ms-blob-sequence-number" : "0",
      "Last-Modified" : "Fri, 06 Sep 2019 19:09:32 GMT",
      "retry-after" : "0",
      "StatusCode" : "201",
      "x-ms-request-server-encrypted" : "true",
      "Date" : "Fri, 06 Sep 2019 19:09:31 GMT",
      "ETag" : "\"0x8D732FDBFE5B30D\"",
      "Content-Length" : "0",
      "x-ms-request-id" : "8f75fade-401e-003a-2fe6-6473d5000000",
      "x-ms-client-request-id" : "81713c21-377f-4c21-85d1-9b8f7d0cc711"
>>>>>>> a55d5dd9
    },
    "Exception" : null
  }, {
    "Method" : "PUT",
<<<<<<< HEAD
    "Uri" : "https://jaschrepragrs.blob.core.windows.net/jtcuploadpagefromurldestinationacfail0300005528f02ce4/javablobuploadpagefromurldestinationacfail102352b0c6e82?comp=page",
    "Headers" : {
      "x-ms-version" : "2019-02-02",
      "User-Agent" : "azsdk-java-azure-storage-blob/12.0.0-preview.3 1.8.0_221; Windows 10 10.0",
      "x-ms-client-request-id" : "3bd0a142-5f2f-46a1-96ad-a4760218636b"
=======
    "Uri" : "https://azstoragesdkaccount.blob.core.windows.net/jtcuploadpagefromurldestinationacfail08788295d668bf97/javablobuploadpagefromurldestinationacfail15762424db7ae?comp=page",
    "Headers" : {
      "x-ms-version" : "2019-02-02",
      "User-Agent" : "azsdk-java-azure-storage-blob/12.0.0-preview.3 1.8.0_212; Windows 10 10.0",
      "x-ms-client-request-id" : "b7f7651c-6bf6-4f17-9302-5b62cbfca7c4"
>>>>>>> a55d5dd9
    },
    "Response" : {
      "x-ms-version" : "2019-02-02",
      "Server" : "Windows-Azure-Blob/1.0 Microsoft-HTTPAPI/2.0",
      "x-ms-error-code" : "ConditionNotMet",
      "retry-after" : "0",
      "Content-Length" : "253",
      "StatusCode" : "412",
<<<<<<< HEAD
      "x-ms-request-id" : "e0dd574b-e01e-0026-343b-647b1f000000",
      "Body" : "﻿<?xml version=\"1.0\" encoding=\"utf-8\"?>\n<Error><Code>ConditionNotMet</Code><Message>The condition specified using HTTP conditional header(s) is not met.\nRequestId:e0dd574b-e01e-0026-343b-647b1f000000\nTime:2019-09-05T22:42:19.6072316Z</Message></Error>",
      "Date" : "Thu, 05 Sep 2019 22:42:18 GMT",
      "x-ms-client-request-id" : "3bd0a142-5f2f-46a1-96ad-a4760218636b",
=======
      "x-ms-request-id" : "8f75fae9-401e-003a-3ae6-6473d5000000",
      "Body" : "﻿<?xml version=\"1.0\" encoding=\"utf-8\"?>\n<Error><Code>ConditionNotMet</Code><Message>The condition specified using HTTP conditional header(s) is not met.\nRequestId:8f75fae9-401e-003a-3ae6-6473d5000000\nTime:2019-09-06T19:09:32.4750214Z</Message></Error>",
      "Date" : "Fri, 06 Sep 2019 19:09:31 GMT",
      "x-ms-client-request-id" : "b7f7651c-6bf6-4f17-9302-5b62cbfca7c4",
>>>>>>> a55d5dd9
      "Content-Type" : "application/xml"
    },
    "Exception" : null
  }, {
    "Method" : "GET",
<<<<<<< HEAD
    "Uri" : "https://jaschrepragrs.blob.core.windows.net?prefix=jtcuploadpagefromurldestinationacfail&comp=list",
    "Headers" : {
      "x-ms-version" : "2019-02-02",
      "User-Agent" : "azsdk-java-azure-storage-blob/12.0.0-preview.3 1.8.0_221; Windows 10 10.0",
      "x-ms-client-request-id" : "7ba76df3-31bf-4a87-a295-abb9d8688c96"
=======
    "Uri" : "https://azstoragesdkaccount.blob.core.windows.net?prefix=jtcuploadpagefromurldestinationacfail&comp=list",
    "Headers" : {
      "x-ms-version" : "2019-02-02",
      "User-Agent" : "azsdk-java-azure-storage-blob/12.0.0-preview.3 1.8.0_212; Windows 10 10.0",
      "x-ms-client-request-id" : "68111d7b-45c1-4b47-8ecd-1687da5dfc91"
>>>>>>> a55d5dd9
    },
    "Response" : {
      "Transfer-Encoding" : "chunked",
      "x-ms-version" : "2019-02-02",
      "Server" : "Windows-Azure-Blob/1.0 Microsoft-HTTPAPI/2.0",
      "retry-after" : "0",
      "StatusCode" : "200",
<<<<<<< HEAD
      "x-ms-request-id" : "e0dd575e-e01e-0026-463b-647b1f000000",
      "Body" : "﻿<?xml version=\"1.0\" encoding=\"utf-8\"?><EnumerationResults ServiceEndpoint=\"https://jaschrepragrs.blob.core.windows.net/\"><Prefix>jtcuploadpagefromurldestinationacfail</Prefix><Containers><Container><Name>jtcuploadpagefromurldestinationacfail0300005528f02ce4</Name><Properties><Last-Modified>Thu, 05 Sep 2019 22:42:19 GMT</Last-Modified><Etag>\"0x8D732524F2EE5CA\"</Etag><LeaseStatus>unlocked</LeaseStatus><LeaseState>available</LeaseState><PublicAccess>container</PublicAccess><DefaultEncryptionScope>$account-encryption-key</DefaultEncryptionScope><DenyEncryptionScopeOverride>false</DenyEncryptionScopeOverride><HasImmutabilityPolicy>false</HasImmutabilityPolicy><HasLegalHold>false</HasLegalHold></Properties></Container></Containers><NextMarker /></EnumerationResults>",
      "Date" : "Thu, 05 Sep 2019 22:42:18 GMT",
      "x-ms-client-request-id" : "7ba76df3-31bf-4a87-a295-abb9d8688c96",
=======
      "x-ms-request-id" : "8f75fb18-401e-003a-5fe6-6473d5000000",
      "Body" : "﻿<?xml version=\"1.0\" encoding=\"utf-8\"?><EnumerationResults ServiceEndpoint=\"https://azstoragesdkaccount.blob.core.windows.net/\"><Prefix>jtcuploadpagefromurldestinationacfail</Prefix><Containers><Container><Name>jtcuploadpagefromurldestinationacfail08788295d668bf97</Name><Properties><Last-Modified>Fri, 06 Sep 2019 19:09:32 GMT</Last-Modified><Etag>\"0x8D732FDBFD935D5\"</Etag><LeaseStatus>unlocked</LeaseStatus><LeaseState>available</LeaseState><PublicAccess>container</PublicAccess><DefaultEncryptionScope>$account-encryption-key</DefaultEncryptionScope><DenyEncryptionScopeOverride>false</DenyEncryptionScopeOverride><HasImmutabilityPolicy>false</HasImmutabilityPolicy><HasLegalHold>false</HasLegalHold></Properties></Container></Containers><NextMarker /></EnumerationResults>",
      "Date" : "Fri, 06 Sep 2019 19:09:31 GMT",
      "x-ms-client-request-id" : "68111d7b-45c1-4b47-8ecd-1687da5dfc91",
>>>>>>> a55d5dd9
      "Content-Type" : "application/xml"
    },
    "Exception" : null
  }, {
    "Method" : "DELETE",
<<<<<<< HEAD
    "Uri" : "https://jaschrepragrs.blob.core.windows.net/jtcuploadpagefromurldestinationacfail0300005528f02ce4?restype=container",
    "Headers" : {
      "x-ms-version" : "2019-02-02",
      "User-Agent" : "azsdk-java-azure-storage-blob/12.0.0-preview.3 1.8.0_221; Windows 10 10.0",
      "x-ms-client-request-id" : "b8d2f558-40eb-4460-bb55-bda930738106"
=======
    "Uri" : "https://azstoragesdkaccount.blob.core.windows.net/jtcuploadpagefromurldestinationacfail08788295d668bf97?restype=container",
    "Headers" : {
      "x-ms-version" : "2019-02-02",
      "User-Agent" : "azsdk-java-azure-storage-blob/12.0.0-preview.3 1.8.0_212; Windows 10 10.0",
      "x-ms-client-request-id" : "ce92c83e-7f13-4bb6-8e8f-fc841a0a5ff1"
>>>>>>> a55d5dd9
    },
    "Response" : {
      "x-ms-version" : "2019-02-02",
      "Server" : "Windows-Azure-Blob/1.0 Microsoft-HTTPAPI/2.0",
      "retry-after" : "0",
      "Content-Length" : "0",
      "StatusCode" : "202",
<<<<<<< HEAD
      "x-ms-request-id" : "e0dd5768-e01e-0026-4f3b-647b1f000000",
      "Date" : "Thu, 05 Sep 2019 22:42:18 GMT",
      "x-ms-client-request-id" : "b8d2f558-40eb-4460-bb55-bda930738106"
    },
    "Exception" : null
  } ],
  "variables" : [ "jtcuploadpagefromurldestinationacfail0300005528f02ce4", "javablobuploadpagefromurldestinationacfail102352b0c6e82", "javablobuploadpagefromurldestinationacfail204991f141f0c", "09e66103-55e7-403e-8345-a43f5f9e3e46" ]
=======
      "x-ms-request-id" : "8f75fb26-401e-003a-6ae6-6473d5000000",
      "Date" : "Fri, 06 Sep 2019 19:09:31 GMT",
      "x-ms-client-request-id" : "ce92c83e-7f13-4bb6-8e8f-fc841a0a5ff1"
    },
    "Exception" : null
  } ],
  "variables" : [ "jtcuploadpagefromurldestinationacfail08788295d668bf97", "javablobuploadpagefromurldestinationacfail15762424db7ae", "javablobuploadpagefromurldestinationacfail2808243a02e5f", "8bc3340f-7dee-4f13-860f-d03ce358d4a2" ]
>>>>>>> a55d5dd9
}<|MERGE_RESOLUTION|>--- conflicted
+++ resolved
@@ -1,231 +1,123 @@
 {
   "networkCallRecords" : [ {
     "Method" : "PUT",
-<<<<<<< HEAD
-    "Uri" : "https://jaschrepragrs.blob.core.windows.net/jtcuploadpagefromurldestinationacfail0300005528f02ce4?restype=container",
+    "Uri" : "https://jaschrepragrs.blob.core.windows.net/jtcuploadpagefromurldestinationacfail08119291db5d9288?restype=container",
     "Headers" : {
       "x-ms-version" : "2019-02-02",
       "User-Agent" : "azsdk-java-azure-storage-blob/12.0.0-preview.3 1.8.0_221; Windows 10 10.0",
-      "x-ms-client-request-id" : "e3901268-120c-4434-a144-521d5172e8cd"
-=======
-    "Uri" : "https://azstoragesdkaccount.blob.core.windows.net/jtcuploadpagefromurldestinationacfail08788295d668bf97?restype=container",
-    "Headers" : {
-      "x-ms-version" : "2019-02-02",
-      "User-Agent" : "azsdk-java-azure-storage-blob/12.0.0-preview.3 1.8.0_212; Windows 10 10.0",
-      "x-ms-client-request-id" : "269ba57d-2f68-4bd2-971e-7e4a3920ebe6"
->>>>>>> a55d5dd9
+      "x-ms-client-request-id" : "0c947bbb-a55b-4f23-9a25-338ea620ac97"
     },
     "Response" : {
       "x-ms-version" : "2019-02-02",
       "Server" : "Windows-Azure-Blob/1.0 Microsoft-HTTPAPI/2.0",
-<<<<<<< HEAD
-      "ETag" : "\"0x8D732524F14DDF6\"",
-      "Last-Modified" : "Thu, 05 Sep 2019 22:42:19 GMT",
+      "ETag" : "\"0x8D7356188A77392\"",
+      "Last-Modified" : "Mon, 09 Sep 2019 20:08:51 GMT",
       "retry-after" : "0",
       "Content-Length" : "0",
       "StatusCode" : "201",
-      "x-ms-request-id" : "e0dd56d8-e01e-0026-503b-647b1f000000",
-      "Date" : "Thu, 05 Sep 2019 22:42:18 GMT",
-      "x-ms-client-request-id" : "e3901268-120c-4434-a144-521d5172e8cd"
-=======
-      "ETag" : "\"0x8D732FDBFCD3C61\"",
-      "Last-Modified" : "Fri, 06 Sep 2019 19:09:32 GMT",
-      "retry-after" : "0",
-      "Content-Length" : "0",
-      "StatusCode" : "201",
-      "x-ms-request-id" : "8f75fa8b-401e-003a-6ae6-6473d5000000",
-      "Date" : "Fri, 06 Sep 2019 19:09:31 GMT",
-      "x-ms-client-request-id" : "269ba57d-2f68-4bd2-971e-7e4a3920ebe6"
->>>>>>> a55d5dd9
+      "x-ms-request-id" : "9ebd163c-501e-003f-4f4a-675777000000",
+      "Date" : "Mon, 09 Sep 2019 20:08:51 GMT",
+      "x-ms-client-request-id" : "0c947bbb-a55b-4f23-9a25-338ea620ac97"
     },
     "Exception" : null
   }, {
     "Method" : "PUT",
-<<<<<<< HEAD
-    "Uri" : "https://jaschrepragrs.blob.core.windows.net/jtcuploadpagefromurldestinationacfail0300005528f02ce4/javablobuploadpagefromurldestinationacfail102352b0c6e82",
+    "Uri" : "https://jaschrepragrs.blob.core.windows.net/jtcuploadpagefromurldestinationacfail08119291db5d9288/javablobuploadpagefromurldestinationacfail176810ff32a4f",
     "Headers" : {
       "x-ms-version" : "2019-02-02",
       "User-Agent" : "azsdk-java-azure-storage-blob/12.0.0-preview.3 1.8.0_221; Windows 10 10.0",
-      "x-ms-client-request-id" : "22fa0692-0a5e-475c-aa52-958f6af48c84"
-=======
-    "Uri" : "https://azstoragesdkaccount.blob.core.windows.net/jtcuploadpagefromurldestinationacfail08788295d668bf97/javablobuploadpagefromurldestinationacfail15762424db7ae",
-    "Headers" : {
-      "x-ms-version" : "2019-02-02",
-      "User-Agent" : "azsdk-java-azure-storage-blob/12.0.0-preview.3 1.8.0_212; Windows 10 10.0",
-      "x-ms-client-request-id" : "19f122fb-98b6-4d96-af65-c92b820f2a0f"
->>>>>>> a55d5dd9
+      "x-ms-client-request-id" : "02678b37-b188-45df-9c45-7755488ebb27"
     },
     "Response" : {
       "x-ms-version" : "2019-02-02",
       "Server" : "Windows-Azure-Blob/1.0 Microsoft-HTTPAPI/2.0",
-<<<<<<< HEAD
-      "ETag" : "\"0x8D732524F22BA5F\"",
-      "Last-Modified" : "Thu, 05 Sep 2019 22:42:19 GMT",
+      "ETag" : "\"0x8D7356188B5845B\"",
+      "Last-Modified" : "Mon, 09 Sep 2019 20:08:51 GMT",
       "retry-after" : "0",
       "Content-Length" : "0",
       "StatusCode" : "201",
-      "x-ms-request-id" : "e0dd56ed-e01e-0026-633b-647b1f000000",
+      "x-ms-request-id" : "9ebd1654-501e-003f-644a-675777000000",
       "x-ms-request-server-encrypted" : "true",
-      "Date" : "Thu, 05 Sep 2019 22:42:18 GMT",
-      "x-ms-client-request-id" : "22fa0692-0a5e-475c-aa52-958f6af48c84"
-=======
-      "ETag" : "\"0x8D732FDBFD38641\"",
-      "Last-Modified" : "Fri, 06 Sep 2019 19:09:32 GMT",
-      "retry-after" : "0",
-      "Content-Length" : "0",
-      "StatusCode" : "201",
-      "x-ms-request-id" : "8f75faa0-401e-003a-7ce6-6473d5000000",
-      "x-ms-request-server-encrypted" : "true",
-      "Date" : "Fri, 06 Sep 2019 19:09:31 GMT",
-      "x-ms-client-request-id" : "19f122fb-98b6-4d96-af65-c92b820f2a0f"
->>>>>>> a55d5dd9
+      "Date" : "Mon, 09 Sep 2019 20:08:51 GMT",
+      "x-ms-client-request-id" : "02678b37-b188-45df-9c45-7755488ebb27"
     },
     "Exception" : null
   }, {
     "Method" : "PUT",
-<<<<<<< HEAD
-    "Uri" : "https://jaschrepragrs.blob.core.windows.net/jtcuploadpagefromurldestinationacfail0300005528f02ce4?restype=container&comp=acl",
+    "Uri" : "https://jaschrepragrs.blob.core.windows.net/jtcuploadpagefromurldestinationacfail08119291db5d9288?restype=container&comp=acl",
     "Headers" : {
       "x-ms-version" : "2019-02-02",
       "User-Agent" : "azsdk-java-azure-storage-blob/12.0.0-preview.3 1.8.0_221; Windows 10 10.0",
-      "x-ms-client-request-id" : "27356e90-8448-4d24-8e00-5ac7b0b8d5c8",
-=======
-    "Uri" : "https://azstoragesdkaccount.blob.core.windows.net/jtcuploadpagefromurldestinationacfail08788295d668bf97?restype=container&comp=acl",
-    "Headers" : {
-      "x-ms-version" : "2019-02-02",
-      "User-Agent" : "azsdk-java-azure-storage-blob/12.0.0-preview.3 1.8.0_212; Windows 10 10.0",
-      "x-ms-client-request-id" : "8d90bc55-86ff-438f-b5f7-3f90c2c8c8c2",
->>>>>>> a55d5dd9
+      "x-ms-client-request-id" : "1e7c060e-7303-4ab5-b4e5-0577be7a5e3f",
       "Content-Type" : "application/xml; charset=utf-8"
     },
     "Response" : {
       "x-ms-version" : "2019-02-02",
       "Server" : "Windows-Azure-Blob/1.0 Microsoft-HTTPAPI/2.0",
-<<<<<<< HEAD
-      "ETag" : "\"0x8D732524F2EE5CA\"",
-      "Last-Modified" : "Thu, 05 Sep 2019 22:42:19 GMT",
+      "ETag" : "\"0x8D7356188C1D963\"",
+      "Last-Modified" : "Mon, 09 Sep 2019 20:08:51 GMT",
       "retry-after" : "0",
       "Content-Length" : "0",
       "StatusCode" : "200",
-      "x-ms-request-id" : "e0dd56ff-e01e-0026-723b-647b1f000000",
-      "Date" : "Thu, 05 Sep 2019 22:42:18 GMT",
-      "x-ms-client-request-id" : "27356e90-8448-4d24-8e00-5ac7b0b8d5c8"
-=======
-      "ETag" : "\"0x8D732FDBFD935D5\"",
-      "Last-Modified" : "Fri, 06 Sep 2019 19:09:32 GMT",
-      "retry-after" : "0",
-      "Content-Length" : "0",
-      "StatusCode" : "200",
-      "x-ms-request-id" : "8f75fab4-401e-003a-0ae6-6473d5000000",
-      "Date" : "Fri, 06 Sep 2019 19:09:31 GMT",
-      "x-ms-client-request-id" : "8d90bc55-86ff-438f-b5f7-3f90c2c8c8c2"
->>>>>>> a55d5dd9
+      "x-ms-request-id" : "9ebd1667-501e-003f-734a-675777000000",
+      "Date" : "Mon, 09 Sep 2019 20:08:51 GMT",
+      "x-ms-client-request-id" : "1e7c060e-7303-4ab5-b4e5-0577be7a5e3f"
     },
     "Exception" : null
   }, {
     "Method" : "PUT",
-<<<<<<< HEAD
-    "Uri" : "https://jaschrepragrs.blob.core.windows.net/jtcuploadpagefromurldestinationacfail0300005528f02ce4/javablobuploadpagefromurldestinationacfail204991f141f0c",
+    "Uri" : "https://jaschrepragrs.blob.core.windows.net/jtcuploadpagefromurldestinationacfail08119291db5d9288/javablobuploadpagefromurldestinationacfail2603395fc0bd6",
     "Headers" : {
       "x-ms-version" : "2019-02-02",
       "User-Agent" : "azsdk-java-azure-storage-blob/12.0.0-preview.3 1.8.0_221; Windows 10 10.0",
-      "x-ms-client-request-id" : "437cca94-2d5d-48a9-80b5-3b4f327c34e7"
-=======
-    "Uri" : "https://azstoragesdkaccount.blob.core.windows.net/jtcuploadpagefromurldestinationacfail08788295d668bf97/javablobuploadpagefromurldestinationacfail2808243a02e5f",
-    "Headers" : {
-      "x-ms-version" : "2019-02-02",
-      "User-Agent" : "azsdk-java-azure-storage-blob/12.0.0-preview.3 1.8.0_212; Windows 10 10.0",
-      "x-ms-client-request-id" : "fc2580bc-0a66-4d0e-8a4c-59d10600df82"
->>>>>>> a55d5dd9
+      "x-ms-client-request-id" : "ce728453-22f1-4c52-97dc-db2d0b4abd7a"
     },
     "Response" : {
       "x-ms-version" : "2019-02-02",
       "Server" : "Windows-Azure-Blob/1.0 Microsoft-HTTPAPI/2.0",
-<<<<<<< HEAD
-      "ETag" : "\"0x8D732524F3C88AB\"",
-      "Last-Modified" : "Thu, 05 Sep 2019 22:42:19 GMT",
+      "ETag" : "\"0x8D7356188CF046B\"",
+      "Last-Modified" : "Mon, 09 Sep 2019 20:08:51 GMT",
       "retry-after" : "0",
       "Content-Length" : "0",
       "StatusCode" : "201",
-      "x-ms-request-id" : "e0dd5720-e01e-0026-0e3b-647b1f000000",
+      "x-ms-request-id" : "9ebd1676-501e-003f-024a-675777000000",
       "x-ms-request-server-encrypted" : "true",
-      "Date" : "Thu, 05 Sep 2019 22:42:18 GMT",
-      "x-ms-client-request-id" : "437cca94-2d5d-48a9-80b5-3b4f327c34e7"
-=======
-      "ETag" : "\"0x8D732FDBFDF48DE\"",
-      "Last-Modified" : "Fri, 06 Sep 2019 19:09:32 GMT",
-      "retry-after" : "0",
-      "Content-Length" : "0",
-      "StatusCode" : "201",
-      "x-ms-request-id" : "8f75facb-401e-003a-1fe6-6473d5000000",
-      "x-ms-request-server-encrypted" : "true",
-      "Date" : "Fri, 06 Sep 2019 19:09:31 GMT",
-      "x-ms-client-request-id" : "fc2580bc-0a66-4d0e-8a4c-59d10600df82"
->>>>>>> a55d5dd9
+      "Date" : "Mon, 09 Sep 2019 20:08:51 GMT",
+      "x-ms-client-request-id" : "ce728453-22f1-4c52-97dc-db2d0b4abd7a"
     },
     "Exception" : null
   }, {
     "Method" : "PUT",
-<<<<<<< HEAD
-    "Uri" : "https://jaschrepragrs.blob.core.windows.net/jtcuploadpagefromurldestinationacfail0300005528f02ce4/javablobuploadpagefromurldestinationacfail204991f141f0c?comp=page",
+    "Uri" : "https://jaschrepragrs.blob.core.windows.net/jtcuploadpagefromurldestinationacfail08119291db5d9288/javablobuploadpagefromurldestinationacfail2603395fc0bd6?comp=page",
     "Headers" : {
       "x-ms-version" : "2019-02-02",
       "User-Agent" : "azsdk-java-azure-storage-blob/12.0.0-preview.3 1.8.0_221; Windows 10 10.0",
-      "x-ms-client-request-id" : "6510f6c7-0d59-44ae-9a8a-31656e055054",
-=======
-    "Uri" : "https://azstoragesdkaccount.blob.core.windows.net/jtcuploadpagefromurldestinationacfail08788295d668bf97/javablobuploadpagefromurldestinationacfail2808243a02e5f?comp=page",
-    "Headers" : {
-      "x-ms-version" : "2019-02-02",
-      "User-Agent" : "azsdk-java-azure-storage-blob/12.0.0-preview.3 1.8.0_212; Windows 10 10.0",
-      "x-ms-client-request-id" : "81713c21-377f-4c21-85d1-9b8f7d0cc711",
->>>>>>> a55d5dd9
+      "x-ms-client-request-id" : "b1246115-c322-474d-89e0-73d4095acaf8",
       "Content-Type" : "application/octet-stream"
     },
     "Response" : {
       "x-ms-version" : "2019-02-02",
       "Server" : "Windows-Azure-Blob/1.0 Microsoft-HTTPAPI/2.0",
-<<<<<<< HEAD
-      "x-ms-content-crc64" : "czHPobOfGlY=",
+      "x-ms-content-crc64" : "8zz8HxBc2AI=",
       "x-ms-blob-sequence-number" : "0",
-      "Last-Modified" : "Thu, 05 Sep 2019 22:42:19 GMT",
+      "Last-Modified" : "Mon, 09 Sep 2019 20:08:52 GMT",
       "retry-after" : "0",
       "StatusCode" : "201",
       "x-ms-request-server-encrypted" : "true",
-      "Date" : "Thu, 05 Sep 2019 22:42:18 GMT",
-      "ETag" : "\"0x8D732524F49F8A4\"",
+      "Date" : "Mon, 09 Sep 2019 20:08:51 GMT",
+      "ETag" : "\"0x8D7356188DCC292\"",
       "Content-Length" : "0",
-      "x-ms-request-id" : "e0dd5737-e01e-0026-243b-647b1f000000",
-      "x-ms-client-request-id" : "6510f6c7-0d59-44ae-9a8a-31656e055054"
-=======
-      "x-ms-content-crc64" : "UHBRtk30IOc=",
-      "x-ms-blob-sequence-number" : "0",
-      "Last-Modified" : "Fri, 06 Sep 2019 19:09:32 GMT",
-      "retry-after" : "0",
-      "StatusCode" : "201",
-      "x-ms-request-server-encrypted" : "true",
-      "Date" : "Fri, 06 Sep 2019 19:09:31 GMT",
-      "ETag" : "\"0x8D732FDBFE5B30D\"",
-      "Content-Length" : "0",
-      "x-ms-request-id" : "8f75fade-401e-003a-2fe6-6473d5000000",
-      "x-ms-client-request-id" : "81713c21-377f-4c21-85d1-9b8f7d0cc711"
->>>>>>> a55d5dd9
+      "x-ms-request-id" : "9ebd1687-501e-003f-124a-675777000000",
+      "x-ms-client-request-id" : "b1246115-c322-474d-89e0-73d4095acaf8"
     },
     "Exception" : null
   }, {
     "Method" : "PUT",
-<<<<<<< HEAD
-    "Uri" : "https://jaschrepragrs.blob.core.windows.net/jtcuploadpagefromurldestinationacfail0300005528f02ce4/javablobuploadpagefromurldestinationacfail102352b0c6e82?comp=page",
+    "Uri" : "https://jaschrepragrs.blob.core.windows.net/jtcuploadpagefromurldestinationacfail08119291db5d9288/javablobuploadpagefromurldestinationacfail176810ff32a4f?comp=page",
     "Headers" : {
       "x-ms-version" : "2019-02-02",
       "User-Agent" : "azsdk-java-azure-storage-blob/12.0.0-preview.3 1.8.0_221; Windows 10 10.0",
-      "x-ms-client-request-id" : "3bd0a142-5f2f-46a1-96ad-a4760218636b"
-=======
-    "Uri" : "https://azstoragesdkaccount.blob.core.windows.net/jtcuploadpagefromurldestinationacfail08788295d668bf97/javablobuploadpagefromurldestinationacfail15762424db7ae?comp=page",
-    "Headers" : {
-      "x-ms-version" : "2019-02-02",
-      "User-Agent" : "azsdk-java-azure-storage-blob/12.0.0-preview.3 1.8.0_212; Windows 10 10.0",
-      "x-ms-client-request-id" : "b7f7651c-6bf6-4f17-9302-5b62cbfca7c4"
->>>>>>> a55d5dd9
+      "x-ms-client-request-id" : "2e95fed3-a888-4e1e-80b7-a232f07f8432"
     },
     "Response" : {
       "x-ms-version" : "2019-02-02",
@@ -234,35 +126,20 @@
       "retry-after" : "0",
       "Content-Length" : "253",
       "StatusCode" : "412",
-<<<<<<< HEAD
-      "x-ms-request-id" : "e0dd574b-e01e-0026-343b-647b1f000000",
-      "Body" : "﻿<?xml version=\"1.0\" encoding=\"utf-8\"?>\n<Error><Code>ConditionNotMet</Code><Message>The condition specified using HTTP conditional header(s) is not met.\nRequestId:e0dd574b-e01e-0026-343b-647b1f000000\nTime:2019-09-05T22:42:19.6072316Z</Message></Error>",
-      "Date" : "Thu, 05 Sep 2019 22:42:18 GMT",
-      "x-ms-client-request-id" : "3bd0a142-5f2f-46a1-96ad-a4760218636b",
-=======
-      "x-ms-request-id" : "8f75fae9-401e-003a-3ae6-6473d5000000",
-      "Body" : "﻿<?xml version=\"1.0\" encoding=\"utf-8\"?>\n<Error><Code>ConditionNotMet</Code><Message>The condition specified using HTTP conditional header(s) is not met.\nRequestId:8f75fae9-401e-003a-3ae6-6473d5000000\nTime:2019-09-06T19:09:32.4750214Z</Message></Error>",
-      "Date" : "Fri, 06 Sep 2019 19:09:31 GMT",
-      "x-ms-client-request-id" : "b7f7651c-6bf6-4f17-9302-5b62cbfca7c4",
->>>>>>> a55d5dd9
+      "x-ms-request-id" : "9ebd16b0-501e-003f-374a-675777000000",
+      "Body" : "﻿<?xml version=\"1.0\" encoding=\"utf-8\"?>\n<Error><Code>ConditionNotMet</Code><Message>The condition specified using HTTP conditional header(s) is not met.\nRequestId:9ebd16b0-501e-003f-374a-675777000000\nTime:2019-09-09T20:08:52.1442975Z</Message></Error>",
+      "Date" : "Mon, 09 Sep 2019 20:08:51 GMT",
+      "x-ms-client-request-id" : "2e95fed3-a888-4e1e-80b7-a232f07f8432",
       "Content-Type" : "application/xml"
     },
     "Exception" : null
   }, {
     "Method" : "GET",
-<<<<<<< HEAD
     "Uri" : "https://jaschrepragrs.blob.core.windows.net?prefix=jtcuploadpagefromurldestinationacfail&comp=list",
     "Headers" : {
       "x-ms-version" : "2019-02-02",
       "User-Agent" : "azsdk-java-azure-storage-blob/12.0.0-preview.3 1.8.0_221; Windows 10 10.0",
-      "x-ms-client-request-id" : "7ba76df3-31bf-4a87-a295-abb9d8688c96"
-=======
-    "Uri" : "https://azstoragesdkaccount.blob.core.windows.net?prefix=jtcuploadpagefromurldestinationacfail&comp=list",
-    "Headers" : {
-      "x-ms-version" : "2019-02-02",
-      "User-Agent" : "azsdk-java-azure-storage-blob/12.0.0-preview.3 1.8.0_212; Windows 10 10.0",
-      "x-ms-client-request-id" : "68111d7b-45c1-4b47-8ecd-1687da5dfc91"
->>>>>>> a55d5dd9
+      "x-ms-client-request-id" : "e506c939-4e93-4529-9b02-051caf22a765"
     },
     "Response" : {
       "Transfer-Encoding" : "chunked",
@@ -270,35 +147,20 @@
       "Server" : "Windows-Azure-Blob/1.0 Microsoft-HTTPAPI/2.0",
       "retry-after" : "0",
       "StatusCode" : "200",
-<<<<<<< HEAD
-      "x-ms-request-id" : "e0dd575e-e01e-0026-463b-647b1f000000",
-      "Body" : "﻿<?xml version=\"1.0\" encoding=\"utf-8\"?><EnumerationResults ServiceEndpoint=\"https://jaschrepragrs.blob.core.windows.net/\"><Prefix>jtcuploadpagefromurldestinationacfail</Prefix><Containers><Container><Name>jtcuploadpagefromurldestinationacfail0300005528f02ce4</Name><Properties><Last-Modified>Thu, 05 Sep 2019 22:42:19 GMT</Last-Modified><Etag>\"0x8D732524F2EE5CA\"</Etag><LeaseStatus>unlocked</LeaseStatus><LeaseState>available</LeaseState><PublicAccess>container</PublicAccess><DefaultEncryptionScope>$account-encryption-key</DefaultEncryptionScope><DenyEncryptionScopeOverride>false</DenyEncryptionScopeOverride><HasImmutabilityPolicy>false</HasImmutabilityPolicy><HasLegalHold>false</HasLegalHold></Properties></Container></Containers><NextMarker /></EnumerationResults>",
-      "Date" : "Thu, 05 Sep 2019 22:42:18 GMT",
-      "x-ms-client-request-id" : "7ba76df3-31bf-4a87-a295-abb9d8688c96",
-=======
-      "x-ms-request-id" : "8f75fb18-401e-003a-5fe6-6473d5000000",
-      "Body" : "﻿<?xml version=\"1.0\" encoding=\"utf-8\"?><EnumerationResults ServiceEndpoint=\"https://azstoragesdkaccount.blob.core.windows.net/\"><Prefix>jtcuploadpagefromurldestinationacfail</Prefix><Containers><Container><Name>jtcuploadpagefromurldestinationacfail08788295d668bf97</Name><Properties><Last-Modified>Fri, 06 Sep 2019 19:09:32 GMT</Last-Modified><Etag>\"0x8D732FDBFD935D5\"</Etag><LeaseStatus>unlocked</LeaseStatus><LeaseState>available</LeaseState><PublicAccess>container</PublicAccess><DefaultEncryptionScope>$account-encryption-key</DefaultEncryptionScope><DenyEncryptionScopeOverride>false</DenyEncryptionScopeOverride><HasImmutabilityPolicy>false</HasImmutabilityPolicy><HasLegalHold>false</HasLegalHold></Properties></Container></Containers><NextMarker /></EnumerationResults>",
-      "Date" : "Fri, 06 Sep 2019 19:09:31 GMT",
-      "x-ms-client-request-id" : "68111d7b-45c1-4b47-8ecd-1687da5dfc91",
->>>>>>> a55d5dd9
+      "x-ms-request-id" : "9ebd16c4-501e-003f-4b4a-675777000000",
+      "Body" : "﻿<?xml version=\"1.0\" encoding=\"utf-8\"?><EnumerationResults ServiceEndpoint=\"https://jaschrepragrs.blob.core.windows.net/\"><Prefix>jtcuploadpagefromurldestinationacfail</Prefix><Containers><Container><Name>jtcuploadpagefromurldestinationacfail08119291db5d9288</Name><Properties><Last-Modified>Mon, 09 Sep 2019 20:08:51 GMT</Last-Modified><Etag>\"0x8D7356188C1D963\"</Etag><LeaseStatus>unlocked</LeaseStatus><LeaseState>available</LeaseState><PublicAccess>container</PublicAccess><DefaultEncryptionScope>$account-encryption-key</DefaultEncryptionScope><DenyEncryptionScopeOverride>false</DenyEncryptionScopeOverride><HasImmutabilityPolicy>false</HasImmutabilityPolicy><HasLegalHold>false</HasLegalHold></Properties></Container></Containers><NextMarker /></EnumerationResults>",
+      "Date" : "Mon, 09 Sep 2019 20:08:51 GMT",
+      "x-ms-client-request-id" : "e506c939-4e93-4529-9b02-051caf22a765",
       "Content-Type" : "application/xml"
     },
     "Exception" : null
   }, {
     "Method" : "DELETE",
-<<<<<<< HEAD
-    "Uri" : "https://jaschrepragrs.blob.core.windows.net/jtcuploadpagefromurldestinationacfail0300005528f02ce4?restype=container",
+    "Uri" : "https://jaschrepragrs.blob.core.windows.net/jtcuploadpagefromurldestinationacfail08119291db5d9288?restype=container",
     "Headers" : {
       "x-ms-version" : "2019-02-02",
       "User-Agent" : "azsdk-java-azure-storage-blob/12.0.0-preview.3 1.8.0_221; Windows 10 10.0",
-      "x-ms-client-request-id" : "b8d2f558-40eb-4460-bb55-bda930738106"
-=======
-    "Uri" : "https://azstoragesdkaccount.blob.core.windows.net/jtcuploadpagefromurldestinationacfail08788295d668bf97?restype=container",
-    "Headers" : {
-      "x-ms-version" : "2019-02-02",
-      "User-Agent" : "azsdk-java-azure-storage-blob/12.0.0-preview.3 1.8.0_212; Windows 10 10.0",
-      "x-ms-client-request-id" : "ce92c83e-7f13-4bb6-8e8f-fc841a0a5ff1"
->>>>>>> a55d5dd9
+      "x-ms-client-request-id" : "854a8555-8cd0-4549-b5b0-bba6c3e1f077"
     },
     "Response" : {
       "x-ms-version" : "2019-02-02",
@@ -306,21 +168,11 @@
       "retry-after" : "0",
       "Content-Length" : "0",
       "StatusCode" : "202",
-<<<<<<< HEAD
-      "x-ms-request-id" : "e0dd5768-e01e-0026-4f3b-647b1f000000",
-      "Date" : "Thu, 05 Sep 2019 22:42:18 GMT",
-      "x-ms-client-request-id" : "b8d2f558-40eb-4460-bb55-bda930738106"
+      "x-ms-request-id" : "9ebd16d5-501e-003f-5c4a-675777000000",
+      "Date" : "Mon, 09 Sep 2019 20:08:52 GMT",
+      "x-ms-client-request-id" : "854a8555-8cd0-4549-b5b0-bba6c3e1f077"
     },
     "Exception" : null
   } ],
-  "variables" : [ "jtcuploadpagefromurldestinationacfail0300005528f02ce4", "javablobuploadpagefromurldestinationacfail102352b0c6e82", "javablobuploadpagefromurldestinationacfail204991f141f0c", "09e66103-55e7-403e-8345-a43f5f9e3e46" ]
-=======
-      "x-ms-request-id" : "8f75fb26-401e-003a-6ae6-6473d5000000",
-      "Date" : "Fri, 06 Sep 2019 19:09:31 GMT",
-      "x-ms-client-request-id" : "ce92c83e-7f13-4bb6-8e8f-fc841a0a5ff1"
-    },
-    "Exception" : null
-  } ],
-  "variables" : [ "jtcuploadpagefromurldestinationacfail08788295d668bf97", "javablobuploadpagefromurldestinationacfail15762424db7ae", "javablobuploadpagefromurldestinationacfail2808243a02e5f", "8bc3340f-7dee-4f13-860f-d03ce358d4a2" ]
->>>>>>> a55d5dd9
+  "variables" : [ "jtcuploadpagefromurldestinationacfail08119291db5d9288", "javablobuploadpagefromurldestinationacfail176810ff32a4f", "javablobuploadpagefromurldestinationacfail2603395fc0bd6", "c80dd6a6-adae-462b-a3e9-1c3ffc96b937" ]
 }