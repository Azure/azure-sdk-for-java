--- conflicted
+++ resolved
@@ -1,101 +1,54 @@
 {
   "networkCallRecords" : [ {
     "Method" : "PUT",
-<<<<<<< HEAD
-    "Uri" : "https://jaschrepragrs.blob.core.windows.net/jtcreleaseleaseacfail09433645556216c3c54aa7af?restype=container",
+    "Uri" : "https://jaschrepragrs.blob.core.windows.net/jtcreleaseleaseacfail066866deab23fa7cde45e396?restype=container",
     "Headers" : {
       "x-ms-version" : "2019-02-02",
       "User-Agent" : "azsdk-java-azure-storage-blob/12.0.0-preview.3 1.8.0_221; Windows 10 10.0",
-      "x-ms-client-request-id" : "b26a3108-bdce-4e21-beb4-7297be8b07ff"
-=======
-    "Uri" : "https://azstoragesdkaccount.blob.core.windows.net/jtcreleaseleaseacfail068085d98609cd90c6444eae?restype=container",
-    "Headers" : {
-      "x-ms-version" : "2019-02-02",
-      "User-Agent" : "azsdk-java-azure-storage-blob/12.0.0-preview.3 1.8.0_212; Windows 10 10.0",
-      "x-ms-client-request-id" : "58cbe340-7148-42fa-b9c2-4023fd83cf52"
->>>>>>> a55d5dd9
+      "x-ms-client-request-id" : "1a0dd499-2473-448b-ac4e-f3ea62086cb3"
     },
     "Response" : {
       "x-ms-version" : "2019-02-02",
       "Server" : "Windows-Azure-Blob/1.0 Microsoft-HTTPAPI/2.0",
-<<<<<<< HEAD
-      "ETag" : "\"0x8D73253344CCE01\"",
-      "Last-Modified" : "Thu, 05 Sep 2019 22:48:43 GMT",
+      "ETag" : "\"0x8D73560BEC2DE94\"",
+      "Last-Modified" : "Mon, 09 Sep 2019 20:03:12 GMT",
       "retry-after" : "0",
       "Content-Length" : "0",
       "StatusCode" : "201",
-      "x-ms-request-id" : "827d1675-601e-001e-373c-643a46000000",
-      "Date" : "Thu, 05 Sep 2019 22:48:43 GMT",
-      "x-ms-client-request-id" : "b26a3108-bdce-4e21-beb4-7297be8b07ff"
-=======
-      "ETag" : "\"0x8D732FD8FC4E19C\"",
-      "Last-Modified" : "Fri, 06 Sep 2019 19:08:11 GMT",
-      "retry-after" : "0",
-      "Content-Length" : "0",
-      "StatusCode" : "201",
-      "x-ms-request-id" : "ec6553c2-001e-001f-4de6-64eb66000000",
-      "Date" : "Fri, 06 Sep 2019 19:08:11 GMT",
-      "x-ms-client-request-id" : "58cbe340-7148-42fa-b9c2-4023fd83cf52"
->>>>>>> a55d5dd9
+      "x-ms-request-id" : "c5c9e98a-301e-0042-0749-67cbbf000000",
+      "Date" : "Mon, 09 Sep 2019 20:03:12 GMT",
+      "x-ms-client-request-id" : "1a0dd499-2473-448b-ac4e-f3ea62086cb3"
     },
     "Exception" : null
   }, {
     "Method" : "PUT",
-<<<<<<< HEAD
-    "Uri" : "https://jaschrepragrs.blob.core.windows.net/jtcreleaseleaseacfail09433645556216c3c54aa7af?comp=lease&restype=container",
+    "Uri" : "https://jaschrepragrs.blob.core.windows.net/jtcreleaseleaseacfail066866deab23fa7cde45e396?comp=lease&restype=container",
     "Headers" : {
       "x-ms-version" : "2019-02-02",
       "User-Agent" : "azsdk-java-azure-storage-blob/12.0.0-preview.3 1.8.0_221; Windows 10 10.0",
-      "x-ms-client-request-id" : "6ee01175-ec47-4f56-862c-7d5d825aaf77"
-=======
-    "Uri" : "https://azstoragesdkaccount.blob.core.windows.net/jtcreleaseleaseacfail068085d98609cd90c6444eae?comp=lease&restype=container",
-    "Headers" : {
-      "x-ms-version" : "2019-02-02",
-      "User-Agent" : "azsdk-java-azure-storage-blob/12.0.0-preview.3 1.8.0_212; Windows 10 10.0",
-      "x-ms-client-request-id" : "f1ab6ce5-b0ee-4866-be6a-10fa1e9f2b5e"
->>>>>>> a55d5dd9
+      "x-ms-client-request-id" : "9f672a44-e64b-47c8-9a11-d5fc730238bb"
     },
     "Response" : {
       "x-ms-version" : "2019-02-02",
       "Server" : "Windows-Azure-Blob/1.0 Microsoft-HTTPAPI/2.0",
-<<<<<<< HEAD
-      "ETag" : "\"0x8D73253344CCE01\"",
-      "x-ms-lease-id" : "75d2bcb4-85ab-46ea-91aa-645c7171b6a5",
-      "Last-Modified" : "Thu, 05 Sep 2019 22:48:43 GMT",
+      "ETag" : "\"0x8D73560BEC2DE94\"",
+      "x-ms-lease-id" : "ef9a83c8-2b9a-4bac-97a1-a67ee83b82f8",
+      "Last-Modified" : "Mon, 09 Sep 2019 20:03:12 GMT",
       "retry-after" : "0",
       "Content-Length" : "0",
       "StatusCode" : "201",
-      "x-ms-request-id" : "827d1680-601e-001e-413c-643a46000000",
-      "Date" : "Thu, 05 Sep 2019 22:48:43 GMT",
-      "x-ms-client-request-id" : "6ee01175-ec47-4f56-862c-7d5d825aaf77"
-=======
-      "ETag" : "\"0x8D732FD8FC4E19C\"",
-      "x-ms-lease-id" : "873826e5-97b0-46df-8619-ccaf14b8c18c",
-      "Last-Modified" : "Fri, 06 Sep 2019 19:08:11 GMT",
-      "retry-after" : "0",
-      "Content-Length" : "0",
-      "StatusCode" : "201",
-      "x-ms-request-id" : "ec6553e0-001e-001f-65e6-64eb66000000",
-      "Date" : "Fri, 06 Sep 2019 19:08:11 GMT",
-      "x-ms-client-request-id" : "f1ab6ce5-b0ee-4866-be6a-10fa1e9f2b5e"
->>>>>>> a55d5dd9
+      "x-ms-request-id" : "c5c9e9aa-301e-0042-2449-67cbbf000000",
+      "Date" : "Mon, 09 Sep 2019 20:03:12 GMT",
+      "x-ms-client-request-id" : "9f672a44-e64b-47c8-9a11-d5fc730238bb"
     },
     "Exception" : null
   }, {
     "Method" : "PUT",
-<<<<<<< HEAD
-    "Uri" : "https://jaschrepragrs.blob.core.windows.net/jtcreleaseleaseacfail09433645556216c3c54aa7af?comp=lease&restype=container",
+    "Uri" : "https://jaschrepragrs.blob.core.windows.net/jtcreleaseleaseacfail066866deab23fa7cde45e396?comp=lease&restype=container",
     "Headers" : {
       "x-ms-version" : "2019-02-02",
       "User-Agent" : "azsdk-java-azure-storage-blob/12.0.0-preview.3 1.8.0_221; Windows 10 10.0",
-      "x-ms-client-request-id" : "92d334df-b14f-4ccb-86a9-efca5899df20"
-=======
-    "Uri" : "https://azstoragesdkaccount.blob.core.windows.net/jtcreleaseleaseacfail068085d98609cd90c6444eae?comp=lease&restype=container",
-    "Headers" : {
-      "x-ms-version" : "2019-02-02",
-      "User-Agent" : "azsdk-java-azure-storage-blob/12.0.0-preview.3 1.8.0_212; Windows 10 10.0",
-      "x-ms-client-request-id" : "781d3d40-b392-44f2-8a48-6f7db82085bb"
->>>>>>> a55d5dd9
+      "x-ms-client-request-id" : "e1aa07fd-ef6a-43f6-9e43-c15830f14efb"
     },
     "Response" : {
       "x-ms-version" : "2019-02-02",
@@ -104,35 +57,20 @@
       "retry-after" : "0",
       "Content-Length" : "252",
       "StatusCode" : "412",
-<<<<<<< HEAD
-      "x-ms-request-id" : "827d1686-601e-001e-473c-643a46000000",
-      "Body" : "﻿<?xml version=\"1.0\" encoding=\"utf-8\"?><Error><Code>ConditionNotMet</Code><Message>The condition specified using HTTP conditional header(s) is not met.\nRequestId:827d1686-601e-001e-473c-643a46000000\nTime:2019-09-05T22:48:43.8948711Z</Message></Error>",
-      "Date" : "Thu, 05 Sep 2019 22:48:43 GMT",
-      "x-ms-client-request-id" : "92d334df-b14f-4ccb-86a9-efca5899df20",
-=======
-      "x-ms-request-id" : "ec6553fb-001e-001f-7de6-64eb66000000",
-      "Body" : "﻿<?xml version=\"1.0\" encoding=\"utf-8\"?><Error><Code>ConditionNotMet</Code><Message>The condition specified using HTTP conditional header(s) is not met.\nRequestId:ec6553fb-001e-001f-7de6-64eb66000000\nTime:2019-09-06T19:08:11.7124628Z</Message></Error>",
-      "Date" : "Fri, 06 Sep 2019 19:08:11 GMT",
-      "x-ms-client-request-id" : "781d3d40-b392-44f2-8a48-6f7db82085bb",
->>>>>>> a55d5dd9
+      "x-ms-request-id" : "c5c9e9ca-301e-0042-3f49-67cbbf000000",
+      "Body" : "﻿<?xml version=\"1.0\" encoding=\"utf-8\"?><Error><Code>ConditionNotMet</Code><Message>The condition specified using HTTP conditional header(s) is not met.\nRequestId:c5c9e9ca-301e-0042-3f49-67cbbf000000\nTime:2019-09-09T20:03:13.1490288Z</Message></Error>",
+      "Date" : "Mon, 09 Sep 2019 20:03:12 GMT",
+      "x-ms-client-request-id" : "e1aa07fd-ef6a-43f6-9e43-c15830f14efb",
       "Content-Type" : "application/xml"
     },
     "Exception" : null
   }, {
     "Method" : "GET",
-<<<<<<< HEAD
     "Uri" : "https://jaschrepragrs.blob.core.windows.net?prefix=jtcreleaseleaseacfail&comp=list",
     "Headers" : {
       "x-ms-version" : "2019-02-02",
       "User-Agent" : "azsdk-java-azure-storage-blob/12.0.0-preview.3 1.8.0_221; Windows 10 10.0",
-      "x-ms-client-request-id" : "61ecca80-0752-44e1-ad3c-e58f206ef3e2"
-=======
-    "Uri" : "https://azstoragesdkaccount.blob.core.windows.net?prefix=jtcreleaseleaseacfail&comp=list",
-    "Headers" : {
-      "x-ms-version" : "2019-02-02",
-      "User-Agent" : "azsdk-java-azure-storage-blob/12.0.0-preview.3 1.8.0_212; Windows 10 10.0",
-      "x-ms-client-request-id" : "e5d48642-239c-4c11-bdcc-c9a3b931ee08"
->>>>>>> a55d5dd9
+      "x-ms-client-request-id" : "f0219a42-aa9e-47b2-bb96-35a96015e74c"
     },
     "Response" : {
       "Transfer-Encoding" : "chunked",
@@ -140,77 +78,42 @@
       "Server" : "Windows-Azure-Blob/1.0 Microsoft-HTTPAPI/2.0",
       "retry-after" : "0",
       "StatusCode" : "200",
-<<<<<<< HEAD
-      "x-ms-request-id" : "827d1695-601e-001e-563c-643a46000000",
-      "Body" : "﻿<?xml version=\"1.0\" encoding=\"utf-8\"?><EnumerationResults ServiceEndpoint=\"https://jaschrepragrs.blob.core.windows.net/\"><Prefix>jtcreleaseleaseacfail</Prefix><Containers><Container><Name>jtcreleaseleaseacfail09433645556216c3c54aa7af</Name><Properties><Last-Modified>Thu, 05 Sep 2019 22:48:43 GMT</Last-Modified><Etag>\"0x8D73253344CCE01\"</Etag><LeaseStatus>locked</LeaseStatus><LeaseState>leased</LeaseState><LeaseDuration>infinite</LeaseDuration><DefaultEncryptionScope>$account-encryption-key</DefaultEncryptionScope><DenyEncryptionScopeOverride>false</DenyEncryptionScopeOverride><HasImmutabilityPolicy>false</HasImmutabilityPolicy><HasLegalHold>false</HasLegalHold></Properties></Container></Containers><NextMarker /></EnumerationResults>",
-      "Date" : "Thu, 05 Sep 2019 22:48:43 GMT",
-      "x-ms-client-request-id" : "61ecca80-0752-44e1-ad3c-e58f206ef3e2",
-=======
-      "x-ms-request-id" : "ec655413-001e-001f-13e6-64eb66000000",
-      "Body" : "﻿<?xml version=\"1.0\" encoding=\"utf-8\"?><EnumerationResults ServiceEndpoint=\"https://azstoragesdkaccount.blob.core.windows.net/\"><Prefix>jtcreleaseleaseacfail</Prefix><Containers><Container><Name>jtcreleaseleaseacfail068085d98609cd90c6444eae</Name><Properties><Last-Modified>Fri, 06 Sep 2019 19:08:11 GMT</Last-Modified><Etag>\"0x8D732FD8FC4E19C\"</Etag><LeaseStatus>locked</LeaseStatus><LeaseState>leased</LeaseState><LeaseDuration>infinite</LeaseDuration><DefaultEncryptionScope>$account-encryption-key</DefaultEncryptionScope><DenyEncryptionScopeOverride>false</DenyEncryptionScopeOverride><HasImmutabilityPolicy>false</HasImmutabilityPolicy><HasLegalHold>false</HasLegalHold></Properties></Container></Containers><NextMarker /></EnumerationResults>",
-      "Date" : "Fri, 06 Sep 2019 19:08:11 GMT",
-      "x-ms-client-request-id" : "e5d48642-239c-4c11-bdcc-c9a3b931ee08",
->>>>>>> a55d5dd9
+      "x-ms-request-id" : "c5c9e9de-301e-0042-5049-67cbbf000000",
+      "Body" : "﻿<?xml version=\"1.0\" encoding=\"utf-8\"?><EnumerationResults ServiceEndpoint=\"https://jaschrepragrs.blob.core.windows.net/\"><Prefix>jtcreleaseleaseacfail</Prefix><Containers><Container><Name>jtcreleaseleaseacfail066866deab23fa7cde45e396</Name><Properties><Last-Modified>Mon, 09 Sep 2019 20:03:12 GMT</Last-Modified><Etag>\"0x8D73560BEC2DE94\"</Etag><LeaseStatus>locked</LeaseStatus><LeaseState>leased</LeaseState><LeaseDuration>infinite</LeaseDuration><DefaultEncryptionScope>$account-encryption-key</DefaultEncryptionScope><DenyEncryptionScopeOverride>false</DenyEncryptionScopeOverride><HasImmutabilityPolicy>false</HasImmutabilityPolicy><HasLegalHold>false</HasLegalHold></Properties></Container></Containers><NextMarker /></EnumerationResults>",
+      "Date" : "Mon, 09 Sep 2019 20:03:12 GMT",
+      "x-ms-client-request-id" : "f0219a42-aa9e-47b2-bb96-35a96015e74c",
       "Content-Type" : "application/xml"
     },
     "Exception" : null
   }, {
     "Method" : "PUT",
-<<<<<<< HEAD
-    "Uri" : "https://jaschrepragrs.blob.core.windows.net/jtcreleaseleaseacfail09433645556216c3c54aa7af?comp=lease&restype=container",
+    "Uri" : "https://jaschrepragrs.blob.core.windows.net/jtcreleaseleaseacfail066866deab23fa7cde45e396?comp=lease&restype=container",
     "Headers" : {
       "x-ms-version" : "2019-02-02",
       "User-Agent" : "azsdk-java-azure-storage-blob/12.0.0-preview.3 1.8.0_221; Windows 10 10.0",
-      "x-ms-client-request-id" : "6f3ad547-0ccc-4851-b71e-797b3d5f54ef"
-=======
-    "Uri" : "https://azstoragesdkaccount.blob.core.windows.net/jtcreleaseleaseacfail068085d98609cd90c6444eae?comp=lease&restype=container",
-    "Headers" : {
-      "x-ms-version" : "2019-02-02",
-      "User-Agent" : "azsdk-java-azure-storage-blob/12.0.0-preview.3 1.8.0_212; Windows 10 10.0",
-      "x-ms-client-request-id" : "84bf694a-d76d-4e22-995c-be1a3a6c03a4"
->>>>>>> a55d5dd9
+      "x-ms-client-request-id" : "bbf17d8c-3f83-4a75-92db-9f3b2be4d5ed"
     },
     "Response" : {
       "x-ms-version" : "2019-02-02",
       "Server" : "Windows-Azure-Blob/1.0 Microsoft-HTTPAPI/2.0",
-<<<<<<< HEAD
-      "ETag" : "\"0x8D73253344CCE01\"",
+      "ETag" : "\"0x8D73560BEC2DE94\"",
       "x-ms-lease-time" : "0",
-      "Last-Modified" : "Thu, 05 Sep 2019 22:48:43 GMT",
+      "Last-Modified" : "Mon, 09 Sep 2019 20:03:12 GMT",
       "retry-after" : "0",
       "Content-Length" : "0",
       "StatusCode" : "202",
-      "x-ms-request-id" : "827d169e-601e-001e-5e3c-643a46000000",
-      "Date" : "Thu, 05 Sep 2019 22:48:43 GMT",
-      "x-ms-client-request-id" : "6f3ad547-0ccc-4851-b71e-797b3d5f54ef"
-=======
-      "ETag" : "\"0x8D732FD8FC4E19C\"",
-      "x-ms-lease-time" : "0",
-      "Last-Modified" : "Fri, 06 Sep 2019 19:08:11 GMT",
-      "retry-after" : "0",
-      "Content-Length" : "0",
-      "StatusCode" : "202",
-      "x-ms-request-id" : "ec655421-001e-001f-20e6-64eb66000000",
-      "Date" : "Fri, 06 Sep 2019 19:08:11 GMT",
-      "x-ms-client-request-id" : "84bf694a-d76d-4e22-995c-be1a3a6c03a4"
->>>>>>> a55d5dd9
+      "x-ms-request-id" : "c5c9e9ef-301e-0042-6149-67cbbf000000",
+      "Date" : "Mon, 09 Sep 2019 20:03:12 GMT",
+      "x-ms-client-request-id" : "bbf17d8c-3f83-4a75-92db-9f3b2be4d5ed"
     },
     "Exception" : null
   }, {
     "Method" : "DELETE",
-<<<<<<< HEAD
-    "Uri" : "https://jaschrepragrs.blob.core.windows.net/jtcreleaseleaseacfail09433645556216c3c54aa7af?restype=container",
+    "Uri" : "https://jaschrepragrs.blob.core.windows.net/jtcreleaseleaseacfail066866deab23fa7cde45e396?restype=container",
     "Headers" : {
       "x-ms-version" : "2019-02-02",
       "User-Agent" : "azsdk-java-azure-storage-blob/12.0.0-preview.3 1.8.0_221; Windows 10 10.0",
-      "x-ms-client-request-id" : "ac5f0f36-43af-4de2-96be-da8ef0dec13b"
-=======
-    "Uri" : "https://azstoragesdkaccount.blob.core.windows.net/jtcreleaseleaseacfail068085d98609cd90c6444eae?restype=container",
-    "Headers" : {
-      "x-ms-version" : "2019-02-02",
-      "User-Agent" : "azsdk-java-azure-storage-blob/12.0.0-preview.3 1.8.0_212; Windows 10 10.0",
-      "x-ms-client-request-id" : "1a5250d6-296e-499c-98b0-db2eb27d64ed"
->>>>>>> a55d5dd9
+      "x-ms-client-request-id" : "c746a867-8268-4ae2-8429-c6fb631dd980"
     },
     "Response" : {
       "x-ms-version" : "2019-02-02",
@@ -218,21 +121,11 @@
       "retry-after" : "0",
       "Content-Length" : "0",
       "StatusCode" : "202",
-<<<<<<< HEAD
-      "x-ms-request-id" : "827d16b1-601e-001e-6f3c-643a46000000",
-      "Date" : "Thu, 05 Sep 2019 22:48:43 GMT",
-      "x-ms-client-request-id" : "ac5f0f36-43af-4de2-96be-da8ef0dec13b"
+      "x-ms-request-id" : "c5c9e9fc-301e-0042-6e49-67cbbf000000",
+      "Date" : "Mon, 09 Sep 2019 20:03:12 GMT",
+      "x-ms-client-request-id" : "c746a867-8268-4ae2-8429-c6fb631dd980"
     },
     "Exception" : null
   } ],
-  "variables" : [ "jtcreleaseleaseacfail09433645556216c3c54aa7af" ]
-=======
-      "x-ms-request-id" : "ec655433-001e-001f-30e6-64eb66000000",
-      "Date" : "Fri, 06 Sep 2019 19:08:11 GMT",
-      "x-ms-client-request-id" : "1a5250d6-296e-499c-98b0-db2eb27d64ed"
-    },
-    "Exception" : null
-  } ],
-  "variables" : [ "jtcreleaseleaseacfail068085d98609cd90c6444eae" ]
->>>>>>> a55d5dd9
+  "variables" : [ "jtcreleaseleaseacfail066866deab23fa7cde45e396" ]
 }