{
  "networkCallRecords" : [ {
    "Method" : "PUT",
<<<<<<< HEAD
    "Uri" : "https://REDACTED.blob.core.windows.net/jtcdownloadfiledoesnotexistopenoptions095392b55e99709?restype=container",
    "Headers" : {
      "x-ms-version" : "2020-06-12",
      "User-Agent" : "azsdk-java-azure-storage-blob/12.11.0-beta.1 (11.0.7; Windows 10; 10.0)",
      "x-ms-client-request-id" : "7d17cbb4-3915-4ba1-a0fc-e098fefbd25d"
=======
    "Uri" : "https://REDACTED.blob.core.windows.net/jtcdownloadfiledoesnotexistopenoptions060972b8248c98b?restype=container",
    "Headers" : {
      "x-ms-version" : "2020-06-12",
      "User-Agent" : "azsdk-java-azure-storage-blob/12.11.0-beta.2 (11.0.7; Windows 10; 10.0)",
      "x-ms-client-request-id" : "5ed0ea73-20b9-423f-b45f-cd1ef5847b30"
>>>>>>> 78de451b
    },
    "Response" : {
      "x-ms-version" : "2020-06-12",
      "Server" : "Windows-Azure-Blob/1.0 Microsoft-HTTPAPI/2.0",
<<<<<<< HEAD
      "ETag" : "0x8D8C70E51F156C5",
      "Last-Modified" : "Tue, 02 Feb 2021 00:05:59 GMT",
      "retry-after" : "0",
      "Content-Length" : "0",
      "StatusCode" : "201",
      "x-ms-request-id" : "df6d3988-b01e-004e-22f7-f8d8a9000000",
      "Date" : "Tue, 02 Feb 2021 00:05:59 GMT",
      "x-ms-client-request-id" : "7d17cbb4-3915-4ba1-a0fc-e098fefbd25d"
=======
      "eTag" : "0x8D8E80375F18134",
      "Last-Modified" : "Mon, 15 Mar 2021 22:41:23 GMT",
      "retry-after" : "0",
      "Content-Length" : "0",
      "StatusCode" : "201",
      "x-ms-request-id" : "e7b56309-f01e-005f-79ec-19421d000000",
      "x-ms-client-request-id" : "5ed0ea73-20b9-423f-b45f-cd1ef5847b30",
      "Date" : "Mon, 15 Mar 2021 22:41:23 GMT"
>>>>>>> 78de451b
    },
    "Exception" : null
  }, {
    "Method" : "PUT",
<<<<<<< HEAD
    "Uri" : "https://REDACTED.blob.core.windows.net/jtcdownloadfiledoesnotexistopenoptions095392b55e99709/javablobdownloadfiledoesnotexistopenoptions1661189101d21",
    "Headers" : {
      "x-ms-version" : "2020-06-12",
      "User-Agent" : "azsdk-java-azure-storage-blob/12.11.0-beta.1 (11.0.7; Windows 10; 10.0)",
      "x-ms-client-request-id" : "7dfaca31-1cdb-487d-a0cd-70c80f8aae16",
=======
    "Uri" : "https://REDACTED.blob.core.windows.net/jtcdownloadfiledoesnotexistopenoptions060972b8248c98b/javablobdownloadfiledoesnotexistopenoptions1536766681350",
    "Headers" : {
      "x-ms-version" : "2020-06-12",
      "User-Agent" : "azsdk-java-azure-storage-blob/12.11.0-beta.2 (11.0.7; Windows 10; 10.0)",
      "x-ms-client-request-id" : "b329cd86-b84f-4a7a-bd68-9c50fcedffe5",
>>>>>>> 78de451b
      "Content-Type" : "application/octet-stream"
    },
    "Response" : {
      "x-ms-version" : "2020-06-12",
      "Server" : "Windows-Azure-Blob/1.0 Microsoft-HTTPAPI/2.0",
      "x-ms-content-crc64" : "6RYQPwaVsyQ=",
<<<<<<< HEAD
      "Last-Modified" : "Tue, 02 Feb 2021 00:05:59 GMT",
      "retry-after" : "0",
      "StatusCode" : "201",
      "x-ms-request-server-encrypted" : "true",
      "Date" : "Tue, 02 Feb 2021 00:05:59 GMT",
      "Content-MD5" : "wh+Wm18D0z1D4E+PE252gg==",
      "ETag" : "0x8D8C70E51FFC229",
      "Content-Length" : "0",
      "x-ms-request-id" : "df6d399b-b01e-004e-33f7-f8d8a9000000",
      "x-ms-client-request-id" : "7dfaca31-1cdb-487d-a0cd-70c80f8aae16"
=======
      "Last-Modified" : "Mon, 15 Mar 2021 22:41:23 GMT",
      "retry-after" : "0",
      "StatusCode" : "201",
      "x-ms-request-server-encrypted" : "true",
      "Date" : "Mon, 15 Mar 2021 22:41:23 GMT",
      "Content-MD5" : "wh+Wm18D0z1D4E+PE252gg==",
      "eTag" : "0x8D8E80375FD9610",
      "Content-Length" : "0",
      "x-ms-request-id" : "e7b56338-f01e-005f-11ec-19421d000000",
      "x-ms-client-request-id" : "b329cd86-b84f-4a7a-bd68-9c50fcedffe5"
>>>>>>> 78de451b
    },
    "Exception" : null
  }, {
    "Method" : "GET",
<<<<<<< HEAD
    "Uri" : "https://REDACTED.blob.core.windows.net/jtcdownloadfiledoesnotexistopenoptions095392b55e99709/javablobdownloadfiledoesnotexistopenoptions1661189101d21",
    "Headers" : {
      "x-ms-version" : "2020-06-12",
      "User-Agent" : "azsdk-java-azure-storage-blob/12.11.0-beta.1 (11.0.7; Windows 10; 10.0)",
      "x-ms-client-request-id" : "83ee3571-161e-4092-bbc7-386dfe3ecaed"
=======
    "Uri" : "https://REDACTED.blob.core.windows.net/jtcdownloadfiledoesnotexistopenoptions060972b8248c98b/javablobdownloadfiledoesnotexistopenoptions1536766681350",
    "Headers" : {
      "x-ms-version" : "2020-06-12",
      "User-Agent" : "azsdk-java-azure-storage-blob/12.11.0-beta.2 (11.0.7; Windows 10; 10.0)",
      "x-ms-client-request-id" : "94a316b4-6e0b-4d47-9023-3f356405ad75"
>>>>>>> 78de451b
    },
    "Response" : {
      "x-ms-version" : "2020-06-12",
      "x-ms-lease-status" : "unlocked",
      "Server" : "Windows-Azure-Blob/1.0 Microsoft-HTTPAPI/2.0",
      "Content-Range" : "bytes 0-6/7",
      "x-ms-lease-state" : "available",
      "Last-Modified" : "Mon, 15 Mar 2021 22:41:23 GMT",
      "x-ms-blob-content-md5" : "wh+Wm18D0z1D4E+PE252gg==",
<<<<<<< HEAD
      "Last-Modified" : "Tue, 02 Feb 2021 00:05:59 GMT",
      "retry-after" : "0",
      "StatusCode" : "206",
      "Date" : "Tue, 02 Feb 2021 00:05:59 GMT",
      "x-ms-blob-type" : "BlockBlob",
      "Accept-Ranges" : "bytes",
      "x-ms-server-encrypted" : "true",
      "ETag" : "0x8D8C70E51FFC229",
      "x-ms-creation-time" : "Tue, 02 Feb 2021 00:05:59 GMT",
      "Content-Length" : "7",
      "x-ms-request-id" : "df6d39b3-b01e-004e-4af7-f8d8a9000000",
      "Body" : "ZGVmYXVsdA==",
      "x-ms-client-request-id" : "83ee3571-161e-4092-bbc7-386dfe3ecaed",
=======
      "retry-after" : "0",
      "StatusCode" : "206",
      "Date" : "Mon, 15 Mar 2021 22:41:23 GMT",
      "x-ms-blob-type" : "BlockBlob",
      "Accept-Ranges" : "bytes",
      "x-ms-server-encrypted" : "true",
      "x-ms-creation-time" : "Mon, 15 Mar 2021 22:41:23 GMT",
      "eTag" : "0x8D8E80375FD9610",
      "Content-Length" : "7",
      "x-ms-request-id" : "e7b56370-f01e-005f-2fec-19421d000000",
      "Body" : "ZGVmYXVsdA==",
      "x-ms-client-request-id" : "94a316b4-6e0b-4d47-9023-3f356405ad75",
>>>>>>> 78de451b
      "Content-Type" : "application/octet-stream"
    },
    "Exception" : null
  }, {
    "Method" : "GET",
    "Uri" : "https://REDACTED.blob.core.windows.net?comp=list&prefix=jtcdownloadfiledoesnotexistopenoptions",
    "Headers" : {
      "x-ms-version" : "2020-06-12",
<<<<<<< HEAD
      "User-Agent" : "azsdk-java-azure-storage-blob/12.11.0-beta.1 (11.0.7; Windows 10; 10.0)",
      "x-ms-client-request-id" : "f94d775e-8a72-4099-ad77-cc75a895122d"
=======
      "User-Agent" : "azsdk-java-azure-storage-blob/12.11.0-beta.2 (11.0.7; Windows 10; 10.0)",
      "x-ms-client-request-id" : "012907e9-ff9e-40ef-9cab-190cc9b10240"
>>>>>>> 78de451b
    },
    "Response" : {
      "Transfer-Encoding" : "chunked",
      "x-ms-version" : "2020-06-12",
      "Server" : "Windows-Azure-Blob/1.0 Microsoft-HTTPAPI/2.0",
      "retry-after" : "0",
      "StatusCode" : "200",
<<<<<<< HEAD
      "x-ms-request-id" : "df6d39bf-b01e-004e-54f7-f8d8a9000000",
      "Body" : "﻿<?xml version=\"1.0\" encoding=\"utf-8\"?><EnumerationResults ServiceEndpoint=\"https://seancanary.blob.core.windows.net/\"><Prefix>jtcdownloadfiledoesnotexistopenoptions</Prefix><Containers><Container><Name>jtcdownloadfiledoesnotexistopenoptions095392b55e99709</Name><Properties><Last-Modified>Tue, 02 Feb 2021 00:05:59 GMT</Last-Modified><Etag>\"0x8D8C70E51F156C5\"</Etag><LeaseStatus>unlocked</LeaseStatus><LeaseState>available</LeaseState><DefaultEncryptionScope>$account-encryption-key</DefaultEncryptionScope><DenyEncryptionScopeOverride>false</DenyEncryptionScopeOverride><HasImmutabilityPolicy>false</HasImmutabilityPolicy><HasLegalHold>false</HasLegalHold></Properties></Container></Containers><NextMarker /></EnumerationResults>",
      "Date" : "Tue, 02 Feb 2021 00:05:59 GMT",
      "x-ms-client-request-id" : "f94d775e-8a72-4099-ad77-cc75a895122d",
=======
      "x-ms-request-id" : "e7b563a1-f01e-005f-49ec-19421d000000",
      "Body" : "﻿<?xml version=\"1.0\" encoding=\"utf-8\"?><EnumerationResults ServiceEndpoint=\"https://seancanary.blob.core.windows.net/\"><Prefix>jtcdownloadfiledoesnotexistopenoptions</Prefix><Containers><Container><Name>jtcdownloadfiledoesnotexistopenoptions060972b8248c98b</Name><Properties><Last-Modified>Mon, 15 Mar 2021 22:41:23 GMT</Last-Modified><Etag>\"0x8D8E80375F18134\"</Etag><LeaseStatus>unlocked</LeaseStatus><LeaseState>available</LeaseState><DefaultEncryptionScope>$account-encryption-key</DefaultEncryptionScope><DenyEncryptionScopeOverride>false</DenyEncryptionScopeOverride><HasImmutabilityPolicy>false</HasImmutabilityPolicy><HasLegalHold>false</HasLegalHold></Properties></Container></Containers><NextMarker /></EnumerationResults>",
      "x-ms-client-request-id" : "012907e9-ff9e-40ef-9cab-190cc9b10240",
      "Date" : "Mon, 15 Mar 2021 22:41:23 GMT",
>>>>>>> 78de451b
      "Content-Type" : "application/xml"
    },
    "Exception" : null
  }, {
    "Method" : "DELETE",
<<<<<<< HEAD
    "Uri" : "https://REDACTED.blob.core.windows.net/jtcdownloadfiledoesnotexistopenoptions095392b55e99709?restype=container",
    "Headers" : {
      "x-ms-version" : "2020-06-12",
      "User-Agent" : "azsdk-java-azure-storage-blob/12.11.0-beta.1 (11.0.7; Windows 10; 10.0)",
      "x-ms-client-request-id" : "5d32f799-fcfb-4f02-ac2e-e35b1bbb2e8e"
=======
    "Uri" : "https://REDACTED.blob.core.windows.net/jtcdownloadfiledoesnotexistopenoptions060972b8248c98b?restype=container",
    "Headers" : {
      "x-ms-version" : "2020-06-12",
      "User-Agent" : "azsdk-java-azure-storage-blob/12.11.0-beta.2 (11.0.7; Windows 10; 10.0)",
      "x-ms-client-request-id" : "779d0a77-80e3-49f8-bb8a-d00a5032b9c9"
>>>>>>> 78de451b
    },
    "Response" : {
      "x-ms-version" : "2020-06-12",
      "Server" : "Windows-Azure-Blob/1.0 Microsoft-HTTPAPI/2.0",
      "retry-after" : "0",
      "Content-Length" : "0",
      "StatusCode" : "202",
<<<<<<< HEAD
      "x-ms-request-id" : "df6d39c9-b01e-004e-5cf7-f8d8a9000000",
      "Date" : "Tue, 02 Feb 2021 00:05:59 GMT",
      "x-ms-client-request-id" : "5d32f799-fcfb-4f02-ac2e-e35b1bbb2e8e"
    },
    "Exception" : null
  } ],
  "variables" : [ "jtcdownloadfiledoesnotexistopenoptions095392b55e99709", "javablobdownloadfiledoesnotexistopenoptions1661189101d21" ]
=======
      "x-ms-request-id" : "e7b563cc-f01e-005f-61ec-19421d000000",
      "x-ms-client-request-id" : "779d0a77-80e3-49f8-bb8a-d00a5032b9c9",
      "Date" : "Mon, 15 Mar 2021 22:41:23 GMT"
    },
    "Exception" : null
  } ],
  "variables" : [ "jtcdownloadfiledoesnotexistopenoptions060972b8248c98b", "javablobdownloadfiledoesnotexistopenoptions1536766681350" ]
>>>>>>> 78de451b
}<|MERGE_RESOLUTION|>--- conflicted
+++ resolved
@@ -1,33 +1,15 @@
 {
   "networkCallRecords" : [ {
     "Method" : "PUT",
-<<<<<<< HEAD
-    "Uri" : "https://REDACTED.blob.core.windows.net/jtcdownloadfiledoesnotexistopenoptions095392b55e99709?restype=container",
-    "Headers" : {
-      "x-ms-version" : "2020-06-12",
-      "User-Agent" : "azsdk-java-azure-storage-blob/12.11.0-beta.1 (11.0.7; Windows 10; 10.0)",
-      "x-ms-client-request-id" : "7d17cbb4-3915-4ba1-a0fc-e098fefbd25d"
-=======
     "Uri" : "https://REDACTED.blob.core.windows.net/jtcdownloadfiledoesnotexistopenoptions060972b8248c98b?restype=container",
     "Headers" : {
       "x-ms-version" : "2020-06-12",
       "User-Agent" : "azsdk-java-azure-storage-blob/12.11.0-beta.2 (11.0.7; Windows 10; 10.0)",
       "x-ms-client-request-id" : "5ed0ea73-20b9-423f-b45f-cd1ef5847b30"
->>>>>>> 78de451b
     },
     "Response" : {
       "x-ms-version" : "2020-06-12",
       "Server" : "Windows-Azure-Blob/1.0 Microsoft-HTTPAPI/2.0",
-<<<<<<< HEAD
-      "ETag" : "0x8D8C70E51F156C5",
-      "Last-Modified" : "Tue, 02 Feb 2021 00:05:59 GMT",
-      "retry-after" : "0",
-      "Content-Length" : "0",
-      "StatusCode" : "201",
-      "x-ms-request-id" : "df6d3988-b01e-004e-22f7-f8d8a9000000",
-      "Date" : "Tue, 02 Feb 2021 00:05:59 GMT",
-      "x-ms-client-request-id" : "7d17cbb4-3915-4ba1-a0fc-e098fefbd25d"
-=======
       "eTag" : "0x8D8E80375F18134",
       "Last-Modified" : "Mon, 15 Mar 2021 22:41:23 GMT",
       "retry-after" : "0",
@@ -36,42 +18,21 @@
       "x-ms-request-id" : "e7b56309-f01e-005f-79ec-19421d000000",
       "x-ms-client-request-id" : "5ed0ea73-20b9-423f-b45f-cd1ef5847b30",
       "Date" : "Mon, 15 Mar 2021 22:41:23 GMT"
->>>>>>> 78de451b
     },
     "Exception" : null
   }, {
     "Method" : "PUT",
-<<<<<<< HEAD
-    "Uri" : "https://REDACTED.blob.core.windows.net/jtcdownloadfiledoesnotexistopenoptions095392b55e99709/javablobdownloadfiledoesnotexistopenoptions1661189101d21",
-    "Headers" : {
-      "x-ms-version" : "2020-06-12",
-      "User-Agent" : "azsdk-java-azure-storage-blob/12.11.0-beta.1 (11.0.7; Windows 10; 10.0)",
-      "x-ms-client-request-id" : "7dfaca31-1cdb-487d-a0cd-70c80f8aae16",
-=======
     "Uri" : "https://REDACTED.blob.core.windows.net/jtcdownloadfiledoesnotexistopenoptions060972b8248c98b/javablobdownloadfiledoesnotexistopenoptions1536766681350",
     "Headers" : {
       "x-ms-version" : "2020-06-12",
       "User-Agent" : "azsdk-java-azure-storage-blob/12.11.0-beta.2 (11.0.7; Windows 10; 10.0)",
       "x-ms-client-request-id" : "b329cd86-b84f-4a7a-bd68-9c50fcedffe5",
->>>>>>> 78de451b
       "Content-Type" : "application/octet-stream"
     },
     "Response" : {
       "x-ms-version" : "2020-06-12",
       "Server" : "Windows-Azure-Blob/1.0 Microsoft-HTTPAPI/2.0",
       "x-ms-content-crc64" : "6RYQPwaVsyQ=",
-<<<<<<< HEAD
-      "Last-Modified" : "Tue, 02 Feb 2021 00:05:59 GMT",
-      "retry-after" : "0",
-      "StatusCode" : "201",
-      "x-ms-request-server-encrypted" : "true",
-      "Date" : "Tue, 02 Feb 2021 00:05:59 GMT",
-      "Content-MD5" : "wh+Wm18D0z1D4E+PE252gg==",
-      "ETag" : "0x8D8C70E51FFC229",
-      "Content-Length" : "0",
-      "x-ms-request-id" : "df6d399b-b01e-004e-33f7-f8d8a9000000",
-      "x-ms-client-request-id" : "7dfaca31-1cdb-487d-a0cd-70c80f8aae16"
-=======
       "Last-Modified" : "Mon, 15 Mar 2021 22:41:23 GMT",
       "retry-after" : "0",
       "StatusCode" : "201",
@@ -82,24 +43,15 @@
       "Content-Length" : "0",
       "x-ms-request-id" : "e7b56338-f01e-005f-11ec-19421d000000",
       "x-ms-client-request-id" : "b329cd86-b84f-4a7a-bd68-9c50fcedffe5"
->>>>>>> 78de451b
     },
     "Exception" : null
   }, {
     "Method" : "GET",
-<<<<<<< HEAD
-    "Uri" : "https://REDACTED.blob.core.windows.net/jtcdownloadfiledoesnotexistopenoptions095392b55e99709/javablobdownloadfiledoesnotexistopenoptions1661189101d21",
-    "Headers" : {
-      "x-ms-version" : "2020-06-12",
-      "User-Agent" : "azsdk-java-azure-storage-blob/12.11.0-beta.1 (11.0.7; Windows 10; 10.0)",
-      "x-ms-client-request-id" : "83ee3571-161e-4092-bbc7-386dfe3ecaed"
-=======
     "Uri" : "https://REDACTED.blob.core.windows.net/jtcdownloadfiledoesnotexistopenoptions060972b8248c98b/javablobdownloadfiledoesnotexistopenoptions1536766681350",
     "Headers" : {
       "x-ms-version" : "2020-06-12",
       "User-Agent" : "azsdk-java-azure-storage-blob/12.11.0-beta.2 (11.0.7; Windows 10; 10.0)",
       "x-ms-client-request-id" : "94a316b4-6e0b-4d47-9023-3f356405ad75"
->>>>>>> 78de451b
     },
     "Response" : {
       "x-ms-version" : "2020-06-12",
@@ -109,21 +61,6 @@
       "x-ms-lease-state" : "available",
       "Last-Modified" : "Mon, 15 Mar 2021 22:41:23 GMT",
       "x-ms-blob-content-md5" : "wh+Wm18D0z1D4E+PE252gg==",
-<<<<<<< HEAD
-      "Last-Modified" : "Tue, 02 Feb 2021 00:05:59 GMT",
-      "retry-after" : "0",
-      "StatusCode" : "206",
-      "Date" : "Tue, 02 Feb 2021 00:05:59 GMT",
-      "x-ms-blob-type" : "BlockBlob",
-      "Accept-Ranges" : "bytes",
-      "x-ms-server-encrypted" : "true",
-      "ETag" : "0x8D8C70E51FFC229",
-      "x-ms-creation-time" : "Tue, 02 Feb 2021 00:05:59 GMT",
-      "Content-Length" : "7",
-      "x-ms-request-id" : "df6d39b3-b01e-004e-4af7-f8d8a9000000",
-      "Body" : "ZGVmYXVsdA==",
-      "x-ms-client-request-id" : "83ee3571-161e-4092-bbc7-386dfe3ecaed",
-=======
       "retry-after" : "0",
       "StatusCode" : "206",
       "Date" : "Mon, 15 Mar 2021 22:41:23 GMT",
@@ -136,7 +73,6 @@
       "x-ms-request-id" : "e7b56370-f01e-005f-2fec-19421d000000",
       "Body" : "ZGVmYXVsdA==",
       "x-ms-client-request-id" : "94a316b4-6e0b-4d47-9023-3f356405ad75",
->>>>>>> 78de451b
       "Content-Type" : "application/octet-stream"
     },
     "Exception" : null
@@ -145,13 +81,8 @@
     "Uri" : "https://REDACTED.blob.core.windows.net?comp=list&prefix=jtcdownloadfiledoesnotexistopenoptions",
     "Headers" : {
       "x-ms-version" : "2020-06-12",
-<<<<<<< HEAD
-      "User-Agent" : "azsdk-java-azure-storage-blob/12.11.0-beta.1 (11.0.7; Windows 10; 10.0)",
-      "x-ms-client-request-id" : "f94d775e-8a72-4099-ad77-cc75a895122d"
-=======
       "User-Agent" : "azsdk-java-azure-storage-blob/12.11.0-beta.2 (11.0.7; Windows 10; 10.0)",
       "x-ms-client-request-id" : "012907e9-ff9e-40ef-9cab-190cc9b10240"
->>>>>>> 78de451b
     },
     "Response" : {
       "Transfer-Encoding" : "chunked",
@@ -159,35 +90,20 @@
       "Server" : "Windows-Azure-Blob/1.0 Microsoft-HTTPAPI/2.0",
       "retry-after" : "0",
       "StatusCode" : "200",
-<<<<<<< HEAD
-      "x-ms-request-id" : "df6d39bf-b01e-004e-54f7-f8d8a9000000",
-      "Body" : "﻿<?xml version=\"1.0\" encoding=\"utf-8\"?><EnumerationResults ServiceEndpoint=\"https://seancanary.blob.core.windows.net/\"><Prefix>jtcdownloadfiledoesnotexistopenoptions</Prefix><Containers><Container><Name>jtcdownloadfiledoesnotexistopenoptions095392b55e99709</Name><Properties><Last-Modified>Tue, 02 Feb 2021 00:05:59 GMT</Last-Modified><Etag>\"0x8D8C70E51F156C5\"</Etag><LeaseStatus>unlocked</LeaseStatus><LeaseState>available</LeaseState><DefaultEncryptionScope>$account-encryption-key</DefaultEncryptionScope><DenyEncryptionScopeOverride>false</DenyEncryptionScopeOverride><HasImmutabilityPolicy>false</HasImmutabilityPolicy><HasLegalHold>false</HasLegalHold></Properties></Container></Containers><NextMarker /></EnumerationResults>",
-      "Date" : "Tue, 02 Feb 2021 00:05:59 GMT",
-      "x-ms-client-request-id" : "f94d775e-8a72-4099-ad77-cc75a895122d",
-=======
       "x-ms-request-id" : "e7b563a1-f01e-005f-49ec-19421d000000",
       "Body" : "﻿<?xml version=\"1.0\" encoding=\"utf-8\"?><EnumerationResults ServiceEndpoint=\"https://seancanary.blob.core.windows.net/\"><Prefix>jtcdownloadfiledoesnotexistopenoptions</Prefix><Containers><Container><Name>jtcdownloadfiledoesnotexistopenoptions060972b8248c98b</Name><Properties><Last-Modified>Mon, 15 Mar 2021 22:41:23 GMT</Last-Modified><Etag>\"0x8D8E80375F18134\"</Etag><LeaseStatus>unlocked</LeaseStatus><LeaseState>available</LeaseState><DefaultEncryptionScope>$account-encryption-key</DefaultEncryptionScope><DenyEncryptionScopeOverride>false</DenyEncryptionScopeOverride><HasImmutabilityPolicy>false</HasImmutabilityPolicy><HasLegalHold>false</HasLegalHold></Properties></Container></Containers><NextMarker /></EnumerationResults>",
       "x-ms-client-request-id" : "012907e9-ff9e-40ef-9cab-190cc9b10240",
       "Date" : "Mon, 15 Mar 2021 22:41:23 GMT",
->>>>>>> 78de451b
       "Content-Type" : "application/xml"
     },
     "Exception" : null
   }, {
     "Method" : "DELETE",
-<<<<<<< HEAD
-    "Uri" : "https://REDACTED.blob.core.windows.net/jtcdownloadfiledoesnotexistopenoptions095392b55e99709?restype=container",
-    "Headers" : {
-      "x-ms-version" : "2020-06-12",
-      "User-Agent" : "azsdk-java-azure-storage-blob/12.11.0-beta.1 (11.0.7; Windows 10; 10.0)",
-      "x-ms-client-request-id" : "5d32f799-fcfb-4f02-ac2e-e35b1bbb2e8e"
-=======
     "Uri" : "https://REDACTED.blob.core.windows.net/jtcdownloadfiledoesnotexistopenoptions060972b8248c98b?restype=container",
     "Headers" : {
       "x-ms-version" : "2020-06-12",
       "User-Agent" : "azsdk-java-azure-storage-blob/12.11.0-beta.2 (11.0.7; Windows 10; 10.0)",
       "x-ms-client-request-id" : "779d0a77-80e3-49f8-bb8a-d00a5032b9c9"
->>>>>>> 78de451b
     },
     "Response" : {
       "x-ms-version" : "2020-06-12",
@@ -195,15 +111,6 @@
       "retry-after" : "0",
       "Content-Length" : "0",
       "StatusCode" : "202",
-<<<<<<< HEAD
-      "x-ms-request-id" : "df6d39c9-b01e-004e-5cf7-f8d8a9000000",
-      "Date" : "Tue, 02 Feb 2021 00:05:59 GMT",
-      "x-ms-client-request-id" : "5d32f799-fcfb-4f02-ac2e-e35b1bbb2e8e"
-    },
-    "Exception" : null
-  } ],
-  "variables" : [ "jtcdownloadfiledoesnotexistopenoptions095392b55e99709", "javablobdownloadfiledoesnotexistopenoptions1661189101d21" ]
-=======
       "x-ms-request-id" : "e7b563cc-f01e-005f-61ec-19421d000000",
       "x-ms-client-request-id" : "779d0a77-80e3-49f8-bb8a-d00a5032b9c9",
       "Date" : "Mon, 15 Mar 2021 22:41:23 GMT"
@@ -211,5 +118,4 @@
     "Exception" : null
   } ],
   "variables" : [ "jtcdownloadfiledoesnotexistopenoptions060972b8248c98b", "javablobdownloadfiledoesnotexistopenoptions1536766681350" ]
->>>>>>> 78de451b
 }