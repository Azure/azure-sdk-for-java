{
  "networkCallRecords" : [ {
    "Method" : "PUT",
<<<<<<< HEAD
    "Uri" : "https://jaschrepragrs.blob.core.windows.net/jtcblobclientgetsnapshot0sastestblobclientgetsnapshotcba924874?restype=container",
    "Headers" : {
      "x-ms-version" : "2019-02-02",
      "User-Agent" : "azsdk-java-azure-storage-blob/12.0.0-preview.3 1.8.0_221; Windows 10 10.0",
      "x-ms-client-request-id" : "149cecbf-893a-4cab-80a1-f600d30cfd7f"
=======
    "Uri" : "https://azstoragesdkaccount.blob.core.windows.net/jtcblobclientgetsnapshot0sastestblobclientgetsnapshot41539879c?restype=container",
    "Headers" : {
      "x-ms-version" : "2019-02-02",
      "User-Agent" : "azsdk-java-azure-storage-blob/12.0.0-preview.3 1.8.0_212; Windows 10 10.0",
      "x-ms-client-request-id" : "152e3579-cee0-4697-9d02-bb2dd1ab04af"
>>>>>>> a55d5dd9
    },
    "Response" : {
      "x-ms-version" : "2019-02-02",
      "Server" : "Windows-Azure-Blob/1.0 Microsoft-HTTPAPI/2.0",
<<<<<<< HEAD
      "ETag" : "\"0x8D732516D01640E\"",
      "Last-Modified" : "Thu, 05 Sep 2019 22:35:59 GMT",
      "retry-after" : "0",
      "Content-Length" : "0",
      "StatusCode" : "201",
      "x-ms-request-id" : "bfec8617-901e-0044-693a-643cc7000000",
      "Date" : "Thu, 05 Sep 2019 22:35:59 GMT",
      "x-ms-client-request-id" : "149cecbf-893a-4cab-80a1-f600d30cfd7f"
=======
      "ETag" : "\"0x8D732FDFA1AA8C6\"",
      "Last-Modified" : "Fri, 06 Sep 2019 19:11:10 GMT",
      "retry-after" : "0",
      "Content-Length" : "0",
      "StatusCode" : "201",
      "x-ms-request-id" : "8f76b44f-401e-003a-54e6-6473d5000000",
      "Date" : "Fri, 06 Sep 2019 19:11:10 GMT",
      "x-ms-client-request-id" : "152e3579-cee0-4697-9d02-bb2dd1ab04af"
>>>>>>> a55d5dd9
    },
    "Exception" : null
  }, {
    "Method" : "PUT",
<<<<<<< HEAD
    "Uri" : "https://jaschrepragrs.blob.core.windows.net/jtcblobclientgetsnapshot0sastestblobclientgetsnapshotcba924874/javablobblobclientgetsnapshot140866993502d8e31747",
    "Headers" : {
      "x-ms-version" : "2019-02-02",
      "User-Agent" : "azsdk-java-azure-storage-blob/12.0.0-preview.3 1.8.0_221; Windows 10 10.0",
      "x-ms-client-request-id" : "70a1f495-0bbd-47a6-ac59-44b51dbe235e",
=======
    "Uri" : "https://azstoragesdkaccount.blob.core.windows.net/jtcblobclientgetsnapshot0sastestblobclientgetsnapshot41539879c/javablobblobclientgetsnapshot1184009cbebc988fe145",
    "Headers" : {
      "x-ms-version" : "2019-02-02",
      "User-Agent" : "azsdk-java-azure-storage-blob/12.0.0-preview.3 1.8.0_212; Windows 10 10.0",
      "x-ms-client-request-id" : "24707595-3e1b-435c-a24b-66dc49ed11d7",
>>>>>>> a55d5dd9
      "Content-Type" : "application/octet-stream"
    },
    "Response" : {
      "x-ms-version" : "2019-02-02",
      "Server" : "Windows-Azure-Blob/1.0 Microsoft-HTTPAPI/2.0",
      "x-ms-content-crc64" : "Q7G6/s6+u/k=",
<<<<<<< HEAD
      "Last-Modified" : "Thu, 05 Sep 2019 22:36:00 GMT",
      "retry-after" : "0",
      "StatusCode" : "201",
      "x-ms-request-server-encrypted" : "true",
      "Date" : "Thu, 05 Sep 2019 22:35:59 GMT",
      "Content-MD5" : "CY9rzUYh03PK3k6DJie09g==",
      "ETag" : "\"0x8D732516D1999D1\"",
      "Content-Length" : "0",
      "x-ms-request-id" : "bfec862d-901e-0044-7d3a-643cc7000000",
      "x-ms-client-request-id" : "70a1f495-0bbd-47a6-ac59-44b51dbe235e"
=======
      "Last-Modified" : "Fri, 06 Sep 2019 19:11:10 GMT",
      "retry-after" : "0",
      "StatusCode" : "201",
      "x-ms-request-server-encrypted" : "true",
      "Date" : "Fri, 06 Sep 2019 19:11:10 GMT",
      "Content-MD5" : "CY9rzUYh03PK3k6DJie09g==",
      "ETag" : "\"0x8D732FDFA21A4B6\"",
      "Content-Length" : "0",
      "x-ms-request-id" : "8f76b487-401e-003a-7fe6-6473d5000000",
      "x-ms-client-request-id" : "24707595-3e1b-435c-a24b-66dc49ed11d7"
>>>>>>> a55d5dd9
    },
    "Exception" : null
  }, {
    "Method" : "PUT",
<<<<<<< HEAD
    "Uri" : "https://jaschrepragrs.blob.core.windows.net/jtcblobclientgetsnapshot0sastestblobclientgetsnapshotcba924874/javablobblobclientgetsnapshot140866993502d8e31747?comp=snapshot",
    "Headers" : {
      "x-ms-version" : "2019-02-02",
      "User-Agent" : "azsdk-java-azure-storage-blob/12.0.0-preview.3 1.8.0_221; Windows 10 10.0",
      "x-ms-client-request-id" : "4936d315-1e26-4047-a889-763bf2e58926"
    },
    "Response" : {
      "x-ms-version" : "2019-02-02",
      "x-ms-snapshot" : "2019-09-05T22:36:00.1699581Z",
      "Server" : "Windows-Azure-Blob/1.0 Microsoft-HTTPAPI/2.0",
      "ETag" : "\"0x8D732516D1999D1\"",
      "Last-Modified" : "Thu, 05 Sep 2019 22:36:00 GMT",
      "retry-after" : "0",
      "Content-Length" : "0",
      "StatusCode" : "201",
      "x-ms-request-id" : "bfec864b-901e-0044-193a-643cc7000000",
      "x-ms-request-server-encrypted" : "false",
      "Date" : "Thu, 05 Sep 2019 22:35:59 GMT",
      "x-ms-client-request-id" : "4936d315-1e26-4047-a889-763bf2e58926"
=======
    "Uri" : "https://azstoragesdkaccount.blob.core.windows.net/jtcblobclientgetsnapshot0sastestblobclientgetsnapshot41539879c/javablobblobclientgetsnapshot1184009cbebc988fe145?comp=snapshot",
    "Headers" : {
      "x-ms-version" : "2019-02-02",
      "User-Agent" : "azsdk-java-azure-storage-blob/12.0.0-preview.3 1.8.0_212; Windows 10 10.0",
      "x-ms-client-request-id" : "a374feed-2c83-4207-af21-7709c7b7d246"
    },
    "Response" : {
      "x-ms-version" : "2019-02-02",
      "x-ms-snapshot" : "2019-09-06T19:11:10.1568751Z",
      "Server" : "Windows-Azure-Blob/1.0 Microsoft-HTTPAPI/2.0",
      "ETag" : "\"0x8D732FDFA21A4B6\"",
      "Last-Modified" : "Fri, 06 Sep 2019 19:11:10 GMT",
      "retry-after" : "0",
      "Content-Length" : "0",
      "StatusCode" : "201",
      "x-ms-request-id" : "8f76b4cf-401e-003a-36e6-6473d5000000",
      "x-ms-request-server-encrypted" : "false",
      "Date" : "Fri, 06 Sep 2019 19:11:10 GMT",
      "x-ms-client-request-id" : "a374feed-2c83-4207-af21-7709c7b7d246"
>>>>>>> a55d5dd9
    },
    "Exception" : null
  }, {
    "Method" : "GET",
<<<<<<< HEAD
    "Uri" : "https://jaschrepragrs.blob.core.windows.net?prefix=jtcblobclientgetsnapshot&comp=list",
    "Headers" : {
      "x-ms-version" : "2019-02-02",
      "User-Agent" : "azsdk-java-azure-storage-blob/12.0.0-preview.3 1.8.0_221; Windows 10 10.0",
      "x-ms-client-request-id" : "735ca362-70ff-477b-a612-2bc90def4364"
=======
    "Uri" : "https://azstoragesdkaccount.blob.core.windows.net?prefix=jtcblobclientgetsnapshot&comp=list",
    "Headers" : {
      "x-ms-version" : "2019-02-02",
      "User-Agent" : "azsdk-java-azure-storage-blob/12.0.0-preview.3 1.8.0_212; Windows 10 10.0",
      "x-ms-client-request-id" : "f91b48eb-0420-478b-959b-e8e7b761d079"
>>>>>>> a55d5dd9
    },
    "Response" : {
      "Transfer-Encoding" : "chunked",
      "x-ms-version" : "2019-02-02",
      "Server" : "Windows-Azure-Blob/1.0 Microsoft-HTTPAPI/2.0",
      "retry-after" : "0",
      "StatusCode" : "200",
<<<<<<< HEAD
      "x-ms-request-id" : "bfec865b-901e-0044-283a-643cc7000000",
      "Body" : "﻿<?xml version=\"1.0\" encoding=\"utf-8\"?><EnumerationResults ServiceEndpoint=\"https://jaschrepragrs.blob.core.windows.net/\"><Prefix>jtcblobclientgetsnapshot</Prefix><Containers><Container><Name>jtcblobclientgetsnapshot0sastestblobclientgetsnapshotcba924874</Name><Properties><Last-Modified>Thu, 05 Sep 2019 22:35:59 GMT</Last-Modified><Etag>\"0x8D732516D01640E\"</Etag><LeaseStatus>unlocked</LeaseStatus><LeaseState>available</LeaseState><DefaultEncryptionScope>$account-encryption-key</DefaultEncryptionScope><DenyEncryptionScopeOverride>false</DenyEncryptionScopeOverride><HasImmutabilityPolicy>false</HasImmutabilityPolicy><HasLegalHold>false</HasLegalHold></Properties></Container></Containers><NextMarker /></EnumerationResults>",
      "Date" : "Thu, 05 Sep 2019 22:35:59 GMT",
      "x-ms-client-request-id" : "735ca362-70ff-477b-a612-2bc90def4364",
=======
      "x-ms-request-id" : "8f76b58d-401e-003a-4ee6-6473d5000000",
      "Body" : "﻿<?xml version=\"1.0\" encoding=\"utf-8\"?><EnumerationResults ServiceEndpoint=\"https://azstoragesdkaccount.blob.core.windows.net/\"><Prefix>jtcblobclientgetsnapshot</Prefix><Containers><Container><Name>jtcblobclientgetsnapshot0sastestblobclientgetsnapshot41539879c</Name><Properties><Last-Modified>Fri, 06 Sep 2019 19:11:10 GMT</Last-Modified><Etag>\"0x8D732FDFA1AA8C6\"</Etag><LeaseStatus>unlocked</LeaseStatus><LeaseState>available</LeaseState><DefaultEncryptionScope>$account-encryption-key</DefaultEncryptionScope><DenyEncryptionScopeOverride>false</DenyEncryptionScopeOverride><HasImmutabilityPolicy>false</HasImmutabilityPolicy><HasLegalHold>false</HasLegalHold></Properties></Container></Containers><NextMarker /></EnumerationResults>",
      "Date" : "Fri, 06 Sep 2019 19:11:10 GMT",
      "x-ms-client-request-id" : "f91b48eb-0420-478b-959b-e8e7b761d079",
>>>>>>> a55d5dd9
      "Content-Type" : "application/xml"
    },
    "Exception" : null
  }, {
    "Method" : "DELETE",
<<<<<<< HEAD
    "Uri" : "https://jaschrepragrs.blob.core.windows.net/jtcblobclientgetsnapshot0sastestblobclientgetsnapshotcba924874?restype=container",
    "Headers" : {
      "x-ms-version" : "2019-02-02",
      "User-Agent" : "azsdk-java-azure-storage-blob/12.0.0-preview.3 1.8.0_221; Windows 10 10.0",
      "x-ms-client-request-id" : "c5f457d3-0c8d-4b1c-8ead-b8a3c7924b9d"
=======
    "Uri" : "https://azstoragesdkaccount.blob.core.windows.net/jtcblobclientgetsnapshot0sastestblobclientgetsnapshot41539879c?restype=container",
    "Headers" : {
      "x-ms-version" : "2019-02-02",
      "User-Agent" : "azsdk-java-azure-storage-blob/12.0.0-preview.3 1.8.0_212; Windows 10 10.0",
      "x-ms-client-request-id" : "543092dd-b57d-488c-9b93-cd28393ad389"
>>>>>>> a55d5dd9
    },
    "Response" : {
      "x-ms-version" : "2019-02-02",
      "Server" : "Windows-Azure-Blob/1.0 Microsoft-HTTPAPI/2.0",
      "retry-after" : "0",
      "Content-Length" : "0",
      "StatusCode" : "202",
<<<<<<< HEAD
      "x-ms-request-id" : "bfec866c-901e-0044-393a-643cc7000000",
      "Date" : "Thu, 05 Sep 2019 22:35:59 GMT",
      "x-ms-client-request-id" : "c5f457d3-0c8d-4b1c-8ead-b8a3c7924b9d"
    },
    "Exception" : null
  } ],
  "variables" : [ "jtcblobclientgetsnapshot0sastestblobclientgetsnapshotcba924874", "javablobblobclientgetsnapshot140866993502d8e31747" ]
=======
      "x-ms-request-id" : "8f76b59d-401e-003a-5de6-6473d5000000",
      "Date" : "Fri, 06 Sep 2019 19:11:10 GMT",
      "x-ms-client-request-id" : "543092dd-b57d-488c-9b93-cd28393ad389"
    },
    "Exception" : null
  } ],
  "variables" : [ "jtcblobclientgetsnapshot0sastestblobclientgetsnapshot41539879c", "javablobblobclientgetsnapshot1184009cbebc988fe145" ]
>>>>>>> a55d5dd9
}<|MERGE_RESOLUTION|>--- conflicted
+++ resolved
@@ -1,150 +1,80 @@
 {
   "networkCallRecords" : [ {
     "Method" : "PUT",
-<<<<<<< HEAD
-    "Uri" : "https://jaschrepragrs.blob.core.windows.net/jtcblobclientgetsnapshot0sastestblobclientgetsnapshotcba924874?restype=container",
+    "Uri" : "https://jaschrepragrs.blob.core.windows.net/jtcblobclientgetsnapshot0sastestblobclientgetsnapshot0f870120b?restype=container",
     "Headers" : {
       "x-ms-version" : "2019-02-02",
       "User-Agent" : "azsdk-java-azure-storage-blob/12.0.0-preview.3 1.8.0_221; Windows 10 10.0",
-      "x-ms-client-request-id" : "149cecbf-893a-4cab-80a1-f600d30cfd7f"
-=======
-    "Uri" : "https://azstoragesdkaccount.blob.core.windows.net/jtcblobclientgetsnapshot0sastestblobclientgetsnapshot41539879c?restype=container",
-    "Headers" : {
-      "x-ms-version" : "2019-02-02",
-      "User-Agent" : "azsdk-java-azure-storage-blob/12.0.0-preview.3 1.8.0_212; Windows 10 10.0",
-      "x-ms-client-request-id" : "152e3579-cee0-4697-9d02-bb2dd1ab04af"
->>>>>>> a55d5dd9
+      "x-ms-client-request-id" : "a017e983-6b39-46c4-8a93-49ad8930e86f"
     },
     "Response" : {
       "x-ms-version" : "2019-02-02",
       "Server" : "Windows-Azure-Blob/1.0 Microsoft-HTTPAPI/2.0",
-<<<<<<< HEAD
-      "ETag" : "\"0x8D732516D01640E\"",
-      "Last-Modified" : "Thu, 05 Sep 2019 22:35:59 GMT",
+      "ETag" : "\"0x8D735601E072611\"",
+      "Last-Modified" : "Mon, 09 Sep 2019 19:58:43 GMT",
       "retry-after" : "0",
       "Content-Length" : "0",
       "StatusCode" : "201",
-      "x-ms-request-id" : "bfec8617-901e-0044-693a-643cc7000000",
-      "Date" : "Thu, 05 Sep 2019 22:35:59 GMT",
-      "x-ms-client-request-id" : "149cecbf-893a-4cab-80a1-f600d30cfd7f"
-=======
-      "ETag" : "\"0x8D732FDFA1AA8C6\"",
-      "Last-Modified" : "Fri, 06 Sep 2019 19:11:10 GMT",
-      "retry-after" : "0",
-      "Content-Length" : "0",
-      "StatusCode" : "201",
-      "x-ms-request-id" : "8f76b44f-401e-003a-54e6-6473d5000000",
-      "Date" : "Fri, 06 Sep 2019 19:11:10 GMT",
-      "x-ms-client-request-id" : "152e3579-cee0-4697-9d02-bb2dd1ab04af"
->>>>>>> a55d5dd9
+      "x-ms-request-id" : "077fb8fe-801e-001f-5348-673bbb000000",
+      "Date" : "Mon, 09 Sep 2019 19:58:42 GMT",
+      "x-ms-client-request-id" : "a017e983-6b39-46c4-8a93-49ad8930e86f"
     },
     "Exception" : null
   }, {
     "Method" : "PUT",
-<<<<<<< HEAD
-    "Uri" : "https://jaschrepragrs.blob.core.windows.net/jtcblobclientgetsnapshot0sastestblobclientgetsnapshotcba924874/javablobblobclientgetsnapshot140866993502d8e31747",
+    "Uri" : "https://jaschrepragrs.blob.core.windows.net/jtcblobclientgetsnapshot0sastestblobclientgetsnapshot0f870120b/javablobblobclientgetsnapshot148013f072ab86a1514d",
     "Headers" : {
       "x-ms-version" : "2019-02-02",
       "User-Agent" : "azsdk-java-azure-storage-blob/12.0.0-preview.3 1.8.0_221; Windows 10 10.0",
-      "x-ms-client-request-id" : "70a1f495-0bbd-47a6-ac59-44b51dbe235e",
-=======
-    "Uri" : "https://azstoragesdkaccount.blob.core.windows.net/jtcblobclientgetsnapshot0sastestblobclientgetsnapshot41539879c/javablobblobclientgetsnapshot1184009cbebc988fe145",
-    "Headers" : {
-      "x-ms-version" : "2019-02-02",
-      "User-Agent" : "azsdk-java-azure-storage-blob/12.0.0-preview.3 1.8.0_212; Windows 10 10.0",
-      "x-ms-client-request-id" : "24707595-3e1b-435c-a24b-66dc49ed11d7",
->>>>>>> a55d5dd9
+      "x-ms-client-request-id" : "b5bbbca5-fe59-4b8a-addd-f6257a005486",
       "Content-Type" : "application/octet-stream"
     },
     "Response" : {
       "x-ms-version" : "2019-02-02",
       "Server" : "Windows-Azure-Blob/1.0 Microsoft-HTTPAPI/2.0",
       "x-ms-content-crc64" : "Q7G6/s6+u/k=",
-<<<<<<< HEAD
-      "Last-Modified" : "Thu, 05 Sep 2019 22:36:00 GMT",
+      "Last-Modified" : "Mon, 09 Sep 2019 19:58:43 GMT",
       "retry-after" : "0",
       "StatusCode" : "201",
       "x-ms-request-server-encrypted" : "true",
-      "Date" : "Thu, 05 Sep 2019 22:35:59 GMT",
+      "Date" : "Mon, 09 Sep 2019 19:58:42 GMT",
       "Content-MD5" : "CY9rzUYh03PK3k6DJie09g==",
-      "ETag" : "\"0x8D732516D1999D1\"",
+      "ETag" : "\"0x8D735601E1AD8C3\"",
       "Content-Length" : "0",
-      "x-ms-request-id" : "bfec862d-901e-0044-7d3a-643cc7000000",
-      "x-ms-client-request-id" : "70a1f495-0bbd-47a6-ac59-44b51dbe235e"
-=======
-      "Last-Modified" : "Fri, 06 Sep 2019 19:11:10 GMT",
-      "retry-after" : "0",
-      "StatusCode" : "201",
-      "x-ms-request-server-encrypted" : "true",
-      "Date" : "Fri, 06 Sep 2019 19:11:10 GMT",
-      "Content-MD5" : "CY9rzUYh03PK3k6DJie09g==",
-      "ETag" : "\"0x8D732FDFA21A4B6\"",
-      "Content-Length" : "0",
-      "x-ms-request-id" : "8f76b487-401e-003a-7fe6-6473d5000000",
-      "x-ms-client-request-id" : "24707595-3e1b-435c-a24b-66dc49ed11d7"
->>>>>>> a55d5dd9
+      "x-ms-request-id" : "077fb90c-801e-001f-5f48-673bbb000000",
+      "x-ms-client-request-id" : "b5bbbca5-fe59-4b8a-addd-f6257a005486"
     },
     "Exception" : null
   }, {
     "Method" : "PUT",
-<<<<<<< HEAD
-    "Uri" : "https://jaschrepragrs.blob.core.windows.net/jtcblobclientgetsnapshot0sastestblobclientgetsnapshotcba924874/javablobblobclientgetsnapshot140866993502d8e31747?comp=snapshot",
+    "Uri" : "https://jaschrepragrs.blob.core.windows.net/jtcblobclientgetsnapshot0sastestblobclientgetsnapshot0f870120b/javablobblobclientgetsnapshot148013f072ab86a1514d?comp=snapshot",
     "Headers" : {
       "x-ms-version" : "2019-02-02",
       "User-Agent" : "azsdk-java-azure-storage-blob/12.0.0-preview.3 1.8.0_221; Windows 10 10.0",
-      "x-ms-client-request-id" : "4936d315-1e26-4047-a889-763bf2e58926"
+      "x-ms-client-request-id" : "e75a65c7-3221-4043-945d-14365df07a0e"
     },
     "Response" : {
       "x-ms-version" : "2019-02-02",
-      "x-ms-snapshot" : "2019-09-05T22:36:00.1699581Z",
+      "x-ms-snapshot" : "2019-09-09T19:58:43.5843999Z",
       "Server" : "Windows-Azure-Blob/1.0 Microsoft-HTTPAPI/2.0",
-      "ETag" : "\"0x8D732516D1999D1\"",
-      "Last-Modified" : "Thu, 05 Sep 2019 22:36:00 GMT",
+      "ETag" : "\"0x8D735601E1AD8C3\"",
+      "Last-Modified" : "Mon, 09 Sep 2019 19:58:43 GMT",
       "retry-after" : "0",
       "Content-Length" : "0",
       "StatusCode" : "201",
-      "x-ms-request-id" : "bfec864b-901e-0044-193a-643cc7000000",
+      "x-ms-request-id" : "077fb927-801e-001f-7748-673bbb000000",
       "x-ms-request-server-encrypted" : "false",
-      "Date" : "Thu, 05 Sep 2019 22:35:59 GMT",
-      "x-ms-client-request-id" : "4936d315-1e26-4047-a889-763bf2e58926"
-=======
-    "Uri" : "https://azstoragesdkaccount.blob.core.windows.net/jtcblobclientgetsnapshot0sastestblobclientgetsnapshot41539879c/javablobblobclientgetsnapshot1184009cbebc988fe145?comp=snapshot",
-    "Headers" : {
-      "x-ms-version" : "2019-02-02",
-      "User-Agent" : "azsdk-java-azure-storage-blob/12.0.0-preview.3 1.8.0_212; Windows 10 10.0",
-      "x-ms-client-request-id" : "a374feed-2c83-4207-af21-7709c7b7d246"
-    },
-    "Response" : {
-      "x-ms-version" : "2019-02-02",
-      "x-ms-snapshot" : "2019-09-06T19:11:10.1568751Z",
-      "Server" : "Windows-Azure-Blob/1.0 Microsoft-HTTPAPI/2.0",
-      "ETag" : "\"0x8D732FDFA21A4B6\"",
-      "Last-Modified" : "Fri, 06 Sep 2019 19:11:10 GMT",
-      "retry-after" : "0",
-      "Content-Length" : "0",
-      "StatusCode" : "201",
-      "x-ms-request-id" : "8f76b4cf-401e-003a-36e6-6473d5000000",
-      "x-ms-request-server-encrypted" : "false",
-      "Date" : "Fri, 06 Sep 2019 19:11:10 GMT",
-      "x-ms-client-request-id" : "a374feed-2c83-4207-af21-7709c7b7d246"
->>>>>>> a55d5dd9
+      "Date" : "Mon, 09 Sep 2019 19:58:43 GMT",
+      "x-ms-client-request-id" : "e75a65c7-3221-4043-945d-14365df07a0e"
     },
     "Exception" : null
   }, {
     "Method" : "GET",
-<<<<<<< HEAD
     "Uri" : "https://jaschrepragrs.blob.core.windows.net?prefix=jtcblobclientgetsnapshot&comp=list",
     "Headers" : {
       "x-ms-version" : "2019-02-02",
       "User-Agent" : "azsdk-java-azure-storage-blob/12.0.0-preview.3 1.8.0_221; Windows 10 10.0",
-      "x-ms-client-request-id" : "735ca362-70ff-477b-a612-2bc90def4364"
-=======
-    "Uri" : "https://azstoragesdkaccount.blob.core.windows.net?prefix=jtcblobclientgetsnapshot&comp=list",
-    "Headers" : {
-      "x-ms-version" : "2019-02-02",
-      "User-Agent" : "azsdk-java-azure-storage-blob/12.0.0-preview.3 1.8.0_212; Windows 10 10.0",
-      "x-ms-client-request-id" : "f91b48eb-0420-478b-959b-e8e7b761d079"
->>>>>>> a55d5dd9
+      "x-ms-client-request-id" : "5bd645c1-5f70-477e-aa4f-accbc5fe292f"
     },
     "Response" : {
       "Transfer-Encoding" : "chunked",
@@ -152,35 +82,20 @@
       "Server" : "Windows-Azure-Blob/1.0 Microsoft-HTTPAPI/2.0",
       "retry-after" : "0",
       "StatusCode" : "200",
-<<<<<<< HEAD
-      "x-ms-request-id" : "bfec865b-901e-0044-283a-643cc7000000",
-      "Body" : "﻿<?xml version=\"1.0\" encoding=\"utf-8\"?><EnumerationResults ServiceEndpoint=\"https://jaschrepragrs.blob.core.windows.net/\"><Prefix>jtcblobclientgetsnapshot</Prefix><Containers><Container><Name>jtcblobclientgetsnapshot0sastestblobclientgetsnapshotcba924874</Name><Properties><Last-Modified>Thu, 05 Sep 2019 22:35:59 GMT</Last-Modified><Etag>\"0x8D732516D01640E\"</Etag><LeaseStatus>unlocked</LeaseStatus><LeaseState>available</LeaseState><DefaultEncryptionScope>$account-encryption-key</DefaultEncryptionScope><DenyEncryptionScopeOverride>false</DenyEncryptionScopeOverride><HasImmutabilityPolicy>false</HasImmutabilityPolicy><HasLegalHold>false</HasLegalHold></Properties></Container></Containers><NextMarker /></EnumerationResults>",
-      "Date" : "Thu, 05 Sep 2019 22:35:59 GMT",
-      "x-ms-client-request-id" : "735ca362-70ff-477b-a612-2bc90def4364",
-=======
-      "x-ms-request-id" : "8f76b58d-401e-003a-4ee6-6473d5000000",
-      "Body" : "﻿<?xml version=\"1.0\" encoding=\"utf-8\"?><EnumerationResults ServiceEndpoint=\"https://azstoragesdkaccount.blob.core.windows.net/\"><Prefix>jtcblobclientgetsnapshot</Prefix><Containers><Container><Name>jtcblobclientgetsnapshot0sastestblobclientgetsnapshot41539879c</Name><Properties><Last-Modified>Fri, 06 Sep 2019 19:11:10 GMT</Last-Modified><Etag>\"0x8D732FDFA1AA8C6\"</Etag><LeaseStatus>unlocked</LeaseStatus><LeaseState>available</LeaseState><DefaultEncryptionScope>$account-encryption-key</DefaultEncryptionScope><DenyEncryptionScopeOverride>false</DenyEncryptionScopeOverride><HasImmutabilityPolicy>false</HasImmutabilityPolicy><HasLegalHold>false</HasLegalHold></Properties></Container></Containers><NextMarker /></EnumerationResults>",
-      "Date" : "Fri, 06 Sep 2019 19:11:10 GMT",
-      "x-ms-client-request-id" : "f91b48eb-0420-478b-959b-e8e7b761d079",
->>>>>>> a55d5dd9
+      "x-ms-request-id" : "077fb93b-801e-001f-0948-673bbb000000",
+      "Body" : "﻿<?xml version=\"1.0\" encoding=\"utf-8\"?><EnumerationResults ServiceEndpoint=\"https://jaschrepragrs.blob.core.windows.net/\"><Prefix>jtcblobclientgetsnapshot</Prefix><Containers><Container><Name>jtcblobclientgetsnapshot0sastestblobclientgetsnapshot0f870120b</Name><Properties><Last-Modified>Mon, 09 Sep 2019 19:58:43 GMT</Last-Modified><Etag>\"0x8D735601E072611\"</Etag><LeaseStatus>unlocked</LeaseStatus><LeaseState>available</LeaseState><DefaultEncryptionScope>$account-encryption-key</DefaultEncryptionScope><DenyEncryptionScopeOverride>false</DenyEncryptionScopeOverride><HasImmutabilityPolicy>false</HasImmutabilityPolicy><HasLegalHold>false</HasLegalHold></Properties></Container></Containers><NextMarker /></EnumerationResults>",
+      "Date" : "Mon, 09 Sep 2019 19:58:43 GMT",
+      "x-ms-client-request-id" : "5bd645c1-5f70-477e-aa4f-accbc5fe292f",
       "Content-Type" : "application/xml"
     },
     "Exception" : null
   }, {
     "Method" : "DELETE",
-<<<<<<< HEAD
-    "Uri" : "https://jaschrepragrs.blob.core.windows.net/jtcblobclientgetsnapshot0sastestblobclientgetsnapshotcba924874?restype=container",
+    "Uri" : "https://jaschrepragrs.blob.core.windows.net/jtcblobclientgetsnapshot0sastestblobclientgetsnapshot0f870120b?restype=container",
     "Headers" : {
       "x-ms-version" : "2019-02-02",
       "User-Agent" : "azsdk-java-azure-storage-blob/12.0.0-preview.3 1.8.0_221; Windows 10 10.0",
-      "x-ms-client-request-id" : "c5f457d3-0c8d-4b1c-8ead-b8a3c7924b9d"
-=======
-    "Uri" : "https://azstoragesdkaccount.blob.core.windows.net/jtcblobclientgetsnapshot0sastestblobclientgetsnapshot41539879c?restype=container",
-    "Headers" : {
-      "x-ms-version" : "2019-02-02",
-      "User-Agent" : "azsdk-java-azure-storage-blob/12.0.0-preview.3 1.8.0_212; Windows 10 10.0",
-      "x-ms-client-request-id" : "543092dd-b57d-488c-9b93-cd28393ad389"
->>>>>>> a55d5dd9
+      "x-ms-client-request-id" : "ee24f3f7-0a7e-48fb-9dd0-57acf1753dd0"
     },
     "Response" : {
       "x-ms-version" : "2019-02-02",
@@ -188,21 +103,11 @@
       "retry-after" : "0",
       "Content-Length" : "0",
       "StatusCode" : "202",
-<<<<<<< HEAD
-      "x-ms-request-id" : "bfec866c-901e-0044-393a-643cc7000000",
-      "Date" : "Thu, 05 Sep 2019 22:35:59 GMT",
-      "x-ms-client-request-id" : "c5f457d3-0c8d-4b1c-8ead-b8a3c7924b9d"
+      "x-ms-request-id" : "077fb949-801e-001f-1648-673bbb000000",
+      "Date" : "Mon, 09 Sep 2019 19:58:43 GMT",
+      "x-ms-client-request-id" : "ee24f3f7-0a7e-48fb-9dd0-57acf1753dd0"
     },
     "Exception" : null
   } ],
-  "variables" : [ "jtcblobclientgetsnapshot0sastestblobclientgetsnapshotcba924874", "javablobblobclientgetsnapshot140866993502d8e31747" ]
-=======
-      "x-ms-request-id" : "8f76b59d-401e-003a-5de6-6473d5000000",
-      "Date" : "Fri, 06 Sep 2019 19:11:10 GMT",
-      "x-ms-client-request-id" : "543092dd-b57d-488c-9b93-cd28393ad389"
-    },
-    "Exception" : null
-  } ],
-  "variables" : [ "jtcblobclientgetsnapshot0sastestblobclientgetsnapshot41539879c", "javablobblobclientgetsnapshot1184009cbebc988fe145" ]
->>>>>>> a55d5dd9
+  "variables" : [ "jtcblobclientgetsnapshot0sastestblobclientgetsnapshot0f870120b", "javablobblobclientgetsnapshot148013f072ab86a1514d" ]
 }