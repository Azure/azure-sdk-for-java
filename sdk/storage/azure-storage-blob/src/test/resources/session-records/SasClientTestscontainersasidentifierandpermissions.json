--- conflicted
+++ resolved
@@ -1,120 +1,116 @@
 {
   "networkCallRecords" : [ {
     "Method" : "PUT",
-    "Uri" : "https://REDACTED.blob.core.windows.net/jtccontainersasidentifierandpermissions0151009c5026809?restype=container",
+    "Uri" : "https://REDACTED.blob.core.windows.net/jtccontainersasidentifierandpermissions08578969285711c?restype=container",
     "Headers" : {
-      "x-ms-version" : "2020-02-10",
-      "User-Agent" : "azsdk-java-azure-storage-blob/12.9.0-beta.3 (11.0.7; Windows 10; 10.0)",
-      "x-ms-client-request-id" : "902c87cd-77be-486f-a25e-a2f05d534d02"
+      "x-ms-version" : "2020-04-08",
+      "User-Agent" : "azsdk-java-azure-storage-blob/12.9.0-beta.3 (11.0.6; Windows 10; 10.0)",
+      "x-ms-client-request-id" : "5d626c73-8a2b-4b58-9349-a216bd7ef1dd"
     },
     "Response" : {
-      "x-ms-version" : "2020-02-10",
+      "x-ms-version" : "2020-04-08",
       "Server" : "Windows-Azure-Blob/1.0 Microsoft-HTTPAPI/2.0",
-      "ETag" : "0x8D87C3FBAFB5843",
-      "Last-Modified" : "Thu, 29 Oct 2020 19:20:43 GMT",
+      "ETag" : "0x8D882B79ECA558E",
+      "Last-Modified" : "Sat, 07 Nov 2020 00:54:02 GMT",
       "retry-after" : "0",
       "Content-Length" : "0",
       "StatusCode" : "201",
-      "x-ms-request-id" : "e3860c81-101e-003d-1528-ae53b2000000",
-      "Date" : "Thu, 29 Oct 2020 19:20:42 GMT",
-      "x-ms-client-request-id" : "902c87cd-77be-486f-a25e-a2f05d534d02"
+      "x-ms-request-id" : "f438e50d-601e-004d-5da0-b439cd000000",
+      "Date" : "Sat, 07 Nov 2020 00:54:02 GMT",
+      "x-ms-client-request-id" : "5d626c73-8a2b-4b58-9349-a216bd7ef1dd"
     },
     "Exception" : null
   }, {
     "Method" : "PUT",
-    "Uri" : "https://REDACTED.blob.core.windows.net/jtccontainersasidentifierandpermissions0151009c5026809/javablobcontainersasidentifierandpermissions1180669b34ef",
+    "Uri" : "https://REDACTED.blob.core.windows.net/jtccontainersasidentifierandpermissions08578969285711c/javablobcontainersasidentifierandpermissions146866f974ae",
     "Headers" : {
-      "x-ms-version" : "2020-02-10",
-      "User-Agent" : "azsdk-java-azure-storage-blob/12.9.0-beta.3 (11.0.7; Windows 10; 10.0)",
-      "x-ms-client-request-id" : "823ec389-4daa-4426-9b24-6b4b1bbd778a",
+      "x-ms-version" : "2020-04-08",
+      "User-Agent" : "azsdk-java-azure-storage-blob/12.9.0-beta.3 (11.0.6; Windows 10; 10.0)",
+      "x-ms-client-request-id" : "9a80976d-2d15-44f6-a1a7-e328779ceb25",
       "Content-Type" : "application/octet-stream"
     },
     "Response" : {
-      "x-ms-version" : "2020-02-10",
+      "x-ms-version" : "2020-04-08",
       "Server" : "Windows-Azure-Blob/1.0 Microsoft-HTTPAPI/2.0",
       "x-ms-content-crc64" : "6RYQPwaVsyQ=",
-      "Last-Modified" : "Thu, 29 Oct 2020 19:20:43 GMT",
-      "x-ms-version-id" : "2020-10-29T19:20:43.8592667Z",
+      "Last-Modified" : "Sat, 07 Nov 2020 00:54:03 GMT",
+      "x-ms-version-id" : "2020-11-07T00:54:03.2397772Z",
       "retry-after" : "0",
       "StatusCode" : "201",
       "x-ms-request-server-encrypted" : "true",
-      "Date" : "Thu, 29 Oct 2020 19:20:42 GMT",
+      "Date" : "Sat, 07 Nov 2020 00:54:02 GMT",
       "Content-MD5" : "wh+Wm18D0z1D4E+PE252gg==",
-      "ETag" : "0x8D87C3FBB36149B",
+      "ETag" : "0x8D882B79F135DCC",
       "Content-Length" : "0",
-      "x-ms-request-id" : "e3860c92-101e-003d-1f28-ae53b2000000",
-      "x-ms-client-request-id" : "823ec389-4daa-4426-9b24-6b4b1bbd778a"
+      "x-ms-request-id" : "f438e573-601e-004d-38a0-b439cd000000",
+      "x-ms-client-request-id" : "9a80976d-2d15-44f6-a1a7-e328779ceb25"
     },
     "Exception" : null
   }, {
     "Method" : "PUT",
-    "Uri" : "https://REDACTED.blob.core.windows.net/jtccontainersasidentifierandpermissions0151009c5026809?restype=container&comp=acl",
+    "Uri" : "https://REDACTED.blob.core.windows.net/jtccontainersasidentifierandpermissions08578969285711c?restype=container&comp=acl",
     "Headers" : {
-      "x-ms-version" : "2020-02-10",
-      "User-Agent" : "azsdk-java-azure-storage-blob/12.9.0-beta.3 (11.0.7; Windows 10; 10.0)",
-      "x-ms-client-request-id" : "5837bbad-bac6-4b5e-b8fb-97a899978c8a",
+      "x-ms-version" : "2020-04-08",
+      "User-Agent" : "azsdk-java-azure-storage-blob/12.9.0-beta.3 (11.0.6; Windows 10; 10.0)",
+      "x-ms-client-request-id" : "63fa3451-d49a-4603-b945-066d91981e29",
       "Content-Type" : "application/xml; charset=utf-8"
     },
     "Response" : {
-      "x-ms-version" : "2020-02-10",
+      "x-ms-version" : "2020-04-08",
       "Server" : "Windows-Azure-Blob/1.0 Microsoft-HTTPAPI/2.0",
-      "ETag" : "0x8D87C3FBB5BF56F",
-      "Last-Modified" : "Thu, 29 Oct 2020 19:20:44 GMT",
+      "ETag" : "0x8D882B79F36FC6C",
+      "Last-Modified" : "Sat, 07 Nov 2020 00:54:03 GMT",
       "retry-after" : "0",
       "Content-Length" : "0",
       "StatusCode" : "200",
-      "x-ms-request-id" : "e3860c97-101e-003d-2328-ae53b2000000",
-      "Date" : "Thu, 29 Oct 2020 19:20:43 GMT",
-      "x-ms-client-request-id" : "5837bbad-bac6-4b5e-b8fb-97a899978c8a"
+      "x-ms-request-id" : "f438e59f-601e-004d-5da0-b439cd000000",
+      "Date" : "Sat, 07 Nov 2020 00:54:02 GMT",
+      "x-ms-client-request-id" : "63fa3451-d49a-4603-b945-066d91981e29"
     },
     "Exception" : null
   }, {
     "Method" : "GET",
-<<<<<<< HEAD
-    "Uri" : "https://REDACTED.blob.core.windows.net/jtccontainersasidentifierandpermissions054463bc7e89610?restype=container&comp=list&sv=2020-04-08&si=0000&sr=c&sig=REDACTED",
-=======
-    "Uri" : "https://REDACTED.blob.core.windows.net/jtccontainersasidentifierandpermissions0151009c5026809?restype=container&comp=list&sv=2020-02-10&si=0000&sr=c&sig=REDACTED",
->>>>>>> 9d1ab226
+    "Uri" : "https://REDACTED.blob.core.windows.net/jtccontainersasidentifierandpermissions08578969285711c?restype=container&comp=list&sv=2020-04-08&si=0000&sr=c&sig=REDACTED",
     "Headers" : {
-      "x-ms-version" : "2020-02-10",
-      "User-Agent" : "azsdk-java-azure-storage-blob/12.9.0-beta.3 (11.0.7; Windows 10; 10.0)",
-      "x-ms-client-request-id" : "1d2272c5-00d3-4540-9afe-8eba4615e8c7"
+      "x-ms-version" : "2020-04-08",
+      "User-Agent" : "azsdk-java-azure-storage-blob/12.9.0-beta.3 (11.0.6; Windows 10; 10.0)",
+      "x-ms-client-request-id" : "27faba4e-48dc-4961-901a-9acddff5a73b"
     },
     "Response" : {
       "Transfer-Encoding" : "chunked",
-      "x-ms-version" : "2020-02-10",
+      "Access-Control-Expose-Headers" : "x-ms-client-request-id",
+      "x-ms-version" : "2020-04-08",
       "Server" : "Windows-Azure-Blob/1.0 Microsoft-HTTPAPI/2.0",
+      "Access-Control-Allow-Origin" : "*",
       "retry-after" : "0",
       "StatusCode" : "200",
-      "x-ms-request-id" : "e3860c9b-101e-003d-2628-ae53b2000000",
-      "Body" : "﻿<?xml version=\"1.0\" encoding=\"utf-8\"?><EnumerationResults ServiceEndpoint=\"https://gapracanary.blob.core.windows.net/\" ContainerName=\"jtccontainersasidentifierandpermissions0151009c5026809\"><Blobs><Blob><Name>javablobcontainersasidentifierandpermissions1180669b34ef</Name><VersionId>2020-10-29T19:20:43.8592667Z</VersionId><IsCurrentVersion>true</IsCurrentVersion><Properties><Creation-Time>Thu, 29 Oct 2020 19:20:43 GMT</Creation-Time><Last-Modified>Thu, 29 Oct 2020 19:20:43 GMT</Last-Modified><Etag>0x8D87C3FBB36149B</Etag><Content-Length>7</Content-Length><Content-Type>application/octet-stream</Content-Type><Content-Encoding /><Content-Language /><Content-CRC64 /><Content-MD5>wh+Wm18D0z1D4E+PE252gg==</Content-MD5><Cache-Control /><Content-Disposition /><LastAccessTime>Thu, 29 Oct 2020 19:20:43 GMT</LastAccessTime><BlobType>BlockBlob</BlobType><AccessTier>Hot</AccessTier><AccessTierInferred>true</AccessTierInferred><LeaseStatus>unlocked</LeaseStatus><LeaseState>available</LeaseState><ServerEncrypted>true</ServerEncrypted></Properties><OrMetadata /></Blob></Blobs><NextMarker /></EnumerationResults>",
-      "Date" : "Thu, 29 Oct 2020 19:20:43 GMT",
-      "x-ms-client-request-id" : "1d2272c5-00d3-4540-9afe-8eba4615e8c7",
+      "x-ms-request-id" : "f438e5c0-601e-004d-7aa0-b439cd000000",
+      "Body" : "﻿<?xml version=\"1.0\" encoding=\"utf-8\"?><EnumerationResults ServiceEndpoint=\"https://seansoftdeletecanary.blob.core.windows.net/\" ContainerName=\"jtccontainersasidentifierandpermissions08578969285711c\"><Blobs><Blob><Name>javablobcontainersasidentifierandpermissions146866f974ae</Name><VersionId>2020-11-07T00:54:03.2397772Z</VersionId><IsCurrentVersion>true</IsCurrentVersion><Properties><Creation-Time>Sat, 07 Nov 2020 00:54:03 GMT</Creation-Time><Last-Modified>Sat, 07 Nov 2020 00:54:03 GMT</Last-Modified><Etag>0x8D882B79F135DCC</Etag><Content-Length>7</Content-Length><Content-Type>application/octet-stream</Content-Type><Content-Encoding /><Content-Language /><Content-CRC64 /><Content-MD5>wh+Wm18D0z1D4E+PE252gg==</Content-MD5><Cache-Control /><Content-Disposition /><BlobType>BlockBlob</BlobType><AccessTier>Hot</AccessTier><AccessTierInferred>true</AccessTierInferred><LeaseStatus>unlocked</LeaseStatus><LeaseState>available</LeaseState><ServerEncrypted>true</ServerEncrypted></Properties><OrMetadata /></Blob></Blobs><NextMarker /></EnumerationResults>",
+      "Date" : "Sat, 07 Nov 2020 00:54:03 GMT",
+      "x-ms-client-request-id" : "27faba4e-48dc-4961-901a-9acddff5a73b",
       "Content-Type" : "application/xml"
     },
     "Exception" : null
   }, {
     "Method" : "GET",
-<<<<<<< HEAD
-    "Uri" : "https://REDACTED.blob.core.windows.net/jtccontainersasidentifierandpermissions054463bc7e89610?restype=container&comp=list&sv=2020-04-08&se=2020-08-14T18%3A55%3A05Z&sr=c&sp=racwdl&sig=REDACTED",
-=======
-    "Uri" : "https://REDACTED.blob.core.windows.net/jtccontainersasidentifierandpermissions0151009c5026809?restype=container&comp=list&sv=2020-02-10&se=2020-10-30T19%3A20%3A45Z&sr=c&sp=racwdlme&sig=REDACTED",
->>>>>>> 9d1ab226
+    "Uri" : "https://REDACTED.blob.core.windows.net/jtccontainersasidentifierandpermissions08578969285711c?restype=container&comp=list&sv=2020-04-08&se=2020-11-08T00%3A54%3A03Z&sr=c&sp=racwdlme&sig=REDACTED",
     "Headers" : {
-      "x-ms-version" : "2020-02-10",
-      "User-Agent" : "azsdk-java-azure-storage-blob/12.9.0-beta.3 (11.0.7; Windows 10; 10.0)",
-      "x-ms-client-request-id" : "b8ed6e27-ff2d-41b5-afb0-2a8434ea2205"
+      "x-ms-version" : "2020-04-08",
+      "User-Agent" : "azsdk-java-azure-storage-blob/12.9.0-beta.3 (11.0.6; Windows 10; 10.0)",
+      "x-ms-client-request-id" : "d9b611c3-c93f-4519-b3af-829874b362ab"
     },
     "Response" : {
       "Transfer-Encoding" : "chunked",
-      "x-ms-version" : "2020-02-10",
+      "Access-Control-Expose-Headers" : "x-ms-client-request-id",
+      "x-ms-version" : "2020-04-08",
       "Server" : "Windows-Azure-Blob/1.0 Microsoft-HTTPAPI/2.0",
+      "Access-Control-Allow-Origin" : "*",
       "retry-after" : "0",
       "StatusCode" : "200",
-      "x-ms-request-id" : "e3860ca9-101e-003d-3028-ae53b2000000",
-      "Body" : "﻿<?xml version=\"1.0\" encoding=\"utf-8\"?><EnumerationResults ServiceEndpoint=\"https://gapracanary.blob.core.windows.net/\" ContainerName=\"jtccontainersasidentifierandpermissions0151009c5026809\"><Blobs><Blob><Name>javablobcontainersasidentifierandpermissions1180669b34ef</Name><VersionId>2020-10-29T19:20:43.8592667Z</VersionId><IsCurrentVersion>true</IsCurrentVersion><Properties><Creation-Time>Thu, 29 Oct 2020 19:20:43 GMT</Creation-Time><Last-Modified>Thu, 29 Oct 2020 19:20:43 GMT</Last-Modified><Etag>0x8D87C3FBB36149B</Etag><Content-Length>7</Content-Length><Content-Type>application/octet-stream</Content-Type><Content-Encoding /><Content-Language /><Content-CRC64 /><Content-MD5>wh+Wm18D0z1D4E+PE252gg==</Content-MD5><Cache-Control /><Content-Disposition /><LastAccessTime>Thu, 29 Oct 2020 19:20:43 GMT</LastAccessTime><BlobType>BlockBlob</BlobType><AccessTier>Hot</AccessTier><AccessTierInferred>true</AccessTierInferred><LeaseStatus>unlocked</LeaseStatus><LeaseState>available</LeaseState><ServerEncrypted>true</ServerEncrypted></Properties><OrMetadata /></Blob></Blobs><NextMarker /></EnumerationResults>",
-      "Date" : "Thu, 29 Oct 2020 19:20:43 GMT",
-      "x-ms-client-request-id" : "b8ed6e27-ff2d-41b5-afb0-2a8434ea2205",
+      "x-ms-request-id" : "f438e5e0-601e-004d-15a0-b439cd000000",
+      "Body" : "﻿<?xml version=\"1.0\" encoding=\"utf-8\"?><EnumerationResults ServiceEndpoint=\"https://seansoftdeletecanary.blob.core.windows.net/\" ContainerName=\"jtccontainersasidentifierandpermissions08578969285711c\"><Blobs><Blob><Name>javablobcontainersasidentifierandpermissions146866f974ae</Name><VersionId>2020-11-07T00:54:03.2397772Z</VersionId><IsCurrentVersion>true</IsCurrentVersion><Properties><Creation-Time>Sat, 07 Nov 2020 00:54:03 GMT</Creation-Time><Last-Modified>Sat, 07 Nov 2020 00:54:03 GMT</Last-Modified><Etag>0x8D882B79F135DCC</Etag><Content-Length>7</Content-Length><Content-Type>application/octet-stream</Content-Type><Content-Encoding /><Content-Language /><Content-CRC64 /><Content-MD5>wh+Wm18D0z1D4E+PE252gg==</Content-MD5><Cache-Control /><Content-Disposition /><BlobType>BlockBlob</BlobType><AccessTier>Hot</AccessTier><AccessTierInferred>true</AccessTierInferred><LeaseStatus>unlocked</LeaseStatus><LeaseState>available</LeaseState><ServerEncrypted>true</ServerEncrypted></Properties><OrMetadata /></Blob></Blobs><NextMarker /></EnumerationResults>",
+      "Date" : "Sat, 07 Nov 2020 00:54:03 GMT",
+      "x-ms-client-request-id" : "d9b611c3-c93f-4519-b3af-829874b362ab",
       "Content-Type" : "application/xml"
     },
     "Exception" : null
@@ -122,42 +118,44 @@
     "Method" : "GET",
     "Uri" : "https://REDACTED.blob.core.windows.net?prefix=jtccontainersasidentifierandpermissions&comp=list",
     "Headers" : {
-      "x-ms-version" : "2020-02-10",
-      "User-Agent" : "azsdk-java-azure-storage-blob/12.9.0-beta.3 (11.0.7; Windows 10; 10.0)",
-      "x-ms-client-request-id" : "85969b8e-efd9-44d5-8acd-0fa1bd062f7b"
+      "x-ms-version" : "2020-04-08",
+      "User-Agent" : "azsdk-java-azure-storage-blob/12.9.0-beta.3 (11.0.6; Windows 10; 10.0)",
+      "x-ms-client-request-id" : "eed3e248-9939-4df9-b121-d85bd314d189"
     },
     "Response" : {
       "Transfer-Encoding" : "chunked",
-      "x-ms-version" : "2020-02-10",
+      "Access-Control-Expose-Headers" : "x-ms-client-request-id",
+      "x-ms-version" : "2020-04-08",
       "Server" : "Windows-Azure-Blob/1.0 Microsoft-HTTPAPI/2.0",
+      "Access-Control-Allow-Origin" : "*",
       "retry-after" : "0",
       "StatusCode" : "200",
-      "x-ms-request-id" : "e3860cad-101e-003d-3328-ae53b2000000",
-      "Body" : "﻿<?xml version=\"1.0\" encoding=\"utf-8\"?><EnumerationResults ServiceEndpoint=\"https://gapracanary.blob.core.windows.net/\"><Prefix>jtccontainersasidentifierandpermissions</Prefix><Containers><Container><Name>jtccontainersasidentifierandpermissions0151009c5026809</Name><Properties><Last-Modified>Thu, 29 Oct 2020 19:20:44 GMT</Last-Modified><Etag>\"0x8D87C3FBB5BF56F\"</Etag><LeaseStatus>unlocked</LeaseStatus><LeaseState>available</LeaseState><DefaultEncryptionScope>$account-encryption-key</DefaultEncryptionScope><DenyEncryptionScopeOverride>false</DenyEncryptionScopeOverride><HasImmutabilityPolicy>false</HasImmutabilityPolicy><HasLegalHold>false</HasLegalHold></Properties></Container></Containers><NextMarker /></EnumerationResults>",
-      "Date" : "Thu, 29 Oct 2020 19:20:43 GMT",
-      "x-ms-client-request-id" : "85969b8e-efd9-44d5-8acd-0fa1bd062f7b",
+      "x-ms-request-id" : "f438e5f5-601e-004d-2aa0-b439cd000000",
+      "Body" : "﻿<?xml version=\"1.0\" encoding=\"utf-8\"?><EnumerationResults ServiceEndpoint=\"https://seansoftdeletecanary.blob.core.windows.net/\"><Prefix>jtccontainersasidentifierandpermissions</Prefix><Containers><Container><Name>jtccontainersasidentifierandpermissions08578969285711c</Name><Properties><Last-Modified>Sat, 07 Nov 2020 00:54:03 GMT</Last-Modified><Etag>\"0x8D882B79F36FC6C\"</Etag><LeaseStatus>unlocked</LeaseStatus><LeaseState>available</LeaseState><DefaultEncryptionScope>$account-encryption-key</DefaultEncryptionScope><DenyEncryptionScopeOverride>false</DenyEncryptionScopeOverride><HasImmutabilityPolicy>false</HasImmutabilityPolicy><HasLegalHold>false</HasLegalHold></Properties></Container></Containers><NextMarker /></EnumerationResults>",
+      "Date" : "Sat, 07 Nov 2020 00:54:03 GMT",
+      "x-ms-client-request-id" : "eed3e248-9939-4df9-b121-d85bd314d189",
       "Content-Type" : "application/xml"
     },
     "Exception" : null
   }, {
     "Method" : "DELETE",
-    "Uri" : "https://REDACTED.blob.core.windows.net/jtccontainersasidentifierandpermissions0151009c5026809?restype=container",
+    "Uri" : "https://REDACTED.blob.core.windows.net/jtccontainersasidentifierandpermissions08578969285711c?restype=container",
     "Headers" : {
-      "x-ms-version" : "2020-02-10",
-      "User-Agent" : "azsdk-java-azure-storage-blob/12.9.0-beta.3 (11.0.7; Windows 10; 10.0)",
-      "x-ms-client-request-id" : "451a45ae-842b-4b3d-a553-4388ecc83924"
+      "x-ms-version" : "2020-04-08",
+      "User-Agent" : "azsdk-java-azure-storage-blob/12.9.0-beta.3 (11.0.6; Windows 10; 10.0)",
+      "x-ms-client-request-id" : "565609eb-775f-431a-9c2f-a4802a9d3bb7"
     },
     "Response" : {
-      "x-ms-version" : "2020-02-10",
+      "x-ms-version" : "2020-04-08",
       "Server" : "Windows-Azure-Blob/1.0 Microsoft-HTTPAPI/2.0",
       "retry-after" : "0",
       "Content-Length" : "0",
       "StatusCode" : "202",
-      "x-ms-request-id" : "e3860cae-101e-003d-3428-ae53b2000000",
-      "Date" : "Thu, 29 Oct 2020 19:20:43 GMT",
-      "x-ms-client-request-id" : "451a45ae-842b-4b3d-a553-4388ecc83924"
+      "x-ms-request-id" : "f438e619-601e-004d-4ba0-b439cd000000",
+      "Date" : "Sat, 07 Nov 2020 00:54:03 GMT",
+      "x-ms-client-request-id" : "565609eb-775f-431a-9c2f-a4802a9d3bb7"
     },
     "Exception" : null
   } ],
-  "variables" : [ "jtccontainersasidentifierandpermissions0151009c5026809", "javablobcontainersasidentifierandpermissions1180669b34ef", "2020-10-29T19:20:44.973768100Z", "2020-10-29T19:20:45.216765400Z" ]
+  "variables" : [ "jtccontainersasidentifierandpermissions08578969285711c", "javablobcontainersasidentifierandpermissions146866f974ae", "2020-11-07T00:54:03.310675900Z", "2020-11-07T00:54:03.543673400Z" ]
 }