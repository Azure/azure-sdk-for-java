{
  "networkCallRecords" : [ {
    "Method" : "PUT",
<<<<<<< HEAD
    "Uri" : "https://jaschrepragrs.blob.core.windows.net/jtccreateacfail0appendblobapitestcreateacfailaf319247edab7?restype=container",
    "Headers" : {
      "x-ms-version" : "2019-02-02",
      "User-Agent" : "azsdk-java-azure-storage-blob/12.0.0-preview.3 1.8.0_221; Windows 10 10.0",
      "x-ms-client-request-id" : "8fd49e01-0a5c-47d8-a017-7faf951fcac5"
=======
    "Uri" : "https://azstoragesdkaccount.blob.core.windows.net/jtccreateacfail0appendblobapitestcreateacfaila5b55892ce945?restype=container",
    "Headers" : {
      "x-ms-version" : "2019-02-02",
      "User-Agent" : "azsdk-java-azure-storage-blob/12.0.0-preview.3 1.8.0_212; Windows 10 10.0",
      "x-ms-client-request-id" : "4f21af1f-a6c3-49c8-8575-e1ba1556612f"
>>>>>>> a55d5dd9
    },
    "Response" : {
      "x-ms-version" : "2019-02-02",
      "Server" : "Windows-Azure-Blob/1.0 Microsoft-HTTPAPI/2.0",
<<<<<<< HEAD
      "ETag" : "\"0x8D732522AA35F73\"",
      "Last-Modified" : "Thu, 05 Sep 2019 22:41:18 GMT",
      "retry-after" : "0",
      "Content-Length" : "0",
      "StatusCode" : "201",
      "x-ms-request-id" : "bfedc6c9-901e-0044-183b-643cc7000000",
      "Date" : "Thu, 05 Sep 2019 22:41:17 GMT",
      "x-ms-client-request-id" : "8fd49e01-0a5c-47d8-a017-7faf951fcac5"
=======
      "ETag" : "\"0x8D732FC631EC63C\"",
      "Last-Modified" : "Fri, 06 Sep 2019 18:59:47 GMT",
      "retry-after" : "0",
      "Content-Length" : "0",
      "StatusCode" : "201",
      "x-ms-request-id" : "94d1395b-201e-012e-4ae5-64f6e4000000",
      "Date" : "Fri, 06 Sep 2019 18:59:46 GMT",
      "x-ms-client-request-id" : "4f21af1f-a6c3-49c8-8575-e1ba1556612f"
>>>>>>> a55d5dd9
    },
    "Exception" : null
  }, {
    "Method" : "PUT",
<<<<<<< HEAD
    "Uri" : "https://jaschrepragrs.blob.core.windows.net/jtccreateacfail0appendblobapitestcreateacfailaf319247edab7/javablobcreateacfail1appendblobapitestcreateacfailaf334493cc",
    "Headers" : {
      "x-ms-version" : "2019-02-02",
      "User-Agent" : "azsdk-java-azure-storage-blob/12.0.0-preview.3 1.8.0_221; Windows 10 10.0",
      "x-ms-client-request-id" : "2d9211db-e542-4f24-a5aa-56da3d9f53b5"
=======
    "Uri" : "https://azstoragesdkaccount.blob.core.windows.net/jtccreateacfail0appendblobapitestcreateacfaila5b55892ce945/javablobcreateacfail1appendblobapitestcreateacfaila5b610868b",
    "Headers" : {
      "x-ms-version" : "2019-02-02",
      "User-Agent" : "azsdk-java-azure-storage-blob/12.0.0-preview.3 1.8.0_212; Windows 10 10.0",
      "x-ms-client-request-id" : "cf5ef3b3-9455-43ed-b428-5001eb676ccd"
>>>>>>> a55d5dd9
    },
    "Response" : {
      "x-ms-version" : "2019-02-02",
      "Server" : "Windows-Azure-Blob/1.0 Microsoft-HTTPAPI/2.0",
<<<<<<< HEAD
      "ETag" : "\"0x8D732522AB0EB95\"",
      "Last-Modified" : "Thu, 05 Sep 2019 22:41:18 GMT",
      "retry-after" : "0",
      "Content-Length" : "0",
      "StatusCode" : "201",
      "x-ms-request-id" : "bfedc6e1-901e-0044-2d3b-643cc7000000",
      "x-ms-request-server-encrypted" : "true",
      "Date" : "Thu, 05 Sep 2019 22:41:17 GMT",
      "x-ms-client-request-id" : "2d9211db-e542-4f24-a5aa-56da3d9f53b5"
=======
      "ETag" : "\"0x8D732FC63262510\"",
      "Last-Modified" : "Fri, 06 Sep 2019 18:59:47 GMT",
      "retry-after" : "0",
      "Content-Length" : "0",
      "StatusCode" : "201",
      "x-ms-request-id" : "94d1396b-201e-012e-57e5-64f6e4000000",
      "x-ms-request-server-encrypted" : "true",
      "Date" : "Fri, 06 Sep 2019 18:59:46 GMT",
      "x-ms-client-request-id" : "cf5ef3b3-9455-43ed-b428-5001eb676ccd"
>>>>>>> a55d5dd9
    },
    "Exception" : null
  }, {
    "Method" : "PUT",
<<<<<<< HEAD
    "Uri" : "https://jaschrepragrs.blob.core.windows.net/jtccreateacfail0appendblobapitestcreateacfailaf319247edab7/javablobcreateacfail1appendblobapitestcreateacfailaf334493cc?comp=lease",
    "Headers" : {
      "x-ms-version" : "2019-02-02",
      "User-Agent" : "azsdk-java-azure-storage-blob/12.0.0-preview.3 1.8.0_221; Windows 10 10.0",
      "x-ms-client-request-id" : "cd78346b-b8f6-4e67-bbab-8fb40b8c2395"
=======
    "Uri" : "https://azstoragesdkaccount.blob.core.windows.net/jtccreateacfail0appendblobapitestcreateacfaila5b55892ce945/javablobcreateacfail1appendblobapitestcreateacfaila5b610868b?comp=lease",
    "Headers" : {
      "x-ms-version" : "2019-02-02",
      "User-Agent" : "azsdk-java-azure-storage-blob/12.0.0-preview.3 1.8.0_212; Windows 10 10.0",
      "x-ms-client-request-id" : "faede192-29cd-420a-a2e1-3e0597b00d4c"
>>>>>>> a55d5dd9
    },
    "Response" : {
      "x-ms-version" : "2019-02-02",
      "Server" : "Windows-Azure-Blob/1.0 Microsoft-HTTPAPI/2.0",
<<<<<<< HEAD
      "ETag" : "\"0x8D732522AB0EB95\"",
      "x-ms-lease-id" : "1d508f5b-de18-4e14-b56f-2c4e14baa7a0",
      "Last-Modified" : "Thu, 05 Sep 2019 22:41:18 GMT",
      "retry-after" : "0",
      "Content-Length" : "0",
      "StatusCode" : "201",
      "x-ms-request-id" : "bfedc6f0-901e-0044-3c3b-643cc7000000",
      "Date" : "Thu, 05 Sep 2019 22:41:17 GMT",
      "x-ms-client-request-id" : "cd78346b-b8f6-4e67-bbab-8fb40b8c2395"
=======
      "ETag" : "\"0x8D732FC63262510\"",
      "x-ms-lease-id" : "89ef4288-b547-449c-b0ef-bc9e22d9429b",
      "Last-Modified" : "Fri, 06 Sep 2019 18:59:47 GMT",
      "retry-after" : "0",
      "Content-Length" : "0",
      "StatusCode" : "201",
      "x-ms-request-id" : "94d13974-201e-012e-60e5-64f6e4000000",
      "Date" : "Fri, 06 Sep 2019 18:59:46 GMT",
      "x-ms-client-request-id" : "faede192-29cd-420a-a2e1-3e0597b00d4c"
>>>>>>> a55d5dd9
    },
    "Exception" : null
  }, {
    "Method" : "PUT",
<<<<<<< HEAD
    "Uri" : "https://jaschrepragrs.blob.core.windows.net/jtccreateacfail0appendblobapitestcreateacfailaf319247edab7/javablobcreateacfail1appendblobapitestcreateacfailaf334493cc",
    "Headers" : {
      "x-ms-version" : "2019-02-02",
      "User-Agent" : "azsdk-java-azure-storage-blob/12.0.0-preview.3 1.8.0_221; Windows 10 10.0",
      "x-ms-client-request-id" : "5135e9dd-d4a4-46c3-ac2c-44f65c924e6f"
=======
    "Uri" : "https://azstoragesdkaccount.blob.core.windows.net/jtccreateacfail0appendblobapitestcreateacfaila5b55892ce945/javablobcreateacfail1appendblobapitestcreateacfaila5b610868b",
    "Headers" : {
      "x-ms-version" : "2019-02-02",
      "User-Agent" : "azsdk-java-azure-storage-blob/12.0.0-preview.3 1.8.0_212; Windows 10 10.0",
      "x-ms-client-request-id" : "27bfec00-19bf-4c0a-8f71-75d611537cf1"
>>>>>>> a55d5dd9
    },
    "Response" : {
      "x-ms-version" : "2019-02-02",
      "Server" : "Windows-Azure-Blob/1.0 Microsoft-HTTPAPI/2.0",
      "x-ms-error-code" : "LeaseIdMismatchWithBlobOperation",
      "retry-after" : "0",
      "Content-Length" : "264",
      "StatusCode" : "412",
<<<<<<< HEAD
      "x-ms-request-id" : "bfedc6fd-901e-0044-473b-643cc7000000",
      "Body" : "﻿<?xml version=\"1.0\" encoding=\"utf-8\"?><Error><Code>LeaseIdMismatchWithBlobOperation</Code><Message>The lease ID specified did not match the lease ID for the blob.\nRequestId:bfedc6fd-901e-0044-473b-643cc7000000\nTime:2019-09-05T22:41:18.2803257Z</Message></Error>",
      "Date" : "Thu, 05 Sep 2019 22:41:17 GMT",
      "x-ms-client-request-id" : "5135e9dd-d4a4-46c3-ac2c-44f65c924e6f",
=======
      "x-ms-request-id" : "94d1397c-201e-012e-68e5-64f6e4000000",
      "Body" : "﻿<?xml version=\"1.0\" encoding=\"utf-8\"?><Error><Code>LeaseIdMismatchWithBlobOperation</Code><Message>The lease ID specified did not match the lease ID for the blob.\nRequestId:94d1397c-201e-012e-68e5-64f6e4000000\nTime:2019-09-06T18:59:47.3594299Z</Message></Error>",
      "Date" : "Fri, 06 Sep 2019 18:59:46 GMT",
      "x-ms-client-request-id" : "27bfec00-19bf-4c0a-8f71-75d611537cf1",
>>>>>>> a55d5dd9
      "Content-Type" : "application/xml"
    },
    "Exception" : null
  }, {
    "Method" : "GET",
<<<<<<< HEAD
    "Uri" : "https://jaschrepragrs.blob.core.windows.net?prefix=jtccreateacfail&comp=list",
    "Headers" : {
      "x-ms-version" : "2019-02-02",
      "User-Agent" : "azsdk-java-azure-storage-blob/12.0.0-preview.3 1.8.0_221; Windows 10 10.0",
      "x-ms-client-request-id" : "086a0b10-31fe-46fe-aba1-c6d3af13aab1"
=======
    "Uri" : "https://azstoragesdkaccount.blob.core.windows.net?prefix=jtccreateacfail&comp=list",
    "Headers" : {
      "x-ms-version" : "2019-02-02",
      "User-Agent" : "azsdk-java-azure-storage-blob/12.0.0-preview.3 1.8.0_212; Windows 10 10.0",
      "x-ms-client-request-id" : "f9624b15-0f29-4435-8505-4e442aa7b505"
>>>>>>> a55d5dd9
    },
    "Response" : {
      "Transfer-Encoding" : "chunked",
      "x-ms-version" : "2019-02-02",
      "Server" : "Windows-Azure-Blob/1.0 Microsoft-HTTPAPI/2.0",
      "retry-after" : "0",
      "StatusCode" : "200",
<<<<<<< HEAD
      "x-ms-request-id" : "bfedc710-901e-0044-583b-643cc7000000",
      "Body" : "﻿<?xml version=\"1.0\" encoding=\"utf-8\"?><EnumerationResults ServiceEndpoint=\"https://jaschrepragrs.blob.core.windows.net/\"><Prefix>jtccreateacfail</Prefix><Containers><Container><Name>jtccreateacfail0appendblobapitestcreateacfailaf319247edab7</Name><Properties><Last-Modified>Thu, 05 Sep 2019 22:41:18 GMT</Last-Modified><Etag>\"0x8D732522AA35F73\"</Etag><LeaseStatus>unlocked</LeaseStatus><LeaseState>available</LeaseState><DefaultEncryptionScope>$account-encryption-key</DefaultEncryptionScope><DenyEncryptionScopeOverride>false</DenyEncryptionScopeOverride><HasImmutabilityPolicy>false</HasImmutabilityPolicy><HasLegalHold>false</HasLegalHold></Properties></Container></Containers><NextMarker /></EnumerationResults>",
      "Date" : "Thu, 05 Sep 2019 22:41:18 GMT",
      "x-ms-client-request-id" : "086a0b10-31fe-46fe-aba1-c6d3af13aab1",
=======
      "x-ms-request-id" : "94d1398d-201e-012e-76e5-64f6e4000000",
      "Body" : "﻿<?xml version=\"1.0\" encoding=\"utf-8\"?><EnumerationResults ServiceEndpoint=\"https://azstoragesdkaccount.blob.core.windows.net/\"><Prefix>jtccreateacfail</Prefix><Containers><Container><Name>jtccreateacfail0appendblobapitestcreateacfaila5b55892ce945</Name><Properties><Last-Modified>Fri, 06 Sep 2019 18:59:47 GMT</Last-Modified><Etag>\"0x8D732FC631EC63C\"</Etag><LeaseStatus>unlocked</LeaseStatus><LeaseState>available</LeaseState><DefaultEncryptionScope>$account-encryption-key</DefaultEncryptionScope><DenyEncryptionScopeOverride>false</DenyEncryptionScopeOverride><HasImmutabilityPolicy>false</HasImmutabilityPolicy><HasLegalHold>false</HasLegalHold></Properties></Container></Containers><NextMarker /></EnumerationResults>",
      "Date" : "Fri, 06 Sep 2019 18:59:46 GMT",
      "x-ms-client-request-id" : "f9624b15-0f29-4435-8505-4e442aa7b505",
>>>>>>> a55d5dd9
      "Content-Type" : "application/xml"
    },
    "Exception" : null
  }, {
    "Method" : "DELETE",
<<<<<<< HEAD
    "Uri" : "https://jaschrepragrs.blob.core.windows.net/jtccreateacfail0appendblobapitestcreateacfailaf319247edab7?restype=container",
    "Headers" : {
      "x-ms-version" : "2019-02-02",
      "User-Agent" : "azsdk-java-azure-storage-blob/12.0.0-preview.3 1.8.0_221; Windows 10 10.0",
      "x-ms-client-request-id" : "c3851d58-5f09-433a-93bf-d2178d0a279b"
=======
    "Uri" : "https://azstoragesdkaccount.blob.core.windows.net/jtccreateacfail0appendblobapitestcreateacfaila5b55892ce945?restype=container",
    "Headers" : {
      "x-ms-version" : "2019-02-02",
      "User-Agent" : "azsdk-java-azure-storage-blob/12.0.0-preview.3 1.8.0_212; Windows 10 10.0",
      "x-ms-client-request-id" : "a4348164-bf89-489e-a006-953e86e3b383"
>>>>>>> a55d5dd9
    },
    "Response" : {
      "x-ms-version" : "2019-02-02",
      "Server" : "Windows-Azure-Blob/1.0 Microsoft-HTTPAPI/2.0",
      "retry-after" : "0",
      "Content-Length" : "0",
      "StatusCode" : "202",
<<<<<<< HEAD
      "x-ms-request-id" : "bfedc71e-901e-0044-643b-643cc7000000",
      "Date" : "Thu, 05 Sep 2019 22:41:18 GMT",
      "x-ms-client-request-id" : "c3851d58-5f09-433a-93bf-d2178d0a279b"
    },
    "Exception" : null
  } ],
  "variables" : [ "jtccreateacfail0appendblobapitestcreateacfailaf319247edab7", "javablobcreateacfail1appendblobapitestcreateacfailaf334493cc" ]
=======
      "x-ms-request-id" : "94d139a2-201e-012e-07e5-64f6e4000000",
      "Date" : "Fri, 06 Sep 2019 18:59:46 GMT",
      "x-ms-client-request-id" : "a4348164-bf89-489e-a006-953e86e3b383"
    },
    "Exception" : null
  } ],
  "variables" : [ "jtccreateacfail0appendblobapitestcreateacfaila5b55892ce945", "javablobcreateacfail1appendblobapitestcreateacfaila5b610868b" ]
>>>>>>> a55d5dd9
}<|MERGE_RESOLUTION|>--- conflicted
+++ resolved
@@ -1,143 +1,76 @@
 {
   "networkCallRecords" : [ {
     "Method" : "PUT",
-<<<<<<< HEAD
-    "Uri" : "https://jaschrepragrs.blob.core.windows.net/jtccreateacfail0appendblobapitestcreateacfailaf319247edab7?restype=container",
+    "Uri" : "https://jaschrepragrs.blob.core.windows.net/jtccreateacfail0appendblobapitestcreateacfail8f97157789c7b?restype=container",
     "Headers" : {
       "x-ms-version" : "2019-02-02",
       "User-Agent" : "azsdk-java-azure-storage-blob/12.0.0-preview.3 1.8.0_221; Windows 10 10.0",
-      "x-ms-client-request-id" : "8fd49e01-0a5c-47d8-a017-7faf951fcac5"
-=======
-    "Uri" : "https://azstoragesdkaccount.blob.core.windows.net/jtccreateacfail0appendblobapitestcreateacfaila5b55892ce945?restype=container",
-    "Headers" : {
-      "x-ms-version" : "2019-02-02",
-      "User-Agent" : "azsdk-java-azure-storage-blob/12.0.0-preview.3 1.8.0_212; Windows 10 10.0",
-      "x-ms-client-request-id" : "4f21af1f-a6c3-49c8-8575-e1ba1556612f"
->>>>>>> a55d5dd9
+      "x-ms-client-request-id" : "3f0a2bf7-74a2-4a29-8c42-b6348dac6f28"
     },
     "Response" : {
       "x-ms-version" : "2019-02-02",
       "Server" : "Windows-Azure-Blob/1.0 Microsoft-HTTPAPI/2.0",
-<<<<<<< HEAD
-      "ETag" : "\"0x8D732522AA35F73\"",
-      "Last-Modified" : "Thu, 05 Sep 2019 22:41:18 GMT",
+      "ETag" : "\"0x8D73562373FA941\"",
+      "Last-Modified" : "Mon, 09 Sep 2019 20:13:44 GMT",
       "retry-after" : "0",
       "Content-Length" : "0",
       "StatusCode" : "201",
-      "x-ms-request-id" : "bfedc6c9-901e-0044-183b-643cc7000000",
-      "Date" : "Thu, 05 Sep 2019 22:41:17 GMT",
-      "x-ms-client-request-id" : "8fd49e01-0a5c-47d8-a017-7faf951fcac5"
-=======
-      "ETag" : "\"0x8D732FC631EC63C\"",
-      "Last-Modified" : "Fri, 06 Sep 2019 18:59:47 GMT",
-      "retry-after" : "0",
-      "Content-Length" : "0",
-      "StatusCode" : "201",
-      "x-ms-request-id" : "94d1395b-201e-012e-4ae5-64f6e4000000",
-      "Date" : "Fri, 06 Sep 2019 18:59:46 GMT",
-      "x-ms-client-request-id" : "4f21af1f-a6c3-49c8-8575-e1ba1556612f"
->>>>>>> a55d5dd9
+      "x-ms-request-id" : "03481478-301e-0024-164b-6779e5000000",
+      "Date" : "Mon, 09 Sep 2019 20:13:44 GMT",
+      "x-ms-client-request-id" : "3f0a2bf7-74a2-4a29-8c42-b6348dac6f28"
     },
     "Exception" : null
   }, {
     "Method" : "PUT",
-<<<<<<< HEAD
-    "Uri" : "https://jaschrepragrs.blob.core.windows.net/jtccreateacfail0appendblobapitestcreateacfailaf319247edab7/javablobcreateacfail1appendblobapitestcreateacfailaf334493cc",
+    "Uri" : "https://jaschrepragrs.blob.core.windows.net/jtccreateacfail0appendblobapitestcreateacfail8f97157789c7b/javablobcreateacfail1appendblobapitestcreateacfail8f9998968f",
     "Headers" : {
       "x-ms-version" : "2019-02-02",
       "User-Agent" : "azsdk-java-azure-storage-blob/12.0.0-preview.3 1.8.0_221; Windows 10 10.0",
-      "x-ms-client-request-id" : "2d9211db-e542-4f24-a5aa-56da3d9f53b5"
-=======
-    "Uri" : "https://azstoragesdkaccount.blob.core.windows.net/jtccreateacfail0appendblobapitestcreateacfaila5b55892ce945/javablobcreateacfail1appendblobapitestcreateacfaila5b610868b",
-    "Headers" : {
-      "x-ms-version" : "2019-02-02",
-      "User-Agent" : "azsdk-java-azure-storage-blob/12.0.0-preview.3 1.8.0_212; Windows 10 10.0",
-      "x-ms-client-request-id" : "cf5ef3b3-9455-43ed-b428-5001eb676ccd"
->>>>>>> a55d5dd9
+      "x-ms-client-request-id" : "94b28d45-8fc0-4401-8568-ccfa7753f358"
     },
     "Response" : {
       "x-ms-version" : "2019-02-02",
       "Server" : "Windows-Azure-Blob/1.0 Microsoft-HTTPAPI/2.0",
-<<<<<<< HEAD
-      "ETag" : "\"0x8D732522AB0EB95\"",
-      "Last-Modified" : "Thu, 05 Sep 2019 22:41:18 GMT",
+      "ETag" : "\"0x8D73562374CC2AD\"",
+      "Last-Modified" : "Mon, 09 Sep 2019 20:13:44 GMT",
       "retry-after" : "0",
       "Content-Length" : "0",
       "StatusCode" : "201",
-      "x-ms-request-id" : "bfedc6e1-901e-0044-2d3b-643cc7000000",
+      "x-ms-request-id" : "03481485-301e-0024-204b-6779e5000000",
       "x-ms-request-server-encrypted" : "true",
-      "Date" : "Thu, 05 Sep 2019 22:41:17 GMT",
-      "x-ms-client-request-id" : "2d9211db-e542-4f24-a5aa-56da3d9f53b5"
-=======
-      "ETag" : "\"0x8D732FC63262510\"",
-      "Last-Modified" : "Fri, 06 Sep 2019 18:59:47 GMT",
-      "retry-after" : "0",
-      "Content-Length" : "0",
-      "StatusCode" : "201",
-      "x-ms-request-id" : "94d1396b-201e-012e-57e5-64f6e4000000",
-      "x-ms-request-server-encrypted" : "true",
-      "Date" : "Fri, 06 Sep 2019 18:59:46 GMT",
-      "x-ms-client-request-id" : "cf5ef3b3-9455-43ed-b428-5001eb676ccd"
->>>>>>> a55d5dd9
+      "Date" : "Mon, 09 Sep 2019 20:13:44 GMT",
+      "x-ms-client-request-id" : "94b28d45-8fc0-4401-8568-ccfa7753f358"
     },
     "Exception" : null
   }, {
     "Method" : "PUT",
-<<<<<<< HEAD
-    "Uri" : "https://jaschrepragrs.blob.core.windows.net/jtccreateacfail0appendblobapitestcreateacfailaf319247edab7/javablobcreateacfail1appendblobapitestcreateacfailaf334493cc?comp=lease",
+    "Uri" : "https://jaschrepragrs.blob.core.windows.net/jtccreateacfail0appendblobapitestcreateacfail8f97157789c7b/javablobcreateacfail1appendblobapitestcreateacfail8f9998968f?comp=lease",
     "Headers" : {
       "x-ms-version" : "2019-02-02",
       "User-Agent" : "azsdk-java-azure-storage-blob/12.0.0-preview.3 1.8.0_221; Windows 10 10.0",
-      "x-ms-client-request-id" : "cd78346b-b8f6-4e67-bbab-8fb40b8c2395"
-=======
-    "Uri" : "https://azstoragesdkaccount.blob.core.windows.net/jtccreateacfail0appendblobapitestcreateacfaila5b55892ce945/javablobcreateacfail1appendblobapitestcreateacfaila5b610868b?comp=lease",
-    "Headers" : {
-      "x-ms-version" : "2019-02-02",
-      "User-Agent" : "azsdk-java-azure-storage-blob/12.0.0-preview.3 1.8.0_212; Windows 10 10.0",
-      "x-ms-client-request-id" : "faede192-29cd-420a-a2e1-3e0597b00d4c"
->>>>>>> a55d5dd9
+      "x-ms-client-request-id" : "6ea473dc-e3f7-47e0-93b6-1f7767de9c9c"
     },
     "Response" : {
       "x-ms-version" : "2019-02-02",
       "Server" : "Windows-Azure-Blob/1.0 Microsoft-HTTPAPI/2.0",
-<<<<<<< HEAD
-      "ETag" : "\"0x8D732522AB0EB95\"",
-      "x-ms-lease-id" : "1d508f5b-de18-4e14-b56f-2c4e14baa7a0",
-      "Last-Modified" : "Thu, 05 Sep 2019 22:41:18 GMT",
+      "ETag" : "\"0x8D73562374CC2AD\"",
+      "x-ms-lease-id" : "6b6b93f6-7d95-40cd-a82f-f5ce5bbea5c9",
+      "Last-Modified" : "Mon, 09 Sep 2019 20:13:44 GMT",
       "retry-after" : "0",
       "Content-Length" : "0",
       "StatusCode" : "201",
-      "x-ms-request-id" : "bfedc6f0-901e-0044-3c3b-643cc7000000",
-      "Date" : "Thu, 05 Sep 2019 22:41:17 GMT",
-      "x-ms-client-request-id" : "cd78346b-b8f6-4e67-bbab-8fb40b8c2395"
-=======
-      "ETag" : "\"0x8D732FC63262510\"",
-      "x-ms-lease-id" : "89ef4288-b547-449c-b0ef-bc9e22d9429b",
-      "Last-Modified" : "Fri, 06 Sep 2019 18:59:47 GMT",
-      "retry-after" : "0",
-      "Content-Length" : "0",
-      "StatusCode" : "201",
-      "x-ms-request-id" : "94d13974-201e-012e-60e5-64f6e4000000",
-      "Date" : "Fri, 06 Sep 2019 18:59:46 GMT",
-      "x-ms-client-request-id" : "faede192-29cd-420a-a2e1-3e0597b00d4c"
->>>>>>> a55d5dd9
+      "x-ms-request-id" : "03481491-301e-0024-2c4b-6779e5000000",
+      "Date" : "Mon, 09 Sep 2019 20:13:44 GMT",
+      "x-ms-client-request-id" : "6ea473dc-e3f7-47e0-93b6-1f7767de9c9c"
     },
     "Exception" : null
   }, {
     "Method" : "PUT",
-<<<<<<< HEAD
-    "Uri" : "https://jaschrepragrs.blob.core.windows.net/jtccreateacfail0appendblobapitestcreateacfailaf319247edab7/javablobcreateacfail1appendblobapitestcreateacfailaf334493cc",
+    "Uri" : "https://jaschrepragrs.blob.core.windows.net/jtccreateacfail0appendblobapitestcreateacfail8f97157789c7b/javablobcreateacfail1appendblobapitestcreateacfail8f9998968f",
     "Headers" : {
       "x-ms-version" : "2019-02-02",
       "User-Agent" : "azsdk-java-azure-storage-blob/12.0.0-preview.3 1.8.0_221; Windows 10 10.0",
-      "x-ms-client-request-id" : "5135e9dd-d4a4-46c3-ac2c-44f65c924e6f"
-=======
-    "Uri" : "https://azstoragesdkaccount.blob.core.windows.net/jtccreateacfail0appendblobapitestcreateacfaila5b55892ce945/javablobcreateacfail1appendblobapitestcreateacfaila5b610868b",
-    "Headers" : {
-      "x-ms-version" : "2019-02-02",
-      "User-Agent" : "azsdk-java-azure-storage-blob/12.0.0-preview.3 1.8.0_212; Windows 10 10.0",
-      "x-ms-client-request-id" : "27bfec00-19bf-4c0a-8f71-75d611537cf1"
->>>>>>> a55d5dd9
+      "x-ms-client-request-id" : "3ab977a4-78a7-44d9-96c9-cdd7651d9cdc"
     },
     "Response" : {
       "x-ms-version" : "2019-02-02",
@@ -146,35 +79,20 @@
       "retry-after" : "0",
       "Content-Length" : "264",
       "StatusCode" : "412",
-<<<<<<< HEAD
-      "x-ms-request-id" : "bfedc6fd-901e-0044-473b-643cc7000000",
-      "Body" : "﻿<?xml version=\"1.0\" encoding=\"utf-8\"?><Error><Code>LeaseIdMismatchWithBlobOperation</Code><Message>The lease ID specified did not match the lease ID for the blob.\nRequestId:bfedc6fd-901e-0044-473b-643cc7000000\nTime:2019-09-05T22:41:18.2803257Z</Message></Error>",
-      "Date" : "Thu, 05 Sep 2019 22:41:17 GMT",
-      "x-ms-client-request-id" : "5135e9dd-d4a4-46c3-ac2c-44f65c924e6f",
-=======
-      "x-ms-request-id" : "94d1397c-201e-012e-68e5-64f6e4000000",
-      "Body" : "﻿<?xml version=\"1.0\" encoding=\"utf-8\"?><Error><Code>LeaseIdMismatchWithBlobOperation</Code><Message>The lease ID specified did not match the lease ID for the blob.\nRequestId:94d1397c-201e-012e-68e5-64f6e4000000\nTime:2019-09-06T18:59:47.3594299Z</Message></Error>",
-      "Date" : "Fri, 06 Sep 2019 18:59:46 GMT",
-      "x-ms-client-request-id" : "27bfec00-19bf-4c0a-8f71-75d611537cf1",
->>>>>>> a55d5dd9
+      "x-ms-request-id" : "034814a1-301e-0024-394b-6779e5000000",
+      "Body" : "﻿<?xml version=\"1.0\" encoding=\"utf-8\"?><Error><Code>LeaseIdMismatchWithBlobOperation</Code><Message>The lease ID specified did not match the lease ID for the blob.\nRequestId:034814a1-301e-0024-394b-6779e5000000\nTime:2019-09-09T20:13:44.8712408Z</Message></Error>",
+      "Date" : "Mon, 09 Sep 2019 20:13:44 GMT",
+      "x-ms-client-request-id" : "3ab977a4-78a7-44d9-96c9-cdd7651d9cdc",
       "Content-Type" : "application/xml"
     },
     "Exception" : null
   }, {
     "Method" : "GET",
-<<<<<<< HEAD
     "Uri" : "https://jaschrepragrs.blob.core.windows.net?prefix=jtccreateacfail&comp=list",
     "Headers" : {
       "x-ms-version" : "2019-02-02",
       "User-Agent" : "azsdk-java-azure-storage-blob/12.0.0-preview.3 1.8.0_221; Windows 10 10.0",
-      "x-ms-client-request-id" : "086a0b10-31fe-46fe-aba1-c6d3af13aab1"
-=======
-    "Uri" : "https://azstoragesdkaccount.blob.core.windows.net?prefix=jtccreateacfail&comp=list",
-    "Headers" : {
-      "x-ms-version" : "2019-02-02",
-      "User-Agent" : "azsdk-java-azure-storage-blob/12.0.0-preview.3 1.8.0_212; Windows 10 10.0",
-      "x-ms-client-request-id" : "f9624b15-0f29-4435-8505-4e442aa7b505"
->>>>>>> a55d5dd9
+      "x-ms-client-request-id" : "3242840c-b9ff-4cc7-9ab7-b1c16e896390"
     },
     "Response" : {
       "Transfer-Encoding" : "chunked",
@@ -182,35 +100,20 @@
       "Server" : "Windows-Azure-Blob/1.0 Microsoft-HTTPAPI/2.0",
       "retry-after" : "0",
       "StatusCode" : "200",
-<<<<<<< HEAD
-      "x-ms-request-id" : "bfedc710-901e-0044-583b-643cc7000000",
-      "Body" : "﻿<?xml version=\"1.0\" encoding=\"utf-8\"?><EnumerationResults ServiceEndpoint=\"https://jaschrepragrs.blob.core.windows.net/\"><Prefix>jtccreateacfail</Prefix><Containers><Container><Name>jtccreateacfail0appendblobapitestcreateacfailaf319247edab7</Name><Properties><Last-Modified>Thu, 05 Sep 2019 22:41:18 GMT</Last-Modified><Etag>\"0x8D732522AA35F73\"</Etag><LeaseStatus>unlocked</LeaseStatus><LeaseState>available</LeaseState><DefaultEncryptionScope>$account-encryption-key</DefaultEncryptionScope><DenyEncryptionScopeOverride>false</DenyEncryptionScopeOverride><HasImmutabilityPolicy>false</HasImmutabilityPolicy><HasLegalHold>false</HasLegalHold></Properties></Container></Containers><NextMarker /></EnumerationResults>",
-      "Date" : "Thu, 05 Sep 2019 22:41:18 GMT",
-      "x-ms-client-request-id" : "086a0b10-31fe-46fe-aba1-c6d3af13aab1",
-=======
-      "x-ms-request-id" : "94d1398d-201e-012e-76e5-64f6e4000000",
-      "Body" : "﻿<?xml version=\"1.0\" encoding=\"utf-8\"?><EnumerationResults ServiceEndpoint=\"https://azstoragesdkaccount.blob.core.windows.net/\"><Prefix>jtccreateacfail</Prefix><Containers><Container><Name>jtccreateacfail0appendblobapitestcreateacfaila5b55892ce945</Name><Properties><Last-Modified>Fri, 06 Sep 2019 18:59:47 GMT</Last-Modified><Etag>\"0x8D732FC631EC63C\"</Etag><LeaseStatus>unlocked</LeaseStatus><LeaseState>available</LeaseState><DefaultEncryptionScope>$account-encryption-key</DefaultEncryptionScope><DenyEncryptionScopeOverride>false</DenyEncryptionScopeOverride><HasImmutabilityPolicy>false</HasImmutabilityPolicy><HasLegalHold>false</HasLegalHold></Properties></Container></Containers><NextMarker /></EnumerationResults>",
-      "Date" : "Fri, 06 Sep 2019 18:59:46 GMT",
-      "x-ms-client-request-id" : "f9624b15-0f29-4435-8505-4e442aa7b505",
->>>>>>> a55d5dd9
+      "x-ms-request-id" : "034814b8-301e-0024-504b-6779e5000000",
+      "Body" : "﻿<?xml version=\"1.0\" encoding=\"utf-8\"?><EnumerationResults ServiceEndpoint=\"https://jaschrepragrs.blob.core.windows.net/\"><Prefix>jtccreateacfail</Prefix><Containers><Container><Name>jtccreateacfail0appendblobapitestcreateacfail8f97157789c7b</Name><Properties><Last-Modified>Mon, 09 Sep 2019 20:13:44 GMT</Last-Modified><Etag>\"0x8D73562373FA941\"</Etag><LeaseStatus>unlocked</LeaseStatus><LeaseState>available</LeaseState><DefaultEncryptionScope>$account-encryption-key</DefaultEncryptionScope><DenyEncryptionScopeOverride>false</DenyEncryptionScopeOverride><HasImmutabilityPolicy>false</HasImmutabilityPolicy><HasLegalHold>false</HasLegalHold></Properties></Container></Containers><NextMarker /></EnumerationResults>",
+      "Date" : "Mon, 09 Sep 2019 20:13:44 GMT",
+      "x-ms-client-request-id" : "3242840c-b9ff-4cc7-9ab7-b1c16e896390",
       "Content-Type" : "application/xml"
     },
     "Exception" : null
   }, {
     "Method" : "DELETE",
-<<<<<<< HEAD
-    "Uri" : "https://jaschrepragrs.blob.core.windows.net/jtccreateacfail0appendblobapitestcreateacfailaf319247edab7?restype=container",
+    "Uri" : "https://jaschrepragrs.blob.core.windows.net/jtccreateacfail0appendblobapitestcreateacfail8f97157789c7b?restype=container",
     "Headers" : {
       "x-ms-version" : "2019-02-02",
       "User-Agent" : "azsdk-java-azure-storage-blob/12.0.0-preview.3 1.8.0_221; Windows 10 10.0",
-      "x-ms-client-request-id" : "c3851d58-5f09-433a-93bf-d2178d0a279b"
-=======
-    "Uri" : "https://azstoragesdkaccount.blob.core.windows.net/jtccreateacfail0appendblobapitestcreateacfaila5b55892ce945?restype=container",
-    "Headers" : {
-      "x-ms-version" : "2019-02-02",
-      "User-Agent" : "azsdk-java-azure-storage-blob/12.0.0-preview.3 1.8.0_212; Windows 10 10.0",
-      "x-ms-client-request-id" : "a4348164-bf89-489e-a006-953e86e3b383"
->>>>>>> a55d5dd9
+      "x-ms-client-request-id" : "c89f8f0d-6012-4915-94f9-0582bbaee4cb"
     },
     "Response" : {
       "x-ms-version" : "2019-02-02",
@@ -218,21 +121,11 @@
       "retry-after" : "0",
       "Content-Length" : "0",
       "StatusCode" : "202",
-<<<<<<< HEAD
-      "x-ms-request-id" : "bfedc71e-901e-0044-643b-643cc7000000",
-      "Date" : "Thu, 05 Sep 2019 22:41:18 GMT",
-      "x-ms-client-request-id" : "c3851d58-5f09-433a-93bf-d2178d0a279b"
+      "x-ms-request-id" : "034814cb-301e-0024-614b-6779e5000000",
+      "Date" : "Mon, 09 Sep 2019 20:13:44 GMT",
+      "x-ms-client-request-id" : "c89f8f0d-6012-4915-94f9-0582bbaee4cb"
     },
     "Exception" : null
   } ],
-  "variables" : [ "jtccreateacfail0appendblobapitestcreateacfailaf319247edab7", "javablobcreateacfail1appendblobapitestcreateacfailaf334493cc" ]
-=======
-      "x-ms-request-id" : "94d139a2-201e-012e-07e5-64f6e4000000",
-      "Date" : "Fri, 06 Sep 2019 18:59:46 GMT",
-      "x-ms-client-request-id" : "a4348164-bf89-489e-a006-953e86e3b383"
-    },
-    "Exception" : null
-  } ],
-  "variables" : [ "jtccreateacfail0appendblobapitestcreateacfaila5b55892ce945", "javablobcreateacfail1appendblobapitestcreateacfaila5b610868b" ]
->>>>>>> a55d5dd9
+  "variables" : [ "jtccreateacfail0appendblobapitestcreateacfail8f97157789c7b", "javablobcreateacfail1appendblobapitestcreateacfail8f9998968f" ]
 }