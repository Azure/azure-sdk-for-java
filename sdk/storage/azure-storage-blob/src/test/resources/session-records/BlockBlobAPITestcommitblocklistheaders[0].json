{
  "networkCallRecords" : [ {
    "Method" : "PUT",
<<<<<<< HEAD
    "Uri" : "https://jaschrepragrs.blob.core.windows.net/jtccommitblocklistheaders0613399454770b9f754228?restype=container",
    "Headers" : {
      "x-ms-version" : "2019-02-02",
      "User-Agent" : "azsdk-java-azure-storage-blob/12.0.0-preview.3 1.8.0_221; Windows 10 10.0",
      "x-ms-client-request-id" : "247bdeeb-aebf-49a1-b7ff-3a71477dbb01"
=======
    "Uri" : "https://azstoragesdkaccount.blob.core.windows.net/jtccommitblocklistheaders0865945794a9875026460c?restype=container",
    "Headers" : {
      "x-ms-version" : "2019-02-02",
      "User-Agent" : "azsdk-java-azure-storage-blob/12.0.0-preview.3 1.8.0_212; Windows 10 10.0",
      "x-ms-client-request-id" : "00c93dbd-48b1-4287-b39b-aa668b04f93d"
>>>>>>> a55d5dd9
    },
    "Response" : {
      "x-ms-version" : "2019-02-02",
      "Server" : "Windows-Azure-Blob/1.0 Microsoft-HTTPAPI/2.0",
<<<<<<< HEAD
      "ETag" : "\"0x8D732528476A122\"",
      "Last-Modified" : "Thu, 05 Sep 2019 22:43:48 GMT",
      "retry-after" : "0",
      "Content-Length" : "0",
      "StatusCode" : "201",
      "x-ms-request-id" : "dacab83e-b01e-001c-5c3b-6438bc000000",
      "Date" : "Thu, 05 Sep 2019 22:43:48 GMT",
      "x-ms-client-request-id" : "247bdeeb-aebf-49a1-b7ff-3a71477dbb01"
=======
      "ETag" : "\"0x8D732FCEE6C08B2\"",
      "Last-Modified" : "Fri, 06 Sep 2019 19:03:40 GMT",
      "retry-after" : "0",
      "Content-Length" : "0",
      "StatusCode" : "201",
      "x-ms-request-id" : "412a1484-c01e-00c5-6ce5-644e4d000000",
      "Date" : "Fri, 06 Sep 2019 19:03:40 GMT",
      "x-ms-client-request-id" : "00c93dbd-48b1-4287-b39b-aa668b04f93d"
>>>>>>> a55d5dd9
    },
    "Exception" : null
  }, {
    "Method" : "PUT",
<<<<<<< HEAD
    "Uri" : "https://jaschrepragrs.blob.core.windows.net/jtccommitblocklistheaders0613399454770b9f754228/javablobcommitblocklistheaders17482330df3e08d88d4",
    "Headers" : {
      "x-ms-version" : "2019-02-02",
      "User-Agent" : "azsdk-java-azure-storage-blob/12.0.0-preview.3 1.8.0_221; Windows 10 10.0",
      "x-ms-client-request-id" : "dd06fea0-54d9-4374-9951-57343fe3a336",
=======
    "Uri" : "https://azstoragesdkaccount.blob.core.windows.net/jtccommitblocklistheaders0865945794a9875026460c/javablobcommitblocklistheaders154456bd1c92d6c38a4",
    "Headers" : {
      "x-ms-version" : "2019-02-02",
      "User-Agent" : "azsdk-java-azure-storage-blob/12.0.0-preview.3 1.8.0_212; Windows 10 10.0",
      "x-ms-client-request-id" : "50bfb9c1-e409-4ad4-8368-f9995521b17f",
>>>>>>> a55d5dd9
      "Content-Type" : "application/octet-stream"
    },
    "Response" : {
      "x-ms-version" : "2019-02-02",
      "Server" : "Windows-Azure-Blob/1.0 Microsoft-HTTPAPI/2.0",
      "x-ms-content-crc64" : "6RYQPwaVsyQ=",
<<<<<<< HEAD
      "Last-Modified" : "Thu, 05 Sep 2019 22:43:48 GMT",
      "retry-after" : "0",
      "StatusCode" : "201",
      "x-ms-request-server-encrypted" : "true",
      "Date" : "Thu, 05 Sep 2019 22:43:48 GMT",
      "Content-MD5" : "wh+Wm18D0z1D4E+PE252gg==",
      "ETag" : "\"0x8D732528483C443\"",
      "Content-Length" : "0",
      "x-ms-request-id" : "dacab841-b01e-001c-5e3b-6438bc000000",
      "x-ms-client-request-id" : "dd06fea0-54d9-4374-9951-57343fe3a336"
=======
      "Last-Modified" : "Fri, 06 Sep 2019 19:03:41 GMT",
      "retry-after" : "0",
      "StatusCode" : "201",
      "x-ms-request-server-encrypted" : "true",
      "Date" : "Fri, 06 Sep 2019 19:03:40 GMT",
      "Content-MD5" : "wh+Wm18D0z1D4E+PE252gg==",
      "ETag" : "\"0x8D732FCEE86C4F8\"",
      "Content-Length" : "0",
      "x-ms-request-id" : "412a14d0-c01e-00c5-31e5-644e4d000000",
      "x-ms-client-request-id" : "50bfb9c1-e409-4ad4-8368-f9995521b17f"
>>>>>>> a55d5dd9
    },
    "Exception" : null
  }, {
    "Method" : "PUT",
<<<<<<< HEAD
    "Uri" : "https://jaschrepragrs.blob.core.windows.net/jtccommitblocklistheaders0613399454770b9f754228/javablobcommitblocklistheaders17482330df3e08d88d4?blockid=M2FjM2E1OGEtMjY2My00YmRiLWFjMjMtZTFiZTFjOGNlNjgz&comp=block",
    "Headers" : {
      "x-ms-version" : "2019-02-02",
      "User-Agent" : "azsdk-java-azure-storage-blob/12.0.0-preview.3 1.8.0_221; Windows 10 10.0",
      "x-ms-client-request-id" : "a795188e-9adc-4b23-a20e-5a17fbfd6b11",
=======
    "Uri" : "https://azstoragesdkaccount.blob.core.windows.net/jtccommitblocklistheaders0865945794a9875026460c/javablobcommitblocklistheaders154456bd1c92d6c38a4?blockid=MDBhZTFkMTUtMmRhZC00YmU2LTg1ZWQtMWYyYThmMTk4MDYw&comp=block",
    "Headers" : {
      "x-ms-version" : "2019-02-02",
      "User-Agent" : "azsdk-java-azure-storage-blob/12.0.0-preview.3 1.8.0_212; Windows 10 10.0",
      "x-ms-client-request-id" : "17a924cb-8afe-4f49-b34a-6cca761c588b",
>>>>>>> a55d5dd9
      "Content-Type" : "application/octet-stream"
    },
    "Response" : {
      "x-ms-version" : "2019-02-02",
      "Server" : "Windows-Azure-Blob/1.0 Microsoft-HTTPAPI/2.0",
      "x-ms-content-crc64" : "6RYQPwaVsyQ=",
      "retry-after" : "0",
      "Content-Length" : "0",
      "StatusCode" : "201",
<<<<<<< HEAD
      "x-ms-request-id" : "dacab84b-b01e-001c-673b-6438bc000000",
      "x-ms-request-server-encrypted" : "true",
      "Date" : "Thu, 05 Sep 2019 22:43:48 GMT",
      "x-ms-client-request-id" : "a795188e-9adc-4b23-a20e-5a17fbfd6b11"
=======
      "x-ms-request-id" : "412a14e2-c01e-00c5-42e5-644e4d000000",
      "x-ms-request-server-encrypted" : "true",
      "Date" : "Fri, 06 Sep 2019 19:03:40 GMT",
      "x-ms-client-request-id" : "17a924cb-8afe-4f49-b34a-6cca761c588b"
>>>>>>> a55d5dd9
    },
    "Exception" : null
  }, {
    "Method" : "PUT",
<<<<<<< HEAD
    "Uri" : "https://jaschrepragrs.blob.core.windows.net/jtccommitblocklistheaders0613399454770b9f754228/javablobcommitblocklistheaders17482330df3e08d88d4?comp=blocklist",
    "Headers" : {
      "x-ms-version" : "2019-02-02",
      "User-Agent" : "azsdk-java-azure-storage-blob/12.0.0-preview.3 1.8.0_221; Windows 10 10.0",
      "x-ms-client-request-id" : "d46615d7-2503-497d-a248-f8b07079a4ee",
=======
    "Uri" : "https://azstoragesdkaccount.blob.core.windows.net/jtccommitblocklistheaders0865945794a9875026460c/javablobcommitblocklistheaders154456bd1c92d6c38a4?comp=blocklist",
    "Headers" : {
      "x-ms-version" : "2019-02-02",
      "User-Agent" : "azsdk-java-azure-storage-blob/12.0.0-preview.3 1.8.0_212; Windows 10 10.0",
      "x-ms-client-request-id" : "59f6bdd6-f277-4ea1-b498-e4b9273c53f7",
>>>>>>> a55d5dd9
      "Content-Type" : "application/xml; charset=utf-8"
    },
    "Response" : {
      "x-ms-version" : "2019-02-02",
      "Server" : "Windows-Azure-Blob/1.0 Microsoft-HTTPAPI/2.0",
<<<<<<< HEAD
      "ETag" : "\"0x8D73252849C80DD\"",
      "x-ms-content-crc64" : "feYvZsh9ePA=",
      "Last-Modified" : "Thu, 05 Sep 2019 22:43:48 GMT",
      "retry-after" : "0",
      "Content-Length" : "0",
      "StatusCode" : "201",
      "x-ms-request-id" : "dacab857-b01e-001c-723b-6438bc000000",
      "x-ms-request-server-encrypted" : "true",
      "Date" : "Thu, 05 Sep 2019 22:43:48 GMT",
      "x-ms-client-request-id" : "d46615d7-2503-497d-a248-f8b07079a4ee"
=======
      "ETag" : "\"0x8D732FCEE934B16\"",
      "x-ms-content-crc64" : "PDCmtJEI8EU=",
      "Last-Modified" : "Fri, 06 Sep 2019 19:03:41 GMT",
      "retry-after" : "0",
      "Content-Length" : "0",
      "StatusCode" : "201",
      "x-ms-request-id" : "412a14f5-c01e-00c5-52e5-644e4d000000",
      "x-ms-request-server-encrypted" : "true",
      "Date" : "Fri, 06 Sep 2019 19:03:40 GMT",
      "x-ms-client-request-id" : "59f6bdd6-f277-4ea1-b498-e4b9273c53f7"
>>>>>>> a55d5dd9
    },
    "Exception" : null
  }, {
    "Method" : "HEAD",
<<<<<<< HEAD
    "Uri" : "https://jaschrepragrs.blob.core.windows.net/jtccommitblocklistheaders0613399454770b9f754228/javablobcommitblocklistheaders17482330df3e08d88d4",
    "Headers" : {
      "x-ms-version" : "2019-02-02",
      "User-Agent" : "azsdk-java-azure-storage-blob/12.0.0-preview.3 1.8.0_221; Windows 10 10.0",
      "x-ms-client-request-id" : "f9f1a43f-a2bc-47b3-b6f5-91a8bb78935d"
=======
    "Uri" : "https://azstoragesdkaccount.blob.core.windows.net/jtccommitblocklistheaders0865945794a9875026460c/javablobcommitblocklistheaders154456bd1c92d6c38a4",
    "Headers" : {
      "x-ms-version" : "2019-02-02",
      "User-Agent" : "azsdk-java-azure-storage-blob/12.0.0-preview.3 1.8.0_212; Windows 10 10.0",
      "x-ms-client-request-id" : "fc99bd89-a41d-41a1-a335-4874ba83b0a4"
>>>>>>> a55d5dd9
    },
    "Response" : {
      "x-ms-version" : "2019-02-02",
      "x-ms-lease-status" : "unlocked",
      "Server" : "Windows-Azure-Blob/1.0 Microsoft-HTTPAPI/2.0",
      "x-ms-tag-count" : "0",
      "x-ms-lease-state" : "available",
<<<<<<< HEAD
      "Last-Modified" : "Thu, 05 Sep 2019 22:43:48 GMT",
      "retry-after" : "0",
      "StatusCode" : "200",
      "Date" : "Thu, 05 Sep 2019 22:43:48 GMT",
=======
      "Last-Modified" : "Fri, 06 Sep 2019 19:03:41 GMT",
      "retry-after" : "0",
      "StatusCode" : "200",
      "Date" : "Fri, 06 Sep 2019 19:03:40 GMT",
>>>>>>> a55d5dd9
      "x-ms-blob-type" : "BlockBlob",
      "Accept-Ranges" : "bytes",
      "x-ms-server-encrypted" : "true",
      "x-ms-access-tier-inferred" : "true",
      "x-ms-access-tier" : "Hot",
<<<<<<< HEAD
      "ETag" : "\"0x8D73252849C80DD\"",
      "x-ms-creation-time" : "Thu, 05 Sep 2019 22:43:48 GMT",
      "Content-Length" : "7",
      "x-ms-request-id" : "dacab863-b01e-001c-7c3b-6438bc000000",
      "x-ms-client-request-id" : "f9f1a43f-a2bc-47b3-b6f5-91a8bb78935d",
=======
      "ETag" : "\"0x8D732FCEE934B16\"",
      "x-ms-creation-time" : "Fri, 06 Sep 2019 19:03:41 GMT",
      "Content-Length" : "7",
      "x-ms-request-id" : "412a150b-c01e-00c5-65e5-644e4d000000",
      "x-ms-client-request-id" : "fc99bd89-a41d-41a1-a335-4874ba83b0a4",
>>>>>>> a55d5dd9
      "Content-Type" : "application/octet-stream"
    },
    "Exception" : null
  }, {
    "Method" : "GET",
<<<<<<< HEAD
    "Uri" : "https://jaschrepragrs.blob.core.windows.net?prefix=jtccommitblocklistheaders&comp=list",
    "Headers" : {
      "x-ms-version" : "2019-02-02",
      "User-Agent" : "azsdk-java-azure-storage-blob/12.0.0-preview.3 1.8.0_221; Windows 10 10.0",
      "x-ms-client-request-id" : "9bc5ae04-14d5-4b52-9ae7-dba05dbda08f"
=======
    "Uri" : "https://azstoragesdkaccount.blob.core.windows.net?prefix=jtccommitblocklistheaders&comp=list",
    "Headers" : {
      "x-ms-version" : "2019-02-02",
      "User-Agent" : "azsdk-java-azure-storage-blob/12.0.0-preview.3 1.8.0_212; Windows 10 10.0",
      "x-ms-client-request-id" : "c3d1db3b-4c3a-486e-a1a9-4812d678af23"
>>>>>>> a55d5dd9
    },
    "Response" : {
      "Transfer-Encoding" : "chunked",
      "x-ms-version" : "2019-02-02",
      "Server" : "Windows-Azure-Blob/1.0 Microsoft-HTTPAPI/2.0",
      "retry-after" : "0",
      "StatusCode" : "200",
<<<<<<< HEAD
      "x-ms-request-id" : "dacab86a-b01e-001c-023b-6438bc000000",
      "Body" : "﻿<?xml version=\"1.0\" encoding=\"utf-8\"?><EnumerationResults ServiceEndpoint=\"https://jaschrepragrs.blob.core.windows.net/\"><Prefix>jtccommitblocklistheaders</Prefix><Containers><Container><Name>jtccommitblocklistheaders0613399454770b9f754228</Name><Properties><Last-Modified>Thu, 05 Sep 2019 22:43:48 GMT</Last-Modified><Etag>\"0x8D732528476A122\"</Etag><LeaseStatus>unlocked</LeaseStatus><LeaseState>available</LeaseState><DefaultEncryptionScope>$account-encryption-key</DefaultEncryptionScope><DenyEncryptionScopeOverride>false</DenyEncryptionScopeOverride><HasImmutabilityPolicy>false</HasImmutabilityPolicy><HasLegalHold>false</HasLegalHold></Properties></Container></Containers><NextMarker /></EnumerationResults>",
      "Date" : "Thu, 05 Sep 2019 22:43:48 GMT",
      "x-ms-client-request-id" : "9bc5ae04-14d5-4b52-9ae7-dba05dbda08f",
=======
      "x-ms-request-id" : "412a151a-c01e-00c5-73e5-644e4d000000",
      "Body" : "﻿<?xml version=\"1.0\" encoding=\"utf-8\"?><EnumerationResults ServiceEndpoint=\"https://azstoragesdkaccount.blob.core.windows.net/\"><Prefix>jtccommitblocklistheaders</Prefix><Containers><Container><Name>jtccommitblocklistheaders0865945794a9875026460c</Name><Properties><Last-Modified>Fri, 06 Sep 2019 19:03:40 GMT</Last-Modified><Etag>\"0x8D732FCEE6C08B2\"</Etag><LeaseStatus>unlocked</LeaseStatus><LeaseState>available</LeaseState><DefaultEncryptionScope>$account-encryption-key</DefaultEncryptionScope><DenyEncryptionScopeOverride>false</DenyEncryptionScopeOverride><HasImmutabilityPolicy>false</HasImmutabilityPolicy><HasLegalHold>false</HasLegalHold></Properties></Container></Containers><NextMarker /></EnumerationResults>",
      "Date" : "Fri, 06 Sep 2019 19:03:40 GMT",
      "x-ms-client-request-id" : "c3d1db3b-4c3a-486e-a1a9-4812d678af23",
>>>>>>> a55d5dd9
      "Content-Type" : "application/xml"
    },
    "Exception" : null
  }, {
    "Method" : "DELETE",
<<<<<<< HEAD
    "Uri" : "https://jaschrepragrs.blob.core.windows.net/jtccommitblocklistheaders0613399454770b9f754228?restype=container",
    "Headers" : {
      "x-ms-version" : "2019-02-02",
      "User-Agent" : "azsdk-java-azure-storage-blob/12.0.0-preview.3 1.8.0_221; Windows 10 10.0",
      "x-ms-client-request-id" : "2cad23c4-de15-465b-955b-152d2717d101"
=======
    "Uri" : "https://azstoragesdkaccount.blob.core.windows.net/jtccommitblocklistheaders0865945794a9875026460c?restype=container",
    "Headers" : {
      "x-ms-version" : "2019-02-02",
      "User-Agent" : "azsdk-java-azure-storage-blob/12.0.0-preview.3 1.8.0_212; Windows 10 10.0",
      "x-ms-client-request-id" : "2bc35c97-bdcb-4df1-883c-5c7a45964b7e"
>>>>>>> a55d5dd9
    },
    "Response" : {
      "x-ms-version" : "2019-02-02",
      "Server" : "Windows-Azure-Blob/1.0 Microsoft-HTTPAPI/2.0",
      "retry-after" : "0",
      "Content-Length" : "0",
      "StatusCode" : "202",
<<<<<<< HEAD
      "x-ms-request-id" : "dacab871-b01e-001c-083b-6438bc000000",
      "Date" : "Thu, 05 Sep 2019 22:43:48 GMT",
      "x-ms-client-request-id" : "2cad23c4-de15-465b-955b-152d2717d101"
    },
    "Exception" : null
  } ],
  "variables" : [ "jtccommitblocklistheaders0613399454770b9f754228", "javablobcommitblocklistheaders17482330df3e08d88d4", "javablobcommitblocklistheaders268753bedffab21e834", "3ac3a58a-2663-4bdb-ac23-e1be1c8ce683" ]
=======
      "x-ms-request-id" : "412a1520-c01e-00c5-77e5-644e4d000000",
      "Date" : "Fri, 06 Sep 2019 19:03:40 GMT",
      "x-ms-client-request-id" : "2bc35c97-bdcb-4df1-883c-5c7a45964b7e"
    },
    "Exception" : null
  } ],
  "variables" : [ "jtccommitblocklistheaders0865945794a9875026460c", "javablobcommitblocklistheaders154456bd1c92d6c38a4", "javablobcommitblocklistheaders2114526d62bbef6c404", "00ae1d15-2dad-4be6-85ed-1f2a8f198060" ]
>>>>>>> a55d5dd9
}<|MERGE_RESOLUTION|>--- conflicted
+++ resolved
@@ -1,105 +1,57 @@
 {
   "networkCallRecords" : [ {
     "Method" : "PUT",
-<<<<<<< HEAD
-    "Uri" : "https://jaschrepragrs.blob.core.windows.net/jtccommitblocklistheaders0613399454770b9f754228?restype=container",
+    "Uri" : "https://jaschrepragrs.blob.core.windows.net/jtccommitblocklistheaders022620414ceaee977244af?restype=container",
     "Headers" : {
       "x-ms-version" : "2019-02-02",
       "User-Agent" : "azsdk-java-azure-storage-blob/12.0.0-preview.3 1.8.0_221; Windows 10 10.0",
-      "x-ms-client-request-id" : "247bdeeb-aebf-49a1-b7ff-3a71477dbb01"
-=======
-    "Uri" : "https://azstoragesdkaccount.blob.core.windows.net/jtccommitblocklistheaders0865945794a9875026460c?restype=container",
-    "Headers" : {
-      "x-ms-version" : "2019-02-02",
-      "User-Agent" : "azsdk-java-azure-storage-blob/12.0.0-preview.3 1.8.0_212; Windows 10 10.0",
-      "x-ms-client-request-id" : "00c93dbd-48b1-4287-b39b-aa668b04f93d"
->>>>>>> a55d5dd9
+      "x-ms-client-request-id" : "df0e632f-df7b-4ab5-91cc-9bdd15da4591"
     },
     "Response" : {
       "x-ms-version" : "2019-02-02",
       "Server" : "Windows-Azure-Blob/1.0 Microsoft-HTTPAPI/2.0",
-<<<<<<< HEAD
-      "ETag" : "\"0x8D732528476A122\"",
-      "Last-Modified" : "Thu, 05 Sep 2019 22:43:48 GMT",
+      "ETag" : "\"0x8D73561BE78FC05\"",
+      "Last-Modified" : "Mon, 09 Sep 2019 20:10:21 GMT",
       "retry-after" : "0",
       "Content-Length" : "0",
       "StatusCode" : "201",
-      "x-ms-request-id" : "dacab83e-b01e-001c-5c3b-6438bc000000",
-      "Date" : "Thu, 05 Sep 2019 22:43:48 GMT",
-      "x-ms-client-request-id" : "247bdeeb-aebf-49a1-b7ff-3a71477dbb01"
-=======
-      "ETag" : "\"0x8D732FCEE6C08B2\"",
-      "Last-Modified" : "Fri, 06 Sep 2019 19:03:40 GMT",
-      "retry-after" : "0",
-      "Content-Length" : "0",
-      "StatusCode" : "201",
-      "x-ms-request-id" : "412a1484-c01e-00c5-6ce5-644e4d000000",
-      "Date" : "Fri, 06 Sep 2019 19:03:40 GMT",
-      "x-ms-client-request-id" : "00c93dbd-48b1-4287-b39b-aa668b04f93d"
->>>>>>> a55d5dd9
+      "x-ms-request-id" : "755bb722-601e-0051-014a-67fe5e000000",
+      "Date" : "Mon, 09 Sep 2019 20:10:21 GMT",
+      "x-ms-client-request-id" : "df0e632f-df7b-4ab5-91cc-9bdd15da4591"
     },
     "Exception" : null
   }, {
     "Method" : "PUT",
-<<<<<<< HEAD
-    "Uri" : "https://jaschrepragrs.blob.core.windows.net/jtccommitblocklistheaders0613399454770b9f754228/javablobcommitblocklistheaders17482330df3e08d88d4",
+    "Uri" : "https://jaschrepragrs.blob.core.windows.net/jtccommitblocklistheaders022620414ceaee977244af/javablobcommitblocklistheaders118649038bc62da60b4",
     "Headers" : {
       "x-ms-version" : "2019-02-02",
       "User-Agent" : "azsdk-java-azure-storage-blob/12.0.0-preview.3 1.8.0_221; Windows 10 10.0",
-      "x-ms-client-request-id" : "dd06fea0-54d9-4374-9951-57343fe3a336",
-=======
-    "Uri" : "https://azstoragesdkaccount.blob.core.windows.net/jtccommitblocklistheaders0865945794a9875026460c/javablobcommitblocklistheaders154456bd1c92d6c38a4",
-    "Headers" : {
-      "x-ms-version" : "2019-02-02",
-      "User-Agent" : "azsdk-java-azure-storage-blob/12.0.0-preview.3 1.8.0_212; Windows 10 10.0",
-      "x-ms-client-request-id" : "50bfb9c1-e409-4ad4-8368-f9995521b17f",
->>>>>>> a55d5dd9
+      "x-ms-client-request-id" : "58e33568-ea67-47f9-bde8-1d9e2e974489",
       "Content-Type" : "application/octet-stream"
     },
     "Response" : {
       "x-ms-version" : "2019-02-02",
       "Server" : "Windows-Azure-Blob/1.0 Microsoft-HTTPAPI/2.0",
       "x-ms-content-crc64" : "6RYQPwaVsyQ=",
-<<<<<<< HEAD
-      "Last-Modified" : "Thu, 05 Sep 2019 22:43:48 GMT",
+      "Last-Modified" : "Mon, 09 Sep 2019 20:10:22 GMT",
       "retry-after" : "0",
       "StatusCode" : "201",
       "x-ms-request-server-encrypted" : "true",
-      "Date" : "Thu, 05 Sep 2019 22:43:48 GMT",
+      "Date" : "Mon, 09 Sep 2019 20:10:21 GMT",
       "Content-MD5" : "wh+Wm18D0z1D4E+PE252gg==",
-      "ETag" : "\"0x8D732528483C443\"",
+      "ETag" : "\"0x8D73561BE85DC86\"",
       "Content-Length" : "0",
-      "x-ms-request-id" : "dacab841-b01e-001c-5e3b-6438bc000000",
-      "x-ms-client-request-id" : "dd06fea0-54d9-4374-9951-57343fe3a336"
-=======
-      "Last-Modified" : "Fri, 06 Sep 2019 19:03:41 GMT",
-      "retry-after" : "0",
-      "StatusCode" : "201",
-      "x-ms-request-server-encrypted" : "true",
-      "Date" : "Fri, 06 Sep 2019 19:03:40 GMT",
-      "Content-MD5" : "wh+Wm18D0z1D4E+PE252gg==",
-      "ETag" : "\"0x8D732FCEE86C4F8\"",
-      "Content-Length" : "0",
-      "x-ms-request-id" : "412a14d0-c01e-00c5-31e5-644e4d000000",
-      "x-ms-client-request-id" : "50bfb9c1-e409-4ad4-8368-f9995521b17f"
->>>>>>> a55d5dd9
+      "x-ms-request-id" : "755bb732-601e-0051-0f4a-67fe5e000000",
+      "x-ms-client-request-id" : "58e33568-ea67-47f9-bde8-1d9e2e974489"
     },
     "Exception" : null
   }, {
     "Method" : "PUT",
-<<<<<<< HEAD
-    "Uri" : "https://jaschrepragrs.blob.core.windows.net/jtccommitblocklistheaders0613399454770b9f754228/javablobcommitblocklistheaders17482330df3e08d88d4?blockid=M2FjM2E1OGEtMjY2My00YmRiLWFjMjMtZTFiZTFjOGNlNjgz&comp=block",
+    "Uri" : "https://jaschrepragrs.blob.core.windows.net/jtccommitblocklistheaders022620414ceaee977244af/javablobcommitblocklistheaders118649038bc62da60b4?blockid=YTYzZDE4YzctMWJlYi00N2NlLWI5OWYtYzk1NDE4YjM3N2Fm&comp=block",
     "Headers" : {
       "x-ms-version" : "2019-02-02",
       "User-Agent" : "azsdk-java-azure-storage-blob/12.0.0-preview.3 1.8.0_221; Windows 10 10.0",
-      "x-ms-client-request-id" : "a795188e-9adc-4b23-a20e-5a17fbfd6b11",
-=======
-    "Uri" : "https://azstoragesdkaccount.blob.core.windows.net/jtccommitblocklistheaders0865945794a9875026460c/javablobcommitblocklistheaders154456bd1c92d6c38a4?blockid=MDBhZTFkMTUtMmRhZC00YmU2LTg1ZWQtMWYyYThmMTk4MDYw&comp=block",
-    "Headers" : {
-      "x-ms-version" : "2019-02-02",
-      "User-Agent" : "azsdk-java-azure-storage-blob/12.0.0-preview.3 1.8.0_212; Windows 10 10.0",
-      "x-ms-client-request-id" : "17a924cb-8afe-4f49-b34a-6cca761c588b",
->>>>>>> a55d5dd9
+      "x-ms-client-request-id" : "15390e4c-f159-4664-8390-1e51613aaea4",
       "Content-Type" : "application/octet-stream"
     },
     "Response" : {
@@ -109,79 +61,43 @@
       "retry-after" : "0",
       "Content-Length" : "0",
       "StatusCode" : "201",
-<<<<<<< HEAD
-      "x-ms-request-id" : "dacab84b-b01e-001c-673b-6438bc000000",
+      "x-ms-request-id" : "755bb73b-601e-0051-164a-67fe5e000000",
       "x-ms-request-server-encrypted" : "true",
-      "Date" : "Thu, 05 Sep 2019 22:43:48 GMT",
-      "x-ms-client-request-id" : "a795188e-9adc-4b23-a20e-5a17fbfd6b11"
-=======
-      "x-ms-request-id" : "412a14e2-c01e-00c5-42e5-644e4d000000",
-      "x-ms-request-server-encrypted" : "true",
-      "Date" : "Fri, 06 Sep 2019 19:03:40 GMT",
-      "x-ms-client-request-id" : "17a924cb-8afe-4f49-b34a-6cca761c588b"
->>>>>>> a55d5dd9
+      "Date" : "Mon, 09 Sep 2019 20:10:21 GMT",
+      "x-ms-client-request-id" : "15390e4c-f159-4664-8390-1e51613aaea4"
     },
     "Exception" : null
   }, {
     "Method" : "PUT",
-<<<<<<< HEAD
-    "Uri" : "https://jaschrepragrs.blob.core.windows.net/jtccommitblocklistheaders0613399454770b9f754228/javablobcommitblocklistheaders17482330df3e08d88d4?comp=blocklist",
+    "Uri" : "https://jaschrepragrs.blob.core.windows.net/jtccommitblocklistheaders022620414ceaee977244af/javablobcommitblocklistheaders118649038bc62da60b4?comp=blocklist",
     "Headers" : {
       "x-ms-version" : "2019-02-02",
       "User-Agent" : "azsdk-java-azure-storage-blob/12.0.0-preview.3 1.8.0_221; Windows 10 10.0",
-      "x-ms-client-request-id" : "d46615d7-2503-497d-a248-f8b07079a4ee",
-=======
-    "Uri" : "https://azstoragesdkaccount.blob.core.windows.net/jtccommitblocklistheaders0865945794a9875026460c/javablobcommitblocklistheaders154456bd1c92d6c38a4?comp=blocklist",
-    "Headers" : {
-      "x-ms-version" : "2019-02-02",
-      "User-Agent" : "azsdk-java-azure-storage-blob/12.0.0-preview.3 1.8.0_212; Windows 10 10.0",
-      "x-ms-client-request-id" : "59f6bdd6-f277-4ea1-b498-e4b9273c53f7",
->>>>>>> a55d5dd9
+      "x-ms-client-request-id" : "bb223a51-d4fd-4103-9ace-938a2866d93d",
       "Content-Type" : "application/xml; charset=utf-8"
     },
     "Response" : {
       "x-ms-version" : "2019-02-02",
       "Server" : "Windows-Azure-Blob/1.0 Microsoft-HTTPAPI/2.0",
-<<<<<<< HEAD
-      "ETag" : "\"0x8D73252849C80DD\"",
-      "x-ms-content-crc64" : "feYvZsh9ePA=",
-      "Last-Modified" : "Thu, 05 Sep 2019 22:43:48 GMT",
+      "ETag" : "\"0x8D73561BEA0BC83\"",
+      "x-ms-content-crc64" : "d315XbuZeq0=",
+      "Last-Modified" : "Mon, 09 Sep 2019 20:10:22 GMT",
       "retry-after" : "0",
       "Content-Length" : "0",
       "StatusCode" : "201",
-      "x-ms-request-id" : "dacab857-b01e-001c-723b-6438bc000000",
+      "x-ms-request-id" : "755bb74f-601e-0051-254a-67fe5e000000",
       "x-ms-request-server-encrypted" : "true",
-      "Date" : "Thu, 05 Sep 2019 22:43:48 GMT",
-      "x-ms-client-request-id" : "d46615d7-2503-497d-a248-f8b07079a4ee"
-=======
-      "ETag" : "\"0x8D732FCEE934B16\"",
-      "x-ms-content-crc64" : "PDCmtJEI8EU=",
-      "Last-Modified" : "Fri, 06 Sep 2019 19:03:41 GMT",
-      "retry-after" : "0",
-      "Content-Length" : "0",
-      "StatusCode" : "201",
-      "x-ms-request-id" : "412a14f5-c01e-00c5-52e5-644e4d000000",
-      "x-ms-request-server-encrypted" : "true",
-      "Date" : "Fri, 06 Sep 2019 19:03:40 GMT",
-      "x-ms-client-request-id" : "59f6bdd6-f277-4ea1-b498-e4b9273c53f7"
->>>>>>> a55d5dd9
+      "Date" : "Mon, 09 Sep 2019 20:10:21 GMT",
+      "x-ms-client-request-id" : "bb223a51-d4fd-4103-9ace-938a2866d93d"
     },
     "Exception" : null
   }, {
     "Method" : "HEAD",
-<<<<<<< HEAD
-    "Uri" : "https://jaschrepragrs.blob.core.windows.net/jtccommitblocklistheaders0613399454770b9f754228/javablobcommitblocklistheaders17482330df3e08d88d4",
+    "Uri" : "https://jaschrepragrs.blob.core.windows.net/jtccommitblocklistheaders022620414ceaee977244af/javablobcommitblocklistheaders118649038bc62da60b4",
     "Headers" : {
       "x-ms-version" : "2019-02-02",
       "User-Agent" : "azsdk-java-azure-storage-blob/12.0.0-preview.3 1.8.0_221; Windows 10 10.0",
-      "x-ms-client-request-id" : "f9f1a43f-a2bc-47b3-b6f5-91a8bb78935d"
-=======
-    "Uri" : "https://azstoragesdkaccount.blob.core.windows.net/jtccommitblocklistheaders0865945794a9875026460c/javablobcommitblocklistheaders154456bd1c92d6c38a4",
-    "Headers" : {
-      "x-ms-version" : "2019-02-02",
-      "User-Agent" : "azsdk-java-azure-storage-blob/12.0.0-preview.3 1.8.0_212; Windows 10 10.0",
-      "x-ms-client-request-id" : "fc99bd89-a41d-41a1-a335-4874ba83b0a4"
->>>>>>> a55d5dd9
+      "x-ms-client-request-id" : "9c5849d9-dc87-4768-a060-1d571c0b6cc7"
     },
     "Response" : {
       "x-ms-version" : "2019-02-02",
@@ -189,53 +105,30 @@
       "Server" : "Windows-Azure-Blob/1.0 Microsoft-HTTPAPI/2.0",
       "x-ms-tag-count" : "0",
       "x-ms-lease-state" : "available",
-<<<<<<< HEAD
-      "Last-Modified" : "Thu, 05 Sep 2019 22:43:48 GMT",
+      "Last-Modified" : "Mon, 09 Sep 2019 20:10:22 GMT",
       "retry-after" : "0",
       "StatusCode" : "200",
-      "Date" : "Thu, 05 Sep 2019 22:43:48 GMT",
-=======
-      "Last-Modified" : "Fri, 06 Sep 2019 19:03:41 GMT",
-      "retry-after" : "0",
-      "StatusCode" : "200",
-      "Date" : "Fri, 06 Sep 2019 19:03:40 GMT",
->>>>>>> a55d5dd9
+      "Date" : "Mon, 09 Sep 2019 20:10:22 GMT",
       "x-ms-blob-type" : "BlockBlob",
       "Accept-Ranges" : "bytes",
       "x-ms-server-encrypted" : "true",
       "x-ms-access-tier-inferred" : "true",
       "x-ms-access-tier" : "Hot",
-<<<<<<< HEAD
-      "ETag" : "\"0x8D73252849C80DD\"",
-      "x-ms-creation-time" : "Thu, 05 Sep 2019 22:43:48 GMT",
+      "ETag" : "\"0x8D73561BEA0BC83\"",
+      "x-ms-creation-time" : "Mon, 09 Sep 2019 20:10:22 GMT",
       "Content-Length" : "7",
-      "x-ms-request-id" : "dacab863-b01e-001c-7c3b-6438bc000000",
-      "x-ms-client-request-id" : "f9f1a43f-a2bc-47b3-b6f5-91a8bb78935d",
-=======
-      "ETag" : "\"0x8D732FCEE934B16\"",
-      "x-ms-creation-time" : "Fri, 06 Sep 2019 19:03:41 GMT",
-      "Content-Length" : "7",
-      "x-ms-request-id" : "412a150b-c01e-00c5-65e5-644e4d000000",
-      "x-ms-client-request-id" : "fc99bd89-a41d-41a1-a335-4874ba83b0a4",
->>>>>>> a55d5dd9
+      "x-ms-request-id" : "755bb759-601e-0051-2d4a-67fe5e000000",
+      "x-ms-client-request-id" : "9c5849d9-dc87-4768-a060-1d571c0b6cc7",
       "Content-Type" : "application/octet-stream"
     },
     "Exception" : null
   }, {
     "Method" : "GET",
-<<<<<<< HEAD
     "Uri" : "https://jaschrepragrs.blob.core.windows.net?prefix=jtccommitblocklistheaders&comp=list",
     "Headers" : {
       "x-ms-version" : "2019-02-02",
       "User-Agent" : "azsdk-java-azure-storage-blob/12.0.0-preview.3 1.8.0_221; Windows 10 10.0",
-      "x-ms-client-request-id" : "9bc5ae04-14d5-4b52-9ae7-dba05dbda08f"
-=======
-    "Uri" : "https://azstoragesdkaccount.blob.core.windows.net?prefix=jtccommitblocklistheaders&comp=list",
-    "Headers" : {
-      "x-ms-version" : "2019-02-02",
-      "User-Agent" : "azsdk-java-azure-storage-blob/12.0.0-preview.3 1.8.0_212; Windows 10 10.0",
-      "x-ms-client-request-id" : "c3d1db3b-4c3a-486e-a1a9-4812d678af23"
->>>>>>> a55d5dd9
+      "x-ms-client-request-id" : "d09d825c-9f55-4c16-a3a0-988184d442c1"
     },
     "Response" : {
       "Transfer-Encoding" : "chunked",
@@ -243,35 +136,20 @@
       "Server" : "Windows-Azure-Blob/1.0 Microsoft-HTTPAPI/2.0",
       "retry-after" : "0",
       "StatusCode" : "200",
-<<<<<<< HEAD
-      "x-ms-request-id" : "dacab86a-b01e-001c-023b-6438bc000000",
-      "Body" : "﻿<?xml version=\"1.0\" encoding=\"utf-8\"?><EnumerationResults ServiceEndpoint=\"https://jaschrepragrs.blob.core.windows.net/\"><Prefix>jtccommitblocklistheaders</Prefix><Containers><Container><Name>jtccommitblocklistheaders0613399454770b9f754228</Name><Properties><Last-Modified>Thu, 05 Sep 2019 22:43:48 GMT</Last-Modified><Etag>\"0x8D732528476A122\"</Etag><LeaseStatus>unlocked</LeaseStatus><LeaseState>available</LeaseState><DefaultEncryptionScope>$account-encryption-key</DefaultEncryptionScope><DenyEncryptionScopeOverride>false</DenyEncryptionScopeOverride><HasImmutabilityPolicy>false</HasImmutabilityPolicy><HasLegalHold>false</HasLegalHold></Properties></Container></Containers><NextMarker /></EnumerationResults>",
-      "Date" : "Thu, 05 Sep 2019 22:43:48 GMT",
-      "x-ms-client-request-id" : "9bc5ae04-14d5-4b52-9ae7-dba05dbda08f",
-=======
-      "x-ms-request-id" : "412a151a-c01e-00c5-73e5-644e4d000000",
-      "Body" : "﻿<?xml version=\"1.0\" encoding=\"utf-8\"?><EnumerationResults ServiceEndpoint=\"https://azstoragesdkaccount.blob.core.windows.net/\"><Prefix>jtccommitblocklistheaders</Prefix><Containers><Container><Name>jtccommitblocklistheaders0865945794a9875026460c</Name><Properties><Last-Modified>Fri, 06 Sep 2019 19:03:40 GMT</Last-Modified><Etag>\"0x8D732FCEE6C08B2\"</Etag><LeaseStatus>unlocked</LeaseStatus><LeaseState>available</LeaseState><DefaultEncryptionScope>$account-encryption-key</DefaultEncryptionScope><DenyEncryptionScopeOverride>false</DenyEncryptionScopeOverride><HasImmutabilityPolicy>false</HasImmutabilityPolicy><HasLegalHold>false</HasLegalHold></Properties></Container></Containers><NextMarker /></EnumerationResults>",
-      "Date" : "Fri, 06 Sep 2019 19:03:40 GMT",
-      "x-ms-client-request-id" : "c3d1db3b-4c3a-486e-a1a9-4812d678af23",
->>>>>>> a55d5dd9
+      "x-ms-request-id" : "755bb771-601e-0051-424a-67fe5e000000",
+      "Body" : "﻿<?xml version=\"1.0\" encoding=\"utf-8\"?><EnumerationResults ServiceEndpoint=\"https://jaschrepragrs.blob.core.windows.net/\"><Prefix>jtccommitblocklistheaders</Prefix><Containers><Container><Name>jtccommitblocklistheaders022620414ceaee977244af</Name><Properties><Last-Modified>Mon, 09 Sep 2019 20:10:21 GMT</Last-Modified><Etag>\"0x8D73561BE78FC05\"</Etag><LeaseStatus>unlocked</LeaseStatus><LeaseState>available</LeaseState><DefaultEncryptionScope>$account-encryption-key</DefaultEncryptionScope><DenyEncryptionScopeOverride>false</DenyEncryptionScopeOverride><HasImmutabilityPolicy>false</HasImmutabilityPolicy><HasLegalHold>false</HasLegalHold></Properties></Container></Containers><NextMarker /></EnumerationResults>",
+      "Date" : "Mon, 09 Sep 2019 20:10:22 GMT",
+      "x-ms-client-request-id" : "d09d825c-9f55-4c16-a3a0-988184d442c1",
       "Content-Type" : "application/xml"
     },
     "Exception" : null
   }, {
     "Method" : "DELETE",
-<<<<<<< HEAD
-    "Uri" : "https://jaschrepragrs.blob.core.windows.net/jtccommitblocklistheaders0613399454770b9f754228?restype=container",
+    "Uri" : "https://jaschrepragrs.blob.core.windows.net/jtccommitblocklistheaders022620414ceaee977244af?restype=container",
     "Headers" : {
       "x-ms-version" : "2019-02-02",
       "User-Agent" : "azsdk-java-azure-storage-blob/12.0.0-preview.3 1.8.0_221; Windows 10 10.0",
-      "x-ms-client-request-id" : "2cad23c4-de15-465b-955b-152d2717d101"
-=======
-    "Uri" : "https://azstoragesdkaccount.blob.core.windows.net/jtccommitblocklistheaders0865945794a9875026460c?restype=container",
-    "Headers" : {
-      "x-ms-version" : "2019-02-02",
-      "User-Agent" : "azsdk-java-azure-storage-blob/12.0.0-preview.3 1.8.0_212; Windows 10 10.0",
-      "x-ms-client-request-id" : "2bc35c97-bdcb-4df1-883c-5c7a45964b7e"
->>>>>>> a55d5dd9
+      "x-ms-client-request-id" : "72df591d-07db-4f0f-bcfc-a0c3eb82ff7b"
     },
     "Response" : {
       "x-ms-version" : "2019-02-02",
@@ -279,21 +157,11 @@
       "retry-after" : "0",
       "Content-Length" : "0",
       "StatusCode" : "202",
-<<<<<<< HEAD
-      "x-ms-request-id" : "dacab871-b01e-001c-083b-6438bc000000",
-      "Date" : "Thu, 05 Sep 2019 22:43:48 GMT",
-      "x-ms-client-request-id" : "2cad23c4-de15-465b-955b-152d2717d101"
+      "x-ms-request-id" : "755bb781-601e-0051-524a-67fe5e000000",
+      "Date" : "Mon, 09 Sep 2019 20:10:22 GMT",
+      "x-ms-client-request-id" : "72df591d-07db-4f0f-bcfc-a0c3eb82ff7b"
     },
     "Exception" : null
   } ],
-  "variables" : [ "jtccommitblocklistheaders0613399454770b9f754228", "javablobcommitblocklistheaders17482330df3e08d88d4", "javablobcommitblocklistheaders268753bedffab21e834", "3ac3a58a-2663-4bdb-ac23-e1be1c8ce683" ]
-=======
-      "x-ms-request-id" : "412a1520-c01e-00c5-77e5-644e4d000000",
-      "Date" : "Fri, 06 Sep 2019 19:03:40 GMT",
-      "x-ms-client-request-id" : "2bc35c97-bdcb-4df1-883c-5c7a45964b7e"
-    },
-    "Exception" : null
-  } ],
-  "variables" : [ "jtccommitblocklistheaders0865945794a9875026460c", "javablobcommitblocklistheaders154456bd1c92d6c38a4", "javablobcommitblocklistheaders2114526d62bbef6c404", "00ae1d15-2dad-4be6-85ed-1f2a8f198060" ]
->>>>>>> a55d5dd9
+  "variables" : [ "jtccommitblocklistheaders022620414ceaee977244af", "javablobcommitblocklistheaders118649038bc62da60b4", "javablobcommitblocklistheaders2261714018fd3122c14", "a63d18c7-1beb-47ce-b99f-c95418b377af" ]
 }