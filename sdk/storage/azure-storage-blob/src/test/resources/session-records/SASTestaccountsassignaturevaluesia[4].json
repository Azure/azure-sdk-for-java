--- conflicted
+++ resolved
@@ -1,59 +1,32 @@
 {
   "networkCallRecords" : [ {
     "Method" : "PUT",
-<<<<<<< HEAD
-    "Uri" : "https://jaschrepragrs.blob.core.windows.net/jtcaccountsassignaturevaluesia053174dac9c91215df4?restype=container",
+    "Uri" : "https://jaschrepragrs.blob.core.windows.net/jtcaccountsassignaturevaluesia086040c4c0ebc2aba74?restype=container",
     "Headers" : {
       "x-ms-version" : "2019-02-02",
       "User-Agent" : "azsdk-java-azure-storage-blob/12.0.0-preview.3 1.8.0_221; Windows 10 10.0",
-      "x-ms-client-request-id" : "abd0be7a-dd20-4181-b3b3-25a6863846a8"
-=======
-    "Uri" : "https://azstoragesdkaccount.blob.core.windows.net/jtcaccountsassignaturevaluesia098809a9c6cd3a93004?restype=container",
-    "Headers" : {
-      "x-ms-version" : "2019-02-02",
-      "User-Agent" : "azsdk-java-azure-storage-blob/12.0.0-preview.3 1.8.0_212; Windows 10 10.0",
-      "x-ms-client-request-id" : "f960f6a4-96f2-4dc3-9a7f-62c7cd950577"
->>>>>>> a55d5dd9
+      "x-ms-client-request-id" : "8e59c1fc-2117-433f-865b-cd40e1a40c54"
     },
     "Response" : {
       "x-ms-version" : "2019-02-02",
       "Server" : "Windows-Azure-Blob/1.0 Microsoft-HTTPAPI/2.0",
-<<<<<<< HEAD
-      "ETag" : "\"0x8D732517D8622EC\"",
-      "Last-Modified" : "Thu, 05 Sep 2019 22:36:27 GMT",
+      "ETag" : "\"0x8D735602DB0AC4B\"",
+      "Last-Modified" : "Mon, 09 Sep 2019 19:59:09 GMT",
       "retry-after" : "0",
       "Content-Length" : "0",
       "StatusCode" : "201",
-      "x-ms-request-id" : "bfec9f16-901e-0044-5b3a-643cc7000000",
-      "Date" : "Thu, 05 Sep 2019 22:36:26 GMT",
-      "x-ms-client-request-id" : "abd0be7a-dd20-4181-b3b3-25a6863846a8"
-=======
-      "ETag" : "\"0x8D732FE03EFDE5C\"",
-      "Last-Modified" : "Fri, 06 Sep 2019 19:11:26 GMT",
-      "retry-after" : "0",
-      "Content-Length" : "0",
-      "StatusCode" : "201",
-      "x-ms-request-id" : "8f76d5ee-401e-003a-1ae6-6473d5000000",
-      "Date" : "Fri, 06 Sep 2019 19:11:26 GMT",
-      "x-ms-client-request-id" : "f960f6a4-96f2-4dc3-9a7f-62c7cd950577"
->>>>>>> a55d5dd9
+      "x-ms-request-id" : "077fcff3-801e-001f-5c49-673bbb000000",
+      "Date" : "Mon, 09 Sep 2019 19:59:09 GMT",
+      "x-ms-client-request-id" : "8e59c1fc-2117-433f-865b-cd40e1a40c54"
     },
     "Exception" : null
   }, {
     "Method" : "GET",
-<<<<<<< HEAD
     "Uri" : "https://jaschrepragrs.blob.core.windows.net?prefix=jtcaccountsassignaturevaluesia&comp=list",
     "Headers" : {
       "x-ms-version" : "2019-02-02",
       "User-Agent" : "azsdk-java-azure-storage-blob/12.0.0-preview.3 1.8.0_221; Windows 10 10.0",
-      "x-ms-client-request-id" : "97f52705-fe2d-41a3-a678-de2d7ae59d2e"
-=======
-    "Uri" : "https://azstoragesdkaccount.blob.core.windows.net?prefix=jtcaccountsassignaturevaluesia&comp=list",
-    "Headers" : {
-      "x-ms-version" : "2019-02-02",
-      "User-Agent" : "azsdk-java-azure-storage-blob/12.0.0-preview.3 1.8.0_212; Windows 10 10.0",
-      "x-ms-client-request-id" : "a8e91408-bf93-4d0c-8f1d-b33e2abe69c1"
->>>>>>> a55d5dd9
+      "x-ms-client-request-id" : "65cf1fae-1c6a-41ed-b84e-d2675d78c9cd"
     },
     "Response" : {
       "Transfer-Encoding" : "chunked",
@@ -61,35 +34,20 @@
       "Server" : "Windows-Azure-Blob/1.0 Microsoft-HTTPAPI/2.0",
       "retry-after" : "0",
       "StatusCode" : "200",
-<<<<<<< HEAD
-      "x-ms-request-id" : "bfec9f2f-901e-0044-733a-643cc7000000",
-      "Body" : "﻿<?xml version=\"1.0\" encoding=\"utf-8\"?><EnumerationResults ServiceEndpoint=\"https://jaschrepragrs.blob.core.windows.net/\"><Prefix>jtcaccountsassignaturevaluesia</Prefix><Containers><Container><Name>jtcaccountsassignaturevaluesia053174dac9c91215df4</Name><Properties><Last-Modified>Thu, 05 Sep 2019 22:36:27 GMT</Last-Modified><Etag>\"0x8D732517D8622EC\"</Etag><LeaseStatus>unlocked</LeaseStatus><LeaseState>available</LeaseState><DefaultEncryptionScope>$account-encryption-key</DefaultEncryptionScope><DenyEncryptionScopeOverride>false</DenyEncryptionScopeOverride><HasImmutabilityPolicy>false</HasImmutabilityPolicy><HasLegalHold>false</HasLegalHold></Properties></Container></Containers><NextMarker /></EnumerationResults>",
-      "Date" : "Thu, 05 Sep 2019 22:36:26 GMT",
-      "x-ms-client-request-id" : "97f52705-fe2d-41a3-a678-de2d7ae59d2e",
-=======
-      "x-ms-request-id" : "8f76d610-401e-003a-34e6-6473d5000000",
-      "Body" : "﻿<?xml version=\"1.0\" encoding=\"utf-8\"?><EnumerationResults ServiceEndpoint=\"https://azstoragesdkaccount.blob.core.windows.net/\"><Prefix>jtcaccountsassignaturevaluesia</Prefix><Containers><Container><Name>jtcaccountsassignaturevaluesia098809a9c6cd3a93004</Name><Properties><Last-Modified>Fri, 06 Sep 2019 19:11:26 GMT</Last-Modified><Etag>\"0x8D732FE03EFDE5C\"</Etag><LeaseStatus>unlocked</LeaseStatus><LeaseState>available</LeaseState><DefaultEncryptionScope>$account-encryption-key</DefaultEncryptionScope><DenyEncryptionScopeOverride>false</DenyEncryptionScopeOverride><HasImmutabilityPolicy>false</HasImmutabilityPolicy><HasLegalHold>false</HasLegalHold></Properties></Container></Containers><NextMarker /></EnumerationResults>",
-      "Date" : "Fri, 06 Sep 2019 19:11:26 GMT",
-      "x-ms-client-request-id" : "a8e91408-bf93-4d0c-8f1d-b33e2abe69c1",
->>>>>>> a55d5dd9
+      "x-ms-request-id" : "077fd000-801e-001f-6849-673bbb000000",
+      "Body" : "﻿<?xml version=\"1.0\" encoding=\"utf-8\"?><EnumerationResults ServiceEndpoint=\"https://jaschrepragrs.blob.core.windows.net/\"><Prefix>jtcaccountsassignaturevaluesia</Prefix><Containers><Container><Name>jtcaccountsassignaturevaluesia086040c4c0ebc2aba74</Name><Properties><Last-Modified>Mon, 09 Sep 2019 19:59:09 GMT</Last-Modified><Etag>\"0x8D735602DB0AC4B\"</Etag><LeaseStatus>unlocked</LeaseStatus><LeaseState>available</LeaseState><DefaultEncryptionScope>$account-encryption-key</DefaultEncryptionScope><DenyEncryptionScopeOverride>false</DenyEncryptionScopeOverride><HasImmutabilityPolicy>false</HasImmutabilityPolicy><HasLegalHold>false</HasLegalHold></Properties></Container></Containers><NextMarker /></EnumerationResults>",
+      "Date" : "Mon, 09 Sep 2019 19:59:09 GMT",
+      "x-ms-client-request-id" : "65cf1fae-1c6a-41ed-b84e-d2675d78c9cd",
       "Content-Type" : "application/xml"
     },
     "Exception" : null
   }, {
     "Method" : "DELETE",
-<<<<<<< HEAD
-    "Uri" : "https://jaschrepragrs.blob.core.windows.net/jtcaccountsassignaturevaluesia053174dac9c91215df4?restype=container",
+    "Uri" : "https://jaschrepragrs.blob.core.windows.net/jtcaccountsassignaturevaluesia086040c4c0ebc2aba74?restype=container",
     "Headers" : {
       "x-ms-version" : "2019-02-02",
       "User-Agent" : "azsdk-java-azure-storage-blob/12.0.0-preview.3 1.8.0_221; Windows 10 10.0",
-      "x-ms-client-request-id" : "eb983b61-1cf3-48cb-a736-5471afc4decd"
-=======
-    "Uri" : "https://azstoragesdkaccount.blob.core.windows.net/jtcaccountsassignaturevaluesia098809a9c6cd3a93004?restype=container",
-    "Headers" : {
-      "x-ms-version" : "2019-02-02",
-      "User-Agent" : "azsdk-java-azure-storage-blob/12.0.0-preview.3 1.8.0_212; Windows 10 10.0",
-      "x-ms-client-request-id" : "a3c6f483-3570-4e8f-bdc9-68e0f8437bfa"
->>>>>>> a55d5dd9
+      "x-ms-client-request-id" : "cfb5de10-a1a3-4e98-8042-7eec2b020307"
     },
     "Response" : {
       "x-ms-version" : "2019-02-02",
@@ -97,21 +55,11 @@
       "retry-after" : "0",
       "Content-Length" : "0",
       "StatusCode" : "202",
-<<<<<<< HEAD
-      "x-ms-request-id" : "bfec9f3e-901e-0044-803a-643cc7000000",
-      "Date" : "Thu, 05 Sep 2019 22:36:27 GMT",
-      "x-ms-client-request-id" : "eb983b61-1cf3-48cb-a736-5471afc4decd"
+      "x-ms-request-id" : "077fd00b-801e-001f-7349-673bbb000000",
+      "Date" : "Mon, 09 Sep 2019 19:59:09 GMT",
+      "x-ms-client-request-id" : "cfb5de10-a1a3-4e98-8042-7eec2b020307"
     },
     "Exception" : null
   } ],
-  "variables" : [ "jtcaccountsassignaturevaluesia053174dac9c91215df4" ]
-=======
-      "x-ms-request-id" : "8f76d62d-401e-003a-4de6-6473d5000000",
-      "Date" : "Fri, 06 Sep 2019 19:11:26 GMT",
-      "x-ms-client-request-id" : "a3c6f483-3570-4e8f-bdc9-68e0f8437bfa"
-    },
-    "Exception" : null
-  } ],
-  "variables" : [ "jtcaccountsassignaturevaluesia098809a9c6cd3a93004" ]
->>>>>>> a55d5dd9
+  "variables" : [ "jtcaccountsassignaturevaluesia086040c4c0ebc2aba74" ]
 }