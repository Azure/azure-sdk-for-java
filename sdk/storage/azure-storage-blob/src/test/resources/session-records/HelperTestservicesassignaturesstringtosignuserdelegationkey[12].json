{
  "networkCallRecords" : [ {
    "Method" : "PUT",
<<<<<<< HEAD
    "Uri" : "https://jaschrepragrs.blob.core.windows.net/jtcservicesassignaturesstringtosignuserdelegationkey086021ce?restype=container",
    "Headers" : {
      "x-ms-version" : "2019-02-02",
      "User-Agent" : "azsdk-java-azure-storage-blob/12.0.0-preview.3 1.8.0_221; Windows 10 10.0",
      "x-ms-client-request-id" : "1413998a-cc15-4de6-ac48-af08fecc5b30"
=======
    "Uri" : "https://azstoragesdkaccount.blob.core.windows.net/jtcservicesassignaturesstringtosignuserdelegationkey094986d1?restype=container",
    "Headers" : {
      "x-ms-version" : "2019-02-02",
      "User-Agent" : "azsdk-java-azure-storage-blob/12.0.0-preview.3 1.8.0_212; Windows 10 10.0",
      "x-ms-client-request-id" : "80637a7b-2de9-4f52-866d-03f8d6140e2c"
>>>>>>> a55d5dd9
    },
    "Response" : {
      "x-ms-version" : "2019-02-02",
      "Server" : "Windows-Azure-Blob/1.0 Microsoft-HTTPAPI/2.0",
<<<<<<< HEAD
      "ETag" : "\"0x8D7325187C969B5\"",
      "Last-Modified" : "Thu, 05 Sep 2019 22:36:44 GMT",
      "retry-after" : "0",
      "Content-Length" : "0",
      "StatusCode" : "201",
      "x-ms-request-id" : "bfecafbe-901e-0044-303a-643cc7000000",
      "Date" : "Thu, 05 Sep 2019 22:36:44 GMT",
      "x-ms-client-request-id" : "1413998a-cc15-4de6-ac48-af08fecc5b30"
=======
      "ETag" : "\"0x8D732FDADB0059C\"",
      "Last-Modified" : "Fri, 06 Sep 2019 19:09:01 GMT",
      "retry-after" : "0",
      "Content-Length" : "0",
      "StatusCode" : "201",
      "x-ms-request-id" : "ec65d128-001e-001f-6fe6-64eb66000000",
      "Date" : "Fri, 06 Sep 2019 19:09:01 GMT",
      "x-ms-client-request-id" : "80637a7b-2de9-4f52-866d-03f8d6140e2c"
>>>>>>> a55d5dd9
    },
    "Exception" : null
  }, {
    "Method" : "GET",
<<<<<<< HEAD
    "Uri" : "https://jaschrepragrs.blob.core.windows.net?prefix=jtcservicesassignaturesstringtosignuserdelegationkey&comp=list",
    "Headers" : {
      "x-ms-version" : "2019-02-02",
      "User-Agent" : "azsdk-java-azure-storage-blob/12.0.0-preview.3 1.8.0_221; Windows 10 10.0",
      "x-ms-client-request-id" : "7232b7c7-6ba9-434b-86bd-4afdd41b6a5c"
=======
    "Uri" : "https://azstoragesdkaccount.blob.core.windows.net?prefix=jtcservicesassignaturesstringtosignuserdelegationkey&comp=list",
    "Headers" : {
      "x-ms-version" : "2019-02-02",
      "User-Agent" : "azsdk-java-azure-storage-blob/12.0.0-preview.3 1.8.0_212; Windows 10 10.0",
      "x-ms-client-request-id" : "e143f6ac-ad1a-47a5-ac1a-8afe3321ce74"
>>>>>>> a55d5dd9
    },
    "Response" : {
      "Transfer-Encoding" : "chunked",
      "x-ms-version" : "2019-02-02",
      "Server" : "Windows-Azure-Blob/1.0 Microsoft-HTTPAPI/2.0",
      "retry-after" : "0",
      "StatusCode" : "200",
<<<<<<< HEAD
      "x-ms-request-id" : "bfecafc9-901e-0044-3a3a-643cc7000000",
      "Body" : "﻿<?xml version=\"1.0\" encoding=\"utf-8\"?><EnumerationResults ServiceEndpoint=\"https://jaschrepragrs.blob.core.windows.net/\"><Prefix>jtcservicesassignaturesstringtosignuserdelegationkey</Prefix><Containers><Container><Name>jtcservicesassignaturesstringtosignuserdelegationkey086021ce</Name><Properties><Last-Modified>Thu, 05 Sep 2019 22:36:44 GMT</Last-Modified><Etag>\"0x8D7325187C969B5\"</Etag><LeaseStatus>unlocked</LeaseStatus><LeaseState>available</LeaseState><DefaultEncryptionScope>$account-encryption-key</DefaultEncryptionScope><DenyEncryptionScopeOverride>false</DenyEncryptionScopeOverride><HasImmutabilityPolicy>false</HasImmutabilityPolicy><HasLegalHold>false</HasLegalHold></Properties></Container></Containers><NextMarker /></EnumerationResults>",
      "Date" : "Thu, 05 Sep 2019 22:36:44 GMT",
      "x-ms-client-request-id" : "7232b7c7-6ba9-434b-86bd-4afdd41b6a5c",
=======
      "x-ms-request-id" : "ec65d146-001e-001f-05e6-64eb66000000",
      "Body" : "﻿<?xml version=\"1.0\" encoding=\"utf-8\"?><EnumerationResults ServiceEndpoint=\"https://azstoragesdkaccount.blob.core.windows.net/\"><Prefix>jtcservicesassignaturesstringtosignuserdelegationkey</Prefix><Containers><Container><Name>jtcservicesassignaturesstringtosignuserdelegationkey094986d1</Name><Properties><Last-Modified>Fri, 06 Sep 2019 19:09:01 GMT</Last-Modified><Etag>\"0x8D732FDADB0059C\"</Etag><LeaseStatus>unlocked</LeaseStatus><LeaseState>available</LeaseState><DefaultEncryptionScope>$account-encryption-key</DefaultEncryptionScope><DenyEncryptionScopeOverride>false</DenyEncryptionScopeOverride><HasImmutabilityPolicy>false</HasImmutabilityPolicy><HasLegalHold>false</HasLegalHold></Properties></Container></Containers><NextMarker /></EnumerationResults>",
      "Date" : "Fri, 06 Sep 2019 19:09:01 GMT",
      "x-ms-client-request-id" : "e143f6ac-ad1a-47a5-ac1a-8afe3321ce74",
>>>>>>> a55d5dd9
      "Content-Type" : "application/xml"
    },
    "Exception" : null
  }, {
    "Method" : "DELETE",
<<<<<<< HEAD
    "Uri" : "https://jaschrepragrs.blob.core.windows.net/jtcservicesassignaturesstringtosignuserdelegationkey086021ce?restype=container",
    "Headers" : {
      "x-ms-version" : "2019-02-02",
      "User-Agent" : "azsdk-java-azure-storage-blob/12.0.0-preview.3 1.8.0_221; Windows 10 10.0",
      "x-ms-client-request-id" : "ae2f2e0c-c0ff-49a4-b089-d7bc0ec5dd95"
=======
    "Uri" : "https://azstoragesdkaccount.blob.core.windows.net/jtcservicesassignaturesstringtosignuserdelegationkey094986d1?restype=container",
    "Headers" : {
      "x-ms-version" : "2019-02-02",
      "User-Agent" : "azsdk-java-azure-storage-blob/12.0.0-preview.3 1.8.0_212; Windows 10 10.0",
      "x-ms-client-request-id" : "5fa2d987-fa6a-467a-888b-e95778775753"
>>>>>>> a55d5dd9
    },
    "Response" : {
      "x-ms-version" : "2019-02-02",
      "Server" : "Windows-Azure-Blob/1.0 Microsoft-HTTPAPI/2.0",
      "retry-after" : "0",
      "Content-Length" : "0",
      "StatusCode" : "202",
<<<<<<< HEAD
      "x-ms-request-id" : "bfecafdf-901e-0044-4e3a-643cc7000000",
      "Date" : "Thu, 05 Sep 2019 22:36:44 GMT",
      "x-ms-client-request-id" : "ae2f2e0c-c0ff-49a4-b089-d7bc0ec5dd95"
    },
    "Exception" : null
  } ],
  "variables" : [ "jtcservicesassignaturesstringtosignuserdelegationkey086021ce" ]
=======
      "x-ms-request-id" : "ec65d154-001e-001f-11e6-64eb66000000",
      "Date" : "Fri, 06 Sep 2019 19:09:01 GMT",
      "x-ms-client-request-id" : "5fa2d987-fa6a-467a-888b-e95778775753"
    },
    "Exception" : null
  } ],
  "variables" : [ "jtcservicesassignaturesstringtosignuserdelegationkey094986d1" ]
>>>>>>> a55d5dd9
}<|MERGE_RESOLUTION|>--- conflicted
+++ resolved
@@ -1,59 +1,32 @@
 {
   "networkCallRecords" : [ {
     "Method" : "PUT",
-<<<<<<< HEAD
-    "Uri" : "https://jaschrepragrs.blob.core.windows.net/jtcservicesassignaturesstringtosignuserdelegationkey086021ce?restype=container",
+    "Uri" : "https://jaschrepragrs.blob.core.windows.net/jtcservicesassignaturesstringtosignuserdelegationkey054231db?restype=container",
     "Headers" : {
       "x-ms-version" : "2019-02-02",
       "User-Agent" : "azsdk-java-azure-storage-blob/12.0.0-preview.3 1.8.0_221; Windows 10 10.0",
-      "x-ms-client-request-id" : "1413998a-cc15-4de6-ac48-af08fecc5b30"
-=======
-    "Uri" : "https://azstoragesdkaccount.blob.core.windows.net/jtcservicesassignaturesstringtosignuserdelegationkey094986d1?restype=container",
-    "Headers" : {
-      "x-ms-version" : "2019-02-02",
-      "User-Agent" : "azsdk-java-azure-storage-blob/12.0.0-preview.3 1.8.0_212; Windows 10 10.0",
-      "x-ms-client-request-id" : "80637a7b-2de9-4f52-866d-03f8d6140e2c"
->>>>>>> a55d5dd9
+      "x-ms-client-request-id" : "5e3aedde-25e0-42d0-872d-cb33858adfc1"
     },
     "Response" : {
       "x-ms-version" : "2019-02-02",
       "Server" : "Windows-Azure-Blob/1.0 Microsoft-HTTPAPI/2.0",
-<<<<<<< HEAD
-      "ETag" : "\"0x8D7325187C969B5\"",
-      "Last-Modified" : "Thu, 05 Sep 2019 22:36:44 GMT",
+      "ETag" : "\"0x8D735603752E2F4\"",
+      "Last-Modified" : "Mon, 09 Sep 2019 19:59:25 GMT",
       "retry-after" : "0",
       "Content-Length" : "0",
       "StatusCode" : "201",
-      "x-ms-request-id" : "bfecafbe-901e-0044-303a-643cc7000000",
-      "Date" : "Thu, 05 Sep 2019 22:36:44 GMT",
-      "x-ms-client-request-id" : "1413998a-cc15-4de6-ac48-af08fecc5b30"
-=======
-      "ETag" : "\"0x8D732FDADB0059C\"",
-      "Last-Modified" : "Fri, 06 Sep 2019 19:09:01 GMT",
-      "retry-after" : "0",
-      "Content-Length" : "0",
-      "StatusCode" : "201",
-      "x-ms-request-id" : "ec65d128-001e-001f-6fe6-64eb66000000",
-      "Date" : "Fri, 06 Sep 2019 19:09:01 GMT",
-      "x-ms-client-request-id" : "80637a7b-2de9-4f52-866d-03f8d6140e2c"
->>>>>>> a55d5dd9
+      "x-ms-request-id" : "077fdcdd-801e-001f-1749-673bbb000000",
+      "Date" : "Mon, 09 Sep 2019 19:59:25 GMT",
+      "x-ms-client-request-id" : "5e3aedde-25e0-42d0-872d-cb33858adfc1"
     },
     "Exception" : null
   }, {
     "Method" : "GET",
-<<<<<<< HEAD
     "Uri" : "https://jaschrepragrs.blob.core.windows.net?prefix=jtcservicesassignaturesstringtosignuserdelegationkey&comp=list",
     "Headers" : {
       "x-ms-version" : "2019-02-02",
       "User-Agent" : "azsdk-java-azure-storage-blob/12.0.0-preview.3 1.8.0_221; Windows 10 10.0",
-      "x-ms-client-request-id" : "7232b7c7-6ba9-434b-86bd-4afdd41b6a5c"
-=======
-    "Uri" : "https://azstoragesdkaccount.blob.core.windows.net?prefix=jtcservicesassignaturesstringtosignuserdelegationkey&comp=list",
-    "Headers" : {
-      "x-ms-version" : "2019-02-02",
-      "User-Agent" : "azsdk-java-azure-storage-blob/12.0.0-preview.3 1.8.0_212; Windows 10 10.0",
-      "x-ms-client-request-id" : "e143f6ac-ad1a-47a5-ac1a-8afe3321ce74"
->>>>>>> a55d5dd9
+      "x-ms-client-request-id" : "780f74ac-f7e2-41d8-8f9a-3c74fd3d197c"
     },
     "Response" : {
       "Transfer-Encoding" : "chunked",
@@ -61,35 +34,20 @@
       "Server" : "Windows-Azure-Blob/1.0 Microsoft-HTTPAPI/2.0",
       "retry-after" : "0",
       "StatusCode" : "200",
-<<<<<<< HEAD
-      "x-ms-request-id" : "bfecafc9-901e-0044-3a3a-643cc7000000",
-      "Body" : "﻿<?xml version=\"1.0\" encoding=\"utf-8\"?><EnumerationResults ServiceEndpoint=\"https://jaschrepragrs.blob.core.windows.net/\"><Prefix>jtcservicesassignaturesstringtosignuserdelegationkey</Prefix><Containers><Container><Name>jtcservicesassignaturesstringtosignuserdelegationkey086021ce</Name><Properties><Last-Modified>Thu, 05 Sep 2019 22:36:44 GMT</Last-Modified><Etag>\"0x8D7325187C969B5\"</Etag><LeaseStatus>unlocked</LeaseStatus><LeaseState>available</LeaseState><DefaultEncryptionScope>$account-encryption-key</DefaultEncryptionScope><DenyEncryptionScopeOverride>false</DenyEncryptionScopeOverride><HasImmutabilityPolicy>false</HasImmutabilityPolicy><HasLegalHold>false</HasLegalHold></Properties></Container></Containers><NextMarker /></EnumerationResults>",
-      "Date" : "Thu, 05 Sep 2019 22:36:44 GMT",
-      "x-ms-client-request-id" : "7232b7c7-6ba9-434b-86bd-4afdd41b6a5c",
-=======
-      "x-ms-request-id" : "ec65d146-001e-001f-05e6-64eb66000000",
-      "Body" : "﻿<?xml version=\"1.0\" encoding=\"utf-8\"?><EnumerationResults ServiceEndpoint=\"https://azstoragesdkaccount.blob.core.windows.net/\"><Prefix>jtcservicesassignaturesstringtosignuserdelegationkey</Prefix><Containers><Container><Name>jtcservicesassignaturesstringtosignuserdelegationkey094986d1</Name><Properties><Last-Modified>Fri, 06 Sep 2019 19:09:01 GMT</Last-Modified><Etag>\"0x8D732FDADB0059C\"</Etag><LeaseStatus>unlocked</LeaseStatus><LeaseState>available</LeaseState><DefaultEncryptionScope>$account-encryption-key</DefaultEncryptionScope><DenyEncryptionScopeOverride>false</DenyEncryptionScopeOverride><HasImmutabilityPolicy>false</HasImmutabilityPolicy><HasLegalHold>false</HasLegalHold></Properties></Container></Containers><NextMarker /></EnumerationResults>",
-      "Date" : "Fri, 06 Sep 2019 19:09:01 GMT",
-      "x-ms-client-request-id" : "e143f6ac-ad1a-47a5-ac1a-8afe3321ce74",
->>>>>>> a55d5dd9
+      "x-ms-request-id" : "077fdcf3-801e-001f-2a49-673bbb000000",
+      "Body" : "﻿<?xml version=\"1.0\" encoding=\"utf-8\"?><EnumerationResults ServiceEndpoint=\"https://jaschrepragrs.blob.core.windows.net/\"><Prefix>jtcservicesassignaturesstringtosignuserdelegationkey</Prefix><Containers><Container><Name>jtcservicesassignaturesstringtosignuserdelegationkey054231db</Name><Properties><Last-Modified>Mon, 09 Sep 2019 19:59:25 GMT</Last-Modified><Etag>\"0x8D735603752E2F4\"</Etag><LeaseStatus>unlocked</LeaseStatus><LeaseState>available</LeaseState><DefaultEncryptionScope>$account-encryption-key</DefaultEncryptionScope><DenyEncryptionScopeOverride>false</DenyEncryptionScopeOverride><HasImmutabilityPolicy>false</HasImmutabilityPolicy><HasLegalHold>false</HasLegalHold></Properties></Container></Containers><NextMarker /></EnumerationResults>",
+      "Date" : "Mon, 09 Sep 2019 19:59:25 GMT",
+      "x-ms-client-request-id" : "780f74ac-f7e2-41d8-8f9a-3c74fd3d197c",
       "Content-Type" : "application/xml"
     },
     "Exception" : null
   }, {
     "Method" : "DELETE",
-<<<<<<< HEAD
-    "Uri" : "https://jaschrepragrs.blob.core.windows.net/jtcservicesassignaturesstringtosignuserdelegationkey086021ce?restype=container",
+    "Uri" : "https://jaschrepragrs.blob.core.windows.net/jtcservicesassignaturesstringtosignuserdelegationkey054231db?restype=container",
     "Headers" : {
       "x-ms-version" : "2019-02-02",
       "User-Agent" : "azsdk-java-azure-storage-blob/12.0.0-preview.3 1.8.0_221; Windows 10 10.0",
-      "x-ms-client-request-id" : "ae2f2e0c-c0ff-49a4-b089-d7bc0ec5dd95"
-=======
-    "Uri" : "https://azstoragesdkaccount.blob.core.windows.net/jtcservicesassignaturesstringtosignuserdelegationkey094986d1?restype=container",
-    "Headers" : {
-      "x-ms-version" : "2019-02-02",
-      "User-Agent" : "azsdk-java-azure-storage-blob/12.0.0-preview.3 1.8.0_212; Windows 10 10.0",
-      "x-ms-client-request-id" : "5fa2d987-fa6a-467a-888b-e95778775753"
->>>>>>> a55d5dd9
+      "x-ms-client-request-id" : "4a5905e0-547c-4449-b110-f6ce6b194ae2"
     },
     "Response" : {
       "x-ms-version" : "2019-02-02",
@@ -97,21 +55,11 @@
       "retry-after" : "0",
       "Content-Length" : "0",
       "StatusCode" : "202",
-<<<<<<< HEAD
-      "x-ms-request-id" : "bfecafdf-901e-0044-4e3a-643cc7000000",
-      "Date" : "Thu, 05 Sep 2019 22:36:44 GMT",
-      "x-ms-client-request-id" : "ae2f2e0c-c0ff-49a4-b089-d7bc0ec5dd95"
+      "x-ms-request-id" : "077fdd00-801e-001f-3549-673bbb000000",
+      "Date" : "Mon, 09 Sep 2019 19:59:25 GMT",
+      "x-ms-client-request-id" : "4a5905e0-547c-4449-b110-f6ce6b194ae2"
     },
     "Exception" : null
   } ],
-  "variables" : [ "jtcservicesassignaturesstringtosignuserdelegationkey086021ce" ]
-=======
-      "x-ms-request-id" : "ec65d154-001e-001f-11e6-64eb66000000",
-      "Date" : "Fri, 06 Sep 2019 19:09:01 GMT",
-      "x-ms-client-request-id" : "5fa2d987-fa6a-467a-888b-e95778775753"
-    },
-    "Exception" : null
-  } ],
-  "variables" : [ "jtcservicesassignaturesstringtosignuserdelegationkey094986d1" ]
->>>>>>> a55d5dd9
+  "variables" : [ "jtcservicesassignaturesstringtosignuserdelegationkey054231db" ]
 }