--- conflicted
+++ resolved
@@ -1,142 +1,76 @@
 {
   "networkCallRecords" : [ {
     "Method" : "PUT",
-<<<<<<< HEAD
-    "Uri" : "https://jaschrepragrs.blob.core.windows.net/jtcappendblockfromurlacdestinationfail09019587084ab5f?restype=container",
-    "Headers" : {
-      "x-ms-version" : "2019-02-02",
-      "User-Agent" : "azsdk-java-azure-storage-blob/12.0.0-preview.3 1.8.0_221; Windows 10 10.0",
-      "x-ms-client-request-id" : "377210ea-4b44-43ba-9a0c-240b9f58b761"
-=======
-    "Uri" : "https://azstoragesdkaccount.blob.core.windows.net/jtcappendblockfromurlacdestinationfail02280387b2cdcf1?restype=container",
-    "Headers" : {
-      "x-ms-version" : "2019-02-02",
-      "User-Agent" : "azsdk-java-azure-storage-blob/12.0.0-preview.3 1.8.0_212; Windows 10 10.0",
-      "x-ms-client-request-id" : "7637f546-edbf-45b6-83d4-4100c620628b"
->>>>>>> a55d5dd9
-    },
-    "Response" : {
-      "x-ms-version" : "2019-02-02",
-      "Server" : "Windows-Azure-Blob/1.0 Microsoft-HTTPAPI/2.0",
-<<<<<<< HEAD
-      "ETag" : "\"0x8D732523756B512\"",
-      "Last-Modified" : "Thu, 05 Sep 2019 22:41:39 GMT",
-      "retry-after" : "0",
-      "Content-Length" : "0",
-      "StatusCode" : "201",
-      "x-ms-request-id" : "9b68727f-c01e-0018-0c3b-64cd3e000000",
-      "Date" : "Thu, 05 Sep 2019 22:41:38 GMT",
-      "x-ms-client-request-id" : "377210ea-4b44-43ba-9a0c-240b9f58b761"
-=======
-      "ETag" : "\"0x8D732FC6F42DEE7\"",
-      "Last-Modified" : "Fri, 06 Sep 2019 19:00:07 GMT",
-      "retry-after" : "0",
-      "Content-Length" : "0",
-      "StatusCode" : "201",
-      "x-ms-request-id" : "b92ac48d-d01e-009e-77e5-644931000000",
-      "Date" : "Fri, 06 Sep 2019 19:00:07 GMT",
-      "x-ms-client-request-id" : "7637f546-edbf-45b6-83d4-4100c620628b"
->>>>>>> a55d5dd9
-    },
-    "Exception" : null
-  }, {
-    "Method" : "PUT",
-<<<<<<< HEAD
-    "Uri" : "https://jaschrepragrs.blob.core.windows.net/jtcappendblockfromurlacdestinationfail09019587084ab5f/javablobappendblockfromurlacdestinationfail1215226e7e7c4",
-    "Headers" : {
-      "x-ms-version" : "2019-02-02",
-      "User-Agent" : "azsdk-java-azure-storage-blob/12.0.0-preview.3 1.8.0_221; Windows 10 10.0",
-      "x-ms-client-request-id" : "cfb5cb5d-c3e8-4eb5-901f-485a3883455d"
-=======
-    "Uri" : "https://azstoragesdkaccount.blob.core.windows.net/jtcappendblockfromurlacdestinationfail02280387b2cdcf1/javablobappendblockfromurlacdestinationfail1207586f79e56",
-    "Headers" : {
-      "x-ms-version" : "2019-02-02",
-      "User-Agent" : "azsdk-java-azure-storage-blob/12.0.0-preview.3 1.8.0_212; Windows 10 10.0",
-      "x-ms-client-request-id" : "62386cb2-b157-4a57-8c39-23778a8bb94f"
->>>>>>> a55d5dd9
-    },
-    "Response" : {
-      "x-ms-version" : "2019-02-02",
-      "Server" : "Windows-Azure-Blob/1.0 Microsoft-HTTPAPI/2.0",
-<<<<<<< HEAD
-      "ETag" : "\"0x8D7325237633C6E\"",
-      "Last-Modified" : "Thu, 05 Sep 2019 22:41:39 GMT",
-      "retry-after" : "0",
-      "Content-Length" : "0",
-      "StatusCode" : "201",
-      "x-ms-request-id" : "9b687289-c01e-0018-153b-64cd3e000000",
+    "Uri" : "https://jaschrepragrs.blob.core.windows.net/jtcappendblockfromurlacdestinationfail0878527c8647488?restype=container",
+    "Headers" : {
+      "x-ms-version" : "2019-02-02",
+      "User-Agent" : "azsdk-java-azure-storage-blob/12.0.0-preview.3 1.8.0_221; Windows 10 10.0",
+      "x-ms-client-request-id" : "278dcca0-b4b2-43d4-b582-cbcde493a93d"
+    },
+    "Response" : {
+      "x-ms-version" : "2019-02-02",
+      "Server" : "Windows-Azure-Blob/1.0 Microsoft-HTTPAPI/2.0",
+      "ETag" : "\"0x8D735624397CB5D\"",
+      "Last-Modified" : "Mon, 09 Sep 2019 20:14:05 GMT",
+      "retry-after" : "0",
+      "Content-Length" : "0",
+      "StatusCode" : "201",
+      "x-ms-request-id" : "e27c86eb-901e-0029-724b-6796e9000000",
+      "Date" : "Mon, 09 Sep 2019 20:14:04 GMT",
+      "x-ms-client-request-id" : "278dcca0-b4b2-43d4-b582-cbcde493a93d"
+    },
+    "Exception" : null
+  }, {
+    "Method" : "PUT",
+    "Uri" : "https://jaschrepragrs.blob.core.windows.net/jtcappendblockfromurlacdestinationfail0878527c8647488/javablobappendblockfromurlacdestinationfail119406fc8cad8",
+    "Headers" : {
+      "x-ms-version" : "2019-02-02",
+      "User-Agent" : "azsdk-java-azure-storage-blob/12.0.0-preview.3 1.8.0_221; Windows 10 10.0",
+      "x-ms-client-request-id" : "f5dc0c93-6339-4af3-98ba-9b0c6c48d04b"
+    },
+    "Response" : {
+      "x-ms-version" : "2019-02-02",
+      "Server" : "Windows-Azure-Blob/1.0 Microsoft-HTTPAPI/2.0",
+      "ETag" : "\"0x8D7356243A4FB77\"",
+      "Last-Modified" : "Mon, 09 Sep 2019 20:14:05 GMT",
+      "retry-after" : "0",
+      "Content-Length" : "0",
+      "StatusCode" : "201",
+      "x-ms-request-id" : "e27c86f8-901e-0029-7c4b-6796e9000000",
       "x-ms-request-server-encrypted" : "true",
-      "Date" : "Thu, 05 Sep 2019 22:41:38 GMT",
-      "x-ms-client-request-id" : "cfb5cb5d-c3e8-4eb5-901f-485a3883455d"
-=======
-      "ETag" : "\"0x8D732FC6F54BB2A\"",
-      "Last-Modified" : "Fri, 06 Sep 2019 19:00:07 GMT",
-      "retry-after" : "0",
-      "Content-Length" : "0",
-      "StatusCode" : "201",
-      "x-ms-request-id" : "b92ac50d-d01e-009e-5ce5-644931000000",
-      "x-ms-request-server-encrypted" : "true",
-      "Date" : "Fri, 06 Sep 2019 19:00:07 GMT",
-      "x-ms-client-request-id" : "62386cb2-b157-4a57-8c39-23778a8bb94f"
->>>>>>> a55d5dd9
-    },
-    "Exception" : null
-  }, {
-    "Method" : "PUT",
-<<<<<<< HEAD
-    "Uri" : "https://jaschrepragrs.blob.core.windows.net/jtcappendblockfromurlacdestinationfail09019587084ab5f?restype=container&comp=acl",
-    "Headers" : {
-      "x-ms-version" : "2019-02-02",
-      "User-Agent" : "azsdk-java-azure-storage-blob/12.0.0-preview.3 1.8.0_221; Windows 10 10.0",
-      "x-ms-client-request-id" : "3e35bfce-a713-4e02-9c74-8e3ca9feca72",
-=======
-    "Uri" : "https://azstoragesdkaccount.blob.core.windows.net/jtcappendblockfromurlacdestinationfail02280387b2cdcf1?restype=container&comp=acl",
-    "Headers" : {
-      "x-ms-version" : "2019-02-02",
-      "User-Agent" : "azsdk-java-azure-storage-blob/12.0.0-preview.3 1.8.0_212; Windows 10 10.0",
-      "x-ms-client-request-id" : "92c67bea-aaf9-4afe-b3ef-19999fbb1e41",
->>>>>>> a55d5dd9
+      "Date" : "Mon, 09 Sep 2019 20:14:04 GMT",
+      "x-ms-client-request-id" : "f5dc0c93-6339-4af3-98ba-9b0c6c48d04b"
+    },
+    "Exception" : null
+  }, {
+    "Method" : "PUT",
+    "Uri" : "https://jaschrepragrs.blob.core.windows.net/jtcappendblockfromurlacdestinationfail0878527c8647488?restype=container&comp=acl",
+    "Headers" : {
+      "x-ms-version" : "2019-02-02",
+      "User-Agent" : "azsdk-java-azure-storage-blob/12.0.0-preview.3 1.8.0_221; Windows 10 10.0",
+      "x-ms-client-request-id" : "e927c551-7b1b-4016-b7d1-3337b39aee86",
       "Content-Type" : "application/xml; charset=utf-8"
     },
     "Response" : {
       "x-ms-version" : "2019-02-02",
       "Server" : "Windows-Azure-Blob/1.0 Microsoft-HTTPAPI/2.0",
-<<<<<<< HEAD
-      "ETag" : "\"0x8D7325237705189\"",
-      "Last-Modified" : "Thu, 05 Sep 2019 22:41:39 GMT",
+      "ETag" : "\"0x8D7356243B127CF\"",
+      "Last-Modified" : "Mon, 09 Sep 2019 20:14:05 GMT",
       "retry-after" : "0",
       "Content-Length" : "0",
       "StatusCode" : "200",
-      "x-ms-request-id" : "9b687298-c01e-0018-233b-64cd3e000000",
-      "Date" : "Thu, 05 Sep 2019 22:41:38 GMT",
-      "x-ms-client-request-id" : "3e35bfce-a713-4e02-9c74-8e3ca9feca72"
-=======
-      "ETag" : "\"0x8D732FC6F5ACBD4\"",
-      "Last-Modified" : "Fri, 06 Sep 2019 19:00:07 GMT",
-      "retry-after" : "0",
-      "Content-Length" : "0",
-      "StatusCode" : "200",
-      "x-ms-request-id" : "b92ac537-d01e-009e-01e5-644931000000",
-      "Date" : "Fri, 06 Sep 2019 19:00:07 GMT",
-      "x-ms-client-request-id" : "92c67bea-aaf9-4afe-b3ef-19999fbb1e41"
->>>>>>> a55d5dd9
+      "x-ms-request-id" : "e27c8706-901e-0029-094b-6796e9000000",
+      "Date" : "Mon, 09 Sep 2019 20:14:05 GMT",
+      "x-ms-client-request-id" : "e927c551-7b1b-4016-b7d1-3337b39aee86"
     },
     "Exception" : null
   }, {
     "Method" : "HEAD",
-<<<<<<< HEAD
-    "Uri" : "https://jaschrepragrs.blob.core.windows.net/jtcappendblockfromurlacdestinationfail09019587084ab5f/javablobappendblockfromurlacdestinationfail1215226e7e7c4",
-    "Headers" : {
-      "x-ms-version" : "2019-02-02",
-      "User-Agent" : "azsdk-java-azure-storage-blob/12.0.0-preview.3 1.8.0_221; Windows 10 10.0",
-      "x-ms-client-request-id" : "1ac024ae-b42c-49bf-b309-05a282f26280"
-=======
-    "Uri" : "https://azstoragesdkaccount.blob.core.windows.net/jtcappendblockfromurlacdestinationfail02280387b2cdcf1/javablobappendblockfromurlacdestinationfail1207586f79e56",
-    "Headers" : {
-      "x-ms-version" : "2019-02-02",
-      "User-Agent" : "azsdk-java-azure-storage-blob/12.0.0-preview.3 1.8.0_212; Windows 10 10.0",
-      "x-ms-client-request-id" : "dc56a864-067d-421e-8078-65e524e1d4c6"
->>>>>>> a55d5dd9
+    "Uri" : "https://jaschrepragrs.blob.core.windows.net/jtcappendblockfromurlacdestinationfail0878527c8647488/javablobappendblockfromurlacdestinationfail119406fc8cad8",
+    "Headers" : {
+      "x-ms-version" : "2019-02-02",
+      "User-Agent" : "azsdk-java-azure-storage-blob/12.0.0-preview.3 1.8.0_221; Windows 10 10.0",
+      "x-ms-client-request-id" : "217ce2da-3fb7-4844-bf99-05c23a617640"
     },
     "Response" : {
       "x-ms-version" : "2019-02-02",
@@ -145,95 +79,52 @@
       "x-ms-tag-count" : "0",
       "x-ms-lease-state" : "available",
       "x-ms-blob-committed-block-count" : "0",
-<<<<<<< HEAD
-      "Last-Modified" : "Thu, 05 Sep 2019 22:41:39 GMT",
+      "Last-Modified" : "Mon, 09 Sep 2019 20:14:05 GMT",
       "retry-after" : "0",
       "StatusCode" : "200",
-      "Date" : "Thu, 05 Sep 2019 22:41:38 GMT",
-=======
-      "Last-Modified" : "Fri, 06 Sep 2019 19:00:07 GMT",
-      "retry-after" : "0",
-      "StatusCode" : "200",
-      "Date" : "Fri, 06 Sep 2019 19:00:07 GMT",
->>>>>>> a55d5dd9
+      "Date" : "Mon, 09 Sep 2019 20:14:05 GMT",
       "x-ms-blob-type" : "AppendBlob",
       "Accept-Ranges" : "bytes",
       "x-ms-server-encrypted" : "true",
       "x-ms-access-tier-inferred" : "true",
       "x-ms-access-tier" : "Hot",
-<<<<<<< HEAD
-      "ETag" : "\"0x8D7325237633C6E\"",
-      "x-ms-creation-time" : "Thu, 05 Sep 2019 22:41:39 GMT",
-      "Content-Length" : "0",
-      "x-ms-request-id" : "9b6872a4-c01e-0018-2f3b-64cd3e000000",
-      "x-ms-client-request-id" : "1ac024ae-b42c-49bf-b309-05a282f26280",
-=======
-      "ETag" : "\"0x8D732FC6F54BB2A\"",
-      "x-ms-creation-time" : "Fri, 06 Sep 2019 19:00:07 GMT",
-      "Content-Length" : "0",
-      "x-ms-request-id" : "b92ac573-d01e-009e-2be5-644931000000",
-      "x-ms-client-request-id" : "dc56a864-067d-421e-8078-65e524e1d4c6",
->>>>>>> a55d5dd9
+      "ETag" : "\"0x8D7356243A4FB77\"",
+      "x-ms-creation-time" : "Mon, 09 Sep 2019 20:14:05 GMT",
+      "Content-Length" : "0",
+      "x-ms-request-id" : "e27c8717-901e-0029-194b-6796e9000000",
+      "x-ms-client-request-id" : "217ce2da-3fb7-4844-bf99-05c23a617640",
       "Content-Type" : "application/octet-stream"
     },
     "Exception" : null
   }, {
     "Method" : "PUT",
-<<<<<<< HEAD
-    "Uri" : "https://jaschrepragrs.blob.core.windows.net/jtcappendblockfromurlacdestinationfail09019587084ab5f/javablobappendblockfromurlacdestinationfail292388567aa32",
-    "Headers" : {
-      "x-ms-version" : "2019-02-02",
-      "User-Agent" : "azsdk-java-azure-storage-blob/12.0.0-preview.3 1.8.0_221; Windows 10 10.0",
-      "x-ms-client-request-id" : "8140740f-bcc4-49f5-b93a-96ab921f3756"
-=======
-    "Uri" : "https://azstoragesdkaccount.blob.core.windows.net/jtcappendblockfromurlacdestinationfail02280387b2cdcf1/javablobappendblockfromurlacdestinationfail299815a89a53c",
-    "Headers" : {
-      "x-ms-version" : "2019-02-02",
-      "User-Agent" : "azsdk-java-azure-storage-blob/12.0.0-preview.3 1.8.0_212; Windows 10 10.0",
-      "x-ms-client-request-id" : "aa433652-f3cb-443b-b5a9-1d90e2fde191"
->>>>>>> a55d5dd9
-    },
-    "Response" : {
-      "x-ms-version" : "2019-02-02",
-      "Server" : "Windows-Azure-Blob/1.0 Microsoft-HTTPAPI/2.0",
-<<<<<<< HEAD
-      "ETag" : "\"0x8D7325237896913\"",
-      "Last-Modified" : "Thu, 05 Sep 2019 22:41:39 GMT",
-      "retry-after" : "0",
-      "Content-Length" : "0",
-      "StatusCode" : "201",
-      "x-ms-request-id" : "9b6872aa-c01e-0018-353b-64cd3e000000",
+    "Uri" : "https://jaschrepragrs.blob.core.windows.net/jtcappendblockfromurlacdestinationfail0878527c8647488/javablobappendblockfromurlacdestinationfail257840b618486",
+    "Headers" : {
+      "x-ms-version" : "2019-02-02",
+      "User-Agent" : "azsdk-java-azure-storage-blob/12.0.0-preview.3 1.8.0_221; Windows 10 10.0",
+      "x-ms-client-request-id" : "5db04886-e347-4896-876b-b85c257c2fd1"
+    },
+    "Response" : {
+      "x-ms-version" : "2019-02-02",
+      "Server" : "Windows-Azure-Blob/1.0 Microsoft-HTTPAPI/2.0",
+      "ETag" : "\"0x8D7356243CA1670\"",
+      "Last-Modified" : "Mon, 09 Sep 2019 20:14:05 GMT",
+      "retry-after" : "0",
+      "Content-Length" : "0",
+      "StatusCode" : "201",
+      "x-ms-request-id" : "e27c871b-901e-0029-1d4b-6796e9000000",
       "x-ms-request-server-encrypted" : "true",
-      "Date" : "Thu, 05 Sep 2019 22:41:38 GMT",
-      "x-ms-client-request-id" : "8140740f-bcc4-49f5-b93a-96ab921f3756"
-=======
-      "ETag" : "\"0x8D732FC6F65FD5C\"",
-      "Last-Modified" : "Fri, 06 Sep 2019 19:00:07 GMT",
-      "retry-after" : "0",
-      "Content-Length" : "0",
-      "StatusCode" : "201",
-      "x-ms-request-id" : "b92ac59e-d01e-009e-4ee5-644931000000",
-      "x-ms-request-server-encrypted" : "true",
-      "Date" : "Fri, 06 Sep 2019 19:00:07 GMT",
-      "x-ms-client-request-id" : "aa433652-f3cb-443b-b5a9-1d90e2fde191"
->>>>>>> a55d5dd9
-    },
-    "Exception" : null
-  }, {
-    "Method" : "PUT",
-<<<<<<< HEAD
-    "Uri" : "https://jaschrepragrs.blob.core.windows.net/jtcappendblockfromurlacdestinationfail09019587084ab5f/javablobappendblockfromurlacdestinationfail292388567aa32?comp=appendblock",
-    "Headers" : {
-      "x-ms-version" : "2019-02-02",
-      "User-Agent" : "azsdk-java-azure-storage-blob/12.0.0-preview.3 1.8.0_221; Windows 10 10.0",
-      "x-ms-client-request-id" : "d607c8e4-4d52-4c5a-93fc-5c5e509180cb",
-=======
-    "Uri" : "https://azstoragesdkaccount.blob.core.windows.net/jtcappendblockfromurlacdestinationfail02280387b2cdcf1/javablobappendblockfromurlacdestinationfail299815a89a53c?comp=appendblock",
-    "Headers" : {
-      "x-ms-version" : "2019-02-02",
-      "User-Agent" : "azsdk-java-azure-storage-blob/12.0.0-preview.3 1.8.0_212; Windows 10 10.0",
-      "x-ms-client-request-id" : "a997cfd9-a1c0-450a-808e-f74fc02d6928",
->>>>>>> a55d5dd9
+      "Date" : "Mon, 09 Sep 2019 20:14:05 GMT",
+      "x-ms-client-request-id" : "5db04886-e347-4896-876b-b85c257c2fd1"
+    },
+    "Exception" : null
+  }, {
+    "Method" : "PUT",
+    "Uri" : "https://jaschrepragrs.blob.core.windows.net/jtcappendblockfromurlacdestinationfail0878527c8647488/javablobappendblockfromurlacdestinationfail257840b618486?comp=appendblock",
+    "Headers" : {
+      "x-ms-version" : "2019-02-02",
+      "User-Agent" : "azsdk-java-azure-storage-blob/12.0.0-preview.3 1.8.0_221; Windows 10 10.0",
+      "x-ms-client-request-id" : "4690aa50-2112-4361-812f-5a3176d3bb00",
       "Content-Type" : "application/octet-stream"
     },
     "Response" : {
@@ -241,45 +132,25 @@
       "Server" : "Windows-Azure-Blob/1.0 Microsoft-HTTPAPI/2.0",
       "x-ms-content-crc64" : "6RYQPwaVsyQ=",
       "x-ms-blob-committed-block-count" : "1",
-<<<<<<< HEAD
-      "Last-Modified" : "Thu, 05 Sep 2019 22:41:39 GMT",
+      "Last-Modified" : "Mon, 09 Sep 2019 20:14:05 GMT",
       "retry-after" : "0",
       "StatusCode" : "201",
       "x-ms-request-server-encrypted" : "true",
-      "Date" : "Thu, 05 Sep 2019 22:41:39 GMT",
-      "ETag" : "\"0x8D732523795A057\"",
-      "Content-Length" : "0",
-      "x-ms-request-id" : "9b6872b1-c01e-0018-3a3b-64cd3e000000",
-      "x-ms-client-request-id" : "d607c8e4-4d52-4c5a-93fc-5c5e509180cb",
-=======
-      "Last-Modified" : "Fri, 06 Sep 2019 19:00:07 GMT",
-      "retry-after" : "0",
-      "StatusCode" : "201",
-      "x-ms-request-server-encrypted" : "true",
-      "Date" : "Fri, 06 Sep 2019 19:00:07 GMT",
-      "ETag" : "\"0x8D732FC6F6C406F\"",
-      "Content-Length" : "0",
-      "x-ms-request-id" : "b92ac5c4-d01e-009e-6ee5-644931000000",
-      "x-ms-client-request-id" : "a997cfd9-a1c0-450a-808e-f74fc02d6928",
->>>>>>> a55d5dd9
+      "Date" : "Mon, 09 Sep 2019 20:14:05 GMT",
+      "ETag" : "\"0x8D7356243D69BDE\"",
+      "Content-Length" : "0",
+      "x-ms-request-id" : "e27c8726-901e-0029-274b-6796e9000000",
+      "x-ms-client-request-id" : "4690aa50-2112-4361-812f-5a3176d3bb00",
       "x-ms-blob-append-offset" : "0"
     },
     "Exception" : null
   }, {
     "Method" : "PUT",
-<<<<<<< HEAD
-    "Uri" : "https://jaschrepragrs.blob.core.windows.net/jtcappendblockfromurlacdestinationfail09019587084ab5f/javablobappendblockfromurlacdestinationfail1215226e7e7c4?comp=appendblock",
-    "Headers" : {
-      "x-ms-version" : "2019-02-02",
-      "User-Agent" : "azsdk-java-azure-storage-blob/12.0.0-preview.3 1.8.0_221; Windows 10 10.0",
-      "x-ms-client-request-id" : "4b04ed71-c81c-4d4a-8be1-dcc1b60c617d"
-=======
-    "Uri" : "https://azstoragesdkaccount.blob.core.windows.net/jtcappendblockfromurlacdestinationfail02280387b2cdcf1/javablobappendblockfromurlacdestinationfail1207586f79e56?comp=appendblock",
-    "Headers" : {
-      "x-ms-version" : "2019-02-02",
-      "User-Agent" : "azsdk-java-azure-storage-blob/12.0.0-preview.3 1.8.0_212; Windows 10 10.0",
-      "x-ms-client-request-id" : "5fa747c3-bce8-4417-999f-db98c0b7c242"
->>>>>>> a55d5dd9
+    "Uri" : "https://jaschrepragrs.blob.core.windows.net/jtcappendblockfromurlacdestinationfail0878527c8647488/javablobappendblockfromurlacdestinationfail119406fc8cad8?comp=appendblock",
+    "Headers" : {
+      "x-ms-version" : "2019-02-02",
+      "User-Agent" : "azsdk-java-azure-storage-blob/12.0.0-preview.3 1.8.0_221; Windows 10 10.0",
+      "x-ms-client-request-id" : "6151643f-6eaf-4ce9-b837-67b0f3de4817"
     },
     "Response" : {
       "x-ms-version" : "2019-02-02",
@@ -288,35 +159,20 @@
       "retry-after" : "0",
       "Content-Length" : "253",
       "StatusCode" : "412",
-<<<<<<< HEAD
-      "x-ms-request-id" : "9b6872b8-c01e-0018-403b-64cd3e000000",
-      "Body" : "﻿<?xml version=\"1.0\" encoding=\"utf-8\"?>\n<Error><Code>ConditionNotMet</Code><Message>The condition specified using HTTP conditional header(s) is not met.\nRequestId:9b6872b8-c01e-0018-403b-64cd3e000000\nTime:2019-09-05T22:41:39.8334455Z</Message></Error>",
-      "Date" : "Thu, 05 Sep 2019 22:41:39 GMT",
-      "x-ms-client-request-id" : "4b04ed71-c81c-4d4a-8be1-dcc1b60c617d",
-=======
-      "x-ms-request-id" : "b92ac5dc-d01e-009e-03e5-644931000000",
-      "Body" : "﻿<?xml version=\"1.0\" encoding=\"utf-8\"?>\n<Error><Code>ConditionNotMet</Code><Message>The condition specified using HTTP conditional header(s) is not met.\nRequestId:b92ac5dc-d01e-009e-03e5-644931000000\nTime:2019-09-06T19:00:07.9238208Z</Message></Error>",
-      "Date" : "Fri, 06 Sep 2019 19:00:07 GMT",
-      "x-ms-client-request-id" : "5fa747c3-bce8-4417-999f-db98c0b7c242",
->>>>>>> a55d5dd9
+      "x-ms-request-id" : "e27c8740-901e-0029-3f4b-6796e9000000",
+      "Body" : "﻿<?xml version=\"1.0\" encoding=\"utf-8\"?>\n<Error><Code>ConditionNotMet</Code><Message>The condition specified using HTTP conditional header(s) is not met.\nRequestId:e27c8740-901e-0029-3f4b-6796e9000000\nTime:2019-09-09T20:14:05.8586886Z</Message></Error>",
+      "Date" : "Mon, 09 Sep 2019 20:14:05 GMT",
+      "x-ms-client-request-id" : "6151643f-6eaf-4ce9-b837-67b0f3de4817",
       "Content-Type" : "application/xml"
     },
     "Exception" : null
   }, {
     "Method" : "GET",
-<<<<<<< HEAD
     "Uri" : "https://jaschrepragrs.blob.core.windows.net?prefix=jtcappendblockfromurlacdestinationfail&comp=list",
     "Headers" : {
       "x-ms-version" : "2019-02-02",
       "User-Agent" : "azsdk-java-azure-storage-blob/12.0.0-preview.3 1.8.0_221; Windows 10 10.0",
-      "x-ms-client-request-id" : "609828b2-0722-4aab-9feb-d92b986a7556"
-=======
-    "Uri" : "https://azstoragesdkaccount.blob.core.windows.net?prefix=jtcappendblockfromurlacdestinationfail&comp=list",
-    "Headers" : {
-      "x-ms-version" : "2019-02-02",
-      "User-Agent" : "azsdk-java-azure-storage-blob/12.0.0-preview.3 1.8.0_212; Windows 10 10.0",
-      "x-ms-client-request-id" : "65248d45-b9bd-4c01-8cf5-18446e966162"
->>>>>>> a55d5dd9
+      "x-ms-client-request-id" : "7f3986f4-7207-45cc-b01c-04a2573be68e"
     },
     "Response" : {
       "Transfer-Encoding" : "chunked",
@@ -324,35 +180,20 @@
       "Server" : "Windows-Azure-Blob/1.0 Microsoft-HTTPAPI/2.0",
       "retry-after" : "0",
       "StatusCode" : "200",
-<<<<<<< HEAD
-      "x-ms-request-id" : "9b6872bf-c01e-0018-473b-64cd3e000000",
-      "Body" : "﻿<?xml version=\"1.0\" encoding=\"utf-8\"?><EnumerationResults ServiceEndpoint=\"https://jaschrepragrs.blob.core.windows.net/\"><Prefix>jtcappendblockfromurlacdestinationfail</Prefix><Containers><Container><Name>jtcappendblockfromurlacdestinationfail09019587084ab5f</Name><Properties><Last-Modified>Thu, 05 Sep 2019 22:41:39 GMT</Last-Modified><Etag>\"0x8D7325237705189\"</Etag><LeaseStatus>unlocked</LeaseStatus><LeaseState>available</LeaseState><PublicAccess>container</PublicAccess><DefaultEncryptionScope>$account-encryption-key</DefaultEncryptionScope><DenyEncryptionScopeOverride>false</DenyEncryptionScopeOverride><HasImmutabilityPolicy>false</HasImmutabilityPolicy><HasLegalHold>false</HasLegalHold></Properties></Container></Containers><NextMarker /></EnumerationResults>",
-      "Date" : "Thu, 05 Sep 2019 22:41:39 GMT",
-      "x-ms-client-request-id" : "609828b2-0722-4aab-9feb-d92b986a7556",
-=======
-      "x-ms-request-id" : "b92ac600-d01e-009e-21e5-644931000000",
-      "Body" : "﻿<?xml version=\"1.0\" encoding=\"utf-8\"?><EnumerationResults ServiceEndpoint=\"https://azstoragesdkaccount.blob.core.windows.net/\"><Prefix>jtcappendblockfromurlacdestinationfail</Prefix><Containers><Container><Name>jtcappendblockfromurlacdestinationfail02280387b2cdcf1</Name><Properties><Last-Modified>Fri, 06 Sep 2019 19:00:07 GMT</Last-Modified><Etag>\"0x8D732FC6F5ACBD4\"</Etag><LeaseStatus>unlocked</LeaseStatus><LeaseState>available</LeaseState><PublicAccess>container</PublicAccess><DefaultEncryptionScope>$account-encryption-key</DefaultEncryptionScope><DenyEncryptionScopeOverride>false</DenyEncryptionScopeOverride><HasImmutabilityPolicy>false</HasImmutabilityPolicy><HasLegalHold>false</HasLegalHold></Properties></Container></Containers><NextMarker /></EnumerationResults>",
-      "Date" : "Fri, 06 Sep 2019 19:00:07 GMT",
-      "x-ms-client-request-id" : "65248d45-b9bd-4c01-8cf5-18446e966162",
->>>>>>> a55d5dd9
+      "x-ms-request-id" : "e27c8759-901e-0029-584b-6796e9000000",
+      "Body" : "﻿<?xml version=\"1.0\" encoding=\"utf-8\"?><EnumerationResults ServiceEndpoint=\"https://jaschrepragrs.blob.core.windows.net/\"><Prefix>jtcappendblockfromurlacdestinationfail</Prefix><Containers><Container><Name>jtcappendblockfromurlacdestinationfail0878527c8647488</Name><Properties><Last-Modified>Mon, 09 Sep 2019 20:14:05 GMT</Last-Modified><Etag>\"0x8D7356243B127CF\"</Etag><LeaseStatus>unlocked</LeaseStatus><LeaseState>available</LeaseState><PublicAccess>container</PublicAccess><DefaultEncryptionScope>$account-encryption-key</DefaultEncryptionScope><DenyEncryptionScopeOverride>false</DenyEncryptionScopeOverride><HasImmutabilityPolicy>false</HasImmutabilityPolicy><HasLegalHold>false</HasLegalHold></Properties></Container></Containers><NextMarker /></EnumerationResults>",
+      "Date" : "Mon, 09 Sep 2019 20:14:05 GMT",
+      "x-ms-client-request-id" : "7f3986f4-7207-45cc-b01c-04a2573be68e",
       "Content-Type" : "application/xml"
     },
     "Exception" : null
   }, {
     "Method" : "DELETE",
-<<<<<<< HEAD
-    "Uri" : "https://jaschrepragrs.blob.core.windows.net/jtcappendblockfromurlacdestinationfail09019587084ab5f?restype=container",
-    "Headers" : {
-      "x-ms-version" : "2019-02-02",
-      "User-Agent" : "azsdk-java-azure-storage-blob/12.0.0-preview.3 1.8.0_221; Windows 10 10.0",
-      "x-ms-client-request-id" : "1ff16fb1-7bab-4746-a3fe-bc414a608ef5"
-=======
-    "Uri" : "https://azstoragesdkaccount.blob.core.windows.net/jtcappendblockfromurlacdestinationfail02280387b2cdcf1?restype=container",
-    "Headers" : {
-      "x-ms-version" : "2019-02-02",
-      "User-Agent" : "azsdk-java-azure-storage-blob/12.0.0-preview.3 1.8.0_212; Windows 10 10.0",
-      "x-ms-client-request-id" : "88f21298-7c65-41fc-9551-2a168048979f"
->>>>>>> a55d5dd9
+    "Uri" : "https://jaschrepragrs.blob.core.windows.net/jtcappendblockfromurlacdestinationfail0878527c8647488?restype=container",
+    "Headers" : {
+      "x-ms-version" : "2019-02-02",
+      "User-Agent" : "azsdk-java-azure-storage-blob/12.0.0-preview.3 1.8.0_221; Windows 10 10.0",
+      "x-ms-client-request-id" : "b69cdaff-ed70-4e20-a95a-c91516be4969"
     },
     "Response" : {
       "x-ms-version" : "2019-02-02",
@@ -360,21 +201,11 @@
       "retry-after" : "0",
       "Content-Length" : "0",
       "StatusCode" : "202",
-<<<<<<< HEAD
-      "x-ms-request-id" : "9b6872cb-c01e-0018-533b-64cd3e000000",
-      "Date" : "Thu, 05 Sep 2019 22:41:39 GMT",
-      "x-ms-client-request-id" : "1ff16fb1-7bab-4746-a3fe-bc414a608ef5"
+      "x-ms-request-id" : "e27c8768-901e-0029-664b-6796e9000000",
+      "Date" : "Mon, 09 Sep 2019 20:14:05 GMT",
+      "x-ms-client-request-id" : "b69cdaff-ed70-4e20-a95a-c91516be4969"
     },
     "Exception" : null
   } ],
-  "variables" : [ "jtcappendblockfromurlacdestinationfail09019587084ab5f", "javablobappendblockfromurlacdestinationfail1215226e7e7c4", "javablobappendblockfromurlacdestinationfail292388567aa32" ]
-=======
-      "x-ms-request-id" : "b92ac616-d01e-009e-35e5-644931000000",
-      "Date" : "Fri, 06 Sep 2019 19:00:07 GMT",
-      "x-ms-client-request-id" : "88f21298-7c65-41fc-9551-2a168048979f"
-    },
-    "Exception" : null
-  } ],
-  "variables" : [ "jtcappendblockfromurlacdestinationfail02280387b2cdcf1", "javablobappendblockfromurlacdestinationfail1207586f79e56", "javablobappendblockfromurlacdestinationfail299815a89a53c" ]
->>>>>>> a55d5dd9
+  "variables" : [ "jtcappendblockfromurlacdestinationfail0878527c8647488", "javablobappendblockfromurlacdestinationfail119406fc8cad8", "javablobappendblockfromurlacdestinationfail257840b618486" ]
 }