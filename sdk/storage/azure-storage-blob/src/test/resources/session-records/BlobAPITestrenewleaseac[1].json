--- conflicted
+++ resolved
@@ -1,189 +1,101 @@
 {
   "networkCallRecords" : [ {
     "Method" : "PUT",
-<<<<<<< HEAD
-    "Uri" : "https://jaschrepragrs.blob.core.windows.net/jtcrenewleaseac0blobapitestrenewleaseac359921420ce4eecd?restype=container",
+    "Uri" : "https://jaschrepragrs.blob.core.windows.net/jtcrenewleaseac0blobapitestrenewleaseac21040384b5be1799?restype=container",
     "Headers" : {
       "x-ms-version" : "2019-02-02",
       "User-Agent" : "azsdk-java-azure-storage-blob/12.0.0-preview.3 1.8.0_221; Windows 10 10.0",
-      "x-ms-client-request-id" : "cbbd695a-a05d-4b81-a19d-db7dd0caa4a4"
-=======
-    "Uri" : "https://azstoragesdkaccount.blob.core.windows.net/jtcrenewleaseac0blobapitestrenewleaseace4819457e7ae748a?restype=container",
-    "Headers" : {
-      "x-ms-version" : "2019-02-02",
-      "User-Agent" : "azsdk-java-azure-storage-blob/12.0.0-preview.3 1.8.0_212; Windows 10 10.0",
-      "x-ms-client-request-id" : "c175b320-a4e6-49a7-b913-0347bda3aaa2"
->>>>>>> a55d5dd9
+      "x-ms-client-request-id" : "7ca47d2e-15e8-4a61-8201-e27aa37bd331"
     },
     "Response" : {
       "x-ms-version" : "2019-02-02",
       "Server" : "Windows-Azure-Blob/1.0 Microsoft-HTTPAPI/2.0",
-<<<<<<< HEAD
-      "ETag" : "\"0x8D73251B9E77D2C\"",
-      "Last-Modified" : "Thu, 05 Sep 2019 22:38:08 GMT",
+      "ETag" : "\"0x8D7356109905D8C\"",
+      "Last-Modified" : "Mon, 09 Sep 2019 20:05:18 GMT",
       "retry-after" : "0",
       "Content-Length" : "0",
       "StatusCode" : "201",
-      "x-ms-request-id" : "bfed0503-901e-0044-673a-643cc7000000",
-      "Date" : "Thu, 05 Sep 2019 22:38:07 GMT",
-      "x-ms-client-request-id" : "cbbd695a-a05d-4b81-a19d-db7dd0caa4a4"
-=======
-      "ETag" : "\"0x8D732FC8ACB6EFE\"",
-      "Last-Modified" : "Fri, 06 Sep 2019 19:00:53 GMT",
-      "retry-after" : "0",
-      "Content-Length" : "0",
-      "StatusCode" : "201",
-      "x-ms-request-id" : "b92b6f7e-d01e-009e-58e5-644931000000",
-      "Date" : "Fri, 06 Sep 2019 19:00:53 GMT",
-      "x-ms-client-request-id" : "c175b320-a4e6-49a7-b913-0347bda3aaa2"
->>>>>>> a55d5dd9
+      "x-ms-request-id" : "c5ca6748-301e-0042-5449-67cbbf000000",
+      "Date" : "Mon, 09 Sep 2019 20:05:18 GMT",
+      "x-ms-client-request-id" : "7ca47d2e-15e8-4a61-8201-e27aa37bd331"
     },
     "Exception" : null
   }, {
     "Method" : "PUT",
-<<<<<<< HEAD
-    "Uri" : "https://jaschrepragrs.blob.core.windows.net/jtcrenewleaseac0blobapitestrenewleaseac359921420ce4eecd/javablobrenewleaseac1blobapitestrenewleaseac35965242c7881",
+    "Uri" : "https://jaschrepragrs.blob.core.windows.net/jtcrenewleaseac0blobapitestrenewleaseac21040384b5be1799/javablobrenewleaseac1blobapitestrenewleaseac21083477cdc93",
     "Headers" : {
       "x-ms-version" : "2019-02-02",
       "User-Agent" : "azsdk-java-azure-storage-blob/12.0.0-preview.3 1.8.0_221; Windows 10 10.0",
-      "x-ms-client-request-id" : "0895bfe1-ad38-4cee-b61b-4112f5be2af4",
-=======
-    "Uri" : "https://azstoragesdkaccount.blob.core.windows.net/jtcrenewleaseac0blobapitestrenewleaseace4819457e7ae748a/javablobrenewleaseac1blobapitestrenewleaseace4859087c5f15",
-    "Headers" : {
-      "x-ms-version" : "2019-02-02",
-      "User-Agent" : "azsdk-java-azure-storage-blob/12.0.0-preview.3 1.8.0_212; Windows 10 10.0",
-      "x-ms-client-request-id" : "b2dc4e9e-e045-459a-8238-4e6747859cb9",
->>>>>>> a55d5dd9
+      "x-ms-client-request-id" : "5a243479-4f4f-4fdc-9173-b72acd0e4c8b",
       "Content-Type" : "application/octet-stream"
     },
     "Response" : {
       "x-ms-version" : "2019-02-02",
       "Server" : "Windows-Azure-Blob/1.0 Microsoft-HTTPAPI/2.0",
       "x-ms-content-crc64" : "6RYQPwaVsyQ=",
-<<<<<<< HEAD
-      "Last-Modified" : "Thu, 05 Sep 2019 22:38:08 GMT",
+      "Last-Modified" : "Mon, 09 Sep 2019 20:05:18 GMT",
       "retry-after" : "0",
       "StatusCode" : "201",
       "x-ms-request-server-encrypted" : "true",
-      "Date" : "Thu, 05 Sep 2019 22:38:08 GMT",
+      "Date" : "Mon, 09 Sep 2019 20:05:18 GMT",
       "Content-MD5" : "wh+Wm18D0z1D4E+PE252gg==",
-      "ETag" : "\"0x8D73251B9F419CA\"",
+      "ETag" : "\"0x8D73561099E422D\"",
       "Content-Length" : "0",
-      "x-ms-request-id" : "bfed0514-901e-0044-773a-643cc7000000",
-      "x-ms-client-request-id" : "0895bfe1-ad38-4cee-b61b-4112f5be2af4"
-=======
-      "Last-Modified" : "Fri, 06 Sep 2019 19:00:53 GMT",
-      "retry-after" : "0",
-      "StatusCode" : "201",
-      "x-ms-request-server-encrypted" : "true",
-      "Date" : "Fri, 06 Sep 2019 19:00:53 GMT",
-      "Content-MD5" : "wh+Wm18D0z1D4E+PE252gg==",
-      "ETag" : "\"0x8D732FC8AD123CE\"",
-      "Content-Length" : "0",
-      "x-ms-request-id" : "b92b6fa8-d01e-009e-78e5-644931000000",
-      "x-ms-client-request-id" : "b2dc4e9e-e045-459a-8238-4e6747859cb9"
->>>>>>> a55d5dd9
+      "x-ms-request-id" : "c5ca6763-301e-0042-6c49-67cbbf000000",
+      "x-ms-client-request-id" : "5a243479-4f4f-4fdc-9173-b72acd0e4c8b"
     },
     "Exception" : null
   }, {
     "Method" : "PUT",
-<<<<<<< HEAD
-    "Uri" : "https://jaschrepragrs.blob.core.windows.net/jtcrenewleaseac0blobapitestrenewleaseac359921420ce4eecd/javablobrenewleaseac1blobapitestrenewleaseac35965242c7881?comp=lease",
+    "Uri" : "https://jaschrepragrs.blob.core.windows.net/jtcrenewleaseac0blobapitestrenewleaseac21040384b5be1799/javablobrenewleaseac1blobapitestrenewleaseac21083477cdc93?comp=lease",
     "Headers" : {
       "x-ms-version" : "2019-02-02",
       "User-Agent" : "azsdk-java-azure-storage-blob/12.0.0-preview.3 1.8.0_221; Windows 10 10.0",
-      "x-ms-client-request-id" : "71711447-c94e-464a-a021-88cff02faf88"
-=======
-    "Uri" : "https://azstoragesdkaccount.blob.core.windows.net/jtcrenewleaseac0blobapitestrenewleaseace4819457e7ae748a/javablobrenewleaseac1blobapitestrenewleaseace4859087c5f15?comp=lease",
-    "Headers" : {
-      "x-ms-version" : "2019-02-02",
-      "User-Agent" : "azsdk-java-azure-storage-blob/12.0.0-preview.3 1.8.0_212; Windows 10 10.0",
-      "x-ms-client-request-id" : "d8df46ff-d241-472b-900a-c017cc1e7cb9"
->>>>>>> a55d5dd9
+      "x-ms-client-request-id" : "50d63cd8-6d2b-4b9e-88c0-be77a27af7bd"
     },
     "Response" : {
       "x-ms-version" : "2019-02-02",
       "Server" : "Windows-Azure-Blob/1.0 Microsoft-HTTPAPI/2.0",
-<<<<<<< HEAD
-      "ETag" : "\"0x8D73251B9F419CA\"",
-      "x-ms-lease-id" : "f114bc1f-8307-4c97-b2f3-64fcef229585",
-      "Last-Modified" : "Thu, 05 Sep 2019 22:38:08 GMT",
+      "ETag" : "\"0x8D73561099E422D\"",
+      "x-ms-lease-id" : "d2772fdf-b283-409d-84f4-f1401cc7e38a",
+      "Last-Modified" : "Mon, 09 Sep 2019 20:05:18 GMT",
       "retry-after" : "0",
       "Content-Length" : "0",
       "StatusCode" : "201",
-      "x-ms-request-id" : "bfed0528-901e-0044-0b3a-643cc7000000",
-      "Date" : "Thu, 05 Sep 2019 22:38:08 GMT",
-      "x-ms-client-request-id" : "71711447-c94e-464a-a021-88cff02faf88"
-=======
-      "ETag" : "\"0x8D732FC8AD123CE\"",
-      "x-ms-lease-id" : "527012ef-57a7-460e-a1d1-de2ce5bf27c4",
-      "Last-Modified" : "Fri, 06 Sep 2019 19:00:53 GMT",
-      "retry-after" : "0",
-      "Content-Length" : "0",
-      "StatusCode" : "201",
-      "x-ms-request-id" : "b92b6fc8-d01e-009e-16e5-644931000000",
-      "Date" : "Fri, 06 Sep 2019 19:00:53 GMT",
-      "x-ms-client-request-id" : "d8df46ff-d241-472b-900a-c017cc1e7cb9"
->>>>>>> a55d5dd9
+      "x-ms-request-id" : "c5ca6779-301e-0042-0149-67cbbf000000",
+      "Date" : "Mon, 09 Sep 2019 20:05:18 GMT",
+      "x-ms-client-request-id" : "50d63cd8-6d2b-4b9e-88c0-be77a27af7bd"
     },
     "Exception" : null
   }, {
     "Method" : "PUT",
-<<<<<<< HEAD
-    "Uri" : "https://jaschrepragrs.blob.core.windows.net/jtcrenewleaseac0blobapitestrenewleaseac359921420ce4eecd/javablobrenewleaseac1blobapitestrenewleaseac35965242c7881?comp=lease",
+    "Uri" : "https://jaschrepragrs.blob.core.windows.net/jtcrenewleaseac0blobapitestrenewleaseac21040384b5be1799/javablobrenewleaseac1blobapitestrenewleaseac21083477cdc93?comp=lease",
     "Headers" : {
       "x-ms-version" : "2019-02-02",
       "User-Agent" : "azsdk-java-azure-storage-blob/12.0.0-preview.3 1.8.0_221; Windows 10 10.0",
-      "x-ms-client-request-id" : "8bca9f76-75c9-4573-8178-3dfd08a541cb"
-=======
-    "Uri" : "https://azstoragesdkaccount.blob.core.windows.net/jtcrenewleaseac0blobapitestrenewleaseace4819457e7ae748a/javablobrenewleaseac1blobapitestrenewleaseace4859087c5f15?comp=lease",
-    "Headers" : {
-      "x-ms-version" : "2019-02-02",
-      "User-Agent" : "azsdk-java-azure-storage-blob/12.0.0-preview.3 1.8.0_212; Windows 10 10.0",
-      "x-ms-client-request-id" : "f926a1b8-bdcf-4615-b380-b9eb0325c539"
->>>>>>> a55d5dd9
+      "x-ms-client-request-id" : "6345ddad-7412-4f29-88c2-5233efcc4a97"
     },
     "Response" : {
       "x-ms-version" : "2019-02-02",
       "Server" : "Windows-Azure-Blob/1.0 Microsoft-HTTPAPI/2.0",
-<<<<<<< HEAD
-      "ETag" : "\"0x8D73251B9F419CA\"",
-      "x-ms-lease-id" : "f114bc1f-8307-4c97-b2f3-64fcef229585",
-      "Last-Modified" : "Thu, 05 Sep 2019 22:38:08 GMT",
+      "ETag" : "\"0x8D73561099E422D\"",
+      "x-ms-lease-id" : "d2772fdf-b283-409d-84f4-f1401cc7e38a",
+      "Last-Modified" : "Mon, 09 Sep 2019 20:05:18 GMT",
       "retry-after" : "0",
       "Content-Length" : "0",
       "StatusCode" : "200",
-      "x-ms-request-id" : "bfed0541-901e-0044-223a-643cc7000000",
-      "Date" : "Thu, 05 Sep 2019 22:38:08 GMT",
-      "x-ms-client-request-id" : "8bca9f76-75c9-4573-8178-3dfd08a541cb"
-=======
-      "ETag" : "\"0x8D732FC8AD123CE\"",
-      "x-ms-lease-id" : "527012ef-57a7-460e-a1d1-de2ce5bf27c4",
-      "Last-Modified" : "Fri, 06 Sep 2019 19:00:53 GMT",
-      "retry-after" : "0",
-      "Content-Length" : "0",
-      "StatusCode" : "200",
-      "x-ms-request-id" : "b92b6ff1-d01e-009e-35e5-644931000000",
-      "Date" : "Fri, 06 Sep 2019 19:00:53 GMT",
-      "x-ms-client-request-id" : "f926a1b8-bdcf-4615-b380-b9eb0325c539"
->>>>>>> a55d5dd9
+      "x-ms-request-id" : "c5ca6786-301e-0042-0d49-67cbbf000000",
+      "Date" : "Mon, 09 Sep 2019 20:05:18 GMT",
+      "x-ms-client-request-id" : "6345ddad-7412-4f29-88c2-5233efcc4a97"
     },
     "Exception" : null
   }, {
     "Method" : "GET",
-<<<<<<< HEAD
     "Uri" : "https://jaschrepragrs.blob.core.windows.net?prefix=jtcrenewleaseac&comp=list",
     "Headers" : {
       "x-ms-version" : "2019-02-02",
       "User-Agent" : "azsdk-java-azure-storage-blob/12.0.0-preview.3 1.8.0_221; Windows 10 10.0",
-      "x-ms-client-request-id" : "19ebf03f-daaa-469a-8f66-09305e907186"
-=======
-    "Uri" : "https://azstoragesdkaccount.blob.core.windows.net?prefix=jtcrenewleaseac&comp=list",
-    "Headers" : {
-      "x-ms-version" : "2019-02-02",
-      "User-Agent" : "azsdk-java-azure-storage-blob/12.0.0-preview.3 1.8.0_212; Windows 10 10.0",
-      "x-ms-client-request-id" : "675b58f8-360f-47aa-8ab3-b9ddd1bc5433"
->>>>>>> a55d5dd9
+      "x-ms-client-request-id" : "464df98b-47d7-4219-bbbb-7bf53d412a59"
     },
     "Response" : {
       "Transfer-Encoding" : "chunked",
@@ -191,35 +103,20 @@
       "Server" : "Windows-Azure-Blob/1.0 Microsoft-HTTPAPI/2.0",
       "retry-after" : "0",
       "StatusCode" : "200",
-<<<<<<< HEAD
-      "x-ms-request-id" : "bfed0556-901e-0044-363a-643cc7000000",
-      "Body" : "﻿<?xml version=\"1.0\" encoding=\"utf-8\"?><EnumerationResults ServiceEndpoint=\"https://jaschrepragrs.blob.core.windows.net/\"><Prefix>jtcrenewleaseac</Prefix><Containers><Container><Name>jtcrenewleaseac0blobapitestrenewleaseac359921420ce4eecd</Name><Properties><Last-Modified>Thu, 05 Sep 2019 22:38:08 GMT</Last-Modified><Etag>\"0x8D73251B9E77D2C\"</Etag><LeaseStatus>unlocked</LeaseStatus><LeaseState>available</LeaseState><DefaultEncryptionScope>$account-encryption-key</DefaultEncryptionScope><DenyEncryptionScopeOverride>false</DenyEncryptionScopeOverride><HasImmutabilityPolicy>false</HasImmutabilityPolicy><HasLegalHold>false</HasLegalHold></Properties></Container></Containers><NextMarker /></EnumerationResults>",
-      "Date" : "Thu, 05 Sep 2019 22:38:08 GMT",
-      "x-ms-client-request-id" : "19ebf03f-daaa-469a-8f66-09305e907186",
-=======
-      "x-ms-request-id" : "b92b7015-d01e-009e-54e5-644931000000",
-      "Body" : "﻿<?xml version=\"1.0\" encoding=\"utf-8\"?><EnumerationResults ServiceEndpoint=\"https://azstoragesdkaccount.blob.core.windows.net/\"><Prefix>jtcrenewleaseac</Prefix><Containers><Container><Name>jtcrenewleaseac0blobapitestrenewleaseace4819457e7ae748a</Name><Properties><Last-Modified>Fri, 06 Sep 2019 19:00:53 GMT</Last-Modified><Etag>\"0x8D732FC8ACB6EFE\"</Etag><LeaseStatus>unlocked</LeaseStatus><LeaseState>available</LeaseState><DefaultEncryptionScope>$account-encryption-key</DefaultEncryptionScope><DenyEncryptionScopeOverride>false</DenyEncryptionScopeOverride><HasImmutabilityPolicy>false</HasImmutabilityPolicy><HasLegalHold>false</HasLegalHold></Properties></Container></Containers><NextMarker /></EnumerationResults>",
-      "Date" : "Fri, 06 Sep 2019 19:00:53 GMT",
-      "x-ms-client-request-id" : "675b58f8-360f-47aa-8ab3-b9ddd1bc5433",
->>>>>>> a55d5dd9
+      "x-ms-request-id" : "c5ca6796-301e-0042-1b49-67cbbf000000",
+      "Body" : "﻿<?xml version=\"1.0\" encoding=\"utf-8\"?><EnumerationResults ServiceEndpoint=\"https://jaschrepragrs.blob.core.windows.net/\"><Prefix>jtcrenewleaseac</Prefix><Containers><Container><Name>jtcrenewleaseac0blobapitestrenewleaseac21040384b5be1799</Name><Properties><Last-Modified>Mon, 09 Sep 2019 20:05:18 GMT</Last-Modified><Etag>\"0x8D7356109905D8C\"</Etag><LeaseStatus>unlocked</LeaseStatus><LeaseState>available</LeaseState><DefaultEncryptionScope>$account-encryption-key</DefaultEncryptionScope><DenyEncryptionScopeOverride>false</DenyEncryptionScopeOverride><HasImmutabilityPolicy>false</HasImmutabilityPolicy><HasLegalHold>false</HasLegalHold></Properties></Container></Containers><NextMarker /></EnumerationResults>",
+      "Date" : "Mon, 09 Sep 2019 20:05:18 GMT",
+      "x-ms-client-request-id" : "464df98b-47d7-4219-bbbb-7bf53d412a59",
       "Content-Type" : "application/xml"
     },
     "Exception" : null
   }, {
     "Method" : "DELETE",
-<<<<<<< HEAD
-    "Uri" : "https://jaschrepragrs.blob.core.windows.net/jtcrenewleaseac0blobapitestrenewleaseac359921420ce4eecd?restype=container",
+    "Uri" : "https://jaschrepragrs.blob.core.windows.net/jtcrenewleaseac0blobapitestrenewleaseac21040384b5be1799?restype=container",
     "Headers" : {
       "x-ms-version" : "2019-02-02",
       "User-Agent" : "azsdk-java-azure-storage-blob/12.0.0-preview.3 1.8.0_221; Windows 10 10.0",
-      "x-ms-client-request-id" : "2dd6d8e7-2ccc-4472-ac1f-6ed5f3da2192"
-=======
-    "Uri" : "https://azstoragesdkaccount.blob.core.windows.net/jtcrenewleaseac0blobapitestrenewleaseace4819457e7ae748a?restype=container",
-    "Headers" : {
-      "x-ms-version" : "2019-02-02",
-      "User-Agent" : "azsdk-java-azure-storage-blob/12.0.0-preview.3 1.8.0_212; Windows 10 10.0",
-      "x-ms-client-request-id" : "d13c6099-0c3d-45fd-9d03-6fbd832009bc"
->>>>>>> a55d5dd9
+      "x-ms-client-request-id" : "468c8a61-e662-4ab9-b43f-19d6869656d5"
     },
     "Response" : {
       "x-ms-version" : "2019-02-02",
@@ -227,21 +124,11 @@
       "retry-after" : "0",
       "Content-Length" : "0",
       "StatusCode" : "202",
-<<<<<<< HEAD
-      "x-ms-request-id" : "bfed057b-901e-0044-583a-643cc7000000",
-      "Date" : "Thu, 05 Sep 2019 22:38:08 GMT",
-      "x-ms-client-request-id" : "2dd6d8e7-2ccc-4472-ac1f-6ed5f3da2192"
+      "x-ms-request-id" : "c5ca67a9-301e-0042-2d49-67cbbf000000",
+      "Date" : "Mon, 09 Sep 2019 20:05:18 GMT",
+      "x-ms-client-request-id" : "468c8a61-e662-4ab9-b43f-19d6869656d5"
     },
     "Exception" : null
   } ],
-  "variables" : [ "jtcrenewleaseac0blobapitestrenewleaseac359921420ce4eecd", "javablobrenewleaseac1blobapitestrenewleaseac35965242c7881" ]
-=======
-      "x-ms-request-id" : "b92b7031-d01e-009e-6de5-644931000000",
-      "Date" : "Fri, 06 Sep 2019 19:00:53 GMT",
-      "x-ms-client-request-id" : "d13c6099-0c3d-45fd-9d03-6fbd832009bc"
-    },
-    "Exception" : null
-  } ],
-  "variables" : [ "jtcrenewleaseac0blobapitestrenewleaseace4819457e7ae748a", "javablobrenewleaseac1blobapitestrenewleaseace4859087c5f15" ]
->>>>>>> a55d5dd9
+  "variables" : [ "jtcrenewleaseac0blobapitestrenewleaseac21040384b5be1799", "javablobrenewleaseac1blobapitestrenewleaseac21083477cdc93" ]
 }