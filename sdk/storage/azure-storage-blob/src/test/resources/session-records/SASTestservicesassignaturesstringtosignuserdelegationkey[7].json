{
  "networkCallRecords" : [ {
    "Method" : "PUT",
<<<<<<< HEAD
    "Uri" : "https://jaschrepragrs.blob.core.windows.net/jtcservicesassignaturesstringtosignuserdelegationkey003820c9?restype=container",
    "Headers" : {
      "x-ms-version" : "2019-02-02",
      "User-Agent" : "azsdk-java-azure-storage-blob/12.0.0-preview.3 1.8.0_221; Windows 10 10.0",
      "x-ms-client-request-id" : "3bb0d9d6-7a11-4272-84b9-41702a268e03"
=======
    "Uri" : "https://azstoragesdkaccount.blob.core.windows.net/jtcservicesassignaturesstringtosignuserdelegationkey021900f6?restype=container",
    "Headers" : {
      "x-ms-version" : "2019-02-02",
      "User-Agent" : "azsdk-java-azure-storage-blob/12.0.0-preview.3 1.8.0_212; Windows 10 10.0",
      "x-ms-client-request-id" : "df5b4c0c-6caa-4a36-9ff0-e05299e16b94"
>>>>>>> a55d5dd9
    },
    "Response" : {
      "x-ms-version" : "2019-02-02",
      "Server" : "Windows-Azure-Blob/1.0 Microsoft-HTTPAPI/2.0",
<<<<<<< HEAD
      "ETag" : "\"0x8D7325173153441\"",
      "Last-Modified" : "Thu, 05 Sep 2019 22:36:10 GMT",
      "retry-after" : "0",
      "Content-Length" : "0",
      "StatusCode" : "201",
      "x-ms-request-id" : "bfec8f0a-901e-0044-273a-643cc7000000",
      "Date" : "Thu, 05 Sep 2019 22:36:09 GMT",
      "x-ms-client-request-id" : "3bb0d9d6-7a11-4272-84b9-41702a268e03"
=======
      "ETag" : "\"0x8D732FDFDBA0F5A\"",
      "Last-Modified" : "Fri, 06 Sep 2019 19:11:16 GMT",
      "retry-after" : "0",
      "Content-Length" : "0",
      "StatusCode" : "201",
      "x-ms-request-id" : "8f76c149-401e-003a-63e6-6473d5000000",
      "Date" : "Fri, 06 Sep 2019 19:11:16 GMT",
      "x-ms-client-request-id" : "df5b4c0c-6caa-4a36-9ff0-e05299e16b94"
>>>>>>> a55d5dd9
    },
    "Exception" : null
  }, {
    "Method" : "GET",
<<<<<<< HEAD
    "Uri" : "https://jaschrepragrs.blob.core.windows.net?prefix=jtcservicesassignaturesstringtosignuserdelegationkey&comp=list",
    "Headers" : {
      "x-ms-version" : "2019-02-02",
      "User-Agent" : "azsdk-java-azure-storage-blob/12.0.0-preview.3 1.8.0_221; Windows 10 10.0",
      "x-ms-client-request-id" : "f0996b9f-1f13-4499-9d21-2c4080f85834"
=======
    "Uri" : "https://azstoragesdkaccount.blob.core.windows.net?prefix=jtcservicesassignaturesstringtosignuserdelegationkey&comp=list",
    "Headers" : {
      "x-ms-version" : "2019-02-02",
      "User-Agent" : "azsdk-java-azure-storage-blob/12.0.0-preview.3 1.8.0_212; Windows 10 10.0",
      "x-ms-client-request-id" : "bd138817-e3b3-4a9b-9209-b2600e5d9e87"
>>>>>>> a55d5dd9
    },
    "Response" : {
      "Transfer-Encoding" : "chunked",
      "x-ms-version" : "2019-02-02",
      "Server" : "Windows-Azure-Blob/1.0 Microsoft-HTTPAPI/2.0",
      "retry-after" : "0",
      "StatusCode" : "200",
<<<<<<< HEAD
      "x-ms-request-id" : "bfec8f1e-901e-0044-3a3a-643cc7000000",
      "Body" : "﻿<?xml version=\"1.0\" encoding=\"utf-8\"?><EnumerationResults ServiceEndpoint=\"https://jaschrepragrs.blob.core.windows.net/\"><Prefix>jtcservicesassignaturesstringtosignuserdelegationkey</Prefix><Containers><Container><Name>jtcservicesassignaturesstringtosignuserdelegationkey003820c9</Name><Properties><Last-Modified>Thu, 05 Sep 2019 22:36:10 GMT</Last-Modified><Etag>\"0x8D7325173153441\"</Etag><LeaseStatus>unlocked</LeaseStatus><LeaseState>available</LeaseState><DefaultEncryptionScope>$account-encryption-key</DefaultEncryptionScope><DenyEncryptionScopeOverride>false</DenyEncryptionScopeOverride><HasImmutabilityPolicy>false</HasImmutabilityPolicy><HasLegalHold>false</HasLegalHold></Properties></Container></Containers><NextMarker /></EnumerationResults>",
      "Date" : "Thu, 05 Sep 2019 22:36:09 GMT",
      "x-ms-client-request-id" : "f0996b9f-1f13-4499-9d21-2c4080f85834",
=======
      "x-ms-request-id" : "8f76c15b-401e-003a-72e6-6473d5000000",
      "Body" : "﻿<?xml version=\"1.0\" encoding=\"utf-8\"?><EnumerationResults ServiceEndpoint=\"https://azstoragesdkaccount.blob.core.windows.net/\"><Prefix>jtcservicesassignaturesstringtosignuserdelegationkey</Prefix><Containers><Container><Name>jtcservicesassignaturesstringtosignuserdelegationkey021900f6</Name><Properties><Last-Modified>Fri, 06 Sep 2019 19:11:16 GMT</Last-Modified><Etag>\"0x8D732FDFDBA0F5A\"</Etag><LeaseStatus>unlocked</LeaseStatus><LeaseState>available</LeaseState><DefaultEncryptionScope>$account-encryption-key</DefaultEncryptionScope><DenyEncryptionScopeOverride>false</DenyEncryptionScopeOverride><HasImmutabilityPolicy>false</HasImmutabilityPolicy><HasLegalHold>false</HasLegalHold></Properties></Container></Containers><NextMarker /></EnumerationResults>",
      "Date" : "Fri, 06 Sep 2019 19:11:16 GMT",
      "x-ms-client-request-id" : "bd138817-e3b3-4a9b-9209-b2600e5d9e87",
>>>>>>> a55d5dd9
      "Content-Type" : "application/xml"
    },
    "Exception" : null
  }, {
    "Method" : "DELETE",
<<<<<<< HEAD
    "Uri" : "https://jaschrepragrs.blob.core.windows.net/jtcservicesassignaturesstringtosignuserdelegationkey003820c9?restype=container",
    "Headers" : {
      "x-ms-version" : "2019-02-02",
      "User-Agent" : "azsdk-java-azure-storage-blob/12.0.0-preview.3 1.8.0_221; Windows 10 10.0",
      "x-ms-client-request-id" : "dcdcf5cb-0d4b-40ea-a6db-e006e80739e7"
=======
    "Uri" : "https://azstoragesdkaccount.blob.core.windows.net/jtcservicesassignaturesstringtosignuserdelegationkey021900f6?restype=container",
    "Headers" : {
      "x-ms-version" : "2019-02-02",
      "User-Agent" : "azsdk-java-azure-storage-blob/12.0.0-preview.3 1.8.0_212; Windows 10 10.0",
      "x-ms-client-request-id" : "9c515aeb-fb24-4d4c-9274-d60f5facacf3"
>>>>>>> a55d5dd9
    },
    "Response" : {
      "x-ms-version" : "2019-02-02",
      "Server" : "Windows-Azure-Blob/1.0 Microsoft-HTTPAPI/2.0",
      "retry-after" : "0",
      "Content-Length" : "0",
      "StatusCode" : "202",
<<<<<<< HEAD
      "x-ms-request-id" : "bfec8f2e-901e-0044-483a-643cc7000000",
      "Date" : "Thu, 05 Sep 2019 22:36:09 GMT",
      "x-ms-client-request-id" : "dcdcf5cb-0d4b-40ea-a6db-e006e80739e7"
    },
    "Exception" : null
  } ],
  "variables" : [ "jtcservicesassignaturesstringtosignuserdelegationkey003820c9" ]
=======
      "x-ms-request-id" : "8f76c169-401e-003a-80e6-6473d5000000",
      "Date" : "Fri, 06 Sep 2019 19:11:16 GMT",
      "x-ms-client-request-id" : "9c515aeb-fb24-4d4c-9274-d60f5facacf3"
    },
    "Exception" : null
  } ],
  "variables" : [ "jtcservicesassignaturesstringtosignuserdelegationkey021900f6" ]
>>>>>>> a55d5dd9
}<|MERGE_RESOLUTION|>--- conflicted
+++ resolved
@@ -1,59 +1,32 @@
 {
   "networkCallRecords" : [ {
     "Method" : "PUT",
-<<<<<<< HEAD
-    "Uri" : "https://jaschrepragrs.blob.core.windows.net/jtcservicesassignaturesstringtosignuserdelegationkey003820c9?restype=container",
+    "Uri" : "https://jaschrepragrs.blob.core.windows.net/jtcservicesassignaturesstringtosignuserdelegationkey0675647c?restype=container",
     "Headers" : {
       "x-ms-version" : "2019-02-02",
       "User-Agent" : "azsdk-java-azure-storage-blob/12.0.0-preview.3 1.8.0_221; Windows 10 10.0",
-      "x-ms-client-request-id" : "3bb0d9d6-7a11-4272-84b9-41702a268e03"
-=======
-    "Uri" : "https://azstoragesdkaccount.blob.core.windows.net/jtcservicesassignaturesstringtosignuserdelegationkey021900f6?restype=container",
-    "Headers" : {
-      "x-ms-version" : "2019-02-02",
-      "User-Agent" : "azsdk-java-azure-storage-blob/12.0.0-preview.3 1.8.0_212; Windows 10 10.0",
-      "x-ms-client-request-id" : "df5b4c0c-6caa-4a36-9ff0-e05299e16b94"
->>>>>>> a55d5dd9
+      "x-ms-client-request-id" : "79435438-0b04-4a00-a3e2-175da20d6b59"
     },
     "Response" : {
       "x-ms-version" : "2019-02-02",
       "Server" : "Windows-Azure-Blob/1.0 Microsoft-HTTPAPI/2.0",
-<<<<<<< HEAD
-      "ETag" : "\"0x8D7325173153441\"",
-      "Last-Modified" : "Thu, 05 Sep 2019 22:36:10 GMT",
+      "ETag" : "\"0x8D7356024026593\"",
+      "Last-Modified" : "Mon, 09 Sep 2019 19:58:53 GMT",
       "retry-after" : "0",
       "Content-Length" : "0",
       "StatusCode" : "201",
-      "x-ms-request-id" : "bfec8f0a-901e-0044-273a-643cc7000000",
-      "Date" : "Thu, 05 Sep 2019 22:36:09 GMT",
-      "x-ms-client-request-id" : "3bb0d9d6-7a11-4272-84b9-41702a268e03"
-=======
-      "ETag" : "\"0x8D732FDFDBA0F5A\"",
-      "Last-Modified" : "Fri, 06 Sep 2019 19:11:16 GMT",
-      "retry-after" : "0",
-      "Content-Length" : "0",
-      "StatusCode" : "201",
-      "x-ms-request-id" : "8f76c149-401e-003a-63e6-6473d5000000",
-      "Date" : "Fri, 06 Sep 2019 19:11:16 GMT",
-      "x-ms-client-request-id" : "df5b4c0c-6caa-4a36-9ff0-e05299e16b94"
->>>>>>> a55d5dd9
+      "x-ms-request-id" : "077fc040-801e-001f-5b49-673bbb000000",
+      "Date" : "Mon, 09 Sep 2019 19:58:52 GMT",
+      "x-ms-client-request-id" : "79435438-0b04-4a00-a3e2-175da20d6b59"
     },
     "Exception" : null
   }, {
     "Method" : "GET",
-<<<<<<< HEAD
     "Uri" : "https://jaschrepragrs.blob.core.windows.net?prefix=jtcservicesassignaturesstringtosignuserdelegationkey&comp=list",
     "Headers" : {
       "x-ms-version" : "2019-02-02",
       "User-Agent" : "azsdk-java-azure-storage-blob/12.0.0-preview.3 1.8.0_221; Windows 10 10.0",
-      "x-ms-client-request-id" : "f0996b9f-1f13-4499-9d21-2c4080f85834"
-=======
-    "Uri" : "https://azstoragesdkaccount.blob.core.windows.net?prefix=jtcservicesassignaturesstringtosignuserdelegationkey&comp=list",
-    "Headers" : {
-      "x-ms-version" : "2019-02-02",
-      "User-Agent" : "azsdk-java-azure-storage-blob/12.0.0-preview.3 1.8.0_212; Windows 10 10.0",
-      "x-ms-client-request-id" : "bd138817-e3b3-4a9b-9209-b2600e5d9e87"
->>>>>>> a55d5dd9
+      "x-ms-client-request-id" : "064d4a59-e730-46a6-8e68-358ddf9d7b27"
     },
     "Response" : {
       "Transfer-Encoding" : "chunked",
@@ -61,35 +34,20 @@
       "Server" : "Windows-Azure-Blob/1.0 Microsoft-HTTPAPI/2.0",
       "retry-after" : "0",
       "StatusCode" : "200",
-<<<<<<< HEAD
-      "x-ms-request-id" : "bfec8f1e-901e-0044-3a3a-643cc7000000",
-      "Body" : "﻿<?xml version=\"1.0\" encoding=\"utf-8\"?><EnumerationResults ServiceEndpoint=\"https://jaschrepragrs.blob.core.windows.net/\"><Prefix>jtcservicesassignaturesstringtosignuserdelegationkey</Prefix><Containers><Container><Name>jtcservicesassignaturesstringtosignuserdelegationkey003820c9</Name><Properties><Last-Modified>Thu, 05 Sep 2019 22:36:10 GMT</Last-Modified><Etag>\"0x8D7325173153441\"</Etag><LeaseStatus>unlocked</LeaseStatus><LeaseState>available</LeaseState><DefaultEncryptionScope>$account-encryption-key</DefaultEncryptionScope><DenyEncryptionScopeOverride>false</DenyEncryptionScopeOverride><HasImmutabilityPolicy>false</HasImmutabilityPolicy><HasLegalHold>false</HasLegalHold></Properties></Container></Containers><NextMarker /></EnumerationResults>",
-      "Date" : "Thu, 05 Sep 2019 22:36:09 GMT",
-      "x-ms-client-request-id" : "f0996b9f-1f13-4499-9d21-2c4080f85834",
-=======
-      "x-ms-request-id" : "8f76c15b-401e-003a-72e6-6473d5000000",
-      "Body" : "﻿<?xml version=\"1.0\" encoding=\"utf-8\"?><EnumerationResults ServiceEndpoint=\"https://azstoragesdkaccount.blob.core.windows.net/\"><Prefix>jtcservicesassignaturesstringtosignuserdelegationkey</Prefix><Containers><Container><Name>jtcservicesassignaturesstringtosignuserdelegationkey021900f6</Name><Properties><Last-Modified>Fri, 06 Sep 2019 19:11:16 GMT</Last-Modified><Etag>\"0x8D732FDFDBA0F5A\"</Etag><LeaseStatus>unlocked</LeaseStatus><LeaseState>available</LeaseState><DefaultEncryptionScope>$account-encryption-key</DefaultEncryptionScope><DenyEncryptionScopeOverride>false</DenyEncryptionScopeOverride><HasImmutabilityPolicy>false</HasImmutabilityPolicy><HasLegalHold>false</HasLegalHold></Properties></Container></Containers><NextMarker /></EnumerationResults>",
-      "Date" : "Fri, 06 Sep 2019 19:11:16 GMT",
-      "x-ms-client-request-id" : "bd138817-e3b3-4a9b-9209-b2600e5d9e87",
->>>>>>> a55d5dd9
+      "x-ms-request-id" : "077fc04b-801e-001f-6549-673bbb000000",
+      "Body" : "﻿<?xml version=\"1.0\" encoding=\"utf-8\"?><EnumerationResults ServiceEndpoint=\"https://jaschrepragrs.blob.core.windows.net/\"><Prefix>jtcservicesassignaturesstringtosignuserdelegationkey</Prefix><Containers><Container><Name>jtcservicesassignaturesstringtosignuserdelegationkey0675647c</Name><Properties><Last-Modified>Mon, 09 Sep 2019 19:58:53 GMT</Last-Modified><Etag>\"0x8D7356024026593\"</Etag><LeaseStatus>unlocked</LeaseStatus><LeaseState>available</LeaseState><DefaultEncryptionScope>$account-encryption-key</DefaultEncryptionScope><DenyEncryptionScopeOverride>false</DenyEncryptionScopeOverride><HasImmutabilityPolicy>false</HasImmutabilityPolicy><HasLegalHold>false</HasLegalHold></Properties></Container></Containers><NextMarker /></EnumerationResults>",
+      "Date" : "Mon, 09 Sep 2019 19:58:52 GMT",
+      "x-ms-client-request-id" : "064d4a59-e730-46a6-8e68-358ddf9d7b27",
       "Content-Type" : "application/xml"
     },
     "Exception" : null
   }, {
     "Method" : "DELETE",
-<<<<<<< HEAD
-    "Uri" : "https://jaschrepragrs.blob.core.windows.net/jtcservicesassignaturesstringtosignuserdelegationkey003820c9?restype=container",
+    "Uri" : "https://jaschrepragrs.blob.core.windows.net/jtcservicesassignaturesstringtosignuserdelegationkey0675647c?restype=container",
     "Headers" : {
       "x-ms-version" : "2019-02-02",
       "User-Agent" : "azsdk-java-azure-storage-blob/12.0.0-preview.3 1.8.0_221; Windows 10 10.0",
-      "x-ms-client-request-id" : "dcdcf5cb-0d4b-40ea-a6db-e006e80739e7"
-=======
-    "Uri" : "https://azstoragesdkaccount.blob.core.windows.net/jtcservicesassignaturesstringtosignuserdelegationkey021900f6?restype=container",
-    "Headers" : {
-      "x-ms-version" : "2019-02-02",
-      "User-Agent" : "azsdk-java-azure-storage-blob/12.0.0-preview.3 1.8.0_212; Windows 10 10.0",
-      "x-ms-client-request-id" : "9c515aeb-fb24-4d4c-9274-d60f5facacf3"
->>>>>>> a55d5dd9
+      "x-ms-client-request-id" : "c2119fea-1f26-4387-b362-959cc9f7d0c3"
     },
     "Response" : {
       "x-ms-version" : "2019-02-02",
@@ -97,21 +55,11 @@
       "retry-after" : "0",
       "Content-Length" : "0",
       "StatusCode" : "202",
-<<<<<<< HEAD
-      "x-ms-request-id" : "bfec8f2e-901e-0044-483a-643cc7000000",
-      "Date" : "Thu, 05 Sep 2019 22:36:09 GMT",
-      "x-ms-client-request-id" : "dcdcf5cb-0d4b-40ea-a6db-e006e80739e7"
+      "x-ms-request-id" : "077fc056-801e-001f-6f49-673bbb000000",
+      "Date" : "Mon, 09 Sep 2019 19:58:52 GMT",
+      "x-ms-client-request-id" : "c2119fea-1f26-4387-b362-959cc9f7d0c3"
     },
     "Exception" : null
   } ],
-  "variables" : [ "jtcservicesassignaturesstringtosignuserdelegationkey003820c9" ]
-=======
-      "x-ms-request-id" : "8f76c169-401e-003a-80e6-6473d5000000",
-      "Date" : "Fri, 06 Sep 2019 19:11:16 GMT",
-      "x-ms-client-request-id" : "9c515aeb-fb24-4d4c-9274-d60f5facacf3"
-    },
-    "Exception" : null
-  } ],
-  "variables" : [ "jtcservicesassignaturesstringtosignuserdelegationkey021900f6" ]
->>>>>>> a55d5dd9
+  "variables" : [ "jtcservicesassignaturesstringtosignuserdelegationkey0675647c" ]
 }