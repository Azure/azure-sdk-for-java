{
  "networkCallRecords" : [ {
    "Method" : "PUT",
<<<<<<< HEAD
    "Uri" : "https://jaschrepragrs.blob.core.windows.net/jtcdownloadac0blobapitestdownloadac07985360dd790b737a?restype=container",
    "Headers" : {
      "x-ms-version" : "2019-02-02",
      "User-Agent" : "azsdk-java-azure-storage-blob/12.0.0-preview.3 1.8.0_221; Windows 10 10.0",
      "x-ms-client-request-id" : "ccd0416c-45fb-4677-82d4-1ca8fb1276d9"
=======
    "Uri" : "https://azstoragesdkaccount.blob.core.windows.net/jtcdownloadac0blobapitestdownloadac2ce484077334bf28f5?restype=container",
    "Headers" : {
      "x-ms-version" : "2019-02-02",
      "User-Agent" : "azsdk-java-azure-storage-blob/12.0.0-preview.3 1.8.0_212; Windows 10 10.0",
      "x-ms-client-request-id" : "b9f68ee9-1728-45db-89a7-97df1ae0ef20"
>>>>>>> a55d5dd9
    },
    "Response" : {
      "x-ms-version" : "2019-02-02",
      "Server" : "Windows-Azure-Blob/1.0 Microsoft-HTTPAPI/2.0",
<<<<<<< HEAD
      "ETag" : "\"0x8D732519BEA93B4\"",
      "Last-Modified" : "Thu, 05 Sep 2019 22:37:18 GMT",
      "retry-after" : "0",
      "Content-Length" : "0",
      "StatusCode" : "201",
      "x-ms-request-id" : "bfecd371-901e-0044-4d3a-643cc7000000",
      "Date" : "Thu, 05 Sep 2019 22:37:17 GMT",
      "x-ms-client-request-id" : "ccd0416c-45fb-4677-82d4-1ca8fb1276d9"
=======
      "ETag" : "\"0x8D732FC74AD4EDD\"",
      "Last-Modified" : "Fri, 06 Sep 2019 19:00:16 GMT",
      "retry-after" : "0",
      "Content-Length" : "0",
      "StatusCode" : "201",
      "x-ms-request-id" : "b92ae5d0-d01e-009e-33e5-644931000000",
      "Date" : "Fri, 06 Sep 2019 19:00:16 GMT",
      "x-ms-client-request-id" : "b9f68ee9-1728-45db-89a7-97df1ae0ef20"
>>>>>>> a55d5dd9
    },
    "Exception" : null
  }, {
    "Method" : "PUT",
<<<<<<< HEAD
    "Uri" : "https://jaschrepragrs.blob.core.windows.net/jtcdownloadac0blobapitestdownloadac07985360dd790b737a/javablobdownloadac1blobapitestdownloadac079482290212450",
    "Headers" : {
      "x-ms-version" : "2019-02-02",
      "User-Agent" : "azsdk-java-azure-storage-blob/12.0.0-preview.3 1.8.0_221; Windows 10 10.0",
      "x-ms-client-request-id" : "e5d2380b-c13d-4fc6-953e-bc0c0cdaaa7f",
=======
    "Uri" : "https://azstoragesdkaccount.blob.core.windows.net/jtcdownloadac0blobapitestdownloadac2ce484077334bf28f5/javablobdownloadac1blobapitestdownloadac2ce81100f943b22",
    "Headers" : {
      "x-ms-version" : "2019-02-02",
      "User-Agent" : "azsdk-java-azure-storage-blob/12.0.0-preview.3 1.8.0_212; Windows 10 10.0",
      "x-ms-client-request-id" : "50bdc254-e509-4aa0-b032-e98d4d4bc52c",
>>>>>>> a55d5dd9
      "Content-Type" : "application/octet-stream"
    },
    "Response" : {
      "x-ms-version" : "2019-02-02",
      "Server" : "Windows-Azure-Blob/1.0 Microsoft-HTTPAPI/2.0",
      "x-ms-content-crc64" : "6RYQPwaVsyQ=",
<<<<<<< HEAD
      "Last-Modified" : "Thu, 05 Sep 2019 22:37:18 GMT",
      "retry-after" : "0",
      "StatusCode" : "201",
      "x-ms-request-server-encrypted" : "true",
      "Date" : "Thu, 05 Sep 2019 22:37:17 GMT",
      "Content-MD5" : "wh+Wm18D0z1D4E+PE252gg==",
      "ETag" : "\"0x8D732519BF748CC\"",
      "Content-Length" : "0",
      "x-ms-request-id" : "bfecd385-901e-0044-5e3a-643cc7000000",
      "x-ms-client-request-id" : "e5d2380b-c13d-4fc6-953e-bc0c0cdaaa7f"
=======
      "Last-Modified" : "Fri, 06 Sep 2019 19:00:16 GMT",
      "retry-after" : "0",
      "StatusCode" : "201",
      "x-ms-request-server-encrypted" : "true",
      "Date" : "Fri, 06 Sep 2019 19:00:16 GMT",
      "Content-MD5" : "wh+Wm18D0z1D4E+PE252gg==",
      "ETag" : "\"0x8D732FC74C1CEA9\"",
      "Content-Length" : "0",
      "x-ms-request-id" : "b92ae649-d01e-009e-1fe5-644931000000",
      "x-ms-client-request-id" : "50bdc254-e509-4aa0-b032-e98d4d4bc52c"
>>>>>>> a55d5dd9
    },
    "Exception" : null
  }, {
    "Method" : "PUT",
<<<<<<< HEAD
    "Uri" : "https://jaschrepragrs.blob.core.windows.net/jtcdownloadac0blobapitestdownloadac07985360dd790b737a/javablobdownloadac1blobapitestdownloadac079482290212450?comp=lease",
    "Headers" : {
      "x-ms-version" : "2019-02-02",
      "User-Agent" : "azsdk-java-azure-storage-blob/12.0.0-preview.3 1.8.0_221; Windows 10 10.0",
      "x-ms-client-request-id" : "cf2f44d7-8d6d-4053-bf4c-0187d59f8320"
=======
    "Uri" : "https://azstoragesdkaccount.blob.core.windows.net/jtcdownloadac0blobapitestdownloadac2ce484077334bf28f5/javablobdownloadac1blobapitestdownloadac2ce81100f943b22?comp=lease",
    "Headers" : {
      "x-ms-version" : "2019-02-02",
      "User-Agent" : "azsdk-java-azure-storage-blob/12.0.0-preview.3 1.8.0_212; Windows 10 10.0",
      "x-ms-client-request-id" : "1d4bbda4-1244-4961-9d70-859f1bce0fd6"
>>>>>>> a55d5dd9
    },
    "Response" : {
      "x-ms-version" : "2019-02-02",
      "Server" : "Windows-Azure-Blob/1.0 Microsoft-HTTPAPI/2.0",
<<<<<<< HEAD
      "ETag" : "\"0x8D732519BF748CC\"",
      "x-ms-lease-id" : "09fcec70-cefd-4e7b-be0f-1e5f7bba9e7c",
      "Last-Modified" : "Thu, 05 Sep 2019 22:37:18 GMT",
      "retry-after" : "0",
      "Content-Length" : "0",
      "StatusCode" : "201",
      "x-ms-request-id" : "bfecd39f-901e-0044-783a-643cc7000000",
      "Date" : "Thu, 05 Sep 2019 22:37:17 GMT",
      "x-ms-client-request-id" : "cf2f44d7-8d6d-4053-bf4c-0187d59f8320"
=======
      "ETag" : "\"0x8D732FC74C1CEA9\"",
      "x-ms-lease-id" : "4c0ac0da-a170-4b0f-859a-b8c256e83e05",
      "Last-Modified" : "Fri, 06 Sep 2019 19:00:16 GMT",
      "retry-after" : "0",
      "Content-Length" : "0",
      "StatusCode" : "201",
      "x-ms-request-id" : "b92ae693-d01e-009e-62e5-644931000000",
      "Date" : "Fri, 06 Sep 2019 19:00:16 GMT",
      "x-ms-client-request-id" : "1d4bbda4-1244-4961-9d70-859f1bce0fd6"
>>>>>>> a55d5dd9
    },
    "Exception" : null
  }, {
    "Method" : "GET",
<<<<<<< HEAD
    "Uri" : "https://jaschrepragrs.blob.core.windows.net/jtcdownloadac0blobapitestdownloadac07985360dd790b737a/javablobdownloadac1blobapitestdownloadac079482290212450",
    "Headers" : {
      "x-ms-version" : "2019-02-02",
      "User-Agent" : "azsdk-java-azure-storage-blob/12.0.0-preview.3 1.8.0_221; Windows 10 10.0",
      "x-ms-client-request-id" : "67fd71be-27ca-4dc7-9a51-6985a69630bf"
=======
    "Uri" : "https://azstoragesdkaccount.blob.core.windows.net/jtcdownloadac0blobapitestdownloadac2ce484077334bf28f5/javablobdownloadac1blobapitestdownloadac2ce81100f943b22",
    "Headers" : {
      "x-ms-version" : "2019-02-02",
      "User-Agent" : "azsdk-java-azure-storage-blob/12.0.0-preview.3 1.8.0_212; Windows 10 10.0",
      "x-ms-client-request-id" : "d06fb6eb-7ad0-441c-bf70-e8d14b1511d9"
>>>>>>> a55d5dd9
    },
    "Response" : {
      "x-ms-version" : "2019-02-02",
      "x-ms-lease-status" : "locked",
      "Server" : "Windows-Azure-Blob/1.0 Microsoft-HTTPAPI/2.0",
      "x-ms-tag-count" : "0",
      "x-ms-lease-state" : "leased",
<<<<<<< HEAD
      "Last-Modified" : "Thu, 05 Sep 2019 22:37:18 GMT",
      "retry-after" : "0",
      "StatusCode" : "200",
      "Date" : "Thu, 05 Sep 2019 22:37:18 GMT",
=======
      "Last-Modified" : "Fri, 06 Sep 2019 19:00:16 GMT",
      "retry-after" : "0",
      "StatusCode" : "200",
      "Date" : "Fri, 06 Sep 2019 19:00:16 GMT",
>>>>>>> a55d5dd9
      "x-ms-blob-type" : "BlockBlob",
      "Content-MD5" : "wh+Wm18D0z1D4E+PE252gg==",
      "Accept-Ranges" : "bytes",
      "x-ms-server-encrypted" : "true",
<<<<<<< HEAD
      "ETag" : "\"0x8D732519BF748CC\"",
      "x-ms-creation-time" : "Thu, 05 Sep 2019 22:37:18 GMT",
      "x-ms-lease-duration" : "infinite",
      "Content-Length" : "7",
      "x-ms-request-id" : "bfecd3be-901e-0044-163a-643cc7000000",
      "Body" : "[100, 101, 102, 97, 117, 108, 116]",
      "x-ms-client-request-id" : "67fd71be-27ca-4dc7-9a51-6985a69630bf",
=======
      "ETag" : "\"0x8D732FC74C1CEA9\"",
      "x-ms-creation-time" : "Fri, 06 Sep 2019 19:00:16 GMT",
      "x-ms-lease-duration" : "infinite",
      "Content-Length" : "7",
      "x-ms-request-id" : "b92ae6b0-d01e-009e-79e5-644931000000",
      "Body" : "[100, 101, 102, 97, 117, 108, 116]",
      "x-ms-client-request-id" : "d06fb6eb-7ad0-441c-bf70-e8d14b1511d9",
>>>>>>> a55d5dd9
      "Content-Type" : "application/octet-stream"
    },
    "Exception" : null
  }, {
    "Method" : "GET",
<<<<<<< HEAD
    "Uri" : "https://jaschrepragrs.blob.core.windows.net?prefix=jtcdownloadac&comp=list",
    "Headers" : {
      "x-ms-version" : "2019-02-02",
      "User-Agent" : "azsdk-java-azure-storage-blob/12.0.0-preview.3 1.8.0_221; Windows 10 10.0",
      "x-ms-client-request-id" : "f50eb547-0694-463d-b433-81c3c595a29e"
=======
    "Uri" : "https://azstoragesdkaccount.blob.core.windows.net?prefix=jtcdownloadac&comp=list",
    "Headers" : {
      "x-ms-version" : "2019-02-02",
      "User-Agent" : "azsdk-java-azure-storage-blob/12.0.0-preview.3 1.8.0_212; Windows 10 10.0",
      "x-ms-client-request-id" : "a5dcb25c-b3da-4ba1-80d3-19101473b762"
>>>>>>> a55d5dd9
    },
    "Response" : {
      "Transfer-Encoding" : "chunked",
      "x-ms-version" : "2019-02-02",
      "Server" : "Windows-Azure-Blob/1.0 Microsoft-HTTPAPI/2.0",
      "retry-after" : "0",
      "StatusCode" : "200",
<<<<<<< HEAD
      "x-ms-request-id" : "bfecd3ce-901e-0044-263a-643cc7000000",
      "Body" : "﻿<?xml version=\"1.0\" encoding=\"utf-8\"?><EnumerationResults ServiceEndpoint=\"https://jaschrepragrs.blob.core.windows.net/\"><Prefix>jtcdownloadac</Prefix><Containers><Container><Name>jtcdownloadac0blobapitestdownloadac07985360dd790b737a</Name><Properties><Last-Modified>Thu, 05 Sep 2019 22:37:18 GMT</Last-Modified><Etag>\"0x8D732519BEA93B4\"</Etag><LeaseStatus>unlocked</LeaseStatus><LeaseState>available</LeaseState><DefaultEncryptionScope>$account-encryption-key</DefaultEncryptionScope><DenyEncryptionScopeOverride>false</DenyEncryptionScopeOverride><HasImmutabilityPolicy>false</HasImmutabilityPolicy><HasLegalHold>false</HasLegalHold></Properties></Container></Containers><NextMarker /></EnumerationResults>",
      "Date" : "Thu, 05 Sep 2019 22:37:18 GMT",
      "x-ms-client-request-id" : "f50eb547-0694-463d-b433-81c3c595a29e",
=======
      "x-ms-request-id" : "b92ae6cb-d01e-009e-10e5-644931000000",
      "Body" : "﻿<?xml version=\"1.0\" encoding=\"utf-8\"?><EnumerationResults ServiceEndpoint=\"https://azstoragesdkaccount.blob.core.windows.net/\"><Prefix>jtcdownloadac</Prefix><Containers><Container><Name>jtcdownloadac0blobapitestdownloadac2ce484077334bf28f5</Name><Properties><Last-Modified>Fri, 06 Sep 2019 19:00:16 GMT</Last-Modified><Etag>\"0x8D732FC74AD4EDD\"</Etag><LeaseStatus>unlocked</LeaseStatus><LeaseState>available</LeaseState><DefaultEncryptionScope>$account-encryption-key</DefaultEncryptionScope><DenyEncryptionScopeOverride>false</DenyEncryptionScopeOverride><HasImmutabilityPolicy>false</HasImmutabilityPolicy><HasLegalHold>false</HasLegalHold></Properties></Container></Containers><NextMarker /></EnumerationResults>",
      "Date" : "Fri, 06 Sep 2019 19:00:16 GMT",
      "x-ms-client-request-id" : "a5dcb25c-b3da-4ba1-80d3-19101473b762",
>>>>>>> a55d5dd9
      "Content-Type" : "application/xml"
    },
    "Exception" : null
  }, {
    "Method" : "DELETE",
<<<<<<< HEAD
    "Uri" : "https://jaschrepragrs.blob.core.windows.net/jtcdownloadac0blobapitestdownloadac07985360dd790b737a?restype=container",
    "Headers" : {
      "x-ms-version" : "2019-02-02",
      "User-Agent" : "azsdk-java-azure-storage-blob/12.0.0-preview.3 1.8.0_221; Windows 10 10.0",
      "x-ms-client-request-id" : "a0d1e83e-14cf-4b57-84de-737e966463f2"
=======
    "Uri" : "https://azstoragesdkaccount.blob.core.windows.net/jtcdownloadac0blobapitestdownloadac2ce484077334bf28f5?restype=container",
    "Headers" : {
      "x-ms-version" : "2019-02-02",
      "User-Agent" : "azsdk-java-azure-storage-blob/12.0.0-preview.3 1.8.0_212; Windows 10 10.0",
      "x-ms-client-request-id" : "500e3367-d8be-4a79-a119-227b1aea2535"
>>>>>>> a55d5dd9
    },
    "Response" : {
      "x-ms-version" : "2019-02-02",
      "Server" : "Windows-Azure-Blob/1.0 Microsoft-HTTPAPI/2.0",
      "retry-after" : "0",
      "Content-Length" : "0",
      "StatusCode" : "202",
<<<<<<< HEAD
      "x-ms-request-id" : "bfecd3d8-901e-0044-303a-643cc7000000",
      "Date" : "Thu, 05 Sep 2019 22:37:18 GMT",
      "x-ms-client-request-id" : "a0d1e83e-14cf-4b57-84de-737e966463f2"
    },
    "Exception" : null
  } ],
  "variables" : [ "jtcdownloadac0blobapitestdownloadac07985360dd790b737a", "javablobdownloadac1blobapitestdownloadac079482290212450" ]
=======
      "x-ms-request-id" : "b92ae6e2-d01e-009e-25e5-644931000000",
      "Date" : "Fri, 06 Sep 2019 19:00:16 GMT",
      "x-ms-client-request-id" : "500e3367-d8be-4a79-a119-227b1aea2535"
    },
    "Exception" : null
  } ],
  "variables" : [ "jtcdownloadac0blobapitestdownloadac2ce484077334bf28f5", "javablobdownloadac1blobapitestdownloadac2ce81100f943b22" ]
>>>>>>> a55d5dd9
}<|MERGE_RESOLUTION|>--- conflicted
+++ resolved
@@ -1,147 +1,79 @@
 {
   "networkCallRecords" : [ {
     "Method" : "PUT",
-<<<<<<< HEAD
-    "Uri" : "https://jaschrepragrs.blob.core.windows.net/jtcdownloadac0blobapitestdownloadac07985360dd790b737a?restype=container",
+    "Uri" : "https://jaschrepragrs.blob.core.windows.net/jtcdownloadac0blobapitestdownloadacb5f055047988181f1e?restype=container",
     "Headers" : {
       "x-ms-version" : "2019-02-02",
       "User-Agent" : "azsdk-java-azure-storage-blob/12.0.0-preview.3 1.8.0_221; Windows 10 10.0",
-      "x-ms-client-request-id" : "ccd0416c-45fb-4677-82d4-1ca8fb1276d9"
-=======
-    "Uri" : "https://azstoragesdkaccount.blob.core.windows.net/jtcdownloadac0blobapitestdownloadac2ce484077334bf28f5?restype=container",
-    "Headers" : {
-      "x-ms-version" : "2019-02-02",
-      "User-Agent" : "azsdk-java-azure-storage-blob/12.0.0-preview.3 1.8.0_212; Windows 10 10.0",
-      "x-ms-client-request-id" : "b9f68ee9-1728-45db-89a7-97df1ae0ef20"
->>>>>>> a55d5dd9
+      "x-ms-client-request-id" : "a6ae50ee-a878-4818-a386-fcddae135859"
     },
     "Response" : {
       "x-ms-version" : "2019-02-02",
       "Server" : "Windows-Azure-Blob/1.0 Microsoft-HTTPAPI/2.0",
-<<<<<<< HEAD
-      "ETag" : "\"0x8D732519BEA93B4\"",
-      "Last-Modified" : "Thu, 05 Sep 2019 22:37:18 GMT",
+      "ETag" : "\"0x8D73560EB44513F\"",
+      "Last-Modified" : "Mon, 09 Sep 2019 20:04:27 GMT",
       "retry-after" : "0",
       "Content-Length" : "0",
       "StatusCode" : "201",
-      "x-ms-request-id" : "bfecd371-901e-0044-4d3a-643cc7000000",
-      "Date" : "Thu, 05 Sep 2019 22:37:17 GMT",
-      "x-ms-client-request-id" : "ccd0416c-45fb-4677-82d4-1ca8fb1276d9"
-=======
-      "ETag" : "\"0x8D732FC74AD4EDD\"",
-      "Last-Modified" : "Fri, 06 Sep 2019 19:00:16 GMT",
-      "retry-after" : "0",
-      "Content-Length" : "0",
-      "StatusCode" : "201",
-      "x-ms-request-id" : "b92ae5d0-d01e-009e-33e5-644931000000",
-      "Date" : "Fri, 06 Sep 2019 19:00:16 GMT",
-      "x-ms-client-request-id" : "b9f68ee9-1728-45db-89a7-97df1ae0ef20"
->>>>>>> a55d5dd9
+      "x-ms-request-id" : "c5ca2ec4-301e-0042-4649-67cbbf000000",
+      "Date" : "Mon, 09 Sep 2019 20:04:27 GMT",
+      "x-ms-client-request-id" : "a6ae50ee-a878-4818-a386-fcddae135859"
     },
     "Exception" : null
   }, {
     "Method" : "PUT",
-<<<<<<< HEAD
-    "Uri" : "https://jaschrepragrs.blob.core.windows.net/jtcdownloadac0blobapitestdownloadac07985360dd790b737a/javablobdownloadac1blobapitestdownloadac079482290212450",
+    "Uri" : "https://jaschrepragrs.blob.core.windows.net/jtcdownloadac0blobapitestdownloadacb5f055047988181f1e/javablobdownloadac1blobapitestdownloadacb5f205854a43172",
     "Headers" : {
       "x-ms-version" : "2019-02-02",
       "User-Agent" : "azsdk-java-azure-storage-blob/12.0.0-preview.3 1.8.0_221; Windows 10 10.0",
-      "x-ms-client-request-id" : "e5d2380b-c13d-4fc6-953e-bc0c0cdaaa7f",
-=======
-    "Uri" : "https://azstoragesdkaccount.blob.core.windows.net/jtcdownloadac0blobapitestdownloadac2ce484077334bf28f5/javablobdownloadac1blobapitestdownloadac2ce81100f943b22",
-    "Headers" : {
-      "x-ms-version" : "2019-02-02",
-      "User-Agent" : "azsdk-java-azure-storage-blob/12.0.0-preview.3 1.8.0_212; Windows 10 10.0",
-      "x-ms-client-request-id" : "50bdc254-e509-4aa0-b032-e98d4d4bc52c",
->>>>>>> a55d5dd9
+      "x-ms-client-request-id" : "b6ea49f5-8149-41a2-8622-422a7a4bd336",
       "Content-Type" : "application/octet-stream"
     },
     "Response" : {
       "x-ms-version" : "2019-02-02",
       "Server" : "Windows-Azure-Blob/1.0 Microsoft-HTTPAPI/2.0",
       "x-ms-content-crc64" : "6RYQPwaVsyQ=",
-<<<<<<< HEAD
-      "Last-Modified" : "Thu, 05 Sep 2019 22:37:18 GMT",
+      "Last-Modified" : "Mon, 09 Sep 2019 20:04:27 GMT",
       "retry-after" : "0",
       "StatusCode" : "201",
       "x-ms-request-server-encrypted" : "true",
-      "Date" : "Thu, 05 Sep 2019 22:37:17 GMT",
+      "Date" : "Mon, 09 Sep 2019 20:04:27 GMT",
       "Content-MD5" : "wh+Wm18D0z1D4E+PE252gg==",
-      "ETag" : "\"0x8D732519BF748CC\"",
+      "ETag" : "\"0x8D73560EB516DEB\"",
       "Content-Length" : "0",
-      "x-ms-request-id" : "bfecd385-901e-0044-5e3a-643cc7000000",
-      "x-ms-client-request-id" : "e5d2380b-c13d-4fc6-953e-bc0c0cdaaa7f"
-=======
-      "Last-Modified" : "Fri, 06 Sep 2019 19:00:16 GMT",
-      "retry-after" : "0",
-      "StatusCode" : "201",
-      "x-ms-request-server-encrypted" : "true",
-      "Date" : "Fri, 06 Sep 2019 19:00:16 GMT",
-      "Content-MD5" : "wh+Wm18D0z1D4E+PE252gg==",
-      "ETag" : "\"0x8D732FC74C1CEA9\"",
-      "Content-Length" : "0",
-      "x-ms-request-id" : "b92ae649-d01e-009e-1fe5-644931000000",
-      "x-ms-client-request-id" : "50bdc254-e509-4aa0-b032-e98d4d4bc52c"
->>>>>>> a55d5dd9
+      "x-ms-request-id" : "c5ca2ed1-301e-0042-5149-67cbbf000000",
+      "x-ms-client-request-id" : "b6ea49f5-8149-41a2-8622-422a7a4bd336"
     },
     "Exception" : null
   }, {
     "Method" : "PUT",
-<<<<<<< HEAD
-    "Uri" : "https://jaschrepragrs.blob.core.windows.net/jtcdownloadac0blobapitestdownloadac07985360dd790b737a/javablobdownloadac1blobapitestdownloadac079482290212450?comp=lease",
+    "Uri" : "https://jaschrepragrs.blob.core.windows.net/jtcdownloadac0blobapitestdownloadacb5f055047988181f1e/javablobdownloadac1blobapitestdownloadacb5f205854a43172?comp=lease",
     "Headers" : {
       "x-ms-version" : "2019-02-02",
       "User-Agent" : "azsdk-java-azure-storage-blob/12.0.0-preview.3 1.8.0_221; Windows 10 10.0",
-      "x-ms-client-request-id" : "cf2f44d7-8d6d-4053-bf4c-0187d59f8320"
-=======
-    "Uri" : "https://azstoragesdkaccount.blob.core.windows.net/jtcdownloadac0blobapitestdownloadac2ce484077334bf28f5/javablobdownloadac1blobapitestdownloadac2ce81100f943b22?comp=lease",
-    "Headers" : {
-      "x-ms-version" : "2019-02-02",
-      "User-Agent" : "azsdk-java-azure-storage-blob/12.0.0-preview.3 1.8.0_212; Windows 10 10.0",
-      "x-ms-client-request-id" : "1d4bbda4-1244-4961-9d70-859f1bce0fd6"
->>>>>>> a55d5dd9
+      "x-ms-client-request-id" : "7d558fa7-7b10-48ad-8880-b0b7cd39c7fd"
     },
     "Response" : {
       "x-ms-version" : "2019-02-02",
       "Server" : "Windows-Azure-Blob/1.0 Microsoft-HTTPAPI/2.0",
-<<<<<<< HEAD
-      "ETag" : "\"0x8D732519BF748CC\"",
-      "x-ms-lease-id" : "09fcec70-cefd-4e7b-be0f-1e5f7bba9e7c",
-      "Last-Modified" : "Thu, 05 Sep 2019 22:37:18 GMT",
+      "ETag" : "\"0x8D73560EB516DEB\"",
+      "x-ms-lease-id" : "0a1da952-d313-426d-b6af-957e8898a79a",
+      "Last-Modified" : "Mon, 09 Sep 2019 20:04:27 GMT",
       "retry-after" : "0",
       "Content-Length" : "0",
       "StatusCode" : "201",
-      "x-ms-request-id" : "bfecd39f-901e-0044-783a-643cc7000000",
-      "Date" : "Thu, 05 Sep 2019 22:37:17 GMT",
-      "x-ms-client-request-id" : "cf2f44d7-8d6d-4053-bf4c-0187d59f8320"
-=======
-      "ETag" : "\"0x8D732FC74C1CEA9\"",
-      "x-ms-lease-id" : "4c0ac0da-a170-4b0f-859a-b8c256e83e05",
-      "Last-Modified" : "Fri, 06 Sep 2019 19:00:16 GMT",
-      "retry-after" : "0",
-      "Content-Length" : "0",
-      "StatusCode" : "201",
-      "x-ms-request-id" : "b92ae693-d01e-009e-62e5-644931000000",
-      "Date" : "Fri, 06 Sep 2019 19:00:16 GMT",
-      "x-ms-client-request-id" : "1d4bbda4-1244-4961-9d70-859f1bce0fd6"
->>>>>>> a55d5dd9
+      "x-ms-request-id" : "c5ca2ee1-301e-0042-5e49-67cbbf000000",
+      "Date" : "Mon, 09 Sep 2019 20:04:27 GMT",
+      "x-ms-client-request-id" : "7d558fa7-7b10-48ad-8880-b0b7cd39c7fd"
     },
     "Exception" : null
   }, {
     "Method" : "GET",
-<<<<<<< HEAD
-    "Uri" : "https://jaschrepragrs.blob.core.windows.net/jtcdownloadac0blobapitestdownloadac07985360dd790b737a/javablobdownloadac1blobapitestdownloadac079482290212450",
+    "Uri" : "https://jaschrepragrs.blob.core.windows.net/jtcdownloadac0blobapitestdownloadacb5f055047988181f1e/javablobdownloadac1blobapitestdownloadacb5f205854a43172",
     "Headers" : {
       "x-ms-version" : "2019-02-02",
       "User-Agent" : "azsdk-java-azure-storage-blob/12.0.0-preview.3 1.8.0_221; Windows 10 10.0",
-      "x-ms-client-request-id" : "67fd71be-27ca-4dc7-9a51-6985a69630bf"
-=======
-    "Uri" : "https://azstoragesdkaccount.blob.core.windows.net/jtcdownloadac0blobapitestdownloadac2ce484077334bf28f5/javablobdownloadac1blobapitestdownloadac2ce81100f943b22",
-    "Headers" : {
-      "x-ms-version" : "2019-02-02",
-      "User-Agent" : "azsdk-java-azure-storage-blob/12.0.0-preview.3 1.8.0_212; Windows 10 10.0",
-      "x-ms-client-request-id" : "d06fb6eb-7ad0-441c-bf70-e8d14b1511d9"
->>>>>>> a55d5dd9
+      "x-ms-client-request-id" : "91b23d25-8890-470d-a767-df599f46e836"
     },
     "Response" : {
       "x-ms-version" : "2019-02-02",
@@ -149,56 +81,31 @@
       "Server" : "Windows-Azure-Blob/1.0 Microsoft-HTTPAPI/2.0",
       "x-ms-tag-count" : "0",
       "x-ms-lease-state" : "leased",
-<<<<<<< HEAD
-      "Last-Modified" : "Thu, 05 Sep 2019 22:37:18 GMT",
+      "Last-Modified" : "Mon, 09 Sep 2019 20:04:27 GMT",
       "retry-after" : "0",
       "StatusCode" : "200",
-      "Date" : "Thu, 05 Sep 2019 22:37:18 GMT",
-=======
-      "Last-Modified" : "Fri, 06 Sep 2019 19:00:16 GMT",
-      "retry-after" : "0",
-      "StatusCode" : "200",
-      "Date" : "Fri, 06 Sep 2019 19:00:16 GMT",
->>>>>>> a55d5dd9
+      "Date" : "Mon, 09 Sep 2019 20:04:27 GMT",
       "x-ms-blob-type" : "BlockBlob",
       "Content-MD5" : "wh+Wm18D0z1D4E+PE252gg==",
       "Accept-Ranges" : "bytes",
       "x-ms-server-encrypted" : "true",
-<<<<<<< HEAD
-      "ETag" : "\"0x8D732519BF748CC\"",
-      "x-ms-creation-time" : "Thu, 05 Sep 2019 22:37:18 GMT",
+      "ETag" : "\"0x8D73560EB516DEB\"",
+      "x-ms-creation-time" : "Mon, 09 Sep 2019 20:04:27 GMT",
       "x-ms-lease-duration" : "infinite",
       "Content-Length" : "7",
-      "x-ms-request-id" : "bfecd3be-901e-0044-163a-643cc7000000",
+      "x-ms-request-id" : "c5ca2f02-301e-0042-7d49-67cbbf000000",
       "Body" : "[100, 101, 102, 97, 117, 108, 116]",
-      "x-ms-client-request-id" : "67fd71be-27ca-4dc7-9a51-6985a69630bf",
-=======
-      "ETag" : "\"0x8D732FC74C1CEA9\"",
-      "x-ms-creation-time" : "Fri, 06 Sep 2019 19:00:16 GMT",
-      "x-ms-lease-duration" : "infinite",
-      "Content-Length" : "7",
-      "x-ms-request-id" : "b92ae6b0-d01e-009e-79e5-644931000000",
-      "Body" : "[100, 101, 102, 97, 117, 108, 116]",
-      "x-ms-client-request-id" : "d06fb6eb-7ad0-441c-bf70-e8d14b1511d9",
->>>>>>> a55d5dd9
+      "x-ms-client-request-id" : "91b23d25-8890-470d-a767-df599f46e836",
       "Content-Type" : "application/octet-stream"
     },
     "Exception" : null
   }, {
     "Method" : "GET",
-<<<<<<< HEAD
     "Uri" : "https://jaschrepragrs.blob.core.windows.net?prefix=jtcdownloadac&comp=list",
     "Headers" : {
       "x-ms-version" : "2019-02-02",
       "User-Agent" : "azsdk-java-azure-storage-blob/12.0.0-preview.3 1.8.0_221; Windows 10 10.0",
-      "x-ms-client-request-id" : "f50eb547-0694-463d-b433-81c3c595a29e"
-=======
-    "Uri" : "https://azstoragesdkaccount.blob.core.windows.net?prefix=jtcdownloadac&comp=list",
-    "Headers" : {
-      "x-ms-version" : "2019-02-02",
-      "User-Agent" : "azsdk-java-azure-storage-blob/12.0.0-preview.3 1.8.0_212; Windows 10 10.0",
-      "x-ms-client-request-id" : "a5dcb25c-b3da-4ba1-80d3-19101473b762"
->>>>>>> a55d5dd9
+      "x-ms-client-request-id" : "05ed301f-1e20-4f5b-8fee-a8986eb3f9f6"
     },
     "Response" : {
       "Transfer-Encoding" : "chunked",
@@ -206,35 +113,20 @@
       "Server" : "Windows-Azure-Blob/1.0 Microsoft-HTTPAPI/2.0",
       "retry-after" : "0",
       "StatusCode" : "200",
-<<<<<<< HEAD
-      "x-ms-request-id" : "bfecd3ce-901e-0044-263a-643cc7000000",
-      "Body" : "﻿<?xml version=\"1.0\" encoding=\"utf-8\"?><EnumerationResults ServiceEndpoint=\"https://jaschrepragrs.blob.core.windows.net/\"><Prefix>jtcdownloadac</Prefix><Containers><Container><Name>jtcdownloadac0blobapitestdownloadac07985360dd790b737a</Name><Properties><Last-Modified>Thu, 05 Sep 2019 22:37:18 GMT</Last-Modified><Etag>\"0x8D732519BEA93B4\"</Etag><LeaseStatus>unlocked</LeaseStatus><LeaseState>available</LeaseState><DefaultEncryptionScope>$account-encryption-key</DefaultEncryptionScope><DenyEncryptionScopeOverride>false</DenyEncryptionScopeOverride><HasImmutabilityPolicy>false</HasImmutabilityPolicy><HasLegalHold>false</HasLegalHold></Properties></Container></Containers><NextMarker /></EnumerationResults>",
-      "Date" : "Thu, 05 Sep 2019 22:37:18 GMT",
-      "x-ms-client-request-id" : "f50eb547-0694-463d-b433-81c3c595a29e",
-=======
-      "x-ms-request-id" : "b92ae6cb-d01e-009e-10e5-644931000000",
-      "Body" : "﻿<?xml version=\"1.0\" encoding=\"utf-8\"?><EnumerationResults ServiceEndpoint=\"https://azstoragesdkaccount.blob.core.windows.net/\"><Prefix>jtcdownloadac</Prefix><Containers><Container><Name>jtcdownloadac0blobapitestdownloadac2ce484077334bf28f5</Name><Properties><Last-Modified>Fri, 06 Sep 2019 19:00:16 GMT</Last-Modified><Etag>\"0x8D732FC74AD4EDD\"</Etag><LeaseStatus>unlocked</LeaseStatus><LeaseState>available</LeaseState><DefaultEncryptionScope>$account-encryption-key</DefaultEncryptionScope><DenyEncryptionScopeOverride>false</DenyEncryptionScopeOverride><HasImmutabilityPolicy>false</HasImmutabilityPolicy><HasLegalHold>false</HasLegalHold></Properties></Container></Containers><NextMarker /></EnumerationResults>",
-      "Date" : "Fri, 06 Sep 2019 19:00:16 GMT",
-      "x-ms-client-request-id" : "a5dcb25c-b3da-4ba1-80d3-19101473b762",
->>>>>>> a55d5dd9
+      "x-ms-request-id" : "c5ca2f11-301e-0042-0b49-67cbbf000000",
+      "Body" : "﻿<?xml version=\"1.0\" encoding=\"utf-8\"?><EnumerationResults ServiceEndpoint=\"https://jaschrepragrs.blob.core.windows.net/\"><Prefix>jtcdownloadac</Prefix><Containers><Container><Name>jtcdownloadac0blobapitestdownloadacb5f055047988181f1e</Name><Properties><Last-Modified>Mon, 09 Sep 2019 20:04:27 GMT</Last-Modified><Etag>\"0x8D73560EB44513F\"</Etag><LeaseStatus>unlocked</LeaseStatus><LeaseState>available</LeaseState><DefaultEncryptionScope>$account-encryption-key</DefaultEncryptionScope><DenyEncryptionScopeOverride>false</DenyEncryptionScopeOverride><HasImmutabilityPolicy>false</HasImmutabilityPolicy><HasLegalHold>false</HasLegalHold></Properties></Container></Containers><NextMarker /></EnumerationResults>",
+      "Date" : "Mon, 09 Sep 2019 20:04:28 GMT",
+      "x-ms-client-request-id" : "05ed301f-1e20-4f5b-8fee-a8986eb3f9f6",
       "Content-Type" : "application/xml"
     },
     "Exception" : null
   }, {
     "Method" : "DELETE",
-<<<<<<< HEAD
-    "Uri" : "https://jaschrepragrs.blob.core.windows.net/jtcdownloadac0blobapitestdownloadac07985360dd790b737a?restype=container",
+    "Uri" : "https://jaschrepragrs.blob.core.windows.net/jtcdownloadac0blobapitestdownloadacb5f055047988181f1e?restype=container",
     "Headers" : {
       "x-ms-version" : "2019-02-02",
       "User-Agent" : "azsdk-java-azure-storage-blob/12.0.0-preview.3 1.8.0_221; Windows 10 10.0",
-      "x-ms-client-request-id" : "a0d1e83e-14cf-4b57-84de-737e966463f2"
-=======
-    "Uri" : "https://azstoragesdkaccount.blob.core.windows.net/jtcdownloadac0blobapitestdownloadac2ce484077334bf28f5?restype=container",
-    "Headers" : {
-      "x-ms-version" : "2019-02-02",
-      "User-Agent" : "azsdk-java-azure-storage-blob/12.0.0-preview.3 1.8.0_212; Windows 10 10.0",
-      "x-ms-client-request-id" : "500e3367-d8be-4a79-a119-227b1aea2535"
->>>>>>> a55d5dd9
+      "x-ms-client-request-id" : "c01d6b20-5b9d-41c3-83ed-022c9d5deb92"
     },
     "Response" : {
       "x-ms-version" : "2019-02-02",
@@ -242,21 +134,11 @@
       "retry-after" : "0",
       "Content-Length" : "0",
       "StatusCode" : "202",
-<<<<<<< HEAD
-      "x-ms-request-id" : "bfecd3d8-901e-0044-303a-643cc7000000",
-      "Date" : "Thu, 05 Sep 2019 22:37:18 GMT",
-      "x-ms-client-request-id" : "a0d1e83e-14cf-4b57-84de-737e966463f2"
+      "x-ms-request-id" : "c5ca2f29-301e-0042-1d49-67cbbf000000",
+      "Date" : "Mon, 09 Sep 2019 20:04:28 GMT",
+      "x-ms-client-request-id" : "c01d6b20-5b9d-41c3-83ed-022c9d5deb92"
     },
     "Exception" : null
   } ],
-  "variables" : [ "jtcdownloadac0blobapitestdownloadac07985360dd790b737a", "javablobdownloadac1blobapitestdownloadac079482290212450" ]
-=======
-      "x-ms-request-id" : "b92ae6e2-d01e-009e-25e5-644931000000",
-      "Date" : "Fri, 06 Sep 2019 19:00:16 GMT",
-      "x-ms-client-request-id" : "500e3367-d8be-4a79-a119-227b1aea2535"
-    },
-    "Exception" : null
-  } ],
-  "variables" : [ "jtcdownloadac0blobapitestdownloadac2ce484077334bf28f5", "javablobdownloadac1blobapitestdownloadac2ce81100f943b22" ]
->>>>>>> a55d5dd9
+  "variables" : [ "jtcdownloadac0blobapitestdownloadacb5f055047988181f1e", "javablobdownloadac1blobapitestdownloadacb5f205854a43172" ]
 }