--- conflicted
+++ resolved
@@ -1,144 +1,78 @@
 {
   "networkCallRecords" : [ {
     "Method" : "PUT",
-<<<<<<< HEAD
-    "Uri" : "https://jaschrepragrs.blob.core.windows.net/jtcgetpagerangesac0pageblobapitestgetpagerangesac96a759866a1?restype=container",
+    "Uri" : "https://jaschrepragrs.blob.core.windows.net/jtcgetpagerangesac0pageblobapitestgetpagerangesacba214131877?restype=container",
     "Headers" : {
       "x-ms-version" : "2019-02-02",
       "User-Agent" : "azsdk-java-azure-storage-blob/12.0.0-preview.3 1.8.0_221; Windows 10 10.0",
-      "x-ms-client-request-id" : "d6b34e66-174c-41c9-bdb2-d90e2f93a8b0"
-=======
-    "Uri" : "https://azstoragesdkaccount.blob.core.windows.net/jtcgetpagerangesac0pageblobapitestgetpagerangesac18b122370ad?restype=container",
-    "Headers" : {
-      "x-ms-version" : "2019-02-02",
-      "User-Agent" : "azsdk-java-azure-storage-blob/12.0.0-preview.3 1.8.0_212; Windows 10 10.0",
-      "x-ms-client-request-id" : "d911023e-a82a-47e6-954a-88817ef8b3e8"
->>>>>>> a55d5dd9
+      "x-ms-client-request-id" : "5a3d172e-1328-40b0-a194-6f247769d9c7"
     },
     "Response" : {
       "x-ms-version" : "2019-02-02",
       "Server" : "Windows-Azure-Blob/1.0 Microsoft-HTTPAPI/2.0",
-<<<<<<< HEAD
-      "ETag" : "\"0x8D732525CE6AF16\"",
-      "Last-Modified" : "Thu, 05 Sep 2019 22:42:42 GMT",
+      "ETag" : "\"0x8D7356196D35893\"",
+      "Last-Modified" : "Mon, 09 Sep 2019 20:09:15 GMT",
       "retry-after" : "0",
       "Content-Length" : "0",
       "StatusCode" : "201",
-      "x-ms-request-id" : "e0dd69ff-e01e-0026-5d3b-647b1f000000",
-      "Date" : "Thu, 05 Sep 2019 22:42:41 GMT",
-      "x-ms-client-request-id" : "d6b34e66-174c-41c9-bdb2-d90e2f93a8b0"
-=======
-      "ETag" : "\"0x8D732FDC808F441\"",
-      "Last-Modified" : "Fri, 06 Sep 2019 19:09:46 GMT",
-      "retry-after" : "0",
-      "Content-Length" : "0",
-      "StatusCode" : "201",
-      "x-ms-request-id" : "8f76130e-401e-003a-74e6-6473d5000000",
-      "Date" : "Fri, 06 Sep 2019 19:09:45 GMT",
-      "x-ms-client-request-id" : "d911023e-a82a-47e6-954a-88817ef8b3e8"
->>>>>>> a55d5dd9
+      "x-ms-request-id" : "9ebd2f1d-501e-003f-514a-675777000000",
+      "Date" : "Mon, 09 Sep 2019 20:09:15 GMT",
+      "x-ms-client-request-id" : "5a3d172e-1328-40b0-a194-6f247769d9c7"
     },
     "Exception" : null
   }, {
     "Method" : "PUT",
-<<<<<<< HEAD
-    "Uri" : "https://jaschrepragrs.blob.core.windows.net/jtcgetpagerangesac0pageblobapitestgetpagerangesac96a759866a1/javablobgetpagerangesac1pageblobapitestgetpagerangesac96a64694",
+    "Uri" : "https://jaschrepragrs.blob.core.windows.net/jtcgetpagerangesac0pageblobapitestgetpagerangesacba214131877/javablobgetpagerangesac1pageblobapitestgetpagerangesacba201446",
     "Headers" : {
       "x-ms-version" : "2019-02-02",
       "User-Agent" : "azsdk-java-azure-storage-blob/12.0.0-preview.3 1.8.0_221; Windows 10 10.0",
-      "x-ms-client-request-id" : "49f9044e-0f71-4ef8-a23e-9daa2b24c7ef"
-=======
-    "Uri" : "https://azstoragesdkaccount.blob.core.windows.net/jtcgetpagerangesac0pageblobapitestgetpagerangesac18b122370ad/javablobgetpagerangesac1pageblobapitestgetpagerangesac18b61455",
-    "Headers" : {
-      "x-ms-version" : "2019-02-02",
-      "User-Agent" : "azsdk-java-azure-storage-blob/12.0.0-preview.3 1.8.0_212; Windows 10 10.0",
-      "x-ms-client-request-id" : "c7f94c6b-b1b0-4f8a-af84-5182d51dce70"
->>>>>>> a55d5dd9
+      "x-ms-client-request-id" : "132eb86c-7280-4a57-8585-489cf6c9c516"
     },
     "Response" : {
       "x-ms-version" : "2019-02-02",
       "Server" : "Windows-Azure-Blob/1.0 Microsoft-HTTPAPI/2.0",
-<<<<<<< HEAD
-      "ETag" : "\"0x8D732525CF44482\"",
-      "Last-Modified" : "Thu, 05 Sep 2019 22:42:42 GMT",
+      "ETag" : "\"0x8D7356196E03ABE\"",
+      "Last-Modified" : "Mon, 09 Sep 2019 20:09:15 GMT",
       "retry-after" : "0",
       "Content-Length" : "0",
       "StatusCode" : "201",
-      "x-ms-request-id" : "e0dd6a12-e01e-0026-6d3b-647b1f000000",
+      "x-ms-request-id" : "9ebd2f2a-501e-003f-5d4a-675777000000",
       "x-ms-request-server-encrypted" : "true",
-      "Date" : "Thu, 05 Sep 2019 22:42:41 GMT",
-      "x-ms-client-request-id" : "49f9044e-0f71-4ef8-a23e-9daa2b24c7ef"
-=======
-      "ETag" : "\"0x8D732FDC80F31C6\"",
-      "Last-Modified" : "Fri, 06 Sep 2019 19:09:46 GMT",
-      "retry-after" : "0",
-      "Content-Length" : "0",
-      "StatusCode" : "201",
-      "x-ms-request-id" : "8f76131d-401e-003a-01e6-6473d5000000",
-      "x-ms-request-server-encrypted" : "true",
-      "Date" : "Fri, 06 Sep 2019 19:09:45 GMT",
-      "x-ms-client-request-id" : "c7f94c6b-b1b0-4f8a-af84-5182d51dce70"
->>>>>>> a55d5dd9
+      "Date" : "Mon, 09 Sep 2019 20:09:15 GMT",
+      "x-ms-client-request-id" : "132eb86c-7280-4a57-8585-489cf6c9c516"
     },
     "Exception" : null
   }, {
     "Method" : "GET",
-<<<<<<< HEAD
-    "Uri" : "https://jaschrepragrs.blob.core.windows.net/jtcgetpagerangesac0pageblobapitestgetpagerangesac96a759866a1/javablobgetpagerangesac1pageblobapitestgetpagerangesac96a64694?comp=pagelist",
+    "Uri" : "https://jaschrepragrs.blob.core.windows.net/jtcgetpagerangesac0pageblobapitestgetpagerangesacba214131877/javablobgetpagerangesac1pageblobapitestgetpagerangesacba201446?comp=pagelist",
     "Headers" : {
       "x-ms-version" : "2019-02-02",
       "User-Agent" : "azsdk-java-azure-storage-blob/12.0.0-preview.3 1.8.0_221; Windows 10 10.0",
-      "x-ms-client-request-id" : "10e974ef-8e26-4400-aa3c-fe0def723c52"
-=======
-    "Uri" : "https://azstoragesdkaccount.blob.core.windows.net/jtcgetpagerangesac0pageblobapitestgetpagerangesac18b122370ad/javablobgetpagerangesac1pageblobapitestgetpagerangesac18b61455?comp=pagelist",
-    "Headers" : {
-      "x-ms-version" : "2019-02-02",
-      "User-Agent" : "azsdk-java-azure-storage-blob/12.0.0-preview.3 1.8.0_212; Windows 10 10.0",
-      "x-ms-client-request-id" : "68f74542-2b7a-4540-9556-f8bfbf9c6889"
->>>>>>> a55d5dd9
+      "x-ms-client-request-id" : "291b83da-d24d-4d5b-bbc0-37e4230a4c6b"
     },
     "Response" : {
       "Transfer-Encoding" : "chunked",
       "x-ms-version" : "2019-02-02",
       "Server" : "Windows-Azure-Blob/1.0 Microsoft-HTTPAPI/2.0",
       "x-ms-blob-content-length" : "512",
-<<<<<<< HEAD
-      "Last-Modified" : "Thu, 05 Sep 2019 22:42:42 GMT",
+      "Last-Modified" : "Mon, 09 Sep 2019 20:09:15 GMT",
       "retry-after" : "0",
       "StatusCode" : "200",
-      "Date" : "Thu, 05 Sep 2019 22:42:41 GMT",
-      "ETag" : "\"0x8D732525CF44482\"",
-      "x-ms-request-id" : "e0dd6a1d-e01e-0026-763b-647b1f000000",
+      "Date" : "Mon, 09 Sep 2019 20:09:15 GMT",
+      "ETag" : "\"0x8D7356196E03ABE\"",
+      "x-ms-request-id" : "9ebd2f3d-501e-003f-704a-675777000000",
       "Body" : "﻿<?xml version=\"1.0\" encoding=\"utf-8\"?><PageList />",
-      "x-ms-client-request-id" : "10e974ef-8e26-4400-aa3c-fe0def723c52",
-=======
-      "Last-Modified" : "Fri, 06 Sep 2019 19:09:46 GMT",
-      "retry-after" : "0",
-      "StatusCode" : "200",
-      "Date" : "Fri, 06 Sep 2019 19:09:45 GMT",
-      "ETag" : "\"0x8D732FDC80F31C6\"",
-      "x-ms-request-id" : "8f76134a-401e-003a-24e6-6473d5000000",
-      "Body" : "﻿<?xml version=\"1.0\" encoding=\"utf-8\"?><PageList />",
-      "x-ms-client-request-id" : "68f74542-2b7a-4540-9556-f8bfbf9c6889",
->>>>>>> a55d5dd9
+      "x-ms-client-request-id" : "291b83da-d24d-4d5b-bbc0-37e4230a4c6b",
       "Content-Type" : "application/xml"
     },
     "Exception" : null
   }, {
     "Method" : "GET",
-<<<<<<< HEAD
     "Uri" : "https://jaschrepragrs.blob.core.windows.net?prefix=jtcgetpagerangesac&comp=list",
     "Headers" : {
       "x-ms-version" : "2019-02-02",
       "User-Agent" : "azsdk-java-azure-storage-blob/12.0.0-preview.3 1.8.0_221; Windows 10 10.0",
-      "x-ms-client-request-id" : "5e39621d-e1a0-4eb9-9c4a-a9aad3a43177"
-=======
-    "Uri" : "https://azstoragesdkaccount.blob.core.windows.net?prefix=jtcgetpagerangesac&comp=list",
-    "Headers" : {
-      "x-ms-version" : "2019-02-02",
-      "User-Agent" : "azsdk-java-azure-storage-blob/12.0.0-preview.3 1.8.0_212; Windows 10 10.0",
-      "x-ms-client-request-id" : "64cff76c-799c-4785-b0ce-5f3dc870d293"
->>>>>>> a55d5dd9
+      "x-ms-client-request-id" : "421c50d3-cc4c-4041-a6da-9fac5eba74e5"
     },
     "Response" : {
       "Transfer-Encoding" : "chunked",
@@ -146,35 +80,20 @@
       "Server" : "Windows-Azure-Blob/1.0 Microsoft-HTTPAPI/2.0",
       "retry-after" : "0",
       "StatusCode" : "200",
-<<<<<<< HEAD
-      "x-ms-request-id" : "e0dd6a29-e01e-0026-023b-647b1f000000",
-      "Body" : "﻿<?xml version=\"1.0\" encoding=\"utf-8\"?><EnumerationResults ServiceEndpoint=\"https://jaschrepragrs.blob.core.windows.net/\"><Prefix>jtcgetpagerangesac</Prefix><Containers><Container><Name>jtcgetpagerangesac0pageblobapitestgetpagerangesac96a759866a1</Name><Properties><Last-Modified>Thu, 05 Sep 2019 22:42:42 GMT</Last-Modified><Etag>\"0x8D732525CE6AF16\"</Etag><LeaseStatus>unlocked</LeaseStatus><LeaseState>available</LeaseState><DefaultEncryptionScope>$account-encryption-key</DefaultEncryptionScope><DenyEncryptionScopeOverride>false</DenyEncryptionScopeOverride><HasImmutabilityPolicy>false</HasImmutabilityPolicy><HasLegalHold>false</HasLegalHold></Properties></Container></Containers><NextMarker /></EnumerationResults>",
-      "Date" : "Thu, 05 Sep 2019 22:42:41 GMT",
-      "x-ms-client-request-id" : "5e39621d-e1a0-4eb9-9c4a-a9aad3a43177",
-=======
-      "x-ms-request-id" : "8f761364-401e-003a-3ce6-6473d5000000",
-      "Body" : "﻿<?xml version=\"1.0\" encoding=\"utf-8\"?><EnumerationResults ServiceEndpoint=\"https://azstoragesdkaccount.blob.core.windows.net/\"><Prefix>jtcgetpagerangesac</Prefix><Containers><Container><Name>jtcgetpagerangesac0pageblobapitestgetpagerangesac18b122370ad</Name><Properties><Last-Modified>Fri, 06 Sep 2019 19:09:46 GMT</Last-Modified><Etag>\"0x8D732FDC808F441\"</Etag><LeaseStatus>unlocked</LeaseStatus><LeaseState>available</LeaseState><DefaultEncryptionScope>$account-encryption-key</DefaultEncryptionScope><DenyEncryptionScopeOverride>false</DenyEncryptionScopeOverride><HasImmutabilityPolicy>false</HasImmutabilityPolicy><HasLegalHold>false</HasLegalHold></Properties></Container></Containers><NextMarker /></EnumerationResults>",
-      "Date" : "Fri, 06 Sep 2019 19:09:45 GMT",
-      "x-ms-client-request-id" : "64cff76c-799c-4785-b0ce-5f3dc870d293",
->>>>>>> a55d5dd9
+      "x-ms-request-id" : "9ebd2f4c-501e-003f-7f4a-675777000000",
+      "Body" : "﻿<?xml version=\"1.0\" encoding=\"utf-8\"?><EnumerationResults ServiceEndpoint=\"https://jaschrepragrs.blob.core.windows.net/\"><Prefix>jtcgetpagerangesac</Prefix><Containers><Container><Name>jtcgetpagerangesac0pageblobapitestgetpagerangesacba214131877</Name><Properties><Last-Modified>Mon, 09 Sep 2019 20:09:15 GMT</Last-Modified><Etag>\"0x8D7356196D35893\"</Etag><LeaseStatus>unlocked</LeaseStatus><LeaseState>available</LeaseState><DefaultEncryptionScope>$account-encryption-key</DefaultEncryptionScope><DenyEncryptionScopeOverride>false</DenyEncryptionScopeOverride><HasImmutabilityPolicy>false</HasImmutabilityPolicy><HasLegalHold>false</HasLegalHold></Properties></Container></Containers><NextMarker /></EnumerationResults>",
+      "Date" : "Mon, 09 Sep 2019 20:09:15 GMT",
+      "x-ms-client-request-id" : "421c50d3-cc4c-4041-a6da-9fac5eba74e5",
       "Content-Type" : "application/xml"
     },
     "Exception" : null
   }, {
     "Method" : "DELETE",
-<<<<<<< HEAD
-    "Uri" : "https://jaschrepragrs.blob.core.windows.net/jtcgetpagerangesac0pageblobapitestgetpagerangesac96a759866a1?restype=container",
+    "Uri" : "https://jaschrepragrs.blob.core.windows.net/jtcgetpagerangesac0pageblobapitestgetpagerangesacba214131877?restype=container",
     "Headers" : {
       "x-ms-version" : "2019-02-02",
       "User-Agent" : "azsdk-java-azure-storage-blob/12.0.0-preview.3 1.8.0_221; Windows 10 10.0",
-      "x-ms-client-request-id" : "09dc0543-0beb-4b61-b0f6-520f02aa281a"
-=======
-    "Uri" : "https://azstoragesdkaccount.blob.core.windows.net/jtcgetpagerangesac0pageblobapitestgetpagerangesac18b122370ad?restype=container",
-    "Headers" : {
-      "x-ms-version" : "2019-02-02",
-      "User-Agent" : "azsdk-java-azure-storage-blob/12.0.0-preview.3 1.8.0_212; Windows 10 10.0",
-      "x-ms-client-request-id" : "626227dd-c58f-4d84-9def-456f319c45e1"
->>>>>>> a55d5dd9
+      "x-ms-client-request-id" : "9a56030c-1fa3-4cc5-a9a3-7c481d84128d"
     },
     "Response" : {
       "x-ms-version" : "2019-02-02",
@@ -182,21 +101,11 @@
       "retry-after" : "0",
       "Content-Length" : "0",
       "StatusCode" : "202",
-<<<<<<< HEAD
-      "x-ms-request-id" : "e0dd6a3d-e01e-0026-133b-647b1f000000",
-      "Date" : "Thu, 05 Sep 2019 22:42:41 GMT",
-      "x-ms-client-request-id" : "09dc0543-0beb-4b61-b0f6-520f02aa281a"
+      "x-ms-request-id" : "9ebd2f5d-501e-003f-104a-675777000000",
+      "Date" : "Mon, 09 Sep 2019 20:09:15 GMT",
+      "x-ms-client-request-id" : "9a56030c-1fa3-4cc5-a9a3-7c481d84128d"
     },
     "Exception" : null
   } ],
-  "variables" : [ "jtcgetpagerangesac0pageblobapitestgetpagerangesac96a759866a1", "javablobgetpagerangesac1pageblobapitestgetpagerangesac96a64694" ]
-=======
-      "x-ms-request-id" : "8f76137e-401e-003a-53e6-6473d5000000",
-      "Date" : "Fri, 06 Sep 2019 19:09:45 GMT",
-      "x-ms-client-request-id" : "626227dd-c58f-4d84-9def-456f319c45e1"
-    },
-    "Exception" : null
-  } ],
-  "variables" : [ "jtcgetpagerangesac0pageblobapitestgetpagerangesac18b122370ad", "javablobgetpagerangesac1pageblobapitestgetpagerangesac18b61455" ]
->>>>>>> a55d5dd9
+  "variables" : [ "jtcgetpagerangesac0pageblobapitestgetpagerangesacba214131877", "javablobgetpagerangesac1pageblobapitestgetpagerangesacba201446" ]
 }