--- conflicted
+++ resolved
@@ -1,59 +1,32 @@
 {
   "networkCallRecords" : [ {
     "Method" : "PUT",
-<<<<<<< HEAD
-    "Uri" : "https://jaschrepragrs.blob.core.windows.net/jtcservicesassignaturevaluesassertgenerateok0471179b40c0?restype=container",
+    "Uri" : "https://jaschrepragrs.blob.core.windows.net/jtcservicesassignaturevaluesassertgenerateok06266203d670?restype=container",
     "Headers" : {
       "x-ms-version" : "2019-02-02",
       "User-Agent" : "azsdk-java-azure-storage-blob/12.0.0-preview.3 1.8.0_221; Windows 10 10.0",
-      "x-ms-client-request-id" : "e74fbc9f-1403-4574-9f5a-e1a76d588322"
-=======
-    "Uri" : "https://azstoragesdkaccount.blob.core.windows.net/jtcservicesassignaturevaluesassertgenerateok0134349f895a?restype=container",
-    "Headers" : {
-      "x-ms-version" : "2019-02-02",
-      "User-Agent" : "azsdk-java-azure-storage-blob/12.0.0-preview.3 1.8.0_212; Windows 10 10.0",
-      "x-ms-client-request-id" : "09d300c6-2801-4ed6-8434-d0155b17bea6"
->>>>>>> a55d5dd9
+      "x-ms-client-request-id" : "1d7d4d64-4079-470a-a23d-2c6a2690b488"
     },
     "Response" : {
       "x-ms-version" : "2019-02-02",
       "Server" : "Windows-Azure-Blob/1.0 Microsoft-HTTPAPI/2.0",
-<<<<<<< HEAD
-      "ETag" : "\"0x8D732517C35716F\"",
-      "Last-Modified" : "Thu, 05 Sep 2019 22:36:25 GMT",
+      "ETag" : "\"0x8D735602C75A8BF\"",
+      "Last-Modified" : "Mon, 09 Sep 2019 19:59:07 GMT",
       "retry-after" : "0",
       "Content-Length" : "0",
       "StatusCode" : "201",
-      "x-ms-request-id" : "bfec9d32-901e-0044-223a-643cc7000000",
-      "Date" : "Thu, 05 Sep 2019 22:36:24 GMT",
-      "x-ms-client-request-id" : "e74fbc9f-1403-4574-9f5a-e1a76d588322"
-=======
-      "ETag" : "\"0x8D732FE02F0CD77\"",
-      "Last-Modified" : "Fri, 06 Sep 2019 19:11:24 GMT",
-      "retry-after" : "0",
-      "Content-Length" : "0",
-      "StatusCode" : "201",
-      "x-ms-request-id" : "8f76d26f-401e-003a-3ee6-6473d5000000",
-      "Date" : "Fri, 06 Sep 2019 19:11:24 GMT",
-      "x-ms-client-request-id" : "09d300c6-2801-4ed6-8434-d0155b17bea6"
->>>>>>> a55d5dd9
+      "x-ms-request-id" : "077fce4b-801e-001f-6449-673bbb000000",
+      "Date" : "Mon, 09 Sep 2019 19:59:06 GMT",
+      "x-ms-client-request-id" : "1d7d4d64-4079-470a-a23d-2c6a2690b488"
     },
     "Exception" : null
   }, {
     "Method" : "GET",
-<<<<<<< HEAD
     "Uri" : "https://jaschrepragrs.blob.core.windows.net?prefix=jtcservicesassignaturevaluesassertgenerateok&comp=list",
     "Headers" : {
       "x-ms-version" : "2019-02-02",
       "User-Agent" : "azsdk-java-azure-storage-blob/12.0.0-preview.3 1.8.0_221; Windows 10 10.0",
-      "x-ms-client-request-id" : "cb37191c-5520-436a-b23f-49fa1f9ca0a3"
-=======
-    "Uri" : "https://azstoragesdkaccount.blob.core.windows.net?prefix=jtcservicesassignaturevaluesassertgenerateok&comp=list",
-    "Headers" : {
-      "x-ms-version" : "2019-02-02",
-      "User-Agent" : "azsdk-java-azure-storage-blob/12.0.0-preview.3 1.8.0_212; Windows 10 10.0",
-      "x-ms-client-request-id" : "5ab38f1c-5d77-4eea-af50-b02f7c9f457c"
->>>>>>> a55d5dd9
+      "x-ms-client-request-id" : "168f6fff-2b07-45f2-bca0-7091fe55d8a4"
     },
     "Response" : {
       "Transfer-Encoding" : "chunked",
@@ -61,35 +34,20 @@
       "Server" : "Windows-Azure-Blob/1.0 Microsoft-HTTPAPI/2.0",
       "retry-after" : "0",
       "StatusCode" : "200",
-<<<<<<< HEAD
-      "x-ms-request-id" : "bfec9d4c-901e-0044-3a3a-643cc7000000",
-      "Body" : "﻿<?xml version=\"1.0\" encoding=\"utf-8\"?><EnumerationResults ServiceEndpoint=\"https://jaschrepragrs.blob.core.windows.net/\"><Prefix>jtcservicesassignaturevaluesassertgenerateok</Prefix><Containers><Container><Name>jtcservicesassignaturevaluesassertgenerateok0471179b40c0</Name><Properties><Last-Modified>Thu, 05 Sep 2019 22:36:25 GMT</Last-Modified><Etag>\"0x8D732517C35716F\"</Etag><LeaseStatus>unlocked</LeaseStatus><LeaseState>available</LeaseState><DefaultEncryptionScope>$account-encryption-key</DefaultEncryptionScope><DenyEncryptionScopeOverride>false</DenyEncryptionScopeOverride><HasImmutabilityPolicy>false</HasImmutabilityPolicy><HasLegalHold>false</HasLegalHold></Properties></Container></Containers><NextMarker /></EnumerationResults>",
-      "Date" : "Thu, 05 Sep 2019 22:36:24 GMT",
-      "x-ms-client-request-id" : "cb37191c-5520-436a-b23f-49fa1f9ca0a3",
-=======
-      "x-ms-request-id" : "8f76d27d-401e-003a-48e6-6473d5000000",
-      "Body" : "﻿<?xml version=\"1.0\" encoding=\"utf-8\"?><EnumerationResults ServiceEndpoint=\"https://azstoragesdkaccount.blob.core.windows.net/\"><Prefix>jtcservicesassignaturevaluesassertgenerateok</Prefix><Containers><Container><Name>jtcservicesassignaturevaluesassertgenerateok0134349f895a</Name><Properties><Last-Modified>Fri, 06 Sep 2019 19:11:24 GMT</Last-Modified><Etag>\"0x8D732FE02F0CD77\"</Etag><LeaseStatus>unlocked</LeaseStatus><LeaseState>available</LeaseState><DefaultEncryptionScope>$account-encryption-key</DefaultEncryptionScope><DenyEncryptionScopeOverride>false</DenyEncryptionScopeOverride><HasImmutabilityPolicy>false</HasImmutabilityPolicy><HasLegalHold>false</HasLegalHold></Properties></Container></Containers><NextMarker /></EnumerationResults>",
-      "Date" : "Fri, 06 Sep 2019 19:11:24 GMT",
-      "x-ms-client-request-id" : "5ab38f1c-5d77-4eea-af50-b02f7c9f457c",
->>>>>>> a55d5dd9
+      "x-ms-request-id" : "077fce62-801e-001f-7649-673bbb000000",
+      "Body" : "﻿<?xml version=\"1.0\" encoding=\"utf-8\"?><EnumerationResults ServiceEndpoint=\"https://jaschrepragrs.blob.core.windows.net/\"><Prefix>jtcservicesassignaturevaluesassertgenerateok</Prefix><Containers><Container><Name>jtcservicesassignaturevaluesassertgenerateok06266203d670</Name><Properties><Last-Modified>Mon, 09 Sep 2019 19:59:07 GMT</Last-Modified><Etag>\"0x8D735602C75A8BF\"</Etag><LeaseStatus>unlocked</LeaseStatus><LeaseState>available</LeaseState><DefaultEncryptionScope>$account-encryption-key</DefaultEncryptionScope><DenyEncryptionScopeOverride>false</DenyEncryptionScopeOverride><HasImmutabilityPolicy>false</HasImmutabilityPolicy><HasLegalHold>false</HasLegalHold></Properties></Container></Containers><NextMarker /></EnumerationResults>",
+      "Date" : "Mon, 09 Sep 2019 19:59:07 GMT",
+      "x-ms-client-request-id" : "168f6fff-2b07-45f2-bca0-7091fe55d8a4",
       "Content-Type" : "application/xml"
     },
     "Exception" : null
   }, {
     "Method" : "DELETE",
-<<<<<<< HEAD
-    "Uri" : "https://jaschrepragrs.blob.core.windows.net/jtcservicesassignaturevaluesassertgenerateok0471179b40c0?restype=container",
+    "Uri" : "https://jaschrepragrs.blob.core.windows.net/jtcservicesassignaturevaluesassertgenerateok06266203d670?restype=container",
     "Headers" : {
       "x-ms-version" : "2019-02-02",
       "User-Agent" : "azsdk-java-azure-storage-blob/12.0.0-preview.3 1.8.0_221; Windows 10 10.0",
-      "x-ms-client-request-id" : "6bd7a9b3-df31-4bdb-9d6d-3fa73490c6db"
-=======
-    "Uri" : "https://azstoragesdkaccount.blob.core.windows.net/jtcservicesassignaturevaluesassertgenerateok0134349f895a?restype=container",
-    "Headers" : {
-      "x-ms-version" : "2019-02-02",
-      "User-Agent" : "azsdk-java-azure-storage-blob/12.0.0-preview.3 1.8.0_212; Windows 10 10.0",
-      "x-ms-client-request-id" : "e2d85e62-cc37-4f83-9891-2f0b2b1f7017"
->>>>>>> a55d5dd9
+      "x-ms-client-request-id" : "77158692-6a4d-4de7-bee7-0ae20f438545"
     },
     "Response" : {
       "x-ms-version" : "2019-02-02",
@@ -97,21 +55,11 @@
       "retry-after" : "0",
       "Content-Length" : "0",
       "StatusCode" : "202",
-<<<<<<< HEAD
-      "x-ms-request-id" : "bfec9d66-901e-0044-543a-643cc7000000",
-      "Date" : "Thu, 05 Sep 2019 22:36:24 GMT",
-      "x-ms-client-request-id" : "6bd7a9b3-df31-4bdb-9d6d-3fa73490c6db"
+      "x-ms-request-id" : "077fce72-801e-001f-0349-673bbb000000",
+      "Date" : "Mon, 09 Sep 2019 19:59:07 GMT",
+      "x-ms-client-request-id" : "77158692-6a4d-4de7-bee7-0ae20f438545"
     },
     "Exception" : null
   } ],
-  "variables" : [ "jtcservicesassignaturevaluesassertgenerateok0471179b40c0" ]
-=======
-      "x-ms-request-id" : "8f76d292-401e-003a-5ae6-6473d5000000",
-      "Date" : "Fri, 06 Sep 2019 19:11:24 GMT",
-      "x-ms-client-request-id" : "e2d85e62-cc37-4f83-9891-2f0b2b1f7017"
-    },
-    "Exception" : null
-  } ],
-  "variables" : [ "jtcservicesassignaturevaluesassertgenerateok0134349f895a" ]
->>>>>>> a55d5dd9
+  "variables" : [ "jtcservicesassignaturevaluesassertgenerateok06266203d670" ]
 }