--- conflicted
+++ resolved
@@ -1,105 +1,57 @@
 {
   "networkCallRecords" : [ {
     "Method" : "PUT",
-<<<<<<< HEAD
-    "Uri" : "https://jaschrepragrs.blob.core.windows.net/jtcstageblock0blockblobapiteststageblock5c023784dcc3f30?restype=container",
+    "Uri" : "https://jaschrepragrs.blob.core.windows.net/jtcstageblock0blockblobapiteststageblock068913665a68775?restype=container",
     "Headers" : {
       "x-ms-version" : "2019-02-02",
       "User-Agent" : "azsdk-java-azure-storage-blob/12.0.0-preview.3 1.8.0_221; Windows 10 10.0",
-      "x-ms-client-request-id" : "fa054efc-2a0c-4552-84ce-48d819a61973"
-=======
-    "Uri" : "https://azstoragesdkaccount.blob.core.windows.net/jtcstageblock0blockblobapiteststageblockc48550355ac2a6d?restype=container",
-    "Headers" : {
-      "x-ms-version" : "2019-02-02",
-      "User-Agent" : "azsdk-java-azure-storage-blob/12.0.0-preview.3 1.8.0_212; Windows 10 10.0",
-      "x-ms-client-request-id" : "76bd3f2d-0cc4-467c-8f06-c93b809e4697"
->>>>>>> a55d5dd9
+      "x-ms-client-request-id" : "9d4867e7-ff0e-4292-bece-21bced75aa11"
     },
     "Response" : {
       "x-ms-version" : "2019-02-02",
       "Server" : "Windows-Azure-Blob/1.0 Microsoft-HTTPAPI/2.0",
-<<<<<<< HEAD
-      "ETag" : "\"0x8D732527A127096\"",
-      "Last-Modified" : "Thu, 05 Sep 2019 22:43:31 GMT",
+      "ETag" : "\"0x8D73561B3E1A199\"",
+      "Last-Modified" : "Mon, 09 Sep 2019 20:10:04 GMT",
       "retry-after" : "0",
       "Content-Length" : "0",
       "StatusCode" : "201",
-      "x-ms-request-id" : "e0dd8e12-e01e-0026-193b-647b1f000000",
-      "Date" : "Thu, 05 Sep 2019 22:43:30 GMT",
-      "x-ms-client-request-id" : "fa054efc-2a0c-4552-84ce-48d819a61973"
-=======
-      "ETag" : "\"0x8D732FCE62DB100\"",
-      "Last-Modified" : "Fri, 06 Sep 2019 19:03:27 GMT",
-      "retry-after" : "0",
-      "Content-Length" : "0",
-      "StatusCode" : "201",
-      "x-ms-request-id" : "b92e0847-d01e-009e-19e5-644931000000",
-      "Date" : "Fri, 06 Sep 2019 19:03:26 GMT",
-      "x-ms-client-request-id" : "76bd3f2d-0cc4-467c-8f06-c93b809e4697"
->>>>>>> a55d5dd9
+      "x-ms-request-id" : "9ebd5add-501e-003f-204a-675777000000",
+      "Date" : "Mon, 09 Sep 2019 20:10:03 GMT",
+      "x-ms-client-request-id" : "9d4867e7-ff0e-4292-bece-21bced75aa11"
     },
     "Exception" : null
   }, {
     "Method" : "PUT",
-<<<<<<< HEAD
-    "Uri" : "https://jaschrepragrs.blob.core.windows.net/jtcstageblock0blockblobapiteststageblock5c023784dcc3f30/javablobstageblock1blockblobapiteststageblock5c0504885b6a5",
+    "Uri" : "https://jaschrepragrs.blob.core.windows.net/jtcstageblock0blockblobapiteststageblock068913665a68775/javablobstageblock1blockblobapiteststageblock0689380569b9c",
     "Headers" : {
       "x-ms-version" : "2019-02-02",
       "User-Agent" : "azsdk-java-azure-storage-blob/12.0.0-preview.3 1.8.0_221; Windows 10 10.0",
-      "x-ms-client-request-id" : "70c97546-7af5-492f-9017-2784bb0701a8",
-=======
-    "Uri" : "https://azstoragesdkaccount.blob.core.windows.net/jtcstageblock0blockblobapiteststageblockc48550355ac2a6d/javablobstageblock1blockblobapiteststageblockc48954099918e",
-    "Headers" : {
-      "x-ms-version" : "2019-02-02",
-      "User-Agent" : "azsdk-java-azure-storage-blob/12.0.0-preview.3 1.8.0_212; Windows 10 10.0",
-      "x-ms-client-request-id" : "73a6dc8d-321d-4f01-9fb6-b06f803ee218",
->>>>>>> a55d5dd9
+      "x-ms-client-request-id" : "208a4993-c5f3-4f95-9f12-af16dd5c53c2",
       "Content-Type" : "application/octet-stream"
     },
     "Response" : {
       "x-ms-version" : "2019-02-02",
       "Server" : "Windows-Azure-Blob/1.0 Microsoft-HTTPAPI/2.0",
       "x-ms-content-crc64" : "6RYQPwaVsyQ=",
-<<<<<<< HEAD
-      "Last-Modified" : "Thu, 05 Sep 2019 22:43:31 GMT",
+      "Last-Modified" : "Mon, 09 Sep 2019 20:10:04 GMT",
       "retry-after" : "0",
       "StatusCode" : "201",
       "x-ms-request-server-encrypted" : "true",
-      "Date" : "Thu, 05 Sep 2019 22:43:30 GMT",
+      "Date" : "Mon, 09 Sep 2019 20:10:03 GMT",
       "Content-MD5" : "wh+Wm18D0z1D4E+PE252gg==",
-      "ETag" : "\"0x8D732527A1F5213\"",
+      "ETag" : "\"0x8D73561B3EE438F\"",
       "Content-Length" : "0",
-      "x-ms-request-id" : "e0dd8e24-e01e-0026-283b-647b1f000000",
-      "x-ms-client-request-id" : "70c97546-7af5-492f-9017-2784bb0701a8"
-=======
-      "Last-Modified" : "Fri, 06 Sep 2019 19:03:27 GMT",
-      "retry-after" : "0",
-      "StatusCode" : "201",
-      "x-ms-request-server-encrypted" : "true",
-      "Date" : "Fri, 06 Sep 2019 19:03:26 GMT",
-      "Content-MD5" : "wh+Wm18D0z1D4E+PE252gg==",
-      "ETag" : "\"0x8D732FCE634CD3E\"",
-      "Content-Length" : "0",
-      "x-ms-request-id" : "b92e087b-d01e-009e-48e5-644931000000",
-      "x-ms-client-request-id" : "73a6dc8d-321d-4f01-9fb6-b06f803ee218"
->>>>>>> a55d5dd9
+      "x-ms-request-id" : "9ebd5b10-501e-003f-504a-675777000000",
+      "x-ms-client-request-id" : "208a4993-c5f3-4f95-9f12-af16dd5c53c2"
     },
     "Exception" : null
   }, {
     "Method" : "PUT",
-<<<<<<< HEAD
-    "Uri" : "https://jaschrepragrs.blob.core.windows.net/jtcstageblock0blockblobapiteststageblock5c023784dcc3f30/javablobstageblock1blockblobapiteststageblock5c0504885b6a5?blockid=NWE1NGM3NmUtMjFkZC00YWM3LWEwYzQtOWJkZTVmMmYzMTQ5&comp=block",
+    "Uri" : "https://jaschrepragrs.blob.core.windows.net/jtcstageblock0blockblobapiteststageblock068913665a68775/javablobstageblock1blockblobapiteststageblock0689380569b9c?blockid=Y2VhNTEzYmEtODdjNy00ZjkzLWIwMGItZGJiZDUwNTI1NmMx&comp=block",
     "Headers" : {
       "x-ms-version" : "2019-02-02",
       "User-Agent" : "azsdk-java-azure-storage-blob/12.0.0-preview.3 1.8.0_221; Windows 10 10.0",
-      "x-ms-client-request-id" : "893bbb8b-a616-4cb1-a7be-dab3ef59fafb",
-=======
-    "Uri" : "https://azstoragesdkaccount.blob.core.windows.net/jtcstageblock0blockblobapiteststageblockc48550355ac2a6d/javablobstageblock1blockblobapiteststageblockc48954099918e?blockid=MWYwNzEwZTktMTY1NS00MGIwLTk4MDgtM2QwZWU2ZTI5MGUx&comp=block",
-    "Headers" : {
-      "x-ms-version" : "2019-02-02",
-      "User-Agent" : "azsdk-java-azure-storage-blob/12.0.0-preview.3 1.8.0_212; Windows 10 10.0",
-      "x-ms-client-request-id" : "865ae431-a74e-402a-9e82-9d74151f89f0",
->>>>>>> a55d5dd9
+      "x-ms-client-request-id" : "47a7222d-9eda-4c1c-aaf7-37f0db6629b1",
       "Content-Type" : "application/octet-stream"
     },
     "Response" : {
@@ -109,34 +61,19 @@
       "retry-after" : "0",
       "Content-Length" : "0",
       "StatusCode" : "201",
-<<<<<<< HEAD
-      "x-ms-request-id" : "e0dd8e39-e01e-0026-3c3b-647b1f000000",
+      "x-ms-request-id" : "9ebd5b2f-501e-003f-6d4a-675777000000",
       "x-ms-request-server-encrypted" : "true",
-      "Date" : "Thu, 05 Sep 2019 22:43:30 GMT",
-      "x-ms-client-request-id" : "893bbb8b-a616-4cb1-a7be-dab3ef59fafb"
-=======
-      "x-ms-request-id" : "b92e0929-d01e-009e-64e5-644931000000",
-      "x-ms-request-server-encrypted" : "true",
-      "Date" : "Fri, 06 Sep 2019 19:03:26 GMT",
-      "x-ms-client-request-id" : "865ae431-a74e-402a-9e82-9d74151f89f0"
->>>>>>> a55d5dd9
+      "Date" : "Mon, 09 Sep 2019 20:10:03 GMT",
+      "x-ms-client-request-id" : "47a7222d-9eda-4c1c-aaf7-37f0db6629b1"
     },
     "Exception" : null
   }, {
     "Method" : "GET",
-<<<<<<< HEAD
     "Uri" : "https://jaschrepragrs.blob.core.windows.net?prefix=jtcstageblock&comp=list",
     "Headers" : {
       "x-ms-version" : "2019-02-02",
       "User-Agent" : "azsdk-java-azure-storage-blob/12.0.0-preview.3 1.8.0_221; Windows 10 10.0",
-      "x-ms-client-request-id" : "052704ab-7c37-434e-bf46-132525ff12fa"
-=======
-    "Uri" : "https://azstoragesdkaccount.blob.core.windows.net?prefix=jtcstageblock&comp=list",
-    "Headers" : {
-      "x-ms-version" : "2019-02-02",
-      "User-Agent" : "azsdk-java-azure-storage-blob/12.0.0-preview.3 1.8.0_212; Windows 10 10.0",
-      "x-ms-client-request-id" : "2f79ffc3-de7d-484a-91ce-551f892640c7"
->>>>>>> a55d5dd9
+      "x-ms-client-request-id" : "a2d8e65b-f212-49f5-ad16-e69fee2504f1"
     },
     "Response" : {
       "Transfer-Encoding" : "chunked",
@@ -144,35 +81,20 @@
       "Server" : "Windows-Azure-Blob/1.0 Microsoft-HTTPAPI/2.0",
       "retry-after" : "0",
       "StatusCode" : "200",
-<<<<<<< HEAD
-      "x-ms-request-id" : "e0dd8e4b-e01e-0026-4e3b-647b1f000000",
-      "Body" : "﻿<?xml version=\"1.0\" encoding=\"utf-8\"?><EnumerationResults ServiceEndpoint=\"https://jaschrepragrs.blob.core.windows.net/\"><Prefix>jtcstageblock</Prefix><Containers><Container><Name>jtcstageblock0blockblobapiteststageblock5c023784dcc3f30</Name><Properties><Last-Modified>Thu, 05 Sep 2019 22:43:31 GMT</Last-Modified><Etag>\"0x8D732527A127096\"</Etag><LeaseStatus>unlocked</LeaseStatus><LeaseState>available</LeaseState><DefaultEncryptionScope>$account-encryption-key</DefaultEncryptionScope><DenyEncryptionScopeOverride>false</DenyEncryptionScopeOverride><HasImmutabilityPolicy>false</HasImmutabilityPolicy><HasLegalHold>false</HasLegalHold></Properties></Container></Containers><NextMarker /></EnumerationResults>",
-      "Date" : "Thu, 05 Sep 2019 22:43:30 GMT",
-      "x-ms-client-request-id" : "052704ab-7c37-434e-bf46-132525ff12fa",
-=======
-      "x-ms-request-id" : "b92e0974-d01e-009e-29e5-644931000000",
-      "Body" : "﻿<?xml version=\"1.0\" encoding=\"utf-8\"?><EnumerationResults ServiceEndpoint=\"https://azstoragesdkaccount.blob.core.windows.net/\"><Prefix>jtcstageblock</Prefix><Containers><Container><Name>jtcstageblock0blockblobapiteststageblockc48550355ac2a6d</Name><Properties><Last-Modified>Fri, 06 Sep 2019 19:03:27 GMT</Last-Modified><Etag>\"0x8D732FCE62DB100\"</Etag><LeaseStatus>unlocked</LeaseStatus><LeaseState>available</LeaseState><DefaultEncryptionScope>$account-encryption-key</DefaultEncryptionScope><DenyEncryptionScopeOverride>false</DenyEncryptionScopeOverride><HasImmutabilityPolicy>false</HasImmutabilityPolicy><HasLegalHold>false</HasLegalHold></Properties></Container></Containers><NextMarker /></EnumerationResults>",
-      "Date" : "Fri, 06 Sep 2019 19:03:26 GMT",
-      "x-ms-client-request-id" : "2f79ffc3-de7d-484a-91ce-551f892640c7",
->>>>>>> a55d5dd9
+      "x-ms-request-id" : "9ebd5b3c-501e-003f-7a4a-675777000000",
+      "Body" : "﻿<?xml version=\"1.0\" encoding=\"utf-8\"?><EnumerationResults ServiceEndpoint=\"https://jaschrepragrs.blob.core.windows.net/\"><Prefix>jtcstageblock</Prefix><Containers><Container><Name>jtcstageblock0blockblobapiteststageblock068913665a68775</Name><Properties><Last-Modified>Mon, 09 Sep 2019 20:10:04 GMT</Last-Modified><Etag>\"0x8D73561B3E1A199\"</Etag><LeaseStatus>unlocked</LeaseStatus><LeaseState>available</LeaseState><DefaultEncryptionScope>$account-encryption-key</DefaultEncryptionScope><DenyEncryptionScopeOverride>false</DenyEncryptionScopeOverride><HasImmutabilityPolicy>false</HasImmutabilityPolicy><HasLegalHold>false</HasLegalHold></Properties></Container></Containers><NextMarker /></EnumerationResults>",
+      "Date" : "Mon, 09 Sep 2019 20:10:04 GMT",
+      "x-ms-client-request-id" : "a2d8e65b-f212-49f5-ad16-e69fee2504f1",
       "Content-Type" : "application/xml"
     },
     "Exception" : null
   }, {
     "Method" : "DELETE",
-<<<<<<< HEAD
-    "Uri" : "https://jaschrepragrs.blob.core.windows.net/jtcstageblock0blockblobapiteststageblock5c023784dcc3f30?restype=container",
+    "Uri" : "https://jaschrepragrs.blob.core.windows.net/jtcstageblock0blockblobapiteststageblock068913665a68775?restype=container",
     "Headers" : {
       "x-ms-version" : "2019-02-02",
       "User-Agent" : "azsdk-java-azure-storage-blob/12.0.0-preview.3 1.8.0_221; Windows 10 10.0",
-      "x-ms-client-request-id" : "13cf657a-4efa-46f8-b7ab-07aa7d8b4be7"
-=======
-    "Uri" : "https://azstoragesdkaccount.blob.core.windows.net/jtcstageblock0blockblobapiteststageblockc48550355ac2a6d?restype=container",
-    "Headers" : {
-      "x-ms-version" : "2019-02-02",
-      "User-Agent" : "azsdk-java-azure-storage-blob/12.0.0-preview.3 1.8.0_212; Windows 10 10.0",
-      "x-ms-client-request-id" : "3b6e3237-8d58-4c95-a0e4-c73ac5ba22b8"
->>>>>>> a55d5dd9
+      "x-ms-client-request-id" : "81db1af3-1182-4550-bb9b-b6526b6d9be1"
     },
     "Response" : {
       "x-ms-version" : "2019-02-02",
@@ -180,21 +102,11 @@
       "retry-after" : "0",
       "Content-Length" : "0",
       "StatusCode" : "202",
-<<<<<<< HEAD
-      "x-ms-request-id" : "e0dd8e59-e01e-0026-5b3b-647b1f000000",
-      "Date" : "Thu, 05 Sep 2019 22:43:30 GMT",
-      "x-ms-client-request-id" : "13cf657a-4efa-46f8-b7ab-07aa7d8b4be7"
+      "x-ms-request-id" : "9ebd5b4f-501e-003f-0c4a-675777000000",
+      "Date" : "Mon, 09 Sep 2019 20:10:04 GMT",
+      "x-ms-client-request-id" : "81db1af3-1182-4550-bb9b-b6526b6d9be1"
     },
     "Exception" : null
   } ],
-  "variables" : [ "jtcstageblock0blockblobapiteststageblock5c023784dcc3f30", "javablobstageblock1blockblobapiteststageblock5c0504885b6a5", "javablobstageblock2blockblobapiteststageblock5c0417205bceb", "5a54c76e-21dd-4ac7-a0c4-9bde5f2f3149" ]
-=======
-      "x-ms-request-id" : "b92e09a9-d01e-009e-5be5-644931000000",
-      "Date" : "Fri, 06 Sep 2019 19:03:26 GMT",
-      "x-ms-client-request-id" : "3b6e3237-8d58-4c95-a0e4-c73ac5ba22b8"
-    },
-    "Exception" : null
-  } ],
-  "variables" : [ "jtcstageblock0blockblobapiteststageblockc48550355ac2a6d", "javablobstageblock1blockblobapiteststageblockc48954099918e", "javablobstageblock2blockblobapiteststageblockc480260027e09", "1f0710e9-1655-40b0-9808-3d0ee6e290e1" ]
->>>>>>> a55d5dd9
+  "variables" : [ "jtcstageblock0blockblobapiteststageblock068913665a68775", "javablobstageblock1blockblobapiteststageblock0689380569b9c", "javablobstageblock2blockblobapiteststageblock068108371abb4", "cea513ba-87c7-4f93-b00b-dbbd505256c1" ]
 }