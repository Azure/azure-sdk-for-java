{
  "networkCallRecords" : [ {
    "Method" : "PUT",
<<<<<<< HEAD
    "Uri" : "https://jaschrepragrs.blob.core.windows.net/jtcaccountsaspermissionsparse04242812a2698e1ded4b?restype=container",
    "Headers" : {
      "x-ms-version" : "2019-02-02",
      "User-Agent" : "azsdk-java-azure-storage-blob/12.0.0-preview.3 1.8.0_221; Windows 10 10.0",
      "x-ms-client-request-id" : "5a24ca6a-ade9-4f4e-81d8-7f229c921917"
=======
    "Uri" : "https://azstoragesdkaccount.blob.core.windows.net/jtcaccountsaspermissionsparse057336748f43b19a204b?restype=container",
    "Headers" : {
      "x-ms-version" : "2019-02-02",
      "User-Agent" : "azsdk-java-azure-storage-blob/12.0.0-preview.3 1.8.0_212; Windows 10 10.0",
      "x-ms-client-request-id" : "810396ae-42d2-4756-a5fe-9b550843a6c9"
>>>>>>> a55d5dd9
    },
    "Response" : {
      "x-ms-version" : "2019-02-02",
      "Server" : "Windows-Azure-Blob/1.0 Microsoft-HTTPAPI/2.0",
<<<<<<< HEAD
      "ETag" : "\"0x8D732519355986D\"",
      "Last-Modified" : "Thu, 05 Sep 2019 22:37:04 GMT",
      "retry-after" : "0",
      "Content-Length" : "0",
      "StatusCode" : "201",
      "x-ms-request-id" : "bfecc3b0-901e-0044-173a-643cc7000000",
      "Date" : "Thu, 05 Sep 2019 22:37:03 GMT",
      "x-ms-client-request-id" : "5a24ca6a-ade9-4f4e-81d8-7f229c921917"
=======
      "ETag" : "\"0x8D732FDB41A0963\"",
      "Last-Modified" : "Fri, 06 Sep 2019 19:09:12 GMT",
      "retry-after" : "0",
      "Content-Length" : "0",
      "StatusCode" : "201",
      "x-ms-request-id" : "ec65ebc3-001e-001f-32e6-64eb66000000",
      "Date" : "Fri, 06 Sep 2019 19:09:12 GMT",
      "x-ms-client-request-id" : "810396ae-42d2-4756-a5fe-9b550843a6c9"
>>>>>>> a55d5dd9
    },
    "Exception" : null
  }, {
    "Method" : "GET",
<<<<<<< HEAD
    "Uri" : "https://jaschrepragrs.blob.core.windows.net?prefix=jtcaccountsaspermissionsparse&comp=list",
    "Headers" : {
      "x-ms-version" : "2019-02-02",
      "User-Agent" : "azsdk-java-azure-storage-blob/12.0.0-preview.3 1.8.0_221; Windows 10 10.0",
      "x-ms-client-request-id" : "0fcc1363-53b4-4011-91c2-2bfd30f5b04e"
=======
    "Uri" : "https://azstoragesdkaccount.blob.core.windows.net?prefix=jtcaccountsaspermissionsparse&comp=list",
    "Headers" : {
      "x-ms-version" : "2019-02-02",
      "User-Agent" : "azsdk-java-azure-storage-blob/12.0.0-preview.3 1.8.0_212; Windows 10 10.0",
      "x-ms-client-request-id" : "0765b70f-bae1-4947-a3f7-c789ce9890de"
>>>>>>> a55d5dd9
    },
    "Response" : {
      "Transfer-Encoding" : "chunked",
      "x-ms-version" : "2019-02-02",
      "Server" : "Windows-Azure-Blob/1.0 Microsoft-HTTPAPI/2.0",
      "retry-after" : "0",
      "StatusCode" : "200",
<<<<<<< HEAD
      "x-ms-request-id" : "bfecc3c3-901e-0044-283a-643cc7000000",
      "Body" : "﻿<?xml version=\"1.0\" encoding=\"utf-8\"?><EnumerationResults ServiceEndpoint=\"https://jaschrepragrs.blob.core.windows.net/\"><Prefix>jtcaccountsaspermissionsparse</Prefix><Containers><Container><Name>jtcaccountsaspermissionsparse04242812a2698e1ded4b</Name><Properties><Last-Modified>Thu, 05 Sep 2019 22:37:04 GMT</Last-Modified><Etag>\"0x8D732519355986D\"</Etag><LeaseStatus>unlocked</LeaseStatus><LeaseState>available</LeaseState><DefaultEncryptionScope>$account-encryption-key</DefaultEncryptionScope><DenyEncryptionScopeOverride>false</DenyEncryptionScopeOverride><HasImmutabilityPolicy>false</HasImmutabilityPolicy><HasLegalHold>false</HasLegalHold></Properties></Container></Containers><NextMarker /></EnumerationResults>",
      "Date" : "Thu, 05 Sep 2019 22:37:03 GMT",
      "x-ms-client-request-id" : "0fcc1363-53b4-4011-91c2-2bfd30f5b04e",
=======
      "x-ms-request-id" : "ec65ebe1-001e-001f-4ae6-64eb66000000",
      "Body" : "﻿<?xml version=\"1.0\" encoding=\"utf-8\"?><EnumerationResults ServiceEndpoint=\"https://azstoragesdkaccount.blob.core.windows.net/\"><Prefix>jtcaccountsaspermissionsparse</Prefix><Containers><Container><Name>jtcaccountsaspermissionsparse057336748f43b19a204b</Name><Properties><Last-Modified>Fri, 06 Sep 2019 19:09:12 GMT</Last-Modified><Etag>\"0x8D732FDB41A0963\"</Etag><LeaseStatus>unlocked</LeaseStatus><LeaseState>available</LeaseState><DefaultEncryptionScope>$account-encryption-key</DefaultEncryptionScope><DenyEncryptionScopeOverride>false</DenyEncryptionScopeOverride><HasImmutabilityPolicy>false</HasImmutabilityPolicy><HasLegalHold>false</HasLegalHold></Properties></Container></Containers><NextMarker /></EnumerationResults>",
      "Date" : "Fri, 06 Sep 2019 19:09:12 GMT",
      "x-ms-client-request-id" : "0765b70f-bae1-4947-a3f7-c789ce9890de",
>>>>>>> a55d5dd9
      "Content-Type" : "application/xml"
    },
    "Exception" : null
  }, {
    "Method" : "DELETE",
<<<<<<< HEAD
    "Uri" : "https://jaschrepragrs.blob.core.windows.net/jtcaccountsaspermissionsparse04242812a2698e1ded4b?restype=container",
    "Headers" : {
      "x-ms-version" : "2019-02-02",
      "User-Agent" : "azsdk-java-azure-storage-blob/12.0.0-preview.3 1.8.0_221; Windows 10 10.0",
      "x-ms-client-request-id" : "d84432cc-fec7-4b0a-a4f1-52f9a818c55c"
=======
    "Uri" : "https://azstoragesdkaccount.blob.core.windows.net/jtcaccountsaspermissionsparse057336748f43b19a204b?restype=container",
    "Headers" : {
      "x-ms-version" : "2019-02-02",
      "User-Agent" : "azsdk-java-azure-storage-blob/12.0.0-preview.3 1.8.0_212; Windows 10 10.0",
      "x-ms-client-request-id" : "d390b1f3-0410-493e-9b5f-f7900ed76299"
>>>>>>> a55d5dd9
    },
    "Response" : {
      "x-ms-version" : "2019-02-02",
      "Server" : "Windows-Azure-Blob/1.0 Microsoft-HTTPAPI/2.0",
      "retry-after" : "0",
      "Content-Length" : "0",
      "StatusCode" : "202",
<<<<<<< HEAD
      "x-ms-request-id" : "bfecc3d3-901e-0044-383a-643cc7000000",
      "Date" : "Thu, 05 Sep 2019 22:37:03 GMT",
      "x-ms-client-request-id" : "d84432cc-fec7-4b0a-a4f1-52f9a818c55c"
    },
    "Exception" : null
  } ],
  "variables" : [ "jtcaccountsaspermissionsparse04242812a2698e1ded4b" ]
=======
      "x-ms-request-id" : "ec65ebef-001e-001f-57e6-64eb66000000",
      "Date" : "Fri, 06 Sep 2019 19:09:12 GMT",
      "x-ms-client-request-id" : "d390b1f3-0410-493e-9b5f-f7900ed76299"
    },
    "Exception" : null
  } ],
  "variables" : [ "jtcaccountsaspermissionsparse057336748f43b19a204b" ]
>>>>>>> a55d5dd9
}<|MERGE_RESOLUTION|>--- conflicted
+++ resolved
@@ -1,59 +1,32 @@
 {
   "networkCallRecords" : [ {
     "Method" : "PUT",
-<<<<<<< HEAD
-    "Uri" : "https://jaschrepragrs.blob.core.windows.net/jtcaccountsaspermissionsparse04242812a2698e1ded4b?restype=container",
+    "Uri" : "https://jaschrepragrs.blob.core.windows.net/jtcaccountsaspermissionsparse041778d961d5d42e2d49?restype=container",
     "Headers" : {
       "x-ms-version" : "2019-02-02",
       "User-Agent" : "azsdk-java-azure-storage-blob/12.0.0-preview.3 1.8.0_221; Windows 10 10.0",
-      "x-ms-client-request-id" : "5a24ca6a-ade9-4f4e-81d8-7f229c921917"
-=======
-    "Uri" : "https://azstoragesdkaccount.blob.core.windows.net/jtcaccountsaspermissionsparse057336748f43b19a204b?restype=container",
-    "Headers" : {
-      "x-ms-version" : "2019-02-02",
-      "User-Agent" : "azsdk-java-azure-storage-blob/12.0.0-preview.3 1.8.0_212; Windows 10 10.0",
-      "x-ms-client-request-id" : "810396ae-42d2-4756-a5fe-9b550843a6c9"
->>>>>>> a55d5dd9
+      "x-ms-client-request-id" : "b76a528e-151a-43a9-bd86-724a370961af"
     },
     "Response" : {
       "x-ms-version" : "2019-02-02",
       "Server" : "Windows-Azure-Blob/1.0 Microsoft-HTTPAPI/2.0",
-<<<<<<< HEAD
-      "ETag" : "\"0x8D732519355986D\"",
-      "Last-Modified" : "Thu, 05 Sep 2019 22:37:04 GMT",
+      "ETag" : "\"0x8D73560428A82A0\"",
+      "Last-Modified" : "Mon, 09 Sep 2019 19:59:44 GMT",
       "retry-after" : "0",
       "Content-Length" : "0",
       "StatusCode" : "201",
-      "x-ms-request-id" : "bfecc3b0-901e-0044-173a-643cc7000000",
-      "Date" : "Thu, 05 Sep 2019 22:37:03 GMT",
-      "x-ms-client-request-id" : "5a24ca6a-ade9-4f4e-81d8-7f229c921917"
-=======
-      "ETag" : "\"0x8D732FDB41A0963\"",
-      "Last-Modified" : "Fri, 06 Sep 2019 19:09:12 GMT",
-      "retry-after" : "0",
-      "Content-Length" : "0",
-      "StatusCode" : "201",
-      "x-ms-request-id" : "ec65ebc3-001e-001f-32e6-64eb66000000",
-      "Date" : "Fri, 06 Sep 2019 19:09:12 GMT",
-      "x-ms-client-request-id" : "810396ae-42d2-4756-a5fe-9b550843a6c9"
->>>>>>> a55d5dd9
+      "x-ms-request-id" : "077feaf1-801e-001f-5549-673bbb000000",
+      "Date" : "Mon, 09 Sep 2019 19:59:43 GMT",
+      "x-ms-client-request-id" : "b76a528e-151a-43a9-bd86-724a370961af"
     },
     "Exception" : null
   }, {
     "Method" : "GET",
-<<<<<<< HEAD
     "Uri" : "https://jaschrepragrs.blob.core.windows.net?prefix=jtcaccountsaspermissionsparse&comp=list",
     "Headers" : {
       "x-ms-version" : "2019-02-02",
       "User-Agent" : "azsdk-java-azure-storage-blob/12.0.0-preview.3 1.8.0_221; Windows 10 10.0",
-      "x-ms-client-request-id" : "0fcc1363-53b4-4011-91c2-2bfd30f5b04e"
-=======
-    "Uri" : "https://azstoragesdkaccount.blob.core.windows.net?prefix=jtcaccountsaspermissionsparse&comp=list",
-    "Headers" : {
-      "x-ms-version" : "2019-02-02",
-      "User-Agent" : "azsdk-java-azure-storage-blob/12.0.0-preview.3 1.8.0_212; Windows 10 10.0",
-      "x-ms-client-request-id" : "0765b70f-bae1-4947-a3f7-c789ce9890de"
->>>>>>> a55d5dd9
+      "x-ms-client-request-id" : "81747347-1e96-4120-8ac2-7d5cfab9d496"
     },
     "Response" : {
       "Transfer-Encoding" : "chunked",
@@ -61,35 +34,20 @@
       "Server" : "Windows-Azure-Blob/1.0 Microsoft-HTTPAPI/2.0",
       "retry-after" : "0",
       "StatusCode" : "200",
-<<<<<<< HEAD
-      "x-ms-request-id" : "bfecc3c3-901e-0044-283a-643cc7000000",
-      "Body" : "﻿<?xml version=\"1.0\" encoding=\"utf-8\"?><EnumerationResults ServiceEndpoint=\"https://jaschrepragrs.blob.core.windows.net/\"><Prefix>jtcaccountsaspermissionsparse</Prefix><Containers><Container><Name>jtcaccountsaspermissionsparse04242812a2698e1ded4b</Name><Properties><Last-Modified>Thu, 05 Sep 2019 22:37:04 GMT</Last-Modified><Etag>\"0x8D732519355986D\"</Etag><LeaseStatus>unlocked</LeaseStatus><LeaseState>available</LeaseState><DefaultEncryptionScope>$account-encryption-key</DefaultEncryptionScope><DenyEncryptionScopeOverride>false</DenyEncryptionScopeOverride><HasImmutabilityPolicy>false</HasImmutabilityPolicy><HasLegalHold>false</HasLegalHold></Properties></Container></Containers><NextMarker /></EnumerationResults>",
-      "Date" : "Thu, 05 Sep 2019 22:37:03 GMT",
-      "x-ms-client-request-id" : "0fcc1363-53b4-4011-91c2-2bfd30f5b04e",
-=======
-      "x-ms-request-id" : "ec65ebe1-001e-001f-4ae6-64eb66000000",
-      "Body" : "﻿<?xml version=\"1.0\" encoding=\"utf-8\"?><EnumerationResults ServiceEndpoint=\"https://azstoragesdkaccount.blob.core.windows.net/\"><Prefix>jtcaccountsaspermissionsparse</Prefix><Containers><Container><Name>jtcaccountsaspermissionsparse057336748f43b19a204b</Name><Properties><Last-Modified>Fri, 06 Sep 2019 19:09:12 GMT</Last-Modified><Etag>\"0x8D732FDB41A0963\"</Etag><LeaseStatus>unlocked</LeaseStatus><LeaseState>available</LeaseState><DefaultEncryptionScope>$account-encryption-key</DefaultEncryptionScope><DenyEncryptionScopeOverride>false</DenyEncryptionScopeOverride><HasImmutabilityPolicy>false</HasImmutabilityPolicy><HasLegalHold>false</HasLegalHold></Properties></Container></Containers><NextMarker /></EnumerationResults>",
-      "Date" : "Fri, 06 Sep 2019 19:09:12 GMT",
-      "x-ms-client-request-id" : "0765b70f-bae1-4947-a3f7-c789ce9890de",
->>>>>>> a55d5dd9
+      "x-ms-request-id" : "077feafe-801e-001f-5f49-673bbb000000",
+      "Body" : "﻿<?xml version=\"1.0\" encoding=\"utf-8\"?><EnumerationResults ServiceEndpoint=\"https://jaschrepragrs.blob.core.windows.net/\"><Prefix>jtcaccountsaspermissionsparse</Prefix><Containers><Container><Name>jtcaccountsaspermissionsparse041778d961d5d42e2d49</Name><Properties><Last-Modified>Mon, 09 Sep 2019 19:59:44 GMT</Last-Modified><Etag>\"0x8D73560428A82A0\"</Etag><LeaseStatus>unlocked</LeaseStatus><LeaseState>available</LeaseState><DefaultEncryptionScope>$account-encryption-key</DefaultEncryptionScope><DenyEncryptionScopeOverride>false</DenyEncryptionScopeOverride><HasImmutabilityPolicy>false</HasImmutabilityPolicy><HasLegalHold>false</HasLegalHold></Properties></Container></Containers><NextMarker /></EnumerationResults>",
+      "Date" : "Mon, 09 Sep 2019 19:59:44 GMT",
+      "x-ms-client-request-id" : "81747347-1e96-4120-8ac2-7d5cfab9d496",
       "Content-Type" : "application/xml"
     },
     "Exception" : null
   }, {
     "Method" : "DELETE",
-<<<<<<< HEAD
-    "Uri" : "https://jaschrepragrs.blob.core.windows.net/jtcaccountsaspermissionsparse04242812a2698e1ded4b?restype=container",
+    "Uri" : "https://jaschrepragrs.blob.core.windows.net/jtcaccountsaspermissionsparse041778d961d5d42e2d49?restype=container",
     "Headers" : {
       "x-ms-version" : "2019-02-02",
       "User-Agent" : "azsdk-java-azure-storage-blob/12.0.0-preview.3 1.8.0_221; Windows 10 10.0",
-      "x-ms-client-request-id" : "d84432cc-fec7-4b0a-a4f1-52f9a818c55c"
-=======
-    "Uri" : "https://azstoragesdkaccount.blob.core.windows.net/jtcaccountsaspermissionsparse057336748f43b19a204b?restype=container",
-    "Headers" : {
-      "x-ms-version" : "2019-02-02",
-      "User-Agent" : "azsdk-java-azure-storage-blob/12.0.0-preview.3 1.8.0_212; Windows 10 10.0",
-      "x-ms-client-request-id" : "d390b1f3-0410-493e-9b5f-f7900ed76299"
->>>>>>> a55d5dd9
+      "x-ms-client-request-id" : "1625dfc1-2540-43ff-bc1d-7a307a217b54"
     },
     "Response" : {
       "x-ms-version" : "2019-02-02",
@@ -97,21 +55,11 @@
       "retry-after" : "0",
       "Content-Length" : "0",
       "StatusCode" : "202",
-<<<<<<< HEAD
-      "x-ms-request-id" : "bfecc3d3-901e-0044-383a-643cc7000000",
-      "Date" : "Thu, 05 Sep 2019 22:37:03 GMT",
-      "x-ms-client-request-id" : "d84432cc-fec7-4b0a-a4f1-52f9a818c55c"
+      "x-ms-request-id" : "077feb0d-801e-001f-6e49-673bbb000000",
+      "Date" : "Mon, 09 Sep 2019 19:59:44 GMT",
+      "x-ms-client-request-id" : "1625dfc1-2540-43ff-bc1d-7a307a217b54"
     },
     "Exception" : null
   } ],
-  "variables" : [ "jtcaccountsaspermissionsparse04242812a2698e1ded4b" ]
-=======
-      "x-ms-request-id" : "ec65ebef-001e-001f-57e6-64eb66000000",
-      "Date" : "Fri, 06 Sep 2019 19:09:12 GMT",
-      "x-ms-client-request-id" : "d390b1f3-0410-493e-9b5f-f7900ed76299"
-    },
-    "Exception" : null
-  } ],
-  "variables" : [ "jtcaccountsaspermissionsparse057336748f43b19a204b" ]
->>>>>>> a55d5dd9
+  "variables" : [ "jtcaccountsaspermissionsparse041778d961d5d42e2d49" ]
 }