--- conflicted
+++ resolved
@@ -1,59 +1,32 @@
 {
   "networkCallRecords" : [ {
     "Method" : "PUT",
-<<<<<<< HEAD
-    "Uri" : "https://jaschrepragrs.blob.core.windows.net/jtcaccountsaspermissionstostring097524369023ee5a55?restype=container",
+    "Uri" : "https://jaschrepragrs.blob.core.windows.net/jtcaccountsaspermissionstostring040303df83ba9ed2a9?restype=container",
     "Headers" : {
       "x-ms-version" : "2019-02-02",
       "User-Agent" : "azsdk-java-azure-storage-blob/12.0.0-preview.3 1.8.0_221; Windows 10 10.0",
-      "x-ms-client-request-id" : "dbecf553-104b-46bf-ba81-538d5a69b4f6"
-=======
-    "Uri" : "https://azstoragesdkaccount.blob.core.windows.net/jtcaccountsaspermissionstostring08806863da0065a078?restype=container",
-    "Headers" : {
-      "x-ms-version" : "2019-02-02",
-      "User-Agent" : "azsdk-java-azure-storage-blob/12.0.0-preview.3 1.8.0_212; Windows 10 10.0",
-      "x-ms-client-request-id" : "6b231a74-4e32-4bc9-9302-0853dbe94f54"
->>>>>>> a55d5dd9
+      "x-ms-client-request-id" : "75018507-1c96-4b64-9aca-5022c75eed7d"
     },
     "Response" : {
       "x-ms-version" : "2019-02-02",
       "Server" : "Windows-Azure-Blob/1.0 Microsoft-HTTPAPI/2.0",
-<<<<<<< HEAD
-      "ETag" : "\"0x8D732517ECA7630\"",
-      "Last-Modified" : "Thu, 05 Sep 2019 22:36:29 GMT",
+      "ETag" : "\"0x8D735602EE9175D\"",
+      "Last-Modified" : "Mon, 09 Sep 2019 19:59:11 GMT",
       "retry-after" : "0",
       "Content-Length" : "0",
       "StatusCode" : "201",
-      "x-ms-request-id" : "bfeca0ee-901e-0044-133a-643cc7000000",
-      "Date" : "Thu, 05 Sep 2019 22:36:28 GMT",
-      "x-ms-client-request-id" : "dbecf553-104b-46bf-ba81-538d5a69b4f6"
-=======
-      "ETag" : "\"0x8D732FE048A2132\"",
-      "Last-Modified" : "Fri, 06 Sep 2019 19:11:27 GMT",
-      "retry-after" : "0",
-      "Content-Length" : "0",
-      "StatusCode" : "201",
-      "x-ms-request-id" : "8f76d84f-401e-003a-14e6-6473d5000000",
-      "Date" : "Fri, 06 Sep 2019 19:11:27 GMT",
-      "x-ms-client-request-id" : "6b231a74-4e32-4bc9-9302-0853dbe94f54"
->>>>>>> a55d5dd9
+      "x-ms-request-id" : "077fd1b8-801e-001f-7449-673bbb000000",
+      "Date" : "Mon, 09 Sep 2019 19:59:11 GMT",
+      "x-ms-client-request-id" : "75018507-1c96-4b64-9aca-5022c75eed7d"
     },
     "Exception" : null
   }, {
     "Method" : "GET",
-<<<<<<< HEAD
     "Uri" : "https://jaschrepragrs.blob.core.windows.net?prefix=jtcaccountsaspermissionstostring&comp=list",
     "Headers" : {
       "x-ms-version" : "2019-02-02",
       "User-Agent" : "azsdk-java-azure-storage-blob/12.0.0-preview.3 1.8.0_221; Windows 10 10.0",
-      "x-ms-client-request-id" : "e06b352f-9c8e-453a-954e-b44ee17059df"
-=======
-    "Uri" : "https://azstoragesdkaccount.blob.core.windows.net?prefix=jtcaccountsaspermissionstostring&comp=list",
-    "Headers" : {
-      "x-ms-version" : "2019-02-02",
-      "User-Agent" : "azsdk-java-azure-storage-blob/12.0.0-preview.3 1.8.0_212; Windows 10 10.0",
-      "x-ms-client-request-id" : "993e5a45-89d5-4c72-a6c4-3c446744eaee"
->>>>>>> a55d5dd9
+      "x-ms-client-request-id" : "6c9b3170-5807-435d-a19c-fbb9f2579b3c"
     },
     "Response" : {
       "Transfer-Encoding" : "chunked",
@@ -61,35 +34,20 @@
       "Server" : "Windows-Azure-Blob/1.0 Microsoft-HTTPAPI/2.0",
       "retry-after" : "0",
       "StatusCode" : "200",
-<<<<<<< HEAD
-      "x-ms-request-id" : "bfeca106-901e-0044-293a-643cc7000000",
-      "Body" : "﻿<?xml version=\"1.0\" encoding=\"utf-8\"?><EnumerationResults ServiceEndpoint=\"https://jaschrepragrs.blob.core.windows.net/\"><Prefix>jtcaccountsaspermissionstostring</Prefix><Containers><Container><Name>jtcaccountsaspermissionstostring097524369023ee5a55</Name><Properties><Last-Modified>Thu, 05 Sep 2019 22:36:29 GMT</Last-Modified><Etag>\"0x8D732517ECA7630\"</Etag><LeaseStatus>unlocked</LeaseStatus><LeaseState>available</LeaseState><DefaultEncryptionScope>$account-encryption-key</DefaultEncryptionScope><DenyEncryptionScopeOverride>false</DenyEncryptionScopeOverride><HasImmutabilityPolicy>false</HasImmutabilityPolicy><HasLegalHold>false</HasLegalHold></Properties></Container></Containers><NextMarker /></EnumerationResults>",
-      "Date" : "Thu, 05 Sep 2019 22:36:29 GMT",
-      "x-ms-client-request-id" : "e06b352f-9c8e-453a-954e-b44ee17059df",
-=======
-      "x-ms-request-id" : "8f76d864-401e-003a-27e6-6473d5000000",
-      "Body" : "﻿<?xml version=\"1.0\" encoding=\"utf-8\"?><EnumerationResults ServiceEndpoint=\"https://azstoragesdkaccount.blob.core.windows.net/\"><Prefix>jtcaccountsaspermissionstostring</Prefix><Containers><Container><Name>jtcaccountsaspermissionstostring08806863da0065a078</Name><Properties><Last-Modified>Fri, 06 Sep 2019 19:11:27 GMT</Last-Modified><Etag>\"0x8D732FE048A2132\"</Etag><LeaseStatus>unlocked</LeaseStatus><LeaseState>available</LeaseState><DefaultEncryptionScope>$account-encryption-key</DefaultEncryptionScope><DenyEncryptionScopeOverride>false</DenyEncryptionScopeOverride><HasImmutabilityPolicy>false</HasImmutabilityPolicy><HasLegalHold>false</HasLegalHold></Properties></Container></Containers><NextMarker /></EnumerationResults>",
-      "Date" : "Fri, 06 Sep 2019 19:11:27 GMT",
-      "x-ms-client-request-id" : "993e5a45-89d5-4c72-a6c4-3c446744eaee",
->>>>>>> a55d5dd9
+      "x-ms-request-id" : "077fd1cc-801e-001f-0549-673bbb000000",
+      "Body" : "﻿<?xml version=\"1.0\" encoding=\"utf-8\"?><EnumerationResults ServiceEndpoint=\"https://jaschrepragrs.blob.core.windows.net/\"><Prefix>jtcaccountsaspermissionstostring</Prefix><Containers><Container><Name>jtcaccountsaspermissionstostring040303df83ba9ed2a9</Name><Properties><Last-Modified>Mon, 09 Sep 2019 19:59:11 GMT</Last-Modified><Etag>\"0x8D735602EE9175D\"</Etag><LeaseStatus>unlocked</LeaseStatus><LeaseState>available</LeaseState><DefaultEncryptionScope>$account-encryption-key</DefaultEncryptionScope><DenyEncryptionScopeOverride>false</DenyEncryptionScopeOverride><HasImmutabilityPolicy>false</HasImmutabilityPolicy><HasLegalHold>false</HasLegalHold></Properties></Container></Containers><NextMarker /></EnumerationResults>",
+      "Date" : "Mon, 09 Sep 2019 19:59:11 GMT",
+      "x-ms-client-request-id" : "6c9b3170-5807-435d-a19c-fbb9f2579b3c",
       "Content-Type" : "application/xml"
     },
     "Exception" : null
   }, {
     "Method" : "DELETE",
-<<<<<<< HEAD
-    "Uri" : "https://jaschrepragrs.blob.core.windows.net/jtcaccountsaspermissionstostring097524369023ee5a55?restype=container",
+    "Uri" : "https://jaschrepragrs.blob.core.windows.net/jtcaccountsaspermissionstostring040303df83ba9ed2a9?restype=container",
     "Headers" : {
       "x-ms-version" : "2019-02-02",
       "User-Agent" : "azsdk-java-azure-storage-blob/12.0.0-preview.3 1.8.0_221; Windows 10 10.0",
-      "x-ms-client-request-id" : "fd5b0478-8d65-4474-85e7-268c0305c092"
-=======
-    "Uri" : "https://azstoragesdkaccount.blob.core.windows.net/jtcaccountsaspermissionstostring08806863da0065a078?restype=container",
-    "Headers" : {
-      "x-ms-version" : "2019-02-02",
-      "User-Agent" : "azsdk-java-azure-storage-blob/12.0.0-preview.3 1.8.0_212; Windows 10 10.0",
-      "x-ms-client-request-id" : "937b370e-5e9d-429f-a040-ddf3f5c47603"
->>>>>>> a55d5dd9
+      "x-ms-client-request-id" : "f18376d6-93c7-403f-9ab0-8607ad8564de"
     },
     "Response" : {
       "x-ms-version" : "2019-02-02",
@@ -97,21 +55,11 @@
       "retry-after" : "0",
       "Content-Length" : "0",
       "StatusCode" : "202",
-<<<<<<< HEAD
-      "x-ms-request-id" : "bfeca123-901e-0044-443a-643cc7000000",
-      "Date" : "Thu, 05 Sep 2019 22:36:29 GMT",
-      "x-ms-client-request-id" : "fd5b0478-8d65-4474-85e7-268c0305c092"
+      "x-ms-request-id" : "077fd1d8-801e-001f-1149-673bbb000000",
+      "Date" : "Mon, 09 Sep 2019 19:59:11 GMT",
+      "x-ms-client-request-id" : "f18376d6-93c7-403f-9ab0-8607ad8564de"
     },
     "Exception" : null
   } ],
-  "variables" : [ "jtcaccountsaspermissionstostring097524369023ee5a55" ]
-=======
-      "x-ms-request-id" : "8f76d877-401e-003a-35e6-6473d5000000",
-      "Date" : "Fri, 06 Sep 2019 19:11:27 GMT",
-      "x-ms-client-request-id" : "937b370e-5e9d-429f-a040-ddf3f5c47603"
-    },
-    "Exception" : null
-  } ],
-  "variables" : [ "jtcaccountsaspermissionstostring08806863da0065a078" ]
->>>>>>> a55d5dd9
+  "variables" : [ "jtcaccountsaspermissionstostring040303df83ba9ed2a9" ]
 }