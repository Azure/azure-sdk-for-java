{
  "networkCallRecords" : [ {
    "Method" : "PUT",
<<<<<<< HEAD
    "Uri" : "https://jaschrepragrs.blob.core.windows.net/jtcblobsaspermissionstostring0382408690de4712204b?restype=container",
    "Headers" : {
      "x-ms-version" : "2019-02-02",
      "User-Agent" : "azsdk-java-azure-storage-blob/12.0.0-preview.3 1.8.0_221; Windows 10 10.0",
      "x-ms-client-request-id" : "e510a0bd-2702-4b63-819e-7c3407abf1d2"
=======
    "Uri" : "https://azstoragesdkaccount.blob.core.windows.net/jtcblobsaspermissionstostring03943285ad7a69aaa44e?restype=container",
    "Headers" : {
      "x-ms-version" : "2019-02-02",
      "User-Agent" : "azsdk-java-azure-storage-blob/12.0.0-preview.3 1.8.0_212; Windows 10 10.0",
      "x-ms-client-request-id" : "59852d8e-c02c-4a33-bbf9-ddf7a0b980d5"
>>>>>>> a55d5dd9
    },
    "Response" : {
      "x-ms-version" : "2019-02-02",
      "Server" : "Windows-Azure-Blob/1.0 Microsoft-HTTPAPI/2.0",
<<<<<<< HEAD
      "ETag" : "\"0x8D732517501CCB6\"",
      "Last-Modified" : "Thu, 05 Sep 2019 22:36:13 GMT",
      "retry-after" : "0",
      "Content-Length" : "0",
      "StatusCode" : "201",
      "x-ms-request-id" : "bfec922f-901e-0044-073a-643cc7000000",
      "Date" : "Thu, 05 Sep 2019 22:36:12 GMT",
      "x-ms-client-request-id" : "e510a0bd-2702-4b63-819e-7c3407abf1d2"
=======
      "ETag" : "\"0x8D732FDFF0AD6B8\"",
      "Last-Modified" : "Fri, 06 Sep 2019 19:11:18 GMT",
      "retry-after" : "0",
      "Content-Length" : "0",
      "StatusCode" : "201",
      "x-ms-request-id" : "8f76c59f-401e-003a-25e6-6473d5000000",
      "Date" : "Fri, 06 Sep 2019 19:11:18 GMT",
      "x-ms-client-request-id" : "59852d8e-c02c-4a33-bbf9-ddf7a0b980d5"
>>>>>>> a55d5dd9
    },
    "Exception" : null
  }, {
    "Method" : "GET",
<<<<<<< HEAD
    "Uri" : "https://jaschrepragrs.blob.core.windows.net?prefix=jtcblobsaspermissionstostring&comp=list",
    "Headers" : {
      "x-ms-version" : "2019-02-02",
      "User-Agent" : "azsdk-java-azure-storage-blob/12.0.0-preview.3 1.8.0_221; Windows 10 10.0",
      "x-ms-client-request-id" : "a5d111db-2fdd-43c4-bdd9-43668ec9da44"
=======
    "Uri" : "https://azstoragesdkaccount.blob.core.windows.net?prefix=jtcblobsaspermissionstostring&comp=list",
    "Headers" : {
      "x-ms-version" : "2019-02-02",
      "User-Agent" : "azsdk-java-azure-storage-blob/12.0.0-preview.3 1.8.0_212; Windows 10 10.0",
      "x-ms-client-request-id" : "92747307-2b2f-4dd1-9dfa-9e295cd59009"
>>>>>>> a55d5dd9
    },
    "Response" : {
      "Transfer-Encoding" : "chunked",
      "x-ms-version" : "2019-02-02",
      "Server" : "Windows-Azure-Blob/1.0 Microsoft-HTTPAPI/2.0",
      "retry-after" : "0",
      "StatusCode" : "200",
<<<<<<< HEAD
      "x-ms-request-id" : "bfec924e-901e-0044-203a-643cc7000000",
      "Body" : "﻿<?xml version=\"1.0\" encoding=\"utf-8\"?><EnumerationResults ServiceEndpoint=\"https://jaschrepragrs.blob.core.windows.net/\"><Prefix>jtcblobsaspermissionstostring</Prefix><Containers><Container><Name>jtcblobsaspermissionstostring0382408690de4712204b</Name><Properties><Last-Modified>Thu, 05 Sep 2019 22:36:13 GMT</Last-Modified><Etag>\"0x8D732517501CCB6\"</Etag><LeaseStatus>unlocked</LeaseStatus><LeaseState>available</LeaseState><DefaultEncryptionScope>$account-encryption-key</DefaultEncryptionScope><DenyEncryptionScopeOverride>false</DenyEncryptionScopeOverride><HasImmutabilityPolicy>false</HasImmutabilityPolicy><HasLegalHold>false</HasLegalHold></Properties></Container></Containers><NextMarker /></EnumerationResults>",
      "Date" : "Thu, 05 Sep 2019 22:36:12 GMT",
      "x-ms-client-request-id" : "a5d111db-2fdd-43c4-bdd9-43668ec9da44",
=======
      "x-ms-request-id" : "8f76c5b0-401e-003a-32e6-6473d5000000",
      "Body" : "﻿<?xml version=\"1.0\" encoding=\"utf-8\"?><EnumerationResults ServiceEndpoint=\"https://azstoragesdkaccount.blob.core.windows.net/\"><Prefix>jtcblobsaspermissionstostring</Prefix><Containers><Container><Name>jtcblobsaspermissionstostring03943285ad7a69aaa44e</Name><Properties><Last-Modified>Fri, 06 Sep 2019 19:11:18 GMT</Last-Modified><Etag>\"0x8D732FDFF0AD6B8\"</Etag><LeaseStatus>unlocked</LeaseStatus><LeaseState>available</LeaseState><DefaultEncryptionScope>$account-encryption-key</DefaultEncryptionScope><DenyEncryptionScopeOverride>false</DenyEncryptionScopeOverride><HasImmutabilityPolicy>false</HasImmutabilityPolicy><HasLegalHold>false</HasLegalHold></Properties></Container></Containers><NextMarker /></EnumerationResults>",
      "Date" : "Fri, 06 Sep 2019 19:11:18 GMT",
      "x-ms-client-request-id" : "92747307-2b2f-4dd1-9dfa-9e295cd59009",
>>>>>>> a55d5dd9
      "Content-Type" : "application/xml"
    },
    "Exception" : null
  }, {
    "Method" : "DELETE",
<<<<<<< HEAD
    "Uri" : "https://jaschrepragrs.blob.core.windows.net/jtcblobsaspermissionstostring0382408690de4712204b?restype=container",
    "Headers" : {
      "x-ms-version" : "2019-02-02",
      "User-Agent" : "azsdk-java-azure-storage-blob/12.0.0-preview.3 1.8.0_221; Windows 10 10.0",
      "x-ms-client-request-id" : "85ae5012-7cf7-445e-922c-c9a70ab0e5e3"
=======
    "Uri" : "https://azstoragesdkaccount.blob.core.windows.net/jtcblobsaspermissionstostring03943285ad7a69aaa44e?restype=container",
    "Headers" : {
      "x-ms-version" : "2019-02-02",
      "User-Agent" : "azsdk-java-azure-storage-blob/12.0.0-preview.3 1.8.0_212; Windows 10 10.0",
      "x-ms-client-request-id" : "35014a76-f70b-4f46-8614-de555dba0e27"
>>>>>>> a55d5dd9
    },
    "Response" : {
      "x-ms-version" : "2019-02-02",
      "Server" : "Windows-Azure-Blob/1.0 Microsoft-HTTPAPI/2.0",
      "retry-after" : "0",
      "Content-Length" : "0",
      "StatusCode" : "202",
<<<<<<< HEAD
      "x-ms-request-id" : "bfec925b-901e-0044-2c3a-643cc7000000",
      "Date" : "Thu, 05 Sep 2019 22:36:12 GMT",
      "x-ms-client-request-id" : "85ae5012-7cf7-445e-922c-c9a70ab0e5e3"
    },
    "Exception" : null
  } ],
  "variables" : [ "jtcblobsaspermissionstostring0382408690de4712204b" ]
=======
      "x-ms-request-id" : "8f76c5c5-401e-003a-45e6-6473d5000000",
      "Date" : "Fri, 06 Sep 2019 19:11:18 GMT",
      "x-ms-client-request-id" : "35014a76-f70b-4f46-8614-de555dba0e27"
    },
    "Exception" : null
  } ],
  "variables" : [ "jtcblobsaspermissionstostring03943285ad7a69aaa44e" ]
>>>>>>> a55d5dd9
}<|MERGE_RESOLUTION|>--- conflicted
+++ resolved
@@ -1,59 +1,32 @@
 {
   "networkCallRecords" : [ {
     "Method" : "PUT",
-<<<<<<< HEAD
-    "Uri" : "https://jaschrepragrs.blob.core.windows.net/jtcblobsaspermissionstostring0382408690de4712204b?restype=container",
+    "Uri" : "https://jaschrepragrs.blob.core.windows.net/jtcblobsaspermissionstostring019830800d7a9d110646?restype=container",
     "Headers" : {
       "x-ms-version" : "2019-02-02",
       "User-Agent" : "azsdk-java-azure-storage-blob/12.0.0-preview.3 1.8.0_221; Windows 10 10.0",
-      "x-ms-client-request-id" : "e510a0bd-2702-4b63-819e-7c3407abf1d2"
-=======
-    "Uri" : "https://azstoragesdkaccount.blob.core.windows.net/jtcblobsaspermissionstostring03943285ad7a69aaa44e?restype=container",
-    "Headers" : {
-      "x-ms-version" : "2019-02-02",
-      "User-Agent" : "azsdk-java-azure-storage-blob/12.0.0-preview.3 1.8.0_212; Windows 10 10.0",
-      "x-ms-client-request-id" : "59852d8e-c02c-4a33-bbf9-ddf7a0b980d5"
->>>>>>> a55d5dd9
+      "x-ms-client-request-id" : "ceaa8183-7721-4528-87e2-ccd14b09513d"
     },
     "Response" : {
       "x-ms-version" : "2019-02-02",
       "Server" : "Windows-Azure-Blob/1.0 Microsoft-HTTPAPI/2.0",
-<<<<<<< HEAD
-      "ETag" : "\"0x8D732517501CCB6\"",
-      "Last-Modified" : "Thu, 05 Sep 2019 22:36:13 GMT",
+      "ETag" : "\"0x8D7356025E0A51A\"",
+      "Last-Modified" : "Mon, 09 Sep 2019 19:58:56 GMT",
       "retry-after" : "0",
       "Content-Length" : "0",
       "StatusCode" : "201",
-      "x-ms-request-id" : "bfec922f-901e-0044-073a-643cc7000000",
-      "Date" : "Thu, 05 Sep 2019 22:36:12 GMT",
-      "x-ms-client-request-id" : "e510a0bd-2702-4b63-819e-7c3407abf1d2"
-=======
-      "ETag" : "\"0x8D732FDFF0AD6B8\"",
-      "Last-Modified" : "Fri, 06 Sep 2019 19:11:18 GMT",
-      "retry-after" : "0",
-      "Content-Length" : "0",
-      "StatusCode" : "201",
-      "x-ms-request-id" : "8f76c59f-401e-003a-25e6-6473d5000000",
-      "Date" : "Fri, 06 Sep 2019 19:11:18 GMT",
-      "x-ms-client-request-id" : "59852d8e-c02c-4a33-bbf9-ddf7a0b980d5"
->>>>>>> a55d5dd9
+      "x-ms-request-id" : "077fc25b-801e-001f-4b49-673bbb000000",
+      "Date" : "Mon, 09 Sep 2019 19:58:55 GMT",
+      "x-ms-client-request-id" : "ceaa8183-7721-4528-87e2-ccd14b09513d"
     },
     "Exception" : null
   }, {
     "Method" : "GET",
-<<<<<<< HEAD
     "Uri" : "https://jaschrepragrs.blob.core.windows.net?prefix=jtcblobsaspermissionstostring&comp=list",
     "Headers" : {
       "x-ms-version" : "2019-02-02",
       "User-Agent" : "azsdk-java-azure-storage-blob/12.0.0-preview.3 1.8.0_221; Windows 10 10.0",
-      "x-ms-client-request-id" : "a5d111db-2fdd-43c4-bdd9-43668ec9da44"
-=======
-    "Uri" : "https://azstoragesdkaccount.blob.core.windows.net?prefix=jtcblobsaspermissionstostring&comp=list",
-    "Headers" : {
-      "x-ms-version" : "2019-02-02",
-      "User-Agent" : "azsdk-java-azure-storage-blob/12.0.0-preview.3 1.8.0_212; Windows 10 10.0",
-      "x-ms-client-request-id" : "92747307-2b2f-4dd1-9dfa-9e295cd59009"
->>>>>>> a55d5dd9
+      "x-ms-client-request-id" : "ebd4035d-ed9b-4072-825a-72b60599a1a1"
     },
     "Response" : {
       "Transfer-Encoding" : "chunked",
@@ -61,35 +34,20 @@
       "Server" : "Windows-Azure-Blob/1.0 Microsoft-HTTPAPI/2.0",
       "retry-after" : "0",
       "StatusCode" : "200",
-<<<<<<< HEAD
-      "x-ms-request-id" : "bfec924e-901e-0044-203a-643cc7000000",
-      "Body" : "﻿<?xml version=\"1.0\" encoding=\"utf-8\"?><EnumerationResults ServiceEndpoint=\"https://jaschrepragrs.blob.core.windows.net/\"><Prefix>jtcblobsaspermissionstostring</Prefix><Containers><Container><Name>jtcblobsaspermissionstostring0382408690de4712204b</Name><Properties><Last-Modified>Thu, 05 Sep 2019 22:36:13 GMT</Last-Modified><Etag>\"0x8D732517501CCB6\"</Etag><LeaseStatus>unlocked</LeaseStatus><LeaseState>available</LeaseState><DefaultEncryptionScope>$account-encryption-key</DefaultEncryptionScope><DenyEncryptionScopeOverride>false</DenyEncryptionScopeOverride><HasImmutabilityPolicy>false</HasImmutabilityPolicy><HasLegalHold>false</HasLegalHold></Properties></Container></Containers><NextMarker /></EnumerationResults>",
-      "Date" : "Thu, 05 Sep 2019 22:36:12 GMT",
-      "x-ms-client-request-id" : "a5d111db-2fdd-43c4-bdd9-43668ec9da44",
-=======
-      "x-ms-request-id" : "8f76c5b0-401e-003a-32e6-6473d5000000",
-      "Body" : "﻿<?xml version=\"1.0\" encoding=\"utf-8\"?><EnumerationResults ServiceEndpoint=\"https://azstoragesdkaccount.blob.core.windows.net/\"><Prefix>jtcblobsaspermissionstostring</Prefix><Containers><Container><Name>jtcblobsaspermissionstostring03943285ad7a69aaa44e</Name><Properties><Last-Modified>Fri, 06 Sep 2019 19:11:18 GMT</Last-Modified><Etag>\"0x8D732FDFF0AD6B8\"</Etag><LeaseStatus>unlocked</LeaseStatus><LeaseState>available</LeaseState><DefaultEncryptionScope>$account-encryption-key</DefaultEncryptionScope><DenyEncryptionScopeOverride>false</DenyEncryptionScopeOverride><HasImmutabilityPolicy>false</HasImmutabilityPolicy><HasLegalHold>false</HasLegalHold></Properties></Container></Containers><NextMarker /></EnumerationResults>",
-      "Date" : "Fri, 06 Sep 2019 19:11:18 GMT",
-      "x-ms-client-request-id" : "92747307-2b2f-4dd1-9dfa-9e295cd59009",
->>>>>>> a55d5dd9
+      "x-ms-request-id" : "077fc26d-801e-001f-5c49-673bbb000000",
+      "Body" : "﻿<?xml version=\"1.0\" encoding=\"utf-8\"?><EnumerationResults ServiceEndpoint=\"https://jaschrepragrs.blob.core.windows.net/\"><Prefix>jtcblobsaspermissionstostring</Prefix><Containers><Container><Name>jtcblobsaspermissionstostring019830800d7a9d110646</Name><Properties><Last-Modified>Mon, 09 Sep 2019 19:58:56 GMT</Last-Modified><Etag>\"0x8D7356025E0A51A\"</Etag><LeaseStatus>unlocked</LeaseStatus><LeaseState>available</LeaseState><DefaultEncryptionScope>$account-encryption-key</DefaultEncryptionScope><DenyEncryptionScopeOverride>false</DenyEncryptionScopeOverride><HasImmutabilityPolicy>false</HasImmutabilityPolicy><HasLegalHold>false</HasLegalHold></Properties></Container></Containers><NextMarker /></EnumerationResults>",
+      "Date" : "Mon, 09 Sep 2019 19:58:56 GMT",
+      "x-ms-client-request-id" : "ebd4035d-ed9b-4072-825a-72b60599a1a1",
       "Content-Type" : "application/xml"
     },
     "Exception" : null
   }, {
     "Method" : "DELETE",
-<<<<<<< HEAD
-    "Uri" : "https://jaschrepragrs.blob.core.windows.net/jtcblobsaspermissionstostring0382408690de4712204b?restype=container",
+    "Uri" : "https://jaschrepragrs.blob.core.windows.net/jtcblobsaspermissionstostring019830800d7a9d110646?restype=container",
     "Headers" : {
       "x-ms-version" : "2019-02-02",
       "User-Agent" : "azsdk-java-azure-storage-blob/12.0.0-preview.3 1.8.0_221; Windows 10 10.0",
-      "x-ms-client-request-id" : "85ae5012-7cf7-445e-922c-c9a70ab0e5e3"
-=======
-    "Uri" : "https://azstoragesdkaccount.blob.core.windows.net/jtcblobsaspermissionstostring03943285ad7a69aaa44e?restype=container",
-    "Headers" : {
-      "x-ms-version" : "2019-02-02",
-      "User-Agent" : "azsdk-java-azure-storage-blob/12.0.0-preview.3 1.8.0_212; Windows 10 10.0",
-      "x-ms-client-request-id" : "35014a76-f70b-4f46-8614-de555dba0e27"
->>>>>>> a55d5dd9
+      "x-ms-client-request-id" : "07624fcb-8b0f-4e62-893e-e33dd0a5ec01"
     },
     "Response" : {
       "x-ms-version" : "2019-02-02",
@@ -97,21 +55,11 @@
       "retry-after" : "0",
       "Content-Length" : "0",
       "StatusCode" : "202",
-<<<<<<< HEAD
-      "x-ms-request-id" : "bfec925b-901e-0044-2c3a-643cc7000000",
-      "Date" : "Thu, 05 Sep 2019 22:36:12 GMT",
-      "x-ms-client-request-id" : "85ae5012-7cf7-445e-922c-c9a70ab0e5e3"
+      "x-ms-request-id" : "077fc27f-801e-001f-6d49-673bbb000000",
+      "Date" : "Mon, 09 Sep 2019 19:58:56 GMT",
+      "x-ms-client-request-id" : "07624fcb-8b0f-4e62-893e-e33dd0a5ec01"
     },
     "Exception" : null
   } ],
-  "variables" : [ "jtcblobsaspermissionstostring0382408690de4712204b" ]
-=======
-      "x-ms-request-id" : "8f76c5c5-401e-003a-45e6-6473d5000000",
-      "Date" : "Fri, 06 Sep 2019 19:11:18 GMT",
-      "x-ms-client-request-id" : "35014a76-f70b-4f46-8614-de555dba0e27"
-    },
-    "Exception" : null
-  } ],
-  "variables" : [ "jtcblobsaspermissionstostring03943285ad7a69aaa44e" ]
->>>>>>> a55d5dd9
+  "variables" : [ "jtcblobsaspermissionstostring019830800d7a9d110646" ]
 }