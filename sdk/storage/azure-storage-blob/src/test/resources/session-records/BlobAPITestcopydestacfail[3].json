{
  "networkCallRecords" : [ {
    "Method" : "PUT",
<<<<<<< HEAD
    "Uri" : "https://jaschrepragrs.blob.core.windows.net/jtccopydestacfail0blobapitestcopydestacfaild9166517151f10?restype=container",
    "Headers" : {
      "x-ms-version" : "2019-02-02",
      "User-Agent" : "azsdk-java-azure-storage-blob/12.0.0-preview.3 1.8.0_221; Windows 10 10.0",
      "x-ms-client-request-id" : "3f0506d2-71b4-456b-8420-24d4a8988cbd"
=======
    "Uri" : "https://azstoragesdkaccount.blob.core.windows.net/jtccopydestacfail0blobapitestcopydestacfail15064444c48eb5?restype=container",
    "Headers" : {
      "x-ms-version" : "2019-02-02",
      "User-Agent" : "azsdk-java-azure-storage-blob/12.0.0-preview.3 1.8.0_212; Windows 10 10.0",
      "x-ms-client-request-id" : "420ec955-a339-49c8-b2cf-d99da579f02e"
>>>>>>> a55d5dd9
    },
    "Response" : {
      "x-ms-version" : "2019-02-02",
      "Server" : "Windows-Azure-Blob/1.0 Microsoft-HTTPAPI/2.0",
<<<<<<< HEAD
      "ETag" : "\"0x8D73251D368491A\"",
      "Last-Modified" : "Thu, 05 Sep 2019 22:38:51 GMT",
      "retry-after" : "0",
      "Content-Length" : "0",
      "StatusCode" : "201",
      "x-ms-request-id" : "bfed2dfa-901e-0044-283a-643cc7000000",
      "Date" : "Thu, 05 Sep 2019 22:38:51 GMT",
      "x-ms-client-request-id" : "3f0506d2-71b4-456b-8420-24d4a8988cbd"
=======
      "ETag" : "\"0x8D732FC9AE66592\"",
      "Last-Modified" : "Fri, 06 Sep 2019 19:01:20 GMT",
      "retry-after" : "0",
      "Content-Length" : "0",
      "StatusCode" : "201",
      "x-ms-request-id" : "b92bdbdb-d01e-009e-38e5-644931000000",
      "Date" : "Fri, 06 Sep 2019 19:01:20 GMT",
      "x-ms-client-request-id" : "420ec955-a339-49c8-b2cf-d99da579f02e"
>>>>>>> a55d5dd9
    },
    "Exception" : null
  }, {
    "Method" : "PUT",
<<<<<<< HEAD
    "Uri" : "https://jaschrepragrs.blob.core.windows.net/jtccopydestacfail0blobapitestcopydestacfaild9166517151f10/javablobcopydestacfail1blobapitestcopydestacfaild9157588fe1",
    "Headers" : {
      "x-ms-version" : "2019-02-02",
      "User-Agent" : "azsdk-java-azure-storage-blob/12.0.0-preview.3 1.8.0_221; Windows 10 10.0",
      "x-ms-client-request-id" : "a9248abe-d5b4-4884-8865-4accca435b78",
=======
    "Uri" : "https://azstoragesdkaccount.blob.core.windows.net/jtccopydestacfail0blobapitestcopydestacfail15064444c48eb5/javablobcopydestacfail1blobapitestcopydestacfail15017226b5f",
    "Headers" : {
      "x-ms-version" : "2019-02-02",
      "User-Agent" : "azsdk-java-azure-storage-blob/12.0.0-preview.3 1.8.0_212; Windows 10 10.0",
      "x-ms-client-request-id" : "a22c181d-4b89-4c49-822e-96ed824a1a79",
>>>>>>> a55d5dd9
      "Content-Type" : "application/octet-stream"
    },
    "Response" : {
      "x-ms-version" : "2019-02-02",
      "Server" : "Windows-Azure-Blob/1.0 Microsoft-HTTPAPI/2.0",
      "x-ms-content-crc64" : "6RYQPwaVsyQ=",
<<<<<<< HEAD
      "Last-Modified" : "Thu, 05 Sep 2019 22:38:51 GMT",
      "retry-after" : "0",
      "StatusCode" : "201",
      "x-ms-request-server-encrypted" : "true",
      "Date" : "Thu, 05 Sep 2019 22:38:51 GMT",
      "Content-MD5" : "wh+Wm18D0z1D4E+PE252gg==",
      "ETag" : "\"0x8D73251D3763DC6\"",
      "Content-Length" : "0",
      "x-ms-request-id" : "bfed2e20-901e-0044-4a3a-643cc7000000",
      "x-ms-client-request-id" : "a9248abe-d5b4-4884-8865-4accca435b78"
=======
      "Last-Modified" : "Fri, 06 Sep 2019 19:01:20 GMT",
      "retry-after" : "0",
      "StatusCode" : "201",
      "x-ms-request-server-encrypted" : "true",
      "Date" : "Fri, 06 Sep 2019 19:01:20 GMT",
      "Content-MD5" : "wh+Wm18D0z1D4E+PE252gg==",
      "ETag" : "\"0x8D732FC9AEC88E0\"",
      "Content-Length" : "0",
      "x-ms-request-id" : "b92bdc18-d01e-009e-6be5-644931000000",
      "x-ms-client-request-id" : "a22c181d-4b89-4c49-822e-96ed824a1a79"
>>>>>>> a55d5dd9
    },
    "Exception" : null
  }, {
    "Method" : "PUT",
<<<<<<< HEAD
    "Uri" : "https://jaschrepragrs.blob.core.windows.net/jtccopydestacfail0blobapitestcopydestacfaild9166517151f10/javablobcopydestacfail2blobapitestcopydestacfaild9100559fb2",
    "Headers" : {
      "x-ms-version" : "2019-02-02",
      "User-Agent" : "azsdk-java-azure-storage-blob/12.0.0-preview.3 1.8.0_221; Windows 10 10.0",
      "x-ms-client-request-id" : "c7116937-305b-4e95-9664-636b921455c1",
=======
    "Uri" : "https://azstoragesdkaccount.blob.core.windows.net/jtccopydestacfail0blobapitestcopydestacfail15064444c48eb5/javablobcopydestacfail2blobapitestcopydestacfail150611470c8",
    "Headers" : {
      "x-ms-version" : "2019-02-02",
      "User-Agent" : "azsdk-java-azure-storage-blob/12.0.0-preview.3 1.8.0_212; Windows 10 10.0",
      "x-ms-client-request-id" : "576a7eae-1cc8-4e41-8fbe-887ee333cc7e",
>>>>>>> a55d5dd9
      "Content-Type" : "application/octet-stream"
    },
    "Response" : {
      "x-ms-version" : "2019-02-02",
      "Server" : "Windows-Azure-Blob/1.0 Microsoft-HTTPAPI/2.0",
      "x-ms-content-crc64" : "6RYQPwaVsyQ=",
<<<<<<< HEAD
      "Last-Modified" : "Thu, 05 Sep 2019 22:38:51 GMT",
      "retry-after" : "0",
      "StatusCode" : "201",
      "x-ms-request-server-encrypted" : "true",
      "Date" : "Thu, 05 Sep 2019 22:38:51 GMT",
      "Content-MD5" : "wh+Wm18D0z1D4E+PE252gg==",
      "ETag" : "\"0x8D73251D3833875\"",
      "Content-Length" : "0",
      "x-ms-request-id" : "bfed2e2c-901e-0044-563a-643cc7000000",
      "x-ms-client-request-id" : "c7116937-305b-4e95-9664-636b921455c1"
=======
      "Last-Modified" : "Fri, 06 Sep 2019 19:01:20 GMT",
      "retry-after" : "0",
      "StatusCode" : "201",
      "x-ms-request-server-encrypted" : "true",
      "Date" : "Fri, 06 Sep 2019 19:01:20 GMT",
      "Content-MD5" : "wh+Wm18D0z1D4E+PE252gg==",
      "ETag" : "\"0x8D732FC9AF64F37\"",
      "Content-Length" : "0",
      "x-ms-request-id" : "b92bdc69-d01e-009e-38e5-644931000000",
      "x-ms-client-request-id" : "576a7eae-1cc8-4e41-8fbe-887ee333cc7e"
>>>>>>> a55d5dd9
    },
    "Exception" : null
  }, {
    "Method" : "HEAD",
<<<<<<< HEAD
    "Uri" : "https://jaschrepragrs.blob.core.windows.net/jtccopydestacfail0blobapitestcopydestacfaild9166517151f10/javablobcopydestacfail2blobapitestcopydestacfaild9100559fb2",
    "Headers" : {
      "x-ms-version" : "2019-02-02",
      "User-Agent" : "azsdk-java-azure-storage-blob/12.0.0-preview.3 1.8.0_221; Windows 10 10.0",
      "x-ms-client-request-id" : "dc4fa479-9151-473a-85d3-a21d03b6772b"
=======
    "Uri" : "https://azstoragesdkaccount.blob.core.windows.net/jtccopydestacfail0blobapitestcopydestacfail15064444c48eb5/javablobcopydestacfail2blobapitestcopydestacfail150611470c8",
    "Headers" : {
      "x-ms-version" : "2019-02-02",
      "User-Agent" : "azsdk-java-azure-storage-blob/12.0.0-preview.3 1.8.0_212; Windows 10 10.0",
      "x-ms-client-request-id" : "23011118-a0fd-4e2c-9be3-35ec9a139513"
>>>>>>> a55d5dd9
    },
    "Response" : {
      "x-ms-version" : "2019-02-02",
      "x-ms-lease-status" : "unlocked",
      "Server" : "Windows-Azure-Blob/1.0 Microsoft-HTTPAPI/2.0",
      "x-ms-tag-count" : "0",
      "x-ms-lease-state" : "available",
<<<<<<< HEAD
      "Last-Modified" : "Thu, 05 Sep 2019 22:38:51 GMT",
      "retry-after" : "0",
      "StatusCode" : "200",
      "Date" : "Thu, 05 Sep 2019 22:38:51 GMT",
=======
      "Last-Modified" : "Fri, 06 Sep 2019 19:01:20 GMT",
      "retry-after" : "0",
      "StatusCode" : "200",
      "Date" : "Fri, 06 Sep 2019 19:01:20 GMT",
>>>>>>> a55d5dd9
      "x-ms-blob-type" : "BlockBlob",
      "Content-MD5" : "wh+Wm18D0z1D4E+PE252gg==",
      "Accept-Ranges" : "bytes",
      "x-ms-server-encrypted" : "true",
      "x-ms-access-tier-inferred" : "true",
      "x-ms-access-tier" : "Hot",
<<<<<<< HEAD
      "ETag" : "\"0x8D73251D3833875\"",
      "x-ms-creation-time" : "Thu, 05 Sep 2019 22:38:51 GMT",
      "Content-Length" : "7",
      "x-ms-request-id" : "bfed2e4d-901e-0044-753a-643cc7000000",
      "x-ms-client-request-id" : "dc4fa479-9151-473a-85d3-a21d03b6772b",
=======
      "ETag" : "\"0x8D732FC9AF64F37\"",
      "x-ms-creation-time" : "Fri, 06 Sep 2019 19:01:20 GMT",
      "Content-Length" : "7",
      "x-ms-request-id" : "b92bdca3-d01e-009e-6ee5-644931000000",
      "x-ms-client-request-id" : "23011118-a0fd-4e2c-9be3-35ec9a139513",
>>>>>>> a55d5dd9
      "Content-Type" : "application/octet-stream"
    },
    "Exception" : null
  }, {
    "Method" : "PUT",
<<<<<<< HEAD
    "Uri" : "https://jaschrepragrs.blob.core.windows.net/jtccopydestacfail0blobapitestcopydestacfaild9166517151f10/javablobcopydestacfail2blobapitestcopydestacfaild9100559fb2",
    "Headers" : {
      "x-ms-version" : "2019-02-02",
      "User-Agent" : "azsdk-java-azure-storage-blob/12.0.0-preview.3 1.8.0_221; Windows 10 10.0",
      "x-ms-client-request-id" : "27a615a5-bdcd-4aea-a287-bf87f97d7b0b"
=======
    "Uri" : "https://azstoragesdkaccount.blob.core.windows.net/jtccopydestacfail0blobapitestcopydestacfail15064444c48eb5/javablobcopydestacfail2blobapitestcopydestacfail150611470c8",
    "Headers" : {
      "x-ms-version" : "2019-02-02",
      "User-Agent" : "azsdk-java-azure-storage-blob/12.0.0-preview.3 1.8.0_212; Windows 10 10.0",
      "x-ms-client-request-id" : "2d50eca9-5b33-47b2-a7d7-cf7a5ca27c29"
>>>>>>> a55d5dd9
    },
    "Response" : {
      "x-ms-version" : "2019-02-02",
      "Server" : "Windows-Azure-Blob/1.0 Microsoft-HTTPAPI/2.0",
      "x-ms-error-code" : "TargetConditionNotMet",
      "retry-after" : "0",
      "Content-Length" : "265",
      "StatusCode" : "412",
<<<<<<< HEAD
      "x-ms-request-id" : "bfed2e60-901e-0044-063a-643cc7000000",
      "Body" : "﻿<?xml version=\"1.0\" encoding=\"utf-8\"?><Error><Code>TargetConditionNotMet</Code><Message>The target condition specified using HTTP conditional header(s) is not met.\nRequestId:bfed2e60-901e-0044-063a-643cc7000000\nTime:2019-09-05T22:38:52.0243782Z</Message></Error>",
      "Date" : "Thu, 05 Sep 2019 22:38:52 GMT",
      "x-ms-client-request-id" : "27a615a5-bdcd-4aea-a287-bf87f97d7b0b",
=======
      "x-ms-request-id" : "b92bdcce-d01e-009e-16e5-644931000000",
      "Body" : "﻿<?xml version=\"1.0\" encoding=\"utf-8\"?><Error><Code>TargetConditionNotMet</Code><Message>The target condition specified using HTTP conditional header(s) is not met.\nRequestId:b92bdcce-d01e-009e-16e5-644931000000\nTime:2019-09-06T19:01:20.9984104Z</Message></Error>",
      "Date" : "Fri, 06 Sep 2019 19:01:20 GMT",
      "x-ms-client-request-id" : "2d50eca9-5b33-47b2-a7d7-cf7a5ca27c29",
>>>>>>> a55d5dd9
      "Content-Type" : "application/xml"
    },
    "Exception" : null
  }, {
    "Method" : "GET",
<<<<<<< HEAD
    "Uri" : "https://jaschrepragrs.blob.core.windows.net?prefix=jtccopydestacfail&comp=list",
    "Headers" : {
      "x-ms-version" : "2019-02-02",
      "User-Agent" : "azsdk-java-azure-storage-blob/12.0.0-preview.3 1.8.0_221; Windows 10 10.0",
      "x-ms-client-request-id" : "c8a01111-cbc1-4cdd-9312-2561d8a92b8c"
=======
    "Uri" : "https://azstoragesdkaccount.blob.core.windows.net?prefix=jtccopydestacfail&comp=list",
    "Headers" : {
      "x-ms-version" : "2019-02-02",
      "User-Agent" : "azsdk-java-azure-storage-blob/12.0.0-preview.3 1.8.0_212; Windows 10 10.0",
      "x-ms-client-request-id" : "42f5aa7d-141a-4695-b8cb-0f5cd18c319c"
>>>>>>> a55d5dd9
    },
    "Response" : {
      "Transfer-Encoding" : "chunked",
      "x-ms-version" : "2019-02-02",
      "Server" : "Windows-Azure-Blob/1.0 Microsoft-HTTPAPI/2.0",
      "retry-after" : "0",
      "StatusCode" : "200",
<<<<<<< HEAD
      "x-ms-request-id" : "bfed2e91-901e-0044-2e3a-643cc7000000",
      "Body" : "﻿<?xml version=\"1.0\" encoding=\"utf-8\"?><EnumerationResults ServiceEndpoint=\"https://jaschrepragrs.blob.core.windows.net/\"><Prefix>jtccopydestacfail</Prefix><Containers><Container><Name>jtccopydestacfail0blobapitestcopydestacfaild9166517151f10</Name><Properties><Last-Modified>Thu, 05 Sep 2019 22:38:51 GMT</Last-Modified><Etag>\"0x8D73251D368491A\"</Etag><LeaseStatus>unlocked</LeaseStatus><LeaseState>available</LeaseState><DefaultEncryptionScope>$account-encryption-key</DefaultEncryptionScope><DenyEncryptionScopeOverride>false</DenyEncryptionScopeOverride><HasImmutabilityPolicy>false</HasImmutabilityPolicy><HasLegalHold>false</HasLegalHold></Properties></Container></Containers><NextMarker /></EnumerationResults>",
      "Date" : "Thu, 05 Sep 2019 22:38:52 GMT",
      "x-ms-client-request-id" : "c8a01111-cbc1-4cdd-9312-2561d8a92b8c",
=======
      "x-ms-request-id" : "b92bdcfd-d01e-009e-45e5-644931000000",
      "Body" : "﻿<?xml version=\"1.0\" encoding=\"utf-8\"?><EnumerationResults ServiceEndpoint=\"https://azstoragesdkaccount.blob.core.windows.net/\"><Prefix>jtccopydestacfail</Prefix><Containers><Container><Name>jtccopydestacfail0blobapitestcopydestacfail15064444c48eb5</Name><Properties><Last-Modified>Fri, 06 Sep 2019 19:01:20 GMT</Last-Modified><Etag>\"0x8D732FC9AE66592\"</Etag><LeaseStatus>unlocked</LeaseStatus><LeaseState>available</LeaseState><DefaultEncryptionScope>$account-encryption-key</DefaultEncryptionScope><DenyEncryptionScopeOverride>false</DenyEncryptionScopeOverride><HasImmutabilityPolicy>false</HasImmutabilityPolicy><HasLegalHold>false</HasLegalHold></Properties></Container></Containers><NextMarker /></EnumerationResults>",
      "Date" : "Fri, 06 Sep 2019 19:01:20 GMT",
      "x-ms-client-request-id" : "42f5aa7d-141a-4695-b8cb-0f5cd18c319c",
>>>>>>> a55d5dd9
      "Content-Type" : "application/xml"
    },
    "Exception" : null
  }, {
    "Method" : "DELETE",
<<<<<<< HEAD
    "Uri" : "https://jaschrepragrs.blob.core.windows.net/jtccopydestacfail0blobapitestcopydestacfaild9166517151f10?restype=container",
    "Headers" : {
      "x-ms-version" : "2019-02-02",
      "User-Agent" : "azsdk-java-azure-storage-blob/12.0.0-preview.3 1.8.0_221; Windows 10 10.0",
      "x-ms-client-request-id" : "2b4323b4-3a4c-4461-9f27-4f740422c0a3"
=======
    "Uri" : "https://azstoragesdkaccount.blob.core.windows.net/jtccopydestacfail0blobapitestcopydestacfail15064444c48eb5?restype=container",
    "Headers" : {
      "x-ms-version" : "2019-02-02",
      "User-Agent" : "azsdk-java-azure-storage-blob/12.0.0-preview.3 1.8.0_212; Windows 10 10.0",
      "x-ms-client-request-id" : "0f7ae48c-520d-4aee-9fdf-a0285c74b5b2"
>>>>>>> a55d5dd9
    },
    "Response" : {
      "x-ms-version" : "2019-02-02",
      "Server" : "Windows-Azure-Blob/1.0 Microsoft-HTTPAPI/2.0",
      "retry-after" : "0",
      "Content-Length" : "0",
      "StatusCode" : "202",
<<<<<<< HEAD
      "x-ms-request-id" : "bfed2eaa-901e-0044-463a-643cc7000000",
      "Date" : "Thu, 05 Sep 2019 22:38:52 GMT",
      "x-ms-client-request-id" : "2b4323b4-3a4c-4461-9f27-4f740422c0a3"
    },
    "Exception" : null
  } ],
  "variables" : [ "jtccopydestacfail0blobapitestcopydestacfaild9166517151f10", "javablobcopydestacfail1blobapitestcopydestacfaild9157588fe1", "javablobcopydestacfail2blobapitestcopydestacfaild9100559fb2" ]
=======
      "x-ms-request-id" : "b92bdd20-d01e-009e-67e5-644931000000",
      "Date" : "Fri, 06 Sep 2019 19:01:20 GMT",
      "x-ms-client-request-id" : "0f7ae48c-520d-4aee-9fdf-a0285c74b5b2"
    },
    "Exception" : null
  } ],
  "variables" : [ "jtccopydestacfail0blobapitestcopydestacfail15064444c48eb5", "javablobcopydestacfail1blobapitestcopydestacfail15017226b5f", "javablobcopydestacfail2blobapitestcopydestacfail150611470c8" ]
>>>>>>> a55d5dd9
}<|MERGE_RESOLUTION|>--- conflicted
+++ resolved
@@ -1,151 +1,82 @@
 {
   "networkCallRecords" : [ {
     "Method" : "PUT",
-<<<<<<< HEAD
-    "Uri" : "https://jaschrepragrs.blob.core.windows.net/jtccopydestacfail0blobapitestcopydestacfaild9166517151f10?restype=container",
+    "Uri" : "https://jaschrepragrs.blob.core.windows.net/jtccopydestacfail0blobapitestcopydestacfail4af477998a22ed?restype=container",
     "Headers" : {
       "x-ms-version" : "2019-02-02",
       "User-Agent" : "azsdk-java-azure-storage-blob/12.0.0-preview.3 1.8.0_221; Windows 10 10.0",
-      "x-ms-client-request-id" : "3f0506d2-71b4-456b-8420-24d4a8988cbd"
-=======
-    "Uri" : "https://azstoragesdkaccount.blob.core.windows.net/jtccopydestacfail0blobapitestcopydestacfail15064444c48eb5?restype=container",
-    "Headers" : {
-      "x-ms-version" : "2019-02-02",
-      "User-Agent" : "azsdk-java-azure-storage-blob/12.0.0-preview.3 1.8.0_212; Windows 10 10.0",
-      "x-ms-client-request-id" : "420ec955-a339-49c8-b2cf-d99da579f02e"
->>>>>>> a55d5dd9
+      "x-ms-client-request-id" : "9bc203ab-6c5f-4c80-ae15-9cfd31add430"
     },
     "Response" : {
       "x-ms-version" : "2019-02-02",
       "Server" : "Windows-Azure-Blob/1.0 Microsoft-HTTPAPI/2.0",
-<<<<<<< HEAD
-      "ETag" : "\"0x8D73251D368491A\"",
-      "Last-Modified" : "Thu, 05 Sep 2019 22:38:51 GMT",
+      "ETag" : "\"0x8D7356123783E83\"",
+      "Last-Modified" : "Mon, 09 Sep 2019 20:06:01 GMT",
       "retry-after" : "0",
       "Content-Length" : "0",
       "StatusCode" : "201",
-      "x-ms-request-id" : "bfed2dfa-901e-0044-283a-643cc7000000",
-      "Date" : "Thu, 05 Sep 2019 22:38:51 GMT",
-      "x-ms-client-request-id" : "3f0506d2-71b4-456b-8420-24d4a8988cbd"
-=======
-      "ETag" : "\"0x8D732FC9AE66592\"",
-      "Last-Modified" : "Fri, 06 Sep 2019 19:01:20 GMT",
-      "retry-after" : "0",
-      "Content-Length" : "0",
-      "StatusCode" : "201",
-      "x-ms-request-id" : "b92bdbdb-d01e-009e-38e5-644931000000",
-      "Date" : "Fri, 06 Sep 2019 19:01:20 GMT",
-      "x-ms-client-request-id" : "420ec955-a339-49c8-b2cf-d99da579f02e"
->>>>>>> a55d5dd9
+      "x-ms-request-id" : "c5ca9248-301e-0042-474a-67cbbf000000",
+      "Date" : "Mon, 09 Sep 2019 20:06:01 GMT",
+      "x-ms-client-request-id" : "9bc203ab-6c5f-4c80-ae15-9cfd31add430"
     },
     "Exception" : null
   }, {
     "Method" : "PUT",
-<<<<<<< HEAD
-    "Uri" : "https://jaschrepragrs.blob.core.windows.net/jtccopydestacfail0blobapitestcopydestacfaild9166517151f10/javablobcopydestacfail1blobapitestcopydestacfaild9157588fe1",
+    "Uri" : "https://jaschrepragrs.blob.core.windows.net/jtccopydestacfail0blobapitestcopydestacfail4af477998a22ed/javablobcopydestacfail1blobapitestcopydestacfail4af907499ed",
     "Headers" : {
       "x-ms-version" : "2019-02-02",
       "User-Agent" : "azsdk-java-azure-storage-blob/12.0.0-preview.3 1.8.0_221; Windows 10 10.0",
-      "x-ms-client-request-id" : "a9248abe-d5b4-4884-8865-4accca435b78",
-=======
-    "Uri" : "https://azstoragesdkaccount.blob.core.windows.net/jtccopydestacfail0blobapitestcopydestacfail15064444c48eb5/javablobcopydestacfail1blobapitestcopydestacfail15017226b5f",
-    "Headers" : {
-      "x-ms-version" : "2019-02-02",
-      "User-Agent" : "azsdk-java-azure-storage-blob/12.0.0-preview.3 1.8.0_212; Windows 10 10.0",
-      "x-ms-client-request-id" : "a22c181d-4b89-4c49-822e-96ed824a1a79",
->>>>>>> a55d5dd9
+      "x-ms-client-request-id" : "b502fc38-7fc8-4e90-a127-b237db43b97f",
       "Content-Type" : "application/octet-stream"
     },
     "Response" : {
       "x-ms-version" : "2019-02-02",
       "Server" : "Windows-Azure-Blob/1.0 Microsoft-HTTPAPI/2.0",
       "x-ms-content-crc64" : "6RYQPwaVsyQ=",
-<<<<<<< HEAD
-      "Last-Modified" : "Thu, 05 Sep 2019 22:38:51 GMT",
+      "Last-Modified" : "Mon, 09 Sep 2019 20:06:02 GMT",
       "retry-after" : "0",
       "StatusCode" : "201",
       "x-ms-request-server-encrypted" : "true",
-      "Date" : "Thu, 05 Sep 2019 22:38:51 GMT",
+      "Date" : "Mon, 09 Sep 2019 20:06:01 GMT",
       "Content-MD5" : "wh+Wm18D0z1D4E+PE252gg==",
-      "ETag" : "\"0x8D73251D3763DC6\"",
+      "ETag" : "\"0x8D735612385DE12\"",
       "Content-Length" : "0",
-      "x-ms-request-id" : "bfed2e20-901e-0044-4a3a-643cc7000000",
-      "x-ms-client-request-id" : "a9248abe-d5b4-4884-8865-4accca435b78"
-=======
-      "Last-Modified" : "Fri, 06 Sep 2019 19:01:20 GMT",
-      "retry-after" : "0",
-      "StatusCode" : "201",
-      "x-ms-request-server-encrypted" : "true",
-      "Date" : "Fri, 06 Sep 2019 19:01:20 GMT",
-      "Content-MD5" : "wh+Wm18D0z1D4E+PE252gg==",
-      "ETag" : "\"0x8D732FC9AEC88E0\"",
-      "Content-Length" : "0",
-      "x-ms-request-id" : "b92bdc18-d01e-009e-6be5-644931000000",
-      "x-ms-client-request-id" : "a22c181d-4b89-4c49-822e-96ed824a1a79"
->>>>>>> a55d5dd9
+      "x-ms-request-id" : "c5ca9262-301e-0042-5c4a-67cbbf000000",
+      "x-ms-client-request-id" : "b502fc38-7fc8-4e90-a127-b237db43b97f"
     },
     "Exception" : null
   }, {
     "Method" : "PUT",
-<<<<<<< HEAD
-    "Uri" : "https://jaschrepragrs.blob.core.windows.net/jtccopydestacfail0blobapitestcopydestacfaild9166517151f10/javablobcopydestacfail2blobapitestcopydestacfaild9100559fb2",
+    "Uri" : "https://jaschrepragrs.blob.core.windows.net/jtccopydestacfail0blobapitestcopydestacfail4af477998a22ed/javablobcopydestacfail2blobapitestcopydestacfail4af444189af",
     "Headers" : {
       "x-ms-version" : "2019-02-02",
       "User-Agent" : "azsdk-java-azure-storage-blob/12.0.0-preview.3 1.8.0_221; Windows 10 10.0",
-      "x-ms-client-request-id" : "c7116937-305b-4e95-9664-636b921455c1",
-=======
-    "Uri" : "https://azstoragesdkaccount.blob.core.windows.net/jtccopydestacfail0blobapitestcopydestacfail15064444c48eb5/javablobcopydestacfail2blobapitestcopydestacfail150611470c8",
-    "Headers" : {
-      "x-ms-version" : "2019-02-02",
-      "User-Agent" : "azsdk-java-azure-storage-blob/12.0.0-preview.3 1.8.0_212; Windows 10 10.0",
-      "x-ms-client-request-id" : "576a7eae-1cc8-4e41-8fbe-887ee333cc7e",
->>>>>>> a55d5dd9
+      "x-ms-client-request-id" : "8761ecb4-ce20-42bb-aed6-4079d20b484a",
       "Content-Type" : "application/octet-stream"
     },
     "Response" : {
       "x-ms-version" : "2019-02-02",
       "Server" : "Windows-Azure-Blob/1.0 Microsoft-HTTPAPI/2.0",
       "x-ms-content-crc64" : "6RYQPwaVsyQ=",
-<<<<<<< HEAD
-      "Last-Modified" : "Thu, 05 Sep 2019 22:38:51 GMT",
+      "Last-Modified" : "Mon, 09 Sep 2019 20:06:02 GMT",
       "retry-after" : "0",
       "StatusCode" : "201",
       "x-ms-request-server-encrypted" : "true",
-      "Date" : "Thu, 05 Sep 2019 22:38:51 GMT",
+      "Date" : "Mon, 09 Sep 2019 20:06:01 GMT",
       "Content-MD5" : "wh+Wm18D0z1D4E+PE252gg==",
-      "ETag" : "\"0x8D73251D3833875\"",
+      "ETag" : "\"0x8D735612393EA61\"",
       "Content-Length" : "0",
-      "x-ms-request-id" : "bfed2e2c-901e-0044-563a-643cc7000000",
-      "x-ms-client-request-id" : "c7116937-305b-4e95-9664-636b921455c1"
-=======
-      "Last-Modified" : "Fri, 06 Sep 2019 19:01:20 GMT",
-      "retry-after" : "0",
-      "StatusCode" : "201",
-      "x-ms-request-server-encrypted" : "true",
-      "Date" : "Fri, 06 Sep 2019 19:01:20 GMT",
-      "Content-MD5" : "wh+Wm18D0z1D4E+PE252gg==",
-      "ETag" : "\"0x8D732FC9AF64F37\"",
-      "Content-Length" : "0",
-      "x-ms-request-id" : "b92bdc69-d01e-009e-38e5-644931000000",
-      "x-ms-client-request-id" : "576a7eae-1cc8-4e41-8fbe-887ee333cc7e"
->>>>>>> a55d5dd9
+      "x-ms-request-id" : "c5ca9278-301e-0042-724a-67cbbf000000",
+      "x-ms-client-request-id" : "8761ecb4-ce20-42bb-aed6-4079d20b484a"
     },
     "Exception" : null
   }, {
     "Method" : "HEAD",
-<<<<<<< HEAD
-    "Uri" : "https://jaschrepragrs.blob.core.windows.net/jtccopydestacfail0blobapitestcopydestacfaild9166517151f10/javablobcopydestacfail2blobapitestcopydestacfaild9100559fb2",
+    "Uri" : "https://jaschrepragrs.blob.core.windows.net/jtccopydestacfail0blobapitestcopydestacfail4af477998a22ed/javablobcopydestacfail2blobapitestcopydestacfail4af444189af",
     "Headers" : {
       "x-ms-version" : "2019-02-02",
       "User-Agent" : "azsdk-java-azure-storage-blob/12.0.0-preview.3 1.8.0_221; Windows 10 10.0",
-      "x-ms-client-request-id" : "dc4fa479-9151-473a-85d3-a21d03b6772b"
-=======
-    "Uri" : "https://azstoragesdkaccount.blob.core.windows.net/jtccopydestacfail0blobapitestcopydestacfail15064444c48eb5/javablobcopydestacfail2blobapitestcopydestacfail150611470c8",
-    "Headers" : {
-      "x-ms-version" : "2019-02-02",
-      "User-Agent" : "azsdk-java-azure-storage-blob/12.0.0-preview.3 1.8.0_212; Windows 10 10.0",
-      "x-ms-client-request-id" : "23011118-a0fd-4e2c-9be3-35ec9a139513"
->>>>>>> a55d5dd9
+      "x-ms-client-request-id" : "ba6719fd-dde6-40b1-ac1d-43d152b004a6"
     },
     "Response" : {
       "x-ms-version" : "2019-02-02",
@@ -153,54 +84,31 @@
       "Server" : "Windows-Azure-Blob/1.0 Microsoft-HTTPAPI/2.0",
       "x-ms-tag-count" : "0",
       "x-ms-lease-state" : "available",
-<<<<<<< HEAD
-      "Last-Modified" : "Thu, 05 Sep 2019 22:38:51 GMT",
+      "Last-Modified" : "Mon, 09 Sep 2019 20:06:02 GMT",
       "retry-after" : "0",
       "StatusCode" : "200",
-      "Date" : "Thu, 05 Sep 2019 22:38:51 GMT",
-=======
-      "Last-Modified" : "Fri, 06 Sep 2019 19:01:20 GMT",
-      "retry-after" : "0",
-      "StatusCode" : "200",
-      "Date" : "Fri, 06 Sep 2019 19:01:20 GMT",
->>>>>>> a55d5dd9
+      "Date" : "Mon, 09 Sep 2019 20:06:02 GMT",
       "x-ms-blob-type" : "BlockBlob",
       "Content-MD5" : "wh+Wm18D0z1D4E+PE252gg==",
       "Accept-Ranges" : "bytes",
       "x-ms-server-encrypted" : "true",
       "x-ms-access-tier-inferred" : "true",
       "x-ms-access-tier" : "Hot",
-<<<<<<< HEAD
-      "ETag" : "\"0x8D73251D3833875\"",
-      "x-ms-creation-time" : "Thu, 05 Sep 2019 22:38:51 GMT",
+      "ETag" : "\"0x8D735612393EA61\"",
+      "x-ms-creation-time" : "Mon, 09 Sep 2019 20:06:02 GMT",
       "Content-Length" : "7",
-      "x-ms-request-id" : "bfed2e4d-901e-0044-753a-643cc7000000",
-      "x-ms-client-request-id" : "dc4fa479-9151-473a-85d3-a21d03b6772b",
-=======
-      "ETag" : "\"0x8D732FC9AF64F37\"",
-      "x-ms-creation-time" : "Fri, 06 Sep 2019 19:01:20 GMT",
-      "Content-Length" : "7",
-      "x-ms-request-id" : "b92bdca3-d01e-009e-6ee5-644931000000",
-      "x-ms-client-request-id" : "23011118-a0fd-4e2c-9be3-35ec9a139513",
->>>>>>> a55d5dd9
+      "x-ms-request-id" : "c5ca928e-301e-0042-044a-67cbbf000000",
+      "x-ms-client-request-id" : "ba6719fd-dde6-40b1-ac1d-43d152b004a6",
       "Content-Type" : "application/octet-stream"
     },
     "Exception" : null
   }, {
     "Method" : "PUT",
-<<<<<<< HEAD
-    "Uri" : "https://jaschrepragrs.blob.core.windows.net/jtccopydestacfail0blobapitestcopydestacfaild9166517151f10/javablobcopydestacfail2blobapitestcopydestacfaild9100559fb2",
+    "Uri" : "https://jaschrepragrs.blob.core.windows.net/jtccopydestacfail0blobapitestcopydestacfail4af477998a22ed/javablobcopydestacfail2blobapitestcopydestacfail4af444189af",
     "Headers" : {
       "x-ms-version" : "2019-02-02",
       "User-Agent" : "azsdk-java-azure-storage-blob/12.0.0-preview.3 1.8.0_221; Windows 10 10.0",
-      "x-ms-client-request-id" : "27a615a5-bdcd-4aea-a287-bf87f97d7b0b"
-=======
-    "Uri" : "https://azstoragesdkaccount.blob.core.windows.net/jtccopydestacfail0blobapitestcopydestacfail15064444c48eb5/javablobcopydestacfail2blobapitestcopydestacfail150611470c8",
-    "Headers" : {
-      "x-ms-version" : "2019-02-02",
-      "User-Agent" : "azsdk-java-azure-storage-blob/12.0.0-preview.3 1.8.0_212; Windows 10 10.0",
-      "x-ms-client-request-id" : "2d50eca9-5b33-47b2-a7d7-cf7a5ca27c29"
->>>>>>> a55d5dd9
+      "x-ms-client-request-id" : "ca4b330e-53bb-4609-9054-270bad72cbed"
     },
     "Response" : {
       "x-ms-version" : "2019-02-02",
@@ -209,35 +117,20 @@
       "retry-after" : "0",
       "Content-Length" : "265",
       "StatusCode" : "412",
-<<<<<<< HEAD
-      "x-ms-request-id" : "bfed2e60-901e-0044-063a-643cc7000000",
-      "Body" : "﻿<?xml version=\"1.0\" encoding=\"utf-8\"?><Error><Code>TargetConditionNotMet</Code><Message>The target condition specified using HTTP conditional header(s) is not met.\nRequestId:bfed2e60-901e-0044-063a-643cc7000000\nTime:2019-09-05T22:38:52.0243782Z</Message></Error>",
-      "Date" : "Thu, 05 Sep 2019 22:38:52 GMT",
-      "x-ms-client-request-id" : "27a615a5-bdcd-4aea-a287-bf87f97d7b0b",
-=======
-      "x-ms-request-id" : "b92bdcce-d01e-009e-16e5-644931000000",
-      "Body" : "﻿<?xml version=\"1.0\" encoding=\"utf-8\"?><Error><Code>TargetConditionNotMet</Code><Message>The target condition specified using HTTP conditional header(s) is not met.\nRequestId:b92bdcce-d01e-009e-16e5-644931000000\nTime:2019-09-06T19:01:20.9984104Z</Message></Error>",
-      "Date" : "Fri, 06 Sep 2019 19:01:20 GMT",
-      "x-ms-client-request-id" : "2d50eca9-5b33-47b2-a7d7-cf7a5ca27c29",
->>>>>>> a55d5dd9
+      "x-ms-request-id" : "c5ca92a4-301e-0042-184a-67cbbf000000",
+      "Body" : "﻿<?xml version=\"1.0\" encoding=\"utf-8\"?><Error><Code>TargetConditionNotMet</Code><Message>The target condition specified using HTTP conditional header(s) is not met.\nRequestId:c5ca92a4-301e-0042-184a-67cbbf000000\nTime:2019-09-09T20:06:02.2889723Z</Message></Error>",
+      "Date" : "Mon, 09 Sep 2019 20:06:02 GMT",
+      "x-ms-client-request-id" : "ca4b330e-53bb-4609-9054-270bad72cbed",
       "Content-Type" : "application/xml"
     },
     "Exception" : null
   }, {
     "Method" : "GET",
-<<<<<<< HEAD
     "Uri" : "https://jaschrepragrs.blob.core.windows.net?prefix=jtccopydestacfail&comp=list",
     "Headers" : {
       "x-ms-version" : "2019-02-02",
       "User-Agent" : "azsdk-java-azure-storage-blob/12.0.0-preview.3 1.8.0_221; Windows 10 10.0",
-      "x-ms-client-request-id" : "c8a01111-cbc1-4cdd-9312-2561d8a92b8c"
-=======
-    "Uri" : "https://azstoragesdkaccount.blob.core.windows.net?prefix=jtccopydestacfail&comp=list",
-    "Headers" : {
-      "x-ms-version" : "2019-02-02",
-      "User-Agent" : "azsdk-java-azure-storage-blob/12.0.0-preview.3 1.8.0_212; Windows 10 10.0",
-      "x-ms-client-request-id" : "42f5aa7d-141a-4695-b8cb-0f5cd18c319c"
->>>>>>> a55d5dd9
+      "x-ms-client-request-id" : "a8a4c0d7-f7a4-4853-8af8-bd518acba5ba"
     },
     "Response" : {
       "Transfer-Encoding" : "chunked",
@@ -245,35 +138,20 @@
       "Server" : "Windows-Azure-Blob/1.0 Microsoft-HTTPAPI/2.0",
       "retry-after" : "0",
       "StatusCode" : "200",
-<<<<<<< HEAD
-      "x-ms-request-id" : "bfed2e91-901e-0044-2e3a-643cc7000000",
-      "Body" : "﻿<?xml version=\"1.0\" encoding=\"utf-8\"?><EnumerationResults ServiceEndpoint=\"https://jaschrepragrs.blob.core.windows.net/\"><Prefix>jtccopydestacfail</Prefix><Containers><Container><Name>jtccopydestacfail0blobapitestcopydestacfaild9166517151f10</Name><Properties><Last-Modified>Thu, 05 Sep 2019 22:38:51 GMT</Last-Modified><Etag>\"0x8D73251D368491A\"</Etag><LeaseStatus>unlocked</LeaseStatus><LeaseState>available</LeaseState><DefaultEncryptionScope>$account-encryption-key</DefaultEncryptionScope><DenyEncryptionScopeOverride>false</DenyEncryptionScopeOverride><HasImmutabilityPolicy>false</HasImmutabilityPolicy><HasLegalHold>false</HasLegalHold></Properties></Container></Containers><NextMarker /></EnumerationResults>",
-      "Date" : "Thu, 05 Sep 2019 22:38:52 GMT",
-      "x-ms-client-request-id" : "c8a01111-cbc1-4cdd-9312-2561d8a92b8c",
-=======
-      "x-ms-request-id" : "b92bdcfd-d01e-009e-45e5-644931000000",
-      "Body" : "﻿<?xml version=\"1.0\" encoding=\"utf-8\"?><EnumerationResults ServiceEndpoint=\"https://azstoragesdkaccount.blob.core.windows.net/\"><Prefix>jtccopydestacfail</Prefix><Containers><Container><Name>jtccopydestacfail0blobapitestcopydestacfail15064444c48eb5</Name><Properties><Last-Modified>Fri, 06 Sep 2019 19:01:20 GMT</Last-Modified><Etag>\"0x8D732FC9AE66592\"</Etag><LeaseStatus>unlocked</LeaseStatus><LeaseState>available</LeaseState><DefaultEncryptionScope>$account-encryption-key</DefaultEncryptionScope><DenyEncryptionScopeOverride>false</DenyEncryptionScopeOverride><HasImmutabilityPolicy>false</HasImmutabilityPolicy><HasLegalHold>false</HasLegalHold></Properties></Container></Containers><NextMarker /></EnumerationResults>",
-      "Date" : "Fri, 06 Sep 2019 19:01:20 GMT",
-      "x-ms-client-request-id" : "42f5aa7d-141a-4695-b8cb-0f5cd18c319c",
->>>>>>> a55d5dd9
+      "x-ms-request-id" : "c5ca92be-301e-0042-2f4a-67cbbf000000",
+      "Body" : "﻿<?xml version=\"1.0\" encoding=\"utf-8\"?><EnumerationResults ServiceEndpoint=\"https://jaschrepragrs.blob.core.windows.net/\"><Prefix>jtccopydestacfail</Prefix><Containers><Container><Name>jtccopydestacfail0blobapitestcopydestacfail4af477998a22ed</Name><Properties><Last-Modified>Mon, 09 Sep 2019 20:06:01 GMT</Last-Modified><Etag>\"0x8D7356123783E83\"</Etag><LeaseStatus>unlocked</LeaseStatus><LeaseState>available</LeaseState><DefaultEncryptionScope>$account-encryption-key</DefaultEncryptionScope><DenyEncryptionScopeOverride>false</DenyEncryptionScopeOverride><HasImmutabilityPolicy>false</HasImmutabilityPolicy><HasLegalHold>false</HasLegalHold></Properties></Container></Containers><NextMarker /></EnumerationResults>",
+      "Date" : "Mon, 09 Sep 2019 20:06:02 GMT",
+      "x-ms-client-request-id" : "a8a4c0d7-f7a4-4853-8af8-bd518acba5ba",
       "Content-Type" : "application/xml"
     },
     "Exception" : null
   }, {
     "Method" : "DELETE",
-<<<<<<< HEAD
-    "Uri" : "https://jaschrepragrs.blob.core.windows.net/jtccopydestacfail0blobapitestcopydestacfaild9166517151f10?restype=container",
+    "Uri" : "https://jaschrepragrs.blob.core.windows.net/jtccopydestacfail0blobapitestcopydestacfail4af477998a22ed?restype=container",
     "Headers" : {
       "x-ms-version" : "2019-02-02",
       "User-Agent" : "azsdk-java-azure-storage-blob/12.0.0-preview.3 1.8.0_221; Windows 10 10.0",
-      "x-ms-client-request-id" : "2b4323b4-3a4c-4461-9f27-4f740422c0a3"
-=======
-    "Uri" : "https://azstoragesdkaccount.blob.core.windows.net/jtccopydestacfail0blobapitestcopydestacfail15064444c48eb5?restype=container",
-    "Headers" : {
-      "x-ms-version" : "2019-02-02",
-      "User-Agent" : "azsdk-java-azure-storage-blob/12.0.0-preview.3 1.8.0_212; Windows 10 10.0",
-      "x-ms-client-request-id" : "0f7ae48c-520d-4aee-9fdf-a0285c74b5b2"
->>>>>>> a55d5dd9
+      "x-ms-client-request-id" : "3dfe08f9-73b3-4054-94d6-4323d094fbf1"
     },
     "Response" : {
       "x-ms-version" : "2019-02-02",
@@ -281,21 +159,11 @@
       "retry-after" : "0",
       "Content-Length" : "0",
       "StatusCode" : "202",
-<<<<<<< HEAD
-      "x-ms-request-id" : "bfed2eaa-901e-0044-463a-643cc7000000",
-      "Date" : "Thu, 05 Sep 2019 22:38:52 GMT",
-      "x-ms-client-request-id" : "2b4323b4-3a4c-4461-9f27-4f740422c0a3"
+      "x-ms-request-id" : "c5ca92d0-301e-0042-414a-67cbbf000000",
+      "Date" : "Mon, 09 Sep 2019 20:06:02 GMT",
+      "x-ms-client-request-id" : "3dfe08f9-73b3-4054-94d6-4323d094fbf1"
     },
     "Exception" : null
   } ],
-  "variables" : [ "jtccopydestacfail0blobapitestcopydestacfaild9166517151f10", "javablobcopydestacfail1blobapitestcopydestacfaild9157588fe1", "javablobcopydestacfail2blobapitestcopydestacfaild9100559fb2" ]
-=======
-      "x-ms-request-id" : "b92bdd20-d01e-009e-67e5-644931000000",
-      "Date" : "Fri, 06 Sep 2019 19:01:20 GMT",
-      "x-ms-client-request-id" : "0f7ae48c-520d-4aee-9fdf-a0285c74b5b2"
-    },
-    "Exception" : null
-  } ],
-  "variables" : [ "jtccopydestacfail0blobapitestcopydestacfail15064444c48eb5", "javablobcopydestacfail1blobapitestcopydestacfail15017226b5f", "javablobcopydestacfail2blobapitestcopydestacfail150611470c8" ]
->>>>>>> a55d5dd9
+  "variables" : [ "jtccopydestacfail0blobapitestcopydestacfail4af477998a22ed", "javablobcopydestacfail1blobapitestcopydestacfail4af907499ed", "javablobcopydestacfail2blobapitestcopydestacfail4af444189af" ]
 }