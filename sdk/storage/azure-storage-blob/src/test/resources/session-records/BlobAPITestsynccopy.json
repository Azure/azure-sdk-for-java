--- conflicted
+++ resolved
@@ -1,192 +1,103 @@
 {
   "networkCallRecords" : [ {
     "Method" : "PUT",
-<<<<<<< HEAD
-    "Uri" : "https://jaschrepragrs.blob.core.windows.net/jtcsynccopy0blobapitestsynccopyb6179510e2fa15e9f37c?restype=container",
+    "Uri" : "https://jaschrepragrs.blob.core.windows.net/jtcsynccopy0blobapitestsynccopy0fe365023108bde8b5d1?restype=container",
     "Headers" : {
       "x-ms-version" : "2019-02-02",
       "User-Agent" : "azsdk-java-azure-storage-blob/12.0.0-preview.3 1.8.0_221; Windows 10 10.0",
-      "x-ms-client-request-id" : "80f9559c-d9df-47c2-a849-11fd57181d4e"
-=======
-    "Uri" : "https://azstoragesdkaccount.blob.core.windows.net/jtcsynccopy0blobapitestsynccopy7a96860392a821fb53eb?restype=container",
-    "Headers" : {
-      "x-ms-version" : "2019-02-02",
-      "User-Agent" : "azsdk-java-azure-storage-blob/12.0.0-preview.3 1.8.0_212; Windows 10 10.0",
-      "x-ms-client-request-id" : "9bb279e6-a29d-4d6a-84b2-7e135fd66429"
->>>>>>> a55d5dd9
+      "x-ms-client-request-id" : "7878654e-6639-423f-abef-ec4d61902ade"
     },
     "Response" : {
       "x-ms-version" : "2019-02-02",
       "Server" : "Windows-Azure-Blob/1.0 Microsoft-HTTPAPI/2.0",
-<<<<<<< HEAD
-      "ETag" : "\"0x8D73251D8970E38\"",
-      "Last-Modified" : "Thu, 05 Sep 2019 22:39:00 GMT",
+      "ETag" : "\"0x8D7356128700BEA\"",
+      "Last-Modified" : "Mon, 09 Sep 2019 20:06:10 GMT",
       "retry-after" : "0",
       "Content-Length" : "0",
       "StatusCode" : "201",
-      "x-ms-request-id" : "bfed360f-901e-0044-263a-643cc7000000",
-      "Date" : "Thu, 05 Sep 2019 22:39:00 GMT",
-      "x-ms-client-request-id" : "80f9559c-d9df-47c2-a849-11fd57181d4e"
-=======
-      "ETag" : "\"0x8D732FC9FD4D256\"",
-      "Last-Modified" : "Fri, 06 Sep 2019 19:01:29 GMT",
-      "retry-after" : "0",
-      "Content-Length" : "0",
-      "StatusCode" : "201",
-      "x-ms-request-id" : "b92bfdb7-d01e-009e-16e5-644931000000",
-      "Date" : "Fri, 06 Sep 2019 19:01:28 GMT",
-      "x-ms-client-request-id" : "9bb279e6-a29d-4d6a-84b2-7e135fd66429"
->>>>>>> a55d5dd9
+      "x-ms-request-id" : "c5ca9a8e-301e-0042-754a-67cbbf000000",
+      "Date" : "Mon, 09 Sep 2019 20:06:10 GMT",
+      "x-ms-client-request-id" : "7878654e-6639-423f-abef-ec4d61902ade"
     },
     "Exception" : null
   }, {
     "Method" : "PUT",
-<<<<<<< HEAD
-    "Uri" : "https://jaschrepragrs.blob.core.windows.net/jtcsynccopy0blobapitestsynccopyb6179510e2fa15e9f37c/javablobsynccopy1blobapitestsynccopyb6198507de9d32dfd",
+    "Uri" : "https://jaschrepragrs.blob.core.windows.net/jtcsynccopy0blobapitestsynccopy0fe365023108bde8b5d1/javablobsynccopy1blobapitestsynccopy0fe417446ab81612d",
     "Headers" : {
       "x-ms-version" : "2019-02-02",
       "User-Agent" : "azsdk-java-azure-storage-blob/12.0.0-preview.3 1.8.0_221; Windows 10 10.0",
-      "x-ms-client-request-id" : "6e1fe2d2-28ce-486f-8ba1-ced0231d2f62",
-=======
-    "Uri" : "https://azstoragesdkaccount.blob.core.windows.net/jtcsynccopy0blobapitestsynccopy7a96860392a821fb53eb/javablobsynccopy1blobapitestsynccopy7a921051ffc267183",
-    "Headers" : {
-      "x-ms-version" : "2019-02-02",
-      "User-Agent" : "azsdk-java-azure-storage-blob/12.0.0-preview.3 1.8.0_212; Windows 10 10.0",
-      "x-ms-client-request-id" : "f2bda368-ad98-4344-892e-f6dc4d25776f",
->>>>>>> a55d5dd9
+      "x-ms-client-request-id" : "b88bf05c-50f4-4480-81cd-4a4db3bd9323",
       "Content-Type" : "application/octet-stream"
     },
     "Response" : {
       "x-ms-version" : "2019-02-02",
       "Server" : "Windows-Azure-Blob/1.0 Microsoft-HTTPAPI/2.0",
       "x-ms-content-crc64" : "6RYQPwaVsyQ=",
-<<<<<<< HEAD
-      "Last-Modified" : "Thu, 05 Sep 2019 22:39:00 GMT",
+      "Last-Modified" : "Mon, 09 Sep 2019 20:06:10 GMT",
       "retry-after" : "0",
       "StatusCode" : "201",
       "x-ms-request-server-encrypted" : "true",
-      "Date" : "Thu, 05 Sep 2019 22:39:00 GMT",
+      "Date" : "Mon, 09 Sep 2019 20:06:10 GMT",
       "Content-MD5" : "wh+Wm18D0z1D4E+PE252gg==",
-      "ETag" : "\"0x8D73251D8A3CCB5\"",
+      "ETag" : "\"0x8D73561287CE9C6\"",
       "Content-Length" : "0",
-      "x-ms-request-id" : "bfed3622-901e-0044-363a-643cc7000000",
-      "x-ms-client-request-id" : "6e1fe2d2-28ce-486f-8ba1-ced0231d2f62"
-=======
-      "Last-Modified" : "Fri, 06 Sep 2019 19:01:29 GMT",
-      "retry-after" : "0",
-      "StatusCode" : "201",
-      "x-ms-request-server-encrypted" : "true",
-      "Date" : "Fri, 06 Sep 2019 19:01:28 GMT",
-      "Content-MD5" : "wh+Wm18D0z1D4E+PE252gg==",
-      "ETag" : "\"0x8D732FC9FDBEA27\"",
-      "Content-Length" : "0",
-      "x-ms-request-id" : "b92bfe24-d01e-009e-76e5-644931000000",
-      "x-ms-client-request-id" : "f2bda368-ad98-4344-892e-f6dc4d25776f"
->>>>>>> a55d5dd9
+      "x-ms-request-id" : "c5ca9aa3-301e-0042-094a-67cbbf000000",
+      "x-ms-client-request-id" : "b88bf05c-50f4-4480-81cd-4a4db3bd9323"
     },
     "Exception" : null
   }, {
     "Method" : "PUT",
-<<<<<<< HEAD
-    "Uri" : "https://jaschrepragrs.blob.core.windows.net/jtcsynccopy0blobapitestsynccopyb6179510e2fa15e9f37c?restype=container&comp=acl",
+    "Uri" : "https://jaschrepragrs.blob.core.windows.net/jtcsynccopy0blobapitestsynccopy0fe365023108bde8b5d1?restype=container&comp=acl",
     "Headers" : {
       "x-ms-version" : "2019-02-02",
       "User-Agent" : "azsdk-java-azure-storage-blob/12.0.0-preview.3 1.8.0_221; Windows 10 10.0",
-      "x-ms-client-request-id" : "4fbe8bb8-1225-46a1-b684-0bf4b7617f53",
-=======
-    "Uri" : "https://azstoragesdkaccount.blob.core.windows.net/jtcsynccopy0blobapitestsynccopy7a96860392a821fb53eb?restype=container&comp=acl",
-    "Headers" : {
-      "x-ms-version" : "2019-02-02",
-      "User-Agent" : "azsdk-java-azure-storage-blob/12.0.0-preview.3 1.8.0_212; Windows 10 10.0",
-      "x-ms-client-request-id" : "86878d7a-ce31-4134-9a96-9b6d74ba65de",
->>>>>>> a55d5dd9
+      "x-ms-client-request-id" : "b21dd0f8-3d2e-4fb2-9c10-cd32060de293",
       "Content-Type" : "application/xml; charset=utf-8"
     },
     "Response" : {
       "x-ms-version" : "2019-02-02",
       "Server" : "Windows-Azure-Blob/1.0 Microsoft-HTTPAPI/2.0",
-<<<<<<< HEAD
-      "ETag" : "\"0x8D73251D8B006A8\"",
-      "Last-Modified" : "Thu, 05 Sep 2019 22:39:00 GMT",
+      "ETag" : "\"0x8D735612889409D\"",
+      "Last-Modified" : "Mon, 09 Sep 2019 20:06:10 GMT",
       "retry-after" : "0",
       "Content-Length" : "0",
       "StatusCode" : "200",
-      "x-ms-request-id" : "bfed3634-901e-0044-483a-643cc7000000",
-      "Date" : "Thu, 05 Sep 2019 22:39:00 GMT",
-      "x-ms-client-request-id" : "4fbe8bb8-1225-46a1-b684-0bf4b7617f53"
-=======
-      "ETag" : "\"0x8D732FC9FE271FB\"",
-      "Last-Modified" : "Fri, 06 Sep 2019 19:01:29 GMT",
-      "retry-after" : "0",
-      "Content-Length" : "0",
-      "StatusCode" : "200",
-      "x-ms-request-id" : "b92bfe5b-d01e-009e-28e5-644931000000",
-      "Date" : "Fri, 06 Sep 2019 19:01:28 GMT",
-      "x-ms-client-request-id" : "86878d7a-ce31-4134-9a96-9b6d74ba65de"
->>>>>>> a55d5dd9
+      "x-ms-request-id" : "c5ca9aba-301e-0042-1e4a-67cbbf000000",
+      "Date" : "Mon, 09 Sep 2019 20:06:10 GMT",
+      "x-ms-client-request-id" : "b21dd0f8-3d2e-4fb2-9c10-cd32060de293"
     },
     "Exception" : null
   }, {
     "Method" : "PUT",
-<<<<<<< HEAD
-    "Uri" : "https://jaschrepragrs.blob.core.windows.net/jtcsynccopy0blobapitestsynccopyb6179510e2fa15e9f37c/javablobsynccopy2blobapitestsynccopyb6131935275f8da82",
+    "Uri" : "https://jaschrepragrs.blob.core.windows.net/jtcsynccopy0blobapitestsynccopy0fe365023108bde8b5d1/javablobsynccopy2blobapitestsynccopy0fe181484d693ba74",
     "Headers" : {
       "x-ms-version" : "2019-02-02",
       "User-Agent" : "azsdk-java-azure-storage-blob/12.0.0-preview.3 1.8.0_221; Windows 10 10.0",
-      "x-ms-client-request-id" : "76dd21bc-716d-451f-934a-c9466bf18de9"
-=======
-    "Uri" : "https://azstoragesdkaccount.blob.core.windows.net/jtcsynccopy0blobapitestsynccopy7a96860392a821fb53eb/javablobsynccopy2blobapitestsynccopy7a90530088f130c62",
-    "Headers" : {
-      "x-ms-version" : "2019-02-02",
-      "User-Agent" : "azsdk-java-azure-storage-blob/12.0.0-preview.3 1.8.0_212; Windows 10 10.0",
-      "x-ms-client-request-id" : "9a9be79c-d3c1-489f-9d00-a879dba263fc"
->>>>>>> a55d5dd9
+      "x-ms-client-request-id" : "3ee3b690-f01c-4220-a8c2-fc82a08dda1a"
     },
     "Response" : {
       "x-ms-version" : "2019-02-02",
       "Server" : "Windows-Azure-Blob/1.0 Microsoft-HTTPAPI/2.0",
-<<<<<<< HEAD
-      "x-ms-copy-id" : "39036730-76f1-4949-8dd4-671a415f16a9",
+      "x-ms-copy-id" : "be2b5e40-3e6a-46e0-967d-3f176f235166",
       "x-ms-content-crc64" : "6RYQPwaVsyQ=",
-      "Last-Modified" : "Thu, 05 Sep 2019 22:39:00 GMT",
+      "Last-Modified" : "Mon, 09 Sep 2019 20:06:10 GMT",
       "retry-after" : "0",
       "StatusCode" : "202",
-      "Date" : "Thu, 05 Sep 2019 22:39:00 GMT",
-      "ETag" : "\"0x8D73251D8C70087\"",
+      "Date" : "Mon, 09 Sep 2019 20:06:10 GMT",
+      "ETag" : "\"0x8D7356128A1851A\"",
       "Content-Length" : "0",
       "x-ms-copy-status" : "success",
-      "x-ms-request-id" : "bfed364b-901e-0044-5e3a-643cc7000000",
-      "x-ms-client-request-id" : "76dd21bc-716d-451f-934a-c9466bf18de9"
-=======
-      "x-ms-copy-id" : "afc85735-619a-4544-8cba-59482d3d5787",
-      "x-ms-content-crc64" : "6RYQPwaVsyQ=",
-      "Last-Modified" : "Fri, 06 Sep 2019 19:01:29 GMT",
-      "retry-after" : "0",
-      "StatusCode" : "202",
-      "Date" : "Fri, 06 Sep 2019 19:01:29 GMT",
-      "ETag" : "\"0x8D732FCA013705D\"",
-      "Content-Length" : "0",
-      "x-ms-copy-status" : "success",
-      "x-ms-request-id" : "b92bfea0-d01e-009e-63e5-644931000000",
-      "x-ms-client-request-id" : "9a9be79c-d3c1-489f-9d00-a879dba263fc"
->>>>>>> a55d5dd9
+      "x-ms-request-id" : "c5ca9acf-301e-0042-324a-67cbbf000000",
+      "x-ms-client-request-id" : "3ee3b690-f01c-4220-a8c2-fc82a08dda1a"
     },
     "Exception" : null
   }, {
     "Method" : "GET",
-<<<<<<< HEAD
     "Uri" : "https://jaschrepragrs.blob.core.windows.net?prefix=jtcsynccopy&comp=list",
     "Headers" : {
       "x-ms-version" : "2019-02-02",
       "User-Agent" : "azsdk-java-azure-storage-blob/12.0.0-preview.3 1.8.0_221; Windows 10 10.0",
-      "x-ms-client-request-id" : "c434c3e4-b600-4bc1-b7ed-b9d987b3cadd"
-=======
-    "Uri" : "https://azstoragesdkaccount.blob.core.windows.net?prefix=jtcsynccopy&comp=list",
-    "Headers" : {
-      "x-ms-version" : "2019-02-02",
-      "User-Agent" : "azsdk-java-azure-storage-blob/12.0.0-preview.3 1.8.0_212; Windows 10 10.0",
-      "x-ms-client-request-id" : "70756d65-0e3a-460a-88a9-11de90201e5a"
->>>>>>> a55d5dd9
+      "x-ms-client-request-id" : "bba67033-8598-4326-99b0-a4b3b3d99d3c"
     },
     "Response" : {
       "Transfer-Encoding" : "chunked",
@@ -194,35 +105,20 @@
       "Server" : "Windows-Azure-Blob/1.0 Microsoft-HTTPAPI/2.0",
       "retry-after" : "0",
       "StatusCode" : "200",
-<<<<<<< HEAD
-      "x-ms-request-id" : "bfed366c-901e-0044-7f3a-643cc7000000",
-      "Body" : "﻿<?xml version=\"1.0\" encoding=\"utf-8\"?><EnumerationResults ServiceEndpoint=\"https://jaschrepragrs.blob.core.windows.net/\"><Prefix>jtcsynccopy</Prefix><Containers><Container><Name>jtcsynccopy0blobapitestsynccopyb6179510e2fa15e9f37c</Name><Properties><Last-Modified>Thu, 05 Sep 2019 22:39:00 GMT</Last-Modified><Etag>\"0x8D73251D8B006A8\"</Etag><LeaseStatus>unlocked</LeaseStatus><LeaseState>available</LeaseState><PublicAccess>container</PublicAccess><DefaultEncryptionScope>$account-encryption-key</DefaultEncryptionScope><DenyEncryptionScopeOverride>false</DenyEncryptionScopeOverride><HasImmutabilityPolicy>false</HasImmutabilityPolicy><HasLegalHold>false</HasLegalHold></Properties></Container></Containers><NextMarker /></EnumerationResults>",
-      "Date" : "Thu, 05 Sep 2019 22:39:00 GMT",
-      "x-ms-client-request-id" : "c434c3e4-b600-4bc1-b7ed-b9d987b3cadd",
-=======
-      "x-ms-request-id" : "b92c003f-d01e-009e-61e5-644931000000",
-      "Body" : "﻿<?xml version=\"1.0\" encoding=\"utf-8\"?><EnumerationResults ServiceEndpoint=\"https://azstoragesdkaccount.blob.core.windows.net/\"><Prefix>jtcsynccopy</Prefix><Containers><Container><Name>jtcsynccopy0blobapitestsynccopy7a96860392a821fb53eb</Name><Properties><Last-Modified>Fri, 06 Sep 2019 19:01:29 GMT</Last-Modified><Etag>\"0x8D732FC9FE271FB\"</Etag><LeaseStatus>unlocked</LeaseStatus><LeaseState>available</LeaseState><PublicAccess>container</PublicAccess><DefaultEncryptionScope>$account-encryption-key</DefaultEncryptionScope><DenyEncryptionScopeOverride>false</DenyEncryptionScopeOverride><HasImmutabilityPolicy>false</HasImmutabilityPolicy><HasLegalHold>false</HasLegalHold></Properties></Container></Containers><NextMarker /></EnumerationResults>",
-      "Date" : "Fri, 06 Sep 2019 19:01:29 GMT",
-      "x-ms-client-request-id" : "70756d65-0e3a-460a-88a9-11de90201e5a",
->>>>>>> a55d5dd9
+      "x-ms-request-id" : "c5ca9b07-301e-0042-624a-67cbbf000000",
+      "Body" : "﻿<?xml version=\"1.0\" encoding=\"utf-8\"?><EnumerationResults ServiceEndpoint=\"https://jaschrepragrs.blob.core.windows.net/\"><Prefix>jtcsynccopy</Prefix><Containers><Container><Name>jtcsynccopy0blobapitestsynccopy0fe365023108bde8b5d1</Name><Properties><Last-Modified>Mon, 09 Sep 2019 20:06:10 GMT</Last-Modified><Etag>\"0x8D735612889409D\"</Etag><LeaseStatus>unlocked</LeaseStatus><LeaseState>available</LeaseState><PublicAccess>container</PublicAccess><DefaultEncryptionScope>$account-encryption-key</DefaultEncryptionScope><DenyEncryptionScopeOverride>false</DenyEncryptionScopeOverride><HasImmutabilityPolicy>false</HasImmutabilityPolicy><HasLegalHold>false</HasLegalHold></Properties></Container></Containers><NextMarker /></EnumerationResults>",
+      "Date" : "Mon, 09 Sep 2019 20:06:10 GMT",
+      "x-ms-client-request-id" : "bba67033-8598-4326-99b0-a4b3b3d99d3c",
       "Content-Type" : "application/xml"
     },
     "Exception" : null
   }, {
     "Method" : "DELETE",
-<<<<<<< HEAD
-    "Uri" : "https://jaschrepragrs.blob.core.windows.net/jtcsynccopy0blobapitestsynccopyb6179510e2fa15e9f37c?restype=container",
+    "Uri" : "https://jaschrepragrs.blob.core.windows.net/jtcsynccopy0blobapitestsynccopy0fe365023108bde8b5d1?restype=container",
     "Headers" : {
       "x-ms-version" : "2019-02-02",
       "User-Agent" : "azsdk-java-azure-storage-blob/12.0.0-preview.3 1.8.0_221; Windows 10 10.0",
-      "x-ms-client-request-id" : "cf37e6e9-6eff-41b8-a901-3a3382fadf8c"
-=======
-    "Uri" : "https://azstoragesdkaccount.blob.core.windows.net/jtcsynccopy0blobapitestsynccopy7a96860392a821fb53eb?restype=container",
-    "Headers" : {
-      "x-ms-version" : "2019-02-02",
-      "User-Agent" : "azsdk-java-azure-storage-blob/12.0.0-preview.3 1.8.0_212; Windows 10 10.0",
-      "x-ms-client-request-id" : "e31c29e4-34b9-463e-891e-250585d4c7a2"
->>>>>>> a55d5dd9
+      "x-ms-client-request-id" : "f4b3449c-4c8c-4525-b86c-dc84a41a5806"
     },
     "Response" : {
       "x-ms-version" : "2019-02-02",
@@ -230,21 +126,11 @@
       "retry-after" : "0",
       "Content-Length" : "0",
       "StatusCode" : "202",
-<<<<<<< HEAD
-      "x-ms-request-id" : "bfed367b-901e-0044-0c3a-643cc7000000",
-      "Date" : "Thu, 05 Sep 2019 22:39:00 GMT",
-      "x-ms-client-request-id" : "cf37e6e9-6eff-41b8-a901-3a3382fadf8c"
+      "x-ms-request-id" : "c5ca9b1c-301e-0042-764a-67cbbf000000",
+      "Date" : "Mon, 09 Sep 2019 20:06:10 GMT",
+      "x-ms-client-request-id" : "f4b3449c-4c8c-4525-b86c-dc84a41a5806"
     },
     "Exception" : null
   } ],
-  "variables" : [ "jtcsynccopy0blobapitestsynccopyb6179510e2fa15e9f37c", "javablobsynccopy1blobapitestsynccopyb6198507de9d32dfd", "javablobsynccopy2blobapitestsynccopyb6131935275f8da82" ]
-=======
-      "x-ms-request-id" : "b92c005e-d01e-009e-7ee5-644931000000",
-      "Date" : "Fri, 06 Sep 2019 19:01:29 GMT",
-      "x-ms-client-request-id" : "e31c29e4-34b9-463e-891e-250585d4c7a2"
-    },
-    "Exception" : null
-  } ],
-  "variables" : [ "jtcsynccopy0blobapitestsynccopy7a96860392a821fb53eb", "javablobsynccopy1blobapitestsynccopy7a921051ffc267183", "javablobsynccopy2blobapitestsynccopy7a90530088f130c62" ]
->>>>>>> a55d5dd9
+  "variables" : [ "jtcsynccopy0blobapitestsynccopy0fe365023108bde8b5d1", "javablobsynccopy1blobapitestsynccopy0fe417446ab81612d", "javablobsynccopy2blobapitestsynccopy0fe181484d693ba74" ]
 }