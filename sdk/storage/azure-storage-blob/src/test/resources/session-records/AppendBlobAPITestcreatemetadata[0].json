{
  "networkCallRecords" : [ {
    "Method" : "PUT",
<<<<<<< HEAD
    "Uri" : "https://jaschrepragrs.blob.core.windows.net/jtccreatemetadata0appendblobapitestcreatemetadata95736026e69?restype=container",
    "Headers" : {
      "x-ms-version" : "2019-02-02",
      "User-Agent" : "azsdk-java-azure-storage-blob/12.0.0-preview.3 1.8.0_221; Windows 10 10.0",
      "x-ms-client-request-id" : "9429c4ff-9436-49af-b96c-8730a65387f8"
=======
    "Uri" : "https://azstoragesdkaccount.blob.core.windows.net/jtccreatemetadata0appendblobapitestcreatemetadata19d55018fb8?restype=container",
    "Headers" : {
      "x-ms-version" : "2019-02-02",
      "User-Agent" : "azsdk-java-azure-storage-blob/12.0.0-preview.3 1.8.0_212; Windows 10 10.0",
      "x-ms-client-request-id" : "2b30a0c8-1d25-4999-9427-3756bcd98070"
>>>>>>> a55d5dd9
    },
    "Response" : {
      "x-ms-version" : "2019-02-02",
      "Server" : "Windows-Azure-Blob/1.0 Microsoft-HTTPAPI/2.0",
<<<<<<< HEAD
      "ETag" : "\"0x8D73252275549C4\"",
      "Last-Modified" : "Thu, 05 Sep 2019 22:41:12 GMT",
      "retry-after" : "0",
      "Content-Length" : "0",
      "StatusCode" : "201",
      "x-ms-request-id" : "bfedc16a-901e-0044-223b-643cc7000000",
      "Date" : "Thu, 05 Sep 2019 22:41:12 GMT",
      "x-ms-client-request-id" : "9429c4ff-9436-49af-b96c-8730a65387f8"
=======
      "ETag" : "\"0x8D732FC613EE8AC\"",
      "Last-Modified" : "Fri, 06 Sep 2019 18:59:44 GMT",
      "retry-after" : "0",
      "Content-Length" : "0",
      "StatusCode" : "201",
      "x-ms-request-id" : "94d13484-201e-012e-1ee5-64f6e4000000",
      "Date" : "Fri, 06 Sep 2019 18:59:43 GMT",
      "x-ms-client-request-id" : "2b30a0c8-1d25-4999-9427-3756bcd98070"
>>>>>>> a55d5dd9
    },
    "Exception" : null
  }, {
    "Method" : "PUT",
<<<<<<< HEAD
    "Uri" : "https://jaschrepragrs.blob.core.windows.net/jtccreatemetadata0appendblobapitestcreatemetadata95736026e69/javablobcreatemetadata1appendblobapitestcreatemetadata95713708",
    "Headers" : {
      "x-ms-version" : "2019-02-02",
      "User-Agent" : "azsdk-java-azure-storage-blob/12.0.0-preview.3 1.8.0_221; Windows 10 10.0",
      "x-ms-client-request-id" : "180d5ed2-d790-49e9-8b34-d7cd1c5035aa"
=======
    "Uri" : "https://azstoragesdkaccount.blob.core.windows.net/jtccreatemetadata0appendblobapitestcreatemetadata19d55018fb8/javablobcreatemetadata1appendblobapitestcreatemetadata19d09680",
    "Headers" : {
      "x-ms-version" : "2019-02-02",
      "User-Agent" : "azsdk-java-azure-storage-blob/12.0.0-preview.3 1.8.0_212; Windows 10 10.0",
      "x-ms-client-request-id" : "b23fd1db-1b44-42a5-8640-9264cac794c3"
>>>>>>> a55d5dd9
    },
    "Response" : {
      "x-ms-version" : "2019-02-02",
      "Server" : "Windows-Azure-Blob/1.0 Microsoft-HTTPAPI/2.0",
<<<<<<< HEAD
      "ETag" : "\"0x8D732522761C14E\"",
      "Last-Modified" : "Thu, 05 Sep 2019 22:41:12 GMT",
      "retry-after" : "0",
      "Content-Length" : "0",
      "StatusCode" : "201",
      "x-ms-request-id" : "bfedc17c-901e-0044-323b-643cc7000000",
      "x-ms-request-server-encrypted" : "true",
      "Date" : "Thu, 05 Sep 2019 22:41:12 GMT",
      "x-ms-client-request-id" : "180d5ed2-d790-49e9-8b34-d7cd1c5035aa"
=======
      "ETag" : "\"0x8D732FC614692AE\"",
      "Last-Modified" : "Fri, 06 Sep 2019 18:59:44 GMT",
      "retry-after" : "0",
      "Content-Length" : "0",
      "StatusCode" : "201",
      "x-ms-request-id" : "94d1349f-201e-012e-33e5-64f6e4000000",
      "x-ms-request-server-encrypted" : "true",
      "Date" : "Fri, 06 Sep 2019 18:59:43 GMT",
      "x-ms-client-request-id" : "b23fd1db-1b44-42a5-8640-9264cac794c3"
>>>>>>> a55d5dd9
    },
    "Exception" : null
  }, {
    "Method" : "PUT",
<<<<<<< HEAD
    "Uri" : "https://jaschrepragrs.blob.core.windows.net/jtccreatemetadata0appendblobapitestcreatemetadata95736026e69/javablobcreatemetadata1appendblobapitestcreatemetadata95713708",
    "Headers" : {
      "x-ms-version" : "2019-02-02",
      "User-Agent" : "azsdk-java-azure-storage-blob/12.0.0-preview.3 1.8.0_221; Windows 10 10.0",
      "x-ms-client-request-id" : "63d78317-49a8-4494-978f-effb01df31bf"
=======
    "Uri" : "https://azstoragesdkaccount.blob.core.windows.net/jtccreatemetadata0appendblobapitestcreatemetadata19d55018fb8/javablobcreatemetadata1appendblobapitestcreatemetadata19d09680",
    "Headers" : {
      "x-ms-version" : "2019-02-02",
      "User-Agent" : "azsdk-java-azure-storage-blob/12.0.0-preview.3 1.8.0_212; Windows 10 10.0",
      "x-ms-client-request-id" : "86b428ce-4ebe-4b62-a673-09fd92573d5b"
>>>>>>> a55d5dd9
    },
    "Response" : {
      "x-ms-version" : "2019-02-02",
      "Server" : "Windows-Azure-Blob/1.0 Microsoft-HTTPAPI/2.0",
<<<<<<< HEAD
      "ETag" : "\"0x8D73252276DF885\"",
      "Last-Modified" : "Thu, 05 Sep 2019 22:41:12 GMT",
      "retry-after" : "0",
      "Content-Length" : "0",
      "StatusCode" : "201",
      "x-ms-request-id" : "bfedc18a-901e-0044-3f3b-643cc7000000",
      "x-ms-request-server-encrypted" : "true",
      "Date" : "Thu, 05 Sep 2019 22:41:12 GMT",
      "x-ms-client-request-id" : "63d78317-49a8-4494-978f-effb01df31bf"
=======
      "ETag" : "\"0x8D732FC614CFCCB\"",
      "Last-Modified" : "Fri, 06 Sep 2019 18:59:44 GMT",
      "retry-after" : "0",
      "Content-Length" : "0",
      "StatusCode" : "201",
      "x-ms-request-id" : "94d134b0-201e-012e-41e5-64f6e4000000",
      "x-ms-request-server-encrypted" : "true",
      "Date" : "Fri, 06 Sep 2019 18:59:43 GMT",
      "x-ms-client-request-id" : "86b428ce-4ebe-4b62-a673-09fd92573d5b"
>>>>>>> a55d5dd9
    },
    "Exception" : null
  }, {
    "Method" : "HEAD",
<<<<<<< HEAD
    "Uri" : "https://jaschrepragrs.blob.core.windows.net/jtccreatemetadata0appendblobapitestcreatemetadata95736026e69/javablobcreatemetadata1appendblobapitestcreatemetadata95713708",
    "Headers" : {
      "x-ms-version" : "2019-02-02",
      "User-Agent" : "azsdk-java-azure-storage-blob/12.0.0-preview.3 1.8.0_221; Windows 10 10.0",
      "x-ms-client-request-id" : "f0ef90e9-f982-4ab2-9a2f-0b8f41fe7425"
=======
    "Uri" : "https://azstoragesdkaccount.blob.core.windows.net/jtccreatemetadata0appendblobapitestcreatemetadata19d55018fb8/javablobcreatemetadata1appendblobapitestcreatemetadata19d09680",
    "Headers" : {
      "x-ms-version" : "2019-02-02",
      "User-Agent" : "azsdk-java-azure-storage-blob/12.0.0-preview.3 1.8.0_212; Windows 10 10.0",
      "x-ms-client-request-id" : "2bee6620-386e-4580-9071-c199f2943ff9"
>>>>>>> a55d5dd9
    },
    "Response" : {
      "x-ms-version" : "2019-02-02",
      "x-ms-lease-status" : "unlocked",
      "Server" : "Windows-Azure-Blob/1.0 Microsoft-HTTPAPI/2.0",
      "x-ms-tag-count" : "0",
      "x-ms-lease-state" : "available",
      "x-ms-blob-committed-block-count" : "0",
<<<<<<< HEAD
      "Last-Modified" : "Thu, 05 Sep 2019 22:41:12 GMT",
      "retry-after" : "0",
      "StatusCode" : "200",
      "Date" : "Thu, 05 Sep 2019 22:41:12 GMT",
=======
      "Last-Modified" : "Fri, 06 Sep 2019 18:59:44 GMT",
      "retry-after" : "0",
      "StatusCode" : "200",
      "Date" : "Fri, 06 Sep 2019 18:59:43 GMT",
>>>>>>> a55d5dd9
      "x-ms-blob-type" : "AppendBlob",
      "Accept-Ranges" : "bytes",
      "x-ms-server-encrypted" : "true",
      "x-ms-access-tier-inferred" : "true",
      "x-ms-access-tier" : "Hot",
<<<<<<< HEAD
      "ETag" : "\"0x8D73252276DF885\"",
      "x-ms-creation-time" : "Thu, 05 Sep 2019 22:41:12 GMT",
      "Content-Length" : "0",
      "x-ms-request-id" : "bfedc1a2-901e-0044-543b-643cc7000000",
      "x-ms-client-request-id" : "f0ef90e9-f982-4ab2-9a2f-0b8f41fe7425",
=======
      "ETag" : "\"0x8D732FC614CFCCB\"",
      "x-ms-creation-time" : "Fri, 06 Sep 2019 18:59:44 GMT",
      "Content-Length" : "0",
      "x-ms-request-id" : "94d134bf-201e-012e-4fe5-64f6e4000000",
      "x-ms-client-request-id" : "2bee6620-386e-4580-9071-c199f2943ff9",
>>>>>>> a55d5dd9
      "Content-Type" : "application/octet-stream"
    },
    "Exception" : null
  }, {
    "Method" : "GET",
<<<<<<< HEAD
    "Uri" : "https://jaschrepragrs.blob.core.windows.net?prefix=jtccreatemetadata&comp=list",
    "Headers" : {
      "x-ms-version" : "2019-02-02",
      "User-Agent" : "azsdk-java-azure-storage-blob/12.0.0-preview.3 1.8.0_221; Windows 10 10.0",
      "x-ms-client-request-id" : "efe2fab2-fefc-482b-850e-6d677a3d925d"
=======
    "Uri" : "https://azstoragesdkaccount.blob.core.windows.net?prefix=jtccreatemetadata&comp=list",
    "Headers" : {
      "x-ms-version" : "2019-02-02",
      "User-Agent" : "azsdk-java-azure-storage-blob/12.0.0-preview.3 1.8.0_212; Windows 10 10.0",
      "x-ms-client-request-id" : "73d6250d-94b4-4a14-a8d2-16d5d37b8f4e"
>>>>>>> a55d5dd9
    },
    "Response" : {
      "Transfer-Encoding" : "chunked",
      "x-ms-version" : "2019-02-02",
      "Server" : "Windows-Azure-Blob/1.0 Microsoft-HTTPAPI/2.0",
      "retry-after" : "0",
      "StatusCode" : "200",
<<<<<<< HEAD
      "x-ms-request-id" : "bfedc1c3-901e-0044-733b-643cc7000000",
      "Body" : "﻿<?xml version=\"1.0\" encoding=\"utf-8\"?><EnumerationResults ServiceEndpoint=\"https://jaschrepragrs.blob.core.windows.net/\"><Prefix>jtccreatemetadata</Prefix><Containers><Container><Name>jtccreatemetadata0appendblobapitestcreatemetadata95736026e69</Name><Properties><Last-Modified>Thu, 05 Sep 2019 22:41:12 GMT</Last-Modified><Etag>\"0x8D73252275549C4\"</Etag><LeaseStatus>unlocked</LeaseStatus><LeaseState>available</LeaseState><DefaultEncryptionScope>$account-encryption-key</DefaultEncryptionScope><DenyEncryptionScopeOverride>false</DenyEncryptionScopeOverride><HasImmutabilityPolicy>false</HasImmutabilityPolicy><HasLegalHold>false</HasLegalHold></Properties></Container></Containers><NextMarker /></EnumerationResults>",
      "Date" : "Thu, 05 Sep 2019 22:41:12 GMT",
      "x-ms-client-request-id" : "efe2fab2-fefc-482b-850e-6d677a3d925d",
=======
      "x-ms-request-id" : "94d134cd-201e-012e-5ae5-64f6e4000000",
      "Body" : "﻿<?xml version=\"1.0\" encoding=\"utf-8\"?><EnumerationResults ServiceEndpoint=\"https://azstoragesdkaccount.blob.core.windows.net/\"><Prefix>jtccreatemetadata</Prefix><Containers><Container><Name>jtccreatemetadata0appendblobapitestcreatemetadata19d55018fb8</Name><Properties><Last-Modified>Fri, 06 Sep 2019 18:59:44 GMT</Last-Modified><Etag>\"0x8D732FC613EE8AC\"</Etag><LeaseStatus>unlocked</LeaseStatus><LeaseState>available</LeaseState><DefaultEncryptionScope>$account-encryption-key</DefaultEncryptionScope><DenyEncryptionScopeOverride>false</DenyEncryptionScopeOverride><HasImmutabilityPolicy>false</HasImmutabilityPolicy><HasLegalHold>false</HasLegalHold></Properties></Container></Containers><NextMarker /></EnumerationResults>",
      "Date" : "Fri, 06 Sep 2019 18:59:43 GMT",
      "x-ms-client-request-id" : "73d6250d-94b4-4a14-a8d2-16d5d37b8f4e",
>>>>>>> a55d5dd9
      "Content-Type" : "application/xml"
    },
    "Exception" : null
  }, {
    "Method" : "DELETE",
<<<<<<< HEAD
    "Uri" : "https://jaschrepragrs.blob.core.windows.net/jtccreatemetadata0appendblobapitestcreatemetadata95736026e69?restype=container",
    "Headers" : {
      "x-ms-version" : "2019-02-02",
      "User-Agent" : "azsdk-java-azure-storage-blob/12.0.0-preview.3 1.8.0_221; Windows 10 10.0",
      "x-ms-client-request-id" : "342a80d5-c74c-499e-89b0-0cdc55cf126c"
=======
    "Uri" : "https://azstoragesdkaccount.blob.core.windows.net/jtccreatemetadata0appendblobapitestcreatemetadata19d55018fb8?restype=container",
    "Headers" : {
      "x-ms-version" : "2019-02-02",
      "User-Agent" : "azsdk-java-azure-storage-blob/12.0.0-preview.3 1.8.0_212; Windows 10 10.0",
      "x-ms-client-request-id" : "4473a558-c487-4071-9b9b-06e50f9ab8e2"
>>>>>>> a55d5dd9
    },
    "Response" : {
      "x-ms-version" : "2019-02-02",
      "Server" : "Windows-Azure-Blob/1.0 Microsoft-HTTPAPI/2.0",
      "retry-after" : "0",
      "Content-Length" : "0",
      "StatusCode" : "202",
<<<<<<< HEAD
      "x-ms-request-id" : "bfedc1ce-901e-0044-7e3b-643cc7000000",
      "Date" : "Thu, 05 Sep 2019 22:41:12 GMT",
      "x-ms-client-request-id" : "342a80d5-c74c-499e-89b0-0cdc55cf126c"
    },
    "Exception" : null
  } ],
  "variables" : [ "jtccreatemetadata0appendblobapitestcreatemetadata95736026e69", "javablobcreatemetadata1appendblobapitestcreatemetadata95713708" ]
=======
      "x-ms-request-id" : "94d134e3-201e-012e-6ce5-64f6e4000000",
      "Date" : "Fri, 06 Sep 2019 18:59:43 GMT",
      "x-ms-client-request-id" : "4473a558-c487-4071-9b9b-06e50f9ab8e2"
    },
    "Exception" : null
  } ],
  "variables" : [ "jtccreatemetadata0appendblobapitestcreatemetadata19d55018fb8", "javablobcreatemetadata1appendblobapitestcreatemetadata19d09680" ]
>>>>>>> a55d5dd9
}<|MERGE_RESOLUTION|>--- conflicted
+++ resolved
@@ -1,143 +1,76 @@
 {
   "networkCallRecords" : [ {
     "Method" : "PUT",
-<<<<<<< HEAD
-    "Uri" : "https://jaschrepragrs.blob.core.windows.net/jtccreatemetadata0appendblobapitestcreatemetadata95736026e69?restype=container",
+    "Uri" : "https://jaschrepragrs.blob.core.windows.net/jtccreatemetadata0appendblobapitestcreatemetadata60833848a33?restype=container",
     "Headers" : {
       "x-ms-version" : "2019-02-02",
       "User-Agent" : "azsdk-java-azure-storage-blob/12.0.0-preview.3 1.8.0_221; Windows 10 10.0",
-      "x-ms-client-request-id" : "9429c4ff-9436-49af-b96c-8730a65387f8"
-=======
-    "Uri" : "https://azstoragesdkaccount.blob.core.windows.net/jtccreatemetadata0appendblobapitestcreatemetadata19d55018fb8?restype=container",
-    "Headers" : {
-      "x-ms-version" : "2019-02-02",
-      "User-Agent" : "azsdk-java-azure-storage-blob/12.0.0-preview.3 1.8.0_212; Windows 10 10.0",
-      "x-ms-client-request-id" : "2b30a0c8-1d25-4999-9427-3756bcd98070"
->>>>>>> a55d5dd9
+      "x-ms-client-request-id" : "eae5ecaa-8cc5-4ad1-b773-241d84530c01"
     },
     "Response" : {
       "x-ms-version" : "2019-02-02",
       "Server" : "Windows-Azure-Blob/1.0 Microsoft-HTTPAPI/2.0",
-<<<<<<< HEAD
-      "ETag" : "\"0x8D73252275549C4\"",
-      "Last-Modified" : "Thu, 05 Sep 2019 22:41:12 GMT",
+      "ETag" : "\"0x8D7356233F4C732\"",
+      "Last-Modified" : "Mon, 09 Sep 2019 20:13:39 GMT",
       "retry-after" : "0",
       "Content-Length" : "0",
       "StatusCode" : "201",
-      "x-ms-request-id" : "bfedc16a-901e-0044-223b-643cc7000000",
-      "Date" : "Thu, 05 Sep 2019 22:41:12 GMT",
-      "x-ms-client-request-id" : "9429c4ff-9436-49af-b96c-8730a65387f8"
-=======
-      "ETag" : "\"0x8D732FC613EE8AC\"",
-      "Last-Modified" : "Fri, 06 Sep 2019 18:59:44 GMT",
-      "retry-after" : "0",
-      "Content-Length" : "0",
-      "StatusCode" : "201",
-      "x-ms-request-id" : "94d13484-201e-012e-1ee5-64f6e4000000",
-      "Date" : "Fri, 06 Sep 2019 18:59:43 GMT",
-      "x-ms-client-request-id" : "2b30a0c8-1d25-4999-9427-3756bcd98070"
->>>>>>> a55d5dd9
+      "x-ms-request-id" : "03480fd0-301e-0024-4b4b-6779e5000000",
+      "Date" : "Mon, 09 Sep 2019 20:13:38 GMT",
+      "x-ms-client-request-id" : "eae5ecaa-8cc5-4ad1-b773-241d84530c01"
     },
     "Exception" : null
   }, {
     "Method" : "PUT",
-<<<<<<< HEAD
-    "Uri" : "https://jaschrepragrs.blob.core.windows.net/jtccreatemetadata0appendblobapitestcreatemetadata95736026e69/javablobcreatemetadata1appendblobapitestcreatemetadata95713708",
+    "Uri" : "https://jaschrepragrs.blob.core.windows.net/jtccreatemetadata0appendblobapitestcreatemetadata60833848a33/javablobcreatemetadata1appendblobapitestcreatemetadata60873707",
     "Headers" : {
       "x-ms-version" : "2019-02-02",
       "User-Agent" : "azsdk-java-azure-storage-blob/12.0.0-preview.3 1.8.0_221; Windows 10 10.0",
-      "x-ms-client-request-id" : "180d5ed2-d790-49e9-8b34-d7cd1c5035aa"
-=======
-    "Uri" : "https://azstoragesdkaccount.blob.core.windows.net/jtccreatemetadata0appendblobapitestcreatemetadata19d55018fb8/javablobcreatemetadata1appendblobapitestcreatemetadata19d09680",
-    "Headers" : {
-      "x-ms-version" : "2019-02-02",
-      "User-Agent" : "azsdk-java-azure-storage-blob/12.0.0-preview.3 1.8.0_212; Windows 10 10.0",
-      "x-ms-client-request-id" : "b23fd1db-1b44-42a5-8640-9264cac794c3"
->>>>>>> a55d5dd9
+      "x-ms-client-request-id" : "82778a83-e5bf-4247-a617-27fe50090a93"
     },
     "Response" : {
       "x-ms-version" : "2019-02-02",
       "Server" : "Windows-Azure-Blob/1.0 Microsoft-HTTPAPI/2.0",
-<<<<<<< HEAD
-      "ETag" : "\"0x8D732522761C14E\"",
-      "Last-Modified" : "Thu, 05 Sep 2019 22:41:12 GMT",
+      "ETag" : "\"0x8D735623402548B\"",
+      "Last-Modified" : "Mon, 09 Sep 2019 20:13:39 GMT",
       "retry-after" : "0",
       "Content-Length" : "0",
       "StatusCode" : "201",
-      "x-ms-request-id" : "bfedc17c-901e-0044-323b-643cc7000000",
+      "x-ms-request-id" : "03480fdf-301e-0024-594b-6779e5000000",
       "x-ms-request-server-encrypted" : "true",
-      "Date" : "Thu, 05 Sep 2019 22:41:12 GMT",
-      "x-ms-client-request-id" : "180d5ed2-d790-49e9-8b34-d7cd1c5035aa"
-=======
-      "ETag" : "\"0x8D732FC614692AE\"",
-      "Last-Modified" : "Fri, 06 Sep 2019 18:59:44 GMT",
-      "retry-after" : "0",
-      "Content-Length" : "0",
-      "StatusCode" : "201",
-      "x-ms-request-id" : "94d1349f-201e-012e-33e5-64f6e4000000",
-      "x-ms-request-server-encrypted" : "true",
-      "Date" : "Fri, 06 Sep 2019 18:59:43 GMT",
-      "x-ms-client-request-id" : "b23fd1db-1b44-42a5-8640-9264cac794c3"
->>>>>>> a55d5dd9
+      "Date" : "Mon, 09 Sep 2019 20:13:38 GMT",
+      "x-ms-client-request-id" : "82778a83-e5bf-4247-a617-27fe50090a93"
     },
     "Exception" : null
   }, {
     "Method" : "PUT",
-<<<<<<< HEAD
-    "Uri" : "https://jaschrepragrs.blob.core.windows.net/jtccreatemetadata0appendblobapitestcreatemetadata95736026e69/javablobcreatemetadata1appendblobapitestcreatemetadata95713708",
+    "Uri" : "https://jaschrepragrs.blob.core.windows.net/jtccreatemetadata0appendblobapitestcreatemetadata60833848a33/javablobcreatemetadata1appendblobapitestcreatemetadata60873707",
     "Headers" : {
       "x-ms-version" : "2019-02-02",
       "User-Agent" : "azsdk-java-azure-storage-blob/12.0.0-preview.3 1.8.0_221; Windows 10 10.0",
-      "x-ms-client-request-id" : "63d78317-49a8-4494-978f-effb01df31bf"
-=======
-    "Uri" : "https://azstoragesdkaccount.blob.core.windows.net/jtccreatemetadata0appendblobapitestcreatemetadata19d55018fb8/javablobcreatemetadata1appendblobapitestcreatemetadata19d09680",
-    "Headers" : {
-      "x-ms-version" : "2019-02-02",
-      "User-Agent" : "azsdk-java-azure-storage-blob/12.0.0-preview.3 1.8.0_212; Windows 10 10.0",
-      "x-ms-client-request-id" : "86b428ce-4ebe-4b62-a673-09fd92573d5b"
->>>>>>> a55d5dd9
+      "x-ms-client-request-id" : "b5402da5-031b-43a6-9b17-871b0f6274e9"
     },
     "Response" : {
       "x-ms-version" : "2019-02-02",
       "Server" : "Windows-Azure-Blob/1.0 Microsoft-HTTPAPI/2.0",
-<<<<<<< HEAD
-      "ETag" : "\"0x8D73252276DF885\"",
-      "Last-Modified" : "Thu, 05 Sep 2019 22:41:12 GMT",
+      "ETag" : "\"0x8D73562340E8BC9\"",
+      "Last-Modified" : "Mon, 09 Sep 2019 20:13:39 GMT",
       "retry-after" : "0",
       "Content-Length" : "0",
       "StatusCode" : "201",
-      "x-ms-request-id" : "bfedc18a-901e-0044-3f3b-643cc7000000",
+      "x-ms-request-id" : "03480fe9-301e-0024-634b-6779e5000000",
       "x-ms-request-server-encrypted" : "true",
-      "Date" : "Thu, 05 Sep 2019 22:41:12 GMT",
-      "x-ms-client-request-id" : "63d78317-49a8-4494-978f-effb01df31bf"
-=======
-      "ETag" : "\"0x8D732FC614CFCCB\"",
-      "Last-Modified" : "Fri, 06 Sep 2019 18:59:44 GMT",
-      "retry-after" : "0",
-      "Content-Length" : "0",
-      "StatusCode" : "201",
-      "x-ms-request-id" : "94d134b0-201e-012e-41e5-64f6e4000000",
-      "x-ms-request-server-encrypted" : "true",
-      "Date" : "Fri, 06 Sep 2019 18:59:43 GMT",
-      "x-ms-client-request-id" : "86b428ce-4ebe-4b62-a673-09fd92573d5b"
->>>>>>> a55d5dd9
+      "Date" : "Mon, 09 Sep 2019 20:13:38 GMT",
+      "x-ms-client-request-id" : "b5402da5-031b-43a6-9b17-871b0f6274e9"
     },
     "Exception" : null
   }, {
     "Method" : "HEAD",
-<<<<<<< HEAD
-    "Uri" : "https://jaschrepragrs.blob.core.windows.net/jtccreatemetadata0appendblobapitestcreatemetadata95736026e69/javablobcreatemetadata1appendblobapitestcreatemetadata95713708",
+    "Uri" : "https://jaschrepragrs.blob.core.windows.net/jtccreatemetadata0appendblobapitestcreatemetadata60833848a33/javablobcreatemetadata1appendblobapitestcreatemetadata60873707",
     "Headers" : {
       "x-ms-version" : "2019-02-02",
       "User-Agent" : "azsdk-java-azure-storage-blob/12.0.0-preview.3 1.8.0_221; Windows 10 10.0",
-      "x-ms-client-request-id" : "f0ef90e9-f982-4ab2-9a2f-0b8f41fe7425"
-=======
-    "Uri" : "https://azstoragesdkaccount.blob.core.windows.net/jtccreatemetadata0appendblobapitestcreatemetadata19d55018fb8/javablobcreatemetadata1appendblobapitestcreatemetadata19d09680",
-    "Headers" : {
-      "x-ms-version" : "2019-02-02",
-      "User-Agent" : "azsdk-java-azure-storage-blob/12.0.0-preview.3 1.8.0_212; Windows 10 10.0",
-      "x-ms-client-request-id" : "2bee6620-386e-4580-9071-c199f2943ff9"
->>>>>>> a55d5dd9
+      "x-ms-client-request-id" : "78c032c3-e32a-4410-a68b-e4a084be8d06"
     },
     "Response" : {
       "x-ms-version" : "2019-02-02",
@@ -146,53 +79,30 @@
       "x-ms-tag-count" : "0",
       "x-ms-lease-state" : "available",
       "x-ms-blob-committed-block-count" : "0",
-<<<<<<< HEAD
-      "Last-Modified" : "Thu, 05 Sep 2019 22:41:12 GMT",
+      "Last-Modified" : "Mon, 09 Sep 2019 20:13:39 GMT",
       "retry-after" : "0",
       "StatusCode" : "200",
-      "Date" : "Thu, 05 Sep 2019 22:41:12 GMT",
-=======
-      "Last-Modified" : "Fri, 06 Sep 2019 18:59:44 GMT",
-      "retry-after" : "0",
-      "StatusCode" : "200",
-      "Date" : "Fri, 06 Sep 2019 18:59:43 GMT",
->>>>>>> a55d5dd9
+      "Date" : "Mon, 09 Sep 2019 20:13:38 GMT",
       "x-ms-blob-type" : "AppendBlob",
       "Accept-Ranges" : "bytes",
       "x-ms-server-encrypted" : "true",
       "x-ms-access-tier-inferred" : "true",
       "x-ms-access-tier" : "Hot",
-<<<<<<< HEAD
-      "ETag" : "\"0x8D73252276DF885\"",
-      "x-ms-creation-time" : "Thu, 05 Sep 2019 22:41:12 GMT",
+      "ETag" : "\"0x8D73562340E8BC9\"",
+      "x-ms-creation-time" : "Mon, 09 Sep 2019 20:13:39 GMT",
       "Content-Length" : "0",
-      "x-ms-request-id" : "bfedc1a2-901e-0044-543b-643cc7000000",
-      "x-ms-client-request-id" : "f0ef90e9-f982-4ab2-9a2f-0b8f41fe7425",
-=======
-      "ETag" : "\"0x8D732FC614CFCCB\"",
-      "x-ms-creation-time" : "Fri, 06 Sep 2019 18:59:44 GMT",
-      "Content-Length" : "0",
-      "x-ms-request-id" : "94d134bf-201e-012e-4fe5-64f6e4000000",
-      "x-ms-client-request-id" : "2bee6620-386e-4580-9071-c199f2943ff9",
->>>>>>> a55d5dd9
+      "x-ms-request-id" : "03480ff4-301e-0024-6b4b-6779e5000000",
+      "x-ms-client-request-id" : "78c032c3-e32a-4410-a68b-e4a084be8d06",
       "Content-Type" : "application/octet-stream"
     },
     "Exception" : null
   }, {
     "Method" : "GET",
-<<<<<<< HEAD
     "Uri" : "https://jaschrepragrs.blob.core.windows.net?prefix=jtccreatemetadata&comp=list",
     "Headers" : {
       "x-ms-version" : "2019-02-02",
       "User-Agent" : "azsdk-java-azure-storage-blob/12.0.0-preview.3 1.8.0_221; Windows 10 10.0",
-      "x-ms-client-request-id" : "efe2fab2-fefc-482b-850e-6d677a3d925d"
-=======
-    "Uri" : "https://azstoragesdkaccount.blob.core.windows.net?prefix=jtccreatemetadata&comp=list",
-    "Headers" : {
-      "x-ms-version" : "2019-02-02",
-      "User-Agent" : "azsdk-java-azure-storage-blob/12.0.0-preview.3 1.8.0_212; Windows 10 10.0",
-      "x-ms-client-request-id" : "73d6250d-94b4-4a14-a8d2-16d5d37b8f4e"
->>>>>>> a55d5dd9
+      "x-ms-client-request-id" : "468f41e6-74cc-4150-bd0e-cfc56013939b"
     },
     "Response" : {
       "Transfer-Encoding" : "chunked",
@@ -200,35 +110,20 @@
       "Server" : "Windows-Azure-Blob/1.0 Microsoft-HTTPAPI/2.0",
       "retry-after" : "0",
       "StatusCode" : "200",
-<<<<<<< HEAD
-      "x-ms-request-id" : "bfedc1c3-901e-0044-733b-643cc7000000",
-      "Body" : "﻿<?xml version=\"1.0\" encoding=\"utf-8\"?><EnumerationResults ServiceEndpoint=\"https://jaschrepragrs.blob.core.windows.net/\"><Prefix>jtccreatemetadata</Prefix><Containers><Container><Name>jtccreatemetadata0appendblobapitestcreatemetadata95736026e69</Name><Properties><Last-Modified>Thu, 05 Sep 2019 22:41:12 GMT</Last-Modified><Etag>\"0x8D73252275549C4\"</Etag><LeaseStatus>unlocked</LeaseStatus><LeaseState>available</LeaseState><DefaultEncryptionScope>$account-encryption-key</DefaultEncryptionScope><DenyEncryptionScopeOverride>false</DenyEncryptionScopeOverride><HasImmutabilityPolicy>false</HasImmutabilityPolicy><HasLegalHold>false</HasLegalHold></Properties></Container></Containers><NextMarker /></EnumerationResults>",
-      "Date" : "Thu, 05 Sep 2019 22:41:12 GMT",
-      "x-ms-client-request-id" : "efe2fab2-fefc-482b-850e-6d677a3d925d",
-=======
-      "x-ms-request-id" : "94d134cd-201e-012e-5ae5-64f6e4000000",
-      "Body" : "﻿<?xml version=\"1.0\" encoding=\"utf-8\"?><EnumerationResults ServiceEndpoint=\"https://azstoragesdkaccount.blob.core.windows.net/\"><Prefix>jtccreatemetadata</Prefix><Containers><Container><Name>jtccreatemetadata0appendblobapitestcreatemetadata19d55018fb8</Name><Properties><Last-Modified>Fri, 06 Sep 2019 18:59:44 GMT</Last-Modified><Etag>\"0x8D732FC613EE8AC\"</Etag><LeaseStatus>unlocked</LeaseStatus><LeaseState>available</LeaseState><DefaultEncryptionScope>$account-encryption-key</DefaultEncryptionScope><DenyEncryptionScopeOverride>false</DenyEncryptionScopeOverride><HasImmutabilityPolicy>false</HasImmutabilityPolicy><HasLegalHold>false</HasLegalHold></Properties></Container></Containers><NextMarker /></EnumerationResults>",
-      "Date" : "Fri, 06 Sep 2019 18:59:43 GMT",
-      "x-ms-client-request-id" : "73d6250d-94b4-4a14-a8d2-16d5d37b8f4e",
->>>>>>> a55d5dd9
+      "x-ms-request-id" : "03480ffe-301e-0024-754b-6779e5000000",
+      "Body" : "﻿<?xml version=\"1.0\" encoding=\"utf-8\"?><EnumerationResults ServiceEndpoint=\"https://jaschrepragrs.blob.core.windows.net/\"><Prefix>jtccreatemetadata</Prefix><Containers><Container><Name>jtccreatemetadata0appendblobapitestcreatemetadata60833848a33</Name><Properties><Last-Modified>Mon, 09 Sep 2019 20:13:39 GMT</Last-Modified><Etag>\"0x8D7356233F4C732\"</Etag><LeaseStatus>unlocked</LeaseStatus><LeaseState>available</LeaseState><DefaultEncryptionScope>$account-encryption-key</DefaultEncryptionScope><DenyEncryptionScopeOverride>false</DenyEncryptionScopeOverride><HasImmutabilityPolicy>false</HasImmutabilityPolicy><HasLegalHold>false</HasLegalHold></Properties></Container></Containers><NextMarker /></EnumerationResults>",
+      "Date" : "Mon, 09 Sep 2019 20:13:38 GMT",
+      "x-ms-client-request-id" : "468f41e6-74cc-4150-bd0e-cfc56013939b",
       "Content-Type" : "application/xml"
     },
     "Exception" : null
   }, {
     "Method" : "DELETE",
-<<<<<<< HEAD
-    "Uri" : "https://jaschrepragrs.blob.core.windows.net/jtccreatemetadata0appendblobapitestcreatemetadata95736026e69?restype=container",
+    "Uri" : "https://jaschrepragrs.blob.core.windows.net/jtccreatemetadata0appendblobapitestcreatemetadata60833848a33?restype=container",
     "Headers" : {
       "x-ms-version" : "2019-02-02",
       "User-Agent" : "azsdk-java-azure-storage-blob/12.0.0-preview.3 1.8.0_221; Windows 10 10.0",
-      "x-ms-client-request-id" : "342a80d5-c74c-499e-89b0-0cdc55cf126c"
-=======
-    "Uri" : "https://azstoragesdkaccount.blob.core.windows.net/jtccreatemetadata0appendblobapitestcreatemetadata19d55018fb8?restype=container",
-    "Headers" : {
-      "x-ms-version" : "2019-02-02",
-      "User-Agent" : "azsdk-java-azure-storage-blob/12.0.0-preview.3 1.8.0_212; Windows 10 10.0",
-      "x-ms-client-request-id" : "4473a558-c487-4071-9b9b-06e50f9ab8e2"
->>>>>>> a55d5dd9
+      "x-ms-client-request-id" : "ce8ce156-6785-4bfe-85d3-c01ab2de8b0f"
     },
     "Response" : {
       "x-ms-version" : "2019-02-02",
@@ -236,21 +131,11 @@
       "retry-after" : "0",
       "Content-Length" : "0",
       "StatusCode" : "202",
-<<<<<<< HEAD
-      "x-ms-request-id" : "bfedc1ce-901e-0044-7e3b-643cc7000000",
-      "Date" : "Thu, 05 Sep 2019 22:41:12 GMT",
-      "x-ms-client-request-id" : "342a80d5-c74c-499e-89b0-0cdc55cf126c"
+      "x-ms-request-id" : "0348100a-301e-0024-804b-6779e5000000",
+      "Date" : "Mon, 09 Sep 2019 20:13:39 GMT",
+      "x-ms-client-request-id" : "ce8ce156-6785-4bfe-85d3-c01ab2de8b0f"
     },
     "Exception" : null
   } ],
-  "variables" : [ "jtccreatemetadata0appendblobapitestcreatemetadata95736026e69", "javablobcreatemetadata1appendblobapitestcreatemetadata95713708" ]
-=======
-      "x-ms-request-id" : "94d134e3-201e-012e-6ce5-64f6e4000000",
-      "Date" : "Fri, 06 Sep 2019 18:59:43 GMT",
-      "x-ms-client-request-id" : "4473a558-c487-4071-9b9b-06e50f9ab8e2"
-    },
-    "Exception" : null
-  } ],
-  "variables" : [ "jtccreatemetadata0appendblobapitestcreatemetadata19d55018fb8", "javablobcreatemetadata1appendblobapitestcreatemetadata19d09680" ]
->>>>>>> a55d5dd9
+  "variables" : [ "jtccreatemetadata0appendblobapitestcreatemetadata60833848a33", "javablobcreatemetadata1appendblobapitestcreatemetadata60873707" ]
 }