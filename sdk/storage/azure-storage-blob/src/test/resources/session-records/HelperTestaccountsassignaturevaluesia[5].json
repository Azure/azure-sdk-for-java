{
  "networkCallRecords" : [ {
    "Method" : "PUT",
<<<<<<< HEAD
    "Uri" : "https://jaschrepragrs.blob.core.windows.net/jtcaccountsassignaturevaluesia00582910fd47b2bba24?restype=container",
    "Headers" : {
      "x-ms-version" : "2019-02-02",
      "User-Agent" : "azsdk-java-azure-storage-blob/12.0.0-preview.3 1.8.0_221; Windows 10 10.0",
      "x-ms-client-request-id" : "93b55e96-b782-47d7-a35b-a7aabb9bac84"
=======
    "Uri" : "https://azstoragesdkaccount.blob.core.windows.net/jtcaccountsassignaturevaluesia07352306a414013e1a4?restype=container",
    "Headers" : {
      "x-ms-version" : "2019-02-02",
      "User-Agent" : "azsdk-java-azure-storage-blob/12.0.0-preview.3 1.8.0_212; Windows 10 10.0",
      "x-ms-client-request-id" : "7ced4d4f-4ae1-4843-bf19-908b76bc57a5"
>>>>>>> a55d5dd9
    },
    "Response" : {
      "x-ms-version" : "2019-02-02",
      "Server" : "Windows-Azure-Blob/1.0 Microsoft-HTTPAPI/2.0",
<<<<<<< HEAD
      "ETag" : "\"0x8D7325190E90AC2\"",
      "Last-Modified" : "Thu, 05 Sep 2019 22:37:00 GMT",
      "retry-after" : "0",
      "Content-Length" : "0",
      "StatusCode" : "201",
      "x-ms-request-id" : "bfecbf6a-901e-0044-223a-643cc7000000",
      "Date" : "Thu, 05 Sep 2019 22:36:59 GMT",
      "x-ms-client-request-id" : "93b55e96-b782-47d7-a35b-a7aabb9bac84"
=======
      "ETag" : "\"0x8D732FDB29D6E1D\"",
      "Last-Modified" : "Fri, 06 Sep 2019 19:09:10 GMT",
      "retry-after" : "0",
      "Content-Length" : "0",
      "StatusCode" : "201",
      "x-ms-request-id" : "ec65e5c6-001e-001f-0de6-64eb66000000",
      "Date" : "Fri, 06 Sep 2019 19:09:09 GMT",
      "x-ms-client-request-id" : "7ced4d4f-4ae1-4843-bf19-908b76bc57a5"
>>>>>>> a55d5dd9
    },
    "Exception" : null
  }, {
    "Method" : "GET",
<<<<<<< HEAD
    "Uri" : "https://jaschrepragrs.blob.core.windows.net?prefix=jtcaccountsassignaturevaluesia&comp=list",
    "Headers" : {
      "x-ms-version" : "2019-02-02",
      "User-Agent" : "azsdk-java-azure-storage-blob/12.0.0-preview.3 1.8.0_221; Windows 10 10.0",
      "x-ms-client-request-id" : "84a210e4-c643-4cee-8f9b-578567a9194a"
=======
    "Uri" : "https://azstoragesdkaccount.blob.core.windows.net?prefix=jtcaccountsassignaturevaluesia&comp=list",
    "Headers" : {
      "x-ms-version" : "2019-02-02",
      "User-Agent" : "azsdk-java-azure-storage-blob/12.0.0-preview.3 1.8.0_212; Windows 10 10.0",
      "x-ms-client-request-id" : "97aba0e1-0ccc-4c4d-8585-c4e5d59f8721"
>>>>>>> a55d5dd9
    },
    "Response" : {
      "Transfer-Encoding" : "chunked",
      "x-ms-version" : "2019-02-02",
      "Server" : "Windows-Azure-Blob/1.0 Microsoft-HTTPAPI/2.0",
      "retry-after" : "0",
      "StatusCode" : "200",
<<<<<<< HEAD
      "x-ms-request-id" : "bfecbf82-901e-0044-383a-643cc7000000",
      "Body" : "﻿<?xml version=\"1.0\" encoding=\"utf-8\"?><EnumerationResults ServiceEndpoint=\"https://jaschrepragrs.blob.core.windows.net/\"><Prefix>jtcaccountsassignaturevaluesia</Prefix><Containers><Container><Name>jtcaccountsassignaturevaluesia00582910fd47b2bba24</Name><Properties><Last-Modified>Thu, 05 Sep 2019 22:37:00 GMT</Last-Modified><Etag>\"0x8D7325190E90AC2\"</Etag><LeaseStatus>unlocked</LeaseStatus><LeaseState>available</LeaseState><DefaultEncryptionScope>$account-encryption-key</DefaultEncryptionScope><DenyEncryptionScopeOverride>false</DenyEncryptionScopeOverride><HasImmutabilityPolicy>false</HasImmutabilityPolicy><HasLegalHold>false</HasLegalHold></Properties></Container></Containers><NextMarker /></EnumerationResults>",
      "Date" : "Thu, 05 Sep 2019 22:36:59 GMT",
      "x-ms-client-request-id" : "84a210e4-c643-4cee-8f9b-578567a9194a",
=======
      "x-ms-request-id" : "ec65e5eb-001e-001f-2be6-64eb66000000",
      "Body" : "﻿<?xml version=\"1.0\" encoding=\"utf-8\"?><EnumerationResults ServiceEndpoint=\"https://azstoragesdkaccount.blob.core.windows.net/\"><Prefix>jtcaccountsassignaturevaluesia</Prefix><Containers><Container><Name>jtcaccountsassignaturevaluesia07352306a414013e1a4</Name><Properties><Last-Modified>Fri, 06 Sep 2019 19:09:10 GMT</Last-Modified><Etag>\"0x8D732FDB29D6E1D\"</Etag><LeaseStatus>unlocked</LeaseStatus><LeaseState>available</LeaseState><DefaultEncryptionScope>$account-encryption-key</DefaultEncryptionScope><DenyEncryptionScopeOverride>false</DenyEncryptionScopeOverride><HasImmutabilityPolicy>false</HasImmutabilityPolicy><HasLegalHold>false</HasLegalHold></Properties></Container></Containers><NextMarker /></EnumerationResults>",
      "Date" : "Fri, 06 Sep 2019 19:09:09 GMT",
      "x-ms-client-request-id" : "97aba0e1-0ccc-4c4d-8585-c4e5d59f8721",
>>>>>>> a55d5dd9
      "Content-Type" : "application/xml"
    },
    "Exception" : null
  }, {
    "Method" : "DELETE",
<<<<<<< HEAD
    "Uri" : "https://jaschrepragrs.blob.core.windows.net/jtcaccountsassignaturevaluesia00582910fd47b2bba24?restype=container",
    "Headers" : {
      "x-ms-version" : "2019-02-02",
      "User-Agent" : "azsdk-java-azure-storage-blob/12.0.0-preview.3 1.8.0_221; Windows 10 10.0",
      "x-ms-client-request-id" : "f4d6f01f-06b2-4d0e-ada3-b3795ef87369"
=======
    "Uri" : "https://azstoragesdkaccount.blob.core.windows.net/jtcaccountsassignaturevaluesia07352306a414013e1a4?restype=container",
    "Headers" : {
      "x-ms-version" : "2019-02-02",
      "User-Agent" : "azsdk-java-azure-storage-blob/12.0.0-preview.3 1.8.0_212; Windows 10 10.0",
      "x-ms-client-request-id" : "acc5af6c-e09f-4a96-944e-d0820d17db13"
>>>>>>> a55d5dd9
    },
    "Response" : {
      "x-ms-version" : "2019-02-02",
      "Server" : "Windows-Azure-Blob/1.0 Microsoft-HTTPAPI/2.0",
      "retry-after" : "0",
      "Content-Length" : "0",
      "StatusCode" : "202",
<<<<<<< HEAD
      "x-ms-request-id" : "bfecbf8e-901e-0044-443a-643cc7000000",
      "Date" : "Thu, 05 Sep 2019 22:36:59 GMT",
      "x-ms-client-request-id" : "f4d6f01f-06b2-4d0e-ada3-b3795ef87369"
    },
    "Exception" : null
  } ],
  "variables" : [ "jtcaccountsassignaturevaluesia00582910fd47b2bba24" ]
=======
      "x-ms-request-id" : "ec65e5fb-001e-001f-38e6-64eb66000000",
      "Date" : "Fri, 06 Sep 2019 19:09:09 GMT",
      "x-ms-client-request-id" : "acc5af6c-e09f-4a96-944e-d0820d17db13"
    },
    "Exception" : null
  } ],
  "variables" : [ "jtcaccountsassignaturevaluesia07352306a414013e1a4" ]
>>>>>>> a55d5dd9
}<|MERGE_RESOLUTION|>--- conflicted
+++ resolved
@@ -1,59 +1,32 @@
 {
   "networkCallRecords" : [ {
     "Method" : "PUT",
-<<<<<<< HEAD
-    "Uri" : "https://jaschrepragrs.blob.core.windows.net/jtcaccountsassignaturevaluesia00582910fd47b2bba24?restype=container",
+    "Uri" : "https://jaschrepragrs.blob.core.windows.net/jtcaccountsassignaturevaluesia01515844908d69425e4?restype=container",
     "Headers" : {
       "x-ms-version" : "2019-02-02",
       "User-Agent" : "azsdk-java-azure-storage-blob/12.0.0-preview.3 1.8.0_221; Windows 10 10.0",
-      "x-ms-client-request-id" : "93b55e96-b782-47d7-a35b-a7aabb9bac84"
-=======
-    "Uri" : "https://azstoragesdkaccount.blob.core.windows.net/jtcaccountsassignaturevaluesia07352306a414013e1a4?restype=container",
-    "Headers" : {
-      "x-ms-version" : "2019-02-02",
-      "User-Agent" : "azsdk-java-azure-storage-blob/12.0.0-preview.3 1.8.0_212; Windows 10 10.0",
-      "x-ms-client-request-id" : "7ced4d4f-4ae1-4843-bf19-908b76bc57a5"
->>>>>>> a55d5dd9
+      "x-ms-client-request-id" : "7177e634-f9ae-410c-95a0-9752e44c035c"
     },
     "Response" : {
       "x-ms-version" : "2019-02-02",
       "Server" : "Windows-Azure-Blob/1.0 Microsoft-HTTPAPI/2.0",
-<<<<<<< HEAD
-      "ETag" : "\"0x8D7325190E90AC2\"",
-      "Last-Modified" : "Thu, 05 Sep 2019 22:37:00 GMT",
+      "ETag" : "\"0x8D73560401E8F3A\"",
+      "Last-Modified" : "Mon, 09 Sep 2019 19:59:40 GMT",
       "retry-after" : "0",
       "Content-Length" : "0",
       "StatusCode" : "201",
-      "x-ms-request-id" : "bfecbf6a-901e-0044-223a-643cc7000000",
-      "Date" : "Thu, 05 Sep 2019 22:36:59 GMT",
-      "x-ms-client-request-id" : "93b55e96-b782-47d7-a35b-a7aabb9bac84"
-=======
-      "ETag" : "\"0x8D732FDB29D6E1D\"",
-      "Last-Modified" : "Fri, 06 Sep 2019 19:09:10 GMT",
-      "retry-after" : "0",
-      "Content-Length" : "0",
-      "StatusCode" : "201",
-      "x-ms-request-id" : "ec65e5c6-001e-001f-0de6-64eb66000000",
-      "Date" : "Fri, 06 Sep 2019 19:09:09 GMT",
-      "x-ms-client-request-id" : "7ced4d4f-4ae1-4843-bf19-908b76bc57a5"
->>>>>>> a55d5dd9
+      "x-ms-request-id" : "077fe83e-801e-001f-6049-673bbb000000",
+      "Date" : "Mon, 09 Sep 2019 19:59:39 GMT",
+      "x-ms-client-request-id" : "7177e634-f9ae-410c-95a0-9752e44c035c"
     },
     "Exception" : null
   }, {
     "Method" : "GET",
-<<<<<<< HEAD
     "Uri" : "https://jaschrepragrs.blob.core.windows.net?prefix=jtcaccountsassignaturevaluesia&comp=list",
     "Headers" : {
       "x-ms-version" : "2019-02-02",
       "User-Agent" : "azsdk-java-azure-storage-blob/12.0.0-preview.3 1.8.0_221; Windows 10 10.0",
-      "x-ms-client-request-id" : "84a210e4-c643-4cee-8f9b-578567a9194a"
-=======
-    "Uri" : "https://azstoragesdkaccount.blob.core.windows.net?prefix=jtcaccountsassignaturevaluesia&comp=list",
-    "Headers" : {
-      "x-ms-version" : "2019-02-02",
-      "User-Agent" : "azsdk-java-azure-storage-blob/12.0.0-preview.3 1.8.0_212; Windows 10 10.0",
-      "x-ms-client-request-id" : "97aba0e1-0ccc-4c4d-8585-c4e5d59f8721"
->>>>>>> a55d5dd9
+      "x-ms-client-request-id" : "4761aedf-eb83-4fad-9967-7f2bbce1fa83"
     },
     "Response" : {
       "Transfer-Encoding" : "chunked",
@@ -61,35 +34,20 @@
       "Server" : "Windows-Azure-Blob/1.0 Microsoft-HTTPAPI/2.0",
       "retry-after" : "0",
       "StatusCode" : "200",
-<<<<<<< HEAD
-      "x-ms-request-id" : "bfecbf82-901e-0044-383a-643cc7000000",
-      "Body" : "﻿<?xml version=\"1.0\" encoding=\"utf-8\"?><EnumerationResults ServiceEndpoint=\"https://jaschrepragrs.blob.core.windows.net/\"><Prefix>jtcaccountsassignaturevaluesia</Prefix><Containers><Container><Name>jtcaccountsassignaturevaluesia00582910fd47b2bba24</Name><Properties><Last-Modified>Thu, 05 Sep 2019 22:37:00 GMT</Last-Modified><Etag>\"0x8D7325190E90AC2\"</Etag><LeaseStatus>unlocked</LeaseStatus><LeaseState>available</LeaseState><DefaultEncryptionScope>$account-encryption-key</DefaultEncryptionScope><DenyEncryptionScopeOverride>false</DenyEncryptionScopeOverride><HasImmutabilityPolicy>false</HasImmutabilityPolicy><HasLegalHold>false</HasLegalHold></Properties></Container></Containers><NextMarker /></EnumerationResults>",
-      "Date" : "Thu, 05 Sep 2019 22:36:59 GMT",
-      "x-ms-client-request-id" : "84a210e4-c643-4cee-8f9b-578567a9194a",
-=======
-      "x-ms-request-id" : "ec65e5eb-001e-001f-2be6-64eb66000000",
-      "Body" : "﻿<?xml version=\"1.0\" encoding=\"utf-8\"?><EnumerationResults ServiceEndpoint=\"https://azstoragesdkaccount.blob.core.windows.net/\"><Prefix>jtcaccountsassignaturevaluesia</Prefix><Containers><Container><Name>jtcaccountsassignaturevaluesia07352306a414013e1a4</Name><Properties><Last-Modified>Fri, 06 Sep 2019 19:09:10 GMT</Last-Modified><Etag>\"0x8D732FDB29D6E1D\"</Etag><LeaseStatus>unlocked</LeaseStatus><LeaseState>available</LeaseState><DefaultEncryptionScope>$account-encryption-key</DefaultEncryptionScope><DenyEncryptionScopeOverride>false</DenyEncryptionScopeOverride><HasImmutabilityPolicy>false</HasImmutabilityPolicy><HasLegalHold>false</HasLegalHold></Properties></Container></Containers><NextMarker /></EnumerationResults>",
-      "Date" : "Fri, 06 Sep 2019 19:09:09 GMT",
-      "x-ms-client-request-id" : "97aba0e1-0ccc-4c4d-8585-c4e5d59f8721",
->>>>>>> a55d5dd9
+      "x-ms-request-id" : "077fe855-801e-001f-7649-673bbb000000",
+      "Body" : "﻿<?xml version=\"1.0\" encoding=\"utf-8\"?><EnumerationResults ServiceEndpoint=\"https://jaschrepragrs.blob.core.windows.net/\"><Prefix>jtcaccountsassignaturevaluesia</Prefix><Containers><Container><Name>jtcaccountsassignaturevaluesia01515844908d69425e4</Name><Properties><Last-Modified>Mon, 09 Sep 2019 19:59:40 GMT</Last-Modified><Etag>\"0x8D73560401E8F3A\"</Etag><LeaseStatus>unlocked</LeaseStatus><LeaseState>available</LeaseState><DefaultEncryptionScope>$account-encryption-key</DefaultEncryptionScope><DenyEncryptionScopeOverride>false</DenyEncryptionScopeOverride><HasImmutabilityPolicy>false</HasImmutabilityPolicy><HasLegalHold>false</HasLegalHold></Properties></Container></Containers><NextMarker /></EnumerationResults>",
+      "Date" : "Mon, 09 Sep 2019 19:59:39 GMT",
+      "x-ms-client-request-id" : "4761aedf-eb83-4fad-9967-7f2bbce1fa83",
       "Content-Type" : "application/xml"
     },
     "Exception" : null
   }, {
     "Method" : "DELETE",
-<<<<<<< HEAD
-    "Uri" : "https://jaschrepragrs.blob.core.windows.net/jtcaccountsassignaturevaluesia00582910fd47b2bba24?restype=container",
+    "Uri" : "https://jaschrepragrs.blob.core.windows.net/jtcaccountsassignaturevaluesia01515844908d69425e4?restype=container",
     "Headers" : {
       "x-ms-version" : "2019-02-02",
       "User-Agent" : "azsdk-java-azure-storage-blob/12.0.0-preview.3 1.8.0_221; Windows 10 10.0",
-      "x-ms-client-request-id" : "f4d6f01f-06b2-4d0e-ada3-b3795ef87369"
-=======
-    "Uri" : "https://azstoragesdkaccount.blob.core.windows.net/jtcaccountsassignaturevaluesia07352306a414013e1a4?restype=container",
-    "Headers" : {
-      "x-ms-version" : "2019-02-02",
-      "User-Agent" : "azsdk-java-azure-storage-blob/12.0.0-preview.3 1.8.0_212; Windows 10 10.0",
-      "x-ms-client-request-id" : "acc5af6c-e09f-4a96-944e-d0820d17db13"
->>>>>>> a55d5dd9
+      "x-ms-client-request-id" : "2dd30010-6222-4179-9c76-c5e760524c14"
     },
     "Response" : {
       "x-ms-version" : "2019-02-02",
@@ -97,21 +55,11 @@
       "retry-after" : "0",
       "Content-Length" : "0",
       "StatusCode" : "202",
-<<<<<<< HEAD
-      "x-ms-request-id" : "bfecbf8e-901e-0044-443a-643cc7000000",
-      "Date" : "Thu, 05 Sep 2019 22:36:59 GMT",
-      "x-ms-client-request-id" : "f4d6f01f-06b2-4d0e-ada3-b3795ef87369"
+      "x-ms-request-id" : "077fe862-801e-001f-0249-673bbb000000",
+      "Date" : "Mon, 09 Sep 2019 19:59:40 GMT",
+      "x-ms-client-request-id" : "2dd30010-6222-4179-9c76-c5e760524c14"
     },
     "Exception" : null
   } ],
-  "variables" : [ "jtcaccountsassignaturevaluesia00582910fd47b2bba24" ]
-=======
-      "x-ms-request-id" : "ec65e5fb-001e-001f-38e6-64eb66000000",
-      "Date" : "Fri, 06 Sep 2019 19:09:09 GMT",
-      "x-ms-client-request-id" : "acc5af6c-e09f-4a96-944e-d0820d17db13"
-    },
-    "Exception" : null
-  } ],
-  "variables" : [ "jtcaccountsassignaturevaluesia07352306a414013e1a4" ]
->>>>>>> a55d5dd9
+  "variables" : [ "jtcaccountsassignaturevaluesia01515844908d69425e4" ]
 }