{
  "networkCallRecords" : [ {
    "Method" : "PUT",
<<<<<<< HEAD
    "Uri" : "https://jaschrepragrs.blob.core.windows.net/jtcsethttpheadersacfail08101005853e02ea0e4ca49?restype=container",
    "Headers" : {
      "x-ms-version" : "2019-02-02",
      "User-Agent" : "azsdk-java-azure-storage-blob/12.0.0-preview.3 1.8.0_221; Windows 10 10.0",
      "x-ms-client-request-id" : "49ddaae7-9469-4cbb-914a-5beeaf06b6ba"
=======
    "Uri" : "https://azstoragesdkaccount.blob.core.windows.net/jtcsethttpheadersacfail00909206088415971348d1b?restype=container",
    "Headers" : {
      "x-ms-version" : "2019-02-02",
      "User-Agent" : "azsdk-java-azure-storage-blob/12.0.0-preview.3 1.8.0_212; Windows 10 10.0",
      "x-ms-client-request-id" : "bc371827-db92-474b-89a8-a923e0a90515"
>>>>>>> a55d5dd9
    },
    "Response" : {
      "x-ms-version" : "2019-02-02",
      "Server" : "Windows-Azure-Blob/1.0 Microsoft-HTTPAPI/2.0",
<<<<<<< HEAD
      "ETag" : "\"0x8D73251A61013E8\"",
      "Last-Modified" : "Thu, 05 Sep 2019 22:37:35 GMT",
      "retry-after" : "0",
      "Content-Length" : "0",
      "StatusCode" : "201",
      "x-ms-request-id" : "bfece4e4-901e-0044-163a-643cc7000000",
      "Date" : "Thu, 05 Sep 2019 22:37:34 GMT",
      "x-ms-client-request-id" : "49ddaae7-9469-4cbb-914a-5beeaf06b6ba"
=======
      "ETag" : "\"0x8D732FC7ABE5E47\"",
      "Last-Modified" : "Fri, 06 Sep 2019 19:00:26 GMT",
      "retry-after" : "0",
      "Content-Length" : "0",
      "StatusCode" : "201",
      "x-ms-request-id" : "b92b0bc9-d01e-009e-4fe5-644931000000",
      "Date" : "Fri, 06 Sep 2019 19:00:26 GMT",
      "x-ms-client-request-id" : "bc371827-db92-474b-89a8-a923e0a90515"
>>>>>>> a55d5dd9
    },
    "Exception" : null
  }, {
    "Method" : "PUT",
<<<<<<< HEAD
    "Uri" : "https://jaschrepragrs.blob.core.windows.net/jtcsethttpheadersacfail08101005853e02ea0e4ca49/javablobsethttpheadersacfail1984403edc83066d2f4f",
    "Headers" : {
      "x-ms-version" : "2019-02-02",
      "User-Agent" : "azsdk-java-azure-storage-blob/12.0.0-preview.3 1.8.0_221; Windows 10 10.0",
      "x-ms-client-request-id" : "0d5d97d4-9ed5-430a-a6ee-eac38872eef0",
=======
    "Uri" : "https://azstoragesdkaccount.blob.core.windows.net/jtcsethttpheadersacfail00909206088415971348d1b/javablobsethttpheadersacfail161348d703967bc4a040",
    "Headers" : {
      "x-ms-version" : "2019-02-02",
      "User-Agent" : "azsdk-java-azure-storage-blob/12.0.0-preview.3 1.8.0_212; Windows 10 10.0",
      "x-ms-client-request-id" : "d4aebee8-2356-41db-9ef1-ad20b2b5fefe",
>>>>>>> a55d5dd9
      "Content-Type" : "application/octet-stream"
    },
    "Response" : {
      "x-ms-version" : "2019-02-02",
      "Server" : "Windows-Azure-Blob/1.0 Microsoft-HTTPAPI/2.0",
      "x-ms-content-crc64" : "6RYQPwaVsyQ=",
<<<<<<< HEAD
      "Last-Modified" : "Thu, 05 Sep 2019 22:37:35 GMT",
      "retry-after" : "0",
      "StatusCode" : "201",
      "x-ms-request-server-encrypted" : "true",
      "Date" : "Thu, 05 Sep 2019 22:37:34 GMT",
      "Content-MD5" : "wh+Wm18D0z1D4E+PE252gg==",
      "ETag" : "\"0x8D73251A61CCDEB\"",
      "Content-Length" : "0",
      "x-ms-request-id" : "bfece4fe-901e-0044-2e3a-643cc7000000",
      "x-ms-client-request-id" : "0d5d97d4-9ed5-430a-a6ee-eac38872eef0"
=======
      "Last-Modified" : "Fri, 06 Sep 2019 19:00:27 GMT",
      "retry-after" : "0",
      "StatusCode" : "201",
      "x-ms-request-server-encrypted" : "true",
      "Date" : "Fri, 06 Sep 2019 19:00:26 GMT",
      "Content-MD5" : "wh+Wm18D0z1D4E+PE252gg==",
      "ETag" : "\"0x8D732FC7AD97B92\"",
      "Content-Length" : "0",
      "x-ms-request-id" : "b92b0cd0-d01e-009e-3ee5-644931000000",
      "x-ms-client-request-id" : "d4aebee8-2356-41db-9ef1-ad20b2b5fefe"
>>>>>>> a55d5dd9
    },
    "Exception" : null
  }, {
    "Method" : "PUT",
<<<<<<< HEAD
    "Uri" : "https://jaschrepragrs.blob.core.windows.net/jtcsethttpheadersacfail08101005853e02ea0e4ca49/javablobsethttpheadersacfail1984403edc83066d2f4f?comp=properties",
    "Headers" : {
      "x-ms-version" : "2019-02-02",
      "User-Agent" : "azsdk-java-azure-storage-blob/12.0.0-preview.3 1.8.0_221; Windows 10 10.0",
      "x-ms-client-request-id" : "b15d7ab9-c59b-43c7-8a3d-1383c1dd9fea"
=======
    "Uri" : "https://azstoragesdkaccount.blob.core.windows.net/jtcsethttpheadersacfail00909206088415971348d1b/javablobsethttpheadersacfail161348d703967bc4a040?comp=properties",
    "Headers" : {
      "x-ms-version" : "2019-02-02",
      "User-Agent" : "azsdk-java-azure-storage-blob/12.0.0-preview.3 1.8.0_212; Windows 10 10.0",
      "x-ms-client-request-id" : "aa39e07f-8acf-4fcc-a9b3-4da655ddc66f"
>>>>>>> a55d5dd9
    },
    "Response" : {
      "x-ms-version" : "2019-02-02",
      "Server" : "Windows-Azure-Blob/1.0 Microsoft-HTTPAPI/2.0",
      "x-ms-error-code" : "ConditionNotMet",
      "retry-after" : "0",
      "Content-Length" : "252",
      "StatusCode" : "412",
<<<<<<< HEAD
      "x-ms-request-id" : "bfece50f-901e-0044-3c3a-643cc7000000",
      "Body" : "﻿<?xml version=\"1.0\" encoding=\"utf-8\"?><Error><Code>ConditionNotMet</Code><Message>The condition specified using HTTP conditional header(s) is not met.\nRequestId:bfece50f-901e-0044-3c3a-643cc7000000\nTime:2019-09-05T22:37:35.7656979Z</Message></Error>",
      "Date" : "Thu, 05 Sep 2019 22:37:34 GMT",
      "x-ms-client-request-id" : "b15d7ab9-c59b-43c7-8a3d-1383c1dd9fea",
=======
      "x-ms-request-id" : "b92b0d00-d01e-009e-6be5-644931000000",
      "Body" : "﻿<?xml version=\"1.0\" encoding=\"utf-8\"?><Error><Code>ConditionNotMet</Code><Message>The condition specified using HTTP conditional header(s) is not met.\nRequestId:b92b0d00-d01e-009e-6be5-644931000000\nTime:2019-09-06T19:00:27.0800165Z</Message></Error>",
      "Date" : "Fri, 06 Sep 2019 19:00:26 GMT",
      "x-ms-client-request-id" : "aa39e07f-8acf-4fcc-a9b3-4da655ddc66f",
>>>>>>> a55d5dd9
      "Content-Type" : "application/xml"
    },
    "Exception" : null
  }, {
    "Method" : "GET",
<<<<<<< HEAD
    "Uri" : "https://jaschrepragrs.blob.core.windows.net?prefix=jtcsethttpheadersacfail&comp=list",
    "Headers" : {
      "x-ms-version" : "2019-02-02",
      "User-Agent" : "azsdk-java-azure-storage-blob/12.0.0-preview.3 1.8.0_221; Windows 10 10.0",
      "x-ms-client-request-id" : "d5418f84-a75a-4f37-b080-d562b0bd52d4"
=======
    "Uri" : "https://azstoragesdkaccount.blob.core.windows.net?prefix=jtcsethttpheadersacfail&comp=list",
    "Headers" : {
      "x-ms-version" : "2019-02-02",
      "User-Agent" : "azsdk-java-azure-storage-blob/12.0.0-preview.3 1.8.0_212; Windows 10 10.0",
      "x-ms-client-request-id" : "7c0f6c1f-79e8-4a0d-b65e-0c14f313520a"
>>>>>>> a55d5dd9
    },
    "Response" : {
      "Transfer-Encoding" : "chunked",
      "x-ms-version" : "2019-02-02",
      "Server" : "Windows-Azure-Blob/1.0 Microsoft-HTTPAPI/2.0",
      "retry-after" : "0",
      "StatusCode" : "200",
<<<<<<< HEAD
      "x-ms-request-id" : "bfece519-901e-0044-463a-643cc7000000",
      "Body" : "﻿<?xml version=\"1.0\" encoding=\"utf-8\"?><EnumerationResults ServiceEndpoint=\"https://jaschrepragrs.blob.core.windows.net/\"><Prefix>jtcsethttpheadersacfail</Prefix><Containers><Container><Name>jtcsethttpheadersacfail08101005853e02ea0e4ca49</Name><Properties><Last-Modified>Thu, 05 Sep 2019 22:37:35 GMT</Last-Modified><Etag>\"0x8D73251A61013E8\"</Etag><LeaseStatus>unlocked</LeaseStatus><LeaseState>available</LeaseState><DefaultEncryptionScope>$account-encryption-key</DefaultEncryptionScope><DenyEncryptionScopeOverride>false</DenyEncryptionScopeOverride><HasImmutabilityPolicy>false</HasImmutabilityPolicy><HasLegalHold>false</HasLegalHold></Properties></Container></Containers><NextMarker /></EnumerationResults>",
      "Date" : "Thu, 05 Sep 2019 22:37:34 GMT",
      "x-ms-client-request-id" : "d5418f84-a75a-4f37-b080-d562b0bd52d4",
=======
      "x-ms-request-id" : "b92b0d1c-d01e-009e-06e5-644931000000",
      "Body" : "﻿<?xml version=\"1.0\" encoding=\"utf-8\"?><EnumerationResults ServiceEndpoint=\"https://azstoragesdkaccount.blob.core.windows.net/\"><Prefix>jtcsethttpheadersacfail</Prefix><Containers><Container><Name>jtcsethttpheadersacfail00909206088415971348d1b</Name><Properties><Last-Modified>Fri, 06 Sep 2019 19:00:26 GMT</Last-Modified><Etag>\"0x8D732FC7ABE5E47\"</Etag><LeaseStatus>unlocked</LeaseStatus><LeaseState>available</LeaseState><DefaultEncryptionScope>$account-encryption-key</DefaultEncryptionScope><DenyEncryptionScopeOverride>false</DenyEncryptionScopeOverride><HasImmutabilityPolicy>false</HasImmutabilityPolicy><HasLegalHold>false</HasLegalHold></Properties></Container></Containers><NextMarker /></EnumerationResults>",
      "Date" : "Fri, 06 Sep 2019 19:00:26 GMT",
      "x-ms-client-request-id" : "7c0f6c1f-79e8-4a0d-b65e-0c14f313520a",
>>>>>>> a55d5dd9
      "Content-Type" : "application/xml"
    },
    "Exception" : null
  }, {
    "Method" : "DELETE",
<<<<<<< HEAD
    "Uri" : "https://jaschrepragrs.blob.core.windows.net/jtcsethttpheadersacfail08101005853e02ea0e4ca49?restype=container",
    "Headers" : {
      "x-ms-version" : "2019-02-02",
      "User-Agent" : "azsdk-java-azure-storage-blob/12.0.0-preview.3 1.8.0_221; Windows 10 10.0",
      "x-ms-client-request-id" : "9a0bcd59-d2bf-4d26-b562-c2db837781cc"
=======
    "Uri" : "https://azstoragesdkaccount.blob.core.windows.net/jtcsethttpheadersacfail00909206088415971348d1b?restype=container",
    "Headers" : {
      "x-ms-version" : "2019-02-02",
      "User-Agent" : "azsdk-java-azure-storage-blob/12.0.0-preview.3 1.8.0_212; Windows 10 10.0",
      "x-ms-client-request-id" : "106edfa6-7876-410e-9f1e-0038e7737356"
>>>>>>> a55d5dd9
    },
    "Response" : {
      "x-ms-version" : "2019-02-02",
      "Server" : "Windows-Azure-Blob/1.0 Microsoft-HTTPAPI/2.0",
      "retry-after" : "0",
      "Content-Length" : "0",
      "StatusCode" : "202",
<<<<<<< HEAD
      "x-ms-request-id" : "bfece52c-901e-0044-593a-643cc7000000",
      "Date" : "Thu, 05 Sep 2019 22:37:35 GMT",
      "x-ms-client-request-id" : "9a0bcd59-d2bf-4d26-b562-c2db837781cc"
    },
    "Exception" : null
  } ],
  "variables" : [ "jtcsethttpheadersacfail08101005853e02ea0e4ca49", "javablobsethttpheadersacfail1984403edc83066d2f4f" ]
=======
      "x-ms-request-id" : "b92b0d41-d01e-009e-27e5-644931000000",
      "Date" : "Fri, 06 Sep 2019 19:00:26 GMT",
      "x-ms-client-request-id" : "106edfa6-7876-410e-9f1e-0038e7737356"
    },
    "Exception" : null
  } ],
  "variables" : [ "jtcsethttpheadersacfail00909206088415971348d1b", "javablobsethttpheadersacfail161348d703967bc4a040" ]
>>>>>>> a55d5dd9
}<|MERGE_RESOLUTION|>--- conflicted
+++ resolved
@@ -1,105 +1,57 @@
 {
   "networkCallRecords" : [ {
     "Method" : "PUT",
-<<<<<<< HEAD
-    "Uri" : "https://jaschrepragrs.blob.core.windows.net/jtcsethttpheadersacfail08101005853e02ea0e4ca49?restype=container",
+    "Uri" : "https://jaschrepragrs.blob.core.windows.net/jtcsethttpheadersacfail01670278a0d48ad3294afbb?restype=container",
     "Headers" : {
       "x-ms-version" : "2019-02-02",
       "User-Agent" : "azsdk-java-azure-storage-blob/12.0.0-preview.3 1.8.0_221; Windows 10 10.0",
-      "x-ms-client-request-id" : "49ddaae7-9469-4cbb-914a-5beeaf06b6ba"
-=======
-    "Uri" : "https://azstoragesdkaccount.blob.core.windows.net/jtcsethttpheadersacfail00909206088415971348d1b?restype=container",
-    "Headers" : {
-      "x-ms-version" : "2019-02-02",
-      "User-Agent" : "azsdk-java-azure-storage-blob/12.0.0-preview.3 1.8.0_212; Windows 10 10.0",
-      "x-ms-client-request-id" : "bc371827-db92-474b-89a8-a923e0a90515"
->>>>>>> a55d5dd9
+      "x-ms-client-request-id" : "479e2734-d857-470a-a51f-dc7ba0253915"
     },
     "Response" : {
       "x-ms-version" : "2019-02-02",
       "Server" : "Windows-Azure-Blob/1.0 Microsoft-HTTPAPI/2.0",
-<<<<<<< HEAD
-      "ETag" : "\"0x8D73251A61013E8\"",
-      "Last-Modified" : "Thu, 05 Sep 2019 22:37:35 GMT",
+      "ETag" : "\"0x8D73560F5B36FCB\"",
+      "Last-Modified" : "Mon, 09 Sep 2019 20:04:45 GMT",
       "retry-after" : "0",
       "Content-Length" : "0",
       "StatusCode" : "201",
-      "x-ms-request-id" : "bfece4e4-901e-0044-163a-643cc7000000",
-      "Date" : "Thu, 05 Sep 2019 22:37:34 GMT",
-      "x-ms-client-request-id" : "49ddaae7-9469-4cbb-914a-5beeaf06b6ba"
-=======
-      "ETag" : "\"0x8D732FC7ABE5E47\"",
-      "Last-Modified" : "Fri, 06 Sep 2019 19:00:26 GMT",
-      "retry-after" : "0",
-      "Content-Length" : "0",
-      "StatusCode" : "201",
-      "x-ms-request-id" : "b92b0bc9-d01e-009e-4fe5-644931000000",
-      "Date" : "Fri, 06 Sep 2019 19:00:26 GMT",
-      "x-ms-client-request-id" : "bc371827-db92-474b-89a8-a923e0a90515"
->>>>>>> a55d5dd9
+      "x-ms-request-id" : "c5ca4267-301e-0042-0349-67cbbf000000",
+      "Date" : "Mon, 09 Sep 2019 20:04:45 GMT",
+      "x-ms-client-request-id" : "479e2734-d857-470a-a51f-dc7ba0253915"
     },
     "Exception" : null
   }, {
     "Method" : "PUT",
-<<<<<<< HEAD
-    "Uri" : "https://jaschrepragrs.blob.core.windows.net/jtcsethttpheadersacfail08101005853e02ea0e4ca49/javablobsethttpheadersacfail1984403edc83066d2f4f",
+    "Uri" : "https://jaschrepragrs.blob.core.windows.net/jtcsethttpheadersacfail01670278a0d48ad3294afbb/javablobsethttpheadersacfail181469f1b9547ca0e147",
     "Headers" : {
       "x-ms-version" : "2019-02-02",
       "User-Agent" : "azsdk-java-azure-storage-blob/12.0.0-preview.3 1.8.0_221; Windows 10 10.0",
-      "x-ms-client-request-id" : "0d5d97d4-9ed5-430a-a6ee-eac38872eef0",
-=======
-    "Uri" : "https://azstoragesdkaccount.blob.core.windows.net/jtcsethttpheadersacfail00909206088415971348d1b/javablobsethttpheadersacfail161348d703967bc4a040",
-    "Headers" : {
-      "x-ms-version" : "2019-02-02",
-      "User-Agent" : "azsdk-java-azure-storage-blob/12.0.0-preview.3 1.8.0_212; Windows 10 10.0",
-      "x-ms-client-request-id" : "d4aebee8-2356-41db-9ef1-ad20b2b5fefe",
->>>>>>> a55d5dd9
+      "x-ms-client-request-id" : "1a049d1a-2d08-41af-aefb-03d66606ace7",
       "Content-Type" : "application/octet-stream"
     },
     "Response" : {
       "x-ms-version" : "2019-02-02",
       "Server" : "Windows-Azure-Blob/1.0 Microsoft-HTTPAPI/2.0",
       "x-ms-content-crc64" : "6RYQPwaVsyQ=",
-<<<<<<< HEAD
-      "Last-Modified" : "Thu, 05 Sep 2019 22:37:35 GMT",
+      "Last-Modified" : "Mon, 09 Sep 2019 20:04:45 GMT",
       "retry-after" : "0",
       "StatusCode" : "201",
       "x-ms-request-server-encrypted" : "true",
-      "Date" : "Thu, 05 Sep 2019 22:37:34 GMT",
+      "Date" : "Mon, 09 Sep 2019 20:04:45 GMT",
       "Content-MD5" : "wh+Wm18D0z1D4E+PE252gg==",
-      "ETag" : "\"0x8D73251A61CCDEB\"",
+      "ETag" : "\"0x8D73560F5C0B3A2\"",
       "Content-Length" : "0",
-      "x-ms-request-id" : "bfece4fe-901e-0044-2e3a-643cc7000000",
-      "x-ms-client-request-id" : "0d5d97d4-9ed5-430a-a6ee-eac38872eef0"
-=======
-      "Last-Modified" : "Fri, 06 Sep 2019 19:00:27 GMT",
-      "retry-after" : "0",
-      "StatusCode" : "201",
-      "x-ms-request-server-encrypted" : "true",
-      "Date" : "Fri, 06 Sep 2019 19:00:26 GMT",
-      "Content-MD5" : "wh+Wm18D0z1D4E+PE252gg==",
-      "ETag" : "\"0x8D732FC7AD97B92\"",
-      "Content-Length" : "0",
-      "x-ms-request-id" : "b92b0cd0-d01e-009e-3ee5-644931000000",
-      "x-ms-client-request-id" : "d4aebee8-2356-41db-9ef1-ad20b2b5fefe"
->>>>>>> a55d5dd9
+      "x-ms-request-id" : "c5ca4283-301e-0042-1b49-67cbbf000000",
+      "x-ms-client-request-id" : "1a049d1a-2d08-41af-aefb-03d66606ace7"
     },
     "Exception" : null
   }, {
     "Method" : "PUT",
-<<<<<<< HEAD
-    "Uri" : "https://jaschrepragrs.blob.core.windows.net/jtcsethttpheadersacfail08101005853e02ea0e4ca49/javablobsethttpheadersacfail1984403edc83066d2f4f?comp=properties",
+    "Uri" : "https://jaschrepragrs.blob.core.windows.net/jtcsethttpheadersacfail01670278a0d48ad3294afbb/javablobsethttpheadersacfail181469f1b9547ca0e147?comp=properties",
     "Headers" : {
       "x-ms-version" : "2019-02-02",
       "User-Agent" : "azsdk-java-azure-storage-blob/12.0.0-preview.3 1.8.0_221; Windows 10 10.0",
-      "x-ms-client-request-id" : "b15d7ab9-c59b-43c7-8a3d-1383c1dd9fea"
-=======
-    "Uri" : "https://azstoragesdkaccount.blob.core.windows.net/jtcsethttpheadersacfail00909206088415971348d1b/javablobsethttpheadersacfail161348d703967bc4a040?comp=properties",
-    "Headers" : {
-      "x-ms-version" : "2019-02-02",
-      "User-Agent" : "azsdk-java-azure-storage-blob/12.0.0-preview.3 1.8.0_212; Windows 10 10.0",
-      "x-ms-client-request-id" : "aa39e07f-8acf-4fcc-a9b3-4da655ddc66f"
->>>>>>> a55d5dd9
+      "x-ms-client-request-id" : "b2b14b97-29f3-4d22-971d-f0f8767ea15a"
     },
     "Response" : {
       "x-ms-version" : "2019-02-02",
@@ -108,35 +60,20 @@
       "retry-after" : "0",
       "Content-Length" : "252",
       "StatusCode" : "412",
-<<<<<<< HEAD
-      "x-ms-request-id" : "bfece50f-901e-0044-3c3a-643cc7000000",
-      "Body" : "﻿<?xml version=\"1.0\" encoding=\"utf-8\"?><Error><Code>ConditionNotMet</Code><Message>The condition specified using HTTP conditional header(s) is not met.\nRequestId:bfece50f-901e-0044-3c3a-643cc7000000\nTime:2019-09-05T22:37:35.7656979Z</Message></Error>",
-      "Date" : "Thu, 05 Sep 2019 22:37:34 GMT",
-      "x-ms-client-request-id" : "b15d7ab9-c59b-43c7-8a3d-1383c1dd9fea",
-=======
-      "x-ms-request-id" : "b92b0d00-d01e-009e-6be5-644931000000",
-      "Body" : "﻿<?xml version=\"1.0\" encoding=\"utf-8\"?><Error><Code>ConditionNotMet</Code><Message>The condition specified using HTTP conditional header(s) is not met.\nRequestId:b92b0d00-d01e-009e-6be5-644931000000\nTime:2019-09-06T19:00:27.0800165Z</Message></Error>",
-      "Date" : "Fri, 06 Sep 2019 19:00:26 GMT",
-      "x-ms-client-request-id" : "aa39e07f-8acf-4fcc-a9b3-4da655ddc66f",
->>>>>>> a55d5dd9
+      "x-ms-request-id" : "c5ca429d-301e-0042-3449-67cbbf000000",
+      "Body" : "﻿<?xml version=\"1.0\" encoding=\"utf-8\"?><Error><Code>ConditionNotMet</Code><Message>The condition specified using HTTP conditional header(s) is not met.\nRequestId:c5ca429d-301e-0042-3449-67cbbf000000\nTime:2019-09-09T20:04:45.3245780Z</Message></Error>",
+      "Date" : "Mon, 09 Sep 2019 20:04:45 GMT",
+      "x-ms-client-request-id" : "b2b14b97-29f3-4d22-971d-f0f8767ea15a",
       "Content-Type" : "application/xml"
     },
     "Exception" : null
   }, {
     "Method" : "GET",
-<<<<<<< HEAD
     "Uri" : "https://jaschrepragrs.blob.core.windows.net?prefix=jtcsethttpheadersacfail&comp=list",
     "Headers" : {
       "x-ms-version" : "2019-02-02",
       "User-Agent" : "azsdk-java-azure-storage-blob/12.0.0-preview.3 1.8.0_221; Windows 10 10.0",
-      "x-ms-client-request-id" : "d5418f84-a75a-4f37-b080-d562b0bd52d4"
-=======
-    "Uri" : "https://azstoragesdkaccount.blob.core.windows.net?prefix=jtcsethttpheadersacfail&comp=list",
-    "Headers" : {
-      "x-ms-version" : "2019-02-02",
-      "User-Agent" : "azsdk-java-azure-storage-blob/12.0.0-preview.3 1.8.0_212; Windows 10 10.0",
-      "x-ms-client-request-id" : "7c0f6c1f-79e8-4a0d-b65e-0c14f313520a"
->>>>>>> a55d5dd9
+      "x-ms-client-request-id" : "f4be8faa-c80e-4d3d-876d-3b6940fcee5a"
     },
     "Response" : {
       "Transfer-Encoding" : "chunked",
@@ -144,35 +81,20 @@
       "Server" : "Windows-Azure-Blob/1.0 Microsoft-HTTPAPI/2.0",
       "retry-after" : "0",
       "StatusCode" : "200",
-<<<<<<< HEAD
-      "x-ms-request-id" : "bfece519-901e-0044-463a-643cc7000000",
-      "Body" : "﻿<?xml version=\"1.0\" encoding=\"utf-8\"?><EnumerationResults ServiceEndpoint=\"https://jaschrepragrs.blob.core.windows.net/\"><Prefix>jtcsethttpheadersacfail</Prefix><Containers><Container><Name>jtcsethttpheadersacfail08101005853e02ea0e4ca49</Name><Properties><Last-Modified>Thu, 05 Sep 2019 22:37:35 GMT</Last-Modified><Etag>\"0x8D73251A61013E8\"</Etag><LeaseStatus>unlocked</LeaseStatus><LeaseState>available</LeaseState><DefaultEncryptionScope>$account-encryption-key</DefaultEncryptionScope><DenyEncryptionScopeOverride>false</DenyEncryptionScopeOverride><HasImmutabilityPolicy>false</HasImmutabilityPolicy><HasLegalHold>false</HasLegalHold></Properties></Container></Containers><NextMarker /></EnumerationResults>",
-      "Date" : "Thu, 05 Sep 2019 22:37:34 GMT",
-      "x-ms-client-request-id" : "d5418f84-a75a-4f37-b080-d562b0bd52d4",
-=======
-      "x-ms-request-id" : "b92b0d1c-d01e-009e-06e5-644931000000",
-      "Body" : "﻿<?xml version=\"1.0\" encoding=\"utf-8\"?><EnumerationResults ServiceEndpoint=\"https://azstoragesdkaccount.blob.core.windows.net/\"><Prefix>jtcsethttpheadersacfail</Prefix><Containers><Container><Name>jtcsethttpheadersacfail00909206088415971348d1b</Name><Properties><Last-Modified>Fri, 06 Sep 2019 19:00:26 GMT</Last-Modified><Etag>\"0x8D732FC7ABE5E47\"</Etag><LeaseStatus>unlocked</LeaseStatus><LeaseState>available</LeaseState><DefaultEncryptionScope>$account-encryption-key</DefaultEncryptionScope><DenyEncryptionScopeOverride>false</DenyEncryptionScopeOverride><HasImmutabilityPolicy>false</HasImmutabilityPolicy><HasLegalHold>false</HasLegalHold></Properties></Container></Containers><NextMarker /></EnumerationResults>",
-      "Date" : "Fri, 06 Sep 2019 19:00:26 GMT",
-      "x-ms-client-request-id" : "7c0f6c1f-79e8-4a0d-b65e-0c14f313520a",
->>>>>>> a55d5dd9
+      "x-ms-request-id" : "c5ca42b4-301e-0042-4a49-67cbbf000000",
+      "Body" : "﻿<?xml version=\"1.0\" encoding=\"utf-8\"?><EnumerationResults ServiceEndpoint=\"https://jaschrepragrs.blob.core.windows.net/\"><Prefix>jtcsethttpheadersacfail</Prefix><Containers><Container><Name>jtcsethttpheadersacfail01670278a0d48ad3294afbb</Name><Properties><Last-Modified>Mon, 09 Sep 2019 20:04:45 GMT</Last-Modified><Etag>\"0x8D73560F5B36FCB\"</Etag><LeaseStatus>unlocked</LeaseStatus><LeaseState>available</LeaseState><DefaultEncryptionScope>$account-encryption-key</DefaultEncryptionScope><DenyEncryptionScopeOverride>false</DenyEncryptionScopeOverride><HasImmutabilityPolicy>false</HasImmutabilityPolicy><HasLegalHold>false</HasLegalHold></Properties></Container></Containers><NextMarker /></EnumerationResults>",
+      "Date" : "Mon, 09 Sep 2019 20:04:45 GMT",
+      "x-ms-client-request-id" : "f4be8faa-c80e-4d3d-876d-3b6940fcee5a",
       "Content-Type" : "application/xml"
     },
     "Exception" : null
   }, {
     "Method" : "DELETE",
-<<<<<<< HEAD
-    "Uri" : "https://jaschrepragrs.blob.core.windows.net/jtcsethttpheadersacfail08101005853e02ea0e4ca49?restype=container",
+    "Uri" : "https://jaschrepragrs.blob.core.windows.net/jtcsethttpheadersacfail01670278a0d48ad3294afbb?restype=container",
     "Headers" : {
       "x-ms-version" : "2019-02-02",
       "User-Agent" : "azsdk-java-azure-storage-blob/12.0.0-preview.3 1.8.0_221; Windows 10 10.0",
-      "x-ms-client-request-id" : "9a0bcd59-d2bf-4d26-b562-c2db837781cc"
-=======
-    "Uri" : "https://azstoragesdkaccount.blob.core.windows.net/jtcsethttpheadersacfail00909206088415971348d1b?restype=container",
-    "Headers" : {
-      "x-ms-version" : "2019-02-02",
-      "User-Agent" : "azsdk-java-azure-storage-blob/12.0.0-preview.3 1.8.0_212; Windows 10 10.0",
-      "x-ms-client-request-id" : "106edfa6-7876-410e-9f1e-0038e7737356"
->>>>>>> a55d5dd9
+      "x-ms-client-request-id" : "9ddd0f75-5bbd-445b-9859-0c58d69736a4"
     },
     "Response" : {
       "x-ms-version" : "2019-02-02",
@@ -180,21 +102,11 @@
       "retry-after" : "0",
       "Content-Length" : "0",
       "StatusCode" : "202",
-<<<<<<< HEAD
-      "x-ms-request-id" : "bfece52c-901e-0044-593a-643cc7000000",
-      "Date" : "Thu, 05 Sep 2019 22:37:35 GMT",
-      "x-ms-client-request-id" : "9a0bcd59-d2bf-4d26-b562-c2db837781cc"
+      "x-ms-request-id" : "c5ca42c1-301e-0042-5649-67cbbf000000",
+      "Date" : "Mon, 09 Sep 2019 20:04:45 GMT",
+      "x-ms-client-request-id" : "9ddd0f75-5bbd-445b-9859-0c58d69736a4"
     },
     "Exception" : null
   } ],
-  "variables" : [ "jtcsethttpheadersacfail08101005853e02ea0e4ca49", "javablobsethttpheadersacfail1984403edc83066d2f4f" ]
-=======
-      "x-ms-request-id" : "b92b0d41-d01e-009e-27e5-644931000000",
-      "Date" : "Fri, 06 Sep 2019 19:00:26 GMT",
-      "x-ms-client-request-id" : "106edfa6-7876-410e-9f1e-0038e7737356"
-    },
-    "Exception" : null
-  } ],
-  "variables" : [ "jtcsethttpheadersacfail00909206088415971348d1b", "javablobsethttpheadersacfail161348d703967bc4a040" ]
->>>>>>> a55d5dd9
+  "variables" : [ "jtcsethttpheadersacfail01670278a0d48ad3294afbb", "javablobsethttpheadersacfail181469f1b9547ca0e147" ]
 }