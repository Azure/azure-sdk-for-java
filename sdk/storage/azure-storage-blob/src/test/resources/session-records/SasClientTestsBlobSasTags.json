{
  "networkCallRecords" : [ {
    "Method" : "PUT",
<<<<<<< HEAD
    "Uri" : "https://REDACTED.blob.core.windows.net/ddff4dbd0ddff4dbd4a124294a3a0e9dce84849fcae2?restype=container",
    "Headers" : {
      "x-ms-version" : "2020-10-02",
      "User-Agent" : "azsdk-java-azure-storage-blob/12.12.0-beta.2 (11.0.9; Windows 10; 10.0)",
      "x-ms-client-request-id" : "2c3a564f-ae59-41d2-8712-a1238d2c6d52"
    },
    "Response" : {
      "Transfer-Encoding" : "chunked",
      "x-ms-version" : "2020-10-02",
      "Server" : "Windows-Azure-Blob/1.0 Microsoft-HTTPAPI/2.0",
      "eTag" : "0x8D92AC4A22E8418",
      "Last-Modified" : "Tue, 08 Jun 2021 21:30:27 GMT",
      "retry-after" : "0",
      "StatusCode" : "201",
      "x-ms-request-id" : "f376fedf-501e-001c-04ad-5ce384000000",
      "x-ms-client-request-id" : "2c3a564f-ae59-41d2-8712-a1238d2c6d52",
      "Date" : "Tue, 08 Jun 2021 21:30:26 GMT"
=======
    "Uri" : "https://REDACTED.blob.core.windows.net/ddff4dbd0ddff4dbded16446158925fbbb1ca42e8ad4?restype=container",
    "Headers" : {
      "x-ms-version" : "2020-10-02",
      "User-Agent" : "azsdk-java-azure-storage-blob/12.12.0-beta.2 (11.0.7; Windows 10; 10.0)",
      "x-ms-client-request-id" : "0d3424ee-500a-459f-8ff2-c60a785bb041"
    },
    "Response" : {
      "content-length" : "0",
      "x-ms-version" : "2020-10-02",
      "Server" : "Windows-Azure-Blob/1.0 Microsoft-HTTPAPI/2.0",
      "eTag" : "0x8D9171686A8B1DF",
      "Last-Modified" : "Fri, 14 May 2021 20:26:16 GMT",
      "retry-after" : "0",
      "StatusCode" : "201",
      "x-ms-request-id" : "18c67924-001e-0034-08ff-48e90a000000",
      "x-ms-client-request-id" : "0d3424ee-500a-459f-8ff2-c60a785bb041",
      "Date" : "Fri, 14 May 2021 20:26:16 GMT"
>>>>>>> 2fe662bb
    },
    "Exception" : null
  }, {
    "Method" : "PUT",
<<<<<<< HEAD
    "Uri" : "https://REDACTED.blob.core.windows.net/ddff4dbd0ddff4dbd4a124294a3a0e9dce84849fcae2/ddff4dbd1ddff4dbd4a1390175f771c70f96140b1822",
    "Headers" : {
      "x-ms-version" : "2020-10-02",
      "User-Agent" : "azsdk-java-azure-storage-blob/12.12.0-beta.2 (11.0.9; Windows 10; 10.0)",
      "x-ms-client-request-id" : "a447cc1f-202f-4997-8817-067a7f64281f",
      "Content-Type" : "application/octet-stream"
    },
    "Response" : {
      "Transfer-Encoding" : "chunked",
      "x-ms-version" : "2020-10-02",
      "Server" : "Windows-Azure-Blob/1.0 Microsoft-HTTPAPI/2.0",
      "x-ms-content-crc64" : "6RYQPwaVsyQ=",
      "Last-Modified" : "Tue, 08 Jun 2021 21:30:27 GMT",
      "retry-after" : "0",
      "StatusCode" : "201",
      "x-ms-request-server-encrypted" : "true",
      "Date" : "Tue, 08 Jun 2021 21:30:26 GMT",
      "Content-MD5" : "wh+Wm18D0z1D4E+PE252gg==",
      "eTag" : "0x8D92AC4A23C98FF",
      "x-ms-request-id" : "f376fee4-501e-001c-06ad-5ce384000000",
      "x-ms-client-request-id" : "a447cc1f-202f-4997-8817-067a7f64281f"
=======
    "Uri" : "https://REDACTED.blob.core.windows.net/ddff4dbd0ddff4dbded16446158925fbbb1ca42e8ad4/ddff4dbd1ddff4dbded1002048e7e7c0ffb444313bb4",
    "Headers" : {
      "x-ms-version" : "2020-10-02",
      "User-Agent" : "azsdk-java-azure-storage-blob/12.12.0-beta.2 (11.0.7; Windows 10; 10.0)",
      "x-ms-client-request-id" : "0debdab2-dc4a-4c75-9280-7393d91b99d1",
      "Content-Type" : "application/octet-stream"
    },
    "Response" : {
      "content-length" : "0",
      "x-ms-version" : "2020-10-02",
      "Server" : "Windows-Azure-Blob/1.0 Microsoft-HTTPAPI/2.0",
      "x-ms-content-crc64" : "6RYQPwaVsyQ=",
      "Last-Modified" : "Fri, 14 May 2021 20:26:17 GMT",
      "x-ms-version-id" : "2021-05-14T20:26:17.4160341Z",
      "retry-after" : "0",
      "StatusCode" : "201",
      "x-ms-request-server-encrypted" : "true",
      "Date" : "Fri, 14 May 2021 20:26:16 GMT",
      "Content-MD5" : "wh+Wm18D0z1D4E+PE252gg==",
      "eTag" : "0x8D91716872BF5D5",
      "x-ms-request-id" : "acc12455-e01e-0095-66ff-483277000000",
      "x-ms-client-request-id" : "0debdab2-dc4a-4c75-9280-7393d91b99d1"
>>>>>>> 2fe662bb
    },
    "Exception" : null
  }, {
    "Method" : "PUT",
<<<<<<< HEAD
    "Uri" : "https://REDACTED.blob.core.windows.net/ddff4dbd0ddff4dbd4a124294a3a0e9dce84849fcae2/ddff4dbd1ddff4dbd4a1390175f771c70f96140b1822?comp=tags&sv=2020-10-02&spr=https%2Chttp&st=2021-06-07T21%3A30%3A27Z&se=2021-06-09T21%3A30%3A27Z&sr=b&sp=racwdt&sig=REDACTED&rscc=cache&rscd=disposition&rsce=encoding&rscl=language&rsct=type",
    "Headers" : {
      "x-ms-version" : "2020-10-02",
      "User-Agent" : "azsdk-java-azure-storage-blob/12.12.0-beta.2 (11.0.9; Windows 10; 10.0)",
      "x-ms-client-request-id" : "d1ecc124-d470-4f81-84e1-10f27ca09c27",
=======
    "Uri" : "https://REDACTED.blob.core.windows.net/ddff4dbd0ddff4dbded16446158925fbbb1ca42e8ad4/ddff4dbd1ddff4dbded1002048e7e7c0ffb444313bb4?comp=tags&sv=2020-10-02&spr=https%2Chttp&st=2021-05-13T20%3A26%3A17Z&se=2021-05-15T20%3A26%3A17Z&sr=b&sp=racwdt&sig=REDACTED&rscc=cache&rscd=disposition&rsce=encoding&rscl=language&rsct=type",
    "Headers" : {
      "x-ms-version" : "2020-10-02",
      "User-Agent" : "azsdk-java-azure-storage-blob/12.12.0-beta.2 (11.0.7; Windows 10; 10.0)",
      "x-ms-client-request-id" : "57057885-cb32-4c1f-9ddf-bbf835635a44",
>>>>>>> 2fe662bb
      "Content-Type" : "application/xml"
    },
    "Response" : {
      "x-ms-version" : "2020-10-02",
      "Server" : "Windows-Azure-Blob/1.0 Microsoft-HTTPAPI/2.0",
      "retry-after" : "0",
      "StatusCode" : "204",
<<<<<<< HEAD
      "x-ms-request-id" : "f376fee8-501e-001c-0aad-5ce384000000",
      "x-ms-client-request-id" : "d1ecc124-d470-4f81-84e1-10f27ca09c27",
      "Date" : "Tue, 08 Jun 2021 21:30:26 GMT"
=======
      "x-ms-request-id" : "48752ff2-701e-0011-74ff-484076000000",
      "x-ms-client-request-id" : "57057885-cb32-4c1f-9ddf-bbf835635a44",
      "Date" : "Fri, 14 May 2021 20:26:17 GMT"
>>>>>>> 2fe662bb
    },
    "Exception" : null
  }, {
    "Method" : "GET",
<<<<<<< HEAD
    "Uri" : "https://REDACTED.blob.core.windows.net/ddff4dbd0ddff4dbd4a124294a3a0e9dce84849fcae2/ddff4dbd1ddff4dbd4a1390175f771c70f96140b1822?comp=tags&sv=2020-10-02&spr=https%2Chttp&st=2021-06-07T21%3A30%3A27Z&se=2021-06-09T21%3A30%3A27Z&sr=b&sp=racwdt&sig=REDACTED&rscc=cache&rscd=disposition&rsce=encoding&rscl=language&rsct=type",
    "Headers" : {
      "x-ms-version" : "2020-10-02",
      "User-Agent" : "azsdk-java-azure-storage-blob/12.12.0-beta.2 (11.0.9; Windows 10; 10.0)",
      "x-ms-client-request-id" : "d6c4d7f6-98c9-4cde-ad1c-8027ef2fef7c"
=======
    "Uri" : "https://REDACTED.blob.core.windows.net/ddff4dbd0ddff4dbded16446158925fbbb1ca42e8ad4/ddff4dbd1ddff4dbded1002048e7e7c0ffb444313bb4?comp=tags&sv=2020-10-02&spr=https%2Chttp&st=2021-05-13T20%3A26%3A17Z&se=2021-05-15T20%3A26%3A17Z&sr=b&sp=racwdt&sig=REDACTED&rscc=cache&rscd=disposition&rsce=encoding&rscl=language&rsct=type",
    "Headers" : {
      "x-ms-version" : "2020-10-02",
      "User-Agent" : "azsdk-java-azure-storage-blob/12.12.0-beta.2 (11.0.7; Windows 10; 10.0)",
      "x-ms-client-request-id" : "da51b5ea-bc2b-4c08-9ca2-4b6c1da191dd"
>>>>>>> 2fe662bb
    },
    "Response" : {
      "content-length" : "115",
      "x-ms-version" : "2020-10-02",
      "Server" : "Windows-Azure-Blob/1.0 Microsoft-HTTPAPI/2.0",
      "retry-after" : "0",
      "StatusCode" : "200",
<<<<<<< HEAD
      "x-ms-request-id" : "f376fef3-501e-001c-0ead-5ce384000000",
      "Body" : "﻿<?xml version=\"1.0\" encoding=\"utf-8\"?>\n<Tags><TagSet><Tag><Key>foo</Key><Value>bar</Value></Tag></TagSet></Tags>",
      "x-ms-client-request-id" : "d6c4d7f6-98c9-4cde-ad1c-8027ef2fef7c",
      "Date" : "Tue, 08 Jun 2021 21:30:26 GMT",
=======
      "x-ms-request-id" : "a1f88626-e01e-005e-46ff-483122000000",
      "Body" : "﻿<?xml version=\"1.0\" encoding=\"utf-8\"?>\n<Tags><TagSet><Tag><Key>foo</Key><Value>bar</Value></Tag></TagSet></Tags>",
      "x-ms-client-request-id" : "da51b5ea-bc2b-4c08-9ca2-4b6c1da191dd",
      "Date" : "Fri, 14 May 2021 20:26:17 GMT",
>>>>>>> 2fe662bb
      "Content-Type" : "application/xml"
    },
    "Exception" : null
  } ],
<<<<<<< HEAD
  "variables" : [ "ddff4dbd0ddff4dbd4a124294a3a0e9dce84849fcae2", "ddff4dbd1ddff4dbd4a1390175f771c70f96140b1822", "2021-06-08T21:30:27.386413100Z", "2021-06-08T21:30:27.386413100Z" ]
=======
  "variables" : [ "ddff4dbd0ddff4dbded16446158925fbbb1ca42e8ad4", "ddff4dbd1ddff4dbded1002048e7e7c0ffb444313bb4", "2021-05-14T20:26:17.526688Z", "2021-05-14T20:26:17.527685500Z" ]
>>>>>>> 2fe662bb
}<|MERGE_RESOLUTION|>--- conflicted
+++ resolved
@@ -1,25 +1,6 @@
 {
   "networkCallRecords" : [ {
     "Method" : "PUT",
-<<<<<<< HEAD
-    "Uri" : "https://REDACTED.blob.core.windows.net/ddff4dbd0ddff4dbd4a124294a3a0e9dce84849fcae2?restype=container",
-    "Headers" : {
-      "x-ms-version" : "2020-10-02",
-      "User-Agent" : "azsdk-java-azure-storage-blob/12.12.0-beta.2 (11.0.9; Windows 10; 10.0)",
-      "x-ms-client-request-id" : "2c3a564f-ae59-41d2-8712-a1238d2c6d52"
-    },
-    "Response" : {
-      "Transfer-Encoding" : "chunked",
-      "x-ms-version" : "2020-10-02",
-      "Server" : "Windows-Azure-Blob/1.0 Microsoft-HTTPAPI/2.0",
-      "eTag" : "0x8D92AC4A22E8418",
-      "Last-Modified" : "Tue, 08 Jun 2021 21:30:27 GMT",
-      "retry-after" : "0",
-      "StatusCode" : "201",
-      "x-ms-request-id" : "f376fedf-501e-001c-04ad-5ce384000000",
-      "x-ms-client-request-id" : "2c3a564f-ae59-41d2-8712-a1238d2c6d52",
-      "Date" : "Tue, 08 Jun 2021 21:30:26 GMT"
-=======
     "Uri" : "https://REDACTED.blob.core.windows.net/ddff4dbd0ddff4dbded16446158925fbbb1ca42e8ad4?restype=container",
     "Headers" : {
       "x-ms-version" : "2020-10-02",
@@ -37,34 +18,10 @@
       "x-ms-request-id" : "18c67924-001e-0034-08ff-48e90a000000",
       "x-ms-client-request-id" : "0d3424ee-500a-459f-8ff2-c60a785bb041",
       "Date" : "Fri, 14 May 2021 20:26:16 GMT"
->>>>>>> 2fe662bb
     },
     "Exception" : null
   }, {
     "Method" : "PUT",
-<<<<<<< HEAD
-    "Uri" : "https://REDACTED.blob.core.windows.net/ddff4dbd0ddff4dbd4a124294a3a0e9dce84849fcae2/ddff4dbd1ddff4dbd4a1390175f771c70f96140b1822",
-    "Headers" : {
-      "x-ms-version" : "2020-10-02",
-      "User-Agent" : "azsdk-java-azure-storage-blob/12.12.0-beta.2 (11.0.9; Windows 10; 10.0)",
-      "x-ms-client-request-id" : "a447cc1f-202f-4997-8817-067a7f64281f",
-      "Content-Type" : "application/octet-stream"
-    },
-    "Response" : {
-      "Transfer-Encoding" : "chunked",
-      "x-ms-version" : "2020-10-02",
-      "Server" : "Windows-Azure-Blob/1.0 Microsoft-HTTPAPI/2.0",
-      "x-ms-content-crc64" : "6RYQPwaVsyQ=",
-      "Last-Modified" : "Tue, 08 Jun 2021 21:30:27 GMT",
-      "retry-after" : "0",
-      "StatusCode" : "201",
-      "x-ms-request-server-encrypted" : "true",
-      "Date" : "Tue, 08 Jun 2021 21:30:26 GMT",
-      "Content-MD5" : "wh+Wm18D0z1D4E+PE252gg==",
-      "eTag" : "0x8D92AC4A23C98FF",
-      "x-ms-request-id" : "f376fee4-501e-001c-06ad-5ce384000000",
-      "x-ms-client-request-id" : "a447cc1f-202f-4997-8817-067a7f64281f"
-=======
     "Uri" : "https://REDACTED.blob.core.windows.net/ddff4dbd0ddff4dbded16446158925fbbb1ca42e8ad4/ddff4dbd1ddff4dbded1002048e7e7c0ffb444313bb4",
     "Headers" : {
       "x-ms-version" : "2020-10-02",
@@ -87,24 +44,15 @@
       "eTag" : "0x8D91716872BF5D5",
       "x-ms-request-id" : "acc12455-e01e-0095-66ff-483277000000",
       "x-ms-client-request-id" : "0debdab2-dc4a-4c75-9280-7393d91b99d1"
->>>>>>> 2fe662bb
     },
     "Exception" : null
   }, {
     "Method" : "PUT",
-<<<<<<< HEAD
-    "Uri" : "https://REDACTED.blob.core.windows.net/ddff4dbd0ddff4dbd4a124294a3a0e9dce84849fcae2/ddff4dbd1ddff4dbd4a1390175f771c70f96140b1822?comp=tags&sv=2020-10-02&spr=https%2Chttp&st=2021-06-07T21%3A30%3A27Z&se=2021-06-09T21%3A30%3A27Z&sr=b&sp=racwdt&sig=REDACTED&rscc=cache&rscd=disposition&rsce=encoding&rscl=language&rsct=type",
-    "Headers" : {
-      "x-ms-version" : "2020-10-02",
-      "User-Agent" : "azsdk-java-azure-storage-blob/12.12.0-beta.2 (11.0.9; Windows 10; 10.0)",
-      "x-ms-client-request-id" : "d1ecc124-d470-4f81-84e1-10f27ca09c27",
-=======
     "Uri" : "https://REDACTED.blob.core.windows.net/ddff4dbd0ddff4dbded16446158925fbbb1ca42e8ad4/ddff4dbd1ddff4dbded1002048e7e7c0ffb444313bb4?comp=tags&sv=2020-10-02&spr=https%2Chttp&st=2021-05-13T20%3A26%3A17Z&se=2021-05-15T20%3A26%3A17Z&sr=b&sp=racwdt&sig=REDACTED&rscc=cache&rscd=disposition&rsce=encoding&rscl=language&rsct=type",
     "Headers" : {
       "x-ms-version" : "2020-10-02",
       "User-Agent" : "azsdk-java-azure-storage-blob/12.12.0-beta.2 (11.0.7; Windows 10; 10.0)",
       "x-ms-client-request-id" : "57057885-cb32-4c1f-9ddf-bbf835635a44",
->>>>>>> 2fe662bb
       "Content-Type" : "application/xml"
     },
     "Response" : {
@@ -112,32 +60,18 @@
       "Server" : "Windows-Azure-Blob/1.0 Microsoft-HTTPAPI/2.0",
       "retry-after" : "0",
       "StatusCode" : "204",
-<<<<<<< HEAD
-      "x-ms-request-id" : "f376fee8-501e-001c-0aad-5ce384000000",
-      "x-ms-client-request-id" : "d1ecc124-d470-4f81-84e1-10f27ca09c27",
-      "Date" : "Tue, 08 Jun 2021 21:30:26 GMT"
-=======
       "x-ms-request-id" : "48752ff2-701e-0011-74ff-484076000000",
       "x-ms-client-request-id" : "57057885-cb32-4c1f-9ddf-bbf835635a44",
       "Date" : "Fri, 14 May 2021 20:26:17 GMT"
->>>>>>> 2fe662bb
     },
     "Exception" : null
   }, {
     "Method" : "GET",
-<<<<<<< HEAD
-    "Uri" : "https://REDACTED.blob.core.windows.net/ddff4dbd0ddff4dbd4a124294a3a0e9dce84849fcae2/ddff4dbd1ddff4dbd4a1390175f771c70f96140b1822?comp=tags&sv=2020-10-02&spr=https%2Chttp&st=2021-06-07T21%3A30%3A27Z&se=2021-06-09T21%3A30%3A27Z&sr=b&sp=racwdt&sig=REDACTED&rscc=cache&rscd=disposition&rsce=encoding&rscl=language&rsct=type",
-    "Headers" : {
-      "x-ms-version" : "2020-10-02",
-      "User-Agent" : "azsdk-java-azure-storage-blob/12.12.0-beta.2 (11.0.9; Windows 10; 10.0)",
-      "x-ms-client-request-id" : "d6c4d7f6-98c9-4cde-ad1c-8027ef2fef7c"
-=======
     "Uri" : "https://REDACTED.blob.core.windows.net/ddff4dbd0ddff4dbded16446158925fbbb1ca42e8ad4/ddff4dbd1ddff4dbded1002048e7e7c0ffb444313bb4?comp=tags&sv=2020-10-02&spr=https%2Chttp&st=2021-05-13T20%3A26%3A17Z&se=2021-05-15T20%3A26%3A17Z&sr=b&sp=racwdt&sig=REDACTED&rscc=cache&rscd=disposition&rsce=encoding&rscl=language&rsct=type",
     "Headers" : {
       "x-ms-version" : "2020-10-02",
       "User-Agent" : "azsdk-java-azure-storage-blob/12.12.0-beta.2 (11.0.7; Windows 10; 10.0)",
       "x-ms-client-request-id" : "da51b5ea-bc2b-4c08-9ca2-4b6c1da191dd"
->>>>>>> 2fe662bb
     },
     "Response" : {
       "content-length" : "115",
@@ -145,24 +79,13 @@
       "Server" : "Windows-Azure-Blob/1.0 Microsoft-HTTPAPI/2.0",
       "retry-after" : "0",
       "StatusCode" : "200",
-<<<<<<< HEAD
-      "x-ms-request-id" : "f376fef3-501e-001c-0ead-5ce384000000",
-      "Body" : "﻿<?xml version=\"1.0\" encoding=\"utf-8\"?>\n<Tags><TagSet><Tag><Key>foo</Key><Value>bar</Value></Tag></TagSet></Tags>",
-      "x-ms-client-request-id" : "d6c4d7f6-98c9-4cde-ad1c-8027ef2fef7c",
-      "Date" : "Tue, 08 Jun 2021 21:30:26 GMT",
-=======
       "x-ms-request-id" : "a1f88626-e01e-005e-46ff-483122000000",
       "Body" : "﻿<?xml version=\"1.0\" encoding=\"utf-8\"?>\n<Tags><TagSet><Tag><Key>foo</Key><Value>bar</Value></Tag></TagSet></Tags>",
       "x-ms-client-request-id" : "da51b5ea-bc2b-4c08-9ca2-4b6c1da191dd",
       "Date" : "Fri, 14 May 2021 20:26:17 GMT",
->>>>>>> 2fe662bb
       "Content-Type" : "application/xml"
     },
     "Exception" : null
   } ],
-<<<<<<< HEAD
-  "variables" : [ "ddff4dbd0ddff4dbd4a124294a3a0e9dce84849fcae2", "ddff4dbd1ddff4dbd4a1390175f771c70f96140b1822", "2021-06-08T21:30:27.386413100Z", "2021-06-08T21:30:27.386413100Z" ]
-=======
   "variables" : [ "ddff4dbd0ddff4dbded16446158925fbbb1ca42e8ad4", "ddff4dbd1ddff4dbded1002048e7e7c0ffb444313bb4", "2021-05-14T20:26:17.526688Z", "2021-05-14T20:26:17.527685500Z" ]
->>>>>>> 2fe662bb
 }