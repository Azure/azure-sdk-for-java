{
  "networkCallRecords" : [ {
    "Method" : "PUT",
<<<<<<< HEAD
    "Uri" : "https://jaschrepragrs.blob.core.windows.net/jtcservicesassignaturevaluesassertgenerateok00458416d851?restype=container",
    "Headers" : {
      "x-ms-version" : "2019-02-02",
      "User-Agent" : "azsdk-java-azure-storage-blob/12.0.0-preview.3 1.8.0_221; Windows 10 10.0",
      "x-ms-client-request-id" : "af8eca57-aa0a-4edb-9c0b-348754f424ac"
=======
    "Uri" : "https://azstoragesdkaccount.blob.core.windows.net/jtcservicesassignaturevaluesassertgenerateok020918bd5100?restype=container",
    "Headers" : {
      "x-ms-version" : "2019-02-02",
      "User-Agent" : "azsdk-java-azure-storage-blob/12.0.0-preview.3 1.8.0_212; Windows 10 10.0",
      "x-ms-client-request-id" : "e0436caf-d535-4471-853a-fa7a5181e682"
>>>>>>> a55d5dd9
    },
    "Response" : {
      "x-ms-version" : "2019-02-02",
      "Server" : "Windows-Azure-Blob/1.0 Microsoft-HTTPAPI/2.0",
<<<<<<< HEAD
      "ETag" : "\"0x8D732517BE435A9\"",
      "Last-Modified" : "Thu, 05 Sep 2019 22:36:24 GMT",
      "retry-after" : "0",
      "Content-Length" : "0",
      "StatusCode" : "201",
      "x-ms-request-id" : "bfec9cac-901e-0044-233a-643cc7000000",
      "Date" : "Thu, 05 Sep 2019 22:36:24 GMT",
      "x-ms-client-request-id" : "af8eca57-aa0a-4edb-9c0b-348754f424ac"
=======
      "ETag" : "\"0x8D732FE02B5D8E0\"",
      "Last-Modified" : "Fri, 06 Sep 2019 19:11:24 GMT",
      "retry-after" : "0",
      "Content-Length" : "0",
      "StatusCode" : "201",
      "x-ms-request-id" : "8f76d1ad-401e-003a-24e6-6473d5000000",
      "Date" : "Fri, 06 Sep 2019 19:11:24 GMT",
      "x-ms-client-request-id" : "e0436caf-d535-4471-853a-fa7a5181e682"
>>>>>>> a55d5dd9
    },
    "Exception" : null
  }, {
    "Method" : "GET",
<<<<<<< HEAD
    "Uri" : "https://jaschrepragrs.blob.core.windows.net?prefix=jtcservicesassignaturevaluesassertgenerateok&comp=list",
    "Headers" : {
      "x-ms-version" : "2019-02-02",
      "User-Agent" : "azsdk-java-azure-storage-blob/12.0.0-preview.3 1.8.0_221; Windows 10 10.0",
      "x-ms-client-request-id" : "db6259b3-b4e9-417d-b18c-a6dbd08e4503"
=======
    "Uri" : "https://azstoragesdkaccount.blob.core.windows.net?prefix=jtcservicesassignaturevaluesassertgenerateok&comp=list",
    "Headers" : {
      "x-ms-version" : "2019-02-02",
      "User-Agent" : "azsdk-java-azure-storage-blob/12.0.0-preview.3 1.8.0_212; Windows 10 10.0",
      "x-ms-client-request-id" : "aff7a8b0-123d-407b-9caa-6e5ba92f1e65"
>>>>>>> a55d5dd9
    },
    "Response" : {
      "Transfer-Encoding" : "chunked",
      "x-ms-version" : "2019-02-02",
      "Server" : "Windows-Azure-Blob/1.0 Microsoft-HTTPAPI/2.0",
      "retry-after" : "0",
      "StatusCode" : "200",
<<<<<<< HEAD
      "x-ms-request-id" : "bfec9cbc-901e-0044-323a-643cc7000000",
      "Body" : "﻿<?xml version=\"1.0\" encoding=\"utf-8\"?><EnumerationResults ServiceEndpoint=\"https://jaschrepragrs.blob.core.windows.net/\"><Prefix>jtcservicesassignaturevaluesassertgenerateok</Prefix><Containers><Container><Name>jtcservicesassignaturevaluesassertgenerateok00458416d851</Name><Properties><Last-Modified>Thu, 05 Sep 2019 22:36:24 GMT</Last-Modified><Etag>\"0x8D732517BE435A9\"</Etag><LeaseStatus>unlocked</LeaseStatus><LeaseState>available</LeaseState><DefaultEncryptionScope>$account-encryption-key</DefaultEncryptionScope><DenyEncryptionScopeOverride>false</DenyEncryptionScopeOverride><HasImmutabilityPolicy>false</HasImmutabilityPolicy><HasLegalHold>false</HasLegalHold></Properties></Container></Containers><NextMarker /></EnumerationResults>",
      "Date" : "Thu, 05 Sep 2019 22:36:24 GMT",
      "x-ms-client-request-id" : "db6259b3-b4e9-417d-b18c-a6dbd08e4503",
=======
      "x-ms-request-id" : "8f76d1c1-401e-003a-32e6-6473d5000000",
      "Body" : "﻿<?xml version=\"1.0\" encoding=\"utf-8\"?><EnumerationResults ServiceEndpoint=\"https://azstoragesdkaccount.blob.core.windows.net/\"><Prefix>jtcservicesassignaturevaluesassertgenerateok</Prefix><Containers><Container><Name>jtcservicesassignaturevaluesassertgenerateok020918bd5100</Name><Properties><Last-Modified>Fri, 06 Sep 2019 19:11:24 GMT</Last-Modified><Etag>\"0x8D732FE02B5D8E0\"</Etag><LeaseStatus>unlocked</LeaseStatus><LeaseState>available</LeaseState><DefaultEncryptionScope>$account-encryption-key</DefaultEncryptionScope><DenyEncryptionScopeOverride>false</DenyEncryptionScopeOverride><HasImmutabilityPolicy>false</HasImmutabilityPolicy><HasLegalHold>false</HasLegalHold></Properties></Container></Containers><NextMarker /></EnumerationResults>",
      "Date" : "Fri, 06 Sep 2019 19:11:24 GMT",
      "x-ms-client-request-id" : "aff7a8b0-123d-407b-9caa-6e5ba92f1e65",
>>>>>>> a55d5dd9
      "Content-Type" : "application/xml"
    },
    "Exception" : null
  }, {
    "Method" : "DELETE",
<<<<<<< HEAD
    "Uri" : "https://jaschrepragrs.blob.core.windows.net/jtcservicesassignaturevaluesassertgenerateok00458416d851?restype=container",
    "Headers" : {
      "x-ms-version" : "2019-02-02",
      "User-Agent" : "azsdk-java-azure-storage-blob/12.0.0-preview.3 1.8.0_221; Windows 10 10.0",
      "x-ms-client-request-id" : "d5eb0a8a-9b0d-43a7-8cc6-a01e9e3f2761"
=======
    "Uri" : "https://azstoragesdkaccount.blob.core.windows.net/jtcservicesassignaturevaluesassertgenerateok020918bd5100?restype=container",
    "Headers" : {
      "x-ms-version" : "2019-02-02",
      "User-Agent" : "azsdk-java-azure-storage-blob/12.0.0-preview.3 1.8.0_212; Windows 10 10.0",
      "x-ms-client-request-id" : "c10d553c-3f94-4bc2-acaf-21359f24f8be"
>>>>>>> a55d5dd9
    },
    "Response" : {
      "x-ms-version" : "2019-02-02",
      "Server" : "Windows-Azure-Blob/1.0 Microsoft-HTTPAPI/2.0",
      "retry-after" : "0",
      "Content-Length" : "0",
      "StatusCode" : "202",
<<<<<<< HEAD
      "x-ms-request-id" : "bfec9ccd-901e-0044-423a-643cc7000000",
      "Date" : "Thu, 05 Sep 2019 22:36:24 GMT",
      "x-ms-client-request-id" : "d5eb0a8a-9b0d-43a7-8cc6-a01e9e3f2761"
    },
    "Exception" : null
  } ],
  "variables" : [ "jtcservicesassignaturevaluesassertgenerateok00458416d851" ]
=======
      "x-ms-request-id" : "8f76d1d0-401e-003a-3ee6-6473d5000000",
      "Date" : "Fri, 06 Sep 2019 19:11:24 GMT",
      "x-ms-client-request-id" : "c10d553c-3f94-4bc2-acaf-21359f24f8be"
    },
    "Exception" : null
  } ],
  "variables" : [ "jtcservicesassignaturevaluesassertgenerateok020918bd5100" ]
>>>>>>> a55d5dd9
}<|MERGE_RESOLUTION|>--- conflicted
+++ resolved
@@ -1,59 +1,32 @@
 {
   "networkCallRecords" : [ {
     "Method" : "PUT",
-<<<<<<< HEAD
-    "Uri" : "https://jaschrepragrs.blob.core.windows.net/jtcservicesassignaturevaluesassertgenerateok00458416d851?restype=container",
+    "Uri" : "https://jaschrepragrs.blob.core.windows.net/jtcservicesassignaturevaluesassertgenerateok0128973b74a5?restype=container",
     "Headers" : {
       "x-ms-version" : "2019-02-02",
       "User-Agent" : "azsdk-java-azure-storage-blob/12.0.0-preview.3 1.8.0_221; Windows 10 10.0",
-      "x-ms-client-request-id" : "af8eca57-aa0a-4edb-9c0b-348754f424ac"
-=======
-    "Uri" : "https://azstoragesdkaccount.blob.core.windows.net/jtcservicesassignaturevaluesassertgenerateok020918bd5100?restype=container",
-    "Headers" : {
-      "x-ms-version" : "2019-02-02",
-      "User-Agent" : "azsdk-java-azure-storage-blob/12.0.0-preview.3 1.8.0_212; Windows 10 10.0",
-      "x-ms-client-request-id" : "e0436caf-d535-4471-853a-fa7a5181e682"
->>>>>>> a55d5dd9
+      "x-ms-client-request-id" : "dbbe1a96-149a-45e1-aabd-dd8e42fcd311"
     },
     "Response" : {
       "x-ms-version" : "2019-02-02",
       "Server" : "Windows-Azure-Blob/1.0 Microsoft-HTTPAPI/2.0",
-<<<<<<< HEAD
-      "ETag" : "\"0x8D732517BE435A9\"",
-      "Last-Modified" : "Thu, 05 Sep 2019 22:36:24 GMT",
+      "ETag" : "\"0x8D735602C29768B\"",
+      "Last-Modified" : "Mon, 09 Sep 2019 19:59:07 GMT",
       "retry-after" : "0",
       "Content-Length" : "0",
       "StatusCode" : "201",
-      "x-ms-request-id" : "bfec9cac-901e-0044-233a-643cc7000000",
-      "Date" : "Thu, 05 Sep 2019 22:36:24 GMT",
-      "x-ms-client-request-id" : "af8eca57-aa0a-4edb-9c0b-348754f424ac"
-=======
-      "ETag" : "\"0x8D732FE02B5D8E0\"",
-      "Last-Modified" : "Fri, 06 Sep 2019 19:11:24 GMT",
-      "retry-after" : "0",
-      "Content-Length" : "0",
-      "StatusCode" : "201",
-      "x-ms-request-id" : "8f76d1ad-401e-003a-24e6-6473d5000000",
-      "Date" : "Fri, 06 Sep 2019 19:11:24 GMT",
-      "x-ms-client-request-id" : "e0436caf-d535-4471-853a-fa7a5181e682"
->>>>>>> a55d5dd9
+      "x-ms-request-id" : "077fcdeb-801e-001f-0d49-673bbb000000",
+      "Date" : "Mon, 09 Sep 2019 19:59:06 GMT",
+      "x-ms-client-request-id" : "dbbe1a96-149a-45e1-aabd-dd8e42fcd311"
     },
     "Exception" : null
   }, {
     "Method" : "GET",
-<<<<<<< HEAD
     "Uri" : "https://jaschrepragrs.blob.core.windows.net?prefix=jtcservicesassignaturevaluesassertgenerateok&comp=list",
     "Headers" : {
       "x-ms-version" : "2019-02-02",
       "User-Agent" : "azsdk-java-azure-storage-blob/12.0.0-preview.3 1.8.0_221; Windows 10 10.0",
-      "x-ms-client-request-id" : "db6259b3-b4e9-417d-b18c-a6dbd08e4503"
-=======
-    "Uri" : "https://azstoragesdkaccount.blob.core.windows.net?prefix=jtcservicesassignaturevaluesassertgenerateok&comp=list",
-    "Headers" : {
-      "x-ms-version" : "2019-02-02",
-      "User-Agent" : "azsdk-java-azure-storage-blob/12.0.0-preview.3 1.8.0_212; Windows 10 10.0",
-      "x-ms-client-request-id" : "aff7a8b0-123d-407b-9caa-6e5ba92f1e65"
->>>>>>> a55d5dd9
+      "x-ms-client-request-id" : "fe9cdf95-151a-4c5d-a431-5d93d37d1539"
     },
     "Response" : {
       "Transfer-Encoding" : "chunked",
@@ -61,35 +34,20 @@
       "Server" : "Windows-Azure-Blob/1.0 Microsoft-HTTPAPI/2.0",
       "retry-after" : "0",
       "StatusCode" : "200",
-<<<<<<< HEAD
-      "x-ms-request-id" : "bfec9cbc-901e-0044-323a-643cc7000000",
-      "Body" : "﻿<?xml version=\"1.0\" encoding=\"utf-8\"?><EnumerationResults ServiceEndpoint=\"https://jaschrepragrs.blob.core.windows.net/\"><Prefix>jtcservicesassignaturevaluesassertgenerateok</Prefix><Containers><Container><Name>jtcservicesassignaturevaluesassertgenerateok00458416d851</Name><Properties><Last-Modified>Thu, 05 Sep 2019 22:36:24 GMT</Last-Modified><Etag>\"0x8D732517BE435A9\"</Etag><LeaseStatus>unlocked</LeaseStatus><LeaseState>available</LeaseState><DefaultEncryptionScope>$account-encryption-key</DefaultEncryptionScope><DenyEncryptionScopeOverride>false</DenyEncryptionScopeOverride><HasImmutabilityPolicy>false</HasImmutabilityPolicy><HasLegalHold>false</HasLegalHold></Properties></Container></Containers><NextMarker /></EnumerationResults>",
-      "Date" : "Thu, 05 Sep 2019 22:36:24 GMT",
-      "x-ms-client-request-id" : "db6259b3-b4e9-417d-b18c-a6dbd08e4503",
-=======
-      "x-ms-request-id" : "8f76d1c1-401e-003a-32e6-6473d5000000",
-      "Body" : "﻿<?xml version=\"1.0\" encoding=\"utf-8\"?><EnumerationResults ServiceEndpoint=\"https://azstoragesdkaccount.blob.core.windows.net/\"><Prefix>jtcservicesassignaturevaluesassertgenerateok</Prefix><Containers><Container><Name>jtcservicesassignaturevaluesassertgenerateok020918bd5100</Name><Properties><Last-Modified>Fri, 06 Sep 2019 19:11:24 GMT</Last-Modified><Etag>\"0x8D732FE02B5D8E0\"</Etag><LeaseStatus>unlocked</LeaseStatus><LeaseState>available</LeaseState><DefaultEncryptionScope>$account-encryption-key</DefaultEncryptionScope><DenyEncryptionScopeOverride>false</DenyEncryptionScopeOverride><HasImmutabilityPolicy>false</HasImmutabilityPolicy><HasLegalHold>false</HasLegalHold></Properties></Container></Containers><NextMarker /></EnumerationResults>",
-      "Date" : "Fri, 06 Sep 2019 19:11:24 GMT",
-      "x-ms-client-request-id" : "aff7a8b0-123d-407b-9caa-6e5ba92f1e65",
->>>>>>> a55d5dd9
+      "x-ms-request-id" : "077fce05-801e-001f-2349-673bbb000000",
+      "Body" : "﻿<?xml version=\"1.0\" encoding=\"utf-8\"?><EnumerationResults ServiceEndpoint=\"https://jaschrepragrs.blob.core.windows.net/\"><Prefix>jtcservicesassignaturevaluesassertgenerateok</Prefix><Containers><Container><Name>jtcservicesassignaturevaluesassertgenerateok0128973b74a5</Name><Properties><Last-Modified>Mon, 09 Sep 2019 19:59:07 GMT</Last-Modified><Etag>\"0x8D735602C29768B\"</Etag><LeaseStatus>unlocked</LeaseStatus><LeaseState>available</LeaseState><DefaultEncryptionScope>$account-encryption-key</DefaultEncryptionScope><DenyEncryptionScopeOverride>false</DenyEncryptionScopeOverride><HasImmutabilityPolicy>false</HasImmutabilityPolicy><HasLegalHold>false</HasLegalHold></Properties></Container></Containers><NextMarker /></EnumerationResults>",
+      "Date" : "Mon, 09 Sep 2019 19:59:06 GMT",
+      "x-ms-client-request-id" : "fe9cdf95-151a-4c5d-a431-5d93d37d1539",
       "Content-Type" : "application/xml"
     },
     "Exception" : null
   }, {
     "Method" : "DELETE",
-<<<<<<< HEAD
-    "Uri" : "https://jaschrepragrs.blob.core.windows.net/jtcservicesassignaturevaluesassertgenerateok00458416d851?restype=container",
+    "Uri" : "https://jaschrepragrs.blob.core.windows.net/jtcservicesassignaturevaluesassertgenerateok0128973b74a5?restype=container",
     "Headers" : {
       "x-ms-version" : "2019-02-02",
       "User-Agent" : "azsdk-java-azure-storage-blob/12.0.0-preview.3 1.8.0_221; Windows 10 10.0",
-      "x-ms-client-request-id" : "d5eb0a8a-9b0d-43a7-8cc6-a01e9e3f2761"
-=======
-    "Uri" : "https://azstoragesdkaccount.blob.core.windows.net/jtcservicesassignaturevaluesassertgenerateok020918bd5100?restype=container",
-    "Headers" : {
-      "x-ms-version" : "2019-02-02",
-      "User-Agent" : "azsdk-java-azure-storage-blob/12.0.0-preview.3 1.8.0_212; Windows 10 10.0",
-      "x-ms-client-request-id" : "c10d553c-3f94-4bc2-acaf-21359f24f8be"
->>>>>>> a55d5dd9
+      "x-ms-client-request-id" : "74df8f3a-dfb6-43be-9a4e-0000055696f6"
     },
     "Response" : {
       "x-ms-version" : "2019-02-02",
@@ -97,21 +55,11 @@
       "retry-after" : "0",
       "Content-Length" : "0",
       "StatusCode" : "202",
-<<<<<<< HEAD
-      "x-ms-request-id" : "bfec9ccd-901e-0044-423a-643cc7000000",
-      "Date" : "Thu, 05 Sep 2019 22:36:24 GMT",
-      "x-ms-client-request-id" : "d5eb0a8a-9b0d-43a7-8cc6-a01e9e3f2761"
+      "x-ms-request-id" : "077fce13-801e-001f-3149-673bbb000000",
+      "Date" : "Mon, 09 Sep 2019 19:59:06 GMT",
+      "x-ms-client-request-id" : "74df8f3a-dfb6-43be-9a4e-0000055696f6"
     },
     "Exception" : null
   } ],
-  "variables" : [ "jtcservicesassignaturevaluesassertgenerateok00458416d851" ]
-=======
-      "x-ms-request-id" : "8f76d1d0-401e-003a-3ee6-6473d5000000",
-      "Date" : "Fri, 06 Sep 2019 19:11:24 GMT",
-      "x-ms-client-request-id" : "c10d553c-3f94-4bc2-acaf-21359f24f8be"
-    },
-    "Exception" : null
-  } ],
-  "variables" : [ "jtcservicesassignaturevaluesassertgenerateok020918bd5100" ]
->>>>>>> a55d5dd9
+  "variables" : [ "jtcservicesassignaturevaluesassertgenerateok0128973b74a5" ]
 }