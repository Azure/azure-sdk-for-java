--- conflicted
+++ resolved
@@ -1,105 +1,57 @@
 {
   "networkCallRecords" : [ {
     "Method" : "PUT",
-<<<<<<< HEAD
-    "Uri" : "https://jaschrepragrs.blob.core.windows.net/jtcdownloadmin0blobapitestdownloadminf6f5939557e04a169?restype=container",
+    "Uri" : "https://jaschrepragrs.blob.core.windows.net/jtcdownloadmin0blobapitestdownloadmin060599885814e9542?restype=container",
     "Headers" : {
       "x-ms-version" : "2019-02-02",
       "User-Agent" : "azsdk-java-azure-storage-blob/12.0.0-preview.3 1.8.0_221; Windows 10 10.0",
-      "x-ms-client-request-id" : "b4257317-f94b-4ae2-97a4-6843e7b601d6"
-=======
-    "Uri" : "https://azstoragesdkaccount.blob.core.windows.net/jtcdownloadmin0blobapitestdownloadmin08386368f428a64dd?restype=container",
-    "Headers" : {
-      "x-ms-version" : "2019-02-02",
-      "User-Agent" : "azsdk-java-azure-storage-blob/12.0.0-preview.3 1.8.0_212; Windows 10 10.0",
-      "x-ms-client-request-id" : "eac6bb5c-3828-440e-a4b2-44d5a2baf8c1"
->>>>>>> a55d5dd9
+      "x-ms-client-request-id" : "e2487674-9d1c-49ce-b5b4-e8a8fe39eed8"
     },
     "Response" : {
       "x-ms-version" : "2019-02-02",
       "Server" : "Windows-Azure-Blob/1.0 Microsoft-HTTPAPI/2.0",
-<<<<<<< HEAD
-      "ETag" : "\"0x8D7325199995AE6\"",
-      "Last-Modified" : "Thu, 05 Sep 2019 22:37:14 GMT",
+      "ETag" : "\"0x8D73560E8DD415D\"",
+      "Last-Modified" : "Mon, 09 Sep 2019 20:04:23 GMT",
       "retry-after" : "0",
       "Content-Length" : "0",
       "StatusCode" : "201",
-      "x-ms-request-id" : "bfecceaa-901e-0044-4f3a-643cc7000000",
-      "Date" : "Thu, 05 Sep 2019 22:37:13 GMT",
-      "x-ms-client-request-id" : "b4257317-f94b-4ae2-97a4-6843e7b601d6"
-=======
-      "ETag" : "\"0x8D732FC733F12C4\"",
-      "Last-Modified" : "Fri, 06 Sep 2019 19:00:14 GMT",
-      "retry-after" : "0",
-      "Content-Length" : "0",
-      "StatusCode" : "201",
-      "x-ms-request-id" : "b92add78-d01e-009e-31e5-644931000000",
-      "Date" : "Fri, 06 Sep 2019 19:00:14 GMT",
-      "x-ms-client-request-id" : "eac6bb5c-3828-440e-a4b2-44d5a2baf8c1"
->>>>>>> a55d5dd9
+      "x-ms-request-id" : "c5ca2b43-301e-0042-0d49-67cbbf000000",
+      "Date" : "Mon, 09 Sep 2019 20:04:23 GMT",
+      "x-ms-client-request-id" : "e2487674-9d1c-49ce-b5b4-e8a8fe39eed8"
     },
     "Exception" : null
   }, {
     "Method" : "PUT",
-<<<<<<< HEAD
-    "Uri" : "https://jaschrepragrs.blob.core.windows.net/jtcdownloadmin0blobapitestdownloadminf6f5939557e04a169/javablobdownloadmin1blobapitestdownloadminf6f75659c41068",
+    "Uri" : "https://jaschrepragrs.blob.core.windows.net/jtcdownloadmin0blobapitestdownloadmin060599885814e9542/javablobdownloadmin1blobapitestdownloadmin060245662b89da",
     "Headers" : {
       "x-ms-version" : "2019-02-02",
       "User-Agent" : "azsdk-java-azure-storage-blob/12.0.0-preview.3 1.8.0_221; Windows 10 10.0",
-      "x-ms-client-request-id" : "996a5e20-e366-47d8-9ac1-61cc1f06e944",
-=======
-    "Uri" : "https://azstoragesdkaccount.blob.core.windows.net/jtcdownloadmin0blobapitestdownloadmin08386368f428a64dd/javablobdownloadmin1blobapitestdownloadmin083225305adabb",
-    "Headers" : {
-      "x-ms-version" : "2019-02-02",
-      "User-Agent" : "azsdk-java-azure-storage-blob/12.0.0-preview.3 1.8.0_212; Windows 10 10.0",
-      "x-ms-client-request-id" : "bcadb1e6-3a34-4200-a242-6f747286793c",
->>>>>>> a55d5dd9
+      "x-ms-client-request-id" : "275c7cee-c2d4-499d-90d3-dd89a5cd32fb",
       "Content-Type" : "application/octet-stream"
     },
     "Response" : {
       "x-ms-version" : "2019-02-02",
       "Server" : "Windows-Azure-Blob/1.0 Microsoft-HTTPAPI/2.0",
       "x-ms-content-crc64" : "6RYQPwaVsyQ=",
-<<<<<<< HEAD
-      "Last-Modified" : "Thu, 05 Sep 2019 22:37:14 GMT",
+      "Last-Modified" : "Mon, 09 Sep 2019 20:04:23 GMT",
       "retry-after" : "0",
       "StatusCode" : "201",
       "x-ms-request-server-encrypted" : "true",
-      "Date" : "Thu, 05 Sep 2019 22:37:13 GMT",
+      "Date" : "Mon, 09 Sep 2019 20:04:23 GMT",
       "Content-MD5" : "wh+Wm18D0z1D4E+PE252gg==",
-      "ETag" : "\"0x8D7325199A68441\"",
+      "ETag" : "\"0x8D73560E8E9C1C3\"",
       "Content-Length" : "0",
-      "x-ms-request-id" : "bfecced2-901e-0044-753a-643cc7000000",
-      "x-ms-client-request-id" : "996a5e20-e366-47d8-9ac1-61cc1f06e944"
-=======
-      "Last-Modified" : "Fri, 06 Sep 2019 19:00:14 GMT",
-      "retry-after" : "0",
-      "StatusCode" : "201",
-      "x-ms-request-server-encrypted" : "true",
-      "Date" : "Fri, 06 Sep 2019 19:00:14 GMT",
-      "Content-MD5" : "wh+Wm18D0z1D4E+PE252gg==",
-      "ETag" : "\"0x8D732FC73466D54\"",
-      "Content-Length" : "0",
-      "x-ms-request-id" : "b92addae-d01e-009e-60e5-644931000000",
-      "x-ms-client-request-id" : "bcadb1e6-3a34-4200-a242-6f747286793c"
->>>>>>> a55d5dd9
+      "x-ms-request-id" : "c5ca2b52-301e-0042-1b49-67cbbf000000",
+      "x-ms-client-request-id" : "275c7cee-c2d4-499d-90d3-dd89a5cd32fb"
     },
     "Exception" : null
   }, {
     "Method" : "GET",
-<<<<<<< HEAD
-    "Uri" : "https://jaschrepragrs.blob.core.windows.net/jtcdownloadmin0blobapitestdownloadminf6f5939557e04a169/javablobdownloadmin1blobapitestdownloadminf6f75659c41068",
+    "Uri" : "https://jaschrepragrs.blob.core.windows.net/jtcdownloadmin0blobapitestdownloadmin060599885814e9542/javablobdownloadmin1blobapitestdownloadmin060245662b89da",
     "Headers" : {
       "x-ms-version" : "2019-02-02",
       "User-Agent" : "azsdk-java-azure-storage-blob/12.0.0-preview.3 1.8.0_221; Windows 10 10.0",
-      "x-ms-client-request-id" : "c8714390-c522-4b85-a60f-ee8acd8ad21f"
-=======
-    "Uri" : "https://azstoragesdkaccount.blob.core.windows.net/jtcdownloadmin0blobapitestdownloadmin08386368f428a64dd/javablobdownloadmin1blobapitestdownloadmin083225305adabb",
-    "Headers" : {
-      "x-ms-version" : "2019-02-02",
-      "User-Agent" : "azsdk-java-azure-storage-blob/12.0.0-preview.3 1.8.0_212; Windows 10 10.0",
-      "x-ms-client-request-id" : "81852669-9ebb-49c1-bb1f-c0c225eb65e1"
->>>>>>> a55d5dd9
+      "x-ms-client-request-id" : "8fa988d1-8879-4a4c-bfcf-09d6ca34d769"
     },
     "Response" : {
       "x-ms-version" : "2019-02-02",
@@ -107,54 +59,30 @@
       "Server" : "Windows-Azure-Blob/1.0 Microsoft-HTTPAPI/2.0",
       "x-ms-tag-count" : "0",
       "x-ms-lease-state" : "available",
-<<<<<<< HEAD
-      "Last-Modified" : "Thu, 05 Sep 2019 22:37:14 GMT",
+      "Last-Modified" : "Mon, 09 Sep 2019 20:04:23 GMT",
       "retry-after" : "0",
       "StatusCode" : "200",
-      "Date" : "Thu, 05 Sep 2019 22:37:14 GMT",
-=======
-      "Last-Modified" : "Fri, 06 Sep 2019 19:00:14 GMT",
-      "retry-after" : "0",
-      "StatusCode" : "200",
-      "Date" : "Fri, 06 Sep 2019 19:00:14 GMT",
->>>>>>> a55d5dd9
+      "Date" : "Mon, 09 Sep 2019 20:04:23 GMT",
       "x-ms-blob-type" : "BlockBlob",
       "Content-MD5" : "wh+Wm18D0z1D4E+PE252gg==",
       "Accept-Ranges" : "bytes",
       "x-ms-server-encrypted" : "true",
-<<<<<<< HEAD
-      "ETag" : "\"0x8D7325199A68441\"",
-      "x-ms-creation-time" : "Thu, 05 Sep 2019 22:37:14 GMT",
+      "ETag" : "\"0x8D73560E8E9C1C3\"",
+      "x-ms-creation-time" : "Mon, 09 Sep 2019 20:04:23 GMT",
       "Content-Length" : "7",
-      "x-ms-request-id" : "bfeccef5-901e-0044-183a-643cc7000000",
+      "x-ms-request-id" : "c5ca2b69-301e-0042-3049-67cbbf000000",
       "Body" : "[100, 101, 102, 97, 117, 108, 116]",
-      "x-ms-client-request-id" : "c8714390-c522-4b85-a60f-ee8acd8ad21f",
-=======
-      "ETag" : "\"0x8D732FC73466D54\"",
-      "x-ms-creation-time" : "Fri, 06 Sep 2019 19:00:14 GMT",
-      "Content-Length" : "7",
-      "x-ms-request-id" : "b92addd2-d01e-009e-80e5-644931000000",
-      "Body" : "[100, 101, 102, 97, 117, 108, 116]",
-      "x-ms-client-request-id" : "81852669-9ebb-49c1-bb1f-c0c225eb65e1",
->>>>>>> a55d5dd9
+      "x-ms-client-request-id" : "8fa988d1-8879-4a4c-bfcf-09d6ca34d769",
       "Content-Type" : "application/octet-stream"
     },
     "Exception" : null
   }, {
     "Method" : "GET",
-<<<<<<< HEAD
     "Uri" : "https://jaschrepragrs.blob.core.windows.net?prefix=jtcdownloadmin&comp=list",
     "Headers" : {
       "x-ms-version" : "2019-02-02",
       "User-Agent" : "azsdk-java-azure-storage-blob/12.0.0-preview.3 1.8.0_221; Windows 10 10.0",
-      "x-ms-client-request-id" : "9330708c-e417-4607-abfb-bc3b44e3186a"
-=======
-    "Uri" : "https://azstoragesdkaccount.blob.core.windows.net?prefix=jtcdownloadmin&comp=list",
-    "Headers" : {
-      "x-ms-version" : "2019-02-02",
-      "User-Agent" : "azsdk-java-azure-storage-blob/12.0.0-preview.3 1.8.0_212; Windows 10 10.0",
-      "x-ms-client-request-id" : "b9c35f2a-e9f3-4525-811a-786d62d74a13"
->>>>>>> a55d5dd9
+      "x-ms-client-request-id" : "32cca227-dbf9-46d5-9ede-2097e644ddbe"
     },
     "Response" : {
       "Transfer-Encoding" : "chunked",
@@ -162,35 +90,20 @@
       "Server" : "Windows-Azure-Blob/1.0 Microsoft-HTTPAPI/2.0",
       "retry-after" : "0",
       "StatusCode" : "200",
-<<<<<<< HEAD
-      "x-ms-request-id" : "bfeccf14-901e-0044-373a-643cc7000000",
-      "Body" : "﻿<?xml version=\"1.0\" encoding=\"utf-8\"?><EnumerationResults ServiceEndpoint=\"https://jaschrepragrs.blob.core.windows.net/\"><Prefix>jtcdownloadmin</Prefix><Containers><Container><Name>jtcdownloadmin0blobapitestdownloadminf6f5939557e04a169</Name><Properties><Last-Modified>Thu, 05 Sep 2019 22:37:14 GMT</Last-Modified><Etag>\"0x8D7325199995AE6\"</Etag><LeaseStatus>unlocked</LeaseStatus><LeaseState>available</LeaseState><DefaultEncryptionScope>$account-encryption-key</DefaultEncryptionScope><DenyEncryptionScopeOverride>false</DenyEncryptionScopeOverride><HasImmutabilityPolicy>false</HasImmutabilityPolicy><HasLegalHold>false</HasLegalHold></Properties></Container></Containers><NextMarker /></EnumerationResults>",
-      "Date" : "Thu, 05 Sep 2019 22:37:14 GMT",
-      "x-ms-client-request-id" : "9330708c-e417-4607-abfb-bc3b44e3186a",
-=======
-      "x-ms-request-id" : "b92ade00-d01e-009e-27e5-644931000000",
-      "Body" : "﻿<?xml version=\"1.0\" encoding=\"utf-8\"?><EnumerationResults ServiceEndpoint=\"https://azstoragesdkaccount.blob.core.windows.net/\"><Prefix>jtcdownloadmin</Prefix><Containers><Container><Name>jtcdownloadmin0blobapitestdownloadmin08386368f428a64dd</Name><Properties><Last-Modified>Fri, 06 Sep 2019 19:00:14 GMT</Last-Modified><Etag>\"0x8D732FC733F12C4\"</Etag><LeaseStatus>unlocked</LeaseStatus><LeaseState>available</LeaseState><DefaultEncryptionScope>$account-encryption-key</DefaultEncryptionScope><DenyEncryptionScopeOverride>false</DenyEncryptionScopeOverride><HasImmutabilityPolicy>false</HasImmutabilityPolicy><HasLegalHold>false</HasLegalHold></Properties></Container></Containers><NextMarker /></EnumerationResults>",
-      "Date" : "Fri, 06 Sep 2019 19:00:14 GMT",
-      "x-ms-client-request-id" : "b9c35f2a-e9f3-4525-811a-786d62d74a13",
->>>>>>> a55d5dd9
+      "x-ms-request-id" : "c5ca2b7d-301e-0042-4349-67cbbf000000",
+      "Body" : "﻿<?xml version=\"1.0\" encoding=\"utf-8\"?><EnumerationResults ServiceEndpoint=\"https://jaschrepragrs.blob.core.windows.net/\"><Prefix>jtcdownloadmin</Prefix><Containers><Container><Name>jtcdownloadmin0blobapitestdownloadmin060599885814e9542</Name><Properties><Last-Modified>Mon, 09 Sep 2019 20:04:23 GMT</Last-Modified><Etag>\"0x8D73560E8DD415D\"</Etag><LeaseStatus>unlocked</LeaseStatus><LeaseState>available</LeaseState><DefaultEncryptionScope>$account-encryption-key</DefaultEncryptionScope><DenyEncryptionScopeOverride>false</DenyEncryptionScopeOverride><HasImmutabilityPolicy>false</HasImmutabilityPolicy><HasLegalHold>false</HasLegalHold></Properties></Container></Containers><NextMarker /></EnumerationResults>",
+      "Date" : "Mon, 09 Sep 2019 20:04:23 GMT",
+      "x-ms-client-request-id" : "32cca227-dbf9-46d5-9ede-2097e644ddbe",
       "Content-Type" : "application/xml"
     },
     "Exception" : null
   }, {
     "Method" : "DELETE",
-<<<<<<< HEAD
-    "Uri" : "https://jaschrepragrs.blob.core.windows.net/jtcdownloadmin0blobapitestdownloadminf6f5939557e04a169?restype=container",
+    "Uri" : "https://jaschrepragrs.blob.core.windows.net/jtcdownloadmin0blobapitestdownloadmin060599885814e9542?restype=container",
     "Headers" : {
       "x-ms-version" : "2019-02-02",
       "User-Agent" : "azsdk-java-azure-storage-blob/12.0.0-preview.3 1.8.0_221; Windows 10 10.0",
-      "x-ms-client-request-id" : "8b76bc1d-ee2f-4a96-92b3-f12b1a4c77ab"
-=======
-    "Uri" : "https://azstoragesdkaccount.blob.core.windows.net/jtcdownloadmin0blobapitestdownloadmin08386368f428a64dd?restype=container",
-    "Headers" : {
-      "x-ms-version" : "2019-02-02",
-      "User-Agent" : "azsdk-java-azure-storage-blob/12.0.0-preview.3 1.8.0_212; Windows 10 10.0",
-      "x-ms-client-request-id" : "4ba2fdee-51db-475d-9200-5e08f454b723"
->>>>>>> a55d5dd9
+      "x-ms-client-request-id" : "39842fc1-d1f5-47bc-aee5-85e1df0c2244"
     },
     "Response" : {
       "x-ms-version" : "2019-02-02",
@@ -198,21 +111,11 @@
       "retry-after" : "0",
       "Content-Length" : "0",
       "StatusCode" : "202",
-<<<<<<< HEAD
-      "x-ms-request-id" : "bfeccf2c-901e-0044-4d3a-643cc7000000",
-      "Date" : "Thu, 05 Sep 2019 22:37:14 GMT",
-      "x-ms-client-request-id" : "8b76bc1d-ee2f-4a96-92b3-f12b1a4c77ab"
+      "x-ms-request-id" : "c5ca2b8f-301e-0042-5349-67cbbf000000",
+      "Date" : "Mon, 09 Sep 2019 20:04:23 GMT",
+      "x-ms-client-request-id" : "39842fc1-d1f5-47bc-aee5-85e1df0c2244"
     },
     "Exception" : null
   } ],
-  "variables" : [ "jtcdownloadmin0blobapitestdownloadminf6f5939557e04a169", "javablobdownloadmin1blobapitestdownloadminf6f75659c41068" ]
-=======
-      "x-ms-request-id" : "b92ade19-d01e-009e-3fe5-644931000000",
-      "Date" : "Fri, 06 Sep 2019 19:00:14 GMT",
-      "x-ms-client-request-id" : "4ba2fdee-51db-475d-9200-5e08f454b723"
-    },
-    "Exception" : null
-  } ],
-  "variables" : [ "jtcdownloadmin0blobapitestdownloadmin08386368f428a64dd", "javablobdownloadmin1blobapitestdownloadmin083225305adabb" ]
->>>>>>> a55d5dd9
+  "variables" : [ "jtcdownloadmin0blobapitestdownloadmin060599885814e9542", "javablobdownloadmin1blobapitestdownloadmin060245662b89da" ]
 }