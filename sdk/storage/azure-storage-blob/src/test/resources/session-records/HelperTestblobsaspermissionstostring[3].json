{
  "networkCallRecords" : [ {
    "Method" : "PUT",
<<<<<<< HEAD
    "Uri" : "https://jaschrepragrs.blob.core.windows.net/jtcblobsaspermissionstostring0119622f5f16de64b847?restype=container",
    "Headers" : {
      "x-ms-version" : "2019-02-02",
      "User-Agent" : "azsdk-java-azure-storage-blob/12.0.0-preview.3 1.8.0_221; Windows 10 10.0",
      "x-ms-client-request-id" : "1f2753be-af85-401a-a0cc-92df9b841916"
=======
    "Uri" : "https://azstoragesdkaccount.blob.core.windows.net/jtcblobsaspermissionstostring0095190059fb416aba4d?restype=container",
    "Headers" : {
      "x-ms-version" : "2019-02-02",
      "User-Agent" : "azsdk-java-azure-storage-blob/12.0.0-preview.3 1.8.0_212; Windows 10 10.0",
      "x-ms-client-request-id" : "e1cf66cf-3716-4a59-b326-257b201bfc7b"
>>>>>>> a55d5dd9
    },
    "Response" : {
      "x-ms-version" : "2019-02-02",
      "Server" : "Windows-Azure-Blob/1.0 Microsoft-HTTPAPI/2.0",
<<<<<<< HEAD
      "ETag" : "\"0x8D732518A12B1D4\"",
      "Last-Modified" : "Thu, 05 Sep 2019 22:36:48 GMT",
      "retry-after" : "0",
      "Content-Length" : "0",
      "StatusCode" : "201",
      "x-ms-request-id" : "bfecb3f0-901e-0044-153a-643cc7000000",
      "Date" : "Thu, 05 Sep 2019 22:36:47 GMT",
      "x-ms-client-request-id" : "1f2753be-af85-401a-a0cc-92df9b841916"
=======
      "ETag" : "\"0x8D732FDAEC53ABC\"",
      "Last-Modified" : "Fri, 06 Sep 2019 19:09:03 GMT",
      "retry-after" : "0",
      "Content-Length" : "0",
      "StatusCode" : "201",
      "x-ms-request-id" : "ec65d559-001e-001f-1ae6-64eb66000000",
      "Date" : "Fri, 06 Sep 2019 19:09:03 GMT",
      "x-ms-client-request-id" : "e1cf66cf-3716-4a59-b326-257b201bfc7b"
>>>>>>> a55d5dd9
    },
    "Exception" : null
  }, {
    "Method" : "GET",
<<<<<<< HEAD
    "Uri" : "https://jaschrepragrs.blob.core.windows.net?prefix=jtcblobsaspermissionstostring&comp=list",
    "Headers" : {
      "x-ms-version" : "2019-02-02",
      "User-Agent" : "azsdk-java-azure-storage-blob/12.0.0-preview.3 1.8.0_221; Windows 10 10.0",
      "x-ms-client-request-id" : "ab00fc5e-f7b8-4ee6-a33f-1f7869cf8e50"
=======
    "Uri" : "https://azstoragesdkaccount.blob.core.windows.net?prefix=jtcblobsaspermissionstostring&comp=list",
    "Headers" : {
      "x-ms-version" : "2019-02-02",
      "User-Agent" : "azsdk-java-azure-storage-blob/12.0.0-preview.3 1.8.0_212; Windows 10 10.0",
      "x-ms-client-request-id" : "669561c6-9e9d-41b3-a898-77a227d5c014"
>>>>>>> a55d5dd9
    },
    "Response" : {
      "Transfer-Encoding" : "chunked",
      "x-ms-version" : "2019-02-02",
      "Server" : "Windows-Azure-Blob/1.0 Microsoft-HTTPAPI/2.0",
      "retry-after" : "0",
      "StatusCode" : "200",
<<<<<<< HEAD
      "x-ms-request-id" : "bfecb403-901e-0044-263a-643cc7000000",
      "Body" : "﻿<?xml version=\"1.0\" encoding=\"utf-8\"?><EnumerationResults ServiceEndpoint=\"https://jaschrepragrs.blob.core.windows.net/\"><Prefix>jtcblobsaspermissionstostring</Prefix><Containers><Container><Name>jtcblobsaspermissionstostring0119622f5f16de64b847</Name><Properties><Last-Modified>Thu, 05 Sep 2019 22:36:48 GMT</Last-Modified><Etag>\"0x8D732518A12B1D4\"</Etag><LeaseStatus>unlocked</LeaseStatus><LeaseState>available</LeaseState><DefaultEncryptionScope>$account-encryption-key</DefaultEncryptionScope><DenyEncryptionScopeOverride>false</DenyEncryptionScopeOverride><HasImmutabilityPolicy>false</HasImmutabilityPolicy><HasLegalHold>false</HasLegalHold></Properties></Container></Containers><NextMarker /></EnumerationResults>",
      "Date" : "Thu, 05 Sep 2019 22:36:47 GMT",
      "x-ms-client-request-id" : "ab00fc5e-f7b8-4ee6-a33f-1f7869cf8e50",
=======
      "x-ms-request-id" : "ec65d578-001e-001f-32e6-64eb66000000",
      "Body" : "﻿<?xml version=\"1.0\" encoding=\"utf-8\"?><EnumerationResults ServiceEndpoint=\"https://azstoragesdkaccount.blob.core.windows.net/\"><Prefix>jtcblobsaspermissionstostring</Prefix><Containers><Container><Name>jtcblobsaspermissionstostring0095190059fb416aba4d</Name><Properties><Last-Modified>Fri, 06 Sep 2019 19:09:03 GMT</Last-Modified><Etag>\"0x8D732FDAEC53ABC\"</Etag><LeaseStatus>unlocked</LeaseStatus><LeaseState>available</LeaseState><DefaultEncryptionScope>$account-encryption-key</DefaultEncryptionScope><DenyEncryptionScopeOverride>false</DenyEncryptionScopeOverride><HasImmutabilityPolicy>false</HasImmutabilityPolicy><HasLegalHold>false</HasLegalHold></Properties></Container></Containers><NextMarker /></EnumerationResults>",
      "Date" : "Fri, 06 Sep 2019 19:09:03 GMT",
      "x-ms-client-request-id" : "669561c6-9e9d-41b3-a898-77a227d5c014",
>>>>>>> a55d5dd9
      "Content-Type" : "application/xml"
    },
    "Exception" : null
  }, {
    "Method" : "DELETE",
<<<<<<< HEAD
    "Uri" : "https://jaschrepragrs.blob.core.windows.net/jtcblobsaspermissionstostring0119622f5f16de64b847?restype=container",
    "Headers" : {
      "x-ms-version" : "2019-02-02",
      "User-Agent" : "azsdk-java-azure-storage-blob/12.0.0-preview.3 1.8.0_221; Windows 10 10.0",
      "x-ms-client-request-id" : "374bd2fd-7842-494a-884e-2595682ec3a0"
=======
    "Uri" : "https://azstoragesdkaccount.blob.core.windows.net/jtcblobsaspermissionstostring0095190059fb416aba4d?restype=container",
    "Headers" : {
      "x-ms-version" : "2019-02-02",
      "User-Agent" : "azsdk-java-azure-storage-blob/12.0.0-preview.3 1.8.0_212; Windows 10 10.0",
      "x-ms-client-request-id" : "9bf98337-f29d-491f-8301-45637add179f"
>>>>>>> a55d5dd9
    },
    "Response" : {
      "x-ms-version" : "2019-02-02",
      "Server" : "Windows-Azure-Blob/1.0 Microsoft-HTTPAPI/2.0",
      "retry-after" : "0",
      "Content-Length" : "0",
      "StatusCode" : "202",
<<<<<<< HEAD
      "x-ms-request-id" : "bfecb41b-901e-0044-3c3a-643cc7000000",
      "Date" : "Thu, 05 Sep 2019 22:36:48 GMT",
      "x-ms-client-request-id" : "374bd2fd-7842-494a-884e-2595682ec3a0"
    },
    "Exception" : null
  } ],
  "variables" : [ "jtcblobsaspermissionstostring0119622f5f16de64b847" ]
=======
      "x-ms-request-id" : "ec65d58c-001e-001f-44e6-64eb66000000",
      "Date" : "Fri, 06 Sep 2019 19:09:03 GMT",
      "x-ms-client-request-id" : "9bf98337-f29d-491f-8301-45637add179f"
    },
    "Exception" : null
  } ],
  "variables" : [ "jtcblobsaspermissionstostring0095190059fb416aba4d" ]
>>>>>>> a55d5dd9
}<|MERGE_RESOLUTION|>--- conflicted
+++ resolved
@@ -1,59 +1,32 @@
 {
   "networkCallRecords" : [ {
     "Method" : "PUT",
-<<<<<<< HEAD
-    "Uri" : "https://jaschrepragrs.blob.core.windows.net/jtcblobsaspermissionstostring0119622f5f16de64b847?restype=container",
+    "Uri" : "https://jaschrepragrs.blob.core.windows.net/jtcblobsaspermissionstostring07148836a8ee70293b46?restype=container",
     "Headers" : {
       "x-ms-version" : "2019-02-02",
       "User-Agent" : "azsdk-java-azure-storage-blob/12.0.0-preview.3 1.8.0_221; Windows 10 10.0",
-      "x-ms-client-request-id" : "1f2753be-af85-401a-a0cc-92df9b841916"
-=======
-    "Uri" : "https://azstoragesdkaccount.blob.core.windows.net/jtcblobsaspermissionstostring0095190059fb416aba4d?restype=container",
-    "Headers" : {
-      "x-ms-version" : "2019-02-02",
-      "User-Agent" : "azsdk-java-azure-storage-blob/12.0.0-preview.3 1.8.0_212; Windows 10 10.0",
-      "x-ms-client-request-id" : "e1cf66cf-3716-4a59-b326-257b201bfc7b"
->>>>>>> a55d5dd9
+      "x-ms-client-request-id" : "ea9d653b-6cef-4087-9185-8081020a0f0d"
     },
     "Response" : {
       "x-ms-version" : "2019-02-02",
       "Server" : "Windows-Azure-Blob/1.0 Microsoft-HTTPAPI/2.0",
-<<<<<<< HEAD
-      "ETag" : "\"0x8D732518A12B1D4\"",
-      "Last-Modified" : "Thu, 05 Sep 2019 22:36:48 GMT",
+      "ETag" : "\"0x8D73560398656E5\"",
+      "Last-Modified" : "Mon, 09 Sep 2019 19:59:29 GMT",
       "retry-after" : "0",
       "Content-Length" : "0",
       "StatusCode" : "201",
-      "x-ms-request-id" : "bfecb3f0-901e-0044-153a-643cc7000000",
-      "Date" : "Thu, 05 Sep 2019 22:36:47 GMT",
-      "x-ms-client-request-id" : "1f2753be-af85-401a-a0cc-92df9b841916"
-=======
-      "ETag" : "\"0x8D732FDAEC53ABC\"",
-      "Last-Modified" : "Fri, 06 Sep 2019 19:09:03 GMT",
-      "retry-after" : "0",
-      "Content-Length" : "0",
-      "StatusCode" : "201",
-      "x-ms-request-id" : "ec65d559-001e-001f-1ae6-64eb66000000",
-      "Date" : "Fri, 06 Sep 2019 19:09:03 GMT",
-      "x-ms-client-request-id" : "e1cf66cf-3716-4a59-b326-257b201bfc7b"
->>>>>>> a55d5dd9
+      "x-ms-request-id" : "077fdfc8-801e-001f-3449-673bbb000000",
+      "Date" : "Mon, 09 Sep 2019 19:59:28 GMT",
+      "x-ms-client-request-id" : "ea9d653b-6cef-4087-9185-8081020a0f0d"
     },
     "Exception" : null
   }, {
     "Method" : "GET",
-<<<<<<< HEAD
     "Uri" : "https://jaschrepragrs.blob.core.windows.net?prefix=jtcblobsaspermissionstostring&comp=list",
     "Headers" : {
       "x-ms-version" : "2019-02-02",
       "User-Agent" : "azsdk-java-azure-storage-blob/12.0.0-preview.3 1.8.0_221; Windows 10 10.0",
-      "x-ms-client-request-id" : "ab00fc5e-f7b8-4ee6-a33f-1f7869cf8e50"
-=======
-    "Uri" : "https://azstoragesdkaccount.blob.core.windows.net?prefix=jtcblobsaspermissionstostring&comp=list",
-    "Headers" : {
-      "x-ms-version" : "2019-02-02",
-      "User-Agent" : "azsdk-java-azure-storage-blob/12.0.0-preview.3 1.8.0_212; Windows 10 10.0",
-      "x-ms-client-request-id" : "669561c6-9e9d-41b3-a898-77a227d5c014"
->>>>>>> a55d5dd9
+      "x-ms-client-request-id" : "32a41f40-e72b-4fc9-be6c-5f5da3a6ebdd"
     },
     "Response" : {
       "Transfer-Encoding" : "chunked",
@@ -61,35 +34,20 @@
       "Server" : "Windows-Azure-Blob/1.0 Microsoft-HTTPAPI/2.0",
       "retry-after" : "0",
       "StatusCode" : "200",
-<<<<<<< HEAD
-      "x-ms-request-id" : "bfecb403-901e-0044-263a-643cc7000000",
-      "Body" : "﻿<?xml version=\"1.0\" encoding=\"utf-8\"?><EnumerationResults ServiceEndpoint=\"https://jaschrepragrs.blob.core.windows.net/\"><Prefix>jtcblobsaspermissionstostring</Prefix><Containers><Container><Name>jtcblobsaspermissionstostring0119622f5f16de64b847</Name><Properties><Last-Modified>Thu, 05 Sep 2019 22:36:48 GMT</Last-Modified><Etag>\"0x8D732518A12B1D4\"</Etag><LeaseStatus>unlocked</LeaseStatus><LeaseState>available</LeaseState><DefaultEncryptionScope>$account-encryption-key</DefaultEncryptionScope><DenyEncryptionScopeOverride>false</DenyEncryptionScopeOverride><HasImmutabilityPolicy>false</HasImmutabilityPolicy><HasLegalHold>false</HasLegalHold></Properties></Container></Containers><NextMarker /></EnumerationResults>",
-      "Date" : "Thu, 05 Sep 2019 22:36:47 GMT",
-      "x-ms-client-request-id" : "ab00fc5e-f7b8-4ee6-a33f-1f7869cf8e50",
-=======
-      "x-ms-request-id" : "ec65d578-001e-001f-32e6-64eb66000000",
-      "Body" : "﻿<?xml version=\"1.0\" encoding=\"utf-8\"?><EnumerationResults ServiceEndpoint=\"https://azstoragesdkaccount.blob.core.windows.net/\"><Prefix>jtcblobsaspermissionstostring</Prefix><Containers><Container><Name>jtcblobsaspermissionstostring0095190059fb416aba4d</Name><Properties><Last-Modified>Fri, 06 Sep 2019 19:09:03 GMT</Last-Modified><Etag>\"0x8D732FDAEC53ABC\"</Etag><LeaseStatus>unlocked</LeaseStatus><LeaseState>available</LeaseState><DefaultEncryptionScope>$account-encryption-key</DefaultEncryptionScope><DenyEncryptionScopeOverride>false</DenyEncryptionScopeOverride><HasImmutabilityPolicy>false</HasImmutabilityPolicy><HasLegalHold>false</HasLegalHold></Properties></Container></Containers><NextMarker /></EnumerationResults>",
-      "Date" : "Fri, 06 Sep 2019 19:09:03 GMT",
-      "x-ms-client-request-id" : "669561c6-9e9d-41b3-a898-77a227d5c014",
->>>>>>> a55d5dd9
+      "x-ms-request-id" : "077fdfd3-801e-001f-3e49-673bbb000000",
+      "Body" : "﻿<?xml version=\"1.0\" encoding=\"utf-8\"?><EnumerationResults ServiceEndpoint=\"https://jaschrepragrs.blob.core.windows.net/\"><Prefix>jtcblobsaspermissionstostring</Prefix><Containers><Container><Name>jtcblobsaspermissionstostring07148836a8ee70293b46</Name><Properties><Last-Modified>Mon, 09 Sep 2019 19:59:29 GMT</Last-Modified><Etag>\"0x8D73560398656E5\"</Etag><LeaseStatus>unlocked</LeaseStatus><LeaseState>available</LeaseState><DefaultEncryptionScope>$account-encryption-key</DefaultEncryptionScope><DenyEncryptionScopeOverride>false</DenyEncryptionScopeOverride><HasImmutabilityPolicy>false</HasImmutabilityPolicy><HasLegalHold>false</HasLegalHold></Properties></Container></Containers><NextMarker /></EnumerationResults>",
+      "Date" : "Mon, 09 Sep 2019 19:59:28 GMT",
+      "x-ms-client-request-id" : "32a41f40-e72b-4fc9-be6c-5f5da3a6ebdd",
       "Content-Type" : "application/xml"
     },
     "Exception" : null
   }, {
     "Method" : "DELETE",
-<<<<<<< HEAD
-    "Uri" : "https://jaschrepragrs.blob.core.windows.net/jtcblobsaspermissionstostring0119622f5f16de64b847?restype=container",
+    "Uri" : "https://jaschrepragrs.blob.core.windows.net/jtcblobsaspermissionstostring07148836a8ee70293b46?restype=container",
     "Headers" : {
       "x-ms-version" : "2019-02-02",
       "User-Agent" : "azsdk-java-azure-storage-blob/12.0.0-preview.3 1.8.0_221; Windows 10 10.0",
-      "x-ms-client-request-id" : "374bd2fd-7842-494a-884e-2595682ec3a0"
-=======
-    "Uri" : "https://azstoragesdkaccount.blob.core.windows.net/jtcblobsaspermissionstostring0095190059fb416aba4d?restype=container",
-    "Headers" : {
-      "x-ms-version" : "2019-02-02",
-      "User-Agent" : "azsdk-java-azure-storage-blob/12.0.0-preview.3 1.8.0_212; Windows 10 10.0",
-      "x-ms-client-request-id" : "9bf98337-f29d-491f-8301-45637add179f"
->>>>>>> a55d5dd9
+      "x-ms-client-request-id" : "7b0baac1-469a-4664-b033-0c226493115d"
     },
     "Response" : {
       "x-ms-version" : "2019-02-02",
@@ -97,21 +55,11 @@
       "retry-after" : "0",
       "Content-Length" : "0",
       "StatusCode" : "202",
-<<<<<<< HEAD
-      "x-ms-request-id" : "bfecb41b-901e-0044-3c3a-643cc7000000",
-      "Date" : "Thu, 05 Sep 2019 22:36:48 GMT",
-      "x-ms-client-request-id" : "374bd2fd-7842-494a-884e-2595682ec3a0"
+      "x-ms-request-id" : "077fdfd9-801e-001f-4449-673bbb000000",
+      "Date" : "Mon, 09 Sep 2019 19:59:29 GMT",
+      "x-ms-client-request-id" : "7b0baac1-469a-4664-b033-0c226493115d"
     },
     "Exception" : null
   } ],
-  "variables" : [ "jtcblobsaspermissionstostring0119622f5f16de64b847" ]
-=======
-      "x-ms-request-id" : "ec65d58c-001e-001f-44e6-64eb66000000",
-      "Date" : "Fri, 06 Sep 2019 19:09:03 GMT",
-      "x-ms-client-request-id" : "9bf98337-f29d-491f-8301-45637add179f"
-    },
-    "Exception" : null
-  } ],
-  "variables" : [ "jtcblobsaspermissionstostring0095190059fb416aba4d" ]
->>>>>>> a55d5dd9
+  "variables" : [ "jtcblobsaspermissionstostring07148836a8ee70293b46" ]
 }