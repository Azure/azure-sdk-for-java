--- conflicted
+++ resolved
@@ -1,105 +1,57 @@
 {
   "networkCallRecords" : [ {
     "Method" : "PUT",
-<<<<<<< HEAD
-    "Uri" : "https://jaschrepragrs.blob.core.windows.net/jtcuploaderror0blockblobapitestuploaderrorffc68236d60f8b?restype=container",
+    "Uri" : "https://jaschrepragrs.blob.core.windows.net/jtcuploaderror0blockblobapitestuploaderror4e826505d4cef6?restype=container",
     "Headers" : {
       "x-ms-version" : "2019-02-02",
       "User-Agent" : "azsdk-java-azure-storage-blob/12.0.0-preview.3 1.8.0_221; Windows 10 10.0",
-      "x-ms-client-request-id" : "f1a96aeb-f834-470e-b32f-e1cf480e7701"
-=======
-    "Uri" : "https://azstoragesdkaccount.blob.core.windows.net/jtcuploaderror0blockblobapitestuploaderrore3f825904c31a5?restype=container",
-    "Headers" : {
-      "x-ms-version" : "2019-02-02",
-      "User-Agent" : "azsdk-java-azure-storage-blob/12.0.0-preview.3 1.8.0_212; Windows 10 10.0",
-      "x-ms-client-request-id" : "98f5509c-9e26-409e-8906-855c8b976f83"
->>>>>>> a55d5dd9
+      "x-ms-client-request-id" : "ac29fdd2-2593-48fa-8491-0c6321e1f797"
     },
     "Response" : {
       "x-ms-version" : "2019-02-02",
       "Server" : "Windows-Azure-Blob/1.0 Microsoft-HTTPAPI/2.0",
-<<<<<<< HEAD
-      "ETag" : "\"0x8D7325292A5344F\"",
-      "Last-Modified" : "Thu, 05 Sep 2019 22:44:12 GMT",
+      "ETag" : "\"0x8D73561CC4616F3\"",
+      "Last-Modified" : "Mon, 09 Sep 2019 20:10:45 GMT",
       "retry-after" : "0",
       "Content-Length" : "0",
       "StatusCode" : "201",
-      "x-ms-request-id" : "04dbf55a-f01e-0032-543b-64b87b000000",
-      "Date" : "Thu, 05 Sep 2019 22:44:12 GMT",
-      "x-ms-client-request-id" : "f1a96aeb-f834-470e-b32f-e1cf480e7701"
-=======
-      "ETag" : "\"0x8D732FCF751955B\"",
-      "Last-Modified" : "Fri, 06 Sep 2019 19:03:55 GMT",
-      "retry-after" : "0",
-      "Content-Length" : "0",
-      "StatusCode" : "201",
-      "x-ms-request-id" : "ac527e6f-801e-0086-10e5-6464a4000000",
-      "Date" : "Fri, 06 Sep 2019 19:03:54 GMT",
-      "x-ms-client-request-id" : "98f5509c-9e26-409e-8906-855c8b976f83"
->>>>>>> a55d5dd9
+      "x-ms-request-id" : "806c7628-a01e-006e-2d4a-674982000000",
+      "Date" : "Mon, 09 Sep 2019 20:10:44 GMT",
+      "x-ms-client-request-id" : "ac29fdd2-2593-48fa-8491-0c6321e1f797"
     },
     "Exception" : null
   }, {
     "Method" : "PUT",
-<<<<<<< HEAD
-    "Uri" : "https://jaschrepragrs.blob.core.windows.net/jtcuploaderror0blockblobapitestuploaderrorffc68236d60f8b/javablobuploaderror1blockblobapitestuploaderrorffc999219d57",
+    "Uri" : "https://jaschrepragrs.blob.core.windows.net/jtcuploaderror0blockblobapitestuploaderror4e826505d4cef6/javablobuploaderror1blockblobapitestuploaderror4e8941393ac3",
     "Headers" : {
       "x-ms-version" : "2019-02-02",
       "User-Agent" : "azsdk-java-azure-storage-blob/12.0.0-preview.3 1.8.0_221; Windows 10 10.0",
-      "x-ms-client-request-id" : "9c7240ae-a885-4139-a8fd-be65db5f0382",
-=======
-    "Uri" : "https://azstoragesdkaccount.blob.core.windows.net/jtcuploaderror0blockblobapitestuploaderrore3f825904c31a5/javablobuploaderror1blockblobapitestuploaderrore3f66660dc5d",
-    "Headers" : {
-      "x-ms-version" : "2019-02-02",
-      "User-Agent" : "azsdk-java-azure-storage-blob/12.0.0-preview.3 1.8.0_212; Windows 10 10.0",
-      "x-ms-client-request-id" : "0139c881-afde-478d-ba0c-c291dd3a48e9",
->>>>>>> a55d5dd9
+      "x-ms-client-request-id" : "f0bf27f7-1102-4f70-98ab-dc370594c48f",
       "Content-Type" : "application/octet-stream"
     },
     "Response" : {
       "x-ms-version" : "2019-02-02",
       "Server" : "Windows-Azure-Blob/1.0 Microsoft-HTTPAPI/2.0",
       "x-ms-content-crc64" : "6RYQPwaVsyQ=",
-<<<<<<< HEAD
-      "Last-Modified" : "Thu, 05 Sep 2019 22:44:12 GMT",
+      "Last-Modified" : "Mon, 09 Sep 2019 20:10:45 GMT",
       "retry-after" : "0",
       "StatusCode" : "201",
       "x-ms-request-server-encrypted" : "true",
-      "Date" : "Thu, 05 Sep 2019 22:44:12 GMT",
+      "Date" : "Mon, 09 Sep 2019 20:10:44 GMT",
       "Content-MD5" : "wh+Wm18D0z1D4E+PE252gg==",
-      "ETag" : "\"0x8D7325292B188F6\"",
+      "ETag" : "\"0x8D73561CC5409DD\"",
       "Content-Length" : "0",
-      "x-ms-request-id" : "04dbf563-f01e-0032-5b3b-64b87b000000",
-      "x-ms-client-request-id" : "9c7240ae-a885-4139-a8fd-be65db5f0382"
-=======
-      "Last-Modified" : "Fri, 06 Sep 2019 19:03:55 GMT",
-      "retry-after" : "0",
-      "StatusCode" : "201",
-      "x-ms-request-server-encrypted" : "true",
-      "Date" : "Fri, 06 Sep 2019 19:03:55 GMT",
-      "Content-MD5" : "wh+Wm18D0z1D4E+PE252gg==",
-      "ETag" : "\"0x8D732FCF7631C24\"",
-      "Content-Length" : "0",
-      "x-ms-request-id" : "ac527e9c-801e-0086-33e5-6464a4000000",
-      "x-ms-client-request-id" : "0139c881-afde-478d-ba0c-c291dd3a48e9"
->>>>>>> a55d5dd9
+      "x-ms-request-id" : "806c762f-a01e-006e-334a-674982000000",
+      "x-ms-client-request-id" : "f0bf27f7-1102-4f70-98ab-dc370594c48f"
     },
     "Exception" : null
   }, {
     "Method" : "PUT",
-<<<<<<< HEAD
-    "Uri" : "https://jaschrepragrs.blob.core.windows.net/jtcuploaderror0blockblobapitestuploaderrorffc68236d60f8b/javablobuploaderror3blockblobapitestuploaderrorffc2991902c5",
+    "Uri" : "https://jaschrepragrs.blob.core.windows.net/jtcuploaderror0blockblobapitestuploaderror4e826505d4cef6/javablobuploaderror3blockblobapitestuploaderror4e81083894f4",
     "Headers" : {
       "x-ms-version" : "2019-02-02",
       "User-Agent" : "azsdk-java-azure-storage-blob/12.0.0-preview.3 1.8.0_221; Windows 10 10.0",
-      "x-ms-client-request-id" : "6cdfeeeb-0c7d-4f95-aa16-e0999c29d587",
-=======
-    "Uri" : "https://azstoragesdkaccount.blob.core.windows.net/jtcuploaderror0blockblobapitestuploaderrore3f825904c31a5/javablobuploaderror3blockblobapitestuploaderrore3f6388736b7",
-    "Headers" : {
-      "x-ms-version" : "2019-02-02",
-      "User-Agent" : "azsdk-java-azure-storage-blob/12.0.0-preview.3 1.8.0_212; Windows 10 10.0",
-      "x-ms-client-request-id" : "cc6afe55-9390-4904-957e-dd6f7f0152a7",
->>>>>>> a55d5dd9
+      "x-ms-client-request-id" : "494c65ce-dc49-4321-935d-c04834997295",
       "Content-Type" : "application/octet-stream"
     },
     "Response" : {
@@ -109,35 +61,20 @@
       "retry-after" : "0",
       "Content-Length" : "321",
       "StatusCode" : "400",
-<<<<<<< HEAD
-      "x-ms-request-id" : "04dbf575-f01e-0032-6d3b-64b87b000000",
-      "Body" : "﻿<?xml version=\"1.0\" encoding=\"utf-8\"?><Error><Code>InvalidHeaderValue</Code><Message>The value for one of the HTTP headers is not in the correct format.\nRequestId:04dbf575-f01e-0032-6d3b-64b87b000000\nTime:2019-09-05T22:44:12.6883123Z</Message><HeaderName>x-ms-lease-id</HeaderName><HeaderValue>id</HeaderValue></Error>",
-      "Date" : "Thu, 05 Sep 2019 22:44:12 GMT",
-      "x-ms-client-request-id" : "6cdfeeeb-0c7d-4f95-aa16-e0999c29d587",
-=======
-      "x-ms-request-id" : "ac527ea2-801e-0086-38e5-6464a4000000",
-      "Body" : "﻿<?xml version=\"1.0\" encoding=\"utf-8\"?><Error><Code>InvalidHeaderValue</Code><Message>The value for one of the HTTP headers is not in the correct format.\nRequestId:ac527ea2-801e-0086-38e5-6464a4000000\nTime:2019-09-06T19:03:57.4986576Z</Message><HeaderName>x-ms-lease-id</HeaderName><HeaderValue>id</HeaderValue></Error>",
-      "Date" : "Fri, 06 Sep 2019 19:03:56 GMT",
-      "x-ms-client-request-id" : "cc6afe55-9390-4904-957e-dd6f7f0152a7",
->>>>>>> a55d5dd9
+      "x-ms-request-id" : "806c7640-a01e-006e-444a-674982000000",
+      "Body" : "﻿<?xml version=\"1.0\" encoding=\"utf-8\"?><Error><Code>InvalidHeaderValue</Code><Message>The value for one of the HTTP headers is not in the correct format.\nRequestId:806c7640-a01e-006e-444a-674982000000\nTime:2019-09-09T20:10:45.3200988Z</Message><HeaderName>x-ms-lease-id</HeaderName><HeaderValue>id</HeaderValue></Error>",
+      "Date" : "Mon, 09 Sep 2019 20:10:44 GMT",
+      "x-ms-client-request-id" : "494c65ce-dc49-4321-935d-c04834997295",
       "Content-Type" : "application/xml"
     },
     "Exception" : null
   }, {
     "Method" : "GET",
-<<<<<<< HEAD
     "Uri" : "https://jaschrepragrs.blob.core.windows.net?prefix=jtcuploaderror&comp=list",
     "Headers" : {
       "x-ms-version" : "2019-02-02",
       "User-Agent" : "azsdk-java-azure-storage-blob/12.0.0-preview.3 1.8.0_221; Windows 10 10.0",
-      "x-ms-client-request-id" : "de192883-a55f-4450-a24a-5003328fd90e"
-=======
-    "Uri" : "https://azstoragesdkaccount.blob.core.windows.net?prefix=jtcuploaderror&comp=list",
-    "Headers" : {
-      "x-ms-version" : "2019-02-02",
-      "User-Agent" : "azsdk-java-azure-storage-blob/12.0.0-preview.3 1.8.0_212; Windows 10 10.0",
-      "x-ms-client-request-id" : "91205813-ceb0-4883-a569-e07068364f5f"
->>>>>>> a55d5dd9
+      "x-ms-client-request-id" : "9efc33ae-2549-4807-9cee-f280db9e3bb4"
     },
     "Response" : {
       "Transfer-Encoding" : "chunked",
@@ -145,35 +82,20 @@
       "Server" : "Windows-Azure-Blob/1.0 Microsoft-HTTPAPI/2.0",
       "retry-after" : "0",
       "StatusCode" : "200",
-<<<<<<< HEAD
-      "x-ms-request-id" : "04dbf586-f01e-0032-7c3b-64b87b000000",
-      "Body" : "﻿<?xml version=\"1.0\" encoding=\"utf-8\"?><EnumerationResults ServiceEndpoint=\"https://jaschrepragrs.blob.core.windows.net/\"><Prefix>jtcuploaderror</Prefix><Containers><Container><Name>jtcuploaderror0blockblobapitestuploaderrorffc68236d60f8b</Name><Properties><Last-Modified>Thu, 05 Sep 2019 22:44:12 GMT</Last-Modified><Etag>\"0x8D7325292A5344F\"</Etag><LeaseStatus>unlocked</LeaseStatus><LeaseState>available</LeaseState><DefaultEncryptionScope>$account-encryption-key</DefaultEncryptionScope><DenyEncryptionScopeOverride>false</DenyEncryptionScopeOverride><HasImmutabilityPolicy>false</HasImmutabilityPolicy><HasLegalHold>false</HasLegalHold></Properties></Container></Containers><NextMarker /></EnumerationResults>",
-      "Date" : "Thu, 05 Sep 2019 22:44:12 GMT",
-      "x-ms-client-request-id" : "de192883-a55f-4450-a24a-5003328fd90e",
-=======
-      "x-ms-request-id" : "ac528068-801e-0086-16e5-6464a4000000",
-      "Body" : "﻿<?xml version=\"1.0\" encoding=\"utf-8\"?><EnumerationResults ServiceEndpoint=\"https://azstoragesdkaccount.blob.core.windows.net/\"><Prefix>jtcuploaderror</Prefix><Containers><Container><Name>jtcuploaderror0blockblobapitestuploaderrore3f825904c31a5</Name><Properties><Last-Modified>Fri, 06 Sep 2019 19:03:55 GMT</Last-Modified><Etag>\"0x8D732FCF751955B\"</Etag><LeaseStatus>unlocked</LeaseStatus><LeaseState>available</LeaseState><DefaultEncryptionScope>$account-encryption-key</DefaultEncryptionScope><DenyEncryptionScopeOverride>false</DenyEncryptionScopeOverride><HasImmutabilityPolicy>false</HasImmutabilityPolicy><HasLegalHold>false</HasLegalHold></Properties></Container></Containers><NextMarker /></EnumerationResults>",
-      "Date" : "Fri, 06 Sep 2019 19:03:56 GMT",
-      "x-ms-client-request-id" : "91205813-ceb0-4883-a569-e07068364f5f",
->>>>>>> a55d5dd9
+      "x-ms-request-id" : "806c7661-a01e-006e-5a4a-674982000000",
+      "Body" : "﻿<?xml version=\"1.0\" encoding=\"utf-8\"?><EnumerationResults ServiceEndpoint=\"https://jaschrepragrs.blob.core.windows.net/\"><Prefix>jtcuploaderror</Prefix><Containers><Container><Name>jtcuploaderror0blockblobapitestuploaderror4e826505d4cef6</Name><Properties><Last-Modified>Mon, 09 Sep 2019 20:10:45 GMT</Last-Modified><Etag>\"0x8D73561CC4616F3\"</Etag><LeaseStatus>unlocked</LeaseStatus><LeaseState>available</LeaseState><DefaultEncryptionScope>$account-encryption-key</DefaultEncryptionScope><DenyEncryptionScopeOverride>false</DenyEncryptionScopeOverride><HasImmutabilityPolicy>false</HasImmutabilityPolicy><HasLegalHold>false</HasLegalHold></Properties></Container></Containers><NextMarker /></EnumerationResults>",
+      "Date" : "Mon, 09 Sep 2019 20:10:44 GMT",
+      "x-ms-client-request-id" : "9efc33ae-2549-4807-9cee-f280db9e3bb4",
       "Content-Type" : "application/xml"
     },
     "Exception" : null
   }, {
     "Method" : "DELETE",
-<<<<<<< HEAD
-    "Uri" : "https://jaschrepragrs.blob.core.windows.net/jtcuploaderror0blockblobapitestuploaderrorffc68236d60f8b?restype=container",
+    "Uri" : "https://jaschrepragrs.blob.core.windows.net/jtcuploaderror0blockblobapitestuploaderror4e826505d4cef6?restype=container",
     "Headers" : {
       "x-ms-version" : "2019-02-02",
       "User-Agent" : "azsdk-java-azure-storage-blob/12.0.0-preview.3 1.8.0_221; Windows 10 10.0",
-      "x-ms-client-request-id" : "4632c103-d0f3-4442-ac45-1354e4b88b21"
-=======
-    "Uri" : "https://azstoragesdkaccount.blob.core.windows.net/jtcuploaderror0blockblobapitestuploaderrore3f825904c31a5?restype=container",
-    "Headers" : {
-      "x-ms-version" : "2019-02-02",
-      "User-Agent" : "azsdk-java-azure-storage-blob/12.0.0-preview.3 1.8.0_212; Windows 10 10.0",
-      "x-ms-client-request-id" : "a7937c86-f8c2-4504-97c0-09f4d963a2a2"
->>>>>>> a55d5dd9
+      "x-ms-client-request-id" : "9529706f-ab4f-498b-9e37-2074a76c28d8"
     },
     "Response" : {
       "x-ms-version" : "2019-02-02",
@@ -181,21 +103,11 @@
       "retry-after" : "0",
       "Content-Length" : "0",
       "StatusCode" : "202",
-<<<<<<< HEAD
-      "x-ms-request-id" : "04dbf58d-f01e-0032-033b-64b87b000000",
-      "Date" : "Thu, 05 Sep 2019 22:44:12 GMT",
-      "x-ms-client-request-id" : "4632c103-d0f3-4442-ac45-1354e4b88b21"
+      "x-ms-request-id" : "806c7671-a01e-006e-694a-674982000000",
+      "Date" : "Mon, 09 Sep 2019 20:10:44 GMT",
+      "x-ms-client-request-id" : "9529706f-ab4f-498b-9e37-2074a76c28d8"
     },
     "Exception" : null
   } ],
-  "variables" : [ "jtcuploaderror0blockblobapitestuploaderrorffc68236d60f8b", "javablobuploaderror1blockblobapitestuploaderrorffc999219d57", "javablobuploaderror2blockblobapitestuploaderrorffc675926eb6", "javablobuploaderror3blockblobapitestuploaderrorffc2991902c5" ]
-=======
-      "x-ms-request-id" : "ac528072-801e-0086-1ee5-6464a4000000",
-      "Date" : "Fri, 06 Sep 2019 19:03:56 GMT",
-      "x-ms-client-request-id" : "a7937c86-f8c2-4504-97c0-09f4d963a2a2"
-    },
-    "Exception" : null
-  } ],
-  "variables" : [ "jtcuploaderror0blockblobapitestuploaderrore3f825904c31a5", "javablobuploaderror1blockblobapitestuploaderrore3f66660dc5d", "javablobuploaderror2blockblobapitestuploaderrore3f671262cf0", "javablobuploaderror3blockblobapitestuploaderrore3f6388736b7" ]
->>>>>>> a55d5dd9
+  "variables" : [ "jtcuploaderror0blockblobapitestuploaderror4e826505d4cef6", "javablobuploaderror1blockblobapitestuploaderror4e8941393ac3", "javablobuploaderror2blockblobapitestuploaderror4e800458f4d9", "javablobuploaderror3blockblobapitestuploaderror4e81083894f4" ]
 }