{
  "networkCallRecords" : [ {
    "Method" : "PUT",
<<<<<<< HEAD
    "Uri" : "https://jaschrepragrs.blob.core.windows.net/jtcuploadpagefromurldestinationac0414409a90bcefbd09?restype=container",
    "Headers" : {
      "x-ms-version" : "2019-02-02",
      "User-Agent" : "azsdk-java-azure-storage-blob/12.0.0-preview.3 1.8.0_221; Windows 10 10.0",
      "x-ms-client-request-id" : "ea75e82d-6f57-464c-9092-eea7c101f15e"
=======
    "Uri" : "https://azstoragesdkaccount.blob.core.windows.net/jtcuploadpagefromurldestinationac083332818c8c94dbc8?restype=container",
    "Headers" : {
      "x-ms-version" : "2019-02-02",
      "User-Agent" : "azsdk-java-azure-storage-blob/12.0.0-preview.3 1.8.0_212; Windows 10 10.0",
      "x-ms-client-request-id" : "fed8b123-44ab-485b-b859-de9e246ebfed"
>>>>>>> a55d5dd9
    },
    "Response" : {
      "x-ms-version" : "2019-02-02",
      "Server" : "Windows-Azure-Blob/1.0 Microsoft-HTTPAPI/2.0",
<<<<<<< HEAD
      "ETag" : "\"0x8D732524BB86CC0\"",
      "Last-Modified" : "Thu, 05 Sep 2019 22:42:13 GMT",
      "retry-after" : "0",
      "Content-Length" : "0",
      "StatusCode" : "201",
      "x-ms-request-id" : "e0dd52fb-e01e-0026-513b-647b1f000000",
      "Date" : "Thu, 05 Sep 2019 22:42:12 GMT",
      "x-ms-client-request-id" : "ea75e82d-6f57-464c-9092-eea7c101f15e"
=======
      "ETag" : "\"0x8D732FDBDB54B94\"",
      "Last-Modified" : "Fri, 06 Sep 2019 19:09:28 GMT",
      "retry-after" : "0",
      "Content-Length" : "0",
      "StatusCode" : "201",
      "x-ms-request-id" : "8f75f276-401e-003a-52e6-6473d5000000",
      "Date" : "Fri, 06 Sep 2019 19:09:27 GMT",
      "x-ms-client-request-id" : "fed8b123-44ab-485b-b859-de9e246ebfed"
>>>>>>> a55d5dd9
    },
    "Exception" : null
  }, {
    "Method" : "PUT",
<<<<<<< HEAD
    "Uri" : "https://jaschrepragrs.blob.core.windows.net/jtcuploadpagefromurldestinationac0414409a90bcefbd09/javablobuploadpagefromurldestinationac14950345ff8b4c6",
    "Headers" : {
      "x-ms-version" : "2019-02-02",
      "User-Agent" : "azsdk-java-azure-storage-blob/12.0.0-preview.3 1.8.0_221; Windows 10 10.0",
      "x-ms-client-request-id" : "eff963fb-4016-46f2-8ed0-def2a60853a8"
=======
    "Uri" : "https://azstoragesdkaccount.blob.core.windows.net/jtcuploadpagefromurldestinationac083332818c8c94dbc8/javablobuploadpagefromurldestinationac13093548a0af232",
    "Headers" : {
      "x-ms-version" : "2019-02-02",
      "User-Agent" : "azsdk-java-azure-storage-blob/12.0.0-preview.3 1.8.0_212; Windows 10 10.0",
      "x-ms-client-request-id" : "93f01460-36ad-4080-9a0a-70a85e9e1e95"
>>>>>>> a55d5dd9
    },
    "Response" : {
      "x-ms-version" : "2019-02-02",
      "Server" : "Windows-Azure-Blob/1.0 Microsoft-HTTPAPI/2.0",
<<<<<<< HEAD
      "ETag" : "\"0x8D732524BC4E778\"",
      "Last-Modified" : "Thu, 05 Sep 2019 22:42:13 GMT",
      "retry-after" : "0",
      "Content-Length" : "0",
      "StatusCode" : "201",
      "x-ms-request-id" : "e0dd530e-e01e-0026-603b-647b1f000000",
      "x-ms-request-server-encrypted" : "true",
      "Date" : "Thu, 05 Sep 2019 22:42:12 GMT",
      "x-ms-client-request-id" : "eff963fb-4016-46f2-8ed0-def2a60853a8"
=======
      "ETag" : "\"0x8D732FDBDBEF4D8\"",
      "Last-Modified" : "Fri, 06 Sep 2019 19:09:28 GMT",
      "retry-after" : "0",
      "Content-Length" : "0",
      "StatusCode" : "201",
      "x-ms-request-id" : "8f75f2ca-401e-003a-20e6-6473d5000000",
      "x-ms-request-server-encrypted" : "true",
      "Date" : "Fri, 06 Sep 2019 19:09:27 GMT",
      "x-ms-client-request-id" : "93f01460-36ad-4080-9a0a-70a85e9e1e95"
>>>>>>> a55d5dd9
    },
    "Exception" : null
  }, {
    "Method" : "PUT",
<<<<<<< HEAD
    "Uri" : "https://jaschrepragrs.blob.core.windows.net/jtcuploadpagefromurldestinationac0414409a90bcefbd09?restype=container&comp=acl",
    "Headers" : {
      "x-ms-version" : "2019-02-02",
      "User-Agent" : "azsdk-java-azure-storage-blob/12.0.0-preview.3 1.8.0_221; Windows 10 10.0",
      "x-ms-client-request-id" : "fffa28ea-f12c-49ff-9b7f-9232b6db89a0",
=======
    "Uri" : "https://azstoragesdkaccount.blob.core.windows.net/jtcuploadpagefromurldestinationac083332818c8c94dbc8?restype=container&comp=acl",
    "Headers" : {
      "x-ms-version" : "2019-02-02",
      "User-Agent" : "azsdk-java-azure-storage-blob/12.0.0-preview.3 1.8.0_212; Windows 10 10.0",
      "x-ms-client-request-id" : "299e3bf1-d788-4d49-9674-d565cc67f588",
>>>>>>> a55d5dd9
      "Content-Type" : "application/xml; charset=utf-8"
    },
    "Response" : {
      "x-ms-version" : "2019-02-02",
      "Server" : "Windows-Azure-Blob/1.0 Microsoft-HTTPAPI/2.0",
<<<<<<< HEAD
      "ETag" : "\"0x8D732524BD1612A\"",
      "Last-Modified" : "Thu, 05 Sep 2019 22:42:13 GMT",
      "retry-after" : "0",
      "Content-Length" : "0",
      "StatusCode" : "200",
      "x-ms-request-id" : "e0dd531b-e01e-0026-6d3b-647b1f000000",
      "Date" : "Thu, 05 Sep 2019 22:42:12 GMT",
      "x-ms-client-request-id" : "fffa28ea-f12c-49ff-9b7f-9232b6db89a0"
=======
      "ETag" : "\"0x8D732FDBDC5B46B\"",
      "Last-Modified" : "Fri, 06 Sep 2019 19:09:28 GMT",
      "retry-after" : "0",
      "Content-Length" : "0",
      "StatusCode" : "200",
      "x-ms-request-id" : "8f75f2dc-401e-003a-2fe6-6473d5000000",
      "Date" : "Fri, 06 Sep 2019 19:09:27 GMT",
      "x-ms-client-request-id" : "299e3bf1-d788-4d49-9674-d565cc67f588"
>>>>>>> a55d5dd9
    },
    "Exception" : null
  }, {
    "Method" : "PUT",
<<<<<<< HEAD
    "Uri" : "https://jaschrepragrs.blob.core.windows.net/jtcuploadpagefromurldestinationac0414409a90bcefbd09/javablobuploadpagefromurldestinationac27944271943ffaa",
    "Headers" : {
      "x-ms-version" : "2019-02-02",
      "User-Agent" : "azsdk-java-azure-storage-blob/12.0.0-preview.3 1.8.0_221; Windows 10 10.0",
      "x-ms-client-request-id" : "056db1d0-07e5-45a9-a11c-008d08771c73"
=======
    "Uri" : "https://azstoragesdkaccount.blob.core.windows.net/jtcuploadpagefromurldestinationac083332818c8c94dbc8/javablobuploadpagefromurldestinationac238745e2ce9c245",
    "Headers" : {
      "x-ms-version" : "2019-02-02",
      "User-Agent" : "azsdk-java-azure-storage-blob/12.0.0-preview.3 1.8.0_212; Windows 10 10.0",
      "x-ms-client-request-id" : "e0063a0f-908c-4e4d-8355-85442d980ca1"
>>>>>>> a55d5dd9
    },
    "Response" : {
      "x-ms-version" : "2019-02-02",
      "Server" : "Windows-Azure-Blob/1.0 Microsoft-HTTPAPI/2.0",
<<<<<<< HEAD
      "ETag" : "\"0x8D732524BDDA428\"",
      "Last-Modified" : "Thu, 05 Sep 2019 22:42:13 GMT",
      "retry-after" : "0",
      "Content-Length" : "0",
      "StatusCode" : "201",
      "x-ms-request-id" : "e0dd532b-e01e-0026-7d3b-647b1f000000",
      "x-ms-request-server-encrypted" : "true",
      "Date" : "Thu, 05 Sep 2019 22:42:12 GMT",
      "x-ms-client-request-id" : "056db1d0-07e5-45a9-a11c-008d08771c73"
=======
      "ETag" : "\"0x8D732FDBDCAB776\"",
      "Last-Modified" : "Fri, 06 Sep 2019 19:09:28 GMT",
      "retry-after" : "0",
      "Content-Length" : "0",
      "StatusCode" : "201",
      "x-ms-request-id" : "8f75f2ef-401e-003a-40e6-6473d5000000",
      "x-ms-request-server-encrypted" : "true",
      "Date" : "Fri, 06 Sep 2019 19:09:27 GMT",
      "x-ms-client-request-id" : "e0063a0f-908c-4e4d-8355-85442d980ca1"
>>>>>>> a55d5dd9
    },
    "Exception" : null
  }, {
    "Method" : "PUT",
<<<<<<< HEAD
    "Uri" : "https://jaschrepragrs.blob.core.windows.net/jtcuploadpagefromurldestinationac0414409a90bcefbd09/javablobuploadpagefromurldestinationac27944271943ffaa?comp=page",
    "Headers" : {
      "x-ms-version" : "2019-02-02",
      "User-Agent" : "azsdk-java-azure-storage-blob/12.0.0-preview.3 1.8.0_221; Windows 10 10.0",
      "x-ms-client-request-id" : "f76fb322-e43e-413f-b71b-249fcb6e029a",
=======
    "Uri" : "https://azstoragesdkaccount.blob.core.windows.net/jtcuploadpagefromurldestinationac083332818c8c94dbc8/javablobuploadpagefromurldestinationac238745e2ce9c245?comp=page",
    "Headers" : {
      "x-ms-version" : "2019-02-02",
      "User-Agent" : "azsdk-java-azure-storage-blob/12.0.0-preview.3 1.8.0_212; Windows 10 10.0",
      "x-ms-client-request-id" : "fdce155d-ef30-4dba-980f-da2370f836f8",
>>>>>>> a55d5dd9
      "Content-Type" : "application/octet-stream"
    },
    "Response" : {
      "x-ms-version" : "2019-02-02",
      "Server" : "Windows-Azure-Blob/1.0 Microsoft-HTTPAPI/2.0",
<<<<<<< HEAD
      "x-ms-content-crc64" : "BTqKrLU2g4w=",
      "x-ms-blob-sequence-number" : "0",
      "Last-Modified" : "Thu, 05 Sep 2019 22:42:13 GMT",
      "retry-after" : "0",
      "StatusCode" : "201",
      "x-ms-request-server-encrypted" : "true",
      "Date" : "Thu, 05 Sep 2019 22:42:13 GMT",
      "ETag" : "\"0x8D732524BEAC5F7\"",
      "Content-Length" : "0",
      "x-ms-request-id" : "e0dd533e-e01e-0026-0e3b-647b1f000000",
      "x-ms-client-request-id" : "f76fb322-e43e-413f-b71b-249fcb6e029a"
=======
      "x-ms-content-crc64" : "uVWfFMesimc=",
      "x-ms-blob-sequence-number" : "0",
      "Last-Modified" : "Fri, 06 Sep 2019 19:09:28 GMT",
      "retry-after" : "0",
      "StatusCode" : "201",
      "x-ms-request-server-encrypted" : "true",
      "Date" : "Fri, 06 Sep 2019 19:09:28 GMT",
      "ETag" : "\"0x8D732FDBDD148C1\"",
      "Content-Length" : "0",
      "x-ms-request-id" : "8f75f2fa-401e-003a-4be6-6473d5000000",
      "x-ms-client-request-id" : "fdce155d-ef30-4dba-980f-da2370f836f8"
>>>>>>> a55d5dd9
    },
    "Exception" : null
  }, {
    "Method" : "PUT",
<<<<<<< HEAD
    "Uri" : "https://jaschrepragrs.blob.core.windows.net/jtcuploadpagefromurldestinationac0414409a90bcefbd09/javablobuploadpagefromurldestinationac14950345ff8b4c6?comp=page",
    "Headers" : {
      "x-ms-version" : "2019-02-02",
      "User-Agent" : "azsdk-java-azure-storage-blob/12.0.0-preview.3 1.8.0_221; Windows 10 10.0",
      "x-ms-client-request-id" : "04be1d33-c8bf-4124-a792-c0b2ab552174"
=======
    "Uri" : "https://azstoragesdkaccount.blob.core.windows.net/jtcuploadpagefromurldestinationac083332818c8c94dbc8/javablobuploadpagefromurldestinationac13093548a0af232?comp=page",
    "Headers" : {
      "x-ms-version" : "2019-02-02",
      "User-Agent" : "azsdk-java-azure-storage-blob/12.0.0-preview.3 1.8.0_212; Windows 10 10.0",
      "x-ms-client-request-id" : "7ba125d9-15ef-453f-80bc-3a0a0f44162e"
>>>>>>> a55d5dd9
    },
    "Response" : {
      "x-ms-version" : "2019-02-02",
      "Server" : "Windows-Azure-Blob/1.0 Microsoft-HTTPAPI/2.0",
      "x-ms-blob-sequence-number" : "0",
<<<<<<< HEAD
      "Last-Modified" : "Thu, 05 Sep 2019 22:42:13 GMT",
      "retry-after" : "0",
      "StatusCode" : "201",
      "x-ms-request-server-encrypted" : "true",
      "Date" : "Thu, 05 Sep 2019 22:42:13 GMT",
      "Content-MD5" : "BjXqEmP4PtJBIzGrAh6DVg==",
      "ETag" : "\"0x8D732524BF9BCE4\"",
      "Content-Length" : "0",
      "x-ms-request-id" : "e0dd534c-e01e-0026-1c3b-647b1f000000",
      "x-ms-client-request-id" : "04be1d33-c8bf-4124-a792-c0b2ab552174"
=======
      "Last-Modified" : "Fri, 06 Sep 2019 19:09:28 GMT",
      "retry-after" : "0",
      "StatusCode" : "201",
      "x-ms-request-server-encrypted" : "true",
      "Date" : "Fri, 06 Sep 2019 19:09:28 GMT",
      "Content-MD5" : "JSNUFH5eJ9pkFVAn0mCKqg==",
      "ETag" : "\"0x8D732FDBDD8010B\"",
      "Content-Length" : "0",
      "x-ms-request-id" : "8f75f311-401e-003a-61e6-6473d5000000",
      "x-ms-client-request-id" : "7ba125d9-15ef-453f-80bc-3a0a0f44162e"
>>>>>>> a55d5dd9
    },
    "Exception" : null
  }, {
    "Method" : "GET",
<<<<<<< HEAD
    "Uri" : "https://jaschrepragrs.blob.core.windows.net?prefix=jtcuploadpagefromurldestinationac&comp=list",
    "Headers" : {
      "x-ms-version" : "2019-02-02",
      "User-Agent" : "azsdk-java-azure-storage-blob/12.0.0-preview.3 1.8.0_221; Windows 10 10.0",
      "x-ms-client-request-id" : "2ff9114d-d786-4cc4-a690-80a2ea17f430"
=======
    "Uri" : "https://azstoragesdkaccount.blob.core.windows.net?prefix=jtcuploadpagefromurldestinationac&comp=list",
    "Headers" : {
      "x-ms-version" : "2019-02-02",
      "User-Agent" : "azsdk-java-azure-storage-blob/12.0.0-preview.3 1.8.0_212; Windows 10 10.0",
      "x-ms-client-request-id" : "365e1e05-e9ee-4991-a101-45e45116d37c"
>>>>>>> a55d5dd9
    },
    "Response" : {
      "Transfer-Encoding" : "chunked",
      "x-ms-version" : "2019-02-02",
      "Server" : "Windows-Azure-Blob/1.0 Microsoft-HTTPAPI/2.0",
      "retry-after" : "0",
      "StatusCode" : "200",
<<<<<<< HEAD
      "x-ms-request-id" : "e0dd535c-e01e-0026-2a3b-647b1f000000",
      "Body" : "﻿<?xml version=\"1.0\" encoding=\"utf-8\"?><EnumerationResults ServiceEndpoint=\"https://jaschrepragrs.blob.core.windows.net/\"><Prefix>jtcuploadpagefromurldestinationac</Prefix><Containers><Container><Name>jtcuploadpagefromurldestinationac0414409a90bcefbd09</Name><Properties><Last-Modified>Thu, 05 Sep 2019 22:42:13 GMT</Last-Modified><Etag>\"0x8D732524BD1612A\"</Etag><LeaseStatus>unlocked</LeaseStatus><LeaseState>available</LeaseState><PublicAccess>container</PublicAccess><DefaultEncryptionScope>$account-encryption-key</DefaultEncryptionScope><DenyEncryptionScopeOverride>false</DenyEncryptionScopeOverride><HasImmutabilityPolicy>false</HasImmutabilityPolicy><HasLegalHold>false</HasLegalHold></Properties></Container></Containers><NextMarker /></EnumerationResults>",
      "Date" : "Thu, 05 Sep 2019 22:42:13 GMT",
      "x-ms-client-request-id" : "2ff9114d-d786-4cc4-a690-80a2ea17f430",
=======
      "x-ms-request-id" : "8f75f32f-401e-003a-7ae6-6473d5000000",
      "Body" : "﻿<?xml version=\"1.0\" encoding=\"utf-8\"?><EnumerationResults ServiceEndpoint=\"https://azstoragesdkaccount.blob.core.windows.net/\"><Prefix>jtcuploadpagefromurldestinationac</Prefix><Containers><Container><Name>jtcuploadpagefromurldestinationac083332818c8c94dbc8</Name><Properties><Last-Modified>Fri, 06 Sep 2019 19:09:28 GMT</Last-Modified><Etag>\"0x8D732FDBDC5B46B\"</Etag><LeaseStatus>unlocked</LeaseStatus><LeaseState>available</LeaseState><PublicAccess>container</PublicAccess><DefaultEncryptionScope>$account-encryption-key</DefaultEncryptionScope><DenyEncryptionScopeOverride>false</DenyEncryptionScopeOverride><HasImmutabilityPolicy>false</HasImmutabilityPolicy><HasLegalHold>false</HasLegalHold></Properties></Container></Containers><NextMarker /></EnumerationResults>",
      "Date" : "Fri, 06 Sep 2019 19:09:28 GMT",
      "x-ms-client-request-id" : "365e1e05-e9ee-4991-a101-45e45116d37c",
>>>>>>> a55d5dd9
      "Content-Type" : "application/xml"
    },
    "Exception" : null
  }, {
    "Method" : "DELETE",
<<<<<<< HEAD
    "Uri" : "https://jaschrepragrs.blob.core.windows.net/jtcuploadpagefromurldestinationac0414409a90bcefbd09?restype=container",
    "Headers" : {
      "x-ms-version" : "2019-02-02",
      "User-Agent" : "azsdk-java-azure-storage-blob/12.0.0-preview.3 1.8.0_221; Windows 10 10.0",
      "x-ms-client-request-id" : "017b0dd9-3733-47f7-8e0b-f477ed9935f6"
=======
    "Uri" : "https://azstoragesdkaccount.blob.core.windows.net/jtcuploadpagefromurldestinationac083332818c8c94dbc8?restype=container",
    "Headers" : {
      "x-ms-version" : "2019-02-02",
      "User-Agent" : "azsdk-java-azure-storage-blob/12.0.0-preview.3 1.8.0_212; Windows 10 10.0",
      "x-ms-client-request-id" : "33ef6b3a-0b49-43b3-a975-dd0ec8fdaf16"
>>>>>>> a55d5dd9
    },
    "Response" : {
      "x-ms-version" : "2019-02-02",
      "Server" : "Windows-Azure-Blob/1.0 Microsoft-HTTPAPI/2.0",
      "retry-after" : "0",
      "Content-Length" : "0",
      "StatusCode" : "202",
<<<<<<< HEAD
      "x-ms-request-id" : "e0dd5363-e01e-0026-313b-647b1f000000",
      "Date" : "Thu, 05 Sep 2019 22:42:13 GMT",
      "x-ms-client-request-id" : "017b0dd9-3733-47f7-8e0b-f477ed9935f6"
    },
    "Exception" : null
  } ],
  "variables" : [ "jtcuploadpagefromurldestinationac0414409a90bcefbd09", "javablobuploadpagefromurldestinationac14950345ff8b4c6", "javablobuploadpagefromurldestinationac27944271943ffaa", "8d5f5f03-273f-4768-8160-550b58c8c310" ]
=======
      "x-ms-request-id" : "8f75f345-401e-003a-0ee6-6473d5000000",
      "Date" : "Fri, 06 Sep 2019 19:09:28 GMT",
      "x-ms-client-request-id" : "33ef6b3a-0b49-43b3-a975-dd0ec8fdaf16"
    },
    "Exception" : null
  } ],
  "variables" : [ "jtcuploadpagefromurldestinationac083332818c8c94dbc8", "javablobuploadpagefromurldestinationac13093548a0af232", "javablobuploadpagefromurldestinationac238745e2ce9c245", "be8af997-813f-48c4-b7db-dd1e333b7f06" ]
>>>>>>> a55d5dd9
}<|MERGE_RESOLUTION|>--- conflicted
+++ resolved
@@ -1,276 +1,147 @@
 {
   "networkCallRecords" : [ {
     "Method" : "PUT",
-<<<<<<< HEAD
-    "Uri" : "https://jaschrepragrs.blob.core.windows.net/jtcuploadpagefromurldestinationac0414409a90bcefbd09?restype=container",
+    "Uri" : "https://jaschrepragrs.blob.core.windows.net/jtcuploadpagefromurldestinationac0767814acc8dc6f640?restype=container",
     "Headers" : {
       "x-ms-version" : "2019-02-02",
       "User-Agent" : "azsdk-java-azure-storage-blob/12.0.0-preview.3 1.8.0_221; Windows 10 10.0",
-      "x-ms-client-request-id" : "ea75e82d-6f57-464c-9092-eea7c101f15e"
-=======
-    "Uri" : "https://azstoragesdkaccount.blob.core.windows.net/jtcuploadpagefromurldestinationac083332818c8c94dbc8?restype=container",
-    "Headers" : {
-      "x-ms-version" : "2019-02-02",
-      "User-Agent" : "azsdk-java-azure-storage-blob/12.0.0-preview.3 1.8.0_212; Windows 10 10.0",
-      "x-ms-client-request-id" : "fed8b123-44ab-485b-b859-de9e246ebfed"
->>>>>>> a55d5dd9
+      "x-ms-client-request-id" : "81686dcc-afcf-4377-abca-a68c3b0a62a4"
     },
     "Response" : {
       "x-ms-version" : "2019-02-02",
       "Server" : "Windows-Azure-Blob/1.0 Microsoft-HTTPAPI/2.0",
-<<<<<<< HEAD
-      "ETag" : "\"0x8D732524BB86CC0\"",
-      "Last-Modified" : "Thu, 05 Sep 2019 22:42:13 GMT",
+      "ETag" : "\"0x8D73561854079DB\"",
+      "Last-Modified" : "Mon, 09 Sep 2019 20:08:45 GMT",
       "retry-after" : "0",
       "Content-Length" : "0",
       "StatusCode" : "201",
-      "x-ms-request-id" : "e0dd52fb-e01e-0026-513b-647b1f000000",
-      "Date" : "Thu, 05 Sep 2019 22:42:12 GMT",
-      "x-ms-client-request-id" : "ea75e82d-6f57-464c-9092-eea7c101f15e"
-=======
-      "ETag" : "\"0x8D732FDBDB54B94\"",
-      "Last-Modified" : "Fri, 06 Sep 2019 19:09:28 GMT",
-      "retry-after" : "0",
-      "Content-Length" : "0",
-      "StatusCode" : "201",
-      "x-ms-request-id" : "8f75f276-401e-003a-52e6-6473d5000000",
-      "Date" : "Fri, 06 Sep 2019 19:09:27 GMT",
-      "x-ms-client-request-id" : "fed8b123-44ab-485b-b859-de9e246ebfed"
->>>>>>> a55d5dd9
+      "x-ms-request-id" : "9ebd107d-501e-003f-0b4a-675777000000",
+      "Date" : "Mon, 09 Sep 2019 20:08:45 GMT",
+      "x-ms-client-request-id" : "81686dcc-afcf-4377-abca-a68c3b0a62a4"
     },
     "Exception" : null
   }, {
     "Method" : "PUT",
-<<<<<<< HEAD
-    "Uri" : "https://jaschrepragrs.blob.core.windows.net/jtcuploadpagefromurldestinationac0414409a90bcefbd09/javablobuploadpagefromurldestinationac14950345ff8b4c6",
+    "Uri" : "https://jaschrepragrs.blob.core.windows.net/jtcuploadpagefromurldestinationac0767814acc8dc6f640/javablobuploadpagefromurldestinationac1023680f5e36a99",
     "Headers" : {
       "x-ms-version" : "2019-02-02",
       "User-Agent" : "azsdk-java-azure-storage-blob/12.0.0-preview.3 1.8.0_221; Windows 10 10.0",
-      "x-ms-client-request-id" : "eff963fb-4016-46f2-8ed0-def2a60853a8"
-=======
-    "Uri" : "https://azstoragesdkaccount.blob.core.windows.net/jtcuploadpagefromurldestinationac083332818c8c94dbc8/javablobuploadpagefromurldestinationac13093548a0af232",
-    "Headers" : {
-      "x-ms-version" : "2019-02-02",
-      "User-Agent" : "azsdk-java-azure-storage-blob/12.0.0-preview.3 1.8.0_212; Windows 10 10.0",
-      "x-ms-client-request-id" : "93f01460-36ad-4080-9a0a-70a85e9e1e95"
->>>>>>> a55d5dd9
+      "x-ms-client-request-id" : "0aa1bbea-de8a-49ae-8a6b-276359c12088"
     },
     "Response" : {
       "x-ms-version" : "2019-02-02",
       "Server" : "Windows-Azure-Blob/1.0 Microsoft-HTTPAPI/2.0",
-<<<<<<< HEAD
-      "ETag" : "\"0x8D732524BC4E778\"",
-      "Last-Modified" : "Thu, 05 Sep 2019 22:42:13 GMT",
+      "ETag" : "\"0x8D73561854DC4C8\"",
+      "Last-Modified" : "Mon, 09 Sep 2019 20:08:46 GMT",
       "retry-after" : "0",
       "Content-Length" : "0",
       "StatusCode" : "201",
-      "x-ms-request-id" : "e0dd530e-e01e-0026-603b-647b1f000000",
+      "x-ms-request-id" : "9ebd109d-501e-003f-244a-675777000000",
       "x-ms-request-server-encrypted" : "true",
-      "Date" : "Thu, 05 Sep 2019 22:42:12 GMT",
-      "x-ms-client-request-id" : "eff963fb-4016-46f2-8ed0-def2a60853a8"
-=======
-      "ETag" : "\"0x8D732FDBDBEF4D8\"",
-      "Last-Modified" : "Fri, 06 Sep 2019 19:09:28 GMT",
-      "retry-after" : "0",
-      "Content-Length" : "0",
-      "StatusCode" : "201",
-      "x-ms-request-id" : "8f75f2ca-401e-003a-20e6-6473d5000000",
-      "x-ms-request-server-encrypted" : "true",
-      "Date" : "Fri, 06 Sep 2019 19:09:27 GMT",
-      "x-ms-client-request-id" : "93f01460-36ad-4080-9a0a-70a85e9e1e95"
->>>>>>> a55d5dd9
+      "Date" : "Mon, 09 Sep 2019 20:08:45 GMT",
+      "x-ms-client-request-id" : "0aa1bbea-de8a-49ae-8a6b-276359c12088"
     },
     "Exception" : null
   }, {
     "Method" : "PUT",
-<<<<<<< HEAD
-    "Uri" : "https://jaschrepragrs.blob.core.windows.net/jtcuploadpagefromurldestinationac0414409a90bcefbd09?restype=container&comp=acl",
+    "Uri" : "https://jaschrepragrs.blob.core.windows.net/jtcuploadpagefromurldestinationac0767814acc8dc6f640?restype=container&comp=acl",
     "Headers" : {
       "x-ms-version" : "2019-02-02",
       "User-Agent" : "azsdk-java-azure-storage-blob/12.0.0-preview.3 1.8.0_221; Windows 10 10.0",
-      "x-ms-client-request-id" : "fffa28ea-f12c-49ff-9b7f-9232b6db89a0",
-=======
-    "Uri" : "https://azstoragesdkaccount.blob.core.windows.net/jtcuploadpagefromurldestinationac083332818c8c94dbc8?restype=container&comp=acl",
-    "Headers" : {
-      "x-ms-version" : "2019-02-02",
-      "User-Agent" : "azsdk-java-azure-storage-blob/12.0.0-preview.3 1.8.0_212; Windows 10 10.0",
-      "x-ms-client-request-id" : "299e3bf1-d788-4d49-9674-d565cc67f588",
->>>>>>> a55d5dd9
+      "x-ms-client-request-id" : "ce6f4bae-c690-4635-abc4-b8749a76e520",
       "Content-Type" : "application/xml; charset=utf-8"
     },
     "Response" : {
       "x-ms-version" : "2019-02-02",
       "Server" : "Windows-Azure-Blob/1.0 Microsoft-HTTPAPI/2.0",
-<<<<<<< HEAD
-      "ETag" : "\"0x8D732524BD1612A\"",
-      "Last-Modified" : "Thu, 05 Sep 2019 22:42:13 GMT",
+      "ETag" : "\"0x8D735618559CC4F\"",
+      "Last-Modified" : "Mon, 09 Sep 2019 20:08:46 GMT",
       "retry-after" : "0",
       "Content-Length" : "0",
       "StatusCode" : "200",
-      "x-ms-request-id" : "e0dd531b-e01e-0026-6d3b-647b1f000000",
-      "Date" : "Thu, 05 Sep 2019 22:42:12 GMT",
-      "x-ms-client-request-id" : "fffa28ea-f12c-49ff-9b7f-9232b6db89a0"
-=======
-      "ETag" : "\"0x8D732FDBDC5B46B\"",
-      "Last-Modified" : "Fri, 06 Sep 2019 19:09:28 GMT",
-      "retry-after" : "0",
-      "Content-Length" : "0",
-      "StatusCode" : "200",
-      "x-ms-request-id" : "8f75f2dc-401e-003a-2fe6-6473d5000000",
-      "Date" : "Fri, 06 Sep 2019 19:09:27 GMT",
-      "x-ms-client-request-id" : "299e3bf1-d788-4d49-9674-d565cc67f588"
->>>>>>> a55d5dd9
+      "x-ms-request-id" : "9ebd10af-501e-003f-364a-675777000000",
+      "Date" : "Mon, 09 Sep 2019 20:08:45 GMT",
+      "x-ms-client-request-id" : "ce6f4bae-c690-4635-abc4-b8749a76e520"
     },
     "Exception" : null
   }, {
     "Method" : "PUT",
-<<<<<<< HEAD
-    "Uri" : "https://jaschrepragrs.blob.core.windows.net/jtcuploadpagefromurldestinationac0414409a90bcefbd09/javablobuploadpagefromurldestinationac27944271943ffaa",
+    "Uri" : "https://jaschrepragrs.blob.core.windows.net/jtcuploadpagefromurldestinationac0767814acc8dc6f640/javablobuploadpagefromurldestinationac221893651ad4fca",
     "Headers" : {
       "x-ms-version" : "2019-02-02",
       "User-Agent" : "azsdk-java-azure-storage-blob/12.0.0-preview.3 1.8.0_221; Windows 10 10.0",
-      "x-ms-client-request-id" : "056db1d0-07e5-45a9-a11c-008d08771c73"
-=======
-    "Uri" : "https://azstoragesdkaccount.blob.core.windows.net/jtcuploadpagefromurldestinationac083332818c8c94dbc8/javablobuploadpagefromurldestinationac238745e2ce9c245",
-    "Headers" : {
-      "x-ms-version" : "2019-02-02",
-      "User-Agent" : "azsdk-java-azure-storage-blob/12.0.0-preview.3 1.8.0_212; Windows 10 10.0",
-      "x-ms-client-request-id" : "e0063a0f-908c-4e4d-8355-85442d980ca1"
->>>>>>> a55d5dd9
+      "x-ms-client-request-id" : "52cab55a-7f1a-42e0-bc24-d1d2da8a094b"
     },
     "Response" : {
       "x-ms-version" : "2019-02-02",
       "Server" : "Windows-Azure-Blob/1.0 Microsoft-HTTPAPI/2.0",
-<<<<<<< HEAD
-      "ETag" : "\"0x8D732524BDDA428\"",
-      "Last-Modified" : "Thu, 05 Sep 2019 22:42:13 GMT",
+      "ETag" : "\"0x8D7356185691A01\"",
+      "Last-Modified" : "Mon, 09 Sep 2019 20:08:46 GMT",
       "retry-after" : "0",
       "Content-Length" : "0",
       "StatusCode" : "201",
-      "x-ms-request-id" : "e0dd532b-e01e-0026-7d3b-647b1f000000",
+      "x-ms-request-id" : "9ebd10c4-501e-003f-4a4a-675777000000",
       "x-ms-request-server-encrypted" : "true",
-      "Date" : "Thu, 05 Sep 2019 22:42:12 GMT",
-      "x-ms-client-request-id" : "056db1d0-07e5-45a9-a11c-008d08771c73"
-=======
-      "ETag" : "\"0x8D732FDBDCAB776\"",
-      "Last-Modified" : "Fri, 06 Sep 2019 19:09:28 GMT",
-      "retry-after" : "0",
-      "Content-Length" : "0",
-      "StatusCode" : "201",
-      "x-ms-request-id" : "8f75f2ef-401e-003a-40e6-6473d5000000",
-      "x-ms-request-server-encrypted" : "true",
-      "Date" : "Fri, 06 Sep 2019 19:09:27 GMT",
-      "x-ms-client-request-id" : "e0063a0f-908c-4e4d-8355-85442d980ca1"
->>>>>>> a55d5dd9
+      "Date" : "Mon, 09 Sep 2019 20:08:45 GMT",
+      "x-ms-client-request-id" : "52cab55a-7f1a-42e0-bc24-d1d2da8a094b"
     },
     "Exception" : null
   }, {
     "Method" : "PUT",
-<<<<<<< HEAD
-    "Uri" : "https://jaschrepragrs.blob.core.windows.net/jtcuploadpagefromurldestinationac0414409a90bcefbd09/javablobuploadpagefromurldestinationac27944271943ffaa?comp=page",
+    "Uri" : "https://jaschrepragrs.blob.core.windows.net/jtcuploadpagefromurldestinationac0767814acc8dc6f640/javablobuploadpagefromurldestinationac221893651ad4fca?comp=page",
     "Headers" : {
       "x-ms-version" : "2019-02-02",
       "User-Agent" : "azsdk-java-azure-storage-blob/12.0.0-preview.3 1.8.0_221; Windows 10 10.0",
-      "x-ms-client-request-id" : "f76fb322-e43e-413f-b71b-249fcb6e029a",
-=======
-    "Uri" : "https://azstoragesdkaccount.blob.core.windows.net/jtcuploadpagefromurldestinationac083332818c8c94dbc8/javablobuploadpagefromurldestinationac238745e2ce9c245?comp=page",
-    "Headers" : {
-      "x-ms-version" : "2019-02-02",
-      "User-Agent" : "azsdk-java-azure-storage-blob/12.0.0-preview.3 1.8.0_212; Windows 10 10.0",
-      "x-ms-client-request-id" : "fdce155d-ef30-4dba-980f-da2370f836f8",
->>>>>>> a55d5dd9
+      "x-ms-client-request-id" : "ce715036-f456-4bf6-b9f8-3e25db208b68",
       "Content-Type" : "application/octet-stream"
     },
     "Response" : {
       "x-ms-version" : "2019-02-02",
       "Server" : "Windows-Azure-Blob/1.0 Microsoft-HTTPAPI/2.0",
-<<<<<<< HEAD
-      "x-ms-content-crc64" : "BTqKrLU2g4w=",
+      "x-ms-content-crc64" : "3ITHccYISfs=",
       "x-ms-blob-sequence-number" : "0",
-      "Last-Modified" : "Thu, 05 Sep 2019 22:42:13 GMT",
+      "Last-Modified" : "Mon, 09 Sep 2019 20:08:46 GMT",
       "retry-after" : "0",
       "StatusCode" : "201",
       "x-ms-request-server-encrypted" : "true",
-      "Date" : "Thu, 05 Sep 2019 22:42:13 GMT",
-      "ETag" : "\"0x8D732524BEAC5F7\"",
+      "Date" : "Mon, 09 Sep 2019 20:08:46 GMT",
+      "ETag" : "\"0x8D73561857614AD\"",
       "Content-Length" : "0",
-      "x-ms-request-id" : "e0dd533e-e01e-0026-0e3b-647b1f000000",
-      "x-ms-client-request-id" : "f76fb322-e43e-413f-b71b-249fcb6e029a"
-=======
-      "x-ms-content-crc64" : "uVWfFMesimc=",
-      "x-ms-blob-sequence-number" : "0",
-      "Last-Modified" : "Fri, 06 Sep 2019 19:09:28 GMT",
-      "retry-after" : "0",
-      "StatusCode" : "201",
-      "x-ms-request-server-encrypted" : "true",
-      "Date" : "Fri, 06 Sep 2019 19:09:28 GMT",
-      "ETag" : "\"0x8D732FDBDD148C1\"",
-      "Content-Length" : "0",
-      "x-ms-request-id" : "8f75f2fa-401e-003a-4be6-6473d5000000",
-      "x-ms-client-request-id" : "fdce155d-ef30-4dba-980f-da2370f836f8"
->>>>>>> a55d5dd9
+      "x-ms-request-id" : "9ebd10d9-501e-003f-5e4a-675777000000",
+      "x-ms-client-request-id" : "ce715036-f456-4bf6-b9f8-3e25db208b68"
     },
     "Exception" : null
   }, {
     "Method" : "PUT",
-<<<<<<< HEAD
-    "Uri" : "https://jaschrepragrs.blob.core.windows.net/jtcuploadpagefromurldestinationac0414409a90bcefbd09/javablobuploadpagefromurldestinationac14950345ff8b4c6?comp=page",
+    "Uri" : "https://jaschrepragrs.blob.core.windows.net/jtcuploadpagefromurldestinationac0767814acc8dc6f640/javablobuploadpagefromurldestinationac1023680f5e36a99?comp=page",
     "Headers" : {
       "x-ms-version" : "2019-02-02",
       "User-Agent" : "azsdk-java-azure-storage-blob/12.0.0-preview.3 1.8.0_221; Windows 10 10.0",
-      "x-ms-client-request-id" : "04be1d33-c8bf-4124-a792-c0b2ab552174"
-=======
-    "Uri" : "https://azstoragesdkaccount.blob.core.windows.net/jtcuploadpagefromurldestinationac083332818c8c94dbc8/javablobuploadpagefromurldestinationac13093548a0af232?comp=page",
-    "Headers" : {
-      "x-ms-version" : "2019-02-02",
-      "User-Agent" : "azsdk-java-azure-storage-blob/12.0.0-preview.3 1.8.0_212; Windows 10 10.0",
-      "x-ms-client-request-id" : "7ba125d9-15ef-453f-80bc-3a0a0f44162e"
->>>>>>> a55d5dd9
+      "x-ms-client-request-id" : "403c2603-2711-42b7-98f5-e13a28d8e181"
     },
     "Response" : {
       "x-ms-version" : "2019-02-02",
       "Server" : "Windows-Azure-Blob/1.0 Microsoft-HTTPAPI/2.0",
       "x-ms-blob-sequence-number" : "0",
-<<<<<<< HEAD
-      "Last-Modified" : "Thu, 05 Sep 2019 22:42:13 GMT",
+      "Last-Modified" : "Mon, 09 Sep 2019 20:08:46 GMT",
       "retry-after" : "0",
       "StatusCode" : "201",
       "x-ms-request-server-encrypted" : "true",
-      "Date" : "Thu, 05 Sep 2019 22:42:13 GMT",
-      "Content-MD5" : "BjXqEmP4PtJBIzGrAh6DVg==",
-      "ETag" : "\"0x8D732524BF9BCE4\"",
+      "Date" : "Mon, 09 Sep 2019 20:08:46 GMT",
+      "Content-MD5" : "q2LWtXTp+B0E+JySMYqtrw==",
+      "ETag" : "\"0x8D7356185835D8B\"",
       "Content-Length" : "0",
-      "x-ms-request-id" : "e0dd534c-e01e-0026-1c3b-647b1f000000",
-      "x-ms-client-request-id" : "04be1d33-c8bf-4124-a792-c0b2ab552174"
-=======
-      "Last-Modified" : "Fri, 06 Sep 2019 19:09:28 GMT",
-      "retry-after" : "0",
-      "StatusCode" : "201",
-      "x-ms-request-server-encrypted" : "true",
-      "Date" : "Fri, 06 Sep 2019 19:09:28 GMT",
-      "Content-MD5" : "JSNUFH5eJ9pkFVAn0mCKqg==",
-      "ETag" : "\"0x8D732FDBDD8010B\"",
-      "Content-Length" : "0",
-      "x-ms-request-id" : "8f75f311-401e-003a-61e6-6473d5000000",
-      "x-ms-client-request-id" : "7ba125d9-15ef-453f-80bc-3a0a0f44162e"
->>>>>>> a55d5dd9
+      "x-ms-request-id" : "9ebd10ef-501e-003f-734a-675777000000",
+      "x-ms-client-request-id" : "403c2603-2711-42b7-98f5-e13a28d8e181"
     },
     "Exception" : null
   }, {
     "Method" : "GET",
-<<<<<<< HEAD
     "Uri" : "https://jaschrepragrs.blob.core.windows.net?prefix=jtcuploadpagefromurldestinationac&comp=list",
     "Headers" : {
       "x-ms-version" : "2019-02-02",
       "User-Agent" : "azsdk-java-azure-storage-blob/12.0.0-preview.3 1.8.0_221; Windows 10 10.0",
-      "x-ms-client-request-id" : "2ff9114d-d786-4cc4-a690-80a2ea17f430"
-=======
-    "Uri" : "https://azstoragesdkaccount.blob.core.windows.net?prefix=jtcuploadpagefromurldestinationac&comp=list",
-    "Headers" : {
-      "x-ms-version" : "2019-02-02",
-      "User-Agent" : "azsdk-java-azure-storage-blob/12.0.0-preview.3 1.8.0_212; Windows 10 10.0",
-      "x-ms-client-request-id" : "365e1e05-e9ee-4991-a101-45e45116d37c"
->>>>>>> a55d5dd9
+      "x-ms-client-request-id" : "43ab68ed-29fd-4b79-8719-ad5ffc55aac7"
     },
     "Response" : {
       "Transfer-Encoding" : "chunked",
@@ -278,35 +149,20 @@
       "Server" : "Windows-Azure-Blob/1.0 Microsoft-HTTPAPI/2.0",
       "retry-after" : "0",
       "StatusCode" : "200",
-<<<<<<< HEAD
-      "x-ms-request-id" : "e0dd535c-e01e-0026-2a3b-647b1f000000",
-      "Body" : "﻿<?xml version=\"1.0\" encoding=\"utf-8\"?><EnumerationResults ServiceEndpoint=\"https://jaschrepragrs.blob.core.windows.net/\"><Prefix>jtcuploadpagefromurldestinationac</Prefix><Containers><Container><Name>jtcuploadpagefromurldestinationac0414409a90bcefbd09</Name><Properties><Last-Modified>Thu, 05 Sep 2019 22:42:13 GMT</Last-Modified><Etag>\"0x8D732524BD1612A\"</Etag><LeaseStatus>unlocked</LeaseStatus><LeaseState>available</LeaseState><PublicAccess>container</PublicAccess><DefaultEncryptionScope>$account-encryption-key</DefaultEncryptionScope><DenyEncryptionScopeOverride>false</DenyEncryptionScopeOverride><HasImmutabilityPolicy>false</HasImmutabilityPolicy><HasLegalHold>false</HasLegalHold></Properties></Container></Containers><NextMarker /></EnumerationResults>",
-      "Date" : "Thu, 05 Sep 2019 22:42:13 GMT",
-      "x-ms-client-request-id" : "2ff9114d-d786-4cc4-a690-80a2ea17f430",
-=======
-      "x-ms-request-id" : "8f75f32f-401e-003a-7ae6-6473d5000000",
-      "Body" : "﻿<?xml version=\"1.0\" encoding=\"utf-8\"?><EnumerationResults ServiceEndpoint=\"https://azstoragesdkaccount.blob.core.windows.net/\"><Prefix>jtcuploadpagefromurldestinationac</Prefix><Containers><Container><Name>jtcuploadpagefromurldestinationac083332818c8c94dbc8</Name><Properties><Last-Modified>Fri, 06 Sep 2019 19:09:28 GMT</Last-Modified><Etag>\"0x8D732FDBDC5B46B\"</Etag><LeaseStatus>unlocked</LeaseStatus><LeaseState>available</LeaseState><PublicAccess>container</PublicAccess><DefaultEncryptionScope>$account-encryption-key</DefaultEncryptionScope><DenyEncryptionScopeOverride>false</DenyEncryptionScopeOverride><HasImmutabilityPolicy>false</HasImmutabilityPolicy><HasLegalHold>false</HasLegalHold></Properties></Container></Containers><NextMarker /></EnumerationResults>",
-      "Date" : "Fri, 06 Sep 2019 19:09:28 GMT",
-      "x-ms-client-request-id" : "365e1e05-e9ee-4991-a101-45e45116d37c",
->>>>>>> a55d5dd9
+      "x-ms-request-id" : "9ebd1110-501e-003f-134a-675777000000",
+      "Body" : "﻿<?xml version=\"1.0\" encoding=\"utf-8\"?><EnumerationResults ServiceEndpoint=\"https://jaschrepragrs.blob.core.windows.net/\"><Prefix>jtcuploadpagefromurldestinationac</Prefix><Containers><Container><Name>jtcuploadpagefromurldestinationac0767814acc8dc6f640</Name><Properties><Last-Modified>Mon, 09 Sep 2019 20:08:46 GMT</Last-Modified><Etag>\"0x8D735618559CC4F\"</Etag><LeaseStatus>unlocked</LeaseStatus><LeaseState>available</LeaseState><PublicAccess>container</PublicAccess><DefaultEncryptionScope>$account-encryption-key</DefaultEncryptionScope><DenyEncryptionScopeOverride>false</DenyEncryptionScopeOverride><HasImmutabilityPolicy>false</HasImmutabilityPolicy><HasLegalHold>false</HasLegalHold></Properties></Container></Containers><NextMarker /></EnumerationResults>",
+      "Date" : "Mon, 09 Sep 2019 20:08:46 GMT",
+      "x-ms-client-request-id" : "43ab68ed-29fd-4b79-8719-ad5ffc55aac7",
       "Content-Type" : "application/xml"
     },
     "Exception" : null
   }, {
     "Method" : "DELETE",
-<<<<<<< HEAD
-    "Uri" : "https://jaschrepragrs.blob.core.windows.net/jtcuploadpagefromurldestinationac0414409a90bcefbd09?restype=container",
+    "Uri" : "https://jaschrepragrs.blob.core.windows.net/jtcuploadpagefromurldestinationac0767814acc8dc6f640?restype=container",
     "Headers" : {
       "x-ms-version" : "2019-02-02",
       "User-Agent" : "azsdk-java-azure-storage-blob/12.0.0-preview.3 1.8.0_221; Windows 10 10.0",
-      "x-ms-client-request-id" : "017b0dd9-3733-47f7-8e0b-f477ed9935f6"
-=======
-    "Uri" : "https://azstoragesdkaccount.blob.core.windows.net/jtcuploadpagefromurldestinationac083332818c8c94dbc8?restype=container",
-    "Headers" : {
-      "x-ms-version" : "2019-02-02",
-      "User-Agent" : "azsdk-java-azure-storage-blob/12.0.0-preview.3 1.8.0_212; Windows 10 10.0",
-      "x-ms-client-request-id" : "33ef6b3a-0b49-43b3-a975-dd0ec8fdaf16"
->>>>>>> a55d5dd9
+      "x-ms-client-request-id" : "c0044ff6-51f3-446b-bd86-308e0bcfa5af"
     },
     "Response" : {
       "x-ms-version" : "2019-02-02",
@@ -314,21 +170,11 @@
       "retry-after" : "0",
       "Content-Length" : "0",
       "StatusCode" : "202",
-<<<<<<< HEAD
-      "x-ms-request-id" : "e0dd5363-e01e-0026-313b-647b1f000000",
-      "Date" : "Thu, 05 Sep 2019 22:42:13 GMT",
-      "x-ms-client-request-id" : "017b0dd9-3733-47f7-8e0b-f477ed9935f6"
+      "x-ms-request-id" : "9ebd111e-501e-003f-214a-675777000000",
+      "Date" : "Mon, 09 Sep 2019 20:08:46 GMT",
+      "x-ms-client-request-id" : "c0044ff6-51f3-446b-bd86-308e0bcfa5af"
     },
     "Exception" : null
   } ],
-  "variables" : [ "jtcuploadpagefromurldestinationac0414409a90bcefbd09", "javablobuploadpagefromurldestinationac14950345ff8b4c6", "javablobuploadpagefromurldestinationac27944271943ffaa", "8d5f5f03-273f-4768-8160-550b58c8c310" ]
-=======
-      "x-ms-request-id" : "8f75f345-401e-003a-0ee6-6473d5000000",
-      "Date" : "Fri, 06 Sep 2019 19:09:28 GMT",
-      "x-ms-client-request-id" : "33ef6b3a-0b49-43b3-a975-dd0ec8fdaf16"
-    },
-    "Exception" : null
-  } ],
-  "variables" : [ "jtcuploadpagefromurldestinationac083332818c8c94dbc8", "javablobuploadpagefromurldestinationac13093548a0af232", "javablobuploadpagefromurldestinationac238745e2ce9c245", "be8af997-813f-48c4-b7db-dd1e333b7f06" ]
->>>>>>> a55d5dd9
+  "variables" : [ "jtcuploadpagefromurldestinationac0767814acc8dc6f640", "javablobuploadpagefromurldestinationac1023680f5e36a99", "javablobuploadpagefromurldestinationac221893651ad4fca", "5dfd9851-e6c8-414e-833a-abb81bbab6b5" ]
 }