{
  "networkCallRecords" : [ {
    "Method" : "PUT",
<<<<<<< HEAD
    "Uri" : "https://jaschrepragrs.blob.core.windows.net/jtcsnapshotac0blobapitestsnapshotacfed25085c74430bd6b?restype=container",
    "Headers" : {
      "x-ms-version" : "2019-02-02",
      "User-Agent" : "azsdk-java-azure-storage-blob/12.0.0-preview.3 1.8.0_221; Windows 10 10.0",
      "x-ms-client-request-id" : "25531db8-2a9d-4f68-a815-c3a2095453bb"
=======
    "Uri" : "https://azstoragesdkaccount.blob.core.windows.net/jtcsnapshotac0blobapitestsnapshotac7a0296381ab528e51b?restype=container",
    "Headers" : {
      "x-ms-version" : "2019-02-02",
      "User-Agent" : "azsdk-java-azure-storage-blob/12.0.0-preview.3 1.8.0_212; Windows 10 10.0",
      "x-ms-client-request-id" : "241f9c71-a8f4-467c-b7fe-72e497081d74"
>>>>>>> a55d5dd9
    },
    "Response" : {
      "x-ms-version" : "2019-02-02",
      "Server" : "Windows-Azure-Blob/1.0 Microsoft-HTTPAPI/2.0",
<<<<<<< HEAD
      "ETag" : "\"0x8D73251C9E567C6\"",
      "Last-Modified" : "Thu, 05 Sep 2019 22:38:35 GMT",
      "retry-after" : "0",
      "Content-Length" : "0",
      "StatusCode" : "201",
      "x-ms-request-id" : "bfed1f3e-901e-0044-1e3a-643cc7000000",
      "Date" : "Thu, 05 Sep 2019 22:38:34 GMT",
      "x-ms-client-request-id" : "25531db8-2a9d-4f68-a815-c3a2095453bb"
=======
      "ETag" : "\"0x8D732FC95B6C24A\"",
      "Last-Modified" : "Fri, 06 Sep 2019 19:01:12 GMT",
      "retry-after" : "0",
      "Content-Length" : "0",
      "StatusCode" : "201",
      "x-ms-request-id" : "b92bb863-d01e-009e-52e5-644931000000",
      "Date" : "Fri, 06 Sep 2019 19:01:11 GMT",
      "x-ms-client-request-id" : "241f9c71-a8f4-467c-b7fe-72e497081d74"
>>>>>>> a55d5dd9
    },
    "Exception" : null
  }, {
    "Method" : "PUT",
<<<<<<< HEAD
    "Uri" : "https://jaschrepragrs.blob.core.windows.net/jtcsnapshotac0blobapitestsnapshotacfed25085c74430bd6b/javablobsnapshotac1blobapitestsnapshotacfed981657ebe6b3",
    "Headers" : {
      "x-ms-version" : "2019-02-02",
      "User-Agent" : "azsdk-java-azure-storage-blob/12.0.0-preview.3 1.8.0_221; Windows 10 10.0",
      "x-ms-client-request-id" : "07728876-b640-49e8-8011-c02ccb857ce5",
=======
    "Uri" : "https://azstoragesdkaccount.blob.core.windows.net/jtcsnapshotac0blobapitestsnapshotac7a0296381ab528e51b/javablobsnapshotac1blobapitestsnapshotac7a01955324d176d",
    "Headers" : {
      "x-ms-version" : "2019-02-02",
      "User-Agent" : "azsdk-java-azure-storage-blob/12.0.0-preview.3 1.8.0_212; Windows 10 10.0",
      "x-ms-client-request-id" : "438923f4-6352-4922-914f-2b44b18af7a9",
>>>>>>> a55d5dd9
      "Content-Type" : "application/octet-stream"
    },
    "Response" : {
      "x-ms-version" : "2019-02-02",
      "Server" : "Windows-Azure-Blob/1.0 Microsoft-HTTPAPI/2.0",
      "x-ms-content-crc64" : "6RYQPwaVsyQ=",
<<<<<<< HEAD
      "Last-Modified" : "Thu, 05 Sep 2019 22:38:35 GMT",
      "retry-after" : "0",
      "StatusCode" : "201",
      "x-ms-request-server-encrypted" : "true",
      "Date" : "Thu, 05 Sep 2019 22:38:34 GMT",
      "Content-MD5" : "wh+Wm18D0z1D4E+PE252gg==",
      "ETag" : "\"0x8D73251C9F1F7FE\"",
      "Content-Length" : "0",
      "x-ms-request-id" : "bfed1f54-901e-0044-313a-643cc7000000",
      "x-ms-client-request-id" : "07728876-b640-49e8-8011-c02ccb857ce5"
=======
      "Last-Modified" : "Fri, 06 Sep 2019 19:01:12 GMT",
      "retry-after" : "0",
      "StatusCode" : "201",
      "x-ms-request-server-encrypted" : "true",
      "Date" : "Fri, 06 Sep 2019 19:01:11 GMT",
      "Content-MD5" : "wh+Wm18D0z1D4E+PE252gg==",
      "ETag" : "\"0x8D732FC95BD505E\"",
      "Content-Length" : "0",
      "x-ms-request-id" : "b92bb896-d01e-009e-01e5-644931000000",
      "x-ms-client-request-id" : "438923f4-6352-4922-914f-2b44b18af7a9"
>>>>>>> a55d5dd9
    },
    "Exception" : null
  }, {
    "Method" : "PUT",
<<<<<<< HEAD
    "Uri" : "https://jaschrepragrs.blob.core.windows.net/jtcsnapshotac0blobapitestsnapshotacfed25085c74430bd6b/javablobsnapshotac1blobapitestsnapshotacfed981657ebe6b3?comp=snapshot",
    "Headers" : {
      "x-ms-version" : "2019-02-02",
      "User-Agent" : "azsdk-java-azure-storage-blob/12.0.0-preview.3 1.8.0_221; Windows 10 10.0",
      "x-ms-client-request-id" : "4790e752-9093-405f-9820-5bd2c8cb1c53"
    },
    "Response" : {
      "x-ms-version" : "2019-02-02",
      "x-ms-snapshot" : "2019-09-05T22:38:35.8842961Z",
      "Server" : "Windows-Azure-Blob/1.0 Microsoft-HTTPAPI/2.0",
      "ETag" : "\"0x8D73251C9F1F7FE\"",
      "Last-Modified" : "Thu, 05 Sep 2019 22:38:35 GMT",
      "retry-after" : "0",
      "Content-Length" : "0",
      "StatusCode" : "201",
      "x-ms-request-id" : "bfed1f6b-901e-0044-463a-643cc7000000",
      "x-ms-request-server-encrypted" : "false",
      "Date" : "Thu, 05 Sep 2019 22:38:34 GMT",
      "x-ms-client-request-id" : "4790e752-9093-405f-9820-5bd2c8cb1c53"
=======
    "Uri" : "https://azstoragesdkaccount.blob.core.windows.net/jtcsnapshotac0blobapitestsnapshotac7a0296381ab528e51b/javablobsnapshotac1blobapitestsnapshotac7a01955324d176d?comp=snapshot",
    "Headers" : {
      "x-ms-version" : "2019-02-02",
      "User-Agent" : "azsdk-java-azure-storage-blob/12.0.0-preview.3 1.8.0_212; Windows 10 10.0",
      "x-ms-client-request-id" : "2a195415-0cef-4f43-a11b-3ebef5a7f4b9"
    },
    "Response" : {
      "x-ms-version" : "2019-02-02",
      "x-ms-snapshot" : "2019-09-06T19:01:12.2054423Z",
      "Server" : "Windows-Azure-Blob/1.0 Microsoft-HTTPAPI/2.0",
      "ETag" : "\"0x8D732FC95BD505E\"",
      "Last-Modified" : "Fri, 06 Sep 2019 19:01:12 GMT",
      "retry-after" : "0",
      "Content-Length" : "0",
      "StatusCode" : "201",
      "x-ms-request-id" : "b92bb8cf-d01e-009e-34e5-644931000000",
      "x-ms-request-server-encrypted" : "false",
      "Date" : "Fri, 06 Sep 2019 19:01:11 GMT",
      "x-ms-client-request-id" : "2a195415-0cef-4f43-a11b-3ebef5a7f4b9"
>>>>>>> a55d5dd9
    },
    "Exception" : null
  }, {
    "Method" : "GET",
<<<<<<< HEAD
    "Uri" : "https://jaschrepragrs.blob.core.windows.net?prefix=jtcsnapshotac&comp=list",
    "Headers" : {
      "x-ms-version" : "2019-02-02",
      "User-Agent" : "azsdk-java-azure-storage-blob/12.0.0-preview.3 1.8.0_221; Windows 10 10.0",
      "x-ms-client-request-id" : "64b1339e-637a-47c6-9cb6-8b32a66c0765"
=======
    "Uri" : "https://azstoragesdkaccount.blob.core.windows.net?prefix=jtcsnapshotac&comp=list",
    "Headers" : {
      "x-ms-version" : "2019-02-02",
      "User-Agent" : "azsdk-java-azure-storage-blob/12.0.0-preview.3 1.8.0_212; Windows 10 10.0",
      "x-ms-client-request-id" : "0ff06414-4d8d-4be1-b7c4-01888efcf50f"
>>>>>>> a55d5dd9
    },
    "Response" : {
      "Transfer-Encoding" : "chunked",
      "x-ms-version" : "2019-02-02",
      "Server" : "Windows-Azure-Blob/1.0 Microsoft-HTTPAPI/2.0",
      "retry-after" : "0",
      "StatusCode" : "200",
<<<<<<< HEAD
      "x-ms-request-id" : "bfed1f7f-901e-0044-593a-643cc7000000",
      "Body" : "﻿<?xml version=\"1.0\" encoding=\"utf-8\"?><EnumerationResults ServiceEndpoint=\"https://jaschrepragrs.blob.core.windows.net/\"><Prefix>jtcsnapshotac</Prefix><Containers><Container><Name>jtcsnapshotac0blobapitestsnapshotacfed25085c74430bd6b</Name><Properties><Last-Modified>Thu, 05 Sep 2019 22:38:35 GMT</Last-Modified><Etag>\"0x8D73251C9E567C6\"</Etag><LeaseStatus>unlocked</LeaseStatus><LeaseState>available</LeaseState><DefaultEncryptionScope>$account-encryption-key</DefaultEncryptionScope><DenyEncryptionScopeOverride>false</DenyEncryptionScopeOverride><HasImmutabilityPolicy>false</HasImmutabilityPolicy><HasLegalHold>false</HasLegalHold></Properties></Container></Containers><NextMarker /></EnumerationResults>",
      "Date" : "Thu, 05 Sep 2019 22:38:34 GMT",
      "x-ms-client-request-id" : "64b1339e-637a-47c6-9cb6-8b32a66c0765",
=======
      "x-ms-request-id" : "b92bb910-d01e-009e-70e5-644931000000",
      "Body" : "﻿<?xml version=\"1.0\" encoding=\"utf-8\"?><EnumerationResults ServiceEndpoint=\"https://azstoragesdkaccount.blob.core.windows.net/\"><Prefix>jtcsnapshotac</Prefix><Containers><Container><Name>jtcsnapshotac0blobapitestsnapshotac7a0296381ab528e51b</Name><Properties><Last-Modified>Fri, 06 Sep 2019 19:01:12 GMT</Last-Modified><Etag>\"0x8D732FC95B6C24A\"</Etag><LeaseStatus>unlocked</LeaseStatus><LeaseState>available</LeaseState><DefaultEncryptionScope>$account-encryption-key</DefaultEncryptionScope><DenyEncryptionScopeOverride>false</DenyEncryptionScopeOverride><HasImmutabilityPolicy>false</HasImmutabilityPolicy><HasLegalHold>false</HasLegalHold></Properties></Container></Containers><NextMarker /></EnumerationResults>",
      "Date" : "Fri, 06 Sep 2019 19:01:11 GMT",
      "x-ms-client-request-id" : "0ff06414-4d8d-4be1-b7c4-01888efcf50f",
>>>>>>> a55d5dd9
      "Content-Type" : "application/xml"
    },
    "Exception" : null
  }, {
    "Method" : "DELETE",
<<<<<<< HEAD
    "Uri" : "https://jaschrepragrs.blob.core.windows.net/jtcsnapshotac0blobapitestsnapshotacfed25085c74430bd6b?restype=container",
    "Headers" : {
      "x-ms-version" : "2019-02-02",
      "User-Agent" : "azsdk-java-azure-storage-blob/12.0.0-preview.3 1.8.0_221; Windows 10 10.0",
      "x-ms-client-request-id" : "7cc790c6-f32d-41c6-ab0b-beb62bcdc2f0"
=======
    "Uri" : "https://azstoragesdkaccount.blob.core.windows.net/jtcsnapshotac0blobapitestsnapshotac7a0296381ab528e51b?restype=container",
    "Headers" : {
      "x-ms-version" : "2019-02-02",
      "User-Agent" : "azsdk-java-azure-storage-blob/12.0.0-preview.3 1.8.0_212; Windows 10 10.0",
      "x-ms-client-request-id" : "3c45c0f2-792c-4303-ac21-1cf59b6cdb3f"
>>>>>>> a55d5dd9
    },
    "Response" : {
      "x-ms-version" : "2019-02-02",
      "Server" : "Windows-Azure-Blob/1.0 Microsoft-HTTPAPI/2.0",
      "retry-after" : "0",
      "Content-Length" : "0",
      "StatusCode" : "202",
<<<<<<< HEAD
      "x-ms-request-id" : "bfed1f91-901e-0044-693a-643cc7000000",
      "Date" : "Thu, 05 Sep 2019 22:38:35 GMT",
      "x-ms-client-request-id" : "7cc790c6-f32d-41c6-ab0b-beb62bcdc2f0"
    },
    "Exception" : null
  } ],
  "variables" : [ "jtcsnapshotac0blobapitestsnapshotacfed25085c74430bd6b", "javablobsnapshotac1blobapitestsnapshotacfed981657ebe6b3" ]
=======
      "x-ms-request-id" : "b92bb93a-d01e-009e-16e5-644931000000",
      "Date" : "Fri, 06 Sep 2019 19:01:11 GMT",
      "x-ms-client-request-id" : "3c45c0f2-792c-4303-ac21-1cf59b6cdb3f"
    },
    "Exception" : null
  } ],
  "variables" : [ "jtcsnapshotac0blobapitestsnapshotac7a0296381ab528e51b", "javablobsnapshotac1blobapitestsnapshotac7a01955324d176d" ]
>>>>>>> a55d5dd9
}<|MERGE_RESOLUTION|>--- conflicted
+++ resolved
@@ -1,150 +1,80 @@
 {
   "networkCallRecords" : [ {
     "Method" : "PUT",
-<<<<<<< HEAD
-    "Uri" : "https://jaschrepragrs.blob.core.windows.net/jtcsnapshotac0blobapitestsnapshotacfed25085c74430bd6b?restype=container",
+    "Uri" : "https://jaschrepragrs.blob.core.windows.net/jtcsnapshotac0blobapitestsnapshotac5dd9496863e7e4e411?restype=container",
     "Headers" : {
       "x-ms-version" : "2019-02-02",
       "User-Agent" : "azsdk-java-azure-storage-blob/12.0.0-preview.3 1.8.0_221; Windows 10 10.0",
-      "x-ms-client-request-id" : "25531db8-2a9d-4f68-a815-c3a2095453bb"
-=======
-    "Uri" : "https://azstoragesdkaccount.blob.core.windows.net/jtcsnapshotac0blobapitestsnapshotac7a0296381ab528e51b?restype=container",
-    "Headers" : {
-      "x-ms-version" : "2019-02-02",
-      "User-Agent" : "azsdk-java-azure-storage-blob/12.0.0-preview.3 1.8.0_212; Windows 10 10.0",
-      "x-ms-client-request-id" : "241f9c71-a8f4-467c-b7fe-72e497081d74"
->>>>>>> a55d5dd9
+      "x-ms-client-request-id" : "2454d3af-4ff2-4d1f-929d-8e6a9e26e024"
     },
     "Response" : {
       "x-ms-version" : "2019-02-02",
       "Server" : "Windows-Azure-Blob/1.0 Microsoft-HTTPAPI/2.0",
-<<<<<<< HEAD
-      "ETag" : "\"0x8D73251C9E567C6\"",
-      "Last-Modified" : "Thu, 05 Sep 2019 22:38:35 GMT",
+      "ETag" : "\"0x8D73561197F533D\"",
+      "Last-Modified" : "Mon, 09 Sep 2019 20:05:45 GMT",
       "retry-after" : "0",
       "Content-Length" : "0",
       "StatusCode" : "201",
-      "x-ms-request-id" : "bfed1f3e-901e-0044-1e3a-643cc7000000",
-      "Date" : "Thu, 05 Sep 2019 22:38:34 GMT",
-      "x-ms-client-request-id" : "25531db8-2a9d-4f68-a815-c3a2095453bb"
-=======
-      "ETag" : "\"0x8D732FC95B6C24A\"",
-      "Last-Modified" : "Fri, 06 Sep 2019 19:01:12 GMT",
-      "retry-after" : "0",
-      "Content-Length" : "0",
-      "StatusCode" : "201",
-      "x-ms-request-id" : "b92bb863-d01e-009e-52e5-644931000000",
-      "Date" : "Fri, 06 Sep 2019 19:01:11 GMT",
-      "x-ms-client-request-id" : "241f9c71-a8f4-467c-b7fe-72e497081d74"
->>>>>>> a55d5dd9
+      "x-ms-request-id" : "c5ca8119-301e-0042-3a49-67cbbf000000",
+      "Date" : "Mon, 09 Sep 2019 20:05:45 GMT",
+      "x-ms-client-request-id" : "2454d3af-4ff2-4d1f-929d-8e6a9e26e024"
     },
     "Exception" : null
   }, {
     "Method" : "PUT",
-<<<<<<< HEAD
-    "Uri" : "https://jaschrepragrs.blob.core.windows.net/jtcsnapshotac0blobapitestsnapshotacfed25085c74430bd6b/javablobsnapshotac1blobapitestsnapshotacfed981657ebe6b3",
+    "Uri" : "https://jaschrepragrs.blob.core.windows.net/jtcsnapshotac0blobapitestsnapshotac5dd9496863e7e4e411/javablobsnapshotac1blobapitestsnapshotac5dd79318ddb0711",
     "Headers" : {
       "x-ms-version" : "2019-02-02",
       "User-Agent" : "azsdk-java-azure-storage-blob/12.0.0-preview.3 1.8.0_221; Windows 10 10.0",
-      "x-ms-client-request-id" : "07728876-b640-49e8-8011-c02ccb857ce5",
-=======
-    "Uri" : "https://azstoragesdkaccount.blob.core.windows.net/jtcsnapshotac0blobapitestsnapshotac7a0296381ab528e51b/javablobsnapshotac1blobapitestsnapshotac7a01955324d176d",
-    "Headers" : {
-      "x-ms-version" : "2019-02-02",
-      "User-Agent" : "azsdk-java-azure-storage-blob/12.0.0-preview.3 1.8.0_212; Windows 10 10.0",
-      "x-ms-client-request-id" : "438923f4-6352-4922-914f-2b44b18af7a9",
->>>>>>> a55d5dd9
+      "x-ms-client-request-id" : "e3af86b7-a725-41e6-a459-53bd8344f083",
       "Content-Type" : "application/octet-stream"
     },
     "Response" : {
       "x-ms-version" : "2019-02-02",
       "Server" : "Windows-Azure-Blob/1.0 Microsoft-HTTPAPI/2.0",
       "x-ms-content-crc64" : "6RYQPwaVsyQ=",
-<<<<<<< HEAD
-      "Last-Modified" : "Thu, 05 Sep 2019 22:38:35 GMT",
+      "Last-Modified" : "Mon, 09 Sep 2019 20:05:45 GMT",
       "retry-after" : "0",
       "StatusCode" : "201",
       "x-ms-request-server-encrypted" : "true",
-      "Date" : "Thu, 05 Sep 2019 22:38:34 GMT",
+      "Date" : "Mon, 09 Sep 2019 20:05:45 GMT",
       "Content-MD5" : "wh+Wm18D0z1D4E+PE252gg==",
-      "ETag" : "\"0x8D73251C9F1F7FE\"",
+      "ETag" : "\"0x8D73561198CEF47\"",
       "Content-Length" : "0",
-      "x-ms-request-id" : "bfed1f54-901e-0044-313a-643cc7000000",
-      "x-ms-client-request-id" : "07728876-b640-49e8-8011-c02ccb857ce5"
-=======
-      "Last-Modified" : "Fri, 06 Sep 2019 19:01:12 GMT",
-      "retry-after" : "0",
-      "StatusCode" : "201",
-      "x-ms-request-server-encrypted" : "true",
-      "Date" : "Fri, 06 Sep 2019 19:01:11 GMT",
-      "Content-MD5" : "wh+Wm18D0z1D4E+PE252gg==",
-      "ETag" : "\"0x8D732FC95BD505E\"",
-      "Content-Length" : "0",
-      "x-ms-request-id" : "b92bb896-d01e-009e-01e5-644931000000",
-      "x-ms-client-request-id" : "438923f4-6352-4922-914f-2b44b18af7a9"
->>>>>>> a55d5dd9
+      "x-ms-request-id" : "c5ca812e-301e-0042-4e49-67cbbf000000",
+      "x-ms-client-request-id" : "e3af86b7-a725-41e6-a459-53bd8344f083"
     },
     "Exception" : null
   }, {
     "Method" : "PUT",
-<<<<<<< HEAD
-    "Uri" : "https://jaschrepragrs.blob.core.windows.net/jtcsnapshotac0blobapitestsnapshotacfed25085c74430bd6b/javablobsnapshotac1blobapitestsnapshotacfed981657ebe6b3?comp=snapshot",
+    "Uri" : "https://jaschrepragrs.blob.core.windows.net/jtcsnapshotac0blobapitestsnapshotac5dd9496863e7e4e411/javablobsnapshotac1blobapitestsnapshotac5dd79318ddb0711?comp=snapshot",
     "Headers" : {
       "x-ms-version" : "2019-02-02",
       "User-Agent" : "azsdk-java-azure-storage-blob/12.0.0-preview.3 1.8.0_221; Windows 10 10.0",
-      "x-ms-client-request-id" : "4790e752-9093-405f-9820-5bd2c8cb1c53"
+      "x-ms-client-request-id" : "d4e3d623-8ee9-4932-a1b7-6b741469380b"
     },
     "Response" : {
       "x-ms-version" : "2019-02-02",
-      "x-ms-snapshot" : "2019-09-05T22:38:35.8842961Z",
+      "x-ms-snapshot" : "2019-09-09T20:05:45.3821661Z",
       "Server" : "Windows-Azure-Blob/1.0 Microsoft-HTTPAPI/2.0",
-      "ETag" : "\"0x8D73251C9F1F7FE\"",
-      "Last-Modified" : "Thu, 05 Sep 2019 22:38:35 GMT",
+      "ETag" : "\"0x8D73561198CEF47\"",
+      "Last-Modified" : "Mon, 09 Sep 2019 20:05:45 GMT",
       "retry-after" : "0",
       "Content-Length" : "0",
       "StatusCode" : "201",
-      "x-ms-request-id" : "bfed1f6b-901e-0044-463a-643cc7000000",
+      "x-ms-request-id" : "c5ca813b-301e-0042-5b49-67cbbf000000",
       "x-ms-request-server-encrypted" : "false",
-      "Date" : "Thu, 05 Sep 2019 22:38:34 GMT",
-      "x-ms-client-request-id" : "4790e752-9093-405f-9820-5bd2c8cb1c53"
-=======
-    "Uri" : "https://azstoragesdkaccount.blob.core.windows.net/jtcsnapshotac0blobapitestsnapshotac7a0296381ab528e51b/javablobsnapshotac1blobapitestsnapshotac7a01955324d176d?comp=snapshot",
-    "Headers" : {
-      "x-ms-version" : "2019-02-02",
-      "User-Agent" : "azsdk-java-azure-storage-blob/12.0.0-preview.3 1.8.0_212; Windows 10 10.0",
-      "x-ms-client-request-id" : "2a195415-0cef-4f43-a11b-3ebef5a7f4b9"
-    },
-    "Response" : {
-      "x-ms-version" : "2019-02-02",
-      "x-ms-snapshot" : "2019-09-06T19:01:12.2054423Z",
-      "Server" : "Windows-Azure-Blob/1.0 Microsoft-HTTPAPI/2.0",
-      "ETag" : "\"0x8D732FC95BD505E\"",
-      "Last-Modified" : "Fri, 06 Sep 2019 19:01:12 GMT",
-      "retry-after" : "0",
-      "Content-Length" : "0",
-      "StatusCode" : "201",
-      "x-ms-request-id" : "b92bb8cf-d01e-009e-34e5-644931000000",
-      "x-ms-request-server-encrypted" : "false",
-      "Date" : "Fri, 06 Sep 2019 19:01:11 GMT",
-      "x-ms-client-request-id" : "2a195415-0cef-4f43-a11b-3ebef5a7f4b9"
->>>>>>> a55d5dd9
+      "Date" : "Mon, 09 Sep 2019 20:05:45 GMT",
+      "x-ms-client-request-id" : "d4e3d623-8ee9-4932-a1b7-6b741469380b"
     },
     "Exception" : null
   }, {
     "Method" : "GET",
-<<<<<<< HEAD
     "Uri" : "https://jaschrepragrs.blob.core.windows.net?prefix=jtcsnapshotac&comp=list",
     "Headers" : {
       "x-ms-version" : "2019-02-02",
       "User-Agent" : "azsdk-java-azure-storage-blob/12.0.0-preview.3 1.8.0_221; Windows 10 10.0",
-      "x-ms-client-request-id" : "64b1339e-637a-47c6-9cb6-8b32a66c0765"
-=======
-    "Uri" : "https://azstoragesdkaccount.blob.core.windows.net?prefix=jtcsnapshotac&comp=list",
-    "Headers" : {
-      "x-ms-version" : "2019-02-02",
-      "User-Agent" : "azsdk-java-azure-storage-blob/12.0.0-preview.3 1.8.0_212; Windows 10 10.0",
-      "x-ms-client-request-id" : "0ff06414-4d8d-4be1-b7c4-01888efcf50f"
->>>>>>> a55d5dd9
+      "x-ms-client-request-id" : "008c9710-92c5-4f6e-9ddc-beefcc6122b8"
     },
     "Response" : {
       "Transfer-Encoding" : "chunked",
@@ -152,35 +82,20 @@
       "Server" : "Windows-Azure-Blob/1.0 Microsoft-HTTPAPI/2.0",
       "retry-after" : "0",
       "StatusCode" : "200",
-<<<<<<< HEAD
-      "x-ms-request-id" : "bfed1f7f-901e-0044-593a-643cc7000000",
-      "Body" : "﻿<?xml version=\"1.0\" encoding=\"utf-8\"?><EnumerationResults ServiceEndpoint=\"https://jaschrepragrs.blob.core.windows.net/\"><Prefix>jtcsnapshotac</Prefix><Containers><Container><Name>jtcsnapshotac0blobapitestsnapshotacfed25085c74430bd6b</Name><Properties><Last-Modified>Thu, 05 Sep 2019 22:38:35 GMT</Last-Modified><Etag>\"0x8D73251C9E567C6\"</Etag><LeaseStatus>unlocked</LeaseStatus><LeaseState>available</LeaseState><DefaultEncryptionScope>$account-encryption-key</DefaultEncryptionScope><DenyEncryptionScopeOverride>false</DenyEncryptionScopeOverride><HasImmutabilityPolicy>false</HasImmutabilityPolicy><HasLegalHold>false</HasLegalHold></Properties></Container></Containers><NextMarker /></EnumerationResults>",
-      "Date" : "Thu, 05 Sep 2019 22:38:34 GMT",
-      "x-ms-client-request-id" : "64b1339e-637a-47c6-9cb6-8b32a66c0765",
-=======
-      "x-ms-request-id" : "b92bb910-d01e-009e-70e5-644931000000",
-      "Body" : "﻿<?xml version=\"1.0\" encoding=\"utf-8\"?><EnumerationResults ServiceEndpoint=\"https://azstoragesdkaccount.blob.core.windows.net/\"><Prefix>jtcsnapshotac</Prefix><Containers><Container><Name>jtcsnapshotac0blobapitestsnapshotac7a0296381ab528e51b</Name><Properties><Last-Modified>Fri, 06 Sep 2019 19:01:12 GMT</Last-Modified><Etag>\"0x8D732FC95B6C24A\"</Etag><LeaseStatus>unlocked</LeaseStatus><LeaseState>available</LeaseState><DefaultEncryptionScope>$account-encryption-key</DefaultEncryptionScope><DenyEncryptionScopeOverride>false</DenyEncryptionScopeOverride><HasImmutabilityPolicy>false</HasImmutabilityPolicy><HasLegalHold>false</HasLegalHold></Properties></Container></Containers><NextMarker /></EnumerationResults>",
-      "Date" : "Fri, 06 Sep 2019 19:01:11 GMT",
-      "x-ms-client-request-id" : "0ff06414-4d8d-4be1-b7c4-01888efcf50f",
->>>>>>> a55d5dd9
+      "x-ms-request-id" : "c5ca8157-301e-0042-7649-67cbbf000000",
+      "Body" : "﻿<?xml version=\"1.0\" encoding=\"utf-8\"?><EnumerationResults ServiceEndpoint=\"https://jaschrepragrs.blob.core.windows.net/\"><Prefix>jtcsnapshotac</Prefix><Containers><Container><Name>jtcsnapshotac0blobapitestsnapshotac5dd9496863e7e4e411</Name><Properties><Last-Modified>Mon, 09 Sep 2019 20:05:45 GMT</Last-Modified><Etag>\"0x8D73561197F533D\"</Etag><LeaseStatus>unlocked</LeaseStatus><LeaseState>available</LeaseState><DefaultEncryptionScope>$account-encryption-key</DefaultEncryptionScope><DenyEncryptionScopeOverride>false</DenyEncryptionScopeOverride><HasImmutabilityPolicy>false</HasImmutabilityPolicy><HasLegalHold>false</HasLegalHold></Properties></Container></Containers><NextMarker /></EnumerationResults>",
+      "Date" : "Mon, 09 Sep 2019 20:05:45 GMT",
+      "x-ms-client-request-id" : "008c9710-92c5-4f6e-9ddc-beefcc6122b8",
       "Content-Type" : "application/xml"
     },
     "Exception" : null
   }, {
     "Method" : "DELETE",
-<<<<<<< HEAD
-    "Uri" : "https://jaschrepragrs.blob.core.windows.net/jtcsnapshotac0blobapitestsnapshotacfed25085c74430bd6b?restype=container",
+    "Uri" : "https://jaschrepragrs.blob.core.windows.net/jtcsnapshotac0blobapitestsnapshotac5dd9496863e7e4e411?restype=container",
     "Headers" : {
       "x-ms-version" : "2019-02-02",
       "User-Agent" : "azsdk-java-azure-storage-blob/12.0.0-preview.3 1.8.0_221; Windows 10 10.0",
-      "x-ms-client-request-id" : "7cc790c6-f32d-41c6-ab0b-beb62bcdc2f0"
-=======
-    "Uri" : "https://azstoragesdkaccount.blob.core.windows.net/jtcsnapshotac0blobapitestsnapshotac7a0296381ab528e51b?restype=container",
-    "Headers" : {
-      "x-ms-version" : "2019-02-02",
-      "User-Agent" : "azsdk-java-azure-storage-blob/12.0.0-preview.3 1.8.0_212; Windows 10 10.0",
-      "x-ms-client-request-id" : "3c45c0f2-792c-4303-ac21-1cf59b6cdb3f"
->>>>>>> a55d5dd9
+      "x-ms-client-request-id" : "90113c85-df26-442d-bb3f-72c6c8ed5746"
     },
     "Response" : {
       "x-ms-version" : "2019-02-02",
@@ -188,21 +103,11 @@
       "retry-after" : "0",
       "Content-Length" : "0",
       "StatusCode" : "202",
-<<<<<<< HEAD
-      "x-ms-request-id" : "bfed1f91-901e-0044-693a-643cc7000000",
-      "Date" : "Thu, 05 Sep 2019 22:38:35 GMT",
-      "x-ms-client-request-id" : "7cc790c6-f32d-41c6-ab0b-beb62bcdc2f0"
+      "x-ms-request-id" : "c5ca8160-301e-0042-7e49-67cbbf000000",
+      "Date" : "Mon, 09 Sep 2019 20:05:45 GMT",
+      "x-ms-client-request-id" : "90113c85-df26-442d-bb3f-72c6c8ed5746"
     },
     "Exception" : null
   } ],
-  "variables" : [ "jtcsnapshotac0blobapitestsnapshotacfed25085c74430bd6b", "javablobsnapshotac1blobapitestsnapshotacfed981657ebe6b3" ]
-=======
-      "x-ms-request-id" : "b92bb93a-d01e-009e-16e5-644931000000",
-      "Date" : "Fri, 06 Sep 2019 19:01:11 GMT",
-      "x-ms-client-request-id" : "3c45c0f2-792c-4303-ac21-1cf59b6cdb3f"
-    },
-    "Exception" : null
-  } ],
-  "variables" : [ "jtcsnapshotac0blobapitestsnapshotac7a0296381ab528e51b", "javablobsnapshotac1blobapitestsnapshotac7a01955324d176d" ]
->>>>>>> a55d5dd9
+  "variables" : [ "jtcsnapshotac0blobapitestsnapshotac5dd9496863e7e4e411", "javablobsnapshotac1blobapitestsnapshotac5dd79318ddb0711" ]
 }