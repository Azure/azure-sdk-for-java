--- conflicted
+++ resolved
@@ -1,59 +1,32 @@
 {
   "networkCallRecords" : [ {
     "Method" : "PUT",
-<<<<<<< HEAD
-    "Uri" : "https://jaschrepragrs.blob.core.windows.net/jtcdeleteacfail0containerapitestdeleteacfailc8b09216d52fc?restype=container",
+    "Uri" : "https://jaschrepragrs.blob.core.windows.net/jtcdeleteacfail0containerapitestdeleteacfail8e1716512ebed?restype=container",
     "Headers" : {
       "x-ms-version" : "2019-02-02",
       "User-Agent" : "azsdk-java-azure-storage-blob/12.0.0-preview.3 1.8.0_221; Windows 10 10.0",
-      "x-ms-client-request-id" : "02cb0ec0-2bc2-448d-bdf3-c55e4fe3de3f"
-=======
-    "Uri" : "https://azstoragesdkaccount.blob.core.windows.net/jtcdeleteacfail0containerapitestdeleteacfaile9f71217f384d?restype=container",
-    "Headers" : {
-      "x-ms-version" : "2019-02-02",
-      "User-Agent" : "azsdk-java-azure-storage-blob/12.0.0-preview.3 1.8.0_212; Windows 10 10.0",
-      "x-ms-client-request-id" : "e801b69f-b1db-4964-9e4c-5c6cdf6fb1cd"
->>>>>>> a55d5dd9
+      "x-ms-client-request-id" : "6fead180-e9ab-4f19-afa8-3535439a2e8a"
     },
     "Response" : {
       "x-ms-version" : "2019-02-02",
       "Server" : "Windows-Azure-Blob/1.0 Microsoft-HTTPAPI/2.0",
-<<<<<<< HEAD
-      "ETag" : "\"0x8D73252C6D089C7\"",
-      "Last-Modified" : "Thu, 05 Sep 2019 22:45:40 GMT",
+      "ETag" : "\"0x8D7356050D8A602\"",
+      "Last-Modified" : "Mon, 09 Sep 2019 20:00:08 GMT",
       "retry-after" : "0",
       "Content-Length" : "0",
       "StatusCode" : "201",
-      "x-ms-request-id" : "2048973e-901e-000b-5f3b-64f8df000000",
-      "Date" : "Thu, 05 Sep 2019 22:45:39 GMT",
-      "x-ms-client-request-id" : "02cb0ec0-2bc2-448d-bdf3-c55e4fe3de3f"
-=======
-      "ETag" : "\"0x8D732FD29A50621\"",
-      "Last-Modified" : "Fri, 06 Sep 2019 19:05:20 GMT",
-      "retry-after" : "0",
-      "Content-Length" : "0",
-      "StatusCode" : "201",
-      "x-ms-request-id" : "ec637ff5-001e-001f-6de6-64eb66000000",
-      "Date" : "Fri, 06 Sep 2019 19:05:20 GMT",
-      "x-ms-client-request-id" : "e801b69f-b1db-4964-9e4c-5c6cdf6fb1cd"
->>>>>>> a55d5dd9
+      "x-ms-request-id" : "077ffbb8-801e-001f-6e49-673bbb000000",
+      "Date" : "Mon, 09 Sep 2019 20:00:07 GMT",
+      "x-ms-client-request-id" : "6fead180-e9ab-4f19-afa8-3535439a2e8a"
     },
     "Exception" : null
   }, {
     "Method" : "DELETE",
-<<<<<<< HEAD
-    "Uri" : "https://jaschrepragrs.blob.core.windows.net/jtcdeleteacfail0containerapitestdeleteacfailc8b09216d52fc?restype=container",
+    "Uri" : "https://jaschrepragrs.blob.core.windows.net/jtcdeleteacfail0containerapitestdeleteacfail8e1716512ebed?restype=container",
     "Headers" : {
       "x-ms-version" : "2019-02-02",
       "User-Agent" : "azsdk-java-azure-storage-blob/12.0.0-preview.3 1.8.0_221; Windows 10 10.0",
-      "x-ms-client-request-id" : "a829f52b-4a43-456d-a799-1e464c7cdd6e"
-=======
-    "Uri" : "https://azstoragesdkaccount.blob.core.windows.net/jtcdeleteacfail0containerapitestdeleteacfaile9f71217f384d?restype=container",
-    "Headers" : {
-      "x-ms-version" : "2019-02-02",
-      "User-Agent" : "azsdk-java-azure-storage-blob/12.0.0-preview.3 1.8.0_212; Windows 10 10.0",
-      "x-ms-client-request-id" : "f8994399-2e79-4525-a1f1-3ce4b6db2195"
->>>>>>> a55d5dd9
+      "x-ms-client-request-id" : "205c8826-5542-40d4-989f-d5311ab416ae"
     },
     "Response" : {
       "x-ms-version" : "2019-02-02",
@@ -62,35 +35,20 @@
       "retry-after" : "0",
       "Content-Length" : "252",
       "StatusCode" : "412",
-<<<<<<< HEAD
-      "x-ms-request-id" : "20489753-901e-000b-703b-64f8df000000",
-      "Body" : "﻿<?xml version=\"1.0\" encoding=\"utf-8\"?><Error><Code>ConditionNotMet</Code><Message>The condition specified using HTTP conditional header(s) is not met.\nRequestId:20489753-901e-000b-703b-64f8df000000\nTime:2019-09-05T22:45:40.1287698Z</Message></Error>",
-      "Date" : "Thu, 05 Sep 2019 22:45:39 GMT",
-      "x-ms-client-request-id" : "a829f52b-4a43-456d-a799-1e464c7cdd6e",
-=======
-      "x-ms-request-id" : "ec638023-001e-001f-18e6-64eb66000000",
-      "Body" : "﻿<?xml version=\"1.0\" encoding=\"utf-8\"?><Error><Code>ConditionNotMet</Code><Message>The condition specified using HTTP conditional header(s) is not met.\nRequestId:ec638023-001e-001f-18e6-64eb66000000\nTime:2019-09-06T19:05:20.3510550Z</Message></Error>",
-      "Date" : "Fri, 06 Sep 2019 19:05:20 GMT",
-      "x-ms-client-request-id" : "f8994399-2e79-4525-a1f1-3ce4b6db2195",
->>>>>>> a55d5dd9
+      "x-ms-request-id" : "077ffbc8-801e-001f-7d49-673bbb000000",
+      "Body" : "﻿<?xml version=\"1.0\" encoding=\"utf-8\"?><Error><Code>ConditionNotMet</Code><Message>The condition specified using HTTP conditional header(s) is not met.\nRequestId:077ffbc8-801e-001f-7d49-673bbb000000\nTime:2019-09-09T20:00:08.6543211Z</Message></Error>",
+      "Date" : "Mon, 09 Sep 2019 20:00:07 GMT",
+      "x-ms-client-request-id" : "205c8826-5542-40d4-989f-d5311ab416ae",
       "Content-Type" : "application/xml"
     },
     "Exception" : null
   }, {
     "Method" : "GET",
-<<<<<<< HEAD
     "Uri" : "https://jaschrepragrs.blob.core.windows.net?prefix=jtcdeleteacfail&comp=list",
     "Headers" : {
       "x-ms-version" : "2019-02-02",
       "User-Agent" : "azsdk-java-azure-storage-blob/12.0.0-preview.3 1.8.0_221; Windows 10 10.0",
-      "x-ms-client-request-id" : "5eae8b7e-cb75-4fbb-af26-80826c312ef2"
-=======
-    "Uri" : "https://azstoragesdkaccount.blob.core.windows.net?prefix=jtcdeleteacfail&comp=list",
-    "Headers" : {
-      "x-ms-version" : "2019-02-02",
-      "User-Agent" : "azsdk-java-azure-storage-blob/12.0.0-preview.3 1.8.0_212; Windows 10 10.0",
-      "x-ms-client-request-id" : "6edd6655-f64a-413e-ade0-c0ecf897fd50"
->>>>>>> a55d5dd9
+      "x-ms-client-request-id" : "a4bac006-abf3-4424-a460-5255f992c485"
     },
     "Response" : {
       "Transfer-Encoding" : "chunked",
@@ -98,35 +56,20 @@
       "Server" : "Windows-Azure-Blob/1.0 Microsoft-HTTPAPI/2.0",
       "retry-after" : "0",
       "StatusCode" : "200",
-<<<<<<< HEAD
-      "x-ms-request-id" : "20489760-901e-000b-7d3b-64f8df000000",
-      "Body" : "﻿<?xml version=\"1.0\" encoding=\"utf-8\"?><EnumerationResults ServiceEndpoint=\"https://jaschrepragrs.blob.core.windows.net/\"><Prefix>jtcdeleteacfail</Prefix><Containers><Container><Name>jtcdeleteacfail0containerapitestdeleteacfailc8b09216d52fc</Name><Properties><Last-Modified>Thu, 05 Sep 2019 22:45:40 GMT</Last-Modified><Etag>\"0x8D73252C6D089C7\"</Etag><LeaseStatus>unlocked</LeaseStatus><LeaseState>available</LeaseState><DefaultEncryptionScope>$account-encryption-key</DefaultEncryptionScope><DenyEncryptionScopeOverride>false</DenyEncryptionScopeOverride><HasImmutabilityPolicy>false</HasImmutabilityPolicy><HasLegalHold>false</HasLegalHold></Properties></Container></Containers><NextMarker /></EnumerationResults>",
-      "Date" : "Thu, 05 Sep 2019 22:45:39 GMT",
-      "x-ms-client-request-id" : "5eae8b7e-cb75-4fbb-af26-80826c312ef2",
-=======
-      "x-ms-request-id" : "ec63803c-001e-001f-2ee6-64eb66000000",
-      "Body" : "﻿<?xml version=\"1.0\" encoding=\"utf-8\"?><EnumerationResults ServiceEndpoint=\"https://azstoragesdkaccount.blob.core.windows.net/\"><Prefix>jtcdeleteacfail</Prefix><Containers><Container><Name>jtcdeleteacfail0containerapitestdeleteacfaile9f71217f384d</Name><Properties><Last-Modified>Fri, 06 Sep 2019 19:05:20 GMT</Last-Modified><Etag>\"0x8D732FD29A50621\"</Etag><LeaseStatus>unlocked</LeaseStatus><LeaseState>available</LeaseState><DefaultEncryptionScope>$account-encryption-key</DefaultEncryptionScope><DenyEncryptionScopeOverride>false</DenyEncryptionScopeOverride><HasImmutabilityPolicy>false</HasImmutabilityPolicy><HasLegalHold>false</HasLegalHold></Properties></Container></Containers><NextMarker /></EnumerationResults>",
-      "Date" : "Fri, 06 Sep 2019 19:05:20 GMT",
-      "x-ms-client-request-id" : "6edd6655-f64a-413e-ade0-c0ecf897fd50",
->>>>>>> a55d5dd9
+      "x-ms-request-id" : "077ffbd3-801e-001f-0649-673bbb000000",
+      "Body" : "﻿<?xml version=\"1.0\" encoding=\"utf-8\"?><EnumerationResults ServiceEndpoint=\"https://jaschrepragrs.blob.core.windows.net/\"><Prefix>jtcdeleteacfail</Prefix><Containers><Container><Name>jtcdeleteacfail0containerapitestdeleteacfail8e1716512ebed</Name><Properties><Last-Modified>Mon, 09 Sep 2019 20:00:08 GMT</Last-Modified><Etag>\"0x8D7356050D8A602\"</Etag><LeaseStatus>unlocked</LeaseStatus><LeaseState>available</LeaseState><DefaultEncryptionScope>$account-encryption-key</DefaultEncryptionScope><DenyEncryptionScopeOverride>false</DenyEncryptionScopeOverride><HasImmutabilityPolicy>false</HasImmutabilityPolicy><HasLegalHold>false</HasLegalHold></Properties></Container></Containers><NextMarker /></EnumerationResults>",
+      "Date" : "Mon, 09 Sep 2019 20:00:08 GMT",
+      "x-ms-client-request-id" : "a4bac006-abf3-4424-a460-5255f992c485",
       "Content-Type" : "application/xml"
     },
     "Exception" : null
   }, {
     "Method" : "DELETE",
-<<<<<<< HEAD
-    "Uri" : "https://jaschrepragrs.blob.core.windows.net/jtcdeleteacfail0containerapitestdeleteacfailc8b09216d52fc?restype=container",
+    "Uri" : "https://jaschrepragrs.blob.core.windows.net/jtcdeleteacfail0containerapitestdeleteacfail8e1716512ebed?restype=container",
     "Headers" : {
       "x-ms-version" : "2019-02-02",
       "User-Agent" : "azsdk-java-azure-storage-blob/12.0.0-preview.3 1.8.0_221; Windows 10 10.0",
-      "x-ms-client-request-id" : "776d02a0-c585-400c-8b79-0088d8c59428"
-=======
-    "Uri" : "https://azstoragesdkaccount.blob.core.windows.net/jtcdeleteacfail0containerapitestdeleteacfaile9f71217f384d?restype=container",
-    "Headers" : {
-      "x-ms-version" : "2019-02-02",
-      "User-Agent" : "azsdk-java-azure-storage-blob/12.0.0-preview.3 1.8.0_212; Windows 10 10.0",
-      "x-ms-client-request-id" : "67faf1b5-82af-48d7-b64a-e2ab2bab0eb7"
->>>>>>> a55d5dd9
+      "x-ms-client-request-id" : "5546846b-d75f-4d51-ba2f-ccba8b366b31"
     },
     "Response" : {
       "x-ms-version" : "2019-02-02",
@@ -134,21 +77,11 @@
       "retry-after" : "0",
       "Content-Length" : "0",
       "StatusCode" : "202",
-<<<<<<< HEAD
-      "x-ms-request-id" : "20489771-901e-000b-0c3b-64f8df000000",
-      "Date" : "Thu, 05 Sep 2019 22:45:39 GMT",
-      "x-ms-client-request-id" : "776d02a0-c585-400c-8b79-0088d8c59428"
+      "x-ms-request-id" : "077ffbe2-801e-001f-1549-673bbb000000",
+      "Date" : "Mon, 09 Sep 2019 20:00:08 GMT",
+      "x-ms-client-request-id" : "5546846b-d75f-4d51-ba2f-ccba8b366b31"
     },
     "Exception" : null
   } ],
-  "variables" : [ "jtcdeleteacfail0containerapitestdeleteacfailc8b09216d52fc" ]
-=======
-      "x-ms-request-id" : "ec63804c-001e-001f-3de6-64eb66000000",
-      "Date" : "Fri, 06 Sep 2019 19:05:20 GMT",
-      "x-ms-client-request-id" : "67faf1b5-82af-48d7-b64a-e2ab2bab0eb7"
-    },
-    "Exception" : null
-  } ],
-  "variables" : [ "jtcdeleteacfail0containerapitestdeleteacfaile9f71217f384d" ]
->>>>>>> a55d5dd9
+  "variables" : [ "jtcdeleteacfail0containerapitestdeleteacfail8e1716512ebed" ]
 }