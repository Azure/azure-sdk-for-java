--- conflicted
+++ resolved
@@ -1,59 +1,32 @@
 {
   "networkCallRecords" : [ {
     "Method" : "PUT",
-<<<<<<< HEAD
-    "Uri" : "https://jaschrepragrs.blob.core.windows.net/jtcservicesassignaturesstringtosign0770574e94b7f77fa?restype=container",
+    "Uri" : "https://jaschrepragrs.blob.core.windows.net/jtcservicesassignaturesstringtosign0563879fcd0b4012b?restype=container",
     "Headers" : {
       "x-ms-version" : "2019-02-02",
       "User-Agent" : "azsdk-java-azure-storage-blob/12.0.0-preview.3 1.8.0_221; Windows 10 10.0",
-      "x-ms-client-request-id" : "2bb07ed6-ca1b-4911-9feb-b81460f94c7b"
-=======
-    "Uri" : "https://azstoragesdkaccount.blob.core.windows.net/jtcservicesassignaturesstringtosign0803434cbe8a98eea?restype=container",
-    "Headers" : {
-      "x-ms-version" : "2019-02-02",
-      "User-Agent" : "azsdk-java-azure-storage-blob/12.0.0-preview.3 1.8.0_212; Windows 10 10.0",
-      "x-ms-client-request-id" : "283e47c0-db14-4c71-852f-2a2b57d93761"
->>>>>>> a55d5dd9
+      "x-ms-client-request-id" : "842871ed-423f-4611-9223-831457452b4e"
     },
     "Response" : {
       "x-ms-version" : "2019-02-02",
       "Server" : "Windows-Azure-Blob/1.0 Microsoft-HTTPAPI/2.0",
-<<<<<<< HEAD
-      "ETag" : "\"0x8D7325170CADAB9\"",
-      "Last-Modified" : "Thu, 05 Sep 2019 22:36:06 GMT",
+      "ETag" : "\"0x8D7356021C88801\"",
+      "Last-Modified" : "Mon, 09 Sep 2019 19:58:49 GMT",
       "retry-after" : "0",
       "Content-Length" : "0",
       "StatusCode" : "201",
-      "x-ms-request-id" : "bfec8b7e-901e-0044-5e3a-643cc7000000",
-      "Date" : "Thu, 05 Sep 2019 22:36:05 GMT",
-      "x-ms-client-request-id" : "2bb07ed6-ca1b-4911-9feb-b81460f94c7b"
-=======
-      "ETag" : "\"0x8D732FDFC635339\"",
-      "Last-Modified" : "Fri, 06 Sep 2019 19:11:13 GMT",
-      "retry-after" : "0",
-      "Content-Length" : "0",
-      "StatusCode" : "201",
-      "x-ms-request-id" : "8f76bc64-401e-003a-24e6-6473d5000000",
-      "Date" : "Fri, 06 Sep 2019 19:11:13 GMT",
-      "x-ms-client-request-id" : "283e47c0-db14-4c71-852f-2a2b57d93761"
->>>>>>> a55d5dd9
+      "x-ms-request-id" : "077fbd29-801e-001f-1748-673bbb000000",
+      "Date" : "Mon, 09 Sep 2019 19:58:49 GMT",
+      "x-ms-client-request-id" : "842871ed-423f-4611-9223-831457452b4e"
     },
     "Exception" : null
   }, {
     "Method" : "GET",
-<<<<<<< HEAD
     "Uri" : "https://jaschrepragrs.blob.core.windows.net?prefix=jtcservicesassignaturesstringtosign&comp=list",
     "Headers" : {
       "x-ms-version" : "2019-02-02",
       "User-Agent" : "azsdk-java-azure-storage-blob/12.0.0-preview.3 1.8.0_221; Windows 10 10.0",
-      "x-ms-client-request-id" : "969464f2-cea2-4df3-95de-8e3b96193d75"
-=======
-    "Uri" : "https://azstoragesdkaccount.blob.core.windows.net?prefix=jtcservicesassignaturesstringtosign&comp=list",
-    "Headers" : {
-      "x-ms-version" : "2019-02-02",
-      "User-Agent" : "azsdk-java-azure-storage-blob/12.0.0-preview.3 1.8.0_212; Windows 10 10.0",
-      "x-ms-client-request-id" : "3acafc4c-47e4-45bd-a3a3-16f111189ce9"
->>>>>>> a55d5dd9
+      "x-ms-client-request-id" : "8e4a3a18-50c2-4bd7-8944-181ceb5224f0"
     },
     "Response" : {
       "Transfer-Encoding" : "chunked",
@@ -61,35 +34,20 @@
       "Server" : "Windows-Azure-Blob/1.0 Microsoft-HTTPAPI/2.0",
       "retry-after" : "0",
       "StatusCode" : "200",
-<<<<<<< HEAD
-      "x-ms-request-id" : "bfec8b9f-901e-0044-7c3a-643cc7000000",
-      "Body" : "﻿<?xml version=\"1.0\" encoding=\"utf-8\"?><EnumerationResults ServiceEndpoint=\"https://jaschrepragrs.blob.core.windows.net/\"><Prefix>jtcservicesassignaturesstringtosign</Prefix><Containers><Container><Name>jtcservicesassignaturesstringtosign0770574e94b7f77fa</Name><Properties><Last-Modified>Thu, 05 Sep 2019 22:36:06 GMT</Last-Modified><Etag>\"0x8D7325170CADAB9\"</Etag><LeaseStatus>unlocked</LeaseStatus><LeaseState>available</LeaseState><DefaultEncryptionScope>$account-encryption-key</DefaultEncryptionScope><DenyEncryptionScopeOverride>false</DenyEncryptionScopeOverride><HasImmutabilityPolicy>false</HasImmutabilityPolicy><HasLegalHold>false</HasLegalHold></Properties></Container></Containers><NextMarker /></EnumerationResults>",
-      "Date" : "Thu, 05 Sep 2019 22:36:05 GMT",
-      "x-ms-client-request-id" : "969464f2-cea2-4df3-95de-8e3b96193d75",
-=======
-      "x-ms-request-id" : "8f76bc71-401e-003a-30e6-6473d5000000",
-      "Body" : "﻿<?xml version=\"1.0\" encoding=\"utf-8\"?><EnumerationResults ServiceEndpoint=\"https://azstoragesdkaccount.blob.core.windows.net/\"><Prefix>jtcservicesassignaturesstringtosign</Prefix><Containers><Container><Name>jtcservicesassignaturesstringtosign0803434cbe8a98eea</Name><Properties><Last-Modified>Fri, 06 Sep 2019 19:11:13 GMT</Last-Modified><Etag>\"0x8D732FDFC635339\"</Etag><LeaseStatus>unlocked</LeaseStatus><LeaseState>available</LeaseState><DefaultEncryptionScope>$account-encryption-key</DefaultEncryptionScope><DenyEncryptionScopeOverride>false</DenyEncryptionScopeOverride><HasImmutabilityPolicy>false</HasImmutabilityPolicy><HasLegalHold>false</HasLegalHold></Properties></Container></Containers><NextMarker /></EnumerationResults>",
-      "Date" : "Fri, 06 Sep 2019 19:11:13 GMT",
-      "x-ms-client-request-id" : "3acafc4c-47e4-45bd-a3a3-16f111189ce9",
->>>>>>> a55d5dd9
+      "x-ms-request-id" : "077fbd41-801e-001f-2a48-673bbb000000",
+      "Body" : "﻿<?xml version=\"1.0\" encoding=\"utf-8\"?><EnumerationResults ServiceEndpoint=\"https://jaschrepragrs.blob.core.windows.net/\"><Prefix>jtcservicesassignaturesstringtosign</Prefix><Containers><Container><Name>jtcservicesassignaturesstringtosign0563879fcd0b4012b</Name><Properties><Last-Modified>Mon, 09 Sep 2019 19:58:49 GMT</Last-Modified><Etag>\"0x8D7356021C88801\"</Etag><LeaseStatus>unlocked</LeaseStatus><LeaseState>available</LeaseState><DefaultEncryptionScope>$account-encryption-key</DefaultEncryptionScope><DenyEncryptionScopeOverride>false</DenyEncryptionScopeOverride><HasImmutabilityPolicy>false</HasImmutabilityPolicy><HasLegalHold>false</HasLegalHold></Properties></Container></Containers><NextMarker /></EnumerationResults>",
+      "Date" : "Mon, 09 Sep 2019 19:58:49 GMT",
+      "x-ms-client-request-id" : "8e4a3a18-50c2-4bd7-8944-181ceb5224f0",
       "Content-Type" : "application/xml"
     },
     "Exception" : null
   }, {
     "Method" : "DELETE",
-<<<<<<< HEAD
-    "Uri" : "https://jaschrepragrs.blob.core.windows.net/jtcservicesassignaturesstringtosign0770574e94b7f77fa?restype=container",
+    "Uri" : "https://jaschrepragrs.blob.core.windows.net/jtcservicesassignaturesstringtosign0563879fcd0b4012b?restype=container",
     "Headers" : {
       "x-ms-version" : "2019-02-02",
       "User-Agent" : "azsdk-java-azure-storage-blob/12.0.0-preview.3 1.8.0_221; Windows 10 10.0",
-      "x-ms-client-request-id" : "ec855541-f8a4-47cd-ae98-196197749450"
-=======
-    "Uri" : "https://azstoragesdkaccount.blob.core.windows.net/jtcservicesassignaturesstringtosign0803434cbe8a98eea?restype=container",
-    "Headers" : {
-      "x-ms-version" : "2019-02-02",
-      "User-Agent" : "azsdk-java-azure-storage-blob/12.0.0-preview.3 1.8.0_212; Windows 10 10.0",
-      "x-ms-client-request-id" : "0ab2c957-f01a-4e8f-a512-4b900717030e"
->>>>>>> a55d5dd9
+      "x-ms-client-request-id" : "f47d692e-3af3-4e91-98c1-cfec5f59aa78"
     },
     "Response" : {
       "x-ms-version" : "2019-02-02",
@@ -97,21 +55,11 @@
       "retry-after" : "0",
       "Content-Length" : "0",
       "StatusCode" : "202",
-<<<<<<< HEAD
-      "x-ms-request-id" : "bfec8baf-901e-0044-0b3a-643cc7000000",
-      "Date" : "Thu, 05 Sep 2019 22:36:05 GMT",
-      "x-ms-client-request-id" : "ec855541-f8a4-47cd-ae98-196197749450"
+      "x-ms-request-id" : "077fbd58-801e-001f-3f48-673bbb000000",
+      "Date" : "Mon, 09 Sep 2019 19:58:49 GMT",
+      "x-ms-client-request-id" : "f47d692e-3af3-4e91-98c1-cfec5f59aa78"
     },
     "Exception" : null
   } ],
-  "variables" : [ "jtcservicesassignaturesstringtosign0770574e94b7f77fa" ]
-=======
-      "x-ms-request-id" : "8f76bc7d-401e-003a-3be6-6473d5000000",
-      "Date" : "Fri, 06 Sep 2019 19:11:13 GMT",
-      "x-ms-client-request-id" : "0ab2c957-f01a-4e8f-a512-4b900717030e"
-    },
-    "Exception" : null
-  } ],
-  "variables" : [ "jtcservicesassignaturesstringtosign0803434cbe8a98eea" ]
->>>>>>> a55d5dd9
+  "variables" : [ "jtcservicesassignaturesstringtosign0563879fcd0b4012b" ]
 }