--- conflicted
+++ resolved
@@ -1,25 +1,6 @@
 {
   "networkCallRecords" : [ {
     "Method" : "PUT",
-<<<<<<< HEAD
-    "Uri" : "https://REDACTED.blob.core.windows.net/ca83dab50ca83dab54e4366229381e193af904eab8c2?restype=container",
-    "Headers" : {
-      "x-ms-version" : "2020-10-02",
-      "User-Agent" : "azsdk-java-azure-storage-blob/12.12.0-beta.2 (11.0.9; Windows 10; 10.0)",
-      "x-ms-client-request-id" : "21d25b3a-0fc7-4b0e-86f8-f6a458a2e4d2"
-    },
-    "Response" : {
-      "Transfer-Encoding" : "chunked",
-      "x-ms-version" : "2020-10-02",
-      "Server" : "Windows-Azure-Blob/1.0 Microsoft-HTTPAPI/2.0",
-      "eTag" : "0x8D92AC4A4FFD8C9",
-      "Last-Modified" : "Tue, 08 Jun 2021 21:30:31 GMT",
-      "retry-after" : "0",
-      "StatusCode" : "201",
-      "x-ms-request-id" : "f376ff7f-501e-001c-05ad-5ce384000000",
-      "x-ms-client-request-id" : "21d25b3a-0fc7-4b0e-86f8-f6a458a2e4d2",
-      "Date" : "Tue, 08 Jun 2021 21:30:31 GMT"
-=======
     "Uri" : "https://REDACTED.blob.core.windows.net/ca83dab50ca83dab549639466e8812d440b014ffb9e0?restype=container",
     "Headers" : {
       "x-ms-version" : "2020-10-02",
@@ -37,34 +18,10 @@
       "x-ms-request-id" : "9a8fccfb-d01e-0027-15ff-48cd06000000",
       "x-ms-client-request-id" : "7a53ba64-cb69-447a-8f6e-2f88b093a62e",
       "Date" : "Fri, 14 May 2021 20:26:15 GMT"
->>>>>>> 2fe662bb
     },
     "Exception" : null
   }, {
     "Method" : "PUT",
-<<<<<<< HEAD
-    "Uri" : "https://REDACTED.blob.core.windows.net/ca83dab50ca83dab54e4366229381e193af904eab8c2/ca83dab51ca83dab54e440831aadb9016f76a41ed967",
-    "Headers" : {
-      "x-ms-version" : "2020-10-02",
-      "User-Agent" : "azsdk-java-azure-storage-blob/12.12.0-beta.2 (11.0.9; Windows 10; 10.0)",
-      "x-ms-client-request-id" : "3f09aaa5-95fb-43ea-aa07-bc243ed64b9e",
-      "Content-Type" : "application/octet-stream"
-    },
-    "Response" : {
-      "Transfer-Encoding" : "chunked",
-      "x-ms-version" : "2020-10-02",
-      "Server" : "Windows-Azure-Blob/1.0 Microsoft-HTTPAPI/2.0",
-      "x-ms-content-crc64" : "6RYQPwaVsyQ=",
-      "Last-Modified" : "Tue, 08 Jun 2021 21:30:32 GMT",
-      "retry-after" : "0",
-      "StatusCode" : "201",
-      "x-ms-request-server-encrypted" : "true",
-      "Date" : "Tue, 08 Jun 2021 21:30:31 GMT",
-      "Content-MD5" : "wh+Wm18D0z1D4E+PE252gg==",
-      "eTag" : "0x8D92AC4A50CB3C9",
-      "x-ms-request-id" : "f376ff90-501e-001c-10ad-5ce384000000",
-      "x-ms-client-request-id" : "3f09aaa5-95fb-43ea-aa07-bc243ed64b9e"
-=======
     "Uri" : "https://REDACTED.blob.core.windows.net/ca83dab50ca83dab549639466e8812d440b014ffb9e0/ca83dab51ca83dab5496755091de014c82d7d4f4298d",
     "Headers" : {
       "x-ms-version" : "2020-10-02",
@@ -87,24 +44,15 @@
       "eTag" : "0x8D917168704DEBE",
       "x-ms-request-id" : "48752f62-701e-0011-7eff-484076000000",
       "x-ms-client-request-id" : "9614c487-b095-4e11-8f85-5e006f779f42"
->>>>>>> 2fe662bb
     },
     "Exception" : null
   }, {
     "Method" : "PUT",
-<<<<<<< HEAD
-    "Uri" : "https://REDACTED.blob.core.windows.net/ca83dab50ca83dab54e4366229381e193af904eab8c2/ca83dab51ca83dab54e440831aadb9016f76a41ed967?comp=tags&sv=2020-10-02&ss=b&srt=sco&se=2021-06-09T21%3A30%3A32Z&sp=rwdxlacupf&sig=REDACTED",
-    "Headers" : {
-      "x-ms-version" : "2020-10-02",
-      "User-Agent" : "azsdk-java-azure-storage-blob/12.12.0-beta.2 (11.0.9; Windows 10; 10.0)",
-      "x-ms-client-request-id" : "a193abcd-9cba-4967-9c3c-4c5b09ea587f",
-=======
     "Uri" : "https://REDACTED.blob.core.windows.net/ca83dab50ca83dab549639466e8812d440b014ffb9e0/ca83dab51ca83dab5496755091de014c82d7d4f4298d?comp=tags&sv=2020-10-02&ss=b&srt=sco&se=2021-05-15T20%3A26%3A17Z&sp=rwdxlacupf&sig=REDACTED",
     "Headers" : {
       "x-ms-version" : "2020-10-02",
       "User-Agent" : "azsdk-java-azure-storage-blob/12.12.0-beta.2 (11.0.7; Windows 10; 10.0)",
       "x-ms-client-request-id" : "e85b20c5-8051-4e23-8253-415b5b09c337",
->>>>>>> 2fe662bb
       "Content-Type" : "application/xml"
     },
     "Response" : {
@@ -114,24 +62,13 @@
       "x-ms-error-code" : "AuthorizationPermissionMismatch",
       "retry-after" : "0",
       "StatusCode" : "403",
-<<<<<<< HEAD
-      "x-ms-request-id" : "f376ff9a-501e-001c-16ad-5ce384000000",
-      "Body" : "﻿<?xml version=\"1.0\" encoding=\"utf-8\"?>\n<Error><Code>AuthorizationPermissionMismatch</Code><Message>This request is not authorized to perform this operation using this permission.\nRequestId:f376ff9a-501e-001c-16ad-5ce384000000\nTime:2021-06-08T21:30:32.1502092Z</Message></Error>",
-      "x-ms-client-request-id" : "a193abcd-9cba-4967-9c3c-4c5b09ea587f",
-      "Date" : "Tue, 08 Jun 2021 21:30:31 GMT",
-=======
       "x-ms-request-id" : "49ad3a2d-601e-008b-50ff-48deaf000000",
       "Body" : "﻿<?xml version=\"1.0\" encoding=\"utf-8\"?>\n<Error><Code>AuthorizationPermissionMismatch</Code><Message>This request is not authorized to perform this operation using this permission.\nRequestId:49ad3a2d-601e-008b-50ff-48deaf000000\nTime:2021-05-14T20:26:17.8289914Z</Message></Error>",
       "x-ms-client-request-id" : "e85b20c5-8051-4e23-8253-415b5b09c337",
       "Date" : "Fri, 14 May 2021 20:26:17 GMT",
->>>>>>> 2fe662bb
       "Content-Type" : "application/xml"
     },
     "Exception" : null
   } ],
-<<<<<<< HEAD
-  "variables" : [ "ca83dab50ca83dab54e4366229381e193af904eab8c2", "ca83dab51ca83dab54e440831aadb9016f76a41ed967", "2021-06-08T21:30:32.104312Z" ]
-=======
   "variables" : [ "ca83dab50ca83dab549639466e8812d440b014ffb9e0", "ca83dab51ca83dab5496755091de014c82d7d4f4298d", "2021-05-14T20:26:17.332688400Z" ]
->>>>>>> 2fe662bb
 }