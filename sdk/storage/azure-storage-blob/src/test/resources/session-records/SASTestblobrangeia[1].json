--- conflicted
+++ resolved
@@ -1,59 +1,32 @@
 {
   "networkCallRecords" : [ {
     "Method" : "PUT",
-<<<<<<< HEAD
-    "Uri" : "https://jaschrepragrs.blob.core.windows.net/jtcblobrangeia0sastestblobrangeiaab879411ee9c6f0eb48?restype=container",
+    "Uri" : "https://jaschrepragrs.blob.core.windows.net/jtcblobrangeia0sastestblobrangeia4d91668995a9518e3df?restype=container",
     "Headers" : {
       "x-ms-version" : "2019-02-02",
       "User-Agent" : "azsdk-java-azure-storage-blob/12.0.0-preview.3 1.8.0_221; Windows 10 10.0",
-      "x-ms-client-request-id" : "4a2f2bb7-015e-415f-b386-c394e8b278c0"
-=======
-    "Uri" : "https://azstoragesdkaccount.blob.core.windows.net/jtcblobrangeia0sastestblobrangeia36f87416baf6fbe3bce?restype=container",
-    "Headers" : {
-      "x-ms-version" : "2019-02-02",
-      "User-Agent" : "azsdk-java-azure-storage-blob/12.0.0-preview.3 1.8.0_212; Windows 10 10.0",
-      "x-ms-client-request-id" : "9bee89b9-ac64-409c-96b2-98035a271e6d"
->>>>>>> a55d5dd9
+      "x-ms-client-request-id" : "89f72a8d-45a8-4bd7-ac9d-b20d29039128"
     },
     "Response" : {
       "x-ms-version" : "2019-02-02",
       "Server" : "Windows-Azure-Blob/1.0 Microsoft-HTTPAPI/2.0",
-<<<<<<< HEAD
-      "ETag" : "\"0x8D732516CDAE959\"",
-      "Last-Modified" : "Thu, 05 Sep 2019 22:35:59 GMT",
+      "ETag" : "\"0x8D735601DDF4B6C\"",
+      "Last-Modified" : "Mon, 09 Sep 2019 19:58:43 GMT",
       "retry-after" : "0",
       "Content-Length" : "0",
       "StatusCode" : "201",
-      "x-ms-request-id" : "bfec85f7-901e-0044-4e3a-643cc7000000",
-      "Date" : "Thu, 05 Sep 2019 22:35:58 GMT",
-      "x-ms-client-request-id" : "4a2f2bb7-015e-415f-b386-c394e8b278c0"
-=======
-      "ETag" : "\"0x8D732FDFA098D95\"",
-      "Last-Modified" : "Fri, 06 Sep 2019 19:11:09 GMT",
-      "retry-after" : "0",
-      "Content-Length" : "0",
-      "StatusCode" : "201",
-      "x-ms-request-id" : "8f76b410-401e-003a-1fe6-6473d5000000",
-      "Date" : "Fri, 06 Sep 2019 19:11:09 GMT",
-      "x-ms-client-request-id" : "9bee89b9-ac64-409c-96b2-98035a271e6d"
->>>>>>> a55d5dd9
+      "x-ms-request-id" : "077fb8d5-801e-001f-2e48-673bbb000000",
+      "Date" : "Mon, 09 Sep 2019 19:58:42 GMT",
+      "x-ms-client-request-id" : "89f72a8d-45a8-4bd7-ac9d-b20d29039128"
     },
     "Exception" : null
   }, {
     "Method" : "GET",
-<<<<<<< HEAD
     "Uri" : "https://jaschrepragrs.blob.core.windows.net?prefix=jtcblobrangeia&comp=list",
     "Headers" : {
       "x-ms-version" : "2019-02-02",
       "User-Agent" : "azsdk-java-azure-storage-blob/12.0.0-preview.3 1.8.0_221; Windows 10 10.0",
-      "x-ms-client-request-id" : "81cceebd-d82c-421e-8a9b-fc08821ae667"
-=======
-    "Uri" : "https://azstoragesdkaccount.blob.core.windows.net?prefix=jtcblobrangeia&comp=list",
-    "Headers" : {
-      "x-ms-version" : "2019-02-02",
-      "User-Agent" : "azsdk-java-azure-storage-blob/12.0.0-preview.3 1.8.0_212; Windows 10 10.0",
-      "x-ms-client-request-id" : "97e1e34a-d5c8-4945-9ee4-d2ff43426986"
->>>>>>> a55d5dd9
+      "x-ms-client-request-id" : "87cf257e-f545-41a5-88e8-818261f7bdf7"
     },
     "Response" : {
       "Transfer-Encoding" : "chunked",
@@ -61,35 +34,20 @@
       "Server" : "Windows-Azure-Blob/1.0 Microsoft-HTTPAPI/2.0",
       "retry-after" : "0",
       "StatusCode" : "200",
-<<<<<<< HEAD
-      "x-ms-request-id" : "bfec8602-901e-0044-563a-643cc7000000",
-      "Body" : "﻿<?xml version=\"1.0\" encoding=\"utf-8\"?><EnumerationResults ServiceEndpoint=\"https://jaschrepragrs.blob.core.windows.net/\"><Prefix>jtcblobrangeia</Prefix><Containers><Container><Name>jtcblobrangeia0sastestblobrangeiaab879411ee9c6f0eb48</Name><Properties><Last-Modified>Thu, 05 Sep 2019 22:35:59 GMT</Last-Modified><Etag>\"0x8D732516CDAE959\"</Etag><LeaseStatus>unlocked</LeaseStatus><LeaseState>available</LeaseState><DefaultEncryptionScope>$account-encryption-key</DefaultEncryptionScope><DenyEncryptionScopeOverride>false</DenyEncryptionScopeOverride><HasImmutabilityPolicy>false</HasImmutabilityPolicy><HasLegalHold>false</HasLegalHold></Properties></Container></Containers><NextMarker /></EnumerationResults>",
-      "Date" : "Thu, 05 Sep 2019 22:35:59 GMT",
-      "x-ms-client-request-id" : "81cceebd-d82c-421e-8a9b-fc08821ae667",
-=======
-      "x-ms-request-id" : "8f76b42b-401e-003a-34e6-6473d5000000",
-      "Body" : "﻿<?xml version=\"1.0\" encoding=\"utf-8\"?><EnumerationResults ServiceEndpoint=\"https://azstoragesdkaccount.blob.core.windows.net/\"><Prefix>jtcblobrangeia</Prefix><Containers><Container><Name>jtcblobrangeia0sastestblobrangeia36f87416baf6fbe3bce</Name><Properties><Last-Modified>Fri, 06 Sep 2019 19:11:09 GMT</Last-Modified><Etag>\"0x8D732FDFA098D95\"</Etag><LeaseStatus>unlocked</LeaseStatus><LeaseState>available</LeaseState><DefaultEncryptionScope>$account-encryption-key</DefaultEncryptionScope><DenyEncryptionScopeOverride>false</DenyEncryptionScopeOverride><HasImmutabilityPolicy>false</HasImmutabilityPolicy><HasLegalHold>false</HasLegalHold></Properties></Container></Containers><NextMarker /></EnumerationResults>",
-      "Date" : "Fri, 06 Sep 2019 19:11:09 GMT",
-      "x-ms-client-request-id" : "97e1e34a-d5c8-4945-9ee4-d2ff43426986",
->>>>>>> a55d5dd9
+      "x-ms-request-id" : "077fb8e6-801e-001f-3d48-673bbb000000",
+      "Body" : "﻿<?xml version=\"1.0\" encoding=\"utf-8\"?><EnumerationResults ServiceEndpoint=\"https://jaschrepragrs.blob.core.windows.net/\"><Prefix>jtcblobrangeia</Prefix><Containers><Container><Name>jtcblobrangeia0sastestblobrangeia4d91668995a9518e3df</Name><Properties><Last-Modified>Mon, 09 Sep 2019 19:58:43 GMT</Last-Modified><Etag>\"0x8D735601DDF4B6C\"</Etag><LeaseStatus>unlocked</LeaseStatus><LeaseState>available</LeaseState><DefaultEncryptionScope>$account-encryption-key</DefaultEncryptionScope><DenyEncryptionScopeOverride>false</DenyEncryptionScopeOverride><HasImmutabilityPolicy>false</HasImmutabilityPolicy><HasLegalHold>false</HasLegalHold></Properties></Container></Containers><NextMarker /></EnumerationResults>",
+      "Date" : "Mon, 09 Sep 2019 19:58:42 GMT",
+      "x-ms-client-request-id" : "87cf257e-f545-41a5-88e8-818261f7bdf7",
       "Content-Type" : "application/xml"
     },
     "Exception" : null
   }, {
     "Method" : "DELETE",
-<<<<<<< HEAD
-    "Uri" : "https://jaschrepragrs.blob.core.windows.net/jtcblobrangeia0sastestblobrangeiaab879411ee9c6f0eb48?restype=container",
+    "Uri" : "https://jaschrepragrs.blob.core.windows.net/jtcblobrangeia0sastestblobrangeia4d91668995a9518e3df?restype=container",
     "Headers" : {
       "x-ms-version" : "2019-02-02",
       "User-Agent" : "azsdk-java-azure-storage-blob/12.0.0-preview.3 1.8.0_221; Windows 10 10.0",
-      "x-ms-client-request-id" : "809d59ca-34da-4b2f-b6ef-783991f70e85"
-=======
-    "Uri" : "https://azstoragesdkaccount.blob.core.windows.net/jtcblobrangeia0sastestblobrangeia36f87416baf6fbe3bce?restype=container",
-    "Headers" : {
-      "x-ms-version" : "2019-02-02",
-      "User-Agent" : "azsdk-java-azure-storage-blob/12.0.0-preview.3 1.8.0_212; Windows 10 10.0",
-      "x-ms-client-request-id" : "fca47d8c-62b4-4590-930b-2e96e1b2a7ff"
->>>>>>> a55d5dd9
+      "x-ms-client-request-id" : "dde49243-3653-4d37-a2fd-2437a0d0438c"
     },
     "Response" : {
       "x-ms-version" : "2019-02-02",
@@ -97,21 +55,11 @@
       "retry-after" : "0",
       "Content-Length" : "0",
       "StatusCode" : "202",
-<<<<<<< HEAD
-      "x-ms-request-id" : "bfec860d-901e-0044-613a-643cc7000000",
-      "Date" : "Thu, 05 Sep 2019 22:35:59 GMT",
-      "x-ms-client-request-id" : "809d59ca-34da-4b2f-b6ef-783991f70e85"
+      "x-ms-request-id" : "077fb8f1-801e-001f-4648-673bbb000000",
+      "Date" : "Mon, 09 Sep 2019 19:58:42 GMT",
+      "x-ms-client-request-id" : "dde49243-3653-4d37-a2fd-2437a0d0438c"
     },
     "Exception" : null
   } ],
-  "variables" : [ "jtcblobrangeia0sastestblobrangeiaab879411ee9c6f0eb48" ]
-=======
-      "x-ms-request-id" : "8f76b436-401e-003a-3fe6-6473d5000000",
-      "Date" : "Fri, 06 Sep 2019 19:11:09 GMT",
-      "x-ms-client-request-id" : "fca47d8c-62b4-4590-930b-2e96e1b2a7ff"
-    },
-    "Exception" : null
-  } ],
-  "variables" : [ "jtcblobrangeia0sastestblobrangeia36f87416baf6fbe3bce" ]
->>>>>>> a55d5dd9
+  "variables" : [ "jtcblobrangeia0sastestblobrangeia4d91668995a9518e3df" ]
 }