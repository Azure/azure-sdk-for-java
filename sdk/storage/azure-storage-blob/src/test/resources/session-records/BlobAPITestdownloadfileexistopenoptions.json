--- conflicted
+++ resolved
@@ -1,33 +1,15 @@
 {
   "networkCallRecords" : [ {
     "Method" : "PUT",
-<<<<<<< HEAD
-    "Uri" : "https://REDACTED.blob.core.windows.net/jtcdownloadfileexistopenoptions085902436b754057fa4?restype=container",
-    "Headers" : {
-      "x-ms-version" : "2020-06-12",
-      "User-Agent" : "azsdk-java-azure-storage-blob/12.11.0-beta.1 (11.0.7; Windows 10; 10.0)",
-      "x-ms-client-request-id" : "3165f223-02b8-4d91-b4b5-8b33e4832046"
-=======
     "Uri" : "https://REDACTED.blob.core.windows.net/jtcdownloadfileexistopenoptions002495fd31ee1a1c814?restype=container",
     "Headers" : {
       "x-ms-version" : "2020-06-12",
       "User-Agent" : "azsdk-java-azure-storage-blob/12.11.0-beta.2 (11.0.7; Windows 10; 10.0)",
       "x-ms-client-request-id" : "62e65d96-48d8-4889-920e-90134c87d506"
->>>>>>> 78de451b
     },
     "Response" : {
       "x-ms-version" : "2020-06-12",
       "Server" : "Windows-Azure-Blob/1.0 Microsoft-HTTPAPI/2.0",
-<<<<<<< HEAD
-      "ETag" : "0x8D8C70E52466938",
-      "Last-Modified" : "Tue, 02 Feb 2021 00:05:59 GMT",
-      "retry-after" : "0",
-      "Content-Length" : "0",
-      "StatusCode" : "201",
-      "x-ms-request-id" : "df6d39d1-b01e-004e-62f7-f8d8a9000000",
-      "Date" : "Tue, 02 Feb 2021 00:05:59 GMT",
-      "x-ms-client-request-id" : "3165f223-02b8-4d91-b4b5-8b33e4832046"
-=======
       "eTag" : "0x8D8E8037633A368",
       "Last-Modified" : "Mon, 15 Mar 2021 22:41:23 GMT",
       "retry-after" : "0",
@@ -36,42 +18,21 @@
       "x-ms-request-id" : "e7b563ff-f01e-005f-7eec-19421d000000",
       "x-ms-client-request-id" : "62e65d96-48d8-4889-920e-90134c87d506",
       "Date" : "Mon, 15 Mar 2021 22:41:23 GMT"
->>>>>>> 78de451b
     },
     "Exception" : null
   }, {
     "Method" : "PUT",
-<<<<<<< HEAD
-    "Uri" : "https://REDACTED.blob.core.windows.net/jtcdownloadfileexistopenoptions085902436b754057fa4/javablobdownloadfileexistopenoptions124259d64baf9c56",
-    "Headers" : {
-      "x-ms-version" : "2020-06-12",
-      "User-Agent" : "azsdk-java-azure-storage-blob/12.11.0-beta.1 (11.0.7; Windows 10; 10.0)",
-      "x-ms-client-request-id" : "648eff38-9d03-41ea-bff8-eacac5019310",
-=======
     "Uri" : "https://REDACTED.blob.core.windows.net/jtcdownloadfileexistopenoptions002495fd31ee1a1c814/javablobdownloadfileexistopenoptions113373475bc47783",
     "Headers" : {
       "x-ms-version" : "2020-06-12",
       "User-Agent" : "azsdk-java-azure-storage-blob/12.11.0-beta.2 (11.0.7; Windows 10; 10.0)",
       "x-ms-client-request-id" : "895f09a8-1a7c-4e4f-83cf-1a763f8cd38f",
->>>>>>> 78de451b
       "Content-Type" : "application/octet-stream"
     },
     "Response" : {
       "x-ms-version" : "2020-06-12",
       "Server" : "Windows-Azure-Blob/1.0 Microsoft-HTTPAPI/2.0",
       "x-ms-content-crc64" : "6RYQPwaVsyQ=",
-<<<<<<< HEAD
-      "Last-Modified" : "Tue, 02 Feb 2021 00:05:59 GMT",
-      "retry-after" : "0",
-      "StatusCode" : "201",
-      "x-ms-request-server-encrypted" : "true",
-      "Date" : "Tue, 02 Feb 2021 00:05:59 GMT",
-      "Content-MD5" : "wh+Wm18D0z1D4E+PE252gg==",
-      "ETag" : "0x8D8C70E5255982F",
-      "Content-Length" : "0",
-      "x-ms-request-id" : "df6d39dd-b01e-004e-6cf7-f8d8a9000000",
-      "x-ms-client-request-id" : "648eff38-9d03-41ea-bff8-eacac5019310"
-=======
       "Last-Modified" : "Mon, 15 Mar 2021 22:41:23 GMT",
       "retry-after" : "0",
       "StatusCode" : "201",
@@ -82,24 +43,15 @@
       "Content-Length" : "0",
       "x-ms-request-id" : "e7b5642b-f01e-005f-14ec-19421d000000",
       "x-ms-client-request-id" : "895f09a8-1a7c-4e4f-83cf-1a763f8cd38f"
->>>>>>> 78de451b
     },
     "Exception" : null
   }, {
     "Method" : "GET",
-<<<<<<< HEAD
-    "Uri" : "https://REDACTED.blob.core.windows.net/jtcdownloadfileexistopenoptions085902436b754057fa4/javablobdownloadfileexistopenoptions124259d64baf9c56",
-    "Headers" : {
-      "x-ms-version" : "2020-06-12",
-      "User-Agent" : "azsdk-java-azure-storage-blob/12.11.0-beta.1 (11.0.7; Windows 10; 10.0)",
-      "x-ms-client-request-id" : "3e8fefb4-cf79-4246-9470-607529cc8354"
-=======
     "Uri" : "https://REDACTED.blob.core.windows.net/jtcdownloadfileexistopenoptions002495fd31ee1a1c814/javablobdownloadfileexistopenoptions113373475bc47783",
     "Headers" : {
       "x-ms-version" : "2020-06-12",
       "User-Agent" : "azsdk-java-azure-storage-blob/12.11.0-beta.2 (11.0.7; Windows 10; 10.0)",
       "x-ms-client-request-id" : "d8e0236f-5e54-44c9-8309-432fbf8d63b6"
->>>>>>> 78de451b
     },
     "Response" : {
       "x-ms-version" : "2020-06-12",
@@ -109,21 +61,6 @@
       "x-ms-lease-state" : "available",
       "Last-Modified" : "Mon, 15 Mar 2021 22:41:23 GMT",
       "x-ms-blob-content-md5" : "wh+Wm18D0z1D4E+PE252gg==",
-<<<<<<< HEAD
-      "Last-Modified" : "Tue, 02 Feb 2021 00:05:59 GMT",
-      "retry-after" : "0",
-      "StatusCode" : "206",
-      "Date" : "Tue, 02 Feb 2021 00:05:59 GMT",
-      "x-ms-blob-type" : "BlockBlob",
-      "Accept-Ranges" : "bytes",
-      "x-ms-server-encrypted" : "true",
-      "ETag" : "0x8D8C70E5255982F",
-      "x-ms-creation-time" : "Tue, 02 Feb 2021 00:05:59 GMT",
-      "Content-Length" : "7",
-      "x-ms-request-id" : "df6d39e4-b01e-004e-73f7-f8d8a9000000",
-      "Body" : "ZGVmYXVsdA==",
-      "x-ms-client-request-id" : "3e8fefb4-cf79-4246-9470-607529cc8354",
-=======
       "retry-after" : "0",
       "StatusCode" : "206",
       "Date" : "Mon, 15 Mar 2021 22:41:23 GMT",
@@ -136,7 +73,6 @@
       "x-ms-request-id" : "e7b56457-f01e-005f-2bec-19421d000000",
       "Body" : "ZGVmYXVsdA==",
       "x-ms-client-request-id" : "d8e0236f-5e54-44c9-8309-432fbf8d63b6",
->>>>>>> 78de451b
       "Content-Type" : "application/octet-stream"
     },
     "Exception" : null
@@ -145,13 +81,8 @@
     "Uri" : "https://REDACTED.blob.core.windows.net?comp=list&prefix=jtcdownloadfileexistopenoptions",
     "Headers" : {
       "x-ms-version" : "2020-06-12",
-<<<<<<< HEAD
-      "User-Agent" : "azsdk-java-azure-storage-blob/12.11.0-beta.1 (11.0.7; Windows 10; 10.0)",
-      "x-ms-client-request-id" : "1e62d5d8-7cb7-42b4-8fd7-cb227952d6bd"
-=======
       "User-Agent" : "azsdk-java-azure-storage-blob/12.11.0-beta.2 (11.0.7; Windows 10; 10.0)",
       "x-ms-client-request-id" : "53bc0f03-8ecc-46a5-9b13-929748abc867"
->>>>>>> 78de451b
     },
     "Response" : {
       "Transfer-Encoding" : "chunked",
@@ -159,35 +90,20 @@
       "Server" : "Windows-Azure-Blob/1.0 Microsoft-HTTPAPI/2.0",
       "retry-after" : "0",
       "StatusCode" : "200",
-<<<<<<< HEAD
-      "x-ms-request-id" : "df6d39f1-b01e-004e-7df7-f8d8a9000000",
-      "Body" : "﻿<?xml version=\"1.0\" encoding=\"utf-8\"?><EnumerationResults ServiceEndpoint=\"https://seancanary.blob.core.windows.net/\"><Prefix>jtcdownloadfileexistopenoptions</Prefix><Containers><Container><Name>jtcdownloadfileexistopenoptions085902436b754057fa4</Name><Properties><Last-Modified>Tue, 02 Feb 2021 00:05:59 GMT</Last-Modified><Etag>\"0x8D8C70E52466938\"</Etag><LeaseStatus>unlocked</LeaseStatus><LeaseState>available</LeaseState><DefaultEncryptionScope>$account-encryption-key</DefaultEncryptionScope><DenyEncryptionScopeOverride>false</DenyEncryptionScopeOverride><HasImmutabilityPolicy>false</HasImmutabilityPolicy><HasLegalHold>false</HasLegalHold></Properties></Container></Containers><NextMarker /></EnumerationResults>",
-      "Date" : "Tue, 02 Feb 2021 00:05:59 GMT",
-      "x-ms-client-request-id" : "1e62d5d8-7cb7-42b4-8fd7-cb227952d6bd",
-=======
       "x-ms-request-id" : "e7b5648d-f01e-005f-49ec-19421d000000",
       "Body" : "﻿<?xml version=\"1.0\" encoding=\"utf-8\"?><EnumerationResults ServiceEndpoint=\"https://seancanary.blob.core.windows.net/\"><Prefix>jtcdownloadfileexistopenoptions</Prefix><Containers><Container><Name>jtcdownloadfileexistopenoptions002495fd31ee1a1c814</Name><Properties><Last-Modified>Mon, 15 Mar 2021 22:41:23 GMT</Last-Modified><Etag>\"0x8D8E8037633A368\"</Etag><LeaseStatus>unlocked</LeaseStatus><LeaseState>available</LeaseState><DefaultEncryptionScope>$account-encryption-key</DefaultEncryptionScope><DenyEncryptionScopeOverride>false</DenyEncryptionScopeOverride><HasImmutabilityPolicy>false</HasImmutabilityPolicy><HasLegalHold>false</HasLegalHold></Properties></Container></Containers><NextMarker /></EnumerationResults>",
       "x-ms-client-request-id" : "53bc0f03-8ecc-46a5-9b13-929748abc867",
       "Date" : "Mon, 15 Mar 2021 22:41:23 GMT",
->>>>>>> 78de451b
       "Content-Type" : "application/xml"
     },
     "Exception" : null
   }, {
     "Method" : "DELETE",
-<<<<<<< HEAD
-    "Uri" : "https://REDACTED.blob.core.windows.net/jtcdownloadfileexistopenoptions085902436b754057fa4?restype=container",
-    "Headers" : {
-      "x-ms-version" : "2020-06-12",
-      "User-Agent" : "azsdk-java-azure-storage-blob/12.11.0-beta.1 (11.0.7; Windows 10; 10.0)",
-      "x-ms-client-request-id" : "e81e3dd7-a056-430f-a4f3-855afa7dd435"
-=======
     "Uri" : "https://REDACTED.blob.core.windows.net/jtcdownloadfileexistopenoptions002495fd31ee1a1c814?restype=container",
     "Headers" : {
       "x-ms-version" : "2020-06-12",
       "User-Agent" : "azsdk-java-azure-storage-blob/12.11.0-beta.2 (11.0.7; Windows 10; 10.0)",
       "x-ms-client-request-id" : "6b938970-146f-4817-b24e-5d51177f4f5f"
->>>>>>> 78de451b
     },
     "Response" : {
       "x-ms-version" : "2020-06-12",
@@ -195,15 +111,6 @@
       "retry-after" : "0",
       "Content-Length" : "0",
       "StatusCode" : "202",
-<<<<<<< HEAD
-      "x-ms-request-id" : "df6d39fc-b01e-004e-05f7-f8d8a9000000",
-      "Date" : "Tue, 02 Feb 2021 00:06:00 GMT",
-      "x-ms-client-request-id" : "e81e3dd7-a056-430f-a4f3-855afa7dd435"
-    },
-    "Exception" : null
-  } ],
-  "variables" : [ "jtcdownloadfileexistopenoptions085902436b754057fa4", "javablobdownloadfileexistopenoptions124259d64baf9c56" ]
-=======
       "x-ms-request-id" : "e7b564bc-f01e-005f-62ec-19421d000000",
       "x-ms-client-request-id" : "6b938970-146f-4817-b24e-5d51177f4f5f",
       "Date" : "Mon, 15 Mar 2021 22:41:23 GMT"
@@ -211,5 +118,4 @@
     "Exception" : null
   } ],
   "variables" : [ "jtcdownloadfileexistopenoptions002495fd31ee1a1c814", "javablobdownloadfileexistopenoptions113373475bc47783" ]
->>>>>>> 78de451b
 }