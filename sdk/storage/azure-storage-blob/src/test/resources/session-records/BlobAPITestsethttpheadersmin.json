{
  "networkCallRecords" : [ {
    "Method" : "PUT",
<<<<<<< HEAD
    "Uri" : "https://jaschrepragrs.blob.core.windows.net/jtcsethttpheadersmin0blobapitestsethttpheadersmin765022266b4?restype=container",
    "Headers" : {
      "x-ms-version" : "2019-02-02",
      "User-Agent" : "azsdk-java-azure-storage-blob/12.0.0-preview.3 1.8.0_221; Windows 10 10.0",
      "x-ms-client-request-id" : "24770a1a-a4e2-4682-b83c-f947d8cacbf6"
=======
    "Uri" : "https://azstoragesdkaccount.blob.core.windows.net/jtcsethttpheadersmin0blobapitestsethttpheadersmin3db346343d1?restype=container",
    "Headers" : {
      "x-ms-version" : "2019-02-02",
      "User-Agent" : "azsdk-java-azure-storage-blob/12.0.0-preview.3 1.8.0_212; Windows 10 10.0",
      "x-ms-client-request-id" : "f7ebcaa4-93ef-40f3-ac77-5676a3bc681b"
>>>>>>> a55d5dd9
    },
    "Response" : {
      "x-ms-version" : "2019-02-02",
      "Server" : "Windows-Azure-Blob/1.0 Microsoft-HTTPAPI/2.0",
<<<<<<< HEAD
      "ETag" : "\"0x8D73251A2EC4A2B\"",
      "Last-Modified" : "Thu, 05 Sep 2019 22:37:30 GMT",
      "retry-after" : "0",
      "Content-Length" : "0",
      "StatusCode" : "201",
      "x-ms-request-id" : "bfece019-901e-0044-1c3a-643cc7000000",
      "Date" : "Thu, 05 Sep 2019 22:37:29 GMT",
      "x-ms-client-request-id" : "24770a1a-a4e2-4682-b83c-f947d8cacbf6"
=======
      "ETag" : "\"0x8D732FC78C5EAF9\"",
      "Last-Modified" : "Fri, 06 Sep 2019 19:00:23 GMT",
      "retry-after" : "0",
      "Content-Length" : "0",
      "StatusCode" : "201",
      "x-ms-request-id" : "b92aff3f-d01e-009e-4ee5-644931000000",
      "Date" : "Fri, 06 Sep 2019 19:00:23 GMT",
      "x-ms-client-request-id" : "f7ebcaa4-93ef-40f3-ac77-5676a3bc681b"
>>>>>>> a55d5dd9
    },
    "Exception" : null
  }, {
    "Method" : "PUT",
<<<<<<< HEAD
    "Uri" : "https://jaschrepragrs.blob.core.windows.net/jtcsethttpheadersmin0blobapitestsethttpheadersmin765022266b4/javablobsethttpheadersmin1blobapitestsethttpheadersmin76520651",
    "Headers" : {
      "x-ms-version" : "2019-02-02",
      "User-Agent" : "azsdk-java-azure-storage-blob/12.0.0-preview.3 1.8.0_221; Windows 10 10.0",
      "x-ms-client-request-id" : "ef90b3c7-aed4-4d44-9353-d5b16b633e43",
=======
    "Uri" : "https://azstoragesdkaccount.blob.core.windows.net/jtcsethttpheadersmin0blobapitestsethttpheadersmin3db346343d1/javablobsethttpheadersmin1blobapitestsethttpheadersmin3db86729",
    "Headers" : {
      "x-ms-version" : "2019-02-02",
      "User-Agent" : "azsdk-java-azure-storage-blob/12.0.0-preview.3 1.8.0_212; Windows 10 10.0",
      "x-ms-client-request-id" : "e84787f2-2e4c-4bd2-b68a-81c7818d37f4",
>>>>>>> a55d5dd9
      "Content-Type" : "application/octet-stream"
    },
    "Response" : {
      "x-ms-version" : "2019-02-02",
      "Server" : "Windows-Azure-Blob/1.0 Microsoft-HTTPAPI/2.0",
      "x-ms-content-crc64" : "6RYQPwaVsyQ=",
<<<<<<< HEAD
      "Last-Modified" : "Thu, 05 Sep 2019 22:37:30 GMT",
      "retry-after" : "0",
      "StatusCode" : "201",
      "x-ms-request-server-encrypted" : "true",
      "Date" : "Thu, 05 Sep 2019 22:37:29 GMT",
      "Content-MD5" : "wh+Wm18D0z1D4E+PE252gg==",
      "ETag" : "\"0x8D73251A2F929A9\"",
      "Content-Length" : "0",
      "x-ms-request-id" : "bfece024-901e-0044-263a-643cc7000000",
      "x-ms-client-request-id" : "ef90b3c7-aed4-4d44-9353-d5b16b633e43"
=======
      "Last-Modified" : "Fri, 06 Sep 2019 19:00:23 GMT",
      "retry-after" : "0",
      "StatusCode" : "201",
      "x-ms-request-server-encrypted" : "true",
      "Date" : "Fri, 06 Sep 2019 19:00:23 GMT",
      "Content-MD5" : "wh+Wm18D0z1D4E+PE252gg==",
      "ETag" : "\"0x8D732FC78CC6608\"",
      "Content-Length" : "0",
      "x-ms-request-id" : "b92aff61-d01e-009e-69e5-644931000000",
      "x-ms-client-request-id" : "e84787f2-2e4c-4bd2-b68a-81c7818d37f4"
>>>>>>> a55d5dd9
    },
    "Exception" : null
  }, {
    "Method" : "HEAD",
<<<<<<< HEAD
    "Uri" : "https://jaschrepragrs.blob.core.windows.net/jtcsethttpheadersmin0blobapitestsethttpheadersmin765022266b4/javablobsethttpheadersmin1blobapitestsethttpheadersmin76520651",
    "Headers" : {
      "x-ms-version" : "2019-02-02",
      "User-Agent" : "azsdk-java-azure-storage-blob/12.0.0-preview.3 1.8.0_221; Windows 10 10.0",
      "x-ms-client-request-id" : "e4d6257f-1380-4a71-a624-be9aeb3365b1"
=======
    "Uri" : "https://azstoragesdkaccount.blob.core.windows.net/jtcsethttpheadersmin0blobapitestsethttpheadersmin3db346343d1/javablobsethttpheadersmin1blobapitestsethttpheadersmin3db86729",
    "Headers" : {
      "x-ms-version" : "2019-02-02",
      "User-Agent" : "azsdk-java-azure-storage-blob/12.0.0-preview.3 1.8.0_212; Windows 10 10.0",
      "x-ms-client-request-id" : "b7bad4b6-0176-4f98-9fa9-62d98285688a"
>>>>>>> a55d5dd9
    },
    "Response" : {
      "x-ms-version" : "2019-02-02",
      "x-ms-lease-status" : "unlocked",
      "Server" : "Windows-Azure-Blob/1.0 Microsoft-HTTPAPI/2.0",
      "x-ms-tag-count" : "0",
      "x-ms-lease-state" : "available",
<<<<<<< HEAD
      "Last-Modified" : "Thu, 05 Sep 2019 22:37:30 GMT",
      "retry-after" : "0",
      "StatusCode" : "200",
      "Date" : "Thu, 05 Sep 2019 22:37:29 GMT",
=======
      "Last-Modified" : "Fri, 06 Sep 2019 19:00:23 GMT",
      "retry-after" : "0",
      "StatusCode" : "200",
      "Date" : "Fri, 06 Sep 2019 19:00:23 GMT",
>>>>>>> a55d5dd9
      "x-ms-blob-type" : "BlockBlob",
      "Content-MD5" : "wh+Wm18D0z1D4E+PE252gg==",
      "Accept-Ranges" : "bytes",
      "x-ms-server-encrypted" : "true",
      "x-ms-access-tier-inferred" : "true",
      "x-ms-access-tier" : "Hot",
<<<<<<< HEAD
      "ETag" : "\"0x8D73251A2F929A9\"",
      "x-ms-creation-time" : "Thu, 05 Sep 2019 22:37:30 GMT",
      "Content-Length" : "7",
      "x-ms-request-id" : "bfece03e-901e-0044-3d3a-643cc7000000",
      "x-ms-client-request-id" : "e4d6257f-1380-4a71-a624-be9aeb3365b1",
=======
      "ETag" : "\"0x8D732FC78CC6608\"",
      "x-ms-creation-time" : "Fri, 06 Sep 2019 19:00:23 GMT",
      "Content-Length" : "7",
      "x-ms-request-id" : "b92aff96-d01e-009e-17e5-644931000000",
      "x-ms-client-request-id" : "b7bad4b6-0176-4f98-9fa9-62d98285688a",
>>>>>>> a55d5dd9
      "Content-Type" : "application/octet-stream"
    },
    "Exception" : null
  }, {
    "Method" : "PUT",
<<<<<<< HEAD
    "Uri" : "https://jaschrepragrs.blob.core.windows.net/jtcsethttpheadersmin0blobapitestsethttpheadersmin765022266b4/javablobsethttpheadersmin1blobapitestsethttpheadersmin76520651?comp=properties",
    "Headers" : {
      "x-ms-version" : "2019-02-02",
      "User-Agent" : "azsdk-java-azure-storage-blob/12.0.0-preview.3 1.8.0_221; Windows 10 10.0",
      "x-ms-client-request-id" : "6ec80e02-642c-44bf-8816-ba31b24750a9"
=======
    "Uri" : "https://azstoragesdkaccount.blob.core.windows.net/jtcsethttpheadersmin0blobapitestsethttpheadersmin3db346343d1/javablobsethttpheadersmin1blobapitestsethttpheadersmin3db86729?comp=properties",
    "Headers" : {
      "x-ms-version" : "2019-02-02",
      "User-Agent" : "azsdk-java-azure-storage-blob/12.0.0-preview.3 1.8.0_212; Windows 10 10.0",
      "x-ms-client-request-id" : "c54e4d18-1ecd-49d6-a4d1-c9d2281769e6"
>>>>>>> a55d5dd9
    },
    "Response" : {
      "x-ms-version" : "2019-02-02",
      "Server" : "Windows-Azure-Blob/1.0 Microsoft-HTTPAPI/2.0",
<<<<<<< HEAD
      "ETag" : "\"0x8D73251A3131F08\"",
      "Last-Modified" : "Thu, 05 Sep 2019 22:37:30 GMT",
      "retry-after" : "0",
      "Content-Length" : "0",
      "StatusCode" : "200",
      "x-ms-request-id" : "bfece044-901e-0044-433a-643cc7000000",
      "Date" : "Thu, 05 Sep 2019 22:37:29 GMT",
      "x-ms-client-request-id" : "6ec80e02-642c-44bf-8816-ba31b24750a9"
=======
      "ETag" : "\"0x8D732FC78D9D6AB\"",
      "Last-Modified" : "Fri, 06 Sep 2019 19:00:23 GMT",
      "retry-after" : "0",
      "Content-Length" : "0",
      "StatusCode" : "200",
      "x-ms-request-id" : "b92affb4-d01e-009e-31e5-644931000000",
      "Date" : "Fri, 06 Sep 2019 19:00:23 GMT",
      "x-ms-client-request-id" : "c54e4d18-1ecd-49d6-a4d1-c9d2281769e6"
>>>>>>> a55d5dd9
    },
    "Exception" : null
  }, {
    "Method" : "HEAD",
<<<<<<< HEAD
    "Uri" : "https://jaschrepragrs.blob.core.windows.net/jtcsethttpheadersmin0blobapitestsethttpheadersmin765022266b4/javablobsethttpheadersmin1blobapitestsethttpheadersmin76520651",
    "Headers" : {
      "x-ms-version" : "2019-02-02",
      "User-Agent" : "azsdk-java-azure-storage-blob/12.0.0-preview.3 1.8.0_221; Windows 10 10.0",
      "x-ms-client-request-id" : "031c1d5f-7a9c-41ae-a8cc-6f7554be4859"
=======
    "Uri" : "https://azstoragesdkaccount.blob.core.windows.net/jtcsethttpheadersmin0blobapitestsethttpheadersmin3db346343d1/javablobsethttpheadersmin1blobapitestsethttpheadersmin3db86729",
    "Headers" : {
      "x-ms-version" : "2019-02-02",
      "User-Agent" : "azsdk-java-azure-storage-blob/12.0.0-preview.3 1.8.0_212; Windows 10 10.0",
      "x-ms-client-request-id" : "fd226db8-34d2-4488-bf10-550f77466ec2"
>>>>>>> a55d5dd9
    },
    "Response" : {
      "x-ms-version" : "2019-02-02",
      "x-ms-lease-status" : "unlocked",
      "Server" : "Windows-Azure-Blob/1.0 Microsoft-HTTPAPI/2.0",
      "x-ms-tag-count" : "0",
      "x-ms-lease-state" : "available",
<<<<<<< HEAD
      "Last-Modified" : "Thu, 05 Sep 2019 22:37:30 GMT",
      "retry-after" : "0",
      "StatusCode" : "200",
      "Date" : "Thu, 05 Sep 2019 22:37:29 GMT",
=======
      "Last-Modified" : "Fri, 06 Sep 2019 19:00:23 GMT",
      "retry-after" : "0",
      "StatusCode" : "200",
      "Date" : "Fri, 06 Sep 2019 19:00:23 GMT",
>>>>>>> a55d5dd9
      "x-ms-blob-type" : "BlockBlob",
      "Content-MD5" : "d2grV20xOEQwejFENEUrUEUyNTJnZz09",
      "Accept-Ranges" : "bytes",
      "x-ms-server-encrypted" : "true",
      "x-ms-access-tier-inferred" : "true",
      "x-ms-access-tier" : "Hot",
<<<<<<< HEAD
      "ETag" : "\"0x8D73251A3131F08\"",
      "x-ms-creation-time" : "Thu, 05 Sep 2019 22:37:30 GMT",
      "Content-Length" : "7",
      "x-ms-request-id" : "bfece050-901e-0044-4f3a-643cc7000000",
      "Body" : "",
      "x-ms-client-request-id" : "031c1d5f-7a9c-41ae-a8cc-6f7554be4859",
=======
      "ETag" : "\"0x8D732FC78D9D6AB\"",
      "x-ms-creation-time" : "Fri, 06 Sep 2019 19:00:23 GMT",
      "Content-Length" : "7",
      "x-ms-request-id" : "b92affd2-d01e-009e-49e5-644931000000",
      "Body" : "",
      "x-ms-client-request-id" : "fd226db8-34d2-4488-bf10-550f77466ec2",
>>>>>>> a55d5dd9
      "Content-Type" : "type"
    },
    "Exception" : null
  }, {
    "Method" : "GET",
<<<<<<< HEAD
    "Uri" : "https://jaschrepragrs.blob.core.windows.net?prefix=jtcsethttpheadersmin&comp=list",
    "Headers" : {
      "x-ms-version" : "2019-02-02",
      "User-Agent" : "azsdk-java-azure-storage-blob/12.0.0-preview.3 1.8.0_221; Windows 10 10.0",
      "x-ms-client-request-id" : "8b67fc0a-9d88-4d92-89b9-baeac146aaa4"
=======
    "Uri" : "https://azstoragesdkaccount.blob.core.windows.net?prefix=jtcsethttpheadersmin&comp=list",
    "Headers" : {
      "x-ms-version" : "2019-02-02",
      "User-Agent" : "azsdk-java-azure-storage-blob/12.0.0-preview.3 1.8.0_212; Windows 10 10.0",
      "x-ms-client-request-id" : "1d22d385-577a-4b46-8187-486fc750bf0d"
>>>>>>> a55d5dd9
    },
    "Response" : {
      "Transfer-Encoding" : "chunked",
      "x-ms-version" : "2019-02-02",
      "Server" : "Windows-Azure-Blob/1.0 Microsoft-HTTPAPI/2.0",
      "retry-after" : "0",
      "StatusCode" : "200",
<<<<<<< HEAD
      "x-ms-request-id" : "bfece059-901e-0044-573a-643cc7000000",
      "Body" : "﻿<?xml version=\"1.0\" encoding=\"utf-8\"?><EnumerationResults ServiceEndpoint=\"https://jaschrepragrs.blob.core.windows.net/\"><Prefix>jtcsethttpheadersmin</Prefix><Containers><Container><Name>jtcsethttpheadersmin0blobapitestsethttpheadersmin765022266b4</Name><Properties><Last-Modified>Thu, 05 Sep 2019 22:37:30 GMT</Last-Modified><Etag>\"0x8D73251A2EC4A2B\"</Etag><LeaseStatus>unlocked</LeaseStatus><LeaseState>available</LeaseState><DefaultEncryptionScope>$account-encryption-key</DefaultEncryptionScope><DenyEncryptionScopeOverride>false</DenyEncryptionScopeOverride><HasImmutabilityPolicy>false</HasImmutabilityPolicy><HasLegalHold>false</HasLegalHold></Properties></Container></Containers><NextMarker /></EnumerationResults>",
      "Date" : "Thu, 05 Sep 2019 22:37:29 GMT",
      "x-ms-client-request-id" : "8b67fc0a-9d88-4d92-89b9-baeac146aaa4",
=======
      "x-ms-request-id" : "b92affed-d01e-009e-61e5-644931000000",
      "Body" : "﻿<?xml version=\"1.0\" encoding=\"utf-8\"?><EnumerationResults ServiceEndpoint=\"https://azstoragesdkaccount.blob.core.windows.net/\"><Prefix>jtcsethttpheadersmin</Prefix><Containers><Container><Name>jtcsethttpheadersmin0blobapitestsethttpheadersmin3db346343d1</Name><Properties><Last-Modified>Fri, 06 Sep 2019 19:00:23 GMT</Last-Modified><Etag>\"0x8D732FC78C5EAF9\"</Etag><LeaseStatus>unlocked</LeaseStatus><LeaseState>available</LeaseState><DefaultEncryptionScope>$account-encryption-key</DefaultEncryptionScope><DenyEncryptionScopeOverride>false</DenyEncryptionScopeOverride><HasImmutabilityPolicy>false</HasImmutabilityPolicy><HasLegalHold>false</HasLegalHold></Properties></Container></Containers><NextMarker /></EnumerationResults>",
      "Date" : "Fri, 06 Sep 2019 19:00:23 GMT",
      "x-ms-client-request-id" : "1d22d385-577a-4b46-8187-486fc750bf0d",
>>>>>>> a55d5dd9
      "Content-Type" : "application/xml"
    },
    "Exception" : null
  }, {
    "Method" : "DELETE",
<<<<<<< HEAD
    "Uri" : "https://jaschrepragrs.blob.core.windows.net/jtcsethttpheadersmin0blobapitestsethttpheadersmin765022266b4?restype=container",
    "Headers" : {
      "x-ms-version" : "2019-02-02",
      "User-Agent" : "azsdk-java-azure-storage-blob/12.0.0-preview.3 1.8.0_221; Windows 10 10.0",
      "x-ms-client-request-id" : "860f3ce0-4cf8-45bb-815d-c94a987f2a08"
=======
    "Uri" : "https://azstoragesdkaccount.blob.core.windows.net/jtcsethttpheadersmin0blobapitestsethttpheadersmin3db346343d1?restype=container",
    "Headers" : {
      "x-ms-version" : "2019-02-02",
      "User-Agent" : "azsdk-java-azure-storage-blob/12.0.0-preview.3 1.8.0_212; Windows 10 10.0",
      "x-ms-client-request-id" : "96787bf8-7164-42a3-a63d-b201064d407f"
>>>>>>> a55d5dd9
    },
    "Response" : {
      "x-ms-version" : "2019-02-02",
      "Server" : "Windows-Azure-Blob/1.0 Microsoft-HTTPAPI/2.0",
      "retry-after" : "0",
      "Content-Length" : "0",
      "StatusCode" : "202",
<<<<<<< HEAD
      "x-ms-request-id" : "bfece06a-901e-0044-683a-643cc7000000",
      "Date" : "Thu, 05 Sep 2019 22:37:29 GMT",
      "x-ms-client-request-id" : "860f3ce0-4cf8-45bb-815d-c94a987f2a08"
    },
    "Exception" : null
  } ],
  "variables" : [ "jtcsethttpheadersmin0blobapitestsethttpheadersmin765022266b4", "javablobsethttpheadersmin1blobapitestsethttpheadersmin76520651" ]
=======
      "x-ms-request-id" : "b92b0008-d01e-009e-7ae5-644931000000",
      "Date" : "Fri, 06 Sep 2019 19:00:23 GMT",
      "x-ms-client-request-id" : "96787bf8-7164-42a3-a63d-b201064d407f"
    },
    "Exception" : null
  } ],
  "variables" : [ "jtcsethttpheadersmin0blobapitestsethttpheadersmin3db346343d1", "javablobsethttpheadersmin1blobapitestsethttpheadersmin3db86729" ]
>>>>>>> a55d5dd9
}<|MERGE_RESOLUTION|>--- conflicted
+++ resolved
@@ -1,105 +1,57 @@
 {
   "networkCallRecords" : [ {
     "Method" : "PUT",
-<<<<<<< HEAD
-    "Uri" : "https://jaschrepragrs.blob.core.windows.net/jtcsethttpheadersmin0blobapitestsethttpheadersmin765022266b4?restype=container",
+    "Uri" : "https://jaschrepragrs.blob.core.windows.net/jtcsethttpheadersmin0blobapitestsethttpheadersmin0d937525435?restype=container",
     "Headers" : {
       "x-ms-version" : "2019-02-02",
       "User-Agent" : "azsdk-java-azure-storage-blob/12.0.0-preview.3 1.8.0_221; Windows 10 10.0",
-      "x-ms-client-request-id" : "24770a1a-a4e2-4682-b83c-f947d8cacbf6"
-=======
-    "Uri" : "https://azstoragesdkaccount.blob.core.windows.net/jtcsethttpheadersmin0blobapitestsethttpheadersmin3db346343d1?restype=container",
-    "Headers" : {
-      "x-ms-version" : "2019-02-02",
-      "User-Agent" : "azsdk-java-azure-storage-blob/12.0.0-preview.3 1.8.0_212; Windows 10 10.0",
-      "x-ms-client-request-id" : "f7ebcaa4-93ef-40f3-ac77-5676a3bc681b"
->>>>>>> a55d5dd9
+      "x-ms-client-request-id" : "26424e1a-0efe-49c7-a73e-3da91c9a9e63"
     },
     "Response" : {
       "x-ms-version" : "2019-02-02",
       "Server" : "Windows-Azure-Blob/1.0 Microsoft-HTTPAPI/2.0",
-<<<<<<< HEAD
-      "ETag" : "\"0x8D73251A2EC4A2B\"",
-      "Last-Modified" : "Thu, 05 Sep 2019 22:37:30 GMT",
+      "ETag" : "\"0x8D73560F295E735\"",
+      "Last-Modified" : "Mon, 09 Sep 2019 20:04:39 GMT",
       "retry-after" : "0",
       "Content-Length" : "0",
       "StatusCode" : "201",
-      "x-ms-request-id" : "bfece019-901e-0044-1c3a-643cc7000000",
-      "Date" : "Thu, 05 Sep 2019 22:37:29 GMT",
-      "x-ms-client-request-id" : "24770a1a-a4e2-4682-b83c-f947d8cacbf6"
-=======
-      "ETag" : "\"0x8D732FC78C5EAF9\"",
-      "Last-Modified" : "Fri, 06 Sep 2019 19:00:23 GMT",
-      "retry-after" : "0",
-      "Content-Length" : "0",
-      "StatusCode" : "201",
-      "x-ms-request-id" : "b92aff3f-d01e-009e-4ee5-644931000000",
-      "Date" : "Fri, 06 Sep 2019 19:00:23 GMT",
-      "x-ms-client-request-id" : "f7ebcaa4-93ef-40f3-ac77-5676a3bc681b"
->>>>>>> a55d5dd9
+      "x-ms-request-id" : "c5ca3b51-301e-0042-6649-67cbbf000000",
+      "Date" : "Mon, 09 Sep 2019 20:04:39 GMT",
+      "x-ms-client-request-id" : "26424e1a-0efe-49c7-a73e-3da91c9a9e63"
     },
     "Exception" : null
   }, {
     "Method" : "PUT",
-<<<<<<< HEAD
-    "Uri" : "https://jaschrepragrs.blob.core.windows.net/jtcsethttpheadersmin0blobapitestsethttpheadersmin765022266b4/javablobsethttpheadersmin1blobapitestsethttpheadersmin76520651",
+    "Uri" : "https://jaschrepragrs.blob.core.windows.net/jtcsethttpheadersmin0blobapitestsethttpheadersmin0d937525435/javablobsethttpheadersmin1blobapitestsethttpheadersmin0d969138",
     "Headers" : {
       "x-ms-version" : "2019-02-02",
       "User-Agent" : "azsdk-java-azure-storage-blob/12.0.0-preview.3 1.8.0_221; Windows 10 10.0",
-      "x-ms-client-request-id" : "ef90b3c7-aed4-4d44-9353-d5b16b633e43",
-=======
-    "Uri" : "https://azstoragesdkaccount.blob.core.windows.net/jtcsethttpheadersmin0blobapitestsethttpheadersmin3db346343d1/javablobsethttpheadersmin1blobapitestsethttpheadersmin3db86729",
-    "Headers" : {
-      "x-ms-version" : "2019-02-02",
-      "User-Agent" : "azsdk-java-azure-storage-blob/12.0.0-preview.3 1.8.0_212; Windows 10 10.0",
-      "x-ms-client-request-id" : "e84787f2-2e4c-4bd2-b68a-81c7818d37f4",
->>>>>>> a55d5dd9
+      "x-ms-client-request-id" : "cc3efb6a-431a-482a-b22e-926f30a24ef6",
       "Content-Type" : "application/octet-stream"
     },
     "Response" : {
       "x-ms-version" : "2019-02-02",
       "Server" : "Windows-Azure-Blob/1.0 Microsoft-HTTPAPI/2.0",
       "x-ms-content-crc64" : "6RYQPwaVsyQ=",
-<<<<<<< HEAD
-      "Last-Modified" : "Thu, 05 Sep 2019 22:37:30 GMT",
+      "Last-Modified" : "Mon, 09 Sep 2019 20:04:40 GMT",
       "retry-after" : "0",
       "StatusCode" : "201",
       "x-ms-request-server-encrypted" : "true",
-      "Date" : "Thu, 05 Sep 2019 22:37:29 GMT",
+      "Date" : "Mon, 09 Sep 2019 20:04:39 GMT",
       "Content-MD5" : "wh+Wm18D0z1D4E+PE252gg==",
-      "ETag" : "\"0x8D73251A2F929A9\"",
+      "ETag" : "\"0x8D73560F2A32B01\"",
       "Content-Length" : "0",
-      "x-ms-request-id" : "bfece024-901e-0044-263a-643cc7000000",
-      "x-ms-client-request-id" : "ef90b3c7-aed4-4d44-9353-d5b16b633e43"
-=======
-      "Last-Modified" : "Fri, 06 Sep 2019 19:00:23 GMT",
-      "retry-after" : "0",
-      "StatusCode" : "201",
-      "x-ms-request-server-encrypted" : "true",
-      "Date" : "Fri, 06 Sep 2019 19:00:23 GMT",
-      "Content-MD5" : "wh+Wm18D0z1D4E+PE252gg==",
-      "ETag" : "\"0x8D732FC78CC6608\"",
-      "Content-Length" : "0",
-      "x-ms-request-id" : "b92aff61-d01e-009e-69e5-644931000000",
-      "x-ms-client-request-id" : "e84787f2-2e4c-4bd2-b68a-81c7818d37f4"
->>>>>>> a55d5dd9
+      "x-ms-request-id" : "c5ca3b6a-301e-0042-7d49-67cbbf000000",
+      "x-ms-client-request-id" : "cc3efb6a-431a-482a-b22e-926f30a24ef6"
     },
     "Exception" : null
   }, {
     "Method" : "HEAD",
-<<<<<<< HEAD
-    "Uri" : "https://jaschrepragrs.blob.core.windows.net/jtcsethttpheadersmin0blobapitestsethttpheadersmin765022266b4/javablobsethttpheadersmin1blobapitestsethttpheadersmin76520651",
+    "Uri" : "https://jaschrepragrs.blob.core.windows.net/jtcsethttpheadersmin0blobapitestsethttpheadersmin0d937525435/javablobsethttpheadersmin1blobapitestsethttpheadersmin0d969138",
     "Headers" : {
       "x-ms-version" : "2019-02-02",
       "User-Agent" : "azsdk-java-azure-storage-blob/12.0.0-preview.3 1.8.0_221; Windows 10 10.0",
-      "x-ms-client-request-id" : "e4d6257f-1380-4a71-a624-be9aeb3365b1"
-=======
-    "Uri" : "https://azstoragesdkaccount.blob.core.windows.net/jtcsethttpheadersmin0blobapitestsethttpheadersmin3db346343d1/javablobsethttpheadersmin1blobapitestsethttpheadersmin3db86729",
-    "Headers" : {
-      "x-ms-version" : "2019-02-02",
-      "User-Agent" : "azsdk-java-azure-storage-blob/12.0.0-preview.3 1.8.0_212; Windows 10 10.0",
-      "x-ms-client-request-id" : "b7bad4b6-0176-4f98-9fa9-62d98285688a"
->>>>>>> a55d5dd9
+      "x-ms-client-request-id" : "ee22dba4-4a3e-454f-91c7-16eb9581d10e"
     },
     "Response" : {
       "x-ms-version" : "2019-02-02",
@@ -107,94 +59,52 @@
       "Server" : "Windows-Azure-Blob/1.0 Microsoft-HTTPAPI/2.0",
       "x-ms-tag-count" : "0",
       "x-ms-lease-state" : "available",
-<<<<<<< HEAD
-      "Last-Modified" : "Thu, 05 Sep 2019 22:37:30 GMT",
+      "Last-Modified" : "Mon, 09 Sep 2019 20:04:40 GMT",
       "retry-after" : "0",
       "StatusCode" : "200",
-      "Date" : "Thu, 05 Sep 2019 22:37:29 GMT",
-=======
-      "Last-Modified" : "Fri, 06 Sep 2019 19:00:23 GMT",
-      "retry-after" : "0",
-      "StatusCode" : "200",
-      "Date" : "Fri, 06 Sep 2019 19:00:23 GMT",
->>>>>>> a55d5dd9
+      "Date" : "Mon, 09 Sep 2019 20:04:40 GMT",
       "x-ms-blob-type" : "BlockBlob",
       "Content-MD5" : "wh+Wm18D0z1D4E+PE252gg==",
       "Accept-Ranges" : "bytes",
       "x-ms-server-encrypted" : "true",
       "x-ms-access-tier-inferred" : "true",
       "x-ms-access-tier" : "Hot",
-<<<<<<< HEAD
-      "ETag" : "\"0x8D73251A2F929A9\"",
-      "x-ms-creation-time" : "Thu, 05 Sep 2019 22:37:30 GMT",
+      "ETag" : "\"0x8D73560F2A32B01\"",
+      "x-ms-creation-time" : "Mon, 09 Sep 2019 20:04:40 GMT",
       "Content-Length" : "7",
-      "x-ms-request-id" : "bfece03e-901e-0044-3d3a-643cc7000000",
-      "x-ms-client-request-id" : "e4d6257f-1380-4a71-a624-be9aeb3365b1",
-=======
-      "ETag" : "\"0x8D732FC78CC6608\"",
-      "x-ms-creation-time" : "Fri, 06 Sep 2019 19:00:23 GMT",
-      "Content-Length" : "7",
-      "x-ms-request-id" : "b92aff96-d01e-009e-17e5-644931000000",
-      "x-ms-client-request-id" : "b7bad4b6-0176-4f98-9fa9-62d98285688a",
->>>>>>> a55d5dd9
+      "x-ms-request-id" : "c5ca3b87-301e-0042-1849-67cbbf000000",
+      "x-ms-client-request-id" : "ee22dba4-4a3e-454f-91c7-16eb9581d10e",
       "Content-Type" : "application/octet-stream"
     },
     "Exception" : null
   }, {
     "Method" : "PUT",
-<<<<<<< HEAD
-    "Uri" : "https://jaschrepragrs.blob.core.windows.net/jtcsethttpheadersmin0blobapitestsethttpheadersmin765022266b4/javablobsethttpheadersmin1blobapitestsethttpheadersmin76520651?comp=properties",
+    "Uri" : "https://jaschrepragrs.blob.core.windows.net/jtcsethttpheadersmin0blobapitestsethttpheadersmin0d937525435/javablobsethttpheadersmin1blobapitestsethttpheadersmin0d969138?comp=properties",
     "Headers" : {
       "x-ms-version" : "2019-02-02",
       "User-Agent" : "azsdk-java-azure-storage-blob/12.0.0-preview.3 1.8.0_221; Windows 10 10.0",
-      "x-ms-client-request-id" : "6ec80e02-642c-44bf-8816-ba31b24750a9"
-=======
-    "Uri" : "https://azstoragesdkaccount.blob.core.windows.net/jtcsethttpheadersmin0blobapitestsethttpheadersmin3db346343d1/javablobsethttpheadersmin1blobapitestsethttpheadersmin3db86729?comp=properties",
-    "Headers" : {
-      "x-ms-version" : "2019-02-02",
-      "User-Agent" : "azsdk-java-azure-storage-blob/12.0.0-preview.3 1.8.0_212; Windows 10 10.0",
-      "x-ms-client-request-id" : "c54e4d18-1ecd-49d6-a4d1-c9d2281769e6"
->>>>>>> a55d5dd9
+      "x-ms-client-request-id" : "72ddc4a1-071f-4571-a10c-dd2f106ca2a6"
     },
     "Response" : {
       "x-ms-version" : "2019-02-02",
       "Server" : "Windows-Azure-Blob/1.0 Microsoft-HTTPAPI/2.0",
-<<<<<<< HEAD
-      "ETag" : "\"0x8D73251A3131F08\"",
-      "Last-Modified" : "Thu, 05 Sep 2019 22:37:30 GMT",
+      "ETag" : "\"0x8D73560F2BECE53\"",
+      "Last-Modified" : "Mon, 09 Sep 2019 20:04:40 GMT",
       "retry-after" : "0",
       "Content-Length" : "0",
       "StatusCode" : "200",
-      "x-ms-request-id" : "bfece044-901e-0044-433a-643cc7000000",
-      "Date" : "Thu, 05 Sep 2019 22:37:29 GMT",
-      "x-ms-client-request-id" : "6ec80e02-642c-44bf-8816-ba31b24750a9"
-=======
-      "ETag" : "\"0x8D732FC78D9D6AB\"",
-      "Last-Modified" : "Fri, 06 Sep 2019 19:00:23 GMT",
-      "retry-after" : "0",
-      "Content-Length" : "0",
-      "StatusCode" : "200",
-      "x-ms-request-id" : "b92affb4-d01e-009e-31e5-644931000000",
-      "Date" : "Fri, 06 Sep 2019 19:00:23 GMT",
-      "x-ms-client-request-id" : "c54e4d18-1ecd-49d6-a4d1-c9d2281769e6"
->>>>>>> a55d5dd9
+      "x-ms-request-id" : "c5ca3bba-301e-0042-4849-67cbbf000000",
+      "Date" : "Mon, 09 Sep 2019 20:04:40 GMT",
+      "x-ms-client-request-id" : "72ddc4a1-071f-4571-a10c-dd2f106ca2a6"
     },
     "Exception" : null
   }, {
     "Method" : "HEAD",
-<<<<<<< HEAD
-    "Uri" : "https://jaschrepragrs.blob.core.windows.net/jtcsethttpheadersmin0blobapitestsethttpheadersmin765022266b4/javablobsethttpheadersmin1blobapitestsethttpheadersmin76520651",
+    "Uri" : "https://jaschrepragrs.blob.core.windows.net/jtcsethttpheadersmin0blobapitestsethttpheadersmin0d937525435/javablobsethttpheadersmin1blobapitestsethttpheadersmin0d969138",
     "Headers" : {
       "x-ms-version" : "2019-02-02",
       "User-Agent" : "azsdk-java-azure-storage-blob/12.0.0-preview.3 1.8.0_221; Windows 10 10.0",
-      "x-ms-client-request-id" : "031c1d5f-7a9c-41ae-a8cc-6f7554be4859"
-=======
-    "Uri" : "https://azstoragesdkaccount.blob.core.windows.net/jtcsethttpheadersmin0blobapitestsethttpheadersmin3db346343d1/javablobsethttpheadersmin1blobapitestsethttpheadersmin3db86729",
-    "Headers" : {
-      "x-ms-version" : "2019-02-02",
-      "User-Agent" : "azsdk-java-azure-storage-blob/12.0.0-preview.3 1.8.0_212; Windows 10 10.0",
-      "x-ms-client-request-id" : "fd226db8-34d2-4488-bf10-550f77466ec2"
->>>>>>> a55d5dd9
+      "x-ms-client-request-id" : "4078d12e-425a-469b-9a9a-37c104739132"
     },
     "Response" : {
       "x-ms-version" : "2019-02-02",
@@ -202,56 +112,32 @@
       "Server" : "Windows-Azure-Blob/1.0 Microsoft-HTTPAPI/2.0",
       "x-ms-tag-count" : "0",
       "x-ms-lease-state" : "available",
-<<<<<<< HEAD
-      "Last-Modified" : "Thu, 05 Sep 2019 22:37:30 GMT",
+      "Last-Modified" : "Mon, 09 Sep 2019 20:04:40 GMT",
       "retry-after" : "0",
       "StatusCode" : "200",
-      "Date" : "Thu, 05 Sep 2019 22:37:29 GMT",
-=======
-      "Last-Modified" : "Fri, 06 Sep 2019 19:00:23 GMT",
-      "retry-after" : "0",
-      "StatusCode" : "200",
-      "Date" : "Fri, 06 Sep 2019 19:00:23 GMT",
->>>>>>> a55d5dd9
+      "Date" : "Mon, 09 Sep 2019 20:04:40 GMT",
       "x-ms-blob-type" : "BlockBlob",
       "Content-MD5" : "d2grV20xOEQwejFENEUrUEUyNTJnZz09",
       "Accept-Ranges" : "bytes",
       "x-ms-server-encrypted" : "true",
       "x-ms-access-tier-inferred" : "true",
       "x-ms-access-tier" : "Hot",
-<<<<<<< HEAD
-      "ETag" : "\"0x8D73251A3131F08\"",
-      "x-ms-creation-time" : "Thu, 05 Sep 2019 22:37:30 GMT",
+      "ETag" : "\"0x8D73560F2BECE53\"",
+      "x-ms-creation-time" : "Mon, 09 Sep 2019 20:04:40 GMT",
       "Content-Length" : "7",
-      "x-ms-request-id" : "bfece050-901e-0044-4f3a-643cc7000000",
+      "x-ms-request-id" : "c5ca3bcf-301e-0042-5d49-67cbbf000000",
       "Body" : "",
-      "x-ms-client-request-id" : "031c1d5f-7a9c-41ae-a8cc-6f7554be4859",
-=======
-      "ETag" : "\"0x8D732FC78D9D6AB\"",
-      "x-ms-creation-time" : "Fri, 06 Sep 2019 19:00:23 GMT",
-      "Content-Length" : "7",
-      "x-ms-request-id" : "b92affd2-d01e-009e-49e5-644931000000",
-      "Body" : "",
-      "x-ms-client-request-id" : "fd226db8-34d2-4488-bf10-550f77466ec2",
->>>>>>> a55d5dd9
+      "x-ms-client-request-id" : "4078d12e-425a-469b-9a9a-37c104739132",
       "Content-Type" : "type"
     },
     "Exception" : null
   }, {
     "Method" : "GET",
-<<<<<<< HEAD
     "Uri" : "https://jaschrepragrs.blob.core.windows.net?prefix=jtcsethttpheadersmin&comp=list",
     "Headers" : {
       "x-ms-version" : "2019-02-02",
       "User-Agent" : "azsdk-java-azure-storage-blob/12.0.0-preview.3 1.8.0_221; Windows 10 10.0",
-      "x-ms-client-request-id" : "8b67fc0a-9d88-4d92-89b9-baeac146aaa4"
-=======
-    "Uri" : "https://azstoragesdkaccount.blob.core.windows.net?prefix=jtcsethttpheadersmin&comp=list",
-    "Headers" : {
-      "x-ms-version" : "2019-02-02",
-      "User-Agent" : "azsdk-java-azure-storage-blob/12.0.0-preview.3 1.8.0_212; Windows 10 10.0",
-      "x-ms-client-request-id" : "1d22d385-577a-4b46-8187-486fc750bf0d"
->>>>>>> a55d5dd9
+      "x-ms-client-request-id" : "2f44e71a-6151-4a68-abaa-5bd7ee24df0c"
     },
     "Response" : {
       "Transfer-Encoding" : "chunked",
@@ -259,35 +145,20 @@
       "Server" : "Windows-Azure-Blob/1.0 Microsoft-HTTPAPI/2.0",
       "retry-after" : "0",
       "StatusCode" : "200",
-<<<<<<< HEAD
-      "x-ms-request-id" : "bfece059-901e-0044-573a-643cc7000000",
-      "Body" : "﻿<?xml version=\"1.0\" encoding=\"utf-8\"?><EnumerationResults ServiceEndpoint=\"https://jaschrepragrs.blob.core.windows.net/\"><Prefix>jtcsethttpheadersmin</Prefix><Containers><Container><Name>jtcsethttpheadersmin0blobapitestsethttpheadersmin765022266b4</Name><Properties><Last-Modified>Thu, 05 Sep 2019 22:37:30 GMT</Last-Modified><Etag>\"0x8D73251A2EC4A2B\"</Etag><LeaseStatus>unlocked</LeaseStatus><LeaseState>available</LeaseState><DefaultEncryptionScope>$account-encryption-key</DefaultEncryptionScope><DenyEncryptionScopeOverride>false</DenyEncryptionScopeOverride><HasImmutabilityPolicy>false</HasImmutabilityPolicy><HasLegalHold>false</HasLegalHold></Properties></Container></Containers><NextMarker /></EnumerationResults>",
-      "Date" : "Thu, 05 Sep 2019 22:37:29 GMT",
-      "x-ms-client-request-id" : "8b67fc0a-9d88-4d92-89b9-baeac146aaa4",
-=======
-      "x-ms-request-id" : "b92affed-d01e-009e-61e5-644931000000",
-      "Body" : "﻿<?xml version=\"1.0\" encoding=\"utf-8\"?><EnumerationResults ServiceEndpoint=\"https://azstoragesdkaccount.blob.core.windows.net/\"><Prefix>jtcsethttpheadersmin</Prefix><Containers><Container><Name>jtcsethttpheadersmin0blobapitestsethttpheadersmin3db346343d1</Name><Properties><Last-Modified>Fri, 06 Sep 2019 19:00:23 GMT</Last-Modified><Etag>\"0x8D732FC78C5EAF9\"</Etag><LeaseStatus>unlocked</LeaseStatus><LeaseState>available</LeaseState><DefaultEncryptionScope>$account-encryption-key</DefaultEncryptionScope><DenyEncryptionScopeOverride>false</DenyEncryptionScopeOverride><HasImmutabilityPolicy>false</HasImmutabilityPolicy><HasLegalHold>false</HasLegalHold></Properties></Container></Containers><NextMarker /></EnumerationResults>",
-      "Date" : "Fri, 06 Sep 2019 19:00:23 GMT",
-      "x-ms-client-request-id" : "1d22d385-577a-4b46-8187-486fc750bf0d",
->>>>>>> a55d5dd9
+      "x-ms-request-id" : "c5ca3bea-301e-0042-7749-67cbbf000000",
+      "Body" : "﻿<?xml version=\"1.0\" encoding=\"utf-8\"?><EnumerationResults ServiceEndpoint=\"https://jaschrepragrs.blob.core.windows.net/\"><Prefix>jtcsethttpheadersmin</Prefix><Containers><Container><Name>jtcsethttpheadersmin0blobapitestsethttpheadersmin0d937525435</Name><Properties><Last-Modified>Mon, 09 Sep 2019 20:04:39 GMT</Last-Modified><Etag>\"0x8D73560F295E735\"</Etag><LeaseStatus>unlocked</LeaseStatus><LeaseState>available</LeaseState><DefaultEncryptionScope>$account-encryption-key</DefaultEncryptionScope><DenyEncryptionScopeOverride>false</DenyEncryptionScopeOverride><HasImmutabilityPolicy>false</HasImmutabilityPolicy><HasLegalHold>false</HasLegalHold></Properties></Container></Containers><NextMarker /></EnumerationResults>",
+      "Date" : "Mon, 09 Sep 2019 20:04:40 GMT",
+      "x-ms-client-request-id" : "2f44e71a-6151-4a68-abaa-5bd7ee24df0c",
       "Content-Type" : "application/xml"
     },
     "Exception" : null
   }, {
     "Method" : "DELETE",
-<<<<<<< HEAD
-    "Uri" : "https://jaschrepragrs.blob.core.windows.net/jtcsethttpheadersmin0blobapitestsethttpheadersmin765022266b4?restype=container",
+    "Uri" : "https://jaschrepragrs.blob.core.windows.net/jtcsethttpheadersmin0blobapitestsethttpheadersmin0d937525435?restype=container",
     "Headers" : {
       "x-ms-version" : "2019-02-02",
       "User-Agent" : "azsdk-java-azure-storage-blob/12.0.0-preview.3 1.8.0_221; Windows 10 10.0",
-      "x-ms-client-request-id" : "860f3ce0-4cf8-45bb-815d-c94a987f2a08"
-=======
-    "Uri" : "https://azstoragesdkaccount.blob.core.windows.net/jtcsethttpheadersmin0blobapitestsethttpheadersmin3db346343d1?restype=container",
-    "Headers" : {
-      "x-ms-version" : "2019-02-02",
-      "User-Agent" : "azsdk-java-azure-storage-blob/12.0.0-preview.3 1.8.0_212; Windows 10 10.0",
-      "x-ms-client-request-id" : "96787bf8-7164-42a3-a63d-b201064d407f"
->>>>>>> a55d5dd9
+      "x-ms-client-request-id" : "1a6d7f08-5ba4-4d4b-86ac-46a6668a41ab"
     },
     "Response" : {
       "x-ms-version" : "2019-02-02",
@@ -295,21 +166,11 @@
       "retry-after" : "0",
       "Content-Length" : "0",
       "StatusCode" : "202",
-<<<<<<< HEAD
-      "x-ms-request-id" : "bfece06a-901e-0044-683a-643cc7000000",
-      "Date" : "Thu, 05 Sep 2019 22:37:29 GMT",
-      "x-ms-client-request-id" : "860f3ce0-4cf8-45bb-815d-c94a987f2a08"
+      "x-ms-request-id" : "c5ca3c10-301e-0042-1949-67cbbf000000",
+      "Date" : "Mon, 09 Sep 2019 20:04:40 GMT",
+      "x-ms-client-request-id" : "1a6d7f08-5ba4-4d4b-86ac-46a6668a41ab"
     },
     "Exception" : null
   } ],
-  "variables" : [ "jtcsethttpheadersmin0blobapitestsethttpheadersmin765022266b4", "javablobsethttpheadersmin1blobapitestsethttpheadersmin76520651" ]
-=======
-      "x-ms-request-id" : "b92b0008-d01e-009e-7ae5-644931000000",
-      "Date" : "Fri, 06 Sep 2019 19:00:23 GMT",
-      "x-ms-client-request-id" : "96787bf8-7164-42a3-a63d-b201064d407f"
-    },
-    "Exception" : null
-  } ],
-  "variables" : [ "jtcsethttpheadersmin0blobapitestsethttpheadersmin3db346343d1", "javablobsethttpheadersmin1blobapitestsethttpheadersmin3db86729" ]
->>>>>>> a55d5dd9
+  "variables" : [ "jtcsethttpheadersmin0blobapitestsethttpheadersmin0d937525435", "javablobsethttpheadersmin1blobapitestsethttpheadersmin0d969138" ]
 }