{
  "networkCallRecords" : [ {
    "Method" : "PUT",
<<<<<<< HEAD
    "Uri" : "https://jaschrepragrs.blob.core.windows.net/jtcsettierinferred0blobapitestsettierinferred0202278577944?restype=container",
    "Headers" : {
      "x-ms-version" : "2019-02-02",
      "User-Agent" : "azsdk-java-azure-storage-blob/12.0.0-preview.3 1.8.0_221; Windows 10 10.0",
      "x-ms-client-request-id" : "99a66358-d654-4d34-9478-117b2329776b"
=======
    "Uri" : "https://azstoragesdkaccount.blob.core.windows.net/jtcsettierinferred0blobapitestsettierinferred6d904017026f2?restype=container",
    "Headers" : {
      "x-ms-version" : "2019-02-02",
      "User-Agent" : "azsdk-java-azure-storage-blob/12.0.0-preview.3 1.8.0_212; Windows 10 10.0",
      "x-ms-client-request-id" : "35e8eb28-4ddf-4e67-84f3-9007e6661630"
>>>>>>> a55d5dd9
    },
    "Response" : {
      "x-ms-version" : "2019-02-02",
      "Server" : "Windows-Azure-Blob/1.0 Microsoft-HTTPAPI/2.0",
<<<<<<< HEAD
      "ETag" : "\"0x8D73251EB51FF02\"",
      "Last-Modified" : "Thu, 05 Sep 2019 22:39:31 GMT",
      "retry-after" : "0",
      "Content-Length" : "0",
      "StatusCode" : "201",
      "x-ms-request-id" : "bfed5339-901e-0044-0f3a-643cc7000000",
      "Date" : "Thu, 05 Sep 2019 22:39:31 GMT",
      "x-ms-client-request-id" : "99a66358-d654-4d34-9478-117b2329776b"
=======
      "ETag" : "\"0x8D732FCAD45DE0D\"",
      "Last-Modified" : "Fri, 06 Sep 2019 19:01:51 GMT",
      "retry-after" : "0",
      "Content-Length" : "0",
      "StatusCode" : "201",
      "x-ms-request-id" : "b92c6250-d01e-009e-53e5-644931000000",
      "Date" : "Fri, 06 Sep 2019 19:01:51 GMT",
      "x-ms-client-request-id" : "35e8eb28-4ddf-4e67-84f3-9007e6661630"
>>>>>>> a55d5dd9
    },
    "Exception" : null
  }, {
    "Method" : "PUT",
<<<<<<< HEAD
    "Uri" : "https://jaschrepragrs.blob.core.windows.net/jtcsettierinferred0blobapitestsettierinferred0202278577944/javablobsettierinferred1blobapitestsettierinferred0200049217",
    "Headers" : {
      "x-ms-version" : "2019-02-02",
      "User-Agent" : "azsdk-java-azure-storage-blob/12.0.0-preview.3 1.8.0_221; Windows 10 10.0",
      "x-ms-client-request-id" : "7c1df6bc-64e6-4f56-9d0f-b67921eb2ed6",
=======
    "Uri" : "https://azstoragesdkaccount.blob.core.windows.net/jtcsettierinferred0blobapitestsettierinferred6d904017026f2/javablobsettierinferred1blobapitestsettierinferred6d90862461",
    "Headers" : {
      "x-ms-version" : "2019-02-02",
      "User-Agent" : "azsdk-java-azure-storage-blob/12.0.0-preview.3 1.8.0_212; Windows 10 10.0",
      "x-ms-client-request-id" : "eaf1e444-8497-49d8-bbb1-176a055c1d45",
>>>>>>> a55d5dd9
      "Content-Type" : "application/octet-stream"
    },
    "Response" : {
      "x-ms-version" : "2019-02-02",
      "Server" : "Windows-Azure-Blob/1.0 Microsoft-HTTPAPI/2.0",
      "x-ms-content-crc64" : "6RYQPwaVsyQ=",
<<<<<<< HEAD
      "Last-Modified" : "Thu, 05 Sep 2019 22:39:31 GMT",
      "retry-after" : "0",
      "StatusCode" : "201",
      "x-ms-request-server-encrypted" : "true",
      "Date" : "Thu, 05 Sep 2019 22:39:31 GMT",
      "Content-MD5" : "wh+Wm18D0z1D4E+PE252gg==",
      "ETag" : "\"0x8D73251EB6110BD\"",
      "Content-Length" : "0",
      "x-ms-request-id" : "bfed5358-901e-0044-243a-643cc7000000",
      "x-ms-client-request-id" : "7c1df6bc-64e6-4f56-9d0f-b67921eb2ed6"
=======
      "Last-Modified" : "Fri, 06 Sep 2019 19:01:51 GMT",
      "retry-after" : "0",
      "StatusCode" : "201",
      "x-ms-request-server-encrypted" : "true",
      "Date" : "Fri, 06 Sep 2019 19:01:51 GMT",
      "Content-MD5" : "wh+Wm18D0z1D4E+PE252gg==",
      "ETag" : "\"0x8D732FCAD4C4DA0\"",
      "Content-Length" : "0",
      "x-ms-request-id" : "b92c6288-d01e-009e-09e5-644931000000",
      "x-ms-client-request-id" : "eaf1e444-8497-49d8-bbb1-176a055c1d45"
>>>>>>> a55d5dd9
    },
    "Exception" : null
  }, {
    "Method" : "PUT",
<<<<<<< HEAD
    "Uri" : "https://jamesschreppler.blob.core.windows.net/javablobsettierinferred2blobapitestsettierinferred0203955564?restype=container",
    "Headers" : {
      "x-ms-version" : "2019-02-02",
      "User-Agent" : "azsdk-java-azure-storage-blob/12.0.0-preview.3 1.8.0_221; Windows 10 10.0",
      "x-ms-client-request-id" : "5f38c2a7-a298-45b7-a04e-39e783fa3ec4"
=======
    "Uri" : "https://azstoragesdkblobaccount.blob.core.windows.net/javablobsettierinferred2blobapitestsettierinferred6d95046564?restype=container",
    "Headers" : {
      "x-ms-version" : "2019-02-02",
      "User-Agent" : "azsdk-java-azure-storage-blob/12.0.0-preview.3 1.8.0_212; Windows 10 10.0",
      "x-ms-client-request-id" : "38c22c3c-b3e1-4c07-8ec9-85c0a046cfbe"
>>>>>>> a55d5dd9
    },
    "Response" : {
      "x-ms-version" : "2019-02-02",
      "Server" : "Windows-Azure-Blob/1.0 Microsoft-HTTPAPI/2.0",
<<<<<<< HEAD
      "ETag" : "\"0x8D73251EB691D57\"",
      "Last-Modified" : "Thu, 05 Sep 2019 22:39:31 GMT",
      "retry-after" : "0",
      "Content-Length" : "0",
      "StatusCode" : "201",
      "x-ms-request-id" : "aca802a8-c01e-0042-5c3a-64aaab000000",
      "Date" : "Thu, 05 Sep 2019 22:39:31 GMT",
      "x-ms-client-request-id" : "5f38c2a7-a298-45b7-a04e-39e783fa3ec4"
=======
      "ETag" : "\"0x8D732FCAD56D5FE\"",
      "Last-Modified" : "Fri, 06 Sep 2019 19:01:51 GMT",
      "retry-after" : "0",
      "Content-Length" : "0",
      "StatusCode" : "201",
      "x-ms-request-id" : "b8f1a56f-301e-004b-56e5-64feb1000000",
      "Date" : "Fri, 06 Sep 2019 19:01:51 GMT",
      "x-ms-client-request-id" : "38c22c3c-b3e1-4c07-8ec9-85c0a046cfbe"
>>>>>>> a55d5dd9
    },
    "Exception" : null
  }, {
    "Method" : "PUT",
<<<<<<< HEAD
    "Uri" : "https://jamesschreppler.blob.core.windows.net/javablobsettierinferred2blobapitestsettierinferred0203955564/javablobsettierinferred3blobapitestsettierinferred0207685430",
    "Headers" : {
      "x-ms-version" : "2019-02-02",
      "User-Agent" : "azsdk-java-azure-storage-blob/12.0.0-preview.3 1.8.0_221; Windows 10 10.0",
      "x-ms-client-request-id" : "ee801cc2-b505-4b95-a83c-ff4f48fef1e3",
=======
    "Uri" : "https://azstoragesdkblobaccount.blob.core.windows.net/javablobsettierinferred2blobapitestsettierinferred6d95046564/javablobsettierinferred3blobapitestsettierinferred6d9969362b",
    "Headers" : {
      "x-ms-version" : "2019-02-02",
      "User-Agent" : "azsdk-java-azure-storage-blob/12.0.0-preview.3 1.8.0_212; Windows 10 10.0",
      "x-ms-client-request-id" : "cbe512df-724d-45b4-bfde-c55c36f8a11b",
>>>>>>> a55d5dd9
      "Content-Type" : "application/octet-stream"
    },
    "Response" : {
      "x-ms-version" : "2019-02-02",
      "Server" : "Windows-Azure-Blob/1.0 Microsoft-HTTPAPI/2.0",
      "x-ms-content-crc64" : "6RYQPwaVsyQ=",
<<<<<<< HEAD
      "Last-Modified" : "Thu, 05 Sep 2019 22:39:32 GMT",
      "retry-after" : "0",
      "StatusCode" : "201",
      "x-ms-request-server-encrypted" : "true",
      "Date" : "Thu, 05 Sep 2019 22:39:31 GMT",
      "Content-MD5" : "wh+Wm18D0z1D4E+PE252gg==",
      "ETag" : "\"0x8D73251EB7557AC\"",
      "Content-Length" : "0",
      "x-ms-request-id" : "aca802c2-c01e-0042-733a-64aaab000000",
      "x-ms-client-request-id" : "ee801cc2-b505-4b95-a83c-ff4f48fef1e3"
=======
      "Last-Modified" : "Fri, 06 Sep 2019 19:01:51 GMT",
      "retry-after" : "0",
      "StatusCode" : "201",
      "x-ms-request-server-encrypted" : "true",
      "Date" : "Fri, 06 Sep 2019 19:01:51 GMT",
      "Content-MD5" : "wh+Wm18D0z1D4E+PE252gg==",
      "ETag" : "\"0x8D732FCAD718C22\"",
      "Content-Length" : "0",
      "x-ms-request-id" : "b8f1a57a-301e-004b-5ee5-64feb1000000",
      "x-ms-client-request-id" : "cbe512df-724d-45b4-bfde-c55c36f8a11b"
>>>>>>> a55d5dd9
    },
    "Exception" : null
  }, {
    "Method" : "HEAD",
<<<<<<< HEAD
    "Uri" : "https://jamesschreppler.blob.core.windows.net/javablobsettierinferred2blobapitestsettierinferred0203955564/javablobsettierinferred3blobapitestsettierinferred0207685430",
    "Headers" : {
      "x-ms-version" : "2019-02-02",
      "User-Agent" : "azsdk-java-azure-storage-blob/12.0.0-preview.3 1.8.0_221; Windows 10 10.0",
      "x-ms-client-request-id" : "6cbe374a-8640-4722-ac45-5cf36ec82fbc"
=======
    "Uri" : "https://azstoragesdkblobaccount.blob.core.windows.net/javablobsettierinferred2blobapitestsettierinferred6d95046564/javablobsettierinferred3blobapitestsettierinferred6d9969362b",
    "Headers" : {
      "x-ms-version" : "2019-02-02",
      "User-Agent" : "azsdk-java-azure-storage-blob/12.0.0-preview.3 1.8.0_212; Windows 10 10.0",
      "x-ms-client-request-id" : "ea6010bc-6d9c-48b1-bb56-9e89dd0ad5bf"
>>>>>>> a55d5dd9
    },
    "Response" : {
      "x-ms-version" : "2019-02-02",
      "x-ms-lease-status" : "unlocked",
      "Server" : "Windows-Azure-Blob/1.0 Microsoft-HTTPAPI/2.0",
      "x-ms-tag-count" : "0",
      "x-ms-lease-state" : "available",
<<<<<<< HEAD
      "Last-Modified" : "Thu, 05 Sep 2019 22:39:32 GMT",
      "retry-after" : "0",
      "StatusCode" : "200",
      "Date" : "Thu, 05 Sep 2019 22:39:31 GMT",
=======
      "Last-Modified" : "Fri, 06 Sep 2019 19:01:51 GMT",
      "retry-after" : "0",
      "StatusCode" : "200",
      "Date" : "Fri, 06 Sep 2019 19:01:51 GMT",
>>>>>>> a55d5dd9
      "x-ms-blob-type" : "BlockBlob",
      "Content-MD5" : "wh+Wm18D0z1D4E+PE252gg==",
      "Accept-Ranges" : "bytes",
      "x-ms-server-encrypted" : "true",
      "x-ms-access-tier-inferred" : "true",
      "x-ms-access-tier" : "Hot",
<<<<<<< HEAD
      "ETag" : "\"0x8D73251EB7557AC\"",
      "x-ms-creation-time" : "Thu, 05 Sep 2019 22:39:32 GMT",
      "Content-Length" : "7",
      "x-ms-request-id" : "aca802e1-c01e-0042-0f3a-64aaab000000",
      "x-ms-client-request-id" : "6cbe374a-8640-4722-ac45-5cf36ec82fbc",
=======
      "ETag" : "\"0x8D732FCAD718C22\"",
      "x-ms-creation-time" : "Fri, 06 Sep 2019 19:01:51 GMT",
      "Content-Length" : "7",
      "x-ms-request-id" : "b8f1a60b-301e-004b-56e5-64feb1000000",
      "x-ms-client-request-id" : "ea6010bc-6d9c-48b1-bb56-9e89dd0ad5bf",
>>>>>>> a55d5dd9
      "Content-Type" : "application/octet-stream"
    },
    "Exception" : null
  }, {
    "Method" : "GET",
<<<<<<< HEAD
    "Uri" : "https://jamesschreppler.blob.core.windows.net/javablobsettierinferred2blobapitestsettierinferred0203955564?include=&restype=container&comp=list",
    "Headers" : {
      "x-ms-version" : "2019-02-02",
      "User-Agent" : "azsdk-java-azure-storage-blob/12.0.0-preview.3 1.8.0_221; Windows 10 10.0",
      "x-ms-client-request-id" : "26b06a32-5b4c-40aa-bfa3-2145c6dab03e"
=======
    "Uri" : "https://azstoragesdkblobaccount.blob.core.windows.net/javablobsettierinferred2blobapitestsettierinferred6d95046564?include=&restype=container&comp=list",
    "Headers" : {
      "x-ms-version" : "2019-02-02",
      "User-Agent" : "azsdk-java-azure-storage-blob/12.0.0-preview.3 1.8.0_212; Windows 10 10.0",
      "x-ms-client-request-id" : "0ca7793c-3b6a-471c-acd5-3f5d26195b53"
>>>>>>> a55d5dd9
    },
    "Response" : {
      "Transfer-Encoding" : "chunked",
      "x-ms-version" : "2019-02-02",
      "Server" : "Windows-Azure-Blob/1.0 Microsoft-HTTPAPI/2.0",
      "retry-after" : "0",
      "StatusCode" : "200",
<<<<<<< HEAD
      "x-ms-request-id" : "aca80303-c01e-0042-293a-64aaab000000",
      "Body" : "﻿<?xml version=\"1.0\" encoding=\"utf-8\"?><EnumerationResults ServiceEndpoint=\"https://jamesschreppler.blob.core.windows.net/\" ContainerName=\"javablobsettierinferred2blobapitestsettierinferred0203955564\"><Blobs><Blob><Name>javablobsettierinferred3blobapitestsettierinferred0207685430</Name><Properties><Creation-Time>Thu, 05 Sep 2019 22:39:32 GMT</Creation-Time><Last-Modified>Thu, 05 Sep 2019 22:39:32 GMT</Last-Modified><Etag>0x8D73251EB7557AC</Etag><Content-Length>7</Content-Length><Content-Type>application/octet-stream</Content-Type><Content-Encoding /><Content-Language /><Content-CRC64>6RYQPwaVsyQ=</Content-CRC64><Content-MD5>wh+Wm18D0z1D4E+PE252gg==</Content-MD5><Cache-Control /><Content-Disposition /><BlobType>BlockBlob</BlobType><AccessTier>Hot</AccessTier><AccessTierInferred>true</AccessTierInferred><LeaseStatus>unlocked</LeaseStatus><LeaseState>available</LeaseState><ServerEncrypted>true</ServerEncrypted><TagCount>0</TagCount></Properties></Blob></Blobs><NextMarker /></EnumerationResults>",
      "Date" : "Thu, 05 Sep 2019 22:39:31 GMT",
      "x-ms-client-request-id" : "26b06a32-5b4c-40aa-bfa3-2145c6dab03e",
=======
      "x-ms-request-id" : "b8f1a61e-301e-004b-66e5-64feb1000000",
      "Body" : "﻿<?xml version=\"1.0\" encoding=\"utf-8\"?><EnumerationResults ServiceEndpoint=\"https://azstoragesdkblobaccount.blob.core.windows.net/\" ContainerName=\"javablobsettierinferred2blobapitestsettierinferred6d95046564\"><Blobs><Blob><Name>javablobsettierinferred3blobapitestsettierinferred6d9969362b</Name><Properties><Creation-Time>Fri, 06 Sep 2019 19:01:51 GMT</Creation-Time><Last-Modified>Fri, 06 Sep 2019 19:01:51 GMT</Last-Modified><Etag>0x8D732FCAD718C22</Etag><Content-Length>7</Content-Length><Content-Type>application/octet-stream</Content-Type><Content-Encoding /><Content-Language /><Content-CRC64>6RYQPwaVsyQ=</Content-CRC64><Content-MD5>wh+Wm18D0z1D4E+PE252gg==</Content-MD5><Cache-Control /><Content-Disposition /><BlobType>BlockBlob</BlobType><AccessTier>Hot</AccessTier><AccessTierInferred>true</AccessTierInferred><LeaseStatus>unlocked</LeaseStatus><LeaseState>available</LeaseState><ServerEncrypted>true</ServerEncrypted><TagCount>0</TagCount></Properties></Blob></Blobs><NextMarker /></EnumerationResults>",
      "Date" : "Fri, 06 Sep 2019 19:01:51 GMT",
      "x-ms-client-request-id" : "0ca7793c-3b6a-471c-acd5-3f5d26195b53",
>>>>>>> a55d5dd9
      "Content-Type" : "application/xml"
    },
    "Exception" : null
  }, {
    "Method" : "PUT",
<<<<<<< HEAD
    "Uri" : "https://jamesschreppler.blob.core.windows.net/javablobsettierinferred2blobapitestsettierinferred0203955564/javablobsettierinferred3blobapitestsettierinferred0207685430?comp=tier",
    "Headers" : {
      "x-ms-version" : "2019-02-02",
      "User-Agent" : "azsdk-java-azure-storage-blob/12.0.0-preview.3 1.8.0_221; Windows 10 10.0",
      "x-ms-client-request-id" : "f1c3eb36-c641-4997-bf6d-ab9210564a7b"
=======
    "Uri" : "https://azstoragesdkblobaccount.blob.core.windows.net/javablobsettierinferred2blobapitestsettierinferred6d95046564/javablobsettierinferred3blobapitestsettierinferred6d9969362b?comp=tier",
    "Headers" : {
      "x-ms-version" : "2019-02-02",
      "User-Agent" : "azsdk-java-azure-storage-blob/12.0.0-preview.3 1.8.0_212; Windows 10 10.0",
      "x-ms-client-request-id" : "1e44ed4b-210a-4dbc-ba0d-3aee771e5db2"
>>>>>>> a55d5dd9
    },
    "Response" : {
      "x-ms-version" : "2019-02-02",
      "Server" : "Windows-Azure-Blob/1.0 Microsoft-HTTPAPI/2.0",
      "retry-after" : "0",
      "Content-Length" : "0",
      "StatusCode" : "200",
<<<<<<< HEAD
      "x-ms-request-id" : "aca80310-c01e-0042-353a-64aaab000000",
      "Date" : "Thu, 05 Sep 2019 22:39:31 GMT",
      "x-ms-client-request-id" : "f1c3eb36-c641-4997-bf6d-ab9210564a7b"
=======
      "x-ms-request-id" : "b8f1a647-301e-004b-0de5-64feb1000000",
      "Date" : "Fri, 06 Sep 2019 19:01:51 GMT",
      "x-ms-client-request-id" : "1e44ed4b-210a-4dbc-ba0d-3aee771e5db2"
>>>>>>> a55d5dd9
    },
    "Exception" : null
  }, {
    "Method" : "HEAD",
<<<<<<< HEAD
    "Uri" : "https://jamesschreppler.blob.core.windows.net/javablobsettierinferred2blobapitestsettierinferred0203955564/javablobsettierinferred3blobapitestsettierinferred0207685430",
    "Headers" : {
      "x-ms-version" : "2019-02-02",
      "User-Agent" : "azsdk-java-azure-storage-blob/12.0.0-preview.3 1.8.0_221; Windows 10 10.0",
      "x-ms-client-request-id" : "25b93e87-7c6d-4dab-9416-aae1078d50f8"
=======
    "Uri" : "https://azstoragesdkblobaccount.blob.core.windows.net/javablobsettierinferred2blobapitestsettierinferred6d95046564/javablobsettierinferred3blobapitestsettierinferred6d9969362b",
    "Headers" : {
      "x-ms-version" : "2019-02-02",
      "User-Agent" : "azsdk-java-azure-storage-blob/12.0.0-preview.3 1.8.0_212; Windows 10 10.0",
      "x-ms-client-request-id" : "67afe858-5599-4d32-b74f-4abf452871d2"
>>>>>>> a55d5dd9
    },
    "Response" : {
      "x-ms-version" : "2019-02-02",
      "x-ms-lease-status" : "unlocked",
      "Server" : "Windows-Azure-Blob/1.0 Microsoft-HTTPAPI/2.0",
      "x-ms-tag-count" : "0",
      "x-ms-lease-state" : "available",
<<<<<<< HEAD
      "Last-Modified" : "Thu, 05 Sep 2019 22:39:32 GMT",
      "retry-after" : "0",
      "x-ms-access-tier-change-time" : "Thu, 05 Sep 2019 22:39:32 GMT",
      "StatusCode" : "200",
      "Date" : "Thu, 05 Sep 2019 22:39:31 GMT",
=======
      "Last-Modified" : "Fri, 06 Sep 2019 19:01:51 GMT",
      "retry-after" : "0",
      "x-ms-access-tier-change-time" : "Fri, 06 Sep 2019 19:01:52 GMT",
      "StatusCode" : "200",
      "Date" : "Fri, 06 Sep 2019 19:01:51 GMT",
>>>>>>> a55d5dd9
      "x-ms-blob-type" : "BlockBlob",
      "Content-MD5" : "wh+Wm18D0z1D4E+PE252gg==",
      "Accept-Ranges" : "bytes",
      "x-ms-server-encrypted" : "true",
      "x-ms-access-tier" : "Hot",
<<<<<<< HEAD
      "ETag" : "\"0x8D73251EB7557AC\"",
      "x-ms-creation-time" : "Thu, 05 Sep 2019 22:39:32 GMT",
      "Content-Length" : "7",
      "x-ms-request-id" : "aca80326-c01e-0042-453a-64aaab000000",
      "x-ms-client-request-id" : "25b93e87-7c6d-4dab-9416-aae1078d50f8",
=======
      "ETag" : "\"0x8D732FCAD718C22\"",
      "x-ms-creation-time" : "Fri, 06 Sep 2019 19:01:51 GMT",
      "Content-Length" : "7",
      "x-ms-request-id" : "b8f1a660-301e-004b-22e5-64feb1000000",
      "x-ms-client-request-id" : "67afe858-5599-4d32-b74f-4abf452871d2",
>>>>>>> a55d5dd9
      "Content-Type" : "application/octet-stream"
    },
    "Exception" : null
  }, {
    "Method" : "GET",
<<<<<<< HEAD
    "Uri" : "https://jamesschreppler.blob.core.windows.net/javablobsettierinferred2blobapitestsettierinferred0203955564?include=&restype=container&comp=list",
    "Headers" : {
      "x-ms-version" : "2019-02-02",
      "User-Agent" : "azsdk-java-azure-storage-blob/12.0.0-preview.3 1.8.0_221; Windows 10 10.0",
      "x-ms-client-request-id" : "9d4ecf48-03e0-4f1b-8174-bde8dee0e065"
=======
    "Uri" : "https://azstoragesdkblobaccount.blob.core.windows.net/javablobsettierinferred2blobapitestsettierinferred6d95046564?include=&restype=container&comp=list",
    "Headers" : {
      "x-ms-version" : "2019-02-02",
      "User-Agent" : "azsdk-java-azure-storage-blob/12.0.0-preview.3 1.8.0_212; Windows 10 10.0",
      "x-ms-client-request-id" : "5c9fe502-d6a1-49e7-afc8-252db4bc21de"
>>>>>>> a55d5dd9
    },
    "Response" : {
      "Transfer-Encoding" : "chunked",
      "x-ms-version" : "2019-02-02",
      "Server" : "Windows-Azure-Blob/1.0 Microsoft-HTTPAPI/2.0",
      "retry-after" : "0",
      "StatusCode" : "200",
<<<<<<< HEAD
      "x-ms-request-id" : "aca80337-c01e-0042-533a-64aaab000000",
      "Body" : "﻿<?xml version=\"1.0\" encoding=\"utf-8\"?><EnumerationResults ServiceEndpoint=\"https://jamesschreppler.blob.core.windows.net/\" ContainerName=\"javablobsettierinferred2blobapitestsettierinferred0203955564\"><Blobs><Blob><Name>javablobsettierinferred3blobapitestsettierinferred0207685430</Name><Properties><Creation-Time>Thu, 05 Sep 2019 22:39:32 GMT</Creation-Time><Last-Modified>Thu, 05 Sep 2019 22:39:32 GMT</Last-Modified><Etag>0x8D73251EB7557AC</Etag><Content-Length>7</Content-Length><Content-Type>application/octet-stream</Content-Type><Content-Encoding /><Content-Language /><Content-CRC64>6RYQPwaVsyQ=</Content-CRC64><Content-MD5>wh+Wm18D0z1D4E+PE252gg==</Content-MD5><Cache-Control /><Content-Disposition /><BlobType>BlockBlob</BlobType><AccessTier>Hot</AccessTier><AccessTierChangeTime>Thu, 05 Sep 2019 22:39:32 GMT</AccessTierChangeTime><LeaseStatus>unlocked</LeaseStatus><LeaseState>available</LeaseState><ServerEncrypted>true</ServerEncrypted><TagCount>0</TagCount></Properties></Blob></Blobs><NextMarker /></EnumerationResults>",
      "Date" : "Thu, 05 Sep 2019 22:39:32 GMT",
      "x-ms-client-request-id" : "9d4ecf48-03e0-4f1b-8174-bde8dee0e065",
=======
      "x-ms-request-id" : "b8f1a669-301e-004b-2be5-64feb1000000",
      "Body" : "﻿<?xml version=\"1.0\" encoding=\"utf-8\"?><EnumerationResults ServiceEndpoint=\"https://azstoragesdkblobaccount.blob.core.windows.net/\" ContainerName=\"javablobsettierinferred2blobapitestsettierinferred6d95046564\"><Blobs><Blob><Name>javablobsettierinferred3blobapitestsettierinferred6d9969362b</Name><Properties><Creation-Time>Fri, 06 Sep 2019 19:01:51 GMT</Creation-Time><Last-Modified>Fri, 06 Sep 2019 19:01:51 GMT</Last-Modified><Etag>0x8D732FCAD718C22</Etag><Content-Length>7</Content-Length><Content-Type>application/octet-stream</Content-Type><Content-Encoding /><Content-Language /><Content-CRC64>6RYQPwaVsyQ=</Content-CRC64><Content-MD5>wh+Wm18D0z1D4E+PE252gg==</Content-MD5><Cache-Control /><Content-Disposition /><BlobType>BlockBlob</BlobType><AccessTier>Hot</AccessTier><AccessTierChangeTime>Fri, 06 Sep 2019 19:01:52 GMT</AccessTierChangeTime><LeaseStatus>unlocked</LeaseStatus><LeaseState>available</LeaseState><ServerEncrypted>true</ServerEncrypted><TagCount>0</TagCount></Properties></Blob></Blobs><NextMarker /></EnumerationResults>",
      "Date" : "Fri, 06 Sep 2019 19:01:51 GMT",
      "x-ms-client-request-id" : "5c9fe502-d6a1-49e7-afc8-252db4bc21de",
>>>>>>> a55d5dd9
      "Content-Type" : "application/xml"
    },
    "Exception" : null
  }, {
    "Method" : "GET",
<<<<<<< HEAD
    "Uri" : "https://jaschrepragrs.blob.core.windows.net?prefix=jtcsettierinferred&comp=list",
    "Headers" : {
      "x-ms-version" : "2019-02-02",
      "User-Agent" : "azsdk-java-azure-storage-blob/12.0.0-preview.3 1.8.0_221; Windows 10 10.0",
      "x-ms-client-request-id" : "a297603d-e26c-45a6-843f-b3afa85ebeab"
=======
    "Uri" : "https://azstoragesdkaccount.blob.core.windows.net?prefix=jtcsettierinferred&comp=list",
    "Headers" : {
      "x-ms-version" : "2019-02-02",
      "User-Agent" : "azsdk-java-azure-storage-blob/12.0.0-preview.3 1.8.0_212; Windows 10 10.0",
      "x-ms-client-request-id" : "a716ed9b-81b9-4a57-8885-eff13b6a4f90"
>>>>>>> a55d5dd9
    },
    "Response" : {
      "Transfer-Encoding" : "chunked",
      "x-ms-version" : "2019-02-02",
      "Server" : "Windows-Azure-Blob/1.0 Microsoft-HTTPAPI/2.0",
      "retry-after" : "0",
      "StatusCode" : "200",
<<<<<<< HEAD
      "x-ms-request-id" : "bfed53b0-901e-0044-783a-643cc7000000",
      "Body" : "﻿<?xml version=\"1.0\" encoding=\"utf-8\"?><EnumerationResults ServiceEndpoint=\"https://jaschrepragrs.blob.core.windows.net/\"><Prefix>jtcsettierinferred</Prefix><Containers><Container><Name>jtcsettierinferred0blobapitestsettierinferred0202278577944</Name><Properties><Last-Modified>Thu, 05 Sep 2019 22:39:31 GMT</Last-Modified><Etag>\"0x8D73251EB51FF02\"</Etag><LeaseStatus>unlocked</LeaseStatus><LeaseState>available</LeaseState><DefaultEncryptionScope>$account-encryption-key</DefaultEncryptionScope><DenyEncryptionScopeOverride>false</DenyEncryptionScopeOverride><HasImmutabilityPolicy>false</HasImmutabilityPolicy><HasLegalHold>false</HasLegalHold></Properties></Container></Containers><NextMarker /></EnumerationResults>",
      "Date" : "Thu, 05 Sep 2019 22:39:32 GMT",
      "x-ms-client-request-id" : "a297603d-e26c-45a6-843f-b3afa85ebeab",
=======
      "x-ms-request-id" : "b92c64f4-d01e-009e-46e5-644931000000",
      "Body" : "﻿<?xml version=\"1.0\" encoding=\"utf-8\"?><EnumerationResults ServiceEndpoint=\"https://azstoragesdkaccount.blob.core.windows.net/\"><Prefix>jtcsettierinferred</Prefix><Containers><Container><Name>jtcsettierinferred0blobapitestsettierinferred6d904017026f2</Name><Properties><Last-Modified>Fri, 06 Sep 2019 19:01:51 GMT</Last-Modified><Etag>\"0x8D732FCAD45DE0D\"</Etag><LeaseStatus>unlocked</LeaseStatus><LeaseState>available</LeaseState><DefaultEncryptionScope>$account-encryption-key</DefaultEncryptionScope><DenyEncryptionScopeOverride>false</DenyEncryptionScopeOverride><HasImmutabilityPolicy>false</HasImmutabilityPolicy><HasLegalHold>false</HasLegalHold></Properties></Container></Containers><NextMarker /></EnumerationResults>",
      "Date" : "Fri, 06 Sep 2019 19:01:51 GMT",
      "x-ms-client-request-id" : "a716ed9b-81b9-4a57-8885-eff13b6a4f90",
>>>>>>> a55d5dd9
      "Content-Type" : "application/xml"
    },
    "Exception" : null
  }, {
    "Method" : "DELETE",
<<<<<<< HEAD
    "Uri" : "https://jaschrepragrs.blob.core.windows.net/jtcsettierinferred0blobapitestsettierinferred0202278577944?restype=container",
    "Headers" : {
      "x-ms-version" : "2019-02-02",
      "User-Agent" : "azsdk-java-azure-storage-blob/12.0.0-preview.3 1.8.0_221; Windows 10 10.0",
      "x-ms-client-request-id" : "0f29d746-166f-408a-a953-0f4570564cbc"
=======
    "Uri" : "https://azstoragesdkaccount.blob.core.windows.net/jtcsettierinferred0blobapitestsettierinferred6d904017026f2?restype=container",
    "Headers" : {
      "x-ms-version" : "2019-02-02",
      "User-Agent" : "azsdk-java-azure-storage-blob/12.0.0-preview.3 1.8.0_212; Windows 10 10.0",
      "x-ms-client-request-id" : "24ee22d1-809a-4224-803d-e9feffed4783"
>>>>>>> a55d5dd9
    },
    "Response" : {
      "x-ms-version" : "2019-02-02",
      "Server" : "Windows-Azure-Blob/1.0 Microsoft-HTTPAPI/2.0",
      "retry-after" : "0",
      "Content-Length" : "0",
      "StatusCode" : "202",
<<<<<<< HEAD
      "x-ms-request-id" : "bfed53d7-901e-0044-183a-643cc7000000",
      "Date" : "Thu, 05 Sep 2019 22:39:32 GMT",
      "x-ms-client-request-id" : "0f29d746-166f-408a-a953-0f4570564cbc"
    },
    "Exception" : null
  } ],
  "variables" : [ "jtcsettierinferred0blobapitestsettierinferred0202278577944", "javablobsettierinferred1blobapitestsettierinferred0200049217", "javablobsettierinferred2blobapitestsettierinferred0203955564", "javablobsettierinferred3blobapitestsettierinferred0207685430" ]
=======
      "x-ms-request-id" : "b92c6522-d01e-009e-73e5-644931000000",
      "Date" : "Fri, 06 Sep 2019 19:01:51 GMT",
      "x-ms-client-request-id" : "24ee22d1-809a-4224-803d-e9feffed4783"
    },
    "Exception" : null
  } ],
  "variables" : [ "jtcsettierinferred0blobapitestsettierinferred6d904017026f2", "javablobsettierinferred1blobapitestsettierinferred6d90862461", "javablobsettierinferred2blobapitestsettierinferred6d95046564", "javablobsettierinferred3blobapitestsettierinferred6d9969362b" ]
>>>>>>> a55d5dd9
}<|MERGE_RESOLUTION|>--- conflicted
+++ resolved
@@ -1,191 +1,103 @@
 {
   "networkCallRecords" : [ {
     "Method" : "PUT",
-<<<<<<< HEAD
-    "Uri" : "https://jaschrepragrs.blob.core.windows.net/jtcsettierinferred0blobapitestsettierinferred0202278577944?restype=container",
-    "Headers" : {
-      "x-ms-version" : "2019-02-02",
-      "User-Agent" : "azsdk-java-azure-storage-blob/12.0.0-preview.3 1.8.0_221; Windows 10 10.0",
-      "x-ms-client-request-id" : "99a66358-d654-4d34-9478-117b2329776b"
-=======
-    "Uri" : "https://azstoragesdkaccount.blob.core.windows.net/jtcsettierinferred0blobapitestsettierinferred6d904017026f2?restype=container",
-    "Headers" : {
-      "x-ms-version" : "2019-02-02",
-      "User-Agent" : "azsdk-java-azure-storage-blob/12.0.0-preview.3 1.8.0_212; Windows 10 10.0",
-      "x-ms-client-request-id" : "35e8eb28-4ddf-4e67-84f3-9007e6661630"
->>>>>>> a55d5dd9
-    },
-    "Response" : {
-      "x-ms-version" : "2019-02-02",
-      "Server" : "Windows-Azure-Blob/1.0 Microsoft-HTTPAPI/2.0",
-<<<<<<< HEAD
-      "ETag" : "\"0x8D73251EB51FF02\"",
-      "Last-Modified" : "Thu, 05 Sep 2019 22:39:31 GMT",
-      "retry-after" : "0",
-      "Content-Length" : "0",
-      "StatusCode" : "201",
-      "x-ms-request-id" : "bfed5339-901e-0044-0f3a-643cc7000000",
-      "Date" : "Thu, 05 Sep 2019 22:39:31 GMT",
-      "x-ms-client-request-id" : "99a66358-d654-4d34-9478-117b2329776b"
-=======
-      "ETag" : "\"0x8D732FCAD45DE0D\"",
-      "Last-Modified" : "Fri, 06 Sep 2019 19:01:51 GMT",
-      "retry-after" : "0",
-      "Content-Length" : "0",
-      "StatusCode" : "201",
-      "x-ms-request-id" : "b92c6250-d01e-009e-53e5-644931000000",
-      "Date" : "Fri, 06 Sep 2019 19:01:51 GMT",
-      "x-ms-client-request-id" : "35e8eb28-4ddf-4e67-84f3-9007e6661630"
->>>>>>> a55d5dd9
-    },
-    "Exception" : null
-  }, {
-    "Method" : "PUT",
-<<<<<<< HEAD
-    "Uri" : "https://jaschrepragrs.blob.core.windows.net/jtcsettierinferred0blobapitestsettierinferred0202278577944/javablobsettierinferred1blobapitestsettierinferred0200049217",
-    "Headers" : {
-      "x-ms-version" : "2019-02-02",
-      "User-Agent" : "azsdk-java-azure-storage-blob/12.0.0-preview.3 1.8.0_221; Windows 10 10.0",
-      "x-ms-client-request-id" : "7c1df6bc-64e6-4f56-9d0f-b67921eb2ed6",
-=======
-    "Uri" : "https://azstoragesdkaccount.blob.core.windows.net/jtcsettierinferred0blobapitestsettierinferred6d904017026f2/javablobsettierinferred1blobapitestsettierinferred6d90862461",
-    "Headers" : {
-      "x-ms-version" : "2019-02-02",
-      "User-Agent" : "azsdk-java-azure-storage-blob/12.0.0-preview.3 1.8.0_212; Windows 10 10.0",
-      "x-ms-client-request-id" : "eaf1e444-8497-49d8-bbb1-176a055c1d45",
->>>>>>> a55d5dd9
+    "Uri" : "https://jaschrepragrs.blob.core.windows.net/jtcsettierinferred0blobapitestsettierinferredb4422401da778?restype=container",
+    "Headers" : {
+      "x-ms-version" : "2019-02-02",
+      "User-Agent" : "azsdk-java-azure-storage-blob/12.0.0-preview.3 1.8.0_221; Windows 10 10.0",
+      "x-ms-client-request-id" : "a1ac1e77-68ee-45eb-b09e-52342dae8944"
+    },
+    "Response" : {
+      "x-ms-version" : "2019-02-02",
+      "Server" : "Windows-Azure-Blob/1.0 Microsoft-HTTPAPI/2.0",
+      "ETag" : "\"0x8D735613BD8001D\"",
+      "Last-Modified" : "Mon, 09 Sep 2019 20:06:42 GMT",
+      "retry-after" : "0",
+      "Content-Length" : "0",
+      "StatusCode" : "201",
+      "x-ms-request-id" : "c5cabc2c-301e-0042-074a-67cbbf000000",
+      "Date" : "Mon, 09 Sep 2019 20:06:42 GMT",
+      "x-ms-client-request-id" : "a1ac1e77-68ee-45eb-b09e-52342dae8944"
+    },
+    "Exception" : null
+  }, {
+    "Method" : "PUT",
+    "Uri" : "https://jaschrepragrs.blob.core.windows.net/jtcsettierinferred0blobapitestsettierinferredb4422401da778/javablobsettierinferred1blobapitestsettierinferredb44692697f",
+    "Headers" : {
+      "x-ms-version" : "2019-02-02",
+      "User-Agent" : "azsdk-java-azure-storage-blob/12.0.0-preview.3 1.8.0_221; Windows 10 10.0",
+      "x-ms-client-request-id" : "fe7e5dc6-84a9-4e2b-b37b-c3cdcb91bf23",
       "Content-Type" : "application/octet-stream"
     },
     "Response" : {
       "x-ms-version" : "2019-02-02",
       "Server" : "Windows-Azure-Blob/1.0 Microsoft-HTTPAPI/2.0",
       "x-ms-content-crc64" : "6RYQPwaVsyQ=",
-<<<<<<< HEAD
-      "Last-Modified" : "Thu, 05 Sep 2019 22:39:31 GMT",
+      "Last-Modified" : "Mon, 09 Sep 2019 20:06:42 GMT",
       "retry-after" : "0",
       "StatusCode" : "201",
       "x-ms-request-server-encrypted" : "true",
-      "Date" : "Thu, 05 Sep 2019 22:39:31 GMT",
-      "Content-MD5" : "wh+Wm18D0z1D4E+PE252gg==",
-      "ETag" : "\"0x8D73251EB6110BD\"",
-      "Content-Length" : "0",
-      "x-ms-request-id" : "bfed5358-901e-0044-243a-643cc7000000",
-      "x-ms-client-request-id" : "7c1df6bc-64e6-4f56-9d0f-b67921eb2ed6"
-=======
-      "Last-Modified" : "Fri, 06 Sep 2019 19:01:51 GMT",
+      "Date" : "Mon, 09 Sep 2019 20:06:42 GMT",
+      "Content-MD5" : "wh+Wm18D0z1D4E+PE252gg==",
+      "ETag" : "\"0x8D735613BE50BE2\"",
+      "Content-Length" : "0",
+      "x-ms-request-id" : "c5cabc37-301e-0042-114a-67cbbf000000",
+      "x-ms-client-request-id" : "fe7e5dc6-84a9-4e2b-b37b-c3cdcb91bf23"
+    },
+    "Exception" : null
+  }, {
+    "Method" : "PUT",
+    "Uri" : "https://jamesschreppler.blob.core.windows.net/javablobsettierinferred2blobapitestsettierinferredb44992962e?restype=container",
+    "Headers" : {
+      "x-ms-version" : "2019-02-02",
+      "User-Agent" : "azsdk-java-azure-storage-blob/12.0.0-preview.3 1.8.0_221; Windows 10 10.0",
+      "x-ms-client-request-id" : "b3fa6c4d-81cd-4491-90b5-99efa293d518"
+    },
+    "Response" : {
+      "x-ms-version" : "2019-02-02",
+      "Server" : "Windows-Azure-Blob/1.0 Microsoft-HTTPAPI/2.0",
+      "ETag" : "\"0x8D735613BEE87EF\"",
+      "Last-Modified" : "Mon, 09 Sep 2019 20:06:42 GMT",
+      "retry-after" : "0",
+      "Content-Length" : "0",
+      "StatusCode" : "201",
+      "x-ms-request-id" : "67f27d9b-d01e-00b8-634a-67634c000000",
+      "Date" : "Mon, 09 Sep 2019 20:06:42 GMT",
+      "x-ms-client-request-id" : "b3fa6c4d-81cd-4491-90b5-99efa293d518"
+    },
+    "Exception" : null
+  }, {
+    "Method" : "PUT",
+    "Uri" : "https://jamesschreppler.blob.core.windows.net/javablobsettierinferred2blobapitestsettierinferredb44992962e/javablobsettierinferred3blobapitestsettierinferredb44239999e",
+    "Headers" : {
+      "x-ms-version" : "2019-02-02",
+      "User-Agent" : "azsdk-java-azure-storage-blob/12.0.0-preview.3 1.8.0_221; Windows 10 10.0",
+      "x-ms-client-request-id" : "9b901122-a773-4bbc-8034-121ea2524d50",
+      "Content-Type" : "application/octet-stream"
+    },
+    "Response" : {
+      "x-ms-version" : "2019-02-02",
+      "Server" : "Windows-Azure-Blob/1.0 Microsoft-HTTPAPI/2.0",
+      "x-ms-content-crc64" : "6RYQPwaVsyQ=",
+      "Last-Modified" : "Mon, 09 Sep 2019 20:06:43 GMT",
       "retry-after" : "0",
       "StatusCode" : "201",
       "x-ms-request-server-encrypted" : "true",
-      "Date" : "Fri, 06 Sep 2019 19:01:51 GMT",
-      "Content-MD5" : "wh+Wm18D0z1D4E+PE252gg==",
-      "ETag" : "\"0x8D732FCAD4C4DA0\"",
-      "Content-Length" : "0",
-      "x-ms-request-id" : "b92c6288-d01e-009e-09e5-644931000000",
-      "x-ms-client-request-id" : "eaf1e444-8497-49d8-bbb1-176a055c1d45"
->>>>>>> a55d5dd9
-    },
-    "Exception" : null
-  }, {
-    "Method" : "PUT",
-<<<<<<< HEAD
-    "Uri" : "https://jamesschreppler.blob.core.windows.net/javablobsettierinferred2blobapitestsettierinferred0203955564?restype=container",
-    "Headers" : {
-      "x-ms-version" : "2019-02-02",
-      "User-Agent" : "azsdk-java-azure-storage-blob/12.0.0-preview.3 1.8.0_221; Windows 10 10.0",
-      "x-ms-client-request-id" : "5f38c2a7-a298-45b7-a04e-39e783fa3ec4"
-=======
-    "Uri" : "https://azstoragesdkblobaccount.blob.core.windows.net/javablobsettierinferred2blobapitestsettierinferred6d95046564?restype=container",
-    "Headers" : {
-      "x-ms-version" : "2019-02-02",
-      "User-Agent" : "azsdk-java-azure-storage-blob/12.0.0-preview.3 1.8.0_212; Windows 10 10.0",
-      "x-ms-client-request-id" : "38c22c3c-b3e1-4c07-8ec9-85c0a046cfbe"
->>>>>>> a55d5dd9
-    },
-    "Response" : {
-      "x-ms-version" : "2019-02-02",
-      "Server" : "Windows-Azure-Blob/1.0 Microsoft-HTTPAPI/2.0",
-<<<<<<< HEAD
-      "ETag" : "\"0x8D73251EB691D57\"",
-      "Last-Modified" : "Thu, 05 Sep 2019 22:39:31 GMT",
-      "retry-after" : "0",
-      "Content-Length" : "0",
-      "StatusCode" : "201",
-      "x-ms-request-id" : "aca802a8-c01e-0042-5c3a-64aaab000000",
-      "Date" : "Thu, 05 Sep 2019 22:39:31 GMT",
-      "x-ms-client-request-id" : "5f38c2a7-a298-45b7-a04e-39e783fa3ec4"
-=======
-      "ETag" : "\"0x8D732FCAD56D5FE\"",
-      "Last-Modified" : "Fri, 06 Sep 2019 19:01:51 GMT",
-      "retry-after" : "0",
-      "Content-Length" : "0",
-      "StatusCode" : "201",
-      "x-ms-request-id" : "b8f1a56f-301e-004b-56e5-64feb1000000",
-      "Date" : "Fri, 06 Sep 2019 19:01:51 GMT",
-      "x-ms-client-request-id" : "38c22c3c-b3e1-4c07-8ec9-85c0a046cfbe"
->>>>>>> a55d5dd9
-    },
-    "Exception" : null
-  }, {
-    "Method" : "PUT",
-<<<<<<< HEAD
-    "Uri" : "https://jamesschreppler.blob.core.windows.net/javablobsettierinferred2blobapitestsettierinferred0203955564/javablobsettierinferred3blobapitestsettierinferred0207685430",
-    "Headers" : {
-      "x-ms-version" : "2019-02-02",
-      "User-Agent" : "azsdk-java-azure-storage-blob/12.0.0-preview.3 1.8.0_221; Windows 10 10.0",
-      "x-ms-client-request-id" : "ee801cc2-b505-4b95-a83c-ff4f48fef1e3",
-=======
-    "Uri" : "https://azstoragesdkblobaccount.blob.core.windows.net/javablobsettierinferred2blobapitestsettierinferred6d95046564/javablobsettierinferred3blobapitestsettierinferred6d9969362b",
-    "Headers" : {
-      "x-ms-version" : "2019-02-02",
-      "User-Agent" : "azsdk-java-azure-storage-blob/12.0.0-preview.3 1.8.0_212; Windows 10 10.0",
-      "x-ms-client-request-id" : "cbe512df-724d-45b4-bfde-c55c36f8a11b",
->>>>>>> a55d5dd9
-      "Content-Type" : "application/octet-stream"
-    },
-    "Response" : {
-      "x-ms-version" : "2019-02-02",
-      "Server" : "Windows-Azure-Blob/1.0 Microsoft-HTTPAPI/2.0",
-      "x-ms-content-crc64" : "6RYQPwaVsyQ=",
-<<<<<<< HEAD
-      "Last-Modified" : "Thu, 05 Sep 2019 22:39:32 GMT",
-      "retry-after" : "0",
-      "StatusCode" : "201",
-      "x-ms-request-server-encrypted" : "true",
-      "Date" : "Thu, 05 Sep 2019 22:39:31 GMT",
-      "Content-MD5" : "wh+Wm18D0z1D4E+PE252gg==",
-      "ETag" : "\"0x8D73251EB7557AC\"",
-      "Content-Length" : "0",
-      "x-ms-request-id" : "aca802c2-c01e-0042-733a-64aaab000000",
-      "x-ms-client-request-id" : "ee801cc2-b505-4b95-a83c-ff4f48fef1e3"
-=======
-      "Last-Modified" : "Fri, 06 Sep 2019 19:01:51 GMT",
-      "retry-after" : "0",
-      "StatusCode" : "201",
-      "x-ms-request-server-encrypted" : "true",
-      "Date" : "Fri, 06 Sep 2019 19:01:51 GMT",
-      "Content-MD5" : "wh+Wm18D0z1D4E+PE252gg==",
-      "ETag" : "\"0x8D732FCAD718C22\"",
-      "Content-Length" : "0",
-      "x-ms-request-id" : "b8f1a57a-301e-004b-5ee5-64feb1000000",
-      "x-ms-client-request-id" : "cbe512df-724d-45b4-bfde-c55c36f8a11b"
->>>>>>> a55d5dd9
+      "Date" : "Mon, 09 Sep 2019 20:06:42 GMT",
+      "Content-MD5" : "wh+Wm18D0z1D4E+PE252gg==",
+      "ETag" : "\"0x8D735613BF56889\"",
+      "Content-Length" : "0",
+      "x-ms-request-id" : "67f27dc6-d01e-00b8-0a4a-67634c000000",
+      "x-ms-client-request-id" : "9b901122-a773-4bbc-8034-121ea2524d50"
     },
     "Exception" : null
   }, {
     "Method" : "HEAD",
-<<<<<<< HEAD
-    "Uri" : "https://jamesschreppler.blob.core.windows.net/javablobsettierinferred2blobapitestsettierinferred0203955564/javablobsettierinferred3blobapitestsettierinferred0207685430",
-    "Headers" : {
-      "x-ms-version" : "2019-02-02",
-      "User-Agent" : "azsdk-java-azure-storage-blob/12.0.0-preview.3 1.8.0_221; Windows 10 10.0",
-      "x-ms-client-request-id" : "6cbe374a-8640-4722-ac45-5cf36ec82fbc"
-=======
-    "Uri" : "https://azstoragesdkblobaccount.blob.core.windows.net/javablobsettierinferred2blobapitestsettierinferred6d95046564/javablobsettierinferred3blobapitestsettierinferred6d9969362b",
-    "Headers" : {
-      "x-ms-version" : "2019-02-02",
-      "User-Agent" : "azsdk-java-azure-storage-blob/12.0.0-preview.3 1.8.0_212; Windows 10 10.0",
-      "x-ms-client-request-id" : "ea6010bc-6d9c-48b1-bb56-9e89dd0ad5bf"
->>>>>>> a55d5dd9
+    "Uri" : "https://jamesschreppler.blob.core.windows.net/javablobsettierinferred2blobapitestsettierinferredb44992962e/javablobsettierinferred3blobapitestsettierinferredb44239999e",
+    "Headers" : {
+      "x-ms-version" : "2019-02-02",
+      "User-Agent" : "azsdk-java-azure-storage-blob/12.0.0-preview.3 1.8.0_221; Windows 10 10.0",
+      "x-ms-client-request-id" : "cddb0898-2ac5-4617-a3e7-9191898b83f1"
     },
     "Response" : {
       "x-ms-version" : "2019-02-02",
@@ -193,54 +105,31 @@
       "Server" : "Windows-Azure-Blob/1.0 Microsoft-HTTPAPI/2.0",
       "x-ms-tag-count" : "0",
       "x-ms-lease-state" : "available",
-<<<<<<< HEAD
-      "Last-Modified" : "Thu, 05 Sep 2019 22:39:32 GMT",
-      "retry-after" : "0",
-      "StatusCode" : "200",
-      "Date" : "Thu, 05 Sep 2019 22:39:31 GMT",
-=======
-      "Last-Modified" : "Fri, 06 Sep 2019 19:01:51 GMT",
-      "retry-after" : "0",
-      "StatusCode" : "200",
-      "Date" : "Fri, 06 Sep 2019 19:01:51 GMT",
->>>>>>> a55d5dd9
+      "Last-Modified" : "Mon, 09 Sep 2019 20:06:43 GMT",
+      "retry-after" : "0",
+      "StatusCode" : "200",
+      "Date" : "Mon, 09 Sep 2019 20:06:42 GMT",
       "x-ms-blob-type" : "BlockBlob",
       "Content-MD5" : "wh+Wm18D0z1D4E+PE252gg==",
       "Accept-Ranges" : "bytes",
       "x-ms-server-encrypted" : "true",
       "x-ms-access-tier-inferred" : "true",
       "x-ms-access-tier" : "Hot",
-<<<<<<< HEAD
-      "ETag" : "\"0x8D73251EB7557AC\"",
-      "x-ms-creation-time" : "Thu, 05 Sep 2019 22:39:32 GMT",
+      "ETag" : "\"0x8D735613BF56889\"",
+      "x-ms-creation-time" : "Mon, 09 Sep 2019 20:06:43 GMT",
       "Content-Length" : "7",
-      "x-ms-request-id" : "aca802e1-c01e-0042-0f3a-64aaab000000",
-      "x-ms-client-request-id" : "6cbe374a-8640-4722-ac45-5cf36ec82fbc",
-=======
-      "ETag" : "\"0x8D732FCAD718C22\"",
-      "x-ms-creation-time" : "Fri, 06 Sep 2019 19:01:51 GMT",
-      "Content-Length" : "7",
-      "x-ms-request-id" : "b8f1a60b-301e-004b-56e5-64feb1000000",
-      "x-ms-client-request-id" : "ea6010bc-6d9c-48b1-bb56-9e89dd0ad5bf",
->>>>>>> a55d5dd9
+      "x-ms-request-id" : "67f27dd4-d01e-00b8-184a-67634c000000",
+      "x-ms-client-request-id" : "cddb0898-2ac5-4617-a3e7-9191898b83f1",
       "Content-Type" : "application/octet-stream"
     },
     "Exception" : null
   }, {
     "Method" : "GET",
-<<<<<<< HEAD
-    "Uri" : "https://jamesschreppler.blob.core.windows.net/javablobsettierinferred2blobapitestsettierinferred0203955564?include=&restype=container&comp=list",
-    "Headers" : {
-      "x-ms-version" : "2019-02-02",
-      "User-Agent" : "azsdk-java-azure-storage-blob/12.0.0-preview.3 1.8.0_221; Windows 10 10.0",
-      "x-ms-client-request-id" : "26b06a32-5b4c-40aa-bfa3-2145c6dab03e"
-=======
-    "Uri" : "https://azstoragesdkblobaccount.blob.core.windows.net/javablobsettierinferred2blobapitestsettierinferred6d95046564?include=&restype=container&comp=list",
-    "Headers" : {
-      "x-ms-version" : "2019-02-02",
-      "User-Agent" : "azsdk-java-azure-storage-blob/12.0.0-preview.3 1.8.0_212; Windows 10 10.0",
-      "x-ms-client-request-id" : "0ca7793c-3b6a-471c-acd5-3f5d26195b53"
->>>>>>> a55d5dd9
+    "Uri" : "https://jamesschreppler.blob.core.windows.net/javablobsettierinferred2blobapitestsettierinferredb44992962e?include=&restype=container&comp=list",
+    "Headers" : {
+      "x-ms-version" : "2019-02-02",
+      "User-Agent" : "azsdk-java-azure-storage-blob/12.0.0-preview.3 1.8.0_221; Windows 10 10.0",
+      "x-ms-client-request-id" : "1ae72b48-59d2-49c1-8859-e84167fb9360"
     },
     "Response" : {
       "Transfer-Encoding" : "chunked",
@@ -248,68 +137,39 @@
       "Server" : "Windows-Azure-Blob/1.0 Microsoft-HTTPAPI/2.0",
       "retry-after" : "0",
       "StatusCode" : "200",
-<<<<<<< HEAD
-      "x-ms-request-id" : "aca80303-c01e-0042-293a-64aaab000000",
-      "Body" : "﻿<?xml version=\"1.0\" encoding=\"utf-8\"?><EnumerationResults ServiceEndpoint=\"https://jamesschreppler.blob.core.windows.net/\" ContainerName=\"javablobsettierinferred2blobapitestsettierinferred0203955564\"><Blobs><Blob><Name>javablobsettierinferred3blobapitestsettierinferred0207685430</Name><Properties><Creation-Time>Thu, 05 Sep 2019 22:39:32 GMT</Creation-Time><Last-Modified>Thu, 05 Sep 2019 22:39:32 GMT</Last-Modified><Etag>0x8D73251EB7557AC</Etag><Content-Length>7</Content-Length><Content-Type>application/octet-stream</Content-Type><Content-Encoding /><Content-Language /><Content-CRC64>6RYQPwaVsyQ=</Content-CRC64><Content-MD5>wh+Wm18D0z1D4E+PE252gg==</Content-MD5><Cache-Control /><Content-Disposition /><BlobType>BlockBlob</BlobType><AccessTier>Hot</AccessTier><AccessTierInferred>true</AccessTierInferred><LeaseStatus>unlocked</LeaseStatus><LeaseState>available</LeaseState><ServerEncrypted>true</ServerEncrypted><TagCount>0</TagCount></Properties></Blob></Blobs><NextMarker /></EnumerationResults>",
-      "Date" : "Thu, 05 Sep 2019 22:39:31 GMT",
-      "x-ms-client-request-id" : "26b06a32-5b4c-40aa-bfa3-2145c6dab03e",
-=======
-      "x-ms-request-id" : "b8f1a61e-301e-004b-66e5-64feb1000000",
-      "Body" : "﻿<?xml version=\"1.0\" encoding=\"utf-8\"?><EnumerationResults ServiceEndpoint=\"https://azstoragesdkblobaccount.blob.core.windows.net/\" ContainerName=\"javablobsettierinferred2blobapitestsettierinferred6d95046564\"><Blobs><Blob><Name>javablobsettierinferred3blobapitestsettierinferred6d9969362b</Name><Properties><Creation-Time>Fri, 06 Sep 2019 19:01:51 GMT</Creation-Time><Last-Modified>Fri, 06 Sep 2019 19:01:51 GMT</Last-Modified><Etag>0x8D732FCAD718C22</Etag><Content-Length>7</Content-Length><Content-Type>application/octet-stream</Content-Type><Content-Encoding /><Content-Language /><Content-CRC64>6RYQPwaVsyQ=</Content-CRC64><Content-MD5>wh+Wm18D0z1D4E+PE252gg==</Content-MD5><Cache-Control /><Content-Disposition /><BlobType>BlockBlob</BlobType><AccessTier>Hot</AccessTier><AccessTierInferred>true</AccessTierInferred><LeaseStatus>unlocked</LeaseStatus><LeaseState>available</LeaseState><ServerEncrypted>true</ServerEncrypted><TagCount>0</TagCount></Properties></Blob></Blobs><NextMarker /></EnumerationResults>",
-      "Date" : "Fri, 06 Sep 2019 19:01:51 GMT",
-      "x-ms-client-request-id" : "0ca7793c-3b6a-471c-acd5-3f5d26195b53",
->>>>>>> a55d5dd9
+      "x-ms-request-id" : "67f27dfd-d01e-00b8-394a-67634c000000",
+      "Body" : "﻿<?xml version=\"1.0\" encoding=\"utf-8\"?><EnumerationResults ServiceEndpoint=\"https://jamesschreppler.blob.core.windows.net/\" ContainerName=\"javablobsettierinferred2blobapitestsettierinferredb44992962e\"><Blobs><Blob><Name>javablobsettierinferred3blobapitestsettierinferredb44239999e</Name><Properties><Creation-Time>Mon, 09 Sep 2019 20:06:43 GMT</Creation-Time><Last-Modified>Mon, 09 Sep 2019 20:06:43 GMT</Last-Modified><Etag>0x8D735613BF56889</Etag><Content-Length>7</Content-Length><Content-Type>application/octet-stream</Content-Type><Content-Encoding /><Content-Language /><Content-CRC64>6RYQPwaVsyQ=</Content-CRC64><Content-MD5>wh+Wm18D0z1D4E+PE252gg==</Content-MD5><Cache-Control /><Content-Disposition /><BlobType>BlockBlob</BlobType><AccessTier>Hot</AccessTier><AccessTierInferred>true</AccessTierInferred><LeaseStatus>unlocked</LeaseStatus><LeaseState>available</LeaseState><ServerEncrypted>true</ServerEncrypted><TagCount>0</TagCount></Properties></Blob></Blobs><NextMarker /></EnumerationResults>",
+      "Date" : "Mon, 09 Sep 2019 20:06:42 GMT",
+      "x-ms-client-request-id" : "1ae72b48-59d2-49c1-8859-e84167fb9360",
       "Content-Type" : "application/xml"
     },
     "Exception" : null
   }, {
     "Method" : "PUT",
-<<<<<<< HEAD
-    "Uri" : "https://jamesschreppler.blob.core.windows.net/javablobsettierinferred2blobapitestsettierinferred0203955564/javablobsettierinferred3blobapitestsettierinferred0207685430?comp=tier",
-    "Headers" : {
-      "x-ms-version" : "2019-02-02",
-      "User-Agent" : "azsdk-java-azure-storage-blob/12.0.0-preview.3 1.8.0_221; Windows 10 10.0",
-      "x-ms-client-request-id" : "f1c3eb36-c641-4997-bf6d-ab9210564a7b"
-=======
-    "Uri" : "https://azstoragesdkblobaccount.blob.core.windows.net/javablobsettierinferred2blobapitestsettierinferred6d95046564/javablobsettierinferred3blobapitestsettierinferred6d9969362b?comp=tier",
-    "Headers" : {
-      "x-ms-version" : "2019-02-02",
-      "User-Agent" : "azsdk-java-azure-storage-blob/12.0.0-preview.3 1.8.0_212; Windows 10 10.0",
-      "x-ms-client-request-id" : "1e44ed4b-210a-4dbc-ba0d-3aee771e5db2"
->>>>>>> a55d5dd9
-    },
-    "Response" : {
-      "x-ms-version" : "2019-02-02",
-      "Server" : "Windows-Azure-Blob/1.0 Microsoft-HTTPAPI/2.0",
-      "retry-after" : "0",
-      "Content-Length" : "0",
-      "StatusCode" : "200",
-<<<<<<< HEAD
-      "x-ms-request-id" : "aca80310-c01e-0042-353a-64aaab000000",
-      "Date" : "Thu, 05 Sep 2019 22:39:31 GMT",
-      "x-ms-client-request-id" : "f1c3eb36-c641-4997-bf6d-ab9210564a7b"
-=======
-      "x-ms-request-id" : "b8f1a647-301e-004b-0de5-64feb1000000",
-      "Date" : "Fri, 06 Sep 2019 19:01:51 GMT",
-      "x-ms-client-request-id" : "1e44ed4b-210a-4dbc-ba0d-3aee771e5db2"
->>>>>>> a55d5dd9
+    "Uri" : "https://jamesschreppler.blob.core.windows.net/javablobsettierinferred2blobapitestsettierinferredb44992962e/javablobsettierinferred3blobapitestsettierinferredb44239999e?comp=tier",
+    "Headers" : {
+      "x-ms-version" : "2019-02-02",
+      "User-Agent" : "azsdk-java-azure-storage-blob/12.0.0-preview.3 1.8.0_221; Windows 10 10.0",
+      "x-ms-client-request-id" : "7adba6db-e5c5-4909-94e5-14f0d7c76659"
+    },
+    "Response" : {
+      "x-ms-version" : "2019-02-02",
+      "Server" : "Windows-Azure-Blob/1.0 Microsoft-HTTPAPI/2.0",
+      "retry-after" : "0",
+      "Content-Length" : "0",
+      "StatusCode" : "200",
+      "x-ms-request-id" : "67f27e19-d01e-00b8-504a-67634c000000",
+      "Date" : "Mon, 09 Sep 2019 20:06:42 GMT",
+      "x-ms-client-request-id" : "7adba6db-e5c5-4909-94e5-14f0d7c76659"
     },
     "Exception" : null
   }, {
     "Method" : "HEAD",
-<<<<<<< HEAD
-    "Uri" : "https://jamesschreppler.blob.core.windows.net/javablobsettierinferred2blobapitestsettierinferred0203955564/javablobsettierinferred3blobapitestsettierinferred0207685430",
-    "Headers" : {
-      "x-ms-version" : "2019-02-02",
-      "User-Agent" : "azsdk-java-azure-storage-blob/12.0.0-preview.3 1.8.0_221; Windows 10 10.0",
-      "x-ms-client-request-id" : "25b93e87-7c6d-4dab-9416-aae1078d50f8"
-=======
-    "Uri" : "https://azstoragesdkblobaccount.blob.core.windows.net/javablobsettierinferred2blobapitestsettierinferred6d95046564/javablobsettierinferred3blobapitestsettierinferred6d9969362b",
-    "Headers" : {
-      "x-ms-version" : "2019-02-02",
-      "User-Agent" : "azsdk-java-azure-storage-blob/12.0.0-preview.3 1.8.0_212; Windows 10 10.0",
-      "x-ms-client-request-id" : "67afe858-5599-4d32-b74f-4abf452871d2"
->>>>>>> a55d5dd9
+    "Uri" : "https://jamesschreppler.blob.core.windows.net/javablobsettierinferred2blobapitestsettierinferredb44992962e/javablobsettierinferred3blobapitestsettierinferredb44239999e",
+    "Headers" : {
+      "x-ms-version" : "2019-02-02",
+      "User-Agent" : "azsdk-java-azure-storage-blob/12.0.0-preview.3 1.8.0_221; Windows 10 10.0",
+      "x-ms-client-request-id" : "0e57c2f0-6b35-4fe8-a46c-79bd477df43c"
     },
     "Response" : {
       "x-ms-version" : "2019-02-02",
@@ -317,55 +177,31 @@
       "Server" : "Windows-Azure-Blob/1.0 Microsoft-HTTPAPI/2.0",
       "x-ms-tag-count" : "0",
       "x-ms-lease-state" : "available",
-<<<<<<< HEAD
-      "Last-Modified" : "Thu, 05 Sep 2019 22:39:32 GMT",
-      "retry-after" : "0",
-      "x-ms-access-tier-change-time" : "Thu, 05 Sep 2019 22:39:32 GMT",
-      "StatusCode" : "200",
-      "Date" : "Thu, 05 Sep 2019 22:39:31 GMT",
-=======
-      "Last-Modified" : "Fri, 06 Sep 2019 19:01:51 GMT",
-      "retry-after" : "0",
-      "x-ms-access-tier-change-time" : "Fri, 06 Sep 2019 19:01:52 GMT",
-      "StatusCode" : "200",
-      "Date" : "Fri, 06 Sep 2019 19:01:51 GMT",
->>>>>>> a55d5dd9
+      "Last-Modified" : "Mon, 09 Sep 2019 20:06:43 GMT",
+      "retry-after" : "0",
+      "x-ms-access-tier-change-time" : "Mon, 09 Sep 2019 20:06:43 GMT",
+      "StatusCode" : "200",
+      "Date" : "Mon, 09 Sep 2019 20:06:42 GMT",
       "x-ms-blob-type" : "BlockBlob",
       "Content-MD5" : "wh+Wm18D0z1D4E+PE252gg==",
       "Accept-Ranges" : "bytes",
       "x-ms-server-encrypted" : "true",
       "x-ms-access-tier" : "Hot",
-<<<<<<< HEAD
-      "ETag" : "\"0x8D73251EB7557AC\"",
-      "x-ms-creation-time" : "Thu, 05 Sep 2019 22:39:32 GMT",
+      "ETag" : "\"0x8D735613BF56889\"",
+      "x-ms-creation-time" : "Mon, 09 Sep 2019 20:06:43 GMT",
       "Content-Length" : "7",
-      "x-ms-request-id" : "aca80326-c01e-0042-453a-64aaab000000",
-      "x-ms-client-request-id" : "25b93e87-7c6d-4dab-9416-aae1078d50f8",
-=======
-      "ETag" : "\"0x8D732FCAD718C22\"",
-      "x-ms-creation-time" : "Fri, 06 Sep 2019 19:01:51 GMT",
-      "Content-Length" : "7",
-      "x-ms-request-id" : "b8f1a660-301e-004b-22e5-64feb1000000",
-      "x-ms-client-request-id" : "67afe858-5599-4d32-b74f-4abf452871d2",
->>>>>>> a55d5dd9
+      "x-ms-request-id" : "67f27e30-d01e-00b8-654a-67634c000000",
+      "x-ms-client-request-id" : "0e57c2f0-6b35-4fe8-a46c-79bd477df43c",
       "Content-Type" : "application/octet-stream"
     },
     "Exception" : null
   }, {
     "Method" : "GET",
-<<<<<<< HEAD
-    "Uri" : "https://jamesschreppler.blob.core.windows.net/javablobsettierinferred2blobapitestsettierinferred0203955564?include=&restype=container&comp=list",
-    "Headers" : {
-      "x-ms-version" : "2019-02-02",
-      "User-Agent" : "azsdk-java-azure-storage-blob/12.0.0-preview.3 1.8.0_221; Windows 10 10.0",
-      "x-ms-client-request-id" : "9d4ecf48-03e0-4f1b-8174-bde8dee0e065"
-=======
-    "Uri" : "https://azstoragesdkblobaccount.blob.core.windows.net/javablobsettierinferred2blobapitestsettierinferred6d95046564?include=&restype=container&comp=list",
-    "Headers" : {
-      "x-ms-version" : "2019-02-02",
-      "User-Agent" : "azsdk-java-azure-storage-blob/12.0.0-preview.3 1.8.0_212; Windows 10 10.0",
-      "x-ms-client-request-id" : "5c9fe502-d6a1-49e7-afc8-252db4bc21de"
->>>>>>> a55d5dd9
+    "Uri" : "https://jamesschreppler.blob.core.windows.net/javablobsettierinferred2blobapitestsettierinferredb44992962e?include=&restype=container&comp=list",
+    "Headers" : {
+      "x-ms-version" : "2019-02-02",
+      "User-Agent" : "azsdk-java-azure-storage-blob/12.0.0-preview.3 1.8.0_221; Windows 10 10.0",
+      "x-ms-client-request-id" : "54d807c6-6002-4009-b303-6cdcbfa1d33c"
     },
     "Response" : {
       "Transfer-Encoding" : "chunked",
@@ -373,35 +209,20 @@
       "Server" : "Windows-Azure-Blob/1.0 Microsoft-HTTPAPI/2.0",
       "retry-after" : "0",
       "StatusCode" : "200",
-<<<<<<< HEAD
-      "x-ms-request-id" : "aca80337-c01e-0042-533a-64aaab000000",
-      "Body" : "﻿<?xml version=\"1.0\" encoding=\"utf-8\"?><EnumerationResults ServiceEndpoint=\"https://jamesschreppler.blob.core.windows.net/\" ContainerName=\"javablobsettierinferred2blobapitestsettierinferred0203955564\"><Blobs><Blob><Name>javablobsettierinferred3blobapitestsettierinferred0207685430</Name><Properties><Creation-Time>Thu, 05 Sep 2019 22:39:32 GMT</Creation-Time><Last-Modified>Thu, 05 Sep 2019 22:39:32 GMT</Last-Modified><Etag>0x8D73251EB7557AC</Etag><Content-Length>7</Content-Length><Content-Type>application/octet-stream</Content-Type><Content-Encoding /><Content-Language /><Content-CRC64>6RYQPwaVsyQ=</Content-CRC64><Content-MD5>wh+Wm18D0z1D4E+PE252gg==</Content-MD5><Cache-Control /><Content-Disposition /><BlobType>BlockBlob</BlobType><AccessTier>Hot</AccessTier><AccessTierChangeTime>Thu, 05 Sep 2019 22:39:32 GMT</AccessTierChangeTime><LeaseStatus>unlocked</LeaseStatus><LeaseState>available</LeaseState><ServerEncrypted>true</ServerEncrypted><TagCount>0</TagCount></Properties></Blob></Blobs><NextMarker /></EnumerationResults>",
-      "Date" : "Thu, 05 Sep 2019 22:39:32 GMT",
-      "x-ms-client-request-id" : "9d4ecf48-03e0-4f1b-8174-bde8dee0e065",
-=======
-      "x-ms-request-id" : "b8f1a669-301e-004b-2be5-64feb1000000",
-      "Body" : "﻿<?xml version=\"1.0\" encoding=\"utf-8\"?><EnumerationResults ServiceEndpoint=\"https://azstoragesdkblobaccount.blob.core.windows.net/\" ContainerName=\"javablobsettierinferred2blobapitestsettierinferred6d95046564\"><Blobs><Blob><Name>javablobsettierinferred3blobapitestsettierinferred6d9969362b</Name><Properties><Creation-Time>Fri, 06 Sep 2019 19:01:51 GMT</Creation-Time><Last-Modified>Fri, 06 Sep 2019 19:01:51 GMT</Last-Modified><Etag>0x8D732FCAD718C22</Etag><Content-Length>7</Content-Length><Content-Type>application/octet-stream</Content-Type><Content-Encoding /><Content-Language /><Content-CRC64>6RYQPwaVsyQ=</Content-CRC64><Content-MD5>wh+Wm18D0z1D4E+PE252gg==</Content-MD5><Cache-Control /><Content-Disposition /><BlobType>BlockBlob</BlobType><AccessTier>Hot</AccessTier><AccessTierChangeTime>Fri, 06 Sep 2019 19:01:52 GMT</AccessTierChangeTime><LeaseStatus>unlocked</LeaseStatus><LeaseState>available</LeaseState><ServerEncrypted>true</ServerEncrypted><TagCount>0</TagCount></Properties></Blob></Blobs><NextMarker /></EnumerationResults>",
-      "Date" : "Fri, 06 Sep 2019 19:01:51 GMT",
-      "x-ms-client-request-id" : "5c9fe502-d6a1-49e7-afc8-252db4bc21de",
->>>>>>> a55d5dd9
+      "x-ms-request-id" : "67f27e46-d01e-00b8-794a-67634c000000",
+      "Body" : "﻿<?xml version=\"1.0\" encoding=\"utf-8\"?><EnumerationResults ServiceEndpoint=\"https://jamesschreppler.blob.core.windows.net/\" ContainerName=\"javablobsettierinferred2blobapitestsettierinferredb44992962e\"><Blobs><Blob><Name>javablobsettierinferred3blobapitestsettierinferredb44239999e</Name><Properties><Creation-Time>Mon, 09 Sep 2019 20:06:43 GMT</Creation-Time><Last-Modified>Mon, 09 Sep 2019 20:06:43 GMT</Last-Modified><Etag>0x8D735613BF56889</Etag><Content-Length>7</Content-Length><Content-Type>application/octet-stream</Content-Type><Content-Encoding /><Content-Language /><Content-CRC64>6RYQPwaVsyQ=</Content-CRC64><Content-MD5>wh+Wm18D0z1D4E+PE252gg==</Content-MD5><Cache-Control /><Content-Disposition /><BlobType>BlockBlob</BlobType><AccessTier>Hot</AccessTier><AccessTierChangeTime>Mon, 09 Sep 2019 20:06:43 GMT</AccessTierChangeTime><LeaseStatus>unlocked</LeaseStatus><LeaseState>available</LeaseState><ServerEncrypted>true</ServerEncrypted><TagCount>0</TagCount></Properties></Blob></Blobs><NextMarker /></EnumerationResults>",
+      "Date" : "Mon, 09 Sep 2019 20:06:42 GMT",
+      "x-ms-client-request-id" : "54d807c6-6002-4009-b303-6cdcbfa1d33c",
       "Content-Type" : "application/xml"
     },
     "Exception" : null
   }, {
     "Method" : "GET",
-<<<<<<< HEAD
     "Uri" : "https://jaschrepragrs.blob.core.windows.net?prefix=jtcsettierinferred&comp=list",
     "Headers" : {
       "x-ms-version" : "2019-02-02",
       "User-Agent" : "azsdk-java-azure-storage-blob/12.0.0-preview.3 1.8.0_221; Windows 10 10.0",
-      "x-ms-client-request-id" : "a297603d-e26c-45a6-843f-b3afa85ebeab"
-=======
-    "Uri" : "https://azstoragesdkaccount.blob.core.windows.net?prefix=jtcsettierinferred&comp=list",
-    "Headers" : {
-      "x-ms-version" : "2019-02-02",
-      "User-Agent" : "azsdk-java-azure-storage-blob/12.0.0-preview.3 1.8.0_212; Windows 10 10.0",
-      "x-ms-client-request-id" : "a716ed9b-81b9-4a57-8885-eff13b6a4f90"
->>>>>>> a55d5dd9
+      "x-ms-client-request-id" : "bec72aee-325d-4354-8afb-95416311d1bf"
     },
     "Response" : {
       "Transfer-Encoding" : "chunked",
@@ -409,35 +230,20 @@
       "Server" : "Windows-Azure-Blob/1.0 Microsoft-HTTPAPI/2.0",
       "retry-after" : "0",
       "StatusCode" : "200",
-<<<<<<< HEAD
-      "x-ms-request-id" : "bfed53b0-901e-0044-783a-643cc7000000",
-      "Body" : "﻿<?xml version=\"1.0\" encoding=\"utf-8\"?><EnumerationResults ServiceEndpoint=\"https://jaschrepragrs.blob.core.windows.net/\"><Prefix>jtcsettierinferred</Prefix><Containers><Container><Name>jtcsettierinferred0blobapitestsettierinferred0202278577944</Name><Properties><Last-Modified>Thu, 05 Sep 2019 22:39:31 GMT</Last-Modified><Etag>\"0x8D73251EB51FF02\"</Etag><LeaseStatus>unlocked</LeaseStatus><LeaseState>available</LeaseState><DefaultEncryptionScope>$account-encryption-key</DefaultEncryptionScope><DenyEncryptionScopeOverride>false</DenyEncryptionScopeOverride><HasImmutabilityPolicy>false</HasImmutabilityPolicy><HasLegalHold>false</HasLegalHold></Properties></Container></Containers><NextMarker /></EnumerationResults>",
-      "Date" : "Thu, 05 Sep 2019 22:39:32 GMT",
-      "x-ms-client-request-id" : "a297603d-e26c-45a6-843f-b3afa85ebeab",
-=======
-      "x-ms-request-id" : "b92c64f4-d01e-009e-46e5-644931000000",
-      "Body" : "﻿<?xml version=\"1.0\" encoding=\"utf-8\"?><EnumerationResults ServiceEndpoint=\"https://azstoragesdkaccount.blob.core.windows.net/\"><Prefix>jtcsettierinferred</Prefix><Containers><Container><Name>jtcsettierinferred0blobapitestsettierinferred6d904017026f2</Name><Properties><Last-Modified>Fri, 06 Sep 2019 19:01:51 GMT</Last-Modified><Etag>\"0x8D732FCAD45DE0D\"</Etag><LeaseStatus>unlocked</LeaseStatus><LeaseState>available</LeaseState><DefaultEncryptionScope>$account-encryption-key</DefaultEncryptionScope><DenyEncryptionScopeOverride>false</DenyEncryptionScopeOverride><HasImmutabilityPolicy>false</HasImmutabilityPolicy><HasLegalHold>false</HasLegalHold></Properties></Container></Containers><NextMarker /></EnumerationResults>",
-      "Date" : "Fri, 06 Sep 2019 19:01:51 GMT",
-      "x-ms-client-request-id" : "a716ed9b-81b9-4a57-8885-eff13b6a4f90",
->>>>>>> a55d5dd9
+      "x-ms-request-id" : "c5cabc77-301e-0042-484a-67cbbf000000",
+      "Body" : "﻿<?xml version=\"1.0\" encoding=\"utf-8\"?><EnumerationResults ServiceEndpoint=\"https://jaschrepragrs.blob.core.windows.net/\"><Prefix>jtcsettierinferred</Prefix><Containers><Container><Name>jtcsettierinferred0blobapitestsettierinferredb4422401da778</Name><Properties><Last-Modified>Mon, 09 Sep 2019 20:06:42 GMT</Last-Modified><Etag>\"0x8D735613BD8001D\"</Etag><LeaseStatus>unlocked</LeaseStatus><LeaseState>available</LeaseState><DefaultEncryptionScope>$account-encryption-key</DefaultEncryptionScope><DenyEncryptionScopeOverride>false</DenyEncryptionScopeOverride><HasImmutabilityPolicy>false</HasImmutabilityPolicy><HasLegalHold>false</HasLegalHold></Properties></Container></Containers><NextMarker /></EnumerationResults>",
+      "Date" : "Mon, 09 Sep 2019 20:06:42 GMT",
+      "x-ms-client-request-id" : "bec72aee-325d-4354-8afb-95416311d1bf",
       "Content-Type" : "application/xml"
     },
     "Exception" : null
   }, {
     "Method" : "DELETE",
-<<<<<<< HEAD
-    "Uri" : "https://jaschrepragrs.blob.core.windows.net/jtcsettierinferred0blobapitestsettierinferred0202278577944?restype=container",
-    "Headers" : {
-      "x-ms-version" : "2019-02-02",
-      "User-Agent" : "azsdk-java-azure-storage-blob/12.0.0-preview.3 1.8.0_221; Windows 10 10.0",
-      "x-ms-client-request-id" : "0f29d746-166f-408a-a953-0f4570564cbc"
-=======
-    "Uri" : "https://azstoragesdkaccount.blob.core.windows.net/jtcsettierinferred0blobapitestsettierinferred6d904017026f2?restype=container",
-    "Headers" : {
-      "x-ms-version" : "2019-02-02",
-      "User-Agent" : "azsdk-java-azure-storage-blob/12.0.0-preview.3 1.8.0_212; Windows 10 10.0",
-      "x-ms-client-request-id" : "24ee22d1-809a-4224-803d-e9feffed4783"
->>>>>>> a55d5dd9
+    "Uri" : "https://jaschrepragrs.blob.core.windows.net/jtcsettierinferred0blobapitestsettierinferredb4422401da778?restype=container",
+    "Headers" : {
+      "x-ms-version" : "2019-02-02",
+      "User-Agent" : "azsdk-java-azure-storage-blob/12.0.0-preview.3 1.8.0_221; Windows 10 10.0",
+      "x-ms-client-request-id" : "c326852b-d75f-4d52-8ff6-f3bddc2375de"
     },
     "Response" : {
       "x-ms-version" : "2019-02-02",
@@ -445,21 +251,11 @@
       "retry-after" : "0",
       "Content-Length" : "0",
       "StatusCode" : "202",
-<<<<<<< HEAD
-      "x-ms-request-id" : "bfed53d7-901e-0044-183a-643cc7000000",
-      "Date" : "Thu, 05 Sep 2019 22:39:32 GMT",
-      "x-ms-client-request-id" : "0f29d746-166f-408a-a953-0f4570564cbc"
+      "x-ms-request-id" : "c5cabc83-301e-0042-534a-67cbbf000000",
+      "Date" : "Mon, 09 Sep 2019 20:06:43 GMT",
+      "x-ms-client-request-id" : "c326852b-d75f-4d52-8ff6-f3bddc2375de"
     },
     "Exception" : null
   } ],
-  "variables" : [ "jtcsettierinferred0blobapitestsettierinferred0202278577944", "javablobsettierinferred1blobapitestsettierinferred0200049217", "javablobsettierinferred2blobapitestsettierinferred0203955564", "javablobsettierinferred3blobapitestsettierinferred0207685430" ]
-=======
-      "x-ms-request-id" : "b92c6522-d01e-009e-73e5-644931000000",
-      "Date" : "Fri, 06 Sep 2019 19:01:51 GMT",
-      "x-ms-client-request-id" : "24ee22d1-809a-4224-803d-e9feffed4783"
-    },
-    "Exception" : null
-  } ],
-  "variables" : [ "jtcsettierinferred0blobapitestsettierinferred6d904017026f2", "javablobsettierinferred1blobapitestsettierinferred6d90862461", "javablobsettierinferred2blobapitestsettierinferred6d95046564", "javablobsettierinferred3blobapitestsettierinferred6d9969362b" ]
->>>>>>> a55d5dd9
+  "variables" : [ "jtcsettierinferred0blobapitestsettierinferredb4422401da778", "javablobsettierinferred1blobapitestsettierinferredb44692697f", "javablobsettierinferred2blobapitestsettierinferredb44992962e", "javablobsettierinferred3blobapitestsettierinferredb44239999e" ]
 }