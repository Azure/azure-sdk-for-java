--- conflicted
+++ resolved
@@ -1,105 +1,57 @@
 {
   "networkCallRecords" : [ {
     "Method" : "PUT",
-<<<<<<< HEAD
-    "Uri" : "https://jaschrepragrs.blob.core.windows.net/jtcgetaccountinfomin0blobapitestgetaccountinfomin97c35037cb2?restype=container",
+    "Uri" : "https://jaschrepragrs.blob.core.windows.net/jtcgetaccountinfomin0blobapitestgetaccountinfominb1e6713938f?restype=container",
     "Headers" : {
       "x-ms-version" : "2019-02-02",
       "User-Agent" : "azsdk-java-azure-storage-blob/12.0.0-preview.3 1.8.0_221; Windows 10 10.0",
-      "x-ms-client-request-id" : "97ea2c78-176e-41ee-bcc9-3a59af351757"
-=======
-    "Uri" : "https://azstoragesdkaccount.blob.core.windows.net/jtcgetaccountinfomin0blobapitestgetaccountinfomin39c47149f4b?restype=container",
-    "Headers" : {
-      "x-ms-version" : "2019-02-02",
-      "User-Agent" : "azsdk-java-azure-storage-blob/12.0.0-preview.3 1.8.0_212; Windows 10 10.0",
-      "x-ms-client-request-id" : "7c2921fb-48af-4000-8d5f-1b6fe514ee66"
->>>>>>> a55d5dd9
+      "x-ms-client-request-id" : "ac118365-db30-4b08-8a02-a40d2521f253"
     },
     "Response" : {
       "x-ms-version" : "2019-02-02",
       "Server" : "Windows-Azure-Blob/1.0 Microsoft-HTTPAPI/2.0",
-<<<<<<< HEAD
-      "ETag" : "\"0x8D73252256E096F\"",
-      "Last-Modified" : "Thu, 05 Sep 2019 22:41:09 GMT",
+      "ETag" : "\"0x8D7356176099A0C\"",
+      "Last-Modified" : "Mon, 09 Sep 2019 20:08:20 GMT",
       "retry-after" : "0",
       "Content-Length" : "0",
       "StatusCode" : "201",
-      "x-ms-request-id" : "bfedbe54-901e-0044-493b-643cc7000000",
-      "Date" : "Thu, 05 Sep 2019 22:41:08 GMT",
-      "x-ms-client-request-id" : "97ea2c78-176e-41ee-bcc9-3a59af351757"
-=======
-      "ETag" : "\"0x8D732FCE5DDA9C5\"",
-      "Last-Modified" : "Fri, 06 Sep 2019 19:03:26 GMT",
-      "retry-after" : "0",
-      "Content-Length" : "0",
-      "StatusCode" : "201",
-      "x-ms-request-id" : "b92e058d-d01e-009e-19e5-644931000000",
-      "Date" : "Fri, 06 Sep 2019 19:03:26 GMT",
-      "x-ms-client-request-id" : "7c2921fb-48af-4000-8d5f-1b6fe514ee66"
->>>>>>> a55d5dd9
+      "x-ms-request-id" : "c5cb17ba-301e-0042-234a-67cbbf000000",
+      "Date" : "Mon, 09 Sep 2019 20:08:20 GMT",
+      "x-ms-client-request-id" : "ac118365-db30-4b08-8a02-a40d2521f253"
     },
     "Exception" : null
   }, {
     "Method" : "PUT",
-<<<<<<< HEAD
-    "Uri" : "https://jaschrepragrs.blob.core.windows.net/jtcgetaccountinfomin0blobapitestgetaccountinfomin97c35037cb2/javablobgetaccountinfomin1blobapitestgetaccountinfomin97c57408",
+    "Uri" : "https://jaschrepragrs.blob.core.windows.net/jtcgetaccountinfomin0blobapitestgetaccountinfominb1e6713938f/javablobgetaccountinfomin1blobapitestgetaccountinfominb1e73187",
     "Headers" : {
       "x-ms-version" : "2019-02-02",
       "User-Agent" : "azsdk-java-azure-storage-blob/12.0.0-preview.3 1.8.0_221; Windows 10 10.0",
-      "x-ms-client-request-id" : "75957eae-1ccf-4bd5-bee7-304a762e30b0",
-=======
-    "Uri" : "https://azstoragesdkaccount.blob.core.windows.net/jtcgetaccountinfomin0blobapitestgetaccountinfomin39c47149f4b/javablobgetaccountinfomin1blobapitestgetaccountinfomin39c83666",
-    "Headers" : {
-      "x-ms-version" : "2019-02-02",
-      "User-Agent" : "azsdk-java-azure-storage-blob/12.0.0-preview.3 1.8.0_212; Windows 10 10.0",
-      "x-ms-client-request-id" : "584c1878-0962-4cdb-ada7-10817e1fc08f",
->>>>>>> a55d5dd9
+      "x-ms-client-request-id" : "851bf523-5f0c-44a9-9970-8749fe1a251d",
       "Content-Type" : "application/octet-stream"
     },
     "Response" : {
       "x-ms-version" : "2019-02-02",
       "Server" : "Windows-Azure-Blob/1.0 Microsoft-HTTPAPI/2.0",
       "x-ms-content-crc64" : "6RYQPwaVsyQ=",
-<<<<<<< HEAD
-      "Last-Modified" : "Thu, 05 Sep 2019 22:41:09 GMT",
+      "Last-Modified" : "Mon, 09 Sep 2019 20:08:20 GMT",
       "retry-after" : "0",
       "StatusCode" : "201",
       "x-ms-request-server-encrypted" : "true",
-      "Date" : "Thu, 05 Sep 2019 22:41:09 GMT",
+      "Date" : "Mon, 09 Sep 2019 20:08:20 GMT",
       "Content-MD5" : "wh+Wm18D0z1D4E+PE252gg==",
-      "ETag" : "\"0x8D73252257AA6A2\"",
+      "ETag" : "\"0x8D7356176164F34\"",
       "Content-Length" : "0",
-      "x-ms-request-id" : "bfedbe73-901e-0044-643b-643cc7000000",
-      "x-ms-client-request-id" : "75957eae-1ccf-4bd5-bee7-304a762e30b0"
-=======
-      "Last-Modified" : "Fri, 06 Sep 2019 19:03:26 GMT",
-      "retry-after" : "0",
-      "StatusCode" : "201",
-      "x-ms-request-server-encrypted" : "true",
-      "Date" : "Fri, 06 Sep 2019 19:03:26 GMT",
-      "Content-MD5" : "wh+Wm18D0z1D4E+PE252gg==",
-      "ETag" : "\"0x8D732FCE5EC8F84\"",
-      "Content-Length" : "0",
-      "x-ms-request-id" : "b92e0655-d01e-009e-4ce5-644931000000",
-      "x-ms-client-request-id" : "584c1878-0962-4cdb-ada7-10817e1fc08f"
->>>>>>> a55d5dd9
+      "x-ms-request-id" : "c5cb17cc-301e-0042-344a-67cbbf000000",
+      "x-ms-client-request-id" : "851bf523-5f0c-44a9-9970-8749fe1a251d"
     },
     "Exception" : null
   }, {
     "Method" : "GET",
-<<<<<<< HEAD
-    "Uri" : "https://jaschrepragrs.blob.core.windows.net/jtcgetaccountinfomin0blobapitestgetaccountinfomin97c35037cb2/javablobgetaccountinfomin1blobapitestgetaccountinfomin97c57408?restype=account&comp=properties",
+    "Uri" : "https://jaschrepragrs.blob.core.windows.net/jtcgetaccountinfomin0blobapitestgetaccountinfominb1e6713938f/javablobgetaccountinfomin1blobapitestgetaccountinfominb1e73187?restype=account&comp=properties",
     "Headers" : {
       "x-ms-version" : "2019-02-02",
       "User-Agent" : "azsdk-java-azure-storage-blob/12.0.0-preview.3 1.8.0_221; Windows 10 10.0",
-      "x-ms-client-request-id" : "3147ba47-47a3-4a88-a01f-069d0f8dae6b"
-=======
-    "Uri" : "https://azstoragesdkaccount.blob.core.windows.net/jtcgetaccountinfomin0blobapitestgetaccountinfomin39c47149f4b/javablobgetaccountinfomin1blobapitestgetaccountinfomin39c83666?restype=account&comp=properties",
-    "Headers" : {
-      "x-ms-version" : "2019-02-02",
-      "User-Agent" : "azsdk-java-azure-storage-blob/12.0.0-preview.3 1.8.0_212; Windows 10 10.0",
-      "x-ms-client-request-id" : "77d00009-f81a-4e57-9735-8e070bd199cc"
->>>>>>> a55d5dd9
+      "x-ms-client-request-id" : "7e1bcf3f-f0d5-4b9c-aa89-6675dfe849ca"
     },
     "Response" : {
       "x-ms-version" : "2019-02-02",
@@ -109,32 +61,18 @@
       "Content-Length" : "0",
       "x-ms-sku-name" : "Standard_RAGRS",
       "StatusCode" : "200",
-<<<<<<< HEAD
-      "x-ms-request-id" : "bfedbe87-901e-0044-783b-643cc7000000",
-      "Date" : "Thu, 05 Sep 2019 22:41:09 GMT",
-      "x-ms-client-request-id" : "3147ba47-47a3-4a88-a01f-069d0f8dae6b"
-=======
-      "x-ms-request-id" : "b92e068c-d01e-009e-03e5-644931000000",
-      "Date" : "Fri, 06 Sep 2019 19:03:26 GMT",
-      "x-ms-client-request-id" : "77d00009-f81a-4e57-9735-8e070bd199cc"
->>>>>>> a55d5dd9
+      "x-ms-request-id" : "c5cb17da-301e-0042-424a-67cbbf000000",
+      "Date" : "Mon, 09 Sep 2019 20:08:20 GMT",
+      "x-ms-client-request-id" : "7e1bcf3f-f0d5-4b9c-aa89-6675dfe849ca"
     },
     "Exception" : null
   }, {
     "Method" : "GET",
-<<<<<<< HEAD
     "Uri" : "https://jaschrepragrs.blob.core.windows.net?prefix=jtcgetaccountinfomin&comp=list",
     "Headers" : {
       "x-ms-version" : "2019-02-02",
       "User-Agent" : "azsdk-java-azure-storage-blob/12.0.0-preview.3 1.8.0_221; Windows 10 10.0",
-      "x-ms-client-request-id" : "af51ed0c-5d66-475b-9541-fe228824f076"
-=======
-    "Uri" : "https://azstoragesdkaccount.blob.core.windows.net?prefix=jtcgetaccountinfomin&comp=list",
-    "Headers" : {
-      "x-ms-version" : "2019-02-02",
-      "User-Agent" : "azsdk-java-azure-storage-blob/12.0.0-preview.3 1.8.0_212; Windows 10 10.0",
-      "x-ms-client-request-id" : "b8fe40ed-5d5b-4c85-82aa-487b6fbc0ec7"
->>>>>>> a55d5dd9
+      "x-ms-client-request-id" : "f5559ada-f747-4c63-9bfe-fcb73ecfdd78"
     },
     "Response" : {
       "Transfer-Encoding" : "chunked",
@@ -142,35 +80,20 @@
       "Server" : "Windows-Azure-Blob/1.0 Microsoft-HTTPAPI/2.0",
       "retry-after" : "0",
       "StatusCode" : "200",
-<<<<<<< HEAD
-      "x-ms-request-id" : "bfedbe98-901e-0044-093b-643cc7000000",
-      "Body" : "﻿<?xml version=\"1.0\" encoding=\"utf-8\"?><EnumerationResults ServiceEndpoint=\"https://jaschrepragrs.blob.core.windows.net/\"><Prefix>jtcgetaccountinfomin</Prefix><Containers><Container><Name>jtcgetaccountinfomin0blobapitestgetaccountinfomin97c35037cb2</Name><Properties><Last-Modified>Thu, 05 Sep 2019 22:41:09 GMT</Last-Modified><Etag>\"0x8D73252256E096F\"</Etag><LeaseStatus>unlocked</LeaseStatus><LeaseState>available</LeaseState><DefaultEncryptionScope>$account-encryption-key</DefaultEncryptionScope><DenyEncryptionScopeOverride>false</DenyEncryptionScopeOverride><HasImmutabilityPolicy>false</HasImmutabilityPolicy><HasLegalHold>false</HasLegalHold></Properties></Container></Containers><NextMarker /></EnumerationResults>",
-      "Date" : "Thu, 05 Sep 2019 22:41:09 GMT",
-      "x-ms-client-request-id" : "af51ed0c-5d66-475b-9541-fe228824f076",
-=======
-      "x-ms-request-id" : "b92e06cc-d01e-009e-39e5-644931000000",
-      "Body" : "﻿<?xml version=\"1.0\" encoding=\"utf-8\"?><EnumerationResults ServiceEndpoint=\"https://azstoragesdkaccount.blob.core.windows.net/\"><Prefix>jtcgetaccountinfomin</Prefix><Containers><Container><Name>jtcgetaccountinfomin0blobapitestgetaccountinfomin39c47149f4b</Name><Properties><Last-Modified>Fri, 06 Sep 2019 19:03:26 GMT</Last-Modified><Etag>\"0x8D732FCE5DDA9C5\"</Etag><LeaseStatus>unlocked</LeaseStatus><LeaseState>available</LeaseState><DefaultEncryptionScope>$account-encryption-key</DefaultEncryptionScope><DenyEncryptionScopeOverride>false</DenyEncryptionScopeOverride><HasImmutabilityPolicy>false</HasImmutabilityPolicy><HasLegalHold>false</HasLegalHold></Properties></Container></Containers><NextMarker /></EnumerationResults>",
-      "Date" : "Fri, 06 Sep 2019 19:03:26 GMT",
-      "x-ms-client-request-id" : "b8fe40ed-5d5b-4c85-82aa-487b6fbc0ec7",
->>>>>>> a55d5dd9
+      "x-ms-request-id" : "c5cb17e6-301e-0042-4c4a-67cbbf000000",
+      "Body" : "﻿<?xml version=\"1.0\" encoding=\"utf-8\"?><EnumerationResults ServiceEndpoint=\"https://jaschrepragrs.blob.core.windows.net/\"><Prefix>jtcgetaccountinfomin</Prefix><Containers><Container><Name>jtcgetaccountinfomin0blobapitestgetaccountinfominb1e6713938f</Name><Properties><Last-Modified>Mon, 09 Sep 2019 20:08:20 GMT</Last-Modified><Etag>\"0x8D7356176099A0C\"</Etag><LeaseStatus>unlocked</LeaseStatus><LeaseState>available</LeaseState><DefaultEncryptionScope>$account-encryption-key</DefaultEncryptionScope><DenyEncryptionScopeOverride>false</DenyEncryptionScopeOverride><HasImmutabilityPolicy>false</HasImmutabilityPolicy><HasLegalHold>false</HasLegalHold></Properties></Container></Containers><NextMarker /></EnumerationResults>",
+      "Date" : "Mon, 09 Sep 2019 20:08:20 GMT",
+      "x-ms-client-request-id" : "f5559ada-f747-4c63-9bfe-fcb73ecfdd78",
       "Content-Type" : "application/xml"
     },
     "Exception" : null
   }, {
     "Method" : "DELETE",
-<<<<<<< HEAD
-    "Uri" : "https://jaschrepragrs.blob.core.windows.net/jtcgetaccountinfomin0blobapitestgetaccountinfomin97c35037cb2?restype=container",
+    "Uri" : "https://jaschrepragrs.blob.core.windows.net/jtcgetaccountinfomin0blobapitestgetaccountinfominb1e6713938f?restype=container",
     "Headers" : {
       "x-ms-version" : "2019-02-02",
       "User-Agent" : "azsdk-java-azure-storage-blob/12.0.0-preview.3 1.8.0_221; Windows 10 10.0",
-      "x-ms-client-request-id" : "3645d5af-7234-4f14-aa75-ac1a2839a3d3"
-=======
-    "Uri" : "https://azstoragesdkaccount.blob.core.windows.net/jtcgetaccountinfomin0blobapitestgetaccountinfomin39c47149f4b?restype=container",
-    "Headers" : {
-      "x-ms-version" : "2019-02-02",
-      "User-Agent" : "azsdk-java-azure-storage-blob/12.0.0-preview.3 1.8.0_212; Windows 10 10.0",
-      "x-ms-client-request-id" : "cc994a0d-6632-4644-bd24-bc309895db84"
->>>>>>> a55d5dd9
+      "x-ms-client-request-id" : "3e86f88b-c95a-4d7d-a695-b4f6850c9bcc"
     },
     "Response" : {
       "x-ms-version" : "2019-02-02",
@@ -178,21 +101,11 @@
       "retry-after" : "0",
       "Content-Length" : "0",
       "StatusCode" : "202",
-<<<<<<< HEAD
-      "x-ms-request-id" : "bfedbeac-901e-0044-1d3b-643cc7000000",
-      "Date" : "Thu, 05 Sep 2019 22:41:09 GMT",
-      "x-ms-client-request-id" : "3645d5af-7234-4f14-aa75-ac1a2839a3d3"
+      "x-ms-request-id" : "c5cb17f7-301e-0042-5b4a-67cbbf000000",
+      "Date" : "Mon, 09 Sep 2019 20:08:20 GMT",
+      "x-ms-client-request-id" : "3e86f88b-c95a-4d7d-a695-b4f6850c9bcc"
     },
     "Exception" : null
   } ],
-  "variables" : [ "jtcgetaccountinfomin0blobapitestgetaccountinfomin97c35037cb2", "javablobgetaccountinfomin1blobapitestgetaccountinfomin97c57408" ]
-=======
-      "x-ms-request-id" : "b92e06ea-d01e-009e-54e5-644931000000",
-      "Date" : "Fri, 06 Sep 2019 19:03:26 GMT",
-      "x-ms-client-request-id" : "cc994a0d-6632-4644-bd24-bc309895db84"
-    },
-    "Exception" : null
-  } ],
-  "variables" : [ "jtcgetaccountinfomin0blobapitestgetaccountinfomin39c47149f4b", "javablobgetaccountinfomin1blobapitestgetaccountinfomin39c83666" ]
->>>>>>> a55d5dd9
+  "variables" : [ "jtcgetaccountinfomin0blobapitestgetaccountinfominb1e6713938f", "javablobgetaccountinfomin1blobapitestgetaccountinfominb1e73187" ]
 }