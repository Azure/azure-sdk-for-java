--- conflicted
+++ resolved
@@ -1,391 +1,207 @@
 {
   "networkCallRecords" : [ {
     "Method" : "PUT",
-<<<<<<< HEAD
-    "Uri" : "https://jaschrepragrs.blob.core.windows.net/jtcstartincrementalcopyac09070940fd71636e20459b?restype=container",
-    "Headers" : {
-      "x-ms-version" : "2019-02-02",
-      "User-Agent" : "azsdk-java-azure-storage-blob/12.0.0-preview.3 1.8.0_221; Windows 10 10.0",
-      "x-ms-client-request-id" : "720e78b4-95b8-4f22-8902-e6bc8ddd403b"
-=======
-    "Uri" : "https://azstoragesdkaccount.blob.core.windows.net/jtcstartincrementalcopyac099166eafc285cfcdd40c4?restype=container",
-    "Headers" : {
-      "x-ms-version" : "2019-02-02",
-      "User-Agent" : "azsdk-java-azure-storage-blob/12.0.0-preview.3 1.8.0_212; Windows 10 10.0",
-      "x-ms-client-request-id" : "f564671b-61d2-4577-acd7-18bec9b04693"
->>>>>>> a55d5dd9
-    },
-    "Response" : {
-      "x-ms-version" : "2019-02-02",
-      "Server" : "Windows-Azure-Blob/1.0 Microsoft-HTTPAPI/2.0",
-<<<<<<< HEAD
-      "ETag" : "\"0x8D7325272236DA0\"",
-      "Last-Modified" : "Thu, 05 Sep 2019 22:43:17 GMT",
-      "retry-after" : "0",
-      "Content-Length" : "0",
-      "StatusCode" : "201",
-      "x-ms-request-id" : "e0dd83f5-e01e-0026-653b-647b1f000000",
-      "Date" : "Thu, 05 Sep 2019 22:43:17 GMT",
-      "x-ms-client-request-id" : "720e78b4-95b8-4f22-8902-e6bc8ddd403b"
-=======
-      "ETag" : "\"0x8D732FDD5DED646\"",
-      "Last-Modified" : "Fri, 06 Sep 2019 19:10:09 GMT",
-      "retry-after" : "0",
-      "Content-Length" : "0",
-      "StatusCode" : "201",
-      "x-ms-request-id" : "8f763c8b-401e-003a-44e6-6473d5000000",
-      "Date" : "Fri, 06 Sep 2019 19:10:08 GMT",
-      "x-ms-client-request-id" : "f564671b-61d2-4577-acd7-18bec9b04693"
->>>>>>> a55d5dd9
-    },
-    "Exception" : null
-  }, {
-    "Method" : "PUT",
-<<<<<<< HEAD
-    "Uri" : "https://jaschrepragrs.blob.core.windows.net/jtcstartincrementalcopyac09070940fd71636e20459b/javablobstartincrementalcopyac116027580ed5d957e94",
-    "Headers" : {
-      "x-ms-version" : "2019-02-02",
-      "User-Agent" : "azsdk-java-azure-storage-blob/12.0.0-preview.3 1.8.0_221; Windows 10 10.0",
-      "x-ms-client-request-id" : "329788a2-0c4a-4529-a999-a1de0b6e8223"
-=======
-    "Uri" : "https://azstoragesdkaccount.blob.core.windows.net/jtcstartincrementalcopyac099166eafc285cfcdd40c4/javablobstartincrementalcopyac10931893162b1f45554",
-    "Headers" : {
-      "x-ms-version" : "2019-02-02",
-      "User-Agent" : "azsdk-java-azure-storage-blob/12.0.0-preview.3 1.8.0_212; Windows 10 10.0",
-      "x-ms-client-request-id" : "2b87acf2-31ae-4248-ab12-82440a5dd852"
->>>>>>> a55d5dd9
-    },
-    "Response" : {
-      "x-ms-version" : "2019-02-02",
-      "Server" : "Windows-Azure-Blob/1.0 Microsoft-HTTPAPI/2.0",
-<<<<<<< HEAD
-      "ETag" : "\"0x8D7325272313587\"",
-      "Last-Modified" : "Thu, 05 Sep 2019 22:43:18 GMT",
-      "retry-after" : "0",
-      "Content-Length" : "0",
-      "StatusCode" : "201",
-      "x-ms-request-id" : "e0dd8411-e01e-0026-7c3b-647b1f000000",
+    "Uri" : "https://jaschrepragrs.blob.core.windows.net/jtcstartincrementalcopyac072451be471c6377a74f26?restype=container",
+    "Headers" : {
+      "x-ms-version" : "2019-02-02",
+      "User-Agent" : "azsdk-java-azure-storage-blob/12.0.0-preview.3 1.8.0_221; Windows 10 10.0",
+      "x-ms-client-request-id" : "dbb8fd45-813e-4cfa-9011-982fa0a7d035"
+    },
+    "Response" : {
+      "x-ms-version" : "2019-02-02",
+      "Server" : "Windows-Azure-Blob/1.0 Microsoft-HTTPAPI/2.0",
+      "ETag" : "\"0x8D73561AB8D0DCF\"",
+      "Last-Modified" : "Mon, 09 Sep 2019 20:09:50 GMT",
+      "retry-after" : "0",
+      "Content-Length" : "0",
+      "StatusCode" : "201",
+      "x-ms-request-id" : "9ebd4e8a-501e-003f-384a-675777000000",
+      "Date" : "Mon, 09 Sep 2019 20:09:49 GMT",
+      "x-ms-client-request-id" : "dbb8fd45-813e-4cfa-9011-982fa0a7d035"
+    },
+    "Exception" : null
+  }, {
+    "Method" : "PUT",
+    "Uri" : "https://jaschrepragrs.blob.core.windows.net/jtcstartincrementalcopyac072451be471c6377a74f26/javablobstartincrementalcopyac170936b1d15307b18c4",
+    "Headers" : {
+      "x-ms-version" : "2019-02-02",
+      "User-Agent" : "azsdk-java-azure-storage-blob/12.0.0-preview.3 1.8.0_221; Windows 10 10.0",
+      "x-ms-client-request-id" : "ea5d9aa8-e1ee-46f9-aedc-da44dd9c9291"
+    },
+    "Response" : {
+      "x-ms-version" : "2019-02-02",
+      "Server" : "Windows-Azure-Blob/1.0 Microsoft-HTTPAPI/2.0",
+      "ETag" : "\"0x8D73561AB9B38B3\"",
+      "Last-Modified" : "Mon, 09 Sep 2019 20:09:50 GMT",
+      "retry-after" : "0",
+      "Content-Length" : "0",
+      "StatusCode" : "201",
+      "x-ms-request-id" : "9ebd4e97-501e-003f-424a-675777000000",
       "x-ms-request-server-encrypted" : "true",
-      "Date" : "Thu, 05 Sep 2019 22:43:17 GMT",
-      "x-ms-client-request-id" : "329788a2-0c4a-4529-a999-a1de0b6e8223"
-=======
-      "ETag" : "\"0x8D732FDD5E79785\"",
-      "Last-Modified" : "Fri, 06 Sep 2019 19:10:09 GMT",
-      "retry-after" : "0",
-      "Content-Length" : "0",
-      "StatusCode" : "201",
-      "x-ms-request-id" : "8f763cb1-401e-003a-65e6-6473d5000000",
-      "x-ms-request-server-encrypted" : "true",
-      "Date" : "Fri, 06 Sep 2019 19:10:08 GMT",
-      "x-ms-client-request-id" : "2b87acf2-31ae-4248-ab12-82440a5dd852"
->>>>>>> a55d5dd9
-    },
-    "Exception" : null
-  }, {
-    "Method" : "PUT",
-<<<<<<< HEAD
-    "Uri" : "https://jaschrepragrs.blob.core.windows.net/jtcstartincrementalcopyac09070940fd71636e20459b?restype=container&comp=acl",
-    "Headers" : {
-      "x-ms-version" : "2019-02-02",
-      "User-Agent" : "azsdk-java-azure-storage-blob/12.0.0-preview.3 1.8.0_221; Windows 10 10.0",
-      "x-ms-client-request-id" : "bcef1127-5909-494e-9fd2-a759731d12c0",
-=======
-    "Uri" : "https://azstoragesdkaccount.blob.core.windows.net/jtcstartincrementalcopyac099166eafc285cfcdd40c4?restype=container&comp=acl",
-    "Headers" : {
-      "x-ms-version" : "2019-02-02",
-      "User-Agent" : "azsdk-java-azure-storage-blob/12.0.0-preview.3 1.8.0_212; Windows 10 10.0",
-      "x-ms-client-request-id" : "fc9b12b6-d85a-48d6-b3ad-d8785504bcfc",
->>>>>>> a55d5dd9
+      "Date" : "Mon, 09 Sep 2019 20:09:49 GMT",
+      "x-ms-client-request-id" : "ea5d9aa8-e1ee-46f9-aedc-da44dd9c9291"
+    },
+    "Exception" : null
+  }, {
+    "Method" : "PUT",
+    "Uri" : "https://jaschrepragrs.blob.core.windows.net/jtcstartincrementalcopyac072451be471c6377a74f26?restype=container&comp=acl",
+    "Headers" : {
+      "x-ms-version" : "2019-02-02",
+      "User-Agent" : "azsdk-java-azure-storage-blob/12.0.0-preview.3 1.8.0_221; Windows 10 10.0",
+      "x-ms-client-request-id" : "1ccb8a53-afa1-4e46-aefe-8fa143204c80",
       "Content-Type" : "application/xml; charset=utf-8"
     },
     "Response" : {
       "x-ms-version" : "2019-02-02",
       "Server" : "Windows-Azure-Blob/1.0 Microsoft-HTTPAPI/2.0",
-<<<<<<< HEAD
-      "ETag" : "\"0x8D73252723E25C0\"",
-      "Last-Modified" : "Thu, 05 Sep 2019 22:43:18 GMT",
+      "ETag" : "\"0x8D73561ABA87084\"",
+      "Last-Modified" : "Mon, 09 Sep 2019 20:09:50 GMT",
       "retry-after" : "0",
       "Content-Length" : "0",
       "StatusCode" : "200",
-      "x-ms-request-id" : "e0dd841f-e01e-0026-093b-647b1f000000",
-      "Date" : "Thu, 05 Sep 2019 22:43:17 GMT",
-      "x-ms-client-request-id" : "bcef1127-5909-494e-9fd2-a759731d12c0"
-=======
-      "ETag" : "\"0x8D732FDD5ED0807\"",
-      "Last-Modified" : "Fri, 06 Sep 2019 19:10:09 GMT",
-      "retry-after" : "0",
-      "Content-Length" : "0",
-      "StatusCode" : "200",
-      "x-ms-request-id" : "8f763cbe-401e-003a-72e6-6473d5000000",
-      "Date" : "Fri, 06 Sep 2019 19:10:08 GMT",
-      "x-ms-client-request-id" : "fc9b12b6-d85a-48d6-b3ad-d8785504bcfc"
->>>>>>> a55d5dd9
-    },
-    "Exception" : null
-  }, {
-    "Method" : "PUT",
-<<<<<<< HEAD
-    "Uri" : "https://jaschrepragrs.blob.core.windows.net/jtcstartincrementalcopyac09070940fd71636e20459b/javablobstartincrementalcopyac116027580ed5d957e94?comp=snapshot",
-    "Headers" : {
-      "x-ms-version" : "2019-02-02",
-      "User-Agent" : "azsdk-java-azure-storage-blob/12.0.0-preview.3 1.8.0_221; Windows 10 10.0",
-      "x-ms-client-request-id" : "1451dbcf-889b-463b-91df-c74e2c23baa9"
-    },
-    "Response" : {
-      "x-ms-version" : "2019-02-02",
-      "x-ms-snapshot" : "2019-09-05T22:43:18.2420406Z",
-      "Server" : "Windows-Azure-Blob/1.0 Microsoft-HTTPAPI/2.0",
-      "ETag" : "\"0x8D7325272313587\"",
-      "Last-Modified" : "Thu, 05 Sep 2019 22:43:18 GMT",
-      "retry-after" : "0",
-      "Content-Length" : "0",
-      "StatusCode" : "201",
-      "x-ms-request-id" : "e0dd842c-e01e-0026-163b-647b1f000000",
+      "x-ms-request-id" : "9ebd4ea8-501e-003f-534a-675777000000",
+      "Date" : "Mon, 09 Sep 2019 20:09:50 GMT",
+      "x-ms-client-request-id" : "1ccb8a53-afa1-4e46-aefe-8fa143204c80"
+    },
+    "Exception" : null
+  }, {
+    "Method" : "PUT",
+    "Uri" : "https://jaschrepragrs.blob.core.windows.net/jtcstartincrementalcopyac072451be471c6377a74f26/javablobstartincrementalcopyac170936b1d15307b18c4?comp=snapshot",
+    "Headers" : {
+      "x-ms-version" : "2019-02-02",
+      "User-Agent" : "azsdk-java-azure-storage-blob/12.0.0-preview.3 1.8.0_221; Windows 10 10.0",
+      "x-ms-client-request-id" : "4f40e6b5-1d1c-4bfc-b438-553259a2e3ac"
+    },
+    "Response" : {
+      "x-ms-version" : "2019-02-02",
+      "x-ms-snapshot" : "2019-09-09T20:09:50.5102125Z",
+      "Server" : "Windows-Azure-Blob/1.0 Microsoft-HTTPAPI/2.0",
+      "ETag" : "\"0x8D73561AB9B38B3\"",
+      "Last-Modified" : "Mon, 09 Sep 2019 20:09:50 GMT",
+      "retry-after" : "0",
+      "Content-Length" : "0",
+      "StatusCode" : "201",
+      "x-ms-request-id" : "9ebd4ebd-501e-003f-654a-675777000000",
       "x-ms-request-server-encrypted" : "false",
-      "Date" : "Thu, 05 Sep 2019 22:43:17 GMT",
-      "x-ms-client-request-id" : "1451dbcf-889b-463b-91df-c74e2c23baa9"
-=======
-    "Uri" : "https://azstoragesdkaccount.blob.core.windows.net/jtcstartincrementalcopyac099166eafc285cfcdd40c4/javablobstartincrementalcopyac10931893162b1f45554?comp=snapshot",
-    "Headers" : {
-      "x-ms-version" : "2019-02-02",
-      "User-Agent" : "azsdk-java-azure-storage-blob/12.0.0-preview.3 1.8.0_212; Windows 10 10.0",
-      "x-ms-client-request-id" : "05ecbe25-9474-47a9-a2db-7b5bd2841143"
-    },
-    "Response" : {
-      "x-ms-version" : "2019-02-02",
-      "x-ms-snapshot" : "2019-09-06T19:10:09.3734447Z",
-      "Server" : "Windows-Azure-Blob/1.0 Microsoft-HTTPAPI/2.0",
-      "ETag" : "\"0x8D732FDD5E79785\"",
-      "Last-Modified" : "Fri, 06 Sep 2019 19:10:09 GMT",
-      "retry-after" : "0",
-      "Content-Length" : "0",
-      "StatusCode" : "201",
-      "x-ms-request-id" : "8f763cc9-401e-003a-7ae6-6473d5000000",
-      "x-ms-request-server-encrypted" : "false",
-      "Date" : "Fri, 06 Sep 2019 19:10:08 GMT",
-      "x-ms-client-request-id" : "05ecbe25-9474-47a9-a2db-7b5bd2841143"
->>>>>>> a55d5dd9
-    },
-    "Exception" : null
-  }, {
-    "Method" : "PUT",
-<<<<<<< HEAD
-    "Uri" : "https://jaschrepragrs.blob.core.windows.net/jtcstartincrementalcopyac09070940fd71636e20459b/javablobstartincrementalcopyac203358b17a171327af4?comp=incrementalcopy",
-    "Headers" : {
-      "x-ms-version" : "2019-02-02",
-      "User-Agent" : "azsdk-java-azure-storage-blob/12.0.0-preview.3 1.8.0_221; Windows 10 10.0",
-      "x-ms-client-request-id" : "b4cea6c7-a9ce-40fe-8340-757159fdd885"
-=======
-    "Uri" : "https://azstoragesdkaccount.blob.core.windows.net/jtcstartincrementalcopyac099166eafc285cfcdd40c4/javablobstartincrementalcopyac238163b9874e8918814?comp=incrementalcopy",
-    "Headers" : {
-      "x-ms-version" : "2019-02-02",
-      "User-Agent" : "azsdk-java-azure-storage-blob/12.0.0-preview.3 1.8.0_212; Windows 10 10.0",
-      "x-ms-client-request-id" : "7afb35e2-6f78-4baf-bcd4-605864ccfd56"
->>>>>>> a55d5dd9
-    },
-    "Response" : {
-      "x-ms-version" : "2019-02-02",
-      "Server" : "Windows-Azure-Blob/1.0 Microsoft-HTTPAPI/2.0",
-<<<<<<< HEAD
-      "x-ms-copy-id" : "1fc682f1-a1d7-4b06-b61d-5dd0a043b645",
-      "ETag" : "\"0x8D732527257D772\"",
-      "Last-Modified" : "Thu, 05 Sep 2019 22:43:18 GMT",
-=======
-      "x-ms-copy-id" : "1f746999-3263-40a3-a4e6-4b2140119372",
-      "ETag" : "\"0x8D732FDD603D8B6\"",
-      "Last-Modified" : "Fri, 06 Sep 2019 19:10:09 GMT",
->>>>>>> a55d5dd9
+      "Date" : "Mon, 09 Sep 2019 20:09:50 GMT",
+      "x-ms-client-request-id" : "4f40e6b5-1d1c-4bfc-b438-553259a2e3ac"
+    },
+    "Exception" : null
+  }, {
+    "Method" : "PUT",
+    "Uri" : "https://jaschrepragrs.blob.core.windows.net/jtcstartincrementalcopyac072451be471c6377a74f26/javablobstartincrementalcopyac28164036a97f241bfa4?comp=incrementalcopy",
+    "Headers" : {
+      "x-ms-version" : "2019-02-02",
+      "User-Agent" : "azsdk-java-azure-storage-blob/12.0.0-preview.3 1.8.0_221; Windows 10 10.0",
+      "x-ms-client-request-id" : "e2bcead4-5c8f-4bcc-bff2-ef7a1a1fafd7"
+    },
+    "Response" : {
+      "x-ms-version" : "2019-02-02",
+      "Server" : "Windows-Azure-Blob/1.0 Microsoft-HTTPAPI/2.0",
+      "x-ms-copy-id" : "ca2b7bef-3b38-4fb8-bed1-d98d4f292981",
+      "ETag" : "\"0x8D73561ABC2C52A\"",
+      "Last-Modified" : "Mon, 09 Sep 2019 20:09:50 GMT",
       "retry-after" : "0",
       "Content-Length" : "0",
       "x-ms-copy-status" : "pending",
       "StatusCode" : "202",
-<<<<<<< HEAD
-      "x-ms-request-id" : "e0dd8436-e01e-0026-1f3b-647b1f000000",
-      "Date" : "Thu, 05 Sep 2019 22:43:17 GMT",
-      "x-ms-client-request-id" : "b4cea6c7-a9ce-40fe-8340-757159fdd885"
-=======
-      "x-ms-request-id" : "8f763cd9-401e-003a-08e6-6473d5000000",
-      "Date" : "Fri, 06 Sep 2019 19:10:08 GMT",
-      "x-ms-client-request-id" : "7afb35e2-6f78-4baf-bcd4-605864ccfd56"
->>>>>>> a55d5dd9
+      "x-ms-request-id" : "9ebd4ecd-501e-003f-754a-675777000000",
+      "Date" : "Mon, 09 Sep 2019 20:09:50 GMT",
+      "x-ms-client-request-id" : "e2bcead4-5c8f-4bcc-bff2-ef7a1a1fafd7"
     },
     "Exception" : null
   }, {
     "Method" : "HEAD",
-<<<<<<< HEAD
-    "Uri" : "https://jaschrepragrs.blob.core.windows.net/jtcstartincrementalcopyac09070940fd71636e20459b/javablobstartincrementalcopyac203358b17a171327af4",
-    "Headers" : {
-      "x-ms-version" : "2019-02-02",
-      "User-Agent" : "azsdk-java-azure-storage-blob/12.0.0-preview.3 1.8.0_221; Windows 10 10.0",
-      "x-ms-client-request-id" : "20f1a1d0-454d-4aa9-b08b-0ce9ace26c7d"
-=======
-    "Uri" : "https://azstoragesdkaccount.blob.core.windows.net/jtcstartincrementalcopyac099166eafc285cfcdd40c4/javablobstartincrementalcopyac238163b9874e8918814",
-    "Headers" : {
-      "x-ms-version" : "2019-02-02",
-      "User-Agent" : "azsdk-java-azure-storage-blob/12.0.0-preview.3 1.8.0_212; Windows 10 10.0",
-      "x-ms-client-request-id" : "69af1839-991b-470d-88f6-01b6bd9eba11"
->>>>>>> a55d5dd9
+    "Uri" : "https://jaschrepragrs.blob.core.windows.net/jtcstartincrementalcopyac072451be471c6377a74f26/javablobstartincrementalcopyac28164036a97f241bfa4",
+    "Headers" : {
+      "x-ms-version" : "2019-02-02",
+      "User-Agent" : "azsdk-java-azure-storage-blob/12.0.0-preview.3 1.8.0_221; Windows 10 10.0",
+      "x-ms-client-request-id" : "edb5ccb8-a205-4e72-bf2d-4deaf9176cf2"
     },
     "Response" : {
       "x-ms-lease-status" : "unlocked",
       "Server" : "Windows-Azure-Blob/1.0 Microsoft-HTTPAPI/2.0",
       "x-ms-tag-count" : "0",
-<<<<<<< HEAD
-      "x-ms-copy-destination-snapshot" : "2019-09-05T22:43:18.3561212Z",
+      "x-ms-copy-destination-snapshot" : "2019-09-09T20:09:50.6112853Z",
       "x-ms-lease-state" : "available",
-      "Last-Modified" : "Thu, 05 Sep 2019 22:43:18 GMT",
-=======
-      "x-ms-copy-destination-snapshot" : "2019-09-06T19:10:09.5946497Z",
-      "x-ms-lease-state" : "available",
-      "Last-Modified" : "Fri, 06 Sep 2019 19:10:09 GMT",
->>>>>>> a55d5dd9
+      "Last-Modified" : "Mon, 09 Sep 2019 20:09:50 GMT",
       "retry-after" : "0",
       "StatusCode" : "200",
       "x-ms-blob-type" : "PageBlob",
       "x-ms-access-tier-inferred" : "true",
       "x-ms-access-tier" : "Hot",
-<<<<<<< HEAD
-      "x-ms-creation-time" : "Thu, 05 Sep 2019 22:43:18 GMT",
+      "x-ms-creation-time" : "Mon, 09 Sep 2019 20:09:50 GMT",
       "x-ms-incremental-copy" : "true",
       "Content-Length" : "512",
-      "x-ms-request-id" : "e0dd844a-e01e-0026-313b-647b1f000000",
+      "x-ms-request-id" : "9ebd4ee4-501e-003f-0c4a-675777000000",
       "Content-Type" : "application/octet-stream",
       "x-ms-version" : "2019-02-02",
-      "x-ms-copy-id" : "1fc682f1-a1d7-4b06-b61d-5dd0a043b645",
-      "x-ms-copy-source" : "https://jaschrepragrs.blob.core.windows.net/jtcstartincrementalcopyac09070940fd71636e20459b/javablobstartincrementalcopyac116027580ed5d957e94?snapshot=2019-09-05T22:43:18.2420406Z",
+      "x-ms-copy-id" : "ca2b7bef-3b38-4fb8-bed1-d98d4f292981",
+      "x-ms-copy-source" : "https://jaschrepragrs.blob.core.windows.net/jtcstartincrementalcopyac072451be471c6377a74f26/javablobstartincrementalcopyac170936b1d15307b18c4?snapshot=2019-09-09T20:09:50.5102125Z",
       "x-ms-blob-sequence-number" : "0",
       "x-ms-copy-progress" : "512/512",
-      "Date" : "Thu, 05 Sep 2019 22:43:17 GMT",
-      "x-ms-copy-completion-time" : "Thu, 05 Sep 2019 22:43:18 GMT",
+      "Date" : "Mon, 09 Sep 2019 20:09:50 GMT",
+      "x-ms-copy-completion-time" : "Mon, 09 Sep 2019 20:09:50 GMT",
       "Accept-Ranges" : "bytes",
       "x-ms-server-encrypted" : "true",
-      "ETag" : "\"0x8D732527257D772\"",
+      "ETag" : "\"0x8D73561ABC2C52A\"",
       "x-ms-copy-status" : "success",
-      "x-ms-client-request-id" : "20f1a1d0-454d-4aa9-b08b-0ce9ace26c7d"
-=======
-      "x-ms-creation-time" : "Fri, 06 Sep 2019 19:10:09 GMT",
-      "x-ms-incremental-copy" : "true",
-      "Content-Length" : "512",
-      "x-ms-request-id" : "8f763d57-401e-003a-66e6-6473d5000000",
-      "Content-Type" : "application/octet-stream",
-      "x-ms-version" : "2019-02-02",
-      "x-ms-copy-id" : "1f746999-3263-40a3-a4e6-4b2140119372",
-      "x-ms-copy-source" : "https://azstoragesdkaccount.blob.core.windows.net/jtcstartincrementalcopyac099166eafc285cfcdd40c4/javablobstartincrementalcopyac10931893162b1f45554?snapshot=2019-09-06T19:10:09.3734447Z",
-      "x-ms-blob-sequence-number" : "0",
-      "x-ms-copy-progress" : "512/512",
-      "Date" : "Fri, 06 Sep 2019 19:10:08 GMT",
-      "x-ms-copy-completion-time" : "Fri, 06 Sep 2019 19:10:09 GMT",
-      "Accept-Ranges" : "bytes",
-      "x-ms-server-encrypted" : "true",
-      "ETag" : "\"0x8D732FDD603D8B6\"",
-      "x-ms-copy-status" : "success",
-      "x-ms-client-request-id" : "69af1839-991b-470d-88f6-01b6bd9eba11"
->>>>>>> a55d5dd9
-    },
-    "Exception" : null
-  }, {
-    "Method" : "PUT",
-<<<<<<< HEAD
-    "Uri" : "https://jaschrepragrs.blob.core.windows.net/jtcstartincrementalcopyac09070940fd71636e20459b/javablobstartincrementalcopyac116027580ed5d957e94?comp=snapshot",
-    "Headers" : {
-      "x-ms-version" : "2019-02-02",
-      "User-Agent" : "azsdk-java-azure-storage-blob/12.0.0-preview.3 1.8.0_221; Windows 10 10.0",
-      "x-ms-client-request-id" : "7853ae59-31e4-4407-8286-02228a893b63"
-    },
-    "Response" : {
-      "x-ms-version" : "2019-02-02",
-      "x-ms-snapshot" : "2019-09-05T22:43:19.4839306Z",
-      "Server" : "Windows-Azure-Blob/1.0 Microsoft-HTTPAPI/2.0",
-      "ETag" : "\"0x8D7325272313587\"",
-      "Last-Modified" : "Thu, 05 Sep 2019 22:43:18 GMT",
-      "retry-after" : "0",
-      "Content-Length" : "0",
-      "StatusCode" : "201",
-      "x-ms-request-id" : "e0dd8537-e01e-0026-153b-647b1f000000",
+      "x-ms-client-request-id" : "edb5ccb8-a205-4e72-bf2d-4deaf9176cf2"
+    },
+    "Exception" : null
+  }, {
+    "Method" : "PUT",
+    "Uri" : "https://jaschrepragrs.blob.core.windows.net/jtcstartincrementalcopyac072451be471c6377a74f26/javablobstartincrementalcopyac170936b1d15307b18c4?comp=snapshot",
+    "Headers" : {
+      "x-ms-version" : "2019-02-02",
+      "User-Agent" : "azsdk-java-azure-storage-blob/12.0.0-preview.3 1.8.0_221; Windows 10 10.0",
+      "x-ms-client-request-id" : "80dd6808-90fa-43cd-a8c2-7eed3284ddd5"
+    },
+    "Response" : {
+      "x-ms-version" : "2019-02-02",
+      "x-ms-snapshot" : "2019-09-09T20:09:51.7571053Z",
+      "Server" : "Windows-Azure-Blob/1.0 Microsoft-HTTPAPI/2.0",
+      "ETag" : "\"0x8D73561AB9B38B3\"",
+      "Last-Modified" : "Mon, 09 Sep 2019 20:09:50 GMT",
+      "retry-after" : "0",
+      "Content-Length" : "0",
+      "StatusCode" : "201",
+      "x-ms-request-id" : "9ebd4fbf-501e-003f-584a-675777000000",
       "x-ms-request-server-encrypted" : "false",
-      "Date" : "Thu, 05 Sep 2019 22:43:18 GMT",
-      "x-ms-client-request-id" : "7853ae59-31e4-4407-8286-02228a893b63"
-=======
-    "Uri" : "https://azstoragesdkaccount.blob.core.windows.net/jtcstartincrementalcopyac099166eafc285cfcdd40c4/javablobstartincrementalcopyac10931893162b1f45554?comp=snapshot",
-    "Headers" : {
-      "x-ms-version" : "2019-02-02",
-      "User-Agent" : "azsdk-java-azure-storage-blob/12.0.0-preview.3 1.8.0_212; Windows 10 10.0",
-      "x-ms-client-request-id" : "c265c09e-80d1-445b-aebe-a5aeb604390e"
-    },
-    "Response" : {
-      "x-ms-version" : "2019-02-02",
-      "x-ms-snapshot" : "2019-09-06T19:10:10.6596367Z",
-      "Server" : "Windows-Azure-Blob/1.0 Microsoft-HTTPAPI/2.0",
-      "ETag" : "\"0x8D732FDD5E79785\"",
-      "Last-Modified" : "Fri, 06 Sep 2019 19:10:09 GMT",
-      "retry-after" : "0",
-      "Content-Length" : "0",
-      "StatusCode" : "201",
-      "x-ms-request-id" : "8f763f2c-401e-003a-6fe6-6473d5000000",
-      "x-ms-request-server-encrypted" : "false",
-      "Date" : "Fri, 06 Sep 2019 19:10:09 GMT",
-      "x-ms-client-request-id" : "c265c09e-80d1-445b-aebe-a5aeb604390e"
->>>>>>> a55d5dd9
-    },
-    "Exception" : null
-  }, {
-    "Method" : "PUT",
-<<<<<<< HEAD
-    "Uri" : "https://jaschrepragrs.blob.core.windows.net/jtcstartincrementalcopyac09070940fd71636e20459b/javablobstartincrementalcopyac203358b17a171327af4?comp=incrementalcopy",
-    "Headers" : {
-      "x-ms-version" : "2019-02-02",
-      "User-Agent" : "azsdk-java-azure-storage-blob/12.0.0-preview.3 1.8.0_221; Windows 10 10.0",
-      "x-ms-client-request-id" : "e07480bf-fdd7-4c74-b372-14b3f811e24d"
-=======
-    "Uri" : "https://azstoragesdkaccount.blob.core.windows.net/jtcstartincrementalcopyac099166eafc285cfcdd40c4/javablobstartincrementalcopyac238163b9874e8918814?comp=incrementalcopy",
-    "Headers" : {
-      "x-ms-version" : "2019-02-02",
-      "User-Agent" : "azsdk-java-azure-storage-blob/12.0.0-preview.3 1.8.0_212; Windows 10 10.0",
-      "x-ms-client-request-id" : "8fe1c915-b104-4b93-a7a5-79733f8e27ff"
->>>>>>> a55d5dd9
-    },
-    "Response" : {
-      "x-ms-version" : "2019-02-02",
-      "Server" : "Windows-Azure-Blob/1.0 Microsoft-HTTPAPI/2.0",
-<<<<<<< HEAD
-      "x-ms-copy-id" : "1096813f-cddf-41d6-b6ed-b55a1ad70e43",
-      "ETag" : "\"0x8D73252731556E2\"",
-      "Last-Modified" : "Thu, 05 Sep 2019 22:43:19 GMT",
-=======
-      "x-ms-copy-id" : "f69ecd59-8659-499a-915f-4330f6baf1a0",
-      "ETag" : "\"0x8D732FDD6BE7B69\"",
-      "Last-Modified" : "Fri, 06 Sep 2019 19:10:10 GMT",
->>>>>>> a55d5dd9
+      "Date" : "Mon, 09 Sep 2019 20:09:51 GMT",
+      "x-ms-client-request-id" : "80dd6808-90fa-43cd-a8c2-7eed3284ddd5"
+    },
+    "Exception" : null
+  }, {
+    "Method" : "PUT",
+    "Uri" : "https://jaschrepragrs.blob.core.windows.net/jtcstartincrementalcopyac072451be471c6377a74f26/javablobstartincrementalcopyac28164036a97f241bfa4?comp=incrementalcopy",
+    "Headers" : {
+      "x-ms-version" : "2019-02-02",
+      "User-Agent" : "azsdk-java-azure-storage-blob/12.0.0-preview.3 1.8.0_221; Windows 10 10.0",
+      "x-ms-client-request-id" : "378ba78e-4c3b-48cd-a6f1-420d0707299c"
+    },
+    "Response" : {
+      "x-ms-version" : "2019-02-02",
+      "Server" : "Windows-Azure-Blob/1.0 Microsoft-HTTPAPI/2.0",
+      "x-ms-copy-id" : "4745baec-e7f9-4543-8c14-ab50fb5d7935",
+      "ETag" : "\"0x8D73561AC80E0CF\"",
+      "Last-Modified" : "Mon, 09 Sep 2019 20:09:51 GMT",
       "retry-after" : "0",
       "Content-Length" : "0",
       "x-ms-copy-status" : "pending",
       "StatusCode" : "202",
-<<<<<<< HEAD
-      "x-ms-request-id" : "e0dd8558-e01e-0026-333b-647b1f000000",
-      "Date" : "Thu, 05 Sep 2019 22:43:18 GMT",
-      "x-ms-client-request-id" : "e07480bf-fdd7-4c74-b372-14b3f811e24d"
-=======
-      "x-ms-request-id" : "8f763f48-401e-003a-09e6-6473d5000000",
-      "Date" : "Fri, 06 Sep 2019 19:10:09 GMT",
-      "x-ms-client-request-id" : "8fe1c915-b104-4b93-a7a5-79733f8e27ff"
->>>>>>> a55d5dd9
+      "x-ms-request-id" : "9ebd4fd7-501e-003f-704a-675777000000",
+      "Date" : "Mon, 09 Sep 2019 20:09:51 GMT",
+      "x-ms-client-request-id" : "378ba78e-4c3b-48cd-a6f1-420d0707299c"
     },
     "Exception" : null
   }, {
     "Method" : "GET",
-<<<<<<< HEAD
     "Uri" : "https://jaschrepragrs.blob.core.windows.net?prefix=jtcstartincrementalcopyac&comp=list",
     "Headers" : {
       "x-ms-version" : "2019-02-02",
       "User-Agent" : "azsdk-java-azure-storage-blob/12.0.0-preview.3 1.8.0_221; Windows 10 10.0",
-      "x-ms-client-request-id" : "517bd5f2-96c7-404a-acfb-2610e1bccae6"
-=======
-    "Uri" : "https://azstoragesdkaccount.blob.core.windows.net?prefix=jtcstartincrementalcopyac&comp=list",
-    "Headers" : {
-      "x-ms-version" : "2019-02-02",
-      "User-Agent" : "azsdk-java-azure-storage-blob/12.0.0-preview.3 1.8.0_212; Windows 10 10.0",
-      "x-ms-client-request-id" : "9c6ed223-c258-4ae9-bdef-7bbf167228cb"
->>>>>>> a55d5dd9
+      "x-ms-client-request-id" : "d6895fb4-0509-4fe5-b997-0a8a1f9a398a"
     },
     "Response" : {
       "Transfer-Encoding" : "chunked",
@@ -393,35 +209,20 @@
       "Server" : "Windows-Azure-Blob/1.0 Microsoft-HTTPAPI/2.0",
       "retry-after" : "0",
       "StatusCode" : "200",
-<<<<<<< HEAD
-      "x-ms-request-id" : "e0dd857a-e01e-0026-553b-647b1f000000",
-      "Body" : "﻿<?xml version=\"1.0\" encoding=\"utf-8\"?><EnumerationResults ServiceEndpoint=\"https://jaschrepragrs.blob.core.windows.net/\"><Prefix>jtcstartincrementalcopyac</Prefix><Containers><Container><Name>jtcstartincrementalcopyac09070940fd71636e20459b</Name><Properties><Last-Modified>Thu, 05 Sep 2019 22:43:18 GMT</Last-Modified><Etag>\"0x8D73252723E25C0\"</Etag><LeaseStatus>unlocked</LeaseStatus><LeaseState>available</LeaseState><PublicAccess>blob</PublicAccess><DefaultEncryptionScope>$account-encryption-key</DefaultEncryptionScope><DenyEncryptionScopeOverride>false</DenyEncryptionScopeOverride><HasImmutabilityPolicy>false</HasImmutabilityPolicy><HasLegalHold>false</HasLegalHold></Properties></Container></Containers><NextMarker /></EnumerationResults>",
-      "Date" : "Thu, 05 Sep 2019 22:43:18 GMT",
-      "x-ms-client-request-id" : "517bd5f2-96c7-404a-acfb-2610e1bccae6",
-=======
-      "x-ms-request-id" : "8f763f5f-401e-003a-1ee6-6473d5000000",
-      "Body" : "﻿<?xml version=\"1.0\" encoding=\"utf-8\"?><EnumerationResults ServiceEndpoint=\"https://azstoragesdkaccount.blob.core.windows.net/\"><Prefix>jtcstartincrementalcopyac</Prefix><Containers><Container><Name>jtcstartincrementalcopyac099166eafc285cfcdd40c4</Name><Properties><Last-Modified>Fri, 06 Sep 2019 19:10:09 GMT</Last-Modified><Etag>\"0x8D732FDD5ED0807\"</Etag><LeaseStatus>unlocked</LeaseStatus><LeaseState>available</LeaseState><PublicAccess>blob</PublicAccess><DefaultEncryptionScope>$account-encryption-key</DefaultEncryptionScope><DenyEncryptionScopeOverride>false</DenyEncryptionScopeOverride><HasImmutabilityPolicy>false</HasImmutabilityPolicy><HasLegalHold>false</HasLegalHold></Properties></Container></Containers><NextMarker /></EnumerationResults>",
-      "Date" : "Fri, 06 Sep 2019 19:10:09 GMT",
-      "x-ms-client-request-id" : "9c6ed223-c258-4ae9-bdef-7bbf167228cb",
->>>>>>> a55d5dd9
+      "x-ms-request-id" : "9ebd4fee-501e-003f-054a-675777000000",
+      "Body" : "﻿<?xml version=\"1.0\" encoding=\"utf-8\"?><EnumerationResults ServiceEndpoint=\"https://jaschrepragrs.blob.core.windows.net/\"><Prefix>jtcstartincrementalcopyac</Prefix><Containers><Container><Name>jtcstartincrementalcopyac072451be471c6377a74f26</Name><Properties><Last-Modified>Mon, 09 Sep 2019 20:09:50 GMT</Last-Modified><Etag>\"0x8D73561ABA87084\"</Etag><LeaseStatus>unlocked</LeaseStatus><LeaseState>available</LeaseState><PublicAccess>blob</PublicAccess><DefaultEncryptionScope>$account-encryption-key</DefaultEncryptionScope><DenyEncryptionScopeOverride>false</DenyEncryptionScopeOverride><HasImmutabilityPolicy>false</HasImmutabilityPolicy><HasLegalHold>false</HasLegalHold></Properties></Container></Containers><NextMarker /></EnumerationResults>",
+      "Date" : "Mon, 09 Sep 2019 20:09:51 GMT",
+      "x-ms-client-request-id" : "d6895fb4-0509-4fe5-b997-0a8a1f9a398a",
       "Content-Type" : "application/xml"
     },
     "Exception" : null
   }, {
     "Method" : "DELETE",
-<<<<<<< HEAD
-    "Uri" : "https://jaschrepragrs.blob.core.windows.net/jtcstartincrementalcopyac09070940fd71636e20459b?restype=container",
-    "Headers" : {
-      "x-ms-version" : "2019-02-02",
-      "User-Agent" : "azsdk-java-azure-storage-blob/12.0.0-preview.3 1.8.0_221; Windows 10 10.0",
-      "x-ms-client-request-id" : "ef819e67-63fb-4c05-964f-30e7e969fc88"
-=======
-    "Uri" : "https://azstoragesdkaccount.blob.core.windows.net/jtcstartincrementalcopyac099166eafc285cfcdd40c4?restype=container",
-    "Headers" : {
-      "x-ms-version" : "2019-02-02",
-      "User-Agent" : "azsdk-java-azure-storage-blob/12.0.0-preview.3 1.8.0_212; Windows 10 10.0",
-      "x-ms-client-request-id" : "6b5399d2-3385-4c61-a11a-1af2566fca36"
->>>>>>> a55d5dd9
+    "Uri" : "https://jaschrepragrs.blob.core.windows.net/jtcstartincrementalcopyac072451be471c6377a74f26?restype=container",
+    "Headers" : {
+      "x-ms-version" : "2019-02-02",
+      "User-Agent" : "azsdk-java-azure-storage-blob/12.0.0-preview.3 1.8.0_221; Windows 10 10.0",
+      "x-ms-client-request-id" : "4273ace1-46af-4e6c-90bf-5de1b90976e1"
     },
     "Response" : {
       "x-ms-version" : "2019-02-02",
@@ -429,21 +230,11 @@
       "retry-after" : "0",
       "Content-Length" : "0",
       "StatusCode" : "202",
-<<<<<<< HEAD
-      "x-ms-request-id" : "e0dd85a2-e01e-0026-793b-647b1f000000",
-      "Date" : "Thu, 05 Sep 2019 22:43:18 GMT",
-      "x-ms-client-request-id" : "ef819e67-63fb-4c05-964f-30e7e969fc88"
+      "x-ms-request-id" : "9ebd500d-501e-003f-204a-675777000000",
+      "Date" : "Mon, 09 Sep 2019 20:09:51 GMT",
+      "x-ms-client-request-id" : "4273ace1-46af-4e6c-90bf-5de1b90976e1"
     },
     "Exception" : null
   } ],
-  "variables" : [ "jtcstartincrementalcopyac09070940fd71636e20459b", "javablobstartincrementalcopyac116027580ed5d957e94", "javablobstartincrementalcopyac203358b17a171327af4" ]
-=======
-      "x-ms-request-id" : "8f763f6b-401e-003a-29e6-6473d5000000",
-      "Date" : "Fri, 06 Sep 2019 19:10:09 GMT",
-      "x-ms-client-request-id" : "6b5399d2-3385-4c61-a11a-1af2566fca36"
-    },
-    "Exception" : null
-  } ],
-  "variables" : [ "jtcstartincrementalcopyac099166eafc285cfcdd40c4", "javablobstartincrementalcopyac10931893162b1f45554", "javablobstartincrementalcopyac238163b9874e8918814" ]
->>>>>>> a55d5dd9
+  "variables" : [ "jtcstartincrementalcopyac072451be471c6377a74f26", "javablobstartincrementalcopyac170936b1d15307b18c4", "javablobstartincrementalcopyac28164036a97f241bfa4" ]
 }