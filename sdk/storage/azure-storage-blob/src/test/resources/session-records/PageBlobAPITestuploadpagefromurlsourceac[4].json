--- conflicted
+++ resolved
@@ -1,276 +1,147 @@
 {
   "networkCallRecords" : [ {
     "Method" : "PUT",
-<<<<<<< HEAD
-    "Uri" : "https://jaschrepragrs.blob.core.windows.net/jtcuploadpagefromurlsourceac075676aea4f8fbac314a?restype=container",
+    "Uri" : "https://jaschrepragrs.blob.core.windows.net/jtcuploadpagefromurlsourceac03943449cdfa577dc546?restype=container",
     "Headers" : {
       "x-ms-version" : "2019-02-02",
       "User-Agent" : "azsdk-java-azure-storage-blob/12.0.0-preview.3 1.8.0_221; Windows 10 10.0",
-      "x-ms-client-request-id" : "f6cac3f3-27ef-41b1-a4ab-90dbc40e5a96"
-=======
-    "Uri" : "https://azstoragesdkaccount.blob.core.windows.net/jtcuploadpagefromurlsourceac0907683b3e1892f0eb48?restype=container",
-    "Headers" : {
-      "x-ms-version" : "2019-02-02",
-      "User-Agent" : "azsdk-java-azure-storage-blob/12.0.0-preview.3 1.8.0_212; Windows 10 10.0",
-      "x-ms-client-request-id" : "b166358a-5c0d-43dc-90ad-1bb28d509c92"
->>>>>>> a55d5dd9
+      "x-ms-client-request-id" : "a739c0a7-a693-49eb-88c0-925287c5c508"
     },
     "Response" : {
       "x-ms-version" : "2019-02-02",
       "Server" : "Windows-Azure-Blob/1.0 Microsoft-HTTPAPI/2.0",
-<<<<<<< HEAD
-      "ETag" : "\"0x8D7325253B6181C\"",
-      "Last-Modified" : "Thu, 05 Sep 2019 22:42:26 GMT",
+      "ETag" : "\"0x8D735618D778D3B\"",
+      "Last-Modified" : "Mon, 09 Sep 2019 20:08:59 GMT",
       "retry-after" : "0",
       "Content-Length" : "0",
       "StatusCode" : "201",
-      "x-ms-request-id" : "e0dd5e67-e01e-0026-533b-647b1f000000",
-      "Date" : "Thu, 05 Sep 2019 22:42:26 GMT",
-      "x-ms-client-request-id" : "f6cac3f3-27ef-41b1-a4ab-90dbc40e5a96"
-=======
-      "ETag" : "\"0x8D732FDC2DDAC70\"",
-      "Last-Modified" : "Fri, 06 Sep 2019 19:09:37 GMT",
-      "retry-after" : "0",
-      "Content-Length" : "0",
-      "StatusCode" : "201",
-      "x-ms-request-id" : "8f760362-401e-003a-02e6-6473d5000000",
-      "Date" : "Fri, 06 Sep 2019 19:09:36 GMT",
-      "x-ms-client-request-id" : "b166358a-5c0d-43dc-90ad-1bb28d509c92"
->>>>>>> a55d5dd9
+      "x-ms-request-id" : "9ebd1efd-501e-003f-7e4a-675777000000",
+      "Date" : "Mon, 09 Sep 2019 20:08:59 GMT",
+      "x-ms-client-request-id" : "a739c0a7-a693-49eb-88c0-925287c5c508"
     },
     "Exception" : null
   }, {
     "Method" : "PUT",
-<<<<<<< HEAD
-    "Uri" : "https://jaschrepragrs.blob.core.windows.net/jtcuploadpagefromurlsourceac075676aea4f8fbac314a/javablobuploadpagefromurlsourceac196400c066540fb27b",
+    "Uri" : "https://jaschrepragrs.blob.core.windows.net/jtcuploadpagefromurlsourceac03943449cdfa577dc546/javablobuploadpagefromurlsourceac142022a36f60fa0eea",
     "Headers" : {
       "x-ms-version" : "2019-02-02",
       "User-Agent" : "azsdk-java-azure-storage-blob/12.0.0-preview.3 1.8.0_221; Windows 10 10.0",
-      "x-ms-client-request-id" : "a00a5637-cc66-4cf9-a19a-1ef99f128caa"
-=======
-    "Uri" : "https://azstoragesdkaccount.blob.core.windows.net/jtcuploadpagefromurlsourceac0907683b3e1892f0eb48/javablobuploadpagefromurlsourceac18923907b3addb0a9c",
-    "Headers" : {
-      "x-ms-version" : "2019-02-02",
-      "User-Agent" : "azsdk-java-azure-storage-blob/12.0.0-preview.3 1.8.0_212; Windows 10 10.0",
-      "x-ms-client-request-id" : "5b66568c-c018-49ef-91d3-5ece67c1525d"
->>>>>>> a55d5dd9
+      "x-ms-client-request-id" : "81f743e3-7b85-448d-8605-9569e115497a"
     },
     "Response" : {
       "x-ms-version" : "2019-02-02",
       "Server" : "Windows-Azure-Blob/1.0 Microsoft-HTTPAPI/2.0",
-<<<<<<< HEAD
-      "ETag" : "\"0x8D7325253C2BE5A\"",
-      "Last-Modified" : "Thu, 05 Sep 2019 22:42:27 GMT",
+      "ETag" : "\"0x8D735618D85A18B\"",
+      "Last-Modified" : "Mon, 09 Sep 2019 20:08:59 GMT",
       "retry-after" : "0",
       "Content-Length" : "0",
       "StatusCode" : "201",
-      "x-ms-request-id" : "e0dd5e82-e01e-0026-6a3b-647b1f000000",
+      "x-ms-request-id" : "9ebd1f1a-501e-003f-174a-675777000000",
       "x-ms-request-server-encrypted" : "true",
-      "Date" : "Thu, 05 Sep 2019 22:42:26 GMT",
-      "x-ms-client-request-id" : "a00a5637-cc66-4cf9-a19a-1ef99f128caa"
-=======
-      "ETag" : "\"0x8D732FDC2E35567\"",
-      "Last-Modified" : "Fri, 06 Sep 2019 19:09:37 GMT",
-      "retry-after" : "0",
-      "Content-Length" : "0",
-      "StatusCode" : "201",
-      "x-ms-request-id" : "8f760372-401e-003a-11e6-6473d5000000",
-      "x-ms-request-server-encrypted" : "true",
-      "Date" : "Fri, 06 Sep 2019 19:09:36 GMT",
-      "x-ms-client-request-id" : "5b66568c-c018-49ef-91d3-5ece67c1525d"
->>>>>>> a55d5dd9
+      "Date" : "Mon, 09 Sep 2019 20:08:59 GMT",
+      "x-ms-client-request-id" : "81f743e3-7b85-448d-8605-9569e115497a"
     },
     "Exception" : null
   }, {
     "Method" : "PUT",
-<<<<<<< HEAD
-    "Uri" : "https://jaschrepragrs.blob.core.windows.net/jtcuploadpagefromurlsourceac075676aea4f8fbac314a?restype=container&comp=acl",
+    "Uri" : "https://jaschrepragrs.blob.core.windows.net/jtcuploadpagefromurlsourceac03943449cdfa577dc546?restype=container&comp=acl",
     "Headers" : {
       "x-ms-version" : "2019-02-02",
       "User-Agent" : "azsdk-java-azure-storage-blob/12.0.0-preview.3 1.8.0_221; Windows 10 10.0",
-      "x-ms-client-request-id" : "d4cba653-b85b-4fd5-8ab1-935b74c0f816",
-=======
-    "Uri" : "https://azstoragesdkaccount.blob.core.windows.net/jtcuploadpagefromurlsourceac0907683b3e1892f0eb48?restype=container&comp=acl",
-    "Headers" : {
-      "x-ms-version" : "2019-02-02",
-      "User-Agent" : "azsdk-java-azure-storage-blob/12.0.0-preview.3 1.8.0_212; Windows 10 10.0",
-      "x-ms-client-request-id" : "029608e4-8745-4093-a325-9b1c34a10403",
->>>>>>> a55d5dd9
+      "x-ms-client-request-id" : "46b5f68f-9354-4205-b9ea-7a2b6a0771d1",
       "Content-Type" : "application/xml; charset=utf-8"
     },
     "Response" : {
       "x-ms-version" : "2019-02-02",
       "Server" : "Windows-Azure-Blob/1.0 Microsoft-HTTPAPI/2.0",
-<<<<<<< HEAD
-      "ETag" : "\"0x8D7325253CEC2CC\"",
-      "Last-Modified" : "Thu, 05 Sep 2019 22:42:27 GMT",
+      "ETag" : "\"0x8D735618D91CE60\"",
+      "Last-Modified" : "Mon, 09 Sep 2019 20:08:59 GMT",
       "retry-after" : "0",
       "Content-Length" : "0",
       "StatusCode" : "200",
-      "x-ms-request-id" : "e0dd5e9a-e01e-0026-7f3b-647b1f000000",
-      "Date" : "Thu, 05 Sep 2019 22:42:26 GMT",
-      "x-ms-client-request-id" : "d4cba653-b85b-4fd5-8ab1-935b74c0f816"
-=======
-      "ETag" : "\"0x8D732FDC2E86A8E\"",
-      "Last-Modified" : "Fri, 06 Sep 2019 19:09:37 GMT",
-      "retry-after" : "0",
-      "Content-Length" : "0",
-      "StatusCode" : "200",
-      "x-ms-request-id" : "8f76037b-401e-003a-1ae6-6473d5000000",
-      "Date" : "Fri, 06 Sep 2019 19:09:36 GMT",
-      "x-ms-client-request-id" : "029608e4-8745-4093-a325-9b1c34a10403"
->>>>>>> a55d5dd9
+      "x-ms-request-id" : "9ebd1f31-501e-003f-2e4a-675777000000",
+      "Date" : "Mon, 09 Sep 2019 20:08:59 GMT",
+      "x-ms-client-request-id" : "46b5f68f-9354-4205-b9ea-7a2b6a0771d1"
     },
     "Exception" : null
   }, {
     "Method" : "PUT",
-<<<<<<< HEAD
-    "Uri" : "https://jaschrepragrs.blob.core.windows.net/jtcuploadpagefromurlsourceac075676aea4f8fbac314a/javablobuploadpagefromurlsourceac222065b2a1325e9555",
+    "Uri" : "https://jaschrepragrs.blob.core.windows.net/jtcuploadpagefromurlsourceac03943449cdfa577dc546/javablobuploadpagefromurlsourceac28573364a6afeb46cc",
     "Headers" : {
       "x-ms-version" : "2019-02-02",
       "User-Agent" : "azsdk-java-azure-storage-blob/12.0.0-preview.3 1.8.0_221; Windows 10 10.0",
-      "x-ms-client-request-id" : "8127cc61-40ab-426a-bb51-7559408d23e0"
-=======
-    "Uri" : "https://azstoragesdkaccount.blob.core.windows.net/jtcuploadpagefromurlsourceac0907683b3e1892f0eb48/javablobuploadpagefromurlsourceac263443335022bce0d6",
-    "Headers" : {
-      "x-ms-version" : "2019-02-02",
-      "User-Agent" : "azsdk-java-azure-storage-blob/12.0.0-preview.3 1.8.0_212; Windows 10 10.0",
-      "x-ms-client-request-id" : "0a43be4b-00cf-40a4-929d-412c28ba3aa3"
->>>>>>> a55d5dd9
+      "x-ms-client-request-id" : "330726a8-5bf4-430b-b538-cd6c57b95ac7"
     },
     "Response" : {
       "x-ms-version" : "2019-02-02",
       "Server" : "Windows-Azure-Blob/1.0 Microsoft-HTTPAPI/2.0",
-<<<<<<< HEAD
-      "ETag" : "\"0x8D7325253DFC194\"",
-      "Last-Modified" : "Thu, 05 Sep 2019 22:42:27 GMT",
+      "ETag" : "\"0x8D735618D9F21A4\"",
+      "Last-Modified" : "Mon, 09 Sep 2019 20:09:00 GMT",
       "retry-after" : "0",
       "Content-Length" : "0",
       "StatusCode" : "201",
-      "x-ms-request-id" : "e0dd5eb4-e01e-0026-183b-647b1f000000",
+      "x-ms-request-id" : "9ebd1f4b-501e-003f-474a-675777000000",
       "x-ms-request-server-encrypted" : "true",
-      "Date" : "Thu, 05 Sep 2019 22:42:26 GMT",
-      "x-ms-client-request-id" : "8127cc61-40ab-426a-bb51-7559408d23e0"
-=======
-      "ETag" : "\"0x8D732FDC2EE2D68\"",
-      "Last-Modified" : "Fri, 06 Sep 2019 19:09:37 GMT",
-      "retry-after" : "0",
-      "Content-Length" : "0",
-      "StatusCode" : "201",
-      "x-ms-request-id" : "8f760392-401e-003a-2ce6-6473d5000000",
-      "x-ms-request-server-encrypted" : "true",
-      "Date" : "Fri, 06 Sep 2019 19:09:36 GMT",
-      "x-ms-client-request-id" : "0a43be4b-00cf-40a4-929d-412c28ba3aa3"
->>>>>>> a55d5dd9
+      "Date" : "Mon, 09 Sep 2019 20:08:59 GMT",
+      "x-ms-client-request-id" : "330726a8-5bf4-430b-b538-cd6c57b95ac7"
     },
     "Exception" : null
   }, {
     "Method" : "PUT",
-<<<<<<< HEAD
-    "Uri" : "https://jaschrepragrs.blob.core.windows.net/jtcuploadpagefromurlsourceac075676aea4f8fbac314a/javablobuploadpagefromurlsourceac222065b2a1325e9555?comp=page",
+    "Uri" : "https://jaschrepragrs.blob.core.windows.net/jtcuploadpagefromurlsourceac03943449cdfa577dc546/javablobuploadpagefromurlsourceac28573364a6afeb46cc?comp=page",
     "Headers" : {
       "x-ms-version" : "2019-02-02",
       "User-Agent" : "azsdk-java-azure-storage-blob/12.0.0-preview.3 1.8.0_221; Windows 10 10.0",
-      "x-ms-client-request-id" : "5d4bb9dd-a3e2-4963-b7ac-440401498d46",
-=======
-    "Uri" : "https://azstoragesdkaccount.blob.core.windows.net/jtcuploadpagefromurlsourceac0907683b3e1892f0eb48/javablobuploadpagefromurlsourceac263443335022bce0d6?comp=page",
-    "Headers" : {
-      "x-ms-version" : "2019-02-02",
-      "User-Agent" : "azsdk-java-azure-storage-blob/12.0.0-preview.3 1.8.0_212; Windows 10 10.0",
-      "x-ms-client-request-id" : "e66d3ba9-842a-4122-9e2a-a70d77b4fdb3",
->>>>>>> a55d5dd9
+      "x-ms-client-request-id" : "e65d6dfb-7aa6-4f33-98bf-7fb6db66f238",
       "Content-Type" : "application/octet-stream"
     },
     "Response" : {
       "x-ms-version" : "2019-02-02",
       "Server" : "Windows-Azure-Blob/1.0 Microsoft-HTTPAPI/2.0",
-<<<<<<< HEAD
-      "x-ms-content-crc64" : "o6B7Wt2Ecx8=",
+      "x-ms-content-crc64" : "46Kwsx/qKAo=",
       "x-ms-blob-sequence-number" : "0",
-      "Last-Modified" : "Thu, 05 Sep 2019 22:42:27 GMT",
+      "Last-Modified" : "Mon, 09 Sep 2019 20:09:00 GMT",
       "retry-after" : "0",
       "StatusCode" : "201",
       "x-ms-request-server-encrypted" : "true",
-      "Date" : "Thu, 05 Sep 2019 22:42:26 GMT",
-      "ETag" : "\"0x8D7325253ED3183\"",
+      "Date" : "Mon, 09 Sep 2019 20:08:59 GMT",
+      "ETag" : "\"0x8D735618DABA715\"",
       "Content-Length" : "0",
-      "x-ms-request-id" : "e0dd5ec5-e01e-0026-293b-647b1f000000",
-      "x-ms-client-request-id" : "5d4bb9dd-a3e2-4963-b7ac-440401498d46"
-=======
-      "x-ms-content-crc64" : "W1yVVdd0+Wk=",
-      "x-ms-blob-sequence-number" : "0",
-      "Last-Modified" : "Fri, 06 Sep 2019 19:09:37 GMT",
-      "retry-after" : "0",
-      "StatusCode" : "201",
-      "x-ms-request-server-encrypted" : "true",
-      "Date" : "Fri, 06 Sep 2019 19:09:36 GMT",
-      "ETag" : "\"0x8D732FDC2F4E5CA\"",
-      "Content-Length" : "0",
-      "x-ms-request-id" : "8f76039f-401e-003a-39e6-6473d5000000",
-      "x-ms-client-request-id" : "e66d3ba9-842a-4122-9e2a-a70d77b4fdb3"
->>>>>>> a55d5dd9
+      "x-ms-request-id" : "9ebd1f61-501e-003f-5b4a-675777000000",
+      "x-ms-client-request-id" : "e65d6dfb-7aa6-4f33-98bf-7fb6db66f238"
     },
     "Exception" : null
   }, {
     "Method" : "PUT",
-<<<<<<< HEAD
-    "Uri" : "https://jaschrepragrs.blob.core.windows.net/jtcuploadpagefromurlsourceac075676aea4f8fbac314a/javablobuploadpagefromurlsourceac196400c066540fb27b?comp=page",
+    "Uri" : "https://jaschrepragrs.blob.core.windows.net/jtcuploadpagefromurlsourceac03943449cdfa577dc546/javablobuploadpagefromurlsourceac142022a36f60fa0eea?comp=page",
     "Headers" : {
       "x-ms-version" : "2019-02-02",
       "User-Agent" : "azsdk-java-azure-storage-blob/12.0.0-preview.3 1.8.0_221; Windows 10 10.0",
-      "x-ms-client-request-id" : "bb87048b-8d6e-4d68-9ce4-9fcb88c1cb0a"
-=======
-    "Uri" : "https://azstoragesdkaccount.blob.core.windows.net/jtcuploadpagefromurlsourceac0907683b3e1892f0eb48/javablobuploadpagefromurlsourceac18923907b3addb0a9c?comp=page",
-    "Headers" : {
-      "x-ms-version" : "2019-02-02",
-      "User-Agent" : "azsdk-java-azure-storage-blob/12.0.0-preview.3 1.8.0_212; Windows 10 10.0",
-      "x-ms-client-request-id" : "962f037e-0e4c-4ddc-bd00-8a4df17cb71b"
->>>>>>> a55d5dd9
+      "x-ms-client-request-id" : "52aa3eb4-c18f-4939-b466-d64801aa00b7"
     },
     "Response" : {
       "x-ms-version" : "2019-02-02",
       "Server" : "Windows-Azure-Blob/1.0 Microsoft-HTTPAPI/2.0",
       "x-ms-blob-sequence-number" : "0",
-<<<<<<< HEAD
-      "Last-Modified" : "Thu, 05 Sep 2019 22:42:27 GMT",
+      "Last-Modified" : "Mon, 09 Sep 2019 20:09:00 GMT",
       "retry-after" : "0",
       "StatusCode" : "201",
       "x-ms-request-server-encrypted" : "true",
-      "Date" : "Thu, 05 Sep 2019 22:42:26 GMT",
-      "Content-MD5" : "RdYPAvXme2PMHM9CmxEXXQ==",
-      "ETag" : "\"0x8D7325253FAC895\"",
+      "Date" : "Mon, 09 Sep 2019 20:08:59 GMT",
+      "Content-MD5" : "L+cIgzY1mt+TkF+ullGUSw==",
+      "ETag" : "\"0x8D735618DBC24DD\"",
       "Content-Length" : "0",
-      "x-ms-request-id" : "e0dd5ed8-e01e-0026-3a3b-647b1f000000",
-      "x-ms-client-request-id" : "bb87048b-8d6e-4d68-9ce4-9fcb88c1cb0a"
-=======
-      "Last-Modified" : "Fri, 06 Sep 2019 19:09:37 GMT",
-      "retry-after" : "0",
-      "StatusCode" : "201",
-      "x-ms-request-server-encrypted" : "true",
-      "Date" : "Fri, 06 Sep 2019 19:09:36 GMT",
-      "Content-MD5" : "CxNO4MDW+0c/Basz8FLgNw==",
-      "ETag" : "\"0x8D732FDC30EB579\"",
-      "Content-Length" : "0",
-      "x-ms-request-id" : "8f7603b8-401e-003a-4fe6-6473d5000000",
-      "x-ms-client-request-id" : "962f037e-0e4c-4ddc-bd00-8a4df17cb71b"
->>>>>>> a55d5dd9
+      "x-ms-request-id" : "9ebd1f7c-501e-003f-734a-675777000000",
+      "x-ms-client-request-id" : "52aa3eb4-c18f-4939-b466-d64801aa00b7"
     },
     "Exception" : null
   }, {
     "Method" : "GET",
-<<<<<<< HEAD
     "Uri" : "https://jaschrepragrs.blob.core.windows.net?prefix=jtcuploadpagefromurlsourceac&comp=list",
     "Headers" : {
       "x-ms-version" : "2019-02-02",
       "User-Agent" : "azsdk-java-azure-storage-blob/12.0.0-preview.3 1.8.0_221; Windows 10 10.0",
-      "x-ms-client-request-id" : "adf86958-8b4a-4cf2-b424-30463f7ff663"
-=======
-    "Uri" : "https://azstoragesdkaccount.blob.core.windows.net?prefix=jtcuploadpagefromurlsourceac&comp=list",
-    "Headers" : {
-      "x-ms-version" : "2019-02-02",
-      "User-Agent" : "azsdk-java-azure-storage-blob/12.0.0-preview.3 1.8.0_212; Windows 10 10.0",
-      "x-ms-client-request-id" : "8f9dbbe3-6906-48fc-b6ed-69a40800cbf4"
->>>>>>> a55d5dd9
+      "x-ms-client-request-id" : "2fac84a9-5ac4-452d-b105-3dac02e029eb"
     },
     "Response" : {
       "Transfer-Encoding" : "chunked",
@@ -278,35 +149,20 @@
       "Server" : "Windows-Azure-Blob/1.0 Microsoft-HTTPAPI/2.0",
       "retry-after" : "0",
       "StatusCode" : "200",
-<<<<<<< HEAD
-      "x-ms-request-id" : "e0dd5ee9-e01e-0026-4b3b-647b1f000000",
-      "Body" : "﻿<?xml version=\"1.0\" encoding=\"utf-8\"?><EnumerationResults ServiceEndpoint=\"https://jaschrepragrs.blob.core.windows.net/\"><Prefix>jtcuploadpagefromurlsourceac</Prefix><Containers><Container><Name>jtcuploadpagefromurlsourceac075676aea4f8fbac314a</Name><Properties><Last-Modified>Thu, 05 Sep 2019 22:42:27 GMT</Last-Modified><Etag>\"0x8D7325253CEC2CC\"</Etag><LeaseStatus>unlocked</LeaseStatus><LeaseState>available</LeaseState><PublicAccess>container</PublicAccess><DefaultEncryptionScope>$account-encryption-key</DefaultEncryptionScope><DenyEncryptionScopeOverride>false</DenyEncryptionScopeOverride><HasImmutabilityPolicy>false</HasImmutabilityPolicy><HasLegalHold>false</HasLegalHold></Properties></Container></Containers><NextMarker /></EnumerationResults>",
-      "Date" : "Thu, 05 Sep 2019 22:42:26 GMT",
-      "x-ms-client-request-id" : "adf86958-8b4a-4cf2-b424-30463f7ff663",
-=======
-      "x-ms-request-id" : "8f760421-401e-003a-13e6-6473d5000000",
-      "Body" : "﻿<?xml version=\"1.0\" encoding=\"utf-8\"?><EnumerationResults ServiceEndpoint=\"https://azstoragesdkaccount.blob.core.windows.net/\"><Prefix>jtcuploadpagefromurlsourceac</Prefix><Containers><Container><Name>jtcuploadpagefromurlsourceac0907683b3e1892f0eb48</Name><Properties><Last-Modified>Fri, 06 Sep 2019 19:09:37 GMT</Last-Modified><Etag>\"0x8D732FDC2E86A8E\"</Etag><LeaseStatus>unlocked</LeaseStatus><LeaseState>available</LeaseState><PublicAccess>container</PublicAccess><DefaultEncryptionScope>$account-encryption-key</DefaultEncryptionScope><DenyEncryptionScopeOverride>false</DenyEncryptionScopeOverride><HasImmutabilityPolicy>false</HasImmutabilityPolicy><HasLegalHold>false</HasLegalHold></Properties></Container></Containers><NextMarker /></EnumerationResults>",
-      "Date" : "Fri, 06 Sep 2019 19:09:36 GMT",
-      "x-ms-client-request-id" : "8f9dbbe3-6906-48fc-b6ed-69a40800cbf4",
->>>>>>> a55d5dd9
+      "x-ms-request-id" : "9ebd1f95-501e-003f-094a-675777000000",
+      "Body" : "﻿<?xml version=\"1.0\" encoding=\"utf-8\"?><EnumerationResults ServiceEndpoint=\"https://jaschrepragrs.blob.core.windows.net/\"><Prefix>jtcuploadpagefromurlsourceac</Prefix><Containers><Container><Name>jtcuploadpagefromurlsourceac03943449cdfa577dc546</Name><Properties><Last-Modified>Mon, 09 Sep 2019 20:08:59 GMT</Last-Modified><Etag>\"0x8D735618D91CE60\"</Etag><LeaseStatus>unlocked</LeaseStatus><LeaseState>available</LeaseState><PublicAccess>container</PublicAccess><DefaultEncryptionScope>$account-encryption-key</DefaultEncryptionScope><DenyEncryptionScopeOverride>false</DenyEncryptionScopeOverride><HasImmutabilityPolicy>false</HasImmutabilityPolicy><HasLegalHold>false</HasLegalHold></Properties></Container></Containers><NextMarker /></EnumerationResults>",
+      "Date" : "Mon, 09 Sep 2019 20:08:59 GMT",
+      "x-ms-client-request-id" : "2fac84a9-5ac4-452d-b105-3dac02e029eb",
       "Content-Type" : "application/xml"
     },
     "Exception" : null
   }, {
     "Method" : "DELETE",
-<<<<<<< HEAD
-    "Uri" : "https://jaschrepragrs.blob.core.windows.net/jtcuploadpagefromurlsourceac075676aea4f8fbac314a?restype=container",
+    "Uri" : "https://jaschrepragrs.blob.core.windows.net/jtcuploadpagefromurlsourceac03943449cdfa577dc546?restype=container",
     "Headers" : {
       "x-ms-version" : "2019-02-02",
       "User-Agent" : "azsdk-java-azure-storage-blob/12.0.0-preview.3 1.8.0_221; Windows 10 10.0",
-      "x-ms-client-request-id" : "af5ce0c3-e977-4077-9f92-7ff7af2e0987"
-=======
-    "Uri" : "https://azstoragesdkaccount.blob.core.windows.net/jtcuploadpagefromurlsourceac0907683b3e1892f0eb48?restype=container",
-    "Headers" : {
-      "x-ms-version" : "2019-02-02",
-      "User-Agent" : "azsdk-java-azure-storage-blob/12.0.0-preview.3 1.8.0_212; Windows 10 10.0",
-      "x-ms-client-request-id" : "3ceb4cd2-f71b-4235-8005-0e3c187e9ba4"
->>>>>>> a55d5dd9
+      "x-ms-client-request-id" : "90480fb1-6930-4b23-954f-87edd3411ab4"
     },
     "Response" : {
       "x-ms-version" : "2019-02-02",
@@ -314,21 +170,11 @@
       "retry-after" : "0",
       "Content-Length" : "0",
       "StatusCode" : "202",
-<<<<<<< HEAD
-      "x-ms-request-id" : "e0dd5efd-e01e-0026-5d3b-647b1f000000",
-      "Date" : "Thu, 05 Sep 2019 22:42:26 GMT",
-      "x-ms-client-request-id" : "af5ce0c3-e977-4077-9f92-7ff7af2e0987"
+      "x-ms-request-id" : "9ebd1fb6-501e-003f-294a-675777000000",
+      "Date" : "Mon, 09 Sep 2019 20:09:00 GMT",
+      "x-ms-client-request-id" : "90480fb1-6930-4b23-954f-87edd3411ab4"
     },
     "Exception" : null
   } ],
-  "variables" : [ "jtcuploadpagefromurlsourceac075676aea4f8fbac314a", "javablobuploadpagefromurlsourceac196400c066540fb27b", "javablobuploadpagefromurlsourceac222065b2a1325e9555", "3d52dad5-a10f-4862-9b51-14a695091a7b" ]
-=======
-      "x-ms-request-id" : "8f760439-401e-003a-24e6-6473d5000000",
-      "Date" : "Fri, 06 Sep 2019 19:09:36 GMT",
-      "x-ms-client-request-id" : "3ceb4cd2-f71b-4235-8005-0e3c187e9ba4"
-    },
-    "Exception" : null
-  } ],
-  "variables" : [ "jtcuploadpagefromurlsourceac0907683b3e1892f0eb48", "javablobuploadpagefromurlsourceac18923907b3addb0a9c", "javablobuploadpagefromurlsourceac263443335022bce0d6", "becd3b23-d8bd-4e36-9443-8a24e04bc8b6" ]
->>>>>>> a55d5dd9
+  "variables" : [ "jtcuploadpagefromurlsourceac03943449cdfa577dc546", "javablobuploadpagefromurlsourceac142022a36f60fa0eea", "javablobuploadpagefromurlsourceac28573364a6afeb46cc", "da73c591-ee02-4ee8-8361-34f51d1d0b1e" ]
 }