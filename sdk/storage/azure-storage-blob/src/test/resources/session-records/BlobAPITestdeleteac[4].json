--- conflicted
+++ resolved
@@ -1,105 +1,57 @@
 {
   "networkCallRecords" : [ {
     "Method" : "PUT",
-<<<<<<< HEAD
-    "Uri" : "https://jaschrepragrs.blob.core.windows.net/jtcdeleteac0blobapitestdeleteac6ca53138a80ed928fe1d?restype=container",
+    "Uri" : "https://jaschrepragrs.blob.core.windows.net/jtcdeleteac0blobapitestdeleteacce38895605a5a1728994?restype=container",
     "Headers" : {
       "x-ms-version" : "2019-02-02",
       "User-Agent" : "azsdk-java-azure-storage-blob/12.0.0-preview.3 1.8.0_221; Windows 10 10.0",
-      "x-ms-client-request-id" : "b1df8bbd-ee98-4842-a7a4-f955b28564f0"
-=======
-    "Uri" : "https://azstoragesdkaccount.blob.core.windows.net/jtcdeleteac0blobapitestdeleteacae166071d7ea28f4e83c?restype=container",
-    "Headers" : {
-      "x-ms-version" : "2019-02-02",
-      "User-Agent" : "azsdk-java-azure-storage-blob/12.0.0-preview.3 1.8.0_212; Windows 10 10.0",
-      "x-ms-client-request-id" : "e396d083-57fa-4d1b-a48c-d39a6ddab653"
->>>>>>> a55d5dd9
+      "x-ms-client-request-id" : "1ce179f3-466a-45f5-a67a-bde697d6234f"
     },
     "Response" : {
       "x-ms-version" : "2019-02-02",
       "Server" : "Windows-Azure-Blob/1.0 Microsoft-HTTPAPI/2.0",
-<<<<<<< HEAD
-      "ETag" : "\"0x8D73251E3DADC42\"",
-      "Last-Modified" : "Thu, 05 Sep 2019 22:39:19 GMT",
+      "ETag" : "\"0x8D7356133B53B3F\"",
+      "Last-Modified" : "Mon, 09 Sep 2019 20:06:29 GMT",
       "retry-after" : "0",
       "Content-Length" : "0",
       "StatusCode" : "201",
-      "x-ms-request-id" : "bfed46bd-901e-0044-733a-643cc7000000",
-      "Date" : "Thu, 05 Sep 2019 22:39:19 GMT",
-      "x-ms-client-request-id" : "b1df8bbd-ee98-4842-a7a4-f955b28564f0"
-=======
-      "ETag" : "\"0x8D732FCA7963EDF\"",
-      "Last-Modified" : "Fri, 06 Sep 2019 19:01:42 GMT",
-      "retry-after" : "0",
-      "Content-Length" : "0",
-      "StatusCode" : "201",
-      "x-ms-request-id" : "b92c3610-d01e-009e-7fe5-644931000000",
-      "Date" : "Fri, 06 Sep 2019 19:01:41 GMT",
-      "x-ms-client-request-id" : "e396d083-57fa-4d1b-a48c-d39a6ddab653"
->>>>>>> a55d5dd9
+      "x-ms-request-id" : "c5caae25-301e-0042-214a-67cbbf000000",
+      "Date" : "Mon, 09 Sep 2019 20:06:28 GMT",
+      "x-ms-client-request-id" : "1ce179f3-466a-45f5-a67a-bde697d6234f"
     },
     "Exception" : null
   }, {
     "Method" : "PUT",
-<<<<<<< HEAD
-    "Uri" : "https://jaschrepragrs.blob.core.windows.net/jtcdeleteac0blobapitestdeleteac6ca53138a80ed928fe1d/javablobdeleteac1blobapitestdeleteac6ca160637c271dc51",
+    "Uri" : "https://jaschrepragrs.blob.core.windows.net/jtcdeleteac0blobapitestdeleteacce38895605a5a1728994/javablobdeleteac1blobapitestdeleteacce307887916a23b05",
     "Headers" : {
       "x-ms-version" : "2019-02-02",
       "User-Agent" : "azsdk-java-azure-storage-blob/12.0.0-preview.3 1.8.0_221; Windows 10 10.0",
-      "x-ms-client-request-id" : "9561777d-a734-40c5-b7f8-4225620c50cc",
-=======
-    "Uri" : "https://azstoragesdkaccount.blob.core.windows.net/jtcdeleteac0blobapitestdeleteacae166071d7ea28f4e83c/javablobdeleteac1blobapitestdeleteacae167694742f45231",
-    "Headers" : {
-      "x-ms-version" : "2019-02-02",
-      "User-Agent" : "azsdk-java-azure-storage-blob/12.0.0-preview.3 1.8.0_212; Windows 10 10.0",
-      "x-ms-client-request-id" : "75a60c3b-139d-4d12-9015-30da4f05c030",
->>>>>>> a55d5dd9
+      "x-ms-client-request-id" : "257b14f9-90e4-44c7-8ee8-4a1bb11c10b7",
       "Content-Type" : "application/octet-stream"
     },
     "Response" : {
       "x-ms-version" : "2019-02-02",
       "Server" : "Windows-Azure-Blob/1.0 Microsoft-HTTPAPI/2.0",
       "x-ms-content-crc64" : "6RYQPwaVsyQ=",
-<<<<<<< HEAD
-      "Last-Modified" : "Thu, 05 Sep 2019 22:39:19 GMT",
+      "Last-Modified" : "Mon, 09 Sep 2019 20:06:29 GMT",
       "retry-after" : "0",
       "StatusCode" : "201",
       "x-ms-request-server-encrypted" : "true",
-      "Date" : "Thu, 05 Sep 2019 22:39:19 GMT",
+      "Date" : "Mon, 09 Sep 2019 20:06:29 GMT",
       "Content-MD5" : "wh+Wm18D0z1D4E+PE252gg==",
-      "ETag" : "\"0x8D73251E3E90008\"",
+      "ETag" : "\"0x8D7356133C32EAB\"",
       "Content-Length" : "0",
-      "x-ms-request-id" : "bfed46c9-901e-0044-7e3a-643cc7000000",
-      "x-ms-client-request-id" : "9561777d-a734-40c5-b7f8-4225620c50cc"
-=======
-      "Last-Modified" : "Fri, 06 Sep 2019 19:01:42 GMT",
-      "retry-after" : "0",
-      "StatusCode" : "201",
-      "x-ms-request-server-encrypted" : "true",
-      "Date" : "Fri, 06 Sep 2019 19:01:41 GMT",
-      "Content-MD5" : "wh+Wm18D0z1D4E+PE252gg==",
-      "ETag" : "\"0x8D732FCA79CA2EF\"",
-      "Content-Length" : "0",
-      "x-ms-request-id" : "b92c364b-d01e-009e-30e5-644931000000",
-      "x-ms-client-request-id" : "75a60c3b-139d-4d12-9015-30da4f05c030"
->>>>>>> a55d5dd9
+      "x-ms-request-id" : "c5caae48-301e-0042-434a-67cbbf000000",
+      "x-ms-client-request-id" : "257b14f9-90e4-44c7-8ee8-4a1bb11c10b7"
     },
     "Exception" : null
   }, {
     "Method" : "DELETE",
-<<<<<<< HEAD
-    "Uri" : "https://jaschrepragrs.blob.core.windows.net/jtcdeleteac0blobapitestdeleteac6ca53138a80ed928fe1d/javablobdeleteac1blobapitestdeleteac6ca160637c271dc51",
+    "Uri" : "https://jaschrepragrs.blob.core.windows.net/jtcdeleteac0blobapitestdeleteacce38895605a5a1728994/javablobdeleteac1blobapitestdeleteacce307887916a23b05",
     "Headers" : {
       "x-ms-version" : "2019-02-02",
       "User-Agent" : "azsdk-java-azure-storage-blob/12.0.0-preview.3 1.8.0_221; Windows 10 10.0",
-      "x-ms-client-request-id" : "a0d03e43-1275-4e6c-b818-2aa12f0fe94a"
-=======
-    "Uri" : "https://azstoragesdkaccount.blob.core.windows.net/jtcdeleteac0blobapitestdeleteacae166071d7ea28f4e83c/javablobdeleteac1blobapitestdeleteacae167694742f45231",
-    "Headers" : {
-      "x-ms-version" : "2019-02-02",
-      "User-Agent" : "azsdk-java-azure-storage-blob/12.0.0-preview.3 1.8.0_212; Windows 10 10.0",
-      "x-ms-client-request-id" : "279b9e67-5ea5-46b6-87c3-ba0ea84036ac"
->>>>>>> a55d5dd9
+      "x-ms-client-request-id" : "b547ff4d-6825-4ac1-8389-6c5a0db200a4"
     },
     "Response" : {
       "x-ms-version" : "2019-02-02",
@@ -108,32 +60,18 @@
       "retry-after" : "0",
       "Content-Length" : "0",
       "StatusCode" : "202",
-<<<<<<< HEAD
-      "x-ms-request-id" : "bfed46d5-901e-0044-0a3a-643cc7000000",
-      "Date" : "Thu, 05 Sep 2019 22:39:19 GMT",
-      "x-ms-client-request-id" : "a0d03e43-1275-4e6c-b818-2aa12f0fe94a"
-=======
-      "x-ms-request-id" : "b92c367f-d01e-009e-60e5-644931000000",
-      "Date" : "Fri, 06 Sep 2019 19:01:41 GMT",
-      "x-ms-client-request-id" : "279b9e67-5ea5-46b6-87c3-ba0ea84036ac"
->>>>>>> a55d5dd9
+      "x-ms-request-id" : "c5caae59-301e-0042-534a-67cbbf000000",
+      "Date" : "Mon, 09 Sep 2019 20:06:29 GMT",
+      "x-ms-client-request-id" : "b547ff4d-6825-4ac1-8389-6c5a0db200a4"
     },
     "Exception" : null
   }, {
     "Method" : "GET",
-<<<<<<< HEAD
     "Uri" : "https://jaschrepragrs.blob.core.windows.net?prefix=jtcdeleteac&comp=list",
     "Headers" : {
       "x-ms-version" : "2019-02-02",
       "User-Agent" : "azsdk-java-azure-storage-blob/12.0.0-preview.3 1.8.0_221; Windows 10 10.0",
-      "x-ms-client-request-id" : "664f6e48-b352-4513-82bf-33d72f076ae0"
-=======
-    "Uri" : "https://azstoragesdkaccount.blob.core.windows.net?prefix=jtcdeleteac&comp=list",
-    "Headers" : {
-      "x-ms-version" : "2019-02-02",
-      "User-Agent" : "azsdk-java-azure-storage-blob/12.0.0-preview.3 1.8.0_212; Windows 10 10.0",
-      "x-ms-client-request-id" : "59c7449b-6717-4255-a75d-0be0b9f3305a"
->>>>>>> a55d5dd9
+      "x-ms-client-request-id" : "b35b1fc5-e2f1-4162-b069-660b0178f430"
     },
     "Response" : {
       "Transfer-Encoding" : "chunked",
@@ -141,35 +79,20 @@
       "Server" : "Windows-Azure-Blob/1.0 Microsoft-HTTPAPI/2.0",
       "retry-after" : "0",
       "StatusCode" : "200",
-<<<<<<< HEAD
-      "x-ms-request-id" : "bfed46eb-901e-0044-203a-643cc7000000",
-      "Body" : "﻿<?xml version=\"1.0\" encoding=\"utf-8\"?><EnumerationResults ServiceEndpoint=\"https://jaschrepragrs.blob.core.windows.net/\"><Prefix>jtcdeleteac</Prefix><Containers><Container><Name>jtcdeleteac0blobapitestdeleteac6ca53138a80ed928fe1d</Name><Properties><Last-Modified>Thu, 05 Sep 2019 22:39:19 GMT</Last-Modified><Etag>\"0x8D73251E3DADC42\"</Etag><LeaseStatus>unlocked</LeaseStatus><LeaseState>available</LeaseState><DefaultEncryptionScope>$account-encryption-key</DefaultEncryptionScope><DenyEncryptionScopeOverride>false</DenyEncryptionScopeOverride><HasImmutabilityPolicy>false</HasImmutabilityPolicy><HasLegalHold>false</HasLegalHold></Properties></Container></Containers><NextMarker /></EnumerationResults>",
-      "Date" : "Thu, 05 Sep 2019 22:39:19 GMT",
-      "x-ms-client-request-id" : "664f6e48-b352-4513-82bf-33d72f076ae0",
-=======
-      "x-ms-request-id" : "b92c36b9-d01e-009e-17e5-644931000000",
-      "Body" : "﻿<?xml version=\"1.0\" encoding=\"utf-8\"?><EnumerationResults ServiceEndpoint=\"https://azstoragesdkaccount.blob.core.windows.net/\"><Prefix>jtcdeleteac</Prefix><Containers><Container><Name>jtcdeleteac0blobapitestdeleteacae166071d7ea28f4e83c</Name><Properties><Last-Modified>Fri, 06 Sep 2019 19:01:42 GMT</Last-Modified><Etag>\"0x8D732FCA7963EDF\"</Etag><LeaseStatus>unlocked</LeaseStatus><LeaseState>available</LeaseState><DefaultEncryptionScope>$account-encryption-key</DefaultEncryptionScope><DenyEncryptionScopeOverride>false</DenyEncryptionScopeOverride><HasImmutabilityPolicy>false</HasImmutabilityPolicy><HasLegalHold>false</HasLegalHold></Properties></Container></Containers><NextMarker /></EnumerationResults>",
-      "Date" : "Fri, 06 Sep 2019 19:01:41 GMT",
-      "x-ms-client-request-id" : "59c7449b-6717-4255-a75d-0be0b9f3305a",
->>>>>>> a55d5dd9
+      "x-ms-request-id" : "c5caae72-301e-0042-694a-67cbbf000000",
+      "Body" : "﻿<?xml version=\"1.0\" encoding=\"utf-8\"?><EnumerationResults ServiceEndpoint=\"https://jaschrepragrs.blob.core.windows.net/\"><Prefix>jtcdeleteac</Prefix><Containers><Container><Name>jtcdeleteac0blobapitestdeleteacce38895605a5a1728994</Name><Properties><Last-Modified>Mon, 09 Sep 2019 20:06:29 GMT</Last-Modified><Etag>\"0x8D7356133B53B3F\"</Etag><LeaseStatus>unlocked</LeaseStatus><LeaseState>available</LeaseState><DefaultEncryptionScope>$account-encryption-key</DefaultEncryptionScope><DenyEncryptionScopeOverride>false</DenyEncryptionScopeOverride><HasImmutabilityPolicy>false</HasImmutabilityPolicy><HasLegalHold>false</HasLegalHold></Properties></Container></Containers><NextMarker /></EnumerationResults>",
+      "Date" : "Mon, 09 Sep 2019 20:06:29 GMT",
+      "x-ms-client-request-id" : "b35b1fc5-e2f1-4162-b069-660b0178f430",
       "Content-Type" : "application/xml"
     },
     "Exception" : null
   }, {
     "Method" : "DELETE",
-<<<<<<< HEAD
-    "Uri" : "https://jaschrepragrs.blob.core.windows.net/jtcdeleteac0blobapitestdeleteac6ca53138a80ed928fe1d?restype=container",
+    "Uri" : "https://jaschrepragrs.blob.core.windows.net/jtcdeleteac0blobapitestdeleteacce38895605a5a1728994?restype=container",
     "Headers" : {
       "x-ms-version" : "2019-02-02",
       "User-Agent" : "azsdk-java-azure-storage-blob/12.0.0-preview.3 1.8.0_221; Windows 10 10.0",
-      "x-ms-client-request-id" : "746dd33a-74fe-4a05-a45f-ab5f0febcc7e"
-=======
-    "Uri" : "https://azstoragesdkaccount.blob.core.windows.net/jtcdeleteac0blobapitestdeleteacae166071d7ea28f4e83c?restype=container",
-    "Headers" : {
-      "x-ms-version" : "2019-02-02",
-      "User-Agent" : "azsdk-java-azure-storage-blob/12.0.0-preview.3 1.8.0_212; Windows 10 10.0",
-      "x-ms-client-request-id" : "5ef098e5-a73f-4153-8f94-816515821c9b"
->>>>>>> a55d5dd9
+      "x-ms-client-request-id" : "3beb1a71-6b14-4df2-93e9-abb2042bac36"
     },
     "Response" : {
       "x-ms-version" : "2019-02-02",
@@ -177,21 +100,11 @@
       "retry-after" : "0",
       "Content-Length" : "0",
       "StatusCode" : "202",
-<<<<<<< HEAD
-      "x-ms-request-id" : "bfed46fc-901e-0044-313a-643cc7000000",
-      "Date" : "Thu, 05 Sep 2019 22:39:19 GMT",
-      "x-ms-client-request-id" : "746dd33a-74fe-4a05-a45f-ab5f0febcc7e"
+      "x-ms-request-id" : "c5caae86-301e-0042-7d4a-67cbbf000000",
+      "Date" : "Mon, 09 Sep 2019 20:06:29 GMT",
+      "x-ms-client-request-id" : "3beb1a71-6b14-4df2-93e9-abb2042bac36"
     },
     "Exception" : null
   } ],
-  "variables" : [ "jtcdeleteac0blobapitestdeleteac6ca53138a80ed928fe1d", "javablobdeleteac1blobapitestdeleteac6ca160637c271dc51" ]
-=======
-      "x-ms-request-id" : "b92c36e0-d01e-009e-3ee5-644931000000",
-      "Date" : "Fri, 06 Sep 2019 19:01:41 GMT",
-      "x-ms-client-request-id" : "5ef098e5-a73f-4153-8f94-816515821c9b"
-    },
-    "Exception" : null
-  } ],
-  "variables" : [ "jtcdeleteac0blobapitestdeleteacae166071d7ea28f4e83c", "javablobdeleteac1blobapitestdeleteacae167694742f45231" ]
->>>>>>> a55d5dd9
+  "variables" : [ "jtcdeleteac0blobapitestdeleteacce38895605a5a1728994", "javablobdeleteac1blobapitestdeleteacce307887916a23b05" ]
 }