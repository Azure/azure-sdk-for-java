{
  "networkCallRecords" : [ {
    "Method" : "PUT",
<<<<<<< HEAD
    "Uri" : "https://jaschrepragrs.blob.core.windows.net/jtcstageblockmin0blockblobapiteststageblockmin9e355903e100?restype=container",
    "Headers" : {
      "x-ms-version" : "2019-02-02",
      "User-Agent" : "azsdk-java-azure-storage-blob/12.0.0-preview.3 1.8.0_221; Windows 10 10.0",
      "x-ms-client-request-id" : "ae6b8115-ca77-4536-8f78-6ae2bb4e2e9d"
=======
    "Uri" : "https://azstoragesdkaccount.blob.core.windows.net/jtcstageblockmin0blockblobapiteststageblockmind8141541d428?restype=container",
    "Headers" : {
      "x-ms-version" : "2019-02-02",
      "User-Agent" : "azsdk-java-azure-storage-blob/12.0.0-preview.3 1.8.0_212; Windows 10 10.0",
      "x-ms-client-request-id" : "1138fcda-d9ff-4e25-91b4-2f3545ca2bd7"
>>>>>>> a55d5dd9
    },
    "Response" : {
      "x-ms-version" : "2019-02-02",
      "Server" : "Windows-Azure-Blob/1.0 Microsoft-HTTPAPI/2.0",
<<<<<<< HEAD
      "ETag" : "\"0x8D732527A51CF0A\"",
      "Last-Modified" : "Thu, 05 Sep 2019 22:43:31 GMT",
      "retry-after" : "0",
      "Content-Length" : "0",
      "StatusCode" : "201",
      "x-ms-request-id" : "e0dd8e6c-e01e-0026-6e3b-647b1f000000",
      "Date" : "Thu, 05 Sep 2019 22:43:30 GMT",
      "x-ms-client-request-id" : "ae6b8115-ca77-4536-8f78-6ae2bb4e2e9d"
=======
      "ETag" : "\"0x8D732FCE672B92D\"",
      "Last-Modified" : "Fri, 06 Sep 2019 19:03:27 GMT",
      "retry-after" : "0",
      "Content-Length" : "0",
      "StatusCode" : "201",
      "x-ms-request-id" : "b92e0a14-d01e-009e-3fe5-644931000000",
      "Date" : "Fri, 06 Sep 2019 19:03:27 GMT",
      "x-ms-client-request-id" : "1138fcda-d9ff-4e25-91b4-2f3545ca2bd7"
>>>>>>> a55d5dd9
    },
    "Exception" : null
  }, {
    "Method" : "PUT",
<<<<<<< HEAD
    "Uri" : "https://jaschrepragrs.blob.core.windows.net/jtcstageblockmin0blockblobapiteststageblockmin9e355903e100/javablobstageblockmin1blockblobapiteststageblockmin9e306700a7",
    "Headers" : {
      "x-ms-version" : "2019-02-02",
      "User-Agent" : "azsdk-java-azure-storage-blob/12.0.0-preview.3 1.8.0_221; Windows 10 10.0",
      "x-ms-client-request-id" : "a3b3bbe5-2d22-45b1-8685-7ca64aa866c2",
=======
    "Uri" : "https://azstoragesdkaccount.blob.core.windows.net/jtcstageblockmin0blockblobapiteststageblockmind8141541d428/javablobstageblockmin1blockblobapiteststageblockmind81629322b",
    "Headers" : {
      "x-ms-version" : "2019-02-02",
      "User-Agent" : "azsdk-java-azure-storage-blob/12.0.0-preview.3 1.8.0_212; Windows 10 10.0",
      "x-ms-client-request-id" : "5a6d8734-7266-4420-aff1-d4d0a8c32a51",
>>>>>>> a55d5dd9
      "Content-Type" : "application/octet-stream"
    },
    "Response" : {
      "x-ms-version" : "2019-02-02",
      "Server" : "Windows-Azure-Blob/1.0 Microsoft-HTTPAPI/2.0",
      "x-ms-content-crc64" : "6RYQPwaVsyQ=",
<<<<<<< HEAD
      "Last-Modified" : "Thu, 05 Sep 2019 22:43:31 GMT",
      "retry-after" : "0",
      "StatusCode" : "201",
      "x-ms-request-server-encrypted" : "true",
      "Date" : "Thu, 05 Sep 2019 22:43:30 GMT",
      "Content-MD5" : "wh+Wm18D0z1D4E+PE252gg==",
      "ETag" : "\"0x8D732527A5E3B63\"",
      "Content-Length" : "0",
      "x-ms-request-id" : "e0dd8e78-e01e-0026-793b-647b1f000000",
      "x-ms-client-request-id" : "a3b3bbe5-2d22-45b1-8685-7ca64aa866c2"
=======
      "Last-Modified" : "Fri, 06 Sep 2019 19:03:27 GMT",
      "retry-after" : "0",
      "StatusCode" : "201",
      "x-ms-request-server-encrypted" : "true",
      "Date" : "Fri, 06 Sep 2019 19:03:27 GMT",
      "Content-MD5" : "wh+Wm18D0z1D4E+PE252gg==",
      "ETag" : "\"0x8D732FCE688A676\"",
      "Content-Length" : "0",
      "x-ms-request-id" : "b92e0b0a-d01e-009e-1ae5-644931000000",
      "x-ms-client-request-id" : "5a6d8734-7266-4420-aff1-d4d0a8c32a51"
>>>>>>> a55d5dd9
    },
    "Exception" : null
  }, {
    "Method" : "PUT",
<<<<<<< HEAD
    "Uri" : "https://jaschrepragrs.blob.core.windows.net/jtcstageblockmin0blockblobapiteststageblockmin9e355903e100/javablobstageblockmin1blockblobapiteststageblockmin9e306700a7?blockid=YWQyMDllNGQtZjdlZC00NjIyLWFkZTUtMWMzYjY4MzZkYjgy&comp=block",
    "Headers" : {
      "x-ms-version" : "2019-02-02",
      "User-Agent" : "azsdk-java-azure-storage-blob/12.0.0-preview.3 1.8.0_221; Windows 10 10.0",
      "x-ms-client-request-id" : "9a76397d-202e-4ce6-a020-143477cca07c",
=======
    "Uri" : "https://azstoragesdkaccount.blob.core.windows.net/jtcstageblockmin0blockblobapiteststageblockmind8141541d428/javablobstageblockmin1blockblobapiteststageblockmind81629322b?blockid=ZDRmNjE0YWUtZGEzNC00ODI4LTg5Y2QtZTg1ZDI0YjdjNjBk&comp=block",
    "Headers" : {
      "x-ms-version" : "2019-02-02",
      "User-Agent" : "azsdk-java-azure-storage-blob/12.0.0-preview.3 1.8.0_212; Windows 10 10.0",
      "x-ms-client-request-id" : "18a65477-fa45-4580-9427-69e1b0a0e1aa",
>>>>>>> a55d5dd9
      "Content-Type" : "application/octet-stream"
    },
    "Response" : {
      "x-ms-version" : "2019-02-02",
      "Server" : "Windows-Azure-Blob/1.0 Microsoft-HTTPAPI/2.0",
      "x-ms-content-crc64" : "6RYQPwaVsyQ=",
      "retry-after" : "0",
      "Content-Length" : "0",
      "StatusCode" : "201",
<<<<<<< HEAD
      "x-ms-request-id" : "e0dd8e85-e01e-0026-063b-647b1f000000",
      "x-ms-request-server-encrypted" : "true",
      "Date" : "Thu, 05 Sep 2019 22:43:30 GMT",
      "x-ms-client-request-id" : "9a76397d-202e-4ce6-a020-143477cca07c"
=======
      "x-ms-request-id" : "b92e0b36-d01e-009e-44e5-644931000000",
      "x-ms-request-server-encrypted" : "true",
      "Date" : "Fri, 06 Sep 2019 19:03:27 GMT",
      "x-ms-client-request-id" : "18a65477-fa45-4580-9427-69e1b0a0e1aa"
>>>>>>> a55d5dd9
    },
    "Exception" : null
  }, {
    "Method" : "GET",
<<<<<<< HEAD
    "Uri" : "https://jaschrepragrs.blob.core.windows.net/jtcstageblockmin0blockblobapiteststageblockmin9e355903e100/javablobstageblockmin1blockblobapiteststageblockmin9e306700a7?blocklisttype=all&comp=blocklist",
    "Headers" : {
      "x-ms-version" : "2019-02-02",
      "User-Agent" : "azsdk-java-azure-storage-blob/12.0.0-preview.3 1.8.0_221; Windows 10 10.0",
      "x-ms-client-request-id" : "56fab65f-0bac-40bf-8449-2ff081ea3d1b"
=======
    "Uri" : "https://azstoragesdkaccount.blob.core.windows.net/jtcstageblockmin0blockblobapiteststageblockmind8141541d428/javablobstageblockmin1blockblobapiteststageblockmind81629322b?blocklisttype=all&comp=blocklist",
    "Headers" : {
      "x-ms-version" : "2019-02-02",
      "User-Agent" : "azsdk-java-azure-storage-blob/12.0.0-preview.3 1.8.0_212; Windows 10 10.0",
      "x-ms-client-request-id" : "9d065f7a-3c5b-4f22-8579-1f655b067639"
>>>>>>> a55d5dd9
    },
    "Response" : {
      "Transfer-Encoding" : "chunked",
      "x-ms-version" : "2019-02-02",
      "Server" : "Windows-Azure-Blob/1.0 Microsoft-HTTPAPI/2.0",
      "x-ms-blob-content-length" : "7",
<<<<<<< HEAD
      "Last-Modified" : "Thu, 05 Sep 2019 22:43:31 GMT",
      "retry-after" : "0",
      "StatusCode" : "200",
      "Date" : "Thu, 05 Sep 2019 22:43:31 GMT",
      "ETag" : "\"0x8D732527A5E3B63\"",
      "x-ms-request-id" : "e0dd8e9c-e01e-0026-1c3b-647b1f000000",
      "Body" : "﻿<?xml version=\"1.0\" encoding=\"utf-8\"?><BlockList><CommittedBlocks /><UncommittedBlocks><Block><Name>YWQyMDllNGQtZjdlZC00NjIyLWFkZTUtMWMzYjY4MzZkYjgy</Name><Size>7</Size></Block></UncommittedBlocks></BlockList>",
      "x-ms-client-request-id" : "56fab65f-0bac-40bf-8449-2ff081ea3d1b",
=======
      "Last-Modified" : "Fri, 06 Sep 2019 19:03:27 GMT",
      "retry-after" : "0",
      "StatusCode" : "200",
      "Date" : "Fri, 06 Sep 2019 19:03:27 GMT",
      "ETag" : "\"0x8D732FCE688A676\"",
      "x-ms-request-id" : "b92e0b73-d01e-009e-78e5-644931000000",
      "Body" : "﻿<?xml version=\"1.0\" encoding=\"utf-8\"?><BlockList><CommittedBlocks /><UncommittedBlocks><Block><Name>ZDRmNjE0YWUtZGEzNC00ODI4LTg5Y2QtZTg1ZDI0YjdjNjBk</Name><Size>7</Size></Block></UncommittedBlocks></BlockList>",
      "x-ms-client-request-id" : "9d065f7a-3c5b-4f22-8579-1f655b067639",
>>>>>>> a55d5dd9
      "Content-Type" : "application/xml"
    },
    "Exception" : null
  }, {
    "Method" : "GET",
<<<<<<< HEAD
    "Uri" : "https://jaschrepragrs.blob.core.windows.net?prefix=jtcstageblockmin&comp=list",
    "Headers" : {
      "x-ms-version" : "2019-02-02",
      "User-Agent" : "azsdk-java-azure-storage-blob/12.0.0-preview.3 1.8.0_221; Windows 10 10.0",
      "x-ms-client-request-id" : "5c1a664c-6879-428e-b434-4f52961920b4"
=======
    "Uri" : "https://azstoragesdkaccount.blob.core.windows.net?prefix=jtcstageblockmin&comp=list",
    "Headers" : {
      "x-ms-version" : "2019-02-02",
      "User-Agent" : "azsdk-java-azure-storage-blob/12.0.0-preview.3 1.8.0_212; Windows 10 10.0",
      "x-ms-client-request-id" : "cef9db80-6973-488d-b717-e853b35c73a1"
>>>>>>> a55d5dd9
    },
    "Response" : {
      "Transfer-Encoding" : "chunked",
      "x-ms-version" : "2019-02-02",
      "Server" : "Windows-Azure-Blob/1.0 Microsoft-HTTPAPI/2.0",
      "retry-after" : "0",
      "StatusCode" : "200",
<<<<<<< HEAD
      "x-ms-request-id" : "e0dd8eb1-e01e-0026-2f3b-647b1f000000",
      "Body" : "﻿<?xml version=\"1.0\" encoding=\"utf-8\"?><EnumerationResults ServiceEndpoint=\"https://jaschrepragrs.blob.core.windows.net/\"><Prefix>jtcstageblockmin</Prefix><Containers><Container><Name>jtcstageblockmin0blockblobapiteststageblockmin9e355903e100</Name><Properties><Last-Modified>Thu, 05 Sep 2019 22:43:31 GMT</Last-Modified><Etag>\"0x8D732527A51CF0A\"</Etag><LeaseStatus>unlocked</LeaseStatus><LeaseState>available</LeaseState><DefaultEncryptionScope>$account-encryption-key</DefaultEncryptionScope><DenyEncryptionScopeOverride>false</DenyEncryptionScopeOverride><HasImmutabilityPolicy>false</HasImmutabilityPolicy><HasLegalHold>false</HasLegalHold></Properties></Container></Containers><NextMarker /></EnumerationResults>",
      "Date" : "Thu, 05 Sep 2019 22:43:31 GMT",
      "x-ms-client-request-id" : "5c1a664c-6879-428e-b434-4f52961920b4",
=======
      "x-ms-request-id" : "b92e0bc3-d01e-009e-43e5-644931000000",
      "Body" : "﻿<?xml version=\"1.0\" encoding=\"utf-8\"?><EnumerationResults ServiceEndpoint=\"https://azstoragesdkaccount.blob.core.windows.net/\"><Prefix>jtcstageblockmin</Prefix><Containers><Container><Name>jtcstageblockmin0blockblobapiteststageblockmind8141541d428</Name><Properties><Last-Modified>Fri, 06 Sep 2019 19:03:27 GMT</Last-Modified><Etag>\"0x8D732FCE672B92D\"</Etag><LeaseStatus>unlocked</LeaseStatus><LeaseState>available</LeaseState><DefaultEncryptionScope>$account-encryption-key</DefaultEncryptionScope><DenyEncryptionScopeOverride>false</DenyEncryptionScopeOverride><HasImmutabilityPolicy>false</HasImmutabilityPolicy><HasLegalHold>false</HasLegalHold></Properties></Container></Containers><NextMarker /></EnumerationResults>",
      "Date" : "Fri, 06 Sep 2019 19:03:27 GMT",
      "x-ms-client-request-id" : "cef9db80-6973-488d-b717-e853b35c73a1",
>>>>>>> a55d5dd9
      "Content-Type" : "application/xml"
    },
    "Exception" : null
  }, {
    "Method" : "DELETE",
<<<<<<< HEAD
    "Uri" : "https://jaschrepragrs.blob.core.windows.net/jtcstageblockmin0blockblobapiteststageblockmin9e355903e100?restype=container",
    "Headers" : {
      "x-ms-version" : "2019-02-02",
      "User-Agent" : "azsdk-java-azure-storage-blob/12.0.0-preview.3 1.8.0_221; Windows 10 10.0",
      "x-ms-client-request-id" : "06b48bdd-16b8-470b-8e6b-9a995d294198"
=======
    "Uri" : "https://azstoragesdkaccount.blob.core.windows.net/jtcstageblockmin0blockblobapiteststageblockmind8141541d428?restype=container",
    "Headers" : {
      "x-ms-version" : "2019-02-02",
      "User-Agent" : "azsdk-java-azure-storage-blob/12.0.0-preview.3 1.8.0_212; Windows 10 10.0",
      "x-ms-client-request-id" : "9bc32239-14e2-485d-828b-e69c72acc17f"
>>>>>>> a55d5dd9
    },
    "Response" : {
      "x-ms-version" : "2019-02-02",
      "Server" : "Windows-Azure-Blob/1.0 Microsoft-HTTPAPI/2.0",
      "retry-after" : "0",
      "Content-Length" : "0",
      "StatusCode" : "202",
<<<<<<< HEAD
      "x-ms-request-id" : "e0dd8ed0-e01e-0026-4a3b-647b1f000000",
      "Date" : "Thu, 05 Sep 2019 22:43:31 GMT",
      "x-ms-client-request-id" : "06b48bdd-16b8-470b-8e6b-9a995d294198"
    },
    "Exception" : null
  } ],
  "variables" : [ "jtcstageblockmin0blockblobapiteststageblockmin9e355903e100", "javablobstageblockmin1blockblobapiteststageblockmin9e306700a7", "javablobstageblockmin2blockblobapiteststageblockmin9e3450513b", "ad209e4d-f7ed-4622-ade5-1c3b6836db82" ]
=======
      "x-ms-request-id" : "b92e0be7-d01e-009e-61e5-644931000000",
      "Date" : "Fri, 06 Sep 2019 19:03:27 GMT",
      "x-ms-client-request-id" : "9bc32239-14e2-485d-828b-e69c72acc17f"
    },
    "Exception" : null
  } ],
  "variables" : [ "jtcstageblockmin0blockblobapiteststageblockmind8141541d428", "javablobstageblockmin1blockblobapiteststageblockmind81629322b", "javablobstageblockmin2blockblobapiteststageblockmind818407601", "d4f614ae-da34-4828-89cd-e85d24b7c60d" ]
>>>>>>> a55d5dd9
}<|MERGE_RESOLUTION|>--- conflicted
+++ resolved
@@ -1,105 +1,57 @@
 {
   "networkCallRecords" : [ {
     "Method" : "PUT",
-<<<<<<< HEAD
-    "Uri" : "https://jaschrepragrs.blob.core.windows.net/jtcstageblockmin0blockblobapiteststageblockmin9e355903e100?restype=container",
+    "Uri" : "https://jaschrepragrs.blob.core.windows.net/jtcstageblockmin0blockblobapiteststageblockmin024243127f24?restype=container",
     "Headers" : {
       "x-ms-version" : "2019-02-02",
       "User-Agent" : "azsdk-java-azure-storage-blob/12.0.0-preview.3 1.8.0_221; Windows 10 10.0",
-      "x-ms-client-request-id" : "ae6b8115-ca77-4536-8f78-6ae2bb4e2e9d"
-=======
-    "Uri" : "https://azstoragesdkaccount.blob.core.windows.net/jtcstageblockmin0blockblobapiteststageblockmind8141541d428?restype=container",
-    "Headers" : {
-      "x-ms-version" : "2019-02-02",
-      "User-Agent" : "azsdk-java-azure-storage-blob/12.0.0-preview.3 1.8.0_212; Windows 10 10.0",
-      "x-ms-client-request-id" : "1138fcda-d9ff-4e25-91b4-2f3545ca2bd7"
->>>>>>> a55d5dd9
+      "x-ms-client-request-id" : "65480fb7-094f-4db8-bd65-04a458183759"
     },
     "Response" : {
       "x-ms-version" : "2019-02-02",
       "Server" : "Windows-Azure-Blob/1.0 Microsoft-HTTPAPI/2.0",
-<<<<<<< HEAD
-      "ETag" : "\"0x8D732527A51CF0A\"",
-      "Last-Modified" : "Thu, 05 Sep 2019 22:43:31 GMT",
+      "ETag" : "\"0x8D73561B422D50B\"",
+      "Last-Modified" : "Mon, 09 Sep 2019 20:10:04 GMT",
       "retry-after" : "0",
       "Content-Length" : "0",
       "StatusCode" : "201",
-      "x-ms-request-id" : "e0dd8e6c-e01e-0026-6e3b-647b1f000000",
-      "Date" : "Thu, 05 Sep 2019 22:43:30 GMT",
-      "x-ms-client-request-id" : "ae6b8115-ca77-4536-8f78-6ae2bb4e2e9d"
-=======
-      "ETag" : "\"0x8D732FCE672B92D\"",
-      "Last-Modified" : "Fri, 06 Sep 2019 19:03:27 GMT",
-      "retry-after" : "0",
-      "Content-Length" : "0",
-      "StatusCode" : "201",
-      "x-ms-request-id" : "b92e0a14-d01e-009e-3fe5-644931000000",
-      "Date" : "Fri, 06 Sep 2019 19:03:27 GMT",
-      "x-ms-client-request-id" : "1138fcda-d9ff-4e25-91b4-2f3545ca2bd7"
->>>>>>> a55d5dd9
+      "x-ms-request-id" : "9ebd5b66-501e-003f-234a-675777000000",
+      "Date" : "Mon, 09 Sep 2019 20:10:04 GMT",
+      "x-ms-client-request-id" : "65480fb7-094f-4db8-bd65-04a458183759"
     },
     "Exception" : null
   }, {
     "Method" : "PUT",
-<<<<<<< HEAD
-    "Uri" : "https://jaschrepragrs.blob.core.windows.net/jtcstageblockmin0blockblobapiteststageblockmin9e355903e100/javablobstageblockmin1blockblobapiteststageblockmin9e306700a7",
+    "Uri" : "https://jaschrepragrs.blob.core.windows.net/jtcstageblockmin0blockblobapiteststageblockmin024243127f24/javablobstageblockmin1blockblobapiteststageblockmin02467734fb",
     "Headers" : {
       "x-ms-version" : "2019-02-02",
       "User-Agent" : "azsdk-java-azure-storage-blob/12.0.0-preview.3 1.8.0_221; Windows 10 10.0",
-      "x-ms-client-request-id" : "a3b3bbe5-2d22-45b1-8685-7ca64aa866c2",
-=======
-    "Uri" : "https://azstoragesdkaccount.blob.core.windows.net/jtcstageblockmin0blockblobapiteststageblockmind8141541d428/javablobstageblockmin1blockblobapiteststageblockmind81629322b",
-    "Headers" : {
-      "x-ms-version" : "2019-02-02",
-      "User-Agent" : "azsdk-java-azure-storage-blob/12.0.0-preview.3 1.8.0_212; Windows 10 10.0",
-      "x-ms-client-request-id" : "5a6d8734-7266-4420-aff1-d4d0a8c32a51",
->>>>>>> a55d5dd9
+      "x-ms-client-request-id" : "f457c638-65bf-4915-b310-7965140793dc",
       "Content-Type" : "application/octet-stream"
     },
     "Response" : {
       "x-ms-version" : "2019-02-02",
       "Server" : "Windows-Azure-Blob/1.0 Microsoft-HTTPAPI/2.0",
       "x-ms-content-crc64" : "6RYQPwaVsyQ=",
-<<<<<<< HEAD
-      "Last-Modified" : "Thu, 05 Sep 2019 22:43:31 GMT",
+      "Last-Modified" : "Mon, 09 Sep 2019 20:10:04 GMT",
       "retry-after" : "0",
       "StatusCode" : "201",
       "x-ms-request-server-encrypted" : "true",
-      "Date" : "Thu, 05 Sep 2019 22:43:30 GMT",
+      "Date" : "Mon, 09 Sep 2019 20:10:04 GMT",
       "Content-MD5" : "wh+Wm18D0z1D4E+PE252gg==",
-      "ETag" : "\"0x8D732527A5E3B63\"",
+      "ETag" : "\"0x8D73561B42FEC85\"",
       "Content-Length" : "0",
-      "x-ms-request-id" : "e0dd8e78-e01e-0026-793b-647b1f000000",
-      "x-ms-client-request-id" : "a3b3bbe5-2d22-45b1-8685-7ca64aa866c2"
-=======
-      "Last-Modified" : "Fri, 06 Sep 2019 19:03:27 GMT",
-      "retry-after" : "0",
-      "StatusCode" : "201",
-      "x-ms-request-server-encrypted" : "true",
-      "Date" : "Fri, 06 Sep 2019 19:03:27 GMT",
-      "Content-MD5" : "wh+Wm18D0z1D4E+PE252gg==",
-      "ETag" : "\"0x8D732FCE688A676\"",
-      "Content-Length" : "0",
-      "x-ms-request-id" : "b92e0b0a-d01e-009e-1ae5-644931000000",
-      "x-ms-client-request-id" : "5a6d8734-7266-4420-aff1-d4d0a8c32a51"
->>>>>>> a55d5dd9
+      "x-ms-request-id" : "9ebd5b7d-501e-003f-384a-675777000000",
+      "x-ms-client-request-id" : "f457c638-65bf-4915-b310-7965140793dc"
     },
     "Exception" : null
   }, {
     "Method" : "PUT",
-<<<<<<< HEAD
-    "Uri" : "https://jaschrepragrs.blob.core.windows.net/jtcstageblockmin0blockblobapiteststageblockmin9e355903e100/javablobstageblockmin1blockblobapiteststageblockmin9e306700a7?blockid=YWQyMDllNGQtZjdlZC00NjIyLWFkZTUtMWMzYjY4MzZkYjgy&comp=block",
+    "Uri" : "https://jaschrepragrs.blob.core.windows.net/jtcstageblockmin0blockblobapiteststageblockmin024243127f24/javablobstageblockmin1blockblobapiteststageblockmin02467734fb?blockid=ZjMxN2IwYTgtZTMxOS00MTU1LWIzMmYtMGNhYjUzZmZjYWZh&comp=block",
     "Headers" : {
       "x-ms-version" : "2019-02-02",
       "User-Agent" : "azsdk-java-azure-storage-blob/12.0.0-preview.3 1.8.0_221; Windows 10 10.0",
-      "x-ms-client-request-id" : "9a76397d-202e-4ce6-a020-143477cca07c",
-=======
-    "Uri" : "https://azstoragesdkaccount.blob.core.windows.net/jtcstageblockmin0blockblobapiteststageblockmind8141541d428/javablobstageblockmin1blockblobapiteststageblockmind81629322b?blockid=ZDRmNjE0YWUtZGEzNC00ODI4LTg5Y2QtZTg1ZDI0YjdjNjBk&comp=block",
-    "Headers" : {
-      "x-ms-version" : "2019-02-02",
-      "User-Agent" : "azsdk-java-azure-storage-blob/12.0.0-preview.3 1.8.0_212; Windows 10 10.0",
-      "x-ms-client-request-id" : "18a65477-fa45-4580-9427-69e1b0a0e1aa",
->>>>>>> a55d5dd9
+      "x-ms-client-request-id" : "0110938d-8f1b-4b48-a9ad-9e3ccd75bf2e",
       "Content-Type" : "application/octet-stream"
     },
     "Response" : {
@@ -109,77 +61,43 @@
       "retry-after" : "0",
       "Content-Length" : "0",
       "StatusCode" : "201",
-<<<<<<< HEAD
-      "x-ms-request-id" : "e0dd8e85-e01e-0026-063b-647b1f000000",
+      "x-ms-request-id" : "9ebd5b89-501e-003f-444a-675777000000",
       "x-ms-request-server-encrypted" : "true",
-      "Date" : "Thu, 05 Sep 2019 22:43:30 GMT",
-      "x-ms-client-request-id" : "9a76397d-202e-4ce6-a020-143477cca07c"
-=======
-      "x-ms-request-id" : "b92e0b36-d01e-009e-44e5-644931000000",
-      "x-ms-request-server-encrypted" : "true",
-      "Date" : "Fri, 06 Sep 2019 19:03:27 GMT",
-      "x-ms-client-request-id" : "18a65477-fa45-4580-9427-69e1b0a0e1aa"
->>>>>>> a55d5dd9
+      "Date" : "Mon, 09 Sep 2019 20:10:04 GMT",
+      "x-ms-client-request-id" : "0110938d-8f1b-4b48-a9ad-9e3ccd75bf2e"
     },
     "Exception" : null
   }, {
     "Method" : "GET",
-<<<<<<< HEAD
-    "Uri" : "https://jaschrepragrs.blob.core.windows.net/jtcstageblockmin0blockblobapiteststageblockmin9e355903e100/javablobstageblockmin1blockblobapiteststageblockmin9e306700a7?blocklisttype=all&comp=blocklist",
+    "Uri" : "https://jaschrepragrs.blob.core.windows.net/jtcstageblockmin0blockblobapiteststageblockmin024243127f24/javablobstageblockmin1blockblobapiteststageblockmin02467734fb?blocklisttype=all&comp=blocklist",
     "Headers" : {
       "x-ms-version" : "2019-02-02",
       "User-Agent" : "azsdk-java-azure-storage-blob/12.0.0-preview.3 1.8.0_221; Windows 10 10.0",
-      "x-ms-client-request-id" : "56fab65f-0bac-40bf-8449-2ff081ea3d1b"
-=======
-    "Uri" : "https://azstoragesdkaccount.blob.core.windows.net/jtcstageblockmin0blockblobapiteststageblockmind8141541d428/javablobstageblockmin1blockblobapiteststageblockmind81629322b?blocklisttype=all&comp=blocklist",
-    "Headers" : {
-      "x-ms-version" : "2019-02-02",
-      "User-Agent" : "azsdk-java-azure-storage-blob/12.0.0-preview.3 1.8.0_212; Windows 10 10.0",
-      "x-ms-client-request-id" : "9d065f7a-3c5b-4f22-8579-1f655b067639"
->>>>>>> a55d5dd9
+      "x-ms-client-request-id" : "8ef62dca-9025-487e-9b75-84a0aca1dbff"
     },
     "Response" : {
       "Transfer-Encoding" : "chunked",
       "x-ms-version" : "2019-02-02",
       "Server" : "Windows-Azure-Blob/1.0 Microsoft-HTTPAPI/2.0",
       "x-ms-blob-content-length" : "7",
-<<<<<<< HEAD
-      "Last-Modified" : "Thu, 05 Sep 2019 22:43:31 GMT",
+      "Last-Modified" : "Mon, 09 Sep 2019 20:10:04 GMT",
       "retry-after" : "0",
       "StatusCode" : "200",
-      "Date" : "Thu, 05 Sep 2019 22:43:31 GMT",
-      "ETag" : "\"0x8D732527A5E3B63\"",
-      "x-ms-request-id" : "e0dd8e9c-e01e-0026-1c3b-647b1f000000",
-      "Body" : "﻿<?xml version=\"1.0\" encoding=\"utf-8\"?><BlockList><CommittedBlocks /><UncommittedBlocks><Block><Name>YWQyMDllNGQtZjdlZC00NjIyLWFkZTUtMWMzYjY4MzZkYjgy</Name><Size>7</Size></Block></UncommittedBlocks></BlockList>",
-      "x-ms-client-request-id" : "56fab65f-0bac-40bf-8449-2ff081ea3d1b",
-=======
-      "Last-Modified" : "Fri, 06 Sep 2019 19:03:27 GMT",
-      "retry-after" : "0",
-      "StatusCode" : "200",
-      "Date" : "Fri, 06 Sep 2019 19:03:27 GMT",
-      "ETag" : "\"0x8D732FCE688A676\"",
-      "x-ms-request-id" : "b92e0b73-d01e-009e-78e5-644931000000",
-      "Body" : "﻿<?xml version=\"1.0\" encoding=\"utf-8\"?><BlockList><CommittedBlocks /><UncommittedBlocks><Block><Name>ZDRmNjE0YWUtZGEzNC00ODI4LTg5Y2QtZTg1ZDI0YjdjNjBk</Name><Size>7</Size></Block></UncommittedBlocks></BlockList>",
-      "x-ms-client-request-id" : "9d065f7a-3c5b-4f22-8579-1f655b067639",
->>>>>>> a55d5dd9
+      "Date" : "Mon, 09 Sep 2019 20:10:04 GMT",
+      "ETag" : "\"0x8D73561B42FEC85\"",
+      "x-ms-request-id" : "9ebd5b96-501e-003f-514a-675777000000",
+      "Body" : "﻿<?xml version=\"1.0\" encoding=\"utf-8\"?><BlockList><CommittedBlocks /><UncommittedBlocks><Block><Name>ZjMxN2IwYTgtZTMxOS00MTU1LWIzMmYtMGNhYjUzZmZjYWZh</Name><Size>7</Size></Block></UncommittedBlocks></BlockList>",
+      "x-ms-client-request-id" : "8ef62dca-9025-487e-9b75-84a0aca1dbff",
       "Content-Type" : "application/xml"
     },
     "Exception" : null
   }, {
     "Method" : "GET",
-<<<<<<< HEAD
     "Uri" : "https://jaschrepragrs.blob.core.windows.net?prefix=jtcstageblockmin&comp=list",
     "Headers" : {
       "x-ms-version" : "2019-02-02",
       "User-Agent" : "azsdk-java-azure-storage-blob/12.0.0-preview.3 1.8.0_221; Windows 10 10.0",
-      "x-ms-client-request-id" : "5c1a664c-6879-428e-b434-4f52961920b4"
-=======
-    "Uri" : "https://azstoragesdkaccount.blob.core.windows.net?prefix=jtcstageblockmin&comp=list",
-    "Headers" : {
-      "x-ms-version" : "2019-02-02",
-      "User-Agent" : "azsdk-java-azure-storage-blob/12.0.0-preview.3 1.8.0_212; Windows 10 10.0",
-      "x-ms-client-request-id" : "cef9db80-6973-488d-b717-e853b35c73a1"
->>>>>>> a55d5dd9
+      "x-ms-client-request-id" : "9f1a8402-19bf-4a95-a76d-c582f057baf6"
     },
     "Response" : {
       "Transfer-Encoding" : "chunked",
@@ -187,35 +105,20 @@
       "Server" : "Windows-Azure-Blob/1.0 Microsoft-HTTPAPI/2.0",
       "retry-after" : "0",
       "StatusCode" : "200",
-<<<<<<< HEAD
-      "x-ms-request-id" : "e0dd8eb1-e01e-0026-2f3b-647b1f000000",
-      "Body" : "﻿<?xml version=\"1.0\" encoding=\"utf-8\"?><EnumerationResults ServiceEndpoint=\"https://jaschrepragrs.blob.core.windows.net/\"><Prefix>jtcstageblockmin</Prefix><Containers><Container><Name>jtcstageblockmin0blockblobapiteststageblockmin9e355903e100</Name><Properties><Last-Modified>Thu, 05 Sep 2019 22:43:31 GMT</Last-Modified><Etag>\"0x8D732527A51CF0A\"</Etag><LeaseStatus>unlocked</LeaseStatus><LeaseState>available</LeaseState><DefaultEncryptionScope>$account-encryption-key</DefaultEncryptionScope><DenyEncryptionScopeOverride>false</DenyEncryptionScopeOverride><HasImmutabilityPolicy>false</HasImmutabilityPolicy><HasLegalHold>false</HasLegalHold></Properties></Container></Containers><NextMarker /></EnumerationResults>",
-      "Date" : "Thu, 05 Sep 2019 22:43:31 GMT",
-      "x-ms-client-request-id" : "5c1a664c-6879-428e-b434-4f52961920b4",
-=======
-      "x-ms-request-id" : "b92e0bc3-d01e-009e-43e5-644931000000",
-      "Body" : "﻿<?xml version=\"1.0\" encoding=\"utf-8\"?><EnumerationResults ServiceEndpoint=\"https://azstoragesdkaccount.blob.core.windows.net/\"><Prefix>jtcstageblockmin</Prefix><Containers><Container><Name>jtcstageblockmin0blockblobapiteststageblockmind8141541d428</Name><Properties><Last-Modified>Fri, 06 Sep 2019 19:03:27 GMT</Last-Modified><Etag>\"0x8D732FCE672B92D\"</Etag><LeaseStatus>unlocked</LeaseStatus><LeaseState>available</LeaseState><DefaultEncryptionScope>$account-encryption-key</DefaultEncryptionScope><DenyEncryptionScopeOverride>false</DenyEncryptionScopeOverride><HasImmutabilityPolicy>false</HasImmutabilityPolicy><HasLegalHold>false</HasLegalHold></Properties></Container></Containers><NextMarker /></EnumerationResults>",
-      "Date" : "Fri, 06 Sep 2019 19:03:27 GMT",
-      "x-ms-client-request-id" : "cef9db80-6973-488d-b717-e853b35c73a1",
->>>>>>> a55d5dd9
+      "x-ms-request-id" : "9ebd5ba6-501e-003f-614a-675777000000",
+      "Body" : "﻿<?xml version=\"1.0\" encoding=\"utf-8\"?><EnumerationResults ServiceEndpoint=\"https://jaschrepragrs.blob.core.windows.net/\"><Prefix>jtcstageblockmin</Prefix><Containers><Container><Name>jtcstageblockmin0blockblobapiteststageblockmin024243127f24</Name><Properties><Last-Modified>Mon, 09 Sep 2019 20:10:04 GMT</Last-Modified><Etag>\"0x8D73561B422D50B\"</Etag><LeaseStatus>unlocked</LeaseStatus><LeaseState>available</LeaseState><DefaultEncryptionScope>$account-encryption-key</DefaultEncryptionScope><DenyEncryptionScopeOverride>false</DenyEncryptionScopeOverride><HasImmutabilityPolicy>false</HasImmutabilityPolicy><HasLegalHold>false</HasLegalHold></Properties></Container></Containers><NextMarker /></EnumerationResults>",
+      "Date" : "Mon, 09 Sep 2019 20:10:04 GMT",
+      "x-ms-client-request-id" : "9f1a8402-19bf-4a95-a76d-c582f057baf6",
       "Content-Type" : "application/xml"
     },
     "Exception" : null
   }, {
     "Method" : "DELETE",
-<<<<<<< HEAD
-    "Uri" : "https://jaschrepragrs.blob.core.windows.net/jtcstageblockmin0blockblobapiteststageblockmin9e355903e100?restype=container",
+    "Uri" : "https://jaschrepragrs.blob.core.windows.net/jtcstageblockmin0blockblobapiteststageblockmin024243127f24?restype=container",
     "Headers" : {
       "x-ms-version" : "2019-02-02",
       "User-Agent" : "azsdk-java-azure-storage-blob/12.0.0-preview.3 1.8.0_221; Windows 10 10.0",
-      "x-ms-client-request-id" : "06b48bdd-16b8-470b-8e6b-9a995d294198"
-=======
-    "Uri" : "https://azstoragesdkaccount.blob.core.windows.net/jtcstageblockmin0blockblobapiteststageblockmind8141541d428?restype=container",
-    "Headers" : {
-      "x-ms-version" : "2019-02-02",
-      "User-Agent" : "azsdk-java-azure-storage-blob/12.0.0-preview.3 1.8.0_212; Windows 10 10.0",
-      "x-ms-client-request-id" : "9bc32239-14e2-485d-828b-e69c72acc17f"
->>>>>>> a55d5dd9
+      "x-ms-client-request-id" : "c405902f-6415-4f79-acd6-925a414117d0"
     },
     "Response" : {
       "x-ms-version" : "2019-02-02",
@@ -223,21 +126,11 @@
       "retry-after" : "0",
       "Content-Length" : "0",
       "StatusCode" : "202",
-<<<<<<< HEAD
-      "x-ms-request-id" : "e0dd8ed0-e01e-0026-4a3b-647b1f000000",
-      "Date" : "Thu, 05 Sep 2019 22:43:31 GMT",
-      "x-ms-client-request-id" : "06b48bdd-16b8-470b-8e6b-9a995d294198"
+      "x-ms-request-id" : "9ebd5bb2-501e-003f-6d4a-675777000000",
+      "Date" : "Mon, 09 Sep 2019 20:10:04 GMT",
+      "x-ms-client-request-id" : "c405902f-6415-4f79-acd6-925a414117d0"
     },
     "Exception" : null
   } ],
-  "variables" : [ "jtcstageblockmin0blockblobapiteststageblockmin9e355903e100", "javablobstageblockmin1blockblobapiteststageblockmin9e306700a7", "javablobstageblockmin2blockblobapiteststageblockmin9e3450513b", "ad209e4d-f7ed-4622-ade5-1c3b6836db82" ]
-=======
-      "x-ms-request-id" : "b92e0be7-d01e-009e-61e5-644931000000",
-      "Date" : "Fri, 06 Sep 2019 19:03:27 GMT",
-      "x-ms-client-request-id" : "9bc32239-14e2-485d-828b-e69c72acc17f"
-    },
-    "Exception" : null
-  } ],
-  "variables" : [ "jtcstageblockmin0blockblobapiteststageblockmind8141541d428", "javablobstageblockmin1blockblobapiteststageblockmind81629322b", "javablobstageblockmin2blockblobapiteststageblockmind818407601", "d4f614ae-da34-4828-89cd-e85d24b7c60d" ]
->>>>>>> a55d5dd9
+  "variables" : [ "jtcstageblockmin0blockblobapiteststageblockmin024243127f24", "javablobstageblockmin1blockblobapiteststageblockmin02467734fb", "javablobstageblockmin2blockblobapiteststageblockmin02413668ee", "f317b0a8-e319-4155-b32f-0cab53ffcafa" ]
 }