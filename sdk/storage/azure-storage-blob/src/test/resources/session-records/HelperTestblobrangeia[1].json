--- conflicted
+++ resolved
@@ -1,59 +1,32 @@
 {
   "networkCallRecords" : [ {
     "Method" : "PUT",
-<<<<<<< HEAD
-    "Uri" : "https://jaschrepragrs.blob.core.windows.net/jtcblobrangeia0helpertestblobrangeia0ab261573a27c1fba?restype=container",
+    "Uri" : "https://jaschrepragrs.blob.core.windows.net/jtcblobrangeia0helpertestblobrangeiaa6234159936aa2174?restype=container",
     "Headers" : {
       "x-ms-version" : "2019-02-02",
       "User-Agent" : "azsdk-java-azure-storage-blob/12.0.0-preview.3 1.8.0_221; Windows 10 10.0",
-      "x-ms-client-request-id" : "5287ca42-eecd-4e3b-b4ba-f277b67a5045"
-=======
-    "Uri" : "https://azstoragesdkaccount.blob.core.windows.net/jtcblobrangeia0helpertestblobrangeia6224682079707c4de?restype=container",
-    "Headers" : {
-      "x-ms-version" : "2019-02-02",
-      "User-Agent" : "azsdk-java-azure-storage-blob/12.0.0-preview.3 1.8.0_212; Windows 10 10.0",
-      "x-ms-client-request-id" : "59b9c6bb-35f1-4f1c-9bb5-5d170e4fb481"
->>>>>>> a55d5dd9
+      "x-ms-client-request-id" : "2f1adc78-822d-4497-aa44-609f57177c0a"
     },
     "Response" : {
       "x-ms-version" : "2019-02-02",
       "Server" : "Windows-Azure-Blob/1.0 Microsoft-HTTPAPI/2.0",
-<<<<<<< HEAD
-      "ETag" : "\"0x8D7325183CAF708\"",
-      "Last-Modified" : "Thu, 05 Sep 2019 22:36:38 GMT",
+      "ETag" : "\"0x8D735603378C479\"",
+      "Last-Modified" : "Mon, 09 Sep 2019 19:59:19 GMT",
       "retry-after" : "0",
       "Content-Length" : "0",
       "StatusCode" : "201",
-      "x-ms-request-id" : "bfeca938-901e-0044-3a3a-643cc7000000",
-      "Date" : "Thu, 05 Sep 2019 22:36:37 GMT",
-      "x-ms-client-request-id" : "5287ca42-eecd-4e3b-b4ba-f277b67a5045"
-=======
-      "ETag" : "\"0x8D732FDAB94E0F4\"",
-      "Last-Modified" : "Fri, 06 Sep 2019 19:08:58 GMT",
-      "retry-after" : "0",
-      "Content-Length" : "0",
-      "StatusCode" : "201",
-      "x-ms-request-id" : "ec65c8f2-001e-001f-43e6-64eb66000000",
-      "Date" : "Fri, 06 Sep 2019 19:08:57 GMT",
-      "x-ms-client-request-id" : "59b9c6bb-35f1-4f1c-9bb5-5d170e4fb481"
->>>>>>> a55d5dd9
+      "x-ms-request-id" : "077fd7f7-801e-001f-1149-673bbb000000",
+      "Date" : "Mon, 09 Sep 2019 19:59:18 GMT",
+      "x-ms-client-request-id" : "2f1adc78-822d-4497-aa44-609f57177c0a"
     },
     "Exception" : null
   }, {
     "Method" : "GET",
-<<<<<<< HEAD
     "Uri" : "https://jaschrepragrs.blob.core.windows.net?prefix=jtcblobrangeia&comp=list",
     "Headers" : {
       "x-ms-version" : "2019-02-02",
       "User-Agent" : "azsdk-java-azure-storage-blob/12.0.0-preview.3 1.8.0_221; Windows 10 10.0",
-      "x-ms-client-request-id" : "28d91534-0ba0-44a3-953e-86c5e2e034f6"
-=======
-    "Uri" : "https://azstoragesdkaccount.blob.core.windows.net?prefix=jtcblobrangeia&comp=list",
-    "Headers" : {
-      "x-ms-version" : "2019-02-02",
-      "User-Agent" : "azsdk-java-azure-storage-blob/12.0.0-preview.3 1.8.0_212; Windows 10 10.0",
-      "x-ms-client-request-id" : "65379dca-ca79-4b6a-bc5e-e0fb5c8b89e0"
->>>>>>> a55d5dd9
+      "x-ms-client-request-id" : "2b14fd82-7a7a-4120-ab3f-372a363814c9"
     },
     "Response" : {
       "Transfer-Encoding" : "chunked",
@@ -61,35 +34,20 @@
       "Server" : "Windows-Azure-Blob/1.0 Microsoft-HTTPAPI/2.0",
       "retry-after" : "0",
       "StatusCode" : "200",
-<<<<<<< HEAD
-      "x-ms-request-id" : "bfeca94b-901e-0044-493a-643cc7000000",
-      "Body" : "﻿<?xml version=\"1.0\" encoding=\"utf-8\"?><EnumerationResults ServiceEndpoint=\"https://jaschrepragrs.blob.core.windows.net/\"><Prefix>jtcblobrangeia</Prefix><Containers><Container><Name>jtcblobrangeia0helpertestblobrangeia0ab261573a27c1fba</Name><Properties><Last-Modified>Thu, 05 Sep 2019 22:36:38 GMT</Last-Modified><Etag>\"0x8D7325183CAF708\"</Etag><LeaseStatus>unlocked</LeaseStatus><LeaseState>available</LeaseState><DefaultEncryptionScope>$account-encryption-key</DefaultEncryptionScope><DenyEncryptionScopeOverride>false</DenyEncryptionScopeOverride><HasImmutabilityPolicy>false</HasImmutabilityPolicy><HasLegalHold>false</HasLegalHold></Properties></Container></Containers><NextMarker /></EnumerationResults>",
-      "Date" : "Thu, 05 Sep 2019 22:36:37 GMT",
-      "x-ms-client-request-id" : "28d91534-0ba0-44a3-953e-86c5e2e034f6",
-=======
-      "x-ms-request-id" : "ec65c95c-001e-001f-20e6-64eb66000000",
-      "Body" : "﻿<?xml version=\"1.0\" encoding=\"utf-8\"?><EnumerationResults ServiceEndpoint=\"https://azstoragesdkaccount.blob.core.windows.net/\"><Prefix>jtcblobrangeia</Prefix><Containers><Container><Name>jtcblobrangeia0helpertestblobrangeia6224682079707c4de</Name><Properties><Last-Modified>Fri, 06 Sep 2019 19:08:58 GMT</Last-Modified><Etag>\"0x8D732FDAB94E0F4\"</Etag><LeaseStatus>unlocked</LeaseStatus><LeaseState>available</LeaseState><DefaultEncryptionScope>$account-encryption-key</DefaultEncryptionScope><DenyEncryptionScopeOverride>false</DenyEncryptionScopeOverride><HasImmutabilityPolicy>false</HasImmutabilityPolicy><HasLegalHold>false</HasLegalHold></Properties></Container></Containers><NextMarker /></EnumerationResults>",
-      "Date" : "Fri, 06 Sep 2019 19:08:57 GMT",
-      "x-ms-client-request-id" : "65379dca-ca79-4b6a-bc5e-e0fb5c8b89e0",
->>>>>>> a55d5dd9
+      "x-ms-request-id" : "077fd807-801e-001f-1f49-673bbb000000",
+      "Body" : "﻿<?xml version=\"1.0\" encoding=\"utf-8\"?><EnumerationResults ServiceEndpoint=\"https://jaschrepragrs.blob.core.windows.net/\"><Prefix>jtcblobrangeia</Prefix><Containers><Container><Name>jtcblobrangeia0helpertestblobrangeiaa6234159936aa2174</Name><Properties><Last-Modified>Mon, 09 Sep 2019 19:59:19 GMT</Last-Modified><Etag>\"0x8D735603378C479\"</Etag><LeaseStatus>unlocked</LeaseStatus><LeaseState>available</LeaseState><DefaultEncryptionScope>$account-encryption-key</DefaultEncryptionScope><DenyEncryptionScopeOverride>false</DenyEncryptionScopeOverride><HasImmutabilityPolicy>false</HasImmutabilityPolicy><HasLegalHold>false</HasLegalHold></Properties></Container></Containers><NextMarker /></EnumerationResults>",
+      "Date" : "Mon, 09 Sep 2019 19:59:18 GMT",
+      "x-ms-client-request-id" : "2b14fd82-7a7a-4120-ab3f-372a363814c9",
       "Content-Type" : "application/xml"
     },
     "Exception" : null
   }, {
     "Method" : "DELETE",
-<<<<<<< HEAD
-    "Uri" : "https://jaschrepragrs.blob.core.windows.net/jtcblobrangeia0helpertestblobrangeia0ab261573a27c1fba?restype=container",
+    "Uri" : "https://jaschrepragrs.blob.core.windows.net/jtcblobrangeia0helpertestblobrangeiaa6234159936aa2174?restype=container",
     "Headers" : {
       "x-ms-version" : "2019-02-02",
       "User-Agent" : "azsdk-java-azure-storage-blob/12.0.0-preview.3 1.8.0_221; Windows 10 10.0",
-      "x-ms-client-request-id" : "9e7b2a8a-56ed-41a3-9bc1-afd82e4de4d2"
-=======
-    "Uri" : "https://azstoragesdkaccount.blob.core.windows.net/jtcblobrangeia0helpertestblobrangeia6224682079707c4de?restype=container",
-    "Headers" : {
-      "x-ms-version" : "2019-02-02",
-      "User-Agent" : "azsdk-java-azure-storage-blob/12.0.0-preview.3 1.8.0_212; Windows 10 10.0",
-      "x-ms-client-request-id" : "095d9dcf-fb51-4ad3-ac79-ec3ae3642d7c"
->>>>>>> a55d5dd9
+      "x-ms-client-request-id" : "5e372259-a47f-4829-97c4-cbae52337da1"
     },
     "Response" : {
       "x-ms-version" : "2019-02-02",
@@ -97,21 +55,11 @@
       "retry-after" : "0",
       "Content-Length" : "0",
       "StatusCode" : "202",
-<<<<<<< HEAD
-      "x-ms-request-id" : "bfeca960-901e-0044-5c3a-643cc7000000",
-      "Date" : "Thu, 05 Sep 2019 22:36:37 GMT",
-      "x-ms-client-request-id" : "9e7b2a8a-56ed-41a3-9bc1-afd82e4de4d2"
+      "x-ms-request-id" : "077fd81b-801e-001f-3249-673bbb000000",
+      "Date" : "Mon, 09 Sep 2019 19:59:18 GMT",
+      "x-ms-client-request-id" : "5e372259-a47f-4829-97c4-cbae52337da1"
     },
     "Exception" : null
   } ],
-  "variables" : [ "jtcblobrangeia0helpertestblobrangeia0ab261573a27c1fba" ]
-=======
-      "x-ms-request-id" : "ec65c973-001e-001f-36e6-64eb66000000",
-      "Date" : "Fri, 06 Sep 2019 19:08:58 GMT",
-      "x-ms-client-request-id" : "095d9dcf-fb51-4ad3-ac79-ec3ae3642d7c"
-    },
-    "Exception" : null
-  } ],
-  "variables" : [ "jtcblobrangeia0helpertestblobrangeia6224682079707c4de" ]
->>>>>>> a55d5dd9
+  "variables" : [ "jtcblobrangeia0helpertestblobrangeiaa6234159936aa2174" ]
 }