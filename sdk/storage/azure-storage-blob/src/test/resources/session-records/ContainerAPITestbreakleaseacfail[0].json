--- conflicted
+++ resolved
@@ -1,101 +1,54 @@
 {
   "networkCallRecords" : [ {
     "Method" : "PUT",
-<<<<<<< HEAD
-    "Uri" : "https://jaschrepragrs.blob.core.windows.net/jtcbreakleaseacfail0containerapitestbreakleaseacfail3d467339b?restype=container",
+    "Uri" : "https://jaschrepragrs.blob.core.windows.net/jtcbreakleaseacfail0containerapitestbreakleaseacfailcba24692c?restype=container",
     "Headers" : {
       "x-ms-version" : "2019-02-02",
       "User-Agent" : "azsdk-java-azure-storage-blob/12.0.0-preview.3 1.8.0_221; Windows 10 10.0",
-      "x-ms-client-request-id" : "5a8a0900-5de0-481a-99a6-b87be47497ae"
-=======
-    "Uri" : "https://azstoragesdkaccount.blob.core.windows.net/jtcbreakleaseacfail0containerapitestbreakleaseacfaileec372468?restype=container",
-    "Headers" : {
-      "x-ms-version" : "2019-02-02",
-      "User-Agent" : "azsdk-java-azure-storage-blob/12.0.0-preview.3 1.8.0_212; Windows 10 10.0",
-      "x-ms-client-request-id" : "1ddd9480-20ea-4a14-a04a-597d4b55348c"
->>>>>>> a55d5dd9
+      "x-ms-client-request-id" : "ceb81cc9-18c0-4734-9508-0ce844ec59a7"
     },
     "Response" : {
       "x-ms-version" : "2019-02-02",
       "Server" : "Windows-Azure-Blob/1.0 Microsoft-HTTPAPI/2.0",
-<<<<<<< HEAD
-      "ETag" : "\"0x8D732534BD3609E\"",
-      "Last-Modified" : "Thu, 05 Sep 2019 22:49:23 GMT",
+      "ETag" : "\"0x8D73560D6582EAC\"",
+      "Last-Modified" : "Mon, 09 Sep 2019 20:03:52 GMT",
       "retry-after" : "0",
       "Content-Length" : "0",
       "StatusCode" : "201",
-      "x-ms-request-id" : "827d326a-601e-001e-713c-643a46000000",
-      "Date" : "Thu, 05 Sep 2019 22:49:22 GMT",
-      "x-ms-client-request-id" : "5a8a0900-5de0-481a-99a6-b87be47497ae"
-=======
-      "ETag" : "\"0x8D732FDA5F5FD00\"",
-      "Last-Modified" : "Fri, 06 Sep 2019 19:08:48 GMT",
-      "retry-after" : "0",
-      "Content-Length" : "0",
-      "StatusCode" : "201",
-      "x-ms-request-id" : "ec65aef7-001e-001f-34e6-64eb66000000",
-      "Date" : "Fri, 06 Sep 2019 19:08:48 GMT",
-      "x-ms-client-request-id" : "1ddd9480-20ea-4a14-a04a-597d4b55348c"
->>>>>>> a55d5dd9
+      "x-ms-request-id" : "c5ca0c2a-301e-0042-5649-67cbbf000000",
+      "Date" : "Mon, 09 Sep 2019 20:03:51 GMT",
+      "x-ms-client-request-id" : "ceb81cc9-18c0-4734-9508-0ce844ec59a7"
     },
     "Exception" : null
   }, {
     "Method" : "PUT",
-<<<<<<< HEAD
-    "Uri" : "https://jaschrepragrs.blob.core.windows.net/jtcbreakleaseacfail0containerapitestbreakleaseacfail3d467339b?comp=lease&restype=container",
+    "Uri" : "https://jaschrepragrs.blob.core.windows.net/jtcbreakleaseacfail0containerapitestbreakleaseacfailcba24692c?comp=lease&restype=container",
     "Headers" : {
       "x-ms-version" : "2019-02-02",
       "User-Agent" : "azsdk-java-azure-storage-blob/12.0.0-preview.3 1.8.0_221; Windows 10 10.0",
-      "x-ms-client-request-id" : "cfecb7d7-6e27-4199-8814-1492b6f45cfb"
-=======
-    "Uri" : "https://azstoragesdkaccount.blob.core.windows.net/jtcbreakleaseacfail0containerapitestbreakleaseacfaileec372468?comp=lease&restype=container",
-    "Headers" : {
-      "x-ms-version" : "2019-02-02",
-      "User-Agent" : "azsdk-java-azure-storage-blob/12.0.0-preview.3 1.8.0_212; Windows 10 10.0",
-      "x-ms-client-request-id" : "9c2e6fdb-6e48-4fcb-b408-73a1ba12b762"
->>>>>>> a55d5dd9
+      "x-ms-client-request-id" : "993088d5-fa85-42d4-be0e-9b085313144e"
     },
     "Response" : {
       "x-ms-version" : "2019-02-02",
       "Server" : "Windows-Azure-Blob/1.0 Microsoft-HTTPAPI/2.0",
-<<<<<<< HEAD
-      "ETag" : "\"0x8D732534BD3609E\"",
-      "x-ms-lease-id" : "28a4c51b-4650-4bd8-8f27-7dacb15fd388",
-      "Last-Modified" : "Thu, 05 Sep 2019 22:49:23 GMT",
+      "ETag" : "\"0x8D73560D6582EAC\"",
+      "x-ms-lease-id" : "8e9f1c0e-b843-4f33-a2ba-7272c75afed9",
+      "Last-Modified" : "Mon, 09 Sep 2019 20:03:52 GMT",
       "retry-after" : "0",
       "Content-Length" : "0",
       "StatusCode" : "201",
-      "x-ms-request-id" : "827d327a-601e-001e-7f3c-643a46000000",
-      "Date" : "Thu, 05 Sep 2019 22:49:22 GMT",
-      "x-ms-client-request-id" : "cfecb7d7-6e27-4199-8814-1492b6f45cfb"
-=======
-      "ETag" : "\"0x8D732FDA5F5FD00\"",
-      "x-ms-lease-id" : "2a6b90e4-43ac-4247-b636-d130c6fe2aee",
-      "Last-Modified" : "Fri, 06 Sep 2019 19:08:48 GMT",
-      "retry-after" : "0",
-      "Content-Length" : "0",
-      "StatusCode" : "201",
-      "x-ms-request-id" : "ec65af06-001e-001f-40e6-64eb66000000",
-      "Date" : "Fri, 06 Sep 2019 19:08:48 GMT",
-      "x-ms-client-request-id" : "9c2e6fdb-6e48-4fcb-b408-73a1ba12b762"
->>>>>>> a55d5dd9
+      "x-ms-request-id" : "c5ca0c45-301e-0042-7049-67cbbf000000",
+      "Date" : "Mon, 09 Sep 2019 20:03:51 GMT",
+      "x-ms-client-request-id" : "993088d5-fa85-42d4-be0e-9b085313144e"
     },
     "Exception" : null
   }, {
     "Method" : "PUT",
-<<<<<<< HEAD
-    "Uri" : "https://jaschrepragrs.blob.core.windows.net/jtcbreakleaseacfail0containerapitestbreakleaseacfail3d467339b?comp=lease&restype=container",
+    "Uri" : "https://jaschrepragrs.blob.core.windows.net/jtcbreakleaseacfail0containerapitestbreakleaseacfailcba24692c?comp=lease&restype=container",
     "Headers" : {
       "x-ms-version" : "2019-02-02",
       "User-Agent" : "azsdk-java-azure-storage-blob/12.0.0-preview.3 1.8.0_221; Windows 10 10.0",
-      "x-ms-client-request-id" : "d38590a8-b1aa-4dfa-a5ee-97efbb673885"
-=======
-    "Uri" : "https://azstoragesdkaccount.blob.core.windows.net/jtcbreakleaseacfail0containerapitestbreakleaseacfaileec372468?comp=lease&restype=container",
-    "Headers" : {
-      "x-ms-version" : "2019-02-02",
-      "User-Agent" : "azsdk-java-azure-storage-blob/12.0.0-preview.3 1.8.0_212; Windows 10 10.0",
-      "x-ms-client-request-id" : "5d5cb6c1-7190-4e37-88d6-b5aa3ae261c9"
->>>>>>> a55d5dd9
+      "x-ms-client-request-id" : "c9b74d14-6de5-44d8-b5c1-149f5a3e8ffd"
     },
     "Response" : {
       "x-ms-version" : "2019-02-02",
@@ -104,35 +57,20 @@
       "retry-after" : "0",
       "Content-Length" : "252",
       "StatusCode" : "412",
-<<<<<<< HEAD
-      "x-ms-request-id" : "827d3288-601e-001e-0b3c-643a46000000",
-      "Body" : "﻿<?xml version=\"1.0\" encoding=\"utf-8\"?><Error><Code>ConditionNotMet</Code><Message>The condition specified using HTTP conditional header(s) is not met.\nRequestId:827d3288-601e-001e-0b3c-643a46000000\nTime:2019-09-05T22:49:23.3644050Z</Message></Error>",
-      "Date" : "Thu, 05 Sep 2019 22:49:22 GMT",
-      "x-ms-client-request-id" : "d38590a8-b1aa-4dfa-a5ee-97efbb673885",
-=======
-      "x-ms-request-id" : "ec65af16-001e-001f-4fe6-64eb66000000",
-      "Body" : "﻿<?xml version=\"1.0\" encoding=\"utf-8\"?><Error><Code>ConditionNotMet</Code><Message>The condition specified using HTTP conditional header(s) is not met.\nRequestId:ec65af16-001e-001f-4fe6-64eb66000000\nTime:2019-09-06T19:08:48.9411631Z</Message></Error>",
-      "Date" : "Fri, 06 Sep 2019 19:08:48 GMT",
-      "x-ms-client-request-id" : "5d5cb6c1-7190-4e37-88d6-b5aa3ae261c9",
->>>>>>> a55d5dd9
+      "x-ms-request-id" : "c5ca0c56-301e-0042-0149-67cbbf000000",
+      "Body" : "﻿<?xml version=\"1.0\" encoding=\"utf-8\"?><Error><Code>ConditionNotMet</Code><Message>The condition specified using HTTP conditional header(s) is not met.\nRequestId:c5ca0c56-301e-0042-0149-67cbbf000000\nTime:2019-09-09T20:03:52.7101583Z</Message></Error>",
+      "Date" : "Mon, 09 Sep 2019 20:03:51 GMT",
+      "x-ms-client-request-id" : "c9b74d14-6de5-44d8-b5c1-149f5a3e8ffd",
       "Content-Type" : "application/xml"
     },
     "Exception" : null
   }, {
     "Method" : "GET",
-<<<<<<< HEAD
     "Uri" : "https://jaschrepragrs.blob.core.windows.net?prefix=jtcbreakleaseacfail&comp=list",
     "Headers" : {
       "x-ms-version" : "2019-02-02",
       "User-Agent" : "azsdk-java-azure-storage-blob/12.0.0-preview.3 1.8.0_221; Windows 10 10.0",
-      "x-ms-client-request-id" : "ec2a2fea-2262-46ec-b201-3b24e9da2e50"
-=======
-    "Uri" : "https://azstoragesdkaccount.blob.core.windows.net?prefix=jtcbreakleaseacfail&comp=list",
-    "Headers" : {
-      "x-ms-version" : "2019-02-02",
-      "User-Agent" : "azsdk-java-azure-storage-blob/12.0.0-preview.3 1.8.0_212; Windows 10 10.0",
-      "x-ms-client-request-id" : "d1166295-c8a8-4203-885b-609bfae04ca3"
->>>>>>> a55d5dd9
+      "x-ms-client-request-id" : "dff1df2a-be01-42c5-bead-20b59cb513e8"
     },
     "Response" : {
       "Transfer-Encoding" : "chunked",
@@ -140,77 +78,42 @@
       "Server" : "Windows-Azure-Blob/1.0 Microsoft-HTTPAPI/2.0",
       "retry-after" : "0",
       "StatusCode" : "200",
-<<<<<<< HEAD
-      "x-ms-request-id" : "827d3298-601e-001e-1b3c-643a46000000",
-      "Body" : "﻿<?xml version=\"1.0\" encoding=\"utf-8\"?><EnumerationResults ServiceEndpoint=\"https://jaschrepragrs.blob.core.windows.net/\"><Prefix>jtcbreakleaseacfail</Prefix><Containers><Container><Name>jtcbreakleaseacfail0containerapitestbreakleaseacfail3d467339b</Name><Properties><Last-Modified>Thu, 05 Sep 2019 22:49:23 GMT</Last-Modified><Etag>\"0x8D732534BD3609E\"</Etag><LeaseStatus>locked</LeaseStatus><LeaseState>leased</LeaseState><LeaseDuration>infinite</LeaseDuration><DefaultEncryptionScope>$account-encryption-key</DefaultEncryptionScope><DenyEncryptionScopeOverride>false</DenyEncryptionScopeOverride><HasImmutabilityPolicy>false</HasImmutabilityPolicy><HasLegalHold>false</HasLegalHold></Properties></Container></Containers><NextMarker /></EnumerationResults>",
-      "Date" : "Thu, 05 Sep 2019 22:49:23 GMT",
-      "x-ms-client-request-id" : "ec2a2fea-2262-46ec-b201-3b24e9da2e50",
-=======
-      "x-ms-request-id" : "ec65af25-001e-001f-5de6-64eb66000000",
-      "Body" : "﻿<?xml version=\"1.0\" encoding=\"utf-8\"?><EnumerationResults ServiceEndpoint=\"https://azstoragesdkaccount.blob.core.windows.net/\"><Prefix>jtcbreakleaseacfail</Prefix><Containers><Container><Name>jtcbreakleaseacfail0containerapitestbreakleaseacfaileec372468</Name><Properties><Last-Modified>Fri, 06 Sep 2019 19:08:48 GMT</Last-Modified><Etag>\"0x8D732FDA5F5FD00\"</Etag><LeaseStatus>locked</LeaseStatus><LeaseState>leased</LeaseState><LeaseDuration>infinite</LeaseDuration><DefaultEncryptionScope>$account-encryption-key</DefaultEncryptionScope><DenyEncryptionScopeOverride>false</DenyEncryptionScopeOverride><HasImmutabilityPolicy>false</HasImmutabilityPolicy><HasLegalHold>false</HasLegalHold></Properties></Container></Containers><NextMarker /></EnumerationResults>",
-      "Date" : "Fri, 06 Sep 2019 19:08:48 GMT",
-      "x-ms-client-request-id" : "d1166295-c8a8-4203-885b-609bfae04ca3",
->>>>>>> a55d5dd9
+      "x-ms-request-id" : "c5ca0c6a-301e-0042-1449-67cbbf000000",
+      "Body" : "﻿<?xml version=\"1.0\" encoding=\"utf-8\"?><EnumerationResults ServiceEndpoint=\"https://jaschrepragrs.blob.core.windows.net/\"><Prefix>jtcbreakleaseacfail</Prefix><Containers><Container><Name>jtcbreakleaseacfail0containerapitestbreakleaseacfailcba24692c</Name><Properties><Last-Modified>Mon, 09 Sep 2019 20:03:52 GMT</Last-Modified><Etag>\"0x8D73560D6582EAC\"</Etag><LeaseStatus>locked</LeaseStatus><LeaseState>leased</LeaseState><LeaseDuration>infinite</LeaseDuration><DefaultEncryptionScope>$account-encryption-key</DefaultEncryptionScope><DenyEncryptionScopeOverride>false</DenyEncryptionScopeOverride><HasImmutabilityPolicy>false</HasImmutabilityPolicy><HasLegalHold>false</HasLegalHold></Properties></Container></Containers><NextMarker /></EnumerationResults>",
+      "Date" : "Mon, 09 Sep 2019 20:03:51 GMT",
+      "x-ms-client-request-id" : "dff1df2a-be01-42c5-bead-20b59cb513e8",
       "Content-Type" : "application/xml"
     },
     "Exception" : null
   }, {
     "Method" : "PUT",
-<<<<<<< HEAD
-    "Uri" : "https://jaschrepragrs.blob.core.windows.net/jtcbreakleaseacfail0containerapitestbreakleaseacfail3d467339b?comp=lease&restype=container",
+    "Uri" : "https://jaschrepragrs.blob.core.windows.net/jtcbreakleaseacfail0containerapitestbreakleaseacfailcba24692c?comp=lease&restype=container",
     "Headers" : {
       "x-ms-version" : "2019-02-02",
       "User-Agent" : "azsdk-java-azure-storage-blob/12.0.0-preview.3 1.8.0_221; Windows 10 10.0",
-      "x-ms-client-request-id" : "8b0245d6-ff3b-440d-8b8d-05539887c1e7"
-=======
-    "Uri" : "https://azstoragesdkaccount.blob.core.windows.net/jtcbreakleaseacfail0containerapitestbreakleaseacfaileec372468?comp=lease&restype=container",
-    "Headers" : {
-      "x-ms-version" : "2019-02-02",
-      "User-Agent" : "azsdk-java-azure-storage-blob/12.0.0-preview.3 1.8.0_212; Windows 10 10.0",
-      "x-ms-client-request-id" : "d411012b-0120-4796-8e64-94d0c0add0bf"
->>>>>>> a55d5dd9
+      "x-ms-client-request-id" : "48e6f803-ecd6-488a-ac80-6a67616cc9f9"
     },
     "Response" : {
       "x-ms-version" : "2019-02-02",
       "Server" : "Windows-Azure-Blob/1.0 Microsoft-HTTPAPI/2.0",
-<<<<<<< HEAD
-      "ETag" : "\"0x8D732534BD3609E\"",
+      "ETag" : "\"0x8D73560D6582EAC\"",
       "x-ms-lease-time" : "0",
-      "Last-Modified" : "Thu, 05 Sep 2019 22:49:23 GMT",
+      "Last-Modified" : "Mon, 09 Sep 2019 20:03:52 GMT",
       "retry-after" : "0",
       "Content-Length" : "0",
       "StatusCode" : "202",
-      "x-ms-request-id" : "827d32a1-601e-001e-243c-643a46000000",
-      "Date" : "Thu, 05 Sep 2019 22:49:23 GMT",
-      "x-ms-client-request-id" : "8b0245d6-ff3b-440d-8b8d-05539887c1e7"
-=======
-      "ETag" : "\"0x8D732FDA5F5FD00\"",
-      "x-ms-lease-time" : "0",
-      "Last-Modified" : "Fri, 06 Sep 2019 19:08:48 GMT",
-      "retry-after" : "0",
-      "Content-Length" : "0",
-      "StatusCode" : "202",
-      "x-ms-request-id" : "ec65af3b-001e-001f-72e6-64eb66000000",
-      "Date" : "Fri, 06 Sep 2019 19:08:48 GMT",
-      "x-ms-client-request-id" : "d411012b-0120-4796-8e64-94d0c0add0bf"
->>>>>>> a55d5dd9
+      "x-ms-request-id" : "c5ca0c7e-301e-0042-2749-67cbbf000000",
+      "Date" : "Mon, 09 Sep 2019 20:03:51 GMT",
+      "x-ms-client-request-id" : "48e6f803-ecd6-488a-ac80-6a67616cc9f9"
     },
     "Exception" : null
   }, {
     "Method" : "DELETE",
-<<<<<<< HEAD
-    "Uri" : "https://jaschrepragrs.blob.core.windows.net/jtcbreakleaseacfail0containerapitestbreakleaseacfail3d467339b?restype=container",
+    "Uri" : "https://jaschrepragrs.blob.core.windows.net/jtcbreakleaseacfail0containerapitestbreakleaseacfailcba24692c?restype=container",
     "Headers" : {
       "x-ms-version" : "2019-02-02",
       "User-Agent" : "azsdk-java-azure-storage-blob/12.0.0-preview.3 1.8.0_221; Windows 10 10.0",
-      "x-ms-client-request-id" : "b5a61868-a91a-4019-9ff5-c4d323731bfd"
-=======
-    "Uri" : "https://azstoragesdkaccount.blob.core.windows.net/jtcbreakleaseacfail0containerapitestbreakleaseacfaileec372468?restype=container",
-    "Headers" : {
-      "x-ms-version" : "2019-02-02",
-      "User-Agent" : "azsdk-java-azure-storage-blob/12.0.0-preview.3 1.8.0_212; Windows 10 10.0",
-      "x-ms-client-request-id" : "6463f988-7060-41f3-8d3b-3aaa9e756f3c"
->>>>>>> a55d5dd9
+      "x-ms-client-request-id" : "f724ed60-c65c-4221-a125-a38e4af3ed07"
     },
     "Response" : {
       "x-ms-version" : "2019-02-02",
@@ -218,21 +121,11 @@
       "retry-after" : "0",
       "Content-Length" : "0",
       "StatusCode" : "202",
-<<<<<<< HEAD
-      "x-ms-request-id" : "827d32a8-601e-001e-2b3c-643a46000000",
-      "Date" : "Thu, 05 Sep 2019 22:49:23 GMT",
-      "x-ms-client-request-id" : "b5a61868-a91a-4019-9ff5-c4d323731bfd"
+      "x-ms-request-id" : "c5ca0c9d-301e-0042-4349-67cbbf000000",
+      "Date" : "Mon, 09 Sep 2019 20:03:51 GMT",
+      "x-ms-client-request-id" : "f724ed60-c65c-4221-a125-a38e4af3ed07"
     },
     "Exception" : null
   } ],
-  "variables" : [ "jtcbreakleaseacfail0containerapitestbreakleaseacfail3d467339b" ]
-=======
-      "x-ms-request-id" : "ec65af52-001e-001f-09e6-64eb66000000",
-      "Date" : "Fri, 06 Sep 2019 19:08:48 GMT",
-      "x-ms-client-request-id" : "6463f988-7060-41f3-8d3b-3aaa9e756f3c"
-    },
-    "Exception" : null
-  } ],
-  "variables" : [ "jtcbreakleaseacfail0containerapitestbreakleaseacfaileec372468" ]
->>>>>>> a55d5dd9
+  "variables" : [ "jtcbreakleaseacfail0containerapitestbreakleaseacfailcba24692c" ]
 }