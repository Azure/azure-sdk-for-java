--- conflicted
+++ resolved
@@ -1,105 +1,57 @@
 {
   "networkCallRecords" : [ {
     "Method" : "PUT",
-<<<<<<< HEAD
-    "Uri" : "https://jaschrepragrs.blob.core.windows.net/jtcdeletemin0blobapitestdeletemin0fa61621d4acefa9d37?restype=container",
+    "Uri" : "https://jaschrepragrs.blob.core.windows.net/jtcdeletemin0blobapitestdeleteminb4f0568551037f954a7?restype=container",
     "Headers" : {
       "x-ms-version" : "2019-02-02",
       "User-Agent" : "azsdk-java-azure-storage-blob/12.0.0-preview.3 1.8.0_221; Windows 10 10.0",
-      "x-ms-client-request-id" : "f2055251-0b52-4de0-afb0-c1919ecdd72f"
-=======
-    "Uri" : "https://azstoragesdkaccount.blob.core.windows.net/jtcdeletemin0blobapitestdeletemin3032053138d90d79b06?restype=container",
-    "Headers" : {
-      "x-ms-version" : "2019-02-02",
-      "User-Agent" : "azsdk-java-azure-storage-blob/12.0.0-preview.3 1.8.0_212; Windows 10 10.0",
-      "x-ms-client-request-id" : "53d45c68-aba1-4741-9948-1b2c3590f9f0"
->>>>>>> a55d5dd9
+      "x-ms-client-request-id" : "4fbe5aaf-de39-4687-bfce-3e7e929d7b6d"
     },
     "Response" : {
       "x-ms-version" : "2019-02-02",
       "Server" : "Windows-Azure-Blob/1.0 Microsoft-HTTPAPI/2.0",
-<<<<<<< HEAD
-      "ETag" : "\"0x8D73251E195DAA9\"",
-      "Last-Modified" : "Thu, 05 Sep 2019 22:39:15 GMT",
+      "ETag" : "\"0x8D73561318524C8\"",
+      "Last-Modified" : "Mon, 09 Sep 2019 20:06:25 GMT",
       "retry-after" : "0",
       "Content-Length" : "0",
       "StatusCode" : "201",
-      "x-ms-request-id" : "bfed4332-901e-0044-3f3a-643cc7000000",
-      "Date" : "Thu, 05 Sep 2019 22:39:15 GMT",
-      "x-ms-client-request-id" : "f2055251-0b52-4de0-afb0-c1919ecdd72f"
-=======
-      "ETag" : "\"0x8D732FCA658E23C\"",
-      "Last-Modified" : "Fri, 06 Sep 2019 19:01:40 GMT",
-      "retry-after" : "0",
-      "Content-Length" : "0",
-      "StatusCode" : "201",
-      "x-ms-request-id" : "b92c2cc6-d01e-009e-2ce5-644931000000",
-      "Date" : "Fri, 06 Sep 2019 19:01:39 GMT",
-      "x-ms-client-request-id" : "53d45c68-aba1-4741-9948-1b2c3590f9f0"
->>>>>>> a55d5dd9
+      "x-ms-request-id" : "c5caaa44-301e-0042-1c4a-67cbbf000000",
+      "Date" : "Mon, 09 Sep 2019 20:06:25 GMT",
+      "x-ms-client-request-id" : "4fbe5aaf-de39-4687-bfce-3e7e929d7b6d"
     },
     "Exception" : null
   }, {
     "Method" : "PUT",
-<<<<<<< HEAD
-    "Uri" : "https://jaschrepragrs.blob.core.windows.net/jtcdeletemin0blobapitestdeletemin0fa61621d4acefa9d37/javablobdeletemin1blobapitestdeletemin0fa225211aa8611b",
+    "Uri" : "https://jaschrepragrs.blob.core.windows.net/jtcdeletemin0blobapitestdeleteminb4f0568551037f954a7/javablobdeletemin1blobapitestdeleteminb4f1018436485f23",
     "Headers" : {
       "x-ms-version" : "2019-02-02",
       "User-Agent" : "azsdk-java-azure-storage-blob/12.0.0-preview.3 1.8.0_221; Windows 10 10.0",
-      "x-ms-client-request-id" : "46d1a9c3-fec9-45b0-a814-90a45f083384",
-=======
-    "Uri" : "https://azstoragesdkaccount.blob.core.windows.net/jtcdeletemin0blobapitestdeletemin3032053138d90d79b06/javablobdeletemin1blobapitestdeletemin3031981027d5243e",
-    "Headers" : {
-      "x-ms-version" : "2019-02-02",
-      "User-Agent" : "azsdk-java-azure-storage-blob/12.0.0-preview.3 1.8.0_212; Windows 10 10.0",
-      "x-ms-client-request-id" : "709c6b31-2eae-4ad3-b421-696a4fc526f4",
->>>>>>> a55d5dd9
+      "x-ms-client-request-id" : "2082ade5-44ce-4ac3-98b5-6f4a180e00f4",
       "Content-Type" : "application/octet-stream"
     },
     "Response" : {
       "x-ms-version" : "2019-02-02",
       "Server" : "Windows-Azure-Blob/1.0 Microsoft-HTTPAPI/2.0",
       "x-ms-content-crc64" : "6RYQPwaVsyQ=",
-<<<<<<< HEAD
-      "Last-Modified" : "Thu, 05 Sep 2019 22:39:15 GMT",
+      "Last-Modified" : "Mon, 09 Sep 2019 20:06:25 GMT",
       "retry-after" : "0",
       "StatusCode" : "201",
       "x-ms-request-server-encrypted" : "true",
-      "Date" : "Thu, 05 Sep 2019 22:39:15 GMT",
+      "Date" : "Mon, 09 Sep 2019 20:06:25 GMT",
       "Content-MD5" : "wh+Wm18D0z1D4E+PE252gg==",
-      "ETag" : "\"0x8D73251E1A339EC\"",
+      "ETag" : "\"0x8D73561319253FA\"",
       "Content-Length" : "0",
-      "x-ms-request-id" : "bfed4348-901e-0044-503a-643cc7000000",
-      "x-ms-client-request-id" : "46d1a9c3-fec9-45b0-a814-90a45f083384"
-=======
-      "Last-Modified" : "Fri, 06 Sep 2019 19:01:40 GMT",
-      "retry-after" : "0",
-      "StatusCode" : "201",
-      "x-ms-request-server-encrypted" : "true",
-      "Date" : "Fri, 06 Sep 2019 19:01:39 GMT",
-      "Content-MD5" : "wh+Wm18D0z1D4E+PE252gg==",
-      "ETag" : "\"0x8D732FCA6613FFB\"",
-      "Content-Length" : "0",
-      "x-ms-request-id" : "b92c2d18-d01e-009e-74e5-644931000000",
-      "x-ms-client-request-id" : "709c6b31-2eae-4ad3-b421-696a4fc526f4"
->>>>>>> a55d5dd9
+      "x-ms-request-id" : "c5caaa60-301e-0042-344a-67cbbf000000",
+      "x-ms-client-request-id" : "2082ade5-44ce-4ac3-98b5-6f4a180e00f4"
     },
     "Exception" : null
   }, {
     "Method" : "DELETE",
-<<<<<<< HEAD
-    "Uri" : "https://jaschrepragrs.blob.core.windows.net/jtcdeletemin0blobapitestdeletemin0fa61621d4acefa9d37/javablobdeletemin1blobapitestdeletemin0fa225211aa8611b",
+    "Uri" : "https://jaschrepragrs.blob.core.windows.net/jtcdeletemin0blobapitestdeleteminb4f0568551037f954a7/javablobdeletemin1blobapitestdeleteminb4f1018436485f23",
     "Headers" : {
       "x-ms-version" : "2019-02-02",
       "User-Agent" : "azsdk-java-azure-storage-blob/12.0.0-preview.3 1.8.0_221; Windows 10 10.0",
-      "x-ms-client-request-id" : "f3dd58e7-f736-4695-8143-402059b2bb7d"
-=======
-    "Uri" : "https://azstoragesdkaccount.blob.core.windows.net/jtcdeletemin0blobapitestdeletemin3032053138d90d79b06/javablobdeletemin1blobapitestdeletemin3031981027d5243e",
-    "Headers" : {
-      "x-ms-version" : "2019-02-02",
-      "User-Agent" : "azsdk-java-azure-storage-blob/12.0.0-preview.3 1.8.0_212; Windows 10 10.0",
-      "x-ms-client-request-id" : "acaa7617-6671-4224-ac1f-030bfcb4f255"
->>>>>>> a55d5dd9
+      "x-ms-client-request-id" : "36eb67d3-bcc7-437a-afc9-6d415445aff8"
     },
     "Response" : {
       "x-ms-version" : "2019-02-02",
@@ -108,32 +60,18 @@
       "retry-after" : "0",
       "Content-Length" : "0",
       "StatusCode" : "202",
-<<<<<<< HEAD
-      "x-ms-request-id" : "bfed4356-901e-0044-5d3a-643cc7000000",
-      "Date" : "Thu, 05 Sep 2019 22:39:15 GMT",
-      "x-ms-client-request-id" : "f3dd58e7-f736-4695-8143-402059b2bb7d"
-=======
-      "x-ms-request-id" : "b92c2d64-d01e-009e-3ae5-644931000000",
-      "Date" : "Fri, 06 Sep 2019 19:01:39 GMT",
-      "x-ms-client-request-id" : "acaa7617-6671-4224-ac1f-030bfcb4f255"
->>>>>>> a55d5dd9
+      "x-ms-request-id" : "c5caaa78-301e-0042-4a4a-67cbbf000000",
+      "Date" : "Mon, 09 Sep 2019 20:06:25 GMT",
+      "x-ms-client-request-id" : "36eb67d3-bcc7-437a-afc9-6d415445aff8"
     },
     "Exception" : null
   }, {
     "Method" : "GET",
-<<<<<<< HEAD
     "Uri" : "https://jaschrepragrs.blob.core.windows.net?prefix=jtcdeletemin&comp=list",
     "Headers" : {
       "x-ms-version" : "2019-02-02",
       "User-Agent" : "azsdk-java-azure-storage-blob/12.0.0-preview.3 1.8.0_221; Windows 10 10.0",
-      "x-ms-client-request-id" : "886ca6bf-f7ff-4d58-953f-7043e55020ca"
-=======
-    "Uri" : "https://azstoragesdkaccount.blob.core.windows.net?prefix=jtcdeletemin&comp=list",
-    "Headers" : {
-      "x-ms-version" : "2019-02-02",
-      "User-Agent" : "azsdk-java-azure-storage-blob/12.0.0-preview.3 1.8.0_212; Windows 10 10.0",
-      "x-ms-client-request-id" : "aea4b254-6178-4962-933f-4ddb1c06b087"
->>>>>>> a55d5dd9
+      "x-ms-client-request-id" : "6ffdfb74-b055-44aa-9577-e48915b37b0f"
     },
     "Response" : {
       "Transfer-Encoding" : "chunked",
@@ -141,35 +79,20 @@
       "Server" : "Windows-Azure-Blob/1.0 Microsoft-HTTPAPI/2.0",
       "retry-after" : "0",
       "StatusCode" : "200",
-<<<<<<< HEAD
-      "x-ms-request-id" : "bfed4366-901e-0044-6b3a-643cc7000000",
-      "Body" : "﻿<?xml version=\"1.0\" encoding=\"utf-8\"?><EnumerationResults ServiceEndpoint=\"https://jaschrepragrs.blob.core.windows.net/\"><Prefix>jtcdeletemin</Prefix><Containers><Container><Name>jtcdeletemin0blobapitestdeletemin0fa61621d4acefa9d37</Name><Properties><Last-Modified>Thu, 05 Sep 2019 22:39:15 GMT</Last-Modified><Etag>\"0x8D73251E195DAA9\"</Etag><LeaseStatus>unlocked</LeaseStatus><LeaseState>available</LeaseState><DefaultEncryptionScope>$account-encryption-key</DefaultEncryptionScope><DenyEncryptionScopeOverride>false</DenyEncryptionScopeOverride><HasImmutabilityPolicy>false</HasImmutabilityPolicy><HasLegalHold>false</HasLegalHold></Properties></Container></Containers><NextMarker /></EnumerationResults>",
-      "Date" : "Thu, 05 Sep 2019 22:39:15 GMT",
-      "x-ms-client-request-id" : "886ca6bf-f7ff-4d58-953f-7043e55020ca",
-=======
-      "x-ms-request-id" : "b92c2d9a-d01e-009e-6fe5-644931000000",
-      "Body" : "﻿<?xml version=\"1.0\" encoding=\"utf-8\"?><EnumerationResults ServiceEndpoint=\"https://azstoragesdkaccount.blob.core.windows.net/\"><Prefix>jtcdeletemin</Prefix><Containers><Container><Name>jtcdeletemin0blobapitestdeletemin3032053138d90d79b06</Name><Properties><Last-Modified>Fri, 06 Sep 2019 19:01:40 GMT</Last-Modified><Etag>\"0x8D732FCA658E23C\"</Etag><LeaseStatus>unlocked</LeaseStatus><LeaseState>available</LeaseState><DefaultEncryptionScope>$account-encryption-key</DefaultEncryptionScope><DenyEncryptionScopeOverride>false</DenyEncryptionScopeOverride><HasImmutabilityPolicy>false</HasImmutabilityPolicy><HasLegalHold>false</HasLegalHold></Properties></Container></Containers><NextMarker /></EnumerationResults>",
-      "Date" : "Fri, 06 Sep 2019 19:01:39 GMT",
-      "x-ms-client-request-id" : "aea4b254-6178-4962-933f-4ddb1c06b087",
->>>>>>> a55d5dd9
+      "x-ms-request-id" : "c5caaa8f-301e-0042-5f4a-67cbbf000000",
+      "Body" : "﻿<?xml version=\"1.0\" encoding=\"utf-8\"?><EnumerationResults ServiceEndpoint=\"https://jaschrepragrs.blob.core.windows.net/\"><Prefix>jtcdeletemin</Prefix><Containers><Container><Name>jtcdeletemin0blobapitestdeleteminb4f0568551037f954a7</Name><Properties><Last-Modified>Mon, 09 Sep 2019 20:06:25 GMT</Last-Modified><Etag>\"0x8D73561318524C8\"</Etag><LeaseStatus>unlocked</LeaseStatus><LeaseState>available</LeaseState><DefaultEncryptionScope>$account-encryption-key</DefaultEncryptionScope><DenyEncryptionScopeOverride>false</DenyEncryptionScopeOverride><HasImmutabilityPolicy>false</HasImmutabilityPolicy><HasLegalHold>false</HasLegalHold></Properties></Container></Containers><NextMarker /></EnumerationResults>",
+      "Date" : "Mon, 09 Sep 2019 20:06:25 GMT",
+      "x-ms-client-request-id" : "6ffdfb74-b055-44aa-9577-e48915b37b0f",
       "Content-Type" : "application/xml"
     },
     "Exception" : null
   }, {
     "Method" : "DELETE",
-<<<<<<< HEAD
-    "Uri" : "https://jaschrepragrs.blob.core.windows.net/jtcdeletemin0blobapitestdeletemin0fa61621d4acefa9d37?restype=container",
+    "Uri" : "https://jaschrepragrs.blob.core.windows.net/jtcdeletemin0blobapitestdeleteminb4f0568551037f954a7?restype=container",
     "Headers" : {
       "x-ms-version" : "2019-02-02",
       "User-Agent" : "azsdk-java-azure-storage-blob/12.0.0-preview.3 1.8.0_221; Windows 10 10.0",
-      "x-ms-client-request-id" : "1b1795a2-fdf5-43de-851f-923dbb7221c1"
-=======
-    "Uri" : "https://azstoragesdkaccount.blob.core.windows.net/jtcdeletemin0blobapitestdeletemin3032053138d90d79b06?restype=container",
-    "Headers" : {
-      "x-ms-version" : "2019-02-02",
-      "User-Agent" : "azsdk-java-azure-storage-blob/12.0.0-preview.3 1.8.0_212; Windows 10 10.0",
-      "x-ms-client-request-id" : "5e09410b-dc42-4f54-8292-0f5347d35f8f"
->>>>>>> a55d5dd9
+      "x-ms-client-request-id" : "2d24bc01-326f-44e0-b7ae-1467e0acce16"
     },
     "Response" : {
       "x-ms-version" : "2019-02-02",
@@ -177,21 +100,11 @@
       "retry-after" : "0",
       "Content-Length" : "0",
       "StatusCode" : "202",
-<<<<<<< HEAD
-      "x-ms-request-id" : "bfed4373-901e-0044-763a-643cc7000000",
-      "Date" : "Thu, 05 Sep 2019 22:39:15 GMT",
-      "x-ms-client-request-id" : "1b1795a2-fdf5-43de-851f-923dbb7221c1"
+      "x-ms-request-id" : "c5caaaa2-301e-0042-714a-67cbbf000000",
+      "Date" : "Mon, 09 Sep 2019 20:06:25 GMT",
+      "x-ms-client-request-id" : "2d24bc01-326f-44e0-b7ae-1467e0acce16"
     },
     "Exception" : null
   } ],
-  "variables" : [ "jtcdeletemin0blobapitestdeletemin0fa61621d4acefa9d37", "javablobdeletemin1blobapitestdeletemin0fa225211aa8611b" ]
-=======
-      "x-ms-request-id" : "b92c2dcb-d01e-009e-16e5-644931000000",
-      "Date" : "Fri, 06 Sep 2019 19:01:39 GMT",
-      "x-ms-client-request-id" : "5e09410b-dc42-4f54-8292-0f5347d35f8f"
-    },
-    "Exception" : null
-  } ],
-  "variables" : [ "jtcdeletemin0blobapitestdeletemin3032053138d90d79b06", "javablobdeletemin1blobapitestdeletemin3031981027d5243e" ]
->>>>>>> a55d5dd9
+  "variables" : [ "jtcdeletemin0blobapitestdeleteminb4f0568551037f954a7", "javablobdeletemin1blobapitestdeleteminb4f1018436485f23" ]
 }