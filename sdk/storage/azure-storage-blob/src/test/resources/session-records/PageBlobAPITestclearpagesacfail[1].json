--- conflicted
+++ resolved
@@ -1,148 +1,79 @@
 {
   "networkCallRecords" : [ {
     "Method" : "PUT",
-<<<<<<< HEAD
-    "Uri" : "https://jaschrepragrs.blob.core.windows.net/jtcclearpagesacfail0pageblobapitestclearpagesacfailae2520218b?restype=container",
+    "Uri" : "https://jaschrepragrs.blob.core.windows.net/jtcclearpagesacfail0pageblobapitestclearpagesacfail4b217451a2?restype=container",
     "Headers" : {
       "x-ms-version" : "2019-02-02",
       "User-Agent" : "azsdk-java-azure-storage-blob/12.0.0-preview.3 1.8.0_221; Windows 10 10.0",
-      "x-ms-client-request-id" : "e0f2a817-50ac-4570-9cc0-d46dc1d5af49"
-=======
-    "Uri" : "https://azstoragesdkaccount.blob.core.windows.net/jtcclearpagesacfail0pageblobapitestclearpagesacfailc11251804c?restype=container",
-    "Headers" : {
-      "x-ms-version" : "2019-02-02",
-      "User-Agent" : "azsdk-java-azure-storage-blob/12.0.0-preview.3 1.8.0_212; Windows 10 10.0",
-      "x-ms-client-request-id" : "1084e3aa-7390-452b-b3d6-9b66e20a8688"
->>>>>>> a55d5dd9
+      "x-ms-client-request-id" : "a1337379-c9d6-4549-abec-19958762ec66"
     },
     "Response" : {
       "x-ms-version" : "2019-02-02",
       "Server" : "Windows-Azure-Blob/1.0 Microsoft-HTTPAPI/2.0",
-<<<<<<< HEAD
-      "ETag" : "\"0x8D7325259938E24\"",
-      "Last-Modified" : "Thu, 05 Sep 2019 22:42:36 GMT",
+      "ETag" : "\"0x8D73561937F750E\"",
+      "Last-Modified" : "Mon, 09 Sep 2019 20:09:09 GMT",
       "retry-after" : "0",
       "Content-Length" : "0",
       "StatusCode" : "201",
-      "x-ms-request-id" : "e0dd65fd-e01e-0026-423b-647b1f000000",
-      "Date" : "Thu, 05 Sep 2019 22:42:35 GMT",
-      "x-ms-client-request-id" : "e0f2a817-50ac-4570-9cc0-d46dc1d5af49"
-=======
-      "ETag" : "\"0x8D732FDC63D130D\"",
-      "Last-Modified" : "Fri, 06 Sep 2019 19:09:43 GMT",
-      "retry-after" : "0",
-      "Content-Length" : "0",
-      "StatusCode" : "201",
-      "x-ms-request-id" : "8f760d4b-401e-003a-13e6-6473d5000000",
-      "Date" : "Fri, 06 Sep 2019 19:09:42 GMT",
-      "x-ms-client-request-id" : "1084e3aa-7390-452b-b3d6-9b66e20a8688"
->>>>>>> a55d5dd9
+      "x-ms-request-id" : "9ebd2930-501e-003f-6c4a-675777000000",
+      "Date" : "Mon, 09 Sep 2019 20:09:09 GMT",
+      "x-ms-client-request-id" : "a1337379-c9d6-4549-abec-19958762ec66"
     },
     "Exception" : null
   }, {
     "Method" : "PUT",
-<<<<<<< HEAD
-    "Uri" : "https://jaschrepragrs.blob.core.windows.net/jtcclearpagesacfail0pageblobapitestclearpagesacfailae2520218b/javablobclearpagesacfail1374723305f5be03db4db3",
+    "Uri" : "https://jaschrepragrs.blob.core.windows.net/jtcclearpagesacfail0pageblobapitestclearpagesacfail4b217451a2/javablobclearpagesacfail176282a8c108b95eb34284",
     "Headers" : {
       "x-ms-version" : "2019-02-02",
       "User-Agent" : "azsdk-java-azure-storage-blob/12.0.0-preview.3 1.8.0_221; Windows 10 10.0",
-      "x-ms-client-request-id" : "fb2161a2-97ae-4ba1-93f9-2cf42a52a8da"
-=======
-    "Uri" : "https://azstoragesdkaccount.blob.core.windows.net/jtcclearpagesacfail0pageblobapitestclearpagesacfailc11251804c/javablobclearpagesacfail164746e834d3441c1943e0",
-    "Headers" : {
-      "x-ms-version" : "2019-02-02",
-      "User-Agent" : "azsdk-java-azure-storage-blob/12.0.0-preview.3 1.8.0_212; Windows 10 10.0",
-      "x-ms-client-request-id" : "379856d2-ab01-4de3-8fc4-00715aedf4f3"
->>>>>>> a55d5dd9
+      "x-ms-client-request-id" : "36025b9b-250e-474e-bee7-67ee1958d80f"
     },
     "Response" : {
       "x-ms-version" : "2019-02-02",
       "Server" : "Windows-Azure-Blob/1.0 Microsoft-HTTPAPI/2.0",
-<<<<<<< HEAD
-      "ETag" : "\"0x8D7325259A03762\"",
-      "Last-Modified" : "Thu, 05 Sep 2019 22:42:36 GMT",
+      "ETag" : "\"0x8D73561938D8D73\"",
+      "Last-Modified" : "Mon, 09 Sep 2019 20:09:09 GMT",
       "retry-after" : "0",
       "Content-Length" : "0",
       "StatusCode" : "201",
-      "x-ms-request-id" : "e0dd660c-e01e-0026-4d3b-647b1f000000",
+      "x-ms-request-id" : "9ebd2946-501e-003f-7e4a-675777000000",
       "x-ms-request-server-encrypted" : "true",
-      "Date" : "Thu, 05 Sep 2019 22:42:36 GMT",
-      "x-ms-client-request-id" : "fb2161a2-97ae-4ba1-93f9-2cf42a52a8da"
-=======
-      "ETag" : "\"0x8D732FDC6428FA9\"",
-      "Last-Modified" : "Fri, 06 Sep 2019 19:09:43 GMT",
-      "retry-after" : "0",
-      "Content-Length" : "0",
-      "StatusCode" : "201",
-      "x-ms-request-id" : "8f760d5e-401e-003a-23e6-6473d5000000",
-      "x-ms-request-server-encrypted" : "true",
-      "Date" : "Fri, 06 Sep 2019 19:09:42 GMT",
-      "x-ms-client-request-id" : "379856d2-ab01-4de3-8fc4-00715aedf4f3"
->>>>>>> a55d5dd9
+      "Date" : "Mon, 09 Sep 2019 20:09:09 GMT",
+      "x-ms-client-request-id" : "36025b9b-250e-474e-bee7-67ee1958d80f"
     },
     "Exception" : null
   }, {
     "Method" : "PUT",
-<<<<<<< HEAD
-    "Uri" : "https://jaschrepragrs.blob.core.windows.net/jtcclearpagesacfail0pageblobapitestclearpagesacfailae2520218b/javablobclearpagesacfail1374723305f5be03db4db3?comp=page",
+    "Uri" : "https://jaschrepragrs.blob.core.windows.net/jtcclearpagesacfail0pageblobapitestclearpagesacfail4b217451a2/javablobclearpagesacfail176282a8c108b95eb34284?comp=page",
     "Headers" : {
       "x-ms-version" : "2019-02-02",
       "User-Agent" : "azsdk-java-azure-storage-blob/12.0.0-preview.3 1.8.0_221; Windows 10 10.0",
-      "x-ms-client-request-id" : "313b0ac1-b95d-4826-b5b8-b6c63a647a5a",
-=======
-    "Uri" : "https://azstoragesdkaccount.blob.core.windows.net/jtcclearpagesacfail0pageblobapitestclearpagesacfailc11251804c/javablobclearpagesacfail164746e834d3441c1943e0?comp=page",
-    "Headers" : {
-      "x-ms-version" : "2019-02-02",
-      "User-Agent" : "azsdk-java-azure-storage-blob/12.0.0-preview.3 1.8.0_212; Windows 10 10.0",
-      "x-ms-client-request-id" : "a45056d6-78d7-4e1d-ba23-1442ffb36e90",
->>>>>>> a55d5dd9
+      "x-ms-client-request-id" : "603c806c-04f7-451d-a3f0-4a5c8dd7d34e",
       "Content-Type" : "application/octet-stream"
     },
     "Response" : {
       "x-ms-version" : "2019-02-02",
       "Server" : "Windows-Azure-Blob/1.0 Microsoft-HTTPAPI/2.0",
-<<<<<<< HEAD
-      "x-ms-content-crc64" : "YvZ+b76z0xw=",
+      "x-ms-content-crc64" : "mnsOIzdsUXg=",
       "x-ms-blob-sequence-number" : "0",
-      "Last-Modified" : "Thu, 05 Sep 2019 22:42:36 GMT",
+      "Last-Modified" : "Mon, 09 Sep 2019 20:09:10 GMT",
       "retry-after" : "0",
       "StatusCode" : "201",
       "x-ms-request-server-encrypted" : "true",
-      "Date" : "Thu, 05 Sep 2019 22:42:36 GMT",
-      "ETag" : "\"0x8D7325259ACBCCA\"",
+      "Date" : "Mon, 09 Sep 2019 20:09:09 GMT",
+      "ETag" : "\"0x8D73561939A882D\"",
       "Content-Length" : "0",
-      "x-ms-request-id" : "e0dd6629-e01e-0026-683b-647b1f000000",
-      "x-ms-client-request-id" : "313b0ac1-b95d-4826-b5b8-b6c63a647a5a"
-=======
-      "x-ms-content-crc64" : "I/kkl7opWNw=",
-      "x-ms-blob-sequence-number" : "0",
-      "Last-Modified" : "Fri, 06 Sep 2019 19:09:43 GMT",
-      "retry-after" : "0",
-      "StatusCode" : "201",
-      "x-ms-request-server-encrypted" : "true",
-      "Date" : "Fri, 06 Sep 2019 19:09:42 GMT",
-      "ETag" : "\"0x8D732FDC649E467\"",
-      "Content-Length" : "0",
-      "x-ms-request-id" : "8f760d8f-401e-003a-4ae6-6473d5000000",
-      "x-ms-client-request-id" : "a45056d6-78d7-4e1d-ba23-1442ffb36e90"
->>>>>>> a55d5dd9
+      "x-ms-request-id" : "9ebd295b-501e-003f-104a-675777000000",
+      "x-ms-client-request-id" : "603c806c-04f7-451d-a3f0-4a5c8dd7d34e"
     },
     "Exception" : null
   }, {
     "Method" : "PUT",
-<<<<<<< HEAD
-    "Uri" : "https://jaschrepragrs.blob.core.windows.net/jtcclearpagesacfail0pageblobapitestclearpagesacfailae2520218b/javablobclearpagesacfail1374723305f5be03db4db3?comp=page",
+    "Uri" : "https://jaschrepragrs.blob.core.windows.net/jtcclearpagesacfail0pageblobapitestclearpagesacfail4b217451a2/javablobclearpagesacfail176282a8c108b95eb34284?comp=page",
     "Headers" : {
       "x-ms-version" : "2019-02-02",
       "User-Agent" : "azsdk-java-azure-storage-blob/12.0.0-preview.3 1.8.0_221; Windows 10 10.0",
-      "x-ms-client-request-id" : "6589ad30-1fa4-4e5e-a404-77d8429eddb4"
-=======
-    "Uri" : "https://azstoragesdkaccount.blob.core.windows.net/jtcclearpagesacfail0pageblobapitestclearpagesacfailc11251804c/javablobclearpagesacfail164746e834d3441c1943e0?comp=page",
-    "Headers" : {
-      "x-ms-version" : "2019-02-02",
-      "User-Agent" : "azsdk-java-azure-storage-blob/12.0.0-preview.3 1.8.0_212; Windows 10 10.0",
-      "x-ms-client-request-id" : "1a8c4825-bcee-4499-ac86-940165693f72"
->>>>>>> a55d5dd9
+      "x-ms-client-request-id" : "c354ae14-8e1d-4438-8cc7-4f21e4ae3c9e"
     },
     "Response" : {
       "x-ms-version" : "2019-02-02",
@@ -151,35 +82,20 @@
       "retry-after" : "0",
       "Content-Length" : "252",
       "StatusCode" : "412",
-<<<<<<< HEAD
-      "x-ms-request-id" : "e0dd6638-e01e-0026-753b-647b1f000000",
-      "Body" : "﻿<?xml version=\"1.0\" encoding=\"utf-8\"?><Error><Code>ConditionNotMet</Code><Message>The condition specified using HTTP conditional header(s) is not met.\nRequestId:e0dd6638-e01e-0026-753b-647b1f000000\nTime:2019-09-05T22:42:37.0205741Z</Message></Error>",
-      "Date" : "Thu, 05 Sep 2019 22:42:36 GMT",
-      "x-ms-client-request-id" : "6589ad30-1fa4-4e5e-a404-77d8429eddb4",
-=======
-      "x-ms-request-id" : "8f760d9f-401e-003a-59e6-6473d5000000",
-      "Body" : "﻿<?xml version=\"1.0\" encoding=\"utf-8\"?><Error><Code>ConditionNotMet</Code><Message>The condition specified using HTTP conditional header(s) is not met.\nRequestId:8f760d9f-401e-003a-59e6-6473d5000000\nTime:2019-09-06T19:09:43.1431707Z</Message></Error>",
-      "Date" : "Fri, 06 Sep 2019 19:09:42 GMT",
-      "x-ms-client-request-id" : "1a8c4825-bcee-4499-ac86-940165693f72",
->>>>>>> a55d5dd9
+      "x-ms-request-id" : "9ebd2974-501e-003f-264a-675777000000",
+      "Body" : "﻿<?xml version=\"1.0\" encoding=\"utf-8\"?><Error><Code>ConditionNotMet</Code><Message>The condition specified using HTTP conditional header(s) is not met.\nRequestId:9ebd2974-501e-003f-264a-675777000000\nTime:2019-09-09T20:09:10.1499983Z</Message></Error>",
+      "Date" : "Mon, 09 Sep 2019 20:09:09 GMT",
+      "x-ms-client-request-id" : "c354ae14-8e1d-4438-8cc7-4f21e4ae3c9e",
       "Content-Type" : "application/xml"
     },
     "Exception" : null
   }, {
     "Method" : "GET",
-<<<<<<< HEAD
     "Uri" : "https://jaschrepragrs.blob.core.windows.net?prefix=jtcclearpagesacfail&comp=list",
     "Headers" : {
       "x-ms-version" : "2019-02-02",
       "User-Agent" : "azsdk-java-azure-storage-blob/12.0.0-preview.3 1.8.0_221; Windows 10 10.0",
-      "x-ms-client-request-id" : "3c2bb939-6eba-41ea-bf31-fd0cd47af3b5"
-=======
-    "Uri" : "https://azstoragesdkaccount.blob.core.windows.net?prefix=jtcclearpagesacfail&comp=list",
-    "Headers" : {
-      "x-ms-version" : "2019-02-02",
-      "User-Agent" : "azsdk-java-azure-storage-blob/12.0.0-preview.3 1.8.0_212; Windows 10 10.0",
-      "x-ms-client-request-id" : "d57fcade-dc37-4a6f-b7d4-8a76952f1d0b"
->>>>>>> a55d5dd9
+      "x-ms-client-request-id" : "3bce783d-5990-4e0b-8d31-11b7878e075d"
     },
     "Response" : {
       "Transfer-Encoding" : "chunked",
@@ -187,35 +103,20 @@
       "Server" : "Windows-Azure-Blob/1.0 Microsoft-HTTPAPI/2.0",
       "retry-after" : "0",
       "StatusCode" : "200",
-<<<<<<< HEAD
-      "x-ms-request-id" : "e0dd664b-e01e-0026-033b-647b1f000000",
-      "Body" : "﻿<?xml version=\"1.0\" encoding=\"utf-8\"?><EnumerationResults ServiceEndpoint=\"https://jaschrepragrs.blob.core.windows.net/\"><Prefix>jtcclearpagesacfail</Prefix><Containers><Container><Name>jtcclearpagesacfail0pageblobapitestclearpagesacfailae2520218b</Name><Properties><Last-Modified>Thu, 05 Sep 2019 22:42:36 GMT</Last-Modified><Etag>\"0x8D7325259938E24\"</Etag><LeaseStatus>unlocked</LeaseStatus><LeaseState>available</LeaseState><DefaultEncryptionScope>$account-encryption-key</DefaultEncryptionScope><DenyEncryptionScopeOverride>false</DenyEncryptionScopeOverride><HasImmutabilityPolicy>false</HasImmutabilityPolicy><HasLegalHold>false</HasLegalHold></Properties></Container></Containers><NextMarker /></EnumerationResults>",
-      "Date" : "Thu, 05 Sep 2019 22:42:36 GMT",
-      "x-ms-client-request-id" : "3c2bb939-6eba-41ea-bf31-fd0cd47af3b5",
-=======
-      "x-ms-request-id" : "8f760db7-401e-003a-6de6-6473d5000000",
-      "Body" : "﻿<?xml version=\"1.0\" encoding=\"utf-8\"?><EnumerationResults ServiceEndpoint=\"https://azstoragesdkaccount.blob.core.windows.net/\"><Prefix>jtcclearpagesacfail</Prefix><Containers><Container><Name>jtcclearpagesacfail0pageblobapitestclearpagesacfailc11251804c</Name><Properties><Last-Modified>Fri, 06 Sep 2019 19:09:43 GMT</Last-Modified><Etag>\"0x8D732FDC63D130D\"</Etag><LeaseStatus>unlocked</LeaseStatus><LeaseState>available</LeaseState><DefaultEncryptionScope>$account-encryption-key</DefaultEncryptionScope><DenyEncryptionScopeOverride>false</DenyEncryptionScopeOverride><HasImmutabilityPolicy>false</HasImmutabilityPolicy><HasLegalHold>false</HasLegalHold></Properties></Container></Containers><NextMarker /></EnumerationResults>",
-      "Date" : "Fri, 06 Sep 2019 19:09:42 GMT",
-      "x-ms-client-request-id" : "d57fcade-dc37-4a6f-b7d4-8a76952f1d0b",
->>>>>>> a55d5dd9
+      "x-ms-request-id" : "9ebd298a-501e-003f-3a4a-675777000000",
+      "Body" : "﻿<?xml version=\"1.0\" encoding=\"utf-8\"?><EnumerationResults ServiceEndpoint=\"https://jaschrepragrs.blob.core.windows.net/\"><Prefix>jtcclearpagesacfail</Prefix><Containers><Container><Name>jtcclearpagesacfail0pageblobapitestclearpagesacfail4b217451a2</Name><Properties><Last-Modified>Mon, 09 Sep 2019 20:09:09 GMT</Last-Modified><Etag>\"0x8D73561937F750E\"</Etag><LeaseStatus>unlocked</LeaseStatus><LeaseState>available</LeaseState><DefaultEncryptionScope>$account-encryption-key</DefaultEncryptionScope><DenyEncryptionScopeOverride>false</DenyEncryptionScopeOverride><HasImmutabilityPolicy>false</HasImmutabilityPolicy><HasLegalHold>false</HasLegalHold></Properties></Container></Containers><NextMarker /></EnumerationResults>",
+      "Date" : "Mon, 09 Sep 2019 20:09:09 GMT",
+      "x-ms-client-request-id" : "3bce783d-5990-4e0b-8d31-11b7878e075d",
       "Content-Type" : "application/xml"
     },
     "Exception" : null
   }, {
     "Method" : "DELETE",
-<<<<<<< HEAD
-    "Uri" : "https://jaschrepragrs.blob.core.windows.net/jtcclearpagesacfail0pageblobapitestclearpagesacfailae2520218b?restype=container",
+    "Uri" : "https://jaschrepragrs.blob.core.windows.net/jtcclearpagesacfail0pageblobapitestclearpagesacfail4b217451a2?restype=container",
     "Headers" : {
       "x-ms-version" : "2019-02-02",
       "User-Agent" : "azsdk-java-azure-storage-blob/12.0.0-preview.3 1.8.0_221; Windows 10 10.0",
-      "x-ms-client-request-id" : "b7a3bf0b-6f00-4232-b287-82ef5c95b358"
-=======
-    "Uri" : "https://azstoragesdkaccount.blob.core.windows.net/jtcclearpagesacfail0pageblobapitestclearpagesacfailc11251804c?restype=container",
-    "Headers" : {
-      "x-ms-version" : "2019-02-02",
-      "User-Agent" : "azsdk-java-azure-storage-blob/12.0.0-preview.3 1.8.0_212; Windows 10 10.0",
-      "x-ms-client-request-id" : "1295a4ba-8c49-40fd-b887-885f5e244c15"
->>>>>>> a55d5dd9
+      "x-ms-client-request-id" : "c6808f65-83b0-484d-89bf-57e10ccace55"
     },
     "Response" : {
       "x-ms-version" : "2019-02-02",
@@ -223,21 +124,11 @@
       "retry-after" : "0",
       "Content-Length" : "0",
       "StatusCode" : "202",
-<<<<<<< HEAD
-      "x-ms-request-id" : "e0dd6657-e01e-0026-0f3b-647b1f000000",
-      "Date" : "Thu, 05 Sep 2019 22:42:36 GMT",
-      "x-ms-client-request-id" : "b7a3bf0b-6f00-4232-b287-82ef5c95b358"
+      "x-ms-request-id" : "9ebd29b6-501e-003f-664a-675777000000",
+      "Date" : "Mon, 09 Sep 2019 20:09:09 GMT",
+      "x-ms-client-request-id" : "c6808f65-83b0-484d-89bf-57e10ccace55"
     },
     "Exception" : null
   } ],
-  "variables" : [ "jtcclearpagesacfail0pageblobapitestclearpagesacfailae2520218b", "javablobclearpagesacfail1374723305f5be03db4db3", "6aaf383b-5beb-47bf-920d-2d50480ef70d" ]
-=======
-      "x-ms-request-id" : "8f760dd6-401e-003a-07e6-6473d5000000",
-      "Date" : "Fri, 06 Sep 2019 19:09:42 GMT",
-      "x-ms-client-request-id" : "1295a4ba-8c49-40fd-b887-885f5e244c15"
-    },
-    "Exception" : null
-  } ],
-  "variables" : [ "jtcclearpagesacfail0pageblobapitestclearpagesacfailc11251804c", "javablobclearpagesacfail164746e834d3441c1943e0", "36eb8c33-bfca-4a0b-97c5-f015695ad1ea" ]
->>>>>>> a55d5dd9
+  "variables" : [ "jtcclearpagesacfail0pageblobapitestclearpagesacfail4b217451a2", "javablobclearpagesacfail176282a8c108b95eb34284", "64f4c7ff-42e8-4b96-b31a-e736283b6101" ]
 }