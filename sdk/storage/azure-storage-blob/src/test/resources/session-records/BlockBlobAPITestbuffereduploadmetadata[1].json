{
<<<<<<< HEAD
  "networkCallRecords" : [ {
    "Method" : "PUT",
    "Uri" : "https://jaschrepragrs.blob.core.windows.net/jtcbuffereduploadmetadata066503e8a8479acac44bd9?restype=container",
    "Headers" : {
      "x-ms-version" : "2019-02-02",
      "User-Agent" : "azsdk-java-azure-storage-blob/12.0.0-preview.3 1.8.0_221; Windows 10 10.0",
      "x-ms-client-request-id" : "536079ff-94f9-45b9-8c45-e865ef4cb103"
    },
    "Response" : {
      "x-ms-version" : "2019-02-02",
      "Server" : "Windows-Azure-Blob/1.0 Microsoft-HTTPAPI/2.0",
      "ETag" : "\"0x8D73252B4EB3CBF\"",
      "Last-Modified" : "Thu, 05 Sep 2019 22:45:10 GMT",
      "retry-after" : "0",
      "Content-Length" : "0",
      "StatusCode" : "201",
      "x-ms-request-id" : "20487c70-901e-000b-183b-64f8df000000",
      "Date" : "Thu, 05 Sep 2019 22:45:09 GMT",
      "x-ms-client-request-id" : "536079ff-94f9-45b9-8c45-e865ef4cb103"
    },
    "Exception" : null
  }, {
    "Method" : "PUT",
    "Uri" : "https://jaschrepragrs.blob.core.windows.net/jtcbuffereduploadmetadata066503e8a8479acac44bd9/javablobbuffereduploadmetadata1941948698bf5f17324",
    "Headers" : {
      "x-ms-version" : "2019-02-02",
      "User-Agent" : "azsdk-java-azure-storage-blob/12.0.0-preview.3 1.8.0_221; Windows 10 10.0",
      "x-ms-client-request-id" : "035787c3-5220-4737-970f-064faa663187",
      "Content-Type" : "application/octet-stream"
    },
    "Response" : {
      "x-ms-version" : "2019-02-02",
      "Server" : "Windows-Azure-Blob/1.0 Microsoft-HTTPAPI/2.0",
      "x-ms-content-crc64" : "6RYQPwaVsyQ=",
      "Last-Modified" : "Thu, 05 Sep 2019 22:45:10 GMT",
      "retry-after" : "0",
      "StatusCode" : "201",
      "x-ms-request-server-encrypted" : "true",
      "Date" : "Thu, 05 Sep 2019 22:45:09 GMT",
      "Content-MD5" : "wh+Wm18D0z1D4E+PE252gg==",
      "ETag" : "\"0x8D73252B4F7FB82\"",
      "Content-Length" : "0",
      "x-ms-request-id" : "20487c87-901e-000b-2d3b-64f8df000000",
      "x-ms-client-request-id" : "035787c3-5220-4737-970f-064faa663187"
    },
    "Exception" : null
  }, {
    "Method" : "PUT",
    "Uri" : "https://jaschrepragrs.blob.core.windows.net/jtcbuffereduploadmetadata066503e8a8479acac44bd9/javablobbuffereduploadmetadata23438952f77738911c4?blockid=ZmIxZTI1ZjAtNmE1ZC00NjdiLWE4NWEtYWM0ODdiN2ZmMDNk&comp=block",
    "Headers" : {
      "x-ms-version" : "2019-02-02",
      "User-Agent" : "azsdk-java-azure-storage-blob/12.0.0-preview.3 1.8.0_221; Windows 10 10.0",
      "x-ms-client-request-id" : "1d2589df-dc12-4988-a120-21d8850bad2c",
      "Content-Type" : "application/octet-stream"
    },
    "Response" : {
      "x-ms-version" : "2019-02-02",
      "Server" : "Windows-Azure-Blob/1.0 Microsoft-HTTPAPI/2.0",
      "x-ms-content-crc64" : "B1uuwSFugoA=",
      "retry-after" : "0",
      "Content-Length" : "0",
      "StatusCode" : "201",
      "x-ms-request-id" : "20487c9b-901e-000b-3f3b-64f8df000000",
      "x-ms-request-server-encrypted" : "true",
      "Date" : "Thu, 05 Sep 2019 22:45:09 GMT",
      "x-ms-client-request-id" : "1d2589df-dc12-4988-a120-21d8850bad2c"
    },
    "Exception" : null
  }, {
    "Method" : "PUT",
    "Uri" : "https://jaschrepragrs.blob.core.windows.net/jtcbuffereduploadmetadata066503e8a8479acac44bd9/javablobbuffereduploadmetadata23438952f77738911c4?comp=blocklist",
    "Headers" : {
      "x-ms-version" : "2019-02-02",
      "User-Agent" : "azsdk-java-azure-storage-blob/12.0.0-preview.3 1.8.0_221; Windows 10 10.0",
      "x-ms-client-request-id" : "edb1f0e3-4e8e-4687-aa12-daa44b12dbb2",
      "Content-Type" : "application/xml; charset=utf-8"
    },
    "Response" : {
      "x-ms-version" : "2019-02-02",
      "Server" : "Windows-Azure-Blob/1.0 Microsoft-HTTPAPI/2.0",
      "ETag" : "\"0x8D73252B5117BAD\"",
      "x-ms-content-crc64" : "8ZyakWGABQs=",
      "Last-Modified" : "Thu, 05 Sep 2019 22:45:10 GMT",
      "retry-after" : "0",
      "Content-Length" : "0",
      "StatusCode" : "201",
      "x-ms-request-id" : "20487ca2-901e-000b-443b-64f8df000000",
      "x-ms-request-server-encrypted" : "true",
      "Date" : "Thu, 05 Sep 2019 22:45:09 GMT",
      "x-ms-client-request-id" : "edb1f0e3-4e8e-4687-aa12-daa44b12dbb2"
    },
    "Exception" : null
  }, {
    "Method" : "HEAD",
    "Uri" : "https://jaschrepragrs.blob.core.windows.net/jtcbuffereduploadmetadata066503e8a8479acac44bd9/javablobbuffereduploadmetadata23438952f77738911c4",
    "Headers" : {
      "x-ms-version" : "2019-02-02",
      "User-Agent" : "azsdk-java-azure-storage-blob/12.0.0-preview.3 1.8.0_221; Windows 10 10.0",
      "x-ms-client-request-id" : "e5e384fa-a125-44f0-bf22-7705a88b82b3"
    },
    "Response" : {
      "x-ms-version" : "2019-02-02",
      "x-ms-lease-status" : "unlocked",
      "Server" : "Windows-Azure-Blob/1.0 Microsoft-HTTPAPI/2.0",
      "x-ms-tag-count" : "0",
      "x-ms-lease-state" : "available",
      "Last-Modified" : "Thu, 05 Sep 2019 22:45:10 GMT",
      "retry-after" : "0",
      "StatusCode" : "200",
      "Date" : "Thu, 05 Sep 2019 22:45:09 GMT",
      "x-ms-meta-foo" : "bar",
      "x-ms-blob-type" : "BlockBlob",
      "Accept-Ranges" : "bytes",
      "x-ms-server-encrypted" : "true",
      "x-ms-access-tier-inferred" : "true",
      "x-ms-access-tier" : "Hot",
      "ETag" : "\"0x8D73252B5117BAD\"",
      "x-ms-creation-time" : "Thu, 05 Sep 2019 22:45:10 GMT",
      "Content-Length" : "10",
      "x-ms-request-id" : "20487cba-901e-000b-583b-64f8df000000",
      "x-ms-meta-fizz" : "buzz",
      "x-ms-client-request-id" : "e5e384fa-a125-44f0-bf22-7705a88b82b3",
      "Content-Type" : "application/octet-stream"
    },
    "Exception" : null
  }, {
    "Method" : "GET",
    "Uri" : "https://jaschrepragrs.blob.core.windows.net?prefix=jtcbuffereduploadmetadata&comp=list",
    "Headers" : {
      "x-ms-version" : "2019-02-02",
      "User-Agent" : "azsdk-java-azure-storage-blob/12.0.0-preview.3 1.8.0_221; Windows 10 10.0",
      "x-ms-client-request-id" : "fe5025f7-85eb-4277-a281-5d8af8c4ff93"
    },
    "Response" : {
      "Transfer-Encoding" : "chunked",
      "x-ms-version" : "2019-02-02",
      "Server" : "Windows-Azure-Blob/1.0 Microsoft-HTTPAPI/2.0",
      "retry-after" : "0",
      "StatusCode" : "200",
      "x-ms-request-id" : "20487cca-901e-000b-683b-64f8df000000",
      "Body" : "﻿<?xml version=\"1.0\" encoding=\"utf-8\"?><EnumerationResults ServiceEndpoint=\"https://jaschrepragrs.blob.core.windows.net/\"><Prefix>jtcbuffereduploadmetadata</Prefix><Containers><Container><Name>jtcbuffereduploadmetadata066503e8a8479acac44bd9</Name><Properties><Last-Modified>Thu, 05 Sep 2019 22:45:10 GMT</Last-Modified><Etag>\"0x8D73252B4EB3CBF\"</Etag><LeaseStatus>unlocked</LeaseStatus><LeaseState>available</LeaseState><DefaultEncryptionScope>$account-encryption-key</DefaultEncryptionScope><DenyEncryptionScopeOverride>false</DenyEncryptionScopeOverride><HasImmutabilityPolicy>false</HasImmutabilityPolicy><HasLegalHold>false</HasLegalHold></Properties></Container></Containers><NextMarker /></EnumerationResults>",
      "Date" : "Thu, 05 Sep 2019 22:45:10 GMT",
      "x-ms-client-request-id" : "fe5025f7-85eb-4277-a281-5d8af8c4ff93",
      "Content-Type" : "application/xml"
    },
    "Exception" : null
  }, {
    "Method" : "DELETE",
    "Uri" : "https://jaschrepragrs.blob.core.windows.net/jtcbuffereduploadmetadata066503e8a8479acac44bd9?restype=container",
    "Headers" : {
      "x-ms-version" : "2019-02-02",
      "User-Agent" : "azsdk-java-azure-storage-blob/12.0.0-preview.3 1.8.0_221; Windows 10 10.0",
      "x-ms-client-request-id" : "5d72eac5-1ed0-4fd7-8e73-9335ce3a25bd"
    },
    "Response" : {
      "x-ms-version" : "2019-02-02",
      "Server" : "Windows-Azure-Blob/1.0 Microsoft-HTTPAPI/2.0",
      "retry-after" : "0",
      "Content-Length" : "0",
      "StatusCode" : "202",
      "x-ms-request-id" : "20487ce4-901e-000b-023b-64f8df000000",
      "Date" : "Thu, 05 Sep 2019 22:45:10 GMT",
      "x-ms-client-request-id" : "5d72eac5-1ed0-4fd7-8e73-9335ce3a25bd"
    },
    "Exception" : null
  } ],
  "variables" : [ "jtcbuffereduploadmetadata066503e8a8479acac44bd9", "javablobbuffereduploadmetadata1941948698bf5f17324", "javablobbuffereduploadmetadata23438952f77738911c4", "77cc2409-8942-4e48-adc0-8873fc8ac906" ]
=======
  "networkCallRecords" : [ ],
  "variables" : [ "jtcbuffereduploadmetadata057318fbebf5212f534641", "javablobbuffereduploadmetadata197415d4a42c34b2114", "javablobbuffereduploadmetadata2759662b0d34354fb64", "ebb12a4e-ff3e-482b-bef8-718d72773bcc" ]
>>>>>>> a55d5dd9
}<|MERGE_RESOLUTION|>--- conflicted
+++ resolved
@@ -1,174 +1,4 @@
 {
-<<<<<<< HEAD
-  "networkCallRecords" : [ {
-    "Method" : "PUT",
-    "Uri" : "https://jaschrepragrs.blob.core.windows.net/jtcbuffereduploadmetadata066503e8a8479acac44bd9?restype=container",
-    "Headers" : {
-      "x-ms-version" : "2019-02-02",
-      "User-Agent" : "azsdk-java-azure-storage-blob/12.0.0-preview.3 1.8.0_221; Windows 10 10.0",
-      "x-ms-client-request-id" : "536079ff-94f9-45b9-8c45-e865ef4cb103"
-    },
-    "Response" : {
-      "x-ms-version" : "2019-02-02",
-      "Server" : "Windows-Azure-Blob/1.0 Microsoft-HTTPAPI/2.0",
-      "ETag" : "\"0x8D73252B4EB3CBF\"",
-      "Last-Modified" : "Thu, 05 Sep 2019 22:45:10 GMT",
-      "retry-after" : "0",
-      "Content-Length" : "0",
-      "StatusCode" : "201",
-      "x-ms-request-id" : "20487c70-901e-000b-183b-64f8df000000",
-      "Date" : "Thu, 05 Sep 2019 22:45:09 GMT",
-      "x-ms-client-request-id" : "536079ff-94f9-45b9-8c45-e865ef4cb103"
-    },
-    "Exception" : null
-  }, {
-    "Method" : "PUT",
-    "Uri" : "https://jaschrepragrs.blob.core.windows.net/jtcbuffereduploadmetadata066503e8a8479acac44bd9/javablobbuffereduploadmetadata1941948698bf5f17324",
-    "Headers" : {
-      "x-ms-version" : "2019-02-02",
-      "User-Agent" : "azsdk-java-azure-storage-blob/12.0.0-preview.3 1.8.0_221; Windows 10 10.0",
-      "x-ms-client-request-id" : "035787c3-5220-4737-970f-064faa663187",
-      "Content-Type" : "application/octet-stream"
-    },
-    "Response" : {
-      "x-ms-version" : "2019-02-02",
-      "Server" : "Windows-Azure-Blob/1.0 Microsoft-HTTPAPI/2.0",
-      "x-ms-content-crc64" : "6RYQPwaVsyQ=",
-      "Last-Modified" : "Thu, 05 Sep 2019 22:45:10 GMT",
-      "retry-after" : "0",
-      "StatusCode" : "201",
-      "x-ms-request-server-encrypted" : "true",
-      "Date" : "Thu, 05 Sep 2019 22:45:09 GMT",
-      "Content-MD5" : "wh+Wm18D0z1D4E+PE252gg==",
-      "ETag" : "\"0x8D73252B4F7FB82\"",
-      "Content-Length" : "0",
-      "x-ms-request-id" : "20487c87-901e-000b-2d3b-64f8df000000",
-      "x-ms-client-request-id" : "035787c3-5220-4737-970f-064faa663187"
-    },
-    "Exception" : null
-  }, {
-    "Method" : "PUT",
-    "Uri" : "https://jaschrepragrs.blob.core.windows.net/jtcbuffereduploadmetadata066503e8a8479acac44bd9/javablobbuffereduploadmetadata23438952f77738911c4?blockid=ZmIxZTI1ZjAtNmE1ZC00NjdiLWE4NWEtYWM0ODdiN2ZmMDNk&comp=block",
-    "Headers" : {
-      "x-ms-version" : "2019-02-02",
-      "User-Agent" : "azsdk-java-azure-storage-blob/12.0.0-preview.3 1.8.0_221; Windows 10 10.0",
-      "x-ms-client-request-id" : "1d2589df-dc12-4988-a120-21d8850bad2c",
-      "Content-Type" : "application/octet-stream"
-    },
-    "Response" : {
-      "x-ms-version" : "2019-02-02",
-      "Server" : "Windows-Azure-Blob/1.0 Microsoft-HTTPAPI/2.0",
-      "x-ms-content-crc64" : "B1uuwSFugoA=",
-      "retry-after" : "0",
-      "Content-Length" : "0",
-      "StatusCode" : "201",
-      "x-ms-request-id" : "20487c9b-901e-000b-3f3b-64f8df000000",
-      "x-ms-request-server-encrypted" : "true",
-      "Date" : "Thu, 05 Sep 2019 22:45:09 GMT",
-      "x-ms-client-request-id" : "1d2589df-dc12-4988-a120-21d8850bad2c"
-    },
-    "Exception" : null
-  }, {
-    "Method" : "PUT",
-    "Uri" : "https://jaschrepragrs.blob.core.windows.net/jtcbuffereduploadmetadata066503e8a8479acac44bd9/javablobbuffereduploadmetadata23438952f77738911c4?comp=blocklist",
-    "Headers" : {
-      "x-ms-version" : "2019-02-02",
-      "User-Agent" : "azsdk-java-azure-storage-blob/12.0.0-preview.3 1.8.0_221; Windows 10 10.0",
-      "x-ms-client-request-id" : "edb1f0e3-4e8e-4687-aa12-daa44b12dbb2",
-      "Content-Type" : "application/xml; charset=utf-8"
-    },
-    "Response" : {
-      "x-ms-version" : "2019-02-02",
-      "Server" : "Windows-Azure-Blob/1.0 Microsoft-HTTPAPI/2.0",
-      "ETag" : "\"0x8D73252B5117BAD\"",
-      "x-ms-content-crc64" : "8ZyakWGABQs=",
-      "Last-Modified" : "Thu, 05 Sep 2019 22:45:10 GMT",
-      "retry-after" : "0",
-      "Content-Length" : "0",
-      "StatusCode" : "201",
-      "x-ms-request-id" : "20487ca2-901e-000b-443b-64f8df000000",
-      "x-ms-request-server-encrypted" : "true",
-      "Date" : "Thu, 05 Sep 2019 22:45:09 GMT",
-      "x-ms-client-request-id" : "edb1f0e3-4e8e-4687-aa12-daa44b12dbb2"
-    },
-    "Exception" : null
-  }, {
-    "Method" : "HEAD",
-    "Uri" : "https://jaschrepragrs.blob.core.windows.net/jtcbuffereduploadmetadata066503e8a8479acac44bd9/javablobbuffereduploadmetadata23438952f77738911c4",
-    "Headers" : {
-      "x-ms-version" : "2019-02-02",
-      "User-Agent" : "azsdk-java-azure-storage-blob/12.0.0-preview.3 1.8.0_221; Windows 10 10.0",
-      "x-ms-client-request-id" : "e5e384fa-a125-44f0-bf22-7705a88b82b3"
-    },
-    "Response" : {
-      "x-ms-version" : "2019-02-02",
-      "x-ms-lease-status" : "unlocked",
-      "Server" : "Windows-Azure-Blob/1.0 Microsoft-HTTPAPI/2.0",
-      "x-ms-tag-count" : "0",
-      "x-ms-lease-state" : "available",
-      "Last-Modified" : "Thu, 05 Sep 2019 22:45:10 GMT",
-      "retry-after" : "0",
-      "StatusCode" : "200",
-      "Date" : "Thu, 05 Sep 2019 22:45:09 GMT",
-      "x-ms-meta-foo" : "bar",
-      "x-ms-blob-type" : "BlockBlob",
-      "Accept-Ranges" : "bytes",
-      "x-ms-server-encrypted" : "true",
-      "x-ms-access-tier-inferred" : "true",
-      "x-ms-access-tier" : "Hot",
-      "ETag" : "\"0x8D73252B5117BAD\"",
-      "x-ms-creation-time" : "Thu, 05 Sep 2019 22:45:10 GMT",
-      "Content-Length" : "10",
-      "x-ms-request-id" : "20487cba-901e-000b-583b-64f8df000000",
-      "x-ms-meta-fizz" : "buzz",
-      "x-ms-client-request-id" : "e5e384fa-a125-44f0-bf22-7705a88b82b3",
-      "Content-Type" : "application/octet-stream"
-    },
-    "Exception" : null
-  }, {
-    "Method" : "GET",
-    "Uri" : "https://jaschrepragrs.blob.core.windows.net?prefix=jtcbuffereduploadmetadata&comp=list",
-    "Headers" : {
-      "x-ms-version" : "2019-02-02",
-      "User-Agent" : "azsdk-java-azure-storage-blob/12.0.0-preview.3 1.8.0_221; Windows 10 10.0",
-      "x-ms-client-request-id" : "fe5025f7-85eb-4277-a281-5d8af8c4ff93"
-    },
-    "Response" : {
-      "Transfer-Encoding" : "chunked",
-      "x-ms-version" : "2019-02-02",
-      "Server" : "Windows-Azure-Blob/1.0 Microsoft-HTTPAPI/2.0",
-      "retry-after" : "0",
-      "StatusCode" : "200",
-      "x-ms-request-id" : "20487cca-901e-000b-683b-64f8df000000",
-      "Body" : "﻿<?xml version=\"1.0\" encoding=\"utf-8\"?><EnumerationResults ServiceEndpoint=\"https://jaschrepragrs.blob.core.windows.net/\"><Prefix>jtcbuffereduploadmetadata</Prefix><Containers><Container><Name>jtcbuffereduploadmetadata066503e8a8479acac44bd9</Name><Properties><Last-Modified>Thu, 05 Sep 2019 22:45:10 GMT</Last-Modified><Etag>\"0x8D73252B4EB3CBF\"</Etag><LeaseStatus>unlocked</LeaseStatus><LeaseState>available</LeaseState><DefaultEncryptionScope>$account-encryption-key</DefaultEncryptionScope><DenyEncryptionScopeOverride>false</DenyEncryptionScopeOverride><HasImmutabilityPolicy>false</HasImmutabilityPolicy><HasLegalHold>false</HasLegalHold></Properties></Container></Containers><NextMarker /></EnumerationResults>",
-      "Date" : "Thu, 05 Sep 2019 22:45:10 GMT",
-      "x-ms-client-request-id" : "fe5025f7-85eb-4277-a281-5d8af8c4ff93",
-      "Content-Type" : "application/xml"
-    },
-    "Exception" : null
-  }, {
-    "Method" : "DELETE",
-    "Uri" : "https://jaschrepragrs.blob.core.windows.net/jtcbuffereduploadmetadata066503e8a8479acac44bd9?restype=container",
-    "Headers" : {
-      "x-ms-version" : "2019-02-02",
-      "User-Agent" : "azsdk-java-azure-storage-blob/12.0.0-preview.3 1.8.0_221; Windows 10 10.0",
-      "x-ms-client-request-id" : "5d72eac5-1ed0-4fd7-8e73-9335ce3a25bd"
-    },
-    "Response" : {
-      "x-ms-version" : "2019-02-02",
-      "Server" : "Windows-Azure-Blob/1.0 Microsoft-HTTPAPI/2.0",
-      "retry-after" : "0",
-      "Content-Length" : "0",
-      "StatusCode" : "202",
-      "x-ms-request-id" : "20487ce4-901e-000b-023b-64f8df000000",
-      "Date" : "Thu, 05 Sep 2019 22:45:10 GMT",
-      "x-ms-client-request-id" : "5d72eac5-1ed0-4fd7-8e73-9335ce3a25bd"
-    },
-    "Exception" : null
-  } ],
-  "variables" : [ "jtcbuffereduploadmetadata066503e8a8479acac44bd9", "javablobbuffereduploadmetadata1941948698bf5f17324", "javablobbuffereduploadmetadata23438952f77738911c4", "77cc2409-8942-4e48-adc0-8873fc8ac906" ]
-=======
   "networkCallRecords" : [ ],
-  "variables" : [ "jtcbuffereduploadmetadata057318fbebf5212f534641", "javablobbuffereduploadmetadata197415d4a42c34b2114", "javablobbuffereduploadmetadata2759662b0d34354fb64", "ebb12a4e-ff3e-482b-bef8-718d72773bcc" ]
->>>>>>> a55d5dd9
+  "variables" : [ "jtcbuffereduploadmetadata0780156a0de28ea2574309", "javablobbuffereduploadmetadata17467932f24f8a9aa44", "javablobbuffereduploadmetadata265890a986fc2842474", "91499c89-a9e1-4ca0-8dd0-0e358a2c1c89" ]
 }