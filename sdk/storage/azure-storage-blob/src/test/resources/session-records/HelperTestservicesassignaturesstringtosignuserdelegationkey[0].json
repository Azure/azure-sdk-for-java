--- conflicted
+++ resolved
@@ -1,59 +1,32 @@
 {
   "networkCallRecords" : [ {
     "Method" : "PUT",
-<<<<<<< HEAD
-    "Uri" : "https://jaschrepragrs.blob.core.windows.net/jtcservicesassignaturesstringtosignuserdelegationkey016699ce?restype=container",
+    "Uri" : "https://jaschrepragrs.blob.core.windows.net/jtcservicesassignaturesstringtosignuserdelegationkey04763816?restype=container",
     "Headers" : {
       "x-ms-version" : "2019-02-02",
       "User-Agent" : "azsdk-java-azure-storage-blob/12.0.0-preview.3 1.8.0_221; Windows 10 10.0",
-      "x-ms-client-request-id" : "252c9cab-771c-4420-8036-fb7c42bbb2df"
-=======
-    "Uri" : "https://azstoragesdkaccount.blob.core.windows.net/jtcservicesassignaturesstringtosignuserdelegationkey091586ca?restype=container",
-    "Headers" : {
-      "x-ms-version" : "2019-02-02",
-      "User-Agent" : "azsdk-java-azure-storage-blob/12.0.0-preview.3 1.8.0_212; Windows 10 10.0",
-      "x-ms-client-request-id" : "54222ea0-a577-43ee-ac15-61c20b471c21"
->>>>>>> a55d5dd9
+      "x-ms-client-request-id" : "2d189e56-6bd8-42c4-ba85-239360f378ef"
     },
     "Response" : {
       "x-ms-version" : "2019-02-02",
       "Server" : "Windows-Azure-Blob/1.0 Microsoft-HTTPAPI/2.0",
-<<<<<<< HEAD
-      "ETag" : "\"0x8D7325185E781D1\"",
-      "Last-Modified" : "Thu, 05 Sep 2019 22:36:41 GMT",
+      "ETag" : "\"0x8D73560357C1EC8\"",
+      "Last-Modified" : "Mon, 09 Sep 2019 19:59:22 GMT",
       "retry-after" : "0",
       "Content-Length" : "0",
       "StatusCode" : "201",
-      "x-ms-request-id" : "bfecacb6-901e-0044-6f3a-643cc7000000",
-      "Date" : "Thu, 05 Sep 2019 22:36:40 GMT",
-      "x-ms-client-request-id" : "252c9cab-771c-4420-8036-fb7c42bbb2df"
-=======
-      "ETag" : "\"0x8D732FDACC657CB\"",
-      "Last-Modified" : "Fri, 06 Sep 2019 19:09:00 GMT",
-      "retry-after" : "0",
-      "Content-Length" : "0",
-      "StatusCode" : "201",
-      "x-ms-request-id" : "ec65cd95-001e-001f-5fe6-64eb66000000",
-      "Date" : "Fri, 06 Sep 2019 19:08:59 GMT",
-      "x-ms-client-request-id" : "54222ea0-a577-43ee-ac15-61c20b471c21"
->>>>>>> a55d5dd9
+      "x-ms-request-id" : "077fdaa7-801e-001f-0f49-673bbb000000",
+      "Date" : "Mon, 09 Sep 2019 19:59:22 GMT",
+      "x-ms-client-request-id" : "2d189e56-6bd8-42c4-ba85-239360f378ef"
     },
     "Exception" : null
   }, {
     "Method" : "GET",
-<<<<<<< HEAD
     "Uri" : "https://jaschrepragrs.blob.core.windows.net?prefix=jtcservicesassignaturesstringtosignuserdelegationkey&comp=list",
     "Headers" : {
       "x-ms-version" : "2019-02-02",
       "User-Agent" : "azsdk-java-azure-storage-blob/12.0.0-preview.3 1.8.0_221; Windows 10 10.0",
-      "x-ms-client-request-id" : "bc1881c6-87a5-4809-99f0-ddbe1d828ba8"
-=======
-    "Uri" : "https://azstoragesdkaccount.blob.core.windows.net?prefix=jtcservicesassignaturesstringtosignuserdelegationkey&comp=list",
-    "Headers" : {
-      "x-ms-version" : "2019-02-02",
-      "User-Agent" : "azsdk-java-azure-storage-blob/12.0.0-preview.3 1.8.0_212; Windows 10 10.0",
-      "x-ms-client-request-id" : "db2f1518-ab8d-4a66-8ec1-11bb251f74d5"
->>>>>>> a55d5dd9
+      "x-ms-client-request-id" : "486b9c04-84fa-4fc0-879c-b308646ff6df"
     },
     "Response" : {
       "Transfer-Encoding" : "chunked",
@@ -61,35 +34,20 @@
       "Server" : "Windows-Azure-Blob/1.0 Microsoft-HTTPAPI/2.0",
       "retry-after" : "0",
       "StatusCode" : "200",
-<<<<<<< HEAD
-      "x-ms-request-id" : "bfecacc7-901e-0044-7f3a-643cc7000000",
-      "Body" : "﻿<?xml version=\"1.0\" encoding=\"utf-8\"?><EnumerationResults ServiceEndpoint=\"https://jaschrepragrs.blob.core.windows.net/\"><Prefix>jtcservicesassignaturesstringtosignuserdelegationkey</Prefix><Containers><Container><Name>jtcservicesassignaturesstringtosignuserdelegationkey016699ce</Name><Properties><Last-Modified>Thu, 05 Sep 2019 22:36:41 GMT</Last-Modified><Etag>\"0x8D7325185E781D1\"</Etag><LeaseStatus>unlocked</LeaseStatus><LeaseState>available</LeaseState><DefaultEncryptionScope>$account-encryption-key</DefaultEncryptionScope><DenyEncryptionScopeOverride>false</DenyEncryptionScopeOverride><HasImmutabilityPolicy>false</HasImmutabilityPolicy><HasLegalHold>false</HasLegalHold></Properties></Container></Containers><NextMarker /></EnumerationResults>",
-      "Date" : "Thu, 05 Sep 2019 22:36:40 GMT",
-      "x-ms-client-request-id" : "bc1881c6-87a5-4809-99f0-ddbe1d828ba8",
-=======
-      "x-ms-request-id" : "ec65cdcb-001e-001f-0be6-64eb66000000",
-      "Body" : "﻿<?xml version=\"1.0\" encoding=\"utf-8\"?><EnumerationResults ServiceEndpoint=\"https://azstoragesdkaccount.blob.core.windows.net/\"><Prefix>jtcservicesassignaturesstringtosignuserdelegationkey</Prefix><Containers><Container><Name>jtcservicesassignaturesstringtosignuserdelegationkey091586ca</Name><Properties><Last-Modified>Fri, 06 Sep 2019 19:09:00 GMT</Last-Modified><Etag>\"0x8D732FDACC657CB\"</Etag><LeaseStatus>unlocked</LeaseStatus><LeaseState>available</LeaseState><DefaultEncryptionScope>$account-encryption-key</DefaultEncryptionScope><DenyEncryptionScopeOverride>false</DenyEncryptionScopeOverride><HasImmutabilityPolicy>false</HasImmutabilityPolicy><HasLegalHold>false</HasLegalHold></Properties></Container></Containers><NextMarker /></EnumerationResults>",
-      "Date" : "Fri, 06 Sep 2019 19:08:59 GMT",
-      "x-ms-client-request-id" : "db2f1518-ab8d-4a66-8ec1-11bb251f74d5",
->>>>>>> a55d5dd9
+      "x-ms-request-id" : "077fdab6-801e-001f-1d49-673bbb000000",
+      "Body" : "﻿<?xml version=\"1.0\" encoding=\"utf-8\"?><EnumerationResults ServiceEndpoint=\"https://jaschrepragrs.blob.core.windows.net/\"><Prefix>jtcservicesassignaturesstringtosignuserdelegationkey</Prefix><Containers><Container><Name>jtcservicesassignaturesstringtosignuserdelegationkey04763816</Name><Properties><Last-Modified>Mon, 09 Sep 2019 19:59:22 GMT</Last-Modified><Etag>\"0x8D73560357C1EC8\"</Etag><LeaseStatus>unlocked</LeaseStatus><LeaseState>available</LeaseState><DefaultEncryptionScope>$account-encryption-key</DefaultEncryptionScope><DenyEncryptionScopeOverride>false</DenyEncryptionScopeOverride><HasImmutabilityPolicy>false</HasImmutabilityPolicy><HasLegalHold>false</HasLegalHold></Properties></Container></Containers><NextMarker /></EnumerationResults>",
+      "Date" : "Mon, 09 Sep 2019 19:59:22 GMT",
+      "x-ms-client-request-id" : "486b9c04-84fa-4fc0-879c-b308646ff6df",
       "Content-Type" : "application/xml"
     },
     "Exception" : null
   }, {
     "Method" : "DELETE",
-<<<<<<< HEAD
-    "Uri" : "https://jaschrepragrs.blob.core.windows.net/jtcservicesassignaturesstringtosignuserdelegationkey016699ce?restype=container",
+    "Uri" : "https://jaschrepragrs.blob.core.windows.net/jtcservicesassignaturesstringtosignuserdelegationkey04763816?restype=container",
     "Headers" : {
       "x-ms-version" : "2019-02-02",
       "User-Agent" : "azsdk-java-azure-storage-blob/12.0.0-preview.3 1.8.0_221; Windows 10 10.0",
-      "x-ms-client-request-id" : "58969c5d-608a-46a5-a0d1-59771a5df9b8"
-=======
-    "Uri" : "https://azstoragesdkaccount.blob.core.windows.net/jtcservicesassignaturesstringtosignuserdelegationkey091586ca?restype=container",
-    "Headers" : {
-      "x-ms-version" : "2019-02-02",
-      "User-Agent" : "azsdk-java-azure-storage-blob/12.0.0-preview.3 1.8.0_212; Windows 10 10.0",
-      "x-ms-client-request-id" : "41740d45-c523-47b8-9f73-f4e1d936b160"
->>>>>>> a55d5dd9
+      "x-ms-client-request-id" : "bbe8e1b4-98ff-4665-a55b-2afbdd919846"
     },
     "Response" : {
       "x-ms-version" : "2019-02-02",
@@ -97,21 +55,11 @@
       "retry-after" : "0",
       "Content-Length" : "0",
       "StatusCode" : "202",
-<<<<<<< HEAD
-      "x-ms-request-id" : "bfecaccf-901e-0044-063a-643cc7000000",
-      "Date" : "Thu, 05 Sep 2019 22:36:41 GMT",
-      "x-ms-client-request-id" : "58969c5d-608a-46a5-a0d1-59771a5df9b8"
+      "x-ms-request-id" : "077fdabe-801e-001f-2549-673bbb000000",
+      "Date" : "Mon, 09 Sep 2019 19:59:22 GMT",
+      "x-ms-client-request-id" : "bbe8e1b4-98ff-4665-a55b-2afbdd919846"
     },
     "Exception" : null
   } ],
-  "variables" : [ "jtcservicesassignaturesstringtosignuserdelegationkey016699ce" ]
-=======
-      "x-ms-request-id" : "ec65cde0-001e-001f-1ce6-64eb66000000",
-      "Date" : "Fri, 06 Sep 2019 19:08:59 GMT",
-      "x-ms-client-request-id" : "41740d45-c523-47b8-9f73-f4e1d936b160"
-    },
-    "Exception" : null
-  } ],
-  "variables" : [ "jtcservicesassignaturesstringtosignuserdelegationkey091586ca" ]
->>>>>>> a55d5dd9
+  "variables" : [ "jtcservicesassignaturesstringtosignuserdelegationkey04763816" ]
 }