--- conflicted
+++ resolved
@@ -1,59 +1,32 @@
 {
   "networkCallRecords" : [ {
     "Method" : "PUT",
-<<<<<<< HEAD
-    "Uri" : "https://jaschrepragrs.blob.core.windows.net/jtcblobsaspermissionsparse090656cca029397c07499?restype=container",
+    "Uri" : "https://jaschrepragrs.blob.core.windows.net/jtcblobsaspermissionsparse023345da550ba5d5c0462?restype=container",
     "Headers" : {
       "x-ms-version" : "2019-02-02",
       "User-Agent" : "azsdk-java-azure-storage-blob/12.0.0-preview.3 1.8.0_221; Windows 10 10.0",
-      "x-ms-client-request-id" : "e0a279e6-8928-4649-97cf-970ede9d76a2"
-=======
-    "Uri" : "https://azstoragesdkaccount.blob.core.windows.net/jtcblobsaspermissionsparse06303140763089f3df4dc?restype=container",
-    "Headers" : {
-      "x-ms-version" : "2019-02-02",
-      "User-Agent" : "azsdk-java-azure-storage-blob/12.0.0-preview.3 1.8.0_212; Windows 10 10.0",
-      "x-ms-client-request-id" : "bb350481-c29a-4962-b5de-cad9bd86d8a1"
->>>>>>> a55d5dd9
+      "x-ms-client-request-id" : "e3a9faf6-cbc3-4ce1-bfe9-7960eddc631a"
     },
     "Response" : {
       "x-ms-version" : "2019-02-02",
       "Server" : "Windows-Azure-Blob/1.0 Microsoft-HTTPAPI/2.0",
-<<<<<<< HEAD
-      "ETag" : "\"0x8D732518ABA0C8D\"",
-      "Last-Modified" : "Thu, 05 Sep 2019 22:36:49 GMT",
+      "ETag" : "\"0x8D735603A22B374\"",
+      "Last-Modified" : "Mon, 09 Sep 2019 19:59:30 GMT",
       "retry-after" : "0",
       "Content-Length" : "0",
       "StatusCode" : "201",
-      "x-ms-request-id" : "bfecb4ef-901e-0044-7b3a-643cc7000000",
-      "Date" : "Thu, 05 Sep 2019 22:36:48 GMT",
-      "x-ms-client-request-id" : "e0a279e6-8928-4649-97cf-970ede9d76a2"
-=======
-      "ETag" : "\"0x8D732FDAF12D11B\"",
-      "Last-Modified" : "Fri, 06 Sep 2019 19:09:04 GMT",
-      "retry-after" : "0",
-      "Content-Length" : "0",
-      "StatusCode" : "201",
-      "x-ms-request-id" : "ec65d696-001e-001f-2fe6-64eb66000000",
-      "Date" : "Fri, 06 Sep 2019 19:09:03 GMT",
-      "x-ms-client-request-id" : "bb350481-c29a-4962-b5de-cad9bd86d8a1"
->>>>>>> a55d5dd9
+      "x-ms-request-id" : "077fe06b-801e-001f-4c49-673bbb000000",
+      "Date" : "Mon, 09 Sep 2019 19:59:29 GMT",
+      "x-ms-client-request-id" : "e3a9faf6-cbc3-4ce1-bfe9-7960eddc631a"
     },
     "Exception" : null
   }, {
     "Method" : "GET",
-<<<<<<< HEAD
     "Uri" : "https://jaschrepragrs.blob.core.windows.net?prefix=jtcblobsaspermissionsparse&comp=list",
     "Headers" : {
       "x-ms-version" : "2019-02-02",
       "User-Agent" : "azsdk-java-azure-storage-blob/12.0.0-preview.3 1.8.0_221; Windows 10 10.0",
-      "x-ms-client-request-id" : "48a60598-4dd9-4515-a926-e89ae87ddac4"
-=======
-    "Uri" : "https://azstoragesdkaccount.blob.core.windows.net?prefix=jtcblobsaspermissionsparse&comp=list",
-    "Headers" : {
-      "x-ms-version" : "2019-02-02",
-      "User-Agent" : "azsdk-java-azure-storage-blob/12.0.0-preview.3 1.8.0_212; Windows 10 10.0",
-      "x-ms-client-request-id" : "eb8cc5ae-daeb-40ed-a426-4eee15763882"
->>>>>>> a55d5dd9
+      "x-ms-client-request-id" : "9c87e66f-7cb6-41ed-a62e-cbda5afddb43"
     },
     "Response" : {
       "Transfer-Encoding" : "chunked",
@@ -61,35 +34,20 @@
       "Server" : "Windows-Azure-Blob/1.0 Microsoft-HTTPAPI/2.0",
       "retry-after" : "0",
       "StatusCode" : "200",
-<<<<<<< HEAD
-      "x-ms-request-id" : "bfecb505-901e-0044-0f3a-643cc7000000",
-      "Body" : "﻿<?xml version=\"1.0\" encoding=\"utf-8\"?><EnumerationResults ServiceEndpoint=\"https://jaschrepragrs.blob.core.windows.net/\"><Prefix>jtcblobsaspermissionsparse</Prefix><Containers><Container><Name>jtcblobsaspermissionsparse090656cca029397c07499</Name><Properties><Last-Modified>Thu, 05 Sep 2019 22:36:49 GMT</Last-Modified><Etag>\"0x8D732518ABA0C8D\"</Etag><LeaseStatus>unlocked</LeaseStatus><LeaseState>available</LeaseState><DefaultEncryptionScope>$account-encryption-key</DefaultEncryptionScope><DenyEncryptionScopeOverride>false</DenyEncryptionScopeOverride><HasImmutabilityPolicy>false</HasImmutabilityPolicy><HasLegalHold>false</HasLegalHold></Properties></Container></Containers><NextMarker /></EnumerationResults>",
-      "Date" : "Thu, 05 Sep 2019 22:36:49 GMT",
-      "x-ms-client-request-id" : "48a60598-4dd9-4515-a926-e89ae87ddac4",
-=======
-      "x-ms-request-id" : "ec65d6ae-001e-001f-45e6-64eb66000000",
-      "Body" : "﻿<?xml version=\"1.0\" encoding=\"utf-8\"?><EnumerationResults ServiceEndpoint=\"https://azstoragesdkaccount.blob.core.windows.net/\"><Prefix>jtcblobsaspermissionsparse</Prefix><Containers><Container><Name>jtcblobsaspermissionsparse06303140763089f3df4dc</Name><Properties><Last-Modified>Fri, 06 Sep 2019 19:09:04 GMT</Last-Modified><Etag>\"0x8D732FDAF12D11B\"</Etag><LeaseStatus>unlocked</LeaseStatus><LeaseState>available</LeaseState><DefaultEncryptionScope>$account-encryption-key</DefaultEncryptionScope><DenyEncryptionScopeOverride>false</DenyEncryptionScopeOverride><HasImmutabilityPolicy>false</HasImmutabilityPolicy><HasLegalHold>false</HasLegalHold></Properties></Container></Containers><NextMarker /></EnumerationResults>",
-      "Date" : "Fri, 06 Sep 2019 19:09:03 GMT",
-      "x-ms-client-request-id" : "eb8cc5ae-daeb-40ed-a426-4eee15763882",
->>>>>>> a55d5dd9
+      "x-ms-request-id" : "077fe077-801e-001f-5549-673bbb000000",
+      "Body" : "﻿<?xml version=\"1.0\" encoding=\"utf-8\"?><EnumerationResults ServiceEndpoint=\"https://jaschrepragrs.blob.core.windows.net/\"><Prefix>jtcblobsaspermissionsparse</Prefix><Containers><Container><Name>jtcblobsaspermissionsparse023345da550ba5d5c0462</Name><Properties><Last-Modified>Mon, 09 Sep 2019 19:59:30 GMT</Last-Modified><Etag>\"0x8D735603A22B374\"</Etag><LeaseStatus>unlocked</LeaseStatus><LeaseState>available</LeaseState><DefaultEncryptionScope>$account-encryption-key</DefaultEncryptionScope><DenyEncryptionScopeOverride>false</DenyEncryptionScopeOverride><HasImmutabilityPolicy>false</HasImmutabilityPolicy><HasLegalHold>false</HasLegalHold></Properties></Container></Containers><NextMarker /></EnumerationResults>",
+      "Date" : "Mon, 09 Sep 2019 19:59:29 GMT",
+      "x-ms-client-request-id" : "9c87e66f-7cb6-41ed-a62e-cbda5afddb43",
       "Content-Type" : "application/xml"
     },
     "Exception" : null
   }, {
     "Method" : "DELETE",
-<<<<<<< HEAD
-    "Uri" : "https://jaschrepragrs.blob.core.windows.net/jtcblobsaspermissionsparse090656cca029397c07499?restype=container",
+    "Uri" : "https://jaschrepragrs.blob.core.windows.net/jtcblobsaspermissionsparse023345da550ba5d5c0462?restype=container",
     "Headers" : {
       "x-ms-version" : "2019-02-02",
       "User-Agent" : "azsdk-java-azure-storage-blob/12.0.0-preview.3 1.8.0_221; Windows 10 10.0",
-      "x-ms-client-request-id" : "b600042d-9e1d-45d3-a4c8-9d9c2d5d6698"
-=======
-    "Uri" : "https://azstoragesdkaccount.blob.core.windows.net/jtcblobsaspermissionsparse06303140763089f3df4dc?restype=container",
-    "Headers" : {
-      "x-ms-version" : "2019-02-02",
-      "User-Agent" : "azsdk-java-azure-storage-blob/12.0.0-preview.3 1.8.0_212; Windows 10 10.0",
-      "x-ms-client-request-id" : "1c49addd-fad5-44d8-9715-f1aaefe44f76"
->>>>>>> a55d5dd9
+      "x-ms-client-request-id" : "ba7bbf11-083e-4f3f-a0aa-bf349a2be8e8"
     },
     "Response" : {
       "x-ms-version" : "2019-02-02",
@@ -97,21 +55,11 @@
       "retry-after" : "0",
       "Content-Length" : "0",
       "StatusCode" : "202",
-<<<<<<< HEAD
-      "x-ms-request-id" : "bfecb514-901e-0044-1c3a-643cc7000000",
-      "Date" : "Thu, 05 Sep 2019 22:36:49 GMT",
-      "x-ms-client-request-id" : "b600042d-9e1d-45d3-a4c8-9d9c2d5d6698"
+      "x-ms-request-id" : "077fe083-801e-001f-5f49-673bbb000000",
+      "Date" : "Mon, 09 Sep 2019 19:59:30 GMT",
+      "x-ms-client-request-id" : "ba7bbf11-083e-4f3f-a0aa-bf349a2be8e8"
     },
     "Exception" : null
   } ],
-  "variables" : [ "jtcblobsaspermissionsparse090656cca029397c07499" ]
-=======
-      "x-ms-request-id" : "ec65d6be-001e-001f-55e6-64eb66000000",
-      "Date" : "Fri, 06 Sep 2019 19:09:03 GMT",
-      "x-ms-client-request-id" : "1c49addd-fad5-44d8-9715-f1aaefe44f76"
-    },
-    "Exception" : null
-  } ],
-  "variables" : [ "jtcblobsaspermissionsparse06303140763089f3df4dc" ]
->>>>>>> a55d5dd9
+  "variables" : [ "jtcblobsaspermissionsparse023345da550ba5d5c0462" ]
 }