--- conflicted
+++ resolved
@@ -1,25 +1,6 @@
 {
   "networkCallRecords" : [ {
     "Method" : "PUT",
-<<<<<<< HEAD
-    "Uri" : "https://REDACTED.blob.core.windows.net/585f14fe0585f14fe2a59301588abfbf2f26845bf9d8?restype=container",
-    "Headers" : {
-      "x-ms-version" : "2020-10-02",
-      "User-Agent" : "azsdk-java-azure-storage-blob/12.12.0-beta.2 (11.0.9; Windows 10; 10.0)",
-      "x-ms-client-request-id" : "a6a3ada5-834c-49c1-9e4a-f018eec2b360"
-    },
-    "Response" : {
-      "Transfer-Encoding" : "chunked",
-      "x-ms-version" : "2020-10-02",
-      "Server" : "Windows-Azure-Blob/1.0 Microsoft-HTTPAPI/2.0",
-      "eTag" : "0x8D92AC4A9FD8094",
-      "Last-Modified" : "Tue, 08 Jun 2021 21:30:40 GMT",
-      "retry-after" : "0",
-      "StatusCode" : "201",
-      "x-ms-request-id" : "f377010b-501e-001c-2fad-5ce384000000",
-      "x-ms-client-request-id" : "a6a3ada5-834c-49c1-9e4a-f018eec2b360",
-      "Date" : "Tue, 08 Jun 2021 21:30:39 GMT"
-=======
     "Uri" : "https://REDACTED.blob.core.windows.net/585f14fe0585f14fedab22462e2fb4d431cf7419a8bc?restype=container",
     "Headers" : {
       "x-ms-version" : "2020-10-02",
@@ -37,38 +18,10 @@
       "x-ms-request-id" : "49ad3c22-601e-008b-26ff-48deaf000000",
       "x-ms-client-request-id" : "fab77907-3af1-48af-a36f-2a4b0d3a6409",
       "Date" : "Fri, 14 May 2021 20:26:17 GMT"
->>>>>>> 2fe662bb
     },
     "Exception" : null
   }, {
     "Method" : "PUT",
-<<<<<<< HEAD
-    "Uri" : "https://REDACTED.blob.core.windows.net/585f14fe0585f14fe2a59301588abfbf2f26845bf9d8/585f14fe1585f14fe2a52852976faa1adf91643eb95e",
-    "Headers" : {
-      "x-ms-version" : "2020-10-02",
-      "User-Agent" : "azsdk-java-azure-storage-blob/12.12.0-beta.2 (11.0.9; Windows 10; 10.0)",
-      "x-ms-client-request-id" : "78e57fa8-ef3a-45ec-9c4e-30215ae86dd5",
-      "Content-Type" : "application/octet-stream"
-    },
-    "Response" : {
-      "Transfer-Encoding" : "chunked",
-      "x-ms-version" : "2020-10-02",
-      "Server" : "Windows-Azure-Blob/1.0 Microsoft-HTTPAPI/2.0",
-      "x-ms-content-crc64" : "6RYQPwaVsyQ=",
-      "Last-Modified" : "Tue, 08 Jun 2021 21:30:40 GMT",
-      "retry-after" : "0",
-      "StatusCode" : "201",
-      "x-ms-request-server-encrypted" : "true",
-      "Date" : "Tue, 08 Jun 2021 21:30:39 GMT",
-      "Content-MD5" : "wh+Wm18D0z1D4E+PE252gg==",
-      "eTag" : "0x8D92AC4AA0AA6CA",
-      "x-ms-request-id" : "f3770110-501e-001c-33ad-5ce384000000",
-      "x-ms-client-request-id" : "78e57fa8-ef3a-45ec-9c4e-30215ae86dd5"
-    },
-    "Exception" : null
-  } ],
-  "variables" : [ "585f14fe0585f14fe2a59301588abfbf2f26845bf9d8", "585f14fe1585f14fe2a52852976faa1adf91643eb95e" ]
-=======
     "Uri" : "https://REDACTED.blob.core.windows.net/585f14fe0585f14fedab22462e2fb4d431cf7419a8bc/585f14fe1585f14fedab7684435736e0839674e59a50",
     "Headers" : {
       "x-ms-version" : "2020-10-02",
@@ -95,5 +48,4 @@
     "Exception" : null
   } ],
   "variables" : [ "585f14fe0585f14fedab22462e2fb4d431cf7419a8bc", "585f14fe1585f14fedab7684435736e0839674e59a50" ]
->>>>>>> 2fe662bb
 }