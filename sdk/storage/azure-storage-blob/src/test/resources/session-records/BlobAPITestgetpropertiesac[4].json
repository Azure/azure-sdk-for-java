--- conflicted
+++ resolved
@@ -1,105 +1,57 @@
 {
   "networkCallRecords" : [ {
     "Method" : "PUT",
-<<<<<<< HEAD
-    "Uri" : "https://jaschrepragrs.blob.core.windows.net/jtcgetpropertiesac0blobapitestgetpropertiesacbe673322ad193?restype=container",
+    "Uri" : "https://jaschrepragrs.blob.core.windows.net/jtcgetpropertiesac0blobapitestgetpropertiesacea296869e0d2f?restype=container",
     "Headers" : {
       "x-ms-version" : "2019-02-02",
       "User-Agent" : "azsdk-java-azure-storage-blob/12.0.0-preview.3 1.8.0_221; Windows 10 10.0",
-      "x-ms-client-request-id" : "d8b75923-6118-415a-b352-4ea3338338c3"
-=======
-    "Uri" : "https://azstoragesdkaccount.blob.core.windows.net/jtcgetpropertiesac0blobapitestgetpropertiesac2159373607fcf?restype=container",
-    "Headers" : {
-      "x-ms-version" : "2019-02-02",
-      "User-Agent" : "azsdk-java-azure-storage-blob/12.0.0-preview.3 1.8.0_212; Windows 10 10.0",
-      "x-ms-client-request-id" : "7ad3c269-3fc6-4e28-9de9-bcff438b2f66"
->>>>>>> a55d5dd9
+      "x-ms-client-request-id" : "ed6859b7-f072-44c0-a4be-815eee57c95e"
     },
     "Response" : {
       "x-ms-version" : "2019-02-02",
       "Server" : "Windows-Azure-Blob/1.0 Microsoft-HTTPAPI/2.0",
-<<<<<<< HEAD
-      "ETag" : "\"0x8D73251A08BCC58\"",
-      "Last-Modified" : "Thu, 05 Sep 2019 22:37:26 GMT",
+      "ETag" : "\"0x8D73560F023B1B9\"",
+      "Last-Modified" : "Mon, 09 Sep 2019 20:04:35 GMT",
       "retry-after" : "0",
       "Content-Length" : "0",
       "StatusCode" : "201",
-      "x-ms-request-id" : "bfecdbf4-901e-0044-4b3a-643cc7000000",
-      "Date" : "Thu, 05 Sep 2019 22:37:25 GMT",
-      "x-ms-client-request-id" : "d8b75923-6118-415a-b352-4ea3338338c3"
-=======
-      "ETag" : "\"0x8D732FC77713020\"",
-      "Last-Modified" : "Fri, 06 Sep 2019 19:00:21 GMT",
-      "retry-after" : "0",
-      "Content-Length" : "0",
-      "StatusCode" : "201",
-      "x-ms-request-id" : "b92af63c-d01e-009e-26e5-644931000000",
-      "Date" : "Fri, 06 Sep 2019 19:00:21 GMT",
-      "x-ms-client-request-id" : "7ad3c269-3fc6-4e28-9de9-bcff438b2f66"
->>>>>>> a55d5dd9
+      "x-ms-request-id" : "c5ca3625-301e-0042-0549-67cbbf000000",
+      "Date" : "Mon, 09 Sep 2019 20:04:35 GMT",
+      "x-ms-client-request-id" : "ed6859b7-f072-44c0-a4be-815eee57c95e"
     },
     "Exception" : null
   }, {
     "Method" : "PUT",
-<<<<<<< HEAD
-    "Uri" : "https://jaschrepragrs.blob.core.windows.net/jtcgetpropertiesac0blobapitestgetpropertiesacbe673322ad193/javablobgetpropertiesac1blobapitestgetpropertiesacbe6121534c",
+    "Uri" : "https://jaschrepragrs.blob.core.windows.net/jtcgetpropertiesac0blobapitestgetpropertiesacea296869e0d2f/javablobgetpropertiesac1blobapitestgetpropertiesacea20181240",
     "Headers" : {
       "x-ms-version" : "2019-02-02",
       "User-Agent" : "azsdk-java-azure-storage-blob/12.0.0-preview.3 1.8.0_221; Windows 10 10.0",
-      "x-ms-client-request-id" : "518e1933-fc8a-48e8-91ae-0e904c69de6c",
-=======
-    "Uri" : "https://azstoragesdkaccount.blob.core.windows.net/jtcgetpropertiesac0blobapitestgetpropertiesac2159373607fcf/javablobgetpropertiesac1blobapitestgetpropertiesac215687095e",
-    "Headers" : {
-      "x-ms-version" : "2019-02-02",
-      "User-Agent" : "azsdk-java-azure-storage-blob/12.0.0-preview.3 1.8.0_212; Windows 10 10.0",
-      "x-ms-client-request-id" : "214278ef-c50f-4c72-a508-4fea7d244c07",
->>>>>>> a55d5dd9
+      "x-ms-client-request-id" : "5ec92811-6de8-4958-9a3e-32e7161a03ec",
       "Content-Type" : "application/octet-stream"
     },
     "Response" : {
       "x-ms-version" : "2019-02-02",
       "Server" : "Windows-Azure-Blob/1.0 Microsoft-HTTPAPI/2.0",
       "x-ms-content-crc64" : "6RYQPwaVsyQ=",
-<<<<<<< HEAD
-      "Last-Modified" : "Thu, 05 Sep 2019 22:37:26 GMT",
+      "Last-Modified" : "Mon, 09 Sep 2019 20:04:35 GMT",
       "retry-after" : "0",
       "StatusCode" : "201",
       "x-ms-request-server-encrypted" : "true",
-      "Date" : "Thu, 05 Sep 2019 22:37:25 GMT",
+      "Date" : "Mon, 09 Sep 2019 20:04:35 GMT",
       "Content-MD5" : "wh+Wm18D0z1D4E+PE252gg==",
-      "ETag" : "\"0x8D73251A09883B6\"",
+      "ETag" : "\"0x8D73560F030F5A9\"",
       "Content-Length" : "0",
-      "x-ms-request-id" : "bfecdc0e-901e-0044-633a-643cc7000000",
-      "x-ms-client-request-id" : "518e1933-fc8a-48e8-91ae-0e904c69de6c"
-=======
-      "Last-Modified" : "Fri, 06 Sep 2019 19:00:21 GMT",
-      "retry-after" : "0",
-      "StatusCode" : "201",
-      "x-ms-request-server-encrypted" : "true",
-      "Date" : "Fri, 06 Sep 2019 19:00:21 GMT",
-      "Content-MD5" : "wh+Wm18D0z1D4E+PE252gg==",
-      "ETag" : "\"0x8D732FC7777CFBC\"",
-      "Content-Length" : "0",
-      "x-ms-request-id" : "b92af660-d01e-009e-45e5-644931000000",
-      "x-ms-client-request-id" : "214278ef-c50f-4c72-a508-4fea7d244c07"
->>>>>>> a55d5dd9
+      "x-ms-request-id" : "c5ca362d-301e-0042-0c49-67cbbf000000",
+      "x-ms-client-request-id" : "5ec92811-6de8-4958-9a3e-32e7161a03ec"
     },
     "Exception" : null
   }, {
     "Method" : "HEAD",
-<<<<<<< HEAD
-    "Uri" : "https://jaschrepragrs.blob.core.windows.net/jtcgetpropertiesac0blobapitestgetpropertiesacbe673322ad193/javablobgetpropertiesac1blobapitestgetpropertiesacbe6121534c",
+    "Uri" : "https://jaschrepragrs.blob.core.windows.net/jtcgetpropertiesac0blobapitestgetpropertiesacea296869e0d2f/javablobgetpropertiesac1blobapitestgetpropertiesacea20181240",
     "Headers" : {
       "x-ms-version" : "2019-02-02",
       "User-Agent" : "azsdk-java-azure-storage-blob/12.0.0-preview.3 1.8.0_221; Windows 10 10.0",
-      "x-ms-client-request-id" : "97db5353-072b-4823-885d-704c3a216340"
-=======
-    "Uri" : "https://azstoragesdkaccount.blob.core.windows.net/jtcgetpropertiesac0blobapitestgetpropertiesac2159373607fcf/javablobgetpropertiesac1blobapitestgetpropertiesac215687095e",
-    "Headers" : {
-      "x-ms-version" : "2019-02-02",
-      "User-Agent" : "azsdk-java-azure-storage-blob/12.0.0-preview.3 1.8.0_212; Windows 10 10.0",
-      "x-ms-client-request-id" : "79cee2d4-aebb-4e32-af52-b0d08cb3e7e3"
->>>>>>> a55d5dd9
+      "x-ms-client-request-id" : "ac8d0aa0-536d-4873-b4ef-c4c630cc6dd3"
     },
     "Response" : {
       "x-ms-version" : "2019-02-02",
@@ -107,54 +59,31 @@
       "Server" : "Windows-Azure-Blob/1.0 Microsoft-HTTPAPI/2.0",
       "x-ms-tag-count" : "0",
       "x-ms-lease-state" : "available",
-<<<<<<< HEAD
-      "Last-Modified" : "Thu, 05 Sep 2019 22:37:26 GMT",
+      "Last-Modified" : "Mon, 09 Sep 2019 20:04:35 GMT",
       "retry-after" : "0",
       "StatusCode" : "200",
-      "Date" : "Thu, 05 Sep 2019 22:37:25 GMT",
-=======
-      "Last-Modified" : "Fri, 06 Sep 2019 19:00:21 GMT",
-      "retry-after" : "0",
-      "StatusCode" : "200",
-      "Date" : "Fri, 06 Sep 2019 19:00:21 GMT",
->>>>>>> a55d5dd9
+      "Date" : "Mon, 09 Sep 2019 20:04:35 GMT",
       "x-ms-blob-type" : "BlockBlob",
       "Content-MD5" : "wh+Wm18D0z1D4E+PE252gg==",
       "Accept-Ranges" : "bytes",
       "x-ms-server-encrypted" : "true",
       "x-ms-access-tier-inferred" : "true",
       "x-ms-access-tier" : "Hot",
-<<<<<<< HEAD
-      "ETag" : "\"0x8D73251A09883B6\"",
-      "x-ms-creation-time" : "Thu, 05 Sep 2019 22:37:26 GMT",
+      "ETag" : "\"0x8D73560F030F5A9\"",
+      "x-ms-creation-time" : "Mon, 09 Sep 2019 20:04:35 GMT",
       "Content-Length" : "7",
-      "x-ms-request-id" : "bfecdc29-901e-0044-7c3a-643cc7000000",
-      "x-ms-client-request-id" : "97db5353-072b-4823-885d-704c3a216340",
-=======
-      "ETag" : "\"0x8D732FC7777CFBC\"",
-      "x-ms-creation-time" : "Fri, 06 Sep 2019 19:00:21 GMT",
-      "Content-Length" : "7",
-      "x-ms-request-id" : "b92af6a4-d01e-009e-03e5-644931000000",
-      "x-ms-client-request-id" : "79cee2d4-aebb-4e32-af52-b0d08cb3e7e3",
->>>>>>> a55d5dd9
+      "x-ms-request-id" : "c5ca3645-301e-0042-2249-67cbbf000000",
+      "x-ms-client-request-id" : "ac8d0aa0-536d-4873-b4ef-c4c630cc6dd3",
       "Content-Type" : "application/octet-stream"
     },
     "Exception" : null
   }, {
     "Method" : "GET",
-<<<<<<< HEAD
     "Uri" : "https://jaschrepragrs.blob.core.windows.net?prefix=jtcgetpropertiesac&comp=list",
     "Headers" : {
       "x-ms-version" : "2019-02-02",
       "User-Agent" : "azsdk-java-azure-storage-blob/12.0.0-preview.3 1.8.0_221; Windows 10 10.0",
-      "x-ms-client-request-id" : "9114e58d-b3a2-49d9-836b-1c9ef35c0860"
-=======
-    "Uri" : "https://azstoragesdkaccount.blob.core.windows.net?prefix=jtcgetpropertiesac&comp=list",
-    "Headers" : {
-      "x-ms-version" : "2019-02-02",
-      "User-Agent" : "azsdk-java-azure-storage-blob/12.0.0-preview.3 1.8.0_212; Windows 10 10.0",
-      "x-ms-client-request-id" : "8eef2024-238d-4ed9-95e5-c31ba078581f"
->>>>>>> a55d5dd9
+      "x-ms-client-request-id" : "7086031c-4ce3-4e54-8af9-4b9652d07d74"
     },
     "Response" : {
       "Transfer-Encoding" : "chunked",
@@ -162,35 +91,20 @@
       "Server" : "Windows-Azure-Blob/1.0 Microsoft-HTTPAPI/2.0",
       "retry-after" : "0",
       "StatusCode" : "200",
-<<<<<<< HEAD
-      "x-ms-request-id" : "bfecdc3a-901e-0044-0d3a-643cc7000000",
-      "Body" : "﻿<?xml version=\"1.0\" encoding=\"utf-8\"?><EnumerationResults ServiceEndpoint=\"https://jaschrepragrs.blob.core.windows.net/\"><Prefix>jtcgetpropertiesac</Prefix><Containers><Container><Name>jtcgetpropertiesac0blobapitestgetpropertiesacbe673322ad193</Name><Properties><Last-Modified>Thu, 05 Sep 2019 22:37:26 GMT</Last-Modified><Etag>\"0x8D73251A08BCC58\"</Etag><LeaseStatus>unlocked</LeaseStatus><LeaseState>available</LeaseState><DefaultEncryptionScope>$account-encryption-key</DefaultEncryptionScope><DenyEncryptionScopeOverride>false</DenyEncryptionScopeOverride><HasImmutabilityPolicy>false</HasImmutabilityPolicy><HasLegalHold>false</HasLegalHold></Properties></Container></Containers><NextMarker /></EnumerationResults>",
-      "Date" : "Thu, 05 Sep 2019 22:37:25 GMT",
-      "x-ms-client-request-id" : "9114e58d-b3a2-49d9-836b-1c9ef35c0860",
-=======
-      "x-ms-request-id" : "b92af6c3-d01e-009e-21e5-644931000000",
-      "Body" : "﻿<?xml version=\"1.0\" encoding=\"utf-8\"?><EnumerationResults ServiceEndpoint=\"https://azstoragesdkaccount.blob.core.windows.net/\"><Prefix>jtcgetpropertiesac</Prefix><Containers><Container><Name>jtcgetpropertiesac0blobapitestgetpropertiesac2159373607fcf</Name><Properties><Last-Modified>Fri, 06 Sep 2019 19:00:21 GMT</Last-Modified><Etag>\"0x8D732FC77713020\"</Etag><LeaseStatus>unlocked</LeaseStatus><LeaseState>available</LeaseState><DefaultEncryptionScope>$account-encryption-key</DefaultEncryptionScope><DenyEncryptionScopeOverride>false</DenyEncryptionScopeOverride><HasImmutabilityPolicy>false</HasImmutabilityPolicy><HasLegalHold>false</HasLegalHold></Properties></Container></Containers><NextMarker /></EnumerationResults>",
-      "Date" : "Fri, 06 Sep 2019 19:00:21 GMT",
-      "x-ms-client-request-id" : "8eef2024-238d-4ed9-95e5-c31ba078581f",
->>>>>>> a55d5dd9
+      "x-ms-request-id" : "c5ca3653-301e-0042-3049-67cbbf000000",
+      "Body" : "﻿<?xml version=\"1.0\" encoding=\"utf-8\"?><EnumerationResults ServiceEndpoint=\"https://jaschrepragrs.blob.core.windows.net/\"><Prefix>jtcgetpropertiesac</Prefix><Containers><Container><Name>jtcgetpropertiesac0blobapitestgetpropertiesacea296869e0d2f</Name><Properties><Last-Modified>Mon, 09 Sep 2019 20:04:35 GMT</Last-Modified><Etag>\"0x8D73560F023B1B9\"</Etag><LeaseStatus>unlocked</LeaseStatus><LeaseState>available</LeaseState><DefaultEncryptionScope>$account-encryption-key</DefaultEncryptionScope><DenyEncryptionScopeOverride>false</DenyEncryptionScopeOverride><HasImmutabilityPolicy>false</HasImmutabilityPolicy><HasLegalHold>false</HasLegalHold></Properties></Container></Containers><NextMarker /></EnumerationResults>",
+      "Date" : "Mon, 09 Sep 2019 20:04:36 GMT",
+      "x-ms-client-request-id" : "7086031c-4ce3-4e54-8af9-4b9652d07d74",
       "Content-Type" : "application/xml"
     },
     "Exception" : null
   }, {
     "Method" : "DELETE",
-<<<<<<< HEAD
-    "Uri" : "https://jaschrepragrs.blob.core.windows.net/jtcgetpropertiesac0blobapitestgetpropertiesacbe673322ad193?restype=container",
+    "Uri" : "https://jaschrepragrs.blob.core.windows.net/jtcgetpropertiesac0blobapitestgetpropertiesacea296869e0d2f?restype=container",
     "Headers" : {
       "x-ms-version" : "2019-02-02",
       "User-Agent" : "azsdk-java-azure-storage-blob/12.0.0-preview.3 1.8.0_221; Windows 10 10.0",
-      "x-ms-client-request-id" : "99686ca3-0c63-42f5-ad98-3b8378498dbf"
-=======
-    "Uri" : "https://azstoragesdkaccount.blob.core.windows.net/jtcgetpropertiesac0blobapitestgetpropertiesac2159373607fcf?restype=container",
-    "Headers" : {
-      "x-ms-version" : "2019-02-02",
-      "User-Agent" : "azsdk-java-azure-storage-blob/12.0.0-preview.3 1.8.0_212; Windows 10 10.0",
-      "x-ms-client-request-id" : "25270611-f7a9-43ef-ad71-7a71ce389505"
->>>>>>> a55d5dd9
+      "x-ms-client-request-id" : "e6494f50-e6e9-4715-9cf8-b59a86d32295"
     },
     "Response" : {
       "x-ms-version" : "2019-02-02",
@@ -198,21 +112,11 @@
       "retry-after" : "0",
       "Content-Length" : "0",
       "StatusCode" : "202",
-<<<<<<< HEAD
-      "x-ms-request-id" : "bfecdc54-901e-0044-273a-643cc7000000",
-      "Date" : "Thu, 05 Sep 2019 22:37:25 GMT",
-      "x-ms-client-request-id" : "99686ca3-0c63-42f5-ad98-3b8378498dbf"
+      "x-ms-request-id" : "c5ca3668-301e-0042-4549-67cbbf000000",
+      "Date" : "Mon, 09 Sep 2019 20:04:36 GMT",
+      "x-ms-client-request-id" : "e6494f50-e6e9-4715-9cf8-b59a86d32295"
     },
     "Exception" : null
   } ],
-  "variables" : [ "jtcgetpropertiesac0blobapitestgetpropertiesacbe673322ad193", "javablobgetpropertiesac1blobapitestgetpropertiesacbe6121534c" ]
-=======
-      "x-ms-request-id" : "b92af6f1-d01e-009e-4ae5-644931000000",
-      "Date" : "Fri, 06 Sep 2019 19:00:21 GMT",
-      "x-ms-client-request-id" : "25270611-f7a9-43ef-ad71-7a71ce389505"
-    },
-    "Exception" : null
-  } ],
-  "variables" : [ "jtcgetpropertiesac0blobapitestgetpropertiesac2159373607fcf", "javablobgetpropertiesac1blobapitestgetpropertiesac215687095e" ]
->>>>>>> a55d5dd9
+  "variables" : [ "jtcgetpropertiesac0blobapitestgetpropertiesacea296869e0d2f", "javablobgetpropertiesac1blobapitestgetpropertiesacea20181240" ]
 }