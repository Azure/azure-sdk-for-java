--- conflicted
+++ resolved
@@ -1,59 +1,32 @@
 {
   "networkCallRecords" : [ {
     "Method" : "PUT",
-<<<<<<< HEAD
-    "Uri" : "https://jaschrepragrs.blob.core.windows.net/jtcsetmetadataacfail0containerapitestsetmetadataacfail84d31281?restype=container",
+    "Uri" : "https://jaschrepragrs.blob.core.windows.net/jtcsetmetadataacfail0containerapitestsetmetadataacfailfd482702?restype=container",
     "Headers" : {
       "x-ms-version" : "2019-02-02",
       "User-Agent" : "azsdk-java-azure-storage-blob/12.0.0-preview.3 1.8.0_221; Windows 10 10.0",
-      "x-ms-client-request-id" : "6d152a06-97b5-46a1-a15a-9271311b6247"
-=======
-    "Uri" : "https://azstoragesdkaccount.blob.core.windows.net/jtcsetmetadataacfail0containerapitestsetmetadataacfail27933406?restype=container",
-    "Headers" : {
-      "x-ms-version" : "2019-02-02",
-      "User-Agent" : "azsdk-java-azure-storage-blob/12.0.0-preview.3 1.8.0_212; Windows 10 10.0",
-      "x-ms-client-request-id" : "50609123-4f0b-4e84-ae40-12205f1e7bf8"
->>>>>>> a55d5dd9
+      "x-ms-client-request-id" : "eb46a9b5-4792-4e78-b8ed-fd756fb6e4c0"
     },
     "Response" : {
       "x-ms-version" : "2019-02-02",
       "Server" : "Windows-Azure-Blob/1.0 Microsoft-HTTPAPI/2.0",
-<<<<<<< HEAD
-      "ETag" : "\"0x8D73252C0245777\"",
-      "Last-Modified" : "Thu, 05 Sep 2019 22:45:28 GMT",
+      "ETag" : "\"0x8D735604A33C0FB\"",
+      "Last-Modified" : "Mon, 09 Sep 2019 19:59:57 GMT",
       "retry-after" : "0",
       "Content-Length" : "0",
       "StatusCode" : "201",
-      "x-ms-request-id" : "20488cbc-901e-000b-253b-64f8df000000",
-      "Date" : "Thu, 05 Sep 2019 22:45:28 GMT",
-      "x-ms-client-request-id" : "6d152a06-97b5-46a1-a15a-9271311b6247"
-=======
-      "ETag" : "\"0x8D732FD25A51B7B\"",
-      "Last-Modified" : "Fri, 06 Sep 2019 19:05:13 GMT",
-      "retry-after" : "0",
-      "Content-Length" : "0",
-      "StatusCode" : "201",
-      "x-ms-request-id" : "ec636d3f-001e-001f-26e6-64eb66000000",
-      "Date" : "Fri, 06 Sep 2019 19:05:13 GMT",
-      "x-ms-client-request-id" : "50609123-4f0b-4e84-ae40-12205f1e7bf8"
->>>>>>> a55d5dd9
+      "x-ms-request-id" : "077ff3c8-801e-001f-3849-673bbb000000",
+      "Date" : "Mon, 09 Sep 2019 19:59:56 GMT",
+      "x-ms-client-request-id" : "eb46a9b5-4792-4e78-b8ed-fd756fb6e4c0"
     },
     "Exception" : null
   }, {
     "Method" : "PUT",
-<<<<<<< HEAD
-    "Uri" : "https://jaschrepragrs.blob.core.windows.net/jtcsetmetadataacfail0containerapitestsetmetadataacfail84d31281?restype=container&comp=metadata",
+    "Uri" : "https://jaschrepragrs.blob.core.windows.net/jtcsetmetadataacfail0containerapitestsetmetadataacfailfd482702?restype=container&comp=metadata",
     "Headers" : {
       "x-ms-version" : "2019-02-02",
       "User-Agent" : "azsdk-java-azure-storage-blob/12.0.0-preview.3 1.8.0_221; Windows 10 10.0",
-      "x-ms-client-request-id" : "83518a0a-9404-4947-af44-d42e577c98ee"
-=======
-    "Uri" : "https://azstoragesdkaccount.blob.core.windows.net/jtcsetmetadataacfail0containerapitestsetmetadataacfail27933406?restype=container&comp=metadata",
-    "Headers" : {
-      "x-ms-version" : "2019-02-02",
-      "User-Agent" : "azsdk-java-azure-storage-blob/12.0.0-preview.3 1.8.0_212; Windows 10 10.0",
-      "x-ms-client-request-id" : "a6ba994e-b8d4-4cc5-a8e2-b8556afab213"
->>>>>>> a55d5dd9
+      "x-ms-client-request-id" : "c9e049a7-9b0f-4104-bc72-e58dcb024ef3"
     },
     "Response" : {
       "x-ms-version" : "2019-02-02",
@@ -62,35 +35,20 @@
       "retry-after" : "0",
       "Content-Length" : "252",
       "StatusCode" : "412",
-<<<<<<< HEAD
-      "x-ms-request-id" : "20488ccf-901e-000b-363b-64f8df000000",
-      "Body" : "﻿<?xml version=\"1.0\" encoding=\"utf-8\"?><Error><Code>ConditionNotMet</Code><Message>The condition specified using HTTP conditional header(s) is not met.\nRequestId:20488ccf-901e-000b-363b-64f8df000000\nTime:2019-09-05T22:45:28.9359334Z</Message></Error>",
-      "Date" : "Thu, 05 Sep 2019 22:45:28 GMT",
-      "x-ms-client-request-id" : "83518a0a-9404-4947-af44-d42e577c98ee",
-=======
-      "x-ms-request-id" : "ec636d4e-001e-001f-31e6-64eb66000000",
-      "Body" : "﻿<?xml version=\"1.0\" encoding=\"utf-8\"?><Error><Code>ConditionNotMet</Code><Message>The condition specified using HTTP conditional header(s) is not met.\nRequestId:ec636d4e-001e-001f-31e6-64eb66000000\nTime:2019-09-06T19:05:13.6267019Z</Message></Error>",
-      "Date" : "Fri, 06 Sep 2019 19:05:13 GMT",
-      "x-ms-client-request-id" : "a6ba994e-b8d4-4cc5-a8e2-b8556afab213",
->>>>>>> a55d5dd9
+      "x-ms-request-id" : "077ff3d9-801e-001f-4849-673bbb000000",
+      "Body" : "﻿<?xml version=\"1.0\" encoding=\"utf-8\"?><Error><Code>ConditionNotMet</Code><Message>The condition specified using HTTP conditional header(s) is not met.\nRequestId:077ff3d9-801e-001f-4849-673bbb000000\nTime:2019-09-09T19:59:57.5063379Z</Message></Error>",
+      "Date" : "Mon, 09 Sep 2019 19:59:56 GMT",
+      "x-ms-client-request-id" : "c9e049a7-9b0f-4104-bc72-e58dcb024ef3",
       "Content-Type" : "application/xml"
     },
     "Exception" : null
   }, {
     "Method" : "GET",
-<<<<<<< HEAD
     "Uri" : "https://jaschrepragrs.blob.core.windows.net?prefix=jtcsetmetadataacfail&comp=list",
     "Headers" : {
       "x-ms-version" : "2019-02-02",
       "User-Agent" : "azsdk-java-azure-storage-blob/12.0.0-preview.3 1.8.0_221; Windows 10 10.0",
-      "x-ms-client-request-id" : "aacb6fdf-9a26-437e-9489-533443e347c1"
-=======
-    "Uri" : "https://azstoragesdkaccount.blob.core.windows.net?prefix=jtcsetmetadataacfail&comp=list",
-    "Headers" : {
-      "x-ms-version" : "2019-02-02",
-      "User-Agent" : "azsdk-java-azure-storage-blob/12.0.0-preview.3 1.8.0_212; Windows 10 10.0",
-      "x-ms-client-request-id" : "c984c9a2-6d5d-4e12-9502-8abd82f72288"
->>>>>>> a55d5dd9
+      "x-ms-client-request-id" : "f0ef5c5f-d7a6-47fa-b3bd-9ede9914e265"
     },
     "Response" : {
       "Transfer-Encoding" : "chunked",
@@ -98,35 +56,20 @@
       "Server" : "Windows-Azure-Blob/1.0 Microsoft-HTTPAPI/2.0",
       "retry-after" : "0",
       "StatusCode" : "200",
-<<<<<<< HEAD
-      "x-ms-request-id" : "20488cd8-901e-000b-3d3b-64f8df000000",
-      "Body" : "﻿<?xml version=\"1.0\" encoding=\"utf-8\"?><EnumerationResults ServiceEndpoint=\"https://jaschrepragrs.blob.core.windows.net/\"><Prefix>jtcsetmetadataacfail</Prefix><Containers><Container><Name>jtcsetmetadataacfail0containerapitestsetmetadataacfail84d31281</Name><Properties><Last-Modified>Thu, 05 Sep 2019 22:45:28 GMT</Last-Modified><Etag>\"0x8D73252C0245777\"</Etag><LeaseStatus>unlocked</LeaseStatus><LeaseState>available</LeaseState><DefaultEncryptionScope>$account-encryption-key</DefaultEncryptionScope><DenyEncryptionScopeOverride>false</DenyEncryptionScopeOverride><HasImmutabilityPolicy>false</HasImmutabilityPolicy><HasLegalHold>false</HasLegalHold></Properties></Container></Containers><NextMarker /></EnumerationResults>",
-      "Date" : "Thu, 05 Sep 2019 22:45:28 GMT",
-      "x-ms-client-request-id" : "aacb6fdf-9a26-437e-9489-533443e347c1",
-=======
-      "x-ms-request-id" : "ec636d5e-001e-001f-40e6-64eb66000000",
-      "Body" : "﻿<?xml version=\"1.0\" encoding=\"utf-8\"?><EnumerationResults ServiceEndpoint=\"https://azstoragesdkaccount.blob.core.windows.net/\"><Prefix>jtcsetmetadataacfail</Prefix><Containers><Container><Name>jtcsetmetadataacfail0containerapitestsetmetadataacfail27933406</Name><Properties><Last-Modified>Fri, 06 Sep 2019 19:05:13 GMT</Last-Modified><Etag>\"0x8D732FD25A51B7B\"</Etag><LeaseStatus>unlocked</LeaseStatus><LeaseState>available</LeaseState><DefaultEncryptionScope>$account-encryption-key</DefaultEncryptionScope><DenyEncryptionScopeOverride>false</DenyEncryptionScopeOverride><HasImmutabilityPolicy>false</HasImmutabilityPolicy><HasLegalHold>false</HasLegalHold></Properties></Container></Containers><NextMarker /></EnumerationResults>",
-      "Date" : "Fri, 06 Sep 2019 19:05:13 GMT",
-      "x-ms-client-request-id" : "c984c9a2-6d5d-4e12-9502-8abd82f72288",
->>>>>>> a55d5dd9
+      "x-ms-request-id" : "077ff3e5-801e-001f-5449-673bbb000000",
+      "Body" : "﻿<?xml version=\"1.0\" encoding=\"utf-8\"?><EnumerationResults ServiceEndpoint=\"https://jaschrepragrs.blob.core.windows.net/\"><Prefix>jtcsetmetadataacfail</Prefix><Containers><Container><Name>jtcsetmetadataacfail0containerapitestsetmetadataacfailfd482702</Name><Properties><Last-Modified>Mon, 09 Sep 2019 19:59:57 GMT</Last-Modified><Etag>\"0x8D735604A33C0FB\"</Etag><LeaseStatus>unlocked</LeaseStatus><LeaseState>available</LeaseState><DefaultEncryptionScope>$account-encryption-key</DefaultEncryptionScope><DenyEncryptionScopeOverride>false</DenyEncryptionScopeOverride><HasImmutabilityPolicy>false</HasImmutabilityPolicy><HasLegalHold>false</HasLegalHold></Properties></Container></Containers><NextMarker /></EnumerationResults>",
+      "Date" : "Mon, 09 Sep 2019 19:59:56 GMT",
+      "x-ms-client-request-id" : "f0ef5c5f-d7a6-47fa-b3bd-9ede9914e265",
       "Content-Type" : "application/xml"
     },
     "Exception" : null
   }, {
     "Method" : "DELETE",
-<<<<<<< HEAD
-    "Uri" : "https://jaschrepragrs.blob.core.windows.net/jtcsetmetadataacfail0containerapitestsetmetadataacfail84d31281?restype=container",
+    "Uri" : "https://jaschrepragrs.blob.core.windows.net/jtcsetmetadataacfail0containerapitestsetmetadataacfailfd482702?restype=container",
     "Headers" : {
       "x-ms-version" : "2019-02-02",
       "User-Agent" : "azsdk-java-azure-storage-blob/12.0.0-preview.3 1.8.0_221; Windows 10 10.0",
-      "x-ms-client-request-id" : "12d9bb94-4d9e-47ca-852c-8b0fc2e07710"
-=======
-    "Uri" : "https://azstoragesdkaccount.blob.core.windows.net/jtcsetmetadataacfail0containerapitestsetmetadataacfail27933406?restype=container",
-    "Headers" : {
-      "x-ms-version" : "2019-02-02",
-      "User-Agent" : "azsdk-java-azure-storage-blob/12.0.0-preview.3 1.8.0_212; Windows 10 10.0",
-      "x-ms-client-request-id" : "90a62df4-b683-4852-9ab5-b31aeb5b4056"
->>>>>>> a55d5dd9
+      "x-ms-client-request-id" : "c2386d6b-dadc-41df-bf9d-ab7460c54263"
     },
     "Response" : {
       "x-ms-version" : "2019-02-02",
@@ -134,21 +77,11 @@
       "retry-after" : "0",
       "Content-Length" : "0",
       "StatusCode" : "202",
-<<<<<<< HEAD
-      "x-ms-request-id" : "20488ce8-901e-000b-4d3b-64f8df000000",
-      "Date" : "Thu, 05 Sep 2019 22:45:28 GMT",
-      "x-ms-client-request-id" : "12d9bb94-4d9e-47ca-852c-8b0fc2e07710"
+      "x-ms-request-id" : "077ff3ec-801e-001f-5b49-673bbb000000",
+      "Date" : "Mon, 09 Sep 2019 19:59:57 GMT",
+      "x-ms-client-request-id" : "c2386d6b-dadc-41df-bf9d-ab7460c54263"
     },
     "Exception" : null
   } ],
-  "variables" : [ "jtcsetmetadataacfail0containerapitestsetmetadataacfail84d31281" ]
-=======
-      "x-ms-request-id" : "ec636d72-001e-001f-54e6-64eb66000000",
-      "Date" : "Fri, 06 Sep 2019 19:05:13 GMT",
-      "x-ms-client-request-id" : "90a62df4-b683-4852-9ab5-b31aeb5b4056"
-    },
-    "Exception" : null
-  } ],
-  "variables" : [ "jtcsetmetadataacfail0containerapitestsetmetadataacfail27933406" ]
->>>>>>> a55d5dd9
+  "variables" : [ "jtcsetmetadataacfail0containerapitestsetmetadataacfailfd482702" ]
 }