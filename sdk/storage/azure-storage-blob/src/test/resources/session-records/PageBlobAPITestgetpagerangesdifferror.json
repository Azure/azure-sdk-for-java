{
  "networkCallRecords" : [ {
    "Method" : "PUT",
<<<<<<< HEAD
    "Uri" : "https://jaschrepragrs.blob.core.windows.net/jtcgetpagerangesdifferror0640964685330659e74c72?restype=container",
    "Headers" : {
      "x-ms-version" : "2019-02-02",
      "User-Agent" : "azsdk-java-azure-storage-blob/12.0.0-preview.3 1.8.0_221; Windows 10 10.0",
      "x-ms-client-request-id" : "9d11cd5d-b1c5-4902-9f72-a9c80fae6011"
=======
    "Uri" : "https://azstoragesdkaccount.blob.core.windows.net/jtcgetpagerangesdifferror052555cc559695507941b1?restype=container",
    "Headers" : {
      "x-ms-version" : "2019-02-02",
      "User-Agent" : "azsdk-java-azure-storage-blob/12.0.0-preview.3 1.8.0_212; Windows 10 10.0",
      "x-ms-client-request-id" : "e2f0d6e6-1882-4921-b43f-f1b5c000e810"
>>>>>>> a55d5dd9
    },
    "Response" : {
      "x-ms-version" : "2019-02-02",
      "Server" : "Windows-Azure-Blob/1.0 Microsoft-HTTPAPI/2.0",
<<<<<<< HEAD
      "ETag" : "\"0x8D73252643A8E25\"",
      "Last-Modified" : "Thu, 05 Sep 2019 22:42:54 GMT",
      "retry-after" : "0",
      "Content-Length" : "0",
      "StatusCode" : "201",
      "x-ms-request-id" : "e0dd72a0-e01e-0026-203b-647b1f000000",
      "Date" : "Thu, 05 Sep 2019 22:42:53 GMT",
      "x-ms-client-request-id" : "9d11cd5d-b1c5-4902-9f72-a9c80fae6011"
=======
      "ETag" : "\"0x8D732FDCBCA41BF\"",
      "Last-Modified" : "Fri, 06 Sep 2019 19:09:52 GMT",
      "retry-after" : "0",
      "Content-Length" : "0",
      "StatusCode" : "201",
      "x-ms-request-id" : "8f761e0f-401e-003a-7ce6-6473d5000000",
      "Date" : "Fri, 06 Sep 2019 19:09:51 GMT",
      "x-ms-client-request-id" : "e2f0d6e6-1882-4921-b43f-f1b5c000e810"
>>>>>>> a55d5dd9
    },
    "Exception" : null
  }, {
    "Method" : "PUT",
<<<<<<< HEAD
    "Uri" : "https://jaschrepragrs.blob.core.windows.net/jtcgetpagerangesdifferror0640964685330659e74c72/javablobgetpagerangesdifferror1036401c786719a3034",
    "Headers" : {
      "x-ms-version" : "2019-02-02",
      "User-Agent" : "azsdk-java-azure-storage-blob/12.0.0-preview.3 1.8.0_221; Windows 10 10.0",
      "x-ms-client-request-id" : "29147859-fecd-478c-adba-3181b305527e"
=======
    "Uri" : "https://azstoragesdkaccount.blob.core.windows.net/jtcgetpagerangesdifferror052555cc559695507941b1/javablobgetpagerangesdifferror1717873baf6e67d5ef4",
    "Headers" : {
      "x-ms-version" : "2019-02-02",
      "User-Agent" : "azsdk-java-azure-storage-blob/12.0.0-preview.3 1.8.0_212; Windows 10 10.0",
      "x-ms-client-request-id" : "c085dcb5-d7db-44d4-aa22-a19ba8e83dd5"
>>>>>>> a55d5dd9
    },
    "Response" : {
      "x-ms-version" : "2019-02-02",
      "Server" : "Windows-Azure-Blob/1.0 Microsoft-HTTPAPI/2.0",
<<<<<<< HEAD
      "ETag" : "\"0x8D7325264482788\"",
      "Last-Modified" : "Thu, 05 Sep 2019 22:42:54 GMT",
      "retry-after" : "0",
      "Content-Length" : "0",
      "StatusCode" : "201",
      "x-ms-request-id" : "e0dd72ac-e01e-0026-2b3b-647b1f000000",
      "x-ms-request-server-encrypted" : "true",
      "Date" : "Thu, 05 Sep 2019 22:42:53 GMT",
      "x-ms-client-request-id" : "29147859-fecd-478c-adba-3181b305527e"
=======
      "ETag" : "\"0x8D732FDCBE7B075\"",
      "Last-Modified" : "Fri, 06 Sep 2019 19:09:52 GMT",
      "retry-after" : "0",
      "Content-Length" : "0",
      "StatusCode" : "201",
      "x-ms-request-id" : "8f761e57-401e-003a-33e6-6473d5000000",
      "x-ms-request-server-encrypted" : "true",
      "Date" : "Fri, 06 Sep 2019 19:09:51 GMT",
      "x-ms-client-request-id" : "c085dcb5-d7db-44d4-aa22-a19ba8e83dd5"
>>>>>>> a55d5dd9
    },
    "Exception" : null
  }, {
    "Method" : "GET",
<<<<<<< HEAD
    "Uri" : "https://jaschrepragrs.blob.core.windows.net/jtcgetpagerangesdifferror0640964685330659e74c72/javablobgetpagerangesdifferror235616eba7663634f54?prevsnapshot=snapshot&comp=pagelist",
    "Headers" : {
      "x-ms-version" : "2019-02-02",
      "User-Agent" : "azsdk-java-azure-storage-blob/12.0.0-preview.3 1.8.0_221; Windows 10 10.0",
      "x-ms-client-request-id" : "ed9c5d00-aca9-43d0-93b6-19579828471f"
=======
    "Uri" : "https://azstoragesdkaccount.blob.core.windows.net/jtcgetpagerangesdifferror052555cc559695507941b1/javablobgetpagerangesdifferror281064f5937c9b9be34?prevsnapshot=snapshot&comp=pagelist",
    "Headers" : {
      "x-ms-version" : "2019-02-02",
      "User-Agent" : "azsdk-java-azure-storage-blob/12.0.0-preview.3 1.8.0_212; Windows 10 10.0",
      "x-ms-client-request-id" : "d144e932-d166-40bf-aa0e-4ba1b2c27fb8"
>>>>>>> a55d5dd9
    },
    "Response" : {
      "x-ms-version" : "2019-02-02",
      "Server" : "Windows-Azure-Blob/1.0 Microsoft-HTTPAPI/2.0",
      "x-ms-error-code" : "InvalidQueryParameterValue",
      "retry-after" : "0",
      "Content-Length" : "444",
      "StatusCode" : "400",
<<<<<<< HEAD
      "x-ms-request-id" : "e0dd72b8-e01e-0026-373b-647b1f000000",
      "Body" : "﻿<?xml version=\"1.0\" encoding=\"utf-8\"?><Error><Code>InvalidQueryParameterValue</Code><Message>Value for one of the query parameters specified in the request URI is invalid.\nRequestId:e0dd72b8-e01e-0026-373b-647b1f000000\nTime:2019-09-05T22:42:54.8201894Z</Message><QueryParameterName>prevsnapshot</QueryParameterName><QueryParameterValue>snapshot</QueryParameterValue><Reason>Must be in the specific snapshot date time format.</Reason></Error>",
      "Date" : "Thu, 05 Sep 2019 22:42:53 GMT",
      "x-ms-client-request-id" : "ed9c5d00-aca9-43d0-93b6-19579828471f",
=======
      "x-ms-request-id" : "8f761e64-401e-003a-3ee6-6473d5000000",
      "Body" : "﻿<?xml version=\"1.0\" encoding=\"utf-8\"?><Error><Code>InvalidQueryParameterValue</Code><Message>Value for one of the query parameters specified in the request URI is invalid.\nRequestId:8f761e64-401e-003a-3ee6-6473d5000000\nTime:2019-09-06T19:09:52.5611321Z</Message><QueryParameterName>prevsnapshot</QueryParameterName><QueryParameterValue>snapshot</QueryParameterValue><Reason>Must be in the specific snapshot date time format.</Reason></Error>",
      "Date" : "Fri, 06 Sep 2019 19:09:51 GMT",
      "x-ms-client-request-id" : "d144e932-d166-40bf-aa0e-4ba1b2c27fb8",
>>>>>>> a55d5dd9
      "Content-Type" : "application/xml"
    },
    "Exception" : null
  }, {
    "Method" : "GET",
<<<<<<< HEAD
    "Uri" : "https://jaschrepragrs.blob.core.windows.net?prefix=jtcgetpagerangesdifferror&comp=list",
    "Headers" : {
      "x-ms-version" : "2019-02-02",
      "User-Agent" : "azsdk-java-azure-storage-blob/12.0.0-preview.3 1.8.0_221; Windows 10 10.0",
      "x-ms-client-request-id" : "5b219477-02e4-49a8-a63e-f063d72d4c8e"
=======
    "Uri" : "https://azstoragesdkaccount.blob.core.windows.net?prefix=jtcgetpagerangesdifferror&comp=list",
    "Headers" : {
      "x-ms-version" : "2019-02-02",
      "User-Agent" : "azsdk-java-azure-storage-blob/12.0.0-preview.3 1.8.0_212; Windows 10 10.0",
      "x-ms-client-request-id" : "8e9dc119-af17-4acf-acd5-3cc3032fe3f2"
>>>>>>> a55d5dd9
    },
    "Response" : {
      "Transfer-Encoding" : "chunked",
      "x-ms-version" : "2019-02-02",
      "Server" : "Windows-Azure-Blob/1.0 Microsoft-HTTPAPI/2.0",
      "retry-after" : "0",
      "StatusCode" : "200",
<<<<<<< HEAD
      "x-ms-request-id" : "e0dd72c7-e01e-0026-453b-647b1f000000",
      "Body" : "﻿<?xml version=\"1.0\" encoding=\"utf-8\"?><EnumerationResults ServiceEndpoint=\"https://jaschrepragrs.blob.core.windows.net/\"><Prefix>jtcgetpagerangesdifferror</Prefix><Containers><Container><Name>jtcgetpagerangesdifferror0640964685330659e74c72</Name><Properties><Last-Modified>Thu, 05 Sep 2019 22:42:54 GMT</Last-Modified><Etag>\"0x8D73252643A8E25\"</Etag><LeaseStatus>unlocked</LeaseStatus><LeaseState>available</LeaseState><DefaultEncryptionScope>$account-encryption-key</DefaultEncryptionScope><DenyEncryptionScopeOverride>false</DenyEncryptionScopeOverride><HasImmutabilityPolicy>false</HasImmutabilityPolicy><HasLegalHold>false</HasLegalHold></Properties></Container></Containers><NextMarker /></EnumerationResults>",
      "Date" : "Thu, 05 Sep 2019 22:42:54 GMT",
      "x-ms-client-request-id" : "5b219477-02e4-49a8-a63e-f063d72d4c8e",
=======
      "x-ms-request-id" : "8f761e72-401e-003a-48e6-6473d5000000",
      "Body" : "﻿<?xml version=\"1.0\" encoding=\"utf-8\"?><EnumerationResults ServiceEndpoint=\"https://azstoragesdkaccount.blob.core.windows.net/\"><Prefix>jtcgetpagerangesdifferror</Prefix><Containers><Container><Name>jtcgetpagerangesdifferror052555cc559695507941b1</Name><Properties><Last-Modified>Fri, 06 Sep 2019 19:09:52 GMT</Last-Modified><Etag>\"0x8D732FDCBCA41BF\"</Etag><LeaseStatus>unlocked</LeaseStatus><LeaseState>available</LeaseState><DefaultEncryptionScope>$account-encryption-key</DefaultEncryptionScope><DenyEncryptionScopeOverride>false</DenyEncryptionScopeOverride><HasImmutabilityPolicy>false</HasImmutabilityPolicy><HasLegalHold>false</HasLegalHold></Properties></Container></Containers><NextMarker /></EnumerationResults>",
      "Date" : "Fri, 06 Sep 2019 19:09:51 GMT",
      "x-ms-client-request-id" : "8e9dc119-af17-4acf-acd5-3cc3032fe3f2",
>>>>>>> a55d5dd9
      "Content-Type" : "application/xml"
    },
    "Exception" : null
  }, {
    "Method" : "DELETE",
<<<<<<< HEAD
    "Uri" : "https://jaschrepragrs.blob.core.windows.net/jtcgetpagerangesdifferror0640964685330659e74c72?restype=container",
    "Headers" : {
      "x-ms-version" : "2019-02-02",
      "User-Agent" : "azsdk-java-azure-storage-blob/12.0.0-preview.3 1.8.0_221; Windows 10 10.0",
      "x-ms-client-request-id" : "a895a60b-a454-4fc4-9af7-f22955163fa2"
=======
    "Uri" : "https://azstoragesdkaccount.blob.core.windows.net/jtcgetpagerangesdifferror052555cc559695507941b1?restype=container",
    "Headers" : {
      "x-ms-version" : "2019-02-02",
      "User-Agent" : "azsdk-java-azure-storage-blob/12.0.0-preview.3 1.8.0_212; Windows 10 10.0",
      "x-ms-client-request-id" : "7dd7ff51-5456-4645-b966-c18147f1e506"
>>>>>>> a55d5dd9
    },
    "Response" : {
      "x-ms-version" : "2019-02-02",
      "Server" : "Windows-Azure-Blob/1.0 Microsoft-HTTPAPI/2.0",
      "retry-after" : "0",
      "Content-Length" : "0",
      "StatusCode" : "202",
<<<<<<< HEAD
      "x-ms-request-id" : "e0dd72db-e01e-0026-553b-647b1f000000",
      "Date" : "Thu, 05 Sep 2019 22:42:54 GMT",
      "x-ms-client-request-id" : "a895a60b-a454-4fc4-9af7-f22955163fa2"
    },
    "Exception" : null
  } ],
  "variables" : [ "jtcgetpagerangesdifferror0640964685330659e74c72", "javablobgetpagerangesdifferror1036401c786719a3034", "javablobgetpagerangesdifferror235616eba7663634f54" ]
=======
      "x-ms-request-id" : "8f761e7b-401e-003a-50e6-6473d5000000",
      "Date" : "Fri, 06 Sep 2019 19:09:51 GMT",
      "x-ms-client-request-id" : "7dd7ff51-5456-4645-b966-c18147f1e506"
    },
    "Exception" : null
  } ],
  "variables" : [ "jtcgetpagerangesdifferror052555cc559695507941b1", "javablobgetpagerangesdifferror1717873baf6e67d5ef4", "javablobgetpagerangesdifferror281064f5937c9b9be34" ]
>>>>>>> a55d5dd9
}<|MERGE_RESOLUTION|>--- conflicted
+++ resolved
@@ -1,101 +1,54 @@
 {
   "networkCallRecords" : [ {
     "Method" : "PUT",
-<<<<<<< HEAD
-    "Uri" : "https://jaschrepragrs.blob.core.windows.net/jtcgetpagerangesdifferror0640964685330659e74c72?restype=container",
+    "Uri" : "https://jaschrepragrs.blob.core.windows.net/jtcgetpagerangesdifferror056319f92e424fb81a4447?restype=container",
     "Headers" : {
       "x-ms-version" : "2019-02-02",
       "User-Agent" : "azsdk-java-azure-storage-blob/12.0.0-preview.3 1.8.0_221; Windows 10 10.0",
-      "x-ms-client-request-id" : "9d11cd5d-b1c5-4902-9f72-a9c80fae6011"
-=======
-    "Uri" : "https://azstoragesdkaccount.blob.core.windows.net/jtcgetpagerangesdifferror052555cc559695507941b1?restype=container",
-    "Headers" : {
-      "x-ms-version" : "2019-02-02",
-      "User-Agent" : "azsdk-java-azure-storage-blob/12.0.0-preview.3 1.8.0_212; Windows 10 10.0",
-      "x-ms-client-request-id" : "e2f0d6e6-1882-4921-b43f-f1b5c000e810"
->>>>>>> a55d5dd9
+      "x-ms-client-request-id" : "9dea7065-0087-41b6-80fe-3673ba91e166"
     },
     "Response" : {
       "x-ms-version" : "2019-02-02",
       "Server" : "Windows-Azure-Blob/1.0 Microsoft-HTTPAPI/2.0",
-<<<<<<< HEAD
-      "ETag" : "\"0x8D73252643A8E25\"",
-      "Last-Modified" : "Thu, 05 Sep 2019 22:42:54 GMT",
+      "ETag" : "\"0x8D735619E579D77\"",
+      "Last-Modified" : "Mon, 09 Sep 2019 20:09:28 GMT",
       "retry-after" : "0",
       "Content-Length" : "0",
       "StatusCode" : "201",
-      "x-ms-request-id" : "e0dd72a0-e01e-0026-203b-647b1f000000",
-      "Date" : "Thu, 05 Sep 2019 22:42:53 GMT",
-      "x-ms-client-request-id" : "9d11cd5d-b1c5-4902-9f72-a9c80fae6011"
-=======
-      "ETag" : "\"0x8D732FDCBCA41BF\"",
-      "Last-Modified" : "Fri, 06 Sep 2019 19:09:52 GMT",
-      "retry-after" : "0",
-      "Content-Length" : "0",
-      "StatusCode" : "201",
-      "x-ms-request-id" : "8f761e0f-401e-003a-7ce6-6473d5000000",
-      "Date" : "Fri, 06 Sep 2019 19:09:51 GMT",
-      "x-ms-client-request-id" : "e2f0d6e6-1882-4921-b43f-f1b5c000e810"
->>>>>>> a55d5dd9
+      "x-ms-request-id" : "9ebd3abc-501e-003f-7f4a-675777000000",
+      "Date" : "Mon, 09 Sep 2019 20:09:27 GMT",
+      "x-ms-client-request-id" : "9dea7065-0087-41b6-80fe-3673ba91e166"
     },
     "Exception" : null
   }, {
     "Method" : "PUT",
-<<<<<<< HEAD
-    "Uri" : "https://jaschrepragrs.blob.core.windows.net/jtcgetpagerangesdifferror0640964685330659e74c72/javablobgetpagerangesdifferror1036401c786719a3034",
+    "Uri" : "https://jaschrepragrs.blob.core.windows.net/jtcgetpagerangesdifferror056319f92e424fb81a4447/javablobgetpagerangesdifferror136111d72d545e180e4",
     "Headers" : {
       "x-ms-version" : "2019-02-02",
       "User-Agent" : "azsdk-java-azure-storage-blob/12.0.0-preview.3 1.8.0_221; Windows 10 10.0",
-      "x-ms-client-request-id" : "29147859-fecd-478c-adba-3181b305527e"
-=======
-    "Uri" : "https://azstoragesdkaccount.blob.core.windows.net/jtcgetpagerangesdifferror052555cc559695507941b1/javablobgetpagerangesdifferror1717873baf6e67d5ef4",
-    "Headers" : {
-      "x-ms-version" : "2019-02-02",
-      "User-Agent" : "azsdk-java-azure-storage-blob/12.0.0-preview.3 1.8.0_212; Windows 10 10.0",
-      "x-ms-client-request-id" : "c085dcb5-d7db-44d4-aa22-a19ba8e83dd5"
->>>>>>> a55d5dd9
+      "x-ms-client-request-id" : "ffbf4bab-c26c-46fa-98fb-18393a87ed96"
     },
     "Response" : {
       "x-ms-version" : "2019-02-02",
       "Server" : "Windows-Azure-Blob/1.0 Microsoft-HTTPAPI/2.0",
-<<<<<<< HEAD
-      "ETag" : "\"0x8D7325264482788\"",
-      "Last-Modified" : "Thu, 05 Sep 2019 22:42:54 GMT",
+      "ETag" : "\"0x8D735619E64D32C\"",
+      "Last-Modified" : "Mon, 09 Sep 2019 20:09:28 GMT",
       "retry-after" : "0",
       "Content-Length" : "0",
       "StatusCode" : "201",
-      "x-ms-request-id" : "e0dd72ac-e01e-0026-2b3b-647b1f000000",
+      "x-ms-request-id" : "9ebd3acf-501e-003f-0f4a-675777000000",
       "x-ms-request-server-encrypted" : "true",
-      "Date" : "Thu, 05 Sep 2019 22:42:53 GMT",
-      "x-ms-client-request-id" : "29147859-fecd-478c-adba-3181b305527e"
-=======
-      "ETag" : "\"0x8D732FDCBE7B075\"",
-      "Last-Modified" : "Fri, 06 Sep 2019 19:09:52 GMT",
-      "retry-after" : "0",
-      "Content-Length" : "0",
-      "StatusCode" : "201",
-      "x-ms-request-id" : "8f761e57-401e-003a-33e6-6473d5000000",
-      "x-ms-request-server-encrypted" : "true",
-      "Date" : "Fri, 06 Sep 2019 19:09:51 GMT",
-      "x-ms-client-request-id" : "c085dcb5-d7db-44d4-aa22-a19ba8e83dd5"
->>>>>>> a55d5dd9
+      "Date" : "Mon, 09 Sep 2019 20:09:27 GMT",
+      "x-ms-client-request-id" : "ffbf4bab-c26c-46fa-98fb-18393a87ed96"
     },
     "Exception" : null
   }, {
     "Method" : "GET",
-<<<<<<< HEAD
-    "Uri" : "https://jaschrepragrs.blob.core.windows.net/jtcgetpagerangesdifferror0640964685330659e74c72/javablobgetpagerangesdifferror235616eba7663634f54?prevsnapshot=snapshot&comp=pagelist",
+    "Uri" : "https://jaschrepragrs.blob.core.windows.net/jtcgetpagerangesdifferror056319f92e424fb81a4447/javablobgetpagerangesdifferror29547975fb84068b334?prevsnapshot=snapshot&comp=pagelist",
     "Headers" : {
       "x-ms-version" : "2019-02-02",
       "User-Agent" : "azsdk-java-azure-storage-blob/12.0.0-preview.3 1.8.0_221; Windows 10 10.0",
-      "x-ms-client-request-id" : "ed9c5d00-aca9-43d0-93b6-19579828471f"
-=======
-    "Uri" : "https://azstoragesdkaccount.blob.core.windows.net/jtcgetpagerangesdifferror052555cc559695507941b1/javablobgetpagerangesdifferror281064f5937c9b9be34?prevsnapshot=snapshot&comp=pagelist",
-    "Headers" : {
-      "x-ms-version" : "2019-02-02",
-      "User-Agent" : "azsdk-java-azure-storage-blob/12.0.0-preview.3 1.8.0_212; Windows 10 10.0",
-      "x-ms-client-request-id" : "d144e932-d166-40bf-aa0e-4ba1b2c27fb8"
->>>>>>> a55d5dd9
+      "x-ms-client-request-id" : "0eb9f595-d1e2-40fa-ba37-b494313e8be5"
     },
     "Response" : {
       "x-ms-version" : "2019-02-02",
@@ -104,35 +57,20 @@
       "retry-after" : "0",
       "Content-Length" : "444",
       "StatusCode" : "400",
-<<<<<<< HEAD
-      "x-ms-request-id" : "e0dd72b8-e01e-0026-373b-647b1f000000",
-      "Body" : "﻿<?xml version=\"1.0\" encoding=\"utf-8\"?><Error><Code>InvalidQueryParameterValue</Code><Message>Value for one of the query parameters specified in the request URI is invalid.\nRequestId:e0dd72b8-e01e-0026-373b-647b1f000000\nTime:2019-09-05T22:42:54.8201894Z</Message><QueryParameterName>prevsnapshot</QueryParameterName><QueryParameterValue>snapshot</QueryParameterValue><Reason>Must be in the specific snapshot date time format.</Reason></Error>",
-      "Date" : "Thu, 05 Sep 2019 22:42:53 GMT",
-      "x-ms-client-request-id" : "ed9c5d00-aca9-43d0-93b6-19579828471f",
-=======
-      "x-ms-request-id" : "8f761e64-401e-003a-3ee6-6473d5000000",
-      "Body" : "﻿<?xml version=\"1.0\" encoding=\"utf-8\"?><Error><Code>InvalidQueryParameterValue</Code><Message>Value for one of the query parameters specified in the request URI is invalid.\nRequestId:8f761e64-401e-003a-3ee6-6473d5000000\nTime:2019-09-06T19:09:52.5611321Z</Message><QueryParameterName>prevsnapshot</QueryParameterName><QueryParameterValue>snapshot</QueryParameterValue><Reason>Must be in the specific snapshot date time format.</Reason></Error>",
-      "Date" : "Fri, 06 Sep 2019 19:09:51 GMT",
-      "x-ms-client-request-id" : "d144e932-d166-40bf-aa0e-4ba1b2c27fb8",
->>>>>>> a55d5dd9
+      "x-ms-request-id" : "9ebd3ae4-501e-003f-234a-675777000000",
+      "Body" : "﻿<?xml version=\"1.0\" encoding=\"utf-8\"?><Error><Code>InvalidQueryParameterValue</Code><Message>Value for one of the query parameters specified in the request URI is invalid.\nRequestId:9ebd3ae4-501e-003f-234a-675777000000\nTime:2019-09-09T20:09:28.2537615Z</Message><QueryParameterName>prevsnapshot</QueryParameterName><QueryParameterValue>snapshot</QueryParameterValue><Reason>Must be in the specific snapshot date time format.</Reason></Error>",
+      "Date" : "Mon, 09 Sep 2019 20:09:27 GMT",
+      "x-ms-client-request-id" : "0eb9f595-d1e2-40fa-ba37-b494313e8be5",
       "Content-Type" : "application/xml"
     },
     "Exception" : null
   }, {
     "Method" : "GET",
-<<<<<<< HEAD
     "Uri" : "https://jaschrepragrs.blob.core.windows.net?prefix=jtcgetpagerangesdifferror&comp=list",
     "Headers" : {
       "x-ms-version" : "2019-02-02",
       "User-Agent" : "azsdk-java-azure-storage-blob/12.0.0-preview.3 1.8.0_221; Windows 10 10.0",
-      "x-ms-client-request-id" : "5b219477-02e4-49a8-a63e-f063d72d4c8e"
-=======
-    "Uri" : "https://azstoragesdkaccount.blob.core.windows.net?prefix=jtcgetpagerangesdifferror&comp=list",
-    "Headers" : {
-      "x-ms-version" : "2019-02-02",
-      "User-Agent" : "azsdk-java-azure-storage-blob/12.0.0-preview.3 1.8.0_212; Windows 10 10.0",
-      "x-ms-client-request-id" : "8e9dc119-af17-4acf-acd5-3cc3032fe3f2"
->>>>>>> a55d5dd9
+      "x-ms-client-request-id" : "ed1440f6-28aa-47b8-a6e6-9421de55d864"
     },
     "Response" : {
       "Transfer-Encoding" : "chunked",
@@ -140,35 +78,20 @@
       "Server" : "Windows-Azure-Blob/1.0 Microsoft-HTTPAPI/2.0",
       "retry-after" : "0",
       "StatusCode" : "200",
-<<<<<<< HEAD
-      "x-ms-request-id" : "e0dd72c7-e01e-0026-453b-647b1f000000",
-      "Body" : "﻿<?xml version=\"1.0\" encoding=\"utf-8\"?><EnumerationResults ServiceEndpoint=\"https://jaschrepragrs.blob.core.windows.net/\"><Prefix>jtcgetpagerangesdifferror</Prefix><Containers><Container><Name>jtcgetpagerangesdifferror0640964685330659e74c72</Name><Properties><Last-Modified>Thu, 05 Sep 2019 22:42:54 GMT</Last-Modified><Etag>\"0x8D73252643A8E25\"</Etag><LeaseStatus>unlocked</LeaseStatus><LeaseState>available</LeaseState><DefaultEncryptionScope>$account-encryption-key</DefaultEncryptionScope><DenyEncryptionScopeOverride>false</DenyEncryptionScopeOverride><HasImmutabilityPolicy>false</HasImmutabilityPolicy><HasLegalHold>false</HasLegalHold></Properties></Container></Containers><NextMarker /></EnumerationResults>",
-      "Date" : "Thu, 05 Sep 2019 22:42:54 GMT",
-      "x-ms-client-request-id" : "5b219477-02e4-49a8-a63e-f063d72d4c8e",
-=======
-      "x-ms-request-id" : "8f761e72-401e-003a-48e6-6473d5000000",
-      "Body" : "﻿<?xml version=\"1.0\" encoding=\"utf-8\"?><EnumerationResults ServiceEndpoint=\"https://azstoragesdkaccount.blob.core.windows.net/\"><Prefix>jtcgetpagerangesdifferror</Prefix><Containers><Container><Name>jtcgetpagerangesdifferror052555cc559695507941b1</Name><Properties><Last-Modified>Fri, 06 Sep 2019 19:09:52 GMT</Last-Modified><Etag>\"0x8D732FDCBCA41BF\"</Etag><LeaseStatus>unlocked</LeaseStatus><LeaseState>available</LeaseState><DefaultEncryptionScope>$account-encryption-key</DefaultEncryptionScope><DenyEncryptionScopeOverride>false</DenyEncryptionScopeOverride><HasImmutabilityPolicy>false</HasImmutabilityPolicy><HasLegalHold>false</HasLegalHold></Properties></Container></Containers><NextMarker /></EnumerationResults>",
-      "Date" : "Fri, 06 Sep 2019 19:09:51 GMT",
-      "x-ms-client-request-id" : "8e9dc119-af17-4acf-acd5-3cc3032fe3f2",
->>>>>>> a55d5dd9
+      "x-ms-request-id" : "9ebd3af2-501e-003f-314a-675777000000",
+      "Body" : "﻿<?xml version=\"1.0\" encoding=\"utf-8\"?><EnumerationResults ServiceEndpoint=\"https://jaschrepragrs.blob.core.windows.net/\"><Prefix>jtcgetpagerangesdifferror</Prefix><Containers><Container><Name>jtcgetpagerangesdifferror056319f92e424fb81a4447</Name><Properties><Last-Modified>Mon, 09 Sep 2019 20:09:28 GMT</Last-Modified><Etag>\"0x8D735619E579D77\"</Etag><LeaseStatus>unlocked</LeaseStatus><LeaseState>available</LeaseState><DefaultEncryptionScope>$account-encryption-key</DefaultEncryptionScope><DenyEncryptionScopeOverride>false</DenyEncryptionScopeOverride><HasImmutabilityPolicy>false</HasImmutabilityPolicy><HasLegalHold>false</HasLegalHold></Properties></Container></Containers><NextMarker /></EnumerationResults>",
+      "Date" : "Mon, 09 Sep 2019 20:09:27 GMT",
+      "x-ms-client-request-id" : "ed1440f6-28aa-47b8-a6e6-9421de55d864",
       "Content-Type" : "application/xml"
     },
     "Exception" : null
   }, {
     "Method" : "DELETE",
-<<<<<<< HEAD
-    "Uri" : "https://jaschrepragrs.blob.core.windows.net/jtcgetpagerangesdifferror0640964685330659e74c72?restype=container",
+    "Uri" : "https://jaschrepragrs.blob.core.windows.net/jtcgetpagerangesdifferror056319f92e424fb81a4447?restype=container",
     "Headers" : {
       "x-ms-version" : "2019-02-02",
       "User-Agent" : "azsdk-java-azure-storage-blob/12.0.0-preview.3 1.8.0_221; Windows 10 10.0",
-      "x-ms-client-request-id" : "a895a60b-a454-4fc4-9af7-f22955163fa2"
-=======
-    "Uri" : "https://azstoragesdkaccount.blob.core.windows.net/jtcgetpagerangesdifferror052555cc559695507941b1?restype=container",
-    "Headers" : {
-      "x-ms-version" : "2019-02-02",
-      "User-Agent" : "azsdk-java-azure-storage-blob/12.0.0-preview.3 1.8.0_212; Windows 10 10.0",
-      "x-ms-client-request-id" : "7dd7ff51-5456-4645-b966-c18147f1e506"
->>>>>>> a55d5dd9
+      "x-ms-client-request-id" : "67e29622-3c68-4344-9be6-46c448e14b78"
     },
     "Response" : {
       "x-ms-version" : "2019-02-02",
@@ -176,21 +99,11 @@
       "retry-after" : "0",
       "Content-Length" : "0",
       "StatusCode" : "202",
-<<<<<<< HEAD
-      "x-ms-request-id" : "e0dd72db-e01e-0026-553b-647b1f000000",
-      "Date" : "Thu, 05 Sep 2019 22:42:54 GMT",
-      "x-ms-client-request-id" : "a895a60b-a454-4fc4-9af7-f22955163fa2"
+      "x-ms-request-id" : "9ebd3b03-501e-003f-404a-675777000000",
+      "Date" : "Mon, 09 Sep 2019 20:09:28 GMT",
+      "x-ms-client-request-id" : "67e29622-3c68-4344-9be6-46c448e14b78"
     },
     "Exception" : null
   } ],
-  "variables" : [ "jtcgetpagerangesdifferror0640964685330659e74c72", "javablobgetpagerangesdifferror1036401c786719a3034", "javablobgetpagerangesdifferror235616eba7663634f54" ]
-=======
-      "x-ms-request-id" : "8f761e7b-401e-003a-50e6-6473d5000000",
-      "Date" : "Fri, 06 Sep 2019 19:09:51 GMT",
-      "x-ms-client-request-id" : "7dd7ff51-5456-4645-b966-c18147f1e506"
-    },
-    "Exception" : null
-  } ],
-  "variables" : [ "jtcgetpagerangesdifferror052555cc559695507941b1", "javablobgetpagerangesdifferror1717873baf6e67d5ef4", "javablobgetpagerangesdifferror281064f5937c9b9be34" ]
->>>>>>> a55d5dd9
+  "variables" : [ "jtcgetpagerangesdifferror056319f92e424fb81a4447", "javablobgetpagerangesdifferror136111d72d545e180e4", "javablobgetpagerangesdifferror29547975fb84068b334" ]
 }