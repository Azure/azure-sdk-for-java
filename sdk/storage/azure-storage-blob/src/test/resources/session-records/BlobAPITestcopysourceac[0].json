{
  "networkCallRecords" : [ {
    "Method" : "PUT",
<<<<<<< HEAD
    "Uri" : "https://jaschrepragrs.blob.core.windows.net/jtccopysourceac0blobapitestcopysourceaca4b199553f8987e0?restype=container",
    "Headers" : {
      "x-ms-version" : "2019-02-02",
      "User-Agent" : "azsdk-java-azure-storage-blob/12.0.0-preview.3 1.8.0_221; Windows 10 10.0",
      "x-ms-client-request-id" : "edcea4fb-cd11-4486-b335-78329f36a1b6"
=======
    "Uri" : "https://azstoragesdkaccount.blob.core.windows.net/jtccopysourceac0blobapitestcopysourceac358235407b5ac027?restype=container",
    "Headers" : {
      "x-ms-version" : "2019-02-02",
      "User-Agent" : "azsdk-java-azure-storage-blob/12.0.0-preview.3 1.8.0_212; Windows 10 10.0",
      "x-ms-client-request-id" : "46de2340-66bb-4157-86f5-0320ae2a3d49"
>>>>>>> a55d5dd9
    },
    "Response" : {
      "x-ms-version" : "2019-02-02",
      "Server" : "Windows-Azure-Blob/1.0 Microsoft-HTTPAPI/2.0",
<<<<<<< HEAD
      "ETag" : "\"0x8D73251CE0F5F21\"",
      "Last-Modified" : "Thu, 05 Sep 2019 22:38:42 GMT",
      "retry-after" : "0",
      "Content-Length" : "0",
      "StatusCode" : "201",
      "x-ms-request-id" : "bfed263f-901e-0044-063a-643cc7000000",
      "Date" : "Thu, 05 Sep 2019 22:38:41 GMT",
      "x-ms-client-request-id" : "edcea4fb-cd11-4486-b335-78329f36a1b6"
=======
      "ETag" : "\"0x8D732FC97D53CD3\"",
      "Last-Modified" : "Fri, 06 Sep 2019 19:01:15 GMT",
      "retry-after" : "0",
      "Content-Length" : "0",
      "StatusCode" : "201",
      "x-ms-request-id" : "b92bc68c-d01e-009e-3ce5-644931000000",
      "Date" : "Fri, 06 Sep 2019 19:01:15 GMT",
      "x-ms-client-request-id" : "46de2340-66bb-4157-86f5-0320ae2a3d49"
>>>>>>> a55d5dd9
    },
    "Exception" : null
  }, {
    "Method" : "PUT",
<<<<<<< HEAD
    "Uri" : "https://jaschrepragrs.blob.core.windows.net/jtccopysourceac0blobapitestcopysourceaca4b199553f8987e0/javablobcopysourceac1blobapitestcopysourceaca4b02782da909",
    "Headers" : {
      "x-ms-version" : "2019-02-02",
      "User-Agent" : "azsdk-java-azure-storage-blob/12.0.0-preview.3 1.8.0_221; Windows 10 10.0",
      "x-ms-client-request-id" : "43e0f7ad-07d7-4fe8-b172-0eebf3ae5718",
=======
    "Uri" : "https://azstoragesdkaccount.blob.core.windows.net/jtccopysourceac0blobapitestcopysourceac358235407b5ac027/javablobcopysourceac1blobapitestcopysourceac35875726797f5",
    "Headers" : {
      "x-ms-version" : "2019-02-02",
      "User-Agent" : "azsdk-java-azure-storage-blob/12.0.0-preview.3 1.8.0_212; Windows 10 10.0",
      "x-ms-client-request-id" : "d8dbbd87-e0f6-49cc-abcf-871f9713d0eb",
>>>>>>> a55d5dd9
      "Content-Type" : "application/octet-stream"
    },
    "Response" : {
      "x-ms-version" : "2019-02-02",
      "Server" : "Windows-Azure-Blob/1.0 Microsoft-HTTPAPI/2.0",
      "x-ms-content-crc64" : "6RYQPwaVsyQ=",
<<<<<<< HEAD
      "Last-Modified" : "Thu, 05 Sep 2019 22:38:42 GMT",
      "retry-after" : "0",
      "StatusCode" : "201",
      "x-ms-request-server-encrypted" : "true",
      "Date" : "Thu, 05 Sep 2019 22:38:41 GMT",
      "Content-MD5" : "wh+Wm18D0z1D4E+PE252gg==",
      "ETag" : "\"0x8D73251CE1BF160\"",
      "Content-Length" : "0",
      "x-ms-request-id" : "bfed2666-901e-0044-2b3a-643cc7000000",
      "x-ms-client-request-id" : "43e0f7ad-07d7-4fe8-b172-0eebf3ae5718"
=======
      "Last-Modified" : "Fri, 06 Sep 2019 19:01:15 GMT",
      "retry-after" : "0",
      "StatusCode" : "201",
      "x-ms-request-server-encrypted" : "true",
      "Date" : "Fri, 06 Sep 2019 19:01:15 GMT",
      "Content-MD5" : "wh+Wm18D0z1D4E+PE252gg==",
      "ETag" : "\"0x8D732FC97E56E79\"",
      "Content-Length" : "0",
      "x-ms-request-id" : "b92bc6ef-d01e-009e-12e5-644931000000",
      "x-ms-client-request-id" : "d8dbbd87-e0f6-49cc-abcf-871f9713d0eb"
>>>>>>> a55d5dd9
    },
    "Exception" : null
  }, {
    "Method" : "PUT",
<<<<<<< HEAD
    "Uri" : "https://jaschrepragrs.blob.core.windows.net/jtccopysourceac0blobapitestcopysourceaca4b199553f8987e0/javablobcopysourceac2blobapitestcopysourceaca4b3164174c92",
    "Headers" : {
      "x-ms-version" : "2019-02-02",
      "User-Agent" : "azsdk-java-azure-storage-blob/12.0.0-preview.3 1.8.0_221; Windows 10 10.0",
      "x-ms-client-request-id" : "cc4643b3-c451-4056-a305-cc79dd9b86b0"
=======
    "Uri" : "https://azstoragesdkaccount.blob.core.windows.net/jtccopysourceac0blobapitestcopysourceac358235407b5ac027/javablobcopysourceac2blobapitestcopysourceac35832616a5729",
    "Headers" : {
      "x-ms-version" : "2019-02-02",
      "User-Agent" : "azsdk-java-azure-storage-blob/12.0.0-preview.3 1.8.0_212; Windows 10 10.0",
      "x-ms-client-request-id" : "37d98879-d6e0-4671-8a92-78a9c87feb0c"
>>>>>>> a55d5dd9
    },
    "Response" : {
      "x-ms-version" : "2019-02-02",
      "Server" : "Windows-Azure-Blob/1.0 Microsoft-HTTPAPI/2.0",
<<<<<<< HEAD
      "x-ms-copy-id" : "3c18b467-9629-4aca-b148-aaa5f7931f6b",
      "ETag" : "\"0x8D73251CE28EC0F\"",
      "Last-Modified" : "Thu, 05 Sep 2019 22:38:42 GMT",
=======
      "x-ms-copy-id" : "ba023f71-633b-4352-895e-21aaf5b4070f",
      "ETag" : "\"0x8D732FC97ECC335\"",
      "Last-Modified" : "Fri, 06 Sep 2019 19:01:15 GMT",
>>>>>>> a55d5dd9
      "retry-after" : "0",
      "Content-Length" : "0",
      "x-ms-copy-status" : "success",
      "StatusCode" : "202",
<<<<<<< HEAD
      "x-ms-request-id" : "bfed267a-901e-0044-3d3a-643cc7000000",
      "Date" : "Thu, 05 Sep 2019 22:38:41 GMT",
      "x-ms-client-request-id" : "cc4643b3-c451-4056-a305-cc79dd9b86b0"
=======
      "x-ms-request-id" : "b92bc715-d01e-009e-36e5-644931000000",
      "Date" : "Fri, 06 Sep 2019 19:01:15 GMT",
      "x-ms-client-request-id" : "37d98879-d6e0-4671-8a92-78a9c87feb0c"
>>>>>>> a55d5dd9
    },
    "Exception" : null
  }, {
    "Method" : "GET",
<<<<<<< HEAD
    "Uri" : "https://jaschrepragrs.blob.core.windows.net?prefix=jtccopysourceac&comp=list",
    "Headers" : {
      "x-ms-version" : "2019-02-02",
      "User-Agent" : "azsdk-java-azure-storage-blob/12.0.0-preview.3 1.8.0_221; Windows 10 10.0",
      "x-ms-client-request-id" : "166b4c03-a696-4b2d-bb45-6cde362648b4"
=======
    "Uri" : "https://azstoragesdkaccount.blob.core.windows.net?prefix=jtccopysourceac&comp=list",
    "Headers" : {
      "x-ms-version" : "2019-02-02",
      "User-Agent" : "azsdk-java-azure-storage-blob/12.0.0-preview.3 1.8.0_212; Windows 10 10.0",
      "x-ms-client-request-id" : "d6af5f51-4224-40c3-8469-412e725db0dc"
>>>>>>> a55d5dd9
    },
    "Response" : {
      "Transfer-Encoding" : "chunked",
      "x-ms-version" : "2019-02-02",
      "Server" : "Windows-Azure-Blob/1.0 Microsoft-HTTPAPI/2.0",
      "retry-after" : "0",
      "StatusCode" : "200",
<<<<<<< HEAD
      "x-ms-request-id" : "bfed268c-901e-0044-4d3a-643cc7000000",
      "Body" : "﻿<?xml version=\"1.0\" encoding=\"utf-8\"?><EnumerationResults ServiceEndpoint=\"https://jaschrepragrs.blob.core.windows.net/\"><Prefix>jtccopysourceac</Prefix><Containers><Container><Name>jtccopysourceac0blobapitestcopysourceaca4b199553f8987e0</Name><Properties><Last-Modified>Thu, 05 Sep 2019 22:38:42 GMT</Last-Modified><Etag>\"0x8D73251CE0F5F21\"</Etag><LeaseStatus>unlocked</LeaseStatus><LeaseState>available</LeaseState><DefaultEncryptionScope>$account-encryption-key</DefaultEncryptionScope><DenyEncryptionScopeOverride>false</DenyEncryptionScopeOverride><HasImmutabilityPolicy>false</HasImmutabilityPolicy><HasLegalHold>false</HasLegalHold></Properties></Container></Containers><NextMarker /></EnumerationResults>",
      "Date" : "Thu, 05 Sep 2019 22:38:41 GMT",
      "x-ms-client-request-id" : "166b4c03-a696-4b2d-bb45-6cde362648b4",
=======
      "x-ms-request-id" : "b92bc741-d01e-009e-5de5-644931000000",
      "Body" : "﻿<?xml version=\"1.0\" encoding=\"utf-8\"?><EnumerationResults ServiceEndpoint=\"https://azstoragesdkaccount.blob.core.windows.net/\"><Prefix>jtccopysourceac</Prefix><Containers><Container><Name>jtccopysourceac0blobapitestcopysourceac358235407b5ac027</Name><Properties><Last-Modified>Fri, 06 Sep 2019 19:01:15 GMT</Last-Modified><Etag>\"0x8D732FC97D53CD3\"</Etag><LeaseStatus>unlocked</LeaseStatus><LeaseState>available</LeaseState><DefaultEncryptionScope>$account-encryption-key</DefaultEncryptionScope><DenyEncryptionScopeOverride>false</DenyEncryptionScopeOverride><HasImmutabilityPolicy>false</HasImmutabilityPolicy><HasLegalHold>false</HasLegalHold></Properties></Container></Containers><NextMarker /></EnumerationResults>",
      "Date" : "Fri, 06 Sep 2019 19:01:15 GMT",
      "x-ms-client-request-id" : "d6af5f51-4224-40c3-8469-412e725db0dc",
>>>>>>> a55d5dd9
      "Content-Type" : "application/xml"
    },
    "Exception" : null
  }, {
    "Method" : "DELETE",
<<<<<<< HEAD
    "Uri" : "https://jaschrepragrs.blob.core.windows.net/jtccopysourceac0blobapitestcopysourceaca4b199553f8987e0?restype=container",
    "Headers" : {
      "x-ms-version" : "2019-02-02",
      "User-Agent" : "azsdk-java-azure-storage-blob/12.0.0-preview.3 1.8.0_221; Windows 10 10.0",
      "x-ms-client-request-id" : "b4a0476d-7ed1-4b27-a8cd-06b0bb52169e"
=======
    "Uri" : "https://azstoragesdkaccount.blob.core.windows.net/jtccopysourceac0blobapitestcopysourceac358235407b5ac027?restype=container",
    "Headers" : {
      "x-ms-version" : "2019-02-02",
      "User-Agent" : "azsdk-java-azure-storage-blob/12.0.0-preview.3 1.8.0_212; Windows 10 10.0",
      "x-ms-client-request-id" : "84448eb0-2ab5-4cc3-9532-cf6bbf6cb02f"
>>>>>>> a55d5dd9
    },
    "Response" : {
      "x-ms-version" : "2019-02-02",
      "Server" : "Windows-Azure-Blob/1.0 Microsoft-HTTPAPI/2.0",
      "retry-after" : "0",
      "Content-Length" : "0",
      "StatusCode" : "202",
<<<<<<< HEAD
      "x-ms-request-id" : "bfed26a7-901e-0044-643a-643cc7000000",
      "Date" : "Thu, 05 Sep 2019 22:38:42 GMT",
      "x-ms-client-request-id" : "b4a0476d-7ed1-4b27-a8cd-06b0bb52169e"
    },
    "Exception" : null
  } ],
  "variables" : [ "jtccopysourceac0blobapitestcopysourceaca4b199553f8987e0", "javablobcopysourceac1blobapitestcopysourceaca4b02782da909", "javablobcopysourceac2blobapitestcopysourceaca4b3164174c92" ]
=======
      "x-ms-request-id" : "b92bc761-d01e-009e-7ce5-644931000000",
      "Date" : "Fri, 06 Sep 2019 19:01:15 GMT",
      "x-ms-client-request-id" : "84448eb0-2ab5-4cc3-9532-cf6bbf6cb02f"
    },
    "Exception" : null
  } ],
  "variables" : [ "jtccopysourceac0blobapitestcopysourceac358235407b5ac027", "javablobcopysourceac1blobapitestcopysourceac35875726797f5", "javablobcopysourceac2blobapitestcopysourceac35832616a5729" ]
>>>>>>> a55d5dd9
}<|MERGE_RESOLUTION|>--- conflicted
+++ resolved
@@ -1,148 +1,80 @@
 {
   "networkCallRecords" : [ {
     "Method" : "PUT",
-<<<<<<< HEAD
-    "Uri" : "https://jaschrepragrs.blob.core.windows.net/jtccopysourceac0blobapitestcopysourceaca4b199553f8987e0?restype=container",
+    "Uri" : "https://jaschrepragrs.blob.core.windows.net/jtccopysourceac0blobapitestcopysourceac6bf623094de3f5cf?restype=container",
     "Headers" : {
       "x-ms-version" : "2019-02-02",
       "User-Agent" : "azsdk-java-azure-storage-blob/12.0.0-preview.3 1.8.0_221; Windows 10 10.0",
-      "x-ms-client-request-id" : "edcea4fb-cd11-4486-b335-78329f36a1b6"
-=======
-    "Uri" : "https://azstoragesdkaccount.blob.core.windows.net/jtccopysourceac0blobapitestcopysourceac358235407b5ac027?restype=container",
-    "Headers" : {
-      "x-ms-version" : "2019-02-02",
-      "User-Agent" : "azsdk-java-azure-storage-blob/12.0.0-preview.3 1.8.0_212; Windows 10 10.0",
-      "x-ms-client-request-id" : "46de2340-66bb-4157-86f5-0320ae2a3d49"
->>>>>>> a55d5dd9
+      "x-ms-client-request-id" : "babe4471-86c9-42af-9f2f-45b798524837"
     },
     "Response" : {
       "x-ms-version" : "2019-02-02",
       "Server" : "Windows-Azure-Blob/1.0 Microsoft-HTTPAPI/2.0",
-<<<<<<< HEAD
-      "ETag" : "\"0x8D73251CE0F5F21\"",
-      "Last-Modified" : "Thu, 05 Sep 2019 22:38:42 GMT",
+      "ETag" : "\"0x8D735611DC27D0D\"",
+      "Last-Modified" : "Mon, 09 Sep 2019 20:05:52 GMT",
       "retry-after" : "0",
       "Content-Length" : "0",
       "StatusCode" : "201",
-      "x-ms-request-id" : "bfed263f-901e-0044-063a-643cc7000000",
-      "Date" : "Thu, 05 Sep 2019 22:38:41 GMT",
-      "x-ms-client-request-id" : "edcea4fb-cd11-4486-b335-78329f36a1b6"
-=======
-      "ETag" : "\"0x8D732FC97D53CD3\"",
-      "Last-Modified" : "Fri, 06 Sep 2019 19:01:15 GMT",
-      "retry-after" : "0",
-      "Content-Length" : "0",
-      "StatusCode" : "201",
-      "x-ms-request-id" : "b92bc68c-d01e-009e-3ce5-644931000000",
-      "Date" : "Fri, 06 Sep 2019 19:01:15 GMT",
-      "x-ms-client-request-id" : "46de2340-66bb-4157-86f5-0320ae2a3d49"
->>>>>>> a55d5dd9
+      "x-ms-request-id" : "c5ca88d6-301e-0042-7649-67cbbf000000",
+      "Date" : "Mon, 09 Sep 2019 20:05:52 GMT",
+      "x-ms-client-request-id" : "babe4471-86c9-42af-9f2f-45b798524837"
     },
     "Exception" : null
   }, {
     "Method" : "PUT",
-<<<<<<< HEAD
-    "Uri" : "https://jaschrepragrs.blob.core.windows.net/jtccopysourceac0blobapitestcopysourceaca4b199553f8987e0/javablobcopysourceac1blobapitestcopysourceaca4b02782da909",
+    "Uri" : "https://jaschrepragrs.blob.core.windows.net/jtccopysourceac0blobapitestcopysourceac6bf623094de3f5cf/javablobcopysourceac1blobapitestcopysourceac6bf800520f8b4",
     "Headers" : {
       "x-ms-version" : "2019-02-02",
       "User-Agent" : "azsdk-java-azure-storage-blob/12.0.0-preview.3 1.8.0_221; Windows 10 10.0",
-      "x-ms-client-request-id" : "43e0f7ad-07d7-4fe8-b172-0eebf3ae5718",
-=======
-    "Uri" : "https://azstoragesdkaccount.blob.core.windows.net/jtccopysourceac0blobapitestcopysourceac358235407b5ac027/javablobcopysourceac1blobapitestcopysourceac35875726797f5",
-    "Headers" : {
-      "x-ms-version" : "2019-02-02",
-      "User-Agent" : "azsdk-java-azure-storage-blob/12.0.0-preview.3 1.8.0_212; Windows 10 10.0",
-      "x-ms-client-request-id" : "d8dbbd87-e0f6-49cc-abcf-871f9713d0eb",
->>>>>>> a55d5dd9
+      "x-ms-client-request-id" : "dc37ad8e-b297-49b4-9e66-e0cca44ca5d2",
       "Content-Type" : "application/octet-stream"
     },
     "Response" : {
       "x-ms-version" : "2019-02-02",
       "Server" : "Windows-Azure-Blob/1.0 Microsoft-HTTPAPI/2.0",
       "x-ms-content-crc64" : "6RYQPwaVsyQ=",
-<<<<<<< HEAD
-      "Last-Modified" : "Thu, 05 Sep 2019 22:38:42 GMT",
+      "Last-Modified" : "Mon, 09 Sep 2019 20:05:52 GMT",
       "retry-after" : "0",
       "StatusCode" : "201",
       "x-ms-request-server-encrypted" : "true",
-      "Date" : "Thu, 05 Sep 2019 22:38:41 GMT",
+      "Date" : "Mon, 09 Sep 2019 20:05:52 GMT",
       "Content-MD5" : "wh+Wm18D0z1D4E+PE252gg==",
-      "ETag" : "\"0x8D73251CE1BF160\"",
+      "ETag" : "\"0x8D735611DD10525\"",
       "Content-Length" : "0",
-      "x-ms-request-id" : "bfed2666-901e-0044-2b3a-643cc7000000",
-      "x-ms-client-request-id" : "43e0f7ad-07d7-4fe8-b172-0eebf3ae5718"
-=======
-      "Last-Modified" : "Fri, 06 Sep 2019 19:01:15 GMT",
-      "retry-after" : "0",
-      "StatusCode" : "201",
-      "x-ms-request-server-encrypted" : "true",
-      "Date" : "Fri, 06 Sep 2019 19:01:15 GMT",
-      "Content-MD5" : "wh+Wm18D0z1D4E+PE252gg==",
-      "ETag" : "\"0x8D732FC97E56E79\"",
-      "Content-Length" : "0",
-      "x-ms-request-id" : "b92bc6ef-d01e-009e-12e5-644931000000",
-      "x-ms-client-request-id" : "d8dbbd87-e0f6-49cc-abcf-871f9713d0eb"
->>>>>>> a55d5dd9
+      "x-ms-request-id" : "c5ca88eb-301e-0042-0a49-67cbbf000000",
+      "x-ms-client-request-id" : "dc37ad8e-b297-49b4-9e66-e0cca44ca5d2"
     },
     "Exception" : null
   }, {
     "Method" : "PUT",
-<<<<<<< HEAD
-    "Uri" : "https://jaschrepragrs.blob.core.windows.net/jtccopysourceac0blobapitestcopysourceaca4b199553f8987e0/javablobcopysourceac2blobapitestcopysourceaca4b3164174c92",
+    "Uri" : "https://jaschrepragrs.blob.core.windows.net/jtccopysourceac0blobapitestcopysourceac6bf623094de3f5cf/javablobcopysourceac2blobapitestcopysourceac6bf4356273ce3",
     "Headers" : {
       "x-ms-version" : "2019-02-02",
       "User-Agent" : "azsdk-java-azure-storage-blob/12.0.0-preview.3 1.8.0_221; Windows 10 10.0",
-      "x-ms-client-request-id" : "cc4643b3-c451-4056-a305-cc79dd9b86b0"
-=======
-    "Uri" : "https://azstoragesdkaccount.blob.core.windows.net/jtccopysourceac0blobapitestcopysourceac358235407b5ac027/javablobcopysourceac2blobapitestcopysourceac35832616a5729",
-    "Headers" : {
-      "x-ms-version" : "2019-02-02",
-      "User-Agent" : "azsdk-java-azure-storage-blob/12.0.0-preview.3 1.8.0_212; Windows 10 10.0",
-      "x-ms-client-request-id" : "37d98879-d6e0-4671-8a92-78a9c87feb0c"
->>>>>>> a55d5dd9
+      "x-ms-client-request-id" : "cffc70c4-71f4-4bca-a8d3-8953430c8ed6"
     },
     "Response" : {
       "x-ms-version" : "2019-02-02",
       "Server" : "Windows-Azure-Blob/1.0 Microsoft-HTTPAPI/2.0",
-<<<<<<< HEAD
-      "x-ms-copy-id" : "3c18b467-9629-4aca-b148-aaa5f7931f6b",
-      "ETag" : "\"0x8D73251CE28EC0F\"",
-      "Last-Modified" : "Thu, 05 Sep 2019 22:38:42 GMT",
-=======
-      "x-ms-copy-id" : "ba023f71-633b-4352-895e-21aaf5b4070f",
-      "ETag" : "\"0x8D732FC97ECC335\"",
-      "Last-Modified" : "Fri, 06 Sep 2019 19:01:15 GMT",
->>>>>>> a55d5dd9
+      "x-ms-copy-id" : "0e0d85d7-8c95-4e29-bb60-196de75f26b4",
+      "ETag" : "\"0x8D735611DDE4DFE\"",
+      "Last-Modified" : "Mon, 09 Sep 2019 20:05:52 GMT",
       "retry-after" : "0",
       "Content-Length" : "0",
       "x-ms-copy-status" : "success",
       "StatusCode" : "202",
-<<<<<<< HEAD
-      "x-ms-request-id" : "bfed267a-901e-0044-3d3a-643cc7000000",
-      "Date" : "Thu, 05 Sep 2019 22:38:41 GMT",
-      "x-ms-client-request-id" : "cc4643b3-c451-4056-a305-cc79dd9b86b0"
-=======
-      "x-ms-request-id" : "b92bc715-d01e-009e-36e5-644931000000",
-      "Date" : "Fri, 06 Sep 2019 19:01:15 GMT",
-      "x-ms-client-request-id" : "37d98879-d6e0-4671-8a92-78a9c87feb0c"
->>>>>>> a55d5dd9
+      "x-ms-request-id" : "c5ca88f9-301e-0042-1749-67cbbf000000",
+      "Date" : "Mon, 09 Sep 2019 20:05:52 GMT",
+      "x-ms-client-request-id" : "cffc70c4-71f4-4bca-a8d3-8953430c8ed6"
     },
     "Exception" : null
   }, {
     "Method" : "GET",
-<<<<<<< HEAD
     "Uri" : "https://jaschrepragrs.blob.core.windows.net?prefix=jtccopysourceac&comp=list",
     "Headers" : {
       "x-ms-version" : "2019-02-02",
       "User-Agent" : "azsdk-java-azure-storage-blob/12.0.0-preview.3 1.8.0_221; Windows 10 10.0",
-      "x-ms-client-request-id" : "166b4c03-a696-4b2d-bb45-6cde362648b4"
-=======
-    "Uri" : "https://azstoragesdkaccount.blob.core.windows.net?prefix=jtccopysourceac&comp=list",
-    "Headers" : {
-      "x-ms-version" : "2019-02-02",
-      "User-Agent" : "azsdk-java-azure-storage-blob/12.0.0-preview.3 1.8.0_212; Windows 10 10.0",
-      "x-ms-client-request-id" : "d6af5f51-4224-40c3-8469-412e725db0dc"
->>>>>>> a55d5dd9
+      "x-ms-client-request-id" : "b9357d68-05d9-4559-b745-c6799b1209e8"
     },
     "Response" : {
       "Transfer-Encoding" : "chunked",
@@ -150,35 +82,20 @@
       "Server" : "Windows-Azure-Blob/1.0 Microsoft-HTTPAPI/2.0",
       "retry-after" : "0",
       "StatusCode" : "200",
-<<<<<<< HEAD
-      "x-ms-request-id" : "bfed268c-901e-0044-4d3a-643cc7000000",
-      "Body" : "﻿<?xml version=\"1.0\" encoding=\"utf-8\"?><EnumerationResults ServiceEndpoint=\"https://jaschrepragrs.blob.core.windows.net/\"><Prefix>jtccopysourceac</Prefix><Containers><Container><Name>jtccopysourceac0blobapitestcopysourceaca4b199553f8987e0</Name><Properties><Last-Modified>Thu, 05 Sep 2019 22:38:42 GMT</Last-Modified><Etag>\"0x8D73251CE0F5F21\"</Etag><LeaseStatus>unlocked</LeaseStatus><LeaseState>available</LeaseState><DefaultEncryptionScope>$account-encryption-key</DefaultEncryptionScope><DenyEncryptionScopeOverride>false</DenyEncryptionScopeOverride><HasImmutabilityPolicy>false</HasImmutabilityPolicy><HasLegalHold>false</HasLegalHold></Properties></Container></Containers><NextMarker /></EnumerationResults>",
-      "Date" : "Thu, 05 Sep 2019 22:38:41 GMT",
-      "x-ms-client-request-id" : "166b4c03-a696-4b2d-bb45-6cde362648b4",
-=======
-      "x-ms-request-id" : "b92bc741-d01e-009e-5de5-644931000000",
-      "Body" : "﻿<?xml version=\"1.0\" encoding=\"utf-8\"?><EnumerationResults ServiceEndpoint=\"https://azstoragesdkaccount.blob.core.windows.net/\"><Prefix>jtccopysourceac</Prefix><Containers><Container><Name>jtccopysourceac0blobapitestcopysourceac358235407b5ac027</Name><Properties><Last-Modified>Fri, 06 Sep 2019 19:01:15 GMT</Last-Modified><Etag>\"0x8D732FC97D53CD3\"</Etag><LeaseStatus>unlocked</LeaseStatus><LeaseState>available</LeaseState><DefaultEncryptionScope>$account-encryption-key</DefaultEncryptionScope><DenyEncryptionScopeOverride>false</DenyEncryptionScopeOverride><HasImmutabilityPolicy>false</HasImmutabilityPolicy><HasLegalHold>false</HasLegalHold></Properties></Container></Containers><NextMarker /></EnumerationResults>",
-      "Date" : "Fri, 06 Sep 2019 19:01:15 GMT",
-      "x-ms-client-request-id" : "d6af5f51-4224-40c3-8469-412e725db0dc",
->>>>>>> a55d5dd9
+      "x-ms-request-id" : "c5ca890e-301e-0042-2c49-67cbbf000000",
+      "Body" : "﻿<?xml version=\"1.0\" encoding=\"utf-8\"?><EnumerationResults ServiceEndpoint=\"https://jaschrepragrs.blob.core.windows.net/\"><Prefix>jtccopysourceac</Prefix><Containers><Container><Name>jtccopysourceac0blobapitestcopysourceac6bf623094de3f5cf</Name><Properties><Last-Modified>Mon, 09 Sep 2019 20:05:52 GMT</Last-Modified><Etag>\"0x8D735611DC27D0D\"</Etag><LeaseStatus>unlocked</LeaseStatus><LeaseState>available</LeaseState><DefaultEncryptionScope>$account-encryption-key</DefaultEncryptionScope><DenyEncryptionScopeOverride>false</DenyEncryptionScopeOverride><HasImmutabilityPolicy>false</HasImmutabilityPolicy><HasLegalHold>false</HasLegalHold></Properties></Container></Containers><NextMarker /></EnumerationResults>",
+      "Date" : "Mon, 09 Sep 2019 20:05:52 GMT",
+      "x-ms-client-request-id" : "b9357d68-05d9-4559-b745-c6799b1209e8",
       "Content-Type" : "application/xml"
     },
     "Exception" : null
   }, {
     "Method" : "DELETE",
-<<<<<<< HEAD
-    "Uri" : "https://jaschrepragrs.blob.core.windows.net/jtccopysourceac0blobapitestcopysourceaca4b199553f8987e0?restype=container",
+    "Uri" : "https://jaschrepragrs.blob.core.windows.net/jtccopysourceac0blobapitestcopysourceac6bf623094de3f5cf?restype=container",
     "Headers" : {
       "x-ms-version" : "2019-02-02",
       "User-Agent" : "azsdk-java-azure-storage-blob/12.0.0-preview.3 1.8.0_221; Windows 10 10.0",
-      "x-ms-client-request-id" : "b4a0476d-7ed1-4b27-a8cd-06b0bb52169e"
-=======
-    "Uri" : "https://azstoragesdkaccount.blob.core.windows.net/jtccopysourceac0blobapitestcopysourceac358235407b5ac027?restype=container",
-    "Headers" : {
-      "x-ms-version" : "2019-02-02",
-      "User-Agent" : "azsdk-java-azure-storage-blob/12.0.0-preview.3 1.8.0_212; Windows 10 10.0",
-      "x-ms-client-request-id" : "84448eb0-2ab5-4cc3-9532-cf6bbf6cb02f"
->>>>>>> a55d5dd9
+      "x-ms-client-request-id" : "cf138ad7-b075-4d1d-943f-1a9b4c46615b"
     },
     "Response" : {
       "x-ms-version" : "2019-02-02",
@@ -186,21 +103,11 @@
       "retry-after" : "0",
       "Content-Length" : "0",
       "StatusCode" : "202",
-<<<<<<< HEAD
-      "x-ms-request-id" : "bfed26a7-901e-0044-643a-643cc7000000",
-      "Date" : "Thu, 05 Sep 2019 22:38:42 GMT",
-      "x-ms-client-request-id" : "b4a0476d-7ed1-4b27-a8cd-06b0bb52169e"
+      "x-ms-request-id" : "c5ca8924-301e-0042-4049-67cbbf000000",
+      "Date" : "Mon, 09 Sep 2019 20:05:52 GMT",
+      "x-ms-client-request-id" : "cf138ad7-b075-4d1d-943f-1a9b4c46615b"
     },
     "Exception" : null
   } ],
-  "variables" : [ "jtccopysourceac0blobapitestcopysourceaca4b199553f8987e0", "javablobcopysourceac1blobapitestcopysourceaca4b02782da909", "javablobcopysourceac2blobapitestcopysourceaca4b3164174c92" ]
-=======
-      "x-ms-request-id" : "b92bc761-d01e-009e-7ce5-644931000000",
-      "Date" : "Fri, 06 Sep 2019 19:01:15 GMT",
-      "x-ms-client-request-id" : "84448eb0-2ab5-4cc3-9532-cf6bbf6cb02f"
-    },
-    "Exception" : null
-  } ],
-  "variables" : [ "jtccopysourceac0blobapitestcopysourceac358235407b5ac027", "javablobcopysourceac1blobapitestcopysourceac35875726797f5", "javablobcopysourceac2blobapitestcopysourceac35832616a5729" ]
->>>>>>> a55d5dd9
+  "variables" : [ "jtccopysourceac0blobapitestcopysourceac6bf623094de3f5cf", "javablobcopysourceac1blobapitestcopysourceac6bf800520f8b4", "javablobcopysourceac2blobapitestcopysourceac6bf4356273ce3" ]
 }