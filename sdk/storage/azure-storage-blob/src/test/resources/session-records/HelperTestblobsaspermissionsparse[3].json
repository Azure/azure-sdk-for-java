--- conflicted
+++ resolved
@@ -1,59 +1,32 @@
 {
   "networkCallRecords" : [ {
     "Method" : "PUT",
-<<<<<<< HEAD
-    "Uri" : "https://jaschrepragrs.blob.core.windows.net/jtcblobsaspermissionsparse036869c7dcd62e542e458?restype=container",
+    "Uri" : "https://jaschrepragrs.blob.core.windows.net/jtcblobsaspermissionsparse094474e0f436ad40d74d2?restype=container",
     "Headers" : {
       "x-ms-version" : "2019-02-02",
       "User-Agent" : "azsdk-java-azure-storage-blob/12.0.0-preview.3 1.8.0_221; Windows 10 10.0",
-      "x-ms-client-request-id" : "d5dac94f-a4f7-4a63-9dad-e4126a4bef04"
-=======
-    "Uri" : "https://azstoragesdkaccount.blob.core.windows.net/jtcblobsaspermissionsparse0545475a917187a682410?restype=container",
-    "Headers" : {
-      "x-ms-version" : "2019-02-02",
-      "User-Agent" : "azsdk-java-azure-storage-blob/12.0.0-preview.3 1.8.0_212; Windows 10 10.0",
-      "x-ms-client-request-id" : "c25e0bed-91b9-4e77-9c4f-98a0e6b5b1d7"
->>>>>>> a55d5dd9
+      "x-ms-client-request-id" : "3aa0ad9e-bf1a-4469-96ea-021e5c4ae48d"
     },
     "Response" : {
       "x-ms-version" : "2019-02-02",
       "Server" : "Windows-Azure-Blob/1.0 Microsoft-HTTPAPI/2.0",
-<<<<<<< HEAD
-      "ETag" : "\"0x8D732518B09E89D\"",
-      "Last-Modified" : "Thu, 05 Sep 2019 22:36:50 GMT",
+      "ETag" : "\"0x8D735603A6DFB07\"",
+      "Last-Modified" : "Mon, 09 Sep 2019 19:59:30 GMT",
       "retry-after" : "0",
       "Content-Length" : "0",
       "StatusCode" : "201",
-      "x-ms-request-id" : "bfecb568-901e-0044-683a-643cc7000000",
-      "Date" : "Thu, 05 Sep 2019 22:36:49 GMT",
-      "x-ms-client-request-id" : "d5dac94f-a4f7-4a63-9dad-e4126a4bef04"
-=======
-      "ETag" : "\"0x8D732FDAF3AFC31\"",
-      "Last-Modified" : "Fri, 06 Sep 2019 19:09:04 GMT",
-      "retry-after" : "0",
-      "Content-Length" : "0",
-      "StatusCode" : "201",
-      "x-ms-request-id" : "ec65d735-001e-001f-41e6-64eb66000000",
-      "Date" : "Fri, 06 Sep 2019 19:09:03 GMT",
-      "x-ms-client-request-id" : "c25e0bed-91b9-4e77-9c4f-98a0e6b5b1d7"
->>>>>>> a55d5dd9
+      "x-ms-request-id" : "077fe0c0-801e-001f-1949-673bbb000000",
+      "Date" : "Mon, 09 Sep 2019 19:59:30 GMT",
+      "x-ms-client-request-id" : "3aa0ad9e-bf1a-4469-96ea-021e5c4ae48d"
     },
     "Exception" : null
   }, {
     "Method" : "GET",
-<<<<<<< HEAD
     "Uri" : "https://jaschrepragrs.blob.core.windows.net?prefix=jtcblobsaspermissionsparse&comp=list",
     "Headers" : {
       "x-ms-version" : "2019-02-02",
       "User-Agent" : "azsdk-java-azure-storage-blob/12.0.0-preview.3 1.8.0_221; Windows 10 10.0",
-      "x-ms-client-request-id" : "1fa1e256-bb3b-40e9-a914-773101d41f47"
-=======
-    "Uri" : "https://azstoragesdkaccount.blob.core.windows.net?prefix=jtcblobsaspermissionsparse&comp=list",
-    "Headers" : {
-      "x-ms-version" : "2019-02-02",
-      "User-Agent" : "azsdk-java-azure-storage-blob/12.0.0-preview.3 1.8.0_212; Windows 10 10.0",
-      "x-ms-client-request-id" : "affa7d32-a4e3-4048-afab-3965f85b2000"
->>>>>>> a55d5dd9
+      "x-ms-client-request-id" : "b8a3927d-eadb-4001-99a4-4bc241837a10"
     },
     "Response" : {
       "Transfer-Encoding" : "chunked",
@@ -61,35 +34,20 @@
       "Server" : "Windows-Azure-Blob/1.0 Microsoft-HTTPAPI/2.0",
       "retry-after" : "0",
       "StatusCode" : "200",
-<<<<<<< HEAD
-      "x-ms-request-id" : "bfecb57b-901e-0044-773a-643cc7000000",
-      "Body" : "﻿<?xml version=\"1.0\" encoding=\"utf-8\"?><EnumerationResults ServiceEndpoint=\"https://jaschrepragrs.blob.core.windows.net/\"><Prefix>jtcblobsaspermissionsparse</Prefix><Containers><Container><Name>jtcblobsaspermissionsparse036869c7dcd62e542e458</Name><Properties><Last-Modified>Thu, 05 Sep 2019 22:36:50 GMT</Last-Modified><Etag>\"0x8D732518B09E89D\"</Etag><LeaseStatus>unlocked</LeaseStatus><LeaseState>available</LeaseState><DefaultEncryptionScope>$account-encryption-key</DefaultEncryptionScope><DenyEncryptionScopeOverride>false</DenyEncryptionScopeOverride><HasImmutabilityPolicy>false</HasImmutabilityPolicy><HasLegalHold>false</HasLegalHold></Properties></Container></Containers><NextMarker /></EnumerationResults>",
-      "Date" : "Thu, 05 Sep 2019 22:36:49 GMT",
-      "x-ms-client-request-id" : "1fa1e256-bb3b-40e9-a914-773101d41f47",
-=======
-      "x-ms-request-id" : "ec65d749-001e-001f-51e6-64eb66000000",
-      "Body" : "﻿<?xml version=\"1.0\" encoding=\"utf-8\"?><EnumerationResults ServiceEndpoint=\"https://azstoragesdkaccount.blob.core.windows.net/\"><Prefix>jtcblobsaspermissionsparse</Prefix><Containers><Container><Name>jtcblobsaspermissionsparse0545475a917187a682410</Name><Properties><Last-Modified>Fri, 06 Sep 2019 19:09:04 GMT</Last-Modified><Etag>\"0x8D732FDAF3AFC31\"</Etag><LeaseStatus>unlocked</LeaseStatus><LeaseState>available</LeaseState><DefaultEncryptionScope>$account-encryption-key</DefaultEncryptionScope><DenyEncryptionScopeOverride>false</DenyEncryptionScopeOverride><HasImmutabilityPolicy>false</HasImmutabilityPolicy><HasLegalHold>false</HasLegalHold></Properties></Container></Containers><NextMarker /></EnumerationResults>",
-      "Date" : "Fri, 06 Sep 2019 19:09:03 GMT",
-      "x-ms-client-request-id" : "affa7d32-a4e3-4048-afab-3965f85b2000",
->>>>>>> a55d5dd9
+      "x-ms-request-id" : "077fe0db-801e-001f-2e49-673bbb000000",
+      "Body" : "﻿<?xml version=\"1.0\" encoding=\"utf-8\"?><EnumerationResults ServiceEndpoint=\"https://jaschrepragrs.blob.core.windows.net/\"><Prefix>jtcblobsaspermissionsparse</Prefix><Containers><Container><Name>jtcblobsaspermissionsparse094474e0f436ad40d74d2</Name><Properties><Last-Modified>Mon, 09 Sep 2019 19:59:30 GMT</Last-Modified><Etag>\"0x8D735603A6DFB07\"</Etag><LeaseStatus>unlocked</LeaseStatus><LeaseState>available</LeaseState><DefaultEncryptionScope>$account-encryption-key</DefaultEncryptionScope><DenyEncryptionScopeOverride>false</DenyEncryptionScopeOverride><HasImmutabilityPolicy>false</HasImmutabilityPolicy><HasLegalHold>false</HasLegalHold></Properties></Container></Containers><NextMarker /></EnumerationResults>",
+      "Date" : "Mon, 09 Sep 2019 19:59:30 GMT",
+      "x-ms-client-request-id" : "b8a3927d-eadb-4001-99a4-4bc241837a10",
       "Content-Type" : "application/xml"
     },
     "Exception" : null
   }, {
     "Method" : "DELETE",
-<<<<<<< HEAD
-    "Uri" : "https://jaschrepragrs.blob.core.windows.net/jtcblobsaspermissionsparse036869c7dcd62e542e458?restype=container",
+    "Uri" : "https://jaschrepragrs.blob.core.windows.net/jtcblobsaspermissionsparse094474e0f436ad40d74d2?restype=container",
     "Headers" : {
       "x-ms-version" : "2019-02-02",
       "User-Agent" : "azsdk-java-azure-storage-blob/12.0.0-preview.3 1.8.0_221; Windows 10 10.0",
-      "x-ms-client-request-id" : "9deb7d2f-230d-4020-96cc-abe72941d445"
-=======
-    "Uri" : "https://azstoragesdkaccount.blob.core.windows.net/jtcblobsaspermissionsparse0545475a917187a682410?restype=container",
-    "Headers" : {
-      "x-ms-version" : "2019-02-02",
-      "User-Agent" : "azsdk-java-azure-storage-blob/12.0.0-preview.3 1.8.0_212; Windows 10 10.0",
-      "x-ms-client-request-id" : "adeb85fd-708b-430a-a0fc-ecebfdbe0e24"
->>>>>>> a55d5dd9
+      "x-ms-client-request-id" : "d3acf7a1-41fc-4bd1-bcc9-95596bcb6f6f"
     },
     "Response" : {
       "x-ms-version" : "2019-02-02",
@@ -97,21 +55,11 @@
       "retry-after" : "0",
       "Content-Length" : "0",
       "StatusCode" : "202",
-<<<<<<< HEAD
-      "x-ms-request-id" : "bfecb593-901e-0044-0f3a-643cc7000000",
-      "Date" : "Thu, 05 Sep 2019 22:36:49 GMT",
-      "x-ms-client-request-id" : "9deb7d2f-230d-4020-96cc-abe72941d445"
+      "x-ms-request-id" : "077fe0ea-801e-001f-3a49-673bbb000000",
+      "Date" : "Mon, 09 Sep 2019 19:59:30 GMT",
+      "x-ms-client-request-id" : "d3acf7a1-41fc-4bd1-bcc9-95596bcb6f6f"
     },
     "Exception" : null
   } ],
-  "variables" : [ "jtcblobsaspermissionsparse036869c7dcd62e542e458" ]
-=======
-      "x-ms-request-id" : "ec65d755-001e-001f-5de6-64eb66000000",
-      "Date" : "Fri, 06 Sep 2019 19:09:04 GMT",
-      "x-ms-client-request-id" : "adeb85fd-708b-430a-a0fc-ecebfdbe0e24"
-    },
-    "Exception" : null
-  } ],
-  "variables" : [ "jtcblobsaspermissionsparse0545475a917187a682410" ]
->>>>>>> a55d5dd9
+  "variables" : [ "jtcblobsaspermissionsparse094474e0f436ad40d74d2" ]
 }