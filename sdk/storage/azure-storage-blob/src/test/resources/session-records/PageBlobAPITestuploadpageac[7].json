{
  "networkCallRecords" : [ {
    "Method" : "PUT",
<<<<<<< HEAD
    "Uri" : "https://jaschrepragrs.blob.core.windows.net/jtcuploadpageac0pageblobapitestuploadpageac37669389aaa7f6?restype=container",
    "Headers" : {
      "x-ms-version" : "2019-02-02",
      "User-Agent" : "azsdk-java-azure-storage-blob/12.0.0-preview.3 1.8.0_221; Windows 10 10.0",
      "x-ms-client-request-id" : "17dc745c-8f29-447d-8c61-bf3972b3af7b"
=======
    "Uri" : "https://azstoragesdkaccount.blob.core.windows.net/jtcuploadpageac0pageblobapitestuploadpageaca0826648369df5?restype=container",
    "Headers" : {
      "x-ms-version" : "2019-02-02",
      "User-Agent" : "azsdk-java-azure-storage-blob/12.0.0-preview.3 1.8.0_212; Windows 10 10.0",
      "x-ms-client-request-id" : "a73cd97f-e8d9-44e8-a9d4-d27ca5e04276"
>>>>>>> a55d5dd9
    },
    "Response" : {
      "x-ms-version" : "2019-02-02",
      "Server" : "Windows-Azure-Blob/1.0 Microsoft-HTTPAPI/2.0",
<<<<<<< HEAD
      "ETag" : "\"0x8D7325245FFC374\"",
      "Last-Modified" : "Thu, 05 Sep 2019 22:42:03 GMT",
      "retry-after" : "0",
      "Content-Length" : "0",
      "StatusCode" : "201",
      "x-ms-request-id" : "e0dd4c09-e01e-0026-0e3b-647b1f000000",
      "Date" : "Thu, 05 Sep 2019 22:42:03 GMT",
      "x-ms-client-request-id" : "17dc745c-8f29-447d-8c61-bf3972b3af7b"
=======
      "ETag" : "\"0x8D732FDBA6355B4\"",
      "Last-Modified" : "Fri, 06 Sep 2019 19:09:23 GMT",
      "retry-after" : "0",
      "Content-Length" : "0",
      "StatusCode" : "201",
      "x-ms-request-id" : "8f75e3fa-401e-003a-24e6-6473d5000000",
      "Date" : "Fri, 06 Sep 2019 19:09:22 GMT",
      "x-ms-client-request-id" : "a73cd97f-e8d9-44e8-a9d4-d27ca5e04276"
>>>>>>> a55d5dd9
    },
    "Exception" : null
  }, {
    "Method" : "PUT",
<<<<<<< HEAD
    "Uri" : "https://jaschrepragrs.blob.core.windows.net/jtcuploadpageac0pageblobapitestuploadpageac37669389aaa7f6/javablobuploadpageac1pageblobapitestuploadpageac3765541438e",
    "Headers" : {
      "x-ms-version" : "2019-02-02",
      "User-Agent" : "azsdk-java-azure-storage-blob/12.0.0-preview.3 1.8.0_221; Windows 10 10.0",
      "x-ms-client-request-id" : "e947dba0-57db-4d2a-b07f-b1e90e1e0049"
=======
    "Uri" : "https://azstoragesdkaccount.blob.core.windows.net/jtcuploadpageac0pageblobapitestuploadpageaca0826648369df5/javablobuploadpageac1pageblobapitestuploadpageaca086913995e",
    "Headers" : {
      "x-ms-version" : "2019-02-02",
      "User-Agent" : "azsdk-java-azure-storage-blob/12.0.0-preview.3 1.8.0_212; Windows 10 10.0",
      "x-ms-client-request-id" : "f2703f22-fcd6-43b1-be12-5bf0fa00a3ff"
>>>>>>> a55d5dd9
    },
    "Response" : {
      "x-ms-version" : "2019-02-02",
      "Server" : "Windows-Azure-Blob/1.0 Microsoft-HTTPAPI/2.0",
<<<<<<< HEAD
      "ETag" : "\"0x8D73252460CB097\"",
      "Last-Modified" : "Thu, 05 Sep 2019 22:42:04 GMT",
      "retry-after" : "0",
      "Content-Length" : "0",
      "StatusCode" : "201",
      "x-ms-request-id" : "e0dd4c14-e01e-0026-173b-647b1f000000",
      "x-ms-request-server-encrypted" : "true",
      "Date" : "Thu, 05 Sep 2019 22:42:03 GMT",
      "x-ms-client-request-id" : "e947dba0-57db-4d2a-b07f-b1e90e1e0049"
=======
      "ETag" : "\"0x8D732FDBA72AA9E\"",
      "Last-Modified" : "Fri, 06 Sep 2019 19:09:23 GMT",
      "retry-after" : "0",
      "Content-Length" : "0",
      "StatusCode" : "201",
      "x-ms-request-id" : "8f75e424-401e-003a-46e6-6473d5000000",
      "x-ms-request-server-encrypted" : "true",
      "Date" : "Fri, 06 Sep 2019 19:09:22 GMT",
      "x-ms-client-request-id" : "f2703f22-fcd6-43b1-be12-5bf0fa00a3ff"
>>>>>>> a55d5dd9
    },
    "Exception" : null
  }, {
    "Method" : "PUT",
<<<<<<< HEAD
    "Uri" : "https://jaschrepragrs.blob.core.windows.net/jtcuploadpageac0pageblobapitestuploadpageac37669389aaa7f6/javablobuploadpageac1pageblobapitestuploadpageac3765541438e?comp=page",
    "Headers" : {
      "x-ms-version" : "2019-02-02",
      "User-Agent" : "azsdk-java-azure-storage-blob/12.0.0-preview.3 1.8.0_221; Windows 10 10.0",
      "x-ms-client-request-id" : "0af09719-f23f-4a15-9e10-24156fb3a0f7",
=======
    "Uri" : "https://azstoragesdkaccount.blob.core.windows.net/jtcuploadpageac0pageblobapitestuploadpageaca0826648369df5/javablobuploadpageac1pageblobapitestuploadpageaca086913995e?comp=page",
    "Headers" : {
      "x-ms-version" : "2019-02-02",
      "User-Agent" : "azsdk-java-azure-storage-blob/12.0.0-preview.3 1.8.0_212; Windows 10 10.0",
      "x-ms-client-request-id" : "27153f28-9cde-4700-9584-3097e4d7ce10",
>>>>>>> a55d5dd9
      "Content-Type" : "application/octet-stream"
    },
    "Response" : {
      "x-ms-version" : "2019-02-02",
      "Server" : "Windows-Azure-Blob/1.0 Microsoft-HTTPAPI/2.0",
<<<<<<< HEAD
      "x-ms-content-crc64" : "VEbjhAWu0oU=",
      "x-ms-blob-sequence-number" : "0",
      "Last-Modified" : "Thu, 05 Sep 2019 22:42:04 GMT",
      "retry-after" : "0",
      "StatusCode" : "201",
      "x-ms-request-server-encrypted" : "true",
      "Date" : "Thu, 05 Sep 2019 22:42:03 GMT",
      "ETag" : "\"0x8D73252461A47A4\"",
      "Content-Length" : "0",
      "x-ms-request-id" : "e0dd4c26-e01e-0026-253b-647b1f000000",
      "x-ms-client-request-id" : "0af09719-f23f-4a15-9e10-24156fb3a0f7"
=======
      "x-ms-content-crc64" : "jrpVpqViTa8=",
      "x-ms-blob-sequence-number" : "0",
      "Last-Modified" : "Fri, 06 Sep 2019 19:09:23 GMT",
      "retry-after" : "0",
      "StatusCode" : "201",
      "x-ms-request-server-encrypted" : "true",
      "Date" : "Fri, 06 Sep 2019 19:09:22 GMT",
      "ETag" : "\"0x8D732FDBA82DB12\"",
      "Content-Length" : "0",
      "x-ms-request-id" : "8f75e463-401e-003a-79e6-6473d5000000",
      "x-ms-client-request-id" : "27153f28-9cde-4700-9584-3097e4d7ce10"
>>>>>>> a55d5dd9
    },
    "Exception" : null
  }, {
    "Method" : "GET",
<<<<<<< HEAD
    "Uri" : "https://jaschrepragrs.blob.core.windows.net?prefix=jtcuploadpageac&comp=list",
    "Headers" : {
      "x-ms-version" : "2019-02-02",
      "User-Agent" : "azsdk-java-azure-storage-blob/12.0.0-preview.3 1.8.0_221; Windows 10 10.0",
      "x-ms-client-request-id" : "0f2a69d4-e7a5-47bc-af62-3af07a9e6819"
=======
    "Uri" : "https://azstoragesdkaccount.blob.core.windows.net?prefix=jtcuploadpageac&comp=list",
    "Headers" : {
      "x-ms-version" : "2019-02-02",
      "User-Agent" : "azsdk-java-azure-storage-blob/12.0.0-preview.3 1.8.0_212; Windows 10 10.0",
      "x-ms-client-request-id" : "cb172899-825a-4009-9f42-c9ae6530ebe5"
>>>>>>> a55d5dd9
    },
    "Response" : {
      "Transfer-Encoding" : "chunked",
      "x-ms-version" : "2019-02-02",
      "Server" : "Windows-Azure-Blob/1.0 Microsoft-HTTPAPI/2.0",
      "retry-after" : "0",
      "StatusCode" : "200",
<<<<<<< HEAD
      "x-ms-request-id" : "e0dd4c36-e01e-0026-323b-647b1f000000",
      "Body" : "﻿<?xml version=\"1.0\" encoding=\"utf-8\"?><EnumerationResults ServiceEndpoint=\"https://jaschrepragrs.blob.core.windows.net/\"><Prefix>jtcuploadpageac</Prefix><Containers><Container><Name>jtcuploadpageac0pageblobapitestuploadpageac37669389aaa7f6</Name><Properties><Last-Modified>Thu, 05 Sep 2019 22:42:03 GMT</Last-Modified><Etag>\"0x8D7325245FFC374\"</Etag><LeaseStatus>unlocked</LeaseStatus><LeaseState>available</LeaseState><DefaultEncryptionScope>$account-encryption-key</DefaultEncryptionScope><DenyEncryptionScopeOverride>false</DenyEncryptionScopeOverride><HasImmutabilityPolicy>false</HasImmutabilityPolicy><HasLegalHold>false</HasLegalHold></Properties></Container></Containers><NextMarker /></EnumerationResults>",
      "Date" : "Thu, 05 Sep 2019 22:42:03 GMT",
      "x-ms-client-request-id" : "0f2a69d4-e7a5-47bc-af62-3af07a9e6819",
=======
      "x-ms-request-id" : "8f75e478-401e-003a-0ae6-6473d5000000",
      "Body" : "﻿<?xml version=\"1.0\" encoding=\"utf-8\"?><EnumerationResults ServiceEndpoint=\"https://azstoragesdkaccount.blob.core.windows.net/\"><Prefix>jtcuploadpageac</Prefix><Containers><Container><Name>jtcuploadpageac0pageblobapitestuploadpageaca0826648369df5</Name><Properties><Last-Modified>Fri, 06 Sep 2019 19:09:23 GMT</Last-Modified><Etag>\"0x8D732FDBA6355B4\"</Etag><LeaseStatus>unlocked</LeaseStatus><LeaseState>available</LeaseState><DefaultEncryptionScope>$account-encryption-key</DefaultEncryptionScope><DenyEncryptionScopeOverride>false</DenyEncryptionScopeOverride><HasImmutabilityPolicy>false</HasImmutabilityPolicy><HasLegalHold>false</HasLegalHold></Properties></Container></Containers><NextMarker /></EnumerationResults>",
      "Date" : "Fri, 06 Sep 2019 19:09:22 GMT",
      "x-ms-client-request-id" : "cb172899-825a-4009-9f42-c9ae6530ebe5",
>>>>>>> a55d5dd9
      "Content-Type" : "application/xml"
    },
    "Exception" : null
  }, {
    "Method" : "DELETE",
<<<<<<< HEAD
    "Uri" : "https://jaschrepragrs.blob.core.windows.net/jtcuploadpageac0pageblobapitestuploadpageac37669389aaa7f6?restype=container",
    "Headers" : {
      "x-ms-version" : "2019-02-02",
      "User-Agent" : "azsdk-java-azure-storage-blob/12.0.0-preview.3 1.8.0_221; Windows 10 10.0",
      "x-ms-client-request-id" : "5150c7c0-7f3b-4cf3-94ee-2eca0ce25b7c"
=======
    "Uri" : "https://azstoragesdkaccount.blob.core.windows.net/jtcuploadpageac0pageblobapitestuploadpageaca0826648369df5?restype=container",
    "Headers" : {
      "x-ms-version" : "2019-02-02",
      "User-Agent" : "azsdk-java-azure-storage-blob/12.0.0-preview.3 1.8.0_212; Windows 10 10.0",
      "x-ms-client-request-id" : "2fef6b53-ef7e-43d8-a8bd-f8f79253489b"
>>>>>>> a55d5dd9
    },
    "Response" : {
      "x-ms-version" : "2019-02-02",
      "Server" : "Windows-Azure-Blob/1.0 Microsoft-HTTPAPI/2.0",
      "retry-after" : "0",
      "Content-Length" : "0",
      "StatusCode" : "202",
<<<<<<< HEAD
      "x-ms-request-id" : "e0dd4c43-e01e-0026-3d3b-647b1f000000",
      "Date" : "Thu, 05 Sep 2019 22:42:03 GMT",
      "x-ms-client-request-id" : "5150c7c0-7f3b-4cf3-94ee-2eca0ce25b7c"
    },
    "Exception" : null
  } ],
  "variables" : [ "jtcuploadpageac0pageblobapitestuploadpageac37669389aaa7f6", "javablobuploadpageac1pageblobapitestuploadpageac3765541438e", "787b4098-8e93-421a-b2f6-e093cc89ef79" ]
=======
      "x-ms-request-id" : "8f75e48c-401e-003a-1be6-6473d5000000",
      "Date" : "Fri, 06 Sep 2019 19:09:22 GMT",
      "x-ms-client-request-id" : "2fef6b53-ef7e-43d8-a8bd-f8f79253489b"
    },
    "Exception" : null
  } ],
  "variables" : [ "jtcuploadpageac0pageblobapitestuploadpageaca0826648369df5", "javablobuploadpageac1pageblobapitestuploadpageaca086913995e", "257ecfb8-08a8-4bc5-a23d-7128da5dbd4d" ]
>>>>>>> a55d5dd9
}<|MERGE_RESOLUTION|>--- conflicted
+++ resolved
@@ -1,148 +1,79 @@
 {
   "networkCallRecords" : [ {
     "Method" : "PUT",
-<<<<<<< HEAD
-    "Uri" : "https://jaschrepragrs.blob.core.windows.net/jtcuploadpageac0pageblobapitestuploadpageac37669389aaa7f6?restype=container",
+    "Uri" : "https://jaschrepragrs.blob.core.windows.net/jtcuploadpageac0pageblobapitestuploadpageacfb9677035fb1af?restype=container",
     "Headers" : {
       "x-ms-version" : "2019-02-02",
       "User-Agent" : "azsdk-java-azure-storage-blob/12.0.0-preview.3 1.8.0_221; Windows 10 10.0",
-      "x-ms-client-request-id" : "17dc745c-8f29-447d-8c61-bf3972b3af7b"
-=======
-    "Uri" : "https://azstoragesdkaccount.blob.core.windows.net/jtcuploadpageac0pageblobapitestuploadpageaca0826648369df5?restype=container",
-    "Headers" : {
-      "x-ms-version" : "2019-02-02",
-      "User-Agent" : "azsdk-java-azure-storage-blob/12.0.0-preview.3 1.8.0_212; Windows 10 10.0",
-      "x-ms-client-request-id" : "a73cd97f-e8d9-44e8-a9d4-d27ca5e04276"
->>>>>>> a55d5dd9
+      "x-ms-client-request-id" : "5dd33b98-36ee-40c9-847f-e03e764fcae9"
     },
     "Response" : {
       "x-ms-version" : "2019-02-02",
       "Server" : "Windows-Azure-Blob/1.0 Microsoft-HTTPAPI/2.0",
-<<<<<<< HEAD
-      "ETag" : "\"0x8D7325245FFC374\"",
-      "Last-Modified" : "Thu, 05 Sep 2019 22:42:03 GMT",
+      "ETag" : "\"0x8D735617F8225EF\"",
+      "Last-Modified" : "Mon, 09 Sep 2019 20:08:36 GMT",
       "retry-after" : "0",
       "Content-Length" : "0",
       "StatusCode" : "201",
-      "x-ms-request-id" : "e0dd4c09-e01e-0026-0e3b-647b1f000000",
-      "Date" : "Thu, 05 Sep 2019 22:42:03 GMT",
-      "x-ms-client-request-id" : "17dc745c-8f29-447d-8c61-bf3972b3af7b"
-=======
-      "ETag" : "\"0x8D732FDBA6355B4\"",
-      "Last-Modified" : "Fri, 06 Sep 2019 19:09:23 GMT",
-      "retry-after" : "0",
-      "Content-Length" : "0",
-      "StatusCode" : "201",
-      "x-ms-request-id" : "8f75e3fa-401e-003a-24e6-6473d5000000",
-      "Date" : "Fri, 06 Sep 2019 19:09:22 GMT",
-      "x-ms-client-request-id" : "a73cd97f-e8d9-44e8-a9d4-d27ca5e04276"
->>>>>>> a55d5dd9
+      "x-ms-request-id" : "9ebd06cb-501e-003f-174a-675777000000",
+      "Date" : "Mon, 09 Sep 2019 20:08:36 GMT",
+      "x-ms-client-request-id" : "5dd33b98-36ee-40c9-847f-e03e764fcae9"
     },
     "Exception" : null
   }, {
     "Method" : "PUT",
-<<<<<<< HEAD
-    "Uri" : "https://jaschrepragrs.blob.core.windows.net/jtcuploadpageac0pageblobapitestuploadpageac37669389aaa7f6/javablobuploadpageac1pageblobapitestuploadpageac3765541438e",
+    "Uri" : "https://jaschrepragrs.blob.core.windows.net/jtcuploadpageac0pageblobapitestuploadpageacfb9677035fb1af/javablobuploadpageac1pageblobapitestuploadpageacfb963607eb8",
     "Headers" : {
       "x-ms-version" : "2019-02-02",
       "User-Agent" : "azsdk-java-azure-storage-blob/12.0.0-preview.3 1.8.0_221; Windows 10 10.0",
-      "x-ms-client-request-id" : "e947dba0-57db-4d2a-b07f-b1e90e1e0049"
-=======
-    "Uri" : "https://azstoragesdkaccount.blob.core.windows.net/jtcuploadpageac0pageblobapitestuploadpageaca0826648369df5/javablobuploadpageac1pageblobapitestuploadpageaca086913995e",
-    "Headers" : {
-      "x-ms-version" : "2019-02-02",
-      "User-Agent" : "azsdk-java-azure-storage-blob/12.0.0-preview.3 1.8.0_212; Windows 10 10.0",
-      "x-ms-client-request-id" : "f2703f22-fcd6-43b1-be12-5bf0fa00a3ff"
->>>>>>> a55d5dd9
+      "x-ms-client-request-id" : "a4e1284a-77f3-493f-8999-670cfa61b5e5"
     },
     "Response" : {
       "x-ms-version" : "2019-02-02",
       "Server" : "Windows-Azure-Blob/1.0 Microsoft-HTTPAPI/2.0",
-<<<<<<< HEAD
-      "ETag" : "\"0x8D73252460CB097\"",
-      "Last-Modified" : "Thu, 05 Sep 2019 22:42:04 GMT",
+      "ETag" : "\"0x8D735617F8F727C\"",
+      "Last-Modified" : "Mon, 09 Sep 2019 20:08:36 GMT",
       "retry-after" : "0",
       "Content-Length" : "0",
       "StatusCode" : "201",
-      "x-ms-request-id" : "e0dd4c14-e01e-0026-173b-647b1f000000",
+      "x-ms-request-id" : "9ebd06e8-501e-003f-2d4a-675777000000",
       "x-ms-request-server-encrypted" : "true",
-      "Date" : "Thu, 05 Sep 2019 22:42:03 GMT",
-      "x-ms-client-request-id" : "e947dba0-57db-4d2a-b07f-b1e90e1e0049"
-=======
-      "ETag" : "\"0x8D732FDBA72AA9E\"",
-      "Last-Modified" : "Fri, 06 Sep 2019 19:09:23 GMT",
-      "retry-after" : "0",
-      "Content-Length" : "0",
-      "StatusCode" : "201",
-      "x-ms-request-id" : "8f75e424-401e-003a-46e6-6473d5000000",
-      "x-ms-request-server-encrypted" : "true",
-      "Date" : "Fri, 06 Sep 2019 19:09:22 GMT",
-      "x-ms-client-request-id" : "f2703f22-fcd6-43b1-be12-5bf0fa00a3ff"
->>>>>>> a55d5dd9
+      "Date" : "Mon, 09 Sep 2019 20:08:36 GMT",
+      "x-ms-client-request-id" : "a4e1284a-77f3-493f-8999-670cfa61b5e5"
     },
     "Exception" : null
   }, {
     "Method" : "PUT",
-<<<<<<< HEAD
-    "Uri" : "https://jaschrepragrs.blob.core.windows.net/jtcuploadpageac0pageblobapitestuploadpageac37669389aaa7f6/javablobuploadpageac1pageblobapitestuploadpageac3765541438e?comp=page",
+    "Uri" : "https://jaschrepragrs.blob.core.windows.net/jtcuploadpageac0pageblobapitestuploadpageacfb9677035fb1af/javablobuploadpageac1pageblobapitestuploadpageacfb963607eb8?comp=page",
     "Headers" : {
       "x-ms-version" : "2019-02-02",
       "User-Agent" : "azsdk-java-azure-storage-blob/12.0.0-preview.3 1.8.0_221; Windows 10 10.0",
-      "x-ms-client-request-id" : "0af09719-f23f-4a15-9e10-24156fb3a0f7",
-=======
-    "Uri" : "https://azstoragesdkaccount.blob.core.windows.net/jtcuploadpageac0pageblobapitestuploadpageaca0826648369df5/javablobuploadpageac1pageblobapitestuploadpageaca086913995e?comp=page",
-    "Headers" : {
-      "x-ms-version" : "2019-02-02",
-      "User-Agent" : "azsdk-java-azure-storage-blob/12.0.0-preview.3 1.8.0_212; Windows 10 10.0",
-      "x-ms-client-request-id" : "27153f28-9cde-4700-9584-3097e4d7ce10",
->>>>>>> a55d5dd9
+      "x-ms-client-request-id" : "35cd79bc-13a8-4e07-851b-5c0df747d682",
       "Content-Type" : "application/octet-stream"
     },
     "Response" : {
       "x-ms-version" : "2019-02-02",
       "Server" : "Windows-Azure-Blob/1.0 Microsoft-HTTPAPI/2.0",
-<<<<<<< HEAD
-      "x-ms-content-crc64" : "VEbjhAWu0oU=",
+      "x-ms-content-crc64" : "FwlfgF6xGAU=",
       "x-ms-blob-sequence-number" : "0",
-      "Last-Modified" : "Thu, 05 Sep 2019 22:42:04 GMT",
+      "Last-Modified" : "Mon, 09 Sep 2019 20:08:36 GMT",
       "retry-after" : "0",
       "StatusCode" : "201",
       "x-ms-request-server-encrypted" : "true",
-      "Date" : "Thu, 05 Sep 2019 22:42:03 GMT",
-      "ETag" : "\"0x8D73252461A47A4\"",
+      "Date" : "Mon, 09 Sep 2019 20:08:36 GMT",
+      "ETag" : "\"0x8D735617F9D57B2\"",
       "Content-Length" : "0",
-      "x-ms-request-id" : "e0dd4c26-e01e-0026-253b-647b1f000000",
-      "x-ms-client-request-id" : "0af09719-f23f-4a15-9e10-24156fb3a0f7"
-=======
-      "x-ms-content-crc64" : "jrpVpqViTa8=",
-      "x-ms-blob-sequence-number" : "0",
-      "Last-Modified" : "Fri, 06 Sep 2019 19:09:23 GMT",
-      "retry-after" : "0",
-      "StatusCode" : "201",
-      "x-ms-request-server-encrypted" : "true",
-      "Date" : "Fri, 06 Sep 2019 19:09:22 GMT",
-      "ETag" : "\"0x8D732FDBA82DB12\"",
-      "Content-Length" : "0",
-      "x-ms-request-id" : "8f75e463-401e-003a-79e6-6473d5000000",
-      "x-ms-client-request-id" : "27153f28-9cde-4700-9584-3097e4d7ce10"
->>>>>>> a55d5dd9
+      "x-ms-request-id" : "9ebd06fc-501e-003f-404a-675777000000",
+      "x-ms-client-request-id" : "35cd79bc-13a8-4e07-851b-5c0df747d682"
     },
     "Exception" : null
   }, {
     "Method" : "GET",
-<<<<<<< HEAD
     "Uri" : "https://jaschrepragrs.blob.core.windows.net?prefix=jtcuploadpageac&comp=list",
     "Headers" : {
       "x-ms-version" : "2019-02-02",
       "User-Agent" : "azsdk-java-azure-storage-blob/12.0.0-preview.3 1.8.0_221; Windows 10 10.0",
-      "x-ms-client-request-id" : "0f2a69d4-e7a5-47bc-af62-3af07a9e6819"
-=======
-    "Uri" : "https://azstoragesdkaccount.blob.core.windows.net?prefix=jtcuploadpageac&comp=list",
-    "Headers" : {
-      "x-ms-version" : "2019-02-02",
-      "User-Agent" : "azsdk-java-azure-storage-blob/12.0.0-preview.3 1.8.0_212; Windows 10 10.0",
-      "x-ms-client-request-id" : "cb172899-825a-4009-9f42-c9ae6530ebe5"
->>>>>>> a55d5dd9
+      "x-ms-client-request-id" : "e8212ba9-9ee2-4e4f-8d88-378e43441025"
     },
     "Response" : {
       "Transfer-Encoding" : "chunked",
@@ -150,35 +81,20 @@
       "Server" : "Windows-Azure-Blob/1.0 Microsoft-HTTPAPI/2.0",
       "retry-after" : "0",
       "StatusCode" : "200",
-<<<<<<< HEAD
-      "x-ms-request-id" : "e0dd4c36-e01e-0026-323b-647b1f000000",
-      "Body" : "﻿<?xml version=\"1.0\" encoding=\"utf-8\"?><EnumerationResults ServiceEndpoint=\"https://jaschrepragrs.blob.core.windows.net/\"><Prefix>jtcuploadpageac</Prefix><Containers><Container><Name>jtcuploadpageac0pageblobapitestuploadpageac37669389aaa7f6</Name><Properties><Last-Modified>Thu, 05 Sep 2019 22:42:03 GMT</Last-Modified><Etag>\"0x8D7325245FFC374\"</Etag><LeaseStatus>unlocked</LeaseStatus><LeaseState>available</LeaseState><DefaultEncryptionScope>$account-encryption-key</DefaultEncryptionScope><DenyEncryptionScopeOverride>false</DenyEncryptionScopeOverride><HasImmutabilityPolicy>false</HasImmutabilityPolicy><HasLegalHold>false</HasLegalHold></Properties></Container></Containers><NextMarker /></EnumerationResults>",
-      "Date" : "Thu, 05 Sep 2019 22:42:03 GMT",
-      "x-ms-client-request-id" : "0f2a69d4-e7a5-47bc-af62-3af07a9e6819",
-=======
-      "x-ms-request-id" : "8f75e478-401e-003a-0ae6-6473d5000000",
-      "Body" : "﻿<?xml version=\"1.0\" encoding=\"utf-8\"?><EnumerationResults ServiceEndpoint=\"https://azstoragesdkaccount.blob.core.windows.net/\"><Prefix>jtcuploadpageac</Prefix><Containers><Container><Name>jtcuploadpageac0pageblobapitestuploadpageaca0826648369df5</Name><Properties><Last-Modified>Fri, 06 Sep 2019 19:09:23 GMT</Last-Modified><Etag>\"0x8D732FDBA6355B4\"</Etag><LeaseStatus>unlocked</LeaseStatus><LeaseState>available</LeaseState><DefaultEncryptionScope>$account-encryption-key</DefaultEncryptionScope><DenyEncryptionScopeOverride>false</DenyEncryptionScopeOverride><HasImmutabilityPolicy>false</HasImmutabilityPolicy><HasLegalHold>false</HasLegalHold></Properties></Container></Containers><NextMarker /></EnumerationResults>",
-      "Date" : "Fri, 06 Sep 2019 19:09:22 GMT",
-      "x-ms-client-request-id" : "cb172899-825a-4009-9f42-c9ae6530ebe5",
->>>>>>> a55d5dd9
+      "x-ms-request-id" : "9ebd0712-501e-003f-534a-675777000000",
+      "Body" : "﻿<?xml version=\"1.0\" encoding=\"utf-8\"?><EnumerationResults ServiceEndpoint=\"https://jaschrepragrs.blob.core.windows.net/\"><Prefix>jtcuploadpageac</Prefix><Containers><Container><Name>jtcuploadpageac0pageblobapitestuploadpageacfb9677035fb1af</Name><Properties><Last-Modified>Mon, 09 Sep 2019 20:08:36 GMT</Last-Modified><Etag>\"0x8D735617F8225EF\"</Etag><LeaseStatus>unlocked</LeaseStatus><LeaseState>available</LeaseState><DefaultEncryptionScope>$account-encryption-key</DefaultEncryptionScope><DenyEncryptionScopeOverride>false</DenyEncryptionScopeOverride><HasImmutabilityPolicy>false</HasImmutabilityPolicy><HasLegalHold>false</HasLegalHold></Properties></Container></Containers><NextMarker /></EnumerationResults>",
+      "Date" : "Mon, 09 Sep 2019 20:08:36 GMT",
+      "x-ms-client-request-id" : "e8212ba9-9ee2-4e4f-8d88-378e43441025",
       "Content-Type" : "application/xml"
     },
     "Exception" : null
   }, {
     "Method" : "DELETE",
-<<<<<<< HEAD
-    "Uri" : "https://jaschrepragrs.blob.core.windows.net/jtcuploadpageac0pageblobapitestuploadpageac37669389aaa7f6?restype=container",
+    "Uri" : "https://jaschrepragrs.blob.core.windows.net/jtcuploadpageac0pageblobapitestuploadpageacfb9677035fb1af?restype=container",
     "Headers" : {
       "x-ms-version" : "2019-02-02",
       "User-Agent" : "azsdk-java-azure-storage-blob/12.0.0-preview.3 1.8.0_221; Windows 10 10.0",
-      "x-ms-client-request-id" : "5150c7c0-7f3b-4cf3-94ee-2eca0ce25b7c"
-=======
-    "Uri" : "https://azstoragesdkaccount.blob.core.windows.net/jtcuploadpageac0pageblobapitestuploadpageaca0826648369df5?restype=container",
-    "Headers" : {
-      "x-ms-version" : "2019-02-02",
-      "User-Agent" : "azsdk-java-azure-storage-blob/12.0.0-preview.3 1.8.0_212; Windows 10 10.0",
-      "x-ms-client-request-id" : "2fef6b53-ef7e-43d8-a8bd-f8f79253489b"
->>>>>>> a55d5dd9
+      "x-ms-client-request-id" : "fe8e443f-bbf0-42a2-a18a-8c10b2ff4e55"
     },
     "Response" : {
       "x-ms-version" : "2019-02-02",
@@ -186,21 +102,11 @@
       "retry-after" : "0",
       "Content-Length" : "0",
       "StatusCode" : "202",
-<<<<<<< HEAD
-      "x-ms-request-id" : "e0dd4c43-e01e-0026-3d3b-647b1f000000",
-      "Date" : "Thu, 05 Sep 2019 22:42:03 GMT",
-      "x-ms-client-request-id" : "5150c7c0-7f3b-4cf3-94ee-2eca0ce25b7c"
+      "x-ms-request-id" : "9ebd0732-501e-003f-704a-675777000000",
+      "Date" : "Mon, 09 Sep 2019 20:08:36 GMT",
+      "x-ms-client-request-id" : "fe8e443f-bbf0-42a2-a18a-8c10b2ff4e55"
     },
     "Exception" : null
   } ],
-  "variables" : [ "jtcuploadpageac0pageblobapitestuploadpageac37669389aaa7f6", "javablobuploadpageac1pageblobapitestuploadpageac3765541438e", "787b4098-8e93-421a-b2f6-e093cc89ef79" ]
-=======
-      "x-ms-request-id" : "8f75e48c-401e-003a-1be6-6473d5000000",
-      "Date" : "Fri, 06 Sep 2019 19:09:22 GMT",
-      "x-ms-client-request-id" : "2fef6b53-ef7e-43d8-a8bd-f8f79253489b"
-    },
-    "Exception" : null
-  } ],
-  "variables" : [ "jtcuploadpageac0pageblobapitestuploadpageaca0826648369df5", "javablobuploadpageac1pageblobapitestuploadpageaca086913995e", "257ecfb8-08a8-4bc5-a23d-7128da5dbd4d" ]
->>>>>>> a55d5dd9
+  "variables" : [ "jtcuploadpageac0pageblobapitestuploadpageacfb9677035fb1af", "javablobuploadpageac1pageblobapitestuploadpageacfb963607eb8", "84b35eb4-e926-45bc-af92-04fe9d906e4b" ]
 }