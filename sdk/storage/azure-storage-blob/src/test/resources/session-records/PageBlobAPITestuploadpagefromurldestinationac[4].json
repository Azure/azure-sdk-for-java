--- conflicted
+++ resolved
@@ -1,276 +1,147 @@
 {
   "networkCallRecords" : [ {
     "Method" : "PUT",
-<<<<<<< HEAD
-    "Uri" : "https://jaschrepragrs.blob.core.windows.net/jtcuploadpagefromurldestinationac063606205c2a342ee9?restype=container",
+    "Uri" : "https://jaschrepragrs.blob.core.windows.net/jtcuploadpagefromurldestinationac0952589e8fa2929b55?restype=container",
     "Headers" : {
       "x-ms-version" : "2019-02-02",
       "User-Agent" : "azsdk-java-azure-storage-blob/12.0.0-preview.3 1.8.0_221; Windows 10 10.0",
-      "x-ms-client-request-id" : "6c8e9892-3e15-4b76-8d77-0f444c923a8f"
-=======
-    "Uri" : "https://azstoragesdkaccount.blob.core.windows.net/jtcuploadpagefromurldestinationac0856535fe9789762d8?restype=container",
-    "Headers" : {
-      "x-ms-version" : "2019-02-02",
-      "User-Agent" : "azsdk-java-azure-storage-blob/12.0.0-preview.3 1.8.0_212; Windows 10 10.0",
-      "x-ms-client-request-id" : "4eab40de-4fea-41a5-8a28-51769ec80e9f"
->>>>>>> a55d5dd9
+      "x-ms-client-request-id" : "99ccad99-50ef-485d-a608-6cc88280e6c8"
     },
     "Response" : {
       "x-ms-version" : "2019-02-02",
       "Server" : "Windows-Azure-Blob/1.0 Microsoft-HTTPAPI/2.0",
-<<<<<<< HEAD
-      "ETag" : "\"0x8D732524C922B68\"",
-      "Last-Modified" : "Thu, 05 Sep 2019 22:42:14 GMT",
+      "ETag" : "\"0x8D7356186213E71\"",
+      "Last-Modified" : "Mon, 09 Sep 2019 20:08:47 GMT",
       "retry-after" : "0",
       "Content-Length" : "0",
       "StatusCode" : "201",
-      "x-ms-request-id" : "e0dd53de-e01e-0026-233b-647b1f000000",
-      "Date" : "Thu, 05 Sep 2019 22:42:14 GMT",
-      "x-ms-client-request-id" : "6c8e9892-3e15-4b76-8d77-0f444c923a8f"
-=======
-      "ETag" : "\"0x8D732FDBE387E2D\"",
-      "Last-Modified" : "Fri, 06 Sep 2019 19:09:29 GMT",
-      "retry-after" : "0",
-      "Content-Length" : "0",
-      "StatusCode" : "201",
-      "x-ms-request-id" : "8f75f498-401e-003a-30e6-6473d5000000",
-      "Date" : "Fri, 06 Sep 2019 19:09:28 GMT",
-      "x-ms-client-request-id" : "4eab40de-4fea-41a5-8a28-51769ec80e9f"
->>>>>>> a55d5dd9
+      "x-ms-request-id" : "9ebd1211-501e-003f-024a-675777000000",
+      "Date" : "Mon, 09 Sep 2019 20:08:47 GMT",
+      "x-ms-client-request-id" : "99ccad99-50ef-485d-a608-6cc88280e6c8"
     },
     "Exception" : null
   }, {
     "Method" : "PUT",
-<<<<<<< HEAD
-    "Uri" : "https://jaschrepragrs.blob.core.windows.net/jtcuploadpagefromurldestinationac063606205c2a342ee9/javablobuploadpagefromurldestinationac128842196f9ac88",
+    "Uri" : "https://jaschrepragrs.blob.core.windows.net/jtcuploadpagefromurldestinationac0952589e8fa2929b55/javablobuploadpagefromurldestinationac12134889ce977c9",
     "Headers" : {
       "x-ms-version" : "2019-02-02",
       "User-Agent" : "azsdk-java-azure-storage-blob/12.0.0-preview.3 1.8.0_221; Windows 10 10.0",
-      "x-ms-client-request-id" : "af3310e1-3f70-41df-873c-f6abd82b28b5"
-=======
-    "Uri" : "https://azstoragesdkaccount.blob.core.windows.net/jtcuploadpagefromurldestinationac0856535fe9789762d8/javablobuploadpagefromurldestinationac1635111f1111359",
-    "Headers" : {
-      "x-ms-version" : "2019-02-02",
-      "User-Agent" : "azsdk-java-azure-storage-blob/12.0.0-preview.3 1.8.0_212; Windows 10 10.0",
-      "x-ms-client-request-id" : "917962c6-f3c1-42f7-a0b4-1a53edbdb804"
->>>>>>> a55d5dd9
+      "x-ms-client-request-id" : "591d4a09-48c6-4dc5-ab03-0a43cb952b16"
     },
     "Response" : {
       "x-ms-version" : "2019-02-02",
       "Server" : "Windows-Azure-Blob/1.0 Microsoft-HTTPAPI/2.0",
-<<<<<<< HEAD
-      "ETag" : "\"0x8D732524C9FDF5B\"",
-      "Last-Modified" : "Thu, 05 Sep 2019 22:42:15 GMT",
+      "ETag" : "\"0x8D73561862E3BA7\"",
+      "Last-Modified" : "Mon, 09 Sep 2019 20:08:47 GMT",
       "retry-after" : "0",
       "Content-Length" : "0",
       "StatusCode" : "201",
-      "x-ms-request-id" : "e0dd53e6-e01e-0026-2a3b-647b1f000000",
+      "x-ms-request-id" : "9ebd1229-501e-003f-134a-675777000000",
       "x-ms-request-server-encrypted" : "true",
-      "Date" : "Thu, 05 Sep 2019 22:42:14 GMT",
-      "x-ms-client-request-id" : "af3310e1-3f70-41df-873c-f6abd82b28b5"
-=======
-      "ETag" : "\"0x8D732FDBE4B77BC\"",
-      "Last-Modified" : "Fri, 06 Sep 2019 19:09:29 GMT",
-      "retry-after" : "0",
-      "Content-Length" : "0",
-      "StatusCode" : "201",
-      "x-ms-request-id" : "8f75f4d6-401e-003a-62e6-6473d5000000",
-      "x-ms-request-server-encrypted" : "true",
-      "Date" : "Fri, 06 Sep 2019 19:09:28 GMT",
-      "x-ms-client-request-id" : "917962c6-f3c1-42f7-a0b4-1a53edbdb804"
->>>>>>> a55d5dd9
+      "Date" : "Mon, 09 Sep 2019 20:08:47 GMT",
+      "x-ms-client-request-id" : "591d4a09-48c6-4dc5-ab03-0a43cb952b16"
     },
     "Exception" : null
   }, {
     "Method" : "PUT",
-<<<<<<< HEAD
-    "Uri" : "https://jaschrepragrs.blob.core.windows.net/jtcuploadpagefromurldestinationac063606205c2a342ee9?restype=container&comp=acl",
+    "Uri" : "https://jaschrepragrs.blob.core.windows.net/jtcuploadpagefromurldestinationac0952589e8fa2929b55?restype=container&comp=acl",
     "Headers" : {
       "x-ms-version" : "2019-02-02",
       "User-Agent" : "azsdk-java-azure-storage-blob/12.0.0-preview.3 1.8.0_221; Windows 10 10.0",
-      "x-ms-client-request-id" : "1fd16478-f2ee-43b0-8a9e-a7c36b8a9ee4",
-=======
-    "Uri" : "https://azstoragesdkaccount.blob.core.windows.net/jtcuploadpagefromurldestinationac0856535fe9789762d8?restype=container&comp=acl",
-    "Headers" : {
-      "x-ms-version" : "2019-02-02",
-      "User-Agent" : "azsdk-java-azure-storage-blob/12.0.0-preview.3 1.8.0_212; Windows 10 10.0",
-      "x-ms-client-request-id" : "7e8910a9-8798-4754-91c9-b0e7753acf90",
->>>>>>> a55d5dd9
+      "x-ms-client-request-id" : "16c1fe5d-c5b7-4fad-acac-5e9445e04bb8",
       "Content-Type" : "application/xml; charset=utf-8"
     },
     "Response" : {
       "x-ms-version" : "2019-02-02",
       "Server" : "Windows-Azure-Blob/1.0 Microsoft-HTTPAPI/2.0",
-<<<<<<< HEAD
-      "ETag" : "\"0x8D732524CABE38C\"",
-      "Last-Modified" : "Thu, 05 Sep 2019 22:42:15 GMT",
+      "ETag" : "\"0x8D73561863A6A31\"",
+      "Last-Modified" : "Mon, 09 Sep 2019 20:08:47 GMT",
       "retry-after" : "0",
       "Content-Length" : "0",
       "StatusCode" : "200",
-      "x-ms-request-id" : "e0dd53f9-e01e-0026-373b-647b1f000000",
-      "Date" : "Thu, 05 Sep 2019 22:42:14 GMT",
-      "x-ms-client-request-id" : "1fd16478-f2ee-43b0-8a9e-a7c36b8a9ee4"
-=======
-      "ETag" : "\"0x8D732FDBE5062AB\"",
-      "Last-Modified" : "Fri, 06 Sep 2019 19:09:29 GMT",
-      "retry-after" : "0",
-      "Content-Length" : "0",
-      "StatusCode" : "200",
-      "x-ms-request-id" : "8f75f4e4-401e-003a-70e6-6473d5000000",
-      "Date" : "Fri, 06 Sep 2019 19:09:28 GMT",
-      "x-ms-client-request-id" : "7e8910a9-8798-4754-91c9-b0e7753acf90"
->>>>>>> a55d5dd9
+      "x-ms-request-id" : "9ebd123a-501e-003f-244a-675777000000",
+      "Date" : "Mon, 09 Sep 2019 20:08:47 GMT",
+      "x-ms-client-request-id" : "16c1fe5d-c5b7-4fad-acac-5e9445e04bb8"
     },
     "Exception" : null
   }, {
     "Method" : "PUT",
-<<<<<<< HEAD
-    "Uri" : "https://jaschrepragrs.blob.core.windows.net/jtcuploadpagefromurldestinationac063606205c2a342ee9/javablobuploadpagefromurldestinationac267934e20d32f27",
+    "Uri" : "https://jaschrepragrs.blob.core.windows.net/jtcuploadpagefromurldestinationac0952589e8fa2929b55/javablobuploadpagefromurldestinationac276044c6ac933ac",
     "Headers" : {
       "x-ms-version" : "2019-02-02",
       "User-Agent" : "azsdk-java-azure-storage-blob/12.0.0-preview.3 1.8.0_221; Windows 10 10.0",
-      "x-ms-client-request-id" : "99393871-28fe-4417-90c9-620d27719bd8"
-=======
-    "Uri" : "https://azstoragesdkaccount.blob.core.windows.net/jtcuploadpagefromurldestinationac0856535fe9789762d8/javablobuploadpagefromurldestinationac2073246954e4ab5",
-    "Headers" : {
-      "x-ms-version" : "2019-02-02",
-      "User-Agent" : "azsdk-java-azure-storage-blob/12.0.0-preview.3 1.8.0_212; Windows 10 10.0",
-      "x-ms-client-request-id" : "4b5000a4-ab27-42fe-b161-dcae077da343"
->>>>>>> a55d5dd9
+      "x-ms-client-request-id" : "5f3bcb8d-0978-4244-8192-7a6bd23d0a5c"
     },
     "Response" : {
       "x-ms-version" : "2019-02-02",
       "Server" : "Windows-Azure-Blob/1.0 Microsoft-HTTPAPI/2.0",
-<<<<<<< HEAD
-      "ETag" : "\"0x8D732524CB9386D\"",
-      "Last-Modified" : "Thu, 05 Sep 2019 22:42:15 GMT",
+      "ETag" : "\"0x8D73561864794B0\"",
+      "Last-Modified" : "Mon, 09 Sep 2019 20:08:47 GMT",
       "retry-after" : "0",
       "Content-Length" : "0",
       "StatusCode" : "201",
-      "x-ms-request-id" : "e0dd5405-e01e-0026-413b-647b1f000000",
+      "x-ms-request-id" : "9ebd124e-501e-003f-354a-675777000000",
       "x-ms-request-server-encrypted" : "true",
-      "Date" : "Thu, 05 Sep 2019 22:42:14 GMT",
-      "x-ms-client-request-id" : "99393871-28fe-4417-90c9-620d27719bd8"
-=======
-      "ETag" : "\"0x8D732FDBE560193\"",
-      "Last-Modified" : "Fri, 06 Sep 2019 19:09:29 GMT",
-      "retry-after" : "0",
-      "Content-Length" : "0",
-      "StatusCode" : "201",
-      "x-ms-request-id" : "8f75f4fd-401e-003a-08e6-6473d5000000",
-      "x-ms-request-server-encrypted" : "true",
-      "Date" : "Fri, 06 Sep 2019 19:09:28 GMT",
-      "x-ms-client-request-id" : "4b5000a4-ab27-42fe-b161-dcae077da343"
->>>>>>> a55d5dd9
+      "Date" : "Mon, 09 Sep 2019 20:08:47 GMT",
+      "x-ms-client-request-id" : "5f3bcb8d-0978-4244-8192-7a6bd23d0a5c"
     },
     "Exception" : null
   }, {
     "Method" : "PUT",
-<<<<<<< HEAD
-    "Uri" : "https://jaschrepragrs.blob.core.windows.net/jtcuploadpagefromurldestinationac063606205c2a342ee9/javablobuploadpagefromurldestinationac267934e20d32f27?comp=page",
+    "Uri" : "https://jaschrepragrs.blob.core.windows.net/jtcuploadpagefromurldestinationac0952589e8fa2929b55/javablobuploadpagefromurldestinationac276044c6ac933ac?comp=page",
     "Headers" : {
       "x-ms-version" : "2019-02-02",
       "User-Agent" : "azsdk-java-azure-storage-blob/12.0.0-preview.3 1.8.0_221; Windows 10 10.0",
-      "x-ms-client-request-id" : "747bfa29-5346-429c-94b8-60faba17517a",
-=======
-    "Uri" : "https://azstoragesdkaccount.blob.core.windows.net/jtcuploadpagefromurldestinationac0856535fe9789762d8/javablobuploadpagefromurldestinationac2073246954e4ab5?comp=page",
-    "Headers" : {
-      "x-ms-version" : "2019-02-02",
-      "User-Agent" : "azsdk-java-azure-storage-blob/12.0.0-preview.3 1.8.0_212; Windows 10 10.0",
-      "x-ms-client-request-id" : "a48e863e-f312-4650-9e05-d71fb6b95e16",
->>>>>>> a55d5dd9
+      "x-ms-client-request-id" : "68276ee6-285a-4ed0-9d5a-11c5b7f3b15b",
       "Content-Type" : "application/octet-stream"
     },
     "Response" : {
       "x-ms-version" : "2019-02-02",
       "Server" : "Windows-Azure-Blob/1.0 Microsoft-HTTPAPI/2.0",
-<<<<<<< HEAD
-      "x-ms-content-crc64" : "7mJN679K3f0=",
+      "x-ms-content-crc64" : "1gkN96yGVtA=",
       "x-ms-blob-sequence-number" : "0",
-      "Last-Modified" : "Thu, 05 Sep 2019 22:42:15 GMT",
+      "Last-Modified" : "Mon, 09 Sep 2019 20:08:47 GMT",
       "retry-after" : "0",
       "StatusCode" : "201",
       "x-ms-request-server-encrypted" : "true",
-      "Date" : "Thu, 05 Sep 2019 22:42:14 GMT",
-      "ETag" : "\"0x8D732524CC6A85C\"",
+      "Date" : "Mon, 09 Sep 2019 20:08:47 GMT",
+      "ETag" : "\"0x8D7356186548F60\"",
       "Content-Length" : "0",
-      "x-ms-request-id" : "e0dd5414-e01e-0026-4d3b-647b1f000000",
-      "x-ms-client-request-id" : "747bfa29-5346-429c-94b8-60faba17517a"
-=======
-      "x-ms-content-crc64" : "ksjZt4xWWgk=",
-      "x-ms-blob-sequence-number" : "0",
-      "Last-Modified" : "Fri, 06 Sep 2019 19:09:29 GMT",
-      "retry-after" : "0",
-      "StatusCode" : "201",
-      "x-ms-request-server-encrypted" : "true",
-      "Date" : "Fri, 06 Sep 2019 19:09:28 GMT",
-      "ETag" : "\"0x8D732FDBE5D2F31\"",
-      "Content-Length" : "0",
-      "x-ms-request-id" : "8f75f518-401e-003a-22e6-6473d5000000",
-      "x-ms-client-request-id" : "a48e863e-f312-4650-9e05-d71fb6b95e16"
->>>>>>> a55d5dd9
+      "x-ms-request-id" : "9ebd1265-501e-003f-4a4a-675777000000",
+      "x-ms-client-request-id" : "68276ee6-285a-4ed0-9d5a-11c5b7f3b15b"
     },
     "Exception" : null
   }, {
     "Method" : "PUT",
-<<<<<<< HEAD
-    "Uri" : "https://jaschrepragrs.blob.core.windows.net/jtcuploadpagefromurldestinationac063606205c2a342ee9/javablobuploadpagefromurldestinationac128842196f9ac88?comp=page",
+    "Uri" : "https://jaschrepragrs.blob.core.windows.net/jtcuploadpagefromurldestinationac0952589e8fa2929b55/javablobuploadpagefromurldestinationac12134889ce977c9?comp=page",
     "Headers" : {
       "x-ms-version" : "2019-02-02",
       "User-Agent" : "azsdk-java-azure-storage-blob/12.0.0-preview.3 1.8.0_221; Windows 10 10.0",
-      "x-ms-client-request-id" : "260c7abe-4b4b-4d0d-9d7c-147aa039443e"
-=======
-    "Uri" : "https://azstoragesdkaccount.blob.core.windows.net/jtcuploadpagefromurldestinationac0856535fe9789762d8/javablobuploadpagefromurldestinationac1635111f1111359?comp=page",
-    "Headers" : {
-      "x-ms-version" : "2019-02-02",
-      "User-Agent" : "azsdk-java-azure-storage-blob/12.0.0-preview.3 1.8.0_212; Windows 10 10.0",
-      "x-ms-client-request-id" : "613602cb-f65d-4fa6-91eb-f823880da662"
->>>>>>> a55d5dd9
+      "x-ms-client-request-id" : "bde4a9e1-a1d9-4c1b-a121-2f55f64acc96"
     },
     "Response" : {
       "x-ms-version" : "2019-02-02",
       "Server" : "Windows-Azure-Blob/1.0 Microsoft-HTTPAPI/2.0",
       "x-ms-blob-sequence-number" : "0",
-<<<<<<< HEAD
-      "Last-Modified" : "Thu, 05 Sep 2019 22:42:15 GMT",
+      "Last-Modified" : "Mon, 09 Sep 2019 20:08:47 GMT",
       "retry-after" : "0",
       "StatusCode" : "201",
       "x-ms-request-server-encrypted" : "true",
-      "Date" : "Thu, 05 Sep 2019 22:42:14 GMT",
-      "Content-MD5" : "07TVZqMm3/2xQ2RbPF+sSg==",
-      "ETag" : "\"0x8D732524CD6D7F1\"",
+      "Date" : "Mon, 09 Sep 2019 20:08:47 GMT",
+      "Content-MD5" : "jmdEHhsfbj9N9CjasoZSsw==",
+      "ETag" : "\"0x8D7356186633812\"",
       "Content-Length" : "0",
-      "x-ms-request-id" : "e0dd5423-e01e-0026-5c3b-647b1f000000",
-      "x-ms-client-request-id" : "260c7abe-4b4b-4d0d-9d7c-147aa039443e"
-=======
-      "Last-Modified" : "Fri, 06 Sep 2019 19:09:29 GMT",
-      "retry-after" : "0",
-      "StatusCode" : "201",
-      "x-ms-request-server-encrypted" : "true",
-      "Date" : "Fri, 06 Sep 2019 19:09:29 GMT",
-      "Content-MD5" : "ffm2mGQfeigRqsiL2B8m+g==",
-      "ETag" : "\"0x8D732FDBE6AC6F4\"",
-      "Content-Length" : "0",
-      "x-ms-request-id" : "8f75f52d-401e-003a-34e6-6473d5000000",
-      "x-ms-client-request-id" : "613602cb-f65d-4fa6-91eb-f823880da662"
->>>>>>> a55d5dd9
+      "x-ms-request-id" : "9ebd1281-501e-003f-654a-675777000000",
+      "x-ms-client-request-id" : "bde4a9e1-a1d9-4c1b-a121-2f55f64acc96"
     },
     "Exception" : null
   }, {
     "Method" : "GET",
-<<<<<<< HEAD
     "Uri" : "https://jaschrepragrs.blob.core.windows.net?prefix=jtcuploadpagefromurldestinationac&comp=list",
     "Headers" : {
       "x-ms-version" : "2019-02-02",
       "User-Agent" : "azsdk-java-azure-storage-blob/12.0.0-preview.3 1.8.0_221; Windows 10 10.0",
-      "x-ms-client-request-id" : "7b321c1a-f415-4281-a462-e00972074117"
-=======
-    "Uri" : "https://azstoragesdkaccount.blob.core.windows.net?prefix=jtcuploadpagefromurldestinationac&comp=list",
-    "Headers" : {
-      "x-ms-version" : "2019-02-02",
-      "User-Agent" : "azsdk-java-azure-storage-blob/12.0.0-preview.3 1.8.0_212; Windows 10 10.0",
-      "x-ms-client-request-id" : "060c7767-76b4-4062-80ae-180189922a3e"
->>>>>>> a55d5dd9
+      "x-ms-client-request-id" : "aa5e6bb1-b2b0-4850-9237-a152538aa0ff"
     },
     "Response" : {
       "Transfer-Encoding" : "chunked",
@@ -278,35 +149,20 @@
       "Server" : "Windows-Azure-Blob/1.0 Microsoft-HTTPAPI/2.0",
       "retry-after" : "0",
       "StatusCode" : "200",
-<<<<<<< HEAD
-      "x-ms-request-id" : "e0dd5440-e01e-0026-773b-647b1f000000",
-      "Body" : "﻿<?xml version=\"1.0\" encoding=\"utf-8\"?><EnumerationResults ServiceEndpoint=\"https://jaschrepragrs.blob.core.windows.net/\"><Prefix>jtcuploadpagefromurldestinationac</Prefix><Containers><Container><Name>jtcuploadpagefromurldestinationac063606205c2a342ee9</Name><Properties><Last-Modified>Thu, 05 Sep 2019 22:42:15 GMT</Last-Modified><Etag>\"0x8D732524CABE38C\"</Etag><LeaseStatus>unlocked</LeaseStatus><LeaseState>available</LeaseState><PublicAccess>container</PublicAccess><DefaultEncryptionScope>$account-encryption-key</DefaultEncryptionScope><DenyEncryptionScopeOverride>false</DenyEncryptionScopeOverride><HasImmutabilityPolicy>false</HasImmutabilityPolicy><HasLegalHold>false</HasLegalHold></Properties></Container></Containers><NextMarker /></EnumerationResults>",
-      "Date" : "Thu, 05 Sep 2019 22:42:14 GMT",
-      "x-ms-client-request-id" : "7b321c1a-f415-4281-a462-e00972074117",
-=======
-      "x-ms-request-id" : "8f75f575-401e-003a-72e6-6473d5000000",
-      "Body" : "﻿<?xml version=\"1.0\" encoding=\"utf-8\"?><EnumerationResults ServiceEndpoint=\"https://azstoragesdkaccount.blob.core.windows.net/\"><Prefix>jtcuploadpagefromurldestinationac</Prefix><Containers><Container><Name>jtcuploadpagefromurldestinationac0856535fe9789762d8</Name><Properties><Last-Modified>Fri, 06 Sep 2019 19:09:29 GMT</Last-Modified><Etag>\"0x8D732FDBE5062AB\"</Etag><LeaseStatus>unlocked</LeaseStatus><LeaseState>available</LeaseState><PublicAccess>container</PublicAccess><DefaultEncryptionScope>$account-encryption-key</DefaultEncryptionScope><DenyEncryptionScopeOverride>false</DenyEncryptionScopeOverride><HasImmutabilityPolicy>false</HasImmutabilityPolicy><HasLegalHold>false</HasLegalHold></Properties></Container></Containers><NextMarker /></EnumerationResults>",
-      "Date" : "Fri, 06 Sep 2019 19:09:29 GMT",
-      "x-ms-client-request-id" : "060c7767-76b4-4062-80ae-180189922a3e",
->>>>>>> a55d5dd9
+      "x-ms-request-id" : "9ebd129d-501e-003f-804a-675777000000",
+      "Body" : "﻿<?xml version=\"1.0\" encoding=\"utf-8\"?><EnumerationResults ServiceEndpoint=\"https://jaschrepragrs.blob.core.windows.net/\"><Prefix>jtcuploadpagefromurldestinationac</Prefix><Containers><Container><Name>jtcuploadpagefromurldestinationac0952589e8fa2929b55</Name><Properties><Last-Modified>Mon, 09 Sep 2019 20:08:47 GMT</Last-Modified><Etag>\"0x8D73561863A6A31\"</Etag><LeaseStatus>unlocked</LeaseStatus><LeaseState>available</LeaseState><PublicAccess>container</PublicAccess><DefaultEncryptionScope>$account-encryption-key</DefaultEncryptionScope><DenyEncryptionScopeOverride>false</DenyEncryptionScopeOverride><HasImmutabilityPolicy>false</HasImmutabilityPolicy><HasLegalHold>false</HasLegalHold></Properties></Container></Containers><NextMarker /></EnumerationResults>",
+      "Date" : "Mon, 09 Sep 2019 20:08:47 GMT",
+      "x-ms-client-request-id" : "aa5e6bb1-b2b0-4850-9237-a152538aa0ff",
       "Content-Type" : "application/xml"
     },
     "Exception" : null
   }, {
     "Method" : "DELETE",
-<<<<<<< HEAD
-    "Uri" : "https://jaschrepragrs.blob.core.windows.net/jtcuploadpagefromurldestinationac063606205c2a342ee9?restype=container",
+    "Uri" : "https://jaschrepragrs.blob.core.windows.net/jtcuploadpagefromurldestinationac0952589e8fa2929b55?restype=container",
     "Headers" : {
       "x-ms-version" : "2019-02-02",
       "User-Agent" : "azsdk-java-azure-storage-blob/12.0.0-preview.3 1.8.0_221; Windows 10 10.0",
-      "x-ms-client-request-id" : "4aec139d-75d3-4c0f-985d-5f95841ee508"
-=======
-    "Uri" : "https://azstoragesdkaccount.blob.core.windows.net/jtcuploadpagefromurldestinationac0856535fe9789762d8?restype=container",
-    "Headers" : {
-      "x-ms-version" : "2019-02-02",
-      "User-Agent" : "azsdk-java-azure-storage-blob/12.0.0-preview.3 1.8.0_212; Windows 10 10.0",
-      "x-ms-client-request-id" : "2f33baac-ae29-4568-bbf5-21984a1c6f6a"
->>>>>>> a55d5dd9
+      "x-ms-client-request-id" : "47b13e59-03b5-408f-982a-2042b5c5e0ae"
     },
     "Response" : {
       "x-ms-version" : "2019-02-02",
@@ -314,21 +170,11 @@
       "retry-after" : "0",
       "Content-Length" : "0",
       "StatusCode" : "202",
-<<<<<<< HEAD
-      "x-ms-request-id" : "e0dd544c-e01e-0026-033b-647b1f000000",
-      "Date" : "Thu, 05 Sep 2019 22:42:14 GMT",
-      "x-ms-client-request-id" : "4aec139d-75d3-4c0f-985d-5f95841ee508"
+      "x-ms-request-id" : "9ebd12ac-501e-003f-0d4a-675777000000",
+      "Date" : "Mon, 09 Sep 2019 20:08:47 GMT",
+      "x-ms-client-request-id" : "47b13e59-03b5-408f-982a-2042b5c5e0ae"
     },
     "Exception" : null
   } ],
-  "variables" : [ "jtcuploadpagefromurldestinationac063606205c2a342ee9", "javablobuploadpagefromurldestinationac128842196f9ac88", "javablobuploadpagefromurldestinationac267934e20d32f27", "34a343cd-7d11-431f-aede-f4f405f43cdc" ]
-=======
-      "x-ms-request-id" : "8f75f585-401e-003a-01e6-6473d5000000",
-      "Date" : "Fri, 06 Sep 2019 19:09:29 GMT",
-      "x-ms-client-request-id" : "2f33baac-ae29-4568-bbf5-21984a1c6f6a"
-    },
-    "Exception" : null
-  } ],
-  "variables" : [ "jtcuploadpagefromurldestinationac0856535fe9789762d8", "javablobuploadpagefromurldestinationac1635111f1111359", "javablobuploadpagefromurldestinationac2073246954e4ab5", "06472923-7b38-4ef3-8824-2523f3e9fe1f" ]
->>>>>>> a55d5dd9
+  "variables" : [ "jtcuploadpagefromurldestinationac0952589e8fa2929b55", "javablobuploadpagefromurldestinationac12134889ce977c9", "javablobuploadpagefromurldestinationac276044c6ac933ac", "ae16c786-415f-41b9-ada0-075e95dcf4a9" ]
 }