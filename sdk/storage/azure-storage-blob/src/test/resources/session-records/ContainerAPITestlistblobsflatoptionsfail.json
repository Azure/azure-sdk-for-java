{
  "networkCallRecords" : [ {
    "Method" : "PUT",
<<<<<<< HEAD
    "Uri" : "https://jaschrepragrs.blob.core.windows.net/jtclistblobsflatoptionsfail036281e689b03a27894a3?restype=container",
    "Headers" : {
      "x-ms-version" : "2019-02-02",
      "User-Agent" : "azsdk-java-azure-storage-blob/12.0.0-preview.3 1.8.0_221; Windows 10 10.0",
      "x-ms-client-request-id" : "1b153907-e976-494c-9ce5-772f6efe8358"
=======
    "Uri" : "https://azstoragesdkaccount.blob.core.windows.net/jtclistblobsflatoptionsfail070199b252ab2874b14e5?restype=container",
    "Headers" : {
      "x-ms-version" : "2019-02-02",
      "User-Agent" : "azsdk-java-azure-storage-blob/12.0.0-preview.3 1.8.0_212; Windows 10 10.0",
      "x-ms-client-request-id" : "7ecb0ab7-2492-4886-9d4f-f0926af24b2f"
>>>>>>> a55d5dd9
    },
    "Response" : {
      "x-ms-version" : "2019-02-02",
      "Server" : "Windows-Azure-Blob/1.0 Microsoft-HTTPAPI/2.0",
<<<<<<< HEAD
      "ETag" : "\"0x8D73252F3A5A53A\"",
      "Last-Modified" : "Thu, 05 Sep 2019 22:46:55 GMT",
      "retry-after" : "0",
      "Content-Length" : "0",
      "StatusCode" : "201",
      "x-ms-request-id" : "827cd31a-601e-001e-473b-643a46000000",
      "Date" : "Thu, 05 Sep 2019 22:46:55 GMT",
      "x-ms-client-request-id" : "1b153907-e976-494c-9ce5-772f6efe8358"
=======
      "ETag" : "\"0x8D732FD550AA66E\"",
      "Last-Modified" : "Fri, 06 Sep 2019 19:06:33 GMT",
      "retry-after" : "0",
      "Content-Length" : "0",
      "StatusCode" : "201",
      "x-ms-request-id" : "adac24e9-f01e-00ef-05e6-643b08000000",
      "Date" : "Fri, 06 Sep 2019 19:06:33 GMT",
      "x-ms-client-request-id" : "7ecb0ab7-2492-4886-9d4f-f0926af24b2f"
>>>>>>> a55d5dd9
    },
    "Exception" : null
  }, {
    "Method" : "GET",
<<<<<<< HEAD
    "Uri" : "https://jaschrepragrs.blob.core.windows.net?prefix=jtclistblobsflatoptionsfail&comp=list",
    "Headers" : {
      "x-ms-version" : "2019-02-02",
      "User-Agent" : "azsdk-java-azure-storage-blob/12.0.0-preview.3 1.8.0_221; Windows 10 10.0",
      "x-ms-client-request-id" : "9f02c161-9285-443c-b71a-d6c44d76e4e8"
=======
    "Uri" : "https://azstoragesdkaccount.blob.core.windows.net?prefix=jtclistblobsflatoptionsfail&comp=list",
    "Headers" : {
      "x-ms-version" : "2019-02-02",
      "User-Agent" : "azsdk-java-azure-storage-blob/12.0.0-preview.3 1.8.0_212; Windows 10 10.0",
      "x-ms-client-request-id" : "572e04ef-dff0-4791-a301-7b17ee7556db"
>>>>>>> a55d5dd9
    },
    "Response" : {
      "Transfer-Encoding" : "chunked",
      "x-ms-version" : "2019-02-02",
      "Server" : "Windows-Azure-Blob/1.0 Microsoft-HTTPAPI/2.0",
      "retry-after" : "0",
      "StatusCode" : "200",
<<<<<<< HEAD
      "x-ms-request-id" : "827cd321-601e-001e-4d3b-643a46000000",
      "Body" : "﻿<?xml version=\"1.0\" encoding=\"utf-8\"?><EnumerationResults ServiceEndpoint=\"https://jaschrepragrs.blob.core.windows.net/\"><Prefix>jtclistblobsflatoptionsfail</Prefix><Containers><Container><Name>jtclistblobsflatoptionsfail036281e689b03a27894a3</Name><Properties><Last-Modified>Thu, 05 Sep 2019 22:46:55 GMT</Last-Modified><Etag>\"0x8D73252F3A5A53A\"</Etag><LeaseStatus>unlocked</LeaseStatus><LeaseState>available</LeaseState><DefaultEncryptionScope>$account-encryption-key</DefaultEncryptionScope><DenyEncryptionScopeOverride>false</DenyEncryptionScopeOverride><HasImmutabilityPolicy>false</HasImmutabilityPolicy><HasLegalHold>false</HasLegalHold></Properties></Container></Containers><NextMarker /></EnumerationResults>",
      "Date" : "Thu, 05 Sep 2019 22:46:55 GMT",
      "x-ms-client-request-id" : "9f02c161-9285-443c-b71a-d6c44d76e4e8",
=======
      "x-ms-request-id" : "adac25aa-f01e-00ef-36e6-643b08000000",
      "Body" : "﻿<?xml version=\"1.0\" encoding=\"utf-8\"?><EnumerationResults ServiceEndpoint=\"https://azstoragesdkaccount.blob.core.windows.net/\"><Prefix>jtclistblobsflatoptionsfail</Prefix><Containers><Container><Name>jtclistblobsflatoptionsfail070199b252ab2874b14e5</Name><Properties><Last-Modified>Fri, 06 Sep 2019 19:06:33 GMT</Last-Modified><Etag>\"0x8D732FD550AA66E\"</Etag><LeaseStatus>unlocked</LeaseStatus><LeaseState>available</LeaseState><DefaultEncryptionScope>$account-encryption-key</DefaultEncryptionScope><DenyEncryptionScopeOverride>false</DenyEncryptionScopeOverride><HasImmutabilityPolicy>false</HasImmutabilityPolicy><HasLegalHold>false</HasLegalHold></Properties></Container></Containers><NextMarker /></EnumerationResults>",
      "Date" : "Fri, 06 Sep 2019 19:06:33 GMT",
      "x-ms-client-request-id" : "572e04ef-dff0-4791-a301-7b17ee7556db",
>>>>>>> a55d5dd9
      "Content-Type" : "application/xml"
    },
    "Exception" : null
  }, {
    "Method" : "DELETE",
<<<<<<< HEAD
    "Uri" : "https://jaschrepragrs.blob.core.windows.net/jtclistblobsflatoptionsfail036281e689b03a27894a3?restype=container",
    "Headers" : {
      "x-ms-version" : "2019-02-02",
      "User-Agent" : "azsdk-java-azure-storage-blob/12.0.0-preview.3 1.8.0_221; Windows 10 10.0",
      "x-ms-client-request-id" : "2917c10e-20b1-4f3c-a232-8d93f0af2131"
=======
    "Uri" : "https://azstoragesdkaccount.blob.core.windows.net/jtclistblobsflatoptionsfail070199b252ab2874b14e5?restype=container",
    "Headers" : {
      "x-ms-version" : "2019-02-02",
      "User-Agent" : "azsdk-java-azure-storage-blob/12.0.0-preview.3 1.8.0_212; Windows 10 10.0",
      "x-ms-client-request-id" : "15835639-93f3-4c70-aca5-5da535e4b47a"
>>>>>>> a55d5dd9
    },
    "Response" : {
      "x-ms-version" : "2019-02-02",
      "Server" : "Windows-Azure-Blob/1.0 Microsoft-HTTPAPI/2.0",
      "retry-after" : "0",
      "Content-Length" : "0",
      "StatusCode" : "202",
<<<<<<< HEAD
      "x-ms-request-id" : "827cd32a-601e-001e-543b-643a46000000",
      "Date" : "Thu, 05 Sep 2019 22:46:55 GMT",
      "x-ms-client-request-id" : "2917c10e-20b1-4f3c-a232-8d93f0af2131"
    },
    "Exception" : null
  } ],
  "variables" : [ "jtclistblobsflatoptionsfail036281e689b03a27894a3" ]
=======
      "x-ms-request-id" : "adac25de-f01e-00ef-64e6-643b08000000",
      "Date" : "Fri, 06 Sep 2019 19:06:33 GMT",
      "x-ms-client-request-id" : "15835639-93f3-4c70-aca5-5da535e4b47a"
    },
    "Exception" : null
  } ],
  "variables" : [ "jtclistblobsflatoptionsfail070199b252ab2874b14e5" ]
>>>>>>> a55d5dd9
}<|MERGE_RESOLUTION|>--- conflicted
+++ resolved
@@ -1,59 +1,32 @@
 {
   "networkCallRecords" : [ {
     "Method" : "PUT",
-<<<<<<< HEAD
-    "Uri" : "https://jaschrepragrs.blob.core.windows.net/jtclistblobsflatoptionsfail036281e689b03a27894a3?restype=container",
+    "Uri" : "https://jaschrepragrs.blob.core.windows.net/jtclistblobsflatoptionsfail037484e5f8555bcfa4492?restype=container",
     "Headers" : {
       "x-ms-version" : "2019-02-02",
       "User-Agent" : "azsdk-java-azure-storage-blob/12.0.0-preview.3 1.8.0_221; Windows 10 10.0",
-      "x-ms-client-request-id" : "1b153907-e976-494c-9ce5-772f6efe8358"
-=======
-    "Uri" : "https://azstoragesdkaccount.blob.core.windows.net/jtclistblobsflatoptionsfail070199b252ab2874b14e5?restype=container",
-    "Headers" : {
-      "x-ms-version" : "2019-02-02",
-      "User-Agent" : "azsdk-java-azure-storage-blob/12.0.0-preview.3 1.8.0_212; Windows 10 10.0",
-      "x-ms-client-request-id" : "7ecb0ab7-2492-4886-9d4f-f0926af24b2f"
->>>>>>> a55d5dd9
+      "x-ms-client-request-id" : "0102722f-61a7-4954-8330-00639a848efd"
     },
     "Response" : {
       "x-ms-version" : "2019-02-02",
       "Server" : "Windows-Azure-Blob/1.0 Microsoft-HTTPAPI/2.0",
-<<<<<<< HEAD
-      "ETag" : "\"0x8D73252F3A5A53A\"",
-      "Last-Modified" : "Thu, 05 Sep 2019 22:46:55 GMT",
+      "ETag" : "\"0x8D735607DEBD87C\"",
+      "Last-Modified" : "Mon, 09 Sep 2019 20:01:24 GMT",
       "retry-after" : "0",
       "Content-Length" : "0",
       "StatusCode" : "201",
-      "x-ms-request-id" : "827cd31a-601e-001e-473b-643a46000000",
-      "Date" : "Thu, 05 Sep 2019 22:46:55 GMT",
-      "x-ms-client-request-id" : "1b153907-e976-494c-9ce5-772f6efe8358"
-=======
-      "ETag" : "\"0x8D732FD550AA66E\"",
-      "Last-Modified" : "Fri, 06 Sep 2019 19:06:33 GMT",
-      "retry-after" : "0",
-      "Content-Length" : "0",
-      "StatusCode" : "201",
-      "x-ms-request-id" : "adac24e9-f01e-00ef-05e6-643b08000000",
-      "Date" : "Fri, 06 Sep 2019 19:06:33 GMT",
-      "x-ms-client-request-id" : "7ecb0ab7-2492-4886-9d4f-f0926af24b2f"
->>>>>>> a55d5dd9
+      "x-ms-request-id" : "c5c97fdc-301e-0042-5049-67cbbf000000",
+      "Date" : "Mon, 09 Sep 2019 20:01:23 GMT",
+      "x-ms-client-request-id" : "0102722f-61a7-4954-8330-00639a848efd"
     },
     "Exception" : null
   }, {
     "Method" : "GET",
-<<<<<<< HEAD
     "Uri" : "https://jaschrepragrs.blob.core.windows.net?prefix=jtclistblobsflatoptionsfail&comp=list",
     "Headers" : {
       "x-ms-version" : "2019-02-02",
       "User-Agent" : "azsdk-java-azure-storage-blob/12.0.0-preview.3 1.8.0_221; Windows 10 10.0",
-      "x-ms-client-request-id" : "9f02c161-9285-443c-b71a-d6c44d76e4e8"
-=======
-    "Uri" : "https://azstoragesdkaccount.blob.core.windows.net?prefix=jtclistblobsflatoptionsfail&comp=list",
-    "Headers" : {
-      "x-ms-version" : "2019-02-02",
-      "User-Agent" : "azsdk-java-azure-storage-blob/12.0.0-preview.3 1.8.0_212; Windows 10 10.0",
-      "x-ms-client-request-id" : "572e04ef-dff0-4791-a301-7b17ee7556db"
->>>>>>> a55d5dd9
+      "x-ms-client-request-id" : "c7dc04c3-1093-4cc3-8458-c065be36837d"
     },
     "Response" : {
       "Transfer-Encoding" : "chunked",
@@ -61,35 +34,20 @@
       "Server" : "Windows-Azure-Blob/1.0 Microsoft-HTTPAPI/2.0",
       "retry-after" : "0",
       "StatusCode" : "200",
-<<<<<<< HEAD
-      "x-ms-request-id" : "827cd321-601e-001e-4d3b-643a46000000",
-      "Body" : "﻿<?xml version=\"1.0\" encoding=\"utf-8\"?><EnumerationResults ServiceEndpoint=\"https://jaschrepragrs.blob.core.windows.net/\"><Prefix>jtclistblobsflatoptionsfail</Prefix><Containers><Container><Name>jtclistblobsflatoptionsfail036281e689b03a27894a3</Name><Properties><Last-Modified>Thu, 05 Sep 2019 22:46:55 GMT</Last-Modified><Etag>\"0x8D73252F3A5A53A\"</Etag><LeaseStatus>unlocked</LeaseStatus><LeaseState>available</LeaseState><DefaultEncryptionScope>$account-encryption-key</DefaultEncryptionScope><DenyEncryptionScopeOverride>false</DenyEncryptionScopeOverride><HasImmutabilityPolicy>false</HasImmutabilityPolicy><HasLegalHold>false</HasLegalHold></Properties></Container></Containers><NextMarker /></EnumerationResults>",
-      "Date" : "Thu, 05 Sep 2019 22:46:55 GMT",
-      "x-ms-client-request-id" : "9f02c161-9285-443c-b71a-d6c44d76e4e8",
-=======
-      "x-ms-request-id" : "adac25aa-f01e-00ef-36e6-643b08000000",
-      "Body" : "﻿<?xml version=\"1.0\" encoding=\"utf-8\"?><EnumerationResults ServiceEndpoint=\"https://azstoragesdkaccount.blob.core.windows.net/\"><Prefix>jtclistblobsflatoptionsfail</Prefix><Containers><Container><Name>jtclistblobsflatoptionsfail070199b252ab2874b14e5</Name><Properties><Last-Modified>Fri, 06 Sep 2019 19:06:33 GMT</Last-Modified><Etag>\"0x8D732FD550AA66E\"</Etag><LeaseStatus>unlocked</LeaseStatus><LeaseState>available</LeaseState><DefaultEncryptionScope>$account-encryption-key</DefaultEncryptionScope><DenyEncryptionScopeOverride>false</DenyEncryptionScopeOverride><HasImmutabilityPolicy>false</HasImmutabilityPolicy><HasLegalHold>false</HasLegalHold></Properties></Container></Containers><NextMarker /></EnumerationResults>",
-      "Date" : "Fri, 06 Sep 2019 19:06:33 GMT",
-      "x-ms-client-request-id" : "572e04ef-dff0-4791-a301-7b17ee7556db",
->>>>>>> a55d5dd9
+      "x-ms-request-id" : "c5c97fec-301e-0042-5e49-67cbbf000000",
+      "Body" : "﻿<?xml version=\"1.0\" encoding=\"utf-8\"?><EnumerationResults ServiceEndpoint=\"https://jaschrepragrs.blob.core.windows.net/\"><Prefix>jtclistblobsflatoptionsfail</Prefix><Containers><Container><Name>jtclistblobsflatoptionsfail037484e5f8555bcfa4492</Name><Properties><Last-Modified>Mon, 09 Sep 2019 20:01:24 GMT</Last-Modified><Etag>\"0x8D735607DEBD87C\"</Etag><LeaseStatus>unlocked</LeaseStatus><LeaseState>available</LeaseState><DefaultEncryptionScope>$account-encryption-key</DefaultEncryptionScope><DenyEncryptionScopeOverride>false</DenyEncryptionScopeOverride><HasImmutabilityPolicy>false</HasImmutabilityPolicy><HasLegalHold>false</HasLegalHold></Properties></Container></Containers><NextMarker /></EnumerationResults>",
+      "Date" : "Mon, 09 Sep 2019 20:01:23 GMT",
+      "x-ms-client-request-id" : "c7dc04c3-1093-4cc3-8458-c065be36837d",
       "Content-Type" : "application/xml"
     },
     "Exception" : null
   }, {
     "Method" : "DELETE",
-<<<<<<< HEAD
-    "Uri" : "https://jaschrepragrs.blob.core.windows.net/jtclistblobsflatoptionsfail036281e689b03a27894a3?restype=container",
+    "Uri" : "https://jaschrepragrs.blob.core.windows.net/jtclistblobsflatoptionsfail037484e5f8555bcfa4492?restype=container",
     "Headers" : {
       "x-ms-version" : "2019-02-02",
       "User-Agent" : "azsdk-java-azure-storage-blob/12.0.0-preview.3 1.8.0_221; Windows 10 10.0",
-      "x-ms-client-request-id" : "2917c10e-20b1-4f3c-a232-8d93f0af2131"
-=======
-    "Uri" : "https://azstoragesdkaccount.blob.core.windows.net/jtclistblobsflatoptionsfail070199b252ab2874b14e5?restype=container",
-    "Headers" : {
-      "x-ms-version" : "2019-02-02",
-      "User-Agent" : "azsdk-java-azure-storage-blob/12.0.0-preview.3 1.8.0_212; Windows 10 10.0",
-      "x-ms-client-request-id" : "15835639-93f3-4c70-aca5-5da535e4b47a"
->>>>>>> a55d5dd9
+      "x-ms-client-request-id" : "d86f8e3d-3005-47a7-97e0-8409a7ae471b"
     },
     "Response" : {
       "x-ms-version" : "2019-02-02",
@@ -97,21 +55,11 @@
       "retry-after" : "0",
       "Content-Length" : "0",
       "StatusCode" : "202",
-<<<<<<< HEAD
-      "x-ms-request-id" : "827cd32a-601e-001e-543b-643a46000000",
-      "Date" : "Thu, 05 Sep 2019 22:46:55 GMT",
-      "x-ms-client-request-id" : "2917c10e-20b1-4f3c-a232-8d93f0af2131"
+      "x-ms-request-id" : "c5c98002-301e-0042-7349-67cbbf000000",
+      "Date" : "Mon, 09 Sep 2019 20:01:23 GMT",
+      "x-ms-client-request-id" : "d86f8e3d-3005-47a7-97e0-8409a7ae471b"
     },
     "Exception" : null
   } ],
-  "variables" : [ "jtclistblobsflatoptionsfail036281e689b03a27894a3" ]
-=======
-      "x-ms-request-id" : "adac25de-f01e-00ef-64e6-643b08000000",
-      "Date" : "Fri, 06 Sep 2019 19:06:33 GMT",
-      "x-ms-client-request-id" : "15835639-93f3-4c70-aca5-5da535e4b47a"
-    },
-    "Exception" : null
-  } ],
-  "variables" : [ "jtclistblobsflatoptionsfail070199b252ab2874b14e5" ]
->>>>>>> a55d5dd9
+  "variables" : [ "jtclistblobsflatoptionsfail037484e5f8555bcfa4492" ]
 }