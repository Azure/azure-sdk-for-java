{
  "networkCallRecords" : [ {
    "Method" : "PUT",
<<<<<<< HEAD
    "Uri" : "https://blobindex1.blob.core.windows.net/jtclistblobshieroptionsmaxresults040165d54cf72ccaf1?restype=container",
    "Headers" : {
      "x-ms-version" : "2019-12-12",
      "User-Agent" : "azsdk-java-azure-storage-blob/12.6.0-beta.1 (11.0.6; Windows 10 10.0)",
      "x-ms-client-request-id" : "841f3e27-c188-4d2d-a350-5c098af428d4"
    },
    "Response" : {
      "x-ms-version" : "2019-12-12",
      "Server" : "Windows-Azure-Blob/1.0 Microsoft-HTTPAPI/2.0",
      "ETag" : "0x8D7E56F6CFFA046",
      "Last-Modified" : "Mon, 20 Apr 2020 21:11:42 GMT",
      "retry-after" : "0",
      "Content-Length" : "0",
      "StatusCode" : "201",
      "x-ms-request-id" : "e463c889-401e-0038-2758-17e960000000",
      "Date" : "Mon, 20 Apr 2020 21:11:42 GMT",
      "x-ms-client-request-id" : "841f3e27-c188-4d2d-a350-5c098af428d4"
=======
    "Uri" : "https://REDACTED.blob.core.windows.net/jtclistblobshieroptionsmaxresults0601008510282be2ec?restype=container",
    "Headers" : {
      "x-ms-version" : "2019-10-10",
      "User-Agent" : "azsdk-java-azure-storage-blob/12.7.0-beta.1 (11.0.4; Windows 10 10.0)",
      "x-ms-client-request-id" : "77ecb839-164d-4e17-b826-f91f178555dd"
    },
    "Response" : {
      "x-ms-version" : "2019-10-10",
      "Server" : "Windows-Azure-Blob/1.0 Microsoft-HTTPAPI/2.0",
      "ETag" : "0x8D7E1099C7D1627",
      "Last-Modified" : "Wed, 15 Apr 2020 06:52:49 GMT",
      "retry-after" : "0",
      "Content-Length" : "0",
      "StatusCode" : "201",
      "x-ms-request-id" : "86fbd720-d01e-0095-0cf2-125145000000",
      "Date" : "Wed, 15 Apr 2020 06:52:49 GMT",
      "x-ms-client-request-id" : "77ecb839-164d-4e17-b826-f91f178555dd"
>>>>>>> 673a3276
    },
    "Exception" : null
  }, {
    "Method" : "PUT",
<<<<<<< HEAD
    "Uri" : "https://blobindex1.blob.core.windows.net/jtclistblobshieroptionsmaxresults040165d54cf72ccaf1/ajavabloblistblobshieroptionsmaxresults18979487aafcf08",
    "Headers" : {
      "x-ms-version" : "2019-12-12",
      "User-Agent" : "azsdk-java-azure-storage-blob/12.6.0-beta.1 (11.0.6; Windows 10 10.0)",
      "x-ms-client-request-id" : "9fee8054-66a2-4b1e-8a9c-79cf5134fe5a"
    },
    "Response" : {
      "x-ms-version" : "2019-12-12",
      "Server" : "Windows-Azure-Blob/1.0 Microsoft-HTTPAPI/2.0",
      "ETag" : "0x8D7E56F6D4B2C7D",
      "Last-Modified" : "Mon, 20 Apr 2020 21:11:43 GMT",
      "x-ms-version-id" : "2020-04-20T21:11:43.3988221Z",
      "retry-after" : "0",
      "Content-Length" : "0",
      "StatusCode" : "201",
      "x-ms-request-id" : "ae5c74c8-c01e-007b-7458-170f3c000000",
      "x-ms-request-server-encrypted" : "true",
      "Date" : "Mon, 20 Apr 2020 21:11:42 GMT",
      "x-ms-client-request-id" : "9fee8054-66a2-4b1e-8a9c-79cf5134fe5a"
=======
    "Uri" : "https://REDACTED.blob.core.windows.net/jtclistblobshieroptionsmaxresults0601008510282be2ec/ajavabloblistblobshieroptionsmaxresults151789461a757e8",
    "Headers" : {
      "x-ms-version" : "2019-10-10",
      "User-Agent" : "azsdk-java-azure-storage-blob/12.7.0-beta.1 (11.0.4; Windows 10 10.0)",
      "x-ms-client-request-id" : "f90aabab-9b50-4344-aada-a89075652b7e"
    },
    "Response" : {
      "x-ms-version" : "2019-10-10",
      "Server" : "Windows-Azure-Blob/1.0 Microsoft-HTTPAPI/2.0",
      "ETag" : "0x8D7E1099C841642",
      "Last-Modified" : "Wed, 15 Apr 2020 06:52:49 GMT",
      "retry-after" : "0",
      "Content-Length" : "0",
      "StatusCode" : "201",
      "x-ms-request-id" : "9b371ec0-201e-012e-1af2-12f6e4000000",
      "x-ms-request-server-encrypted" : "true",
      "Date" : "Wed, 15 Apr 2020 06:52:48 GMT",
      "x-ms-client-request-id" : "f90aabab-9b50-4344-aada-a89075652b7e"
>>>>>>> 673a3276
    },
    "Exception" : null
  }, {
    "Method" : "PUT",
<<<<<<< HEAD
    "Uri" : "https://blobindex1.blob.core.windows.net/jtclistblobshieroptionsmaxresults040165d54cf72ccaf1/cjavabloblistblobshieroptionsmaxresults2841209dd69f8f8",
    "Headers" : {
      "x-ms-version" : "2019-12-12",
      "User-Agent" : "azsdk-java-azure-storage-blob/12.6.0-beta.1 (11.0.6; Windows 10 10.0)",
      "x-ms-client-request-id" : "76d47900-dada-46ee-8c69-5a98f7285ad9"
    },
    "Response" : {
      "x-ms-version" : "2019-12-12",
      "Server" : "Windows-Azure-Blob/1.0 Microsoft-HTTPAPI/2.0",
      "x-ms-copy-id" : "77d6ceb2-0ea9-4b27-a485-78eae5384ab6",
      "Last-Modified" : "Mon, 20 Apr 2020 21:11:43 GMT",
      "x-ms-version-id" : "2020-04-20T21:11:43.7901007Z",
=======
    "Uri" : "https://REDACTED.blob.core.windows.net/jtclistblobshieroptionsmaxresults0601008510282be2ec/cjavabloblistblobshieroptionsmaxresults2933330739ec0bb",
    "Headers" : {
      "x-ms-version" : "2019-10-10",
      "User-Agent" : "azsdk-java-azure-storage-blob/12.7.0-beta.1 (11.0.4; Windows 10 10.0)",
      "x-ms-client-request-id" : "ad285df9-4fce-4b2b-8547-8f0fd31680aa"
    },
    "Response" : {
      "x-ms-version" : "2019-10-10",
      "Server" : "Windows-Azure-Blob/1.0 Microsoft-HTTPAPI/2.0",
      "x-ms-copy-id" : "ffc3dd8b-dcda-42dc-a451-d62ded7342c4",
      "ETag" : "0x8D7E1099C92E6D6",
      "Last-Modified" : "Wed, 15 Apr 2020 06:52:49 GMT",
>>>>>>> 673a3276
      "retry-after" : "0",
      "StatusCode" : "202",
      "Date" : "Mon, 20 Apr 2020 21:11:43 GMT",
      "ETag" : "0x8D7E56F6D86B9B8",
      "Content-Length" : "0",
      "x-ms-copy-status" : "success",
<<<<<<< HEAD
      "x-ms-request-id" : "0ad9f951-001e-0080-5b58-17b2a6000000",
      "x-ms-client-request-id" : "76d47900-dada-46ee-8c69-5a98f7285ad9"
=======
      "StatusCode" : "202",
      "x-ms-request-id" : "86fbd765-d01e-0095-3cf2-125145000000",
      "Date" : "Wed, 15 Apr 2020 06:52:49 GMT",
      "x-ms-client-request-id" : "ad285df9-4fce-4b2b-8547-8f0fd31680aa"
>>>>>>> 673a3276
    },
    "Exception" : null
  }, {
    "Method" : "HEAD",
<<<<<<< HEAD
    "Uri" : "https://blobindex1.blob.core.windows.net/jtclistblobshieroptionsmaxresults040165d54cf72ccaf1/cjavabloblistblobshieroptionsmaxresults2841209dd69f8f8",
    "Headers" : {
      "x-ms-version" : "2019-12-12",
      "User-Agent" : "azsdk-java-azure-storage-blob/12.6.0-beta.1 (11.0.6; Windows 10 10.0)",
      "x-ms-client-request-id" : "ec61b7ba-36eb-40d7-a000-dfa767f6f139"
    },
    "Response" : {
      "x-ms-is-current-version" : "true",
      "x-ms-lease-status" : "unlocked",
      "Server" : "Windows-Azure-Blob/1.0 Microsoft-HTTPAPI/2.0",
      "x-ms-lease-state" : "available",
      "x-ms-version-id" : "2020-04-20T21:11:43.7901007Z",
      "Last-Modified" : "Mon, 20 Apr 2020 21:11:43 GMT",
      "retry-after" : "0",
      "StatusCode" : "200",
      "x-ms-blob-type" : "PageBlob",
      "x-ms-creation-time" : "Mon, 20 Apr 2020 21:11:43 GMT",
      "Content-Length" : "512",
      "x-ms-request-id" : "bb1add31-701e-007e-3858-17dde7000000",
      "Content-Type" : "application/octet-stream",
      "x-ms-version" : "2019-12-12",
      "x-ms-copy-id" : "77d6ceb2-0ea9-4b27-a485-78eae5384ab6",
      "x-ms-copy-source" : "https://blobindex1.blob.core.windows.net/jtclistblobshieroptionsmaxresults040165d54cf72ccaf1/ajavabloblistblobshieroptionsmaxresults18979487aafcf08",
      "x-ms-blob-sequence-number" : "0",
      "x-ms-copy-progress" : "512/512",
      "Date" : "Mon, 20 Apr 2020 21:11:48 GMT",
      "x-ms-copy-completion-time" : "Mon, 20 Apr 2020 21:11:43 GMT",
      "Accept-Ranges" : "bytes",
      "x-ms-server-encrypted" : "true",
      "ETag" : "0x8D7E56F6D86B9B8",
      "x-ms-copy-status" : "success",
      "x-ms-client-request-id" : "ec61b7ba-36eb-40d7-a000-dfa767f6f139"
=======
    "Uri" : "https://REDACTED.blob.core.windows.net/jtclistblobshieroptionsmaxresults0601008510282be2ec/cjavabloblistblobshieroptionsmaxresults2933330739ec0bb",
    "Headers" : {
      "x-ms-version" : "2019-10-10",
      "User-Agent" : "azsdk-java-azure-storage-blob/12.7.0-beta.1 (11.0.4; Windows 10 10.0)",
      "x-ms-client-request-id" : "a2f2bfe8-d326-4156-a5ef-17ddc38bb11b"
    },
    "Response" : {
      "x-ms-version" : "2019-10-10",
      "x-ms-lease-status" : "unlocked",
      "Server" : "Windows-Azure-Blob/1.0 Microsoft-HTTPAPI/2.0",
      "x-ms-copy-id" : "ffc3dd8b-dcda-42dc-a451-d62ded7342c4",
      "x-ms-lease-state" : "available",
      "x-ms-copy-source" : "https://azstoragesdkaccount.blob.core.windows.net/jtclistblobshieroptionsmaxresults0601008510282be2ec/ajavabloblistblobshieroptionsmaxresults151789461a757e8",
      "x-ms-blob-sequence-number" : "0",
      "x-ms-copy-progress" : "512/512",
      "Last-Modified" : "Wed, 15 Apr 2020 06:52:49 GMT",
      "retry-after" : "0",
      "StatusCode" : "200",
      "Date" : "Wed, 15 Apr 2020 06:52:53 GMT",
      "x-ms-blob-type" : "PageBlob",
      "x-ms-copy-completion-time" : "Wed, 15 Apr 2020 06:52:49 GMT",
      "Accept-Ranges" : "bytes",
      "x-ms-server-encrypted" : "true",
      "ETag" : "0x8D7E1099C92E6D6",
      "x-ms-creation-time" : "Wed, 15 Apr 2020 06:52:49 GMT",
      "Content-Length" : "512",
      "x-ms-copy-status" : "success",
      "x-ms-request-id" : "9b3727a7-201e-012e-41f2-12f6e4000000",
      "x-ms-client-request-id" : "a2f2bfe8-d326-4156-a5ef-17ddc38bb11b",
      "Content-Type" : "application/octet-stream"
>>>>>>> 673a3276
    },
    "Exception" : null
  }, {
    "Method" : "PUT",
<<<<<<< HEAD
    "Uri" : "https://blobindex1.blob.core.windows.net/jtclistblobshieroptionsmaxresults040165d54cf72ccaf1/mjavabloblistblobshieroptionsmaxresults399757a4201e5aa",
    "Headers" : {
      "x-ms-version" : "2019-12-12",
      "User-Agent" : "azsdk-java-azure-storage-blob/12.6.0-beta.1 (11.0.6; Windows 10 10.0)",
      "x-ms-client-request-id" : "b9110691-e961-49df-955e-97936204be39"
    },
    "Response" : {
      "x-ms-version" : "2019-12-12",
      "Server" : "Windows-Azure-Blob/1.0 Microsoft-HTTPAPI/2.0",
      "ETag" : "0x8D7E56F70F33379",
      "Last-Modified" : "Mon, 20 Apr 2020 21:11:49 GMT",
      "x-ms-version-id" : "2020-04-20T21:11:49.5331705Z",
      "retry-after" : "0",
      "Content-Length" : "0",
      "StatusCode" : "201",
      "x-ms-request-id" : "4c6aaf1d-c01e-0054-5a58-1702f7000000",
      "x-ms-request-server-encrypted" : "true",
      "Date" : "Mon, 20 Apr 2020 21:11:48 GMT",
      "x-ms-client-request-id" : "b9110691-e961-49df-955e-97936204be39"
=======
    "Uri" : "https://REDACTED.blob.core.windows.net/jtclistblobshieroptionsmaxresults0601008510282be2ec/mjavabloblistblobshieroptionsmaxresults3050919343a8935",
    "Headers" : {
      "x-ms-version" : "2019-10-10",
      "User-Agent" : "azsdk-java-azure-storage-blob/12.7.0-beta.1 (11.0.4; Windows 10 10.0)",
      "x-ms-client-request-id" : "d833e20b-ed1a-4e85-97dd-0277984fb3de"
    },
    "Response" : {
      "x-ms-version" : "2019-10-10",
      "Server" : "Windows-Azure-Blob/1.0 Microsoft-HTTPAPI/2.0",
      "ETag" : "0x8D7E1099F9FA8F2",
      "Last-Modified" : "Wed, 15 Apr 2020 06:52:54 GMT",
      "retry-after" : "0",
      "Content-Length" : "0",
      "StatusCode" : "201",
      "x-ms-request-id" : "86fbe4ec-d01e-0095-48f2-125145000000",
      "x-ms-request-server-encrypted" : "true",
      "Date" : "Wed, 15 Apr 2020 06:52:54 GMT",
      "x-ms-client-request-id" : "d833e20b-ed1a-4e85-97dd-0277984fb3de"
>>>>>>> 673a3276
    },
    "Exception" : null
  }, {
    "Method" : "PUT",
<<<<<<< HEAD
    "Uri" : "https://blobindex1.blob.core.windows.net/jtclistblobshieroptionsmaxresults040165d54cf72ccaf1/tjavabloblistblobshieroptionsmaxresults46352602ef6939c",
    "Headers" : {
      "x-ms-version" : "2019-12-12",
      "User-Agent" : "azsdk-java-azure-storage-blob/12.6.0-beta.1 (11.0.6; Windows 10 10.0)",
      "x-ms-client-request-id" : "0956b4fa-11e9-422b-89cd-6de5a14e077a"
    },
    "Response" : {
      "x-ms-version" : "2019-12-12",
      "Server" : "Windows-Azure-Blob/1.0 Microsoft-HTTPAPI/2.0",
      "ETag" : "0x8D7E56F713E53E4",
      "Last-Modified" : "Mon, 20 Apr 2020 21:11:50 GMT",
      "x-ms-version-id" : "2020-04-20T21:11:50.0255204Z",
      "retry-after" : "0",
      "Content-Length" : "0",
      "StatusCode" : "201",
      "x-ms-request-id" : "31b445e0-e01e-007c-5658-17635f000000",
      "x-ms-request-server-encrypted" : "true",
      "Date" : "Mon, 20 Apr 2020 21:11:49 GMT",
      "x-ms-client-request-id" : "0956b4fa-11e9-422b-89cd-6de5a14e077a"
    },
    "Exception" : null
  }, {
    "Method" : "PUT",
    "Uri" : "https://blobindex1.blob.core.windows.net/jtclistblobshieroptionsmaxresults040165d54cf72ccaf1/ujavabloblistblobshieroptionsmaxresults58756479e195dda?blockid=Mjc0MGNmZWYtYWVhYi00NzE5LWIzNjktYTAxZmIyMTZmYTMy&comp=block",
    "Headers" : {
      "x-ms-version" : "2019-12-12",
      "User-Agent" : "azsdk-java-azure-storage-blob/12.6.0-beta.1 (11.0.6; Windows 10 10.0)",
      "x-ms-client-request-id" : "2395aa6d-4be7-4e84-9cba-d26e73c9b5c9",
      "Content-Type" : "application/octet-stream"
    },
    "Response" : {
      "x-ms-version" : "2019-12-12",
=======
    "Uri" : "https://REDACTED.blob.core.windows.net/jtclistblobshieroptionsmaxresults0601008510282be2ec/ujavabloblistblobshieroptionsmaxresults4384065e00df371?blockid=YTNiNTNiMGEtYmIwZS00MTM5LTg4ZjgtNWZiYWUxNTI4OGQ1&comp=block",
    "Headers" : {
      "x-ms-version" : "2019-10-10",
      "User-Agent" : "azsdk-java-azure-storage-blob/12.7.0-beta.1 (11.0.4; Windows 10 10.0)",
      "x-ms-client-request-id" : "baa5e29e-fba1-421c-9a7c-86c2babc511f",
      "Content-Type" : "application/octet-stream"
    },
    "Response" : {
      "x-ms-version" : "2019-10-10",
>>>>>>> 673a3276
      "Server" : "Windows-Azure-Blob/1.0 Microsoft-HTTPAPI/2.0",
      "x-ms-content-crc64" : "6RYQPwaVsyQ=",
      "retry-after" : "0",
      "Content-Length" : "0",
      "StatusCode" : "201",
<<<<<<< HEAD
      "x-ms-request-id" : "ef021945-301e-0022-0258-1788bf000000",
      "x-ms-request-server-encrypted" : "true",
      "Date" : "Mon, 20 Apr 2020 21:11:49 GMT",
      "x-ms-client-request-id" : "2395aa6d-4be7-4e84-9cba-d26e73c9b5c9"
=======
      "x-ms-request-id" : "9b3727f1-201e-012e-02f2-12f6e4000000",
      "x-ms-request-server-encrypted" : "true",
      "Date" : "Wed, 15 Apr 2020 06:52:53 GMT",
      "x-ms-client-request-id" : "baa5e29e-fba1-421c-9a7c-86c2babc511f"
>>>>>>> 673a3276
    },
    "Exception" : null
  }, {
    "Method" : "PUT",
<<<<<<< HEAD
    "Uri" : "https://blobindex1.blob.core.windows.net/jtclistblobshieroptionsmaxresults040165d54cf72ccaf1/ajavabloblistblobshieroptionsmaxresults18979487aafcf08?comp=snapshot",
    "Headers" : {
      "x-ms-version" : "2019-12-12",
      "User-Agent" : "azsdk-java-azure-storage-blob/12.6.0-beta.1 (11.0.6; Windows 10 10.0)",
      "x-ms-client-request-id" : "d685224f-61ba-41ad-8318-88ec94f9c98f"
    },
    "Response" : {
      "x-ms-version" : "2019-12-12",
      "Server" : "Windows-Azure-Blob/1.0 Microsoft-HTTPAPI/2.0",
      "Last-Modified" : "Mon, 20 Apr 2020 21:11:43 GMT",
      "x-ms-version-id" : "2020-04-20T21:11:50.7490323Z",
=======
    "Uri" : "https://REDACTED.blob.core.windows.net/jtclistblobshieroptionsmaxresults0601008510282be2ec/ajavabloblistblobshieroptionsmaxresults151789461a757e8?comp=snapshot",
    "Headers" : {
      "x-ms-version" : "2019-10-10",
      "User-Agent" : "azsdk-java-azure-storage-blob/12.7.0-beta.1 (11.0.4; Windows 10 10.0)",
      "x-ms-client-request-id" : "e66a9d79-d47e-48d4-99cd-4954604c5b63"
    },
    "Response" : {
      "x-ms-version" : "2019-10-10",
      "x-ms-snapshot" : "2020-04-15T06:52:54.6511830Z",
      "Server" : "Windows-Azure-Blob/1.0 Microsoft-HTTPAPI/2.0",
      "ETag" : "0x8D7E1099C841642",
      "Last-Modified" : "Wed, 15 Apr 2020 06:52:49 GMT",
>>>>>>> 673a3276
      "retry-after" : "0",
      "StatusCode" : "201",
<<<<<<< HEAD
      "x-ms-request-server-encrypted" : "false",
      "Date" : "Mon, 20 Apr 2020 21:11:50 GMT",
      "x-ms-snapshot" : "2020-04-20T21:11:50.7480323Z",
      "ETag" : "0x8D7E56F6D4B2C7D",
      "Content-Length" : "0",
      "x-ms-request-id" : "1f4bf80c-d01e-0005-3c58-179f7b000000",
      "x-ms-client-request-id" : "d685224f-61ba-41ad-8318-88ec94f9c98f"
=======
      "x-ms-request-id" : "86fbe549-d01e-0095-1ef2-125145000000",
      "x-ms-request-server-encrypted" : "false",
      "Date" : "Wed, 15 Apr 2020 06:52:54 GMT",
      "x-ms-client-request-id" : "e66a9d79-d47e-48d4-99cd-4954604c5b63"
>>>>>>> 673a3276
    },
    "Exception" : null
  }, {
    "Method" : "GET",
<<<<<<< HEAD
    "Uri" : "https://blobindex1.blob.core.windows.net/jtclistblobshieroptionsmaxresults040165d54cf72ccaf1?delimiter=&maxresults=1&include=copy%2cuncommittedblobs&restype=container&comp=list",
    "Headers" : {
      "x-ms-version" : "2019-12-12",
      "User-Agent" : "azsdk-java-azure-storage-blob/12.6.0-beta.1 (11.0.6; Windows 10 10.0)",
      "x-ms-client-request-id" : "e6ea8467-712a-43ad-9552-6d26f9bfed0d"
    },
    "Response" : {
      "Transfer-Encoding" : "chunked",
      "x-ms-version" : "2019-12-12",
      "Server" : "Windows-Azure-Blob/1.0 Microsoft-HTTPAPI/2.0",
      "retry-after" : "0",
      "StatusCode" : "200",
      "x-ms-request-id" : "f5d33e24-a01e-0030-0558-17f36f000000",
      "Body" : "﻿<?xml version=\"1.0\" encoding=\"utf-8\"?><EnumerationResults ServiceEndpoint=\"https://blobindex1.blob.core.windows.net/\" ContainerName=\"jtclistblobshieroptionsmaxresults040165d54cf72ccaf1\"><MaxResults>1</MaxResults><Blobs><Blob><Name>ajavabloblistblobshieroptionsmaxresults18979487aafcf08</Name><VersionId>2020-04-20T21:11:50.7490323Z</VersionId><IsCurrentVersion>true</IsCurrentVersion><Properties><Creation-Time>Mon, 20 Apr 2020 21:11:43 GMT</Creation-Time><Last-Modified>Mon, 20 Apr 2020 21:11:43 GMT</Last-Modified><Etag>0x8D7E56F6D4B2C7D</Etag><Content-Length>512</Content-Length><Content-Type>application/octet-stream</Content-Type><Content-Encoding /><Content-Language /><Content-CRC64 /><Content-MD5 /><Cache-Control /><Content-Disposition /><x-ms-blob-sequence-number>0</x-ms-blob-sequence-number><BlobType>PageBlob</BlobType><LeaseStatus>unlocked</LeaseStatus><LeaseState>available</LeaseState><ServerEncrypted>true</ServerEncrypted></Properties></Blob></Blobs><NextMarker>2!132!MDAwMDU0IWNqYXZhYmxvYmxpc3RibG9ic2hpZXJvcHRpb25zbWF4cmVzdWx0czI4NDEyMDlkZDY5ZjhmOCEwMDAwMjghOTk5OS0xMi0zMVQyMzo1OTo1OS45OTk5OTk5WiE-</NextMarker></EnumerationResults>",
      "Date" : "Mon, 20 Apr 2020 21:11:50 GMT",
      "x-ms-client-request-id" : "e6ea8467-712a-43ad-9552-6d26f9bfed0d",
=======
    "Uri" : "https://REDACTED.blob.core.windows.net/jtclistblobshieroptionsmaxresults0601008510282be2ec?delimiter=&maxresults=1&include=copy%2cuncommittedblobs&restype=container&comp=list",
    "Headers" : {
      "x-ms-version" : "2019-10-10",
      "User-Agent" : "azsdk-java-azure-storage-blob/12.7.0-beta.1 (11.0.4; Windows 10 10.0)",
      "x-ms-client-request-id" : "9e594f7e-4907-401c-801d-5fae33090f1f"
    },
    "Response" : {
      "Transfer-Encoding" : "chunked",
      "x-ms-version" : "2019-10-10",
      "Server" : "Windows-Azure-Blob/1.0 Microsoft-HTTPAPI/2.0",
      "retry-after" : "0",
      "StatusCode" : "200",
      "x-ms-request-id" : "9b372832-201e-012e-41f2-12f6e4000000",
      "Body" : "﻿<?xml version=\"1.0\" encoding=\"utf-8\"?><EnumerationResults ServiceEndpoint=\"https://azstoragesdkaccount.blob.core.windows.net/\" ContainerName=\"jtclistblobshieroptionsmaxresults0601008510282be2ec\"><MaxResults>1</MaxResults><Blobs><Blob><Name>ajavabloblistblobshieroptionsmaxresults151789461a757e8</Name><Properties><Creation-Time>Wed, 15 Apr 2020 06:52:49 GMT</Creation-Time><Last-Modified>Wed, 15 Apr 2020 06:52:49 GMT</Last-Modified><Etag>0x8D7E1099C841642</Etag><Content-Length>512</Content-Length><Content-Type>application/octet-stream</Content-Type><Content-Encoding /><Content-Language /><Content-CRC64 /><Content-MD5 /><Cache-Control /><Content-Disposition /><x-ms-blob-sequence-number>0</x-ms-blob-sequence-number><BlobType>PageBlob</BlobType><LeaseStatus>unlocked</LeaseStatus><LeaseState>available</LeaseState><ServerEncrypted>true</ServerEncrypted></Properties></Blob></Blobs><NextMarker>2!132!MDAwMDU0IWNqYXZhYmxvYmxpc3RibG9ic2hpZXJvcHRpb25zbWF4cmVzdWx0czI5MzMzMzA3MzllYzBiYiEwMDAwMjghOTk5OS0xMi0zMVQyMzo1OTo1OS45OTk5OTk5WiE-</NextMarker></EnumerationResults>",
      "Date" : "Wed, 15 Apr 2020 06:52:53 GMT",
      "x-ms-client-request-id" : "9e594f7e-4907-401c-801d-5fae33090f1f",
>>>>>>> 673a3276
      "Content-Type" : "application/xml"
    },
    "Exception" : null
  }, {
    "Method" : "GET",
<<<<<<< HEAD
    "Uri" : "https://blobindex1.blob.core.windows.net?prefix=jtclistblobshieroptionsmaxresults&comp=list",
    "Headers" : {
      "x-ms-version" : "2019-12-12",
      "User-Agent" : "azsdk-java-azure-storage-blob/12.6.0-beta.1 (11.0.6; Windows 10 10.0)",
      "x-ms-client-request-id" : "dbfb4cd0-d0f1-48e9-8ef1-29fd2bbdb032"
    },
    "Response" : {
      "Transfer-Encoding" : "chunked",
      "x-ms-version" : "2019-12-12",
      "Server" : "Windows-Azure-Blob/1.0 Microsoft-HTTPAPI/2.0",
      "retry-after" : "0",
      "StatusCode" : "200",
      "x-ms-request-id" : "31b4470d-e01e-007c-5958-17635f000000",
      "Body" : "﻿<?xml version=\"1.0\" encoding=\"utf-8\"?><EnumerationResults ServiceEndpoint=\"https://blobindex1.blob.core.windows.net/\"><Prefix>jtclistblobshieroptionsmaxresults</Prefix><Containers><Container><Name>jtclistblobshieroptionsmaxresults040165d54cf72ccaf1</Name><Properties><Last-Modified>Mon, 20 Apr 2020 21:11:42 GMT</Last-Modified><Etag>\"0x8D7E56F6CFFA046\"</Etag><LeaseStatus>unlocked</LeaseStatus><LeaseState>available</LeaseState><DefaultEncryptionScope>$account-encryption-key</DefaultEncryptionScope><DenyEncryptionScopeOverride>false</DenyEncryptionScopeOverride><HasImmutabilityPolicy>false</HasImmutabilityPolicy><HasLegalHold>false</HasLegalHold></Properties></Container></Containers><NextMarker /></EnumerationResults>",
      "Date" : "Mon, 20 Apr 2020 21:11:51 GMT",
      "x-ms-client-request-id" : "dbfb4cd0-d0f1-48e9-8ef1-29fd2bbdb032",
=======
    "Uri" : "https://REDACTED.blob.core.windows.net?prefix=jtclistblobshieroptionsmaxresults&comp=list",
    "Headers" : {
      "x-ms-version" : "2019-10-10",
      "User-Agent" : "azsdk-java-azure-storage-blob/12.7.0-beta.1 (11.0.4; Windows 10 10.0)",
      "x-ms-client-request-id" : "b2b2c098-9792-438d-97a8-c09f87159e78"
    },
    "Response" : {
      "Transfer-Encoding" : "chunked",
      "x-ms-version" : "2019-10-10",
      "Server" : "Windows-Azure-Blob/1.0 Microsoft-HTTPAPI/2.0",
      "retry-after" : "0",
      "StatusCode" : "200",
      "x-ms-request-id" : "86fbe599-d01e-0095-62f2-125145000000",
      "Body" : "﻿<?xml version=\"1.0\" encoding=\"utf-8\"?><EnumerationResults ServiceEndpoint=\"https://azstoragesdkaccount.blob.core.windows.net/\"><Prefix>jtclistblobshieroptionsmaxresults</Prefix><Containers><Container><Name>jtclistblobshieroptionsmaxresults0601008510282be2ec</Name><Properties><Last-Modified>Wed, 15 Apr 2020 06:52:49 GMT</Last-Modified><Etag>\"0x8D7E1099C7D1627\"</Etag><LeaseStatus>unlocked</LeaseStatus><LeaseState>available</LeaseState><DefaultEncryptionScope>$account-encryption-key</DefaultEncryptionScope><DenyEncryptionScopeOverride>false</DenyEncryptionScopeOverride><HasImmutabilityPolicy>false</HasImmutabilityPolicy><HasLegalHold>false</HasLegalHold></Properties></Container></Containers><NextMarker /></EnumerationResults>",
      "Date" : "Wed, 15 Apr 2020 06:52:54 GMT",
      "x-ms-client-request-id" : "b2b2c098-9792-438d-97a8-c09f87159e78",
>>>>>>> 673a3276
      "Content-Type" : "application/xml"
    },
    "Exception" : null
  }, {
    "Method" : "DELETE",
<<<<<<< HEAD
    "Uri" : "https://blobindex1.blob.core.windows.net/jtclistblobshieroptionsmaxresults040165d54cf72ccaf1?restype=container",
    "Headers" : {
      "x-ms-version" : "2019-12-12",
      "User-Agent" : "azsdk-java-azure-storage-blob/12.6.0-beta.1 (11.0.6; Windows 10 10.0)",
      "x-ms-client-request-id" : "51ec2dcc-dbd3-47e2-bef5-70124a9e9997"
    },
    "Response" : {
      "x-ms-version" : "2019-12-12",
=======
    "Uri" : "https://REDACTED.blob.core.windows.net/jtclistblobshieroptionsmaxresults0601008510282be2ec?restype=container",
    "Headers" : {
      "x-ms-version" : "2019-10-10",
      "User-Agent" : "azsdk-java-azure-storage-blob/12.7.0-beta.1 (11.0.4; Windows 10 10.0)",
      "x-ms-client-request-id" : "2888a681-f3be-45bc-ba6e-9b54f722d283"
    },
    "Response" : {
      "x-ms-version" : "2019-10-10",
>>>>>>> 673a3276
      "Server" : "Windows-Azure-Blob/1.0 Microsoft-HTTPAPI/2.0",
      "retry-after" : "0",
      "Content-Length" : "0",
      "StatusCode" : "202",
<<<<<<< HEAD
      "x-ms-request-id" : "d4faa1f2-001e-0006-1f58-177e1f000000",
      "Date" : "Mon, 20 Apr 2020 21:11:51 GMT",
      "x-ms-client-request-id" : "51ec2dcc-dbd3-47e2-bef5-70124a9e9997"
    },
    "Exception" : null
  } ],
  "variables" : [ "jtclistblobshieroptionsmaxresults040165d54cf72ccaf1", "javabloblistblobshieroptionsmaxresults18979487aafcf08", "javabloblistblobshieroptionsmaxresults2841209dd69f8f8", "javabloblistblobshieroptionsmaxresults399757a4201e5aa", "javabloblistblobshieroptionsmaxresults46352602ef6939c", "javabloblistblobshieroptionsmaxresults58756479e195dda", "2740cfef-aeab-4719-b369-a01fb216fa32" ]
=======
      "x-ms-request-id" : "9b37285b-201e-012e-65f2-12f6e4000000",
      "Date" : "Wed, 15 Apr 2020 06:52:54 GMT",
      "x-ms-client-request-id" : "2888a681-f3be-45bc-ba6e-9b54f722d283"
    },
    "Exception" : null
  } ],
  "variables" : [ "jtclistblobshieroptionsmaxresults0601008510282be2ec", "javabloblistblobshieroptionsmaxresults151789461a757e8", "javabloblistblobshieroptionsmaxresults2933330739ec0bb", "javabloblistblobshieroptionsmaxresults3050919343a8935", "javabloblistblobshieroptionsmaxresults4384065e00df371", "a3b53b0a-bb0e-4139-88f8-5fbae15288d5" ]
>>>>>>> 673a3276
}<|MERGE_RESOLUTION|>--- conflicted
+++ resolved
@@ -1,366 +1,228 @@
 {
   "networkCallRecords" : [ {
     "Method" : "PUT",
-<<<<<<< HEAD
-    "Uri" : "https://blobindex1.blob.core.windows.net/jtclistblobshieroptionsmaxresults040165d54cf72ccaf1?restype=container",
-    "Headers" : {
-      "x-ms-version" : "2019-12-12",
-      "User-Agent" : "azsdk-java-azure-storage-blob/12.6.0-beta.1 (11.0.6; Windows 10 10.0)",
-      "x-ms-client-request-id" : "841f3e27-c188-4d2d-a350-5c098af428d4"
-    },
-    "Response" : {
-      "x-ms-version" : "2019-12-12",
-      "Server" : "Windows-Azure-Blob/1.0 Microsoft-HTTPAPI/2.0",
-      "ETag" : "0x8D7E56F6CFFA046",
-      "Last-Modified" : "Mon, 20 Apr 2020 21:11:42 GMT",
-      "retry-after" : "0",
-      "Content-Length" : "0",
-      "StatusCode" : "201",
-      "x-ms-request-id" : "e463c889-401e-0038-2758-17e960000000",
-      "Date" : "Mon, 20 Apr 2020 21:11:42 GMT",
-      "x-ms-client-request-id" : "841f3e27-c188-4d2d-a350-5c098af428d4"
-=======
-    "Uri" : "https://REDACTED.blob.core.windows.net/jtclistblobshieroptionsmaxresults0601008510282be2ec?restype=container",
-    "Headers" : {
-      "x-ms-version" : "2019-10-10",
-      "User-Agent" : "azsdk-java-azure-storage-blob/12.7.0-beta.1 (11.0.4; Windows 10 10.0)",
-      "x-ms-client-request-id" : "77ecb839-164d-4e17-b826-f91f178555dd"
-    },
-    "Response" : {
-      "x-ms-version" : "2019-10-10",
-      "Server" : "Windows-Azure-Blob/1.0 Microsoft-HTTPAPI/2.0",
-      "ETag" : "0x8D7E1099C7D1627",
-      "Last-Modified" : "Wed, 15 Apr 2020 06:52:49 GMT",
-      "retry-after" : "0",
-      "Content-Length" : "0",
-      "StatusCode" : "201",
-      "x-ms-request-id" : "86fbd720-d01e-0095-0cf2-125145000000",
-      "Date" : "Wed, 15 Apr 2020 06:52:49 GMT",
-      "x-ms-client-request-id" : "77ecb839-164d-4e17-b826-f91f178555dd"
->>>>>>> 673a3276
-    },
-    "Exception" : null
-  }, {
-    "Method" : "PUT",
-<<<<<<< HEAD
-    "Uri" : "https://blobindex1.blob.core.windows.net/jtclistblobshieroptionsmaxresults040165d54cf72ccaf1/ajavabloblistblobshieroptionsmaxresults18979487aafcf08",
-    "Headers" : {
-      "x-ms-version" : "2019-12-12",
-      "User-Agent" : "azsdk-java-azure-storage-blob/12.6.0-beta.1 (11.0.6; Windows 10 10.0)",
-      "x-ms-client-request-id" : "9fee8054-66a2-4b1e-8a9c-79cf5134fe5a"
-    },
-    "Response" : {
-      "x-ms-version" : "2019-12-12",
-      "Server" : "Windows-Azure-Blob/1.0 Microsoft-HTTPAPI/2.0",
-      "ETag" : "0x8D7E56F6D4B2C7D",
-      "Last-Modified" : "Mon, 20 Apr 2020 21:11:43 GMT",
-      "x-ms-version-id" : "2020-04-20T21:11:43.3988221Z",
-      "retry-after" : "0",
-      "Content-Length" : "0",
-      "StatusCode" : "201",
-      "x-ms-request-id" : "ae5c74c8-c01e-007b-7458-170f3c000000",
-      "x-ms-request-server-encrypted" : "true",
-      "Date" : "Mon, 20 Apr 2020 21:11:42 GMT",
-      "x-ms-client-request-id" : "9fee8054-66a2-4b1e-8a9c-79cf5134fe5a"
-=======
-    "Uri" : "https://REDACTED.blob.core.windows.net/jtclistblobshieroptionsmaxresults0601008510282be2ec/ajavabloblistblobshieroptionsmaxresults151789461a757e8",
-    "Headers" : {
-      "x-ms-version" : "2019-10-10",
-      "User-Agent" : "azsdk-java-azure-storage-blob/12.7.0-beta.1 (11.0.4; Windows 10 10.0)",
-      "x-ms-client-request-id" : "f90aabab-9b50-4344-aada-a89075652b7e"
-    },
-    "Response" : {
-      "x-ms-version" : "2019-10-10",
-      "Server" : "Windows-Azure-Blob/1.0 Microsoft-HTTPAPI/2.0",
-      "ETag" : "0x8D7E1099C841642",
-      "Last-Modified" : "Wed, 15 Apr 2020 06:52:49 GMT",
-      "retry-after" : "0",
-      "Content-Length" : "0",
-      "StatusCode" : "201",
-      "x-ms-request-id" : "9b371ec0-201e-012e-1af2-12f6e4000000",
-      "x-ms-request-server-encrypted" : "true",
-      "Date" : "Wed, 15 Apr 2020 06:52:48 GMT",
-      "x-ms-client-request-id" : "f90aabab-9b50-4344-aada-a89075652b7e"
->>>>>>> 673a3276
-    },
-    "Exception" : null
-  }, {
-    "Method" : "PUT",
-<<<<<<< HEAD
-    "Uri" : "https://blobindex1.blob.core.windows.net/jtclistblobshieroptionsmaxresults040165d54cf72ccaf1/cjavabloblistblobshieroptionsmaxresults2841209dd69f8f8",
-    "Headers" : {
-      "x-ms-version" : "2019-12-12",
-      "User-Agent" : "azsdk-java-azure-storage-blob/12.6.0-beta.1 (11.0.6; Windows 10 10.0)",
-      "x-ms-client-request-id" : "76d47900-dada-46ee-8c69-5a98f7285ad9"
-    },
-    "Response" : {
-      "x-ms-version" : "2019-12-12",
-      "Server" : "Windows-Azure-Blob/1.0 Microsoft-HTTPAPI/2.0",
-      "x-ms-copy-id" : "77d6ceb2-0ea9-4b27-a485-78eae5384ab6",
-      "Last-Modified" : "Mon, 20 Apr 2020 21:11:43 GMT",
-      "x-ms-version-id" : "2020-04-20T21:11:43.7901007Z",
-=======
-    "Uri" : "https://REDACTED.blob.core.windows.net/jtclistblobshieroptionsmaxresults0601008510282be2ec/cjavabloblistblobshieroptionsmaxresults2933330739ec0bb",
-    "Headers" : {
-      "x-ms-version" : "2019-10-10",
-      "User-Agent" : "azsdk-java-azure-storage-blob/12.7.0-beta.1 (11.0.4; Windows 10 10.0)",
-      "x-ms-client-request-id" : "ad285df9-4fce-4b2b-8547-8f0fd31680aa"
-    },
-    "Response" : {
-      "x-ms-version" : "2019-10-10",
-      "Server" : "Windows-Azure-Blob/1.0 Microsoft-HTTPAPI/2.0",
-      "x-ms-copy-id" : "ffc3dd8b-dcda-42dc-a451-d62ded7342c4",
-      "ETag" : "0x8D7E1099C92E6D6",
-      "Last-Modified" : "Wed, 15 Apr 2020 06:52:49 GMT",
->>>>>>> 673a3276
+    "Uri" : "https://blobindex1.blob.core.windows.net/jtclistblobshieroptionsmaxresults057025f0a07c7684e7?restype=container",
+    "Headers" : {
+      "x-ms-version" : "2019-12-12",
+      "User-Agent" : "azsdk-java-azure-storage-blob/12.7.0-beta.1 (11.0.6; Windows 10 10.0)",
+      "x-ms-client-request-id" : "b214651e-88b2-4a8b-8225-4bc97cb6a7bf"
+    },
+    "Response" : {
+      "x-ms-version" : "2019-12-12",
+      "Server" : "Windows-Azure-Blob/1.0 Microsoft-HTTPAPI/2.0",
+      "ETag" : "0x8D7E579E591F24A",
+      "Last-Modified" : "Mon, 20 Apr 2020 22:26:40 GMT",
+      "retry-after" : "0",
+      "Content-Length" : "0",
+      "StatusCode" : "201",
+      "x-ms-request-id" : "2cb4e8a7-a01e-001f-2062-17fea4000000",
+      "Date" : "Mon, 20 Apr 2020 22:26:39 GMT",
+      "x-ms-client-request-id" : "b214651e-88b2-4a8b-8225-4bc97cb6a7bf"
+    },
+    "Exception" : null
+  }, {
+    "Method" : "PUT",
+    "Uri" : "https://blobindex1.blob.core.windows.net/jtclistblobshieroptionsmaxresults057025f0a07c7684e7/ajavabloblistblobshieroptionsmaxresults165531d2e8c630f",
+    "Headers" : {
+      "x-ms-version" : "2019-12-12",
+      "User-Agent" : "azsdk-java-azure-storage-blob/12.7.0-beta.1 (11.0.6; Windows 10 10.0)",
+      "x-ms-client-request-id" : "9ece7768-c388-4c3e-806b-14d36829bedf"
+    },
+    "Response" : {
+      "x-ms-version" : "2019-12-12",
+      "Server" : "Windows-Azure-Blob/1.0 Microsoft-HTTPAPI/2.0",
+      "ETag" : "0x8D7E579E5DAE3CC",
+      "Last-Modified" : "Mon, 20 Apr 2020 22:26:40 GMT",
+      "x-ms-version-id" : "2020-04-20T22:26:40.6345676Z",
+      "retry-after" : "0",
+      "Content-Length" : "0",
+      "StatusCode" : "201",
+      "x-ms-request-id" : "44498094-901e-0066-1962-170280000000",
+      "x-ms-request-server-encrypted" : "true",
+      "Date" : "Mon, 20 Apr 2020 22:26:39 GMT",
+      "x-ms-client-request-id" : "9ece7768-c388-4c3e-806b-14d36829bedf"
+    },
+    "Exception" : null
+  }, {
+    "Method" : "PUT",
+    "Uri" : "https://blobindex1.blob.core.windows.net/jtclistblobshieroptionsmaxresults057025f0a07c7684e7/cjavabloblistblobshieroptionsmaxresults234217affa51561",
+    "Headers" : {
+      "x-ms-version" : "2019-12-12",
+      "User-Agent" : "azsdk-java-azure-storage-blob/12.7.0-beta.1 (11.0.6; Windows 10 10.0)",
+      "x-ms-client-request-id" : "01cee6fa-fdc6-45bd-aded-fc56f6866ce4"
+    },
+    "Response" : {
+      "x-ms-version" : "2019-12-12",
+      "Server" : "Windows-Azure-Blob/1.0 Microsoft-HTTPAPI/2.0",
+      "x-ms-copy-id" : "2369ee3e-c6ad-4d9a-8f49-af69f813408c",
+      "Last-Modified" : "Mon, 20 Apr 2020 22:26:41 GMT",
+      "x-ms-version-id" : "2020-04-20T22:26:41.0188404Z",
       "retry-after" : "0",
       "StatusCode" : "202",
-      "Date" : "Mon, 20 Apr 2020 21:11:43 GMT",
-      "ETag" : "0x8D7E56F6D86B9B8",
+      "Date" : "Mon, 20 Apr 2020 22:26:40 GMT",
+      "ETag" : "0x8D7E579E6155F5D",
       "Content-Length" : "0",
       "x-ms-copy-status" : "success",
-<<<<<<< HEAD
-      "x-ms-request-id" : "0ad9f951-001e-0080-5b58-17b2a6000000",
-      "x-ms-client-request-id" : "76d47900-dada-46ee-8c69-5a98f7285ad9"
-=======
-      "StatusCode" : "202",
-      "x-ms-request-id" : "86fbd765-d01e-0095-3cf2-125145000000",
-      "Date" : "Wed, 15 Apr 2020 06:52:49 GMT",
-      "x-ms-client-request-id" : "ad285df9-4fce-4b2b-8547-8f0fd31680aa"
->>>>>>> 673a3276
+      "x-ms-request-id" : "6b69d861-f01e-004f-1062-173cf4000000",
+      "x-ms-client-request-id" : "01cee6fa-fdc6-45bd-aded-fc56f6866ce4"
     },
     "Exception" : null
   }, {
     "Method" : "HEAD",
-<<<<<<< HEAD
-    "Uri" : "https://blobindex1.blob.core.windows.net/jtclistblobshieroptionsmaxresults040165d54cf72ccaf1/cjavabloblistblobshieroptionsmaxresults2841209dd69f8f8",
-    "Headers" : {
-      "x-ms-version" : "2019-12-12",
-      "User-Agent" : "azsdk-java-azure-storage-blob/12.6.0-beta.1 (11.0.6; Windows 10 10.0)",
-      "x-ms-client-request-id" : "ec61b7ba-36eb-40d7-a000-dfa767f6f139"
+    "Uri" : "https://blobindex1.blob.core.windows.net/jtclistblobshieroptionsmaxresults057025f0a07c7684e7/cjavabloblistblobshieroptionsmaxresults234217affa51561",
+    "Headers" : {
+      "x-ms-version" : "2019-12-12",
+      "User-Agent" : "azsdk-java-azure-storage-blob/12.7.0-beta.1 (11.0.6; Windows 10 10.0)",
+      "x-ms-client-request-id" : "121e520c-3f60-4852-be53-c40b46e72273"
     },
     "Response" : {
       "x-ms-is-current-version" : "true",
       "x-ms-lease-status" : "unlocked",
       "Server" : "Windows-Azure-Blob/1.0 Microsoft-HTTPAPI/2.0",
       "x-ms-lease-state" : "available",
-      "x-ms-version-id" : "2020-04-20T21:11:43.7901007Z",
-      "Last-Modified" : "Mon, 20 Apr 2020 21:11:43 GMT",
+      "x-ms-version-id" : "2020-04-20T22:26:41.0188404Z",
+      "Last-Modified" : "Mon, 20 Apr 2020 22:26:41 GMT",
       "retry-after" : "0",
       "StatusCode" : "200",
       "x-ms-blob-type" : "PageBlob",
-      "x-ms-creation-time" : "Mon, 20 Apr 2020 21:11:43 GMT",
+      "x-ms-creation-time" : "Mon, 20 Apr 2020 22:26:41 GMT",
       "Content-Length" : "512",
-      "x-ms-request-id" : "bb1add31-701e-007e-3858-17dde7000000",
+      "x-ms-request-id" : "15bef167-b01e-0085-7962-17607d000000",
       "Content-Type" : "application/octet-stream",
       "x-ms-version" : "2019-12-12",
-      "x-ms-copy-id" : "77d6ceb2-0ea9-4b27-a485-78eae5384ab6",
-      "x-ms-copy-source" : "https://blobindex1.blob.core.windows.net/jtclistblobshieroptionsmaxresults040165d54cf72ccaf1/ajavabloblistblobshieroptionsmaxresults18979487aafcf08",
+      "x-ms-copy-id" : "2369ee3e-c6ad-4d9a-8f49-af69f813408c",
+      "x-ms-copy-source" : "https://blobindex1.blob.core.windows.net/jtclistblobshieroptionsmaxresults057025f0a07c7684e7/ajavabloblistblobshieroptionsmaxresults165531d2e8c630f",
       "x-ms-blob-sequence-number" : "0",
       "x-ms-copy-progress" : "512/512",
-      "Date" : "Mon, 20 Apr 2020 21:11:48 GMT",
-      "x-ms-copy-completion-time" : "Mon, 20 Apr 2020 21:11:43 GMT",
+      "Date" : "Mon, 20 Apr 2020 22:26:46 GMT",
+      "x-ms-copy-completion-time" : "Mon, 20 Apr 2020 22:26:41 GMT",
       "Accept-Ranges" : "bytes",
       "x-ms-server-encrypted" : "true",
-      "ETag" : "0x8D7E56F6D86B9B8",
+      "ETag" : "0x8D7E579E6155F5D",
       "x-ms-copy-status" : "success",
-      "x-ms-client-request-id" : "ec61b7ba-36eb-40d7-a000-dfa767f6f139"
-=======
-    "Uri" : "https://REDACTED.blob.core.windows.net/jtclistblobshieroptionsmaxresults0601008510282be2ec/cjavabloblistblobshieroptionsmaxresults2933330739ec0bb",
-    "Headers" : {
-      "x-ms-version" : "2019-10-10",
-      "User-Agent" : "azsdk-java-azure-storage-blob/12.7.0-beta.1 (11.0.4; Windows 10 10.0)",
-      "x-ms-client-request-id" : "a2f2bfe8-d326-4156-a5ef-17ddc38bb11b"
-    },
-    "Response" : {
-      "x-ms-version" : "2019-10-10",
-      "x-ms-lease-status" : "unlocked",
-      "Server" : "Windows-Azure-Blob/1.0 Microsoft-HTTPAPI/2.0",
-      "x-ms-copy-id" : "ffc3dd8b-dcda-42dc-a451-d62ded7342c4",
-      "x-ms-lease-state" : "available",
-      "x-ms-copy-source" : "https://azstoragesdkaccount.blob.core.windows.net/jtclistblobshieroptionsmaxresults0601008510282be2ec/ajavabloblistblobshieroptionsmaxresults151789461a757e8",
-      "x-ms-blob-sequence-number" : "0",
-      "x-ms-copy-progress" : "512/512",
-      "Last-Modified" : "Wed, 15 Apr 2020 06:52:49 GMT",
+      "x-ms-client-request-id" : "121e520c-3f60-4852-be53-c40b46e72273"
+    },
+    "Exception" : null
+  }, {
+    "Method" : "PUT",
+    "Uri" : "https://blobindex1.blob.core.windows.net/jtclistblobshieroptionsmaxresults057025f0a07c7684e7/mjavabloblistblobshieroptionsmaxresults3756222e53235bb",
+    "Headers" : {
+      "x-ms-version" : "2019-12-12",
+      "User-Agent" : "azsdk-java-azure-storage-blob/12.7.0-beta.1 (11.0.6; Windows 10 10.0)",
+      "x-ms-client-request-id" : "80b6b0bb-ed0f-475b-ae37-1a88b88ad584"
+    },
+    "Response" : {
+      "x-ms-version" : "2019-12-12",
+      "Server" : "Windows-Azure-Blob/1.0 Microsoft-HTTPAPI/2.0",
+      "ETag" : "0x8D7E579E9822754",
+      "Last-Modified" : "Mon, 20 Apr 2020 22:26:46 GMT",
+      "x-ms-version-id" : "2020-04-20T22:26:46.7649131Z",
+      "retry-after" : "0",
+      "Content-Length" : "0",
+      "StatusCode" : "201",
+      "x-ms-request-id" : "5f8e9603-e01e-000e-3c62-176410000000",
+      "x-ms-request-server-encrypted" : "true",
+      "Date" : "Mon, 20 Apr 2020 22:26:46 GMT",
+      "x-ms-client-request-id" : "80b6b0bb-ed0f-475b-ae37-1a88b88ad584"
+    },
+    "Exception" : null
+  }, {
+    "Method" : "PUT",
+    "Uri" : "https://blobindex1.blob.core.windows.net/jtclistblobshieroptionsmaxresults057025f0a07c7684e7/tjavabloblistblobshieroptionsmaxresults434305bc281f315",
+    "Headers" : {
+      "x-ms-version" : "2019-12-12",
+      "User-Agent" : "azsdk-java-azure-storage-blob/12.7.0-beta.1 (11.0.6; Windows 10 10.0)",
+      "x-ms-client-request-id" : "a4da2b4c-ebe8-4bf5-a8ae-7c318b83b4b2"
+    },
+    "Response" : {
+      "x-ms-version" : "2019-12-12",
+      "Server" : "Windows-Azure-Blob/1.0 Microsoft-HTTPAPI/2.0",
+      "ETag" : "0x8D7E579E9B6D577",
+      "Last-Modified" : "Mon, 20 Apr 2020 22:26:47 GMT",
+      "x-ms-version-id" : "2020-04-20T22:26:47.1091575Z",
+      "retry-after" : "0",
+      "Content-Length" : "0",
+      "StatusCode" : "201",
+      "x-ms-request-id" : "592373b2-d01e-0015-5362-175a13000000",
+      "x-ms-request-server-encrypted" : "true",
+      "Date" : "Mon, 20 Apr 2020 22:26:46 GMT",
+      "x-ms-client-request-id" : "a4da2b4c-ebe8-4bf5-a8ae-7c318b83b4b2"
+    },
+    "Exception" : null
+  }, {
+    "Method" : "PUT",
+    "Uri" : "https://blobindex1.blob.core.windows.net/jtclistblobshieroptionsmaxresults057025f0a07c7684e7/ujavabloblistblobshieroptionsmaxresults50581109e01df0e?blockid=NTIxOGFiNjgtNzgzZC00MDhmLWI3MmMtNjE0OWQyNjVjNTli&comp=block",
+    "Headers" : {
+      "x-ms-version" : "2019-12-12",
+      "User-Agent" : "azsdk-java-azure-storage-blob/12.7.0-beta.1 (11.0.6; Windows 10 10.0)",
+      "x-ms-client-request-id" : "67067fd3-ea36-4e54-9463-e7f6f15f3d62",
+      "Content-Type" : "application/octet-stream"
+    },
+    "Response" : {
+      "x-ms-version" : "2019-12-12",
+      "Server" : "Windows-Azure-Blob/1.0 Microsoft-HTTPAPI/2.0",
+      "x-ms-content-crc64" : "6RYQPwaVsyQ=",
+      "retry-after" : "0",
+      "Content-Length" : "0",
+      "StatusCode" : "201",
+      "x-ms-request-id" : "70b8c4f9-301e-0050-1562-178ff0000000",
+      "x-ms-request-server-encrypted" : "true",
+      "Date" : "Mon, 20 Apr 2020 22:26:46 GMT",
+      "x-ms-client-request-id" : "67067fd3-ea36-4e54-9463-e7f6f15f3d62"
+    },
+    "Exception" : null
+  }, {
+    "Method" : "PUT",
+    "Uri" : "https://blobindex1.blob.core.windows.net/jtclistblobshieroptionsmaxresults057025f0a07c7684e7/ajavabloblistblobshieroptionsmaxresults165531d2e8c630f?comp=snapshot",
+    "Headers" : {
+      "x-ms-version" : "2019-12-12",
+      "User-Agent" : "azsdk-java-azure-storage-blob/12.7.0-beta.1 (11.0.6; Windows 10 10.0)",
+      "x-ms-client-request-id" : "9a225b18-373a-426e-a033-dff167b46119"
+    },
+    "Response" : {
+      "x-ms-version" : "2019-12-12",
+      "Server" : "Windows-Azure-Blob/1.0 Microsoft-HTTPAPI/2.0",
+      "Last-Modified" : "Mon, 20 Apr 2020 22:26:40 GMT",
+      "x-ms-version-id" : "2020-04-20T22:26:47.9077195Z",
+      "retry-after" : "0",
+      "StatusCode" : "201",
+      "x-ms-request-server-encrypted" : "false",
+      "Date" : "Mon, 20 Apr 2020 22:26:47 GMT",
+      "x-ms-snapshot" : "2020-04-20T22:26:47.9067195Z",
+      "ETag" : "0x8D7E579E5DAE3CC",
+      "Content-Length" : "0",
+      "x-ms-request-id" : "f7ac4191-601e-0086-3d62-178119000000",
+      "x-ms-client-request-id" : "9a225b18-373a-426e-a033-dff167b46119"
+    },
+    "Exception" : null
+  }, {
+    "Method" : "GET",
+    "Uri" : "https://blobindex1.blob.core.windows.net/jtclistblobshieroptionsmaxresults057025f0a07c7684e7?delimiter=&maxresults=1&include=copy%2cuncommittedblobs&restype=container&comp=list",
+    "Headers" : {
+      "x-ms-version" : "2019-12-12",
+      "User-Agent" : "azsdk-java-azure-storage-blob/12.7.0-beta.1 (11.0.6; Windows 10 10.0)",
+      "x-ms-client-request-id" : "8665a20f-7ebf-4ac8-9a85-f48141073ad9"
+    },
+    "Response" : {
+      "Transfer-Encoding" : "chunked",
+      "x-ms-version" : "2019-12-12",
+      "Server" : "Windows-Azure-Blob/1.0 Microsoft-HTTPAPI/2.0",
       "retry-after" : "0",
       "StatusCode" : "200",
-      "Date" : "Wed, 15 Apr 2020 06:52:53 GMT",
-      "x-ms-blob-type" : "PageBlob",
-      "x-ms-copy-completion-time" : "Wed, 15 Apr 2020 06:52:49 GMT",
-      "Accept-Ranges" : "bytes",
-      "x-ms-server-encrypted" : "true",
-      "ETag" : "0x8D7E1099C92E6D6",
-      "x-ms-creation-time" : "Wed, 15 Apr 2020 06:52:49 GMT",
-      "Content-Length" : "512",
-      "x-ms-copy-status" : "success",
-      "x-ms-request-id" : "9b3727a7-201e-012e-41f2-12f6e4000000",
-      "x-ms-client-request-id" : "a2f2bfe8-d326-4156-a5ef-17ddc38bb11b",
-      "Content-Type" : "application/octet-stream"
->>>>>>> 673a3276
-    },
-    "Exception" : null
-  }, {
-    "Method" : "PUT",
-<<<<<<< HEAD
-    "Uri" : "https://blobindex1.blob.core.windows.net/jtclistblobshieroptionsmaxresults040165d54cf72ccaf1/mjavabloblistblobshieroptionsmaxresults399757a4201e5aa",
-    "Headers" : {
-      "x-ms-version" : "2019-12-12",
-      "User-Agent" : "azsdk-java-azure-storage-blob/12.6.0-beta.1 (11.0.6; Windows 10 10.0)",
-      "x-ms-client-request-id" : "b9110691-e961-49df-955e-97936204be39"
-    },
-    "Response" : {
-      "x-ms-version" : "2019-12-12",
-      "Server" : "Windows-Azure-Blob/1.0 Microsoft-HTTPAPI/2.0",
-      "ETag" : "0x8D7E56F70F33379",
-      "Last-Modified" : "Mon, 20 Apr 2020 21:11:49 GMT",
-      "x-ms-version-id" : "2020-04-20T21:11:49.5331705Z",
-      "retry-after" : "0",
-      "Content-Length" : "0",
-      "StatusCode" : "201",
-      "x-ms-request-id" : "4c6aaf1d-c01e-0054-5a58-1702f7000000",
-      "x-ms-request-server-encrypted" : "true",
-      "Date" : "Mon, 20 Apr 2020 21:11:48 GMT",
-      "x-ms-client-request-id" : "b9110691-e961-49df-955e-97936204be39"
-=======
-    "Uri" : "https://REDACTED.blob.core.windows.net/jtclistblobshieroptionsmaxresults0601008510282be2ec/mjavabloblistblobshieroptionsmaxresults3050919343a8935",
-    "Headers" : {
-      "x-ms-version" : "2019-10-10",
-      "User-Agent" : "azsdk-java-azure-storage-blob/12.7.0-beta.1 (11.0.4; Windows 10 10.0)",
-      "x-ms-client-request-id" : "d833e20b-ed1a-4e85-97dd-0277984fb3de"
-    },
-    "Response" : {
-      "x-ms-version" : "2019-10-10",
-      "Server" : "Windows-Azure-Blob/1.0 Microsoft-HTTPAPI/2.0",
-      "ETag" : "0x8D7E1099F9FA8F2",
-      "Last-Modified" : "Wed, 15 Apr 2020 06:52:54 GMT",
-      "retry-after" : "0",
-      "Content-Length" : "0",
-      "StatusCode" : "201",
-      "x-ms-request-id" : "86fbe4ec-d01e-0095-48f2-125145000000",
-      "x-ms-request-server-encrypted" : "true",
-      "Date" : "Wed, 15 Apr 2020 06:52:54 GMT",
-      "x-ms-client-request-id" : "d833e20b-ed1a-4e85-97dd-0277984fb3de"
->>>>>>> 673a3276
-    },
-    "Exception" : null
-  }, {
-    "Method" : "PUT",
-<<<<<<< HEAD
-    "Uri" : "https://blobindex1.blob.core.windows.net/jtclistblobshieroptionsmaxresults040165d54cf72ccaf1/tjavabloblistblobshieroptionsmaxresults46352602ef6939c",
-    "Headers" : {
-      "x-ms-version" : "2019-12-12",
-      "User-Agent" : "azsdk-java-azure-storage-blob/12.6.0-beta.1 (11.0.6; Windows 10 10.0)",
-      "x-ms-client-request-id" : "0956b4fa-11e9-422b-89cd-6de5a14e077a"
-    },
-    "Response" : {
-      "x-ms-version" : "2019-12-12",
-      "Server" : "Windows-Azure-Blob/1.0 Microsoft-HTTPAPI/2.0",
-      "ETag" : "0x8D7E56F713E53E4",
-      "Last-Modified" : "Mon, 20 Apr 2020 21:11:50 GMT",
-      "x-ms-version-id" : "2020-04-20T21:11:50.0255204Z",
-      "retry-after" : "0",
-      "Content-Length" : "0",
-      "StatusCode" : "201",
-      "x-ms-request-id" : "31b445e0-e01e-007c-5658-17635f000000",
-      "x-ms-request-server-encrypted" : "true",
-      "Date" : "Mon, 20 Apr 2020 21:11:49 GMT",
-      "x-ms-client-request-id" : "0956b4fa-11e9-422b-89cd-6de5a14e077a"
-    },
-    "Exception" : null
-  }, {
-    "Method" : "PUT",
-    "Uri" : "https://blobindex1.blob.core.windows.net/jtclistblobshieroptionsmaxresults040165d54cf72ccaf1/ujavabloblistblobshieroptionsmaxresults58756479e195dda?blockid=Mjc0MGNmZWYtYWVhYi00NzE5LWIzNjktYTAxZmIyMTZmYTMy&comp=block",
-    "Headers" : {
-      "x-ms-version" : "2019-12-12",
-      "User-Agent" : "azsdk-java-azure-storage-blob/12.6.0-beta.1 (11.0.6; Windows 10 10.0)",
-      "x-ms-client-request-id" : "2395aa6d-4be7-4e84-9cba-d26e73c9b5c9",
-      "Content-Type" : "application/octet-stream"
-    },
-    "Response" : {
-      "x-ms-version" : "2019-12-12",
-=======
-    "Uri" : "https://REDACTED.blob.core.windows.net/jtclistblobshieroptionsmaxresults0601008510282be2ec/ujavabloblistblobshieroptionsmaxresults4384065e00df371?blockid=YTNiNTNiMGEtYmIwZS00MTM5LTg4ZjgtNWZiYWUxNTI4OGQ1&comp=block",
-    "Headers" : {
-      "x-ms-version" : "2019-10-10",
-      "User-Agent" : "azsdk-java-azure-storage-blob/12.7.0-beta.1 (11.0.4; Windows 10 10.0)",
-      "x-ms-client-request-id" : "baa5e29e-fba1-421c-9a7c-86c2babc511f",
-      "Content-Type" : "application/octet-stream"
-    },
-    "Response" : {
-      "x-ms-version" : "2019-10-10",
->>>>>>> 673a3276
-      "Server" : "Windows-Azure-Blob/1.0 Microsoft-HTTPAPI/2.0",
-      "x-ms-content-crc64" : "6RYQPwaVsyQ=",
-      "retry-after" : "0",
-      "Content-Length" : "0",
-      "StatusCode" : "201",
-<<<<<<< HEAD
-      "x-ms-request-id" : "ef021945-301e-0022-0258-1788bf000000",
-      "x-ms-request-server-encrypted" : "true",
-      "Date" : "Mon, 20 Apr 2020 21:11:49 GMT",
-      "x-ms-client-request-id" : "2395aa6d-4be7-4e84-9cba-d26e73c9b5c9"
-=======
-      "x-ms-request-id" : "9b3727f1-201e-012e-02f2-12f6e4000000",
-      "x-ms-request-server-encrypted" : "true",
-      "Date" : "Wed, 15 Apr 2020 06:52:53 GMT",
-      "x-ms-client-request-id" : "baa5e29e-fba1-421c-9a7c-86c2babc511f"
->>>>>>> 673a3276
-    },
-    "Exception" : null
-  }, {
-    "Method" : "PUT",
-<<<<<<< HEAD
-    "Uri" : "https://blobindex1.blob.core.windows.net/jtclistblobshieroptionsmaxresults040165d54cf72ccaf1/ajavabloblistblobshieroptionsmaxresults18979487aafcf08?comp=snapshot",
-    "Headers" : {
-      "x-ms-version" : "2019-12-12",
-      "User-Agent" : "azsdk-java-azure-storage-blob/12.6.0-beta.1 (11.0.6; Windows 10 10.0)",
-      "x-ms-client-request-id" : "d685224f-61ba-41ad-8318-88ec94f9c98f"
-    },
-    "Response" : {
-      "x-ms-version" : "2019-12-12",
-      "Server" : "Windows-Azure-Blob/1.0 Microsoft-HTTPAPI/2.0",
-      "Last-Modified" : "Mon, 20 Apr 2020 21:11:43 GMT",
-      "x-ms-version-id" : "2020-04-20T21:11:50.7490323Z",
-=======
-    "Uri" : "https://REDACTED.blob.core.windows.net/jtclistblobshieroptionsmaxresults0601008510282be2ec/ajavabloblistblobshieroptionsmaxresults151789461a757e8?comp=snapshot",
-    "Headers" : {
-      "x-ms-version" : "2019-10-10",
-      "User-Agent" : "azsdk-java-azure-storage-blob/12.7.0-beta.1 (11.0.4; Windows 10 10.0)",
-      "x-ms-client-request-id" : "e66a9d79-d47e-48d4-99cd-4954604c5b63"
-    },
-    "Response" : {
-      "x-ms-version" : "2019-10-10",
-      "x-ms-snapshot" : "2020-04-15T06:52:54.6511830Z",
-      "Server" : "Windows-Azure-Blob/1.0 Microsoft-HTTPAPI/2.0",
-      "ETag" : "0x8D7E1099C841642",
-      "Last-Modified" : "Wed, 15 Apr 2020 06:52:49 GMT",
->>>>>>> 673a3276
-      "retry-after" : "0",
-      "StatusCode" : "201",
-<<<<<<< HEAD
-      "x-ms-request-server-encrypted" : "false",
-      "Date" : "Mon, 20 Apr 2020 21:11:50 GMT",
-      "x-ms-snapshot" : "2020-04-20T21:11:50.7480323Z",
-      "ETag" : "0x8D7E56F6D4B2C7D",
-      "Content-Length" : "0",
-      "x-ms-request-id" : "1f4bf80c-d01e-0005-3c58-179f7b000000",
-      "x-ms-client-request-id" : "d685224f-61ba-41ad-8318-88ec94f9c98f"
-=======
-      "x-ms-request-id" : "86fbe549-d01e-0095-1ef2-125145000000",
-      "x-ms-request-server-encrypted" : "false",
-      "Date" : "Wed, 15 Apr 2020 06:52:54 GMT",
-      "x-ms-client-request-id" : "e66a9d79-d47e-48d4-99cd-4954604c5b63"
->>>>>>> 673a3276
+      "x-ms-request-id" : "b4948906-501e-009d-7062-17bf1a000000",
+      "Body" : "﻿<?xml version=\"1.0\" encoding=\"utf-8\"?><EnumerationResults ServiceEndpoint=\"https://blobindex1.blob.core.windows.net/\" ContainerName=\"jtclistblobshieroptionsmaxresults057025f0a07c7684e7\"><MaxResults>1</MaxResults><Blobs><Blob><Name>ajavabloblistblobshieroptionsmaxresults165531d2e8c630f</Name><VersionId>2020-04-20T22:26:47.9077195Z</VersionId><IsCurrentVersion>true</IsCurrentVersion><Properties><Creation-Time>Mon, 20 Apr 2020 22:26:40 GMT</Creation-Time><Last-Modified>Mon, 20 Apr 2020 22:26:40 GMT</Last-Modified><Etag>0x8D7E579E5DAE3CC</Etag><Content-Length>512</Content-Length><Content-Type>application/octet-stream</Content-Type><Content-Encoding /><Content-Language /><Content-CRC64 /><Content-MD5 /><Cache-Control /><Content-Disposition /><x-ms-blob-sequence-number>0</x-ms-blob-sequence-number><BlobType>PageBlob</BlobType><LeaseStatus>unlocked</LeaseStatus><LeaseState>available</LeaseState><ServerEncrypted>true</ServerEncrypted></Properties></Blob></Blobs><NextMarker>2!132!MDAwMDU0IWNqYXZhYmxvYmxpc3RibG9ic2hpZXJvcHRpb25zbWF4cmVzdWx0czIzNDIxN2FmZmE1MTU2MSEwMDAwMjghOTk5OS0xMi0zMVQyMzo1OTo1OS45OTk5OTk5WiE-</NextMarker></EnumerationResults>",
+      "Date" : "Mon, 20 Apr 2020 22:26:47 GMT",
+      "x-ms-client-request-id" : "8665a20f-7ebf-4ac8-9a85-f48141073ad9",
+      "Content-Type" : "application/xml"
     },
     "Exception" : null
   }, {
     "Method" : "GET",
-<<<<<<< HEAD
-    "Uri" : "https://blobindex1.blob.core.windows.net/jtclistblobshieroptionsmaxresults040165d54cf72ccaf1?delimiter=&maxresults=1&include=copy%2cuncommittedblobs&restype=container&comp=list",
-    "Headers" : {
-      "x-ms-version" : "2019-12-12",
-      "User-Agent" : "azsdk-java-azure-storage-blob/12.6.0-beta.1 (11.0.6; Windows 10 10.0)",
-      "x-ms-client-request-id" : "e6ea8467-712a-43ad-9552-6d26f9bfed0d"
+    "Uri" : "https://blobindex1.blob.core.windows.net?prefix=jtclistblobshieroptionsmaxresults&comp=list",
+    "Headers" : {
+      "x-ms-version" : "2019-12-12",
+      "User-Agent" : "azsdk-java-azure-storage-blob/12.7.0-beta.1 (11.0.6; Windows 10 10.0)",
+      "x-ms-client-request-id" : "579fab08-00f4-43f0-ba77-bad254365994"
     },
     "Response" : {
       "Transfer-Encoding" : "chunked",
@@ -368,111 +230,32 @@
       "Server" : "Windows-Azure-Blob/1.0 Microsoft-HTTPAPI/2.0",
       "retry-after" : "0",
       "StatusCode" : "200",
-      "x-ms-request-id" : "f5d33e24-a01e-0030-0558-17f36f000000",
-      "Body" : "﻿<?xml version=\"1.0\" encoding=\"utf-8\"?><EnumerationResults ServiceEndpoint=\"https://blobindex1.blob.core.windows.net/\" ContainerName=\"jtclistblobshieroptionsmaxresults040165d54cf72ccaf1\"><MaxResults>1</MaxResults><Blobs><Blob><Name>ajavabloblistblobshieroptionsmaxresults18979487aafcf08</Name><VersionId>2020-04-20T21:11:50.7490323Z</VersionId><IsCurrentVersion>true</IsCurrentVersion><Properties><Creation-Time>Mon, 20 Apr 2020 21:11:43 GMT</Creation-Time><Last-Modified>Mon, 20 Apr 2020 21:11:43 GMT</Last-Modified><Etag>0x8D7E56F6D4B2C7D</Etag><Content-Length>512</Content-Length><Content-Type>application/octet-stream</Content-Type><Content-Encoding /><Content-Language /><Content-CRC64 /><Content-MD5 /><Cache-Control /><Content-Disposition /><x-ms-blob-sequence-number>0</x-ms-blob-sequence-number><BlobType>PageBlob</BlobType><LeaseStatus>unlocked</LeaseStatus><LeaseState>available</LeaseState><ServerEncrypted>true</ServerEncrypted></Properties></Blob></Blobs><NextMarker>2!132!MDAwMDU0IWNqYXZhYmxvYmxpc3RibG9ic2hpZXJvcHRpb25zbWF4cmVzdWx0czI4NDEyMDlkZDY5ZjhmOCEwMDAwMjghOTk5OS0xMi0zMVQyMzo1OTo1OS45OTk5OTk5WiE-</NextMarker></EnumerationResults>",
-      "Date" : "Mon, 20 Apr 2020 21:11:50 GMT",
-      "x-ms-client-request-id" : "e6ea8467-712a-43ad-9552-6d26f9bfed0d",
-=======
-    "Uri" : "https://REDACTED.blob.core.windows.net/jtclistblobshieroptionsmaxresults0601008510282be2ec?delimiter=&maxresults=1&include=copy%2cuncommittedblobs&restype=container&comp=list",
-    "Headers" : {
-      "x-ms-version" : "2019-10-10",
-      "User-Agent" : "azsdk-java-azure-storage-blob/12.7.0-beta.1 (11.0.4; Windows 10 10.0)",
-      "x-ms-client-request-id" : "9e594f7e-4907-401c-801d-5fae33090f1f"
-    },
-    "Response" : {
-      "Transfer-Encoding" : "chunked",
-      "x-ms-version" : "2019-10-10",
-      "Server" : "Windows-Azure-Blob/1.0 Microsoft-HTTPAPI/2.0",
-      "retry-after" : "0",
-      "StatusCode" : "200",
-      "x-ms-request-id" : "9b372832-201e-012e-41f2-12f6e4000000",
-      "Body" : "﻿<?xml version=\"1.0\" encoding=\"utf-8\"?><EnumerationResults ServiceEndpoint=\"https://azstoragesdkaccount.blob.core.windows.net/\" ContainerName=\"jtclistblobshieroptionsmaxresults0601008510282be2ec\"><MaxResults>1</MaxResults><Blobs><Blob><Name>ajavabloblistblobshieroptionsmaxresults151789461a757e8</Name><Properties><Creation-Time>Wed, 15 Apr 2020 06:52:49 GMT</Creation-Time><Last-Modified>Wed, 15 Apr 2020 06:52:49 GMT</Last-Modified><Etag>0x8D7E1099C841642</Etag><Content-Length>512</Content-Length><Content-Type>application/octet-stream</Content-Type><Content-Encoding /><Content-Language /><Content-CRC64 /><Content-MD5 /><Cache-Control /><Content-Disposition /><x-ms-blob-sequence-number>0</x-ms-blob-sequence-number><BlobType>PageBlob</BlobType><LeaseStatus>unlocked</LeaseStatus><LeaseState>available</LeaseState><ServerEncrypted>true</ServerEncrypted></Properties></Blob></Blobs><NextMarker>2!132!MDAwMDU0IWNqYXZhYmxvYmxpc3RibG9ic2hpZXJvcHRpb25zbWF4cmVzdWx0czI5MzMzMzA3MzllYzBiYiEwMDAwMjghOTk5OS0xMi0zMVQyMzo1OTo1OS45OTk5OTk5WiE-</NextMarker></EnumerationResults>",
-      "Date" : "Wed, 15 Apr 2020 06:52:53 GMT",
-      "x-ms-client-request-id" : "9e594f7e-4907-401c-801d-5fae33090f1f",
->>>>>>> 673a3276
+      "x-ms-request-id" : "28e2bed3-101e-009c-4862-17e0c6000000",
+      "Body" : "﻿<?xml version=\"1.0\" encoding=\"utf-8\"?><EnumerationResults ServiceEndpoint=\"https://blobindex1.blob.core.windows.net/\"><Prefix>jtclistblobshieroptionsmaxresults</Prefix><Containers><Container><Name>jtclistblobshieroptionsmaxresults057025f0a07c7684e7</Name><Properties><Last-Modified>Mon, 20 Apr 2020 22:26:40 GMT</Last-Modified><Etag>\"0x8D7E579E591F24A\"</Etag><LeaseStatus>unlocked</LeaseStatus><LeaseState>available</LeaseState><DefaultEncryptionScope>$account-encryption-key</DefaultEncryptionScope><DenyEncryptionScopeOverride>false</DenyEncryptionScopeOverride><HasImmutabilityPolicy>false</HasImmutabilityPolicy><HasLegalHold>false</HasLegalHold></Properties></Container></Containers><NextMarker /></EnumerationResults>",
+      "Date" : "Mon, 20 Apr 2020 22:26:48 GMT",
+      "x-ms-client-request-id" : "579fab08-00f4-43f0-ba77-bad254365994",
       "Content-Type" : "application/xml"
     },
     "Exception" : null
   }, {
-    "Method" : "GET",
-<<<<<<< HEAD
-    "Uri" : "https://blobindex1.blob.core.windows.net?prefix=jtclistblobshieroptionsmaxresults&comp=list",
-    "Headers" : {
-      "x-ms-version" : "2019-12-12",
-      "User-Agent" : "azsdk-java-azure-storage-blob/12.6.0-beta.1 (11.0.6; Windows 10 10.0)",
-      "x-ms-client-request-id" : "dbfb4cd0-d0f1-48e9-8ef1-29fd2bbdb032"
-    },
-    "Response" : {
-      "Transfer-Encoding" : "chunked",
-      "x-ms-version" : "2019-12-12",
-      "Server" : "Windows-Azure-Blob/1.0 Microsoft-HTTPAPI/2.0",
-      "retry-after" : "0",
-      "StatusCode" : "200",
-      "x-ms-request-id" : "31b4470d-e01e-007c-5958-17635f000000",
-      "Body" : "﻿<?xml version=\"1.0\" encoding=\"utf-8\"?><EnumerationResults ServiceEndpoint=\"https://blobindex1.blob.core.windows.net/\"><Prefix>jtclistblobshieroptionsmaxresults</Prefix><Containers><Container><Name>jtclistblobshieroptionsmaxresults040165d54cf72ccaf1</Name><Properties><Last-Modified>Mon, 20 Apr 2020 21:11:42 GMT</Last-Modified><Etag>\"0x8D7E56F6CFFA046\"</Etag><LeaseStatus>unlocked</LeaseStatus><LeaseState>available</LeaseState><DefaultEncryptionScope>$account-encryption-key</DefaultEncryptionScope><DenyEncryptionScopeOverride>false</DenyEncryptionScopeOverride><HasImmutabilityPolicy>false</HasImmutabilityPolicy><HasLegalHold>false</HasLegalHold></Properties></Container></Containers><NextMarker /></EnumerationResults>",
-      "Date" : "Mon, 20 Apr 2020 21:11:51 GMT",
-      "x-ms-client-request-id" : "dbfb4cd0-d0f1-48e9-8ef1-29fd2bbdb032",
-=======
-    "Uri" : "https://REDACTED.blob.core.windows.net?prefix=jtclistblobshieroptionsmaxresults&comp=list",
-    "Headers" : {
-      "x-ms-version" : "2019-10-10",
-      "User-Agent" : "azsdk-java-azure-storage-blob/12.7.0-beta.1 (11.0.4; Windows 10 10.0)",
-      "x-ms-client-request-id" : "b2b2c098-9792-438d-97a8-c09f87159e78"
-    },
-    "Response" : {
-      "Transfer-Encoding" : "chunked",
-      "x-ms-version" : "2019-10-10",
-      "Server" : "Windows-Azure-Blob/1.0 Microsoft-HTTPAPI/2.0",
-      "retry-after" : "0",
-      "StatusCode" : "200",
-      "x-ms-request-id" : "86fbe599-d01e-0095-62f2-125145000000",
-      "Body" : "﻿<?xml version=\"1.0\" encoding=\"utf-8\"?><EnumerationResults ServiceEndpoint=\"https://azstoragesdkaccount.blob.core.windows.net/\"><Prefix>jtclistblobshieroptionsmaxresults</Prefix><Containers><Container><Name>jtclistblobshieroptionsmaxresults0601008510282be2ec</Name><Properties><Last-Modified>Wed, 15 Apr 2020 06:52:49 GMT</Last-Modified><Etag>\"0x8D7E1099C7D1627\"</Etag><LeaseStatus>unlocked</LeaseStatus><LeaseState>available</LeaseState><DefaultEncryptionScope>$account-encryption-key</DefaultEncryptionScope><DenyEncryptionScopeOverride>false</DenyEncryptionScopeOverride><HasImmutabilityPolicy>false</HasImmutabilityPolicy><HasLegalHold>false</HasLegalHold></Properties></Container></Containers><NextMarker /></EnumerationResults>",
-      "Date" : "Wed, 15 Apr 2020 06:52:54 GMT",
-      "x-ms-client-request-id" : "b2b2c098-9792-438d-97a8-c09f87159e78",
->>>>>>> 673a3276
-      "Content-Type" : "application/xml"
-    },
-    "Exception" : null
-  }, {
     "Method" : "DELETE",
-<<<<<<< HEAD
-    "Uri" : "https://blobindex1.blob.core.windows.net/jtclistblobshieroptionsmaxresults040165d54cf72ccaf1?restype=container",
-    "Headers" : {
-      "x-ms-version" : "2019-12-12",
-      "User-Agent" : "azsdk-java-azure-storage-blob/12.6.0-beta.1 (11.0.6; Windows 10 10.0)",
-      "x-ms-client-request-id" : "51ec2dcc-dbd3-47e2-bef5-70124a9e9997"
-    },
-    "Response" : {
-      "x-ms-version" : "2019-12-12",
-=======
-    "Uri" : "https://REDACTED.blob.core.windows.net/jtclistblobshieroptionsmaxresults0601008510282be2ec?restype=container",
-    "Headers" : {
-      "x-ms-version" : "2019-10-10",
-      "User-Agent" : "azsdk-java-azure-storage-blob/12.7.0-beta.1 (11.0.4; Windows 10 10.0)",
-      "x-ms-client-request-id" : "2888a681-f3be-45bc-ba6e-9b54f722d283"
-    },
-    "Response" : {
-      "x-ms-version" : "2019-10-10",
->>>>>>> 673a3276
+    "Uri" : "https://blobindex1.blob.core.windows.net/jtclistblobshieroptionsmaxresults057025f0a07c7684e7?restype=container",
+    "Headers" : {
+      "x-ms-version" : "2019-12-12",
+      "User-Agent" : "azsdk-java-azure-storage-blob/12.7.0-beta.1 (11.0.6; Windows 10 10.0)",
+      "x-ms-client-request-id" : "e7cb4784-85bc-408c-bb1d-34bf2ba06e25"
+    },
+    "Response" : {
+      "x-ms-version" : "2019-12-12",
       "Server" : "Windows-Azure-Blob/1.0 Microsoft-HTTPAPI/2.0",
       "retry-after" : "0",
       "Content-Length" : "0",
       "StatusCode" : "202",
-<<<<<<< HEAD
-      "x-ms-request-id" : "d4faa1f2-001e-0006-1f58-177e1f000000",
-      "Date" : "Mon, 20 Apr 2020 21:11:51 GMT",
-      "x-ms-client-request-id" : "51ec2dcc-dbd3-47e2-bef5-70124a9e9997"
+      "x-ms-request-id" : "9345b5f6-a01e-0052-0162-173148000000",
+      "Date" : "Mon, 20 Apr 2020 22:26:48 GMT",
+      "x-ms-client-request-id" : "e7cb4784-85bc-408c-bb1d-34bf2ba06e25"
     },
     "Exception" : null
   } ],
-  "variables" : [ "jtclistblobshieroptionsmaxresults040165d54cf72ccaf1", "javabloblistblobshieroptionsmaxresults18979487aafcf08", "javabloblistblobshieroptionsmaxresults2841209dd69f8f8", "javabloblistblobshieroptionsmaxresults399757a4201e5aa", "javabloblistblobshieroptionsmaxresults46352602ef6939c", "javabloblistblobshieroptionsmaxresults58756479e195dda", "2740cfef-aeab-4719-b369-a01fb216fa32" ]
-=======
-      "x-ms-request-id" : "9b37285b-201e-012e-65f2-12f6e4000000",
-      "Date" : "Wed, 15 Apr 2020 06:52:54 GMT",
-      "x-ms-client-request-id" : "2888a681-f3be-45bc-ba6e-9b54f722d283"
-    },
-    "Exception" : null
-  } ],
-  "variables" : [ "jtclistblobshieroptionsmaxresults0601008510282be2ec", "javabloblistblobshieroptionsmaxresults151789461a757e8", "javabloblistblobshieroptionsmaxresults2933330739ec0bb", "javabloblistblobshieroptionsmaxresults3050919343a8935", "javabloblistblobshieroptionsmaxresults4384065e00df371", "a3b53b0a-bb0e-4139-88f8-5fbae15288d5" ]
->>>>>>> 673a3276
+  "variables" : [ "jtclistblobshieroptionsmaxresults057025f0a07c7684e7", "javabloblistblobshieroptionsmaxresults165531d2e8c630f", "javabloblistblobshieroptionsmaxresults234217affa51561", "javabloblistblobshieroptionsmaxresults3756222e53235bb", "javabloblistblobshieroptionsmaxresults434305bc281f315", "javabloblistblobshieroptionsmaxresults50581109e01df0e", "5218ab68-783d-408f-b72c-6149d265c59b" ]
 }