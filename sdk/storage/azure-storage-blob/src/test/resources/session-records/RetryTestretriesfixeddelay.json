{
  "networkCallRecords" : [ {
    "Method" : "PUT",
<<<<<<< HEAD
    "Uri" : "https://jaschrepragrs.blob.core.windows.net/jtcretriesfixeddelay0retrytestretriesfixeddelay2d1508873252?restype=container",
    "Headers" : {
      "x-ms-version" : "2019-02-02",
      "User-Agent" : "azsdk-java-azure-storage-blob/12.0.0-preview.3 1.8.0_221; Windows 10 10.0",
      "x-ms-client-request-id" : "e0ef4edf-e6b3-4856-9d1d-23597f516ebb"
=======
    "Uri" : "https://azstoragesdkaccount.blob.core.windows.net/jtcretriesfixeddelay0retrytestretriesfixeddelay9b5720605d27?restype=container",
    "Headers" : {
      "x-ms-version" : "2019-02-02",
      "User-Agent" : "azsdk-java-azure-storage-blob/12.0.0-preview.3 1.8.0_212; Windows 10 10.0",
      "x-ms-client-request-id" : "24aa08d7-217a-440b-a0dd-e348ae6d3a4d"
>>>>>>> a55d5dd9
    },
    "Response" : {
      "x-ms-version" : "2019-02-02",
      "Server" : "Windows-Azure-Blob/1.0 Microsoft-HTTPAPI/2.0",
<<<<<<< HEAD
      "ETag" : "\"0x8D7325167F60CD2\"",
      "Last-Modified" : "Thu, 05 Sep 2019 22:35:51 GMT",
      "retry-after" : "0",
      "Content-Length" : "0",
      "StatusCode" : "201",
      "x-ms-request-id" : "bfec7e76-901e-0044-713a-643cc7000000",
      "Date" : "Thu, 05 Sep 2019 22:35:50 GMT",
      "x-ms-client-request-id" : "e0ef4edf-e6b3-4856-9d1d-23597f516ebb"
=======
      "ETag" : "\"0x8D732FDF643D0EE\"",
      "Last-Modified" : "Fri, 06 Sep 2019 19:11:03 GMT",
      "retry-after" : "0",
      "Content-Length" : "0",
      "StatusCode" : "201",
      "x-ms-request-id" : "8f76a575-401e-003a-25e6-6473d5000000",
      "Date" : "Fri, 06 Sep 2019 19:11:03 GMT",
      "x-ms-client-request-id" : "24aa08d7-217a-440b-a0dd-e348ae6d3a4d"
>>>>>>> a55d5dd9
    },
    "Exception" : null
  }, {
    "Method" : "GET",
<<<<<<< HEAD
    "Uri" : "https://jaschrepragrs.blob.core.windows.net?prefix=jtcretriesfixeddelay&comp=list",
    "Headers" : {
      "x-ms-version" : "2019-02-02",
      "User-Agent" : "azsdk-java-azure-storage-blob/12.0.0-preview.3 1.8.0_221; Windows 10 10.0",
      "x-ms-client-request-id" : "3dfa30ea-da6b-41cc-83e4-2ffddbf9337a"
=======
    "Uri" : "https://azstoragesdkaccount.blob.core.windows.net?prefix=jtcretriesfixeddelay&comp=list",
    "Headers" : {
      "x-ms-version" : "2019-02-02",
      "User-Agent" : "azsdk-java-azure-storage-blob/12.0.0-preview.3 1.8.0_212; Windows 10 10.0",
      "x-ms-client-request-id" : "c0683a18-9432-4e60-885b-bf46493eef31"
>>>>>>> a55d5dd9
    },
    "Response" : {
      "Transfer-Encoding" : "chunked",
      "x-ms-version" : "2019-02-02",
      "Server" : "Windows-Azure-Blob/1.0 Microsoft-HTTPAPI/2.0",
      "retry-after" : "0",
      "StatusCode" : "200",
<<<<<<< HEAD
      "x-ms-request-id" : "bfec814d-901e-0044-0f3a-643cc7000000",
      "Body" : "﻿<?xml version=\"1.0\" encoding=\"utf-8\"?><EnumerationResults ServiceEndpoint=\"https://jaschrepragrs.blob.core.windows.net/\"><Prefix>jtcretriesfixeddelay</Prefix><Containers><Container><Name>jtcretriesfixeddelay0retrytestretriesfixeddelay2d1508873252</Name><Properties><Last-Modified>Thu, 05 Sep 2019 22:35:51 GMT</Last-Modified><Etag>\"0x8D7325167F60CD2\"</Etag><LeaseStatus>unlocked</LeaseStatus><LeaseState>available</LeaseState><DefaultEncryptionScope>$account-encryption-key</DefaultEncryptionScope><DenyEncryptionScopeOverride>false</DenyEncryptionScopeOverride><HasImmutabilityPolicy>false</HasImmutabilityPolicy><HasLegalHold>false</HasLegalHold></Properties></Container></Containers><NextMarker /></EnumerationResults>",
      "Date" : "Thu, 05 Sep 2019 22:35:53 GMT",
      "x-ms-client-request-id" : "3dfa30ea-da6b-41cc-83e4-2ffddbf9337a",
=======
      "x-ms-request-id" : "8f76abf9-401e-003a-78e6-6473d5000000",
      "Body" : "﻿<?xml version=\"1.0\" encoding=\"utf-8\"?><EnumerationResults ServiceEndpoint=\"https://azstoragesdkaccount.blob.core.windows.net/\"><Prefix>jtcretriesfixeddelay</Prefix><Containers><Container><Name>jtcretriesfixeddelay0retrytestretriesfixeddelay9b5720605d27</Name><Properties><Last-Modified>Fri, 06 Sep 2019 19:11:03 GMT</Last-Modified><Etag>\"0x8D732FDF643D0EE\"</Etag><LeaseStatus>unlocked</LeaseStatus><LeaseState>available</LeaseState><DefaultEncryptionScope>$account-encryption-key</DefaultEncryptionScope><DenyEncryptionScopeOverride>false</DenyEncryptionScopeOverride><HasImmutabilityPolicy>false</HasImmutabilityPolicy><HasLegalHold>false</HasLegalHold></Properties></Container></Containers><NextMarker /></EnumerationResults>",
      "Date" : "Fri, 06 Sep 2019 19:11:06 GMT",
      "x-ms-client-request-id" : "c0683a18-9432-4e60-885b-bf46493eef31",
>>>>>>> a55d5dd9
      "Content-Type" : "application/xml"
    },
    "Exception" : null
  }, {
    "Method" : "DELETE",
<<<<<<< HEAD
    "Uri" : "https://jaschrepragrs.blob.core.windows.net/jtcretriesfixeddelay0retrytestretriesfixeddelay2d1508873252?restype=container",
    "Headers" : {
      "x-ms-version" : "2019-02-02",
      "User-Agent" : "azsdk-java-azure-storage-blob/12.0.0-preview.3 1.8.0_221; Windows 10 10.0",
      "x-ms-client-request-id" : "f5e5debf-b17d-4e4c-8c3e-9af6d170b18c"
=======
    "Uri" : "https://azstoragesdkaccount.blob.core.windows.net/jtcretriesfixeddelay0retrytestretriesfixeddelay9b5720605d27?restype=container",
    "Headers" : {
      "x-ms-version" : "2019-02-02",
      "User-Agent" : "azsdk-java-azure-storage-blob/12.0.0-preview.3 1.8.0_212; Windows 10 10.0",
      "x-ms-client-request-id" : "cb59af5c-9014-4aec-bdcb-381b9f6b49a2"
>>>>>>> a55d5dd9
    },
    "Response" : {
      "x-ms-version" : "2019-02-02",
      "Server" : "Windows-Azure-Blob/1.0 Microsoft-HTTPAPI/2.0",
      "retry-after" : "0",
      "Content-Length" : "0",
      "StatusCode" : "202",
<<<<<<< HEAD
      "x-ms-request-id" : "bfec8163-901e-0044-213a-643cc7000000",
      "Date" : "Thu, 05 Sep 2019 22:35:53 GMT",
      "x-ms-client-request-id" : "f5e5debf-b17d-4e4c-8c3e-9af6d170b18c"
    },
    "Exception" : null
  } ],
  "variables" : [ "jtcretriesfixeddelay0retrytestretriesfixeddelay2d1508873252" ]
=======
      "x-ms-request-id" : "8f76ac10-401e-003a-0de6-6473d5000000",
      "Date" : "Fri, 06 Sep 2019 19:11:06 GMT",
      "x-ms-client-request-id" : "cb59af5c-9014-4aec-bdcb-381b9f6b49a2"
    },
    "Exception" : null
  } ],
  "variables" : [ "jtcretriesfixeddelay0retrytestretriesfixeddelay9b5720605d27" ]
>>>>>>> a55d5dd9
}<|MERGE_RESOLUTION|>--- conflicted
+++ resolved
@@ -1,59 +1,32 @@
 {
   "networkCallRecords" : [ {
     "Method" : "PUT",
-<<<<<<< HEAD
-    "Uri" : "https://jaschrepragrs.blob.core.windows.net/jtcretriesfixeddelay0retrytestretriesfixeddelay2d1508873252?restype=container",
+    "Uri" : "https://jaschrepragrs.blob.core.windows.net/jtcretriesfixeddelay0retrytestretriesfixeddelaybfe63074ba72?restype=container",
     "Headers" : {
       "x-ms-version" : "2019-02-02",
       "User-Agent" : "azsdk-java-azure-storage-blob/12.0.0-preview.3 1.8.0_221; Windows 10 10.0",
-      "x-ms-client-request-id" : "e0ef4edf-e6b3-4856-9d1d-23597f516ebb"
-=======
-    "Uri" : "https://azstoragesdkaccount.blob.core.windows.net/jtcretriesfixeddelay0retrytestretriesfixeddelay9b5720605d27?restype=container",
-    "Headers" : {
-      "x-ms-version" : "2019-02-02",
-      "User-Agent" : "azsdk-java-azure-storage-blob/12.0.0-preview.3 1.8.0_212; Windows 10 10.0",
-      "x-ms-client-request-id" : "24aa08d7-217a-440b-a0dd-e348ae6d3a4d"
->>>>>>> a55d5dd9
+      "x-ms-client-request-id" : "f6acefbd-2b4c-4fd4-8e59-207c99db9bdc"
     },
     "Response" : {
       "x-ms-version" : "2019-02-02",
       "Server" : "Windows-Azure-Blob/1.0 Microsoft-HTTPAPI/2.0",
-<<<<<<< HEAD
-      "ETag" : "\"0x8D7325167F60CD2\"",
-      "Last-Modified" : "Thu, 05 Sep 2019 22:35:51 GMT",
+      "ETag" : "\"0x8D73560194934B2\"",
+      "Last-Modified" : "Mon, 09 Sep 2019 19:58:35 GMT",
       "retry-after" : "0",
       "Content-Length" : "0",
       "StatusCode" : "201",
-      "x-ms-request-id" : "bfec7e76-901e-0044-713a-643cc7000000",
-      "Date" : "Thu, 05 Sep 2019 22:35:50 GMT",
-      "x-ms-client-request-id" : "e0ef4edf-e6b3-4856-9d1d-23597f516ebb"
-=======
-      "ETag" : "\"0x8D732FDF643D0EE\"",
-      "Last-Modified" : "Fri, 06 Sep 2019 19:11:03 GMT",
-      "retry-after" : "0",
-      "Content-Length" : "0",
-      "StatusCode" : "201",
-      "x-ms-request-id" : "8f76a575-401e-003a-25e6-6473d5000000",
-      "Date" : "Fri, 06 Sep 2019 19:11:03 GMT",
-      "x-ms-client-request-id" : "24aa08d7-217a-440b-a0dd-e348ae6d3a4d"
->>>>>>> a55d5dd9
+      "x-ms-request-id" : "077fb3c8-801e-001f-1048-673bbb000000",
+      "Date" : "Mon, 09 Sep 2019 19:58:34 GMT",
+      "x-ms-client-request-id" : "f6acefbd-2b4c-4fd4-8e59-207c99db9bdc"
     },
     "Exception" : null
   }, {
     "Method" : "GET",
-<<<<<<< HEAD
     "Uri" : "https://jaschrepragrs.blob.core.windows.net?prefix=jtcretriesfixeddelay&comp=list",
     "Headers" : {
       "x-ms-version" : "2019-02-02",
       "User-Agent" : "azsdk-java-azure-storage-blob/12.0.0-preview.3 1.8.0_221; Windows 10 10.0",
-      "x-ms-client-request-id" : "3dfa30ea-da6b-41cc-83e4-2ffddbf9337a"
-=======
-    "Uri" : "https://azstoragesdkaccount.blob.core.windows.net?prefix=jtcretriesfixeddelay&comp=list",
-    "Headers" : {
-      "x-ms-version" : "2019-02-02",
-      "User-Agent" : "azsdk-java-azure-storage-blob/12.0.0-preview.3 1.8.0_212; Windows 10 10.0",
-      "x-ms-client-request-id" : "c0683a18-9432-4e60-885b-bf46493eef31"
->>>>>>> a55d5dd9
+      "x-ms-client-request-id" : "da8ddfe7-26f2-46bb-a726-c97eeb3b6eca"
     },
     "Response" : {
       "Transfer-Encoding" : "chunked",
@@ -61,35 +34,20 @@
       "Server" : "Windows-Azure-Blob/1.0 Microsoft-HTTPAPI/2.0",
       "retry-after" : "0",
       "StatusCode" : "200",
-<<<<<<< HEAD
-      "x-ms-request-id" : "bfec814d-901e-0044-0f3a-643cc7000000",
-      "Body" : "﻿<?xml version=\"1.0\" encoding=\"utf-8\"?><EnumerationResults ServiceEndpoint=\"https://jaschrepragrs.blob.core.windows.net/\"><Prefix>jtcretriesfixeddelay</Prefix><Containers><Container><Name>jtcretriesfixeddelay0retrytestretriesfixeddelay2d1508873252</Name><Properties><Last-Modified>Thu, 05 Sep 2019 22:35:51 GMT</Last-Modified><Etag>\"0x8D7325167F60CD2\"</Etag><LeaseStatus>unlocked</LeaseStatus><LeaseState>available</LeaseState><DefaultEncryptionScope>$account-encryption-key</DefaultEncryptionScope><DenyEncryptionScopeOverride>false</DenyEncryptionScopeOverride><HasImmutabilityPolicy>false</HasImmutabilityPolicy><HasLegalHold>false</HasLegalHold></Properties></Container></Containers><NextMarker /></EnumerationResults>",
-      "Date" : "Thu, 05 Sep 2019 22:35:53 GMT",
-      "x-ms-client-request-id" : "3dfa30ea-da6b-41cc-83e4-2ffddbf9337a",
-=======
-      "x-ms-request-id" : "8f76abf9-401e-003a-78e6-6473d5000000",
-      "Body" : "﻿<?xml version=\"1.0\" encoding=\"utf-8\"?><EnumerationResults ServiceEndpoint=\"https://azstoragesdkaccount.blob.core.windows.net/\"><Prefix>jtcretriesfixeddelay</Prefix><Containers><Container><Name>jtcretriesfixeddelay0retrytestretriesfixeddelay9b5720605d27</Name><Properties><Last-Modified>Fri, 06 Sep 2019 19:11:03 GMT</Last-Modified><Etag>\"0x8D732FDF643D0EE\"</Etag><LeaseStatus>unlocked</LeaseStatus><LeaseState>available</LeaseState><DefaultEncryptionScope>$account-encryption-key</DefaultEncryptionScope><DenyEncryptionScopeOverride>false</DenyEncryptionScopeOverride><HasImmutabilityPolicy>false</HasImmutabilityPolicy><HasLegalHold>false</HasLegalHold></Properties></Container></Containers><NextMarker /></EnumerationResults>",
-      "Date" : "Fri, 06 Sep 2019 19:11:06 GMT",
-      "x-ms-client-request-id" : "c0683a18-9432-4e60-885b-bf46493eef31",
->>>>>>> a55d5dd9
+      "x-ms-request-id" : "077fb5d3-801e-001f-7648-673bbb000000",
+      "Body" : "﻿<?xml version=\"1.0\" encoding=\"utf-8\"?><EnumerationResults ServiceEndpoint=\"https://jaschrepragrs.blob.core.windows.net/\"><Prefix>jtcretriesfixeddelay</Prefix><Containers><Container><Name>jtcretriesfixeddelay0retrytestretriesfixeddelaybfe63074ba72</Name><Properties><Last-Modified>Mon, 09 Sep 2019 19:58:35 GMT</Last-Modified><Etag>\"0x8D73560194934B2\"</Etag><LeaseStatus>unlocked</LeaseStatus><LeaseState>available</LeaseState><DefaultEncryptionScope>$account-encryption-key</DefaultEncryptionScope><DenyEncryptionScopeOverride>false</DenyEncryptionScopeOverride><HasImmutabilityPolicy>false</HasImmutabilityPolicy><HasLegalHold>false</HasLegalHold></Properties></Container></Containers><NextMarker /></EnumerationResults>",
+      "Date" : "Mon, 09 Sep 2019 19:58:38 GMT",
+      "x-ms-client-request-id" : "da8ddfe7-26f2-46bb-a726-c97eeb3b6eca",
       "Content-Type" : "application/xml"
     },
     "Exception" : null
   }, {
     "Method" : "DELETE",
-<<<<<<< HEAD
-    "Uri" : "https://jaschrepragrs.blob.core.windows.net/jtcretriesfixeddelay0retrytestretriesfixeddelay2d1508873252?restype=container",
+    "Uri" : "https://jaschrepragrs.blob.core.windows.net/jtcretriesfixeddelay0retrytestretriesfixeddelaybfe63074ba72?restype=container",
     "Headers" : {
       "x-ms-version" : "2019-02-02",
       "User-Agent" : "azsdk-java-azure-storage-blob/12.0.0-preview.3 1.8.0_221; Windows 10 10.0",
-      "x-ms-client-request-id" : "f5e5debf-b17d-4e4c-8c3e-9af6d170b18c"
-=======
-    "Uri" : "https://azstoragesdkaccount.blob.core.windows.net/jtcretriesfixeddelay0retrytestretriesfixeddelay9b5720605d27?restype=container",
-    "Headers" : {
-      "x-ms-version" : "2019-02-02",
-      "User-Agent" : "azsdk-java-azure-storage-blob/12.0.0-preview.3 1.8.0_212; Windows 10 10.0",
-      "x-ms-client-request-id" : "cb59af5c-9014-4aec-bdcb-381b9f6b49a2"
->>>>>>> a55d5dd9
+      "x-ms-client-request-id" : "04aaec9f-1b74-414c-8eab-4297deb5531b"
     },
     "Response" : {
       "x-ms-version" : "2019-02-02",
@@ -97,21 +55,11 @@
       "retry-after" : "0",
       "Content-Length" : "0",
       "StatusCode" : "202",
-<<<<<<< HEAD
-      "x-ms-request-id" : "bfec8163-901e-0044-213a-643cc7000000",
-      "Date" : "Thu, 05 Sep 2019 22:35:53 GMT",
-      "x-ms-client-request-id" : "f5e5debf-b17d-4e4c-8c3e-9af6d170b18c"
+      "x-ms-request-id" : "077fb5e2-801e-001f-0548-673bbb000000",
+      "Date" : "Mon, 09 Sep 2019 19:58:38 GMT",
+      "x-ms-client-request-id" : "04aaec9f-1b74-414c-8eab-4297deb5531b"
     },
     "Exception" : null
   } ],
-  "variables" : [ "jtcretriesfixeddelay0retrytestretriesfixeddelay2d1508873252" ]
-=======
-      "x-ms-request-id" : "8f76ac10-401e-003a-0de6-6473d5000000",
-      "Date" : "Fri, 06 Sep 2019 19:11:06 GMT",
-      "x-ms-client-request-id" : "cb59af5c-9014-4aec-bdcb-381b9f6b49a2"
-    },
-    "Exception" : null
-  } ],
-  "variables" : [ "jtcretriesfixeddelay0retrytestretriesfixeddelay9b5720605d27" ]
->>>>>>> a55d5dd9
+  "variables" : [ "jtcretriesfixeddelay0retrytestretriesfixeddelaybfe63074ba72" ]
 }