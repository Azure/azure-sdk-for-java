{
<<<<<<< HEAD
  "networkCallRecords" : [ {
    "Method" : "PUT",
    "Uri" : "https://jaschrepragrs.blob.core.windows.net/jtcbuffereduploadacfail07626564088fd583e1433fb?restype=container",
    "Headers" : {
      "x-ms-version" : "2019-02-02",
      "User-Agent" : "azsdk-java-azure-storage-blob/12.0.0-preview.3 1.8.0_221; Windows 10 10.0",
      "x-ms-client-request-id" : "ffe86160-8403-4a87-bbae-4f1c2048d2aa"
    },
    "Response" : {
      "x-ms-version" : "2019-02-02",
      "Server" : "Windows-Azure-Blob/1.0 Microsoft-HTTPAPI/2.0",
      "ETag" : "\"0x8D73252B7932FD8\"",
      "Last-Modified" : "Thu, 05 Sep 2019 22:45:14 GMT",
      "retry-after" : "0",
      "Content-Length" : "0",
      "StatusCode" : "201",
      "x-ms-request-id" : "204880a2-901e-000b-043b-64f8df000000",
      "Date" : "Thu, 05 Sep 2019 22:45:14 GMT",
      "x-ms-client-request-id" : "ffe86160-8403-4a87-bbae-4f1c2048d2aa"
    },
    "Exception" : null
  }, {
    "Method" : "PUT",
    "Uri" : "https://jaschrepragrs.blob.core.windows.net/jtcbuffereduploadacfail07626564088fd583e1433fb/javablobbuffereduploadacfail15271143d4bdef8edd4f",
    "Headers" : {
      "x-ms-version" : "2019-02-02",
      "User-Agent" : "azsdk-java-azure-storage-blob/12.0.0-preview.3 1.8.0_221; Windows 10 10.0",
      "x-ms-client-request-id" : "44a810bd-4d6f-48b0-923d-336712f93c65",
      "Content-Type" : "application/octet-stream"
    },
    "Response" : {
      "x-ms-version" : "2019-02-02",
      "Server" : "Windows-Azure-Blob/1.0 Microsoft-HTTPAPI/2.0",
      "x-ms-content-crc64" : "6RYQPwaVsyQ=",
      "Last-Modified" : "Thu, 05 Sep 2019 22:45:14 GMT",
      "retry-after" : "0",
      "StatusCode" : "201",
      "x-ms-request-server-encrypted" : "true",
      "Date" : "Thu, 05 Sep 2019 22:45:14 GMT",
      "Content-MD5" : "wh+Wm18D0z1D4E+PE252gg==",
      "ETag" : "\"0x8D73252B79FF181\"",
      "Content-Length" : "0",
      "x-ms-request-id" : "204880af-901e-000b-103b-64f8df000000",
      "x-ms-client-request-id" : "44a810bd-4d6f-48b0-923d-336712f93c65"
    },
    "Exception" : null
  }, {
    "Method" : "PUT",
    "Uri" : "https://jaschrepragrs.blob.core.windows.net/jtcbuffereduploadacfail07626564088fd583e1433fb/javablobbuffereduploadacfail25790776a4919155a14c",
    "Headers" : {
      "x-ms-version" : "2019-02-02",
      "User-Agent" : "azsdk-java-azure-storage-blob/12.0.0-preview.3 1.8.0_221; Windows 10 10.0",
      "x-ms-client-request-id" : "8be4793d-9528-438a-9bcb-d758ccda8415",
      "Content-Type" : "application/octet-stream"
    },
    "Response" : {
      "x-ms-version" : "2019-02-02",
      "Server" : "Windows-Azure-Blob/1.0 Microsoft-HTTPAPI/2.0",
      "x-ms-content-crc64" : "6RYQPwaVsyQ=",
      "Last-Modified" : "Thu, 05 Sep 2019 22:45:14 GMT",
      "retry-after" : "0",
      "StatusCode" : "201",
      "x-ms-request-server-encrypted" : "true",
      "Date" : "Thu, 05 Sep 2019 22:45:14 GMT",
      "Content-MD5" : "wh+Wm18D0z1D4E+PE252gg==",
      "ETag" : "\"0x8D73252B7ACEC3B\"",
      "Content-Length" : "0",
      "x-ms-request-id" : "204880bd-901e-000b-1d3b-64f8df000000",
      "x-ms-client-request-id" : "8be4793d-9528-438a-9bcb-d758ccda8415"
    },
    "Exception" : null
  }, {
    "Method" : "PUT",
    "Uri" : "https://jaschrepragrs.blob.core.windows.net/jtcbuffereduploadacfail07626564088fd583e1433fb/javablobbuffereduploadacfail25790776a4919155a14c?blockid=NDgxYTdlY2EtNWM3Ni00ZjgzLTlkNzYtNzE5MTgwMGFhNzkx&comp=block",
    "Headers" : {
      "x-ms-version" : "2019-02-02",
      "User-Agent" : "azsdk-java-azure-storage-blob/12.0.0-preview.3 1.8.0_221; Windows 10 10.0",
      "x-ms-client-request-id" : "d32aa4d5-178c-4f0e-b2c7-7c9cabf49e29",
      "Content-Type" : "application/octet-stream"
    },
    "Response" : {
      "x-ms-version" : "2019-02-02",
      "Server" : "Windows-Azure-Blob/1.0 Microsoft-HTTPAPI/2.0",
      "x-ms-content-crc64" : "XDA2OzcFd1s=",
      "retry-after" : "0",
      "Content-Length" : "0",
      "StatusCode" : "201",
      "x-ms-request-id" : "204880cf-901e-000b-2d3b-64f8df000000",
      "x-ms-request-server-encrypted" : "true",
      "Date" : "Thu, 05 Sep 2019 22:45:14 GMT",
      "x-ms-client-request-id" : "d32aa4d5-178c-4f0e-b2c7-7c9cabf49e29"
    },
    "Exception" : null
  }, {
    "Method" : "PUT",
    "Uri" : "https://jaschrepragrs.blob.core.windows.net/jtcbuffereduploadacfail07626564088fd583e1433fb/javablobbuffereduploadacfail25790776a4919155a14c?comp=blocklist",
    "Headers" : {
      "x-ms-version" : "2019-02-02",
      "User-Agent" : "azsdk-java-azure-storage-blob/12.0.0-preview.3 1.8.0_221; Windows 10 10.0",
      "x-ms-client-request-id" : "5b636e2b-00d1-41b9-9be6-9e328d3451bb",
      "Content-Type" : "application/xml; charset=utf-8"
    },
    "Response" : {
      "x-ms-version" : "2019-02-02",
      "Server" : "Windows-Azure-Blob/1.0 Microsoft-HTTPAPI/2.0",
      "x-ms-error-code" : "ConditionNotMet",
      "retry-after" : "0",
      "Content-Length" : "252",
      "StatusCode" : "412",
      "x-ms-request-id" : "204880d4-901e-000b-323b-64f8df000000",
      "Body" : "﻿<?xml version=\"1.0\" encoding=\"utf-8\"?><Error><Code>ConditionNotMet</Code><Message>The condition specified using HTTP conditional header(s) is not met.\nRequestId:204880d4-901e-000b-323b-64f8df000000\nTime:2019-09-05T22:45:14.8190539Z</Message></Error>",
      "Date" : "Thu, 05 Sep 2019 22:45:14 GMT",
      "x-ms-client-request-id" : "5b636e2b-00d1-41b9-9be6-9e328d3451bb",
      "Content-Type" : "application/xml"
    },
    "Exception" : null
  }, {
    "Method" : "GET",
    "Uri" : "https://jaschrepragrs.blob.core.windows.net?prefix=jtcbuffereduploadacfail&comp=list",
    "Headers" : {
      "x-ms-version" : "2019-02-02",
      "User-Agent" : "azsdk-java-azure-storage-blob/12.0.0-preview.3 1.8.0_221; Windows 10 10.0",
      "x-ms-client-request-id" : "e3008daf-4c73-4194-9958-94f5e5e1b0d8"
    },
    "Response" : {
      "Transfer-Encoding" : "chunked",
      "x-ms-version" : "2019-02-02",
      "Server" : "Windows-Azure-Blob/1.0 Microsoft-HTTPAPI/2.0",
      "retry-after" : "0",
      "StatusCode" : "200",
      "x-ms-request-id" : "204880df-901e-000b-3c3b-64f8df000000",
      "Body" : "﻿<?xml version=\"1.0\" encoding=\"utf-8\"?><EnumerationResults ServiceEndpoint=\"https://jaschrepragrs.blob.core.windows.net/\"><Prefix>jtcbuffereduploadacfail</Prefix><Containers><Container><Name>jtcbuffereduploadacfail07626564088fd583e1433fb</Name><Properties><Last-Modified>Thu, 05 Sep 2019 22:45:14 GMT</Last-Modified><Etag>\"0x8D73252B7932FD8\"</Etag><LeaseStatus>unlocked</LeaseStatus><LeaseState>available</LeaseState><DefaultEncryptionScope>$account-encryption-key</DefaultEncryptionScope><DenyEncryptionScopeOverride>false</DenyEncryptionScopeOverride><HasImmutabilityPolicy>false</HasImmutabilityPolicy><HasLegalHold>false</HasLegalHold></Properties></Container></Containers><NextMarker /></EnumerationResults>",
      "Date" : "Thu, 05 Sep 2019 22:45:14 GMT",
      "x-ms-client-request-id" : "e3008daf-4c73-4194-9958-94f5e5e1b0d8",
      "Content-Type" : "application/xml"
    },
    "Exception" : null
  }, {
    "Method" : "DELETE",
    "Uri" : "https://jaschrepragrs.blob.core.windows.net/jtcbuffereduploadacfail07626564088fd583e1433fb?restype=container",
    "Headers" : {
      "x-ms-version" : "2019-02-02",
      "User-Agent" : "azsdk-java-azure-storage-blob/12.0.0-preview.3 1.8.0_221; Windows 10 10.0",
      "x-ms-client-request-id" : "d182c2e7-e186-4b43-a119-a027cac5c5a1"
    },
    "Response" : {
      "x-ms-version" : "2019-02-02",
      "Server" : "Windows-Azure-Blob/1.0 Microsoft-HTTPAPI/2.0",
      "retry-after" : "0",
      "Content-Length" : "0",
      "StatusCode" : "202",
      "x-ms-request-id" : "204880ed-901e-000b-4a3b-64f8df000000",
      "Date" : "Thu, 05 Sep 2019 22:45:14 GMT",
      "x-ms-client-request-id" : "d182c2e7-e186-4b43-a119-a027cac5c5a1"
    },
    "Exception" : null
  } ],
  "variables" : [ "jtcbuffereduploadacfail07626564088fd583e1433fb", "javablobbuffereduploadacfail15271143d4bdef8edd4f", "javablobbuffereduploadacfail25790776a4919155a14c", "d1981e43-7c9d-492f-b52e-cb99fcc750bc" ]
=======
  "networkCallRecords" : [ ],
  "variables" : [ "jtcbuffereduploadacfail0856188cc7767e1b0141428", "javablobbuffereduploadacfail141664c06d572c822f41", "javablobbuffereduploadacfail29416900d7a1f50bfe47", "fc4eed92-d25c-4fad-bfa3-47ba39c7e682" ]
>>>>>>> a55d5dd9
}<|MERGE_RESOLUTION|>--- conflicted
+++ resolved
@@ -1,165 +1,4 @@
 {
-<<<<<<< HEAD
-  "networkCallRecords" : [ {
-    "Method" : "PUT",
-    "Uri" : "https://jaschrepragrs.blob.core.windows.net/jtcbuffereduploadacfail07626564088fd583e1433fb?restype=container",
-    "Headers" : {
-      "x-ms-version" : "2019-02-02",
-      "User-Agent" : "azsdk-java-azure-storage-blob/12.0.0-preview.3 1.8.0_221; Windows 10 10.0",
-      "x-ms-client-request-id" : "ffe86160-8403-4a87-bbae-4f1c2048d2aa"
-    },
-    "Response" : {
-      "x-ms-version" : "2019-02-02",
-      "Server" : "Windows-Azure-Blob/1.0 Microsoft-HTTPAPI/2.0",
-      "ETag" : "\"0x8D73252B7932FD8\"",
-      "Last-Modified" : "Thu, 05 Sep 2019 22:45:14 GMT",
-      "retry-after" : "0",
-      "Content-Length" : "0",
-      "StatusCode" : "201",
-      "x-ms-request-id" : "204880a2-901e-000b-043b-64f8df000000",
-      "Date" : "Thu, 05 Sep 2019 22:45:14 GMT",
-      "x-ms-client-request-id" : "ffe86160-8403-4a87-bbae-4f1c2048d2aa"
-    },
-    "Exception" : null
-  }, {
-    "Method" : "PUT",
-    "Uri" : "https://jaschrepragrs.blob.core.windows.net/jtcbuffereduploadacfail07626564088fd583e1433fb/javablobbuffereduploadacfail15271143d4bdef8edd4f",
-    "Headers" : {
-      "x-ms-version" : "2019-02-02",
-      "User-Agent" : "azsdk-java-azure-storage-blob/12.0.0-preview.3 1.8.0_221; Windows 10 10.0",
-      "x-ms-client-request-id" : "44a810bd-4d6f-48b0-923d-336712f93c65",
-      "Content-Type" : "application/octet-stream"
-    },
-    "Response" : {
-      "x-ms-version" : "2019-02-02",
-      "Server" : "Windows-Azure-Blob/1.0 Microsoft-HTTPAPI/2.0",
-      "x-ms-content-crc64" : "6RYQPwaVsyQ=",
-      "Last-Modified" : "Thu, 05 Sep 2019 22:45:14 GMT",
-      "retry-after" : "0",
-      "StatusCode" : "201",
-      "x-ms-request-server-encrypted" : "true",
-      "Date" : "Thu, 05 Sep 2019 22:45:14 GMT",
-      "Content-MD5" : "wh+Wm18D0z1D4E+PE252gg==",
-      "ETag" : "\"0x8D73252B79FF181\"",
-      "Content-Length" : "0",
-      "x-ms-request-id" : "204880af-901e-000b-103b-64f8df000000",
-      "x-ms-client-request-id" : "44a810bd-4d6f-48b0-923d-336712f93c65"
-    },
-    "Exception" : null
-  }, {
-    "Method" : "PUT",
-    "Uri" : "https://jaschrepragrs.blob.core.windows.net/jtcbuffereduploadacfail07626564088fd583e1433fb/javablobbuffereduploadacfail25790776a4919155a14c",
-    "Headers" : {
-      "x-ms-version" : "2019-02-02",
-      "User-Agent" : "azsdk-java-azure-storage-blob/12.0.0-preview.3 1.8.0_221; Windows 10 10.0",
-      "x-ms-client-request-id" : "8be4793d-9528-438a-9bcb-d758ccda8415",
-      "Content-Type" : "application/octet-stream"
-    },
-    "Response" : {
-      "x-ms-version" : "2019-02-02",
-      "Server" : "Windows-Azure-Blob/1.0 Microsoft-HTTPAPI/2.0",
-      "x-ms-content-crc64" : "6RYQPwaVsyQ=",
-      "Last-Modified" : "Thu, 05 Sep 2019 22:45:14 GMT",
-      "retry-after" : "0",
-      "StatusCode" : "201",
-      "x-ms-request-server-encrypted" : "true",
-      "Date" : "Thu, 05 Sep 2019 22:45:14 GMT",
-      "Content-MD5" : "wh+Wm18D0z1D4E+PE252gg==",
-      "ETag" : "\"0x8D73252B7ACEC3B\"",
-      "Content-Length" : "0",
-      "x-ms-request-id" : "204880bd-901e-000b-1d3b-64f8df000000",
-      "x-ms-client-request-id" : "8be4793d-9528-438a-9bcb-d758ccda8415"
-    },
-    "Exception" : null
-  }, {
-    "Method" : "PUT",
-    "Uri" : "https://jaschrepragrs.blob.core.windows.net/jtcbuffereduploadacfail07626564088fd583e1433fb/javablobbuffereduploadacfail25790776a4919155a14c?blockid=NDgxYTdlY2EtNWM3Ni00ZjgzLTlkNzYtNzE5MTgwMGFhNzkx&comp=block",
-    "Headers" : {
-      "x-ms-version" : "2019-02-02",
-      "User-Agent" : "azsdk-java-azure-storage-blob/12.0.0-preview.3 1.8.0_221; Windows 10 10.0",
-      "x-ms-client-request-id" : "d32aa4d5-178c-4f0e-b2c7-7c9cabf49e29",
-      "Content-Type" : "application/octet-stream"
-    },
-    "Response" : {
-      "x-ms-version" : "2019-02-02",
-      "Server" : "Windows-Azure-Blob/1.0 Microsoft-HTTPAPI/2.0",
-      "x-ms-content-crc64" : "XDA2OzcFd1s=",
-      "retry-after" : "0",
-      "Content-Length" : "0",
-      "StatusCode" : "201",
-      "x-ms-request-id" : "204880cf-901e-000b-2d3b-64f8df000000",
-      "x-ms-request-server-encrypted" : "true",
-      "Date" : "Thu, 05 Sep 2019 22:45:14 GMT",
-      "x-ms-client-request-id" : "d32aa4d5-178c-4f0e-b2c7-7c9cabf49e29"
-    },
-    "Exception" : null
-  }, {
-    "Method" : "PUT",
-    "Uri" : "https://jaschrepragrs.blob.core.windows.net/jtcbuffereduploadacfail07626564088fd583e1433fb/javablobbuffereduploadacfail25790776a4919155a14c?comp=blocklist",
-    "Headers" : {
-      "x-ms-version" : "2019-02-02",
-      "User-Agent" : "azsdk-java-azure-storage-blob/12.0.0-preview.3 1.8.0_221; Windows 10 10.0",
-      "x-ms-client-request-id" : "5b636e2b-00d1-41b9-9be6-9e328d3451bb",
-      "Content-Type" : "application/xml; charset=utf-8"
-    },
-    "Response" : {
-      "x-ms-version" : "2019-02-02",
-      "Server" : "Windows-Azure-Blob/1.0 Microsoft-HTTPAPI/2.0",
-      "x-ms-error-code" : "ConditionNotMet",
-      "retry-after" : "0",
-      "Content-Length" : "252",
-      "StatusCode" : "412",
-      "x-ms-request-id" : "204880d4-901e-000b-323b-64f8df000000",
-      "Body" : "﻿<?xml version=\"1.0\" encoding=\"utf-8\"?><Error><Code>ConditionNotMet</Code><Message>The condition specified using HTTP conditional header(s) is not met.\nRequestId:204880d4-901e-000b-323b-64f8df000000\nTime:2019-09-05T22:45:14.8190539Z</Message></Error>",
-      "Date" : "Thu, 05 Sep 2019 22:45:14 GMT",
-      "x-ms-client-request-id" : "5b636e2b-00d1-41b9-9be6-9e328d3451bb",
-      "Content-Type" : "application/xml"
-    },
-    "Exception" : null
-  }, {
-    "Method" : "GET",
-    "Uri" : "https://jaschrepragrs.blob.core.windows.net?prefix=jtcbuffereduploadacfail&comp=list",
-    "Headers" : {
-      "x-ms-version" : "2019-02-02",
-      "User-Agent" : "azsdk-java-azure-storage-blob/12.0.0-preview.3 1.8.0_221; Windows 10 10.0",
-      "x-ms-client-request-id" : "e3008daf-4c73-4194-9958-94f5e5e1b0d8"
-    },
-    "Response" : {
-      "Transfer-Encoding" : "chunked",
-      "x-ms-version" : "2019-02-02",
-      "Server" : "Windows-Azure-Blob/1.0 Microsoft-HTTPAPI/2.0",
-      "retry-after" : "0",
-      "StatusCode" : "200",
-      "x-ms-request-id" : "204880df-901e-000b-3c3b-64f8df000000",
-      "Body" : "﻿<?xml version=\"1.0\" encoding=\"utf-8\"?><EnumerationResults ServiceEndpoint=\"https://jaschrepragrs.blob.core.windows.net/\"><Prefix>jtcbuffereduploadacfail</Prefix><Containers><Container><Name>jtcbuffereduploadacfail07626564088fd583e1433fb</Name><Properties><Last-Modified>Thu, 05 Sep 2019 22:45:14 GMT</Last-Modified><Etag>\"0x8D73252B7932FD8\"</Etag><LeaseStatus>unlocked</LeaseStatus><LeaseState>available</LeaseState><DefaultEncryptionScope>$account-encryption-key</DefaultEncryptionScope><DenyEncryptionScopeOverride>false</DenyEncryptionScopeOverride><HasImmutabilityPolicy>false</HasImmutabilityPolicy><HasLegalHold>false</HasLegalHold></Properties></Container></Containers><NextMarker /></EnumerationResults>",
-      "Date" : "Thu, 05 Sep 2019 22:45:14 GMT",
-      "x-ms-client-request-id" : "e3008daf-4c73-4194-9958-94f5e5e1b0d8",
-      "Content-Type" : "application/xml"
-    },
-    "Exception" : null
-  }, {
-    "Method" : "DELETE",
-    "Uri" : "https://jaschrepragrs.blob.core.windows.net/jtcbuffereduploadacfail07626564088fd583e1433fb?restype=container",
-    "Headers" : {
-      "x-ms-version" : "2019-02-02",
-      "User-Agent" : "azsdk-java-azure-storage-blob/12.0.0-preview.3 1.8.0_221; Windows 10 10.0",
-      "x-ms-client-request-id" : "d182c2e7-e186-4b43-a119-a027cac5c5a1"
-    },
-    "Response" : {
-      "x-ms-version" : "2019-02-02",
-      "Server" : "Windows-Azure-Blob/1.0 Microsoft-HTTPAPI/2.0",
-      "retry-after" : "0",
-      "Content-Length" : "0",
-      "StatusCode" : "202",
-      "x-ms-request-id" : "204880ed-901e-000b-4a3b-64f8df000000",
-      "Date" : "Thu, 05 Sep 2019 22:45:14 GMT",
-      "x-ms-client-request-id" : "d182c2e7-e186-4b43-a119-a027cac5c5a1"
-    },
-    "Exception" : null
-  } ],
-  "variables" : [ "jtcbuffereduploadacfail07626564088fd583e1433fb", "javablobbuffereduploadacfail15271143d4bdef8edd4f", "javablobbuffereduploadacfail25790776a4919155a14c", "d1981e43-7c9d-492f-b52e-cb99fcc750bc" ]
-=======
   "networkCallRecords" : [ ],
-  "variables" : [ "jtcbuffereduploadacfail0856188cc7767e1b0141428", "javablobbuffereduploadacfail141664c06d572c822f41", "javablobbuffereduploadacfail29416900d7a1f50bfe47", "fc4eed92-d25c-4fad-bfa3-47ba39c7e682" ]
->>>>>>> a55d5dd9
+  "variables" : [ "jtcbuffereduploadacfail051204646d01d5a75e42718", "javablobbuffereduploadacfail130991973d096f4cd34b", "javablobbuffereduploadacfail2289407583741453b94c", "634c7704-06e1-4e78-9e70-cbbb7fbddf61" ]
 }