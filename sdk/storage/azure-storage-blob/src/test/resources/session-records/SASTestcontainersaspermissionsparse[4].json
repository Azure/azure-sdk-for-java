{
  "networkCallRecords" : [ {
    "Method" : "PUT",
<<<<<<< HEAD
    "Uri" : "https://jaschrepragrs.blob.core.windows.net/jtccontainersaspermissionsparse0937514c0e47b34bc14?restype=container",
    "Headers" : {
      "x-ms-version" : "2019-02-02",
      "User-Agent" : "azsdk-java-azure-storage-blob/12.0.0-preview.3 1.8.0_221; Windows 10 10.0",
      "x-ms-client-request-id" : "bc22daaf-173f-46ce-8d66-89e06af9fada"
=======
    "Uri" : "https://azstoragesdkaccount.blob.core.windows.net/jtccontainersaspermissionsparse031937f18274f8f0964?restype=container",
    "Headers" : {
      "x-ms-version" : "2019-02-02",
      "User-Agent" : "azsdk-java-azure-storage-blob/12.0.0-preview.3 1.8.0_212; Windows 10 10.0",
      "x-ms-client-request-id" : "35340bb3-23e8-4e17-a098-5b5f00ad140d"
>>>>>>> a55d5dd9
    },
    "Response" : {
      "x-ms-version" : "2019-02-02",
      "Server" : "Windows-Azure-Blob/1.0 Microsoft-HTTPAPI/2.0",
<<<<<<< HEAD
      "ETag" : "\"0x8D7325178D7C889\"",
      "Last-Modified" : "Thu, 05 Sep 2019 22:36:19 GMT",
      "retry-after" : "0",
      "Content-Length" : "0",
      "StatusCode" : "201",
      "x-ms-request-id" : "bfec9752-901e-0044-263a-643cc7000000",
      "Date" : "Thu, 05 Sep 2019 22:36:19 GMT",
      "x-ms-client-request-id" : "bc22daaf-173f-46ce-8d66-89e06af9fada"
=======
      "ETag" : "\"0x8D732FE0171BED4\"",
      "Last-Modified" : "Fri, 06 Sep 2019 19:11:22 GMT",
      "retry-after" : "0",
      "Content-Length" : "0",
      "StatusCode" : "201",
      "x-ms-request-id" : "8f76cd6f-401e-003a-63e6-6473d5000000",
      "Date" : "Fri, 06 Sep 2019 19:11:22 GMT",
      "x-ms-client-request-id" : "35340bb3-23e8-4e17-a098-5b5f00ad140d"
>>>>>>> a55d5dd9
    },
    "Exception" : null
  }, {
    "Method" : "GET",
<<<<<<< HEAD
    "Uri" : "https://jaschrepragrs.blob.core.windows.net?prefix=jtccontainersaspermissionsparse&comp=list",
    "Headers" : {
      "x-ms-version" : "2019-02-02",
      "User-Agent" : "azsdk-java-azure-storage-blob/12.0.0-preview.3 1.8.0_221; Windows 10 10.0",
      "x-ms-client-request-id" : "3a5ff490-a07e-4b03-b852-0ecae851d84e"
=======
    "Uri" : "https://azstoragesdkaccount.blob.core.windows.net?prefix=jtccontainersaspermissionsparse&comp=list",
    "Headers" : {
      "x-ms-version" : "2019-02-02",
      "User-Agent" : "azsdk-java-azure-storage-blob/12.0.0-preview.3 1.8.0_212; Windows 10 10.0",
      "x-ms-client-request-id" : "0dc4cd7c-f5ee-42a1-b2a9-0c481b826512"
>>>>>>> a55d5dd9
    },
    "Response" : {
      "Transfer-Encoding" : "chunked",
      "x-ms-version" : "2019-02-02",
      "Server" : "Windows-Azure-Blob/1.0 Microsoft-HTTPAPI/2.0",
      "retry-after" : "0",
      "StatusCode" : "200",
<<<<<<< HEAD
      "x-ms-request-id" : "bfec976a-901e-0044-3d3a-643cc7000000",
      "Body" : "﻿<?xml version=\"1.0\" encoding=\"utf-8\"?><EnumerationResults ServiceEndpoint=\"https://jaschrepragrs.blob.core.windows.net/\"><Prefix>jtccontainersaspermissionsparse</Prefix><Containers><Container><Name>jtccontainersaspermissionsparse0937514c0e47b34bc14</Name><Properties><Last-Modified>Thu, 05 Sep 2019 22:36:19 GMT</Last-Modified><Etag>\"0x8D7325178D7C889\"</Etag><LeaseStatus>unlocked</LeaseStatus><LeaseState>available</LeaseState><DefaultEncryptionScope>$account-encryption-key</DefaultEncryptionScope><DenyEncryptionScopeOverride>false</DenyEncryptionScopeOverride><HasImmutabilityPolicy>false</HasImmutabilityPolicy><HasLegalHold>false</HasLegalHold></Properties></Container></Containers><NextMarker /></EnumerationResults>",
      "Date" : "Thu, 05 Sep 2019 22:36:19 GMT",
      "x-ms-client-request-id" : "3a5ff490-a07e-4b03-b852-0ecae851d84e",
=======
      "x-ms-request-id" : "8f76cd84-401e-003a-75e6-6473d5000000",
      "Body" : "﻿<?xml version=\"1.0\" encoding=\"utf-8\"?><EnumerationResults ServiceEndpoint=\"https://azstoragesdkaccount.blob.core.windows.net/\"><Prefix>jtccontainersaspermissionsparse</Prefix><Containers><Container><Name>jtccontainersaspermissionsparse031937f18274f8f0964</Name><Properties><Last-Modified>Fri, 06 Sep 2019 19:11:22 GMT</Last-Modified><Etag>\"0x8D732FE0171BED4\"</Etag><LeaseStatus>unlocked</LeaseStatus><LeaseState>available</LeaseState><DefaultEncryptionScope>$account-encryption-key</DefaultEncryptionScope><DenyEncryptionScopeOverride>false</DenyEncryptionScopeOverride><HasImmutabilityPolicy>false</HasImmutabilityPolicy><HasLegalHold>false</HasLegalHold></Properties></Container></Containers><NextMarker /></EnumerationResults>",
      "Date" : "Fri, 06 Sep 2019 19:11:22 GMT",
      "x-ms-client-request-id" : "0dc4cd7c-f5ee-42a1-b2a9-0c481b826512",
>>>>>>> a55d5dd9
      "Content-Type" : "application/xml"
    },
    "Exception" : null
  }, {
    "Method" : "DELETE",
<<<<<<< HEAD
    "Uri" : "https://jaschrepragrs.blob.core.windows.net/jtccontainersaspermissionsparse0937514c0e47b34bc14?restype=container",
    "Headers" : {
      "x-ms-version" : "2019-02-02",
      "User-Agent" : "azsdk-java-azure-storage-blob/12.0.0-preview.3 1.8.0_221; Windows 10 10.0",
      "x-ms-client-request-id" : "a6bf333a-9ee9-4695-b5bf-8ab7f8046901"
=======
    "Uri" : "https://azstoragesdkaccount.blob.core.windows.net/jtccontainersaspermissionsparse031937f18274f8f0964?restype=container",
    "Headers" : {
      "x-ms-version" : "2019-02-02",
      "User-Agent" : "azsdk-java-azure-storage-blob/12.0.0-preview.3 1.8.0_212; Windows 10 10.0",
      "x-ms-client-request-id" : "3ba1028d-57d9-4b6d-a51a-0376af52bb24"
>>>>>>> a55d5dd9
    },
    "Response" : {
      "x-ms-version" : "2019-02-02",
      "Server" : "Windows-Azure-Blob/1.0 Microsoft-HTTPAPI/2.0",
      "retry-after" : "0",
      "Content-Length" : "0",
      "StatusCode" : "202",
<<<<<<< HEAD
      "x-ms-request-id" : "bfec977f-901e-0044-513a-643cc7000000",
      "Date" : "Thu, 05 Sep 2019 22:36:19 GMT",
      "x-ms-client-request-id" : "a6bf333a-9ee9-4695-b5bf-8ab7f8046901"
    },
    "Exception" : null
  } ],
  "variables" : [ "jtccontainersaspermissionsparse0937514c0e47b34bc14" ]
=======
      "x-ms-request-id" : "8f76cd8f-401e-003a-7fe6-6473d5000000",
      "Date" : "Fri, 06 Sep 2019 19:11:22 GMT",
      "x-ms-client-request-id" : "3ba1028d-57d9-4b6d-a51a-0376af52bb24"
    },
    "Exception" : null
  } ],
  "variables" : [ "jtccontainersaspermissionsparse031937f18274f8f0964" ]
>>>>>>> a55d5dd9
}<|MERGE_RESOLUTION|>--- conflicted
+++ resolved
@@ -1,59 +1,32 @@
 {
   "networkCallRecords" : [ {
     "Method" : "PUT",
-<<<<<<< HEAD
-    "Uri" : "https://jaschrepragrs.blob.core.windows.net/jtccontainersaspermissionsparse0937514c0e47b34bc14?restype=container",
+    "Uri" : "https://jaschrepragrs.blob.core.windows.net/jtccontainersaspermissionsparse0581576ae227c8c0f54?restype=container",
     "Headers" : {
       "x-ms-version" : "2019-02-02",
       "User-Agent" : "azsdk-java-azure-storage-blob/12.0.0-preview.3 1.8.0_221; Windows 10 10.0",
-      "x-ms-client-request-id" : "bc22daaf-173f-46ce-8d66-89e06af9fada"
-=======
-    "Uri" : "https://azstoragesdkaccount.blob.core.windows.net/jtccontainersaspermissionsparse031937f18274f8f0964?restype=container",
-    "Headers" : {
-      "x-ms-version" : "2019-02-02",
-      "User-Agent" : "azsdk-java-azure-storage-blob/12.0.0-preview.3 1.8.0_212; Windows 10 10.0",
-      "x-ms-client-request-id" : "35340bb3-23e8-4e17-a098-5b5f00ad140d"
->>>>>>> a55d5dd9
+      "x-ms-client-request-id" : "5b1f4ff8-bc65-49ea-bc55-3caf88a764ce"
     },
     "Response" : {
       "x-ms-version" : "2019-02-02",
       "Server" : "Windows-Azure-Blob/1.0 Microsoft-HTTPAPI/2.0",
-<<<<<<< HEAD
-      "ETag" : "\"0x8D7325178D7C889\"",
-      "Last-Modified" : "Thu, 05 Sep 2019 22:36:19 GMT",
+      "ETag" : "\"0x8D7356029A84984\"",
+      "Last-Modified" : "Mon, 09 Sep 2019 19:59:02 GMT",
       "retry-after" : "0",
       "Content-Length" : "0",
       "StatusCode" : "201",
-      "x-ms-request-id" : "bfec9752-901e-0044-263a-643cc7000000",
-      "Date" : "Thu, 05 Sep 2019 22:36:19 GMT",
-      "x-ms-client-request-id" : "bc22daaf-173f-46ce-8d66-89e06af9fada"
-=======
-      "ETag" : "\"0x8D732FE0171BED4\"",
-      "Last-Modified" : "Fri, 06 Sep 2019 19:11:22 GMT",
-      "retry-after" : "0",
-      "Content-Length" : "0",
-      "StatusCode" : "201",
-      "x-ms-request-id" : "8f76cd6f-401e-003a-63e6-6473d5000000",
-      "Date" : "Fri, 06 Sep 2019 19:11:22 GMT",
-      "x-ms-client-request-id" : "35340bb3-23e8-4e17-a098-5b5f00ad140d"
->>>>>>> a55d5dd9
+      "x-ms-request-id" : "077fc861-801e-001f-6349-673bbb000000",
+      "Date" : "Mon, 09 Sep 2019 19:59:02 GMT",
+      "x-ms-client-request-id" : "5b1f4ff8-bc65-49ea-bc55-3caf88a764ce"
     },
     "Exception" : null
   }, {
     "Method" : "GET",
-<<<<<<< HEAD
     "Uri" : "https://jaschrepragrs.blob.core.windows.net?prefix=jtccontainersaspermissionsparse&comp=list",
     "Headers" : {
       "x-ms-version" : "2019-02-02",
       "User-Agent" : "azsdk-java-azure-storage-blob/12.0.0-preview.3 1.8.0_221; Windows 10 10.0",
-      "x-ms-client-request-id" : "3a5ff490-a07e-4b03-b852-0ecae851d84e"
-=======
-    "Uri" : "https://azstoragesdkaccount.blob.core.windows.net?prefix=jtccontainersaspermissionsparse&comp=list",
-    "Headers" : {
-      "x-ms-version" : "2019-02-02",
-      "User-Agent" : "azsdk-java-azure-storage-blob/12.0.0-preview.3 1.8.0_212; Windows 10 10.0",
-      "x-ms-client-request-id" : "0dc4cd7c-f5ee-42a1-b2a9-0c481b826512"
->>>>>>> a55d5dd9
+      "x-ms-client-request-id" : "5d21de10-9c5c-4ecb-8a86-0cd191784be9"
     },
     "Response" : {
       "Transfer-Encoding" : "chunked",
@@ -61,35 +34,20 @@
       "Server" : "Windows-Azure-Blob/1.0 Microsoft-HTTPAPI/2.0",
       "retry-after" : "0",
       "StatusCode" : "200",
-<<<<<<< HEAD
-      "x-ms-request-id" : "bfec976a-901e-0044-3d3a-643cc7000000",
-      "Body" : "﻿<?xml version=\"1.0\" encoding=\"utf-8\"?><EnumerationResults ServiceEndpoint=\"https://jaschrepragrs.blob.core.windows.net/\"><Prefix>jtccontainersaspermissionsparse</Prefix><Containers><Container><Name>jtccontainersaspermissionsparse0937514c0e47b34bc14</Name><Properties><Last-Modified>Thu, 05 Sep 2019 22:36:19 GMT</Last-Modified><Etag>\"0x8D7325178D7C889\"</Etag><LeaseStatus>unlocked</LeaseStatus><LeaseState>available</LeaseState><DefaultEncryptionScope>$account-encryption-key</DefaultEncryptionScope><DenyEncryptionScopeOverride>false</DenyEncryptionScopeOverride><HasImmutabilityPolicy>false</HasImmutabilityPolicy><HasLegalHold>false</HasLegalHold></Properties></Container></Containers><NextMarker /></EnumerationResults>",
-      "Date" : "Thu, 05 Sep 2019 22:36:19 GMT",
-      "x-ms-client-request-id" : "3a5ff490-a07e-4b03-b852-0ecae851d84e",
-=======
-      "x-ms-request-id" : "8f76cd84-401e-003a-75e6-6473d5000000",
-      "Body" : "﻿<?xml version=\"1.0\" encoding=\"utf-8\"?><EnumerationResults ServiceEndpoint=\"https://azstoragesdkaccount.blob.core.windows.net/\"><Prefix>jtccontainersaspermissionsparse</Prefix><Containers><Container><Name>jtccontainersaspermissionsparse031937f18274f8f0964</Name><Properties><Last-Modified>Fri, 06 Sep 2019 19:11:22 GMT</Last-Modified><Etag>\"0x8D732FE0171BED4\"</Etag><LeaseStatus>unlocked</LeaseStatus><LeaseState>available</LeaseState><DefaultEncryptionScope>$account-encryption-key</DefaultEncryptionScope><DenyEncryptionScopeOverride>false</DenyEncryptionScopeOverride><HasImmutabilityPolicy>false</HasImmutabilityPolicy><HasLegalHold>false</HasLegalHold></Properties></Container></Containers><NextMarker /></EnumerationResults>",
-      "Date" : "Fri, 06 Sep 2019 19:11:22 GMT",
-      "x-ms-client-request-id" : "0dc4cd7c-f5ee-42a1-b2a9-0c481b826512",
->>>>>>> a55d5dd9
+      "x-ms-request-id" : "077fc880-801e-001f-7e49-673bbb000000",
+      "Body" : "﻿<?xml version=\"1.0\" encoding=\"utf-8\"?><EnumerationResults ServiceEndpoint=\"https://jaschrepragrs.blob.core.windows.net/\"><Prefix>jtccontainersaspermissionsparse</Prefix><Containers><Container><Name>jtccontainersaspermissionsparse0581576ae227c8c0f54</Name><Properties><Last-Modified>Mon, 09 Sep 2019 19:59:02 GMT</Last-Modified><Etag>\"0x8D7356029A84984\"</Etag><LeaseStatus>unlocked</LeaseStatus><LeaseState>available</LeaseState><DefaultEncryptionScope>$account-encryption-key</DefaultEncryptionScope><DenyEncryptionScopeOverride>false</DenyEncryptionScopeOverride><HasImmutabilityPolicy>false</HasImmutabilityPolicy><HasLegalHold>false</HasLegalHold></Properties></Container></Containers><NextMarker /></EnumerationResults>",
+      "Date" : "Mon, 09 Sep 2019 19:59:02 GMT",
+      "x-ms-client-request-id" : "5d21de10-9c5c-4ecb-8a86-0cd191784be9",
       "Content-Type" : "application/xml"
     },
     "Exception" : null
   }, {
     "Method" : "DELETE",
-<<<<<<< HEAD
-    "Uri" : "https://jaschrepragrs.blob.core.windows.net/jtccontainersaspermissionsparse0937514c0e47b34bc14?restype=container",
+    "Uri" : "https://jaschrepragrs.blob.core.windows.net/jtccontainersaspermissionsparse0581576ae227c8c0f54?restype=container",
     "Headers" : {
       "x-ms-version" : "2019-02-02",
       "User-Agent" : "azsdk-java-azure-storage-blob/12.0.0-preview.3 1.8.0_221; Windows 10 10.0",
-      "x-ms-client-request-id" : "a6bf333a-9ee9-4695-b5bf-8ab7f8046901"
-=======
-    "Uri" : "https://azstoragesdkaccount.blob.core.windows.net/jtccontainersaspermissionsparse031937f18274f8f0964?restype=container",
-    "Headers" : {
-      "x-ms-version" : "2019-02-02",
-      "User-Agent" : "azsdk-java-azure-storage-blob/12.0.0-preview.3 1.8.0_212; Windows 10 10.0",
-      "x-ms-client-request-id" : "3ba1028d-57d9-4b6d-a51a-0376af52bb24"
->>>>>>> a55d5dd9
+      "x-ms-client-request-id" : "3e0e5954-fe0e-4ce5-bce9-a3bedd81fe6a"
     },
     "Response" : {
       "x-ms-version" : "2019-02-02",
@@ -97,21 +55,11 @@
       "retry-after" : "0",
       "Content-Length" : "0",
       "StatusCode" : "202",
-<<<<<<< HEAD
-      "x-ms-request-id" : "bfec977f-901e-0044-513a-643cc7000000",
-      "Date" : "Thu, 05 Sep 2019 22:36:19 GMT",
-      "x-ms-client-request-id" : "a6bf333a-9ee9-4695-b5bf-8ab7f8046901"
+      "x-ms-request-id" : "077fc89a-801e-001f-1649-673bbb000000",
+      "Date" : "Mon, 09 Sep 2019 19:59:02 GMT",
+      "x-ms-client-request-id" : "3e0e5954-fe0e-4ce5-bce9-a3bedd81fe6a"
     },
     "Exception" : null
   } ],
-  "variables" : [ "jtccontainersaspermissionsparse0937514c0e47b34bc14" ]
-=======
-      "x-ms-request-id" : "8f76cd8f-401e-003a-7fe6-6473d5000000",
-      "Date" : "Fri, 06 Sep 2019 19:11:22 GMT",
-      "x-ms-client-request-id" : "3ba1028d-57d9-4b6d-a51a-0376af52bb24"
-    },
-    "Exception" : null
-  } ],
-  "variables" : [ "jtccontainersaspermissionsparse031937f18274f8f0964" ]
->>>>>>> a55d5dd9
+  "variables" : [ "jtccontainersaspermissionsparse0581576ae227c8c0f54" ]
 }