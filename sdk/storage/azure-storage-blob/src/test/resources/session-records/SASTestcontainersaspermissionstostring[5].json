--- conflicted
+++ resolved
@@ -1,59 +1,32 @@
 {
   "networkCallRecords" : [ {
     "Method" : "PUT",
-<<<<<<< HEAD
-    "Uri" : "https://jaschrepragrs.blob.core.windows.net/jtccontainersaspermissionstostring0597199e01a83cb43?restype=container",
+    "Uri" : "https://jaschrepragrs.blob.core.windows.net/jtccontainersaspermissionstostring00834296d62113518?restype=container",
     "Headers" : {
       "x-ms-version" : "2019-02-02",
       "User-Agent" : "azsdk-java-azure-storage-blob/12.0.0-preview.3 1.8.0_221; Windows 10 10.0",
-      "x-ms-client-request-id" : "9b55c592-87c2-40f9-84b1-4dac6c2a23c8"
-=======
-    "Uri" : "https://azstoragesdkaccount.blob.core.windows.net/jtccontainersaspermissionstostring0813284e402b307ef?restype=container",
-    "Headers" : {
-      "x-ms-version" : "2019-02-02",
-      "User-Agent" : "azsdk-java-azure-storage-blob/12.0.0-preview.3 1.8.0_212; Windows 10 10.0",
-      "x-ms-client-request-id" : "19f783b8-d7e8-4240-ad0e-688f06c861e3"
->>>>>>> a55d5dd9
+      "x-ms-client-request-id" : "9c929323-db09-4feb-a67a-b8180726504a"
     },
     "Response" : {
       "x-ms-version" : "2019-02-02",
       "Server" : "Windows-Azure-Blob/1.0 Microsoft-HTTPAPI/2.0",
-<<<<<<< HEAD
-      "ETag" : "\"0x8D7325177E12E20\"",
-      "Last-Modified" : "Thu, 05 Sep 2019 22:36:18 GMT",
+      "ETag" : "\"0x8D7356028C02FD7\"",
+      "Last-Modified" : "Mon, 09 Sep 2019 19:59:01 GMT",
       "retry-after" : "0",
       "Content-Length" : "0",
       "StatusCode" : "201",
-      "x-ms-request-id" : "bfec95f8-901e-0044-703a-643cc7000000",
-      "Date" : "Thu, 05 Sep 2019 22:36:17 GMT",
-      "x-ms-client-request-id" : "9b55c592-87c2-40f9-84b1-4dac6c2a23c8"
-=======
-      "ETag" : "\"0x8D732FE00EE16AA\"",
-      "Last-Modified" : "Fri, 06 Sep 2019 19:11:21 GMT",
-      "retry-after" : "0",
-      "Content-Length" : "0",
-      "StatusCode" : "201",
-      "x-ms-request-id" : "8f76cb8c-401e-003a-42e6-6473d5000000",
-      "Date" : "Fri, 06 Sep 2019 19:11:21 GMT",
-      "x-ms-client-request-id" : "19f783b8-d7e8-4240-ad0e-688f06c861e3"
->>>>>>> a55d5dd9
+      "x-ms-request-id" : "077fc6ed-801e-001f-0349-673bbb000000",
+      "Date" : "Mon, 09 Sep 2019 19:59:00 GMT",
+      "x-ms-client-request-id" : "9c929323-db09-4feb-a67a-b8180726504a"
     },
     "Exception" : null
   }, {
     "Method" : "GET",
-<<<<<<< HEAD
     "Uri" : "https://jaschrepragrs.blob.core.windows.net?prefix=jtccontainersaspermissionstostring&comp=list",
     "Headers" : {
       "x-ms-version" : "2019-02-02",
       "User-Agent" : "azsdk-java-azure-storage-blob/12.0.0-preview.3 1.8.0_221; Windows 10 10.0",
-      "x-ms-client-request-id" : "395073b1-373f-4c3a-9c04-2dea62b12757"
-=======
-    "Uri" : "https://azstoragesdkaccount.blob.core.windows.net?prefix=jtccontainersaspermissionstostring&comp=list",
-    "Headers" : {
-      "x-ms-version" : "2019-02-02",
-      "User-Agent" : "azsdk-java-azure-storage-blob/12.0.0-preview.3 1.8.0_212; Windows 10 10.0",
-      "x-ms-client-request-id" : "f005daa6-baf3-4e6e-91b5-8d4627a81d9f"
->>>>>>> a55d5dd9
+      "x-ms-client-request-id" : "75cd0ab6-65aa-42b2-96d6-f10842e352d6"
     },
     "Response" : {
       "Transfer-Encoding" : "chunked",
@@ -61,35 +34,20 @@
       "Server" : "Windows-Azure-Blob/1.0 Microsoft-HTTPAPI/2.0",
       "retry-after" : "0",
       "StatusCode" : "200",
-<<<<<<< HEAD
-      "x-ms-request-id" : "bfec9608-901e-0044-7f3a-643cc7000000",
-      "Body" : "﻿<?xml version=\"1.0\" encoding=\"utf-8\"?><EnumerationResults ServiceEndpoint=\"https://jaschrepragrs.blob.core.windows.net/\"><Prefix>jtccontainersaspermissionstostring</Prefix><Containers><Container><Name>jtccontainersaspermissionstostring0597199e01a83cb43</Name><Properties><Last-Modified>Thu, 05 Sep 2019 22:36:18 GMT</Last-Modified><Etag>\"0x8D7325177E12E20\"</Etag><LeaseStatus>unlocked</LeaseStatus><LeaseState>available</LeaseState><DefaultEncryptionScope>$account-encryption-key</DefaultEncryptionScope><DenyEncryptionScopeOverride>false</DenyEncryptionScopeOverride><HasImmutabilityPolicy>false</HasImmutabilityPolicy><HasLegalHold>false</HasLegalHold></Properties></Container></Containers><NextMarker /></EnumerationResults>",
-      "Date" : "Thu, 05 Sep 2019 22:36:17 GMT",
-      "x-ms-client-request-id" : "395073b1-373f-4c3a-9c04-2dea62b12757",
-=======
-      "x-ms-request-id" : "8f76cb96-401e-003a-48e6-6473d5000000",
-      "Body" : "﻿<?xml version=\"1.0\" encoding=\"utf-8\"?><EnumerationResults ServiceEndpoint=\"https://azstoragesdkaccount.blob.core.windows.net/\"><Prefix>jtccontainersaspermissionstostring</Prefix><Containers><Container><Name>jtccontainersaspermissionstostring0813284e402b307ef</Name><Properties><Last-Modified>Fri, 06 Sep 2019 19:11:21 GMT</Last-Modified><Etag>\"0x8D732FE00EE16AA\"</Etag><LeaseStatus>unlocked</LeaseStatus><LeaseState>available</LeaseState><DefaultEncryptionScope>$account-encryption-key</DefaultEncryptionScope><DenyEncryptionScopeOverride>false</DenyEncryptionScopeOverride><HasImmutabilityPolicy>false</HasImmutabilityPolicy><HasLegalHold>false</HasLegalHold></Properties></Container></Containers><NextMarker /></EnumerationResults>",
-      "Date" : "Fri, 06 Sep 2019 19:11:21 GMT",
-      "x-ms-client-request-id" : "f005daa6-baf3-4e6e-91b5-8d4627a81d9f",
->>>>>>> a55d5dd9
+      "x-ms-request-id" : "077fc700-801e-001f-1449-673bbb000000",
+      "Body" : "﻿<?xml version=\"1.0\" encoding=\"utf-8\"?><EnumerationResults ServiceEndpoint=\"https://jaschrepragrs.blob.core.windows.net/\"><Prefix>jtccontainersaspermissionstostring</Prefix><Containers><Container><Name>jtccontainersaspermissionstostring00834296d62113518</Name><Properties><Last-Modified>Mon, 09 Sep 2019 19:59:01 GMT</Last-Modified><Etag>\"0x8D7356028C02FD7\"</Etag><LeaseStatus>unlocked</LeaseStatus><LeaseState>available</LeaseState><DefaultEncryptionScope>$account-encryption-key</DefaultEncryptionScope><DenyEncryptionScopeOverride>false</DenyEncryptionScopeOverride><HasImmutabilityPolicy>false</HasImmutabilityPolicy><HasLegalHold>false</HasLegalHold></Properties></Container></Containers><NextMarker /></EnumerationResults>",
+      "Date" : "Mon, 09 Sep 2019 19:59:00 GMT",
+      "x-ms-client-request-id" : "75cd0ab6-65aa-42b2-96d6-f10842e352d6",
       "Content-Type" : "application/xml"
     },
     "Exception" : null
   }, {
     "Method" : "DELETE",
-<<<<<<< HEAD
-    "Uri" : "https://jaschrepragrs.blob.core.windows.net/jtccontainersaspermissionstostring0597199e01a83cb43?restype=container",
+    "Uri" : "https://jaschrepragrs.blob.core.windows.net/jtccontainersaspermissionstostring00834296d62113518?restype=container",
     "Headers" : {
       "x-ms-version" : "2019-02-02",
       "User-Agent" : "azsdk-java-azure-storage-blob/12.0.0-preview.3 1.8.0_221; Windows 10 10.0",
-      "x-ms-client-request-id" : "1797f003-ae30-4bcd-9b7b-509769170cb4"
-=======
-    "Uri" : "https://azstoragesdkaccount.blob.core.windows.net/jtccontainersaspermissionstostring0813284e402b307ef?restype=container",
-    "Headers" : {
-      "x-ms-version" : "2019-02-02",
-      "User-Agent" : "azsdk-java-azure-storage-blob/12.0.0-preview.3 1.8.0_212; Windows 10 10.0",
-      "x-ms-client-request-id" : "27419f31-e6be-4b96-a14d-0d0557ab5400"
->>>>>>> a55d5dd9
+      "x-ms-client-request-id" : "083ecced-8c92-4121-ac63-d7b67caa1ad5"
     },
     "Response" : {
       "x-ms-version" : "2019-02-02",
@@ -97,21 +55,11 @@
       "retry-after" : "0",
       "Content-Length" : "0",
       "StatusCode" : "202",
-<<<<<<< HEAD
-      "x-ms-request-id" : "bfec9612-901e-0044-083a-643cc7000000",
-      "Date" : "Thu, 05 Sep 2019 22:36:17 GMT",
-      "x-ms-client-request-id" : "1797f003-ae30-4bcd-9b7b-509769170cb4"
+      "x-ms-request-id" : "077fc707-801e-001f-1b49-673bbb000000",
+      "Date" : "Mon, 09 Sep 2019 19:59:00 GMT",
+      "x-ms-client-request-id" : "083ecced-8c92-4121-ac63-d7b67caa1ad5"
     },
     "Exception" : null
   } ],
-  "variables" : [ "jtccontainersaspermissionstostring0597199e01a83cb43" ]
-=======
-      "x-ms-request-id" : "8f76cbab-401e-003a-5ce6-6473d5000000",
-      "Date" : "Fri, 06 Sep 2019 19:11:21 GMT",
-      "x-ms-client-request-id" : "27419f31-e6be-4b96-a14d-0d0557ab5400"
-    },
-    "Exception" : null
-  } ],
-  "variables" : [ "jtccontainersaspermissionstostring0813284e402b307ef" ]
->>>>>>> a55d5dd9
+  "variables" : [ "jtccontainersaspermissionstostring00834296d62113518" ]
 }