--- conflicted
+++ resolved
@@ -1,226 +1,120 @@
 {
   "networkCallRecords" : [ {
     "Method" : "PUT",
-<<<<<<< HEAD
-    "Uri" : "https://jaschrepragrs.blob.core.windows.net/jtcappendblockfromurlacdestinationfail064910deb956839?restype=container",
-    "Headers" : {
-      "x-ms-version" : "2019-02-02",
-      "User-Agent" : "azsdk-java-azure-storage-blob/12.0.0-preview.3 1.8.0_221; Windows 10 10.0",
-      "x-ms-client-request-id" : "ee5ab367-eb1d-4da1-8a7a-c68a0323180d"
-=======
-    "Uri" : "https://azstoragesdkaccount.blob.core.windows.net/jtcappendblockfromurlacdestinationfail0384450528c4098?restype=container",
-    "Headers" : {
-      "x-ms-version" : "2019-02-02",
-      "User-Agent" : "azsdk-java-azure-storage-blob/12.0.0-preview.3 1.8.0_212; Windows 10 10.0",
-      "x-ms-client-request-id" : "3c990b55-4f79-4616-8dda-64175ad97384"
->>>>>>> a55d5dd9
-    },
-    "Response" : {
-      "x-ms-version" : "2019-02-02",
-      "Server" : "Windows-Azure-Blob/1.0 Microsoft-HTTPAPI/2.0",
-<<<<<<< HEAD
-      "ETag" : "\"0x8D7325237C78C96\"",
-      "Last-Modified" : "Thu, 05 Sep 2019 22:41:40 GMT",
-      "retry-after" : "0",
-      "Content-Length" : "0",
-      "StatusCode" : "201",
-      "x-ms-request-id" : "9b6872e2-c01e-0018-643b-64cd3e000000",
-      "Date" : "Thu, 05 Sep 2019 22:41:39 GMT",
-      "x-ms-client-request-id" : "ee5ab367-eb1d-4da1-8a7a-c68a0323180d"
-=======
-      "ETag" : "\"0x8D732FC6F84B1E8\"",
-      "Last-Modified" : "Fri, 06 Sep 2019 19:00:08 GMT",
-      "retry-after" : "0",
-      "Content-Length" : "0",
-      "StatusCode" : "201",
-      "x-ms-request-id" : "b92ac646-d01e-009e-5ae5-644931000000",
-      "Date" : "Fri, 06 Sep 2019 19:00:07 GMT",
-      "x-ms-client-request-id" : "3c990b55-4f79-4616-8dda-64175ad97384"
->>>>>>> a55d5dd9
-    },
-    "Exception" : null
-  }, {
-    "Method" : "PUT",
-<<<<<<< HEAD
-    "Uri" : "https://jaschrepragrs.blob.core.windows.net/jtcappendblockfromurlacdestinationfail064910deb956839/javablobappendblockfromurlacdestinationfail144685a2eda42",
-    "Headers" : {
-      "x-ms-version" : "2019-02-02",
-      "User-Agent" : "azsdk-java-azure-storage-blob/12.0.0-preview.3 1.8.0_221; Windows 10 10.0",
-      "x-ms-client-request-id" : "bfb25155-e147-49a8-a6af-84cee11fa34e"
-=======
-    "Uri" : "https://azstoragesdkaccount.blob.core.windows.net/jtcappendblockfromurlacdestinationfail0384450528c4098/javablobappendblockfromurlacdestinationfail104025ab74b79",
-    "Headers" : {
-      "x-ms-version" : "2019-02-02",
-      "User-Agent" : "azsdk-java-azure-storage-blob/12.0.0-preview.3 1.8.0_212; Windows 10 10.0",
-      "x-ms-client-request-id" : "b5f97e2d-d2b9-4f93-ad43-503b946e5aa1"
->>>>>>> a55d5dd9
-    },
-    "Response" : {
-      "x-ms-version" : "2019-02-02",
-      "Server" : "Windows-Azure-Blob/1.0 Microsoft-HTTPAPI/2.0",
-<<<<<<< HEAD
-      "ETag" : "\"0x8D7325237D4145E\"",
-      "Last-Modified" : "Thu, 05 Sep 2019 22:41:40 GMT",
-      "retry-after" : "0",
-      "Content-Length" : "0",
-      "StatusCode" : "201",
-      "x-ms-request-id" : "9b6872e9-c01e-0018-6a3b-64cd3e000000",
+    "Uri" : "https://jaschrepragrs.blob.core.windows.net/jtcappendblockfromurlacdestinationfail0657107ca4c733c?restype=container",
+    "Headers" : {
+      "x-ms-version" : "2019-02-02",
+      "User-Agent" : "azsdk-java-azure-storage-blob/12.0.0-preview.3 1.8.0_221; Windows 10 10.0",
+      "x-ms-client-request-id" : "0273b661-94a8-47e4-bcad-12b5c84eaffc"
+    },
+    "Response" : {
+      "x-ms-version" : "2019-02-02",
+      "Server" : "Windows-Azure-Blob/1.0 Microsoft-HTTPAPI/2.0",
+      "ETag" : "\"0x8D73562440E4969\"",
+      "Last-Modified" : "Mon, 09 Sep 2019 20:14:06 GMT",
+      "retry-after" : "0",
+      "Content-Length" : "0",
+      "StatusCode" : "201",
+      "x-ms-request-id" : "e27c8778-901e-0029-764b-6796e9000000",
+      "Date" : "Mon, 09 Sep 2019 20:14:05 GMT",
+      "x-ms-client-request-id" : "0273b661-94a8-47e4-bcad-12b5c84eaffc"
+    },
+    "Exception" : null
+  }, {
+    "Method" : "PUT",
+    "Uri" : "https://jaschrepragrs.blob.core.windows.net/jtcappendblockfromurlacdestinationfail0657107ca4c733c/javablobappendblockfromurlacdestinationfail1162670d4567b",
+    "Headers" : {
+      "x-ms-version" : "2019-02-02",
+      "User-Agent" : "azsdk-java-azure-storage-blob/12.0.0-preview.3 1.8.0_221; Windows 10 10.0",
+      "x-ms-client-request-id" : "5253774b-c05a-4dc9-a568-f9f4ac542d51"
+    },
+    "Response" : {
+      "x-ms-version" : "2019-02-02",
+      "Server" : "Windows-Azure-Blob/1.0 Microsoft-HTTPAPI/2.0",
+      "ETag" : "\"0x8D73562441BA0CC\"",
+      "Last-Modified" : "Mon, 09 Sep 2019 20:14:06 GMT",
+      "retry-after" : "0",
+      "Content-Length" : "0",
+      "StatusCode" : "201",
+      "x-ms-request-id" : "e27c8788-901e-0029-044b-6796e9000000",
       "x-ms-request-server-encrypted" : "true",
-      "Date" : "Thu, 05 Sep 2019 22:41:39 GMT",
-      "x-ms-client-request-id" : "bfb25155-e147-49a8-a6af-84cee11fa34e"
-=======
-      "ETag" : "\"0x8D732FC6F8AA51F\"",
-      "Last-Modified" : "Fri, 06 Sep 2019 19:00:08 GMT",
-      "retry-after" : "0",
-      "Content-Length" : "0",
-      "StatusCode" : "201",
-      "x-ms-request-id" : "b92ac671-d01e-009e-7ae5-644931000000",
+      "Date" : "Mon, 09 Sep 2019 20:14:05 GMT",
+      "x-ms-client-request-id" : "5253774b-c05a-4dc9-a568-f9f4ac542d51"
+    },
+    "Exception" : null
+  }, {
+    "Method" : "PUT",
+    "Uri" : "https://jaschrepragrs.blob.core.windows.net/jtcappendblockfromurlacdestinationfail0657107ca4c733c?restype=container&comp=acl",
+    "Headers" : {
+      "x-ms-version" : "2019-02-02",
+      "User-Agent" : "azsdk-java-azure-storage-blob/12.0.0-preview.3 1.8.0_221; Windows 10 10.0",
+      "x-ms-client-request-id" : "d29b6935-5a19-4e15-9dd3-cbad1b600682",
+      "Content-Type" : "application/xml; charset=utf-8"
+    },
+    "Response" : {
+      "x-ms-version" : "2019-02-02",
+      "Server" : "Windows-Azure-Blob/1.0 Microsoft-HTTPAPI/2.0",
+      "ETag" : "\"0x8D735624427F42D\"",
+      "Last-Modified" : "Mon, 09 Sep 2019 20:14:06 GMT",
+      "retry-after" : "0",
+      "Content-Length" : "0",
+      "StatusCode" : "200",
+      "x-ms-request-id" : "e27c8795-901e-0029-104b-6796e9000000",
+      "Date" : "Mon, 09 Sep 2019 20:14:05 GMT",
+      "x-ms-client-request-id" : "d29b6935-5a19-4e15-9dd3-cbad1b600682"
+    },
+    "Exception" : null
+  }, {
+    "Method" : "PUT",
+    "Uri" : "https://jaschrepragrs.blob.core.windows.net/jtcappendblockfromurlacdestinationfail0657107ca4c733c/javablobappendblockfromurlacdestinationfail1162670d4567b?comp=lease",
+    "Headers" : {
+      "x-ms-version" : "2019-02-02",
+      "User-Agent" : "azsdk-java-azure-storage-blob/12.0.0-preview.3 1.8.0_221; Windows 10 10.0",
+      "x-ms-client-request-id" : "6e9a1219-2ebd-4dc2-b52d-0335d3dfd1a0"
+    },
+    "Response" : {
+      "x-ms-version" : "2019-02-02",
+      "Server" : "Windows-Azure-Blob/1.0 Microsoft-HTTPAPI/2.0",
+      "ETag" : "\"0x8D73562441BA0CC\"",
+      "x-ms-lease-id" : "28635823-8b50-42af-b12f-337db8339f96",
+      "Last-Modified" : "Mon, 09 Sep 2019 20:14:06 GMT",
+      "retry-after" : "0",
+      "Content-Length" : "0",
+      "StatusCode" : "201",
+      "x-ms-request-id" : "e27c879d-901e-0029-184b-6796e9000000",
+      "Date" : "Mon, 09 Sep 2019 20:14:05 GMT",
+      "x-ms-client-request-id" : "6e9a1219-2ebd-4dc2-b52d-0335d3dfd1a0"
+    },
+    "Exception" : null
+  }, {
+    "Method" : "PUT",
+    "Uri" : "https://jaschrepragrs.blob.core.windows.net/jtcappendblockfromurlacdestinationfail0657107ca4c733c/javablobappendblockfromurlacdestinationfail29724490ee95a",
+    "Headers" : {
+      "x-ms-version" : "2019-02-02",
+      "User-Agent" : "azsdk-java-azure-storage-blob/12.0.0-preview.3 1.8.0_221; Windows 10 10.0",
+      "x-ms-client-request-id" : "a2453a8a-6f64-4d53-a6e1-83a3a64c418c"
+    },
+    "Response" : {
+      "x-ms-version" : "2019-02-02",
+      "Server" : "Windows-Azure-Blob/1.0 Microsoft-HTTPAPI/2.0",
+      "ETag" : "\"0x8D7356244421B9F\"",
+      "Last-Modified" : "Mon, 09 Sep 2019 20:14:06 GMT",
+      "retry-after" : "0",
+      "Content-Length" : "0",
+      "StatusCode" : "201",
+      "x-ms-request-id" : "e27c87a9-901e-0029-234b-6796e9000000",
       "x-ms-request-server-encrypted" : "true",
-      "Date" : "Fri, 06 Sep 2019 19:00:07 GMT",
-      "x-ms-client-request-id" : "b5f97e2d-d2b9-4f93-ad43-503b946e5aa1"
->>>>>>> a55d5dd9
-    },
-    "Exception" : null
-  }, {
-    "Method" : "PUT",
-<<<<<<< HEAD
-    "Uri" : "https://jaschrepragrs.blob.core.windows.net/jtcappendblockfromurlacdestinationfail064910deb956839?restype=container&comp=acl",
-    "Headers" : {
-      "x-ms-version" : "2019-02-02",
-      "User-Agent" : "azsdk-java-azure-storage-blob/12.0.0-preview.3 1.8.0_221; Windows 10 10.0",
-      "x-ms-client-request-id" : "f311c493-2d0a-4aa8-94e7-7aac8971f5a6",
-=======
-    "Uri" : "https://azstoragesdkaccount.blob.core.windows.net/jtcappendblockfromurlacdestinationfail0384450528c4098?restype=container&comp=acl",
-    "Headers" : {
-      "x-ms-version" : "2019-02-02",
-      "User-Agent" : "azsdk-java-azure-storage-blob/12.0.0-preview.3 1.8.0_212; Windows 10 10.0",
-      "x-ms-client-request-id" : "745390c6-6508-4fec-b68a-efb5be0695ab",
->>>>>>> a55d5dd9
-      "Content-Type" : "application/xml; charset=utf-8"
-    },
-    "Response" : {
-      "x-ms-version" : "2019-02-02",
-      "Server" : "Windows-Azure-Blob/1.0 Microsoft-HTTPAPI/2.0",
-<<<<<<< HEAD
-      "ETag" : "\"0x8D7325237E0DB47\"",
-      "Last-Modified" : "Thu, 05 Sep 2019 22:41:40 GMT",
-      "retry-after" : "0",
-      "Content-Length" : "0",
-      "StatusCode" : "200",
-      "x-ms-request-id" : "9b6872ec-c01e-0018-6d3b-64cd3e000000",
-      "Date" : "Thu, 05 Sep 2019 22:41:39 GMT",
-      "x-ms-client-request-id" : "f311c493-2d0a-4aa8-94e7-7aac8971f5a6"
-=======
-      "ETag" : "\"0x8D732FC6F901982\"",
-      "Last-Modified" : "Fri, 06 Sep 2019 19:00:08 GMT",
-      "retry-after" : "0",
-      "Content-Length" : "0",
-      "StatusCode" : "200",
-      "x-ms-request-id" : "b92ac699-d01e-009e-1ce5-644931000000",
-      "Date" : "Fri, 06 Sep 2019 19:00:07 GMT",
-      "x-ms-client-request-id" : "745390c6-6508-4fec-b68a-efb5be0695ab"
->>>>>>> a55d5dd9
-    },
-    "Exception" : null
-  }, {
-    "Method" : "PUT",
-<<<<<<< HEAD
-    "Uri" : "https://jaschrepragrs.blob.core.windows.net/jtcappendblockfromurlacdestinationfail064910deb956839/javablobappendblockfromurlacdestinationfail144685a2eda42?comp=lease",
-    "Headers" : {
-      "x-ms-version" : "2019-02-02",
-      "User-Agent" : "azsdk-java-azure-storage-blob/12.0.0-preview.3 1.8.0_221; Windows 10 10.0",
-      "x-ms-client-request-id" : "7ce77aad-dca0-4811-a1a5-514bf43d07f4"
-=======
-    "Uri" : "https://azstoragesdkaccount.blob.core.windows.net/jtcappendblockfromurlacdestinationfail0384450528c4098/javablobappendblockfromurlacdestinationfail104025ab74b79?comp=lease",
-    "Headers" : {
-      "x-ms-version" : "2019-02-02",
-      "User-Agent" : "azsdk-java-azure-storage-blob/12.0.0-preview.3 1.8.0_212; Windows 10 10.0",
-      "x-ms-client-request-id" : "799b411a-0290-4839-84e6-0aa431389298"
->>>>>>> a55d5dd9
-    },
-    "Response" : {
-      "x-ms-version" : "2019-02-02",
-      "Server" : "Windows-Azure-Blob/1.0 Microsoft-HTTPAPI/2.0",
-<<<<<<< HEAD
-      "ETag" : "\"0x8D7325237D4145E\"",
-      "x-ms-lease-id" : "19be8e47-d5d3-4517-aaff-5a11a493477f",
-      "Last-Modified" : "Thu, 05 Sep 2019 22:41:40 GMT",
-      "retry-after" : "0",
-      "Content-Length" : "0",
-      "StatusCode" : "201",
-      "x-ms-request-id" : "9b6872f1-c01e-0018-723b-64cd3e000000",
-      "Date" : "Thu, 05 Sep 2019 22:41:39 GMT",
-      "x-ms-client-request-id" : "7ce77aad-dca0-4811-a1a5-514bf43d07f4"
-=======
-      "ETag" : "\"0x8D732FC6F8AA51F\"",
-      "x-ms-lease-id" : "4b7a939c-e7b0-41cc-9bb6-338acfcfdc1c",
-      "Last-Modified" : "Fri, 06 Sep 2019 19:00:08 GMT",
-      "retry-after" : "0",
-      "Content-Length" : "0",
-      "StatusCode" : "201",
-      "x-ms-request-id" : "b92ac6bc-d01e-009e-36e5-644931000000",
-      "Date" : "Fri, 06 Sep 2019 19:00:07 GMT",
-      "x-ms-client-request-id" : "799b411a-0290-4839-84e6-0aa431389298"
->>>>>>> a55d5dd9
-    },
-    "Exception" : null
-  }, {
-    "Method" : "PUT",
-<<<<<<< HEAD
-    "Uri" : "https://jaschrepragrs.blob.core.windows.net/jtcappendblockfromurlacdestinationfail064910deb956839/javablobappendblockfromurlacdestinationfail28818032c931b",
-    "Headers" : {
-      "x-ms-version" : "2019-02-02",
-      "User-Agent" : "azsdk-java-azure-storage-blob/12.0.0-preview.3 1.8.0_221; Windows 10 10.0",
-      "x-ms-client-request-id" : "85f35ffd-72f2-4142-8f16-26bf28b285d6"
-=======
-    "Uri" : "https://azstoragesdkaccount.blob.core.windows.net/jtcappendblockfromurlacdestinationfail0384450528c4098/javablobappendblockfromurlacdestinationfail24959469aa068",
-    "Headers" : {
-      "x-ms-version" : "2019-02-02",
-      "User-Agent" : "azsdk-java-azure-storage-blob/12.0.0-preview.3 1.8.0_212; Windows 10 10.0",
-      "x-ms-client-request-id" : "622ead97-c02c-4714-965d-fd59c4d95bb3"
->>>>>>> a55d5dd9
-    },
-    "Response" : {
-      "x-ms-version" : "2019-02-02",
-      "Server" : "Windows-Azure-Blob/1.0 Microsoft-HTTPAPI/2.0",
-<<<<<<< HEAD
-      "ETag" : "\"0x8D7325237FB52B0\"",
-      "Last-Modified" : "Thu, 05 Sep 2019 22:41:40 GMT",
-      "retry-after" : "0",
-      "Content-Length" : "0",
-      "StatusCode" : "201",
-      "x-ms-request-id" : "9b6872fb-c01e-0018-7c3b-64cd3e000000",
-      "x-ms-request-server-encrypted" : "true",
-      "Date" : "Thu, 05 Sep 2019 22:41:39 GMT",
-      "x-ms-client-request-id" : "85f35ffd-72f2-4142-8f16-26bf28b285d6"
-=======
-      "ETag" : "\"0x8D732FC6F9AD59E\"",
-      "Last-Modified" : "Fri, 06 Sep 2019 19:00:08 GMT",
-      "retry-after" : "0",
-      "Content-Length" : "0",
-      "StatusCode" : "201",
-      "x-ms-request-id" : "b92ac6e8-d01e-009e-5de5-644931000000",
-      "x-ms-request-server-encrypted" : "true",
-      "Date" : "Fri, 06 Sep 2019 19:00:07 GMT",
-      "x-ms-client-request-id" : "622ead97-c02c-4714-965d-fd59c4d95bb3"
->>>>>>> a55d5dd9
-    },
-    "Exception" : null
-  }, {
-    "Method" : "PUT",
-<<<<<<< HEAD
-    "Uri" : "https://jaschrepragrs.blob.core.windows.net/jtcappendblockfromurlacdestinationfail064910deb956839/javablobappendblockfromurlacdestinationfail28818032c931b?comp=appendblock",
-    "Headers" : {
-      "x-ms-version" : "2019-02-02",
-      "User-Agent" : "azsdk-java-azure-storage-blob/12.0.0-preview.3 1.8.0_221; Windows 10 10.0",
-      "x-ms-client-request-id" : "11d71eaf-3102-4feb-82ca-24bf79687ca8",
-=======
-    "Uri" : "https://azstoragesdkaccount.blob.core.windows.net/jtcappendblockfromurlacdestinationfail0384450528c4098/javablobappendblockfromurlacdestinationfail24959469aa068?comp=appendblock",
-    "Headers" : {
-      "x-ms-version" : "2019-02-02",
-      "User-Agent" : "azsdk-java-azure-storage-blob/12.0.0-preview.3 1.8.0_212; Windows 10 10.0",
-      "x-ms-client-request-id" : "feafcd1d-e9ee-4f7d-901d-32fbe8035647",
->>>>>>> a55d5dd9
+      "Date" : "Mon, 09 Sep 2019 20:14:05 GMT",
+      "x-ms-client-request-id" : "a2453a8a-6f64-4d53-a6e1-83a3a64c418c"
+    },
+    "Exception" : null
+  }, {
+    "Method" : "PUT",
+    "Uri" : "https://jaschrepragrs.blob.core.windows.net/jtcappendblockfromurlacdestinationfail0657107ca4c733c/javablobappendblockfromurlacdestinationfail29724490ee95a?comp=appendblock",
+    "Headers" : {
+      "x-ms-version" : "2019-02-02",
+      "User-Agent" : "azsdk-java-azure-storage-blob/12.0.0-preview.3 1.8.0_221; Windows 10 10.0",
+      "x-ms-client-request-id" : "9f102e6d-3da3-4483-8558-1cc572ad727e",
       "Content-Type" : "application/octet-stream"
     },
     "Response" : {
@@ -228,45 +122,25 @@
       "Server" : "Windows-Azure-Blob/1.0 Microsoft-HTTPAPI/2.0",
       "x-ms-content-crc64" : "6RYQPwaVsyQ=",
       "x-ms-blob-committed-block-count" : "1",
-<<<<<<< HEAD
-      "Last-Modified" : "Thu, 05 Sep 2019 22:41:40 GMT",
+      "Last-Modified" : "Mon, 09 Sep 2019 20:14:06 GMT",
       "retry-after" : "0",
       "StatusCode" : "201",
       "x-ms-request-server-encrypted" : "true",
-      "Date" : "Thu, 05 Sep 2019 22:41:39 GMT",
-      "ETag" : "\"0x8D732523807D830\"",
-      "Content-Length" : "0",
-      "x-ms-request-id" : "9b6872ff-c01e-0018-803b-64cd3e000000",
-      "x-ms-client-request-id" : "11d71eaf-3102-4feb-82ca-24bf79687ca8",
-=======
-      "Last-Modified" : "Fri, 06 Sep 2019 19:00:08 GMT",
-      "retry-after" : "0",
-      "StatusCode" : "201",
-      "x-ms-request-server-encrypted" : "true",
-      "Date" : "Fri, 06 Sep 2019 19:00:08 GMT",
-      "ETag" : "\"0x8D732FC6FA0CA79\"",
-      "Content-Length" : "0",
-      "x-ms-request-id" : "b92ac712-d01e-009e-01e5-644931000000",
-      "x-ms-client-request-id" : "feafcd1d-e9ee-4f7d-901d-32fbe8035647",
->>>>>>> a55d5dd9
+      "Date" : "Mon, 09 Sep 2019 20:14:06 GMT",
+      "ETag" : "\"0x8D73562444E79F8\"",
+      "Content-Length" : "0",
+      "x-ms-request-id" : "e27c87b7-901e-0029-314b-6796e9000000",
+      "x-ms-client-request-id" : "9f102e6d-3da3-4483-8558-1cc572ad727e",
       "x-ms-blob-append-offset" : "0"
     },
     "Exception" : null
   }, {
     "Method" : "PUT",
-<<<<<<< HEAD
-    "Uri" : "https://jaschrepragrs.blob.core.windows.net/jtcappendblockfromurlacdestinationfail064910deb956839/javablobappendblockfromurlacdestinationfail144685a2eda42?comp=appendblock",
-    "Headers" : {
-      "x-ms-version" : "2019-02-02",
-      "User-Agent" : "azsdk-java-azure-storage-blob/12.0.0-preview.3 1.8.0_221; Windows 10 10.0",
-      "x-ms-client-request-id" : "48939185-a408-4d37-b4ab-c79a05c51fbc"
-=======
-    "Uri" : "https://azstoragesdkaccount.blob.core.windows.net/jtcappendblockfromurlacdestinationfail0384450528c4098/javablobappendblockfromurlacdestinationfail104025ab74b79?comp=appendblock",
-    "Headers" : {
-      "x-ms-version" : "2019-02-02",
-      "User-Agent" : "azsdk-java-azure-storage-blob/12.0.0-preview.3 1.8.0_212; Windows 10 10.0",
-      "x-ms-client-request-id" : "364a83d8-2c8b-4447-afac-2cd61e272912"
->>>>>>> a55d5dd9
+    "Uri" : "https://jaschrepragrs.blob.core.windows.net/jtcappendblockfromurlacdestinationfail0657107ca4c733c/javablobappendblockfromurlacdestinationfail1162670d4567b?comp=appendblock",
+    "Headers" : {
+      "x-ms-version" : "2019-02-02",
+      "User-Agent" : "azsdk-java-azure-storage-blob/12.0.0-preview.3 1.8.0_221; Windows 10 10.0",
+      "x-ms-client-request-id" : "9bbb24ec-51c6-4ac6-ba08-5277487af542"
     },
     "Response" : {
       "x-ms-version" : "2019-02-02",
@@ -275,35 +149,20 @@
       "retry-after" : "0",
       "Content-Length" : "265",
       "StatusCode" : "412",
-<<<<<<< HEAD
-      "x-ms-request-id" : "9b687309-c01e-0018-0a3b-64cd3e000000",
-      "Body" : "﻿<?xml version=\"1.0\" encoding=\"utf-8\"?>\n<Error><Code>LeaseIdMismatchWithBlobOperation</Code><Message>The lease ID specified did not match the lease ID for the blob.\nRequestId:9b687309-c01e-0018-0a3b-64cd3e000000\nTime:2019-09-05T22:41:40.5879721Z</Message></Error>",
-      "Date" : "Thu, 05 Sep 2019 22:41:39 GMT",
-      "x-ms-client-request-id" : "48939185-a408-4d37-b4ab-c79a05c51fbc",
-=======
-      "x-ms-request-id" : "b92ac73e-d01e-009e-2ce5-644931000000",
-      "Body" : "﻿<?xml version=\"1.0\" encoding=\"utf-8\"?>\n<Error><Code>LeaseIdMismatchWithBlobOperation</Code><Message>The lease ID specified did not match the lease ID for the blob.\nRequestId:b92ac73e-d01e-009e-2ce5-644931000000\nTime:2019-09-06T19:00:08.2621242Z</Message></Error>",
-      "Date" : "Fri, 06 Sep 2019 19:00:08 GMT",
-      "x-ms-client-request-id" : "364a83d8-2c8b-4447-afac-2cd61e272912",
->>>>>>> a55d5dd9
+      "x-ms-request-id" : "e27c87be-901e-0029-384b-6796e9000000",
+      "Body" : "﻿<?xml version=\"1.0\" encoding=\"utf-8\"?>\n<Error><Code>LeaseIdMismatchWithBlobOperation</Code><Message>The lease ID specified did not match the lease ID for the blob.\nRequestId:e27c87be-901e-0029-384b-6796e9000000\nTime:2019-09-09T20:14:06.6382422Z</Message></Error>",
+      "Date" : "Mon, 09 Sep 2019 20:14:06 GMT",
+      "x-ms-client-request-id" : "9bbb24ec-51c6-4ac6-ba08-5277487af542",
       "Content-Type" : "application/xml"
     },
     "Exception" : null
   }, {
     "Method" : "GET",
-<<<<<<< HEAD
     "Uri" : "https://jaschrepragrs.blob.core.windows.net?prefix=jtcappendblockfromurlacdestinationfail&comp=list",
     "Headers" : {
       "x-ms-version" : "2019-02-02",
       "User-Agent" : "azsdk-java-azure-storage-blob/12.0.0-preview.3 1.8.0_221; Windows 10 10.0",
-      "x-ms-client-request-id" : "e4ad236b-359f-486a-a94f-ab3a0d089951"
-=======
-    "Uri" : "https://azstoragesdkaccount.blob.core.windows.net?prefix=jtcappendblockfromurlacdestinationfail&comp=list",
-    "Headers" : {
-      "x-ms-version" : "2019-02-02",
-      "User-Agent" : "azsdk-java-azure-storage-blob/12.0.0-preview.3 1.8.0_212; Windows 10 10.0",
-      "x-ms-client-request-id" : "47640ae5-7a10-4a16-b8f3-7eeb5f1a11ad"
->>>>>>> a55d5dd9
+      "x-ms-client-request-id" : "ea114bbb-4e5a-4655-8a0a-158e106783f5"
     },
     "Response" : {
       "Transfer-Encoding" : "chunked",
@@ -311,35 +170,20 @@
       "Server" : "Windows-Azure-Blob/1.0 Microsoft-HTTPAPI/2.0",
       "retry-after" : "0",
       "StatusCode" : "200",
-<<<<<<< HEAD
-      "x-ms-request-id" : "9b68731b-c01e-0018-183b-64cd3e000000",
-      "Body" : "﻿<?xml version=\"1.0\" encoding=\"utf-8\"?><EnumerationResults ServiceEndpoint=\"https://jaschrepragrs.blob.core.windows.net/\"><Prefix>jtcappendblockfromurlacdestinationfail</Prefix><Containers><Container><Name>jtcappendblockfromurlacdestinationfail064910deb956839</Name><Properties><Last-Modified>Thu, 05 Sep 2019 22:41:40 GMT</Last-Modified><Etag>\"0x8D7325237E0DB47\"</Etag><LeaseStatus>unlocked</LeaseStatus><LeaseState>available</LeaseState><PublicAccess>container</PublicAccess><DefaultEncryptionScope>$account-encryption-key</DefaultEncryptionScope><DenyEncryptionScopeOverride>false</DenyEncryptionScopeOverride><HasImmutabilityPolicy>false</HasImmutabilityPolicy><HasLegalHold>false</HasLegalHold></Properties></Container></Containers><NextMarker /></EnumerationResults>",
-      "Date" : "Thu, 05 Sep 2019 22:41:39 GMT",
-      "x-ms-client-request-id" : "e4ad236b-359f-486a-a94f-ab3a0d089951",
-=======
-      "x-ms-request-id" : "b92ac779-d01e-009e-5fe5-644931000000",
-      "Body" : "﻿<?xml version=\"1.0\" encoding=\"utf-8\"?><EnumerationResults ServiceEndpoint=\"https://azstoragesdkaccount.blob.core.windows.net/\"><Prefix>jtcappendblockfromurlacdestinationfail</Prefix><Containers><Container><Name>jtcappendblockfromurlacdestinationfail0384450528c4098</Name><Properties><Last-Modified>Fri, 06 Sep 2019 19:00:08 GMT</Last-Modified><Etag>\"0x8D732FC6F901982\"</Etag><LeaseStatus>unlocked</LeaseStatus><LeaseState>available</LeaseState><PublicAccess>container</PublicAccess><DefaultEncryptionScope>$account-encryption-key</DefaultEncryptionScope><DenyEncryptionScopeOverride>false</DenyEncryptionScopeOverride><HasImmutabilityPolicy>false</HasImmutabilityPolicy><HasLegalHold>false</HasLegalHold></Properties></Container></Containers><NextMarker /></EnumerationResults>",
-      "Date" : "Fri, 06 Sep 2019 19:00:08 GMT",
-      "x-ms-client-request-id" : "47640ae5-7a10-4a16-b8f3-7eeb5f1a11ad",
->>>>>>> a55d5dd9
+      "x-ms-request-id" : "e27c87d4-901e-0029-4e4b-6796e9000000",
+      "Body" : "﻿<?xml version=\"1.0\" encoding=\"utf-8\"?><EnumerationResults ServiceEndpoint=\"https://jaschrepragrs.blob.core.windows.net/\"><Prefix>jtcappendblockfromurlacdestinationfail</Prefix><Containers><Container><Name>jtcappendblockfromurlacdestinationfail0657107ca4c733c</Name><Properties><Last-Modified>Mon, 09 Sep 2019 20:14:06 GMT</Last-Modified><Etag>\"0x8D735624427F42D\"</Etag><LeaseStatus>unlocked</LeaseStatus><LeaseState>available</LeaseState><PublicAccess>container</PublicAccess><DefaultEncryptionScope>$account-encryption-key</DefaultEncryptionScope><DenyEncryptionScopeOverride>false</DenyEncryptionScopeOverride><HasImmutabilityPolicy>false</HasImmutabilityPolicy><HasLegalHold>false</HasLegalHold></Properties></Container></Containers><NextMarker /></EnumerationResults>",
+      "Date" : "Mon, 09 Sep 2019 20:14:06 GMT",
+      "x-ms-client-request-id" : "ea114bbb-4e5a-4655-8a0a-158e106783f5",
       "Content-Type" : "application/xml"
     },
     "Exception" : null
   }, {
     "Method" : "DELETE",
-<<<<<<< HEAD
-    "Uri" : "https://jaschrepragrs.blob.core.windows.net/jtcappendblockfromurlacdestinationfail064910deb956839?restype=container",
-    "Headers" : {
-      "x-ms-version" : "2019-02-02",
-      "User-Agent" : "azsdk-java-azure-storage-blob/12.0.0-preview.3 1.8.0_221; Windows 10 10.0",
-      "x-ms-client-request-id" : "1c42a8ae-f345-4b7f-bdd9-93c2c3915ddc"
-=======
-    "Uri" : "https://azstoragesdkaccount.blob.core.windows.net/jtcappendblockfromurlacdestinationfail0384450528c4098?restype=container",
-    "Headers" : {
-      "x-ms-version" : "2019-02-02",
-      "User-Agent" : "azsdk-java-azure-storage-blob/12.0.0-preview.3 1.8.0_212; Windows 10 10.0",
-      "x-ms-client-request-id" : "f30ebce6-f351-4c35-b429-6bcb903bb841"
->>>>>>> a55d5dd9
+    "Uri" : "https://jaschrepragrs.blob.core.windows.net/jtcappendblockfromurlacdestinationfail0657107ca4c733c?restype=container",
+    "Headers" : {
+      "x-ms-version" : "2019-02-02",
+      "User-Agent" : "azsdk-java-azure-storage-blob/12.0.0-preview.3 1.8.0_221; Windows 10 10.0",
+      "x-ms-client-request-id" : "b7e1a72d-f585-43ab-9c12-b6be84feed91"
     },
     "Response" : {
       "x-ms-version" : "2019-02-02",
@@ -347,21 +191,11 @@
       "retry-after" : "0",
       "Content-Length" : "0",
       "StatusCode" : "202",
-<<<<<<< HEAD
-      "x-ms-request-id" : "9b687323-c01e-0018-1e3b-64cd3e000000",
-      "Date" : "Thu, 05 Sep 2019 22:41:40 GMT",
-      "x-ms-client-request-id" : "1c42a8ae-f345-4b7f-bdd9-93c2c3915ddc"
+      "x-ms-request-id" : "e27c87e2-901e-0029-5b4b-6796e9000000",
+      "Date" : "Mon, 09 Sep 2019 20:14:06 GMT",
+      "x-ms-client-request-id" : "b7e1a72d-f585-43ab-9c12-b6be84feed91"
     },
     "Exception" : null
   } ],
-  "variables" : [ "jtcappendblockfromurlacdestinationfail064910deb956839", "javablobappendblockfromurlacdestinationfail144685a2eda42", "javablobappendblockfromurlacdestinationfail28818032c931b" ]
-=======
-      "x-ms-request-id" : "b92ac798-d01e-009e-7de5-644931000000",
-      "Date" : "Fri, 06 Sep 2019 19:00:08 GMT",
-      "x-ms-client-request-id" : "f30ebce6-f351-4c35-b429-6bcb903bb841"
-    },
-    "Exception" : null
-  } ],
-  "variables" : [ "jtcappendblockfromurlacdestinationfail0384450528c4098", "javablobappendblockfromurlacdestinationfail104025ab74b79", "javablobappendblockfromurlacdestinationfail24959469aa068" ]
->>>>>>> a55d5dd9
+  "variables" : [ "jtcappendblockfromurlacdestinationfail0657107ca4c733c", "javablobappendblockfromurlacdestinationfail1162670d4567b", "javablobappendblockfromurlacdestinationfail29724490ee95a" ]
 }