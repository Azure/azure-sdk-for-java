--- conflicted
+++ resolved
@@ -1,148 +1,79 @@
 {
   "networkCallRecords" : [ {
     "Method" : "PUT",
-<<<<<<< HEAD
-    "Uri" : "https://jaschrepragrs.blob.core.windows.net/jtcclearpagesacfail0pageblobapitestclearpagesacfaile977751560?restype=container",
+    "Uri" : "https://jaschrepragrs.blob.core.windows.net/jtcclearpagesacfail0pageblobapitestclearpagesacfaila6264028e6?restype=container",
     "Headers" : {
       "x-ms-version" : "2019-02-02",
       "User-Agent" : "azsdk-java-azure-storage-blob/12.0.0-preview.3 1.8.0_221; Windows 10 10.0",
-      "x-ms-client-request-id" : "4dba6b10-eade-4f33-b055-745dd9395a69"
-=======
-    "Uri" : "https://azstoragesdkaccount.blob.core.windows.net/jtcclearpagesacfail0pageblobapitestclearpagesacfail3939033133?restype=container",
-    "Headers" : {
-      "x-ms-version" : "2019-02-02",
-      "User-Agent" : "azsdk-java-azure-storage-blob/12.0.0-preview.3 1.8.0_212; Windows 10 10.0",
-      "x-ms-client-request-id" : "94d956f6-e9d0-441a-b836-a47a11f41da8"
->>>>>>> a55d5dd9
+      "x-ms-client-request-id" : "bfb862a0-328b-4b55-a95c-eaf48c27b20f"
     },
     "Response" : {
       "x-ms-version" : "2019-02-02",
       "Server" : "Windows-Azure-Blob/1.0 Microsoft-HTTPAPI/2.0",
-<<<<<<< HEAD
-      "ETag" : "\"0x8D732525B7DB5C6\"",
-      "Last-Modified" : "Thu, 05 Sep 2019 22:42:39 GMT",
+      "ETag" : "\"0x8D735619572ECAA\"",
+      "Last-Modified" : "Mon, 09 Sep 2019 20:09:13 GMT",
       "retry-after" : "0",
       "Content-Length" : "0",
       "StatusCode" : "201",
-      "x-ms-request-id" : "e0dd689a-e01e-0026-213b-647b1f000000",
-      "Date" : "Thu, 05 Sep 2019 22:42:39 GMT",
-      "x-ms-client-request-id" : "4dba6b10-eade-4f33-b055-745dd9395a69"
-=======
-      "ETag" : "\"0x8D732FDC746FBA7\"",
-      "Last-Modified" : "Fri, 06 Sep 2019 19:09:44 GMT",
-      "retry-after" : "0",
-      "Content-Length" : "0",
-      "StatusCode" : "201",
-      "x-ms-request-id" : "8f7610e7-401e-003a-1de6-6473d5000000",
-      "Date" : "Fri, 06 Sep 2019 19:09:43 GMT",
-      "x-ms-client-request-id" : "94d956f6-e9d0-441a-b836-a47a11f41da8"
->>>>>>> a55d5dd9
+      "x-ms-request-id" : "9ebd2c9e-501e-003f-034a-675777000000",
+      "Date" : "Mon, 09 Sep 2019 20:09:12 GMT",
+      "x-ms-client-request-id" : "bfb862a0-328b-4b55-a95c-eaf48c27b20f"
     },
     "Exception" : null
   }, {
     "Method" : "PUT",
-<<<<<<< HEAD
-    "Uri" : "https://jaschrepragrs.blob.core.windows.net/jtcclearpagesacfail0pageblobapitestclearpagesacfaile977751560/javablobclearpagesacfail114427ed2063a1106c4f8f",
+    "Uri" : "https://jaschrepragrs.blob.core.windows.net/jtcclearpagesacfail0pageblobapitestclearpagesacfaila6264028e6/javablobclearpagesacfail1518855b1b73f742e14f1a",
     "Headers" : {
       "x-ms-version" : "2019-02-02",
       "User-Agent" : "azsdk-java-azure-storage-blob/12.0.0-preview.3 1.8.0_221; Windows 10 10.0",
-      "x-ms-client-request-id" : "b323d084-0209-4dcf-b236-3a8a84bdc995"
-=======
-    "Uri" : "https://azstoragesdkaccount.blob.core.windows.net/jtcclearpagesacfail0pageblobapitestclearpagesacfail3939033133/javablobclearpagesacfail192427abdea89108874dba",
-    "Headers" : {
-      "x-ms-version" : "2019-02-02",
-      "User-Agent" : "azsdk-java-azure-storage-blob/12.0.0-preview.3 1.8.0_212; Windows 10 10.0",
-      "x-ms-client-request-id" : "2fe4037b-843c-46b7-bd92-a15943d7e651"
->>>>>>> a55d5dd9
+      "x-ms-client-request-id" : "6c1c2674-f5b0-4346-b9de-3b30e21bd017"
     },
     "Response" : {
       "x-ms-version" : "2019-02-02",
       "Server" : "Windows-Azure-Blob/1.0 Microsoft-HTTPAPI/2.0",
-<<<<<<< HEAD
-      "ETag" : "\"0x8D732525B8B7199\"",
-      "Last-Modified" : "Thu, 05 Sep 2019 22:42:40 GMT",
+      "ETag" : "\"0x8D73561957FCDB2\"",
+      "Last-Modified" : "Mon, 09 Sep 2019 20:09:13 GMT",
       "retry-after" : "0",
       "Content-Length" : "0",
       "StatusCode" : "201",
-      "x-ms-request-id" : "e0dd68b4-e01e-0026-363b-647b1f000000",
+      "x-ms-request-id" : "9ebd2cb4-501e-003f-164a-675777000000",
       "x-ms-request-server-encrypted" : "true",
-      "Date" : "Thu, 05 Sep 2019 22:42:39 GMT",
-      "x-ms-client-request-id" : "b323d084-0209-4dcf-b236-3a8a84bdc995"
-=======
-      "ETag" : "\"0x8D732FDC74D1334\"",
-      "Last-Modified" : "Fri, 06 Sep 2019 19:09:44 GMT",
-      "retry-after" : "0",
-      "Content-Length" : "0",
-      "StatusCode" : "201",
-      "x-ms-request-id" : "8f7610f7-401e-003a-2ae6-6473d5000000",
-      "x-ms-request-server-encrypted" : "true",
-      "Date" : "Fri, 06 Sep 2019 19:09:43 GMT",
-      "x-ms-client-request-id" : "2fe4037b-843c-46b7-bd92-a15943d7e651"
->>>>>>> a55d5dd9
+      "Date" : "Mon, 09 Sep 2019 20:09:12 GMT",
+      "x-ms-client-request-id" : "6c1c2674-f5b0-4346-b9de-3b30e21bd017"
     },
     "Exception" : null
   }, {
     "Method" : "PUT",
-<<<<<<< HEAD
-    "Uri" : "https://jaschrepragrs.blob.core.windows.net/jtcclearpagesacfail0pageblobapitestclearpagesacfaile977751560/javablobclearpagesacfail114427ed2063a1106c4f8f?comp=page",
+    "Uri" : "https://jaschrepragrs.blob.core.windows.net/jtcclearpagesacfail0pageblobapitestclearpagesacfaila6264028e6/javablobclearpagesacfail1518855b1b73f742e14f1a?comp=page",
     "Headers" : {
       "x-ms-version" : "2019-02-02",
       "User-Agent" : "azsdk-java-azure-storage-blob/12.0.0-preview.3 1.8.0_221; Windows 10 10.0",
-      "x-ms-client-request-id" : "7adf2c01-9be5-492c-b6c7-6b662a14e9e3",
-=======
-    "Uri" : "https://azstoragesdkaccount.blob.core.windows.net/jtcclearpagesacfail0pageblobapitestclearpagesacfail3939033133/javablobclearpagesacfail192427abdea89108874dba?comp=page",
-    "Headers" : {
-      "x-ms-version" : "2019-02-02",
-      "User-Agent" : "azsdk-java-azure-storage-blob/12.0.0-preview.3 1.8.0_212; Windows 10 10.0",
-      "x-ms-client-request-id" : "f3d6ff4e-d2cb-42c7-a17e-986e88c9cd35",
->>>>>>> a55d5dd9
+      "x-ms-client-request-id" : "37a09ffa-fb68-4c3c-92fe-e7e89341e261",
       "Content-Type" : "application/octet-stream"
     },
     "Response" : {
       "x-ms-version" : "2019-02-02",
       "Server" : "Windows-Azure-Blob/1.0 Microsoft-HTTPAPI/2.0",
-<<<<<<< HEAD
-      "x-ms-content-crc64" : "QuolEl7CxY4=",
+      "x-ms-content-crc64" : "r8/GfulOB1w=",
       "x-ms-blob-sequence-number" : "0",
-      "Last-Modified" : "Thu, 05 Sep 2019 22:42:40 GMT",
+      "Last-Modified" : "Mon, 09 Sep 2019 20:09:13 GMT",
       "retry-after" : "0",
       "StatusCode" : "201",
       "x-ms-request-server-encrypted" : "true",
-      "Date" : "Thu, 05 Sep 2019 22:42:39 GMT",
-      "ETag" : "\"0x8D732525B98936F\"",
+      "Date" : "Mon, 09 Sep 2019 20:09:13 GMT",
+      "ETag" : "\"0x8D73561958CA152\"",
       "Content-Length" : "0",
-      "x-ms-request-id" : "e0dd68c3-e01e-0026-423b-647b1f000000",
-      "x-ms-client-request-id" : "7adf2c01-9be5-492c-b6c7-6b662a14e9e3"
-=======
-      "x-ms-content-crc64" : "82dgG4QhnAc=",
-      "x-ms-blob-sequence-number" : "0",
-      "Last-Modified" : "Fri, 06 Sep 2019 19:09:44 GMT",
-      "retry-after" : "0",
-      "StatusCode" : "201",
-      "x-ms-request-server-encrypted" : "true",
-      "Date" : "Fri, 06 Sep 2019 19:09:43 GMT",
-      "ETag" : "\"0x8D732FDC753F2A6\"",
-      "Content-Length" : "0",
-      "x-ms-request-id" : "8f761115-401e-003a-40e6-6473d5000000",
-      "x-ms-client-request-id" : "f3d6ff4e-d2cb-42c7-a17e-986e88c9cd35"
->>>>>>> a55d5dd9
+      "x-ms-request-id" : "9ebd2ccb-501e-003f-2d4a-675777000000",
+      "x-ms-client-request-id" : "37a09ffa-fb68-4c3c-92fe-e7e89341e261"
     },
     "Exception" : null
   }, {
     "Method" : "PUT",
-<<<<<<< HEAD
-    "Uri" : "https://jaschrepragrs.blob.core.windows.net/jtcclearpagesacfail0pageblobapitestclearpagesacfaile977751560/javablobclearpagesacfail114427ed2063a1106c4f8f?comp=page",
+    "Uri" : "https://jaschrepragrs.blob.core.windows.net/jtcclearpagesacfail0pageblobapitestclearpagesacfaila6264028e6/javablobclearpagesacfail1518855b1b73f742e14f1a?comp=page",
     "Headers" : {
       "x-ms-version" : "2019-02-02",
       "User-Agent" : "azsdk-java-azure-storage-blob/12.0.0-preview.3 1.8.0_221; Windows 10 10.0",
-      "x-ms-client-request-id" : "af1c8f40-60c5-4c75-81b0-3b8d00d54c34"
-=======
-    "Uri" : "https://azstoragesdkaccount.blob.core.windows.net/jtcclearpagesacfail0pageblobapitestclearpagesacfail3939033133/javablobclearpagesacfail192427abdea89108874dba?comp=page",
-    "Headers" : {
-      "x-ms-version" : "2019-02-02",
-      "User-Agent" : "azsdk-java-azure-storage-blob/12.0.0-preview.3 1.8.0_212; Windows 10 10.0",
-      "x-ms-client-request-id" : "16d73084-1e2c-4336-ab91-927951752b28"
->>>>>>> a55d5dd9
+      "x-ms-client-request-id" : "c834f217-6b25-4522-b334-c389238ab3a9"
     },
     "Response" : {
       "x-ms-version" : "2019-02-02",
@@ -151,35 +82,20 @@
       "retry-after" : "0",
       "Content-Length" : "250",
       "StatusCode" : "412",
-<<<<<<< HEAD
-      "x-ms-request-id" : "e0dd68d0-e01e-0026-4b3b-647b1f000000",
-      "Body" : "﻿<?xml version=\"1.0\" encoding=\"utf-8\"?><Error><Code>SequenceNumberConditionNotMet</Code><Message>The sequence number condition specified was not met.\nRequestId:e0dd68d0-e01e-0026-4b3b-647b1f000000\nTime:2019-09-05T22:42:40.2558688Z</Message></Error>",
-      "Date" : "Thu, 05 Sep 2019 22:42:39 GMT",
-      "x-ms-client-request-id" : "af1c8f40-60c5-4c75-81b0-3b8d00d54c34",
-=======
-      "x-ms-request-id" : "8f76112c-401e-003a-56e6-6473d5000000",
-      "Body" : "﻿<?xml version=\"1.0\" encoding=\"utf-8\"?><Error><Code>SequenceNumberConditionNotMet</Code><Message>The sequence number condition specified was not met.\nRequestId:8f76112c-401e-003a-56e6-6473d5000000\nTime:2019-09-06T19:09:44.8898327Z</Message></Error>",
-      "Date" : "Fri, 06 Sep 2019 19:09:43 GMT",
-      "x-ms-client-request-id" : "16d73084-1e2c-4336-ab91-927951752b28",
->>>>>>> a55d5dd9
+      "x-ms-request-id" : "9ebd2cd7-501e-003f-394a-675777000000",
+      "Body" : "﻿<?xml version=\"1.0\" encoding=\"utf-8\"?><Error><Code>SequenceNumberConditionNotMet</Code><Message>The sequence number condition specified was not met.\nRequestId:9ebd2cd7-501e-003f-394a-675777000000\nTime:2019-09-09T20:09:13.4373161Z</Message></Error>",
+      "Date" : "Mon, 09 Sep 2019 20:09:13 GMT",
+      "x-ms-client-request-id" : "c834f217-6b25-4522-b334-c389238ab3a9",
       "Content-Type" : "application/xml"
     },
     "Exception" : null
   }, {
     "Method" : "GET",
-<<<<<<< HEAD
     "Uri" : "https://jaschrepragrs.blob.core.windows.net?prefix=jtcclearpagesacfail&comp=list",
     "Headers" : {
       "x-ms-version" : "2019-02-02",
       "User-Agent" : "azsdk-java-azure-storage-blob/12.0.0-preview.3 1.8.0_221; Windows 10 10.0",
-      "x-ms-client-request-id" : "280e19ab-9e14-48a5-9fee-b6e74867131e"
-=======
-    "Uri" : "https://azstoragesdkaccount.blob.core.windows.net?prefix=jtcclearpagesacfail&comp=list",
-    "Headers" : {
-      "x-ms-version" : "2019-02-02",
-      "User-Agent" : "azsdk-java-azure-storage-blob/12.0.0-preview.3 1.8.0_212; Windows 10 10.0",
-      "x-ms-client-request-id" : "e380ffad-abf0-4acf-beef-7d2bea778ce1"
->>>>>>> a55d5dd9
+      "x-ms-client-request-id" : "fc36bc3b-c5f5-4040-8e4c-49fe89937226"
     },
     "Response" : {
       "Transfer-Encoding" : "chunked",
@@ -187,35 +103,20 @@
       "Server" : "Windows-Azure-Blob/1.0 Microsoft-HTTPAPI/2.0",
       "retry-after" : "0",
       "StatusCode" : "200",
-<<<<<<< HEAD
-      "x-ms-request-id" : "e0dd68d9-e01e-0026-543b-647b1f000000",
-      "Body" : "﻿<?xml version=\"1.0\" encoding=\"utf-8\"?><EnumerationResults ServiceEndpoint=\"https://jaschrepragrs.blob.core.windows.net/\"><Prefix>jtcclearpagesacfail</Prefix><Containers><Container><Name>jtcclearpagesacfail0pageblobapitestclearpagesacfaile977751560</Name><Properties><Last-Modified>Thu, 05 Sep 2019 22:42:39 GMT</Last-Modified><Etag>\"0x8D732525B7DB5C6\"</Etag><LeaseStatus>unlocked</LeaseStatus><LeaseState>available</LeaseState><DefaultEncryptionScope>$account-encryption-key</DefaultEncryptionScope><DenyEncryptionScopeOverride>false</DenyEncryptionScopeOverride><HasImmutabilityPolicy>false</HasImmutabilityPolicy><HasLegalHold>false</HasLegalHold></Properties></Container></Containers><NextMarker /></EnumerationResults>",
-      "Date" : "Thu, 05 Sep 2019 22:42:39 GMT",
-      "x-ms-client-request-id" : "280e19ab-9e14-48a5-9fee-b6e74867131e",
-=======
-      "x-ms-request-id" : "8f761141-401e-003a-65e6-6473d5000000",
-      "Body" : "﻿<?xml version=\"1.0\" encoding=\"utf-8\"?><EnumerationResults ServiceEndpoint=\"https://azstoragesdkaccount.blob.core.windows.net/\"><Prefix>jtcclearpagesacfail</Prefix><Containers><Container><Name>jtcclearpagesacfail0pageblobapitestclearpagesacfail3939033133</Name><Properties><Last-Modified>Fri, 06 Sep 2019 19:09:44 GMT</Last-Modified><Etag>\"0x8D732FDC746FBA7\"</Etag><LeaseStatus>unlocked</LeaseStatus><LeaseState>available</LeaseState><DefaultEncryptionScope>$account-encryption-key</DefaultEncryptionScope><DenyEncryptionScopeOverride>false</DenyEncryptionScopeOverride><HasImmutabilityPolicy>false</HasImmutabilityPolicy><HasLegalHold>false</HasLegalHold></Properties></Container></Containers><NextMarker /></EnumerationResults>",
-      "Date" : "Fri, 06 Sep 2019 19:09:44 GMT",
-      "x-ms-client-request-id" : "e380ffad-abf0-4acf-beef-7d2bea778ce1",
->>>>>>> a55d5dd9
+      "x-ms-request-id" : "9ebd2ce8-501e-003f-494a-675777000000",
+      "Body" : "﻿<?xml version=\"1.0\" encoding=\"utf-8\"?><EnumerationResults ServiceEndpoint=\"https://jaschrepragrs.blob.core.windows.net/\"><Prefix>jtcclearpagesacfail</Prefix><Containers><Container><Name>jtcclearpagesacfail0pageblobapitestclearpagesacfaila6264028e6</Name><Properties><Last-Modified>Mon, 09 Sep 2019 20:09:13 GMT</Last-Modified><Etag>\"0x8D735619572ECAA\"</Etag><LeaseStatus>unlocked</LeaseStatus><LeaseState>available</LeaseState><DefaultEncryptionScope>$account-encryption-key</DefaultEncryptionScope><DenyEncryptionScopeOverride>false</DenyEncryptionScopeOverride><HasImmutabilityPolicy>false</HasImmutabilityPolicy><HasLegalHold>false</HasLegalHold></Properties></Container></Containers><NextMarker /></EnumerationResults>",
+      "Date" : "Mon, 09 Sep 2019 20:09:13 GMT",
+      "x-ms-client-request-id" : "fc36bc3b-c5f5-4040-8e4c-49fe89937226",
       "Content-Type" : "application/xml"
     },
     "Exception" : null
   }, {
     "Method" : "DELETE",
-<<<<<<< HEAD
-    "Uri" : "https://jaschrepragrs.blob.core.windows.net/jtcclearpagesacfail0pageblobapitestclearpagesacfaile977751560?restype=container",
+    "Uri" : "https://jaschrepragrs.blob.core.windows.net/jtcclearpagesacfail0pageblobapitestclearpagesacfaila6264028e6?restype=container",
     "Headers" : {
       "x-ms-version" : "2019-02-02",
       "User-Agent" : "azsdk-java-azure-storage-blob/12.0.0-preview.3 1.8.0_221; Windows 10 10.0",
-      "x-ms-client-request-id" : "a10b1ebf-4537-4bac-8347-756dbb8a98eb"
-=======
-    "Uri" : "https://azstoragesdkaccount.blob.core.windows.net/jtcclearpagesacfail0pageblobapitestclearpagesacfail3939033133?restype=container",
-    "Headers" : {
-      "x-ms-version" : "2019-02-02",
-      "User-Agent" : "azsdk-java-azure-storage-blob/12.0.0-preview.3 1.8.0_212; Windows 10 10.0",
-      "x-ms-client-request-id" : "52448536-e2f4-422b-8b40-6baa98de1104"
->>>>>>> a55d5dd9
+      "x-ms-client-request-id" : "2e69e766-6941-4b39-b1e0-8a95e240c39b"
     },
     "Response" : {
       "x-ms-version" : "2019-02-02",
@@ -223,21 +124,11 @@
       "retry-after" : "0",
       "Content-Length" : "0",
       "StatusCode" : "202",
-<<<<<<< HEAD
-      "x-ms-request-id" : "e0dd68e6-e01e-0026-613b-647b1f000000",
-      "Date" : "Thu, 05 Sep 2019 22:42:39 GMT",
-      "x-ms-client-request-id" : "a10b1ebf-4537-4bac-8347-756dbb8a98eb"
+      "x-ms-request-id" : "9ebd2cf3-501e-003f-544a-675777000000",
+      "Date" : "Mon, 09 Sep 2019 20:09:13 GMT",
+      "x-ms-client-request-id" : "2e69e766-6941-4b39-b1e0-8a95e240c39b"
     },
     "Exception" : null
   } ],
-  "variables" : [ "jtcclearpagesacfail0pageblobapitestclearpagesacfaile977751560", "javablobclearpagesacfail114427ed2063a1106c4f8f", "87be97f2-2616-4074-8d45-8170bf4172cf" ]
-=======
-      "x-ms-request-id" : "8f761158-401e-003a-7ae6-6473d5000000",
-      "Date" : "Fri, 06 Sep 2019 19:09:44 GMT",
-      "x-ms-client-request-id" : "52448536-e2f4-422b-8b40-6baa98de1104"
-    },
-    "Exception" : null
-  } ],
-  "variables" : [ "jtcclearpagesacfail0pageblobapitestclearpagesacfail3939033133", "javablobclearpagesacfail192427abdea89108874dba", "9c050d20-6877-4fde-acd0-f2c5e269e4c1" ]
->>>>>>> a55d5dd9
+  "variables" : [ "jtcclearpagesacfail0pageblobapitestclearpagesacfaila6264028e6", "javablobclearpagesacfail1518855b1b73f742e14f1a", "41899425-47cf-4e8b-aa53-fe0c9fbd067f" ]
 }