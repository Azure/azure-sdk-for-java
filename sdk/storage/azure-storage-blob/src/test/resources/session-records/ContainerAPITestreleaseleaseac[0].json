{
  "networkCallRecords" : [ {
    "Method" : "PUT",
<<<<<<< HEAD
    "Uri" : "https://jaschrepragrs.blob.core.windows.net/jtcreleaseleaseac0containerapitestreleaseleaseacc4a52671fb7?restype=container",
    "Headers" : {
      "x-ms-version" : "2019-02-02",
      "User-Agent" : "azsdk-java-azure-storage-blob/12.0.0-preview.3 1.8.0_221; Windows 10 10.0",
      "x-ms-client-request-id" : "4cc608f2-1ee2-489e-aaa7-d1fb3404e5c1"
=======
    "Uri" : "https://azstoragesdkaccount.blob.core.windows.net/jtcreleaseleaseac0containerapitestreleaseleaseac55859536868?restype=container",
    "Headers" : {
      "x-ms-version" : "2019-02-02",
      "User-Agent" : "azsdk-java-azure-storage-blob/12.0.0-preview.3 1.8.0_212; Windows 10 10.0",
      "x-ms-client-request-id" : "1d27ed0d-2bff-40aa-8df6-269adaed4e5e"
>>>>>>> a55d5dd9
    },
    "Response" : {
      "x-ms-version" : "2019-02-02",
      "Server" : "Windows-Azure-Blob/1.0 Microsoft-HTTPAPI/2.0",
<<<<<<< HEAD
      "ETag" : "\"0x8D732533326DE11\"",
      "Last-Modified" : "Thu, 05 Sep 2019 22:48:41 GMT",
      "retry-after" : "0",
      "Content-Length" : "0",
      "StatusCode" : "201",
      "x-ms-request-id" : "827d1555-601e-001e-2a3c-643a46000000",
      "Date" : "Thu, 05 Sep 2019 22:48:41 GMT",
      "x-ms-client-request-id" : "4cc608f2-1ee2-489e-aaa7-d1fb3404e5c1"
=======
      "ETag" : "\"0x8D732FD8F3D1A68\"",
      "Last-Modified" : "Fri, 06 Sep 2019 19:08:10 GMT",
      "retry-after" : "0",
      "Content-Length" : "0",
      "StatusCode" : "201",
      "x-ms-request-id" : "ec655161-001e-001f-3de6-64eb66000000",
      "Date" : "Fri, 06 Sep 2019 19:08:10 GMT",
      "x-ms-client-request-id" : "1d27ed0d-2bff-40aa-8df6-269adaed4e5e"
>>>>>>> a55d5dd9
    },
    "Exception" : null
  }, {
    "Method" : "PUT",
<<<<<<< HEAD
    "Uri" : "https://jaschrepragrs.blob.core.windows.net/jtcreleaseleaseac0containerapitestreleaseleaseacc4a52671fb7?comp=lease&restype=container",
    "Headers" : {
      "x-ms-version" : "2019-02-02",
      "User-Agent" : "azsdk-java-azure-storage-blob/12.0.0-preview.3 1.8.0_221; Windows 10 10.0",
      "x-ms-client-request-id" : "30d9f005-7dd3-40be-8b08-3583c6171272"
=======
    "Uri" : "https://azstoragesdkaccount.blob.core.windows.net/jtcreleaseleaseac0containerapitestreleaseleaseac55859536868?comp=lease&restype=container",
    "Headers" : {
      "x-ms-version" : "2019-02-02",
      "User-Agent" : "azsdk-java-azure-storage-blob/12.0.0-preview.3 1.8.0_212; Windows 10 10.0",
      "x-ms-client-request-id" : "d82fc0af-99ab-4a82-88bc-0425864e4e3e"
>>>>>>> a55d5dd9
    },
    "Response" : {
      "x-ms-version" : "2019-02-02",
      "Server" : "Windows-Azure-Blob/1.0 Microsoft-HTTPAPI/2.0",
<<<<<<< HEAD
      "ETag" : "\"0x8D732533326DE11\"",
      "x-ms-lease-id" : "d94ac6f1-9369-4232-8d63-ba6c54afefc7",
      "Last-Modified" : "Thu, 05 Sep 2019 22:48:41 GMT",
      "retry-after" : "0",
      "Content-Length" : "0",
      "StatusCode" : "201",
      "x-ms-request-id" : "827d1579-601e-001e-4d3c-643a46000000",
      "Date" : "Thu, 05 Sep 2019 22:48:41 GMT",
      "x-ms-client-request-id" : "30d9f005-7dd3-40be-8b08-3583c6171272"
=======
      "ETag" : "\"0x8D732FD8F3D1A68\"",
      "x-ms-lease-id" : "02530ec2-eae1-4a00-b3db-761227b50f64",
      "Last-Modified" : "Fri, 06 Sep 2019 19:08:10 GMT",
      "retry-after" : "0",
      "Content-Length" : "0",
      "StatusCode" : "201",
      "x-ms-request-id" : "ec65517a-001e-001f-50e6-64eb66000000",
      "Date" : "Fri, 06 Sep 2019 19:08:10 GMT",
      "x-ms-client-request-id" : "d82fc0af-99ab-4a82-88bc-0425864e4e3e"
>>>>>>> a55d5dd9
    },
    "Exception" : null
  }, {
    "Method" : "PUT",
<<<<<<< HEAD
    "Uri" : "https://jaschrepragrs.blob.core.windows.net/jtcreleaseleaseac0containerapitestreleaseleaseacc4a52671fb7?comp=lease&restype=container",
    "Headers" : {
      "x-ms-version" : "2019-02-02",
      "User-Agent" : "azsdk-java-azure-storage-blob/12.0.0-preview.3 1.8.0_221; Windows 10 10.0",
      "x-ms-client-request-id" : "489f0a4d-c68a-4e82-9e11-03f8e3b8f8ee"
=======
    "Uri" : "https://azstoragesdkaccount.blob.core.windows.net/jtcreleaseleaseac0containerapitestreleaseleaseac55859536868?comp=lease&restype=container",
    "Headers" : {
      "x-ms-version" : "2019-02-02",
      "User-Agent" : "azsdk-java-azure-storage-blob/12.0.0-preview.3 1.8.0_212; Windows 10 10.0",
      "x-ms-client-request-id" : "aebe1bb2-50b8-4e6b-9bc9-c4ee82c17aff"
>>>>>>> a55d5dd9
    },
    "Response" : {
      "x-ms-version" : "2019-02-02",
      "Server" : "Windows-Azure-Blob/1.0 Microsoft-HTTPAPI/2.0",
<<<<<<< HEAD
      "ETag" : "\"0x8D732533326DE11\"",
      "Last-Modified" : "Thu, 05 Sep 2019 22:48:41 GMT",
      "retry-after" : "0",
      "Content-Length" : "0",
      "StatusCode" : "200",
      "x-ms-request-id" : "827d158a-601e-001e-5d3c-643a46000000",
      "Date" : "Thu, 05 Sep 2019 22:48:41 GMT",
      "x-ms-client-request-id" : "489f0a4d-c68a-4e82-9e11-03f8e3b8f8ee"
=======
      "ETag" : "\"0x8D732FD8F3D1A68\"",
      "Last-Modified" : "Fri, 06 Sep 2019 19:08:10 GMT",
      "retry-after" : "0",
      "Content-Length" : "0",
      "StatusCode" : "200",
      "x-ms-request-id" : "ec655190-001e-001f-65e6-64eb66000000",
      "Date" : "Fri, 06 Sep 2019 19:08:10 GMT",
      "x-ms-client-request-id" : "aebe1bb2-50b8-4e6b-9bc9-c4ee82c17aff"
>>>>>>> a55d5dd9
    },
    "Exception" : null
  }, {
    "Method" : "GET",
<<<<<<< HEAD
    "Uri" : "https://jaschrepragrs.blob.core.windows.net?prefix=jtcreleaseleaseac&comp=list",
    "Headers" : {
      "x-ms-version" : "2019-02-02",
      "User-Agent" : "azsdk-java-azure-storage-blob/12.0.0-preview.3 1.8.0_221; Windows 10 10.0",
      "x-ms-client-request-id" : "a8a373e2-be49-4a11-a1a2-573b860f03f6"
=======
    "Uri" : "https://azstoragesdkaccount.blob.core.windows.net?prefix=jtcreleaseleaseac&comp=list",
    "Headers" : {
      "x-ms-version" : "2019-02-02",
      "User-Agent" : "azsdk-java-azure-storage-blob/12.0.0-preview.3 1.8.0_212; Windows 10 10.0",
      "x-ms-client-request-id" : "3e7b3dc4-2aee-4e16-9d5b-a46c764ad59d"
>>>>>>> a55d5dd9
    },
    "Response" : {
      "Transfer-Encoding" : "chunked",
      "x-ms-version" : "2019-02-02",
      "Server" : "Windows-Azure-Blob/1.0 Microsoft-HTTPAPI/2.0",
      "retry-after" : "0",
      "StatusCode" : "200",
<<<<<<< HEAD
      "x-ms-request-id" : "827d1594-601e-001e-673c-643a46000000",
      "Body" : "﻿<?xml version=\"1.0\" encoding=\"utf-8\"?><EnumerationResults ServiceEndpoint=\"https://jaschrepragrs.blob.core.windows.net/\"><Prefix>jtcreleaseleaseac</Prefix><Containers><Container><Name>jtcreleaseleaseac0containerapitestreleaseleaseacc4a52671fb7</Name><Properties><Last-Modified>Thu, 05 Sep 2019 22:48:41 GMT</Last-Modified><Etag>\"0x8D732533326DE11\"</Etag><LeaseStatus>unlocked</LeaseStatus><LeaseState>available</LeaseState><DefaultEncryptionScope>$account-encryption-key</DefaultEncryptionScope><DenyEncryptionScopeOverride>false</DenyEncryptionScopeOverride><HasImmutabilityPolicy>false</HasImmutabilityPolicy><HasLegalHold>false</HasLegalHold></Properties></Container></Containers><NextMarker /></EnumerationResults>",
      "Date" : "Thu, 05 Sep 2019 22:48:41 GMT",
      "x-ms-client-request-id" : "a8a373e2-be49-4a11-a1a2-573b860f03f6",
=======
      "x-ms-request-id" : "ec6551e4-001e-001f-32e6-64eb66000000",
      "Body" : "﻿<?xml version=\"1.0\" encoding=\"utf-8\"?><EnumerationResults ServiceEndpoint=\"https://azstoragesdkaccount.blob.core.windows.net/\"><Prefix>jtcreleaseleaseac</Prefix><Containers><Container><Name>jtcreleaseleaseac0containerapitestreleaseleaseac55859536868</Name><Properties><Last-Modified>Fri, 06 Sep 2019 19:08:10 GMT</Last-Modified><Etag>\"0x8D732FD8F3D1A68\"</Etag><LeaseStatus>unlocked</LeaseStatus><LeaseState>available</LeaseState><DefaultEncryptionScope>$account-encryption-key</DefaultEncryptionScope><DenyEncryptionScopeOverride>false</DenyEncryptionScopeOverride><HasImmutabilityPolicy>false</HasImmutabilityPolicy><HasLegalHold>false</HasLegalHold></Properties></Container></Containers><NextMarker /></EnumerationResults>",
      "Date" : "Fri, 06 Sep 2019 19:08:10 GMT",
      "x-ms-client-request-id" : "3e7b3dc4-2aee-4e16-9d5b-a46c764ad59d",
>>>>>>> a55d5dd9
      "Content-Type" : "application/xml"
    },
    "Exception" : null
  }, {
    "Method" : "DELETE",
<<<<<<< HEAD
    "Uri" : "https://jaschrepragrs.blob.core.windows.net/jtcreleaseleaseac0containerapitestreleaseleaseacc4a52671fb7?restype=container",
    "Headers" : {
      "x-ms-version" : "2019-02-02",
      "User-Agent" : "azsdk-java-azure-storage-blob/12.0.0-preview.3 1.8.0_221; Windows 10 10.0",
      "x-ms-client-request-id" : "83c32347-b4f3-43da-9deb-611df85ddcde"
=======
    "Uri" : "https://azstoragesdkaccount.blob.core.windows.net/jtcreleaseleaseac0containerapitestreleaseleaseac55859536868?restype=container",
    "Headers" : {
      "x-ms-version" : "2019-02-02",
      "User-Agent" : "azsdk-java-azure-storage-blob/12.0.0-preview.3 1.8.0_212; Windows 10 10.0",
      "x-ms-client-request-id" : "cad5ce84-73c7-42cb-9922-7b120d745ddc"
>>>>>>> a55d5dd9
    },
    "Response" : {
      "x-ms-version" : "2019-02-02",
      "Server" : "Windows-Azure-Blob/1.0 Microsoft-HTTPAPI/2.0",
      "retry-after" : "0",
      "Content-Length" : "0",
      "StatusCode" : "202",
<<<<<<< HEAD
      "x-ms-request-id" : "827d15a1-601e-001e-733c-643a46000000",
      "Date" : "Thu, 05 Sep 2019 22:48:42 GMT",
      "x-ms-client-request-id" : "83c32347-b4f3-43da-9deb-611df85ddcde"
    },
    "Exception" : null
  } ],
  "variables" : [ "jtcreleaseleaseac0containerapitestreleaseleaseacc4a52671fb7" ]
=======
      "x-ms-request-id" : "ec6551fc-001e-001f-49e6-64eb66000000",
      "Date" : "Fri, 06 Sep 2019 19:08:10 GMT",
      "x-ms-client-request-id" : "cad5ce84-73c7-42cb-9922-7b120d745ddc"
    },
    "Exception" : null
  } ],
  "variables" : [ "jtcreleaseleaseac0containerapitestreleaseleaseac55859536868" ]
>>>>>>> a55d5dd9
}<|MERGE_RESOLUTION|>--- conflicted
+++ resolved
@@ -1,141 +1,75 @@
 {
   "networkCallRecords" : [ {
     "Method" : "PUT",
-<<<<<<< HEAD
-    "Uri" : "https://jaschrepragrs.blob.core.windows.net/jtcreleaseleaseac0containerapitestreleaseleaseacc4a52671fb7?restype=container",
+    "Uri" : "https://jaschrepragrs.blob.core.windows.net/jtcreleaseleaseac0containerapitestreleaseleaseacb9571027ac9?restype=container",
     "Headers" : {
       "x-ms-version" : "2019-02-02",
       "User-Agent" : "azsdk-java-azure-storage-blob/12.0.0-preview.3 1.8.0_221; Windows 10 10.0",
-      "x-ms-client-request-id" : "4cc608f2-1ee2-489e-aaa7-d1fb3404e5c1"
-=======
-    "Uri" : "https://azstoragesdkaccount.blob.core.windows.net/jtcreleaseleaseac0containerapitestreleaseleaseac55859536868?restype=container",
-    "Headers" : {
-      "x-ms-version" : "2019-02-02",
-      "User-Agent" : "azsdk-java-azure-storage-blob/12.0.0-preview.3 1.8.0_212; Windows 10 10.0",
-      "x-ms-client-request-id" : "1d27ed0d-2bff-40aa-8df6-269adaed4e5e"
->>>>>>> a55d5dd9
+      "x-ms-client-request-id" : "6e308d44-8220-4a70-8a90-57756f667e08"
     },
     "Response" : {
       "x-ms-version" : "2019-02-02",
       "Server" : "Windows-Azure-Blob/1.0 Microsoft-HTTPAPI/2.0",
-<<<<<<< HEAD
-      "ETag" : "\"0x8D732533326DE11\"",
-      "Last-Modified" : "Thu, 05 Sep 2019 22:48:41 GMT",
+      "ETag" : "\"0x8D73560BDB7584E\"",
+      "Last-Modified" : "Mon, 09 Sep 2019 20:03:11 GMT",
       "retry-after" : "0",
       "Content-Length" : "0",
       "StatusCode" : "201",
-      "x-ms-request-id" : "827d1555-601e-001e-2a3c-643a46000000",
-      "Date" : "Thu, 05 Sep 2019 22:48:41 GMT",
-      "x-ms-client-request-id" : "4cc608f2-1ee2-489e-aaa7-d1fb3404e5c1"
-=======
-      "ETag" : "\"0x8D732FD8F3D1A68\"",
-      "Last-Modified" : "Fri, 06 Sep 2019 19:08:10 GMT",
-      "retry-after" : "0",
-      "Content-Length" : "0",
-      "StatusCode" : "201",
-      "x-ms-request-id" : "ec655161-001e-001f-3de6-64eb66000000",
-      "Date" : "Fri, 06 Sep 2019 19:08:10 GMT",
-      "x-ms-client-request-id" : "1d27ed0d-2bff-40aa-8df6-269adaed4e5e"
->>>>>>> a55d5dd9
+      "x-ms-request-id" : "c5c9e822-301e-0042-3849-67cbbf000000",
+      "Date" : "Mon, 09 Sep 2019 20:03:10 GMT",
+      "x-ms-client-request-id" : "6e308d44-8220-4a70-8a90-57756f667e08"
     },
     "Exception" : null
   }, {
     "Method" : "PUT",
-<<<<<<< HEAD
-    "Uri" : "https://jaschrepragrs.blob.core.windows.net/jtcreleaseleaseac0containerapitestreleaseleaseacc4a52671fb7?comp=lease&restype=container",
+    "Uri" : "https://jaschrepragrs.blob.core.windows.net/jtcreleaseleaseac0containerapitestreleaseleaseacb9571027ac9?comp=lease&restype=container",
     "Headers" : {
       "x-ms-version" : "2019-02-02",
       "User-Agent" : "azsdk-java-azure-storage-blob/12.0.0-preview.3 1.8.0_221; Windows 10 10.0",
-      "x-ms-client-request-id" : "30d9f005-7dd3-40be-8b08-3583c6171272"
-=======
-    "Uri" : "https://azstoragesdkaccount.blob.core.windows.net/jtcreleaseleaseac0containerapitestreleaseleaseac55859536868?comp=lease&restype=container",
-    "Headers" : {
-      "x-ms-version" : "2019-02-02",
-      "User-Agent" : "azsdk-java-azure-storage-blob/12.0.0-preview.3 1.8.0_212; Windows 10 10.0",
-      "x-ms-client-request-id" : "d82fc0af-99ab-4a82-88bc-0425864e4e3e"
->>>>>>> a55d5dd9
+      "x-ms-client-request-id" : "2f6b5831-fa8b-4f27-a364-07c3802812fa"
     },
     "Response" : {
       "x-ms-version" : "2019-02-02",
       "Server" : "Windows-Azure-Blob/1.0 Microsoft-HTTPAPI/2.0",
-<<<<<<< HEAD
-      "ETag" : "\"0x8D732533326DE11\"",
-      "x-ms-lease-id" : "d94ac6f1-9369-4232-8d63-ba6c54afefc7",
-      "Last-Modified" : "Thu, 05 Sep 2019 22:48:41 GMT",
+      "ETag" : "\"0x8D73560BDB7584E\"",
+      "x-ms-lease-id" : "3294503d-bcf9-4165-af04-cc9ce44538f2",
+      "Last-Modified" : "Mon, 09 Sep 2019 20:03:11 GMT",
       "retry-after" : "0",
       "Content-Length" : "0",
       "StatusCode" : "201",
-      "x-ms-request-id" : "827d1579-601e-001e-4d3c-643a46000000",
-      "Date" : "Thu, 05 Sep 2019 22:48:41 GMT",
-      "x-ms-client-request-id" : "30d9f005-7dd3-40be-8b08-3583c6171272"
-=======
-      "ETag" : "\"0x8D732FD8F3D1A68\"",
-      "x-ms-lease-id" : "02530ec2-eae1-4a00-b3db-761227b50f64",
-      "Last-Modified" : "Fri, 06 Sep 2019 19:08:10 GMT",
-      "retry-after" : "0",
-      "Content-Length" : "0",
-      "StatusCode" : "201",
-      "x-ms-request-id" : "ec65517a-001e-001f-50e6-64eb66000000",
-      "Date" : "Fri, 06 Sep 2019 19:08:10 GMT",
-      "x-ms-client-request-id" : "d82fc0af-99ab-4a82-88bc-0425864e4e3e"
->>>>>>> a55d5dd9
+      "x-ms-request-id" : "c5c9e834-301e-0042-4949-67cbbf000000",
+      "Date" : "Mon, 09 Sep 2019 20:03:10 GMT",
+      "x-ms-client-request-id" : "2f6b5831-fa8b-4f27-a364-07c3802812fa"
     },
     "Exception" : null
   }, {
     "Method" : "PUT",
-<<<<<<< HEAD
-    "Uri" : "https://jaschrepragrs.blob.core.windows.net/jtcreleaseleaseac0containerapitestreleaseleaseacc4a52671fb7?comp=lease&restype=container",
+    "Uri" : "https://jaschrepragrs.blob.core.windows.net/jtcreleaseleaseac0containerapitestreleaseleaseacb9571027ac9?comp=lease&restype=container",
     "Headers" : {
       "x-ms-version" : "2019-02-02",
       "User-Agent" : "azsdk-java-azure-storage-blob/12.0.0-preview.3 1.8.0_221; Windows 10 10.0",
-      "x-ms-client-request-id" : "489f0a4d-c68a-4e82-9e11-03f8e3b8f8ee"
-=======
-    "Uri" : "https://azstoragesdkaccount.blob.core.windows.net/jtcreleaseleaseac0containerapitestreleaseleaseac55859536868?comp=lease&restype=container",
-    "Headers" : {
-      "x-ms-version" : "2019-02-02",
-      "User-Agent" : "azsdk-java-azure-storage-blob/12.0.0-preview.3 1.8.0_212; Windows 10 10.0",
-      "x-ms-client-request-id" : "aebe1bb2-50b8-4e6b-9bc9-c4ee82c17aff"
->>>>>>> a55d5dd9
+      "x-ms-client-request-id" : "4ea5ec19-2ea5-4eba-95ed-687cc26cabd2"
     },
     "Response" : {
       "x-ms-version" : "2019-02-02",
       "Server" : "Windows-Azure-Blob/1.0 Microsoft-HTTPAPI/2.0",
-<<<<<<< HEAD
-      "ETag" : "\"0x8D732533326DE11\"",
-      "Last-Modified" : "Thu, 05 Sep 2019 22:48:41 GMT",
+      "ETag" : "\"0x8D73560BDB7584E\"",
+      "Last-Modified" : "Mon, 09 Sep 2019 20:03:11 GMT",
       "retry-after" : "0",
       "Content-Length" : "0",
       "StatusCode" : "200",
-      "x-ms-request-id" : "827d158a-601e-001e-5d3c-643a46000000",
-      "Date" : "Thu, 05 Sep 2019 22:48:41 GMT",
-      "x-ms-client-request-id" : "489f0a4d-c68a-4e82-9e11-03f8e3b8f8ee"
-=======
-      "ETag" : "\"0x8D732FD8F3D1A68\"",
-      "Last-Modified" : "Fri, 06 Sep 2019 19:08:10 GMT",
-      "retry-after" : "0",
-      "Content-Length" : "0",
-      "StatusCode" : "200",
-      "x-ms-request-id" : "ec655190-001e-001f-65e6-64eb66000000",
-      "Date" : "Fri, 06 Sep 2019 19:08:10 GMT",
-      "x-ms-client-request-id" : "aebe1bb2-50b8-4e6b-9bc9-c4ee82c17aff"
->>>>>>> a55d5dd9
+      "x-ms-request-id" : "c5c9e849-301e-0042-5e49-67cbbf000000",
+      "Date" : "Mon, 09 Sep 2019 20:03:10 GMT",
+      "x-ms-client-request-id" : "4ea5ec19-2ea5-4eba-95ed-687cc26cabd2"
     },
     "Exception" : null
   }, {
     "Method" : "GET",
-<<<<<<< HEAD
     "Uri" : "https://jaschrepragrs.blob.core.windows.net?prefix=jtcreleaseleaseac&comp=list",
     "Headers" : {
       "x-ms-version" : "2019-02-02",
       "User-Agent" : "azsdk-java-azure-storage-blob/12.0.0-preview.3 1.8.0_221; Windows 10 10.0",
-      "x-ms-client-request-id" : "a8a373e2-be49-4a11-a1a2-573b860f03f6"
-=======
-    "Uri" : "https://azstoragesdkaccount.blob.core.windows.net?prefix=jtcreleaseleaseac&comp=list",
-    "Headers" : {
-      "x-ms-version" : "2019-02-02",
-      "User-Agent" : "azsdk-java-azure-storage-blob/12.0.0-preview.3 1.8.0_212; Windows 10 10.0",
-      "x-ms-client-request-id" : "3e7b3dc4-2aee-4e16-9d5b-a46c764ad59d"
->>>>>>> a55d5dd9
+      "x-ms-client-request-id" : "6867f90d-ef2b-4d07-b0dc-4b54cc39b446"
     },
     "Response" : {
       "Transfer-Encoding" : "chunked",
@@ -143,35 +77,20 @@
       "Server" : "Windows-Azure-Blob/1.0 Microsoft-HTTPAPI/2.0",
       "retry-after" : "0",
       "StatusCode" : "200",
-<<<<<<< HEAD
-      "x-ms-request-id" : "827d1594-601e-001e-673c-643a46000000",
-      "Body" : "﻿<?xml version=\"1.0\" encoding=\"utf-8\"?><EnumerationResults ServiceEndpoint=\"https://jaschrepragrs.blob.core.windows.net/\"><Prefix>jtcreleaseleaseac</Prefix><Containers><Container><Name>jtcreleaseleaseac0containerapitestreleaseleaseacc4a52671fb7</Name><Properties><Last-Modified>Thu, 05 Sep 2019 22:48:41 GMT</Last-Modified><Etag>\"0x8D732533326DE11\"</Etag><LeaseStatus>unlocked</LeaseStatus><LeaseState>available</LeaseState><DefaultEncryptionScope>$account-encryption-key</DefaultEncryptionScope><DenyEncryptionScopeOverride>false</DenyEncryptionScopeOverride><HasImmutabilityPolicy>false</HasImmutabilityPolicy><HasLegalHold>false</HasLegalHold></Properties></Container></Containers><NextMarker /></EnumerationResults>",
-      "Date" : "Thu, 05 Sep 2019 22:48:41 GMT",
-      "x-ms-client-request-id" : "a8a373e2-be49-4a11-a1a2-573b860f03f6",
-=======
-      "x-ms-request-id" : "ec6551e4-001e-001f-32e6-64eb66000000",
-      "Body" : "﻿<?xml version=\"1.0\" encoding=\"utf-8\"?><EnumerationResults ServiceEndpoint=\"https://azstoragesdkaccount.blob.core.windows.net/\"><Prefix>jtcreleaseleaseac</Prefix><Containers><Container><Name>jtcreleaseleaseac0containerapitestreleaseleaseac55859536868</Name><Properties><Last-Modified>Fri, 06 Sep 2019 19:08:10 GMT</Last-Modified><Etag>\"0x8D732FD8F3D1A68\"</Etag><LeaseStatus>unlocked</LeaseStatus><LeaseState>available</LeaseState><DefaultEncryptionScope>$account-encryption-key</DefaultEncryptionScope><DenyEncryptionScopeOverride>false</DenyEncryptionScopeOverride><HasImmutabilityPolicy>false</HasImmutabilityPolicy><HasLegalHold>false</HasLegalHold></Properties></Container></Containers><NextMarker /></EnumerationResults>",
-      "Date" : "Fri, 06 Sep 2019 19:08:10 GMT",
-      "x-ms-client-request-id" : "3e7b3dc4-2aee-4e16-9d5b-a46c764ad59d",
->>>>>>> a55d5dd9
+      "x-ms-request-id" : "c5c9e865-301e-0042-7749-67cbbf000000",
+      "Body" : "﻿<?xml version=\"1.0\" encoding=\"utf-8\"?><EnumerationResults ServiceEndpoint=\"https://jaschrepragrs.blob.core.windows.net/\"><Prefix>jtcreleaseleaseac</Prefix><Containers><Container><Name>jtcreleaseleaseac0containerapitestreleaseleaseacb9571027ac9</Name><Properties><Last-Modified>Mon, 09 Sep 2019 20:03:11 GMT</Last-Modified><Etag>\"0x8D73560BDB7584E\"</Etag><LeaseStatus>unlocked</LeaseStatus><LeaseState>available</LeaseState><DefaultEncryptionScope>$account-encryption-key</DefaultEncryptionScope><DenyEncryptionScopeOverride>false</DenyEncryptionScopeOverride><HasImmutabilityPolicy>false</HasImmutabilityPolicy><HasLegalHold>false</HasLegalHold></Properties></Container></Containers><NextMarker /></EnumerationResults>",
+      "Date" : "Mon, 09 Sep 2019 20:03:10 GMT",
+      "x-ms-client-request-id" : "6867f90d-ef2b-4d07-b0dc-4b54cc39b446",
       "Content-Type" : "application/xml"
     },
     "Exception" : null
   }, {
     "Method" : "DELETE",
-<<<<<<< HEAD
-    "Uri" : "https://jaschrepragrs.blob.core.windows.net/jtcreleaseleaseac0containerapitestreleaseleaseacc4a52671fb7?restype=container",
+    "Uri" : "https://jaschrepragrs.blob.core.windows.net/jtcreleaseleaseac0containerapitestreleaseleaseacb9571027ac9?restype=container",
     "Headers" : {
       "x-ms-version" : "2019-02-02",
       "User-Agent" : "azsdk-java-azure-storage-blob/12.0.0-preview.3 1.8.0_221; Windows 10 10.0",
-      "x-ms-client-request-id" : "83c32347-b4f3-43da-9deb-611df85ddcde"
-=======
-    "Uri" : "https://azstoragesdkaccount.blob.core.windows.net/jtcreleaseleaseac0containerapitestreleaseleaseac55859536868?restype=container",
-    "Headers" : {
-      "x-ms-version" : "2019-02-02",
-      "User-Agent" : "azsdk-java-azure-storage-blob/12.0.0-preview.3 1.8.0_212; Windows 10 10.0",
-      "x-ms-client-request-id" : "cad5ce84-73c7-42cb-9922-7b120d745ddc"
->>>>>>> a55d5dd9
+      "x-ms-client-request-id" : "a24cc496-6f55-4e7a-a461-a7f55477556b"
     },
     "Response" : {
       "x-ms-version" : "2019-02-02",
@@ -179,21 +98,11 @@
       "retry-after" : "0",
       "Content-Length" : "0",
       "StatusCode" : "202",
-<<<<<<< HEAD
-      "x-ms-request-id" : "827d15a1-601e-001e-733c-643a46000000",
-      "Date" : "Thu, 05 Sep 2019 22:48:42 GMT",
-      "x-ms-client-request-id" : "83c32347-b4f3-43da-9deb-611df85ddcde"
+      "x-ms-request-id" : "c5c9e870-301e-0042-0149-67cbbf000000",
+      "Date" : "Mon, 09 Sep 2019 20:03:10 GMT",
+      "x-ms-client-request-id" : "a24cc496-6f55-4e7a-a461-a7f55477556b"
     },
     "Exception" : null
   } ],
-  "variables" : [ "jtcreleaseleaseac0containerapitestreleaseleaseacc4a52671fb7" ]
-=======
-      "x-ms-request-id" : "ec6551fc-001e-001f-49e6-64eb66000000",
-      "Date" : "Fri, 06 Sep 2019 19:08:10 GMT",
-      "x-ms-client-request-id" : "cad5ce84-73c7-42cb-9922-7b120d745ddc"
-    },
-    "Exception" : null
-  } ],
-  "variables" : [ "jtcreleaseleaseac0containerapitestreleaseleaseac55859536868" ]
->>>>>>> a55d5dd9
+  "variables" : [ "jtcreleaseleaseac0containerapitestreleaseleaseacb9571027ac9" ]
 }