--- conflicted
+++ resolved
@@ -1,143 +1,76 @@
 {
   "networkCallRecords" : [ {
     "Method" : "PUT",
-<<<<<<< HEAD
-    "Uri" : "https://jaschrepragrs.blob.core.windows.net/jtcappendblockac0appendblobapitestappendblockac85e051337133?restype=container",
+    "Uri" : "https://jaschrepragrs.blob.core.windows.net/jtcappendblockac0appendblobapitestappendblockac3cb722357e87?restype=container",
     "Headers" : {
       "x-ms-version" : "2019-02-02",
       "User-Agent" : "azsdk-java-azure-storage-blob/12.0.0-preview.3 1.8.0_221; Windows 10 10.0",
-      "x-ms-client-request-id" : "e00fb67c-555c-4d53-bffe-68793aeb0312"
-=======
-    "Uri" : "https://azstoragesdkaccount.blob.core.windows.net/jtcappendblockac0appendblobapitestappendblockacd1f630529b60?restype=container",
-    "Headers" : {
-      "x-ms-version" : "2019-02-02",
-      "User-Agent" : "azsdk-java-azure-storage-blob/12.0.0-preview.3 1.8.0_212; Windows 10 10.0",
-      "x-ms-client-request-id" : "1c0535cd-fd81-4d2b-8f81-d81124e219a2"
->>>>>>> a55d5dd9
+      "x-ms-client-request-id" : "13768cf5-cfa2-473c-a857-a422e9593c22"
     },
     "Response" : {
       "x-ms-version" : "2019-02-02",
       "Server" : "Windows-Azure-Blob/1.0 Microsoft-HTTPAPI/2.0",
-<<<<<<< HEAD
-      "ETag" : "\"0x8D732522E0AF306\"",
-      "Last-Modified" : "Thu, 05 Sep 2019 22:41:23 GMT",
+      "ETag" : "\"0x8D735623A43C722\"",
+      "Last-Modified" : "Mon, 09 Sep 2019 20:13:49 GMT",
       "retry-after" : "0",
       "Content-Length" : "0",
       "StatusCode" : "201",
-      "x-ms-request-id" : "9b6868b9-c01e-0018-513b-64cd3e000000",
-      "Date" : "Thu, 05 Sep 2019 22:41:23 GMT",
-      "x-ms-client-request-id" : "e00fb67c-555c-4d53-bffe-68793aeb0312"
-=======
-      "ETag" : "\"0x8D732FC6522F9A0\"",
-      "Last-Modified" : "Fri, 06 Sep 2019 18:59:50 GMT",
-      "retry-after" : "0",
-      "Content-Length" : "0",
-      "StatusCode" : "201",
-      "x-ms-request-id" : "b92a883c-d01e-009e-20e5-644931000000",
-      "Date" : "Fri, 06 Sep 2019 18:59:50 GMT",
-      "x-ms-client-request-id" : "1c0535cd-fd81-4d2b-8f81-d81124e219a2"
->>>>>>> a55d5dd9
+      "x-ms-request-id" : "e27c7b7c-901e-0029-124b-6796e9000000",
+      "Date" : "Mon, 09 Sep 2019 20:13:49 GMT",
+      "x-ms-client-request-id" : "13768cf5-cfa2-473c-a857-a422e9593c22"
     },
     "Exception" : null
   }, {
     "Method" : "PUT",
-<<<<<<< HEAD
-    "Uri" : "https://jaschrepragrs.blob.core.windows.net/jtcappendblockac0appendblobapitestappendblockac85e051337133/javablobappendblockac1appendblobapitestappendblockac85e703081",
+    "Uri" : "https://jaschrepragrs.blob.core.windows.net/jtcappendblockac0appendblobapitestappendblockac3cb722357e87/javablobappendblockac1appendblobapitestappendblockac3cb35372c",
     "Headers" : {
       "x-ms-version" : "2019-02-02",
       "User-Agent" : "azsdk-java-azure-storage-blob/12.0.0-preview.3 1.8.0_221; Windows 10 10.0",
-      "x-ms-client-request-id" : "417681c1-db4d-4e7b-8b9a-47bbfe4a409f"
-=======
-    "Uri" : "https://azstoragesdkaccount.blob.core.windows.net/jtcappendblockac0appendblobapitestappendblockacd1f630529b60/javablobappendblockac1appendblobapitestappendblockacd1f76257d",
-    "Headers" : {
-      "x-ms-version" : "2019-02-02",
-      "User-Agent" : "azsdk-java-azure-storage-blob/12.0.0-preview.3 1.8.0_212; Windows 10 10.0",
-      "x-ms-client-request-id" : "7449cbf8-5865-4424-8774-3bc0456f176b"
->>>>>>> a55d5dd9
+      "x-ms-client-request-id" : "3d48ea10-3e90-4805-a465-985d00f9f0d9"
     },
     "Response" : {
       "x-ms-version" : "2019-02-02",
       "Server" : "Windows-Azure-Blob/1.0 Microsoft-HTTPAPI/2.0",
-<<<<<<< HEAD
-      "ETag" : "\"0x8D732522E1772B8\"",
-      "Last-Modified" : "Thu, 05 Sep 2019 22:41:23 GMT",
+      "ETag" : "\"0x8D735623A50CC4B\"",
+      "Last-Modified" : "Mon, 09 Sep 2019 20:13:49 GMT",
       "retry-after" : "0",
       "Content-Length" : "0",
       "StatusCode" : "201",
-      "x-ms-request-id" : "9b6868c1-c01e-0018-563b-64cd3e000000",
+      "x-ms-request-id" : "e27c7b91-901e-0029-244b-6796e9000000",
       "x-ms-request-server-encrypted" : "true",
-      "Date" : "Thu, 05 Sep 2019 22:41:23 GMT",
-      "x-ms-client-request-id" : "417681c1-db4d-4e7b-8b9a-47bbfe4a409f"
-=======
-      "ETag" : "\"0x8D732FC652A10B1\"",
-      "Last-Modified" : "Fri, 06 Sep 2019 18:59:50 GMT",
-      "retry-after" : "0",
-      "Content-Length" : "0",
-      "StatusCode" : "201",
-      "x-ms-request-id" : "b92a885d-d01e-009e-40e5-644931000000",
-      "x-ms-request-server-encrypted" : "true",
-      "Date" : "Fri, 06 Sep 2019 18:59:50 GMT",
-      "x-ms-client-request-id" : "7449cbf8-5865-4424-8774-3bc0456f176b"
->>>>>>> a55d5dd9
+      "Date" : "Mon, 09 Sep 2019 20:13:49 GMT",
+      "x-ms-client-request-id" : "3d48ea10-3e90-4805-a465-985d00f9f0d9"
     },
     "Exception" : null
   }, {
     "Method" : "PUT",
-<<<<<<< HEAD
-    "Uri" : "https://jaschrepragrs.blob.core.windows.net/jtcappendblockac0appendblobapitestappendblockac85e051337133/javablobappendblockac1appendblobapitestappendblockac85e703081?comp=lease",
+    "Uri" : "https://jaschrepragrs.blob.core.windows.net/jtcappendblockac0appendblobapitestappendblockac3cb722357e87/javablobappendblockac1appendblobapitestappendblockac3cb35372c?comp=lease",
     "Headers" : {
       "x-ms-version" : "2019-02-02",
       "User-Agent" : "azsdk-java-azure-storage-blob/12.0.0-preview.3 1.8.0_221; Windows 10 10.0",
-      "x-ms-client-request-id" : "aced4fee-4fda-4591-bf90-b31c26368f75"
-=======
-    "Uri" : "https://azstoragesdkaccount.blob.core.windows.net/jtcappendblockac0appendblobapitestappendblockacd1f630529b60/javablobappendblockac1appendblobapitestappendblockacd1f76257d?comp=lease",
-    "Headers" : {
-      "x-ms-version" : "2019-02-02",
-      "User-Agent" : "azsdk-java-azure-storage-blob/12.0.0-preview.3 1.8.0_212; Windows 10 10.0",
-      "x-ms-client-request-id" : "306c0113-0f1c-4b0f-a4c0-5c97df63377d"
->>>>>>> a55d5dd9
+      "x-ms-client-request-id" : "0e04c182-079d-415d-b26e-3ac50c42354a"
     },
     "Response" : {
       "x-ms-version" : "2019-02-02",
       "Server" : "Windows-Azure-Blob/1.0 Microsoft-HTTPAPI/2.0",
-<<<<<<< HEAD
-      "ETag" : "\"0x8D732522E1772B8\"",
-      "x-ms-lease-id" : "f2e9f287-1cc9-4b48-bd40-9ccc1a7a9949",
-      "Last-Modified" : "Thu, 05 Sep 2019 22:41:23 GMT",
+      "ETag" : "\"0x8D735623A50CC4B\"",
+      "x-ms-lease-id" : "65e26f6a-1610-4820-94c2-e5ec80b68e44",
+      "Last-Modified" : "Mon, 09 Sep 2019 20:13:49 GMT",
       "retry-after" : "0",
       "Content-Length" : "0",
       "StatusCode" : "201",
-      "x-ms-request-id" : "9b6868c9-c01e-0018-5d3b-64cd3e000000",
-      "Date" : "Thu, 05 Sep 2019 22:41:23 GMT",
-      "x-ms-client-request-id" : "aced4fee-4fda-4591-bf90-b31c26368f75"
-=======
-      "ETag" : "\"0x8D732FC652A10B1\"",
-      "x-ms-lease-id" : "2ade63e0-2269-4798-bcad-b08ef28485d0",
-      "Last-Modified" : "Fri, 06 Sep 2019 18:59:50 GMT",
-      "retry-after" : "0",
-      "Content-Length" : "0",
-      "StatusCode" : "201",
-      "x-ms-request-id" : "b92a888c-d01e-009e-6ce5-644931000000",
-      "Date" : "Fri, 06 Sep 2019 18:59:50 GMT",
-      "x-ms-client-request-id" : "306c0113-0f1c-4b0f-a4c0-5c97df63377d"
->>>>>>> a55d5dd9
+      "x-ms-request-id" : "e27c7b99-901e-0029-2c4b-6796e9000000",
+      "Date" : "Mon, 09 Sep 2019 20:13:49 GMT",
+      "x-ms-client-request-id" : "0e04c182-079d-415d-b26e-3ac50c42354a"
     },
     "Exception" : null
   }, {
     "Method" : "PUT",
-<<<<<<< HEAD
-    "Uri" : "https://jaschrepragrs.blob.core.windows.net/jtcappendblockac0appendblobapitestappendblockac85e051337133/javablobappendblockac1appendblobapitestappendblockac85e703081?comp=appendblock",
+    "Uri" : "https://jaschrepragrs.blob.core.windows.net/jtcappendblockac0appendblobapitestappendblockac3cb722357e87/javablobappendblockac1appendblobapitestappendblockac3cb35372c?comp=appendblock",
     "Headers" : {
       "x-ms-version" : "2019-02-02",
       "User-Agent" : "azsdk-java-azure-storage-blob/12.0.0-preview.3 1.8.0_221; Windows 10 10.0",
-      "x-ms-client-request-id" : "ee093d6d-693f-45ac-ac89-d7e2e59cf494",
-=======
-    "Uri" : "https://azstoragesdkaccount.blob.core.windows.net/jtcappendblockac0appendblobapitestappendblockacd1f630529b60/javablobappendblockac1appendblobapitestappendblockacd1f76257d?comp=appendblock",
-    "Headers" : {
-      "x-ms-version" : "2019-02-02",
-      "User-Agent" : "azsdk-java-azure-storage-blob/12.0.0-preview.3 1.8.0_212; Windows 10 10.0",
-      "x-ms-client-request-id" : "2c1e7aaa-c55e-4716-8d5d-8654ff6b6310",
->>>>>>> a55d5dd9
+      "x-ms-client-request-id" : "ea74dc80-703b-4968-8726-53b3ad82cc12",
       "Content-Type" : "application/octet-stream"
     },
     "Response" : {
@@ -145,45 +78,25 @@
       "Server" : "Windows-Azure-Blob/1.0 Microsoft-HTTPAPI/2.0",
       "x-ms-content-crc64" : "6RYQPwaVsyQ=",
       "x-ms-blob-committed-block-count" : "1",
-<<<<<<< HEAD
-      "Last-Modified" : "Thu, 05 Sep 2019 22:41:24 GMT",
+      "Last-Modified" : "Mon, 09 Sep 2019 20:13:49 GMT",
       "retry-after" : "0",
       "StatusCode" : "201",
       "x-ms-request-server-encrypted" : "true",
-      "Date" : "Thu, 05 Sep 2019 22:41:23 GMT",
-      "ETag" : "\"0x8D732522E36C03A\"",
+      "Date" : "Mon, 09 Sep 2019 20:13:49 GMT",
+      "ETag" : "\"0x8D735623A6A4C69\"",
       "Content-Length" : "0",
-      "x-ms-request-id" : "9b6868d2-c01e-0018-653b-64cd3e000000",
-      "x-ms-client-request-id" : "ee093d6d-693f-45ac-ac89-d7e2e59cf494",
-=======
-      "Last-Modified" : "Fri, 06 Sep 2019 18:59:50 GMT",
-      "retry-after" : "0",
-      "StatusCode" : "201",
-      "x-ms-request-server-encrypted" : "true",
-      "Date" : "Fri, 06 Sep 2019 18:59:50 GMT",
-      "ETag" : "\"0x8D732FC6543E06B\"",
-      "Content-Length" : "0",
-      "x-ms-request-id" : "b92a88a5-d01e-009e-05e5-644931000000",
-      "x-ms-client-request-id" : "2c1e7aaa-c55e-4716-8d5d-8654ff6b6310",
->>>>>>> a55d5dd9
+      "x-ms-request-id" : "e27c7bb5-901e-0029-414b-6796e9000000",
+      "x-ms-client-request-id" : "ea74dc80-703b-4968-8726-53b3ad82cc12",
       "x-ms-blob-append-offset" : "0"
     },
     "Exception" : null
   }, {
     "Method" : "GET",
-<<<<<<< HEAD
     "Uri" : "https://jaschrepragrs.blob.core.windows.net?prefix=jtcappendblockac&comp=list",
     "Headers" : {
       "x-ms-version" : "2019-02-02",
       "User-Agent" : "azsdk-java-azure-storage-blob/12.0.0-preview.3 1.8.0_221; Windows 10 10.0",
-      "x-ms-client-request-id" : "08d04624-f83d-4234-a050-3efab7546d1a"
-=======
-    "Uri" : "https://azstoragesdkaccount.blob.core.windows.net?prefix=jtcappendblockac&comp=list",
-    "Headers" : {
-      "x-ms-version" : "2019-02-02",
-      "User-Agent" : "azsdk-java-azure-storage-blob/12.0.0-preview.3 1.8.0_212; Windows 10 10.0",
-      "x-ms-client-request-id" : "6fe3a5c9-f83f-45b1-a5bc-b0c6812ff172"
->>>>>>> a55d5dd9
+      "x-ms-client-request-id" : "8bfab926-3c4b-4fa5-b9fa-29b811420100"
     },
     "Response" : {
       "Transfer-Encoding" : "chunked",
@@ -191,35 +104,20 @@
       "Server" : "Windows-Azure-Blob/1.0 Microsoft-HTTPAPI/2.0",
       "retry-after" : "0",
       "StatusCode" : "200",
-<<<<<<< HEAD
-      "x-ms-request-id" : "9b6868e3-c01e-0018-763b-64cd3e000000",
-      "Body" : "﻿<?xml version=\"1.0\" encoding=\"utf-8\"?><EnumerationResults ServiceEndpoint=\"https://jaschrepragrs.blob.core.windows.net/\"><Prefix>jtcappendblockac</Prefix><Containers><Container><Name>jtcappendblockac0appendblobapitestappendblockac85e051337133</Name><Properties><Last-Modified>Thu, 05 Sep 2019 22:41:23 GMT</Last-Modified><Etag>\"0x8D732522E0AF306\"</Etag><LeaseStatus>unlocked</LeaseStatus><LeaseState>available</LeaseState><DefaultEncryptionScope>$account-encryption-key</DefaultEncryptionScope><DenyEncryptionScopeOverride>false</DenyEncryptionScopeOverride><HasImmutabilityPolicy>false</HasImmutabilityPolicy><HasLegalHold>false</HasLegalHold></Properties></Container></Containers><NextMarker /></EnumerationResults>",
-      "Date" : "Thu, 05 Sep 2019 22:41:23 GMT",
-      "x-ms-client-request-id" : "08d04624-f83d-4234-a050-3efab7546d1a",
-=======
-      "x-ms-request-id" : "b92a88eb-d01e-009e-44e5-644931000000",
-      "Body" : "﻿<?xml version=\"1.0\" encoding=\"utf-8\"?><EnumerationResults ServiceEndpoint=\"https://azstoragesdkaccount.blob.core.windows.net/\"><Prefix>jtcappendblockac</Prefix><Containers><Container><Name>jtcappendblockac0appendblobapitestappendblockacd1f630529b60</Name><Properties><Last-Modified>Fri, 06 Sep 2019 18:59:50 GMT</Last-Modified><Etag>\"0x8D732FC6522F9A0\"</Etag><LeaseStatus>unlocked</LeaseStatus><LeaseState>available</LeaseState><DefaultEncryptionScope>$account-encryption-key</DefaultEncryptionScope><DenyEncryptionScopeOverride>false</DenyEncryptionScopeOverride><HasImmutabilityPolicy>false</HasImmutabilityPolicy><HasLegalHold>false</HasLegalHold></Properties></Container></Containers><NextMarker /></EnumerationResults>",
-      "Date" : "Fri, 06 Sep 2019 18:59:50 GMT",
-      "x-ms-client-request-id" : "6fe3a5c9-f83f-45b1-a5bc-b0c6812ff172",
->>>>>>> a55d5dd9
+      "x-ms-request-id" : "e27c7bc3-901e-0029-4d4b-6796e9000000",
+      "Body" : "﻿<?xml version=\"1.0\" encoding=\"utf-8\"?><EnumerationResults ServiceEndpoint=\"https://jaschrepragrs.blob.core.windows.net/\"><Prefix>jtcappendblockac</Prefix><Containers><Container><Name>jtcappendblockac0appendblobapitestappendblockac3cb722357e87</Name><Properties><Last-Modified>Mon, 09 Sep 2019 20:13:49 GMT</Last-Modified><Etag>\"0x8D735623A43C722\"</Etag><LeaseStatus>unlocked</LeaseStatus><LeaseState>available</LeaseState><DefaultEncryptionScope>$account-encryption-key</DefaultEncryptionScope><DenyEncryptionScopeOverride>false</DenyEncryptionScopeOverride><HasImmutabilityPolicy>false</HasImmutabilityPolicy><HasLegalHold>false</HasLegalHold></Properties></Container></Containers><NextMarker /></EnumerationResults>",
+      "Date" : "Mon, 09 Sep 2019 20:13:49 GMT",
+      "x-ms-client-request-id" : "8bfab926-3c4b-4fa5-b9fa-29b811420100",
       "Content-Type" : "application/xml"
     },
     "Exception" : null
   }, {
     "Method" : "DELETE",
-<<<<<<< HEAD
-    "Uri" : "https://jaschrepragrs.blob.core.windows.net/jtcappendblockac0appendblobapitestappendblockac85e051337133?restype=container",
+    "Uri" : "https://jaschrepragrs.blob.core.windows.net/jtcappendblockac0appendblobapitestappendblockac3cb722357e87?restype=container",
     "Headers" : {
       "x-ms-version" : "2019-02-02",
       "User-Agent" : "azsdk-java-azure-storage-blob/12.0.0-preview.3 1.8.0_221; Windows 10 10.0",
-      "x-ms-client-request-id" : "d52076ab-6be8-460e-ad46-cd2e7ca7db21"
-=======
-    "Uri" : "https://azstoragesdkaccount.blob.core.windows.net/jtcappendblockac0appendblobapitestappendblockacd1f630529b60?restype=container",
-    "Headers" : {
-      "x-ms-version" : "2019-02-02",
-      "User-Agent" : "azsdk-java-azure-storage-blob/12.0.0-preview.3 1.8.0_212; Windows 10 10.0",
-      "x-ms-client-request-id" : "4f355d2c-36ea-44e4-9de1-2ff4915c6f33"
->>>>>>> a55d5dd9
+      "x-ms-client-request-id" : "11240ee1-0fc9-46a6-8914-b12148caff91"
     },
     "Response" : {
       "x-ms-version" : "2019-02-02",
@@ -227,21 +125,11 @@
       "retry-after" : "0",
       "Content-Length" : "0",
       "StatusCode" : "202",
-<<<<<<< HEAD
-      "x-ms-request-id" : "9b6868f2-c01e-0018-013b-64cd3e000000",
-      "Date" : "Thu, 05 Sep 2019 22:41:23 GMT",
-      "x-ms-client-request-id" : "d52076ab-6be8-460e-ad46-cd2e7ca7db21"
+      "x-ms-request-id" : "e27c7bd4-901e-0029-5a4b-6796e9000000",
+      "Date" : "Mon, 09 Sep 2019 20:13:49 GMT",
+      "x-ms-client-request-id" : "11240ee1-0fc9-46a6-8914-b12148caff91"
     },
     "Exception" : null
   } ],
-  "variables" : [ "jtcappendblockac0appendblobapitestappendblockac85e051337133", "javablobappendblockac1appendblobapitestappendblockac85e703081" ]
-=======
-      "x-ms-request-id" : "b92a8905-d01e-009e-5ce5-644931000000",
-      "Date" : "Fri, 06 Sep 2019 18:59:50 GMT",
-      "x-ms-client-request-id" : "4f355d2c-36ea-44e4-9de1-2ff4915c6f33"
-    },
-    "Exception" : null
-  } ],
-  "variables" : [ "jtcappendblockac0appendblobapitestappendblockacd1f630529b60", "javablobappendblockac1appendblobapitestappendblockacd1f76257d" ]
->>>>>>> a55d5dd9
+  "variables" : [ "jtcappendblockac0appendblobapitestappendblockac3cb722357e87", "javablobappendblockac1appendblobapitestappendblockac3cb35372c" ]
 }