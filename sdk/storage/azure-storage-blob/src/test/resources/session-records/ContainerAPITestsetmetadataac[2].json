--- conflicted
+++ resolved
@@ -1,141 +1,75 @@
 {
   "networkCallRecords" : [ {
     "Method" : "PUT",
-<<<<<<< HEAD
-    "Uri" : "https://jaschrepragrs.blob.core.windows.net/jtcsetmetadataac0containerapitestsetmetadataacfab990568993?restype=container",
+    "Uri" : "https://jaschrepragrs.blob.core.windows.net/jtcsetmetadataac0containerapitestsetmetadataac162897590514?restype=container",
     "Headers" : {
       "x-ms-version" : "2019-02-02",
       "User-Agent" : "azsdk-java-azure-storage-blob/12.0.0-preview.3 1.8.0_221; Windows 10 10.0",
-      "x-ms-client-request-id" : "c12d148c-e7aa-47d7-afe4-e192e8b530ac"
-=======
-    "Uri" : "https://azstoragesdkaccount.blob.core.windows.net/jtcsetmetadataac0containerapitestsetmetadataac01784370003f?restype=container",
-    "Headers" : {
-      "x-ms-version" : "2019-02-02",
-      "User-Agent" : "azsdk-java-azure-storage-blob/12.0.0-preview.3 1.8.0_212; Windows 10 10.0",
-      "x-ms-client-request-id" : "f3852aa8-adfa-436d-945e-879f5a6bd578"
->>>>>>> a55d5dd9
+      "x-ms-client-request-id" : "7af5ae39-b6d4-458f-8652-7f47bef46f6f"
     },
     "Response" : {
       "x-ms-version" : "2019-02-02",
       "Server" : "Windows-Azure-Blob/1.0 Microsoft-HTTPAPI/2.0",
-<<<<<<< HEAD
-      "ETag" : "\"0x8D73252BFD9FAC9\"",
-      "Last-Modified" : "Thu, 05 Sep 2019 22:45:28 GMT",
+      "ETag" : "\"0x8D7356049E9B211\"",
+      "Last-Modified" : "Mon, 09 Sep 2019 19:59:56 GMT",
       "retry-after" : "0",
       "Content-Length" : "0",
       "StatusCode" : "201",
-      "x-ms-request-id" : "20488c5d-901e-000b-4e3b-64f8df000000",
-      "Date" : "Thu, 05 Sep 2019 22:45:27 GMT",
-      "x-ms-client-request-id" : "c12d148c-e7aa-47d7-afe4-e192e8b530ac"
-=======
-      "ETag" : "\"0x8D732FD25810FF7\"",
-      "Last-Modified" : "Fri, 06 Sep 2019 19:05:13 GMT",
-      "retry-after" : "0",
-      "Content-Length" : "0",
-      "StatusCode" : "201",
-      "x-ms-request-id" : "ec636cb4-001e-001f-2be6-64eb66000000",
-      "Date" : "Fri, 06 Sep 2019 19:05:13 GMT",
-      "x-ms-client-request-id" : "f3852aa8-adfa-436d-945e-879f5a6bd578"
->>>>>>> a55d5dd9
+      "x-ms-request-id" : "077ff353-801e-001f-5049-673bbb000000",
+      "Date" : "Mon, 09 Sep 2019 19:59:56 GMT",
+      "x-ms-client-request-id" : "7af5ae39-b6d4-458f-8652-7f47bef46f6f"
     },
     "Exception" : null
   }, {
     "Method" : "PUT",
-<<<<<<< HEAD
-    "Uri" : "https://jaschrepragrs.blob.core.windows.net/jtcsetmetadataac0containerapitestsetmetadataacfab990568993?comp=lease&restype=container",
+    "Uri" : "https://jaschrepragrs.blob.core.windows.net/jtcsetmetadataac0containerapitestsetmetadataac162897590514?comp=lease&restype=container",
     "Headers" : {
       "x-ms-version" : "2019-02-02",
       "User-Agent" : "azsdk-java-azure-storage-blob/12.0.0-preview.3 1.8.0_221; Windows 10 10.0",
-      "x-ms-client-request-id" : "a1b9b65b-b8bf-41e6-87eb-97a7eff66f78"
-=======
-    "Uri" : "https://azstoragesdkaccount.blob.core.windows.net/jtcsetmetadataac0containerapitestsetmetadataac01784370003f?comp=lease&restype=container",
-    "Headers" : {
-      "x-ms-version" : "2019-02-02",
-      "User-Agent" : "azsdk-java-azure-storage-blob/12.0.0-preview.3 1.8.0_212; Windows 10 10.0",
-      "x-ms-client-request-id" : "4946b74f-843a-4901-8ffb-fdefc4c7969b"
->>>>>>> a55d5dd9
+      "x-ms-client-request-id" : "9db98b63-b506-48aa-99be-af0bd31d99dc"
     },
     "Response" : {
       "x-ms-version" : "2019-02-02",
       "Server" : "Windows-Azure-Blob/1.0 Microsoft-HTTPAPI/2.0",
-<<<<<<< HEAD
-      "ETag" : "\"0x8D73252BFD9FAC9\"",
-      "x-ms-lease-id" : "63cf9500-124e-490c-9885-8701696006cd",
-      "Last-Modified" : "Thu, 05 Sep 2019 22:45:28 GMT",
+      "ETag" : "\"0x8D7356049E9B211\"",
+      "x-ms-lease-id" : "827a0658-93ef-4201-9d21-87195416da56",
+      "Last-Modified" : "Mon, 09 Sep 2019 19:59:56 GMT",
       "retry-after" : "0",
       "Content-Length" : "0",
       "StatusCode" : "201",
-      "x-ms-request-id" : "20488c6f-901e-000b-5d3b-64f8df000000",
-      "Date" : "Thu, 05 Sep 2019 22:45:27 GMT",
-      "x-ms-client-request-id" : "a1b9b65b-b8bf-41e6-87eb-97a7eff66f78"
-=======
-      "ETag" : "\"0x8D732FD25810FF7\"",
-      "x-ms-lease-id" : "8614e241-f4e3-486e-926f-b047430c2575",
-      "Last-Modified" : "Fri, 06 Sep 2019 19:05:13 GMT",
-      "retry-after" : "0",
-      "Content-Length" : "0",
-      "StatusCode" : "201",
-      "x-ms-request-id" : "ec636cd1-001e-001f-43e6-64eb66000000",
-      "Date" : "Fri, 06 Sep 2019 19:05:13 GMT",
-      "x-ms-client-request-id" : "4946b74f-843a-4901-8ffb-fdefc4c7969b"
->>>>>>> a55d5dd9
+      "x-ms-request-id" : "077ff36a-801e-001f-6649-673bbb000000",
+      "Date" : "Mon, 09 Sep 2019 19:59:56 GMT",
+      "x-ms-client-request-id" : "9db98b63-b506-48aa-99be-af0bd31d99dc"
     },
     "Exception" : null
   }, {
     "Method" : "PUT",
-<<<<<<< HEAD
-    "Uri" : "https://jaschrepragrs.blob.core.windows.net/jtcsetmetadataac0containerapitestsetmetadataacfab990568993?restype=container&comp=metadata",
+    "Uri" : "https://jaschrepragrs.blob.core.windows.net/jtcsetmetadataac0containerapitestsetmetadataac162897590514?restype=container&comp=metadata",
     "Headers" : {
       "x-ms-version" : "2019-02-02",
       "User-Agent" : "azsdk-java-azure-storage-blob/12.0.0-preview.3 1.8.0_221; Windows 10 10.0",
-      "x-ms-client-request-id" : "2b4d5f13-ba6f-4397-9387-e2b87192f928"
-=======
-    "Uri" : "https://azstoragesdkaccount.blob.core.windows.net/jtcsetmetadataac0containerapitestsetmetadataac01784370003f?restype=container&comp=metadata",
-    "Headers" : {
-      "x-ms-version" : "2019-02-02",
-      "User-Agent" : "azsdk-java-azure-storage-blob/12.0.0-preview.3 1.8.0_212; Windows 10 10.0",
-      "x-ms-client-request-id" : "a2336ce8-85b6-430e-987b-9717dea40a21"
->>>>>>> a55d5dd9
+      "x-ms-client-request-id" : "4d3309db-3860-46ac-ac97-3005651c115f"
     },
     "Response" : {
       "x-ms-version" : "2019-02-02",
       "Server" : "Windows-Azure-Blob/1.0 Microsoft-HTTPAPI/2.0",
-<<<<<<< HEAD
-      "ETag" : "\"0x8D73252BFF231ED\"",
-      "Last-Modified" : "Thu, 05 Sep 2019 22:45:28 GMT",
+      "ETag" : "\"0x8D735604A020999\"",
+      "Last-Modified" : "Mon, 09 Sep 2019 19:59:57 GMT",
       "retry-after" : "0",
       "Content-Length" : "0",
       "StatusCode" : "200",
-      "x-ms-request-id" : "20488c78-901e-000b-653b-64f8df000000",
-      "Date" : "Thu, 05 Sep 2019 22:45:28 GMT",
-      "x-ms-client-request-id" : "2b4d5f13-ba6f-4397-9387-e2b87192f928"
-=======
-      "ETag" : "\"0x8D732FD258C0D23\"",
-      "Last-Modified" : "Fri, 06 Sep 2019 19:05:13 GMT",
-      "retry-after" : "0",
-      "Content-Length" : "0",
-      "StatusCode" : "200",
-      "x-ms-request-id" : "ec636ce0-001e-001f-51e6-64eb66000000",
-      "Date" : "Fri, 06 Sep 2019 19:05:13 GMT",
-      "x-ms-client-request-id" : "a2336ce8-85b6-430e-987b-9717dea40a21"
->>>>>>> a55d5dd9
+      "x-ms-request-id" : "077ff381-801e-001f-7a49-673bbb000000",
+      "Date" : "Mon, 09 Sep 2019 19:59:56 GMT",
+      "x-ms-client-request-id" : "4d3309db-3860-46ac-ac97-3005651c115f"
     },
     "Exception" : null
   }, {
     "Method" : "GET",
-<<<<<<< HEAD
     "Uri" : "https://jaschrepragrs.blob.core.windows.net?prefix=jtcsetmetadataac&comp=list",
     "Headers" : {
       "x-ms-version" : "2019-02-02",
       "User-Agent" : "azsdk-java-azure-storage-blob/12.0.0-preview.3 1.8.0_221; Windows 10 10.0",
-      "x-ms-client-request-id" : "eac902b6-3000-4f95-8e1a-2b4f37c08d45"
-=======
-    "Uri" : "https://azstoragesdkaccount.blob.core.windows.net?prefix=jtcsetmetadataac&comp=list",
-    "Headers" : {
-      "x-ms-version" : "2019-02-02",
-      "User-Agent" : "azsdk-java-azure-storage-blob/12.0.0-preview.3 1.8.0_212; Windows 10 10.0",
-      "x-ms-client-request-id" : "46dbd2dd-e0a6-4270-a39b-af38f0751f48"
->>>>>>> a55d5dd9
+      "x-ms-client-request-id" : "c19c2409-ce16-4685-ac3f-4dd9adcdd42c"
     },
     "Response" : {
       "Transfer-Encoding" : "chunked",
@@ -143,77 +77,42 @@
       "Server" : "Windows-Azure-Blob/1.0 Microsoft-HTTPAPI/2.0",
       "retry-after" : "0",
       "StatusCode" : "200",
-<<<<<<< HEAD
-      "x-ms-request-id" : "20488c84-901e-000b-713b-64f8df000000",
-      "Body" : "﻿<?xml version=\"1.0\" encoding=\"utf-8\"?><EnumerationResults ServiceEndpoint=\"https://jaschrepragrs.blob.core.windows.net/\"><Prefix>jtcsetmetadataac</Prefix><Containers><Container><Name>jtcsetmetadataac0containerapitestsetmetadataacfab990568993</Name><Properties><Last-Modified>Thu, 05 Sep 2019 22:45:28 GMT</Last-Modified><Etag>\"0x8D73252BFF231ED\"</Etag><LeaseStatus>locked</LeaseStatus><LeaseState>leased</LeaseState><LeaseDuration>infinite</LeaseDuration><DefaultEncryptionScope>$account-encryption-key</DefaultEncryptionScope><DenyEncryptionScopeOverride>false</DenyEncryptionScopeOverride><HasImmutabilityPolicy>false</HasImmutabilityPolicy><HasLegalHold>false</HasLegalHold></Properties></Container></Containers><NextMarker /></EnumerationResults>",
-      "Date" : "Thu, 05 Sep 2019 22:45:28 GMT",
-      "x-ms-client-request-id" : "eac902b6-3000-4f95-8e1a-2b4f37c08d45",
-=======
-      "x-ms-request-id" : "ec636cf8-001e-001f-68e6-64eb66000000",
-      "Body" : "﻿<?xml version=\"1.0\" encoding=\"utf-8\"?><EnumerationResults ServiceEndpoint=\"https://azstoragesdkaccount.blob.core.windows.net/\"><Prefix>jtcsetmetadataac</Prefix><Containers><Container><Name>jtcsetmetadataac0containerapitestsetmetadataac01784370003f</Name><Properties><Last-Modified>Fri, 06 Sep 2019 19:05:13 GMT</Last-Modified><Etag>\"0x8D732FD258C0D23\"</Etag><LeaseStatus>locked</LeaseStatus><LeaseState>leased</LeaseState><LeaseDuration>infinite</LeaseDuration><DefaultEncryptionScope>$account-encryption-key</DefaultEncryptionScope><DenyEncryptionScopeOverride>false</DenyEncryptionScopeOverride><HasImmutabilityPolicy>false</HasImmutabilityPolicy><HasLegalHold>false</HasLegalHold></Properties></Container></Containers><NextMarker /></EnumerationResults>",
-      "Date" : "Fri, 06 Sep 2019 19:05:13 GMT",
-      "x-ms-client-request-id" : "46dbd2dd-e0a6-4270-a39b-af38f0751f48",
->>>>>>> a55d5dd9
+      "x-ms-request-id" : "077ff399-801e-001f-1149-673bbb000000",
+      "Body" : "﻿<?xml version=\"1.0\" encoding=\"utf-8\"?><EnumerationResults ServiceEndpoint=\"https://jaschrepragrs.blob.core.windows.net/\"><Prefix>jtcsetmetadataac</Prefix><Containers><Container><Name>jtcsetmetadataac0containerapitestsetmetadataac162897590514</Name><Properties><Last-Modified>Mon, 09 Sep 2019 19:59:57 GMT</Last-Modified><Etag>\"0x8D735604A020999\"</Etag><LeaseStatus>locked</LeaseStatus><LeaseState>leased</LeaseState><LeaseDuration>infinite</LeaseDuration><DefaultEncryptionScope>$account-encryption-key</DefaultEncryptionScope><DenyEncryptionScopeOverride>false</DenyEncryptionScopeOverride><HasImmutabilityPolicy>false</HasImmutabilityPolicy><HasLegalHold>false</HasLegalHold></Properties></Container></Containers><NextMarker /></EnumerationResults>",
+      "Date" : "Mon, 09 Sep 2019 19:59:56 GMT",
+      "x-ms-client-request-id" : "c19c2409-ce16-4685-ac3f-4dd9adcdd42c",
       "Content-Type" : "application/xml"
     },
     "Exception" : null
   }, {
     "Method" : "PUT",
-<<<<<<< HEAD
-    "Uri" : "https://jaschrepragrs.blob.core.windows.net/jtcsetmetadataac0containerapitestsetmetadataacfab990568993?comp=lease&restype=container",
+    "Uri" : "https://jaschrepragrs.blob.core.windows.net/jtcsetmetadataac0containerapitestsetmetadataac162897590514?comp=lease&restype=container",
     "Headers" : {
       "x-ms-version" : "2019-02-02",
       "User-Agent" : "azsdk-java-azure-storage-blob/12.0.0-preview.3 1.8.0_221; Windows 10 10.0",
-      "x-ms-client-request-id" : "002cdfec-080e-436a-b804-388ad622ee97"
-=======
-    "Uri" : "https://azstoragesdkaccount.blob.core.windows.net/jtcsetmetadataac0containerapitestsetmetadataac01784370003f?comp=lease&restype=container",
-    "Headers" : {
-      "x-ms-version" : "2019-02-02",
-      "User-Agent" : "azsdk-java-azure-storage-blob/12.0.0-preview.3 1.8.0_212; Windows 10 10.0",
-      "x-ms-client-request-id" : "7c968fb5-ceb5-40f4-8298-d8232b3c55f4"
->>>>>>> a55d5dd9
+      "x-ms-client-request-id" : "3119c8c7-6a6e-48a4-8558-c651eb8e7cf3"
     },
     "Response" : {
       "x-ms-version" : "2019-02-02",
       "Server" : "Windows-Azure-Blob/1.0 Microsoft-HTTPAPI/2.0",
-<<<<<<< HEAD
-      "ETag" : "\"0x8D73252BFF231ED\"",
+      "ETag" : "\"0x8D735604A020999\"",
       "x-ms-lease-time" : "0",
-      "Last-Modified" : "Thu, 05 Sep 2019 22:45:28 GMT",
+      "Last-Modified" : "Mon, 09 Sep 2019 19:59:57 GMT",
       "retry-after" : "0",
       "Content-Length" : "0",
       "StatusCode" : "202",
-      "x-ms-request-id" : "20488c9a-901e-000b-073b-64f8df000000",
-      "Date" : "Thu, 05 Sep 2019 22:45:28 GMT",
-      "x-ms-client-request-id" : "002cdfec-080e-436a-b804-388ad622ee97"
-=======
-      "ETag" : "\"0x8D732FD258C0D23\"",
-      "x-ms-lease-time" : "0",
-      "Last-Modified" : "Fri, 06 Sep 2019 19:05:13 GMT",
-      "retry-after" : "0",
-      "Content-Length" : "0",
-      "StatusCode" : "202",
-      "x-ms-request-id" : "ec636d14-001e-001f-80e6-64eb66000000",
-      "Date" : "Fri, 06 Sep 2019 19:05:13 GMT",
-      "x-ms-client-request-id" : "7c968fb5-ceb5-40f4-8298-d8232b3c55f4"
->>>>>>> a55d5dd9
+      "x-ms-request-id" : "077ff3aa-801e-001f-2149-673bbb000000",
+      "Date" : "Mon, 09 Sep 2019 19:59:56 GMT",
+      "x-ms-client-request-id" : "3119c8c7-6a6e-48a4-8558-c651eb8e7cf3"
     },
     "Exception" : null
   }, {
     "Method" : "DELETE",
-<<<<<<< HEAD
-    "Uri" : "https://jaschrepragrs.blob.core.windows.net/jtcsetmetadataac0containerapitestsetmetadataacfab990568993?restype=container",
+    "Uri" : "https://jaschrepragrs.blob.core.windows.net/jtcsetmetadataac0containerapitestsetmetadataac162897590514?restype=container",
     "Headers" : {
       "x-ms-version" : "2019-02-02",
       "User-Agent" : "azsdk-java-azure-storage-blob/12.0.0-preview.3 1.8.0_221; Windows 10 10.0",
-      "x-ms-client-request-id" : "7a8e4224-2d88-4e62-ba59-8f3f0b6cccce"
-=======
-    "Uri" : "https://azstoragesdkaccount.blob.core.windows.net/jtcsetmetadataac0containerapitestsetmetadataac01784370003f?restype=container",
-    "Headers" : {
-      "x-ms-version" : "2019-02-02",
-      "User-Agent" : "azsdk-java-azure-storage-blob/12.0.0-preview.3 1.8.0_212; Windows 10 10.0",
-      "x-ms-client-request-id" : "5d806faf-21a9-45ed-bc43-2326b7a69b22"
->>>>>>> a55d5dd9
+      "x-ms-client-request-id" : "382a2781-7f15-4f53-ba4b-a99f1f40a362"
     },
     "Response" : {
       "x-ms-version" : "2019-02-02",
@@ -221,21 +120,11 @@
       "retry-after" : "0",
       "Content-Length" : "0",
       "StatusCode" : "202",
-<<<<<<< HEAD
-      "x-ms-request-id" : "20488ca7-901e-000b-143b-64f8df000000",
-      "Date" : "Thu, 05 Sep 2019 22:45:28 GMT",
-      "x-ms-client-request-id" : "7a8e4224-2d88-4e62-ba59-8f3f0b6cccce"
+      "x-ms-request-id" : "077ff3b8-801e-001f-2e49-673bbb000000",
+      "Date" : "Mon, 09 Sep 2019 19:59:56 GMT",
+      "x-ms-client-request-id" : "382a2781-7f15-4f53-ba4b-a99f1f40a362"
     },
     "Exception" : null
   } ],
-  "variables" : [ "jtcsetmetadataac0containerapitestsetmetadataacfab990568993" ]
-=======
-      "x-ms-request-id" : "ec636d26-001e-001f-10e6-64eb66000000",
-      "Date" : "Fri, 06 Sep 2019 19:05:13 GMT",
-      "x-ms-client-request-id" : "5d806faf-21a9-45ed-bc43-2326b7a69b22"
-    },
-    "Exception" : null
-  } ],
-  "variables" : [ "jtcsetmetadataac0containerapitestsetmetadataac01784370003f" ]
->>>>>>> a55d5dd9
+  "variables" : [ "jtcsetmetadataac0containerapitestsetmetadataac162897590514" ]
 }