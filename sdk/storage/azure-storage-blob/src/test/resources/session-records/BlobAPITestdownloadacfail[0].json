--- conflicted
+++ resolved
@@ -1,33 +1,15 @@
 {
   "networkCallRecords" : [ {
     "Method" : "PUT",
-<<<<<<< HEAD
-    "Uri" : "https://REDACTED.blob.core.windows.net/jtcdownloadacfail0blobapitestdownloadacfail7b5430986550bd?restype=container",
-    "Headers" : {
-      "x-ms-version" : "2020-06-12",
-      "User-Agent" : "azsdk-java-azure-storage-blob/12.11.0-beta.1 (11.0.7; Windows 10; 10.0)",
-      "x-ms-client-request-id" : "c463a6b7-6f56-402b-8000-4821a3f93c35"
-=======
     "Uri" : "https://REDACTED.blob.core.windows.net/jtcdownloadacfail0blobapitestdownloadacfailf3952916b334a0?restype=container",
     "Headers" : {
       "x-ms-version" : "2020-06-12",
       "User-Agent" : "azsdk-java-azure-storage-blob/12.11.0-beta.2 (11.0.7; Windows 10; 10.0)",
       "x-ms-client-request-id" : "b699c005-e6d7-4d8c-87dd-ffa748cbe704"
->>>>>>> 78de451b
     },
     "Response" : {
       "x-ms-version" : "2020-06-12",
       "Server" : "Windows-Azure-Blob/1.0 Microsoft-HTTPAPI/2.0",
-<<<<<<< HEAD
-      "ETag" : "0x8D8C70E4E303184",
-      "Last-Modified" : "Tue, 02 Feb 2021 00:05:52 GMT",
-      "retry-after" : "0",
-      "Content-Length" : "0",
-      "StatusCode" : "201",
-      "x-ms-request-id" : "df6d353f-b01e-004e-75f7-f8d8a9000000",
-      "Date" : "Tue, 02 Feb 2021 00:05:51 GMT",
-      "x-ms-client-request-id" : "c463a6b7-6f56-402b-8000-4821a3f93c35"
-=======
       "eTag" : "0x8D8E8036E0BC62C",
       "Last-Modified" : "Mon, 15 Mar 2021 22:41:10 GMT",
       "retry-after" : "0",
@@ -36,42 +18,21 @@
       "x-ms-request-id" : "e7b542c1-f01e-005f-05ec-19421d000000",
       "x-ms-client-request-id" : "b699c005-e6d7-4d8c-87dd-ffa748cbe704",
       "Date" : "Mon, 15 Mar 2021 22:41:09 GMT"
->>>>>>> 78de451b
     },
     "Exception" : null
   }, {
     "Method" : "PUT",
-<<<<<<< HEAD
-    "Uri" : "https://REDACTED.blob.core.windows.net/jtcdownloadacfail0blobapitestdownloadacfail7b5430986550bd/javablobdownloadacfail1blobapitestdownloadacfail7b576989765",
-    "Headers" : {
-      "x-ms-version" : "2020-06-12",
-      "User-Agent" : "azsdk-java-azure-storage-blob/12.11.0-beta.1 (11.0.7; Windows 10; 10.0)",
-      "x-ms-client-request-id" : "2229af46-6329-4b27-b4b8-a56c33ff92a3",
-=======
     "Uri" : "https://REDACTED.blob.core.windows.net/jtcdownloadacfail0blobapitestdownloadacfailf3952916b334a0/javablobdownloadacfail1blobapitestdownloadacfailf3910974496",
     "Headers" : {
       "x-ms-version" : "2020-06-12",
       "User-Agent" : "azsdk-java-azure-storage-blob/12.11.0-beta.2 (11.0.7; Windows 10; 10.0)",
       "x-ms-client-request-id" : "fa62c0ee-8d9e-46f8-9aa6-00759749b125",
->>>>>>> 78de451b
       "Content-Type" : "application/octet-stream"
     },
     "Response" : {
       "x-ms-version" : "2020-06-12",
       "Server" : "Windows-Azure-Blob/1.0 Microsoft-HTTPAPI/2.0",
       "x-ms-content-crc64" : "6RYQPwaVsyQ=",
-<<<<<<< HEAD
-      "Last-Modified" : "Tue, 02 Feb 2021 00:05:52 GMT",
-      "retry-after" : "0",
-      "StatusCode" : "201",
-      "x-ms-request-server-encrypted" : "true",
-      "Date" : "Tue, 02 Feb 2021 00:05:51 GMT",
-      "Content-MD5" : "wh+Wm18D0z1D4E+PE252gg==",
-      "ETag" : "0x8D8C70E4E3E7487",
-      "Content-Length" : "0",
-      "x-ms-request-id" : "df6d3545-b01e-004e-7af7-f8d8a9000000",
-      "x-ms-client-request-id" : "2229af46-6329-4b27-b4b8-a56c33ff92a3"
-=======
       "Last-Modified" : "Mon, 15 Mar 2021 22:41:10 GMT",
       "retry-after" : "0",
       "StatusCode" : "201",
@@ -82,24 +43,15 @@
       "Content-Length" : "0",
       "x-ms-request-id" : "e7b542ff-f01e-005f-26ec-19421d000000",
       "x-ms-client-request-id" : "fa62c0ee-8d9e-46f8-9aa6-00759749b125"
->>>>>>> 78de451b
     },
     "Exception" : null
   }, {
     "Method" : "GET",
-<<<<<<< HEAD
-    "Uri" : "https://REDACTED.blob.core.windows.net/jtcdownloadacfail0blobapitestdownloadacfail7b5430986550bd/javablobdownloadacfail1blobapitestdownloadacfail7b576989765",
-    "Headers" : {
-      "x-ms-version" : "2020-06-12",
-      "User-Agent" : "azsdk-java-azure-storage-blob/12.11.0-beta.1 (11.0.7; Windows 10; 10.0)",
-      "x-ms-client-request-id" : "2bab322c-f0bd-4275-be1e-65bbc8b79497"
-=======
     "Uri" : "https://REDACTED.blob.core.windows.net/jtcdownloadacfail0blobapitestdownloadacfailf3952916b334a0/javablobdownloadacfail1blobapitestdownloadacfailf3910974496",
     "Headers" : {
       "x-ms-version" : "2020-06-12",
       "User-Agent" : "azsdk-java-azure-storage-blob/12.11.0-beta.2 (11.0.7; Windows 10; 10.0)",
       "x-ms-client-request-id" : "e7e721cb-36a6-49ea-8de4-22bdda9183c6"
->>>>>>> 78de451b
     },
     "Response" : {
       "x-ms-version" : "2020-06-12",
@@ -108,15 +60,9 @@
       "retry-after" : "0",
       "Content-Length" : "0",
       "StatusCode" : "304",
-<<<<<<< HEAD
-      "x-ms-request-id" : "df6d3551-b01e-004e-06f7-f8d8a9000000",
-      "Date" : "Tue, 02 Feb 2021 00:05:52 GMT",
-      "x-ms-client-request-id" : "2bab322c-f0bd-4275-be1e-65bbc8b79497"
-=======
       "x-ms-request-id" : "e7b54333-f01e-005f-42ec-19421d000000",
       "x-ms-client-request-id" : "e7e721cb-36a6-49ea-8de4-22bdda9183c6",
       "Date" : "Mon, 15 Mar 2021 22:41:09 GMT"
->>>>>>> 78de451b
     },
     "Exception" : null
   }, {
@@ -124,13 +70,8 @@
     "Uri" : "https://REDACTED.blob.core.windows.net?comp=list&prefix=jtcdownloadacfail",
     "Headers" : {
       "x-ms-version" : "2020-06-12",
-<<<<<<< HEAD
-      "User-Agent" : "azsdk-java-azure-storage-blob/12.11.0-beta.1 (11.0.7; Windows 10; 10.0)",
-      "x-ms-client-request-id" : "88d07c54-995f-438c-a9e4-68565c4c0360"
-=======
       "User-Agent" : "azsdk-java-azure-storage-blob/12.11.0-beta.2 (11.0.7; Windows 10; 10.0)",
       "x-ms-client-request-id" : "afaa9ab4-e2ca-4b4b-b2e8-3915d2c9383d"
->>>>>>> 78de451b
     },
     "Response" : {
       "Transfer-Encoding" : "chunked",
@@ -138,35 +79,20 @@
       "Server" : "Windows-Azure-Blob/1.0 Microsoft-HTTPAPI/2.0",
       "retry-after" : "0",
       "StatusCode" : "200",
-<<<<<<< HEAD
-      "x-ms-request-id" : "df6d357b-b01e-004e-2ef7-f8d8a9000000",
-      "Body" : "﻿<?xml version=\"1.0\" encoding=\"utf-8\"?><EnumerationResults ServiceEndpoint=\"https://seancanary.blob.core.windows.net/\"><Prefix>jtcdownloadacfail</Prefix><Containers><Container><Name>jtcdownloadacfail0blobapitestdownloadacfail7b5430986550bd</Name><Properties><Last-Modified>Tue, 02 Feb 2021 00:05:52 GMT</Last-Modified><Etag>\"0x8D8C70E4E303184\"</Etag><LeaseStatus>unlocked</LeaseStatus><LeaseState>available</LeaseState><DefaultEncryptionScope>$account-encryption-key</DefaultEncryptionScope><DenyEncryptionScopeOverride>false</DenyEncryptionScopeOverride><HasImmutabilityPolicy>false</HasImmutabilityPolicy><HasLegalHold>false</HasLegalHold></Properties></Container></Containers><NextMarker /></EnumerationResults>",
-      "Date" : "Tue, 02 Feb 2021 00:05:52 GMT",
-      "x-ms-client-request-id" : "88d07c54-995f-438c-a9e4-68565c4c0360",
-=======
       "x-ms-request-id" : "e7b54361-f01e-005f-5cec-19421d000000",
       "Body" : "﻿<?xml version=\"1.0\" encoding=\"utf-8\"?><EnumerationResults ServiceEndpoint=\"https://seancanary.blob.core.windows.net/\"><Prefix>jtcdownloadacfail</Prefix><Containers><Container><Name>jtcdownloadacfail0blobapitestdownloadacfailf3952916b334a0</Name><Properties><Last-Modified>Mon, 15 Mar 2021 22:41:10 GMT</Last-Modified><Etag>\"0x8D8E8036E0BC62C\"</Etag><LeaseStatus>unlocked</LeaseStatus><LeaseState>available</LeaseState><DefaultEncryptionScope>$account-encryption-key</DefaultEncryptionScope><DenyEncryptionScopeOverride>false</DenyEncryptionScopeOverride><HasImmutabilityPolicy>false</HasImmutabilityPolicy><HasLegalHold>false</HasLegalHold></Properties></Container></Containers><NextMarker /></EnumerationResults>",
       "x-ms-client-request-id" : "afaa9ab4-e2ca-4b4b-b2e8-3915d2c9383d",
       "Date" : "Mon, 15 Mar 2021 22:41:10 GMT",
->>>>>>> 78de451b
       "Content-Type" : "application/xml"
     },
     "Exception" : null
   }, {
     "Method" : "DELETE",
-<<<<<<< HEAD
-    "Uri" : "https://REDACTED.blob.core.windows.net/jtcdownloadacfail0blobapitestdownloadacfail7b5430986550bd?restype=container",
-    "Headers" : {
-      "x-ms-version" : "2020-06-12",
-      "User-Agent" : "azsdk-java-azure-storage-blob/12.11.0-beta.1 (11.0.7; Windows 10; 10.0)",
-      "x-ms-client-request-id" : "71ec30a0-8e61-467a-93c9-6db179c37b49"
-=======
     "Uri" : "https://REDACTED.blob.core.windows.net/jtcdownloadacfail0blobapitestdownloadacfailf3952916b334a0?restype=container",
     "Headers" : {
       "x-ms-version" : "2020-06-12",
       "User-Agent" : "azsdk-java-azure-storage-blob/12.11.0-beta.2 (11.0.7; Windows 10; 10.0)",
       "x-ms-client-request-id" : "2870f0a4-2ba4-47d9-a872-59a0a31aa546"
->>>>>>> 78de451b
     },
     "Response" : {
       "x-ms-version" : "2020-06-12",
@@ -174,15 +100,6 @@
       "retry-after" : "0",
       "Content-Length" : "0",
       "StatusCode" : "202",
-<<<<<<< HEAD
-      "x-ms-request-id" : "df6d3594-b01e-004e-43f7-f8d8a9000000",
-      "Date" : "Tue, 02 Feb 2021 00:05:52 GMT",
-      "x-ms-client-request-id" : "71ec30a0-8e61-467a-93c9-6db179c37b49"
-    },
-    "Exception" : null
-  } ],
-  "variables" : [ "jtcdownloadacfail0blobapitestdownloadacfail7b5430986550bd", "javablobdownloadacfail1blobapitestdownloadacfail7b576989765" ]
-=======
       "x-ms-request-id" : "e7b54397-f01e-005f-7bec-19421d000000",
       "x-ms-client-request-id" : "2870f0a4-2ba4-47d9-a872-59a0a31aa546",
       "Date" : "Mon, 15 Mar 2021 22:41:10 GMT"
@@ -190,5 +107,4 @@
     "Exception" : null
   } ],
   "variables" : [ "jtcdownloadacfail0blobapitestdownloadacfailf3952916b334a0", "javablobdownloadacfail1blobapitestdownloadacfailf3910974496" ]
->>>>>>> 78de451b
 }