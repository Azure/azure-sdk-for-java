{
  "networkCallRecords" : [ {
    "Method" : "PUT",
<<<<<<< HEAD
    "Uri" : "https://jaschrepragrs.blob.core.windows.net/jtcblobsaspermissionsparse0777932efb03ba859645c?restype=container",
    "Headers" : {
      "x-ms-version" : "2019-02-02",
      "User-Agent" : "azsdk-java-azure-storage-blob/12.0.0-preview.3 1.8.0_221; Windows 10 10.0",
      "x-ms-client-request-id" : "ae533dfb-3d6d-4787-92d8-6602b9a757bd"
=======
    "Uri" : "https://azstoragesdkaccount.blob.core.windows.net/jtcblobsaspermissionsparse0978410cff102369e34ab?restype=container",
    "Headers" : {
      "x-ms-version" : "2019-02-02",
      "User-Agent" : "azsdk-java-azure-storage-blob/12.0.0-preview.3 1.8.0_212; Windows 10 10.0",
      "x-ms-client-request-id" : "cb9c5b9a-0861-4e2d-a8cf-029a35e6c2c1"
>>>>>>> a55d5dd9
    },
    "Response" : {
      "x-ms-version" : "2019-02-02",
      "Server" : "Windows-Azure-Blob/1.0 Microsoft-HTTPAPI/2.0",
<<<<<<< HEAD
      "ETag" : "\"0x8D7325176C6D8B4\"",
      "Last-Modified" : "Thu, 05 Sep 2019 22:36:16 GMT",
      "retry-after" : "0",
      "Content-Length" : "0",
      "StatusCode" : "201",
      "x-ms-request-id" : "bfec9478-901e-0044-1b3a-643cc7000000",
      "Date" : "Thu, 05 Sep 2019 22:36:15 GMT",
      "x-ms-client-request-id" : "ae533dfb-3d6d-4787-92d8-6602b9a757bd"
=======
      "ETag" : "\"0x8D732FE001338B3\"",
      "Last-Modified" : "Fri, 06 Sep 2019 19:11:20 GMT",
      "retry-after" : "0",
      "Content-Length" : "0",
      "StatusCode" : "201",
      "x-ms-request-id" : "8f76c8cc-401e-003a-62e6-6473d5000000",
      "Date" : "Fri, 06 Sep 2019 19:11:20 GMT",
      "x-ms-client-request-id" : "cb9c5b9a-0861-4e2d-a8cf-029a35e6c2c1"
>>>>>>> a55d5dd9
    },
    "Exception" : null
  }, {
    "Method" : "GET",
<<<<<<< HEAD
    "Uri" : "https://jaschrepragrs.blob.core.windows.net?prefix=jtcblobsaspermissionsparse&comp=list",
    "Headers" : {
      "x-ms-version" : "2019-02-02",
      "User-Agent" : "azsdk-java-azure-storage-blob/12.0.0-preview.3 1.8.0_221; Windows 10 10.0",
      "x-ms-client-request-id" : "a564d2b6-ba74-42bc-aef0-79b1575fc732"
=======
    "Uri" : "https://azstoragesdkaccount.blob.core.windows.net?prefix=jtcblobsaspermissionsparse&comp=list",
    "Headers" : {
      "x-ms-version" : "2019-02-02",
      "User-Agent" : "azsdk-java-azure-storage-blob/12.0.0-preview.3 1.8.0_212; Windows 10 10.0",
      "x-ms-client-request-id" : "07072f3f-6591-45da-8e3a-1e1ce1590aaa"
>>>>>>> a55d5dd9
    },
    "Response" : {
      "Transfer-Encoding" : "chunked",
      "x-ms-version" : "2019-02-02",
      "Server" : "Windows-Azure-Blob/1.0 Microsoft-HTTPAPI/2.0",
      "retry-after" : "0",
      "StatusCode" : "200",
<<<<<<< HEAD
      "x-ms-request-id" : "bfec9491-901e-0044-333a-643cc7000000",
      "Body" : "﻿<?xml version=\"1.0\" encoding=\"utf-8\"?><EnumerationResults ServiceEndpoint=\"https://jaschrepragrs.blob.core.windows.net/\"><Prefix>jtcblobsaspermissionsparse</Prefix><Containers><Container><Name>jtcblobsaspermissionsparse0777932efb03ba859645c</Name><Properties><Last-Modified>Thu, 05 Sep 2019 22:36:16 GMT</Last-Modified><Etag>\"0x8D7325176C6D8B4\"</Etag><LeaseStatus>unlocked</LeaseStatus><LeaseState>available</LeaseState><DefaultEncryptionScope>$account-encryption-key</DefaultEncryptionScope><DenyEncryptionScopeOverride>false</DenyEncryptionScopeOverride><HasImmutabilityPolicy>false</HasImmutabilityPolicy><HasLegalHold>false</HasLegalHold></Properties></Container></Containers><NextMarker /></EnumerationResults>",
      "Date" : "Thu, 05 Sep 2019 22:36:15 GMT",
      "x-ms-client-request-id" : "a564d2b6-ba74-42bc-aef0-79b1575fc732",
=======
      "x-ms-request-id" : "8f76c941-401e-003a-4ae6-6473d5000000",
      "Body" : "﻿<?xml version=\"1.0\" encoding=\"utf-8\"?><EnumerationResults ServiceEndpoint=\"https://azstoragesdkaccount.blob.core.windows.net/\"><Prefix>jtcblobsaspermissionsparse</Prefix><Containers><Container><Name>jtcblobsaspermissionsparse0978410cff102369e34ab</Name><Properties><Last-Modified>Fri, 06 Sep 2019 19:11:20 GMT</Last-Modified><Etag>\"0x8D732FE001338B3\"</Etag><LeaseStatus>unlocked</LeaseStatus><LeaseState>available</LeaseState><DefaultEncryptionScope>$account-encryption-key</DefaultEncryptionScope><DenyEncryptionScopeOverride>false</DenyEncryptionScopeOverride><HasImmutabilityPolicy>false</HasImmutabilityPolicy><HasLegalHold>false</HasLegalHold></Properties></Container></Containers><NextMarker /></EnumerationResults>",
      "Date" : "Fri, 06 Sep 2019 19:11:20 GMT",
      "x-ms-client-request-id" : "07072f3f-6591-45da-8e3a-1e1ce1590aaa",
>>>>>>> a55d5dd9
      "Content-Type" : "application/xml"
    },
    "Exception" : null
  }, {
    "Method" : "DELETE",
<<<<<<< HEAD
    "Uri" : "https://jaschrepragrs.blob.core.windows.net/jtcblobsaspermissionsparse0777932efb03ba859645c?restype=container",
    "Headers" : {
      "x-ms-version" : "2019-02-02",
      "User-Agent" : "azsdk-java-azure-storage-blob/12.0.0-preview.3 1.8.0_221; Windows 10 10.0",
      "x-ms-client-request-id" : "b52bf62c-9adb-464b-9693-9609f6feb9b5"
=======
    "Uri" : "https://azstoragesdkaccount.blob.core.windows.net/jtcblobsaspermissionsparse0978410cff102369e34ab?restype=container",
    "Headers" : {
      "x-ms-version" : "2019-02-02",
      "User-Agent" : "azsdk-java-azure-storage-blob/12.0.0-preview.3 1.8.0_212; Windows 10 10.0",
      "x-ms-client-request-id" : "e280cda4-d541-40bf-a99c-a1f8db1e917a"
>>>>>>> a55d5dd9
    },
    "Response" : {
      "x-ms-version" : "2019-02-02",
      "Server" : "Windows-Azure-Blob/1.0 Microsoft-HTTPAPI/2.0",
      "retry-after" : "0",
      "Content-Length" : "0",
      "StatusCode" : "202",
<<<<<<< HEAD
      "x-ms-request-id" : "bfec94a6-901e-0044-483a-643cc7000000",
      "Date" : "Thu, 05 Sep 2019 22:36:15 GMT",
      "x-ms-client-request-id" : "b52bf62c-9adb-464b-9693-9609f6feb9b5"
    },
    "Exception" : null
  } ],
  "variables" : [ "jtcblobsaspermissionsparse0777932efb03ba859645c" ]
=======
      "x-ms-request-id" : "8f76c959-401e-003a-5de6-6473d5000000",
      "Date" : "Fri, 06 Sep 2019 19:11:20 GMT",
      "x-ms-client-request-id" : "e280cda4-d541-40bf-a99c-a1f8db1e917a"
    },
    "Exception" : null
  } ],
  "variables" : [ "jtcblobsaspermissionsparse0978410cff102369e34ab" ]
>>>>>>> a55d5dd9
}<|MERGE_RESOLUTION|>--- conflicted
+++ resolved
@@ -1,59 +1,32 @@
 {
   "networkCallRecords" : [ {
     "Method" : "PUT",
-<<<<<<< HEAD
-    "Uri" : "https://jaschrepragrs.blob.core.windows.net/jtcblobsaspermissionsparse0777932efb03ba859645c?restype=container",
+    "Uri" : "https://jaschrepragrs.blob.core.windows.net/jtcblobsaspermissionsparse0414703b08f765d3634e4?restype=container",
     "Headers" : {
       "x-ms-version" : "2019-02-02",
       "User-Agent" : "azsdk-java-azure-storage-blob/12.0.0-preview.3 1.8.0_221; Windows 10 10.0",
-      "x-ms-client-request-id" : "ae533dfb-3d6d-4787-92d8-6602b9a757bd"
-=======
-    "Uri" : "https://azstoragesdkaccount.blob.core.windows.net/jtcblobsaspermissionsparse0978410cff102369e34ab?restype=container",
-    "Headers" : {
-      "x-ms-version" : "2019-02-02",
-      "User-Agent" : "azsdk-java-azure-storage-blob/12.0.0-preview.3 1.8.0_212; Windows 10 10.0",
-      "x-ms-client-request-id" : "cb9c5b9a-0861-4e2d-a8cf-029a35e6c2c1"
->>>>>>> a55d5dd9
+      "x-ms-client-request-id" : "9d3230f5-604c-4d3f-bdeb-847b4418169d"
     },
     "Response" : {
       "x-ms-version" : "2019-02-02",
       "Server" : "Windows-Azure-Blob/1.0 Microsoft-HTTPAPI/2.0",
-<<<<<<< HEAD
-      "ETag" : "\"0x8D7325176C6D8B4\"",
-      "Last-Modified" : "Thu, 05 Sep 2019 22:36:16 GMT",
+      "ETag" : "\"0x8D7356027A7D5D7\"",
+      "Last-Modified" : "Mon, 09 Sep 2019 19:58:59 GMT",
       "retry-after" : "0",
       "Content-Length" : "0",
       "StatusCode" : "201",
-      "x-ms-request-id" : "bfec9478-901e-0044-1b3a-643cc7000000",
-      "Date" : "Thu, 05 Sep 2019 22:36:15 GMT",
-      "x-ms-client-request-id" : "ae533dfb-3d6d-4787-92d8-6602b9a757bd"
-=======
-      "ETag" : "\"0x8D732FE001338B3\"",
-      "Last-Modified" : "Fri, 06 Sep 2019 19:11:20 GMT",
-      "retry-after" : "0",
-      "Content-Length" : "0",
-      "StatusCode" : "201",
-      "x-ms-request-id" : "8f76c8cc-401e-003a-62e6-6473d5000000",
-      "Date" : "Fri, 06 Sep 2019 19:11:20 GMT",
-      "x-ms-client-request-id" : "cb9c5b9a-0861-4e2d-a8cf-029a35e6c2c1"
->>>>>>> a55d5dd9
+      "x-ms-request-id" : "077fc4aa-801e-001f-6d49-673bbb000000",
+      "Date" : "Mon, 09 Sep 2019 19:58:58 GMT",
+      "x-ms-client-request-id" : "9d3230f5-604c-4d3f-bdeb-847b4418169d"
     },
     "Exception" : null
   }, {
     "Method" : "GET",
-<<<<<<< HEAD
     "Uri" : "https://jaschrepragrs.blob.core.windows.net?prefix=jtcblobsaspermissionsparse&comp=list",
     "Headers" : {
       "x-ms-version" : "2019-02-02",
       "User-Agent" : "azsdk-java-azure-storage-blob/12.0.0-preview.3 1.8.0_221; Windows 10 10.0",
-      "x-ms-client-request-id" : "a564d2b6-ba74-42bc-aef0-79b1575fc732"
-=======
-    "Uri" : "https://azstoragesdkaccount.blob.core.windows.net?prefix=jtcblobsaspermissionsparse&comp=list",
-    "Headers" : {
-      "x-ms-version" : "2019-02-02",
-      "User-Agent" : "azsdk-java-azure-storage-blob/12.0.0-preview.3 1.8.0_212; Windows 10 10.0",
-      "x-ms-client-request-id" : "07072f3f-6591-45da-8e3a-1e1ce1590aaa"
->>>>>>> a55d5dd9
+      "x-ms-client-request-id" : "a0a7791a-1108-4317-bb3a-40ff1f7da749"
     },
     "Response" : {
       "Transfer-Encoding" : "chunked",
@@ -61,35 +34,20 @@
       "Server" : "Windows-Azure-Blob/1.0 Microsoft-HTTPAPI/2.0",
       "retry-after" : "0",
       "StatusCode" : "200",
-<<<<<<< HEAD
-      "x-ms-request-id" : "bfec9491-901e-0044-333a-643cc7000000",
-      "Body" : "﻿<?xml version=\"1.0\" encoding=\"utf-8\"?><EnumerationResults ServiceEndpoint=\"https://jaschrepragrs.blob.core.windows.net/\"><Prefix>jtcblobsaspermissionsparse</Prefix><Containers><Container><Name>jtcblobsaspermissionsparse0777932efb03ba859645c</Name><Properties><Last-Modified>Thu, 05 Sep 2019 22:36:16 GMT</Last-Modified><Etag>\"0x8D7325176C6D8B4\"</Etag><LeaseStatus>unlocked</LeaseStatus><LeaseState>available</LeaseState><DefaultEncryptionScope>$account-encryption-key</DefaultEncryptionScope><DenyEncryptionScopeOverride>false</DenyEncryptionScopeOverride><HasImmutabilityPolicy>false</HasImmutabilityPolicy><HasLegalHold>false</HasLegalHold></Properties></Container></Containers><NextMarker /></EnumerationResults>",
-      "Date" : "Thu, 05 Sep 2019 22:36:15 GMT",
-      "x-ms-client-request-id" : "a564d2b6-ba74-42bc-aef0-79b1575fc732",
-=======
-      "x-ms-request-id" : "8f76c941-401e-003a-4ae6-6473d5000000",
-      "Body" : "﻿<?xml version=\"1.0\" encoding=\"utf-8\"?><EnumerationResults ServiceEndpoint=\"https://azstoragesdkaccount.blob.core.windows.net/\"><Prefix>jtcblobsaspermissionsparse</Prefix><Containers><Container><Name>jtcblobsaspermissionsparse0978410cff102369e34ab</Name><Properties><Last-Modified>Fri, 06 Sep 2019 19:11:20 GMT</Last-Modified><Etag>\"0x8D732FE001338B3\"</Etag><LeaseStatus>unlocked</LeaseStatus><LeaseState>available</LeaseState><DefaultEncryptionScope>$account-encryption-key</DefaultEncryptionScope><DenyEncryptionScopeOverride>false</DenyEncryptionScopeOverride><HasImmutabilityPolicy>false</HasImmutabilityPolicy><HasLegalHold>false</HasLegalHold></Properties></Container></Containers><NextMarker /></EnumerationResults>",
-      "Date" : "Fri, 06 Sep 2019 19:11:20 GMT",
-      "x-ms-client-request-id" : "07072f3f-6591-45da-8e3a-1e1ce1590aaa",
->>>>>>> a55d5dd9
+      "x-ms-request-id" : "077fc4be-801e-001f-7a49-673bbb000000",
+      "Body" : "﻿<?xml version=\"1.0\" encoding=\"utf-8\"?><EnumerationResults ServiceEndpoint=\"https://jaschrepragrs.blob.core.windows.net/\"><Prefix>jtcblobsaspermissionsparse</Prefix><Containers><Container><Name>jtcblobsaspermissionsparse0414703b08f765d3634e4</Name><Properties><Last-Modified>Mon, 09 Sep 2019 19:58:59 GMT</Last-Modified><Etag>\"0x8D7356027A7D5D7\"</Etag><LeaseStatus>unlocked</LeaseStatus><LeaseState>available</LeaseState><DefaultEncryptionScope>$account-encryption-key</DefaultEncryptionScope><DenyEncryptionScopeOverride>false</DenyEncryptionScopeOverride><HasImmutabilityPolicy>false</HasImmutabilityPolicy><HasLegalHold>false</HasLegalHold></Properties></Container></Containers><NextMarker /></EnumerationResults>",
+      "Date" : "Mon, 09 Sep 2019 19:58:59 GMT",
+      "x-ms-client-request-id" : "a0a7791a-1108-4317-bb3a-40ff1f7da749",
       "Content-Type" : "application/xml"
     },
     "Exception" : null
   }, {
     "Method" : "DELETE",
-<<<<<<< HEAD
-    "Uri" : "https://jaschrepragrs.blob.core.windows.net/jtcblobsaspermissionsparse0777932efb03ba859645c?restype=container",
+    "Uri" : "https://jaschrepragrs.blob.core.windows.net/jtcblobsaspermissionsparse0414703b08f765d3634e4?restype=container",
     "Headers" : {
       "x-ms-version" : "2019-02-02",
       "User-Agent" : "azsdk-java-azure-storage-blob/12.0.0-preview.3 1.8.0_221; Windows 10 10.0",
-      "x-ms-client-request-id" : "b52bf62c-9adb-464b-9693-9609f6feb9b5"
-=======
-    "Uri" : "https://azstoragesdkaccount.blob.core.windows.net/jtcblobsaspermissionsparse0978410cff102369e34ab?restype=container",
-    "Headers" : {
-      "x-ms-version" : "2019-02-02",
-      "User-Agent" : "azsdk-java-azure-storage-blob/12.0.0-preview.3 1.8.0_212; Windows 10 10.0",
-      "x-ms-client-request-id" : "e280cda4-d541-40bf-a99c-a1f8db1e917a"
->>>>>>> a55d5dd9
+      "x-ms-client-request-id" : "9be1b79d-c253-41e3-a492-50a1d2a01847"
     },
     "Response" : {
       "x-ms-version" : "2019-02-02",
@@ -97,21 +55,11 @@
       "retry-after" : "0",
       "Content-Length" : "0",
       "StatusCode" : "202",
-<<<<<<< HEAD
-      "x-ms-request-id" : "bfec94a6-901e-0044-483a-643cc7000000",
-      "Date" : "Thu, 05 Sep 2019 22:36:15 GMT",
-      "x-ms-client-request-id" : "b52bf62c-9adb-464b-9693-9609f6feb9b5"
+      "x-ms-request-id" : "077fc4d0-801e-001f-0a49-673bbb000000",
+      "Date" : "Mon, 09 Sep 2019 19:58:59 GMT",
+      "x-ms-client-request-id" : "9be1b79d-c253-41e3-a492-50a1d2a01847"
     },
     "Exception" : null
   } ],
-  "variables" : [ "jtcblobsaspermissionsparse0777932efb03ba859645c" ]
-=======
-      "x-ms-request-id" : "8f76c959-401e-003a-5de6-6473d5000000",
-      "Date" : "Fri, 06 Sep 2019 19:11:20 GMT",
-      "x-ms-client-request-id" : "e280cda4-d541-40bf-a99c-a1f8db1e917a"
-    },
-    "Exception" : null
-  } ],
-  "variables" : [ "jtcblobsaspermissionsparse0978410cff102369e34ab" ]
->>>>>>> a55d5dd9
+  "variables" : [ "jtcblobsaspermissionsparse0414703b08f765d3634e4" ]
 }