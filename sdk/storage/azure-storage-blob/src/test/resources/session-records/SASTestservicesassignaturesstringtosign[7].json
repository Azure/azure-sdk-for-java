{
  "networkCallRecords" : [ {
    "Method" : "PUT",
<<<<<<< HEAD
    "Uri" : "https://jaschrepragrs.blob.core.windows.net/jtcservicesassignaturesstringtosign0124858b008032f27?restype=container",
    "Headers" : {
      "x-ms-version" : "2019-02-02",
      "User-Agent" : "azsdk-java-azure-storage-blob/12.0.0-preview.3 1.8.0_221; Windows 10 10.0",
      "x-ms-client-request-id" : "6cf1f2c4-4a92-4afd-8311-2fb5c6760471"
=======
    "Uri" : "https://azstoragesdkaccount.blob.core.windows.net/jtcservicesassignaturesstringtosign036271788cade751c?restype=container",
    "Headers" : {
      "x-ms-version" : "2019-02-02",
      "User-Agent" : "azsdk-java-azure-storage-blob/12.0.0-preview.3 1.8.0_212; Windows 10 10.0",
      "x-ms-client-request-id" : "ade39441-70b1-4c22-be4d-314f4a9b9e74"
>>>>>>> a55d5dd9
    },
    "Response" : {
      "x-ms-version" : "2019-02-02",
      "Server" : "Windows-Azure-Blob/1.0 Microsoft-HTTPAPI/2.0",
<<<<<<< HEAD
      "ETag" : "\"0x8D7325171793B5A\"",
      "Last-Modified" : "Thu, 05 Sep 2019 22:36:07 GMT",
      "retry-after" : "0",
      "Content-Length" : "0",
      "StatusCode" : "201",
      "x-ms-request-id" : "bfec8c9b-901e-0044-673a-643cc7000000",
      "Date" : "Thu, 05 Sep 2019 22:36:06 GMT",
      "x-ms-client-request-id" : "6cf1f2c4-4a92-4afd-8311-2fb5c6760471"
=======
      "ETag" : "\"0x8D732FDFCB46D30\"",
      "Last-Modified" : "Fri, 06 Sep 2019 19:11:14 GMT",
      "retry-after" : "0",
      "Content-Length" : "0",
      "StatusCode" : "201",
      "x-ms-request-id" : "8f76bd5e-401e-003a-7ee6-6473d5000000",
      "Date" : "Fri, 06 Sep 2019 19:11:14 GMT",
      "x-ms-client-request-id" : "ade39441-70b1-4c22-be4d-314f4a9b9e74"
>>>>>>> a55d5dd9
    },
    "Exception" : null
  }, {
    "Method" : "GET",
<<<<<<< HEAD
    "Uri" : "https://jaschrepragrs.blob.core.windows.net?prefix=jtcservicesassignaturesstringtosign&comp=list",
    "Headers" : {
      "x-ms-version" : "2019-02-02",
      "User-Agent" : "azsdk-java-azure-storage-blob/12.0.0-preview.3 1.8.0_221; Windows 10 10.0",
      "x-ms-client-request-id" : "90b3cfd8-f970-4a9e-acd6-8b00573e993f"
=======
    "Uri" : "https://azstoragesdkaccount.blob.core.windows.net?prefix=jtcservicesassignaturesstringtosign&comp=list",
    "Headers" : {
      "x-ms-version" : "2019-02-02",
      "User-Agent" : "azsdk-java-azure-storage-blob/12.0.0-preview.3 1.8.0_212; Windows 10 10.0",
      "x-ms-client-request-id" : "98330ec6-3040-4b67-8748-d91e157b2b3c"
>>>>>>> a55d5dd9
    },
    "Response" : {
      "Transfer-Encoding" : "chunked",
      "x-ms-version" : "2019-02-02",
      "Server" : "Windows-Azure-Blob/1.0 Microsoft-HTTPAPI/2.0",
      "retry-after" : "0",
      "StatusCode" : "200",
<<<<<<< HEAD
      "x-ms-request-id" : "bfec8cb3-901e-0044-7b3a-643cc7000000",
      "Body" : "﻿<?xml version=\"1.0\" encoding=\"utf-8\"?><EnumerationResults ServiceEndpoint=\"https://jaschrepragrs.blob.core.windows.net/\"><Prefix>jtcservicesassignaturesstringtosign</Prefix><Containers><Container><Name>jtcservicesassignaturesstringtosign0124858b008032f27</Name><Properties><Last-Modified>Thu, 05 Sep 2019 22:36:07 GMT</Last-Modified><Etag>\"0x8D7325171793B5A\"</Etag><LeaseStatus>unlocked</LeaseStatus><LeaseState>available</LeaseState><DefaultEncryptionScope>$account-encryption-key</DefaultEncryptionScope><DenyEncryptionScopeOverride>false</DenyEncryptionScopeOverride><HasImmutabilityPolicy>false</HasImmutabilityPolicy><HasLegalHold>false</HasLegalHold></Properties></Container></Containers><NextMarker /></EnumerationResults>",
      "Date" : "Thu, 05 Sep 2019 22:36:06 GMT",
      "x-ms-client-request-id" : "90b3cfd8-f970-4a9e-acd6-8b00573e993f",
=======
      "x-ms-request-id" : "8f76bd6b-401e-003a-08e6-6473d5000000",
      "Body" : "﻿<?xml version=\"1.0\" encoding=\"utf-8\"?><EnumerationResults ServiceEndpoint=\"https://azstoragesdkaccount.blob.core.windows.net/\"><Prefix>jtcservicesassignaturesstringtosign</Prefix><Containers><Container><Name>jtcservicesassignaturesstringtosign036271788cade751c</Name><Properties><Last-Modified>Fri, 06 Sep 2019 19:11:14 GMT</Last-Modified><Etag>\"0x8D732FDFCB46D30\"</Etag><LeaseStatus>unlocked</LeaseStatus><LeaseState>available</LeaseState><DefaultEncryptionScope>$account-encryption-key</DefaultEncryptionScope><DenyEncryptionScopeOverride>false</DenyEncryptionScopeOverride><HasImmutabilityPolicy>false</HasImmutabilityPolicy><HasLegalHold>false</HasLegalHold></Properties></Container></Containers><NextMarker /></EnumerationResults>",
      "Date" : "Fri, 06 Sep 2019 19:11:14 GMT",
      "x-ms-client-request-id" : "98330ec6-3040-4b67-8748-d91e157b2b3c",
>>>>>>> a55d5dd9
      "Content-Type" : "application/xml"
    },
    "Exception" : null
  }, {
    "Method" : "DELETE",
<<<<<<< HEAD
    "Uri" : "https://jaschrepragrs.blob.core.windows.net/jtcservicesassignaturesstringtosign0124858b008032f27?restype=container",
    "Headers" : {
      "x-ms-version" : "2019-02-02",
      "User-Agent" : "azsdk-java-azure-storage-blob/12.0.0-preview.3 1.8.0_221; Windows 10 10.0",
      "x-ms-client-request-id" : "c72def9b-2002-4096-93ea-2ee6063d9a79"
=======
    "Uri" : "https://azstoragesdkaccount.blob.core.windows.net/jtcservicesassignaturesstringtosign036271788cade751c?restype=container",
    "Headers" : {
      "x-ms-version" : "2019-02-02",
      "User-Agent" : "azsdk-java-azure-storage-blob/12.0.0-preview.3 1.8.0_212; Windows 10 10.0",
      "x-ms-client-request-id" : "34a76251-decd-4baf-a367-c77984781912"
>>>>>>> a55d5dd9
    },
    "Response" : {
      "x-ms-version" : "2019-02-02",
      "Server" : "Windows-Azure-Blob/1.0 Microsoft-HTTPAPI/2.0",
      "retry-after" : "0",
      "Content-Length" : "0",
      "StatusCode" : "202",
<<<<<<< HEAD
      "x-ms-request-id" : "bfec8cc6-901e-0044-0c3a-643cc7000000",
      "Date" : "Thu, 05 Sep 2019 22:36:06 GMT",
      "x-ms-client-request-id" : "c72def9b-2002-4096-93ea-2ee6063d9a79"
    },
    "Exception" : null
  } ],
  "variables" : [ "jtcservicesassignaturesstringtosign0124858b008032f27" ]
=======
      "x-ms-request-id" : "8f76bd79-401e-003a-13e6-6473d5000000",
      "Date" : "Fri, 06 Sep 2019 19:11:14 GMT",
      "x-ms-client-request-id" : "34a76251-decd-4baf-a367-c77984781912"
    },
    "Exception" : null
  } ],
  "variables" : [ "jtcservicesassignaturesstringtosign036271788cade751c" ]
>>>>>>> a55d5dd9
}<|MERGE_RESOLUTION|>--- conflicted
+++ resolved
@@ -1,59 +1,32 @@
 {
   "networkCallRecords" : [ {
     "Method" : "PUT",
-<<<<<<< HEAD
-    "Uri" : "https://jaschrepragrs.blob.core.windows.net/jtcservicesassignaturesstringtosign0124858b008032f27?restype=container",
+    "Uri" : "https://jaschrepragrs.blob.core.windows.net/jtcservicesassignaturesstringtosign021366e32370bfd83?restype=container",
     "Headers" : {
       "x-ms-version" : "2019-02-02",
       "User-Agent" : "azsdk-java-azure-storage-blob/12.0.0-preview.3 1.8.0_221; Windows 10 10.0",
-      "x-ms-client-request-id" : "6cf1f2c4-4a92-4afd-8311-2fb5c6760471"
-=======
-    "Uri" : "https://azstoragesdkaccount.blob.core.windows.net/jtcservicesassignaturesstringtosign036271788cade751c?restype=container",
-    "Headers" : {
-      "x-ms-version" : "2019-02-02",
-      "User-Agent" : "azsdk-java-azure-storage-blob/12.0.0-preview.3 1.8.0_212; Windows 10 10.0",
-      "x-ms-client-request-id" : "ade39441-70b1-4c22-be4d-314f4a9b9e74"
->>>>>>> a55d5dd9
+      "x-ms-client-request-id" : "0c251fcb-87fa-45dc-8ea9-db1fd711709b"
     },
     "Response" : {
       "x-ms-version" : "2019-02-02",
       "Server" : "Windows-Azure-Blob/1.0 Microsoft-HTTPAPI/2.0",
-<<<<<<< HEAD
-      "ETag" : "\"0x8D7325171793B5A\"",
-      "Last-Modified" : "Thu, 05 Sep 2019 22:36:07 GMT",
+      "ETag" : "\"0x8D735602270F4A6\"",
+      "Last-Modified" : "Mon, 09 Sep 2019 19:58:50 GMT",
       "retry-after" : "0",
       "Content-Length" : "0",
       "StatusCode" : "201",
-      "x-ms-request-id" : "bfec8c9b-901e-0044-673a-643cc7000000",
-      "Date" : "Thu, 05 Sep 2019 22:36:06 GMT",
-      "x-ms-client-request-id" : "6cf1f2c4-4a92-4afd-8311-2fb5c6760471"
-=======
-      "ETag" : "\"0x8D732FDFCB46D30\"",
-      "Last-Modified" : "Fri, 06 Sep 2019 19:11:14 GMT",
-      "retry-after" : "0",
-      "Content-Length" : "0",
-      "StatusCode" : "201",
-      "x-ms-request-id" : "8f76bd5e-401e-003a-7ee6-6473d5000000",
-      "Date" : "Fri, 06 Sep 2019 19:11:14 GMT",
-      "x-ms-client-request-id" : "ade39441-70b1-4c22-be4d-314f4a9b9e74"
->>>>>>> a55d5dd9
+      "x-ms-request-id" : "077fbe32-801e-001f-0148-673bbb000000",
+      "Date" : "Mon, 09 Sep 2019 19:58:50 GMT",
+      "x-ms-client-request-id" : "0c251fcb-87fa-45dc-8ea9-db1fd711709b"
     },
     "Exception" : null
   }, {
     "Method" : "GET",
-<<<<<<< HEAD
     "Uri" : "https://jaschrepragrs.blob.core.windows.net?prefix=jtcservicesassignaturesstringtosign&comp=list",
     "Headers" : {
       "x-ms-version" : "2019-02-02",
       "User-Agent" : "azsdk-java-azure-storage-blob/12.0.0-preview.3 1.8.0_221; Windows 10 10.0",
-      "x-ms-client-request-id" : "90b3cfd8-f970-4a9e-acd6-8b00573e993f"
-=======
-    "Uri" : "https://azstoragesdkaccount.blob.core.windows.net?prefix=jtcservicesassignaturesstringtosign&comp=list",
-    "Headers" : {
-      "x-ms-version" : "2019-02-02",
-      "User-Agent" : "azsdk-java-azure-storage-blob/12.0.0-preview.3 1.8.0_212; Windows 10 10.0",
-      "x-ms-client-request-id" : "98330ec6-3040-4b67-8748-d91e157b2b3c"
->>>>>>> a55d5dd9
+      "x-ms-client-request-id" : "94c0ef17-9c96-4963-a8fa-0a409aab5805"
     },
     "Response" : {
       "Transfer-Encoding" : "chunked",
@@ -61,35 +34,20 @@
       "Server" : "Windows-Azure-Blob/1.0 Microsoft-HTTPAPI/2.0",
       "retry-after" : "0",
       "StatusCode" : "200",
-<<<<<<< HEAD
-      "x-ms-request-id" : "bfec8cb3-901e-0044-7b3a-643cc7000000",
-      "Body" : "﻿<?xml version=\"1.0\" encoding=\"utf-8\"?><EnumerationResults ServiceEndpoint=\"https://jaschrepragrs.blob.core.windows.net/\"><Prefix>jtcservicesassignaturesstringtosign</Prefix><Containers><Container><Name>jtcservicesassignaturesstringtosign0124858b008032f27</Name><Properties><Last-Modified>Thu, 05 Sep 2019 22:36:07 GMT</Last-Modified><Etag>\"0x8D7325171793B5A\"</Etag><LeaseStatus>unlocked</LeaseStatus><LeaseState>available</LeaseState><DefaultEncryptionScope>$account-encryption-key</DefaultEncryptionScope><DenyEncryptionScopeOverride>false</DenyEncryptionScopeOverride><HasImmutabilityPolicy>false</HasImmutabilityPolicy><HasLegalHold>false</HasLegalHold></Properties></Container></Containers><NextMarker /></EnumerationResults>",
-      "Date" : "Thu, 05 Sep 2019 22:36:06 GMT",
-      "x-ms-client-request-id" : "90b3cfd8-f970-4a9e-acd6-8b00573e993f",
-=======
-      "x-ms-request-id" : "8f76bd6b-401e-003a-08e6-6473d5000000",
-      "Body" : "﻿<?xml version=\"1.0\" encoding=\"utf-8\"?><EnumerationResults ServiceEndpoint=\"https://azstoragesdkaccount.blob.core.windows.net/\"><Prefix>jtcservicesassignaturesstringtosign</Prefix><Containers><Container><Name>jtcservicesassignaturesstringtosign036271788cade751c</Name><Properties><Last-Modified>Fri, 06 Sep 2019 19:11:14 GMT</Last-Modified><Etag>\"0x8D732FDFCB46D30\"</Etag><LeaseStatus>unlocked</LeaseStatus><LeaseState>available</LeaseState><DefaultEncryptionScope>$account-encryption-key</DefaultEncryptionScope><DenyEncryptionScopeOverride>false</DenyEncryptionScopeOverride><HasImmutabilityPolicy>false</HasImmutabilityPolicy><HasLegalHold>false</HasLegalHold></Properties></Container></Containers><NextMarker /></EnumerationResults>",
-      "Date" : "Fri, 06 Sep 2019 19:11:14 GMT",
-      "x-ms-client-request-id" : "98330ec6-3040-4b67-8748-d91e157b2b3c",
->>>>>>> a55d5dd9
+      "x-ms-request-id" : "077fbe41-801e-001f-0c49-673bbb000000",
+      "Body" : "﻿<?xml version=\"1.0\" encoding=\"utf-8\"?><EnumerationResults ServiceEndpoint=\"https://jaschrepragrs.blob.core.windows.net/\"><Prefix>jtcservicesassignaturesstringtosign</Prefix><Containers><Container><Name>jtcservicesassignaturesstringtosign021366e32370bfd83</Name><Properties><Last-Modified>Mon, 09 Sep 2019 19:58:50 GMT</Last-Modified><Etag>\"0x8D735602270F4A6\"</Etag><LeaseStatus>unlocked</LeaseStatus><LeaseState>available</LeaseState><DefaultEncryptionScope>$account-encryption-key</DefaultEncryptionScope><DenyEncryptionScopeOverride>false</DenyEncryptionScopeOverride><HasImmutabilityPolicy>false</HasImmutabilityPolicy><HasLegalHold>false</HasLegalHold></Properties></Container></Containers><NextMarker /></EnumerationResults>",
+      "Date" : "Mon, 09 Sep 2019 19:58:50 GMT",
+      "x-ms-client-request-id" : "94c0ef17-9c96-4963-a8fa-0a409aab5805",
       "Content-Type" : "application/xml"
     },
     "Exception" : null
   }, {
     "Method" : "DELETE",
-<<<<<<< HEAD
-    "Uri" : "https://jaschrepragrs.blob.core.windows.net/jtcservicesassignaturesstringtosign0124858b008032f27?restype=container",
+    "Uri" : "https://jaschrepragrs.blob.core.windows.net/jtcservicesassignaturesstringtosign021366e32370bfd83?restype=container",
     "Headers" : {
       "x-ms-version" : "2019-02-02",
       "User-Agent" : "azsdk-java-azure-storage-blob/12.0.0-preview.3 1.8.0_221; Windows 10 10.0",
-      "x-ms-client-request-id" : "c72def9b-2002-4096-93ea-2ee6063d9a79"
-=======
-    "Uri" : "https://azstoragesdkaccount.blob.core.windows.net/jtcservicesassignaturesstringtosign036271788cade751c?restype=container",
-    "Headers" : {
-      "x-ms-version" : "2019-02-02",
-      "User-Agent" : "azsdk-java-azure-storage-blob/12.0.0-preview.3 1.8.0_212; Windows 10 10.0",
-      "x-ms-client-request-id" : "34a76251-decd-4baf-a367-c77984781912"
->>>>>>> a55d5dd9
+      "x-ms-client-request-id" : "dfbc1b7c-8276-4201-b49c-de4ad0f4cd5d"
     },
     "Response" : {
       "x-ms-version" : "2019-02-02",
@@ -97,21 +55,11 @@
       "retry-after" : "0",
       "Content-Length" : "0",
       "StatusCode" : "202",
-<<<<<<< HEAD
-      "x-ms-request-id" : "bfec8cc6-901e-0044-0c3a-643cc7000000",
-      "Date" : "Thu, 05 Sep 2019 22:36:06 GMT",
-      "x-ms-client-request-id" : "c72def9b-2002-4096-93ea-2ee6063d9a79"
+      "x-ms-request-id" : "077fbe4b-801e-001f-1649-673bbb000000",
+      "Date" : "Mon, 09 Sep 2019 19:58:50 GMT",
+      "x-ms-client-request-id" : "dfbc1b7c-8276-4201-b49c-de4ad0f4cd5d"
     },
     "Exception" : null
   } ],
-  "variables" : [ "jtcservicesassignaturesstringtosign0124858b008032f27" ]
-=======
-      "x-ms-request-id" : "8f76bd79-401e-003a-13e6-6473d5000000",
-      "Date" : "Fri, 06 Sep 2019 19:11:14 GMT",
-      "x-ms-client-request-id" : "34a76251-decd-4baf-a367-c77984781912"
-    },
-    "Exception" : null
-  } ],
-  "variables" : [ "jtcservicesassignaturesstringtosign036271788cade751c" ]
->>>>>>> a55d5dd9
+  "variables" : [ "jtcservicesassignaturesstringtosign021366e32370bfd83" ]
 }