--- conflicted
+++ resolved
@@ -1,101 +1,54 @@
 {
   "networkCallRecords" : [ {
     "Method" : "PUT",
-<<<<<<< HEAD
-    "Uri" : "https://jaschrepragrs.blob.core.windows.net/jtcsequencenumberac0pageblobapitestsequencenumberac12e00434c9?restype=container",
+    "Uri" : "https://jaschrepragrs.blob.core.windows.net/jtcsequencenumberac0pageblobapitestsequencenumberac4fe20148bf?restype=container",
     "Headers" : {
       "x-ms-version" : "2019-02-02",
       "User-Agent" : "azsdk-java-azure-storage-blob/12.0.0-preview.3 1.8.0_221; Windows 10 10.0",
-      "x-ms-client-request-id" : "3ee7f2c9-de22-4b56-a84c-e35db9bbb720"
-=======
-    "Uri" : "https://azstoragesdkaccount.blob.core.windows.net/jtcsequencenumberac0pageblobapitestsequencenumberac7c7287667c?restype=container",
-    "Headers" : {
-      "x-ms-version" : "2019-02-02",
-      "User-Agent" : "azsdk-java-azure-storage-blob/12.0.0-preview.3 1.8.0_212; Windows 10 10.0",
-      "x-ms-client-request-id" : "469ae465-3c99-4b28-ba0d-71940f25623c"
->>>>>>> a55d5dd9
+      "x-ms-client-request-id" : "209eff9e-2c5f-40e9-9633-0798a6a3bd37"
     },
     "Response" : {
       "x-ms-version" : "2019-02-02",
       "Server" : "Windows-Azure-Blob/1.0 Microsoft-HTTPAPI/2.0",
-<<<<<<< HEAD
-      "ETag" : "\"0x8D732526B93775D\"",
-      "Last-Modified" : "Thu, 05 Sep 2019 22:43:06 GMT",
+      "ETag" : "\"0x8D73561A567AED4\"",
+      "Last-Modified" : "Mon, 09 Sep 2019 20:09:39 GMT",
       "retry-after" : "0",
       "Content-Length" : "0",
       "StatusCode" : "201",
-      "x-ms-request-id" : "e0dd7bea-e01e-0026-033b-647b1f000000",
-      "Date" : "Thu, 05 Sep 2019 22:43:06 GMT",
-      "x-ms-client-request-id" : "3ee7f2c9-de22-4b56-a84c-e35db9bbb720"
-=======
-      "ETag" : "\"0x8D732FDCFCC9FBF\"",
-      "Last-Modified" : "Fri, 06 Sep 2019 19:09:59 GMT",
-      "retry-after" : "0",
-      "Content-Length" : "0",
-      "StatusCode" : "201",
-      "x-ms-request-id" : "8f76292f-401e-003a-4be6-6473d5000000",
-      "Date" : "Fri, 06 Sep 2019 19:09:58 GMT",
-      "x-ms-client-request-id" : "469ae465-3c99-4b28-ba0d-71940f25623c"
->>>>>>> a55d5dd9
+      "x-ms-request-id" : "9ebd451a-501e-003f-134a-675777000000",
+      "Date" : "Mon, 09 Sep 2019 20:09:39 GMT",
+      "x-ms-client-request-id" : "209eff9e-2c5f-40e9-9633-0798a6a3bd37"
     },
     "Exception" : null
   }, {
     "Method" : "PUT",
-<<<<<<< HEAD
-    "Uri" : "https://jaschrepragrs.blob.core.windows.net/jtcsequencenumberac0pageblobapitestsequencenumberac12e00434c9/javablobsequencenumberac183247abec9c84a47347c8",
+    "Uri" : "https://jaschrepragrs.blob.core.windows.net/jtcsequencenumberac0pageblobapitestsequencenumberac4fe20148bf/javablobsequencenumberac169305a063a4a47e2f4f58",
     "Headers" : {
       "x-ms-version" : "2019-02-02",
       "User-Agent" : "azsdk-java-azure-storage-blob/12.0.0-preview.3 1.8.0_221; Windows 10 10.0",
-      "x-ms-client-request-id" : "b6755785-6561-48cd-a96e-703aa2801350"
-=======
-    "Uri" : "https://azstoragesdkaccount.blob.core.windows.net/jtcsequencenumberac0pageblobapitestsequencenumberac7c7287667c/javablobsequencenumberac12867449a88bc85a6242d1",
-    "Headers" : {
-      "x-ms-version" : "2019-02-02",
-      "User-Agent" : "azsdk-java-azure-storage-blob/12.0.0-preview.3 1.8.0_212; Windows 10 10.0",
-      "x-ms-client-request-id" : "101dcaaf-b87a-4039-a17b-4d216366d250"
->>>>>>> a55d5dd9
+      "x-ms-client-request-id" : "1e476ea3-9b46-4f14-a43a-8cf256876722"
     },
     "Response" : {
       "x-ms-version" : "2019-02-02",
       "Server" : "Windows-Azure-Blob/1.0 Microsoft-HTTPAPI/2.0",
-<<<<<<< HEAD
-      "ETag" : "\"0x8D732526BA05125\"",
-      "Last-Modified" : "Thu, 05 Sep 2019 22:43:07 GMT",
+      "ETag" : "\"0x8D73561A574E9C2\"",
+      "Last-Modified" : "Mon, 09 Sep 2019 20:09:40 GMT",
       "retry-after" : "0",
       "Content-Length" : "0",
       "StatusCode" : "201",
-      "x-ms-request-id" : "e0dd7bff-e01e-0026-153b-647b1f000000",
+      "x-ms-request-id" : "9ebd452c-501e-003f-224a-675777000000",
       "x-ms-request-server-encrypted" : "true",
-      "Date" : "Thu, 05 Sep 2019 22:43:06 GMT",
-      "x-ms-client-request-id" : "b6755785-6561-48cd-a96e-703aa2801350"
-=======
-      "ETag" : "\"0x8D732FDCFD2AA5A\"",
-      "Last-Modified" : "Fri, 06 Sep 2019 19:09:59 GMT",
-      "retry-after" : "0",
-      "Content-Length" : "0",
-      "StatusCode" : "201",
-      "x-ms-request-id" : "8f762952-401e-003a-67e6-6473d5000000",
-      "x-ms-request-server-encrypted" : "true",
-      "Date" : "Fri, 06 Sep 2019 19:09:58 GMT",
-      "x-ms-client-request-id" : "101dcaaf-b87a-4039-a17b-4d216366d250"
->>>>>>> a55d5dd9
+      "Date" : "Mon, 09 Sep 2019 20:09:39 GMT",
+      "x-ms-client-request-id" : "1e476ea3-9b46-4f14-a43a-8cf256876722"
     },
     "Exception" : null
   }, {
     "Method" : "HEAD",
-<<<<<<< HEAD
-    "Uri" : "https://jaschrepragrs.blob.core.windows.net/jtcsequencenumberac0pageblobapitestsequencenumberac12e00434c9/javablobsequencenumberac183247abec9c84a47347c8",
+    "Uri" : "https://jaschrepragrs.blob.core.windows.net/jtcsequencenumberac0pageblobapitestsequencenumberac4fe20148bf/javablobsequencenumberac169305a063a4a47e2f4f58",
     "Headers" : {
       "x-ms-version" : "2019-02-02",
       "User-Agent" : "azsdk-java-azure-storage-blob/12.0.0-preview.3 1.8.0_221; Windows 10 10.0",
-      "x-ms-client-request-id" : "c72128bd-55e2-4831-8ce6-ae26d5ef4713"
-=======
-    "Uri" : "https://azstoragesdkaccount.blob.core.windows.net/jtcsequencenumberac0pageblobapitestsequencenumberac7c7287667c/javablobsequencenumberac12867449a88bc85a6242d1",
-    "Headers" : {
-      "x-ms-version" : "2019-02-02",
-      "User-Agent" : "azsdk-java-azure-storage-blob/12.0.0-preview.3 1.8.0_212; Windows 10 10.0",
-      "x-ms-client-request-id" : "d5a93da0-82aa-4f30-b123-ffec98ffedca"
->>>>>>> a55d5dd9
+      "x-ms-client-request-id" : "4e3a5304-ea85-4c44-9e16-522e0eb993eb"
     },
     "Response" : {
       "x-ms-version" : "2019-02-02",
@@ -104,95 +57,52 @@
       "x-ms-tag-count" : "0",
       "x-ms-lease-state" : "available",
       "x-ms-blob-sequence-number" : "0",
-<<<<<<< HEAD
-      "Last-Modified" : "Thu, 05 Sep 2019 22:43:07 GMT",
+      "Last-Modified" : "Mon, 09 Sep 2019 20:09:40 GMT",
       "retry-after" : "0",
       "StatusCode" : "200",
-      "Date" : "Thu, 05 Sep 2019 22:43:06 GMT",
-=======
-      "Last-Modified" : "Fri, 06 Sep 2019 19:09:59 GMT",
-      "retry-after" : "0",
-      "StatusCode" : "200",
-      "Date" : "Fri, 06 Sep 2019 19:09:58 GMT",
->>>>>>> a55d5dd9
+      "Date" : "Mon, 09 Sep 2019 20:09:39 GMT",
       "x-ms-blob-type" : "PageBlob",
       "Accept-Ranges" : "bytes",
       "x-ms-server-encrypted" : "true",
       "x-ms-access-tier-inferred" : "true",
       "x-ms-access-tier" : "Hot",
-<<<<<<< HEAD
-      "ETag" : "\"0x8D732526BA05125\"",
-      "x-ms-creation-time" : "Thu, 05 Sep 2019 22:43:07 GMT",
+      "ETag" : "\"0x8D73561A574E9C2\"",
+      "x-ms-creation-time" : "Mon, 09 Sep 2019 20:09:40 GMT",
       "Content-Length" : "512",
-      "x-ms-request-id" : "e0dd7c0b-e01e-0026-1f3b-647b1f000000",
-      "x-ms-client-request-id" : "c72128bd-55e2-4831-8ce6-ae26d5ef4713",
-=======
-      "ETag" : "\"0x8D732FDCFD2AA5A\"",
-      "x-ms-creation-time" : "Fri, 06 Sep 2019 19:09:59 GMT",
-      "Content-Length" : "512",
-      "x-ms-request-id" : "8f762967-401e-003a-79e6-6473d5000000",
-      "x-ms-client-request-id" : "d5a93da0-82aa-4f30-b123-ffec98ffedca",
->>>>>>> a55d5dd9
+      "x-ms-request-id" : "9ebd453f-501e-003f-334a-675777000000",
+      "x-ms-client-request-id" : "4e3a5304-ea85-4c44-9e16-522e0eb993eb",
       "Content-Type" : "application/octet-stream"
     },
     "Exception" : null
   }, {
     "Method" : "PUT",
-<<<<<<< HEAD
-    "Uri" : "https://jaschrepragrs.blob.core.windows.net/jtcsequencenumberac0pageblobapitestsequencenumberac12e00434c9/javablobsequencenumberac183247abec9c84a47347c8?comp=properties",
+    "Uri" : "https://jaschrepragrs.blob.core.windows.net/jtcsequencenumberac0pageblobapitestsequencenumberac4fe20148bf/javablobsequencenumberac169305a063a4a47e2f4f58?comp=properties",
     "Headers" : {
       "x-ms-version" : "2019-02-02",
       "User-Agent" : "azsdk-java-azure-storage-blob/12.0.0-preview.3 1.8.0_221; Windows 10 10.0",
-      "x-ms-client-request-id" : "524b3482-01da-4d63-a269-3bd1341203f5"
-=======
-    "Uri" : "https://azstoragesdkaccount.blob.core.windows.net/jtcsequencenumberac0pageblobapitestsequencenumberac7c7287667c/javablobsequencenumberac12867449a88bc85a6242d1?comp=properties",
-    "Headers" : {
-      "x-ms-version" : "2019-02-02",
-      "User-Agent" : "azsdk-java-azure-storage-blob/12.0.0-preview.3 1.8.0_212; Windows 10 10.0",
-      "x-ms-client-request-id" : "27a74d5b-0dc8-4cec-8f61-56aea82204d8"
->>>>>>> a55d5dd9
+      "x-ms-client-request-id" : "3ae5c5e3-6105-417e-8133-f4bb6422267b"
     },
     "Response" : {
       "x-ms-version" : "2019-02-02",
       "Server" : "Windows-Azure-Blob/1.0 Microsoft-HTTPAPI/2.0",
-<<<<<<< HEAD
-      "ETag" : "\"0x8D732526BB9AA25\"",
+      "ETag" : "\"0x8D73561A58D0A15\"",
       "x-ms-blob-sequence-number" : "1",
-      "Last-Modified" : "Thu, 05 Sep 2019 22:43:07 GMT",
+      "Last-Modified" : "Mon, 09 Sep 2019 20:09:40 GMT",
       "retry-after" : "0",
       "Content-Length" : "0",
       "StatusCode" : "200",
-      "x-ms-request-id" : "e0dd7c1b-e01e-0026-2d3b-647b1f000000",
-      "Date" : "Thu, 05 Sep 2019 22:43:06 GMT",
-      "x-ms-client-request-id" : "524b3482-01da-4d63-a269-3bd1341203f5"
-=======
-      "ETag" : "\"0x8D732FDCFDDA972\"",
-      "x-ms-blob-sequence-number" : "1",
-      "Last-Modified" : "Fri, 06 Sep 2019 19:09:59 GMT",
-      "retry-after" : "0",
-      "Content-Length" : "0",
-      "StatusCode" : "200",
-      "x-ms-request-id" : "8f762975-401e-003a-06e6-6473d5000000",
-      "Date" : "Fri, 06 Sep 2019 19:09:58 GMT",
-      "x-ms-client-request-id" : "27a74d5b-0dc8-4cec-8f61-56aea82204d8"
->>>>>>> a55d5dd9
+      "x-ms-request-id" : "9ebd4554-501e-003f-484a-675777000000",
+      "Date" : "Mon, 09 Sep 2019 20:09:39 GMT",
+      "x-ms-client-request-id" : "3ae5c5e3-6105-417e-8133-f4bb6422267b"
     },
     "Exception" : null
   }, {
     "Method" : "GET",
-<<<<<<< HEAD
     "Uri" : "https://jaschrepragrs.blob.core.windows.net?prefix=jtcsequencenumberac&comp=list",
     "Headers" : {
       "x-ms-version" : "2019-02-02",
       "User-Agent" : "azsdk-java-azure-storage-blob/12.0.0-preview.3 1.8.0_221; Windows 10 10.0",
-      "x-ms-client-request-id" : "5d1353fa-7eb8-410d-aad8-466dfd226f5f"
-=======
-    "Uri" : "https://azstoragesdkaccount.blob.core.windows.net?prefix=jtcsequencenumberac&comp=list",
-    "Headers" : {
-      "x-ms-version" : "2019-02-02",
-      "User-Agent" : "azsdk-java-azure-storage-blob/12.0.0-preview.3 1.8.0_212; Windows 10 10.0",
-      "x-ms-client-request-id" : "279c4ebb-7e31-45b0-b715-a2f168e1025a"
->>>>>>> a55d5dd9
+      "x-ms-client-request-id" : "cb0735c8-3a1a-487f-8a81-1a114b3be568"
     },
     "Response" : {
       "Transfer-Encoding" : "chunked",
@@ -200,35 +110,20 @@
       "Server" : "Windows-Azure-Blob/1.0 Microsoft-HTTPAPI/2.0",
       "retry-after" : "0",
       "StatusCode" : "200",
-<<<<<<< HEAD
-      "x-ms-request-id" : "e0dd7c23-e01e-0026-353b-647b1f000000",
-      "Body" : "﻿<?xml version=\"1.0\" encoding=\"utf-8\"?><EnumerationResults ServiceEndpoint=\"https://jaschrepragrs.blob.core.windows.net/\"><Prefix>jtcsequencenumberac</Prefix><Containers><Container><Name>jtcsequencenumberac0pageblobapitestsequencenumberac12e00434c9</Name><Properties><Last-Modified>Thu, 05 Sep 2019 22:43:06 GMT</Last-Modified><Etag>\"0x8D732526B93775D\"</Etag><LeaseStatus>unlocked</LeaseStatus><LeaseState>available</LeaseState><DefaultEncryptionScope>$account-encryption-key</DefaultEncryptionScope><DenyEncryptionScopeOverride>false</DenyEncryptionScopeOverride><HasImmutabilityPolicy>false</HasImmutabilityPolicy><HasLegalHold>false</HasLegalHold></Properties></Container></Containers><NextMarker /></EnumerationResults>",
-      "Date" : "Thu, 05 Sep 2019 22:43:06 GMT",
-      "x-ms-client-request-id" : "5d1353fa-7eb8-410d-aad8-466dfd226f5f",
-=======
-      "x-ms-request-id" : "8f762982-401e-003a-11e6-6473d5000000",
-      "Body" : "﻿<?xml version=\"1.0\" encoding=\"utf-8\"?><EnumerationResults ServiceEndpoint=\"https://azstoragesdkaccount.blob.core.windows.net/\"><Prefix>jtcsequencenumberac</Prefix><Containers><Container><Name>jtcsequencenumberac0pageblobapitestsequencenumberac7c7287667c</Name><Properties><Last-Modified>Fri, 06 Sep 2019 19:09:59 GMT</Last-Modified><Etag>\"0x8D732FDCFCC9FBF\"</Etag><LeaseStatus>unlocked</LeaseStatus><LeaseState>available</LeaseState><DefaultEncryptionScope>$account-encryption-key</DefaultEncryptionScope><DenyEncryptionScopeOverride>false</DenyEncryptionScopeOverride><HasImmutabilityPolicy>false</HasImmutabilityPolicy><HasLegalHold>false</HasLegalHold></Properties></Container></Containers><NextMarker /></EnumerationResults>",
-      "Date" : "Fri, 06 Sep 2019 19:09:58 GMT",
-      "x-ms-client-request-id" : "279c4ebb-7e31-45b0-b715-a2f168e1025a",
->>>>>>> a55d5dd9
+      "x-ms-request-id" : "9ebd456b-501e-003f-5b4a-675777000000",
+      "Body" : "﻿<?xml version=\"1.0\" encoding=\"utf-8\"?><EnumerationResults ServiceEndpoint=\"https://jaschrepragrs.blob.core.windows.net/\"><Prefix>jtcsequencenumberac</Prefix><Containers><Container><Name>jtcsequencenumberac0pageblobapitestsequencenumberac4fe20148bf</Name><Properties><Last-Modified>Mon, 09 Sep 2019 20:09:39 GMT</Last-Modified><Etag>\"0x8D73561A567AED4\"</Etag><LeaseStatus>unlocked</LeaseStatus><LeaseState>available</LeaseState><DefaultEncryptionScope>$account-encryption-key</DefaultEncryptionScope><DenyEncryptionScopeOverride>false</DenyEncryptionScopeOverride><HasImmutabilityPolicy>false</HasImmutabilityPolicy><HasLegalHold>false</HasLegalHold></Properties></Container></Containers><NextMarker /></EnumerationResults>",
+      "Date" : "Mon, 09 Sep 2019 20:09:39 GMT",
+      "x-ms-client-request-id" : "cb0735c8-3a1a-487f-8a81-1a114b3be568",
       "Content-Type" : "application/xml"
     },
     "Exception" : null
   }, {
     "Method" : "DELETE",
-<<<<<<< HEAD
-    "Uri" : "https://jaschrepragrs.blob.core.windows.net/jtcsequencenumberac0pageblobapitestsequencenumberac12e00434c9?restype=container",
+    "Uri" : "https://jaschrepragrs.blob.core.windows.net/jtcsequencenumberac0pageblobapitestsequencenumberac4fe20148bf?restype=container",
     "Headers" : {
       "x-ms-version" : "2019-02-02",
       "User-Agent" : "azsdk-java-azure-storage-blob/12.0.0-preview.3 1.8.0_221; Windows 10 10.0",
-      "x-ms-client-request-id" : "386bf144-d2b1-4bdb-9ef4-62b2b91cc854"
-=======
-    "Uri" : "https://azstoragesdkaccount.blob.core.windows.net/jtcsequencenumberac0pageblobapitestsequencenumberac7c7287667c?restype=container",
-    "Headers" : {
-      "x-ms-version" : "2019-02-02",
-      "User-Agent" : "azsdk-java-azure-storage-blob/12.0.0-preview.3 1.8.0_212; Windows 10 10.0",
-      "x-ms-client-request-id" : "048694d6-6f8d-4e13-97bc-7715c0fe938d"
->>>>>>> a55d5dd9
+      "x-ms-client-request-id" : "31e03c8d-7178-402d-9a3a-d7afb0860fd9"
     },
     "Response" : {
       "x-ms-version" : "2019-02-02",
@@ -236,21 +131,11 @@
       "retry-after" : "0",
       "Content-Length" : "0",
       "StatusCode" : "202",
-<<<<<<< HEAD
-      "x-ms-request-id" : "e0dd7c33-e01e-0026-453b-647b1f000000",
-      "Date" : "Thu, 05 Sep 2019 22:43:06 GMT",
-      "x-ms-client-request-id" : "386bf144-d2b1-4bdb-9ef4-62b2b91cc854"
+      "x-ms-request-id" : "9ebd4580-501e-003f-6d4a-675777000000",
+      "Date" : "Mon, 09 Sep 2019 20:09:39 GMT",
+      "x-ms-client-request-id" : "31e03c8d-7178-402d-9a3a-d7afb0860fd9"
     },
     "Exception" : null
   } ],
-  "variables" : [ "jtcsequencenumberac0pageblobapitestsequencenumberac12e00434c9", "javablobsequencenumberac183247abec9c84a47347c8" ]
-=======
-      "x-ms-request-id" : "8f76298a-401e-003a-19e6-6473d5000000",
-      "Date" : "Fri, 06 Sep 2019 19:09:58 GMT",
-      "x-ms-client-request-id" : "048694d6-6f8d-4e13-97bc-7715c0fe938d"
-    },
-    "Exception" : null
-  } ],
-  "variables" : [ "jtcsequencenumberac0pageblobapitestsequencenumberac7c7287667c", "javablobsequencenumberac12867449a88bc85a6242d1" ]
->>>>>>> a55d5dd9
+  "variables" : [ "jtcsequencenumberac0pageblobapitestsequencenumberac4fe20148bf", "javablobsequencenumberac169305a063a4a47e2f4f58" ]
 }