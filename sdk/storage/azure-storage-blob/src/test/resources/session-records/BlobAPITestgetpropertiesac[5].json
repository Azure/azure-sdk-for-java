--- conflicted
+++ resolved
@@ -1,147 +1,79 @@
 {
   "networkCallRecords" : [ {
     "Method" : "PUT",
-<<<<<<< HEAD
-    "Uri" : "https://jaschrepragrs.blob.core.windows.net/jtcgetpropertiesac0blobapitestgetpropertiesac53c0764090894?restype=container",
+    "Uri" : "https://jaschrepragrs.blob.core.windows.net/jtcgetpropertiesac0blobapitestgetpropertiesac04d73877923c1?restype=container",
     "Headers" : {
       "x-ms-version" : "2019-02-02",
       "User-Agent" : "azsdk-java-azure-storage-blob/12.0.0-preview.3 1.8.0_221; Windows 10 10.0",
-      "x-ms-client-request-id" : "216490fc-44b4-4c1a-962d-9f7b37adbe5c"
-=======
-    "Uri" : "https://azstoragesdkaccount.blob.core.windows.net/jtcgetpropertiesac0blobapitestgetpropertiesac4f07356398622?restype=container",
-    "Headers" : {
-      "x-ms-version" : "2019-02-02",
-      "User-Agent" : "azsdk-java-azure-storage-blob/12.0.0-preview.3 1.8.0_212; Windows 10 10.0",
-      "x-ms-client-request-id" : "6af1a329-d612-48ec-a4c0-a3d3985a0f4a"
->>>>>>> a55d5dd9
+      "x-ms-client-request-id" : "ebdeb48a-4c9c-48fa-9c7c-f5facd8c5bdf"
     },
     "Response" : {
       "x-ms-version" : "2019-02-02",
       "Server" : "Windows-Azure-Blob/1.0 Microsoft-HTTPAPI/2.0",
-<<<<<<< HEAD
-      "ETag" : "\"0x8D73251A0C97CBD\"",
-      "Last-Modified" : "Thu, 05 Sep 2019 22:37:26 GMT",
+      "ETag" : "\"0x8D73560F063AC95\"",
+      "Last-Modified" : "Mon, 09 Sep 2019 20:04:36 GMT",
       "retry-after" : "0",
       "Content-Length" : "0",
       "StatusCode" : "201",
-      "x-ms-request-id" : "bfecdc6f-901e-0044-403a-643cc7000000",
-      "Date" : "Thu, 05 Sep 2019 22:37:25 GMT",
-      "x-ms-client-request-id" : "216490fc-44b4-4c1a-962d-9f7b37adbe5c"
-=======
-      "ETag" : "\"0x8D732FC77975E92\"",
-      "Last-Modified" : "Fri, 06 Sep 2019 19:00:21 GMT",
-      "retry-after" : "0",
-      "Content-Length" : "0",
-      "StatusCode" : "201",
-      "x-ms-request-id" : "b92af714-d01e-009e-69e5-644931000000",
-      "Date" : "Fri, 06 Sep 2019 19:00:21 GMT",
-      "x-ms-client-request-id" : "6af1a329-d612-48ec-a4c0-a3d3985a0f4a"
->>>>>>> a55d5dd9
+      "x-ms-request-id" : "c5ca3684-301e-0042-5f49-67cbbf000000",
+      "Date" : "Mon, 09 Sep 2019 20:04:36 GMT",
+      "x-ms-client-request-id" : "ebdeb48a-4c9c-48fa-9c7c-f5facd8c5bdf"
     },
     "Exception" : null
   }, {
     "Method" : "PUT",
-<<<<<<< HEAD
-    "Uri" : "https://jaschrepragrs.blob.core.windows.net/jtcgetpropertiesac0blobapitestgetpropertiesac53c0764090894/javablobgetpropertiesac1blobapitestgetpropertiesac53c46191f0",
+    "Uri" : "https://jaschrepragrs.blob.core.windows.net/jtcgetpropertiesac0blobapitestgetpropertiesac04d73877923c1/javablobgetpropertiesac1blobapitestgetpropertiesac04d06126de",
     "Headers" : {
       "x-ms-version" : "2019-02-02",
       "User-Agent" : "azsdk-java-azure-storage-blob/12.0.0-preview.3 1.8.0_221; Windows 10 10.0",
-      "x-ms-client-request-id" : "931fa5d5-baf4-4fc4-a1f3-8696d71e6550",
-=======
-    "Uri" : "https://azstoragesdkaccount.blob.core.windows.net/jtcgetpropertiesac0blobapitestgetpropertiesac4f07356398622/javablobgetpropertiesac1blobapitestgetpropertiesac4f00881245",
-    "Headers" : {
-      "x-ms-version" : "2019-02-02",
-      "User-Agent" : "azsdk-java-azure-storage-blob/12.0.0-preview.3 1.8.0_212; Windows 10 10.0",
-      "x-ms-client-request-id" : "ae4f7aab-c59f-4c9a-b1a0-f250ec0df589",
->>>>>>> a55d5dd9
+      "x-ms-client-request-id" : "c6913a55-41aa-4559-a061-dbe0ad31cdcc",
       "Content-Type" : "application/octet-stream"
     },
     "Response" : {
       "x-ms-version" : "2019-02-02",
       "Server" : "Windows-Azure-Blob/1.0 Microsoft-HTTPAPI/2.0",
       "x-ms-content-crc64" : "6RYQPwaVsyQ=",
-<<<<<<< HEAD
-      "Last-Modified" : "Thu, 05 Sep 2019 22:37:26 GMT",
+      "Last-Modified" : "Mon, 09 Sep 2019 20:04:36 GMT",
       "retry-after" : "0",
       "StatusCode" : "201",
       "x-ms-request-server-encrypted" : "true",
-      "Date" : "Thu, 05 Sep 2019 22:37:25 GMT",
+      "Date" : "Mon, 09 Sep 2019 20:04:36 GMT",
       "Content-MD5" : "wh+Wm18D0z1D4E+PE252gg==",
-      "ETag" : "\"0x8D73251A0D76CEB\"",
+      "ETag" : "\"0x8D73560F0702D0C\"",
       "Content-Length" : "0",
-      "x-ms-request-id" : "bfecdc93-901e-0044-613a-643cc7000000",
-      "x-ms-client-request-id" : "931fa5d5-baf4-4fc4-a1f3-8696d71e6550"
-=======
-      "Last-Modified" : "Fri, 06 Sep 2019 19:00:21 GMT",
-      "retry-after" : "0",
-      "StatusCode" : "201",
-      "x-ms-request-server-encrypted" : "true",
-      "Date" : "Fri, 06 Sep 2019 19:00:21 GMT",
-      "Content-MD5" : "wh+Wm18D0z1D4E+PE252gg==",
-      "ETag" : "\"0x8D732FC779DB031\"",
-      "Content-Length" : "0",
-      "x-ms-request-id" : "b92af751-d01e-009e-20e5-644931000000",
-      "x-ms-client-request-id" : "ae4f7aab-c59f-4c9a-b1a0-f250ec0df589"
->>>>>>> a55d5dd9
+      "x-ms-request-id" : "c5ca3693-301e-0042-6d49-67cbbf000000",
+      "x-ms-client-request-id" : "c6913a55-41aa-4559-a061-dbe0ad31cdcc"
     },
     "Exception" : null
   }, {
     "Method" : "PUT",
-<<<<<<< HEAD
-    "Uri" : "https://jaschrepragrs.blob.core.windows.net/jtcgetpropertiesac0blobapitestgetpropertiesac53c0764090894/javablobgetpropertiesac1blobapitestgetpropertiesac53c46191f0?comp=lease",
+    "Uri" : "https://jaschrepragrs.blob.core.windows.net/jtcgetpropertiesac0blobapitestgetpropertiesac04d73877923c1/javablobgetpropertiesac1blobapitestgetpropertiesac04d06126de?comp=lease",
     "Headers" : {
       "x-ms-version" : "2019-02-02",
       "User-Agent" : "azsdk-java-azure-storage-blob/12.0.0-preview.3 1.8.0_221; Windows 10 10.0",
-      "x-ms-client-request-id" : "f12854bd-efa4-4bf4-bdab-bcde4e233778"
-=======
-    "Uri" : "https://azstoragesdkaccount.blob.core.windows.net/jtcgetpropertiesac0blobapitestgetpropertiesac4f07356398622/javablobgetpropertiesac1blobapitestgetpropertiesac4f00881245?comp=lease",
-    "Headers" : {
-      "x-ms-version" : "2019-02-02",
-      "User-Agent" : "azsdk-java-azure-storage-blob/12.0.0-preview.3 1.8.0_212; Windows 10 10.0",
-      "x-ms-client-request-id" : "0923719a-3d32-4bee-871a-01674bec6d33"
->>>>>>> a55d5dd9
+      "x-ms-client-request-id" : "b17c5b2a-7adb-4703-8517-b049a13ead14"
     },
     "Response" : {
       "x-ms-version" : "2019-02-02",
       "Server" : "Windows-Azure-Blob/1.0 Microsoft-HTTPAPI/2.0",
-<<<<<<< HEAD
-      "ETag" : "\"0x8D73251A0D76CEB\"",
-      "x-ms-lease-id" : "9d3dfb43-d13e-4510-836e-1183b252e6ce",
-      "Last-Modified" : "Thu, 05 Sep 2019 22:37:26 GMT",
+      "ETag" : "\"0x8D73560F0702D0C\"",
+      "x-ms-lease-id" : "d24b234f-9476-400e-ace9-f3ff27d17841",
+      "Last-Modified" : "Mon, 09 Sep 2019 20:04:36 GMT",
       "retry-after" : "0",
       "Content-Length" : "0",
       "StatusCode" : "201",
-      "x-ms-request-id" : "bfecdcac-901e-0044-783a-643cc7000000",
-      "Date" : "Thu, 05 Sep 2019 22:37:26 GMT",
-      "x-ms-client-request-id" : "f12854bd-efa4-4bf4-bdab-bcde4e233778"
-=======
-      "ETag" : "\"0x8D732FC779DB031\"",
-      "x-ms-lease-id" : "65c80e2f-aef3-4ac4-93a6-0638eb8af049",
-      "Last-Modified" : "Fri, 06 Sep 2019 19:00:21 GMT",
-      "retry-after" : "0",
-      "Content-Length" : "0",
-      "StatusCode" : "201",
-      "x-ms-request-id" : "b92af77b-d01e-009e-49e5-644931000000",
-      "Date" : "Fri, 06 Sep 2019 19:00:21 GMT",
-      "x-ms-client-request-id" : "0923719a-3d32-4bee-871a-01674bec6d33"
->>>>>>> a55d5dd9
+      "x-ms-request-id" : "c5ca36ad-301e-0042-0549-67cbbf000000",
+      "Date" : "Mon, 09 Sep 2019 20:04:36 GMT",
+      "x-ms-client-request-id" : "b17c5b2a-7adb-4703-8517-b049a13ead14"
     },
     "Exception" : null
   }, {
     "Method" : "HEAD",
-<<<<<<< HEAD
-    "Uri" : "https://jaschrepragrs.blob.core.windows.net/jtcgetpropertiesac0blobapitestgetpropertiesac53c0764090894/javablobgetpropertiesac1blobapitestgetpropertiesac53c46191f0",
+    "Uri" : "https://jaschrepragrs.blob.core.windows.net/jtcgetpropertiesac0blobapitestgetpropertiesac04d73877923c1/javablobgetpropertiesac1blobapitestgetpropertiesac04d06126de",
     "Headers" : {
       "x-ms-version" : "2019-02-02",
       "User-Agent" : "azsdk-java-azure-storage-blob/12.0.0-preview.3 1.8.0_221; Windows 10 10.0",
-      "x-ms-client-request-id" : "afe1ce8e-2f5b-4b9a-a867-0d2828fb0967"
-=======
-    "Uri" : "https://azstoragesdkaccount.blob.core.windows.net/jtcgetpropertiesac0blobapitestgetpropertiesac4f07356398622/javablobgetpropertiesac1blobapitestgetpropertiesac4f00881245",
-    "Headers" : {
-      "x-ms-version" : "2019-02-02",
-      "User-Agent" : "azsdk-java-azure-storage-blob/12.0.0-preview.3 1.8.0_212; Windows 10 10.0",
-      "x-ms-client-request-id" : "6373220c-fd7d-40a5-96f8-f7f5ecfb2e9d"
->>>>>>> a55d5dd9
+      "x-ms-client-request-id" : "c428eeb7-0a78-43f2-9e69-912e5cfc250a"
     },
     "Response" : {
       "x-ms-version" : "2019-02-02",
@@ -149,56 +81,32 @@
       "Server" : "Windows-Azure-Blob/1.0 Microsoft-HTTPAPI/2.0",
       "x-ms-tag-count" : "0",
       "x-ms-lease-state" : "leased",
-<<<<<<< HEAD
-      "Last-Modified" : "Thu, 05 Sep 2019 22:37:26 GMT",
+      "Last-Modified" : "Mon, 09 Sep 2019 20:04:36 GMT",
       "retry-after" : "0",
       "StatusCode" : "200",
-      "Date" : "Thu, 05 Sep 2019 22:37:26 GMT",
-=======
-      "Last-Modified" : "Fri, 06 Sep 2019 19:00:21 GMT",
-      "retry-after" : "0",
-      "StatusCode" : "200",
-      "Date" : "Fri, 06 Sep 2019 19:00:21 GMT",
->>>>>>> a55d5dd9
+      "Date" : "Mon, 09 Sep 2019 20:04:36 GMT",
       "x-ms-blob-type" : "BlockBlob",
       "Content-MD5" : "wh+Wm18D0z1D4E+PE252gg==",
       "Accept-Ranges" : "bytes",
       "x-ms-server-encrypted" : "true",
       "x-ms-access-tier-inferred" : "true",
       "x-ms-access-tier" : "Hot",
-<<<<<<< HEAD
-      "ETag" : "\"0x8D73251A0D76CEB\"",
-      "x-ms-creation-time" : "Thu, 05 Sep 2019 22:37:26 GMT",
+      "ETag" : "\"0x8D73560F0702D0C\"",
+      "x-ms-creation-time" : "Mon, 09 Sep 2019 20:04:36 GMT",
       "x-ms-lease-duration" : "infinite",
       "Content-Length" : "7",
-      "x-ms-request-id" : "bfecdcbd-901e-0044-083a-643cc7000000",
-      "x-ms-client-request-id" : "afe1ce8e-2f5b-4b9a-a867-0d2828fb0967",
-=======
-      "ETag" : "\"0x8D732FC779DB031\"",
-      "x-ms-creation-time" : "Fri, 06 Sep 2019 19:00:21 GMT",
-      "x-ms-lease-duration" : "infinite",
-      "Content-Length" : "7",
-      "x-ms-request-id" : "b92af7b3-d01e-009e-7ae5-644931000000",
-      "x-ms-client-request-id" : "6373220c-fd7d-40a5-96f8-f7f5ecfb2e9d",
->>>>>>> a55d5dd9
+      "x-ms-request-id" : "c5ca36cf-301e-0042-2249-67cbbf000000",
+      "x-ms-client-request-id" : "c428eeb7-0a78-43f2-9e69-912e5cfc250a",
       "Content-Type" : "application/octet-stream"
     },
     "Exception" : null
   }, {
     "Method" : "GET",
-<<<<<<< HEAD
     "Uri" : "https://jaschrepragrs.blob.core.windows.net?prefix=jtcgetpropertiesac&comp=list",
     "Headers" : {
       "x-ms-version" : "2019-02-02",
       "User-Agent" : "azsdk-java-azure-storage-blob/12.0.0-preview.3 1.8.0_221; Windows 10 10.0",
-      "x-ms-client-request-id" : "cf0f3161-7e06-492a-9396-9988d460ca74"
-=======
-    "Uri" : "https://azstoragesdkaccount.blob.core.windows.net?prefix=jtcgetpropertiesac&comp=list",
-    "Headers" : {
-      "x-ms-version" : "2019-02-02",
-      "User-Agent" : "azsdk-java-azure-storage-blob/12.0.0-preview.3 1.8.0_212; Windows 10 10.0",
-      "x-ms-client-request-id" : "2eadf5a6-e33d-4de8-ad72-b636b45d7b87"
->>>>>>> a55d5dd9
+      "x-ms-client-request-id" : "a0da4f11-87f2-43e2-b3db-7f655469ed19"
     },
     "Response" : {
       "Transfer-Encoding" : "chunked",
@@ -206,35 +114,20 @@
       "Server" : "Windows-Azure-Blob/1.0 Microsoft-HTTPAPI/2.0",
       "retry-after" : "0",
       "StatusCode" : "200",
-<<<<<<< HEAD
-      "x-ms-request-id" : "bfecdcd6-901e-0044-1e3a-643cc7000000",
-      "Body" : "﻿<?xml version=\"1.0\" encoding=\"utf-8\"?><EnumerationResults ServiceEndpoint=\"https://jaschrepragrs.blob.core.windows.net/\"><Prefix>jtcgetpropertiesac</Prefix><Containers><Container><Name>jtcgetpropertiesac0blobapitestgetpropertiesac53c0764090894</Name><Properties><Last-Modified>Thu, 05 Sep 2019 22:37:26 GMT</Last-Modified><Etag>\"0x8D73251A0C97CBD\"</Etag><LeaseStatus>unlocked</LeaseStatus><LeaseState>available</LeaseState><DefaultEncryptionScope>$account-encryption-key</DefaultEncryptionScope><DenyEncryptionScopeOverride>false</DenyEncryptionScopeOverride><HasImmutabilityPolicy>false</HasImmutabilityPolicy><HasLegalHold>false</HasLegalHold></Properties></Container></Containers><NextMarker /></EnumerationResults>",
-      "Date" : "Thu, 05 Sep 2019 22:37:26 GMT",
-      "x-ms-client-request-id" : "cf0f3161-7e06-492a-9396-9988d460ca74",
-=======
-      "x-ms-request-id" : "b92af7cc-d01e-009e-10e5-644931000000",
-      "Body" : "﻿<?xml version=\"1.0\" encoding=\"utf-8\"?><EnumerationResults ServiceEndpoint=\"https://azstoragesdkaccount.blob.core.windows.net/\"><Prefix>jtcgetpropertiesac</Prefix><Containers><Container><Name>jtcgetpropertiesac0blobapitestgetpropertiesac4f07356398622</Name><Properties><Last-Modified>Fri, 06 Sep 2019 19:00:21 GMT</Last-Modified><Etag>\"0x8D732FC77975E92\"</Etag><LeaseStatus>unlocked</LeaseStatus><LeaseState>available</LeaseState><DefaultEncryptionScope>$account-encryption-key</DefaultEncryptionScope><DenyEncryptionScopeOverride>false</DenyEncryptionScopeOverride><HasImmutabilityPolicy>false</HasImmutabilityPolicy><HasLegalHold>false</HasLegalHold></Properties></Container></Containers><NextMarker /></EnumerationResults>",
-      "Date" : "Fri, 06 Sep 2019 19:00:21 GMT",
-      "x-ms-client-request-id" : "2eadf5a6-e33d-4de8-ad72-b636b45d7b87",
->>>>>>> a55d5dd9
+      "x-ms-request-id" : "c5ca36e3-301e-0042-3449-67cbbf000000",
+      "Body" : "﻿<?xml version=\"1.0\" encoding=\"utf-8\"?><EnumerationResults ServiceEndpoint=\"https://jaschrepragrs.blob.core.windows.net/\"><Prefix>jtcgetpropertiesac</Prefix><Containers><Container><Name>jtcgetpropertiesac0blobapitestgetpropertiesac04d73877923c1</Name><Properties><Last-Modified>Mon, 09 Sep 2019 20:04:36 GMT</Last-Modified><Etag>\"0x8D73560F063AC95\"</Etag><LeaseStatus>unlocked</LeaseStatus><LeaseState>available</LeaseState><DefaultEncryptionScope>$account-encryption-key</DefaultEncryptionScope><DenyEncryptionScopeOverride>false</DenyEncryptionScopeOverride><HasImmutabilityPolicy>false</HasImmutabilityPolicy><HasLegalHold>false</HasLegalHold></Properties></Container></Containers><NextMarker /></EnumerationResults>",
+      "Date" : "Mon, 09 Sep 2019 20:04:36 GMT",
+      "x-ms-client-request-id" : "a0da4f11-87f2-43e2-b3db-7f655469ed19",
       "Content-Type" : "application/xml"
     },
     "Exception" : null
   }, {
     "Method" : "DELETE",
-<<<<<<< HEAD
-    "Uri" : "https://jaschrepragrs.blob.core.windows.net/jtcgetpropertiesac0blobapitestgetpropertiesac53c0764090894?restype=container",
+    "Uri" : "https://jaschrepragrs.blob.core.windows.net/jtcgetpropertiesac0blobapitestgetpropertiesac04d73877923c1?restype=container",
     "Headers" : {
       "x-ms-version" : "2019-02-02",
       "User-Agent" : "azsdk-java-azure-storage-blob/12.0.0-preview.3 1.8.0_221; Windows 10 10.0",
-      "x-ms-client-request-id" : "649288f7-0345-4992-8a28-3151bb182ca0"
-=======
-    "Uri" : "https://azstoragesdkaccount.blob.core.windows.net/jtcgetpropertiesac0blobapitestgetpropertiesac4f07356398622?restype=container",
-    "Headers" : {
-      "x-ms-version" : "2019-02-02",
-      "User-Agent" : "azsdk-java-azure-storage-blob/12.0.0-preview.3 1.8.0_212; Windows 10 10.0",
-      "x-ms-client-request-id" : "5fd606c5-5c04-4c0b-a0ec-e9af76fb60cb"
->>>>>>> a55d5dd9
+      "x-ms-client-request-id" : "09e8ed3f-415e-4395-bdd1-58958dff522e"
     },
     "Response" : {
       "x-ms-version" : "2019-02-02",
@@ -242,21 +135,11 @@
       "retry-after" : "0",
       "Content-Length" : "0",
       "StatusCode" : "202",
-<<<<<<< HEAD
-      "x-ms-request-id" : "bfecdcee-901e-0044-333a-643cc7000000",
-      "Date" : "Thu, 05 Sep 2019 22:37:26 GMT",
-      "x-ms-client-request-id" : "649288f7-0345-4992-8a28-3151bb182ca0"
+      "x-ms-request-id" : "c5ca3701-301e-0042-5249-67cbbf000000",
+      "Date" : "Mon, 09 Sep 2019 20:04:36 GMT",
+      "x-ms-client-request-id" : "09e8ed3f-415e-4395-bdd1-58958dff522e"
     },
     "Exception" : null
   } ],
-  "variables" : [ "jtcgetpropertiesac0blobapitestgetpropertiesac53c0764090894", "javablobgetpropertiesac1blobapitestgetpropertiesac53c46191f0" ]
-=======
-      "x-ms-request-id" : "b92af7e6-d01e-009e-28e5-644931000000",
-      "Date" : "Fri, 06 Sep 2019 19:00:21 GMT",
-      "x-ms-client-request-id" : "5fd606c5-5c04-4c0b-a0ec-e9af76fb60cb"
-    },
-    "Exception" : null
-  } ],
-  "variables" : [ "jtcgetpropertiesac0blobapitestgetpropertiesac4f07356398622", "javablobgetpropertiesac1blobapitestgetpropertiesac4f00881245" ]
->>>>>>> a55d5dd9
+  "variables" : [ "jtcgetpropertiesac0blobapitestgetpropertiesac04d73877923c1", "javablobgetpropertiesac1blobapitestgetpropertiesac04d06126de" ]
 }