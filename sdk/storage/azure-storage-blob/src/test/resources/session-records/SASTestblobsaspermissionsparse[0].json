{
  "networkCallRecords" : [ {
    "Method" : "PUT",
<<<<<<< HEAD
    "Uri" : "https://jaschrepragrs.blob.core.windows.net/jtcblobsaspermissionsparse090197bc74d4214eff4a6?restype=container",
    "Headers" : {
      "x-ms-version" : "2019-02-02",
      "User-Agent" : "azsdk-java-azure-storage-blob/12.0.0-preview.3 1.8.0_221; Windows 10 10.0",
      "x-ms-client-request-id" : "2f52ce7b-64c1-40ff-9f8e-49d710e995f2"
=======
    "Uri" : "https://azstoragesdkaccount.blob.core.windows.net/jtcblobsaspermissionsparse051372129e39a6f4844bb?restype=container",
    "Headers" : {
      "x-ms-version" : "2019-02-02",
      "User-Agent" : "azsdk-java-azure-storage-blob/12.0.0-preview.3 1.8.0_212; Windows 10 10.0",
      "x-ms-client-request-id" : "9c990ee3-f057-4b7e-b826-950327776069"
>>>>>>> a55d5dd9
    },
    "Response" : {
      "x-ms-version" : "2019-02-02",
      "Server" : "Windows-Azure-Blob/1.0 Microsoft-HTTPAPI/2.0",
<<<<<<< HEAD
      "ETag" : "\"0x8D7325175D08CA1\"",
      "Last-Modified" : "Thu, 05 Sep 2019 22:36:14 GMT",
      "retry-after" : "0",
      "Content-Length" : "0",
      "StatusCode" : "201",
      "x-ms-request-id" : "bfec933b-901e-0044-7e3a-643cc7000000",
      "Date" : "Thu, 05 Sep 2019 22:36:13 GMT",
      "x-ms-client-request-id" : "2f52ce7b-64c1-40ff-9f8e-49d710e995f2"
=======
      "ETag" : "\"0x8D732FDFF726475\"",
      "Last-Modified" : "Fri, 06 Sep 2019 19:11:19 GMT",
      "retry-after" : "0",
      "Content-Length" : "0",
      "StatusCode" : "201",
      "x-ms-request-id" : "8f76c6c6-401e-003a-27e6-6473d5000000",
      "Date" : "Fri, 06 Sep 2019 19:11:18 GMT",
      "x-ms-client-request-id" : "9c990ee3-f057-4b7e-b826-950327776069"
>>>>>>> a55d5dd9
    },
    "Exception" : null
  }, {
    "Method" : "GET",
<<<<<<< HEAD
    "Uri" : "https://jaschrepragrs.blob.core.windows.net?prefix=jtcblobsaspermissionsparse&comp=list",
    "Headers" : {
      "x-ms-version" : "2019-02-02",
      "User-Agent" : "azsdk-java-azure-storage-blob/12.0.0-preview.3 1.8.0_221; Windows 10 10.0",
      "x-ms-client-request-id" : "a3f2c19c-daf2-4e53-a165-97f1ef0529e2"
=======
    "Uri" : "https://azstoragesdkaccount.blob.core.windows.net?prefix=jtcblobsaspermissionsparse&comp=list",
    "Headers" : {
      "x-ms-version" : "2019-02-02",
      "User-Agent" : "azsdk-java-azure-storage-blob/12.0.0-preview.3 1.8.0_212; Windows 10 10.0",
      "x-ms-client-request-id" : "6ed11e85-7b0a-45e5-9189-1ec5c9bf48f3"
>>>>>>> a55d5dd9
    },
    "Response" : {
      "Transfer-Encoding" : "chunked",
      "x-ms-version" : "2019-02-02",
      "Server" : "Windows-Azure-Blob/1.0 Microsoft-HTTPAPI/2.0",
      "retry-after" : "0",
      "StatusCode" : "200",
<<<<<<< HEAD
      "x-ms-request-id" : "bfec934f-901e-0044-0f3a-643cc7000000",
      "Body" : "﻿<?xml version=\"1.0\" encoding=\"utf-8\"?><EnumerationResults ServiceEndpoint=\"https://jaschrepragrs.blob.core.windows.net/\"><Prefix>jtcblobsaspermissionsparse</Prefix><Containers><Container><Name>jtcblobsaspermissionsparse090197bc74d4214eff4a6</Name><Properties><Last-Modified>Thu, 05 Sep 2019 22:36:14 GMT</Last-Modified><Etag>\"0x8D7325175D08CA1\"</Etag><LeaseStatus>unlocked</LeaseStatus><LeaseState>available</LeaseState><DefaultEncryptionScope>$account-encryption-key</DefaultEncryptionScope><DenyEncryptionScopeOverride>false</DenyEncryptionScopeOverride><HasImmutabilityPolicy>false</HasImmutabilityPolicy><HasLegalHold>false</HasLegalHold></Properties></Container></Containers><NextMarker /></EnumerationResults>",
      "Date" : "Thu, 05 Sep 2019 22:36:14 GMT",
      "x-ms-client-request-id" : "a3f2c19c-daf2-4e53-a165-97f1ef0529e2",
=======
      "x-ms-request-id" : "8f76c6e4-401e-003a-40e6-6473d5000000",
      "Body" : "﻿<?xml version=\"1.0\" encoding=\"utf-8\"?><EnumerationResults ServiceEndpoint=\"https://azstoragesdkaccount.blob.core.windows.net/\"><Prefix>jtcblobsaspermissionsparse</Prefix><Containers><Container><Name>jtcblobsaspermissionsparse051372129e39a6f4844bb</Name><Properties><Last-Modified>Fri, 06 Sep 2019 19:11:19 GMT</Last-Modified><Etag>\"0x8D732FDFF726475\"</Etag><LeaseStatus>unlocked</LeaseStatus><LeaseState>available</LeaseState><DefaultEncryptionScope>$account-encryption-key</DefaultEncryptionScope><DenyEncryptionScopeOverride>false</DenyEncryptionScopeOverride><HasImmutabilityPolicy>false</HasImmutabilityPolicy><HasLegalHold>false</HasLegalHold></Properties></Container></Containers><NextMarker /></EnumerationResults>",
      "Date" : "Fri, 06 Sep 2019 19:11:19 GMT",
      "x-ms-client-request-id" : "6ed11e85-7b0a-45e5-9189-1ec5c9bf48f3",
>>>>>>> a55d5dd9
      "Content-Type" : "application/xml"
    },
    "Exception" : null
  }, {
    "Method" : "DELETE",
<<<<<<< HEAD
    "Uri" : "https://jaschrepragrs.blob.core.windows.net/jtcblobsaspermissionsparse090197bc74d4214eff4a6?restype=container",
    "Headers" : {
      "x-ms-version" : "2019-02-02",
      "User-Agent" : "azsdk-java-azure-storage-blob/12.0.0-preview.3 1.8.0_221; Windows 10 10.0",
      "x-ms-client-request-id" : "d373f93c-fd78-4dc8-bf29-87e0e3a664e6"
=======
    "Uri" : "https://azstoragesdkaccount.blob.core.windows.net/jtcblobsaspermissionsparse051372129e39a6f4844bb?restype=container",
    "Headers" : {
      "x-ms-version" : "2019-02-02",
      "User-Agent" : "azsdk-java-azure-storage-blob/12.0.0-preview.3 1.8.0_212; Windows 10 10.0",
      "x-ms-client-request-id" : "9964bd46-b720-4758-921e-bf5729ac532b"
>>>>>>> a55d5dd9
    },
    "Response" : {
      "x-ms-version" : "2019-02-02",
      "Server" : "Windows-Azure-Blob/1.0 Microsoft-HTTPAPI/2.0",
      "retry-after" : "0",
      "Content-Length" : "0",
      "StatusCode" : "202",
<<<<<<< HEAD
      "x-ms-request-id" : "bfec9358-901e-0044-183a-643cc7000000",
      "Date" : "Thu, 05 Sep 2019 22:36:14 GMT",
      "x-ms-client-request-id" : "d373f93c-fd78-4dc8-bf29-87e0e3a664e6"
    },
    "Exception" : null
  } ],
  "variables" : [ "jtcblobsaspermissionsparse090197bc74d4214eff4a6" ]
=======
      "x-ms-request-id" : "8f76c707-401e-003a-5fe6-6473d5000000",
      "Date" : "Fri, 06 Sep 2019 19:11:19 GMT",
      "x-ms-client-request-id" : "9964bd46-b720-4758-921e-bf5729ac532b"
    },
    "Exception" : null
  } ],
  "variables" : [ "jtcblobsaspermissionsparse051372129e39a6f4844bb" ]
>>>>>>> a55d5dd9
}<|MERGE_RESOLUTION|>--- conflicted
+++ resolved
@@ -1,59 +1,32 @@
 {
   "networkCallRecords" : [ {
     "Method" : "PUT",
-<<<<<<< HEAD
-    "Uri" : "https://jaschrepragrs.blob.core.windows.net/jtcblobsaspermissionsparse090197bc74d4214eff4a6?restype=container",
+    "Uri" : "https://jaschrepragrs.blob.core.windows.net/jtcblobsaspermissionsparse000782f59ce21a48bd4b0?restype=container",
     "Headers" : {
       "x-ms-version" : "2019-02-02",
       "User-Agent" : "azsdk-java-azure-storage-blob/12.0.0-preview.3 1.8.0_221; Windows 10 10.0",
-      "x-ms-client-request-id" : "2f52ce7b-64c1-40ff-9f8e-49d710e995f2"
-=======
-    "Uri" : "https://azstoragesdkaccount.blob.core.windows.net/jtcblobsaspermissionsparse051372129e39a6f4844bb?restype=container",
-    "Headers" : {
-      "x-ms-version" : "2019-02-02",
-      "User-Agent" : "azsdk-java-azure-storage-blob/12.0.0-preview.3 1.8.0_212; Windows 10 10.0",
-      "x-ms-client-request-id" : "9c990ee3-f057-4b7e-b826-950327776069"
->>>>>>> a55d5dd9
+      "x-ms-client-request-id" : "4a6b589b-9bf9-4387-8c22-871321468d9d"
     },
     "Response" : {
       "x-ms-version" : "2019-02-02",
       "Server" : "Windows-Azure-Blob/1.0 Microsoft-HTTPAPI/2.0",
-<<<<<<< HEAD
-      "ETag" : "\"0x8D7325175D08CA1\"",
-      "Last-Modified" : "Thu, 05 Sep 2019 22:36:14 GMT",
+      "ETag" : "\"0x8D7356026A52A6C\"",
+      "Last-Modified" : "Mon, 09 Sep 2019 19:58:57 GMT",
       "retry-after" : "0",
       "Content-Length" : "0",
       "StatusCode" : "201",
-      "x-ms-request-id" : "bfec933b-901e-0044-7e3a-643cc7000000",
-      "Date" : "Thu, 05 Sep 2019 22:36:13 GMT",
-      "x-ms-client-request-id" : "2f52ce7b-64c1-40ff-9f8e-49d710e995f2"
-=======
-      "ETag" : "\"0x8D732FDFF726475\"",
-      "Last-Modified" : "Fri, 06 Sep 2019 19:11:19 GMT",
-      "retry-after" : "0",
-      "Content-Length" : "0",
-      "StatusCode" : "201",
-      "x-ms-request-id" : "8f76c6c6-401e-003a-27e6-6473d5000000",
-      "Date" : "Fri, 06 Sep 2019 19:11:18 GMT",
-      "x-ms-client-request-id" : "9c990ee3-f057-4b7e-b826-950327776069"
->>>>>>> a55d5dd9
+      "x-ms-request-id" : "077fc34f-801e-001f-3249-673bbb000000",
+      "Date" : "Mon, 09 Sep 2019 19:58:57 GMT",
+      "x-ms-client-request-id" : "4a6b589b-9bf9-4387-8c22-871321468d9d"
     },
     "Exception" : null
   }, {
     "Method" : "GET",
-<<<<<<< HEAD
     "Uri" : "https://jaschrepragrs.blob.core.windows.net?prefix=jtcblobsaspermissionsparse&comp=list",
     "Headers" : {
       "x-ms-version" : "2019-02-02",
       "User-Agent" : "azsdk-java-azure-storage-blob/12.0.0-preview.3 1.8.0_221; Windows 10 10.0",
-      "x-ms-client-request-id" : "a3f2c19c-daf2-4e53-a165-97f1ef0529e2"
-=======
-    "Uri" : "https://azstoragesdkaccount.blob.core.windows.net?prefix=jtcblobsaspermissionsparse&comp=list",
-    "Headers" : {
-      "x-ms-version" : "2019-02-02",
-      "User-Agent" : "azsdk-java-azure-storage-blob/12.0.0-preview.3 1.8.0_212; Windows 10 10.0",
-      "x-ms-client-request-id" : "6ed11e85-7b0a-45e5-9189-1ec5c9bf48f3"
->>>>>>> a55d5dd9
+      "x-ms-client-request-id" : "34c31de9-a9c4-4b70-9a2a-a77ec4bd3534"
     },
     "Response" : {
       "Transfer-Encoding" : "chunked",
@@ -61,35 +34,20 @@
       "Server" : "Windows-Azure-Blob/1.0 Microsoft-HTTPAPI/2.0",
       "retry-after" : "0",
       "StatusCode" : "200",
-<<<<<<< HEAD
-      "x-ms-request-id" : "bfec934f-901e-0044-0f3a-643cc7000000",
-      "Body" : "﻿<?xml version=\"1.0\" encoding=\"utf-8\"?><EnumerationResults ServiceEndpoint=\"https://jaschrepragrs.blob.core.windows.net/\"><Prefix>jtcblobsaspermissionsparse</Prefix><Containers><Container><Name>jtcblobsaspermissionsparse090197bc74d4214eff4a6</Name><Properties><Last-Modified>Thu, 05 Sep 2019 22:36:14 GMT</Last-Modified><Etag>\"0x8D7325175D08CA1\"</Etag><LeaseStatus>unlocked</LeaseStatus><LeaseState>available</LeaseState><DefaultEncryptionScope>$account-encryption-key</DefaultEncryptionScope><DenyEncryptionScopeOverride>false</DenyEncryptionScopeOverride><HasImmutabilityPolicy>false</HasImmutabilityPolicy><HasLegalHold>false</HasLegalHold></Properties></Container></Containers><NextMarker /></EnumerationResults>",
-      "Date" : "Thu, 05 Sep 2019 22:36:14 GMT",
-      "x-ms-client-request-id" : "a3f2c19c-daf2-4e53-a165-97f1ef0529e2",
-=======
-      "x-ms-request-id" : "8f76c6e4-401e-003a-40e6-6473d5000000",
-      "Body" : "﻿<?xml version=\"1.0\" encoding=\"utf-8\"?><EnumerationResults ServiceEndpoint=\"https://azstoragesdkaccount.blob.core.windows.net/\"><Prefix>jtcblobsaspermissionsparse</Prefix><Containers><Container><Name>jtcblobsaspermissionsparse051372129e39a6f4844bb</Name><Properties><Last-Modified>Fri, 06 Sep 2019 19:11:19 GMT</Last-Modified><Etag>\"0x8D732FDFF726475\"</Etag><LeaseStatus>unlocked</LeaseStatus><LeaseState>available</LeaseState><DefaultEncryptionScope>$account-encryption-key</DefaultEncryptionScope><DenyEncryptionScopeOverride>false</DenyEncryptionScopeOverride><HasImmutabilityPolicy>false</HasImmutabilityPolicy><HasLegalHold>false</HasLegalHold></Properties></Container></Containers><NextMarker /></EnumerationResults>",
-      "Date" : "Fri, 06 Sep 2019 19:11:19 GMT",
-      "x-ms-client-request-id" : "6ed11e85-7b0a-45e5-9189-1ec5c9bf48f3",
->>>>>>> a55d5dd9
+      "x-ms-request-id" : "077fc35a-801e-001f-3b49-673bbb000000",
+      "Body" : "﻿<?xml version=\"1.0\" encoding=\"utf-8\"?><EnumerationResults ServiceEndpoint=\"https://jaschrepragrs.blob.core.windows.net/\"><Prefix>jtcblobsaspermissionsparse</Prefix><Containers><Container><Name>jtcblobsaspermissionsparse000782f59ce21a48bd4b0</Name><Properties><Last-Modified>Mon, 09 Sep 2019 19:58:57 GMT</Last-Modified><Etag>\"0x8D7356026A52A6C\"</Etag><LeaseStatus>unlocked</LeaseStatus><LeaseState>available</LeaseState><DefaultEncryptionScope>$account-encryption-key</DefaultEncryptionScope><DenyEncryptionScopeOverride>false</DenyEncryptionScopeOverride><HasImmutabilityPolicy>false</HasImmutabilityPolicy><HasLegalHold>false</HasLegalHold></Properties></Container></Containers><NextMarker /></EnumerationResults>",
+      "Date" : "Mon, 09 Sep 2019 19:58:57 GMT",
+      "x-ms-client-request-id" : "34c31de9-a9c4-4b70-9a2a-a77ec4bd3534",
       "Content-Type" : "application/xml"
     },
     "Exception" : null
   }, {
     "Method" : "DELETE",
-<<<<<<< HEAD
-    "Uri" : "https://jaschrepragrs.blob.core.windows.net/jtcblobsaspermissionsparse090197bc74d4214eff4a6?restype=container",
+    "Uri" : "https://jaschrepragrs.blob.core.windows.net/jtcblobsaspermissionsparse000782f59ce21a48bd4b0?restype=container",
     "Headers" : {
       "x-ms-version" : "2019-02-02",
       "User-Agent" : "azsdk-java-azure-storage-blob/12.0.0-preview.3 1.8.0_221; Windows 10 10.0",
-      "x-ms-client-request-id" : "d373f93c-fd78-4dc8-bf29-87e0e3a664e6"
-=======
-    "Uri" : "https://azstoragesdkaccount.blob.core.windows.net/jtcblobsaspermissionsparse051372129e39a6f4844bb?restype=container",
-    "Headers" : {
-      "x-ms-version" : "2019-02-02",
-      "User-Agent" : "azsdk-java-azure-storage-blob/12.0.0-preview.3 1.8.0_212; Windows 10 10.0",
-      "x-ms-client-request-id" : "9964bd46-b720-4758-921e-bf5729ac532b"
->>>>>>> a55d5dd9
+      "x-ms-client-request-id" : "47e2010d-84be-481d-a39e-6ac6e69d5a75"
     },
     "Response" : {
       "x-ms-version" : "2019-02-02",
@@ -97,21 +55,11 @@
       "retry-after" : "0",
       "Content-Length" : "0",
       "StatusCode" : "202",
-<<<<<<< HEAD
-      "x-ms-request-id" : "bfec9358-901e-0044-183a-643cc7000000",
-      "Date" : "Thu, 05 Sep 2019 22:36:14 GMT",
-      "x-ms-client-request-id" : "d373f93c-fd78-4dc8-bf29-87e0e3a664e6"
+      "x-ms-request-id" : "077fc366-801e-001f-4649-673bbb000000",
+      "Date" : "Mon, 09 Sep 2019 19:58:57 GMT",
+      "x-ms-client-request-id" : "47e2010d-84be-481d-a39e-6ac6e69d5a75"
     },
     "Exception" : null
   } ],
-  "variables" : [ "jtcblobsaspermissionsparse090197bc74d4214eff4a6" ]
-=======
-      "x-ms-request-id" : "8f76c707-401e-003a-5fe6-6473d5000000",
-      "Date" : "Fri, 06 Sep 2019 19:11:19 GMT",
-      "x-ms-client-request-id" : "9964bd46-b720-4758-921e-bf5729ac532b"
-    },
-    "Exception" : null
-  } ],
-  "variables" : [ "jtcblobsaspermissionsparse051372129e39a6f4844bb" ]
->>>>>>> a55d5dd9
+  "variables" : [ "jtcblobsaspermissionsparse000782f59ce21a48bd4b0" ]
 }