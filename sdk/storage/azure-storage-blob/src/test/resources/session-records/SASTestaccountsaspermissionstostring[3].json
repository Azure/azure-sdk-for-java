{
  "networkCallRecords" : [ {
    "Method" : "PUT",
<<<<<<< HEAD
    "Uri" : "https://jaschrepragrs.blob.core.windows.net/jtcaccountsaspermissionstostring0965611b4ce0bfe229?restype=container",
    "Headers" : {
      "x-ms-version" : "2019-02-02",
      "User-Agent" : "azsdk-java-azure-storage-blob/12.0.0-preview.3 1.8.0_221; Windows 10 10.0",
      "x-ms-client-request-id" : "120f1d63-f2c0-4662-85c0-e844f094809c"
=======
    "Uri" : "https://azstoragesdkaccount.blob.core.windows.net/jtcaccountsaspermissionstostring011777817007ff9d7e?restype=container",
    "Headers" : {
      "x-ms-version" : "2019-02-02",
      "User-Agent" : "azsdk-java-azure-storage-blob/12.0.0-preview.3 1.8.0_212; Windows 10 10.0",
      "x-ms-client-request-id" : "9b2f1007-71ac-4063-ac40-ffca8298a6f3"
>>>>>>> a55d5dd9
    },
    "Response" : {
      "x-ms-version" : "2019-02-02",
      "Server" : "Windows-Azure-Blob/1.0 Microsoft-HTTPAPI/2.0",
<<<<<<< HEAD
      "ETag" : "\"0x8D732517E52233C\"",
      "Last-Modified" : "Thu, 05 Sep 2019 22:36:28 GMT",
      "retry-after" : "0",
      "Content-Length" : "0",
      "StatusCode" : "201",
      "x-ms-request-id" : "bfeca061-901e-0044-0d3a-643cc7000000",
      "Date" : "Thu, 05 Sep 2019 22:36:28 GMT",
      "x-ms-client-request-id" : "120f1d63-f2c0-4662-85c0-e844f094809c"
=======
      "ETag" : "\"0x8D732FE0452B003\"",
      "Last-Modified" : "Fri, 06 Sep 2019 19:11:27 GMT",
      "retry-after" : "0",
      "Content-Length" : "0",
      "StatusCode" : "201",
      "x-ms-request-id" : "8f76d799-401e-003a-7ce6-6473d5000000",
      "Date" : "Fri, 06 Sep 2019 19:11:27 GMT",
      "x-ms-client-request-id" : "9b2f1007-71ac-4063-ac40-ffca8298a6f3"
>>>>>>> a55d5dd9
    },
    "Exception" : null
  }, {
    "Method" : "GET",
<<<<<<< HEAD
    "Uri" : "https://jaschrepragrs.blob.core.windows.net?prefix=jtcaccountsaspermissionstostring&comp=list",
    "Headers" : {
      "x-ms-version" : "2019-02-02",
      "User-Agent" : "azsdk-java-azure-storage-blob/12.0.0-preview.3 1.8.0_221; Windows 10 10.0",
      "x-ms-client-request-id" : "1a6ddb91-9b18-4047-89a8-fe8adb5dc49c"
=======
    "Uri" : "https://azstoragesdkaccount.blob.core.windows.net?prefix=jtcaccountsaspermissionstostring&comp=list",
    "Headers" : {
      "x-ms-version" : "2019-02-02",
      "User-Agent" : "azsdk-java-azure-storage-blob/12.0.0-preview.3 1.8.0_212; Windows 10 10.0",
      "x-ms-client-request-id" : "43dbe63f-dc09-4364-9925-2fe96c2292f0"
>>>>>>> a55d5dd9
    },
    "Response" : {
      "Transfer-Encoding" : "chunked",
      "x-ms-version" : "2019-02-02",
      "Server" : "Windows-Azure-Blob/1.0 Microsoft-HTTPAPI/2.0",
      "retry-after" : "0",
      "StatusCode" : "200",
<<<<<<< HEAD
      "x-ms-request-id" : "bfeca072-901e-0044-1d3a-643cc7000000",
      "Body" : "﻿<?xml version=\"1.0\" encoding=\"utf-8\"?><EnumerationResults ServiceEndpoint=\"https://jaschrepragrs.blob.core.windows.net/\"><Prefix>jtcaccountsaspermissionstostring</Prefix><Containers><Container><Name>jtcaccountsaspermissionstostring0965611b4ce0bfe229</Name><Properties><Last-Modified>Thu, 05 Sep 2019 22:36:28 GMT</Last-Modified><Etag>\"0x8D732517E52233C\"</Etag><LeaseStatus>unlocked</LeaseStatus><LeaseState>available</LeaseState><DefaultEncryptionScope>$account-encryption-key</DefaultEncryptionScope><DenyEncryptionScopeOverride>false</DenyEncryptionScopeOverride><HasImmutabilityPolicy>false</HasImmutabilityPolicy><HasLegalHold>false</HasLegalHold></Properties></Container></Containers><NextMarker /></EnumerationResults>",
      "Date" : "Thu, 05 Sep 2019 22:36:28 GMT",
      "x-ms-client-request-id" : "1a6ddb91-9b18-4047-89a8-fe8adb5dc49c",
=======
      "x-ms-request-id" : "8f76d7ac-401e-003a-0be6-6473d5000000",
      "Body" : "﻿<?xml version=\"1.0\" encoding=\"utf-8\"?><EnumerationResults ServiceEndpoint=\"https://azstoragesdkaccount.blob.core.windows.net/\"><Prefix>jtcaccountsaspermissionstostring</Prefix><Containers><Container><Name>jtcaccountsaspermissionstostring011777817007ff9d7e</Name><Properties><Last-Modified>Fri, 06 Sep 2019 19:11:27 GMT</Last-Modified><Etag>\"0x8D732FE0452B003\"</Etag><LeaseStatus>unlocked</LeaseStatus><LeaseState>available</LeaseState><DefaultEncryptionScope>$account-encryption-key</DefaultEncryptionScope><DenyEncryptionScopeOverride>false</DenyEncryptionScopeOverride><HasImmutabilityPolicy>false</HasImmutabilityPolicy><HasLegalHold>false</HasLegalHold></Properties></Container></Containers><NextMarker /></EnumerationResults>",
      "Date" : "Fri, 06 Sep 2019 19:11:27 GMT",
      "x-ms-client-request-id" : "43dbe63f-dc09-4364-9925-2fe96c2292f0",
>>>>>>> a55d5dd9
      "Content-Type" : "application/xml"
    },
    "Exception" : null
  }, {
    "Method" : "DELETE",
<<<<<<< HEAD
    "Uri" : "https://jaschrepragrs.blob.core.windows.net/jtcaccountsaspermissionstostring0965611b4ce0bfe229?restype=container",
    "Headers" : {
      "x-ms-version" : "2019-02-02",
      "User-Agent" : "azsdk-java-azure-storage-blob/12.0.0-preview.3 1.8.0_221; Windows 10 10.0",
      "x-ms-client-request-id" : "6370ec03-2587-4bb8-8fa6-018c5c1da206"
=======
    "Uri" : "https://azstoragesdkaccount.blob.core.windows.net/jtcaccountsaspermissionstostring011777817007ff9d7e?restype=container",
    "Headers" : {
      "x-ms-version" : "2019-02-02",
      "User-Agent" : "azsdk-java-azure-storage-blob/12.0.0-preview.3 1.8.0_212; Windows 10 10.0",
      "x-ms-client-request-id" : "37da2891-b087-44a1-88c3-b0be1cb8e791"
>>>>>>> a55d5dd9
    },
    "Response" : {
      "x-ms-version" : "2019-02-02",
      "Server" : "Windows-Azure-Blob/1.0 Microsoft-HTTPAPI/2.0",
      "retry-after" : "0",
      "Content-Length" : "0",
      "StatusCode" : "202",
<<<<<<< HEAD
      "x-ms-request-id" : "bfeca084-901e-0044-2e3a-643cc7000000",
      "Date" : "Thu, 05 Sep 2019 22:36:28 GMT",
      "x-ms-client-request-id" : "6370ec03-2587-4bb8-8fa6-018c5c1da206"
    },
    "Exception" : null
  } ],
  "variables" : [ "jtcaccountsaspermissionstostring0965611b4ce0bfe229" ]
=======
      "x-ms-request-id" : "8f76d7b8-401e-003a-16e6-6473d5000000",
      "Date" : "Fri, 06 Sep 2019 19:11:27 GMT",
      "x-ms-client-request-id" : "37da2891-b087-44a1-88c3-b0be1cb8e791"
    },
    "Exception" : null
  } ],
  "variables" : [ "jtcaccountsaspermissionstostring011777817007ff9d7e" ]
>>>>>>> a55d5dd9
}<|MERGE_RESOLUTION|>--- conflicted
+++ resolved
@@ -1,59 +1,32 @@
 {
   "networkCallRecords" : [ {
     "Method" : "PUT",
-<<<<<<< HEAD
-    "Uri" : "https://jaschrepragrs.blob.core.windows.net/jtcaccountsaspermissionstostring0965611b4ce0bfe229?restype=container",
+    "Uri" : "https://jaschrepragrs.blob.core.windows.net/jtcaccountsaspermissionstostring000281bd1b0156e541?restype=container",
     "Headers" : {
       "x-ms-version" : "2019-02-02",
       "User-Agent" : "azsdk-java-azure-storage-blob/12.0.0-preview.3 1.8.0_221; Windows 10 10.0",
-      "x-ms-client-request-id" : "120f1d63-f2c0-4662-85c0-e844f094809c"
-=======
-    "Uri" : "https://azstoragesdkaccount.blob.core.windows.net/jtcaccountsaspermissionstostring011777817007ff9d7e?restype=container",
-    "Headers" : {
-      "x-ms-version" : "2019-02-02",
-      "User-Agent" : "azsdk-java-azure-storage-blob/12.0.0-preview.3 1.8.0_212; Windows 10 10.0",
-      "x-ms-client-request-id" : "9b2f1007-71ac-4063-ac40-ffca8298a6f3"
->>>>>>> a55d5dd9
+      "x-ms-client-request-id" : "6ece619a-ab2c-45ed-81d3-d0f05bc7e393"
     },
     "Response" : {
       "x-ms-version" : "2019-02-02",
       "Server" : "Windows-Azure-Blob/1.0 Microsoft-HTTPAPI/2.0",
-<<<<<<< HEAD
-      "ETag" : "\"0x8D732517E52233C\"",
-      "Last-Modified" : "Thu, 05 Sep 2019 22:36:28 GMT",
+      "ETag" : "\"0x8D735602E7531D5\"",
+      "Last-Modified" : "Mon, 09 Sep 2019 19:59:10 GMT",
       "retry-after" : "0",
       "Content-Length" : "0",
       "StatusCode" : "201",
-      "x-ms-request-id" : "bfeca061-901e-0044-0d3a-643cc7000000",
-      "Date" : "Thu, 05 Sep 2019 22:36:28 GMT",
-      "x-ms-client-request-id" : "120f1d63-f2c0-4662-85c0-e844f094809c"
-=======
-      "ETag" : "\"0x8D732FE0452B003\"",
-      "Last-Modified" : "Fri, 06 Sep 2019 19:11:27 GMT",
-      "retry-after" : "0",
-      "Content-Length" : "0",
-      "StatusCode" : "201",
-      "x-ms-request-id" : "8f76d799-401e-003a-7ce6-6473d5000000",
-      "Date" : "Fri, 06 Sep 2019 19:11:27 GMT",
-      "x-ms-client-request-id" : "9b2f1007-71ac-4063-ac40-ffca8298a6f3"
->>>>>>> a55d5dd9
+      "x-ms-request-id" : "077fd0e5-801e-001f-3049-673bbb000000",
+      "Date" : "Mon, 09 Sep 2019 19:59:10 GMT",
+      "x-ms-client-request-id" : "6ece619a-ab2c-45ed-81d3-d0f05bc7e393"
     },
     "Exception" : null
   }, {
     "Method" : "GET",
-<<<<<<< HEAD
     "Uri" : "https://jaschrepragrs.blob.core.windows.net?prefix=jtcaccountsaspermissionstostring&comp=list",
     "Headers" : {
       "x-ms-version" : "2019-02-02",
       "User-Agent" : "azsdk-java-azure-storage-blob/12.0.0-preview.3 1.8.0_221; Windows 10 10.0",
-      "x-ms-client-request-id" : "1a6ddb91-9b18-4047-89a8-fe8adb5dc49c"
-=======
-    "Uri" : "https://azstoragesdkaccount.blob.core.windows.net?prefix=jtcaccountsaspermissionstostring&comp=list",
-    "Headers" : {
-      "x-ms-version" : "2019-02-02",
-      "User-Agent" : "azsdk-java-azure-storage-blob/12.0.0-preview.3 1.8.0_212; Windows 10 10.0",
-      "x-ms-client-request-id" : "43dbe63f-dc09-4364-9925-2fe96c2292f0"
->>>>>>> a55d5dd9
+      "x-ms-client-request-id" : "f0aed106-13bc-467e-b585-0bb1d2863406"
     },
     "Response" : {
       "Transfer-Encoding" : "chunked",
@@ -61,35 +34,20 @@
       "Server" : "Windows-Azure-Blob/1.0 Microsoft-HTTPAPI/2.0",
       "retry-after" : "0",
       "StatusCode" : "200",
-<<<<<<< HEAD
-      "x-ms-request-id" : "bfeca072-901e-0044-1d3a-643cc7000000",
-      "Body" : "﻿<?xml version=\"1.0\" encoding=\"utf-8\"?><EnumerationResults ServiceEndpoint=\"https://jaschrepragrs.blob.core.windows.net/\"><Prefix>jtcaccountsaspermissionstostring</Prefix><Containers><Container><Name>jtcaccountsaspermissionstostring0965611b4ce0bfe229</Name><Properties><Last-Modified>Thu, 05 Sep 2019 22:36:28 GMT</Last-Modified><Etag>\"0x8D732517E52233C\"</Etag><LeaseStatus>unlocked</LeaseStatus><LeaseState>available</LeaseState><DefaultEncryptionScope>$account-encryption-key</DefaultEncryptionScope><DenyEncryptionScopeOverride>false</DenyEncryptionScopeOverride><HasImmutabilityPolicy>false</HasImmutabilityPolicy><HasLegalHold>false</HasLegalHold></Properties></Container></Containers><NextMarker /></EnumerationResults>",
-      "Date" : "Thu, 05 Sep 2019 22:36:28 GMT",
-      "x-ms-client-request-id" : "1a6ddb91-9b18-4047-89a8-fe8adb5dc49c",
-=======
-      "x-ms-request-id" : "8f76d7ac-401e-003a-0be6-6473d5000000",
-      "Body" : "﻿<?xml version=\"1.0\" encoding=\"utf-8\"?><EnumerationResults ServiceEndpoint=\"https://azstoragesdkaccount.blob.core.windows.net/\"><Prefix>jtcaccountsaspermissionstostring</Prefix><Containers><Container><Name>jtcaccountsaspermissionstostring011777817007ff9d7e</Name><Properties><Last-Modified>Fri, 06 Sep 2019 19:11:27 GMT</Last-Modified><Etag>\"0x8D732FE0452B003\"</Etag><LeaseStatus>unlocked</LeaseStatus><LeaseState>available</LeaseState><DefaultEncryptionScope>$account-encryption-key</DefaultEncryptionScope><DenyEncryptionScopeOverride>false</DenyEncryptionScopeOverride><HasImmutabilityPolicy>false</HasImmutabilityPolicy><HasLegalHold>false</HasLegalHold></Properties></Container></Containers><NextMarker /></EnumerationResults>",
-      "Date" : "Fri, 06 Sep 2019 19:11:27 GMT",
-      "x-ms-client-request-id" : "43dbe63f-dc09-4364-9925-2fe96c2292f0",
->>>>>>> a55d5dd9
+      "x-ms-request-id" : "077fd0f1-801e-001f-3b49-673bbb000000",
+      "Body" : "﻿<?xml version=\"1.0\" encoding=\"utf-8\"?><EnumerationResults ServiceEndpoint=\"https://jaschrepragrs.blob.core.windows.net/\"><Prefix>jtcaccountsaspermissionstostring</Prefix><Containers><Container><Name>jtcaccountsaspermissionstostring000281bd1b0156e541</Name><Properties><Last-Modified>Mon, 09 Sep 2019 19:59:10 GMT</Last-Modified><Etag>\"0x8D735602E7531D5\"</Etag><LeaseStatus>unlocked</LeaseStatus><LeaseState>available</LeaseState><DefaultEncryptionScope>$account-encryption-key</DefaultEncryptionScope><DenyEncryptionScopeOverride>false</DenyEncryptionScopeOverride><HasImmutabilityPolicy>false</HasImmutabilityPolicy><HasLegalHold>false</HasLegalHold></Properties></Container></Containers><NextMarker /></EnumerationResults>",
+      "Date" : "Mon, 09 Sep 2019 19:59:10 GMT",
+      "x-ms-client-request-id" : "f0aed106-13bc-467e-b585-0bb1d2863406",
       "Content-Type" : "application/xml"
     },
     "Exception" : null
   }, {
     "Method" : "DELETE",
-<<<<<<< HEAD
-    "Uri" : "https://jaschrepragrs.blob.core.windows.net/jtcaccountsaspermissionstostring0965611b4ce0bfe229?restype=container",
+    "Uri" : "https://jaschrepragrs.blob.core.windows.net/jtcaccountsaspermissionstostring000281bd1b0156e541?restype=container",
     "Headers" : {
       "x-ms-version" : "2019-02-02",
       "User-Agent" : "azsdk-java-azure-storage-blob/12.0.0-preview.3 1.8.0_221; Windows 10 10.0",
-      "x-ms-client-request-id" : "6370ec03-2587-4bb8-8fa6-018c5c1da206"
-=======
-    "Uri" : "https://azstoragesdkaccount.blob.core.windows.net/jtcaccountsaspermissionstostring011777817007ff9d7e?restype=container",
-    "Headers" : {
-      "x-ms-version" : "2019-02-02",
-      "User-Agent" : "azsdk-java-azure-storage-blob/12.0.0-preview.3 1.8.0_212; Windows 10 10.0",
-      "x-ms-client-request-id" : "37da2891-b087-44a1-88c3-b0be1cb8e791"
->>>>>>> a55d5dd9
+      "x-ms-client-request-id" : "777d1291-e2b8-4427-88cd-3ec8ec1f40f7"
     },
     "Response" : {
       "x-ms-version" : "2019-02-02",
@@ -97,21 +55,11 @@
       "retry-after" : "0",
       "Content-Length" : "0",
       "StatusCode" : "202",
-<<<<<<< HEAD
-      "x-ms-request-id" : "bfeca084-901e-0044-2e3a-643cc7000000",
-      "Date" : "Thu, 05 Sep 2019 22:36:28 GMT",
-      "x-ms-client-request-id" : "6370ec03-2587-4bb8-8fa6-018c5c1da206"
+      "x-ms-request-id" : "077fd105-801e-001f-4c49-673bbb000000",
+      "Date" : "Mon, 09 Sep 2019 19:59:10 GMT",
+      "x-ms-client-request-id" : "777d1291-e2b8-4427-88cd-3ec8ec1f40f7"
     },
     "Exception" : null
   } ],
-  "variables" : [ "jtcaccountsaspermissionstostring0965611b4ce0bfe229" ]
-=======
-      "x-ms-request-id" : "8f76d7b8-401e-003a-16e6-6473d5000000",
-      "Date" : "Fri, 06 Sep 2019 19:11:27 GMT",
-      "x-ms-client-request-id" : "37da2891-b087-44a1-88c3-b0be1cb8e791"
-    },
-    "Exception" : null
-  } ],
-  "variables" : [ "jtcaccountsaspermissionstostring011777817007ff9d7e" ]
->>>>>>> a55d5dd9
+  "variables" : [ "jtcaccountsaspermissionstostring000281bd1b0156e541" ]
 }