{
  "networkCallRecords" : [ {
    "Method" : "PUT",
<<<<<<< HEAD
    "Uri" : "https://jaschrepragrs.blob.core.windows.net/jtccreateacfail0pageblobapitestcreateacfail6b09005419bc29?restype=container",
    "Headers" : {
      "x-ms-version" : "2019-02-02",
      "User-Agent" : "azsdk-java-azure-storage-blob/12.0.0-preview.3 1.8.0_221; Windows 10 10.0",
      "x-ms-client-request-id" : "aa220467-3e83-4e4b-afa7-63fa1662af19"
=======
    "Uri" : "https://azstoragesdkaccount.blob.core.windows.net/jtccreateacfail0pageblobapitestcreateacfaile1c580316f744b?restype=container",
    "Headers" : {
      "x-ms-version" : "2019-02-02",
      "User-Agent" : "azsdk-java-azure-storage-blob/12.0.0-preview.3 1.8.0_212; Windows 10 10.0",
      "x-ms-client-request-id" : "0bceb37f-321b-4c63-a6b0-7ca4b64965f1"
>>>>>>> a55d5dd9
    },
    "Response" : {
      "x-ms-version" : "2019-02-02",
      "Server" : "Windows-Azure-Blob/1.0 Microsoft-HTTPAPI/2.0",
<<<<<<< HEAD
      "ETag" : "\"0x8D732524140CF41\"",
      "Last-Modified" : "Thu, 05 Sep 2019 22:41:55 GMT",
      "retry-after" : "0",
      "Content-Length" : "0",
      "StatusCode" : "201",
      "x-ms-request-id" : "9b687afc-c01e-0018-073b-64cd3e000000",
      "Date" : "Thu, 05 Sep 2019 22:41:55 GMT",
      "x-ms-client-request-id" : "aa220467-3e83-4e4b-afa7-63fa1662af19"
=======
      "ETag" : "\"0x8D732FDB77A09B8\"",
      "Last-Modified" : "Fri, 06 Sep 2019 19:09:18 GMT",
      "retry-after" : "0",
      "Content-Length" : "0",
      "StatusCode" : "201",
      "x-ms-request-id" : "ec65f9ab-001e-001f-52e6-64eb66000000",
      "Date" : "Fri, 06 Sep 2019 19:09:17 GMT",
      "x-ms-client-request-id" : "0bceb37f-321b-4c63-a6b0-7ca4b64965f1"
>>>>>>> a55d5dd9
    },
    "Exception" : null
  }, {
    "Method" : "PUT",
<<<<<<< HEAD
    "Uri" : "https://jaschrepragrs.blob.core.windows.net/jtccreateacfail0pageblobapitestcreateacfail6b09005419bc29/javablobcreateacfail1pageblobapitestcreateacfail6b022244bbd",
    "Headers" : {
      "x-ms-version" : "2019-02-02",
      "User-Agent" : "azsdk-java-azure-storage-blob/12.0.0-preview.3 1.8.0_221; Windows 10 10.0",
      "x-ms-client-request-id" : "8cdb08a6-c73e-450e-b9b8-c01f743d4212"
=======
    "Uri" : "https://azstoragesdkaccount.blob.core.windows.net/jtccreateacfail0pageblobapitestcreateacfaile1c580316f744b/javablobcreateacfail1pageblobapitestcreateacfaile1c677610a4",
    "Headers" : {
      "x-ms-version" : "2019-02-02",
      "User-Agent" : "azsdk-java-azure-storage-blob/12.0.0-preview.3 1.8.0_212; Windows 10 10.0",
      "x-ms-client-request-id" : "e8f52165-783a-4262-82e5-41accc599fcb"
>>>>>>> a55d5dd9
    },
    "Response" : {
      "x-ms-version" : "2019-02-02",
      "Server" : "Windows-Azure-Blob/1.0 Microsoft-HTTPAPI/2.0",
<<<<<<< HEAD
      "ETag" : "\"0x8D73252414E70B2\"",
      "Last-Modified" : "Thu, 05 Sep 2019 22:41:56 GMT",
      "retry-after" : "0",
      "Content-Length" : "0",
      "StatusCode" : "201",
      "x-ms-request-id" : "9b687b05-c01e-0018-0f3b-64cd3e000000",
      "x-ms-request-server-encrypted" : "true",
      "Date" : "Thu, 05 Sep 2019 22:41:55 GMT",
      "x-ms-client-request-id" : "8cdb08a6-c73e-450e-b9b8-c01f743d4212"
=======
      "ETag" : "\"0x8D732FDB77FE07D\"",
      "Last-Modified" : "Fri, 06 Sep 2019 19:09:18 GMT",
      "retry-after" : "0",
      "Content-Length" : "0",
      "StatusCode" : "201",
      "x-ms-request-id" : "ec65f9c7-001e-001f-68e6-64eb66000000",
      "x-ms-request-server-encrypted" : "true",
      "Date" : "Fri, 06 Sep 2019 19:09:17 GMT",
      "x-ms-client-request-id" : "e8f52165-783a-4262-82e5-41accc599fcb"
>>>>>>> a55d5dd9
    },
    "Exception" : null
  }, {
    "Method" : "PUT",
<<<<<<< HEAD
    "Uri" : "https://jaschrepragrs.blob.core.windows.net/jtccreateacfail0pageblobapitestcreateacfail6b09005419bc29/javablobcreateacfail1pageblobapitestcreateacfail6b022244bbd",
    "Headers" : {
      "x-ms-version" : "2019-02-02",
      "User-Agent" : "azsdk-java-azure-storage-blob/12.0.0-preview.3 1.8.0_221; Windows 10 10.0",
      "x-ms-client-request-id" : "4367c267-204e-4f7c-ba7b-058d01abd229"
=======
    "Uri" : "https://azstoragesdkaccount.blob.core.windows.net/jtccreateacfail0pageblobapitestcreateacfaile1c580316f744b/javablobcreateacfail1pageblobapitestcreateacfaile1c677610a4",
    "Headers" : {
      "x-ms-version" : "2019-02-02",
      "User-Agent" : "azsdk-java-azure-storage-blob/12.0.0-preview.3 1.8.0_212; Windows 10 10.0",
      "x-ms-client-request-id" : "dca36e50-edda-4a95-bc9d-dd5c97a348c0"
>>>>>>> a55d5dd9
    },
    "Response" : {
      "x-ms-version" : "2019-02-02",
      "Server" : "Windows-Azure-Blob/1.0 Microsoft-HTTPAPI/2.0",
      "x-ms-error-code" : "ConditionNotMet",
      "retry-after" : "0",
      "Content-Length" : "252",
      "StatusCode" : "412",
<<<<<<< HEAD
      "x-ms-request-id" : "9b687b0a-c01e-0018-143b-64cd3e000000",
      "Body" : "﻿<?xml version=\"1.0\" encoding=\"utf-8\"?><Error><Code>ConditionNotMet</Code><Message>The condition specified using HTTP conditional header(s) is not met.\nRequestId:9b687b0a-c01e-0018-143b-64cd3e000000\nTime:2019-09-05T22:41:56.1389209Z</Message></Error>",
      "Date" : "Thu, 05 Sep 2019 22:41:55 GMT",
      "x-ms-client-request-id" : "4367c267-204e-4f7c-ba7b-058d01abd229",
=======
      "x-ms-request-id" : "ec65f9df-001e-001f-7de6-64eb66000000",
      "Body" : "﻿<?xml version=\"1.0\" encoding=\"utf-8\"?><Error><Code>ConditionNotMet</Code><Message>The condition specified using HTTP conditional header(s) is not met.\nRequestId:ec65f9df-001e-001f-7de6-64eb66000000\nTime:2019-09-06T19:09:18.3298315Z</Message></Error>",
      "Date" : "Fri, 06 Sep 2019 19:09:17 GMT",
      "x-ms-client-request-id" : "dca36e50-edda-4a95-bc9d-dd5c97a348c0",
>>>>>>> a55d5dd9
      "Content-Type" : "application/xml"
    },
    "Exception" : null
  }, {
    "Method" : "GET",
<<<<<<< HEAD
    "Uri" : "https://jaschrepragrs.blob.core.windows.net?prefix=jtccreateacfail&comp=list",
    "Headers" : {
      "x-ms-version" : "2019-02-02",
      "User-Agent" : "azsdk-java-azure-storage-blob/12.0.0-preview.3 1.8.0_221; Windows 10 10.0",
      "x-ms-client-request-id" : "93768479-f41e-41ac-b67d-f61e2fa08c58"
=======
    "Uri" : "https://azstoragesdkaccount.blob.core.windows.net?prefix=jtccreateacfail&comp=list",
    "Headers" : {
      "x-ms-version" : "2019-02-02",
      "User-Agent" : "azsdk-java-azure-storage-blob/12.0.0-preview.3 1.8.0_212; Windows 10 10.0",
      "x-ms-client-request-id" : "5b666533-5d97-41fb-8d02-1d492f01cb95"
>>>>>>> a55d5dd9
    },
    "Response" : {
      "Transfer-Encoding" : "chunked",
      "x-ms-version" : "2019-02-02",
      "Server" : "Windows-Azure-Blob/1.0 Microsoft-HTTPAPI/2.0",
      "retry-after" : "0",
      "StatusCode" : "200",
<<<<<<< HEAD
      "x-ms-request-id" : "9b687b14-c01e-0018-1c3b-64cd3e000000",
      "Body" : "﻿<?xml version=\"1.0\" encoding=\"utf-8\"?><EnumerationResults ServiceEndpoint=\"https://jaschrepragrs.blob.core.windows.net/\"><Prefix>jtccreateacfail</Prefix><Containers><Container><Name>jtccreateacfail0pageblobapitestcreateacfail6b09005419bc29</Name><Properties><Last-Modified>Thu, 05 Sep 2019 22:41:55 GMT</Last-Modified><Etag>\"0x8D732524140CF41\"</Etag><LeaseStatus>unlocked</LeaseStatus><LeaseState>available</LeaseState><DefaultEncryptionScope>$account-encryption-key</DefaultEncryptionScope><DenyEncryptionScopeOverride>false</DenyEncryptionScopeOverride><HasImmutabilityPolicy>false</HasImmutabilityPolicy><HasLegalHold>false</HasLegalHold></Properties></Container></Containers><NextMarker /></EnumerationResults>",
      "Date" : "Thu, 05 Sep 2019 22:41:55 GMT",
      "x-ms-client-request-id" : "93768479-f41e-41ac-b67d-f61e2fa08c58",
=======
      "x-ms-request-id" : "ec65fa00-001e-001f-1ce6-64eb66000000",
      "Body" : "﻿<?xml version=\"1.0\" encoding=\"utf-8\"?><EnumerationResults ServiceEndpoint=\"https://azstoragesdkaccount.blob.core.windows.net/\"><Prefix>jtccreateacfail</Prefix><Containers><Container><Name>jtccreateacfail0pageblobapitestcreateacfaile1c580316f744b</Name><Properties><Last-Modified>Fri, 06 Sep 2019 19:09:18 GMT</Last-Modified><Etag>\"0x8D732FDB77A09B8\"</Etag><LeaseStatus>unlocked</LeaseStatus><LeaseState>available</LeaseState><DefaultEncryptionScope>$account-encryption-key</DefaultEncryptionScope><DenyEncryptionScopeOverride>false</DenyEncryptionScopeOverride><HasImmutabilityPolicy>false</HasImmutabilityPolicy><HasLegalHold>false</HasLegalHold></Properties></Container></Containers><NextMarker /></EnumerationResults>",
      "Date" : "Fri, 06 Sep 2019 19:09:17 GMT",
      "x-ms-client-request-id" : "5b666533-5d97-41fb-8d02-1d492f01cb95",
>>>>>>> a55d5dd9
      "Content-Type" : "application/xml"
    },
    "Exception" : null
  }, {
    "Method" : "DELETE",
<<<<<<< HEAD
    "Uri" : "https://jaschrepragrs.blob.core.windows.net/jtccreateacfail0pageblobapitestcreateacfail6b09005419bc29?restype=container",
    "Headers" : {
      "x-ms-version" : "2019-02-02",
      "User-Agent" : "azsdk-java-azure-storage-blob/12.0.0-preview.3 1.8.0_221; Windows 10 10.0",
      "x-ms-client-request-id" : "260d3de4-1ab9-4ae0-a592-e71c9420d8fc"
=======
    "Uri" : "https://azstoragesdkaccount.blob.core.windows.net/jtccreateacfail0pageblobapitestcreateacfaile1c580316f744b?restype=container",
    "Headers" : {
      "x-ms-version" : "2019-02-02",
      "User-Agent" : "azsdk-java-azure-storage-blob/12.0.0-preview.3 1.8.0_212; Windows 10 10.0",
      "x-ms-client-request-id" : "55af73f9-e0e8-4976-9cd0-1429faf5dff6"
>>>>>>> a55d5dd9
    },
    "Response" : {
      "x-ms-version" : "2019-02-02",
      "Server" : "Windows-Azure-Blob/1.0 Microsoft-HTTPAPI/2.0",
      "retry-after" : "0",
      "Content-Length" : "0",
      "StatusCode" : "202",
<<<<<<< HEAD
      "x-ms-request-id" : "9b687b1b-c01e-0018-223b-64cd3e000000",
      "Date" : "Thu, 05 Sep 2019 22:41:55 GMT",
      "x-ms-client-request-id" : "260d3de4-1ab9-4ae0-a592-e71c9420d8fc"
    },
    "Exception" : null
  } ],
  "variables" : [ "jtccreateacfail0pageblobapitestcreateacfail6b09005419bc29", "javablobcreateacfail1pageblobapitestcreateacfail6b022244bbd" ]
=======
      "x-ms-request-id" : "ec65fa1c-001e-001f-34e6-64eb66000000",
      "Date" : "Fri, 06 Sep 2019 19:09:17 GMT",
      "x-ms-client-request-id" : "55af73f9-e0e8-4976-9cd0-1429faf5dff6"
    },
    "Exception" : null
  } ],
  "variables" : [ "jtccreateacfail0pageblobapitestcreateacfaile1c580316f744b", "javablobcreateacfail1pageblobapitestcreateacfaile1c677610a4" ]
>>>>>>> a55d5dd9
}<|MERGE_RESOLUTION|>--- conflicted
+++ resolved
@@ -1,101 +1,54 @@
 {
   "networkCallRecords" : [ {
     "Method" : "PUT",
-<<<<<<< HEAD
-    "Uri" : "https://jaschrepragrs.blob.core.windows.net/jtccreateacfail0pageblobapitestcreateacfail6b09005419bc29?restype=container",
+    "Uri" : "https://jaschrepragrs.blob.core.windows.net/jtccreateacfail0pageblobapitestcreateacfail183019077474fa?restype=container",
     "Headers" : {
       "x-ms-version" : "2019-02-02",
       "User-Agent" : "azsdk-java-azure-storage-blob/12.0.0-preview.3 1.8.0_221; Windows 10 10.0",
-      "x-ms-client-request-id" : "aa220467-3e83-4e4b-afa7-63fa1662af19"
-=======
-    "Uri" : "https://azstoragesdkaccount.blob.core.windows.net/jtccreateacfail0pageblobapitestcreateacfaile1c580316f744b?restype=container",
-    "Headers" : {
-      "x-ms-version" : "2019-02-02",
-      "User-Agent" : "azsdk-java-azure-storage-blob/12.0.0-preview.3 1.8.0_212; Windows 10 10.0",
-      "x-ms-client-request-id" : "0bceb37f-321b-4c63-a6b0-7ca4b64965f1"
->>>>>>> a55d5dd9
+      "x-ms-client-request-id" : "a9dc7b85-7c18-45ed-844d-31b19642b52b"
     },
     "Response" : {
       "x-ms-version" : "2019-02-02",
       "Server" : "Windows-Azure-Blob/1.0 Microsoft-HTTPAPI/2.0",
-<<<<<<< HEAD
-      "ETag" : "\"0x8D732524140CF41\"",
-      "Last-Modified" : "Thu, 05 Sep 2019 22:41:55 GMT",
+      "ETag" : "\"0x8D735617AB02B89\"",
+      "Last-Modified" : "Mon, 09 Sep 2019 20:08:28 GMT",
       "retry-after" : "0",
       "Content-Length" : "0",
       "StatusCode" : "201",
-      "x-ms-request-id" : "9b687afc-c01e-0018-073b-64cd3e000000",
-      "Date" : "Thu, 05 Sep 2019 22:41:55 GMT",
-      "x-ms-client-request-id" : "aa220467-3e83-4e4b-afa7-63fa1662af19"
-=======
-      "ETag" : "\"0x8D732FDB77A09B8\"",
-      "Last-Modified" : "Fri, 06 Sep 2019 19:09:18 GMT",
-      "retry-after" : "0",
-      "Content-Length" : "0",
-      "StatusCode" : "201",
-      "x-ms-request-id" : "ec65f9ab-001e-001f-52e6-64eb66000000",
-      "Date" : "Fri, 06 Sep 2019 19:09:17 GMT",
-      "x-ms-client-request-id" : "0bceb37f-321b-4c63-a6b0-7ca4b64965f1"
->>>>>>> a55d5dd9
+      "x-ms-request-id" : "c5cb1ed5-301e-0042-2c4a-67cbbf000000",
+      "Date" : "Mon, 09 Sep 2019 20:08:27 GMT",
+      "x-ms-client-request-id" : "a9dc7b85-7c18-45ed-844d-31b19642b52b"
     },
     "Exception" : null
   }, {
     "Method" : "PUT",
-<<<<<<< HEAD
-    "Uri" : "https://jaschrepragrs.blob.core.windows.net/jtccreateacfail0pageblobapitestcreateacfail6b09005419bc29/javablobcreateacfail1pageblobapitestcreateacfail6b022244bbd",
+    "Uri" : "https://jaschrepragrs.blob.core.windows.net/jtccreateacfail0pageblobapitestcreateacfail183019077474fa/javablobcreateacfail1pageblobapitestcreateacfail18352716869",
     "Headers" : {
       "x-ms-version" : "2019-02-02",
       "User-Agent" : "azsdk-java-azure-storage-blob/12.0.0-preview.3 1.8.0_221; Windows 10 10.0",
-      "x-ms-client-request-id" : "8cdb08a6-c73e-450e-b9b8-c01f743d4212"
-=======
-    "Uri" : "https://azstoragesdkaccount.blob.core.windows.net/jtccreateacfail0pageblobapitestcreateacfaile1c580316f744b/javablobcreateacfail1pageblobapitestcreateacfaile1c677610a4",
-    "Headers" : {
-      "x-ms-version" : "2019-02-02",
-      "User-Agent" : "azsdk-java-azure-storage-blob/12.0.0-preview.3 1.8.0_212; Windows 10 10.0",
-      "x-ms-client-request-id" : "e8f52165-783a-4262-82e5-41accc599fcb"
->>>>>>> a55d5dd9
+      "x-ms-client-request-id" : "87788c20-86c4-47b4-a43e-2a6859a2d88a"
     },
     "Response" : {
       "x-ms-version" : "2019-02-02",
       "Server" : "Windows-Azure-Blob/1.0 Microsoft-HTTPAPI/2.0",
-<<<<<<< HEAD
-      "ETag" : "\"0x8D73252414E70B2\"",
-      "Last-Modified" : "Thu, 05 Sep 2019 22:41:56 GMT",
+      "ETag" : "\"0x8D735617ABD3201\"",
+      "Last-Modified" : "Mon, 09 Sep 2019 20:08:28 GMT",
       "retry-after" : "0",
       "Content-Length" : "0",
       "StatusCode" : "201",
-      "x-ms-request-id" : "9b687b05-c01e-0018-0f3b-64cd3e000000",
+      "x-ms-request-id" : "c5cb1ee3-301e-0042-374a-67cbbf000000",
       "x-ms-request-server-encrypted" : "true",
-      "Date" : "Thu, 05 Sep 2019 22:41:55 GMT",
-      "x-ms-client-request-id" : "8cdb08a6-c73e-450e-b9b8-c01f743d4212"
-=======
-      "ETag" : "\"0x8D732FDB77FE07D\"",
-      "Last-Modified" : "Fri, 06 Sep 2019 19:09:18 GMT",
-      "retry-after" : "0",
-      "Content-Length" : "0",
-      "StatusCode" : "201",
-      "x-ms-request-id" : "ec65f9c7-001e-001f-68e6-64eb66000000",
-      "x-ms-request-server-encrypted" : "true",
-      "Date" : "Fri, 06 Sep 2019 19:09:17 GMT",
-      "x-ms-client-request-id" : "e8f52165-783a-4262-82e5-41accc599fcb"
->>>>>>> a55d5dd9
+      "Date" : "Mon, 09 Sep 2019 20:08:27 GMT",
+      "x-ms-client-request-id" : "87788c20-86c4-47b4-a43e-2a6859a2d88a"
     },
     "Exception" : null
   }, {
     "Method" : "PUT",
-<<<<<<< HEAD
-    "Uri" : "https://jaschrepragrs.blob.core.windows.net/jtccreateacfail0pageblobapitestcreateacfail6b09005419bc29/javablobcreateacfail1pageblobapitestcreateacfail6b022244bbd",
+    "Uri" : "https://jaschrepragrs.blob.core.windows.net/jtccreateacfail0pageblobapitestcreateacfail183019077474fa/javablobcreateacfail1pageblobapitestcreateacfail18352716869",
     "Headers" : {
       "x-ms-version" : "2019-02-02",
       "User-Agent" : "azsdk-java-azure-storage-blob/12.0.0-preview.3 1.8.0_221; Windows 10 10.0",
-      "x-ms-client-request-id" : "4367c267-204e-4f7c-ba7b-058d01abd229"
-=======
-    "Uri" : "https://azstoragesdkaccount.blob.core.windows.net/jtccreateacfail0pageblobapitestcreateacfaile1c580316f744b/javablobcreateacfail1pageblobapitestcreateacfaile1c677610a4",
-    "Headers" : {
-      "x-ms-version" : "2019-02-02",
-      "User-Agent" : "azsdk-java-azure-storage-blob/12.0.0-preview.3 1.8.0_212; Windows 10 10.0",
-      "x-ms-client-request-id" : "dca36e50-edda-4a95-bc9d-dd5c97a348c0"
->>>>>>> a55d5dd9
+      "x-ms-client-request-id" : "3e83cb72-2bba-4c02-b509-8a9f0942624d"
     },
     "Response" : {
       "x-ms-version" : "2019-02-02",
@@ -104,35 +57,20 @@
       "retry-after" : "0",
       "Content-Length" : "252",
       "StatusCode" : "412",
-<<<<<<< HEAD
-      "x-ms-request-id" : "9b687b0a-c01e-0018-143b-64cd3e000000",
-      "Body" : "﻿<?xml version=\"1.0\" encoding=\"utf-8\"?><Error><Code>ConditionNotMet</Code><Message>The condition specified using HTTP conditional header(s) is not met.\nRequestId:9b687b0a-c01e-0018-143b-64cd3e000000\nTime:2019-09-05T22:41:56.1389209Z</Message></Error>",
-      "Date" : "Thu, 05 Sep 2019 22:41:55 GMT",
-      "x-ms-client-request-id" : "4367c267-204e-4f7c-ba7b-058d01abd229",
-=======
-      "x-ms-request-id" : "ec65f9df-001e-001f-7de6-64eb66000000",
-      "Body" : "﻿<?xml version=\"1.0\" encoding=\"utf-8\"?><Error><Code>ConditionNotMet</Code><Message>The condition specified using HTTP conditional header(s) is not met.\nRequestId:ec65f9df-001e-001f-7de6-64eb66000000\nTime:2019-09-06T19:09:18.3298315Z</Message></Error>",
-      "Date" : "Fri, 06 Sep 2019 19:09:17 GMT",
-      "x-ms-client-request-id" : "dca36e50-edda-4a95-bc9d-dd5c97a348c0",
->>>>>>> a55d5dd9
+      "x-ms-request-id" : "c5cb1ef4-301e-0042-474a-67cbbf000000",
+      "Body" : "﻿<?xml version=\"1.0\" encoding=\"utf-8\"?><Error><Code>ConditionNotMet</Code><Message>The condition specified using HTTP conditional header(s) is not met.\nRequestId:c5cb1ef4-301e-0042-474a-67cbbf000000\nTime:2019-09-09T20:08:28.4341374Z</Message></Error>",
+      "Date" : "Mon, 09 Sep 2019 20:08:27 GMT",
+      "x-ms-client-request-id" : "3e83cb72-2bba-4c02-b509-8a9f0942624d",
       "Content-Type" : "application/xml"
     },
     "Exception" : null
   }, {
     "Method" : "GET",
-<<<<<<< HEAD
     "Uri" : "https://jaschrepragrs.blob.core.windows.net?prefix=jtccreateacfail&comp=list",
     "Headers" : {
       "x-ms-version" : "2019-02-02",
       "User-Agent" : "azsdk-java-azure-storage-blob/12.0.0-preview.3 1.8.0_221; Windows 10 10.0",
-      "x-ms-client-request-id" : "93768479-f41e-41ac-b67d-f61e2fa08c58"
-=======
-    "Uri" : "https://azstoragesdkaccount.blob.core.windows.net?prefix=jtccreateacfail&comp=list",
-    "Headers" : {
-      "x-ms-version" : "2019-02-02",
-      "User-Agent" : "azsdk-java-azure-storage-blob/12.0.0-preview.3 1.8.0_212; Windows 10 10.0",
-      "x-ms-client-request-id" : "5b666533-5d97-41fb-8d02-1d492f01cb95"
->>>>>>> a55d5dd9
+      "x-ms-client-request-id" : "5a9ae391-24c8-4533-aaa1-1e516fc3bfc9"
     },
     "Response" : {
       "Transfer-Encoding" : "chunked",
@@ -140,35 +78,20 @@
       "Server" : "Windows-Azure-Blob/1.0 Microsoft-HTTPAPI/2.0",
       "retry-after" : "0",
       "StatusCode" : "200",
-<<<<<<< HEAD
-      "x-ms-request-id" : "9b687b14-c01e-0018-1c3b-64cd3e000000",
-      "Body" : "﻿<?xml version=\"1.0\" encoding=\"utf-8\"?><EnumerationResults ServiceEndpoint=\"https://jaschrepragrs.blob.core.windows.net/\"><Prefix>jtccreateacfail</Prefix><Containers><Container><Name>jtccreateacfail0pageblobapitestcreateacfail6b09005419bc29</Name><Properties><Last-Modified>Thu, 05 Sep 2019 22:41:55 GMT</Last-Modified><Etag>\"0x8D732524140CF41\"</Etag><LeaseStatus>unlocked</LeaseStatus><LeaseState>available</LeaseState><DefaultEncryptionScope>$account-encryption-key</DefaultEncryptionScope><DenyEncryptionScopeOverride>false</DenyEncryptionScopeOverride><HasImmutabilityPolicy>false</HasImmutabilityPolicy><HasLegalHold>false</HasLegalHold></Properties></Container></Containers><NextMarker /></EnumerationResults>",
-      "Date" : "Thu, 05 Sep 2019 22:41:55 GMT",
-      "x-ms-client-request-id" : "93768479-f41e-41ac-b67d-f61e2fa08c58",
-=======
-      "x-ms-request-id" : "ec65fa00-001e-001f-1ce6-64eb66000000",
-      "Body" : "﻿<?xml version=\"1.0\" encoding=\"utf-8\"?><EnumerationResults ServiceEndpoint=\"https://azstoragesdkaccount.blob.core.windows.net/\"><Prefix>jtccreateacfail</Prefix><Containers><Container><Name>jtccreateacfail0pageblobapitestcreateacfaile1c580316f744b</Name><Properties><Last-Modified>Fri, 06 Sep 2019 19:09:18 GMT</Last-Modified><Etag>\"0x8D732FDB77A09B8\"</Etag><LeaseStatus>unlocked</LeaseStatus><LeaseState>available</LeaseState><DefaultEncryptionScope>$account-encryption-key</DefaultEncryptionScope><DenyEncryptionScopeOverride>false</DenyEncryptionScopeOverride><HasImmutabilityPolicy>false</HasImmutabilityPolicy><HasLegalHold>false</HasLegalHold></Properties></Container></Containers><NextMarker /></EnumerationResults>",
-      "Date" : "Fri, 06 Sep 2019 19:09:17 GMT",
-      "x-ms-client-request-id" : "5b666533-5d97-41fb-8d02-1d492f01cb95",
->>>>>>> a55d5dd9
+      "x-ms-request-id" : "c5cb1f02-301e-0042-544a-67cbbf000000",
+      "Body" : "﻿<?xml version=\"1.0\" encoding=\"utf-8\"?><EnumerationResults ServiceEndpoint=\"https://jaschrepragrs.blob.core.windows.net/\"><Prefix>jtccreateacfail</Prefix><Containers><Container><Name>jtccreateacfail0pageblobapitestcreateacfail183019077474fa</Name><Properties><Last-Modified>Mon, 09 Sep 2019 20:08:28 GMT</Last-Modified><Etag>\"0x8D735617AB02B89\"</Etag><LeaseStatus>unlocked</LeaseStatus><LeaseState>available</LeaseState><DefaultEncryptionScope>$account-encryption-key</DefaultEncryptionScope><DenyEncryptionScopeOverride>false</DenyEncryptionScopeOverride><HasImmutabilityPolicy>false</HasImmutabilityPolicy><HasLegalHold>false</HasLegalHold></Properties></Container></Containers><NextMarker /></EnumerationResults>",
+      "Date" : "Mon, 09 Sep 2019 20:08:28 GMT",
+      "x-ms-client-request-id" : "5a9ae391-24c8-4533-aaa1-1e516fc3bfc9",
       "Content-Type" : "application/xml"
     },
     "Exception" : null
   }, {
     "Method" : "DELETE",
-<<<<<<< HEAD
-    "Uri" : "https://jaschrepragrs.blob.core.windows.net/jtccreateacfail0pageblobapitestcreateacfail6b09005419bc29?restype=container",
+    "Uri" : "https://jaschrepragrs.blob.core.windows.net/jtccreateacfail0pageblobapitestcreateacfail183019077474fa?restype=container",
     "Headers" : {
       "x-ms-version" : "2019-02-02",
       "User-Agent" : "azsdk-java-azure-storage-blob/12.0.0-preview.3 1.8.0_221; Windows 10 10.0",
-      "x-ms-client-request-id" : "260d3de4-1ab9-4ae0-a592-e71c9420d8fc"
-=======
-    "Uri" : "https://azstoragesdkaccount.blob.core.windows.net/jtccreateacfail0pageblobapitestcreateacfaile1c580316f744b?restype=container",
-    "Headers" : {
-      "x-ms-version" : "2019-02-02",
-      "User-Agent" : "azsdk-java-azure-storage-blob/12.0.0-preview.3 1.8.0_212; Windows 10 10.0",
-      "x-ms-client-request-id" : "55af73f9-e0e8-4976-9cd0-1429faf5dff6"
->>>>>>> a55d5dd9
+      "x-ms-client-request-id" : "c94467f2-99c7-4c73-94ea-38a621401e8f"
     },
     "Response" : {
       "x-ms-version" : "2019-02-02",
@@ -176,21 +99,11 @@
       "retry-after" : "0",
       "Content-Length" : "0",
       "StatusCode" : "202",
-<<<<<<< HEAD
-      "x-ms-request-id" : "9b687b1b-c01e-0018-223b-64cd3e000000",
-      "Date" : "Thu, 05 Sep 2019 22:41:55 GMT",
-      "x-ms-client-request-id" : "260d3de4-1ab9-4ae0-a592-e71c9420d8fc"
+      "x-ms-request-id" : "c5cb1f0f-301e-0042-604a-67cbbf000000",
+      "Date" : "Mon, 09 Sep 2019 20:08:28 GMT",
+      "x-ms-client-request-id" : "c94467f2-99c7-4c73-94ea-38a621401e8f"
     },
     "Exception" : null
   } ],
-  "variables" : [ "jtccreateacfail0pageblobapitestcreateacfail6b09005419bc29", "javablobcreateacfail1pageblobapitestcreateacfail6b022244bbd" ]
-=======
-      "x-ms-request-id" : "ec65fa1c-001e-001f-34e6-64eb66000000",
-      "Date" : "Fri, 06 Sep 2019 19:09:17 GMT",
-      "x-ms-client-request-id" : "55af73f9-e0e8-4976-9cd0-1429faf5dff6"
-    },
-    "Exception" : null
-  } ],
-  "variables" : [ "jtccreateacfail0pageblobapitestcreateacfaile1c580316f744b", "javablobcreateacfail1pageblobapitestcreateacfaile1c677610a4" ]
->>>>>>> a55d5dd9
+  "variables" : [ "jtccreateacfail0pageblobapitestcreateacfail183019077474fa", "javablobcreateacfail1pageblobapitestcreateacfail18352716869" ]
 }