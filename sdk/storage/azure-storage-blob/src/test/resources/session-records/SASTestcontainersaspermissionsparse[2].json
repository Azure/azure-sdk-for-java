{
  "networkCallRecords" : [ {
    "Method" : "PUT",
<<<<<<< HEAD
    "Uri" : "https://jaschrepragrs.blob.core.windows.net/jtccontainersaspermissionsparse0744702a912ca8f5fb4?restype=container",
    "Headers" : {
      "x-ms-version" : "2019-02-02",
      "User-Agent" : "azsdk-java-azure-storage-blob/12.0.0-preview.3 1.8.0_221; Windows 10 10.0",
      "x-ms-client-request-id" : "3c3c41a6-2514-44c7-826d-cfe88560ef0b"
=======
    "Uri" : "https://azstoragesdkaccount.blob.core.windows.net/jtccontainersaspermissionsparse003434df10668ddc3c4?restype=container",
    "Headers" : {
      "x-ms-version" : "2019-02-02",
      "User-Agent" : "azsdk-java-azure-storage-blob/12.0.0-preview.3 1.8.0_212; Windows 10 10.0",
      "x-ms-client-request-id" : "6db2787e-acfd-4015-a296-6db38629bbec"
>>>>>>> a55d5dd9
    },
    "Response" : {
      "x-ms-version" : "2019-02-02",
      "Server" : "Windows-Azure-Blob/1.0 Microsoft-HTTPAPI/2.0",
<<<<<<< HEAD
      "ETag" : "\"0x8D7325178894C41\"",
      "Last-Modified" : "Thu, 05 Sep 2019 22:36:19 GMT",
      "retry-after" : "0",
      "Content-Length" : "0",
      "StatusCode" : "201",
      "x-ms-request-id" : "bfec96d7-901e-0044-3b3a-643cc7000000",
      "Date" : "Thu, 05 Sep 2019 22:36:18 GMT",
      "x-ms-client-request-id" : "3c3c41a6-2514-44c7-826d-cfe88560ef0b"
=======
      "ETag" : "\"0x8D732FE014AF371\"",
      "Last-Modified" : "Fri, 06 Sep 2019 19:11:22 GMT",
      "retry-after" : "0",
      "Content-Length" : "0",
      "StatusCode" : "201",
      "x-ms-request-id" : "8f76cce5-401e-003a-72e6-6473d5000000",
      "Date" : "Fri, 06 Sep 2019 19:11:22 GMT",
      "x-ms-client-request-id" : "6db2787e-acfd-4015-a296-6db38629bbec"
>>>>>>> a55d5dd9
    },
    "Exception" : null
  }, {
    "Method" : "GET",
<<<<<<< HEAD
    "Uri" : "https://jaschrepragrs.blob.core.windows.net?prefix=jtccontainersaspermissionsparse&comp=list",
    "Headers" : {
      "x-ms-version" : "2019-02-02",
      "User-Agent" : "azsdk-java-azure-storage-blob/12.0.0-preview.3 1.8.0_221; Windows 10 10.0",
      "x-ms-client-request-id" : "d171dd0f-0838-48b4-9644-6dd102111609"
=======
    "Uri" : "https://azstoragesdkaccount.blob.core.windows.net?prefix=jtccontainersaspermissionsparse&comp=list",
    "Headers" : {
      "x-ms-version" : "2019-02-02",
      "User-Agent" : "azsdk-java-azure-storage-blob/12.0.0-preview.3 1.8.0_212; Windows 10 10.0",
      "x-ms-client-request-id" : "a808f213-9e73-46ec-bd6b-d24a7a9f7105"
>>>>>>> a55d5dd9
    },
    "Response" : {
      "Transfer-Encoding" : "chunked",
      "x-ms-version" : "2019-02-02",
      "Server" : "Windows-Azure-Blob/1.0 Microsoft-HTTPAPI/2.0",
      "retry-after" : "0",
      "StatusCode" : "200",
<<<<<<< HEAD
      "x-ms-request-id" : "bfec96e8-901e-0044-4b3a-643cc7000000",
      "Body" : "﻿<?xml version=\"1.0\" encoding=\"utf-8\"?><EnumerationResults ServiceEndpoint=\"https://jaschrepragrs.blob.core.windows.net/\"><Prefix>jtccontainersaspermissionsparse</Prefix><Containers><Container><Name>jtccontainersaspermissionsparse0744702a912ca8f5fb4</Name><Properties><Last-Modified>Thu, 05 Sep 2019 22:36:19 GMT</Last-Modified><Etag>\"0x8D7325178894C41\"</Etag><LeaseStatus>unlocked</LeaseStatus><LeaseState>available</LeaseState><DefaultEncryptionScope>$account-encryption-key</DefaultEncryptionScope><DenyEncryptionScopeOverride>false</DenyEncryptionScopeOverride><HasImmutabilityPolicy>false</HasImmutabilityPolicy><HasLegalHold>false</HasLegalHold></Properties></Container></Containers><NextMarker /></EnumerationResults>",
      "Date" : "Thu, 05 Sep 2019 22:36:18 GMT",
      "x-ms-client-request-id" : "d171dd0f-0838-48b4-9644-6dd102111609",
=======
      "x-ms-request-id" : "8f76cd02-401e-003a-09e6-6473d5000000",
      "Body" : "﻿<?xml version=\"1.0\" encoding=\"utf-8\"?><EnumerationResults ServiceEndpoint=\"https://azstoragesdkaccount.blob.core.windows.net/\"><Prefix>jtccontainersaspermissionsparse</Prefix><Containers><Container><Name>jtccontainersaspermissionsparse003434df10668ddc3c4</Name><Properties><Last-Modified>Fri, 06 Sep 2019 19:11:22 GMT</Last-Modified><Etag>\"0x8D732FE014AF371\"</Etag><LeaseStatus>unlocked</LeaseStatus><LeaseState>available</LeaseState><DefaultEncryptionScope>$account-encryption-key</DefaultEncryptionScope><DenyEncryptionScopeOverride>false</DenyEncryptionScopeOverride><HasImmutabilityPolicy>false</HasImmutabilityPolicy><HasLegalHold>false</HasLegalHold></Properties></Container></Containers><NextMarker /></EnumerationResults>",
      "Date" : "Fri, 06 Sep 2019 19:11:22 GMT",
      "x-ms-client-request-id" : "a808f213-9e73-46ec-bd6b-d24a7a9f7105",
>>>>>>> a55d5dd9
      "Content-Type" : "application/xml"
    },
    "Exception" : null
  }, {
    "Method" : "DELETE",
<<<<<<< HEAD
    "Uri" : "https://jaschrepragrs.blob.core.windows.net/jtccontainersaspermissionsparse0744702a912ca8f5fb4?restype=container",
    "Headers" : {
      "x-ms-version" : "2019-02-02",
      "User-Agent" : "azsdk-java-azure-storage-blob/12.0.0-preview.3 1.8.0_221; Windows 10 10.0",
      "x-ms-client-request-id" : "804dec14-27bf-4deb-a59f-dcda41c24b58"
=======
    "Uri" : "https://azstoragesdkaccount.blob.core.windows.net/jtccontainersaspermissionsparse003434df10668ddc3c4?restype=container",
    "Headers" : {
      "x-ms-version" : "2019-02-02",
      "User-Agent" : "azsdk-java-azure-storage-blob/12.0.0-preview.3 1.8.0_212; Windows 10 10.0",
      "x-ms-client-request-id" : "06ed11b6-8e9e-49dd-812b-e9f2198351ba"
>>>>>>> a55d5dd9
    },
    "Response" : {
      "x-ms-version" : "2019-02-02",
      "Server" : "Windows-Azure-Blob/1.0 Microsoft-HTTPAPI/2.0",
      "retry-after" : "0",
      "Content-Length" : "0",
      "StatusCode" : "202",
<<<<<<< HEAD
      "x-ms-request-id" : "bfec96fb-901e-0044-5b3a-643cc7000000",
      "Date" : "Thu, 05 Sep 2019 22:36:18 GMT",
      "x-ms-client-request-id" : "804dec14-27bf-4deb-a59f-dcda41c24b58"
    },
    "Exception" : null
  } ],
  "variables" : [ "jtccontainersaspermissionsparse0744702a912ca8f5fb4" ]
=======
      "x-ms-request-id" : "8f76cd1c-401e-003a-1ce6-6473d5000000",
      "Date" : "Fri, 06 Sep 2019 19:11:22 GMT",
      "x-ms-client-request-id" : "06ed11b6-8e9e-49dd-812b-e9f2198351ba"
    },
    "Exception" : null
  } ],
  "variables" : [ "jtccontainersaspermissionsparse003434df10668ddc3c4" ]
>>>>>>> a55d5dd9
}<|MERGE_RESOLUTION|>--- conflicted
+++ resolved
@@ -1,59 +1,32 @@
 {
   "networkCallRecords" : [ {
     "Method" : "PUT",
-<<<<<<< HEAD
-    "Uri" : "https://jaschrepragrs.blob.core.windows.net/jtccontainersaspermissionsparse0744702a912ca8f5fb4?restype=container",
+    "Uri" : "https://jaschrepragrs.blob.core.windows.net/jtccontainersaspermissionsparse046630e4337879ab8a4?restype=container",
     "Headers" : {
       "x-ms-version" : "2019-02-02",
       "User-Agent" : "azsdk-java-azure-storage-blob/12.0.0-preview.3 1.8.0_221; Windows 10 10.0",
-      "x-ms-client-request-id" : "3c3c41a6-2514-44c7-826d-cfe88560ef0b"
-=======
-    "Uri" : "https://azstoragesdkaccount.blob.core.windows.net/jtccontainersaspermissionsparse003434df10668ddc3c4?restype=container",
-    "Headers" : {
-      "x-ms-version" : "2019-02-02",
-      "User-Agent" : "azsdk-java-azure-storage-blob/12.0.0-preview.3 1.8.0_212; Windows 10 10.0",
-      "x-ms-client-request-id" : "6db2787e-acfd-4015-a296-6db38629bbec"
->>>>>>> a55d5dd9
+      "x-ms-client-request-id" : "87fd5b52-a7a0-49f0-bfbe-3745e00b35de"
     },
     "Response" : {
       "x-ms-version" : "2019-02-02",
       "Server" : "Windows-Azure-Blob/1.0 Microsoft-HTTPAPI/2.0",
-<<<<<<< HEAD
-      "ETag" : "\"0x8D7325178894C41\"",
-      "Last-Modified" : "Thu, 05 Sep 2019 22:36:19 GMT",
+      "ETag" : "\"0x8D73560295957AF\"",
+      "Last-Modified" : "Mon, 09 Sep 2019 19:59:02 GMT",
       "retry-after" : "0",
       "Content-Length" : "0",
       "StatusCode" : "201",
-      "x-ms-request-id" : "bfec96d7-901e-0044-3b3a-643cc7000000",
-      "Date" : "Thu, 05 Sep 2019 22:36:18 GMT",
-      "x-ms-client-request-id" : "3c3c41a6-2514-44c7-826d-cfe88560ef0b"
-=======
-      "ETag" : "\"0x8D732FE014AF371\"",
-      "Last-Modified" : "Fri, 06 Sep 2019 19:11:22 GMT",
-      "retry-after" : "0",
-      "Content-Length" : "0",
-      "StatusCode" : "201",
-      "x-ms-request-id" : "8f76cce5-401e-003a-72e6-6473d5000000",
-      "Date" : "Fri, 06 Sep 2019 19:11:22 GMT",
-      "x-ms-client-request-id" : "6db2787e-acfd-4015-a296-6db38629bbec"
->>>>>>> a55d5dd9
+      "x-ms-request-id" : "077fc7eb-801e-001f-7249-673bbb000000",
+      "Date" : "Mon, 09 Sep 2019 19:59:01 GMT",
+      "x-ms-client-request-id" : "87fd5b52-a7a0-49f0-bfbe-3745e00b35de"
     },
     "Exception" : null
   }, {
     "Method" : "GET",
-<<<<<<< HEAD
     "Uri" : "https://jaschrepragrs.blob.core.windows.net?prefix=jtccontainersaspermissionsparse&comp=list",
     "Headers" : {
       "x-ms-version" : "2019-02-02",
       "User-Agent" : "azsdk-java-azure-storage-blob/12.0.0-preview.3 1.8.0_221; Windows 10 10.0",
-      "x-ms-client-request-id" : "d171dd0f-0838-48b4-9644-6dd102111609"
-=======
-    "Uri" : "https://azstoragesdkaccount.blob.core.windows.net?prefix=jtccontainersaspermissionsparse&comp=list",
-    "Headers" : {
-      "x-ms-version" : "2019-02-02",
-      "User-Agent" : "azsdk-java-azure-storage-blob/12.0.0-preview.3 1.8.0_212; Windows 10 10.0",
-      "x-ms-client-request-id" : "a808f213-9e73-46ec-bd6b-d24a7a9f7105"
->>>>>>> a55d5dd9
+      "x-ms-client-request-id" : "213d2efc-549a-408c-9663-73a66f32f7f9"
     },
     "Response" : {
       "Transfer-Encoding" : "chunked",
@@ -61,35 +34,20 @@
       "Server" : "Windows-Azure-Blob/1.0 Microsoft-HTTPAPI/2.0",
       "retry-after" : "0",
       "StatusCode" : "200",
-<<<<<<< HEAD
-      "x-ms-request-id" : "bfec96e8-901e-0044-4b3a-643cc7000000",
-      "Body" : "﻿<?xml version=\"1.0\" encoding=\"utf-8\"?><EnumerationResults ServiceEndpoint=\"https://jaschrepragrs.blob.core.windows.net/\"><Prefix>jtccontainersaspermissionsparse</Prefix><Containers><Container><Name>jtccontainersaspermissionsparse0744702a912ca8f5fb4</Name><Properties><Last-Modified>Thu, 05 Sep 2019 22:36:19 GMT</Last-Modified><Etag>\"0x8D7325178894C41\"</Etag><LeaseStatus>unlocked</LeaseStatus><LeaseState>available</LeaseState><DefaultEncryptionScope>$account-encryption-key</DefaultEncryptionScope><DenyEncryptionScopeOverride>false</DenyEncryptionScopeOverride><HasImmutabilityPolicy>false</HasImmutabilityPolicy><HasLegalHold>false</HasLegalHold></Properties></Container></Containers><NextMarker /></EnumerationResults>",
-      "Date" : "Thu, 05 Sep 2019 22:36:18 GMT",
-      "x-ms-client-request-id" : "d171dd0f-0838-48b4-9644-6dd102111609",
-=======
-      "x-ms-request-id" : "8f76cd02-401e-003a-09e6-6473d5000000",
-      "Body" : "﻿<?xml version=\"1.0\" encoding=\"utf-8\"?><EnumerationResults ServiceEndpoint=\"https://azstoragesdkaccount.blob.core.windows.net/\"><Prefix>jtccontainersaspermissionsparse</Prefix><Containers><Container><Name>jtccontainersaspermissionsparse003434df10668ddc3c4</Name><Properties><Last-Modified>Fri, 06 Sep 2019 19:11:22 GMT</Last-Modified><Etag>\"0x8D732FE014AF371\"</Etag><LeaseStatus>unlocked</LeaseStatus><LeaseState>available</LeaseState><DefaultEncryptionScope>$account-encryption-key</DefaultEncryptionScope><DenyEncryptionScopeOverride>false</DenyEncryptionScopeOverride><HasImmutabilityPolicy>false</HasImmutabilityPolicy><HasLegalHold>false</HasLegalHold></Properties></Container></Containers><NextMarker /></EnumerationResults>",
-      "Date" : "Fri, 06 Sep 2019 19:11:22 GMT",
-      "x-ms-client-request-id" : "a808f213-9e73-46ec-bd6b-d24a7a9f7105",
->>>>>>> a55d5dd9
+      "x-ms-request-id" : "077fc809-801e-001f-0f49-673bbb000000",
+      "Body" : "﻿<?xml version=\"1.0\" encoding=\"utf-8\"?><EnumerationResults ServiceEndpoint=\"https://jaschrepragrs.blob.core.windows.net/\"><Prefix>jtccontainersaspermissionsparse</Prefix><Containers><Container><Name>jtccontainersaspermissionsparse046630e4337879ab8a4</Name><Properties><Last-Modified>Mon, 09 Sep 2019 19:59:02 GMT</Last-Modified><Etag>\"0x8D73560295957AF\"</Etag><LeaseStatus>unlocked</LeaseStatus><LeaseState>available</LeaseState><DefaultEncryptionScope>$account-encryption-key</DefaultEncryptionScope><DenyEncryptionScopeOverride>false</DenyEncryptionScopeOverride><HasImmutabilityPolicy>false</HasImmutabilityPolicy><HasLegalHold>false</HasLegalHold></Properties></Container></Containers><NextMarker /></EnumerationResults>",
+      "Date" : "Mon, 09 Sep 2019 19:59:01 GMT",
+      "x-ms-client-request-id" : "213d2efc-549a-408c-9663-73a66f32f7f9",
       "Content-Type" : "application/xml"
     },
     "Exception" : null
   }, {
     "Method" : "DELETE",
-<<<<<<< HEAD
-    "Uri" : "https://jaschrepragrs.blob.core.windows.net/jtccontainersaspermissionsparse0744702a912ca8f5fb4?restype=container",
+    "Uri" : "https://jaschrepragrs.blob.core.windows.net/jtccontainersaspermissionsparse046630e4337879ab8a4?restype=container",
     "Headers" : {
       "x-ms-version" : "2019-02-02",
       "User-Agent" : "azsdk-java-azure-storage-blob/12.0.0-preview.3 1.8.0_221; Windows 10 10.0",
-      "x-ms-client-request-id" : "804dec14-27bf-4deb-a59f-dcda41c24b58"
-=======
-    "Uri" : "https://azstoragesdkaccount.blob.core.windows.net/jtccontainersaspermissionsparse003434df10668ddc3c4?restype=container",
-    "Headers" : {
-      "x-ms-version" : "2019-02-02",
-      "User-Agent" : "azsdk-java-azure-storage-blob/12.0.0-preview.3 1.8.0_212; Windows 10 10.0",
-      "x-ms-client-request-id" : "06ed11b6-8e9e-49dd-812b-e9f2198351ba"
->>>>>>> a55d5dd9
+      "x-ms-client-request-id" : "ded664fc-ccfb-4641-b2ee-22e8a1156ba0"
     },
     "Response" : {
       "x-ms-version" : "2019-02-02",
@@ -97,21 +55,11 @@
       "retry-after" : "0",
       "Content-Length" : "0",
       "StatusCode" : "202",
-<<<<<<< HEAD
-      "x-ms-request-id" : "bfec96fb-901e-0044-5b3a-643cc7000000",
-      "Date" : "Thu, 05 Sep 2019 22:36:18 GMT",
-      "x-ms-client-request-id" : "804dec14-27bf-4deb-a59f-dcda41c24b58"
+      "x-ms-request-id" : "077fc816-801e-001f-1c49-673bbb000000",
+      "Date" : "Mon, 09 Sep 2019 19:59:01 GMT",
+      "x-ms-client-request-id" : "ded664fc-ccfb-4641-b2ee-22e8a1156ba0"
     },
     "Exception" : null
   } ],
-  "variables" : [ "jtccontainersaspermissionsparse0744702a912ca8f5fb4" ]
-=======
-      "x-ms-request-id" : "8f76cd1c-401e-003a-1ce6-6473d5000000",
-      "Date" : "Fri, 06 Sep 2019 19:11:22 GMT",
-      "x-ms-client-request-id" : "06ed11b6-8e9e-49dd-812b-e9f2198351ba"
-    },
-    "Exception" : null
-  } ],
-  "variables" : [ "jtccontainersaspermissionsparse003434df10668ddc3c4" ]
->>>>>>> a55d5dd9
+  "variables" : [ "jtccontainersaspermissionsparse046630e4337879ab8a4" ]
 }