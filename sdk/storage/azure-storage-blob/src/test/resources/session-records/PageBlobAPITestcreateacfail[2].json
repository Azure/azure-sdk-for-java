--- conflicted
+++ resolved
@@ -1,101 +1,54 @@
 {
   "networkCallRecords" : [ {
     "Method" : "PUT",
-<<<<<<< HEAD
-    "Uri" : "https://jaschrepragrs.blob.core.windows.net/jtccreateacfail0pageblobapitestcreateacfail92e05425380d08?restype=container",
+    "Uri" : "https://jaschrepragrs.blob.core.windows.net/jtccreateacfail0pageblobapitestcreateacfail15a91379cc674f?restype=container",
     "Headers" : {
       "x-ms-version" : "2019-02-02",
       "User-Agent" : "azsdk-java-azure-storage-blob/12.0.0-preview.3 1.8.0_221; Windows 10 10.0",
-      "x-ms-client-request-id" : "b4c782b9-516b-4e37-a00b-926d697c0a1d"
-=======
-    "Uri" : "https://azstoragesdkaccount.blob.core.windows.net/jtccreateacfail0pageblobapitestcreateacfaild8b05159d4144e?restype=container",
-    "Headers" : {
-      "x-ms-version" : "2019-02-02",
-      "User-Agent" : "azsdk-java-azure-storage-blob/12.0.0-preview.3 1.8.0_212; Windows 10 10.0",
-      "x-ms-client-request-id" : "5274b647-f6bd-4961-9504-9020f1522952"
->>>>>>> a55d5dd9
+      "x-ms-client-request-id" : "7ea420b9-40aa-4fac-97c5-67eab7502279"
     },
     "Response" : {
       "x-ms-version" : "2019-02-02",
       "Server" : "Windows-Azure-Blob/1.0 Microsoft-HTTPAPI/2.0",
-<<<<<<< HEAD
-      "ETag" : "\"0x8D7325241813F45\"",
-      "Last-Modified" : "Thu, 05 Sep 2019 22:41:56 GMT",
+      "ETag" : "\"0x8D735617AEFFF2E\"",
+      "Last-Modified" : "Mon, 09 Sep 2019 20:08:28 GMT",
       "retry-after" : "0",
       "Content-Length" : "0",
       "StatusCode" : "201",
-      "x-ms-request-id" : "9b687b22-c01e-0018-293b-64cd3e000000",
-      "Date" : "Thu, 05 Sep 2019 22:41:55 GMT",
-      "x-ms-client-request-id" : "b4c782b9-516b-4e37-a00b-926d697c0a1d"
-=======
-      "ETag" : "\"0x8D732FDB797D218\"",
-      "Last-Modified" : "Fri, 06 Sep 2019 19:09:18 GMT",
-      "retry-after" : "0",
-      "Content-Length" : "0",
-      "StatusCode" : "201",
-      "x-ms-request-id" : "ec65fa33-001e-001f-47e6-64eb66000000",
-      "Date" : "Fri, 06 Sep 2019 19:09:17 GMT",
-      "x-ms-client-request-id" : "5274b647-f6bd-4961-9504-9020f1522952"
->>>>>>> a55d5dd9
+      "x-ms-request-id" : "c5cb1f1a-301e-0042-6b4a-67cbbf000000",
+      "Date" : "Mon, 09 Sep 2019 20:08:28 GMT",
+      "x-ms-client-request-id" : "7ea420b9-40aa-4fac-97c5-67eab7502279"
     },
     "Exception" : null
   }, {
     "Method" : "PUT",
-<<<<<<< HEAD
-    "Uri" : "https://jaschrepragrs.blob.core.windows.net/jtccreateacfail0pageblobapitestcreateacfail92e05425380d08/javablobcreateacfail1pageblobapitestcreateacfail92e89161f9d",
+    "Uri" : "https://jaschrepragrs.blob.core.windows.net/jtccreateacfail0pageblobapitestcreateacfail15a91379cc674f/javablobcreateacfail1pageblobapitestcreateacfail15a283798c5",
     "Headers" : {
       "x-ms-version" : "2019-02-02",
       "User-Agent" : "azsdk-java-azure-storage-blob/12.0.0-preview.3 1.8.0_221; Windows 10 10.0",
-      "x-ms-client-request-id" : "9b4ac0d9-1543-4531-8959-1eb77019047e"
-=======
-    "Uri" : "https://azstoragesdkaccount.blob.core.windows.net/jtccreateacfail0pageblobapitestcreateacfaild8b05159d4144e/javablobcreateacfail1pageblobapitestcreateacfaild8b916604f0",
-    "Headers" : {
-      "x-ms-version" : "2019-02-02",
-      "User-Agent" : "azsdk-java-azure-storage-blob/12.0.0-preview.3 1.8.0_212; Windows 10 10.0",
-      "x-ms-client-request-id" : "089cd1fe-d71d-4c68-b146-681c62c5759c"
->>>>>>> a55d5dd9
+      "x-ms-client-request-id" : "c4aa6abe-ed1c-4ecc-b0b7-d5c14fc0ebbd"
     },
     "Response" : {
       "x-ms-version" : "2019-02-02",
       "Server" : "Windows-Azure-Blob/1.0 Microsoft-HTTPAPI/2.0",
-<<<<<<< HEAD
-      "ETag" : "\"0x8D73252418E4489\"",
-      "Last-Modified" : "Thu, 05 Sep 2019 22:41:56 GMT",
+      "ETag" : "\"0x8D735617AFD05D8\"",
+      "Last-Modified" : "Mon, 09 Sep 2019 20:08:28 GMT",
       "retry-after" : "0",
       "Content-Length" : "0",
       "StatusCode" : "201",
-      "x-ms-request-id" : "9b687b2b-c01e-0018-313b-64cd3e000000",
+      "x-ms-request-id" : "c5cb1f25-301e-0042-754a-67cbbf000000",
       "x-ms-request-server-encrypted" : "true",
-      "Date" : "Thu, 05 Sep 2019 22:41:55 GMT",
-      "x-ms-client-request-id" : "9b4ac0d9-1543-4531-8959-1eb77019047e"
-=======
-      "ETag" : "\"0x8D732FDB79E6C35\"",
-      "Last-Modified" : "Fri, 06 Sep 2019 19:09:18 GMT",
-      "retry-after" : "0",
-      "Content-Length" : "0",
-      "StatusCode" : "201",
-      "x-ms-request-id" : "ec65fa48-001e-001f-59e6-64eb66000000",
-      "x-ms-request-server-encrypted" : "true",
-      "Date" : "Fri, 06 Sep 2019 19:09:18 GMT",
-      "x-ms-client-request-id" : "089cd1fe-d71d-4c68-b146-681c62c5759c"
->>>>>>> a55d5dd9
+      "Date" : "Mon, 09 Sep 2019 20:08:28 GMT",
+      "x-ms-client-request-id" : "c4aa6abe-ed1c-4ecc-b0b7-d5c14fc0ebbd"
     },
     "Exception" : null
   }, {
     "Method" : "PUT",
-<<<<<<< HEAD
-    "Uri" : "https://jaschrepragrs.blob.core.windows.net/jtccreateacfail0pageblobapitestcreateacfail92e05425380d08/javablobcreateacfail1pageblobapitestcreateacfail92e89161f9d",
+    "Uri" : "https://jaschrepragrs.blob.core.windows.net/jtccreateacfail0pageblobapitestcreateacfail15a91379cc674f/javablobcreateacfail1pageblobapitestcreateacfail15a283798c5",
     "Headers" : {
       "x-ms-version" : "2019-02-02",
       "User-Agent" : "azsdk-java-azure-storage-blob/12.0.0-preview.3 1.8.0_221; Windows 10 10.0",
-      "x-ms-client-request-id" : "24b8d4ca-c262-44fd-bac7-1ab2b7e97a07"
-=======
-    "Uri" : "https://azstoragesdkaccount.blob.core.windows.net/jtccreateacfail0pageblobapitestcreateacfaild8b05159d4144e/javablobcreateacfail1pageblobapitestcreateacfaild8b916604f0",
-    "Headers" : {
-      "x-ms-version" : "2019-02-02",
-      "User-Agent" : "azsdk-java-azure-storage-blob/12.0.0-preview.3 1.8.0_212; Windows 10 10.0",
-      "x-ms-client-request-id" : "137849dd-ed49-4d20-bc45-747e32d0d0ed"
->>>>>>> a55d5dd9
+      "x-ms-client-request-id" : "1fc77cd2-14be-4daf-8d67-dda7ac7c9fb2"
     },
     "Response" : {
       "x-ms-version" : "2019-02-02",
@@ -104,35 +57,20 @@
       "retry-after" : "0",
       "Content-Length" : "252",
       "StatusCode" : "412",
-<<<<<<< HEAD
-      "x-ms-request-id" : "9b687b33-c01e-0018-393b-64cd3e000000",
-      "Body" : "﻿<?xml version=\"1.0\" encoding=\"utf-8\"?><Error><Code>ConditionNotMet</Code><Message>The condition specified using HTTP conditional header(s) is not met.\nRequestId:9b687b33-c01e-0018-393b-64cd3e000000\nTime:2019-09-05T22:41:56.5572160Z</Message></Error>",
-      "Date" : "Thu, 05 Sep 2019 22:41:55 GMT",
-      "x-ms-client-request-id" : "24b8d4ca-c262-44fd-bac7-1ab2b7e97a07",
-=======
-      "x-ms-request-id" : "ec65fa5d-001e-001f-6ce6-64eb66000000",
-      "Body" : "﻿<?xml version=\"1.0\" encoding=\"utf-8\"?><Error><Code>ConditionNotMet</Code><Message>The condition specified using HTTP conditional header(s) is not met.\nRequestId:ec65fa5d-001e-001f-6ce6-64eb66000000\nTime:2019-09-06T19:09:18.5380271Z</Message></Error>",
-      "Date" : "Fri, 06 Sep 2019 19:09:18 GMT",
-      "x-ms-client-request-id" : "137849dd-ed49-4d20-bc45-747e32d0d0ed",
->>>>>>> a55d5dd9
+      "x-ms-request-id" : "c5cb1f33-301e-0042-034a-67cbbf000000",
+      "Body" : "﻿<?xml version=\"1.0\" encoding=\"utf-8\"?><Error><Code>ConditionNotMet</Code><Message>The condition specified using HTTP conditional header(s) is not met.\nRequestId:c5cb1f33-301e-0042-034a-67cbbf000000\nTime:2019-09-09T20:08:28.8494299Z</Message></Error>",
+      "Date" : "Mon, 09 Sep 2019 20:08:28 GMT",
+      "x-ms-client-request-id" : "1fc77cd2-14be-4daf-8d67-dda7ac7c9fb2",
       "Content-Type" : "application/xml"
     },
     "Exception" : null
   }, {
     "Method" : "GET",
-<<<<<<< HEAD
     "Uri" : "https://jaschrepragrs.blob.core.windows.net?prefix=jtccreateacfail&comp=list",
     "Headers" : {
       "x-ms-version" : "2019-02-02",
       "User-Agent" : "azsdk-java-azure-storage-blob/12.0.0-preview.3 1.8.0_221; Windows 10 10.0",
-      "x-ms-client-request-id" : "73ab01cb-72e7-420b-a897-0fed08c570d9"
-=======
-    "Uri" : "https://azstoragesdkaccount.blob.core.windows.net?prefix=jtccreateacfail&comp=list",
-    "Headers" : {
-      "x-ms-version" : "2019-02-02",
-      "User-Agent" : "azsdk-java-azure-storage-blob/12.0.0-preview.3 1.8.0_212; Windows 10 10.0",
-      "x-ms-client-request-id" : "9c86e9d0-8290-44f2-a3d2-1fc7416be681"
->>>>>>> a55d5dd9
+      "x-ms-client-request-id" : "7f232b27-fadc-4808-a4b0-19871b857ef3"
     },
     "Response" : {
       "Transfer-Encoding" : "chunked",
@@ -140,35 +78,20 @@
       "Server" : "Windows-Azure-Blob/1.0 Microsoft-HTTPAPI/2.0",
       "retry-after" : "0",
       "StatusCode" : "200",
-<<<<<<< HEAD
-      "x-ms-request-id" : "9b687b3c-c01e-0018-423b-64cd3e000000",
-      "Body" : "﻿<?xml version=\"1.0\" encoding=\"utf-8\"?><EnumerationResults ServiceEndpoint=\"https://jaschrepragrs.blob.core.windows.net/\"><Prefix>jtccreateacfail</Prefix><Containers><Container><Name>jtccreateacfail0pageblobapitestcreateacfail92e05425380d08</Name><Properties><Last-Modified>Thu, 05 Sep 2019 22:41:56 GMT</Last-Modified><Etag>\"0x8D7325241813F45\"</Etag><LeaseStatus>unlocked</LeaseStatus><LeaseState>available</LeaseState><DefaultEncryptionScope>$account-encryption-key</DefaultEncryptionScope><DenyEncryptionScopeOverride>false</DenyEncryptionScopeOverride><HasImmutabilityPolicy>false</HasImmutabilityPolicy><HasLegalHold>false</HasLegalHold></Properties></Container></Containers><NextMarker /></EnumerationResults>",
-      "Date" : "Thu, 05 Sep 2019 22:41:55 GMT",
-      "x-ms-client-request-id" : "73ab01cb-72e7-420b-a897-0fed08c570d9",
-=======
-      "x-ms-request-id" : "ec65fa6f-001e-001f-7be6-64eb66000000",
-      "Body" : "﻿<?xml version=\"1.0\" encoding=\"utf-8\"?><EnumerationResults ServiceEndpoint=\"https://azstoragesdkaccount.blob.core.windows.net/\"><Prefix>jtccreateacfail</Prefix><Containers><Container><Name>jtccreateacfail0pageblobapitestcreateacfaild8b05159d4144e</Name><Properties><Last-Modified>Fri, 06 Sep 2019 19:09:18 GMT</Last-Modified><Etag>\"0x8D732FDB797D218\"</Etag><LeaseStatus>unlocked</LeaseStatus><LeaseState>available</LeaseState><DefaultEncryptionScope>$account-encryption-key</DefaultEncryptionScope><DenyEncryptionScopeOverride>false</DenyEncryptionScopeOverride><HasImmutabilityPolicy>false</HasImmutabilityPolicy><HasLegalHold>false</HasLegalHold></Properties></Container></Containers><NextMarker /></EnumerationResults>",
-      "Date" : "Fri, 06 Sep 2019 19:09:18 GMT",
-      "x-ms-client-request-id" : "9c86e9d0-8290-44f2-a3d2-1fc7416be681",
->>>>>>> a55d5dd9
+      "x-ms-request-id" : "c5cb1f4e-301e-0042-1c4a-67cbbf000000",
+      "Body" : "﻿<?xml version=\"1.0\" encoding=\"utf-8\"?><EnumerationResults ServiceEndpoint=\"https://jaschrepragrs.blob.core.windows.net/\"><Prefix>jtccreateacfail</Prefix><Containers><Container><Name>jtccreateacfail0pageblobapitestcreateacfail15a91379cc674f</Name><Properties><Last-Modified>Mon, 09 Sep 2019 20:08:28 GMT</Last-Modified><Etag>\"0x8D735617AEFFF2E\"</Etag><LeaseStatus>unlocked</LeaseStatus><LeaseState>available</LeaseState><DefaultEncryptionScope>$account-encryption-key</DefaultEncryptionScope><DenyEncryptionScopeOverride>false</DenyEncryptionScopeOverride><HasImmutabilityPolicy>false</HasImmutabilityPolicy><HasLegalHold>false</HasLegalHold></Properties></Container></Containers><NextMarker /></EnumerationResults>",
+      "Date" : "Mon, 09 Sep 2019 20:08:28 GMT",
+      "x-ms-client-request-id" : "7f232b27-fadc-4808-a4b0-19871b857ef3",
       "Content-Type" : "application/xml"
     },
     "Exception" : null
   }, {
     "Method" : "DELETE",
-<<<<<<< HEAD
-    "Uri" : "https://jaschrepragrs.blob.core.windows.net/jtccreateacfail0pageblobapitestcreateacfail92e05425380d08?restype=container",
+    "Uri" : "https://jaschrepragrs.blob.core.windows.net/jtccreateacfail0pageblobapitestcreateacfail15a91379cc674f?restype=container",
     "Headers" : {
       "x-ms-version" : "2019-02-02",
       "User-Agent" : "azsdk-java-azure-storage-blob/12.0.0-preview.3 1.8.0_221; Windows 10 10.0",
-      "x-ms-client-request-id" : "84ebb6ea-3fd8-48be-a170-09978fdfb266"
-=======
-    "Uri" : "https://azstoragesdkaccount.blob.core.windows.net/jtccreateacfail0pageblobapitestcreateacfaild8b05159d4144e?restype=container",
-    "Headers" : {
-      "x-ms-version" : "2019-02-02",
-      "User-Agent" : "azsdk-java-azure-storage-blob/12.0.0-preview.3 1.8.0_212; Windows 10 10.0",
-      "x-ms-client-request-id" : "bf26d43a-6df0-48d9-9b5d-8b8741b4c24f"
->>>>>>> a55d5dd9
+      "x-ms-client-request-id" : "8416f039-3a6c-4774-917b-3a16b1f173b7"
     },
     "Response" : {
       "x-ms-version" : "2019-02-02",
@@ -176,21 +99,11 @@
       "retry-after" : "0",
       "Content-Length" : "0",
       "StatusCode" : "202",
-<<<<<<< HEAD
-      "x-ms-request-id" : "9b687b43-c01e-0018-493b-64cd3e000000",
-      "Date" : "Thu, 05 Sep 2019 22:41:55 GMT",
-      "x-ms-client-request-id" : "84ebb6ea-3fd8-48be-a170-09978fdfb266"
+      "x-ms-request-id" : "c5cb1f6f-301e-0042-384a-67cbbf000000",
+      "Date" : "Mon, 09 Sep 2019 20:08:28 GMT",
+      "x-ms-client-request-id" : "8416f039-3a6c-4774-917b-3a16b1f173b7"
     },
     "Exception" : null
   } ],
-  "variables" : [ "jtccreateacfail0pageblobapitestcreateacfail92e05425380d08", "javablobcreateacfail1pageblobapitestcreateacfail92e89161f9d" ]
-=======
-      "x-ms-request-id" : "ec65fa7e-001e-001f-09e6-64eb66000000",
-      "Date" : "Fri, 06 Sep 2019 19:09:18 GMT",
-      "x-ms-client-request-id" : "bf26d43a-6df0-48d9-9b5d-8b8741b4c24f"
-    },
-    "Exception" : null
-  } ],
-  "variables" : [ "jtccreateacfail0pageblobapitestcreateacfaild8b05159d4144e", "javablobcreateacfail1pageblobapitestcreateacfaild8b916604f0" ]
->>>>>>> a55d5dd9
+  "variables" : [ "jtccreateacfail0pageblobapitestcreateacfail15a91379cc674f", "javablobcreateacfail1pageblobapitestcreateacfail15a283798c5" ]
 }