{
  "networkCallRecords" : [ {
    "Method" : "PUT",
<<<<<<< HEAD
    "Uri" : "https://jaschrepragrs.blob.core.windows.net/jtccommitblocklistheaders09554357c95b50bdc049e2?restype=container",
    "Headers" : {
      "x-ms-version" : "2019-02-02",
      "User-Agent" : "azsdk-java-azure-storage-blob/12.0.0-preview.3 1.8.0_221; Windows 10 10.0",
      "x-ms-client-request-id" : "9f4db2c7-7a45-4737-9372-acd074586fa9"
=======
    "Uri" : "https://azstoragesdkaccount.blob.core.windows.net/jtccommitblocklistheaders0704790d71d36d7efe4a36?restype=container",
    "Headers" : {
      "x-ms-version" : "2019-02-02",
      "User-Agent" : "azsdk-java-azure-storage-blob/12.0.0-preview.3 1.8.0_212; Windows 10 10.0",
      "x-ms-client-request-id" : "38b53d51-5bab-47cf-80b8-20c1767b02df"
>>>>>>> a55d5dd9
    },
    "Response" : {
      "x-ms-version" : "2019-02-02",
      "Server" : "Windows-Azure-Blob/1.0 Microsoft-HTTPAPI/2.0",
<<<<<<< HEAD
      "ETag" : "\"0x8D7325284D0B86E\"",
      "Last-Modified" : "Thu, 05 Sep 2019 22:43:49 GMT",
      "retry-after" : "0",
      "Content-Length" : "0",
      "StatusCode" : "201",
      "x-ms-request-id" : "dacab879-b01e-001c-0f3b-6438bc000000",
      "Date" : "Thu, 05 Sep 2019 22:43:48 GMT",
      "x-ms-client-request-id" : "9f4db2c7-7a45-4737-9372-acd074586fa9"
=======
      "ETag" : "\"0x8D732FCEEAE0396\"",
      "Last-Modified" : "Fri, 06 Sep 2019 19:03:41 GMT",
      "retry-after" : "0",
      "Content-Length" : "0",
      "StatusCode" : "201",
      "x-ms-request-id" : "412a1532-c01e-00c5-07e5-644e4d000000",
      "Date" : "Fri, 06 Sep 2019 19:03:40 GMT",
      "x-ms-client-request-id" : "38b53d51-5bab-47cf-80b8-20c1767b02df"
>>>>>>> a55d5dd9
    },
    "Exception" : null
  }, {
    "Method" : "PUT",
<<<<<<< HEAD
    "Uri" : "https://jaschrepragrs.blob.core.windows.net/jtccommitblocklistheaders09554357c95b50bdc049e2/javablobcommitblocklistheaders158605aedb06cdc1174",
    "Headers" : {
      "x-ms-version" : "2019-02-02",
      "User-Agent" : "azsdk-java-azure-storage-blob/12.0.0-preview.3 1.8.0_221; Windows 10 10.0",
      "x-ms-client-request-id" : "1e70ecd3-23c3-4ce4-9c4b-1599a0ac4bbe",
=======
    "Uri" : "https://azstoragesdkaccount.blob.core.windows.net/jtccommitblocklistheaders0704790d71d36d7efe4a36/javablobcommitblocklistheaders19210218470af86c474",
    "Headers" : {
      "x-ms-version" : "2019-02-02",
      "User-Agent" : "azsdk-java-azure-storage-blob/12.0.0-preview.3 1.8.0_212; Windows 10 10.0",
      "x-ms-client-request-id" : "57405300-d240-45bf-8653-99583049d7fc",
>>>>>>> a55d5dd9
      "Content-Type" : "application/octet-stream"
    },
    "Response" : {
      "x-ms-version" : "2019-02-02",
      "Server" : "Windows-Azure-Blob/1.0 Microsoft-HTTPAPI/2.0",
      "x-ms-content-crc64" : "6RYQPwaVsyQ=",
<<<<<<< HEAD
      "Last-Modified" : "Thu, 05 Sep 2019 22:43:49 GMT",
      "retry-after" : "0",
      "StatusCode" : "201",
      "x-ms-request-server-encrypted" : "true",
      "Date" : "Thu, 05 Sep 2019 22:43:48 GMT",
      "Content-MD5" : "wh+Wm18D0z1D4E+PE252gg==",
      "ETag" : "\"0x8D7325284DEC62C\"",
      "Content-Length" : "0",
      "x-ms-request-id" : "dacab883-b01e-001c-163b-6438bc000000",
      "x-ms-client-request-id" : "1e70ecd3-23c3-4ce4-9c4b-1599a0ac4bbe"
=======
      "Last-Modified" : "Fri, 06 Sep 2019 19:03:41 GMT",
      "retry-after" : "0",
      "StatusCode" : "201",
      "x-ms-request-server-encrypted" : "true",
      "Date" : "Fri, 06 Sep 2019 19:03:40 GMT",
      "Content-MD5" : "wh+Wm18D0z1D4E+PE252gg==",
      "ETag" : "\"0x8D732FCEEB532F5\"",
      "Content-Length" : "0",
      "x-ms-request-id" : "412a154b-c01e-00c5-1de5-644e4d000000",
      "x-ms-client-request-id" : "57405300-d240-45bf-8653-99583049d7fc"
>>>>>>> a55d5dd9
    },
    "Exception" : null
  }, {
    "Method" : "PUT",
<<<<<<< HEAD
    "Uri" : "https://jaschrepragrs.blob.core.windows.net/jtccommitblocklistheaders09554357c95b50bdc049e2/javablobcommitblocklistheaders158605aedb06cdc1174?blockid=NTQ4YmM3MWMtNmFjMS00N2VkLWFhYmItYjYxODc1NWJjMTM4&comp=block",
    "Headers" : {
      "x-ms-version" : "2019-02-02",
      "User-Agent" : "azsdk-java-azure-storage-blob/12.0.0-preview.3 1.8.0_221; Windows 10 10.0",
      "x-ms-client-request-id" : "f74611e3-cde9-48dc-b7a5-4a69df01909a",
=======
    "Uri" : "https://azstoragesdkaccount.blob.core.windows.net/jtccommitblocklistheaders0704790d71d36d7efe4a36/javablobcommitblocklistheaders19210218470af86c474?blockid=NTQ4ZDgyODAtNTk4Ny00YTU3LWE5YTEtNGVlN2U5YWI2YmIz&comp=block",
    "Headers" : {
      "x-ms-version" : "2019-02-02",
      "User-Agent" : "azsdk-java-azure-storage-blob/12.0.0-preview.3 1.8.0_212; Windows 10 10.0",
      "x-ms-client-request-id" : "4da9511a-7a90-445d-9713-c0f8d672c6f3",
>>>>>>> a55d5dd9
      "Content-Type" : "application/octet-stream"
    },
    "Response" : {
      "x-ms-version" : "2019-02-02",
      "Server" : "Windows-Azure-Blob/1.0 Microsoft-HTTPAPI/2.0",
      "x-ms-content-crc64" : "6RYQPwaVsyQ=",
      "retry-after" : "0",
      "Content-Length" : "0",
      "StatusCode" : "201",
<<<<<<< HEAD
      "x-ms-request-id" : "dacab894-b01e-001c-253b-6438bc000000",
      "x-ms-request-server-encrypted" : "true",
      "Date" : "Thu, 05 Sep 2019 22:43:48 GMT",
      "x-ms-client-request-id" : "f74611e3-cde9-48dc-b7a5-4a69df01909a"
=======
      "x-ms-request-id" : "412a1564-c01e-00c5-2ee5-644e4d000000",
      "x-ms-request-server-encrypted" : "true",
      "Date" : "Fri, 06 Sep 2019 19:03:40 GMT",
      "x-ms-client-request-id" : "4da9511a-7a90-445d-9713-c0f8d672c6f3"
>>>>>>> a55d5dd9
    },
    "Exception" : null
  }, {
    "Method" : "PUT",
<<<<<<< HEAD
    "Uri" : "https://jaschrepragrs.blob.core.windows.net/jtccommitblocklistheaders09554357c95b50bdc049e2/javablobcommitblocklistheaders158605aedb06cdc1174?comp=blocklist",
    "Headers" : {
      "x-ms-version" : "2019-02-02",
      "User-Agent" : "azsdk-java-azure-storage-blob/12.0.0-preview.3 1.8.0_221; Windows 10 10.0",
      "x-ms-client-request-id" : "e380fcb0-dfec-40e3-b438-3608de54a8d1",
=======
    "Uri" : "https://azstoragesdkaccount.blob.core.windows.net/jtccommitblocklistheaders0704790d71d36d7efe4a36/javablobcommitblocklistheaders19210218470af86c474?comp=blocklist",
    "Headers" : {
      "x-ms-version" : "2019-02-02",
      "User-Agent" : "azsdk-java-azure-storage-blob/12.0.0-preview.3 1.8.0_212; Windows 10 10.0",
      "x-ms-client-request-id" : "44467e8c-7d24-4bf0-a86d-5a8b42030f4f",
>>>>>>> a55d5dd9
      "Content-Type" : "application/xml; charset=utf-8"
    },
    "Response" : {
      "x-ms-version" : "2019-02-02",
      "Server" : "Windows-Azure-Blob/1.0 Microsoft-HTTPAPI/2.0",
<<<<<<< HEAD
      "ETag" : "\"0x8D7325284F909C4\"",
      "Last-Modified" : "Thu, 05 Sep 2019 22:43:49 GMT",
      "retry-after" : "0",
      "Content-Length" : "0",
      "StatusCode" : "201",
      "x-ms-request-id" : "dacab89a-b01e-001c-293b-6438bc000000",
      "x-ms-request-server-encrypted" : "true",
      "Date" : "Thu, 05 Sep 2019 22:43:49 GMT",
      "x-ms-client-request-id" : "e380fcb0-dfec-40e3-b438-3608de54a8d1",
      "Content-MD5" : "PEkW3PIQFVWc9icmG0aLpw=="
=======
      "ETag" : "\"0x8D732FCEEC2A3A6\"",
      "Last-Modified" : "Fri, 06 Sep 2019 19:03:41 GMT",
      "retry-after" : "0",
      "Content-Length" : "0",
      "StatusCode" : "201",
      "x-ms-request-id" : "412a156e-c01e-00c5-36e5-644e4d000000",
      "x-ms-request-server-encrypted" : "true",
      "Date" : "Fri, 06 Sep 2019 19:03:40 GMT",
      "x-ms-client-request-id" : "44467e8c-7d24-4bf0-a86d-5a8b42030f4f",
      "Content-MD5" : "9Y0uIC9y6SobNJS6t05RRQ=="
>>>>>>> a55d5dd9
    },
    "Exception" : null
  }, {
    "Method" : "HEAD",
<<<<<<< HEAD
    "Uri" : "https://jaschrepragrs.blob.core.windows.net/jtccommitblocklistheaders09554357c95b50bdc049e2/javablobcommitblocklistheaders158605aedb06cdc1174",
    "Headers" : {
      "x-ms-version" : "2019-02-02",
      "User-Agent" : "azsdk-java-azure-storage-blob/12.0.0-preview.3 1.8.0_221; Windows 10 10.0",
      "x-ms-client-request-id" : "3f6bd133-ba73-4037-8efd-125b2c46e85a"
=======
    "Uri" : "https://azstoragesdkaccount.blob.core.windows.net/jtccommitblocklistheaders0704790d71d36d7efe4a36/javablobcommitblocklistheaders19210218470af86c474",
    "Headers" : {
      "x-ms-version" : "2019-02-02",
      "User-Agent" : "azsdk-java-azure-storage-blob/12.0.0-preview.3 1.8.0_212; Windows 10 10.0",
      "x-ms-client-request-id" : "773b6c40-aa31-4d21-94ab-45b3d72a3814"
>>>>>>> a55d5dd9
    },
    "Response" : {
      "x-ms-lease-status" : "unlocked",
      "Server" : "Windows-Azure-Blob/1.0 Microsoft-HTTPAPI/2.0",
      "x-ms-tag-count" : "0",
      "x-ms-lease-state" : "available",
<<<<<<< HEAD
      "Last-Modified" : "Thu, 05 Sep 2019 22:43:49 GMT",
=======
      "Last-Modified" : "Fri, 06 Sep 2019 19:03:41 GMT",
>>>>>>> a55d5dd9
      "retry-after" : "0",
      "StatusCode" : "200",
      "x-ms-blob-type" : "BlockBlob",
      "x-ms-access-tier-inferred" : "true",
      "x-ms-access-tier" : "Hot",
      "Content-Encoding" : "encoding",
<<<<<<< HEAD
      "x-ms-creation-time" : "Thu, 05 Sep 2019 22:43:49 GMT",
      "Content-Length" : "7",
      "x-ms-request-id" : "dacab8a2-b01e-001c-2e3b-6438bc000000",
      "Content-Type" : "type",
      "x-ms-version" : "2019-02-02",
      "Date" : "Thu, 05 Sep 2019 22:43:49 GMT",
=======
      "x-ms-creation-time" : "Fri, 06 Sep 2019 19:03:41 GMT",
      "Content-Length" : "7",
      "x-ms-request-id" : "412a1577-c01e-00c5-3fe5-644e4d000000",
      "Content-Type" : "type",
      "x-ms-version" : "2019-02-02",
      "Date" : "Fri, 06 Sep 2019 19:03:40 GMT",
>>>>>>> a55d5dd9
      "Content-MD5" : "wh+Wm18D0z1D4E+PE252gg==",
      "Accept-Ranges" : "bytes",
      "x-ms-server-encrypted" : "true",
      "Cache-Control" : "control",
<<<<<<< HEAD
      "ETag" : "\"0x8D7325284F909C4\"",
      "Content-Disposition" : "disposition",
      "x-ms-client-request-id" : "3f6bd133-ba73-4037-8efd-125b2c46e85a",
=======
      "ETag" : "\"0x8D732FCEEC2A3A6\"",
      "Content-Disposition" : "disposition",
      "x-ms-client-request-id" : "773b6c40-aa31-4d21-94ab-45b3d72a3814",
>>>>>>> a55d5dd9
      "Content-Language" : "language"
    },
    "Exception" : null
  }, {
    "Method" : "GET",
<<<<<<< HEAD
    "Uri" : "https://jaschrepragrs.blob.core.windows.net?prefix=jtccommitblocklistheaders&comp=list",
    "Headers" : {
      "x-ms-version" : "2019-02-02",
      "User-Agent" : "azsdk-java-azure-storage-blob/12.0.0-preview.3 1.8.0_221; Windows 10 10.0",
      "x-ms-client-request-id" : "17ce59d0-3809-409a-bc11-3b19c1531d89"
=======
    "Uri" : "https://azstoragesdkaccount.blob.core.windows.net?prefix=jtccommitblocklistheaders&comp=list",
    "Headers" : {
      "x-ms-version" : "2019-02-02",
      "User-Agent" : "azsdk-java-azure-storage-blob/12.0.0-preview.3 1.8.0_212; Windows 10 10.0",
      "x-ms-client-request-id" : "43ca7ea4-e0cd-4236-8632-0b9f864f95cf"
>>>>>>> a55d5dd9
    },
    "Response" : {
      "Transfer-Encoding" : "chunked",
      "x-ms-version" : "2019-02-02",
      "Server" : "Windows-Azure-Blob/1.0 Microsoft-HTTPAPI/2.0",
      "retry-after" : "0",
      "StatusCode" : "200",
<<<<<<< HEAD
      "x-ms-request-id" : "dacab8aa-b01e-001c-363b-6438bc000000",
      "Body" : "﻿<?xml version=\"1.0\" encoding=\"utf-8\"?><EnumerationResults ServiceEndpoint=\"https://jaschrepragrs.blob.core.windows.net/\"><Prefix>jtccommitblocklistheaders</Prefix><Containers><Container><Name>jtccommitblocklistheaders09554357c95b50bdc049e2</Name><Properties><Last-Modified>Thu, 05 Sep 2019 22:43:49 GMT</Last-Modified><Etag>\"0x8D7325284D0B86E\"</Etag><LeaseStatus>unlocked</LeaseStatus><LeaseState>available</LeaseState><DefaultEncryptionScope>$account-encryption-key</DefaultEncryptionScope><DenyEncryptionScopeOverride>false</DenyEncryptionScopeOverride><HasImmutabilityPolicy>false</HasImmutabilityPolicy><HasLegalHold>false</HasLegalHold></Properties></Container></Containers><NextMarker /></EnumerationResults>",
      "Date" : "Thu, 05 Sep 2019 22:43:49 GMT",
      "x-ms-client-request-id" : "17ce59d0-3809-409a-bc11-3b19c1531d89",
=======
      "x-ms-request-id" : "412a158d-c01e-00c5-52e5-644e4d000000",
      "Body" : "﻿<?xml version=\"1.0\" encoding=\"utf-8\"?><EnumerationResults ServiceEndpoint=\"https://azstoragesdkaccount.blob.core.windows.net/\"><Prefix>jtccommitblocklistheaders</Prefix><Containers><Container><Name>jtccommitblocklistheaders0704790d71d36d7efe4a36</Name><Properties><Last-Modified>Fri, 06 Sep 2019 19:03:41 GMT</Last-Modified><Etag>\"0x8D732FCEEAE0396\"</Etag><LeaseStatus>unlocked</LeaseStatus><LeaseState>available</LeaseState><DefaultEncryptionScope>$account-encryption-key</DefaultEncryptionScope><DenyEncryptionScopeOverride>false</DenyEncryptionScopeOverride><HasImmutabilityPolicy>false</HasImmutabilityPolicy><HasLegalHold>false</HasLegalHold></Properties></Container></Containers><NextMarker /></EnumerationResults>",
      "Date" : "Fri, 06 Sep 2019 19:03:40 GMT",
      "x-ms-client-request-id" : "43ca7ea4-e0cd-4236-8632-0b9f864f95cf",
>>>>>>> a55d5dd9
      "Content-Type" : "application/xml"
    },
    "Exception" : null
  }, {
    "Method" : "DELETE",
<<<<<<< HEAD
    "Uri" : "https://jaschrepragrs.blob.core.windows.net/jtccommitblocklistheaders09554357c95b50bdc049e2?restype=container",
    "Headers" : {
      "x-ms-version" : "2019-02-02",
      "User-Agent" : "azsdk-java-azure-storage-blob/12.0.0-preview.3 1.8.0_221; Windows 10 10.0",
      "x-ms-client-request-id" : "f8b8d314-900a-4e4a-a6ac-983c49b368f7"
=======
    "Uri" : "https://azstoragesdkaccount.blob.core.windows.net/jtccommitblocklistheaders0704790d71d36d7efe4a36?restype=container",
    "Headers" : {
      "x-ms-version" : "2019-02-02",
      "User-Agent" : "azsdk-java-azure-storage-blob/12.0.0-preview.3 1.8.0_212; Windows 10 10.0",
      "x-ms-client-request-id" : "55eb644a-bd61-40c2-8082-8a369d791589"
>>>>>>> a55d5dd9
    },
    "Response" : {
      "x-ms-version" : "2019-02-02",
      "Server" : "Windows-Azure-Blob/1.0 Microsoft-HTTPAPI/2.0",
      "retry-after" : "0",
      "Content-Length" : "0",
      "StatusCode" : "202",
<<<<<<< HEAD
      "x-ms-request-id" : "dacab8b0-b01e-001c-3c3b-6438bc000000",
      "Date" : "Thu, 05 Sep 2019 22:43:49 GMT",
      "x-ms-client-request-id" : "f8b8d314-900a-4e4a-a6ac-983c49b368f7"
    },
    "Exception" : null
  } ],
  "variables" : [ "jtccommitblocklistheaders09554357c95b50bdc049e2", "javablobcommitblocklistheaders158605aedb06cdc1174", "javablobcommitblocklistheaders21091363915d326dbe4", "548bc71c-6ac1-47ed-aabb-b618755bc138" ]
=======
      "x-ms-request-id" : "412a15a0-c01e-00c5-61e5-644e4d000000",
      "Date" : "Fri, 06 Sep 2019 19:03:40 GMT",
      "x-ms-client-request-id" : "55eb644a-bd61-40c2-8082-8a369d791589"
    },
    "Exception" : null
  } ],
  "variables" : [ "jtccommitblocklistheaders0704790d71d36d7efe4a36", "javablobcommitblocklistheaders19210218470af86c474", "javablobcommitblocklistheaders29636873256e24e3414", "548d8280-5987-4a57-a9a1-4ee7e9ab6bb3" ]
>>>>>>> a55d5dd9
}<|MERGE_RESOLUTION|>--- conflicted
+++ resolved
@@ -1,105 +1,57 @@
 {
   "networkCallRecords" : [ {
     "Method" : "PUT",
-<<<<<<< HEAD
-    "Uri" : "https://jaschrepragrs.blob.core.windows.net/jtccommitblocklistheaders09554357c95b50bdc049e2?restype=container",
+    "Uri" : "https://jaschrepragrs.blob.core.windows.net/jtccommitblocklistheaders01483299c9fbc892fe42c3?restype=container",
     "Headers" : {
       "x-ms-version" : "2019-02-02",
       "User-Agent" : "azsdk-java-azure-storage-blob/12.0.0-preview.3 1.8.0_221; Windows 10 10.0",
-      "x-ms-client-request-id" : "9f4db2c7-7a45-4737-9372-acd074586fa9"
-=======
-    "Uri" : "https://azstoragesdkaccount.blob.core.windows.net/jtccommitblocklistheaders0704790d71d36d7efe4a36?restype=container",
-    "Headers" : {
-      "x-ms-version" : "2019-02-02",
-      "User-Agent" : "azsdk-java-azure-storage-blob/12.0.0-preview.3 1.8.0_212; Windows 10 10.0",
-      "x-ms-client-request-id" : "38b53d51-5bab-47cf-80b8-20c1767b02df"
->>>>>>> a55d5dd9
+      "x-ms-client-request-id" : "9c7df112-2256-4a20-967e-962b731e2ac4"
     },
     "Response" : {
       "x-ms-version" : "2019-02-02",
       "Server" : "Windows-Azure-Blob/1.0 Microsoft-HTTPAPI/2.0",
-<<<<<<< HEAD
-      "ETag" : "\"0x8D7325284D0B86E\"",
-      "Last-Modified" : "Thu, 05 Sep 2019 22:43:49 GMT",
+      "ETag" : "\"0x8D73561BED3D6BE\"",
+      "Last-Modified" : "Mon, 09 Sep 2019 20:10:22 GMT",
       "retry-after" : "0",
       "Content-Length" : "0",
       "StatusCode" : "201",
-      "x-ms-request-id" : "dacab879-b01e-001c-0f3b-6438bc000000",
-      "Date" : "Thu, 05 Sep 2019 22:43:48 GMT",
-      "x-ms-client-request-id" : "9f4db2c7-7a45-4737-9372-acd074586fa9"
-=======
-      "ETag" : "\"0x8D732FCEEAE0396\"",
-      "Last-Modified" : "Fri, 06 Sep 2019 19:03:41 GMT",
-      "retry-after" : "0",
-      "Content-Length" : "0",
-      "StatusCode" : "201",
-      "x-ms-request-id" : "412a1532-c01e-00c5-07e5-644e4d000000",
-      "Date" : "Fri, 06 Sep 2019 19:03:40 GMT",
-      "x-ms-client-request-id" : "38b53d51-5bab-47cf-80b8-20c1767b02df"
->>>>>>> a55d5dd9
+      "x-ms-request-id" : "755bb78c-601e-0051-594a-67fe5e000000",
+      "Date" : "Mon, 09 Sep 2019 20:10:22 GMT",
+      "x-ms-client-request-id" : "9c7df112-2256-4a20-967e-962b731e2ac4"
     },
     "Exception" : null
   }, {
     "Method" : "PUT",
-<<<<<<< HEAD
-    "Uri" : "https://jaschrepragrs.blob.core.windows.net/jtccommitblocklistheaders09554357c95b50bdc049e2/javablobcommitblocklistheaders158605aedb06cdc1174",
+    "Uri" : "https://jaschrepragrs.blob.core.windows.net/jtccommitblocklistheaders01483299c9fbc892fe42c3/javablobcommitblocklistheaders14933695f6648d432f4",
     "Headers" : {
       "x-ms-version" : "2019-02-02",
       "User-Agent" : "azsdk-java-azure-storage-blob/12.0.0-preview.3 1.8.0_221; Windows 10 10.0",
-      "x-ms-client-request-id" : "1e70ecd3-23c3-4ce4-9c4b-1599a0ac4bbe",
-=======
-    "Uri" : "https://azstoragesdkaccount.blob.core.windows.net/jtccommitblocklistheaders0704790d71d36d7efe4a36/javablobcommitblocklistheaders19210218470af86c474",
-    "Headers" : {
-      "x-ms-version" : "2019-02-02",
-      "User-Agent" : "azsdk-java-azure-storage-blob/12.0.0-preview.3 1.8.0_212; Windows 10 10.0",
-      "x-ms-client-request-id" : "57405300-d240-45bf-8653-99583049d7fc",
->>>>>>> a55d5dd9
+      "x-ms-client-request-id" : "8e5dec4e-bc75-4f5a-88f0-8a0206932cea",
       "Content-Type" : "application/octet-stream"
     },
     "Response" : {
       "x-ms-version" : "2019-02-02",
       "Server" : "Windows-Azure-Blob/1.0 Microsoft-HTTPAPI/2.0",
       "x-ms-content-crc64" : "6RYQPwaVsyQ=",
-<<<<<<< HEAD
-      "Last-Modified" : "Thu, 05 Sep 2019 22:43:49 GMT",
+      "Last-Modified" : "Mon, 09 Sep 2019 20:10:22 GMT",
       "retry-after" : "0",
       "StatusCode" : "201",
       "x-ms-request-server-encrypted" : "true",
-      "Date" : "Thu, 05 Sep 2019 22:43:48 GMT",
+      "Date" : "Mon, 09 Sep 2019 20:10:22 GMT",
       "Content-MD5" : "wh+Wm18D0z1D4E+PE252gg==",
-      "ETag" : "\"0x8D7325284DEC62C\"",
+      "ETag" : "\"0x8D73561BEE28C7C\"",
       "Content-Length" : "0",
-      "x-ms-request-id" : "dacab883-b01e-001c-163b-6438bc000000",
-      "x-ms-client-request-id" : "1e70ecd3-23c3-4ce4-9c4b-1599a0ac4bbe"
-=======
-      "Last-Modified" : "Fri, 06 Sep 2019 19:03:41 GMT",
-      "retry-after" : "0",
-      "StatusCode" : "201",
-      "x-ms-request-server-encrypted" : "true",
-      "Date" : "Fri, 06 Sep 2019 19:03:40 GMT",
-      "Content-MD5" : "wh+Wm18D0z1D4E+PE252gg==",
-      "ETag" : "\"0x8D732FCEEB532F5\"",
-      "Content-Length" : "0",
-      "x-ms-request-id" : "412a154b-c01e-00c5-1de5-644e4d000000",
-      "x-ms-client-request-id" : "57405300-d240-45bf-8653-99583049d7fc"
->>>>>>> a55d5dd9
+      "x-ms-request-id" : "755bb7a1-601e-0051-6c4a-67fe5e000000",
+      "x-ms-client-request-id" : "8e5dec4e-bc75-4f5a-88f0-8a0206932cea"
     },
     "Exception" : null
   }, {
     "Method" : "PUT",
-<<<<<<< HEAD
-    "Uri" : "https://jaschrepragrs.blob.core.windows.net/jtccommitblocklistheaders09554357c95b50bdc049e2/javablobcommitblocklistheaders158605aedb06cdc1174?blockid=NTQ4YmM3MWMtNmFjMS00N2VkLWFhYmItYjYxODc1NWJjMTM4&comp=block",
+    "Uri" : "https://jaschrepragrs.blob.core.windows.net/jtccommitblocklistheaders01483299c9fbc892fe42c3/javablobcommitblocklistheaders14933695f6648d432f4?blockid=MzZmYjc1NGItYTc1YS00NzUwLWFjNDMtZjE1NzdkZWM4Mjk2&comp=block",
     "Headers" : {
       "x-ms-version" : "2019-02-02",
       "User-Agent" : "azsdk-java-azure-storage-blob/12.0.0-preview.3 1.8.0_221; Windows 10 10.0",
-      "x-ms-client-request-id" : "f74611e3-cde9-48dc-b7a5-4a69df01909a",
-=======
-    "Uri" : "https://azstoragesdkaccount.blob.core.windows.net/jtccommitblocklistheaders0704790d71d36d7efe4a36/javablobcommitblocklistheaders19210218470af86c474?blockid=NTQ4ZDgyODAtNTk4Ny00YTU3LWE5YTEtNGVlN2U5YWI2YmIz&comp=block",
-    "Headers" : {
-      "x-ms-version" : "2019-02-02",
-      "User-Agent" : "azsdk-java-azure-storage-blob/12.0.0-preview.3 1.8.0_212; Windows 10 10.0",
-      "x-ms-client-request-id" : "4da9511a-7a90-445d-9713-c0f8d672c6f3",
->>>>>>> a55d5dd9
+      "x-ms-client-request-id" : "5ed18978-4af9-4821-ab75-82b85d31fcf3",
       "Content-Type" : "application/octet-stream"
     },
     "Response" : {
@@ -109,142 +61,79 @@
       "retry-after" : "0",
       "Content-Length" : "0",
       "StatusCode" : "201",
-<<<<<<< HEAD
-      "x-ms-request-id" : "dacab894-b01e-001c-253b-6438bc000000",
+      "x-ms-request-id" : "755bb7b4-601e-0051-7d4a-67fe5e000000",
       "x-ms-request-server-encrypted" : "true",
-      "Date" : "Thu, 05 Sep 2019 22:43:48 GMT",
-      "x-ms-client-request-id" : "f74611e3-cde9-48dc-b7a5-4a69df01909a"
-=======
-      "x-ms-request-id" : "412a1564-c01e-00c5-2ee5-644e4d000000",
-      "x-ms-request-server-encrypted" : "true",
-      "Date" : "Fri, 06 Sep 2019 19:03:40 GMT",
-      "x-ms-client-request-id" : "4da9511a-7a90-445d-9713-c0f8d672c6f3"
->>>>>>> a55d5dd9
+      "Date" : "Mon, 09 Sep 2019 20:10:22 GMT",
+      "x-ms-client-request-id" : "5ed18978-4af9-4821-ab75-82b85d31fcf3"
     },
     "Exception" : null
   }, {
     "Method" : "PUT",
-<<<<<<< HEAD
-    "Uri" : "https://jaschrepragrs.blob.core.windows.net/jtccommitblocklistheaders09554357c95b50bdc049e2/javablobcommitblocklistheaders158605aedb06cdc1174?comp=blocklist",
+    "Uri" : "https://jaschrepragrs.blob.core.windows.net/jtccommitblocklistheaders01483299c9fbc892fe42c3/javablobcommitblocklistheaders14933695f6648d432f4?comp=blocklist",
     "Headers" : {
       "x-ms-version" : "2019-02-02",
       "User-Agent" : "azsdk-java-azure-storage-blob/12.0.0-preview.3 1.8.0_221; Windows 10 10.0",
-      "x-ms-client-request-id" : "e380fcb0-dfec-40e3-b438-3608de54a8d1",
-=======
-    "Uri" : "https://azstoragesdkaccount.blob.core.windows.net/jtccommitblocklistheaders0704790d71d36d7efe4a36/javablobcommitblocklistheaders19210218470af86c474?comp=blocklist",
-    "Headers" : {
-      "x-ms-version" : "2019-02-02",
-      "User-Agent" : "azsdk-java-azure-storage-blob/12.0.0-preview.3 1.8.0_212; Windows 10 10.0",
-      "x-ms-client-request-id" : "44467e8c-7d24-4bf0-a86d-5a8b42030f4f",
->>>>>>> a55d5dd9
+      "x-ms-client-request-id" : "59dbe52a-ee0a-4218-8e6e-ff89f12b5d33",
       "Content-Type" : "application/xml; charset=utf-8"
     },
     "Response" : {
       "x-ms-version" : "2019-02-02",
       "Server" : "Windows-Azure-Blob/1.0 Microsoft-HTTPAPI/2.0",
-<<<<<<< HEAD
-      "ETag" : "\"0x8D7325284F909C4\"",
-      "Last-Modified" : "Thu, 05 Sep 2019 22:43:49 GMT",
+      "ETag" : "\"0x8D73561BEFD4558\"",
+      "Last-Modified" : "Mon, 09 Sep 2019 20:10:22 GMT",
       "retry-after" : "0",
       "Content-Length" : "0",
       "StatusCode" : "201",
-      "x-ms-request-id" : "dacab89a-b01e-001c-293b-6438bc000000",
+      "x-ms-request-id" : "755bb7c1-601e-0051-094a-67fe5e000000",
       "x-ms-request-server-encrypted" : "true",
-      "Date" : "Thu, 05 Sep 2019 22:43:49 GMT",
-      "x-ms-client-request-id" : "e380fcb0-dfec-40e3-b438-3608de54a8d1",
-      "Content-MD5" : "PEkW3PIQFVWc9icmG0aLpw=="
-=======
-      "ETag" : "\"0x8D732FCEEC2A3A6\"",
-      "Last-Modified" : "Fri, 06 Sep 2019 19:03:41 GMT",
-      "retry-after" : "0",
-      "Content-Length" : "0",
-      "StatusCode" : "201",
-      "x-ms-request-id" : "412a156e-c01e-00c5-36e5-644e4d000000",
-      "x-ms-request-server-encrypted" : "true",
-      "Date" : "Fri, 06 Sep 2019 19:03:40 GMT",
-      "x-ms-client-request-id" : "44467e8c-7d24-4bf0-a86d-5a8b42030f4f",
-      "Content-MD5" : "9Y0uIC9y6SobNJS6t05RRQ=="
->>>>>>> a55d5dd9
+      "Date" : "Mon, 09 Sep 2019 20:10:22 GMT",
+      "x-ms-client-request-id" : "59dbe52a-ee0a-4218-8e6e-ff89f12b5d33",
+      "Content-MD5" : "lTJhPXjKEbczcqcGd9gfHw=="
     },
     "Exception" : null
   }, {
     "Method" : "HEAD",
-<<<<<<< HEAD
-    "Uri" : "https://jaschrepragrs.blob.core.windows.net/jtccommitblocklistheaders09554357c95b50bdc049e2/javablobcommitblocklistheaders158605aedb06cdc1174",
+    "Uri" : "https://jaschrepragrs.blob.core.windows.net/jtccommitblocklistheaders01483299c9fbc892fe42c3/javablobcommitblocklistheaders14933695f6648d432f4",
     "Headers" : {
       "x-ms-version" : "2019-02-02",
       "User-Agent" : "azsdk-java-azure-storage-blob/12.0.0-preview.3 1.8.0_221; Windows 10 10.0",
-      "x-ms-client-request-id" : "3f6bd133-ba73-4037-8efd-125b2c46e85a"
-=======
-    "Uri" : "https://azstoragesdkaccount.blob.core.windows.net/jtccommitblocklistheaders0704790d71d36d7efe4a36/javablobcommitblocklistheaders19210218470af86c474",
-    "Headers" : {
-      "x-ms-version" : "2019-02-02",
-      "User-Agent" : "azsdk-java-azure-storage-blob/12.0.0-preview.3 1.8.0_212; Windows 10 10.0",
-      "x-ms-client-request-id" : "773b6c40-aa31-4d21-94ab-45b3d72a3814"
->>>>>>> a55d5dd9
+      "x-ms-client-request-id" : "6c1ab886-0ec9-48ad-b660-384e182091d7"
     },
     "Response" : {
       "x-ms-lease-status" : "unlocked",
       "Server" : "Windows-Azure-Blob/1.0 Microsoft-HTTPAPI/2.0",
       "x-ms-tag-count" : "0",
       "x-ms-lease-state" : "available",
-<<<<<<< HEAD
-      "Last-Modified" : "Thu, 05 Sep 2019 22:43:49 GMT",
-=======
-      "Last-Modified" : "Fri, 06 Sep 2019 19:03:41 GMT",
->>>>>>> a55d5dd9
+      "Last-Modified" : "Mon, 09 Sep 2019 20:10:22 GMT",
       "retry-after" : "0",
       "StatusCode" : "200",
       "x-ms-blob-type" : "BlockBlob",
       "x-ms-access-tier-inferred" : "true",
       "x-ms-access-tier" : "Hot",
       "Content-Encoding" : "encoding",
-<<<<<<< HEAD
-      "x-ms-creation-time" : "Thu, 05 Sep 2019 22:43:49 GMT",
+      "x-ms-creation-time" : "Mon, 09 Sep 2019 20:10:22 GMT",
       "Content-Length" : "7",
-      "x-ms-request-id" : "dacab8a2-b01e-001c-2e3b-6438bc000000",
+      "x-ms-request-id" : "755bb7cf-601e-0051-174a-67fe5e000000",
       "Content-Type" : "type",
       "x-ms-version" : "2019-02-02",
-      "Date" : "Thu, 05 Sep 2019 22:43:49 GMT",
-=======
-      "x-ms-creation-time" : "Fri, 06 Sep 2019 19:03:41 GMT",
-      "Content-Length" : "7",
-      "x-ms-request-id" : "412a1577-c01e-00c5-3fe5-644e4d000000",
-      "Content-Type" : "type",
-      "x-ms-version" : "2019-02-02",
-      "Date" : "Fri, 06 Sep 2019 19:03:40 GMT",
->>>>>>> a55d5dd9
+      "Date" : "Mon, 09 Sep 2019 20:10:22 GMT",
       "Content-MD5" : "wh+Wm18D0z1D4E+PE252gg==",
       "Accept-Ranges" : "bytes",
       "x-ms-server-encrypted" : "true",
       "Cache-Control" : "control",
-<<<<<<< HEAD
-      "ETag" : "\"0x8D7325284F909C4\"",
+      "ETag" : "\"0x8D73561BEFD4558\"",
       "Content-Disposition" : "disposition",
-      "x-ms-client-request-id" : "3f6bd133-ba73-4037-8efd-125b2c46e85a",
-=======
-      "ETag" : "\"0x8D732FCEEC2A3A6\"",
-      "Content-Disposition" : "disposition",
-      "x-ms-client-request-id" : "773b6c40-aa31-4d21-94ab-45b3d72a3814",
->>>>>>> a55d5dd9
+      "x-ms-client-request-id" : "6c1ab886-0ec9-48ad-b660-384e182091d7",
       "Content-Language" : "language"
     },
     "Exception" : null
   }, {
     "Method" : "GET",
-<<<<<<< HEAD
     "Uri" : "https://jaschrepragrs.blob.core.windows.net?prefix=jtccommitblocklistheaders&comp=list",
     "Headers" : {
       "x-ms-version" : "2019-02-02",
       "User-Agent" : "azsdk-java-azure-storage-blob/12.0.0-preview.3 1.8.0_221; Windows 10 10.0",
-      "x-ms-client-request-id" : "17ce59d0-3809-409a-bc11-3b19c1531d89"
-=======
-    "Uri" : "https://azstoragesdkaccount.blob.core.windows.net?prefix=jtccommitblocklistheaders&comp=list",
-    "Headers" : {
-      "x-ms-version" : "2019-02-02",
-      "User-Agent" : "azsdk-java-azure-storage-blob/12.0.0-preview.3 1.8.0_212; Windows 10 10.0",
-      "x-ms-client-request-id" : "43ca7ea4-e0cd-4236-8632-0b9f864f95cf"
->>>>>>> a55d5dd9
+      "x-ms-client-request-id" : "b25c8f36-7a31-4005-8a20-72c11a2ca5be"
     },
     "Response" : {
       "Transfer-Encoding" : "chunked",
@@ -252,35 +141,20 @@
       "Server" : "Windows-Azure-Blob/1.0 Microsoft-HTTPAPI/2.0",
       "retry-after" : "0",
       "StatusCode" : "200",
-<<<<<<< HEAD
-      "x-ms-request-id" : "dacab8aa-b01e-001c-363b-6438bc000000",
-      "Body" : "﻿<?xml version=\"1.0\" encoding=\"utf-8\"?><EnumerationResults ServiceEndpoint=\"https://jaschrepragrs.blob.core.windows.net/\"><Prefix>jtccommitblocklistheaders</Prefix><Containers><Container><Name>jtccommitblocklistheaders09554357c95b50bdc049e2</Name><Properties><Last-Modified>Thu, 05 Sep 2019 22:43:49 GMT</Last-Modified><Etag>\"0x8D7325284D0B86E\"</Etag><LeaseStatus>unlocked</LeaseStatus><LeaseState>available</LeaseState><DefaultEncryptionScope>$account-encryption-key</DefaultEncryptionScope><DenyEncryptionScopeOverride>false</DenyEncryptionScopeOverride><HasImmutabilityPolicy>false</HasImmutabilityPolicy><HasLegalHold>false</HasLegalHold></Properties></Container></Containers><NextMarker /></EnumerationResults>",
-      "Date" : "Thu, 05 Sep 2019 22:43:49 GMT",
-      "x-ms-client-request-id" : "17ce59d0-3809-409a-bc11-3b19c1531d89",
-=======
-      "x-ms-request-id" : "412a158d-c01e-00c5-52e5-644e4d000000",
-      "Body" : "﻿<?xml version=\"1.0\" encoding=\"utf-8\"?><EnumerationResults ServiceEndpoint=\"https://azstoragesdkaccount.blob.core.windows.net/\"><Prefix>jtccommitblocklistheaders</Prefix><Containers><Container><Name>jtccommitblocklistheaders0704790d71d36d7efe4a36</Name><Properties><Last-Modified>Fri, 06 Sep 2019 19:03:41 GMT</Last-Modified><Etag>\"0x8D732FCEEAE0396\"</Etag><LeaseStatus>unlocked</LeaseStatus><LeaseState>available</LeaseState><DefaultEncryptionScope>$account-encryption-key</DefaultEncryptionScope><DenyEncryptionScopeOverride>false</DenyEncryptionScopeOverride><HasImmutabilityPolicy>false</HasImmutabilityPolicy><HasLegalHold>false</HasLegalHold></Properties></Container></Containers><NextMarker /></EnumerationResults>",
-      "Date" : "Fri, 06 Sep 2019 19:03:40 GMT",
-      "x-ms-client-request-id" : "43ca7ea4-e0cd-4236-8632-0b9f864f95cf",
->>>>>>> a55d5dd9
+      "x-ms-request-id" : "755bb7d8-601e-0051-1f4a-67fe5e000000",
+      "Body" : "﻿<?xml version=\"1.0\" encoding=\"utf-8\"?><EnumerationResults ServiceEndpoint=\"https://jaschrepragrs.blob.core.windows.net/\"><Prefix>jtccommitblocklistheaders</Prefix><Containers><Container><Name>jtccommitblocklistheaders01483299c9fbc892fe42c3</Name><Properties><Last-Modified>Mon, 09 Sep 2019 20:10:22 GMT</Last-Modified><Etag>\"0x8D73561BED3D6BE\"</Etag><LeaseStatus>unlocked</LeaseStatus><LeaseState>available</LeaseState><DefaultEncryptionScope>$account-encryption-key</DefaultEncryptionScope><DenyEncryptionScopeOverride>false</DenyEncryptionScopeOverride><HasImmutabilityPolicy>false</HasImmutabilityPolicy><HasLegalHold>false</HasLegalHold></Properties></Container></Containers><NextMarker /></EnumerationResults>",
+      "Date" : "Mon, 09 Sep 2019 20:10:22 GMT",
+      "x-ms-client-request-id" : "b25c8f36-7a31-4005-8a20-72c11a2ca5be",
       "Content-Type" : "application/xml"
     },
     "Exception" : null
   }, {
     "Method" : "DELETE",
-<<<<<<< HEAD
-    "Uri" : "https://jaschrepragrs.blob.core.windows.net/jtccommitblocklistheaders09554357c95b50bdc049e2?restype=container",
+    "Uri" : "https://jaschrepragrs.blob.core.windows.net/jtccommitblocklistheaders01483299c9fbc892fe42c3?restype=container",
     "Headers" : {
       "x-ms-version" : "2019-02-02",
       "User-Agent" : "azsdk-java-azure-storage-blob/12.0.0-preview.3 1.8.0_221; Windows 10 10.0",
-      "x-ms-client-request-id" : "f8b8d314-900a-4e4a-a6ac-983c49b368f7"
-=======
-    "Uri" : "https://azstoragesdkaccount.blob.core.windows.net/jtccommitblocklistheaders0704790d71d36d7efe4a36?restype=container",
-    "Headers" : {
-      "x-ms-version" : "2019-02-02",
-      "User-Agent" : "azsdk-java-azure-storage-blob/12.0.0-preview.3 1.8.0_212; Windows 10 10.0",
-      "x-ms-client-request-id" : "55eb644a-bd61-40c2-8082-8a369d791589"
->>>>>>> a55d5dd9
+      "x-ms-client-request-id" : "78e2aef6-d834-4d2c-ab24-40862a425362"
     },
     "Response" : {
       "x-ms-version" : "2019-02-02",
@@ -288,21 +162,11 @@
       "retry-after" : "0",
       "Content-Length" : "0",
       "StatusCode" : "202",
-<<<<<<< HEAD
-      "x-ms-request-id" : "dacab8b0-b01e-001c-3c3b-6438bc000000",
-      "Date" : "Thu, 05 Sep 2019 22:43:49 GMT",
-      "x-ms-client-request-id" : "f8b8d314-900a-4e4a-a6ac-983c49b368f7"
+      "x-ms-request-id" : "755bb7e3-601e-0051-294a-67fe5e000000",
+      "Date" : "Mon, 09 Sep 2019 20:10:22 GMT",
+      "x-ms-client-request-id" : "78e2aef6-d834-4d2c-ab24-40862a425362"
     },
     "Exception" : null
   } ],
-  "variables" : [ "jtccommitblocklistheaders09554357c95b50bdc049e2", "javablobcommitblocklistheaders158605aedb06cdc1174", "javablobcommitblocklistheaders21091363915d326dbe4", "548bc71c-6ac1-47ed-aabb-b618755bc138" ]
-=======
-      "x-ms-request-id" : "412a15a0-c01e-00c5-61e5-644e4d000000",
-      "Date" : "Fri, 06 Sep 2019 19:03:40 GMT",
-      "x-ms-client-request-id" : "55eb644a-bd61-40c2-8082-8a369d791589"
-    },
-    "Exception" : null
-  } ],
-  "variables" : [ "jtccommitblocklistheaders0704790d71d36d7efe4a36", "javablobcommitblocklistheaders19210218470af86c474", "javablobcommitblocklistheaders29636873256e24e3414", "548d8280-5987-4a57-a9a1-4ee7e9ab6bb3" ]
->>>>>>> a55d5dd9
+  "variables" : [ "jtccommitblocklistheaders01483299c9fbc892fe42c3", "javablobcommitblocklistheaders14933695f6648d432f4", "javablobcommitblocklistheaders2742233a16e3c4bf584", "36fb754b-a75a-4750-ac43-f1577dec8296" ]
 }