{
  "networkCallRecords" : [ {
    "Method" : "PUT",
<<<<<<< HEAD
    "Uri" : "https://jaschrepragrs.blob.core.windows.net/jtcappendblockdefaults0191393b954bdc8f4947548?restype=container",
    "Headers" : {
      "x-ms-version" : "2019-02-02",
      "User-Agent" : "azsdk-java-azure-storage-blob/12.0.0-preview.3 1.8.0_221; Windows 10 10.0",
      "x-ms-client-request-id" : "86045e71-a69c-4fc9-b410-d3d62bcb198c"
=======
    "Uri" : "https://azstoragesdkaccount.blob.core.windows.net/jtcappendblockdefaults086268c2696b12e8f040f68?restype=container",
    "Headers" : {
      "x-ms-version" : "2019-02-02",
      "User-Agent" : "azsdk-java-azure-storage-blob/12.0.0-preview.3 1.8.0_212; Windows 10 10.0",
      "x-ms-client-request-id" : "624a4e2d-af93-4255-b373-88b7cf56f8d9"
>>>>>>> a55d5dd9
    },
    "Response" : {
      "x-ms-version" : "2019-02-02",
      "Server" : "Windows-Azure-Blob/1.0 Microsoft-HTTPAPI/2.0",
<<<<<<< HEAD
      "ETag" : "\"0x8D732522AF0F131\"",
      "Last-Modified" : "Thu, 05 Sep 2019 22:41:18 GMT",
      "retry-after" : "0",
      "Content-Length" : "0",
      "StatusCode" : "201",
      "x-ms-request-id" : "bfedc73f-901e-0044-023b-643cc7000000",
      "Date" : "Thu, 05 Sep 2019 22:41:18 GMT",
      "x-ms-client-request-id" : "86045e71-a69c-4fc9-b410-d3d62bcb198c"
=======
      "ETag" : "\"0x8D732FC6348ED4B\"",
      "Last-Modified" : "Fri, 06 Sep 2019 18:59:47 GMT",
      "retry-after" : "0",
      "Content-Length" : "0",
      "StatusCode" : "201",
      "x-ms-request-id" : "94d139bb-201e-012e-18e5-64f6e4000000",
      "Date" : "Fri, 06 Sep 2019 18:59:46 GMT",
      "x-ms-client-request-id" : "624a4e2d-af93-4255-b373-88b7cf56f8d9"
>>>>>>> a55d5dd9
    },
    "Exception" : null
  }, {
    "Method" : "PUT",
<<<<<<< HEAD
    "Uri" : "https://jaschrepragrs.blob.core.windows.net/jtcappendblockdefaults0191393b954bdc8f4947548/javablobappendblockdefaults1577765d764a1cf397402",
    "Headers" : {
      "x-ms-version" : "2019-02-02",
      "User-Agent" : "azsdk-java-azure-storage-blob/12.0.0-preview.3 1.8.0_221; Windows 10 10.0",
      "x-ms-client-request-id" : "4a7b2431-ca62-4474-b0a0-e4d88c5d3e71"
=======
    "Uri" : "https://azstoragesdkaccount.blob.core.windows.net/jtcappendblockdefaults086268c2696b12e8f040f68/javablobappendblockdefaults1074091f7b33374804486",
    "Headers" : {
      "x-ms-version" : "2019-02-02",
      "User-Agent" : "azsdk-java-azure-storage-blob/12.0.0-preview.3 1.8.0_212; Windows 10 10.0",
      "x-ms-client-request-id" : "52b879d7-c64b-46a6-b44a-adaf46081d4c"
>>>>>>> a55d5dd9
    },
    "Response" : {
      "x-ms-version" : "2019-02-02",
      "Server" : "Windows-Azure-Blob/1.0 Microsoft-HTTPAPI/2.0",
<<<<<<< HEAD
      "ETag" : "\"0x8D732522AFECBA3\"",
      "Last-Modified" : "Thu, 05 Sep 2019 22:41:18 GMT",
      "retry-after" : "0",
      "Content-Length" : "0",
      "StatusCode" : "201",
      "x-ms-request-id" : "bfedc770-901e-0044-313b-643cc7000000",
      "x-ms-request-server-encrypted" : "true",
      "Date" : "Thu, 05 Sep 2019 22:41:18 GMT",
      "x-ms-client-request-id" : "4a7b2431-ca62-4474-b0a0-e4d88c5d3e71"
=======
      "ETag" : "\"0x8D732FC634FD704\"",
      "Last-Modified" : "Fri, 06 Sep 2019 18:59:47 GMT",
      "retry-after" : "0",
      "Content-Length" : "0",
      "StatusCode" : "201",
      "x-ms-request-id" : "94d139c4-201e-012e-1fe5-64f6e4000000",
      "x-ms-request-server-encrypted" : "true",
      "Date" : "Fri, 06 Sep 2019 18:59:46 GMT",
      "x-ms-client-request-id" : "52b879d7-c64b-46a6-b44a-adaf46081d4c"
>>>>>>> a55d5dd9
    },
    "Exception" : null
  }, {
    "Method" : "PUT",
<<<<<<< HEAD
    "Uri" : "https://jaschrepragrs.blob.core.windows.net/jtcappendblockdefaults0191393b954bdc8f4947548/javablobappendblockdefaults1577765d764a1cf397402?comp=appendblock",
    "Headers" : {
      "x-ms-version" : "2019-02-02",
      "User-Agent" : "azsdk-java-azure-storage-blob/12.0.0-preview.3 1.8.0_221; Windows 10 10.0",
      "x-ms-client-request-id" : "7d9a9226-8a43-46d6-9e49-880a455d4f88",
=======
    "Uri" : "https://azstoragesdkaccount.blob.core.windows.net/jtcappendblockdefaults086268c2696b12e8f040f68/javablobappendblockdefaults1074091f7b33374804486?comp=appendblock",
    "Headers" : {
      "x-ms-version" : "2019-02-02",
      "User-Agent" : "azsdk-java-azure-storage-blob/12.0.0-preview.3 1.8.0_212; Windows 10 10.0",
      "x-ms-client-request-id" : "dc84176b-a9a6-48da-9e86-c1997f915671",
>>>>>>> a55d5dd9
      "Content-Type" : "application/octet-stream"
    },
    "Response" : {
      "x-ms-version" : "2019-02-02",
      "Server" : "Windows-Azure-Blob/1.0 Microsoft-HTTPAPI/2.0",
      "x-ms-content-crc64" : "6RYQPwaVsyQ=",
      "x-ms-blob-committed-block-count" : "1",
<<<<<<< HEAD
      "Last-Modified" : "Thu, 05 Sep 2019 22:41:18 GMT",
      "retry-after" : "0",
      "StatusCode" : "201",
      "x-ms-request-server-encrypted" : "true",
      "Date" : "Thu, 05 Sep 2019 22:41:18 GMT",
      "ETag" : "\"0x8D732522B0E5EF3\"",
      "Content-Length" : "0",
      "x-ms-request-id" : "bfedc7a7-901e-0044-643b-643cc7000000",
      "x-ms-client-request-id" : "7d9a9226-8a43-46d6-9e49-880a455d4f88",
=======
      "Last-Modified" : "Fri, 06 Sep 2019 18:59:47 GMT",
      "retry-after" : "0",
      "StatusCode" : "201",
      "x-ms-request-server-encrypted" : "true",
      "Date" : "Fri, 06 Sep 2019 18:59:46 GMT",
      "ETag" : "\"0x8D732FC63597637\"",
      "Content-Length" : "0",
      "x-ms-request-id" : "94d139d7-201e-012e-30e5-64f6e4000000",
      "x-ms-client-request-id" : "dc84176b-a9a6-48da-9e86-c1997f915671",
>>>>>>> a55d5dd9
      "x-ms-blob-append-offset" : "0"
    },
    "Exception" : null
  }, {
    "Method" : "GET",
<<<<<<< HEAD
    "Uri" : "https://jaschrepragrs.blob.core.windows.net/jtcappendblockdefaults0191393b954bdc8f4947548/javablobappendblockdefaults1577765d764a1cf397402",
    "Headers" : {
      "x-ms-version" : "2019-02-02",
      "User-Agent" : "azsdk-java-azure-storage-blob/12.0.0-preview.3 1.8.0_221; Windows 10 10.0",
      "x-ms-client-request-id" : "40a293bd-3661-4028-aa6e-137abb48405e"
=======
    "Uri" : "https://azstoragesdkaccount.blob.core.windows.net/jtcappendblockdefaults086268c2696b12e8f040f68/javablobappendblockdefaults1074091f7b33374804486",
    "Headers" : {
      "x-ms-version" : "2019-02-02",
      "User-Agent" : "azsdk-java-azure-storage-blob/12.0.0-preview.3 1.8.0_212; Windows 10 10.0",
      "x-ms-client-request-id" : "41cfcf41-8d6e-4bc7-9700-4352079e0577"
>>>>>>> a55d5dd9
    },
    "Response" : {
      "x-ms-version" : "2019-02-02",
      "x-ms-lease-status" : "unlocked",
      "Server" : "Windows-Azure-Blob/1.0 Microsoft-HTTPAPI/2.0",
      "x-ms-tag-count" : "0",
      "x-ms-lease-state" : "available",
      "x-ms-blob-committed-block-count" : "1",
<<<<<<< HEAD
      "Last-Modified" : "Thu, 05 Sep 2019 22:41:18 GMT",
      "retry-after" : "0",
      "StatusCode" : "200",
      "Date" : "Thu, 05 Sep 2019 22:41:18 GMT",
      "x-ms-blob-type" : "AppendBlob",
      "Accept-Ranges" : "bytes",
      "x-ms-server-encrypted" : "true",
      "ETag" : "\"0x8D732522B0E5EF3\"",
      "x-ms-creation-time" : "Thu, 05 Sep 2019 22:41:18 GMT",
      "Content-Length" : "7",
      "x-ms-request-id" : "bfedc7b8-901e-0044-743b-643cc7000000",
      "Body" : "[100, 101, 102, 97, 117, 108, 116]",
      "x-ms-client-request-id" : "40a293bd-3661-4028-aa6e-137abb48405e",
=======
      "Last-Modified" : "Fri, 06 Sep 2019 18:59:47 GMT",
      "retry-after" : "0",
      "StatusCode" : "200",
      "Date" : "Fri, 06 Sep 2019 18:59:46 GMT",
      "x-ms-blob-type" : "AppendBlob",
      "Accept-Ranges" : "bytes",
      "x-ms-server-encrypted" : "true",
      "ETag" : "\"0x8D732FC63597637\"",
      "x-ms-creation-time" : "Fri, 06 Sep 2019 18:59:47 GMT",
      "Content-Length" : "7",
      "x-ms-request-id" : "94d139e6-201e-012e-3de5-64f6e4000000",
      "Body" : "[100, 101, 102, 97, 117, 108, 116]",
      "x-ms-client-request-id" : "41cfcf41-8d6e-4bc7-9700-4352079e0577",
>>>>>>> a55d5dd9
      "Content-Type" : "application/octet-stream"
    },
    "Exception" : null
  }, {
    "Method" : "HEAD",
<<<<<<< HEAD
    "Uri" : "https://jaschrepragrs.blob.core.windows.net/jtcappendblockdefaults0191393b954bdc8f4947548/javablobappendblockdefaults1577765d764a1cf397402",
    "Headers" : {
      "x-ms-version" : "2019-02-02",
      "User-Agent" : "azsdk-java-azure-storage-blob/12.0.0-preview.3 1.8.0_221; Windows 10 10.0",
      "x-ms-client-request-id" : "340e8f42-553b-43a4-b4c1-9977ce3fd42d"
=======
    "Uri" : "https://azstoragesdkaccount.blob.core.windows.net/jtcappendblockdefaults086268c2696b12e8f040f68/javablobappendblockdefaults1074091f7b33374804486",
    "Headers" : {
      "x-ms-version" : "2019-02-02",
      "User-Agent" : "azsdk-java-azure-storage-blob/12.0.0-preview.3 1.8.0_212; Windows 10 10.0",
      "x-ms-client-request-id" : "fa54ce70-40cf-4a20-a2f9-752b1f084b02"
>>>>>>> a55d5dd9
    },
    "Response" : {
      "x-ms-version" : "2019-02-02",
      "x-ms-lease-status" : "unlocked",
      "Server" : "Windows-Azure-Blob/1.0 Microsoft-HTTPAPI/2.0",
      "x-ms-tag-count" : "0",
      "x-ms-lease-state" : "available",
      "x-ms-blob-committed-block-count" : "1",
<<<<<<< HEAD
      "Last-Modified" : "Thu, 05 Sep 2019 22:41:18 GMT",
      "retry-after" : "0",
      "StatusCode" : "200",
      "Date" : "Thu, 05 Sep 2019 22:41:18 GMT",
=======
      "Last-Modified" : "Fri, 06 Sep 2019 18:59:47 GMT",
      "retry-after" : "0",
      "StatusCode" : "200",
      "Date" : "Fri, 06 Sep 2019 18:59:46 GMT",
>>>>>>> a55d5dd9
      "x-ms-blob-type" : "AppendBlob",
      "Accept-Ranges" : "bytes",
      "x-ms-server-encrypted" : "true",
      "x-ms-access-tier-inferred" : "true",
      "x-ms-access-tier" : "Hot",
<<<<<<< HEAD
      "ETag" : "\"0x8D732522B0E5EF3\"",
      "x-ms-creation-time" : "Thu, 05 Sep 2019 22:41:18 GMT",
      "Content-Length" : "7",
      "x-ms-request-id" : "bfedc7c9-901e-0044-033b-643cc7000000",
      "x-ms-client-request-id" : "340e8f42-553b-43a4-b4c1-9977ce3fd42d",
=======
      "ETag" : "\"0x8D732FC63597637\"",
      "x-ms-creation-time" : "Fri, 06 Sep 2019 18:59:47 GMT",
      "Content-Length" : "7",
      "x-ms-request-id" : "94d139ee-201e-012e-45e5-64f6e4000000",
      "x-ms-client-request-id" : "fa54ce70-40cf-4a20-a2f9-752b1f084b02",
>>>>>>> a55d5dd9
      "Content-Type" : "application/octet-stream"
    },
    "Exception" : null
  }, {
    "Method" : "GET",
<<<<<<< HEAD
    "Uri" : "https://jaschrepragrs.blob.core.windows.net?prefix=jtcappendblockdefaults&comp=list",
    "Headers" : {
      "x-ms-version" : "2019-02-02",
      "User-Agent" : "azsdk-java-azure-storage-blob/12.0.0-preview.3 1.8.0_221; Windows 10 10.0",
      "x-ms-client-request-id" : "2130fb7b-fd3e-410c-9bb1-7446b5f315c2"
=======
    "Uri" : "https://azstoragesdkaccount.blob.core.windows.net?prefix=jtcappendblockdefaults&comp=list",
    "Headers" : {
      "x-ms-version" : "2019-02-02",
      "User-Agent" : "azsdk-java-azure-storage-blob/12.0.0-preview.3 1.8.0_212; Windows 10 10.0",
      "x-ms-client-request-id" : "4c5218bf-3c7e-48d7-8997-6d80ea54bba4"
>>>>>>> a55d5dd9
    },
    "Response" : {
      "Transfer-Encoding" : "chunked",
      "x-ms-version" : "2019-02-02",
      "Server" : "Windows-Azure-Blob/1.0 Microsoft-HTTPAPI/2.0",
      "retry-after" : "0",
      "StatusCode" : "200",
<<<<<<< HEAD
      "x-ms-request-id" : "bfedc7d5-901e-0044-0e3b-643cc7000000",
      "Body" : "﻿<?xml version=\"1.0\" encoding=\"utf-8\"?><EnumerationResults ServiceEndpoint=\"https://jaschrepragrs.blob.core.windows.net/\"><Prefix>jtcappendblockdefaults</Prefix><Containers><Container><Name>jtcappendblockdefaults0191393b954bdc8f4947548</Name><Properties><Last-Modified>Thu, 05 Sep 2019 22:41:18 GMT</Last-Modified><Etag>\"0x8D732522AF0F131\"</Etag><LeaseStatus>unlocked</LeaseStatus><LeaseState>available</LeaseState><DefaultEncryptionScope>$account-encryption-key</DefaultEncryptionScope><DenyEncryptionScopeOverride>false</DenyEncryptionScopeOverride><HasImmutabilityPolicy>false</HasImmutabilityPolicy><HasLegalHold>false</HasLegalHold></Properties></Container></Containers><NextMarker /></EnumerationResults>",
      "Date" : "Thu, 05 Sep 2019 22:41:18 GMT",
      "x-ms-client-request-id" : "2130fb7b-fd3e-410c-9bb1-7446b5f315c2",
=======
      "x-ms-request-id" : "94d139f6-201e-012e-4de5-64f6e4000000",
      "Body" : "﻿<?xml version=\"1.0\" encoding=\"utf-8\"?><EnumerationResults ServiceEndpoint=\"https://azstoragesdkaccount.blob.core.windows.net/\"><Prefix>jtcappendblockdefaults</Prefix><Containers><Container><Name>jtcappendblockdefaults086268c2696b12e8f040f68</Name><Properties><Last-Modified>Fri, 06 Sep 2019 18:59:47 GMT</Last-Modified><Etag>\"0x8D732FC6348ED4B\"</Etag><LeaseStatus>unlocked</LeaseStatus><LeaseState>available</LeaseState><DefaultEncryptionScope>$account-encryption-key</DefaultEncryptionScope><DenyEncryptionScopeOverride>false</DenyEncryptionScopeOverride><HasImmutabilityPolicy>false</HasImmutabilityPolicy><HasLegalHold>false</HasLegalHold></Properties></Container></Containers><NextMarker /></EnumerationResults>",
      "Date" : "Fri, 06 Sep 2019 18:59:46 GMT",
      "x-ms-client-request-id" : "4c5218bf-3c7e-48d7-8997-6d80ea54bba4",
>>>>>>> a55d5dd9
      "Content-Type" : "application/xml"
    },
    "Exception" : null
  }, {
    "Method" : "DELETE",
<<<<<<< HEAD
    "Uri" : "https://jaschrepragrs.blob.core.windows.net/jtcappendblockdefaults0191393b954bdc8f4947548?restype=container",
    "Headers" : {
      "x-ms-version" : "2019-02-02",
      "User-Agent" : "azsdk-java-azure-storage-blob/12.0.0-preview.3 1.8.0_221; Windows 10 10.0",
      "x-ms-client-request-id" : "eeb865ea-1865-4a8a-b860-ff2640741eeb"
=======
    "Uri" : "https://azstoragesdkaccount.blob.core.windows.net/jtcappendblockdefaults086268c2696b12e8f040f68?restype=container",
    "Headers" : {
      "x-ms-version" : "2019-02-02",
      "User-Agent" : "azsdk-java-azure-storage-blob/12.0.0-preview.3 1.8.0_212; Windows 10 10.0",
      "x-ms-client-request-id" : "6e6ebea4-ad28-45b4-9aba-a2c63a6aecd5"
>>>>>>> a55d5dd9
    },
    "Response" : {
      "x-ms-version" : "2019-02-02",
      "Server" : "Windows-Azure-Blob/1.0 Microsoft-HTTPAPI/2.0",
      "retry-after" : "0",
      "Content-Length" : "0",
      "StatusCode" : "202",
<<<<<<< HEAD
      "x-ms-request-id" : "bfedc7e8-901e-0044-1d3b-643cc7000000",
      "Date" : "Thu, 05 Sep 2019 22:41:18 GMT",
      "x-ms-client-request-id" : "eeb865ea-1865-4a8a-b860-ff2640741eeb"
    },
    "Exception" : null
  } ],
  "variables" : [ "jtcappendblockdefaults0191393b954bdc8f4947548", "javablobappendblockdefaults1577765d764a1cf397402" ]
=======
      "x-ms-request-id" : "94d139fe-201e-012e-54e5-64f6e4000000",
      "Date" : "Fri, 06 Sep 2019 18:59:46 GMT",
      "x-ms-client-request-id" : "6e6ebea4-ad28-45b4-9aba-a2c63a6aecd5"
    },
    "Exception" : null
  } ],
  "variables" : [ "jtcappendblockdefaults086268c2696b12e8f040f68", "javablobappendblockdefaults1074091f7b33374804486" ]
>>>>>>> a55d5dd9
}<|MERGE_RESOLUTION|>--- conflicted
+++ resolved
@@ -1,101 +1,54 @@
 {
   "networkCallRecords" : [ {
     "Method" : "PUT",
-<<<<<<< HEAD
-    "Uri" : "https://jaschrepragrs.blob.core.windows.net/jtcappendblockdefaults0191393b954bdc8f4947548?restype=container",
+    "Uri" : "https://jaschrepragrs.blob.core.windows.net/jtcappendblockdefaults077994b68ec740bdaa46549?restype=container",
     "Headers" : {
       "x-ms-version" : "2019-02-02",
       "User-Agent" : "azsdk-java-azure-storage-blob/12.0.0-preview.3 1.8.0_221; Windows 10 10.0",
-      "x-ms-client-request-id" : "86045e71-a69c-4fc9-b410-d3d62bcb198c"
-=======
-    "Uri" : "https://azstoragesdkaccount.blob.core.windows.net/jtcappendblockdefaults086268c2696b12e8f040f68?restype=container",
-    "Headers" : {
-      "x-ms-version" : "2019-02-02",
-      "User-Agent" : "azsdk-java-azure-storage-blob/12.0.0-preview.3 1.8.0_212; Windows 10 10.0",
-      "x-ms-client-request-id" : "624a4e2d-af93-4255-b373-88b7cf56f8d9"
->>>>>>> a55d5dd9
+      "x-ms-client-request-id" : "3517c34f-8b90-49ff-bf56-ecc709e153cc"
     },
     "Response" : {
       "x-ms-version" : "2019-02-02",
       "Server" : "Windows-Azure-Blob/1.0 Microsoft-HTTPAPI/2.0",
-<<<<<<< HEAD
-      "ETag" : "\"0x8D732522AF0F131\"",
-      "Last-Modified" : "Thu, 05 Sep 2019 22:41:18 GMT",
+      "ETag" : "\"0x8D73562378DD756\"",
+      "Last-Modified" : "Mon, 09 Sep 2019 20:13:45 GMT",
       "retry-after" : "0",
       "Content-Length" : "0",
       "StatusCode" : "201",
-      "x-ms-request-id" : "bfedc73f-901e-0044-023b-643cc7000000",
-      "Date" : "Thu, 05 Sep 2019 22:41:18 GMT",
-      "x-ms-client-request-id" : "86045e71-a69c-4fc9-b410-d3d62bcb198c"
-=======
-      "ETag" : "\"0x8D732FC6348ED4B\"",
-      "Last-Modified" : "Fri, 06 Sep 2019 18:59:47 GMT",
-      "retry-after" : "0",
-      "Content-Length" : "0",
-      "StatusCode" : "201",
-      "x-ms-request-id" : "94d139bb-201e-012e-18e5-64f6e4000000",
-      "Date" : "Fri, 06 Sep 2019 18:59:46 GMT",
-      "x-ms-client-request-id" : "624a4e2d-af93-4255-b373-88b7cf56f8d9"
->>>>>>> a55d5dd9
+      "x-ms-request-id" : "034814e8-301e-0024-7b4b-6779e5000000",
+      "Date" : "Mon, 09 Sep 2019 20:13:44 GMT",
+      "x-ms-client-request-id" : "3517c34f-8b90-49ff-bf56-ecc709e153cc"
     },
     "Exception" : null
   }, {
     "Method" : "PUT",
-<<<<<<< HEAD
-    "Uri" : "https://jaschrepragrs.blob.core.windows.net/jtcappendblockdefaults0191393b954bdc8f4947548/javablobappendblockdefaults1577765d764a1cf397402",
+    "Uri" : "https://jaschrepragrs.blob.core.windows.net/jtcappendblockdefaults077994b68ec740bdaa46549/javablobappendblockdefaults155688e4e7777a16764b8",
     "Headers" : {
       "x-ms-version" : "2019-02-02",
       "User-Agent" : "azsdk-java-azure-storage-blob/12.0.0-preview.3 1.8.0_221; Windows 10 10.0",
-      "x-ms-client-request-id" : "4a7b2431-ca62-4474-b0a0-e4d88c5d3e71"
-=======
-    "Uri" : "https://azstoragesdkaccount.blob.core.windows.net/jtcappendblockdefaults086268c2696b12e8f040f68/javablobappendblockdefaults1074091f7b33374804486",
-    "Headers" : {
-      "x-ms-version" : "2019-02-02",
-      "User-Agent" : "azsdk-java-azure-storage-blob/12.0.0-preview.3 1.8.0_212; Windows 10 10.0",
-      "x-ms-client-request-id" : "52b879d7-c64b-46a6-b44a-adaf46081d4c"
->>>>>>> a55d5dd9
+      "x-ms-client-request-id" : "df5f98a9-ae2b-4e17-ad65-a3cae33459f4"
     },
     "Response" : {
       "x-ms-version" : "2019-02-02",
       "Server" : "Windows-Azure-Blob/1.0 Microsoft-HTTPAPI/2.0",
-<<<<<<< HEAD
-      "ETag" : "\"0x8D732522AFECBA3\"",
-      "Last-Modified" : "Thu, 05 Sep 2019 22:41:18 GMT",
+      "ETag" : "\"0x8D7356237A0221B\"",
+      "Last-Modified" : "Mon, 09 Sep 2019 20:13:45 GMT",
       "retry-after" : "0",
       "Content-Length" : "0",
       "StatusCode" : "201",
-      "x-ms-request-id" : "bfedc770-901e-0044-313b-643cc7000000",
+      "x-ms-request-id" : "034814f5-301e-0024-064b-6779e5000000",
       "x-ms-request-server-encrypted" : "true",
-      "Date" : "Thu, 05 Sep 2019 22:41:18 GMT",
-      "x-ms-client-request-id" : "4a7b2431-ca62-4474-b0a0-e4d88c5d3e71"
-=======
-      "ETag" : "\"0x8D732FC634FD704\"",
-      "Last-Modified" : "Fri, 06 Sep 2019 18:59:47 GMT",
-      "retry-after" : "0",
-      "Content-Length" : "0",
-      "StatusCode" : "201",
-      "x-ms-request-id" : "94d139c4-201e-012e-1fe5-64f6e4000000",
-      "x-ms-request-server-encrypted" : "true",
-      "Date" : "Fri, 06 Sep 2019 18:59:46 GMT",
-      "x-ms-client-request-id" : "52b879d7-c64b-46a6-b44a-adaf46081d4c"
->>>>>>> a55d5dd9
+      "Date" : "Mon, 09 Sep 2019 20:13:44 GMT",
+      "x-ms-client-request-id" : "df5f98a9-ae2b-4e17-ad65-a3cae33459f4"
     },
     "Exception" : null
   }, {
     "Method" : "PUT",
-<<<<<<< HEAD
-    "Uri" : "https://jaschrepragrs.blob.core.windows.net/jtcappendblockdefaults0191393b954bdc8f4947548/javablobappendblockdefaults1577765d764a1cf397402?comp=appendblock",
+    "Uri" : "https://jaschrepragrs.blob.core.windows.net/jtcappendblockdefaults077994b68ec740bdaa46549/javablobappendblockdefaults155688e4e7777a16764b8?comp=appendblock",
     "Headers" : {
       "x-ms-version" : "2019-02-02",
       "User-Agent" : "azsdk-java-azure-storage-blob/12.0.0-preview.3 1.8.0_221; Windows 10 10.0",
-      "x-ms-client-request-id" : "7d9a9226-8a43-46d6-9e49-880a455d4f88",
-=======
-    "Uri" : "https://azstoragesdkaccount.blob.core.windows.net/jtcappendblockdefaults086268c2696b12e8f040f68/javablobappendblockdefaults1074091f7b33374804486?comp=appendblock",
-    "Headers" : {
-      "x-ms-version" : "2019-02-02",
-      "User-Agent" : "azsdk-java-azure-storage-blob/12.0.0-preview.3 1.8.0_212; Windows 10 10.0",
-      "x-ms-client-request-id" : "dc84176b-a9a6-48da-9e86-c1997f915671",
->>>>>>> a55d5dd9
+      "x-ms-client-request-id" : "67a1c3db-a46e-42f6-a688-4d5b4980f0bf",
       "Content-Type" : "application/octet-stream"
     },
     "Response" : {
@@ -103,45 +56,25 @@
       "Server" : "Windows-Azure-Blob/1.0 Microsoft-HTTPAPI/2.0",
       "x-ms-content-crc64" : "6RYQPwaVsyQ=",
       "x-ms-blob-committed-block-count" : "1",
-<<<<<<< HEAD
-      "Last-Modified" : "Thu, 05 Sep 2019 22:41:18 GMT",
+      "Last-Modified" : "Mon, 09 Sep 2019 20:13:45 GMT",
       "retry-after" : "0",
       "StatusCode" : "201",
       "x-ms-request-server-encrypted" : "true",
-      "Date" : "Thu, 05 Sep 2019 22:41:18 GMT",
-      "ETag" : "\"0x8D732522B0E5EF3\"",
+      "Date" : "Mon, 09 Sep 2019 20:13:44 GMT",
+      "ETag" : "\"0x8D7356237B02AA1\"",
       "Content-Length" : "0",
-      "x-ms-request-id" : "bfedc7a7-901e-0044-643b-643cc7000000",
-      "x-ms-client-request-id" : "7d9a9226-8a43-46d6-9e49-880a455d4f88",
-=======
-      "Last-Modified" : "Fri, 06 Sep 2019 18:59:47 GMT",
-      "retry-after" : "0",
-      "StatusCode" : "201",
-      "x-ms-request-server-encrypted" : "true",
-      "Date" : "Fri, 06 Sep 2019 18:59:46 GMT",
-      "ETag" : "\"0x8D732FC63597637\"",
-      "Content-Length" : "0",
-      "x-ms-request-id" : "94d139d7-201e-012e-30e5-64f6e4000000",
-      "x-ms-client-request-id" : "dc84176b-a9a6-48da-9e86-c1997f915671",
->>>>>>> a55d5dd9
+      "x-ms-request-id" : "03481512-301e-0024-224b-6779e5000000",
+      "x-ms-client-request-id" : "67a1c3db-a46e-42f6-a688-4d5b4980f0bf",
       "x-ms-blob-append-offset" : "0"
     },
     "Exception" : null
   }, {
     "Method" : "GET",
-<<<<<<< HEAD
-    "Uri" : "https://jaschrepragrs.blob.core.windows.net/jtcappendblockdefaults0191393b954bdc8f4947548/javablobappendblockdefaults1577765d764a1cf397402",
+    "Uri" : "https://jaschrepragrs.blob.core.windows.net/jtcappendblockdefaults077994b68ec740bdaa46549/javablobappendblockdefaults155688e4e7777a16764b8",
     "Headers" : {
       "x-ms-version" : "2019-02-02",
       "User-Agent" : "azsdk-java-azure-storage-blob/12.0.0-preview.3 1.8.0_221; Windows 10 10.0",
-      "x-ms-client-request-id" : "40a293bd-3661-4028-aa6e-137abb48405e"
-=======
-    "Uri" : "https://azstoragesdkaccount.blob.core.windows.net/jtcappendblockdefaults086268c2696b12e8f040f68/javablobappendblockdefaults1074091f7b33374804486",
-    "Headers" : {
-      "x-ms-version" : "2019-02-02",
-      "User-Agent" : "azsdk-java-azure-storage-blob/12.0.0-preview.3 1.8.0_212; Windows 10 10.0",
-      "x-ms-client-request-id" : "41cfcf41-8d6e-4bc7-9700-4352079e0577"
->>>>>>> a55d5dd9
+      "x-ms-client-request-id" : "43f90fbe-01b8-45e0-89fc-644e85267b62"
     },
     "Response" : {
       "x-ms-version" : "2019-02-02",
@@ -150,53 +83,29 @@
       "x-ms-tag-count" : "0",
       "x-ms-lease-state" : "available",
       "x-ms-blob-committed-block-count" : "1",
-<<<<<<< HEAD
-      "Last-Modified" : "Thu, 05 Sep 2019 22:41:18 GMT",
+      "Last-Modified" : "Mon, 09 Sep 2019 20:13:45 GMT",
       "retry-after" : "0",
       "StatusCode" : "200",
-      "Date" : "Thu, 05 Sep 2019 22:41:18 GMT",
+      "Date" : "Mon, 09 Sep 2019 20:13:44 GMT",
       "x-ms-blob-type" : "AppendBlob",
       "Accept-Ranges" : "bytes",
       "x-ms-server-encrypted" : "true",
-      "ETag" : "\"0x8D732522B0E5EF3\"",
-      "x-ms-creation-time" : "Thu, 05 Sep 2019 22:41:18 GMT",
+      "ETag" : "\"0x8D7356237B02AA1\"",
+      "x-ms-creation-time" : "Mon, 09 Sep 2019 20:13:45 GMT",
       "Content-Length" : "7",
-      "x-ms-request-id" : "bfedc7b8-901e-0044-743b-643cc7000000",
+      "x-ms-request-id" : "0348152c-301e-0024-3a4b-6779e5000000",
       "Body" : "[100, 101, 102, 97, 117, 108, 116]",
-      "x-ms-client-request-id" : "40a293bd-3661-4028-aa6e-137abb48405e",
-=======
-      "Last-Modified" : "Fri, 06 Sep 2019 18:59:47 GMT",
-      "retry-after" : "0",
-      "StatusCode" : "200",
-      "Date" : "Fri, 06 Sep 2019 18:59:46 GMT",
-      "x-ms-blob-type" : "AppendBlob",
-      "Accept-Ranges" : "bytes",
-      "x-ms-server-encrypted" : "true",
-      "ETag" : "\"0x8D732FC63597637\"",
-      "x-ms-creation-time" : "Fri, 06 Sep 2019 18:59:47 GMT",
-      "Content-Length" : "7",
-      "x-ms-request-id" : "94d139e6-201e-012e-3de5-64f6e4000000",
-      "Body" : "[100, 101, 102, 97, 117, 108, 116]",
-      "x-ms-client-request-id" : "41cfcf41-8d6e-4bc7-9700-4352079e0577",
->>>>>>> a55d5dd9
+      "x-ms-client-request-id" : "43f90fbe-01b8-45e0-89fc-644e85267b62",
       "Content-Type" : "application/octet-stream"
     },
     "Exception" : null
   }, {
     "Method" : "HEAD",
-<<<<<<< HEAD
-    "Uri" : "https://jaschrepragrs.blob.core.windows.net/jtcappendblockdefaults0191393b954bdc8f4947548/javablobappendblockdefaults1577765d764a1cf397402",
+    "Uri" : "https://jaschrepragrs.blob.core.windows.net/jtcappendblockdefaults077994b68ec740bdaa46549/javablobappendblockdefaults155688e4e7777a16764b8",
     "Headers" : {
       "x-ms-version" : "2019-02-02",
       "User-Agent" : "azsdk-java-azure-storage-blob/12.0.0-preview.3 1.8.0_221; Windows 10 10.0",
-      "x-ms-client-request-id" : "340e8f42-553b-43a4-b4c1-9977ce3fd42d"
-=======
-    "Uri" : "https://azstoragesdkaccount.blob.core.windows.net/jtcappendblockdefaults086268c2696b12e8f040f68/javablobappendblockdefaults1074091f7b33374804486",
-    "Headers" : {
-      "x-ms-version" : "2019-02-02",
-      "User-Agent" : "azsdk-java-azure-storage-blob/12.0.0-preview.3 1.8.0_212; Windows 10 10.0",
-      "x-ms-client-request-id" : "fa54ce70-40cf-4a20-a2f9-752b1f084b02"
->>>>>>> a55d5dd9
+      "x-ms-client-request-id" : "95388030-42de-45e3-bcc2-53e9c226f2e3"
     },
     "Response" : {
       "x-ms-version" : "2019-02-02",
@@ -205,53 +114,30 @@
       "x-ms-tag-count" : "0",
       "x-ms-lease-state" : "available",
       "x-ms-blob-committed-block-count" : "1",
-<<<<<<< HEAD
-      "Last-Modified" : "Thu, 05 Sep 2019 22:41:18 GMT",
+      "Last-Modified" : "Mon, 09 Sep 2019 20:13:45 GMT",
       "retry-after" : "0",
       "StatusCode" : "200",
-      "Date" : "Thu, 05 Sep 2019 22:41:18 GMT",
-=======
-      "Last-Modified" : "Fri, 06 Sep 2019 18:59:47 GMT",
-      "retry-after" : "0",
-      "StatusCode" : "200",
-      "Date" : "Fri, 06 Sep 2019 18:59:46 GMT",
->>>>>>> a55d5dd9
+      "Date" : "Mon, 09 Sep 2019 20:13:45 GMT",
       "x-ms-blob-type" : "AppendBlob",
       "Accept-Ranges" : "bytes",
       "x-ms-server-encrypted" : "true",
       "x-ms-access-tier-inferred" : "true",
       "x-ms-access-tier" : "Hot",
-<<<<<<< HEAD
-      "ETag" : "\"0x8D732522B0E5EF3\"",
-      "x-ms-creation-time" : "Thu, 05 Sep 2019 22:41:18 GMT",
+      "ETag" : "\"0x8D7356237B02AA1\"",
+      "x-ms-creation-time" : "Mon, 09 Sep 2019 20:13:45 GMT",
       "Content-Length" : "7",
-      "x-ms-request-id" : "bfedc7c9-901e-0044-033b-643cc7000000",
-      "x-ms-client-request-id" : "340e8f42-553b-43a4-b4c1-9977ce3fd42d",
-=======
-      "ETag" : "\"0x8D732FC63597637\"",
-      "x-ms-creation-time" : "Fri, 06 Sep 2019 18:59:47 GMT",
-      "Content-Length" : "7",
-      "x-ms-request-id" : "94d139ee-201e-012e-45e5-64f6e4000000",
-      "x-ms-client-request-id" : "fa54ce70-40cf-4a20-a2f9-752b1f084b02",
->>>>>>> a55d5dd9
+      "x-ms-request-id" : "03481549-301e-0024-574b-6779e5000000",
+      "x-ms-client-request-id" : "95388030-42de-45e3-bcc2-53e9c226f2e3",
       "Content-Type" : "application/octet-stream"
     },
     "Exception" : null
   }, {
     "Method" : "GET",
-<<<<<<< HEAD
     "Uri" : "https://jaschrepragrs.blob.core.windows.net?prefix=jtcappendblockdefaults&comp=list",
     "Headers" : {
       "x-ms-version" : "2019-02-02",
       "User-Agent" : "azsdk-java-azure-storage-blob/12.0.0-preview.3 1.8.0_221; Windows 10 10.0",
-      "x-ms-client-request-id" : "2130fb7b-fd3e-410c-9bb1-7446b5f315c2"
-=======
-    "Uri" : "https://azstoragesdkaccount.blob.core.windows.net?prefix=jtcappendblockdefaults&comp=list",
-    "Headers" : {
-      "x-ms-version" : "2019-02-02",
-      "User-Agent" : "azsdk-java-azure-storage-blob/12.0.0-preview.3 1.8.0_212; Windows 10 10.0",
-      "x-ms-client-request-id" : "4c5218bf-3c7e-48d7-8997-6d80ea54bba4"
->>>>>>> a55d5dd9
+      "x-ms-client-request-id" : "c3bd5a49-bc31-431f-9551-3a60ad7fa1da"
     },
     "Response" : {
       "Transfer-Encoding" : "chunked",
@@ -259,35 +145,20 @@
       "Server" : "Windows-Azure-Blob/1.0 Microsoft-HTTPAPI/2.0",
       "retry-after" : "0",
       "StatusCode" : "200",
-<<<<<<< HEAD
-      "x-ms-request-id" : "bfedc7d5-901e-0044-0e3b-643cc7000000",
-      "Body" : "﻿<?xml version=\"1.0\" encoding=\"utf-8\"?><EnumerationResults ServiceEndpoint=\"https://jaschrepragrs.blob.core.windows.net/\"><Prefix>jtcappendblockdefaults</Prefix><Containers><Container><Name>jtcappendblockdefaults0191393b954bdc8f4947548</Name><Properties><Last-Modified>Thu, 05 Sep 2019 22:41:18 GMT</Last-Modified><Etag>\"0x8D732522AF0F131\"</Etag><LeaseStatus>unlocked</LeaseStatus><LeaseState>available</LeaseState><DefaultEncryptionScope>$account-encryption-key</DefaultEncryptionScope><DenyEncryptionScopeOverride>false</DenyEncryptionScopeOverride><HasImmutabilityPolicy>false</HasImmutabilityPolicy><HasLegalHold>false</HasLegalHold></Properties></Container></Containers><NextMarker /></EnumerationResults>",
-      "Date" : "Thu, 05 Sep 2019 22:41:18 GMT",
-      "x-ms-client-request-id" : "2130fb7b-fd3e-410c-9bb1-7446b5f315c2",
-=======
-      "x-ms-request-id" : "94d139f6-201e-012e-4de5-64f6e4000000",
-      "Body" : "﻿<?xml version=\"1.0\" encoding=\"utf-8\"?><EnumerationResults ServiceEndpoint=\"https://azstoragesdkaccount.blob.core.windows.net/\"><Prefix>jtcappendblockdefaults</Prefix><Containers><Container><Name>jtcappendblockdefaults086268c2696b12e8f040f68</Name><Properties><Last-Modified>Fri, 06 Sep 2019 18:59:47 GMT</Last-Modified><Etag>\"0x8D732FC6348ED4B\"</Etag><LeaseStatus>unlocked</LeaseStatus><LeaseState>available</LeaseState><DefaultEncryptionScope>$account-encryption-key</DefaultEncryptionScope><DenyEncryptionScopeOverride>false</DenyEncryptionScopeOverride><HasImmutabilityPolicy>false</HasImmutabilityPolicy><HasLegalHold>false</HasLegalHold></Properties></Container></Containers><NextMarker /></EnumerationResults>",
-      "Date" : "Fri, 06 Sep 2019 18:59:46 GMT",
-      "x-ms-client-request-id" : "4c5218bf-3c7e-48d7-8997-6d80ea54bba4",
->>>>>>> a55d5dd9
+      "x-ms-request-id" : "03481553-301e-0024-614b-6779e5000000",
+      "Body" : "﻿<?xml version=\"1.0\" encoding=\"utf-8\"?><EnumerationResults ServiceEndpoint=\"https://jaschrepragrs.blob.core.windows.net/\"><Prefix>jtcappendblockdefaults</Prefix><Containers><Container><Name>jtcappendblockdefaults077994b68ec740bdaa46549</Name><Properties><Last-Modified>Mon, 09 Sep 2019 20:13:45 GMT</Last-Modified><Etag>\"0x8D73562378DD756\"</Etag><LeaseStatus>unlocked</LeaseStatus><LeaseState>available</LeaseState><DefaultEncryptionScope>$account-encryption-key</DefaultEncryptionScope><DenyEncryptionScopeOverride>false</DenyEncryptionScopeOverride><HasImmutabilityPolicy>false</HasImmutabilityPolicy><HasLegalHold>false</HasLegalHold></Properties></Container></Containers><NextMarker /></EnumerationResults>",
+      "Date" : "Mon, 09 Sep 2019 20:13:45 GMT",
+      "x-ms-client-request-id" : "c3bd5a49-bc31-431f-9551-3a60ad7fa1da",
       "Content-Type" : "application/xml"
     },
     "Exception" : null
   }, {
     "Method" : "DELETE",
-<<<<<<< HEAD
-    "Uri" : "https://jaschrepragrs.blob.core.windows.net/jtcappendblockdefaults0191393b954bdc8f4947548?restype=container",
+    "Uri" : "https://jaschrepragrs.blob.core.windows.net/jtcappendblockdefaults077994b68ec740bdaa46549?restype=container",
     "Headers" : {
       "x-ms-version" : "2019-02-02",
       "User-Agent" : "azsdk-java-azure-storage-blob/12.0.0-preview.3 1.8.0_221; Windows 10 10.0",
-      "x-ms-client-request-id" : "eeb865ea-1865-4a8a-b860-ff2640741eeb"
-=======
-    "Uri" : "https://azstoragesdkaccount.blob.core.windows.net/jtcappendblockdefaults086268c2696b12e8f040f68?restype=container",
-    "Headers" : {
-      "x-ms-version" : "2019-02-02",
-      "User-Agent" : "azsdk-java-azure-storage-blob/12.0.0-preview.3 1.8.0_212; Windows 10 10.0",
-      "x-ms-client-request-id" : "6e6ebea4-ad28-45b4-9aba-a2c63a6aecd5"
->>>>>>> a55d5dd9
+      "x-ms-client-request-id" : "e82c2a2e-b0d2-46cb-8e9e-b9add526f3f0"
     },
     "Response" : {
       "x-ms-version" : "2019-02-02",
@@ -295,21 +166,11 @@
       "retry-after" : "0",
       "Content-Length" : "0",
       "StatusCode" : "202",
-<<<<<<< HEAD
-      "x-ms-request-id" : "bfedc7e8-901e-0044-1d3b-643cc7000000",
-      "Date" : "Thu, 05 Sep 2019 22:41:18 GMT",
-      "x-ms-client-request-id" : "eeb865ea-1865-4a8a-b860-ff2640741eeb"
+      "x-ms-request-id" : "03481561-301e-0024-6f4b-6779e5000000",
+      "Date" : "Mon, 09 Sep 2019 20:13:45 GMT",
+      "x-ms-client-request-id" : "e82c2a2e-b0d2-46cb-8e9e-b9add526f3f0"
     },
     "Exception" : null
   } ],
-  "variables" : [ "jtcappendblockdefaults0191393b954bdc8f4947548", "javablobappendblockdefaults1577765d764a1cf397402" ]
-=======
-      "x-ms-request-id" : "94d139fe-201e-012e-54e5-64f6e4000000",
-      "Date" : "Fri, 06 Sep 2019 18:59:46 GMT",
-      "x-ms-client-request-id" : "6e6ebea4-ad28-45b4-9aba-a2c63a6aecd5"
-    },
-    "Exception" : null
-  } ],
-  "variables" : [ "jtcappendblockdefaults086268c2696b12e8f040f68", "javablobappendblockdefaults1074091f7b33374804486" ]
->>>>>>> a55d5dd9
+  "variables" : [ "jtcappendblockdefaults077994b68ec740bdaa46549", "javablobappendblockdefaults155688e4e7777a16764b8" ]
 }