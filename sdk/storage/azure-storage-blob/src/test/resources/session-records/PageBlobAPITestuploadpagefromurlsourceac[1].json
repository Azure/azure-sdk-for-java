{
  "networkCallRecords" : [ {
    "Method" : "PUT",
<<<<<<< HEAD
    "Uri" : "https://jaschrepragrs.blob.core.windows.net/jtcuploadpagefromurlsourceac006968df43962f911147?restype=container",
    "Headers" : {
      "x-ms-version" : "2019-02-02",
      "User-Agent" : "azsdk-java-azure-storage-blob/12.0.0-preview.3 1.8.0_221; Windows 10 10.0",
      "x-ms-client-request-id" : "1f05d90a-0293-4572-862f-64e5a32b4ca1"
=======
    "Uri" : "https://azstoragesdkaccount.blob.core.windows.net/jtcuploadpagefromurlsourceac088621bd2f705da8dd4e?restype=container",
    "Headers" : {
      "x-ms-version" : "2019-02-02",
      "User-Agent" : "azsdk-java-azure-storage-blob/12.0.0-preview.3 1.8.0_212; Windows 10 10.0",
      "x-ms-client-request-id" : "6033a890-4bf1-4909-bda2-5aa0291139cb"
>>>>>>> a55d5dd9
    },
    "Response" : {
      "x-ms-version" : "2019-02-02",
      "Server" : "Windows-Azure-Blob/1.0 Microsoft-HTTPAPI/2.0",
<<<<<<< HEAD
      "ETag" : "\"0x8D7325252676290\"",
      "Last-Modified" : "Thu, 05 Sep 2019 22:42:24 GMT",
      "retry-after" : "0",
      "Content-Length" : "0",
      "StatusCode" : "201",
      "x-ms-request-id" : "e0dd5c31-e01e-0026-3f3b-647b1f000000",
      "Date" : "Thu, 05 Sep 2019 22:42:23 GMT",
      "x-ms-client-request-id" : "1f05d90a-0293-4572-862f-64e5a32b4ca1"
=======
      "ETag" : "\"0x8D732FDC22EA438\"",
      "Last-Modified" : "Fri, 06 Sep 2019 19:09:36 GMT",
      "retry-after" : "0",
      "Content-Length" : "0",
      "StatusCode" : "201",
      "x-ms-request-id" : "8f760159-401e-003a-44e6-6473d5000000",
      "Date" : "Fri, 06 Sep 2019 19:09:35 GMT",
      "x-ms-client-request-id" : "6033a890-4bf1-4909-bda2-5aa0291139cb"
>>>>>>> a55d5dd9
    },
    "Exception" : null
  }, {
    "Method" : "PUT",
<<<<<<< HEAD
    "Uri" : "https://jaschrepragrs.blob.core.windows.net/jtcuploadpagefromurlsourceac006968df43962f911147/javablobuploadpagefromurlsourceac10781598f659ed170f",
    "Headers" : {
      "x-ms-version" : "2019-02-02",
      "User-Agent" : "azsdk-java-azure-storage-blob/12.0.0-preview.3 1.8.0_221; Windows 10 10.0",
      "x-ms-client-request-id" : "cf62b6c5-73f3-432e-bb76-c99f6859a54f"
=======
    "Uri" : "https://azstoragesdkaccount.blob.core.windows.net/jtcuploadpagefromurlsourceac088621bd2f705da8dd4e/javablobuploadpagefromurlsourceac14165827574df134a4",
    "Headers" : {
      "x-ms-version" : "2019-02-02",
      "User-Agent" : "azsdk-java-azure-storage-blob/12.0.0-preview.3 1.8.0_212; Windows 10 10.0",
      "x-ms-client-request-id" : "9b8b025a-e93d-489d-b2e3-1bd7a02b609d"
>>>>>>> a55d5dd9
    },
    "Response" : {
      "x-ms-version" : "2019-02-02",
      "Server" : "Windows-Azure-Blob/1.0 Microsoft-HTTPAPI/2.0",
<<<<<<< HEAD
      "ETag" : "\"0x8D732525273E0BC\"",
      "Last-Modified" : "Thu, 05 Sep 2019 22:42:24 GMT",
      "retry-after" : "0",
      "Content-Length" : "0",
      "StatusCode" : "201",
      "x-ms-request-id" : "e0dd5c41-e01e-0026-4c3b-647b1f000000",
      "x-ms-request-server-encrypted" : "true",
      "Date" : "Thu, 05 Sep 2019 22:42:23 GMT",
      "x-ms-client-request-id" : "cf62b6c5-73f3-432e-bb76-c99f6859a54f"
=======
      "ETag" : "\"0x8D732FDC234EA9B\"",
      "Last-Modified" : "Fri, 06 Sep 2019 19:09:36 GMT",
      "retry-after" : "0",
      "Content-Length" : "0",
      "StatusCode" : "201",
      "x-ms-request-id" : "8f76016c-401e-003a-53e6-6473d5000000",
      "x-ms-request-server-encrypted" : "true",
      "Date" : "Fri, 06 Sep 2019 19:09:35 GMT",
      "x-ms-client-request-id" : "9b8b025a-e93d-489d-b2e3-1bd7a02b609d"
>>>>>>> a55d5dd9
    },
    "Exception" : null
  }, {
    "Method" : "PUT",
<<<<<<< HEAD
    "Uri" : "https://jaschrepragrs.blob.core.windows.net/jtcuploadpagefromurlsourceac006968df43962f911147?restype=container&comp=acl",
    "Headers" : {
      "x-ms-version" : "2019-02-02",
      "User-Agent" : "azsdk-java-azure-storage-blob/12.0.0-preview.3 1.8.0_221; Windows 10 10.0",
      "x-ms-client-request-id" : "c584475a-bf94-4891-b9ab-31b07ca1ea73",
=======
    "Uri" : "https://azstoragesdkaccount.blob.core.windows.net/jtcuploadpagefromurlsourceac088621bd2f705da8dd4e?restype=container&comp=acl",
    "Headers" : {
      "x-ms-version" : "2019-02-02",
      "User-Agent" : "azsdk-java-azure-storage-blob/12.0.0-preview.3 1.8.0_212; Windows 10 10.0",
      "x-ms-client-request-id" : "af23d855-fe3b-476d-9dc9-1f043fe7cca7",
>>>>>>> a55d5dd9
      "Content-Type" : "application/xml; charset=utf-8"
    },
    "Response" : {
      "x-ms-version" : "2019-02-02",
      "Server" : "Windows-Azure-Blob/1.0 Microsoft-HTTPAPI/2.0",
<<<<<<< HEAD
      "ETag" : "\"0x8D73252527FE538\"",
      "Last-Modified" : "Thu, 05 Sep 2019 22:42:24 GMT",
      "retry-after" : "0",
      "Content-Length" : "0",
      "StatusCode" : "200",
      "x-ms-request-id" : "e0dd5c53-e01e-0026-5e3b-647b1f000000",
      "Date" : "Thu, 05 Sep 2019 22:42:24 GMT",
      "x-ms-client-request-id" : "c584475a-bf94-4891-b9ab-31b07ca1ea73"
=======
      "ETag" : "\"0x8D732FDC239D830\"",
      "Last-Modified" : "Fri, 06 Sep 2019 19:09:36 GMT",
      "retry-after" : "0",
      "Content-Length" : "0",
      "StatusCode" : "200",
      "x-ms-request-id" : "8f760174-401e-003a-59e6-6473d5000000",
      "Date" : "Fri, 06 Sep 2019 19:09:35 GMT",
      "x-ms-client-request-id" : "af23d855-fe3b-476d-9dc9-1f043fe7cca7"
>>>>>>> a55d5dd9
    },
    "Exception" : null
  }, {
    "Method" : "PUT",
<<<<<<< HEAD
    "Uri" : "https://jaschrepragrs.blob.core.windows.net/jtcuploadpagefromurlsourceac006968df43962f911147/javablobuploadpagefromurlsourceac2166405e732ea99fc2",
    "Headers" : {
      "x-ms-version" : "2019-02-02",
      "User-Agent" : "azsdk-java-azure-storage-blob/12.0.0-preview.3 1.8.0_221; Windows 10 10.0",
      "x-ms-client-request-id" : "acbdb909-9337-466d-8cfd-55596b751fb5"
=======
    "Uri" : "https://azstoragesdkaccount.blob.core.windows.net/jtcuploadpagefromurlsourceac088621bd2f705da8dd4e/javablobuploadpagefromurlsourceac217813ab4ef43d9824",
    "Headers" : {
      "x-ms-version" : "2019-02-02",
      "User-Agent" : "azsdk-java-azure-storage-blob/12.0.0-preview.3 1.8.0_212; Windows 10 10.0",
      "x-ms-client-request-id" : "b3651d8e-2cf0-4f4b-9980-c9238a9095fe"
>>>>>>> a55d5dd9
    },
    "Response" : {
      "x-ms-version" : "2019-02-02",
      "Server" : "Windows-Azure-Blob/1.0 Microsoft-HTTPAPI/2.0",
<<<<<<< HEAD
      "ETag" : "\"0x8D73252528D60E7\"",
      "Last-Modified" : "Thu, 05 Sep 2019 22:42:24 GMT",
      "retry-after" : "0",
      "Content-Length" : "0",
      "StatusCode" : "201",
      "x-ms-request-id" : "e0dd5c69-e01e-0026-743b-647b1f000000",
      "x-ms-request-server-encrypted" : "true",
      "Date" : "Thu, 05 Sep 2019 22:42:24 GMT",
      "x-ms-client-request-id" : "acbdb909-9337-466d-8cfd-55596b751fb5"
=======
      "ETag" : "\"0x8D732FDC23F9B80\"",
      "Last-Modified" : "Fri, 06 Sep 2019 19:09:36 GMT",
      "retry-after" : "0",
      "Content-Length" : "0",
      "StatusCode" : "201",
      "x-ms-request-id" : "8f76018d-401e-003a-6ee6-6473d5000000",
      "x-ms-request-server-encrypted" : "true",
      "Date" : "Fri, 06 Sep 2019 19:09:35 GMT",
      "x-ms-client-request-id" : "b3651d8e-2cf0-4f4b-9980-c9238a9095fe"
>>>>>>> a55d5dd9
    },
    "Exception" : null
  }, {
    "Method" : "PUT",
<<<<<<< HEAD
    "Uri" : "https://jaschrepragrs.blob.core.windows.net/jtcuploadpagefromurlsourceac006968df43962f911147/javablobuploadpagefromurlsourceac2166405e732ea99fc2?comp=page",
    "Headers" : {
      "x-ms-version" : "2019-02-02",
      "User-Agent" : "azsdk-java-azure-storage-blob/12.0.0-preview.3 1.8.0_221; Windows 10 10.0",
      "x-ms-client-request-id" : "3f1bf1b3-4a4f-4f70-82be-e32a3af28b37",
=======
    "Uri" : "https://azstoragesdkaccount.blob.core.windows.net/jtcuploadpagefromurlsourceac088621bd2f705da8dd4e/javablobuploadpagefromurlsourceac217813ab4ef43d9824?comp=page",
    "Headers" : {
      "x-ms-version" : "2019-02-02",
      "User-Agent" : "azsdk-java-azure-storage-blob/12.0.0-preview.3 1.8.0_212; Windows 10 10.0",
      "x-ms-client-request-id" : "3cb36b1e-3c01-44ce-8bea-5b9ce1fd63b7",
>>>>>>> a55d5dd9
      "Content-Type" : "application/octet-stream"
    },
    "Response" : {
      "x-ms-version" : "2019-02-02",
      "Server" : "Windows-Azure-Blob/1.0 Microsoft-HTTPAPI/2.0",
<<<<<<< HEAD
      "x-ms-content-crc64" : "9XYJkyMKaGg=",
      "x-ms-blob-sequence-number" : "0",
      "Last-Modified" : "Thu, 05 Sep 2019 22:42:25 GMT",
      "retry-after" : "0",
      "StatusCode" : "201",
      "x-ms-request-server-encrypted" : "true",
      "Date" : "Thu, 05 Sep 2019 22:42:24 GMT",
      "ETag" : "\"0x8D7325252999818\"",
      "Content-Length" : "0",
      "x-ms-request-id" : "e0dd5c7d-e01e-0026-073b-647b1f000000",
      "x-ms-client-request-id" : "3f1bf1b3-4a4f-4f70-82be-e32a3af28b37"
=======
      "x-ms-content-crc64" : "LrWycDbb7kQ=",
      "x-ms-blob-sequence-number" : "0",
      "Last-Modified" : "Fri, 06 Sep 2019 19:09:36 GMT",
      "retry-after" : "0",
      "StatusCode" : "201",
      "x-ms-request-server-encrypted" : "true",
      "Date" : "Fri, 06 Sep 2019 19:09:35 GMT",
      "ETag" : "\"0x8D732FDC245DE9D\"",
      "Content-Length" : "0",
      "x-ms-request-id" : "8f76019f-401e-003a-7de6-6473d5000000",
      "x-ms-client-request-id" : "3cb36b1e-3c01-44ce-8bea-5b9ce1fd63b7"
>>>>>>> a55d5dd9
    },
    "Exception" : null
  }, {
    "Method" : "PUT",
<<<<<<< HEAD
    "Uri" : "https://jaschrepragrs.blob.core.windows.net/jtcuploadpagefromurlsourceac006968df43962f911147/javablobuploadpagefromurlsourceac10781598f659ed170f?comp=page",
    "Headers" : {
      "x-ms-version" : "2019-02-02",
      "User-Agent" : "azsdk-java-azure-storage-blob/12.0.0-preview.3 1.8.0_221; Windows 10 10.0",
      "x-ms-client-request-id" : "93eb4d1c-361d-4ced-9486-9bd5d7c4784c"
=======
    "Uri" : "https://azstoragesdkaccount.blob.core.windows.net/jtcuploadpagefromurlsourceac088621bd2f705da8dd4e/javablobuploadpagefromurlsourceac14165827574df134a4?comp=page",
    "Headers" : {
      "x-ms-version" : "2019-02-02",
      "User-Agent" : "azsdk-java-azure-storage-blob/12.0.0-preview.3 1.8.0_212; Windows 10 10.0",
      "x-ms-client-request-id" : "a0d6c0e3-8160-4b36-b68b-be18d3236c69"
>>>>>>> a55d5dd9
    },
    "Response" : {
      "x-ms-version" : "2019-02-02",
      "Server" : "Windows-Azure-Blob/1.0 Microsoft-HTTPAPI/2.0",
      "x-ms-blob-sequence-number" : "0",
<<<<<<< HEAD
      "Last-Modified" : "Thu, 05 Sep 2019 22:42:25 GMT",
      "retry-after" : "0",
      "StatusCode" : "201",
      "x-ms-request-server-encrypted" : "true",
      "Date" : "Thu, 05 Sep 2019 22:42:24 GMT",
      "Content-MD5" : "5memr3v3/7miJPJEuNpfrw==",
      "ETag" : "\"0x8D7325252A75643\"",
      "Content-Length" : "0",
      "x-ms-request-id" : "e0dd5c8f-e01e-0026-183b-647b1f000000",
      "x-ms-client-request-id" : "93eb4d1c-361d-4ced-9486-9bd5d7c4784c"
=======
      "Last-Modified" : "Fri, 06 Sep 2019 19:09:36 GMT",
      "retry-after" : "0",
      "StatusCode" : "201",
      "x-ms-request-server-encrypted" : "true",
      "Date" : "Fri, 06 Sep 2019 19:09:35 GMT",
      "Content-MD5" : "qnL8LdQ0d9Gwba2sK//xMw==",
      "ETag" : "\"0x8D732FDC2560F08\"",
      "Content-Length" : "0",
      "x-ms-request-id" : "8f7601af-401e-003a-0ce6-6473d5000000",
      "x-ms-client-request-id" : "a0d6c0e3-8160-4b36-b68b-be18d3236c69"
>>>>>>> a55d5dd9
    },
    "Exception" : null
  }, {
    "Method" : "GET",
<<<<<<< HEAD
    "Uri" : "https://jaschrepragrs.blob.core.windows.net?prefix=jtcuploadpagefromurlsourceac&comp=list",
    "Headers" : {
      "x-ms-version" : "2019-02-02",
      "User-Agent" : "azsdk-java-azure-storage-blob/12.0.0-preview.3 1.8.0_221; Windows 10 10.0",
      "x-ms-client-request-id" : "d6d1f932-ae35-4cd7-a6d3-d951bfc7cbd2"
=======
    "Uri" : "https://azstoragesdkaccount.blob.core.windows.net?prefix=jtcuploadpagefromurlsourceac&comp=list",
    "Headers" : {
      "x-ms-version" : "2019-02-02",
      "User-Agent" : "azsdk-java-azure-storage-blob/12.0.0-preview.3 1.8.0_212; Windows 10 10.0",
      "x-ms-client-request-id" : "4bb4c2fb-eb0c-48ad-ae8e-3701caeedddf"
>>>>>>> a55d5dd9
    },
    "Response" : {
      "Transfer-Encoding" : "chunked",
      "x-ms-version" : "2019-02-02",
      "Server" : "Windows-Azure-Blob/1.0 Microsoft-HTTPAPI/2.0",
      "retry-after" : "0",
      "StatusCode" : "200",
<<<<<<< HEAD
      "x-ms-request-id" : "e0dd5ca8-e01e-0026-303b-647b1f000000",
      "Body" : "﻿<?xml version=\"1.0\" encoding=\"utf-8\"?><EnumerationResults ServiceEndpoint=\"https://jaschrepragrs.blob.core.windows.net/\"><Prefix>jtcuploadpagefromurlsourceac</Prefix><Containers><Container><Name>jtcuploadpagefromurlsourceac006968df43962f911147</Name><Properties><Last-Modified>Thu, 05 Sep 2019 22:42:24 GMT</Last-Modified><Etag>\"0x8D73252527FE538\"</Etag><LeaseStatus>unlocked</LeaseStatus><LeaseState>available</LeaseState><PublicAccess>container</PublicAccess><DefaultEncryptionScope>$account-encryption-key</DefaultEncryptionScope><DenyEncryptionScopeOverride>false</DenyEncryptionScopeOverride><HasImmutabilityPolicy>false</HasImmutabilityPolicy><HasLegalHold>false</HasLegalHold></Properties></Container></Containers><NextMarker /></EnumerationResults>",
      "Date" : "Thu, 05 Sep 2019 22:42:24 GMT",
      "x-ms-client-request-id" : "d6d1f932-ae35-4cd7-a6d3-d951bfc7cbd2",
=======
      "x-ms-request-id" : "8f7601e1-401e-003a-34e6-6473d5000000",
      "Body" : "﻿<?xml version=\"1.0\" encoding=\"utf-8\"?><EnumerationResults ServiceEndpoint=\"https://azstoragesdkaccount.blob.core.windows.net/\"><Prefix>jtcuploadpagefromurlsourceac</Prefix><Containers><Container><Name>jtcuploadpagefromurlsourceac088621bd2f705da8dd4e</Name><Properties><Last-Modified>Fri, 06 Sep 2019 19:09:36 GMT</Last-Modified><Etag>\"0x8D732FDC239D830\"</Etag><LeaseStatus>unlocked</LeaseStatus><LeaseState>available</LeaseState><PublicAccess>container</PublicAccess><DefaultEncryptionScope>$account-encryption-key</DefaultEncryptionScope><DenyEncryptionScopeOverride>false</DenyEncryptionScopeOverride><HasImmutabilityPolicy>false</HasImmutabilityPolicy><HasLegalHold>false</HasLegalHold></Properties></Container></Containers><NextMarker /></EnumerationResults>",
      "Date" : "Fri, 06 Sep 2019 19:09:35 GMT",
      "x-ms-client-request-id" : "4bb4c2fb-eb0c-48ad-ae8e-3701caeedddf",
>>>>>>> a55d5dd9
      "Content-Type" : "application/xml"
    },
    "Exception" : null
  }, {
    "Method" : "DELETE",
<<<<<<< HEAD
    "Uri" : "https://jaschrepragrs.blob.core.windows.net/jtcuploadpagefromurlsourceac006968df43962f911147?restype=container",
    "Headers" : {
      "x-ms-version" : "2019-02-02",
      "User-Agent" : "azsdk-java-azure-storage-blob/12.0.0-preview.3 1.8.0_221; Windows 10 10.0",
      "x-ms-client-request-id" : "717fcf4e-c038-4d69-ba91-144679e7c9b0"
=======
    "Uri" : "https://azstoragesdkaccount.blob.core.windows.net/jtcuploadpagefromurlsourceac088621bd2f705da8dd4e?restype=container",
    "Headers" : {
      "x-ms-version" : "2019-02-02",
      "User-Agent" : "azsdk-java-azure-storage-blob/12.0.0-preview.3 1.8.0_212; Windows 10 10.0",
      "x-ms-client-request-id" : "2b0a0c9d-d037-435c-b027-48850758d759"
>>>>>>> a55d5dd9
    },
    "Response" : {
      "x-ms-version" : "2019-02-02",
      "Server" : "Windows-Azure-Blob/1.0 Microsoft-HTTPAPI/2.0",
      "retry-after" : "0",
      "Content-Length" : "0",
      "StatusCode" : "202",
<<<<<<< HEAD
      "x-ms-request-id" : "e0dd5cb1-e01e-0026-393b-647b1f000000",
      "Date" : "Thu, 05 Sep 2019 22:42:24 GMT",
      "x-ms-client-request-id" : "717fcf4e-c038-4d69-ba91-144679e7c9b0"
    },
    "Exception" : null
  } ],
  "variables" : [ "jtcuploadpagefromurlsourceac006968df43962f911147", "javablobuploadpagefromurlsourceac10781598f659ed170f", "javablobuploadpagefromurlsourceac2166405e732ea99fc2", "4f1642ac-cb30-4a15-a36a-562c92bf27ce" ]
=======
      "x-ms-request-id" : "8f7601f2-401e-003a-43e6-6473d5000000",
      "Date" : "Fri, 06 Sep 2019 19:09:35 GMT",
      "x-ms-client-request-id" : "2b0a0c9d-d037-435c-b027-48850758d759"
    },
    "Exception" : null
  } ],
  "variables" : [ "jtcuploadpagefromurlsourceac088621bd2f705da8dd4e", "javablobuploadpagefromurlsourceac14165827574df134a4", "javablobuploadpagefromurlsourceac217813ab4ef43d9824", "7ec6bc14-eb3f-4b01-96db-add0de01d418" ]
>>>>>>> a55d5dd9
}<|MERGE_RESOLUTION|>--- conflicted
+++ resolved
@@ -1,276 +1,147 @@
 {
   "networkCallRecords" : [ {
     "Method" : "PUT",
-<<<<<<< HEAD
-    "Uri" : "https://jaschrepragrs.blob.core.windows.net/jtcuploadpagefromurlsourceac006968df43962f911147?restype=container",
+    "Uri" : "https://jaschrepragrs.blob.core.windows.net/jtcuploadpagefromurlsourceac0789104bb83c17936f4b?restype=container",
     "Headers" : {
       "x-ms-version" : "2019-02-02",
       "User-Agent" : "azsdk-java-azure-storage-blob/12.0.0-preview.3 1.8.0_221; Windows 10 10.0",
-      "x-ms-client-request-id" : "1f05d90a-0293-4572-862f-64e5a32b4ca1"
-=======
-    "Uri" : "https://azstoragesdkaccount.blob.core.windows.net/jtcuploadpagefromurlsourceac088621bd2f705da8dd4e?restype=container",
-    "Headers" : {
-      "x-ms-version" : "2019-02-02",
-      "User-Agent" : "azsdk-java-azure-storage-blob/12.0.0-preview.3 1.8.0_212; Windows 10 10.0",
-      "x-ms-client-request-id" : "6033a890-4bf1-4909-bda2-5aa0291139cb"
->>>>>>> a55d5dd9
+      "x-ms-client-request-id" : "9fe25ac2-4e75-40fe-97df-c403927f6df2"
     },
     "Response" : {
       "x-ms-version" : "2019-02-02",
       "Server" : "Windows-Azure-Blob/1.0 Microsoft-HTTPAPI/2.0",
-<<<<<<< HEAD
-      "ETag" : "\"0x8D7325252676290\"",
-      "Last-Modified" : "Thu, 05 Sep 2019 22:42:24 GMT",
+      "ETag" : "\"0x8D735618C0CBF40\"",
+      "Last-Modified" : "Mon, 09 Sep 2019 20:08:57 GMT",
       "retry-after" : "0",
       "Content-Length" : "0",
       "StatusCode" : "201",
-      "x-ms-request-id" : "e0dd5c31-e01e-0026-3f3b-647b1f000000",
-      "Date" : "Thu, 05 Sep 2019 22:42:23 GMT",
-      "x-ms-client-request-id" : "1f05d90a-0293-4572-862f-64e5a32b4ca1"
-=======
-      "ETag" : "\"0x8D732FDC22EA438\"",
-      "Last-Modified" : "Fri, 06 Sep 2019 19:09:36 GMT",
-      "retry-after" : "0",
-      "Content-Length" : "0",
-      "StatusCode" : "201",
-      "x-ms-request-id" : "8f760159-401e-003a-44e6-6473d5000000",
-      "Date" : "Fri, 06 Sep 2019 19:09:35 GMT",
-      "x-ms-client-request-id" : "6033a890-4bf1-4909-bda2-5aa0291139cb"
->>>>>>> a55d5dd9
+      "x-ms-request-id" : "9ebd1c70-501e-003f-204a-675777000000",
+      "Date" : "Mon, 09 Sep 2019 20:08:57 GMT",
+      "x-ms-client-request-id" : "9fe25ac2-4e75-40fe-97df-c403927f6df2"
     },
     "Exception" : null
   }, {
     "Method" : "PUT",
-<<<<<<< HEAD
-    "Uri" : "https://jaschrepragrs.blob.core.windows.net/jtcuploadpagefromurlsourceac006968df43962f911147/javablobuploadpagefromurlsourceac10781598f659ed170f",
+    "Uri" : "https://jaschrepragrs.blob.core.windows.net/jtcuploadpagefromurlsourceac0789104bb83c17936f4b/javablobuploadpagefromurlsourceac16520577315699d208",
     "Headers" : {
       "x-ms-version" : "2019-02-02",
       "User-Agent" : "azsdk-java-azure-storage-blob/12.0.0-preview.3 1.8.0_221; Windows 10 10.0",
-      "x-ms-client-request-id" : "cf62b6c5-73f3-432e-bb76-c99f6859a54f"
-=======
-    "Uri" : "https://azstoragesdkaccount.blob.core.windows.net/jtcuploadpagefromurlsourceac088621bd2f705da8dd4e/javablobuploadpagefromurlsourceac14165827574df134a4",
-    "Headers" : {
-      "x-ms-version" : "2019-02-02",
-      "User-Agent" : "azsdk-java-azure-storage-blob/12.0.0-preview.3 1.8.0_212; Windows 10 10.0",
-      "x-ms-client-request-id" : "9b8b025a-e93d-489d-b2e3-1bd7a02b609d"
->>>>>>> a55d5dd9
+      "x-ms-client-request-id" : "c469b8a6-a943-4d3f-8a17-65abb1439784"
     },
     "Response" : {
       "x-ms-version" : "2019-02-02",
       "Server" : "Windows-Azure-Blob/1.0 Microsoft-HTTPAPI/2.0",
-<<<<<<< HEAD
-      "ETag" : "\"0x8D732525273E0BC\"",
-      "Last-Modified" : "Thu, 05 Sep 2019 22:42:24 GMT",
+      "ETag" : "\"0x8D735618C1AF9B4\"",
+      "Last-Modified" : "Mon, 09 Sep 2019 20:08:57 GMT",
       "retry-after" : "0",
       "Content-Length" : "0",
       "StatusCode" : "201",
-      "x-ms-request-id" : "e0dd5c41-e01e-0026-4c3b-647b1f000000",
+      "x-ms-request-id" : "9ebd1c84-501e-003f-334a-675777000000",
       "x-ms-request-server-encrypted" : "true",
-      "Date" : "Thu, 05 Sep 2019 22:42:23 GMT",
-      "x-ms-client-request-id" : "cf62b6c5-73f3-432e-bb76-c99f6859a54f"
-=======
-      "ETag" : "\"0x8D732FDC234EA9B\"",
-      "Last-Modified" : "Fri, 06 Sep 2019 19:09:36 GMT",
-      "retry-after" : "0",
-      "Content-Length" : "0",
-      "StatusCode" : "201",
-      "x-ms-request-id" : "8f76016c-401e-003a-53e6-6473d5000000",
-      "x-ms-request-server-encrypted" : "true",
-      "Date" : "Fri, 06 Sep 2019 19:09:35 GMT",
-      "x-ms-client-request-id" : "9b8b025a-e93d-489d-b2e3-1bd7a02b609d"
->>>>>>> a55d5dd9
+      "Date" : "Mon, 09 Sep 2019 20:08:57 GMT",
+      "x-ms-client-request-id" : "c469b8a6-a943-4d3f-8a17-65abb1439784"
     },
     "Exception" : null
   }, {
     "Method" : "PUT",
-<<<<<<< HEAD
-    "Uri" : "https://jaschrepragrs.blob.core.windows.net/jtcuploadpagefromurlsourceac006968df43962f911147?restype=container&comp=acl",
+    "Uri" : "https://jaschrepragrs.blob.core.windows.net/jtcuploadpagefromurlsourceac0789104bb83c17936f4b?restype=container&comp=acl",
     "Headers" : {
       "x-ms-version" : "2019-02-02",
       "User-Agent" : "azsdk-java-azure-storage-blob/12.0.0-preview.3 1.8.0_221; Windows 10 10.0",
-      "x-ms-client-request-id" : "c584475a-bf94-4891-b9ab-31b07ca1ea73",
-=======
-    "Uri" : "https://azstoragesdkaccount.blob.core.windows.net/jtcuploadpagefromurlsourceac088621bd2f705da8dd4e?restype=container&comp=acl",
-    "Headers" : {
-      "x-ms-version" : "2019-02-02",
-      "User-Agent" : "azsdk-java-azure-storage-blob/12.0.0-preview.3 1.8.0_212; Windows 10 10.0",
-      "x-ms-client-request-id" : "af23d855-fe3b-476d-9dc9-1f043fe7cca7",
->>>>>>> a55d5dd9
+      "x-ms-client-request-id" : "25f7602d-913b-4c23-99c4-4f0b60a69eaa",
       "Content-Type" : "application/xml; charset=utf-8"
     },
     "Response" : {
       "x-ms-version" : "2019-02-02",
       "Server" : "Windows-Azure-Blob/1.0 Microsoft-HTTPAPI/2.0",
-<<<<<<< HEAD
-      "ETag" : "\"0x8D73252527FE538\"",
-      "Last-Modified" : "Thu, 05 Sep 2019 22:42:24 GMT",
+      "ETag" : "\"0x8D735618C2726FC\"",
+      "Last-Modified" : "Mon, 09 Sep 2019 20:08:57 GMT",
       "retry-after" : "0",
       "Content-Length" : "0",
       "StatusCode" : "200",
-      "x-ms-request-id" : "e0dd5c53-e01e-0026-5e3b-647b1f000000",
-      "Date" : "Thu, 05 Sep 2019 22:42:24 GMT",
-      "x-ms-client-request-id" : "c584475a-bf94-4891-b9ab-31b07ca1ea73"
-=======
-      "ETag" : "\"0x8D732FDC239D830\"",
-      "Last-Modified" : "Fri, 06 Sep 2019 19:09:36 GMT",
-      "retry-after" : "0",
-      "Content-Length" : "0",
-      "StatusCode" : "200",
-      "x-ms-request-id" : "8f760174-401e-003a-59e6-6473d5000000",
-      "Date" : "Fri, 06 Sep 2019 19:09:35 GMT",
-      "x-ms-client-request-id" : "af23d855-fe3b-476d-9dc9-1f043fe7cca7"
->>>>>>> a55d5dd9
+      "x-ms-request-id" : "9ebd1c99-501e-003f-464a-675777000000",
+      "Date" : "Mon, 09 Sep 2019 20:08:57 GMT",
+      "x-ms-client-request-id" : "25f7602d-913b-4c23-99c4-4f0b60a69eaa"
     },
     "Exception" : null
   }, {
     "Method" : "PUT",
-<<<<<<< HEAD
-    "Uri" : "https://jaschrepragrs.blob.core.windows.net/jtcuploadpagefromurlsourceac006968df43962f911147/javablobuploadpagefromurlsourceac2166405e732ea99fc2",
+    "Uri" : "https://jaschrepragrs.blob.core.windows.net/jtcuploadpagefromurlsourceac0789104bb83c17936f4b/javablobuploadpagefromurlsourceac295712c8179644898f",
     "Headers" : {
       "x-ms-version" : "2019-02-02",
       "User-Agent" : "azsdk-java-azure-storage-blob/12.0.0-preview.3 1.8.0_221; Windows 10 10.0",
-      "x-ms-client-request-id" : "acbdb909-9337-466d-8cfd-55596b751fb5"
-=======
-    "Uri" : "https://azstoragesdkaccount.blob.core.windows.net/jtcuploadpagefromurlsourceac088621bd2f705da8dd4e/javablobuploadpagefromurlsourceac217813ab4ef43d9824",
-    "Headers" : {
-      "x-ms-version" : "2019-02-02",
-      "User-Agent" : "azsdk-java-azure-storage-blob/12.0.0-preview.3 1.8.0_212; Windows 10 10.0",
-      "x-ms-client-request-id" : "b3651d8e-2cf0-4f4b-9980-c9238a9095fe"
->>>>>>> a55d5dd9
+      "x-ms-client-request-id" : "9370564c-0482-4f5b-9da0-bde940f7b929"
     },
     "Response" : {
       "x-ms-version" : "2019-02-02",
       "Server" : "Windows-Azure-Blob/1.0 Microsoft-HTTPAPI/2.0",
-<<<<<<< HEAD
-      "ETag" : "\"0x8D73252528D60E7\"",
-      "Last-Modified" : "Thu, 05 Sep 2019 22:42:24 GMT",
+      "ETag" : "\"0x8D735618C34EF0A\"",
+      "Last-Modified" : "Mon, 09 Sep 2019 20:08:57 GMT",
       "retry-after" : "0",
       "Content-Length" : "0",
       "StatusCode" : "201",
-      "x-ms-request-id" : "e0dd5c69-e01e-0026-743b-647b1f000000",
+      "x-ms-request-id" : "9ebd1cad-501e-003f-564a-675777000000",
       "x-ms-request-server-encrypted" : "true",
-      "Date" : "Thu, 05 Sep 2019 22:42:24 GMT",
-      "x-ms-client-request-id" : "acbdb909-9337-466d-8cfd-55596b751fb5"
-=======
-      "ETag" : "\"0x8D732FDC23F9B80\"",
-      "Last-Modified" : "Fri, 06 Sep 2019 19:09:36 GMT",
-      "retry-after" : "0",
-      "Content-Length" : "0",
-      "StatusCode" : "201",
-      "x-ms-request-id" : "8f76018d-401e-003a-6ee6-6473d5000000",
-      "x-ms-request-server-encrypted" : "true",
-      "Date" : "Fri, 06 Sep 2019 19:09:35 GMT",
-      "x-ms-client-request-id" : "b3651d8e-2cf0-4f4b-9980-c9238a9095fe"
->>>>>>> a55d5dd9
+      "Date" : "Mon, 09 Sep 2019 20:08:57 GMT",
+      "x-ms-client-request-id" : "9370564c-0482-4f5b-9da0-bde940f7b929"
     },
     "Exception" : null
   }, {
     "Method" : "PUT",
-<<<<<<< HEAD
-    "Uri" : "https://jaschrepragrs.blob.core.windows.net/jtcuploadpagefromurlsourceac006968df43962f911147/javablobuploadpagefromurlsourceac2166405e732ea99fc2?comp=page",
+    "Uri" : "https://jaschrepragrs.blob.core.windows.net/jtcuploadpagefromurlsourceac0789104bb83c17936f4b/javablobuploadpagefromurlsourceac295712c8179644898f?comp=page",
     "Headers" : {
       "x-ms-version" : "2019-02-02",
       "User-Agent" : "azsdk-java-azure-storage-blob/12.0.0-preview.3 1.8.0_221; Windows 10 10.0",
-      "x-ms-client-request-id" : "3f1bf1b3-4a4f-4f70-82be-e32a3af28b37",
-=======
-    "Uri" : "https://azstoragesdkaccount.blob.core.windows.net/jtcuploadpagefromurlsourceac088621bd2f705da8dd4e/javablobuploadpagefromurlsourceac217813ab4ef43d9824?comp=page",
-    "Headers" : {
-      "x-ms-version" : "2019-02-02",
-      "User-Agent" : "azsdk-java-azure-storage-blob/12.0.0-preview.3 1.8.0_212; Windows 10 10.0",
-      "x-ms-client-request-id" : "3cb36b1e-3c01-44ce-8bea-5b9ce1fd63b7",
->>>>>>> a55d5dd9
+      "x-ms-client-request-id" : "5e424ccb-6c6b-4713-81f2-7403a0aed195",
       "Content-Type" : "application/octet-stream"
     },
     "Response" : {
       "x-ms-version" : "2019-02-02",
       "Server" : "Windows-Azure-Blob/1.0 Microsoft-HTTPAPI/2.0",
-<<<<<<< HEAD
-      "x-ms-content-crc64" : "9XYJkyMKaGg=",
+      "x-ms-content-crc64" : "8ArhcboUIZk=",
       "x-ms-blob-sequence-number" : "0",
-      "Last-Modified" : "Thu, 05 Sep 2019 22:42:25 GMT",
+      "Last-Modified" : "Mon, 09 Sep 2019 20:08:57 GMT",
       "retry-after" : "0",
       "StatusCode" : "201",
       "x-ms-request-server-encrypted" : "true",
-      "Date" : "Thu, 05 Sep 2019 22:42:24 GMT",
-      "ETag" : "\"0x8D7325252999818\"",
+      "Date" : "Mon, 09 Sep 2019 20:08:57 GMT",
+      "ETag" : "\"0x8D735618C4210CA\"",
       "Content-Length" : "0",
-      "x-ms-request-id" : "e0dd5c7d-e01e-0026-073b-647b1f000000",
-      "x-ms-client-request-id" : "3f1bf1b3-4a4f-4f70-82be-e32a3af28b37"
-=======
-      "x-ms-content-crc64" : "LrWycDbb7kQ=",
-      "x-ms-blob-sequence-number" : "0",
-      "Last-Modified" : "Fri, 06 Sep 2019 19:09:36 GMT",
-      "retry-after" : "0",
-      "StatusCode" : "201",
-      "x-ms-request-server-encrypted" : "true",
-      "Date" : "Fri, 06 Sep 2019 19:09:35 GMT",
-      "ETag" : "\"0x8D732FDC245DE9D\"",
-      "Content-Length" : "0",
-      "x-ms-request-id" : "8f76019f-401e-003a-7de6-6473d5000000",
-      "x-ms-client-request-id" : "3cb36b1e-3c01-44ce-8bea-5b9ce1fd63b7"
->>>>>>> a55d5dd9
+      "x-ms-request-id" : "9ebd1cc9-501e-003f-714a-675777000000",
+      "x-ms-client-request-id" : "5e424ccb-6c6b-4713-81f2-7403a0aed195"
     },
     "Exception" : null
   }, {
     "Method" : "PUT",
-<<<<<<< HEAD
-    "Uri" : "https://jaschrepragrs.blob.core.windows.net/jtcuploadpagefromurlsourceac006968df43962f911147/javablobuploadpagefromurlsourceac10781598f659ed170f?comp=page",
+    "Uri" : "https://jaschrepragrs.blob.core.windows.net/jtcuploadpagefromurlsourceac0789104bb83c17936f4b/javablobuploadpagefromurlsourceac16520577315699d208?comp=page",
     "Headers" : {
       "x-ms-version" : "2019-02-02",
       "User-Agent" : "azsdk-java-azure-storage-blob/12.0.0-preview.3 1.8.0_221; Windows 10 10.0",
-      "x-ms-client-request-id" : "93eb4d1c-361d-4ced-9486-9bd5d7c4784c"
-=======
-    "Uri" : "https://azstoragesdkaccount.blob.core.windows.net/jtcuploadpagefromurlsourceac088621bd2f705da8dd4e/javablobuploadpagefromurlsourceac14165827574df134a4?comp=page",
-    "Headers" : {
-      "x-ms-version" : "2019-02-02",
-      "User-Agent" : "azsdk-java-azure-storage-blob/12.0.0-preview.3 1.8.0_212; Windows 10 10.0",
-      "x-ms-client-request-id" : "a0d6c0e3-8160-4b36-b68b-be18d3236c69"
->>>>>>> a55d5dd9
+      "x-ms-client-request-id" : "64a5c131-850c-45d0-b1d5-723c6f7ab672"
     },
     "Response" : {
       "x-ms-version" : "2019-02-02",
       "Server" : "Windows-Azure-Blob/1.0 Microsoft-HTTPAPI/2.0",
       "x-ms-blob-sequence-number" : "0",
-<<<<<<< HEAD
-      "Last-Modified" : "Thu, 05 Sep 2019 22:42:25 GMT",
+      "Last-Modified" : "Mon, 09 Sep 2019 20:08:57 GMT",
       "retry-after" : "0",
       "StatusCode" : "201",
       "x-ms-request-server-encrypted" : "true",
-      "Date" : "Thu, 05 Sep 2019 22:42:24 GMT",
-      "Content-MD5" : "5memr3v3/7miJPJEuNpfrw==",
-      "ETag" : "\"0x8D7325252A75643\"",
+      "Date" : "Mon, 09 Sep 2019 20:08:57 GMT",
+      "Content-MD5" : "e3SnGzMKv1VaAN2vt1AbIQ==",
+      "ETag" : "\"0x8D735618C602596\"",
       "Content-Length" : "0",
-      "x-ms-request-id" : "e0dd5c8f-e01e-0026-183b-647b1f000000",
-      "x-ms-client-request-id" : "93eb4d1c-361d-4ced-9486-9bd5d7c4784c"
-=======
-      "Last-Modified" : "Fri, 06 Sep 2019 19:09:36 GMT",
-      "retry-after" : "0",
-      "StatusCode" : "201",
-      "x-ms-request-server-encrypted" : "true",
-      "Date" : "Fri, 06 Sep 2019 19:09:35 GMT",
-      "Content-MD5" : "qnL8LdQ0d9Gwba2sK//xMw==",
-      "ETag" : "\"0x8D732FDC2560F08\"",
-      "Content-Length" : "0",
-      "x-ms-request-id" : "8f7601af-401e-003a-0ce6-6473d5000000",
-      "x-ms-client-request-id" : "a0d6c0e3-8160-4b36-b68b-be18d3236c69"
->>>>>>> a55d5dd9
+      "x-ms-request-id" : "9ebd1ce7-501e-003f-0e4a-675777000000",
+      "x-ms-client-request-id" : "64a5c131-850c-45d0-b1d5-723c6f7ab672"
     },
     "Exception" : null
   }, {
     "Method" : "GET",
-<<<<<<< HEAD
     "Uri" : "https://jaschrepragrs.blob.core.windows.net?prefix=jtcuploadpagefromurlsourceac&comp=list",
     "Headers" : {
       "x-ms-version" : "2019-02-02",
       "User-Agent" : "azsdk-java-azure-storage-blob/12.0.0-preview.3 1.8.0_221; Windows 10 10.0",
-      "x-ms-client-request-id" : "d6d1f932-ae35-4cd7-a6d3-d951bfc7cbd2"
-=======
-    "Uri" : "https://azstoragesdkaccount.blob.core.windows.net?prefix=jtcuploadpagefromurlsourceac&comp=list",
-    "Headers" : {
-      "x-ms-version" : "2019-02-02",
-      "User-Agent" : "azsdk-java-azure-storage-blob/12.0.0-preview.3 1.8.0_212; Windows 10 10.0",
-      "x-ms-client-request-id" : "4bb4c2fb-eb0c-48ad-ae8e-3701caeedddf"
->>>>>>> a55d5dd9
+      "x-ms-client-request-id" : "af6ae0ce-46f9-43fe-8f1f-fece191973b5"
     },
     "Response" : {
       "Transfer-Encoding" : "chunked",
@@ -278,35 +149,20 @@
       "Server" : "Windows-Azure-Blob/1.0 Microsoft-HTTPAPI/2.0",
       "retry-after" : "0",
       "StatusCode" : "200",
-<<<<<<< HEAD
-      "x-ms-request-id" : "e0dd5ca8-e01e-0026-303b-647b1f000000",
-      "Body" : "﻿<?xml version=\"1.0\" encoding=\"utf-8\"?><EnumerationResults ServiceEndpoint=\"https://jaschrepragrs.blob.core.windows.net/\"><Prefix>jtcuploadpagefromurlsourceac</Prefix><Containers><Container><Name>jtcuploadpagefromurlsourceac006968df43962f911147</Name><Properties><Last-Modified>Thu, 05 Sep 2019 22:42:24 GMT</Last-Modified><Etag>\"0x8D73252527FE538\"</Etag><LeaseStatus>unlocked</LeaseStatus><LeaseState>available</LeaseState><PublicAccess>container</PublicAccess><DefaultEncryptionScope>$account-encryption-key</DefaultEncryptionScope><DenyEncryptionScopeOverride>false</DenyEncryptionScopeOverride><HasImmutabilityPolicy>false</HasImmutabilityPolicy><HasLegalHold>false</HasLegalHold></Properties></Container></Containers><NextMarker /></EnumerationResults>",
-      "Date" : "Thu, 05 Sep 2019 22:42:24 GMT",
-      "x-ms-client-request-id" : "d6d1f932-ae35-4cd7-a6d3-d951bfc7cbd2",
-=======
-      "x-ms-request-id" : "8f7601e1-401e-003a-34e6-6473d5000000",
-      "Body" : "﻿<?xml version=\"1.0\" encoding=\"utf-8\"?><EnumerationResults ServiceEndpoint=\"https://azstoragesdkaccount.blob.core.windows.net/\"><Prefix>jtcuploadpagefromurlsourceac</Prefix><Containers><Container><Name>jtcuploadpagefromurlsourceac088621bd2f705da8dd4e</Name><Properties><Last-Modified>Fri, 06 Sep 2019 19:09:36 GMT</Last-Modified><Etag>\"0x8D732FDC239D830\"</Etag><LeaseStatus>unlocked</LeaseStatus><LeaseState>available</LeaseState><PublicAccess>container</PublicAccess><DefaultEncryptionScope>$account-encryption-key</DefaultEncryptionScope><DenyEncryptionScopeOverride>false</DenyEncryptionScopeOverride><HasImmutabilityPolicy>false</HasImmutabilityPolicy><HasLegalHold>false</HasLegalHold></Properties></Container></Containers><NextMarker /></EnumerationResults>",
-      "Date" : "Fri, 06 Sep 2019 19:09:35 GMT",
-      "x-ms-client-request-id" : "4bb4c2fb-eb0c-48ad-ae8e-3701caeedddf",
->>>>>>> a55d5dd9
+      "x-ms-request-id" : "9ebd1d15-501e-003f-384a-675777000000",
+      "Body" : "﻿<?xml version=\"1.0\" encoding=\"utf-8\"?><EnumerationResults ServiceEndpoint=\"https://jaschrepragrs.blob.core.windows.net/\"><Prefix>jtcuploadpagefromurlsourceac</Prefix><Containers><Container><Name>jtcuploadpagefromurlsourceac0789104bb83c17936f4b</Name><Properties><Last-Modified>Mon, 09 Sep 2019 20:08:57 GMT</Last-Modified><Etag>\"0x8D735618C2726FC\"</Etag><LeaseStatus>unlocked</LeaseStatus><LeaseState>available</LeaseState><PublicAccess>container</PublicAccess><DefaultEncryptionScope>$account-encryption-key</DefaultEncryptionScope><DenyEncryptionScopeOverride>false</DenyEncryptionScopeOverride><HasImmutabilityPolicy>false</HasImmutabilityPolicy><HasLegalHold>false</HasLegalHold></Properties></Container></Containers><NextMarker /></EnumerationResults>",
+      "Date" : "Mon, 09 Sep 2019 20:08:57 GMT",
+      "x-ms-client-request-id" : "af6ae0ce-46f9-43fe-8f1f-fece191973b5",
       "Content-Type" : "application/xml"
     },
     "Exception" : null
   }, {
     "Method" : "DELETE",
-<<<<<<< HEAD
-    "Uri" : "https://jaschrepragrs.blob.core.windows.net/jtcuploadpagefromurlsourceac006968df43962f911147?restype=container",
+    "Uri" : "https://jaschrepragrs.blob.core.windows.net/jtcuploadpagefromurlsourceac0789104bb83c17936f4b?restype=container",
     "Headers" : {
       "x-ms-version" : "2019-02-02",
       "User-Agent" : "azsdk-java-azure-storage-blob/12.0.0-preview.3 1.8.0_221; Windows 10 10.0",
-      "x-ms-client-request-id" : "717fcf4e-c038-4d69-ba91-144679e7c9b0"
-=======
-    "Uri" : "https://azstoragesdkaccount.blob.core.windows.net/jtcuploadpagefromurlsourceac088621bd2f705da8dd4e?restype=container",
-    "Headers" : {
-      "x-ms-version" : "2019-02-02",
-      "User-Agent" : "azsdk-java-azure-storage-blob/12.0.0-preview.3 1.8.0_212; Windows 10 10.0",
-      "x-ms-client-request-id" : "2b0a0c9d-d037-435c-b027-48850758d759"
->>>>>>> a55d5dd9
+      "x-ms-client-request-id" : "03027b06-8652-48af-8e5d-560f952053e8"
     },
     "Response" : {
       "x-ms-version" : "2019-02-02",
@@ -314,21 +170,11 @@
       "retry-after" : "0",
       "Content-Length" : "0",
       "StatusCode" : "202",
-<<<<<<< HEAD
-      "x-ms-request-id" : "e0dd5cb1-e01e-0026-393b-647b1f000000",
-      "Date" : "Thu, 05 Sep 2019 22:42:24 GMT",
-      "x-ms-client-request-id" : "717fcf4e-c038-4d69-ba91-144679e7c9b0"
+      "x-ms-request-id" : "9ebd1d39-501e-003f-5b4a-675777000000",
+      "Date" : "Mon, 09 Sep 2019 20:08:57 GMT",
+      "x-ms-client-request-id" : "03027b06-8652-48af-8e5d-560f952053e8"
     },
     "Exception" : null
   } ],
-  "variables" : [ "jtcuploadpagefromurlsourceac006968df43962f911147", "javablobuploadpagefromurlsourceac10781598f659ed170f", "javablobuploadpagefromurlsourceac2166405e732ea99fc2", "4f1642ac-cb30-4a15-a36a-562c92bf27ce" ]
-=======
-      "x-ms-request-id" : "8f7601f2-401e-003a-43e6-6473d5000000",
-      "Date" : "Fri, 06 Sep 2019 19:09:35 GMT",
-      "x-ms-client-request-id" : "2b0a0c9d-d037-435c-b027-48850758d759"
-    },
-    "Exception" : null
-  } ],
-  "variables" : [ "jtcuploadpagefromurlsourceac088621bd2f705da8dd4e", "javablobuploadpagefromurlsourceac14165827574df134a4", "javablobuploadpagefromurlsourceac217813ab4ef43d9824", "7ec6bc14-eb3f-4b01-96db-add0de01d418" ]
->>>>>>> a55d5dd9
+  "variables" : [ "jtcuploadpagefromurlsourceac0789104bb83c17936f4b", "javablobuploadpagefromurlsourceac16520577315699d208", "javablobuploadpagefromurlsourceac295712c8179644898f", "0b587f58-1188-4983-bbb7-f29d3d9c545a" ]
 }