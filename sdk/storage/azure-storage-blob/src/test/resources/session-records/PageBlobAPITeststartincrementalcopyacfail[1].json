--- conflicted
+++ resolved
@@ -1,314 +1,167 @@
 {
   "networkCallRecords" : [ {
     "Method" : "PUT",
-<<<<<<< HEAD
-    "Uri" : "https://jaschrepragrs.blob.core.windows.net/jtcstartincrementalcopyacfail0835345e9f68b1b32147?restype=container",
-    "Headers" : {
-      "x-ms-version" : "2019-02-02",
-      "User-Agent" : "azsdk-java-azure-storage-blob/12.0.0-preview.3 1.8.0_221; Windows 10 10.0",
-      "x-ms-client-request-id" : "892af306-990e-40c3-b014-efd3d7fd322c"
-=======
-    "Uri" : "https://azstoragesdkaccount.blob.core.windows.net/jtcstartincrementalcopyacfail0980795c1967354a9144?restype=container",
-    "Headers" : {
-      "x-ms-version" : "2019-02-02",
-      "User-Agent" : "azsdk-java-azure-storage-blob/12.0.0-preview.3 1.8.0_212; Windows 10 10.0",
-      "x-ms-client-request-id" : "0285eb1a-f485-435e-9ad2-667c2b5b3c06"
->>>>>>> a55d5dd9
-    },
-    "Response" : {
-      "x-ms-version" : "2019-02-02",
-      "Server" : "Windows-Azure-Blob/1.0 Microsoft-HTTPAPI/2.0",
-<<<<<<< HEAD
-      "ETag" : "\"0x8D7325275E56A1D\"",
-      "Last-Modified" : "Thu, 05 Sep 2019 22:43:24 GMT",
-      "retry-after" : "0",
-      "Content-Length" : "0",
-      "StatusCode" : "201",
-      "x-ms-request-id" : "e0dd890f-e01e-0026-113b-647b1f000000",
-      "Date" : "Thu, 05 Sep 2019 22:43:23 GMT",
-      "x-ms-client-request-id" : "892af306-990e-40c3-b014-efd3d7fd322c"
-=======
-      "ETag" : "\"0x8D732FDDA183026\"",
-      "Last-Modified" : "Fri, 06 Sep 2019 19:10:16 GMT",
-      "retry-after" : "0",
-      "Content-Length" : "0",
-      "StatusCode" : "201",
-      "x-ms-request-id" : "8f7648bb-401e-003a-22e6-6473d5000000",
-      "Date" : "Fri, 06 Sep 2019 19:10:15 GMT",
-      "x-ms-client-request-id" : "0285eb1a-f485-435e-9ad2-667c2b5b3c06"
->>>>>>> a55d5dd9
-    },
-    "Exception" : null
-  }, {
-    "Method" : "PUT",
-<<<<<<< HEAD
-    "Uri" : "https://jaschrepragrs.blob.core.windows.net/jtcstartincrementalcopyacfail0835345e9f68b1b32147/javablobstartincrementalcopyacfail101857267bda5722a",
-    "Headers" : {
-      "x-ms-version" : "2019-02-02",
-      "User-Agent" : "azsdk-java-azure-storage-blob/12.0.0-preview.3 1.8.0_221; Windows 10 10.0",
-      "x-ms-client-request-id" : "5ed247f5-b4f5-4178-8d1f-79e025423d30"
-=======
-    "Uri" : "https://azstoragesdkaccount.blob.core.windows.net/jtcstartincrementalcopyacfail0980795c1967354a9144/javablobstartincrementalcopyacfail168654cd5048b3adf",
-    "Headers" : {
-      "x-ms-version" : "2019-02-02",
-      "User-Agent" : "azsdk-java-azure-storage-blob/12.0.0-preview.3 1.8.0_212; Windows 10 10.0",
-      "x-ms-client-request-id" : "cd0b0630-ebf9-4ffe-8e7f-40618788d3a1"
->>>>>>> a55d5dd9
-    },
-    "Response" : {
-      "x-ms-version" : "2019-02-02",
-      "Server" : "Windows-Azure-Blob/1.0 Microsoft-HTTPAPI/2.0",
-<<<<<<< HEAD
-      "ETag" : "\"0x8D7325275F22233\"",
-      "Last-Modified" : "Thu, 05 Sep 2019 22:43:24 GMT",
-      "retry-after" : "0",
-      "Content-Length" : "0",
-      "StatusCode" : "201",
-      "x-ms-request-id" : "e0dd891d-e01e-0026-1e3b-647b1f000000",
+    "Uri" : "https://jaschrepragrs.blob.core.windows.net/jtcstartincrementalcopyacfail0597415968293a401141?restype=container",
+    "Headers" : {
+      "x-ms-version" : "2019-02-02",
+      "User-Agent" : "azsdk-java-azure-storage-blob/12.0.0-preview.3 1.8.0_221; Windows 10 10.0",
+      "x-ms-client-request-id" : "63b3b41c-bbee-49d0-804d-a4e8bfadb9a6"
+    },
+    "Response" : {
+      "x-ms-version" : "2019-02-02",
+      "Server" : "Windows-Azure-Blob/1.0 Microsoft-HTTPAPI/2.0",
+      "ETag" : "\"0x8D73561AFA21A74\"",
+      "Last-Modified" : "Mon, 09 Sep 2019 20:09:57 GMT",
+      "retry-after" : "0",
+      "Content-Length" : "0",
+      "StatusCode" : "201",
+      "x-ms-request-id" : "9ebd5442-501e-003f-0e4a-675777000000",
+      "Date" : "Mon, 09 Sep 2019 20:09:56 GMT",
+      "x-ms-client-request-id" : "63b3b41c-bbee-49d0-804d-a4e8bfadb9a6"
+    },
+    "Exception" : null
+  }, {
+    "Method" : "PUT",
+    "Uri" : "https://jaschrepragrs.blob.core.windows.net/jtcstartincrementalcopyacfail0597415968293a401141/javablobstartincrementalcopyacfail1733439aeb518c99a",
+    "Headers" : {
+      "x-ms-version" : "2019-02-02",
+      "User-Agent" : "azsdk-java-azure-storage-blob/12.0.0-preview.3 1.8.0_221; Windows 10 10.0",
+      "x-ms-client-request-id" : "ce5a83a8-4684-4625-bbfa-3a3fdd5a6734"
+    },
+    "Response" : {
+      "x-ms-version" : "2019-02-02",
+      "Server" : "Windows-Azure-Blob/1.0 Microsoft-HTTPAPI/2.0",
+      "ETag" : "\"0x8D73561AFAF0F42\"",
+      "Last-Modified" : "Mon, 09 Sep 2019 20:09:57 GMT",
+      "retry-after" : "0",
+      "Content-Length" : "0",
+      "StatusCode" : "201",
+      "x-ms-request-id" : "9ebd5452-501e-003f-1c4a-675777000000",
       "x-ms-request-server-encrypted" : "true",
-      "Date" : "Thu, 05 Sep 2019 22:43:23 GMT",
-      "x-ms-client-request-id" : "5ed247f5-b4f5-4178-8d1f-79e025423d30"
-=======
-      "ETag" : "\"0x8D732FDDA1EA092\"",
-      "Last-Modified" : "Fri, 06 Sep 2019 19:10:16 GMT",
-      "retry-after" : "0",
-      "Content-Length" : "0",
-      "StatusCode" : "201",
-      "x-ms-request-id" : "8f7648d3-401e-003a-37e6-6473d5000000",
-      "x-ms-request-server-encrypted" : "true",
-      "Date" : "Fri, 06 Sep 2019 19:10:15 GMT",
-      "x-ms-client-request-id" : "cd0b0630-ebf9-4ffe-8e7f-40618788d3a1"
->>>>>>> a55d5dd9
-    },
-    "Exception" : null
-  }, {
-    "Method" : "PUT",
-<<<<<<< HEAD
-    "Uri" : "https://jaschrepragrs.blob.core.windows.net/jtcstartincrementalcopyacfail0835345e9f68b1b32147?restype=container&comp=acl",
-    "Headers" : {
-      "x-ms-version" : "2019-02-02",
-      "User-Agent" : "azsdk-java-azure-storage-blob/12.0.0-preview.3 1.8.0_221; Windows 10 10.0",
-      "x-ms-client-request-id" : "f772f34d-ab16-494f-9f1b-47b4d50a5698",
-=======
-    "Uri" : "https://azstoragesdkaccount.blob.core.windows.net/jtcstartincrementalcopyacfail0980795c1967354a9144?restype=container&comp=acl",
-    "Headers" : {
-      "x-ms-version" : "2019-02-02",
-      "User-Agent" : "azsdk-java-azure-storage-blob/12.0.0-preview.3 1.8.0_212; Windows 10 10.0",
-      "x-ms-client-request-id" : "7be2297c-d498-4ad7-a2e4-23cc76bdcb2b",
->>>>>>> a55d5dd9
+      "Date" : "Mon, 09 Sep 2019 20:09:56 GMT",
+      "x-ms-client-request-id" : "ce5a83a8-4684-4625-bbfa-3a3fdd5a6734"
+    },
+    "Exception" : null
+  }, {
+    "Method" : "PUT",
+    "Uri" : "https://jaschrepragrs.blob.core.windows.net/jtcstartincrementalcopyacfail0597415968293a401141?restype=container&comp=acl",
+    "Headers" : {
+      "x-ms-version" : "2019-02-02",
+      "User-Agent" : "azsdk-java-azure-storage-blob/12.0.0-preview.3 1.8.0_221; Windows 10 10.0",
+      "x-ms-client-request-id" : "e6aeab81-970e-4e10-b0e7-632e157674b3",
       "Content-Type" : "application/xml; charset=utf-8"
     },
     "Response" : {
       "x-ms-version" : "2019-02-02",
       "Server" : "Windows-Azure-Blob/1.0 Microsoft-HTTPAPI/2.0",
-<<<<<<< HEAD
-      "ETag" : "\"0x8D7325275FE4F1D\"",
-      "Last-Modified" : "Thu, 05 Sep 2019 22:43:24 GMT",
+      "ETag" : "\"0x8D73561AFBB5BD4\"",
+      "Last-Modified" : "Mon, 09 Sep 2019 20:09:57 GMT",
       "retry-after" : "0",
       "Content-Length" : "0",
       "StatusCode" : "200",
-      "x-ms-request-id" : "e0dd8935-e01e-0026-343b-647b1f000000",
-      "Date" : "Thu, 05 Sep 2019 22:43:23 GMT",
-      "x-ms-client-request-id" : "f772f34d-ab16-494f-9f1b-47b4d50a5698"
-=======
-      "ETag" : "\"0x8D732FDDA24FE86\"",
-      "Last-Modified" : "Fri, 06 Sep 2019 19:10:16 GMT",
-      "retry-after" : "0",
-      "Content-Length" : "0",
-      "StatusCode" : "200",
-      "x-ms-request-id" : "8f7648eb-401e-003a-4ce6-6473d5000000",
-      "Date" : "Fri, 06 Sep 2019 19:10:15 GMT",
-      "x-ms-client-request-id" : "7be2297c-d498-4ad7-a2e4-23cc76bdcb2b"
->>>>>>> a55d5dd9
-    },
-    "Exception" : null
-  }, {
-    "Method" : "PUT",
-<<<<<<< HEAD
-    "Uri" : "https://jaschrepragrs.blob.core.windows.net/jtcstartincrementalcopyacfail0835345e9f68b1b32147/javablobstartincrementalcopyacfail101857267bda5722a?comp=snapshot",
-    "Headers" : {
-      "x-ms-version" : "2019-02-02",
-      "User-Agent" : "azsdk-java-azure-storage-blob/12.0.0-preview.3 1.8.0_221; Windows 10 10.0",
-      "x-ms-client-request-id" : "227fd071-fad3-441d-a11d-5ff309aaa011"
-    },
-    "Response" : {
-      "x-ms-version" : "2019-02-02",
-      "x-ms-snapshot" : "2019-09-05T22:43:24.5335498Z",
-      "Server" : "Windows-Azure-Blob/1.0 Microsoft-HTTPAPI/2.0",
-      "ETag" : "\"0x8D7325275F22233\"",
-      "Last-Modified" : "Thu, 05 Sep 2019 22:43:24 GMT",
-      "retry-after" : "0",
-      "Content-Length" : "0",
-      "StatusCode" : "201",
-      "x-ms-request-id" : "e0dd8943-e01e-0026-403b-647b1f000000",
+      "x-ms-request-id" : "9ebd5467-501e-003f-314a-675777000000",
+      "Date" : "Mon, 09 Sep 2019 20:09:56 GMT",
+      "x-ms-client-request-id" : "e6aeab81-970e-4e10-b0e7-632e157674b3"
+    },
+    "Exception" : null
+  }, {
+    "Method" : "PUT",
+    "Uri" : "https://jaschrepragrs.blob.core.windows.net/jtcstartincrementalcopyacfail0597415968293a401141/javablobstartincrementalcopyacfail1733439aeb518c99a?comp=snapshot",
+    "Headers" : {
+      "x-ms-version" : "2019-02-02",
+      "User-Agent" : "azsdk-java-azure-storage-blob/12.0.0-preview.3 1.8.0_221; Windows 10 10.0",
+      "x-ms-client-request-id" : "1021b3a5-a828-4144-af4c-1816ddec3e25"
+    },
+    "Response" : {
+      "x-ms-version" : "2019-02-02",
+      "x-ms-snapshot" : "2019-09-09T20:09:57.3441057Z",
+      "Server" : "Windows-Azure-Blob/1.0 Microsoft-HTTPAPI/2.0",
+      "ETag" : "\"0x8D73561AFAF0F42\"",
+      "Last-Modified" : "Mon, 09 Sep 2019 20:09:57 GMT",
+      "retry-after" : "0",
+      "Content-Length" : "0",
+      "StatusCode" : "201",
+      "x-ms-request-id" : "9ebd5472-501e-003f-3b4a-675777000000",
       "x-ms-request-server-encrypted" : "false",
-      "Date" : "Thu, 05 Sep 2019 22:43:23 GMT",
-      "x-ms-client-request-id" : "227fd071-fad3-441d-a11d-5ff309aaa011"
-=======
-    "Uri" : "https://azstoragesdkaccount.blob.core.windows.net/jtcstartincrementalcopyacfail0980795c1967354a9144/javablobstartincrementalcopyacfail168654cd5048b3adf?comp=snapshot",
-    "Headers" : {
-      "x-ms-version" : "2019-02-02",
-      "User-Agent" : "azsdk-java-azure-storage-blob/12.0.0-preview.3 1.8.0_212; Windows 10 10.0",
-      "x-ms-client-request-id" : "eaa7c535-8653-4e48-8f8a-5c35c4e7b38f"
-    },
-    "Response" : {
-      "x-ms-version" : "2019-02-02",
-      "x-ms-snapshot" : "2019-09-06T19:10:16.4540188Z",
-      "Server" : "Windows-Azure-Blob/1.0 Microsoft-HTTPAPI/2.0",
-      "ETag" : "\"0x8D732FDDA1EA092\"",
-      "Last-Modified" : "Fri, 06 Sep 2019 19:10:16 GMT",
-      "retry-after" : "0",
-      "Content-Length" : "0",
-      "StatusCode" : "201",
-      "x-ms-request-id" : "8f7648f9-401e-003a-58e6-6473d5000000",
-      "x-ms-request-server-encrypted" : "false",
-      "Date" : "Fri, 06 Sep 2019 19:10:15 GMT",
-      "x-ms-client-request-id" : "eaa7c535-8653-4e48-8f8a-5c35c4e7b38f"
->>>>>>> a55d5dd9
-    },
-    "Exception" : null
-  }, {
-    "Method" : "PUT",
-<<<<<<< HEAD
-    "Uri" : "https://jaschrepragrs.blob.core.windows.net/jtcstartincrementalcopyacfail0835345e9f68b1b32147/javablobstartincrementalcopyacfail288339a04cc979369?comp=incrementalcopy",
-    "Headers" : {
-      "x-ms-version" : "2019-02-02",
-      "User-Agent" : "azsdk-java-azure-storage-blob/12.0.0-preview.3 1.8.0_221; Windows 10 10.0",
-      "x-ms-client-request-id" : "d2d1ccd5-3645-49f4-b4b6-76b812c6a6c7"
-=======
-    "Uri" : "https://azstoragesdkaccount.blob.core.windows.net/jtcstartincrementalcopyacfail0980795c1967354a9144/javablobstartincrementalcopyacfail218799203182a25da?comp=incrementalcopy",
-    "Headers" : {
-      "x-ms-version" : "2019-02-02",
-      "User-Agent" : "azsdk-java-azure-storage-blob/12.0.0-preview.3 1.8.0_212; Windows 10 10.0",
-      "x-ms-client-request-id" : "ab893013-6b82-464e-8dfb-ec45561802d2"
->>>>>>> a55d5dd9
-    },
-    "Response" : {
-      "x-ms-version" : "2019-02-02",
-      "Server" : "Windows-Azure-Blob/1.0 Microsoft-HTTPAPI/2.0",
-<<<<<<< HEAD
-      "x-ms-copy-id" : "56250e20-3b22-47d5-9172-264fe60e8c78",
-      "ETag" : "\"0x8D732527617D98F\"",
-      "Last-Modified" : "Thu, 05 Sep 2019 22:43:24 GMT",
-=======
-      "x-ms-copy-id" : "30b6cee2-e3cb-460d-9dba-822fb5704c08",
-      "ETag" : "\"0x8D732FDDA31DEFA\"",
-      "Last-Modified" : "Fri, 06 Sep 2019 19:10:16 GMT",
->>>>>>> a55d5dd9
+      "Date" : "Mon, 09 Sep 2019 20:09:56 GMT",
+      "x-ms-client-request-id" : "1021b3a5-a828-4144-af4c-1816ddec3e25"
+    },
+    "Exception" : null
+  }, {
+    "Method" : "PUT",
+    "Uri" : "https://jaschrepragrs.blob.core.windows.net/jtcstartincrementalcopyacfail0597415968293a401141/javablobstartincrementalcopyacfail252915eea4b411e32?comp=incrementalcopy",
+    "Headers" : {
+      "x-ms-version" : "2019-02-02",
+      "User-Agent" : "azsdk-java-azure-storage-blob/12.0.0-preview.3 1.8.0_221; Windows 10 10.0",
+      "x-ms-client-request-id" : "5ed9781a-b12b-4349-86d7-eb7f4713f103"
+    },
+    "Response" : {
+      "x-ms-version" : "2019-02-02",
+      "Server" : "Windows-Azure-Blob/1.0 Microsoft-HTTPAPI/2.0",
+      "x-ms-copy-id" : "72f45e70-130a-44d5-9633-70558d8a2402",
+      "ETag" : "\"0x8D73561AFD56304\"",
+      "Last-Modified" : "Mon, 09 Sep 2019 20:09:57 GMT",
       "retry-after" : "0",
       "Content-Length" : "0",
       "x-ms-copy-status" : "pending",
       "StatusCode" : "202",
-<<<<<<< HEAD
-      "x-ms-request-id" : "e0dd895f-e01e-0026-563b-647b1f000000",
-      "Date" : "Thu, 05 Sep 2019 22:43:23 GMT",
-      "x-ms-client-request-id" : "d2d1ccd5-3645-49f4-b4b6-76b812c6a6c7"
-=======
-      "x-ms-request-id" : "8f76490b-401e-003a-6ae6-6473d5000000",
-      "Date" : "Fri, 06 Sep 2019 19:10:15 GMT",
-      "x-ms-client-request-id" : "ab893013-6b82-464e-8dfb-ec45561802d2"
->>>>>>> a55d5dd9
-    },
-    "Exception" : null
-  }, {
-    "Method" : "PUT",
-<<<<<<< HEAD
-    "Uri" : "https://jaschrepragrs.blob.core.windows.net/jtcstartincrementalcopyacfail0835345e9f68b1b32147/javablobstartincrementalcopyacfail101857267bda5722a?comp=snapshot",
-    "Headers" : {
-      "x-ms-version" : "2019-02-02",
-      "User-Agent" : "azsdk-java-azure-storage-blob/12.0.0-preview.3 1.8.0_221; Windows 10 10.0",
-      "x-ms-client-request-id" : "1a494414-d528-4a38-af84-d9ee9e89ca20"
-    },
-    "Response" : {
-      "x-ms-version" : "2019-02-02",
-      "x-ms-snapshot" : "2019-09-05T22:43:24.6996686Z",
-      "Server" : "Windows-Azure-Blob/1.0 Microsoft-HTTPAPI/2.0",
-      "ETag" : "\"0x8D7325275F22233\"",
-      "Last-Modified" : "Thu, 05 Sep 2019 22:43:24 GMT",
-      "retry-after" : "0",
-      "Content-Length" : "0",
-      "StatusCode" : "201",
-      "x-ms-request-id" : "e0dd8971-e01e-0026-663b-647b1f000000",
+      "x-ms-request-id" : "9ebd5480-501e-003f-494a-675777000000",
+      "Date" : "Mon, 09 Sep 2019 20:09:57 GMT",
+      "x-ms-client-request-id" : "5ed9781a-b12b-4349-86d7-eb7f4713f103"
+    },
+    "Exception" : null
+  }, {
+    "Method" : "PUT",
+    "Uri" : "https://jaschrepragrs.blob.core.windows.net/jtcstartincrementalcopyacfail0597415968293a401141/javablobstartincrementalcopyacfail1733439aeb518c99a?comp=snapshot",
+    "Headers" : {
+      "x-ms-version" : "2019-02-02",
+      "User-Agent" : "azsdk-java-azure-storage-blob/12.0.0-preview.3 1.8.0_221; Windows 10 10.0",
+      "x-ms-client-request-id" : "b86443c6-23ff-483a-8b06-cf069e61c8e5"
+    },
+    "Response" : {
+      "x-ms-version" : "2019-02-02",
+      "x-ms-snapshot" : "2019-09-09T20:09:57.5132269Z",
+      "Server" : "Windows-Azure-Blob/1.0 Microsoft-HTTPAPI/2.0",
+      "ETag" : "\"0x8D73561AFAF0F42\"",
+      "Last-Modified" : "Mon, 09 Sep 2019 20:09:57 GMT",
+      "retry-after" : "0",
+      "Content-Length" : "0",
+      "StatusCode" : "201",
+      "x-ms-request-id" : "9ebd5496-501e-003f-5b4a-675777000000",
       "x-ms-request-server-encrypted" : "false",
-      "Date" : "Thu, 05 Sep 2019 22:43:23 GMT",
-      "x-ms-client-request-id" : "1a494414-d528-4a38-af84-d9ee9e89ca20"
-=======
-    "Uri" : "https://azstoragesdkaccount.blob.core.windows.net/jtcstartincrementalcopyacfail0980795c1967354a9144/javablobstartincrementalcopyacfail168654cd5048b3adf?comp=snapshot",
-    "Headers" : {
-      "x-ms-version" : "2019-02-02",
-      "User-Agent" : "azsdk-java-azure-storage-blob/12.0.0-preview.3 1.8.0_212; Windows 10 10.0",
-      "x-ms-client-request-id" : "2d4bdc38-f03b-4c27-8e4d-6ff54e98c1de"
-    },
-    "Response" : {
-      "x-ms-version" : "2019-02-02",
-      "x-ms-snapshot" : "2019-09-06T19:10:16.5410999Z",
-      "Server" : "Windows-Azure-Blob/1.0 Microsoft-HTTPAPI/2.0",
-      "ETag" : "\"0x8D732FDDA1EA092\"",
-      "Last-Modified" : "Fri, 06 Sep 2019 19:10:16 GMT",
-      "retry-after" : "0",
-      "Content-Length" : "0",
-      "StatusCode" : "201",
-      "x-ms-request-id" : "8f764924-401e-003a-80e6-6473d5000000",
-      "x-ms-request-server-encrypted" : "false",
-      "Date" : "Fri, 06 Sep 2019 19:10:15 GMT",
-      "x-ms-client-request-id" : "2d4bdc38-f03b-4c27-8e4d-6ff54e98c1de"
->>>>>>> a55d5dd9
-    },
-    "Exception" : null
-  }, {
-    "Method" : "PUT",
-<<<<<<< HEAD
-    "Uri" : "https://jaschrepragrs.blob.core.windows.net/jtcstartincrementalcopyacfail0835345e9f68b1b32147/javablobstartincrementalcopyacfail288339a04cc979369?comp=incrementalcopy",
-    "Headers" : {
-      "x-ms-version" : "2019-02-02",
-      "User-Agent" : "azsdk-java-azure-storage-blob/12.0.0-preview.3 1.8.0_221; Windows 10 10.0",
-      "x-ms-client-request-id" : "83b12b8f-103b-439d-b86e-579bca406e55"
-=======
-    "Uri" : "https://azstoragesdkaccount.blob.core.windows.net/jtcstartincrementalcopyacfail0980795c1967354a9144/javablobstartincrementalcopyacfail218799203182a25da?comp=incrementalcopy",
-    "Headers" : {
-      "x-ms-version" : "2019-02-02",
-      "User-Agent" : "azsdk-java-azure-storage-blob/12.0.0-preview.3 1.8.0_212; Windows 10 10.0",
-      "x-ms-client-request-id" : "660b18dc-4a26-4ac7-bc8f-73b59f4e78dc"
->>>>>>> a55d5dd9
-    },
-    "Response" : {
-      "x-ms-version" : "2019-02-02",
-      "Server" : "Windows-Azure-Blob/1.0 Microsoft-HTTPAPI/2.0",
-      "x-ms-error-code" : "PendingCopyOperation",
-      "retry-after" : "0",
-<<<<<<< HEAD
+      "Date" : "Mon, 09 Sep 2019 20:09:57 GMT",
+      "x-ms-client-request-id" : "b86443c6-23ff-483a-8b06-cf069e61c8e5"
+    },
+    "Exception" : null
+  }, {
+    "Method" : "PUT",
+    "Uri" : "https://jaschrepragrs.blob.core.windows.net/jtcstartincrementalcopyacfail0597415968293a401141/javablobstartincrementalcopyacfail252915eea4b411e32?comp=incrementalcopy",
+    "Headers" : {
+      "x-ms-version" : "2019-02-02",
+      "User-Agent" : "azsdk-java-azure-storage-blob/12.0.0-preview.3 1.8.0_221; Windows 10 10.0",
+      "x-ms-client-request-id" : "9a173399-89fb-443f-ac06-29de3ec682d7"
+    },
+    "Response" : {
+      "x-ms-version" : "2019-02-02",
+      "Server" : "Windows-Azure-Blob/1.0 Microsoft-HTTPAPI/2.0",
+      "x-ms-error-code" : "ConditionNotMet",
+      "retry-after" : "0",
       "Content-Length" : "252",
       "StatusCode" : "412",
-      "x-ms-request-id" : "e0dd8985-e01e-0026-7a3b-647b1f000000",
-      "Body" : "﻿<?xml version=\"1.0\" encoding=\"utf-8\"?><Error><Code>ConditionNotMet</Code><Message>The condition specified using HTTP conditional header(s) is not met.\nRequestId:e0dd8985-e01e-0026-7a3b-647b1f000000\nTime:2019-09-05T22:43:24.7904312Z</Message></Error>",
-      "Date" : "Thu, 05 Sep 2019 22:43:23 GMT",
-      "x-ms-client-request-id" : "83b12b8f-103b-439d-b86e-579bca406e55",
-=======
-      "Content-Length" : "233",
-      "StatusCode" : "409",
-      "x-ms-request-id" : "8f764935-401e-003a-0ee6-6473d5000000",
-      "Body" : "﻿<?xml version=\"1.0\" encoding=\"utf-8\"?><Error><Code>PendingCopyOperation</Code><Message>There is currently a pending copy operation.\nRequestId:8f764935-401e-003a-0ee6-6473d5000000\nTime:2019-09-06T19:10:16.5829860Z</Message></Error>",
-      "Date" : "Fri, 06 Sep 2019 19:10:15 GMT",
-      "x-ms-client-request-id" : "660b18dc-4a26-4ac7-bc8f-73b59f4e78dc",
->>>>>>> a55d5dd9
+      "x-ms-request-id" : "9ebd54a5-501e-003f-6a4a-675777000000",
+      "Body" : "﻿<?xml version=\"1.0\" encoding=\"utf-8\"?><Error><Code>ConditionNotMet</Code><Message>The condition specified using HTTP conditional header(s) is not met.\nRequestId:9ebd54a5-501e-003f-6a4a-675777000000\nTime:2019-09-09T20:09:57.6014333Z</Message></Error>",
+      "Date" : "Mon, 09 Sep 2019 20:09:57 GMT",
+      "x-ms-client-request-id" : "9a173399-89fb-443f-ac06-29de3ec682d7",
       "Content-Type" : "application/xml"
     },
     "Exception" : null
   }, {
     "Method" : "GET",
-<<<<<<< HEAD
     "Uri" : "https://jaschrepragrs.blob.core.windows.net?prefix=jtcstartincrementalcopyacfail&comp=list",
     "Headers" : {
       "x-ms-version" : "2019-02-02",
       "User-Agent" : "azsdk-java-azure-storage-blob/12.0.0-preview.3 1.8.0_221; Windows 10 10.0",
-      "x-ms-client-request-id" : "d56dc94b-3af7-465d-bd8e-1c0ae0c74517"
-=======
-    "Uri" : "https://azstoragesdkaccount.blob.core.windows.net?prefix=jtcstartincrementalcopyacfail&comp=list",
-    "Headers" : {
-      "x-ms-version" : "2019-02-02",
-      "User-Agent" : "azsdk-java-azure-storage-blob/12.0.0-preview.3 1.8.0_212; Windows 10 10.0",
-      "x-ms-client-request-id" : "1913e45c-ce0a-4d0b-a5ec-dc1382909eed"
->>>>>>> a55d5dd9
+      "x-ms-client-request-id" : "852d7821-e0ce-4103-93d5-c3845a624cfc"
     },
     "Response" : {
       "Transfer-Encoding" : "chunked",
@@ -316,35 +169,20 @@
       "Server" : "Windows-Azure-Blob/1.0 Microsoft-HTTPAPI/2.0",
       "retry-after" : "0",
       "StatusCode" : "200",
-<<<<<<< HEAD
-      "x-ms-request-id" : "e0dd8993-e01e-0026-083b-647b1f000000",
-      "Body" : "﻿<?xml version=\"1.0\" encoding=\"utf-8\"?><EnumerationResults ServiceEndpoint=\"https://jaschrepragrs.blob.core.windows.net/\"><Prefix>jtcstartincrementalcopyacfail</Prefix><Containers><Container><Name>jtcstartincrementalcopyacfail0835345e9f68b1b32147</Name><Properties><Last-Modified>Thu, 05 Sep 2019 22:43:24 GMT</Last-Modified><Etag>\"0x8D7325275FE4F1D\"</Etag><LeaseStatus>unlocked</LeaseStatus><LeaseState>available</LeaseState><PublicAccess>blob</PublicAccess><DefaultEncryptionScope>$account-encryption-key</DefaultEncryptionScope><DenyEncryptionScopeOverride>false</DenyEncryptionScopeOverride><HasImmutabilityPolicy>false</HasImmutabilityPolicy><HasLegalHold>false</HasLegalHold></Properties></Container></Containers><NextMarker /></EnumerationResults>",
-      "Date" : "Thu, 05 Sep 2019 22:43:23 GMT",
-      "x-ms-client-request-id" : "d56dc94b-3af7-465d-bd8e-1c0ae0c74517",
-=======
-      "x-ms-request-id" : "8f764946-401e-003a-1de6-6473d5000000",
-      "Body" : "﻿<?xml version=\"1.0\" encoding=\"utf-8\"?><EnumerationResults ServiceEndpoint=\"https://azstoragesdkaccount.blob.core.windows.net/\"><Prefix>jtcstartincrementalcopyacfail</Prefix><Containers><Container><Name>jtcstartincrementalcopyacfail0980795c1967354a9144</Name><Properties><Last-Modified>Fri, 06 Sep 2019 19:10:16 GMT</Last-Modified><Etag>\"0x8D732FDDA24FE86\"</Etag><LeaseStatus>unlocked</LeaseStatus><LeaseState>available</LeaseState><PublicAccess>blob</PublicAccess><DefaultEncryptionScope>$account-encryption-key</DefaultEncryptionScope><DenyEncryptionScopeOverride>false</DenyEncryptionScopeOverride><HasImmutabilityPolicy>false</HasImmutabilityPolicy><HasLegalHold>false</HasLegalHold></Properties></Container></Containers><NextMarker /></EnumerationResults>",
-      "Date" : "Fri, 06 Sep 2019 19:10:15 GMT",
-      "x-ms-client-request-id" : "1913e45c-ce0a-4d0b-a5ec-dc1382909eed",
->>>>>>> a55d5dd9
+      "x-ms-request-id" : "9ebd54b5-501e-003f-7a4a-675777000000",
+      "Body" : "﻿<?xml version=\"1.0\" encoding=\"utf-8\"?><EnumerationResults ServiceEndpoint=\"https://jaschrepragrs.blob.core.windows.net/\"><Prefix>jtcstartincrementalcopyacfail</Prefix><Containers><Container><Name>jtcstartincrementalcopyacfail0597415968293a401141</Name><Properties><Last-Modified>Mon, 09 Sep 2019 20:09:57 GMT</Last-Modified><Etag>\"0x8D73561AFBB5BD4\"</Etag><LeaseStatus>unlocked</LeaseStatus><LeaseState>available</LeaseState><PublicAccess>blob</PublicAccess><DefaultEncryptionScope>$account-encryption-key</DefaultEncryptionScope><DenyEncryptionScopeOverride>false</DenyEncryptionScopeOverride><HasImmutabilityPolicy>false</HasImmutabilityPolicy><HasLegalHold>false</HasLegalHold></Properties></Container></Containers><NextMarker /></EnumerationResults>",
+      "Date" : "Mon, 09 Sep 2019 20:09:57 GMT",
+      "x-ms-client-request-id" : "852d7821-e0ce-4103-93d5-c3845a624cfc",
       "Content-Type" : "application/xml"
     },
     "Exception" : null
   }, {
     "Method" : "DELETE",
-<<<<<<< HEAD
-    "Uri" : "https://jaschrepragrs.blob.core.windows.net/jtcstartincrementalcopyacfail0835345e9f68b1b32147?restype=container",
-    "Headers" : {
-      "x-ms-version" : "2019-02-02",
-      "User-Agent" : "azsdk-java-azure-storage-blob/12.0.0-preview.3 1.8.0_221; Windows 10 10.0",
-      "x-ms-client-request-id" : "0ea2f4d7-434c-4bc9-bae2-b8bcd3c34aec"
-=======
-    "Uri" : "https://azstoragesdkaccount.blob.core.windows.net/jtcstartincrementalcopyacfail0980795c1967354a9144?restype=container",
-    "Headers" : {
-      "x-ms-version" : "2019-02-02",
-      "User-Agent" : "azsdk-java-azure-storage-blob/12.0.0-preview.3 1.8.0_212; Windows 10 10.0",
-      "x-ms-client-request-id" : "5f63ca87-9b88-4c8c-b9ad-f89fa41e49de"
->>>>>>> a55d5dd9
+    "Uri" : "https://jaschrepragrs.blob.core.windows.net/jtcstartincrementalcopyacfail0597415968293a401141?restype=container",
+    "Headers" : {
+      "x-ms-version" : "2019-02-02",
+      "User-Agent" : "azsdk-java-azure-storage-blob/12.0.0-preview.3 1.8.0_221; Windows 10 10.0",
+      "x-ms-client-request-id" : "c24a317b-3cac-4d0a-abe7-d7df74a81de0"
     },
     "Response" : {
       "x-ms-version" : "2019-02-02",
@@ -352,21 +190,11 @@
       "retry-after" : "0",
       "Content-Length" : "0",
       "StatusCode" : "202",
-<<<<<<< HEAD
-      "x-ms-request-id" : "e0dd89a1-e01e-0026-153b-647b1f000000",
-      "Date" : "Thu, 05 Sep 2019 22:43:24 GMT",
-      "x-ms-client-request-id" : "0ea2f4d7-434c-4bc9-bae2-b8bcd3c34aec"
+      "x-ms-request-id" : "9ebd54c6-501e-003f-0b4a-675777000000",
+      "Date" : "Mon, 09 Sep 2019 20:09:57 GMT",
+      "x-ms-client-request-id" : "c24a317b-3cac-4d0a-abe7-d7df74a81de0"
     },
     "Exception" : null
   } ],
-  "variables" : [ "jtcstartincrementalcopyacfail0835345e9f68b1b32147", "javablobstartincrementalcopyacfail101857267bda5722a", "javablobstartincrementalcopyacfail288339a04cc979369" ]
-=======
-      "x-ms-request-id" : "8f764955-401e-003a-2be6-6473d5000000",
-      "Date" : "Fri, 06 Sep 2019 19:10:15 GMT",
-      "x-ms-client-request-id" : "5f63ca87-9b88-4c8c-b9ad-f89fa41e49de"
-    },
-    "Exception" : null
-  } ],
-  "variables" : [ "jtcstartincrementalcopyacfail0980795c1967354a9144", "javablobstartincrementalcopyacfail168654cd5048b3adf", "javablobstartincrementalcopyacfail218799203182a25da" ]
->>>>>>> a55d5dd9
+  "variables" : [ "jtcstartincrementalcopyacfail0597415968293a401141", "javablobstartincrementalcopyacfail1733439aeb518c99a", "javablobstartincrementalcopyacfail252915eea4b411e32" ]
 }