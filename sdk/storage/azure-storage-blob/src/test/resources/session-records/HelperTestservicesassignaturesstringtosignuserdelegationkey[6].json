{
  "networkCallRecords" : [ {
    "Method" : "PUT",
<<<<<<< HEAD
    "Uri" : "https://jaschrepragrs.blob.core.windows.net/jtcservicesassignaturesstringtosignuserdelegationkey059266f9?restype=container",
    "Headers" : {
      "x-ms-version" : "2019-02-02",
      "User-Agent" : "azsdk-java-azure-storage-blob/12.0.0-preview.3 1.8.0_221; Windows 10 10.0",
      "x-ms-client-request-id" : "8b0bf5cd-8fd8-4639-b706-43b0a734ed1b"
=======
    "Uri" : "https://azstoragesdkaccount.blob.core.windows.net/jtcservicesassignaturesstringtosignuserdelegationkey08749963?restype=container",
    "Headers" : {
      "x-ms-version" : "2019-02-02",
      "User-Agent" : "azsdk-java-azure-storage-blob/12.0.0-preview.3 1.8.0_212; Windows 10 10.0",
      "x-ms-client-request-id" : "77bf3883-4c33-4e5d-be08-5d114f5d3d0d"
>>>>>>> a55d5dd9
    },
    "Response" : {
      "x-ms-version" : "2019-02-02",
      "Server" : "Windows-Azure-Blob/1.0 Microsoft-HTTPAPI/2.0",
<<<<<<< HEAD
      "ETag" : "\"0x8D7325186D98781\"",
      "Last-Modified" : "Thu, 05 Sep 2019 22:36:43 GMT",
      "retry-after" : "0",
      "Content-Length" : "0",
      "StatusCode" : "201",
      "x-ms-request-id" : "bfecae36-901e-0044-453a-643cc7000000",
      "Date" : "Thu, 05 Sep 2019 22:36:42 GMT",
      "x-ms-client-request-id" : "8b0bf5cd-8fd8-4639-b706-43b0a734ed1b"
=======
      "ETag" : "\"0x8D732FDAD4606BA\"",
      "Last-Modified" : "Fri, 06 Sep 2019 19:09:01 GMT",
      "retry-after" : "0",
      "Content-Length" : "0",
      "StatusCode" : "201",
      "x-ms-request-id" : "ec65cfc1-001e-001f-3ee6-64eb66000000",
      "Date" : "Fri, 06 Sep 2019 19:09:00 GMT",
      "x-ms-client-request-id" : "77bf3883-4c33-4e5d-be08-5d114f5d3d0d"
>>>>>>> a55d5dd9
    },
    "Exception" : null
  }, {
    "Method" : "GET",
<<<<<<< HEAD
    "Uri" : "https://jaschrepragrs.blob.core.windows.net?prefix=jtcservicesassignaturesstringtosignuserdelegationkey&comp=list",
    "Headers" : {
      "x-ms-version" : "2019-02-02",
      "User-Agent" : "azsdk-java-azure-storage-blob/12.0.0-preview.3 1.8.0_221; Windows 10 10.0",
      "x-ms-client-request-id" : "1483928a-8ce1-47b6-88c2-f86dd39d767b"
=======
    "Uri" : "https://azstoragesdkaccount.blob.core.windows.net?prefix=jtcservicesassignaturesstringtosignuserdelegationkey&comp=list",
    "Headers" : {
      "x-ms-version" : "2019-02-02",
      "User-Agent" : "azsdk-java-azure-storage-blob/12.0.0-preview.3 1.8.0_212; Windows 10 10.0",
      "x-ms-client-request-id" : "9012ddcd-d0af-4382-af82-9b2c62cb941c"
>>>>>>> a55d5dd9
    },
    "Response" : {
      "Transfer-Encoding" : "chunked",
      "x-ms-version" : "2019-02-02",
      "Server" : "Windows-Azure-Blob/1.0 Microsoft-HTTPAPI/2.0",
      "retry-after" : "0",
      "StatusCode" : "200",
<<<<<<< HEAD
      "x-ms-request-id" : "bfecae50-901e-0044-5e3a-643cc7000000",
      "Body" : "﻿<?xml version=\"1.0\" encoding=\"utf-8\"?><EnumerationResults ServiceEndpoint=\"https://jaschrepragrs.blob.core.windows.net/\"><Prefix>jtcservicesassignaturesstringtosignuserdelegationkey</Prefix><Containers><Container><Name>jtcservicesassignaturesstringtosignuserdelegationkey059266f9</Name><Properties><Last-Modified>Thu, 05 Sep 2019 22:36:43 GMT</Last-Modified><Etag>\"0x8D7325186D98781\"</Etag><LeaseStatus>unlocked</LeaseStatus><LeaseState>available</LeaseState><DefaultEncryptionScope>$account-encryption-key</DefaultEncryptionScope><DenyEncryptionScopeOverride>false</DenyEncryptionScopeOverride><HasImmutabilityPolicy>false</HasImmutabilityPolicy><HasLegalHold>false</HasLegalHold></Properties></Container></Containers><NextMarker /></EnumerationResults>",
      "Date" : "Thu, 05 Sep 2019 22:36:42 GMT",
      "x-ms-client-request-id" : "1483928a-8ce1-47b6-88c2-f86dd39d767b",
=======
      "x-ms-request-id" : "ec65cfdd-001e-001f-55e6-64eb66000000",
      "Body" : "﻿<?xml version=\"1.0\" encoding=\"utf-8\"?><EnumerationResults ServiceEndpoint=\"https://azstoragesdkaccount.blob.core.windows.net/\"><Prefix>jtcservicesassignaturesstringtosignuserdelegationkey</Prefix><Containers><Container><Name>jtcservicesassignaturesstringtosignuserdelegationkey08749963</Name><Properties><Last-Modified>Fri, 06 Sep 2019 19:09:01 GMT</Last-Modified><Etag>\"0x8D732FDAD4606BA\"</Etag><LeaseStatus>unlocked</LeaseStatus><LeaseState>available</LeaseState><DefaultEncryptionScope>$account-encryption-key</DefaultEncryptionScope><DenyEncryptionScopeOverride>false</DenyEncryptionScopeOverride><HasImmutabilityPolicy>false</HasImmutabilityPolicy><HasLegalHold>false</HasLegalHold></Properties></Container></Containers><NextMarker /></EnumerationResults>",
      "Date" : "Fri, 06 Sep 2019 19:09:00 GMT",
      "x-ms-client-request-id" : "9012ddcd-d0af-4382-af82-9b2c62cb941c",
>>>>>>> a55d5dd9
      "Content-Type" : "application/xml"
    },
    "Exception" : null
  }, {
    "Method" : "DELETE",
<<<<<<< HEAD
    "Uri" : "https://jaschrepragrs.blob.core.windows.net/jtcservicesassignaturesstringtosignuserdelegationkey059266f9?restype=container",
    "Headers" : {
      "x-ms-version" : "2019-02-02",
      "User-Agent" : "azsdk-java-azure-storage-blob/12.0.0-preview.3 1.8.0_221; Windows 10 10.0",
      "x-ms-client-request-id" : "a5be727f-1e06-4247-bce0-d4153fea12a1"
=======
    "Uri" : "https://azstoragesdkaccount.blob.core.windows.net/jtcservicesassignaturesstringtosignuserdelegationkey08749963?restype=container",
    "Headers" : {
      "x-ms-version" : "2019-02-02",
      "User-Agent" : "azsdk-java-azure-storage-blob/12.0.0-preview.3 1.8.0_212; Windows 10 10.0",
      "x-ms-client-request-id" : "476ab297-a14b-44c1-b5db-7c7947487d3a"
>>>>>>> a55d5dd9
    },
    "Response" : {
      "x-ms-version" : "2019-02-02",
      "Server" : "Windows-Azure-Blob/1.0 Microsoft-HTTPAPI/2.0",
      "retry-after" : "0",
      "Content-Length" : "0",
      "StatusCode" : "202",
<<<<<<< HEAD
      "x-ms-request-id" : "bfecae5e-901e-0044-6a3a-643cc7000000",
      "Date" : "Thu, 05 Sep 2019 22:36:42 GMT",
      "x-ms-client-request-id" : "a5be727f-1e06-4247-bce0-d4153fea12a1"
    },
    "Exception" : null
  } ],
  "variables" : [ "jtcservicesassignaturesstringtosignuserdelegationkey059266f9" ]
=======
      "x-ms-request-id" : "ec65cfee-001e-001f-65e6-64eb66000000",
      "Date" : "Fri, 06 Sep 2019 19:09:00 GMT",
      "x-ms-client-request-id" : "476ab297-a14b-44c1-b5db-7c7947487d3a"
    },
    "Exception" : null
  } ],
  "variables" : [ "jtcservicesassignaturesstringtosignuserdelegationkey08749963" ]
>>>>>>> a55d5dd9
}<|MERGE_RESOLUTION|>--- conflicted
+++ resolved
@@ -1,59 +1,32 @@
 {
   "networkCallRecords" : [ {
     "Method" : "PUT",
-<<<<<<< HEAD
-    "Uri" : "https://jaschrepragrs.blob.core.windows.net/jtcservicesassignaturesstringtosignuserdelegationkey059266f9?restype=container",
+    "Uri" : "https://jaschrepragrs.blob.core.windows.net/jtcservicesassignaturesstringtosignuserdelegationkey017579c5?restype=container",
     "Headers" : {
       "x-ms-version" : "2019-02-02",
       "User-Agent" : "azsdk-java-azure-storage-blob/12.0.0-preview.3 1.8.0_221; Windows 10 10.0",
-      "x-ms-client-request-id" : "8b0bf5cd-8fd8-4639-b706-43b0a734ed1b"
-=======
-    "Uri" : "https://azstoragesdkaccount.blob.core.windows.net/jtcservicesassignaturesstringtosignuserdelegationkey08749963?restype=container",
-    "Headers" : {
-      "x-ms-version" : "2019-02-02",
-      "User-Agent" : "azsdk-java-azure-storage-blob/12.0.0-preview.3 1.8.0_212; Windows 10 10.0",
-      "x-ms-client-request-id" : "77bf3883-4c33-4e5d-be08-5d114f5d3d0d"
->>>>>>> a55d5dd9
+      "x-ms-client-request-id" : "7652e435-05f9-49c0-b320-472a0627ab79"
     },
     "Response" : {
       "x-ms-version" : "2019-02-02",
       "Server" : "Windows-Azure-Blob/1.0 Microsoft-HTTPAPI/2.0",
-<<<<<<< HEAD
-      "ETag" : "\"0x8D7325186D98781\"",
-      "Last-Modified" : "Thu, 05 Sep 2019 22:36:43 GMT",
+      "ETag" : "\"0x8D735603667BB80\"",
+      "Last-Modified" : "Mon, 09 Sep 2019 19:59:24 GMT",
       "retry-after" : "0",
       "Content-Length" : "0",
       "StatusCode" : "201",
-      "x-ms-request-id" : "bfecae36-901e-0044-453a-643cc7000000",
-      "Date" : "Thu, 05 Sep 2019 22:36:42 GMT",
-      "x-ms-client-request-id" : "8b0bf5cd-8fd8-4639-b706-43b0a734ed1b"
-=======
-      "ETag" : "\"0x8D732FDAD4606BA\"",
-      "Last-Modified" : "Fri, 06 Sep 2019 19:09:01 GMT",
-      "retry-after" : "0",
-      "Content-Length" : "0",
-      "StatusCode" : "201",
-      "x-ms-request-id" : "ec65cfc1-001e-001f-3ee6-64eb66000000",
-      "Date" : "Fri, 06 Sep 2019 19:09:00 GMT",
-      "x-ms-client-request-id" : "77bf3883-4c33-4e5d-be08-5d114f5d3d0d"
->>>>>>> a55d5dd9
+      "x-ms-request-id" : "077fdbd4-801e-001f-2149-673bbb000000",
+      "Date" : "Mon, 09 Sep 2019 19:59:23 GMT",
+      "x-ms-client-request-id" : "7652e435-05f9-49c0-b320-472a0627ab79"
     },
     "Exception" : null
   }, {
     "Method" : "GET",
-<<<<<<< HEAD
     "Uri" : "https://jaschrepragrs.blob.core.windows.net?prefix=jtcservicesassignaturesstringtosignuserdelegationkey&comp=list",
     "Headers" : {
       "x-ms-version" : "2019-02-02",
       "User-Agent" : "azsdk-java-azure-storage-blob/12.0.0-preview.3 1.8.0_221; Windows 10 10.0",
-      "x-ms-client-request-id" : "1483928a-8ce1-47b6-88c2-f86dd39d767b"
-=======
-    "Uri" : "https://azstoragesdkaccount.blob.core.windows.net?prefix=jtcservicesassignaturesstringtosignuserdelegationkey&comp=list",
-    "Headers" : {
-      "x-ms-version" : "2019-02-02",
-      "User-Agent" : "azsdk-java-azure-storage-blob/12.0.0-preview.3 1.8.0_212; Windows 10 10.0",
-      "x-ms-client-request-id" : "9012ddcd-d0af-4382-af82-9b2c62cb941c"
->>>>>>> a55d5dd9
+      "x-ms-client-request-id" : "d157dbfa-0bf7-4d44-9b88-5ffc35c811c3"
     },
     "Response" : {
       "Transfer-Encoding" : "chunked",
@@ -61,35 +34,20 @@
       "Server" : "Windows-Azure-Blob/1.0 Microsoft-HTTPAPI/2.0",
       "retry-after" : "0",
       "StatusCode" : "200",
-<<<<<<< HEAD
-      "x-ms-request-id" : "bfecae50-901e-0044-5e3a-643cc7000000",
-      "Body" : "﻿<?xml version=\"1.0\" encoding=\"utf-8\"?><EnumerationResults ServiceEndpoint=\"https://jaschrepragrs.blob.core.windows.net/\"><Prefix>jtcservicesassignaturesstringtosignuserdelegationkey</Prefix><Containers><Container><Name>jtcservicesassignaturesstringtosignuserdelegationkey059266f9</Name><Properties><Last-Modified>Thu, 05 Sep 2019 22:36:43 GMT</Last-Modified><Etag>\"0x8D7325186D98781\"</Etag><LeaseStatus>unlocked</LeaseStatus><LeaseState>available</LeaseState><DefaultEncryptionScope>$account-encryption-key</DefaultEncryptionScope><DenyEncryptionScopeOverride>false</DenyEncryptionScopeOverride><HasImmutabilityPolicy>false</HasImmutabilityPolicy><HasLegalHold>false</HasLegalHold></Properties></Container></Containers><NextMarker /></EnumerationResults>",
-      "Date" : "Thu, 05 Sep 2019 22:36:42 GMT",
-      "x-ms-client-request-id" : "1483928a-8ce1-47b6-88c2-f86dd39d767b",
-=======
-      "x-ms-request-id" : "ec65cfdd-001e-001f-55e6-64eb66000000",
-      "Body" : "﻿<?xml version=\"1.0\" encoding=\"utf-8\"?><EnumerationResults ServiceEndpoint=\"https://azstoragesdkaccount.blob.core.windows.net/\"><Prefix>jtcservicesassignaturesstringtosignuserdelegationkey</Prefix><Containers><Container><Name>jtcservicesassignaturesstringtosignuserdelegationkey08749963</Name><Properties><Last-Modified>Fri, 06 Sep 2019 19:09:01 GMT</Last-Modified><Etag>\"0x8D732FDAD4606BA\"</Etag><LeaseStatus>unlocked</LeaseStatus><LeaseState>available</LeaseState><DefaultEncryptionScope>$account-encryption-key</DefaultEncryptionScope><DenyEncryptionScopeOverride>false</DenyEncryptionScopeOverride><HasImmutabilityPolicy>false</HasImmutabilityPolicy><HasLegalHold>false</HasLegalHold></Properties></Container></Containers><NextMarker /></EnumerationResults>",
-      "Date" : "Fri, 06 Sep 2019 19:09:00 GMT",
-      "x-ms-client-request-id" : "9012ddcd-d0af-4382-af82-9b2c62cb941c",
->>>>>>> a55d5dd9
+      "x-ms-request-id" : "077fdbe5-801e-001f-3049-673bbb000000",
+      "Body" : "﻿<?xml version=\"1.0\" encoding=\"utf-8\"?><EnumerationResults ServiceEndpoint=\"https://jaschrepragrs.blob.core.windows.net/\"><Prefix>jtcservicesassignaturesstringtosignuserdelegationkey</Prefix><Containers><Container><Name>jtcservicesassignaturesstringtosignuserdelegationkey017579c5</Name><Properties><Last-Modified>Mon, 09 Sep 2019 19:59:24 GMT</Last-Modified><Etag>\"0x8D735603667BB80\"</Etag><LeaseStatus>unlocked</LeaseStatus><LeaseState>available</LeaseState><DefaultEncryptionScope>$account-encryption-key</DefaultEncryptionScope><DenyEncryptionScopeOverride>false</DenyEncryptionScopeOverride><HasImmutabilityPolicy>false</HasImmutabilityPolicy><HasLegalHold>false</HasLegalHold></Properties></Container></Containers><NextMarker /></EnumerationResults>",
+      "Date" : "Mon, 09 Sep 2019 19:59:23 GMT",
+      "x-ms-client-request-id" : "d157dbfa-0bf7-4d44-9b88-5ffc35c811c3",
       "Content-Type" : "application/xml"
     },
     "Exception" : null
   }, {
     "Method" : "DELETE",
-<<<<<<< HEAD
-    "Uri" : "https://jaschrepragrs.blob.core.windows.net/jtcservicesassignaturesstringtosignuserdelegationkey059266f9?restype=container",
+    "Uri" : "https://jaschrepragrs.blob.core.windows.net/jtcservicesassignaturesstringtosignuserdelegationkey017579c5?restype=container",
     "Headers" : {
       "x-ms-version" : "2019-02-02",
       "User-Agent" : "azsdk-java-azure-storage-blob/12.0.0-preview.3 1.8.0_221; Windows 10 10.0",
-      "x-ms-client-request-id" : "a5be727f-1e06-4247-bce0-d4153fea12a1"
-=======
-    "Uri" : "https://azstoragesdkaccount.blob.core.windows.net/jtcservicesassignaturesstringtosignuserdelegationkey08749963?restype=container",
-    "Headers" : {
-      "x-ms-version" : "2019-02-02",
-      "User-Agent" : "azsdk-java-azure-storage-blob/12.0.0-preview.3 1.8.0_212; Windows 10 10.0",
-      "x-ms-client-request-id" : "476ab297-a14b-44c1-b5db-7c7947487d3a"
->>>>>>> a55d5dd9
+      "x-ms-client-request-id" : "dd7a4e36-b7c4-4ebd-976e-2939b4947736"
     },
     "Response" : {
       "x-ms-version" : "2019-02-02",
@@ -97,21 +55,11 @@
       "retry-after" : "0",
       "Content-Length" : "0",
       "StatusCode" : "202",
-<<<<<<< HEAD
-      "x-ms-request-id" : "bfecae5e-901e-0044-6a3a-643cc7000000",
-      "Date" : "Thu, 05 Sep 2019 22:36:42 GMT",
-      "x-ms-client-request-id" : "a5be727f-1e06-4247-bce0-d4153fea12a1"
+      "x-ms-request-id" : "077fdbf4-801e-001f-3f49-673bbb000000",
+      "Date" : "Mon, 09 Sep 2019 19:59:23 GMT",
+      "x-ms-client-request-id" : "dd7a4e36-b7c4-4ebd-976e-2939b4947736"
     },
     "Exception" : null
   } ],
-  "variables" : [ "jtcservicesassignaturesstringtosignuserdelegationkey059266f9" ]
-=======
-      "x-ms-request-id" : "ec65cfee-001e-001f-65e6-64eb66000000",
-      "Date" : "Fri, 06 Sep 2019 19:09:00 GMT",
-      "x-ms-client-request-id" : "476ab297-a14b-44c1-b5db-7c7947487d3a"
-    },
-    "Exception" : null
-  } ],
-  "variables" : [ "jtcservicesassignaturesstringtosignuserdelegationkey08749963" ]
->>>>>>> a55d5dd9
+  "variables" : [ "jtcservicesassignaturesstringtosignuserdelegationkey017579c5" ]
 }