{
  "networkCallRecords" : [ {
    "Method" : "PUT",
<<<<<<< HEAD
    "Uri" : "https://jaschrepragrs.blob.core.windows.net/jtcgetaccountinfoerror070462e1c7d9acf1b34afe8?restype=container",
    "Headers" : {
      "x-ms-version" : "2019-02-02",
      "User-Agent" : "azsdk-java-azure-storage-blob/12.0.0-preview.3 1.8.0_221; Windows 10 10.0",
      "x-ms-client-request-id" : "bdb0e4ad-b47b-49a9-95a9-d2829d6b5b94"
=======
    "Uri" : "https://azstoragesdkaccount.blob.core.windows.net/jtcgetaccountinfoerror097552c63c9b0e0e4a4d729?restype=container",
    "Headers" : {
      "x-ms-version" : "2019-02-02",
      "User-Agent" : "azsdk-java-azure-storage-blob/12.0.0-preview.3 1.8.0_212; Windows 10 10.0",
      "x-ms-client-request-id" : "8d170751-285b-472b-9516-eeacf610e917"
>>>>>>> a55d5dd9
    },
    "Response" : {
      "x-ms-version" : "2019-02-02",
      "Server" : "Windows-Azure-Blob/1.0 Microsoft-HTTPAPI/2.0",
<<<<<<< HEAD
      "ETag" : "\"0x8D73253525FCF2E\"",
      "Last-Modified" : "Thu, 05 Sep 2019 22:49:34 GMT",
      "retry-after" : "0",
      "Content-Length" : "0",
      "StatusCode" : "201",
      "x-ms-request-id" : "827d38f5-601e-001e-4f3c-643a46000000",
      "Date" : "Thu, 05 Sep 2019 22:49:33 GMT",
      "x-ms-client-request-id" : "bdb0e4ad-b47b-49a9-95a9-d2829d6b5b94"
=======
      "ETag" : "\"0x8D732FDA926F3E6\"",
      "Last-Modified" : "Fri, 06 Sep 2019 19:08:54 GMT",
      "retry-after" : "0",
      "Content-Length" : "0",
      "StatusCode" : "201",
      "x-ms-request-id" : "ec65be9e-001e-001f-79e6-64eb66000000",
      "Date" : "Fri, 06 Sep 2019 19:08:53 GMT",
      "x-ms-client-request-id" : "8d170751-285b-472b-9516-eeacf610e917"
>>>>>>> a55d5dd9
    },
    "Exception" : null
  }, {
    "Method" : "GET",
<<<<<<< HEAD
    "Uri" : "https://jaschrepragrs.blob.core.windows.net/jtcgetaccountinfoerror1908831326a2735be64dd7a?restype=account&comp=properties",
    "Headers" : {
      "x-ms-version" : "2019-02-02",
      "User-Agent" : "azsdk-java-azure-storage-blob/12.0.0-preview.3 1.8.0_221; Windows 10 10.0",
      "x-ms-client-request-id" : "5688b1bd-a136-489d-9c6a-7ad2a0358f4b"
=======
    "Uri" : "https://azstoragesdkaccount.blob.core.windows.net/jtcgetaccountinfoerror1055441823a419afb74fc5b?restype=account&comp=properties",
    "Headers" : {
      "x-ms-version" : "2019-02-02",
      "User-Agent" : "azsdk-java-azure-storage-blob/12.0.0-preview.3 1.8.0_212; Windows 10 10.0",
      "x-ms-client-request-id" : "4dde2055-c2a3-43f9-96b0-ee329b8a3e85"
>>>>>>> a55d5dd9
    },
    "Response" : {
      "x-ms-version" : "2019-02-02",
      "Server" : "Windows-Azure-Blob/1.0 Microsoft-HTTPAPI/2.0",
      "x-ms-error-code" : "ResourceNotFound",
      "retry-after" : "0",
      "Content-Length" : "223",
      "StatusCode" : "404",
<<<<<<< HEAD
      "x-ms-request-id" : "827d3904-601e-001e-5d3c-643a46000000",
      "Body" : "﻿<?xml version=\"1.0\" encoding=\"utf-8\"?><Error><Code>ResourceNotFound</Code><Message>The specified resource does not exist.\nRequestId:827d3904-601e-001e-5d3c-643a46000000\nTime:2019-09-05T22:49:34.2720138Z</Message></Error>",
      "Date" : "Thu, 05 Sep 2019 22:49:33 GMT",
      "x-ms-client-request-id" : "5688b1bd-a136-489d-9c6a-7ad2a0358f4b",
=======
      "x-ms-request-id" : "ec65beb4-001e-001f-0ae6-64eb66000000",
      "Body" : "﻿<?xml version=\"1.0\" encoding=\"utf-8\"?><Error><Code>ResourceNotFound</Code><Message>The specified resource does not exist.\nRequestId:ec65beb4-001e-001f-0ae6-64eb66000000\nTime:2019-09-06T19:08:54.2571839Z</Message></Error>",
      "Date" : "Fri, 06 Sep 2019 19:08:53 GMT",
      "x-ms-client-request-id" : "4dde2055-c2a3-43f9-96b0-ee329b8a3e85",
>>>>>>> a55d5dd9
      "Content-Type" : "application/xml"
    },
    "Exception" : null
  }, {
    "Method" : "GET",
<<<<<<< HEAD
    "Uri" : "https://jaschrepragrs.blob.core.windows.net?prefix=jtcgetaccountinfoerror&comp=list",
    "Headers" : {
      "x-ms-version" : "2019-02-02",
      "User-Agent" : "azsdk-java-azure-storage-blob/12.0.0-preview.3 1.8.0_221; Windows 10 10.0",
      "x-ms-client-request-id" : "03614e10-544b-468e-b3fe-0078cb99f99d"
=======
    "Uri" : "https://azstoragesdkaccount.blob.core.windows.net?prefix=jtcgetaccountinfoerror&comp=list",
    "Headers" : {
      "x-ms-version" : "2019-02-02",
      "User-Agent" : "azsdk-java-azure-storage-blob/12.0.0-preview.3 1.8.0_212; Windows 10 10.0",
      "x-ms-client-request-id" : "c1a8fc36-74f4-430c-906b-5e1c57afd68a"
>>>>>>> a55d5dd9
    },
    "Response" : {
      "Transfer-Encoding" : "chunked",
      "x-ms-version" : "2019-02-02",
      "Server" : "Windows-Azure-Blob/1.0 Microsoft-HTTPAPI/2.0",
      "retry-after" : "0",
      "StatusCode" : "200",
<<<<<<< HEAD
      "x-ms-request-id" : "827d3916-601e-001e-6e3c-643a46000000",
      "Body" : "﻿<?xml version=\"1.0\" encoding=\"utf-8\"?><EnumerationResults ServiceEndpoint=\"https://jaschrepragrs.blob.core.windows.net/\"><Prefix>jtcgetaccountinfoerror</Prefix><Containers><Container><Name>jtcgetaccountinfoerror070462e1c7d9acf1b34afe8</Name><Properties><Last-Modified>Thu, 05 Sep 2019 22:49:34 GMT</Last-Modified><Etag>\"0x8D73253525FCF2E\"</Etag><LeaseStatus>unlocked</LeaseStatus><LeaseState>available</LeaseState><DefaultEncryptionScope>$account-encryption-key</DefaultEncryptionScope><DenyEncryptionScopeOverride>false</DenyEncryptionScopeOverride><HasImmutabilityPolicy>false</HasImmutabilityPolicy><HasLegalHold>false</HasLegalHold></Properties></Container></Containers><NextMarker /></EnumerationResults>",
      "Date" : "Thu, 05 Sep 2019 22:49:33 GMT",
      "x-ms-client-request-id" : "03614e10-544b-468e-b3fe-0078cb99f99d",
=======
      "x-ms-request-id" : "ec65bec6-001e-001f-1ae6-64eb66000000",
      "Body" : "﻿<?xml version=\"1.0\" encoding=\"utf-8\"?><EnumerationResults ServiceEndpoint=\"https://azstoragesdkaccount.blob.core.windows.net/\"><Prefix>jtcgetaccountinfoerror</Prefix><Containers><Container><Name>jtcgetaccountinfoerror097552c63c9b0e0e4a4d729</Name><Properties><Last-Modified>Fri, 06 Sep 2019 19:08:54 GMT</Last-Modified><Etag>\"0x8D732FDA926F3E6\"</Etag><LeaseStatus>unlocked</LeaseStatus><LeaseState>available</LeaseState><DefaultEncryptionScope>$account-encryption-key</DefaultEncryptionScope><DenyEncryptionScopeOverride>false</DenyEncryptionScopeOverride><HasImmutabilityPolicy>false</HasImmutabilityPolicy><HasLegalHold>false</HasLegalHold></Properties></Container></Containers><NextMarker /></EnumerationResults>",
      "Date" : "Fri, 06 Sep 2019 19:08:53 GMT",
      "x-ms-client-request-id" : "c1a8fc36-74f4-430c-906b-5e1c57afd68a",
>>>>>>> a55d5dd9
      "Content-Type" : "application/xml"
    },
    "Exception" : null
  }, {
    "Method" : "DELETE",
<<<<<<< HEAD
    "Uri" : "https://jaschrepragrs.blob.core.windows.net/jtcgetaccountinfoerror070462e1c7d9acf1b34afe8?restype=container",
    "Headers" : {
      "x-ms-version" : "2019-02-02",
      "User-Agent" : "azsdk-java-azure-storage-blob/12.0.0-preview.3 1.8.0_221; Windows 10 10.0",
      "x-ms-client-request-id" : "a1e806bc-8ae4-4163-9848-c7a0697a3a25"
=======
    "Uri" : "https://azstoragesdkaccount.blob.core.windows.net/jtcgetaccountinfoerror097552c63c9b0e0e4a4d729?restype=container",
    "Headers" : {
      "x-ms-version" : "2019-02-02",
      "User-Agent" : "azsdk-java-azure-storage-blob/12.0.0-preview.3 1.8.0_212; Windows 10 10.0",
      "x-ms-client-request-id" : "0edc1e3a-fe6d-42d9-8db9-8dd7e5bd0ad0"
>>>>>>> a55d5dd9
    },
    "Response" : {
      "x-ms-version" : "2019-02-02",
      "Server" : "Windows-Azure-Blob/1.0 Microsoft-HTTPAPI/2.0",
      "retry-after" : "0",
      "Content-Length" : "0",
      "StatusCode" : "202",
<<<<<<< HEAD
      "x-ms-request-id" : "827d3920-601e-001e-783c-643a46000000",
      "Date" : "Thu, 05 Sep 2019 22:49:34 GMT",
      "x-ms-client-request-id" : "a1e806bc-8ae4-4163-9848-c7a0697a3a25"
    },
    "Exception" : null
  } ],
  "variables" : [ "jtcgetaccountinfoerror070462e1c7d9acf1b34afe8", "jtcgetaccountinfoerror1908831326a2735be64dd7a" ]
=======
      "x-ms-request-id" : "ec65bed4-001e-001f-28e6-64eb66000000",
      "Date" : "Fri, 06 Sep 2019 19:08:53 GMT",
      "x-ms-client-request-id" : "0edc1e3a-fe6d-42d9-8db9-8dd7e5bd0ad0"
    },
    "Exception" : null
  } ],
  "variables" : [ "jtcgetaccountinfoerror097552c63c9b0e0e4a4d729", "jtcgetaccountinfoerror1055441823a419afb74fc5b" ]
>>>>>>> a55d5dd9
}<|MERGE_RESOLUTION|>--- conflicted
+++ resolved
@@ -1,59 +1,32 @@
 {
   "networkCallRecords" : [ {
     "Method" : "PUT",
-<<<<<<< HEAD
-    "Uri" : "https://jaschrepragrs.blob.core.windows.net/jtcgetaccountinfoerror070462e1c7d9acf1b34afe8?restype=container",
+    "Uri" : "https://jaschrepragrs.blob.core.windows.net/jtcgetaccountinfoerror072504618872c95ffc4e008?restype=container",
     "Headers" : {
       "x-ms-version" : "2019-02-02",
       "User-Agent" : "azsdk-java-azure-storage-blob/12.0.0-preview.3 1.8.0_221; Windows 10 10.0",
-      "x-ms-client-request-id" : "bdb0e4ad-b47b-49a9-95a9-d2829d6b5b94"
-=======
-    "Uri" : "https://azstoragesdkaccount.blob.core.windows.net/jtcgetaccountinfoerror097552c63c9b0e0e4a4d729?restype=container",
-    "Headers" : {
-      "x-ms-version" : "2019-02-02",
-      "User-Agent" : "azsdk-java-azure-storage-blob/12.0.0-preview.3 1.8.0_212; Windows 10 10.0",
-      "x-ms-client-request-id" : "8d170751-285b-472b-9516-eeacf610e917"
->>>>>>> a55d5dd9
+      "x-ms-client-request-id" : "f4811c76-a3a5-4b27-a179-e52ce12a7851"
     },
     "Response" : {
       "x-ms-version" : "2019-02-02",
       "Server" : "Windows-Azure-Blob/1.0 Microsoft-HTTPAPI/2.0",
-<<<<<<< HEAD
-      "ETag" : "\"0x8D73253525FCF2E\"",
-      "Last-Modified" : "Thu, 05 Sep 2019 22:49:34 GMT",
+      "ETag" : "\"0x8D73560DCAFCDFF\"",
+      "Last-Modified" : "Mon, 09 Sep 2019 20:04:03 GMT",
       "retry-after" : "0",
       "Content-Length" : "0",
       "StatusCode" : "201",
-      "x-ms-request-id" : "827d38f5-601e-001e-4f3c-643a46000000",
-      "Date" : "Thu, 05 Sep 2019 22:49:33 GMT",
-      "x-ms-client-request-id" : "bdb0e4ad-b47b-49a9-95a9-d2829d6b5b94"
-=======
-      "ETag" : "\"0x8D732FDA926F3E6\"",
-      "Last-Modified" : "Fri, 06 Sep 2019 19:08:54 GMT",
-      "retry-after" : "0",
-      "Content-Length" : "0",
-      "StatusCode" : "201",
-      "x-ms-request-id" : "ec65be9e-001e-001f-79e6-64eb66000000",
-      "Date" : "Fri, 06 Sep 2019 19:08:53 GMT",
-      "x-ms-client-request-id" : "8d170751-285b-472b-9516-eeacf610e917"
->>>>>>> a55d5dd9
+      "x-ms-request-id" : "c5ca16a5-301e-0042-7c49-67cbbf000000",
+      "Date" : "Mon, 09 Sep 2019 20:04:02 GMT",
+      "x-ms-client-request-id" : "f4811c76-a3a5-4b27-a179-e52ce12a7851"
     },
     "Exception" : null
   }, {
     "Method" : "GET",
-<<<<<<< HEAD
-    "Uri" : "https://jaschrepragrs.blob.core.windows.net/jtcgetaccountinfoerror1908831326a2735be64dd7a?restype=account&comp=properties",
+    "Uri" : "https://jaschrepragrs.blob.core.windows.net/jtcgetaccountinfoerror16622548acbedd40f04dc78?restype=account&comp=properties",
     "Headers" : {
       "x-ms-version" : "2019-02-02",
       "User-Agent" : "azsdk-java-azure-storage-blob/12.0.0-preview.3 1.8.0_221; Windows 10 10.0",
-      "x-ms-client-request-id" : "5688b1bd-a136-489d-9c6a-7ad2a0358f4b"
-=======
-    "Uri" : "https://azstoragesdkaccount.blob.core.windows.net/jtcgetaccountinfoerror1055441823a419afb74fc5b?restype=account&comp=properties",
-    "Headers" : {
-      "x-ms-version" : "2019-02-02",
-      "User-Agent" : "azsdk-java-azure-storage-blob/12.0.0-preview.3 1.8.0_212; Windows 10 10.0",
-      "x-ms-client-request-id" : "4dde2055-c2a3-43f9-96b0-ee329b8a3e85"
->>>>>>> a55d5dd9
+      "x-ms-client-request-id" : "a4a191a7-0a73-4705-a5e6-b7cd3824af8a"
     },
     "Response" : {
       "x-ms-version" : "2019-02-02",
@@ -62,35 +35,20 @@
       "retry-after" : "0",
       "Content-Length" : "223",
       "StatusCode" : "404",
-<<<<<<< HEAD
-      "x-ms-request-id" : "827d3904-601e-001e-5d3c-643a46000000",
-      "Body" : "﻿<?xml version=\"1.0\" encoding=\"utf-8\"?><Error><Code>ResourceNotFound</Code><Message>The specified resource does not exist.\nRequestId:827d3904-601e-001e-5d3c-643a46000000\nTime:2019-09-05T22:49:34.2720138Z</Message></Error>",
-      "Date" : "Thu, 05 Sep 2019 22:49:33 GMT",
-      "x-ms-client-request-id" : "5688b1bd-a136-489d-9c6a-7ad2a0358f4b",
-=======
-      "x-ms-request-id" : "ec65beb4-001e-001f-0ae6-64eb66000000",
-      "Body" : "﻿<?xml version=\"1.0\" encoding=\"utf-8\"?><Error><Code>ResourceNotFound</Code><Message>The specified resource does not exist.\nRequestId:ec65beb4-001e-001f-0ae6-64eb66000000\nTime:2019-09-06T19:08:54.2571839Z</Message></Error>",
-      "Date" : "Fri, 06 Sep 2019 19:08:53 GMT",
-      "x-ms-client-request-id" : "4dde2055-c2a3-43f9-96b0-ee329b8a3e85",
->>>>>>> a55d5dd9
+      "x-ms-request-id" : "c5ca16d1-301e-0042-2649-67cbbf000000",
+      "Body" : "﻿<?xml version=\"1.0\" encoding=\"utf-8\"?><Error><Code>ResourceNotFound</Code><Message>The specified resource does not exist.\nRequestId:c5ca16d1-301e-0042-2649-67cbbf000000\nTime:2019-09-09T20:04:03.2656697Z</Message></Error>",
+      "Date" : "Mon, 09 Sep 2019 20:04:02 GMT",
+      "x-ms-client-request-id" : "a4a191a7-0a73-4705-a5e6-b7cd3824af8a",
       "Content-Type" : "application/xml"
     },
     "Exception" : null
   }, {
     "Method" : "GET",
-<<<<<<< HEAD
     "Uri" : "https://jaschrepragrs.blob.core.windows.net?prefix=jtcgetaccountinfoerror&comp=list",
     "Headers" : {
       "x-ms-version" : "2019-02-02",
       "User-Agent" : "azsdk-java-azure-storage-blob/12.0.0-preview.3 1.8.0_221; Windows 10 10.0",
-      "x-ms-client-request-id" : "03614e10-544b-468e-b3fe-0078cb99f99d"
-=======
-    "Uri" : "https://azstoragesdkaccount.blob.core.windows.net?prefix=jtcgetaccountinfoerror&comp=list",
-    "Headers" : {
-      "x-ms-version" : "2019-02-02",
-      "User-Agent" : "azsdk-java-azure-storage-blob/12.0.0-preview.3 1.8.0_212; Windows 10 10.0",
-      "x-ms-client-request-id" : "c1a8fc36-74f4-430c-906b-5e1c57afd68a"
->>>>>>> a55d5dd9
+      "x-ms-client-request-id" : "395cce3c-3907-4b24-8305-0a2ebf741037"
     },
     "Response" : {
       "Transfer-Encoding" : "chunked",
@@ -98,35 +56,20 @@
       "Server" : "Windows-Azure-Blob/1.0 Microsoft-HTTPAPI/2.0",
       "retry-after" : "0",
       "StatusCode" : "200",
-<<<<<<< HEAD
-      "x-ms-request-id" : "827d3916-601e-001e-6e3c-643a46000000",
-      "Body" : "﻿<?xml version=\"1.0\" encoding=\"utf-8\"?><EnumerationResults ServiceEndpoint=\"https://jaschrepragrs.blob.core.windows.net/\"><Prefix>jtcgetaccountinfoerror</Prefix><Containers><Container><Name>jtcgetaccountinfoerror070462e1c7d9acf1b34afe8</Name><Properties><Last-Modified>Thu, 05 Sep 2019 22:49:34 GMT</Last-Modified><Etag>\"0x8D73253525FCF2E\"</Etag><LeaseStatus>unlocked</LeaseStatus><LeaseState>available</LeaseState><DefaultEncryptionScope>$account-encryption-key</DefaultEncryptionScope><DenyEncryptionScopeOverride>false</DenyEncryptionScopeOverride><HasImmutabilityPolicy>false</HasImmutabilityPolicy><HasLegalHold>false</HasLegalHold></Properties></Container></Containers><NextMarker /></EnumerationResults>",
-      "Date" : "Thu, 05 Sep 2019 22:49:33 GMT",
-      "x-ms-client-request-id" : "03614e10-544b-468e-b3fe-0078cb99f99d",
-=======
-      "x-ms-request-id" : "ec65bec6-001e-001f-1ae6-64eb66000000",
-      "Body" : "﻿<?xml version=\"1.0\" encoding=\"utf-8\"?><EnumerationResults ServiceEndpoint=\"https://azstoragesdkaccount.blob.core.windows.net/\"><Prefix>jtcgetaccountinfoerror</Prefix><Containers><Container><Name>jtcgetaccountinfoerror097552c63c9b0e0e4a4d729</Name><Properties><Last-Modified>Fri, 06 Sep 2019 19:08:54 GMT</Last-Modified><Etag>\"0x8D732FDA926F3E6\"</Etag><LeaseStatus>unlocked</LeaseStatus><LeaseState>available</LeaseState><DefaultEncryptionScope>$account-encryption-key</DefaultEncryptionScope><DenyEncryptionScopeOverride>false</DenyEncryptionScopeOverride><HasImmutabilityPolicy>false</HasImmutabilityPolicy><HasLegalHold>false</HasLegalHold></Properties></Container></Containers><NextMarker /></EnumerationResults>",
-      "Date" : "Fri, 06 Sep 2019 19:08:53 GMT",
-      "x-ms-client-request-id" : "c1a8fc36-74f4-430c-906b-5e1c57afd68a",
->>>>>>> a55d5dd9
+      "x-ms-request-id" : "c5ca1707-301e-0042-5a49-67cbbf000000",
+      "Body" : "﻿<?xml version=\"1.0\" encoding=\"utf-8\"?><EnumerationResults ServiceEndpoint=\"https://jaschrepragrs.blob.core.windows.net/\"><Prefix>jtcgetaccountinfoerror</Prefix><Containers><Container><Name>jtcgetaccountinfoerror072504618872c95ffc4e008</Name><Properties><Last-Modified>Mon, 09 Sep 2019 20:04:03 GMT</Last-Modified><Etag>\"0x8D73560DCAFCDFF\"</Etag><LeaseStatus>unlocked</LeaseStatus><LeaseState>available</LeaseState><DefaultEncryptionScope>$account-encryption-key</DefaultEncryptionScope><DenyEncryptionScopeOverride>false</DenyEncryptionScopeOverride><HasImmutabilityPolicy>false</HasImmutabilityPolicy><HasLegalHold>false</HasLegalHold></Properties></Container></Containers><NextMarker /></EnumerationResults>",
+      "Date" : "Mon, 09 Sep 2019 20:04:02 GMT",
+      "x-ms-client-request-id" : "395cce3c-3907-4b24-8305-0a2ebf741037",
       "Content-Type" : "application/xml"
     },
     "Exception" : null
   }, {
     "Method" : "DELETE",
-<<<<<<< HEAD
-    "Uri" : "https://jaschrepragrs.blob.core.windows.net/jtcgetaccountinfoerror070462e1c7d9acf1b34afe8?restype=container",
+    "Uri" : "https://jaschrepragrs.blob.core.windows.net/jtcgetaccountinfoerror072504618872c95ffc4e008?restype=container",
     "Headers" : {
       "x-ms-version" : "2019-02-02",
       "User-Agent" : "azsdk-java-azure-storage-blob/12.0.0-preview.3 1.8.0_221; Windows 10 10.0",
-      "x-ms-client-request-id" : "a1e806bc-8ae4-4163-9848-c7a0697a3a25"
-=======
-    "Uri" : "https://azstoragesdkaccount.blob.core.windows.net/jtcgetaccountinfoerror097552c63c9b0e0e4a4d729?restype=container",
-    "Headers" : {
-      "x-ms-version" : "2019-02-02",
-      "User-Agent" : "azsdk-java-azure-storage-blob/12.0.0-preview.3 1.8.0_212; Windows 10 10.0",
-      "x-ms-client-request-id" : "0edc1e3a-fe6d-42d9-8db9-8dd7e5bd0ad0"
->>>>>>> a55d5dd9
+      "x-ms-client-request-id" : "2c83bfb3-4d9c-4ef8-99ee-8c87c6fcaf5b"
     },
     "Response" : {
       "x-ms-version" : "2019-02-02",
@@ -134,21 +77,11 @@
       "retry-after" : "0",
       "Content-Length" : "0",
       "StatusCode" : "202",
-<<<<<<< HEAD
-      "x-ms-request-id" : "827d3920-601e-001e-783c-643a46000000",
-      "Date" : "Thu, 05 Sep 2019 22:49:34 GMT",
-      "x-ms-client-request-id" : "a1e806bc-8ae4-4163-9848-c7a0697a3a25"
+      "x-ms-request-id" : "c5ca1730-301e-0042-0149-67cbbf000000",
+      "Date" : "Mon, 09 Sep 2019 20:04:02 GMT",
+      "x-ms-client-request-id" : "2c83bfb3-4d9c-4ef8-99ee-8c87c6fcaf5b"
     },
     "Exception" : null
   } ],
-  "variables" : [ "jtcgetaccountinfoerror070462e1c7d9acf1b34afe8", "jtcgetaccountinfoerror1908831326a2735be64dd7a" ]
-=======
-      "x-ms-request-id" : "ec65bed4-001e-001f-28e6-64eb66000000",
-      "Date" : "Fri, 06 Sep 2019 19:08:53 GMT",
-      "x-ms-client-request-id" : "0edc1e3a-fe6d-42d9-8db9-8dd7e5bd0ad0"
-    },
-    "Exception" : null
-  } ],
-  "variables" : [ "jtcgetaccountinfoerror097552c63c9b0e0e4a4d729", "jtcgetaccountinfoerror1055441823a419afb74fc5b" ]
->>>>>>> a55d5dd9
+  "variables" : [ "jtcgetaccountinfoerror072504618872c95ffc4e008", "jtcgetaccountinfoerror16622548acbedd40f04dc78" ]
 }