{
  "networkCallRecords" : [ {
    "Method" : "PUT",
<<<<<<< HEAD
    "Uri" : "https://jaschrepragrs.blob.core.windows.net/jtcblobdeleteerror0blobapitestblobdeleteerror0631644119840?restype=container",
    "Headers" : {
      "x-ms-version" : "2019-02-02",
      "User-Agent" : "azsdk-java-azure-storage-blob/12.0.0-preview.3 1.8.0_221; Windows 10 10.0",
      "x-ms-client-request-id" : "e2bdc1ba-e862-468e-8ab5-16756af53d18"
=======
    "Uri" : "https://azstoragesdkaccount.blob.core.windows.net/jtcblobdeleteerror0blobapitestblobdeleteerrorb61944113348f?restype=container",
    "Headers" : {
      "x-ms-version" : "2019-02-02",
      "User-Agent" : "azsdk-java-azure-storage-blob/12.0.0-preview.3 1.8.0_212; Windows 10 10.0",
      "x-ms-client-request-id" : "433372f8-9670-4533-a27d-ca47bae734a4"
>>>>>>> a55d5dd9
    },
    "Response" : {
      "x-ms-version" : "2019-02-02",
      "Server" : "Windows-Azure-Blob/1.0 Microsoft-HTTPAPI/2.0",
<<<<<<< HEAD
      "ETag" : "\"0x8D73251E5EED9F8\"",
      "Last-Modified" : "Thu, 05 Sep 2019 22:39:22 GMT",
      "retry-after" : "0",
      "Content-Length" : "0",
      "StatusCode" : "201",
      "x-ms-request-id" : "bfed4a22-901e-0044-0f3a-643cc7000000",
      "Date" : "Thu, 05 Sep 2019 22:39:22 GMT",
      "x-ms-client-request-id" : "e2bdc1ba-e862-468e-8ab5-16756af53d18"
=======
      "ETag" : "\"0x8D732FCA9366BD9\"",
      "Last-Modified" : "Fri, 06 Sep 2019 19:01:44 GMT",
      "retry-after" : "0",
      "Content-Length" : "0",
      "StatusCode" : "201",
      "x-ms-request-id" : "b92c42d5-d01e-009e-2ae5-644931000000",
      "Date" : "Fri, 06 Sep 2019 19:01:44 GMT",
      "x-ms-client-request-id" : "433372f8-9670-4533-a27d-ca47bae734a4"
>>>>>>> a55d5dd9
    },
    "Exception" : null
  }, {
    "Method" : "PUT",
<<<<<<< HEAD
    "Uri" : "https://jaschrepragrs.blob.core.windows.net/jtcblobdeleteerror0blobapitestblobdeleteerror0631644119840/javablobblobdeleteerror1blobapitestblobdeleteerror0631110599",
    "Headers" : {
      "x-ms-version" : "2019-02-02",
      "User-Agent" : "azsdk-java-azure-storage-blob/12.0.0-preview.3 1.8.0_221; Windows 10 10.0",
      "x-ms-client-request-id" : "832bc1cb-a11d-47be-8af1-83cc30107b54",
=======
    "Uri" : "https://azstoragesdkaccount.blob.core.windows.net/jtcblobdeleteerror0blobapitestblobdeleteerrorb61944113348f/javablobblobdeleteerror1blobapitestblobdeleteerrorb616368126",
    "Headers" : {
      "x-ms-version" : "2019-02-02",
      "User-Agent" : "azsdk-java-azure-storage-blob/12.0.0-preview.3 1.8.0_212; Windows 10 10.0",
      "x-ms-client-request-id" : "655691a6-56b4-4c83-974d-5a42dc78581c",
>>>>>>> a55d5dd9
      "Content-Type" : "application/octet-stream"
    },
    "Response" : {
      "x-ms-version" : "2019-02-02",
      "Server" : "Windows-Azure-Blob/1.0 Microsoft-HTTPAPI/2.0",
      "x-ms-content-crc64" : "6RYQPwaVsyQ=",
<<<<<<< HEAD
      "Last-Modified" : "Thu, 05 Sep 2019 22:39:22 GMT",
      "retry-after" : "0",
      "StatusCode" : "201",
      "x-ms-request-server-encrypted" : "true",
      "Date" : "Thu, 05 Sep 2019 22:39:22 GMT",
      "Content-MD5" : "wh+Wm18D0z1D4E+PE252gg==",
      "ETag" : "\"0x8D73251E5FC1412\"",
      "Content-Length" : "0",
      "x-ms-request-id" : "bfed4a39-901e-0044-253a-643cc7000000",
      "x-ms-client-request-id" : "832bc1cb-a11d-47be-8af1-83cc30107b54"
=======
      "Last-Modified" : "Fri, 06 Sep 2019 19:01:44 GMT",
      "retry-after" : "0",
      "StatusCode" : "201",
      "x-ms-request-server-encrypted" : "true",
      "Date" : "Fri, 06 Sep 2019 19:01:44 GMT",
      "Content-MD5" : "wh+Wm18D0z1D4E+PE252gg==",
      "ETag" : "\"0x8D732FCA93E0BE2\"",
      "Content-Length" : "0",
      "x-ms-request-id" : "b92c4300-d01e-009e-53e5-644931000000",
      "x-ms-client-request-id" : "655691a6-56b4-4c83-974d-5a42dc78581c"
>>>>>>> a55d5dd9
    },
    "Exception" : null
  }, {
    "Method" : "DELETE",
<<<<<<< HEAD
    "Uri" : "https://jaschrepragrs.blob.core.windows.net/jtcblobdeleteerror0blobapitestblobdeleteerror0631644119840/javablobblobdeleteerror2blobapitestblobdeleteerror0633318213",
    "Headers" : {
      "x-ms-version" : "2019-02-02",
      "User-Agent" : "azsdk-java-azure-storage-blob/12.0.0-preview.3 1.8.0_221; Windows 10 10.0",
      "x-ms-client-request-id" : "04c23878-6949-4d4f-95ea-e7deb8964a2f"
=======
    "Uri" : "https://azstoragesdkaccount.blob.core.windows.net/jtcblobdeleteerror0blobapitestblobdeleteerrorb61944113348f/javablobblobdeleteerror2blobapitestblobdeleteerrorb6162160c4",
    "Headers" : {
      "x-ms-version" : "2019-02-02",
      "User-Agent" : "azsdk-java-azure-storage-blob/12.0.0-preview.3 1.8.0_212; Windows 10 10.0",
      "x-ms-client-request-id" : "c7fa705d-9171-48aa-a9a5-6b12433ce46c"
>>>>>>> a55d5dd9
    },
    "Response" : {
      "x-ms-version" : "2019-02-02",
      "Server" : "Windows-Azure-Blob/1.0 Microsoft-HTTPAPI/2.0",
      "x-ms-error-code" : "BlobNotFound",
      "retry-after" : "0",
      "Content-Length" : "215",
      "StatusCode" : "404",
<<<<<<< HEAD
      "x-ms-request-id" : "bfed4a53-901e-0044-3a3a-643cc7000000",
      "Body" : "﻿<?xml version=\"1.0\" encoding=\"utf-8\"?><Error><Code>BlobNotFound</Code><Message>The specified blob does not exist.\nRequestId:bfed4a53-901e-0044-3a3a-643cc7000000\nTime:2019-09-05T22:39:22.9271310Z</Message></Error>",
      "Date" : "Thu, 05 Sep 2019 22:39:22 GMT",
      "x-ms-client-request-id" : "04c23878-6949-4d4f-95ea-e7deb8964a2f",
=======
      "x-ms-request-id" : "b92c431c-d01e-009e-6ee5-644931000000",
      "Body" : "﻿<?xml version=\"1.0\" encoding=\"utf-8\"?><Error><Code>BlobNotFound</Code><Message>The specified blob does not exist.\nRequestId:b92c431c-d01e-009e-6ee5-644931000000\nTime:2019-09-06T19:01:44.9238843Z</Message></Error>",
      "Date" : "Fri, 06 Sep 2019 19:01:44 GMT",
      "x-ms-client-request-id" : "c7fa705d-9171-48aa-a9a5-6b12433ce46c",
>>>>>>> a55d5dd9
      "Content-Type" : "application/xml"
    },
    "Exception" : null
  }, {
    "Method" : "GET",
<<<<<<< HEAD
    "Uri" : "https://jaschrepragrs.blob.core.windows.net?prefix=jtcblobdeleteerror&comp=list",
    "Headers" : {
      "x-ms-version" : "2019-02-02",
      "User-Agent" : "azsdk-java-azure-storage-blob/12.0.0-preview.3 1.8.0_221; Windows 10 10.0",
      "x-ms-client-request-id" : "00a186be-ce5e-449f-811c-cc616a125ba4"
=======
    "Uri" : "https://azstoragesdkaccount.blob.core.windows.net?prefix=jtcblobdeleteerror&comp=list",
    "Headers" : {
      "x-ms-version" : "2019-02-02",
      "User-Agent" : "azsdk-java-azure-storage-blob/12.0.0-preview.3 1.8.0_212; Windows 10 10.0",
      "x-ms-client-request-id" : "298ded45-9f7f-4b42-b64a-26246a49043c"
>>>>>>> a55d5dd9
    },
    "Response" : {
      "Transfer-Encoding" : "chunked",
      "x-ms-version" : "2019-02-02",
      "Server" : "Windows-Azure-Blob/1.0 Microsoft-HTTPAPI/2.0",
      "retry-after" : "0",
      "StatusCode" : "200",
<<<<<<< HEAD
      "x-ms-request-id" : "bfed4a70-901e-0044-573a-643cc7000000",
      "Body" : "﻿<?xml version=\"1.0\" encoding=\"utf-8\"?><EnumerationResults ServiceEndpoint=\"https://jaschrepragrs.blob.core.windows.net/\"><Prefix>jtcblobdeleteerror</Prefix><Containers><Container><Name>jtcblobdeleteerror0blobapitestblobdeleteerror0631644119840</Name><Properties><Last-Modified>Thu, 05 Sep 2019 22:39:22 GMT</Last-Modified><Etag>\"0x8D73251E5EED9F8\"</Etag><LeaseStatus>unlocked</LeaseStatus><LeaseState>available</LeaseState><DefaultEncryptionScope>$account-encryption-key</DefaultEncryptionScope><DenyEncryptionScopeOverride>false</DenyEncryptionScopeOverride><HasImmutabilityPolicy>false</HasImmutabilityPolicy><HasLegalHold>false</HasLegalHold></Properties></Container></Containers><NextMarker /></EnumerationResults>",
      "Date" : "Thu, 05 Sep 2019 22:39:22 GMT",
      "x-ms-client-request-id" : "00a186be-ce5e-449f-811c-cc616a125ba4",
=======
      "x-ms-request-id" : "b92c434e-d01e-009e-1ce5-644931000000",
      "Body" : "﻿<?xml version=\"1.0\" encoding=\"utf-8\"?><EnumerationResults ServiceEndpoint=\"https://azstoragesdkaccount.blob.core.windows.net/\"><Prefix>jtcblobdeleteerror</Prefix><Containers><Container><Name>jtcblobdeleteerror0blobapitestblobdeleteerrorb61944113348f</Name><Properties><Last-Modified>Fri, 06 Sep 2019 19:01:44 GMT</Last-Modified><Etag>\"0x8D732FCA9366BD9\"</Etag><LeaseStatus>unlocked</LeaseStatus><LeaseState>available</LeaseState><DefaultEncryptionScope>$account-encryption-key</DefaultEncryptionScope><DenyEncryptionScopeOverride>false</DenyEncryptionScopeOverride><HasImmutabilityPolicy>false</HasImmutabilityPolicy><HasLegalHold>false</HasLegalHold></Properties></Container></Containers><NextMarker /></EnumerationResults>",
      "Date" : "Fri, 06 Sep 2019 19:01:44 GMT",
      "x-ms-client-request-id" : "298ded45-9f7f-4b42-b64a-26246a49043c",
>>>>>>> a55d5dd9
      "Content-Type" : "application/xml"
    },
    "Exception" : null
  }, {
    "Method" : "DELETE",
<<<<<<< HEAD
    "Uri" : "https://jaschrepragrs.blob.core.windows.net/jtcblobdeleteerror0blobapitestblobdeleteerror0631644119840?restype=container",
    "Headers" : {
      "x-ms-version" : "2019-02-02",
      "User-Agent" : "azsdk-java-azure-storage-blob/12.0.0-preview.3 1.8.0_221; Windows 10 10.0",
      "x-ms-client-request-id" : "4587b68c-c053-4775-b8ef-d1df4a753978"
=======
    "Uri" : "https://azstoragesdkaccount.blob.core.windows.net/jtcblobdeleteerror0blobapitestblobdeleteerrorb61944113348f?restype=container",
    "Headers" : {
      "x-ms-version" : "2019-02-02",
      "User-Agent" : "azsdk-java-azure-storage-blob/12.0.0-preview.3 1.8.0_212; Windows 10 10.0",
      "x-ms-client-request-id" : "9265e026-3796-4634-b2cb-34851820ba12"
>>>>>>> a55d5dd9
    },
    "Response" : {
      "x-ms-version" : "2019-02-02",
      "Server" : "Windows-Azure-Blob/1.0 Microsoft-HTTPAPI/2.0",
      "retry-after" : "0",
      "Content-Length" : "0",
      "StatusCode" : "202",
<<<<<<< HEAD
      "x-ms-request-id" : "bfed4a91-901e-0044-733a-643cc7000000",
      "Date" : "Thu, 05 Sep 2019 22:39:23 GMT",
      "x-ms-client-request-id" : "4587b68c-c053-4775-b8ef-d1df4a753978"
    },
    "Exception" : null
  } ],
  "variables" : [ "jtcblobdeleteerror0blobapitestblobdeleteerror0631644119840", "javablobblobdeleteerror1blobapitestblobdeleteerror0631110599", "javablobblobdeleteerror2blobapitestblobdeleteerror0633318213" ]
=======
      "x-ms-request-id" : "b92c4369-d01e-009e-35e5-644931000000",
      "Date" : "Fri, 06 Sep 2019 19:01:44 GMT",
      "x-ms-client-request-id" : "9265e026-3796-4634-b2cb-34851820ba12"
    },
    "Exception" : null
  } ],
  "variables" : [ "jtcblobdeleteerror0blobapitestblobdeleteerrorb61944113348f", "javablobblobdeleteerror1blobapitestblobdeleteerrorb616368126", "javablobblobdeleteerror2blobapitestblobdeleteerrorb6162160c4" ]
>>>>>>> a55d5dd9
}<|MERGE_RESOLUTION|>--- conflicted
+++ resolved
@@ -1,105 +1,57 @@
 {
   "networkCallRecords" : [ {
     "Method" : "PUT",
-<<<<<<< HEAD
-    "Uri" : "https://jaschrepragrs.blob.core.windows.net/jtcblobdeleteerror0blobapitestblobdeleteerror0631644119840?restype=container",
+    "Uri" : "https://jaschrepragrs.blob.core.windows.net/jtcblobdeleteerror0blobapitestblobdeleteerrorddc70966adde2?restype=container",
     "Headers" : {
       "x-ms-version" : "2019-02-02",
       "User-Agent" : "azsdk-java-azure-storage-blob/12.0.0-preview.3 1.8.0_221; Windows 10 10.0",
-      "x-ms-client-request-id" : "e2bdc1ba-e862-468e-8ab5-16756af53d18"
-=======
-    "Uri" : "https://azstoragesdkaccount.blob.core.windows.net/jtcblobdeleteerror0blobapitestblobdeleteerrorb61944113348f?restype=container",
-    "Headers" : {
-      "x-ms-version" : "2019-02-02",
-      "User-Agent" : "azsdk-java-azure-storage-blob/12.0.0-preview.3 1.8.0_212; Windows 10 10.0",
-      "x-ms-client-request-id" : "433372f8-9670-4533-a27d-ca47bae734a4"
->>>>>>> a55d5dd9
+      "x-ms-client-request-id" : "63136492-b67e-4dfb-8d6d-ca97bbad2a00"
     },
     "Response" : {
       "x-ms-version" : "2019-02-02",
       "Server" : "Windows-Azure-Blob/1.0 Microsoft-HTTPAPI/2.0",
-<<<<<<< HEAD
-      "ETag" : "\"0x8D73251E5EED9F8\"",
-      "Last-Modified" : "Thu, 05 Sep 2019 22:39:22 GMT",
+      "ETag" : "\"0x8D73561359D3F30\"",
+      "Last-Modified" : "Mon, 09 Sep 2019 20:06:32 GMT",
       "retry-after" : "0",
       "Content-Length" : "0",
       "StatusCode" : "201",
-      "x-ms-request-id" : "bfed4a22-901e-0044-0f3a-643cc7000000",
-      "Date" : "Thu, 05 Sep 2019 22:39:22 GMT",
-      "x-ms-client-request-id" : "e2bdc1ba-e862-468e-8ab5-16756af53d18"
-=======
-      "ETag" : "\"0x8D732FCA9366BD9\"",
-      "Last-Modified" : "Fri, 06 Sep 2019 19:01:44 GMT",
-      "retry-after" : "0",
-      "Content-Length" : "0",
-      "StatusCode" : "201",
-      "x-ms-request-id" : "b92c42d5-d01e-009e-2ae5-644931000000",
-      "Date" : "Fri, 06 Sep 2019 19:01:44 GMT",
-      "x-ms-client-request-id" : "433372f8-9670-4533-a27d-ca47bae734a4"
->>>>>>> a55d5dd9
+      "x-ms-request-id" : "c5cab1f5-301e-0042-1c4a-67cbbf000000",
+      "Date" : "Mon, 09 Sep 2019 20:06:32 GMT",
+      "x-ms-client-request-id" : "63136492-b67e-4dfb-8d6d-ca97bbad2a00"
     },
     "Exception" : null
   }, {
     "Method" : "PUT",
-<<<<<<< HEAD
-    "Uri" : "https://jaschrepragrs.blob.core.windows.net/jtcblobdeleteerror0blobapitestblobdeleteerror0631644119840/javablobblobdeleteerror1blobapitestblobdeleteerror0631110599",
+    "Uri" : "https://jaschrepragrs.blob.core.windows.net/jtcblobdeleteerror0blobapitestblobdeleteerrorddc70966adde2/javablobblobdeleteerror1blobapitestblobdeleteerrorddc473162f",
     "Headers" : {
       "x-ms-version" : "2019-02-02",
       "User-Agent" : "azsdk-java-azure-storage-blob/12.0.0-preview.3 1.8.0_221; Windows 10 10.0",
-      "x-ms-client-request-id" : "832bc1cb-a11d-47be-8af1-83cc30107b54",
-=======
-    "Uri" : "https://azstoragesdkaccount.blob.core.windows.net/jtcblobdeleteerror0blobapitestblobdeleteerrorb61944113348f/javablobblobdeleteerror1blobapitestblobdeleteerrorb616368126",
-    "Headers" : {
-      "x-ms-version" : "2019-02-02",
-      "User-Agent" : "azsdk-java-azure-storage-blob/12.0.0-preview.3 1.8.0_212; Windows 10 10.0",
-      "x-ms-client-request-id" : "655691a6-56b4-4c83-974d-5a42dc78581c",
->>>>>>> a55d5dd9
+      "x-ms-client-request-id" : "2472cc48-b749-4003-8b0a-6b807d1ebce8",
       "Content-Type" : "application/octet-stream"
     },
     "Response" : {
       "x-ms-version" : "2019-02-02",
       "Server" : "Windows-Azure-Blob/1.0 Microsoft-HTTPAPI/2.0",
       "x-ms-content-crc64" : "6RYQPwaVsyQ=",
-<<<<<<< HEAD
-      "Last-Modified" : "Thu, 05 Sep 2019 22:39:22 GMT",
+      "Last-Modified" : "Mon, 09 Sep 2019 20:06:32 GMT",
       "retry-after" : "0",
       "StatusCode" : "201",
       "x-ms-request-server-encrypted" : "true",
-      "Date" : "Thu, 05 Sep 2019 22:39:22 GMT",
+      "Date" : "Mon, 09 Sep 2019 20:06:32 GMT",
       "Content-MD5" : "wh+Wm18D0z1D4E+PE252gg==",
-      "ETag" : "\"0x8D73251E5FC1412\"",
+      "ETag" : "\"0x8D7356135AB5A61\"",
       "Content-Length" : "0",
-      "x-ms-request-id" : "bfed4a39-901e-0044-253a-643cc7000000",
-      "x-ms-client-request-id" : "832bc1cb-a11d-47be-8af1-83cc30107b54"
-=======
-      "Last-Modified" : "Fri, 06 Sep 2019 19:01:44 GMT",
-      "retry-after" : "0",
-      "StatusCode" : "201",
-      "x-ms-request-server-encrypted" : "true",
-      "Date" : "Fri, 06 Sep 2019 19:01:44 GMT",
-      "Content-MD5" : "wh+Wm18D0z1D4E+PE252gg==",
-      "ETag" : "\"0x8D732FCA93E0BE2\"",
-      "Content-Length" : "0",
-      "x-ms-request-id" : "b92c4300-d01e-009e-53e5-644931000000",
-      "x-ms-client-request-id" : "655691a6-56b4-4c83-974d-5a42dc78581c"
->>>>>>> a55d5dd9
+      "x-ms-request-id" : "c5cab212-301e-0042-364a-67cbbf000000",
+      "x-ms-client-request-id" : "2472cc48-b749-4003-8b0a-6b807d1ebce8"
     },
     "Exception" : null
   }, {
     "Method" : "DELETE",
-<<<<<<< HEAD
-    "Uri" : "https://jaschrepragrs.blob.core.windows.net/jtcblobdeleteerror0blobapitestblobdeleteerror0631644119840/javablobblobdeleteerror2blobapitestblobdeleteerror0633318213",
+    "Uri" : "https://jaschrepragrs.blob.core.windows.net/jtcblobdeleteerror0blobapitestblobdeleteerrorddc70966adde2/javablobblobdeleteerror2blobapitestblobdeleteerrorddc7103619",
     "Headers" : {
       "x-ms-version" : "2019-02-02",
       "User-Agent" : "azsdk-java-azure-storage-blob/12.0.0-preview.3 1.8.0_221; Windows 10 10.0",
-      "x-ms-client-request-id" : "04c23878-6949-4d4f-95ea-e7deb8964a2f"
-=======
-    "Uri" : "https://azstoragesdkaccount.blob.core.windows.net/jtcblobdeleteerror0blobapitestblobdeleteerrorb61944113348f/javablobblobdeleteerror2blobapitestblobdeleteerrorb6162160c4",
-    "Headers" : {
-      "x-ms-version" : "2019-02-02",
-      "User-Agent" : "azsdk-java-azure-storage-blob/12.0.0-preview.3 1.8.0_212; Windows 10 10.0",
-      "x-ms-client-request-id" : "c7fa705d-9171-48aa-a9a5-6b12433ce46c"
->>>>>>> a55d5dd9
+      "x-ms-client-request-id" : "7d999c35-d4c9-422f-8916-6e538847e9d0"
     },
     "Response" : {
       "x-ms-version" : "2019-02-02",
@@ -108,35 +60,20 @@
       "retry-after" : "0",
       "Content-Length" : "215",
       "StatusCode" : "404",
-<<<<<<< HEAD
-      "x-ms-request-id" : "bfed4a53-901e-0044-3a3a-643cc7000000",
-      "Body" : "﻿<?xml version=\"1.0\" encoding=\"utf-8\"?><Error><Code>BlobNotFound</Code><Message>The specified blob does not exist.\nRequestId:bfed4a53-901e-0044-3a3a-643cc7000000\nTime:2019-09-05T22:39:22.9271310Z</Message></Error>",
-      "Date" : "Thu, 05 Sep 2019 22:39:22 GMT",
-      "x-ms-client-request-id" : "04c23878-6949-4d4f-95ea-e7deb8964a2f",
-=======
-      "x-ms-request-id" : "b92c431c-d01e-009e-6ee5-644931000000",
-      "Body" : "﻿<?xml version=\"1.0\" encoding=\"utf-8\"?><Error><Code>BlobNotFound</Code><Message>The specified blob does not exist.\nRequestId:b92c431c-d01e-009e-6ee5-644931000000\nTime:2019-09-06T19:01:44.9238843Z</Message></Error>",
-      "Date" : "Fri, 06 Sep 2019 19:01:44 GMT",
-      "x-ms-client-request-id" : "c7fa705d-9171-48aa-a9a5-6b12433ce46c",
->>>>>>> a55d5dd9
+      "x-ms-request-id" : "c5cab230-301e-0042-544a-67cbbf000000",
+      "Body" : "﻿<?xml version=\"1.0\" encoding=\"utf-8\"?><Error><Code>BlobNotFound</Code><Message>The specified blob does not exist.\nRequestId:c5cab230-301e-0042-544a-67cbbf000000\nTime:2019-09-09T20:06:32.5573383Z</Message></Error>",
+      "Date" : "Mon, 09 Sep 2019 20:06:32 GMT",
+      "x-ms-client-request-id" : "7d999c35-d4c9-422f-8916-6e538847e9d0",
       "Content-Type" : "application/xml"
     },
     "Exception" : null
   }, {
     "Method" : "GET",
-<<<<<<< HEAD
     "Uri" : "https://jaschrepragrs.blob.core.windows.net?prefix=jtcblobdeleteerror&comp=list",
     "Headers" : {
       "x-ms-version" : "2019-02-02",
       "User-Agent" : "azsdk-java-azure-storage-blob/12.0.0-preview.3 1.8.0_221; Windows 10 10.0",
-      "x-ms-client-request-id" : "00a186be-ce5e-449f-811c-cc616a125ba4"
-=======
-    "Uri" : "https://azstoragesdkaccount.blob.core.windows.net?prefix=jtcblobdeleteerror&comp=list",
-    "Headers" : {
-      "x-ms-version" : "2019-02-02",
-      "User-Agent" : "azsdk-java-azure-storage-blob/12.0.0-preview.3 1.8.0_212; Windows 10 10.0",
-      "x-ms-client-request-id" : "298ded45-9f7f-4b42-b64a-26246a49043c"
->>>>>>> a55d5dd9
+      "x-ms-client-request-id" : "c9cc393a-2f14-440a-b3a2-18c031e55106"
     },
     "Response" : {
       "Transfer-Encoding" : "chunked",
@@ -144,35 +81,20 @@
       "Server" : "Windows-Azure-Blob/1.0 Microsoft-HTTPAPI/2.0",
       "retry-after" : "0",
       "StatusCode" : "200",
-<<<<<<< HEAD
-      "x-ms-request-id" : "bfed4a70-901e-0044-573a-643cc7000000",
-      "Body" : "﻿<?xml version=\"1.0\" encoding=\"utf-8\"?><EnumerationResults ServiceEndpoint=\"https://jaschrepragrs.blob.core.windows.net/\"><Prefix>jtcblobdeleteerror</Prefix><Containers><Container><Name>jtcblobdeleteerror0blobapitestblobdeleteerror0631644119840</Name><Properties><Last-Modified>Thu, 05 Sep 2019 22:39:22 GMT</Last-Modified><Etag>\"0x8D73251E5EED9F8\"</Etag><LeaseStatus>unlocked</LeaseStatus><LeaseState>available</LeaseState><DefaultEncryptionScope>$account-encryption-key</DefaultEncryptionScope><DenyEncryptionScopeOverride>false</DenyEncryptionScopeOverride><HasImmutabilityPolicy>false</HasImmutabilityPolicy><HasLegalHold>false</HasLegalHold></Properties></Container></Containers><NextMarker /></EnumerationResults>",
-      "Date" : "Thu, 05 Sep 2019 22:39:22 GMT",
-      "x-ms-client-request-id" : "00a186be-ce5e-449f-811c-cc616a125ba4",
-=======
-      "x-ms-request-id" : "b92c434e-d01e-009e-1ce5-644931000000",
-      "Body" : "﻿<?xml version=\"1.0\" encoding=\"utf-8\"?><EnumerationResults ServiceEndpoint=\"https://azstoragesdkaccount.blob.core.windows.net/\"><Prefix>jtcblobdeleteerror</Prefix><Containers><Container><Name>jtcblobdeleteerror0blobapitestblobdeleteerrorb61944113348f</Name><Properties><Last-Modified>Fri, 06 Sep 2019 19:01:44 GMT</Last-Modified><Etag>\"0x8D732FCA9366BD9\"</Etag><LeaseStatus>unlocked</LeaseStatus><LeaseState>available</LeaseState><DefaultEncryptionScope>$account-encryption-key</DefaultEncryptionScope><DenyEncryptionScopeOverride>false</DenyEncryptionScopeOverride><HasImmutabilityPolicy>false</HasImmutabilityPolicy><HasLegalHold>false</HasLegalHold></Properties></Container></Containers><NextMarker /></EnumerationResults>",
-      "Date" : "Fri, 06 Sep 2019 19:01:44 GMT",
-      "x-ms-client-request-id" : "298ded45-9f7f-4b42-b64a-26246a49043c",
->>>>>>> a55d5dd9
+      "x-ms-request-id" : "c5cab242-301e-0042-654a-67cbbf000000",
+      "Body" : "﻿<?xml version=\"1.0\" encoding=\"utf-8\"?><EnumerationResults ServiceEndpoint=\"https://jaschrepragrs.blob.core.windows.net/\"><Prefix>jtcblobdeleteerror</Prefix><Containers><Container><Name>jtcblobdeleteerror0blobapitestblobdeleteerrorddc70966adde2</Name><Properties><Last-Modified>Mon, 09 Sep 2019 20:06:32 GMT</Last-Modified><Etag>\"0x8D73561359D3F30\"</Etag><LeaseStatus>unlocked</LeaseStatus><LeaseState>available</LeaseState><DefaultEncryptionScope>$account-encryption-key</DefaultEncryptionScope><DenyEncryptionScopeOverride>false</DenyEncryptionScopeOverride><HasImmutabilityPolicy>false</HasImmutabilityPolicy><HasLegalHold>false</HasLegalHold></Properties></Container></Containers><NextMarker /></EnumerationResults>",
+      "Date" : "Mon, 09 Sep 2019 20:06:32 GMT",
+      "x-ms-client-request-id" : "c9cc393a-2f14-440a-b3a2-18c031e55106",
       "Content-Type" : "application/xml"
     },
     "Exception" : null
   }, {
     "Method" : "DELETE",
-<<<<<<< HEAD
-    "Uri" : "https://jaschrepragrs.blob.core.windows.net/jtcblobdeleteerror0blobapitestblobdeleteerror0631644119840?restype=container",
+    "Uri" : "https://jaschrepragrs.blob.core.windows.net/jtcblobdeleteerror0blobapitestblobdeleteerrorddc70966adde2?restype=container",
     "Headers" : {
       "x-ms-version" : "2019-02-02",
       "User-Agent" : "azsdk-java-azure-storage-blob/12.0.0-preview.3 1.8.0_221; Windows 10 10.0",
-      "x-ms-client-request-id" : "4587b68c-c053-4775-b8ef-d1df4a753978"
-=======
-    "Uri" : "https://azstoragesdkaccount.blob.core.windows.net/jtcblobdeleteerror0blobapitestblobdeleteerrorb61944113348f?restype=container",
-    "Headers" : {
-      "x-ms-version" : "2019-02-02",
-      "User-Agent" : "azsdk-java-azure-storage-blob/12.0.0-preview.3 1.8.0_212; Windows 10 10.0",
-      "x-ms-client-request-id" : "9265e026-3796-4634-b2cb-34851820ba12"
->>>>>>> a55d5dd9
+      "x-ms-client-request-id" : "d2397ed1-2957-40ab-8dee-8e272443aeb6"
     },
     "Response" : {
       "x-ms-version" : "2019-02-02",
@@ -180,21 +102,11 @@
       "retry-after" : "0",
       "Content-Length" : "0",
       "StatusCode" : "202",
-<<<<<<< HEAD
-      "x-ms-request-id" : "bfed4a91-901e-0044-733a-643cc7000000",
-      "Date" : "Thu, 05 Sep 2019 22:39:23 GMT",
-      "x-ms-client-request-id" : "4587b68c-c053-4775-b8ef-d1df4a753978"
+      "x-ms-request-id" : "c5cab250-301e-0042-734a-67cbbf000000",
+      "Date" : "Mon, 09 Sep 2019 20:06:32 GMT",
+      "x-ms-client-request-id" : "d2397ed1-2957-40ab-8dee-8e272443aeb6"
     },
     "Exception" : null
   } ],
-  "variables" : [ "jtcblobdeleteerror0blobapitestblobdeleteerror0631644119840", "javablobblobdeleteerror1blobapitestblobdeleteerror0631110599", "javablobblobdeleteerror2blobapitestblobdeleteerror0633318213" ]
-=======
-      "x-ms-request-id" : "b92c4369-d01e-009e-35e5-644931000000",
-      "Date" : "Fri, 06 Sep 2019 19:01:44 GMT",
-      "x-ms-client-request-id" : "9265e026-3796-4634-b2cb-34851820ba12"
-    },
-    "Exception" : null
-  } ],
-  "variables" : [ "jtcblobdeleteerror0blobapitestblobdeleteerrorb61944113348f", "javablobblobdeleteerror1blobapitestblobdeleteerrorb616368126", "javablobblobdeleteerror2blobapitestblobdeleteerrorb6162160c4" ]
->>>>>>> a55d5dd9
+  "variables" : [ "jtcblobdeleteerror0blobapitestblobdeleteerrorddc70966adde2", "javablobblobdeleteerror1blobapitestblobdeleteerrorddc473162f", "javablobblobdeleteerror2blobapitestblobdeleteerrorddc7103619" ]
 }