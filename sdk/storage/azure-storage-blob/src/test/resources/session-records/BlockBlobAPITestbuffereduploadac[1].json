--- conflicted
+++ resolved
@@ -1,166 +1,4 @@
 {
-<<<<<<< HEAD
-  "networkCallRecords" : [ {
-    "Method" : "PUT",
-    "Uri" : "https://jaschrepragrs.blob.core.windows.net/jtcbuffereduploadac0blockblobapitestbuffereduploadac9d629648f?restype=container",
-    "Headers" : {
-      "x-ms-version" : "2019-02-02",
-      "User-Agent" : "azsdk-java-azure-storage-blob/12.0.0-preview.3 1.8.0_221; Windows 10 10.0",
-      "x-ms-client-request-id" : "3381fb30-f235-492a-9872-669960323990"
-    },
-    "Response" : {
-      "x-ms-version" : "2019-02-02",
-      "Server" : "Windows-Azure-Blob/1.0 Microsoft-HTTPAPI/2.0",
-      "ETag" : "\"0x8D73252B5A1189E\"",
-      "Last-Modified" : "Thu, 05 Sep 2019 22:45:11 GMT",
-      "retry-after" : "0",
-      "Content-Length" : "0",
-      "StatusCode" : "201",
-      "x-ms-request-id" : "20487d7f-901e-000b-153b-64f8df000000",
-      "Date" : "Thu, 05 Sep 2019 22:45:10 GMT",
-      "x-ms-client-request-id" : "3381fb30-f235-492a-9872-669960323990"
-    },
-    "Exception" : null
-  }, {
-    "Method" : "PUT",
-    "Uri" : "https://jaschrepragrs.blob.core.windows.net/jtcbuffereduploadac0blockblobapitestbuffereduploadac9d629648f/javablobbuffereduploadac108721bd917a3bb6fa4844",
-    "Headers" : {
-      "x-ms-version" : "2019-02-02",
-      "User-Agent" : "azsdk-java-azure-storage-blob/12.0.0-preview.3 1.8.0_221; Windows 10 10.0",
-      "x-ms-client-request-id" : "24615290-1ea5-4b8e-b51a-50344a18f63a",
-      "Content-Type" : "application/octet-stream"
-    },
-    "Response" : {
-      "x-ms-version" : "2019-02-02",
-      "Server" : "Windows-Azure-Blob/1.0 Microsoft-HTTPAPI/2.0",
-      "x-ms-content-crc64" : "6RYQPwaVsyQ=",
-      "Last-Modified" : "Thu, 05 Sep 2019 22:45:11 GMT",
-      "retry-after" : "0",
-      "StatusCode" : "201",
-      "x-ms-request-server-encrypted" : "true",
-      "Date" : "Thu, 05 Sep 2019 22:45:10 GMT",
-      "Content-MD5" : "wh+Wm18D0z1D4E+PE252gg==",
-      "ETag" : "\"0x8D73252B5AE2686\"",
-      "Content-Length" : "0",
-      "x-ms-request-id" : "20487d8f-901e-000b-213b-64f8df000000",
-      "x-ms-client-request-id" : "24615290-1ea5-4b8e-b51a-50344a18f63a"
-    },
-    "Exception" : null
-  }, {
-    "Method" : "PUT",
-    "Uri" : "https://jaschrepragrs.blob.core.windows.net/jtcbuffereduploadac0blockblobapitestbuffereduploadac9d629648f/javablobbuffereduploadac2275697486fa74efae4a1c",
-    "Headers" : {
-      "x-ms-version" : "2019-02-02",
-      "User-Agent" : "azsdk-java-azure-storage-blob/12.0.0-preview.3 1.8.0_221; Windows 10 10.0",
-      "x-ms-client-request-id" : "f417d46c-12d5-4249-adc2-be3a21cd5729",
-      "Content-Type" : "application/octet-stream"
-    },
-    "Response" : {
-      "x-ms-version" : "2019-02-02",
-      "Server" : "Windows-Azure-Blob/1.0 Microsoft-HTTPAPI/2.0",
-      "x-ms-content-crc64" : "6RYQPwaVsyQ=",
-      "Last-Modified" : "Thu, 05 Sep 2019 22:45:11 GMT",
-      "retry-after" : "0",
-      "StatusCode" : "201",
-      "x-ms-request-server-encrypted" : "true",
-      "Date" : "Thu, 05 Sep 2019 22:45:10 GMT",
-      "Content-MD5" : "wh+Wm18D0z1D4E+PE252gg==",
-      "ETag" : "\"0x8D73252B5BAABFC\"",
-      "Content-Length" : "0",
-      "x-ms-request-id" : "20487d9d-901e-000b-2e3b-64f8df000000",
-      "x-ms-client-request-id" : "f417d46c-12d5-4249-adc2-be3a21cd5729"
-    },
-    "Exception" : null
-  }, {
-    "Method" : "PUT",
-    "Uri" : "https://jaschrepragrs.blob.core.windows.net/jtcbuffereduploadac0blockblobapitestbuffereduploadac9d629648f/javablobbuffereduploadac2275697486fa74efae4a1c?blockid=YjVhMTQyNDUtZjU2OS00OWFmLWFmY2MtMGQxMGNjODc4MWQw&comp=block",
-    "Headers" : {
-      "x-ms-version" : "2019-02-02",
-      "User-Agent" : "azsdk-java-azure-storage-blob/12.0.0-preview.3 1.8.0_221; Windows 10 10.0",
-      "x-ms-client-request-id" : "df046005-4165-4190-a87e-c41512f1b7a2",
-      "Content-Type" : "application/octet-stream"
-    },
-    "Response" : {
-      "x-ms-version" : "2019-02-02",
-      "Server" : "Windows-Azure-Blob/1.0 Microsoft-HTTPAPI/2.0",
-      "x-ms-content-crc64" : "mMSaAZh+2bM=",
-      "retry-after" : "0",
-      "Content-Length" : "0",
-      "StatusCode" : "201",
-      "x-ms-request-id" : "20487dbe-901e-000b-4f3b-64f8df000000",
-      "x-ms-request-server-encrypted" : "true",
-      "Date" : "Thu, 05 Sep 2019 22:45:11 GMT",
-      "x-ms-client-request-id" : "df046005-4165-4190-a87e-c41512f1b7a2"
-    },
-    "Exception" : null
-  }, {
-    "Method" : "PUT",
-    "Uri" : "https://jaschrepragrs.blob.core.windows.net/jtcbuffereduploadac0blockblobapitestbuffereduploadac9d629648f/javablobbuffereduploadac2275697486fa74efae4a1c?comp=blocklist",
-    "Headers" : {
-      "x-ms-version" : "2019-02-02",
-      "User-Agent" : "azsdk-java-azure-storage-blob/12.0.0-preview.3 1.8.0_221; Windows 10 10.0",
-      "x-ms-client-request-id" : "9ea69226-ac35-4771-af25-4d942b8ad9c3",
-      "Content-Type" : "application/xml; charset=utf-8"
-    },
-    "Response" : {
-      "x-ms-version" : "2019-02-02",
-      "Server" : "Windows-Azure-Blob/1.0 Microsoft-HTTPAPI/2.0",
-      "ETag" : "\"0x8D73252B5D60139\"",
-      "x-ms-content-crc64" : "VZyYZm+p3F0=",
-      "Last-Modified" : "Thu, 05 Sep 2019 22:45:11 GMT",
-      "retry-after" : "0",
-      "Content-Length" : "0",
-      "StatusCode" : "201",
-      "x-ms-request-id" : "20487de5-901e-000b-763b-64f8df000000",
-      "x-ms-request-server-encrypted" : "true",
-      "Date" : "Thu, 05 Sep 2019 22:45:11 GMT",
-      "x-ms-client-request-id" : "9ea69226-ac35-4771-af25-4d942b8ad9c3"
-    },
-    "Exception" : null
-  }, {
-    "Method" : "GET",
-    "Uri" : "https://jaschrepragrs.blob.core.windows.net?prefix=jtcbuffereduploadac&comp=list",
-    "Headers" : {
-      "x-ms-version" : "2019-02-02",
-      "User-Agent" : "azsdk-java-azure-storage-blob/12.0.0-preview.3 1.8.0_221; Windows 10 10.0",
-      "x-ms-client-request-id" : "20df16ae-6ff2-4717-82ab-e67afd82cd2e"
-    },
-    "Response" : {
-      "Transfer-Encoding" : "chunked",
-      "x-ms-version" : "2019-02-02",
-      "Server" : "Windows-Azure-Blob/1.0 Microsoft-HTTPAPI/2.0",
-      "retry-after" : "0",
-      "StatusCode" : "200",
-      "x-ms-request-id" : "20487e07-901e-000b-173b-64f8df000000",
-      "Body" : "﻿<?xml version=\"1.0\" encoding=\"utf-8\"?><EnumerationResults ServiceEndpoint=\"https://jaschrepragrs.blob.core.windows.net/\"><Prefix>jtcbuffereduploadac</Prefix><Containers><Container><Name>jtcbuffereduploadac0blockblobapitestbuffereduploadac9d629648f</Name><Properties><Last-Modified>Thu, 05 Sep 2019 22:45:11 GMT</Last-Modified><Etag>\"0x8D73252B5A1189E\"</Etag><LeaseStatus>unlocked</LeaseStatus><LeaseState>available</LeaseState><DefaultEncryptionScope>$account-encryption-key</DefaultEncryptionScope><DenyEncryptionScopeOverride>false</DenyEncryptionScopeOverride><HasImmutabilityPolicy>false</HasImmutabilityPolicy><HasLegalHold>false</HasLegalHold></Properties></Container></Containers><NextMarker /></EnumerationResults>",
-      "Date" : "Thu, 05 Sep 2019 22:45:11 GMT",
-      "x-ms-client-request-id" : "20df16ae-6ff2-4717-82ab-e67afd82cd2e",
-      "Content-Type" : "application/xml"
-    },
-    "Exception" : null
-  }, {
-    "Method" : "DELETE",
-    "Uri" : "https://jaschrepragrs.blob.core.windows.net/jtcbuffereduploadac0blockblobapitestbuffereduploadac9d629648f?restype=container",
-    "Headers" : {
-      "x-ms-version" : "2019-02-02",
-      "User-Agent" : "azsdk-java-azure-storage-blob/12.0.0-preview.3 1.8.0_221; Windows 10 10.0",
-      "x-ms-client-request-id" : "13fb1a46-29c1-4104-9abe-469860625943"
-    },
-    "Response" : {
-      "x-ms-version" : "2019-02-02",
-      "Server" : "Windows-Azure-Blob/1.0 Microsoft-HTTPAPI/2.0",
-      "retry-after" : "0",
-      "Content-Length" : "0",
-      "StatusCode" : "202",
-      "x-ms-request-id" : "20487e2b-901e-000b-3b3b-64f8df000000",
-      "Date" : "Thu, 05 Sep 2019 22:45:11 GMT",
-      "x-ms-client-request-id" : "13fb1a46-29c1-4104-9abe-469860625943"
-    },
-    "Exception" : null
-  } ],
-  "variables" : [ "jtcbuffereduploadac0blockblobapitestbuffereduploadac9d629648f", "javablobbuffereduploadac108721bd917a3bb6fa4844", "javablobbuffereduploadac2275697486fa74efae4a1c", "5b270a03-f2d3-47c4-9b08-c2ad0be80685" ]
-=======
   "networkCallRecords" : [ ],
-  "variables" : [ "jtcbuffereduploadac0blockblobapitestbuffereduploadac15e98652b", "javablobbuffereduploadac146179cacb305d882b4ccf", "javablobbuffereduploadac2647465dccf9f779824aad", "eafa37eb-49e8-43b8-b4ec-a3444ef46655" ]
->>>>>>> a55d5dd9
+  "variables" : [ "jtcbuffereduploadac0blockblobapitestbuffereduploadac467987911", "javablobbuffereduploadac17659458986187a0ca4173", "javablobbuffereduploadac280868dfa4e4cc091449ec", "60bfa281-9cee-4d39-b751-44b8e6cd5445" ]
 }