{
  "networkCallRecords" : [ {
    "Method" : "PUT",
<<<<<<< HEAD
    "Uri" : "https://jaschrepragrs.blob.core.windows.net/jtcaccountsassignaturevaluesia058266da70496b651f4?restype=container",
    "Headers" : {
      "x-ms-version" : "2019-02-02",
      "User-Agent" : "azsdk-java-azure-storage-blob/12.0.0-preview.3 1.8.0_221; Windows 10 10.0",
      "x-ms-client-request-id" : "002bea8f-5325-4e63-92ab-18bdd5edf9e1"
=======
    "Uri" : "https://azstoragesdkaccount.blob.core.windows.net/jtcaccountsassignaturevaluesia09880886aa37d3efd14?restype=container",
    "Headers" : {
      "x-ms-version" : "2019-02-02",
      "User-Agent" : "azsdk-java-azure-storage-blob/12.0.0-preview.3 1.8.0_212; Windows 10 10.0",
      "x-ms-client-request-id" : "ac0f3064-7d25-488d-9e2f-295bf806728c"
>>>>>>> a55d5dd9
    },
    "Response" : {
      "x-ms-version" : "2019-02-02",
      "Server" : "Windows-Azure-Blob/1.0 Microsoft-HTTPAPI/2.0",
<<<<<<< HEAD
      "ETag" : "\"0x8D732517D0CBE59\"",
      "Last-Modified" : "Thu, 05 Sep 2019 22:36:26 GMT",
      "retry-after" : "0",
      "Content-Length" : "0",
      "StatusCode" : "201",
      "x-ms-request-id" : "bfec9e60-901e-0044-363a-643cc7000000",
      "Date" : "Thu, 05 Sep 2019 22:36:26 GMT",
      "x-ms-client-request-id" : "002bea8f-5325-4e63-92ab-18bdd5edf9e1"
=======
      "ETag" : "\"0x8D732FE0370F24E\"",
      "Last-Modified" : "Fri, 06 Sep 2019 19:11:25 GMT",
      "retry-after" : "0",
      "Content-Length" : "0",
      "StatusCode" : "201",
      "x-ms-request-id" : "8f76d44c-401e-003a-49e6-6473d5000000",
      "Date" : "Fri, 06 Sep 2019 19:11:25 GMT",
      "x-ms-client-request-id" : "ac0f3064-7d25-488d-9e2f-295bf806728c"
>>>>>>> a55d5dd9
    },
    "Exception" : null
  }, {
    "Method" : "GET",
<<<<<<< HEAD
    "Uri" : "https://jaschrepragrs.blob.core.windows.net?prefix=jtcaccountsassignaturevaluesia&comp=list",
    "Headers" : {
      "x-ms-version" : "2019-02-02",
      "User-Agent" : "azsdk-java-azure-storage-blob/12.0.0-preview.3 1.8.0_221; Windows 10 10.0",
      "x-ms-client-request-id" : "0f494d21-9bcd-401f-a144-5bfc05991995"
=======
    "Uri" : "https://azstoragesdkaccount.blob.core.windows.net?prefix=jtcaccountsassignaturevaluesia&comp=list",
    "Headers" : {
      "x-ms-version" : "2019-02-02",
      "User-Agent" : "azsdk-java-azure-storage-blob/12.0.0-preview.3 1.8.0_212; Windows 10 10.0",
      "x-ms-client-request-id" : "e830085b-491d-4fb5-b980-04f08b83ca9f"
>>>>>>> a55d5dd9
    },
    "Response" : {
      "Transfer-Encoding" : "chunked",
      "x-ms-version" : "2019-02-02",
      "Server" : "Windows-Azure-Blob/1.0 Microsoft-HTTPAPI/2.0",
      "retry-after" : "0",
      "StatusCode" : "200",
<<<<<<< HEAD
      "x-ms-request-id" : "bfec9e72-901e-0044-473a-643cc7000000",
      "Body" : "﻿<?xml version=\"1.0\" encoding=\"utf-8\"?><EnumerationResults ServiceEndpoint=\"https://jaschrepragrs.blob.core.windows.net/\"><Prefix>jtcaccountsassignaturevaluesia</Prefix><Containers><Container><Name>jtcaccountsassignaturevaluesia058266da70496b651f4</Name><Properties><Last-Modified>Thu, 05 Sep 2019 22:36:26 GMT</Last-Modified><Etag>\"0x8D732517D0CBE59\"</Etag><LeaseStatus>unlocked</LeaseStatus><LeaseState>available</LeaseState><DefaultEncryptionScope>$account-encryption-key</DefaultEncryptionScope><DenyEncryptionScopeOverride>false</DenyEncryptionScopeOverride><HasImmutabilityPolicy>false</HasImmutabilityPolicy><HasLegalHold>false</HasLegalHold></Properties></Container></Containers><NextMarker /></EnumerationResults>",
      "Date" : "Thu, 05 Sep 2019 22:36:26 GMT",
      "x-ms-client-request-id" : "0f494d21-9bcd-401f-a144-5bfc05991995",
=======
      "x-ms-request-id" : "8f76d4fc-401e-003a-5ae6-6473d5000000",
      "Body" : "﻿<?xml version=\"1.0\" encoding=\"utf-8\"?><EnumerationResults ServiceEndpoint=\"https://azstoragesdkaccount.blob.core.windows.net/\"><Prefix>jtcaccountsassignaturevaluesia</Prefix><Containers><Container><Name>jtcaccountsassignaturevaluesia09880886aa37d3efd14</Name><Properties><Last-Modified>Fri, 06 Sep 2019 19:11:25 GMT</Last-Modified><Etag>\"0x8D732FE0370F24E\"</Etag><LeaseStatus>unlocked</LeaseStatus><LeaseState>available</LeaseState><DefaultEncryptionScope>$account-encryption-key</DefaultEncryptionScope><DenyEncryptionScopeOverride>false</DenyEncryptionScopeOverride><HasImmutabilityPolicy>false</HasImmutabilityPolicy><HasLegalHold>false</HasLegalHold></Properties></Container></Containers><NextMarker /></EnumerationResults>",
      "Date" : "Fri, 06 Sep 2019 19:11:26 GMT",
      "x-ms-client-request-id" : "e830085b-491d-4fb5-b980-04f08b83ca9f",
>>>>>>> a55d5dd9
      "Content-Type" : "application/xml"
    },
    "Exception" : null
  }, {
    "Method" : "DELETE",
<<<<<<< HEAD
    "Uri" : "https://jaschrepragrs.blob.core.windows.net/jtcaccountsassignaturevaluesia058266da70496b651f4?restype=container",
    "Headers" : {
      "x-ms-version" : "2019-02-02",
      "User-Agent" : "azsdk-java-azure-storage-blob/12.0.0-preview.3 1.8.0_221; Windows 10 10.0",
      "x-ms-client-request-id" : "289c2dfc-0415-46e4-823d-d2f5b069198e"
=======
    "Uri" : "https://azstoragesdkaccount.blob.core.windows.net/jtcaccountsassignaturevaluesia09880886aa37d3efd14?restype=container",
    "Headers" : {
      "x-ms-version" : "2019-02-02",
      "User-Agent" : "azsdk-java-azure-storage-blob/12.0.0-preview.3 1.8.0_212; Windows 10 10.0",
      "x-ms-client-request-id" : "969e8b7d-8d91-4201-beee-5a43cb5dcaec"
>>>>>>> a55d5dd9
    },
    "Response" : {
      "x-ms-version" : "2019-02-02",
      "Server" : "Windows-Azure-Blob/1.0 Microsoft-HTTPAPI/2.0",
      "retry-after" : "0",
      "Content-Length" : "0",
      "StatusCode" : "202",
<<<<<<< HEAD
      "x-ms-request-id" : "bfec9e8c-901e-0044-603a-643cc7000000",
      "Date" : "Thu, 05 Sep 2019 22:36:26 GMT",
      "x-ms-client-request-id" : "289c2dfc-0415-46e4-823d-d2f5b069198e"
    },
    "Exception" : null
  } ],
  "variables" : [ "jtcaccountsassignaturevaluesia058266da70496b651f4" ]
=======
      "x-ms-request-id" : "8f76d50f-401e-003a-69e6-6473d5000000",
      "Date" : "Fri, 06 Sep 2019 19:11:26 GMT",
      "x-ms-client-request-id" : "969e8b7d-8d91-4201-beee-5a43cb5dcaec"
    },
    "Exception" : null
  } ],
  "variables" : [ "jtcaccountsassignaturevaluesia09880886aa37d3efd14" ]
>>>>>>> a55d5dd9
}<|MERGE_RESOLUTION|>--- conflicted
+++ resolved
@@ -1,59 +1,32 @@
 {
   "networkCallRecords" : [ {
     "Method" : "PUT",
-<<<<<<< HEAD
-    "Uri" : "https://jaschrepragrs.blob.core.windows.net/jtcaccountsassignaturevaluesia058266da70496b651f4?restype=container",
+    "Uri" : "https://jaschrepragrs.blob.core.windows.net/jtcaccountsassignaturevaluesia076637e5a02219e3b04?restype=container",
     "Headers" : {
       "x-ms-version" : "2019-02-02",
       "User-Agent" : "azsdk-java-azure-storage-blob/12.0.0-preview.3 1.8.0_221; Windows 10 10.0",
-      "x-ms-client-request-id" : "002bea8f-5325-4e63-92ab-18bdd5edf9e1"
-=======
-    "Uri" : "https://azstoragesdkaccount.blob.core.windows.net/jtcaccountsassignaturevaluesia09880886aa37d3efd14?restype=container",
-    "Headers" : {
-      "x-ms-version" : "2019-02-02",
-      "User-Agent" : "azsdk-java-azure-storage-blob/12.0.0-preview.3 1.8.0_212; Windows 10 10.0",
-      "x-ms-client-request-id" : "ac0f3064-7d25-488d-9e2f-295bf806728c"
->>>>>>> a55d5dd9
+      "x-ms-client-request-id" : "dac8e051-ee3c-44d5-a398-5fdaa19cb810"
     },
     "Response" : {
       "x-ms-version" : "2019-02-02",
       "Server" : "Windows-Azure-Blob/1.0 Microsoft-HTTPAPI/2.0",
-<<<<<<< HEAD
-      "ETag" : "\"0x8D732517D0CBE59\"",
-      "Last-Modified" : "Thu, 05 Sep 2019 22:36:26 GMT",
+      "ETag" : "\"0x8D735602D3991AB\"",
+      "Last-Modified" : "Mon, 09 Sep 2019 19:59:08 GMT",
       "retry-after" : "0",
       "Content-Length" : "0",
       "StatusCode" : "201",
-      "x-ms-request-id" : "bfec9e60-901e-0044-363a-643cc7000000",
-      "Date" : "Thu, 05 Sep 2019 22:36:26 GMT",
-      "x-ms-client-request-id" : "002bea8f-5325-4e63-92ab-18bdd5edf9e1"
-=======
-      "ETag" : "\"0x8D732FE0370F24E\"",
-      "Last-Modified" : "Fri, 06 Sep 2019 19:11:25 GMT",
-      "retry-after" : "0",
-      "Content-Length" : "0",
-      "StatusCode" : "201",
-      "x-ms-request-id" : "8f76d44c-401e-003a-49e6-6473d5000000",
-      "Date" : "Fri, 06 Sep 2019 19:11:25 GMT",
-      "x-ms-client-request-id" : "ac0f3064-7d25-488d-9e2f-295bf806728c"
->>>>>>> a55d5dd9
+      "x-ms-request-id" : "077fcf66-801e-001f-5d49-673bbb000000",
+      "Date" : "Mon, 09 Sep 2019 19:59:08 GMT",
+      "x-ms-client-request-id" : "dac8e051-ee3c-44d5-a398-5fdaa19cb810"
     },
     "Exception" : null
   }, {
     "Method" : "GET",
-<<<<<<< HEAD
     "Uri" : "https://jaschrepragrs.blob.core.windows.net?prefix=jtcaccountsassignaturevaluesia&comp=list",
     "Headers" : {
       "x-ms-version" : "2019-02-02",
       "User-Agent" : "azsdk-java-azure-storage-blob/12.0.0-preview.3 1.8.0_221; Windows 10 10.0",
-      "x-ms-client-request-id" : "0f494d21-9bcd-401f-a144-5bfc05991995"
-=======
-    "Uri" : "https://azstoragesdkaccount.blob.core.windows.net?prefix=jtcaccountsassignaturevaluesia&comp=list",
-    "Headers" : {
-      "x-ms-version" : "2019-02-02",
-      "User-Agent" : "azsdk-java-azure-storage-blob/12.0.0-preview.3 1.8.0_212; Windows 10 10.0",
-      "x-ms-client-request-id" : "e830085b-491d-4fb5-b980-04f08b83ca9f"
->>>>>>> a55d5dd9
+      "x-ms-client-request-id" : "7412ab34-03f0-4a0c-a764-e7fe1714dabb"
     },
     "Response" : {
       "Transfer-Encoding" : "chunked",
@@ -61,35 +34,20 @@
       "Server" : "Windows-Azure-Blob/1.0 Microsoft-HTTPAPI/2.0",
       "retry-after" : "0",
       "StatusCode" : "200",
-<<<<<<< HEAD
-      "x-ms-request-id" : "bfec9e72-901e-0044-473a-643cc7000000",
-      "Body" : "﻿<?xml version=\"1.0\" encoding=\"utf-8\"?><EnumerationResults ServiceEndpoint=\"https://jaschrepragrs.blob.core.windows.net/\"><Prefix>jtcaccountsassignaturevaluesia</Prefix><Containers><Container><Name>jtcaccountsassignaturevaluesia058266da70496b651f4</Name><Properties><Last-Modified>Thu, 05 Sep 2019 22:36:26 GMT</Last-Modified><Etag>\"0x8D732517D0CBE59\"</Etag><LeaseStatus>unlocked</LeaseStatus><LeaseState>available</LeaseState><DefaultEncryptionScope>$account-encryption-key</DefaultEncryptionScope><DenyEncryptionScopeOverride>false</DenyEncryptionScopeOverride><HasImmutabilityPolicy>false</HasImmutabilityPolicy><HasLegalHold>false</HasLegalHold></Properties></Container></Containers><NextMarker /></EnumerationResults>",
-      "Date" : "Thu, 05 Sep 2019 22:36:26 GMT",
-      "x-ms-client-request-id" : "0f494d21-9bcd-401f-a144-5bfc05991995",
-=======
-      "x-ms-request-id" : "8f76d4fc-401e-003a-5ae6-6473d5000000",
-      "Body" : "﻿<?xml version=\"1.0\" encoding=\"utf-8\"?><EnumerationResults ServiceEndpoint=\"https://azstoragesdkaccount.blob.core.windows.net/\"><Prefix>jtcaccountsassignaturevaluesia</Prefix><Containers><Container><Name>jtcaccountsassignaturevaluesia09880886aa37d3efd14</Name><Properties><Last-Modified>Fri, 06 Sep 2019 19:11:25 GMT</Last-Modified><Etag>\"0x8D732FE0370F24E\"</Etag><LeaseStatus>unlocked</LeaseStatus><LeaseState>available</LeaseState><DefaultEncryptionScope>$account-encryption-key</DefaultEncryptionScope><DenyEncryptionScopeOverride>false</DenyEncryptionScopeOverride><HasImmutabilityPolicy>false</HasImmutabilityPolicy><HasLegalHold>false</HasLegalHold></Properties></Container></Containers><NextMarker /></EnumerationResults>",
-      "Date" : "Fri, 06 Sep 2019 19:11:26 GMT",
-      "x-ms-client-request-id" : "e830085b-491d-4fb5-b980-04f08b83ca9f",
->>>>>>> a55d5dd9
+      "x-ms-request-id" : "077fcf74-801e-001f-6949-673bbb000000",
+      "Body" : "﻿<?xml version=\"1.0\" encoding=\"utf-8\"?><EnumerationResults ServiceEndpoint=\"https://jaschrepragrs.blob.core.windows.net/\"><Prefix>jtcaccountsassignaturevaluesia</Prefix><Containers><Container><Name>jtcaccountsassignaturevaluesia076637e5a02219e3b04</Name><Properties><Last-Modified>Mon, 09 Sep 2019 19:59:08 GMT</Last-Modified><Etag>\"0x8D735602D3991AB\"</Etag><LeaseStatus>unlocked</LeaseStatus><LeaseState>available</LeaseState><DefaultEncryptionScope>$account-encryption-key</DefaultEncryptionScope><DenyEncryptionScopeOverride>false</DenyEncryptionScopeOverride><HasImmutabilityPolicy>false</HasImmutabilityPolicy><HasLegalHold>false</HasLegalHold></Properties></Container></Containers><NextMarker /></EnumerationResults>",
+      "Date" : "Mon, 09 Sep 2019 19:59:08 GMT",
+      "x-ms-client-request-id" : "7412ab34-03f0-4a0c-a764-e7fe1714dabb",
       "Content-Type" : "application/xml"
     },
     "Exception" : null
   }, {
     "Method" : "DELETE",
-<<<<<<< HEAD
-    "Uri" : "https://jaschrepragrs.blob.core.windows.net/jtcaccountsassignaturevaluesia058266da70496b651f4?restype=container",
+    "Uri" : "https://jaschrepragrs.blob.core.windows.net/jtcaccountsassignaturevaluesia076637e5a02219e3b04?restype=container",
     "Headers" : {
       "x-ms-version" : "2019-02-02",
       "User-Agent" : "azsdk-java-azure-storage-blob/12.0.0-preview.3 1.8.0_221; Windows 10 10.0",
-      "x-ms-client-request-id" : "289c2dfc-0415-46e4-823d-d2f5b069198e"
-=======
-    "Uri" : "https://azstoragesdkaccount.blob.core.windows.net/jtcaccountsassignaturevaluesia09880886aa37d3efd14?restype=container",
-    "Headers" : {
-      "x-ms-version" : "2019-02-02",
-      "User-Agent" : "azsdk-java-azure-storage-blob/12.0.0-preview.3 1.8.0_212; Windows 10 10.0",
-      "x-ms-client-request-id" : "969e8b7d-8d91-4201-beee-5a43cb5dcaec"
->>>>>>> a55d5dd9
+      "x-ms-client-request-id" : "0c44af54-64cf-4bd7-85e5-8428cf861e5f"
     },
     "Response" : {
       "x-ms-version" : "2019-02-02",
@@ -97,21 +55,11 @@
       "retry-after" : "0",
       "Content-Length" : "0",
       "StatusCode" : "202",
-<<<<<<< HEAD
-      "x-ms-request-id" : "bfec9e8c-901e-0044-603a-643cc7000000",
-      "Date" : "Thu, 05 Sep 2019 22:36:26 GMT",
-      "x-ms-client-request-id" : "289c2dfc-0415-46e4-823d-d2f5b069198e"
+      "x-ms-request-id" : "077fcf80-801e-001f-7549-673bbb000000",
+      "Date" : "Mon, 09 Sep 2019 19:59:08 GMT",
+      "x-ms-client-request-id" : "0c44af54-64cf-4bd7-85e5-8428cf861e5f"
     },
     "Exception" : null
   } ],
-  "variables" : [ "jtcaccountsassignaturevaluesia058266da70496b651f4" ]
-=======
-      "x-ms-request-id" : "8f76d50f-401e-003a-69e6-6473d5000000",
-      "Date" : "Fri, 06 Sep 2019 19:11:26 GMT",
-      "x-ms-client-request-id" : "969e8b7d-8d91-4201-beee-5a43cb5dcaec"
-    },
-    "Exception" : null
-  } ],
-  "variables" : [ "jtcaccountsassignaturevaluesia09880886aa37d3efd14" ]
->>>>>>> a55d5dd9
+  "variables" : [ "jtcaccountsassignaturevaluesia076637e5a02219e3b04" ]
 }