--- conflicted
+++ resolved
@@ -1,25 +1,6 @@
 {
   "networkCallRecords" : [ {
     "Method" : "PUT",
-<<<<<<< HEAD
-    "Uri" : "https://REDACTED.blob.core.windows.net/0b3182a300b3182a307a558299c737f35e4f64fd19c6?restype=container",
-    "Headers" : {
-      "x-ms-version" : "2020-10-02",
-      "User-Agent" : "azsdk-java-azure-storage-blob/12.12.0-beta.2 (11.0.9; Windows 10; 10.0)",
-      "x-ms-client-request-id" : "d245e763-170d-42b4-a2b4-b4ccbd98265c"
-    },
-    "Response" : {
-      "Transfer-Encoding" : "chunked",
-      "x-ms-version" : "2020-10-02",
-      "Server" : "Windows-Azure-Blob/1.0 Microsoft-HTTPAPI/2.0",
-      "eTag" : "0x8D92AC4A81DBBBD",
-      "Last-Modified" : "Tue, 08 Jun 2021 21:30:37 GMT",
-      "retry-after" : "0",
-      "StatusCode" : "201",
-      "x-ms-request-id" : "f377009d-501e-001c-53ad-5ce384000000",
-      "x-ms-client-request-id" : "d245e763-170d-42b4-a2b4-b4ccbd98265c",
-      "Date" : "Tue, 08 Jun 2021 21:30:36 GMT"
-=======
     "Uri" : "https://REDACTED.blob.core.windows.net/0b3182a300b3182a3ece024749c2e43c96a39484d8d9?restype=container",
     "Headers" : {
       "x-ms-version" : "2020-10-02",
@@ -37,38 +18,10 @@
       "x-ms-request-id" : "1bb9d266-001e-0056-42ff-482b2d000000",
       "x-ms-client-request-id" : "f59d0ab7-3c87-44f6-b649-427a6a660b4e",
       "Date" : "Fri, 14 May 2021 20:26:15 GMT"
->>>>>>> 2fe662bb
     },
     "Exception" : null
   }, {
     "Method" : "PUT",
-<<<<<<< HEAD
-    "Uri" : "https://REDACTED.blob.core.windows.net/0b3182a300b3182a307a558299c737f35e4f64fd19c6/0b3182a310b3182a307a22872e041a158ce4b447a8f5",
-    "Headers" : {
-      "x-ms-version" : "2020-10-02",
-      "User-Agent" : "azsdk-java-azure-storage-blob/12.12.0-beta.2 (11.0.9; Windows 10; 10.0)",
-      "x-ms-client-request-id" : "3ca37578-9e57-4a61-8566-d8566b6bc89b",
-      "Content-Type" : "application/octet-stream"
-    },
-    "Response" : {
-      "Transfer-Encoding" : "chunked",
-      "x-ms-version" : "2020-10-02",
-      "Server" : "Windows-Azure-Blob/1.0 Microsoft-HTTPAPI/2.0",
-      "x-ms-content-crc64" : "6RYQPwaVsyQ=",
-      "Last-Modified" : "Tue, 08 Jun 2021 21:30:37 GMT",
-      "retry-after" : "0",
-      "StatusCode" : "201",
-      "x-ms-request-server-encrypted" : "true",
-      "Date" : "Tue, 08 Jun 2021 21:30:36 GMT",
-      "Content-MD5" : "wh+Wm18D0z1D4E+PE252gg==",
-      "eTag" : "0x8D92AC4A82B0A10",
-      "x-ms-request-id" : "f37700a5-501e-001c-59ad-5ce384000000",
-      "x-ms-client-request-id" : "3ca37578-9e57-4a61-8566-d8566b6bc89b"
-    },
-    "Exception" : null
-  } ],
-  "variables" : [ "0b3182a300b3182a307a558299c737f35e4f64fd19c6", "0b3182a310b3182a307a22872e041a158ce4b447a8f5" ]
-=======
     "Uri" : "https://REDACTED.blob.core.windows.net/0b3182a300b3182a3ece024749c2e43c96a39484d8d9/0b3182a310b3182a3ece75707a139a7db339146f995f",
     "Headers" : {
       "x-ms-version" : "2020-10-02",
@@ -95,5 +48,4 @@
     "Exception" : null
   } ],
   "variables" : [ "0b3182a300b3182a3ece024749c2e43c96a39484d8d9", "0b3182a310b3182a3ece75707a139a7db339146f995f" ]
->>>>>>> 2fe662bb
 }