--- conflicted
+++ resolved
@@ -1,143 +1,76 @@
 {
   "networkCallRecords" : [ {
     "Method" : "PUT",
-<<<<<<< HEAD
-    "Uri" : "https://jaschrepragrs.blob.core.windows.net/jtcresizeac0pageblobapitestresizeacdc741260b05d6381db?restype=container",
+    "Uri" : "https://jaschrepragrs.blob.core.windows.net/jtcresizeac0pageblobapitestresizeace567239157c1da35ba?restype=container",
     "Headers" : {
       "x-ms-version" : "2019-02-02",
       "User-Agent" : "azsdk-java-azure-storage-blob/12.0.0-preview.3 1.8.0_221; Windows 10 10.0",
-      "x-ms-client-request-id" : "c1773275-1223-4b63-8a32-ad105abf0fef"
-=======
-    "Uri" : "https://azstoragesdkaccount.blob.core.windows.net/jtcresizeac0pageblobapitestresizeac44e20233c9f9b9a086?restype=container",
-    "Headers" : {
-      "x-ms-version" : "2019-02-02",
-      "User-Agent" : "azsdk-java-azure-storage-blob/12.0.0-preview.3 1.8.0_212; Windows 10 10.0",
-      "x-ms-client-request-id" : "e9d659e0-aa32-4b64-9c41-b5b9ad4f7b34"
->>>>>>> a55d5dd9
+      "x-ms-client-request-id" : "09b08edd-03b2-4826-a0bf-53ce53c9e545"
     },
     "Response" : {
       "x-ms-version" : "2019-02-02",
       "Server" : "Windows-Azure-Blob/1.0 Microsoft-HTTPAPI/2.0",
-<<<<<<< HEAD
-      "ETag" : "\"0x8D732526692A6BA\"",
-      "Last-Modified" : "Thu, 05 Sep 2019 22:42:58 GMT",
+      "ETag" : "\"0x8D73561A0A1F74B\"",
+      "Last-Modified" : "Mon, 09 Sep 2019 20:09:31 GMT",
       "retry-after" : "0",
       "Content-Length" : "0",
       "StatusCode" : "201",
-      "x-ms-request-id" : "e0dd7584-e01e-0026-393b-647b1f000000",
-      "Date" : "Thu, 05 Sep 2019 22:42:57 GMT",
-      "x-ms-client-request-id" : "c1773275-1223-4b63-8a32-ad105abf0fef"
-=======
-      "ETag" : "\"0x8D732FDCD1B7DDD\"",
-      "Last-Modified" : "Fri, 06 Sep 2019 19:09:54 GMT",
-      "retry-after" : "0",
-      "Content-Length" : "0",
-      "StatusCode" : "201",
-      "x-ms-request-id" : "8f76219f-401e-003a-2be6-6473d5000000",
-      "Date" : "Fri, 06 Sep 2019 19:09:53 GMT",
-      "x-ms-client-request-id" : "e9d659e0-aa32-4b64-9c41-b5b9ad4f7b34"
->>>>>>> a55d5dd9
+      "x-ms-request-id" : "9ebd3e32-501e-003f-314a-675777000000",
+      "Date" : "Mon, 09 Sep 2019 20:09:31 GMT",
+      "x-ms-client-request-id" : "09b08edd-03b2-4826-a0bf-53ce53c9e545"
     },
     "Exception" : null
   }, {
     "Method" : "PUT",
-<<<<<<< HEAD
-    "Uri" : "https://jaschrepragrs.blob.core.windows.net/jtcresizeac0pageblobapitestresizeacdc741260b05d6381db/javablobresizeac1pageblobapitestresizeacdc73937955fe5a7",
+    "Uri" : "https://jaschrepragrs.blob.core.windows.net/jtcresizeac0pageblobapitestresizeace567239157c1da35ba/javablobresizeac1pageblobapitestresizeace56245920c64a51",
     "Headers" : {
       "x-ms-version" : "2019-02-02",
       "User-Agent" : "azsdk-java-azure-storage-blob/12.0.0-preview.3 1.8.0_221; Windows 10 10.0",
-      "x-ms-client-request-id" : "755e8b24-c04d-4bca-9eb9-62c979157fb7"
-=======
-    "Uri" : "https://azstoragesdkaccount.blob.core.windows.net/jtcresizeac0pageblobapitestresizeac44e20233c9f9b9a086/javablobresizeac1pageblobapitestresizeac44e42439899af26",
-    "Headers" : {
-      "x-ms-version" : "2019-02-02",
-      "User-Agent" : "azsdk-java-azure-storage-blob/12.0.0-preview.3 1.8.0_212; Windows 10 10.0",
-      "x-ms-client-request-id" : "6f72223d-e161-40a5-81a2-265d2a8bb9de"
->>>>>>> a55d5dd9
+      "x-ms-client-request-id" : "14d9c201-bb69-4a67-b032-845b8657d9c5"
     },
     "Response" : {
       "x-ms-version" : "2019-02-02",
       "Server" : "Windows-Azure-Blob/1.0 Microsoft-HTTPAPI/2.0",
-<<<<<<< HEAD
-      "ETag" : "\"0x8D7325266A0685D\"",
-      "Last-Modified" : "Thu, 05 Sep 2019 22:42:58 GMT",
+      "ETag" : "\"0x8D73561A0AEB966\"",
+      "Last-Modified" : "Mon, 09 Sep 2019 20:09:32 GMT",
       "retry-after" : "0",
       "Content-Length" : "0",
       "StatusCode" : "201",
-      "x-ms-request-id" : "e0dd7595-e01e-0026-483b-647b1f000000",
+      "x-ms-request-id" : "9ebd3e3f-501e-003f-3d4a-675777000000",
       "x-ms-request-server-encrypted" : "true",
-      "Date" : "Thu, 05 Sep 2019 22:42:57 GMT",
-      "x-ms-client-request-id" : "755e8b24-c04d-4bca-9eb9-62c979157fb7"
-=======
-      "ETag" : "\"0x8D732FDCD21B3C4\"",
-      "Last-Modified" : "Fri, 06 Sep 2019 19:09:54 GMT",
-      "retry-after" : "0",
-      "Content-Length" : "0",
-      "StatusCode" : "201",
-      "x-ms-request-id" : "8f7621b5-401e-003a-3de6-6473d5000000",
-      "x-ms-request-server-encrypted" : "true",
-      "Date" : "Fri, 06 Sep 2019 19:09:53 GMT",
-      "x-ms-client-request-id" : "6f72223d-e161-40a5-81a2-265d2a8bb9de"
->>>>>>> a55d5dd9
+      "Date" : "Mon, 09 Sep 2019 20:09:31 GMT",
+      "x-ms-client-request-id" : "14d9c201-bb69-4a67-b032-845b8657d9c5"
     },
     "Exception" : null
   }, {
     "Method" : "PUT",
-<<<<<<< HEAD
-    "Uri" : "https://jaschrepragrs.blob.core.windows.net/jtcresizeac0pageblobapitestresizeacdc741260b05d6381db/javablobresizeac1pageblobapitestresizeacdc73937955fe5a7?comp=properties",
+    "Uri" : "https://jaschrepragrs.blob.core.windows.net/jtcresizeac0pageblobapitestresizeace567239157c1da35ba/javablobresizeac1pageblobapitestresizeace56245920c64a51?comp=properties",
     "Headers" : {
       "x-ms-version" : "2019-02-02",
       "User-Agent" : "azsdk-java-azure-storage-blob/12.0.0-preview.3 1.8.0_221; Windows 10 10.0",
-      "x-ms-client-request-id" : "dd69c7d5-069c-48c3-8a31-987eaf956f79"
-=======
-    "Uri" : "https://azstoragesdkaccount.blob.core.windows.net/jtcresizeac0pageblobapitestresizeac44e20233c9f9b9a086/javablobresizeac1pageblobapitestresizeac44e42439899af26?comp=properties",
-    "Headers" : {
-      "x-ms-version" : "2019-02-02",
-      "User-Agent" : "azsdk-java-azure-storage-blob/12.0.0-preview.3 1.8.0_212; Windows 10 10.0",
-      "x-ms-client-request-id" : "7618fd82-70d8-4947-8ac8-5c495179277a"
->>>>>>> a55d5dd9
+      "x-ms-client-request-id" : "93a51808-0ca7-4df1-b2bb-95570e313450"
     },
     "Response" : {
       "x-ms-version" : "2019-02-02",
       "Server" : "Windows-Azure-Blob/1.0 Microsoft-HTTPAPI/2.0",
-<<<<<<< HEAD
-      "ETag" : "\"0x8D7325266AEE9EB\"",
+      "ETag" : "\"0x8D73561A0BD892D\"",
       "x-ms-blob-sequence-number" : "0",
-      "Last-Modified" : "Thu, 05 Sep 2019 22:42:58 GMT",
+      "Last-Modified" : "Mon, 09 Sep 2019 20:09:32 GMT",
       "retry-after" : "0",
       "Content-Length" : "0",
       "StatusCode" : "200",
-      "x-ms-request-id" : "e0dd75a4-e01e-0026-553b-647b1f000000",
-      "Date" : "Thu, 05 Sep 2019 22:42:57 GMT",
-      "x-ms-client-request-id" : "dd69c7d5-069c-48c3-8a31-987eaf956f79"
-=======
-      "ETag" : "\"0x8D732FDCD26BE09\"",
-      "x-ms-blob-sequence-number" : "0",
-      "Last-Modified" : "Fri, 06 Sep 2019 19:09:54 GMT",
-      "retry-after" : "0",
-      "Content-Length" : "0",
-      "StatusCode" : "200",
-      "x-ms-request-id" : "8f7621c4-401e-003a-49e6-6473d5000000",
-      "Date" : "Fri, 06 Sep 2019 19:09:53 GMT",
-      "x-ms-client-request-id" : "7618fd82-70d8-4947-8ac8-5c495179277a"
->>>>>>> a55d5dd9
+      "x-ms-request-id" : "9ebd3e56-501e-003f-524a-675777000000",
+      "Date" : "Mon, 09 Sep 2019 20:09:31 GMT",
+      "x-ms-client-request-id" : "93a51808-0ca7-4df1-b2bb-95570e313450"
     },
     "Exception" : null
   }, {
     "Method" : "GET",
-<<<<<<< HEAD
     "Uri" : "https://jaschrepragrs.blob.core.windows.net?prefix=jtcresizeac&comp=list",
     "Headers" : {
       "x-ms-version" : "2019-02-02",
       "User-Agent" : "azsdk-java-azure-storage-blob/12.0.0-preview.3 1.8.0_221; Windows 10 10.0",
-      "x-ms-client-request-id" : "21cd303a-1fb4-4205-be17-3fd79eb91351"
-=======
-    "Uri" : "https://azstoragesdkaccount.blob.core.windows.net?prefix=jtcresizeac&comp=list",
-    "Headers" : {
-      "x-ms-version" : "2019-02-02",
-      "User-Agent" : "azsdk-java-azure-storage-blob/12.0.0-preview.3 1.8.0_212; Windows 10 10.0",
-      "x-ms-client-request-id" : "446a6038-47e1-4aff-af1c-c25e2e77338b"
->>>>>>> a55d5dd9
+      "x-ms-client-request-id" : "df2917cd-54b0-4556-96a0-3a9359961e9b"
     },
     "Response" : {
       "Transfer-Encoding" : "chunked",
@@ -145,35 +78,20 @@
       "Server" : "Windows-Azure-Blob/1.0 Microsoft-HTTPAPI/2.0",
       "retry-after" : "0",
       "StatusCode" : "200",
-<<<<<<< HEAD
-      "x-ms-request-id" : "e0dd75b1-e01e-0026-603b-647b1f000000",
-      "Body" : "﻿<?xml version=\"1.0\" encoding=\"utf-8\"?><EnumerationResults ServiceEndpoint=\"https://jaschrepragrs.blob.core.windows.net/\"><Prefix>jtcresizeac</Prefix><Containers><Container><Name>jtcresizeac0pageblobapitestresizeacdc741260b05d6381db</Name><Properties><Last-Modified>Thu, 05 Sep 2019 22:42:58 GMT</Last-Modified><Etag>\"0x8D732526692A6BA\"</Etag><LeaseStatus>unlocked</LeaseStatus><LeaseState>available</LeaseState><DefaultEncryptionScope>$account-encryption-key</DefaultEncryptionScope><DenyEncryptionScopeOverride>false</DenyEncryptionScopeOverride><HasImmutabilityPolicy>false</HasImmutabilityPolicy><HasLegalHold>false</HasLegalHold></Properties></Container></Containers><NextMarker /></EnumerationResults>",
-      "Date" : "Thu, 05 Sep 2019 22:42:57 GMT",
-      "x-ms-client-request-id" : "21cd303a-1fb4-4205-be17-3fd79eb91351",
-=======
-      "x-ms-request-id" : "8f7621ce-401e-003a-53e6-6473d5000000",
-      "Body" : "﻿<?xml version=\"1.0\" encoding=\"utf-8\"?><EnumerationResults ServiceEndpoint=\"https://azstoragesdkaccount.blob.core.windows.net/\"><Prefix>jtcresizeac</Prefix><Containers><Container><Name>jtcresizeac0pageblobapitestresizeac44e20233c9f9b9a086</Name><Properties><Last-Modified>Fri, 06 Sep 2019 19:09:54 GMT</Last-Modified><Etag>\"0x8D732FDCD1B7DDD\"</Etag><LeaseStatus>unlocked</LeaseStatus><LeaseState>available</LeaseState><DefaultEncryptionScope>$account-encryption-key</DefaultEncryptionScope><DenyEncryptionScopeOverride>false</DenyEncryptionScopeOverride><HasImmutabilityPolicy>false</HasImmutabilityPolicy><HasLegalHold>false</HasLegalHold></Properties></Container></Containers><NextMarker /></EnumerationResults>",
-      "Date" : "Fri, 06 Sep 2019 19:09:53 GMT",
-      "x-ms-client-request-id" : "446a6038-47e1-4aff-af1c-c25e2e77338b",
->>>>>>> a55d5dd9
+      "x-ms-request-id" : "9ebd3e67-501e-003f-634a-675777000000",
+      "Body" : "﻿<?xml version=\"1.0\" encoding=\"utf-8\"?><EnumerationResults ServiceEndpoint=\"https://jaschrepragrs.blob.core.windows.net/\"><Prefix>jtcresizeac</Prefix><Containers><Container><Name>jtcresizeac0pageblobapitestresizeace567239157c1da35ba</Name><Properties><Last-Modified>Mon, 09 Sep 2019 20:09:31 GMT</Last-Modified><Etag>\"0x8D73561A0A1F74B\"</Etag><LeaseStatus>unlocked</LeaseStatus><LeaseState>available</LeaseState><DefaultEncryptionScope>$account-encryption-key</DefaultEncryptionScope><DenyEncryptionScopeOverride>false</DenyEncryptionScopeOverride><HasImmutabilityPolicy>false</HasImmutabilityPolicy><HasLegalHold>false</HasLegalHold></Properties></Container></Containers><NextMarker /></EnumerationResults>",
+      "Date" : "Mon, 09 Sep 2019 20:09:31 GMT",
+      "x-ms-client-request-id" : "df2917cd-54b0-4556-96a0-3a9359961e9b",
       "Content-Type" : "application/xml"
     },
     "Exception" : null
   }, {
     "Method" : "DELETE",
-<<<<<<< HEAD
-    "Uri" : "https://jaschrepragrs.blob.core.windows.net/jtcresizeac0pageblobapitestresizeacdc741260b05d6381db?restype=container",
+    "Uri" : "https://jaschrepragrs.blob.core.windows.net/jtcresizeac0pageblobapitestresizeace567239157c1da35ba?restype=container",
     "Headers" : {
       "x-ms-version" : "2019-02-02",
       "User-Agent" : "azsdk-java-azure-storage-blob/12.0.0-preview.3 1.8.0_221; Windows 10 10.0",
-      "x-ms-client-request-id" : "99fd56e6-c733-4a76-86bf-bd8f36bbbcba"
-=======
-    "Uri" : "https://azstoragesdkaccount.blob.core.windows.net/jtcresizeac0pageblobapitestresizeac44e20233c9f9b9a086?restype=container",
-    "Headers" : {
-      "x-ms-version" : "2019-02-02",
-      "User-Agent" : "azsdk-java-azure-storage-blob/12.0.0-preview.3 1.8.0_212; Windows 10 10.0",
-      "x-ms-client-request-id" : "297a07d0-d870-48fe-a1d3-f9bfde7a7e8c"
->>>>>>> a55d5dd9
+      "x-ms-client-request-id" : "d1351c34-3f11-406d-b809-8a43e1878ce9"
     },
     "Response" : {
       "x-ms-version" : "2019-02-02",
@@ -181,21 +99,11 @@
       "retry-after" : "0",
       "Content-Length" : "0",
       "StatusCode" : "202",
-<<<<<<< HEAD
-      "x-ms-request-id" : "e0dd75c0-e01e-0026-6c3b-647b1f000000",
-      "Date" : "Thu, 05 Sep 2019 22:42:58 GMT",
-      "x-ms-client-request-id" : "99fd56e6-c733-4a76-86bf-bd8f36bbbcba"
+      "x-ms-request-id" : "9ebd3e82-501e-003f-7e4a-675777000000",
+      "Date" : "Mon, 09 Sep 2019 20:09:31 GMT",
+      "x-ms-client-request-id" : "d1351c34-3f11-406d-b809-8a43e1878ce9"
     },
     "Exception" : null
   } ],
-  "variables" : [ "jtcresizeac0pageblobapitestresizeacdc741260b05d6381db", "javablobresizeac1pageblobapitestresizeacdc73937955fe5a7" ]
-=======
-      "x-ms-request-id" : "8f7621da-401e-003a-5ce6-6473d5000000",
-      "Date" : "Fri, 06 Sep 2019 19:09:53 GMT",
-      "x-ms-client-request-id" : "297a07d0-d870-48fe-a1d3-f9bfde7a7e8c"
-    },
-    "Exception" : null
-  } ],
-  "variables" : [ "jtcresizeac0pageblobapitestresizeac44e20233c9f9b9a086", "javablobresizeac1pageblobapitestresizeac44e42439899af26" ]
->>>>>>> a55d5dd9
+  "variables" : [ "jtcresizeac0pageblobapitestresizeace567239157c1da35ba", "javablobresizeac1pageblobapitestresizeace56245920c64a51" ]
 }