{
  "networkCallRecords" : [ {
    "Method" : "PUT",
<<<<<<< HEAD
    "Uri" : "https://jaschrepragrs.blob.core.windows.net/jtccopydestacfail0blobapitestcopydestacfail652064483f6653?restype=container",
    "Headers" : {
      "x-ms-version" : "2019-02-02",
      "User-Agent" : "azsdk-java-azure-storage-blob/12.0.0-preview.3 1.8.0_221; Windows 10 10.0",
      "x-ms-client-request-id" : "9827dc56-592f-4441-be19-b9f20e74e52e"
=======
    "Uri" : "https://azstoragesdkaccount.blob.core.windows.net/jtccopydestacfail0blobapitestcopydestacfaile1265906c337ff?restype=container",
    "Headers" : {
      "x-ms-version" : "2019-02-02",
      "User-Agent" : "azsdk-java-azure-storage-blob/12.0.0-preview.3 1.8.0_212; Windows 10 10.0",
      "x-ms-client-request-id" : "b58fe135-c689-4286-915b-a2ef98d1e975"
>>>>>>> a55d5dd9
    },
    "Response" : {
      "x-ms-version" : "2019-02-02",
      "Server" : "Windows-Azure-Blob/1.0 Microsoft-HTTPAPI/2.0",
<<<<<<< HEAD
      "ETag" : "\"0x8D73251D2B3CCAC\"",
      "Last-Modified" : "Thu, 05 Sep 2019 22:38:50 GMT",
      "retry-after" : "0",
      "Content-Length" : "0",
      "StatusCode" : "201",
      "x-ms-request-id" : "bfed2d06-901e-0044-4a3a-643cc7000000",
      "Date" : "Thu, 05 Sep 2019 22:38:50 GMT",
      "x-ms-client-request-id" : "9827dc56-592f-4441-be19-b9f20e74e52e"
=======
      "ETag" : "\"0x8D732FC9A7C19AE\"",
      "Last-Modified" : "Fri, 06 Sep 2019 19:01:20 GMT",
      "retry-after" : "0",
      "Content-Length" : "0",
      "StatusCode" : "201",
      "x-ms-request-id" : "b92bd85d-d01e-009e-7be5-644931000000",
      "Date" : "Fri, 06 Sep 2019 19:01:19 GMT",
      "x-ms-client-request-id" : "b58fe135-c689-4286-915b-a2ef98d1e975"
>>>>>>> a55d5dd9
    },
    "Exception" : null
  }, {
    "Method" : "PUT",
<<<<<<< HEAD
    "Uri" : "https://jaschrepragrs.blob.core.windows.net/jtccopydestacfail0blobapitestcopydestacfail652064483f6653/javablobcopydestacfail1blobapitestcopydestacfail65238551ae8",
    "Headers" : {
      "x-ms-version" : "2019-02-02",
      "User-Agent" : "azsdk-java-azure-storage-blob/12.0.0-preview.3 1.8.0_221; Windows 10 10.0",
      "x-ms-client-request-id" : "37bf70a5-9491-43a2-9d9a-68868dd7721f",
=======
    "Uri" : "https://azstoragesdkaccount.blob.core.windows.net/jtccopydestacfail0blobapitestcopydestacfaile1265906c337ff/javablobcopydestacfail1blobapitestcopydestacfaile1205500e69",
    "Headers" : {
      "x-ms-version" : "2019-02-02",
      "User-Agent" : "azsdk-java-azure-storage-blob/12.0.0-preview.3 1.8.0_212; Windows 10 10.0",
      "x-ms-client-request-id" : "67eda30f-7246-4f62-8e17-3b776bdc94c2",
>>>>>>> a55d5dd9
      "Content-Type" : "application/octet-stream"
    },
    "Response" : {
      "x-ms-version" : "2019-02-02",
      "Server" : "Windows-Azure-Blob/1.0 Microsoft-HTTPAPI/2.0",
      "x-ms-content-crc64" : "6RYQPwaVsyQ=",
<<<<<<< HEAD
      "Last-Modified" : "Thu, 05 Sep 2019 22:38:50 GMT",
      "retry-after" : "0",
      "StatusCode" : "201",
      "x-ms-request-server-encrypted" : "true",
      "Date" : "Thu, 05 Sep 2019 22:38:50 GMT",
      "Content-MD5" : "wh+Wm18D0z1D4E+PE252gg==",
      "ETag" : "\"0x8D73251D2C0FD97\"",
      "Content-Length" : "0",
      "x-ms-request-id" : "bfed2d13-901e-0044-563a-643cc7000000",
      "x-ms-client-request-id" : "37bf70a5-9491-43a2-9d9a-68868dd7721f"
=======
      "Last-Modified" : "Fri, 06 Sep 2019 19:01:20 GMT",
      "retry-after" : "0",
      "StatusCode" : "201",
      "x-ms-request-server-encrypted" : "true",
      "Date" : "Fri, 06 Sep 2019 19:01:19 GMT",
      "Content-MD5" : "wh+Wm18D0z1D4E+PE252gg==",
      "ETag" : "\"0x8D732FC9A82D886\"",
      "Content-Length" : "0",
      "x-ms-request-id" : "b92bd891-d01e-009e-2ce5-644931000000",
      "x-ms-client-request-id" : "67eda30f-7246-4f62-8e17-3b776bdc94c2"
>>>>>>> a55d5dd9
    },
    "Exception" : null
  }, {
    "Method" : "PUT",
<<<<<<< HEAD
    "Uri" : "https://jaschrepragrs.blob.core.windows.net/jtccopydestacfail0blobapitestcopydestacfail652064483f6653/javablobcopydestacfail2blobapitestcopydestacfail65236296d74",
    "Headers" : {
      "x-ms-version" : "2019-02-02",
      "User-Agent" : "azsdk-java-azure-storage-blob/12.0.0-preview.3 1.8.0_221; Windows 10 10.0",
      "x-ms-client-request-id" : "19a1badd-ffdd-4b94-9de4-ba6f8f695d49",
=======
    "Uri" : "https://azstoragesdkaccount.blob.core.windows.net/jtccopydestacfail0blobapitestcopydestacfaile1265906c337ff/javablobcopydestacfail2blobapitestcopydestacfaile1255065d20",
    "Headers" : {
      "x-ms-version" : "2019-02-02",
      "User-Agent" : "azsdk-java-azure-storage-blob/12.0.0-preview.3 1.8.0_212; Windows 10 10.0",
      "x-ms-client-request-id" : "0d4ca317-d3a4-4edc-867e-6ddb6b8bd012",
>>>>>>> a55d5dd9
      "Content-Type" : "application/octet-stream"
    },
    "Response" : {
      "x-ms-version" : "2019-02-02",
      "Server" : "Windows-Azure-Blob/1.0 Microsoft-HTTPAPI/2.0",
      "x-ms-content-crc64" : "6RYQPwaVsyQ=",
<<<<<<< HEAD
      "Last-Modified" : "Thu, 05 Sep 2019 22:38:50 GMT",
      "retry-after" : "0",
      "StatusCode" : "201",
      "x-ms-request-server-encrypted" : "true",
      "Date" : "Thu, 05 Sep 2019 22:38:50 GMT",
      "Content-MD5" : "wh+Wm18D0z1D4E+PE252gg==",
      "ETag" : "\"0x8D73251D2CE94A3\"",
      "Content-Length" : "0",
      "x-ms-request-id" : "bfed2d23-901e-0044-663a-643cc7000000",
      "x-ms-client-request-id" : "19a1badd-ffdd-4b94-9de4-ba6f8f695d49"
=======
      "Last-Modified" : "Fri, 06 Sep 2019 19:01:20 GMT",
      "retry-after" : "0",
      "StatusCode" : "201",
      "x-ms-request-server-encrypted" : "true",
      "Date" : "Fri, 06 Sep 2019 19:01:19 GMT",
      "Content-MD5" : "wh+Wm18D0z1D4E+PE252gg==",
      "ETag" : "\"0x8D732FC9A88A651\"",
      "Content-Length" : "0",
      "x-ms-request-id" : "b92bd8c5-d01e-009e-5de5-644931000000",
      "x-ms-client-request-id" : "0d4ca317-d3a4-4edc-867e-6ddb6b8bd012"
>>>>>>> a55d5dd9
    },
    "Exception" : null
  }, {
    "Method" : "PUT",
<<<<<<< HEAD
    "Uri" : "https://jaschrepragrs.blob.core.windows.net/jtccopydestacfail0blobapitestcopydestacfail652064483f6653/javablobcopydestacfail2blobapitestcopydestacfail65236296d74",
    "Headers" : {
      "x-ms-version" : "2019-02-02",
      "User-Agent" : "azsdk-java-azure-storage-blob/12.0.0-preview.3 1.8.0_221; Windows 10 10.0",
      "x-ms-client-request-id" : "15bec375-db06-4179-9659-2a3870561c56"
=======
    "Uri" : "https://azstoragesdkaccount.blob.core.windows.net/jtccopydestacfail0blobapitestcopydestacfaile1265906c337ff/javablobcopydestacfail2blobapitestcopydestacfaile1255065d20",
    "Headers" : {
      "x-ms-version" : "2019-02-02",
      "User-Agent" : "azsdk-java-azure-storage-blob/12.0.0-preview.3 1.8.0_212; Windows 10 10.0",
      "x-ms-client-request-id" : "82ba158d-3361-41d0-9cbd-e6d8944a3e97"
>>>>>>> a55d5dd9
    },
    "Response" : {
      "x-ms-version" : "2019-02-02",
      "Server" : "Windows-Azure-Blob/1.0 Microsoft-HTTPAPI/2.0",
      "x-ms-error-code" : "TargetConditionNotMet",
      "retry-after" : "0",
      "Content-Length" : "265",
      "StatusCode" : "412",
<<<<<<< HEAD
      "x-ms-request-id" : "bfed2d3e-901e-0044-803a-643cc7000000",
      "Body" : "﻿<?xml version=\"1.0\" encoding=\"utf-8\"?><Error><Code>TargetConditionNotMet</Code><Message>The target condition specified using HTTP conditional header(s) is not met.\nRequestId:bfed2d3e-901e-0044-803a-643cc7000000\nTime:2019-09-05T22:38:50.9246026Z</Message></Error>",
      "Date" : "Thu, 05 Sep 2019 22:38:50 GMT",
      "x-ms-client-request-id" : "15bec375-db06-4179-9659-2a3870561c56",
=======
      "x-ms-request-id" : "b92bd901-d01e-009e-16e5-644931000000",
      "Body" : "﻿<?xml version=\"1.0\" encoding=\"utf-8\"?><Error><Code>TargetConditionNotMet</Code><Message>The target condition specified using HTTP conditional header(s) is not met.\nRequestId:b92bd901-d01e-009e-16e5-644931000000\nTime:2019-09-06T19:01:20.2507410Z</Message></Error>",
      "Date" : "Fri, 06 Sep 2019 19:01:19 GMT",
      "x-ms-client-request-id" : "82ba158d-3361-41d0-9cbd-e6d8944a3e97",
>>>>>>> a55d5dd9
      "Content-Type" : "application/xml"
    },
    "Exception" : null
  }, {
    "Method" : "GET",
<<<<<<< HEAD
    "Uri" : "https://jaschrepragrs.blob.core.windows.net?prefix=jtccopydestacfail&comp=list",
    "Headers" : {
      "x-ms-version" : "2019-02-02",
      "User-Agent" : "azsdk-java-azure-storage-blob/12.0.0-preview.3 1.8.0_221; Windows 10 10.0",
      "x-ms-client-request-id" : "18b32c0b-2ee0-450c-aa28-a078e34cd211"
=======
    "Uri" : "https://azstoragesdkaccount.blob.core.windows.net?prefix=jtccopydestacfail&comp=list",
    "Headers" : {
      "x-ms-version" : "2019-02-02",
      "User-Agent" : "azsdk-java-azure-storage-blob/12.0.0-preview.3 1.8.0_212; Windows 10 10.0",
      "x-ms-client-request-id" : "8794b29a-f755-45b3-b995-d2ffec5b4b8d"
>>>>>>> a55d5dd9
    },
    "Response" : {
      "Transfer-Encoding" : "chunked",
      "x-ms-version" : "2019-02-02",
      "Server" : "Windows-Azure-Blob/1.0 Microsoft-HTTPAPI/2.0",
      "retry-after" : "0",
      "StatusCode" : "200",
<<<<<<< HEAD
      "x-ms-request-id" : "bfed2d6a-901e-0044-293a-643cc7000000",
      "Body" : "﻿<?xml version=\"1.0\" encoding=\"utf-8\"?><EnumerationResults ServiceEndpoint=\"https://jaschrepragrs.blob.core.windows.net/\"><Prefix>jtccopydestacfail</Prefix><Containers><Container><Name>jtccopydestacfail0blobapitestcopydestacfail652064483f6653</Name><Properties><Last-Modified>Thu, 05 Sep 2019 22:38:50 GMT</Last-Modified><Etag>\"0x8D73251D2B3CCAC\"</Etag><LeaseStatus>unlocked</LeaseStatus><LeaseState>available</LeaseState><DefaultEncryptionScope>$account-encryption-key</DefaultEncryptionScope><DenyEncryptionScopeOverride>false</DenyEncryptionScopeOverride><HasImmutabilityPolicy>false</HasImmutabilityPolicy><HasLegalHold>false</HasLegalHold></Properties></Container></Containers><NextMarker /></EnumerationResults>",
      "Date" : "Thu, 05 Sep 2019 22:38:50 GMT",
      "x-ms-client-request-id" : "18b32c0b-2ee0-450c-aa28-a078e34cd211",
=======
      "x-ms-request-id" : "b92bd945-d01e-009e-55e5-644931000000",
      "Body" : "﻿<?xml version=\"1.0\" encoding=\"utf-8\"?><EnumerationResults ServiceEndpoint=\"https://azstoragesdkaccount.blob.core.windows.net/\"><Prefix>jtccopydestacfail</Prefix><Containers><Container><Name>jtccopydestacfail0blobapitestcopydestacfaile1265906c337ff</Name><Properties><Last-Modified>Fri, 06 Sep 2019 19:01:20 GMT</Last-Modified><Etag>\"0x8D732FC9A7C19AE\"</Etag><LeaseStatus>unlocked</LeaseStatus><LeaseState>available</LeaseState><DefaultEncryptionScope>$account-encryption-key</DefaultEncryptionScope><DenyEncryptionScopeOverride>false</DenyEncryptionScopeOverride><HasImmutabilityPolicy>false</HasImmutabilityPolicy><HasLegalHold>false</HasLegalHold></Properties></Container></Containers><NextMarker /></EnumerationResults>",
      "Date" : "Fri, 06 Sep 2019 19:01:19 GMT",
      "x-ms-client-request-id" : "8794b29a-f755-45b3-b995-d2ffec5b4b8d",
>>>>>>> a55d5dd9
      "Content-Type" : "application/xml"
    },
    "Exception" : null
  }, {
    "Method" : "DELETE",
<<<<<<< HEAD
    "Uri" : "https://jaschrepragrs.blob.core.windows.net/jtccopydestacfail0blobapitestcopydestacfail652064483f6653?restype=container",
    "Headers" : {
      "x-ms-version" : "2019-02-02",
      "User-Agent" : "azsdk-java-azure-storage-blob/12.0.0-preview.3 1.8.0_221; Windows 10 10.0",
      "x-ms-client-request-id" : "b563ae06-9637-4685-ad6f-4d690ef5014c"
=======
    "Uri" : "https://azstoragesdkaccount.blob.core.windows.net/jtccopydestacfail0blobapitestcopydestacfaile1265906c337ff?restype=container",
    "Headers" : {
      "x-ms-version" : "2019-02-02",
      "User-Agent" : "azsdk-java-azure-storage-blob/12.0.0-preview.3 1.8.0_212; Windows 10 10.0",
      "x-ms-client-request-id" : "00dbf38b-df8c-4cce-9c8d-74b3774435dd"
>>>>>>> a55d5dd9
    },
    "Response" : {
      "x-ms-version" : "2019-02-02",
      "Server" : "Windows-Azure-Blob/1.0 Microsoft-HTTPAPI/2.0",
      "retry-after" : "0",
      "Content-Length" : "0",
      "StatusCode" : "202",
<<<<<<< HEAD
      "x-ms-request-id" : "bfed2d7e-901e-0044-3c3a-643cc7000000",
      "Date" : "Thu, 05 Sep 2019 22:38:51 GMT",
      "x-ms-client-request-id" : "b563ae06-9637-4685-ad6f-4d690ef5014c"
    },
    "Exception" : null
  } ],
  "variables" : [ "jtccopydestacfail0blobapitestcopydestacfail652064483f6653", "javablobcopydestacfail1blobapitestcopydestacfail65238551ae8", "javablobcopydestacfail2blobapitestcopydestacfail65236296d74" ]
=======
      "x-ms-request-id" : "b92bd96a-d01e-009e-77e5-644931000000",
      "Date" : "Fri, 06 Sep 2019 19:01:20 GMT",
      "x-ms-client-request-id" : "00dbf38b-df8c-4cce-9c8d-74b3774435dd"
    },
    "Exception" : null
  } ],
  "variables" : [ "jtccopydestacfail0blobapitestcopydestacfaile1265906c337ff", "javablobcopydestacfail1blobapitestcopydestacfaile1205500e69", "javablobcopydestacfail2blobapitestcopydestacfaile1255065d20" ]
>>>>>>> a55d5dd9
}<|MERGE_RESOLUTION|>--- conflicted
+++ resolved
@@ -1,151 +1,82 @@
 {
   "networkCallRecords" : [ {
     "Method" : "PUT",
-<<<<<<< HEAD
-    "Uri" : "https://jaschrepragrs.blob.core.windows.net/jtccopydestacfail0blobapitestcopydestacfail652064483f6653?restype=container",
+    "Uri" : "https://jaschrepragrs.blob.core.windows.net/jtccopydestacfail0blobapitestcopydestacfail13d5924710acfe?restype=container",
     "Headers" : {
       "x-ms-version" : "2019-02-02",
       "User-Agent" : "azsdk-java-azure-storage-blob/12.0.0-preview.3 1.8.0_221; Windows 10 10.0",
-      "x-ms-client-request-id" : "9827dc56-592f-4441-be19-b9f20e74e52e"
-=======
-    "Uri" : "https://azstoragesdkaccount.blob.core.windows.net/jtccopydestacfail0blobapitestcopydestacfaile1265906c337ff?restype=container",
-    "Headers" : {
-      "x-ms-version" : "2019-02-02",
-      "User-Agent" : "azsdk-java-azure-storage-blob/12.0.0-preview.3 1.8.0_212; Windows 10 10.0",
-      "x-ms-client-request-id" : "b58fe135-c689-4286-915b-a2ef98d1e975"
->>>>>>> a55d5dd9
+      "x-ms-client-request-id" : "d46b3ac0-bb3b-42c1-a192-f5f1caf7dbf2"
     },
     "Response" : {
       "x-ms-version" : "2019-02-02",
       "Server" : "Windows-Azure-Blob/1.0 Microsoft-HTTPAPI/2.0",
-<<<<<<< HEAD
-      "ETag" : "\"0x8D73251D2B3CCAC\"",
-      "Last-Modified" : "Thu, 05 Sep 2019 22:38:50 GMT",
+      "ETag" : "\"0x8D7356122885BFB\"",
+      "Last-Modified" : "Mon, 09 Sep 2019 20:06:00 GMT",
       "retry-after" : "0",
       "Content-Length" : "0",
       "StatusCode" : "201",
-      "x-ms-request-id" : "bfed2d06-901e-0044-4a3a-643cc7000000",
-      "Date" : "Thu, 05 Sep 2019 22:38:50 GMT",
-      "x-ms-client-request-id" : "9827dc56-592f-4441-be19-b9f20e74e52e"
-=======
-      "ETag" : "\"0x8D732FC9A7C19AE\"",
-      "Last-Modified" : "Fri, 06 Sep 2019 19:01:20 GMT",
-      "retry-after" : "0",
-      "Content-Length" : "0",
-      "StatusCode" : "201",
-      "x-ms-request-id" : "b92bd85d-d01e-009e-7be5-644931000000",
-      "Date" : "Fri, 06 Sep 2019 19:01:19 GMT",
-      "x-ms-client-request-id" : "b58fe135-c689-4286-915b-a2ef98d1e975"
->>>>>>> a55d5dd9
+      "x-ms-request-id" : "c5ca9099-301e-0042-304a-67cbbf000000",
+      "Date" : "Mon, 09 Sep 2019 20:06:00 GMT",
+      "x-ms-client-request-id" : "d46b3ac0-bb3b-42c1-a192-f5f1caf7dbf2"
     },
     "Exception" : null
   }, {
     "Method" : "PUT",
-<<<<<<< HEAD
-    "Uri" : "https://jaschrepragrs.blob.core.windows.net/jtccopydestacfail0blobapitestcopydestacfail652064483f6653/javablobcopydestacfail1blobapitestcopydestacfail65238551ae8",
+    "Uri" : "https://jaschrepragrs.blob.core.windows.net/jtccopydestacfail0blobapitestcopydestacfail13d5924710acfe/javablobcopydestacfail1blobapitestcopydestacfail13d06327ae5",
     "Headers" : {
       "x-ms-version" : "2019-02-02",
       "User-Agent" : "azsdk-java-azure-storage-blob/12.0.0-preview.3 1.8.0_221; Windows 10 10.0",
-      "x-ms-client-request-id" : "37bf70a5-9491-43a2-9d9a-68868dd7721f",
-=======
-    "Uri" : "https://azstoragesdkaccount.blob.core.windows.net/jtccopydestacfail0blobapitestcopydestacfaile1265906c337ff/javablobcopydestacfail1blobapitestcopydestacfaile1205500e69",
-    "Headers" : {
-      "x-ms-version" : "2019-02-02",
-      "User-Agent" : "azsdk-java-azure-storage-blob/12.0.0-preview.3 1.8.0_212; Windows 10 10.0",
-      "x-ms-client-request-id" : "67eda30f-7246-4f62-8e17-3b776bdc94c2",
->>>>>>> a55d5dd9
+      "x-ms-client-request-id" : "cabb084d-e751-4e44-b8f6-511d7479b6b3",
       "Content-Type" : "application/octet-stream"
     },
     "Response" : {
       "x-ms-version" : "2019-02-02",
       "Server" : "Windows-Azure-Blob/1.0 Microsoft-HTTPAPI/2.0",
       "x-ms-content-crc64" : "6RYQPwaVsyQ=",
-<<<<<<< HEAD
-      "Last-Modified" : "Thu, 05 Sep 2019 22:38:50 GMT",
+      "Last-Modified" : "Mon, 09 Sep 2019 20:06:00 GMT",
       "retry-after" : "0",
       "StatusCode" : "201",
       "x-ms-request-server-encrypted" : "true",
-      "Date" : "Thu, 05 Sep 2019 22:38:50 GMT",
+      "Date" : "Mon, 09 Sep 2019 20:06:00 GMT",
       "Content-MD5" : "wh+Wm18D0z1D4E+PE252gg==",
-      "ETag" : "\"0x8D73251D2C0FD97\"",
+      "ETag" : "\"0x8D7356122E5B05A\"",
       "Content-Length" : "0",
-      "x-ms-request-id" : "bfed2d13-901e-0044-563a-643cc7000000",
-      "x-ms-client-request-id" : "37bf70a5-9491-43a2-9d9a-68868dd7721f"
-=======
-      "Last-Modified" : "Fri, 06 Sep 2019 19:01:20 GMT",
-      "retry-after" : "0",
-      "StatusCode" : "201",
-      "x-ms-request-server-encrypted" : "true",
-      "Date" : "Fri, 06 Sep 2019 19:01:19 GMT",
-      "Content-MD5" : "wh+Wm18D0z1D4E+PE252gg==",
-      "ETag" : "\"0x8D732FC9A82D886\"",
-      "Content-Length" : "0",
-      "x-ms-request-id" : "b92bd891-d01e-009e-2ce5-644931000000",
-      "x-ms-client-request-id" : "67eda30f-7246-4f62-8e17-3b776bdc94c2"
->>>>>>> a55d5dd9
+      "x-ms-request-id" : "c5ca90a8-301e-0042-3e4a-67cbbf000000",
+      "x-ms-client-request-id" : "cabb084d-e751-4e44-b8f6-511d7479b6b3"
     },
     "Exception" : null
   }, {
     "Method" : "PUT",
-<<<<<<< HEAD
-    "Uri" : "https://jaschrepragrs.blob.core.windows.net/jtccopydestacfail0blobapitestcopydestacfail652064483f6653/javablobcopydestacfail2blobapitestcopydestacfail65236296d74",
+    "Uri" : "https://jaschrepragrs.blob.core.windows.net/jtccopydestacfail0blobapitestcopydestacfail13d5924710acfe/javablobcopydestacfail2blobapitestcopydestacfail13d88468ea1",
     "Headers" : {
       "x-ms-version" : "2019-02-02",
       "User-Agent" : "azsdk-java-azure-storage-blob/12.0.0-preview.3 1.8.0_221; Windows 10 10.0",
-      "x-ms-client-request-id" : "19a1badd-ffdd-4b94-9de4-ba6f8f695d49",
-=======
-    "Uri" : "https://azstoragesdkaccount.blob.core.windows.net/jtccopydestacfail0blobapitestcopydestacfaile1265906c337ff/javablobcopydestacfail2blobapitestcopydestacfaile1255065d20",
-    "Headers" : {
-      "x-ms-version" : "2019-02-02",
-      "User-Agent" : "azsdk-java-azure-storage-blob/12.0.0-preview.3 1.8.0_212; Windows 10 10.0",
-      "x-ms-client-request-id" : "0d4ca317-d3a4-4edc-867e-6ddb6b8bd012",
->>>>>>> a55d5dd9
+      "x-ms-client-request-id" : "d29c6f64-b433-4d44-acb1-9434ab7bc580",
       "Content-Type" : "application/octet-stream"
     },
     "Response" : {
       "x-ms-version" : "2019-02-02",
       "Server" : "Windows-Azure-Blob/1.0 Microsoft-HTTPAPI/2.0",
       "x-ms-content-crc64" : "6RYQPwaVsyQ=",
-<<<<<<< HEAD
-      "Last-Modified" : "Thu, 05 Sep 2019 22:38:50 GMT",
+      "Last-Modified" : "Mon, 09 Sep 2019 20:06:01 GMT",
       "retry-after" : "0",
       "StatusCode" : "201",
       "x-ms-request-server-encrypted" : "true",
-      "Date" : "Thu, 05 Sep 2019 22:38:50 GMT",
+      "Date" : "Mon, 09 Sep 2019 20:06:00 GMT",
       "Content-MD5" : "wh+Wm18D0z1D4E+PE252gg==",
-      "ETag" : "\"0x8D73251D2CE94A3\"",
+      "ETag" : "\"0x8D7356122F3BCA8\"",
       "Content-Length" : "0",
-      "x-ms-request-id" : "bfed2d23-901e-0044-663a-643cc7000000",
-      "x-ms-client-request-id" : "19a1badd-ffdd-4b94-9de4-ba6f8f695d49"
-=======
-      "Last-Modified" : "Fri, 06 Sep 2019 19:01:20 GMT",
-      "retry-after" : "0",
-      "StatusCode" : "201",
-      "x-ms-request-server-encrypted" : "true",
-      "Date" : "Fri, 06 Sep 2019 19:01:19 GMT",
-      "Content-MD5" : "wh+Wm18D0z1D4E+PE252gg==",
-      "ETag" : "\"0x8D732FC9A88A651\"",
-      "Content-Length" : "0",
-      "x-ms-request-id" : "b92bd8c5-d01e-009e-5de5-644931000000",
-      "x-ms-client-request-id" : "0d4ca317-d3a4-4edc-867e-6ddb6b8bd012"
->>>>>>> a55d5dd9
+      "x-ms-request-id" : "c5ca912e-301e-0042-404a-67cbbf000000",
+      "x-ms-client-request-id" : "d29c6f64-b433-4d44-acb1-9434ab7bc580"
     },
     "Exception" : null
   }, {
     "Method" : "PUT",
-<<<<<<< HEAD
-    "Uri" : "https://jaschrepragrs.blob.core.windows.net/jtccopydestacfail0blobapitestcopydestacfail652064483f6653/javablobcopydestacfail2blobapitestcopydestacfail65236296d74",
+    "Uri" : "https://jaschrepragrs.blob.core.windows.net/jtccopydestacfail0blobapitestcopydestacfail13d5924710acfe/javablobcopydestacfail2blobapitestcopydestacfail13d88468ea1",
     "Headers" : {
       "x-ms-version" : "2019-02-02",
       "User-Agent" : "azsdk-java-azure-storage-blob/12.0.0-preview.3 1.8.0_221; Windows 10 10.0",
-      "x-ms-client-request-id" : "15bec375-db06-4179-9659-2a3870561c56"
-=======
-    "Uri" : "https://azstoragesdkaccount.blob.core.windows.net/jtccopydestacfail0blobapitestcopydestacfaile1265906c337ff/javablobcopydestacfail2blobapitestcopydestacfaile1255065d20",
-    "Headers" : {
-      "x-ms-version" : "2019-02-02",
-      "User-Agent" : "azsdk-java-azure-storage-blob/12.0.0-preview.3 1.8.0_212; Windows 10 10.0",
-      "x-ms-client-request-id" : "82ba158d-3361-41d0-9cbd-e6d8944a3e97"
->>>>>>> a55d5dd9
+      "x-ms-client-request-id" : "f5250027-47da-403c-a832-cf08fbaf5f25"
     },
     "Response" : {
       "x-ms-version" : "2019-02-02",
@@ -154,35 +85,20 @@
       "retry-after" : "0",
       "Content-Length" : "265",
       "StatusCode" : "412",
-<<<<<<< HEAD
-      "x-ms-request-id" : "bfed2d3e-901e-0044-803a-643cc7000000",
-      "Body" : "﻿<?xml version=\"1.0\" encoding=\"utf-8\"?><Error><Code>TargetConditionNotMet</Code><Message>The target condition specified using HTTP conditional header(s) is not met.\nRequestId:bfed2d3e-901e-0044-803a-643cc7000000\nTime:2019-09-05T22:38:50.9246026Z</Message></Error>",
-      "Date" : "Thu, 05 Sep 2019 22:38:50 GMT",
-      "x-ms-client-request-id" : "15bec375-db06-4179-9659-2a3870561c56",
-=======
-      "x-ms-request-id" : "b92bd901-d01e-009e-16e5-644931000000",
-      "Body" : "﻿<?xml version=\"1.0\" encoding=\"utf-8\"?><Error><Code>TargetConditionNotMet</Code><Message>The target condition specified using HTTP conditional header(s) is not met.\nRequestId:b92bd901-d01e-009e-16e5-644931000000\nTime:2019-09-06T19:01:20.2507410Z</Message></Error>",
-      "Date" : "Fri, 06 Sep 2019 19:01:19 GMT",
-      "x-ms-client-request-id" : "82ba158d-3361-41d0-9cbd-e6d8944a3e97",
->>>>>>> a55d5dd9
+      "x-ms-request-id" : "c5ca9141-301e-0042-534a-67cbbf000000",
+      "Body" : "﻿<?xml version=\"1.0\" encoding=\"utf-8\"?><Error><Code>TargetConditionNotMet</Code><Message>The target condition specified using HTTP conditional header(s) is not met.\nRequestId:c5ca9141-301e-0042-534a-67cbbf000000\nTime:2019-09-09T20:06:01.1631769Z</Message></Error>",
+      "Date" : "Mon, 09 Sep 2019 20:06:00 GMT",
+      "x-ms-client-request-id" : "f5250027-47da-403c-a832-cf08fbaf5f25",
       "Content-Type" : "application/xml"
     },
     "Exception" : null
   }, {
     "Method" : "GET",
-<<<<<<< HEAD
     "Uri" : "https://jaschrepragrs.blob.core.windows.net?prefix=jtccopydestacfail&comp=list",
     "Headers" : {
       "x-ms-version" : "2019-02-02",
       "User-Agent" : "azsdk-java-azure-storage-blob/12.0.0-preview.3 1.8.0_221; Windows 10 10.0",
-      "x-ms-client-request-id" : "18b32c0b-2ee0-450c-aa28-a078e34cd211"
-=======
-    "Uri" : "https://azstoragesdkaccount.blob.core.windows.net?prefix=jtccopydestacfail&comp=list",
-    "Headers" : {
-      "x-ms-version" : "2019-02-02",
-      "User-Agent" : "azsdk-java-azure-storage-blob/12.0.0-preview.3 1.8.0_212; Windows 10 10.0",
-      "x-ms-client-request-id" : "8794b29a-f755-45b3-b995-d2ffec5b4b8d"
->>>>>>> a55d5dd9
+      "x-ms-client-request-id" : "a2039e3e-196a-4a90-b400-bc513664b699"
     },
     "Response" : {
       "Transfer-Encoding" : "chunked",
@@ -190,35 +106,20 @@
       "Server" : "Windows-Azure-Blob/1.0 Microsoft-HTTPAPI/2.0",
       "retry-after" : "0",
       "StatusCode" : "200",
-<<<<<<< HEAD
-      "x-ms-request-id" : "bfed2d6a-901e-0044-293a-643cc7000000",
-      "Body" : "﻿<?xml version=\"1.0\" encoding=\"utf-8\"?><EnumerationResults ServiceEndpoint=\"https://jaschrepragrs.blob.core.windows.net/\"><Prefix>jtccopydestacfail</Prefix><Containers><Container><Name>jtccopydestacfail0blobapitestcopydestacfail652064483f6653</Name><Properties><Last-Modified>Thu, 05 Sep 2019 22:38:50 GMT</Last-Modified><Etag>\"0x8D73251D2B3CCAC\"</Etag><LeaseStatus>unlocked</LeaseStatus><LeaseState>available</LeaseState><DefaultEncryptionScope>$account-encryption-key</DefaultEncryptionScope><DenyEncryptionScopeOverride>false</DenyEncryptionScopeOverride><HasImmutabilityPolicy>false</HasImmutabilityPolicy><HasLegalHold>false</HasLegalHold></Properties></Container></Containers><NextMarker /></EnumerationResults>",
-      "Date" : "Thu, 05 Sep 2019 22:38:50 GMT",
-      "x-ms-client-request-id" : "18b32c0b-2ee0-450c-aa28-a078e34cd211",
-=======
-      "x-ms-request-id" : "b92bd945-d01e-009e-55e5-644931000000",
-      "Body" : "﻿<?xml version=\"1.0\" encoding=\"utf-8\"?><EnumerationResults ServiceEndpoint=\"https://azstoragesdkaccount.blob.core.windows.net/\"><Prefix>jtccopydestacfail</Prefix><Containers><Container><Name>jtccopydestacfail0blobapitestcopydestacfaile1265906c337ff</Name><Properties><Last-Modified>Fri, 06 Sep 2019 19:01:20 GMT</Last-Modified><Etag>\"0x8D732FC9A7C19AE\"</Etag><LeaseStatus>unlocked</LeaseStatus><LeaseState>available</LeaseState><DefaultEncryptionScope>$account-encryption-key</DefaultEncryptionScope><DenyEncryptionScopeOverride>false</DenyEncryptionScopeOverride><HasImmutabilityPolicy>false</HasImmutabilityPolicy><HasLegalHold>false</HasLegalHold></Properties></Container></Containers><NextMarker /></EnumerationResults>",
-      "Date" : "Fri, 06 Sep 2019 19:01:19 GMT",
-      "x-ms-client-request-id" : "8794b29a-f755-45b3-b995-d2ffec5b4b8d",
->>>>>>> a55d5dd9
+      "x-ms-request-id" : "c5ca9165-301e-0042-724a-67cbbf000000",
+      "Body" : "﻿<?xml version=\"1.0\" encoding=\"utf-8\"?><EnumerationResults ServiceEndpoint=\"https://jaschrepragrs.blob.core.windows.net/\"><Prefix>jtccopydestacfail</Prefix><Containers><Container><Name>jtccopydestacfail0blobapitestcopydestacfail13d5924710acfe</Name><Properties><Last-Modified>Mon, 09 Sep 2019 20:06:00 GMT</Last-Modified><Etag>\"0x8D7356122885BFB\"</Etag><LeaseStatus>unlocked</LeaseStatus><LeaseState>available</LeaseState><DefaultEncryptionScope>$account-encryption-key</DefaultEncryptionScope><DenyEncryptionScopeOverride>false</DenyEncryptionScopeOverride><HasImmutabilityPolicy>false</HasImmutabilityPolicy><HasLegalHold>false</HasLegalHold></Properties></Container></Containers><NextMarker /></EnumerationResults>",
+      "Date" : "Mon, 09 Sep 2019 20:06:01 GMT",
+      "x-ms-client-request-id" : "a2039e3e-196a-4a90-b400-bc513664b699",
       "Content-Type" : "application/xml"
     },
     "Exception" : null
   }, {
     "Method" : "DELETE",
-<<<<<<< HEAD
-    "Uri" : "https://jaschrepragrs.blob.core.windows.net/jtccopydestacfail0blobapitestcopydestacfail652064483f6653?restype=container",
+    "Uri" : "https://jaschrepragrs.blob.core.windows.net/jtccopydestacfail0blobapitestcopydestacfail13d5924710acfe?restype=container",
     "Headers" : {
       "x-ms-version" : "2019-02-02",
       "User-Agent" : "azsdk-java-azure-storage-blob/12.0.0-preview.3 1.8.0_221; Windows 10 10.0",
-      "x-ms-client-request-id" : "b563ae06-9637-4685-ad6f-4d690ef5014c"
-=======
-    "Uri" : "https://azstoragesdkaccount.blob.core.windows.net/jtccopydestacfail0blobapitestcopydestacfaile1265906c337ff?restype=container",
-    "Headers" : {
-      "x-ms-version" : "2019-02-02",
-      "User-Agent" : "azsdk-java-azure-storage-blob/12.0.0-preview.3 1.8.0_212; Windows 10 10.0",
-      "x-ms-client-request-id" : "00dbf38b-df8c-4cce-9c8d-74b3774435dd"
->>>>>>> a55d5dd9
+      "x-ms-client-request-id" : "d6abedfb-046f-4499-b50e-50db5ccefcd1"
     },
     "Response" : {
       "x-ms-version" : "2019-02-02",
@@ -226,21 +127,11 @@
       "retry-after" : "0",
       "Content-Length" : "0",
       "StatusCode" : "202",
-<<<<<<< HEAD
-      "x-ms-request-id" : "bfed2d7e-901e-0044-3c3a-643cc7000000",
-      "Date" : "Thu, 05 Sep 2019 22:38:51 GMT",
-      "x-ms-client-request-id" : "b563ae06-9637-4685-ad6f-4d690ef5014c"
+      "x-ms-request-id" : "c5ca917b-301e-0042-064a-67cbbf000000",
+      "Date" : "Mon, 09 Sep 2019 20:06:01 GMT",
+      "x-ms-client-request-id" : "d6abedfb-046f-4499-b50e-50db5ccefcd1"
     },
     "Exception" : null
   } ],
-  "variables" : [ "jtccopydestacfail0blobapitestcopydestacfail652064483f6653", "javablobcopydestacfail1blobapitestcopydestacfail65238551ae8", "javablobcopydestacfail2blobapitestcopydestacfail65236296d74" ]
-=======
-      "x-ms-request-id" : "b92bd96a-d01e-009e-77e5-644931000000",
-      "Date" : "Fri, 06 Sep 2019 19:01:20 GMT",
-      "x-ms-client-request-id" : "00dbf38b-df8c-4cce-9c8d-74b3774435dd"
-    },
-    "Exception" : null
-  } ],
-  "variables" : [ "jtccopydestacfail0blobapitestcopydestacfaile1265906c337ff", "javablobcopydestacfail1blobapitestcopydestacfaile1205500e69", "javablobcopydestacfail2blobapitestcopydestacfaile1255065d20" ]
->>>>>>> a55d5dd9
+  "variables" : [ "jtccopydestacfail0blobapitestcopydestacfail13d5924710acfe", "javablobcopydestacfail1blobapitestcopydestacfail13d06327ae5", "javablobcopydestacfail2blobapitestcopydestacfail13d88468ea1" ]
 }