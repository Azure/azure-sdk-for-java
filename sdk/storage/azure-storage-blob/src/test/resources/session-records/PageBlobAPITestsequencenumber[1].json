--- conflicted
+++ resolved
@@ -1,143 +1,76 @@
 {
   "networkCallRecords" : [ {
     "Method" : "PUT",
-<<<<<<< HEAD
-    "Uri" : "https://jaschrepragrs.blob.core.windows.net/jtcsequencenumber0pageblobapitestsequencenumber7ad340701a11?restype=container",
+    "Uri" : "https://jaschrepragrs.blob.core.windows.net/jtcsequencenumber0pageblobapitestsequencenumber97289920fa8d?restype=container",
     "Headers" : {
       "x-ms-version" : "2019-02-02",
       "User-Agent" : "azsdk-java-azure-storage-blob/12.0.0-preview.3 1.8.0_221; Windows 10 10.0",
-      "x-ms-client-request-id" : "d5b4674b-7cfb-485d-b83e-3b804cc6e71b"
-=======
-    "Uri" : "https://azstoragesdkaccount.blob.core.windows.net/jtcsequencenumber0pageblobapitestsequencenumber5f380307df0f?restype=container",
-    "Headers" : {
-      "x-ms-version" : "2019-02-02",
-      "User-Agent" : "azsdk-java-azure-storage-blob/12.0.0-preview.3 1.8.0_212; Windows 10 10.0",
-      "x-ms-client-request-id" : "562b9fb8-7e1b-4cf1-af38-c97ea56df194"
->>>>>>> a55d5dd9
+      "x-ms-client-request-id" : "f60fda69-2a6a-4947-ab65-5f9610cd86ac"
     },
     "Response" : {
       "x-ms-version" : "2019-02-02",
       "Server" : "Windows-Azure-Blob/1.0 Microsoft-HTTPAPI/2.0",
-<<<<<<< HEAD
-      "ETag" : "\"0x8D7325269F44907\"",
-      "Last-Modified" : "Thu, 05 Sep 2019 22:43:04 GMT",
+      "ETag" : "\"0x8D73561A3D8B083\"",
+      "Last-Modified" : "Mon, 09 Sep 2019 20:09:37 GMT",
       "retry-after" : "0",
       "Content-Length" : "0",
       "StatusCode" : "201",
-      "x-ms-request-id" : "e0dd7a12-e01e-0026-5f3b-647b1f000000",
-      "Date" : "Thu, 05 Sep 2019 22:43:03 GMT",
-      "x-ms-client-request-id" : "d5b4674b-7cfb-485d-b83e-3b804cc6e71b"
-=======
-      "ETag" : "\"0x8D732FDCEDD4A7D\"",
-      "Last-Modified" : "Fri, 06 Sep 2019 19:09:57 GMT",
-      "retry-after" : "0",
-      "Content-Length" : "0",
-      "StatusCode" : "201",
-      "x-ms-request-id" : "8f7626d9-401e-003a-58e6-6473d5000000",
-      "Date" : "Fri, 06 Sep 2019 19:09:56 GMT",
-      "x-ms-client-request-id" : "562b9fb8-7e1b-4cf1-af38-c97ea56df194"
->>>>>>> a55d5dd9
+      "x-ms-request-id" : "9ebd42cc-501e-003f-754a-675777000000",
+      "Date" : "Mon, 09 Sep 2019 20:09:36 GMT",
+      "x-ms-client-request-id" : "f60fda69-2a6a-4947-ab65-5f9610cd86ac"
     },
     "Exception" : null
   }, {
     "Method" : "PUT",
-<<<<<<< HEAD
-    "Uri" : "https://jaschrepragrs.blob.core.windows.net/jtcsequencenumber0pageblobapitestsequencenumber7ad340701a11/javablobsequencenumber1pageblobapitestsequencenumber7ad978597",
+    "Uri" : "https://jaschrepragrs.blob.core.windows.net/jtcsequencenumber0pageblobapitestsequencenumber97289920fa8d/javablobsequencenumber1pageblobapitestsequencenumber97267244a",
     "Headers" : {
       "x-ms-version" : "2019-02-02",
       "User-Agent" : "azsdk-java-azure-storage-blob/12.0.0-preview.3 1.8.0_221; Windows 10 10.0",
-      "x-ms-client-request-id" : "15a595a1-56d6-47c6-b902-9e4b5b914b7a"
-=======
-    "Uri" : "https://azstoragesdkaccount.blob.core.windows.net/jtcsequencenumber0pageblobapitestsequencenumber5f380307df0f/javablobsequencenumber1pageblobapitestsequencenumber5f3514462",
-    "Headers" : {
-      "x-ms-version" : "2019-02-02",
-      "User-Agent" : "azsdk-java-azure-storage-blob/12.0.0-preview.3 1.8.0_212; Windows 10 10.0",
-      "x-ms-client-request-id" : "784c9b81-9b82-49a9-a066-9f5f67129d2d"
->>>>>>> a55d5dd9
+      "x-ms-client-request-id" : "60d037c0-ed34-47d8-bc96-c4922fa89106"
     },
     "Response" : {
       "x-ms-version" : "2019-02-02",
       "Server" : "Windows-Azure-Blob/1.0 Microsoft-HTTPAPI/2.0",
-<<<<<<< HEAD
-      "ETag" : "\"0x8D732526A023397\"",
-      "Last-Modified" : "Thu, 05 Sep 2019 22:43:04 GMT",
+      "ETag" : "\"0x8D73561A3E574E0\"",
+      "Last-Modified" : "Mon, 09 Sep 2019 20:09:37 GMT",
       "retry-after" : "0",
       "Content-Length" : "0",
       "StatusCode" : "201",
-      "x-ms-request-id" : "e0dd7a25-e01e-0026-703b-647b1f000000",
+      "x-ms-request-id" : "9ebd42e3-501e-003f-074a-675777000000",
       "x-ms-request-server-encrypted" : "true",
-      "Date" : "Thu, 05 Sep 2019 22:43:03 GMT",
-      "x-ms-client-request-id" : "15a595a1-56d6-47c6-b902-9e4b5b914b7a"
-=======
-      "ETag" : "\"0x8D732FDCEE3A4BF\"",
-      "Last-Modified" : "Fri, 06 Sep 2019 19:09:57 GMT",
-      "retry-after" : "0",
-      "Content-Length" : "0",
-      "StatusCode" : "201",
-      "x-ms-request-id" : "8f7626ec-401e-003a-65e6-6473d5000000",
-      "x-ms-request-server-encrypted" : "true",
-      "Date" : "Fri, 06 Sep 2019 19:09:56 GMT",
-      "x-ms-client-request-id" : "784c9b81-9b82-49a9-a066-9f5f67129d2d"
->>>>>>> a55d5dd9
+      "Date" : "Mon, 09 Sep 2019 20:09:37 GMT",
+      "x-ms-client-request-id" : "60d037c0-ed34-47d8-bc96-c4922fa89106"
     },
     "Exception" : null
   }, {
     "Method" : "PUT",
-<<<<<<< HEAD
-    "Uri" : "https://jaschrepragrs.blob.core.windows.net/jtcsequencenumber0pageblobapitestsequencenumber7ad340701a11/javablobsequencenumber1pageblobapitestsequencenumber7ad978597?comp=properties",
+    "Uri" : "https://jaschrepragrs.blob.core.windows.net/jtcsequencenumber0pageblobapitestsequencenumber97289920fa8d/javablobsequencenumber1pageblobapitestsequencenumber97267244a?comp=properties",
     "Headers" : {
       "x-ms-version" : "2019-02-02",
       "User-Agent" : "azsdk-java-azure-storage-blob/12.0.0-preview.3 1.8.0_221; Windows 10 10.0",
-      "x-ms-client-request-id" : "624e87a1-12cc-425c-9cdf-48329a33e3eb"
-=======
-    "Uri" : "https://azstoragesdkaccount.blob.core.windows.net/jtcsequencenumber0pageblobapitestsequencenumber5f380307df0f/javablobsequencenumber1pageblobapitestsequencenumber5f3514462?comp=properties",
-    "Headers" : {
-      "x-ms-version" : "2019-02-02",
-      "User-Agent" : "azsdk-java-azure-storage-blob/12.0.0-preview.3 1.8.0_212; Windows 10 10.0",
-      "x-ms-client-request-id" : "882506e7-132b-41f6-84d8-9a9593b1b7b0"
->>>>>>> a55d5dd9
+      "x-ms-client-request-id" : "e47e4371-79f8-474b-9173-0e4903c533a4"
     },
     "Response" : {
       "x-ms-version" : "2019-02-02",
       "Server" : "Windows-Azure-Blob/1.0 Microsoft-HTTPAPI/2.0",
-<<<<<<< HEAD
-      "ETag" : "\"0x8D732526A0EB8FE\"",
+      "ETag" : "\"0x8D73561A3F1D32F\"",
       "x-ms-blob-sequence-number" : "1",
-      "Last-Modified" : "Thu, 05 Sep 2019 22:43:04 GMT",
+      "Last-Modified" : "Mon, 09 Sep 2019 20:09:37 GMT",
       "retry-after" : "0",
       "Content-Length" : "0",
       "StatusCode" : "200",
-      "x-ms-request-id" : "e0dd7a3b-e01e-0026-023b-647b1f000000",
-      "Date" : "Thu, 05 Sep 2019 22:43:03 GMT",
-      "x-ms-client-request-id" : "624e87a1-12cc-425c-9cdf-48329a33e3eb"
-=======
-      "ETag" : "\"0x8D732FDCEE9C0B7\"",
-      "x-ms-blob-sequence-number" : "1",
-      "Last-Modified" : "Fri, 06 Sep 2019 19:09:57 GMT",
-      "retry-after" : "0",
-      "Content-Length" : "0",
-      "StatusCode" : "200",
-      "x-ms-request-id" : "8f7626fa-401e-003a-72e6-6473d5000000",
-      "Date" : "Fri, 06 Sep 2019 19:09:56 GMT",
-      "x-ms-client-request-id" : "882506e7-132b-41f6-84d8-9a9593b1b7b0"
->>>>>>> a55d5dd9
+      "x-ms-request-id" : "9ebd42f9-501e-003f-1b4a-675777000000",
+      "Date" : "Mon, 09 Sep 2019 20:09:37 GMT",
+      "x-ms-client-request-id" : "e47e4371-79f8-474b-9173-0e4903c533a4"
     },
     "Exception" : null
   }, {
     "Method" : "HEAD",
-<<<<<<< HEAD
-    "Uri" : "https://jaschrepragrs.blob.core.windows.net/jtcsequencenumber0pageblobapitestsequencenumber7ad340701a11/javablobsequencenumber1pageblobapitestsequencenumber7ad978597",
+    "Uri" : "https://jaschrepragrs.blob.core.windows.net/jtcsequencenumber0pageblobapitestsequencenumber97289920fa8d/javablobsequencenumber1pageblobapitestsequencenumber97267244a",
     "Headers" : {
       "x-ms-version" : "2019-02-02",
       "User-Agent" : "azsdk-java-azure-storage-blob/12.0.0-preview.3 1.8.0_221; Windows 10 10.0",
-      "x-ms-client-request-id" : "069f7180-b4d8-492c-922a-f6ffaa029565"
-=======
-    "Uri" : "https://azstoragesdkaccount.blob.core.windows.net/jtcsequencenumber0pageblobapitestsequencenumber5f380307df0f/javablobsequencenumber1pageblobapitestsequencenumber5f3514462",
-    "Headers" : {
-      "x-ms-version" : "2019-02-02",
-      "User-Agent" : "azsdk-java-azure-storage-blob/12.0.0-preview.3 1.8.0_212; Windows 10 10.0",
-      "x-ms-client-request-id" : "8b9704a2-1c7e-4e6f-b9ff-a7a6f5933b8d"
->>>>>>> a55d5dd9
+      "x-ms-client-request-id" : "1b227d70-4662-4a47-bde3-14701408bf4d"
     },
     "Response" : {
       "x-ms-version" : "2019-02-02",
@@ -146,53 +79,30 @@
       "x-ms-tag-count" : "0",
       "x-ms-lease-state" : "available",
       "x-ms-blob-sequence-number" : "1",
-<<<<<<< HEAD
-      "Last-Modified" : "Thu, 05 Sep 2019 22:43:04 GMT",
+      "Last-Modified" : "Mon, 09 Sep 2019 20:09:37 GMT",
       "retry-after" : "0",
       "StatusCode" : "200",
-      "Date" : "Thu, 05 Sep 2019 22:43:03 GMT",
-=======
-      "Last-Modified" : "Fri, 06 Sep 2019 19:09:57 GMT",
-      "retry-after" : "0",
-      "StatusCode" : "200",
-      "Date" : "Fri, 06 Sep 2019 19:09:56 GMT",
->>>>>>> a55d5dd9
+      "Date" : "Mon, 09 Sep 2019 20:09:37 GMT",
       "x-ms-blob-type" : "PageBlob",
       "Accept-Ranges" : "bytes",
       "x-ms-server-encrypted" : "true",
       "x-ms-access-tier-inferred" : "true",
       "x-ms-access-tier" : "Hot",
-<<<<<<< HEAD
-      "ETag" : "\"0x8D732526A0EB8FE\"",
-      "x-ms-creation-time" : "Thu, 05 Sep 2019 22:43:04 GMT",
+      "ETag" : "\"0x8D73561A3F1D32F\"",
+      "x-ms-creation-time" : "Mon, 09 Sep 2019 20:09:37 GMT",
       "Content-Length" : "512",
-      "x-ms-request-id" : "e0dd7a51-e01e-0026-173b-647b1f000000",
-      "x-ms-client-request-id" : "069f7180-b4d8-492c-922a-f6ffaa029565",
-=======
-      "ETag" : "\"0x8D732FDCEE9C0B7\"",
-      "x-ms-creation-time" : "Fri, 06 Sep 2019 19:09:57 GMT",
-      "Content-Length" : "512",
-      "x-ms-request-id" : "8f76270b-401e-003a-02e6-6473d5000000",
-      "x-ms-client-request-id" : "8b9704a2-1c7e-4e6f-b9ff-a7a6f5933b8d",
->>>>>>> a55d5dd9
+      "x-ms-request-id" : "9ebd4303-501e-003f-254a-675777000000",
+      "x-ms-client-request-id" : "1b227d70-4662-4a47-bde3-14701408bf4d",
       "Content-Type" : "application/octet-stream"
     },
     "Exception" : null
   }, {
     "Method" : "GET",
-<<<<<<< HEAD
     "Uri" : "https://jaschrepragrs.blob.core.windows.net?prefix=jtcsequencenumber&comp=list",
     "Headers" : {
       "x-ms-version" : "2019-02-02",
       "User-Agent" : "azsdk-java-azure-storage-blob/12.0.0-preview.3 1.8.0_221; Windows 10 10.0",
-      "x-ms-client-request-id" : "d3727a0a-6257-4c4a-998f-06f64b7ddd2e"
-=======
-    "Uri" : "https://azstoragesdkaccount.blob.core.windows.net?prefix=jtcsequencenumber&comp=list",
-    "Headers" : {
-      "x-ms-version" : "2019-02-02",
-      "User-Agent" : "azsdk-java-azure-storage-blob/12.0.0-preview.3 1.8.0_212; Windows 10 10.0",
-      "x-ms-client-request-id" : "195467f8-749a-40cf-9154-8a01bb7c433a"
->>>>>>> a55d5dd9
+      "x-ms-client-request-id" : "4c17849c-6484-479c-aa1f-b9d0521703be"
     },
     "Response" : {
       "Transfer-Encoding" : "chunked",
@@ -200,35 +110,20 @@
       "Server" : "Windows-Azure-Blob/1.0 Microsoft-HTTPAPI/2.0",
       "retry-after" : "0",
       "StatusCode" : "200",
-<<<<<<< HEAD
-      "x-ms-request-id" : "e0dd7a5d-e01e-0026-203b-647b1f000000",
-      "Body" : "﻿<?xml version=\"1.0\" encoding=\"utf-8\"?><EnumerationResults ServiceEndpoint=\"https://jaschrepragrs.blob.core.windows.net/\"><Prefix>jtcsequencenumber</Prefix><Containers><Container><Name>jtcsequencenumber0pageblobapitestsequencenumber7ad340701a11</Name><Properties><Last-Modified>Thu, 05 Sep 2019 22:43:04 GMT</Last-Modified><Etag>\"0x8D7325269F44907\"</Etag><LeaseStatus>unlocked</LeaseStatus><LeaseState>available</LeaseState><DefaultEncryptionScope>$account-encryption-key</DefaultEncryptionScope><DenyEncryptionScopeOverride>false</DenyEncryptionScopeOverride><HasImmutabilityPolicy>false</HasImmutabilityPolicy><HasLegalHold>false</HasLegalHold></Properties></Container></Containers><NextMarker /></EnumerationResults>",
-      "Date" : "Thu, 05 Sep 2019 22:43:03 GMT",
-      "x-ms-client-request-id" : "d3727a0a-6257-4c4a-998f-06f64b7ddd2e",
-=======
-      "x-ms-request-id" : "8f76271e-401e-003a-13e6-6473d5000000",
-      "Body" : "﻿<?xml version=\"1.0\" encoding=\"utf-8\"?><EnumerationResults ServiceEndpoint=\"https://azstoragesdkaccount.blob.core.windows.net/\"><Prefix>jtcsequencenumber</Prefix><Containers><Container><Name>jtcsequencenumber0pageblobapitestsequencenumber5f380307df0f</Name><Properties><Last-Modified>Fri, 06 Sep 2019 19:09:57 GMT</Last-Modified><Etag>\"0x8D732FDCEDD4A7D\"</Etag><LeaseStatus>unlocked</LeaseStatus><LeaseState>available</LeaseState><DefaultEncryptionScope>$account-encryption-key</DefaultEncryptionScope><DenyEncryptionScopeOverride>false</DenyEncryptionScopeOverride><HasImmutabilityPolicy>false</HasImmutabilityPolicy><HasLegalHold>false</HasLegalHold></Properties></Container></Containers><NextMarker /></EnumerationResults>",
-      "Date" : "Fri, 06 Sep 2019 19:09:56 GMT",
-      "x-ms-client-request-id" : "195467f8-749a-40cf-9154-8a01bb7c433a",
->>>>>>> a55d5dd9
+      "x-ms-request-id" : "9ebd430f-501e-003f-314a-675777000000",
+      "Body" : "﻿<?xml version=\"1.0\" encoding=\"utf-8\"?><EnumerationResults ServiceEndpoint=\"https://jaschrepragrs.blob.core.windows.net/\"><Prefix>jtcsequencenumber</Prefix><Containers><Container><Name>jtcsequencenumber0pageblobapitestsequencenumber97289920fa8d</Name><Properties><Last-Modified>Mon, 09 Sep 2019 20:09:37 GMT</Last-Modified><Etag>\"0x8D73561A3D8B083\"</Etag><LeaseStatus>unlocked</LeaseStatus><LeaseState>available</LeaseState><DefaultEncryptionScope>$account-encryption-key</DefaultEncryptionScope><DenyEncryptionScopeOverride>false</DenyEncryptionScopeOverride><HasImmutabilityPolicy>false</HasImmutabilityPolicy><HasLegalHold>false</HasLegalHold></Properties></Container></Containers><NextMarker /></EnumerationResults>",
+      "Date" : "Mon, 09 Sep 2019 20:09:37 GMT",
+      "x-ms-client-request-id" : "4c17849c-6484-479c-aa1f-b9d0521703be",
       "Content-Type" : "application/xml"
     },
     "Exception" : null
   }, {
     "Method" : "DELETE",
-<<<<<<< HEAD
-    "Uri" : "https://jaschrepragrs.blob.core.windows.net/jtcsequencenumber0pageblobapitestsequencenumber7ad340701a11?restype=container",
+    "Uri" : "https://jaschrepragrs.blob.core.windows.net/jtcsequencenumber0pageblobapitestsequencenumber97289920fa8d?restype=container",
     "Headers" : {
       "x-ms-version" : "2019-02-02",
       "User-Agent" : "azsdk-java-azure-storage-blob/12.0.0-preview.3 1.8.0_221; Windows 10 10.0",
-      "x-ms-client-request-id" : "436107a4-6fa2-430d-afd3-485a2db02e5d"
-=======
-    "Uri" : "https://azstoragesdkaccount.blob.core.windows.net/jtcsequencenumber0pageblobapitestsequencenumber5f380307df0f?restype=container",
-    "Headers" : {
-      "x-ms-version" : "2019-02-02",
-      "User-Agent" : "azsdk-java-azure-storage-blob/12.0.0-preview.3 1.8.0_212; Windows 10 10.0",
-      "x-ms-client-request-id" : "29ee5c05-5714-4b23-b109-b76a1f755d1b"
->>>>>>> a55d5dd9
+      "x-ms-client-request-id" : "1dd0f9d4-89e8-4b70-b6a8-ec46ad0d3700"
     },
     "Response" : {
       "x-ms-version" : "2019-02-02",
@@ -236,21 +131,11 @@
       "retry-after" : "0",
       "Content-Length" : "0",
       "StatusCode" : "202",
-<<<<<<< HEAD
-      "x-ms-request-id" : "e0dd7a70-e01e-0026-313b-647b1f000000",
-      "Date" : "Thu, 05 Sep 2019 22:43:03 GMT",
-      "x-ms-client-request-id" : "436107a4-6fa2-430d-afd3-485a2db02e5d"
+      "x-ms-request-id" : "9ebd4316-501e-003f-384a-675777000000",
+      "Date" : "Mon, 09 Sep 2019 20:09:37 GMT",
+      "x-ms-client-request-id" : "1dd0f9d4-89e8-4b70-b6a8-ec46ad0d3700"
     },
     "Exception" : null
   } ],
-  "variables" : [ "jtcsequencenumber0pageblobapitestsequencenumber7ad340701a11", "javablobsequencenumber1pageblobapitestsequencenumber7ad978597" ]
-=======
-      "x-ms-request-id" : "8f76272f-401e-003a-20e6-6473d5000000",
-      "Date" : "Fri, 06 Sep 2019 19:09:56 GMT",
-      "x-ms-client-request-id" : "29ee5c05-5714-4b23-b109-b76a1f755d1b"
-    },
-    "Exception" : null
-  } ],
-  "variables" : [ "jtcsequencenumber0pageblobapitestsequencenumber5f380307df0f", "javablobsequencenumber1pageblobapitestsequencenumber5f3514462" ]
->>>>>>> a55d5dd9
+  "variables" : [ "jtcsequencenumber0pageblobapitestsequencenumber97289920fa8d", "javablobsequencenumber1pageblobapitestsequencenumber97267244a" ]
 }