--- conflicted
+++ resolved
@@ -1,59 +1,32 @@
 {
   "networkCallRecords" : [ {
     "Method" : "PUT",
-<<<<<<< HEAD
-    "Uri" : "https://jaschrepragrs.blob.core.windows.net/jtccontainersaspermissionsparse008374bc98c445bc8e4?restype=container",
+    "Uri" : "https://jaschrepragrs.blob.core.windows.net/jtccontainersaspermissionsparse063676aedf6ea341254?restype=container",
     "Headers" : {
       "x-ms-version" : "2019-02-02",
       "User-Agent" : "azsdk-java-azure-storage-blob/12.0.0-preview.3 1.8.0_221; Windows 10 10.0",
-      "x-ms-client-request-id" : "5ec40943-56c3-4721-897e-c5bdc99ffa78"
-=======
-    "Uri" : "https://azstoragesdkaccount.blob.core.windows.net/jtccontainersaspermissionsparse04314739e8b495bf1f4?restype=container",
-    "Headers" : {
-      "x-ms-version" : "2019-02-02",
-      "User-Agent" : "azsdk-java-azure-storage-blob/12.0.0-preview.3 1.8.0_212; Windows 10 10.0",
-      "x-ms-client-request-id" : "9f8d2c2b-ae22-4996-8679-e191cc43d804"
->>>>>>> a55d5dd9
+      "x-ms-client-request-id" : "7ba79024-2abf-4af1-a1d3-0e15586e3cbe"
     },
     "Response" : {
       "x-ms-version" : "2019-02-02",
       "Server" : "Windows-Azure-Blob/1.0 Microsoft-HTTPAPI/2.0",
-<<<<<<< HEAD
-      "ETag" : "\"0x8D7325178FFA30B\"",
-      "Last-Modified" : "Thu, 05 Sep 2019 22:36:19 GMT",
+      "ETag" : "\"0x8D7356029D04B3E\"",
+      "Last-Modified" : "Mon, 09 Sep 2019 19:59:03 GMT",
       "retry-after" : "0",
       "Content-Length" : "0",
       "StatusCode" : "201",
-      "x-ms-request-id" : "bfec9790-901e-0044-623a-643cc7000000",
-      "Date" : "Thu, 05 Sep 2019 22:36:19 GMT",
-      "x-ms-client-request-id" : "5ec40943-56c3-4721-897e-c5bdc99ffa78"
-=======
-      "ETag" : "\"0x8D732FE018264BF\"",
-      "Last-Modified" : "Fri, 06 Sep 2019 19:11:22 GMT",
-      "retry-after" : "0",
-      "Content-Length" : "0",
-      "StatusCode" : "201",
-      "x-ms-request-id" : "8f76cd9f-401e-003a-0fe6-6473d5000000",
-      "Date" : "Fri, 06 Sep 2019 19:11:22 GMT",
-      "x-ms-client-request-id" : "9f8d2c2b-ae22-4996-8679-e191cc43d804"
->>>>>>> a55d5dd9
+      "x-ms-request-id" : "077fc8ca-801e-001f-4449-673bbb000000",
+      "Date" : "Mon, 09 Sep 2019 19:59:02 GMT",
+      "x-ms-client-request-id" : "7ba79024-2abf-4af1-a1d3-0e15586e3cbe"
     },
     "Exception" : null
   }, {
     "Method" : "GET",
-<<<<<<< HEAD
     "Uri" : "https://jaschrepragrs.blob.core.windows.net?prefix=jtccontainersaspermissionsparse&comp=list",
     "Headers" : {
       "x-ms-version" : "2019-02-02",
       "User-Agent" : "azsdk-java-azure-storage-blob/12.0.0-preview.3 1.8.0_221; Windows 10 10.0",
-      "x-ms-client-request-id" : "bda79ee8-eddc-4df6-bd17-92ed6b815757"
-=======
-    "Uri" : "https://azstoragesdkaccount.blob.core.windows.net?prefix=jtccontainersaspermissionsparse&comp=list",
-    "Headers" : {
-      "x-ms-version" : "2019-02-02",
-      "User-Agent" : "azsdk-java-azure-storage-blob/12.0.0-preview.3 1.8.0_212; Windows 10 10.0",
-      "x-ms-client-request-id" : "789cbdc0-372c-4704-8a80-c7264394c87d"
->>>>>>> a55d5dd9
+      "x-ms-client-request-id" : "74e9317b-46b5-4250-a1a3-33570f091371"
     },
     "Response" : {
       "Transfer-Encoding" : "chunked",
@@ -61,35 +34,20 @@
       "Server" : "Windows-Azure-Blob/1.0 Microsoft-HTTPAPI/2.0",
       "retry-after" : "0",
       "StatusCode" : "200",
-<<<<<<< HEAD
-      "x-ms-request-id" : "bfec97a2-901e-0044-703a-643cc7000000",
-      "Body" : "﻿<?xml version=\"1.0\" encoding=\"utf-8\"?><EnumerationResults ServiceEndpoint=\"https://jaschrepragrs.blob.core.windows.net/\"><Prefix>jtccontainersaspermissionsparse</Prefix><Containers><Container><Name>jtccontainersaspermissionsparse008374bc98c445bc8e4</Name><Properties><Last-Modified>Thu, 05 Sep 2019 22:36:19 GMT</Last-Modified><Etag>\"0x8D7325178FFA30B\"</Etag><LeaseStatus>unlocked</LeaseStatus><LeaseState>available</LeaseState><DefaultEncryptionScope>$account-encryption-key</DefaultEncryptionScope><DenyEncryptionScopeOverride>false</DenyEncryptionScopeOverride><HasImmutabilityPolicy>false</HasImmutabilityPolicy><HasLegalHold>false</HasLegalHold></Properties></Container></Containers><NextMarker /></EnumerationResults>",
-      "Date" : "Thu, 05 Sep 2019 22:36:19 GMT",
-      "x-ms-client-request-id" : "bda79ee8-eddc-4df6-bd17-92ed6b815757",
-=======
-      "x-ms-request-id" : "8f76cdb0-401e-003a-1be6-6473d5000000",
-      "Body" : "﻿<?xml version=\"1.0\" encoding=\"utf-8\"?><EnumerationResults ServiceEndpoint=\"https://azstoragesdkaccount.blob.core.windows.net/\"><Prefix>jtccontainersaspermissionsparse</Prefix><Containers><Container><Name>jtccontainersaspermissionsparse04314739e8b495bf1f4</Name><Properties><Last-Modified>Fri, 06 Sep 2019 19:11:22 GMT</Last-Modified><Etag>\"0x8D732FE018264BF\"</Etag><LeaseStatus>unlocked</LeaseStatus><LeaseState>available</LeaseState><DefaultEncryptionScope>$account-encryption-key</DefaultEncryptionScope><DenyEncryptionScopeOverride>false</DenyEncryptionScopeOverride><HasImmutabilityPolicy>false</HasImmutabilityPolicy><HasLegalHold>false</HasLegalHold></Properties></Container></Containers><NextMarker /></EnumerationResults>",
-      "Date" : "Fri, 06 Sep 2019 19:11:22 GMT",
-      "x-ms-client-request-id" : "789cbdc0-372c-4704-8a80-c7264394c87d",
->>>>>>> a55d5dd9
+      "x-ms-request-id" : "077fc8e1-801e-001f-5949-673bbb000000",
+      "Body" : "﻿<?xml version=\"1.0\" encoding=\"utf-8\"?><EnumerationResults ServiceEndpoint=\"https://jaschrepragrs.blob.core.windows.net/\"><Prefix>jtccontainersaspermissionsparse</Prefix><Containers><Container><Name>jtccontainersaspermissionsparse063676aedf6ea341254</Name><Properties><Last-Modified>Mon, 09 Sep 2019 19:59:03 GMT</Last-Modified><Etag>\"0x8D7356029D04B3E\"</Etag><LeaseStatus>unlocked</LeaseStatus><LeaseState>available</LeaseState><DefaultEncryptionScope>$account-encryption-key</DefaultEncryptionScope><DenyEncryptionScopeOverride>false</DenyEncryptionScopeOverride><HasImmutabilityPolicy>false</HasImmutabilityPolicy><HasLegalHold>false</HasLegalHold></Properties></Container></Containers><NextMarker /></EnumerationResults>",
+      "Date" : "Mon, 09 Sep 2019 19:59:02 GMT",
+      "x-ms-client-request-id" : "74e9317b-46b5-4250-a1a3-33570f091371",
       "Content-Type" : "application/xml"
     },
     "Exception" : null
   }, {
     "Method" : "DELETE",
-<<<<<<< HEAD
-    "Uri" : "https://jaschrepragrs.blob.core.windows.net/jtccontainersaspermissionsparse008374bc98c445bc8e4?restype=container",
+    "Uri" : "https://jaschrepragrs.blob.core.windows.net/jtccontainersaspermissionsparse063676aedf6ea341254?restype=container",
     "Headers" : {
       "x-ms-version" : "2019-02-02",
       "User-Agent" : "azsdk-java-azure-storage-blob/12.0.0-preview.3 1.8.0_221; Windows 10 10.0",
-      "x-ms-client-request-id" : "11044e7c-90a5-4feb-97db-5c48dca07ec1"
-=======
-    "Uri" : "https://azstoragesdkaccount.blob.core.windows.net/jtccontainersaspermissionsparse04314739e8b495bf1f4?restype=container",
-    "Headers" : {
-      "x-ms-version" : "2019-02-02",
-      "User-Agent" : "azsdk-java-azure-storage-blob/12.0.0-preview.3 1.8.0_212; Windows 10 10.0",
-      "x-ms-client-request-id" : "9a8c26ff-08f1-4603-a611-bf3773a8a9fa"
->>>>>>> a55d5dd9
+      "x-ms-client-request-id" : "703abdab-ddec-44df-bb08-b3df98161f68"
     },
     "Response" : {
       "x-ms-version" : "2019-02-02",
@@ -97,21 +55,11 @@
       "retry-after" : "0",
       "Content-Length" : "0",
       "StatusCode" : "202",
-<<<<<<< HEAD
-      "x-ms-request-id" : "bfec97b6-901e-0044-023a-643cc7000000",
-      "Date" : "Thu, 05 Sep 2019 22:36:19 GMT",
-      "x-ms-client-request-id" : "11044e7c-90a5-4feb-97db-5c48dca07ec1"
+      "x-ms-request-id" : "077fc8fe-801e-001f-7449-673bbb000000",
+      "Date" : "Mon, 09 Sep 2019 19:59:02 GMT",
+      "x-ms-client-request-id" : "703abdab-ddec-44df-bb08-b3df98161f68"
     },
     "Exception" : null
   } ],
-  "variables" : [ "jtccontainersaspermissionsparse008374bc98c445bc8e4" ]
-=======
-      "x-ms-request-id" : "8f76cdc2-401e-003a-29e6-6473d5000000",
-      "Date" : "Fri, 06 Sep 2019 19:11:22 GMT",
-      "x-ms-client-request-id" : "9a8c26ff-08f1-4603-a611-bf3773a8a9fa"
-    },
-    "Exception" : null
-  } ],
-  "variables" : [ "jtccontainersaspermissionsparse04314739e8b495bf1f4" ]
->>>>>>> a55d5dd9
+  "variables" : [ "jtccontainersaspermissionsparse063676aedf6ea341254" ]
 }