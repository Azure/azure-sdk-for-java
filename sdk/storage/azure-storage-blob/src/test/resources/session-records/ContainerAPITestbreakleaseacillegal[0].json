--- conflicted
+++ resolved
@@ -1,59 +1,32 @@
 {
   "networkCallRecords" : [ {
     "Method" : "PUT",
-<<<<<<< HEAD
-    "Uri" : "https://jaschrepragrs.blob.core.windows.net/jtcbreakleaseacillegal057356ec57aa8a43b1453ea?restype=container",
+    "Uri" : "https://jaschrepragrs.blob.core.windows.net/jtcbreakleaseacillegal018474d7a38e5627cd4f8eb?restype=container",
     "Headers" : {
       "x-ms-version" : "2019-02-02",
       "User-Agent" : "azsdk-java-azure-storage-blob/12.0.0-preview.3 1.8.0_221; Windows 10 10.0",
-      "x-ms-client-request-id" : "0c4c9871-5e5f-47a0-9bd0-574d7d902421"
-=======
-    "Uri" : "https://azstoragesdkaccount.blob.core.windows.net/jtcbreakleaseacillegal090774171c5d282d78481f9?restype=container",
-    "Headers" : {
-      "x-ms-version" : "2019-02-02",
-      "User-Agent" : "azsdk-java-azure-storage-blob/12.0.0-preview.3 1.8.0_212; Windows 10 10.0",
-      "x-ms-client-request-id" : "b0ade637-8479-4353-9e9e-a5e71befd1d8"
->>>>>>> a55d5dd9
+      "x-ms-client-request-id" : "e61a903e-da0c-4ae9-b5fb-9f48126377c8"
     },
     "Response" : {
       "x-ms-version" : "2019-02-02",
       "Server" : "Windows-Azure-Blob/1.0 Microsoft-HTTPAPI/2.0",
-<<<<<<< HEAD
-      "ETag" : "\"0x8D732534C69049F\"",
-      "Last-Modified" : "Thu, 05 Sep 2019 22:49:24 GMT",
+      "ETag" : "\"0x8D73560D6EEBDBD\"",
+      "Last-Modified" : "Mon, 09 Sep 2019 20:03:53 GMT",
       "retry-after" : "0",
       "Content-Length" : "0",
       "StatusCode" : "201",
-      "x-ms-request-id" : "827d3304-601e-001e-013c-643a46000000",
-      "Date" : "Thu, 05 Sep 2019 22:49:23 GMT",
-      "x-ms-client-request-id" : "0c4c9871-5e5f-47a0-9bd0-574d7d902421"
-=======
-      "ETag" : "\"0x8D732FDA64BFA00\"",
-      "Last-Modified" : "Fri, 06 Sep 2019 19:08:49 GMT",
-      "retry-after" : "0",
-      "Content-Length" : "0",
-      "StatusCode" : "201",
-      "x-ms-request-id" : "ec65b071-001e-001f-06e6-64eb66000000",
-      "Date" : "Fri, 06 Sep 2019 19:08:48 GMT",
-      "x-ms-client-request-id" : "b0ade637-8479-4353-9e9e-a5e71befd1d8"
->>>>>>> a55d5dd9
+      "x-ms-request-id" : "c5ca0d31-301e-0042-4c49-67cbbf000000",
+      "Date" : "Mon, 09 Sep 2019 20:03:52 GMT",
+      "x-ms-client-request-id" : "e61a903e-da0c-4ae9-b5fb-9f48126377c8"
     },
     "Exception" : null
   }, {
     "Method" : "GET",
-<<<<<<< HEAD
     "Uri" : "https://jaschrepragrs.blob.core.windows.net?prefix=jtcbreakleaseacillegal&comp=list",
     "Headers" : {
       "x-ms-version" : "2019-02-02",
       "User-Agent" : "azsdk-java-azure-storage-blob/12.0.0-preview.3 1.8.0_221; Windows 10 10.0",
-      "x-ms-client-request-id" : "7426713b-cbdb-4e5a-b73b-6a4f51fb3889"
-=======
-    "Uri" : "https://azstoragesdkaccount.blob.core.windows.net?prefix=jtcbreakleaseacillegal&comp=list",
-    "Headers" : {
-      "x-ms-version" : "2019-02-02",
-      "User-Agent" : "azsdk-java-azure-storage-blob/12.0.0-preview.3 1.8.0_212; Windows 10 10.0",
-      "x-ms-client-request-id" : "63f8f861-16d0-454b-8f20-bf9ef78bd473"
->>>>>>> a55d5dd9
+      "x-ms-client-request-id" : "1c59b566-76fd-4df8-b876-51b7e0c5a907"
     },
     "Response" : {
       "Transfer-Encoding" : "chunked",
@@ -61,35 +34,20 @@
       "Server" : "Windows-Azure-Blob/1.0 Microsoft-HTTPAPI/2.0",
       "retry-after" : "0",
       "StatusCode" : "200",
-<<<<<<< HEAD
-      "x-ms-request-id" : "827d3315-601e-001e-0c3c-643a46000000",
-      "Body" : "﻿<?xml version=\"1.0\" encoding=\"utf-8\"?><EnumerationResults ServiceEndpoint=\"https://jaschrepragrs.blob.core.windows.net/\"><Prefix>jtcbreakleaseacillegal</Prefix><Containers><Container><Name>jtcbreakleaseacillegal057356ec57aa8a43b1453ea</Name><Properties><Last-Modified>Thu, 05 Sep 2019 22:49:24 GMT</Last-Modified><Etag>\"0x8D732534C69049F\"</Etag><LeaseStatus>unlocked</LeaseStatus><LeaseState>available</LeaseState><DefaultEncryptionScope>$account-encryption-key</DefaultEncryptionScope><DenyEncryptionScopeOverride>false</DenyEncryptionScopeOverride><HasImmutabilityPolicy>false</HasImmutabilityPolicy><HasLegalHold>false</HasLegalHold></Properties></Container></Containers><NextMarker /></EnumerationResults>",
-      "Date" : "Thu, 05 Sep 2019 22:49:23 GMT",
-      "x-ms-client-request-id" : "7426713b-cbdb-4e5a-b73b-6a4f51fb3889",
-=======
-      "x-ms-request-id" : "ec65b094-001e-001f-27e6-64eb66000000",
-      "Body" : "﻿<?xml version=\"1.0\" encoding=\"utf-8\"?><EnumerationResults ServiceEndpoint=\"https://azstoragesdkaccount.blob.core.windows.net/\"><Prefix>jtcbreakleaseacillegal</Prefix><Containers><Container><Name>jtcbreakleaseacillegal090774171c5d282d78481f9</Name><Properties><Last-Modified>Fri, 06 Sep 2019 19:08:49 GMT</Last-Modified><Etag>\"0x8D732FDA64BFA00\"</Etag><LeaseStatus>unlocked</LeaseStatus><LeaseState>available</LeaseState><DefaultEncryptionScope>$account-encryption-key</DefaultEncryptionScope><DenyEncryptionScopeOverride>false</DenyEncryptionScopeOverride><HasImmutabilityPolicy>false</HasImmutabilityPolicy><HasLegalHold>false</HasLegalHold></Properties></Container></Containers><NextMarker /></EnumerationResults>",
-      "Date" : "Fri, 06 Sep 2019 19:08:48 GMT",
-      "x-ms-client-request-id" : "63f8f861-16d0-454b-8f20-bf9ef78bd473",
->>>>>>> a55d5dd9
+      "x-ms-request-id" : "c5ca0d48-301e-0042-6049-67cbbf000000",
+      "Body" : "﻿<?xml version=\"1.0\" encoding=\"utf-8\"?><EnumerationResults ServiceEndpoint=\"https://jaschrepragrs.blob.core.windows.net/\"><Prefix>jtcbreakleaseacillegal</Prefix><Containers><Container><Name>jtcbreakleaseacillegal018474d7a38e5627cd4f8eb</Name><Properties><Last-Modified>Mon, 09 Sep 2019 20:03:53 GMT</Last-Modified><Etag>\"0x8D73560D6EEBDBD\"</Etag><LeaseStatus>unlocked</LeaseStatus><LeaseState>available</LeaseState><DefaultEncryptionScope>$account-encryption-key</DefaultEncryptionScope><DenyEncryptionScopeOverride>false</DenyEncryptionScopeOverride><HasImmutabilityPolicy>false</HasImmutabilityPolicy><HasLegalHold>false</HasLegalHold></Properties></Container></Containers><NextMarker /></EnumerationResults>",
+      "Date" : "Mon, 09 Sep 2019 20:03:52 GMT",
+      "x-ms-client-request-id" : "1c59b566-76fd-4df8-b876-51b7e0c5a907",
       "Content-Type" : "application/xml"
     },
     "Exception" : null
   }, {
     "Method" : "DELETE",
-<<<<<<< HEAD
-    "Uri" : "https://jaschrepragrs.blob.core.windows.net/jtcbreakleaseacillegal057356ec57aa8a43b1453ea?restype=container",
+    "Uri" : "https://jaschrepragrs.blob.core.windows.net/jtcbreakleaseacillegal018474d7a38e5627cd4f8eb?restype=container",
     "Headers" : {
       "x-ms-version" : "2019-02-02",
       "User-Agent" : "azsdk-java-azure-storage-blob/12.0.0-preview.3 1.8.0_221; Windows 10 10.0",
-      "x-ms-client-request-id" : "52f41517-1530-40c7-b86a-054d86a39f06"
-=======
-    "Uri" : "https://azstoragesdkaccount.blob.core.windows.net/jtcbreakleaseacillegal090774171c5d282d78481f9?restype=container",
-    "Headers" : {
-      "x-ms-version" : "2019-02-02",
-      "User-Agent" : "azsdk-java-azure-storage-blob/12.0.0-preview.3 1.8.0_212; Windows 10 10.0",
-      "x-ms-client-request-id" : "342c574c-a780-464c-abc6-88e3321c705f"
->>>>>>> a55d5dd9
+      "x-ms-client-request-id" : "c47faea8-fc4d-4841-99dd-87dddce99a01"
     },
     "Response" : {
       "x-ms-version" : "2019-02-02",
@@ -97,21 +55,11 @@
       "retry-after" : "0",
       "Content-Length" : "0",
       "StatusCode" : "202",
-<<<<<<< HEAD
-      "x-ms-request-id" : "827d332a-601e-001e-1f3c-643a46000000",
-      "Date" : "Thu, 05 Sep 2019 22:49:24 GMT",
-      "x-ms-client-request-id" : "52f41517-1530-40c7-b86a-054d86a39f06"
+      "x-ms-request-id" : "c5ca0d65-301e-0042-7d49-67cbbf000000",
+      "Date" : "Mon, 09 Sep 2019 20:03:52 GMT",
+      "x-ms-client-request-id" : "c47faea8-fc4d-4841-99dd-87dddce99a01"
     },
     "Exception" : null
   } ],
-  "variables" : [ "jtcbreakleaseacillegal057356ec57aa8a43b1453ea" ]
-=======
-      "x-ms-request-id" : "ec65b0b3-001e-001f-40e6-64eb66000000",
-      "Date" : "Fri, 06 Sep 2019 19:08:49 GMT",
-      "x-ms-client-request-id" : "342c574c-a780-464c-abc6-88e3321c705f"
-    },
-    "Exception" : null
-  } ],
-  "variables" : [ "jtcbreakleaseacillegal090774171c5d282d78481f9" ]
->>>>>>> a55d5dd9
+  "variables" : [ "jtcbreakleaseacillegal018474d7a38e5627cd4f8eb" ]
 }